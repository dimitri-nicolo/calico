--- conflicted
+++ resolved
@@ -3,21 +3,6 @@
 description: Home
 layout: docwithnav
 ---
-<<<<<<< HEAD
-{% if site.archive %}
-- [{{site.data.versions.first.title}} (latest)](/)
-- [nightly](/master){: data-proofer-ignore=""}
-{%- for version in site.data.archives -%}
-{%- if version.first -%}
-    {%- for v in version["legacy"] %}
-- [{{ v }}](/{{ v }}){: data-proofer-ignore=""}
-    {%- endfor -%}
-{% else %}
-- [{{ version }}]({{ site.url }}/{{ version }})
-{% endif -%}
-{%- endfor -%}
-{% endif %}
-=======
 {%- if site.archive %}
 - [{{site.data.versions.first.title}} (latest)](/)
 - [nightly](/master){: data-proofer-ignore=""}
@@ -30,5 +15,4 @@
 - [{{ version }}]({{ site.url }}/{{ version }})
 {%- endif %}
 {%- endfor %}
-{%- endif %}
->>>>>>> 5c238cb2
+{%- endif %}