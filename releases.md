---
title: Calico Enterprise Documentation Archives
description: Home
layout: docwithnav
---
This page contains permalinks to specific versions of {{site.prodname}} documentation, as well as links to the latest released
and the nightly build of documentation. Each set of versioned docs includes a Release Nodes page for that particular
version.
{%- if site.archive %}
- [latest](/) (currently {{site.data.versions.first.title}})
- [nightly](/master/){: data-proofer-ignore=""} (master)
- [{{site.data.versions.first.title}}](/{{page.version}})
{%- for version in site.data.archives %}
{%- if version.first %}
    {%- for v in version["legacy"] %}
- [{{ v }}](/{{ v }}/){: data-proofer-ignore=""}
    {%- endfor %}
{%- else %}
- [{{ version }}](/{{ version }}/)
{%- endif %}
{%- endfor %}
<<<<<<< HEAD

<div id="release-list" class="hidden" markdown="0">
    <li><a href="/"><li><a href="/">{% if site.data.versions.first.title == "master" %}nightly{% else %}{{site.data.versions.first.title | regex_replace: site.version_pattern,"Version \1"}}{% endif %}<span class="badge release-badge latest">latest</span></a></li>
=======
{% endif %}
<div id="release-list" class="hidden" markdown="0" data-proofer-ignore>
    <li><a href="/">{% if site.data.versions.first.title == "master" %}nightly{% else %}{{site.data.versions.first.title | regex_replace: site.version_pattern,"Version \1"}}{% endif %}<span class="badge release-badge latest">latest</span></a></li>
>>>>>>> 7f70c8f4
    <li role="separator" class="divider"></li>
    <li><a href="/master">nightly<span class="badge release-badge nightly">master</span></a></li>
    {%- for version in site.data.archives %}
        {%- if version.first %}
        {% continue %}
        {%- else %}
<<<<<<< HEAD
        <li><a href="/{{ version }}">Version {{ version | replace: "v", ""  }}</a></li>
        {%- endif %}
    {%- endfor %}
    <li><a href="/releases">Earlier versions</a></li>
</div>
{% endif %}
=======
        <li><a href="/archive/{{ version }}/">Version {{ version | replace: "v", ""  }}</a></li>
        {%- endif %}
    {%- endfor %}
    <li><a href="/releases">Earlier versions</a></li>
</div>
>>>>>>> 7f70c8f4
<|MERGE_RESOLUTION|>--- conflicted
+++ resolved
@@ -19,32 +19,31 @@
 - [{{ version }}](/{{ version }}/)
 {%- endif %}
 {%- endfor %}
-<<<<<<< HEAD
 
 <div id="release-list" class="hidden" markdown="0">
     <li><a href="/"><li><a href="/">{% if site.data.versions.first.title == "master" %}nightly{% else %}{{site.data.versions.first.title | regex_replace: site.version_pattern,"Version \1"}}{% endif %}<span class="badge release-badge latest">latest</span></a></li>
-=======
-{% endif %}
-<div id="release-list" class="hidden" markdown="0" data-proofer-ignore>
-    <li><a href="/">{% if site.data.versions.first.title == "master" %}nightly{% else %}{{site.data.versions.first.title | regex_replace: site.version_pattern,"Version \1"}}{% endif %}<span class="badge release-badge latest">latest</span></a></li>
->>>>>>> 7f70c8f4
     <li role="separator" class="divider"></li>
     <li><a href="/master">nightly<span class="badge release-badge nightly">master</span></a></li>
     {%- for version in site.data.archives %}
         {%- if version.first %}
         {% continue %}
         {%- else %}
-<<<<<<< HEAD
         <li><a href="/{{ version }}">Version {{ version | replace: "v", ""  }}</a></li>
         {%- endif %}
     {%- endfor %}
     <li><a href="/releases">Earlier versions</a></li>
 </div>
 {% endif %}
-=======
+<div id="release-list" class="hidden" markdown="0" data-proofer-ignore>
+    <li><a href="/">{% if site.data.versions.first.title == "master" %}nightly{% else %}{{site.data.versions.first.title | regex_replace: site.version_pattern,"Version \1"}}{% endif %}<span class="badge release-badge latest">latest</span></a></li>
+    <li role="separator" class="divider"></li>
+    <li><a href="/master">nightly<span class="badge release-badge nightly">master</span></a></li>
+    {%- for version in site.data.archives %}
+        {%- if version.first %}
+        {% continue %}
+        {%- else %}
         <li><a href="/archive/{{ version }}/">Version {{ version | replace: "v", ""  }}</a></li>
         {%- endif %}
     {%- endfor %}
     <li><a href="/releases">Earlier versions</a></li>
-</div>
->>>>>>> 7f70c8f4
+</div>