--- conflicted
+++ resolved
@@ -1,8 +1,4 @@
-<<<<<<< HEAD
-FROM quay.io/coreos/etcd:v3.5.6 as etcd
-=======
-FROM quay.io/coreos/etcd:v3.4.20 AS etcd
->>>>>>> c86e1b70
+FROM quay.io/coreos/etcd:v3.5.6 AS etcd
 
 FROM python:3.8
 
