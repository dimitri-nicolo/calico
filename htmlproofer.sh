#!/bin/bash
# This file executes htmlproofer checks on the compiled html files in _site.

# Version of htmlproofer to use.
HP_VERSION=v0.2

# Local directories to ignore when checking external links
<<<<<<< HEAD
HP_IGNORE_LOCAL_DIRS="/v2.0/"
=======
HP_IGNORE_LOCAL_DIRS="/v1.5/,/v1.6/,/v2.0/,/v2.1/,/v2.2/,/v2.3/,/v2.4/,/v2.5/,/v2.6/,/v3.0/"
>>>>>>> a799263c

# URLs to ignore when checking external links.
HP_IGNORE_URLS="/docs.openshift.org/,#,/github.com\/projectcalico\/calico\/releases\/download/"

# jekyll uid
JEKYLL_UID=${JEKYLL_UID:=`id -u`}

# The htmlproofer check is flaky, so we retry a number of times if we get a bad result.
# If it doesn't pass once in 10 tries, we count it as a failed check.
echo "Running a hard URL check against recent releases"
echo > allstderr.out
for i in `seq 1 3`; do
	echo "htmlproofer attempt #${i}"
<<<<<<< HEAD
	docker run -e JEKYLL_UID=${JEKYLL_UID} --rm -v $(pwd)/_site:/_site/ quay.io/calico/htmlproofer:${HP_VERSION} /_site --file-ignore ${HP_IGNORE_LOCAL_DIRS} --assume-extension --check-html --empty-alt-ignore --url-ignore ${HP_IGNORE_URLS} --internal_domains "docs.tigera.io" 2>stderr.out
=======
	docker run -ti -e JEKYLL_UID=`id -u` --rm -v $(pwd)/_site:/_site/ quay.io/calico/htmlproofer:${HP_VERSION} /_site --file-ignore ${HP_IGNORE_LOCAL_DIRS} --assume-extension --check-html --empty-alt-ignore --url-ignore ${HP_IGNORE_URLS} --internal_domains "docs.projectcalico.org"
>>>>>>> a799263c

	# Store the RC for future use.
	rc=$?
	echo "htmlproofer rc: $rc"

<<<<<<< HEAD
	# Show the errors
	cat stderr.out

	# Extract all the unique failing links and append them to the errors file
	grep -v "/_site" stderr.out | grep "*  " | awk '{print $4}' | sort | uniq >> allstderr.out
	
=======
>>>>>>> a799263c
	# If the command executed successfully, break out. Otherwise, retry.
	if [[ $rc == 0 ]]; then break; fi

	# Otherwise, sleep a short period and then retry.
	echo "htmlproofer failed, retry in 10s"
	sleep 10
done

<<<<<<< HEAD
# Rerun htmlproofer across _all_ files, but ignore failure, allowing us to notice legacy docs issues without failing CI
echo "Running a soft check across all files"
docker run -e JEKYLL_UID=${JEKYLL_UID} --rm -v $(pwd)/_site:/_site/ quay.io/calico/htmlproofer:${HP_VERSION} /_site --assume-extension --check-html --empty-alt-ignore --url-ignore "#"

# Find all links that failed all three times
echo "Links that failed in each run"
! cat allstderr.out | sort | uniq -c | grep "3 "
let greprc=$?

# Clean up output files
rm stderr.out
rm allstderr.out

=======
>>>>>>> a799263c
# Exit using the return code from the loop above.
exit $greprc<|MERGE_RESOLUTION|>--- conflicted
+++ resolved
@@ -5,11 +5,7 @@
 HP_VERSION=v0.2
 
 # Local directories to ignore when checking external links
-<<<<<<< HEAD
 HP_IGNORE_LOCAL_DIRS="/v2.0/"
-=======
-HP_IGNORE_LOCAL_DIRS="/v1.5/,/v1.6/,/v2.0/,/v2.1/,/v2.2/,/v2.3/,/v2.4/,/v2.5/,/v2.6/,/v3.0/"
->>>>>>> a799263c
 
 # URLs to ignore when checking external links.
 HP_IGNORE_URLS="/docs.openshift.org/,#,/github.com\/projectcalico\/calico\/releases\/download/"
@@ -23,25 +19,18 @@
 echo > allstderr.out
 for i in `seq 1 3`; do
 	echo "htmlproofer attempt #${i}"
-<<<<<<< HEAD
-	docker run -e JEKYLL_UID=${JEKYLL_UID} --rm -v $(pwd)/_site:/_site/ quay.io/calico/htmlproofer:${HP_VERSION} /_site --file-ignore ${HP_IGNORE_LOCAL_DIRS} --assume-extension --check-html --empty-alt-ignore --url-ignore ${HP_IGNORE_URLS} --internal_domains "docs.tigera.io" 2>stderr.out
-=======
-	docker run -ti -e JEKYLL_UID=`id -u` --rm -v $(pwd)/_site:/_site/ quay.io/calico/htmlproofer:${HP_VERSION} /_site --file-ignore ${HP_IGNORE_LOCAL_DIRS} --assume-extension --check-html --empty-alt-ignore --url-ignore ${HP_IGNORE_URLS} --internal_domains "docs.projectcalico.org"
->>>>>>> a799263c
+	docker run -ti -e JEKYLL_UID=${JEKYLL_UID} --rm -v $(pwd)/_site:/_site/ quay.io/calico/htmlproofer:${HP_VERSION} /_site --file-ignore ${HP_IGNORE_LOCAL_DIRS} --assume-extension --check-html --empty-alt-ignore --url-ignore ${HP_IGNORE_URLS} --internal_domains "docs.tigera.io" 2>stderr.out
 
 	# Store the RC for future use.
 	rc=$?
 	echo "htmlproofer rc: $rc"
 
-<<<<<<< HEAD
 	# Show the errors
 	cat stderr.out
 
 	# Extract all the unique failing links and append them to the errors file
 	grep -v "/_site" stderr.out | grep "*  " | awk '{print $4}' | sort | uniq >> allstderr.out
 	
-=======
->>>>>>> a799263c
 	# If the command executed successfully, break out. Otherwise, retry.
 	if [[ $rc == 0 ]]; then break; fi
 
@@ -50,7 +39,6 @@
 	sleep 10
 done
 
-<<<<<<< HEAD
 # Rerun htmlproofer across _all_ files, but ignore failure, allowing us to notice legacy docs issues without failing CI
 echo "Running a soft check across all files"
 docker run -e JEKYLL_UID=${JEKYLL_UID} --rm -v $(pwd)/_site:/_site/ quay.io/calico/htmlproofer:${HP_VERSION} /_site --assume-extension --check-html --empty-alt-ignore --url-ignore "#"
@@ -64,7 +52,5 @@
 rm stderr.out
 rm allstderr.out
 
-=======
->>>>>>> a799263c
 # Exit using the return code from the loop above.
 exit $greprc