#!/bin/bash -ex

# Run the 'k8sfv' test suite, a functional and scale test of Felix
# running with the Kubernetes datastore driver, driven by CRUD
# operations through the k8s API server.

# Config.
#
# What Felix (container image) to use.
: ${FELIX_IMAGE:=tigera/felix}
#
# What version of Felix (container image) to use.
: ${FELIX_VERSION:=latest}
#
if ! test -n "${FV_K8SIMAGE}"; then
    echo FV_K8SIMAGE must be set to indicate the hyperkube image to use.
    exit -1
fi
#
# A string to insert into the container names that we use; a calling
# script can set this to something to make the container names unique,
# and hence to allow multiple copies of this script to run in
# parallel.
: ${UNIQUE:=}
#
# URL of a Prometheus push gateway that k8sfv should push metrics to.
: ${PROMPG_URL:=}
#
# Code level to report for the metrics that this test run generates.
# A CI job that regularly tests a particular (checked in) code branch
# should set this to the name of that branch, e.g. 'master'.
: ${CODE_LEVEL:=dev}
#
# Whether to clean up the etcd, API server and Felix containers that
# this test creates.  The default 'false' is intended to be what
# development work typically needs: containers are not cleaned up,
# because (1) that allows the developer to look at them when a test
# has completed, and (2) the containers from a previous run will
# always be cleaned up when this script is run again - so we are never
# going to leak an increasing number of containers.  CI should set
# CLEANUP to 'true', so that the containers are cleaned up regardless
# of test outcome.
: ${CLEANUP:=false}
#
# Felix logging level.
: ${FELIX_LOG_LEVEL:=info}
#
# Ginkgo focus term (regexp); this can be set to focus on particular
# tests.
: ${GINKGO_FOCUS:=}
#
# k8sfv logging level.
: ${K8SFV_LOG_LEVEL:=info}
#
# Only run the tests that complete in a minute or less.
: ${JUST_A_MINUTE:=true}
#
# Whether to tell Felix to go via Typha.
: ${USE_TYPHA:=true}
#
if  ${USE_TYPHA} && test -z "${FV_TYPHAIMAGE}" ; then
	echo FV_TYPHAIMAGE must be set to indicate the hyperkube image to use.
	exit -1
fi
#
# Typha logging level.
: ${TYPHA_LOG_LEVEL:=info}
#
# CRD Manifest to use
: ${CRD_PATH:=./vendor/github.com/projectcalico/libcalico-go/test/crds.yaml}

# Generate a unique prefix for the names of the containers that we
# will create.
prefix=k8sfv${UNIQUE}

# If CLEANUP says so, arrange to always clean up the containers that
# we create.
function cleanup {
    # Clean up the containers that this script generates.
    docker rm -f ${prefix}-felix || true
    docker rm -f ${prefix}-typha || true
    docker rm -f ${prefix}-apiserver || true
    docker rm -f ${prefix}-etcd || true
    # List all remaining containers.
    docker ps -a
}
if ${CLEANUP}; then
    trap cleanup EXIT SIGINT SIGQUIT
fi

# Utilities - get a container's IP address and hostname.
function get_container_ip {
    docker inspect --format='{{range .NetworkSettings.Networks}}{{.IPAddress}}{{end}}' $1
}
function get_container_hostname {
    docker inspect --format='{{.Config.Hostname}}' $1
}

# Just in case containers already exist with the same names, clean
# them up.
cleanup

# Ensure that ip6_tables module is loaded.  The ip6tables-save command
# needs this.
sudo modprobe ip6_tables

# Run etcd.
docker run --detach --name ${prefix}-etcd \
       $FV_ETCDIMAGE \
       etcd \
       --advertise-client-urls "http://127.0.0.1:2379,http://127.0.0.1:4001" \
       --listen-client-urls "http://0.0.0.0:2379,http://0.0.0.0:4001"
etcd_ip=$(get_container_ip ${prefix}-etcd)

# Run k8s API server.  The clients in this test - Felix, Typha, the
# k8sfv test code, and individual commands in this script - all
# connect anonymously to the API server, because (a) they aren't
# running in pods in a proper Kubernetes cluster, and (b) they don't
# provide client TLS certificates, and (c) they don't use any of the
# other non-anonymous mechanisms that Kubernetes supports.  But, as of
# 1.6, the API server doesn't allow anonymous users with the default
# "AlwaysAllow" authorization mode.  So we specify the "RBAC"
# authorization mode instead, and create a ClusterRoleBinding that
# gives the "system:anonymous" user unlimited power (aka the
# "cluster-admin" role).
docker run --detach --name ${prefix}-apiserver \
       $FV_K8SIMAGE \
       /hyperkube apiserver \
       --etcd-servers=http://${etcd_ip}:2379 \
       --service-cluster-ip-range=10.101.0.0/16 -v=10 \
       --authorization-mode=RBAC
k8s_ip=$(get_container_ip ${prefix}-apiserver)
k8s_api_endpoint=https://${k8s_ip}:6443

while ! docker exec ${prefix}-apiserver kubectl create clusterrolebinding anonymous-admin --clusterrole=cluster-admin --user=system:anonymous; do
    sleep 2
done

if [ ! -e ${CRD_PATH} ]; then
    echo CRD manifest does not exist: ${CRD_PATH}
    echo CWD=`pwd`
    exit 1
fi

# Copy CRD manifest into running k8sfs-apiserver
while ! docker cp ${CRD_PATH} ${prefix}-apiserver:/crds.yaml; do
    sleep 2
done

# Apply CRD manifest to pre-create resource definitions
while ! docker exec ${prefix}-apiserver kubectl apply -f /crds.yaml; do
    sleep 2
done

# Get the API server's (self-signed) TLS certificate.  (This is needed
# for the clients to authenticate the _API_server_ - which is entirely
# independent of the _client_ authorization discussed above.)
mkdir -p k8sfv/output
while ! docker cp ${prefix}-apiserver:/var/run/kubernetes/apiserver.crt k8sfv/output/; do
    sleep 2
done

if ${USE_TYPHA}; then
    if [[ "${FV_TYPHAIMAGE}" == *"gcr.io"* ]]; then
        gcloud docker -- pull ${FV_TYPHAIMAGE}
    fi
    # Run Typha.
    docker run --detach --privileged --name ${prefix}-typha \
	   -e CALICO_DATASTORE_TYPE=kubernetes \
	   -e TYPHA_LOGSEVERITYSCREEN=${TYPHA_LOG_LEVEL} \
	   -e TYPHA_DATASTORETYPE=kubernetes \
	   -e K8S_API_ENDPOINT=${k8s_api_endpoint} \
	   -e K8S_CA_FILE=/testcode/k8sfv/output/apiserver.crt \
	   -v ${PWD}:/testcode \
	   -w /testcode/k8sfv/output \
	   $FV_TYPHAIMAGE \
	   /bin/sh -c "for n in 1 2; do calico-typha; done"
    typha_ip=$(get_container_ip ${prefix}-typha)
    typha_hostname=$(get_container_hostname ${prefix}-typha)
    typha_felix_args="-e FELIX_TYPHAADDR=${typha_ip}:5473"
else
    typha_felix_args=
fi

# Run Felix.
#
# If the image is a GCR image, pull it with gcloud.
#
if [[ "${FELIX_IMAGE}" == *"gcr.io"* ]]; then
    gcloud docker -- pull ${FELIX_IMAGE}:${FELIX_VERSION}
fi

#
# Specifying CALICO_DATASTORE_TYPE as well as FELIX_DATASTORETYPE is
# only needed for Felix 2.1 and earlier.  For 2.2, FELIX_DATASTORETYPE
# is sufficient.
docker run --detach --privileged --name ${prefix}-felix \
       ${typha_felix_args} \
       -e CALICO_DATASTORE_TYPE=kubernetes \
       -e FELIX_HEALTHENABLED=true \
       -e FELIX_LOGSEVERITYSCREEN=${FELIX_LOG_LEVEL} \
       -e FELIX_DATASTORETYPE=kubernetes \
       -e FELIX_PROMETHEUSMETRICSENABLED=true \
       -e FELIX_PROMETHEUSREPORTERENABLED=true \
       -e FELIX_USAGEREPORTINGENABLED=false \
       -e FELIX_DEBUGMEMORYPROFILEPATH="heap-<timestamp>" \
       -e K8S_API_ENDPOINT=${k8s_api_endpoint} \
       -e K8S_CA_FILE=/testcode/k8sfv/output/apiserver.crt \
       -e K8SFV_LOG_LEVEL=${K8SFV_LOG_LEVEL} \
       -v ${PWD}:/testcode \
       -w /testcode/k8sfv/output \
<<<<<<< HEAD
       ${FELIX_IMAGE}:${FELIX_VERSION} \
       /bin/sh -c "apk --no-cache add nmap; while true; do calico-felix; done"
=======
       calico/felix:${FELIX_VERSION}
>>>>>>> 661afe22
felix_ip=$(get_container_ip ${prefix}-felix)
felix_hostname=$(get_container_hostname ${prefix}-felix)

# Run the test suite.
run="cd /testcode/k8sfv/output && /testcode/bin/k8sfv.test -ginkgo.v -k8s-api-endpoint ${k8s_api_endpoint} -felix-ip ${felix_ip} -felix-hostname ${felix_hostname} -prometheus-push-url \"${PROMPG_URL}\" -code-level \"${CODE_LEVEL}\""
if test -n "${GINKGO_FOCUS}"; then
    docker exec ${prefix}-felix /bin/sh -c \
	   "${run} -ginkgo.focus \"${GINKGO_FOCUS}\""
elif ${JUST_A_MINUTE}; then
    # Run all the tests that are _not_ marked as "[slow]", and fail
    # the test if any of those takes longer than 2 minutes.  A k8sfv
    # test should be marked as "[slow]" if it normally takes longer
    # than 1 minute - so this allows a buffer of 1 extra minute to
    # allow for executor slowness.
    docker exec ${prefix}-felix /bin/sh -c \
	   "${run} -ginkgo.skip \"\\[slow\\]\" -ginkgo.slowSpecThreshold 120" | perl -pe 'END { exit $status } $status=1 if /SLOW TEST|FAIL!/;'
else
    docker exec ${prefix}-felix /bin/sh -c \
	   "${run}"
fi

# Save the status of the test run.
STATUS=$?

# Check that the Felix container is still running.  It's important to
# do this check, because the test run just above can exit with a
# successful status (0) if Felix dies prematurely.
if docker ps | grep ${prefix}-felix; then
    # Good, still running.
    exit ${STATUS}
else
    # No, it has died.  Dump logs and exit with a failure status.
    docker logs ${prefix}-felix
    exit 1
fi<|MERGE_RESOLUTION|>--- conflicted
+++ resolved
@@ -209,12 +209,7 @@
        -e K8SFV_LOG_LEVEL=${K8SFV_LOG_LEVEL} \
        -v ${PWD}:/testcode \
        -w /testcode/k8sfv/output \
-<<<<<<< HEAD
-       ${FELIX_IMAGE}:${FELIX_VERSION} \
-       /bin/sh -c "apk --no-cache add nmap; while true; do calico-felix; done"
-=======
-       calico/felix:${FELIX_VERSION}
->>>>>>> 661afe22
+       ${FELIX_IMAGE}:${FELIX_VERSION}
 felix_ip=$(get_container_ip ${prefix}-felix)
 felix_hostname=$(get_container_hostname ${prefix}-felix)
 
