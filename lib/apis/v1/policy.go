// Copyright (c) 2016,2020 Tigera, Inc. All rights reserved.

// Licensed under the Apache License, Version 2.0 (the "License");
// you may not use this file except in compliance with the License.
// You may obtain a copy of the License at
//
//     http://www.apache.org/licenses/LICENSE-2.0
//
// Unless required by applicable law or agreed to in writing, software
// distributed under the License is distributed on an "AS IS" BASIS,
// WITHOUT WARRANTIES OR CONDITIONS OF ANY KIND, either express or implied.
// See the License for the specific language governing permissions and
// limitations under the License.

package v1

import (
	"fmt"

	"github.com/projectcalico/libcalico-go/lib/apis/v1/unversioned"
)

// Policy contains information about a tiered security Policy resource.  This contains a set of
// security rules to apply.  Security policies allow a selector-based security model which can override
// the security profiles directly referenced by an endpoint.
//
// Each policy must do one of the following:
//
<<<<<<< HEAD
//  	- Match the packet and apply a “next-tier” action; this skips the rest of the tier, deferring
//        to the next tier (or the explicit profiles if this is the last tier.
//  	- Match the packet and apply an “allow” action; this immediately accepts the packet, skipping
//        all further tiers and profiles. This is not recommended in general, because it prevents
//        further policy from being executed.
// 	- Match the packet and apply a “deny” action; this drops the packet immediately, skipping all
//        further tiers and profiles.
// 	- Fail to match the packet; in which case the packet proceeds to the next policy in the tier.
//        If there are no more policies in the tier then the packet is dropped.
//
// Note:
// 	If no policies in a tier match an endpoint then the packet skips the tier completely. The
// 	“default deny” behavior described above only applies if some of the policies in a tier match
// 	the endpoint.
=======
//  	- Match the packet and apply an "allow" action; this immediately accepts the packet, skipping
//        all further policies and profiles. This is not recommended in general, because it prevents
//        further policy from being executed.
// 	- Match the packet and apply a "deny" action; this drops the packet immediately, skipping all
//        further policy and profiles.
// 	- Fail to match the packet; in which case the packet proceeds to the next policy. If there
// 	  are no more policies then the packet is dropped.
>>>>>>> 9bf530a8
//
// Calico implements the security policy for each endpoint individually and only the policies that
// have matching selectors are implemented. This ensures that the number of rules that actually need
// to be inserted into the kernel is proportional to the number of local endpoints rather than the
// total amount of policy. If no policies in a tier match a given endpoint then that tier is skipped.
type Policy struct {
	unversioned.TypeMetadata
	Metadata PolicyMetadata `json:"metadata,omitempty"`
	Spec     PolicySpec     `json:"spec,omitempty"`
}

func (t Policy) GetResourceMetadata() unversioned.ResourceMetadata {
	return t.Metadata
}

// String() returns the human-readable string representation of a Policy instance
// which is defined by its Name.
func (t Policy) String() string {
	return fmt.Sprintf("Policy(Name=%s)", t.Metadata.Name)
}

// PolicyMetadata contains the metadata for a selector-based security Policy resource.
type PolicyMetadata struct {
	unversioned.ObjectMetadata

	// The name of the selector-based security policy.
	Name string `json:"name,omitempty" validate:"omitempty,namespacedName"`

	// The name of the tier that this policy belongs to.  If this is omitted, the default
	// tier (name is "default") is assumed.  The specified tier must exist in order to create
	// security policies within the tier, the "default" tier is created automatically if it
	// does not exist, this means for deployments requiring only a single Tier, the tier name
	// may be omitted on all policy management requests.
	Tier string `json:"tier,omitempty" validate:"omitempty,name"`

	// Arbitrary key-value information to be used by clients.
	Annotations map[string]string `json:"annotations,omitempty" validate:"omitempty"`
}

// PolicySpec contains the specification for a selector-based security Policy resource.
type PolicySpec struct {
	// Order is an optional field that specifies the order in which the policy is applied
	// within a given tier.  Policies with higher "order" are applied after those with lower
	// order.  If the order is omitted, it may be considered to be "infinite" - i.e. the
	// policy will be applied last.  Policies with identical order and within the same Tier
	// will be applied in alphanumerical order based on the Policy "Name".
	Order *float64 `json:"order,omitempty"`

	// The ordered set of ingress rules.  Each rule contains a set of packet match criteria and
	// a corresponding action to apply.
	IngressRules []Rule `json:"ingress,omitempty" validate:"omitempty,dive"`

	// The ordered set of egress rules.  Each rule contains a set of packet match criteria and
	// a corresponding action to apply.
	EgressRules []Rule `json:"egress,omitempty" validate:"omitempty,dive"`

	// The selector is an expression used to pick pick out the endpoints that the policy should
	// be applied to.
	//
	// Selector expressions follow this syntax:
	//
	// 	label == "string_literal"  ->  comparison, e.g. my_label == "foo bar"
	// 	label != "string_literal"   ->  not equal; also matches if label is not present
	// 	label in { "a", "b", "c", ... }  ->  true if the value of label X is one of "a", "b", "c"
	// 	label not in { "a", "b", "c", ... }  ->  true if the value of label X is not one of "a", "b", "c"
	// 	has(label_name)  -> True if that label is present
	// 	! expr -> negation of expr
	// 	expr && expr  -> Short-circuit and
	// 	expr || expr  -> Short-circuit or
	// 	( expr ) -> parens for grouping
	// 	all() or the empty selector -> matches all endpoints.
	//
	// Label names are allowed to contain alphanumerics, -, _ and /. String literals are more permissive
	// but they do not support escape characters.
	//
	// Examples (with made-up labels):
	//
	// 	type == "webserver" && deployment == "prod"
	// 	type in {"frontend", "backend"}
	// 	deployment != "dev"
	// 	! has(label_name)
	Selector string `json:"selector" validate:"selector"`

	// DoNotTrack indicates whether packets matched by the rules in this policy should go through
	// the data plane's connection tracking, such as Linux conntrack.  If True, the rules in
	// this policy are applied before any data plane connection tracking, and packets allowed by
	// this policy are marked as not to be tracked.
	DoNotTrack bool `json:"doNotTrack,omitempty"`

	// PreDNAT indicates to apply the rules in this policy before any DNAT.
	PreDNAT bool `json:"preDNAT,omitempty"`

	// Types indicates whether this policy applies to ingress, or to egress, or to both.  When
	// not explicitly specified (and so the value on creation is empty or nil), Calico defaults
	// Types according to what IngressRules and EgressRules are present in the policy.  The
	// default is:
	//
	// - [ PolicyTypeIngress ], if there are no EgressRules (including the case where there are
	//   also no IngressRules)
	//
	// - [ PolicyTypeEgress ], if there are EgressRules but no IngressRules
	//
	// - [ PolicyTypeIngress, PolicyTypeEgress ], if there are both IngressRules and EgressRules.
	//
	// When the policy is read back again, Types will always be one of these values, never empty
	// or nil.
	Types []PolicyType `json:"types,omitempty" validate:"omitempty,dive,policyType"`
}

// PolicyType enumerates the possible values of the PolicySpec Types field.
type PolicyType string

const (
	PolicyTypeIngress PolicyType = "ingress"
	PolicyTypeEgress  PolicyType = "egress"
)

// NewPolicy creates a new (zeroed) Policy struct with the TypeMetadata initialised to the current
// version.
func NewPolicy() *Policy {
	return &Policy{
		TypeMetadata: unversioned.TypeMetadata{
			Kind:       "policy",
			APIVersion: unversioned.VersionCurrent,
		},
	}
}

// PolicyList contains a list of selector-based security Policy resources.  List types are returned from List()
// enumerations on the client interface.
type PolicyList struct {
	unversioned.TypeMetadata
	Metadata unversioned.ListMetadata `json:"metadata,omitempty"`
	Items    []Policy                 `json:"items" validate:"dive"`
}

// NewPolicyList creates a new (zeroed) PolicyList struct with the TypeMetadata initialised to the current
// version.
func NewPolicyList() *PolicyList {
	return &PolicyList{
		TypeMetadata: unversioned.TypeMetadata{
			Kind:       "policyList",
			APIVersion: unversioned.VersionCurrent,
		},
	}
}<|MERGE_RESOLUTION|>--- conflicted
+++ resolved
@@ -26,13 +26,12 @@
 //
 // Each policy must do one of the following:
 //
-<<<<<<< HEAD
 //  	- Match the packet and apply a “next-tier” action; this skips the rest of the tier, deferring
 //        to the next tier (or the explicit profiles if this is the last tier.
 //  	- Match the packet and apply an “allow” action; this immediately accepts the packet, skipping
 //        all further tiers and profiles. This is not recommended in general, because it prevents
 //        further policy from being executed.
-// 	- Match the packet and apply a “deny” action; this drops the packet immediately, skipping all
+// 	- Match the packet and apply a "deny" action; this drops the packet immediately, skipping all
 //        further tiers and profiles.
 // 	- Fail to match the packet; in which case the packet proceeds to the next policy in the tier.
 //        If there are no more policies in the tier then the packet is dropped.
@@ -41,15 +40,6 @@
 // 	If no policies in a tier match an endpoint then the packet skips the tier completely. The
 // 	“default deny” behavior described above only applies if some of the policies in a tier match
 // 	the endpoint.
-=======
-//  	- Match the packet and apply an "allow" action; this immediately accepts the packet, skipping
-//        all further policies and profiles. This is not recommended in general, because it prevents
-//        further policy from being executed.
-// 	- Match the packet and apply a "deny" action; this drops the packet immediately, skipping all
-//        further policy and profiles.
-// 	- Fail to match the packet; in which case the packet proceeds to the next policy. If there
-// 	  are no more policies then the packet is dropped.
->>>>>>> 9bf530a8
 //
 // Calico implements the security policy for each endpoint individually and only the policies that
 // have matching selectors are implemented. This ensures that the number of rules that actually need
