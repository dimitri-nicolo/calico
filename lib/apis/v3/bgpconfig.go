// Copyright (c) 2017 Tigera, Inc. All rights reserved.

// Licensed under the Apache License, Version 2.0 (the "License");
// you may not use this file except in compliance with the License.
// You may obtain a copy of the License at
//
//     http://www.apache.org/licenses/LICENSE-2.0
//
// Unless required by applicable law or agreed to in writing, software
// distributed under the License is distributed on an "AS IS" BASIS,
// WITHOUT WARRANTIES OR CONDITIONS OF ANY KIND, either express or implied.
// See the License for the specific language governing permissions and
// limitations under the License.

package v3

import (
	metav1 "k8s.io/apimachinery/pkg/apis/meta/v1"

	"github.com/projectcalico/libcalico-go/lib/numorstring"
)

const (
	KindBGPConfiguration     = "BGPConfiguration"
	KindBGPConfigurationList = "BGPConfigurationList"
)

// +genclient
// +k8s:deepcopy-gen:interfaces=k8s.io/apimachinery/pkg/runtime.Object

// BGPConfiguration contains the configuration for any BGP routing.
type BGPConfiguration struct {
	metav1.TypeMeta `json:",inline"`
	// Standard object's metadata.
	metav1.ObjectMeta `json:"metadata,omitempty"`
	// Specification of the BGPConfiguration.
	Spec BGPConfigurationSpec `json:"spec,omitempty"`
}

// BGPConfigurationSpec contains the values of the BGP configuration.
type BGPConfigurationSpec struct {
	// LogSeverityScreen is the log severity above which logs are sent to the stdout. [Default: INFO]
	LogSeverityScreen string `json:"logSeverityScreen,omitempty" validate:"omitempty,logLevel" confignamev1:"loglevel"`

	// NodeToNodeMeshEnabled sets whether full node to node BGP mesh is enabled. [Default: true]
	NodeToNodeMeshEnabled *bool `json:"nodeToNodeMeshEnabled,omitempty" validate:"omitempty" confignamev1:"node_mesh"`

	// ASNumber is the default AS number used by a node. [Default: 64512]
	ASNumber *numorstring.ASNumber `json:"asNumber,omitempty" validate:"omitempty" confignamev1:"as_num"`
<<<<<<< HEAD
	// Extensions is a mapping of keys to values that can be used in custom BGP templates
	Extensions map[string]string `json:"extensions,omitempty" validate:"omitempty" confignamev1:"extensions"`
=======

	// ServiceExternalIPs are the CIDR blocks for Kubernetes Service External IPs.
	// Kubernetes Service ExternalIPs will only be advertised if they are within one of these blocks.
	ServiceExternalIPs []ServiceExternalIPBlock `json:"serviceExternalIPs,omitempty" validate:"omitempty,dive" confignamev1:"svc_external_ips"`

	// ServiceClusterIPs are the CIDR blocks from which service cluster IPs are allocated.
	// If specified, Calico will advertise these blocks, as well as any cluster IPs within them.
	ServiceClusterIPs []ServiceClusterIPBlock `json:"serviceClusterIPs,omitempty" validate:"omitempty,dive" confignamev1:"svc_cluster_ips"`
}

// ServiceExternalIPBlock represents a single whitelisted CIDR External IP block.
type ServiceExternalIPBlock struct {
	CIDR string `json:"cidr,omitempty" validate:"omitempty,net"`
}

// ServiceClusterIPBlock represents a single whitelisted CIDR block for ClusterIPs.
type ServiceClusterIPBlock struct {
	CIDR string `json:"cidr,omitempty" validate:"omitempty,net"`
>>>>>>> 1ba69f71
}

// +k8s:deepcopy-gen:interfaces=k8s.io/apimachinery/pkg/runtime.Object

// BGPConfigurationList contains a list of BGPConfiguration resources.
type BGPConfigurationList struct {
	metav1.TypeMeta `json:",inline"`
	metav1.ListMeta `json:"metadata"`
	Items           []BGPConfiguration `json:"items"`
}

// New BGPConfiguration creates a new (zeroed) BGPConfiguration struct with the TypeMetadata
// initialized to the current version.
func NewBGPConfiguration() *BGPConfiguration {
	return &BGPConfiguration{
		TypeMeta: metav1.TypeMeta{
			Kind:       KindBGPConfiguration,
			APIVersion: GroupVersionCurrent,
		},
	}
}

// NewBGPConfigurationList creates a new zeroed) BGPConfigurationList struct with the TypeMetadata
// initialized to the current version.
func NewBGPConfigurationList() *BGPConfigurationList {
	return &BGPConfigurationList{
		TypeMeta: metav1.TypeMeta{
			Kind:       KindBGPConfigurationList,
			APIVersion: GroupVersionCurrent,
		},
	}
}<|MERGE_RESOLUTION|>--- conflicted
+++ resolved
@@ -1,4 +1,4 @@
-// Copyright (c) 2017 Tigera, Inc. All rights reserved.
+// Copyright (c) 2017,2019 Tigera, Inc. All rights reserved.
 
 // Licensed under the Apache License, Version 2.0 (the "License");
 // you may not use this file except in compliance with the License.
@@ -47,10 +47,9 @@
 
 	// ASNumber is the default AS number used by a node. [Default: 64512]
 	ASNumber *numorstring.ASNumber `json:"asNumber,omitempty" validate:"omitempty" confignamev1:"as_num"`
-<<<<<<< HEAD
+
 	// Extensions is a mapping of keys to values that can be used in custom BGP templates
 	Extensions map[string]string `json:"extensions,omitempty" validate:"omitempty" confignamev1:"extensions"`
-=======
 
 	// ServiceExternalIPs are the CIDR blocks for Kubernetes Service External IPs.
 	// Kubernetes Service ExternalIPs will only be advertised if they are within one of these blocks.
@@ -69,7 +68,6 @@
 // ServiceClusterIPBlock represents a single whitelisted CIDR block for ClusterIPs.
 type ServiceClusterIPBlock struct {
 	CIDR string `json:"cidr,omitempty" validate:"omitempty,net"`
->>>>>>> 1ba69f71
 }
 
 // +k8s:deepcopy-gen:interfaces=k8s.io/apimachinery/pkg/runtime.Object
