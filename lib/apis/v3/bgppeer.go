--- conflicted
+++ resolved
@@ -1,8 +1,4 @@
-<<<<<<< HEAD
-// Copyright (c) 2017-2020 Tigera, Inc. All rights reserved.
-=======
 // Copyright (c) 2017,2020 Tigera, Inc. All rights reserved.
->>>>>>> d4bd7b40
 
 // Licensed under the Apache License, Version 2.0 (the "License");
 // you may not use this file except in compliance with the License.
@@ -64,18 +60,13 @@
 	PeerIP string `json:"peerIP,omitempty" validate:"omitempty,IP:port"`
 
 	// The AS Number of the peer.
-<<<<<<< HEAD
-	ASNumber numorstring.ASNumber `json:"asNumber"`
-	// Extensions is a mapping of keys to values that can be used in custom BGP templates
-	Extensions map[string]string `json:"extensions,omitempty" validate:"omitempty"`
-	// Selector for the nodes that should have this peering.  When this is set, the Node
-	// field must be empty.
-	NodeSelector string `json:"nodeSelector,omitempty" validate:"omitempty,selector"`
-=======
 	// +optional
 	ASNumber numorstring.ASNumber `json:"asNumber,omitempty"`
 
->>>>>>> d4bd7b40
+	// Extensions is a mapping of keys to values that can be used in custom BGP templates
+	// +optional
+	Extensions map[string]string `json:"extensions,omitempty" validate:"omitempty"`
+
 	// Selector for the remote nodes to peer with.  When this is set, the PeerIP and
 	// ASNumber fields must be empty.  For each peering between the local node and
 	// selected remote nodes, we configure an IPv4 peering if both ends have
