--- conflicted
+++ resolved
@@ -44,36 +44,19 @@
 	. "github.com/onsi/gomega"
 
 	"github.com/projectcalico/libcalico-go/lib/api"
-<<<<<<< HEAD
 	"github.com/projectcalico/libcalico-go/lib/client"
-=======
->>>>>>> aafc4f71
 	cerrors "github.com/projectcalico/libcalico-go/lib/errors"
 	"github.com/projectcalico/libcalico-go/lib/ipip"
 	"github.com/projectcalico/libcalico-go/lib/testutils"
 )
 
-<<<<<<< HEAD
-var _ = testutils.E2eDatastoreDescribe("IPPool e2e tests", testutils.DatastoreEtcdV2 |testutils.DatastoreK8s, func(apiConfig api.CalicoAPIConfig) {
-=======
 var _ = testutils.E2eDatastoreDescribe("IPPool e2e tests", testutils.DatastoreAll, func(apiConfig api.CalicoAPIConfig) {
->>>>>>> aafc4f71
 
 	DescribeTable("IPPool e2e tests",
 		func(meta1, meta2 api.IPPoolMetadata, spec1, spec2 api.IPPoolSpec) {
 			c := testutils.CreateClient(apiConfig)
 			testutils.CleanIPPools(c)
 
-<<<<<<< HEAD
-			// Create a new client and clean the datastore
-			c, err := client.New(apiConfig)
-			if err != nil {
-				log.Println("Error creating client:", err)
-			}
-			testutils.CleanIPPools(c)
-
-=======
->>>>>>> aafc4f71
 			By("Updating the pool before it is created")
 			_, outError := c.IPPools().Update(&api.IPPool{Metadata: meta1, Spec: spec1})
 
@@ -277,11 +260,7 @@
 	)
 
 	Describe("Checking operations perform data validation", func() {
-<<<<<<< HEAD
-		c, _ := client.New(apiConfig)
-=======
 		c := testutils.CreateClient(apiConfig)
->>>>>>> aafc4f71
 		testutils.CleanIPPools(c)
 
 		var err error
