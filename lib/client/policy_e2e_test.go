// Copyright (c) 2016-2017 Tigera, Inc. All rights reserved.

// Licensed under the Apache License, Version 2.0 (the "License");
// you may not use this file except in compliance with the License.
// You may obtain a copy of the License at
//
//     http://www.apache.org/licenses/LICENSE-2.0
//
// Unless required by applicable law or agreed to in writing, software
// distributed under the License is distributed on an "AS IS" BASIS,
// WITHOUT WARRANTIES OR CONDITIONS OF ANY KIND, either express or implied.
// See the License for the specific language governing permissions and
// limitations under the License.

// Test cases (Policy object e2e):
// Test 1: Pass two fully populated PolicySpecs and expect the series of operations to succeed.
// Test 2: Pass one fully populated PolicySpec and another empty PolicySpec and expect the series of operations to succeed.
// Test 3: Pass one partially populated PolicySpec and another fully populated PolicySpec and expect the series of operations to succeed.

// Series of operations each test goes through:
// Update meta1 - check for failure (because it doesn't exist).
// Create meta1 with spec1.
// Apply meta2 with spec2.
// Get meta1 and meta2, compare spec1 and spec2.
// Update meta1 with spec2.
// Get meta1 compare spec2.
// List (empty Meta) ... Get meta1 and meta2.
// List (using Meta1) ... Get meta1.
// Delete meta1.
// Get meta1 ... fail.
// Delete meta2.
// List (empty Meta) ... Get no entries (should not error).

package client_test

import (
	"errors"
	"log"

	. "github.com/onsi/ginkgo"
	. "github.com/onsi/ginkgo/extensions/table"
	. "github.com/onsi/gomega"

	"github.com/projectcalico/libcalico-go/lib/api"
	"github.com/projectcalico/libcalico-go/lib/testutils"
)

var order1 = 99.999
var order2 = 22.222

var policySpec1 = api.PolicySpec{
	Order:        &order1,
	IngressRules: []api.Rule{testutils.InRule1, testutils.InRule2},
	EgressRules:  []api.Rule{testutils.EgressRule1, testutils.EgressRule2},
	Selector:     "thing == 'value'",
}

var policySpec2 = api.PolicySpec{
	Order:        &order2,
	IngressRules: []api.Rule{testutils.InRule2, testutils.InRule1},
	EgressRules:  []api.Rule{testutils.EgressRule2, testutils.EgressRule1},
	Selector:     "thing2 == 'value2'",
	DoNotTrack:   true,
}

var _ = testutils.E2eDatastoreDescribe("Policy tests", testutils.DatastoreEtcdV2, func(config api.CalicoAPIConfig) {

	DescribeTable("Policy e2e tests",
		func(meta1, meta2 api.PolicyMetadata, spec1, spec2 api.PolicySpec) {
			c := testutils.CreateCleanClient(config)
			By("Updating the policy before it is created")
			_, outError := c.Policies().Update(&api.Policy{Metadata: meta1, Spec: spec1})

			// Should return an error.
<<<<<<< HEAD
			Expect(outError.Error()).To(Equal(errors.New("resource does not exist: Policy(tier=default, name=policy1)").Error()))
=======
			Expect(outError.Error()).To(Equal(errors.New("resource does not exist: Policy(name=policy-1/with.foo)").Error()))
>>>>>>> aafc4f71

			By("Create, Apply, Get and compare")

			// Create a policy with meta1 and spec1.
			_, outError = c.Policies().Create(&api.Policy{Metadata: meta1, Spec: spec1})
			Expect(outError).NotTo(HaveOccurred())

			// Apply a policy with meta2 and spec2.
			_, outError = c.Policies().Apply(&api.Policy{Metadata: meta2, Spec: spec2})
			Expect(outError).NotTo(HaveOccurred())

			// Get policy with meta1.
			outPolicy1, outError1 := c.Policies().Get(meta1)
			log.Println("Out Policy object: ", outPolicy1)

			// Get policy with meta2.
			outPolicy2, outError2 := c.Policies().Get(meta2)
			log.Println("Out Policy object: ", outPolicy2)

			// Should match spec1 & outPolicy1 and outPolicy2 & spec2 and errors to be nil.
			Expect(outError1).NotTo(HaveOccurred())
			Expect(outError2).NotTo(HaveOccurred())
			Expect(outPolicy1.Spec).To(Equal(spec1))
			Expect(outPolicy2.Spec).To(Equal(spec2))

			By("Update, Get and compare")

			// Update meta1 policy with spec2.
			_, outError = c.Policies().Update(&api.Policy{Metadata: meta1, Spec: spec2})
			Expect(outError).NotTo(HaveOccurred())

			// Get policy with meta1.
			outPolicy1, outError1 = c.Policies().Get(meta1)

			// Assert the Spec for policy with meta1 matches spec2 and no error.
			Expect(outError1).NotTo(HaveOccurred())
			Expect(outPolicy1.Spec).To(Equal(spec2))

			By("List all the policies and compare")

			// Get a list of policiess.
			policyList, outError := c.Policies().List(api.PolicyMetadata{})
			Expect(outError).NotTo(HaveOccurred())
			log.Println("Get policy list returns: ", policyList.Items)
			metas := []api.PolicyMetadata{meta1, meta2}
			expectedPolicies := []api.Policy{}
			// Go through meta list and append them to expectedPolicies.
			for _, v := range metas {
				p, outError := c.Policies().Get(v)
				Expect(outError).NotTo(HaveOccurred())
				expectedPolicies = append(expectedPolicies, *p)
			}

			// Assert the returned policyList is has the meta1 and meta2 policies.
			Expect(policyList.Items).To(Equal(expectedPolicies))

			By("List a specific policy and compare")

			// Get a policy list with meta1.
			policyList, outError = c.Policies().List(meta1)
			Expect(outError).NotTo(HaveOccurred())
			log.Println("Get policy list returns: ", policyList.Items)

			// Get a policy with meta1.
			outPolicy1, outError1 = c.Policies().Get(meta1)

			// Assert they are equal and no errors.
			Expect(outError1).NotTo(HaveOccurred())
			Expect(policyList.Items[0].Spec).To(Equal(outPolicy1.Spec))

			By("Delete, Get and assert error")

			// Delete a policy with meta1.
			outError1 = c.Policies().Delete(meta1)
			Expect(outError1).NotTo(HaveOccurred())

			// Get a policy with meta1.
			_, outError = c.Policies().Get(meta1)

			// Expect an error since the policy was deleted.
<<<<<<< HEAD
			Expect(outError.Error()).To(Equal(errors.New("resource does not exist: Policy(tier=default, name=policy1)").Error()))
=======
			Expect(outError.Error()).To(Equal(errors.New("resource does not exist: Policy(name=policy-1/with.foo)").Error()))
>>>>>>> aafc4f71

			// Delete the second policy with meta2.
			outError1 = c.Policies().Delete(meta2)
			Expect(outError1).NotTo(HaveOccurred())

			By("Delete all the policies, Get policy list and expect empty policy list")

			// Both policies are deleted in the calls above.
			// Get the list of all the policys.
			policyList, outError = c.Policies().List(api.PolicyMetadata{})
			Expect(outError).NotTo(HaveOccurred())
			log.Println("Get policy list returns: ", policyList.Items)

			// Create an empty policy list.
			// Note: you can't use make([]api.Policy, 0) because it creates an empty underlying struct,
			// whereas new([]api.Policy) just returns a pointer without creating an empty struct.
			emptyPolicyList := new([]api.Policy)

			// Expect returned policyList to contain empty policyList.
			Expect(policyList.Items).To(Equal(*emptyPolicyList))

		},

		// Test 1: Pass two fully populated PolicySpecs and expect the series of operations to succeed.
		Entry("Two fully populated PolicySpecs",
			api.PolicyMetadata{Name: "policy-1/with.foo"},
			api.PolicyMetadata{Name: "policy.1"},
			policySpec1,
			policySpec2,
		),

		// Test 2: Pass one fully populated PolicySpec and another empty PolicySpec and expect the series of operations to succeed.
		Entry("One fully populated PolicySpec and another empty PolicySpec",
			api.PolicyMetadata{Name: "policy-1/with.foo"},
			api.PolicyMetadata{Name: "policy.1"},
			policySpec1,
			api.PolicySpec{},
		),

		// Test 3: Pass one partially populated PolicySpec and another fully populated PolicySpec and expect the series of operations to succeed.
		Entry("One partially populated PolicySpec and another fully populated PolicySpec",
			api.PolicyMetadata{Name: "policy-1/with.foo"},
			api.PolicyMetadata{Name: "policy_1/with.foo/with_bar"},
			api.PolicySpec{
<<<<<<< HEAD
				Selector: "has(myLabel888)",
=======
				Selector: "has(myLabel-8.9/88-._9)",
>>>>>>> aafc4f71
			},
			policySpec2,
		),
	)
})<|MERGE_RESOLUTION|>--- conflicted
+++ resolved
@@ -72,11 +72,7 @@
 			_, outError := c.Policies().Update(&api.Policy{Metadata: meta1, Spec: spec1})
 
 			// Should return an error.
-<<<<<<< HEAD
 			Expect(outError.Error()).To(Equal(errors.New("resource does not exist: Policy(tier=default, name=policy1)").Error()))
-=======
-			Expect(outError.Error()).To(Equal(errors.New("resource does not exist: Policy(name=policy-1/with.foo)").Error()))
->>>>>>> aafc4f71
 
 			By("Create, Apply, Get and compare")
 
@@ -157,11 +153,7 @@
 			_, outError = c.Policies().Get(meta1)
 
 			// Expect an error since the policy was deleted.
-<<<<<<< HEAD
 			Expect(outError.Error()).To(Equal(errors.New("resource does not exist: Policy(tier=default, name=policy1)").Error()))
-=======
-			Expect(outError.Error()).To(Equal(errors.New("resource does not exist: Policy(name=policy-1/with.foo)").Error()))
->>>>>>> aafc4f71
 
 			// Delete the second policy with meta2.
 			outError1 = c.Policies().Delete(meta2)
@@ -206,11 +198,7 @@
 			api.PolicyMetadata{Name: "policy-1/with.foo"},
 			api.PolicyMetadata{Name: "policy_1/with.foo/with_bar"},
 			api.PolicySpec{
-<<<<<<< HEAD
-				Selector: "has(myLabel888)",
-=======
 				Selector: "has(myLabel-8.9/88-._9)",
->>>>>>> aafc4f71
 			},
 			policySpec2,
 		),
