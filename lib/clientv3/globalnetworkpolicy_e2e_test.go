// Copyright (c) 2017-2018 Tigera, Inc. All rights reserved.

// Licensed under the Apache License, Version 2.0 (the "License");
// you may not use this file except in compliance with the License.
// You may obtain a copy of the License at
//
//     http://www.apache.org/licenses/LICENSE-2.0
//
// Unless required by applicable law or agreed to in writing, software
// distributed under the License is distributed on an "AS IS" BASIS,
// WITHOUT WARRANTIES OR CONDITIONS OF ANY KIND, either express or implied.
// See the License for the specific language governing permissions and
// limitations under the License.

package clientv3_test

import (
	"time"

	. "github.com/onsi/ginkgo"
	. "github.com/onsi/ginkgo/extensions/table"
	. "github.com/onsi/gomega"
	metav1 "k8s.io/apimachinery/pkg/apis/meta/v1"

	"context"

	"github.com/projectcalico/libcalico-go/lib/apiconfig"
	apiv3 "github.com/projectcalico/libcalico-go/lib/apis/v3"
	"github.com/projectcalico/libcalico-go/lib/backend"
	bapi "github.com/projectcalico/libcalico-go/lib/backend/api"
	"github.com/projectcalico/libcalico-go/lib/clientv3"
	"github.com/projectcalico/libcalico-go/lib/names"
	"github.com/projectcalico/libcalico-go/lib/options"
	"github.com/projectcalico/libcalico-go/lib/testutils"
	"github.com/projectcalico/libcalico-go/lib/watch"
)

func tieredGNPName(p, t string) string {
	name, _ := names.BackendTieredPolicyName(p, t)
	return name
}

var (
	ingressEgress = []apiv3.PolicyType{apiv3.PolicyTypeIngress, apiv3.PolicyTypeEgress}
	ingress       = []apiv3.PolicyType{apiv3.PolicyTypeIngress}
	egress        = []apiv3.PolicyType{apiv3.PolicyTypeEgress}
)

var _ = testutils.E2eDatastoreDescribe("GlobalNetworkPolicy tests", testutils.DatastoreAll, func(config apiconfig.CalicoAPIConfig) {

	ctx := context.Background()
	order1 := 99.999
	order2 := 22.222
	tier := "tier-a"
	tierOrder := float64(10)
	name1 := "globalnetworkp-1"
	name2 := "globalnetworkp-2"
	spec1 := apiv3.GlobalNetworkPolicySpec{
		Order:    &order1,
		Ingress:  []apiv3.Rule{testutils.InRule1, testutils.InRule2},
		Egress:   []apiv3.Rule{testutils.EgressRule1, testutils.EgressRule2},
		Selector: "thing == 'value'",
	}
	spec2 := apiv3.GlobalNetworkPolicySpec{
		Order:          &order2,
		Ingress:        []apiv3.Rule{testutils.InRule2, testutils.InRule1},
		Egress:         []apiv3.Rule{testutils.EgressRule2, testutils.EgressRule1},
		Selector:       "thing2 == 'value2'",
		DoNotTrack:     true,
		ApplyOnForward: true,
	}
	// Specs with only ingress or egress rules, without Types set.
	ingressSpec1 := spec1
	ingressSpec1.Egress = nil
	egressSpec2 := spec2
	egressSpec2.Ingress = nil
	// Specs with ingress and egress rules, with Types set to just ingress or egress.
	ingressTypesSpec1 := spec1
	ingressTypesSpec1.Types = ingress
	egressTypesSpec2 := spec2
	egressTypesSpec2.Types = egress

	var c clientv3.Interface
	var be bapi.Client

	BeforeEach(func() {
		var err error
		c, err = clientv3.New(config)
		Expect(err).NotTo(HaveOccurred())

		be, err = backend.NewClient(config)
		Expect(err).NotTo(HaveOccurred())
		be.Clean()

		err = c.EnsureInitialized(ctx, "", "", "")
		Expect(err).NotTo(HaveOccurred())
	})

	DescribeTable("GlobalNetworkPolicy e2e CRUD tests",
		func(tier, name1, name2 string, spec1, spec2 apiv3.GlobalNetworkPolicySpec, types1, types2 []apiv3.PolicyType) {
			spec1.Tier = tier
			spec2.Tier = tier

			if tier != "" && tier != "default" {
				// Create the tier if required before running other tiered policy tests.
				tierSpec := apiv3.TierSpec{Order: &tierOrder}
				By("Creating the tier")
				tierRes, resErr := c.Tiers().Create(ctx, &apiv3.Tier{
					ObjectMeta: metav1.ObjectMeta{Name: tier},
					Spec:       tierSpec,
				}, options.SetOptions{})
				Expect(resErr).NotTo(HaveOccurred())
				testutils.ExpectResource(tierRes, apiv3.KindTier, testutils.ExpectNoNamespace, tier, tierSpec)
			}

			By("Updating the GlobalNetworkPolicy before it is created")
			_, outError := c.GlobalNetworkPolicies().Update(ctx, &apiv3.GlobalNetworkPolicy{
				ObjectMeta: metav1.ObjectMeta{Name: name1, ResourceVersion: "1234", CreationTimestamp: metav1.Now(), UID: "test-fail-globalnetworkpolicy"},
				Spec:       spec1,
			}, options.SetOptions{})
			Expect(outError).To(HaveOccurred())
			Expect(outError.Error()).To(Equal("resource does not exist: GlobalNetworkPolicy(" + tieredGNPName(name1, tier) + ")"))

			By("Attempting to creating a new GlobalNetworkPolicy with name1/spec1 and a non-empty ResourceVersion")
			polToCreate := &apiv3.GlobalNetworkPolicy{
				ObjectMeta: metav1.ObjectMeta{Name: name1, ResourceVersion: "12345"},
				Spec:       spec1,
			}
			polToCreateCopy := polToCreate.DeepCopy()
			_, outError = c.GlobalNetworkPolicies().Create(ctx, polToCreate, options.SetOptions{})
			Expect(outError).To(HaveOccurred())
			Expect(outError.Error()).To(Equal("error with field Metadata.ResourceVersion = '12345' (field must not be set for a Create request)"))
			Expect(polToCreate).To(Equal(polToCreateCopy), "Create() unexpectedly modified input policy")

			By("Creating a new GlobalNetworkPolicy with name1/spec1")
			polToCreate = &apiv3.GlobalNetworkPolicy{
				ObjectMeta: metav1.ObjectMeta{Name: name1},
				Spec:       spec1,
			}
			polToCreateCopy = polToCreate.DeepCopy()
			res1, outError := c.GlobalNetworkPolicies().Create(ctx, polToCreate, options.SetOptions{})
			Expect(polToCreate).To(Equal(polToCreateCopy), "Create() unexpectedly modified input policy")
			Expect(outError).NotTo(HaveOccurred())
			spec1.Types = types1
			testutils.ExpectResource(res1, apiv3.KindGlobalNetworkPolicy, testutils.ExpectNoNamespace, tieredGNPName(name1, tier), spec1)

			// Track the version of the original data for name1.
			rv1_1 := res1.ResourceVersion

			By("Attempting to create the same GlobalNetworkPolicy with name1 but with spec2")
			_, outError = c.GlobalNetworkPolicies().Create(ctx, &apiv3.GlobalNetworkPolicy{
				ObjectMeta: metav1.ObjectMeta{Name: name1},
				Spec:       spec2,
			}, options.SetOptions{})
			Expect(outError).To(HaveOccurred())
			Expect(outError.Error()).To(Equal("resource already exists: GlobalNetworkPolicy(" + tieredGNPName(name1, tier) + ")"))

			By("Getting GlobalNetworkPolicy (name1) and comparing the output against spec1")
			res, outError := c.GlobalNetworkPolicies().Get(ctx, name1, options.GetOptions{})
			Expect(outError).NotTo(HaveOccurred())
			testutils.ExpectResource(res, apiv3.KindGlobalNetworkPolicy, testutils.ExpectNoNamespace, tieredGNPName(name1, tier), spec1)
			Expect(res.ResourceVersion).To(Equal(res1.ResourceVersion))

			By("Getting GlobalNetworkPolicy (name2) before it is created")
			_, outError = c.GlobalNetworkPolicies().Get(ctx, name2, options.GetOptions{})
			Expect(outError).To(HaveOccurred())
			Expect(outError.Error()).To(Equal("resource does not exist: GlobalNetworkPolicy(" + tieredGNPName(name2, tier) + ")"))

			By("Listing all the GlobalNetworkPolicies, expecting a single result with name1/spec1")
			outList, outError := c.GlobalNetworkPolicies().List(ctx, options.ListOptions{})
			Expect(outError).NotTo(HaveOccurred())
			Expect(outList.Items).To(HaveLen(1))
			testutils.ExpectResource(&outList.Items[0], apiv3.KindGlobalNetworkPolicy, testutils.ExpectNoNamespace, tieredGNPName(name1, tier), spec1)

			By("Creating a new GlobalNetworkPolicy with name2/spec2")
			res2, outError := c.GlobalNetworkPolicies().Create(ctx, &apiv3.GlobalNetworkPolicy{
				ObjectMeta: metav1.ObjectMeta{Name: name2},
				Spec:       spec2,
			}, options.SetOptions{})
			Expect(outError).NotTo(HaveOccurred())
			spec2.Types = types2
			testutils.ExpectResource(res2, apiv3.KindGlobalNetworkPolicy, testutils.ExpectNoNamespace, tieredGNPName(name2, tier), spec2)

			By("Getting GlobalNetworkPolicy (name2) and comparing the output against spec2")
			res, outError = c.GlobalNetworkPolicies().Get(ctx, name2, options.GetOptions{})
			Expect(outError).NotTo(HaveOccurred())
			testutils.ExpectResource(res2, apiv3.KindGlobalNetworkPolicy, testutils.ExpectNoNamespace, tieredGNPName(name2, tier), spec2)
			Expect(res.ResourceVersion).To(Equal(res2.ResourceVersion))

			By("Listing all the GlobalNetworkPolicies, expecting a two results with name1/spec1 and name2/spec2")
			outList, outError = c.GlobalNetworkPolicies().List(ctx, options.ListOptions{})
			Expect(outError).NotTo(HaveOccurred())
			Expect(outList.Items).To(HaveLen(2))
			testutils.ExpectResource(&outList.Items[0], apiv3.KindGlobalNetworkPolicy, testutils.ExpectNoNamespace, tieredGNPName(name1, tier), spec1)
			testutils.ExpectResource(&outList.Items[1], apiv3.KindGlobalNetworkPolicy, testutils.ExpectNoNamespace, tieredGNPName(name2, tier), spec2)

			By("Updating GlobalNetworkPolicy name1 with spec2")
			res1.Spec = spec2
			res1Copy := res1.DeepCopy()
			res1out, outError := c.GlobalNetworkPolicies().Update(ctx, res1, options.SetOptions{})
			Expect(outError).NotTo(HaveOccurred())
<<<<<<< HEAD
			testutils.ExpectResource(res1, apiv3.KindGlobalNetworkPolicy, testutils.ExpectNoNamespace, tieredGNPName(name1, tier), spec2)
=======
			Expect(res1).To(Equal(res1Copy), "Update() unexpectedly modified input")
			testutils.ExpectResource(res1, apiv3.KindGlobalNetworkPolicy, testutils.ExpectNoNamespace, name1, spec2)
			res1 = res1out
>>>>>>> 26b83dc3

			By("Attempting to update the GlobalNetworkPolicy without a Creation Timestamp")
			res, outError = c.GlobalNetworkPolicies().Update(ctx, &apiv3.GlobalNetworkPolicy{
				ObjectMeta: metav1.ObjectMeta{Name: name1, ResourceVersion: "1234", UID: "test-fail-globalnetworkpolicy"},
				Spec:       spec1,
			}, options.SetOptions{})
			Expect(outError).To(HaveOccurred())
			Expect(res).To(BeNil())
			Expect(outError.Error()).To(Equal("error with field Metadata.CreationTimestamp = '0001-01-01 00:00:00 +0000 UTC' (field must be set for an Update request)"))

			By("Attempting to update the GlobalNetworkPolicy without a UID")
			res, outError = c.GlobalNetworkPolicies().Update(ctx, &apiv3.GlobalNetworkPolicy{
				ObjectMeta: metav1.ObjectMeta{Name: name1, ResourceVersion: "1234", CreationTimestamp: metav1.Now()},
				Spec:       spec1,
			}, options.SetOptions{})
			Expect(outError).To(HaveOccurred())
			Expect(res).To(BeNil())
			Expect(outError.Error()).To(Equal("error with field Metadata.UID = '' (field must be set for an Update request)"))

			// Track the version of the updated name1 data.
			rv1_2 := res1.ResourceVersion

			By("Updating GlobalNetworkPolicy name1 without specifying a resource version")
			res1.Spec = spec1
			res1.ObjectMeta.ResourceVersion = ""
			_, outError = c.GlobalNetworkPolicies().Update(ctx, res1, options.SetOptions{})
			Expect(outError).To(HaveOccurred())
			Expect(outError.Error()).To(Equal("error with field Metadata.ResourceVersion = '' (field must be set for an Update request)"))

			By("Updating GlobalNetworkPolicy name1 using the previous resource version")
			res1.Spec = spec1
			res1.ResourceVersion = rv1_1
			_, outError = c.GlobalNetworkPolicies().Update(ctx, res1, options.SetOptions{})
			Expect(outError).To(HaveOccurred())
			Expect(outError.Error()).To(Equal("update conflict: GlobalNetworkPolicy(" + tieredGNPName(name1, tier) + ")"))

			if config.Spec.DatastoreType != apiconfig.Kubernetes {
				By("Getting GlobalNetworkPolicy (name1) with the original resource version and comparing the output against spec1")
				res, outError = c.GlobalNetworkPolicies().Get(ctx, name1, options.GetOptions{ResourceVersion: rv1_1})
				Expect(outError).NotTo(HaveOccurred())
				testutils.ExpectResource(res, apiv3.KindGlobalNetworkPolicy, testutils.ExpectNoNamespace, tieredGNPName(name1, tier), spec1)
				Expect(res.ResourceVersion).To(Equal(rv1_1))
			}

			By("Getting GlobalNetworkPolicy (name1) with the updated resource version and comparing the output against spec2")
			res, outError = c.GlobalNetworkPolicies().Get(ctx, name1, options.GetOptions{ResourceVersion: rv1_2})
			Expect(outError).NotTo(HaveOccurred())
			testutils.ExpectResource(res, apiv3.KindGlobalNetworkPolicy, testutils.ExpectNoNamespace, tieredGNPName(name1, tier), spec2)
			Expect(res.ResourceVersion).To(Equal(rv1_2))

			if config.Spec.DatastoreType != apiconfig.Kubernetes {
				By("Listing GlobalNetworkPolicies with the original resource version and checking for a single result with name1/spec1")
				outList, outError = c.GlobalNetworkPolicies().List(ctx, options.ListOptions{ResourceVersion: rv1_1})
				Expect(outError).NotTo(HaveOccurred())
				Expect(outList.Items).To(HaveLen(1))
				testutils.ExpectResource(&outList.Items[0], apiv3.KindGlobalNetworkPolicy, testutils.ExpectNoNamespace, tieredGNPName(name1, tier), spec1)
			}

			By("Listing GlobalNetworkPolicies with the latest resource version and checking for two results with name1/spec2 and name2/spec2")
			outList, outError = c.GlobalNetworkPolicies().List(ctx, options.ListOptions{})
			Expect(outError).NotTo(HaveOccurred())
			Expect(outList.Items).To(HaveLen(2))
			testutils.ExpectResource(&outList.Items[0], apiv3.KindGlobalNetworkPolicy, testutils.ExpectNoNamespace, tieredGNPName(name1, tier), spec2)
			testutils.ExpectResource(&outList.Items[1], apiv3.KindGlobalNetworkPolicy, testutils.ExpectNoNamespace, tieredGNPName(name2, tier), spec2)

			if config.Spec.DatastoreType != apiconfig.Kubernetes {
				By("Deleting GlobalNetworkPolicy (name1) with the old resource version")
				_, outError = c.GlobalNetworkPolicies().Delete(ctx, name1, options.DeleteOptions{ResourceVersion: rv1_1})
				Expect(outError).To(HaveOccurred())
				Expect(outError.Error()).To(Equal("update conflict: GlobalNetworkPolicy(" + tieredGNPName(name1, tier) + ")"))
			}

			By("Deleting GlobalNetworkPolicy (name1) with the new resource version")
			dres, outError := c.GlobalNetworkPolicies().Delete(ctx, name1, options.DeleteOptions{ResourceVersion: rv1_2})
			Expect(outError).NotTo(HaveOccurred())
			testutils.ExpectResource(dres, apiv3.KindGlobalNetworkPolicy, testutils.ExpectNoNamespace, tieredGNPName(name1, tier), spec2)
			time.Sleep(1 * time.Second)

			if config.Spec.DatastoreType != apiconfig.Kubernetes {
				By("Updating GlobalNetworkPolicy name2 with a 2s TTL and waiting for the entry to be deleted")
				_, outError = c.GlobalNetworkPolicies().Update(ctx, res2, options.SetOptions{TTL: 2 * time.Second})
				Expect(outError).NotTo(HaveOccurred())
				time.Sleep(1 * time.Second)
				_, outError = c.GlobalNetworkPolicies().Get(ctx, name2, options.GetOptions{})
				Expect(outError).NotTo(HaveOccurred())
				time.Sleep(2 * time.Second)
				_, outError = c.GlobalNetworkPolicies().Get(ctx, name2, options.GetOptions{})
				Expect(outError).To(HaveOccurred())
				Expect(outError.Error()).To(Equal("resource does not exist: GlobalNetworkPolicy(" + tieredGNPName(name2, tier) + ")"))

				By("Creating GlobalNetworkPolicy name2 with a 2s TTL and waiting for the entry to be deleted")
				_, outError = c.GlobalNetworkPolicies().Create(ctx, &apiv3.GlobalNetworkPolicy{
					ObjectMeta: metav1.ObjectMeta{Name: name2},
					Spec:       spec2,
				}, options.SetOptions{TTL: 2 * time.Second})
				Expect(outError).NotTo(HaveOccurred())
				time.Sleep(1 * time.Second)
				_, outError = c.GlobalNetworkPolicies().Get(ctx, name2, options.GetOptions{})
				Expect(outError).NotTo(HaveOccurred())
				time.Sleep(2 * time.Second)
				_, outError = c.GlobalNetworkPolicies().Get(ctx, name2, options.GetOptions{})
				Expect(outError).To(HaveOccurred())
				Expect(outError.Error()).To(Equal("resource does not exist: GlobalNetworkPolicy(" + tieredGNPName(name2, tier) + ")"))
			}

			if config.Spec.DatastoreType == apiconfig.Kubernetes {
				By("Deleting GlobalNetworkPolicy (name2) for KDD that does not support TTL")
				dres, outError = c.GlobalNetworkPolicies().Delete(ctx, name2, options.DeleteOptions{})
				Expect(outError).NotTo(HaveOccurred())
				testutils.ExpectResource(dres, apiv3.KindGlobalNetworkPolicy, testutils.ExpectNoNamespace, tieredGNPName(name2, tier), spec2)
				time.Sleep(1 * time.Second)
			}

			By("Attempting to delete GlobalNetworkPolicy (name2) again")
			_, outError = c.GlobalNetworkPolicies().Delete(ctx, name2, options.DeleteOptions{})
			Expect(outError).To(HaveOccurred())
			Expect(outError.Error()).To(Equal("resource does not exist: GlobalNetworkPolicy(" + tieredGNPName(name2, tier) + ")"))

			By("Listing all GlobalNetworkPolicies and expecting no items")
			outList, outError = c.GlobalNetworkPolicies().List(ctx, options.ListOptions{})
			Expect(outError).NotTo(HaveOccurred())
			Expect(outList.Items).To(HaveLen(0))

			By("Getting GlobalNetworkPolicy (name2) and expecting an error")
			_, outError = c.GlobalNetworkPolicies().Get(ctx, name2, options.GetOptions{})
			Expect(outError).To(HaveOccurred())
			Expect(outError.Error()).To(Equal("resource does not exist: GlobalNetworkPolicy(" + tieredGNPName(name2, tier) + ")"))
		},

		// Pass two fully populated GlobalNetworkPolicySpecs in default tier and expect the series of operations to succeed.
		Entry("Two fully populated GlobalNetworkPolicySpecs", "default", name1, name2, spec1, spec2, ingressEgress, ingressEgress),
		// Check defaulting for policies with ingress rules and egress rules only.
		Entry("Ingress-only and egress-only policies", "default", name1, name2, ingressSpec1, egressSpec2, ingress, egress),
		// Check non-defaulting for policies with explicit Types value.
		Entry("Policies with explicit ingress and egress Types", "default", name1, name2, ingressTypesSpec1, egressTypesSpec2, ingress, egress),
		// Pass two fully populated GlobalNetworkPolicySpecs in a tier, and expect the series of operations to succeed.
		Entry("Two fully populated GlobalNetworkPolicySpecs", tier, tier+"."+name1, tier+"."+name2, spec1, spec2, ingressEgress, ingressEgress),
	)

	Describe("GlobalNetworkPolicy watch functionality", func() {
		It("should handle watch events for different resource versions and event types", func() {
			By("Listing GlobalNetworkPolicies with the latest resource version and checking for two results with name1/spec2 and name2/spec2")
			outList, outError := c.GlobalNetworkPolicies().List(ctx, options.ListOptions{})
			Expect(outError).NotTo(HaveOccurred())
			Expect(outList.Items).To(HaveLen(0))
			rev0 := outList.ResourceVersion

			By("Configuring a GlobalNetworkPolicy name1/spec1 and storing the response")
			outRes1, err := c.GlobalNetworkPolicies().Create(
				ctx,
				&apiv3.GlobalNetworkPolicy{
					ObjectMeta: metav1.ObjectMeta{Name: name1},
					Spec:       spec1,
				},
				options.SetOptions{},
			)
			Expect(err).NotTo(HaveOccurred())

			rev1 := outRes1.ResourceVersion

			By("Configuring a GlobalNetworkPolicy name2/spec2 and storing the response")
			outRes2, err := c.GlobalNetworkPolicies().Create(
				ctx,
				&apiv3.GlobalNetworkPolicy{
					ObjectMeta: metav1.ObjectMeta{Name: name2},
					Spec:       spec2,
				},
				options.SetOptions{},
			)

			By("Starting a watcher from revision rev1 - this should skip the first creation")
			w, err := c.GlobalNetworkPolicies().Watch(ctx, options.ListOptions{ResourceVersion: rev1})
			Expect(err).NotTo(HaveOccurred())
			testWatcher1 := testutils.NewTestResourceWatch(config.Spec.DatastoreType, w)
			defer testWatcher1.Stop()

			By("Deleting res1")
			_, err = c.GlobalNetworkPolicies().Delete(ctx, name1, options.DeleteOptions{})
			Expect(err).NotTo(HaveOccurred())

			By("Checking for two events, create res2 and delete re1")
			testWatcher1.ExpectEvents(apiv3.KindGlobalNetworkPolicy, []watch.Event{
				{
					Type:   watch.Added,
					Object: outRes2,
				},
				{
					Type:     watch.Deleted,
					Previous: outRes1,
				},
			})
			testWatcher1.Stop()

			By("Starting a watcher from rev0 - this should get all events")
			w, err = c.GlobalNetworkPolicies().Watch(ctx, options.ListOptions{ResourceVersion: rev0})
			Expect(err).NotTo(HaveOccurred())
			testWatcher2 := testutils.NewTestResourceWatch(config.Spec.DatastoreType, w)
			defer testWatcher2.Stop()

			By("Modifying res2")
			outRes3, err := c.GlobalNetworkPolicies().Update(
				ctx,
				&apiv3.GlobalNetworkPolicy{
					ObjectMeta: outRes2.ObjectMeta,
					Spec:       spec1,
				},
				options.SetOptions{},
			)
			Expect(err).NotTo(HaveOccurred())
			testWatcher2.ExpectEvents(apiv3.KindGlobalNetworkPolicy, []watch.Event{
				{
					Type:   watch.Added,
					Object: outRes1,
				},
				{
					Type:   watch.Added,
					Object: outRes2,
				},
				{
					Type:     watch.Deleted,
					Previous: outRes1,
				},
				{
					Type:     watch.Modified,
					Previous: outRes2,
					Object:   outRes3,
				},
			})
			testWatcher2.Stop()

			// Only etcdv3 supports watching a specific instance of a resource.
			if config.Spec.DatastoreType == apiconfig.EtcdV3 {
				By("Starting a watcher from rev0 watching name1 - this should get all events for name1")
				w, err = c.GlobalNetworkPolicies().Watch(ctx, options.ListOptions{Name: name1, ResourceVersion: rev0})
				Expect(err).NotTo(HaveOccurred())
				testWatcher2_1 := testutils.NewTestResourceWatch(config.Spec.DatastoreType, w)
				defer testWatcher2_1.Stop()
				testWatcher2_1.ExpectEvents(apiv3.KindGlobalNetworkPolicy, []watch.Event{
					{
						Type:   watch.Added,
						Object: outRes1,
					},
					{
						Type:     watch.Deleted,
						Previous: outRes1,
					},
				})
				testWatcher2_1.Stop()
			}

			By("Starting a watcher not specifying a rev - expect the current snapshot")
			w, err = c.GlobalNetworkPolicies().Watch(ctx, options.ListOptions{})
			Expect(err).NotTo(HaveOccurred())
			testWatcher3 := testutils.NewTestResourceWatch(config.Spec.DatastoreType, w)
			defer testWatcher3.Stop()
			testWatcher3.ExpectEvents(apiv3.KindGlobalNetworkPolicy, []watch.Event{
				{
					Type:   watch.Added,
					Object: outRes3,
				},
			})
			testWatcher3.Stop()

			By("Configuring GlobalNetworkPolicy name1/spec1 again and storing the response")
			outRes1, err = c.GlobalNetworkPolicies().Create(
				ctx,
				&apiv3.GlobalNetworkPolicy{
					ObjectMeta: metav1.ObjectMeta{Name: name1},
					Spec:       spec1,
				},
				options.SetOptions{},
			)

			By("Starting a watcher not specifying a rev - expect the current snapshot")
			w, err = c.GlobalNetworkPolicies().Watch(ctx, options.ListOptions{})
			Expect(err).NotTo(HaveOccurred())
			testWatcher4 := testutils.NewTestResourceWatch(config.Spec.DatastoreType, w)
			defer testWatcher4.Stop()
			testWatcher4.ExpectEventsAnyOrder(apiv3.KindGlobalNetworkPolicy, []watch.Event{
				{
					Type:   watch.Added,
					Object: outRes1,
				},
				{
					Type:   watch.Added,
					Object: outRes3,
				},
			})

			By("Cleaning the datastore and expecting deletion events for each configured resource (tests prefix deletes results in individual events for each key)")
			be.Clean()
			testWatcher4.ExpectEvents(apiv3.KindGlobalNetworkPolicy, []watch.Event{
				{
					Type:     watch.Deleted,
					Previous: outRes1,
				},
				{
					Type:     watch.Deleted,
					Previous: outRes3,
				},
			})
			testWatcher4.Stop()
		})
	})
})<|MERGE_RESOLUTION|>--- conflicted
+++ resolved
@@ -199,13 +199,9 @@
 			res1Copy := res1.DeepCopy()
 			res1out, outError := c.GlobalNetworkPolicies().Update(ctx, res1, options.SetOptions{})
 			Expect(outError).NotTo(HaveOccurred())
-<<<<<<< HEAD
+			Expect(res1).To(Equal(res1Copy), "Update() unexpectedly modified input")
 			testutils.ExpectResource(res1, apiv3.KindGlobalNetworkPolicy, testutils.ExpectNoNamespace, tieredGNPName(name1, tier), spec2)
-=======
-			Expect(res1).To(Equal(res1Copy), "Update() unexpectedly modified input")
-			testutils.ExpectResource(res1, apiv3.KindGlobalNetworkPolicy, testutils.ExpectNoNamespace, name1, spec2)
 			res1 = res1out
->>>>>>> 26b83dc3
 
 			By("Attempting to update the GlobalNetworkPolicy without a Creation Timestamp")
 			res, outError = c.GlobalNetworkPolicies().Update(ctx, &apiv3.GlobalNetworkPolicy{
