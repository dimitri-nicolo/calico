// Copyright (c) 2017-2018 Tigera, Inc. All rights reserved.

// Licensed under the Apache License, Version 2.0 (the "License");
// you may not use this file except in compliance with the License.
// You may obtain a copy of the License at
//
//     http://www.apache.org/licenses/LICENSE-2.0
//
// Unless required by applicable law or agreed to in writing, software
// distributed under the License is distributed on an "AS IS" BASIS,
// WITHOUT WARRANTIES OR CONDITIONS OF ANY KIND, either express or implied.
// See the License for the specific language governing permissions and
// limitations under the License.

package clientv3_test

import (
	"time"

	. "github.com/onsi/ginkgo"
	. "github.com/onsi/ginkgo/extensions/table"
	. "github.com/onsi/gomega"
	metav1 "k8s.io/apimachinery/pkg/apis/meta/v1"

	"context"

	"github.com/projectcalico/libcalico-go/lib/apiconfig"
	apiv3 "github.com/projectcalico/libcalico-go/lib/apis/v3"
	"github.com/projectcalico/libcalico-go/lib/backend"
	bapi "github.com/projectcalico/libcalico-go/lib/backend/api"
	"github.com/projectcalico/libcalico-go/lib/clientv3"
	"github.com/projectcalico/libcalico-go/lib/names"
	"github.com/projectcalico/libcalico-go/lib/options"
	"github.com/projectcalico/libcalico-go/lib/testutils"
	"github.com/projectcalico/libcalico-go/lib/watch"
)

func tieredGNPName(p, t string) string {
	name, _ := names.BackendTieredPolicyName(p, t)
	return name
}

var (
	ingressEgress = []apiv3.PolicyType{apiv3.PolicyTypeIngress, apiv3.PolicyTypeEgress}
	ingress       = []apiv3.PolicyType{apiv3.PolicyTypeIngress}
	egress        = []apiv3.PolicyType{apiv3.PolicyTypeEgress}
)

var _ = testutils.E2eDatastoreDescribe("GlobalNetworkPolicy tests", testutils.DatastoreAll, func(config apiconfig.CalicoAPIConfig) {

	ctx := context.Background()
	order1 := 99.999
	order2 := 22.222
	tier := "tier-a"
	tierOrder := float64(10)
	name1 := "globalnetworkp-1"
	name2 := "globalnetworkp-2"
	spec1 := apiv3.GlobalNetworkPolicySpec{
		Order:    &order1,
		Ingress:  []apiv3.Rule{testutils.InRule1, testutils.InRule2},
		Egress:   []apiv3.Rule{testutils.EgressRule1, testutils.EgressRule2},
		Selector: "thing == 'value'",
	}
	spec2 := apiv3.GlobalNetworkPolicySpec{
		Order:          &order2,
		Ingress:        []apiv3.Rule{testutils.InRule2, testutils.InRule1},
		Egress:         []apiv3.Rule{testutils.EgressRule2, testutils.EgressRule1},
		Selector:       "thing2 == 'value2'",
		DoNotTrack:     true,
		ApplyOnForward: true,
	}
	// Specs with only ingress or egress rules, without Types set.
	ingressSpec1 := spec1
	ingressSpec1.Egress = nil
	egressSpec2 := spec2
	egressSpec2.Ingress = nil
	// Specs with ingress and egress rules, with Types set to just ingress or egress.
	ingressTypesSpec1 := spec1
	ingressTypesSpec1.Types = ingress
	egressTypesSpec2 := spec2
	egressTypesSpec2.Types = egress

	var c clientv3.Interface
	var be bapi.Client

	BeforeEach(func() {
		var err error
		c, err = clientv3.New(config)
		Expect(err).NotTo(HaveOccurred())

		be, err = backend.NewClient(config)
		Expect(err).NotTo(HaveOccurred())
		be.Clean()

		err = c.EnsureInitialized(ctx, "", "", "")
		Expect(err).NotTo(HaveOccurred())
	})

	DescribeTable("GlobalNetworkPolicy e2e CRUD tests",
		func(tier, name1, name2 string, spec1, spec2 apiv3.GlobalNetworkPolicySpec, types1, types2 []apiv3.PolicyType) {
			spec1.Tier = tier
			spec2.Tier = tier

			if tier != "" && tier != "default" {
				// Create the tier if required before running other tiered policy tests.
				tierSpec := apiv3.TierSpec{Order: &tierOrder}
				By("Creating the tier")
				tierRes, resErr := c.Tiers().Create(ctx, &apiv3.Tier{
					ObjectMeta: metav1.ObjectMeta{Name: tier},
					Spec:       tierSpec,
				}, options.SetOptions{})
				Expect(resErr).NotTo(HaveOccurred())
				testutils.ExpectResource(tierRes, apiv3.KindTier, testutils.ExpectNoNamespace, tier, tierSpec)
			}

			By("Updating the GlobalNetworkPolicy before it is created")
			_, outError := c.GlobalNetworkPolicies().Update(ctx, &apiv3.GlobalNetworkPolicy{
				ObjectMeta: metav1.ObjectMeta{Name: name1, ResourceVersion: "1234", CreationTimestamp: metav1.Now(), UID: "test-fail-globalnetworkpolicy"},
				Spec:       spec1,
			}, options.SetOptions{})
			Expect(outError).To(HaveOccurred())
<<<<<<< HEAD
			Expect(outError.Error()).To(Equal("resource does not exist: GlobalNetworkPolicy(" + tieredGNPName(name1, tier) + ")"))
=======
			Expect(outError.Error()).To(ContainSubstring("resource does not exist: GlobalNetworkPolicy(default." + name1 + ") with error:"))
>>>>>>> 09d19a73

			By("Attempting to creating a new GlobalNetworkPolicy with name1/spec1 and a non-empty ResourceVersion")
			polToCreate := &apiv3.GlobalNetworkPolicy{
				ObjectMeta: metav1.ObjectMeta{Name: name1, ResourceVersion: "12345"},
				Spec:       spec1,
			}
			polToCreateCopy := polToCreate.DeepCopy()
			_, outError = c.GlobalNetworkPolicies().Create(ctx, polToCreate, options.SetOptions{})
			Expect(outError).To(HaveOccurred())
			Expect(outError.Error()).To(Equal("error with field Metadata.ResourceVersion = '12345' (field must not be set for a Create request)"))
			Expect(polToCreate).To(Equal(polToCreateCopy), "Create() unexpectedly modified input policy")

			By("Creating a new GlobalNetworkPolicy with name1/spec1")
			polToCreate = &apiv3.GlobalNetworkPolicy{
				ObjectMeta: metav1.ObjectMeta{Name: name1},
				Spec:       spec1,
			}
			polToCreateCopy = polToCreate.DeepCopy()
			res1, outError := c.GlobalNetworkPolicies().Create(ctx, polToCreate, options.SetOptions{})
			Expect(polToCreate).To(Equal(polToCreateCopy), "Create() unexpectedly modified input policy")
			Expect(outError).NotTo(HaveOccurred())
			spec1.Types = types1
			testutils.ExpectResource(res1, apiv3.KindGlobalNetworkPolicy, testutils.ExpectNoNamespace, tieredGNPName(name1, tier), spec1)

			// Track the version of the original data for name1.
			rv1_1 := res1.ResourceVersion

			By("Attempting to create the same GlobalNetworkPolicy with name1 but with spec2")
			_, outError = c.GlobalNetworkPolicies().Create(ctx, &apiv3.GlobalNetworkPolicy{
				ObjectMeta: metav1.ObjectMeta{Name: name1},
				Spec:       spec2,
			}, options.SetOptions{})
			Expect(outError).To(HaveOccurred())
			Expect(outError.Error()).To(Equal("resource already exists: GlobalNetworkPolicy(" + tieredGNPName(name1, tier) + ")"))

			By("Getting GlobalNetworkPolicy (name1) and comparing the output against spec1")
			res, outError := c.GlobalNetworkPolicies().Get(ctx, name1, options.GetOptions{})
			Expect(outError).NotTo(HaveOccurred())
			testutils.ExpectResource(res, apiv3.KindGlobalNetworkPolicy, testutils.ExpectNoNamespace, tieredGNPName(name1, tier), spec1)
			Expect(res.ResourceVersion).To(Equal(res1.ResourceVersion))

			By("Getting GlobalNetworkPolicy (name2) before it is created")
			_, outError = c.GlobalNetworkPolicies().Get(ctx, name2, options.GetOptions{})
			Expect(outError).To(HaveOccurred())
<<<<<<< HEAD
			Expect(outError.Error()).To(Equal("resource does not exist: GlobalNetworkPolicy(" + tieredGNPName(name2, tier) + ")"))
=======
			Expect(outError.Error()).To(ContainSubstring("resource does not exist: GlobalNetworkPolicy(default." + name2 + ") with error:"))
>>>>>>> 09d19a73

			By("Listing all the GlobalNetworkPolicies, expecting a single result with name1/spec1")
			outList, outError := c.GlobalNetworkPolicies().List(ctx, options.ListOptions{})
			Expect(outError).NotTo(HaveOccurred())
			Expect(outList.Items).To(HaveLen(1))
			testutils.ExpectResource(&outList.Items[0], apiv3.KindGlobalNetworkPolicy, testutils.ExpectNoNamespace, tieredGNPName(name1, tier), spec1)

			By("Creating a new GlobalNetworkPolicy with name2/spec2")
			res2, outError := c.GlobalNetworkPolicies().Create(ctx, &apiv3.GlobalNetworkPolicy{
				ObjectMeta: metav1.ObjectMeta{Name: name2},
				Spec:       spec2,
			}, options.SetOptions{})
			Expect(outError).NotTo(HaveOccurred())
			spec2.Types = types2
			testutils.ExpectResource(res2, apiv3.KindGlobalNetworkPolicy, testutils.ExpectNoNamespace, tieredGNPName(name2, tier), spec2)

			By("Getting GlobalNetworkPolicy (name2) and comparing the output against spec2")
			res, outError = c.GlobalNetworkPolicies().Get(ctx, name2, options.GetOptions{})
			Expect(outError).NotTo(HaveOccurred())
			testutils.ExpectResource(res2, apiv3.KindGlobalNetworkPolicy, testutils.ExpectNoNamespace, tieredGNPName(name2, tier), spec2)
			Expect(res.ResourceVersion).To(Equal(res2.ResourceVersion))

			By("Listing all the GlobalNetworkPolicies, expecting a two results with name1/spec1 and name2/spec2")
			outList, outError = c.GlobalNetworkPolicies().List(ctx, options.ListOptions{})
			Expect(outError).NotTo(HaveOccurred())
			Expect(outList.Items).To(HaveLen(2))
			testutils.ExpectResource(&outList.Items[0], apiv3.KindGlobalNetworkPolicy, testutils.ExpectNoNamespace, tieredGNPName(name1, tier), spec1)
			testutils.ExpectResource(&outList.Items[1], apiv3.KindGlobalNetworkPolicy, testutils.ExpectNoNamespace, tieredGNPName(name2, tier), spec2)

			By("Updating GlobalNetworkPolicy name1 with spec2")
			res1.Spec = spec2
			res1Copy := res1.DeepCopy()
			res1out, outError := c.GlobalNetworkPolicies().Update(ctx, res1, options.SetOptions{})
			Expect(outError).NotTo(HaveOccurred())
			Expect(res1).To(Equal(res1Copy), "Update() unexpectedly modified input")
			testutils.ExpectResource(res1, apiv3.KindGlobalNetworkPolicy, testutils.ExpectNoNamespace, tieredGNPName(name1, tier), spec2)
			res1 = res1out

			By("Attempting to update the GlobalNetworkPolicy without a Creation Timestamp")
			res, outError = c.GlobalNetworkPolicies().Update(ctx, &apiv3.GlobalNetworkPolicy{
				ObjectMeta: metav1.ObjectMeta{Name: name1, ResourceVersion: "1234", UID: "test-fail-globalnetworkpolicy"},
				Spec:       spec1,
			}, options.SetOptions{})
			Expect(outError).To(HaveOccurred())
			Expect(res).To(BeNil())
			Expect(outError.Error()).To(Equal("error with field Metadata.CreationTimestamp = '0001-01-01 00:00:00 +0000 UTC' (field must be set for an Update request)"))

			By("Attempting to update the GlobalNetworkPolicy without a UID")
			res, outError = c.GlobalNetworkPolicies().Update(ctx, &apiv3.GlobalNetworkPolicy{
				ObjectMeta: metav1.ObjectMeta{Name: name1, ResourceVersion: "1234", CreationTimestamp: metav1.Now()},
				Spec:       spec1,
			}, options.SetOptions{})
			Expect(outError).To(HaveOccurred())
			Expect(res).To(BeNil())
			Expect(outError.Error()).To(Equal("error with field Metadata.UID = '' (field must be set for an Update request)"))

			// Track the version of the updated name1 data.
			rv1_2 := res1.ResourceVersion

			By("Updating GlobalNetworkPolicy name1 without specifying a resource version")
			res1.Spec = spec1
			res1.ObjectMeta.ResourceVersion = ""
			_, outError = c.GlobalNetworkPolicies().Update(ctx, res1, options.SetOptions{})
			Expect(outError).To(HaveOccurred())
			Expect(outError.Error()).To(Equal("error with field Metadata.ResourceVersion = '' (field must be set for an Update request)"))

			By("Updating GlobalNetworkPolicy name1 using the previous resource version")
			res1.Spec = spec1
			res1.ResourceVersion = rv1_1
			_, outError = c.GlobalNetworkPolicies().Update(ctx, res1, options.SetOptions{})
			Expect(outError).To(HaveOccurred())
			Expect(outError.Error()).To(Equal("update conflict: GlobalNetworkPolicy(" + tieredGNPName(name1, tier) + ")"))

			if config.Spec.DatastoreType != apiconfig.Kubernetes {
				By("Getting GlobalNetworkPolicy (name1) with the original resource version and comparing the output against spec1")
				res, outError = c.GlobalNetworkPolicies().Get(ctx, name1, options.GetOptions{ResourceVersion: rv1_1})
				Expect(outError).NotTo(HaveOccurred())
				testutils.ExpectResource(res, apiv3.KindGlobalNetworkPolicy, testutils.ExpectNoNamespace, tieredGNPName(name1, tier), spec1)
				Expect(res.ResourceVersion).To(Equal(rv1_1))
			}

			By("Getting GlobalNetworkPolicy (name1) with the updated resource version and comparing the output against spec2")
			res, outError = c.GlobalNetworkPolicies().Get(ctx, name1, options.GetOptions{ResourceVersion: rv1_2})
			Expect(outError).NotTo(HaveOccurred())
			testutils.ExpectResource(res, apiv3.KindGlobalNetworkPolicy, testutils.ExpectNoNamespace, tieredGNPName(name1, tier), spec2)
			Expect(res.ResourceVersion).To(Equal(rv1_2))

			if config.Spec.DatastoreType != apiconfig.Kubernetes {
				By("Listing GlobalNetworkPolicies with the original resource version and checking for a single result with name1/spec1")
				outList, outError = c.GlobalNetworkPolicies().List(ctx, options.ListOptions{ResourceVersion: rv1_1})
				Expect(outError).NotTo(HaveOccurred())
				Expect(outList.Items).To(HaveLen(1))
				testutils.ExpectResource(&outList.Items[0], apiv3.KindGlobalNetworkPolicy, testutils.ExpectNoNamespace, tieredGNPName(name1, tier), spec1)
			}

			By("Listing GlobalNetworkPolicies with the latest resource version and checking for two results with name1/spec2 and name2/spec2")
			outList, outError = c.GlobalNetworkPolicies().List(ctx, options.ListOptions{})
			Expect(outError).NotTo(HaveOccurred())
			Expect(outList.Items).To(HaveLen(2))
			testutils.ExpectResource(&outList.Items[0], apiv3.KindGlobalNetworkPolicy, testutils.ExpectNoNamespace, tieredGNPName(name1, tier), spec2)
			testutils.ExpectResource(&outList.Items[1], apiv3.KindGlobalNetworkPolicy, testutils.ExpectNoNamespace, tieredGNPName(name2, tier), spec2)

			if config.Spec.DatastoreType != apiconfig.Kubernetes {
				By("Deleting GlobalNetworkPolicy (name1) with the old resource version")
				_, outError = c.GlobalNetworkPolicies().Delete(ctx, name1, options.DeleteOptions{ResourceVersion: rv1_1})
				Expect(outError).To(HaveOccurred())
				Expect(outError.Error()).To(Equal("update conflict: GlobalNetworkPolicy(" + tieredGNPName(name1, tier) + ")"))
			}

			By("Deleting GlobalNetworkPolicy (name1) with the new resource version")
			dres, outError := c.GlobalNetworkPolicies().Delete(ctx, name1, options.DeleteOptions{ResourceVersion: rv1_2})
			Expect(outError).NotTo(HaveOccurred())
			testutils.ExpectResource(dres, apiv3.KindGlobalNetworkPolicy, testutils.ExpectNoNamespace, tieredGNPName(name1, tier), spec2)
			time.Sleep(1 * time.Second)

			if config.Spec.DatastoreType != apiconfig.Kubernetes {
				By("Updating GlobalNetworkPolicy name2 with a 2s TTL and waiting for the entry to be deleted")
				_, outError = c.GlobalNetworkPolicies().Update(ctx, res2, options.SetOptions{TTL: 2 * time.Second})
				Expect(outError).NotTo(HaveOccurred())
				time.Sleep(1 * time.Second)
				_, outError = c.GlobalNetworkPolicies().Get(ctx, name2, options.GetOptions{})
				Expect(outError).NotTo(HaveOccurred())
				time.Sleep(2 * time.Second)
				_, outError = c.GlobalNetworkPolicies().Get(ctx, name2, options.GetOptions{})
				Expect(outError).To(HaveOccurred())
<<<<<<< HEAD
				Expect(outError.Error()).To(Equal("resource does not exist: GlobalNetworkPolicy(" + tieredGNPName(name2, tier) + ")"))
=======
				Expect(outError.Error()).To(ContainSubstring("resource does not exist: GlobalNetworkPolicy(default." + name2 + ") with error:"))
>>>>>>> 09d19a73

				By("Creating GlobalNetworkPolicy name2 with a 2s TTL and waiting for the entry to be deleted")
				_, outError = c.GlobalNetworkPolicies().Create(ctx, &apiv3.GlobalNetworkPolicy{
					ObjectMeta: metav1.ObjectMeta{Name: name2},
					Spec:       spec2,
				}, options.SetOptions{TTL: 2 * time.Second})
				Expect(outError).NotTo(HaveOccurred())
				time.Sleep(1 * time.Second)
				_, outError = c.GlobalNetworkPolicies().Get(ctx, name2, options.GetOptions{})
				Expect(outError).NotTo(HaveOccurred())
				time.Sleep(2 * time.Second)
				_, outError = c.GlobalNetworkPolicies().Get(ctx, name2, options.GetOptions{})
				Expect(outError).To(HaveOccurred())
<<<<<<< HEAD
				Expect(outError.Error()).To(Equal("resource does not exist: GlobalNetworkPolicy(" + tieredGNPName(name2, tier) + ")"))
=======
				Expect(outError.Error()).To(ContainSubstring("resource does not exist: GlobalNetworkPolicy(default." + name2 + ") with error:"))
>>>>>>> 09d19a73
			}

			if config.Spec.DatastoreType == apiconfig.Kubernetes {
				By("Deleting GlobalNetworkPolicy (name2) for KDD that does not support TTL")
				dres, outError = c.GlobalNetworkPolicies().Delete(ctx, name2, options.DeleteOptions{})
				Expect(outError).NotTo(HaveOccurred())
				testutils.ExpectResource(dres, apiv3.KindGlobalNetworkPolicy, testutils.ExpectNoNamespace, tieredGNPName(name2, tier), spec2)
				time.Sleep(1 * time.Second)
			}

			By("Attempting to delete GlobalNetworkPolicy (name2) again")
			_, outError = c.GlobalNetworkPolicies().Delete(ctx, name2, options.DeleteOptions{})
			Expect(outError).To(HaveOccurred())
<<<<<<< HEAD
			Expect(outError.Error()).To(Equal("resource does not exist: GlobalNetworkPolicy(" + tieredGNPName(name2, tier) + ")"))
=======
			Expect(outError.Error()).To(ContainSubstring("resource does not exist: GlobalNetworkPolicy(default." + name2 + ") with error:"))
>>>>>>> 09d19a73

			By("Listing all GlobalNetworkPolicies and expecting no items")
			outList, outError = c.GlobalNetworkPolicies().List(ctx, options.ListOptions{})
			Expect(outError).NotTo(HaveOccurred())
			Expect(outList.Items).To(HaveLen(0))

			By("Getting GlobalNetworkPolicy (name2) and expecting an error")
			_, outError = c.GlobalNetworkPolicies().Get(ctx, name2, options.GetOptions{})
			Expect(outError).To(HaveOccurred())
<<<<<<< HEAD
			Expect(outError.Error()).To(Equal("resource does not exist: GlobalNetworkPolicy(" + tieredGNPName(name2, tier) + ")"))
=======
			Expect(outError.Error()).To(ContainSubstring("resource does not exist: GlobalNetworkPolicy(default." + name2 + ") with error:"))
>>>>>>> 09d19a73
		},

		// Pass two fully populated GlobalNetworkPolicySpecs in default tier and expect the series of operations to succeed.
		Entry("Two fully populated GlobalNetworkPolicySpecs", "default", name1, name2, spec1, spec2, ingressEgress, ingressEgress),
		// Check defaulting for policies with ingress rules and egress rules only.
		Entry("Ingress-only and egress-only policies", "default", name1, name2, ingressSpec1, egressSpec2, ingress, egress),
		// Check non-defaulting for policies with explicit Types value.
		Entry("Policies with explicit ingress and egress Types", "default", name1, name2, ingressTypesSpec1, egressTypesSpec2, ingress, egress),
		// Pass two fully populated GlobalNetworkPolicySpecs in a tier, and expect the series of operations to succeed.
		Entry("Two fully populated GlobalNetworkPolicySpecs", tier, tier+"."+name1, tier+"."+name2, spec1, spec2, ingressEgress, ingressEgress),
	)

	Describe("GlobalNetworkPolicy watch functionality", func() {
		It("should handle watch events for different resource versions and event types", func() {
			By("Listing GlobalNetworkPolicies with the latest resource version and checking for two results with name1/spec2 and name2/spec2")
			outList, outError := c.GlobalNetworkPolicies().List(ctx, options.ListOptions{})
			Expect(outError).NotTo(HaveOccurred())
			Expect(outList.Items).To(HaveLen(0))
			rev0 := outList.ResourceVersion

			By("Configuring a GlobalNetworkPolicy name1/spec1 and storing the response")
			outRes1, err := c.GlobalNetworkPolicies().Create(
				ctx,
				&apiv3.GlobalNetworkPolicy{
					ObjectMeta: metav1.ObjectMeta{Name: name1},
					Spec:       spec1,
				},
				options.SetOptions{},
			)
			Expect(err).NotTo(HaveOccurred())

			rev1 := outRes1.ResourceVersion

			By("Configuring a GlobalNetworkPolicy name2/spec2 and storing the response")
			outRes2, err := c.GlobalNetworkPolicies().Create(
				ctx,
				&apiv3.GlobalNetworkPolicy{
					ObjectMeta: metav1.ObjectMeta{Name: name2},
					Spec:       spec2,
				},
				options.SetOptions{},
			)

			By("Starting a watcher from revision rev1 - this should skip the first creation")
			w, err := c.GlobalNetworkPolicies().Watch(ctx, options.ListOptions{ResourceVersion: rev1})
			Expect(err).NotTo(HaveOccurred())
			testWatcher1 := testutils.NewTestResourceWatch(config.Spec.DatastoreType, w)
			defer testWatcher1.Stop()

			By("Deleting res1")
			_, err = c.GlobalNetworkPolicies().Delete(ctx, name1, options.DeleteOptions{})
			Expect(err).NotTo(HaveOccurred())

			By("Checking for two events, create res2 and delete re1")
			testWatcher1.ExpectEvents(apiv3.KindGlobalNetworkPolicy, []watch.Event{
				{
					Type:   watch.Added,
					Object: outRes2,
				},
				{
					Type:     watch.Deleted,
					Previous: outRes1,
				},
			})
			testWatcher1.Stop()

			By("Starting a watcher from rev0 - this should get all events")
			w, err = c.GlobalNetworkPolicies().Watch(ctx, options.ListOptions{ResourceVersion: rev0})
			Expect(err).NotTo(HaveOccurred())
			testWatcher2 := testutils.NewTestResourceWatch(config.Spec.DatastoreType, w)
			defer testWatcher2.Stop()

			By("Modifying res2")
			outRes3, err := c.GlobalNetworkPolicies().Update(
				ctx,
				&apiv3.GlobalNetworkPolicy{
					ObjectMeta: outRes2.ObjectMeta,
					Spec:       spec1,
				},
				options.SetOptions{},
			)
			Expect(err).NotTo(HaveOccurred())
			testWatcher2.ExpectEvents(apiv3.KindGlobalNetworkPolicy, []watch.Event{
				{
					Type:   watch.Added,
					Object: outRes1,
				},
				{
					Type:   watch.Added,
					Object: outRes2,
				},
				{
					Type:     watch.Deleted,
					Previous: outRes1,
				},
				{
					Type:     watch.Modified,
					Previous: outRes2,
					Object:   outRes3,
				},
			})
			testWatcher2.Stop()

			// Only etcdv3 supports watching a specific instance of a resource.
			if config.Spec.DatastoreType == apiconfig.EtcdV3 {
				By("Starting a watcher from rev0 watching name1 - this should get all events for name1")
				w, err = c.GlobalNetworkPolicies().Watch(ctx, options.ListOptions{Name: name1, ResourceVersion: rev0})
				Expect(err).NotTo(HaveOccurred())
				testWatcher2_1 := testutils.NewTestResourceWatch(config.Spec.DatastoreType, w)
				defer testWatcher2_1.Stop()
				testWatcher2_1.ExpectEvents(apiv3.KindGlobalNetworkPolicy, []watch.Event{
					{
						Type:   watch.Added,
						Object: outRes1,
					},
					{
						Type:     watch.Deleted,
						Previous: outRes1,
					},
				})
				testWatcher2_1.Stop()
			}

			By("Starting a watcher not specifying a rev - expect the current snapshot")
			w, err = c.GlobalNetworkPolicies().Watch(ctx, options.ListOptions{})
			Expect(err).NotTo(HaveOccurred())
			testWatcher3 := testutils.NewTestResourceWatch(config.Spec.DatastoreType, w)
			defer testWatcher3.Stop()
			testWatcher3.ExpectEvents(apiv3.KindGlobalNetworkPolicy, []watch.Event{
				{
					Type:   watch.Added,
					Object: outRes3,
				},
			})
			testWatcher3.Stop()

			By("Configuring GlobalNetworkPolicy name1/spec1 again and storing the response")
			outRes1, err = c.GlobalNetworkPolicies().Create(
				ctx,
				&apiv3.GlobalNetworkPolicy{
					ObjectMeta: metav1.ObjectMeta{Name: name1},
					Spec:       spec1,
				},
				options.SetOptions{},
			)

			By("Starting a watcher not specifying a rev - expect the current snapshot")
			w, err = c.GlobalNetworkPolicies().Watch(ctx, options.ListOptions{})
			Expect(err).NotTo(HaveOccurred())
			testWatcher4 := testutils.NewTestResourceWatch(config.Spec.DatastoreType, w)
			defer testWatcher4.Stop()
			testWatcher4.ExpectEventsAnyOrder(apiv3.KindGlobalNetworkPolicy, []watch.Event{
				{
					Type:   watch.Added,
					Object: outRes1,
				},
				{
					Type:   watch.Added,
					Object: outRes3,
				},
			})

			By("Cleaning the datastore and expecting deletion events for each configured resource (tests prefix deletes results in individual events for each key)")
			be.Clean()
			testWatcher4.ExpectEvents(apiv3.KindGlobalNetworkPolicy, []watch.Event{
				{
					Type:     watch.Deleted,
					Previous: outRes1,
				},
				{
					Type:     watch.Deleted,
					Previous: outRes3,
				},
			})
			testWatcher4.Stop()
		})
	})
})<|MERGE_RESOLUTION|>--- conflicted
+++ resolved
@@ -119,11 +119,7 @@
 				Spec:       spec1,
 			}, options.SetOptions{})
 			Expect(outError).To(HaveOccurred())
-<<<<<<< HEAD
-			Expect(outError.Error()).To(Equal("resource does not exist: GlobalNetworkPolicy(" + tieredGNPName(name1, tier) + ")"))
-=======
-			Expect(outError.Error()).To(ContainSubstring("resource does not exist: GlobalNetworkPolicy(default." + name1 + ") with error:"))
->>>>>>> 09d19a73
+			Expect(outError.Error()).To(ContainSubstring("resource does not exist: GlobalNetworkPolicy(" + tieredGNPName(name1, tier) + ") with error:"))
 
 			By("Attempting to creating a new GlobalNetworkPolicy with name1/spec1 and a non-empty ResourceVersion")
 			polToCreate := &apiv3.GlobalNetworkPolicy{
@@ -168,11 +164,7 @@
 			By("Getting GlobalNetworkPolicy (name2) before it is created")
 			_, outError = c.GlobalNetworkPolicies().Get(ctx, name2, options.GetOptions{})
 			Expect(outError).To(HaveOccurred())
-<<<<<<< HEAD
-			Expect(outError.Error()).To(Equal("resource does not exist: GlobalNetworkPolicy(" + tieredGNPName(name2, tier) + ")"))
-=======
-			Expect(outError.Error()).To(ContainSubstring("resource does not exist: GlobalNetworkPolicy(default." + name2 + ") with error:"))
->>>>>>> 09d19a73
+			Expect(outError.Error()).To(ContainSubstring("resource does not exist: GlobalNetworkPolicy(" + tieredGNPName(name2, tier) + ") with error:"))
 
 			By("Listing all the GlobalNetworkPolicies, expecting a single result with name1/spec1")
 			outList, outError := c.GlobalNetworkPolicies().List(ctx, options.ListOptions{})
@@ -298,11 +290,7 @@
 				time.Sleep(2 * time.Second)
 				_, outError = c.GlobalNetworkPolicies().Get(ctx, name2, options.GetOptions{})
 				Expect(outError).To(HaveOccurred())
-<<<<<<< HEAD
-				Expect(outError.Error()).To(Equal("resource does not exist: GlobalNetworkPolicy(" + tieredGNPName(name2, tier) + ")"))
-=======
-				Expect(outError.Error()).To(ContainSubstring("resource does not exist: GlobalNetworkPolicy(default." + name2 + ") with error:"))
->>>>>>> 09d19a73
+				Expect(outError.Error()).To(ContainSubstring("resource does not exist: GlobalNetworkPolicy(" + tieredGNPName(name2, tier) + ") with error:"))
 
 				By("Creating GlobalNetworkPolicy name2 with a 2s TTL and waiting for the entry to be deleted")
 				_, outError = c.GlobalNetworkPolicies().Create(ctx, &apiv3.GlobalNetworkPolicy{
@@ -316,11 +304,7 @@
 				time.Sleep(2 * time.Second)
 				_, outError = c.GlobalNetworkPolicies().Get(ctx, name2, options.GetOptions{})
 				Expect(outError).To(HaveOccurred())
-<<<<<<< HEAD
-				Expect(outError.Error()).To(Equal("resource does not exist: GlobalNetworkPolicy(" + tieredGNPName(name2, tier) + ")"))
-=======
-				Expect(outError.Error()).To(ContainSubstring("resource does not exist: GlobalNetworkPolicy(default." + name2 + ") with error:"))
->>>>>>> 09d19a73
+				Expect(outError.Error()).To(ContainSubstring("resource does not exist: GlobalNetworkPolicy(" + tieredGNPName(name2, tier) + ") with error:"))
 			}
 
 			if config.Spec.DatastoreType == apiconfig.Kubernetes {
@@ -334,11 +318,7 @@
 			By("Attempting to delete GlobalNetworkPolicy (name2) again")
 			_, outError = c.GlobalNetworkPolicies().Delete(ctx, name2, options.DeleteOptions{})
 			Expect(outError).To(HaveOccurred())
-<<<<<<< HEAD
-			Expect(outError.Error()).To(Equal("resource does not exist: GlobalNetworkPolicy(" + tieredGNPName(name2, tier) + ")"))
-=======
-			Expect(outError.Error()).To(ContainSubstring("resource does not exist: GlobalNetworkPolicy(default." + name2 + ") with error:"))
->>>>>>> 09d19a73
+			Expect(outError.Error()).To(ContainSubstring("resource does not exist: GlobalNetworkPolicy(" + tieredGNPName(name2, tier) + ") with error:"))
 
 			By("Listing all GlobalNetworkPolicies and expecting no items")
 			outList, outError = c.GlobalNetworkPolicies().List(ctx, options.ListOptions{})
@@ -348,11 +328,7 @@
 			By("Getting GlobalNetworkPolicy (name2) and expecting an error")
 			_, outError = c.GlobalNetworkPolicies().Get(ctx, name2, options.GetOptions{})
 			Expect(outError).To(HaveOccurred())
-<<<<<<< HEAD
-			Expect(outError.Error()).To(Equal("resource does not exist: GlobalNetworkPolicy(" + tieredGNPName(name2, tier) + ")"))
-=======
-			Expect(outError.Error()).To(ContainSubstring("resource does not exist: GlobalNetworkPolicy(default." + name2 + ") with error:"))
->>>>>>> 09d19a73
+			Expect(outError.Error()).To(ContainSubstring("resource does not exist: GlobalNetworkPolicy(" + tieredGNPName(name2, tier) + ") with error:"))
 		},
 
 		// Pass two fully populated GlobalNetworkPolicySpecs in default tier and expect the series of operations to succeed.
