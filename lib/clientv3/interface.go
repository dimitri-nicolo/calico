--- conflicted
+++ resolved
@@ -55,13 +55,8 @@
 	// Most Calico deployment scenarios will automatically implicitly invoke this
 	// method and so a general consumer of this API can assume that the datastore
 	// is already initialized.
-<<<<<<< HEAD
 	EnsureInitialized(ctx context.Context, calicoVersion, cnxVersion, clusterType string) error
-}
-=======
-	EnsureInitialized(ctx context.Context, calicoVersion, clusterType string) error
 }
 
 // Compile-time assertion that our client implements its interface.
-var _ Interface = (*client)(nil)
->>>>>>> 26b83dc3
+var _ Interface = (*client)(nil)