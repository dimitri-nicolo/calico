--- conflicted
+++ resolved
@@ -185,7 +185,6 @@
 	return kubeControllersConfiguration{client: c}
 }
 
-<<<<<<< HEAD
 // LicenseKey returns an interface for managing the license key resource.
 func (c client) LicenseKey() LicenseKeyInterface {
 	return licenseKey{client: c}
@@ -229,11 +228,11 @@
 // DeepPacketInspections returns an interface for managing DPI resources.
 func (c client) DeepPacketInspections() DeepPacketInspectionInterface {
 	return deepPacketInspections{client: c}
-=======
+}
+
 // CalicoNodeStatus returns an interface for managing the CalicoNodeStatus resource.
 func (c client) CalicoNodeStatus() CalicoNodeStatusInterface {
 	return calicoNodeStatus{client: c}
->>>>>>> 1857ae4e
 }
 
 type poolAccessor struct {
