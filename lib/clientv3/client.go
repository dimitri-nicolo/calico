// Copyright (c) 2017-2020 Tigera, Inc. All rights reserved.

// Licensed under the Apache License, Version 2.0 (the "License");
// you may not use this file except in compliance with the License.
// You may obtain a copy of the License at
//
//     http://www.apache.org/licenses/LICENSE-2.0
//
// Unless required by applicable law or agreed to in writing, software
// distributed under the License is distributed on an "AS IS" BASIS,
// WITHOUT WARRANTIES OR CONDITIONS OF ANY KIND, either express or implied.
// See the License for the specific language governing permissions and
// limitations under the License.

package clientv3

import (
	"context"

	log "github.com/sirupsen/logrus"

	"encoding/hex"
	"fmt"
	"strings"
	"time"

	uuid "github.com/satori/go.uuid"
	metav1 "k8s.io/apimachinery/pkg/apis/meta/v1"

	"github.com/projectcalico/libcalico-go/lib/apiconfig"
	v3 "github.com/projectcalico/libcalico-go/lib/apis/v3"
	"github.com/projectcalico/libcalico-go/lib/backend"
	bapi "github.com/projectcalico/libcalico-go/lib/backend/api"
	cerrors "github.com/projectcalico/libcalico-go/lib/errors"
	"github.com/projectcalico/libcalico-go/lib/ipam"
	"github.com/projectcalico/libcalico-go/lib/net"
	"github.com/projectcalico/libcalico-go/lib/options"
	"github.com/projectcalico/libcalico-go/lib/set"
)

// client implements the client.Interface.
type client struct {
	// The config we were created with.
	config apiconfig.CalicoAPIConfig

	// The backend client.
	backend bapi.Client

	// The resources client used internally.
	resources resourceInterface
}

// New returns a connected client. The ClientConfig can either be created explicitly,
// or can be loaded from a config file or environment variables using the LoadClientConfig() function.
func New(config apiconfig.CalicoAPIConfig) (Interface, error) {
	be, err := backend.NewClient(config)
	if err != nil {
		return nil, err
	}
	return client{
		config:    config,
		backend:   be,
		resources: &resources{backend: be},
	}, nil
}

// NewFromEnv loads the config from ENV variables and returns a connected client.
func NewFromEnv() (Interface, error) {

	config, err := apiconfig.LoadClientConfigFromEnvironment()
	if err != nil {
		return nil, err
	}

	return New(*config)
}

// Nodes returns an interface for managing node resources.
func (c client) Nodes() NodeInterface {
	return nodes{client: c}
}

// NetworkPolicies returns an interface for managing policy resources.
func (c client) NetworkPolicies() NetworkPolicyInterface {
	return networkPolicies{client: c}
}

// GlobalNetworkPolicies returns an interface for managing policy resources.
func (c client) GlobalNetworkPolicies() GlobalNetworkPolicyInterface {
	return globalNetworkPolicies{client: c}
}

// StagedNetworkPolicies returns an interface for managing policy resources.
func (c client) StagedNetworkPolicies() StagedNetworkPolicyInterface {
	return stagedNetworkPolicies{client: c}
}

// StagedGlobalNetworkPolicies returns an interface for managing policy resources.
func (c client) StagedGlobalNetworkPolicies() StagedGlobalNetworkPolicyInterface {
	return stagedGlobalNetworkPolicies{client: c}
}

// StagedKubernetesNetworkPolicies returns an interface for managing policy resources.
func (c client) StagedKubernetesNetworkPolicies() StagedKubernetesNetworkPolicyInterface {
	return stagedKubernetesNetworkPolicies{client: c}
}

// IPPools returns an interface for managing IP pool resources.
func (c client) IPPools() IPPoolInterface {
	return ipPools{client: c}
}

// Profiles returns an interface for managing profile resources.
func (c client) Profiles() ProfileInterface {
	return profiles{client: c}
}

// GlobalNetworkSets returns an interface for managing host endpoint resources.
func (c client) GlobalNetworkSets() GlobalNetworkSetInterface {
	return globalNetworkSets{client: c}
}

// NetworkSets returns an interface for managing host endpoint resources.
func (c client) NetworkSets() NetworkSetInterface {
	return networkSets{client: c}
}

// HostEndpoints returns an interface for managing host endpoint resources.
func (c client) HostEndpoints() HostEndpointInterface {
	return hostEndpoints{client: c}
}

// WorkloadEndpoints returns an interface for managing workload endpoint resources.
func (c client) WorkloadEndpoints() WorkloadEndpointInterface {
	return workloadEndpoints{client: c}
}

// BGPPeers returns an interface for managing BGP peer resources.
func (c client) BGPPeers() BGPPeerInterface {
	return bgpPeers{client: c}
}

// BGPPeers returns an interface for managing tier resources.
func (c client) Tiers() TierInterface {
	return tiers{client: c}
}

// IPAM returns an interface for managing IP address assignment and releasing.
func (c client) IPAM() ipam.Interface {
	return ipam.NewIPAMClient(c.backend, poolAccessor{client: &c})
}

// BGPConfigurations returns an interface for managing the BGP configuration resources.
func (c client) BGPConfigurations() BGPConfigurationInterface {
	return bgpConfigurations{client: c}
}

// FelixConfigurations returns an interface for managing the Felix configuration resources.
func (c client) FelixConfigurations() FelixConfigurationInterface {
	return felixConfigurations{client: c}
}

// ClusterInformation returns an interface for managing the cluster information resource.
func (c client) ClusterInformation() ClusterInformationInterface {
	return clusterInformation{client: c}
}

<<<<<<< HEAD
// LicenseKey returns an interface for managing the license key resource.
func (c client) LicenseKey() LicenseKeyInterface {
	return licenseKey{client: c}
}

// RemoteClusterConfiguration returns an interface for managing remote cluster configuration resources.
func (c client) RemoteClusterConfigurations() RemoteClusterConfigurationInterface {
	return remoteClusterConfiguration{client: c}
}

func (c client) GlobalAlerts() GlobalAlertInterface {
	return globalAlerts{client: c}
}

func (c client) GlobalAlertTemplates() GlobalAlertTemplateInterface {
	return globalAlertTemplates{client: c}
}

func (c client) GlobalThreatFeeds() GlobalThreatFeedInterface {
	return globalThreatFeeds{client: c}
}

func (c client) GlobalReportTypes() GlobalReportTypeInterface {
	return globalReportTypes{client: c}
}

func (c client) GlobalReports() GlobalReportInterface {
	return globalReports{client: c}
}

// ManagedClusters returns an interface for managing managed cluster resources.
func (c client) ManagedClusters() ManagedClusterInterface {
	return managedClusters{client: c}
=======
// KubeControllersConfiguration returns an interface for managing the Kubernetes controllers
// configuration resource.
func (c client) KubeControllersConfiguration() KubeControllersConfigurationInterface {
	return kubeControllersConfiguration{client: c}
>>>>>>> 9afaf487
}

type poolAccessor struct {
	client *client
}

func (p poolAccessor) GetEnabledPools(ipVersion int) ([]v3.IPPool, error) {
	return p.getPools(func(pool *v3.IPPool) bool {
		if pool.Spec.Disabled {
			log.Debugf("Skipping disabled IP pool (%s)", pool.Name)
			return false
		}
		if _, cidr, err := net.ParseCIDR(pool.Spec.CIDR); err == nil && cidr.Version() == ipVersion {
			log.Debugf("Adding pool (%s) to the IPPool list", cidr.String())
			return true
		} else if err != nil {
			log.Warnf("Failed to parse the IPPool: %s. Ignoring that IPPool", pool.Spec.CIDR)
		} else {
			log.Debugf("Ignoring IPPool: %s. IP version is different.", pool.Spec.CIDR)
		}
		return false
	})
}

func (p poolAccessor) getPools(filter func(pool *v3.IPPool) bool) ([]v3.IPPool, error) {
	pools, err := p.client.IPPools().List(context.Background(), options.ListOptions{})
	if err != nil {
		return nil, err
	}
	log.Debugf("Got list of all IPPools: %v", pools)
	var filtered []v3.IPPool
	for _, pool := range pools.Items {
		if filter(&pool) {
			filtered = append(filtered, pool)
		}
	}
	return filtered, nil
}

func (p poolAccessor) GetAllPools() ([]v3.IPPool, error) {
	return p.getPools(func(pool *v3.IPPool) bool {
		return true
	})
}

// EnsureInitialized is used to ensure the backend datastore is correctly
// initialized for use by Calico.  This method may be called multiple times, and
// will have no effect if the datastore is already correctly initialized. This method
// is fail-slow in that it does as much initialization as it can, only returning error
// after attempting all initialization steps - this allows partial initialization for
// components that have restricted access to the Calico resources (mainly a KDD thing).
//
// Most Calico deployment scenarios will automatically implicitly invoke this
// method and so a general consumer of this API can assume that the datastore
// is already initialized.
func (c client) EnsureInitialized(ctx context.Context, calicoVersion, cnxVersion, clusterType string) error {
	var errs []error

	// Perform datastore specific initialization first.
	if err := c.backend.EnsureInitialized(); err != nil {
		log.WithError(err).Info("Unable to initialize backend datastore")
		errs = append(errs, err)
	}

	if err := c.ensureClusterInformation(ctx, calicoVersion, cnxVersion, clusterType); err != nil {
		log.WithError(err).Info("Unable to initialize ClusterInformation")
		errs = append(errs, err)
	}

	if err := c.ensureDefaultTierExists(ctx); err != nil {
		log.WithError(err).Info("Unable to initialize default Tier")
		errs = append(errs, err)
	}

	// If there are any errors return the first error. We could combine the error text here and return
	// a generic error, but an application may be expecting a certain error code, so best just return
	// the original error.
	if len(errs) > 0 {
		return errs[0]
	}

	return nil
}

const globalClusterInfoName = "default"

// ensureClusterInformation ensures that the ClusterInformation fields i.e. ClusterType,
// CalicoVersion, CNXVersion and ClusterGUID are set.  It creates/updates the ClusterInformation as needed.
func (c client) ensureClusterInformation(ctx context.Context, calicoVersion, cnxVersion, clusterType string) error {
	// Append "kdd" last if the datastoreType is 'kubernetes'.
	if c.config.Spec.DatastoreType == apiconfig.Kubernetes {
		// If clusterType is already set then append ",kdd" at the end.
		if clusterType != "" {
			// Trim the trailing ",", if any.
			clusterType = strings.TrimSuffix(clusterType, ",")
			// Append "kdd" very last thing in the list.
			clusterType = fmt.Sprintf("%s,%s", clusterType, "kdd")
		} else {
			clusterType = "kdd"
		}
	}

	for {
		if ctx.Err() != nil {
			return ctx.Err()
		}

		clusterInfo, err := c.ClusterInformation().Get(ctx, globalClusterInfoName, options.GetOptions{})
		if err != nil {
			// Create the default config if it doesn't already exist.
			if _, ok := err.(cerrors.ErrorResourceDoesNotExist); ok {
				newClusterInfo := v3.NewClusterInformation()
				newClusterInfo.Name = globalClusterInfoName
				newClusterInfo.Spec.CalicoVersion = calicoVersion
				newClusterInfo.Spec.CNXVersion = cnxVersion
				newClusterInfo.Spec.ClusterType = clusterType
				newClusterInfo.Spec.ClusterGUID = fmt.Sprintf("%s", hex.EncodeToString(uuid.NewV4().Bytes()))
				datastoreReady := true
				newClusterInfo.Spec.DatastoreReady = &datastoreReady
				_, err = c.ClusterInformation().Create(ctx, newClusterInfo, options.SetOptions{})
				if err != nil {
					if _, ok := err.(cerrors.ErrorResourceAlreadyExists); ok {
						log.Info("Failed to create global ClusterInformation; another node got there first.")
						time.Sleep(1 * time.Second)
						continue
					}
					log.WithError(err).WithField("ClusterInformation", newClusterInfo).Errorf("Error creating cluster information config")
					return err
				}
			} else {
				log.WithError(err).WithField("ClusterInformation", globalClusterInfoName).Errorf("Error getting cluster information config")
				return err
			}
			break
		}

		updateNeeded := false
		if calicoVersion != "" {
			// Only update the version if it's different from what we have.
			if clusterInfo.Spec.CalicoVersion != calicoVersion {
				clusterInfo.Spec.CalicoVersion = calicoVersion
				updateNeeded = true
			} else {
				log.WithField("CalicoVersion", clusterInfo.Spec.CalicoVersion).Debug("Calico version value already assigned")
			}
		}

		if cnxVersion != "" {
			// Only update the version if it's different from what we have.
			if clusterInfo.Spec.CNXVersion != cnxVersion {
				clusterInfo.Spec.CNXVersion = cnxVersion
				updateNeeded = true
			} else {
				log.WithField("CNXVersion", clusterInfo.Spec.CNXVersion).Debug("CNX version value already assigned")
			}
		}

		if clusterInfo.Spec.ClusterGUID == "" {
			clusterInfo.Spec.ClusterGUID = fmt.Sprintf("%s", hex.EncodeToString(uuid.NewV4().Bytes()))
			updateNeeded = true
		} else {
			log.WithField("ClusterGUID", clusterInfo.Spec.ClusterGUID).Debug("Cluster GUID value already set")
		}

		if clusterInfo.Spec.DatastoreReady == nil {
			// If the ready flag is nil, default it to true (but if it's explicitly false, leave
			// it as-is).
			datastoreReady := true
			clusterInfo.Spec.DatastoreReady = &datastoreReady
			updateNeeded = true
		} else {
			log.WithField("DatastoreReady", clusterInfo.Spec.DatastoreReady).Debug("DatastoreReady value already set")
		}

		if clusterType != "" {
			if clusterInfo.Spec.ClusterType == "" {
				clusterInfo.Spec.ClusterType = clusterType
				updateNeeded = true

			} else {
				allClusterTypes := strings.Split(clusterInfo.Spec.ClusterType, ",")
				existingClusterTypes := set.FromArray(allClusterTypes)
				localClusterTypes := strings.Split(clusterType, ",")

				clusterTypeUpdateNeeded := false
				for _, lct := range localClusterTypes {
					if existingClusterTypes.Contains(lct) {
						continue
					}
					clusterTypeUpdateNeeded = true
					allClusterTypes = append(allClusterTypes, lct)
				}

				if clusterTypeUpdateNeeded {
					clusterInfo.Spec.ClusterType = strings.Join(allClusterTypes, ",")
					updateNeeded = true
				}
			}
		}

		if updateNeeded {
			_, err = c.ClusterInformation().Update(ctx, clusterInfo, options.SetOptions{})
			if _, ok := err.(cerrors.ErrorResourceUpdateConflict); ok {
				log.WithError(err).WithField("ClusterInformation", clusterInfo).Warning(
					"Conflict while updating cluster information, may retry")
				time.Sleep(1 * time.Second)
				continue
			} else if err != nil {
				log.WithError(err).WithField("ClusterInformation", clusterInfo).Errorf(
					"Error updating cluster information")
				return err
			}
		}
		break
	}

	return nil
}

const defaultTierName = "default"

// ensureDefaultTierExists ensures that the "default" Tier exits in the datastore.
// This is done by trying to create the default tier. If it doesn't exists, it
// is created.  A error is returned if there is any error other than when the
// default tier resource already exists.
func (c client) ensureDefaultTierExists(ctx context.Context) error {
	defaultTier := v3.NewTier()
	defaultTier.ObjectMeta = metav1.ObjectMeta{Name: defaultTierName}
	defaultTier.Spec = v3.TierSpec{}
	if _, err := c.Tiers().Create(ctx, defaultTier, options.SetOptions{}); err != nil {
		if _, ok := err.(cerrors.ErrorResourceAlreadyExists); !ok {
			return err
		}
	}
	return nil
}

// Backend returns the backend client used by the v3 client.  Not exposed on the main
// client API, but available publicly for consumers that require access to the backend
// client (e.g. for syncer support).
func (c client) Backend() bapi.Client {
	return c.backend
}<|MERGE_RESOLUTION|>--- conflicted
+++ resolved
@@ -165,46 +165,45 @@
 	return clusterInformation{client: c}
 }
 
-<<<<<<< HEAD
-// LicenseKey returns an interface for managing the license key resource.
-func (c client) LicenseKey() LicenseKeyInterface {
-	return licenseKey{client: c}
-}
-
-// RemoteClusterConfiguration returns an interface for managing remote cluster configuration resources.
-func (c client) RemoteClusterConfigurations() RemoteClusterConfigurationInterface {
-	return remoteClusterConfiguration{client: c}
-}
-
-func (c client) GlobalAlerts() GlobalAlertInterface {
-	return globalAlerts{client: c}
-}
-
-func (c client) GlobalAlertTemplates() GlobalAlertTemplateInterface {
-	return globalAlertTemplates{client: c}
-}
-
-func (c client) GlobalThreatFeeds() GlobalThreatFeedInterface {
-	return globalThreatFeeds{client: c}
-}
-
-func (c client) GlobalReportTypes() GlobalReportTypeInterface {
-	return globalReportTypes{client: c}
-}
-
-func (c client) GlobalReports() GlobalReportInterface {
-	return globalReports{client: c}
-}
-
-// ManagedClusters returns an interface for managing managed cluster resources.
-func (c client) ManagedClusters() ManagedClusterInterface {
-	return managedClusters{client: c}
-=======
 // KubeControllersConfiguration returns an interface for managing the Kubernetes controllers
 // configuration resource.
 func (c client) KubeControllersConfiguration() KubeControllersConfigurationInterface {
 	return kubeControllersConfiguration{client: c}
->>>>>>> 9afaf487
+}
+
+// LicenseKey returns an interface for managing the license key resource.
+func (c client) LicenseKey() LicenseKeyInterface {
+	return licenseKey{client: c}
+}
+
+// RemoteClusterConfiguration returns an interface for managing remote cluster configuration resources.
+func (c client) RemoteClusterConfigurations() RemoteClusterConfigurationInterface {
+	return remoteClusterConfiguration{client: c}
+}
+
+func (c client) GlobalAlerts() GlobalAlertInterface {
+	return globalAlerts{client: c}
+}
+
+func (c client) GlobalAlertTemplates() GlobalAlertTemplateInterface {
+	return globalAlertTemplates{client: c}
+}
+
+func (c client) GlobalThreatFeeds() GlobalThreatFeedInterface {
+	return globalThreatFeeds{client: c}
+}
+
+func (c client) GlobalReportTypes() GlobalReportTypeInterface {
+	return globalReportTypes{client: c}
+}
+
+func (c client) GlobalReports() GlobalReportInterface {
+	return globalReports{client: c}
+}
+
+// ManagedClusters returns an interface for managing managed cluster resources.
+func (c client) ManagedClusters() ManagedClusterInterface {
+	return managedClusters{client: c}
 }
 
 type poolAccessor struct {
