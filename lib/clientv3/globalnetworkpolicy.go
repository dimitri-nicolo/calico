// Copyright (c) 2017-2018 Tigera, Inc. All rights reserved.

// Licensed under the Apache License, Version 2.0 (the "License");
// you may not use this file except in compliance with the License.
// You may obtain a copy of the License at
//
//     http://www.apache.org/licenses/LICENSE-2.0
//
// Unless required by applicable law or agreed to in writing, software
// distributed under the License is distributed on an "AS IS" BASIS,
// WITHOUT WARRANTIES OR CONDITIONS OF ANY KIND, either express or implied.
// See the License for the specific language governing permissions and
// limitations under the License.

package clientv3

import (
	"context"
	"fmt"

	"github.com/projectcalico/libcalico-go/lib/apiconfig"
	apiv3 "github.com/projectcalico/libcalico-go/lib/apis/v3"
	"github.com/projectcalico/libcalico-go/lib/names"
	"github.com/projectcalico/libcalico-go/lib/options"
	validator "github.com/projectcalico/libcalico-go/lib/validator/v3"
	"github.com/projectcalico/libcalico-go/lib/watch"

	log "github.com/sirupsen/logrus"
)

// GlobalNetworkPolicyInterface has methods to work with GlobalNetworkPolicy resources.
type GlobalNetworkPolicyInterface interface {
	Create(ctx context.Context, res *apiv3.GlobalNetworkPolicy, opts options.SetOptions) (*apiv3.GlobalNetworkPolicy, error)
	Update(ctx context.Context, res *apiv3.GlobalNetworkPolicy, opts options.SetOptions) (*apiv3.GlobalNetworkPolicy, error)
	Delete(ctx context.Context, name string, opts options.DeleteOptions) (*apiv3.GlobalNetworkPolicy, error)
	Get(ctx context.Context, name string, opts options.GetOptions) (*apiv3.GlobalNetworkPolicy, error)
	List(ctx context.Context, opts options.ListOptions) (*apiv3.GlobalNetworkPolicyList, error)
	Watch(ctx context.Context, opts options.ListOptions) (watch.Interface, error)
}

// globalNetworkPolicies implements GlobalNetworkPolicyInterface
type globalNetworkPolicies struct {
	client client
}

// Create takes the representation of a GlobalNetworkPolicy and creates it.  Returns the stored
// representation of the GlobalNetworkPolicy, and an error, if there is any.
func (r globalNetworkPolicies) Create(ctx context.Context, res *apiv3.GlobalNetworkPolicy, opts options.SetOptions) (*apiv3.GlobalNetworkPolicy, error) {
<<<<<<< HEAD
	// Before creating the policy, check that the tier exists.
	tier := names.TierOrDefault(res.Spec.Tier)
	if _, err := r.client.resources.Get(ctx, options.GetOptions{}, apiv3.KindTier, noNamespace, tier); err != nil {
		log.WithError(err).Infof("Tier %v does not exist", tier)
		return nil, err
=======
	if res != nil {
		// Since we're about to default some fields, take a (shallow) copy of the input data
		// before we do so.
		resCopy := *res
		res = &resCopy
>>>>>>> 26b83dc3
	}
	defaultPolicyTypesField(res.Spec.Ingress, res.Spec.Egress, &res.Spec.Types)

	if err := validator.Validate(res); err != nil {
		return nil, err
	}

	// Check if it is permitted to create the network policy with the specific alpha feature support.
	if err := r.validateAlphaFeatures(res); err != nil {
		return nil, err
	}

	// Properly prefix the name
	backendPolicyName, err := names.BackendTieredPolicyName(res.GetObjectMeta().GetName(), res.Spec.Tier)
	if err != nil {
		return nil, err
	}
	res.GetObjectMeta().SetName(backendPolicyName)

	// Add tier labels to policy for lookup.
	if tier != "default" {
		res.GetObjectMeta().SetLabels(addTierLabel(res.GetObjectMeta().GetLabels(), tier))
	}

	out, err := r.client.resources.Create(ctx, opts, apiv3.KindGlobalNetworkPolicy, res)
	if out != nil {
		// Add the tier labels if necessary
		out.GetObjectMeta().SetLabels(defaultTierLabelIfMissing(out.GetObjectMeta().GetLabels()))
		return out.(*apiv3.GlobalNetworkPolicy), err
	}

	// Add the tier labels if necessary
	res.GetObjectMeta().SetLabels(defaultTierLabelIfMissing(res.GetObjectMeta().GetLabels()))

	return nil, err
}

// Update takes the representation of a GlobalNetworkPolicy and updates it. Returns the stored
// representation of the GlobalNetworkPolicy, and an error, if there is any.
func (r globalNetworkPolicies) Update(ctx context.Context, res *apiv3.GlobalNetworkPolicy, opts options.SetOptions) (*apiv3.GlobalNetworkPolicy, error) {
	if res != nil {
		// Since we're about to default some fields, take a (shallow) copy of the input data
		// before we do so.
		resCopy := *res
		res = &resCopy
	}
	defaultPolicyTypesField(res.Spec.Ingress, res.Spec.Egress, &res.Spec.Types)

	if err := validator.Validate(res); err != nil {
		return nil, err
	}

	// Check if it is permitted to create the network policy with the specific alpha feature support.
	if err := r.validateAlphaFeatures(res); err != nil {
		return nil, err
	}

	// Properly prefix the name
	backendPolicyName, err := names.BackendTieredPolicyName(res.GetObjectMeta().GetName(), res.Spec.Tier)
	if err != nil {
		return nil, err
	}
	res.GetObjectMeta().SetName(backendPolicyName)

	// Add tier labels to policy for lookup.
	tier := names.TierOrDefault(res.Spec.Tier)
	if tier != "default" {
		res.GetObjectMeta().SetLabels(addTierLabel(res.GetObjectMeta().GetLabels(), tier))
	}

	out, err := r.client.resources.Update(ctx, opts, apiv3.KindGlobalNetworkPolicy, res)
	if out != nil {
		// Add the tier labels if necessary
		out.GetObjectMeta().SetLabels(defaultTierLabelIfMissing(out.GetObjectMeta().GetLabels()))
		return out.(*apiv3.GlobalNetworkPolicy), err
	}

	// Add the tier labels if necessary
	res.GetObjectMeta().SetLabels(defaultTierLabelIfMissing(res.GetObjectMeta().GetLabels()))

	return nil, err
}

// Delete takes name of the GlobalNetworkPolicy and deletes it. Returns an error if one occurs.
func (r globalNetworkPolicies) Delete(ctx context.Context, name string, opts options.DeleteOptions) (*apiv3.GlobalNetworkPolicy, error) {
	backendPolicyName := names.TieredPolicyName(name)
	out, err := r.client.resources.Delete(ctx, opts, apiv3.KindGlobalNetworkPolicy, noNamespace, backendPolicyName)
	if out != nil {
		// Add the tier labels if necessary
		out.GetObjectMeta().SetLabels(defaultTierLabelIfMissing(out.GetObjectMeta().GetLabels()))
		return out.(*apiv3.GlobalNetworkPolicy), err
	}
	return nil, err
}

// Get takes name of the GlobalNetworkPolicy, and returns the corresponding GlobalNetworkPolicy object,
// and an error if there is any.
func (r globalNetworkPolicies) Get(ctx context.Context, name string, opts options.GetOptions) (*apiv3.GlobalNetworkPolicy, error) {
	backendPolicyName := names.TieredPolicyName(name)
	out, err := r.client.resources.Get(ctx, opts, apiv3.KindGlobalNetworkPolicy, noNamespace, backendPolicyName)
	if out != nil {
		// Add the tier labels if necessary
		out.GetObjectMeta().SetLabels(defaultTierLabelIfMissing(out.GetObjectMeta().GetLabels()))
		// Fill in the tier information from the policy name if we find it missing.
		// We expect backend policies to have the right name (prefixed with tier name).
		res_out := out.(*apiv3.GlobalNetworkPolicy)
		if res_out.Spec.Tier == "" {
			tier, tierErr := names.TierFromPolicyName(res_out.Name)
			if tierErr != nil {
				log.WithError(tierErr).Infof("Skipping setting tier for name %v", res_out.Name)
				return res_out, tierErr
			}
			res_out.Spec.Tier = tier
		}
		return res_out, err
	}
	return nil, err
}

// List returns the list of GlobalNetworkPolicy objects that match the supplied options.
func (r globalNetworkPolicies) List(ctx context.Context, opts options.ListOptions) (*apiv3.GlobalNetworkPolicyList, error) {
	res := &apiv3.GlobalNetworkPolicyList{}
	// Add the name prefix if name is provided
	if opts.Name != "" && !opts.Prefix {
		opts.Name = names.TieredPolicyName(opts.Name)
	}

	if err := r.client.resources.List(ctx, opts, apiv3.KindGlobalNetworkPolicy, apiv3.KindGlobalNetworkPolicyList, res); err != nil {
		return nil, err
	}

	// Make sure the tier labels are added
	for i, _ := range res.Items {
		res.Items[i].GetObjectMeta().SetLabels(defaultTierLabelIfMissing(res.Items[i].GetObjectMeta().GetLabels()))
		// Fill in the tier information from the policy name if we find it missing.
		// We expect backend policies to have the right name (prefixed with tier name).
		if res.Items[i].Spec.Tier == "" {
			tier, tierErr := names.TierFromPolicyName(res.Items[i].Name)
			if tierErr != nil {
				log.WithError(tierErr).Infof("Skipping setting tier for name %v", res.Items[i].Name)
				continue
			}
			res.Items[i].Spec.Tier = tier
		}
	}

	return res, nil
}

// Watch returns a watch.Interface that watches the globalNetworkPolicies that match the
// supplied options.
func (r globalNetworkPolicies) Watch(ctx context.Context, opts options.ListOptions) (watch.Interface, error) {
	// Add the name prefix if name is provided
	if opts.Name != "" {
		opts.Name = names.TieredPolicyName(opts.Name)
	}

	return r.client.resources.Watch(ctx, opts, apiv3.KindGlobalNetworkPolicy, &policyConverter{})
}

func (r globalNetworkPolicies) validateAlphaFeatures(res *apiv3.GlobalNetworkPolicy) error {
	if apiconfig.IsAlphaFeatureSet(r.client.config.Spec.AlphaFeatures, apiconfig.AlphaFeatureSA) == false {
		err := validator.ValidateNoServiceAccountRules(res.Spec.Ingress, res.Spec.Egress)
		if err != nil {
			return fmt.Errorf("Global NP %s: %s", res.GetObjectMeta().GetName(), err.Error())
		}
	}

	if apiconfig.IsAlphaFeatureSet(r.client.config.Spec.AlphaFeatures, apiconfig.AlphaFeatureHTTP) == false {
		err := validator.ValidateNoHTTPRules(res.Spec.Ingress, res.Spec.Egress)
		if err != nil {
			return fmt.Errorf("Global NP %s: %s", res.GetObjectMeta().GetName(), err.Error())
		}
	}

	return nil
}

func defaultPolicyTypesField(ingressRules, egressRules []apiv3.Rule, types *[]apiv3.PolicyType) {
	if len(*types) == 0 {
		// Default the Types field according to what inbound and outbound rules are present
		// in the policy.
		if len(egressRules) == 0 {
			// Policy has no egress rules, so apply this policy to ingress only.  (Note:
			// intentionally including the case where the policy also has no ingress
			// rules.)
			*types = []apiv3.PolicyType{apiv3.PolicyTypeIngress}
		} else if len(ingressRules) == 0 {
			// Policy has egress rules but no ingress rules, so apply this policy to
			// egress only.
			*types = []apiv3.PolicyType{apiv3.PolicyTypeEgress}
		} else {
			// Policy has both ingress and egress rules, so apply this policy to both
			// ingress and egress.
			*types = []apiv3.PolicyType{apiv3.PolicyTypeIngress, apiv3.PolicyTypeEgress}
		}
	}
}

func addTierLabel(labels map[string]string, prefix string) map[string]string {
	// Create the map if it is nil
	if labels == nil {
		labels = make(map[string]string)
	}

	labels[apiv3.LabelTier] = prefix
	return labels
}

func defaultTierLabelIfMissing(labels map[string]string) map[string]string {
	// Create the map if it is nil
	if labels == nil {
		labels = make(map[string]string)
	}

	// Add the default labels if one is not set
	if _, ok := labels[apiv3.LabelTier]; !ok {
		labels[apiv3.LabelTier] = "default"
	}

	return labels
}

type policyConverter struct{}

func (pc *policyConverter) Convert(r resource) resource {
	r.GetObjectMeta().SetLabels(defaultTierLabelIfMissing(r.GetObjectMeta().GetLabels()))
	return r
}<|MERGE_RESOLUTION|>--- conflicted
+++ resolved
@@ -46,19 +46,18 @@
 // Create takes the representation of a GlobalNetworkPolicy and creates it.  Returns the stored
 // representation of the GlobalNetworkPolicy, and an error, if there is any.
 func (r globalNetworkPolicies) Create(ctx context.Context, res *apiv3.GlobalNetworkPolicy, opts options.SetOptions) (*apiv3.GlobalNetworkPolicy, error) {
-<<<<<<< HEAD
 	// Before creating the policy, check that the tier exists.
 	tier := names.TierOrDefault(res.Spec.Tier)
 	if _, err := r.client.resources.Get(ctx, options.GetOptions{}, apiv3.KindTier, noNamespace, tier); err != nil {
 		log.WithError(err).Infof("Tier %v does not exist", tier)
 		return nil, err
-=======
+	}
+
 	if res != nil {
 		// Since we're about to default some fields, take a (shallow) copy of the input data
 		// before we do so.
 		resCopy := *res
 		res = &resCopy
->>>>>>> 26b83dc3
 	}
 	defaultPolicyTypesField(res.Spec.Ingress, res.Spec.Egress, &res.Spec.Types)
 
