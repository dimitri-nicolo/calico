<<<<<<< HEAD
// Copyright (c) 2017-2019 Tigera, Inc. All rights reserved.
=======
// Copyright (c) 2017-2018,2019 Tigera, Inc. All rights reserved.
>>>>>>> 7fc89b7c

// Licensed under the Apache License, Version 2.0 (the "License");
// you may not use this file except in compliance with the License.
// You may obtain a copy of the License at
//
//     http://www.apache.org/licenses/LICENSE-2.0
//
// Unless required by applicable law or agreed to in writing, software
// distributed under the License is distributed on an "AS IS" BASIS,
// WITHOUT WARRANTIES OR CONDITIONS OF ANY KIND, either express or implied.
// See the License for the specific language governing permissions and
// limitations under the License.

package clientv3_test

import (
	"time"

	. "github.com/onsi/ginkgo"
	. "github.com/onsi/ginkgo/extensions/table"
	. "github.com/onsi/gomega"
	"github.com/projectcalico/libcalico-go/lib/ipam"
	metav1 "k8s.io/apimachinery/pkg/apis/meta/v1"

	"context"

	"github.com/projectcalico/libcalico-go/lib/apiconfig"
	apiv3 "github.com/projectcalico/libcalico-go/lib/apis/v3"
	"github.com/projectcalico/libcalico-go/lib/backend"
	"github.com/projectcalico/libcalico-go/lib/clientv3"
	"github.com/projectcalico/libcalico-go/lib/errors"
	cnet "github.com/projectcalico/libcalico-go/lib/net"
	"github.com/projectcalico/libcalico-go/lib/options"
	"github.com/projectcalico/libcalico-go/lib/testutils"
	"github.com/projectcalico/libcalico-go/lib/watch"
)

var _ = testutils.E2eDatastoreDescribe("IPPool tests", testutils.DatastoreAll, func(config apiconfig.CalicoAPIConfig) {

	ctx := context.Background()
	name1 := "ippool-1"
	name2 := "ippool-2"
	spec1 := apiv3.IPPoolSpec{
		CIDR:         "1.2.3.0/24",
		IPIPMode:     apiv3.IPIPModeAlways,
		VXLANMode:    apiv3.VXLANModeNever,
		BlockSize:    26,
		NodeSelector: "all()",
	}
	spec1_2 := apiv3.IPPoolSpec{
		CIDR:         "1.2.3.0/24",
		NATOutgoing:  true,
		IPIPMode:     apiv3.IPIPModeNever,
		VXLANMode:    apiv3.VXLANModeAlways,
		BlockSize:    26,
		NodeSelector: `foo == "bar"`,
	}
	spec2 := apiv3.IPPoolSpec{
		CIDR:         "2001::/120",
		NATOutgoing:  true,
		IPIPMode:     apiv3.IPIPModeNever,
		VXLANMode:    apiv3.VXLANModeNever,
		BlockSize:    122,
		NodeSelector: "all()",
	}
	spec2_1 := apiv3.IPPoolSpec{
		CIDR:         "2001::/120",
		IPIPMode:     apiv3.IPIPModeNever,
		VXLANMode:    apiv3.VXLANModeNever,
		BlockSize:    122,
		NodeSelector: "all()",
	}

	It("should error when creating an IPPool with no name", func() {
		c, err := clientv3.New(config)
		Expect(err).NotTo(HaveOccurred())

		pool := apiv3.IPPool{
			Spec: apiv3.IPPoolSpec{
				CIDR: "192.168.0.0/16",
			},
		}
		_, err = c.IPPools().Create(ctx, &pool, options.SetOptions{})
		Expect(err).To(HaveOccurred())
	})

	DescribeTable("IPPool e2e CRUD tests",
		func(name1, name2 string, spec1, spec1_2, spec2 apiv3.IPPoolSpec) {
			c, err := clientv3.New(config)
			Expect(err).NotTo(HaveOccurred())

			be, err := backend.NewClient(config)
			Expect(err).NotTo(HaveOccurred())
			be.Clean()

			By("Updating the IPPool before it is created")
			_, outError := c.IPPools().Update(ctx, &apiv3.IPPool{
				ObjectMeta: metav1.ObjectMeta{Name: name1, ResourceVersion: "1234", CreationTimestamp: metav1.Now(), UID: "test-fail-ippool"},
				Spec:       spec1,
			}, options.SetOptions{})
			Expect(outError).To(HaveOccurred())
			Expect(outError.Error()).To(ContainSubstring("resource does not exist: IPPool(" + name1 + ") with error:"))

			By("Attempting to creating a new IPPool with name1/spec1 and a non-empty ResourceVersion")
			_, outError = c.IPPools().Create(ctx, &apiv3.IPPool{
				ObjectMeta: metav1.ObjectMeta{Name: name1, ResourceVersion: "12345"},
				Spec:       spec1,
			}, options.SetOptions{})
			Expect(outError).To(HaveOccurred())
			Expect(outError.Error()).To(Equal("error with field Metadata.ResourceVersion = '12345' (field must not be set for a Create request)"))

			By("Creating a new IPPool with name1/spec1")
			poolToCreate := &apiv3.IPPool{
				ObjectMeta: metav1.ObjectMeta{Name: name1},
				Spec:       spec1,
			}
			poolToCreateCopy := poolToCreate.DeepCopy()
			res1, outError := c.IPPools().Create(ctx, poolToCreate, options.SetOptions{})
			Expect(outError).NotTo(HaveOccurred())
			Expect(poolToCreate).To(Equal(poolToCreateCopy), "Create() unexpectedly modified input")
			Expect(res1).To(MatchResource(apiv3.KindIPPool, testutils.ExpectNoNamespace, name1, spec1))

			// Track the version of the original data for name1.
			rv1_1 := res1.ResourceVersion

			By("Attempting to create the same IPPool with name1 but with spec2")
			_, outError = c.IPPools().Create(ctx, &apiv3.IPPool{
				ObjectMeta: metav1.ObjectMeta{Name: name1},
				Spec:       spec2,
			}, options.SetOptions{})
			Expect(outError).To(HaveOccurred())
			Expect(outError.Error()).To(Equal("resource already exists: IPPool(" + name1 + ")"))

			By("Getting IPPool (name1) and comparing the output against spec1")
			res, outError := c.IPPools().Get(ctx, name1, options.GetOptions{})
			Expect(outError).NotTo(HaveOccurred())
			Expect(res).To(MatchResource(apiv3.KindIPPool, testutils.ExpectNoNamespace, name1, spec1))
			Expect(res.ResourceVersion).To(Equal(res1.ResourceVersion))

			By("Getting IPPool (name2) before it is created")
			_, outError = c.IPPools().Get(ctx, name2, options.GetOptions{})
			Expect(outError).To(HaveOccurred())
			Expect(outError.Error()).To(ContainSubstring("resource does not exist: IPPool(" + name2 + ") with error:"))

			By("Listing all the IPPools, expecting a single result with name1/spec1")
			outList, outError := c.IPPools().List(ctx, options.ListOptions{})
			Expect(outError).NotTo(HaveOccurred())
			Expect(outList.Items).To(ConsistOf(
				testutils.Resource(apiv3.KindIPPool, testutils.ExpectNoNamespace, name1, spec1),
			))

			By("Creating a new IPPool with name2/spec2")
			res2, outError := c.IPPools().Create(ctx, &apiv3.IPPool{
				ObjectMeta: metav1.ObjectMeta{Name: name2},
				Spec:       spec2,
			}, options.SetOptions{})
			Expect(outError).NotTo(HaveOccurred())
			Expect(res2).To(MatchResource(apiv3.KindIPPool, testutils.ExpectNoNamespace, name2, spec2))

			By("Getting IPPool (name2) and comparing the output against spec2")
			res, outError = c.IPPools().Get(ctx, name2, options.GetOptions{})
			Expect(outError).NotTo(HaveOccurred())
			Expect(res2).To(MatchResource(apiv3.KindIPPool, testutils.ExpectNoNamespace, name2, spec2))
			Expect(res.ResourceVersion).To(Equal(res2.ResourceVersion))

			By("Listing all the IPPools, expecting a two results with name1/spec1 and name2/spec2")
			outList, outError = c.IPPools().List(ctx, options.ListOptions{})
			Expect(outError).NotTo(HaveOccurred())
			Expect(outList.Items).To(ConsistOf(
				testutils.Resource(apiv3.KindIPPool, testutils.ExpectNoNamespace, name1, spec1),
				testutils.Resource(apiv3.KindIPPool, testutils.ExpectNoNamespace, name2, spec2),
			))

			By("Updating IPPool name1 with spec1_2")
			res1.Spec = spec1_2
			res1Copy := res1.DeepCopy()
			res1Out, outError := c.IPPools().Update(ctx, res1, options.SetOptions{})
			Expect(outError).NotTo(HaveOccurred())
			Expect(res1).To(Equal(res1Copy), "Update() unexpectedly modified input")
			res1 = res1Out
			Expect(res1).To(MatchResource(apiv3.KindIPPool, testutils.ExpectNoNamespace, name1, spec1_2))

			By("Attempting to update the IPPool without a Creation Timestamp")
			res, outError = c.IPPools().Update(ctx, &apiv3.IPPool{
				ObjectMeta: metav1.ObjectMeta{Name: name1, ResourceVersion: "1234", UID: "test-fail-ippool"},
				Spec:       spec1,
			}, options.SetOptions{})
			Expect(outError).To(HaveOccurred())
			Expect(res).To(BeNil())
			Expect(outError.Error()).To(Equal("error with field Metadata.CreationTimestamp = '0001-01-01 00:00:00 +0000 UTC' (field must be set for an Update request)"))

			By("Attempting to update the IPPool without a UID")
			res, outError = c.IPPools().Update(ctx, &apiv3.IPPool{
				ObjectMeta: metav1.ObjectMeta{Name: name1, ResourceVersion: "1234", CreationTimestamp: metav1.Now()},
				Spec:       spec1,
			}, options.SetOptions{})
			Expect(outError).To(HaveOccurred())
			Expect(res).To(BeNil())
			Expect(outError.Error()).To(Equal("error with field Metadata.UID = '' (field must be set for an Update request)"))

			// Track the version of the updated name1 data.
			rv1_2 := res1.ResourceVersion

			By("Updating IPPool name1 without specifying a resource version")
			res1.Spec = spec1
			res1.ObjectMeta.ResourceVersion = ""
			_, outError = c.IPPools().Update(ctx, res1, options.SetOptions{})
			Expect(outError).To(HaveOccurred())
			Expect(outError.Error()).To(Equal("error with field Metadata.ResourceVersion = '' (field must be set for an Update request)"))

			By("Updating IPPool name1 using the previous resource version")
			res1.Spec = spec1
			res1.ResourceVersion = rv1_1
			_, outError = c.IPPools().Update(ctx, res1, options.SetOptions{})
			Expect(outError).To(HaveOccurred())
			Expect(outError.Error()).To(Equal("update conflict: IPPool(" + name1 + ")"))

			if config.Spec.DatastoreType != apiconfig.Kubernetes {
				By("Getting IPPool (name1) with the original resource version and comparing the output against spec1")
				res, outError = c.IPPools().Get(ctx, name1, options.GetOptions{ResourceVersion: rv1_1})
				Expect(outError).NotTo(HaveOccurred())
				Expect(res).To(MatchResource(apiv3.KindIPPool, testutils.ExpectNoNamespace, name1, spec1))
				Expect(res.ResourceVersion).To(Equal(rv1_1))
			}

			By("Getting IPPool (name1) with the updated resource version and comparing the output against spec1_2")
			res, outError = c.IPPools().Get(ctx, name1, options.GetOptions{ResourceVersion: rv1_2})
			Expect(outError).NotTo(HaveOccurred())
			Expect(res).To(MatchResource(apiv3.KindIPPool, testutils.ExpectNoNamespace, name1, spec1_2))
			Expect(res.ResourceVersion).To(Equal(rv1_2))

			if config.Spec.DatastoreType != apiconfig.Kubernetes {
				By("Listing IPPools with the original resource version and checking for a single result with name1/spec1")
				outList, outError = c.IPPools().List(ctx, options.ListOptions{ResourceVersion: rv1_1})
				Expect(outError).NotTo(HaveOccurred())
				Expect(outList.Items).To(ConsistOf(
					testutils.Resource(apiv3.KindIPPool, testutils.ExpectNoNamespace, name1, spec1),
				))
			}

			By("Listing IPPools with the latest resource version and checking for two results with name1/spec1_2 and name2/spec2")
			outList, outError = c.IPPools().List(ctx, options.ListOptions{})
			Expect(outError).NotTo(HaveOccurred())
			Expect(outList.Items).To(ConsistOf(
				testutils.Resource(apiv3.KindIPPool, testutils.ExpectNoNamespace, name1, spec1_2),
				testutils.Resource(apiv3.KindIPPool, testutils.ExpectNoNamespace, name2, spec2),
			))

			if config.Spec.DatastoreType != apiconfig.Kubernetes {
				By("Deleting IPPool (name1) with the old resource version")
				_, outError = c.IPPools().Delete(ctx, name1, options.DeleteOptions{ResourceVersion: rv1_1})
				Expect(outError).To(HaveOccurred())
				Expect(outError.Error()).To(Equal("update conflict: IPPool(" + name1 + ")"))
			}

			By("Deleting IPPool (name1) with the new resource version")
			dres, outError := c.IPPools().Delete(ctx, name1, options.DeleteOptions{ResourceVersion: rv1_2})
			Expect(outError).NotTo(HaveOccurred())
			// The pool will first be disabled, so tweak the Disabled field before doing the comparison.
			spec1_2.Disabled = true
			Expect(dres).To(MatchResource(apiv3.KindIPPool, testutils.ExpectNoNamespace, name1, spec1_2))

			if config.Spec.DatastoreType != apiconfig.Kubernetes {
				By("Updating IPPool name2 with a 2s TTL and waiting for the entry to be deleted")
				_, outError = c.IPPools().Update(ctx, res2, options.SetOptions{TTL: 2 * time.Second})
				Expect(outError).NotTo(HaveOccurred())
				time.Sleep(1 * time.Second)
				_, outError = c.IPPools().Get(ctx, name2, options.GetOptions{})
				Expect(outError).NotTo(HaveOccurred())
				time.Sleep(2 * time.Second)
				_, outError = c.IPPools().Get(ctx, name2, options.GetOptions{})
				Expect(outError).To(HaveOccurred())
				Expect(outError.Error()).To(ContainSubstring("resource does not exist: IPPool(" + name2 + ") with error:"))

				By("Creating IPPool name2 with a 2s TTL and waiting for the entry to be deleted")
				_, outError = c.IPPools().Create(ctx, &apiv3.IPPool{
					ObjectMeta: metav1.ObjectMeta{Name: name2},
					Spec:       spec2,
				}, options.SetOptions{TTL: 2 * time.Second})
				Expect(outError).NotTo(HaveOccurred())
				time.Sleep(1 * time.Second)
				_, outError = c.IPPools().Get(ctx, name2, options.GetOptions{})
				Expect(outError).NotTo(HaveOccurred())
				time.Sleep(2 * time.Second)
				_, outError = c.IPPools().Get(ctx, name2, options.GetOptions{})
				Expect(outError).To(HaveOccurred())
				Expect(outError.Error()).To(ContainSubstring("resource does not exist: IPPool(" + name2 + ") with error:"))
			}

			if config.Spec.DatastoreType == apiconfig.Kubernetes {
				// The pool will first be disabled, so tweak the Disabled field before doing the comparison.
				By("Deleting IPPool (name2)")
				dres, outError = c.IPPools().Delete(ctx, name2, options.DeleteOptions{})
				Expect(outError).NotTo(HaveOccurred())
				spec2.Disabled = true
				Expect(dres).To(MatchResource(apiv3.KindIPPool, testutils.ExpectNoNamespace, name2, spec2))
			}

			By("Attempting to deleting IPPool (name2) again")
			_, outError = c.IPPools().Delete(ctx, name2, options.DeleteOptions{})
			Expect(outError).To(HaveOccurred())
			Expect(outError.Error()).To(ContainSubstring("resource does not exist: IPPool(" + name2 + ") with error:"))

			By("Listing all IPPools and expecting no items")
			outList, outError = c.IPPools().List(ctx, options.ListOptions{})
			Expect(outError).NotTo(HaveOccurred())
			Expect(outList.Items).To(HaveLen(0))

			By("Getting IPPool (name2) and expecting an error")
			_, outError = c.IPPools().Get(ctx, name2, options.GetOptions{})
			Expect(outError).To(HaveOccurred())
			Expect(outError.Error()).To(ContainSubstring("resource does not exist: IPPool(" + name2 + ") with error:"))
		},

		// Test 1: Pass two fully populated IPPoolSpecs and expect the series of operations to succeed.
		Entry("Two fully populated IPPoolSpecs", name1, name2, spec1, spec1_2, spec2),
	)

	Describe("IPPool watch functionality", func() {
		It("should handle watch events for different resource versions and event types", func() {
			c, err := clientv3.New(config)
			Expect(err).NotTo(HaveOccurred())

			be, err := backend.NewClient(config)
			Expect(err).NotTo(HaveOccurred())
			be.Clean()

			By("Listing IPPools with no resource version and checking for no results")
			outList, outError := c.IPPools().List(ctx, options.ListOptions{})
			Expect(outError).NotTo(HaveOccurred())
			Expect(outList.Items).To(HaveLen(0))
			rev0 := outList.ResourceVersion

			By("Configuring a IPPool name1/spec1 and storing the response")
			outRes1, err := c.IPPools().Create(
				ctx,
				&apiv3.IPPool{
					ObjectMeta: metav1.ObjectMeta{Name: name1},
					Spec:       spec1,
				},
				options.SetOptions{},
			)
			Expect(err).NotTo(HaveOccurred())
			rev1 := outRes1.ResourceVersion

			By("Configuring a IPPool name2/spec2 and storing the response")
			outRes2, err := c.IPPools().Create(
				ctx,
				&apiv3.IPPool{
					ObjectMeta: metav1.ObjectMeta{Name: name2},
					Spec:       spec2,
				},
				options.SetOptions{},
			)
			Expect(err).NotTo(HaveOccurred())

			By("Starting a watcher from revision rev1 - this should skip the first creation")
			w, err := c.IPPools().Watch(ctx, options.ListOptions{ResourceVersion: rev1})
			Expect(err).NotTo(HaveOccurred())
			testWatcher1 := testutils.NewTestResourceWatch(config.Spec.DatastoreType, w)
			defer testWatcher1.Stop()

			By("Deleting res1")
			outRes3, err := c.IPPools().Delete(ctx, name1, options.DeleteOptions{})
			Expect(err).NotTo(HaveOccurred())

			By("Checking for three events, create res2 and disable and delete res1")
			testWatcher1.ExpectEvents(apiv3.KindIPPool, []watch.Event{
				{
					Type:   watch.Added,
					Object: outRes2,
				},
				{
					Type:     watch.Modified,
					Object:   outRes3,
					Previous: outRes1,
				},
				{
					Type:     watch.Deleted,
					Previous: outRes3,
				},
			})
			testWatcher1.Stop()

			By("Starting a watcher from rev0 - this should get all events")
			w, err = c.IPPools().Watch(ctx, options.ListOptions{ResourceVersion: rev0})
			Expect(err).NotTo(HaveOccurred())
			testWatcher2 := testutils.NewTestResourceWatch(config.Spec.DatastoreType, w)
			defer testWatcher2.Stop()

			By("Modifying res2")
			outRes4, err := c.IPPools().Update(
				ctx,
				&apiv3.IPPool{
					ObjectMeta: outRes2.ObjectMeta,
					Spec:       spec2_1,
				},
				options.SetOptions{},
			)
			Expect(err).NotTo(HaveOccurred())
			testWatcher2.ExpectEvents(apiv3.KindIPPool, []watch.Event{
				{
					Type:   watch.Added,
					Object: outRes1,
				},
				{
					Type:   watch.Added,
					Object: outRes2,
				},
				{
					Type:     watch.Modified,
					Object:   outRes3,
					Previous: outRes1,
				},
				{
					Type:     watch.Deleted,
					Previous: outRes3,
				},
				{
					Type:     watch.Modified,
					Previous: outRes2,
					Object:   outRes4,
				},
			})
			testWatcher2.Stop()

			// Only etcdv3 supports watching a specific instance of a resource.
			if config.Spec.DatastoreType == apiconfig.EtcdV3 {
				By("Starting a watcher from rev0 watching name1 - this should get all events for name1")
				w, err = c.IPPools().Watch(ctx, options.ListOptions{Name: name1, ResourceVersion: rev0})
				Expect(err).NotTo(HaveOccurred())
				testWatcher2_1 := testutils.NewTestResourceWatch(config.Spec.DatastoreType, w)
				defer testWatcher2_1.Stop()
				testWatcher2_1.ExpectEvents(apiv3.KindIPPool, []watch.Event{
					{
						Type:   watch.Added,
						Object: outRes1,
					},
					{
						Type:     watch.Modified,
						Object:   outRes3,
						Previous: outRes1,
					},
					{
						Type:     watch.Deleted,
						Previous: outRes3,
					},
				})
				testWatcher2_1.Stop()
			}

			By("Starting a watcher not specifying a rev - expect the current snapshot")
			w, err = c.IPPools().Watch(ctx, options.ListOptions{})
			Expect(err).NotTo(HaveOccurred())
			testWatcher3 := testutils.NewTestResourceWatch(config.Spec.DatastoreType, w)
			defer testWatcher3.Stop()
			testWatcher3.ExpectEvents(apiv3.KindIPPool, []watch.Event{
				{
					Type:   watch.Added,
					Object: outRes4,
				},
			})
			testWatcher3.Stop()

			By("Configuring IPPool name1/spec1 again and storing the response")
			outRes1, err = c.IPPools().Create(
				ctx,
				&apiv3.IPPool{
					ObjectMeta: metav1.ObjectMeta{Name: name1},
					Spec:       spec1,
				},
				options.SetOptions{},
			)

			By("Starting a watcher not specifying a rev - expect the current snapshot")
			w, err = c.IPPools().Watch(ctx, options.ListOptions{})
			Expect(err).NotTo(HaveOccurred())
			testWatcher4 := testutils.NewTestResourceWatch(config.Spec.DatastoreType, w)
			defer testWatcher4.Stop()
			testWatcher4.ExpectEventsAnyOrder(apiv3.KindIPPool, []watch.Event{
				{
					Type:   watch.Added,
					Object: outRes1,
				},
				{
					Type:   watch.Added,
					Object: outRes4,
				},
			})
			testWatcher4.Stop()
		})
	})

	Describe("Verify handling of VXLAN mode", func() {

		var missingVxlanPool = apiv3.IPPool{
			ObjectMeta: metav1.ObjectMeta{Name: "ippool1"},
			Spec: apiv3.IPPoolSpec{
				CIDR: "192.168.0.0/16",
			},
		}

		var err error
		var c clientv3.Interface

		BeforeEach(func() {
			c, err = clientv3.New(config)
			Expect(err).NotTo(HaveOccurred())

			be, err := backend.NewClient(config)
			Expect(err).NotTo(HaveOccurred())
			be.Clean()
		})

		getGlobalSetting := func() (*bool, error) {
			cfg, err := c.FelixConfigurations().Get(ctx, "default", options.GetOptions{})
			if err != nil {
				return nil, err
			}
			return cfg.Spec.VXLANEnabled, nil
		}

		It("should create/update an IPPool when VXLAN is missing", func() {
			// create an ipppol with missing vxlan
			ipPoolV1 := missingVxlanPool.DeepCopy()
			ipPoolV2, err := c.IPPools().Create(ctx, ipPoolV1, options.SetOptions{})
			Expect(err).NotTo(HaveOccurred())

			// update an ipppol with missing vxlan
			ipPoolV2.Spec.VXLANMode = ""
			_, err = c.IPPools().Update(ctx, ipPoolV2, options.SetOptions{})
			Expect(err).NotTo(HaveOccurred())

			// delete the ipppol
			_, err = c.IPPools().Delete(ctx, ipPoolV2.Name, options.DeleteOptions{})
			Expect(err).NotTo(HaveOccurred())

		})

		It("should enable VXLAN globally on an IPPool Create (VXLANModeAlways) if the global setting is not configured", func() {
			By("Getting the current felix configuration - checking does not exist")
			_, err = getGlobalSetting()
			Expect(err).To(HaveOccurred())
			Expect(err).To(BeAssignableToTypeOf(errors.ErrorResourceDoesNotExist{}))

			By("Creating a non-VXLAN pool and verifying no felix configuration still and default VXLANMode set to Never")
			pool, err := c.IPPools().Create(ctx, &apiv3.IPPool{
				ObjectMeta: metav1.ObjectMeta{Name: "ippool1"},
				Spec: apiv3.IPPoolSpec{
					CIDR: "1.2.3.0/24",
				},
			}, options.SetOptions{})
			Expect(err).NotTo(HaveOccurred())
			Expect(pool.Spec.VXLANMode).To(Equal(apiv3.VXLANModeNever))
			_, err = getGlobalSetting()
			Expect(err).To(HaveOccurred())
			Expect(err).To(BeAssignableToTypeOf(errors.ErrorResourceDoesNotExist{}))

			By("Attempting to create a VXLAN IPv6 pool and verifying no felix configuration still")
			_, err = c.IPPools().Create(ctx, &apiv3.IPPool{
				ObjectMeta: metav1.ObjectMeta{Name: "ippool1"},
				Spec: apiv3.IPPoolSpec{
					CIDR:      "aa:bb::cc/120",
					VXLANMode: apiv3.VXLANModeAlways,
				},
			}, options.SetOptions{})
			Expect(err).To(HaveOccurred())
			Expect(err).To(BeAssignableToTypeOf(errors.ErrorValidation{}))
			_, err = getGlobalSetting()
			Expect(err).To(HaveOccurred())
			Expect(err).To(BeAssignableToTypeOf(errors.ErrorResourceDoesNotExist{}))

			By("Creating an VXLANModeAlways pool and verifying global felix config is updated")
			_, err = c.IPPools().Create(ctx, &apiv3.IPPool{
				ObjectMeta: metav1.ObjectMeta{Name: "ippool2"},
				Spec: apiv3.IPPoolSpec{
					CIDR:      "1.2.4.0/24",
					VXLANMode: apiv3.VXLANModeAlways,
				},
			}, options.SetOptions{})
			Expect(err).NotTo(HaveOccurred())
			enabled, err := getGlobalSetting()
			Expect(err).NotTo(HaveOccurred())
			Expect(*enabled).To(BeTrue())
		})

		It("should enable VXLAN globally on an IPPool Update if the global setting is not configured", func() {
			By("Getting the current felix configuration - checking does not exist")
			_, err = getGlobalSetting()
			Expect(err).To(HaveOccurred())
			Expect(err).To(BeAssignableToTypeOf(errors.ErrorResourceDoesNotExist{}))

			By("Creating a non-VXLAN pool and verifying no felix configuration still")
			pool, err := c.IPPools().Create(ctx, &apiv3.IPPool{
				ObjectMeta: metav1.ObjectMeta{Name: "ippool1"},
				Spec: apiv3.IPPoolSpec{
					CIDR: "1.2.3.0/24",
				},
			}, options.SetOptions{})
			Expect(err).NotTo(HaveOccurred())
			_, err = getGlobalSetting()
			Expect(err).To(HaveOccurred())
			Expect(err).To(BeAssignableToTypeOf(errors.ErrorResourceDoesNotExist{}))

			By("Updating the pool to enabled VXLAN and checking felix configuration is added")
			pool.Spec.VXLANMode = apiv3.VXLANModeAlways
			_, err = c.IPPools().Update(ctx, pool, options.SetOptions{})
			Expect(err).NotTo(HaveOccurred())
			enabled, err := getGlobalSetting()
			Expect(err).NotTo(HaveOccurred())
			Expect(*enabled).To(BeTrue())
		})

		It("should not enable VXLAN globally on an IPPool Create if the global setting already configured to false", func() {
			By("Setting the global felix VXLAN enabled to false")
			ipipEnabled := false
			_, err = c.FelixConfigurations().Create(ctx, &apiv3.FelixConfiguration{
				ObjectMeta: metav1.ObjectMeta{Name: "default"},
				Spec: apiv3.FelixConfigurationSpec{
					VXLANEnabled: &ipipEnabled,
				},
			}, options.SetOptions{})
			Expect(err).NotTo(HaveOccurred())

			By("Creating an VXLANModeAlways pool and verifying global felix config is not updated")
			_, err = c.IPPools().Create(ctx, &apiv3.IPPool{
				ObjectMeta: metav1.ObjectMeta{Name: "ippool1"},
				Spec: apiv3.IPPoolSpec{
					CIDR:      "1.2.4.0/24",
					VXLANMode: apiv3.VXLANModeAlways,
				},
			}, options.SetOptions{})
			Expect(err).NotTo(HaveOccurred())
			enabled, err := getGlobalSetting()
			Expect(err).NotTo(HaveOccurred())
			Expect(*enabled).To(BeFalse())
		})
	})

	Describe("Verify handling of IPIP mode", func() {
		var err error
		var c clientv3.Interface

		BeforeEach(func() {
			c, err = clientv3.New(config)
			Expect(err).NotTo(HaveOccurred())

			be, err := backend.NewClient(config)
			Expect(err).NotTo(HaveOccurred())
			be.Clean()
		})

		getGlobalSetting := func() (*bool, error) {
			cfg, err := c.FelixConfigurations().Get(ctx, "default", options.GetOptions{})
			if err != nil {
				return nil, err
			}
			return cfg.Spec.IPIPEnabled, nil
		}

		It("should enable IPIP globally on an IPPool Create (IPIPModeAlways) if the global setting is not configured", func() {
			By("Getting the current felix configuration - checking does not exist")
			_, err = getGlobalSetting()
			Expect(err).To(HaveOccurred())
			Expect(err).To(BeAssignableToTypeOf(errors.ErrorResourceDoesNotExist{}))

			By("Creating a non-IPIP pool and verifying no felix configuration still and default IPIPMode set to Never")
			pool, err := c.IPPools().Create(ctx, &apiv3.IPPool{
				ObjectMeta: metav1.ObjectMeta{Name: "ippool1"},
				Spec: apiv3.IPPoolSpec{
					CIDR: "1.2.3.0/24",
				},
			}, options.SetOptions{})
			Expect(err).NotTo(HaveOccurred())
			Expect(pool.Spec.IPIPMode).To(Equal(apiv3.IPIPModeNever))
			_, err = getGlobalSetting()
			Expect(err).To(HaveOccurred())
			Expect(err).To(BeAssignableToTypeOf(errors.ErrorResourceDoesNotExist{}))

			By("Attempting to create an IPIP IPv6 pool and verifying no felix configuration still")
			_, err = c.IPPools().Create(ctx, &apiv3.IPPool{
				ObjectMeta: metav1.ObjectMeta{Name: "ippool1"},
				Spec: apiv3.IPPoolSpec{
					CIDR:     "aa:bb::cc/120",
					IPIPMode: apiv3.IPIPModeAlways,
				},
			}, options.SetOptions{})
			Expect(err).To(HaveOccurred())
			Expect(err).To(BeAssignableToTypeOf(errors.ErrorValidation{}))
			_, err = getGlobalSetting()
			Expect(err).To(HaveOccurred())
			Expect(err).To(BeAssignableToTypeOf(errors.ErrorResourceDoesNotExist{}))

			By("Creating an IPIPModeAlways pool and verifying global felix config is updated")
			_, err = c.IPPools().Create(ctx, &apiv3.IPPool{
				ObjectMeta: metav1.ObjectMeta{Name: "ippool2"},
				Spec: apiv3.IPPoolSpec{
					CIDR:     "1.2.4.0/24",
					IPIPMode: apiv3.IPIPModeAlways,
				},
			}, options.SetOptions{})
			Expect(err).NotTo(HaveOccurred())
			enabled, err := getGlobalSetting()
			Expect(err).NotTo(HaveOccurred())
			Expect(*enabled).To(BeTrue())
		})

		It("should enable IPIP globally on an IPPool Create (IPIPModeNever) if the global setting is not configured", func() {
			By("Getting the current felix configuration - checking does not exist")
			_, err = getGlobalSetting()
			Expect(err).To(HaveOccurred())
			Expect(err).To(BeAssignableToTypeOf(errors.ErrorResourceDoesNotExist{}))

			By("Creating an IPIPModeCrossSubnet pool and verifying global felix config is updated")
			_, err = c.IPPools().Create(ctx, &apiv3.IPPool{
				ObjectMeta: metav1.ObjectMeta{Name: "ippool1"},
				Spec: apiv3.IPPoolSpec{
					CIDR:     "1.2.4.0/24",
					IPIPMode: apiv3.IPIPModeCrossSubnet,
				},
			}, options.SetOptions{})
			Expect(err).NotTo(HaveOccurred())
			enabled, err := getGlobalSetting()
			Expect(err).NotTo(HaveOccurred())
			Expect(*enabled).To(BeTrue())
		})

		It("should enable IPIP globally on an IPPool Update if the global setting is not configured", func() {
			By("Getting the current felix configuration - checking does not exist")
			_, err = getGlobalSetting()
			Expect(err).To(HaveOccurred())
			Expect(err).To(BeAssignableToTypeOf(errors.ErrorResourceDoesNotExist{}))

			By("Creating a non-IPIP pool and verifying no felix configuration still")
			pool, err := c.IPPools().Create(ctx, &apiv3.IPPool{
				ObjectMeta: metav1.ObjectMeta{Name: "ippool1"},
				Spec: apiv3.IPPoolSpec{
					CIDR: "1.2.3.0/24",
				},
			}, options.SetOptions{})
			Expect(err).NotTo(HaveOccurred())
			_, err = getGlobalSetting()
			Expect(err).To(HaveOccurred())
			Expect(err).To(BeAssignableToTypeOf(errors.ErrorResourceDoesNotExist{}))

			By("Updating the pool to enabled IPIP and checking felix configuration is added")
			pool.Spec.IPIPMode = apiv3.IPIPModeAlways
			_, err = c.IPPools().Update(ctx, pool, options.SetOptions{})
			Expect(err).NotTo(HaveOccurred())
			enabled, err := getGlobalSetting()
			Expect(err).NotTo(HaveOccurred())
			Expect(*enabled).To(BeTrue())
		})

		It("should not enable IPIP globally on an IPPool Create if the global setting already configured to false", func() {
			By("Setting the global felix IPIP enabled to false")
			ipipEnabled := false
			_, err = c.FelixConfigurations().Create(ctx, &apiv3.FelixConfiguration{
				ObjectMeta: metav1.ObjectMeta{Name: "default"},
				Spec: apiv3.FelixConfigurationSpec{
					IPIPEnabled: &ipipEnabled,
				},
			}, options.SetOptions{})
			Expect(err).NotTo(HaveOccurred())

			By("Creating an IPIPModeCrossSubnet pool and verifying global felix config is not updated")
			_, err = c.IPPools().Create(ctx, &apiv3.IPPool{
				ObjectMeta: metav1.ObjectMeta{Name: "ippool1"},
				Spec: apiv3.IPPoolSpec{
					CIDR:     "1.2.4.0/24",
					IPIPMode: apiv3.IPIPModeCrossSubnet,
				},
			}, options.SetOptions{})
			Expect(err).NotTo(HaveOccurred())
			enabled, err := getGlobalSetting()
			Expect(err).NotTo(HaveOccurred())
			Expect(*enabled).To(BeFalse())
		})
	})

	Describe("Verify pool CIDR validation", func() {
		var err error
		var c clientv3.Interface

		BeforeEach(func() {
			c, err = clientv3.New(config)
			Expect(err).NotTo(HaveOccurred())

			be, err := backend.NewClient(config)
			Expect(err).NotTo(HaveOccurred())
			be.Clean()
		})

		It("should prevent the CIDR being changed on an update", func() {
			By("Creating a pool")
			pool, err := c.IPPools().Create(ctx, &apiv3.IPPool{
				ObjectMeta: metav1.ObjectMeta{Name: "ippool1"},
				Spec: apiv3.IPPoolSpec{
					CIDR: "1.2.3.0/24",
				},
			}, options.SetOptions{})
			Expect(err).NotTo(HaveOccurred())

			By("Attempting to change te CIDR")
			pool.Spec.CIDR = "1.2.4.0/24"
			_, err = c.IPPools().Update(ctx, pool, options.SetOptions{})
			Expect(err).To(HaveOccurred())
			Expect(err).To(BeAssignableToTypeOf(errors.ErrorValidation{}))
			Expect(err.Error()).To(ContainSubstring("IPPool CIDR cannot be modified"))
		})

		It("should prevent the creation of a pool with an identical or overlapping CIDR", func() {
			By("Creating a pool")
			_, err := c.IPPools().Create(ctx, &apiv3.IPPool{
				ObjectMeta: metav1.ObjectMeta{Name: "ippool1"},
				Spec: apiv3.IPPoolSpec{
					CIDR: "1.2.3.0/24",
				},
			}, options.SetOptions{})
			Expect(err).NotTo(HaveOccurred())

			By("Attempting to create the same pool and checking for the correct error")
			_, err = c.IPPools().Create(ctx, &apiv3.IPPool{
				ObjectMeta: metav1.ObjectMeta{Name: "ippool1"},
				Spec: apiv3.IPPoolSpec{
					CIDR: "1.2.3.0/24",
				},
			}, options.SetOptions{})
			Expect(err).To(HaveOccurred())
			Expect(err).To(BeAssignableToTypeOf(errors.ErrorResourceAlreadyExists{}))

			By("Attempting to create a pool with the same CIDR")
			_, err = c.IPPools().Create(ctx, &apiv3.IPPool{
				ObjectMeta: metav1.ObjectMeta{Name: "ippool2"},
				Spec: apiv3.IPPoolSpec{
					CIDR: "1.2.3.0/24",
				},
			}, options.SetOptions{})
			Expect(err).To(HaveOccurred())
			Expect(err).To(BeAssignableToTypeOf(errors.ErrorValidation{}))
			Expect(err.Error()).To(ContainSubstring("IPPool(ippool2) CIDR overlaps with IPPool(ippool1) CIDR 1.2.3.0/24"))

			By("Attempting to create a pool with a larger overlapping CIDR")
			_, err = c.IPPools().Create(ctx, &apiv3.IPPool{
				ObjectMeta: metav1.ObjectMeta{Name: "ippool3"},
				Spec: apiv3.IPPoolSpec{
					CIDR: "1.2.0.0/16",
				},
			}, options.SetOptions{})
			Expect(err).To(HaveOccurred())
			Expect(err).To(BeAssignableToTypeOf(errors.ErrorValidation{}))
			Expect(err.Error()).To(ContainSubstring("IPPool(ippool3) CIDR overlaps with IPPool(ippool1) CIDR 1.2.3.0/24"))

			By("Attempting to create a pool with a smaller overlapping CIDR")
			_, err = c.IPPools().Create(ctx, &apiv3.IPPool{
				ObjectMeta: metav1.ObjectMeta{Name: "ippool4"},
				Spec: apiv3.IPPoolSpec{
					CIDR: "1.2.3.128/25",
				},
			}, options.SetOptions{})
			Expect(err).To(HaveOccurred())
			Expect(err).To(BeAssignableToTypeOf(errors.ErrorValidation{}))
			Expect(err.Error()).To(ContainSubstring("IPPool(ippool4) CIDR overlaps with IPPool(ippool1) CIDR 1.2.3.0/24"))
		})
	})

	Describe("Verify pool blocksize validation", func() {
		var err error
		var c clientv3.Interface

		BeforeEach(func() {
			c, err = clientv3.New(config)
			Expect(err).NotTo(HaveOccurred())

			be, err := backend.NewClient(config)
			Expect(err).NotTo(HaveOccurred())
			be.Clean()
		})

		It("should prevent the blocksize being changed on an update", func() {
			By("Creating a pool")
			pool, err := c.IPPools().Create(ctx, &apiv3.IPPool{
				ObjectMeta: metav1.ObjectMeta{Name: "ippool1"},
				Spec: apiv3.IPPoolSpec{
					CIDR:      "1.2.3.0/24",
					BlockSize: 25,
				},
			}, options.SetOptions{})
			Expect(err).NotTo(HaveOccurred())

			By("Attempting to change the blockSize")
			pool.Spec.BlockSize = 26
			_, err = c.IPPools().Update(ctx, pool, options.SetOptions{})
			Expect(err).To(HaveOccurred())
			Expect(err).To(BeAssignableToTypeOf(errors.ErrorValidation{}))
			Expect(err.Error()).To(ContainSubstring("IPPool BlockSize cannot be modified"))
		})

		It("should prevent pools from being created with bad block sizes", func() {
			_, err := c.IPPools().Create(ctx, &apiv3.IPPool{
				ObjectMeta: metav1.ObjectMeta{Name: "ippool1"},
				Spec: apiv3.IPPoolSpec{
					CIDR:      "1.2.3.0/24",
					BlockSize: 19,
				},
			}, options.SetOptions{})
			Expect(err).To(HaveOccurred())
			Expect(err).To(BeAssignableToTypeOf(errors.ErrorValidation{}))
			Expect(err.Error()).To(ContainSubstring("block size must be between"))

			_, err = c.IPPools().Create(ctx, &apiv3.IPPool{
				ObjectMeta: metav1.ObjectMeta{Name: "ippool1"},
				Spec: apiv3.IPPoolSpec{
					CIDR:      "1.2.3.0/24",
					BlockSize: 33,
				},
			}, options.SetOptions{})
			Expect(err).To(HaveOccurred())
			Expect(err).To(BeAssignableToTypeOf(errors.ErrorValidation{}))
			Expect(err.Error()).To(ContainSubstring("block size must be between"))
		})

		It("should prevent the creation of a pool with an identical or overlapping CIDR using block sizes", func() {
			By("Creating a pool")
			_, err := c.IPPools().Create(ctx, &apiv3.IPPool{
				ObjectMeta: metav1.ObjectMeta{Name: "ippool1"},
				Spec: apiv3.IPPoolSpec{
					CIDR:      "1.2.3.0/24",
					BlockSize: 25,
				},
			}, options.SetOptions{})
			Expect(err).NotTo(HaveOccurred())

			By("Attempting to create a pool with the same CIDR")
			_, err = c.IPPools().Create(ctx, &apiv3.IPPool{
				ObjectMeta: metav1.ObjectMeta{Name: "ippool2"},
				Spec: apiv3.IPPoolSpec{
					CIDR:      "1.2.3.0/24",
					BlockSize: 25,
				},
			}, options.SetOptions{})
			Expect(err).To(HaveOccurred())
			Expect(err).To(BeAssignableToTypeOf(errors.ErrorValidation{}))
			Expect(err.Error()).To(ContainSubstring("IPPool(ippool2) CIDR overlaps with IPPool(ippool1) CIDR 1.2.3.0/24"))

			By("Attempting to create a pool half overlappping CIDR and a different block size")
			_, err = c.IPPools().Create(ctx, &apiv3.IPPool{
				ObjectMeta: metav1.ObjectMeta{Name: "ippool3"},
				Spec: apiv3.IPPoolSpec{
					CIDR: "1.2.3.8/31",
				},
			}, options.SetOptions{})
			Expect(err).To(HaveOccurred())
			Expect(err).To(BeAssignableToTypeOf(errors.ErrorValidation{}))
			Expect(err.Error()).To(ContainSubstring("IPPool(ippool3) CIDR overlaps with IPPool(ippool1) CIDR 1.2.3.0/24"))
		})
	})
})

var _ = testutils.E2eDatastoreDescribe("IPPool tests (etcd only)", testutils.DatastoreEtcdV3, func(config apiconfig.CalicoAPIConfig) {

	ctx := context.Background()

	Describe("Verify pool creation with changing blocksizes", func() {
		var c clientv3.Interface
		var err error

		BeforeEach(func() {
			c, err = clientv3.New(config)
			Expect(err).NotTo(HaveOccurred())

			be, err := backend.NewClient(config)
			Expect(err).NotTo(HaveOccurred())
			be.Clean()
		})

		It("should prevent the creation of a pool that covers existing blocks with a different blockSize", func() {
			By("Creating a pool with the default blockSize")
			_, err := c.IPPools().Create(ctx, &apiv3.IPPool{
				ObjectMeta: metav1.ObjectMeta{Name: "ippool1"},
				Spec: apiv3.IPPoolSpec{
					CIDR: "1.2.3.0/26",
				},
			}, options.SetOptions{})
			Expect(err).NotTo(HaveOccurred())

			// Create test node
			host := "host-test"
			_, err = c.Nodes().Create(ctx, &apiv3.Node{ObjectMeta: metav1.ObjectMeta{Name: host}}, options.SetOptions{})
			Expect(err).NotTo(HaveOccurred())

			// Allocate an IP so that a block is allocated
			assignedV4, _, err := c.IPAM().AutoAssign(ctx, ipam.AutoAssignArgs{Num4: 1, Hostname: host})
			var assigned []cnet.IP
			for _, ipnet := range assignedV4 {
				assigned = append(assigned, cnet.IP{ipnet.IP})
			}
			Expect(err).NotTo(HaveOccurred())
			Expect(assigned).To(HaveLen(1))

			// Delete the pool
			_, err = c.IPPools().Delete(ctx, "ippool1", options.DeleteOptions{})
			Expect(err).NotTo(HaveOccurred())

			By("creating a pool with a different blockSize")
			_, err = c.IPPools().Create(ctx, &apiv3.IPPool{
				ObjectMeta: metav1.ObjectMeta{Name: "ippool1"},
				Spec: apiv3.IPPoolSpec{
					CIDR:      "1.2.3.0/26",
					BlockSize: 28,
				},
			}, options.SetOptions{})
			Expect(err).To(HaveOccurred())

			By("creating a pool with the same blockSize")
			_, err = c.IPPools().Create(ctx, &apiv3.IPPool{
				ObjectMeta: metav1.ObjectMeta{Name: "ippool1"},
				Spec: apiv3.IPPoolSpec{
					CIDR:      "1.2.3.0/26",
					BlockSize: 26,
				},
			}, options.SetOptions{})
			Expect(err).NotTo(HaveOccurred())

			// Delete the pool
			_, err = c.IPPools().Delete(ctx, "ippool1", options.DeleteOptions{})
			Expect(err).NotTo(HaveOccurred())

			By("creating a pool with a different blockSize that overlaps")
			_, err = c.IPPools().Create(ctx, &apiv3.IPPool{
				ObjectMeta: metav1.ObjectMeta{Name: "ippool1"},
				Spec: apiv3.IPPoolSpec{
					CIDR:      "1.2.2.0/23",
					BlockSize: 28,
				},
			}, options.SetOptions{})
			Expect(err).To(HaveOccurred())

			By("deleting the block and creating a pool with a different blockSize")
			unreleased, err := c.IPAM().ReleaseIPs(ctx, assigned)
			Expect(err).NotTo(HaveOccurred())
			Expect(unreleased).To(HaveLen(0))
			_, err = c.IPPools().Create(ctx, &apiv3.IPPool{
				ObjectMeta: metav1.ObjectMeta{Name: "ippool1"},
				Spec: apiv3.IPPoolSpec{
					CIDR:      "1.2.3.0/26",
					BlockSize: 28,
				},
			}, options.SetOptions{})
			Expect(err).NotTo(HaveOccurred())
		})

		It("should allow the creation of a pool that covers different blocks with a different blockSize", func() {
			By("Creating a pool with the default blockSize")
			_, err := c.IPPools().Create(ctx, &apiv3.IPPool{
				ObjectMeta: metav1.ObjectMeta{Name: "ippool1"},
				Spec: apiv3.IPPoolSpec{
					CIDR: "1.2.3.0/24",
				},
			}, options.SetOptions{})
			Expect(err).NotTo(HaveOccurred())

			host := "host-test"
			_, err = c.Nodes().Create(ctx, &apiv3.Node{ObjectMeta: metav1.ObjectMeta{Name: host}}, options.SetOptions{})
			Expect(err).NotTo(HaveOccurred())

			// Allocate an IP so that a block is allocated
			assigned, _, err := c.IPAM().AutoAssign(ctx, ipam.AutoAssignArgs{Num4: 1, Hostname: host})
			Expect(err).NotTo(HaveOccurred())
			Expect(assigned).To(HaveLen(1))

			By("creating a pool with a different cidr and block size")
			p2, err := c.IPPools().Create(ctx, &apiv3.IPPool{
				ObjectMeta: metav1.ObjectMeta{Name: "ippool2"},
				Spec: apiv3.IPPoolSpec{
					CIDR:      "1.2.4.0/24",
					BlockSize: 29,
				},
			}, options.SetOptions{})
			Expect(err).NotTo(HaveOccurred())

			// Allocate an IP so that a block is allocated
			pool2 := []cnet.IPNet{cnet.MustParseCIDR(p2.Spec.CIDR)}
			assigned, _, err = c.IPAM().AutoAssign(ctx, ipam.AutoAssignArgs{IPv4Pools: pool2, Num4: 1, Hostname: host})
			Expect(err).NotTo(HaveOccurred())
			Expect(assigned).To(HaveLen(1))

			By("modifying the second IP pool")
			p2.Spec.NATOutgoing = true
			_, err = c.IPPools().Update(ctx, p2, options.SetOptions{})
			Expect(err).NotTo(HaveOccurred())

			// Delete the pools
			_, err = c.IPPools().Delete(ctx, "ippool1", options.DeleteOptions{})
			Expect(err).NotTo(HaveOccurred())
			_, err = c.IPPools().Delete(ctx, "ippool2", options.DeleteOptions{})
			Expect(err).NotTo(HaveOccurred())

		})
	})
})<|MERGE_RESOLUTION|>--- conflicted
+++ resolved
@@ -1,8 +1,4 @@
-<<<<<<< HEAD
 // Copyright (c) 2017-2019 Tigera, Inc. All rights reserved.
-=======
-// Copyright (c) 2017-2018,2019 Tigera, Inc. All rights reserved.
->>>>>>> 7fc89b7c
 
 // Licensed under the Apache License, Version 2.0 (the "License");
 // you may not use this file except in compliance with the License.
@@ -24,8 +20,9 @@
 	. "github.com/onsi/ginkgo"
 	. "github.com/onsi/ginkgo/extensions/table"
 	. "github.com/onsi/gomega"
+	metav1 "k8s.io/apimachinery/pkg/apis/meta/v1"
+
 	"github.com/projectcalico/libcalico-go/lib/ipam"
-	metav1 "k8s.io/apimachinery/pkg/apis/meta/v1"
 
 	"context"
 
