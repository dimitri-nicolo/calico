// Copyright (c) 2016 Tigera, Inc. All rights reserved.
//
// Licensed under the Apache License, Version 2.0 (the "License");
// you may not use this file except in compliance with the License.
// You may obtain a copy of the License at
//
//     http://www.apache.org/licenses/LICENSE-2.0
//
// Unless required by applicable law or agreed to in writing, software
// distributed under the License is distributed on an "AS IS" BASIS,
// WITHOUT WARRANTIES OR CONDITIONS OF ANY KIND, either express or implied.
// See the License for the specific language governing permissions and
// limitations under the License.

package model

import (
	"fmt"
	"reflect"
	"regexp"
	"strings"

	log "github.com/sirupsen/logrus"

	apiv3 "github.com/projectcalico/libcalico-go/lib/apis/v3"
	"github.com/projectcalico/libcalico-go/lib/namespace"
)

// Name/type information about a single resource.
type resourceInfo struct {
	typeOf reflect.Type
	plural string
	kind   string
}

var (
	matchGlobalResource     = regexp.MustCompile("^/calico/resources/v3/projectcalico[.]org/([^/]+)/([^/]+)$")
	matchNamespacedResource = regexp.MustCompile("^/calico/resources/v3/projectcalico[.]org/([^/]+)/([^/]+)/([^/]+)$")
	resourceInfoByKind      = make(map[string]resourceInfo)
	resourceInfoByPlural    = make(map[string]resourceInfo)
)

func registerResourceInfo(kind string, plural string, typeOf reflect.Type) {
	kind = strings.ToLower(kind)
	plural = strings.ToLower(plural)
	ri := resourceInfo{
		typeOf: typeOf,
		kind:   kind,
		plural: plural,
	}
	resourceInfoByKind[kind] = ri
	resourceInfoByPlural[plural] = ri
}

func init() {
	registerResourceInfo(
		apiv3.KindBGPPeer,
		"bgppeers",
		reflect.TypeOf(apiv3.BGPPeer{}),
	)
	registerResourceInfo(
		apiv3.KindBGPConfiguration,
		"bgpconfigurations",
		reflect.TypeOf(apiv3.BGPConfiguration{}),
	)
	registerResourceInfo(
		apiv3.KindClusterInformation,
		"clusterinformations",
		reflect.TypeOf(apiv3.ClusterInformation{}),
	)
	registerResourceInfo(
		apiv3.KindFelixConfiguration,
		"felixconfigurations",
		reflect.TypeOf(apiv3.FelixConfiguration{}),
	)
	registerResourceInfo(
		apiv3.KindGlobalNetworkPolicy,
		"globalnetworkpolicies",
		reflect.TypeOf(apiv3.GlobalNetworkPolicy{}),
	)
	registerResourceInfo(
		apiv3.KindHostEndpoint,
		"hostendpoints",
		reflect.TypeOf(apiv3.HostEndpoint{}),
	)
	registerResourceInfo(
		apiv3.KindIPPool,
		"ippools",
		reflect.TypeOf(apiv3.IPPool{}),
	)
	registerResourceInfo(
		apiv3.KindNetworkPolicy,
		"networkpolicies",
		reflect.TypeOf(apiv3.NetworkPolicy{}),
	)
	registerResourceInfo(
<<<<<<< HEAD
		apiv2.KindTier,
		"tiers",
		reflect.TypeOf(apiv2.Tier{}),
	)
	registerResourceInfo(
		apiv2.KindNode,
=======
		apiv3.KindNode,
>>>>>>> a21bd104
		"nodes",
		reflect.TypeOf(apiv3.Node{}),
	)
	registerResourceInfo(
		apiv3.KindProfile,
		"profiles",
		reflect.TypeOf(apiv3.Profile{}),
	)
	registerResourceInfo(
		apiv3.KindWorkloadEndpoint,
		"workloadendpoints",
		reflect.TypeOf(apiv3.WorkloadEndpoint{}),
	)
}

type ResourceKey struct {
	// The name of the resource.
	Name string
	// The namespace of the resource.  Not required if the resource is not namespaced.
	Namespace string
	// The resource kind.
	Kind string
}

func (key ResourceKey) defaultPath() (string, error) {
	return key.defaultDeletePath()
}

func (key ResourceKey) defaultDeletePath() (string, error) {
	ri, ok := resourceInfoByKind[strings.ToLower(key.Kind)]
	if !ok {
		log.Fatal("Unexpected resource kind: " + key.Kind)
	}
	if namespace.IsNamespaced(key.Kind) {
		return fmt.Sprintf("/calico/resources/v3/projectcalico.org/%s/%s/%s", ri.plural, key.Namespace, key.Name), nil
	}
	return fmt.Sprintf("/calico/resources/v3/projectcalico.org/%s/%s", ri.plural, key.Name), nil
}

func (key ResourceKey) defaultDeleteParentPaths() ([]string, error) {
	return nil, nil
}

func (key ResourceKey) valueType() reflect.Type {
	ri, ok := resourceInfoByKind[strings.ToLower(key.Kind)]
	if !ok {
		log.Fatal("Unexpected resource kind: " + key.Kind)
	}
	return ri.typeOf
}

func (key ResourceKey) String() string {
	if namespace.IsNamespaced(key.Kind) {
		return fmt.Sprintf("%s(%s/%s)", key.Kind, key.Namespace, key.Name)
	}
	return fmt.Sprintf("%s(%s)", key.Kind, key.Name)
}

type ResourceListOptions struct {
	// The name of the resource.
	Name string
	// The namespace of the resource.  Not required if the resource is not namespaced.
	Namespace string
	// The resource kind.
	Kind string
	// Whether the name is prefix rather than the full name.
	Prefix bool
}

// If the Kind, Namespace and Name are specified, but the Name is a prefix then the
// last segment of this path is a prefix.
func (options ResourceListOptions) IsLastSegmentIsPrefix() bool {
	return len(options.Kind) != 0 &&
		(len(options.Namespace) != 0 || !namespace.IsNamespaced(options.Kind)) &&
		len(options.Name) != 0 &&
		options.Prefix
}

func (options ResourceListOptions) KeyFromDefaultPath(path string) Key {
	ri, ok := resourceInfoByKind[strings.ToLower(options.Kind)]
	if !ok {
		log.Fatal("Unexpected resource kind: " + options.Kind)
	}

	if namespace.IsNamespaced(options.Kind) {
		log.Debugf("Get Namespaced Resource key from %s", path)
		r := matchNamespacedResource.FindAllStringSubmatch(path, -1)
		if len(r) != 1 {
			log.Debugf("Didn't match regex")
			return nil
		}
		kindPlural := r[0][1]
		namespace := r[0][2]
		name := r[0][3]
		if len(options.Kind) == 0 {
			panic("Kind must be specified in List option but is not")
		}
		if kindPlural != ri.plural {
			log.Debugf("Didn't match kind %s != %s", kindPlural, kindPlural)
			return nil
		}
		if len(options.Namespace) != 0 && namespace != options.Namespace {
			log.Debugf("Didn't match namespace %s != %s", options.Namespace, namespace)
			return nil
		}
		if len(options.Name) != 0 {
			if options.Prefix && !strings.HasPrefix(name, options.Name) {
				log.Debugf("Didn't match name prefix %s != prefix(%s)", options.Name, name)
				return nil
			} else if !options.Prefix && name != options.Name {
				log.Debugf("Didn't match name %s != %s", options.Name, name)
				return nil
			}
		}
		return ResourceKey{Kind: options.Kind, Namespace: namespace, Name: name}
	}

	log.Debugf("Get Global Resource key from %s", path)
	r := matchGlobalResource.FindAllStringSubmatch(path, -1)
	if len(r) != 1 {
		log.Debugf("Didn't match regex")
		return nil
	}
	kindPlural := r[0][1]
	name := r[0][2]
	if kindPlural != ri.plural {
		log.Debugf("Didn't match kind %s != %s", kindPlural, kindPlural)
		return nil
	}
	if len(options.Name) != 0 {
		if options.Prefix && !strings.HasPrefix(name, options.Name) {
			log.Debugf("Didn't match name prefix %s != prefix(%s)", options.Name, name)
			return nil
		} else if !options.Prefix && name != options.Name {
			log.Debugf("Didn't match name %s != %s", options.Name, name)
			return nil
		}
	}
	return ResourceKey{Kind: options.Kind, Name: name}
}

func (options ResourceListOptions) defaultPathRoot() string {
	ri, ok := resourceInfoByKind[strings.ToLower(options.Kind)]
	if !ok {
		log.Fatal("Unexpected resource kind: " + options.Kind)
	}

	k := "/calico/resources/v3/projectcalico.org/" + ri.plural
	if namespace.IsNamespaced(options.Kind) {
		if options.Namespace == "" {
			return k
		}
		k = k + "/" + options.Namespace
	}
	if options.Name == "" {
		return k
	}
	return k + "/" + options.Name
}

func (options ResourceListOptions) String() string {
	return options.Kind
}<|MERGE_RESOLUTION|>--- conflicted
+++ resolved
@@ -94,16 +94,12 @@
 		reflect.TypeOf(apiv3.NetworkPolicy{}),
 	)
 	registerResourceInfo(
-<<<<<<< HEAD
-		apiv2.KindTier,
+		apiv3.KindTier,
 		"tiers",
-		reflect.TypeOf(apiv2.Tier{}),
-	)
-	registerResourceInfo(
-		apiv2.KindNode,
-=======
+		reflect.TypeOf(apiv3.Tier{}),
+	)
+	registerResourceInfo(
 		apiv3.KindNode,
->>>>>>> a21bd104
 		"nodes",
 		reflect.TypeOf(apiv3.Node{}),
 	)
