--- conflicted
+++ resolved
@@ -106,15 +106,14 @@
 		reflect.TypeOf(apiv3.NetworkPolicy{}),
 	)
 	registerResourceInfo(
-<<<<<<< HEAD
+		apiv3.KindNetworkSet,
+		"networksets",
+		reflect.TypeOf(apiv3.NetworkSet{}),
+	)
+	registerResourceInfo(
 		apiv3.KindTier,
 		"tiers",
 		reflect.TypeOf(apiv3.Tier{}),
-=======
-		apiv3.KindNetworkSet,
-		"networksets",
-		reflect.TypeOf(apiv3.NetworkSet{}),
->>>>>>> 30f14291
 	)
 	registerResourceInfo(
 		apiv3.KindNode,
