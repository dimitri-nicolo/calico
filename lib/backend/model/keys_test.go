--- conflicted
+++ resolved
@@ -57,12 +57,8 @@
 	Entry(
 		"policy with a /",
 		"/calico/v1/policy/tier/default/policy/biff%2fbop",
-<<<<<<< HEAD
 		PolicyKey{Tier: "default", Name: "biff/bop"},
-=======
-		PolicyKey{Name: "biff/bop"},
 		false,
->>>>>>> 09d19a73
 	),
 	Entry(
 		"workload with a /",
@@ -124,6 +120,7 @@
 		"license key",
 		"/calico/v1/licensekey/default",
 		LicenseKeyKey{Name: "default"},
+		false,
 	),
 	Entry(
 		"ready flag",
