// Copyright (c) 2016-2017 Tigera, Inc. All rights reserved.
//
// Licensed under the Apache License, Version 2.0 (the "License");
// you may not use this file except in compliance with the License.
// You may obtain a copy of the License at
//
//     http://www.apache.org/licenses/LICENSE-2.0
//
// Unless required by applicable law or agreed to in writing, software
// distributed under the License is distributed on an "AS IS" BASIS,
// WITHOUT WARRANTIES OR CONDITIONS OF ANY KIND, either express or implied.
// See the License for the specific language governing permissions and
// limitations under the License.

package model

import (
	"encoding/json"
	"reflect"
	"strings"

	"fmt"
	net2 "net"
	"time"

	log "github.com/Sirupsen/logrus"
	"github.com/projectcalico/libcalico-go/lib/net"
)

// RawString is used a value type to indicate that the value is a bare non-JSON string
type rawString string
type rawBool bool
type rawIP net.IP

var rawStringType = reflect.TypeOf(rawString(""))
var rawBoolType = reflect.TypeOf(rawBool(true))
var rawIPType = reflect.TypeOf(rawIP{})

// Key represents a parsed datastore key.
type Key interface {
	// defaultPath() returns a common path representation of the object used by
	// etcdv2 and other datastores.
	defaultPath() (string, error)

	// defaultDeletePath() returns a common path representation used by etcdv2
	// and other datastores to delete the object.
	defaultDeletePath() (string, error)

	// defaultDeleteParentPaths() returns an ordered slice of paths that should
	// be removed after deleting the primary path (given by defaultDeletePath),
	// provided there are no child entries associated with those paths.  This is
	// only used by directory based KV stores (such as etcdv2).  With a directory
	// based KV store, creation of a resource may also create parent directory entries
	// that could be shared by multiple resources, and therefore the parent directories
	// can only be removed when there are no more resources under them.  The list of
	// parent paths is ordered, and directories should be removed in the order supplied
	// in the slice and only if the directory is empty.
	defaultDeleteParentPaths() ([]string, error)

	// valueType returns the object type associated with this key.
	valueType() reflect.Type

	// String returns a unique string representation of this key.  The string
	// returned by this method must uniquely identify this Key.
	String() string
}

// Interface used to perform datastore lookups.
type ListInterface interface {
	// defaultPathRoot() returns a default stringified root path, i.e. path
	// to the directory containing all the keys to be listed.
	defaultPathRoot() string

	// BUG(smc) I think we should remove this and use the package KeyFromDefaultPath function.
	// KeyFromDefaultPath parses the default path representation of the
	// Key type for this list.  It returns nil if passed a different kind
	// of path.
	KeyFromDefaultPath(key string) Key
}

// KVPair holds a typed key and value object as well as datastore specific
// revision information.
//
// The Value is dependent on the Key, but in general will be on of the following
// types:
// -  A pointer to a struct
// -  A slice or map
// -  A bare string, boolean value or IP address (i.e. without quotes, so not
//    JSON format).
type KVPair struct {
	Key      Key
	Value    interface{}
	Revision interface{}
	TTL      time.Duration // For writes, if non-zero, key has a TTL.
}

// KeyToDefaultPath converts one of the Keys from this package into a unique
// '/'-delimited path, which is suitable for use as the key when storing the
// value in a hierarchical (i.e. one with directories and leaves) key/value
// datastore such as etcd v2.
//
// Each unique key returns a unique path.
//
// Keys with a hierarchical relationship, such as tiers and policies, share
// a common prefix.  However, in order to support datastores that do not
// support storing data at non-leaf nodes in the hierarchy (such as etcd v2),
// the path returned for a "parent" key, such as a TierKey, is not a direct
// ancestor of its children.
//
// For example, KeyToDefaultPath(TierKey{Tier: "a"}) returns
//
//     "/calico/v1/policy/tier/a/metadata"
//
// and KeyToDefaultPath(PolicyKey{Tier: "a", Name: "b"}) returns
//
//     "/calico/v1/policy/tier/a/policy/b"
//
// In this case, the common tier prefix is "/calico/v1/policy/tier/a".
func KeyToDefaultPath(key Key) (string, error) {
	return key.defaultPath()
}

// KeyToDefaultDeletePath converts one of the Keys from this package into a
// unique '/'-delimited path, which is suitable for use as the key when
// (recursively) deleting the value from a hierarchical (i.e. one with
// directories and leaves) key/value datastore such as etcd v2.
//
// KeyToDefaultDeletePath returns a different path to KeyToDefaultPath when
// it is a passed a Key that represents a non-leaf, such as a TierKey.  (A
// tier has its own metadata but it also contains policies as children.)
//
// KeyToDefaultDeletePath returns the common prefix of the non-leaf key and
// its children so that a recursive delete of that key would delete the
// object itself and any children it has.
//
// For example, KeyToDefaultDeletePath(TierKey{Tier: "a"}) returns
//
//     "/calico/v1/policy/tier/a"
//
// which is a prefix of both KeyToDefaultPath(TierKey{Tier: "a"}):
//
//     "/calico/v1/policy/tier/a/metadata"
//
// and KeyToDefaultPath(PolicyKey{Tier: "a", Name: "b"}):
//
//     "/calico/v1/policy/tier/a/policy/b"
func KeyToDefaultDeletePath(key Key) (string, error) {
	return key.defaultDeletePath()
}

// KeyToDefaultDeleteParentPaths returns a slice of '/'-delimited
// paths which are used to delete parent entries that may be auto-created
// by directory-based KV stores (e.g. etcd v2).  These paths should also be
// removed provided they have no more child entries.
//
// The list of parent paths is ordered, and directories should be removed
// in the order supplied in the slice and only if the directory is empty.
//
// For example,
// 	KeyToDefaultDeletePaths(WorkloadEndpointKey{
//		Nodename: "h",
//		OrchestratorID: "o",
//		WorkloadID: "w",
//		EndpointID: "e",
//	})
// returns
//
// ["/calico/v1/host/h/workload/o/w/endpoint",
//  "/calico/v1/host/h/workload/o/w"]
//
// indicating that these paths should also be deleted when they are empty.
// In this example it is equivalent to deleting the workload when there are
// no more endpoints in the workload.
func KeyToDefaultDeleteParentPaths(key Key) ([]string, error) {
	return key.defaultDeleteParentPaths()
}

// ListOptionsToDefaultPathRoot converts list options struct into a
// common-prefix path suitable for querying a datastore that uses the paths
// returned by KeyToDefaultPath.  For example,
//
//     ListOptionsToDefaultPathRoot(TierListOptions{})
//
// doesn't specify any particular tier so it returns
// "/calico/v1/policy/tier" which is a prefix for all tiers.  The datastore
// must then do a recursive query to find all children of that path.
// However,
//
//    ListOptionsToDefaultPathRoot(TierListOptions{Tier:"a"})
//
// returns a more-specific path, which filters down to the specific tier of
// interest: "/calico/v1/policy/tier/a"
func ListOptionsToDefaultPathRoot(listOptions ListInterface) string {
	return listOptions.defaultPathRoot()
}

// KeyFromDefaultPath parses the default path representation of a key into one
// of our <Type>Key structs.  Returns nil if the string doesn't match one of
// our key types.
func KeyFromDefaultPath(path string) Key {
	if m := matchWorkloadEndpoint.FindStringSubmatch(path); m != nil {
		log.Debugf("Path is a workload endpoint: %v", path)
		return WorkloadEndpointKey{
			Hostname:       m[1],
			OrchestratorID: unescapeName(m[2]),
			WorkloadID:     unescapeName(m[3]),
			EndpointID:     unescapeName(m[4]),
		}
	} else if m := matchHostEndpoint.FindStringSubmatch(path); m != nil {
		log.Debugf("Path is a host endpoint: %v", path)
		return HostEndpointKey{
			Hostname:   m[1],
			EndpointID: unescapeName(m[2]),
		}
	} else if m := matchPolicy.FindStringSubmatch(path); m != nil {
		log.Debugf("Path is a policy: %v", path)
		return PolicyKey{
<<<<<<< HEAD
			Tier: m[1],
			Name: m[2],
=======
			Name: unescapeName(m[2]),
>>>>>>> e1ab5e5b
		}
	} else if m := matchProfile.FindStringSubmatch(path); m != nil {
		log.Debugf("Path is a profile: %v (%v)", path, m[2])
		pk := ProfileKey{unescapeName(m[1])}
		switch m[2] {
		case "tags":
			log.Debugf("Profile tags")
			return ProfileTagsKey{ProfileKey: pk}
		case "rules":
			log.Debugf("Profile rules")
			return ProfileRulesKey{ProfileKey: pk}
		case "labels":
			log.Debugf("Profile labels")
			return ProfileLabelsKey{ProfileKey: pk}
		}
		return nil
	} else if m := matchTier.FindStringSubmatch(path); m != nil {
		log.Debugf("Path is a policy tier: %v", path)
		return TierKey{Name: m[1]}
	} else if m := matchHostIp.FindStringSubmatch(path); m != nil {
		log.Debugf("Path is a host ID: %v", path)
		return HostIPKey{Hostname: m[1]}
	} else if m := matchIPPool.FindStringSubmatch(path); m != nil {
		log.Debugf("Path is a pool: %v", path)
		mungedCIDR := m[1]
		cidr := strings.Replace(mungedCIDR, "-", "/", 1)
		_, c, err := net.ParseCIDR(cidr)
		if err != nil {
			panic(err)
		}
		return IPPoolKey{CIDR: *c}
	} else if m := matchGlobalConfig.FindStringSubmatch(path); m != nil {
		log.Debugf("Path is a global config: %v", path)
		return GlobalConfigKey{Name: m[1]}
	} else if m := matchHostConfig.FindStringSubmatch(path); m != nil {
		log.Debugf("Path is a host config: %v", path)
		return HostConfigKey{Hostname: m[1], Name: m[2]}
	} else if matchReadyFlag.MatchString(path) {
		log.Debugf("Path is a ready flag: %v", path)
		return ReadyFlagKey{}
	} else {
		log.Debugf("Path is unknown: %v", path)
	}
	// Not a key we know about.
	return nil
}

// ParseValue parses the default JSON representation of our data into one of
// our value structs, according to the type of key.  I.e. if passed a
// PolicyKey as the first parameter, it will try to parse rawData into a
// Policy struct.
func ParseValue(key Key, rawData []byte) (interface{}, error) {
	valueType := key.valueType()
	if valueType == rawStringType {
		return string(rawData), nil
	}
	if valueType == rawBoolType {
		return string(rawData) == "true", nil
	}
	if valueType == rawIPType {
		ip := net2.ParseIP(string(rawData))
		if ip == nil {
			return nil, nil
		}
		return &net.IP{ip}, nil
	}
	value := reflect.New(valueType)
	elem := value.Elem()
	if elem.Kind() == reflect.Struct && elem.NumField() > 0 {
		if elem.Field(0).Type() == reflect.ValueOf(key).Type() {
			elem.Field(0).Set(reflect.ValueOf(key))
		}
	}
	iface := value.Interface()
	err := json.Unmarshal(rawData, iface)
	if err != nil {
		log.Warningf("Failed to unmarshal %#v into value %#v",
			string(rawData), value)
		return nil, err
	}
	if elem.Kind() != reflect.Struct {
		// Pointer to a map or slice, unwrap.
		iface = elem.Interface()
	}
	return iface, nil
}

// Serialize a value in the model to a []byte to stored in the datastore.  This
// performs the opposite processing to ParseValue()
func SerializeValue(d *KVPair) ([]byte, error) {
	valueType := d.Key.valueType()
	if d.Value == nil {
		return json.Marshal(nil)
	}
	if valueType == rawStringType {
		return []byte(d.Value.(string)), nil
	}
	if valueType == rawBoolType {
		return []byte(fmt.Sprint(d.Value)), nil
	}
	if valueType == rawIPType {
		return []byte(fmt.Sprint(d.Value)), nil
	}
	return json.Marshal(d.Value)
}<|MERGE_RESOLUTION|>--- conflicted
+++ resolved
@@ -215,12 +215,8 @@
 	} else if m := matchPolicy.FindStringSubmatch(path); m != nil {
 		log.Debugf("Path is a policy: %v", path)
 		return PolicyKey{
-<<<<<<< HEAD
-			Tier: m[1],
-			Name: m[2],
-=======
+			Tier: unescapeName(m[1]),
 			Name: unescapeName(m[2]),
->>>>>>> e1ab5e5b
 		}
 	} else if m := matchProfile.FindStringSubmatch(path); m != nil {
 		log.Debugf("Path is a profile: %v (%v)", path, m[2])
