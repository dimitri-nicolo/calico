--- conflicted
+++ resolved
@@ -140,63 +140,12 @@
 			syncTester.ExpectCacheSize(expectedCacheSize)
 			syncTester.ExpectStatusUpdate(api.ResyncInProgress)
 			syncTester.ExpectStatusUpdate(api.InSync)
-<<<<<<< HEAD
 			if config.Spec.DatastoreType == apiconfig.Kubernetes {
 				// Kubernetes will have a bunch of resources that are pre-programmed in our e2e environment.
 				expectedCacheSize += len(defaultKubernetesResource)
 				for _, r := range defaultKubernetesResource {
 					syncTester.ExpectData(r)
 				}
-=======
-
-			// Kubernetes will have a profile for each of the namespaces that is configured.
-			// We expect:  default, kube-system, kube-public, namespace-1, namespace-2
-			if config.Spec.DatastoreType == apiconfig.Kubernetes {
-				//add one for the node resource
-				expectedCacheSize += 7
-				syncTester.ExpectData(model.KVPair{
-					Key: model.ProfileRulesKey{ProfileKey: model.ProfileKey{Name: "kns.default"}},
-					Value: &model.ProfileRules{
-						InboundRules:  []model.Rule{{Action: "allow"}},
-						OutboundRules: []model.Rule{{Action: "allow"}},
-					},
-				})
-				syncTester.ExpectData(model.KVPair{
-					Key: model.ProfileRulesKey{ProfileKey: model.ProfileKey{Name: "kns.kube-public"}},
-					Value: &model.ProfileRules{
-						InboundRules:  []model.Rule{{Action: "allow"}},
-						OutboundRules: []model.Rule{{Action: "allow"}},
-					},
-				})
-				syncTester.ExpectData(model.KVPair{
-					Key: model.ProfileRulesKey{ProfileKey: model.ProfileKey{Name: "kns.kube-system"}},
-					Value: &model.ProfileRules{
-						InboundRules:  []model.Rule{{Action: "allow"}},
-						OutboundRules: []model.Rule{{Action: "allow"}},
-					},
-				})
-				syncTester.ExpectData(model.KVPair{
-					Key: model.ProfileRulesKey{ProfileKey: model.ProfileKey{Name: "kns.namespace-1"}},
-					Value: &model.ProfileRules{
-						InboundRules:  []model.Rule{{Action: "allow"}},
-						OutboundRules: []model.Rule{{Action: "allow"}},
-					},
-				})
-				syncTester.ExpectData(model.KVPair{
-					Key: model.ProfileRulesKey{ProfileKey: model.ProfileKey{Name: "kns.namespace-2"}},
-					Value: &model.ProfileRules{
-						InboundRules:  []model.Rule{{Action: "allow"}},
-						OutboundRules: []model.Rule{{Action: "allow"}},
-					},
-				})
-				syncTester.ExpectData(model.KVPair{
-					Key: model.ProfileRulesKey{ProfileKey: model.ProfileKey{Name: "kns.kube-node-lease"}},
-					Value: &model.ProfileRules{
-						InboundRules:  []model.Rule{{Action: "allow"}},
-						OutboundRules: []model.Rule{{Action: "allow"}},
-					},
-				})
->>>>>>> d0b62f71
 				expectedCacheSize += func(syncTester *testutils.SyncerTester, namespaces []string) int {
 					for _, n := range namespaces {
 						syncTester.ExpectData(model.KVPair{
@@ -313,11 +262,8 @@
 					Key:   model.HostConfigKey{Hostname: "127.0.0.1", Name: "VXLANTunnelMACAddr"},
 					Value: "66:cf:23:df:22:07",
 				})
-<<<<<<< HEAD
-=======
 				//add one for the node resource
->>>>>>> d0b62f71
-				expectedCacheSize += 5
+				expectedCacheSize += 6
 			}
 
 			// The HostIP will be added for the IPv4 address
