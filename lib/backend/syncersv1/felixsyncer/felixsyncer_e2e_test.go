--- conflicted
+++ resolved
@@ -1,4 +1,4 @@
-// Copyright (c) 2017-2018 Tigera, Inc. All rights reserved.
+// Copyright (c) 2017-2019 Tigera, Inc. All rights reserved.
 
 // Licensed under the Apache License, Version 2.0 (the "License");
 // you may not use this file except in compliance with the License.
@@ -80,10 +80,6 @@
 			OutboundRules: []model.Rule{{Action: "allow"}},
 		},
 	},
-	{
-		Key:   model.HostConfigKey{Hostname: "127.0.0.1", Name: "IpInIpTunnelAddr"},
-		Value: "10.10.10.1",
-	},
 }
 
 var _ = testutils.E2eDatastoreDescribe("Felix syncer tests", testutils.DatastoreAll, func(config apiconfig.CalicoAPIConfig) {
@@ -115,50 +111,11 @@
 			syncTester.ExpectStatusUpdate(api.ResyncInProgress)
 			syncTester.ExpectStatusUpdate(api.InSync)
 			if config.Spec.DatastoreType == apiconfig.Kubernetes {
-<<<<<<< HEAD
 				// Kubernetes will have a bunch of resources that are pre-programmed in our e2e environment.
 				expectedCacheSize += len(defaultKubernetesResource)
 				for _, r := range defaultKubernetesResource {
 					syncTester.ExpectData(r)
 				}
-=======
-				expectedCacheSize += 5
-				syncTester.ExpectData(model.KVPair{
-					Key: model.ProfileRulesKey{ProfileKey: model.ProfileKey{Name: "kns.default"}},
-					Value: &model.ProfileRules{
-						InboundRules:  []model.Rule{{Action: "allow"}},
-						OutboundRules: []model.Rule{{Action: "allow"}},
-					},
-				})
-				syncTester.ExpectData(model.KVPair{
-					Key: model.ProfileRulesKey{ProfileKey: model.ProfileKey{Name: "kns.kube-public"}},
-					Value: &model.ProfileRules{
-						InboundRules:  []model.Rule{{Action: "allow"}},
-						OutboundRules: []model.Rule{{Action: "allow"}},
-					},
-				})
-				syncTester.ExpectData(model.KVPair{
-					Key: model.ProfileRulesKey{ProfileKey: model.ProfileKey{Name: "kns.kube-system"}},
-					Value: &model.ProfileRules{
-						InboundRules:  []model.Rule{{Action: "allow"}},
-						OutboundRules: []model.Rule{{Action: "allow"}},
-					},
-				})
-				syncTester.ExpectData(model.KVPair{
-					Key: model.ProfileRulesKey{ProfileKey: model.ProfileKey{Name: "kns.namespace-1"}},
-					Value: &model.ProfileRules{
-						InboundRules:  []model.Rule{{Action: "allow"}},
-						OutboundRules: []model.Rule{{Action: "allow"}},
-					},
-				})
-				syncTester.ExpectData(model.KVPair{
-					Key: model.ProfileRulesKey{ProfileKey: model.ProfileKey{Name: "kns.namespace-2"}},
-					Value: &model.ProfileRules{
-						InboundRules:  []model.Rule{{Action: "allow"}},
-						OutboundRules: []model.Rule{{Action: "allow"}},
-					},
-				})
->>>>>>> d94130ce
 				expectedCacheSize += func(syncTester *testutils.SyncerTester, namespaces []string) int {
 					for _, n := range namespaces {
 						syncTester.ExpectData(model.KVPair{
