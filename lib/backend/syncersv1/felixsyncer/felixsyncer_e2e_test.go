--- conflicted
+++ resolved
@@ -117,19 +117,9 @@
 			}
 		}
 
-<<<<<<< HEAD
 		// Add endpoint slices. We don't include these in the remote endpoints.
 		if remoteClusterPrefix == "" {
 			epss, err := cs.DiscoveryV1beta1().EndpointSlices("").List(context.Background(), metav1.ListOptions{})
-=======
-		// Add endpoint slices.
-		epss, err := cs.DiscoveryV1().EndpointSlices("").List(context.Background(), metav1.ListOptions{})
-		Expect(err).NotTo(HaveOccurred())
-		for _, eps := range epss.Items {
-			// Endpoints slices get updated frequently, so don't include the revision info.
-			eps.ResourceVersion = ""
-			epskv, err := converter.EndpointSliceToKVP(&eps)
->>>>>>> 1857ae4e
 			Expect(err).NotTo(HaveOccurred())
 			for _, eps := range epss.Items {
 				// Endpoints slices get updated frequently, so don't include the revision info.
@@ -166,7 +156,6 @@
 				},
 			})
 
-<<<<<<< HEAD
 			// And expect a v3 profile for each namespace. These are not included for remote clusters.
 			if remoteClusterPrefix == "" {
 				prof := apiv3.Profile{
@@ -174,20 +163,11 @@
 					ObjectMeta: metav1.ObjectMeta{Name: name, UID: ns.UID, CreationTimestamp: ns.CreationTimestamp},
 					Spec: apiv3.ProfileSpec{
 						LabelsToApply: map[string]string{
-							"pcns.projectcalico.org/name": ns.Name,
+							"pcns.projectcalico.org/name":      ns.Name,
+							"pcns.kubernetes.io/metadata.name": ns.Name,
 						},
 						Ingress: []apiv3.Rule{{Action: apiv3.Allow}},
 						Egress:  []apiv3.Rule{{Action: apiv3.Allow}},
-=======
-			// And expect a v3 profile for each namespace.
-			prof := apiv3.Profile{
-				TypeMeta:   metav1.TypeMeta{Kind: "Profile", APIVersion: "projectcalico.org/v3"},
-				ObjectMeta: metav1.ObjectMeta{Name: name, UID: ns.UID, CreationTimestamp: ns.CreationTimestamp},
-				Spec: apiv3.ProfileSpec{
-					LabelsToApply: map[string]string{
-						"pcns.projectcalico.org/name":      ns.Name,
-						"pcns.kubernetes.io/metadata.name": ns.Name,
->>>>>>> 1857ae4e
 					},
 				}
 				expected = append(expected, model.KVPair{
