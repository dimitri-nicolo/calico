// Copyright (c) 2017-2019 Tigera, Inc. All rights reserved.

// Licensed under the Apache License, Version 2.0 (the "License");
// you may not use this file except in compliance with the License.
// You may obtain a copy of the License at
//
//     http://www.apache.org/licenses/LICENSE-2.0
//
// Unless required by applicable law or agreed to in writing, software
// distributed under the License is distributed on an "AS IS" BASIS,
// WITHOUT WARRANTIES OR CONDITIONS OF ANY KIND, either express or implied.
// See the License for the specific language governing permissions and
// limitations under the License.

package felixsyncer_test

import (
	"context"

	. "github.com/onsi/ginkgo"
	. "github.com/onsi/gomega"
	"github.com/projectcalico/libcalico-go/lib/backend/encap"
	"github.com/projectcalico/libcalico-go/lib/backend/syncersv1/felixsyncer"
	metav1 "k8s.io/apimachinery/pkg/apis/meta/v1"

	"github.com/projectcalico/libcalico-go/lib/apiconfig"
	apiv3 "github.com/projectcalico/libcalico-go/lib/apis/v3"
	"github.com/projectcalico/libcalico-go/lib/backend"
	"github.com/projectcalico/libcalico-go/lib/backend/api"
	"github.com/projectcalico/libcalico-go/lib/backend/model"
	"github.com/projectcalico/libcalico-go/lib/clientv3"
	"github.com/projectcalico/libcalico-go/lib/ipam"
	"github.com/projectcalico/libcalico-go/lib/net"
	"github.com/projectcalico/libcalico-go/lib/numorstring"
	"github.com/projectcalico/libcalico-go/lib/options"
	"github.com/projectcalico/libcalico-go/lib/testutils"
)

// Kubernetes will have a profile for each of the namespaces that is configured.
// We expect:  default, kube-system, kube-public, namespace-1, namespace-2
var defaultKubernetesResource = []model.KVPair{
	{
		Key: model.ProfileRulesKey{ProfileKey: model.ProfileKey{Name: "kns.default"}},
		Value: &model.ProfileRules{
			InboundRules:  []model.Rule{{Action: "allow"}},
			OutboundRules: []model.Rule{{Action: "allow"}},
		},
	},
	{
		Key: model.ProfileRulesKey{ProfileKey: model.ProfileKey{Name: "kns.kube-public"}},
		Value: &model.ProfileRules{
			InboundRules:  []model.Rule{{Action: "allow"}},
			OutboundRules: []model.Rule{{Action: "allow"}},
		},
	},
	{
		Key: model.ProfileRulesKey{ProfileKey: model.ProfileKey{Name: "kns.kube-system"}},
		Value: &model.ProfileRules{
			InboundRules:  []model.Rule{{Action: "allow"}},
			OutboundRules: []model.Rule{{Action: "allow"}},
		},
	},
	{
		Key: model.ProfileRulesKey{ProfileKey: model.ProfileKey{Name: "kns.namespace-1"}},
		Value: &model.ProfileRules{
			InboundRules:  []model.Rule{{Action: "allow"}},
			OutboundRules: []model.Rule{{Action: "allow"}},
		},
	},
	{
		Key: model.ProfileRulesKey{ProfileKey: model.ProfileKey{Name: "kns.namespace-2"}},
		Value: &model.ProfileRules{
			InboundRules:  []model.Rule{{Action: "allow"}},
			OutboundRules: []model.Rule{{Action: "allow"}},
		},
	},
	{
		Key: model.ProfileRulesKey{ProfileKey: model.ProfileKey{Name: "default"}},
		Value: &model.ProfileRules{
			InboundRules:  []model.Rule{{Action: "allow"}},
			OutboundRules: []model.Rule{{Action: "allow"}},
		},
	},
}

var _ = testutils.E2eDatastoreDescribe("Felix syncer tests", testutils.DatastoreAll, func(config apiconfig.CalicoAPIConfig) {

	ctx := context.Background()

	Describe("Felix syncer functionality", func() {
		It("should receive the synced after return all current data", func() {
			// Create a v3 client to drive data changes (luckily because this is the _test module,
			// we don't get circular imports.
			c, err := clientv3.New(config)
			Expect(err).NotTo(HaveOccurred())

			// Create the backend client to obtain a syncer interface.
			be, err := backend.NewClient(config)
			Expect(err).NotTo(HaveOccurred())
			be.Clean()

			// Create a SyncerTester to receive the BGP syncer callback events and to allow us
			// to assert state.
			syncTester := testutils.NewSyncerTester()
			syncer := felixsyncer.New(be, syncTester)
			syncer.Start()
			expectedCacheSize := 0

			By("Checking status is updated to sync'd at start of day")
			syncTester.ExpectStatusUpdate(api.WaitForDatastore)
			syncTester.ExpectCacheSize(expectedCacheSize)
			syncTester.ExpectStatusUpdate(api.ResyncInProgress)
			syncTester.ExpectStatusUpdate(api.InSync)
			if config.Spec.DatastoreType == apiconfig.Kubernetes {
				// Kubernetes will have a bunch of resources that are pre-programmed in our e2e environment.
				expectedCacheSize += len(defaultKubernetesResource)
				for _, r := range defaultKubernetesResource {
					syncTester.ExpectData(r)
				}
				expectedCacheSize += func(syncTester *testutils.SyncerTester, namespaces []string) int {
					for _, n := range namespaces {
						syncTester.ExpectData(model.KVPair{
							Key: model.ProfileRulesKey{ProfileKey: model.ProfileKey{Name: "ksa." + n + ".default"}},
							Value: &model.ProfileRules{
								InboundRules:  nil,
								OutboundRules: nil,
							},
						})
					}
					return len(namespaces)
				}(syncTester, []string{"default", "kube-public", "kube-system", "namespace-1", "namespace-2"})
				syncTester.ExpectCacheSize(expectedCacheSize)
			}
			syncTester.ExpectCacheSize(expectedCacheSize)

			var node *apiv3.Node
			if config.Spec.DatastoreType == apiconfig.Kubernetes {
				// For Kubernetes, update the existing node config to have some BGP configuration.
				By("Configuring a node with an IP address")
				for i := 0; i < 5; i++ {
					// This can fail due to an update conflict, so we allow a few retries.
					node, err = c.Nodes().Get(ctx, "127.0.0.1", options.GetOptions{})
					Expect(err).NotTo(HaveOccurred())
					node.Spec.BGP = &apiv3.NodeBGPSpec{
						IPv4Address:        "1.2.3.4/24",
						IPv6Address:        "aa:bb::cc/120",
						IPv4IPIPTunnelAddr: "10.10.10.1",
					}
					node, err = c.Nodes().Update(ctx, node, options.SetOptions{})
					if err == nil {
						break
					}
				}
				Expect(err).NotTo(HaveOccurred())

				syncTester.ExpectData(model.KVPair{
					Key:   model.HostConfigKey{Hostname: "127.0.0.1", Name: "IpInIpTunnelAddr"},
					Value: "10.10.10.1",
				})
				expectedCacheSize += 1
			} else {
				// For non-Kubernetes, add a new node with valid BGP configuration.
				By("Creating a node with an IP address")
				node, err = c.Nodes().Create(
					ctx,
					&apiv3.Node{
						ObjectMeta: metav1.ObjectMeta{Name: "127.0.0.1"},
						Spec: apiv3.NodeSpec{
							BGP: &apiv3.NodeBGPSpec{
								IPv4Address:        "1.2.3.4/24",
								IPv6Address:        "aa:bb::cc/120",
								IPv4IPIPTunnelAddr: "10.10.10.1",
							},
						},
					},
					options.SetOptions{},
				)
				Expect(err).NotTo(HaveOccurred())

				// Creating the node initialises the ClusterInformation as a side effect.
				syncTester.ExpectData(model.KVPair{
					Key:   model.ReadyFlagKey{},
					Value: true,
				})
				syncTester.ExpectValueMatches(
					model.GlobalConfigKey{Name: "ClusterGUID"},
					MatchRegexp("[a-f0-9]{32}"),
				)
				// Creating the node also creates default tier.
				syncTester.ExpectData(model.KVPair{
					Key:   model.TierKey{Name: "default"},
					Value: &model.Tier{},
				})
				syncTester.ExpectData(model.KVPair{
					Key:   model.HostConfigKey{Hostname: "127.0.0.1", Name: "IpInIpTunnelAddr"},
					Value: "10.10.10.1",
				})
				expectedCacheSize += 4
			}

			// The HostIP will be added for the IPv4 address
			expectedCacheSize += 2
			ip := net.MustParseIP("1.2.3.4")
			syncTester.ExpectData(model.KVPair{
				Key:   model.HostIPKey{Hostname: "127.0.0.1"},
				Value: &ip,
			})
			syncTester.ExpectData(model.KVPair{
				Key:   model.HostConfigKey{Hostname: "127.0.0.1", Name: "NodeIP"},
				Value: "1.2.3.4",
			})
			syncTester.ExpectCacheSize(expectedCacheSize)

			By("Creating an IPPool")
			poolCIDR := "192.124.0.0/21"
			poolCIDRNet := net.MustParseCIDR(poolCIDR)
			pool, err := c.IPPools().Create(
				ctx,
				&apiv3.IPPool{
					ObjectMeta: metav1.ObjectMeta{Name: "mypool"},
					Spec: apiv3.IPPoolSpec{
						CIDR:        poolCIDR,
						IPIPMode:    apiv3.IPIPModeCrossSubnet,
						NATOutgoing: true,
						BlockSize:   30,
					},
				},
				options.SetOptions{},
			)
			Expect(err).NotTo(HaveOccurred())
			// The pool will add as single entry ( +1 ), plus will also create the default
			// Felix config with IPIP enabled.
			expectedCacheSize += 2
			syncTester.ExpectCacheSize(expectedCacheSize)
			syncTester.ExpectData(model.KVPair{
				Key: model.IPPoolKey{CIDR: net.MustParseCIDR("192.124.0.0/21")},
				Value: &model.IPPool{
					CIDR:          poolCIDRNet,
					IPIPInterface: "tunl0",
					IPIPMode:      encap.CrossSubnet,
					Masquerade:    true,
					IPAM:          true,
					Disabled:      false,
				},
				Revision: pool.ResourceVersion,
			})
			syncTester.ExpectData(model.KVPair{
				Key:   model.GlobalConfigKey{"IpInIpEnabled"},
				Value: "true",
			})

			By("Creating a GlobalNetworkSet")
			gns := apiv3.NewGlobalNetworkSet()
			gns.Name = "anetworkset"
			gns.Labels = map[string]string{
				"a": "b",
			}
			gns.Spec.Nets = []string{
				"11.0.0.0/16",
			}
			gns.Spec.AllowedEgressDomains = []string{
				"direct.gov.uk",
				"cam.ac.uk",
			}
			gns, err = c.GlobalNetworkSets().Create(
				ctx,
				gns,
				options.SetOptions{},
			)
			expectedCacheSize++
			syncTester.ExpectCacheSize(expectedCacheSize)
			_, expGNet, err := net.ParseCIDROrIP("11.0.0.0/16")
			Expect(err).NotTo(HaveOccurred())
			syncTester.ExpectData(model.KVPair{
				Key: model.NetworkSetKey{Name: "anetworkset"},
				Value: &model.NetworkSet{
					Labels: map[string]string{
						"a": "b",
					},
					Nets: []net.IPNet{
						*expGNet,
					},
					AllowedEgressDomains: []string{
						"direct.gov.uk",
						"cam.ac.uk",
					},
				},
				Revision: gns.ResourceVersion,
			})

			By("Creating a NetworkSet")
			ns := apiv3.NewNetworkSet()
			ns.Name = "anetworkset"
			ns.Namespace = "namespace-1"
			ns.Labels = map[string]string{
				"a": "b",
			}
			ns.Spec.Nets = []string{
				"11.0.0.0/16",
			}
			ns, err = c.NetworkSets().Create(
				ctx,
				ns,
				options.SetOptions{},
			)
			expectedCacheSize++
			syncTester.ExpectCacheSize(expectedCacheSize)
			_, expNet, err := net.ParseCIDROrIP("11.0.0.0/16")
			Expect(err).NotTo(HaveOccurred())
			syncTester.ExpectData(model.KVPair{
				Key: model.NetworkSetKey{Name: "namespace-1/anetworkset"},
				Value: &model.NetworkSet{
					Labels: map[string]string{
						"a":                           "b",
						"projectcalico.org/namespace": "namespace-1",
					},
					Nets: []net.IPNet{
						*expNet,
					},
				},
				Revision: ns.ResourceVersion,
			})

			By("Creating a LicenseKey")
			lk := apiv3.NewLicenseKey()
			lk.Name = "default"
			lk.Spec.Token = "token"
			lk.Spec.Certificate = "certificate"
			lk, err = c.LicenseKey().Create(
				ctx,
				lk,
				options.SetOptions{},
			)
			expectedCacheSize++
			syncTester.ExpectCacheSize(expectedCacheSize)
			syncTester.ExpectData(model.KVPair{
				Key: model.LicenseKeyKey{Name: "default"},
				Value: &model.LicenseKey{
					Token:       "token",
					Certificate: "certificate",
				},
				Revision: lk.ResourceVersion,
			})

			By("Creating a HostEndpoint")
			hep, err := c.HostEndpoints().Create(
				ctx,
				&apiv3.HostEndpoint{
					ObjectMeta: metav1.ObjectMeta{
						Name: "hosta.eth0-a",
						Labels: map[string]string{
							"label1": "value1",
						},
					},
					Spec: apiv3.HostEndpointSpec{
						Node:          "127.0.0.1",
						InterfaceName: "eth0",
						ExpectedIPs:   []string{"1.2.3.4", "aa:bb::cc:dd"},
						Profiles:      []string{"profile1", "profile2"},
						Ports: []apiv3.EndpointPort{
							{
								Name:     "port1",
								Protocol: numorstring.ProtocolFromString("TCP"),
								Port:     1234,
							},
							{
								Name:     "port2",
								Protocol: numorstring.ProtocolFromString("UDP"),
								Port:     1010,
							},
						},
					},
				},
				options.SetOptions{},
			)

			Expect(err).NotTo(HaveOccurred())
			// The host endpoint will add as single entry ( +1 )
			expectedCacheSize += 1
			syncTester.ExpectCacheSize(expectedCacheSize)
			syncTester.ExpectData(model.KVPair{
				Key: model.HostEndpointKey{Hostname: "127.0.0.1", EndpointID: "hosta.eth0-a"},
				Value: &model.HostEndpoint{
					Name:              "eth0",
					ExpectedIPv4Addrs: []net.IP{net.MustParseIP("1.2.3.4")},
					ExpectedIPv6Addrs: []net.IP{net.MustParseIP("aa:bb::cc:dd")},
					Labels: map[string]string{
						"label1": "value1",
					},
					ProfileIDs: []string{"profile1", "profile2"},
					Ports: []model.EndpointPort{
						{
							Name:     "port1",
							Protocol: numorstring.ProtocolFromStringV1("TCP"),
							Port:     1234,
						},
						{
							Name:     "port2",
							Protocol: numorstring.ProtocolFromStringV1("UDP"),
							Port:     1010,
						},
					},
				},
				Revision: hep.ResourceVersion,
			})

<<<<<<< HEAD
			By("Creating a Tier")
			tierName := "mytier"
			order := float64(100.00)
			tier, err := c.Tiers().Create(
				ctx,
				&apiv3.Tier{
					ObjectMeta: metav1.ObjectMeta{Name: tierName},
					Spec: apiv3.TierSpec{
						Order: &order,
					},
				},
				options.SetOptions{},
			)
			Expect(err).NotTo(HaveOccurred())
			expectedCacheSize += 1
			syncTester.ExpectCacheSize(expectedCacheSize)
			syncTester.ExpectData(model.KVPair{
				Key: model.TierKey{Name: tierName},
				Value: &model.Tier{
					Order: &order,
				},
				Revision: tier.ResourceVersion,
=======
			By("Allocating an IP")
			err = c.IPAM().AssignIP(ctx, ipam.AssignIPArgs{
				Hostname: "127.0.0.1",
				IP:       net.MustParseIP("192.124.0.1"),
			})
			Expect(err).NotTo(HaveOccurred())
			expectedCacheSize += 1

			_, cidr, _ := net.ParseCIDR("192.124.0.0/30")
			affinity := "host:127.0.0.1"
			zero := 0
			syncTester.ExpectData(model.KVPair{
				Key: model.BlockKey{CIDR: *cidr},
				Value: &model.AllocationBlock{
					CIDR:           *cidr,
					Affinity:       &affinity,
					StrictAffinity: false,
					Allocations:    []*int{nil, &zero, nil, nil},
					Unallocated:    []int{0, 2, 3},
					Attributes: []model.AllocationAttribute{
						{},
					},
				},
>>>>>>> 43c1da88
			})

			By("Starting a new syncer and verifying that all current entries are returned before sync status")
			// We need to create a new syncTester and syncer.
			current := syncTester.GetCacheEntries()
			syncTester = testutils.NewSyncerTester()
			syncer = felixsyncer.New(be, syncTester)
			syncer.Start()

			// Verify the data is the same as the data from the previous cache.  We got the cache in the previous
			// step.
			syncTester.ExpectStatusUpdate(api.WaitForDatastore)
			syncTester.ExpectStatusUpdate(api.ResyncInProgress)
			syncTester.ExpectCacheSize(len(current))
			for _, e := range current {
				if config.Spec.DatastoreType == apiconfig.Kubernetes {
					// Don't check revisions for K8s since the node data gets updated constantly.
					e.Revision = ""
				}
				syncTester.ExpectData(e)
			}
			syncTester.ExpectStatusUpdate(api.InSync)
		})
	})
})<|MERGE_RESOLUTION|>--- conflicted
+++ resolved
@@ -404,30 +404,6 @@
 				Revision: hep.ResourceVersion,
 			})
 
-<<<<<<< HEAD
-			By("Creating a Tier")
-			tierName := "mytier"
-			order := float64(100.00)
-			tier, err := c.Tiers().Create(
-				ctx,
-				&apiv3.Tier{
-					ObjectMeta: metav1.ObjectMeta{Name: tierName},
-					Spec: apiv3.TierSpec{
-						Order: &order,
-					},
-				},
-				options.SetOptions{},
-			)
-			Expect(err).NotTo(HaveOccurred())
-			expectedCacheSize += 1
-			syncTester.ExpectCacheSize(expectedCacheSize)
-			syncTester.ExpectData(model.KVPair{
-				Key: model.TierKey{Name: tierName},
-				Value: &model.Tier{
-					Order: &order,
-				},
-				Revision: tier.ResourceVersion,
-=======
 			By("Allocating an IP")
 			err = c.IPAM().AssignIP(ctx, ipam.AssignIPArgs{
 				Hostname: "127.0.0.1",
@@ -451,7 +427,30 @@
 						{},
 					},
 				},
->>>>>>> 43c1da88
+			})
+
+			By("Creating a Tier")
+			tierName := "mytier"
+			order := float64(100.00)
+			tier, err := c.Tiers().Create(
+				ctx,
+				&apiv3.Tier{
+					ObjectMeta: metav1.ObjectMeta{Name: tierName},
+					Spec: apiv3.TierSpec{
+						Order: &order,
+					},
+				},
+				options.SetOptions{},
+			)
+			Expect(err).NotTo(HaveOccurred())
+			expectedCacheSize += 1
+			syncTester.ExpectCacheSize(expectedCacheSize)
+			syncTester.ExpectData(model.KVPair{
+				Key: model.TierKey{Name: tierName},
+				Value: &model.Tier{
+					Order: &order,
+				},
+				Revision: tier.ResourceVersion,
 			})
 
 			By("Starting a new syncer and verifying that all current entries are returned before sync status")
