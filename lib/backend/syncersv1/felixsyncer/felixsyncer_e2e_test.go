// Copyright (c) 2017-2019 Tigera, Inc. All rights reserved.

// Licensed under the Apache License, Version 2.0 (the "License");
// you may not use this file except in compliance with the License.
// You may obtain a copy of the License at
//
//     http://www.apache.org/licenses/LICENSE-2.0
//
// Unless required by applicable law or agreed to in writing, software
// distributed under the License is distributed on an "AS IS" BASIS,
// WITHOUT WARRANTIES OR CONDITIONS OF ANY KIND, either express or implied.
// See the License for the specific language governing permissions and
// limitations under the License.

package felixsyncer_test

import (
	"context"

	. "github.com/onsi/ginkgo"
	. "github.com/onsi/gomega"
	"github.com/projectcalico/libcalico-go/lib/backend/encap"
	"github.com/projectcalico/libcalico-go/lib/backend/syncersv1/felixsyncer"
	metav1 "k8s.io/apimachinery/pkg/apis/meta/v1"

	"github.com/projectcalico/libcalico-go/lib/apiconfig"
	apiv3 "github.com/projectcalico/libcalico-go/lib/apis/v3"
	"github.com/projectcalico/libcalico-go/lib/backend"
	"github.com/projectcalico/libcalico-go/lib/backend/api"
	"github.com/projectcalico/libcalico-go/lib/backend/model"
	"github.com/projectcalico/libcalico-go/lib/clientv3"
	"github.com/projectcalico/libcalico-go/lib/ipam"
	"github.com/projectcalico/libcalico-go/lib/net"
	"github.com/projectcalico/libcalico-go/lib/numorstring"
	"github.com/projectcalico/libcalico-go/lib/options"
	"github.com/projectcalico/libcalico-go/lib/testutils"
)

// Kubernetes will have a profile for each of the namespaces that is configured.
// We expect:  default, kube-system, kube-public, namespace-1, namespace-2
var defaultKubernetesResource = []model.KVPair{
	{
		Key: model.ProfileRulesKey{ProfileKey: model.ProfileKey{Name: "kns.default"}},
		Value: &model.ProfileRules{
			InboundRules:  []model.Rule{{Action: "allow"}},
			OutboundRules: []model.Rule{{Action: "allow"}},
		},
	},
	{
		Key: model.ProfileRulesKey{ProfileKey: model.ProfileKey{Name: "kns.kube-public"}},
		Value: &model.ProfileRules{
			InboundRules:  []model.Rule{{Action: "allow"}},
			OutboundRules: []model.Rule{{Action: "allow"}},
		},
	},
	{
		Key: model.ProfileRulesKey{ProfileKey: model.ProfileKey{Name: "kns.kube-system"}},
		Value: &model.ProfileRules{
			InboundRules:  []model.Rule{{Action: "allow"}},
			OutboundRules: []model.Rule{{Action: "allow"}},
		},
	},
	{
		Key: model.ProfileRulesKey{ProfileKey: model.ProfileKey{Name: "kns.namespace-1"}},
		Value: &model.ProfileRules{
			InboundRules:  []model.Rule{{Action: "allow"}},
			OutboundRules: []model.Rule{{Action: "allow"}},
		},
	},
	{
		Key: model.ProfileRulesKey{ProfileKey: model.ProfileKey{Name: "kns.namespace-2"}},
		Value: &model.ProfileRules{
			InboundRules:  []model.Rule{{Action: "allow"}},
			OutboundRules: []model.Rule{{Action: "allow"}},
		},
	},
	{
		Key: model.ProfileRulesKey{ProfileKey: model.ProfileKey{Name: "default"}},
		Value: &model.ProfileRules{
			InboundRules:  []model.Rule{{Action: "allow"}},
			OutboundRules: []model.Rule{{Action: "allow"}},
		},
	},
}

var _ = testutils.E2eDatastoreDescribe("Felix syncer tests", testutils.DatastoreAll, func(config apiconfig.CalicoAPIConfig) {

	var ctx context.Context
	var c clientv3.Interface
	var be api.Client
	var syncTester *testutils.SyncerTester
	var err error

	BeforeEach(func() {
		ctx = context.Background()
		// Create a v3 client to drive data changes (luckily because this is the _test module,
		// we don't get circular imports.
		c, err = clientv3.New(config)
		Expect(err).NotTo(HaveOccurred())

		// Create the backend client to obtain a syncer interface.
		be, err = backend.NewClient(config)
		Expect(err).NotTo(HaveOccurred())
		be.Clean()

		// Create a SyncerTester to receive the BGP syncer callback events and to allow us
		// to assert state.
		syncTester = testutils.NewSyncerTester()

	})

	Describe("Felix syncer functionality", func() {
		It("should receive the synced after return all current data", func() {
			syncer := felixsyncer.New(be, config.Spec, syncTester)
			syncer.Start()
			expectedCacheSize := 0

			By("Checking status is updated to sync'd at start of day")
			syncTester.ExpectStatusUpdate(api.WaitForDatastore)
			syncTester.ExpectCacheSize(expectedCacheSize)
			syncTester.ExpectStatusUpdate(api.ResyncInProgress)
			syncTester.ExpectStatusUpdate(api.InSync)
			if config.Spec.DatastoreType == apiconfig.Kubernetes {
<<<<<<< HEAD
				// Kubernetes will have a bunch of resources that are pre-programmed in our e2e environment.
				expectedCacheSize += len(defaultKubernetesResource)
				for _, r := range defaultKubernetesResource {
					syncTester.ExpectData(r)
				}
=======
				expectedCacheSize += 6
				syncTester.ExpectData(model.KVPair{
					Key: model.ProfileRulesKey{ProfileKey: model.ProfileKey{Name: "kns.default"}},
					Value: &model.ProfileRules{
						InboundRules:  []model.Rule{{Action: "allow"}},
						OutboundRules: []model.Rule{{Action: "allow"}},
					},
				})
				syncTester.ExpectData(model.KVPair{
					Key: model.ProfileRulesKey{ProfileKey: model.ProfileKey{Name: "kns.kube-public"}},
					Value: &model.ProfileRules{
						InboundRules:  []model.Rule{{Action: "allow"}},
						OutboundRules: []model.Rule{{Action: "allow"}},
					},
				})
				syncTester.ExpectData(model.KVPair{
					Key: model.ProfileRulesKey{ProfileKey: model.ProfileKey{Name: "kns.kube-system"}},
					Value: &model.ProfileRules{
						InboundRules:  []model.Rule{{Action: "allow"}},
						OutboundRules: []model.Rule{{Action: "allow"}},
					},
				})
				syncTester.ExpectData(model.KVPair{
					Key: model.ProfileRulesKey{ProfileKey: model.ProfileKey{Name: "kns.namespace-1"}},
					Value: &model.ProfileRules{
						InboundRules:  []model.Rule{{Action: "allow"}},
						OutboundRules: []model.Rule{{Action: "allow"}},
					},
				})
				syncTester.ExpectData(model.KVPair{
					Key: model.ProfileRulesKey{ProfileKey: model.ProfileKey{Name: "kns.namespace-2"}},
					Value: &model.ProfileRules{
						InboundRules:  []model.Rule{{Action: "allow"}},
						OutboundRules: []model.Rule{{Action: "allow"}},
					},
				})
				syncTester.ExpectData(model.KVPair{
					Key: model.ProfileRulesKey{ProfileKey: model.ProfileKey{Name: "kns.kube-node-lease"}},
					Value: &model.ProfileRules{
						InboundRules:  []model.Rule{{Action: "allow"}},
						OutboundRules: []model.Rule{{Action: "allow"}},
					},
				})
>>>>>>> 7fc89b7c
				expectedCacheSize += func(syncTester *testutils.SyncerTester, namespaces []string) int {
					for _, n := range namespaces {
						syncTester.ExpectData(model.KVPair{
							Key: model.ProfileRulesKey{ProfileKey: model.ProfileKey{Name: "ksa." + n + ".default"}},
							Value: &model.ProfileRules{
								InboundRules:  nil,
								OutboundRules: nil,
							},
						})
					}
					return len(namespaces)
				}(syncTester, []string{"default", "kube-public", "kube-system", "namespace-1", "namespace-2", "kube-node-lease"})
				syncTester.ExpectCacheSize(expectedCacheSize)
			}
			syncTester.ExpectCacheSize(expectedCacheSize)

			var node *apiv3.Node
			if config.Spec.DatastoreType == apiconfig.Kubernetes {
				// For Kubernetes, update the existing node config to have some BGP configuration.
				By("Configuring a node with an IP address and tunnel MAC address")
				for i := 0; i < 5; i++ {
					// This can fail due to an update conflict, so we allow a few retries.
					node, err = c.Nodes().Get(ctx, "127.0.0.1", options.GetOptions{})
					Expect(err).NotTo(HaveOccurred())
					node.Spec.BGP = &apiv3.NodeBGPSpec{
						IPv4Address:        "1.2.3.4/24",
						IPv6Address:        "aa:bb::cc/120",
						IPv4IPIPTunnelAddr: "10.10.10.1",
					}
					node.Spec.VXLANTunnelMACAddr = "66:cf:23:df:22:07"
					node, err = c.Nodes().Update(ctx, node, options.SetOptions{})
					if err == nil {
						break
					}
				}
				Expect(err).NotTo(HaveOccurred())

				syncTester.ExpectData(model.KVPair{
					Key:   model.HostConfigKey{Hostname: "127.0.0.1", Name: "IpInIpTunnelAddr"},
					Value: "10.10.10.1",
				})
				syncTester.ExpectData(model.KVPair{
					Key:   model.HostConfigKey{Hostname: "127.0.0.1", Name: "VXLANTunnelMACAddr"},
					Value: "66:cf:23:df:22:07",
				})
				expectedCacheSize += 2
			} else {
				// For non-Kubernetes, add a new node with valid BGP configuration.
				By("Creating a node with an IP address and tunnel MAC address")
				node, err = c.Nodes().Create(
					ctx,
					&apiv3.Node{
						ObjectMeta: metav1.ObjectMeta{Name: "127.0.0.1"},
						Spec: apiv3.NodeSpec{
							BGP: &apiv3.NodeBGPSpec{
								IPv4Address:        "1.2.3.4/24",
								IPv6Address:        "aa:bb::cc/120",
								IPv4IPIPTunnelAddr: "10.10.10.1",
							},
							VXLANTunnelMACAddr: "66:cf:23:df:22:07",
						},
					},
					options.SetOptions{},
				)
				Expect(err).NotTo(HaveOccurred())

				// Creating the node initialises the ClusterInformation as a side effect.
				syncTester.ExpectData(model.KVPair{
					Key:   model.ReadyFlagKey{},
					Value: true,
				})
				syncTester.ExpectValueMatches(
					model.GlobalConfigKey{Name: "ClusterGUID"},
					MatchRegexp("[a-f0-9]{32}"),
				)
				// Creating the node also creates default tier.
				syncTester.ExpectData(model.KVPair{
					Key:   model.TierKey{Name: "default"},
					Value: &model.Tier{},
				})
				syncTester.ExpectData(model.KVPair{
					Key:   model.HostConfigKey{Hostname: "127.0.0.1", Name: "IpInIpTunnelAddr"},
					Value: "10.10.10.1",
				})
				syncTester.ExpectData(model.KVPair{
					Key:   model.HostConfigKey{Hostname: "127.0.0.1", Name: "VXLANTunnelMACAddr"},
					Value: "66:cf:23:df:22:07",
				})
<<<<<<< HEAD
				expectedCacheSize += 5
=======
				expectedCacheSize += 4
>>>>>>> 7fc89b7c
			}

			// The HostIP will be added for the IPv4 address
			expectedCacheSize += 2
			ip := net.MustParseIP("1.2.3.4")
			syncTester.ExpectData(model.KVPair{
				Key:   model.HostIPKey{Hostname: "127.0.0.1"},
				Value: &ip,
			})
			syncTester.ExpectData(model.KVPair{
				Key:   model.HostConfigKey{Hostname: "127.0.0.1", Name: "NodeIP"},
				Value: "1.2.3.4",
			})
			syncTester.ExpectCacheSize(expectedCacheSize)

			By("Creating an IPPool")
			poolCIDR := "192.124.0.0/21"
			poolCIDRNet := net.MustParseCIDR(poolCIDR)
			pool, err := c.IPPools().Create(
				ctx,
				&apiv3.IPPool{
					ObjectMeta: metav1.ObjectMeta{Name: "mypool"},
					Spec: apiv3.IPPoolSpec{
						CIDR:        poolCIDR,
						IPIPMode:    apiv3.IPIPModeCrossSubnet,
						NATOutgoing: true,
						BlockSize:   30,
					},
				},
				options.SetOptions{},
			)
			Expect(err).NotTo(HaveOccurred())
			// The pool will add as single entry ( +1 ), plus will also create the default
			// Felix config with IPIP enabled.
			expectedCacheSize += 2
			syncTester.ExpectCacheSize(expectedCacheSize)
			syncTester.ExpectData(model.KVPair{
				Key: model.IPPoolKey{CIDR: net.MustParseCIDR("192.124.0.0/21")},
				Value: &model.IPPool{
					CIDR:          poolCIDRNet,
					IPIPInterface: "tunl0",
					IPIPMode:      encap.CrossSubnet,
					Masquerade:    true,
					IPAM:          true,
					Disabled:      false,
				},
				Revision: pool.ResourceVersion,
			})
			syncTester.ExpectData(model.KVPair{
				Key:   model.GlobalConfigKey{"IpInIpEnabled"},
				Value: "true",
			})

			By("Creating a GlobalNetworkSet")
			gns := apiv3.NewGlobalNetworkSet()
			gns.Name = "anetworkset"
			gns.Labels = map[string]string{
				"a": "b",
			}
			gns.Spec.Nets = []string{
				"11.0.0.0/16",
			}
			gns.Spec.AllowedEgressDomains = []string{
				"direct.gov.uk",
				"cam.ac.uk",
			}
			gns, err = c.GlobalNetworkSets().Create(
				ctx,
				gns,
				options.SetOptions{},
			)
			expectedCacheSize++
			syncTester.ExpectCacheSize(expectedCacheSize)
			_, expGNet, err := net.ParseCIDROrIP("11.0.0.0/16")
			Expect(err).NotTo(HaveOccurred())
			syncTester.ExpectData(model.KVPair{
				Key: model.NetworkSetKey{Name: "anetworkset"},
				Value: &model.NetworkSet{
					Labels: map[string]string{
						"a": "b",
					},
					Nets: []net.IPNet{
						*expGNet,
					},
					AllowedEgressDomains: []string{
						"direct.gov.uk",
						"cam.ac.uk",
					},
				},
				Revision: gns.ResourceVersion,
			})

			By("Creating a NetworkSet")
			ns := apiv3.NewNetworkSet()
			ns.Name = "anetworkset"
			ns.Namespace = "namespace-1"
			ns.Labels = map[string]string{
				"a": "b",
			}
			ns.Spec.Nets = []string{
				"11.0.0.0/16",
			}
			ns, err = c.NetworkSets().Create(
				ctx,
				ns,
				options.SetOptions{},
			)
			expectedCacheSize++
			syncTester.ExpectCacheSize(expectedCacheSize)
			_, expNet, err := net.ParseCIDROrIP("11.0.0.0/16")
			Expect(err).NotTo(HaveOccurred())
			syncTester.ExpectData(model.KVPair{
				Key: model.NetworkSetKey{Name: "namespace-1/anetworkset"},
				Value: &model.NetworkSet{
					Labels: map[string]string{
						"a":                           "b",
						"projectcalico.org/namespace": "namespace-1",
					},
					Nets: []net.IPNet{
						*expNet,
					},
				},
				Revision: ns.ResourceVersion,
			})

			By("Creating a LicenseKey")
			lk := apiv3.NewLicenseKey()
			lk.Name = "default"
			lk.Spec.Token = "token"
			lk.Spec.Certificate = "certificate"
			lk, err = c.LicenseKey().Create(
				ctx,
				lk,
				options.SetOptions{},
			)
			expectedCacheSize++
			syncTester.ExpectCacheSize(expectedCacheSize)
			syncTester.ExpectData(model.KVPair{
				Key: model.LicenseKeyKey{Name: "default"},
				Value: &model.LicenseKey{
					Token:       "token",
					Certificate: "certificate",
				},
				Revision: lk.ResourceVersion,
			})

			By("Creating a HostEndpoint")
			hep, err := c.HostEndpoints().Create(
				ctx,
				&apiv3.HostEndpoint{
					ObjectMeta: metav1.ObjectMeta{
						Name: "hosta.eth0-a",
						Labels: map[string]string{
							"label1": "value1",
						},
					},
					Spec: apiv3.HostEndpointSpec{
						Node:          "127.0.0.1",
						InterfaceName: "eth0",
						ExpectedIPs:   []string{"1.2.3.4", "aa:bb::cc:dd"},
						Profiles:      []string{"profile1", "profile2"},
						Ports: []apiv3.EndpointPort{
							{
								Name:     "port1",
								Protocol: numorstring.ProtocolFromString("TCP"),
								Port:     1234,
							},
							{
								Name:     "port2",
								Protocol: numorstring.ProtocolFromString("UDP"),
								Port:     1010,
							},
						},
					},
				},
				options.SetOptions{},
			)

			Expect(err).NotTo(HaveOccurred())
			// The host endpoint will add as single entry ( +1 )
			expectedCacheSize += 1
			syncTester.ExpectCacheSize(expectedCacheSize)
			syncTester.ExpectData(model.KVPair{
				Key: model.HostEndpointKey{Hostname: "127.0.0.1", EndpointID: "hosta.eth0-a"},
				Value: &model.HostEndpoint{
					Name:              "eth0",
					ExpectedIPv4Addrs: []net.IP{net.MustParseIP("1.2.3.4")},
					ExpectedIPv6Addrs: []net.IP{net.MustParseIP("aa:bb::cc:dd")},
					Labels: map[string]string{
						"label1": "value1",
					},
					ProfileIDs: []string{"profile1", "profile2"},
					Ports: []model.EndpointPort{
						{
							Name:     "port1",
							Protocol: numorstring.ProtocolFromStringV1("TCP"),
							Port:     1234,
						},
						{
							Name:     "port2",
							Protocol: numorstring.ProtocolFromStringV1("UDP"),
							Port:     1010,
						},
					},
				},
				Revision: hep.ResourceVersion,
			})

			By("Allocating an IP")
			err = c.IPAM().AssignIP(ctx, ipam.AssignIPArgs{
				Hostname: "127.0.0.1",
				IP:       net.MustParseIP("192.124.0.1"),
			})
			Expect(err).NotTo(HaveOccurred())
			expectedCacheSize += 1

			_, cidr, _ := net.ParseCIDR("192.124.0.0/30")
			affinity := "host:127.0.0.1"
			zero := 0
			syncTester.ExpectData(model.KVPair{
				Key: model.BlockKey{CIDR: *cidr},
				Value: &model.AllocationBlock{
					CIDR:           *cidr,
					Affinity:       &affinity,
					StrictAffinity: false,
					Allocations:    []*int{nil, &zero, nil, nil},
					Unallocated:    []int{0, 2, 3},
					Attributes: []model.AllocationAttribute{
						{},
					},
				},
			})

			By("Creating a Tier")
			tierName := "mytier"
			order := float64(100.00)
			tier, err := c.Tiers().Create(
				ctx,
				&apiv3.Tier{
					ObjectMeta: metav1.ObjectMeta{Name: tierName},
					Spec: apiv3.TierSpec{
						Order: &order,
					},
				},
				options.SetOptions{},
			)
			Expect(err).NotTo(HaveOccurred())
			expectedCacheSize += 1
			syncTester.ExpectCacheSize(expectedCacheSize)
			syncTester.ExpectData(model.KVPair{
				Key: model.TierKey{Name: tierName},
				Value: &model.Tier{
					Order: &order,
				},
				Revision: tier.ResourceVersion,
			})

			By("Starting a new syncer and verifying that all current entries are returned before sync status")
			// We need to create a new syncTester and syncer.
			current := syncTester.GetCacheEntries()
			syncTester = testutils.NewSyncerTester()
			syncer = felixsyncer.New(be, config.Spec, syncTester)
			syncer.Start()

			// Verify the data is the same as the data from the previous cache.  We got the cache in the previous
			// step.
			syncTester.ExpectStatusUpdate(api.WaitForDatastore)
			syncTester.ExpectStatusUpdate(api.ResyncInProgress)
			syncTester.ExpectCacheSize(len(current))
			for _, e := range current {
				if config.Spec.DatastoreType == apiconfig.Kubernetes {
					// Don't check revisions for K8s since the node data gets updated constantly.
					e.Revision = ""
				}
				syncTester.ExpectData(e)
			}
			syncTester.ExpectStatusUpdate(api.InSync)
		})
	})
})

var _ = testutils.E2eDatastoreDescribe("Felix syncer tests (KDD only)", testutils.DatastoreK8s, func(config apiconfig.CalicoAPIConfig) {
	var be api.Client
	var syncTester *testutils.SyncerTester
	var err error

	BeforeEach(func() {
		// Create the backend client to obtain a syncer interface.
		config.Spec.K8sUsePodCIDR = true
		be, err = backend.NewClient(config)
		Expect(err).NotTo(HaveOccurred())
		be.Clean()

		// Create a SyncerTester to receive the BGP syncer callback events and to allow us
		// to assert state.
		syncTester = testutils.NewSyncerTester()
	})

	It("should handle IPAM blocks properly for host-local IPAM", func() {
		config.Spec.K8sUsePodCIDR = true
		syncer := felixsyncer.New(be, config.Spec, syncTester)
		syncer.Start()

		// Verify we start a resync.
		syncTester.ExpectStatusUpdate(api.WaitForDatastore)
		syncTester.ExpectStatusUpdate(api.ResyncInProgress)

		// Expect a felix config for the IPIP tunnel address, generated from the podCIDR.
		syncTester.ExpectData(model.KVPair{
			Key:   model.HostConfigKey{Hostname: "127.0.0.1", Name: "IpInIpTunnelAddr"},
			Value: "10.10.10.1",
		})

		// Expect to be in-sync.
		syncTester.ExpectStatusUpdate(api.InSync)
	})
})<|MERGE_RESOLUTION|>--- conflicted
+++ resolved
@@ -19,9 +19,10 @@
 
 	. "github.com/onsi/ginkgo"
 	. "github.com/onsi/gomega"
+	metav1 "k8s.io/apimachinery/pkg/apis/meta/v1"
+
 	"github.com/projectcalico/libcalico-go/lib/backend/encap"
 	"github.com/projectcalico/libcalico-go/lib/backend/syncersv1/felixsyncer"
-	metav1 "k8s.io/apimachinery/pkg/apis/meta/v1"
 
 	"github.com/projectcalico/libcalico-go/lib/apiconfig"
 	apiv3 "github.com/projectcalico/libcalico-go/lib/apis/v3"
@@ -37,7 +38,7 @@
 )
 
 // Kubernetes will have a profile for each of the namespaces that is configured.
-// We expect:  default, kube-system, kube-public, namespace-1, namespace-2
+// We expect:  default, kube-system, kube-public, namespace-1, namespace-2, kube-node-lease.
 var defaultKubernetesResource = []model.KVPair{
 	{
 		Key: model.ProfileRulesKey{ProfileKey: model.ProfileKey{Name: "kns.default"}},
@@ -69,6 +70,13 @@
 	},
 	{
 		Key: model.ProfileRulesKey{ProfileKey: model.ProfileKey{Name: "kns.namespace-2"}},
+		Value: &model.ProfileRules{
+			InboundRules:  []model.Rule{{Action: "allow"}},
+			OutboundRules: []model.Rule{{Action: "allow"}},
+		},
+	},
+	{
+		Key: model.ProfileRulesKey{ProfileKey: model.ProfileKey{Name: "kns.kube-node-lease"}},
 		Value: &model.ProfileRules{
 			InboundRules:  []model.Rule{{Action: "allow"}},
 			OutboundRules: []model.Rule{{Action: "allow"}},
@@ -121,57 +129,11 @@
 			syncTester.ExpectStatusUpdate(api.ResyncInProgress)
 			syncTester.ExpectStatusUpdate(api.InSync)
 			if config.Spec.DatastoreType == apiconfig.Kubernetes {
-<<<<<<< HEAD
 				// Kubernetes will have a bunch of resources that are pre-programmed in our e2e environment.
 				expectedCacheSize += len(defaultKubernetesResource)
 				for _, r := range defaultKubernetesResource {
 					syncTester.ExpectData(r)
 				}
-=======
-				expectedCacheSize += 6
-				syncTester.ExpectData(model.KVPair{
-					Key: model.ProfileRulesKey{ProfileKey: model.ProfileKey{Name: "kns.default"}},
-					Value: &model.ProfileRules{
-						InboundRules:  []model.Rule{{Action: "allow"}},
-						OutboundRules: []model.Rule{{Action: "allow"}},
-					},
-				})
-				syncTester.ExpectData(model.KVPair{
-					Key: model.ProfileRulesKey{ProfileKey: model.ProfileKey{Name: "kns.kube-public"}},
-					Value: &model.ProfileRules{
-						InboundRules:  []model.Rule{{Action: "allow"}},
-						OutboundRules: []model.Rule{{Action: "allow"}},
-					},
-				})
-				syncTester.ExpectData(model.KVPair{
-					Key: model.ProfileRulesKey{ProfileKey: model.ProfileKey{Name: "kns.kube-system"}},
-					Value: &model.ProfileRules{
-						InboundRules:  []model.Rule{{Action: "allow"}},
-						OutboundRules: []model.Rule{{Action: "allow"}},
-					},
-				})
-				syncTester.ExpectData(model.KVPair{
-					Key: model.ProfileRulesKey{ProfileKey: model.ProfileKey{Name: "kns.namespace-1"}},
-					Value: &model.ProfileRules{
-						InboundRules:  []model.Rule{{Action: "allow"}},
-						OutboundRules: []model.Rule{{Action: "allow"}},
-					},
-				})
-				syncTester.ExpectData(model.KVPair{
-					Key: model.ProfileRulesKey{ProfileKey: model.ProfileKey{Name: "kns.namespace-2"}},
-					Value: &model.ProfileRules{
-						InboundRules:  []model.Rule{{Action: "allow"}},
-						OutboundRules: []model.Rule{{Action: "allow"}},
-					},
-				})
-				syncTester.ExpectData(model.KVPair{
-					Key: model.ProfileRulesKey{ProfileKey: model.ProfileKey{Name: "kns.kube-node-lease"}},
-					Value: &model.ProfileRules{
-						InboundRules:  []model.Rule{{Action: "allow"}},
-						OutboundRules: []model.Rule{{Action: "allow"}},
-					},
-				})
->>>>>>> 7fc89b7c
 				expectedCacheSize += func(syncTester *testutils.SyncerTester, namespaces []string) int {
 					for _, n := range namespaces {
 						syncTester.ExpectData(model.KVPair{
@@ -260,11 +222,7 @@
 					Key:   model.HostConfigKey{Hostname: "127.0.0.1", Name: "VXLANTunnelMACAddr"},
 					Value: "66:cf:23:df:22:07",
 				})
-<<<<<<< HEAD
 				expectedCacheSize += 5
-=======
-				expectedCacheSize += 4
->>>>>>> 7fc89b7c
 			}
 
 			// The HostIP will be added for the IPv4 address
