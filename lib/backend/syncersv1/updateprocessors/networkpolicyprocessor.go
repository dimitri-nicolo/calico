// Copyright (c) 2017 Tigera, Inc. All rights reserved.

// Licensed under the Apache License, Version 2.0 (the "License");
// you may not use this file except in compliance with the License.
// You may obtain a copy of the License at
//
//     http://www.apache.org/licenses/LICENSE-2.0
//
// Unless required by applicable law or agreed to in writing, software
// distributed under the License is distributed on an "AS IS" BASIS,
// WITHOUT WARRANTIES OR CONDITIONS OF ANY KIND, either express or implied.
// See the License for the specific language governing permissions and
// limitations under the License.

package updateprocessors

import (
	"errors"
	"fmt"
	"strings"

	apiv3 "github.com/projectcalico/libcalico-go/lib/apis/v3"
	"github.com/projectcalico/libcalico-go/lib/backend/model"
	"github.com/projectcalico/libcalico-go/lib/backend/watchersyncer"
	"github.com/projectcalico/libcalico-go/lib/names"
)

// Create a new SyncerUpdateProcessor to sync NetworkPolicy data in v1 format for
// consumption by Felix.
func NewNetworkPolicyUpdateProcessor() watchersyncer.SyncerUpdateProcessor {
	return NewSimpleUpdateProcessor(apiv3.KindNetworkPolicy, convertNetworkPolicyV2ToV1Key, convertNetworkPolicyV2ToV1Value)
}

func convertNetworkPolicyV2ToV1Key(v3key model.ResourceKey) (model.Key, error) {
	if v3key.Name == "" || v3key.Namespace == "" {
		return model.PolicyKey{}, errors.New("Missing Name or Namespace field to create a v1 NetworkPolicy Key")
	}
	tier, err := names.TierFromPolicyName(v2key.Name)
	if err != nil {
		return model.PolicyKey{}, err
	}
	return model.PolicyKey{
<<<<<<< HEAD
		Name: v2key.Namespace + "/" + v2key.Name,
		Tier: tier,
=======
		Name: v3key.Namespace + "/" + v3key.Name,
>>>>>>> a21bd104
	}, nil

}

func convertNetworkPolicyV2ToV1Value(val interface{}) (interface{}, error) {
	v3res, ok := val.(*apiv3.NetworkPolicy)
	if !ok {
		return nil, errors.New("Value is not a valid NetworkPolicy resource value")
	}

	// If this policy is namespaced, then add a namespace selector.
	spec := v3res.Spec
	selector := spec.Selector
	if v3res.Namespace != "" {
		nsSelector := fmt.Sprintf("%s == '%s'", apiv3.LabelNamespace, v3res.Namespace)
		if selector == "" {
			selector = nsSelector
		} else {
			selector = fmt.Sprintf("(%s) && %s", selector, nsSelector)
		}
	}

	v1value := &model.Policy{
		Order:          spec.Order,
		InboundRules:   RulesAPIV2ToBackend(spec.Ingress, v3res.Namespace),
		OutboundRules:  RulesAPIV2ToBackend(spec.Egress, v3res.Namespace),
		Selector:       selector,
		Types:          policyTypesAPIV2ToBackend(spec.Types),
		ApplyOnForward: true,
	}

	return v1value, nil
}

// policyTypesAPIV2ToBackend converts the policy type field value from the API
// value to the equivalent backend value.
func policyTypesAPIV2ToBackend(ptypes []apiv3.PolicyType) []string {
	var v1ptypes []string
	for _, ptype := range ptypes {
		v1ptypes = append(v1ptypes, policyTypeAPIV2ToBackend(ptype))
	}
	return v1ptypes
}

func policyTypeAPIV2ToBackend(ptype apiv3.PolicyType) string {
	return strings.ToLower(string(ptype))
}<|MERGE_RESOLUTION|>--- conflicted
+++ resolved
@@ -40,12 +40,8 @@
 		return model.PolicyKey{}, err
 	}
 	return model.PolicyKey{
-<<<<<<< HEAD
-		Name: v2key.Namespace + "/" + v2key.Name,
+		Name: v3key.Namespace + "/" + v3key.Name,
 		Tier: tier,
-=======
-		Name: v3key.Namespace + "/" + v3key.Name,
->>>>>>> a21bd104
 	}, nil
 
 }
