// Copyright (c) 2017-2020 Tigera, Inc. All rights reserved.

// Licensed under the Apache License, Version 2.0 (the "License");
// you may not use this file except in compliance with the License.
// You may obtain a copy of the License at
//
//     http://www.apache.org/licenses/LICENSE-2.0
//
// Unless required by applicable law or agreed to in writing, software
// distributed under the License is distributed on an "AS IS" BASIS,
// WITHOUT WARRANTIES OR CONDITIONS OF ANY KIND, either express or implied.
// See the License for the specific language governing permissions and
// limitations under the License.

package updateprocessors_test

import (
	"fmt"
	"time"

	. "github.com/onsi/ginkgo"
	. "github.com/onsi/ginkgo/extensions/table"
	. "github.com/onsi/gomega"
	metav1 "k8s.io/apimachinery/pkg/apis/meta/v1"

	"github.com/sirupsen/logrus"

	apiv3 "github.com/projectcalico/libcalico-go/lib/apis/v3"
	"github.com/projectcalico/libcalico-go/lib/backend/model"
	"github.com/projectcalico/libcalico-go/lib/backend/syncersv1/updateprocessors"
	"github.com/projectcalico/libcalico-go/lib/net"
	"github.com/projectcalico/libcalico-go/lib/numorstring"
)

const (
	// What the expected sync datatypes are.
	isGlobalFelixConfig = iota
	isNodeFelixConfig
	isGlobalBgpConfig
	isNodeBgpConfig

	hostIPMarker    = "*HOSTIP*"
	nodeMarker      = "*NODEMARKER*"
	wireguardMarker = "*WIREGUARDMARKER*"
)

var _ = Describe("Test the generic configuration update processor and the concrete implementations", func() {
	// Define some common values
	perNodeFelixKey := model.ResourceKey{
		Kind: apiv3.KindFelixConfiguration,
		Name: "node.mynode",
	}
	globalFelixKey := model.ResourceKey{
		Kind: apiv3.KindFelixConfiguration,
		Name: "default",
	}
	invalidFelixKey := model.ResourceKey{
		Kind: apiv3.KindFelixConfiguration,
		Name: "foobar",
	}
	globalClusterKey := model.ResourceKey{
		Kind: apiv3.KindClusterInformation,
		Name: "default",
	}
	nodeClusterKey := model.ResourceKey{
		Kind: apiv3.KindClusterInformation,
		Name: "node.mynode",
	}
	globalBgpConfigKey := model.ResourceKey{
		Kind: apiv3.KindBGPConfiguration,
		Name: "default",
	}
	nodeBgpConfigKey := model.ResourceKey{
		Kind: apiv3.KindBGPConfiguration,
		Name: "node.bgpnode1",
	}
<<<<<<< HEAD
	numFelixConfigs := 155
	numClusterConfigs := 5
	numNodeClusterConfigs := 4
	numBgpConfigs := 6
=======
	numFelixConfigs := 85
	numClusterConfigs := 5
	numNodeClusterConfigs := 4
	numBgpConfigs := 5
>>>>>>> c6639bd6
	felixMappedNames := map[string]interface{}{
		"RouteRefreshInterval":               nil,
		"IptablesRefreshInterval":            nil,
		"IpsetsRefreshInterval":              nil,
		"IpInIpEnabled":                      nil,
		"IpInIpMtu":                          nil,
		"IptablesNATOutgoingInterfaceFilter": nil,
	}

	It("should handle conversion of node-specific delete with no additional configs", func() {
		cc := updateprocessors.NewFelixConfigUpdateProcessor()
		By("converting a per-node felix key and checking for the correct number of fields")
		kvps, err := cc.Process(&model.KVPair{
			Key: perNodeFelixKey,
		})
		Expect(err).NotTo(HaveOccurred())
		checkExpectedConfigs(kvps, isNodeFelixConfig, numFelixConfigs, felixMappedNames)
	})

	It("should handle conversion of global delete with no additional configs", func() {
		cc := updateprocessors.NewFelixConfigUpdateProcessor()
		By("converting a global felix key and checking for the correct number of fields")
		kvps, err := cc.Process(&model.KVPair{
			Key: globalFelixKey,
		})
		Expect(err).NotTo(HaveOccurred())
		checkExpectedConfigs(kvps, isGlobalFelixConfig, numFelixConfigs, felixMappedNames)
	})

	It("should handle conversion of node-specific zero value KVPairs with no additional configs", func() {
		cc := updateprocessors.NewFelixConfigUpdateProcessor()
		kvps, err := cc.Process(&model.KVPair{
			Key:   perNodeFelixKey,
			Value: apiv3.NewFelixConfiguration(),
		})
		Expect(err).NotTo(HaveOccurred())
		// Explicitly pass in the "mapped" name values to check to ensure the names are mapped.
		checkExpectedConfigs(
			kvps,
			isNodeFelixConfig,
			numFelixConfigs,
			felixMappedNames,
		)
	})

	It("should handle conversion of global zero value KVPairs with no additional configs", func() {
		cc := updateprocessors.NewFelixConfigUpdateProcessor()
		kvps, err := cc.Process(&model.KVPair{
			Key:   globalFelixKey,
			Value: apiv3.NewFelixConfiguration(),
		})
		Expect(err).NotTo(HaveOccurred())
		// Explicitly pass in the "mapped" name values to check to ensure the names are mapped.
		checkExpectedConfigs(
			kvps,
			isGlobalFelixConfig,
			numFelixConfigs,
			felixMappedNames,
		)
	})

	It("should gracefully handle invalid names/keys/types/values", func() {
		cc := updateprocessors.NewFelixConfigUpdateProcessor()
		By("Testing invalid Key on ProcessDeleted")
		_, err := cc.Process(&model.KVPair{
			Key: model.GlobalBGPPeerKey{
				PeerIP: net.MustParseIP("1.2.3.4"),
			},
		})
		Expect(err).To(HaveOccurred())

		By("Testing invalid Key on Process")
		_, err = cc.Process(&model.KVPair{
			Key: model.GlobalBGPPeerKey{
				PeerIP: net.MustParseIP("1.2.3.4"),
			},
			Value: apiv3.NewFelixConfiguration(),
		})
		Expect(err).To(HaveOccurred())

		By("Testing non-resource type value on Process with add/mod")
		_, err = cc.Process(&model.KVPair{
			Key:   globalFelixKey,
			Value: "this isn't a resource",
		})
		Expect(err).To(HaveOccurred())

		By("Testing incorrect resource type value on Process with add/mod")
		_, err = cc.Process(&model.KVPair{
			Key:   globalFelixKey,
			Value: apiv3.NewWorkloadEndpoint(),
		})
		Expect(err).To(HaveOccurred())

		By("Testing incorrect name structure on Process with add/mod")
		_, err = cc.Process(&model.KVPair{
			Key:   invalidFelixKey,
			Value: apiv3.NewFelixConfiguration(),
		})
		Expect(err).To(HaveOccurred())

		By("Testing incorrect name structure on Process with delete")
		_, err = cc.Process(&model.KVPair{
			Key: invalidFelixKey,
		})
		Expect(err).To(HaveOccurred())
	})

	It("should handle different field types being assigned", func() {
		cc := updateprocessors.NewFelixConfigUpdateProcessor()
		By("converting a per-node felix KVPair with certain values and checking for the correct number of fields")
		res := apiv3.NewFelixConfiguration()
		duration1 := metav1.Duration{Duration: time.Duration(12.345 * float64(time.Second))}
		duration2 := metav1.Duration{Duration: time.Duration(54.321 * float64(time.Millisecond))}
		duration3 := metav1.Duration{Duration: time.Duration(0)}
		duration4 := metav1.Duration{Duration: time.Duration(0.1 * float64(time.Second))}
		duration5 := metav1.Duration{Duration: time.Duration(30 * time.Second)}
		bool1 := false
		uint1 := uint32(1313)
		res.Spec.RouteRefreshInterval = &duration1
		res.Spec.IptablesLockProbeInterval = &duration2
		res.Spec.EndpointReportingDelay = &duration3
		res.Spec.IpsetsRefreshInterval = &duration4
		res.Spec.IPSecPolicyRefreshInterval = &duration5
		res.Spec.InterfacePrefix = "califoobar"
		res.Spec.IPIPEnabled = &bool1
		res.Spec.IptablesMarkMask = &uint1
		res.Spec.FailsafeInboundHostPorts = &[]apiv3.ProtoPort{}
		res.Spec.FailsafeOutboundHostPorts = &[]apiv3.ProtoPort{
			{
				Protocol: "TCP",
				Port:     1234,
			},
			{
				Protocol: "UDP",
				Port:     22,
			},
			{
				Protocol: "TCP",
				Port:     65535,
			},
		}
		res.Spec.ExternalNodesCIDRList = &[]string{"1.1.1.1", "2.2.2.2"}
		res.Spec.IptablesNATOutgoingInterfaceFilter = "cali-123"
		res.Spec.RouteTableRange = &apiv3.RouteTableRange{Min: 43, Max: 211}
		expected := map[string]interface{}{
			"RouteRefreshInterval":               "12.345",
			"IptablesLockProbeIntervalMillis":    "54.321",
			"EndpointReportingDelaySecs":         "0",
			"IpsetsRefreshInterval":              "0.1",
			"IPSecPolicyRefreshInterval":         "30",
			"InterfacePrefix":                    "califoobar",
			"IpInIpEnabled":                      "false",
			"IptablesMarkMask":                   "1313",
			"FailsafeInboundHostPorts":           "none",
			"FailsafeOutboundHostPorts":          "tcp:1234,udp:22,tcp:65535",
			"ExternalNodesCIDRList":              "1.1.1.1,2.2.2.2",
			"IptablesNATOutgoingInterfaceFilter": "cali-123",
			"RouteTableRange":                    "43-211",
		}
		kvps, err := cc.Process(&model.KVPair{
			Key:   perNodeFelixKey,
			Value: res,
		})
		Expect(err).NotTo(HaveOccurred())
		checkExpectedConfigs(
			kvps,
			isNodeFelixConfig,
			numFelixConfigs,
			expected,
		)
	})

	It("should handle cluster config string slice field", func() {
		cc := updateprocessors.NewClusterInfoUpdateProcessor()
		By("converting a global cluster info KVPair with values assigned")
		res := apiv3.NewClusterInformation()
		res.Spec.ClusterGUID = "abcedfg"
		res.Spec.ClusterType = "Mesos,K8s"
		expected := map[string]interface{}{
			"ClusterGUID": "abcedfg",
			"ClusterType": "Mesos,K8s",
		}
		kvps, err := cc.Process(&model.KVPair{
			Key:   globalClusterKey,
			Value: res,
		})
		Expect(err).NotTo(HaveOccurred())
		checkExpectedConfigs(
			kvps,
			isGlobalFelixConfig,
			numClusterConfigs,
			expected,
		)
	})

	It("should handle cluster config ready flag field", func() {
		cc := updateprocessors.NewClusterInfoUpdateProcessor()
		By("converting a global cluster info KVPair with values assigned")
		res := apiv3.NewClusterInformation()
		ready := true
		res.Spec.DatastoreReady = &ready
		expected := map[string]interface{}{
			"ready-flag": true,
		}
		kvps, err := cc.Process(&model.KVPair{
			Key:   globalClusterKey,
			Value: res,
		})
		Expect(err).NotTo(HaveOccurred())
		checkExpectedConfigs(
			kvps,
			isGlobalFelixConfig,
			numClusterConfigs,
			expected,
		)
	})

	It("should handle cluster config ready flag field (false)", func() {
		cc := updateprocessors.NewClusterInfoUpdateProcessor()
		By("converting a global cluster info KVPair with values assigned")
		res := apiv3.NewClusterInformation()
		ready := false
		res.Spec.DatastoreReady = &ready
		expected := map[string]interface{}{
			"ready-flag": false,
		}
		kvps, err := cc.Process(&model.KVPair{
			Key:   globalClusterKey,
			Value: res,
		})
		Expect(err).NotTo(HaveOccurred())
		checkExpectedConfigs(
			kvps,
			isGlobalFelixConfig,
			numClusterConfigs,
			expected,
		)
	})

	It("should expand mappings to the proper key value pairs", func() {
		cc := updateprocessors.NewBGPConfigUpdateProcessor()
		res := apiv3.NewBGPConfiguration()
		asNum := numorstring.ASNumber(12345)
		res.Spec.ASNumber = &asNum
		res.Spec.LogSeverityScreen = "debug"
		res.Spec.Extensions = map[string]string{
			"testKey":  "testValue",
			"testKey2": "testValue2",
		}
		expected := map[string]interface{}{
			"loglevel":   "debug",
			"as_num":     "12345",
			"extensions": "{\"testKey\":\"testValue\",\"testKey2\":\"testValue2\"}",
		}
		kvps, err := cc.Process(&model.KVPair{
			Key:   globalBgpConfigKey,
			Value: res,
		})
		Expect(err).NotTo(HaveOccurred())
		checkExpectedConfigs(
			kvps,
			isGlobalBgpConfig,
			numBgpConfigs,
			expected,
		)
	})

	It("should allow setting of a known field through an annotation to override validation", func() {
		cc := updateprocessors.NewBGPConfigUpdateProcessor()
		res := apiv3.NewBGPConfiguration()
		res.Annotations = map[string]string{
			"config.projectcalico.org/loglevel": "this is not validated!",
		}
		expected := map[string]interface{}{
			"loglevel":   "this is not validated!",
			"extensions": "{}",
		}
		kvps, err := cc.Process(&model.KVPair{
			Key:   globalBgpConfigKey,
			Value: res,
		})
		Expect(err).NotTo(HaveOccurred())
		checkExpectedConfigs(
			kvps,
			isGlobalBgpConfig,
			numBgpConfigs,
			expected,
		)
	})

	It("should override struct value when equivalent annotation is set", func() {
		cc := updateprocessors.NewBGPConfigUpdateProcessor()
		res := apiv3.NewBGPConfiguration()
		res.Annotations = map[string]string{
			"config.projectcalico.org/loglevel": "this is not validated!",
			"config.projectcalico.org/as_num":   "asnum foobar",
		}
		asNum := numorstring.ASNumber(12345)
		res.Spec.ASNumber = &asNum
		res.Spec.LogSeverityScreen = "debug"
		expected := map[string]interface{}{
			"loglevel":   "this is not validated!",
			"as_num":     "asnum foobar",
			"extensions": "{}",
		}
		kvps, err := cc.Process(&model.KVPair{
			Key:   globalBgpConfigKey,
			Value: res,
		})
		Expect(err).NotTo(HaveOccurred())
		checkExpectedConfigs(
			kvps,
			isGlobalBgpConfig,
			numBgpConfigs,
			expected,
		)
	})

	It("should handle new config options specified through annotations", func() {
		cc := updateprocessors.NewBGPConfigUpdateProcessor()
		res := apiv3.NewBGPConfiguration()

		By("validating that the new values are output in addition to the existing ones")
		res.Annotations = map[string]string{
			"config.projectcalico.org/NewConfigType":        "newFieldValue",
			"config.projectcalico.org/AnotherNewConfigType": "newFieldValue2",
			"thisisnotvalid": "not included",
		}
		asNum := numorstring.ASNumber(12345)
		res.Spec.ASNumber = &asNum
		expected := map[string]interface{}{
			"as_num":               "12345",
			"NewConfigType":        "newFieldValue",
			"AnotherNewConfigType": "newFieldValue2",
			"extensions":           "{}",
		}
		kvps, err := cc.Process(&model.KVPair{
			Key:   globalBgpConfigKey,
			Value: res,
		})
		Expect(err).NotTo(HaveOccurred())
		checkExpectedConfigs(
			kvps,
			isGlobalBgpConfig,
			numBgpConfigs+2,
			expected,
		)

		By("validating that the options are persisted to allow delete notifications")
		res.Annotations = nil
		expected = map[string]interface{}{
			"as_num":               "12345",
			"NewConfigType":        nil,
			"AnotherNewConfigType": nil,
			"extensions":           "{}",
		}
		kvps, err = cc.Process(&model.KVPair{
			Key:   globalBgpConfigKey,
			Value: res,
		})
		Expect(err).NotTo(HaveOccurred())
		checkExpectedConfigs(
			kvps,
			isGlobalBgpConfig,
			numBgpConfigs+2,
			expected,
		)

		By("validating the delete keys also include the cached config options")
		kvps, err = cc.Process(&model.KVPair{
			Key: globalBgpConfigKey,
		})
		checkExpectedConfigs(
			kvps,
			isGlobalBgpConfig,
			numBgpConfigs+2,
			map[string]interface{}{
				"NewConfigType":        nil,
				"AnotherNewConfigType": nil,
			},
		)

		//		By("adding another new config option and reusing one of the previous ones")
		//		res.Annotations = map[string]string{
		//			"config.projectcalico.org/NewConfigType":           "foobar",
		//			"config.projectcalico.org/YetAnotherNewConfigType": "foobarbaz",
		//		}
		//		res.Spec.ASNumber = nil
		//		expected = map[string]interface{}{
		//			"as_num":                  nil,
		//			"NewConfigType":           "foobar",
		//			"AnotherNewConfigType":    nil,
		//			"YetAnotherNewConfigType": "foobarbaz",
		//			"extensions":              "{}",
		//		}
		//		kvps, err = cc.Process(&model.KVPair{
		//			Key:   globalBgpConfigKey,
		//			Value: res,
		//		})
		//		Expect(err).NotTo(HaveOccurred())
		//		checkExpectedConfigs(
		//			kvps,
		//			isGlobalBgpConfig,
		//			numBgpConfigs+3,
		//			expected,
		//		)

		By("validating the delete keys also include the new cached config option")
		kvps, err = cc.Process(&model.KVPair{
			Key: globalBgpConfigKey,
		})
		checkExpectedConfigs(
			kvps,
			isGlobalBgpConfig,
			numBgpConfigs+2,
			map[string]interface{}{
				"NewConfigType":        nil,
				"AnotherNewConfigType": nil,
				//				"YetAnotherNewConfigType": nil,
			},
		)

		By("invoking resync and checking old fields are no longer cached")
		cc.OnSyncerStarting()
		res.Annotations = nil
		res.Spec.ASNumber = nil
		kvps, err = cc.Process(&model.KVPair{
			Key:   globalBgpConfigKey,
			Value: res,
		})
		Expect(err).NotTo(HaveOccurred())
		checkExpectedConfigs(
			kvps,
			isGlobalBgpConfig,
			numBgpConfigs,
			map[string]interface{}{
				"extensions": "{}",
			},
		)

		By("validating the delete keys are also back to original")
		kvps, err = cc.Process(&model.KVPair{
			Key: globalClusterKey,
		})
		checkExpectedConfigs(
			kvps,
			isGlobalBgpConfig,
			numBgpConfigs,
			nil,
		)
	})

	It("should handle BGP configuration correctly", func() {
		cc := updateprocessors.NewBGPConfigUpdateProcessor()
		res := apiv3.NewBGPConfiguration()

		By("validating an empty configuration")
		expected := map[string]interface{}{
			"loglevel":   nil,
			"as_num":     nil,
			"node_mesh":  nil,
			"extensions": "{}",
		}
		kvps, err := cc.Process(&model.KVPair{
			Key:   globalBgpConfigKey,
			Value: res,
		})
		Expect(err).NotTo(HaveOccurred())
		checkExpectedConfigs(
			kvps,
			isGlobalBgpConfig,
			numBgpConfigs,
			expected,
		)

		By("validating a full configuration")
		asNum := numorstring.ASNumber(12345)
		n2n := true
		res.Spec.LogSeverityScreen = "warning"
		res.Spec.ASNumber = &asNum
		res.Spec.NodeToNodeMeshEnabled = &n2n
		expected = map[string]interface{}{
			"loglevel":   "none",
			"as_num":     "12345",
			"node_mesh":  "{\"enabled\":true}",
			"extensions": "{}",
		}
		kvps, err = cc.Process(&model.KVPair{
			Key:   globalBgpConfigKey,
			Value: res,
		})
		Expect(err).NotTo(HaveOccurred())
		checkExpectedConfigs(
			kvps,
			isGlobalBgpConfig,
			numBgpConfigs,
			expected,
		)

		By("validating a partial configuration")
		n2n = false
		res.Spec.LogSeverityScreen = "debug"
		res.Spec.ASNumber = nil
		res.Spec.NodeToNodeMeshEnabled = &n2n
		expected = map[string]interface{}{
			"loglevel":   "debug",
			"as_num":     nil,
			"node_mesh":  "{\"enabled\":false}",
			"extensions": "{}",
		}
		kvps, err = cc.Process(&model.KVPair{
			Key:   globalBgpConfigKey,
			Value: res,
		})
		Expect(err).NotTo(HaveOccurred())
		checkExpectedConfigs(
			kvps,
			isGlobalBgpConfig,
			numBgpConfigs,
			expected,
		)

		By("validating node specific configuration")
		n2n = false
		res.Spec.LogSeverityScreen = "debug"
		res.Spec.ASNumber = nil
		res.Spec.NodeToNodeMeshEnabled = nil
		expected = map[string]interface{}{
			"loglevel":   "debug",
			"as_num":     nil,
			"node_mesh":  nil,
			"extensions": "{}",
		}
		kvps, err = cc.Process(&model.KVPair{
			Key:   nodeBgpConfigKey,
			Value: res,
		})
		Expect(err).NotTo(HaveOccurred())
		checkExpectedConfigs(
			kvps,
			isNodeBgpConfig,
			numBgpConfigs,
			expected,
		)
	})

	It("should handle node cluster information", func() {
		cc := updateprocessors.NewClusterInfoUpdateProcessor()
		res := apiv3.NewClusterInformation()

		By("validating an empty per node cluster is processed correctly")
		kvps, err := cc.Process(&model.KVPair{
			Key:   nodeClusterKey,
			Value: res,
		})
		Expect(err).NotTo(HaveOccurred())
		checkExpectedConfigs(
			kvps,
			isNodeFelixConfig,
			numNodeClusterConfigs,
			nil,
		)

		By("validating it is not possible to set/override values using the annotations")
		res.Annotations = map[string]string{
			"config.projectcalico.org/ClusterType": "this is not validated!",
			"config.projectcalico.org/NewField":    "this is also not validated!",
		}
		kvps, err = cc.Process(&model.KVPair{
			Key:   nodeClusterKey,
			Value: res,
		})
		Expect(err).NotTo(HaveOccurred())
		checkExpectedConfigs(
			kvps,
			isNodeFelixConfig,
			numNodeClusterConfigs,
			nil,
		)
	})

	DescribeTable("FelixConfiguration field handling",
		func(populateFunc func(*apiv3.FelixConfiguration), expectedConfig map[string]string) {
			fc := apiv3.NewFelixConfiguration()
			populateFunc(fc)
			cc := updateprocessors.NewFelixConfigUpdateProcessor()
			kvps, err := cc.Process(&model.KVPair{
				Key:   globalFelixKey,
				Value: fc,
			})
			Expect(err).NotTo(HaveOccurred())
			for _, kvp := range kvps {
				if kvp.Value == nil {
					continue
				}
				Expect(kvp.Key).To(BeAssignableToTypeOf(model.GlobalConfigKey{}))
				name := kvp.Key.(model.GlobalConfigKey).Name
				Expect(expectedConfig[name]).To(Equal(kvp.Value), "For "+name+":")
				delete(expectedConfig, name)
			}
			Expect(expectedConfig).To(BeEmpty())
		},
		Entry("Default DNS policy config",
			func(fc *apiv3.FelixConfiguration) {
				// Don't set any fields.
			},
			map[string]string{
				// Don't expect any non-nil settings.
			},
		),
		Entry("Non-default settings for DNS policy config",
			func(fc *apiv3.FelixConfiguration) {
				fc.Spec.DNSCacheFile = "/dnsinfo.txt"
				oneHour := metav1.Duration{time.Hour}
				fc.Spec.DNSCacheSaveInterval = &oneHour
				myServers := []string{"1.2.3.4", "5.6.7.8"}
				fc.Spec.DNSTrustedServers = &myServers
			},
			map[string]string{
				"DNSCacheFile":         "/dnsinfo.txt",
				"DNSCacheSaveInterval": "3600",
				"DNSTrustedServers":    "1.2.3.4,5.6.7.8",
			},
		),
		Entry("Disable trusting DNS servers",
			func(fc *apiv3.FelixConfiguration) {
				emptyStringSlice := []string{}
				fc.Spec.DNSTrustedServers = &emptyStringSlice
			},
			map[string]string{
				"DNSTrustedServers": "none",
			},
		),
		Entry("Non-default settings for DNS logging config",
			func(fc *apiv3.FelixConfiguration) {
				oneHour := metav1.Duration{time.Hour}
				fc.Spec.DNSLogsFlushInterval = &oneHour
				disabled := false
				fc.Spec.DNSLogsFileEnabled = &disabled
				fc.Spec.DNSLogsFileIncludeLabels = &disabled
				zero := 0
				two := 2
				fc.Spec.DNSLogsFileMaxFiles = &two
				fc.Spec.DNSLogsFileMaxFileSizeMB = &two
				fc.Spec.DNSLogsFileAggregationKind = &zero
				path := "/dnslogging"
				fc.Spec.DNSLogsFileDirectory = &path
			},
			map[string]string{
				"DNSLogsFlushInterval":       "3600",
				"DNSLogsFileEnabled":         "false",
				"DNSLogsFileMaxFiles":        "2",
				"DNSLogsFileMaxFileSizeMB":   "2",
				"DNSLogsFileDirectory":       "/dnslogging",
				"DNSLogsFileIncludeLabels":   "false",
				"DNSLogsFileAggregationKind": "0",
			},
		),
	)
})

// Check the KVPairs returned by the UpdateProcessor are as expected.  The expectedValues contains
// the expected set of data in the updates, any config not specified in the set is expected
// to be nil in the KVPair.
// You can use expectedValues to verify certain fields were included in the response even
// if the values were nil.
func checkExpectedConfigs(kvps []*model.KVPair, dataType int, expectedNum int, expectedValues map[string]interface{}) {
	// Copy/convert input data.  We keep track of:
	// - all field names, so that we can check for duplicates
	// - extra fields that we have not yet seen
	// - expected field values that we have not yet validated
	ev := make(map[string]interface{}, len(expectedValues))
	for k, v := range expectedValues {
		ev[k] = v
	}
	allNames := map[string]struct{}{}

	By(" - checking the expected number of results")
	ExpectWithOffset(1, kvps).To(HaveLen(expectedNum), "Wrong number of results")

	By(" - checking for duplicated, nil values and assigned values as expected")
	for _, kvp := range kvps {
		var name string
		switch dataType {
		case isGlobalFelixConfig:
			switch kvp.Key.(type) {
			case model.ReadyFlagKey:
				name = "ready-flag"
			default:
				Expect(kvp.Key).To(BeAssignableToTypeOf(model.GlobalConfigKey{}))
				name = kvp.Key.(model.GlobalConfigKey).Name
			}
		case isNodeFelixConfig:
			switch kt := kvp.Key.(type) {
			case model.HostConfigKey:
				node := kt.Hostname
				Expect(node).To(Equal("mynode"))
				name = kt.Name
			case model.HostIPKey:
				// Although the HostIPKey is not in the same key space as the HostConfig, we
				// special case this to make this test reusable for more tests.
				node := kt.Hostname
				Expect(node).To(Equal("mynode"))
				name = hostIPMarker
				logrus.Warnf("IP in key: %s", kvp.Value)
			case model.ResourceKey:
				node := kt.Name
				Expect(node).To(Equal("mynode"))
				name = nodeMarker
			case model.WireguardKey:
				node := kt.NodeName
				Expect(node).To(Equal("mynode"))
				name = wireguardMarker
			default:
				Expect(kvp.Key).To(BeAssignableToTypeOf(model.HostConfigKey{}))
			}
		case isGlobalBgpConfig:
			Expect(kvp.Key).To(BeAssignableToTypeOf(model.GlobalBGPConfigKey{}))
			name = kvp.Key.(model.GlobalBGPConfigKey).Name
		case isNodeBgpConfig:
			Expect(kvp.Key).To(BeAssignableToTypeOf(model.NodeBGPConfigKey{}))
			node := kvp.Key.(model.NodeBGPConfigKey).Nodename
			Expect(node).To(Equal("bgpnode1"))
			name = kvp.Key.(model.NodeBGPConfigKey).Name
		}

		// Validate and track the expected values.
		if v, ok := ev[name]; ok {
			if v == nil {
				Expect(kvp.Value).To(BeNil(), "Field: "+name)
			} else {
				Expect(kvp.Value).To(Equal(v), "Field: "+name)
			}
			delete(ev, name)
		} else {
			Expect(kvp.Value).To(BeNil(), "Field: "+name)
		}

		// Validate the fields we have seen, checking for duplicates.
		_, ok := allNames[name]
		Expect(ok).To(BeFalse(), fmt.Sprintf("config name is repeated in response: %s", name))
		allNames[name] = struct{}{}
	}

	By(" - checking all expected values were accounted for")
	Expect(ev).To(HaveLen(0), fmt.Sprintf("config name missing in response"))
}<|MERGE_RESOLUTION|>--- conflicted
+++ resolved
@@ -74,17 +74,10 @@
 		Kind: apiv3.KindBGPConfiguration,
 		Name: "node.bgpnode1",
 	}
-<<<<<<< HEAD
 	numFelixConfigs := 155
-	numClusterConfigs := 5
-	numNodeClusterConfigs := 4
+	numClusterConfigs := 6
+	numNodeClusterConfigs := 5
 	numBgpConfigs := 6
-=======
-	numFelixConfigs := 85
-	numClusterConfigs := 5
-	numNodeClusterConfigs := 4
-	numBgpConfigs := 5
->>>>>>> c6639bd6
 	felixMappedNames := map[string]interface{}{
 		"RouteRefreshInterval":               nil,
 		"IptablesRefreshInterval":            nil,
