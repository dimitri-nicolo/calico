--- conflicted
+++ resolved
@@ -73,17 +73,10 @@
 		Kind: apiv3.KindBGPConfiguration,
 		Name: "node.bgpnode1",
 	}
-<<<<<<< HEAD
-	numFelixConfigs := 129
+	numFelixConfigs := 134
 	numClusterConfigs := 5
 	numNodeClusterConfigs := 4
 	numBgpConfigs := 4
-=======
-	numFelixConfigs := 70
-	numClusterConfigs := 4
-	numNodeClusterConfigs := 3
-	numBgpConfigs := 3
->>>>>>> d0b62f71
 	felixMappedNames := map[string]interface{}{
 		"RouteRefreshInterval":               nil,
 		"IptablesRefreshInterval":            nil,
