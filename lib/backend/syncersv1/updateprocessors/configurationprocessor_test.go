--- conflicted
+++ resolved
@@ -44,11 +44,7 @@
 )
 
 const (
-<<<<<<< HEAD
-	numBaseFelixConfigs = 191
-=======
-	numBaseFelixConfigs = 93
->>>>>>> 0b0b0574
+	numBaseFelixConfigs = 192
 )
 
 var _ = Describe("Test the generic configuration update processor and the concrete implementations", func() {
