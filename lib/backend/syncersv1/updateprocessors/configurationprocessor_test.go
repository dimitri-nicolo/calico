// Copyright (c) 2017-2020 Tigera, Inc. All rights reserved.

// Licensed under the Apache License, Version 2.0 (the "License");
// you may not use this file except in compliance with the License.
// You may obtain a copy of the License at
//
//     http://www.apache.org/licenses/LICENSE-2.0
//
// Unless required by applicable law or agreed to in writing, software
// distributed under the License is distributed on an "AS IS" BASIS,
// WITHOUT WARRANTIES OR CONDITIONS OF ANY KIND, either express or implied.
// See the License for the specific language governing permissions and
// limitations under the License.

package updateprocessors_test

import (
	"fmt"
	"time"

	. "github.com/onsi/ginkgo"
	. "github.com/onsi/ginkgo/extensions/table"
	. "github.com/onsi/gomega"
	metav1 "k8s.io/apimachinery/pkg/apis/meta/v1"

	"github.com/sirupsen/logrus"

	apiv3 "github.com/projectcalico/libcalico-go/lib/apis/v3"
	"github.com/projectcalico/libcalico-go/lib/backend/model"
	"github.com/projectcalico/libcalico-go/lib/backend/syncersv1/updateprocessors"
	"github.com/projectcalico/libcalico-go/lib/net"
	"github.com/projectcalico/libcalico-go/lib/numorstring"
)

const (
	// What the expected sync datatypes are.
	isGlobalFelixConfig = iota
	isNodeFelixConfig
	isGlobalBgpConfig
	isNodeBgpConfig

	hostIPMarker = "*HOSTIP*"
	nodeMarker   = "*NODEMARKER*"
)

var _ = Describe("Test the generic configuration update processor and the concrete implementations", func() {
	// Define some common values
	perNodeFelixKey := model.ResourceKey{
		Kind: apiv3.KindFelixConfiguration,
		Name: "node.mynode",
	}
	globalFelixKey := model.ResourceKey{
		Kind: apiv3.KindFelixConfiguration,
		Name: "default",
	}
	invalidFelixKey := model.ResourceKey{
		Kind: apiv3.KindFelixConfiguration,
		Name: "foobar",
	}
	globalClusterKey := model.ResourceKey{
		Kind: apiv3.KindClusterInformation,
		Name: "default",
	}
	nodeClusterKey := model.ResourceKey{
		Kind: apiv3.KindClusterInformation,
		Name: "node.mynode",
	}
	globalBgpConfigKey := model.ResourceKey{
		Kind: apiv3.KindBGPConfiguration,
		Name: "default",
	}
	nodeBgpConfigKey := model.ResourceKey{
		Kind: apiv3.KindBGPConfiguration,
		Name: "node.bgpnode1",
	}
<<<<<<< HEAD
	numFelixConfigs := 142
	numClusterConfigs := 5
	numNodeClusterConfigs := 4
	numBgpConfigs := 6
=======
	numFelixConfigs := 79
	numClusterConfigs := 4
	numNodeClusterConfigs := 3
	numBgpConfigs := 5
>>>>>>> ed83b788
	felixMappedNames := map[string]interface{}{
		"RouteRefreshInterval":               nil,
		"IptablesRefreshInterval":            nil,
		"IpsetsRefreshInterval":              nil,
		"IpInIpEnabled":                      nil,
		"IpInIpMtu":                          nil,
		"IptablesNATOutgoingInterfaceFilter": nil,
	}

	It("should handle conversion of node-specific delete with no additional configs", func() {
		cc := updateprocessors.NewFelixConfigUpdateProcessor()
		By("converting a per-node felix key and checking for the correct number of fields")
		kvps, err := cc.Process(&model.KVPair{
			Key: perNodeFelixKey,
		})
		Expect(err).NotTo(HaveOccurred())
		checkExpectedConfigs(kvps, isNodeFelixConfig, numFelixConfigs, felixMappedNames)
	})

	It("should handle conversion of global delete with no additional configs", func() {
		cc := updateprocessors.NewFelixConfigUpdateProcessor()
		By("converting a global felix key and checking for the correct number of fields")
		kvps, err := cc.Process(&model.KVPair{
			Key: globalFelixKey,
		})
		Expect(err).NotTo(HaveOccurred())
		checkExpectedConfigs(kvps, isGlobalFelixConfig, numFelixConfigs, felixMappedNames)
	})

	It("should handle conversion of node-specific zero value KVPairs with no additional configs", func() {
		cc := updateprocessors.NewFelixConfigUpdateProcessor()
		kvps, err := cc.Process(&model.KVPair{
			Key:   perNodeFelixKey,
			Value: apiv3.NewFelixConfiguration(),
		})
		Expect(err).NotTo(HaveOccurred())
		// Explicitly pass in the "mapped" name values to check to ensure the names are mapped.
		checkExpectedConfigs(
			kvps,
			isNodeFelixConfig,
			numFelixConfigs,
			felixMappedNames,
		)
	})

	It("should handle conversion of global zero value KVPairs with no additional configs", func() {
		cc := updateprocessors.NewFelixConfigUpdateProcessor()
		kvps, err := cc.Process(&model.KVPair{
			Key:   globalFelixKey,
			Value: apiv3.NewFelixConfiguration(),
		})
		Expect(err).NotTo(HaveOccurred())
		// Explicitly pass in the "mapped" name values to check to ensure the names are mapped.
		checkExpectedConfigs(
			kvps,
			isGlobalFelixConfig,
			numFelixConfigs,
			felixMappedNames,
		)
	})

	It("should gracefully handle invalid names/keys/types/values", func() {
		cc := updateprocessors.NewFelixConfigUpdateProcessor()
		By("Testing invalid Key on ProcessDeleted")
		_, err := cc.Process(&model.KVPair{
			Key: model.GlobalBGPPeerKey{
				PeerIP: net.MustParseIP("1.2.3.4"),
			},
		})
		Expect(err).To(HaveOccurred())

		By("Testing invalid Key on Process")
		_, err = cc.Process(&model.KVPair{
			Key: model.GlobalBGPPeerKey{
				PeerIP: net.MustParseIP("1.2.3.4"),
			},
			Value: apiv3.NewFelixConfiguration(),
		})
		Expect(err).To(HaveOccurred())

		By("Testing non-resource type value on Process with add/mod")
		_, err = cc.Process(&model.KVPair{
			Key:   globalFelixKey,
			Value: "this isn't a resource",
		})
		Expect(err).To(HaveOccurred())

		By("Testing incorrect resource type value on Process with add/mod")
		_, err = cc.Process(&model.KVPair{
			Key:   globalFelixKey,
			Value: apiv3.NewWorkloadEndpoint(),
		})
		Expect(err).To(HaveOccurred())

		By("Testing incorrect name structure on Process with add/mod")
		_, err = cc.Process(&model.KVPair{
			Key:   invalidFelixKey,
			Value: apiv3.NewFelixConfiguration(),
		})
		Expect(err).To(HaveOccurred())

		By("Testing incorrect name structure on Process with delete")
		_, err = cc.Process(&model.KVPair{
			Key: invalidFelixKey,
		})
		Expect(err).To(HaveOccurred())
	})

	It("should handle different field types being assigned", func() {
		cc := updateprocessors.NewFelixConfigUpdateProcessor()
		By("converting a per-node felix KVPair with certain values and checking for the correct number of fields")
		res := apiv3.NewFelixConfiguration()
		duration1 := metav1.Duration{Duration: time.Duration(12.345 * float64(time.Second))}
		duration2 := metav1.Duration{Duration: time.Duration(54.321 * float64(time.Millisecond))}
		duration3 := metav1.Duration{Duration: time.Duration(0)}
		duration4 := metav1.Duration{Duration: time.Duration(0.1 * float64(time.Second))}
		duration5 := metav1.Duration{Duration: time.Duration(30 * time.Second)}
		bool1 := false
		uint1 := uint32(1313)
		res.Spec.RouteRefreshInterval = &duration1
		res.Spec.IptablesLockProbeInterval = &duration2
		res.Spec.EndpointReportingDelay = &duration3
		res.Spec.IpsetsRefreshInterval = &duration4
		res.Spec.IPSecPolicyRefreshInterval = &duration5
		res.Spec.InterfacePrefix = "califoobar"
		res.Spec.IPIPEnabled = &bool1
		res.Spec.IptablesMarkMask = &uint1
		res.Spec.FailsafeInboundHostPorts = &[]apiv3.ProtoPort{}
		res.Spec.FailsafeOutboundHostPorts = &[]apiv3.ProtoPort{
			{
				Protocol: "TCP",
				Port:     1234,
			},
			{
				Protocol: "UDP",
				Port:     22,
			},
			{
				Protocol: "TCP",
				Port:     65535,
			},
		}
		res.Spec.ExternalNodesCIDRList = &[]string{"1.1.1.1", "2.2.2.2"}
		res.Spec.IptablesNATOutgoingInterfaceFilter = "cali-123"
		res.Spec.RouteTableRange = &apiv3.RouteTableRange{Min: 43, Max: 211}
		expected := map[string]interface{}{
			"RouteRefreshInterval":               "12.345",
			"IptablesLockProbeIntervalMillis":    "54.321",
			"EndpointReportingDelaySecs":         "0",
			"IpsetsRefreshInterval":              "0.1",
			"IPSecPolicyRefreshInterval":         "30",
			"InterfacePrefix":                    "califoobar",
			"IpInIpEnabled":                      "false",
			"IptablesMarkMask":                   "1313",
			"FailsafeInboundHostPorts":           "none",
			"FailsafeOutboundHostPorts":          "tcp:1234,udp:22,tcp:65535",
			"ExternalNodesCIDRList":              "1.1.1.1,2.2.2.2",
			"IptablesNATOutgoingInterfaceFilter": "cali-123",
			"RouteTableRange":                    "43-211",
		}
		kvps, err := cc.Process(&model.KVPair{
			Key:   perNodeFelixKey,
			Value: res,
		})
		Expect(err).NotTo(HaveOccurred())
		checkExpectedConfigs(
			kvps,
			isNodeFelixConfig,
			numFelixConfigs,
			expected,
		)
	})

	It("should handle cluster config string slice field", func() {
		cc := updateprocessors.NewClusterInfoUpdateProcessor()
		By("converting a global cluster info KVPair with values assigned")
		res := apiv3.NewClusterInformation()
		res.Spec.ClusterGUID = "abcedfg"
		res.Spec.ClusterType = "Mesos,K8s"
		expected := map[string]interface{}{
			"ClusterGUID": "abcedfg",
			"ClusterType": "Mesos,K8s",
		}
		kvps, err := cc.Process(&model.KVPair{
			Key:   globalClusterKey,
			Value: res,
		})
		Expect(err).NotTo(HaveOccurred())
		checkExpectedConfigs(
			kvps,
			isGlobalFelixConfig,
			numClusterConfigs,
			expected,
		)
	})

	It("should handle cluster config ready flag field", func() {
		cc := updateprocessors.NewClusterInfoUpdateProcessor()
		By("converting a global cluster info KVPair with values assigned")
		res := apiv3.NewClusterInformation()
		ready := true
		res.Spec.DatastoreReady = &ready
		expected := map[string]interface{}{
			"ready-flag": true,
		}
		kvps, err := cc.Process(&model.KVPair{
			Key:   globalClusterKey,
			Value: res,
		})
		Expect(err).NotTo(HaveOccurred())
		checkExpectedConfigs(
			kvps,
			isGlobalFelixConfig,
			numClusterConfigs,
			expected,
		)
	})

	It("should handle cluster config ready flag field (false)", func() {
		cc := updateprocessors.NewClusterInfoUpdateProcessor()
		By("converting a global cluster info KVPair with values assigned")
		res := apiv3.NewClusterInformation()
		ready := false
		res.Spec.DatastoreReady = &ready
		expected := map[string]interface{}{
			"ready-flag": false,
		}
		kvps, err := cc.Process(&model.KVPair{
			Key:   globalClusterKey,
			Value: res,
		})
		Expect(err).NotTo(HaveOccurred())
		checkExpectedConfigs(
			kvps,
			isGlobalFelixConfig,
			numClusterConfigs,
			expected,
		)
	})

	It("should expand mappings to the proper key value pairs", func() {
		cc := updateprocessors.NewBGPConfigUpdateProcessor()
		res := apiv3.NewBGPConfiguration()
		asNum := numorstring.ASNumber(12345)
		res.Spec.ASNumber = &asNum
		res.Spec.LogSeverityScreen = "debug"
		res.Spec.Extensions = map[string]string{
			"testKey":  "testValue",
			"testKey2": "testValue2",
		}
		expected := map[string]interface{}{
			"loglevel":   "debug",
			"as_num":     "12345",
			"extensions": "{\"testKey\":\"testValue\",\"testKey2\":\"testValue2\"}",
		}
		kvps, err := cc.Process(&model.KVPair{
			Key:   globalBgpConfigKey,
			Value: res,
		})
		Expect(err).NotTo(HaveOccurred())
		checkExpectedConfigs(
			kvps,
			isGlobalBgpConfig,
			numBgpConfigs,
			expected,
		)
	})

	It("should allow setting of a known field through an annotation to override validation", func() {
		cc := updateprocessors.NewBGPConfigUpdateProcessor()
		res := apiv3.NewBGPConfiguration()
		res.Annotations = map[string]string{
			"config.projectcalico.org/loglevel": "this is not validated!",
		}
		expected := map[string]interface{}{
			"loglevel":   "this is not validated!",
			"extensions": "{}",
		}
		kvps, err := cc.Process(&model.KVPair{
			Key:   globalBgpConfigKey,
			Value: res,
		})
		Expect(err).NotTo(HaveOccurred())
		checkExpectedConfigs(
			kvps,
			isGlobalBgpConfig,
			numBgpConfigs,
			expected,
		)
	})

	It("should override struct value when equivalent annotation is set", func() {
		cc := updateprocessors.NewBGPConfigUpdateProcessor()
		res := apiv3.NewBGPConfiguration()
		res.Annotations = map[string]string{
			"config.projectcalico.org/loglevel": "this is not validated!",
			"config.projectcalico.org/as_num":   "asnum foobar",
		}
		asNum := numorstring.ASNumber(12345)
		res.Spec.ASNumber = &asNum
		res.Spec.LogSeverityScreen = "debug"
		expected := map[string]interface{}{
			"loglevel":   "this is not validated!",
			"as_num":     "asnum foobar",
			"extensions": "{}",
		}
		kvps, err := cc.Process(&model.KVPair{
			Key:   globalBgpConfigKey,
			Value: res,
		})
		Expect(err).NotTo(HaveOccurred())
		checkExpectedConfigs(
			kvps,
			isGlobalBgpConfig,
			numBgpConfigs,
			expected,
		)
	})

	It("should handle new config options specified through annotations", func() {
		cc := updateprocessors.NewBGPConfigUpdateProcessor()
		res := apiv3.NewBGPConfiguration()

		By("validating that the new values are output in addition to the existing ones")
		res.Annotations = map[string]string{
			"config.projectcalico.org/NewConfigType":        "newFieldValue",
			"config.projectcalico.org/AnotherNewConfigType": "newFieldValue2",
			"thisisnotvalid": "not included",
		}
		asNum := numorstring.ASNumber(12345)
		res.Spec.ASNumber = &asNum
		expected := map[string]interface{}{
			"as_num":               "12345",
			"NewConfigType":        "newFieldValue",
			"AnotherNewConfigType": "newFieldValue2",
			"extensions":           "{}",
		}
		kvps, err := cc.Process(&model.KVPair{
			Key:   globalBgpConfigKey,
			Value: res,
		})
		Expect(err).NotTo(HaveOccurred())
		checkExpectedConfigs(
			kvps,
			isGlobalBgpConfig,
			numBgpConfigs+2,
			expected,
		)

		By("validating that the options are persisted to allow delete notifications")
		res.Annotations = nil
		expected = map[string]interface{}{
			"as_num":               "12345",
			"NewConfigType":        nil,
			"AnotherNewConfigType": nil,
			"extensions":           "{}",
		}
		kvps, err = cc.Process(&model.KVPair{
			Key:   globalBgpConfigKey,
			Value: res,
		})
		Expect(err).NotTo(HaveOccurred())
		checkExpectedConfigs(
			kvps,
			isGlobalBgpConfig,
			numBgpConfigs+2,
			expected,
		)

		By("validating the delete keys also include the cached config options")
		kvps, err = cc.Process(&model.KVPair{
			Key: globalBgpConfigKey,
		})
		checkExpectedConfigs(
			kvps,
			isGlobalBgpConfig,
			numBgpConfigs+2,
			map[string]interface{}{
				"NewConfigType":        nil,
				"AnotherNewConfigType": nil,
			},
		)

		//		By("adding another new config option and reusing one of the previous ones")
		//		res.Annotations = map[string]string{
		//			"config.projectcalico.org/NewConfigType":           "foobar",
		//			"config.projectcalico.org/YetAnotherNewConfigType": "foobarbaz",
		//		}
		//		res.Spec.ASNumber = nil
		//		expected = map[string]interface{}{
		//			"as_num":                  nil,
		//			"NewConfigType":           "foobar",
		//			"AnotherNewConfigType":    nil,
		//			"YetAnotherNewConfigType": "foobarbaz",
		//			"extensions":              "{}",
		//		}
		//		kvps, err = cc.Process(&model.KVPair{
		//			Key:   globalBgpConfigKey,
		//			Value: res,
		//		})
		//		Expect(err).NotTo(HaveOccurred())
		//		checkExpectedConfigs(
		//			kvps,
		//			isGlobalBgpConfig,
		//			numBgpConfigs+3,
		//			expected,
		//		)

		By("validating the delete keys also include the new cached config option")
		kvps, err = cc.Process(&model.KVPair{
			Key: globalBgpConfigKey,
		})
		checkExpectedConfigs(
			kvps,
			isGlobalBgpConfig,
			numBgpConfigs+2,
			map[string]interface{}{
				"NewConfigType":        nil,
				"AnotherNewConfigType": nil,
				//				"YetAnotherNewConfigType": nil,
			},
		)

		By("invoking resync and checking old fields are no longer cached")
		cc.OnSyncerStarting()
		res.Annotations = nil
		res.Spec.ASNumber = nil
		kvps, err = cc.Process(&model.KVPair{
			Key:   globalBgpConfigKey,
			Value: res,
		})
		Expect(err).NotTo(HaveOccurred())
		checkExpectedConfigs(
			kvps,
			isGlobalBgpConfig,
			numBgpConfigs,
			map[string]interface{}{
				"extensions": "{}",
			},
		)

		By("validating the delete keys are also back to original")
		kvps, err = cc.Process(&model.KVPair{
			Key: globalClusterKey,
		})
		checkExpectedConfigs(
			kvps,
			isGlobalBgpConfig,
			numBgpConfigs,
			nil,
		)
	})

	It("should handle BGP configuration correctly", func() {
		cc := updateprocessors.NewBGPConfigUpdateProcessor()
		res := apiv3.NewBGPConfiguration()

		By("validating an empty configuration")
		expected := map[string]interface{}{
			"loglevel":   nil,
			"as_num":     nil,
			"node_mesh":  nil,
			"extensions": "{}",
		}
		kvps, err := cc.Process(&model.KVPair{
			Key:   globalBgpConfigKey,
			Value: res,
		})
		Expect(err).NotTo(HaveOccurred())
		checkExpectedConfigs(
			kvps,
			isGlobalBgpConfig,
			numBgpConfigs,
			expected,
		)

		By("validating a full configuration")
		asNum := numorstring.ASNumber(12345)
		n2n := true
		res.Spec.LogSeverityScreen = "warning"
		res.Spec.ASNumber = &asNum
		res.Spec.NodeToNodeMeshEnabled = &n2n
		expected = map[string]interface{}{
			"loglevel":   "none",
			"as_num":     "12345",
			"node_mesh":  "{\"enabled\":true}",
			"extensions": "{}",
		}
		kvps, err = cc.Process(&model.KVPair{
			Key:   globalBgpConfigKey,
			Value: res,
		})
		Expect(err).NotTo(HaveOccurred())
		checkExpectedConfigs(
			kvps,
			isGlobalBgpConfig,
			numBgpConfigs,
			expected,
		)

		By("validating a partial configuration")
		n2n = false
		res.Spec.LogSeverityScreen = "debug"
		res.Spec.ASNumber = nil
		res.Spec.NodeToNodeMeshEnabled = &n2n
		expected = map[string]interface{}{
			"loglevel":   "debug",
			"as_num":     nil,
			"node_mesh":  "{\"enabled\":false}",
			"extensions": "{}",
		}
		kvps, err = cc.Process(&model.KVPair{
			Key:   globalBgpConfigKey,
			Value: res,
		})
		Expect(err).NotTo(HaveOccurred())
		checkExpectedConfigs(
			kvps,
			isGlobalBgpConfig,
			numBgpConfigs,
			expected,
		)

		By("validating node specific configuration")
		n2n = false
		res.Spec.LogSeverityScreen = "debug"
		res.Spec.ASNumber = nil
		res.Spec.NodeToNodeMeshEnabled = nil
		expected = map[string]interface{}{
			"loglevel":   "debug",
			"as_num":     nil,
			"node_mesh":  nil,
			"extensions": "{}",
		}
		kvps, err = cc.Process(&model.KVPair{
			Key:   nodeBgpConfigKey,
			Value: res,
		})
		Expect(err).NotTo(HaveOccurred())
		checkExpectedConfigs(
			kvps,
			isNodeBgpConfig,
			numBgpConfigs,
			expected,
		)
	})

	It("should handle node cluster information", func() {
		cc := updateprocessors.NewClusterInfoUpdateProcessor()
		res := apiv3.NewClusterInformation()

		By("validating an empty per node cluster is processed correctly")
		kvps, err := cc.Process(&model.KVPair{
			Key:   nodeClusterKey,
			Value: res,
		})
		Expect(err).NotTo(HaveOccurred())
		checkExpectedConfigs(
			kvps,
			isNodeFelixConfig,
			numNodeClusterConfigs,
			nil,
		)

		By("validating it is not possible to set/override values using the annotations")
		res.Annotations = map[string]string{
			"config.projectcalico.org/ClusterType": "this is not validated!",
			"config.projectcalico.org/NewField":    "this is also not validated!",
		}
		kvps, err = cc.Process(&model.KVPair{
			Key:   nodeClusterKey,
			Value: res,
		})
		Expect(err).NotTo(HaveOccurred())
		checkExpectedConfigs(
			kvps,
			isNodeFelixConfig,
			numNodeClusterConfigs,
			nil,
		)
	})

	DescribeTable("FelixConfiguration field handling",
		func(populateFunc func(*apiv3.FelixConfiguration), expectedConfig map[string]string) {
			fc := apiv3.NewFelixConfiguration()
			populateFunc(fc)
			cc := updateprocessors.NewFelixConfigUpdateProcessor()
			kvps, err := cc.Process(&model.KVPair{
				Key:   globalFelixKey,
				Value: fc,
			})
			Expect(err).NotTo(HaveOccurred())
			for _, kvp := range kvps {
				if kvp.Value == nil {
					continue
				}
				Expect(kvp.Key).To(BeAssignableToTypeOf(model.GlobalConfigKey{}))
				name := kvp.Key.(model.GlobalConfigKey).Name
				Expect(expectedConfig[name]).To(Equal(kvp.Value), "For "+name+":")
				delete(expectedConfig, name)
			}
			Expect(expectedConfig).To(BeEmpty())
		},
		Entry("Default DNS policy config",
			func(fc *apiv3.FelixConfiguration) {
				// Don't set any fields.
			},
			map[string]string{
				// Don't expect any non-nil settings.
			},
		),
		Entry("Non-default settings for DNS policy config",
			func(fc *apiv3.FelixConfiguration) {
				fc.Spec.DNSCacheFile = "/dnsinfo.txt"
				oneHour := metav1.Duration{time.Hour}
				fc.Spec.DNSCacheSaveInterval = &oneHour
				myServers := []string{"1.2.3.4", "5.6.7.8"}
				fc.Spec.DNSTrustedServers = &myServers
			},
			map[string]string{
				"DNSCacheFile":         "/dnsinfo.txt",
				"DNSCacheSaveInterval": "3600",
				"DNSTrustedServers":    "1.2.3.4,5.6.7.8",
			},
		),
		Entry("Disable trusting DNS servers",
			func(fc *apiv3.FelixConfiguration) {
				emptyStringSlice := []string{}
				fc.Spec.DNSTrustedServers = &emptyStringSlice
			},
			map[string]string{
				"DNSTrustedServers": "none",
			},
		),
		Entry("Non-default settings for DNS logging config",
			func(fc *apiv3.FelixConfiguration) {
				oneHour := metav1.Duration{time.Hour}
				fc.Spec.DNSLogsFlushInterval = &oneHour
				disabled := false
				fc.Spec.DNSLogsFileEnabled = &disabled
				fc.Spec.DNSLogsFileIncludeLabels = &disabled
				zero := 0
				two := 2
				fc.Spec.DNSLogsFileMaxFiles = &two
				fc.Spec.DNSLogsFileMaxFileSizeMB = &two
				fc.Spec.DNSLogsFileAggregationKind = &zero
				path := "/dnslogging"
				fc.Spec.DNSLogsFileDirectory = &path
			},
			map[string]string{
				"DNSLogsFlushInterval":       "3600",
				"DNSLogsFileEnabled":         "false",
				"DNSLogsFileMaxFiles":        "2",
				"DNSLogsFileMaxFileSizeMB":   "2",
				"DNSLogsFileDirectory":       "/dnslogging",
				"DNSLogsFileIncludeLabels":   "false",
				"DNSLogsFileAggregationKind": "0",
			},
		),
	)
})

// Check the KVPairs returned by the UpdateProcessor are as expected.  The expectedValues contains
// the expected set of data in the updates, any config not specified in the set is expected
// to be nil in the KVPair.
// You can use expectedValues to verify certain fields were included in the response even
// if the values were nil.
func checkExpectedConfigs(kvps []*model.KVPair, dataType int, expectedNum int, expectedValues map[string]interface{}) {
	// Copy/convert input data.  We keep track of:
	// - all field names, so that we can check for duplicates
	// - extra fields that we have not yet seen
	// - expected field values that we have not yet validated
	ev := make(map[string]interface{}, len(expectedValues))
	for k, v := range expectedValues {
		ev[k] = v
	}
	allNames := map[string]struct{}{}

	By(" - checking the expected number of results")
	ExpectWithOffset(1, kvps).To(HaveLen(expectedNum), "Wrong number of results")

	By(" - checking for duplicated, nil values and assigned values as expected")
	for _, kvp := range kvps {
		var name string
		switch dataType {
		case isGlobalFelixConfig:
			switch kvp.Key.(type) {
			case model.ReadyFlagKey:
				name = "ready-flag"
			default:
				Expect(kvp.Key).To(BeAssignableToTypeOf(model.GlobalConfigKey{}))
				name = kvp.Key.(model.GlobalConfigKey).Name
			}
		case isNodeFelixConfig:
			switch kt := kvp.Key.(type) {
			case model.HostConfigKey:
				node := kt.Hostname
				Expect(node).To(Equal("mynode"))
				name = kt.Name
			case model.HostIPKey:
				// Although the HostIPKey is not in the same key space as the HostConfig, we
				// special case this to make this test reusable for more tests.
				node := kt.Hostname
				Expect(node).To(Equal("mynode"))
				name = hostIPMarker
				logrus.Warnf("IP in key: %s", kvp.Value)
			case model.ResourceKey:
				node := kt.Name
				Expect(node).To(Equal("mynode"))
				name = nodeMarker
			default:
				Expect(kvp.Key).To(BeAssignableToTypeOf(model.HostConfigKey{}))
			}
		case isGlobalBgpConfig:
			Expect(kvp.Key).To(BeAssignableToTypeOf(model.GlobalBGPConfigKey{}))
			name = kvp.Key.(model.GlobalBGPConfigKey).Name
		case isNodeBgpConfig:
			Expect(kvp.Key).To(BeAssignableToTypeOf(model.NodeBGPConfigKey{}))
			node := kvp.Key.(model.NodeBGPConfigKey).Nodename
			Expect(node).To(Equal("bgpnode1"))
			name = kvp.Key.(model.NodeBGPConfigKey).Name
		}

		// Validate and track the expected values.
		if v, ok := ev[name]; ok {
			if v == nil {
				Expect(kvp.Value).To(BeNil(), "Field: "+name)
			} else {
				Expect(kvp.Value).To(Equal(v), "Field: "+name)
			}
			delete(ev, name)
		} else {
			Expect(kvp.Value).To(BeNil(), "Field: "+name)
		}

		// Validate the fields we have seen, checking for duplicates.
		_, ok := allNames[name]
		Expect(ok).To(BeFalse(), fmt.Sprintf("config name is repeated in response: %s", name))
		allNames[name] = struct{}{}
	}

	By(" - checking all expected values were accounted for")
	Expect(ev).To(HaveLen(0), fmt.Sprintf("config name missing in response"))
}<|MERGE_RESOLUTION|>--- conflicted
+++ resolved
@@ -73,17 +73,10 @@
 		Kind: apiv3.KindBGPConfiguration,
 		Name: "node.bgpnode1",
 	}
-<<<<<<< HEAD
-	numFelixConfigs := 142
+	numFelixConfigs := 145
 	numClusterConfigs := 5
 	numNodeClusterConfigs := 4
 	numBgpConfigs := 6
-=======
-	numFelixConfigs := 79
-	numClusterConfigs := 4
-	numNodeClusterConfigs := 3
-	numBgpConfigs := 5
->>>>>>> ed83b788
 	felixMappedNames := map[string]interface{}{
 		"RouteRefreshInterval":               nil,
 		"IptablesRefreshInterval":            nil,
