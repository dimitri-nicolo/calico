// Copyright (c) 2017-2020 Tigera, Inc. All rights reserved.

// Licensed under the Apache License, Version 2.0 (the "License");
// you may not use this file except in compliance with the License.
// You may obtain a copy of the License at
//
//     http://www.apache.org/licenses/LICENSE-2.0
//
// Unless required by applicable law or agreed to in writing, software
// distributed under the License is distributed on an "AS IS" BASIS,
// WITHOUT WARRANTIES OR CONDITIONS OF ANY KIND, either express or implied.
// See the License for the specific language governing permissions and
// limitations under the License.

package updateprocessors_test

import (
	"fmt"
	"time"

	. "github.com/onsi/ginkgo"
	. "github.com/onsi/ginkgo/extensions/table"
	. "github.com/onsi/gomega"
	metav1 "k8s.io/apimachinery/pkg/apis/meta/v1"

	"github.com/sirupsen/logrus"

	apiv3 "github.com/projectcalico/libcalico-go/lib/apis/v3"
	"github.com/projectcalico/libcalico-go/lib/backend/model"
	"github.com/projectcalico/libcalico-go/lib/backend/syncersv1/updateprocessors"
	"github.com/projectcalico/libcalico-go/lib/net"
)

const (
	// What the expected sync datatypes are.
	isGlobalFelixConfig = iota
	isNodeFelixConfig
	isGlobalBgpConfig
	isNodeBgpConfig

	hostIPMarker    = "*HOSTIP*"
	nodeMarker      = "*NODEMARKER*"
	wireguardMarker = "*WIREGUARDMARKER*"
)

const (
<<<<<<< HEAD
	numBaseFelixConfigs = 168
=======
	numBaseFelixConfigs = 91
>>>>>>> 13fd39e8
)

var _ = Describe("Test the generic configuration update processor and the concrete implementations", func() {
	// Define some common values
	perNodeFelixKey := model.ResourceKey{
		Kind: apiv3.KindFelixConfiguration,
		Name: "node.mynode",
	}
	globalFelixKey := model.ResourceKey{
		Kind: apiv3.KindFelixConfiguration,
		Name: "default",
	}
	invalidFelixKey := model.ResourceKey{
		Kind: apiv3.KindFelixConfiguration,
		Name: "foobar",
	}
	globalClusterKey := model.ResourceKey{
		Kind: apiv3.KindClusterInformation,
		Name: "default",
	}
	nodeClusterKey := model.ResourceKey{
		Kind: apiv3.KindClusterInformation,
		Name: "node.mynode",
	}
	numFelixConfigs := numBaseFelixConfigs
	numClusterConfigs := 6
	numNodeClusterConfigs := 5
	felixMappedNames := map[string]interface{}{
		"RouteRefreshInterval":               nil,
		"IptablesRefreshInterval":            nil,
		"IpsetsRefreshInterval":              nil,
		"IpInIpEnabled":                      nil,
		"IpInIpMtu":                          nil,
		"IptablesNATOutgoingInterfaceFilter": nil,
	}

	It("should handle conversion of node-specific delete with no additional configs", func() {
		cc := updateprocessors.NewFelixConfigUpdateProcessor()
		By("converting a per-node felix key and checking for the correct number of fields")
		kvps, err := cc.Process(&model.KVPair{
			Key: perNodeFelixKey,
		})
		Expect(err).NotTo(HaveOccurred())
		checkExpectedConfigs(kvps, isNodeFelixConfig, numFelixConfigs, felixMappedNames)
	})

	It("should handle conversion of global delete with no additional configs", func() {
		cc := updateprocessors.NewFelixConfigUpdateProcessor()
		By("converting a global felix key and checking for the correct number of fields")
		kvps, err := cc.Process(&model.KVPair{
			Key: globalFelixKey,
		})
		Expect(err).NotTo(HaveOccurred())
		checkExpectedConfigs(kvps, isGlobalFelixConfig, numFelixConfigs, felixMappedNames)
	})

	It("should handle conversion of node-specific zero value KVPairs with no additional configs", func() {
		cc := updateprocessors.NewFelixConfigUpdateProcessor()
		kvps, err := cc.Process(&model.KVPair{
			Key:   perNodeFelixKey,
			Value: apiv3.NewFelixConfiguration(),
		})
		Expect(err).NotTo(HaveOccurred())
		// Explicitly pass in the "mapped" name values to check to ensure the names are mapped.
		checkExpectedConfigs(
			kvps,
			isNodeFelixConfig,
			numFelixConfigs,
			felixMappedNames,
		)
	})

	It("should handle conversion of global zero value KVPairs with no additional configs", func() {
		cc := updateprocessors.NewFelixConfigUpdateProcessor()
		kvps, err := cc.Process(&model.KVPair{
			Key:   globalFelixKey,
			Value: apiv3.NewFelixConfiguration(),
		})
		Expect(err).NotTo(HaveOccurred())
		// Explicitly pass in the "mapped" name values to check to ensure the names are mapped.
		checkExpectedConfigs(
			kvps,
			isGlobalFelixConfig,
			numFelixConfigs,
			felixMappedNames,
		)
	})

	It("should gracefully handle invalid names/keys/types/values", func() {
		cc := updateprocessors.NewFelixConfigUpdateProcessor()
		By("Testing invalid Key on ProcessDeleted")
		_, err := cc.Process(&model.KVPair{
			Key: model.GlobalBGPPeerKey{
				PeerIP: net.MustParseIP("1.2.3.4"),
			},
		})
		Expect(err).To(HaveOccurred())

		By("Testing invalid Key on Process")
		_, err = cc.Process(&model.KVPair{
			Key: model.GlobalBGPPeerKey{
				PeerIP: net.MustParseIP("1.2.3.4"),
			},
			Value: apiv3.NewFelixConfiguration(),
		})
		Expect(err).To(HaveOccurred())

		By("Testing non-resource type value on Process with add/mod")
		_, err = cc.Process(&model.KVPair{
			Key:   globalFelixKey,
			Value: "this isn't a resource",
		})
		Expect(err).To(HaveOccurred())

		By("Testing incorrect resource type value on Process with add/mod")
		_, err = cc.Process(&model.KVPair{
			Key:   globalFelixKey,
			Value: apiv3.NewWorkloadEndpoint(),
		})
		Expect(err).To(HaveOccurred())

		By("Testing incorrect name structure on Process with add/mod")
		_, err = cc.Process(&model.KVPair{
			Key:   invalidFelixKey,
			Value: apiv3.NewFelixConfiguration(),
		})
		Expect(err).To(HaveOccurred())

		By("Testing incorrect name structure on Process with delete")
		_, err = cc.Process(&model.KVPair{
			Key: invalidFelixKey,
		})
		Expect(err).To(HaveOccurred())
	})

	It("should handle different field types being assigned", func() {
		cc := updateprocessors.NewFelixConfigUpdateProcessor()
		By("converting a per-node felix KVPair with certain values and checking for the correct number of fields")
		res := apiv3.NewFelixConfiguration()
		duration1 := metav1.Duration{Duration: time.Duration(12.345 * float64(time.Second))}
		duration2 := metav1.Duration{Duration: time.Duration(54.321 * float64(time.Millisecond))}
		duration3 := metav1.Duration{Duration: time.Duration(0)}
		duration4 := metav1.Duration{Duration: time.Duration(0.1 * float64(time.Second))}
		duration5 := metav1.Duration{Duration: time.Duration(30 * time.Second)}
		bool1 := false
		uint1 := uint32(1313)
		res.Spec.RouteRefreshInterval = &duration1
		res.Spec.IptablesLockProbeInterval = &duration2
		res.Spec.EndpointReportingDelay = &duration3
		res.Spec.IpsetsRefreshInterval = &duration4
		res.Spec.IPSecPolicyRefreshInterval = &duration5
		res.Spec.InterfacePrefix = "califoobar"
		res.Spec.IPIPEnabled = &bool1
		res.Spec.IptablesMarkMask = &uint1
		res.Spec.FailsafeInboundHostPorts = &[]apiv3.ProtoPort{}
		res.Spec.FailsafeOutboundHostPorts = &[]apiv3.ProtoPort{
			{
				Protocol: "TCP",
				Port:     1234,
			},
			{
				Protocol: "UDP",
				Port:     22,
			},
			{
				Protocol: "TCP",
				Port:     65535,
			},
		}
		res.Spec.ExternalNodesCIDRList = &[]string{"1.1.1.1", "2.2.2.2"}
		res.Spec.IptablesNATOutgoingInterfaceFilter = "cali-123"
		res.Spec.RouteTableRange = &apiv3.RouteTableRange{Min: 43, Max: 211}
		expected := map[string]interface{}{
			"RouteRefreshInterval":               "12.345",
			"IptablesLockProbeIntervalMillis":    "54.321",
			"EndpointReportingDelaySecs":         "0",
			"IpsetsRefreshInterval":              "0.1",
			"IPSecPolicyRefreshInterval":         "30",
			"InterfacePrefix":                    "califoobar",
			"IpInIpEnabled":                      "false",
			"IptablesMarkMask":                   "1313",
			"FailsafeInboundHostPorts":           "none",
			"FailsafeOutboundHostPorts":          "tcp:1234,udp:22,tcp:65535",
			"ExternalNodesCIDRList":              "1.1.1.1,2.2.2.2",
			"IptablesNATOutgoingInterfaceFilter": "cali-123",
			"RouteTableRange":                    "43-211",
		}
		kvps, err := cc.Process(&model.KVPair{
			Key:   perNodeFelixKey,
			Value: res,
		})
		Expect(err).NotTo(HaveOccurred())
		checkExpectedConfigs(
			kvps,
			isNodeFelixConfig,
			numFelixConfigs,
			expected,
		)
	})

	It("should handle cluster config string slice field", func() {
		cc := updateprocessors.NewClusterInfoUpdateProcessor()
		By("converting a global cluster info KVPair with values assigned")
		res := apiv3.NewClusterInformation()
		res.Spec.ClusterGUID = "abcedfg"
		res.Spec.ClusterType = "Mesos,K8s"
		expected := map[string]interface{}{
			"ClusterGUID": "abcedfg",
			"ClusterType": "Mesos,K8s",
		}
		kvps, err := cc.Process(&model.KVPair{
			Key:   globalClusterKey,
			Value: res,
		})
		Expect(err).NotTo(HaveOccurred())
		checkExpectedConfigs(
			kvps,
			isGlobalFelixConfig,
			numClusterConfigs,
			expected,
		)
	})

	It("should handle cluster config ready flag field", func() {
		cc := updateprocessors.NewClusterInfoUpdateProcessor()
		By("converting a global cluster info KVPair with values assigned")
		res := apiv3.NewClusterInformation()
		ready := true
		res.Spec.DatastoreReady = &ready
		expected := map[string]interface{}{
			"ready-flag": true,
		}
		kvps, err := cc.Process(&model.KVPair{
			Key:   globalClusterKey,
			Value: res,
		})
		Expect(err).NotTo(HaveOccurred())
		checkExpectedConfigs(
			kvps,
			isGlobalFelixConfig,
			numClusterConfigs,
			expected,
		)
	})

	It("should handle cluster config ready flag field (false)", func() {
		cc := updateprocessors.NewClusterInfoUpdateProcessor()
		By("converting a global cluster info KVPair with values assigned")
		res := apiv3.NewClusterInformation()
		ready := false
		res.Spec.DatastoreReady = &ready
		expected := map[string]interface{}{
			"ready-flag": false,
		}
		kvps, err := cc.Process(&model.KVPair{
			Key:   globalClusterKey,
			Value: res,
		})
		Expect(err).NotTo(HaveOccurred())
		checkExpectedConfigs(
			kvps,
			isGlobalFelixConfig,
			numClusterConfigs,
			expected,
		)
	})

	It("should handle node cluster information", func() {
		cc := updateprocessors.NewClusterInfoUpdateProcessor()
		res := apiv3.NewClusterInformation()

		By("validating an empty per node cluster is processed correctly")
		kvps, err := cc.Process(&model.KVPair{
			Key:   nodeClusterKey,
			Value: res,
		})
		Expect(err).NotTo(HaveOccurred())
		checkExpectedConfigs(
			kvps,
			isNodeFelixConfig,
			numNodeClusterConfigs,
			nil,
		)

		By("validating it is not possible to set/override values using the annotations")
		res.Annotations = map[string]string{
			"config.projectcalico.org/ClusterType": "this is not validated!",
			"config.projectcalico.org/NewField":    "this is also not validated!",
		}
		kvps, err = cc.Process(&model.KVPair{
			Key:   nodeClusterKey,
			Value: res,
		})
		Expect(err).NotTo(HaveOccurred())
		checkExpectedConfigs(
			kvps,
			isNodeFelixConfig,
			numNodeClusterConfigs,
			nil,
		)
	})

	DescribeTable("FelixConfiguration field handling",
		func(populateFunc func(*apiv3.FelixConfiguration), expectedConfig map[string]string) {
			fc := apiv3.NewFelixConfiguration()
			populateFunc(fc)
			cc := updateprocessors.NewFelixConfigUpdateProcessor()
			kvps, err := cc.Process(&model.KVPair{
				Key:   globalFelixKey,
				Value: fc,
			})
			Expect(err).NotTo(HaveOccurred())
			for _, kvp := range kvps {
				if kvp.Value == nil {
					continue
				}
				Expect(kvp.Key).To(BeAssignableToTypeOf(model.GlobalConfigKey{}))
				name := kvp.Key.(model.GlobalConfigKey).Name
				Expect(expectedConfig[name]).To(Equal(kvp.Value), "For "+name+":")
				delete(expectedConfig, name)
			}
			Expect(expectedConfig).To(BeEmpty())
		},
		Entry("Default DNS policy config",
			func(fc *apiv3.FelixConfiguration) {
				// Don't set any fields.
			},
			map[string]string{
				// Don't expect any non-nil settings.
			},
		),
		Entry("Non-default settings for DNS policy config",
			func(fc *apiv3.FelixConfiguration) {
				fc.Spec.DNSCacheFile = "/dnsinfo.txt"
				oneHour := metav1.Duration{time.Hour}
				fc.Spec.DNSCacheSaveInterval = &oneHour
				myServers := []string{"1.2.3.4", "5.6.7.8"}
				fc.Spec.DNSTrustedServers = &myServers
			},
			map[string]string{
				"DNSCacheFile":         "/dnsinfo.txt",
				"DNSCacheSaveInterval": "3600",
				"DNSTrustedServers":    "1.2.3.4,5.6.7.8",
			},
		),
		Entry("Disable trusting DNS servers",
			func(fc *apiv3.FelixConfiguration) {
				emptyStringSlice := []string{}
				fc.Spec.DNSTrustedServers = &emptyStringSlice
			},
			map[string]string{
				"DNSTrustedServers": "none",
			},
		),
		Entry("Non-default settings for DNS logging config",
			func(fc *apiv3.FelixConfiguration) {
				oneHour := metav1.Duration{time.Hour}
				fc.Spec.DNSLogsFlushInterval = &oneHour
				disabled := false
				fc.Spec.DNSLogsFileEnabled = &disabled
				fc.Spec.DNSLogsFileIncludeLabels = &disabled
				zero := 0
				two := 2
				fc.Spec.DNSLogsFileMaxFiles = &two
				fc.Spec.DNSLogsFileMaxFileSizeMB = &two
				fc.Spec.DNSLogsFileAggregationKind = &zero
				path := "/dnslogging"
				fc.Spec.DNSLogsFileDirectory = &path
			},
			map[string]string{
				"DNSLogsFlushInterval":       "3600",
				"DNSLogsFileEnabled":         "false",
				"DNSLogsFileMaxFiles":        "2",
				"DNSLogsFileMaxFileSizeMB":   "2",
				"DNSLogsFileDirectory":       "/dnslogging",
				"DNSLogsFileIncludeLabels":   "false",
				"DNSLogsFileAggregationKind": "0",
			},
		),
	)
})

// Check the KVPairs returned by the UpdateProcessor are as expected.  The expectedValues contains
// the expected set of data in the updates, any config not specified in the set is expected
// to be nil in the KVPair.
// You can use expectedValues to verify certain fields were included in the response even
// if the values were nil.
func checkExpectedConfigs(kvps []*model.KVPair, dataType int, expectedNum int, expectedValues map[string]interface{}) {
	// Copy/convert input data.  We keep track of:
	// - all field names, so that we can check for duplicates
	// - extra fields that we have not yet seen
	// - expected field values that we have not yet validated
	ev := make(map[string]interface{}, len(expectedValues))
	for k, v := range expectedValues {
		ev[k] = v
	}
	allNames := map[string]struct{}{}

	By(" - checking the expected number of results")
	ExpectWithOffset(1, kvps).To(HaveLen(expectedNum), "Wrong number of results")

	By(" - checking for duplicated, nil values and assigned values as expected")
	for _, kvp := range kvps {
		var name string
		switch dataType {
		case isGlobalFelixConfig:
			switch kvp.Key.(type) {
			case model.ReadyFlagKey:
				name = "ready-flag"
			default:
				Expect(kvp.Key).To(BeAssignableToTypeOf(model.GlobalConfigKey{}))
				name = kvp.Key.(model.GlobalConfigKey).Name
			}
		case isNodeFelixConfig:
			switch kt := kvp.Key.(type) {
			case model.HostConfigKey:
				node := kt.Hostname
				Expect(node).To(Equal("mynode"))
				name = kt.Name
			case model.HostIPKey:
				// Although the HostIPKey is not in the same key space as the HostConfig, we
				// special case this to make this test reusable for more tests.
				node := kt.Hostname
				Expect(node).To(Equal("mynode"))
				name = hostIPMarker
				logrus.Warnf("IP in key: %s", kvp.Value)
			case model.ResourceKey:
				node := kt.Name
				Expect(node).To(Equal("mynode"))
				name = nodeMarker
			case model.WireguardKey:
				node := kt.NodeName
				Expect(node).To(Equal("mynode"))
				name = wireguardMarker
			default:
				Expect(kvp.Key).To(BeAssignableToTypeOf(model.HostConfigKey{}))
			}
		case isGlobalBgpConfig:
			Expect(kvp.Key).To(BeAssignableToTypeOf(model.GlobalBGPConfigKey{}))
			name = kvp.Key.(model.GlobalBGPConfigKey).Name
		case isNodeBgpConfig:
			Expect(kvp.Key).To(BeAssignableToTypeOf(model.NodeBGPConfigKey{}))
			node := kvp.Key.(model.NodeBGPConfigKey).Nodename
			Expect(node).To(Equal("bgpnode1"))
			name = kvp.Key.(model.NodeBGPConfigKey).Name
		}

		// Validate and track the expected values.
		if v, ok := ev[name]; ok {
			if v == nil {
				Expect(kvp.Value).To(BeNil(), "Field: "+name)
			} else {
				Expect(kvp.Value).To(Equal(v), "Field: "+name)
			}
			delete(ev, name)
		} else {
			Expect(kvp.Value).To(BeNil(), "Field: "+name)
		}

		// Validate the fields we have seen, checking for duplicates.
		_, ok := allNames[name]
		Expect(ok).To(BeFalse(), fmt.Sprintf("config name is repeated in response: %s", name))
		allNames[name] = struct{}{}
	}

	By(" - checking all expected values were accounted for")
	Expect(ev).To(HaveLen(0), fmt.Sprintf("config name missing in response"))
}<|MERGE_RESOLUTION|>--- conflicted
+++ resolved
@@ -44,11 +44,7 @@
 )
 
 const (
-<<<<<<< HEAD
-	numBaseFelixConfigs = 168
-=======
-	numBaseFelixConfigs = 91
->>>>>>> 13fd39e8
+	numBaseFelixConfigs = 169
 )
 
 var _ = Describe("Test the generic configuration update processor and the concrete implementations", func() {
