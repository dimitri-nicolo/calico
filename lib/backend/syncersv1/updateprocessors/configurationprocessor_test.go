--- conflicted
+++ resolved
@@ -72,17 +72,10 @@
 		Kind: apiv3.KindBGPConfiguration,
 		Name: "node.bgpnode1",
 	}
-<<<<<<< HEAD
-	numFelixConfigs := 117
+	numFelixConfigs := 119
 	numClusterConfigs := 5
 	numNodeClusterConfigs := 4
 	numBgpConfigs := 4
-=======
-	numFelixConfigs := 65
-	numClusterConfigs := 4
-	numNodeClusterConfigs := 3
-	numBgpConfigs := 3
->>>>>>> 7fc89b7c
 	felixMappedNames := map[string]interface{}{
 		"RouteRefreshInterval":               nil,
 		"IptablesRefreshInterval":            nil,
