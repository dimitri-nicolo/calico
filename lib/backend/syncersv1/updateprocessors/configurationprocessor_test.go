--- conflicted
+++ resolved
@@ -46,11 +46,7 @@
 )
 
 const (
-<<<<<<< HEAD
-	numBaseFelixConfigs = 191
-=======
-	numBaseFelixConfigs = 96
->>>>>>> b533a742
+	numBaseFelixConfigs = 192
 )
 
 var _ = Describe("Test the generic configuration update processor and the concrete implementations", func() {
