// Copyright (c) 2017 Tigera, Inc. All rights reserved.

// Licensed under the Apache License, Version 2.0 (the "License");
// you may not use this file except in compliance with the License.
// You may obtain a copy of the License at
//
//     http://www.apache.org/licenses/LICENSE-2.0
//
// Unless required by applicable law or agreed to in writing, software
// distributed under the License is distributed on an "AS IS" BASIS,
// WITHOUT WARRANTIES OR CONDITIONS OF ANY KIND, either express or implied.
// See the License for the specific language governing permissions and
// limitations under the License.

package updateprocessors

import (
	"encoding/json"
	"reflect"
	"strings"

	apiv3 "github.com/projectcalico/libcalico-go/lib/apis/v3"
	"github.com/projectcalico/libcalico-go/lib/backend/model"
	"github.com/projectcalico/libcalico-go/lib/backend/watchersyncer"
)

// Create a new SyncerUpdateProcessor to sync BGPConfiguration data in v1 format for
// consumption by the BGP daemon.
func NewBGPConfigUpdateProcessor() watchersyncer.SyncerUpdateProcessor {
	return NewConfigUpdateProcessor(
		reflect.TypeOf(apiv3.BGPConfigurationSpec{}),
		AllowAnnotations,
		func(node, name string) model.Key { return model.NodeBGPConfigKey{Nodename: node, Name: name} },
		func(name string) model.Key { return model.GlobalBGPConfigKey{Name: name} },
		map[string]ConfigFieldValueToV1ModelValue{
<<<<<<< HEAD
			"loglevel":   logLevelToBirdLogLevel,
			"node_mesh":  nodeMeshToString,
			"extensions": extensionsToJSON,
=======
			"loglevel":         logLevelToBirdLogLevel,
			"node_mesh":        nodeMeshToString,
			"svc_external_ips": svcExternalIpsToString,
			"svc_cluster_ips":  svcClusterIpsToString,
>>>>>>> 1ba69f71
		},
	)
}

// Bird log level currently only supports granularity of none, debug and info.  Debug/Info are
// left unchanged, all others treated as none.
var logLevelToBirdLogLevel = func(value interface{}) interface{} {
	l := strings.ToLower(value.(string))
	switch l {
	case "", "debug", "info":
	default:
		l = "none"
	}
	return l
}

var nodeToNodeMeshEnabled = "{\"enabled\":true}"
var nodeToNodeMeshDisabled = "{\"enabled\":false}"

// In v1, the node mesh enabled field was wrapped up in some JSON - wrap up the value to
// return via the syncer.
var nodeMeshToString = func(value interface{}) interface{} {
	enabled := value.(bool)
	if enabled {
		return nodeToNodeMeshEnabled
	}
	return nodeToNodeMeshDisabled
}

<<<<<<< HEAD
var extensionsToJSON = func(value interface{}) interface{} {
	mapping := value.(map[string]string)
	if mapping == nil {
		return "{}"
	} else {
		vb, _ := json.Marshal(mapping)
		return string(vb)
	}
=======
// We wrap each Service external IP in a ServiceExternalIPBlock struct to
// achieve the desired API structure. This unpacks that.
var svcExternalIpsToString = func(value interface{}) interface{} {
	ipBlocks := value.([]apiv3.ServiceExternalIPBlock)

	// Processor expects all empty fields to be nil.
	if len(ipBlocks) == 0 {
		return nil
	}

	ipCidrs := make([]string, 0)
	for _, ipBlock := range ipBlocks {
		ipCidrs = append(ipCidrs, ipBlock.CIDR)
	}

	return strings.Join(ipCidrs, ",")
}

// We wrap each Service Cluster IP in a ServiceClusterIPBlock to
// achieve the desired API structure. This unpacks that.
var svcClusterIpsToString = func(value interface{}) interface{} {
	ipBlocks := value.([]apiv3.ServiceClusterIPBlock)

	// Processor expects all empty fields to be nil.
	if len(ipBlocks) == 0 {
		return nil
	}

	ipCidrs := make([]string, 0)
	for _, ipBlock := range ipBlocks {
		ipCidrs = append(ipCidrs, ipBlock.CIDR)
	}

	return strings.Join(ipCidrs, ",")
>>>>>>> 1ba69f71
}<|MERGE_RESOLUTION|>--- conflicted
+++ resolved
@@ -1,4 +1,4 @@
-// Copyright (c) 2017 Tigera, Inc. All rights reserved.
+// Copyright (c) 2017,2019 Tigera, Inc. All rights reserved.
 
 // Licensed under the Apache License, Version 2.0 (the "License");
 // you may not use this file except in compliance with the License.
@@ -33,16 +33,11 @@
 		func(node, name string) model.Key { return model.NodeBGPConfigKey{Nodename: node, Name: name} },
 		func(name string) model.Key { return model.GlobalBGPConfigKey{Name: name} },
 		map[string]ConfigFieldValueToV1ModelValue{
-<<<<<<< HEAD
-			"loglevel":   logLevelToBirdLogLevel,
-			"node_mesh":  nodeMeshToString,
-			"extensions": extensionsToJSON,
-=======
+			"extensions":       extensionsToJSON,
 			"loglevel":         logLevelToBirdLogLevel,
 			"node_mesh":        nodeMeshToString,
 			"svc_external_ips": svcExternalIpsToString,
 			"svc_cluster_ips":  svcClusterIpsToString,
->>>>>>> 1ba69f71
 		},
 	)
 }
@@ -72,7 +67,6 @@
 	return nodeToNodeMeshDisabled
 }
 
-<<<<<<< HEAD
 var extensionsToJSON = func(value interface{}) interface{} {
 	mapping := value.(map[string]string)
 	if mapping == nil {
@@ -81,7 +75,8 @@
 		vb, _ := json.Marshal(mapping)
 		return string(vb)
 	}
-=======
+}
+
 // We wrap each Service external IP in a ServiceExternalIPBlock struct to
 // achieve the desired API structure. This unpacks that.
 var svcExternalIpsToString = func(value interface{}) interface{} {
@@ -116,5 +111,4 @@
 	}
 
 	return strings.Join(ipCidrs, ",")
->>>>>>> 1ba69f71
 }