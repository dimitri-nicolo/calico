// Copyright (c) 2017-2018 Tigera, Inc. All rights reserved.

// Licensed under the Apache License, Version 2.0 (the "License");
// you may not use this file except in compliance with the License.
// You may obtain a copy of the License at
//
//     http://www.apache.org/licenses/LICENSE-2.0
//
// Unless required by applicable law or agreed to in writing, software
// distributed under the License is distributed on an "AS IS" BASIS,
// WITHOUT WARRANTIES OR CONDITIONS OF ANY KIND, either express or implied.
// See the License for the specific language governing permissions and
// limitations under the License.

package updateprocessors

import (
	"errors"
	"strings"

	apiv3 "github.com/projectcalico/libcalico-go/lib/apis/v3"
	"github.com/projectcalico/libcalico-go/lib/backend/k8s/conversion"
	"github.com/projectcalico/libcalico-go/lib/backend/model"
	"github.com/projectcalico/libcalico-go/lib/backend/watchersyncer"
	"github.com/projectcalico/libcalico-go/lib/names"
)

// Create a new SyncerUpdateProcessor to sync GlobalNetworkPolicy data in v1 format for
// consumption by Felix.
func NewGlobalNetworkPolicyUpdateProcessor() watchersyncer.SyncerUpdateProcessor {
	return NewSimpleUpdateProcessor(apiv3.KindGlobalNetworkPolicy, ConvertGlobalNetworkPolicyV3ToV1Key, ConvertGlobalNetworkPolicyV3ToV1Value)
}

func ConvertGlobalNetworkPolicyV3ToV1Key(v3key model.ResourceKey) (model.Key, error) {
	if v3key.Name == "" {
		return model.PolicyKey{}, errors.New("Missing Name field to create a v1 NetworkPolicy Key")
	}
	tier, err := names.TierFromPolicyName(v3key.Name)
	if err != nil {
		return model.PolicyKey{}, err
	}
	return model.PolicyKey{
		Name: v3key.Name,
		Tier: tier,
	}, nil

}

func ConvertGlobalNetworkPolicyV3ToV1Value(val interface{}) (interface{}, error) {
	v3res, ok := val.(*apiv3.GlobalNetworkPolicy)
	if !ok {
		return nil, errors.New("Value is not a valid GlobalNetworkPolicy resource value")
	}
<<<<<<< HEAD
	return ConvertGlobalPolicyV3ToV1Spec(v3res.Spec)
}

func ConvertGlobalPolicyV3ToV1Spec(spec apiv3.GlobalNetworkPolicySpec) (*model.Policy, error) {
	v1value := &model.Policy{
		Namespace:      "", // Empty string used to signal a GlobalNetworkPolicy.
		Order:          spec.Order,
		InboundRules:   RulesAPIV2ToBackend(spec.Ingress, "", false),
		OutboundRules:  RulesAPIV2ToBackend(spec.Egress, "", false),
		Selector:       spec.Selector,
=======

	spec := v3res.Spec
	selector := spec.Selector

	nsSelector := spec.NamespaceSelector
	if nsSelector != "" {
		selector = prefixAndAppendSelector(selector, nsSelector, conversion.NamespaceLabelPrefix)
		selector = strings.Replace(selector, "all()", "has(projectcalico.org/namespace)", -1)
	}

	saSelector := spec.ServiceAccountSelector
	if saSelector != "" {
		selector = prefixAndAppendSelector(selector, saSelector, conversion.ServiceAccountLabelPrefix)
		selector = strings.Replace(selector, "all()", "has(projectcalico.org/serviceaccount)", -1)
	}

	v1value := &model.Policy{
		Namespace:      "", // Empty string used to signal a GlobalNetworkPolicy.
		Order:          spec.Order,
		InboundRules:   RulesAPIV2ToBackend(spec.Ingress, ""),
		OutboundRules:  RulesAPIV2ToBackend(spec.Egress, ""),
		Selector:       selector,
>>>>>>> 1ba69f71
		Types:          policyTypesAPIV2ToBackend(spec.Types),
		DoNotTrack:     spec.DoNotTrack,
		PreDNAT:        spec.PreDNAT,
		ApplyOnForward: spec.ApplyOnForward,
	}

	return v1value, nil
}<|MERGE_RESOLUTION|>--- conflicted
+++ resolved
@@ -1,4 +1,4 @@
-// Copyright (c) 2017-2018 Tigera, Inc. All rights reserved.
+// Copyright (c) 2017-2019 Tigera, Inc. All rights reserved.
 
 // Licensed under the Apache License, Version 2.0 (the "License");
 // you may not use this file except in compliance with the License.
@@ -43,7 +43,6 @@
 		Name: v3key.Name,
 		Tier: tier,
 	}, nil
-
 }
 
 func ConvertGlobalNetworkPolicyV3ToV1Value(val interface{}) (interface{}, error) {
@@ -51,20 +50,10 @@
 	if !ok {
 		return nil, errors.New("Value is not a valid GlobalNetworkPolicy resource value")
 	}
-<<<<<<< HEAD
 	return ConvertGlobalPolicyV3ToV1Spec(v3res.Spec)
 }
 
 func ConvertGlobalPolicyV3ToV1Spec(spec apiv3.GlobalNetworkPolicySpec) (*model.Policy, error) {
-	v1value := &model.Policy{
-		Namespace:      "", // Empty string used to signal a GlobalNetworkPolicy.
-		Order:          spec.Order,
-		InboundRules:   RulesAPIV2ToBackend(spec.Ingress, "", false),
-		OutboundRules:  RulesAPIV2ToBackend(spec.Egress, "", false),
-		Selector:       spec.Selector,
-=======
-
-	spec := v3res.Spec
 	selector := spec.Selector
 
 	nsSelector := spec.NamespaceSelector
@@ -82,10 +71,9 @@
 	v1value := &model.Policy{
 		Namespace:      "", // Empty string used to signal a GlobalNetworkPolicy.
 		Order:          spec.Order,
-		InboundRules:   RulesAPIV2ToBackend(spec.Ingress, ""),
-		OutboundRules:  RulesAPIV2ToBackend(spec.Egress, ""),
+		InboundRules:   RulesAPIV2ToBackend(spec.Ingress, "", false),
+		OutboundRules:  RulesAPIV2ToBackend(spec.Egress, "", false),
 		Selector:       selector,
->>>>>>> 1ba69f71
 		Types:          policyTypesAPIV2ToBackend(spec.Types),
 		DoNotTrack:     spec.DoNotTrack,
 		PreDNAT:        spec.PreDNAT,
