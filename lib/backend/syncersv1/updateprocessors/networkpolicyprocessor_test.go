--- conflicted
+++ resolved
@@ -180,13 +180,8 @@
 // expected1 is the expected v1 KVPair representation of np1 from above.
 var tcp = numorstring.ProtocolFromStringV1("tcp")
 var expected1 = []*model.KVPair{
-<<<<<<< HEAD
-	&model.KVPair{
+	{
 		Key: model.PolicyKey{Tier: "default", Name: "default/knp.default.test.policy"},
-=======
-	{
-		Key: model.PolicyKey{Name: "default/knp.default.test.policy"},
->>>>>>> 35bb3f8c
 		Value: &model.Policy{
 			Namespace:      "default",
 			Order:          &testDefaultPolicyOrder,
@@ -227,16 +222,11 @@
 	},
 }
 var expected2 = []*model.KVPair{
-<<<<<<< HEAD
-	&model.KVPair{
+	{
 		Key: model.PolicyKey{
 			Name: "default/knp.default.test.policy",
 			Tier: "default",
 		},
-=======
-	{
-		Key: model.PolicyKey{Name: "default/knp.default.test.policy"},
->>>>>>> 35bb3f8c
 		Value: &model.Policy{
 			Namespace:      "default",
 			Order:          &testDefaultPolicyOrder,
@@ -256,7 +246,6 @@
 	},
 }
 
-<<<<<<< HEAD
 // np3 is a NetworkPolicy set to allow to a selection of security groups.
 var np3 = networkingv1.NetworkPolicy{
 	ObjectMeta: metav1.ObjectMeta{
@@ -314,9 +303,6 @@
 }
 
 var _ = Describe("Test the NetworkPolicy update processor + conversion", func() {
-=======
-var _ = Describe("Test the Kubernetes NetworkPolicy end-to-end conversion and updateprocessor logic", func() {
->>>>>>> 35bb3f8c
 	up := updateprocessors.NewNetworkPolicyUpdateProcessor()
 
 	DescribeTable("NetworkPolicy update processor + conversion tests",
