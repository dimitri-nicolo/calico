// Copyright (c) 2016-2020 Tigera, Inc. All rights reserved.

// Licensed under the Apache License, Version 2.0 (the "License");
// you may not use this file except in compliance with the License.
// You may obtain a copy of the License at
//
//     http://www.apache.org/licenses/LICENSE-2.0
//
// Unless required by applicable law or agreed to in writing, software
// distributed under the License is distributed on an "AS IS" BASIS,
// WITHOUT WARRANTIES OR CONDITIONS OF ANY KIND, either express or implied.
// See the License for the specific language governing permissions and
// limitations under the License.

package k8s_test

import (
	"context"
	"fmt"
	"strings"
	"sync"
	"time"

	"github.com/projectcalico/libcalico-go/lib/names"

	. "github.com/onsi/ginkgo"
	. "github.com/onsi/gomega"

	"github.com/projectcalico/libcalico-go/lib/backend/k8s"
	"github.com/projectcalico/libcalico-go/lib/backend/syncersv1/felixsyncer"
	"github.com/projectcalico/libcalico-go/lib/net"
	"github.com/projectcalico/libcalico-go/lib/testutils"

	log "github.com/sirupsen/logrus"

	"github.com/projectcalico/libcalico-go/lib/apiconfig"
	apiv3 "github.com/projectcalico/libcalico-go/lib/apis/v3"
	"github.com/projectcalico/libcalico-go/lib/backend/api"
	"github.com/projectcalico/libcalico-go/lib/backend/model"
	"github.com/projectcalico/libcalico-go/lib/numorstring"

	k8sapi "k8s.io/api/core/v1"
	networkingv1 "k8s.io/api/networking/v1"
	metav1 "k8s.io/apimachinery/pkg/apis/meta/v1"
	"k8s.io/apimachinery/pkg/util/wait"
)

var (
	zeroOrder                  = float64(0.0)
	calicoAllowPolicyModelSpec = apiv3.GlobalNetworkPolicySpec{
		Order: &zeroOrder,
		Ingress: []apiv3.Rule{
			{
				Action: "Allow",
			},
		},
		Egress: []apiv3.Rule{
			{
				Action: "Allow",
			},
		},
	}
	calicoDisallowPolicyModelSpec = apiv3.GlobalNetworkPolicySpec{
		Order: &zeroOrder,
		Ingress: []apiv3.Rule{
			{
				Action: "Deny",
			},
		},
		Egress: []apiv3.Rule{
			{
				Action: "Deny",
			},
		},
	}

	// Used for testing Syncer conversion
	calicoAllowPolicyModelV1 = model.Policy{
		Order: &zeroOrder,
		InboundRules: []model.Rule{
			{
				Action: "allow",
			},
		},
		OutboundRules: []model.Rule{
			{
				Action: "allow",
			},
		},
	}
	calicoDisallowPolicyModelV1 = model.Policy{
		Order: &zeroOrder,
		InboundRules: []model.Rule{
			{
				Action: "deny",
			},
		},
		OutboundRules: []model.Rule{
			{
				Action: "deny",
			},
		},
	}

	// Use a back-off set of intervals for testing deletion of a namespace
	// which can sometimes be slow.
	slowCheck = []interface{}{
		60 * time.Second,
		1 * time.Second,
	}
)

// cb implements the callback interface required for the
// backend Syncer API.
type cb struct {
	// Stores the current state for comparison by the tests.
	State map[string]api.Update
	Lock  *sync.Mutex

	status     api.SyncStatus
	updateChan chan api.Update
}

func (c cb) OnStatusUpdated(status api.SyncStatus) {
	defer GinkgoRecover()

	// Keep latest status up to date.
	log.Warnf("[TEST] Received status update: %+v", status)
	c.status = status

	// Once we get in sync, we don't ever expect to not
	// be in sync.
	if c.status == api.InSync {
		Expect(status).To(Equal(api.InSync))
	}
}

func (c cb) OnUpdates(updates []api.Update) {
	defer GinkgoRecover()

	// Ensure the given updates are valid.
	// We only perform mild validation here.
	for _, u := range updates {
		switch u.UpdateType {
		case api.UpdateTypeKVNew:
			// Sometimes the value is nil (e.g ProfileTags)
			log.Infof("[TEST] Syncer received new: %+v", u)
		case api.UpdateTypeKVUpdated:
			// Sometimes the value is nil (e.g ProfileTags)
			log.Infof("[TEST] Syncer received updated: %+v", u)
		case api.UpdateTypeKVDeleted:
			// Ensure the value is nil for deletes.
			log.Infof("[TEST] Syncer received deleted: %+v", u)
			Expect(u.Value).To(BeNil())
		case api.UpdateTypeKVUnknown:
			panic(fmt.Sprintf("[TEST] Syncer received unkown update: %+v", u))
		}

		// Send the update to a goroutine which will process it.
		c.updateChan <- u
	}
}

func (c cb) ProcessUpdates() {
	for u := range c.updateChan {
		// Store off the update so it can be checked by the test.
		// Use a mutex for safe cross-goroutine reads/writes.
		c.Lock.Lock()
		if u.UpdateType == api.UpdateTypeKVUnknown {
			// We should never get this!
			log.Panic("Received Unknown update type")
		} else if u.UpdateType == api.UpdateTypeKVDeleted {
			// Deleted.
			delete(c.State, u.Key.String())
			log.Infof("[TEST] Delete update %s", u.Key.String())
		} else {
			// Add or modified.
			c.State[u.Key.String()] = u
			log.Infof("[TEST] Stored update (type %d) %s", u.UpdateType, u.Key.String())
		}
		c.Lock.Unlock()
	}
}

func (c cb) ExpectExists(updates []api.Update) {
	// For each Key, wait for it to exist.
	for _, update := range updates {
		log.Infof("[TEST] Expecting key: %v", update.Key)
		matches := false

		_ = wait.PollImmediate(1*time.Second, 60*time.Second, func() (bool, error) {
			// Get the update.
			c.Lock.Lock()
			u, ok := c.State[update.Key.String()]
			c.Lock.Unlock()

			// See if we've got a matching update. For now, we just check
			// that the key exists and that it's the correct type.
			matches = ok && update.UpdateType == u.UpdateType

			log.Infof("[TEST] Key exists? %t matches? %t: expected %v; actual %v", ok, matches, update.UpdateType, u.UpdateType)
			if matches {
				// Expected the update to be present, and it is.
				return true, nil
			} else {
				// Update is not yet present.
				return false, nil
			}
		})

		// Expect the key to have existed.
		Expect(matches).To(Equal(true), fmt.Sprintf("Expected update not found: %v", update.Key))
	}
}

// ExpectDeleted asserts that the provided KVPairs have been deleted
// via an update over the Syncer.
func (c cb) ExpectDeleted(kvps []model.KVPair) {
	for _, kvp := range kvps {
		log.Infof("[TEST] Not expecting key: %v", kvp.Key)
		exists := true

		_ = wait.PollImmediate(1*time.Second, 60*time.Second, func() (bool, error) {
			// Get the update.
			c.Lock.Lock()
			update, ok := c.State[kvp.Key.String()]
			exists = ok
			c.Lock.Unlock()

			log.Infof("[TEST] Key exists? %t: %+v", ok, update)
			if ok {
				// Expected key to not exist, and it does.
				return false, nil
			} else {
				// Expected key to not exist, and it doesn't.
				return true, nil
			}
		})

		// Expect the key to not exist.
		Expect(exists).To(Equal(false), fmt.Sprintf("Expected key not to exist: %v", kvp.Key))
	}
}

// ExpectAddedEvent checks for an api.WatchAdded coming down a specific chan
// this is used in several tests below
func ExpectAddedEvent(events <-chan api.WatchEvent) *api.WatchEvent {
	return expectEventOfType(events, api.WatchAdded)
}

// ExpectModifiedEvent checks for an api.WatchModified coming down a specific chan
func ExpectModifiedEvent(events <-chan api.WatchEvent) *api.WatchEvent {
	return expectEventOfType(events, api.WatchModified)
}

func expectEventOfType(events <-chan api.WatchEvent, type_ api.WatchEventType) *api.WatchEvent {
	var receivedEvent *api.WatchEvent
poll:
	for i := 0; i < 10; i++ {
		select {
		case e := <-events:
			// Got an event. Check it's OK.
			Expect(e.Error).NotTo(HaveOccurred())
			Expect(e.Type).To(Equal(type_))
			receivedEvent = &e
			break poll
		default:
			time.Sleep(50 * time.Millisecond)
		}
	}
	Expect(receivedEvent).NotTo(BeNil(), "Did not receive watch event")
	return receivedEvent
}

// GetSyncerValueFunc returns a function that can be used to query the value of
// an entry in our syncer state store.  It's useful for performing "Eventually" testing.
//
// The returned function returns the cached entry or nil if the entry does not
// exist in the cache.
func (c cb) GetSyncerValueFunc(key model.Key) func() interface{} {
	return func() interface{} {
		log.Infof("Checking entry in cache: %v", key)
		c.Lock.Lock()
		defer func() {
			c.Lock.Unlock()
		}()
		if entry, ok := c.State[key.String()]; ok {
			return entry.Value
		}
		return nil
	}
}

// GetSyncerValuePresentFunc returns a function that can be used to query whether an entry
// is in our syncer state store.  It's useful for performing "Eventually" testing.
//
// When checking for presence use this function rather than GetSyncerValueFunc() because
// the Value may itself by nil.
//
// The returned function returns true if the entry is present.
func (c cb) GetSyncerValuePresentFunc(key model.Key) func() interface{} {
	return func() interface{} {
		log.Infof("Checking entry in cache: %v", key)
		c.Lock.Lock()
		defer func() { c.Lock.Unlock() }()
		_, ok := c.State[key.String()]
		return ok
	}
}

func CreateClientAndSyncer(cfg apiconfig.KubeConfig) (*k8s.KubeClient, *cb, api.Syncer) {
	// First create the client.
	caCfg := apiconfig.CalicoAPIConfigSpec{KubeConfig: cfg}
	c, err := k8s.NewKubeClient(&caCfg)
	if err != nil {
		panic(err)
	}

	// Ensure the backend is initialized.
	err = c.EnsureInitialized()
	Expect(err).NotTo(HaveOccurred(), "Failed to initialize the backend.")

	// Start the syncer.
	updateChan := make(chan api.Update)
	callback := cb{
		State:      map[string]api.Update{},
		status:     api.WaitForDatastore,
		Lock:       &sync.Mutex{},
		updateChan: updateChan,
	}
	syncer := felixsyncer.New(c, caCfg, callback)
	return c.(*k8s.KubeClient), &callback, syncer
}

var _ = testutils.E2eDatastoreDescribe("Test Syncer API for Kubernetes backend", testutils.DatastoreK8s, func(cfg apiconfig.CalicoAPIConfig) {
	var (
		c      *k8s.KubeClient
		cb     *cb
		syncer api.Syncer
	)

	ctx := context.Background()

	BeforeEach(func() {
		log.SetLevel(log.DebugLevel)

		// Create a Kubernetes client, callbacks, and a syncer.
		cfg := apiconfig.KubeConfig{K8sAPIEndpoint: "http://localhost:8080"}
		c, cb, syncer = CreateClientAndSyncer(cfg)

		// Start the syncer.
		syncer.Start()

		// Node object is created by applying the mock-node.yaml manifest in advance.

		// Start processing updates.
		go cb.ProcessUpdates()
	})

	AfterEach(func() {
		// Clean up all Calico resources.
		err := c.Clean()
		Expect(err).NotTo(HaveOccurred())

		// Clean up any k8s network policy left over by the test.
		nps := networkingv1.NetworkPolicyList{}
		err = c.ClientSet.NetworkingV1().RESTClient().
			Get().
			Resource("networkpolicies").
			Timeout(10 * time.Second).
			Do().Into(&nps)
		Expect(err).NotTo(HaveOccurred())

		for _, np := range nps.Items {
			result := c.ClientSet.NetworkingV1().RESTClient().
				Delete().
				Resource("networkpolicies").
				Namespace(np.Namespace).
				Name(np.Name).
				Timeout(10 * time.Second).
				Do()
			Expect(result.Error()).NotTo(HaveOccurred())
		}

		// Clean up any pods left over by the test.
		pods, err := c.ClientSet.CoreV1().Pods("").List(metav1.ListOptions{})
		Expect(err).NotTo(HaveOccurred())

		for _, p := range pods.Items {
			err = c.ClientSet.CoreV1().Pods(p.Namespace).Delete(p.Name, &metav1.DeleteOptions{})
			Expect(err).NotTo(HaveOccurred())
		}
		syncer.Stop()
	})

	It("should handle a Namespace with DefaultDeny (v1beta annotation for namespace isolation)", func() {
		ns := k8sapi.Namespace{
			ObjectMeta: metav1.ObjectMeta{
				Name: "test-syncer-namespace-default-deny",
				Annotations: map[string]string{
					"net.beta.kubernetes.io/network-policy": "{\"ingress\": {\"isolation\": \"DefaultDeny\"}}",
				},
				Labels: map[string]string{"label": "value"},
			},
		}

		By("Creating a namespace", func() {
			_, err := c.ClientSet.CoreV1().Namespaces().Create(&ns)
			Expect(err).NotTo(HaveOccurred())
		})

		By("Performing a List of Profiles", func() {
			_, err := c.List(ctx, model.ResourceListOptions{Kind: apiv3.KindProfile}, "")
			Expect(err).NotTo(HaveOccurred())
		})

		By("Performing a List of Policies", func() {
			_, err := c.List(ctx, model.ResourceListOptions{Kind: apiv3.KindNetworkPolicy, Namespace: "test-syncer-namespace-default-deny"}, "")
			Expect(err).NotTo(HaveOccurred())
		})

		By("Performing a Get on the Profile and ensure no error in the Calico API", func() {
			_, err := c.Get(ctx, model.ResourceKey{Name: fmt.Sprintf("kns.%s", ns.ObjectMeta.Name), Kind: apiv3.KindProfile}, "")
			Expect(err).NotTo(HaveOccurred())
		})

		By("Checking the correct entries are in our cache", func() {
			expectedName := "kns.test-syncer-namespace-default-deny"
			Eventually(cb.GetSyncerValuePresentFunc(model.ProfileRulesKey{ProfileKey: model.ProfileKey{expectedName}})).Should(BeTrue())
			Eventually(cb.GetSyncerValuePresentFunc(model.ProfileLabelsKey{ProfileKey: model.ProfileKey{expectedName}})).Should(BeTrue())
		})

		By("Deleting the namespace", func() {
			err := c.ClientSet.CoreV1().Namespaces().Delete(ns.ObjectMeta.Name, &metav1.DeleteOptions{})
			Expect(err).NotTo(HaveOccurred())
		})

		By("Checking the correct entries are no longer in our cache", func() {
			expectedName := "kns.test-syncer-namespace-default-deny"
			Eventually(cb.GetSyncerValuePresentFunc(model.ProfileRulesKey{ProfileKey: model.ProfileKey{expectedName}}), slowCheck...).Should(BeFalse())
			Eventually(cb.GetSyncerValuePresentFunc(model.ProfileLabelsKey{ProfileKey: model.ProfileKey{expectedName}})).Should(BeFalse())
		})
	})

	It("should handle a Namespace without any annotations", func() {
		ns := k8sapi.Namespace{
			ObjectMeta: metav1.ObjectMeta{
				Name:        "test-syncer-namespace-no-default-deny",
				Annotations: map[string]string{},
				Labels:      map[string]string{"label": "value"},
			},
		}

		// Check to see if the create succeeded.
		By("Creating a namespace", func() {
			_, err := c.ClientSet.CoreV1().Namespaces().Create(&ns)
			Expect(err).NotTo(HaveOccurred())
		})

		// Perform a List and ensure it shows up in the Calico API.
		By("listing Profiles", func() {
			_, err := c.List(ctx, model.ResourceListOptions{Kind: apiv3.KindProfile}, "")
			Expect(err).NotTo(HaveOccurred())
		})

		By("listing Policies", func() {
			_, err := c.List(ctx, model.ResourceListOptions{Kind: apiv3.KindNetworkPolicy, Namespace: "test-syncer-namespace-no-default-deny"}, "")
			Expect(err).NotTo(HaveOccurred())
		})

		// Perform a Get and ensure no error in the Calico API.
		By("getting a Profile", func() {
			_, err := c.Get(ctx, model.ResourceKey{Name: fmt.Sprintf("kns.%s", ns.ObjectMeta.Name), Kind: apiv3.KindProfile}, "")
			Expect(err).NotTo(HaveOccurred())
		})

		// Expect corresponding Profile updates over the syncer for this Namespace.
		By("Checking the correct entries are in our cache", func() {
			expectedName := "kns.test-syncer-namespace-no-default-deny"
			Eventually(cb.GetSyncerValuePresentFunc(model.ProfileRulesKey{ProfileKey: model.ProfileKey{expectedName}})).Should(BeTrue())
			Eventually(cb.GetSyncerValuePresentFunc(model.ProfileLabelsKey{ProfileKey: model.ProfileKey{expectedName}})).Should(BeTrue())
		})

		By("deleting a namespace", func() {
			err := c.ClientSet.CoreV1().Namespaces().Delete(ns.ObjectMeta.Name, &metav1.DeleteOptions{})
			Expect(err).NotTo(HaveOccurred())
		})

		By("Checking the correct entries are in no longer in our cache", func() {
			expectedName := "kns.test-syncer-namespace-no-default-deny"
			Eventually(cb.GetSyncerValuePresentFunc(model.ProfileRulesKey{ProfileKey: model.ProfileKey{expectedName}}), slowCheck...).Should(BeFalse())
			Eventually(cb.GetSyncerValuePresentFunc(model.ProfileLabelsKey{ProfileKey: model.ProfileKey{expectedName}})).Should(BeFalse())
		})
	})

	It("should handle a basic NetworkPolicy", func() {
		np := networkingv1.NetworkPolicy{
			ObjectMeta: metav1.ObjectMeta{
				Name: "test-syncer-basic-net-policy",
			},
			Spec: networkingv1.NetworkPolicySpec{
				PodSelector: metav1.LabelSelector{
					MatchLabels: map[string]string{"label": "value"},
				},
				Ingress: []networkingv1.NetworkPolicyIngressRule{
					{
						Ports: []networkingv1.NetworkPolicyPort{
							{},
						},
						From: []networkingv1.NetworkPolicyPeer{
							{
								PodSelector: &metav1.LabelSelector{
									MatchLabels: map[string]string{
										"k": "v",
									},
								},
							},
						},
					},
				},
			},
		}
		res := c.ClientSet.NetworkingV1().RESTClient().
			Post().
			Resource("networkpolicies").
			Namespace("default").
			Body(&np).
			Do()

		// Check to see if the create succeeded.
		Expect(res.Error()).NotTo(HaveOccurred())

		// Perform a List and ensure it shows up in the Calico API.
		_, err := c.List(ctx, model.ResourceListOptions{Kind: apiv3.KindNetworkPolicy}, "")
		Expect(err).NotTo(HaveOccurred())

		// Perform a Get and ensure no error in the Calico API.
		_, err = c.Get(ctx, model.ResourceKey{
			Name:      fmt.Sprintf("knp.default.%s", np.ObjectMeta.Name),
			Namespace: "default",
			Kind:      apiv3.KindNetworkPolicy,
		}, "")
		Expect(err).NotTo(HaveOccurred())
	})

	It("should handle a CRUD of Global Network Policy", func() {
		var kvpRes *model.KVPair

		gnpClient := c.GetResourceClientFromResourceKind(apiv3.KindGlobalNetworkPolicy)
		kvp1Name := "my-test-gnp"
		kvp1KeyV1 := model.PolicyKey{Name: kvp1Name, Tier: "default"}
		kvp1a := &model.KVPair{
			Key: model.ResourceKey{Name: kvp1Name, Kind: apiv3.KindGlobalNetworkPolicy},
			Value: &apiv3.GlobalNetworkPolicy{
				TypeMeta: metav1.TypeMeta{
					Kind:       apiv3.KindGlobalNetworkPolicy,
					APIVersion: apiv3.GroupVersionCurrent,
				},
				ObjectMeta: metav1.ObjectMeta{
					Name: kvp1Name,
				},
				Spec: calicoAllowPolicyModelSpec,
			},
		}

		kvp1b := &model.KVPair{
			Key: model.ResourceKey{Name: kvp1Name, Kind: apiv3.KindGlobalNetworkPolicy},
			Value: &apiv3.GlobalNetworkPolicy{
				TypeMeta: metav1.TypeMeta{
					Kind:       apiv3.KindGlobalNetworkPolicy,
					APIVersion: apiv3.GroupVersionCurrent,
				},
				ObjectMeta: metav1.ObjectMeta{
					Name: kvp1Name,
				},
				Spec: calicoDisallowPolicyModelSpec,
			},
		}

		kvp2Name := "my-test-gnp2"
		kvp2KeyV1 := model.PolicyKey{Name: kvp2Name, Tier: "default"}
		kvp2a := &model.KVPair{
			Key: model.ResourceKey{Name: kvp2Name, Kind: apiv3.KindGlobalNetworkPolicy},
			Value: &apiv3.GlobalNetworkPolicy{
				TypeMeta: metav1.TypeMeta{
					Kind:       apiv3.KindGlobalNetworkPolicy,
					APIVersion: apiv3.GroupVersionCurrent,
				},
				ObjectMeta: metav1.ObjectMeta{
					Name: kvp2Name,
				},
				Spec: calicoAllowPolicyModelSpec,
			},
		}

		kvp2b := &model.KVPair{
			Key: model.ResourceKey{Name: kvp2Name, Kind: apiv3.KindGlobalNetworkPolicy},
			Value: &apiv3.GlobalNetworkPolicy{
				TypeMeta: metav1.TypeMeta{
					Kind:       apiv3.KindGlobalNetworkPolicy,
					APIVersion: apiv3.GroupVersionCurrent,
				},
				ObjectMeta: metav1.ObjectMeta{
					Name: kvp2Name,
				},
				Spec: calicoDisallowPolicyModelSpec,
			},
		}

		// Check our syncer has the correct GNP entries for the two
		// System Network Protocols that this test manipulates.  Neither
		// have been created yet.
		By("Checking cache does not have Global Network Policy entries", func() {
			Eventually(cb.GetSyncerValuePresentFunc(kvp1KeyV1)).Should(BeFalse())
			Eventually(cb.GetSyncerValuePresentFunc(kvp2KeyV1)).Should(BeFalse())
		})

		By("Creating a Global Network Policy", func() {
			var err error
			kvpRes, err = gnpClient.Create(ctx, kvp1a)
			Expect(err).NotTo(HaveOccurred())
		})

		By("Checking cache has correct Global Network Policy entries", func() {
			Eventually(cb.GetSyncerValueFunc(kvp1KeyV1)).Should(Equal(&calicoAllowPolicyModelV1))
			Eventually(cb.GetSyncerValuePresentFunc(kvp2KeyV1)).Should(BeFalse())
		})

		By("Attempting to recreate an existing Global Network Policy", func() {
			_, err := gnpClient.Create(ctx, kvp1a)
			Expect(err).To(HaveOccurred())
		})

		By("Updating an existing Global Network Policy", func() {
			kvp1b.Revision = kvpRes.Revision
			_, err := gnpClient.Update(ctx, kvp1b)
			Expect(err).NotTo(HaveOccurred())
		})

		By("Checking cache has correct Global Network Policy entries", func() {
			Eventually(cb.GetSyncerValueFunc(kvp1KeyV1)).Should(Equal(&calicoDisallowPolicyModelV1))
			Eventually(cb.GetSyncerValuePresentFunc(kvp2a.Key)).Should(BeFalse())
		})

		By("Create another Global Network Policy", func() {
			var err error
			kvpRes, err = gnpClient.Create(ctx, kvp2a)
			Expect(err).NotTo(HaveOccurred())
		})

		By("Checking cache has correct Global Network Policy entries", func() {
			Eventually(cb.GetSyncerValueFunc(kvp1KeyV1)).Should(Equal(&calicoDisallowPolicyModelV1))
			Eventually(cb.GetSyncerValueFunc(kvp2KeyV1)).Should(Equal(&calicoAllowPolicyModelV1))
		})

		By("Updating the Global Network Policy created by Create", func() {
			kvp2b.Revision = kvpRes.Revision
			_, err := gnpClient.Update(ctx, kvp2b)
			Expect(err).NotTo(HaveOccurred())
		})

		By("Checking cache has correct Global Network Policy entries", func() {
			Eventually(cb.GetSyncerValueFunc(kvp1KeyV1)).Should(Equal(&calicoDisallowPolicyModelV1))
			Eventually(cb.GetSyncerValueFunc(kvp2KeyV1)).Should(Equal(&calicoDisallowPolicyModelV1))
		})

		By("Deleted the Global Network Policy created by Apply", func() {
			_, err := gnpClient.Delete(ctx, kvp2a.Key, "", nil)
			Expect(err).NotTo(HaveOccurred())
		})

		By("Checking cache has correct Global Network Policy entries", func() {
			Eventually(cb.GetSyncerValueFunc(kvp1KeyV1)).Should(Equal(&calicoDisallowPolicyModelV1))
			Eventually(cb.GetSyncerValuePresentFunc(kvp2KeyV1)).Should(BeFalse())
		})

		By("Getting a Global Network Policy that does noe exist", func() {
			_, err := c.Get(ctx, model.ResourceKey{Name: "my-non-existent-test-gnp", Kind: apiv3.KindGlobalNetworkPolicy}, "")
			Expect(err).To(HaveOccurred())
		})

		By("Listing a missing Global Network Policy", func() {
			kvps, err := c.List(ctx, model.ResourceListOptions{Name: "my-non-existent-test-gnp", Kind: apiv3.KindGlobalNetworkPolicy}, "")
			Expect(err).ToNot(HaveOccurred())
			Expect(kvps.KVPairs).To(HaveLen(0))
		})

		By("Getting an existing Global Network Policy", func() {
			kvp, err := c.Get(ctx, model.ResourceKey{Name: "my-test-gnp", Kind: apiv3.KindGlobalNetworkPolicy}, "")
			Expect(err).ToNot(HaveOccurred())
			Expect(kvp.Key.(model.ResourceKey).Name).To(Equal("my-test-gnp"))
			Expect(kvp.Value.(*apiv3.GlobalNetworkPolicy).Spec).To(Equal(kvp1b.Value.(*apiv3.GlobalNetworkPolicy).Spec))
		})

		By("Listing all Global Network Policies", func() {
			kvps, err := c.List(ctx, model.ResourceListOptions{Kind: apiv3.KindGlobalNetworkPolicy}, "")
			Expect(err).ToNot(HaveOccurred())
			Expect(kvps.KVPairs).To(HaveLen(1))
			Expect(kvps.KVPairs[len(kvps.KVPairs)-1].Key.(model.ResourceKey).Name).To(Equal("my-test-gnp"))
			Expect(kvps.KVPairs[len(kvps.KVPairs)-1].Value.(*apiv3.GlobalNetworkPolicy).Spec).To(Equal(kvp1b.Value.(*apiv3.GlobalNetworkPolicy).Spec))
		})

		By("Deleting an existing Global Network Policy", func() {
			_, err := gnpClient.Delete(ctx, kvp1a.Key, "", nil)
			Expect(err).NotTo(HaveOccurred())
		})

		By("Checking cache has no Global Network Policy entries", func() {
			Eventually(cb.GetSyncerValuePresentFunc(kvp1KeyV1)).Should(BeFalse())
			Eventually(cb.GetSyncerValuePresentFunc(kvp2KeyV1)).Should(BeFalse())
		})
	})

	It("should handle a CRUD of Staged Global Network Policy", func() {
		var kvpRes *model.KVPair

		stagedCalicoAllowPolicyModelSpec := apiv3.StagedGlobalNetworkPolicySpec{
			StagedAction: apiv3.StagedActionSet,
			Order:        &zeroOrder,
			Ingress: []apiv3.Rule{
				{
					Action: "Allow",
				},
			},
			Egress: []apiv3.Rule{
				{
					Action: "Allow",
				},
			},
		}
		stagedCalicoDisallowPolicyModelSpec := apiv3.StagedGlobalNetworkPolicySpec{
			StagedAction: apiv3.StagedActionSet,
			Order:        &zeroOrder,
			Ingress: []apiv3.Rule{
				{
					Action: "Deny",
				},
			},
			Egress: []apiv3.Rule{
				{
					Action: "Deny",
				},
			},
		}

		gnpClient := c.GetResourceClientFromResourceKind(apiv3.KindStagedGlobalNetworkPolicy)
		kvp1Name := "my-test-sgnp"
		kvp1KeyV1 := model.PolicyKey{Name: kvp1Name, Tier: "default"}
		kvp1a := &model.KVPair{
			Key: model.ResourceKey{Name: kvp1Name, Kind: apiv3.KindStagedGlobalNetworkPolicy},
			Value: &apiv3.StagedGlobalNetworkPolicy{
				TypeMeta: metav1.TypeMeta{
					Kind:       apiv3.KindStagedGlobalNetworkPolicy,
					APIVersion: apiv3.GroupVersionCurrent,
				},
				ObjectMeta: metav1.ObjectMeta{
					Name: kvp1Name,
				},
				Spec: stagedCalicoAllowPolicyModelSpec,
			},
		}

		kvp1b := &model.KVPair{
			Key: model.ResourceKey{Name: kvp1Name, Kind: apiv3.KindStagedGlobalNetworkPolicy},
			Value: &apiv3.StagedGlobalNetworkPolicy{
				TypeMeta: metav1.TypeMeta{
					Kind:       apiv3.KindStagedGlobalNetworkPolicy,
					APIVersion: apiv3.GroupVersionCurrent,
				},
				ObjectMeta: metav1.ObjectMeta{
					Name: kvp1Name,
				},
				Spec: stagedCalicoDisallowPolicyModelSpec,
			},
		}

		kvp2Name := "my-test-sgnp2"
		kvp2KeyV1 := model.PolicyKey{Name: kvp2Name, Tier: "default"}
		kvp2a := &model.KVPair{
			Key: model.ResourceKey{Name: kvp2Name, Kind: apiv3.KindStagedGlobalNetworkPolicy},
			Value: &apiv3.StagedGlobalNetworkPolicy{
				TypeMeta: metav1.TypeMeta{
					Kind:       apiv3.KindStagedGlobalNetworkPolicy,
					APIVersion: apiv3.GroupVersionCurrent,
				},
				ObjectMeta: metav1.ObjectMeta{
					Name: kvp2Name,
				},
				Spec: stagedCalicoAllowPolicyModelSpec,
			},
		}

		kvp2b := &model.KVPair{
			Key: model.ResourceKey{Name: kvp2Name, Kind: apiv3.KindStagedGlobalNetworkPolicy},
			Value: &apiv3.StagedGlobalNetworkPolicy{
				TypeMeta: metav1.TypeMeta{
					Kind:       apiv3.KindGlobalNetworkPolicy,
					APIVersion: apiv3.GroupVersionCurrent,
				},
				ObjectMeta: metav1.ObjectMeta{
					Name: kvp2Name,
				},
				Spec: stagedCalicoDisallowPolicyModelSpec,
			},
		}

		// Check our syncer has the correct GNP entries for the two
		// System Network Protocols that this test manipulates.  Neither
		// have been created yet.
		By("Checking cache does not have Staged Global Network Policy entries", func() {
			Eventually(cb.GetSyncerValuePresentFunc(kvp1KeyV1)).Should(BeFalse())
			Eventually(cb.GetSyncerValuePresentFunc(kvp2KeyV1)).Should(BeFalse())
		})

		By("Creating a Staged Global Network Policy", func() {
			var err error
			kvpRes, err = gnpClient.Create(ctx, kvp1a)
			Expect(err).NotTo(HaveOccurred())
		})
		/*
			By("Checking cache has correct Staged Global Network Policy entries", func() {
				Eventually(cb.GetSyncerValuePresentFunc(kvp1KeyV1)).Should(BeTrue())
				Eventually(cb.GetSyncerValuePresentFunc(kvp2KeyV1)).Should(BeFalse())
			})
		*/
		By("Attempting to recreate an existing Staged Global Network Policy", func() {
			_, err := gnpClient.Create(ctx, kvp1a)
			Expect(err).To(HaveOccurred())
		})

		By("Updating an existing Staged Global Network Policy", func() {
			kvp1b.Revision = kvpRes.Revision
			_, err := gnpClient.Update(ctx, kvp1b)
			Expect(err).NotTo(HaveOccurred())
		})
		/*
			By("Checking cache has correct Staged Global Network Policy entries", func() {
				Eventually(cb.GetSyncerValuePresentFunc(kvp1KeyV1)).Should(BeTrue())
				Eventually(cb.GetSyncerValuePresentFunc(kvp2KeyV1)).Should(BeFalse())
			})
		*/
		By("Create another Staged Global Network Policy", func() {
			var err error
			kvpRes, err = gnpClient.Create(ctx, kvp2a)
			Expect(err).NotTo(HaveOccurred())
		})

		By("Updating the Staged Global Network Policy created by Create", func() {
			kvp2b.Revision = kvpRes.Revision
			_, err := gnpClient.Update(ctx, kvp2b)
			Expect(err).NotTo(HaveOccurred())
		})

		By("Deleted the Staged Global Network Policy created by Apply", func() {
			_, err := gnpClient.Delete(ctx, kvp2a.Key, "", nil)
			Expect(err).NotTo(HaveOccurred())
		})

		By("Getting a Staged Global Network Policy that does noe exist", func() {
			_, err := c.Get(ctx, model.ResourceKey{Name: "my-non-existent-test-sgnp", Kind: apiv3.KindStagedGlobalNetworkPolicy}, "")
			Expect(err).To(HaveOccurred())
		})

		By("Listing a missing Staged Global Network Policy", func() {
			kvps, err := c.List(ctx, model.ResourceListOptions{Name: "my-non-existent-test-sgnp", Kind: apiv3.KindStagedGlobalNetworkPolicy}, "")
			Expect(err).ToNot(HaveOccurred())
			Expect(kvps.KVPairs).To(HaveLen(0))
		})

		By("Getting an existing Staged Global Network Policy", func() {
			kvp, err := c.Get(ctx, model.ResourceKey{Name: "my-test-sgnp", Kind: apiv3.KindStagedGlobalNetworkPolicy}, "")
			Expect(err).ToNot(HaveOccurred())
			Expect(kvp.Key.(model.ResourceKey).Name).To(Equal("my-test-sgnp"))
			Expect(kvp.Value.(*apiv3.StagedGlobalNetworkPolicy).Spec).To(Equal(kvp1b.Value.(*apiv3.StagedGlobalNetworkPolicy).Spec))
		})

		By("Listing all Staged Global Network Policies", func() {
			kvps, err := c.List(ctx, model.ResourceListOptions{Kind: apiv3.KindStagedGlobalNetworkPolicy}, "")
			Expect(err).ToNot(HaveOccurred())
			Expect(kvps.KVPairs).To(HaveLen(1))
			Expect(kvps.KVPairs[len(kvps.KVPairs)-1].Key.(model.ResourceKey).Name).To(Equal("my-test-sgnp"))
			Expect(kvps.KVPairs[len(kvps.KVPairs)-1].Value.(*apiv3.StagedGlobalNetworkPolicy).Spec).To(Equal(kvp1b.Value.(*apiv3.StagedGlobalNetworkPolicy).Spec))
		})

		By("Deleting an existing Staged Global Network Policy", func() {
			_, err := gnpClient.Delete(ctx, kvp1a.Key, "", nil)
			Expect(err).NotTo(HaveOccurred())
		})

		By("Checking cache has no Staged Global Network Policy entries", func() {
			Eventually(cb.GetSyncerValuePresentFunc(kvp1KeyV1)).Should(BeFalse())
			Eventually(cb.GetSyncerValuePresentFunc(kvp2KeyV1)).Should(BeFalse())
		})
	})

	It("should handle a CRUD of Host Endpoint", func() {
		kvp1Name := "my-test-hep1"
		kvp1a := &model.KVPair{
			Key: model.ResourceKey{Name: kvp1Name, Kind: apiv3.KindHostEndpoint},
			Value: &apiv3.HostEndpoint{
				TypeMeta: metav1.TypeMeta{
					Kind:       apiv3.KindHostEndpoint,
					APIVersion: apiv3.GroupVersionCurrent,
				},
				ObjectMeta: metav1.ObjectMeta{
					Name: kvp1Name,
				},
				Spec: apiv3.HostEndpointSpec{
					Node:          "my-test-node1",
					InterfaceName: "eth0",
				},
			},
		}

		kvp1b := &model.KVPair{
			Key: model.ResourceKey{Name: kvp1Name, Kind: apiv3.KindHostEndpoint},
			Value: &apiv3.HostEndpoint{
				TypeMeta: metav1.TypeMeta{
					Kind:       apiv3.KindHostEndpoint,
					APIVersion: apiv3.GroupVersionCurrent,
				},
				ObjectMeta: metav1.ObjectMeta{
					Name: kvp1Name,
				},
				Spec: apiv3.HostEndpointSpec{
					Node:          "my-test-node1",
					InterfaceName: "eth1",
				},
			},
		}

		kvp2Name := "my-test-hep2"
		kvp2a := &model.KVPair{
			Key: model.ResourceKey{Name: kvp2Name, Kind: apiv3.KindHostEndpoint},
			Value: &apiv3.HostEndpoint{
				TypeMeta: metav1.TypeMeta{
					Kind:       apiv3.KindHostEndpoint,
					APIVersion: apiv3.GroupVersionCurrent,
				},
				ObjectMeta: metav1.ObjectMeta{
					Name: kvp2Name,
				},
				Spec: apiv3.HostEndpointSpec{
					Node:          "my-test-node2",
					InterfaceName: "eth0",
				},
			},
		}

		kvp2b := &model.KVPair{
			Key: model.ResourceKey{Name: kvp2Name, Kind: apiv3.KindHostEndpoint},
			Value: &apiv3.HostEndpoint{
				TypeMeta: metav1.TypeMeta{
					Kind:       apiv3.KindHostEndpoint,
					APIVersion: apiv3.GroupVersionCurrent,
				},
				ObjectMeta: metav1.ObjectMeta{
					Name: kvp2Name,
				},
				Spec: apiv3.HostEndpointSpec{
					Node:          "my-test-node2",
					InterfaceName: "eth1",
				},
			},
		}

		var kvpRes *model.KVPair
		var err error

		By("Creating a Host Endpoint", func() {
			kvpRes, err = c.Create(ctx, kvp1a)
			Expect(err).NotTo(HaveOccurred())
		})

		By("Attempting to recreate an existing Host Endpoint", func() {
			_, err := c.Create(ctx, kvp1a)
			Expect(err).To(HaveOccurred())
		})

		By("Updating an existing Host Endpoint", func() {
			kvp1b.Revision = kvpRes.Revision
			_, err := c.Update(ctx, kvp1b)
			Expect(err).NotTo(HaveOccurred())
		})

		By("Create a non-existent Host Endpoint", func() {
			kvpRes, err = c.Create(ctx, kvp2a)
			Expect(err).NotTo(HaveOccurred())
		})

		By("Updating the Host Endpoint created by Create", func() {
			kvp2b.Revision = kvpRes.Revision
			_, err := c.Update(ctx, kvp2b)
			Expect(err).NotTo(HaveOccurred())
		})

		By("Getting a missing Host Endpoint", func() {
			_, err := c.Get(ctx, model.ResourceKey{Name: "my-non-existent-test-hep", Kind: apiv3.KindHostEndpoint}, "")
			Expect(err).To(HaveOccurred())
		})

		By("Listing a missing Host Endpoint", func() {
			kvps, err := c.List(ctx, model.ResourceListOptions{Name: "my-non-existent-test-hep", Kind: apiv3.KindHostEndpoint}, "")
			Expect(err).ToNot(HaveOccurred())
			Expect(kvps.KVPairs).To(HaveLen(0))
		})

		By("Listing an explicit Host Endpoint", func() {
			kvps, err := c.List(ctx, model.ResourceListOptions{Name: kvp1Name, Kind: apiv3.KindHostEndpoint}, "")
			Expect(err).ToNot(HaveOccurred())
			Expect(kvps.KVPairs).To(HaveLen(1))
			Expect(kvps.KVPairs[0].Key).To(Equal(kvp1b.Key))
			Expect(kvps.KVPairs[0].Value.(*apiv3.HostEndpoint).ObjectMeta.Name).To(Equal(kvp1b.Value.(*apiv3.HostEndpoint).ObjectMeta.Name))
			Expect(kvps.KVPairs[0].Value.(*apiv3.HostEndpoint).Spec).To(Equal(kvp1b.Value.(*apiv3.HostEndpoint).Spec))
		})

		By("Listing all Host Endpoints", func() {
			kvps, err := c.List(ctx, model.ResourceListOptions{Kind: apiv3.KindHostEndpoint}, "")
			Expect(err).ToNot(HaveOccurred())
			Expect(kvps.KVPairs).To(HaveLen(2))
			keys := []model.Key{}
			vals := []interface{}{}
			for _, k := range kvps.KVPairs {
				keys = append(keys, k.Key)
				vals = append(vals, k.Value.(*apiv3.HostEndpoint).Spec)
			}
			Expect(keys).To(ContainElement(kvp1b.Key))
			Expect(keys).To(ContainElement(kvp2b.Key))
			Expect(vals).To(ContainElement(kvp1b.Value.(*apiv3.HostEndpoint).Spec))
			Expect(vals).To(ContainElement(kvp2b.Value.(*apiv3.HostEndpoint).Spec))

		})

		By("Deleting an existing Host Endpoint", func() {
			_, err := c.Delete(ctx, kvp1a.Key, "")
			Expect(err).NotTo(HaveOccurred())
		})
	})

	It("should handle a CRUD of Network Sets", func() {
		kvp1 := &model.KVPair{
			Key: model.ResourceKey{
				Name:      "test-syncer-netset1",
				Kind:      apiv3.KindNetworkSet,
				Namespace: "test-syncer-ns1",
			},
			Value: &apiv3.NetworkSet{
				TypeMeta: metav1.TypeMeta{
					Kind:       apiv3.KindNetworkSet,
					APIVersion: apiv3.GroupVersionCurrent,
				},
				ObjectMeta: metav1.ObjectMeta{
					Name:      "test-syncer-netset1",
					Namespace: "test-syncer-ns1",
				},
				Spec: apiv3.NetworkSetSpec{
					Nets: []string{
						"10.11.12.13/32",
						"100.101.102.103/24",
					},
				},
			},
		}
		kvp2 := &model.KVPair{
			Key: model.ResourceKey{
				Name:      "test-syncer-netset1",
				Kind:      apiv3.KindNetworkSet,
				Namespace: "test-syncer-ns1",
			},
			Value: &apiv3.NetworkSet{
				TypeMeta: metav1.TypeMeta{
					Kind:       apiv3.KindNetworkSet,
					APIVersion: apiv3.GroupVersionCurrent,
				},
				ObjectMeta: metav1.ObjectMeta{
					Name:      "test-syncer-netset1",
					Namespace: "test-syncer-ns1",
				},
				Spec: apiv3.NetworkSetSpec{
					Nets: []string{
						"192.168.100.111/32",
					},
				},
			},
		}
		kvp3 := &model.KVPair{
			Key: model.ResourceKey{
				Name:      "test-syncer-netset3",
				Kind:      apiv3.KindNetworkSet,
				Namespace: "test-syncer-ns1",
			},
			Value: &apiv3.NetworkSet{
				TypeMeta: metav1.TypeMeta{
					Kind:       apiv3.KindNetworkSet,
					APIVersion: apiv3.GroupVersionCurrent,
				},
				ObjectMeta: metav1.ObjectMeta{
					Name:      "test-syncer-netset3",
					Namespace: "test-syncer-ns1",
				},
				Spec: apiv3.NetworkSetSpec{
					Nets: []string{
						"8.8.8.8/32",
						"aa:bb::cc",
					},
				},
			},
		}

		ns := k8sapi.Namespace{
			ObjectMeta: metav1.ObjectMeta{
				Name:        "test-syncer-ns1",
				Annotations: map[string]string{},
				Labels:      map[string]string{"label": "value"},
			},
		}

		var kvpRes *model.KVPair
		var err error

		// Check to see if the create succeeded.
		By("Creating a namespace", func() {
			_, err := c.ClientSet.CoreV1().Namespaces().Create(&ns)
			Expect(err).NotTo(HaveOccurred())
		})

		By("Creating a Network Set", func() {
			kvpRes, err = c.Create(ctx, kvp1)
			Expect(err).NotTo(HaveOccurred())
		})

		By("Attempting to recreate an existing Network Set", func() {
			_, err := c.Create(ctx, kvp1)
			Expect(err).To(HaveOccurred())
		})

		By("Updating an existing Network Set", func() {
			kvp2.Revision = kvpRes.Revision
			_, err := c.Update(ctx, kvp2)
			Expect(err).NotTo(HaveOccurred())
		})

		By("Listing a specific Network Set but in wrong namespace", func() {
			kvps, err := c.List(ctx, model.ResourceListOptions{Name: "test-syncer-netset1", Namespace: "default", Kind: apiv3.KindNetworkSet}, "")
			Expect(err).ToNot(HaveOccurred())
			Expect(kvps.KVPairs).To(HaveLen(0))
		})

		By("Listing a specific Network Set", func() {
			kvps, err := c.List(ctx, model.ResourceListOptions{Name: "test-syncer-netset1", Namespace: ns.ObjectMeta.Name, Kind: apiv3.KindNetworkSet}, "")
			Expect(err).ToNot(HaveOccurred())
			Expect(kvps.KVPairs).To(HaveLen(1))
			Expect(kvps.KVPairs[0].Key).To(Equal(kvp1.Key))
			Expect(kvps.KVPairs[0].Value.(*apiv3.NetworkSet).ObjectMeta.Name).To(Equal(kvp2.Value.(*apiv3.NetworkSet).ObjectMeta.Name))
			Expect(kvps.KVPairs[0].Value.(*apiv3.NetworkSet).Spec).To(Equal(kvp2.Value.(*apiv3.NetworkSet).Spec))
		})

		By("Creating another Network Set in the same namespace", func() {
			kvpRes, err = c.Create(ctx, kvp3)
			Expect(err).NotTo(HaveOccurred())
		})

		By("Listing all Network Sets in default namespace", func() {
			kvps, err := c.List(ctx, model.ResourceListOptions{Namespace: "default", Kind: apiv3.KindNetworkSet}, "")
			Expect(err).ToNot(HaveOccurred())
			Expect(kvps.KVPairs).To(HaveLen(0))
		})

		By("Listing all Network Sets in namespace", func() {
			kvps, err := c.List(ctx, model.ResourceListOptions{Namespace: ns.ObjectMeta.Name, Kind: apiv3.KindNetworkSet}, "")
			Expect(err).ToNot(HaveOccurred())
			Expect(kvps.KVPairs).To(HaveLen(2))
			keys := []model.Key{}
			vals := []interface{}{}
			for _, k := range kvps.KVPairs {
				keys = append(keys, k.Key)
				vals = append(vals, k.Value.(*apiv3.NetworkSet).Spec)
			}
			Expect(keys).To(ContainElement(kvp2.Key))
			Expect(keys).To(ContainElement(kvp3.Key))
			Expect(vals).To(ContainElement(kvp2.Value.(*apiv3.NetworkSet).Spec))
			Expect(vals).To(ContainElement(kvp3.Value.(*apiv3.NetworkSet).Spec))
		})

		By("Deleting an existing Network Set", func() {
			_, err := c.Delete(ctx, kvp2.Key, "")
			Expect(err).NotTo(HaveOccurred())
		})

		By("Listing all Network Sets in namespace again", func() {
			kvps, err := c.List(ctx, model.ResourceListOptions{Namespace: ns.ObjectMeta.Name, Kind: apiv3.KindNetworkSet}, "")
			Expect(err).ToNot(HaveOccurred())
			Expect(kvps.KVPairs).To(HaveLen(1))
			Expect(kvps.KVPairs[0].Key).To(Equal(kvp3.Key))
			Expect(kvps.KVPairs[0].Value.(*apiv3.NetworkSet).ObjectMeta.Name).To(Equal(kvp3.Value.(*apiv3.NetworkSet).ObjectMeta.Name))
			Expect(kvps.KVPairs[0].Value.(*apiv3.NetworkSet).Spec).To(Equal(kvp3.Value.(*apiv3.NetworkSet).Spec))
		})

		By("Deleting the namespace", func() {
			err := c.ClientSet.CoreV1().Namespaces().Delete(ns.ObjectMeta.Name, &metav1.DeleteOptions{})
			Expect(err).NotTo(HaveOccurred())
		})

		By("Listing all Network Sets in a non-existent namespace", func() {
			kvps, err := c.List(ctx, model.ResourceListOptions{Namespace: ns.ObjectMeta.Name, Kind: apiv3.KindNetworkSet}, "")
			Expect(err).ToNot(HaveOccurred())
			Expect(kvps.KVPairs).To(HaveLen(1))
		})
	})

	It("should handle a CRUD of BGP Peer", func() {
		kvp1a := &model.KVPair{
			Key: model.ResourceKey{
				Name: "10-0-0-1",
				Kind: apiv3.KindBGPPeer,
			},
			Value: &apiv3.BGPPeer{
				TypeMeta: metav1.TypeMeta{
					Kind:       apiv3.KindBGPPeer,
					APIVersion: apiv3.GroupVersionCurrent,
				},
				ObjectMeta: metav1.ObjectMeta{
					Name: "10-0-0-1",
				},
				Spec: apiv3.BGPPeerSpec{
					PeerIP:   "10.0.0.1",
					ASNumber: numorstring.ASNumber(6512),
				},
			},
		}

		kvp1b := &model.KVPair{
			Key: model.ResourceKey{
				Name: "10-0-0-1",
				Kind: apiv3.KindBGPPeer,
			},
			Value: &apiv3.BGPPeer{
				TypeMeta: metav1.TypeMeta{
					Kind:       apiv3.KindBGPPeer,
					APIVersion: apiv3.GroupVersionCurrent,
				},
				ObjectMeta: metav1.ObjectMeta{
					Name: "10-0-0-1",
				},
				Spec: apiv3.BGPPeerSpec{
					PeerIP:   "10.0.0.1",
					ASNumber: numorstring.ASNumber(6513),
				},
			},
		}

		kvp2a := &model.KVPair{
			Key: model.ResourceKey{
				Name: "aa-bb-cc",
				Kind: apiv3.KindBGPPeer,
			},
			Value: &apiv3.BGPPeer{
				TypeMeta: metav1.TypeMeta{
					Kind:       apiv3.KindBGPPeer,
					APIVersion: apiv3.GroupVersionCurrent,
				},
				ObjectMeta: metav1.ObjectMeta{
					Name: "aa-bb-cc",
				},
				Spec: apiv3.BGPPeerSpec{
					PeerIP:   "aa:bb::cc",
					ASNumber: numorstring.ASNumber(6514),
				},
			},
		}

		kvp2b := &model.KVPair{
			Key: model.ResourceKey{
				Name: "aa-bb-cc",
				Kind: apiv3.KindBGPPeer,
			},
			Value: &apiv3.BGPPeer{
				TypeMeta: metav1.TypeMeta{
					Kind:       apiv3.KindBGPPeer,
					APIVersion: apiv3.GroupVersionCurrent,
				},
				ObjectMeta: metav1.ObjectMeta{
					Name: "aa-bb-cc",
				},
				Spec: apiv3.BGPPeerSpec{
					PeerIP: "aa:bb::cc",
				},
			},
		}

		var kvpRes *model.KVPair
		var err error

		By("Creating a BGP Peer", func() {
			kvpRes, err = c.Create(ctx, kvp1a)
			Expect(err).NotTo(HaveOccurred())
		})

		By("Attempting to recreate an existing BGP Peer", func() {
			_, err := c.Create(ctx, kvp1a)
			Expect(err).To(HaveOccurred())
		})

		By("Updating an existing BGP Peer", func() {
			kvp1b.Revision = kvpRes.Revision
			_, err := c.Update(ctx, kvp1b)
			Expect(err).NotTo(HaveOccurred())
		})

		By("Create a non-existent BGP Peer", func() {
			kvpRes, err = c.Create(ctx, kvp2a)
			Expect(err).NotTo(HaveOccurred())
		})

		By("Updating the BGP Peer created by Create", func() {
			kvp2b.Revision = kvpRes.Revision
			_, err := c.Update(ctx, kvp2b)
			Expect(err).NotTo(HaveOccurred())
		})

		By("Getting a missing BGP Peer", func() {
			_, err := c.Get(ctx, model.ResourceKey{Name: "1-1-1-1", Kind: apiv3.KindBGPPeer}, "")
			Expect(err).To(HaveOccurred())
		})

		By("Listing a missing BGP Peer", func() {
			kvps, err := c.List(ctx, model.ResourceListOptions{Name: "aa-bb-cc-dd-ee", Kind: apiv3.KindBGPPeer}, "")
			Expect(err).ToNot(HaveOccurred())
			Expect(kvps.KVPairs).To(HaveLen(0))
		})

		By("Listing an explicit BGP Peer", func() {
			kvps, err := c.List(ctx, model.ResourceListOptions{Name: "10-0-0-1", Kind: apiv3.KindBGPPeer}, "")
			Expect(err).ToNot(HaveOccurred())
			Expect(kvps.KVPairs).To(HaveLen(1))
			Expect(kvps.KVPairs[0].Key).To(Equal(kvp1b.Key))
			Expect(kvps.KVPairs[0].Value.(*apiv3.BGPPeer).ObjectMeta.Name).To(Equal(kvp1b.Value.(*apiv3.BGPPeer).ObjectMeta.Name))
			Expect(kvps.KVPairs[0].Value.(*apiv3.BGPPeer).Spec).To(Equal(kvp1b.Value.(*apiv3.BGPPeer).Spec))
		})

		By("Listing all BGP Peers (should be 2)", func() {
			kvps, err := c.List(ctx, model.ResourceListOptions{Kind: apiv3.KindBGPPeer}, "")
			Expect(err).ToNot(HaveOccurred())
			Expect(kvps.KVPairs).To(HaveLen(2))
			keys := []model.Key{}
			vals := []interface{}{}
			for _, k := range kvps.KVPairs {
				keys = append(keys, k.Key)
				vals = append(vals, k.Value.(*apiv3.BGPPeer).Spec)
			}
			Expect(keys).To(ContainElement(kvp1b.Key))
			Expect(keys).To(ContainElement(kvp2b.Key))
			Expect(vals).To(ContainElement(kvp1b.Value.(*apiv3.BGPPeer).Spec))
			Expect(vals).To(ContainElement(kvp2b.Value.(*apiv3.BGPPeer).Spec))

		})

		By("Deleting the BGP Peer created by Create", func() {
			_, err := c.Delete(ctx, kvp2a.Key, "")
			Expect(err).NotTo(HaveOccurred())
		})

		By("Listing all BGP Peers (should now be 1)", func() {
			kvps, err := c.List(ctx, model.ResourceListOptions{Kind: apiv3.KindBGPPeer}, "")
			Expect(err).ToNot(HaveOccurred())
			Expect(kvps.KVPairs).To(HaveLen(1))
			Expect(kvps.KVPairs[0].Key).To(Equal(kvp1b.Key))
			Expect(kvps.KVPairs[0].Value.(*apiv3.BGPPeer).ObjectMeta.Name).To(Equal(kvp1b.Value.(*apiv3.BGPPeer).ObjectMeta.Name))
			Expect(kvps.KVPairs[0].Value.(*apiv3.BGPPeer).Spec).To(Equal(kvp1b.Value.(*apiv3.BGPPeer).Spec))
		})

		By("Deleting an existing BGP Peer", func() {
			_, err := c.Delete(ctx, kvp1a.Key, "")
			Expect(err).NotTo(HaveOccurred())
		})
	})

	It("should handle a CRUD of Node BGP Peer", func() {
		var kvp1a, kvp1b, kvp2a, kvp2b, kvpRes *model.KVPair
		var nodename, peername1, peername2 string

		By("Listing all Nodes to find a suitable Node name", func() {
			nodes, err := c.List(ctx, model.ResourceListOptions{Kind: apiv3.KindNode}, "")
			Expect(err).NotTo(HaveOccurred())
			// Get the hostname so we can make a Get call
			kvp := *nodes.KVPairs[0]
			nodename = kvp.Key.(model.ResourceKey).Name
			peername1 = "bgppeer1"
			peername2 = "bgppeer2"
			kvp1a = &model.KVPair{
				Key: model.ResourceKey{
					Name: peername1,
					Kind: apiv3.KindBGPPeer,
				},
				Value: &apiv3.BGPPeer{
					TypeMeta: metav1.TypeMeta{
						Kind:       apiv3.KindBGPPeer,
						APIVersion: apiv3.GroupVersionCurrent,
					},
					ObjectMeta: metav1.ObjectMeta{
						Name: peername1,
					},
					Spec: apiv3.BGPPeerSpec{
						Node:     nodename,
						PeerIP:   "10.0.0.1",
						ASNumber: numorstring.ASNumber(6512),
					},
				},
			}
			kvp1b = &model.KVPair{
				Key: model.ResourceKey{
					Name: peername1,
					Kind: apiv3.KindBGPPeer,
				},
				Value: &apiv3.BGPPeer{
					TypeMeta: metav1.TypeMeta{
						Kind:       apiv3.KindBGPPeer,
						APIVersion: apiv3.GroupVersionCurrent,
					},
					ObjectMeta: metav1.ObjectMeta{
						Name: peername1,
					},
					Spec: apiv3.BGPPeerSpec{
						Node:     nodename,
						PeerIP:   "10.0.0.1",
						ASNumber: numorstring.ASNumber(6513),
					},
				},
			}
			kvp2a = &model.KVPair{
				Key: model.ResourceKey{
					Name: peername2,
					Kind: apiv3.KindBGPPeer,
				},
				Value: &apiv3.BGPPeer{
					TypeMeta: metav1.TypeMeta{
						Kind:       apiv3.KindBGPPeer,
						APIVersion: apiv3.GroupVersionCurrent,
					},
					ObjectMeta: metav1.ObjectMeta{
						Name: peername2,
					},
					Spec: apiv3.BGPPeerSpec{
						Node:     nodename,
						PeerIP:   "aa:bb::cc",
						ASNumber: numorstring.ASNumber(6514),
					},
				},
			}
			kvp2b = &model.KVPair{
				Key: model.ResourceKey{
					Name: peername2,
					Kind: apiv3.KindBGPPeer,
				},
				Value: &apiv3.BGPPeer{
					TypeMeta: metav1.TypeMeta{
						Kind:       apiv3.KindBGPPeer,
						APIVersion: apiv3.GroupVersionCurrent,
					},
					ObjectMeta: metav1.ObjectMeta{
						Name: peername2,
					},
					Spec: apiv3.BGPPeerSpec{
						Node:   nodename,
						PeerIP: "aa:bb::cc",
					},
				},
			}
		})

		By("Creating a Node BGP Peer", func() {
			var err error
			kvpRes, err = c.Create(ctx, kvp1a)
			Expect(err).NotTo(HaveOccurred())
		})

		By("Attempting to recreate an existing Node BGP Peer", func() {
			_, err := c.Create(ctx, kvp1a)
			Expect(err).To(HaveOccurred())
		})

		By("Updating an existing Node BGP Peer", func() {
			kvp1b.Revision = kvpRes.Revision
			_, err := c.Update(ctx, kvp1b)
			Expect(err).NotTo(HaveOccurred())
		})

		By("Applying a non-existent Node BGP Peer", func() {
			var err error
			kvpRes, err = c.Apply(ctx, kvp2a)
			Expect(err).NotTo(HaveOccurred())
		})

		By("Updating the Node BGP Peer created by Apply", func() {
			kvp2b.Revision = kvpRes.Revision
			_, err := c.Apply(ctx, kvp2b)
			Expect(err).NotTo(HaveOccurred())
		})

		By("Getting a missing Node BGP Peer (wrong name)", func() {
			_, err := c.Get(ctx, model.ResourceKey{
				Name: "foobar",
				Kind: apiv3.KindBGPPeer,
			}, "")
			Expect(err).To(HaveOccurred())
		})

		By("Listing a missing Node BGP Peer (wrong name)", func() {
			kvps, err := c.List(ctx, model.ResourceListOptions{
				Name: "foobar",
				Kind: apiv3.KindBGPPeer,
			}, "")
			Expect(err).ToNot(HaveOccurred())
			Expect(kvps.KVPairs).To(HaveLen(0))
		})

		By("Listing Node BGP Peers should contain Node name", func() {
			kvps, err := c.List(ctx, model.ResourceListOptions{Kind: apiv3.KindBGPPeer}, "")
			Expect(err).ToNot(HaveOccurred())
			Expect(kvps.KVPairs).To(HaveLen(2))
			for _, kvp := range kvps.KVPairs {
				Expect(kvp.Value.(*apiv3.BGPPeer).Spec.Node).To(Equal(nodename))
			}
		})

		By("Listing an explicit Node BGP Peer", func() {
			kvps, err := c.List(ctx, model.ResourceListOptions{Name: peername1, Kind: apiv3.KindBGPPeer}, "")
			Expect(err).ToNot(HaveOccurred())
			Expect(kvps.KVPairs).To(HaveLen(1))
			Expect(kvps.KVPairs[0].Key).To(Equal(kvp1b.Key))
			Expect(kvps.KVPairs[0].Value.(*apiv3.BGPPeer).ObjectMeta.Name).To(Equal(kvp1b.Value.(*apiv3.BGPPeer).ObjectMeta.Name))
			Expect(kvps.KVPairs[0].Value.(*apiv3.BGPPeer).Spec).To(Equal(kvp1b.Value.(*apiv3.BGPPeer).Spec))
		})

		By("Listing all Node BGP Peers (should be 2)", func() {
			kvps, err := c.List(ctx, model.ResourceListOptions{Kind: apiv3.KindBGPPeer}, "")
			Expect(err).ToNot(HaveOccurred())
			Expect(kvps.KVPairs).To(HaveLen(2))
			keys := []model.Key{}
			vals := []interface{}{}
			for _, k := range kvps.KVPairs {
				keys = append(keys, k.Key)
				vals = append(vals, k.Value.(*apiv3.BGPPeer).Spec)
			}
			Expect(keys).To(ContainElement(kvp1b.Key))
			Expect(keys).To(ContainElement(kvp2b.Key))
			Expect(vals).To(ContainElement(kvp1b.Value.(*apiv3.BGPPeer).Spec))
			Expect(vals).To(ContainElement(kvp2b.Value.(*apiv3.BGPPeer).Spec))
		})

		By("Deleting the Node BGP Peer created by Apply", func() {
			_, err := c.Delete(ctx, kvp2a.Key, "")
			Expect(err).NotTo(HaveOccurred())
		})

		By("Listing all Node BGP Peers (should now be 1)", func() {
			kvps, err := c.List(ctx, model.ResourceListOptions{Kind: apiv3.KindBGPPeer}, "")
			Expect(err).ToNot(HaveOccurred())
			Expect(kvps.KVPairs).To(HaveLen(1))
			Expect(kvps.KVPairs[0].Key).To(Equal(kvp1b.Key))
			Expect(kvps.KVPairs[0].Value.(*apiv3.BGPPeer).ObjectMeta.Name).To(Equal(kvp1b.Value.(*apiv3.BGPPeer).ObjectMeta.Name))
			Expect(kvps.KVPairs[0].Value.(*apiv3.BGPPeer).Spec).To(Equal(kvp1b.Value.(*apiv3.BGPPeer).Spec))
		})

		By("Deleting an existing Node BGP Peer", func() {
			_, err := c.Delete(ctx, kvp1a.Key, "")
			Expect(err).NotTo(HaveOccurred())
		})

		By("Deleting a non-existent Node BGP Peer", func() {
			_, err := c.Delete(ctx, kvp1a.Key, "")
			Expect(err).To(HaveOccurred())
		})
	})

	createPodAndMarkAsRunning := func(name string) (*k8sapi.Pod, string) {
		pod := &k8sapi.Pod{
			ObjectMeta: metav1.ObjectMeta{
				Name:      name,
				Namespace: "default",
			},
			Spec: k8sapi.PodSpec{
				NodeName: "127.0.0.1",
				Containers: []k8sapi.Container{
					{
						Name:    "container1",
						Image:   "busybox",
						Command: []string{"sleep", "3600"},
					},
				},
			},
		}
		pod, err := c.ClientSet.CoreV1().Pods("default").Create(pod)
		By("Creating a pod", func() {
			Expect(err).NotTo(HaveOccurred())
		})
		By("Assigning an IP", func() {
			// Update the Pod to have an IP and be running.
			pod.Status.PodIP = "192.168.1.1"
			pod.Status.Phase = k8sapi.PodRunning
			pod, err = c.ClientSet.CoreV1().Pods("default").UpdateStatus(pod)
			Expect(err).NotTo(HaveOccurred())
		})
		By("Waiting for the pod to start", func() {
			// Wait up to 120s for pod to start running.
			log.Warnf("[TEST] Waiting for pod %s to start", pod.ObjectMeta.Name)
			for i := 0; i < 120; i++ {
				p, err := c.ClientSet.CoreV1().Pods("default").Get(pod.ObjectMeta.Name, metav1.GetOptions{})
				Expect(err).NotTo(HaveOccurred())
				if p.Status.Phase == k8sapi.PodRunning {
					// Pod is running
					break
				}
				time.Sleep(1 * time.Second)
			}
			p, err := c.ClientSet.CoreV1().Pods("default").Get(pod.ObjectMeta.Name, metav1.GetOptions{})
			Expect(err).NotTo(HaveOccurred())
			Expect(p.Status.Phase).To(Equal(k8sapi.PodRunning))
		})

		wepids := names.WorkloadEndpointIdentifiers{
			Node:         pod.Spec.NodeName,
			Orchestrator: apiv3.OrchestratorKubernetes,
			Endpoint:     "eth0",
			Pod:          pod.Name,
		}
		wepName, err := wepids.CalculateWorkloadEndpointName(false)
		Expect(err).NotTo(HaveOccurred())

		return pod, wepName
	}

	It("should handle a basic Pod", func() {
		pod, wepName := createPodAndMarkAsRunning("basic-pod")

		By("Performing a List() operation", func() {
			// Perform List and ensure it shows up in the Calico API.
			weps, err := c.List(ctx, model.ResourceListOptions{Kind: apiv3.KindWorkloadEndpoint}, "")
			Expect(err).NotTo(HaveOccurred())
			Expect(len(weps.KVPairs)).To(BeNumerically(">", 0))
		})

		By("Performing a List(Name=wepName) operation", func() {
			// Perform List, including a workload Name
			weps, err := c.List(ctx, model.ResourceListOptions{Name: wepName, Namespace: "default", Kind: apiv3.KindWorkloadEndpoint}, "")
			Expect(err).NotTo(HaveOccurred())
			Expect(len(weps.KVPairs)).To(Equal(1))
		})

		By("Performing a Get() operation then updating the wep", func() {
			// Perform a Get and ensure no error in the Calico API.
			wep, err := c.Get(ctx, model.ResourceKey{Name: wepName, Namespace: "default", Kind: apiv3.KindWorkloadEndpoint}, "")
			Expect(err).NotTo(HaveOccurred())
			fmt.Printf("Updating Wep %+v\n", wep.Value.(*apiv3.WorkloadEndpoint).Spec)
			_, err = c.Update(ctx, wep)
			Expect(err).NotTo(HaveOccurred())
		})

		expectedKVP := model.KVPair{
			Key: model.WorkloadEndpointKey{
				Hostname:       "127.0.0.1",
				OrchestratorID: "k8s",
				WorkloadID:     fmt.Sprintf("default/%s", pod.ObjectMeta.Name),
				EndpointID:     "eth0",
			},
		}

		By("Expecting an update with type 'KVUpdated' on the Syncer API", func() {
			cb.ExpectExists([]api.Update{
				{KVPair: expectedKVP, UpdateType: api.UpdateTypeKVUpdated},
			})
		})

		By("Expecting a Syncer snapshot to include the update with type 'KVNew'", func() {
			// Create a new syncer / callback pair so that it performs a snapshot.
			cfg := apiconfig.KubeConfig{K8sAPIEndpoint: "http://localhost:8080"}
			_, snapshotCallbacks, snapshotSyncer := CreateClientAndSyncer(cfg)
			defer snapshotSyncer.Stop()
			go snapshotCallbacks.ProcessUpdates()
			snapshotSyncer.Start()

			// Expect the snapshot to include workload endpoint with type "KVNew".
			snapshotCallbacks.ExpectExists([]api.Update{
				{KVPair: expectedKVP, UpdateType: api.UpdateTypeKVNew},
			})
		})

		By("Deleting the Pod and expecting the wep to be deleted", func() {
			var zero int64
			policy := metav1.DeletePropagationBackground
			err := c.ClientSet.CoreV1().Pods("default").Delete(pod.ObjectMeta.Name, &metav1.DeleteOptions{
				GracePeriodSeconds: &zero,
				PropagationPolicy:  &policy,
			})
			Expect(err).NotTo(HaveOccurred())
			cb.ExpectDeleted([]model.KVPair{expectedKVP})
		})
	})

	// There are several states that we consider "finished", run the test for each one.
	for _, finishPhase := range []k8sapi.PodPhase{k8sapi.PodSucceeded, k8sapi.PodFailed} {
		finishPhase := finishPhase
		It(fmt.Sprintf("should treat a finished Pod (%v) as a deletion", finishPhase), func() {
			pod, wepName := createPodAndMarkAsRunning("finished-pod-" + strings.ToLower(string(finishPhase)))
			var err error

			expectedKVP := model.KVPair{
				Key: model.WorkloadEndpointKey{
					Hostname:       "127.0.0.1",
					OrchestratorID: "k8s",
					WorkloadID:     fmt.Sprintf("default/%s", pod.ObjectMeta.Name),
					EndpointID:     "eth0",
				},
			}

			By("Expecting an update with type 'UpdateTypeKVNew' on the Syncer API", func() {
				// The update processor filters out the initial update where the pod has no IP, then we get this
				// notification when the IP is added.
				cb.ExpectExists([]api.Update{
					{KVPair: expectedKVP, UpdateType: api.UpdateTypeKVNew},
				})
			})

			By("Checking the pod is visible before we mark it as finished", func() {
				// Perform a Get and ensure no error in the Calico API.
				wep, err := c.Get(ctx, model.ResourceKey{Name: wepName, Namespace: "default", Kind: apiv3.KindWorkloadEndpoint}, "")
				Expect(err).NotTo(HaveOccurred())
				Expect(wep).NotTo(BeNil())

				// Perform List and ensure it shows up in the Calico API.
				weps, err := c.List(ctx, model.ResourceListOptions{Kind: apiv3.KindWorkloadEndpoint}, "")
				Expect(err).NotTo(HaveOccurred())
				Expect(len(weps.KVPairs)).To(BeNumerically(">", 0))
			})

			By(fmt.Sprintf("Marking the Pod as finished (%v)", finishPhase), func() {
				pod.Status.Phase = finishPhase
				pod, err = c.ClientSet.CoreV1().Pods("default").UpdateStatus(pod)
				Expect(err).NotTo(HaveOccurred())
			})

			By("Expecting an update with type 'KVDeleted' on the Syncer API", func() {
				cb.ExpectDeleted([]model.KVPair{expectedKVP})
			})

			// Now go back from finished to running again.  This is likely impossible on a real Kubernetes system
			// but it's helpful for testing out our UpdateType calculation logic.  I.e. since the last update was
			// a "delete", we should now see a "new", rather than an "update".

			By("Marking the Pod as running again", func() {
				pod.Status.Phase = k8sapi.PodRunning
				pod, err = c.ClientSet.CoreV1().Pods("default").UpdateStatus(pod)
				Expect(err).NotTo(HaveOccurred())
			})

			By("Expecting an update that creates the wep again", func() {
				cb.ExpectExists([]api.Update{
					{KVPair: expectedKVP, UpdateType: api.UpdateTypeKVNew},
				})
			})

			By("Checking the pod is gettable", func() {
				// Perform a Get and ensure no error in the Calico API.
				_, err := c.Get(ctx, model.ResourceKey{Name: wepName, Namespace: "default", Kind: apiv3.KindWorkloadEndpoint}, "")
				Expect(err).NotTo(HaveOccurred())
			})

			By("Deleting the Pod and expecting the wep to be deleted", func() {
				var zero int64
				policy := metav1.DeletePropagationBackground
				err := c.ClientSet.CoreV1().Pods("default").Delete(pod.ObjectMeta.Name, &metav1.DeleteOptions{
					GracePeriodSeconds: &zero,
					PropagationPolicy:  &policy,
				})
				Expect(err).NotTo(HaveOccurred())
				cb.ExpectDeleted([]model.KVPair{expectedKVP})
			})
		})
	}

	It("should treat a pod that loses its IP as a deletion", func() {
		pod, wepName := createPodAndMarkAsRunning("pod-losing-ip")
		var err error

		expectedKVP := model.KVPair{
			Key: model.WorkloadEndpointKey{
				Hostname:       "127.0.0.1",
				OrchestratorID: "k8s",
				WorkloadID:     fmt.Sprintf("default/%s", pod.ObjectMeta.Name),
				EndpointID:     "eth0",
			},
		}

		By("Expecting an update with type 'UpdateTypeKVNew' on the Syncer API", func() {
			// The update processor filters out the initial update where the pod has no IP, then we get this
			// notification when the IP is added.
			cb.ExpectExists([]api.Update{
				{KVPair: expectedKVP, UpdateType: api.UpdateTypeKVNew},
			})
		})

		By("Checking the pod is visible before we remove its IP", func() {
			// Perform a Get and ensure no error in the Calico API.
			wep, err := c.Get(ctx, model.ResourceKey{Name: wepName, Namespace: "default", Kind: apiv3.KindWorkloadEndpoint}, "")
			Expect(err).NotTo(HaveOccurred())
			Expect(wep).NotTo(BeNil())

			// Perform List and ensure it shows up in the Calico API.
			weps, err := c.List(ctx, model.ResourceListOptions{Kind: apiv3.KindWorkloadEndpoint}, "")
			Expect(err).NotTo(HaveOccurred())
			Expect(len(weps.KVPairs)).To(BeNumerically(">", 0))
		})

		By("Removing its IP", func() {
			pod.Status.PodIP = ""
			pod.Status.PodIPs = nil
			pod, err = c.ClientSet.CoreV1().Pods("default").UpdateStatus(pod)
			Expect(err).NotTo(HaveOccurred())
		})

		By("Expecting an update with type 'KVDeleted' on the Syncer API", func() {
			cb.ExpectDeleted([]model.KVPair{expectedKVP})
		})
	})

	defineAnnotationTest := func(preExistingAnnotations map[string]string) {
		pod := &k8sapi.Pod{
			ObjectMeta: metav1.ObjectMeta{
				Name:        "test-syncer-basic-pod",
				Namespace:   "default",
				Annotations: preExistingAnnotations,
			},
			Spec: k8sapi.PodSpec{
				NodeName: "127.0.0.1",
				Containers: []k8sapi.Container{
					{
						Name:    "container1",
						Image:   "busybox",
						Command: []string{"sleep", "3600"},
					},
				},
			},
		}
		// Note: assigning back to pod variable in order to pick up revision information. If we don't do that then
		// the call to UpdateStatus() below would succeed, but it would overwrite our annotation patch.
		pod, err := c.ClientSet.CoreV1().Pods("default").Create(pod)
		wepName := "127.0.0.1-k8s-test--syncer--basic--pod-eth0"

		By("Creating a pod", func() {
			Expect(err).NotTo(HaveOccurred())
		})

		By("Assigning an IP", func() {
			// Add the IP via our API.  This simulates what the CNI plugin does.
			wep, err := c.Get(
				ctx,
				model.ResourceKey{Name: wepName, Namespace: "default", Kind: apiv3.KindWorkloadEndpoint},
				"",
			)
			Expect(err).NotTo(HaveOccurred())
			wep.Value.(*apiv3.WorkloadEndpoint).Spec.IPNetworks = []string{"192.168.1.1"}
			fmt.Printf("Updating Wep %+v\n", wep.Value.(*apiv3.WorkloadEndpoint).Spec)
			_, err = c.Update(ctx, wep)
			Expect(err).NotTo(HaveOccurred())

			// Get the pod through the k8s API to check the annotation has appeared.
			p, err := c.ClientSet.CoreV1().Pods("default").Get(pod.ObjectMeta.Name, metav1.GetOptions{})
			Expect(err).NotTo(HaveOccurred())
			Expect(p.Annotations["cni.projectcalico.org/podIP"]).To(Equal("192.168.1.1"))

			// Get the wep through our API to check that the annotation round-trips.
			wep, err = c.Get(ctx, model.ResourceKey{Name: wepName, Namespace: "default", Kind: apiv3.KindWorkloadEndpoint}, "")
			Expect(err).NotTo(HaveOccurred())
			Expect(wep.Value.(*apiv3.WorkloadEndpoint).Spec.IPNetworks).To(ConsistOf("192.168.1.1/32"))
		})

		By("Setting the pod phase to Running", func() {
			// Try to update the pod using the old revision; this should fail because our patch made it
			// stale.
			pod.Status.Phase = k8sapi.PodRunning
			_, err = c.ClientSet.CoreV1().Pods("default").UpdateStatus(pod)
			Expect(err).To(HaveOccurred())

			// Re-get the pod and try again...
			pod, err = c.ClientSet.CoreV1().Pods("default").Get(pod.ObjectMeta.Name, metav1.GetOptions{})
			Expect(err).NotTo(HaveOccurred())
			pod.Status.Phase = k8sapi.PodRunning
			pod, err = c.ClientSet.CoreV1().Pods("default").UpdateStatus(pod)
			Expect(err).NotTo(HaveOccurred())
		})

		By("Waiting for the pod to start", func() {
			// Wait up to 120s for pod to start running.
			log.Warnf("[TEST] Waiting for pod %s to start", pod.ObjectMeta.Name)

			for i := 0; i < 120; i++ {
				p, err := c.ClientSet.CoreV1().Pods("default").Get(pod.ObjectMeta.Name, metav1.GetOptions{})
				Expect(err).NotTo(HaveOccurred())
				if p.Status.Phase == k8sapi.PodRunning {
					// Pod is running
					break
				}
				time.Sleep(1 * time.Second)
			}

			pod, err = c.ClientSet.CoreV1().Pods("default").Get(pod.ObjectMeta.Name, metav1.GetOptions{})
			Expect(err).NotTo(HaveOccurred())
			Expect(pod.Status.Phase).To(Equal(k8sapi.PodRunning))
			Expect(pod.Annotations["cni.projectcalico.org/podIP"]).To(Equal("192.168.1.1"))
			for k, v := range preExistingAnnotations {
				Expect(pod.Annotations[k]).To(Equal(v))
			}
		})

		expectedKVP := model.KVPair{
			Key: model.WorkloadEndpointKey{
				Hostname:       "127.0.0.1",
				OrchestratorID: "k8s",
				WorkloadID:     fmt.Sprintf("default/%s", pod.ObjectMeta.Name),
				EndpointID:     "eth0",
			},
		}

		// We only get this update if the Pod passes our check that it has an IP.
		By("Expecting an update with type 'KVUpdated' on the Syncer API", func() {
			cb.ExpectExists([]api.Update{
				{KVPair: expectedKVP, UpdateType: api.UpdateTypeKVUpdated},
			})
		})

		By("Deleting the Pod and expecting the wep to be deleted", func() {
			var zero int64
			policy := metav1.DeletePropagationBackground
			err = c.ClientSet.CoreV1().Pods("default").Delete(pod.ObjectMeta.Name, &metav1.DeleteOptions{
				GracePeriodSeconds: &zero,
				PropagationPolicy:  &policy,
			})
			Expect(err).NotTo(HaveOccurred())
			cb.ExpectDeleted([]model.KVPair{expectedKVP})
		})
	}

	It("should patch Pod (with no existing annotations) with our PodIP annotation", func() {
		defineAnnotationTest(nil)
	})

	It("should patch Pod (with existing annotations) with our PodIP annotation", func() {
		defineAnnotationTest(map[string]string{
			"anotherAnnotation": "someValue",
		})
	})

	It("should support listing block affinities", func() {
		var nodename string
		By("Listing all Nodes to find a suitable Node name", func() {
			nodes, err := c.List(ctx, model.ResourceListOptions{Kind: apiv3.KindNode}, "")
			Expect(err).NotTo(HaveOccurred())
			kvp := *nodes.KVPairs[0]
			nodename = kvp.Key.(model.ResourceKey).Name
		})
		By("Creating an affinity for that node", func() {
			cidr := net.MustParseCIDR("10.0.0.0/26")
			kvp := model.KVPair{
				Key: model.BlockAffinityKey{
					CIDR: cidr,
					Host: nodename,
				},
				Value: &model.BlockAffinity{},
			}
			_, err := c.Create(ctx, &kvp)
			Expect(err).NotTo(HaveOccurred())
		})
		By("Creating an affinity for a different node", func() {
			cidr := net.MustParseCIDR("10.0.1.0/26")
			kvp := model.KVPair{
				Key: model.BlockAffinityKey{
					CIDR: cidr,
					Host: "othernode",
				},
				Value: &model.BlockAffinity{},
			}
			_, err := c.Create(ctx, &kvp)
			Expect(err).NotTo(HaveOccurred())
		})
		By("Listing all BlockAffinity for all Nodes", func() {
			objs, err := c.List(ctx, model.BlockAffinityListOptions{}, "")
			Expect(err).NotTo(HaveOccurred())
			Expect(len(objs.KVPairs)).To(Equal(2))
		})
		By("Listing all BlockAffinity for a specific Node", func() {
			objs, err := c.List(ctx, model.BlockAffinityListOptions{Host: nodename}, "")
			Expect(err).NotTo(HaveOccurred())
			Expect(len(objs.KVPairs)).To(Equal(1))
		})
	})

	It("should support setting and getting FelixConfig", func() {
		fc := &model.KVPair{
			Key: model.ResourceKey{
				Name: "myfelixconfig",
				Kind: apiv3.KindFelixConfiguration,
			},
			Value: &apiv3.FelixConfiguration{
				TypeMeta: metav1.TypeMeta{
					Kind:       apiv3.KindFelixConfiguration,
					APIVersion: apiv3.GroupVersionCurrent,
				},
				ObjectMeta: metav1.ObjectMeta{
					Name: "myfelixconfig",
				},
				Spec: apiv3.FelixConfigurationSpec{
					InterfacePrefix: "xali-",
				},
			},
		}
		var updFC *model.KVPair
		var err error

		By("creating a new object", func() {
			updFC, err = c.Create(ctx, fc)
			Expect(err).NotTo(HaveOccurred())
			Expect(updFC.Key.(model.ResourceKey).Name).To(Equal("myfelixconfig"))
			// Set the ResourceVersion (since it is auto populated by the Kubernetes datastore) to make it easier to compare objects.
			Expect(fc.Value.(*apiv3.FelixConfiguration).GetObjectMeta().GetResourceVersion()).To(Equal(""))
			fc.Value.(*apiv3.FelixConfiguration).GetObjectMeta().SetResourceVersion(updFC.Value.(*apiv3.FelixConfiguration).GetObjectMeta().GetResourceVersion())

			// UID is auto-generated, make sure we don't fail the assertion based on it.
			fc.Value.(*apiv3.FelixConfiguration).ObjectMeta.UID = updFC.Value.(*apiv3.FelixConfiguration).ObjectMeta.UID

			// Assert the created object matches what we created.
			Expect(updFC.Value.(*apiv3.FelixConfiguration)).To(Equal(fc.Value.(*apiv3.FelixConfiguration)))
			Expect(updFC.Revision).NotTo(BeNil())

			// Unset the ResourceVersion for the original resource since we modified it just for the sake of comparing in the tests.
			fc.Value.(*apiv3.FelixConfiguration).GetObjectMeta().SetResourceVersion("")
		})

		By("getting an existing object", func() {
			updFC, err = c.Get(ctx, fc.Key, "")
			Expect(err).NotTo(HaveOccurred())
			Expect(updFC.Value.(*apiv3.FelixConfiguration).Spec).To(Equal(fc.Value.(*apiv3.FelixConfiguration).Spec))
			Expect(updFC.Key.(model.ResourceKey).Name).To(Equal("myfelixconfig"))
			Expect(updFC.Revision).NotTo(BeNil())
		})

		By("updating an existing object", func() {
			updFC.Value.(*apiv3.FelixConfiguration).Spec.InterfacePrefix = "someotherprefix-"
			updFC, err = c.Update(ctx, updFC)
			Expect(err).NotTo(HaveOccurred())
			Expect(updFC.Value.(*apiv3.FelixConfiguration).Spec.InterfacePrefix).To(Equal("someotherprefix-"))
		})

		By("getting the updated object", func() {
			updFC, err = c.Get(ctx, fc.Key, "")
			Expect(err).NotTo(HaveOccurred())
			Expect(updFC.Value.(*apiv3.FelixConfiguration).Spec.InterfacePrefix).To(Equal("someotherprefix-"))
			Expect(updFC.Key.(model.ResourceKey).Name).To(Equal("myfelixconfig"))
			Expect(updFC.Revision).NotTo(BeNil())
		})

		By("applying an existing object", func() {
			val := &apiv3.FelixConfiguration{
				TypeMeta: metav1.TypeMeta{
					Kind:       apiv3.KindFelixConfiguration,
					APIVersion: apiv3.GroupVersionCurrent,
				},
				ObjectMeta: metav1.ObjectMeta{
					Name: "myfelixconfig",
				},
				Spec: apiv3.FelixConfigurationSpec{
					InterfacePrefix: "somenewprefix-",
				},
			}
			updFC.Value = val
			updFC, err = c.Apply(ctx, updFC)
			Expect(err).NotTo(HaveOccurred())
			Expect(updFC.Value.(*apiv3.FelixConfiguration).Spec.InterfacePrefix).To(Equal("somenewprefix-"))
		})

		By("getting the applied object", func() {
			updFC, err = c.Get(ctx, fc.Key, "")
			Expect(err).NotTo(HaveOccurred())
			Expect(updFC.Value.(*apiv3.FelixConfiguration).Spec.InterfacePrefix).To(Equal("somenewprefix-"))
			Expect(updFC.Key.(model.ResourceKey).Name).To(Equal("myfelixconfig"))
			Expect(updFC.Revision).NotTo(BeNil())
		})

		By("deleting an existing object", func() {
			_, err = c.Delete(ctx, fc.Key, "")
			Expect(err).NotTo(HaveOccurred())
		})

		By("deleting a non-existing object", func() {
			_, err = c.Delete(ctx, fc.Key, "")
			Expect(err).To(HaveOccurred())
		})

		By("getting a non-existing object", func() {
			updFC, err = c.Get(ctx, fc.Key, "")
			Expect(err).To(HaveOccurred())
			Expect(updFC).To(BeNil())
		})

		By("applying a new object", func() {
			// Revision should not be specified when creating.
			fc.Revision = ""
			updFC, err = c.Apply(ctx, fc)
			Expect(err).NotTo(HaveOccurred())
			Expect(updFC.Value.(*apiv3.FelixConfiguration).Spec).To(Equal(fc.Value.(*apiv3.FelixConfiguration).Spec))
		})

		By("getting the applied object", func() {
			updFC, err = c.Get(ctx, fc.Key, "")
			Expect(err).NotTo(HaveOccurred())
			Expect(updFC.Value.(*apiv3.FelixConfiguration).Spec).To(Equal(fc.Value.(*apiv3.FelixConfiguration).Spec))
			Expect(updFC.Key.(model.ResourceKey).Name).To(Equal("myfelixconfig"))
			Expect(updFC.Revision).NotTo(BeNil())
		})

		By("deleting the existing object", func() {
			_, err = c.Delete(ctx, updFC.Key, "")
			Expect(err).NotTo(HaveOccurred())
		})
	})

	It("should support setting and getting IP Pools", func() {
		By("listing IP pools when none have been created", func() {
			_, err := c.List(ctx, model.ResourceListOptions{Kind: apiv3.KindIPPool}, "")
			Expect(err).NotTo(HaveOccurred())
		})

		By("creating an IP Pool and getting it back", func() {
			cidr := "192.168.0.0/16"
			pool := &model.KVPair{
				Key: model.ResourceKey{
					Name: "192-16-0-0-16",
					Kind: apiv3.KindIPPool,
				},
				Value: &apiv3.IPPool{
					TypeMeta: metav1.TypeMeta{
						Kind:       apiv3.KindIPPool,
						APIVersion: apiv3.GroupVersionCurrent,
					},
					ObjectMeta: metav1.ObjectMeta{
						Name: "192-16-0-0-16",
					},
					Spec: apiv3.IPPoolSpec{
						CIDR:     cidr,
						IPIPMode: apiv3.IPIPModeCrossSubnet,
						Disabled: true,
					},
				},
			}
			_, err := c.Create(ctx, pool)
			Expect(err).NotTo(HaveOccurred())

			receivedPool, err := c.Get(ctx, pool.Key, "")
			Expect(err).NotTo(HaveOccurred())
			Expect(receivedPool.Value.(*apiv3.IPPool).Spec.CIDR).To(Equal(cidr))
			Expect(receivedPool.Value.(*apiv3.IPPool).Spec.IPIPMode).To(BeEquivalentTo(apiv3.IPIPModeCrossSubnet))
			Expect(receivedPool.Value.(*apiv3.IPPool).Spec.Disabled).To(Equal(true))
		})

		By("deleting the IP Pool", func() {
			_, err := c.Delete(ctx, model.ResourceKey{
				Name: "192-16-0-0-16",
				Kind: apiv3.KindIPPool,
			}, "")
			Expect(err).NotTo(HaveOccurred())
		})
	})

	It("Should support getting, deleting, and listing Nodes", func() {
		nodeHostname := ""
		var kvp model.KVPair
		ip := "192.168.0.101"

		By("Listing all Nodes", func() {
			nodes, err := c.List(ctx, model.ResourceListOptions{Kind: apiv3.KindNode}, "")
			Expect(err).NotTo(HaveOccurred())
			// Get the hostname so we can make a Get call
			kvp = *nodes.KVPairs[0]
			nodeHostname = kvp.Key.(model.ResourceKey).Name
		})

		By("Listing a specific Node", func() {
			nodes, err := c.List(ctx, model.ResourceListOptions{Name: nodeHostname, Kind: apiv3.KindNode}, "")
			Expect(err).NotTo(HaveOccurred())
			Expect(nodes.KVPairs).To(HaveLen(1))
			Expect(nodes.KVPairs[0].Key).To(Equal(kvp.Key))
			Expect(nodes.KVPairs[0].Value).To(Equal(kvp.Value))
		})

		By("Listing a specific invalid Node", func() {
			nodes, err := c.List(ctx, model.ResourceListOptions{Name: "foobarbaz-node", Kind: apiv3.KindNode}, "")
			Expect(err).NotTo(HaveOccurred())
			Expect(nodes.KVPairs).To(HaveLen(0))
		})

		By("Getting a specific nodeHostname", func() {
			n, err := c.Get(ctx, model.ResourceKey{Name: nodeHostname, Kind: apiv3.KindNode}, "")
			Expect(err).NotTo(HaveOccurred())

			// Check to see we have the right Node
			Expect(nodeHostname).To(Equal(n.Key.(model.ResourceKey).Name))
		})

		By("Creating a new Node", func() {
			_, err := c.Create(ctx, &kvp)
			Expect(err).To(HaveOccurred())
		})

		By("Getting non-existent Node", func() {
			_, err := c.Get(ctx, model.ResourceKey{Name: "Fake", Kind: apiv3.KindNode}, "")
			Expect(err).To(HaveOccurred())
		})

		By("Deleting a Node", func() {
			_, err := c.Delete(ctx, kvp.Key, "")
			Expect(err).To(HaveOccurred())
		})

		By("Updating changes to a node", func() {
			newAsn := numorstring.ASNumber(23455)

			testKvp := model.KVPair{
				Key: model.ResourceKey{
					Name: kvp.Key.(model.ResourceKey).Name,
					Kind: apiv3.KindNode,
				},
				Value: &apiv3.Node{
					ObjectMeta: metav1.ObjectMeta{
						Name: kvp.Key.(model.ResourceKey).Name,
					},
					Spec: apiv3.NodeSpec{
						BGP: &apiv3.NodeBGPSpec{
							ASNumber:    &newAsn,
							IPv4Address: ip,
						},
					},
				},
			}
			node, err := c.Update(ctx, &testKvp)
			Expect(err).NotTo(HaveOccurred())
			Expect(*node.Value.(*apiv3.Node).Spec.BGP.ASNumber).To(Equal(newAsn))

			// Also check that Get() returns the changes
			getNode, err := c.Get(ctx, kvp.Key.(model.ResourceKey), "")
			Expect(err).NotTo(HaveOccurred())
			Expect(*getNode.Value.(*apiv3.Node).Spec.BGP.ASNumber).To(Equal(newAsn))
			Expect(getNode.Value.(*apiv3.Node).Spec.BGP.IPv4IPIPTunnelAddr).To(Equal(""))

			// We do not support creating Nodes, we should see an error
			// if the Node does not exist.
			missingKvp := model.KVPair{
				Key: model.ResourceKey{
					Name: "IDontExist",
					Kind: apiv3.KindNode,
				},
			}
			_, err = c.Create(ctx, &missingKvp)

			Expect(err).To(HaveOccurred())
		})

		By("Updating a Node", func() {
			testKvp := model.KVPair{
				Key: model.ResourceKey{
					Name: kvp.Key.(model.ResourceKey).Name,
					Kind: apiv3.KindNode,
				},
				Value: &apiv3.Node{
					ObjectMeta: metav1.ObjectMeta{
						Name: kvp.Key.(model.ResourceKey).Name,
					},
					Spec: apiv3.NodeSpec{
						BGP: &apiv3.NodeBGPSpec{
							IPv4Address:        ip,
							IPv4IPIPTunnelAddr: "10.0.0.1",
						},
					},
				},
			}
			node, err := c.Update(ctx, &testKvp)

			Expect(err).NotTo(HaveOccurred())
			Expect(node.Value.(*apiv3.Node).Spec.BGP.ASNumber).To(BeNil())
			Expect(node.Value.(*apiv3.Node).Spec.BGP.IPv4IPIPTunnelAddr).To(Equal("10.0.0.1"))

			// Also check that Get() returns the changes
			getNode, err := c.Get(ctx, kvp.Key.(model.ResourceKey), "")
			Expect(err).NotTo(HaveOccurred())
			Expect(getNode.Value.(*apiv3.Node).Spec.BGP.ASNumber).To(BeNil())
			Expect(getNode.Value.(*apiv3.Node).Spec.BGP.IPv4IPIPTunnelAddr).To(Equal("10.0.0.1"))
		})

		By("Syncing HostIPs over the Syncer", func() {
			expectExist := []api.Update{
				{model.KVPair{Key: model.HostIPKey{Hostname: nodeHostname}}, api.UpdateTypeKVUpdated},
			}

			// Expect the snapshot to include the right keys.
			cb.ExpectExists(expectExist)
		})

		By("Not syncing Nodes when K8sDisableNodePoll is enabled", func() {
			cfg := apiconfig.KubeConfig{K8sAPIEndpoint: "http://localhost:8080", K8sDisableNodePoll: true}
			_, snapshotCallbacks, snapshotSyncer := CreateClientAndSyncer(cfg)
			defer snapshotSyncer.Stop()
			go snapshotCallbacks.ProcessUpdates()
			snapshotSyncer.Start()

			expectNotExist := []model.KVPair{
				{Key: model.HostIPKey{Hostname: nodeHostname}},
			}

			// Expect the snapshot to have not received the update.
			snapshotCallbacks.ExpectDeleted(expectNotExist)
		})

		By("Syncing HostConfig for a Node on Syncer start", func() {
			cfg := apiconfig.KubeConfig{K8sAPIEndpoint: "http://localhost:8080", K8sDisableNodePoll: true}
			_, snapshotCallbacks, snapshotSyncer := CreateClientAndSyncer(cfg)
			defer snapshotSyncer.Stop()
			go snapshotCallbacks.ProcessUpdates()
			snapshotSyncer.Start()

			hostConfigKey := model.KVPair{
				Key: model.HostConfigKey{
					Hostname: "127.0.0.1",
					Name:     "IpInIpTunnelAddr",
				}}

			expectedKeys := []api.Update{
				api.Update{hostConfigKey, api.UpdateTypeKVNew},
			}

			snapshotCallbacks.ExpectExists(expectedKeys)
		})
	})
})

var _ = testutils.E2eDatastoreDescribe("Test Watch support", testutils.DatastoreK8s, func(cfg apiconfig.CalicoAPIConfig) {
	var (
		c   *k8s.KubeClient
		ctx context.Context
	)

	BeforeEach(func() {
		// Create a client
		client, err := k8s.NewKubeClient(&cfg.Spec)
		Expect(err).NotTo(HaveOccurred())
		c = client.(*k8s.KubeClient)

		ctx = context.Background()
	})

	Describe("watching Profiles", func() {
		createTestServiceAccount := func(name string) {
			sa := k8sapi.ServiceAccount{
				ObjectMeta: metav1.ObjectMeta{
					Name: name,
				},
			}
			_, err := c.ClientSet.CoreV1().ServiceAccounts("default").Create(&sa)
			Expect(err).NotTo(HaveOccurred())
		}
		deleteAllServiceAccounts := func() {
			var zero int64
			err := c.ClientSet.CoreV1().ServiceAccounts("default").DeleteCollection(&metav1.DeleteOptions{GracePeriodSeconds: &zero}, metav1.ListOptions{})
			Expect(err).NotTo(HaveOccurred())
		}
		BeforeEach(func() {
			createTestServiceAccount("test-sa-1")
			createTestServiceAccount("test-sa-2")
		})
		AfterEach(func() {
			deleteAllServiceAccounts()
		})
		It("supports watching a specific profile (from namespace)", func() {
			watch, err := c.Watch(ctx, model.ResourceListOptions{Name: "kns.default", Kind: apiv3.KindProfile}, "")
			Expect(err).NotTo(HaveOccurred())
			defer watch.Stop()
			event := ExpectAddedEvent(watch.ResultChan())
			Expect(event.New.Key.String()).To(Equal("Profile(kns.default)"))
		})
		It("supports watching a specific profile (from serviceAccount)", func() {
			watch, err := c.Watch(ctx, model.ResourceListOptions{Name: "ksa.default.test-sa-1", Kind: apiv3.KindProfile}, "")
			Expect(err).NotTo(HaveOccurred())
			defer watch.Stop()
			event := ExpectAddedEvent(watch.ResultChan())
			Expect(event.New.Key.String()).To(Equal("Profile(ksa.default.test-sa-1)"))
		})
		It("supports watching all profiles", func() {
			watch, err := c.Watch(ctx, model.ResourceListOptions{Kind: apiv3.KindProfile}, "")
			Expect(err).NotTo(HaveOccurred())
			defer watch.Stop()
			ExpectAddedEvent(watch.ResultChan())
		})
		It("rejects names without prefixes", func() {
			_, err := c.Watch(ctx, model.ResourceListOptions{Name: "default", Kind: apiv3.KindProfile}, "")
			Expect(err).To(HaveOccurred())
			Expect(err.Error()).To(Equal("Unsupported prefix for resource name: default"))
		})
	})

	Describe("watching NetworkPolicies (native)", func() {
		createTestNetworkPolicy := func(name string) {
			np := networkingv1.NetworkPolicy{
				ObjectMeta: metav1.ObjectMeta{
					Name: name,
				},
			}
			_, err := c.ClientSet.NetworkingV1().NetworkPolicies("default").Create(&np)
			Expect(err).NotTo(HaveOccurred())
		}
		deleteAllNetworkPolicies := func() {
			var zero int64
			err := c.ClientSet.NetworkingV1().NetworkPolicies("default").DeleteCollection(&metav1.DeleteOptions{GracePeriodSeconds: &zero}, metav1.ListOptions{})
			Expect(err).NotTo(HaveOccurred())
		}
		BeforeEach(func() {
			createTestNetworkPolicy("test-net-policy-1")
			createTestNetworkPolicy("test-net-policy-2")
		})
		AfterEach(func() {
			deleteAllNetworkPolicies()
		})
		It("supports watching a specific networkpolicy", func() {
			watch, err := c.Watch(ctx, model.ResourceListOptions{Name: "knp.default.test-net-policy-1", Namespace: "default", Kind: apiv3.KindNetworkPolicy}, "")
			Expect(err).NotTo(HaveOccurred())
			defer watch.Stop()
			event := ExpectAddedEvent(watch.ResultChan())
			Expect(event.New.Key.String()).To(Equal("NetworkPolicy(default/knp.default.test-net-policy-1)"))
		})
		It("rejects watching a specific networkpolicy without a namespace", func() {
			_, err := c.Watch(ctx, model.ResourceListOptions{Name: "knp.default.test-net-policy-1", Kind: apiv3.KindNetworkPolicy}, "")
			Expect(err).To(HaveOccurred())
			Expect(err.Error()).To(Equal("cannot watch a specific NetworkPolicy without a namespace"))
		})
		It("supports watching all networkpolicies", func() {
			watch, err := c.Watch(ctx, model.ResourceListOptions{Kind: apiv3.KindNetworkPolicy}, "")
			Expect(err).NotTo(HaveOccurred())
			defer watch.Stop()
			ExpectAddedEvent(watch.ResultChan())
		})
		It("supports resuming watch from previous revision", func() {
			watch, err := c.Watch(ctx, model.ResourceListOptions{Kind: apiv3.KindNetworkPolicy}, "")
			Expect(err).NotTo(HaveOccurred())
			event := ExpectAddedEvent(watch.ResultChan())
			watch.Stop()

			watch, err = c.Watch(ctx, model.ResourceListOptions{Kind: apiv3.KindNetworkPolicy}, event.New.Revision)
			Expect(err).NotTo(HaveOccurred())
			watch.Stop()
		})
	})

	Describe("watching NetworkPolicies (calico)", func() {
		createTestNetworkPolicy := func(name string) {
			np := &model.KVPair{
				Key: model.ResourceKey{
					Name:      name,
					Namespace: "default",
					Kind:      apiv3.KindNetworkPolicy,
				},
				Value: &apiv3.NetworkPolicy{
					TypeMeta: metav1.TypeMeta{
						Kind:       apiv3.KindNetworkPolicy,
						APIVersion: apiv3.GroupVersionCurrent,
					},
					ObjectMeta: metav1.ObjectMeta{
						Name:      name,
						Namespace: "default",
					},
				},
			}
			_, err := c.Create(ctx, np)
			Expect(err).NotTo(HaveOccurred())
		}
		deleteAllNetworkPolicies := func() {
			err := c.Clean()
			Expect(err).NotTo(HaveOccurred())
		}
		BeforeEach(func() {
			createTestNetworkPolicy("test-net-policy-3")
			createTestNetworkPolicy("test-net-policy-4")
		})
		AfterEach(func() {
			deleteAllNetworkPolicies()
		})
		It("supports watching a specific networkpolicy", func() {
			watch, err := c.Watch(ctx, model.ResourceListOptions{Name: "test-net-policy-3", Namespace: "default", Kind: apiv3.KindNetworkPolicy}, "")
			Expect(err).NotTo(HaveOccurred())
			defer watch.Stop()
			event := ExpectAddedEvent(watch.ResultChan())
			Expect(event.New.Key.String()).To(Equal("NetworkPolicy(default/test-net-policy-3)"))
		})
		It("rejects watching a specific networkpolicy without a namespace", func() {
			_, err := c.Watch(ctx, model.ResourceListOptions{Name: "test-net-policy-3", Kind: apiv3.KindNetworkPolicy}, "")
			Expect(err).To(HaveOccurred())
			Expect(err.Error()).To(Equal("cannot watch a specific NetworkPolicy without a namespace"))
		})
		It("supports watching all networkpolicies", func() {
			watch, err := c.Watch(ctx, model.ResourceListOptions{Kind: apiv3.KindNetworkPolicy}, "")
			Expect(err).NotTo(HaveOccurred())
			defer watch.Stop()
			ExpectAddedEvent(watch.ResultChan())
		})
	})

	Describe("watching / listing network polices (k8s and Calico)", func() {
		createCalicoNetworkPolicy := func(name string) {
			np := &model.KVPair{
				Key: model.ResourceKey{
					Name:      name,
					Namespace: "default",
					Kind:      apiv3.KindNetworkPolicy,
				},
				Value: &apiv3.NetworkPolicy{
					TypeMeta: metav1.TypeMeta{
						Kind:       apiv3.KindNetworkPolicy,
						APIVersion: apiv3.GroupVersionCurrent,
					},
					ObjectMeta: metav1.ObjectMeta{
						Name:      name,
						Namespace: "default",
					},
				},
			}
			_, err := c.Create(ctx, np)
			Expect(err).NotTo(HaveOccurred())
		}
		createK8sNetworkPolicy := func(name string) {
			np := networkingv1.NetworkPolicy{
				ObjectMeta: metav1.ObjectMeta{
					Name: name,
				},
			}
			_, err := c.ClientSet.NetworkingV1().NetworkPolicies("default").Create(&np)
			Expect(err).NotTo(HaveOccurred())
		}
		deleteAllNetworkPolicies := func() {
			var zero int64
			err := c.ClientSet.NetworkingV1().NetworkPolicies("default").DeleteCollection(&metav1.DeleteOptions{GracePeriodSeconds: &zero}, metav1.ListOptions{})
			Expect(err).NotTo(HaveOccurred())
			err = c.Clean()
			Expect(err).NotTo(HaveOccurred())
		}
		BeforeEach(func() {
			createCalicoNetworkPolicy("test-net-policy-1")
			createCalicoNetworkPolicy("test-net-policy-2")
			createK8sNetworkPolicy("test-net-policy-3")
			createK8sNetworkPolicy("test-net-policy-4")
			log.Info("[Test] Done Setup ---")
		})
		AfterEach(func() {
			log.Info("[Test] Beginning Cleanup ----")
			deleteAllNetworkPolicies()
		})
		It("supports resuming watch from previous revision", func() {
			l, err := c.List(ctx, model.ResourceListOptions{Kind: apiv3.KindNetworkPolicy}, "")
			Expect(err).NotTo(HaveOccurred())
			Expect(l.KVPairs).To(HaveLen(4))

			// Now, modify all the policies.  It's important to do this with
			// multiple policies of each type, because we want to test that revision
			// numbers come out in a sensible order. We're going to resume the watch
			// from the "last" event to come out of the watch, and if it doesn't
			// really represent the latest update, when we resume watching, we
			// will get duplicate events. Worse, if the "last" event from a watch
			// doesn't represent the latest state, this implies some earlier
			// event from the watch did, and if we happened to have stopped the
			// watch at that point we would have missed some data!

			// modify the calico policies.
			found := 0
			var kvp1or2 *model.KVPair
			for _, kvp := range l.KVPairs {
				k := kvp.Key.(model.ResourceKey)
				if k.Name == "test-net-policy-1" || k.Name == "test-net-policy-2" {
					policy := kvp.Value.(*apiv3.NetworkPolicy)
					policy.SetLabels(map[string]string{"test": "00"})
					kvp1or2, err = c.Update(ctx, kvp)
					Expect(err).ToNot(HaveOccurred())
					found++
				}
			}
			Expect(found).To(Equal(2))

			// Modify the kubernetes policies
			for _, name := range []string{"test-net-policy-3", "test-net-policy-4"} {
				p, err := c.ClientSet.NetworkingV1().NetworkPolicies("default").Get(name, metav1.GetOptions{})
				Expect(err).ToNot(HaveOccurred())
				p.SetLabels(map[string]string{"test": "00"})
				_, err = c.ClientSet.NetworkingV1().NetworkPolicies("default").Update(p)
				Expect(err).ToNot(HaveOccurred())
			}

			log.WithField("revision", l.Revision).Info("[TEST] first watch")
			watch, err := c.Watch(ctx, model.ResourceListOptions{Kind: apiv3.KindNetworkPolicy}, l.Revision)
			Expect(err).NotTo(HaveOccurred())

			// We should see 4 events
			event := ExpectModifiedEvent(watch.ResultChan())
			log.WithField("revision", event.New.Revision).Info("[TEST] first event")
			event = ExpectModifiedEvent(watch.ResultChan())
			log.WithField("revision", event.New.Revision).Info("[TEST] second event")
			event = ExpectModifiedEvent(watch.ResultChan())
			log.WithField("revision", event.New.Revision).Info("[TEST] third event")
			event = ExpectModifiedEvent(watch.ResultChan())
			log.WithField("revision", event.New.Revision).Info("[TEST] fourth event")

			// There should be no more events
			Expect(watch.ResultChan()).ToNot(Receive())

			watch.Stop()

			// Make a second change
			kvp1or2.Value.(*apiv3.NetworkPolicy).SetLabels(map[string]string{"test": "01"})
			_, err = c.Update(ctx, kvp1or2)
			Expect(err).ToNot(HaveOccurred())

			// Resume watching at the revision of the event we got
			log.WithField("revision", event.New.Revision).Info("second watch")
			watch, err = c.Watch(ctx, model.ResourceListOptions{Kind: apiv3.KindNetworkPolicy}, event.New.Revision)
			Expect(err).NotTo(HaveOccurred())

			// We should only get 1 update, because the event from the previous watch should have been "latest"
			ExpectModifiedEvent(watch.ResultChan())

			// There should be no more events
			Expect(watch.ResultChan()).ToNot(Receive())

			watch.Stop()
		})

		It("supports watching from part way through a list", func() {
			l, err := c.List(ctx, model.ResourceListOptions{Kind: apiv3.KindNetworkPolicy}, "")
			Expect(err).ToNot(HaveOccurred())
			Expect(l.KVPairs).To(HaveLen(4))

			// Watch from part way
			for i := 0; i < 4; i++ {
				revision := l.KVPairs[i].Revision
				log.WithFields(log.Fields{
					"revision": revision,
					"key":      l.KVPairs[i].Key.String()}).Info("[Test] starting watch")
				watch, err := c.Watch(ctx, model.ResourceListOptions{Kind: apiv3.KindNetworkPolicy}, revision)
				Expect(err).ToNot(HaveOccurred())
				// Since the items in the list aren't guaranteed to be in any specific order, we
				// can't assert anything useful about what you should get out of this watch, so we
				// just confirm that there is no error.
				watch.Stop()
			}
		})
	})

	Describe("watching Custom Resources", func() {
		createTestIPPool := func(name string) {
			cidr := "192.168.0.0/16"
			pool := &model.KVPair{
				Key: model.ResourceKey{
					Name: name,
					Kind: apiv3.KindIPPool,
				},
				Value: &apiv3.IPPool{
					TypeMeta: metav1.TypeMeta{
						Kind:       apiv3.KindIPPool,
						APIVersion: apiv3.GroupVersionCurrent,
					},
					ObjectMeta: metav1.ObjectMeta{
						Name: name,
					},
					Spec: apiv3.IPPoolSpec{
						CIDR: cidr,
					},
				},
			}
			_, err := c.Create(ctx, pool)
			Expect(err).NotTo(HaveOccurred())
		}
		deleteAllIPPools := func() {
			err := c.Clean()
			Expect(err).NotTo(HaveOccurred())
		}
		BeforeEach(func() {
			createTestIPPool("test-ippool-1")
			createTestIPPool("test-ippool-2")
		})
		AfterEach(func() {
			deleteAllIPPools()
		})
		It("supports watching a specific custom resource (IPPool)", func() {
			watch, err := c.Watch(ctx, model.ResourceListOptions{Name: "test-ippool-1", Kind: apiv3.KindIPPool}, "")
			Expect(err).NotTo(HaveOccurred())
			defer watch.Stop()
			event := ExpectAddedEvent(watch.ResultChan())
			Expect(event.New.Key.String()).To(Equal("IPPool(test-ippool-1)"))
		})
		It("supports watching all custom resources (IPPool)", func() {
			watch, err := c.Watch(ctx, model.ResourceListOptions{Kind: apiv3.KindIPPool}, "")
			Expect(err).NotTo(HaveOccurred())
			defer watch.Stop()
			ExpectAddedEvent(watch.ResultChan())
		})
	})

	Describe("watching WorkloadEndpoints", func() {
		createTestPod := func(name string) {
			pod := &k8sapi.Pod{
				ObjectMeta: metav1.ObjectMeta{
					Name:      name,
					Namespace: "default",
				},
				Spec: k8sapi.PodSpec{
					NodeName: "127.0.0.1",
					Containers: []k8sapi.Container{
						{
							Name:    "container1",
							Image:   "busybox",
							Command: []string{"sleep", "3600"},
						},
					},
				},
			}
			_, err := c.ClientSet.CoreV1().Pods("default").Create(pod)
			Expect(err).NotTo(HaveOccurred())
		}
		deleteAllPods := func() {
			var zero int64
			err := c.ClientSet.CoreV1().Pods("default").DeleteCollection(&metav1.DeleteOptions{GracePeriodSeconds: &zero}, metav1.ListOptions{})
			Expect(err).NotTo(HaveOccurred())
		}
		BeforeEach(func() {
			createTestPod("test-pod-1")
			createTestPod("test-pod-2")
		})
		AfterEach(func() {
			deleteAllPods()
		})
		It("supports watching a specific workloadEndpoint", func() {
			watch, err := c.Watch(ctx, model.ResourceListOptions{Name: "127.0.0.1-k8s-test--pod--1-eth0", Namespace: "default", Kind: apiv3.KindWorkloadEndpoint}, "")
			Expect(err).NotTo(HaveOccurred())
			defer watch.Stop()
			event := ExpectAddedEvent(watch.ResultChan())
			Expect(event.New.Key.String()).To(Equal("WorkloadEndpoint(default/127.0.0.1-k8s-test--pod--1-eth0)"))
		})
		It("rejects watching a specific workloadEndpoint without a namespace", func() {
			_, err := c.Watch(ctx, model.ResourceListOptions{Name: "127.0.0.1-k8s-test--pod--1-eth0", Kind: apiv3.KindWorkloadEndpoint}, "")
			Expect(err).To(HaveOccurred())
			Expect(err.Error()).To(Equal("cannot watch a specific WorkloadEndpoint without a namespace"))
		})
		It("supports watching all workloadEndpoints", func() {
			watch, err := c.Watch(ctx, model.ResourceListOptions{Kind: apiv3.KindWorkloadEndpoint}, "")
			Expect(err).NotTo(HaveOccurred())
			defer watch.Stop()
			ExpectAddedEvent(watch.ResultChan())
		})
	})

	It("Should support watching Nodes", func() {
		By("Watching a single node", func() {
			name := "127.0.0.1" // Node created by test/mock-node.yaml
			watch, err := c.Watch(ctx, model.ResourceListOptions{Name: name, Kind: apiv3.KindNode}, "")
			Expect(err).NotTo(HaveOccurred())
			defer watch.Stop()

			// We should get at least one event from the watch.
			var receivedEvent bool
			for i := 0; i < 10; i++ {
				select {
				case e := <-watch.ResultChan():
					// Got an event. Check it's OK.
					Expect(e.Error).NotTo(HaveOccurred())
					Expect(e.Type).To(Equal(api.WatchAdded))
					receivedEvent = true
					break
				default:
					time.Sleep(50 * time.Millisecond)
				}
			}
			Expect(receivedEvent).To(BeTrue(), "Did not receive watch event")
		})

		By("Watching all nodes", func() {
			watch, err := c.Watch(ctx, model.ResourceListOptions{Kind: apiv3.KindNode}, "")
			Expect(err).NotTo(HaveOccurred())
			defer watch.Stop()

			// We should get at least one event from the watch.
			var receivedEvent bool
			for i := 0; i < 10; i++ {
				select {
				case e := <-watch.ResultChan():
					// Got an event. Check it's OK.
					Expect(e.Error).NotTo(HaveOccurred())
					Expect(e.Type).To(Equal(api.WatchAdded))
					receivedEvent = true
					break
				default:
					time.Sleep(50 * time.Millisecond)
				}
			}
			Expect(receivedEvent).To(BeTrue(), "Did not receive watch event")
		})
	})

	It("should support watching BlockAffinities", func() {
		By("watching all affinities", func() {
			watch, err := c.Watch(ctx, model.BlockAffinityListOptions{}, "")
			Expect(err).NotTo(HaveOccurred())
			defer watch.Stop()

			// Create a block affinity.
			_, err = c.Create(ctx, &model.KVPair{
				Key: model.BlockAffinityKey{
					CIDR: net.MustParseCIDR("10.0.0.0/26"),
					Host: "test-hostname",
				},
				Value: &model.BlockAffinity{State: model.StatePending},
			})
			Expect(err).NotTo(HaveOccurred())

			// We should get at least one event from the watch.
			var receivedEvent bool
			for i := 0; i < 10; i++ {
				select {
				case e := <-watch.ResultChan():
					// Got an event. Check it's OK.
					Expect(e.Error).NotTo(HaveOccurred())
					Expect(e.Type).To(Equal(api.WatchAdded))
					receivedEvent = true
					break
				default:
					time.Sleep(50 * time.Millisecond)
				}
			}
			Expect(receivedEvent).To(BeTrue(), "Did not receive watch event")
		})
	})

	It("should support watching IPAM blocks", func() {
		By("watching all blocks", func() {
			watch, err := c.Watch(ctx, model.BlockListOptions{}, "")
			Expect(err).NotTo(HaveOccurred())
			defer watch.Stop()

			// Create a block.
			_, err = c.Create(ctx, &model.KVPair{
				Key: model.BlockKey{
					CIDR: net.MustParseCIDR("10.0.0.0/26"),
				},
				Value: &model.AllocationBlock{},
			})
			Expect(err).NotTo(HaveOccurred())

			// We should get at least one event from the watch.
			var receivedEvent bool
			for i := 0; i < 10; i++ {
				select {
				case e := <-watch.ResultChan():
					// Got an event. Check it's OK.
					Expect(e.Error).NotTo(HaveOccurred())
					Expect(e.Type).To(Equal(api.WatchAdded))
					receivedEvent = true
					break
				default:
					time.Sleep(50 * time.Millisecond)
				}
			}
			Expect(receivedEvent).To(BeTrue(), "Did not receive watch event")
		})
	})

	It("should handle a CRUD of IPAM Config", func() {
		ipamKVP := &model.KVPair{
			Key: model.IPAMConfigKey{},
			Value: &model.IPAMConfig{
				StrictAffinity:     false,
				AutoAllocateBlocks: true,
			},
		}
		By("Creating an IPAM Config", func() {
			kvpRes, err := c.Create(ctx, ipamKVP)
			Expect(err).NotTo(HaveOccurred())
			Expect(kvpRes.Value).To(Equal(ipamKVP.Value))
		})
		By("Reading and updating an IPAM Config", func() {
			kvpRes, err := c.Get(ctx, ipamKVP.Key, "")
			Expect(err).NotTo(HaveOccurred())
			Expect(kvpRes.Value).To(Equal(ipamKVP.Value))

			kvpRes.Value.(*model.IPAMConfig).StrictAffinity = true
			kvpRes.Value.(*model.IPAMConfig).AutoAllocateBlocks = false
			kvpRes2, err := c.Update(ctx, kvpRes)
			Expect(err).NotTo(HaveOccurred())

			Expect(kvpRes2.Value).NotTo(Equal(ipamKVP.Value))
			Expect(kvpRes2.Value).To(Equal(kvpRes.Value))
		})
		By("Deleting an IPAM Config", func() {
			_, err := c.Delete(ctx, ipamKVP.Key, "")
			Expect(err).NotTo(HaveOccurred())
		})
	})
})

var _ = testutils.E2eDatastoreDescribe("Test Inline kubeconfig support", testutils.DatastoreK8sInline, func(cfg apiconfig.CalicoAPIConfig) {
	var (
		c *k8s.KubeClient
	)

	BeforeEach(func() {
		Expect(cfg.Spec.KubeConfig.KubeconfigInline).NotTo(BeEmpty())
		// Create a client
<<<<<<< HEAD
		client, err := k8s.NewKubeClient(&inlineCfgSpec)
=======
		client, err := NewKubeClient(&cfg.Spec)
>>>>>>> a1b6ebb9
		Expect(err).NotTo(HaveOccurred())
		c = client.(*k8s.KubeClient)
	})

	AfterEach(func() {
		// Clean up all Calico resources.
		err := c.Clean()
		Expect(err).NotTo(HaveOccurred())
	})

	It("should handle creating and deleting a namespace", func() {
		ns := k8sapi.Namespace{
			ObjectMeta: metav1.ObjectMeta{
				Name: "test-inline-ns",
			},
		}

		By("Creating a namespace", func() {
			_, err := c.ClientSet.CoreV1().Namespaces().Create(&ns)
			Expect(err).NotTo(HaveOccurred())
		})
		By("Deleting the namespace", func() {
			err := c.ClientSet.CoreV1().Namespaces().Delete(ns.ObjectMeta.Name, &metav1.DeleteOptions{})
			Expect(err).NotTo(HaveOccurred())
		})
	})
})<|MERGE_RESOLUTION|>--- conflicted
+++ resolved
@@ -2914,11 +2914,7 @@
 	BeforeEach(func() {
 		Expect(cfg.Spec.KubeConfig.KubeconfigInline).NotTo(BeEmpty())
 		// Create a client
-<<<<<<< HEAD
-		client, err := k8s.NewKubeClient(&inlineCfgSpec)
-=======
-		client, err := NewKubeClient(&cfg.Spec)
->>>>>>> a1b6ebb9
+		client, err := k8s.NewKubeClient(&cfg.Spec)
 		Expect(err).NotTo(HaveOccurred())
 		c = client.(*k8s.KubeClient)
 	})
