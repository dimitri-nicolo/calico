--- conflicted
+++ resolved
@@ -367,15 +367,6 @@
 			},
 		}
 
-<<<<<<< HEAD
-		// Make sure we clean up.  Don't check for errors since we attempt
-		// to delete as part of the test below.
-		defer func() {
-			c.ClientSet.CoreV1().Namespaces().Delete(ns.ObjectMeta.Name, &metav1.DeleteOptions{})
-		}()
-
-=======
->>>>>>> e9358d76
 		By("Creating a namespace", func() {
 			_, err := c.ClientSet.CoreV1().Namespaces().Create(&ns)
 			Expect(err).NotTo(HaveOccurred())
@@ -423,15 +414,6 @@
 			},
 		}
 
-<<<<<<< HEAD
-		// Make sure we clean up after ourselves.  Don't check for errors since we attempt
-		// to delete as part of the test below.
-		defer func() {
-			c.ClientSet.CoreV1().Namespaces().Delete(ns.ObjectMeta.Name, &metav1.DeleteOptions{})
-		}()
-
-=======
->>>>>>> e9358d76
 		// Check to see if the create succeeded.
 		By("Creating a namespace", func() {
 			_, err := c.ClientSet.CoreV1().Namespaces().Create(&ns)
@@ -508,20 +490,6 @@
 			Body(&np).
 			Do()
 
-<<<<<<< HEAD
-		// Make sure we clean up after ourselves.
-		defer func() {
-			res := c.ClientSet.NetworkingV1().RESTClient().
-				Delete().
-				Resource("networkpolicies").
-				Namespace("default").
-				Name(np.ObjectMeta.Name).
-				Do()
-			Expect(res.Error()).NotTo(HaveOccurred())
-		}()
-
-=======
->>>>>>> e9358d76
 		// Check to see if the create succeeded.
 		Expect(res.Error()).NotTo(HaveOccurred())
 
@@ -538,41 +506,6 @@
 		Expect(err).NotTo(HaveOccurred())
 	})
 
-<<<<<<< HEAD
-	// Add a defer to wait for policies to clean up.
-	defer func() {
-		log.Warnf("[TEST] Waiting for policies to tear down")
-		It("should clean up all policies", func() {
-			nps := networkingv1.NetworkPolicyList{}
-			err := c.ClientSet.NetworkingV1().RESTClient().
-				Get().
-				Resource("networkpolicies").
-				Namespace("default").
-				Timeout(10 * time.Second).
-				Do().Into(&nps)
-			Expect(err).NotTo(HaveOccurred())
-
-			// Loop until no network policies exist.
-			for i := 0; i < 10; i++ {
-				if len(nps.Items) == 0 {
-					return
-				}
-				nps := networkingv1.NetworkPolicyList{}
-				err := c.ClientSet.NetworkingV1().RESTClient().
-					Get().
-					Resource("networkpolicies").
-					Namespace("default").
-					Timeout(10 * time.Second).
-					Do().Into(&nps)
-				Expect(err).NotTo(HaveOccurred())
-				time.Sleep(1 * time.Second)
-			}
-			panic(fmt.Sprintf("Failed to clean up policies: %+v", nps))
-		})
-	}()
-
-=======
->>>>>>> e9358d76
 	It("should handle a CRUD of Global Network Policy", func() {
 		var kvpRes *model.KVPair
 
@@ -1270,15 +1203,6 @@
 		_, err := c.ClientSet.CoreV1().Pods("default").Create(&pod)
 		wepName := "127.0.0.1-k8s-test--syncer--basic--pod-eth0"
 
-<<<<<<< HEAD
-		// Make sure we clean up after ourselves.  This might fail if we reach the
-		// test below which deletes this pod, but that's OK.
-		defer func() {
-			log.Warnf("[TEST] Cleaning up test pod: %s", pod.ObjectMeta.Name)
-			_ = c.ClientSet.CoreV1().Pods("default").Delete(pod.ObjectMeta.Name, &metav1.DeleteOptions{})
-		}()
-=======
->>>>>>> e9358d76
 		By("Creating a pod", func() {
 			Expect(err).NotTo(HaveOccurred())
 		})
@@ -1390,15 +1314,6 @@
 		pod, err := c.ClientSet.CoreV1().Pods("default").Create(pod)
 		wepName := "127.0.0.1-k8s-test--syncer--basic--pod-eth0"
 
-<<<<<<< HEAD
-		// Make sure we clean up after ourselves.  This might fail if we reach the
-		// test below which deletes this pod, but that's OK.
-		defer func() {
-			log.Warnf("[TEST] Cleaning up test pod: %s", pod.ObjectMeta.Name)
-			_ = c.ClientSet.CoreV1().Pods("default").Delete(pod.ObjectMeta.Name, &metav1.DeleteOptions{})
-		}()
-=======
->>>>>>> e9358d76
 		By("Creating a pod", func() {
 			Expect(err).NotTo(HaveOccurred())
 		})
@@ -1498,29 +1413,6 @@
 		})
 	})
 
-<<<<<<< HEAD
-	// Add a defer to wait for all pods to clean up.
-	defer func() {
-		It("should clean up all pods", func() {
-			log.Warnf("[TEST] Waiting for pods to tear down")
-			pods, err := c.ClientSet.CoreV1().Pods("default").List(metav1.ListOptions{})
-			Expect(err).NotTo(HaveOccurred())
-
-			// Wait up to 60s for pod cleanup to occur.
-			for i := 0; i < 60; i++ {
-				if len(pods.Items) == 0 {
-					return
-				}
-				pods, err = c.ClientSet.CoreV1().Pods("default").List(metav1.ListOptions{})
-				Expect(err).NotTo(HaveOccurred())
-				time.Sleep(1 * time.Second)
-			}
-			panic(fmt.Sprintf("Failed to clean up pods: %+v", pods))
-		})
-	}()
-
-=======
->>>>>>> e9358d76
 	It("should error on unsupported List() calls", func() {
 		objs, err := c.List(ctx, model.BlockAffinityListOptions{}, "")
 		Expect(err).To(HaveOccurred())
