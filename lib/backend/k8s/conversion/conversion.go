// Copyright (c) 2016-2020 Tigera, Inc. All rights reserved.

// Licensed under the Apache License, Version 2.0 (the "License");
// you may not use this file except in compliance with the License.
// You may obtain a copy of the License at
//
//     http://www.apache.org/licenses/LICENSE-2.0
//
// Unless required by applicable law or agreed to in writing, software
// distributed under the License is distributed on an "AS IS" BASIS,
// WITHOUT WARRANTIES OR CONDITIONS OF ANY KIND, either express or implied.
// See the License for the specific language governing permissions and
// limitations under the License.

package conversion

import (
	"fmt"
	"sort"
	"strings"

	log "github.com/sirupsen/logrus"
	kapiv1 "k8s.io/api/core/v1"
	metav1 "k8s.io/apimachinery/pkg/apis/meta/v1"

	networkingv1 "k8s.io/api/networking/v1"
	"k8s.io/apimachinery/pkg/util/intstr"

	apiv3 "github.com/projectcalico/libcalico-go/lib/apis/v3"
	"github.com/projectcalico/libcalico-go/lib/backend/model"
	"github.com/projectcalico/libcalico-go/lib/names"
	cnet "github.com/projectcalico/libcalico-go/lib/net"
	"github.com/projectcalico/libcalico-go/lib/numorstring"
	"github.com/projectcalico/libcalico-go/lib/selector"
)

var (
	protoTCP = kapiv1.ProtocolTCP
)

type selectorType int8

const (
	SelectorNamespace selectorType = iota
	SelectorPod
)

type Converter interface {
	WorkloadEndpointConverter
	ParseWorkloadEndpointName(workloadName string) (names.WorkloadEndpointIdentifiers, error)
	NamespaceToProfile(ns *kapiv1.Namespace) (*model.KVPair, error)
	IsValidCalicoWorkloadEndpoint(pod *kapiv1.Pod) bool
	IsReadyCalicoPod(pod *kapiv1.Pod) bool
	IsScheduled(pod *kapiv1.Pod) bool
	IsHostNetworked(pod *kapiv1.Pod) bool
	HasIPAddress(pod *kapiv1.Pod) bool
	StagedKubernetesNetworkPolicyToStagedName(stagedK8sName string) string
	K8sNetworkPolicyToCalico(np *networkingv1.NetworkPolicy) (*model.KVPair, error)
	ProfileNameToNamespace(profileName string) (string, error)
	JoinNetworkPolicyRevisions(crdNPRev, k8sNPRev string) string
	SplitNetworkPolicyRevision(rev string) (crdNPRev string, k8sNPRev string, err error)
	ServiceAccountToProfile(sa *kapiv1.ServiceAccount) (*model.KVPair, error)
	ProfileNameToServiceAccount(profileName string) (ns, sa string, err error)
	JoinProfileRevisions(nsRev, saRev string) string
	SplitProfileRevision(rev string) (nsRev string, saRev string, err error)
}

type converter struct {
	WorkloadEndpointConverter
}

func NewConverter() Converter {
	return &converter{
		WorkloadEndpointConverter: NewWorkloadEndpointConverter(),
	}
}

// ParseWorkloadName extracts the Node name, Orchestrator, Pod name and endpoint from the
// given WorkloadEndpoint name.
// The expected format for k8s is <node>-k8s-<pod>-<endpoint>
func (c converter) ParseWorkloadEndpointName(workloadName string) (names.WorkloadEndpointIdentifiers, error) {
	return names.ParseWorkloadEndpointName(workloadName)
}

func egressAnnotationsToV3Spec(annotations map[string]string) *apiv3.EgressSpec {
	egressSelector := annotations[AnnotationEgressSelector]
	if egressSelector != "" {
		if _, err := selector.Parse(egressSelector); err != nil {
			log.WithError(err).Errorf("Invalid selector expression in %v annotation: %v", AnnotationEgressSelector, err)
			return nil
		}
	}
	egressNamespaceSelector := annotations[AnnotationEgressNamespaceSelector]
	if egressNamespaceSelector != "" {
		if _, err := selector.Parse(egressNamespaceSelector); err != nil {
			log.WithError(err).Errorf("Invalid selector expression in %v annotation: %v", AnnotationEgressNamespaceSelector, err)
			return nil
		}
	}
	if egressSelector == "" && egressNamespaceSelector == "" {
		// Neither annotation specified, so no egress spec.
		return nil
	}
	return &apiv3.EgressSpec{Selector: egressSelector, NamespaceSelector: egressNamespaceSelector}
}

// NamespaceToProfile converts a Namespace to a Calico Profile.  The Profile stores
// labels from the Namespace which are inherited by the WorkloadEndpoints within
// the Profile. This Profile also has the default ingress and egress rules, which are both 'allow'.
func (c converter) NamespaceToProfile(ns *kapiv1.Namespace) (*model.KVPair, error) {
	// Generate the labels to apply to the profile, using a special prefix
	// to indicate that these are the labels from the parent Kubernetes Namespace.
	labels := map[string]string{}
	for k, v := range ns.Labels {
		labels[NamespaceLabelPrefix+k] = v
	}

	// Add a label for the namespace's name. This allows exact namespace matching
	// based on name within the namespaceSelector.
	labels[NamespaceLabelPrefix+NameLabel] = ns.Name

	// Create the profile object.
	name := NamespaceProfileNamePrefix + ns.Name
	profile := apiv3.NewProfile()
	profile.ObjectMeta = metav1.ObjectMeta{
		Name:              name,
		CreationTimestamp: ns.CreationTimestamp,
		UID:               ns.UID,
	}
	profile.Spec = apiv3.ProfileSpec{
		Ingress:       []apiv3.Rule{{Action: apiv3.Allow}},
		Egress:        []apiv3.Rule{{Action: apiv3.Allow}},
		LabelsToApply: labels,
		EgressGateway: egressAnnotationsToV3Spec(ns.Annotations),
	}

	// Embed the profile in a KVPair.
	kvp := model.KVPair{
		Key: model.ResourceKey{
			Name: name,
			Kind: apiv3.KindProfile,
		},
		Value:    profile,
		Revision: c.JoinProfileRevisions(ns.ResourceVersion, ""),
	}
	return &kvp, nil
}

// IsValidCalicoWorkloadEndpoint returns true if the pod should be shown as a workloadEndpoint
// in the Calico API and false otherwise.  Note: since we completely ignore notifications for
// invalid Pods, it is important that pods can only transition from not-valid to valid and not
// the other way.  If they transition from valid to invalid, we'll fail to emit a deletion
// event in the watcher.
func (c converter) IsValidCalicoWorkloadEndpoint(pod *kapiv1.Pod) bool {
	if c.IsHostNetworked(pod) {
		log.WithField("pod", pod.Name).Debug("Pod is host networked.")
		return false
	} else if !c.IsScheduled(pod) {
		log.WithField("pod", pod.Name).Debug("Pod is not scheduled.")
		return false
	}
	return true
}

// IsReadyCalicoPod returns true if the pod is a valid Calico WorkloadEndpoint and has
// an IP address assigned (i.e. it's ready for Calico networking).
func (c converter) IsReadyCalicoPod(pod *kapiv1.Pod) bool {
	if !c.IsValidCalicoWorkloadEndpoint(pod) {
		return false
	} else if !c.HasIPAddress(pod) {
		log.WithField("pod", pod.Name).Debug("Pod does not have an IP address.")
		return false
	}
	return true
}

const (
	// Completed is documented but doesn't seem to be in the API, it should be safe to include.
	// Maybe it's in an older version of the API?
	podCompleted kapiv1.PodPhase = "Completed"
)

func IsFinished(pod *kapiv1.Pod) bool {
	switch pod.Status.Phase {
	case kapiv1.PodFailed, kapiv1.PodSucceeded, podCompleted:
		return true
	}
	return false
}

func (c converter) IsScheduled(pod *kapiv1.Pod) bool {
	return pod.Spec.NodeName != ""
}

func (c converter) IsHostNetworked(pod *kapiv1.Pod) bool {
	return pod.Spec.HostNetwork
}

func (c converter) HasIPAddress(pod *kapiv1.Pod) bool {
	return pod.Status.PodIP != "" || pod.Annotations[AnnotationPodIP] != ""
	// Note: we don't need to check PodIPs and AnnotationPodIPs here, because those cannot be
	// non-empty if the corresponding singular field is empty.
}

// getPodIPs extracts the IP addresses from a Kubernetes Pod.  We support a single IPv4 address
// and/or a single IPv6.  getPodIPs loads the IPs either from the PodIPs and PodIP field, if
// present, or the calico podIP annotation.
func getPodIPs(pod *kapiv1.Pod) ([]*cnet.IPNet, error) {
	var podIPs []string
	if ips := pod.Status.PodIPs; len(ips) != 0 {
		log.WithField("ips", ips).Debug("PodIPs field filled in")
		for _, ip := range ips {
			podIPs = append(podIPs, ip.IP)
		}
	} else if ip := pod.Status.PodIP; ip != "" {
		log.WithField("ip", ip).Debug("PodIP field filled in")
		podIPs = append(podIPs, ip)
	} else if ips := pod.Annotations[AnnotationPodIPs]; ips != "" {
		log.WithField("ips", ips).Debug("No PodStatus IPs, use Calico plural annotation")
		podIPs = append(podIPs, strings.Split(ips, ",")...)
	} else if ip := pod.Annotations[AnnotationPodIP]; ip != "" {
		log.WithField("ip", ip).Debug("No PodStatus IPs, use Calico singular annotation")
		podIPs = append(podIPs, ip)
	} else {
		log.Debug("Pod has no IP")
		return nil, nil
	}
	var podIPNets []*cnet.IPNet
	for _, ip := range podIPs {
		_, ipNet, err := cnet.ParseCIDROrIP(ip)
		if err != nil {
			log.WithFields(log.Fields{"ip": ip, "pod": pod.Name}).WithError(err).Error("Failed to parse pod IP")
			return nil, err
		}
		podIPNets = append(podIPNets, ipNet)
	}
	return podIPNets, nil
}

// StagedKubernetesNetworkPolicyToStagedName converts a StagedKubernetesNetworkPolicy name into a StagedNetworkPolicy name
func (c converter) StagedKubernetesNetworkPolicyToStagedName(stagedK8sName string) string {
	return fmt.Sprintf(K8sNetworkPolicyNamePrefix + stagedK8sName)
}

// K8sNetworkPolicyToCalico converts a k8s NetworkPolicy to a model.KVPair.
func (c converter) K8sNetworkPolicyToCalico(np *networkingv1.NetworkPolicy) (*model.KVPair, error) {
	// Pull out important fields.
	policyName := fmt.Sprintf(K8sNetworkPolicyNamePrefix + np.Name)

	// We insert all the NetworkPolicy Policies at order 1000.0 after conversion.
	// This order might change in future.
	order := float64(1000.0)

	// Generate the ingress rules list.
	var ingressRules []apiv3.Rule
	for _, r := range np.Spec.Ingress {
		rules, err := c.k8sRuleToCalico(r.From, r.Ports, np.Namespace, true)
		if err != nil {
			log.WithError(err).Warn("dropping k8s rule that couldn't be converted.")
		} else {
			ingressRules = append(ingressRules, rules...)
		}
	}

	// Generate the egress rules list.
	var egressRules []apiv3.Rule
	for _, r := range np.Spec.Egress {
		rules, err := c.k8sRuleToCalico(r.To, r.Ports, np.Namespace, false)
		if err != nil {
			log.WithError(err).Warn("dropping k8s rule that couldn't be converted")
		} else {
			egressRules = append(egressRules, rules...)
		}
	}

	// Calculate Types setting.
	ingress := false
	egress := false
	for _, policyType := range np.Spec.PolicyTypes {
		switch policyType {
		case networkingv1.PolicyTypeIngress:
			ingress = true
		case networkingv1.PolicyTypeEgress:
			egress = true
		}
	}
	types := []apiv3.PolicyType{}
	if ingress {
		types = append(types, apiv3.PolicyTypeIngress)
	}
	if egress {
		types = append(types, apiv3.PolicyTypeEgress)
	} else if len(egressRules) > 0 {
		// Egress was introduced at the same time as policyTypes.  It shouldn't be possible to
		// receive a NetworkPolicy with an egress rule but without "Egress" specified in its types,
		// but we'll warn about it anyway.
		log.Warn("K8s PolicyTypes don't include 'egress', but NetworkPolicy has egress rules.")
	}

	// If no types were specified in the policy, then we're running on a cluster that doesn't
	// include support for that field in the API.  In that case, the correct behavior is for the policy
	// to apply to only ingress traffic.
	if len(types) == 0 {
		types = append(types, apiv3.PolicyTypeIngress)
	}

	// Create the NetworkPolicy.
	policy := apiv3.NewNetworkPolicy()
	policy.ObjectMeta = metav1.ObjectMeta{
		Name:              policyName,
		Namespace:         np.Namespace,
		CreationTimestamp: np.CreationTimestamp,
		UID:               np.UID,
		Annotations:       np.Annotations,
		ResourceVersion:   np.ResourceVersion,
	}
	policy.Spec = apiv3.NetworkPolicySpec{
		Order:    &order,
		Selector: c.k8sSelectorToCalico(&np.Spec.PodSelector, SelectorPod),
		Ingress:  ingressRules,
		Egress:   egressRules,
		Types:    types,
	}

	// Build and return the KVPair.
	return &model.KVPair{
		Key: model.ResourceKey{
			Name:      policyName,
			Namespace: np.Namespace,
			Kind:      apiv3.KindNetworkPolicy,
		},
		Value:    policy,
		Revision: np.ResourceVersion,
	}, nil
}

// k8sSelectorToCalico takes a namespaced k8s label selector and returns the Calico
// equivalent.
func (c converter) k8sSelectorToCalico(s *metav1.LabelSelector, selectorType selectorType) string {
	// Only prefix pod selectors - this won't work for namespace selectors.
	selectors := []string{}
	if selectorType == SelectorPod {
		selectors = append(selectors, fmt.Sprintf("%s == 'k8s'", apiv3.LabelOrchestrator))
	}

	if s == nil {
		return strings.Join(selectors, " && ")
	}

	// For namespace selectors, if they are present but have no terms, it means "select all
	// namespaces". We use empty string to represent the nil namespace selector, so use all() to
	// represent all namespaces.
	if selectorType == SelectorNamespace && len(s.MatchLabels) == 0 && len(s.MatchExpressions) == 0 {
		return "all()"
	}

	// matchLabels is a map key => value, it means match if (label[key] ==
	// value) for all keys.
	keys := make([]string, 0, len(s.MatchLabels))
	for k := range s.MatchLabels {
		keys = append(keys, k)
	}
	sort.Strings(keys)
	for _, k := range keys {
		v := s.MatchLabels[k]
		selectors = append(selectors, fmt.Sprintf("%s == '%s'", k, v))
	}

	// matchExpressions is a list of in/notin/exists/doesnotexist tests.
	for _, e := range s.MatchExpressions {
		valueList := strings.Join(e.Values, "', '")

		// Each selector is formatted differently based on the operator.
		switch e.Operator {
		case metav1.LabelSelectorOpIn:
			selectors = append(selectors, fmt.Sprintf("%s in { '%s' }", e.Key, valueList))
		case metav1.LabelSelectorOpNotIn:
			selectors = append(selectors, fmt.Sprintf("%s not in { '%s' }", e.Key, valueList))
		case metav1.LabelSelectorOpExists:
			selectors = append(selectors, fmt.Sprintf("has(%s)", e.Key))
		case metav1.LabelSelectorOpDoesNotExist:
			selectors = append(selectors, fmt.Sprintf("! has(%s)", e.Key))
		}
	}

	return strings.Join(selectors, " && ")
}

func (c converter) k8sRuleToCalico(rPeers []networkingv1.NetworkPolicyPeer, rPorts []networkingv1.NetworkPolicyPort, ns string, ingress bool) ([]apiv3.Rule, error) {
	rules := []apiv3.Rule{}
	peers := []*networkingv1.NetworkPolicyPeer{}
	ports := []*networkingv1.NetworkPolicyPort{}

	// Built up a list of the sources and a list of the destinations.
	for _, f := range rPeers {
		// We need to add a copy of the peer so all the rules don't
		// point to the same location.
		peers = append(peers, &networkingv1.NetworkPolicyPeer{
			NamespaceSelector: f.NamespaceSelector,
			PodSelector:       f.PodSelector,
			IPBlock:           f.IPBlock,
		})
	}
	for _, p := range rPorts {
		// We need to add a copy of the port so all the rules don't
		// point to the same location.
		port := networkingv1.NetworkPolicyPort{}
		if p.Port != nil {
			portval := intstr.FromString(p.Port.String())
			port.Port = &portval

			// TCP is the implicit default (as per the definition of NetworkPolicyPort).
			// Make the default explicit here because our data-model always requires
			// the protocol to be specified if we're doing a port match.
			port.Protocol = &protoTCP
		}
		if p.Protocol != nil {
			protval := kapiv1.Protocol(fmt.Sprintf("%s", *p.Protocol))
			port.Protocol = &protval
		}
		ports = append(ports, &port)
	}

	// If there no peers, or no ports, represent that as nil.
	if len(peers) == 0 {
		peers = []*networkingv1.NetworkPolicyPeer{nil}
	}
	if len(ports) == 0 {
		ports = []*networkingv1.NetworkPolicyPort{nil}
	}

	protocolPorts := map[string][]numorstring.Port{}

	for _, port := range ports {
		protocol, calicoPorts, err := c.k8sPortToCalicoFields(port)
		if err != nil {
			return nil, fmt.Errorf("failed to parse k8s port: %s", err)
		}

		// These are either both present or both nil
		if protocol == nil && calicoPorts == nil {
			// If nil, no ports were specified, or an empty port struct was provided, which we translate to allowing all.
			// We want to use a nil protocol and a nil list of ports, which will allow any destination (for ingress).
			// Given we're gonna allow all, we may as well break here and keep only this rule
			protocolPorts = map[string][]numorstring.Port{"": nil}
			break
		}

		pStr := protocol.String()
		protocolPorts[pStr] = append(protocolPorts[pStr], calicoPorts...)
	}

	protocols := make([]string, 0, len(protocolPorts))
	for k := range protocolPorts {
		protocols = append(protocols, k)
	}
	// Ensure deterministic output
	sort.Strings(protocols)

	// Combine destinations with sources to generate rules. We generate one rule per protocol,
	// with each rule containing all the allowed ports.
	for _, protocolStr := range protocols {
		calicoPorts := protocolPorts[protocolStr]

		var protocol *numorstring.Protocol
		if protocolStr != "" {
			p := numorstring.ProtocolFromString(protocolStr)
			protocol = &p
		}

		for _, peer := range peers {
			selector, nsSelector, nets, notNets := c.k8sPeerToCalicoFields(peer, ns)
			if ingress {
				// Build inbound rule and append to list.
				rules = append(rules, apiv3.Rule{
					Action:   "Allow",
					Protocol: protocol,
					Source: apiv3.EntityRule{
						Selector:          selector,
						NamespaceSelector: nsSelector,
						Nets:              nets,
						NotNets:           notNets,
					},
					Destination: apiv3.EntityRule{
						Ports: calicoPorts,
					},
				})
			} else {
				// Build outbound rule and append to list.
				rules = append(rules, apiv3.Rule{
					Action:   "Allow",
					Protocol: protocol,
					Destination: apiv3.EntityRule{
						Ports:             calicoPorts,
						Selector:          selector,
						NamespaceSelector: nsSelector,
						Nets:              nets,
						NotNets:           notNets,
					},
				})
			}
		}
	}
	return rules, nil
}

func (c converter) k8sPortToCalicoFields(port *networkingv1.NetworkPolicyPort) (protocol *numorstring.Protocol, dstPorts []numorstring.Port, err error) {
	// If no port info, return zero values for all fields (protocol, dstPorts).
	if port == nil {
		return
	}
	// Port information available.
	dstPorts, err = c.k8sPortToCalico(*port)
	if err != nil {
		return
	}
	protocol = c.k8sProtocolToCalico(port.Protocol)
	return
}

func (c converter) k8sProtocolToCalico(protocol *kapiv1.Protocol) *numorstring.Protocol {
	if protocol != nil {
		p := numorstring.ProtocolFromString(string(*protocol))
		return &p
	}
	return nil
}

func (c converter) k8sPeerToCalicoFields(peer *networkingv1.NetworkPolicyPeer, ns string) (selector, nsSelector string, nets []string, notNets []string) {
	// If no peer, return zero values for all fields (selector, nets and !nets).
	if peer == nil {
		return
	}
	// Peer information available.
	// Determine the source selector for the rule.
	if peer.IPBlock != nil {
		// Convert the CIDR to include.
		_, ipNet, err := cnet.ParseCIDR(peer.IPBlock.CIDR)
		if err != nil {
			log.WithField("cidr", peer.IPBlock.CIDR).WithError(err).Error("Failed to parse CIDR")
			return
		}
		nets = []string{ipNet.String()}

		// Convert the CIDRs to exclude.
		for _, exception := range peer.IPBlock.Except {
			_, ipNet, err = cnet.ParseCIDR(exception)
			if err != nil {
				log.WithField("cidr", exception).WithError(err).Error("Failed to parse CIDR")
				return
			}
			notNets = append(notNets, ipNet.String())
		}
		// If IPBlock is set, then PodSelector and NamespaceSelector cannot be.
		return
	}

	// IPBlock is not set to get here.
	// Note that k8sSelectorToCalico() accepts nil values of the selector.
	selector = c.k8sSelectorToCalico(peer.PodSelector, SelectorPod)
	nsSelector = c.k8sSelectorToCalico(peer.NamespaceSelector, SelectorNamespace)
	return
}

func (c converter) k8sPortToCalico(port networkingv1.NetworkPolicyPort) ([]numorstring.Port, error) {
	var portList []numorstring.Port
	if port.Port != nil {
		p, err := numorstring.PortFromString(port.Port.String())
		if err != nil {
			return nil, fmt.Errorf("invalid port %+v: %s", port.Port, err)
		}
		return append(portList, p), nil
	}

	// No ports - return empty list.
	return portList, nil
}

// ProfileNameToNamespace extracts the Namespace name from the given Profile name.
func (c converter) ProfileNameToNamespace(profileName string) (string, error) {
	// Profile objects backed by Namespaces have form "kns.<ns_name>"
	if !strings.HasPrefix(profileName, NamespaceProfileNamePrefix) {
		// This is not backed by a Kubernetes Namespace.
		return "", fmt.Errorf("Profile %s not backed by a Namespace", profileName)
	}

	return strings.TrimPrefix(profileName, NamespaceProfileNamePrefix), nil
}

// JoinNetworkPolicyRevisions constructs the revision from the individual CRD and K8s NetworkPolicy
// revisions.
func (c converter) JoinNetworkPolicyRevisions(crdNPRev, k8sNPRev string) string {
	return crdNPRev + "/" + k8sNPRev
}

// SplitNetworkPolicyRevision extracts the CRD and K8s NetworkPolicy revisions from the combined
// revision returned on the KDD NetworkPolicy client.
func (c converter) SplitNetworkPolicyRevision(rev string) (crdNPRev string, k8sNPRev string, err error) {
	if rev == "" {
		return
	}

	revs := strings.Split(rev, "/")
	if len(revs) > 2 {
		err = fmt.Errorf("ResourceVersion is not valid: %s", rev)
		return
	}
	// A single rev value is valid since AAPI is directly dealing with the conversion
	// as part of the update request.
	crdNPRev = revs[0]
	if len(revs) == 2 {
		k8sNPRev = revs[1]
	}
	return
}

// serviceAccountNameToProfileName creates a profile name that is a join
// of 'ksa.' + namespace + "." + serviceaccount name.
func serviceAccountNameToProfileName(sa, namespace string) string {
	// Need to incorporate the namespace into the name of the sa based profile
	// to make them globally unique
	if namespace == "" {
		namespace = "default"
	}
	return ServiceAccountProfileNamePrefix + namespace + "." + sa
}

// ServiceAccountToProfile converts a ServiceAccount to a Calico Profile.  The Profile stores
// labels from the ServiceAccount which are inherited by the WorkloadEndpoints within
// the Profile.
func (c converter) ServiceAccountToProfile(sa *kapiv1.ServiceAccount) (*model.KVPair, error) {
	// Generate the labels to apply to the profile, using a special prefix
	// to indicate that these are the labels from the parent Kubernetes ServiceAccount.
	labels := map[string]string{}
	for k, v := range sa.ObjectMeta.Labels {
		labels[ServiceAccountLabelPrefix+k] = v
	}

	// Add a label for the serviceaccount's name. This allows exact namespace matching
	// based on name within the serviceAccountSelector.
	labels[ServiceAccountLabelPrefix+NameLabel] = sa.Name

	name := serviceAccountNameToProfileName(sa.Name, sa.Namespace)
	profile := apiv3.NewProfile()
	profile.ObjectMeta = metav1.ObjectMeta{
		Name:              name,
		CreationTimestamp: sa.CreationTimestamp,
		UID:               sa.UID,
	}
	profile.Spec.LabelsToApply = labels

	// Embed the profile in a KVPair.
	kvp := model.KVPair{
		Key: model.ResourceKey{
			Name: name,
			Kind: apiv3.KindProfile,
		},
		Value:    profile,
		Revision: c.JoinProfileRevisions("", sa.ResourceVersion),
	}
	return &kvp, nil
}

// ProfileNameToServiceAccount extracts the ServiceAccount name from the given Profile name.
func (c converter) ProfileNameToServiceAccount(profileName string) (ns, sa string, err error) {

	// Profile objects backed by ServiceAccounts have form "ksa.<namespace>.<sa_name>"
	if !strings.HasPrefix(profileName, ServiceAccountProfileNamePrefix) {
		// This is not backed by a Kubernetes ServiceAccount.
		err = fmt.Errorf("Profile %s not backed by a ServiceAccount", profileName)
		return
	}

	names := strings.SplitN(profileName, ".", 3)
	if len(names) != 3 {
		err = fmt.Errorf("Profile %s is not formatted correctly", profileName)
		return
	}

	ns = names[1]
	sa = names[2]
	return
}

// JoinProfileRevisions constructs the revision from the individual namespace and serviceaccount
// revisions.
// This is conditional on the feature flag for serviceaccount set or not.
func (c converter) JoinProfileRevisions(nsRev, saRev string) string {
	return nsRev + "/" + saRev
}

// SplitProfileRevision extracts the namespace and serviceaccount revisions from the combined
// revision returned on the KDD service account based profile.
// This is conditional on the feature flag for serviceaccount set or not.
func (c converter) SplitProfileRevision(rev string) (nsRev string, saRev string, err error) {
	if rev == "" || rev == "0" {
		return
	}

	revs := strings.Split(rev, "/")
	if len(revs) > 2 {
		err = fmt.Errorf("ResourceVersion is not valid: %s", rev)
		return
	}
<<<<<<< HEAD
	// ListAndWatch() can send 'ResourceVersion: "0"' as ListOptions.
=======
>>>>>>> ed83b788
	nsRev = revs[0]
	if len(revs) == 2 {
		saRev = revs[1]
	}
	return
}

func stringsToIPNets(ipStrings []string) ([]*cnet.IPNet, error) {
	var podIPNets []*cnet.IPNet
	for _, ip := range ipStrings {
		_, ipNet, err := cnet.ParseCIDROrIP(ip)
		if err != nil {
			return nil, err
		}
		podIPNets = append(podIPNets, ipNet)
	}
	return podIPNets, nil
}<|MERGE_RESOLUTION|>--- conflicted
+++ resolved
@@ -702,10 +702,7 @@
 		err = fmt.Errorf("ResourceVersion is not valid: %s", rev)
 		return
 	}
-<<<<<<< HEAD
 	// ListAndWatch() can send 'ResourceVersion: "0"' as ListOptions.
-=======
->>>>>>> ed83b788
 	nsRev = revs[0]
 	if len(revs) == 2 {
 		saRev = revs[1]
