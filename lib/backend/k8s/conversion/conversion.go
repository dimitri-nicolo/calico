--- conflicted
+++ resolved
@@ -82,7 +82,7 @@
 	return names.ParseWorkloadEndpointName(workloadName)
 }
 
-func (c Converter) egressAnnotationsToV3Spec(annotations map[string]string) *apiv3.EgressSpec {
+func egressAnnotationsToV3Spec(annotations map[string]string) *apiv3.EgressSpec {
 	egressSelector := annotations[AnnotationEgressSelector]
 	if egressSelector != "" {
 		if _, err := selector.Parse(egressSelector); err != nil {
@@ -131,7 +131,7 @@
 		Ingress:       []apiv3.Rule{{Action: apiv3.Allow}},
 		Egress:        []apiv3.Rule{{Action: apiv3.Allow}},
 		LabelsToApply: labels,
-		EgressGateway: c.egressAnnotationsToV3Spec(ns.Annotations),
+		EgressGateway: egressAnnotationsToV3Spec(ns.Annotations),
 	}
 
 	// Embed the profile in a KVPair.
@@ -237,205 +237,8 @@
 	return podIPNets, nil
 }
 
-<<<<<<< HEAD
-// PodToWorkloadEndpoint converts a Pod to a WorkloadEndpoint.  It assumes the calling code
-// has verified that the provided Pod is valid to convert to a WorkloadEndpoint.
-// PodToWorkloadEndpoint requires a Pods Name and Node Name to be populated. It will
-// fail to convert from a Pod to WorkloadEndpoint otherwise.
-func (c Converter) PodToWorkloadEndpoint(pod *kapiv1.Pod) (*model.KVPair, error) {
-	log.WithField("pod", pod).Debug("Converting pod to WorkloadEndpoint")
-	// Get all the profiles that apply
-	var profiles []string
-
-	// Pull out the Namespace based profile off the pod name and Namespace.
-	profiles = append(profiles, NamespaceProfileNamePrefix+pod.Namespace)
-
-	// Pull out the Serviceaccount based profile off the pod SA and namespace
-	if pod.Spec.ServiceAccountName != "" {
-		profiles = append(profiles, serviceAccountNameToProfileName(pod.Spec.ServiceAccountName, pod.Namespace))
-	}
-
-	wepids := names.WorkloadEndpointIdentifiers{
-		Node:         pod.Spec.NodeName,
-		Orchestrator: apiv3.OrchestratorKubernetes,
-		Endpoint:     "eth0",
-		Pod:          pod.Name,
-	}
-	wepName, err := wepids.CalculateWorkloadEndpointName(false)
-	if err != nil {
-		return nil, err
-	}
-
-	podIPNets, err := c.getPodIPs(pod)
-	if err != nil {
-		// IP address was present but malformed in some way, handle as an explicit failure.
-		return nil, err
-	}
-
-	if c.IsFinished(pod) {
-		// Pod is finished but not yet deleted.  In this state the IP will have been freed and returned to the pool
-		// so we need to make sure we don't let the caller believe it still belongs to this endpoint.
-		// Pods with no IPs will get filtered out before they get to Felix in the watcher syncer cache layer.
-		// We can't pretend the workload endpoint is deleted _here_ because that would confuse users of the
-		// native v3 Watch() API.
-		podIPNets = nil
-	}
-
-	ipNets := []string{}
-	for _, ipNet := range podIPNets {
-		ipNets = append(ipNets, ipNet.String())
-	}
-
-	// Generate the interface name based on workload.  This must match
-	// the host-side veth configured by the CNI plugin.
-	interfaceName := VethNameForWorkload(pod.Namespace, pod.Name)
-
-	// Build the labels map.  Start with the pod labels, and append two additional labels for
-	// namespace and orchestrator matches.
-	labels := pod.Labels
-	if labels == nil {
-		labels = make(map[string]string, 2)
-	}
-	labels[apiv3.LabelNamespace] = pod.Namespace
-	labels[apiv3.LabelOrchestrator] = apiv3.OrchestratorKubernetes
-
-	if pod.Spec.ServiceAccountName != "" {
-		labels[apiv3.LabelServiceAccount] = pod.Spec.ServiceAccountName
-	}
-
-	if v, ok := pod.Annotations[AnnotationSecurityGroups]; ok {
-		var sgs []string
-		if err := json.Unmarshal([]byte(v), &sgs); err != nil {
-			log.WithError(err).Warnf("unable to parse %s annotation", AnnotationSecurityGroups)
-		} else {
-			for _, sg := range sgs {
-				if sg != "" {
-					labels[SecurityGroupLabelPrefix+"/"+sg] = ""
-				}
-			}
-		}
-	}
-
-	// Pull out floating IP annotation
-	var floatingIPs []apiv3.IPNAT
-	if annotation, ok := pod.Annotations["cni.projectcalico.org/floatingIPs"]; ok && len(podIPNets) > 0 {
-
-		// Parse Annotation data
-		var ips []string
-		err := json.Unmarshal([]byte(annotation), &ips)
-		if err != nil {
-			return nil, fmt.Errorf("failed to parse '%s' as JSON: %s", annotation, err)
-		}
-
-		// Get IPv4 and IPv6 targets for NAT
-		var podnetV4, podnetV6 *cnet.IPNet
-		for _, ipNet := range podIPNets {
-			if ipNet.IP.To4() != nil {
-				podnetV4 = ipNet
-				netmask, _ := podnetV4.Mask.Size()
-				if netmask != 32 {
-					return nil, fmt.Errorf("PodIP %v is not a valid IPv4: Mask size is %d, not 32", ipNet, netmask)
-				}
-			} else {
-				podnetV6 = ipNet
-				netmask, _ := podnetV6.Mask.Size()
-				if netmask != 128 {
-					return nil, fmt.Errorf("PodIP %v is not a valid IPv6: Mask size is %d, not 128", ipNet, netmask)
-				}
-			}
-		}
-
-		for _, ip := range ips {
-			if strings.Contains(ip, ":") {
-				if podnetV6 != nil {
-					floatingIPs = append(floatingIPs, apiv3.IPNAT{
-						InternalIP: podnetV6.IP.String(),
-						ExternalIP: ip,
-					})
-				}
-			} else {
-				if podnetV4 != nil {
-					floatingIPs = append(floatingIPs, apiv3.IPNAT{
-						InternalIP: podnetV4.IP.String(),
-						ExternalIP: ip,
-					})
-				}
-			}
-		}
-	}
-
-	// Map any named ports through.
-	var endpointPorts []apiv3.EndpointPort
-	for _, container := range pod.Spec.Containers {
-		for _, containerPort := range container.Ports {
-			if containerPort.Name != "" && containerPort.ContainerPort != 0 {
-				var modelProto numorstring.Protocol
-				switch containerPort.Protocol {
-				case kapiv1.ProtocolUDP:
-					modelProto = numorstring.ProtocolFromString("udp")
-				case kapiv1.ProtocolTCP, kapiv1.Protocol("") /* K8s default is TCP. */ :
-					modelProto = numorstring.ProtocolFromString("tcp")
-				default:
-					log.WithFields(log.Fields{
-						"protocol": containerPort.Protocol,
-						"pod":      pod,
-						"port":     containerPort,
-					}).Debug("Ignoring named port with unknown protocol")
-					continue
-				}
-
-				endpointPorts = append(endpointPorts, apiv3.EndpointPort{
-					Name:     containerPort.Name,
-					Protocol: modelProto,
-					Port:     uint16(containerPort.ContainerPort),
-				})
-			}
-		}
-	}
-
-	// Create the workload endpoint.
-	wep := apiv3.NewWorkloadEndpoint()
-	wep.ObjectMeta = metav1.ObjectMeta{
-		Name:              wepName,
-		Namespace:         pod.Namespace,
-		CreationTimestamp: pod.CreationTimestamp,
-		UID:               pod.UID,
-		Labels:            labels,
-		GenerateName:      pod.GenerateName,
-	}
-	wep.Spec = apiv3.WorkloadEndpointSpec{
-		Orchestrator:  "k8s",
-		Node:          pod.Spec.NodeName,
-		Pod:           pod.Name,
-		Endpoint:      "eth0",
-		InterfaceName: interfaceName,
-		Profiles:      profiles,
-		IPNetworks:    ipNets,
-		Ports:         endpointPorts,
-		IPNATs:        floatingIPs,
-		EgressGateway: c.egressAnnotationsToV3Spec(pod.Annotations),
-	}
-
-	// Embed the workload endpoint into a KVPair.
-	kvp := model.KVPair{
-		Key: model.ResourceKey{
-			Name:      wepName,
-			Namespace: pod.Namespace,
-			Kind:      apiv3.KindWorkloadEndpoint,
-		},
-		Value:    wep,
-		Revision: pod.ResourceVersion,
-	}
-	return &kvp, nil
-=======
 // StagedKubernetesNetworkPolicyToStagedName converts a StagedKubernetesNetworkPolicy name into a StagedNetworkPolicy name
 func (c converter) StagedKubernetesNetworkPolicyToStagedName(stagedK8sName string) string {
-	return fmt.Sprintf(K8sNetworkPolicyNamePrefix + stagedK8sName)
->>>>>>> 72283238
-}
-
-// StagedKubernetesNetworkPolicyToStagedName converts a StagedKubernetesNetworkPolicy name into a StagedNetworkPolicy name
-func (c Converter) StagedKubernetesNetworkPolicyToStagedName(stagedK8sName string) string {
 	return fmt.Sprintf(K8sNetworkPolicyNamePrefix + stagedK8sName)
 }
 
