--- conflicted
+++ resolved
@@ -1,4 +1,4 @@
-// Copyright (c) 2017-2019 Tigera, Inc. All rights reserved.
+// Copyright (c) 2017-2020 Tigera, Inc. All rights reserved.
 
 // Licensed under the Apache License, Version 2.0 (the "License");
 // you may not use this file except in compliance with the License.
@@ -27,15 +27,11 @@
 	// and quickly.
 	AnnotationPodIP = "cni.projectcalico.org/podIP"
 	// AnnotationPodIPs is similar for the plural PodIPs field.
-<<<<<<< HEAD
 	AnnotationPodIPs         = "cni.projectcalico.org/podIPs"
 	AnnotationSecurityGroups = "aws.tigera.io/security-groups"
 	SecurityGroupLabelPrefix = "sg.aws.tigera.io"
-=======
-	AnnotationPodIPs = "cni.projectcalico.org/podIPs"
 
 	// NameLabel is a label that can be used to match a serviceaccount or namespace
 	// name exactly.
 	NameLabel = "projectcalico.org/name"
->>>>>>> f4cc1f89
 )