// Copyright (c) 2016-2021 Tigera, Inc. All rights reserved.

// Licensed under the Apache License, Version 2.0 (the "License");
// you may not use this file except in compliance with the License.
// You may obtain a copy of the License at
//
//     http://www.apache.org/licenses/LICENSE-2.0
//
// Unless required by applicable law or agreed to in writing, software
// distributed under the License is distributed on an "AS IS" BASIS,
// WITHOUT WARRANTIES OR CONDITIONS OF ANY KIND, either express or implied.
// See the License for the specific language governing permissions and
// limitations under the License.

package k8s

import (
	"context"
	"fmt"
	"os"
	"path/filepath"
	"reflect"
	"sync"

	log "github.com/sirupsen/logrus"

	_ "k8s.io/client-go/plugin/pkg/client/auth" // Import all auth providers.

	apiv3 "github.com/tigera/api/pkg/apis/projectcalico/v3"

	"github.com/projectcalico/libcalico-go/lib/apiconfig"
	libapiv3 "github.com/projectcalico/libcalico-go/lib/apis/v3"
	"github.com/projectcalico/libcalico-go/lib/backend/api"
	"github.com/projectcalico/libcalico-go/lib/backend/k8s/conversion"
	"github.com/projectcalico/libcalico-go/lib/backend/k8s/resources"
	"github.com/projectcalico/libcalico-go/lib/backend/model"
	cerrors "github.com/projectcalico/libcalico-go/lib/errors"
	"github.com/projectcalico/libcalico-go/lib/net"

	v1 "k8s.io/api/core/v1"
	metav1 "k8s.io/apimachinery/pkg/apis/meta/v1"
	"k8s.io/apimachinery/pkg/runtime"
	"k8s.io/apimachinery/pkg/runtime/schema"
	"k8s.io/apimachinery/pkg/runtime/serializer"
	"k8s.io/client-go/kubernetes"
	"k8s.io/client-go/kubernetes/scheme"
	"k8s.io/client-go/rest"
	"k8s.io/client-go/tools/clientcmd"
)

var (
	resourceKeyType  = reflect.TypeOf(model.ResourceKey{})
	resourceListType = reflect.TypeOf(model.ResourceListOptions{})
)

type KubeClient struct {
	// Main Kubernetes clients.
	ClientSet *kubernetes.Clientset

	// Client for interacting with CustomResourceDefinition.
	crdClientV1 *rest.RESTClient

	disableNodePoll bool

	// Contains methods for converting Kubernetes resources to
	// Calico resources.
	converter conversion.Converter

	// Resource clients keyed off Kind.
	clientsByResourceKind map[string]resources.K8sResourceClient

	// Non v3 resource clients keyed off Key Type.
	clientsByKeyType map[reflect.Type]resources.K8sResourceClient

	// Non v3 resource clients keyed off List Type.
	clientsByListType map[reflect.Type]resources.K8sResourceClient
}

func NewKubeClient(ca *apiconfig.CalicoAPIConfigSpec) (api.Client, error) {
	config, cs, err := CreateKubernetesClientset(ca)
	if err != nil {
		return nil, err
	}

	crdClientV1, err := buildCRDClientV1(*config)
	if err != nil {
		return nil, fmt.Errorf("Failed to build V1 CRD client: %v", err)
	}

	kubeClient := &KubeClient{
		ClientSet:             cs,
		crdClientV1:           crdClientV1,
		disableNodePoll:       ca.K8sDisableNodePoll,
		clientsByResourceKind: make(map[string]resources.K8sResourceClient),
		clientsByKeyType:      make(map[reflect.Type]resources.K8sResourceClient),
		clientsByListType:     make(map[reflect.Type]resources.K8sResourceClient),
	}

	// Create the Calico sub-clients and register them.
	kubeClient.registerResourceClient(
		reflect.TypeOf(model.ResourceKey{}),
		reflect.TypeOf(model.ResourceListOptions{}),
		apiv3.KindIPPool,
		resources.NewIPPoolClient(cs, crdClientV1),
	)
	kubeClient.registerResourceClient(
		reflect.TypeOf(model.ResourceKey{}),
		reflect.TypeOf(model.ResourceListOptions{}),
		apiv3.KindIPReservation,
		resources.NewIPReservationClient(cs, crdClientV1),
	)
	kubeClient.registerResourceClient(
		reflect.TypeOf(model.ResourceKey{}),
		reflect.TypeOf(model.ResourceListOptions{}),
		apiv3.KindGlobalNetworkPolicy,
		resources.NewGlobalNetworkPolicyClient(cs, crdClientV1),
	)
	kubeClient.registerResourceClient(
		reflect.TypeOf(model.ResourceKey{}),
		reflect.TypeOf(model.ResourceListOptions{}),
		apiv3.KindStagedGlobalNetworkPolicy,
		resources.NewStagedGlobalNetworkPolicyClient(cs, crdClientV1),
	)
	kubeClient.registerResourceClient(
		reflect.TypeOf(model.ResourceKey{}),
		reflect.TypeOf(model.ResourceListOptions{}),
		apiv3.KindGlobalNetworkSet,
		resources.NewGlobalNetworkSetClient(cs, crdClientV1),
	)
	kubeClient.registerResourceClient(
		reflect.TypeOf(model.ResourceKey{}),
		reflect.TypeOf(model.ResourceListOptions{}),
		apiv3.KindNetworkPolicy,
		resources.NewNetworkPolicyClient(cs, crdClientV1),
	)
	kubeClient.registerResourceClient(
		reflect.TypeOf(model.ResourceKey{}),
		reflect.TypeOf(model.ResourceListOptions{}),
		apiv3.KindStagedNetworkPolicy,
		resources.NewStagedNetworkPolicyClient(cs, crdClientV1),
	)
	kubeClient.registerResourceClient(
		reflect.TypeOf(model.ResourceKey{}),
		reflect.TypeOf(model.ResourceListOptions{}),
		apiv3.KindStagedKubernetesNetworkPolicy,
		resources.NewStagedKubernetesNetworkPolicyClient(cs, crdClientV1),
	)
	kubeClient.registerResourceClient(
		reflect.TypeOf(model.ResourceKey{}),
		reflect.TypeOf(model.ResourceListOptions{}),
		model.KindKubernetesNetworkPolicy,
		resources.NewKubernetesNetworkPolicyClient(cs),
	)
	kubeClient.registerResourceClient(
		reflect.TypeOf(model.ResourceKey{}),
		reflect.TypeOf(model.ResourceListOptions{}),
		model.KindKubernetesEndpointSlice,
		resources.NewKubernetesEndpointSliceClient(cs),
	)
	kubeClient.registerResourceClient(
		reflect.TypeOf(model.ResourceKey{}),
		reflect.TypeOf(model.ResourceListOptions{}),
		apiv3.KindNetworkSet,
		resources.NewNetworkSetClient(cs, crdClientV1),
	)
	kubeClient.registerResourceClient(
		reflect.TypeOf(model.ResourceKey{}),
		reflect.TypeOf(model.ResourceListOptions{}),
		apiv3.KindTier,
		resources.NewTierClient(cs, crdClientV1),
	)
	kubeClient.registerResourceClient(
		reflect.TypeOf(model.ResourceKey{}),
		reflect.TypeOf(model.ResourceListOptions{}),
		apiv3.KindUISettings,
		resources.NewUISettingsClient(cs, crdClientV1),
	)
	kubeClient.registerResourceClient(
		reflect.TypeOf(model.ResourceKey{}),
		reflect.TypeOf(model.ResourceListOptions{}),
		apiv3.KindUISettingsGroup,
		resources.NewUISettingsGroupClient(cs, crdClientV1),
	)
	kubeClient.registerResourceClient(
		reflect.TypeOf(model.ResourceKey{}),
		reflect.TypeOf(model.ResourceListOptions{}),
		apiv3.KindBGPPeer,
		resources.NewBGPPeerClient(cs, crdClientV1),
	)
	kubeClient.registerResourceClient(
		reflect.TypeOf(model.ResourceKey{}),
		reflect.TypeOf(model.ResourceListOptions{}),
		apiv3.KindBGPConfiguration,
		resources.NewBGPConfigClient(cs, crdClientV1),
	)
	kubeClient.registerResourceClient(
		reflect.TypeOf(model.ResourceKey{}),
		reflect.TypeOf(model.ResourceListOptions{}),
		apiv3.KindFelixConfiguration,
		resources.NewFelixConfigClient(cs, crdClientV1),
	)
	kubeClient.registerResourceClient(
		reflect.TypeOf(model.ResourceKey{}),
		reflect.TypeOf(model.ResourceListOptions{}),
		apiv3.KindClusterInformation,
		resources.NewClusterInfoClient(cs, crdClientV1),
	)
	kubeClient.registerResourceClient(
		reflect.TypeOf(model.ResourceKey{}),
		reflect.TypeOf(model.ResourceListOptions{}),
		apiv3.KindLicenseKey,
		resources.NewLicenseKeyClient(cs, crdClientV1),
	)
	kubeClient.registerResourceClient(
		reflect.TypeOf(model.ResourceKey{}),
		reflect.TypeOf(model.ResourceListOptions{}),
		libapiv3.KindNode,
		resources.NewNodeClient(cs, ca.K8sUsePodCIDR),
	)
	kubeClient.registerResourceClient(
		reflect.TypeOf(model.ResourceKey{}),
		reflect.TypeOf(model.ResourceListOptions{}),
		apiv3.KindProfile,
		resources.NewProfileClient(cs),
	)
	kubeClient.registerResourceClient(
		reflect.TypeOf(model.ResourceKey{}),
		reflect.TypeOf(model.ResourceListOptions{}),
		apiv3.KindHostEndpoint,
		resources.NewHostEndpointClient(cs, crdClientV1),
	)
	kubeClient.registerResourceClient(
		reflect.TypeOf(model.ResourceKey{}),
		reflect.TypeOf(model.ResourceListOptions{}),
		libapiv3.KindWorkloadEndpoint,
		resources.NewWorkloadEndpointClient(cs),
	)
	kubeClient.registerResourceClient(
		reflect.TypeOf(model.ResourceKey{}),
		reflect.TypeOf(model.ResourceListOptions{}),
		apiv3.KindKubeControllersConfiguration,
		resources.NewKubeControllersConfigClient(cs, crdClientV1),
	)
	kubeClient.registerResourceClient(
		reflect.TypeOf(model.ResourceKey{}),
		reflect.TypeOf(model.ResourceListOptions{}),
<<<<<<< HEAD
		apiv3.KindGlobalAlert,
		resources.NewGlobalAlertClient(cs, crdClientV1),
	)
	kubeClient.registerResourceClient(
		reflect.TypeOf(model.ResourceKey{}),
		reflect.TypeOf(model.ResourceListOptions{}),
		apiv3.KindGlobalAlertTemplate,
		resources.NewGlobalAlertTemplateClient(cs, crdClientV1),
	)
	kubeClient.registerResourceClient(
		reflect.TypeOf(model.ResourceKey{}),
		reflect.TypeOf(model.ResourceListOptions{}),
		apiv3.KindGlobalThreatFeed,
		resources.NewGlobalThreatFeedClient(cs, crdClientV1),
	)
	kubeClient.registerResourceClient(
		reflect.TypeOf(model.ResourceKey{}),
		reflect.TypeOf(model.ResourceListOptions{}),
		apiv3.KindRemoteClusterConfiguration,
		resources.NewRemoteClusterConfigurationClient(cs, crdClientV1),
	)
	kubeClient.registerResourceClient(
		reflect.TypeOf(model.ResourceKey{}),
		reflect.TypeOf(model.ResourceListOptions{}),
		apiv3.KindGlobalReport,
		resources.NewGlobalReportClient(cs, crdClientV1),
	)
	kubeClient.registerResourceClient(
		reflect.TypeOf(model.ResourceKey{}),
		reflect.TypeOf(model.ResourceListOptions{}),
		apiv3.KindGlobalReportType,
		resources.NewGlobalReportTypeClient(cs, crdClientV1),
	)
	kubeClient.registerResourceClient(
		reflect.TypeOf(model.ResourceKey{}),
		reflect.TypeOf(model.ResourceListOptions{}),
		apiv3.KindManagedCluster,
		resources.NewManagedClusterClient(cs, crdClientV1),
	)
	kubeClient.registerResourceClient(
		reflect.TypeOf(model.ResourceKey{}),
		reflect.TypeOf(model.ResourceListOptions{}),
		apiv3.KindPacketCapture,
		resources.NewPacketCaptureClient(cs, crdClientV1),
	)
	kubeClient.registerResourceClient(
		reflect.TypeOf(model.ResourceKey{}),
		reflect.TypeOf(model.ResourceListOptions{}),
		apiv3.KindDeepPacketInspection,
		resources.NewDeepPacketInspectionClient(cs, crdClientV1),
=======
		apiv3.KindCalicoNodeStatus,
		resources.NewCalicoNodeStatusClient(cs, crdClientV1),
>>>>>>> 1857ae4e
	)

	if !ca.K8sUsePodCIDR {
		// Using Calico IPAM - use CRDs to back IPAM resources.
		log.Debug("Calico is configured to use calico-ipam")
		kubeClient.registerResourceClient(
			reflect.TypeOf(model.BlockAffinityKey{}),
			reflect.TypeOf(model.BlockAffinityListOptions{}),
			libapiv3.KindBlockAffinity,
			resources.NewBlockAffinityClient(cs, crdClientV1),
		)
		kubeClient.registerResourceClient(
			reflect.TypeOf(model.BlockKey{}),
			reflect.TypeOf(model.BlockListOptions{}),
			libapiv3.KindIPAMBlock,
			resources.NewIPAMBlockClient(cs, crdClientV1),
		)
		kubeClient.registerResourceClient(
			reflect.TypeOf(model.IPAMHandleKey{}),
			reflect.TypeOf(model.IPAMHandleListOptions{}),
			libapiv3.KindIPAMHandle,
			resources.NewIPAMHandleClient(cs, crdClientV1),
		)
		kubeClient.registerResourceClient(
			reflect.TypeOf(model.IPAMConfigKey{}),
			nil,
			libapiv3.KindIPAMConfig,
			resources.NewIPAMConfigClient(cs, crdClientV1),
		)
	}

	return kubeClient, nil
}

// deduplicate removes any duplicated values and returns a new slice, keeping the order unchanged
// 	based on deduplicate([]string) []string found in k8s.io/client-go/tools/clientcmd/loader.go#634
// 	Copyright 2014 The Kubernetes Authors.
func deduplicate(s []string) []string {
	encountered := map[string]struct{}{}
	ret := make([]string, 0)
	for i := range s {
		if _, ok := encountered[s[i]]; ok {
			continue
		}
		encountered[s[i]] = struct{}{}
		ret = append(ret, s[i])
	}
	return ret
}

// fill out loading rules based on filename(s) encountered in specified kubeconfig
func fillLoadingRulesFromKubeConfigSpec(loadingRules *clientcmd.ClientConfigLoadingRules, kubeConfig string) {
	fileList := filepath.SplitList(kubeConfig)

	if len(fileList) > 1 {
		loadingRules.Precedence = deduplicate(fileList)
		loadingRules.WarnIfAllMissing = true
		return
	}

	loadingRules.ExplicitPath = kubeConfig
}

func CreateKubernetesClientset(ca *apiconfig.CalicoAPIConfigSpec) (*rest.Config, *kubernetes.Clientset, error) {
	// Use the kubernetes client code to load the kubeconfig file and combine it with the overrides.
	configOverrides := &clientcmd.ConfigOverrides{}
	var overridesMap = []struct {
		variable *string
		value    string
	}{
		{&configOverrides.CurrentContext, ca.K8sCurrentContext},
		{&configOverrides.ClusterInfo.Server, ca.K8sAPIEndpoint},
		{&configOverrides.AuthInfo.ClientCertificate, ca.K8sCertFile},
		{&configOverrides.AuthInfo.ClientKey, ca.K8sKeyFile},
		{&configOverrides.ClusterInfo.CertificateAuthority, ca.K8sCAFile},
		{&configOverrides.AuthInfo.Token, ca.K8sAPIToken},
	}

	// Set an explicit path to the kubeconfig if one
	// was provided.
	loadingRules := clientcmd.ClientConfigLoadingRules{}
	if ca.Kubeconfig != "" {
		fillLoadingRulesFromKubeConfigSpec(&loadingRules, ca.Kubeconfig)
	}

	// Using the override map above, populate any non-empty values.
	for _, override := range overridesMap {
		if override.value != "" {
			*override.variable = override.value
		}
	}
	if ca.K8sInsecureSkipTLSVerify {
		configOverrides.ClusterInfo.InsecureSkipTLSVerify = true
	}

	// A kubeconfig file was provided.  Use it to load a config, passing through
	// any overrides.
	var config *rest.Config
	var err error
	if ca.KubeconfigInline != "" {
		var clientConfig clientcmd.ClientConfig
		clientConfig, err = clientcmd.NewClientConfigFromBytes([]byte(ca.KubeconfigInline))
		if err != nil {
			return nil, nil, resources.K8sErrorToCalico(err, nil)
		}
		config, err = clientConfig.ClientConfig()
	} else {
		config, err = clientcmd.NewNonInteractiveDeferredLoadingClientConfig(
			&loadingRules, configOverrides).ClientConfig()
	}
	if err != nil {
		return nil, nil, resources.K8sErrorToCalico(err, nil)
	}

	// Overwrite the QPS if provided. Default QPS is 5.
	if ca.K8sClientQPS != float32(0) {
		config.QPS = ca.K8sClientQPS
	}

	// Create the clientset. We increase the burst so that the IPAM code performs
	// efficiently. The IPAM code can create bursts of requests to the API, so
	// in order to keep pod creation times sensible we allow a higher request rate.
	config.Burst = 100
	cs, err := kubernetes.NewForConfig(config)
	if err != nil {
		return nil, nil, resources.K8sErrorToCalico(err, nil)
	}
	return config, cs, nil
}

// Create a new kubernetes-backed client that is a wrapper around the core kubernetes client to expose a
// Calico backend client API. This allows us to use the syncer infrastructure to sync Kubernetes core
// resource types. Only read actions are supported in this client.
//
// This is a separate client from the main Calico KubeClient because this is also used for etcd-backed Calico
// in a Kubernetes deployment and is therefore a leaner client in that scenario.
func NewK8sResourceWrapperClient(cs *kubernetes.Clientset) api.Client {

	kubeClient := &KubeClient{
		ClientSet:             cs,
		clientsByResourceKind: make(map[string]resources.K8sResourceClient),
		clientsByKeyType:      make(map[reflect.Type]resources.K8sResourceClient),
		clientsByListType:     make(map[reflect.Type]resources.K8sResourceClient),
	}

	kubeClient.registerResourceClient(
		reflect.TypeOf(model.ResourceKey{}),
		reflect.TypeOf(model.ResourceListOptions{}),
		apiv3.KindK8sEndpoints,
		resources.NewEndpointsClient(cs),
	)
	kubeClient.registerResourceClient(
		reflect.TypeOf(model.ResourceKey{}),
		reflect.TypeOf(model.ResourceListOptions{}),
		apiv3.KindK8sService,
		resources.NewServiceClient(cs),
	)

	return kubeClient
}

// BestEffortGetKubernetesClientSet makes the best effort at returning a Kubernetes clientset. The following order
// is used:
// - If the calico client is itself a k8s-backed client, then return the same clientset
// - If the API config contains kubernetes data (despite being for etcd) then use that
// - Check for configuration via standard environments (KUBECONFIG, KUBERNETES_MASTER)
// - Attempt in-cluster
func BestEffortGetKubernetesClientSet(calicoClient api.Client, ca *apiconfig.CalicoAPIConfigSpec) *kubernetes.Clientset {
	// This is the Kubernetes backend datastore so we already have a k8s client set, use that.
	if k, ok := calicoClient.(*KubeClient); ok {
		return k.ClientSet
	}

	// Attempt to create a clientset from the supplied API config. This may fail if the config does not contain k8s
	// info.
	if _, clientset, err := CreateKubernetesClientset(ca); err != nil {
		log.WithError(err).Debug("Unable to create Kubernetes clientset from api config")
	} else {
		return clientset
	}

	// Try to get the kubernetes config either from environments or in-cluster.
	cfgFile := os.Getenv("KUBECONFIG")
	master := os.Getenv("KUBERNETES_MASTER")
	cfg, err := clientcmd.BuildConfigFromFlags(master, cfgFile)
	if err != nil {
		log.WithError(err).Info("KUBECONFIG environment variable not found, attempting in-cluster")
		// Attempt in cluster config
		if cfg, err = rest.InClusterConfig(); err != nil {
			return nil
		}
	}
	if clientset, err := kubernetes.NewForConfig(cfg); err == nil {
		return clientset
	}
	return nil
}

// registerResourceClient registers a specific resource client with the associated
// key and list types (and for v3 resources with the resource kind - since these share
// a common key and list type).
func (c *KubeClient) registerResourceClient(keyType, listType reflect.Type, resourceKind string, client resources.K8sResourceClient) {
	if keyType == resourceKeyType {
		c.clientsByResourceKind[resourceKind] = client
	} else {
		c.clientsByKeyType[keyType] = client
		c.clientsByListType[listType] = client
	}
}

// getResourceClientFromKey returns the appropriate resource client for the v3 resource kind.
func (c *KubeClient) GetResourceClientFromResourceKind(kind string) resources.K8sResourceClient {
	return c.clientsByResourceKind[kind]
}

// getResourceClientFromKey returns the appropriate resource client for the key.
func (c *KubeClient) getResourceClientFromKey(key model.Key) resources.K8sResourceClient {
	kt := reflect.TypeOf(key)
	if kt == resourceKeyType {
		return c.clientsByResourceKind[key.(model.ResourceKey).Kind]
	} else {
		return c.clientsByKeyType[kt]
	}
}

// getResourceClientFromList returns the appropriate resource client for the list.
func (c *KubeClient) getResourceClientFromList(list model.ListInterface) resources.K8sResourceClient {
	lt := reflect.TypeOf(list)
	if lt == resourceListType {
		return c.clientsByResourceKind[list.(model.ResourceListOptions).Kind]
	} else {
		return c.clientsByListType[lt]
	}
}

// EnsureInitialized checks that the necessary custom resource definitions
// exist in the backend. This usually passes when using etcd
// as a backend but can often fail when using KDD as it relies
// on various custom resources existing.
// To ensure the datastore is initialized, this function checks that a
// known custom resource is defined: GlobalFelixConfig. It accomplishes this
// by trying to set the ClusterType (an instance of GlobalFelixConfig).
func (c *KubeClient) EnsureInitialized() error {
	return nil
}

// Remove Calico-creatable data from the datastore.  This is purely used for the
// test framework.
func (c *KubeClient) Clean() error {
	log.Warning("Cleaning KDD of all Calico-creatable data")
	kinds := []string{
		apiv3.KindBGPConfiguration,
		apiv3.KindBGPPeer,
		apiv3.KindClusterInformation,
<<<<<<< HEAD
		apiv3.KindLicenseKey,
=======
		apiv3.KindCalicoNodeStatus,
>>>>>>> 1857ae4e
		apiv3.KindFelixConfiguration,
		apiv3.KindGlobalNetworkPolicy,
		apiv3.KindStagedGlobalNetworkPolicy,
		apiv3.KindNetworkPolicy,
		apiv3.KindStagedNetworkPolicy,
		apiv3.KindStagedKubernetesNetworkPolicy,
		apiv3.KindTier,
		apiv3.KindUISettings,
		apiv3.KindUISettingsGroup,
		apiv3.KindGlobalNetworkSet,
		apiv3.KindNetworkSet,
		apiv3.KindIPPool,
		apiv3.KindIPReservation,
		apiv3.KindHostEndpoint,
		apiv3.KindKubeControllersConfiguration,
		apiv3.KindRemoteClusterConfiguration,
		apiv3.KindGlobalAlert,
		apiv3.KindGlobalAlertTemplate,
		apiv3.KindGlobalThreatFeed,
		apiv3.KindGlobalReport,
		apiv3.KindGlobalReportType,
		apiv3.KindManagedCluster,
		apiv3.KindPacketCapture,
		apiv3.KindDeepPacketInspection,
	}
	ctx := context.Background()
	for _, k := range kinds {
		lo := model.ResourceListOptions{Kind: k}
		if rs, err := c.List(ctx, lo, ""); err != nil {
			log.WithError(err).WithField("Kind", k).Warning("Failed to list resources")
		} else {
			for _, r := range rs.KVPairs {
				if _, err = c.Delete(ctx, r.Key, r.Revision); err != nil {
					log.WithField("Key", r.Key).Warning("Failed to delete entry from KDD")
				}
			}
		}
	}

	// Cleanup IPAM resources that have slightly different backend semantics.
	for _, li := range []model.ListInterface{
		model.BlockListOptions{},
		model.BlockAffinityListOptions{},
		model.BlockAffinityListOptions{},
		model.IPAMHandleListOptions{},
	} {
		if rs, err := c.List(ctx, li, ""); err != nil {
			log.WithError(err).WithField("Kind", li).Warning("Failed to list resources")
		} else {
			for _, r := range rs.KVPairs {
				if _, err = c.DeleteKVP(ctx, r); err != nil {
					log.WithError(err).WithField("Key", r.Key).Warning("Failed to delete entry from KDD")
				}
			}
		}
	}

	// Get a list of Nodes and remove all BGP configuration from the nodes.
	if nodes, err := c.List(ctx, model.ResourceListOptions{Kind: libapiv3.KindNode}, ""); err != nil {
		log.Warning("Failed to list Nodes")
	} else {
		for _, nodeKvp := range nodes.KVPairs {
			node := nodeKvp.Value.(*libapiv3.Node)
			node.Spec.BGP = nil
			if _, err := c.Update(ctx, nodeKvp); err != nil {
				log.WithField("Node", node.Name).Warning("Failed to remove Calico config from node")
			}
		}
	}

	// Delete global IPAM config
	if _, err := c.Delete(ctx, model.IPAMConfigKey{}, ""); err != nil {
		log.WithError(err).WithField("key", model.IPAMConfigGlobalName).Warning("Failed to delete global IPAM Config from KDD")
	}
	return nil
}

// Close the underlying client
func (c *KubeClient) Close() error {
	log.Debugf("Closing client - NOOP")
	return nil
}

var addToSchemeOnce sync.Once

// buildCRDClientV1 builds a RESTClient configured to interact with Calico CustomResourceDefinitions
func buildCRDClientV1(cfg rest.Config) (*rest.RESTClient, error) {
	// Generate config using the base config.
	cfg.GroupVersion = &schema.GroupVersion{
		Group:   "crd.projectcalico.org",
		Version: "v1",
	}
	cfg.APIPath = "/apis"
	cfg.ContentType = runtime.ContentTypeJSON
	cfg.NegotiatedSerializer = serializer.WithoutConversionCodecFactory{CodecFactory: scheme.Codecs}

	cli, err := rest.RESTClientFor(&cfg)
	if err != nil {
		return nil, err
	}

	// We're operating on the pkg level scheme.Scheme, so make sure that multiple
	// calls to this function don't do this simultaneously, which can cause crashes
	// due to concurrent access to underlying maps.  For good measure, use a once
	// since this really only needs to happen one time.
	addToSchemeOnce.Do(func() {
		// We also need to register resources.
		schemeBuilder := runtime.NewSchemeBuilder(
			func(scheme *runtime.Scheme) error {
				scheme.AddKnownTypes(
					*cfg.GroupVersion,
					&apiv3.FelixConfiguration{},
					&apiv3.FelixConfigurationList{},
					&apiv3.IPPool{},
					&apiv3.IPPoolList{},
					&apiv3.IPReservation{},
					&apiv3.IPReservationList{},
					&apiv3.BGPPeer{},
					&apiv3.BGPPeerList{},
					&apiv3.BGPConfiguration{},
					&apiv3.BGPConfigurationList{},
					&apiv3.ClusterInformation{},
					&apiv3.ClusterInformationList{},
					&apiv3.LicenseKey{},
					&apiv3.LicenseKeyList{},
					&apiv3.GlobalNetworkSet{},
					&apiv3.GlobalNetworkSetList{},
					&apiv3.NetworkSet{},
					&apiv3.NetworkSetList{},
					&apiv3.GlobalNetworkPolicy{},
					&apiv3.GlobalNetworkPolicyList{},
					&apiv3.StagedGlobalNetworkPolicy{},
					&apiv3.StagedGlobalNetworkPolicyList{},
					&apiv3.NetworkPolicy{},
					&apiv3.NetworkPolicyList{},
					&apiv3.StagedNetworkPolicy{},
					&apiv3.StagedNetworkPolicyList{},
					&apiv3.StagedKubernetesNetworkPolicy{},
					&apiv3.StagedKubernetesNetworkPolicyList{},
					&apiv3.Tier{},
					&apiv3.TierList{},
					&apiv3.HostEndpoint{},
					&apiv3.HostEndpointList{},
					&apiv3.RemoteClusterConfiguration{},
					&apiv3.RemoteClusterConfigurationList{},
					&libapiv3.BlockAffinity{},
					&libapiv3.BlockAffinityList{},
					&libapiv3.IPAMBlock{},
					&libapiv3.IPAMBlockList{},
					&libapiv3.IPAMHandle{},
					&libapiv3.IPAMHandleList{},
					&libapiv3.IPAMConfig{},
					&libapiv3.IPAMConfigList{},
					&apiv3.KubeControllersConfiguration{},
					&apiv3.KubeControllersConfigurationList{},
<<<<<<< HEAD
					&apiv3.GlobalAlert{},
					&apiv3.GlobalAlertList{},
					&apiv3.GlobalAlertTemplate{},
					&apiv3.GlobalAlertTemplateList{},
					&apiv3.GlobalThreatFeed{},
					&apiv3.GlobalThreatFeedList{},
					&apiv3.GlobalReport{},
					&apiv3.GlobalReportList{},
					&apiv3.GlobalReportType{},
					&apiv3.GlobalReportTypeList{},
					&apiv3.ManagedCluster{},
					&apiv3.ManagedClusterList{},
					&apiv3.PacketCapture{},
					&apiv3.PacketCaptureList{},
					&apiv3.DeepPacketInspection{},
					&apiv3.DeepPacketInspectionList{},
					&apiv3.UISettingsGroup{},
					&apiv3.UISettingsGroupList{},
					&apiv3.UISettings{},
					&apiv3.UISettingsList{},
=======
					&apiv3.CalicoNodeStatus{},
					&apiv3.CalicoNodeStatusList{},
>>>>>>> 1857ae4e
				)
				return nil
			})

		err := schemeBuilder.AddToScheme(scheme.Scheme)
		if err != nil {
			log.WithError(err).Fatal("failed to add calico resources to scheme")
		}
		metav1.AddToGroupVersion(scheme.Scheme, schema.GroupVersion{Group: "crd.projectcalico.org", Version: "v1"})
	})
	return cli, nil
}

// Create an entry in the datastore.  This errors if the entry already exists.
func (c *KubeClient) Create(ctx context.Context, d *model.KVPair) (*model.KVPair, error) {
	log.Debugf("Performing 'Create' for %+v", d)
	client := c.getResourceClientFromKey(d.Key)
	if client == nil {
		log.Debug("Attempt to 'Create' using kubernetes backend is not supported.")
		return nil, cerrors.ErrorOperationNotSupported{
			Identifier: d.Key,
			Operation:  "Create",
		}
	}
	return client.Create(ctx, d)
}

// Update an existing entry in the datastore.  This errors if the entry does
// not exist.
func (c *KubeClient) Update(ctx context.Context, d *model.KVPair) (*model.KVPair, error) {
	log.Debugf("Performing 'Update' for %+v", d)
	client := c.getResourceClientFromKey(d.Key)
	if client == nil {
		log.Debug("Attempt to 'Update' using kubernetes backend is not supported.")
		return nil, cerrors.ErrorOperationNotSupported{
			Identifier: d.Key,
			Operation:  "Update",
		}
	}
	return client.Update(ctx, d)
}

// UpdateStatus updates the status section of an existing entry in the datastore.  This errors if the entry does not exist.
func (c *KubeClient) UpdateStatus(ctx context.Context, d *model.KVPair) (*model.KVPair, error) {
	log.Debugf("Performing 'UpdateStatus' for %+v", d)
	client := c.getResourceClientFromKey(d.Key)
	if client == nil {
		log.Debug("Attempt to 'UpdateStatus' using kubernetes backend is not supported.")
		return nil, cerrors.ErrorOperationNotSupported{
			Identifier: d.Key,
			Operation:  "UpdateStatus",
		}
	}

	statusClient, ok := client.(resources.K8sResourceStatusClient)
	if !ok {
		log.Debug("Attempt to 'UpdateStatus' using kubernetes backend is not supported.")
		return nil, cerrors.ErrorOperationNotSupported{
			Identifier: d.Key,
			Operation:  "UpdateStatus",
		}
	}
	return statusClient.UpdateStatus(ctx, d)
}

// Set an existing entry in the datastore.  This ignores whether an entry already
// exists.  This is not exposed in the main client - but we keep here for the backend
// API.
func (c *KubeClient) Apply(ctx context.Context, kvp *model.KVPair) (*model.KVPair, error) {
	logContext := log.WithFields(log.Fields{
		"Key":   kvp.Key,
		"Value": kvp.Value,
	})
	logContext.Debug("Apply Kubernetes resource")

	// Attempt to Create and do an Update if the resource already exists.
	// We only log debug here since the Create and Update will also log.
	// Can't set Revision while creating a resource.
	updated, err := c.Create(ctx, &model.KVPair{
		Key:   kvp.Key,
		Value: kvp.Value,
	})
	if err != nil {
		if _, ok := err.(cerrors.ErrorResourceAlreadyExists); !ok {
			logContext.Debug("Error applying resource (using Create)")
			return nil, err
		}

		// Try to Update if the resource already exists.
		updated, err = c.Update(ctx, kvp)
		if err != nil {
			logContext.Debug("Error applying resource (using Update)")
			return nil, err
		}
	}
	return updated, nil
}

// Delete an entry in the datastore.
func (c *KubeClient) DeleteKVP(ctx context.Context, kvp *model.KVPair) (*model.KVPair, error) {
	log.Debugf("Performing 'DeleteKVP' for %+v", kvp.Key)
	client := c.getResourceClientFromKey(kvp.Key)
	if client == nil {
		log.Debug("Attempt to 'DeleteKVP' using kubernetes backend is not supported.")
		return nil, cerrors.ErrorOperationNotSupported{
			Identifier: kvp.Key,
			Operation:  "Delete",
		}
	}
	return client.DeleteKVP(ctx, kvp)
}

// Delete an entry in the datastore by key.
func (c *KubeClient) Delete(ctx context.Context, k model.Key, revision string) (*model.KVPair, error) {
	log.Debugf("Performing 'Delete' for %+v", k)
	client := c.getResourceClientFromKey(k)
	if client == nil {
		log.Debug("Attempt to 'Delete' using kubernetes backend is not supported.")
		return nil, cerrors.ErrorOperationNotSupported{
			Identifier: k,
			Operation:  "Delete",
		}
	}
	return client.Delete(ctx, k, revision, nil)
}

// Get an entry from the datastore.  This errors if the entry does not exist.
func (c *KubeClient) Get(ctx context.Context, k model.Key, revision string) (*model.KVPair, error) {
	log.Debugf("Performing 'Get' for %+v %v", k, revision)
	client := c.getResourceClientFromKey(k)
	if client == nil {
		log.Debug("Attempt to 'Get' using kubernetes backend is not supported.")
		return nil, cerrors.ErrorOperationNotSupported{
			Identifier: k,
			Operation:  "Get",
		}
	}
	return client.Get(ctx, k, revision)
}

// List entries in the datastore.  This may return an empty list if there are
// no entries matching the request in the ListInterface.
func (c *KubeClient) List(ctx context.Context, l model.ListInterface, revision string) (*model.KVPairList, error) {
	log.Debugf("Performing 'List' for %+v %v", l, reflect.TypeOf(l))
	client := c.getResourceClientFromList(l)
	if client == nil {
		log.Info("Attempt to 'List' using kubernetes backend is not supported.")
		return nil, cerrors.ErrorOperationNotSupported{
			Identifier: l,
			Operation:  "List",
		}
	}
	return client.List(ctx, l, revision)
}

// List entries in the datastore.  This may return an empty list if there are
// no entries matching the request in the ListInterface.
func (c *KubeClient) Watch(ctx context.Context, l model.ListInterface, revision string) (api.WatchInterface, error) {
	log.Debugf("Performing 'Watch' for %+v %v", l, reflect.TypeOf(l))
	client := c.getResourceClientFromList(l)
	if client == nil {
		log.Debug("Attempt to 'Watch' using kubernetes backend is not supported.")
		return nil, cerrors.ErrorOperationNotSupported{
			Identifier: l,
			Operation:  "Watch",
		}
	}
	return client.Watch(ctx, l, revision)
}

func (c *KubeClient) getReadyStatus(ctx context.Context, k model.ReadyFlagKey, revision string) (*model.KVPair, error) {
	return &model.KVPair{Key: k, Value: true}, nil
}

func (c *KubeClient) listHostConfig(ctx context.Context, l model.HostConfigListOptions, revision string) (*model.KVPairList, error) {
	var kvps = []*model.KVPair{}

	// Short circuit if they aren't asking for information we can provide.
	if l.Name != "" && l.Name != "IpInIpTunnelAddr" {
		return &model.KVPairList{
			KVPairs:  kvps,
			Revision: revision,
		}, nil
	}

	// First see if we were handed a specific host, if not list all Nodes
	if l.Hostname == "" {
		nodes, err := c.ClientSet.CoreV1().Nodes().List(ctx, metav1.ListOptions{})
		if err != nil {
			return nil, resources.K8sErrorToCalico(err, l)
		}

		for _, node := range nodes.Items {
			kvp, err := getTunIp(&node)
			if err != nil || kvp == nil {
				continue
			}

			kvps = append(kvps, kvp)
		}
	} else {
		node, err := c.ClientSet.CoreV1().Nodes().Get(ctx, l.Hostname, metav1.GetOptions{})
		if err != nil {
			return nil, resources.K8sErrorToCalico(err, l)
		}

		kvp, err := getTunIp(node)
		if err != nil || kvp == nil {
			return &model.KVPairList{
				KVPairs:  []*model.KVPair{},
				Revision: revision,
			}, nil
		}

		kvps = append(kvps, kvp)
	}

	return &model.KVPairList{
		KVPairs:  kvps,
		Revision: revision,
	}, nil
}

func getTunIp(n *v1.Node) (*model.KVPair, error) {
	if n.Spec.PodCIDR == "" {
		log.Warnf("Node %s does not have podCIDR for HostConfig", n.Name)
		return nil, nil
	}

	ip, _, err := net.ParseCIDR(n.Spec.PodCIDR)
	if err != nil {
		log.Warnf("Invalid podCIDR for HostConfig: %s, %s", n.Name, n.Spec.PodCIDR)
		return nil, err
	}
	// We need to get the IP for the podCIDR and increment it to the
	// first IP in the CIDR.
	tunIp := ip.To4()
	tunIp[3]++

	kvp := &model.KVPair{
		Key: model.HostConfigKey{
			Hostname: n.Name,
			Name:     "IpInIpTunnelAddr",
		},
		Value: tunIp.String(),
	}

	return kvp, nil
}<|MERGE_RESOLUTION|>--- conflicted
+++ resolved
@@ -244,7 +244,12 @@
 	kubeClient.registerResourceClient(
 		reflect.TypeOf(model.ResourceKey{}),
 		reflect.TypeOf(model.ResourceListOptions{}),
-<<<<<<< HEAD
+		apiv3.KindCalicoNodeStatus,
+		resources.NewCalicoNodeStatusClient(cs, crdClientV1),
+	)
+	kubeClient.registerResourceClient(
+		reflect.TypeOf(model.ResourceKey{}),
+		reflect.TypeOf(model.ResourceListOptions{}),
 		apiv3.KindGlobalAlert,
 		resources.NewGlobalAlertClient(cs, crdClientV1),
 	)
@@ -295,10 +300,6 @@
 		reflect.TypeOf(model.ResourceListOptions{}),
 		apiv3.KindDeepPacketInspection,
 		resources.NewDeepPacketInspectionClient(cs, crdClientV1),
-=======
-		apiv3.KindCalicoNodeStatus,
-		resources.NewCalicoNodeStatusClient(cs, crdClientV1),
->>>>>>> 1857ae4e
 	)
 
 	if !ca.K8sUsePodCIDR {
@@ -553,11 +554,8 @@
 		apiv3.KindBGPConfiguration,
 		apiv3.KindBGPPeer,
 		apiv3.KindClusterInformation,
-<<<<<<< HEAD
 		apiv3.KindLicenseKey,
-=======
 		apiv3.KindCalicoNodeStatus,
->>>>>>> 1857ae4e
 		apiv3.KindFelixConfiguration,
 		apiv3.KindGlobalNetworkPolicy,
 		apiv3.KindStagedGlobalNetworkPolicy,
@@ -713,7 +711,6 @@
 					&libapiv3.IPAMConfigList{},
 					&apiv3.KubeControllersConfiguration{},
 					&apiv3.KubeControllersConfigurationList{},
-<<<<<<< HEAD
 					&apiv3.GlobalAlert{},
 					&apiv3.GlobalAlertList{},
 					&apiv3.GlobalAlertTemplate{},
@@ -734,10 +731,8 @@
 					&apiv3.UISettingsGroupList{},
 					&apiv3.UISettings{},
 					&apiv3.UISettingsList{},
-=======
 					&apiv3.CalicoNodeStatus{},
 					&apiv3.CalicoNodeStatusList{},
->>>>>>> 1857ae4e
 				)
 				return nil
 			})
