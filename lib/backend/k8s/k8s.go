--- conflicted
+++ resolved
@@ -282,11 +282,8 @@
 		apiv3.KindClusterInformation,
 		apiv3.KindFelixConfiguration,
 		apiv3.KindGlobalNetworkPolicy,
-<<<<<<< HEAD
 		apiv3.KindTier,
-=======
 		apiv3.KindGlobalNetworkSet,
->>>>>>> 26b83dc3
 		apiv3.KindIPPool,
 		apiv3.KindHostEndpoint,
 	}
@@ -356,13 +353,10 @@
 				&apiv3.GlobalNetworkPolicyList{},
 				&apiv3.NetworkPolicy{},
 				&apiv3.NetworkPolicyList{},
-<<<<<<< HEAD
 				&apiv3.Tier{},
 				&apiv3.TierList{},
-=======
 				&apiv3.HostEndpoint{},
 				&apiv3.HostEndpointList{},
->>>>>>> 26b83dc3
 			)
 			metav1.AddToGroupVersion(scheme, *cfg.GroupVersion)
 			return nil
