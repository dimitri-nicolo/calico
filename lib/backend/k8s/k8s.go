// Copyright (c) 2016-2018 Tigera, Inc. All rights reserved.

// Licensed under the Apache License, Version 2.0 (the "License");
// you may not use this file except in compliance with the License.
// You may obtain a copy of the License at
//
//     http://www.apache.org/licenses/LICENSE-2.0
//
// Unless required by applicable law or agreed to in writing, software
// distributed under the License is distributed on an "AS IS" BASIS,
// WITHOUT WARRANTIES OR CONDITIONS OF ANY KIND, either express or implied.
// See the License for the specific language governing permissions and
// limitations under the License.

package k8s

import (
	"context"
	"fmt"
	"reflect"

	log "github.com/sirupsen/logrus"

	_ "k8s.io/client-go/plugin/pkg/client/auth" // Import all auth providers.

	"github.com/projectcalico/libcalico-go/lib/apiconfig"
	apiv3 "github.com/projectcalico/libcalico-go/lib/apis/v3"
	"github.com/projectcalico/libcalico-go/lib/backend/api"
	"github.com/projectcalico/libcalico-go/lib/backend/k8s/conversion"
	"github.com/projectcalico/libcalico-go/lib/backend/k8s/resources"
	"github.com/projectcalico/libcalico-go/lib/backend/model"
	cerrors "github.com/projectcalico/libcalico-go/lib/errors"
	"github.com/projectcalico/libcalico-go/lib/net"

	"k8s.io/api/core/v1"
	metav1 "k8s.io/apimachinery/pkg/apis/meta/v1"
	"k8s.io/apimachinery/pkg/runtime"
	"k8s.io/apimachinery/pkg/runtime/schema"
	"k8s.io/apimachinery/pkg/runtime/serializer"
	"k8s.io/client-go/kubernetes"
	"k8s.io/client-go/kubernetes/scheme"
	"k8s.io/client-go/rest"
	"k8s.io/client-go/tools/clientcmd"
)

var (
	resourceKeyType  = reflect.TypeOf(model.ResourceKey{})
	resourceListType = reflect.TypeOf(model.ResourceListOptions{})
)

func init() {
	ver := schema.GroupVersion{
		Group:   "crd.projectcalico.org",
		Version: "v1",
	}
	// Register resources once only.
	schemeBuilder := runtime.NewSchemeBuilder(
		func(scheme *runtime.Scheme) error {
			scheme.AddKnownTypes(
				ver,
				&apiv3.FelixConfiguration{},
				&apiv3.FelixConfigurationList{},
				&apiv3.IPPool{},
				&apiv3.IPPoolList{},
				&apiv3.BGPPeer{},
				&apiv3.BGPPeerList{},
				&apiv3.BGPConfiguration{},
				&apiv3.BGPConfigurationList{},
				&apiv3.ClusterInformation{},
				&apiv3.ClusterInformationList{},
				&apiv3.LicenseKey{},
				&apiv3.LicenseKeyList{},
				&apiv3.GlobalNetworkSet{},
				&apiv3.GlobalNetworkSetList{},
				&apiv3.GlobalNetworkPolicy{},
				&apiv3.GlobalNetworkPolicyList{},
				&apiv3.NetworkPolicy{},
				&apiv3.NetworkPolicyList{},
				&apiv3.Tier{},
				&apiv3.TierList{},
				&apiv3.HostEndpoint{},
				&apiv3.HostEndpointList{},
				&apiv3.RemoteClusterConfiguration{},
				&apiv3.RemoteClusterConfigurationList{},
			)
			metav1.AddToGroupVersion(scheme, ver)
			return nil
		})

	schemeBuilder.AddToScheme(scheme.Scheme)
}

type KubeClient struct {
	// Main Kubernetes clients.
	ClientSet *kubernetes.Clientset

	// Client for interacting with CustomResourceDefinition.
	crdClientV1 *rest.RESTClient

	disableNodePoll bool

	// Contains methods for converting Kubernetes resources to
	// Calico resources.
	converter conversion.Converter

	// Resource clients keyed off Kind.
	clientsByResourceKind map[string]resources.K8sResourceClient

	// Non v3 resource clients keyed off Key Type.
	clientsByKeyType map[reflect.Type]resources.K8sResourceClient

	// Non v3 resource clients keyed off List Type.
	clientsByListType map[reflect.Type]resources.K8sResourceClient
}

func NewKubeClient(ca *apiconfig.CalicoAPIConfigSpec) (api.Client, error) {
<<<<<<< HEAD
	config, cs, err := CreateKubernetesClientset(ca)
=======
	// Use the kubernetes client code to load the kubeconfig file and combine it with the overrides.
	configOverrides := &clientcmd.ConfigOverrides{}
	var overridesMap = []struct {
		variable *string
		value    string
	}{
		{&configOverrides.ClusterInfo.Server, ca.K8sAPIEndpoint},
		{&configOverrides.AuthInfo.ClientCertificate, ca.K8sCertFile},
		{&configOverrides.AuthInfo.ClientKey, ca.K8sKeyFile},
		{&configOverrides.ClusterInfo.CertificateAuthority, ca.K8sCAFile},
		{&configOverrides.AuthInfo.Token, ca.K8sAPIToken},
	}

	// Set an explicit path to the kubeconfig if one
	// was provided.
	loadingRules := clientcmd.ClientConfigLoadingRules{}
	if ca.Kubeconfig != "" {
		loadingRules.ExplicitPath = ca.Kubeconfig
	}

	// Using the override map above, populate any non-empty values.
	for _, override := range overridesMap {
		if override.value != "" {
			*override.variable = override.value
		}
	}
	if ca.K8sInsecureSkipTLSVerify {
		configOverrides.ClusterInfo.InsecureSkipTLSVerify = true
	}

	// A kubeconfig file was provided.  Use it to load a config, passing through
	// any overrides.
	config, err := clientcmd.NewNonInteractiveDeferredLoadingClientConfig(
		&loadingRules, configOverrides).ClientConfig()
	if err != nil {
		return nil, resources.K8sErrorToCalico(err, nil)
	}

	// Create the clientset
	cs, err := kubernetes.NewForConfig(config)
>>>>>>> 95e3ce14
	if err != nil {
		return nil, err
	}

	crdClientV1, err := buildCRDClientV1(*config)
	if err != nil {
		return nil, fmt.Errorf("Failed to build V1 CRD client: %v", err)
	}

	kubeClient := &KubeClient{
		ClientSet:             cs,
		crdClientV1:           crdClientV1,
		disableNodePoll:       ca.K8sDisableNodePoll,
		clientsByResourceKind: make(map[string]resources.K8sResourceClient),
		clientsByKeyType:      make(map[reflect.Type]resources.K8sResourceClient),
		clientsByListType:     make(map[reflect.Type]resources.K8sResourceClient),
	}

	// Create the Calico sub-clients and register them.
	kubeClient.registerResourceClient(
		reflect.TypeOf(model.ResourceKey{}),
		reflect.TypeOf(model.ResourceListOptions{}),
		apiv3.KindIPPool,
		resources.NewIPPoolClient(cs, crdClientV1),
	)
	kubeClient.registerResourceClient(
		reflect.TypeOf(model.ResourceKey{}),
		reflect.TypeOf(model.ResourceListOptions{}),
		apiv3.KindGlobalNetworkPolicy,
		resources.NewGlobalNetworkPolicyClient(cs, crdClientV1),
	)
	kubeClient.registerResourceClient(
		reflect.TypeOf(model.ResourceKey{}),
		reflect.TypeOf(model.ResourceListOptions{}),
		apiv3.KindGlobalNetworkSet,
		resources.NewGlobalNetworkSetClient(cs, crdClientV1),
	)
	kubeClient.registerResourceClient(
		reflect.TypeOf(model.ResourceKey{}),
		reflect.TypeOf(model.ResourceListOptions{}),
		apiv3.KindNetworkPolicy,
		resources.NewNetworkPolicyClient(cs, crdClientV1),
	)
	kubeClient.registerResourceClient(
		reflect.TypeOf(model.ResourceKey{}),
		reflect.TypeOf(model.ResourceListOptions{}),
		apiv3.KindTier,
		resources.NewTierClient(cs, crdClientV1),
	)
	kubeClient.registerResourceClient(
		reflect.TypeOf(model.ResourceKey{}),
		reflect.TypeOf(model.ResourceListOptions{}),
		apiv3.KindBGPPeer,
		resources.NewBGPPeerClient(cs, crdClientV1),
	)
	kubeClient.registerResourceClient(
		reflect.TypeOf(model.ResourceKey{}),
		reflect.TypeOf(model.ResourceListOptions{}),
		apiv3.KindBGPConfiguration,
		resources.NewBGPConfigClient(cs, crdClientV1),
	)
	kubeClient.registerResourceClient(
		reflect.TypeOf(model.ResourceKey{}),
		reflect.TypeOf(model.ResourceListOptions{}),
		apiv3.KindFelixConfiguration,
		resources.NewFelixConfigClient(cs, crdClientV1),
	)
	kubeClient.registerResourceClient(
		reflect.TypeOf(model.ResourceKey{}),
		reflect.TypeOf(model.ResourceListOptions{}),
		apiv3.KindClusterInformation,
		resources.NewClusterInfoClient(cs, crdClientV1),
	)
	kubeClient.registerResourceClient(
		reflect.TypeOf(model.ResourceKey{}),
		reflect.TypeOf(model.ResourceListOptions{}),
		apiv3.KindLicenseKey,
		resources.NewLicenseKeyClient(cs, crdClientV1),
	)
	kubeClient.registerResourceClient(
		reflect.TypeOf(model.ResourceKey{}),
		reflect.TypeOf(model.ResourceListOptions{}),
		apiv3.KindNode,
		resources.NewNodeClient(cs),
	)
	kubeClient.registerResourceClient(
		reflect.TypeOf(model.ResourceKey{}),
		reflect.TypeOf(model.ResourceListOptions{}),
		apiv3.KindProfile,
		resources.NewProfileClient(cs),
	)
	kubeClient.registerResourceClient(
		reflect.TypeOf(model.ResourceKey{}),
		reflect.TypeOf(model.ResourceListOptions{}),
		apiv3.KindHostEndpoint,
		resources.NewHostEndpointClient(cs, crdClientV1),
	)
	kubeClient.registerResourceClient(
		reflect.TypeOf(model.ResourceKey{}),
		reflect.TypeOf(model.ResourceListOptions{}),
		apiv3.KindWorkloadEndpoint,
		resources.NewWorkloadEndpointClient(cs),
	)
	kubeClient.registerResourceClient(
		reflect.TypeOf(model.BlockAffinityKey{}),
		reflect.TypeOf(model.BlockAffinityListOptions{}),
		"",
		resources.NewAffinityBlockClient(cs),
	)
	kubeClient.registerResourceClient(
		reflect.TypeOf(model.ResourceKey{}),
		reflect.TypeOf(model.ResourceListOptions{}),
		apiv3.KindRemoteClusterConfiguration,
		resources.NewRemoteClusterConfigurationClient(cs, crdClientV1),
	)

	return kubeClient, nil
}

func CreateKubernetesClientset(ca *apiconfig.CalicoAPIConfigSpec) (*rest.Config, *kubernetes.Clientset, error) {
	// Use the kubernetes client code to load the kubeconfig file and combine it with the overrides.
	log.Debugf("Building client for config: %+v", ca)
	configOverrides := &clientcmd.ConfigOverrides{}
	var overridesMap = []struct {
		variable *string
		value    string
	}{
		{&configOverrides.ClusterInfo.Server, ca.K8sAPIEndpoint},
		{&configOverrides.AuthInfo.ClientCertificate, ca.K8sCertFile},
		{&configOverrides.AuthInfo.ClientKey, ca.K8sKeyFile},
		{&configOverrides.ClusterInfo.CertificateAuthority, ca.K8sCAFile},
		{&configOverrides.AuthInfo.Token, ca.K8sAPIToken},
	}

	// Set an explicit path to the kubeconfig if one
	// was provided.
	loadingRules := clientcmd.ClientConfigLoadingRules{}
	if ca.Kubeconfig != "" {
		loadingRules.ExplicitPath = ca.Kubeconfig
	}

	// Using the override map above, populate any non-empty values.
	for _, override := range overridesMap {
		if override.value != "" {
			*override.variable = override.value
		}
	}
	if ca.K8sInsecureSkipTLSVerify {
		configOverrides.ClusterInfo.InsecureSkipTLSVerify = true
	}
	log.Debugf("Config overrides: %+v", configOverrides)

	// A kubeconfig file was provided.  Use it to load a config, passing through
	// any overrides.
	config, err := clientcmd.NewNonInteractiveDeferredLoadingClientConfig(
		&loadingRules, configOverrides).ClientConfig()
	if err != nil {
		return nil, nil, resources.K8sErrorToCalico(err, nil)
	}

	// Create the clientset
	cs, err := kubernetes.NewForConfig(config)
	if err != nil {
		return nil, nil, resources.K8sErrorToCalico(err, nil)
	}
	log.Debugf("Created k8s ClientSet: %+v", cs)
	return config, cs, nil
}

// Create a new kubernetes-backed client that is a wrapper around the core kubernetes client to expose a
// Calico backend client API. This allows us to use the syncer infrastructure to sync Kubernetes core
// resource types. Only read actions are supported in this client.
//
// This is a separate client from the main Calico KubeClient because this is also used for etcd-backed Calico
// in a Kubernetes deployment and is therefore a leaner client in that scenario.
func NewK8sResourceWrapperClient(cs *kubernetes.Clientset) api.Client {

	kubeClient := &KubeClient{
		ClientSet:             cs,
		clientsByResourceKind: make(map[string]resources.K8sResourceClient),
		clientsByKeyType:      make(map[reflect.Type]resources.K8sResourceClient),
		clientsByListType:     make(map[reflect.Type]resources.K8sResourceClient),
	}

	kubeClient.registerResourceClient(
		reflect.TypeOf(model.ResourceKey{}),
		reflect.TypeOf(model.ResourceListOptions{}),
		apiv3.KindK8sEndpoints,
		resources.NewEndpointsClient(cs),
	)
	kubeClient.registerResourceClient(
		reflect.TypeOf(model.ResourceKey{}),
		reflect.TypeOf(model.ResourceListOptions{}),
		apiv3.KindK8sService,
		resources.NewServiceClient(cs),
	)

	return kubeClient
}

// registerResourceClient registers a specific resource client with the associated
// key and list types (and for v3 resources with the resource kind - since these share
// a common key and list type).
func (c *KubeClient) registerResourceClient(keyType, listType reflect.Type, resourceKind string, client resources.K8sResourceClient) {
	if keyType == resourceKeyType {
		c.clientsByResourceKind[resourceKind] = client
	} else {
		c.clientsByKeyType[keyType] = client
		c.clientsByListType[listType] = client
	}
}

// getResourceClientFromKey returns the appropriate resource client for the v3 resource kind.
func (c *KubeClient) GetResourceClientFromResourceKind(kind string) resources.K8sResourceClient {
	return c.clientsByResourceKind[kind]
}

// getResourceClientFromKey returns the appropriate resource client for the key.
func (c *KubeClient) getResourceClientFromKey(key model.Key) resources.K8sResourceClient {
	kt := reflect.TypeOf(key)
	if kt == resourceKeyType {
		return c.clientsByResourceKind[key.(model.ResourceKey).Kind]
	} else {
		return c.clientsByKeyType[kt]
	}
}

// getResourceClientFromList returns the appropriate resource client for the list.
func (c *KubeClient) getResourceClientFromList(list model.ListInterface) resources.K8sResourceClient {
	lt := reflect.TypeOf(list)
	if lt == resourceListType {
		return c.clientsByResourceKind[list.(model.ResourceListOptions).Kind]
	} else {
		return c.clientsByListType[lt]
	}
}

// EnsureInitialized checks that the necessary custom resource definitions
// exist in the backend. This usually passes when using etcd
// as a backend but can often fail when using KDD as it relies
// on various custom resources existing.
// To ensure the datastore is initialized, this function checks that a
// known custom resource is defined: GlobalFelixConfig. It accomplishes this
// by trying to set the ClusterType (an instance of GlobalFelixConfig).
func (c *KubeClient) EnsureInitialized() error {
	log.Info("EnsuringInitialized - noop")
	return nil
}

// Remove Calico-creatable data from the datastore.  This is purely used for the
// test framework.
func (c *KubeClient) Clean() error {
	log.Warning("Cleaning KDD of all Calico-creatable data")
	kinds := []string{
		apiv3.KindBGPConfiguration,
		apiv3.KindBGPPeer,
		apiv3.KindClusterInformation,
		apiv3.KindLicenseKey,
		apiv3.KindFelixConfiguration,
		apiv3.KindGlobalNetworkPolicy,
		apiv3.KindNetworkPolicy,
		apiv3.KindTier,
		apiv3.KindGlobalNetworkSet,
		apiv3.KindIPPool,
		apiv3.KindHostEndpoint,
		apiv3.KindRemoteClusterConfiguration,
	}
	ctx := context.Background()
	for _, k := range kinds {
		lo := model.ResourceListOptions{Kind: k}
		if rs, err := c.List(ctx, lo, ""); err != nil {
			log.WithField("Kind", k).Warning("Failed to list resources")
		} else {
			for _, r := range rs.KVPairs {
				if _, err = c.Delete(ctx, r.Key, r.Revision); err != nil {
					log.WithField("Key", r.Key).Warning("Failed to delete entry from KDD")
				}
			}
		}
	}

	// Get a list of Nodes and remove all BGP configuration from the nodes.
	if nodes, err := c.List(ctx, model.ResourceListOptions{Kind: apiv3.KindNode}, ""); err != nil {
		log.Warning("Failed to list Nodes")
	} else {
		for _, nodeKvp := range nodes.KVPairs {
			node := nodeKvp.Value.(*apiv3.Node)
			node.Spec.BGP = nil
			if _, err := c.Update(ctx, nodeKvp); err != nil {
				log.WithField("Node", node.Name).Warning("Failed to remove Calico config from node")
			}
		}
	}
	return nil
}

// Close the underlying client
func (c *KubeClient) Close() error {
	log.Debugf("Closing client - NOOP")
	return nil
}

// buildCRDClientV1 builds a RESTClient configured to interact with Calico CustomResourceDefinitions
func buildCRDClientV1(cfg rest.Config) (*rest.RESTClient, error) {
	// Generate config using the base config.
	cfg.GroupVersion = &schema.GroupVersion{
		Group:   "crd.projectcalico.org",
		Version: "v1",
	}
	cfg.APIPath = "/apis"
	cfg.ContentType = runtime.ContentTypeJSON
	cfg.NegotiatedSerializer = serializer.DirectCodecFactory{CodecFactory: scheme.Codecs}

	cli, err := rest.RESTClientFor(&cfg)
	if err != nil {
		return nil, err
	}

	return cli, nil
}

// Create an entry in the datastore.  This errors if the entry already exists.
func (c *KubeClient) Create(ctx context.Context, d *model.KVPair) (*model.KVPair, error) {
	log.Debugf("Performing 'Create' for %+v", d)
	client := c.getResourceClientFromKey(d.Key)
	if client == nil {
		log.Debug("Attempt to 'Create' using kubernetes backend is not supported.")
		return nil, cerrors.ErrorOperationNotSupported{
			Identifier: d.Key,
			Operation:  "Create",
		}
	}
	return client.Create(ctx, d)
}

// Update an existing entry in the datastore.  This errors if the entry does
// not exist.
func (c *KubeClient) Update(ctx context.Context, d *model.KVPair) (*model.KVPair, error) {
	log.Debugf("Performing 'Update' for %+v", d)
	client := c.getResourceClientFromKey(d.Key)
	if client == nil {
		log.Debug("Attempt to 'Update' using kubernetes backend is not supported.")
		return nil, cerrors.ErrorOperationNotSupported{
			Identifier: d.Key,
			Operation:  "Update",
		}
	}
	return client.Update(ctx, d)
}

// Set an existing entry in the datastore.  This ignores whether an entry already
// exists.  This is not exposed in the main client - but we keep here for the backend
// API.
func (c *KubeClient) Apply(ctx context.Context, kvp *model.KVPair) (*model.KVPair, error) {
	logContext := log.WithFields(log.Fields{
		"Key":   kvp.Key,
		"Value": kvp.Value,
	})
	logContext.Debug("Apply Kubernetes resource")

	// Attempt to Create and do an Update if the resource already exists.
	// We only log debug here since the Create and Update will also log.
	// Can't set Revision while creating a resource.
	updated, err := c.Create(ctx, &model.KVPair{
		Key:   kvp.Key,
		Value: kvp.Value,
	})
	if err != nil {
		if _, ok := err.(cerrors.ErrorResourceAlreadyExists); !ok {
			logContext.Debug("Error applying resource (using Create)")
			return nil, err
		}

		// Try to Update if the resource already exists.
		updated, err = c.Update(ctx, kvp)
		if err != nil {
			logContext.Debug("Error applying resource (using Update)")
			return nil, err
		}
	}
	return updated, nil
}

// Delete an entry in the datastore. This is a no-op when using the k8s backend.
func (c *KubeClient) Delete(ctx context.Context, k model.Key, revision string) (*model.KVPair, error) {
	log.Debugf("Performing 'Delete' for %+v", k)
	client := c.getResourceClientFromKey(k)
	if client == nil {
		log.Debug("Attempt to 'Delete' using kubernetes backend is not supported.")
		return nil, cerrors.ErrorOperationNotSupported{
			Identifier: k,
			Operation:  "Delete",
		}
	}
	return client.Delete(ctx, k, revision)
}

// Get an entry from the datastore.  This errors if the entry does not exist.
func (c *KubeClient) Get(ctx context.Context, k model.Key, revision string) (*model.KVPair, error) {
	log.Debugf("Performing 'Get' for %+v %v", k, revision)
	client := c.getResourceClientFromKey(k)
	if client == nil {
		log.Debug("Attempt to 'Get' using kubernetes backend is not supported.")
		return nil, cerrors.ErrorOperationNotSupported{
			Identifier: k,
			Operation:  "Get",
		}
	}
	return client.Get(ctx, k, revision)
}

// List entries in the datastore.  This may return an empty list if there are
// no entries matching the request in the ListInterface.
func (c *KubeClient) List(ctx context.Context, l model.ListInterface, revision string) (*model.KVPairList, error) {
	log.Debugf("Performing 'List' for %+v %v", l, reflect.TypeOf(l))
	client := c.getResourceClientFromList(l)
	if client == nil {
		log.Info("Attempt to 'List' using kubernetes backend is not supported.")
		return nil, cerrors.ErrorOperationNotSupported{
			Identifier: l,
			Operation:  "List",
		}
	}
	return client.List(ctx, l, revision)
}

// List entries in the datastore.  This may return an empty list if there are
// no entries matching the request in the ListInterface.
func (c *KubeClient) Watch(ctx context.Context, l model.ListInterface, revision string) (api.WatchInterface, error) {
	log.Debugf("Performing 'Watch' for %+v %v", l, reflect.TypeOf(l))
	client := c.getResourceClientFromList(l)
	if client == nil {
		log.Debug("Attempt to 'Watch' using kubernetes backend is not supported.")
		return nil, cerrors.ErrorOperationNotSupported{
			Identifier: l,
			Operation:  "Watch",
		}
	}
	return client.Watch(ctx, l, revision)
}

func (c *KubeClient) getReadyStatus(ctx context.Context, k model.ReadyFlagKey, revision string) (*model.KVPair, error) {
	return &model.KVPair{Key: k, Value: true}, nil
}

func (c *KubeClient) listHostConfig(ctx context.Context, l model.HostConfigListOptions, revision string) (*model.KVPairList, error) {
	var kvps = []*model.KVPair{}

	// Short circuit if they aren't asking for information we can provide.
	if l.Name != "" && l.Name != "IpInIpTunnelAddr" {
		return &model.KVPairList{
			KVPairs:  kvps,
			Revision: revision,
		}, nil
	}

	// First see if we were handed a specific host, if not list all Nodes
	if l.Hostname == "" {
		nodes, err := c.ClientSet.CoreV1().Nodes().List(metav1.ListOptions{})
		if err != nil {
			return nil, resources.K8sErrorToCalico(err, l)
		}

		for _, node := range nodes.Items {
			kvp, err := getTunIp(&node)
			if err != nil || kvp == nil {
				continue
			}

			kvps = append(kvps, kvp)
		}
	} else {
		node, err := c.ClientSet.CoreV1().Nodes().Get(l.Hostname, metav1.GetOptions{})
		if err != nil {
			return nil, resources.K8sErrorToCalico(err, l)
		}

		kvp, err := getTunIp(node)
		if err != nil || kvp == nil {
			return &model.KVPairList{
				KVPairs:  []*model.KVPair{},
				Revision: revision,
			}, nil
		}

		kvps = append(kvps, kvp)
	}

	return &model.KVPairList{
		KVPairs:  kvps,
		Revision: revision,
	}, nil
}

func getTunIp(n *v1.Node) (*model.KVPair, error) {
	if n.Spec.PodCIDR == "" {
		log.Warnf("Node %s does not have podCIDR for HostConfig", n.Name)
		return nil, nil
	}

	ip, _, err := net.ParseCIDR(n.Spec.PodCIDR)
	if err != nil {
		log.Warnf("Invalid podCIDR for HostConfig: %s, %s", n.Name, n.Spec.PodCIDR)
		return nil, err
	}
	// We need to get the IP for the podCIDR and increment it to the
	// first IP in the CIDR.
	tunIp := ip.To4()
	tunIp[3]++

	kvp := &model.KVPair{
		Key: model.HostConfigKey{
			Hostname: n.Name,
			Name:     "IpInIpTunnelAddr",
		},
		Value: tunIp.String(),
	}

	return kvp, nil
}<|MERGE_RESOLUTION|>--- conflicted
+++ resolved
@@ -114,9 +114,127 @@
 }
 
 func NewKubeClient(ca *apiconfig.CalicoAPIConfigSpec) (api.Client, error) {
-<<<<<<< HEAD
 	config, cs, err := CreateKubernetesClientset(ca)
-=======
+	if err != nil {
+		return nil, err
+	}
+
+	crdClientV1, err := buildCRDClientV1(*config)
+	if err != nil {
+		return nil, fmt.Errorf("Failed to build V1 CRD client: %v", err)
+	}
+
+	kubeClient := &KubeClient{
+		ClientSet:             cs,
+		crdClientV1:           crdClientV1,
+		disableNodePoll:       ca.K8sDisableNodePoll,
+		clientsByResourceKind: make(map[string]resources.K8sResourceClient),
+		clientsByKeyType:      make(map[reflect.Type]resources.K8sResourceClient),
+		clientsByListType:     make(map[reflect.Type]resources.K8sResourceClient),
+	}
+
+	// Create the Calico sub-clients and register them.
+	kubeClient.registerResourceClient(
+		reflect.TypeOf(model.ResourceKey{}),
+		reflect.TypeOf(model.ResourceListOptions{}),
+		apiv3.KindIPPool,
+		resources.NewIPPoolClient(cs, crdClientV1),
+	)
+	kubeClient.registerResourceClient(
+		reflect.TypeOf(model.ResourceKey{}),
+		reflect.TypeOf(model.ResourceListOptions{}),
+		apiv3.KindGlobalNetworkPolicy,
+		resources.NewGlobalNetworkPolicyClient(cs, crdClientV1),
+	)
+	kubeClient.registerResourceClient(
+		reflect.TypeOf(model.ResourceKey{}),
+		reflect.TypeOf(model.ResourceListOptions{}),
+		apiv3.KindGlobalNetworkSet,
+		resources.NewGlobalNetworkSetClient(cs, crdClientV1),
+	)
+	kubeClient.registerResourceClient(
+		reflect.TypeOf(model.ResourceKey{}),
+		reflect.TypeOf(model.ResourceListOptions{}),
+		apiv3.KindNetworkPolicy,
+		resources.NewNetworkPolicyClient(cs, crdClientV1),
+	)
+	kubeClient.registerResourceClient(
+		reflect.TypeOf(model.ResourceKey{}),
+		reflect.TypeOf(model.ResourceListOptions{}),
+		apiv3.KindTier,
+		resources.NewTierClient(cs, crdClientV1),
+	)
+	kubeClient.registerResourceClient(
+		reflect.TypeOf(model.ResourceKey{}),
+		reflect.TypeOf(model.ResourceListOptions{}),
+		apiv3.KindBGPPeer,
+		resources.NewBGPPeerClient(cs, crdClientV1),
+	)
+	kubeClient.registerResourceClient(
+		reflect.TypeOf(model.ResourceKey{}),
+		reflect.TypeOf(model.ResourceListOptions{}),
+		apiv3.KindBGPConfiguration,
+		resources.NewBGPConfigClient(cs, crdClientV1),
+	)
+	kubeClient.registerResourceClient(
+		reflect.TypeOf(model.ResourceKey{}),
+		reflect.TypeOf(model.ResourceListOptions{}),
+		apiv3.KindFelixConfiguration,
+		resources.NewFelixConfigClient(cs, crdClientV1),
+	)
+	kubeClient.registerResourceClient(
+		reflect.TypeOf(model.ResourceKey{}),
+		reflect.TypeOf(model.ResourceListOptions{}),
+		apiv3.KindClusterInformation,
+		resources.NewClusterInfoClient(cs, crdClientV1),
+	)
+	kubeClient.registerResourceClient(
+		reflect.TypeOf(model.ResourceKey{}),
+		reflect.TypeOf(model.ResourceListOptions{}),
+		apiv3.KindLicenseKey,
+		resources.NewLicenseKeyClient(cs, crdClientV1),
+	)
+	kubeClient.registerResourceClient(
+		reflect.TypeOf(model.ResourceKey{}),
+		reflect.TypeOf(model.ResourceListOptions{}),
+		apiv3.KindNode,
+		resources.NewNodeClient(cs),
+	)
+	kubeClient.registerResourceClient(
+		reflect.TypeOf(model.ResourceKey{}),
+		reflect.TypeOf(model.ResourceListOptions{}),
+		apiv3.KindProfile,
+		resources.NewProfileClient(cs),
+	)
+	kubeClient.registerResourceClient(
+		reflect.TypeOf(model.ResourceKey{}),
+		reflect.TypeOf(model.ResourceListOptions{}),
+		apiv3.KindHostEndpoint,
+		resources.NewHostEndpointClient(cs, crdClientV1),
+	)
+	kubeClient.registerResourceClient(
+		reflect.TypeOf(model.ResourceKey{}),
+		reflect.TypeOf(model.ResourceListOptions{}),
+		apiv3.KindWorkloadEndpoint,
+		resources.NewWorkloadEndpointClient(cs),
+	)
+	kubeClient.registerResourceClient(
+		reflect.TypeOf(model.BlockAffinityKey{}),
+		reflect.TypeOf(model.BlockAffinityListOptions{}),
+		"",
+		resources.NewAffinityBlockClient(cs),
+	)
+	kubeClient.registerResourceClient(
+		reflect.TypeOf(model.ResourceKey{}),
+		reflect.TypeOf(model.ResourceListOptions{}),
+		apiv3.KindRemoteClusterConfiguration,
+		resources.NewRemoteClusterConfigurationClient(cs, crdClientV1),
+	)
+
+	return kubeClient, nil
+}
+
+func CreateKubernetesClientset(ca *apiconfig.CalicoAPIConfigSpec) (*rest.Config, *kubernetes.Clientset, error) {
 	// Use the kubernetes client code to load the kubeconfig file and combine it with the overrides.
 	configOverrides := &clientcmd.ConfigOverrides{}
 	var overridesMap = []struct {
@@ -152,169 +270,6 @@
 	config, err := clientcmd.NewNonInteractiveDeferredLoadingClientConfig(
 		&loadingRules, configOverrides).ClientConfig()
 	if err != nil {
-		return nil, resources.K8sErrorToCalico(err, nil)
-	}
-
-	// Create the clientset
-	cs, err := kubernetes.NewForConfig(config)
->>>>>>> 95e3ce14
-	if err != nil {
-		return nil, err
-	}
-
-	crdClientV1, err := buildCRDClientV1(*config)
-	if err != nil {
-		return nil, fmt.Errorf("Failed to build V1 CRD client: %v", err)
-	}
-
-	kubeClient := &KubeClient{
-		ClientSet:             cs,
-		crdClientV1:           crdClientV1,
-		disableNodePoll:       ca.K8sDisableNodePoll,
-		clientsByResourceKind: make(map[string]resources.K8sResourceClient),
-		clientsByKeyType:      make(map[reflect.Type]resources.K8sResourceClient),
-		clientsByListType:     make(map[reflect.Type]resources.K8sResourceClient),
-	}
-
-	// Create the Calico sub-clients and register them.
-	kubeClient.registerResourceClient(
-		reflect.TypeOf(model.ResourceKey{}),
-		reflect.TypeOf(model.ResourceListOptions{}),
-		apiv3.KindIPPool,
-		resources.NewIPPoolClient(cs, crdClientV1),
-	)
-	kubeClient.registerResourceClient(
-		reflect.TypeOf(model.ResourceKey{}),
-		reflect.TypeOf(model.ResourceListOptions{}),
-		apiv3.KindGlobalNetworkPolicy,
-		resources.NewGlobalNetworkPolicyClient(cs, crdClientV1),
-	)
-	kubeClient.registerResourceClient(
-		reflect.TypeOf(model.ResourceKey{}),
-		reflect.TypeOf(model.ResourceListOptions{}),
-		apiv3.KindGlobalNetworkSet,
-		resources.NewGlobalNetworkSetClient(cs, crdClientV1),
-	)
-	kubeClient.registerResourceClient(
-		reflect.TypeOf(model.ResourceKey{}),
-		reflect.TypeOf(model.ResourceListOptions{}),
-		apiv3.KindNetworkPolicy,
-		resources.NewNetworkPolicyClient(cs, crdClientV1),
-	)
-	kubeClient.registerResourceClient(
-		reflect.TypeOf(model.ResourceKey{}),
-		reflect.TypeOf(model.ResourceListOptions{}),
-		apiv3.KindTier,
-		resources.NewTierClient(cs, crdClientV1),
-	)
-	kubeClient.registerResourceClient(
-		reflect.TypeOf(model.ResourceKey{}),
-		reflect.TypeOf(model.ResourceListOptions{}),
-		apiv3.KindBGPPeer,
-		resources.NewBGPPeerClient(cs, crdClientV1),
-	)
-	kubeClient.registerResourceClient(
-		reflect.TypeOf(model.ResourceKey{}),
-		reflect.TypeOf(model.ResourceListOptions{}),
-		apiv3.KindBGPConfiguration,
-		resources.NewBGPConfigClient(cs, crdClientV1),
-	)
-	kubeClient.registerResourceClient(
-		reflect.TypeOf(model.ResourceKey{}),
-		reflect.TypeOf(model.ResourceListOptions{}),
-		apiv3.KindFelixConfiguration,
-		resources.NewFelixConfigClient(cs, crdClientV1),
-	)
-	kubeClient.registerResourceClient(
-		reflect.TypeOf(model.ResourceKey{}),
-		reflect.TypeOf(model.ResourceListOptions{}),
-		apiv3.KindClusterInformation,
-		resources.NewClusterInfoClient(cs, crdClientV1),
-	)
-	kubeClient.registerResourceClient(
-		reflect.TypeOf(model.ResourceKey{}),
-		reflect.TypeOf(model.ResourceListOptions{}),
-		apiv3.KindLicenseKey,
-		resources.NewLicenseKeyClient(cs, crdClientV1),
-	)
-	kubeClient.registerResourceClient(
-		reflect.TypeOf(model.ResourceKey{}),
-		reflect.TypeOf(model.ResourceListOptions{}),
-		apiv3.KindNode,
-		resources.NewNodeClient(cs),
-	)
-	kubeClient.registerResourceClient(
-		reflect.TypeOf(model.ResourceKey{}),
-		reflect.TypeOf(model.ResourceListOptions{}),
-		apiv3.KindProfile,
-		resources.NewProfileClient(cs),
-	)
-	kubeClient.registerResourceClient(
-		reflect.TypeOf(model.ResourceKey{}),
-		reflect.TypeOf(model.ResourceListOptions{}),
-		apiv3.KindHostEndpoint,
-		resources.NewHostEndpointClient(cs, crdClientV1),
-	)
-	kubeClient.registerResourceClient(
-		reflect.TypeOf(model.ResourceKey{}),
-		reflect.TypeOf(model.ResourceListOptions{}),
-		apiv3.KindWorkloadEndpoint,
-		resources.NewWorkloadEndpointClient(cs),
-	)
-	kubeClient.registerResourceClient(
-		reflect.TypeOf(model.BlockAffinityKey{}),
-		reflect.TypeOf(model.BlockAffinityListOptions{}),
-		"",
-		resources.NewAffinityBlockClient(cs),
-	)
-	kubeClient.registerResourceClient(
-		reflect.TypeOf(model.ResourceKey{}),
-		reflect.TypeOf(model.ResourceListOptions{}),
-		apiv3.KindRemoteClusterConfiguration,
-		resources.NewRemoteClusterConfigurationClient(cs, crdClientV1),
-	)
-
-	return kubeClient, nil
-}
-
-func CreateKubernetesClientset(ca *apiconfig.CalicoAPIConfigSpec) (*rest.Config, *kubernetes.Clientset, error) {
-	// Use the kubernetes client code to load the kubeconfig file and combine it with the overrides.
-	log.Debugf("Building client for config: %+v", ca)
-	configOverrides := &clientcmd.ConfigOverrides{}
-	var overridesMap = []struct {
-		variable *string
-		value    string
-	}{
-		{&configOverrides.ClusterInfo.Server, ca.K8sAPIEndpoint},
-		{&configOverrides.AuthInfo.ClientCertificate, ca.K8sCertFile},
-		{&configOverrides.AuthInfo.ClientKey, ca.K8sKeyFile},
-		{&configOverrides.ClusterInfo.CertificateAuthority, ca.K8sCAFile},
-		{&configOverrides.AuthInfo.Token, ca.K8sAPIToken},
-	}
-
-	// Set an explicit path to the kubeconfig if one
-	// was provided.
-	loadingRules := clientcmd.ClientConfigLoadingRules{}
-	if ca.Kubeconfig != "" {
-		loadingRules.ExplicitPath = ca.Kubeconfig
-	}
-
-	// Using the override map above, populate any non-empty values.
-	for _, override := range overridesMap {
-		if override.value != "" {
-			*override.variable = override.value
-		}
-	}
-	if ca.K8sInsecureSkipTLSVerify {
-		configOverrides.ClusterInfo.InsecureSkipTLSVerify = true
-	}
-	log.Debugf("Config overrides: %+v", configOverrides)
-
-	// A kubeconfig file was provided.  Use it to load a config, passing through
-	// any overrides.
-	config, err := clientcmd.NewNonInteractiveDeferredLoadingClientConfig(
-		&loadingRules, configOverrides).ClientConfig()
-	if err != nil {
 		return nil, nil, resources.K8sErrorToCalico(err, nil)
 	}
 
@@ -323,7 +278,6 @@
 	if err != nil {
 		return nil, nil, resources.K8sErrorToCalico(err, nil)
 	}
-	log.Debugf("Created k8s ClientSet: %+v", cs)
 	return config, cs, nil
 }
 
