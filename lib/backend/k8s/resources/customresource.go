--- conflicted
+++ resolved
@@ -1,4 +1,4 @@
-// Copyright (c) 2017-2019 Tigera, Inc. All rights reserved.
+// Copyright (c) 2017-2021 Tigera, Inc. All rights reserved.
 
 // Licensed under the Apache License, Version 2.0 (the "License");
 // you may not use this file except in compliance with the License.
@@ -16,6 +16,7 @@
 
 import (
 	"context"
+	"errors"
 	"fmt"
 	"reflect"
 	"strings"
@@ -240,7 +241,6 @@
 	logContext.Debug("List Custom K8s Resource")
 	kvps := []*model.KVPair{}
 
-<<<<<<< HEAD
 	// TODO: Fix CRD List handling when revision is specified.
 	if revision != "" {
 		// Since k8s garbage collector seems to be the only client wanting to List with
@@ -252,8 +252,6 @@
 		revision = ""
 	}
 
-=======
->>>>>>> eef86048
 	// Attempt to convert the ListInterface to a Key.  If possible, the parameters
 	// indicate a fully qualified resource, and we'll need to use Get instead of
 	// List.
@@ -290,8 +288,8 @@
 	// Build the request.
 	req := c.restClient.Get().
 		NamespaceIfScoped(namespace, c.namespaced).
-<<<<<<< HEAD
-		Resource(c.resource)
+		Resource(c.resource).
+		Param("resourceVersion", revision)
 
 	// If the prefix is specified, look for the resources with the label
 	// of prefix.
@@ -314,11 +312,6 @@
 
 	// Perform the request.
 	err := req.Do(ctx).Into(reslOut)
-=======
-		Resource(c.resource).
-		Param("resourceVersion", revision).
-		Do(ctx).Into(reslOut)
->>>>>>> eef86048
 	if err != nil {
 		// Don't return errors for "not found".  This just
 		// means there are no matching Custom K8s Resources, and we should return
