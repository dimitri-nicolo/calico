--- conflicted
+++ resolved
@@ -293,13 +293,7 @@
 				ASNumber:                &asn,
 				RouteReflectorClusterID: "245.0.0.3",
 			},
-<<<<<<< HEAD
-			OrchRefs: []apiv3.OrchRef{{Orchestrator: "k8s", NodeName: "TestNode"}},
-=======
-			OrchRefs: []libapiv3.OrchRef{
-				{NodeName: k8sNode.Name, Orchestrator: "k8s"},
-			},
->>>>>>> 719c24d1
+			OrchRefs: []libapiv3.OrchRef{{Orchestrator: "k8s", NodeName: "TestNode"}},
 		}
 
 		newK8sNode, err := mergeCalicoNodeIntoK8sNode(calicoNode, k8sNode)
@@ -356,13 +350,7 @@
 		calicoNode.Name = "TestNode"
 		calicoNode.ResourceVersion = "1234"
 		calicoNode.Labels = cl
-<<<<<<< HEAD
-		calicoNode.Spec.OrchRefs = []apiv3.OrchRef{{NodeName: "TestNode", Orchestrator: "k8s"}}
-=======
-		calicoNode.Spec.OrchRefs = []libapiv3.OrchRef{
-			{NodeName: k8sNode.Name, Orchestrator: "k8s"},
-		}
->>>>>>> 719c24d1
+		calicoNode.Spec.OrchRefs = []libapiv3.OrchRef{{NodeName: "TestNode", Orchestrator: "k8s"}}
 
 		newK8sNode, err := mergeCalicoNodeIntoK8sNode(calicoNode, k8sNode)
 		Expect(err).NotTo(HaveOccurred())
