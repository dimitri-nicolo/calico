// Copyright (c) 2017 Tigera, Inc. All rights reserved.

// Licensed under the Apache License, Version 2.0 (the "License");
// you may not use this file except in compliance with the License.
// You may obtain a copy of the License at
//
//     http://www.apache.org/licenses/LICENSE-2.0
//
// Unless required by applicable law or agreed to in writing, software
// distributed under the License is distributed on an "AS IS" BASIS,
// WITHOUT WARRANTIES OR CONDITIONS OF ANY KIND, either express or implied.
// See the License for the specific language governing permissions and
// limitations under the License.

package resources

import (
	"reflect"

	apiv2 "github.com/projectcalico/libcalico-go/lib/apis/v2"

	metav1 "k8s.io/apimachinery/pkg/apis/meta/v1"
	"k8s.io/client-go/kubernetes"
	"k8s.io/client-go/rest"
)

const (
	GlobalNetworkPolicyResourceName = "GlobalNetworkPolicies"
	GlobalNetworkPolicyCRDName      = "globalnetworkpolicies.crd.projectcalico.org"
)

func NewGlobalNetworkPolicyClient(c *kubernetes.Clientset, r *rest.RESTClient) K8sResourceClient {
	return &customK8sResourceClient{
		clientSet:       c,
		restClient:      r,
		name:            GlobalNetworkPolicyCRDName,
		resource:        GlobalNetworkPolicyResourceName,
		description:     "Calico Global Network Policies",
<<<<<<< HEAD
		k8sResourceType: reflect.TypeOf(custom.GlobalNetworkPolicy{}),
		k8sListType:     reflect.TypeOf(custom.GlobalNetworkPolicyList{}),
		converter:       GlobalNetworkPolicyConverter{},
	}
}

// GlobalNetworkPolicyConverter implements the K8sResourceConverter interface.
type GlobalNetworkPolicyConverter struct {
	// Since the Spec is identical to the Calico API Spec, we use the
	// API converter to convert to and from the model representation.
	converter.PolicyConverter
}

func (_ GlobalNetworkPolicyConverter) ListInterfaceToKey(l model.ListInterface) model.Key {
	pl := l.(model.PolicyListOptions)
	if pl.Name != "" {
		return model.PolicyKey{Tier: "default", Name: pl.Name}
	}
	return nil
}

func (_ GlobalNetworkPolicyConverter) KeyToName(k model.Key) (string, error) {
	return k.(model.PolicyKey).Name, nil
}

func (_ GlobalNetworkPolicyConverter) NameToKey(name string) (model.Key, error) {
	return model.PolicyKey{
		Tier: "default",
		Name: name,
	}, nil
}

func (c GlobalNetworkPolicyConverter) ToKVPair(r CustomK8sResource) (*model.KVPair, error) {
	// Since we are using the Calico API Spec definition to store the Calico
	// Policy, use the client conversion helper to convert between KV and API.
	t := r.(*custom.GlobalNetworkPolicy)
	policy := api.Policy{
		Metadata: api.PolicyMetadata{
			Name: t.Metadata.Name,
		},
		Spec: t.Spec,
	}
	kvp, err := c.ConvertAPIToKVPair(policy)
	kvp.Revision = t.Metadata.ResourceVersion

	return kvp, err
}

func (c GlobalNetworkPolicyConverter) FromKVPair(kvp *model.KVPair) (CustomK8sResource, error) {
	r, err := c.ConvertKVPairToAPI(kvp)
	if err != nil {
		return nil, err
	}

	crdName, err := c.KeyToName(kvp.Key)
	if err != nil {
		return nil, err
	}

	crd := custom.GlobalNetworkPolicy{
		Metadata: metav1.ObjectMeta{
			Name:            crdName,
			ResourceVersion: kvp.Revision,
=======
		k8sResourceType: reflect.TypeOf(apiv2.GlobalNetworkPolicy{}),
		k8sResourceTypeMeta: metav1.TypeMeta{
			Kind:       apiv2.KindGlobalNetworkPolicy,
			APIVersion: apiv2.GroupVersionCurrent,
>>>>>>> 3265689a
		},
		k8sListType:  reflect.TypeOf(apiv2.GlobalNetworkPolicyList{}),
		resourceKind: apiv2.KindGlobalNetworkPolicy,
	}
}<|MERGE_RESOLUTION|>--- conflicted
+++ resolved
@@ -31,82 +31,11 @@
 
 func NewGlobalNetworkPolicyClient(c *kubernetes.Clientset, r *rest.RESTClient) K8sResourceClient {
 	return &customK8sResourceClient{
-		clientSet:       c,
-		restClient:      r,
-		name:            GlobalNetworkPolicyCRDName,
-		resource:        GlobalNetworkPolicyResourceName,
-		description:     "Calico Global Network Policies",
-<<<<<<< HEAD
-		k8sResourceType: reflect.TypeOf(custom.GlobalNetworkPolicy{}),
-		k8sListType:     reflect.TypeOf(custom.GlobalNetworkPolicyList{}),
-		converter:       GlobalNetworkPolicyConverter{},
-	}
-}
-
-// GlobalNetworkPolicyConverter implements the K8sResourceConverter interface.
-type GlobalNetworkPolicyConverter struct {
-	// Since the Spec is identical to the Calico API Spec, we use the
-	// API converter to convert to and from the model representation.
-	converter.PolicyConverter
-}
-
-func (_ GlobalNetworkPolicyConverter) ListInterfaceToKey(l model.ListInterface) model.Key {
-	pl := l.(model.PolicyListOptions)
-	if pl.Name != "" {
-		return model.PolicyKey{Tier: "default", Name: pl.Name}
-	}
-	return nil
-}
-
-func (_ GlobalNetworkPolicyConverter) KeyToName(k model.Key) (string, error) {
-	return k.(model.PolicyKey).Name, nil
-}
-
-func (_ GlobalNetworkPolicyConverter) NameToKey(name string) (model.Key, error) {
-	return model.PolicyKey{
-		Tier: "default",
-		Name: name,
-	}, nil
-}
-
-func (c GlobalNetworkPolicyConverter) ToKVPair(r CustomK8sResource) (*model.KVPair, error) {
-	// Since we are using the Calico API Spec definition to store the Calico
-	// Policy, use the client conversion helper to convert between KV and API.
-	t := r.(*custom.GlobalNetworkPolicy)
-	policy := api.Policy{
-		Metadata: api.PolicyMetadata{
-			Name: t.Metadata.Name,
-		},
-		Spec: t.Spec,
-	}
-	kvp, err := c.ConvertAPIToKVPair(policy)
-	kvp.Revision = t.Metadata.ResourceVersion
-
-	return kvp, err
-}
-
-func (c GlobalNetworkPolicyConverter) FromKVPair(kvp *model.KVPair) (CustomK8sResource, error) {
-	r, err := c.ConvertKVPairToAPI(kvp)
-	if err != nil {
-		return nil, err
-	}
-
-	crdName, err := c.KeyToName(kvp.Key)
-	if err != nil {
-		return nil, err
-	}
-
-	crd := custom.GlobalNetworkPolicy{
-		Metadata: metav1.ObjectMeta{
-			Name:            crdName,
-			ResourceVersion: kvp.Revision,
-=======
-		k8sResourceType: reflect.TypeOf(apiv2.GlobalNetworkPolicy{}),
-		k8sResourceTypeMeta: metav1.TypeMeta{
-			Kind:       apiv2.KindGlobalNetworkPolicy,
-			APIVersion: apiv2.GroupVersionCurrent,
->>>>>>> 3265689a
-		},
+		clientSet:    c,
+		restClient:   r,
+		name:         GlobalNetworkPolicyCRDName,
+		resource:     GlobalNetworkPolicyResourceName,
+		description:  "Calico Global Network Policies",
 		k8sListType:  reflect.TypeOf(apiv2.GlobalNetworkPolicyList{}),
 		resourceKind: apiv2.KindGlobalNetworkPolicy,
 	}
