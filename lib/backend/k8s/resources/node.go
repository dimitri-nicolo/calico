// Copyright (c) 2016-2020 Tigera, Inc. All rights reserved.

// Licensed under the Apache License, Version 2.0 (the "License");
// you may not use this file except in compliance with the License.
// You may obtain a copy of the License at
//
//     http://www.apache.org/licenses/LICENSE-2.0
//
// Unless required by applicable law or agreed to in writing, software
// distributed under the License is distributed on an "AS IS" BASIS,
// WITHOUT WARRANTIES OR CONDITIONS OF ANY KIND, either express or implied.
// See the License for the specific language governing permissions and
// limitations under the License.

package resources

import (
	"context"
	"encoding/json"
	"errors"
	"fmt"
	"reflect"
	"strings"

	log "github.com/sirupsen/logrus"
	kapiv1 "k8s.io/api/core/v1"
	metav1 "k8s.io/apimachinery/pkg/apis/meta/v1"
	"k8s.io/apimachinery/pkg/fields"
	"k8s.io/apimachinery/pkg/types"
	"k8s.io/client-go/kubernetes"

	apiv3 "github.com/projectcalico/libcalico-go/lib/apis/v3"
	"github.com/projectcalico/libcalico-go/lib/backend/api"
	"github.com/projectcalico/libcalico-go/lib/backend/model"
	cerrors "github.com/projectcalico/libcalico-go/lib/errors"
	"github.com/projectcalico/libcalico-go/lib/net"
	"github.com/projectcalico/libcalico-go/lib/numorstring"
)

const (
	nodeBgpIpv4AddrAnnotation            = "projectcalico.org/IPv4Address"
	nodeBgpIpv4IPIPTunnelAddrAnnotation  = "projectcalico.org/IPv4IPIPTunnelAddr"
	nodeBgpIpv4VXLANTunnelAddrAnnotation = "projectcalico.org/IPv4VXLANTunnelAddr"
	nodeBgpVXLANTunnelMACAddrAnnotation  = "projectcalico.org/VXLANTunnelMACAddr"
	nodeBgpIpv6AddrAnnotation            = "projectcalico.org/IPv6Address"
	nodeBgpAsnAnnotation                 = "projectcalico.org/ASNumber"
	nodeBgpCIDAnnotation                 = "projectcalico.org/RouteReflectorClusterID"
	nodeK8sLabelAnnotation               = "projectcalico.org/kube-labels"
<<<<<<< HEAD
	k8sOrchestratorName                  = "k8s"
	providerIDSep                        = "://"
=======
	nodeWireguardIpv4IfaceAddrAnnotation = "projectcalico.org/IPv4WireguardInterfaceAddr"
	nodeWireguardPublicKeyAnnotation     = "projectcalico.org/WireguardPublicKey"
>>>>>>> f197f737
)

func NewNodeClient(c *kubernetes.Clientset, usePodCIDR bool) K8sResourceClient {
	return &nodeClient{
		clientSet:  c,
		usePodCIDR: usePodCIDR,
	}
}

// Implements the api.Client interface for Nodes.
type nodeClient struct {
	clientSet  *kubernetes.Clientset
	usePodCIDR bool
}

func (c *nodeClient) Create(ctx context.Context, kvp *model.KVPair) (*model.KVPair, error) {
	log.Warn("Operation Create is not supported on Node type")
	return nil, cerrors.ErrorOperationNotSupported{
		Identifier: kvp.Key,
		Operation:  "Create",
	}
}

func (c *nodeClient) Update(ctx context.Context, kvp *model.KVPair) (*model.KVPair, error) {
	log.Debug("Received Update request on Node type")
	// Get a current copy of the node to fill in fields we don't track.
	oldNode, err := c.clientSet.CoreV1().Nodes().Get(kvp.Key.(model.ResourceKey).Name, metav1.GetOptions{})
	if err != nil {
		return nil, K8sErrorToCalico(err, kvp.Key)
	}

	node, err := mergeCalicoNodeIntoK8sNode(kvp.Value.(*apiv3.Node), oldNode)
	if err != nil {
		return nil, err
	}

	newNode, err := c.clientSet.CoreV1().Nodes().UpdateStatus(node)
	if err != nil {
		log.WithError(err).Info("Error updating Node resource")
		return nil, K8sErrorToCalico(err, kvp.Key)
	}

	newCalicoNode, err := K8sNodeToCalico(newNode, c.usePodCIDR)
	if err != nil {
		log.Errorf("Failed to parse returned Node after call to update %+v", newNode)
		return nil, err
	}

	return newCalicoNode, nil
}

func (c *nodeClient) DeleteKVP(ctx context.Context, kvp *model.KVPair) (*model.KVPair, error) {
	return c.Delete(ctx, kvp.Key, kvp.Revision, kvp.UID)
}

func (c *nodeClient) Delete(ctx context.Context, key model.Key, revision string, uid *types.UID) (*model.KVPair, error) {
	log.Warn("Operation Delete is not supported on Node type")
	return nil, cerrors.ErrorOperationNotSupported{
		Identifier: key,
		Operation:  "Delete",
	}
}

func (c *nodeClient) Get(ctx context.Context, key model.Key, revision string) (*model.KVPair, error) {
	log.Debug("Received Get request on Node type")
	node, err := c.clientSet.CoreV1().Nodes().Get(key.(model.ResourceKey).Name, metav1.GetOptions{ResourceVersion: revision})
	if err != nil {
		return nil, K8sErrorToCalico(err, key)
	}

	kvp, err := K8sNodeToCalico(node, c.usePodCIDR)
	if err != nil {
		log.WithError(err).Error("Couldn't convert k8s node.")
		return nil, err
	}

	return kvp, nil
}

func (c *nodeClient) List(ctx context.Context, list model.ListInterface, revision string) (*model.KVPairList, error) {
	log.Debug("Received List request on Node type")
	nl := list.(model.ResourceListOptions)
	kvps := []*model.KVPair{}

	if nl.Name != "" {
		// The node is already fully qualified, so perform a Get instead.
		// If the entry does not exist then we just return an empty list.
		kvp, err := c.Get(ctx, model.ResourceKey{Name: nl.Name, Kind: apiv3.KindNode}, revision)
		if err != nil {
			if _, ok := err.(cerrors.ErrorResourceDoesNotExist); !ok {
				return nil, err
			}
			return &model.KVPairList{
				KVPairs:  kvps,
				Revision: revision,
			}, nil
		}

		kvps = append(kvps, kvp)
		return &model.KVPairList{
			KVPairs:  kvps,
			Revision: revision,
		}, nil
	}

	// Listing all nodes.
	nodes, err := c.clientSet.CoreV1().Nodes().List(metav1.ListOptions{ResourceVersion: revision})
	if err != nil {
		return nil, K8sErrorToCalico(err, list)
	}

	for _, node := range nodes.Items {
		kvp, err := K8sNodeToCalico(&node, c.usePodCIDR)
		if err != nil {
			log.Errorf("Unable to convert k8s node to Calico node: node=%s: %v", node.Name, err)
			continue
		}
		kvps = append(kvps, kvp)
	}

	return &model.KVPairList{
		KVPairs:  kvps,
		Revision: revision,
	}, nil
}

func (c *nodeClient) EnsureInitialized() error {
	return nil
}

func (c *nodeClient) Watch(ctx context.Context, list model.ListInterface, revision string) (api.WatchInterface, error) {
	// Build watch options to pass to k8s.
	opts := metav1.ListOptions{ResourceVersion: revision, Watch: true}
	rlo, ok := list.(model.ResourceListOptions)
	if !ok {
		return nil, fmt.Errorf("ListInterface is not a ResourceListOptions: %s", list)
	}
	if len(rlo.Name) != 0 {
		// We've been asked to watch a specific node resource.
		log.WithField("name", rlo.Name).Debug("Watching a single node")
		opts.FieldSelector = fields.OneTermEqualSelector("metadata.name", rlo.Name).String()
	}

	k8sWatch, err := c.clientSet.CoreV1().Nodes().Watch(opts)
	if err != nil {
		return nil, K8sErrorToCalico(err, list)
	}
	converter := func(r Resource) (*model.KVPair, error) {
		k8sNode, ok := r.(*kapiv1.Node)
		if !ok {
			return nil, errors.New("node conversion with incorrect k8s resource type")
		}
		return K8sNodeToCalico(k8sNode, c.usePodCIDR)
	}
	return newK8sWatcherConverter(ctx, "Node", converter, k8sWatch), nil
}

// K8sNodeToCalico converts a Kubernetes format node, with Calico annotations, to a Calico Node.
func K8sNodeToCalico(k8sNode *kapiv1.Node, usePodCIDR bool) (*model.KVPair, error) {
	// Create a new CalicoNode resource and copy the settings across from the k8s Node.
	calicoNode := apiv3.NewNode()
	calicoNode.ObjectMeta.Name = k8sNode.Name
	SetCalicoMetadataFromK8sAnnotations(calicoNode, k8sNode)

	// Calico Nodes inherit labels from Kubernetes nodes, do that merge.
	err := mergeCalicoAndK8sLabels(calicoNode, k8sNode)
	if err != nil {
		log.WithError(err).Error("Failed to merge Calico and Kubernetes labels.")
		return nil, err
	}

	// Extract the BGP configuration stored in the annotations.
	bgpSpec := &apiv3.NodeBGPSpec{}
	annotations := k8sNode.ObjectMeta.Annotations
	bgpSpec.IPv4Address = annotations[nodeBgpIpv4AddrAnnotation]
	bgpSpec.IPv6Address = annotations[nodeBgpIpv6AddrAnnotation]
	bgpSpec.RouteReflectorClusterID = annotations[nodeBgpCIDAnnotation]
	asnString, ok := annotations[nodeBgpAsnAnnotation]
	if ok {
		asn, err := numorstring.ASNumberFromString(asnString)
		if err != nil {
			log.WithError(err).Infof("failed to read node AS number from annotation: %s", nodeBgpAsnAnnotation)
		} else {
			bgpSpec.ASNumber = &asn
		}
	}
	bgpSpec.IPv4IPIPTunnelAddr = annotations[nodeBgpIpv4IPIPTunnelAddrAnnotation]

	// Add in an orchestrator reference back to the Kubernetes node name.
	calicoNode.Spec.OrchRefs = []apiv3.OrchRef{{NodeName: k8sNode.Name, Orchestrator: apiv3.OrchestratorKubernetes}}

	// If using host-local IPAM, assign an IPIP tunnel address statically.
	if usePodCIDR && k8sNode.Spec.PodCIDR != "" {
		// For back compatibility with v2.6.x, always generate a tunnel address if we have the pod CIDR.
		bgpSpec.IPv4IPIPTunnelAddr, err = getIPIPTunnelAddress(k8sNode)
		if err != nil {
			return nil, err
		}
	}

	// Only set the BGP spec if it is not empty.
	if !reflect.DeepEqual(*bgpSpec, apiv3.NodeBGPSpec{}) {
		calicoNode.Spec.BGP = bgpSpec
	}

	// Set the VXLAN tunnel address based on annotation.
	calicoNode.Spec.IPv4VXLANTunnelAddr = annotations[nodeBgpIpv4VXLANTunnelAddrAnnotation]
	calicoNode.Spec.VXLANTunnelMACAddr = annotations[nodeBgpVXLANTunnelMACAddrAnnotation]

<<<<<<< HEAD
	calicoNode.Spec.OrchRefs = []apiv3.OrchRef{
		{
			Orchestrator: k8sOrchestratorName,
			NodeName:     k8sNode.Name,
		},
	}

	// ProviderID is of the form <cloud>://<instance ID>
	pidParts := strings.SplitN(k8sNode.Spec.ProviderID, providerIDSep, 2)
	if len(pidParts) == 2 {
		calicoNode.Spec.OrchRefs = append(calicoNode.Spec.OrchRefs, apiv3.OrchRef{
			Orchestrator: pidParts[0],
			NodeName:     pidParts[1],
		})
=======
	// Set the Wireguard interface address and public-key based on annotation.
	wireguardSpec := &apiv3.NodeWireguardSpec{}
	wireguardSpec.InterfaceIPv4Address = annotations[nodeWireguardIpv4IfaceAddrAnnotation]
	wireguardStatus := apiv3.NodeStatus{}
	wireguardStatus.WireguardPublicKey = annotations[nodeWireguardPublicKeyAnnotation]
	if !reflect.DeepEqual(*wireguardSpec, apiv3.NodeWireguardSpec{}) {
		calicoNode.Spec.Wireguard = wireguardSpec
	}
	if !reflect.DeepEqual(wireguardStatus, apiv3.NodeStatus{}) {
		calicoNode.Status = wireguardStatus
>>>>>>> f197f737
	}

	// Create the resource key from the node name.
	return &model.KVPair{
		Key: model.ResourceKey{
			Name: k8sNode.Name,
			Kind: apiv3.KindNode,
		},
		Value:    calicoNode,
		Revision: k8sNode.ObjectMeta.ResourceVersion,
	}, nil
}

// mergeCalicoNodeIntoK8sNode takes a k8s node and a Calico node and puts the values from the Calico
// node into the k8s node.
func mergeCalicoNodeIntoK8sNode(calicoNode *apiv3.Node, k8sNode *kapiv1.Node) (*kapiv1.Node, error) {
	// Nodes inherit labels from Kubernetes, but we also have our own set of labels that are stored in an annotation.
	// For nodes that are being updated, we want to avoid writing k8s labels that we inherited into our annotation
	// and we don't want to touch the k8s labels directly.  Take a copy of the node resource and update its labels
	// to match what we want to store in our annotation only.
	calicoNode, err := restoreCalicoLabels(calicoNode)
	if err != nil {
		return nil, err
	}

	// Set the k8s annotations from the Calico node metadata.
	SetK8sAnnotationsFromCalicoMetadata(k8sNode, calicoNode)

	// Handle VXLAN address.
	if calicoNode.Spec.IPv4VXLANTunnelAddr != "" {
		k8sNode.Annotations[nodeBgpIpv4VXLANTunnelAddrAnnotation] = calicoNode.Spec.IPv4VXLANTunnelAddr
	} else {
		delete(k8sNode.Annotations, nodeBgpIpv4VXLANTunnelAddrAnnotation)
	}

	// Handle VXLAN MAC address.
	if calicoNode.Spec.VXLANTunnelMACAddr != "" {
		k8sNode.Annotations[nodeBgpVXLANTunnelMACAddrAnnotation] = calicoNode.Spec.VXLANTunnelMACAddr
	} else {
		delete(k8sNode.Annotations, nodeBgpVXLANTunnelMACAddrAnnotation)
	}

	if calicoNode.Spec.BGP == nil {
		// If it is a empty NodeBGPSpec, remove all annotations.
		delete(k8sNode.Annotations, nodeBgpIpv4AddrAnnotation)
		delete(k8sNode.Annotations, nodeBgpIpv4IPIPTunnelAddrAnnotation)
		delete(k8sNode.Annotations, nodeBgpIpv6AddrAnnotation)
		delete(k8sNode.Annotations, nodeBgpAsnAnnotation)
		delete(k8sNode.Annotations, nodeBgpCIDAnnotation)
	} else {
		// If the BGP spec is not nil, then handle each field within the BGP spec individually.
		if calicoNode.Spec.BGP.IPv4Address != "" {
			k8sNode.Annotations[nodeBgpIpv4AddrAnnotation] = calicoNode.Spec.BGP.IPv4Address
		} else {
			delete(k8sNode.Annotations, nodeBgpIpv4AddrAnnotation)
		}

		if calicoNode.Spec.BGP.IPv4IPIPTunnelAddr != "" {
			k8sNode.Annotations[nodeBgpIpv4IPIPTunnelAddrAnnotation] = calicoNode.Spec.BGP.IPv4IPIPTunnelAddr
		} else {
			delete(k8sNode.Annotations, nodeBgpIpv4IPIPTunnelAddrAnnotation)
		}

		if calicoNode.Spec.BGP.IPv6Address != "" {
			k8sNode.Annotations[nodeBgpIpv6AddrAnnotation] = calicoNode.Spec.BGP.IPv6Address
		} else {
			delete(k8sNode.Annotations, nodeBgpIpv6AddrAnnotation)
		}

		if calicoNode.Spec.BGP.ASNumber != nil {
			k8sNode.Annotations[nodeBgpAsnAnnotation] = calicoNode.Spec.BGP.ASNumber.String()
		} else {
			delete(k8sNode.Annotations, nodeBgpAsnAnnotation)
		}

		if calicoNode.Spec.BGP.RouteReflectorClusterID != "" {
			k8sNode.Annotations[nodeBgpCIDAnnotation] = calicoNode.Spec.BGP.RouteReflectorClusterID
		} else {
			delete(k8sNode.Annotations, nodeBgpCIDAnnotation)
		}
	}

	if calicoNode.Spec.Wireguard == nil {
		delete(k8sNode.Annotations, nodeWireguardIpv4IfaceAddrAnnotation)
	} else {
		// Handle Wireguard interface address.
		if calicoNode.Spec.Wireguard.InterfaceIPv4Address != "" {
			k8sNode.Annotations[nodeWireguardIpv4IfaceAddrAnnotation] = calicoNode.Spec.Wireguard.InterfaceIPv4Address
		} else {
			delete(k8sNode.Annotations, nodeWireguardIpv4IfaceAddrAnnotation)
		}
	}

	// Handle Wireguard public-key.
	if calicoNode.Status.WireguardPublicKey != "" {
		k8sNode.Annotations[nodeWireguardPublicKeyAnnotation] = calicoNode.Status.WireguardPublicKey
	} else {
		delete(k8sNode.Annotations, nodeWireguardPublicKeyAnnotation)
	}

	return k8sNode, nil
}

// mergeCalicoAndK8sLabels merges the Kubernetes labels (from k8sNode.Labels) with those that are already present in
// calicoNode (which were loaded from our annotation).  Kubernetes labels take precedence.  To make the operation
// reversible (so that we can support write back of a Calico node that was read from Kubernetes), we also store the
// complete set of Kubernetes labels in an annotation.
//
// Note: if a Kubernetes label shadows a Calico label, the Calico label will be lost when the resource is written
// back to the datastore.  This is consistent with kube-controllers' behavior.
func mergeCalicoAndK8sLabels(calicoNode *apiv3.Node, k8sNode *kapiv1.Node) error {
	// Now, copy the Kubernetes Node labels over.  Note: this may overwrite Calico labels of the same name, but that's
	// consistent with the kube-controllers behavior.
	for k, v := range k8sNode.Labels {
		if calicoNode.Labels == nil {
			calicoNode.Labels = map[string]string{}
		}
		calicoNode.Labels[k] = v
	}

	// For consistency with kube-controllers, and so we can correctly round-trip labels, we stash the kubernetes labels
	// in an annotation.
	if calicoNode.Annotations == nil {
		calicoNode.Annotations = map[string]string{}
	}
	bytes, err := json.Marshal(k8sNode.Labels)
	if err != nil {
		log.WithError(err).Errorf("Error marshalling node labels")
		return err
	}
	calicoNode.Annotations[nodeK8sLabelAnnotation] = string(bytes)
	return nil
}

// restoreCalicoLabels tries to undo the transformation done by mergeCalicoLabels.  If no changes are needed, it
// returns the input value; otherwise, it returns a copy.
func restoreCalicoLabels(calicoNode *apiv3.Node) (*apiv3.Node, error) {
	rawLabels := calicoNode.Annotations[nodeK8sLabelAnnotation]
	if rawLabels == "" {
		return calicoNode, nil
	}

	// We're about to update the labels and annotations on the node, take a copy.
	calicoNode = calicoNode.DeepCopy()

	// We stashed the k8s labels in an annotation, extract them so we can compare with the combined labels.
	k8sLabels := map[string]string{}
	if err := json.Unmarshal([]byte(rawLabels), &k8sLabels); err != nil {
		log.WithError(err).Error("Failed to unmarshal k8s node labels from " +
			nodeK8sLabelAnnotation + " annotation")
		return nil, err
	}

	// Now remove any labels that match the k8s ones.
	if log.GetLevel() >= log.DebugLevel {
		log.WithField("k8s", k8sLabels).Debug("Loaded label annotations")
	}
	for k, k8sVal := range k8sLabels {
		if calVal, ok := calicoNode.Labels[k]; ok && calVal != k8sVal {
			log.WithFields(log.Fields{
				"label":    k,
				"newValue": calVal,
				"k8sValue": k8sVal,
			}).Warn("Update to label that is shadowed by a Kubernetes label will be ignored.")
		}

		// The k8s value was inherited and there was no old Calico value, drop the label so that we don't copy
		// it to the Calico annotation.
		if log.GetLevel() >= log.DebugLevel {
			log.WithField("key", k).Debug("Removing inherited k8s label")
		}
		delete(calicoNode.Labels, k)
	}

	// Filter out our bookkeeping annotation, which is only used for round-tripping labels correctly.
	delete(calicoNode.Annotations, nodeK8sLabelAnnotation)
	if len(calicoNode.Annotations) == 0 {
		calicoNode.Annotations = nil
	}

	return calicoNode, nil
}

// getIPIPTunnelAddress calculates the IPv4 address to use for the IPIP tunnel based on the node's pod CIDR, for use
// in conjunction with host-local IPAM backed by node.Spec.PodCIDR allocations.
func getIPIPTunnelAddress(n *kapiv1.Node) (string, error) {
	ip, _, err := net.ParseCIDR(n.Spec.PodCIDR)
	if err != nil {
		log.Warnf("Invalid pod CIDR for node: %s, %s", n.Name, n.Spec.PodCIDR)
		return "", err
	}

	// We need to get the IP for the podCIDR and increment it to the
	// first IP in the CIDR.
	tunIp := ip.To4()
	if tunIp == nil {
		log.WithField("podCIDR", n.Spec.PodCIDR).Infof("Cannot pick an IPv4 tunnel address from the given CIDR")
		return "", nil
	}
	tunIp[3]++

	return tunIp.String(), nil
}<|MERGE_RESOLUTION|>--- conflicted
+++ resolved
@@ -46,13 +46,10 @@
 	nodeBgpAsnAnnotation                 = "projectcalico.org/ASNumber"
 	nodeBgpCIDAnnotation                 = "projectcalico.org/RouteReflectorClusterID"
 	nodeK8sLabelAnnotation               = "projectcalico.org/kube-labels"
-<<<<<<< HEAD
 	k8sOrchestratorName                  = "k8s"
-	providerIDSep                        = "://"
-=======
 	nodeWireguardIpv4IfaceAddrAnnotation = "projectcalico.org/IPv4WireguardInterfaceAddr"
 	nodeWireguardPublicKeyAnnotation     = "projectcalico.org/WireguardPublicKey"
->>>>>>> f197f737
+	providerIDSep                        = "://"
 )
 
 func NewNodeClient(c *kubernetes.Clientset, usePodCIDR bool) K8sResourceClient {
@@ -262,7 +259,6 @@
 	calicoNode.Spec.IPv4VXLANTunnelAddr = annotations[nodeBgpIpv4VXLANTunnelAddrAnnotation]
 	calicoNode.Spec.VXLANTunnelMACAddr = annotations[nodeBgpVXLANTunnelMACAddrAnnotation]
 
-<<<<<<< HEAD
 	calicoNode.Spec.OrchRefs = []apiv3.OrchRef{
 		{
 			Orchestrator: k8sOrchestratorName,
@@ -277,7 +273,8 @@
 			Orchestrator: pidParts[0],
 			NodeName:     pidParts[1],
 		})
-=======
+	}
+
 	// Set the Wireguard interface address and public-key based on annotation.
 	wireguardSpec := &apiv3.NodeWireguardSpec{}
 	wireguardSpec.InterfaceIPv4Address = annotations[nodeWireguardIpv4IfaceAddrAnnotation]
@@ -288,7 +285,6 @@
 	}
 	if !reflect.DeepEqual(wireguardStatus, apiv3.NodeStatus{}) {
 		calicoNode.Status = wireguardStatus
->>>>>>> f197f737
 	}
 
 	// Create the resource key from the node name.
