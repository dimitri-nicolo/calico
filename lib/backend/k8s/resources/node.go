--- conflicted
+++ resolved
@@ -277,7 +277,6 @@
 	calicoNode.Spec.IPv4VXLANTunnelAddr = annotations[nodeBgpIpv4VXLANTunnelAddrAnnotation]
 	calicoNode.Spec.VXLANTunnelMACAddr = annotations[nodeBgpVXLANTunnelMACAddrAnnotation]
 
-<<<<<<< HEAD
 	calicoNode.Spec.OrchRefs = []apiv3.OrchRef{
 		{
 			Orchestrator: k8sOrchestratorName,
@@ -294,23 +293,11 @@
 		})
 	}
 
-	// Set the Wireguard interface address and public-key based on annotation.
-	wireguardSpec := &apiv3.NodeWireguardSpec{}
-	wireguardSpec.InterfaceIPv4Address = annotations[nodeWireguardIpv4IfaceAddrAnnotation]
-	wireguardStatus := apiv3.NodeStatus{}
-	wireguardStatus.WireguardPublicKey = annotations[nodeWireguardPublicKeyAnnotation]
-	if !reflect.DeepEqual(*wireguardSpec, apiv3.NodeWireguardSpec{}) {
-		calicoNode.Spec.Wireguard = wireguardSpec
-	}
-	if !reflect.DeepEqual(wireguardStatus, apiv3.NodeStatus{}) {
-		calicoNode.Status = wireguardStatus
-=======
 	// Set the node status
 	nodeStatus := apiv3.NodeStatus{}
 	nodeStatus.WireguardPublicKey = annotations[nodeWireguardPublicKeyAnnotation]
 	if !reflect.DeepEqual(nodeStatus, apiv3.NodeStatus{}) {
 		calicoNode.Status = nodeStatus
->>>>>>> c6639bd6
 	}
 
 	// Fill in status with Kubernetes pod CIDRs.
