// Copyright (c) 2017-2020 Tigera, Inc. All rights reserved.

// Licensed under the Apache License, Version 2.0 (the "License");
// you may not use this file except in compliance with the License.
// You may obtain a copy of the License at
//
//     http://www.apache.org/licenses/LICENSE-2.0
//
// Unless required by applicable law or agreed to in writing, software
// distributed under the License is distributed on an "AS IS" BASIS,
// WITHOUT WARRANTIES OR CONDITIONS OF ANY KIND, either express or implied.
// See the License for the specific language governing permissions and
// limitations under the License.

package watchersyncer

import (
	"context"
	"time"

	"github.com/sirupsen/logrus"

	"github.com/projectcalico/libcalico-go/lib/backend/api"
	"github.com/projectcalico/libcalico-go/lib/backend/model"
	cerrors "github.com/projectcalico/libcalico-go/lib/errors"
)

// The watcherCache provides watcher/syncer support for a single key type in the
// backend.  These results are sent to the main WatcherSyncer on a buffered "results"
// channel.  To ensure the order of events is received correctly by the main WatcherSyncer,
// we send all notification types in this channel.  Note that because of this the results
// channel is untyped - however the watcherSyncer only expects one of the following
// types:
// -  An error
// -  An api.Update
// -  A api.SyncStatus (only for the very first InSync notification)
type watcherCache struct {
	logger               *logrus.Entry
	client               api.Client
	watch                api.WatchInterface
	resources            map[string]cacheEntry
	oldResources         map[string]cacheEntry
	results              chan<- interface{}
	hasSynced            bool
	resourceType         ResourceType
	currentWatchRevision string
}

var (
	ListRetryInterval     = 1000 * time.Millisecond
	WatchPollInterval     = 5000 * time.Millisecond
	DefaultErrorThreshold = 15
)

// cacheEntry is an entry in our cache.  It groups the a key with the last known
// revision that we processed.  We store the revision so that we can determine
// if an entry has been updated (and therefore whether we need to send an update
// event in the syncer callback).
type cacheEntry struct {
	revision string
	key      model.Key
}

// Create a new watcherCache.
func newWatcherCache(client api.Client, resourceType ResourceType, results chan<- interface{}) *watcherCache {
	return &watcherCache{
		logger:       logrus.WithField("ListRoot", model.ListOptionsToDefaultPathRoot(resourceType.ListInterface)),
		client:       client,
		resourceType: resourceType,
		results:      results,
		resources:    make(map[string]cacheEntry, 0),
	}
}

// run creates the watcher and loops indefinitely reading from the watcher.
func (wc *watcherCache) run(ctx context.Context) {
	wc.logger.Debug("Watcher cache starting, start initial sync processing")
	wc.resyncAndCreateWatcher(ctx)

	wc.logger.Debug("Starting main event processing loop")
mainLoop:
	for {
		if wc.watch == nil {
			// The watcher will be nil if the context cancelled during a resync.
			wc.logger.Debug("Watch is nil. Returning")
			break mainLoop
		}
		select {
		case <-ctx.Done():
			wc.logger.Debug("Context is done. Returning")
			wc.cleanExistingWatcher()
			break mainLoop
		case event, ok := <-wc.watch.ResultChan():
			if !ok {
				// If the channel is closed then resync/recreate the watch.
				wc.logger.Info("Watch channel closed by remote - recreate watcher")
				wc.resyncAndCreateWatcher(ctx)
				continue
			}
			wc.logger.WithField("RC", wc.watch.ResultChan()).Debug("Reading event from results channel")

			// Handle the specific event type.
			switch event.Type {
			case api.WatchAdded, api.WatchModified:
				kvp := event.New
				wc.handleWatchListEvent(kvp)
			case api.WatchDeleted:
				// Nil out the value to indicate a delete.
				kvp := event.Old
				if kvp == nil {
					// Bug, we're about to panic when we hit the nil pointer, log something useful.
					wc.logger.WithField("watcher", wc).WithField("event", event).Panic("Deletion event without old value")
				}
				kvp.Value = nil
				wc.handleWatchListEvent(kvp)
			case api.WatchError:
				// Handle a WatchError. This error triggered from upstream, all type
				// of WatchError are treated equally,log the Error and trigger a full resync. We only log at info
				// because errors may occur due to compaction causing revisions to no longer be valid - in this case
				// we simply need to do a full resync.
				wc.logger.WithError(event.Error).Infof("Watch error received from Upstream")
				wc.currentWatchRevision = ""
				wc.resyncAndCreateWatcher(ctx)
			default:
				// Unknown event type - not much we can do other than log.
				wc.logger.WithField("EventType", event.Type).Errorf("Unknown event type received from the datastore")
			}
		}
	}

	// The watcher cache has exited. This can only mean that it has been shutdown, so emit all updates in the cache as
	// delete events.
	wc.sendDeletesForAllResources()
}

func (wc *watcherCache) sendDeletesForAllResources() {
	for key, value := range wc.resources {
		wc.results <- []api.Update{{
			UpdateType: api.UpdateTypeKVDeleted,
			KVPair: model.KVPair{
				Key: value.key,
			},
		}}
		delete(wc.resources, key)
	}
}

// resyncAndCreateWatcher loops performing resync processing until it successfully
// completes a resync and starts a watcher.
func (wc *watcherCache) resyncAndCreateWatcher(ctx context.Context) {
	// The passed in context allows a resync to be stopped mid-resync. The resync should be stopped as quickly as
	// possible, but there should be usable data available in wc.resources so that delete events can be sent.
	// The strategy is to
	// - cancel any long running functions calls made from here, i.e. pass ctx to the client.list() calls
	//    - but if it finishes, then ensure that the listing gets processed.
	// - cancel any sleeps if the context is cancelled

	// Make sure any previous watcher is stopped.
	wc.logger.Debug("Starting watch sync/resync processing")
	wc.cleanExistingWatcher()

	// If we don't have a currentWatchRevision then we need to perform a full resync.
	performFullResync := wc.currentWatchRevision == ""

	for {
		select {
		case <-ctx.Done():
			wc.logger.Debug("Context is done. Returning")
			wc.cleanExistingWatcher()
			return
		default:
			// Start the resync.  This processing loops until we create the watcher.  If the
			// watcher continuously fails then this loop effectively becomes a polling based
			// syncer.
			wc.logger.Debug("Starting main resync loop")
		}

		if performFullResync {
			wc.logger.Info("Full resync is required")

			// Notify the converter that we are resyncing.
			if wc.resourceType.UpdateProcessor != nil {
				wc.logger.Debug("Trigger converter resync notification")
				wc.resourceType.UpdateProcessor.OnSyncerStarting()
			}

			// Start the sync by Listing the current resources.
			l, err := wc.client.List(ctx, wc.resourceType.ListInterface, "")
			if err != nil {
				// Failed to perform the list.  Pause briefly (so we don't tight loop) and retry.
				wc.logger.WithError(err).Info("Failed to perform list of current data during resync")
<<<<<<< HEAD
				wc.onWaitForDatastore()

				// Need to send back an error here for handling. Only callbacks with connection failure handling should actually kick off anything.
				wc.results <- errorSyncBackendError{
					Err: err,
				}

				if wc.resourceType.SendDeletesOnConnFail {
					// Unable to List, and we need to send deletes on connection failure. Send them now.
					// Note: We do not need to check if the context is done since we will send deletes during exit
					// processing anyway.
					wc.logger.Info("Connection to datastore has failed - sending deletes for all resources")
					wc.sendDeletesForAllResources()
				}

=======
>>>>>>> 3be43bde
				select {
				case <-time.After(ListRetryInterval):
					continue
				case <-ctx.Done():
					wc.logger.Debug("Context is done. Returning")
					wc.cleanExistingWatcher()
					return
				}
			}

			// Once this point is reached, it's important not to drop out if the context is cancelled.
			// Move the current resources over to the oldResources
			wc.oldResources = wc.resources
			wc.resources = make(map[string]cacheEntry, 0)

			// Send updates for each of the resources we listed - this will revalidate entries in
			// the oldResources map.
			for _, kvp := range l.KVPairs {
				wc.handleWatchListEvent(kvp)
			}

			// We've listed the current settings.  Complete the sync by notifying the main WatcherSyncer
			// go routine (if we haven't already) and by sending deletes for the old resources that were
			// not acknowledged by the List.  The oldResources will be empty after this call.
			wc.finishResync()

			// Store the current watch revision.  This gets updated on any new add/modified event.
			wc.currentWatchRevision = l.Revision
		}

		// And now start watching from the revision returned by the List, or from a previous watch event
		// (depending on whether we were performing a full resync).
		w, err := wc.client.Watch(ctx, wc.resourceType.ListInterface, wc.currentWatchRevision)
		if err != nil {
			// Failed to create the watcher - we'll need to retry.
			switch err.(type) {
			case cerrors.ErrorOperationNotSupported, cerrors.ErrorResourceDoesNotExist:
				// Watch is not supported on this resource type, either because the type fundamentally
				// doesn't support it, or because there are no resources to watch yet (and Kubernetes won't
				// let us watch if there are no resources yet). Pause for the watch poll interval.
				// This loop effectively becomes a poll loop for this resource type.
				wc.logger.Debug("Watch operation not supported")
				select {
				case <-time.After(WatchPollInterval):
					// Make sure we force a re-list of the resource even if the watch previously succeeded
					// but now cannot.
					performFullResync = true
					continue
				case <-ctx.Done():
					wc.logger.Debug("Context is done. Returning")
					wc.cleanExistingWatcher()
					return
				}
			}

			// We don't send a connection failure event for watch failures since we can hit this issue if the watch
			// failed and the revision is no longer stored. Allow the List to determine whether the connection has
			// actually failed.

			// We hit an error creating the Watch.  Trigger a full resync.
			wc.logger.WithError(err).WithField("performFullResync", performFullResync).Info("Failed to create watcher")
			performFullResync = true
			continue
		}

		// Store the watcher and exit back to the main event loop.
		wc.logger.Debug("Resync completed, now watching for change events")
		wc.watch = w
		return
	}
}

func (wc *watcherCache) cleanExistingWatcher() {
	if wc.watch != nil {
		wc.logger.Debug("Stopping previous watcher")
		wc.watch.Stop()
		wc.watch = nil
	}
}

// finishResync handles processing to finish synchronization.
// If this watcher has never been synced then notify the main watcherSyncer that we've synced.
// We may also need to send deleted messages for old resources that were not validated in the
// resync (i.e. they must have since been deleted).
func (wc *watcherCache) finishResync() {
	// If we haven't already sent an InSync event then send a synced notification.  The watcherSyncer will send a Synced
	// event when it has received synced events from each cache. Once in-sync the cache remains in-sync.
	if !wc.hasSynced {
		wc.logger.Info("Sending synced update")
		wc.results <- api.InSync
		wc.hasSynced = true
	}

	// If the watcher failed at any time, we end up recreating a watcher and storing off
	// the current known resources for revalidation.  Now that we have finished the sync,
	// any of the remaining resources that were not accounted for must have been deleted
	// and we need to send deleted events for them.
	numOldResources := len(wc.oldResources)
	if numOldResources > 0 {
		wc.logger.WithField("Num", numOldResources).Debug("Sending resync deletes")
		updates := make([]api.Update, 0, len(wc.oldResources))
		for _, r := range wc.oldResources {
			updates = append(updates, api.Update{
				UpdateType: api.UpdateTypeKVDeleted,
				KVPair: model.KVPair{
					Key: r.key,
				},
			})
		}
		wc.results <- updates
	}
	wc.oldResources = nil
}

// handleWatchListEvent handles a watch event converting it if required and passing to
// handleConvertedWatchEvent to send the appropriate update types.
func (wc *watcherCache) handleWatchListEvent(kvp *model.KVPair) {
	// Track the resource version from this watch/list event.
	wc.currentWatchRevision = kvp.Revision

	if wc.resourceType.UpdateProcessor == nil {
		// No update processor - handle immediately.
		wc.handleConvertedWatchEvent(kvp)
		return
	}

	// We have an update processor so use that to convert the event data.
	kvps, err := wc.resourceType.UpdateProcessor.Process(kvp)
	for _, kvp := range kvps {
		wc.handleConvertedWatchEvent(kvp)
	}

	// If we hit a conversion error, log the error and notify the main syncer.
	if err != nil {
		wc.results <- err
	}
}

// handleConvertedWatchEvent handles a converted watch event fanning out
// to the add/mod or delete processing as necessary.
func (wc *watcherCache) handleConvertedWatchEvent(kvp *model.KVPair) {
	if kvp.Value == nil {
		wc.handleDeletedUpdate(kvp.Key)
	} else {
		wc.handleAddedOrModifiedUpdate(kvp)
	}
}

// handleAddedOrModifiedUpdate handles a single Added or Modified update request.
// Whether we send an Added or Modified depends on whether we have already sent
// an added notification for this resource.
func (wc *watcherCache) handleAddedOrModifiedUpdate(kvp *model.KVPair) {
	thisKey := kvp.Key
	thisKeyString := thisKey.String()
	thisRevision := kvp.Revision
	wc.markAsValid(thisKeyString)

	// If the resource is already in our map, then this is a modified event.  Check the
	// revision to see if we actually need to send an update.
	if resource, ok := wc.resources[thisKeyString]; ok {
		if resource.revision == thisRevision {
			// No update to revision, so no event to send.
			wc.logger.WithField("Key", thisKeyString).Debug("Swallowing event update from datastore because entry is same as cached entry")
			return
		}
		// Resource is modified, send an update event and store the latest revision.
		wc.logger.WithField("Key", thisKeyString).Debug("Datastore entry modified, sending syncer update")
		wc.results <- []api.Update{{
			UpdateType: api.UpdateTypeKVUpdated,
			KVPair:     *kvp,
		}}
		resource.revision = thisRevision
		wc.resources[thisKeyString] = resource
		return
	}

	// The resource has not been seen before, so send a new event, and store the
	// current revision.
	wc.logger.WithField("Key", thisKeyString).Debug("Cache entry added, sending syncer update")
	wc.results <- []api.Update{{
		UpdateType: api.UpdateTypeKVNew,
		KVPair:     *kvp,
	}}
	wc.resources[thisKeyString] = cacheEntry{
		revision: thisRevision,
		key:      thisKey,
	}
}

// handleDeletedWatchEvent sends a deleted event and removes the resource key from our cache.
func (wc *watcherCache) handleDeletedUpdate(key model.Key) {
	thisKeyString := key.String()
	wc.markAsValid(thisKeyString)

	// If we have seen an added event for this key then send a deleted event and remove
	// from the cache.
	if _, ok := wc.resources[thisKeyString]; ok {
		wc.logger.WithField("Key", thisKeyString).Debug("Datastore entry deleted, sending syncer update")
		wc.results <- []api.Update{{
			UpdateType: api.UpdateTypeKVDeleted,
			KVPair: model.KVPair{
				Key: key,
			},
		}}
		delete(wc.resources, thisKeyString)
	}
}

// markAsValid marks a resource that we have just seen as valid, by moving it from the set of
// "oldResources" that were stored during the resync back into the main "resources" set.  Any entries
// remaining in the oldResources map once the current snapshot events have been processed, indicates
// entries that were deleted during the resync - see corresponding code in finishResync().
func (wc *watcherCache) markAsValid(resourceKey string) {
	if wc.oldResources != nil {
		if oldResource, ok := wc.oldResources[resourceKey]; ok {
			wc.logger.WithField("Key", resourceKey).Debug("Marking key as re-processed")
			wc.resources[resourceKey] = oldResource
			delete(wc.oldResources, resourceKey)
		}
	}
}<|MERGE_RESOLUTION|>--- conflicted
+++ resolved
@@ -189,8 +189,6 @@
 			if err != nil {
 				// Failed to perform the list.  Pause briefly (so we don't tight loop) and retry.
 				wc.logger.WithError(err).Info("Failed to perform list of current data during resync")
-<<<<<<< HEAD
-				wc.onWaitForDatastore()
 
 				// Need to send back an error here for handling. Only callbacks with connection failure handling should actually kick off anything.
 				wc.results <- errorSyncBackendError{
@@ -205,8 +203,6 @@
 					wc.sendDeletesForAllResources()
 				}
 
-=======
->>>>>>> 3be43bde
 				select {
 				case <-time.After(ListRetryInterval):
 					continue
