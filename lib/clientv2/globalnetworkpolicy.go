// Copyright (c) 2017 Tigera, Inc. All rights reserved.

// Licensed under the Apache License, Version 2.0 (the "License");
// you may not use this file except in compliance with the License.
// You may obtain a copy of the License at
//
//     http://www.apache.org/licenses/LICENSE-2.0
//
// Unless required by applicable law or agreed to in writing, software
// distributed under the License is distributed on an "AS IS" BASIS,
// WITHOUT WARRANTIES OR CONDITIONS OF ANY KIND, either express or implied.
// See the License for the specific language governing permissions and
// limitations under the License.

package clientv2

import (
	"context"

<<<<<<< HEAD
	"github.com/projectcalico/libcalico-go/lib/apiv2"
	"github.com/projectcalico/libcalico-go/lib/errors"
=======
	apiv2 "github.com/projectcalico/libcalico-go/lib/apis/v2"
>>>>>>> 3265689a
	"github.com/projectcalico/libcalico-go/lib/options"
	"github.com/projectcalico/libcalico-go/lib/watch"

	metav1 "k8s.io/apimachinery/pkg/apis/meta/v1"
)

var (
	defaultTierName = "default"
)

// GlobalNetworkPolicyInterface has methods to work with GlobalNetworkPolicy resources.
type GlobalNetworkPolicyInterface interface {
	Create(ctx context.Context, res *apiv2.GlobalNetworkPolicy, opts options.SetOptions) (*apiv2.GlobalNetworkPolicy, error)
	Update(ctx context.Context, res *apiv2.GlobalNetworkPolicy, opts options.SetOptions) (*apiv2.GlobalNetworkPolicy, error)
	Delete(ctx context.Context, name string, opts options.DeleteOptions) (*apiv2.GlobalNetworkPolicy, error)
	Get(ctx context.Context, name string, opts options.GetOptions) (*apiv2.GlobalNetworkPolicy, error)
	List(ctx context.Context, opts options.ListOptions) (*apiv2.GlobalNetworkPolicyList, error)
	Watch(ctx context.Context, opts options.ListOptions) (watch.Interface, error)
}

// globalnetworkpolicies implements GlobalNetworkPolicyInterface
type globalnetworkpolicies struct {
	client client
}

// Create takes the representation of a GlobalNetworkPolicy and creates it.  Returns the stored
// representation of the GlobalNetworkPolicy, and an error, if there is any.
func (r globalnetworkpolicies) Create(ctx context.Context, res *apiv2.GlobalNetworkPolicy, opts options.SetOptions) (*apiv2.GlobalNetworkPolicy, error) {
<<<<<<< HEAD
	// Before creating the policy, check that the tier exists, and if this is the
	// default tier, create it if it doesn't.
	if res.Spec.Tier == "" {
		defaultTier := &apiv2.Tier{
			ObjectMeta: metav1.ObjectMeta{Name: defaultTierName},
			Spec:       apiv2.TierSpec{},
		}
		if _, err := r.client.resources.Create(ctx, opts, apiv2.KindTier, defaultTier); err != nil {
			if _, ok := err.(errors.ErrorResourceAlreadyExists); !ok {
				return nil, err
			}
		}
	} else if _, err := r.client.resources.Get(ctx, options.GetOptions{}, apiv2.KindTier, noNamespace, res.Spec.Tier); err != nil {
		return nil, err
	}

=======
	defaultPolicyTypesField(&res.Spec)
>>>>>>> 3265689a
	out, err := r.client.resources.Create(ctx, opts, apiv2.KindGlobalNetworkPolicy, res)
	if out != nil {
		return out.(*apiv2.GlobalNetworkPolicy), err
	}
	return nil, err
}

// Update takes the representation of a GlobalNetworkPolicy and updates it. Returns the stored
// representation of the GlobalNetworkPolicy, and an error, if there is any.
func (r globalnetworkpolicies) Update(ctx context.Context, res *apiv2.GlobalNetworkPolicy, opts options.SetOptions) (*apiv2.GlobalNetworkPolicy, error) {
	defaultPolicyTypesField(&res.Spec)
	out, err := r.client.resources.Update(ctx, opts, apiv2.KindGlobalNetworkPolicy, res)
	if out != nil {
		return out.(*apiv2.GlobalNetworkPolicy), err
	}
	return nil, err
}

// Delete takes name of the GlobalNetworkPolicy and deletes it. Returns an error if one occurs.
func (r globalnetworkpolicies) Delete(ctx context.Context, name string, opts options.DeleteOptions) (*apiv2.GlobalNetworkPolicy, error) {
	out, err := r.client.resources.Delete(ctx, opts, apiv2.KindGlobalNetworkPolicy, noNamespace, name)
	if out != nil {
		return out.(*apiv2.GlobalNetworkPolicy), err
	}
	return nil, err
}

// Get takes name of the GlobalNetworkPolicy, and returns the corresponding GlobalNetworkPolicy object,
// and an error if there is any.
func (r globalnetworkpolicies) Get(ctx context.Context, name string, opts options.GetOptions) (*apiv2.GlobalNetworkPolicy, error) {
	out, err := r.client.resources.Get(ctx, opts, apiv2.KindGlobalNetworkPolicy, noNamespace, name)
	if out != nil {
		return out.(*apiv2.GlobalNetworkPolicy), err
	}
	return nil, err
}

// List returns the list of GlobalNetworkPolicy objects that match the supplied options.
func (r globalnetworkpolicies) List(ctx context.Context, opts options.ListOptions) (*apiv2.GlobalNetworkPolicyList, error) {
	res := &apiv2.GlobalNetworkPolicyList{}
	if err := r.client.resources.List(ctx, opts, apiv2.KindGlobalNetworkPolicy, apiv2.KindGlobalNetworkPolicyList, res); err != nil {
		return nil, err
	}
	return res, nil
}

// Watch returns a watch.Interface that watches the globalnetworkpolicies that match the
// supplied options.
func (r globalnetworkpolicies) Watch(ctx context.Context, opts options.ListOptions) (watch.Interface, error) {
	return r.client.resources.Watch(ctx, opts, apiv2.KindGlobalNetworkPolicy)
}

func defaultPolicyTypesField(spec *apiv2.PolicySpec) {
	if len(spec.Types) == 0 {
		// Default the Types field according to what inbound and outbound rules are present
		// in the policy.
		if len(spec.EgressRules) == 0 {
			// Policy has no egress rules, so apply this policy to ingress only.  (Note:
			// intentionally including the case where the policy also has no ingress
			// rules.)
			spec.Types = []apiv2.PolicyType{apiv2.PolicyTypeIngress}
		} else if len(spec.IngressRules) == 0 {
			// Policy has egress rules but no ingress rules, so apply this policy to
			// egress only.
			spec.Types = []apiv2.PolicyType{apiv2.PolicyTypeEgress}
		} else {
			// Policy has both ingress and egress rules, so apply this policy to both
			// ingress and egress.
			spec.Types = []apiv2.PolicyType{apiv2.PolicyTypeIngress, apiv2.PolicyTypeEgress}
		}
	}
}<|MERGE_RESOLUTION|>--- conflicted
+++ resolved
@@ -17,12 +17,8 @@
 import (
 	"context"
 
-<<<<<<< HEAD
-	"github.com/projectcalico/libcalico-go/lib/apiv2"
+	apiv2 "github.com/projectcalico/libcalico-go/lib/apis/v2"
 	"github.com/projectcalico/libcalico-go/lib/errors"
-=======
-	apiv2 "github.com/projectcalico/libcalico-go/lib/apis/v2"
->>>>>>> 3265689a
 	"github.com/projectcalico/libcalico-go/lib/options"
 	"github.com/projectcalico/libcalico-go/lib/watch"
 
@@ -51,7 +47,6 @@
 // Create takes the representation of a GlobalNetworkPolicy and creates it.  Returns the stored
 // representation of the GlobalNetworkPolicy, and an error, if there is any.
 func (r globalnetworkpolicies) Create(ctx context.Context, res *apiv2.GlobalNetworkPolicy, opts options.SetOptions) (*apiv2.GlobalNetworkPolicy, error) {
-<<<<<<< HEAD
 	// Before creating the policy, check that the tier exists, and if this is the
 	// default tier, create it if it doesn't.
 	if res.Spec.Tier == "" {
@@ -68,9 +63,7 @@
 		return nil, err
 	}
 
-=======
 	defaultPolicyTypesField(&res.Spec)
->>>>>>> 3265689a
 	out, err := r.client.resources.Create(ctx, opts, apiv2.KindGlobalNetworkPolicy, res)
 	if out != nil {
 		return out.(*apiv2.GlobalNetworkPolicy), err
