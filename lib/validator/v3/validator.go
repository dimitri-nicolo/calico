--- conflicted
+++ resolved
@@ -109,13 +109,10 @@
 	routeSource           = regexp.MustCompile("^(WorkloadIPs|CalicoIPAM)$")
 	dropAcceptReturnRegex = regexp.MustCompile("^(Drop|Accept|Return)$")
 	acceptReturnRegex     = regexp.MustCompile("^(Accept|Return)$")
-<<<<<<< HEAD
 	fileRegex             = regexp.MustCompile("^[^\x00]+$")
 	endpointFmt           = "https?://[^:]+:\\d+"
 	k8sEndpointRegex      = regexp.MustCompile("^" + endpointFmt + "$")
 	etcdEndpointsRegex    = regexp.MustCompile("^" + endpointFmt + "(," + endpointFmt + ")*$")
-=======
->>>>>>> ef6b0a69
 	standardCommunity     = regexp.MustCompile(`^(\d+):(\d+)$`)
 	largeCommunity        = regexp.MustCompile(`^(\d+):(\d+):(\d+)$`)
 	number                = regexp.MustCompile(`(\d+)`)
@@ -750,8 +747,6 @@
 	return err == nil
 }
 
-<<<<<<< HEAD
-=======
 // validateKeyValueList validates the field is a comma separated list of key=value pairs.
 func validateKeyValueList(fl validator.FieldLevel) bool {
 	n := fl.Field().String()
@@ -776,7 +771,6 @@
 	return true
 }
 
->>>>>>> ef6b0a69
 // validateIPPort validates the IP and Port given in either <IPv4>:<port> or [<IPv6>]:<port> or <IP> format
 func validateIPPort(fl validator.FieldLevel) bool {
 	ipPort := fl.Field().String()
