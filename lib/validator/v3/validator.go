// Copyright (c) 2016-2021 Tigera, Inc. All rights reserved.

// Licensed under the Apache License, Version 2.0 (the "License");
// you may not use this file except in compliance with the License.
// You may obtain a copy of the License at
//
//     http://www.apache.org/licenses/LICENSE-2.0
//
// Unless required by applicable law or agreed to in writing, software
// distributed under the License is distributed on an "AS IS" BASIS,
// WITHOUT WARRANTIES OR CONDITIONS OF ANY KIND, either express or implied.
// See the License for the specific language governing permissions and
// limitations under the License.

package v3

import (
	"fmt"
	"math/bits"
	"net"
	"reflect"
	"regexp"
	"strconv"
	"strings"
	"time"
	"unicode/utf8"

	calicoconversion "github.com/projectcalico/libcalico-go/lib/backend/k8s/conversion"

	"github.com/robfig/cron"
	log "github.com/sirupsen/logrus"
	validator "gopkg.in/go-playground/validator.v9"
	k8sv1 "k8s.io/api/core/v1"
	metav1 "k8s.io/apimachinery/pkg/apis/meta/v1"
	k8svalidation "k8s.io/apimachinery/pkg/util/validation"

	"github.com/projectcalico/libcalico-go/lib/compliance"

	wireguard "golang.zx2c4.com/wireguard/wgctrl/wgtypes"

	api "github.com/tigera/api/pkg/apis/projectcalico/v3"
	"github.com/tigera/api/pkg/lib/numorstring"

	libapi "github.com/projectcalico/libcalico-go/lib/apis/v3"

	"github.com/projectcalico/libcalico-go/lib/errors"
	cnet "github.com/projectcalico/libcalico-go/lib/net"
	"github.com/projectcalico/libcalico-go/lib/selector"
	"github.com/projectcalico/libcalico-go/lib/set"
)

var validate *validator.Validate

const (
	// Maximum size of annotations.
	totalAnnotationSizeLimitB int64 = 256 * (1 << 10) // 256 kB

	globalSelector = "global()"
)

const (
	// Constants when validating a CRON schedule. This is sneaking into the cron implementation a little, but we have
	// validation tests that should protect against any changes to the internals.
	lower60Bits             = (uint64(1) << 60) - 1
	maxCRONSchedulesPerHour = 12
	errorTooManySchedules   = "schedule is not valid: no more than 12 schedules are permitted per hour (av. /5mins)"
)

var (
	nameLabelFmt     = "[a-z0-9]([-a-z0-9]*[a-z0-9])?"
	nameSubdomainFmt = nameLabelFmt + "(\\." + nameLabelFmt + ")*"

	// All resource names must follow the subdomain name format.  Some resources we impose
	// more restrictive naming requirements.
	nameRegex = regexp.MustCompile("^" + nameSubdomainFmt + "$")

	// Tiers must have simple names with no dots, since they appear as sub-components of other
	// names.
	tierNameRegex = regexp.MustCompile("^" + nameLabelFmt + "$")

	containerIDFmt   = "[a-zA-Z0-9]([-a-zA-Z0-9]*[a-zA-Z0-9])?"
	containerIDRegex = regexp.MustCompile("^" + containerIDFmt + "$")

	// NetworkPolicy names must either be a simple DNS1123 label format (nameLabelFmt), or
	// nameLabelFmt.nameLabelFmt (with a single dot), or
	// must be the standard name format (nameRegex) prefixed with "knp.default" or "ossg.default".
	networkPolicyNameRegex = regexp.MustCompile("^((" + nameLabelFmt + ")(\\." + nameLabelFmt + ")?|((?:knp|ossg)\\.default\\.(" + nameSubdomainFmt + ")))$")

	// GlobalNetworkPolicy names must be a simple DNS1123 label format (nameLabelFmt) or
	// have a single dot.
	globalNetworkPolicyNameRegex = regexp.MustCompile("^(" + nameLabelFmt + "\\.)?" + nameLabelFmt + "$")

	// Hostname  have to be valid ipv4, ipv6 or strings up to 64 characters.
	prometheusHostRegexp = regexp.MustCompile(`^[a-zA-Z0-9:._+-]{1,64}$`)

	// global() cannot be used with other selectors.
	andOr               = `(&&|\|\|)`
	globalSelectorRegex = regexp.MustCompile(fmt.Sprintf(`%v global\(\)|global\(\) %v`, andOr, andOr))

	interfaceRegex   = regexp.MustCompile("^[a-zA-Z0-9_.-]{1,15}$")
	ifaceFilterRegex = regexp.MustCompile("^[a-zA-Z0-9:._+-]{1,15}$")
	actionRegex      = regexp.MustCompile("^(Allow|Deny|Log|Pass)$")
	protocolRegex    = regexp.MustCompile("^(TCP|UDP|ICMP|ICMPv6|SCTP|UDPLite)$")
	ipipModeRegex    = regexp.MustCompile("^(Always|CrossSubnet|Never)$")
	vxlanModeRegex   = regexp.MustCompile("^(Always|CrossSubnet|Never)$")
	logLevelRegex    = regexp.MustCompile("^(Debug|Info|Warning|Error|Fatal)$")

	IPSeclogLevelRegex = regexp.MustCompile("^(None|Notice|Info|Debug|Verbose)$")
	IPSecModeRegex     = regexp.MustCompile("^(PSK)$")

	bpfLogLevelRegex    = regexp.MustCompile("^(Debug|Info|Off)$")
	bpfServiceModeRegex = regexp.MustCompile("^(Tunnel|DSR)$")

	datastoreType         = regexp.MustCompile("^(etcdv3|kubernetes)$")
	routeSource           = regexp.MustCompile("^(WorkloadIPs|CalicoIPAM)$")
	dropAcceptReturnRegex = regexp.MustCompile("^(Drop|Accept|Return)$")
	acceptReturnRegex     = regexp.MustCompile("^(Accept|Return)$")
	ipTypeRegex           = regexp.MustCompile("^(CalicoNodeIP|InternalIP|ExternalIP)$")
	fileRegex             = regexp.MustCompile("^[^\x00]+$")
	endpointFmt           = "https?://[^:]+:\\d+"
	k8sEndpointRegex      = regexp.MustCompile("^" + endpointFmt + "$")
	etcdEndpointsRegex    = regexp.MustCompile("^" + endpointFmt + "(," + endpointFmt + ")*$")
	standardCommunity     = regexp.MustCompile(`^(\d+):(\d+)$`)
	largeCommunity        = regexp.MustCompile(`^(\d+):(\d+):(\d+)$`)
	number                = regexp.MustCompile(`(\d+)`)
	IPv4PortFormat        = regexp.MustCompile(`^(\d+).(\d+).(\d+).(\d+):(\d+)$`)
	IPv6PortFormat        = regexp.MustCompile(`^\[[0-9a-fA-F:.]+\]:(\d+)$`)
	reasonString          = "Reason: "
	poolUnstictCIDR       = "IP pool CIDR is not strictly masked"
	overlapsV4LinkLocal   = "IP pool range overlaps with IPv4 Link Local range 169.254.0.0/16"
	overlapsV6LinkLocal   = "IP pool range overlaps with IPv6 Link Local range fe80::/10"
	protocolPortsMsg      = "rules that specify ports must set protocol to TCP or UDP or SCTP"
	protocolIcmpMsg       = "rules that specify ICMP fields must set protocol to ICMP"
	protocolAndHTTPMsg    = "rules that specify HTTP fields must set protocol to TCP or empty"

	awsSubnetRE        = regexp.MustCompile(`^subnet-[0-9a-f]{8,17}$`)
	invalidAWSSubnetID = "AWS subnet ID is invalid; should be 'subnet-' followed by 8 or 17 lower-case hex digits"
	ipv6AWSSubnet      = "IPv6 is not supported for AWS-backed IP pools"

	globalSelectorEntRule = fmt.Sprintf("%v can only be used in an EntityRule namespaceSelector", globalSelector)
	globalSelectorOnly    = fmt.Sprintf("%v cannot be combined with other selectors", globalSelector)

	dropActionOverrideRegex = regexp.MustCompile("^(Drop|Accept|LogAndDrop|LogAndAccept)$")

	SourceAddressRegex        = regexp.MustCompile("^(UseNodeIP|None)$")
	FailureDetectionModeRegex = regexp.MustCompile("^(None|BFDIfDirectlyConnected)$")
	RestartModeRegex          = regexp.MustCompile("^(GracefulRestart|LongLivedGracefulRestart)$")
	BIRDGatewayModeRegex      = regexp.MustCompile("^(Recursive|DirectIfDirectlyConnected)$")

	minAggregationKindValue    = 0
	maxAggregationKindValue    = 2
	minDNSAggregationKindValue = 0
	maxDNSAggregationKindValue = 1

	L7HTTPHeaderInfoAggregationRegex = regexp.MustCompile("^(IncludeL7HTTPHeaderInfo|ExcludeL7HTTPHeaderInfo)$")
	L7HTTPMethodAggregationRegex     = regexp.MustCompile("^(IncludeL7HTTPMethod|ExcludeL7HTTPMethod)$")
	L7ServiceAggregationRegex        = regexp.MustCompile("^(IncludeL7ServiceInfo|ExcludeL7ServiceInfo)$")
	L7DestinationAggregationRegex    = regexp.MustCompile("^(IncludeL7DestinationInfo|ExcludeL7DestinationInfo)$")
	L7SourceAggregationRegex         = regexp.MustCompile("^(IncludeL7SourceInfo|IncludeL7SourceInfoNoPort|ExcludeL7SourceInfo)$")
	L7ResponseCodeAggregationRegex   = regexp.MustCompile("^(IncludeL7ResponseCode|ExcludeL7ResponseCode)$")
	L7URLAggregationRegex            = regexp.MustCompile("^(IncludeL7FullURL|TrimURLQuery|TrimURLQueryAndPath|ExcludeL7URL)$")

	ipv4LinkLocalNet = net.IPNet{
		IP:   net.ParseIP("169.254.0.0"),
		Mask: net.CIDRMask(16, 32),
	}

	ipv6LinkLocalNet = net.IPNet{
		IP:   net.ParseIP("fe80::"),
		Mask: net.CIDRMask(10, 128),
	}

	stagedActionRegex = regexp.MustCompile("^(" + string(api.StagedActionSet) + "|" + string(api.StagedActionDelete) + ")$")

	allDigits = regexp.MustCompile(`^\d+$`)
	portRange = regexp.MustCompile(`^(\d+):(\d+)$`)

	// Hostname have to be a strings up to 64 characters.
	uiSettingsRegexp = regexp.MustCompile(`[a-zA-Z0-9_]{1,64}$`)
)

// Validate is used to validate the supplied structure according to the
// registered field and structure validators.
func Validate(current interface{}) error {
	// Perform field-only validation first, that way the struct validators can assume
	// individual fields are valid format.
	if err := validate.Struct(current); err != nil {
		return convertError(err)
	}
	return nil
}

func convertError(err error) errors.ErrorValidation {
	verr := errors.ErrorValidation{}
	for _, f := range err.(validator.ValidationErrors) {
		verr.ErroredFields = append(verr.ErroredFields,
			errors.ErroredField{
				Name:   f.StructField(),
				Value:  f.Value(),
				Reason: extractReason(f),
			})
	}
	return verr
}

func init() {
	// Initialise static data.
	validate = validator.New()

	// Register field validators.
	registerFieldValidator("action", validateAction)
	registerFieldValidator("interface", validateInterface)
	registerFieldValidator("datastoreType", validateDatastoreType)
	registerFieldValidator("name", validateName)
	registerFieldValidator("wildname", ValidateWildName)
	registerFieldValidator("ipOrK8sService", validateIPOrK8sService)
	registerFieldValidator("containerID", validateContainerID)
	registerFieldValidator("selector", validateSelector)
	registerFieldValidator("labels", validateLabels)
	registerFieldValidator("ipVersion", validateIPVersion)
	registerFieldValidator("ipIpMode", validateIPIPMode)
	registerFieldValidator("stagedAction", validateStagedAction)
	registerFieldValidator("vxlanMode", validateVXLANMode)
	registerFieldValidator("policyType", validatePolicyType)
	registerFieldValidator("logLevel", validateLogLevel)
	registerFieldValidator("ipsecLogLevel", validateIPSecLogLevel)
	registerFieldValidator("ipsecMode", validateIPSecMode)
	registerFieldValidator("bpfLogLevel", validateBPFLogLevel)
	registerFieldValidator("bpfServiceMode", validateBPFServiceMode)
	registerFieldValidator("dropAcceptReturn", validateFelixEtoHAction)
	registerFieldValidator("acceptReturn", validateAcceptReturn)
	registerFieldValidator("portName", validatePortName)
	registerFieldValidator("dropActionOverride", validateDropActionOverride)
	registerFieldValidator("mustBeNil", validateMustBeNil)
	registerFieldValidator("mustBeFalse", validateMustBeFalse)
	registerFieldValidator("ifaceFilter", validateIfaceFilter)
	registerFieldValidator("dnsAggregationKind", validateDNSAggregationKind)
	registerFieldValidator("l7HTTPHeaderAggregation", validateL7HTTPHeaderAggregation)
	registerFieldValidator("l7HTTPMethodAggregation", validateL7HTTPMethodAggregation)
	registerFieldValidator("l7ServiceAggregation", validateL7ServiceAggregation)
	registerFieldValidator("l7DestinationAggregation", validateL7DestinationAggregation)
	registerFieldValidator("l7SourceAggregation", validateL7SourceAggregation)
	registerFieldValidator("l7ResponseCodeAggregation", validateL7ResponseCodeAggregation)
	registerFieldValidator("l7URLAggregation", validateL7URLAggregation)
	registerFieldValidator("flowLogAggregationKind", validateFlowLogAggregationKind)
	registerFieldValidator("mac", validateMAC)
	registerFieldValidator("iptablesBackend", validateIptablesBackend)
	registerFieldValidator("keyValueList", validateKeyValueList)
	registerFieldValidator("prometheusHost", validatePrometheusHost)
	registerFieldValidator("ipType", validateIPType)

	registerFieldValidator("sourceAddress", RegexValidator("SourceAddress", SourceAddressRegex))
	registerFieldValidator("failureDetectionMode", RegexValidator("FailureDetectionMode", FailureDetectionModeRegex))
	registerFieldValidator("restartMode", RegexValidator("RestartMode", RestartModeRegex))
	registerFieldValidator("birdGatewayMode", RegexValidator("BIRDGatewayMode", BIRDGatewayModeRegex))
	registerFieldValidator("regexp", validateRegexp)
	registerFieldValidator("routeSource", validateRouteSource)
	registerFieldValidator("wireguardPublicKey", validateWireguardPublicKey)
	registerFieldValidator("IP:port", validateIPPort)

	// Register network validators (i.e. validating a correctly masked CIDR).  Also
	// accepts an IP address without a mask (assumes a full mask).
	registerFieldValidator("netv4", validateIPv4Network)
	registerFieldValidator("netv6", validateIPv6Network)
	registerFieldValidator("net", validateIPNetwork)

	// Override the default CIDR validator.  Validates an arbitrary CIDR (does not
	// need to be correctly masked).  Also accepts an IP address without a mask.
	registerFieldValidator("cidrv4", validateCIDRv4)
	registerFieldValidator("cidrv6", validateCIDRv6)
	registerFieldValidator("cidr", validateCIDR)
	registerFieldValidator("cidrs", validateCIDRs)

	// Register configuration validators
	registerFieldValidator("file", validateFile)
	registerFieldValidator("etcdEndpoints", validateEtcdEndpoints)
	registerFieldValidator("k8sEndpoint", validateK8sEndpoint)

	registerFieldValidator("clusterAccessSecret", validateClusterAccessSecret)

	// Register UI settings validators
	registerFieldValidator("uiDescription", validateUIDescription)
	registerFieldValidator("servicegraphId", validateServiceGraphId)
	registerFieldValidator("servicegraphNodeType", validateServiceGraphNodeType)

	// Register struct validators.
	registerStructValidator(validate, validateProtocol, numorstring.Protocol{})
	registerStructValidator(validate, validateProtoPort, api.ProtoPort{})
	registerStructValidator(validate, validatePort, numorstring.Port{})
	registerStructValidator(validate, validateEndpointPort, api.EndpointPort{})
	registerStructValidator(validate, validateWorkloadEndpointPort, libapi.WorkloadEndpointPort{})
	registerStructValidator(validate, validateIPNAT, libapi.IPNAT{})
	registerStructValidator(validate, validateICMPFields, api.ICMPFields{})
	registerStructValidator(validate, validateIPPoolSpec, api.IPPoolSpec{})
	registerStructValidator(validate, validateNodeSpec, libapi.NodeSpec{})
	registerStructValidator(validate, validateObjectMeta, metav1.ObjectMeta{})
	registerStructValidator(validate, validateTier, api.Tier{})
	registerStructValidator(validate, validateUISettings, api.UISettings{})
	registerStructValidator(validate, validateHTTPRule, api.HTTPMatch{})
	registerStructValidator(validate, validateFelixConfigSpec, api.FelixConfigurationSpec{})
	registerStructValidator(validate, validateWorkloadEndpointSpec, libapi.WorkloadEndpointSpec{})
	registerStructValidator(validate, validateHostEndpointSpec, api.HostEndpointSpec{})
	registerStructValidator(validate, validateRule, api.Rule{})
	registerStructValidator(validate, validateEntityRule, api.EntityRule{})
	registerStructValidator(validate, validateRemoteClusterConfigSpec, api.RemoteClusterConfigurationSpec{})
	registerStructValidator(validate, validateBGPPeerSpec, api.BGPPeerSpec{})
	registerStructValidator(validate, validateNetworkPolicy, api.NetworkPolicy{})
	registerStructValidator(validate, validateGlobalNetworkPolicy, api.GlobalNetworkPolicy{})
	registerStructValidator(validate, validateStagedNetworkPolicy, api.StagedNetworkPolicy{})
	registerStructValidator(validate, validateStagedGlobalNetworkPolicy, api.StagedGlobalNetworkPolicy{})
	registerStructValidator(validate, validateStagedKubernetesNetworkPolicy, api.StagedKubernetesNetworkPolicy{})
	registerStructValidator(validate, validateGlobalNetworkSet, api.GlobalNetworkSet{})
	registerStructValidator(validate, validateNetworkSet, api.NetworkSet{})
	registerStructValidator(validate, validatePull, api.Pull{})
	registerStructValidator(validate, validateGlobalAlertSpec, api.GlobalAlertSpec{})
	registerStructValidator(validate, validateGlobalThreatFeedSpec, api.GlobalThreatFeed{})
	registerStructValidator(validate, validateFeedFormat, api.ThreatFeedFormat{})
	registerStructValidator(validate, validateFeedFormatJSON, api.ThreatFeedFormatJSON{})
	registerStructValidator(validate, validateFeedFormatCSV, api.ThreatFeedFormatCSV{})
	registerStructValidator(validate, validateHTTPHeader, api.HTTPHeader{})
	registerStructValidator(validate, validateConfigMapKeyRef, k8sv1.ConfigMapKeySelector{})
	registerStructValidator(validate, validateSecretKeyRef, k8sv1.SecretKeySelector{})
	registerStructValidator(validate, validateGlobalReportType, api.GlobalReportType{})
	registerStructValidator(validate, validateReportSpec, api.ReportSpec{})
	registerStructValidator(validate, validateReportTemplate, api.ReportTemplate{})
	registerStructValidator(validate, validateRuleMetadata, api.RuleMetadata{})
	registerStructValidator(validate, validateRouteTableRange, api.RouteTableRange{})
	registerStructValidator(validate, validateBGPConfigurationSpec, api.BGPConfigurationSpec{})
	registerStructValidator(validate, validatePacketCapture, api.PacketCapture{})
	registerStructValidator(validate, validatePacketCaptureSpec, api.PacketCaptureSpec{})
	registerStructValidator(validate, validatePacketCaptureRule, api.PacketCaptureRule{})
	registerStructValidator(validate, validateDeepPacketInspection, api.DeepPacketInspection{})
}

// reason returns the provided error reason prefixed with an identifier that
// allows the string to be used as the field tag in the validator and then
// re-extracted as the reason when the validator returns a field error.
func reason(r string) string {
	return reasonString + r
}

// extractReason extracts the error reason from the field tag in a validator
// field error (if there is one).
func extractReason(e validator.FieldError) string {
	if strings.HasPrefix(e.Tag(), reasonString) {
		return strings.TrimPrefix(e.Tag(), reasonString)
	}
	switch e.Tag() {
	case "wildname":
		return fmt.Sprintf("%s must be a domain name, optionally with one wildcard at the end (x.y.*), at the beginning (*.x.y), or in the middle (x.*.y)",
			e.Field(),
		)
	case "ipOrK8sService":
		return fmt.Sprintf("%s must be <ip>[:<port>] (indicating an explicit IP) or k8s-service:[<namespace>/]<name>[:port] (indicating a Kubernetes service); an IPv6 address with a port must use square brackets, for example \"[fd00:83a6::12]:5353\"",
			e.Field(),
		)
	}
	return fmt.Sprintf("%sfailed to validate Field: %s because of Tag: %s ",
		reasonString,
		e.Field(),
		e.Tag(),
	)
}

func registerFieldValidator(key string, fn validator.Func) {
	// We need to register the field validation funcs for all validators otherwise
	// the validator panics on an unknown validation type.
	validate.RegisterValidation(key, fn)
}

func registerStructValidator(validator *validator.Validate, fn validator.StructLevelFunc, t ...interface{}) {
	validator.RegisterStructValidation(fn, t...)
}

func validateAction(fl validator.FieldLevel) bool {
	s := fl.Field().String()
	log.Debugf("Validate action: %s", s)
	return actionRegex.MatchString(s)
}

func validateInterface(fl validator.FieldLevel) bool {
	s := fl.Field().String()
	log.Debugf("Validate interface: %s", s)
	return s == "*" || interfaceRegex.MatchString(s)
}

func validateIfaceFilter(fl validator.FieldLevel) bool {
	s := fl.Field().String()
	log.Debugf("Validate Interface Filter : %s", s)
	return ifaceFilterRegex.MatchString(s)
}

func validateDatastoreType(fl validator.FieldLevel) bool {
	s := fl.Field().String()
	log.Debugf("Validate Datastore Type: %s", s)
	return datastoreType.MatchString(s)
}

func validateRegexp(fl validator.FieldLevel) bool {
	s := fl.Field().String()
	log.Debugf("Validate regexp: %s", s)
	_, err := regexp.Compile(s)
	return err == nil
}

func validateRouteSource(fl validator.FieldLevel) bool {
	s := fl.Field().String()
	log.Debugf("Validate routeSource: %s", s)
	_, err := regexp.Compile(s)
	return err == nil
}

func validateWireguardPublicKey(fl validator.FieldLevel) bool {
	k := fl.Field().String()
	log.Debugf("Validate Wireguard public-key %s", k)
	_, err := wireguard.ParseKey(k)
	return err == nil
}

func validateName(fl validator.FieldLevel) bool {
	s := fl.Field().String()
	log.Debugf("Validate name: %s", s)
	return nameRegex.MatchString(s)
}

// Public because also useful for the v1 validator.
func ValidateWildName(fl validator.FieldLevel) bool {
	s := strings.ToLower(fl.Field().String())
	log.Debugf("Validate wild name: %s", s)

	// Allow the name to contain one wildcard at the end (x.y.*) or at the beginning (*.x.y) or
	// in the middle (x.*.y).  The implementation in Felix currently supports more general cases
	// than this - e.g. g*.com and *.thing.* - but allowing those through would make it harder
	// to optimize the Felix code in future, if we needed to for performance.
	if strings.HasSuffix(s, ".*") {
		s = s[:len(s)-2] + ".example"
	} else if strings.HasPrefix(s, "*.") {
		s = "example." + s[2:]
	} else if p := strings.Index(s, ".*."); p >= 0 {
		s = s[:p] + ".example." + s[p+3:]
	}
	return nameRegex.MatchString(s)
}

const k8sServicePrefix = "k8s-service:"

func validateIPOrK8sService(fl validator.FieldLevel) bool {
	s := strings.ToLower(fl.Field().String())
	log.Debugf("Validate IP or Kubernetes service: %s", s)

	checkPort := func(portStr string) bool {
		if port, err := strconv.Atoi(portStr); err != nil {
			log.Debugf("Invalid port '%v': %v", portStr, err.Error())
			return false
		} else if port < 0 || port > 65535 {
			log.Debugf("Port '%v' should be between 0 and 65535", port)
			return false
		}
		return true
	}

	if strings.HasPrefix(s, k8sServicePrefix) {
		s := s[len(k8sServicePrefix):]
		if slash := strings.Index(s, "/"); slash >= 0 {
			if ok := nameRegex.MatchString(s[:slash]); !ok {
				log.Debugf("Invalid chars in namespace '%v'", s[:slash])
				return false
			}
			s = s[slash+1:]
		}
		if colon := strings.Index(s, ":"); colon >= 0 {
			if !checkPort(s[colon+1:]) {
				return false
			}
			s = s[:colon]
		}
		if ok := nameRegex.MatchString(s); !ok {
			log.Debugf("Invalid chars in service name '%v'", s)
			return false
		}
		// Valid.
		return true
	}

	// 10.25.3.4
	// 10.25.3.4:536
	// [fd10:25::2]:536
	// fd10:25::2
	if colon := strings.Index(s, "]:"); colon >= 0 && strings.HasPrefix(s, "[") {
		// IPv6 address with port number.
		if !checkPort(s[colon+2:]) {
			return false
		}
		s = s[1:colon]
	} else if colon := strings.Index(s, ":"); colon >= 0 && strings.Count(s, ":") == 1 {
		// IPv4 address with port number.
		if !checkPort(s[colon+1:]) {
			return false
		}
		s = s[:colon]
	}
	if net.ParseIP(s) == nil {
		log.Debugf("Invalid IP address '%v'", s)
		return false
	}

	return true
}

func validateContainerID(fl validator.FieldLevel) bool {
	s := fl.Field().String()
	log.Debugf("Validate containerID: %s", s)
	return containerIDRegex.MatchString(s)
}

func validatePrometheusHost(fl validator.FieldLevel) bool {
	s := fl.Field().String()
	log.Debugf("Validate prometheusHost: %s", s)
	return prometheusHostRegexp.MatchString(s)
}

func validatePortName(fl validator.FieldLevel) bool {
	s := fl.Field().String()
	log.Debugf("Validate port name: %s", s)
	return len(s) != 0 && len(k8svalidation.IsValidPortName(s)) == 0
}

func validateMustBeNil(fl validator.FieldLevel) bool {
	log.WithField("field", fl.Field().String()).Debugf("Validate field must be nil")
	return fl.Field().IsNil()
}

func validateMustBeFalse(fl validator.FieldLevel) bool {
	log.WithField("field", fl.Field().String()).Debugf("Validate field must be false")
	return !fl.Field().Bool()
}

func validateIPVersion(fl validator.FieldLevel) bool {
	ver := fl.Field().Int()
	log.Debugf("Validate ip version: %d", ver)
	return ver == 4 || ver == 6
}

func validateIPIPMode(fl validator.FieldLevel) bool {
	s := fl.Field().String()
	log.Debugf("Validate IPIP Mode: %s", s)
	return ipipModeRegex.MatchString(s)
}

func validateIPType(fl validator.FieldLevel) bool {
	s := fl.Field().String()
	log.Debugf("Validate IPType: %s", s)
	return ipTypeRegex.MatchString(s)
}

func validateStagedAction(fl validator.FieldLevel) bool {
	s := fl.Field().String()
	log.Debugf("Validate StagedAction Mode: %s", s)
	return stagedActionRegex.MatchString(s)
}

func validateVXLANMode(fl validator.FieldLevel) bool {
	s := fl.Field().String()
	log.Debugf("Validate VXLAN Mode: %s", s)
	return vxlanModeRegex.MatchString(s)
}

func RegexValidator(desc string, rx *regexp.Regexp) func(fl validator.FieldLevel) bool {
	return func(fl validator.FieldLevel) bool {
		s := fl.Field().String()
		log.Debugf("Validate %s: %s", desc, s)
		return rx.MatchString(s)
	}
}

func validateMAC(fl validator.FieldLevel) bool {
	s := fl.Field().String()
	log.Debugf("Validate MAC Address: %s", s)

	if _, err := net.ParseMAC(s); err != nil {
		return false
	}
	return true
}

func validateIptablesBackend(fl validator.FieldLevel) bool {
	s := fl.Field().String()
	log.Debugf("Validate Iptables Backend: %s", s)
	return s == "" || s == api.IptablesBackendNFTables || s == api.IptablesBackendLegacy
}

func validateLogLevel(fl validator.FieldLevel) bool {
	s := fl.Field().String()
	log.Debugf("Validate Felix log level: %s", s)
	return logLevelRegex.MatchString(s)
}

func validateIPSecLogLevel(fl validator.FieldLevel) bool {
	s := fl.Field().String()
	log.Debugf("Validate IPSec log level: %s", s)
	return IPSeclogLevelRegex.MatchString(s)
}

func validateIPSecMode(fl validator.FieldLevel) bool {
	s := fl.Field().String()
	log.Debugf("Validate IPSec mode: %s", s)
	return IPSecModeRegex.MatchString(s)
}

func validateBPFLogLevel(fl validator.FieldLevel) bool {
	s := fl.Field().String()
	log.Debugf("Validate Felix BPF log level: %s", s)
	return bpfLogLevelRegex.MatchString(s)
}

func validateBPFServiceMode(fl validator.FieldLevel) bool {
	s := fl.Field().String()
	log.Debugf("Validate Felix BPF service mode: %s", s)
	return bpfServiceModeRegex.MatchString(s)
}

func validateFelixEtoHAction(fl validator.FieldLevel) bool {
	s := fl.Field().String()
	log.Debugf("Validate Felix DefaultEndpointToHostAction: %s", s)
	return dropAcceptReturnRegex.MatchString(s)
}

func validateAcceptReturn(fl validator.FieldLevel) bool {
	s := fl.Field().String()
	log.Debugf("Validate Accept Return Action: %s", s)
	return acceptReturnRegex.MatchString(s)
}

func validateDropActionOverride(fl validator.FieldLevel) bool {
	s := fl.Field().String()
	log.Debugf("Validate DropActionOverride: %s", s)
	return dropActionOverrideRegex.MatchString(s)
}

func validateDNSAggregationKind(fl validator.FieldLevel) bool {
	kind := int(fl.Field().Int())
	log.Debugf("Validate DNS logs aggregation kind: %d", kind)
	return kind >= minDNSAggregationKindValue && kind <= maxDNSAggregationKindValue
}

func validateL7HTTPHeaderAggregation(fl validator.FieldLevel) bool {
	s := fl.Field().String()
	log.Debugf("Validate L7 logs HTTP Header aggregation: %s", s)
	return L7HTTPHeaderInfoAggregationRegex.MatchString(s)
}

func validateL7HTTPMethodAggregation(fl validator.FieldLevel) bool {
	s := fl.Field().String()
	log.Debugf("Validate L7 logs HTTP Method aggregation: %s", s)
	return L7HTTPMethodAggregationRegex.MatchString(s)
}

func validateL7ServiceAggregation(fl validator.FieldLevel) bool {
	s := fl.Field().String()
	log.Debugf("Validate L7 logs service aggregation: %s", s)
	return L7ServiceAggregationRegex.MatchString(s)
}

func validateL7DestinationAggregation(fl validator.FieldLevel) bool {
	s := fl.Field().String()
	log.Debugf("Validate L7 logs destination aggregation: %s", s)
	return L7DestinationAggregationRegex.MatchString(s)
}

func validateL7SourceAggregation(fl validator.FieldLevel) bool {
	s := fl.Field().String()
	log.Debugf("Validate L7 logs source aggregation: %s", s)
	return L7SourceAggregationRegex.MatchString(s)
}

func validateL7ResponseCodeAggregation(fl validator.FieldLevel) bool {
	s := fl.Field().String()
	log.Debugf("Validate L7 logs response code aggregation: %s", s)
	return L7ResponseCodeAggregationRegex.MatchString(s)
}

func validateL7URLAggregation(fl validator.FieldLevel) bool {
	s := fl.Field().String()
	log.Debugf("Validate L7 logs URL aggregation: %s", s)
	return L7URLAggregationRegex.MatchString(s)
}

func validateSelector(fl validator.FieldLevel) bool {
	s := fl.Field().String()
	log.Debugf("Validate selector: %s", s)

	// We use the selector parser to validate a selector string.
	_, err := selector.Parse(s)
	if err != nil {
		log.Debugf("Selector %#v was invalid: %v", s, err)
		return false
	}
	return true
}

func validateFlowLogAggregationKind(fl validator.FieldLevel) bool {
	kind := int(fl.Field().Int())
	log.Debugf("Validate FlowLogs aggregation kind: %d", kind)
	return kind >= minAggregationKindValue && kind <= maxAggregationKindValue
}

func validateTag(fl validator.FieldLevel) bool {
	s := fl.Field().String()
	log.Debugf("Validate tag: %s", s)
	return nameRegex.MatchString(s)
}

func validateLabels(fl validator.FieldLevel) bool {
	labels := fl.Field().Interface().(map[string]string)
	for k, v := range labels {
		if len(k8svalidation.IsQualifiedName(k)) != 0 {
			return false
		}
		if len(k8svalidation.IsValidLabelValue(v)) != 0 {
			return false
		}
	}
	return true
}

func validatePolicyType(fl validator.FieldLevel) bool {
	s := fl.Field().String()
	log.Debugf("Validate policy type: %s", s)
	if s == string(api.PolicyTypeIngress) || s == string(api.PolicyTypeEgress) {
		return true
	}
	return false
}

func validateProtocol(structLevel validator.StructLevel) {
	p := structLevel.Current().Interface().(numorstring.Protocol)
	log.Debugf("Validate protocol: %v %s %d", p.Type, p.StrVal, p.NumVal)

	// The protocol field may be an integer 1-255 (i.e. not 0), or one of the valid protocol
	// names.
	if num, err := p.NumValue(); err == nil {
		if num == 0 {
			structLevel.ReportError(reflect.ValueOf(p.NumVal),
				"Protocol", "", reason("protocol number invalid"), "")
		}
	} else if !protocolRegex.MatchString(p.String()) {
		structLevel.ReportError(reflect.ValueOf(p.String()),
			"Protocol", "", reason("protocol name invalid"), "")
	}
}

// validateIPv4Network validates the field is a valid (strictly masked) IPv4 network.
// An IP address is valid, and assumed to be fully masked (i.e /32)
func validateIPv4Network(fl validator.FieldLevel) bool {
	n := fl.Field().String()
	log.Debugf("Validate IPv4 network: %s", n)
	ipa, ipn, err := cnet.ParseCIDROrIP(n)
	if err != nil {
		return false
	}

	// Check for the correct version and that the CIDR is correctly masked (by comparing the
	// parsed IP against the IP in the parsed network).
	return ipa.Version() == 4 && ipn.IP.String() == ipa.String()
}

// validateIPv4Network validates the field is a valid (strictly masked) IPv6 network.
// An IP address is valid, and assumed to be fully masked (i.e /128)
func validateIPv6Network(fl validator.FieldLevel) bool {
	n := fl.Field().String()
	log.Debugf("Validate IPv6 network: %s", n)
	ipa, ipn, err := cnet.ParseCIDROrIP(n)
	if err != nil {
		return false
	}

	// Check for the correct version and that the CIDR is correctly masked (by comparing the
	// parsed IP against the IP in the parsed network).
	return ipa.Version() == 6 && ipn.IP.String() == ipa.String()
}

// validateIPv4Network validates the field is a valid (strictly masked) IP network.
// An IP address is valid, and assumed to be fully masked (i.e /32 or /128)
func validateIPNetwork(fl validator.FieldLevel) bool {
	n := fl.Field().String()
	log.Debugf("Validate IP network: %s", n)
	ipa, ipn, err := cnet.ParseCIDROrIP(n)
	if err != nil {
		return false
	}

	// Check  that the CIDR is correctly masked (by comparing the parsed IP against
	// the IP in the parsed network).
	return ipn.IP.String() == ipa.String()
}

// validateIPv4Network validates the field is a valid (not strictly masked) IPv4 network.
// An IP address is valid, and assumed to be fully masked (i.e /32)
func validateCIDRv4(fl validator.FieldLevel) bool {
	n := fl.Field().String()
	log.Debugf("Validate IPv4 network: %s", n)
	ipa, _, err := cnet.ParseCIDROrIP(n)
	if err != nil {
		return false
	}

	return ipa.Version() == 4
}

// validateIPv4Network validates the field is a valid (not strictly masked) IPv6 network.
// An IP address is valid, and assumed to be fully masked (i.e /128)
func validateCIDRv6(fl validator.FieldLevel) bool {
	n := fl.Field().String()
	log.Debugf("Validate IPv6 network: %s", n)
	ipa, _, err := cnet.ParseCIDROrIP(n)
	if err != nil {
		return false
	}

	return ipa.Version() == 6
}

// validateCIDR validates the field is a valid (not strictly masked) IP network.
// An IP address is valid, and assumed to be fully masked (i.e /32 or /128)
func validateCIDR(fl validator.FieldLevel) bool {
	n := fl.Field().String()
	log.Debugf("Validate IP network: %s", n)
	_, _, err := cnet.ParseCIDROrIP(n)
	return err == nil
}

// validateCIDRs validates the field is a slice of valid (not strictly masked) IP networks.
// An IP address is valid, and assumed to be fully masked (i.e /32 or /128)
func validateCIDRs(fl validator.FieldLevel) bool {
	addrs := fl.Field().Interface().([]string)
	log.Debugf("Validate IP CIDRs: %s", addrs)
	for _, addr := range addrs {
		_, _, err := cnet.ParseCIDROrIP(addr)
		if err != nil {
			return false
		}
	}
	return true
}

// validateKeyValueList validates the field is a comma separated list of key=value pairs.
func validateKeyValueList(fl validator.FieldLevel) bool {
	n := fl.Field().String()
	log.Debugf("Validate KeyValueList: %s", n)

	if len(strings.TrimSpace(n)) == 0 {
		return true
	}

	var rex = regexp.MustCompile("\\s*(\\w+)=(.*)")
	for _, item := range strings.Split(n, ",") {
		if item == "" {
			// Accept empty items (e.g tailing ",")
			continue
		}
		kv := rex.FindStringSubmatch(item)
		if kv == nil {
			return false
		}
	}

	return true
}

// validateIPPort validates the IP and Port given in either <IPv4>:<port> or [<IPv6>]:<port> or <IP> format
func validateIPPort(fl validator.FieldLevel) bool {
	ipPort := fl.Field().String()
	if ipPort != "" {
		var ipStr, portStr string
		var err error
		ipStr = ipPort
		// If PeerIP has both IP and port, validate both
		if IPv4PortFormat.MatchString(ipPort) || IPv6PortFormat.MatchString(ipPort) {
			ipStr, portStr, err = net.SplitHostPort(ipPort)
			if err != nil {
				log.Debugf("PeerIP value is invalid, it should either be \"<IP>\" or \"<IPv4>:<port>\" or \"[<IPv6>]:<port>\".")
				return false
			}
			var port uint64
			port, err = strconv.ParseUint(portStr, 10, 16)
			if err != nil {
				log.Debugf("PeerIP value has invalid port.")
				return false
			}
			if port < 1 {
				log.Debugf("PeerIP value has invalid port.")
				return false
			}
		}

		parsedIP := net.ParseIP(ipStr)
		if parsedIP == nil {
			log.Debugf("PeerIP value is invalid.")
			return false
		}

		return true
	}
	return false
}

// validateHTTPMethods checks if the HTTP method match clauses are valid.
func validateHTTPMethods(methods []string) error {
	// check for duplicates
	s := set.FromArray(methods)
	if s.Len() != len(methods) {
		return fmt.Errorf("Invalid methods (duplicates): %v", methods)
	}
	return nil
}

// validateHTTPPaths checks if the HTTP path match clauses are valid.
func validateHTTPPaths(paths []api.HTTPPath) error {
	for _, path := range paths {
		if path.Exact != "" && path.Prefix != "" {
			return fmt.Errorf("Invalid path match. Both 'exact' and 'prefix' are set")
		}
		v := path.Exact
		if v == "" {
			v = path.Prefix
		}
		if v == "" {
			return fmt.Errorf("Invalid path match. Either 'exact' or 'prefix' must be set")
		}
		// Checks from https://tools.ietf.org/html/rfc3986#page-22
		if !strings.HasPrefix(v, "/") ||
			strings.ContainsAny(v, "? #") {
			return fmt.Errorf("Invalid path %s. (must start with `/` and not contain `?` or `#`", v)
		}
	}
	return nil
}

func validateHTTPRule(structLevel validator.StructLevel) {
	h := structLevel.Current().Interface().(api.HTTPMatch)
	log.Debugf("Validate HTTP Rule: %v", h)
	if err := validateHTTPMethods(h.Methods); err != nil {
		structLevel.ReportError(reflect.ValueOf(h.Methods), "Methods", "", reason(err.Error()), "")
	}
	if err := validateHTTPPaths(h.Paths); err != nil {
		structLevel.ReportError(reflect.ValueOf(h.Paths), "Paths", "", reason(err.Error()), "")
	}
}

func validatePort(structLevel validator.StructLevel) {
	p := structLevel.Current().Interface().(numorstring.Port)

	// Check that the port range is in the correct order.  The YAML parsing also checks this,
	// but this protects against misuse of the programmatic API.
	log.Debugf("Validate port: %v", p)
	if p.MinPort > p.MaxPort {
		structLevel.ReportError(reflect.ValueOf(p.MaxPort),
			"Port", "", reason("port range invalid"), "")
	}

	if p.PortName != "" {
		if p.MinPort != 0 || p.MaxPort != 0 {
			structLevel.ReportError(reflect.ValueOf(p.PortName),
				"Port", "", reason("named port invalid, if name is specified, min and max should be 0"), "")
		}
	} else if p.MinPort < 1 {
		structLevel.ReportError(reflect.ValueOf(p.MinPort),
			"Port", "", reason("port range invalid, port number must be between 1 and 65535"), "")
	} else if p.MaxPort < 1 {
		structLevel.ReportError(reflect.ValueOf(p.MaxPort),
			"Port", "", reason("port range invalid, port number must be between 1 and 65535"), "")
	}
}

func validateIPNAT(structLevel validator.StructLevel) {
	i := structLevel.Current().Interface().(libapi.IPNAT)
	log.Debugf("Internal IP: %s; External IP: %s", i.InternalIP, i.ExternalIP)

	iip, _, err := cnet.ParseCIDROrIP(i.InternalIP)
	if err != nil {
		structLevel.ReportError(reflect.ValueOf(i.ExternalIP),
			"InternalIP", "", reason("invalid IP address"), "")
	}

	eip, _, err := cnet.ParseCIDROrIP(i.ExternalIP)
	if err != nil {
		structLevel.ReportError(reflect.ValueOf(i.ExternalIP),
			"InternalIP", "", reason("invalid IP address"), "")
	}

	// An IPNAT must have both the internal and external IP versions the same.
	if iip.Version() != eip.Version() {
		structLevel.ReportError(reflect.ValueOf(i.ExternalIP),
			"ExternalIP", "", reason("mismatched IP versions"), "")
	}
}

func validateFile(fl validator.FieldLevel) bool {
	s := fl.Field().String()
	log.Debugf("Validate file: %s", s)
	return fileRegex.MatchString(s)
}

func validateK8sEndpoint(fl validator.FieldLevel) bool {
	s := fl.Field().String()
	log.Debugf("Validate K8s Endpoint: %s", s)
	return k8sEndpointRegex.MatchString(s)
}

func validateClusterAccessSecret(fl validator.FieldLevel) bool {
	or := fl.Field().Interface().(k8sv1.ObjectReference)
	s := k8sv1.Secret{}
	log.Debugf("Validate clusterAccessSecret")
	if or.Kind != s.GetObjectKind().GroupVersionKind().Kind {
		log.Debugf("Only Secret references are allowed for a ClusterAccessSecret")
		return false
	}
	return true
}

func validateEtcdEndpoints(fl validator.FieldLevel) bool {
	s := fl.Field().String()
	log.Debugf("Validate Etcd Endpoints: %s", s)
	return etcdEndpointsRegex.MatchString(s)
}

func validateUIDescription(fl validator.FieldLevel) bool {
	s := fl.Field().String()
	log.Debugf("Validate UI description: %s", s)

	// Just check the length of the runes (limit to 64)
	runes := utf8.RuneCountInString(s)
	return runes > 0 && runes < 65
}

func validateServiceGraphId(fl validator.FieldLevel) bool {
	s := fl.Field().String()
	log.Debugf("Validate Service Graph ID: %s", s)

	// TODO(rlb): Move service graph API defs into API and then move ID management into libcalico-go. For now just
	//            allow.
	return true
}

func validateServiceGraphNodeType(fl validator.FieldLevel) bool {
	s := fl.Field().String()
	log.Debugf("Validate Service Graph Node Type: %s", s)

	// TODO(rlb): Move service graph API defs into API and then move ID management into libcalico-go. For now just
	//            check for a sensible length.
	l := len(s)
	return l > 0 && l < 64
}

func validateFelixConfigSpec(structLevel validator.StructLevel) {
	c := structLevel.Current().Interface().(api.FelixConfigurationSpec)

	// Validate that the node port ranges list isn't too long and contains only numeric ports.
	// We set the limit at 7 because the iptables multiport match can accept at most 15 port
	// numbers, with each port range requiring 2 entries.
	if c.KubeNodePortRanges != nil {
		if len(*c.KubeNodePortRanges) > 7 {
			structLevel.ReportError(reflect.ValueOf(*c.KubeNodePortRanges),
				"KubeNodePortRanges", "",
				reason("node port ranges list is too long (max 7)"), "")
		}

		for _, p := range *c.KubeNodePortRanges {
			if p.PortName != "" {
				structLevel.ReportError(reflect.ValueOf(*c.KubeNodePortRanges),
					"KubeNodePortRanges", "",
					reason("node port ranges should not contain named ports"), "")
			}
		}
	}

	// Validate that the externalNodesCIDRList is composed of valid cidr's.
	if c.ExternalNodesCIDRList != nil {
		for _, cidr := range *c.ExternalNodesCIDRList {
			log.Debugf("Cidr is: %s", cidr)
			ip, _, err := cnet.ParseCIDROrIP(cidr)
			if err != nil {
				structLevel.ReportError(reflect.ValueOf(cidr),
					"ExternalNodesCIDRList", "", reason("has invalid CIDR(s)"), "")
			} else if ip.Version() != 4 {
				structLevel.ReportError(reflect.ValueOf(cidr),
					"ExternalNodesCIDRList", "", reason("has invalid IPv6 CIDR"), "")
			}
		}
	}

	// Validate that the OpenStack region is suitable for use in a namespace name.
	const regionNamespacePrefix = "openstack-region-"
	const maxRegionLength int = k8svalidation.DNS1123LabelMaxLength - len(regionNamespacePrefix)
	if len(c.OpenstackRegion) > maxRegionLength {
		structLevel.ReportError(reflect.ValueOf(c.OpenstackRegion),
			"OpenstackRegion", "", reason("is too long"), "")
	} else if len(c.OpenstackRegion) > 0 {
		problems := k8svalidation.IsDNS1123Label(c.OpenstackRegion)
		if len(problems) > 0 {
			structLevel.ReportError(reflect.ValueOf(c.OpenstackRegion),
				"OpenstackRegion", "", reason("must be a valid DNS label"), "")
		}
	}

	// Validate that the WindowsNetworkName is a valid regex.
	if c.WindowsNetworkName != nil {
		_, err := regexp.Compile(*c.WindowsNetworkName)
		if err != nil {
			structLevel.ReportError(reflect.ValueOf(*c.WindowsNetworkName),
				"WindowsNetworkName", "", reason("must be a valid regular expression"), "")
		}
	}

	if c.NATOutgoingAddress != "" {
		parsedAddress := cnet.ParseIP(c.NATOutgoingAddress)
		if parsedAddress == nil || parsedAddress.Version() != 4 {
			structLevel.ReportError(reflect.ValueOf(c.NATOutgoingAddress),
				"NATOutgoingAddress", "", reason("is not a valid IPv4 address"), "")
		}
	}

	if c.DeviceRouteSourceAddress != "" {
		parsedAddress := cnet.ParseIP(c.DeviceRouteSourceAddress)
		if parsedAddress == nil || parsedAddress.Version() != 4 {
			structLevel.ReportError(reflect.ValueOf(c.DeviceRouteSourceAddress),
				"DeviceRouteSourceAddress", "", reason("is not a valid IPv4 address"), "")
		}
	}
}

func validateWorkloadEndpointSpec(structLevel validator.StructLevel) {
	w := structLevel.Current().Interface().(libapi.WorkloadEndpointSpec)

	// The configured networks only support /32 (for IPv4) and /128 (for IPv6) at present.
	for _, netw := range w.IPNetworks {
		_, nw, err := cnet.ParseCIDROrIP(netw)
		if err != nil {
			structLevel.ReportError(reflect.ValueOf(netw),
				"IPNetworks", "", reason("invalid CIDR"), "")
		}

		ones, bits := nw.Mask.Size()
		if bits != ones {
			structLevel.ReportError(reflect.ValueOf(w.IPNetworks),
				"IPNetworks", "", reason("IP network contains multiple addresses"), "")
		}
	}

	_, v4gw, err := cnet.ParseCIDROrIP(w.IPv4Gateway)
	if err != nil {
		structLevel.ReportError(reflect.ValueOf(w.IPv4Gateway),
			"IPv4Gateway", "", reason("invalid CIDR"), "")
	}

	_, v6gw, err := cnet.ParseCIDROrIP(w.IPv6Gateway)
	if err != nil {
		structLevel.ReportError(reflect.ValueOf(w.IPv6Gateway),
			"IPv6Gateway", "", reason("invalid CIDR"), "")
	}

	if v4gw.IP != nil && v4gw.Version() != 4 {
		structLevel.ReportError(reflect.ValueOf(w.IPv4Gateway),
			"IPv4Gateway", "", reason("invalid IPv4 gateway address specified"), "")
	}

	if v6gw.IP != nil && v6gw.Version() != 6 {
		structLevel.ReportError(reflect.ValueOf(w.IPv6Gateway),
			"IPv6Gateway", "", reason("invalid IPv6 gateway address specified"), "")
	}

	// If NATs have been specified, then they should each be within the configured networks of
	// the endpoint.
	if len(w.IPNATs) > 0 {
		valid := false
		for _, nat := range w.IPNATs {
			_, natCidr, err := cnet.ParseCIDROrIP(nat.InternalIP)
			if err != nil {
				structLevel.ReportError(reflect.ValueOf(nat.InternalIP),
					"IPNATs", "", reason("invalid InternalIP CIDR"), "")
			}
			// Check each NAT to ensure it is within the configured networks.  If any
			// are not then exit without further checks.
			valid = false
			for _, cidr := range w.IPNetworks {
				_, nw, err := cnet.ParseCIDROrIP(cidr)
				if err != nil {
					structLevel.ReportError(reflect.ValueOf(cidr),
						"IPNetworks", "", reason("invalid CIDR"), "")
				}

				if nw.Contains(natCidr.IP) {
					valid = true
					break
				}
			}
			if !valid {
				break
			}
		}

		if !valid {
			structLevel.ReportError(reflect.ValueOf(w.IPNATs),
				"IPNATs", "", reason("NAT is not in the endpoint networks"), "")
		}
	}
}

func validateHostEndpointSpec(structLevel validator.StructLevel) {
	h := structLevel.Current().Interface().(api.HostEndpointSpec)

	// A host endpoint must have an interface name and/or some expected IPs specified.
	if h.InterfaceName == "" && len(h.ExpectedIPs) == 0 {
		structLevel.ReportError(reflect.ValueOf(h.InterfaceName),
			"InterfaceName", "", reason("no interface or expected IPs have been specified"), "")
	}
	// A host endpoint must have a nodename specified.
	if h.Node == "" {
		structLevel.ReportError(reflect.ValueOf(h.Node),
			"InterfaceName", "", reason("no node has been specified"), "")
	}
}

func validateRemoteClusterConfigSpec(structLevel validator.StructLevel) {
	h := structLevel.Current().Interface().(api.RemoteClusterConfigurationSpec)

	if h.ClusterAccessSecret != nil {
		emptyRCC := api.RemoteClusterConfigurationSpec{}
		emptyRCC.ClusterAccessSecret = h.ClusterAccessSecret

		if !reflect.DeepEqual(h, emptyRCC) {
			structLevel.ReportError(reflect.ValueOf(h),
				"RemoteClusterConfigurationSpec", "", reason("When ClusterAccessSecret is set all other fields should not be set."), "")

		}
		return
	}

	if !datastoreType.MatchString(h.DatastoreType) {
		structLevel.ReportError(reflect.ValueOf(h.DatastoreType),
			"DatastoreType", "", reason("DatastoreType is invalid"), "")
	}

	// An etcdv3 remote cluster may also have kubernetes datastore configuration for the federation
	// controller.  However, a kubernetes datastore should not have etcdv3 configuration specified.
	if h.DatastoreType == "kubernetes" {
		if len(h.EtcdEndpoints) != 0 {
			structLevel.ReportError(reflect.ValueOf(h.EtcdEndpoints),
				"EtcdEndpoints", "", reason("EtcdEndpoints can't be specified if the datastore type is 'kubernetes'"), "")
		}
		if len(h.EtcdCACertFile) != 0 {
			structLevel.ReportError(reflect.ValueOf(h.EtcdCACertFile),
				"EtcdCACertFile", "", reason("EtcdCACertFile can't be specified if the datastore type is 'kubernetes'"), "")
		}
		if len(h.EtcdCertFile) != 0 {
			structLevel.ReportError(reflect.ValueOf(h.EtcdCertFile),
				"EtcdCertFile", "", reason("EtcdCertFile can't be specified if the datastore type is 'kubernetes'"), "")
		}
		if len(h.EtcdKeyFile) != 0 {
			structLevel.ReportError(reflect.ValueOf(h.EtcdKeyFile),
				"EtcdKeyFile", "", reason("EtcdKeyFile can't be specified if the datastore type is 'kubernetes'"), "")
		}
		if len(h.EtcdPassword) != 0 {
			structLevel.ReportError(reflect.ValueOf(h.EtcdPassword),
				"EtcdPassword", "", reason("EtcdPassword can't be specified if the datastore type is 'kubernetes'"), "")
		}
		if len(h.EtcdPassword) != 0 {
			structLevel.ReportError(reflect.ValueOf(h.EtcdPassword),
				"EtcdPassword", "", reason("EtcdPassword can't be specified if the datastore type is 'kubernetes'"), "")
		}
	}
}

func validateIPPoolSpec(structLevel validator.StructLevel) {
	pool := structLevel.Current().Interface().(api.IPPoolSpec)

	// Spec.CIDR field must not be empty.
	if pool.CIDR == "" {
		structLevel.ReportError(reflect.ValueOf(pool.CIDR),
			"IPpool.CIDR", "", reason("IPPool CIDR must be specified"), "")
	}

	// Make sure the CIDR is parsable.
	ipAddr, cidr, err := cnet.ParseCIDROrIP(pool.CIDR)
	if err != nil {
		structLevel.ReportError(reflect.ValueOf(pool.CIDR),
			"IPpool.CIDR", "", reason("IPPool CIDR must be a valid subnet"), "")
		return
	}

	// Normalize the CIDR before persisting.
	pool.CIDR = cidr.String()

	// IPIP cannot be enabled for IPv6.
	if cidr.Version() == 6 && pool.IPIPMode != api.IPIPModeNever {
		structLevel.ReportError(reflect.ValueOf(pool.IPIPMode),
			"IPpool.IPIPMode", "", reason("IPIPMode other than 'Never' is not supported on an IPv6 IP pool"), "")
	}

	// VXLAN cannot be enabled for IPv6.
	if cidr.Version() == 6 && pool.VXLANMode != api.VXLANModeNever {
		structLevel.ReportError(reflect.ValueOf(pool.VXLANMode),
			"IPpool.VXLANMode", "", reason("VXLANMode other than 'Never' is not supported on an IPv6 IP pool"), "")
	}

	// Cannot have both VXLAN and IPIP on the same IP pool.
	if ipipModeEnabled(pool.IPIPMode) && vxLanModeEnabled(pool.VXLANMode) {
		structLevel.ReportError(reflect.ValueOf(pool.IPIPMode),
			"IPpool.IPIPMode", "", reason("IPIPMode and VXLANMode cannot both be enabled on the same IP pool"), "")
	}

	if pool.AWSSubnetID != "" {
		// AWS-backed IP pools have additional restrictions...
		if !awsSubnetRE.MatchString(pool.AWSSubnetID) {
			structLevel.ReportError(reflect.ValueOf(pool.AWSSubnetID),
				"IPpool.AWSSubnetID", "", reason(invalidAWSSubnetID), "")
		}
		if ipAddr.Version() != 4 {
			structLevel.ReportError(reflect.ValueOf(pool.AWSSubnetID),
				"IPpool.CIDR", "", reason(ipv6AWSSubnet), "")
		}
		if pool.BlockSize == 0 {
			// AWS doesn't require aggregation into blocks and the main use case of AWS-backed pools is for
			// egress gateways, which often have fixed IPs.  We don't want to allocate large blocks and then
			// get stuck with an affinity that blocks us from moving the block if IP borrowing is turned off.
			pool.BlockSize = 32
		}
		if pool.BlockSize != 32 {
			structLevel.ReportError(reflect.ValueOf(pool.AWSSubnetID),
				"IPpool.BlockSize", "", reason("AWS-backed IP pools should use block size 32"), "")
		}
	}

	// Default the blockSize
	if pool.BlockSize == 0 {
		if ipAddr.Version() == 4 {
			pool.BlockSize = 26
		} else {
			pool.BlockSize = 122
		}
	}

	// The Calico IPAM places restrictions on the minimum IP pool size.  If
	// the ippool is enabled, check that the pool is at least the minimum size.
	if !pool.Disabled {
		ones, _ := cidr.Mask.Size()
		log.Debugf("Pool CIDR: %s, mask: %d, blockSize: %d", cidr.String(), ones, pool.BlockSize)
		if ones > pool.BlockSize {
			structLevel.ReportError(reflect.ValueOf(pool.CIDR),
				"IPpool.CIDR", "", reason("IP pool size is too small for use with Calico IPAM. It must be equal to or greater than the block size."), "")
		}
	}

	// The Calico CIDR should be strictly masked
	log.Debugf("IPPool CIDR: %s, Masked IP: %d", pool.CIDR, cidr.IP)
	if cidr.IP.String() != ipAddr.String() {
		structLevel.ReportError(reflect.ValueOf(pool.CIDR),
			"IPpool.CIDR", "", reason(poolUnstictCIDR), "")
	}

	// IPv4 link local subnet.
	ipv4LinkLocalNet := net.IPNet{
		IP:   net.ParseIP("169.254.0.0"),
		Mask: net.CIDRMask(16, 32),
	}
	// IPv6 link local subnet.
	ipv6LinkLocalNet := net.IPNet{
		IP:   net.ParseIP("fe80::"),
		Mask: net.CIDRMask(10, 128),
	}

	// IP Pool CIDR cannot overlap with IPv4 or IPv6 link local address range.
	if cidr.Version() == 4 && cidr.IsNetOverlap(ipv4LinkLocalNet) {
		structLevel.ReportError(reflect.ValueOf(pool.CIDR),
			"IPpool.CIDR", "", reason(overlapsV4LinkLocal), "")
	}

	if cidr.Version() == 6 && cidr.IsNetOverlap(ipv6LinkLocalNet) {
		structLevel.ReportError(reflect.ValueOf(pool.CIDR),
			"IPpool.CIDR", "", reason(overlapsV6LinkLocal), "")
	}
}

func vxLanModeEnabled(mode api.VXLANMode) bool {
	return mode == api.VXLANModeAlways || mode == api.VXLANModeCrossSubnet
}

func ipipModeEnabled(mode api.IPIPMode) bool {
	return mode == api.IPIPModeAlways || mode == api.IPIPModeCrossSubnet
}

func validateICMPFields(structLevel validator.StructLevel) {
	icmp := structLevel.Current().Interface().(api.ICMPFields)

	// Due to Kernel limitations, ICMP code must always be specified with a type.
	if icmp.Code != nil && icmp.Type == nil {
		structLevel.ReportError(reflect.ValueOf(icmp.Code),
			"Code", "", reason("ICMP code specified without an ICMP type"), "")
	}
}

func validateRule(structLevel validator.StructLevel) {
	rule := structLevel.Current().Interface().(api.Rule)

	// If the protocol does not support ports check that the port values have not
	// been specified.
	if rule.Protocol == nil || !rule.Protocol.SupportsPorts() {
		if len(rule.Source.Ports) > 0 {
			structLevel.ReportError(reflect.ValueOf(rule.Source.Ports),
				"Source.Ports", "", reason(protocolPortsMsg), "")
		}
		if len(rule.Source.NotPorts) > 0 {
			structLevel.ReportError(reflect.ValueOf(rule.Source.NotPorts),
				"Source.NotPorts", "", reason(protocolPortsMsg), "")
		}

		if len(rule.Destination.Ports) > 0 {
			structLevel.ReportError(reflect.ValueOf(rule.Destination.Ports),
				"Destination.Ports", "", reason(protocolPortsMsg), "")
		}
		if len(rule.Destination.NotPorts) > 0 {
			structLevel.ReportError(reflect.ValueOf(rule.Destination.NotPorts),
				"Destination.NotPorts", "", reason(protocolPortsMsg), "")
		}
	}

	// Check that HTTP must not use non-TCP protocols
	if rule.HTTP != nil && rule.Protocol != nil {
		tcp := numorstring.ProtocolFromString("TCP")
		if *rule.Protocol != tcp {
			structLevel.ReportError(reflect.ValueOf(rule.Protocol), "Protocol", "", reason(protocolAndHTTPMsg), "")
		}
	}

	icmp := numorstring.ProtocolFromString("ICMP")
	icmpv6 := numorstring.ProtocolFromString("ICMPv6")
	if rule.ICMP != nil && (rule.Protocol == nil || (*rule.Protocol != icmp && *rule.Protocol != icmpv6)) {
		structLevel.ReportError(reflect.ValueOf(rule.ICMP), "ICMP", "", reason(protocolIcmpMsg), "")
	}

	// Check that the IPVersion of the protocol matches the IPVersion of the ICMP protocol.
	if (rule.Protocol != nil && *rule.Protocol == icmp) || (rule.NotProtocol != nil && *rule.NotProtocol == icmp) {
		if rule.IPVersion != nil && *rule.IPVersion != 4 {
			structLevel.ReportError(reflect.ValueOf(rule.ICMP), "IPVersion", "", reason("must set ipversion to '4' with protocol icmp"), "")
		}
	}
	if (rule.Protocol != nil && *rule.Protocol == icmpv6) || (rule.NotProtocol != nil && *rule.NotProtocol == icmpv6) {
		if rule.IPVersion != nil && *rule.IPVersion != 6 {
			structLevel.ReportError(reflect.ValueOf(rule.ICMP), "IPVersion", "", reason("must set ipversion to '6' with protocol icmpv6"), "")
		}
	}

	var seenV4, seenV6 bool

	scanNets := func(nets []string, fieldName string) {
		var v4, v6 bool
		for _, n := range nets {
			_, cidr, err := cnet.ParseCIDR(n)
			if err != nil {
				structLevel.ReportError(reflect.ValueOf(n), fieldName,
					"", reason("invalid CIDR"), "")
			} else {
				v4 = v4 || cidr.Version() == 4
				v6 = v6 || cidr.Version() == 6
			}
		}
		if rule.IPVersion != nil && ((v4 && *rule.IPVersion != 4) || (v6 && *rule.IPVersion != 6)) {
			structLevel.ReportError(reflect.ValueOf(rule.Source.Nets), fieldName,
				"", reason("rule IP version doesn't match CIDR version"), "")
		}
		if v4 && seenV6 || v6 && seenV4 || v4 && v6 {
			// This field makes the rule inconsistent.
			structLevel.ReportError(reflect.ValueOf(nets), fieldName,
				"", reason("rule contains both IPv4 and IPv6 CIDRs"), "")
		}
		seenV4 = seenV4 || v4
		seenV6 = seenV6 || v6
	}

	scanNets(rule.Source.Nets, "Source.Nets")
	scanNets(rule.Source.NotNets, "Source.NotNets")
	scanNets(rule.Destination.Nets, "Destination.Nets")
	scanNets(rule.Destination.NotNets, "Destination.NotNets")

	usesALP, alpValue, alpField := ruleUsesAppLayerPolicy(&rule)
	if rule.Action != api.Allow && usesALP {
		structLevel.ReportError(alpValue, alpField,
			"", reason("only valid for Allow rules"), "")
	}

<<<<<<< HEAD
	if len(rule.Source.Domains) != 0 {
		structLevel.ReportError(reflect.ValueOf(rule.Source.Domains), "Source.Domains",
			"", reason("Domains can only be specified in the destination of an egress Allow rule"), "")
	}

	if len(rule.Destination.Domains) != 0 {
		if rule.Action != api.Allow {
			structLevel.ReportError(reflect.ValueOf(rule.Destination.Domains), "Destination.Domains",
				"", reason("only valid for Allow rules"), "")
		}
		if len(rule.Destination.Nets) != 0 {
			structLevel.ReportError(reflect.ValueOf(rule.Destination.Nets), "Destination.Nets",
				"", reason("must be left empty when Destination.Domains is specified"), "")
		}
		if rule.Destination.Selector != "" {
			structLevel.ReportError(reflect.ValueOf(rule.Destination.Selector), "Destination.Selector",
				"", reason("must be left empty when Destination.Domains is specified"), "")
		}
=======
	// Check that destination service rules do not use ports.
	// Destination service rules use ports specified on the endpoints.
	if rule.Destination.Services != nil && len(rule.Destination.Ports) != 0 {
		structLevel.ReportError(reflect.ValueOf(rule.Destination.Ports),
			"Destination.Ports", "", reason("cannot specify ports with a service selector"), "")
	}
	if rule.Destination.Services != nil && len(rule.Destination.NotPorts) != 0 {
		structLevel.ReportError(reflect.ValueOf(rule.Destination.NotPorts),
			"Destination.NotPorts", "", reason("cannot specify notports with a service selector"), "")
>>>>>>> deb8f60d
	}
}

func validateEntityRule(structLevel validator.StructLevel) {
	rule := structLevel.Current().Interface().(api.EntityRule)
	if strings.Contains(rule.Selector, globalSelector) {
		structLevel.ReportError(reflect.ValueOf(rule.Selector),
			"Selector field", "", reason(globalSelectorEntRule), "")
	}

	// Get the parsed and canonicalised string of the namespaceSelector
	// so we can make assertions against it.
	// Note: err can be ignored; the field is validated separately and before
	// this point.
	n, _ := selector.Parse(rule.NamespaceSelector)
	namespaceSelector := n.String()

	// If the namespaceSelector contains global(), then it should be the only selector.
	if globalSelectorRegex.MatchString(namespaceSelector) {
		structLevel.ReportError(reflect.ValueOf(rule.NamespaceSelector),
			"NamespaceSelector field", "", reason(globalSelectorOnly), "")
	}

	if rule.Services != nil {
		// Make sure it's not empty.
		if rule.Services.Name == "" {
			structLevel.ReportError(reflect.ValueOf(rule.Services),
				"Services field", "", reason("must specify a service name"), "")
		}

		// Make sure the rest of the entity rule is consistent.
		if rule.NamespaceSelector != "" {
			structLevel.ReportError(reflect.ValueOf(rule.Services),
				"Services field", "", reason("cannot specify NamespaceSelector and Services on the same rule"), "")
		}
		if rule.Selector != "" || rule.NotSelector != "" {
			structLevel.ReportError(reflect.ValueOf(rule.Services),
				"Services field", "", reason("cannot specify Selector/NotSelector and Services on the same rule"), "")
		}
		if rule.ServiceAccounts != nil {
			structLevel.ReportError(reflect.ValueOf(rule.Services),
				"Services field", "", reason("cannot specify ServiceAccounts and Services on the same rule"), "")
		}
		if len(rule.Nets) != 0 || len(rule.NotNets) != 0 {
			// Service rules use IPs specified on the endpoints.
			structLevel.ReportError(reflect.ValueOf(rule.Services),
				"Services field", "", reason("cannot specify Nets/NotNets and Services on the same rule"), "")
		}
	}
}

func validateNodeSpec(structLevel validator.StructLevel) {
	ns := structLevel.Current().Interface().(libapi.NodeSpec)

	if ns.BGP != nil {
		if reflect.DeepEqual(*ns.BGP, libapi.NodeBGPSpec{}) {
			structLevel.ReportError(reflect.ValueOf(ns.BGP), "BGP", "",
				reason("Spec.BGP should not be empty"), "")
		}
	}
}

func validateBGPPeerSpec(structLevel validator.StructLevel) {
	ps := structLevel.Current().Interface().(api.BGPPeerSpec)

	if ps.Node != "" && ps.NodeSelector != "" {
		structLevel.ReportError(reflect.ValueOf(ps.Node), "Node", "",
			reason("Node field must be empty when NodeSelector is specified"), "")
	}
	if ps.PeerIP != "" && ps.PeerSelector != "" {
		structLevel.ReportError(reflect.ValueOf(ps.PeerIP), "PeerIP", "",
			reason("PeerIP field must be empty when PeerSelector is specified"), "")
	}
	if uint32(ps.ASNumber) != 0 && ps.PeerSelector != "" {
		structLevel.ReportError(reflect.ValueOf(ps.ASNumber), "ASNumber", "",
			reason("ASNumber field must be empty when PeerSelector is specified"), "")
	}
}

func validateEndpointPort(structLevel validator.StructLevel) {
	port := structLevel.Current().Interface().(api.EndpointPort)

	if !port.Protocol.SupportsPorts() {
		structLevel.ReportError(
			reflect.ValueOf(port.Protocol),
			"EndpointPort.Protocol",
			"",
			reason("EndpointPort protocol does not support ports."),
			"",
		)
	}
}

func validateWorkloadEndpointPort(structLevel validator.StructLevel) {
	port := structLevel.Current().Interface().(libapi.WorkloadEndpointPort)

	if !port.Protocol.SupportsPorts() {
		structLevel.ReportError(
			reflect.ValueOf(port.Protocol),
			"WorkloadEndpointPort.Protocol",
			"",
			reason("WorkloadEndpointPort protocol does not support ports."),
			"",
		)
	}

	if port.Name == "" && port.HostPort == 0 {
		structLevel.ReportError(
			reflect.ValueOf(port.Name),
			"WorkloadEndpointPort.Name",
			"",
			reason("WorkloadEndpointPort name must not be empty if no HostPort is specified"),
			"",
		)
	}
}

func validateProtoPort(structLevel validator.StructLevel) {
	m := structLevel.Current().Interface().(api.ProtoPort)

	if m.Protocol != "TCP" && m.Protocol != "UDP" && m.Protocol != "SCTP" {
		structLevel.ReportError(
			reflect.ValueOf(m.Protocol),
			"ProtoPort.Protocol",
			"",
			reason("protocol must be 'TCP' or 'UDP' or 'SCTP'."),
			"",
		)
	}
}

func validateObjectMeta(structLevel validator.StructLevel) {
	om := structLevel.Current().Interface().(metav1.ObjectMeta)

	// Check the name is within the max length.
	if len(om.Name) > k8svalidation.DNS1123SubdomainMaxLength {
		structLevel.ReportError(
			reflect.ValueOf(om.Name),
			"Metadata.Name",
			"",
			reason(fmt.Sprintf("name is too long by %d bytes", len(om.Name)-k8svalidation.DNS1123SubdomainMaxLength)),
			"",
		)
	}

	// Uses the k8s DN1123 subdomain format for most resource names.
	matched := nameRegex.MatchString(om.Name)
	if !matched {
		structLevel.ReportError(
			reflect.ValueOf(om.Name),
			"Metadata.Name",
			"",
			reason("name must consist of lower case alphanumeric characters, '-' or '.' (regex: "+nameSubdomainFmt+")"),
			"",
		)
	}

	validateObjectMetaAnnotations(structLevel, om.Annotations)
	validateObjectMetaLabels(structLevel, om.Labels)
}

func validateTier(structLevel validator.StructLevel) {
	tier := structLevel.Current().Interface().(api.Tier)

	// Check the name is within the max length.
	// Tier names are dependent on the label max length since policy lookup by tier in KDD requires the name to fit in a label.
	if len(tier.Name) > k8svalidation.DNS1123LabelMaxLength {
		structLevel.ReportError(
			reflect.ValueOf(tier.Name),
			"Metadata.Name",
			"",
			reason(fmt.Sprintf("name is too long by %d bytes", len(tier.Name)-k8svalidation.DNS1123LabelMaxLength)),
			"",
		)
	}

	// Tiers must have simple (no dot) names, since they appear as sub-components of other names.
	matched := tierNameRegex.MatchString(tier.Name)
	if !matched {
		structLevel.ReportError(
			reflect.ValueOf(tier.Name),
			"Metadata.Name",
			"",
			reason("name must consist of lower case alphanumeric characters or '-' (regex: "+nameLabelFmt+")"),
			"",
		)
	}

	validateObjectMetaAnnotations(structLevel, tier.Annotations)
	validateObjectMetaLabels(structLevel, tier.Labels)
}

func validateUISettings(structLevel validator.StructLevel) {
	uisettings := structLevel.Current().Interface().(api.UISettings)

	numSettings := 0
	var settingsField string
	if uisettings.Spec.View != nil {
		numSettings++
		settingsField = "Spec.View"
	}
	if uisettings.Spec.Layer != nil {
		numSettings++
		settingsField = "Spec.Layer"
	}
	if uisettings.Spec.Dashboard != nil {
		numSettings++
		settingsField = "Spec.Dashboard"
	}

	if numSettings != 1 {
		structLevel.ReportError(
			reflect.ValueOf(uisettings.Name),
			settingsField,
			"",
			reason("UISettings should consists of exactly one View, Layer or Dashboard"),
			"",
		)
	}

	validateObjectMetaAnnotations(structLevel, uisettings.Annotations)
	validateObjectMetaLabels(structLevel, uisettings.Labels)
}

func validateNetworkPolicySpec(spec *api.NetworkPolicySpec, structLevel validator.StructLevel) {
	// Check (and disallow) any repeats in Types field.
	mp := map[api.PolicyType]bool{}
	for _, t := range spec.Types {
		if _, exists := mp[t]; exists {
			structLevel.ReportError(reflect.ValueOf(spec.Types),
				"NetworkPolicySpec.Types", "", reason("'"+string(t)+"' type specified more than once"), "")
		} else {
			mp[t] = true
		}
	}

	for _, r := range spec.Egress {
		// Services are only allowed in the destination on Egress rules.
		if r.Source.Services != nil {
			structLevel.ReportError(
				reflect.ValueOf(r.Source.Services), "Services", "",
				reason("not allowed in egress rule source"), "",
			)
		}

		// Check (and disallow) rules with application layer policy for egress rules.
		useALP, v, f := ruleUsesAppLayerPolicy(&r)
		if useALP {
			structLevel.ReportError(v, f, "", reason("not allowed in egress rule"), "")
		}
	}

	// Services are only allowed in the source on Ingress rules.
	for _, r := range spec.Ingress {
		if r.Destination.Services != nil {
			structLevel.ReportError(
				reflect.ValueOf(r.Destination.Services), "Services", "",
				reason("not allowed in ingress rule destination"), "",
			)
		}
	}

	// Check that the selector doesn't have the global() selector which is only
	// valid as an EntityRule namespaceSelector.
	if strings.Contains(spec.Selector, globalSelector) {
		structLevel.ReportError(
			reflect.ValueOf(spec.Selector),
			"NetworkPolicySpec.Selector",
			"",
			reason(globalSelectorEntRule),
			"")
	}

	if strings.Contains(spec.ServiceAccountSelector, globalSelector) {
		structLevel.ReportError(
			reflect.ValueOf(spec.ServiceAccountSelector),
			"NetworkPolicySpec.ServiceAccountSelector",
			"",
			reason(globalSelectorEntRule),
			"")
	}
}

func validateNetworkPolicy(structLevel validator.StructLevel) {
	np := structLevel.Current().Interface().(api.NetworkPolicy)
	spec := np.Spec

	// Check the name is within the max length.
	if len(np.Name) > k8svalidation.DNS1123SubdomainMaxLength {
		structLevel.ReportError(
			reflect.ValueOf(np.Name),
			"Metadata.Name",
			"",
			reason(fmt.Sprintf("name is too long by %d bytes", len(np.Name)-k8svalidation.DNS1123SubdomainMaxLength)),
			"",
		)
	}

	// Uses the k8s DN1123 label format for policy names (plus knp.default prefixed k8s policies).
	matched := networkPolicyNameRegex.MatchString(np.Name)
	if !matched {
		structLevel.ReportError(
			reflect.ValueOf(np.Name),
			"Metadata.Name",
			"",
			reason("name must consist of lower case alphanumeric characters or '-' (regex: "+nameLabelFmt+")"),
			"",
		)
	}

	validateObjectMetaAnnotations(structLevel, np.Annotations)
	validateObjectMetaLabels(structLevel, np.Labels)

	validateNetworkPolicySpec(&spec, structLevel)
}

func validateStagedNetworkPolicy(structLevel validator.StructLevel) {
	staged := structLevel.Current().Interface().(api.StagedNetworkPolicy)

	// Check the name is within the max length.
	if len(staged.Name) > k8svalidation.DNS1123SubdomainMaxLength {
		structLevel.ReportError(
			reflect.ValueOf(staged.Name),
			"Metadata.Name",
			"",
			reason(fmt.Sprintf("name is too long by %d bytes", len(staged.Name)-k8svalidation.DNS1123SubdomainMaxLength)),
			"",
		)
	}

	// Uses the k8s DN1123 label format for policy names (plus knp.default prefixed k8s policies).
	matched := networkPolicyNameRegex.MatchString(staged.Name)
	if !matched {
		structLevel.ReportError(
			reflect.ValueOf(staged.Name),
			"Metadata.Name",
			"",
			reason("name must consist of lower case alphanumeric characters or '-' (regex: "+nameLabelFmt+")"),
			"",
		)
	}

	validateObjectMetaAnnotations(structLevel, staged.Annotations)
	validateObjectMetaLabels(structLevel, staged.Labels)

	_, enforced := api.ConvertStagedPolicyToEnforced(&staged)

	if staged.Spec.StagedAction == api.StagedActionDelete {
		empty := api.NetworkPolicySpec{}
		empty.Tier = enforced.Spec.Tier
		if !reflect.DeepEqual(empty, enforced.Spec) {
			structLevel.ReportError(reflect.ValueOf(staged.Spec),
				"StagedNetworkPolicySpec", "", reason("Spec fields, except Tier, should all be zero-value if stagedAction is Delete"), "")
		}
	} else {
		validateNetworkPolicySpec(&enforced.Spec, structLevel)
	}
}

func validateNetworkSet(structLevel validator.StructLevel) {
	ns := structLevel.Current().Interface().(api.NetworkSet)
	for k := range ns.GetLabels() {
		if k == "projectcalico.org/namespace" {
			// The namespace label should only be used when mapping the real namespace through
			// to the v1 datamodel.  It shouldn't appear in the v3 datamodel.
			structLevel.ReportError(
				reflect.ValueOf(k),
				"Metadata.Labels (label)",
				"",
				reason("projectcalico.org/namespace is not a valid label name"),
				"",
			)
		}
	}
}

func validatePacketCaptureSpec(structLevel validator.StructLevel) {
	spec := structLevel.Current().Interface().(api.PacketCaptureSpec)

	if spec.StartTime != nil && spec.EndTime != nil {
		var start = spec.StartTime.Time
		var end = spec.EndTime.Time
		// endTime < startTime
		if start.After(end) {
			structLevel.ReportError(reflect.ValueOf(end),
				"EndTime", "", reason("must be set after startTime"), "")

		}
		// endTime == startTime
		if start.Equal(end) {
			structLevel.ReportError(reflect.ValueOf(end),
				"EndTime", "", reason("must have a different value than startTime"), "")

		}
	}
}

func validatePacketCaptureRule(structLevel validator.StructLevel) {
	rule := structLevel.Current().Interface().(api.PacketCaptureRule)

	// If the protocol does not support ports check that the port values have not
	// been specified.
	if rule.Protocol != nil && !rule.Protocol.SupportsPorts() {
		if len(rule.Ports) > 0 {
			structLevel.ReportError(reflect.ValueOf(rule.Protocol),
				"Protocol", "", reason("protocol does not accept ports"), "")
		}
	}

	if len(rule.Ports) != 0 {
		for _, port := range rule.Ports {
			if !allDigits.MatchString(port.String()) && !portRange.MatchString(port.String()) {
				structLevel.ReportError(reflect.ValueOf(rule.Ports),
					"Ports", "", reason("accepts only numerical values"), "")
			}
		}
	}
}

func validatePacketCapture(structLevel validator.StructLevel) {
	pc := structLevel.Current().Interface().(api.PacketCapture)
	for k := range pc.GetLabels() {
		if k == "projectcalico.org/namespace" {
			// The namespace label should only be used when mapping the real namespace through
			// to the v1 datamodel.  It shouldn't appear in the v3 datamodel.
			structLevel.ReportError(
				reflect.ValueOf(k),
				"Metadata.LabelPacketCaptures (label)",
				"",
				reason("projectcalico.org/namespace is not a valid label name"),
				"",
			)
		}
	}
}

func validateDeepPacketInspection(structLevel validator.StructLevel) {
	dpi := structLevel.Current().Interface().(api.DeepPacketInspection)
	for k := range dpi.GetLabels() {
		if k == "projectcalico.org/namespace" {
			// The namespace label should only be used when mapping the real namespace through
			// to the v1 datamodel.  It shouldn't appear in the v3 datamodel.
			structLevel.ReportError(
				reflect.ValueOf(k),
				"Metadata.LabelDeepPacketInspections (label)",
				"",
				reason("projectcalico.org/namespace is not a valid label name"),
				"",
			)
		}
	}
}

func validateGlobalNetworkSet(structLevel validator.StructLevel) {
	gns := structLevel.Current().Interface().(api.GlobalNetworkSet)
	for k := range gns.GetLabels() {
		if k == "projectcalico.org/namespace" {
			// The namespace label should only be used when mapping the real namespace through
			// to the v1 datamodel.  It shouldn't appear in the v3 datamodel.
			structLevel.ReportError(
				reflect.ValueOf(k),
				"Metadata.Labels (label)",
				"",
				reason("projectcalico.org/namespace is not a valid label name"),
				"",
			)
		}
	}
}

func validateGlobalNetworkPolicySpec(spec *api.GlobalNetworkPolicySpec, structLevel validator.StructLevel) {
	if spec.DoNotTrack && spec.PreDNAT {
		structLevel.ReportError(reflect.ValueOf(spec.PreDNAT),
			"PolicySpec.PreDNAT", "", reason("PreDNAT and DoNotTrack cannot both be true, for a given PolicySpec"), "")
	}

	if spec.PreDNAT && len(spec.Egress) > 0 {
		structLevel.ReportError(reflect.ValueOf(spec.Egress),
			"PolicySpec.Egress", "", reason("PreDNAT PolicySpec cannot have any Egress rules"), "")
	}

	if spec.PreDNAT && len(spec.Types) > 0 {
		for _, t := range spec.Types {
			if t == api.PolicyTypeEgress {
				structLevel.ReportError(reflect.ValueOf(spec.Types),
					"PolicySpec.Types", "", reason("PreDNAT PolicySpec cannot have 'egress' Type"), "")
			}
		}
	}

	if !spec.ApplyOnForward && (spec.DoNotTrack || spec.PreDNAT) {
		structLevel.ReportError(reflect.ValueOf(spec.ApplyOnForward),
			"PolicySpec.ApplyOnForward", "", reason("ApplyOnForward must be true if either PreDNAT or DoNotTrack is true, for a given PolicySpec"), "")
	}

	// Check (and disallow) any repeats in Types field.
	mp := map[api.PolicyType]bool{}
	for _, t := range spec.Types {
		if _, exists := mp[t]; exists {
			structLevel.ReportError(reflect.ValueOf(spec.Types),
				"GlobalNetworkPolicySpec.Types", "", reason("'"+string(t)+"' type specified more than once"), "")
		} else {
			mp[t] = true
		}
	}

	for _, r := range spec.Egress {
		// Services are only allowed as a destination on Egress rules.
		if r.Source.Services != nil {
			structLevel.ReportError(
				reflect.ValueOf(r.Source.Services), "Services", "",
				reason("not allowed in egress rule source"), "",
			)
		}

		// Check (and disallow) rules with application layer policy for egress rules.
		useALP, v, f := ruleUsesAppLayerPolicy(&r)
		if useALP {
			structLevel.ReportError(v, f, "", reason("not allowed in egress rules"), "")
		}
	}

	// Services are only allowed as a source on Ingress rules.
	for _, r := range spec.Ingress {
		if r.Destination.Services != nil {
			structLevel.ReportError(
				reflect.ValueOf(r.Destination.Services), "Services", "",
				reason("not allowed in ingress rule destination"), "",
			)
		}
	}

	// If a ServiceSelector is specified by name, we also need a namespace. At a global scope,
	// service names are not fully qualified and so need a namespace.
	for _, r := range spec.Egress {
		if r.Destination.Services != nil && r.Destination.Services.Namespace == "" {
			structLevel.ReportError(
				reflect.ValueOf(r.Destination.Services.Namespace), "Namespace", "",
				reason("must specify a namespace"), "",
			)
		}
	}
	for _, r := range spec.Ingress {
		if r.Source.Services != nil && r.Source.Services.Namespace == "" {
			structLevel.ReportError(
				reflect.ValueOf(r.Source.Services.Namespace), "Namespace", "",
				reason("must specify a namespace"), "",
			)
		}
	}

	// Check that the selector doesn't have the global() selector which is only
	// valid as an EntityRule namespaceSelector.
	if strings.Contains(spec.Selector, globalSelector) {
		structLevel.ReportError(
			reflect.ValueOf(spec.Selector),
			"GlobalNetworkPolicySpec.Selector",
			"",
			reason(globalSelectorEntRule),
			"")
	}

	if strings.Contains(spec.ServiceAccountSelector, globalSelector) {
		structLevel.ReportError(
			reflect.ValueOf(spec.Selector),
			"GlobalNetworkPolicySpec.ServiceAccountSelector",
			"",
			reason(globalSelectorEntRule),
			"")
	}

	if strings.Contains(spec.NamespaceSelector, globalSelector) {
		structLevel.ReportError(
			reflect.ValueOf(spec.Selector),
			"GlobalNetworkPolicySpec.NamespaceSelector",
			"",
			reason(globalSelectorEntRule),
			"")
	}
}

func validateGlobalNetworkPolicy(structLevel validator.StructLevel) {
	gnp := structLevel.Current().Interface().(api.GlobalNetworkPolicy)
	spec := gnp.Spec

	// Check the name is within the max length.
	if len(gnp.Name) > k8svalidation.DNS1123SubdomainMaxLength {
		structLevel.ReportError(
			reflect.ValueOf(gnp.Name),
			"Metadata.Name",
			"",
			reason(fmt.Sprintf("name is too long by %d bytes", len(gnp.Name)-k8svalidation.DNS1123SubdomainMaxLength)),
			"",
		)
	}

	// Uses the k8s DN1123 label format for policy names.
	matched := globalNetworkPolicyNameRegex.MatchString(gnp.Name)
	if !matched {
		structLevel.ReportError(
			reflect.ValueOf(gnp.Name),
			"Metadata.Name",
			"",
			reason("name must consist of lower case alphanumeric characters or '-' (regex: "+nameLabelFmt+")"),
			"",
		)
	}

	validateObjectMetaAnnotations(structLevel, gnp.Annotations)
	validateObjectMetaLabels(structLevel, gnp.Labels)
	validateGlobalNetworkPolicySpec(&spec, structLevel)
}

func validateStagedGlobalNetworkPolicy(structLevel validator.StructLevel) {
	staged := structLevel.Current().Interface().(api.StagedGlobalNetworkPolicy)

	// Check the name is within the max length.
	if len(staged.Name) > k8svalidation.DNS1123SubdomainMaxLength {
		structLevel.ReportError(
			reflect.ValueOf(staged.Name),
			"Metadata.Name",
			"",
			reason(fmt.Sprintf("name is too long by %d bytes", len(staged.Name)-k8svalidation.DNS1123SubdomainMaxLength)),
			"",
		)
	}

	// Uses the k8s DN1123 label format for policy names.
	matched := globalNetworkPolicyNameRegex.MatchString(staged.Name)
	if !matched {
		structLevel.ReportError(
			reflect.ValueOf(staged.Name),
			"Metadata.Name",
			"",
			reason("name must consist of lower case alphanumeric characters or '-' (regex: "+nameLabelFmt+")"),
			"",
		)
	}

	validateObjectMetaAnnotations(structLevel, staged.Annotations)
	validateObjectMetaLabels(structLevel, staged.Labels)

	_, enforced := api.ConvertStagedGlobalPolicyToEnforced(&staged)

	if staged.Spec.StagedAction == api.StagedActionDelete {
		// the network policy fields should all "zero-value" when the update type is "delete"
		empty := api.GlobalNetworkPolicySpec{}
		empty.Tier = enforced.Spec.Tier
		if !reflect.DeepEqual(empty, enforced.Spec) {
			structLevel.ReportError(reflect.ValueOf(staged.Spec),
				"StagedGlobalNetworkPolicySpec", "", reason("Spec fields, except Tier, should all be zero-value if stagedAction is Delete"), "")
		}
	} else {
		validateGlobalNetworkPolicySpec(&enforced.Spec, structLevel)
	}
}

func validateStagedKubernetesNetworkPolicy(structLevel validator.StructLevel) {
	staged := structLevel.Current().Interface().(api.StagedKubernetesNetworkPolicy)

	// Check the name is within the max length.
	if len(staged.Name) > k8svalidation.DNS1123SubdomainMaxLength {
		structLevel.ReportError(
			reflect.ValueOf(staged.Name),
			"Metadata.Name",
			"",
			reason(fmt.Sprintf("name is too long by %d bytes", len(staged.Name)-k8svalidation.DNS1123SubdomainMaxLength)),
			"",
		)
	}

	validateObjectMetaAnnotations(structLevel, staged.Annotations)
	validateObjectMetaLabels(structLevel, staged.Labels)

	if staged.Spec.StagedAction == api.StagedActionDelete {
		// the network policy fields should all "zero-value" when the update type is "delete"
		empty := api.NewStagedKubernetesNetworkPolicy()
		empty.Spec.StagedAction = api.StagedActionDelete
		if !reflect.DeepEqual(empty.Spec, staged.Spec) {
			structLevel.ReportError(reflect.ValueOf(staged.Spec),
				"StagedKubernetesNetworkPolicySpec", "", reason("Spec fields should all be zero-value if stagedAction is Delete"), "")
		}
	} else {
		c := calicoconversion.NewConverter()
		_, v1np := api.ConvertStagedKubernetesPolicyToK8SEnforced(&staged)
		npKVPair, err := c.K8sNetworkPolicyToCalico(v1np)
		if err != nil {
			structLevel.ReportError(
				reflect.ValueOf(staged.Spec),
				"PolicySpec",
				"",
				reason(fmt.Sprintf("conversion to stagednetworkpolicy failed %v", err)),
				"",
			)
		}

		v3np := npKVPair.Value.(*api.NetworkPolicy)
		validateNetworkPolicySpec(&v3np.Spec, structLevel)
	}
}

func validatePull(structLevel validator.StructLevel) {
	p := structLevel.Current().Interface().(api.Pull)
	if p.Period == "" {
		// Allow empty, which means default.
		return
	}
	d, err := time.ParseDuration(p.Period)
	if err != nil {
		structLevel.ReportError(
			reflect.ValueOf(p.Period),
			"Period",
			"",
			reason("invalid duration string"),
			"")
		return
	}
	if d < api.MinPullPeriod {
		structLevel.ReportError(
			reflect.ValueOf(p.Period),
			"Period",
			"",
			reason("Period cannot be shorter than 5m"),
			"")
	}
	return
}

func validateReportTemplate(structLevel validator.StructLevel) {
	rt := structLevel.Current().Interface().(api.ReportTemplate)
	tmpl := rt.Template

	if tmpl != "" {
		// Validate template is ok using sensible data.
		_, err := compliance.RenderTemplate(tmpl, &compliance.ReportDataSample)
		if err != nil {
			structLevel.ReportError(
				reflect.ValueOf(rt.Template),
				"Template",
				"template",
				reason("Invalid template defined in: "+rt.Name+": "+err.Error()),
				"",
			)

			// No point in doing additional checks if the template doesn't validate with sensible data.
			return
		}

		// Run past nil pointer data to see if the template is valid.
		for i := range compliance.ReportDataNilEntries {
			_, err = compliance.RenderTemplate(tmpl, &compliance.ReportDataNilEntries[i])
			if err != nil {
				structLevel.ReportError(
					reflect.ValueOf(rt.Name),
					"Template",
					"template",
					reason("Template does not handle nil pointer in reportData field: "+
						compliance.ReportDataNilEntries[i].ReportName+": "+err.Error()),
					"",
				)
			}
		}
	}
}

func validateGlobalReportType(structLevel validator.StructLevel) {
	grt := structLevel.Current().Interface().(api.GlobalReportType)
	spec := grt.Spec

	// Validate unique name across templates.
	tmplNames := map[string]bool{spec.UISummaryTemplate.Name: true}
	for i, t := range spec.DownloadTemplates {
		if _, exists := tmplNames[t.Name]; exists {
			structLevel.ReportError(reflect.ValueOf(t.Name),
				fmt.Sprintf("Spec.DownloadTemplates[%d].Name", i), "", reason("template name '"+t.Name+"' is already in use."), "")
		}
	}
}

func validateReportSpec(structLevel validator.StructLevel) {
	spec := structLevel.Current().Interface().(api.ReportSpec)

	if spec.Schedule == "" {
		return
	}

	// Check that the cron tab parses ok.
	s, err := cron.ParseStandard(spec.Schedule)
	if err != nil {
		structLevel.ReportError(reflect.ValueOf(spec.Schedule),
			"Spec.Schedule", "", reason(fmt.Sprintf("schedule is not valid: %v", err)), "")
		return
	}

	// Check that there are at most 2 schedules per hour.
	if ss, ok := s.(*cron.SpecSchedule); ok {
		if bits.OnesCount64(ss.Minute&lower60Bits) > maxCRONSchedulesPerHour {
			structLevel.ReportError(reflect.ValueOf(spec.Schedule),
				"Spec.Schedule", "", reason(errorTooManySchedules), "")
		}
	}
}

func validateObjectMetaAnnotations(structLevel validator.StructLevel, annotations map[string]string) {
	var totalSize int64
	for k, v := range annotations {
		for _, errStr := range k8svalidation.IsQualifiedName(strings.ToLower(k)) {
			structLevel.ReportError(
				reflect.ValueOf(k),
				"Metadata.Annotations (key)",
				"",
				reason(errStr),
				"",
			)
		}
		totalSize += (int64)(len(k)) + (int64)(len(v))
	}

	if totalSize > (int64)(totalAnnotationSizeLimitB) {
		structLevel.ReportError(
			reflect.ValueOf(annotations),
			"Metadata.Annotations (key)",
			"",
			reason(fmt.Sprintf("total size of annotations is too large by %d bytes", totalSize-totalAnnotationSizeLimitB)),
			"",
		)
	}
}

func validateObjectMetaLabels(structLevel validator.StructLevel, labels map[string]string) {
	for k, v := range labels {
		for _, errStr := range k8svalidation.IsQualifiedName(k) {
			structLevel.ReportError(
				reflect.ValueOf(k),
				"Metadata.Labels (label)",
				"",
				reason(errStr),
				"",
			)
		}
		for _, errStr := range k8svalidation.IsValidLabelValue(v) {
			structLevel.ReportError(
				reflect.ValueOf(v),
				"Metadata.Labels (value)",
				"",
				reason(errStr),
				"",
			)
		}
	}
}

func validateRuleMetadata(structLevel validator.StructLevel) {
	ruleMeta := structLevel.Current().Interface().(api.RuleMetadata)
	validateObjectMetaAnnotations(structLevel, ruleMeta.Annotations)
}

func validateRouteTableRange(structLevel validator.StructLevel) {
	r := structLevel.Current().Interface().(api.RouteTableRange)
	if r.Min >= 1 && r.Max >= r.Min && r.Max <= 250 {
		log.Debugf("RouteTableRange is valid: %v", r)
	} else {
		log.Warningf("RouteTableRange is invalid: %v", r)
		structLevel.ReportError(
			reflect.ValueOf(r),
			"RouteTableRange",
			"",
			reason("must be a range of route table indices within 1..250"),
			"",
		)
	}
}

func validateBGPConfigurationSpec(structLevel validator.StructLevel) {
	spec := structLevel.Current().Interface().(api.BGPConfigurationSpec)

	// check if Spec.Communities[] are valid
	communities := spec.Communities
	for _, community := range communities {
		isValid := isValidCommunity(community.Value, "Spec.Communities[].Value", structLevel)
		if !isValid {
			log.Warningf("community value is invalid: %v", community.Value)
			structLevel.ReportError(reflect.ValueOf(community.Value), "Spec.Communities[].Value", "",
				reason("invalid community value or format used."), "")
		}
	}

	if (len(spec.PrefixAdvertisements) == 0) && (len(communities) != 0) {
		structLevel.ReportError(reflect.ValueOf(communities), "Spec.Communities[]", "",
			reason("communities are defined but not used in Spec.PrefixAdvertisement[]."), "")
	}

	// check if Spec.PrefixAdvertisement.Communities are valid
	for _, pa := range spec.PrefixAdvertisements {
		_, _, err := cnet.ParseCIDROrIP(pa.CIDR)
		if err != nil {
			log.Warningf("CIDR value is invalid: %v", pa.CIDR)
			structLevel.ReportError(reflect.ValueOf(pa.CIDR), "Spec.PrefixAdvertisement[].CIDR", "",
				reason("invalid CIDR value."), "")
		}

		for _, v := range pa.Communities {
			isValid := isValidCommunity(v, "Spec.PrefixAdvertisement[].Communities[]", structLevel)
			if !isValid {
				if !isCommunityDefined(v, communities) {
					structLevel.ReportError(reflect.ValueOf(v), "Spec.PrefixAdvertisement[].Communities[]", "",
						reason("community used is invalid or not defined."), "")
				}
			}
		}
	}
}

func isCommunityDefined(community string, communityKVPairs []api.Community) bool {
	for _, val := range communityKVPairs {
		if val.Name == community {
			return true
		}
	}
	return false
}

func isValidCommunity(communityValue string, fieldName string, structLevel validator.StructLevel) bool {
	if standardCommunity.MatchString(communityValue) {
		validateCommunityValue(communityValue, fieldName, structLevel, false)
	} else if largeCommunity.MatchString(communityValue) {
		validateCommunityValue(communityValue, fieldName, structLevel, true)
	} else {
		return false
	}
	return true
}

// Validate that if standard community is used, community value must follow `aa:nn` format, where `aa` and `nn` are 16 bit integers,
// and if large community is used, value must follow `aa:nn:mm` format, where all `aa`, `nn` and `mm` are 32 bit integers.
func validateCommunityValue(val string, fieldName string, structLevel validator.StructLevel, isLargeCommunity bool) {
	splitValue := number.FindAllString(val, -1)
	bitSize := 16

	if isLargeCommunity {
		bitSize = 32
	}

	for _, v := range splitValue {
		_, err := strconv.ParseUint(v, 10, bitSize)
		if err != nil {
			structLevel.ReportError(reflect.ValueOf(val), fieldName, "",
				reason(fmt.Sprintf("invalid community value, expected %d bit value", bitSize)), "")
		}
	}
}

// ruleUsesAppLayerPolicy checks if a rule uses application layer policy, and
// if it does, returns true and the type of application layer clause. If it does
// not it returns false and the empty string.
func ruleUsesAppLayerPolicy(rule *api.Rule) (bool, reflect.Value, string) {
	if rule.HTTP != nil {
		return true, reflect.ValueOf(rule.HTTP), "HTTP"
	}
	return false, reflect.Value{}, ""
}<|MERGE_RESOLUTION|>--- conflicted
+++ resolved
@@ -1488,7 +1488,6 @@
 			"", reason("only valid for Allow rules"), "")
 	}
 
-<<<<<<< HEAD
 	if len(rule.Source.Domains) != 0 {
 		structLevel.ReportError(reflect.ValueOf(rule.Source.Domains), "Source.Domains",
 			"", reason("Domains can only be specified in the destination of an egress Allow rule"), "")
@@ -1507,7 +1506,8 @@
 			structLevel.ReportError(reflect.ValueOf(rule.Destination.Selector), "Destination.Selector",
 				"", reason("must be left empty when Destination.Domains is specified"), "")
 		}
-=======
+	}
+
 	// Check that destination service rules do not use ports.
 	// Destination service rules use ports specified on the endpoints.
 	if rule.Destination.Services != nil && len(rule.Destination.Ports) != 0 {
@@ -1517,7 +1517,6 @@
 	if rule.Destination.Services != nil && len(rule.Destination.NotPorts) != 0 {
 		structLevel.ReportError(reflect.ValueOf(rule.Destination.NotPorts),
 			"Destination.NotPorts", "", reason("cannot specify notports with a service selector"), "")
->>>>>>> deb8f60d
 	}
 }
 
