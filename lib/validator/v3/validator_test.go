--- conflicted
+++ resolved
@@ -1543,7 +1543,6 @@
 				},
 			}, true,
 		),
-<<<<<<< HEAD
 
 		Entry("allow etdv3 datastore type",
 			&api.RemoteClusterConfiguration{
@@ -1666,7 +1665,8 @@
 					KubeConfig:    api.KubeConfig{K8sAPIEndpoint: "htps://127.0.0.1:880"},
 				},
 			}, false,
-=======
+		),
+
 		Entry("disallow HTTP in egress rule",
 			&api.NetworkPolicy{
 				ObjectMeta: v1.ObjectMeta{Name: "thing"},
@@ -1707,7 +1707,6 @@
 		Entry("disallow HTTP Method with duplicate match clause",
 			&api.HTTPMatch{Methods: []string{"GET", "GET", "Foo"}},
 			false,
->>>>>>> 5646fa11
 		),
 	)
 }
