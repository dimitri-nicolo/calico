--- conflicted
+++ resolved
@@ -17,10 +17,7 @@
 import (
 	. "github.com/onsi/ginkgo/extensions/table"
 	. "github.com/onsi/gomega"
-<<<<<<< HEAD
 	k8sv1 "k8s.io/api/core/v1"
-=======
->>>>>>> 30f14291
 	v1 "k8s.io/apimachinery/pkg/apis/meta/v1"
 
 	apiv1 "github.com/projectcalico/libcalico-go/lib/apis/v1"
@@ -1266,7 +1263,23 @@
 				Action: "Deny",
 				HTTP:   &api.HTTPMatch{Methods: []string{"GET"}},
 			}, false),
-<<<<<<< HEAD
+		Entry("should reject non-TCP protocol with HTTP clause",
+			api.Rule{
+				Action:   "Allow",
+				Protocol: protocolFromString("UDP"),
+				HTTP:     &api.HTTPMatch{Methods: []string{"GET"}},
+			}, false),
+		Entry("should accept TCP protocol with HTTP clause",
+			api.Rule{
+				Action:   "Allow",
+				Protocol: protocolFromString("TCP"),
+				HTTP:     &api.HTTPMatch{Methods: []string{"GET"}},
+			}, true),
+		Entry("should accept missing protocol with HTTP clause",
+			api.Rule{
+				Action: "Allow",
+				HTTP:   &api.HTTPMatch{Methods: []string{"GET"}},
+			}, true),
 		Entry("should allow Allow Rule with Destination Domains",
 			api.Rule{
 				Action: "Allow",
@@ -1304,25 +1317,6 @@
 					Selector: "role == 'fish'",
 				},
 			}, false),
-=======
-		Entry("should reject non-TCP protocol with HTTP clause",
-			api.Rule{
-				Action:   "Allow",
-				Protocol: protocolFromString("UDP"),
-				HTTP:     &api.HTTPMatch{Methods: []string{"GET"}},
-			}, false),
-		Entry("should accept TCP protocol with HTTP clause",
-			api.Rule{
-				Action:   "Allow",
-				Protocol: protocolFromString("TCP"),
-				HTTP:     &api.HTTPMatch{Methods: []string{"GET"}},
-			}, true),
-		Entry("should accept missing protocol with HTTP clause",
-			api.Rule{
-				Action: "Allow",
-				HTTP:   &api.HTTPMatch{Methods: []string{"GET"}},
-			}, true),
->>>>>>> 30f14291
 
 		// (API) BGPPeerSpec
 		Entry("should accept valid BGPPeerSpec", api.BGPPeerSpec{PeerIP: ipv4_1}, true),
