// Copyright (c) 2016-2020 Tigera, Inc. All rights reserved.

// Licensed under the Apache License, Version 2.0 (the "License");
// you may not use this file except in compliance with the License.
// You may obtain a copy of the License at
//
//     http://www.apache.org/licenses/LICENSE-2.0
//
// Unless required by applicable law or agreed to in writing, software
// distributed under the License is distributed on an "AS IS" BASIS,
// WITHOUT WARRANTIES OR CONDITIONS OF ANY KIND, either express or implied.
// See the License for the specific language governing permissions and
// limitations under the License.

package v3_test

import (
	"time"

	. "github.com/onsi/ginkgo"
	. "github.com/onsi/ginkgo/extensions/table"
	. "github.com/onsi/gomega"
	k8sv1 "k8s.io/api/core/v1"
	v1 "k8s.io/apimachinery/pkg/apis/meta/v1"

	apiv1 "github.com/projectcalico/libcalico-go/lib/apis/v1"
	api "github.com/projectcalico/libcalico-go/lib/apis/v3"
	"github.com/projectcalico/libcalico-go/lib/backend/encap"
	"github.com/projectcalico/libcalico-go/lib/numorstring"
	v3 "github.com/projectcalico/libcalico-go/lib/validator/v3"
)

func intptr(num int) *int {
	return &num
}

func init() {
	// We need some pointers to ints, so just define as values here.
	var V0 = 0
	var V4 = 4
	var V6 = 6
	var V128 = 128
	var V254 = 254
	var V255 = 255
	var V256 = 256

	// Set up some values we use in various tests.
	ipv4_1 := "1.2.3.4"
	ipv4_2 := "100.200.0.0"
	ipv6_1 := "aabb:aabb::ffff"
	ipv6_2 := "aabb::abcd"
	netv4_1 := "1.2.3.4/32"
	netv4_2 := "1.2.0.0/32"
	netv4_3 := "1.2.3.0/26"
	netv4_4 := "1.0.0.0/10"
	netv4_5 := "1.2.3.0/27"
	netv6_1 := "aabb:aabb::ffff/128"
	netv6_2 := "aabb:aabb::/128"
	netv6_3 := "aabb:aabb::0000/122"
	netv6_4 := "aa00:0000::0000/10"

	bad_ipv4_1 := "999.999.999.999"
	bad_ipv6_1 := "xyz:::"

	protoTCP := numorstring.ProtocolFromString("TCP")
	protoUDP := numorstring.ProtocolFromString("UDP")
	protoSCTP := numorstring.ProtocolFromString("SCTP")
	protoNumeric := numorstring.ProtocolFromInt(123)

	as61234, _ := numorstring.ASNumberFromString("61234")

	// longLabelsValue is 63 and 64 chars long
	maxAnnotationsLength := 256 * (1 << 10)
	longValue := make([]byte, maxAnnotationsLength)
	for i := range longValue {
		longValue[i] = 'x'
	}
	value63 := string(longValue[:63])
	value64 := string(longValue[:64])

	// Max name length
	maxNameLength := 253

	// Flow and DNS log aggregation settings
	zero := 0
	one := 1
	two := 2
	three := 3
	minusOne := -1

	// Perform validation on error messages from validator
	DescribeTable("Validator errors",
		func(input interface{}, e string) {
			err := v3.Validate(input)
			Expect(err).NotTo(BeNil())
			Expect(err.Error()).To(Equal(e))
		},
		Entry("should reject Rule with invalid port (name + number)",
			api.Rule{
				Action:   "Allow",
				Protocol: protocolFromString("TCP"),
				Destination: api.EntityRule{
					NotPorts: []numorstring.Port{{
						MinPort: 0,
						MaxPort: 456,
					}},
				},
			}, "error with field Port = '0' (port range invalid, port number must be between 1 and 65535)"),
	)

	felixCfgWithDNSTrustedServers := func(dnsTrustedServers ...string) *api.FelixConfigurationSpec {
		return &api.FelixConfigurationSpec{DNSTrustedServers: &dnsTrustedServers}
	}

	// Perform basic validation of different fields and structures to test simple valid/invalid
	// scenarios.  This does not test precise error strings - but does cover a lot of the validation
	// code paths.
	DescribeTable("Validator",
		func(input interface{}, valid bool) {
			if valid {
				Expect(v3.Validate(input)).NotTo(HaveOccurred(),
					"expected value to be valid")
			} else {
				Expect(v3.Validate(input)).To(HaveOccurred(),
					"expected value to be invalid")
			}
		},

		// (API) Actions.
		Entry("should accept allow action", api.Rule{Action: "Allow"}, true),
		Entry("should accept deny action", api.Rule{Action: "Deny"}, true),
		Entry("should accept log action", api.Rule{Action: "Log"}, true),
		Entry("should accept pass action", api.Rule{Action: "Pass"}, true),
		Entry("should reject unknown action", api.Rule{Action: "unknown"}, false),
		Entry("should reject unknown action", api.Rule{Action: "allowfoo"}, false),
		Entry("should reject rule with no action", api.Rule{}, false),

		// (API model) EndpointPorts.
		Entry("should accept EndpointPort with tcp protocol", api.EndpointPort{
			Name:     "a-valid-port",
			Protocol: protoTCP,
			Port:     1234,
		}, true),
		Entry("should accept EndpointPort with udp protocol", api.EndpointPort{
			Name:     "a-valid-port",
			Protocol: protoUDP,
			Port:     1234,
		}, true),
		Entry("should accept EndpointPort with sctp protocol", api.EndpointPort{
			Name:     "a-valid-port",
			Protocol: protoSCTP,
			Port:     1234,
		}, true),
		Entry("should reject EndpointPort with empty name", api.EndpointPort{
			Name:     "",
			Protocol: protoUDP,
			Port:     1234,
		}, false),
		Entry("should reject EndpointPort with no protocol", api.EndpointPort{
			Name: "a-valid-port",
			Port: 1234,
		}, false),
		Entry("should reject EndpointPort with numeric protocol", api.EndpointPort{
			Name:     "a-valid-port",
			Protocol: protoNumeric,
			Port:     1234,
		}, false),
		Entry("should reject EndpointPort with no port", api.EndpointPort{
			Name:     "a-valid-port",
			Protocol: protoTCP,
		}, false),

		// (API) WorkloadEndpointSpec.
		Entry("should accept WorkloadEndpointSpec with a port (m)",
			api.WorkloadEndpointSpec{
				InterfaceName: "eth0",
				Ports: []api.EndpointPort{
					{
						Name:     "a-valid-port",
						Protocol: protoTCP,
						Port:     1234,
					},
				},
			},
			true,
		),
		Entry("should reject WorkloadEndpointSpec with an unnamed port (m)",
			api.WorkloadEndpointSpec{
				InterfaceName: "eth0",
				Ports: []api.EndpointPort{
					{
						Protocol: protoTCP,
						Port:     1234,
					},
				},
			},
			false,
		),
		Entry("should accept WorkloadEndpointSpec with name-clashing ports (m)",
			api.WorkloadEndpointSpec{
				InterfaceName: "eth0",
				Ports: []api.EndpointPort{
					{
						Name:     "a-valid-port",
						Protocol: protoTCP,
						Port:     1234,
					},
					{
						Name:     "a-valid-port",
						Protocol: protoUDP,
						Port:     5456,
					},
				},
			},
			true,
		),

		// (API) HostEndpointSpec.
		Entry("should accept HostEndpointSpec with a port (m)",
			api.HostEndpointSpec{
				InterfaceName: "eth0",
				Ports: []api.EndpointPort{
					{
						Name:     "a-valid-port",
						Protocol: protoTCP,
						Port:     1234,
					},
				},
				Node: "node01",
			},
			true,
		),
		Entry("should reject HostEndpointSpec with an unnamed port (m)",
			api.HostEndpointSpec{
				InterfaceName: "eth0",
				Ports: []api.EndpointPort{
					{
						Protocol: protoTCP,
						Port:     1234,
					},
				},
				Node: "node01",
			},
			false,
		),
		Entry("should reject HostEndpointSpec with a missing node",
			api.HostEndpointSpec{
				InterfaceName: "eth0",
				Ports: []api.EndpointPort{
					{
						Name:     "a-valid-port",
						Protocol: protoTCP,
						Port:     1234,
					},
				},
			},
			false,
		),
		Entry("should accept HostEndpointSpec with name-clashing ports (m)",
			api.HostEndpointSpec{
				InterfaceName: "eth0",
				Ports: []api.EndpointPort{
					{
						Name:     "a-valid-port",
						Protocol: protoTCP,
						Port:     1234,
					},
					{
						Name:     "a-valid-port",
						Protocol: protoUDP,
						Port:     5456,
					},
				},
				Node: "node01",
			},
			true,
		),
		Entry("should accept HostEndpointSpec with interfaceName *",
			api.HostEndpointSpec{
				InterfaceName: "*",
				Node:          "node01",
			},
			true,
		),

		Entry("should accept GlobalNetworkSetSpec with CIDRs and IPs",
			api.GlobalNetworkSetSpec{
				Nets: []string{
					"10.0.0.1",
					"11.0.0.0/8",
					"dead:beef::",
					"dead:beef::/96",
				},
			},
			true,
		),
		Entry("should reject GlobalNetworkSetSpec with bad CIDR",
			api.GlobalNetworkSetSpec{
				Nets: []string{
					"garbage",
				},
			},
			false,
		),
		Entry("should accept GlobalNetworkSet with labels",
			api.GlobalNetworkSet{
				ObjectMeta: v1.ObjectMeta{
					Name: "testset",
					Labels: map[string]string{
						"a": "b",
					},
				},
				Spec: api.GlobalNetworkSetSpec{
					Nets: []string{"10.0.0.1"},
				},
			},
			true,
		),
		Entry("should reject GlobalNetworkSet with reserved labels",
			api.GlobalNetworkSet{
				ObjectMeta: v1.ObjectMeta{
					Name: "testset",
					Labels: map[string]string{
						"projectcalico.org/namespace": "foo",
					},
				},
				Spec: api.GlobalNetworkSetSpec{
					Nets: []string{"10.0.0.1"},
				},
			},
			false,
		),
		Entry("should reject GlobalNetworkSet with bad name",
			api.GlobalNetworkSet{
				ObjectMeta: v1.ObjectMeta{
					Name: "test$set",
				},
				Spec: api.GlobalNetworkSetSpec{
					Nets: []string{"10.0.0.1"},
				},
			},
			false,
		),
		Entry("should accept GlobalNetworkSet with non-wild domain names",
			api.GlobalNetworkSet{
				ObjectMeta: v1.ObjectMeta{
					Name: "test",
				},
				Spec: api.GlobalNetworkSetSpec{
					AllowedEgressDomains: []string{"microsoft.com", "www.microsoft.com"},
				},
			},
			true,
		),
		Entry("should accept GlobalNetworkSet with uppercase domain names",
			api.GlobalNetworkSet{
				ObjectMeta: v1.ObjectMeta{
					Name: "test",
				},
				Spec: api.GlobalNetworkSetSpec{
					AllowedEgressDomains: []string{"MICROSOFT.COM", "WWW.MICROSOFT.COM"},
				},
			},
			true,
		),
		Entry("should accept GlobalNetworkSet with wildcard domain names",
			api.GlobalNetworkSet{
				ObjectMeta: v1.ObjectMeta{
					Name: "test",
				},
				Spec: api.GlobalNetworkSetSpec{
					AllowedEgressDomains: []string{"microsoft.*", "*.microsoft.com"},
				},
			},
			true,
		),
		Entry("should reject GlobalNetworkSet with invalid wildcard use",
			api.GlobalNetworkSet{
				ObjectMeta: v1.ObjectMeta{
					Name: "test",
				},
				Spec: api.GlobalNetworkSetSpec{
					AllowedEgressDomains: []string{"*example.com"},
				},
			},
			false,
		),
		Entry("should reject GlobalNetworkSet with multiple wildcards in a single name",
			api.GlobalNetworkSet{
				ObjectMeta: v1.ObjectMeta{
					Name: "test",
				},
				Spec: api.GlobalNetworkSetSpec{
					AllowedEgressDomains: []string{"www.*.*.uk"},
				},
			},
			false,
		),
		Entry("should reject GlobalNetworkSet with invalid char following valid wildcard",
			api.GlobalNetworkSet{
				ObjectMeta: v1.ObjectMeta{
					Name: "test",
				},
				Spec: api.GlobalNetworkSetSpec{
					AllowedEgressDomains: []string{"www.*._uk"},
				},
			},
			false,
		),
		Entry("should reject GlobalNetworkSet with invalid wildcard usage",
			api.GlobalNetworkSet{
				ObjectMeta: v1.ObjectMeta{
					Name: "test",
				},
				Spec: api.GlobalNetworkSetSpec{
					AllowedEgressDomains: []string{"www.*_uk"},
				},
			},
			false,
		),
		Entry("should accept NetworkSetSpec with CIDRs and IPs",
			api.NetworkSetSpec{
				Nets: []string{
					"10.0.0.1",
					"11.0.0.0/8",
					"dead:beef::",
					"dead:beef::/96",
				},
			},
			true,
		),
		Entry("should reject NetworkSetSpec with bad CIDR",
			api.NetworkSetSpec{
				Nets: []string{
					"garbage",
				},
			},
			false,
		),
		Entry("should accept NetworkSet with labels",
			api.NetworkSet{
				ObjectMeta: v1.ObjectMeta{
					Name: "testset",
					Labels: map[string]string{
						"a": "b",
					},
				},
				Spec: api.NetworkSetSpec{
					Nets: []string{"10.0.0.1"},
				},
			},
			true,
		),
		Entry("should reject NetworkSet with reserved labels",
			api.NetworkSet{
				ObjectMeta: v1.ObjectMeta{
					Name: "testset",
					Labels: map[string]string{
						"projectcalico.org/namespace": "foo",
					},
				},
				Spec: api.NetworkSetSpec{
					Nets: []string{"10.0.0.1"},
				},
			},
			false,
		),
		Entry("should reject NetworkSet with bad name",
			api.NetworkSet{
				ObjectMeta: v1.ObjectMeta{
					Name: "test$set",
				},
				Spec: api.NetworkSetSpec{
					Nets: []string{"10.0.0.1"},
				},
			},
			false,
		),

		Entry("should accept a valid BGP logging level: Info", api.BGPConfigurationSpec{LogSeverityScreen: "Info"}, true),
		Entry("should reject an invalid BGP logging level: info", api.BGPConfigurationSpec{LogSeverityScreen: "info"}, false),
		Entry("should reject an invalid BGP logging level: INFO", api.BGPConfigurationSpec{LogSeverityScreen: "INFO"}, false),
		Entry("should reject an invalid BGP logging level: invalidLvl", api.BGPConfigurationSpec{LogSeverityScreen: "invalidLvl"}, false),
		Entry("should accept a valid BGP clusterIPs: 1.2.3.4", api.BGPConfigurationSpec{ServiceClusterIPs: []api.ServiceClusterIPBlock{{"1.2.3.4"}}}, true),
		Entry("should accept a valid BGP externalIPs: 8.8.8.8", api.BGPConfigurationSpec{ServiceExternalIPs: []api.ServiceExternalIPBlock{{"8.8.8.8"}}}, true),
		Entry("should reject invalid BGP clusterIPs: x.x.x.x", api.BGPConfigurationSpec{ServiceClusterIPs: []api.ServiceClusterIPBlock{{"x.x.x.x"}}}, false),
		Entry("should reject invalid BGP externalIPs: x.x.x.x", api.BGPConfigurationSpec{ServiceExternalIPs: []api.ServiceExternalIPBlock{{"y.y.y.y"}}}, false),

		// (API) IP version.
		Entry("should accept IP version 4", api.Rule{Action: "Allow", IPVersion: &V4}, true),
		Entry("should accept IP version 6", api.Rule{Action: "Allow", IPVersion: &V6}, true),
		Entry("should reject IP version 0", api.Rule{Action: "Allow", IPVersion: &V0}, false),

		// (API) ProtoPort.
		Entry("should accept ProtoPort.Protocol: UDP", api.ProtoPort{Protocol: "UDP", Port: 0}, true),
		Entry("should accept ProtoPort.Protocol: TCP", api.ProtoPort{Protocol: "TCP", Port: 20}, true),
		Entry("should accept ProtoPort.Protocol: SCTP", api.ProtoPort{Protocol: "SCTP", Port: 20}, true),
		Entry("should reject random ProtoPort.Protocol", api.ProtoPort{Protocol: "jolly-UDP", Port: 0}, false),

		// (API) Selectors.  Selectors themselves are thoroughly UT'd so only need to test simple
		// accept and reject cases here.
		Entry("should accept valid selector", api.EntityRule{Selector: "foo == \"bar\""}, true),
		Entry("should accept valid selector with 'has' and a '/'", api.EntityRule{Selector: "has(calico/k8s_ns)"}, true),
		Entry("should accept valid selector with 'has' and two '/'", api.EntityRule{Selector: "has(calico/k8s_ns/role)"}, true),
		Entry("should accept valid selector with 'has' and two '/' and '-.'", api.EntityRule{Selector: "has(calico/k8s_NS-.1/role)"}, true),
		Entry("should reject invalid selector", api.EntityRule{Selector: "thing=hello &"}, false),

		// (API) Labels and Annotations.
		Entry("should accept a valid labelsToApply", api.ProfileSpec{LabelsToApply: map[string]string{"project.calico.org/my-valid-label": value63}}, true),
		Entry("should reject an excessively long value in labelsToApply", api.ProfileSpec{LabelsToApply: map[string]string{"project.calico.org/my-valid-label": value64}}, false),
		Entry("should reject . at start of key in a labelsToApply", api.ProfileSpec{LabelsToApply: map[string]string{".mylabel": "value"}}, false),
		Entry("should reject ! in a labelsToApply", api.ProfileSpec{LabelsToApply: map[string]string{"my!nvalid-label": "value"}}, false),
		Entry("should reject $ in a labelsToApply", api.ProfileSpec{LabelsToApply: map[string]string{"my-invalid-label$": "value"}}, false),
		Entry("should accept valid labels in metadata",
			api.IPPool{
				ObjectMeta: v1.ObjectMeta{
					Name: "pool.name",
					Labels: map[string]string{
						"projectcalico.org/label": value63,
					},
				},
				Spec: api.IPPoolSpec{CIDR: netv4_3},
			}, true,
		),
		// 64 bytes for a label value is too long.
		Entry("should reject an excessively long value in labels in metadata",
			api.IPPool{
				ObjectMeta: v1.ObjectMeta{
					Name: "pool.name",
					Labels: map[string]string{
						"projectcalico.org/label": value64,
					},
				},
				Spec: api.IPPoolSpec{CIDR: netv4_3},
			}, false,
		),
		Entry("should reject invalid labels in metadata (uppercase domain)",
			api.IPPool{
				ObjectMeta: v1.ObjectMeta{
					Name: "pool.name",
					Labels: map[string]string{
						"ProjectCalico.org/label": "value",
					},
				},
				Spec: api.IPPoolSpec{CIDR: netv4_3},
			}, false,
		),
		Entry("should accept valid labels in metadata (uppercase name)",
			api.IPPool{
				ObjectMeta: v1.ObjectMeta{
					Name: "pool.name",
					Labels: map[string]string{
						"projectcalico.org/Label": "value",
					},
				},
				Spec: api.IPPoolSpec{CIDR: netv4_3},
			}, true,
		),
		Entry("should reject invalid annotations in metadata",
			api.IPPool{
				ObjectMeta: v1.ObjectMeta{
					Name: "pool.name",
					Annotations: map[string]string{
						"projectcalico.org$label": "value",
					},
				},
				Spec: api.IPPoolSpec{CIDR: netv4_3},
			}, false,
		),
		Entry("should accept valid annotations in metadata (uppercase domain and name)",
			api.IPPool{
				ObjectMeta: v1.ObjectMeta{
					Name: "pool.name",
					Annotations: map[string]string{
						"ProjectCalico.org/Label": "value",
					},
				},
				Spec: api.IPPoolSpec{CIDR: netv4_3},
			}, true,
		),
		Entry("should reject invalid annotations in metadata",
			api.IPPool{
				ObjectMeta: v1.ObjectMeta{
					Name: "pool.name",
					Annotations: map[string]string{
						"projectcalico.org$label": "value",
					},
				},
				Spec: api.IPPoolSpec{CIDR: netv4_3},
			}, false,
		),
		Entry("should allow annotations in metadata <= 256k",
			api.IPPool{
				ObjectMeta: v1.ObjectMeta{
					Name: "pool.name",
					Annotations: map[string]string{
						"key": string(longValue[:maxAnnotationsLength-3]),
					},
				},
				Spec: api.IPPoolSpec{CIDR: netv4_3},
			}, true,
		),
		Entry("should disallow annotations in metadata > 256k",
			api.IPPool{
				ObjectMeta: v1.ObjectMeta{
					Name: "pool.name",
					Annotations: map[string]string{
						"key": string(longValue[:maxAnnotationsLength-2]),
					},
				},
				Spec: api.IPPoolSpec{CIDR: netv4_3},
			}, false,
		),
		Entry("should allow a name of 253 chars",
			api.IPPool{
				ObjectMeta: v1.ObjectMeta{
					Name: string(longValue[:maxNameLength]),
				},
				Spec: api.IPPoolSpec{CIDR: netv4_3},
			}, true,
		),
		Entry("should disallow a name of 254 chars",
			api.IPPool{
				ObjectMeta: v1.ObjectMeta{
					Name: string(longValue[:maxNameLength+1]),
				},
				Spec: api.IPPoolSpec{CIDR: netv4_3},
			}, false,
		),
		Entry("should allow a valid nodeSelector",
			api.IPPool{
				ObjectMeta: v1.ObjectMeta{
					Name: "pool.name",
				},
				Spec: api.IPPoolSpec{CIDR: netv4_3, NodeSelector: `foo == "bar"`},
			}, true,
		),
		Entry("should disallow a invalid nodeSelector",
			api.IPPool{
				ObjectMeta: v1.ObjectMeta{
					Name: "pool.name",
				},
				Spec: api.IPPoolSpec{CIDR: netv4_3, NodeSelector: "this is not valid selector syntax"},
			}, false,
		),

		// (API) Interface.
		Entry("should accept a valid interface", api.WorkloadEndpointSpec{InterfaceName: "Valid_Iface.0-9"}, true),
		Entry("should reject an interface that is too long", api.WorkloadEndpointSpec{InterfaceName: "interfaceTooLong"}, false),
		Entry("should reject & in an interface", api.WorkloadEndpointSpec{InterfaceName: "Invalid&Intface"}, false),
		Entry("should reject # in an interface", api.WorkloadEndpointSpec{InterfaceName: "Invalid#Intface"}, false),
		Entry("should reject : in an interface", api.WorkloadEndpointSpec{InterfaceName: "Invalid:Intface"}, false),

		// (API) FelixConfiguration.
		Entry("should accept a valid DefaultEndpointToHostAction value", api.FelixConfigurationSpec{DefaultEndpointToHostAction: "Drop"}, true),
		Entry("should reject an invalid DefaultEndpointToHostAction value 'drop' (lower case)", api.FelixConfigurationSpec{DefaultEndpointToHostAction: "drop"}, false),
		Entry("should accept a valid IptablesFilterAllowAction value 'Accept'", api.FelixConfigurationSpec{IptablesFilterAllowAction: "Accept"}, true),
		Entry("should accept a valid IptablesMangleAllowAction value 'Return'", api.FelixConfigurationSpec{IptablesMangleAllowAction: "Return"}, true),
		Entry("should reject an invalid IptablesMangleAllowAction value 'Drop'", api.FelixConfigurationSpec{IptablesMangleAllowAction: "Drop"}, false),
		Entry("should accept a valid KubeNodePortRanges value", api.FelixConfigurationSpec{KubeNodePortRanges: &[]numorstring.Port{
			mustParsePortRange(3000, 4000), mustParsePortRange(5000, 6000),
			mustParsePortRange(7000, 8000), mustParsePortRange(8000, 9000),
			mustParsePortRange(10000, 11000), mustParsePortRange(12000, 13000),
			numorstring.SinglePort(15000),
		}}, true),
		Entry("should reject a too-long KubeNodePortRanges value", api.FelixConfigurationSpec{KubeNodePortRanges: &[]numorstring.Port{
			mustParsePortRange(3000, 4000), mustParsePortRange(5000, 6000),
			mustParsePortRange(7000, 8000), mustParsePortRange(8000, 9000),
			mustParsePortRange(10000, 11000), mustParsePortRange(12000, 13000),
			mustParsePortRange(14000, 15000), mustParsePortRange(16000, 17000),
		}}, false),
		Entry("should reject a named port KubeNodePortRanges value", api.FelixConfigurationSpec{KubeNodePortRanges: &[]numorstring.Port{
			numorstring.NamedPort("testport"),
		}}, false),
		Entry("should accept a valid list of ExternalNodesCIDRList", api.FelixConfigurationSpec{ExternalNodesCIDRList: &[]string{"1.1.1.1", "1.1.1.2/32", "1.1.3.0/23"}},
			true),
		Entry("should reject an invalid list of ExternalNodesCIDRList", api.FelixConfigurationSpec{ExternalNodesCIDRList: &[]string{"foobar", "1.1.1.1"}}, false),
		Entry("should reject IPv6 list of ExternalNodesCIDRList", api.FelixConfigurationSpec{ExternalNodesCIDRList: &[]string{"abcd::1", "abef::2/128"}}, false),

		Entry("should accept aan empty OpenStackRegion", api.FelixConfigurationSpec{OpenstackRegion: ""}, true),
		Entry("should accept a valid OpenStackRegion", api.FelixConfigurationSpec{OpenstackRegion: "foo"}, true),
		Entry("should reject an invalid OpenStackRegion", api.FelixConfigurationSpec{OpenstackRegion: "FOO"}, false),
		Entry("should reject an overlong OpenStackRegion", api.FelixConfigurationSpec{OpenstackRegion: "my-region-has-a-very-long-and-extremely-interesting-name"}, false),

		Entry("should reject an invalid LogSeverityScreen value 'badVal'", api.FelixConfigurationSpec{LogSeverityScreen: "badVal"}, false),
		Entry("should reject an invalid LogSeverityFile value 'badVal'", api.FelixConfigurationSpec{LogSeverityFile: "badVal"}, false),
		Entry("should reject an invalid LogSeveritySys value 'badVal'", api.FelixConfigurationSpec{LogSeveritySys: "badVal"}, false),
		Entry("should reject an invalid LogSeveritySys value 'Critical'", api.FelixConfigurationSpec{LogSeveritySys: "Critical"}, false),
		Entry("should accept a valid LogSeverityScreen value 'Fatal'", api.FelixConfigurationSpec{LogSeverityScreen: "Fatal"}, true),
		Entry("should accept a valid LogSeverityScreen value 'Warning'", api.FelixConfigurationSpec{LogSeverityScreen: "Warning"}, true),
		Entry("should accept a valid LogSeverityFile value 'Debug'", api.FelixConfigurationSpec{LogSeverityFile: "Debug"}, true),
		Entry("should accept a valid LogSeveritySys value 'Info'", api.FelixConfigurationSpec{LogSeveritySys: "Info"}, true),
		Entry("should accept a valid IptablesNATOutgoingInterfaceFilter value 'cali-123'", api.FelixConfigurationSpec{IptablesNATOutgoingInterfaceFilter: "cali-123"}, true),
		Entry("should reject an invalid IptablesNATOutgoingInterfaceFilter value 'cali@123'", api.FelixConfigurationSpec{IptablesNATOutgoingInterfaceFilter: "cali@123"}, false),

		Entry("should accept a valid DropActionOverride value 'Accept'", api.FelixConfigurationSpec{DropActionOverride: "Accept"}, true),
		Entry("should accept a valid DropActionOverride value 'Drop'", api.FelixConfigurationSpec{DropActionOverride: "Drop"}, true),
		Entry("should accept a valid DropActionOverride value 'LogAndAccept'", api.FelixConfigurationSpec{DropActionOverride: "LogAndAccept"}, true),
		Entry("should accept a valid DropActionOverride value 'LogAndDrop'", api.FelixConfigurationSpec{DropActionOverride: "LogAndDrop"}, true),
		Entry("should reject an invalid (removed) DropActionOverride value 'LOG-and-DROP'", api.FelixConfigurationSpec{DropActionOverride: "LOG-and-DROP"}, false),
		Entry("should reject an invalid DropActionOverride value 'badval'", api.FelixConfigurationSpec{DropActionOverride: "badval"}, false),

		Entry("should accept an valid IPSecMode value 'PSK'", api.FelixConfigurationSpec{IPSecMode: "PSK"}, true),
		Entry("should reject an invalid IPSecMode value 'badVal'", api.FelixConfigurationSpec{IPSecMode: "badVal"}, false),
		Entry("should accept an valid IPSecLogLevel value 'None'", api.FelixConfigurationSpec{IPSecLogLevel: "None"}, true),
		Entry("should accept an valid IPSecLogLevel value 'Notice'", api.FelixConfigurationSpec{IPSecLogLevel: "Notice"}, true),
		Entry("should accept an valid IPSecLogLevel value 'Info'", api.FelixConfigurationSpec{IPSecLogLevel: "Info"}, true),
		Entry("should accept an valid IPSecLogLevel value 'Debug'", api.FelixConfigurationSpec{IPSecLogLevel: "Debug"}, true),
		Entry("should accept an valid IPSecLogLevel value 'Verbose'", api.FelixConfigurationSpec{IPSecLogLevel: "Verbose"}, true),
		Entry("should reject an invalid IPSecLogLevel value 'Warning'", api.FelixConfigurationSpec{IPSecLogLevel: "Warning"}, false),

		Entry("should accept a valid WindowsNetworkName value '(?i)calico'", api.FelixConfigurationSpec{WindowsNetworkName: strPtr("(?i)calico")}, true),
		Entry("should reject an invalid WindowsNetworkName value '('", api.FelixConfigurationSpec{WindowsNetworkName: strPtr("(")}, false),

		Entry("should accept an valid CloudWatchAggregationKind value '0'", api.FelixConfigurationSpec{CloudWatchLogsAggregationKindForAllowed: &zero}, true),
		Entry("should accept an valid CloudWatchAggregationKind value '1'", api.FelixConfigurationSpec{CloudWatchLogsAggregationKindForAllowed: &one}, true),
		Entry("should accept an valid CloudWatchAggregationKind value '2'", api.FelixConfigurationSpec{CloudWatchLogsAggregationKindForAllowed: &two}, true),
		Entry("should reject an invalid CloudWatchAggregationKind value '3'", api.FelixConfigurationSpec{CloudWatchLogsAggregationKindForAllowed: &three}, false),
		Entry("should reject an invalid CloudWatchAggregationKind value '-1'", api.FelixConfigurationSpec{CloudWatchLogsAggregationKindForAllowed: &minusOne}, false),

		Entry("should accept valid CloudWatchLogsRetentionDays value '7'", api.FelixConfigurationSpec{CloudWatchLogsRetentionDays: intptr(7)}, true),
		Entry("should accept valid CloudWatchLogsRetentionDays value '365'", api.FelixConfigurationSpec{CloudWatchLogsRetentionDays: intptr(365)}, true),
		Entry("should accept valid CloudWatchLogsRetentionDays value '30'", api.FelixConfigurationSpec{CloudWatchLogsRetentionDays: intptr(30)}, true),
		Entry("should reject invalid CloudWatchLogsRetentionDays value '31'", api.FelixConfigurationSpec{CloudWatchLogsRetentionDays: intptr(31)}, false),

		Entry("should accept an valid DNSLogsFileAggregationKind value '0'", api.FelixConfigurationSpec{DNSLogsFileAggregationKind: &zero}, true),
		Entry("should accept an valid DNSLogsFileAggregationKind value '1'", api.FelixConfigurationSpec{DNSLogsFileAggregationKind: &one}, true),
		Entry("should reject an invalid DNSLogsFileAggregationKind value '2'", api.FelixConfigurationSpec{DNSLogsFileAggregationKind: &two}, false),
		Entry("should reject an invalid DNSLogsFileAggregationKind value '-1'", api.FelixConfigurationSpec{DNSLogsFileAggregationKind: &minusOne}, false),

		Entry("should reject an invalid BPFLogLevel value 'badVal'", api.FelixConfigurationSpec{BPFLogLevel: "badVal"}, false),
		Entry("should accept a valid BPFLogLevel value 'Info'", api.FelixConfigurationSpec{BPFLogLevel: "Info"}, true),
		Entry("should accept a valid BPFLogLevel value 'Debug'", api.FelixConfigurationSpec{BPFLogLevel: "Debug"}, true),
		Entry("should accept a valid BPFLogLevel value 'Off'", api.FelixConfigurationSpec{BPFLogLevel: "Off"}, true),

		Entry("should reject a valid BPFExternalServiceMode value 'Foo'", api.FelixConfigurationSpec{BPFExternalServiceMode: "Foo"}, false),
		Entry("should accept a valid BPFExternalServiceMode value 'Tunnel'", api.FelixConfigurationSpec{BPFExternalServiceMode: "Tunnel"}, true),
		Entry("should accept a valid BPFExternalServiceMode value 'DSR'", api.FelixConfigurationSpec{BPFExternalServiceMode: "DSR"}, true),

		Entry("should reject an invalid BPFDataIfacePattern value '*'", api.FelixConfigurationSpec{BPFDataIfacePattern: "*"}, false),
		Entry("should accept a valid BPFDataIfacePattern value 'eth.*'", api.FelixConfigurationSpec{BPFDataIfacePattern: "eth.*"}, true),

		// (API) Protocol
		Entry("should accept protocol TCP", protocolFromString("TCP"), true),
		Entry("should accept protocol UDP", protocolFromString("UDP"), true),
		Entry("should accept protocol ICMP", protocolFromString("ICMP"), true),
		Entry("should accept protocol ICMPv6", protocolFromString("ICMPv6"), true),
		Entry("should accept protocol SCTP", protocolFromString("SCTP"), true),
		Entry("should accept protocol UDPLite", protocolFromString("UDPLite"), true),
		Entry("should accept protocol 1 as int", protocolFromInt(1), true),
		Entry("should accept protocol 255 as int", protocolFromInt(255), true),
		Entry("should accept protocol 255 as string", protocolFromString("255"), true),
		Entry("should accept protocol 1 as string", protocolFromString("1"), true),
		Entry("should reject protocol 0 as int", protocolFromInt(0), false),
		Entry("should reject protocol 256 as string", protocolFromString("256"), false),
		Entry("should reject protocol 0 as string", protocolFromString("0"), false),
		Entry("should reject protocol tcpfoo", protocolFromString("tcpfoo"), false),
		Entry("should reject protocol footcp", protocolFromString("footcp"), false),
		Entry("should reject protocol tcp", numorstring.Protocol{StrVal: "tcp", Type: numorstring.NumOrStringString}, false),

		// (API) IPNAT
		Entry("should accept valid IPNAT IPv4",
			api.IPNAT{
				InternalIP: ipv4_1,
				ExternalIP: ipv4_2,
			}, true),
		Entry("should accept valid IPNAT IPv6",
			api.IPNAT{
				InternalIP: ipv6_1,
				ExternalIP: ipv6_2,
			}, true),
		Entry("should reject IPNAT mixed IPv4 (int) and IPv6 (ext)",
			api.IPNAT{
				InternalIP: ipv4_1,
				ExternalIP: ipv6_1,
			}, false),
		Entry("should reject IPNAT mixed IPv6 (int) and IPv4 (ext)",
			api.IPNAT{
				InternalIP: ipv6_1,
				ExternalIP: ipv4_1,
			}, false),

		// (API) WorkloadEndpointSpec
		Entry("should accept workload endpoint with interface only",
			api.WorkloadEndpointSpec{
				InterfaceName: "cali012371237",
			}, true),
		Entry("should accept workload endpoint with networks and no nats",
			api.WorkloadEndpointSpec{
				InterfaceName: "cali012371237",
				IPNetworks:    []string{netv4_1, netv4_2, netv6_1, netv6_2},
			}, true),
		Entry("should accept workload endpoint with IPv4 NAT covered by network",
			api.WorkloadEndpointSpec{
				InterfaceName: "cali012371237",
				IPNetworks:    []string{netv4_1},
				IPNATs:        []api.IPNAT{{InternalIP: ipv4_1, ExternalIP: ipv4_2}},
			}, true),
		Entry("should accept workload endpoint with IPv6 NAT covered by network",
			api.WorkloadEndpointSpec{
				InterfaceName: "cali012371237",
				IPNetworks:    []string{netv6_1},
				IPNATs:        []api.IPNAT{{InternalIP: ipv6_1, ExternalIP: ipv6_2}},
			}, true),
		Entry("should accept workload endpoint with IPv4 and IPv6 NAT covered by network",
			api.WorkloadEndpointSpec{
				InterfaceName: "cali012371237",
				IPNetworks:    []string{netv4_1, netv6_1},
				IPNATs: []api.IPNAT{
					{InternalIP: ipv4_1, ExternalIP: ipv4_2},
					{InternalIP: ipv6_1, ExternalIP: ipv6_2},
				},
			}, true),
		Entry("should accept workload endpoint with mixed-case ContainerID",
			api.WorkloadEndpointSpec{
				InterfaceName: "cali012371237",
				ContainerID:   "Cath01234-G",
			}, true),
		Entry("should reject workload endpoint with no config", api.WorkloadEndpointSpec{}, false),
		Entry("should reject workload endpoint with IPv4 networks that contain >1 address",
			api.WorkloadEndpointSpec{
				InterfaceName: "cali012371237",
				IPNetworks:    []string{netv4_3},
			}, false),
		Entry("should reject workload endpoint with IPv6 networks that contain >1 address",
			api.WorkloadEndpointSpec{
				InterfaceName: "cali012371237",
				IPNetworks:    []string{netv6_3},
			}, false),
		Entry("should reject workload endpoint with nats and no networks",
			api.WorkloadEndpointSpec{
				InterfaceName: "cali012371237",
				IPNATs:        []api.IPNAT{{InternalIP: ipv4_2, ExternalIP: ipv4_1}},
			}, false),
		Entry("should reject workload endpoint with IPv4 NAT not covered by network",
			api.WorkloadEndpointSpec{
				InterfaceName: "cali012371237",
				IPNetworks:    []string{netv4_1},
				IPNATs:        []api.IPNAT{{InternalIP: ipv4_2, ExternalIP: ipv4_1}},
			}, false),
		Entry("should reject workload endpoint with IPv6 NAT not covered by network",
			api.WorkloadEndpointSpec{
				InterfaceName: "cali012371237",
				IPNetworks:    []string{netv6_1},
				IPNATs:        []api.IPNAT{{InternalIP: ipv6_2, ExternalIP: ipv6_1}},
			}, false),
		Entry("should reject workload endpoint containerID that starts with a dash",
			api.WorkloadEndpointSpec{
				InterfaceName: "cali0134",
				ContainerID:   "-abcdefg",
			}, false),
		Entry("should reject workload endpoint containerID that ends with a dash",
			api.WorkloadEndpointSpec{
				InterfaceName: "cali0134",
				ContainerID:   "abcdeSg-",
			}, false),
		Entry("should reject workload endpoint containerID that contains a period",
			api.WorkloadEndpointSpec{
				InterfaceName: "cali0134",
				ContainerID:   "abcde-j.g",
			}, false),

		// (API) HostEndpointSpec
		Entry("should accept host endpoint with interface and node",
			api.HostEndpointSpec{
				InterfaceName: "eth0",
				Node:          "node01",
			}, true),
		Entry("should accept host endpoint with expected IPs",
			api.HostEndpointSpec{
				ExpectedIPs: []string{ipv4_1, ipv6_1},
				Node:        "node01",
			}, true),
		Entry("should accept host endpoint with interface and expected IPs",
			api.HostEndpointSpec{
				InterfaceName: "eth0",
				ExpectedIPs:   []string{ipv4_1, ipv6_1},
				Node:          "node01",
			}, true),
		Entry("should reject host endpoint with no config", api.HostEndpointSpec{}, false),
		Entry("should reject host endpoint with blank interface an no IPs",
			api.HostEndpointSpec{
				InterfaceName: "",
				ExpectedIPs:   []string{},
				Node:          "node01",
			}, false),
		Entry("should accept host endpoint with prefixed profile name",
			api.HostEndpointSpec{
				InterfaceName: "eth0",
				Profiles:      []string{"knp.default.fun", "knp.default.funner.11234-a"},
				Node:          "node01",
			}, true),
		Entry("should accept host endpoint without prefixed profile name",
			api.HostEndpointSpec{
				InterfaceName: "eth0",
				Profiles:      []string{"fun-funner1234"},
				Node:          "node01",
			}, true),
		Entry("should reject host endpoint with no prefix and dots at the start of the name",
			api.HostEndpointSpec{
				InterfaceName: "eth0",
				Profiles:      []string{".fun"},
				Node:          "node01",
			}, false),

		// (API) IPPool
		Entry("should accept IP pool with IPv4 CIDR /26",
			api.IPPool{ObjectMeta: v1.ObjectMeta{Name: "pool.name"},
				Spec: api.IPPoolSpec{CIDR: netv4_3},
			}, true),
		Entry("should accept IP pool with IPv4 CIDR /10",
			api.IPPool{ObjectMeta: v1.ObjectMeta{Name: "pool.name"},
				Spec: api.IPPoolSpec{CIDR: netv4_4},
			}, true),
		Entry("should accept IP pool with IPv6 CIDR /122",
			api.IPPool{ObjectMeta: v1.ObjectMeta{Name: "pool.name"},
				Spec: api.IPPoolSpec{
					CIDR:      netv6_3,
					IPIPMode:  api.IPIPModeNever,
					VXLANMode: api.VXLANModeNever,
				},
			}, true),
		Entry("should accept IP pool with IPv6 CIDR /10",
			api.IPPool{ObjectMeta: v1.ObjectMeta{Name: "pool.name"},
				Spec: api.IPPoolSpec{
					CIDR:      netv6_4,
					IPIPMode:  api.IPIPModeNever,
					VXLANMode: api.VXLANModeNever,
				},
			}, true),
		Entry("should accept a disabled IP pool with IPv4 CIDR /27",
			api.IPPool{
				ObjectMeta: v1.ObjectMeta{Name: "pool.name"},
				Spec: api.IPPoolSpec{
					CIDR:     netv4_5,
					Disabled: true},
			}, true),
		Entry("should accept a disabled IP pool with IPv6 CIDR /128",
			api.IPPool{
				ObjectMeta: v1.ObjectMeta{Name: "pool.name"},
				Spec: api.IPPoolSpec{
					CIDR:      netv6_1,
					IPIPMode:  api.IPIPModeNever,
					VXLANMode: api.VXLANModeNever,
					Disabled:  true},
			}, true),
		Entry("should reject IP pool with IPv4 CIDR /27", api.IPPool{ObjectMeta: v1.ObjectMeta{Name: "pool.name"}, Spec: api.IPPoolSpec{CIDR: netv4_5}}, false),
		Entry("should reject IP pool with IPv6 CIDR /128", api.IPPool{ObjectMeta: v1.ObjectMeta{Name: "pool.name"}, Spec: api.IPPoolSpec{CIDR: netv6_1}}, false),
		Entry("should reject IP pool with IPv4 CIDR /33", api.IPPool{ObjectMeta: v1.ObjectMeta{Name: "pool.name"}, Spec: api.IPPoolSpec{CIDR: "1.2.3.4/33"}}, false),
		Entry("should reject IP pool with IPv6 CIDR /129", api.IPPool{ObjectMeta: v1.ObjectMeta{Name: "pool.name"}, Spec: api.IPPoolSpec{CIDR: "aa:bb::/129"}}, false),
		Entry("should reject IPIPMode 'Always' for IPv6 pool",
			api.IPPool{
				ObjectMeta: v1.ObjectMeta{Name: "pool.name"},
				Spec: api.IPPoolSpec{
					CIDR:      netv6_1,
					IPIPMode:  api.IPIPModeAlways,
					VXLANMode: api.VXLANModeNever,
				},
			}, false),
		Entry("should reject VXLANMode 'Always' for IPv6 pool",
			api.IPPool{
				ObjectMeta: v1.ObjectMeta{Name: "pool.name"},
				Spec: api.IPPoolSpec{
					CIDR:      netv6_1,
					VXLANMode: api.VXLANModeAlways,
					IPIPMode:  api.IPIPModeNever,
				},
			}, false),
		Entry("should reject IPv4 pool with a CIDR range overlapping with Link Local range",
			api.IPPool{ObjectMeta: v1.ObjectMeta{Name: "pool.name"}, Spec: api.IPPoolSpec{CIDR: "169.254.5.0/24"}}, false),
		Entry("should reject IPv6 pool with a CIDR range overlapping with Link Local range",
			api.IPPool{ObjectMeta: v1.ObjectMeta{Name: "pool.name"}, Spec: api.IPPoolSpec{CIDR: "fe80::/120"}}, false),

		// (API) IPIPMode
		Entry("should accept IPPool with no IPIP mode specified", api.IPPoolSpec{CIDR: "1.2.3.0/24"}, true),
		Entry("should accept IPIP mode Never (api)", api.IPPoolSpec{CIDR: "1.2.3.0/24", IPIPMode: api.IPIPModeNever, VXLANMode: api.VXLANModeNever}, true),
		Entry("should accept IPIP mode Never", api.IPPoolSpec{CIDR: "1.2.3.0/24", IPIPMode: "Never"}, true),
		Entry("should accept IPIP mode Always", api.IPPoolSpec{CIDR: "1.2.3.0/24", IPIPMode: "Always"}, true),
		Entry("should accept IPIP mode CrossSubnet", api.IPPoolSpec{CIDR: "1.2.3.0/24", IPIPMode: "CrossSubnet"}, true),
		Entry("should reject IPIP mode badVal", api.IPPoolSpec{CIDR: "1.2.3.0/24", IPIPMode: "badVal"}, false),
		Entry("should reject IPIP mode never (lower case)", api.IPPoolSpec{CIDR: "1.2.3.0/24", IPIPMode: "never"}, false),

		// (API) VXLANMode
		Entry("should reject IPIP mode and VXLAN mode", api.IPPoolSpec{CIDR: "1.2.3.0/24", IPIPMode: "Always", VXLANMode: "Always"}, false),
		Entry("should accept VXLAN mode Always", api.IPPoolSpec{CIDR: "1.2.3.0/24", VXLANMode: "Always"}, true),
		Entry("should accept VXLAN mode CrossSubnet", api.IPPoolSpec{CIDR: "1.2.3.0/24", VXLANMode: api.VXLANModeCrossSubnet}, true),
		Entry("should accept VXLAN mode Never ", api.IPPoolSpec{CIDR: "1.2.3.0/24", VXLANMode: "Never"}, true),
		Entry("should reject VXLAN mode never", api.IPPoolSpec{CIDR: "1.2.3.0/24", VXLANMode: "never"}, false),
		Entry("should reject VXLAN mode badVal", api.IPPoolSpec{CIDR: "1.2.3.0/24", VXLANMode: "badVal"}, false),

		// (API) IPIP APIv1 backwards compatibility. Read-only field IPIP
		Entry("should accept a nil IPIP field", api.IPPoolSpec{CIDR: "1.2.3.0/24", IPIPMode: "Never", IPIP: nil}, true),
		Entry("should accept it when the IPIP field is not specified", api.IPPoolSpec{CIDR: "1.2.3.0/24", IPIPMode: "Never"}, true),
		Entry("should reject a non-nil IPIP field", api.IPPoolSpec{CIDR: "1.2.3.0/24", IPIPMode: "Never", IPIP: &apiv1.IPIPConfiguration{Enabled: true, Mode: encap.Always}}, false),

		// (API) NatOutgoing APIv1 backwards compatibility. Read-only field NatOutgoingV1
		Entry("should accept NATOutgoingV1 field set to true", api.IPPoolSpec{CIDR: "1.2.3.0/24", IPIPMode: "Never", NATOutgoingV1: false}, true),
		Entry("should accept it when the NATOutgoingV1 field is not specified", api.IPPoolSpec{CIDR: "1.2.3.0/24", IPIPMode: "Never"}, true),
		Entry("should reject NATOutgoingV1 field set to true", api.IPPoolSpec{CIDR: "1.2.3.0/24", IPIPMode: "Never", NATOutgoingV1: true}, false),

		// (API) ICMPFields
		Entry("should accept ICMP with no config", api.ICMPFields{}, true),
		Entry("should accept ICMP with type with min value", api.ICMPFields{Type: &V0}, true),
		Entry("should accept ICMP with type with max value", api.ICMPFields{Type: &V254}, true),
		Entry("should accept ICMP with type and code with min value", api.ICMPFields{Type: &V128, Code: &V0}, true),
		Entry("should accept ICMP with type and code with min value", api.ICMPFields{Type: &V128, Code: &V255}, true),
		Entry("should reject ICMP with code and no type", api.ICMPFields{Code: &V0}, false),
		Entry("should reject ICMP with type too high", api.ICMPFields{Type: &V255}, false),
		Entry("should reject ICMP with code too high", api.ICMPFields{Type: &V128, Code: &V256}, false),

		// (API) Rule
		Entry("should accept Rule with protocol SCTP and no other config",
			api.Rule{
				Action:   "Allow",
				Protocol: protocolFromString("SCTP"),
			}, true),
		Entry("should accept Rule with source ports and protocol type 6",
			api.Rule{
				Action:   "Allow",
				Protocol: protocolFromInt(6),
				Source: api.EntityRule{
					Ports: []numorstring.Port{numorstring.SinglePort(1)},
				},
			}, true),
		Entry("should accept Rule with source named ports and protocol type 6",
			api.Rule{
				Action:   "Allow",
				Protocol: protocolFromInt(6),
				Source: api.EntityRule{
					Ports: []numorstring.Port{numorstring.NamedPort("foo")},
				},
			}, true),
		Entry("should accept Rule with source named ports and protocol type tcp",
			api.Rule{
				Action:   "Allow",
				Protocol: protocolFromString("TCP"),
				Source: api.EntityRule{
					Ports: []numorstring.Port{numorstring.NamedPort("foo")},
				},
			}, true),
		Entry("should accept Rule with source named ports and protocol type udp",
			api.Rule{
				Action:   "Allow",
				Protocol: protocolFromString("UDP"),
				Source: api.EntityRule{
					Ports: []numorstring.Port{numorstring.NamedPort("foo")},
				},
			}, true),
		Entry("should accept Rule with empty source ports and protocol type 7",
			api.Rule{
				Action:   "Allow",
				Protocol: protocolFromInt(7),
				Source: api.EntityRule{
					Ports: []numorstring.Port{},
				},
			}, true),
		Entry("should accept Rule with source !ports and protocol type 17",
			api.Rule{
				Action:   "Allow",
				Protocol: protocolFromInt(17),
				Source: api.EntityRule{
					NotPorts: []numorstring.Port{numorstring.SinglePort(1)},
				},
			}, true),
		Entry("should accept Rule with empty source !ports and protocol type 100",
			api.Rule{
				Action:   "Allow",
				Protocol: protocolFromInt(100),
				Source: api.EntityRule{
					NotPorts: []numorstring.Port{},
				},
			}, true),
		Entry("should accept Rule with dest ports and protocol type tcp",
			api.Rule{
				Action:   "Allow",
				Protocol: protocolFromString("TCP"),
				Destination: api.EntityRule{
					Ports: []numorstring.Port{numorstring.SinglePort(1)},
				},
			}, true),
		Entry("should reject Rule with dest ports and no protocol",
			api.Rule{
				Action: "Allow",
				Destination: api.EntityRule{
					Ports: []numorstring.Port{numorstring.SinglePort(1)},
				},
			}, false),
		Entry("should reject Rule with invalid port (port 0)",
			api.Rule{
				Action:   "Allow",
				Protocol: protocolFromString("TCP"),
				Destination: api.EntityRule{
					NotPorts: []numorstring.Port{numorstring.SinglePort(0)},
				},
			}, false),
		Entry("should reject Rule with invalid port (name + number)",
			api.Rule{
				Action:   "Allow",
				Protocol: protocolFromString("TCP"),
				Destination: api.EntityRule{
					NotPorts: []numorstring.Port{{
						PortName: "foo",
						MinPort:  123,
						MaxPort:  456,
					}},
				},
			}, false),
		Entry("should reject named port Rule with invalid protocol",
			api.Rule{
				Action:   "Allow",
				Protocol: protocolFromString("unknown"),
				Destination: api.EntityRule{
					NotPorts: []numorstring.Port{numorstring.NamedPort("foo")},
				},
			}, false),
		Entry("should accept Rule with empty dest ports and protocol type SCTP",
			api.Rule{
				Action:   "Allow",
				Protocol: protocolFromString("SCTP"),
				Destination: api.EntityRule{
					Ports: []numorstring.Port{},
				},
			}, true),
		Entry("should accept Rule with empty dest !ports and protocol type ICMPv6",
			api.Rule{
				Action:    "Allow",
				IPVersion: &V6,
				Protocol:  protocolFromString("ICMPv6"),
				Destination: api.EntityRule{
					NotPorts: []numorstring.Port{},
				},
			}, true),
		Entry("should reject Rule with icmp fields and no protocol",
			api.Rule{
				Action:    "Allow",
				IPVersion: &V4,
				ICMP: &api.ICMPFields{
					Type: &V0,
				},
			}, false),
		Entry("should not reject Rule with icmp fields and no ipversion",
			api.Rule{
				Action:   "Allow",
				Protocol: protocolFromString("ICMP"),
				ICMP: &api.ICMPFields{
					Type: &V0,
				},
			}, true),
		Entry("should not reject Rule with icmpv6 fields and no ipversion",
			api.Rule{
				Action:   "Allow",
				Protocol: protocolFromString("ICMPv6"),
				ICMP: &api.ICMPFields{
					Type: &V0,
				},
			}, true),
		Entry("should reject Rule with mismatched ipversion for icmp",
			api.Rule{
				Action:    "Allow",
				Protocol:  protocolFromString("ICMP"),
				IPVersion: &V6,
			}, false),
		Entry("should reject Rule with mismatched ipversion for icmpv6",
			api.Rule{
				Action:    "Allow",
				Protocol:  protocolFromString("ICMPv6"),
				IPVersion: &V4,
			}, false),
		Entry("should allow Rule with correct ipversion for icmp",
			api.Rule{
				Action:    "Allow",
				IPVersion: &V4,
				Protocol:  protocolFromString("ICMP"),
				ICMP: &api.ICMPFields{
					Type: &V0,
				},
			}, true),
		Entry("should allow Rule with correct ipversion for icmpv6",
			api.Rule{
				Action:    "Allow",
				IPVersion: &V6,
				Protocol:  protocolFromString("ICMPv6"),
				ICMP: &api.ICMPFields{
					Type: &V0,
				},
			}, true),
		Entry("should reject Rule with source ports and protocol type 7",
			api.Rule{
				Action:   "Allow",
				Protocol: protocolFromInt(7),
				Source: api.EntityRule{
					Ports: []numorstring.Port{numorstring.SinglePort(1)},
				},
			}, false),
		Entry("should reject Rule with source !ports and protocol type 100",
			api.Rule{
				Action:   "Allow",
				Protocol: protocolFromInt(100),
				Source: api.EntityRule{
					NotPorts: []numorstring.Port{numorstring.SinglePort(1)},
				},
			}, false),
		Entry("should allow Rule with dest ports and protocol type sctp",
			api.Rule{
				Action:   "Allow",
				Protocol: protocolFromString("SCTP"),
				Destination: api.EntityRule{
					Ports: []numorstring.Port{numorstring.SinglePort(1)},
				},
			}, true),
		Entry("should reject Rule with dest !ports and protocol type udp",
			api.Rule{
				Action:    "Allow",
				IPVersion: &V4,
				Protocol:  protocolFromString("icmp"),
				Destination: api.EntityRule{
					NotPorts: []numorstring.Port{numorstring.SinglePort(1)},
				},
			}, false),
		Entry("should reject Rule with invalid source ports and protocol type tcp",
			api.Rule{
				Action:   "Allow",
				Protocol: protocolFromString("TCP"),
				Source: api.EntityRule{
					Ports: []numorstring.Port{{MinPort: 200, MaxPort: 100}},
				},
			}, false),
		Entry("should reject Rule with invalid source !ports and protocol type tcp",
			api.Rule{
				Action:   "Allow",
				Protocol: protocolFromString("TCP"),
				Source: api.EntityRule{
					NotPorts: []numorstring.Port{{MinPort: 200, MaxPort: 100}},
				},
			}, false),
		Entry("should reject Rule with invalid dest ports and protocol type tcp",
			api.Rule{
				Action:   "Allow",
				Protocol: protocolFromString("TCP"),
				Destination: api.EntityRule{
					Ports: []numorstring.Port{{MinPort: 200, MaxPort: 100}},
				},
			}, false),
		Entry("should reject Rule with invalid dest !ports and protocol type tcp",
			api.Rule{
				Action:   "Allow",
				Protocol: protocolFromString("TCP"),
				Destination: api.EntityRule{
					NotPorts: []numorstring.Port{{MinPort: 200, MaxPort: 100}},
				},
			}, false),
		Entry("should reject Rule with one invalid port in the port range (MinPort 0)",
			api.Rule{
				Action:   "Allow",
				Protocol: protocolFromString("TCP"),
				Destination: api.EntityRule{
					NotPorts: []numorstring.Port{{MinPort: 0, MaxPort: 100}},
				},
			}, false),
		Entry("should reject rule mixed IPv4 (src) and IPv6 (dest)",
			api.Rule{
				Action:   "Allow",
				Protocol: protocolFromString("TCP"),
				Source: api.EntityRule{
					Nets: []string{netv4_3},
				},
				Destination: api.EntityRule{
					Nets: []string{netv6_3},
				},
			}, false),
		Entry("should reject rule mixed IPv6 (src) and IPv4 (dest)",
			api.Rule{
				Action:   "Allow",
				Protocol: protocolFromString("TCP"),
				Source: api.EntityRule{
					Nets: []string{netv6_2},
				},
				Destination: api.EntityRule{
					Nets: []string{netv4_2},
				},
			}, false),
		Entry("should reject rule mixed IPv6 version and IPv4 Net",
			api.Rule{
				Action:    "Allow",
				Protocol:  protocolFromString("TCP"),
				IPVersion: &V6,
				Source: api.EntityRule{
					Nets: []string{netv4_4},
				},
				Destination: api.EntityRule{
					Nets: []string{netv4_2},
				},
			}, false),
		Entry("should reject rule mixed IPVersion and Source Net IP version",
			api.Rule{
				Action:    "Allow",
				Protocol:  protocolFromString("TCP"),
				IPVersion: &V6,
				Source: api.EntityRule{
					Nets: []string{netv4_1},
				},
			}, false),
		Entry("should reject rule mixed IPVersion and Dest Net IP version",
			api.Rule{
				Action:    "Allow",
				Protocol:  protocolFromString("TCP"),
				IPVersion: &V4,
				Destination: api.EntityRule{
					Nets: []string{netv6_1},
				},
			}, false),
		Entry("net list: should reject rule mixed IPv4 (src) and IPv6 (dest)",
			api.Rule{
				Action:   "Allow",
				Protocol: protocolFromString("TCP"),
				Source: api.EntityRule{
					Nets: []string{netv4_3},
				},
				Destination: api.EntityRule{
					Nets: []string{netv6_3},
				},
			}, false),
		Entry("net list: should reject rule mixed IPv6 (src) and IPv4 (dest)",
			api.Rule{
				Action:   "Allow",
				Protocol: protocolFromString("TCP"),
				Source: api.EntityRule{
					Nets: []string{netv6_2},
				},
				Destination: api.EntityRule{
					Nets: []string{netv4_2},
				},
			}, false),
		Entry("net list: should reject rule mixed IPv6 version and IPv4 Net",
			api.Rule{
				Action:    "Allow",
				Protocol:  protocolFromString("TCP"),
				IPVersion: &V6,
				Source: api.EntityRule{
					Nets: []string{netv4_4},
				},
				Destination: api.EntityRule{
					Nets: []string{netv4_2},
				},
			}, false),
		Entry("net list: should reject rule mixed IPv6 version and IPv4 Net",
			api.Rule{
				Action:    "Allow",
				Protocol:  protocolFromString("TCP"),
				IPVersion: &V6,
				Source: api.EntityRule{
					Nets: []string{netv4_4},
				},
				Destination: api.EntityRule{
					NotNets: []string{netv4_2},
				},
			}, false),
		Entry("net list: should reject rule mixed IPVersion and Source Net IP version",
			api.Rule{
				Action:    "Allow",
				Protocol:  protocolFromString("TCP"),
				IPVersion: &V6,
				Source: api.EntityRule{
					Nets: []string{netv4_1},
				},
			}, false),
		Entry("net list: should reject rule mixed IPVersion and Dest Net IP version",
			api.Rule{
				Action:    "Allow",
				Protocol:  protocolFromString("TCP"),
				IPVersion: &V4,
				Destination: api.EntityRule{
					Nets: []string{netv6_1},
				},
			}, false),
		Entry("should reject rule with an IPv6 protocol and an IPVersion=4",
			api.Rule{
				Action:    "Allow",
				Protocol:  protocolFromString("ICMPv6"),
				IPVersion: &V4,
			}, false),
		Entry("should reject rule with an IPv4 protocol and an IPVersion=6",
			api.Rule{
				Action:    "Allow",
				Protocol:  protocolFromString("ICMP"),
				IPVersion: &V6,
			}, false),
		Entry("should accept Allow rule with HTTP clause",
			api.Rule{
				Action: "Allow",
				HTTP:   &api.HTTPMatch{Methods: []string{"GET"}},
			}, true),
		Entry("should reject Deny rule with HTTP clause",
			api.Rule{
				Action: "Deny",
				HTTP:   &api.HTTPMatch{Methods: []string{"GET"}},
			}, false),
		Entry("should reject non-TCP protocol with HTTP clause",
			api.Rule{
				Action:   "Allow",
				Protocol: protocolFromString("UDP"),
				HTTP:     &api.HTTPMatch{Methods: []string{"GET"}},
			}, false),
		Entry("should accept TCP protocol with HTTP clause",
			api.Rule{
				Action:   "Allow",
				Protocol: protocolFromString("TCP"),
				HTTP:     &api.HTTPMatch{Methods: []string{"GET"}},
			}, true),
		Entry("should accept missing protocol with HTTP clause",
			api.Rule{
				Action: "Allow",
				HTTP:   &api.HTTPMatch{Methods: []string{"GET"}},
			}, true),
		Entry("should allow Allow Rule with Destination Domains",
			api.Rule{
				Action: "Allow",
				Destination: api.EntityRule{
					Domains: []string{"example.com"},
				},
			}, true),
		Entry("should reject Allow Rule with Source Domains",
			api.Rule{
				Action: "Allow",
				Source: api.EntityRule{
					Domains: []string{"example.com"},
				},
			}, false),
		Entry("should reject Deny Rule with Destination Domains",
			api.Rule{
				Action: "Deny",
				Destination: api.EntityRule{
					Domains: []string{"example.com"},
				},
			}, false),
		Entry("should reject Rule with Destination Domains and Nets",
			api.Rule{
				Action: "Allow",
				Destination: api.EntityRule{
					Domains: []string{"example.com"},
					Nets:    []string{"8.8.8.8/32"},
				},
			}, false),
		Entry("should reject Rule with Destination Domains and Selector",
			api.Rule{
				Action: "Allow",
				Destination: api.EntityRule{
					Domains:  []string{"example.com"},
					Selector: "role == 'fish'",
				},
			}, false),
		Entry("should allow Allow Rule with wildcard domain",
			api.Rule{
				Action: "Allow",
				Destination: api.EntityRule{
					Domains: []string{"*.example.com"},
				},
			}, true),
		Entry("should reject Allow Rule with invalid wildcard use",
			api.Rule{
				Action: "Allow",
				Destination: api.EntityRule{
					Domains: []string{"*example.com"},
				},
			}, false),
		Entry("should accept Rule with valid annotations",
			api.Rule{
				Action:   "Allow",
				Metadata: &api.RuleMetadata{Annotations: map[string]string{"foo": "bar"}},
			}, true),
		Entry("should reject Rule with invalid annotations",
			api.Rule{
				Action:   "Allow",
				Metadata: &api.RuleMetadata{Annotations: map[string]string{"...": "bar"}},
			}, false),

		// (API) BGPPeerSpec
		Entry("should accept valid BGPPeerSpec", api.BGPPeerSpec{PeerIP: ipv4_1}, true),
		Entry("should reject invalid BGPPeerSpec (IPv4)", api.BGPPeerSpec{PeerIP: bad_ipv4_1}, false),
		Entry("should reject invalid BGPPeerSpec (IPv6)", api.BGPPeerSpec{PeerIP: bad_ipv6_1}, false),
		Entry("should reject BGPPeerSpec with both Node and NodeSelector", api.BGPPeerSpec{
			Node:         "my-node",
			NodeSelector: "has(mylabel)",
		}, false),
		Entry("should reject BGPPeerSpec with both PeerIP and PeerSelector", api.BGPPeerSpec{
			PeerIP:       ipv4_1,
			PeerSelector: "has(mylabel)",
		}, false),
		Entry("should reject BGPPeerSpec with both ASNumber and PeerSelector", api.BGPPeerSpec{
			ASNumber:     as61234,
			PeerSelector: "has(mylabel)",
		}, false),
		Entry("should accept BGPPeerSpec with NodeSelector and PeerSelector", api.BGPPeerSpec{
			NodeSelector: "has(mylabel)",
			PeerSelector: "has(mylabel)",
		}, true),
		Entry("should accept BGPPeerSpec with Password", api.BGPPeerSpec{
			PeerIP: ipv4_1,
			Password: &api.BGPPassword{
				SecretKeyRef: &k8sv1.SecretKeySelector{
					LocalObjectReference: k8sv1.LocalObjectReference{Name: "tigera-bgp-passwords"},
					Key:                  "my-peering",
				},
			},
		}, true),

		Entry("should reject invalid BGPPeerSpec (selector)", api.BGPPeerSpec{
			NodeSelector: "kubernetes.io/hostname: == 'casey-crc-kadm-node-4'",
		}, false),

		// BGPPeer SourceAddress
		Entry("BGPPeer with valid SourceAddress UseNodeIP", api.BGPPeerSpec{
			SourceAddress: api.SourceAddressUseNodeIP,
		}, true),
		Entry("BGPPeer with valid SourceAddress None", api.BGPPeerSpec{
			SourceAddress: api.SourceAddressNone,
		}, true),
		Entry("BGPPeer with invalid SourceAddress", api.BGPPeerSpec{
			SourceAddress: api.SourceAddress("rubbish"),
		}, false),

		// BGPPeer FailureDetectionMode
		Entry("BGPPeer with valid FailureDetectionMode None", api.BGPPeerSpec{
			FailureDetectionMode: api.FailureDetectionModeNone,
		}, true),
		Entry("BGPPeer with valid FailureDetectionMode BFDIfDirectlyConnected", api.BGPPeerSpec{
			FailureDetectionMode: api.FailureDetectionModeBFDIfDirectlyConnected,
		}, true),
		Entry("BGPPeer with invalid FailureDetectionMode", api.BGPPeerSpec{
			FailureDetectionMode: api.FailureDetectionMode("rubbish"),
		}, false),

		// BGPPeer RestartMode
		Entry("BGPPeer with valid RestartMode GracefulRestart", api.BGPPeerSpec{
			RestartMode: api.RestartModeGracefulRestart,
		}, true),
		Entry("BGPPeer with valid RestartMode LongLivedGracefulRestart", api.BGPPeerSpec{
			RestartMode: api.RestartModeLongLivedGracefulRestart,
		}, true),
		Entry("BGPPeer with invalid RestartMode", api.BGPPeerSpec{
			RestartMode: api.RestartMode("rubbish"),
		}, false),

		// BGPPeer BIRDGatewayMode
		Entry("BGPPeer with valid BIRDGatewayMode Recursive", api.BGPPeerSpec{
			BIRDGatewayMode: api.BIRDGatewayModeRecursive,
		}, true),
		Entry("BGPPeer with valid BIRDGatewayMode DirectIfDirectlyConnected", api.BGPPeerSpec{
			BIRDGatewayMode: api.BIRDGatewayModeDirectIfDirectlyConnected,
		}, true),
		Entry("BGPPeer with invalid BIRDGatewayMode", api.BGPPeerSpec{
			BIRDGatewayMode: api.BIRDGatewayMode("rubbish"),
		}, false),

		// BGPPeer MaxRestartTime
		Entry("BGPPeer with valid MaxRestartTime", api.BGPPeerSpec{
			MaxRestartTime: &v1.Duration{10 * time.Second},
		}, true),

		// (API) NodeSpec
		Entry("should accept node with IPv4 BGP", api.NodeSpec{BGP: &api.NodeBGPSpec{IPv4Address: netv4_1}}, true),
		Entry("should accept node with IPv6 BGP", api.NodeSpec{BGP: &api.NodeBGPSpec{IPv6Address: netv6_1}}, true),
		Entry("should accept node with tunnel IP in BGP", api.NodeSpec{BGP: &api.NodeBGPSpec{IPv4IPIPTunnelAddr: "10.0.0.1"}}, true),
		Entry("should accept node with no BGP", api.NodeSpec{}, true),
		Entry("should reject node with an empty BGP", api.NodeSpec{BGP: &api.NodeBGPSpec{}}, false),
		Entry("should reject node with IPv6 address in IPv4 field", api.NodeSpec{BGP: &api.NodeBGPSpec{IPv4Address: netv6_1}}, false),
		Entry("should reject node with IPv4 address in IPv6 field", api.NodeSpec{BGP: &api.NodeBGPSpec{IPv6Address: netv4_1}}, false),
		Entry("should reject node with bad RR cluster ID #1", api.NodeSpec{BGP: &api.NodeBGPSpec{
			IPv4Address:             netv4_1,
			RouteReflectorClusterID: "abcdef",
		}}, false),
		Entry("should reject node with bad RR cluster ID #2", api.NodeSpec{BGP: &api.NodeBGPSpec{
			IPv4Address:             netv4_1,
			RouteReflectorClusterID: "300.34.3.1",
		}}, false),
		Entry("should accept node with good RR cluster ID", api.NodeSpec{BGP: &api.NodeBGPSpec{
			IPv4Address:             netv4_1,
			RouteReflectorClusterID: "245.0.0.1",
		}}, true),

		// GlobalNetworkPolicy validation.
		Entry("disallow name with invalid character", &api.GlobalNetworkPolicy{ObjectMeta: v1.ObjectMeta{Name: "t~!s.h.i.ng"}}, false),
		Entry("disallow name with mixed case characters", &api.GlobalNetworkPolicy{ObjectMeta: v1.ObjectMeta{Name: "tHiNg"}}, false),
		Entry("allow valid name", &api.GlobalNetworkPolicy{ObjectMeta: v1.ObjectMeta{Name: "thing"}}, true),
		Entry("disallow k8s policy name", &api.GlobalNetworkPolicy{ObjectMeta: v1.ObjectMeta{Name: "knp.default.thing"}}, false),
		Entry("disallow name with dot", &api.GlobalNetworkPolicy{ObjectMeta: v1.ObjectMeta{Name: "t.h.i.ng"}}, false),
		Entry("should reject GlobalNetworkPolicy with both PreDNAT and DoNotTrack",
			&api.GlobalNetworkPolicy{
				ObjectMeta: v1.ObjectMeta{Name: "thing"},
				Spec: api.GlobalNetworkPolicySpec{
					PreDNAT:        true,
					DoNotTrack:     true,
					ApplyOnForward: true,
				},
			}, false,
		),
		Entry("should accept GlobalNetworkPolicy PreDNAT but not DoNotTrack",
			&api.GlobalNetworkPolicy{
				ObjectMeta: v1.ObjectMeta{Name: "thing"},
				Spec: api.GlobalNetworkPolicySpec{
					PreDNAT:        true,
					ApplyOnForward: true,
				},
			}, true,
		),
		Entry("should accept GlobalNetworkPolicy DoNotTrack but not PreDNAT",
			&api.GlobalNetworkPolicy{
				ObjectMeta: v1.ObjectMeta{Name: "thing"},
				Spec: api.GlobalNetworkPolicySpec{
					PreDNAT:        false,
					DoNotTrack:     true,
					ApplyOnForward: true,
				},
			}, true,
		),
		Entry("should reject pre-DNAT GlobalNetworkPolicy egress rules",
			&api.GlobalNetworkPolicy{
				ObjectMeta: v1.ObjectMeta{Name: "thing"},
				Spec: api.GlobalNetworkPolicySpec{
					PreDNAT:        true,
					ApplyOnForward: true,
					Egress:         []api.Rule{{Action: "Allow"}},
				},
			}, false,
		),
		Entry("should accept pre-DNAT GlobalNetworkPolicy ingress rules",
			&api.GlobalNetworkPolicy{
				ObjectMeta: v1.ObjectMeta{Name: "thing"},
				Spec: api.GlobalNetworkPolicySpec{
					PreDNAT:        true,
					ApplyOnForward: true,
					Ingress:        []api.Rule{{Action: "Allow"}},
				},
			}, true,
		),

		// GlobalNetworkPolicySpec ApplyOnForward field checks.
		Entry("should accept GlobalNetworkPolicy ApplyOnForward but not PreDNAT",
			&api.GlobalNetworkPolicy{
				ObjectMeta: v1.ObjectMeta{Name: "thing"},
				Spec: api.GlobalNetworkPolicySpec{
					PreDNAT:        false,
					ApplyOnForward: true,
				},
			}, true,
		),
		Entry("should accept GlobalNetworkPolicy ApplyOnForward but not DoNotTrack",
			&api.GlobalNetworkPolicy{
				ObjectMeta: v1.ObjectMeta{Name: "thing"},
				Spec: api.GlobalNetworkPolicySpec{
					DoNotTrack:     false,
					ApplyOnForward: true,
				},
			}, true,
		),
		Entry("should accept GlobalNetworkPolicy ApplyOnForward and PreDNAT",
			&api.GlobalNetworkPolicy{
				ObjectMeta: v1.ObjectMeta{Name: "thing"},
				Spec: api.GlobalNetworkPolicySpec{
					PreDNAT:        true,
					ApplyOnForward: true,
				},
			}, true,
		),
		Entry("should accept GlobalNetworkPolicy ApplyOnForward and DoNotTrack",
			&api.GlobalNetworkPolicy{
				ObjectMeta: v1.ObjectMeta{Name: "thing"},
				Spec: api.GlobalNetworkPolicySpec{
					DoNotTrack:     true,
					ApplyOnForward: true,
				},
			}, true,
		),
		Entry("should accept GlobalNetworkPolicy no ApplyOnForward DoNotTrack PreDNAT",
			&api.GlobalNetworkPolicy{
				ObjectMeta: v1.ObjectMeta{Name: "thing"},
				Spec: api.GlobalNetworkPolicySpec{
					PreDNAT:        false,
					DoNotTrack:     false,
					ApplyOnForward: false,
				},
			}, true,
		),
		Entry("should reject GlobalNetworkPolicy PreDNAT but not ApplyOnForward",
			&api.GlobalNetworkPolicy{
				ObjectMeta: v1.ObjectMeta{Name: "thing"},
				Spec: api.GlobalNetworkPolicySpec{
					PreDNAT:        true,
					ApplyOnForward: false,
				},
			}, false,
		),
		Entry("should reject GlobalNetworkPolicy DoNotTrack but not ApplyOnForward",
			&api.GlobalNetworkPolicy{
				ObjectMeta: v1.ObjectMeta{Name: "thing"},
				Spec: api.GlobalNetworkPolicySpec{
					DoNotTrack:     true,
					ApplyOnForward: false,
				},
			}, false,
		),

		// GlobalNetworkPolicySpec Types field checks.
		Entry("allow missing Types",
			&api.GlobalNetworkPolicy{
				ObjectMeta: v1.ObjectMeta{Name: "thing"},
				Spec:       api.GlobalNetworkPolicySpec{},
			}, true,
		),
		Entry("allow empty Types",
			&api.GlobalNetworkPolicy{
				ObjectMeta: v1.ObjectMeta{Name: "thing"},
				Spec: api.GlobalNetworkPolicySpec{
					Types: []api.PolicyType{},
				},
			}, true,
		),
		Entry("allow ingress Types",
			&api.GlobalNetworkPolicy{
				ObjectMeta: v1.ObjectMeta{Name: "thing"},
				Spec: api.GlobalNetworkPolicySpec{
					Types: []api.PolicyType{api.PolicyTypeIngress},
				},
			}, true,
		),
		Entry("allow egress Types",
			&api.GlobalNetworkPolicy{
				ObjectMeta: v1.ObjectMeta{Name: "thing"},
				Spec: api.GlobalNetworkPolicySpec{
					Types: []api.PolicyType{api.PolicyTypeEgress},
				},
			}, true,
		),
		Entry("allow ingress+egress Types",
			&api.GlobalNetworkPolicy{
				ObjectMeta: v1.ObjectMeta{Name: "thing"},
				Spec: api.GlobalNetworkPolicySpec{
					Types: []api.PolicyType{api.PolicyTypeIngress, api.PolicyTypeEgress},
				},
			}, true,
		),
		Entry("disallow repeated egress Types",
			&api.GlobalNetworkPolicy{
				ObjectMeta: v1.ObjectMeta{Name: "thing"},
				Spec: api.GlobalNetworkPolicySpec{
					Types: []api.PolicyType{api.PolicyTypeEgress, api.PolicyTypeEgress},
				},
			}, false,
		),
		Entry("disallow unexpected value",
			&api.GlobalNetworkPolicy{
				ObjectMeta: v1.ObjectMeta{Name: "thing"},
				Spec: api.GlobalNetworkPolicySpec{
					Types: []api.PolicyType{"unexpected"},
				},
			}, false,
		),

		Entry("allow Types without ingress when Ingress present (gnp)",
			&api.GlobalNetworkPolicy{
				ObjectMeta: v1.ObjectMeta{Name: "thing"},
				Spec: api.GlobalNetworkPolicySpec{
					Ingress: []api.Rule{{Action: "Allow"}},
					Types:   []api.PolicyType{api.PolicyTypeEgress},
				},
			}, true,
		),
		Entry("allow Types without egress when Egress present (gnp)",
			&api.GlobalNetworkPolicy{
				ObjectMeta: v1.ObjectMeta{Name: "thing"},
				Spec: api.GlobalNetworkPolicySpec{
					Egress: []api.Rule{{Action: "Allow"}},
					Types:  []api.PolicyType{api.PolicyTypeIngress},
				},
			}, true,
		),
		Entry("allow Types with ingress when Ingress present (gnp)",
			&api.GlobalNetworkPolicy{
				ObjectMeta: v1.ObjectMeta{Name: "thing"},
				Spec: api.GlobalNetworkPolicySpec{
					Ingress: []api.Rule{{Action: "Allow"}},
					Types:   []api.PolicyType{api.PolicyTypeIngress},
				},
			}, true,
		),
		Entry("allow Types with ingress+egress when Ingress present (gnp)",
			&api.GlobalNetworkPolicy{
				ObjectMeta: v1.ObjectMeta{Name: "thing"},
				Spec: api.GlobalNetworkPolicySpec{
					Ingress: []api.Rule{{Action: "Allow"}},
					Types:   []api.PolicyType{api.PolicyTypeIngress, api.PolicyTypeEgress},
				},
			}, true,
		),
		Entry("allow Types with egress when Egress present (gnp)",
			&api.GlobalNetworkPolicy{
				ObjectMeta: v1.ObjectMeta{Name: "thing"},
				Spec: api.GlobalNetworkPolicySpec{
					Egress: []api.Rule{{Action: "Allow"}},
					Types:  []api.PolicyType{api.PolicyTypeEgress},
				},
			}, true,
		),
		Entry("allow Types with ingress+egress when Egress present (gnp)",
			&api.GlobalNetworkPolicy{
				ObjectMeta: v1.ObjectMeta{Name: "thing"},
				Spec: api.GlobalNetworkPolicySpec{
					Egress: []api.Rule{{Action: "Allow"}},
					Types:  []api.PolicyType{api.PolicyTypeIngress, api.PolicyTypeEgress},
				},
			}, true,
		),
		Entry("allow ingress Types with pre-DNAT (gnp)",
			&api.GlobalNetworkPolicy{
				ObjectMeta: v1.ObjectMeta{Name: "thing"},
				Spec: api.GlobalNetworkPolicySpec{
					PreDNAT:        true,
					ApplyOnForward: true,
					Types:          []api.PolicyType{api.PolicyTypeIngress},
				},
			}, true,
		),
		Entry("disallow egress Types with pre-DNAT (gnp)",
			&api.GlobalNetworkPolicy{
				ObjectMeta: v1.ObjectMeta{Name: "thing"},
				Spec: api.GlobalNetworkPolicySpec{
					PreDNAT:        true,
					ApplyOnForward: true,
					Types:          []api.PolicyType{api.PolicyTypeEgress},
				},
			}, false,
		),
		Entry("disallow ingress+egress Types with pre-DNAT (gnp)",
			&api.GlobalNetworkPolicy{
				ObjectMeta: v1.ObjectMeta{Name: "thing"},
				Spec: api.GlobalNetworkPolicySpec{
					PreDNAT:        true,
					ApplyOnForward: true,
					Types:          []api.PolicyType{api.PolicyTypeIngress, api.PolicyTypeEgress},
				},
			}, false,
		),
		Entry("disallow HTTP in egress rule",
			&api.GlobalNetworkPolicy{
				ObjectMeta: v1.ObjectMeta{Name: "thing"},
				Spec: api.GlobalNetworkPolicySpec{
					Egress: []api.Rule{{Action: "Allow", HTTP: &api.HTTPMatch{Methods: []string{"GET"}}}},
					Types:  []api.PolicyType{api.PolicyTypeIngress, api.PolicyTypeEgress},
				},
			}, false,
		),

		// StagedGlobalNetworkPolicySpec Types field checks.
		Entry("disallow name with invalid character", &api.StagedGlobalNetworkPolicy{ObjectMeta: v1.ObjectMeta{Name: "t~!s.h.i.ng"},
			Spec: api.StagedGlobalNetworkPolicySpec{StagedAction: api.StagedActionSet, Selector: "foo == \"bar\""}}, false),
		Entry("disallow name with mixed case characters", &api.StagedGlobalNetworkPolicy{ObjectMeta: v1.ObjectMeta{Name: "tHiNg"},
			Spec: api.StagedGlobalNetworkPolicySpec{StagedAction: api.StagedActionSet, Selector: "foo == \"bar\""}}, false),
		Entry("allow valid name", &api.StagedGlobalNetworkPolicy{ObjectMeta: v1.ObjectMeta{Name: "thing"},
			Spec: api.StagedGlobalNetworkPolicySpec{StagedAction: api.StagedActionSet, Selector: "foo == \"bar\""}}, true),
		Entry("disallow k8s policy name", &api.StagedGlobalNetworkPolicy{ObjectMeta: v1.ObjectMeta{Name: "knp.default.thing"},
			Spec: api.StagedGlobalNetworkPolicySpec{StagedAction: api.StagedActionSet, Selector: "foo == \"bar\""}}, false),
		Entry("disallow name with dot", &api.StagedGlobalNetworkPolicy{ObjectMeta: v1.ObjectMeta{Name: "t.h.i.ng"},
			Spec: api.StagedGlobalNetworkPolicySpec{StagedAction: api.StagedActionSet, Selector: "foo == \"bar\""}}, false),
		Entry("should accept a valid StagedAction value 'Set'",
			&api.StagedGlobalNetworkPolicy{
				ObjectMeta: v1.ObjectMeta{Name: "thing"},
				Spec: api.StagedGlobalNetworkPolicySpec{
					StagedAction: api.StagedActionSet,
					Selector:     "foo == \"bar\"",
				},
			}, true,
		),
		Entry("should accept an unset StagedAction",
			&api.StagedGlobalNetworkPolicy{
				ObjectMeta: v1.ObjectMeta{Name: "thing"},
				Spec: api.StagedGlobalNetworkPolicySpec{
					Selector: "foo == \"bar\"",
				},
			}, true,
		),
		Entry("should accept a valid StagedAction value 'Delete'",
			&api.StagedGlobalNetworkPolicy{
				ObjectMeta: v1.ObjectMeta{Name: "eng.thing"},
				Spec: api.StagedGlobalNetworkPolicySpec{
					StagedAction: api.StagedActionDelete,
					Tier:         "eng",
				},
			}, true,
		),
		Entry("should reject a valid StagedAction value 'Delete' if any other Spec field is set",
			&api.StagedGlobalNetworkPolicy{
				ObjectMeta: v1.ObjectMeta{Name: "thing"},
				Spec: api.StagedGlobalNetworkPolicySpec{
					StagedAction: api.StagedActionDelete,
					Selector:     "foo == \"bar\"",
				},
			}, false,
		),
		Entry("should reject a StagedAction value 'Warning'",
			&api.StagedGlobalNetworkPolicy{
				ObjectMeta: v1.ObjectMeta{Name: "thing"},
				Spec: api.StagedGlobalNetworkPolicySpec{
					StagedAction: "Warning",
					Selector:     "foo == \"bar\"",
				},
			}, false,
		),
		Entry("should accept an empty StagedAction value",
			&api.StagedGlobalNetworkPolicy{
				ObjectMeta: v1.ObjectMeta{Name: "thing"},
				Spec: api.StagedGlobalNetworkPolicySpec{
					StagedAction: "",
					Selector:     "foo == \"bar\"",
				},
			}, true,
		),
		Entry("should accept an empty selector value when StagedAction is Delete",
			&api.StagedGlobalNetworkPolicy{
				ObjectMeta: v1.ObjectMeta{Name: "thing"},
				Spec: api.StagedGlobalNetworkPolicySpec{
					StagedAction: "Delete",
				},
			}, true,
		),

		// NetworkPolicySpec Types field checks.
		Entry("allow valid name", &api.NetworkPolicy{ObjectMeta: v1.ObjectMeta{Name: "thing"}}, true),
		Entry("disallow name with dot", &api.NetworkPolicy{ObjectMeta: v1.ObjectMeta{Name: "t.h.i.ng"}}, false),
		Entry("disallow name with mixed case", &api.NetworkPolicy{ObjectMeta: v1.ObjectMeta{Name: "tHiNg"}}, false),
		Entry("allow valid name of 253 chars", &api.NetworkPolicy{ObjectMeta: v1.ObjectMeta{Name: string(longValue[:maxNameLength])}}, true),
		Entry("disallow a name of 254 chars", &api.NetworkPolicy{ObjectMeta: v1.ObjectMeta{Name: string(longValue[:maxNameLength+1])}}, false),
		Entry("allow k8s policy name", &api.NetworkPolicy{ObjectMeta: v1.ObjectMeta{Name: "knp.default.thing"}}, true),
		Entry("allow missing Types",
			&api.NetworkPolicy{
				ObjectMeta: v1.ObjectMeta{Name: "thing"},
				Spec:       api.NetworkPolicySpec{},
			}, true,
		),
		Entry("allow empty Types",
			&api.NetworkPolicy{
				ObjectMeta: v1.ObjectMeta{Name: "thing"},
				Spec: api.NetworkPolicySpec{
					Types: []api.PolicyType{},
				},
			}, true,
		),
		Entry("allow ingress Types",
			&api.NetworkPolicy{
				ObjectMeta: v1.ObjectMeta{Name: "thing"},
				Spec: api.NetworkPolicySpec{
					Types: []api.PolicyType{api.PolicyTypeIngress},
				},
			}, true,
		),
		Entry("allow egress Types",
			&api.NetworkPolicy{
				ObjectMeta: v1.ObjectMeta{Name: "thing"},
				Spec: api.NetworkPolicySpec{
					Types: []api.PolicyType{api.PolicyTypeEgress},
				},
			}, true,
		),
		Entry("allow ingress+egress Types",
			&api.NetworkPolicy{
				ObjectMeta: v1.ObjectMeta{Name: "thing"},
				Spec: api.NetworkPolicySpec{
					Types: []api.PolicyType{api.PolicyTypeIngress, api.PolicyTypeEgress},
				},
			}, true,
		),
		Entry("disallow repeated egress Types",
			&api.NetworkPolicy{
				ObjectMeta: v1.ObjectMeta{Name: "thing"},
				Spec: api.NetworkPolicySpec{
					Types: []api.PolicyType{api.PolicyTypeEgress, api.PolicyTypeEgress},
				},
			}, false,
		),
		Entry("disallow unexpected value",
			&api.NetworkPolicy{
				ObjectMeta: v1.ObjectMeta{Name: "thing"},
				Spec: api.NetworkPolicySpec{
					Types: []api.PolicyType{"unexpected"},
				},
			}, false,
		),

		// StagedNetworkPolicySpec Types field checks.
		Entry("allow valid name", &api.StagedNetworkPolicy{ObjectMeta: v1.ObjectMeta{Name: "thing"},
			Spec: api.StagedNetworkPolicySpec{StagedAction: api.StagedActionDelete}}, true),
		Entry("disallow name with dot", &api.StagedNetworkPolicy{ObjectMeta: v1.ObjectMeta{Name: "t.h.i.ng"},
			Spec: api.StagedNetworkPolicySpec{StagedAction: api.StagedActionDelete}}, false),
		Entry("disallow name with mixed case", &api.StagedNetworkPolicy{ObjectMeta: v1.ObjectMeta{Name: "tHiNg"},
			Spec: api.StagedNetworkPolicySpec{StagedAction: api.StagedActionDelete}}, false),
		Entry("allow valid name of 253 chars", &api.StagedNetworkPolicy{ObjectMeta: v1.ObjectMeta{Name: string(longValue[:maxNameLength])},
			Spec: api.StagedNetworkPolicySpec{StagedAction: api.StagedActionDelete}}, true),
		Entry("disallow a name of 254 chars", &api.StagedNetworkPolicy{ObjectMeta: v1.ObjectMeta{Name: string(longValue[:maxNameLength+1])},
			Spec: api.StagedNetworkPolicySpec{StagedAction: api.StagedActionDelete}}, false),
		Entry("allow k8s policy name", &api.StagedNetworkPolicy{ObjectMeta: v1.ObjectMeta{Name: "knp.default.thing"},
			Spec: api.StagedNetworkPolicySpec{StagedAction: api.StagedActionDelete}}, true),
		Entry("allow missing Types",
			&api.StagedNetworkPolicy{
				ObjectMeta: v1.ObjectMeta{Name: "eng.thing"},
				Spec: api.StagedNetworkPolicySpec{
					StagedAction: api.StagedActionDelete,
					Tier:         "eng",
				},
			}, true,
		),
		Entry("should accept a valid StagedAction value 'Set'",
			&api.StagedNetworkPolicy{
				ObjectMeta: v1.ObjectMeta{Name: "thing"},
				Spec: api.StagedNetworkPolicySpec{
					StagedAction: api.StagedActionSet,
					Selector:     "foo == \"bar\"",
				},
			}, true,
		),
		Entry("should accept a StagedAction not set",
			&api.StagedNetworkPolicy{
				ObjectMeta: v1.ObjectMeta{Name: "thing"},
				Spec: api.StagedNetworkPolicySpec{
					Selector: "foo == \"bar\"",
				},
			}, true,
		),
		Entry("should accept a valid StagedAction value 'Delete'",
			&api.StagedNetworkPolicy{
				ObjectMeta: v1.ObjectMeta{Name: "eng.thing"},
				Spec: api.StagedNetworkPolicySpec{
					StagedAction: api.StagedActionDelete,
					Tier:         "eng",
				},
			}, true,
		),
		Entry("should reject a valid StagedAction value 'Delete' if any other Spec field is set",
			&api.StagedNetworkPolicy{
				ObjectMeta: v1.ObjectMeta{Name: "thing"},
				Spec: api.StagedNetworkPolicySpec{
					StagedAction: api.StagedActionDelete,
					Selector:     "foo == \"bar\"",
				},
			}, false,
		),
		Entry("should reject a StagedAction value 'Warning'",
			&api.StagedNetworkPolicy{
				ObjectMeta: v1.ObjectMeta{Name: "thing"},
				Spec: api.StagedNetworkPolicySpec{
					StagedAction: "Warning",
					Selector:     "foo == \"bar\"",
				},
			}, false,
		),
		Entry("should accept an empty StagedAction value",
			&api.StagedNetworkPolicy{
				ObjectMeta: v1.ObjectMeta{Name: "thing"},
				Spec: api.StagedNetworkPolicySpec{
					StagedAction: "",
					Selector:     "foo == \"bar\"",
				},
			}, true,
		),
		Entry("should accept an empty Selector when StagedAction is Delete",
			&api.StagedNetworkPolicy{
				ObjectMeta: v1.ObjectMeta{Name: "eng.thing"},
				Spec: api.StagedNetworkPolicySpec{
					StagedAction: api.StagedActionDelete,
					Tier:         "eng",
				},
			}, true,
		),

		// Tiers.
		Entry("Tier: valid name", &api.Tier{ObjectMeta: v1.ObjectMeta{Name: "foo"}}, true),
		Entry("Tier: valid name with dash", &api.Tier{ObjectMeta: v1.ObjectMeta{Name: "fo-o"}}, true),
		Entry("Tier: disallow dot in name", &api.Tier{ObjectMeta: v1.ObjectMeta{Name: "fo.o"}}, false),
		Entry("Tier: allow valid name of 63 chars", &api.Tier{ObjectMeta: v1.ObjectMeta{Name: string(value63)}}, true),
		Entry("Tier: disallow a name of 64 chars", &api.Tier{ObjectMeta: v1.ObjectMeta{Name: string(value64)}}, false),
		Entry("Tier: disallow other chars", &api.Tier{ObjectMeta: v1.ObjectMeta{Name: "t~!s.h.i.ng"}}, false),

		// NetworkPolicy Object MetaData checks.
		Entry("allow valid name", &api.NetworkPolicy{ObjectMeta: v1.ObjectMeta{Name: "thing"}}, true),
		Entry("allow name with single dot - tier", &api.NetworkPolicy{ObjectMeta: v1.ObjectMeta{Name: "th.ing"}}, true),
		Entry("disallow name with multiple dot", &api.NetworkPolicy{ObjectMeta: v1.ObjectMeta{Name: "t.h.i.ng"}}, false),
		Entry("allow valid name of 253 chars", &api.NetworkPolicy{ObjectMeta: v1.ObjectMeta{Name: string(longValue[:maxNameLength])}}, true),
		Entry("disallow a name of 254 chars", &api.NetworkPolicy{ObjectMeta: v1.ObjectMeta{Name: string(longValue[:maxNameLength+1])}}, false),
		Entry("disallow name with invalid character", &api.GlobalNetworkPolicy{ObjectMeta: v1.ObjectMeta{Name: "t~!s.h.i.ng"}}, false),

		// In the initial implementation, we validated against the following two cases but we found
		// that prevented us from doing a smooth upgrade from type-less to typed policy since we
		// couldn't write a policy that would work for back-level Felix instances while also
		// specifying the type for up-level Felix instances.
		//
		// For NetworkPolicySpec
		Entry("allow Types without ingress when Ingress present",
			&api.NetworkPolicy{
				ObjectMeta: v1.ObjectMeta{Name: "thing"},
				Spec: api.NetworkPolicySpec{
					Ingress: []api.Rule{{Action: "Allow"}},
					Types:   []api.PolicyType{api.PolicyTypeEgress},
				},
			}, true,
		),
		Entry("allow Types without egress when Egress present",
			&api.NetworkPolicy{
				ObjectMeta: v1.ObjectMeta{Name: "thing"},
				Spec: api.NetworkPolicySpec{
					Egress: []api.Rule{{Action: "Allow"}},
					Types:  []api.PolicyType{api.PolicyTypeIngress},
				},
			}, true,
		),
		Entry("allow Types with ingress when Ingress present",
			&api.NetworkPolicy{
				ObjectMeta: v1.ObjectMeta{Name: "thing"},
				Spec: api.NetworkPolicySpec{
					Ingress: []api.Rule{{Action: "Allow"}},
					Types:   []api.PolicyType{api.PolicyTypeIngress},
				},
			}, true,
		),
		Entry("allow Types with ingress+egress when Ingress present",
			&api.NetworkPolicy{
				ObjectMeta: v1.ObjectMeta{Name: "thing"},
				Spec: api.NetworkPolicySpec{
					Ingress: []api.Rule{{Action: "Allow"}},
					Types:   []api.PolicyType{api.PolicyTypeIngress, api.PolicyTypeEgress},
				},
			}, true,
		),
		Entry("allow Types with egress when Egress present",
			&api.NetworkPolicy{
				ObjectMeta: v1.ObjectMeta{Name: "thing"},
				Spec: api.NetworkPolicySpec{
					Egress: []api.Rule{{Action: "Allow"}},
					Types:  []api.PolicyType{api.PolicyTypeEgress},
				},
			}, true,
		),
		Entry("allow Types with ingress+egress when Egress present",
			&api.NetworkPolicy{
				ObjectMeta: v1.ObjectMeta{Name: "thing"},
				Spec: api.NetworkPolicySpec{
					Egress: []api.Rule{{Action: "Allow"}},
					Types:  []api.PolicyType{api.PolicyTypeIngress, api.PolicyTypeEgress},
				},
			}, true,
		),

		Entry("allow etdv3 datastore type",
			&api.RemoteClusterConfiguration{
				ObjectMeta: v1.ObjectMeta{Name: "thing"},
				Spec: api.RemoteClusterConfigurationSpec{
					DatastoreType: "etcdv3",
				},
			}, true,
		),

		Entry("allow k8s datastore type",
			&api.RemoteClusterConfiguration{
				ObjectMeta: v1.ObjectMeta{Name: "thing"},
				Spec: api.RemoteClusterConfigurationSpec{
					DatastoreType: "kubernetes",
				},
			}, true,
		),

		Entry("disallow other datastore type",
			&api.RemoteClusterConfiguration{
				ObjectMeta: v1.ObjectMeta{Name: "thing"},
				Spec: api.RemoteClusterConfigurationSpec{
					DatastoreType: "other",
				},
			}, false,
		),

		Entry("disallow blank datastore type",
			&api.RemoteClusterConfiguration{
				ObjectMeta: v1.ObjectMeta{Name: "thing"},
				Spec:       api.RemoteClusterConfigurationSpec{},
			}, false,
		),

		Entry("allow k8s config if datastore type is etcd",
			&api.RemoteClusterConfiguration{
				ObjectMeta: v1.ObjectMeta{Name: "thing"},
				Spec: api.RemoteClusterConfigurationSpec{
					DatastoreType: "etcdv3",
					KubeConfig:    api.KubeConfig{Kubeconfig: "/a/b/c/kubeconfig"},
				},
			}, true,
		),

		Entry("disallow etcd config if datastore type is k8s",
			&api.RemoteClusterConfiguration{
				ObjectMeta: v1.ObjectMeta{Name: "thing"},
				Spec: api.RemoteClusterConfigurationSpec{
					DatastoreType: "kubernetes",
					EtcdConfig:    api.EtcdConfig{EtcdEndpoints: "https://127.0.0.1:2379"},
				},
			}, false,
		),

		Entry("allow correctly formatted cert path",
			&api.RemoteClusterConfiguration{
				ObjectMeta: v1.ObjectMeta{Name: "thing"},
				Spec: api.RemoteClusterConfigurationSpec{
					DatastoreType: "kubernetes",
					KubeConfig:    api.KubeConfig{K8sKeyFile: "/a/cert.pem"},
				},
			}, true,
		),

		Entry("disallow badly formatted cert",
			&api.RemoteClusterConfiguration{
				ObjectMeta: v1.ObjectMeta{Name: "thing"},
				Spec: api.RemoteClusterConfigurationSpec{
					DatastoreType: "kubernetes",
					KubeConfig:    api.KubeConfig{K8sKeyFile: "/a/secret/\x00null/"},
				},
			}, false,
		),
		Entry("allow correctly formatted etcd endpoint",
			&api.RemoteClusterConfiguration{
				ObjectMeta: v1.ObjectMeta{Name: "thing"},
				Spec: api.RemoteClusterConfigurationSpec{
					DatastoreType: "etcdv3",
					EtcdConfig:    api.EtcdConfig{EtcdEndpoints: "http://123.123.123.123:2379"},
				},
			}, true,
		),

		Entry("allow correctly formatted etcd endpoints",
			&api.RemoteClusterConfiguration{
				ObjectMeta: v1.ObjectMeta{Name: "thing"},
				Spec: api.RemoteClusterConfigurationSpec{
					DatastoreType: "etcdv3",
					EtcdConfig:    api.EtcdConfig{EtcdEndpoints: "http://123.123.123.123:2379,https://1.1.1.1:123"},
				},
			}, true,
		),

		Entry("disallow badly formatted etcd endpoint",
			&api.RemoteClusterConfiguration{
				ObjectMeta: v1.ObjectMeta{Name: "thing"},
				Spec: api.RemoteClusterConfigurationSpec{
					DatastoreType: "etcdv3",
					EtcdConfig:    api.EtcdConfig{EtcdEndpoints: "httpp:/1:500"},
				},
			}, false,
		),

		Entry("allow correctly formatted k8s endpoints",
			&api.RemoteClusterConfiguration{
				ObjectMeta: v1.ObjectMeta{Name: "thing"},
				Spec: api.RemoteClusterConfigurationSpec{
					DatastoreType: "kubernetes",
					KubeConfig:    api.KubeConfig{K8sAPIEndpoint: "https://127.0.0.1:880"},
				},
			}, true,
		),

		Entry("disallow badly formatted k8s endpoint",
			&api.RemoteClusterConfiguration{
				ObjectMeta: v1.ObjectMeta{Name: "thing"},
				Spec: api.RemoteClusterConfigurationSpec{
					DatastoreType: "kubernetes",
					KubeConfig:    api.KubeConfig{K8sAPIEndpoint: "htps://127.0.0.1:880"},
				},
			}, false,
		),

		Entry("disallow HTTP in egress rule",
			&api.NetworkPolicy{
				ObjectMeta: v1.ObjectMeta{Name: "thing"},
				Spec: api.NetworkPolicySpec{
					Egress: []api.Rule{{Action: "Allow", HTTP: &api.HTTPMatch{Methods: []string{"GET"}}}},
					Types:  []api.PolicyType{api.PolicyTypeIngress, api.PolicyTypeEgress},
				},
			}, false,
		),
		Entry("allow HTTP Path with permitted match clauses",
			&api.HTTPMatch{Paths: []api.HTTPPath{{Exact: "/foo"}, {Prefix: "/bar"}}},
			true,
		),
		Entry("disallow HTTP Path with invalid match clauses",
			&api.HTTPMatch{Paths: []api.HTTPPath{{Exact: "/foo", Prefix: "/bar"}, {Prefix: "/bar"}}},
			false,
		),
		Entry("disallow HTTP Path with invalid match clauses",
			&api.HTTPMatch{Paths: []api.HTTPPath{{Exact: "/fo?o"}}},
			false,
		),
		Entry("disallow HTTP Path with invalid match clauses",
			&api.HTTPMatch{Paths: []api.HTTPPath{{Exact: "/fo o"}}},
			false,
		),
		Entry("disallow HTTP Path with invalid match clauses",
			&api.HTTPMatch{Paths: []api.HTTPPath{{Exact: "/f#oo"}}},
			false,
		),
		Entry("disallow HTTP Path with invalid match clauses",
			&api.HTTPMatch{Paths: []api.HTTPPath{{Exact: "/fo#!?o"}}},
			false,
		),
		Entry("disallow HTTP Path with empty match clauses",
			&api.HTTPMatch{Paths: []api.HTTPPath{{}}},
			false,
		),
		Entry("disallow HTTP Method with duplicate match clause",
			&api.HTTPMatch{Methods: []string{"GET", "GET", "Foo"}},
			false,
		),
		Entry("should not accept an invalid IP address",
			api.FelixConfigurationSpec{NATOutgoingAddress: bad_ipv4_1}, false,
		),
		Entry("should not accept a masked IP",
			api.FelixConfigurationSpec{NATOutgoingAddress: netv4_1}, false,
		),
		Entry("should not accept an IPV6 address",
			api.FelixConfigurationSpec{NATOutgoingAddress: ipv6_1}, false,
		),
		Entry("should accept a valid IP address",
			api.FelixConfigurationSpec{NATOutgoingAddress: ipv4_1}, true,
		),

		// GlobalReportType
		Entry("Disallow GlobalReportType with invalid k8s name",
			&api.GlobalReportType{
				ObjectMeta: v1.ObjectMeta{Name: "~grt"},
				Spec: api.ReportTypeSpec{
					UISummaryTemplate: api.ReportTemplate{
						Name:     "uist",
						Template: "Report Name: {{ .ReportName }}",
					},
				},
			},
			false,
		),
		Entry("Allow GlobalReportType with valid k8s name",
			&api.GlobalReportType{
				ObjectMeta: v1.ObjectMeta{Name: "grt"},
				Spec: api.ReportTypeSpec{
					UISummaryTemplate: api.ReportTemplate{
						Name:     "uist",
						Template: "Report Name: {{ .ReportName }}",
					},
				},
			},
			true,
		),
		Entry("Disallow GlobalReportType without template-name",
			&api.GlobalReportType{
				ObjectMeta: v1.ObjectMeta{Name: "grt"},
				Spec: api.ReportTypeSpec{
					UISummaryTemplate: api.ReportTemplate{
						Template: "Report Name: {{ .ReportName }}",
					},
				},
			},
			false,
		),
		Entry("Disallow GlobalReportType without template",
			&api.GlobalReportType{
				ObjectMeta: v1.ObjectMeta{Name: "grt"},
				Spec: api.ReportTypeSpec{
					UISummaryTemplate: api.ReportTemplate{
						Name: "uist",
					},
				},
			},
			false,
		),
		Entry("Disallow GlobalReportType with invalid template-name",
			&api.GlobalReportType{
				ObjectMeta: v1.ObjectMeta{Name: "grt"},
				Spec: api.ReportTypeSpec{
					UISummaryTemplate: api.ReportTemplate{
						Name:     "~uist",
						Template: "Report Name: {{ .ReportName }}",
					},
				},
			},
			false,
		),
		Entry("Disallow GlobalReportType with invalid template",
			&api.GlobalReportType{
				ObjectMeta: v1.ObjectMeta{Name: "grt"},
				Spec: api.ReportTypeSpec{
					UISummaryTemplate: api.ReportTemplate{
						Name:     "uist",
						Template: "Total Endpoints: {{ .Foo }}",
					},
				},
			},
			false,
		),
		Entry("Disallow GlobalReportType with invalid download template",
			&api.GlobalReportType{
				ObjectMeta: v1.ObjectMeta{Name: "grt"},
				Spec: api.ReportTypeSpec{
					UISummaryTemplate: api.ReportTemplate{
						Name:     "uist",
						Template: "Report Name: {{ .ReportName }}",
					},
					DownloadTemplates: []api.ReportTemplate{
						{
							Name:     "uidt",
							Template: "Total Endpoints: {{ .Foo }}",
						},
					},
				},
			},
			false,
		),
		Entry("Validate GlobalReportType inventory-summary template",
			&api.GlobalReportType{
				ObjectMeta: v1.ObjectMeta{Name: "grt"},
				Spec: api.ReportTypeSpec{
					UISummaryTemplate: api.ReportTemplate{
						Name: "uist",
						Template: `ReportName,Selector
{{ .ReportName }},{{ .ReportSpec.Endpoints }}`,
					},
				},
			},
			true,
		),
		Entry("Validate GlobalReportType inventory-endpoints template",
			&api.GlobalReportType{
				ObjectMeta: v1.ObjectMeta{Name: "grt"},
				Spec: api.ReportTypeSpec{
					UISummaryTemplate: api.ReportTemplate{
						Name: "foobar",
						Template: `name,namespace,ingressProtected,egressProtected,envoyEnabled,appliedPolicies,services
{{ range .Endpoints -}}
  {{ .Endpoint.Name }},{{ .Endpoint.Namespace }},{{ .IngressProtected }},{{ .EgressProtected }},{{ .EnvoyEnabled }},{{ join ";" .AppliedPolicies }},{{ join ";" .Services }}
{{- end }}`,
					},
				},
			},
			true,
		),
		Entry("Disallow GlobalReportType with the same template-name",
			&api.GlobalReportType{
				ObjectMeta: v1.ObjectMeta{Name: "grt"},
				Spec: api.ReportTypeSpec{
					UISummaryTemplate: api.ReportTemplate{
						Name:     "sample-template-name",
						Template: "Report Name: {{ .ReportName }}",
					},
					DownloadTemplates: []api.ReportTemplate{
						{
							Name:     "sample-template-name",
							Template: "Report Name: {{ .ReportName }}",
						},
					},
				},
			},
			false,
		),
		Entry("Catch invalid templates using nil ReportSpec.Endpoints data",
			&api.GlobalReportType{
				ObjectMeta: v1.ObjectMeta{Name: "grt"},
				Spec: api.ReportTypeSpec{
					UISummaryTemplate: api.ReportTemplate{
						Name:     "report-nil-namespace",
						Template: "{{ .ReportSpec.Endpoints.Namespaces.Names }}",
					},
				},
			},
			false,
		),
		Entry("Catch invalid templates using nil ReportSpec.Endpoints.Namespaces data",
			&api.GlobalReportType{
				ObjectMeta: v1.ObjectMeta{Name: "grt"},
				Spec: api.ReportTypeSpec{
					UISummaryTemplate: api.ReportTemplate{
						Name:     "report-nil-namespace",
						Template: "{{ if .ReportSpec.Endpoints }}{{ .ReportSpec.Endpoints.Namespaces.Names }}{{ end }}",
					},
				},
			},
			false,
		),
		Entry("Catch invalid templates using nil ReportSpec.Endpoints.ServiceAccounts data",
			&api.GlobalReportType{
				ObjectMeta: v1.ObjectMeta{Name: "grt"},
				Spec: api.ReportTypeSpec{
					UISummaryTemplate: api.ReportTemplate{
						Name:     "report-nil-namespace",
						Template: "{{ if .ReportSpec.Endpoints }}{{ .ReportSpec.Endpoints.ServiceAccounts.Names }}{{ end }}",
					},
				},
			},
			false,
		),
		Entry("Catch invalid templates using nil ReportTypeSpec.AuditEventsSelection data",
			&api.GlobalReportType{
				ObjectMeta: v1.ObjectMeta{Name: "grt"},
				Spec: api.ReportTypeSpec{
					UISummaryTemplate: api.ReportTemplate{
						Name:     "report-nil-namespace",
						Template: "{{ .ReportTypeSpec.AuditEventsSelection.Resources }}",
					},
				},
			},
			false,
		),
		Entry("Check templates with valid nil handling",
			&api.GlobalReportType{
				ObjectMeta: v1.ObjectMeta{Name: "grt"},
				Spec: api.ReportTypeSpec{
					UISummaryTemplate: api.ReportTemplate{
						Name: "report-nil-namespace",
						Template: "{{ if .ReportSpec.Endpoints }}{{ if .ReportSpec.Endpoints.Namespaces}}{{ .ReportSpec.Endpoints.Namespaces.Names }}{{ end }}{{ end }}" +
							"{{ if .ReportSpec.Endpoints }}{{ if .ReportSpec.Endpoints.ServiceAccounts}}{{ .ReportSpec.Endpoints.ServiceAccounts.Names }}{{ end }}{{ end }}" +
							"{{ if .ReportTypeSpec.AuditEventsSelection }}{{ .ReportTypeSpec.AuditEventsSelection.Resources }}{{ end }}",
					},
				},
			},
			true,
		),

		// GlobalReport
		Entry("disallow GlobalReport with invalid k8s name",
			&api.GlobalReport{
				ObjectMeta: v1.ObjectMeta{Name: "~gr"},
				Spec: api.ReportSpec{
					ReportType: "summary",
				},
			},
			false,
		),
		Entry("allow GlobalReport with valid k8s name",
			&api.GlobalReport{
				ObjectMeta: v1.ObjectMeta{Name: "gr"},
				Spec: api.ReportSpec{
					ReportType: "summary",
				},
			},
			true,
		),
		Entry("Disallow invalid CRON expression",
			&api.GlobalReport{
				ObjectMeta: v1.ObjectMeta{Name: "gr"},
				Spec: api.ReportSpec{
					ReportType: "summary",
					Schedule:   "61 * * * *",
				},
			},
			false,
		),
		Entry("Allow valid CRON expression with 1 schedule per hour",
			&api.GlobalReport{
				ObjectMeta: v1.ObjectMeta{Name: "gr"},
				Spec: api.ReportSpec{
					ReportType: "summary",
					Schedule:   "0 * * * *",
				},
			},
			true,
		),
		Entry("Allow valid CRON expression with schedules every 5 minutes",
			&api.GlobalReport{
				ObjectMeta: v1.ObjectMeta{Name: "gr"},
				Spec: api.ReportSpec{
					ReportType: "summary",
					Schedule:   "*/5 * * * *",
				},
			},
			true,
		),
		Entry("Disallow valid CRON expression with 13 schedules per hour",
			&api.GlobalReport{
				ObjectMeta: v1.ObjectMeta{Name: "gr"},
				Spec: api.ReportSpec{
					ReportType: "summary",
					Schedule:   "0,5,10,15,20,25,30,35,40,45,50,55,56 * * * *",
				},
			},
			false,
		),
		Entry("Disallow valid CRON expression with wildcard minute",
			&api.GlobalReport{
				ObjectMeta: v1.ObjectMeta{Name: "gr"},
				Spec: api.ReportSpec{
					ReportType: "summary",
					Schedule:   "* * * * *",
				},
			},
			false,
		),
		Entry("should accept a valid prometheusMetricsHost value 'localhost'", api.FelixConfigurationSpec{PrometheusMetricsHost: "localhost"}, true),
		Entry("should accept a valid prometheusMetricsHost value '10.0.0.1'", api.FelixConfigurationSpec{PrometheusMetricsHost: "10.0.0.1"}, true),
		Entry("should accept a valid prometheusMetricsHost value 'fe80::ea7a:70fa:cf74:25d5'", api.FelixConfigurationSpec{PrometheusMetricsHost: "fe80::ea7a:70fa:cf74:25d5"}, true),
		Entry("should reject an invalid prometheusMetricsHost value 'localhost#'", api.FelixConfigurationSpec{PrometheusMetricsHost: "localhost#"}, false),
		Entry("should reject an invalid prometheusMetricsHost value '0: 1::1'", api.FelixConfigurationSpec{PrometheusMetricsHost: "0: 1::1"}, false),
		Entry("should accept a valid IPv4 address",
			api.FelixConfigurationSpec{DeviceRouteSourceAddress: ipv4_1}, true,
		),
		Entry("should not accept a valid IPv6 address",
			api.FelixConfigurationSpec{DeviceRouteSourceAddress: ipv6_1}, false,
		),
		Entry("should not accept an invalid IP address",
			api.FelixConfigurationSpec{DeviceRouteSourceAddress: bad_ipv4_1}, false,
		),
		Entry("should not accept a masked IP address",
			api.FelixConfigurationSpec{DeviceRouteSourceAddress: netv4_1}, false,
		),
<<<<<<< HEAD
		Entry("valid DNS trusted servers",
			*felixCfgWithDNSTrustedServers(
				// Simple IPv4.
				"169.254.169.254",
				// Default: kube-dns service in kube-system namespace.
				"k8s-service:kube-dns",
				// IPv4 with explicit port.
				"169.254.169.254:2987",
				// Service in default namespace with explicit port.
				"k8s-service:kube-dns:2988",
				// Simple IPv6.
				"fd00:89a3::12",
				// IPv6 with explicit port.
				"[fd00:89a3::12]:5353",
				// Service in specified namespace.
				"k8s-service:openshift-dns/openshift-dns",
				// Service in specified namespace with specific port.
				"k8s-service:openshift-dns/openshift-dns:5353",
			), true,
		),
		Entry("invalid DNS trusted server: misspelt k8s-service",
			*felixCfgWithDNSTrustedServers("k8s-servrce:kube-dns"), false,
		),
		Entry("invalid DNS trusted server: bad namespace chars",
			*felixCfgWithDNSTrustedServers("k8s-service:jk()/kube-dns"), false,
		),
		Entry("invalid DNS trusted server: service with bad port chars",
			*felixCfgWithDNSTrustedServers("k8s-service:kube-dns:56a"), false,
		),
		Entry("invalid DNS trusted server: service with negative port",
			*felixCfgWithDNSTrustedServers("k8s-service:kube-dns:-53"), false,
		),
		Entry("invalid DNS trusted server: service with too large port",
			*felixCfgWithDNSTrustedServers("k8s-service:kube-dns:70000"), false,
		),
		Entry("invalid DNS trusted server: IPv6 with too large port",
			*felixCfgWithDNSTrustedServers("[fd10:25::2]:70000"), false,
		),
		Entry("invalid DNS trusted server: invalid IPv4",
			*felixCfgWithDNSTrustedServers("10.11.12.13.14:53"), false,
		),
		Entry("invalid DNS trusted server: invalid IPv6",
			*felixCfgWithDNSTrustedServers("[fd00:xyz::2]:5353"), false,
=======

		// KubeControllersConfiguration validation
		Entry("should not accept invalid HealthChecks",
			api.KubeControllersConfigurationSpec{HealthChecks: "invalid"}, false,
		),
		Entry("should accept valid HealthChecks",
			api.KubeControllersConfigurationSpec{HealthChecks: "Enabled"}, true,
		),
		Entry("should not accept invalid log severity",
			api.KubeControllersConfigurationSpec{LogSeverityScreen: "invalid"}, false,
		),
		Entry("should accept valid log severity",
			api.KubeControllersConfigurationSpec{LogSeverityScreen: "Error"}, true,
		),
		Entry("should not accept invalid compaction period",
			api.KubeControllersConfigurationSpec{EtcdV3CompactionPeriod: "12parsecs"}, false,
		),
		Entry("should accept valid compaction period",
			api.KubeControllersConfigurationSpec{EtcdV3CompactionPeriod: "12m"}, true,
		),
		Entry("should accept ControllersConfig with no values",
			api.KubeControllersConfigurationSpec{Controllers: api.ControllersConfig{}}, true,
		),
		Entry("should accept ControllersConfig with empty values",
			api.KubeControllersConfigurationSpec{Controllers: api.ControllersConfig{
				Node:             &api.NodeControllerConfig{},
				Policy:           &api.PolicyControllerConfig{},
				WorkloadEndpoint: &api.WorkloadEndpointControllerConfig{},
				ServiceAccount:   &api.ServiceAccountControllerConfig{},
				Namespace:        &api.NamespaceControllerConfig{},
			}}, true,
		),
		Entry("should accept valid reconciliation period on node",
			api.NodeControllerConfig{ReconcilerPeriod: "5m30s"}, true,
		),
		Entry("should not accept invalid reconciliation period on node",
			api.NodeControllerConfig{ReconcilerPeriod: "a long time"}, false,
		),
		Entry("should not accept invalid sync labels",
			api.NodeControllerConfig{SyncLabels: "yes"}, false,
		),
		Entry("should accept valid sync labels",
			api.NodeControllerConfig{SyncLabels: "Disabled"}, true,
		),
		Entry("should not accept invalid host endpoint auto create",
			api.NodeControllerConfig{HostEndpoint: &api.AutoHostEndpointConfig{AutoCreate: "Totally"}}, false,
		),
		Entry("should accept valid host endpoint auto create",
			api.NodeControllerConfig{HostEndpoint: &api.AutoHostEndpointConfig{AutoCreate: "Enabled"}}, true,
		),
		Entry("should accept empty host endpoint auto create",
			api.NodeControllerConfig{HostEndpoint: &api.AutoHostEndpointConfig{}}, true,
		),
		Entry("should accept valid reconciliation period on policy",
			api.PolicyControllerConfig{ReconcilerPeriod: "5m30s"}, true,
		),
		Entry("should not accept invalid reconciliation period on policy",
			api.PolicyControllerConfig{ReconcilerPeriod: "a long time"}, false,
		),
		Entry("should accept valid reconciliation period on workload endpoint",
			api.WorkloadEndpointControllerConfig{ReconcilerPeriod: "5m30s"}, true,
		),
		Entry("should not accept invalid reconciliation period on workload",
			api.WorkloadEndpointControllerConfig{ReconcilerPeriod: "a long time"}, false,
		),
		Entry("should accept valid reconciliation period on service account",
			api.ServiceAccountControllerConfig{ReconcilerPeriod: "5m30s"}, true,
		),
		Entry("should not accept invalid reconciliation period on service account",
			api.ServiceAccountControllerConfig{ReconcilerPeriod: "a long time"}, false,
		),
		Entry("should accept valid reconciliation period on namespace",
			api.NamespaceControllerConfig{ReconcilerPeriod: "5m30s"}, true,
		),
		Entry("should not accept invalid reconciliation period on namespace",
			api.NamespaceControllerConfig{ReconcilerPeriod: "a long time"}, false,
>>>>>>> 9afaf487
		),
	)

	Describe("particular error string checking", func() {
		It("should not say wildname in the message for domain name validation", func() {
			err := v3.Validate(api.GlobalNetworkSet{
				ObjectMeta: v1.ObjectMeta{
					Name: "test",
				},
				Spec: api.GlobalNetworkSetSpec{
					AllowedEgressDomains: []string{"*example.com"},
				},
			})
			Expect(err).To(HaveOccurred())
			Expect(err.Error()).NotTo(ContainSubstring("wildname"))
		})
	})
}

func strPtr(s string) *string {
	return &s
}

func protocolFromString(s string) *numorstring.Protocol {
	p := numorstring.ProtocolFromString(s)
	return &p
}

func protocolFromInt(i uint8) *numorstring.Protocol {
	p := numorstring.ProtocolFromInt(i)
	return &p
}

func mustParsePortRange(min, max uint16) numorstring.Port {
	p, err := numorstring.PortFromRange(min, max)
	if err != nil {
		panic(err)
	}
	return p
}<|MERGE_RESOLUTION|>--- conflicted
+++ resolved
@@ -2608,7 +2608,6 @@
 		Entry("should not accept a masked IP address",
 			api.FelixConfigurationSpec{DeviceRouteSourceAddress: netv4_1}, false,
 		),
-<<<<<<< HEAD
 		Entry("valid DNS trusted servers",
 			*felixCfgWithDNSTrustedServers(
 				// Simple IPv4.
@@ -2652,7 +2651,7 @@
 		),
 		Entry("invalid DNS trusted server: invalid IPv6",
 			*felixCfgWithDNSTrustedServers("[fd00:xyz::2]:5353"), false,
-=======
+		),
 
 		// KubeControllersConfiguration validation
 		Entry("should not accept invalid HealthChecks",
@@ -2729,7 +2728,6 @@
 		),
 		Entry("should not accept invalid reconciliation period on namespace",
 			api.NamespaceControllerConfig{ReconcilerPeriod: "a long time"}, false,
->>>>>>> 9afaf487
 		),
 	)
 
