// Copyright (c) 2016-2017 Tigera, Inc. All rights reserved.

// Licensed under the Apache License, Version 2.0 (the "License");
// you may not use this file except in compliance with the License.
// You may obtain a copy of the License at
//
//     http://www.apache.org/licenses/LICENSE-2.0
//
// Unless required by applicable law or agreed to in writing, software
// distributed under the License is distributed on an "AS IS" BASIS,
// WITHOUT WARRANTIES OR CONDITIONS OF ANY KIND, either express or implied.
// See the License for the specific language governing permissions and
// limitations under the License.

package validator_test

import (
	"github.com/projectcalico/libcalico-go/lib/validator"

	. "github.com/onsi/ginkgo/extensions/table"
	. "github.com/onsi/gomega"
	"github.com/projectcalico/libcalico-go/lib/api"
	"github.com/projectcalico/libcalico-go/lib/backend/model"
	"github.com/projectcalico/libcalico-go/lib/net"
	"github.com/projectcalico/libcalico-go/lib/numorstring"
	"github.com/projectcalico/libcalico-go/lib/scope"
	"github.com/projectcalico/libcalico-go/lib/testutils"
)

func init() {
	// We need some pointers to ints, so just define as values here.
	var V0 = 0
	var V4 = 4
	var V6 = 6
	var V128 = 128
	var V254 = 254
	var V255 = 255
	var V256 = 256

	// Set up some values we use in various tests.
	ipv4_1 := testutils.MustParseIP("1.2.3.4")
	ipv4_2 := testutils.MustParseIP("100.200.0.0")
	ipv6_1 := testutils.MustParseIP("aabb:aabb::ffff")
	ipv6_2 := testutils.MustParseIP("aabb::abcd")
	netv4_1 := testutils.MustParseNetwork("1.2.3.4/32")
	netv4_2 := testutils.MustParseNetwork("1.2.0.0/32")
	netv4_3 := testutils.MustParseNetwork("1.2.3.0/26")
	netv4_4 := testutils.MustParseNetwork("1.2.3.4/10")
	netv4_5 := testutils.MustParseNetwork("1.2.3.4/27")
	netv6_1 := testutils.MustParseNetwork("aabb:aabb::ffff/128")
	netv6_2 := testutils.MustParseNetwork("aabb:aabb::/128")
	netv6_3 := testutils.MustParseNetwork("aabb:aabb::ffff/122")
	netv6_4 := testutils.MustParseNetwork("aabb:aabb::ffff/10")

	protoTCP := numorstring.ProtocolFromString("tcp")

	// Perform basic validation of different fields and structures to test simple valid/invalid
	// scenarios.  This does not test precise error strings - but does cover a lot of the validation
	// code paths.
	DescribeTable("Validator",
		func(input interface{}, valid bool) {
			if valid {
				Expect(validator.Validate(input)).To(BeNil(),
					"expected value to be valid")
			} else {
				Expect(validator.Validate(input)).ToNot(BeNil(),
					"expected value to be invalid")
			}
		},
		// Empty rule is valid, it means "allow all".
		Entry("empty rule (m)", model.Rule{}, true),

		// (Backend model) Actions.
		Entry("should accept allow action (m)", model.Rule{Action: "allow"}, true),
		Entry("should accept deny action (m)", model.Rule{Action: "deny"}, true),
		Entry("should accept next-tier action (m)", model.Rule{Action: "next-tier"}, true),
		Entry("should accept log action (m)", model.Rule{Action: "log"}, true),
		Entry("should reject unknown action (m)", model.Rule{Action: "unknown"}, false),
		Entry("should reject unknown action (m)", model.Rule{Action: "allowfoo"}, false),

		// (API) Actions.
		Entry("should accept allow action", api.Rule{Action: "allow"}, true),
		Entry("should accept deny action", api.Rule{Action: "deny"}, true),
		Entry("should accept pass action", api.Rule{Action: "pass"}, true),
		Entry("should accept log action", api.Rule{Action: "log"}, true),
		Entry("should reject unknown action", api.Rule{Action: "unknown"}, false),
		Entry("should reject unknown action", api.Rule{Action: "allowfoo"}, false),
		Entry("should reject rule with no action", api.Rule{}, false),

		// (Backend model) IP version.
		Entry("should accept IP version 4 (m)", model.Rule{IPVersion: &V4}, true),
		Entry("should accept IP version 6 (m)", model.Rule{IPVersion: &V6}, true),
		Entry("should reject IP version 0 (m)", model.Rule{IPVersion: &V0}, false),

		// (Backend model) Ports.
		Entry("should accept ports with tcp protocol (m)", model.Rule{
			Protocol: &protoTCP,
			SrcPorts: []numorstring.Port{numorstring.SinglePort(80)},
		}, true),
		Entry("should reject src ports with no protocol (m)", model.Rule{
			SrcPorts: []numorstring.Port{numorstring.SinglePort(80)},
		}, false),
		Entry("should reject dst ports with no protocol (m)", model.Rule{
			DstPorts: []numorstring.Port{numorstring.SinglePort(80)},
		}, false),
		Entry("should reject !src ports with no protocol (m)", model.Rule{
			NotSrcPorts: []numorstring.Port{numorstring.SinglePort(80)},
		}, false),
		Entry("should reject !dst ports with no protocol (m)", model.Rule{
			NotDstPorts: []numorstring.Port{numorstring.SinglePort(80)},
		}, false),

		// (API) IP version.
		Entry("should accept IP version 4", api.Rule{Action: "allow", IPVersion: &V4}, true),
		Entry("should accept IP version 6", api.Rule{Action: "allow", IPVersion: &V6}, true),
		Entry("should reject IP version 0", api.Rule{Action: "allow", IPVersion: &V0}, false),

		// (API) Names.
		Entry("should accept a valid name", api.TierMetadata{Name: ".My-valid-Tier_190"}, true),
		Entry("should reject ! in a name", api.TierMetadata{Name: "my!nvalid-Tier"}, false),
		Entry("should reject $ in a name", api.TierMetadata{Name: "my-invalid-tier$"}, false),

		// (API) Selectors.  Selectors themselves are thorougly UT'd so only need to test simple
		// accept and reject cases here.
		Entry("should accept valid selector", api.EntityRule{Selector: "foo == \"bar\""}, true),
		Entry("should accept valid selector with 'has' and a '/'", api.EntityRule{Selector: "has(calico/k8s_ns)"}, true),
		Entry("should accept valid selector with 'has' and two '/'", api.EntityRule{Selector: "has(calico/k8s_ns/role)"}, true),
		Entry("should accept valid selector with 'has' and two '/' and '-.'", api.EntityRule{Selector: "has(calico/k8s_NS-.1/role)"}, true),
		Entry("should reject invalid selector", api.EntityRule{Selector: "thing=hello &"}, false),

		// (API) Tags.
		Entry("should accept a valid tag", api.ProfileMetadata{Tags: []string{".My-valid-tag_190"}}, true),
		Entry("should reject ! in a tag", api.ProfileMetadata{Tags: []string{"my!nvalid-tag"}}, false),
		Entry("should reject $ in a tag", api.ProfileMetadata{Tags: []string{"my-invalid-tag$"}}, false),

		// (API) Labels.
		Entry("should accept a valid label", api.HostEndpointMetadata{Labels: map[string]string{"rank_.0-9": "gold._0-9"}}, true),
		Entry("should accept label key starting with 0-9", api.HostEndpointMetadata{Labels: map[string]string{"2rank": "gold"}}, true),
		Entry("should accept label value starting with 0-9", api.HostEndpointMetadata{Labels: map[string]string{"rank": "2gold"}}, true),
		Entry("should accept label key with dns prefix", api.HostEndpointMetadata{Labels: map[string]string{"calico/k8s_ns": "kube-system"}}, true),
		Entry("should accept label key where prefix is 253 characters", api.HostEndpointMetadata{Labels: map[string]string{"projectcalico.org.projectcalico.org.projectcalico.org.projectcalico.org.projectcalico.org.projectcalico.org.projectcalico.org.projectcalico.org.projectcalico.org.projectcalico.org.projectcalico.org.projectcalico.org.projectcalico.org.calico12345/k8s_ns": "gold"}}, true),
		Entry("should accept label key where prefix begins with an uppercase character", api.HostEndpointMetadata{Labels: map[string]string{"Projectcalico.org12345/k8s_ns": "gold"}}, true),
		Entry("should accept label key with multiple /", api.HostEndpointMetadata{Labels: map[string]string{"k8s_ns/label/role": "gold"}}, true),
		Entry("should accept label key with - and .", api.HostEndpointMetadata{Labels: map[string]string{"k8s_ns/label-ro.le": "gold"}}, true),
		Entry("should reject label key with !", api.HostEndpointMetadata{Labels: map[string]string{"rank!": "gold"}}, false),
		Entry("should reject label key starting with ~", api.HostEndpointMetadata{Labels: map[string]string{"~rank_.0-9": "gold"}}, false),
		Entry("should reject label key ending with ~", api.HostEndpointMetadata{Labels: map[string]string{"rank_.0-9~": "gold"}}, false),
		Entry("should reject label value starting with ~", api.HostEndpointMetadata{Labels: map[string]string{"rank_.0-9": "~gold"}}, false),
		Entry("should reject label value ending with ~", api.HostEndpointMetadata{Labels: map[string]string{"rank_.0-9": "gold~"}}, false),

		// (API) Interface.
		Entry("should accept a valid interface", api.WorkloadEndpointSpec{InterfaceName: "ValidIntface0-9"}, true),
		Entry("should reject an interface that is too long", api.WorkloadEndpointSpec{InterfaceName: "interfaceTooLong"}, false),
		Entry("should reject & in an interface", api.WorkloadEndpointSpec{InterfaceName: "Invalid&Intface"}, false),
		Entry("should reject # in an interface", api.WorkloadEndpointSpec{InterfaceName: "Invalid#Intface"}, false),
		Entry("should reject . in an interface", api.WorkloadEndpointSpec{InterfaceName: "Invalid.Intface"}, false),
		Entry("should reject : in an interface", api.WorkloadEndpointSpec{InterfaceName: "Invalid:Intface"}, false),

		// (API) Scope
		Entry("should accept no scope", api.BGPPeerMetadata{}, true),
		Entry("should accept scope global", api.BGPPeerMetadata{Scope: scope.Global}, true),
		Entry("should accept scope node", api.BGPPeerMetadata{Scope: scope.Node}, true),
		Entry("should reject scope foo", api.BGPPeerMetadata{Scope: scope.Scope("foo")}, false),

		// (API) Protocol
		Entry("should accept protocol tcp", protocolFromString("tcp"), true),
		Entry("should accept protocol udp", protocolFromString("udp"), true),
		Entry("should accept protocol icmp", protocolFromString("icmp"), true),
		Entry("should accept protocol icmpv6", protocolFromString("icmpv6"), true),
		Entry("should accept protocol sctp", protocolFromString("sctp"), true),
		Entry("should accept protocol udplite", protocolFromString("udplite"), true),
		Entry("should accept protocol 1 as int", protocolFromInt(1), true),
		Entry("should accept protocol 255 as int", protocolFromInt(255), true),
		Entry("should accept protocol 255 as string", protocolFromString("255"), true),
		Entry("should accept protocol 1 as string", protocolFromString("1"), true),
		Entry("should reject protocol 0 as int", protocolFromInt(0), false),
		Entry("should reject protocol 256 as string", protocolFromString("256"), false),
		Entry("should reject protocol 0 as string", protocolFromString("0"), false),
		Entry("should reject protocol tcpfoo", protocolFromString("tcpfoo"), false),
		Entry("should reject protocol footcp", protocolFromString("footcp"), false),
		Entry("should reject protocol TCP", protocolFromString("TCP"), false),

		// (API) IPNAT
		Entry("should accept valid IPNAT IPv4",
			api.IPNAT{
				InternalIP: ipv4_1,
				ExternalIP: ipv4_2,
			}, true),
		Entry("should accept valid IPNAT IPv6",
			api.IPNAT{
				InternalIP: ipv6_1,
				ExternalIP: ipv6_2,
			}, true),
		Entry("should reject IPNAT mixed IPv4 (int) and IPv6 (ext)",
			api.IPNAT{
				InternalIP: ipv4_1,
				ExternalIP: ipv6_1,
			}, false),
		Entry("should reject IPNAT mixed IPv6 (int) and IPv4 (ext)",
			api.IPNAT{
				InternalIP: ipv6_1,
				ExternalIP: ipv4_1,
			}, false),

		// (API) WorkloadEndpointSpec
		Entry("should accept workload endpoint with interface only",
			api.WorkloadEndpointSpec{
				InterfaceName: "cali012371237",
			}, true),
		Entry("should accept workload endpoint with networks and no nats",
			api.WorkloadEndpointSpec{
				InterfaceName: "cali012371237",
				IPNetworks:    []net.IPNet{netv4_1, netv4_2, netv6_1, netv6_2},
			}, true),
		Entry("should accept workload endpoint with IPv4 NAT covered by network",
			api.WorkloadEndpointSpec{
				InterfaceName: "cali012371237",
				IPNetworks:    []net.IPNet{netv4_1},
				IPNATs:        []api.IPNAT{{InternalIP: ipv4_1, ExternalIP: ipv4_2}},
			}, true),
		Entry("should accept workload endpoint with IPv6 NAT covered by network",
			api.WorkloadEndpointSpec{
				InterfaceName: "cali012371237",
				IPNetworks:    []net.IPNet{netv6_1},
				IPNATs:        []api.IPNAT{{InternalIP: ipv6_1, ExternalIP: ipv6_2}},
			}, true),
		Entry("should accept workload endpoint with IPv4 and IPv6 NAT covered by network",
			api.WorkloadEndpointSpec{
				InterfaceName: "cali012371237",
				IPNetworks:    []net.IPNet{netv4_1, netv6_1},
				IPNATs: []api.IPNAT{
					{InternalIP: ipv4_1, ExternalIP: ipv4_2},
					{InternalIP: ipv6_1, ExternalIP: ipv6_2},
				},
			}, true),
		Entry("should reject workload endpoint with no config", api.WorkloadEndpointSpec{}, false),
		Entry("should reject workload endpoint with IPv4 networks that contain >1 address",
			api.WorkloadEndpointSpec{
				InterfaceName: "cali012371237",
				IPNetworks:    []net.IPNet{netv4_3},
			}, false),
		Entry("should reject workload endpoint with IPv6 networks that contain >1 address",
			api.WorkloadEndpointSpec{
				InterfaceName: "cali012371237",
				IPNetworks:    []net.IPNet{netv6_3},
			}, false),
		Entry("should reject workload endpoint with nats and no networks",
			api.WorkloadEndpointSpec{
				InterfaceName: "cali012371237",
				IPNATs:        []api.IPNAT{{InternalIP: ipv4_2, ExternalIP: ipv4_1}},
			}, false),
		Entry("should reject workload endpoint with IPv4 NAT not covered by network",
			api.WorkloadEndpointSpec{
				InterfaceName: "cali012371237",
				IPNetworks:    []net.IPNet{netv4_1},
				IPNATs:        []api.IPNAT{{InternalIP: ipv4_2, ExternalIP: ipv4_1}},
			}, false),
		Entry("should reject workload endpoint with IPv6 NAT not covered by network",
			api.WorkloadEndpointSpec{
				InterfaceName: "cali012371237",
				IPNetworks:    []net.IPNet{netv6_1},
				IPNATs:        []api.IPNAT{{InternalIP: ipv6_2, ExternalIP: ipv6_1}},
			}, false),

		// (API) HostEndpointSpec
		Entry("should accept host endpoint with interface",
			api.HostEndpointSpec{
				InterfaceName: "eth0",
			}, true),
		Entry("should accept host endpoint with expected IPs",
			api.HostEndpointSpec{
				ExpectedIPs: []net.IP{ipv4_1, ipv6_1},
			}, true),
		Entry("should accept host endpoint with interface and expected IPs",
			api.HostEndpointSpec{
				InterfaceName: "eth0",
				ExpectedIPs:   []net.IP{ipv4_1, ipv6_1},
			}, true),
		Entry("should reject host endpoint with no config", api.HostEndpointSpec{}, false),
		Entry("should reject host endpoint with blank interface an no IPs",
			api.HostEndpointSpec{
				InterfaceName: "",
				ExpectedIPs:   []net.IP{},
			}, false),

		// (API) PoolMetadata
		Entry("should accept IP pool with IPv4 CIDR /26", api.IPPool{Metadata: api.IPPoolMetadata{CIDR: netv4_3}}, true),
		Entry("should accept IP pool with IPv4 CIDR /10", api.IPPool{Metadata: api.IPPoolMetadata{CIDR: netv4_4}}, true),
		Entry("should accept IP pool with IPv6 CIDR /122", api.IPPool{Metadata: api.IPPoolMetadata{CIDR: netv6_3}}, true),
		Entry("should accept IP pool with IPv6 CIDR /10", api.IPPool{Metadata: api.IPPoolMetadata{CIDR: netv6_4}}, true),
		Entry("should accept a disabled IP pool with IPv4 CIDR /27",
			api.IPPool{
				Metadata: api.IPPoolMetadata{CIDR: netv4_5},
				Spec:     api.IPPoolSpec{Disabled: true},
			}, true),
		Entry("should accept a disabled IP pool with IPv6 CIDR /128",
			api.IPPool{
				Metadata: api.IPPoolMetadata{CIDR: netv6_1},
				Spec:     api.IPPoolSpec{Disabled: true},
			}, true),
		Entry("should reject IP pool with IPv4 CIDR /27", api.IPPool{Metadata: api.IPPoolMetadata{CIDR: netv4_5}}, false),
		Entry("should reject IP pool with IPv6 CIDR /128", api.IPPool{Metadata: api.IPPoolMetadata{CIDR: netv6_1}}, false),
		Entry("should reject IPIP enabled IP pool for IPv6",
			api.IPPool{
				Metadata: api.IPPoolMetadata{CIDR: netv6_3},
				Spec: api.IPPoolSpec{
					IPIP: &api.IPIPConfiguration{Enabled: true},
				},
			}, false),
<<<<<<< HEAD
=======
		Entry("should reject IPv4 pool with a CIDR range overlapping with Link Local range",
			api.IPPool{Metadata: api.IPPoolMetadata{CIDR: testutils.MustParseCIDR("169.254.5.0/24")}}, false),
		Entry("should reject IPv6 pool with a CIDR range overlapping with Link Local range",
			api.IPPool{Metadata: api.IPPoolMetadata{CIDR: testutils.MustParseCIDR("fe80::/120")}}, false),
>>>>>>> aafc4f71

		// (API) IPIPConfiguration
		Entry("should accept IPIP disabled", api.IPIPConfiguration{Enabled: false}, true),
		Entry("should reject IPIP disabled with mode badVal", api.IPIPConfiguration{Enabled: false, Mode: "badVal"}, false),
		Entry("should accept IPIP enabled with no mode", api.IPIPConfiguration{Enabled: true}, true),
		Entry("should reject IPIP enabled with mode off", api.IPIPConfiguration{Enabled: true, Mode: "off"}, false),
		Entry("should reject IPIP enabled with mode badVal", api.IPIPConfiguration{Enabled: true, Mode: "badVal"}, false),
		Entry("should accept IPIP enabled with mode always", api.IPIPConfiguration{Enabled: true, Mode: "always"}, true),
		Entry("should accept IPIP enabled with mode cross-subnet", api.IPIPConfiguration{Enabled: true, Mode: "cross-subnet"}, true),

		// (API) ICMPFields
		Entry("should accept ICMP with no config", api.ICMPFields{}, true),
		Entry("should accept ICMP with type with min value", api.ICMPFields{Type: &V0}, true),
		Entry("should accept ICMP with type with max value", api.ICMPFields{Type: &V254}, true),
		Entry("should accept ICMP with type and code with min value", api.ICMPFields{Type: &V128, Code: &V0}, true),
		Entry("should accept ICMP with type and code with min value", api.ICMPFields{Type: &V128, Code: &V255}, true),
		Entry("should reject ICMP with code and no type", api.ICMPFields{Code: &V0}, false),
		Entry("should reject ICMP with type too high", api.ICMPFields{Type: &V255}, false),
		Entry("should reject ICMP with code too high", api.ICMPFields{Type: &V128, Code: &V256}, false),

		// (API) Rule
		Entry("should accept Rule with protocol sctp and no other config",
			api.Rule{
				Action:   "allow",
				Protocol: protocolFromString("sctp"),
			}, true),
		Entry("should accept Rule with source ports and protocol type 6",
			api.Rule{
				Action:   "allow",
				Protocol: protocolFromInt(6),
				Source: api.EntityRule{
					Ports: []numorstring.Port{numorstring.SinglePort(1)},
				},
			}, true),
		Entry("should accept Rule with empty source ports and protocol type 7",
			api.Rule{
				Action:   "allow",
				Protocol: protocolFromInt(7),
				Source: api.EntityRule{
					Ports: []numorstring.Port{},
				},
			}, true),
		Entry("should accept Rule with source !ports and protocol type 17",
			api.Rule{
				Action:   "allow",
				Protocol: protocolFromInt(17),
				Source: api.EntityRule{
					NotPorts: []numorstring.Port{numorstring.SinglePort(1)},
				},
			}, true),
		Entry("should accept Rule with empty source !ports and protocol type 100",
			api.Rule{
				Action:   "allow",
				Protocol: protocolFromInt(100),
				Source: api.EntityRule{
					NotPorts: []numorstring.Port{},
				},
			}, true),
		Entry("should accept Rule with dest ports and protocol type tcp",
			api.Rule{
				Action:   "allow",
				Protocol: protocolFromString("tcp"),
				Destination: api.EntityRule{
					Ports: []numorstring.Port{numorstring.SinglePort(1)},
				},
			}, true),
		Entry("should reject Rule with dest ports and no protocol",
			api.Rule{
				Action: "allow",
				Destination: api.EntityRule{
					Ports: []numorstring.Port{numorstring.SinglePort(1)},
				},
			}, false),
		Entry("should reject Rule with invalid port (port 0)",
			api.Rule{
				Action:   "allow",
				Protocol: protocolFromString("tcp"),
				Destination: api.EntityRule{
					NotPorts: []numorstring.Port{numorstring.SinglePort(0)},
				},
			}, false),
		Entry("should accept Rule with empty dest ports and protocol type sctp",
			api.Rule{
				Action:   "allow",
				Protocol: protocolFromString("sctp"),
				Destination: api.EntityRule{
					Ports: []numorstring.Port{},
				},
			}, true),
		Entry("should accept Rule with empty dest !ports and protocol type icmpv6",
			api.Rule{
				Action:   "allow",
				Protocol: protocolFromString("icmpv6"),
				Destination: api.EntityRule{
					NotPorts: []numorstring.Port{},
				},
			}, true),
		Entry("should reject Rule with source ports and protocol type 7",
			api.Rule{
				Action:   "allow",
				Protocol: protocolFromInt(7),
				Source: api.EntityRule{
					Ports: []numorstring.Port{numorstring.SinglePort(1)},
				},
			}, false),
		Entry("should reject Rule with source !ports and protocol type 100",
			api.Rule{
				Action:   "allow",
				Protocol: protocolFromInt(100),
				Source: api.EntityRule{
					NotPorts: []numorstring.Port{numorstring.SinglePort(1)},
				},
			}, false),
		Entry("should reject Rule with dest ports and protocol type tcp",
			api.Rule{
				Action:   "allow",
				Protocol: protocolFromString("sctp"),
				Destination: api.EntityRule{
					Ports: []numorstring.Port{numorstring.SinglePort(1)},
				},
			}, false),
		Entry("should reject Rule with dest !ports and protocol type udp",
			api.Rule{
				Action:   "allow",
				Protocol: protocolFromString("icmp"),
				Destination: api.EntityRule{
					NotPorts: []numorstring.Port{numorstring.SinglePort(1)},
				},
			}, false),
		Entry("should reject Rule with invalid source ports and protocol type tcp",
			api.Rule{
				Action:   "allow",
				Protocol: protocolFromString("tcp"),
				Source: api.EntityRule{
					Ports: []numorstring.Port{numorstring.Port{MinPort: 200, MaxPort: 100}},
				},
			}, false),
		Entry("should reject Rule with invalid source !ports and protocol type tcp",
			api.Rule{
				Action:   "allow",
				Protocol: protocolFromString("tcp"),
				Source: api.EntityRule{
					NotPorts: []numorstring.Port{numorstring.Port{MinPort: 200, MaxPort: 100}},
				},
			}, false),
		Entry("should reject Rule with invalid dest ports and protocol type tcp",
			api.Rule{
				Action:   "allow",
				Protocol: protocolFromString("tcp"),
				Destination: api.EntityRule{
					Ports: []numorstring.Port{numorstring.Port{MinPort: 200, MaxPort: 100}},
				},
			}, false),
		Entry("should reject Rule with invalid dest !ports and protocol type tcp",
			api.Rule{
				Action:   "allow",
				Protocol: protocolFromString("tcp"),
				Destination: api.EntityRule{
					NotPorts: []numorstring.Port{numorstring.Port{MinPort: 200, MaxPort: 100}},
				},
			}, false),
		Entry("should reject Rule with one invalid port in the port range (MinPort 0)",
			api.Rule{
				Action:   "allow",
				Protocol: protocolFromString("tcp"),
				Destination: api.EntityRule{
					NotPorts: []numorstring.Port{numorstring.Port{MinPort: 0, MaxPort: 100}},
				},
			}, false),
		Entry("should reject rule mixed IPv4 (src) and IPv6 (dest)",
			api.Rule{
				Action:   "allow",
				Protocol: protocolFromString("tcp"),
				Source: api.EntityRule{
					Net: &netv4_3,
				},
				Destination: api.EntityRule{
					Net: &netv6_3,
				},
			}, false),
		Entry("should reject rule mixed IPv6 (src) and IPv4 (dest)",
			api.Rule{
				Action:   "allow",
				Protocol: protocolFromString("tcp"),
				Source: api.EntityRule{
					Net: &netv6_2,
				},
				Destination: api.EntityRule{
					Net: &netv4_2,
				},
			}, false),
		Entry("should reject rule mixed IPv6 version and IPv4 Net",
			api.Rule{
				Action:    "allow",
				Protocol:  protocolFromString("tcp"),
				IPVersion: &V6,
				Source: api.EntityRule{
					Net: &netv4_4,
				},
				Destination: api.EntityRule{
					Net: &netv4_2,
				},
			}, false),
		Entry("should reject rule mixed IPVersion and Source Net IP version",
			api.Rule{
				Action:    "allow",
				Protocol:  protocolFromString("tcp"),
				IPVersion: &V6,
				Source: api.EntityRule{
					Net: &netv4_1,
				},
			}, false),
		Entry("should reject rule mixed IPVersion and Dest Net IP version",
			api.Rule{
				Action:    "allow",
				Protocol:  protocolFromString("tcp"),
				IPVersion: &V4,
				Destination: api.EntityRule{
					Net: &netv6_1,
				},
			}, false),

		// (API) NodeSpec
		Entry("should accept node with IPv4 BGP", api.NodeSpec{BGP: &api.NodeBGPSpec{IPv4Address: &netv4_1}}, true),
		Entry("should accept node with IPv6 BGP", api.NodeSpec{BGP: &api.NodeBGPSpec{IPv6Address: &netv6_1}}, true),
		Entry("should accept node with no BGP", api.NodeSpec{}, true),
		Entry("should reject node with BGP but no IPs", api.NodeSpec{BGP: &api.NodeBGPSpec{}}, false),
		Entry("should reject node with IPv6 address in IPv4 field", api.NodeSpec{BGP: &api.NodeBGPSpec{IPv4Address: &netv6_1}}, false),
		Entry("should reject node with IPv4 address in IPv6 field", api.NodeSpec{BGP: &api.NodeBGPSpec{IPv6Address: &netv4_1}}, false),
	)
}

func protocolFromString(s string) *numorstring.Protocol {
	p := numorstring.ProtocolFromString(s)
	return &p
}

func protocolFromInt(i uint8) *numorstring.Protocol {
	p := numorstring.ProtocolFromInt(i)
	return &p
}<|MERGE_RESOLUTION|>--- conflicted
+++ resolved
@@ -307,13 +307,10 @@
 					IPIP: &api.IPIPConfiguration{Enabled: true},
 				},
 			}, false),
-<<<<<<< HEAD
-=======
 		Entry("should reject IPv4 pool with a CIDR range overlapping with Link Local range",
 			api.IPPool{Metadata: api.IPPoolMetadata{CIDR: testutils.MustParseCIDR("169.254.5.0/24")}}, false),
 		Entry("should reject IPv6 pool with a CIDR range overlapping with Link Local range",
 			api.IPPool{Metadata: api.IPPoolMetadata{CIDR: testutils.MustParseCIDR("fe80::/120")}}, false),
->>>>>>> aafc4f71
 
 		// (API) IPIPConfiguration
 		Entry("should accept IPIP disabled", api.IPIPConfiguration{Enabled: false}, true),
