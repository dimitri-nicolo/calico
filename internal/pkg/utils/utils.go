// Copyright (c) 2015-2019 Tigera, Inc. All rights reserved.
//
// Licensed under the Apache License, Version 2.0 (the "License");
// you may not use this file except in compliance with the License.
// You may obtain a copy of the License at
//
//     http://www.apache.org/licenses/LICENSE-2.0
//
// Unless required by applicable law or agreed to in writing, software
// distributed under the License is distributed on an "AS IS" BASIS,
// WITHOUT WARRANTIES OR CONDITIONS OF ANY KIND, either express or implied.
// See the License for the specific language governing permissions and
// limitations under the License.
package utils

import (
	"bytes"
	"context"
	"encoding/json"
	"errors"
	"fmt"
	"io/ioutil"
	"net"
	"os"
	"regexp"
	"runtime"
	"strings"

	"github.com/containernetworking/cni/pkg/skel"
	cnitypes "github.com/containernetworking/cni/pkg/types"
	"github.com/containernetworking/cni/pkg/types/current"
	"github.com/containernetworking/plugins/pkg/ipam"
	"github.com/projectcalico/cni-plugin/internal/pkg/azure"
	"github.com/projectcalico/cni-plugin/pkg/types"
	"github.com/projectcalico/libcalico-go/lib/apiconfig"
	api "github.com/projectcalico/libcalico-go/lib/apis/v3"
	client "github.com/projectcalico/libcalico-go/lib/clientv3"
	"github.com/projectcalico/libcalico-go/lib/names"
	cnet "github.com/projectcalico/libcalico-go/lib/net"
	"github.com/projectcalico/libcalico-go/lib/options"
	"github.com/sirupsen/logrus"
)

func Min(a, b int) int {
	if a < b {
		return a
	}
	return b
}

// DetermineNodename gets the node name, in order of priority:
// 1. Nodename field in NetConf
// 2. Nodename from the file /var/lib/calico/nodename
// 3. Hostname field in NetConf (DEPRECATED).
// 4. OS Hostname.
func DetermineNodename(conf types.NetConf) (nodename string) {
	if conf.Nodename != "" {
		logrus.Debugf("Read node name from CNI conf: %s", conf.Nodename)
		nodename = conf.Nodename
	} else if nff := nodenameFromFile(conf.NodenameFile); nff != "" {
		logrus.Debugf("Read node name from file: %s", nff)
		nodename = nff
	} else if conf.Hostname != "" {
		nodename = conf.Hostname
		logrus.Warn("Configuration option 'hostname' is deprecated, use 'nodename' instead")
	} else {
		nodename, _ = names.Hostname()
		logrus.Debugf("Read node name from OS Hostname")
	}

	logrus.Debugf("Using node name %s", nodename)
	return
}

// nodenameFromFile reads the /var/lib/calico/nodename file if it exists and
// returns the nodename within.
func nodenameFromFile(filename string) string {
	if filename == "" {
		filename = "/var/lib/calico/nodename"
	}
	data, err := ioutil.ReadFile(filename)
	if err != nil {
		if os.IsNotExist(err) {
			// File doesn't exist, return empty string.
			logrus.Infof("File %s does not exist", filename)
			return ""
		}
		logrus.WithError(err).Errorf("Failed to read %s", filename)
		return ""
	}
	return string(data)
}

// CreateOrUpdate creates the WorkloadEndpoint if ResourceVersion is not specified,
// or Update if it's specified.
func CreateOrUpdate(ctx context.Context, client client.Interface, wep *api.WorkloadEndpoint) (*api.WorkloadEndpoint, error) {
	if wep.ResourceVersion != "" {
		return client.WorkloadEndpoints().Update(ctx, wep, options.SetOptions{})
	}

	return client.WorkloadEndpoints().Create(ctx, wep, options.SetOptions{})
}

// AddIPAM calls through to the configured IPAM plugin.
// It also contains IPAM plugin specific logic based on the configured plugin.
func AddIPAM(conf types.NetConf, args *skel.CmdArgs, logger *logrus.Entry) (*current.Result, error) {
	// Check if we're configured to use the Azure IPAM plugin.
	var an *azure.AzureNetwork
	if conf.IPAM.Type == "azure-vnet-ipam" {
		// Load the azure network configuration, if any exists. Then, use
		// that configuration to mutate the config we'll pass to the IPAM plugin.
		logger.Info("Configured to use Azure IPAM, check for subnet")
		an = &azure.AzureNetwork{Name: conf.Name}
		if err := an.Load(); err != nil {
			return nil, err
		}
		if err := azure.MutateConfigAdd(args, *an); err != nil {
			return nil, err
		}
	}

	// Actually call the IPAM plugin.
	logger.Debugf("Calling IPAM plugin %s", conf.IPAM.Type)
	ipamResult, err := ipam.ExecAdd(conf.IPAM.Type, args.StdinData)
	if err != nil {
		return nil, err
	}
	logger.Debugf("IPAM plugin returned: %+v", ipamResult)

	// Convert the IPAM result into the current version.
	result, err := current.NewResultFromResult(ipamResult)
	if err != nil {
		return nil, err
	}
	if len(result.IPs) == 0 {
		return nil, errors.New("IPAM plugin returned missing IP config")
	}

	// If we're using the Azure plugin, then write azure network and endpoint information here.
	// We'll need this information on delete so we can clean up any allocated IPs.
	if an != nil {
		// Store the Azure network data so that we can access it on subsequent calls.
		subnetPrefix := result.IPs[0].Address
		subnetPrefix.IP = subnetPrefix.IP.Mask(subnetPrefix.Mask)
		an.Subnets = []string{subnetPrefix.String()}
		if err := an.Write(); err != nil {
			return nil, err
		}
		logger.Infof("Stored azure subnet on disk: %s", subnetPrefix)

		// Store the Azure endpoint data for use on delete.
		var ips []string
		for _, ip := range result.IPs {
			ips = append(ips, ip.Address.IP.String())
		}
		ae := azure.AzureEndpoint{
			Network:     conf.Name,
			ContainerID: args.ContainerID,
			Interface:   args.IfName,
			Addresses:   ips,
		}
		if err := ae.Write(); err != nil {
			return nil, err
		}
	}
	return result, nil
}

// DeleteIPAM calls IPAM plugin to release the IP address.
// It also contains IPAM plugin specific logic based on the configured plugin,
// and is the logical counterpart to AddIPAM.
func DeleteIPAM(conf types.NetConf, args *skel.CmdArgs, logger *logrus.Entry) error {
	logger.Info("Calico CNI releasing IP address")
	logger.WithFields(logrus.Fields{"paths": os.Getenv("CNI_PATH"),
		"type": conf.IPAM.Type}).Debug("Looking for IPAM plugin in paths")

	var ae *azure.AzureEndpoint
	if conf.IPAM.Type == "host-local" {
		// We need to replace "usePodCidr" with a valid, but dummy podCidr string with "host-local" IPAM.
		// host-local IPAM releases the IP by ContainerID, so podCidr isn't really used to release the IP.
		// It just needs a valid CIDR, but it doesn't have to be the CIDR associated with the host.
		const dummyPodCidr = "0.0.0.0/0"
		var stdinData map[string]interface{}
		err := json.Unmarshal(args.StdinData, &stdinData)
		if err != nil {
			return err
		}

		logger.WithField("podCidr", dummyPodCidr).Info("Using a dummy podCidr to release the IP")
		getDummyPodCIDR := func() (string, error) {
			return dummyPodCidr, nil
		}
		err = ReplaceHostLocalIPAMPodCIDRs(logger, stdinData, getDummyPodCIDR)
		if err != nil {
			return err
		}

		args.StdinData, err = json.Marshal(stdinData)
		if err != nil {
			return err
		}
		logger.Debug("Updated stdin data for Delete Cmd")
	} else if conf.IPAM.Type == "azure-vnet-ipam" {
		// The azure-vnet-ipam plugin expects two values to be passed in the CNI config in order to
		// successfully clean up: ipAddress and subnet. Populate these based on data stored to disk.
		logger.Info("Configured to use Azure IPAM, load network and endpoint")
		an := &azure.AzureNetwork{Name: conf.Name}
		if err := an.Load(); err != nil {
			return err
		}
		ae = &azure.AzureEndpoint{Network: conf.Name, ContainerID: args.ContainerID, Interface: args.IfName}
		if err := ae.Load(); err != nil {
			return err
		}
		if len(ae.Addresses) == 0 {
			// If we couldn't find this endpoint, then simply return successfully.
			logger.WithField("AzureEndpoint", ae).Infof("No endpoint addresses, skip IPAM release")
			return nil
		}
		if err := azure.MutateConfigDel(args, *an, *ae); err != nil {
			return err
		}
	}

	// Call the CNI plugin.
	err := ipam.ExecDel(conf.IPAM.Type, args.StdinData)
	if err != nil {
		logger.Error(err)
	} else if ae != nil {
		// Clean up any Azure endpoint data now that we've claened up the IPAM allocation.
		// However, don't do this if the IPAM release failed - otherwise we'll lose information we need
		// in order to release the address.
		if err := ae.Delete(); err != nil {
			logger.WithError(err).Errorf("Error deleting Azure endpoint")
		}
	}

	return err
}

// ReplaceHostLocalIPAMPodCIDRs extracts the host-local IPAM config section and replaces our special-case "usePodCidr"
// subnet value with pod CIDR retrieved by the passed-in getPodCIDR function.  Typically, the passed-in function
// would access the datastore to retrieve the podCIDR. However, for tear-down we use a dummy value that returns
// 0.0.0.0/0.
//
// To make sure that unknown fields are round-tripped, we manipulate the JSON as maps and slices rather than by
// unmarshaling it into a struct.  The structure of the JSON is as follows; we support replacing usePodCidr in
// either the "ipam" dict or its nested ranges section:
//
//    {
//      "cniVersion": "%s",
//      ...
//      "ipam": {
//        "type": "host-local",
//        "subnet": "usePodCidr",
//        "ranges": [
//          [
//             {
//               "subnet": "usePodCidr"
//             }
//          ]
//        ]
//      }
//      ...
//    }
func ReplaceHostLocalIPAMPodCIDRs(logger *logrus.Entry, stdinData map[string]interface{}, getPodCIDR func() (string, error)) error {
	ipamData, ok := stdinData["ipam"].(map[string]interface{})
	if !ok {
		return fmt.Errorf("failed to parse host-local IPAM data; was expecting a dict, not: %v", stdinData["ipam"])
	}
	// Older versions of host-local IPAM store a single subnet in the top-level IPAM dict.
	err := replaceHostLocalIPAMPodCIDR(logger, ipamData, getPodCIDR)
	if err != nil {
		return err
	}
	// Newer versions store one or more subnets in the "ranges" list:
	untypedRanges := ipamData["ranges"]
	if untypedRanges != nil {
		rangeSets, ok := untypedRanges.([]interface{})
		if !ok {
			return fmt.Errorf("failed to parse host-local IPAM ranges section; was expecting a list, not: %v",
				ipamData["ranges"])
		}
		for _, urs := range rangeSets {
			rs, ok := urs.([]interface{})
			if !ok {
				return fmt.Errorf("failed to parse host-local IPAM range set; was expecting a list, not: %v", rs)
			}
			for _, r := range rs {
				err := replaceHostLocalIPAMPodCIDR(logger, r, getPodCIDR)
				if err != nil {
					return err
				}
			}
		}
	}
	return nil
}

func replaceHostLocalIPAMPodCIDR(logger *logrus.Entry, rawIpamData interface{}, getPodCidr func() (string, error)) error {
	logrus.WithField("ipamData", rawIpamData).Debug("Examining IPAM data")
	ipamData, ok := rawIpamData.(map[string]interface{})
	if !ok {
		return fmt.Errorf("failed to parse host-local IPAM data; was expecting a dict, not: %v", rawIpamData)
	}
	subnet, _ := ipamData["subnet"].(string)
	if strings.EqualFold(subnet, "usePodCidr") {
		logger.Info("Calico CNI fetching podCidr from Kubernetes")
		podCidr, err := getPodCidr()
		if err != nil {
			logger.Info("Failed to getPodCidr")
			return err
		}
		logger.WithField("podCidr", podCidr).Info("Fetched podCidr")
		ipamData["subnet"] = podCidr
		subnet = podCidr
<<<<<<< HEAD
		fmt.Fprintf(os.Stderr, "Calico CNI passing podCidr to host-local IPAM: %s\n", podCidr)
	}

	if runtime.GOOS == "windows" {
		fmt.Fprint(os.Stderr, "Updating host-local IPAM configuration to reserve IPs for Windows bridge \n")
		if len(subnet) > 0 {
			err := UpdateHostLocalIPAMDataForWindows(subnet, ipamData)
			if err != nil {
				return err
			}
		}
	}
	return nil
}

//This function will update host-local Ipam data based on input from cni.conf
func UpdateHostLocalIPAMDataForWindows(subnet string, ipamData map[string]interface{}) error {
	//Checks whether the ip is valid or not
	ip, ipnet, err := net.ParseCIDR(subnet)
	if err != nil {
		return err
	}
	//process only if we have ipv4 subnet
	if ip.To4() != nil {
		//get Expected start and end range for given CIDR
		expStartRange, expEndRange := getIPRanges(ip, ipnet)
		//validate ranges given in cni.conf
		rangeStart, _ := ipamData["rangeStart"].(string)
		startRange, err := validateRangeOrSetDefault(rangeStart, expStartRange, ipnet, true)
		if err != nil {
			return err
		}
		ipamData["rangeStart"] = startRange

		rangeEnd, _ := ipamData["rangeEnd"].(string)
		endRange, err := validateRangeOrSetDefault(rangeEnd, expEndRange, ipnet, false)
		if err != nil {
			return err
		}
		ipamData["rangeEnd"] = endRange
	}
=======
		logger.Infof("Calico CNI passing podCidr to host-local IPAM: %s", podCidr)
	}

	err := updateHostLocalIPAMDataForOS(subnet, ipamData)
	if err != nil {
		return err
	}

>>>>>>> 0e78cd69
	return nil
}

func getIPRanges(ip net.IP, ipnet *net.IPNet) (string, string) {

	ip = ip.To4()
	// Mask the address
	ip.Mask(ipnet.Mask)
	// OR in the start address.
	ip[len(ip)-1] |= 3
	startRange := ip.String()
	// Now find the broadbcast address and decrement by 1 to get endRange
	for i := 0; i < len(ip); i++ {
		ip[i] |= (^ipnet.Mask[i])
	}
	ip[len(ip)-1] -= 1

	endRange := ip.String()
	return startRange, endRange
}

func validateStartRange(startRange net.IP, expStartRange net.IP) (net.IP, error) {
	//check if we have ipv4 ip address
	startRange = startRange.To4()
	expStartRange = expStartRange.To4()
	if startRange == nil || expStartRange == nil {
		return nil, fmt.Errorf("Invalid ip address")
	}
	if bytes.Compare([]byte(startRange), []byte(expStartRange)) < 0 {
		//if ip is not in given range,return default
		return expStartRange, nil
	}
	return startRange, nil

}

func validateEndRange(endRange net.IP, expEndRange net.IP) (net.IP, error) {
	//check if we have ipv4 ip address
	endRange = endRange.To4()
	expEndRange = expEndRange.To4()
	if endRange == nil || expEndRange == nil {
		return nil, fmt.Errorf("Invalid ip address")
	}
	if bytes.Compare([]byte(endRange), []byte(expEndRange)) > 0 {
		//if ip is not in given range,return default
		return expEndRange, nil
	}
	return endRange, nil
}

// This function will validate and return an ip within expected start/end range
func validateRangeOrSetDefault(rangeData string, expRange string, ipnet *net.IPNet, isRangeStart bool) (string, error) {
	var parsedIP *cnet.IP
	var expRangeIP *cnet.IP
	var ip net.IP
	//Parse IP and convert into 4 bytes address
	if expRangeIP = cnet.ParseIP(expRange); expRangeIP == nil {
		return "", fmt.Errorf("expRange contains invalid ip")
	}
	if len(rangeData) > 0 {
		//Checks whether the ip is valid or not
		if parsedIP = cnet.ParseIP(rangeData); parsedIP == nil {
			return "", fmt.Errorf("range contains invalid ip")
		} else if ipnet.Contains(parsedIP.IP) { //Checks whether the ip belongs to subnet
			if isRangeStart {
				//check if Startrange should be in expected limit
				ip, _ = validateStartRange(parsedIP.IP, expRangeIP.IP)
			} else {
				//check if Endrange exceeds expected limit
				ip, _ = validateEndRange(parsedIP.IP, expRangeIP.IP)
			}
			return ip.String(), nil
		}
	}
	//return default range
	return expRangeIP.IP.String(), nil

}

// ValidateNetworkName checks that the network name meets felix's expectations
func ValidateNetworkName(name string) error {
	matched, err := regexp.MatchString(`^[a-zA-Z0-9_\.\-]+$`, name)
	if err != nil {
		return err
	}
	if !matched {
		return errors.New("invalid characters detected in the given network name. " +
			"Only letters a-z, numbers 0-9, and symbols _.- are supported")
	}
	return nil
}

// SanitizeMesosLabel converts a string from a valid mesos label to a valid Calico label.
// Mesos labels have no restriction outside of being unicode.
func SanitizeMesosLabel(s string) string {
	// Inspired by:
	// https://github.com/projectcalico/libcalico-go/blob/2ff29bed865c4b364d4fcf1ad214b2bd8d9b4afa/lib/upgrade/converters/names.go#L39-L58
	invalidChar := regexp.MustCompile("[^-_.a-zA-Z0-9]+")
	dotDashSeq := regexp.MustCompile("[.-]*[.][.-]*")
	trailingLeadingDotsDashes := regexp.MustCompile("^[.-]*(.*?)[.-]*$")

	// -  Convert [/] to .
	s = strings.Replace(s, "/", ".", -1)

	// -  Convert any other invalid chars
	s = invalidChar.ReplaceAllString(s, "-")

	// Convert any multi-byte sequence of [-.] with at least one [.] to a single .
	s = dotDashSeq.ReplaceAllString(s, ".")

	// Extract the trailing and leading dots and dashes.   This should always match even if
	// the matched substring is empty.  The second item in the returned submatch
	// slice is the captured match group.
	submatches := trailingLeadingDotsDashes.FindStringSubmatch(s)
	s = submatches[1]
	return s
}

// AddIgnoreUnknownArgs appends the 'IgnoreUnknown=1' option to CNI_ARGS before calling the IPAM plugin. Otherwise, it will
// complain about the Kubernetes arguments. See https://github.com/kubernetes/kubernetes/pull/24983
func AddIgnoreUnknownArgs() error {
	cniArgs := "IgnoreUnknown=1"
	if os.Getenv("CNI_ARGS") != "" {
		cniArgs = fmt.Sprintf("%s;%s", cniArgs, os.Getenv("CNI_ARGS"))
	}
	return os.Setenv("CNI_ARGS", cniArgs)
}

// CreateResultFromEndpoint takes a WorkloadEndpoint, extracts IP information
// and populates that into a CNI Result.
func CreateResultFromEndpoint(wep *api.WorkloadEndpoint) (*current.Result, error) {
	if wep == nil {
		return nil, fmt.Errorf("endpoint not found")
	}
	result := &current.Result{}
	for _, v := range wep.Spec.IPNetworks {
		parsedIPConfig := current.IPConfig{}

		ipAddr, ipNet, err := net.ParseCIDR(v)
		if err != nil {
			return nil, err
		}

		parsedIPConfig.Address = *ipNet

		if ipAddr.To4() != nil {
			parsedIPConfig.Version = "4"
		} else {
			parsedIPConfig.Version = "6"
		}

		result.IPs = append(result.IPs, &parsedIPConfig)
	}

	return result, nil
}

// PopulateEndpointNets takes a WorkloadEndpoint and a CNI Result, extracts IP address and mask
// and populates that information into the WorkloadEndpoint.
func PopulateEndpointNets(wep *api.WorkloadEndpoint, result *current.Result) error {
	var copyIpNet net.IPNet
	if len(result.IPs) == 0 {
		return errors.New("IPAM plugin did not return any IP addresses")
	}

	for _, ipNet := range result.IPs {
		copyIpNet = net.IPNet{IP: ipNet.Address.IP, Mask: ipNet.Address.Mask}
		if ipNet.Version == "4" {
			copyIpNet.Mask = net.CIDRMask(32, 32)
		} else {
			copyIpNet.Mask = net.CIDRMask(128, 128)
		}

		wep.Spec.IPNetworks = append(wep.Spec.IPNetworks, copyIpNet.String())
	}

	return nil
}

type WEPIdentifiers struct {
	Namespace string
	WEPName   string
	names.WorkloadEndpointIdentifiers
}

// GetIdentifiers takes CNI command arguments, and extracts identifiers i.e. pod name, pod namespace,
// container ID, endpoint(container interface name) and orchestratorID based on the orchestrator.
func GetIdentifiers(args *skel.CmdArgs, nodename string) (*WEPIdentifiers, error) {
	// Determine if running under k8s by checking the CNI args
	k8sArgs := types.K8sArgs{}
	if err := cnitypes.LoadArgs(args.Args, &k8sArgs); err != nil {
		return nil, err
	}
	logrus.Debugf("Getting WEP identifiers with arguments: %s, for node %s", args.Args, nodename)
	logrus.Debugf("Loaded k8s arguments: %v", k8sArgs)

	epIDs := WEPIdentifiers{}
	epIDs.ContainerID = args.ContainerID
	epIDs.Node = nodename
	epIDs.Endpoint = args.IfName

	// Check if the workload is running under Kubernetes.
	if string(k8sArgs.K8S_POD_NAMESPACE) != "" && string(k8sArgs.K8S_POD_NAME) != "" {
		epIDs.Orchestrator = "k8s"
		epIDs.Pod = string(k8sArgs.K8S_POD_NAME)
		epIDs.Namespace = string(k8sArgs.K8S_POD_NAMESPACE)
	} else {
		epIDs.Orchestrator = "cni"
		epIDs.Pod = ""
		// For any non-k8s orchestrator we set the namespace to default.
		epIDs.Namespace = "default"

		// Warning: CNITestArgs is used for test purpose only and subject to change without prior notice.
		CNITestArgs := types.CNITestArgs{}
		if err := cnitypes.LoadArgs(args.Args, &CNITestArgs); err == nil {
			// Set namespace with the value passed by CNI test args.
			if string(CNITestArgs.CNI_TEST_NAMESPACE) != "" {
				epIDs.Namespace = string(CNITestArgs.CNI_TEST_NAMESPACE)
			}
		}
	}

	return &epIDs, nil
}

func GetHandleID(netName, containerID, workload string) string {
	handleID := fmt.Sprintf("%s.%s", netName, containerID)
	logrus.WithFields(logrus.Fields{
		"HandleID":    handleID,
		"Network":     netName,
		"Workload":    workload,
		"ContainerID": containerID,
	}).Debug("Generated IPAM handle")
	return handleID
}

func CreateClient(conf types.NetConf) (client.Interface, error) {
	if err := ValidateNetworkName(conf.Name); err != nil {
		return nil, err
	}

	// Use the config file to override environment variables.
	// These variables will be loaded into the client config.
	if conf.EtcdAuthority != "" {
		if err := os.Setenv("ETCD_AUTHORITY", conf.EtcdAuthority); err != nil {
			return nil, err
		}
	}
	if conf.EtcdEndpoints != "" {
		if err := os.Setenv("ETCD_ENDPOINTS", conf.EtcdEndpoints); err != nil {
			return nil, err
		}
	}
	if conf.EtcdScheme != "" {
		if err := os.Setenv("ETCD_SCHEME", conf.EtcdScheme); err != nil {
			return nil, err
		}
	}
	if conf.EtcdKeyFile != "" {
		if err := os.Setenv("ETCD_KEY_FILE", conf.EtcdKeyFile); err != nil {
			return nil, err
		}
	}
	if conf.EtcdCertFile != "" {
		if err := os.Setenv("ETCD_CERT_FILE", conf.EtcdCertFile); err != nil {
			return nil, err
		}
	}
	if conf.EtcdCaCertFile != "" {
		if err := os.Setenv("ETCD_CA_CERT_FILE", conf.EtcdCaCertFile); err != nil {
			return nil, err
		}
	}
	if conf.DatastoreType != "" {
		if err := os.Setenv("DATASTORE_TYPE", conf.DatastoreType); err != nil {
			return nil, err
		}
	}

	// Set Kubernetes specific variables for use with the Kubernetes libcalico backend.
	if conf.Kubernetes.Kubeconfig != "" {
		if err := os.Setenv("KUBECONFIG", conf.Kubernetes.Kubeconfig); err != nil {
			return nil, err
		}
	}
	if conf.Kubernetes.K8sAPIRoot != "" {
		if err := os.Setenv("K8S_API_ENDPOINT", conf.Kubernetes.K8sAPIRoot); err != nil {
			return nil, err
		}
	}
	if conf.Policy.K8sAuthToken != "" {
		if err := os.Setenv("K8S_API_TOKEN", conf.Policy.K8sAuthToken); err != nil {
			return nil, err
		}
	}

	// Load the client config from the current environment.
	clientConfig, err := apiconfig.LoadClientConfig("")
	if err != nil {
		return nil, err
	}

	// Create a new client.
	calicoClient, err := client.New(*clientConfig)
	if err != nil {
		return nil, err
	}
	return calicoClient, nil
}

// ReleaseIPAllocation is called to cleanup IPAM allocations if something goes wrong during
// CNI ADD execution. It forces the CNI_COMMAND to be DEL.
func ReleaseIPAllocation(logger *logrus.Entry, conf types.NetConf, args *skel.CmdArgs) {
	logger.Info("Cleaning up IP allocations for failed ADD")
	if err := os.Setenv("CNI_COMMAND", "DEL"); err != nil {
		// Failed to set CNI_COMMAND to DEL.
		logger.Warning("Failed to set CNI_COMMAND=DEL")
	} else {
		if err := DeleteIPAM(conf, args, logger); err != nil {
			// Failed to cleanup the IP allocation.
			logger.Warning("Failed to clean up IP allocations for failed ADD")
		}
	}
}

// Set up logging for both Calico and libcalico using the provided log level,
func ConfigureLogging(logLevel string) {
	if strings.EqualFold(logLevel, "debug") {
		logrus.SetLevel(logrus.DebugLevel)
	} else if strings.EqualFold(logLevel, "info") {
		logrus.SetLevel(logrus.InfoLevel)
	} else if strings.EqualFold(logLevel, "error") {
		logrus.SetLevel(logrus.ErrorLevel)
	} else {
		// Default level
		logrus.SetLevel(logrus.WarnLevel)
	}

	logrus.SetOutput(os.Stderr)
}

// ResolvePools takes an array of CIDRs or IP Pool names and resolves it to a slice of pool CIDRs.
func ResolvePools(ctx context.Context, c client.Interface, pools []string, isv4 bool) ([]cnet.IPNet, error) {
	// First, query all IP pools. We need these so we can resolve names to CIDRs.
	pl, err := c.IPPools().List(ctx, options.ListOptions{})
	if err != nil {
		return nil, err
	}

	// Iterate through the provided pools. If it parses as a CIDR, just use that.
	// If it does not parse as a CIDR, then attempt to lookup an IP pool with a matching name.
	result := []cnet.IPNet{}
	for _, p := range pools {
		_, cidr, err := net.ParseCIDR(p)
		if err != nil {
			// Didn't parse as a CIDR - check if it's the name
			// of a configured IP pool.
			for _, ipp := range pl.Items {
				if ipp.Name == p {
					// Found a match. Use the CIDR from the matching pool.
					_, cidr, err = net.ParseCIDR(ipp.Spec.CIDR)
					if err != nil {
						return nil, fmt.Errorf("failed to parse IP pool cidr: %s", err)
					}
					logrus.Infof("Resolved pool name %s to cidr %s", ipp.Name, cidr)
				}
			}

			if cidr == nil {
				// Unable to resolve this pool to a CIDR - return an error.
				return nil, fmt.Errorf("error parsing pool %q: %s", p, err)
			}
		}

		ip := cidr.IP
		if isv4 && ip.To4() == nil {
			return nil, fmt.Errorf("%q isn't a IPv4 address", ip)
		}
		if !isv4 && ip.To4() != nil {
			return nil, fmt.Errorf("%q isn't a IPv6 address", ip)
		}
		result = append(result, cnet.IPNet{IPNet: *cidr})
	}
	return result, nil
}<|MERGE_RESOLUTION|>--- conflicted
+++ resolved
@@ -23,7 +23,6 @@
 	"net"
 	"os"
 	"regexp"
-	"runtime"
 	"strings"
 
 	"github.com/containernetworking/cni/pkg/skel"
@@ -314,25 +313,24 @@
 		logger.WithField("podCidr", podCidr).Info("Fetched podCidr")
 		ipamData["subnet"] = podCidr
 		subnet = podCidr
-<<<<<<< HEAD
-		fmt.Fprintf(os.Stderr, "Calico CNI passing podCidr to host-local IPAM: %s\n", podCidr)
-	}
-
-	if runtime.GOOS == "windows" {
-		fmt.Fprint(os.Stderr, "Updating host-local IPAM configuration to reserve IPs for Windows bridge \n")
-		if len(subnet) > 0 {
-			err := UpdateHostLocalIPAMDataForWindows(subnet, ipamData)
-			if err != nil {
-				return err
-			}
-		}
-	}
+		logger.Infof("Calico CNI passing podCidr to host-local IPAM: %s", podCidr)
+	}
+
+	err := updateHostLocalIPAMDataForOS(subnet, ipamData)
+	if err != nil {
+		return err
+	}
+
 	return nil
 }
 
 //This function will update host-local Ipam data based on input from cni.conf
-func UpdateHostLocalIPAMDataForWindows(subnet string, ipamData map[string]interface{}) error {
+func updateHostLocalIPAMDataForOS(subnet string, ipamData map[string]interface{}) error {
+	if len(subnet) == 0 {
+		return nil
+	}
 	//Checks whether the ip is valid or not
+	log.Info("Updating host-local IPAM configuration to reserve IPs for Windows bridge.")
 	ip, ipnet, err := net.ParseCIDR(subnet)
 	if err != nil {
 		return err
@@ -356,16 +354,6 @@
 		}
 		ipamData["rangeEnd"] = endRange
 	}
-=======
-		logger.Infof("Calico CNI passing podCidr to host-local IPAM: %s", podCidr)
-	}
-
-	err := updateHostLocalIPAMDataForOS(subnet, ipamData)
-	if err != nil {
-		return err
-	}
-
->>>>>>> 0e78cd69
 	return nil
 }
 
