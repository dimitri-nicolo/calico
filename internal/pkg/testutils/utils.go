// Copyright (c) 2015-2019 Tigera, Inc. All rights reserved.

package testutils

import (
	"context"
	"os"
	"strings"

	"github.com/projectcalico/libcalico-go/lib/apiconfig"
	api "github.com/projectcalico/libcalico-go/lib/apis/v3"
	"github.com/projectcalico/libcalico-go/lib/backend"
	client "github.com/projectcalico/libcalico-go/lib/clientv3"
	"github.com/projectcalico/libcalico-go/lib/options"
	corev1 "k8s.io/api/core/v1"
	kerrors "k8s.io/apimachinery/pkg/api/errors"
	metav1 "k8s.io/apimachinery/pkg/apis/meta/v1"
	"k8s.io/client-go/kubernetes"

	log "github.com/sirupsen/logrus"
)

const K8S_TEST_NS = "test"
const TEST_DEFAULT_NS = "default"

// Delete everything under /calico from etcd.
func WipeDatastore() {
	spec := apiconfig.CalicoAPIConfig{
		Spec: apiconfig.CalicoAPIConfigSpec{
			EtcdConfig: apiconfig.EtcdConfig{
				EtcdEndpoints: os.Getenv("ETCD_ENDPOINTS"),
			},
			KubeConfig: apiconfig.KubeConfig{
				K8sAPIEndpoint: os.Getenv("K8S_API_ENDPOINT"),
			},
		},
	}
	if os.Getenv("DATASTORE_TYPE") == "etcdv3" {
		spec.Spec.DatastoreType = apiconfig.EtcdV3
	} else {
		spec.Spec.DatastoreType = apiconfig.Kubernetes
	}

	be, err := backend.NewClient(spec)
	if err != nil {
		panic(err)
	}
	_ = be.Clean()

	// Set the ready flag so calls to the CNI plugin can proceed
	calicoClient, _ := client.NewFromEnv()
	newClusterInfo := api.NewClusterInformation()
	newClusterInfo.Name = "default"
	datastoreReady := true
	newClusterInfo.Spec.DatastoreReady = &datastoreReady
	ci, err := calicoClient.ClusterInformation().Create(context.Background(), newClusterInfo, options.SetOptions{})
	if err != nil {
		panic(err)
	}
	log.Printf("Set ClusterInformation: %v %v\n", ci, *ci.Spec.DatastoreReady)
}

func MustDeleteIPPool(c client.Interface, cidr string) {
	log.SetLevel(log.DebugLevel)
	log.SetOutput(os.Stderr)

	name := strings.Replace(cidr, ".", "-", -1)
	name = strings.Replace(name, ":", "-", -1)
	name = strings.Replace(name, "/", "-", -1)

	_, err := c.IPPools().Delete(context.Background(), name, options.DeleteOptions{})
	if err != nil {
		panic(err)
	}
}

// MustCreateNewIPPool creates a new Calico IPAM IP Pool.
func MustCreateNewIPPool(c client.Interface, cidr string, ipip, natOutgoing, ipam bool) string {
	return MustCreateNewIPPoolBlockSize(c, cidr, ipip, natOutgoing, ipam, 0)
}

// MustCreateNewIPPoolBlockSize creates a new Calico IPAM IP Pool with support for setting the block size.
func MustCreateNewIPPoolBlockSize(c client.Interface, cidr string, ipip, natOutgoing, ipam bool, blockSize int) string {
	log.SetLevel(log.DebugLevel)

	log.SetOutput(os.Stderr)

	name := strings.Replace(cidr, ".", "-", -1)
	name = strings.Replace(name, ":", "-", -1)
	name = strings.Replace(name, "/", "-", -1)
	var mode api.IPIPMode
	if ipip {
		mode = api.IPIPModeAlways
	} else {
		mode = api.IPIPModeNever
	}

	pool := api.NewIPPool()
	pool.Name = name
	pool.Spec.CIDR = cidr
	pool.Spec.NATOutgoing = natOutgoing
	pool.Spec.Disabled = !ipam
	pool.Spec.IPIPMode = mode
	pool.Spec.BlockSize = blockSize

	_, err := c.IPPools().Create(context.Background(), pool, options.SetOptions{})
	if err != nil {
		panic(err)
	}
	return pool.Name
}

<<<<<<< HEAD
=======
func MustDeleteIPPool(c client.Interface, cidr string) {
	log.SetLevel(log.DebugLevel)
	log.SetOutput(os.Stderr)

	name := strings.Replace(cidr, ".", "-", -1)
	name = strings.Replace(name, ":", "-", -1)
	name = strings.Replace(name, "/", "-", -1)

	_, err := c.IPPools().Delete(context.Background(), name, options.DeleteOptions{})
	if err != nil {
		panic(err)
	}
}

// GetResultForCurrent takes the output with cniVersion and returns the Result in current.Result format.
func GetResultForCurrent(session *gexec.Session, cniVersion string) (*current.Result, error) {

	// Check if the version is older than 0.3.0.
	// Convert it to Current standard spec version if that is the case.
	if version.Compare(cniVersion, "0.3.0", "<") {
		r020 := types020.Result{}

		if err := json.Unmarshal(session.Out.Contents(), &r020); err != nil {
			log.Errorf("Error unmarshaling output to Result: %v\n", err)
			return nil, err
		}

		rCurrent, err := current.NewResultFromResult(&r020)
		if err != nil {
			return nil, err
		}

		return rCurrent, nil
	}

	r := current.Result{}

	if err := json.Unmarshal(session.Out.Contents(), &r); err != nil {
		log.Errorf("Error unmarshaling output to Result: %v\n", err)
		return nil, err
	}
	return &r, nil
}

// RunIPAMPlugin sets ENV vars required then calls the IPAM plugin
// specified in the config and returns the result and exitCode.
func RunIPAMPlugin(netconf, command, args, cid, cniVersion string) (*current.Result, types.Error, int) {
	conf := types.NetConf{}
	if err := json.Unmarshal([]byte(netconf), &conf); err != nil {
		panic(fmt.Errorf("failed to load netconf: %v", err))
	}

	// Run the CNI plugin passing in the supplied netconf
	cmd := &exec.Cmd{
		Env: []string{
			fmt.Sprintf("CNI_CONTAINERID=%s", cid),
			"CNI_NETNS=b",
			"CNI_IFNAME=c",
			"CNI_PATH=d",
			fmt.Sprintf("CNI_COMMAND=%s", command),
			fmt.Sprintf("CNI_ARGS=%s", args),
		},
		Path: fmt.Sprintf("%s/%s", os.Getenv("BIN"), conf.IPAM.Type),
	}
	stdin, err := cmd.StdinPipe()
	if err != nil {
		panic("some error found")
	}

	_, err = io.WriteString(stdin, netconf)
	if err != nil {
		panic(err)
	}
	_, err = io.WriteString(stdin, "\n")
	if err != nil {
		panic(err)
	}

	err = stdin.Close()
	if err != nil {
		panic(err)
	}

	session, err := gexec.Start(cmd, ginkgo.GinkgoWriter, ginkgo.GinkgoWriter)
	if err != nil {
		panic("some error found")
	}
	session.Wait(5)
	exitCode := session.ExitCode()

	result := &current.Result{}
	e := types.Error{}
	stdout := session.Out.Contents()
	if exitCode == 0 {
		if command == "ADD" {
			result, err = GetResultForCurrent(session, cniVersion)
			if err != nil {
				log.Errorf("Error getting result from the session: %v \n %v\n", session, err)
				panic(err)
			}
		}
	} else {
		if err := json.Unmarshal(stdout, &e); err != nil {
			panic(fmt.Errorf("failed to load error: %s %v", stdout, err))
		}
	}

	return result, e, exitCode
}

func CreateContainerNamespace() (containerNs ns.NetNS, containerId string, err error) {
	containerNs, err = testutils.NewNS()
	if err != nil {
		return nil, "", err
	}

	netnsname := path.Base(containerNs.Path())
	containerId = netnsname[:10]

	err = containerNs.Do(func(_ ns.NetNS) error {
		lo, err := netlink.LinkByName("lo")
		if err != nil {
			return err
		}
		return netlink.LinkSetUp(lo)
	})

	return
}

func CreateContainer(netconf, podName, podNamespace, ip string) (containerID string, result *current.Result, contVeth netlink.Link, contAddr []netlink.Addr, contRoutes []netlink.Route, targetNs ns.NetNS, err error) {
	targetNs, containerID, err = CreateContainerNamespace()
	if err != nil {
		return "", nil, nil, nil, nil, nil, err
	}

	result, contVeth, contAddr, contRoutes, err = RunCNIPluginWithId(netconf, podName, podNamespace, ip, containerID, "", targetNs)
	return
}

// Create container with the giving containerId when containerId is not empty
func CreateContainerWithId(netconf, podName, podNamespace, ip, overrideContainerID string) (containerID string, result *current.Result, contVeth netlink.Link, contAddr []netlink.Addr, contRoutes []netlink.Route, targetNs ns.NetNS, err error) {
	targetNs, containerID, err = CreateContainerNamespace()
	if err != nil {
		return "", nil, nil, nil, nil, nil, err
	}

	if overrideContainerID != "" {
		containerID = overrideContainerID
	}

	result, contVeth, contAddr, contRoutes, err = RunCNIPluginWithId(netconf, podName, podNamespace, ip, containerID, "", targetNs)
	return
}

>>>>>>> 5213bfb8
// Used for passing arguments to the CNI plugin.
type cniArgs struct {
	Env []string
}

func (c *cniArgs) AsEnv() []string {
	return c.Env
}

<<<<<<< HEAD
=======
// RunCNIPluginWithId calls CNI plugin with a containerID and targetNs passed to it.
// This is for when you want to call CNI for an existing container.
func RunCNIPluginWithId(
	netconf,
	podName,
	podNamespace,
	ip,
	containerId,
	ifName string,
	targetNs ns.NetNS,
) (
	result *current.Result,
	contVeth netlink.Link,
	contAddr []netlink.Addr,
	contRoutes []netlink.Route,
	err error,
) {

	// Set up the env for running the CNI plugin
	k8sEnv := ""
	if podName != "" {
		k8sEnv = fmt.Sprintf("CNI_ARGS=K8S_POD_NAME=%s;K8S_POD_NAMESPACE=%s;K8S_POD_INFRA_CONTAINER_ID=whatever", podName, podNamespace)

		// Append IP=<ip> to CNI_ARGS only if it's not an empty string.
		if ip != "" {
			k8sEnv = fmt.Sprintf("%s;IP=%s", k8sEnv, ip)
		}
	}

	if ifName == "" {
		ifName = "eth0"
	}

	env := []string{
		"CNI_COMMAND=ADD",
		fmt.Sprintf("CNI_IFNAME=%s", ifName),
		fmt.Sprintf("CNI_PATH=%s", os.Getenv("BIN")),
		fmt.Sprintf("CNI_CONTAINERID=%s", containerId),
		fmt.Sprintf("CNI_NETNS=%s", targetNs.Path()),
		k8sEnv,
	}
	args := &cniArgs{env}

	// Invoke the CNI plugin, returning any errors to the calling code to handle.
	log.Debugf("Calling CNI plugin with the following env vars: %v", env)
	var r types.Result
	pluginPath := fmt.Sprintf("%s/%s", os.Getenv("BIN"), os.Getenv("PLUGIN"))
	r, err = invoke.ExecPluginWithResult(pluginPath, []byte(netconf), args, nil)
	if err != nil {
		return
	}

	// Extract the target CNI version from the provided network config.
	var nc types.NetConf
	if err = json.Unmarshal([]byte(netconf), &nc); err != nil {
		panic(err)
	}

	// Parse the result as the target CNI version.
	if version.Compare(nc.CNIVersion, "0.3.0", "<") {
		// Special case for older CNI verisons.
		var out []byte
		out, err = json.Marshal(r)
		log.Infof("CNI output: %s", out)
		r020 := types020.Result{}
		if err = json.Unmarshal(out, &r020); err != nil {
			log.Errorf("Error unmarshaling output to Result: %v\n", err)
			return
		}

		result, err = current.NewResultFromResult(&r020)
		if err != nil {
			return
		}

	} else {
		result, err = current.GetResult(r)
		if err != nil {
			return
		}
	}

	err = targetNs.Do(func(_ ns.NetNS) error {
		contVeth, err = netlink.LinkByName(ifName)
		if err != nil {
			return err
		}

		contAddr, err = netlink.AddrList(contVeth, syscall.AF_INET)
		if err != nil {
			return err
		}

		contRoutes, err = netlink.RouteList(contVeth, syscall.AF_INET)
		if err != nil {
			return err
		}

		return nil
	})
	return
}

// Create veth pair on host
func CreateHostVeth(containerId, k8sName, k8sNamespace, nodename string) error {
	hostVethName := "cali" + containerId[:min(11, len(containerId))]
	if k8sName != "" {
		ids := names.WorkloadEndpointIdentifiers{
			Node:         nodename,
			Orchestrator: "k8s",
			Endpoint:     "eth0",
			Pod:          k8sName,
			ContainerID:  containerId,
		}

		workloadName, err := ids.CalculateWorkloadEndpointName(false)
		if err != nil {
			return err
		}

		hostVethName = k8sconversion.VethNameForWorkload(k8sNamespace, workloadName)
	}

	peerVethName := "calipeer"

	// Clean up if peer Veth exists.
	if oldPeerVethName, err := netlink.LinkByName(peerVethName); err == nil {
		if err = netlink.LinkDel(oldPeerVethName); err != nil {
			return fmt.Errorf("failed to delete old peer Veth %v: %v", oldPeerVethName, err)
		}
	}

	veth := &netlink.Veth{
		LinkAttrs: netlink.LinkAttrs{
			Name:  hostVethName,
			Flags: net.FlagUp,
			MTU:   1500,
		},
		PeerName: peerVethName,
	}

	if err := netlink.LinkAdd(veth); err != nil {
		return err
	}

	return nil
}

// Executes the Calico CNI plugin and return the error code of the command.
func DeleteContainer(netconf, netnspath, podName, podNamespace string) (exitCode int, err error) {
	return DeleteContainerWithId(netconf, netnspath, podName, podNamespace, "")
}

func DeleteContainerWithId(netconf, netnspath, podName, podNamespace, containerId string) (exitCode int, err error) {
	return DeleteContainerWithIdAndIfaceName(netconf, netnspath, podName, podNamespace, containerId, "eth0")
}

func DeleteContainerWithIdAndIfaceName(netconf, netnspath, podName, podNamespace, containerId, ifaceName string) (exitCode int, err error) {
	netnsname := path.Base(netnspath)
	container_id := netnsname[:10]
	if containerId != "" {
		container_id = containerId
	}
	k8sEnv := ""
	if podName != "" {
		k8sEnv = fmt.Sprintf("CNI_ARGS=K8S_POD_NAME=%s;K8S_POD_NAMESPACE=%s;K8S_POD_INFRA_CONTAINER_ID=whatever", podName, podNamespace)
	}

	// Set up the env for running the CNI plugin
	env := []string{
		"CNI_COMMAND=DEL",
		fmt.Sprintf("CNI_CONTAINERID=%s", container_id),
		fmt.Sprintf("CNI_NETNS=%s", netnspath),
		"CNI_IFNAME=" + ifaceName,
		fmt.Sprintf("CNI_PATH=%s", os.Getenv("BIN")),
		k8sEnv,
	}

	log.Debugf("Deleting container with ID %v CNI plugin with the following env vars: %v", containerId, env)

	// Run the CNI plugin passing in the supplied netconf
	subProcess := exec.Command(fmt.Sprintf("%s/%s", os.Getenv("BIN"), os.Getenv("PLUGIN")), netconf)
	subProcess.Env = env
	stdin, err := subProcess.StdinPipe()
	if err != nil {
		return
	}

	_, err = io.WriteString(stdin, netconf)
	if err != nil {
		return 1, err
	}
	_, err = io.WriteString(stdin, "\n")
	if err != nil {
		return 1, err
	}

	err = stdin.Close()
	if err != nil {
		return 1, err
	}

	session, err := gexec.Start(subProcess, ginkgo.GinkgoWriter, ginkgo.GinkgoWriter)
	if err != nil {
		return
	}

	// Call the plugin. Will force a test failure if it hangs longer than 5s.
	session.Wait(5)

	exitCode = session.ExitCode()
	return
}

func Cmd(cmd string) string {
	_, _ = ginkgo.GinkgoWriter.Write([]byte(fmt.Sprintf("Running command [%s]\n", cmd)))
	out, err := exec.Command("bash", "-c", cmd).Output()
	if err != nil {
		_, writeErr := ginkgo.GinkgoWriter.Write(out)
		if writeErr != nil {
			panic(writeErr)
		}
		_, writeErr = ginkgo.GinkgoWriter.Write(err.(*exec.ExitError).Stderr)
		if writeErr != nil {
			panic(writeErr)
		}
		ginkgo.Fail("Command failed")
	}
	return strings.TrimSpace(string(out))
}

// CheckSysctlValue is a utility function to assert sysctl value is set to what is expected.
func CheckSysctlValue(sysctlPath, value string) error {
	fh, err := os.Open(sysctlPath)
	if err != nil {
		return err
	}

	f := bufio.NewReader(fh)

	// Ignoring second output (isPrefix) since it's not necessory
	buf, _, err := f.ReadLine()
	if err != nil {
		// EOF without a match
		return err
	}

	if string(buf) != value {
		return fmt.Errorf("error asserting sysctl value: expected: %s, got: %s for sysctl path: %s", value, string(buf), sysctlPath)
	}

	err = fh.Close()
	if err != nil {
		return err
	}

	return nil
}

>>>>>>> 5213bfb8
func AddNode(c client.Interface, kc *kubernetes.Clientset, host string) error {
	var err error
	if os.Getenv("DATASTORE_TYPE") == "kubernetes" {
		// create the node in Kubernetes.
		n := corev1.Node{
			TypeMeta: metav1.TypeMeta{
				Kind:       "Node",
				APIVersion: "v1",
			},
		}
		n.Name = host

		// Create/Update the node
		newNode, err := kc.CoreV1().Nodes().Create(&n)
		if err != nil {
			if kerrors.IsAlreadyExists(err) {
				return nil
			}
		}
		log.WithField("node", newNode).WithError(err).Info("node applied")
	} else {
		// Otherwise, create it in Calico.
		n := api.NewNode()
		n.Name = host
		_, err = c.Nodes().Create(context.Background(), n, options.SetOptions{})
	}
	return err
}

func DeleteNode(c client.Interface, kc *kubernetes.Clientset, host string) error {
	var err error = nil
	if os.Getenv("DATASTORE_TYPE") == "kubernetes" {
		// delete the node in Kubernetes.
		deleteErr := kc.CoreV1().Nodes().Delete(host, &metav1.DeleteOptions{})
		log.WithError(deleteErr).Info("node deleted")
	} else {
		// Otherwise, delete it in Calico.
		n := api.NewNode()
		n.Name = host
		_, err = c.Nodes().Delete(context.Background(), host, options.DeleteOptions{})
		log.WithError(err).Info("node deleted")
	}
	return err
}<|MERGE_RESOLUTION|>--- conflicted
+++ resolved
@@ -1,16 +1,46 @@
 // Copyright (c) 2015-2019 Tigera, Inc. All rights reserved.
-
+//
+// Licensed under the Apache License, Version 2.0 (the "License");
+// you may not use this file except in compliance with the License.
+// You may obtain a copy of the License at
+//
+//     http://www.apache.org/licenses/LICENSE-2.0
+//
+// Unless required by applicable law or agreed to in writing, software
+// distributed under the License is distributed on an "AS IS" BASIS,
+// WITHOUT WARRANTIES OR CONDITIONS OF ANY KIND, either express or implied.
+// See the License for the specific language governing permissions and
+// limitations under the License.
 package testutils
 
 import (
+	"bufio"
 	"context"
+	"encoding/json"
+	"fmt"
+	"io"
+	"net"
 	"os"
+	"os/exec"
+	"path"
 	"strings"
-
+	"syscall"
+
+	"github.com/containernetworking/cni/pkg/invoke"
+	"github.com/containernetworking/cni/pkg/types"
+	types020 "github.com/containernetworking/cni/pkg/types/020"
+	"github.com/containernetworking/cni/pkg/types/current"
+	"github.com/containernetworking/plugins/pkg/ns"
+	"github.com/containernetworking/plugins/pkg/testutils"
+	"github.com/mcuadros/go-version"
+	"github.com/onsi/ginkgo"
+	"github.com/onsi/gomega/gexec"
 	"github.com/projectcalico/libcalico-go/lib/apiconfig"
 	api "github.com/projectcalico/libcalico-go/lib/apis/v3"
 	"github.com/projectcalico/libcalico-go/lib/backend"
+	k8sconversion "github.com/projectcalico/libcalico-go/lib/backend/k8s/conversion"
 	client "github.com/projectcalico/libcalico-go/lib/clientv3"
+	"github.com/projectcalico/libcalico-go/lib/names"
 	"github.com/projectcalico/libcalico-go/lib/options"
 	corev1 "k8s.io/api/core/v1"
 	kerrors "k8s.io/apimachinery/pkg/api/errors"
@@ -18,10 +48,18 @@
 	"k8s.io/client-go/kubernetes"
 
 	log "github.com/sirupsen/logrus"
+	"github.com/vishvananda/netlink"
 )
 
 const K8S_TEST_NS = "test"
 const TEST_DEFAULT_NS = "default"
+
+func min(a, b int) int {
+	if a < b {
+		return a
+	}
+	return b
+}
 
 // Delete everything under /calico from etcd.
 func WipeDatastore() {
@@ -60,27 +98,8 @@
 	log.Printf("Set ClusterInformation: %v %v\n", ci, *ci.Spec.DatastoreReady)
 }
 
-func MustDeleteIPPool(c client.Interface, cidr string) {
-	log.SetLevel(log.DebugLevel)
-	log.SetOutput(os.Stderr)
-
-	name := strings.Replace(cidr, ".", "-", -1)
-	name = strings.Replace(name, ":", "-", -1)
-	name = strings.Replace(name, "/", "-", -1)
-
-	_, err := c.IPPools().Delete(context.Background(), name, options.DeleteOptions{})
-	if err != nil {
-		panic(err)
-	}
-}
-
 // MustCreateNewIPPool creates a new Calico IPAM IP Pool.
 func MustCreateNewIPPool(c client.Interface, cidr string, ipip, natOutgoing, ipam bool) string {
-	return MustCreateNewIPPoolBlockSize(c, cidr, ipip, natOutgoing, ipam, 0)
-}
-
-// MustCreateNewIPPoolBlockSize creates a new Calico IPAM IP Pool with support for setting the block size.
-func MustCreateNewIPPoolBlockSize(c client.Interface, cidr string, ipip, natOutgoing, ipam bool, blockSize int) string {
 	log.SetLevel(log.DebugLevel)
 
 	log.SetOutput(os.Stderr)
@@ -101,7 +120,6 @@
 	pool.Spec.NATOutgoing = natOutgoing
 	pool.Spec.Disabled = !ipam
 	pool.Spec.IPIPMode = mode
-	pool.Spec.BlockSize = blockSize
 
 	_, err := c.IPPools().Create(context.Background(), pool, options.SetOptions{})
 	if err != nil {
@@ -110,8 +128,6 @@
 	return pool.Name
 }
 
-<<<<<<< HEAD
-=======
 func MustDeleteIPPool(c client.Interface, cidr string) {
 	log.SetLevel(log.DebugLevel)
 	log.SetOutput(os.Stderr)
@@ -267,7 +283,6 @@
 	return
 }
 
->>>>>>> 5213bfb8
 // Used for passing arguments to the CNI plugin.
 type cniArgs struct {
 	Env []string
@@ -277,8 +292,6 @@
 	return c.Env
 }
 
-<<<<<<< HEAD
-=======
 // RunCNIPluginWithId calls CNI plugin with a containerID and targetNs passed to it.
 // This is for when you want to call CNI for an existing container.
 func RunCNIPluginWithId(
@@ -538,7 +551,6 @@
 	return nil
 }
 
->>>>>>> 5213bfb8
 func AddNode(c client.Interface, kc *kubernetes.Clientset, host string) error {
 	var err error
 	if os.Getenv("DATASTORE_TYPE") == "kubernetes" {
