--- conflicted
+++ resolved
@@ -129,8 +129,13 @@
 	srv.clusters.sniServiceMap = srv.sniServiceMap
 
 	// Create an HTTP server to handle incoming requests.
+	var rootHandler = srv.clusterMuxer
+	if srv.accessLogger != nil {
+		rootHandler = srv.accessLogger.WrapHandler(rootHandler)
+	}
+
 	srv.proxyMux = http.NewServeMux()
-	srv.proxyMux.HandleFunc("/", srv.clusterMuxer)
+	srv.proxyMux.HandleFunc("/", rootHandler)
 	srv.proxyMux.HandleFunc("/voltron/api/health", srv.health.apiHandle)
 
 	cfg := calicotls.NewTLSConfig(srv.fipsModeEnabled)
@@ -145,19 +150,6 @@
 		ReadTimeout: DefaultReadTimeout,
 	}
 
-<<<<<<< HEAD
-	var rootHandler = srv.clusterMuxer
-	if srv.accessLogger != nil {
-		rootHandler = srv.accessLogger.WrapHandler(rootHandler)
-	}
-
-	srv.proxyMux.HandleFunc("/", rootHandler)
-	srv.proxyMux.HandleFunc("/voltron/api/health", srv.health.apiHandle)
-
-	var tunOpts []tunnel.ServerOption
-
-=======
->>>>>>> c990712d
 	if srv.tunnelSigningCert != nil {
 		var tunOpts []tunnel.ServerOption
 		tunOpts = append(tunOpts,
