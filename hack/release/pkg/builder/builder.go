--- conflicted
+++ resolved
@@ -615,11 +615,7 @@
 	// Go through a subset of yaml files in manifests/ and extract the images
 	// that they use. Verify that the images are using the given version.
 	// We also do the manifests/ocp/ yaml to check the calico/ctl image is correct.
-<<<<<<< HEAD
-	manifests := []string{"calico.yaml", "ocp/02-tigera-operator.yaml"}
-=======
 	manifests := []string{"calico.yaml", "manifests/ocp/02-tigera-operator.yaml"}
->>>>>>> bd30c828
 
 	for _, m := range manifests {
 		args := []string{"-Po", `image:\K(.*)`, m}
@@ -643,7 +639,34 @@
 	return nil
 }
 
-<<<<<<< HEAD
+func (r *ReleaseBuilder) assertManifestVersions(ver string) error {
+	// Go through a subset of yaml files in manifests/ and extract the images
+	// that they use. Verify that the images are using the given version.
+	// We also do the manifests/ocp/ yaml to check the calico/ctl image is correct.
+	manifests := []string{"calico.yaml", "ocp/02-tigera-operator.yaml"}
+
+	for _, m := range manifests {
+		args := []string{"-Po", `image:\K(.*)`, m}
+		out, err := r.runner.RunInDir("manifests", "grep", args, nil)
+		if err != nil {
+			return err
+		}
+		imgs := strings.Split(out, "\n")
+		for _, i := range imgs {
+			if strings.Contains(i, "operator") {
+				// We don't handle the operator image here yet, since
+				// the version is different.
+				continue
+			}
+			if !strings.HasSuffix(i, ver) {
+				return fmt.Errorf("Incorrect image version (expected %s) in manifest %s: %s", ver, m, i)
+			}
+		}
+	}
+
+	return nil
+}
+
 // getVersionsFromManifests returns the Calico and Operator versions in-use by this
 // release based on the generated manifests to be used for this release.
 func (r *ReleaseBuilder) getVersionsFromManifests() (string, string) {
@@ -705,8 +728,6 @@
 	panic("Missing version!")
 }
 
-=======
->>>>>>> bd30c828
 // determineReleaseVersion uses historical clues to figure out the next semver
 // release number to use for this release.
 func (r *ReleaseBuilder) determineReleaseVersion(previousTag string) (string, error) {
