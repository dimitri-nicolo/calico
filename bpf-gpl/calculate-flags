#!/bin/bash

# Project Calico BPF dataplane build scripts.
# Copyright (c) 2020 Tigera, Inc. All rights reserved.
#
# This program is free software; you can redistribute it and/or modify
# it under the terms of the GNU General Public License as published by
# the Free Software Foundation; either version 2 of the License, or
# (at your option) any later version.
#
# This program is distributed in the hope that it will be useful,
# but WITHOUT ANY WARRANTY; without even the implied warranty of
# MERCHANTABILITY or FITNESS FOR A PARTICULAR PURPOSE.  See the
# GNU General Public License for more details.
#
# You should have received a copy of the GNU General Public License along
# with this program; if not, write to the Free Software Foundation, Inc.,
# 51 Franklin Street, Fifth Floor, Boston, MA 02110-1301 USA.

filename=$1 # Example: from_wep_host_drop_fib_info.o
args=()

if [[ "${filename}" =~ .*debug.* ]]; then
  args+=("-DCALI_LOG_LEVEL=CALI_LOG_LEVEL_DEBUG")
elif [[ "${filename}" =~ .*info.* ]]; then
  args+=("-DCALI_LOG_LEVEL=CALI_LOG_LEVEL_INFO")
elif [[ "${filename}" =~ .*no_log.* ]]; then
  args+=("-DCALI_LOG_LEVEL=CALI_LOG_LEVEL_OFF")
else
  echo "No log level in filename"
  exit 1
fi

if [[ "${filename}" =~ .*host_drop.* ]]; then
  args+=("-DCALI_DROP_WORKLOAD_TO_HOST=true")
else
  args+=("-DCALI_DROP_WORKLOAD_TO_HOST=false")
fi

if [[ "${filename}" =~ .*fib.* ]]; then
  args+=("-DCALI_FIB_LOOKUP_ENABLED=true")
else
  args+=("-DCALI_FIB_LOOKUP_ENABLED=false")
fi

if [[ "${filename}" =~ .*skb([0-9a-fA-Fx]+).* ]]; then
  args+=("-DCALI_SET_SKB_MARK=${BASH_REMATCH[1]}")
  args+=("-DUNITTEST")
fi

if [[ "${filename}" =~ test_.* ]]; then
  args+=("-D__BPFTOOL_LOADER__")
fi

if [[ "${filename}" =~ test_xdp_.* ]]; then
  args+=("-DUNITTEST")
fi

flags=0

# WARNING: these constants must be kept in sync with bpf.h.
((CALI_TC_HOST_EP = 1 << 0))
((CALI_TC_INGRESS = 1 << 1))
((CALI_TC_TUNNEL = 1 << 2))
((CALI_CGROUP = 1 << 3))
((CALI_TC_DSR = 1 << 4))
((CALI_TC_WIREGUARD = 1 << 5))
((CALI_XDP_PROG = 1 << 6))

if [[ "${filename}" =~ .*hep.* ]]; then
  # Host endpoint.
  ((flags |= CALI_TC_HOST_EP))
  args+=("-DCALI_NO_DEFAULT_POLICY_PROG" "-DCALI_LOG_PFX=CALICOLO")
  ep_type="host"
elif [[ "${filename}" =~ .*tnl.* ]]; then
  # Tunnel.
  ((flags |= CALI_TC_TUNNEL | CALI_TC_HOST_EP))
  args+=("-DCALI_DEBUG_ALLOW_ALL" "-DCALI_LOG_PFX=CALICOLO")
  ep_type="tunnel"
elif [[ "${filename}" =~ .*wg.* ]]; then
  # Wireguard.
  ((flags |= CALI_TC_WIREGUARD | CALI_TC_HOST_EP))
  args+=("-DCALI_DEBUG_ALLOW_ALL" "-DCALI_LOG_PFX=CALICOLO")
  ep_type="wireguard"
elif [[ "${filename}" =~ .*connect.* ]]; then
  # Connect-time load balancer (CGROUP attached).
  ((flags |= CALI_CGROUP))
<<<<<<< HEAD
  args+=("-DCALI_DEBUG_ALLOW_ALL" "-D__BPFTOOL_LOADER__" "-DCALI_LOG_PFX=CALI")
elif [[ "${filename}" =~ .*kprobe.* ]]; then
  args+=("-DCALI_DEBUG_ALLOW_ALL" "-DCALI_LOG_PFX=CALI" "-g")
elif [[ "${filename}" =~ .*stats.* ]]; then
=======
>>>>>>> 3db48b46
  args+=("-DCALI_DEBUG_ALLOW_ALL" "-DCALI_LOG_PFX=CALI")
elif [[ "${filename}" =~ .*wep.* ]]; then
  # Workload endpoint; recognised by CALI_TC_HOST_EP bit being 0.
  ep_type="workload"
  args+=("-DCALI_LOG_PFX=CALICOLO")
elif [[ "${filename}" =~ .*xdp.* ]]; then
  # XDP, so host endpoint.
  ((flags |= CALI_TC_HOST_EP))
  ((flags |= CALI_XDP_PROG))
  args+=("-DCALI_NO_DEFAULT_POLICY_PROG" "-DCALI_LOG_PFX=CALICOLO" "-D__IPTOOL_LOADER__")
  ep_type="host"
else
  echo "Can't recognise endpoint type"
  exit 2
fi

if [[ "${filename}" =~ to.* ]]; then
  if ! ((flags & CALI_TC_HOST_EP)); then
    # Workload endpoint.  Host's "to endpoint" is the endpoints ingress hook.
    ((flags |= CALI_TC_INGRESS))
  fi
  from_or_to="to"
elif [[ "${filename}" =~ (from|xdp).* ]]; then
  if ((flags & CALI_TC_HOST_EP)); then
    # Host endpoint.
    ((flags |= CALI_TC_INGRESS))
  fi
  from_or_to="from"
fi

if [[ "${filename}" =~ _dsr.* ]]; then
  ((flags |= CALI_TC_DSR))
fi

args+=("-DCALI_COMPILE_FLAGS=${flags}")
args+=("-DCALI_ENTRYPOINT_NAME=calico_${from_or_to}_${ep_type}_ep")

echo "Flags: ${args[*]}" 1>&2
echo "${args[*]}"<|MERGE_RESOLUTION|>--- conflicted
+++ resolved
@@ -85,13 +85,10 @@
 elif [[ "${filename}" =~ .*connect.* ]]; then
   # Connect-time load balancer (CGROUP attached).
   ((flags |= CALI_CGROUP))
-<<<<<<< HEAD
-  args+=("-DCALI_DEBUG_ALLOW_ALL" "-D__BPFTOOL_LOADER__" "-DCALI_LOG_PFX=CALI")
+  args+=("-DCALI_DEBUG_ALLOW_ALL" "-DCALI_LOG_PFX=CALI")
 elif [[ "${filename}" =~ .*kprobe.* ]]; then
   args+=("-DCALI_DEBUG_ALLOW_ALL" "-DCALI_LOG_PFX=CALI" "-g")
 elif [[ "${filename}" =~ .*stats.* ]]; then
-=======
->>>>>>> 3db48b46
   args+=("-DCALI_DEBUG_ALLOW_ALL" "-DCALI_LOG_PFX=CALI")
 elif [[ "${filename}" =~ .*wep.* ]]; then
   # Workload endpoint; recognised by CALI_TC_HOST_EP bit being 0.
