// Project Calico BPF dataplane programs.
// Copyright (c) 2020-2021 Tigera, Inc. All rights reserved.
//
// This program is free software; you can redistribute it and/or modify
// it under the terms of the GNU General Public License as published by
// the Free Software Foundation; either version 2 of the License, or
// (at your option) any later version.
//
// This program is distributed in the hope that it will be useful,
// but WITHOUT ANY WARRANTY; without even the implied warranty of
// MERCHANTABILITY or FITNESS FOR A PARTICULAR PURPOSE.  See the
// GNU General Public License for more details.
//
// You should have received a copy of the GNU General Public License along
// with this program; if not, write to the Free Software Foundation, Inc.,
// 51 Franklin Street, Fifth Floor, Boston, MA 02110-1301 USA.

#ifndef __CALI_BPF_JUMP_H__
#define __CALI_BPF_JUMP_H__

#include "conntrack.h"
#include "policy.h"
#include "perf.h"

#define MAX_RULE_IDS	32

<<<<<<< HEAD
// struct cali_tc_state holds state that is passed between the BPF programs.
// WARNING: must be kept in sync with the definitions in bpf/polprog/pol_prog_builder.go.
struct cali_tc_state {
	struct perf_event_header eventhdr;

	__be32 ip_src;
	__be32 ip_dst;
	__be32 post_nat_ip_dst;
	__be32 tun_ip;
	__s32 pol_rc;
	__u16 sport;
	union
	{
		__u16 dport;
		struct
		{
			__u8 icmp_type;
			__u8 icmp_code;
		};
	};
	__u16 post_nat_dport;
	__u8 ip_proto;
	__u8 flags;

	__u32 rules_hit;
	__u64 rule_ids[MAX_RULE_IDS];

	/* We must not scatter the above ^^^ to copy it in a single memcpy */

	struct calico_ct_result ct_result;
	__u32 _pad32;
	struct calico_nat_dest nat_dest;
	__u64 prog_start_time;
};

=======
>>>>>>> 03b96586
enum cali_state_flags {
	CALI_ST_NAT_OUTGOING	= (1 << 0),
	CALI_ST_SKIP_FIB	= (1 << 1),
};

CALI_MAP_V1(cali_v4_state,
		BPF_MAP_TYPE_PERCPU_ARRAY,
		__u32, struct cali_tc_state,
		1, 0, MAP_PIN_GLOBAL)

static CALI_BPF_INLINE struct cali_tc_state *state_get(void)
{
	__u32 key = 0;
	return cali_v4_state_lookup_elem(&key);
}

struct bpf_map_def_extended __attribute__((section("maps"))) cali_jump = {
	.type = BPF_MAP_TYPE_PROG_ARRAY,
	.key_size = 4,
	.value_size = 4,
	.max_entries = 8,
#ifndef __BPFTOOL_LOADER__
	.map_id = 1,
	.pinning_strategy = 1 /* object namespace */,
#endif
};

static CALI_BPF_INLINE void tc_state_fill_from_iphdr(struct cali_tc_state *state, struct iphdr *ip)
{
	state->ip_src = ip->saddr;
	state->ip_dst = ip->daddr;
	state->ip_proto = ip->protocol;
}

/* Add new values to the end as these are program indices */
enum cali_jump_index {
	PROG_INDEX_POLICY,
	PROG_INDEX_EPILOGUE,
	PROG_INDEX_ICMP,
	PROG_INDEX_DROP,
};
#endif /* __CALI_BPF_JUMP_H__ */<|MERGE_RESOLUTION|>--- conflicted
+++ resolved
@@ -20,48 +20,7 @@
 
 #include "conntrack.h"
 #include "policy.h"
-#include "perf.h"
 
-#define MAX_RULE_IDS	32
-
-<<<<<<< HEAD
-// struct cali_tc_state holds state that is passed between the BPF programs.
-// WARNING: must be kept in sync with the definitions in bpf/polprog/pol_prog_builder.go.
-struct cali_tc_state {
-	struct perf_event_header eventhdr;
-
-	__be32 ip_src;
-	__be32 ip_dst;
-	__be32 post_nat_ip_dst;
-	__be32 tun_ip;
-	__s32 pol_rc;
-	__u16 sport;
-	union
-	{
-		__u16 dport;
-		struct
-		{
-			__u8 icmp_type;
-			__u8 icmp_code;
-		};
-	};
-	__u16 post_nat_dport;
-	__u8 ip_proto;
-	__u8 flags;
-
-	__u32 rules_hit;
-	__u64 rule_ids[MAX_RULE_IDS];
-
-	/* We must not scatter the above ^^^ to copy it in a single memcpy */
-
-	struct calico_ct_result ct_result;
-	__u32 _pad32;
-	struct calico_nat_dest nat_dest;
-	__u64 prog_start_time;
-};
-
-=======
->>>>>>> 03b96586
 enum cali_state_flags {
 	CALI_ST_NAT_OUTGOING	= (1 << 0),
 	CALI_ST_SKIP_FIB	= (1 << 1),
