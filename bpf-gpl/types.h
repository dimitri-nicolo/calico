// Project Calico BPF dataplane programs.
// Copyright (c) 2020-2021 Tigera, Inc. All rights reserved.
//
// This program is free software; you can redistribute it and/or modify
// it under the terms of the GNU General Public License as published by
// the Free Software Foundation; either version 2 of the License, or
// (at your option) any later version.
//
// This program is distributed in the hope that it will be useful,
// but WITHOUT ANY WARRANTY; without even the implied warranty of
// MERCHANTABILITY or FITNESS FOR A PARTICULAR PURPOSE.  See the
// GNU General Public License for more details.
//
// You should have received a copy of the GNU General Public License along
// with this program; if not, write to the Free Software Foundation, Inc.,
// 51 Franklin Street, Fifth Floor, Boston, MA 02110-1301 USA.

#ifndef __CALI_BPF_TYPES_H__
#define __CALI_BPF_TYPES_H__

#include <linux/types.h>
#include <linux/bpf.h>
#include <linux/pkt_cls.h>
#include <linux/ip.h>
#include <linux/tcp.h>
#include <linux/icmp.h>
#include <linux/in.h>
#include <linux/udp.h>
#include "bpf.h"
#include "arp.h"
#include "conntrack_types.h"
#include "nat_types.h"
#include "perf_types.h"
#include "reasons.h"

#define MAX_RULE_IDS	32

// struct cali_tc_state holds state that is passed between the BPF programs.
// WARNING: must be kept in sync with
// - the definitions in bpf/polprog/pol_prog_builder.go.
// - the Go version of the struct in bpf/state/map.go
// - the enterprise event handling logic in bpf/events/collector_policy_listener.go.
struct cali_tc_state {
	struct perf_event_header eventhdr;
	/* Initial IP read from the packet, updated to host's IP when doing NAT encap/ICMP error.
	 * updated when doing CALI_CT_ESTABLISHED_SNAT handling. Used for FIB lookup. */
	__be32 ip_src;
	/* Initial IP read from packet. Updated when doing encap and ICMP errors or CALI_CT_ESTABLISHED_DNAT.
	 * If connect-time load balancing is enabled, this will be the post-NAT IP because the connect-time
	 * load balancer gets in before TC. */
	__be32 ip_dst;
	/* Set when invoking the policy program; if no NAT, ip_dst; otherwise, the pre-DNAT IP.  If the connect
	 * time load balancer is enabled, this may be different from ip_dst. */
	__be32 pre_nat_ip_dst;
	/* If no NAT, ip_dst.  Otherwise the NAT dest that we look up from the NAT maps or the conntrack entry
	 * for CALI_CT_ESTABLISHED_DNAT. */
	__be32 post_nat_ip_dst;
	/* For packets that arrived over our VXLAN tunnel, the source IP of the tunnel packet.
	 * Zeroed out when we decide to respond with an ICMP error.
	 * Also used to stash the ICMP MTU when calling the ICMP response program. */
	__be32 tun_ip;
	/* Return code from the policy program CALI_POL_DENY/ALLOW etc. */
	__s32 pol_rc;
	/* Source port of the packet; updated on the CALI_CT_ESTABLISHED_SNAT path or when doing encap.
	 * zeroed out on the ICMP response path. */
	__u16 sport;
	union
	{
		/* dport is the destination port of the packet; it may be pre or post NAT */
		__u16 dport;
		struct
		{
			__u8 icmp_type;
			__u8 icmp_code;
		};
	};
	/* Pre-NAT dest port; set similarly to pre_nat_ip_dst. */
	__u16 pre_nat_dport;
	/* Post-NAT dest port; set similarly to post_nat_ip_dst. */
	__u16 post_nat_dport;
	/* Packet IP proto; updated to UDP when we encap. */
	__u8 ip_proto;
	/* Flags from enum cali_state_flags. */
	__u8 flags;
	/* Packet size filled from iphdr->tot_len in tc_state_fill_from_iphdr(). */
	__be16 ip_size;
<<<<<<< HEAD
	/* Count of rules that were hit while processing policy. */
	__u32 rules_hit;
	/* Record of the rule IDs of the rules that were hit. */
	__u64 rule_ids[MAX_RULE_IDS];

	/* We must not scatter the above ^^^ to copy it in a single memcpy */
=======
>>>>>>> ada21205

	/* Result of the conntrack lookup. */
	struct calico_ct_result ct_result;

	/* Result of the NAT calculation.  Zeroed if there is no DNAT. */
	struct calico_nat_dest nat_dest;
	__u64 prog_start_time;
};

enum cali_state_flags {
	/* CALI_ST_NAT_OUTGOING is set if this packet is from a NAT-outgoing IP pool and is leaving the
	 * Calico network. Such packets are dropped through to iptables for SNAT. */
	CALI_ST_NAT_OUTGOING	  = 0x01,
	/* CALI_ST_SKIP_FIB is set if the BPF FIB lookup should be skipped for this packet (for example, to
	 * allow for the kernel RPF check to run. */
	CALI_ST_SKIP_FIB	  = 0x02,
	/* CALI_ST_DEST_IS_HOST is set if the packet is towards the host namespace and the destination
	 * belongs to the host. */
	CALI_ST_DEST_IS_HOST	  = 0x04,
	/* CALI_ST_SRC_IS_HOST is set if the packet is heading away from the host namespace and the source
	 * belongs to the host. */
	CALI_ST_SRC_IS_HOST	  = 0x08,
};

struct fwd {
	int res;
	__u32 mark;
	enum calico_reason reason;
#if CALI_FIB_ENABLED
	__u32 fib_flags;
	bool fib;
#endif
};

struct cali_tc_ctx {
  struct __sk_buff *skb;
  struct xdp_md *xdp;

  /* Our single copies of the data start/end pointers loaded from the skb. */
  union {
  	void *data_start;
  	struct ethhdr *eth; /* If there is an ethhdr it's at the start. */
  };
  void *data_end;

  struct cali_tc_state *state;

  struct iphdr *ip_header;
  union {
    void *nh;
    struct tcphdr *tcp_header;
    struct udphdr *udp_header;
    struct icmphdr *icmp_header;
  };

  struct calico_nat_dest *nat_dest;
  struct arp_key arpk;
  struct fwd fwd;
};

#endif /* __CALI_BPF_TYPES_H__ */<|MERGE_RESOLUTION|>--- conflicted
+++ resolved
@@ -84,15 +84,12 @@
 	__u8 flags;
 	/* Packet size filled from iphdr->tot_len in tc_state_fill_from_iphdr(). */
 	__be16 ip_size;
-<<<<<<< HEAD
 	/* Count of rules that were hit while processing policy. */
 	__u32 rules_hit;
 	/* Record of the rule IDs of the rules that were hit. */
 	__u64 rule_ids[MAX_RULE_IDS];
 
 	/* We must not scatter the above ^^^ to copy it in a single memcpy */
-=======
->>>>>>> ada21205
 
 	/* Result of the conntrack lookup. */
 	struct calico_ct_result ct_result;
