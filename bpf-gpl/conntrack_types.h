--- conflicted
+++ resolved
@@ -40,12 +40,9 @@
 #define CALI_CT_FLAG_DSR_FWD	0x02 /* marks entry into the tunnel on the fwd node when dsr */
 #define CALI_CT_FLAG_NP_FWD	0x04 /* marks entry into the tunnel on the fwd node */
 #define CALI_CT_FLAG_SKIP_FIB	0x08 /* marks traffic that should pass through host IP stack */
-<<<<<<< HEAD
-#define CALI_CT_FLAG_TRUST_DNS	0x10 /* marks connection to a trusted DNS server */
-#define CALI_CT_FLAG_WORKLOAD	0x20 /* marks a flow that was originated from a workload */
-=======
 #define CALI_CT_FLAG_EXT_LOCAL	0x10 /* marks traffic from external client to a local serice */
->>>>>>> fbe51d56
+#define CALI_CT_FLAG_TRUST_DNS	0x20 /* marks connection to a trusted DNS server */
+#define CALI_CT_FLAG_WORKLOAD	0x40 /* marks a flow that was originated from a workload */
 
 struct calico_ct_leg {
 	__u64 bytes;
