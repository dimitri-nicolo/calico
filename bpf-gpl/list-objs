--- conflicted
+++ resolved
@@ -29,14 +29,11 @@
 for log_level in debug info no_log; do
   echo "bin/connect_time_${log_level}_v4.o"
   echo "bin/connect_time_${log_level}_v6.o"
-<<<<<<< HEAD
   echo "bin/tcp_${log_level}_kprobe.o"
   echo "bin/udp_${log_level}_kprobe.o"
   echo "bin/tcp_${log_level}_stats.o"
   echo "bin/syscall_${log_level}_kprobe.o"
-=======
   echo "bin/xdp_${log_level}.o"
->>>>>>> daa80e21
   for host_drop in "" "host_drop_"; do
     if [ "${host_drop}" = "host_drop_" ]; then
       # The workload-to-host drop setting only applies to the from-workload hook.
