--- conflicted
+++ resolved
@@ -509,15 +509,13 @@
 		tcp_header = ct_ctx->tcp;
 
 		related = true;
-<<<<<<< HEAD
-	} else {
-		result.prev_ts = v->last_seen;
-=======
 
 		// We failed to look up the original flow, but it is an ICMP error and we
 		// _do_ have a CT entry for the packet inside the error.  ct_ctx has been
 		// updated to describe the inner packet.
->>>>>>> 269912c5
+
+	} else {
+		result.prev_ts = v->last_seen;
 	}
 
 	__u64 now = bpf_ktime_get_ns();
@@ -789,7 +787,7 @@
 		result.ifindex_fwd = dst_to_src->ifindex;
 	}
 
-	if ((CALI_F_INGRESS && CALI_F_TUNNEL) || !skb_seen(ct_ctx->skb)) {
+	if ((CALI_F_INGRESS && CALI_F_TUNNEL) || !skb_seen(tc_ctx->skb)) {
 		/* Account for the src->dst leg if we haven't seen the packet yet.
 		 * Since when the traffic is tunneled, BPF program on the host
 		 * iface sees it first and marks it as seen before another
@@ -802,7 +800,7 @@
 		 * IPIP and unlike wireguard.
 		 */
 		src_to_dst->packets++;
-		src_to_dst->bytes += ct_ctx->skb->len;
+		src_to_dst->bytes += tc_ctx->skb->len;
 	}
 
 	CALI_CT_DEBUG("result: %d\n", result.rc);
