--- conflicted
+++ resolved
@@ -43,25 +43,6 @@
 	k;											\
 })
 
-<<<<<<< HEAD
-enum cali_ct_type {
-	CALI_CT_TYPE_NORMAL	= 0x00, /* Non-NATted entry. */
-	CALI_CT_TYPE_NAT_FWD	= 0x01, /* Forward entry for a DNATted flow, keyed on orig src/dst.
-					 * Points to the reverse entry.
-					 */
-	CALI_CT_TYPE_NAT_REV	= 0x02, /* "Reverse" entry for a NATted flow, contains NAT +
-					 * tracking information.
-					 */
-};
-
-#define CALI_CT_FLAG_NAT_OUT	(1 << 0)
-#define CALI_CT_FLAG_DSR_FWD	(1 << 1) /* marks entry into the tunnel on the fwd node when dsr */
-#define CALI_CT_FLAG_NP_FWD	(1 << 2) /* marks entry into the tunnel on the fwd node */
-#define CALI_CT_FLAG_SKIP_FIB	(1 << 3) /* marks traffic that should pass through host IP stack */
-#define CALI_CT_FLAG_TRUST_DNS	(1 << 4) /* marks connection to a trusted DNS server */
-
-=======
->>>>>>> 03b96586
 #define ct_result_np_node(res)		((res).flags & CALI_CT_FLAG_NP_FWD)
 
 static CALI_BPF_INLINE void dump_ct_key(struct calico_ct_key *k)
