// Project Calico BPF dataplane programs.
// Copyright (c) 2020 Tigera, Inc. All rights reserved.
//
// This program is free software; you can redistribute it and/or modify
// it under the terms of the GNU General Public License as published by
// the Free Software Foundation; either version 2 of the License, or
// (at your option) any later version.
//
// This program is distributed in the hope that it will be useful,
// but WITHOUT ANY WARRANTY; without even the implied warranty of
// MERCHANTABILITY or FITNESS FOR A PARTICULAR PURPOSE.  See the
// GNU General Public License for more details.
//
// You should have received a copy of the GNU General Public License along
// with this program; if not, write to the Free Software Foundation, Inc.,
// 51 Franklin Street, Fifth Floor, Boston, MA 02110-1301 USA.

#ifndef __CALI_BPF_H__
#define __CALI_BPF_H__

#include <linux/types.h>
#include <linux/bpf.h>
#include <bpf_helpers.h>   /* For bpf_xxx helper functions. */
#include <bpf_endian.h>    /* For bpf_ntohX etc. */
#include <stddef.h>
#include <linux/ip.h>

#define CALI_BPF_INLINE inline __attribute__((always_inline))

#define BPF_REDIR_EGRESS 0
#define BPF_REDIR_INGRESS 1
<<<<<<< HEAD
MAKEFUNC(int, msg_redirect_hash,
	struct sk_msg_md*, struct bpf_map_def*, void*, __u64)
MAKEFUNC(int, sock_hash_update,
	struct bpf_sock_ops*, struct bpf_map_def*, void*, __u64)
MAKEFUNC(void*, map_lookup_elem, void*, const void*)
MAKEFUNC(int, map_delete_elem, void*, const void*)
MAKEFUNC(__u64, ktime_get_ns, void)
MAKEFUNC(int, map_update_elem, void* map, const void *key, const void *value, __u64 flags)
MAKEFUNC(int, skb_load_bytes, void *ctx, int off, void *to, int len)
MAKEFUNC(__u32, get_prandom_u32)
MAKEFUNC(void, trace_printk, const char *fmt, int fmt_size, ...)
MAKEFUNC(int, redirect, int ifindex, __u32 flags)
MAKEFUNC(int, redirect_map, void *map, __u32 key, __u64 flags)
MAKEFUNC(void, tail_call, void *ctx, void *map, uint32_t index)
MAKEFUNC(void, skb_store_bytes, void *ctx, __u32 offset, const void *from, __u32 len, __u64 flags)
MAKEFUNC(int, l4_csum_replace, void *ctx, __u32 offset, __u64 from, __u64 to, __u64 flags)
MAKEFUNC(int, l3_csum_replace, void *ctx, __u32 offset, __u64 from, __u64 to, __u64 flags)
MAKEFUNC(int, fib_lookup, void *ctx, struct bpf_fib_lookup *params, int plen, __u32 flags)
MAKEFUNC(int, skb_change_head, void *ctx, __u32 len, __u64 flags)
MAKEFUNC(int, skb_change_tail, void *ctx, __u32 len, __u64 flags)
MAKEFUNC(int, skb_adjust_room, void *ctx, __s32 len, __u32 mode, __u64 flags)
MAKEFUNC(int, skb_pull_data, void *ctx, __u32 len)
MAKEFUNC(int, csum_diff, __be32 *from, __u32 from_size, __be32 *to, __u32 to_size, __wsum seed)
MAKEFUNC(uint64_t, get_socket_cookie, void *ctx)
MAKEFUNC(__u64, get_current_pid_tgid, void)
MAKEFUNC(int, probe_read, void *dst, __u32 size, const void *unsafe_ptr)
MAKEFUNC(int, get_current_comm, void *buf, __u32 size_of_buf)
MAKEFUNC(int, perf_event_output, void *ctx, void *map, __u64 flags, void *data, __u64 size)

CALI_BPF_INLINE __u32 port_to_host(__u32 port) {
	return be32_to_host(port) >> 16;
}
=======
>>>>>>> 20195d1b

/* Extended map definition for compatibility with iproute2 loader. */
struct bpf_map_def_extended {
	__u32 type;
	__u32 key_size;
	__u32 value_size;
	__u32 max_entries;
	__u32 map_flags;
	__u32 map_id;
#ifndef __BPFTOOL_LOADER__
	__u32 pinning_strategy;
	__u32 unused1;
	__u32 unused2;
#endif
};

/* These constants must be kept in sync with the calculate-flags script. */
#define CALI_TC_HOST_EP		(1<<0)
#define CALI_TC_INGRESS		(1<<1)
#define CALI_TC_TUNNEL		(1<<2)
#define CALI_CGROUP		(1<<3)
#define CALI_TC_DSR		(1<<4)
#define CALI_TC_WIREGUARD	(1<<5)

#ifndef CALI_COMPILE_FLAGS
#define CALI_COMPILE_FLAGS 0
#endif

#define CALI_F_INGRESS ((CALI_COMPILE_FLAGS) & CALI_TC_INGRESS)
#define CALI_F_EGRESS  (!CALI_F_INGRESS)

#define CALI_F_HEP     	 ((CALI_COMPILE_FLAGS) & CALI_TC_HOST_EP)
#define CALI_F_WEP     	 (!CALI_F_HEP)
#define CALI_F_TUNNEL  	 ((CALI_COMPILE_FLAGS) & CALI_TC_TUNNEL)
#define CALI_F_WIREGUARD ((CALI_COMPILE_FLAGS) & CALI_TC_WIREGUARD)

#define CALI_F_FROM_HEP (CALI_F_HEP && CALI_F_INGRESS)
#define CALI_F_TO_HEP   (CALI_F_HEP && !CALI_F_INGRESS)

#define CALI_F_FROM_WEP (CALI_F_WEP && CALI_F_EGRESS)
#define CALI_F_TO_WEP   (CALI_F_WEP && CALI_F_INGRESS)

#define CALI_F_TO_HOST       (CALI_F_FROM_HEP || CALI_F_FROM_WEP)
#define CALI_F_FROM_HOST     (!CALI_F_TO_HOST)
#define CALI_F_L3            ((CALI_F_TO_HEP && CALI_F_TUNNEL) || CALI_F_WIREGUARD)
#define CALI_F_IPIP_ENCAPPED (CALI_F_INGRESS && CALI_F_TUNNEL)
#define CALI_F_WG_INGRESS    (CALI_F_INGRESS && CALI_F_WIREGUARD)

#define CALI_F_CGROUP	(((CALI_COMPILE_FLAGS) & CALI_CGROUP) != 0)
#define CALI_F_DSR	(CALI_COMPILE_FLAGS & CALI_TC_DSR)

#define CALI_RES_REDIR_BACK	(TC_ACT_VALUE_MAX + 100) /* packet should be sent back the same iface */
#define CALI_RES_REDIR_IFINDEX	(TC_ACT_VALUE_MAX + 101) /* packet should be sent straight to
							  * state->ct_result->ifindex_fwd
							  */

#define FIB_ENABLED (!CALI_F_L3 && CALI_FIB_LOOKUP_ENABLED && CALI_F_TO_HOST)

#define COMPILE_TIME_ASSERT(expr) {typedef char array[(expr) ? 1 : -1];}
static CALI_BPF_INLINE void __compile_asserts(void) {
#pragma clang diagnostic push
#pragma clang diagnostic ignored "-Wunused-local-typedef"
	/* Either CALI_CGROUP is set or the other TC flags */
	COMPILE_TIME_ASSERT(
		CALI_COMPILE_FLAGS == 0 ||
		!!(CALI_COMPILE_FLAGS & CALI_CGROUP) !=
		!!(CALI_COMPILE_FLAGS & (CALI_TC_HOST_EP | CALI_TC_INGRESS | CALI_TC_TUNNEL | CALI_TC_DSR))
	);
	COMPILE_TIME_ASSERT(!CALI_F_DSR || (CALI_F_DSR && CALI_F_FROM_WEP) || (CALI_F_DSR && CALI_F_HEP));
	COMPILE_TIME_ASSERT(CALI_F_TO_HOST || CALI_F_FROM_HOST);
#pragma clang diagnostic pop
}

enum calico_skb_mark {
	// TODO allocate marks from the mark pool.
	CALI_MARK_CALICO                     = 0xc0000000,
	CALI_MARK_CALICO_MASK                = 0xf0000000,
	CALI_SKB_MARK_SEEN                   = CALI_MARK_CALICO      | 0x01000000,
	CALI_SKB_MARK_SEEN_MASK              = CALI_MARK_CALICO_MASK | CALI_SKB_MARK_SEEN,
	CALI_SKB_MARK_BYPASS                 = CALI_SKB_MARK_SEEN    | 0x02000000,
	CALI_SKB_MARK_BYPASS_FWD             = CALI_SKB_MARK_BYPASS  | 0x00300000,
	CALI_SKB_MARK_BYPASS_FWD_SRC_FIXUP   = CALI_SKB_MARK_BYPASS  | 0x00500000,
	CALI_SKB_MARK_SKIP_RPF               = CALI_SKB_MARK_BYPASS  | 0x00400000,
	CALI_SKB_MARK_NAT_OUT                = CALI_SKB_MARK_BYPASS  | 0x00800000,
};

#define ip_is_dnf(ip) ((ip)->frag_off & bpf_htons(0x4000))
#define ip_frag_no(ip) ((ip)->frag_off & bpf_htons(0x1fff))

static CALI_BPF_INLINE void ip_dec_ttl(struct iphdr *ip)
{
	ip->ttl--;
	/* since we change only a single byte, as per RFC-1141 we an adjust it
	 * inline without helpers.
	 */
	__u32 sum = ip->check;
	sum += bpf_htons(0x0100);
	ip->check = (__be16) (sum + (sum >> 16));
}

#define ip_ttl_exceeded(ip) (CALI_F_TO_HOST && !CALI_F_TUNNEL && (ip)->ttl <= 1)

#define CALI_CONFIGURABLE_DEFINE(name, pattern)							\
static CALI_BPF_INLINE __be32 cali_configurable_##name()					\
{												\
	__u32 ret;										\
	asm("%0 = " #pattern ";" : "=r"(ret) /* output */ : /* no inputs */ : /* no clobber */);\
	return ret;										\
}

#define CALI_CONFIGURABLE(name)	cali_configurable_##name()

CALI_CONFIGURABLE_DEFINE(host_ip, 0x54534f48) /* be 0x54534f48 = ASCII(HOST) */
CALI_CONFIGURABLE_DEFINE(tunnel_mtu, 0x55544d54) /* be 0x55544d54 = ASCII(TMTU) */

#define HOST_IP		CALI_CONFIGURABLE(host_ip)
#define TUNNEL_MTU 	CALI_CONFIGURABLE(tunnel_mtu)

#define MAP_PIN_GLOBAL	2

#ifndef __BPFTOOL_LOADER__
#define CALI_MAP_TC_EXT_PIN(pin)	.pinning_strategy = pin,
#else
#define CALI_MAP_TC_EXT_PIN(pin)
#endif

#define map_symbol(name, ver) name##ver

#define MAP_LOOKUP_FN(name, ver) \
static CALI_BPF_INLINE void * name##_lookup_elem(const void* key)	\
{									\
	return bpf_map_lookup_elem(&map_symbol(name, ver), key);	\
}

#define MAP_UPDATE_FN(name, ver) \
static CALI_BPF_INLINE int name##_update_elem(const void* key, const void* value, __u64 flags)\
{										\
	return bpf_map_update_elem(&map_symbol(name, ver), key, value, flags);	\
}

#define MAP_DELETE_FN(name, ver) \
static CALI_BPF_INLINE int name##_delete_elem(const void* key)	\
{									\
	return bpf_map_delete_elem(&map_symbol(name, ver), key);	\
}

#define CALI_MAP(name, ver,  map_type, key_type, val_type, size, flags, pin) 		\
struct bpf_map_def_extended __attribute__((section("maps"))) map_symbol(name, ver) = {	\
	.type = map_type,								\
	.key_size = sizeof(key_type),							\
	.value_size = sizeof(val_type),							\
	.map_flags = flags,								\
	.max_entries = size,								\
	CALI_MAP_TC_EXT_PIN(pin)							\
};											\
											\
	MAP_LOOKUP_FN(name, ver)							\
	MAP_UPDATE_FN(name, ver)							\
	MAP_DELETE_FN(name, ver)

#define CALI_MAP_V1(name, map_type, key_type, val_type, size, flags, pin) 	\
		CALI_MAP(name,, map_type, key_type, val_type, size, flags, pin)


#endif /* __CALI_BPF_H__ */<|MERGE_RESOLUTION|>--- conflicted
+++ resolved
@@ -29,41 +29,6 @@
 
 #define BPF_REDIR_EGRESS 0
 #define BPF_REDIR_INGRESS 1
-<<<<<<< HEAD
-MAKEFUNC(int, msg_redirect_hash,
-	struct sk_msg_md*, struct bpf_map_def*, void*, __u64)
-MAKEFUNC(int, sock_hash_update,
-	struct bpf_sock_ops*, struct bpf_map_def*, void*, __u64)
-MAKEFUNC(void*, map_lookup_elem, void*, const void*)
-MAKEFUNC(int, map_delete_elem, void*, const void*)
-MAKEFUNC(__u64, ktime_get_ns, void)
-MAKEFUNC(int, map_update_elem, void* map, const void *key, const void *value, __u64 flags)
-MAKEFUNC(int, skb_load_bytes, void *ctx, int off, void *to, int len)
-MAKEFUNC(__u32, get_prandom_u32)
-MAKEFUNC(void, trace_printk, const char *fmt, int fmt_size, ...)
-MAKEFUNC(int, redirect, int ifindex, __u32 flags)
-MAKEFUNC(int, redirect_map, void *map, __u32 key, __u64 flags)
-MAKEFUNC(void, tail_call, void *ctx, void *map, uint32_t index)
-MAKEFUNC(void, skb_store_bytes, void *ctx, __u32 offset, const void *from, __u32 len, __u64 flags)
-MAKEFUNC(int, l4_csum_replace, void *ctx, __u32 offset, __u64 from, __u64 to, __u64 flags)
-MAKEFUNC(int, l3_csum_replace, void *ctx, __u32 offset, __u64 from, __u64 to, __u64 flags)
-MAKEFUNC(int, fib_lookup, void *ctx, struct bpf_fib_lookup *params, int plen, __u32 flags)
-MAKEFUNC(int, skb_change_head, void *ctx, __u32 len, __u64 flags)
-MAKEFUNC(int, skb_change_tail, void *ctx, __u32 len, __u64 flags)
-MAKEFUNC(int, skb_adjust_room, void *ctx, __s32 len, __u32 mode, __u64 flags)
-MAKEFUNC(int, skb_pull_data, void *ctx, __u32 len)
-MAKEFUNC(int, csum_diff, __be32 *from, __u32 from_size, __be32 *to, __u32 to_size, __wsum seed)
-MAKEFUNC(uint64_t, get_socket_cookie, void *ctx)
-MAKEFUNC(__u64, get_current_pid_tgid, void)
-MAKEFUNC(int, probe_read, void *dst, __u32 size, const void *unsafe_ptr)
-MAKEFUNC(int, get_current_comm, void *buf, __u32 size_of_buf)
-MAKEFUNC(int, perf_event_output, void *ctx, void *map, __u64 flags, void *data, __u64 size)
-
-CALI_BPF_INLINE __u32 port_to_host(__u32 port) {
-	return be32_to_host(port) >> 16;
-}
-=======
->>>>>>> 20195d1b
 
 /* Extended map definition for compatibility with iproute2 loader. */
 struct bpf_map_def_extended {
