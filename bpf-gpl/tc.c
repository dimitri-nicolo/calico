// Project Calico BPF dataplane programs.
// Copyright (c) 2020-2021 Tigera, Inc. All rights reserved.
//
// This program is free software; you can redistribute it and/or modify
// it under the terms of the GNU General Public License as published by
// the Free Software Foundation; either version 2 of the License, or
// (at your option) any later version.
//
// This program is distributed in the hope that it will be useful,
// but WITHOUT ANY WARRANTY; without even the implied warranty of
// MERCHANTABILITY or FITNESS FOR A PARTICULAR PURPOSE.  See the
// GNU General Public License for more details.
//
// You should have received a copy of the GNU General Public License along
// with this program; if not, write to the Free Software Foundation, Inc.,
// 51 Franklin Street, Fifth Floor, Boston, MA 02110-1301 USA.

#include <linux/types.h>
#include <linux/bpf.h>
#include <linux/pkt_cls.h>
#include <linux/ip.h>
#include <linux/tcp.h>
#include <linux/icmp.h>
#include <linux/in.h>
#include <linux/udp.h>
#include <linux/if_ether.h>
#include <iproute2/bpf_elf.h>

// stdbool.h has no deps so it's OK to include; stdint.h pulls in parts
// of the std lib that aren't compatible with BPF.
#include <stdbool.h>

#include "bpf.h"
#include "types.h"
#include "log.h"
#include "skb.h"
#include "policy.h"
#include "conntrack.h"
#include "nat.h"
#include "routes.h"
#include "jump.h"
#include "reasons.h"
#include "icmp.h"
#include "arp.h"
#include "sendrecv.h"
<<<<<<< HEAD
#include "dns.h"
#include "events.h"
=======
>>>>>>> 311962d6
#include "fib.h"
#include "tc.h"
#include "policy_program.h"
#include "parsing.h"
#include "failsafe.h"

/* calico_tc is the main function used in all of the tc programs.  It is specialised
 * for particular hook at build time based on the CALI_F build flags.
 */
static CALI_BPF_INLINE int calico_tc(struct __sk_buff *skb)
{
#ifdef CALI_SET_SKB_MARK
	/* UT-only workaround to allow us to run the program with BPF_TEST_PROG_RUN
	 * and simulate a specific mark
	 */
	skb->mark = CALI_SET_SKB_MARK;
#endif
	CALI_DEBUG("New packet at ifindex=%d; mark=%x\n", skb->ifindex, skb->mark);

	/* Optimisation: if another BPF program has already pre-approved the packet,
	 * skip all processing. */
	if (!CALI_F_TO_HOST && skb->mark == CALI_SKB_MARK_BYPASS) {
		CALI_INFO("Final result=ALLOW (%d). Bypass mark bit set.\n", CALI_REASON_BYPASS);
		return TC_ACT_UNSPEC;
	}

	/* Initialise the context, which is stored on the stack, and the state, which
	 * we use to pass data from one program to the next via tail calls. */
	struct cali_tc_ctx ctx = {
		.state = state_get(),
		.skb = skb,
		.fwd = {
			.res = TC_ACT_UNSPEC,
			.reason = CALI_REASON_UNKNOWN,
		},
	};
	if (!ctx.state) {
		CALI_DEBUG("State map lookup failed: DROP\n");
		return TC_ACT_SHOT;
	}
	__builtin_memset(ctx.state, 0, sizeof(*ctx.state));

	if (CALI_LOG_LEVEL >= CALI_LOG_LEVEL_INFO) {
		ctx.state->prog_start_time = bpf_ktime_get_ns();
	}

	/* We only try a FIB lookup and redirect for packets that are towards the host.
	 * For packets that are leaving the host namespace, routing has already been done. */
	fwd_fib_set(&ctx.fwd, CALI_F_TO_HOST);

	if (CALI_F_TO_HEP || CALI_F_TO_WEP) {
		/* We're leaving the host namespace, check for other bypass mark bits.
		 * These are a bit more complex to handle so we do it after creating the
		 * context/state. */
		switch (skb->mark & CALI_SKB_MARK_BYPASS_MASK) {
		case CALI_SKB_MARK_BYPASS_FWD:
			CALI_DEBUG("Packet approved for forward.\n");
			ctx.fwd.reason = CALI_REASON_BYPASS;
			goto allow;
		case CALI_SKB_MARK_BYPASS_FWD_SRC_FIXUP:
			CALI_DEBUG("Packet approved for forward - src ip fixup\n");
			ctx.fwd.reason = CALI_REASON_BYPASS;

			/* we need to fix up the right src host IP */
			if (skb_refresh_validate_ptrs(&ctx, UDP_SIZE)) {
				ctx.fwd.reason = CALI_REASON_SHORT;
				CALI_DEBUG("Too short\n");
				goto deny;
			}

			__be32 ip_src = ctx.ip_header->saddr;
			if (ip_src == HOST_IP) {
				CALI_DEBUG("src ip fixup not needed %x\n", bpf_ntohl(ip_src));
				goto allow;
			} else {
				CALI_DEBUG("src ip fixup %x\n", bpf_ntohl(HOST_IP));
			}

			/* XXX do a proper CT lookup to find this */
			ctx.ip_header->saddr = HOST_IP;
			int l3_csum_off = skb_iphdr_offset(skb) + offsetof(struct iphdr, check);

			int res = bpf_l3_csum_replace(skb, l3_csum_off, ip_src, HOST_IP, 4);
			if (res) {
				ctx.fwd.reason = CALI_REASON_CSUM_FAIL;
				goto deny;
			}

			goto allow;
		}
	}

	/* Parse the packet as far as the IP header; as a side-effect this validates the packet size
	 * is large enough for UDP. */
	if (parse_packet_ip(&ctx)) {
		// Either a problem or a packet that we automatically let through.
		goto finalize;
	}

	/* Now we've got as far as the UDP header, check if this is one of our VXLAN packets, which we
	 * use to forward traffic for node ports. */
	if (dnat_should_decap() /* Compile time: is this a BPF program that should decap packets? */ &&
			is_vxlan_tunnel(ctx.ip_header) /* Is this a VXLAN packet? */ ) {
		/* Decap it; vxlan_attempt_decap will revalidate the packet if needed. */
		switch (vxlan_attempt_decap(&ctx)) {
		case -1:
			/* Problem decoding the packet. */
			goto deny;
		case -2:
			/* Non-BPF VXLAN packet from another Calico node. */
			CALI_DEBUG("VXLAN packet from known Calico host, allow.");
			goto allow;
		}
	}

	/* Copy fields that are needed by downstream programs from the packet to the state. */
	tc_state_fill_from_iphdr(ctx.state, ctx.ip_header);

	/* Parse out the source/dest ports (or type/code for ICMP). */
	switch (ctx.state->ip_proto) {
	case IPPROTO_TCP:
		// Re-check buffer space for TCP (has larger headers than UDP).
		if (skb_refresh_validate_ptrs(&ctx, TCP_SIZE)) {
			ctx.fwd.reason = CALI_REASON_SHORT;
			CALI_DEBUG("Too short\n");
			goto deny;
		}
		ctx.state->sport = bpf_ntohs(ctx.tcp_header->source);
		ctx.state->dport = bpf_ntohs(ctx.tcp_header->dest);
		CALI_DEBUG("TCP; ports: s=%d d=%d\n", ctx.state->sport, ctx.state->dport);
		break;
	case IPPROTO_UDP:
		ctx.state->sport = bpf_ntohs(ctx.udp_header->source);
		ctx.state->dport = bpf_ntohs(ctx.udp_header->dest);
		CALI_DEBUG("UDP; ports: s=%d d=%d\n", ctx.state->sport, ctx.state->dport);
		if (ctx.state->dport == VXLAN_PORT) {
			/* CALI_F_FROM_HEP case is handled in vxlan_attempt_decap above since it already decoded
			 * the header. */
			if (CALI_F_TO_HEP) {
				if (rt_addr_is_remote_host(ctx.state->ip_dst) &&
						rt_addr_is_local_host(ctx.state->ip_src)) {
					CALI_DEBUG("VXLAN packet to known Calico host, allow.\n");
					goto allow;
				} else {
					/* Unlike IPIP, the user can be using VXLAN on a different VNI so we don't
					 * simply drop it. */
					CALI_DEBUG("VXLAN packet to unknown dest, fall through to policy.\n");
				}
			}
		}
		break;
	case IPPROTO_ICMP:
		CALI_DEBUG("ICMP; type=%d code=%d\n",
				ctx.icmp_header->type, ctx.icmp_header->code);
		break;
	case 4:
		// IPIP
		if (CALI_F_TUNNEL | CALI_F_WIREGUARD) {
			// IPIP should never be sent down the tunnel.
			CALI_DEBUG("IPIP traffic to/from tunnel: drop\n");
			ctx.fwd.reason = CALI_REASON_UNAUTH_SOURCE;
			goto deny;
		}
		if (CALI_F_FROM_HEP) {
			if (rt_addr_is_remote_host(ctx.state->ip_src)) {
				CALI_DEBUG("IPIP packet from known Calico host, allow.\n");
				goto allow;
			} else {
				CALI_DEBUG("IPIP packet from unknown source, drop.\n");
				ctx.fwd.reason = CALI_REASON_UNAUTH_SOURCE;
				goto deny;
			}
		} else if (CALI_F_TO_HEP && !CALI_F_TUNNEL && !CALI_F_WIREGUARD) {
			if (rt_addr_is_remote_host(ctx.state->ip_dst)) {
				CALI_DEBUG("IPIP packet to known Calico host, allow.\n");
				goto allow;
			} else {
				CALI_DEBUG("IPIP packet to unknown dest, drop.\n");
				ctx.fwd.reason = CALI_REASON_UNAUTH_SOURCE;
				goto deny;
			}
		}
		if (CALI_F_FROM_WEP) {
			CALI_DEBUG("IPIP traffic from workload: drop\n");
			ctx.fwd.reason = CALI_REASON_UNAUTH_SOURCE;
			goto deny;
		}
	default:
		CALI_DEBUG("Unknown protocol (%d), unable to extract ports\n", (int)ctx.state->ip_proto);
	}

	ctx.state->pol_rc = CALI_POL_NO_MATCH;

	switch (ctx.state->ip_proto) {
	case IPPROTO_TCP:
	case IPPROTO_UDP:
	case IPPROTO_ICMP:
		break;
	default:
		if (CALI_F_HEP) {
			// TODO-HEPs allow unknown protocols through on host endpoints.
			goto allow;
		}
		// FIXME non-port based conntrack.
		CALI_DEBUG("Unknown protocol from workload.\n");
		goto deny;
	}

	/* Do conntrack lookup before anything else */
	ctx.state->ct_result = calico_ct_v4_lookup(&ctx);
	CALI_DEBUG("conntrack entry flags 0x%x\n", ctx.state->ct_result.flags);
<<<<<<< HEAD

	if (CALI_F_FROM_WEP && (ct_result_rc(ctx.state->ct_result.rc) == CALI_CT_NEW)) {
		// Record that this flow was originated from a workload.
		ctx.state->ct_result.flags |= CALI_CT_FLAG_WORKLOAD;
	}

	/* Handle reporting DNS packets up to Felix userspace. */
	calico_dns_check(&ctx);
=======
>>>>>>> 311962d6

	/* Check if someone is trying to spoof a tunnel packet */
	if (CALI_F_FROM_HEP && ct_result_tun_src_changed(ctx.state->ct_result.rc)) {
		CALI_DEBUG("dropping tunnel pkt with changed source node\n");
		goto deny;
	}

	if (ctx.state->ct_result.flags & CALI_CT_FLAG_NAT_OUT) {
		ctx.state->flags |= CALI_ST_NAT_OUTGOING;
	}

	/* We are possibly past (D)NAT, but that is ok, we need to let the IP
	 * stack do the RPF check on the source, dest is not important.
	 */
	if (ct_result_rpf_failed(ctx.state->ct_result.rc)) {
		fwd_fib_set(&ctx.fwd, false);
	}

	if (ct_result_rc(ctx.state->ct_result.rc) == CALI_CT_MID_FLOW_MISS) {
		if (CALI_F_TO_HOST) {
			/* Mid-flow miss: let iptables handle it in case it's an existing flow
			 * in the Linux conntrack table. We can't apply policy or DNAT because
			 * it's too late in the flow.  iptables will drop if the flow is not
			 * known.
			 */
			CALI_DEBUG("CT mid-flow miss; fall through to iptables.\n");
			ctx.fwd.mark = CALI_SKB_MARK_FALLTHROUGH;
			fwd_fib_set(&ctx.fwd, false);
			goto finalize;
		} else {
			if (CALI_F_HEP) {
				// TODO-HEP for data interfaces, this should allow, for active HEPs it should drop or apply policy.
				CALI_DEBUG("CT mid-flow miss away from host with no Linux conntrack entry, allow.\n");
				goto allow;
			} else {
				CALI_DEBUG("CT mid-flow miss away from host with no Linux conntrack entry, drop.\n");
				goto deny;
			}
		}
	}

	/* Skip policy if we get conntrack hit */
	if (ct_result_rc(ctx.state->ct_result.rc) != CALI_CT_NEW) {
		if (ctx.state->ct_result.flags & CALI_CT_FLAG_SKIP_FIB) {
			ctx.state->flags |= CALI_ST_SKIP_FIB;
		}
		CALI_DEBUG("CT Hit\n");
		goto skip_policy;
	}

	/* Unlike from WEP where we can do RPF by comparing to calico routing
	 * info, we must rely in Linux to do it for us when receiving packets
	 * from outside of the host. We enforce RPF failed on every new flow.
	 * This will make it to skip fib in calico_tc_skb_accepted()
	 */
	if (CALI_F_FROM_HEP) {
		ct_result_set_flag(ctx.state->ct_result.rc, CALI_CT_RPF_FAILED);
	}

	/* No conntrack entry, check if we should do NAT */
	nat_lookup_result nat_res = NAT_LOOKUP_ALLOW;
	ctx.nat_dest = calico_v4_nat_lookup2(ctx.state->ip_src, ctx.state->ip_dst,
					     ctx.state->ip_proto, ctx.state->dport,
					     ctx.state->tun_ip != 0, &nat_res);

	if (nat_res == NAT_FE_LOOKUP_DROP) {
		CALI_DEBUG("Packet is from an unauthorised source: DROP\n");
		ctx.fwd.reason = CALI_REASON_UNAUTH_SOURCE;
		goto deny;
	}
	if (ctx.nat_dest != NULL) {
		ctx.state->post_nat_ip_dst = ctx.nat_dest->addr;
		ctx.state->post_nat_dport = ctx.nat_dest->port;
	} else if (nat_res == NAT_NO_BACKEND) {
		/* send icmp port unreachable if there is no backend for a service */
		ctx.state->icmp_type = ICMP_DEST_UNREACH;
		ctx.state->icmp_code = ICMP_PORT_UNREACH;
		ctx.state->tun_ip = 0;
		goto icmp_send_reply;
	} else {
		ctx.state->post_nat_ip_dst = ctx.state->ip_dst;
		ctx.state->post_nat_dport = ctx.state->dport;
	}

	if (CALI_F_TO_WEP && !skb_seen(skb) &&
			cali_rt_flags_local_host(cali_rt_lookup_flags(ctx.state->ip_src))) {
		/* Host to workload traffic always allowed.  We discount traffic that was
		 * seen by another program since it must have come in via another interface.
		 */
		CALI_DEBUG("Packet is from the host: ACCEPT\n");
		ctx.state->pol_rc = CALI_POL_ALLOW;
		goto skip_policy;
	}

	if (CALI_F_FROM_WEP) {
		/* Do RPF check since it's our responsibility to police that. */
		CALI_DEBUG("Workload RPF check src=%x skb iface=%d.\n",
				bpf_ntohl(ctx.state->ip_src), skb->ifindex);
		struct cali_rt *r = cali_rt_lookup(ctx.state->ip_src);
		if (!r) {
			CALI_INFO("Workload RPF fail: missing route.\n");
			goto deny;
		}
		if (!cali_rt_flags_local_workload(r->flags)) {
			CALI_INFO("Workload RPF fail: not a local workload.\n");
			goto deny;
		}
		if (r->if_index != skb->ifindex) {
			CALI_INFO("Workload RPF fail skb iface (%d) != route iface (%d)\n",
					skb->ifindex, r->if_index);
			goto deny;
		}

		// Check whether the workload needs outgoing NAT to this address.
		if (r->flags & CALI_RT_NAT_OUT) {
			if (!(cali_rt_lookup_flags(ctx.state->post_nat_ip_dst) & CALI_RT_IN_POOL)) {
				CALI_DEBUG("Source is in NAT-outgoing pool "
					   "but dest is not, need to SNAT.\n");
				ctx.state->flags |= CALI_ST_NAT_OUTGOING;
			}
		} if (!(r->flags & CALI_RT_IN_POOL)) {
			CALI_DEBUG("Source %x not in IP pool\n", bpf_ntohl(ctx.state->ip_src));
			r = cali_rt_lookup(ctx.state->post_nat_ip_dst);
			if (!r || !(r->flags & (CALI_RT_WORKLOAD | CALI_RT_HOST))) {
				CALI_DEBUG("Outside cluster dest %x\n", bpf_ntohl(ctx.state->post_nat_ip_dst));
				ctx.state->flags |= CALI_ST_SKIP_FIB;
			}
		}
	}

	/* [SMC] I had to add this revalidation when refactoring the conntrack code to use the context and
	 * adding possible packet pulls in the VXLAN logic.  I believe it is spurious but the verifier is
	 * not clever enough to spot that we'd have already bailed out if one of the pulls failed. */
	if (skb_refresh_validate_ptrs(&ctx, UDP_SIZE)) {
		ctx.fwd.reason = CALI_REASON_SHORT;
		CALI_DEBUG("Too short\n");
		goto deny;
	}

	/* icmp_type and icmp_code share storage with the ports; now we've used
	 * the ports set to 0 to do the conntrack lookup, we can set the ICMP fields
	 * for policy.
	 */
	if (ctx.state->ip_proto == IPPROTO_ICMP) {
		ctx.state->icmp_type = ctx.icmp_header->type;
		ctx.state->icmp_code = ctx.icmp_header->code;
	}


	ctx.state->pol_rc = CALI_POL_NO_MATCH;
	if (ctx.nat_dest) {
		ctx.state->nat_dest.addr = ctx.nat_dest->addr;
		ctx.state->nat_dest.port = ctx.nat_dest->port;
	} else {
		ctx.state->nat_dest.addr = 0;
		ctx.state->nat_dest.port = 0;
	}

	// For the case where the packet was sent from a socket on this host, get the
	// sending socket's cookie, so we can reverse a DNAT that the CTLB may have done.
	// This allows us to give the policy program the pre-DNAT destination as well as
	// the post-DNAT destination in all cases.
	__u64 cookie = bpf_get_socket_cookie(ctx.skb);
	if (cookie) {
		CALI_DEBUG("Socket cookie: %x\n", cookie);
		struct ct_nats_key ct_nkey = {
			.cookie	= cookie,
			.proto = ctx.state->ip_proto,
			.ip	= ctx.state->ip_dst,
			.port	= host_to_ctx_port(ctx.state->dport),
		};
		struct sendrecv4_val *revnat = cali_v4_ct_nats_lookup_elem(&ct_nkey);
		if (revnat) {
			CALI_DEBUG("Got cali_v4_ct_nats entry; flow was NATted by CTLB.\n");
			ctx.state->pre_nat_ip_dst = revnat->ip;
			ctx.state->pre_nat_dport = ctx_port_to_host(revnat->port);
			goto skip_pre_dnat_default;
		}
	}
	// If we didn't find a CTLB NAT entry then use the packet's own IP/port for the
	// pre-DNAT values.
	ctx.state->pre_nat_ip_dst = ctx.state->ip_dst;
	ctx.state->pre_nat_dport = ctx.state->dport;

skip_pre_dnat_default:
	if (rt_addr_is_local_host(ctx.state->post_nat_ip_dst)) {
		CALI_DEBUG("Post-NAT dest IP is local host.\n");
		if (CALI_F_FROM_HEP && is_failsafe_in(ctx.state->ip_proto, ctx.state->post_nat_dport)) {
			CALI_DEBUG("Inbound failsafe port: %d. Skip policy.\n", ctx.state->post_nat_dport);
			ctx.state->pol_rc = CALI_POL_ALLOW;
			goto skip_policy;
		}
		ctx.state->flags |= CALI_ST_DEST_IS_HOST;
	}
	if (rt_addr_is_local_host(ctx.state->ip_src)) {
		CALI_DEBUG("Source IP is local host.\n");
		if (CALI_F_TO_HEP && is_failsafe_out(ctx.state->ip_proto, ctx.state->post_nat_dport)) {
			CALI_DEBUG("Outbound failsafe port: %d. Skip policy.\n", ctx.state->post_nat_dport);
			ctx.state->pol_rc = CALI_POL_ALLOW;
			goto skip_policy;
		}
		ctx.state->flags |= CALI_ST_SRC_IS_HOST;
	}

	CALI_DEBUG("About to jump to policy program.\n");
	bpf_tail_call(skb, &cali_jump, PROG_INDEX_POLICY);
	if (CALI_F_HEP) {
		CALI_DEBUG("HEP with no policy, allow.\n");
		ctx.state->pol_rc = CALI_POL_ALLOW;
		goto skip_policy;
	} else {
		/* should not reach here */
		CALI_DEBUG("WEP with no policy, deny.\n");
		goto deny;
	}

icmp_send_reply:
	bpf_tail_call(skb, &cali_jump, PROG_INDEX_ICMP);
	/* should not reach here */
	goto deny;

skip_policy:
	/* FIXME: only need to revalidate here on the conntrack related code path because the skb_refresh_validate_ptrs
	 * call that it uses can fail to pull data, leaving the packet invalid. */
	if (skb_refresh_validate_ptrs(&ctx, UDP_SIZE)) {
		ctx.fwd.reason = CALI_REASON_SHORT;
		CALI_DEBUG("Too short\n");
		goto deny;
	}

	ctx.fwd = calico_tc_skb_accepted(&ctx, ctx.nat_dest);

allow:
finalize:
	return forward_or_drop(&ctx);
deny:
	ctx.fwd.res = TC_ACT_SHOT;
	goto finalize;
}

__attribute__((section("1/1")))
int calico_tc_skb_accepted_entrypoint(struct __sk_buff *skb)
{
	CALI_DEBUG("Entering calico_tc_skb_accepted_entrypoint\n");

	/* Initialise the context, which is stored on the stack, and the state, which
	 * we use to pass data from one program to the next via tail calls. */
	struct cali_tc_ctx ctx = {
		.state = state_get(),
		.skb = skb,
		.fwd = {
			.res = TC_ACT_UNSPEC,
			.reason = CALI_REASON_UNKNOWN,
		},
	};
	if (!ctx.state) {
		CALI_DEBUG("State map lookup failed: DROP\n");
		return TC_ACT_SHOT;
	}

	if (skb_refresh_validate_ptrs(&ctx, UDP_SIZE)) {
		ctx.fwd.reason = CALI_REASON_SHORT;
		CALI_DEBUG("Too short\n");
		goto deny;
	}

	event_flow_log(skb, ctx.state);
	CALI_DEBUG("Flow log event generated for ALLOW\n");

	struct calico_nat_dest *nat_dest = NULL;
	struct calico_nat_dest nat_dest_2 = {
		.addr=ctx.state->nat_dest.addr,
		.port=ctx.state->nat_dest.port,
	};
	if (ctx.state->nat_dest.addr != 0) {
		nat_dest = &nat_dest_2;
	}

	ctx.fwd = calico_tc_skb_accepted(&ctx, nat_dest);
	return forward_or_drop(&ctx);

deny:
	return TC_ACT_SHOT;
}

static CALI_BPF_INLINE struct fwd calico_tc_skb_accepted(struct cali_tc_ctx *ctx,
							 struct calico_nat_dest *nat_dest)
{
	CALI_DEBUG("Entering calico_tc_skb_accepted\n");
	struct __sk_buff *skb = ctx->skb;
	struct cali_tc_state *state = ctx->state;

	enum calico_reason reason = CALI_REASON_UNKNOWN;
	int rc = TC_ACT_UNSPEC;
	bool fib = false;
	struct ct_ctx ct_ctx_nat = {};
	int ct_rc = ct_result_rc(state->ct_result.rc);
	bool ct_related = ct_result_is_related(state->ct_result.rc);
	__u32 seen_mark;
	size_t l4_csum_off = 0, l3_csum_off;

	CALI_DEBUG("src=%x dst=%x\n", bpf_ntohl(state->ip_src), bpf_ntohl(state->ip_dst));
	CALI_DEBUG("post_nat=%x:%d\n", bpf_ntohl(state->post_nat_ip_dst), state->post_nat_dport);
	CALI_DEBUG("tun_ip=%x\n", state->tun_ip);
	CALI_DEBUG("pol_rc=%d\n", state->pol_rc);
	CALI_DEBUG("sport=%d\n", state->sport);
	CALI_DEBUG("flags=%x\n", state->flags);
	CALI_DEBUG("ct_rc=%d\n", ct_rc);
	CALI_DEBUG("ct_related=%d\n", ct_related);

	// Set the dport to 0, to make sure conntrack entries for icmp is proper as we use
	// dport to hold icmp type and code
	if (state->ip_proto == IPPROTO_ICMP) {
		state->dport = 0;
	}

	if (CALI_F_FROM_WEP && (state->flags & CALI_ST_NAT_OUTGOING)) {
		// We are going to SNAT this traffic, using iptables SNAT so set the mark
		// to trigger that and leave the fib lookup disabled.
		seen_mark = CALI_SKB_MARK_NAT_OUT;
	} else {
		if (state->flags & CALI_ST_SKIP_FIB) {
			fib = false;
		} else if (CALI_F_TO_HOST && !ct_result_rpf_failed(state->ct_result.rc)) {
			// Non-SNAT case, allow FIB lookup only if RPF check passed.
			// Note: tried to pass in the calculated value from calico_tc but
			// hit verifier issues so recalculate it here.
			fib = true;
		}
		seen_mark = CALI_SKB_MARK_SEEN;
	}

	/* We check the ttl here to avoid needing complicated handling of
	 * related traffic back from the host if we let the host to handle it.
	 */
	CALI_DEBUG("ip->ttl %d\n", ctx->ip_header->ttl);
	if (ip_ttl_exceeded(ctx->ip_header)) {
		switch (ct_rc){
		case CALI_CT_NEW:
			if (nat_dest) {
				goto icmp_ttl_exceeded;
			}
			break;
		case CALI_CT_ESTABLISHED_DNAT:
		case CALI_CT_ESTABLISHED_SNAT:
			goto icmp_ttl_exceeded;
		}
	}

	l3_csum_off = skb_iphdr_offset(skb) +  offsetof(struct iphdr, check);

	if (ct_related) {
		if (ctx->ip_header->protocol == IPPROTO_ICMP) {
			bool outer_ip_snat;

			/* if we do SNAT ... */
			outer_ip_snat = ct_rc == CALI_CT_ESTABLISHED_SNAT;
			/* ... there is a return path to the tunnel ... */
			outer_ip_snat = outer_ip_snat && state->ct_result.tun_ip;
			/* ... and should do encap and it is not DSR or it is leaving host
			 * and either DSR from WEP or originated at host ... */
			outer_ip_snat = outer_ip_snat &&
				((dnat_return_should_encap() && !CALI_F_DSR) ||
				 (CALI_F_TO_HEP &&
				  ((CALI_F_DSR && skb_seen(skb)) || !skb_seen(skb))));

			/* ... then fix the outer header IP first */
			if (outer_ip_snat) {
				ctx->ip_header->saddr = state->ct_result.nat_ip;
				int res = bpf_l3_csum_replace(skb, l3_csum_off,
						state->ip_src, state->ct_result.nat_ip, 4);
				if (res) {
					reason = CALI_REASON_CSUM_FAIL;
					goto deny;
				}
				CALI_DEBUG("ICMP related: outer IP SNAT to %x\n",
						bpf_ntohl(state->ct_result.nat_ip));
			}

			/* Related ICMP traffic must be an error response so it should include inner IP
			 * and 8 bytes as payload. */
			if (skb_refresh_validate_ptrs(ctx, ICMP_SIZE + sizeof(struct iphdr) + 8)) {
				CALI_DEBUG("Failed to revalidate packet size\n");
				goto deny;
			}

			/* Skip past the ICMP header and check the inner IP header.
			 * WARNING: this modifies the ip_header pointer in the main context; need to
			 * be careful in later code to avoid overwriting that. */
			l3_csum_off += sizeof(*ctx->ip_header) + sizeof(struct icmphdr);
			ctx->ip_header = (struct iphdr *)(ctx->icmp_header + 1); /* skip to inner ip */
			if (ctx->ip_header->ihl != 5) {
				CALI_INFO("ICMP inner IP header has options; unsupported\n");
				ctx->fwd.reason = CALI_REASON_IP_OPTIONS;
				ctx->fwd.res = TC_ACT_SHOT;
				goto deny;
			}
			ctx->nh = (void*)(ctx->ip_header+1);

			/* Flip the direction, we need to reverse the original packet. */
			switch (ct_rc) {
			case CALI_CT_ESTABLISHED_SNAT:
				/* handle the DSR case, see CALI_CT_ESTABLISHED_SNAT where nat is done */
				if (dnat_return_should_encap() && state->ct_result.tun_ip) {
					if (CALI_F_DSR) {
						/* SNAT will be done after routing, when leaving HEP */
						CALI_DEBUG("DSR enabled, skipping SNAT + encap\n");
						goto allow;
					}
				}
				ct_rc = CALI_CT_ESTABLISHED_DNAT;
				break;
			case CALI_CT_ESTABLISHED_DNAT:
				if (CALI_F_FROM_HEP && state->tun_ip && ct_result_np_node(state->ct_result)) {
					/* Packet is returning from a NAT tunnel, just forward it. */
					seen_mark = CALI_SKB_MARK_BYPASS_FWD;
					CALI_DEBUG("ICMP related returned from NAT tunnel\n");
					goto allow;
				}
				ct_rc = CALI_CT_ESTABLISHED_SNAT;
				break;
			}
		}
	}

	__u8 ihl = ctx->ip_header->ihl * 4;

	int res = 0;
	bool encap_needed = false;

	if (state->ip_proto == IPPROTO_ICMP && ct_related) {
		/* do not fix up embedded L4 checksum for related ICMP */
	} else {
		switch (ctx->ip_header->protocol) {
		case IPPROTO_TCP:
			l4_csum_off = skb_l4hdr_offset(skb, ihl) + offsetof(struct tcphdr, check);
			break;
		case IPPROTO_UDP:
			l4_csum_off = skb_l4hdr_offset(skb, ihl) + offsetof(struct udphdr, check);
			break;
		}
	}

	switch (ct_rc){
	case CALI_CT_NEW:
		switch (state->pol_rc) {
		case CALI_POL_NO_MATCH:
			CALI_DEBUG("Implicitly denied by policy: DROP\n");
			goto deny;
		case CALI_POL_DENY:
			CALI_DEBUG("Denied by policy: DROP\n");
			goto deny;
		case CALI_POL_ALLOW:
			CALI_DEBUG("Allowed by policy: ACCEPT\n");
		}

		if (CALI_F_FROM_WEP &&
				CALI_DROP_WORKLOAD_TO_HOST &&
				cali_rt_flags_local_host(
					cali_rt_lookup_flags(state->post_nat_ip_dst))) {
			CALI_DEBUG("Workload to host traffic blocked by "
				   "DefaultEndpointToHostAction: DROP\n");
			goto deny;
		}

		ct_ctx_nat.skb = skb;
		ct_ctx_nat.proto = state->ip_proto;
		ct_ctx_nat.src = state->ip_src;
		ct_ctx_nat.sport = state->sport;
		ct_ctx_nat.dst = state->post_nat_ip_dst;
		ct_ctx_nat.dport = state->post_nat_dport;
		ct_ctx_nat.tun_ip = state->tun_ip;
		if (state->flags & CALI_ST_NAT_OUTGOING) {
			ct_ctx_nat.flags |= CALI_CT_FLAG_NAT_OUT;
		}
		if (CALI_F_FROM_WEP && state->flags & CALI_ST_SKIP_FIB) {
			ct_ctx_nat.flags |= CALI_CT_FLAG_SKIP_FIB;
		}
		/* Propagate the trusted DNS flag when updating conntrack entry. */
		ct_ctx_nat.flags |= (state->ct_result.flags & CALI_CT_FLAG_TRUST_DNS);
		/* Propagate the workload flag when updating conntrack entry. */
		ct_ctx_nat.flags |= (state->ct_result.flags & CALI_CT_FLAG_WORKLOAD);

		if (state->ip_proto == IPPROTO_TCP) {
			if (skb_refresh_validate_ptrs(ctx, TCP_SIZE)) {
				CALI_DEBUG("Too short for TCP: DROP\n");
				goto deny;
			}
			ct_ctx_nat.tcp = ctx->tcp_header;
		}

		// If we get here, we've passed policy.

		if (nat_dest == NULL) {
			if (conntrack_create(&ct_ctx_nat, CT_CREATE_NORMAL)) {
				CALI_DEBUG("Creating normal conntrack failed\n");

				if ((CALI_F_FROM_HEP && rt_addr_is_local_host(ct_ctx_nat.dst)) ||
						(CALI_F_TO_HEP && rt_addr_is_local_host(ct_ctx_nat.src))) {
					CALI_DEBUG("Allowing local host traffic without CT\n");
					goto allow;
				}

				goto deny;
			}
			goto allow;
		}

		ct_ctx_nat.orig_dst = state->ip_dst;
		ct_ctx_nat.orig_dport = state->dport;
		/* fall through as DNAT is now established */

	case CALI_CT_ESTABLISHED_DNAT:
		/* align with CALI_CT_NEW */
		if (ct_rc == CALI_CT_ESTABLISHED_DNAT) {
			if (CALI_F_FROM_HEP && state->tun_ip && ct_result_np_node(state->ct_result)) {
				/* Packet is returning from a NAT tunnel,
				 * already SNATed, just forward it.
				 */
				seen_mark = CALI_SKB_MARK_BYPASS_FWD;
				CALI_DEBUG("returned from NAT tunnel\n");
				goto allow;
			}
			state->post_nat_ip_dst = state->ct_result.nat_ip;
			state->post_nat_dport = state->ct_result.nat_port;
		}

		CALI_DEBUG("CT: DNAT to %x:%d\n",
				bpf_ntohl(state->post_nat_ip_dst), state->post_nat_dport);

		encap_needed = dnat_should_encap();

		/* We have not created the conntrack yet since we did not know
		 * if we need encap or not. Must do before MTU check and before
		 * we jump to do the encap.
		 */
		if (ct_rc == CALI_CT_NEW) {
			struct cali_rt * rt;
			int nat_type = CT_CREATE_NAT;

			if (encap_needed) {
				/* When we need to encap, we need to find out if the backend is
				 * local or not. If local, we actually do not need the encap.
				 */
				rt = cali_rt_lookup(state->post_nat_ip_dst);
				if (!rt) {
					reason = CALI_REASON_RT_UNKNOWN;
					goto deny;
				}
				CALI_DEBUG("rt found for 0x%x local %d\n",
						bpf_ntohl(state->post_nat_ip_dst), !!cali_rt_is_local(rt));

				encap_needed = !cali_rt_is_local(rt);
				if (encap_needed) {
					if (CALI_F_FROM_HEP && state->tun_ip == 0) {
						if (CALI_F_DSR) {
							ct_ctx_nat.flags |= CALI_CT_FLAG_DSR_FWD;
						}
						ct_ctx_nat.flags |= CALI_CT_FLAG_NP_FWD;
					}

					nat_type = CT_CREATE_NAT_FWD;
					ct_ctx_nat.tun_ip = rt->next_hop;
					state->ip_dst = rt->next_hop;
				}
			}


			if (conntrack_create(&ct_ctx_nat, nat_type)) {
				CALI_DEBUG("Creating NAT conntrack failed\n");
				goto deny;
			}
		} else {
			if (encap_needed && ct_result_np_node(state->ct_result)) {
				CALI_DEBUG("CT says encap to node %x\n", bpf_ntohl(state->ct_result.tun_ip));
				state->ip_dst = state->ct_result.tun_ip;
			} else {
				encap_needed = false;
			}
		}
		if (encap_needed) {
			if (!(state->ip_proto == IPPROTO_TCP && skb_is_gso(skb)) &&
					ip_is_dnf(ctx->ip_header) && vxlan_v4_encap_too_big(ctx)) {
				CALI_DEBUG("Request packet with DNF set is too big\n");
				goto icmp_too_big;
			}
			state->ip_src = HOST_IP;
			seen_mark = CALI_SKB_MARK_SKIP_RPF;

			/* We cannot enforce RPF check on encapped traffic, do FIB if you can */
			fib = true;

			goto nat_encap;
		}

		ctx->ip_header->daddr = state->post_nat_ip_dst;

		switch (ctx->ip_header->protocol) {
		case IPPROTO_TCP:
			ctx->tcp_header->dest = bpf_htons(state->post_nat_dport);
			break;
		case IPPROTO_UDP:
			ctx->udp_header->dest = bpf_htons(state->post_nat_dport);
			break;
		}

		CALI_VERB("L3 csum at %d L4 csum at %d\n", l3_csum_off, l4_csum_off);

		if (l4_csum_off) {
			res = skb_nat_l4_csum_ipv4(skb, l4_csum_off, state->ip_dst,
					state->post_nat_ip_dst,	bpf_htons(state->dport),
					bpf_htons(state->post_nat_dport),
					ctx->ip_header->protocol == IPPROTO_UDP ? BPF_F_MARK_MANGLED_0 : 0);
		}

		res |= bpf_l3_csum_replace(skb, l3_csum_off, state->ip_dst, state->post_nat_ip_dst, 4);

		if (res) {
			reason = CALI_REASON_CSUM_FAIL;
			goto deny;
		}

		/* Handle returning ICMP related to tunnel
		 *
		 * N.B. we assume that we can fit in the MTU. Since it is ICMP
		 * and even though Linux sends up to min ipv4 MTU, it is
		 * unlikely that we are anywhere to close the MTU limit. If we
		 * are, we need to fail anyway.
		 */
		if (ct_related && state->ip_proto == IPPROTO_ICMP
				&& state->ct_result.tun_ip
				&& !CALI_F_DSR) {
			if (dnat_return_should_encap()) {
				CALI_DEBUG("Returning related ICMP from workload to tunnel\n");
				state->ip_dst = state->ct_result.tun_ip;
				seen_mark = CALI_SKB_MARK_BYPASS_FWD_SRC_FIXUP;
				goto nat_encap;
			} else if (CALI_F_TO_HEP) {
				/* Special case for ICMP error being returned by the host with the
				 * backing workload into the tunnel back to the original host. It is
				 * ICMP related and there is a return tunnel path. We need to change
				 * both the source and destination at once.
				 *
				 * XXX the packet was routed to the original client as if it was XXX
				 * DSR and we might not be on the right iface!!! Should we XXX try
				 * to reinject it to fix the routing?
				 */
				CALI_DEBUG("Returning related ICMP from host to tunnel\n");
				state->ip_src = HOST_IP;
				state->ip_dst = state->ct_result.tun_ip;
				goto nat_encap;
			}
		}

		state->dport = state->post_nat_dport;
		state->ip_dst = state->post_nat_ip_dst;

		goto allow;

	case CALI_CT_ESTABLISHED_SNAT:
		CALI_DEBUG("CT: SNAT from %x:%d\n",
				bpf_ntohl(state->ct_result.nat_ip), state->ct_result.nat_port);

		if (dnat_return_should_encap() && state->ct_result.tun_ip) {
			if (CALI_F_DSR) {
				/* SNAT will be done after routing, when leaving HEP */
				CALI_DEBUG("DSR enabled, skipping SNAT + encap\n");
				goto allow;
			}

			if (!(state->ip_proto == IPPROTO_TCP && skb_is_gso(skb)) &&
					ip_is_dnf(ctx->ip_header) && vxlan_v4_encap_too_big(ctx)) {
				CALI_DEBUG("Return ICMP mtu is too big\n");
				goto icmp_too_big;
			}
		}

		// Actually do the NAT.
		ctx->ip_header->saddr = state->ct_result.nat_ip;

		switch (ctx->ip_header->protocol) {
		case IPPROTO_TCP:
			ctx->tcp_header->source = bpf_htons(state->ct_result.nat_port);
			break;
		case IPPROTO_UDP:
			ctx->udp_header->source = bpf_htons(state->ct_result.nat_port);
			break;
		}

		CALI_VERB("L3 csum at %d L4 csum at %d\n", l3_csum_off, l4_csum_off);

		if (l4_csum_off) {
			res = skb_nat_l4_csum_ipv4(skb, l4_csum_off, state->ip_src,
					state->ct_result.nat_ip, bpf_htons(state->sport),
					bpf_htons(state->ct_result.nat_port),
					ctx->ip_header->protocol == IPPROTO_UDP ? BPF_F_MARK_MANGLED_0 : 0);
		}

		CALI_VERB("L3 checksum update (csum is at %d) port from %x to %x\n",
				l3_csum_off, state->ip_src, state->ct_result.nat_ip);

		int csum_rc = bpf_l3_csum_replace(skb, l3_csum_off,
						  state->ip_src, state->ct_result.nat_ip, 4);
		CALI_VERB("bpf_l3_csum_replace(IP): %d\n", csum_rc);
		res |= csum_rc;

		if (res) {
			reason = CALI_REASON_CSUM_FAIL;
			goto deny;
		}

		/* In addition to dnat_return_should_encap() we also need to encap on the
		 * host endpoint for egress traffic, when we hit an SNAT rule. This is the
		 * case when the target was host namespace. If the target was a pod, the
		 * already encaped traffic would not reach this point and would not be
		 * able to match as SNAT.
		 */
		if ((dnat_return_should_encap() || (CALI_F_TO_HEP && !CALI_F_DSR)) &&
									state->ct_result.tun_ip) {
			state->ip_dst = state->ct_result.tun_ip;
			seen_mark = CALI_SKB_MARK_BYPASS_FWD_SRC_FIXUP;
			goto nat_encap;
		}

		state->sport = state->ct_result.nat_port;
		state->ip_src = state->ct_result.nat_ip;

		goto allow;

	case CALI_CT_ESTABLISHED_BYPASS:
		seen_mark = CALI_SKB_MARK_BYPASS;
		// fall through
	case CALI_CT_ESTABLISHED:
		goto allow;
	default:
		if (CALI_F_FROM_HEP) {
			/* Since we're using the host endpoint program for TC-redirect
			 * acceleration for workloads (but we haven't fully implemented
			 * host endpoint support yet), we can get an incorrect conntrack
			 * invalid for host traffic.
			 *
			 * FIXME: Properly handle host endpoint conntrack failures
			 */
			CALI_DEBUG("Traffic is towards host namespace but not conntracked, "
				"falling through to iptables\n");
			fib = false;
			goto allow;
		}
		goto deny;
	}

	CALI_INFO("We should never fall through here\n");
	goto deny;

icmp_ttl_exceeded:
	if (ip_frag_no(ctx->ip_header)) {
		goto deny;
	}
	state->icmp_type = ICMP_TIME_EXCEEDED;
	state->icmp_code = ICMP_EXC_TTL;
	state->tun_ip = 0;
	goto icmp_send_reply;

icmp_too_big:
	state->icmp_type = ICMP_DEST_UNREACH;
	state->icmp_code = ICMP_FRAG_NEEDED;

	struct {
		__be16  unused;
		__be16  mtu;
	} frag = {
		.mtu = bpf_htons(TUNNEL_MTU),
	};
	state->tun_ip = *(__be32 *)&frag;

	goto icmp_send_reply;

icmp_send_reply:
	bpf_tail_call(skb, &cali_jump, PROG_INDEX_ICMP);
	goto deny;

nat_encap:
	/* We are about to encap return traffic that originated on the local host
	 * namespace - a host networked pod. Routing was based on the dst IP,
	 * which was the original client's IP at that time, not the node's that
	 * forwarded it. We need to fix it now.
	 */
	if (CALI_F_TO_HEP) {
		struct arp_value *arpv;
		struct arp_key arpk = {
			.ip = state->ip_dst,
			.ifindex = skb->ifindex,
		};

		arpv = cali_v4_arp_lookup_elem(&arpk);
		if (!arpv) {
			CALI_DEBUG("ARP lookup failed for %x dev %d at HEP\n",
					bpf_ntohl(state->ip_dst), arpk.ifindex);
			/* Don't drop it yet, we might get lucky and the MAC is correct */
		} else {
			if (skb_refresh_validate_ptrs(ctx, 0)) {
				reason = CALI_REASON_SHORT;
				goto deny;
			}
			__builtin_memcpy(&ctx->eth->h_dest, arpv->mac_dst, ETH_ALEN);
			if (state->ct_result.ifindex_fwd == skb->ifindex) {
				/* No need to change src MAC, if we are at the right device */
			} else {
				/* FIXME we need to redirect to the right device */
			}
		}
	}

	if (vxlan_v4_encap(ctx, state->ip_src, state->ip_dst)) {
		reason = CALI_REASON_ENCAP_FAIL;
		goto  deny;
	}

	state->sport = state->dport = VXLAN_PORT;
	state->ip_proto = IPPROTO_UDP;

	CALI_DEBUG("vxlan return %d ifindex_fwd %d\n",
			dnat_return_should_encap(), state->ct_result.ifindex_fwd);
	if (dnat_return_should_encap() && state->ct_result.ifindex_fwd != CT_INVALID_IFINDEX) {
		rc = CALI_RES_REDIR_IFINDEX;
	}

allow:
	{
		struct fwd fwd = {
			.res = rc,
			.mark = seen_mark,
		};
		fwd_fib_set(&fwd, fib);
		return fwd;
	}

deny:
	{
		struct fwd fwd = {
			.res = TC_ACT_SHOT,
			.reason = reason,
		};
		return fwd;
	}
}

__attribute__((section("1/2")))
int calico_tc_skb_send_icmp_replies(struct __sk_buff *skb)
{
	__u32 fib_flags = 0;

	CALI_DEBUG("Entering calico_tc_skb_send_icmp_replies\n");

	/* Initialise the context, which is stored on the stack, and the state, which
	 * we use to pass data from one program to the next via tail calls. */
	struct cali_tc_ctx ctx = {
		.state = state_get(),
		.skb = skb,
		.fwd = {
			.res = TC_ACT_UNSPEC,
			.reason = CALI_REASON_UNKNOWN,
		},
	};
	if (!ctx.state) {
		CALI_DEBUG("State map lookup failed: DROP\n");
		return TC_ACT_SHOT;
	}

	CALI_DEBUG("ICMP type %d and code %d\n",ctx.state->icmp_type, ctx.state->icmp_code);

	if (ctx.state->icmp_code == ICMP_FRAG_NEEDED) {
		fib_flags |= BPF_FIB_LOOKUP_OUTPUT;
		if (CALI_F_FROM_WEP) {
			/* we know it came from workload, just send it back the same way */
			ctx.fwd.res = CALI_RES_REDIR_BACK;
		}
	}

	if (icmp_v4_reply(&ctx, ctx.state->icmp_type, ctx.state->icmp_code, ctx.state->tun_ip)) {
		ctx.fwd.res = TC_ACT_SHOT;
	} else {
		ctx.fwd.mark = CALI_SKB_MARK_BYPASS_FWD;

		fwd_fib_set(&ctx.fwd, false);
		fwd_fib_set_flags(&ctx.fwd, fib_flags);
	}

	if (skb_refresh_validate_ptrs(&ctx, ICMP_SIZE)) {
		ctx.fwd.reason = CALI_REASON_SHORT;
		CALI_DEBUG("Too short\n");
		goto deny;
	}

	tc_state_fill_from_iphdr(ctx.state, ctx.ip_header);
	ctx.state->sport = ctx.state->dport = 0;
	return forward_or_drop(&ctx);
deny:
	return TC_ACT_SHOT;
}

__attribute__((section("1/3")))
int calico_tc_skb_drop(struct __sk_buff *skb)
{
	CALI_DEBUG("Entering calico_tc_skb_drop\n");

	__u32 key = 0;
	struct cali_tc_state *state = cali_v4_state_lookup_elem(&key);
	if (!state) {
		CALI_DEBUG("State map lookup failed: no event generated\n");
		goto drop;
	}

	event_flow_log(skb, state);
	CALI_DEBUG("Flow log event generated for DENY/DROP\n");

drop:
	return TC_ACT_SHOT;
}

#ifndef CALI_ENTRYPOINT_NAME
#define CALI_ENTRYPOINT_NAME calico_entrypoint
#endif

// Entrypoint with definable name.  It's useful to redefine the name for each entrypoint
// because the name is exposed by bpftool et al.
__attribute__((section(XSTR(CALI_ENTRYPOINT_NAME))))
int tc_calico_entry(struct __sk_buff *skb)
{
	return calico_tc(skb);
}

char ____license[] __attribute__((section("license"), used)) = "GPL";<|MERGE_RESOLUTION|>--- conflicted
+++ resolved
@@ -43,11 +43,8 @@
 #include "icmp.h"
 #include "arp.h"
 #include "sendrecv.h"
-<<<<<<< HEAD
 #include "dns.h"
 #include "events.h"
-=======
->>>>>>> 311962d6
 #include "fib.h"
 #include "tc.h"
 #include "policy_program.h"
@@ -259,17 +256,9 @@
 	/* Do conntrack lookup before anything else */
 	ctx.state->ct_result = calico_ct_v4_lookup(&ctx);
 	CALI_DEBUG("conntrack entry flags 0x%x\n", ctx.state->ct_result.flags);
-<<<<<<< HEAD
-
-	if (CALI_F_FROM_WEP && (ct_result_rc(ctx.state->ct_result.rc) == CALI_CT_NEW)) {
-		// Record that this flow was originated from a workload.
-		ctx.state->ct_result.flags |= CALI_CT_FLAG_WORKLOAD;
-	}
 
 	/* Handle reporting DNS packets up to Felix userspace. */
 	calico_dns_check(&ctx);
-=======
->>>>>>> 311962d6
 
 	/* Check if someone is trying to spoof a tunnel packet */
 	if (CALI_F_FROM_HEP && ct_result_tun_src_changed(ctx.state->ct_result.rc)) {
