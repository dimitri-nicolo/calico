--- conflicted
+++ resolved
@@ -1,9 +1,6 @@
 ---
 title: Apply policy to Kubernetes node ports
-<<<<<<< HEAD
-=======
-description: Restrict access to Kubernetes node ports using Calico global network policy. Follow the steps to secure the host, the node ports, and the cluster. 
->>>>>>> bf5c76b2
+description: Restrict access to Kubernetes node ports using Calico Enterprise global network policy. Follow the steps to secure the host, the node ports, and the cluster. 
 ---
 
 ### Big picture
