--- conflicted
+++ resolved
@@ -1,11 +1,6 @@
 ---
-<<<<<<< HEAD
-title: Configure encryption and authentication
+title: Configure encryption and authentication to secure Calico Enterprise components
 description: Enable TLS authentication and encryption for various Calico Enterprise components.
-=======
-title: Configure encryption and authentication to secure Calico components
-description: Enable TLS authentication and encryption for various Calico components.
->>>>>>> df646283
 canonical_url: '/security/comms/crypto-auth'
 ---
 
