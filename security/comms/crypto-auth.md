--- conflicted
+++ resolved
@@ -9,11 +9,7 @@
 If you are using the etcd datastore, we recommend enabling mutual TLS authentication on
 its connections as follows.
 
-<<<<<<< HEAD
-- [Configure etcd](https://github.com/etcd-io/etcd/blob/master/Documentation/op-guide/security.md) to encrypt its
-=======
 - [Configure etcd](https://coreos.com/etcd/docs/latest/op-guide/security.html){:target="_blank"} to encrypt its
->>>>>>> 1a167fab
   communications with TLS and require clients to present certificates signed by the etcd certificate
   authority.
 
@@ -41,18 +37,11 @@
 certificate with extended key usage `ClientAuth`. Each service will need the private key associated with their certificate.
 In addition, you must configure one of the following.
 
-<<<<<<< HEAD
-- **SPIFFE identifiers** (recommended): Generate a [SPIFFE](https://github.com/spiffe/spiffe) identifier for Node,
-  and include Node's SPIFFE ID in the `URI SAN` field of its certificate.
-  Similarly, generate a [SPIFFE](https://github.com/spiffe/spiffe) identifier for Typha,
-  and include Typha's SPIFFE ID in the `URI SAN` field of its certificate.
-=======
 - **SPIFFE identifiers** (recommended): Generate a [SPIFFE](https://github.com/spiffe/spiffe){:target="_blank"} identifier for Felix,
   set `ClientURISAN` on Typha to Felix's SPIFFE ID, and include Felix's SPIFFE ID in the `URI SAN` field
   of its certificate. Similarly, generate a [SPIFFE](https://github.com/spiffe/spiffe){:target="_blank"} identifier for Typha,
   set `TyphaURISAN` on Felix to Typha's SPIFFE ID, and include Typha's SPIFFE ID in the `URI SAN` field
   of its certificate.
->>>>>>> 1a167fab
 
 - **Common Name identifiers**: Set a common name on the Typha certificate and a different
   common name on the Node certificate.
@@ -111,13 +100,8 @@
 follow the same procedure as above, except:
 
 1.  Choose [SPIFFE
-<<<<<<< HEAD
-    Identities](https://github.com/spiffe/spiffe/blob/master/standards/SPIFFE-ID.md#2-spiffe-identity)
-    to represent Node and Typha.
-=======
     Identities](https://github.com/spiffe/spiffe/blob/master/standards/SPIFFE-ID.md#2-spiffe-identity){:target="_blank"}
     to represent Felix and Typha.
->>>>>>> 1a167fab
 
 1.  When generating leaf certificates for Node and Typha, put the relevant
     SPIFFE Identity in the certificate as a URI SAN.
