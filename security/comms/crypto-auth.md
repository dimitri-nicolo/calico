---
title: Configure encryption and authentication
<<<<<<< HEAD
description: Learn how to enable TLS authentication and encryption for various Calico Enterprise components
canonical_url: /security/comms/crypto-auth
=======
description: Enable TLS authentication and encryption for various Calico components.
canonical_url: '/security/comms/crypto-auth'
>>>>>>> bf5c76b2
---

## Connections from {{site.prodname}} components to etcd

If you are using the etcd datastore, we recommend enabling mutual TLS authentication on
its connections as follows.

- [Configure etcd](https://coreos.com/etcd/docs/latest/op-guide/security.html) to encrypt its
  communications with TLS and require clients to present certificates signed by the etcd certificate
  authority.

- Configure each {{site.prodname}} component to verify the etcd server's identity and to present
  a certificate to the etcd server that is signed by the etcd certificate authority.
  - [{{site.nodecontainer}}](../../reference/node/configuration)
  - [`calicoctl`](../../getting-started/calicoctl/configure/etcd)
  - [CNI plugin](../../reference/cni-plugin/configuration#etcd-location) (Kubernetes and OpenShift only)
  - [Kubernetes controllers](../../reference/kube-controllers/configuration#configuring-datastore-access) (Kubernetes and OpenShift only)
  - [Felix](../../reference/felix/configuration#etcd-datastore-configuration) (on [bare metal hosts](../../getting-started/bare-metal/installation/overview))
  - [Typha](../../reference/typha/configuration#etcd-datastore-configuration) (often deployed in
    larger Kubernetes deployments)

### Connections from {{site.prodname}} components to kube-apiserver (Kubernetes and OpenShift)

We recommend enabling TLS on kube-apiserver, as well as the client certificate and JSON web token (JWT)
authentication modules. This ensures that all of its communications with {{site.prodname}} components occur
over TLS. The {{site.prodname}} components present either an X.509 certificate or a JWT to kube-apiserver
so that kube-apiserver can verify their identities.

### Connections from Node to Typha (Kubernetes)

We recommend enabling mutual TLS authentication on connections from Node to Typha.
To do so, you must provision Typha with a server certificate with extended key usage `ServerAuth` and Node with a client
certificate with extended key usage `ClientAuth`. Each service will need the private key associated with their certificate.
In addition, you must configure one of the following.

- **SPIFFE identifiers** (recommended): Generate a [SPIFFE](https://github.com/spiffe/spiffe) identifier for Node,
  and include Node's SPIFFE ID in the `URI SAN` field of its certificate.
  Similarly, generate a [SPIFFE](https://github.com/spiffe/spiffe) identifier for Typha,
  and include Typha's SPIFFE ID in the `URI SAN` field of its certificate.

- **Common Name identifiers**: Set a common name on the Typha certificate and a different
  common name on the Node certificate.

> **Tip**: If you are migrating from Common Name to SPIFFE identifiers, you can set both values.
> If either matches, the communication succeeds.
{: .alert .alert-success}

#### Configure Node to Typha TLS based on your deployment

##### Operator deployment

For clusters installed using operator, see how to [provide TLS certificates for Typha and Node](typha-node-tls).

##### Manual/Helm deployment

Here is an example of how you can secure the Node-Typha communications in your
cluster:

1.  Choose a certificate authority, or set up your own.

1.  Obtain or generate the following leaf certificates, signed by that
    authority, and corresponding keys:

    -  A certificate for each Node with Common Name `typha-client` and
       extended key usage `ClientAuth`.

    -  A certificate for each Typha with Common Name `typha-server` and
       extended key usage `ServerAuth`.

1.  Configure each Typha with:

    -  `CAFile` pointing to the certificate authority certificate

    -  `ServerCertFile` pointing to that Typha's certificate

    -  `ServerKeyFile` pointing to that Typha's key

    -  `ClientCN` set to `typha-client`

    -  `ClientURISAN` unset.

1.  Configure each Node with:

    -  `TyphaCAFile` pointing to the Certificate Authority certificate

    -  `TyphaCertFile` pointing to that Node's certificate

    -  `TyphaKeyFile` pointing to that Node's key

    -  `TyphaCN` set to `typha-server`

    -  `TyphaURISAN` unset.

For a [SPIFFE](https://github.com/spiffe/spiffe)-compliant deployment you can
follow the same procedure as above, except:

1.  Choose [SPIFFE
    Identities](https://github.com/spiffe/spiffe/blob/master/standards/SPIFFE-ID.md#2-spiffe-identity)
    to represent Node and Typha.

1.  When generating leaf certificates for Node and Typha, put the relevant
    SPIFFE Identity in the certificate as a URI SAN.

1.  Leave `ClientCN` and `TyphaCN` unset.

1.  Set Typha's `ClientURISAN` parameter to the SPIFFE Identity for Node that
    you use in each Node certificate.

1.  Set Node's `TyphaURISAN` parameter to the SPIFFE Identity for Typha.

For detailed reference information on these parameters, refer to:

- **Typha**: [Node-Typha TLS configuration](../../reference/typha/configuration#felix-typha-tls-configuration)

- **Node**: [Node-Typha TLS configuration](../../reference/felix/configuration#felix-typha-tls-configuration)

## {{site.prodname}} Manager connections

Tigera {{site.prodname}} Manager's web interface, run from your browser, uses HTTPS to securely communicate
with the {{site.prodname}} Manager, which in turn, communicates with the Kubernetes and {{site.prodname}} API
servers also using HTTPS. Through the installation steps, secure communication between
{{site.prodname}} components should already be configured, but secure communication through your web
browser of choice may not. To verify if this is properly configured, the web browser
you are using should display `Secure` in the address bar.

Before we set up TLS certificates, it is important to understand the traffic
that we are securing. By default, your web browser of choice communicates with
{{site.prodname}} Manager through a
[`NodePort` service](https://kubernetes.io/docs/tutorials/services/source-ip/#source-ip-for-services-with-typenodeport){:target="_blank"}
over port `30003`. The NodePort service passes through packets without modification.
TLS traffic is [terminated](https://en.wikipedia.org/wiki/TLS_termination_proxy){:target="_blank"}
at the {{site.prodname}} Manager. This means that the TLS certificates used to secure traffic
between your web browser and the {{site.prodname}} Manager do not need to be shared or related
to any other TLS certificates that may be used elsewhere in your cluster or when
configuring {{site.prodname}}. The flow of traffic should look like the following:

![{{site.prodname}} Manager traffic diagram]({{site.url}}/images/cnx-tls-mgr-comms.svg){: width="60%" }

> **Note** the `NodePort` service in the above diagram can be replaced with other
> [Kubernetes services](https://kubernetes.io/docs/concepts/services-networking/service/#publishing-services---service-types){:target="_blank"}.
> Configuration will vary if another service, such as a load balancer, is placed between the web
> browser and the {{site.prodname}} Manager.
{: .alert .alert-info}

In order to properly configure TLS in the {{site.prodname}} Manager, you will need
certificates and keys signed by an appropriate Certificate Authority (CA).
For more high level information on certificates, keys, and CAs, see
[this blogpost](https://blog.talpor.com/2015/07/ssltls-certificates-beginners-tutorial){:target="_blank"}.

> **Note** It is important when generating your certificates to make sure
> that the Common Name or Subject Alternative Name specified in your certificates
> matches the host name/DNS entry/IP address that is used to access the {{site.prodname}} Manager
> (i.e. what it says in the browser address bar).
{: .alert .alert-info}

### Configuring {{site.prodname}} Manager UI TLS

Configure manager TLS based on how you've deployed {{site.prodname}}
- [Operator deployment](#operator-deployment)
- [Manual/Helm deployment](#manualhelm-deployment)

#### Operator deployment

For clusters installed using the Tigera Operator, see how to [configure manager TLS](manager-tls).

#### Manual/Helm deployment

Once you have the proper server certificates, you will need to add them to the
{{site.prodname}} Manager. During installation of the {{site.prodname}} Manager, you should have run
the following command.

```
sudo kubectl create secret generic cnx-manager-tls --from-file=cert=/etc/kubernetes/pki/apiserver.crt \
--from-file=key=/etc/kubernetes/pki/apiserver.key -n kube-system
```
> **Note** If you are using certificates not from a third party CA,
> you will need to also add your certificates to your web browser.
> See the `Troubleshooting` section for details.

The `.crt` and `.key` files should be the TLS certificate and key respectively
that you are using for securing the traffic with TLS. If you need to replace the
certificates that you specified during installation, rerunning this command while
specifying the correct files will fix the issue. Once the certificates are updated,
you will need to kill the {{site.prodname}} Manager pod so that it is restarted to uptake the new
certificates.

```
kubectl delete pod <cnx-manager-pod-name> -n kube-system
```

### Issues with certificates

If your web browser still does not display `Secure` in the address bar, the most
common reasons and their fixes are listed below.

- **Untrusted Certificate Authority**: Your browser may not display `Secure` because
  it does not know (and therefore trust) the certificate authority (CA) that issued
  the certificates that the {{site.prodname}} Manager is using. This is generally caused by using
  self-signed certificates (either generated by Kubernetes or manually). If you have
  certificates signed by a recognized CA, we recommend that you use them with the {{site.prodname}}
  Manager since the browser will automatically recognize them.

  If you opt to use self-signed certificates you can still configure your browser to
  trust the CA on a per-browser basis by importing the CA certificates into the browser.
  In Google Chrome, this can be achieved by selecting Settings, Advanced, Privacy and security,
  Manage certificates, Authorities, Import. This is not recommended since it requires the CA
  to be imported into every browser you access {{site.prodname}} Manager from.

- **Mismatched Common Name or Subject Alternative Name**: If you are still having issues
  securely accessing {{site.prodname}} Manager with TLS, you may want to make sure that the Common Name
  or Subject Alternative Name specified in your certificates matches the host name/DNS
  entry/IP address that is used to access the {{site.prodname}} Manager (i.e. what it says in the browser
  address bar). In Google Chrome you can check the {{site.prodname}} Manager certificate with Developer Tools
  (Ctrl+Shift+I), Security. If you are issued certificates which do not match,
  you will need to reissue the certificates with the correct Common Name or
  Subject Alternative Name and reconfigure {{site.prodname}} Manager following the steps above.

### Ingress proxies and load balancers

You may wish to configure proxy elements, including hardware or software load balancers, Kubernetes Ingress
proxies etc., between user web browsers and the {{site.prodname}} Manager.  If you do so, configure your proxy
such that {{site.prodname}} Manager receives a HTTPS (TLS) connection, not unencrypted HTTP.

If you require TLS termination at any of these proxy elements, you will need to

  * use a proxy that supports transparent HTTP/2 proxying, for example, [Envoy](https://www.envoyproxy.io/)
  * re-originate a TLS connection from your proxy to {{site.prodname}} Manager, as it expects TLS

If you do not require TLS termination, configure your proxy to "pass thru" the TLS to {{site.prodname}} Manager.

## Prometheus connections

Configure TLS based on your deployment.

> **Note**: Operator deployment does not support configuring TLS for Prometheus.
{: .alert .alert-info}

### Manual/Helm deployment

#### Format your certificates

In order to secure connections between Prometheus and {{site.prodname}}, you will need to first
have the following:

  - A Certificate Authority (CA) certificate (Used to sign the {{site.prodname}}/Prometheus certificate and key)
  (`ca.pem` in this example)
  - A certificate for {{site.prodname}} (`calico.pem` in this example)
  - A private key for {{site.prodname}} (`calico-key.pem` in this example)
  - A certificate for Prometheus (`prom.pem` in this example)
  - A private key for Prometheus (`prom-key.pem` in this example)

For just the {{site.prodname}} certificate, you will need to concatenate your certificate
to the CA certificate.

```
cat calico.pem ca.pem >> concat-cert.pem
```

#### Mount your certificates into {{site.prodname}}

You now need to mount the {{site.prodname}} certificate (the concatenated certificate) and key
into the `{{site.nodecontainer}}` daemonset.

> **Note**: The `{{site.noderunning}}` daemonset is found in the `calico-cnx.yaml` file provided as an example.
{: .alert .alert-info}

Encode the concatenated certificate, the corresponding private key, and the CA
certificate used to sign the Prometheus certificate and key in base64 format. In the
following commands, we call these files `concat-cert.pem`, `calico-key.pem`, and
`ca.pem`, respectively.

```
cat concat-cert.pem | base64 -w 0
cat calico-key.pem | base64 -w 0
cat ca.pem | base64 -w 0
```

Create a secret for the files and place this in the `calico-cnx.yaml` file.

```
apiVersion: v1
kind: Secret
metadata:
  name: certs
  namespace: kube-system
data:
  concat-cert.pem: <Your base64 encoding of concat-cert.pem goes here>
  calico-key.pem: <Your base64 encoding of your calico-key.pem goes here>
  ca.pem: <Your base64 encoding of your ca.pem goes here>
```

Add the appropriate `volumeMounts` and `volumes` to their corresponding sections in
the `{{site.noderunning}}` daemonset.

```
        ...
            volumeMounts:
              - mountPath: /lib/modules
                name: lib-modules
                readOnly: true
              - mountPath: /var/run/calico
                name: var-run-calico
                readOnly: false
              - mountPath: /etc
                name: tls-certs-dir
        ...

        volumes:
          # Used by {{site.nodecontainer}}.
          - name: lib-modules
            hostPath:
              path: /lib/modules
          - name: var-run-calico
            hostPath:
              path: /var/run/calico
          # Used to install CNI.
          - name: cni-bin-dir
            hostPath:
              path: /opt/cni/bin
          - name: cni-net-dir
            hostPath:
              path: /etc/cni/net.d
          - name: tls-certs-dir
            secret:
              secretName: certs
        ...
```

> **Note**: Alternatively, you can mount the location of your certificates directly
into the container instead of using secrets.
{: .alert .alert-info}

```
        ...
        volumes:
          # Used by {{site.nodecontainer}}.
          - name: lib-modules
            hostPath:
              path: /lib/modules
          - name: var-run-calico
            hostPath:
              path: /var/run/calico
          # Used to install CNI.
          - name: cni-bin-dir
            hostPath:
              path: /opt/cni/bin
          - name: cni-net-dir
            hostPath:
              path: /etc/cni/net.d
          - name: tls-certs-dir
            hostPath:
              path: <path to your certs goes here>
        ...
```

Make sure that {{site.prodname}} knows where to read the certificates from by setting the
`FELIX_PROMETHEUSREPORTERCERTFILE` and `FELIX_PROMETHEUSREPORTERKEYFILE` environment
variables. You must also specify where to find the CA certificate used
to sign the client certificate in `FELIX_PROMETHEUSREPORTERCAFILE` (either the CA
certificate from above or the optional CA certificate). You can set
these in the `spec.template.spec.containers.env` section of the `{{site.nodecontainer}}`
daemonset as shown below.

```
              ...
              - name: FELIX_PROMETHEUSREPORTERPORT
                value: "9081"
              # The TLS certs and keys for testing denied packet metrics
              - name: FELIX_PROMETHEUSREPORTERCERTFILE
                value: "/etc/certs/concat-cert.pem"
              - name: FELIX_PROMETHEUSREPORTERKEYFILE
                value: "/etc/certs/calico-key.pem"
              - name: FELIX_PROMETHEUSREPORTERCAFILE
                value: "/etc/certs/ca.pem"
              ...
```

#### Mount your certificates into Prometheus

> **Note**: The following changes need to be made to the `monitor-calico.yaml` file or your equivalent manifest.
{: .alert .alert-info}

Encode your Prometheus certificate, your Prometheus private key, and your
CA certificate in base64 format. In the following commands, we refer to these
files as `prom.pem`, `prom-key.pem`, and `ca.pem` respectively.

```
cat ca.pem | base64 -w 0
cat prom.pem | base64 -w 0
cat prom-key.pem | base64 -w 0
```

Take the base64 output and add it to a secret in the same manifest file as
the service monitor `calico-node-monitor` (found in the `monitor-calico.yaml`
file provided as an example). Make sure that the secret is in the same
namespace as your `calico-node-monitor` (`calico-monitoring` in the example).

```
apiVersion: v1
kind: Secret
metadata:
  name: certs
  namespace: calico-monitoring
data:
  ca.pem: <Your base64 certificate output goes here>
  prom.pem: <Your base64 certificate output goes here>
  prom-key.pem: <Your base64 private key output goes here>
```

Add your secrets so that they can be mounted in the service monitor. In the
manifest for your Prometheus instance (`calico-node-prometheus` in the example),
add a `secrets` section to the `spec` listing the secrets you defined.

```
  ...
  alerting:
      alertmanagers:
        - namespace: calico-monitoring
          name: calico-node-alertmanager
          port: web
          scheme: http
    secrets:
      - certs
  ...
```

Prometheus will mount your secrets at `/etc/prometheus/secrets/` in the container.
Specify the location of your secrets in the `spec.endpoints.tlsConfig` section of your
service monitor (`calico-node-monitor` in the example).  Also make sure to change the
endpoint scheme to use TLS by specifying `scheme: https`.

```
  ...
  endpoints:
    - port: calico-metrics-port
      interval: 5s
      scheme: https
      tlsConfig:
        caFile: /etc/prometheus/secrets/certs/ca.pem
        certFile: /etc/prometheus/secrets/certs/prom.pem
        keyFile: /etc/prometheus/secrets/certs/prom-key.pem
        serverName: <the common name used in the calico certificate goes here>
        insecureSkipVerify: false
  ...
```

> **Note**: Make sure that `serverName` is set to the common name field
> of your {{site.prodname}} certificate. If this is misconfigured, then connections will fail verification.
> If you wish to skip certificate verification, then you can ignore the `serverName`
> field and instead set `insecureskipVerify` to `true`.
{: .alert .alert-info}

#### Reapply your changes

Apply your changes.

```
kubectl apply -f calico-cnx.yaml
kubectl apply -f monitor-calico.yaml
```

Congratulations! Your metrics are now secured with TLS.

> **Note**: Changes to the daemonset may require you to delete the existing pods
> in order to schedule new pods with your changes.
{: .alert .alert-info}<|MERGE_RESOLUTION|>--- conflicted
+++ resolved
@@ -1,12 +1,7 @@
 ---
 title: Configure encryption and authentication
-<<<<<<< HEAD
-description: Learn how to enable TLS authentication and encryption for various Calico Enterprise components
-canonical_url: /security/comms/crypto-auth
-=======
-description: Enable TLS authentication and encryption for various Calico components.
+description: Enable TLS authentication and encryption for various Calico Enterprise components.
 canonical_url: '/security/comms/crypto-auth'
->>>>>>> bf5c76b2
 ---
 
 ## Connections from {{site.prodname}} components to etcd
