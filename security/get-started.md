--- conflicted
+++ resolved
@@ -1,11 +1,6 @@
 ---
-<<<<<<< HEAD
-title: Get started
-description: If you are new to Kubernetes, start with "Kubernetes policy" and learn the basics of enforcing policy for pod traffic. Calico network policies provide even greater security than Kubernetes policies. For commercial-grade security, add Calico Enterprise network policy.  
-=======
 title: Get started with policy
 description: If you are new to Kubernetes, start with "Kubernetes policy" and learn the basics of enforcing policy for pod traffic. Otherwise, dive in and create more powerful policies with Calico policy. The good news is, Kubernetes and Calico policies are very similar and work alongside each other -- so managing both types is easy.
->>>>>>> 5c238cb2
 show_read_time: false
 show_toc: false
 ---
