--- conflicted
+++ resolved
@@ -57,11 +57,7 @@
 
 ### Before you begin...
 
-<<<<<<< HEAD
-If you are already running {{site.prodname}} for Kubernetes, you are good to go. If you want to install {{site.prodname}} on a bare-metal machine for host protection only, see [Bare metal hosts]({{site.baseurl}}/getting-started/bare-metal/installation/).
-=======
 If you are already running {{site.prodname}} for Kubernetes, you are good to go. If you want to install {{site.prodname}} on a non-cluster machine for host protection only, see [Non-cluster hosts]({{ site.baseurl }}/getting-started/bare-metal/).
->>>>>>> 5c238cb2
 
 ### How to
 
