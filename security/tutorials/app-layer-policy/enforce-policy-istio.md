--- conflicted
+++ resolved
@@ -1,11 +1,6 @@
 ---
-<<<<<<< HEAD
-title: Enforce network policy using Istio tutorial
+title: Enforce Calico Enterprise network policy using Istio (tutorial)
 description: Learn how Calico Enterprise integrates with Istio to provide fine-grained access control using Calico Enterprise network policies enforced within the service mesh and network layer.
-=======
-title: Enforce Calico network policy using Istio (tutorial)
-description: Learn how Calico integrates with Istio to provide fine-grained access control using Calico network policies enforced within the service mesh and network layer.
->>>>>>> df646283
 canonical_url: '/security/tutorials/app-layer-policy/enforce-policy-istio'
 ---
 
@@ -16,17 +11,10 @@
 1. Build a Kubernetes cluster.
 2. Install Calico on Kubernetes:
   - If Calico is not installed on Kubernetes, see [Calico on Kubernetes]({{ site.baseurl }}/getting-started/kubernetes/quickstart).
-<<<<<<< HEAD
-  - If Calico is already installed on Kubernetes, verify that [Calico networking]({{ site.baseurl }}/reference/other-install-methods/kubernetes/installation/calico) (or a non-Calico CNI) and Calico network policy are installed.
-3. Install the [calicoctl command line tool]({{ site.baseurl }}/getting-started/clis/calicoctl/install).   
-  **Note**: Ensure calicoctl is configured to connect with your datastore.  
-4. [Enable application layer policy[Enable application layer policy]({{site.baseurl}}/security/app-layer-policy).
-=======
-  - If Calico is already installed on Kubernetes, verify that [Calico networking]({{ site.baseurl }}/getting-started/kubernetes/installation/) (or a non-Calico CNI) and Calico network policy are installed. 
+  - If Calico is already installed on Kubernetes, verify that [Calico networking]({{ site.baseurl }}/reference/other-install-methods/kubernetes/installation/) (or a non-Calico CNI) and Calico network policy are installed. 
 3. Install the [calicoctl command line tool]({{ site.baseurl }}/getting-started/clis/calicoctl/install).   
   **Note**: Ensure calicoctl is configured to connect with your datastore.  
 4. [Enable application layer policy]({{site.baseurl}}/security/app-layer-policy).  
->>>>>>> df646283
   **Note**: Label the default namespace for the Istio sidecar injection (`istio-injection=enabled`).
   `kubectl label namespace default istio-injection=enabled`
 
@@ -308,8 +296,4 @@
  [etcd]: https://github.com/coreos/etcd
  [struts cve]: https://nvd.nist.gov/vuln/detail/CVE-2017-5638
  [heartbleed]: http://heartbleed.com/
-<<<<<<< HEAD
- [ingress host port]: https://istio.io/docs/tasks/traffic-management/ingress/#determining-the-ingress-ip-and-ports
-=======
- [ingress host port]: https://istio.io/docs/tasks/traffic-management/ingress/ingress-control/#determining-the-ingress-ip-and-ports
->>>>>>> df646283
+ [ingress host port]: https://istio.io/docs/tasks/traffic-management/ingress/ingress-control/#determining-the-ingress-ip-and-ports