---
title: Kubernetes policy, basic tutorial
canonical_url: 'https://docs.projectcalico.org/v3.9/security/tutorials/kubernetes-policy-basic'
---

This guide provides a simple way to try out Kubernetes `NetworkPolicy` with {{site.prodname}}.  It requires a Kubernetes cluster configured with {{site.prodname}} networking, and expects that you have `kubectl` configured to interact with the cluster.

<<<<<<< HEAD
You can quickly and easily deploy such a cluster by following one of the [installation guides]({{site.baseurl}}/{{page.version}}/getting-started/).
=======
You can quickly and easily deploy such a cluster by following one of the [installation guides]({{ site.baseurl }}/getting-started/kubernetes/installation/overview).
>>>>>>> e619f5bd

### Configure namespaces

This guide will deploy pods in a Kubernetes namespace.  Let's create the `Namespace` object for this guide.

```
kubectl create ns policy-demo
```

### Create demo pods

We'll use Kubernetes `Deployment` objects to easily create pods in the namespace.

1. Create some nginx pods in the `policy-demo` namespace.

   ```shell
   kubectl run --namespace=policy-demo nginx --replicas=2 --image=nginx
   ```

1. Expose them through a service.

   ```bash
   kubectl expose --namespace=policy-demo deployment nginx --port=80
   ```

1. Ensure the nginx service is accessible.

   ```bash
   kubectl run --namespace=policy-demo access --rm -ti --image busybox /bin/sh
   ```

   This should open up a shell session inside the `access` pod, as shown below.

   ```bash
   Waiting for pod policy-demo/access-472357175-y0m47 to be running, status is Pending, pod ready: false

   If you don't see a command prompt, try pressing enter.

   / #
   ```
   {: .no-select-button}

1. From inside the `access` pod, attempt to reach the `nginx` service.

   ```bash
   wget -q nginx -O -
   ```


   You should see a response from `nginx`.  Great! Our service is accessible.  You can exit the pod now.


### Enable isolation

Let's turn on isolation in our `policy-demo` namespace.  {{site.prodname}} will then prevent connections to pods in this namespace.

Running the following command creates a NetworkPolicy which implements a default deny behavior for all pods in the `policy-demo` namespace.

```
kubectl create -f - <<EOF
kind: NetworkPolicy
apiVersion: networking.k8s.io/v1
metadata:
  name: default-deny
  namespace: policy-demo
spec:
  podSelector:
    matchLabels: {}
EOF
```

#### Test Isolation

This will prevent all access to the nginx service.  We can see the effect by trying to access the service again.

```
kubectl run --namespace=policy-demo access --rm -ti --image busybox /bin/sh
```

This should open up a shell session inside the `access` pod, as shown below.

```bash
Waiting for pod policy-demo/access-472357175-y0m47 to be running, status is Pending, pod ready: false

If you don't see a command prompt, try pressing enter.

/ #
```
{: .no-select-button}

Now from within the busybox `access` pod execute the following command to test access to the nginx service.

```bash
wget -q --timeout=5 nginx -O -
```

The request should time out after 5 seconds.

```bash
wget: download timed out
/ #
```
{: .no-select-button}

By enabling isolation on the namespace, we've prevented access to the service.

### Allow access using a network policy

Now, let's enable access to the nginx service using a NetworkPolicy.  This will allow incoming connections from our `access` pod, but not
from anywhere else.

Create a network policy `access-nginx` with the following contents:

```
kubectl create -f - <<EOF
kind: NetworkPolicy
apiVersion: networking.k8s.io/v1
metadata:
  name: access-nginx
  namespace: policy-demo
spec:
  podSelector:
    matchLabels:
      run: nginx
  ingress:
    - from:
      - podSelector:
          matchLabels:
            run: access
EOF
```

> **Note**: The NetworkPolicy allows traffic from Pods with
> the label `run: access` to Pods with the label `run: nginx`. These
> are the labels automatically added to Pods started via `kubectl run`
> based on the name of the `Deployment`.
{: .alert .alert-info}

We should now be able to access the service from the `access` pod.

```
kubectl run --namespace=policy-demo access --rm -ti --image busybox /bin/sh
```

This should open up a shell session inside the `access` pod, as shown below.

```bash
Waiting for pod policy-demo/access-472357175-y0m47 to be running, status is Pending, pod ready: false

If you don't see a command prompt, try pressing enter.

/ #
```
{: .no-select-button}

Now from within the busybox `access` pod execute the following command to test access to the nginx service.

```bash
wget -q --timeout=5 nginx -O -
```

However, we still cannot access the service from a pod without the label `run: access`.
We can verify this as follows.

```bash
kubectl run --namespace=policy-demo cant-access --rm -ti --image busybox /bin/sh
```

This should open up a shell session inside the `cant-access` pod, as shown below.

```bash
Waiting for pod policy-demo/cant-access-472357175-y0m47 to be running, status is Pending, pod ready: false

If you don't see a command prompt, try pressing enter.

/ #
```
{: .no-select-button}

Now from within the busybox `cant-access` pod execute the following command to test access to the nginx service.

```bash
wget -q --timeout=5 nginx -O -
```

The request should time out.

```
wget: download timed out
/ #
```
{: .no-select-button}

You can clean up the demo by deleting the demo namespace.

```shell
kubectl delete ns policy-demo
```

This was just a simple example of the Kubernetes NetworkPolicy API and how Calico can secure your Kubernetes cluster.  For more
information on network policy in Kubernetes, see the [Kubernetes user-guide](http://kubernetes.io/docs/user-guide/networkpolicies/).

For a slightly more detailed demonstration of policy, check out the [Kubernetes policy demo](kubernetes-policy-demo/kubernetes-demo).<|MERGE_RESOLUTION|>--- conflicted
+++ resolved
@@ -5,11 +5,7 @@
 
 This guide provides a simple way to try out Kubernetes `NetworkPolicy` with {{site.prodname}}.  It requires a Kubernetes cluster configured with {{site.prodname}} networking, and expects that you have `kubectl` configured to interact with the cluster.
 
-<<<<<<< HEAD
-You can quickly and easily deploy such a cluster by following one of the [installation guides]({{site.baseurl}}/{{page.version}}/getting-started/).
-=======
 You can quickly and easily deploy such a cluster by following one of the [installation guides]({{ site.baseurl }}/getting-started/kubernetes/installation/overview).
->>>>>>> e619f5bd
 
 ### Configure namespaces
 
