---
title: Kubernetes policy, demo
<<<<<<< HEAD
canonical_url: 'https://docs.projectcalico.org/v3.9/security/tutorials/kubernetes-policy-demo/kubernetes-demo'
=======
description: See how applying Kubernetes policy allows and denies connections in this visual demo. 
canonical_url: '/security/tutorials/kubernetes-policy-demo/kubernetes-demo'
>>>>>>> 84528df9
---
The included demo sets up a frontend and backend service, as well as a client service, all
running on Kubernetes.  It then configures network policy on each service.

## Prerequisites

To create a Kubernetes cluster which supports the Kubernetes network policy API, follow
one of our [getting started guides]({{ site.baseurl }}/getting-started/).

## Running the stars example

### 1) Create the frontend, backend, client, and management-ui apps.

```shell
kubectl create -f {{ site.url }}/security/tutorials/kubernetes-policy-demo/manifests/00-namespace.yaml
kubectl create -f {{ site.url }}/security/tutorials/kubernetes-policy-demo/manifests/01-management-ui.yaml
kubectl create -f {{ site.url }}/security/tutorials/kubernetes-policy-demo/manifests/02-backend.yaml
kubectl create -f {{ site.url }}/security/tutorials/kubernetes-policy-demo/manifests/03-frontend.yaml
kubectl create -f {{ site.url }}/security/tutorials/kubernetes-policy-demo/manifests/04-client.yaml
```

Wait for all the pods to enter `Running` state.

```shell
kubectl get pods --all-namespaces --watch
```
> Note that it may take several minutes to download the necessary Docker images for this demo.

The management UI runs as a `NodePort` Service on Kubernetes, and shows the connectivity
of the Services in this example.

You can view the UI by visiting `http://<k8s-node-ip>:30002` in a browser.

Once all the pods are started, they should have full connectivity. You can see this by visiting the UI.  Each service is
represented by a single node in the graph.

- `backend` -> Node "B"
- `frontend` -> Node "F"
- `client` -> Node "C"

### 2) Enable isolation

Running following commands will prevent all access to the frontend, backend, and client Services.

```shell
kubectl create -n stars -f {{ site.url }}/security/tutorials/kubernetes-policy-demo/policies/default-deny.yaml
kubectl create -n client -f {{ site.url }}/security/tutorials/kubernetes-policy-demo/policies/default-deny.yaml
```

#### Confirm isolation

Refresh the management UI (it may take up to 10 seconds for changes to be reflected in the UI).
Now that we've enabled isolation, the UI can no longer access the pods, and so they will no longer show up in the UI.

### 3) Allow the UI to access the services using network policy objects

Apply the following YAMLs to allow access from the management UI.

```shell
kubectl create -f {{ site.url }}/security/tutorials/kubernetes-policy-demo/policies/allow-ui.yaml
kubectl create -f {{ site.url }}/security/tutorials/kubernetes-policy-demo/policies/allow-ui-client.yaml
```

After a few seconds, refresh the UI - it should now show the Services, but they should not be able to access each other any more.

### 4) Create the backend-policy.yaml file to allow traffic from the frontend to the backend

```shell
kubectl create -f {{ site.url }}/security/tutorials/kubernetes-policy-demo/policies/backend-policy.yaml
```

Refresh the UI.  You should see the following:

- The frontend can now access the backend (on TCP port 6379 only).
- The backend cannot access the frontend at all.
- The client cannot access the frontend, nor can it access the backend.

### 5) Expose the frontend service to the client namespace

```shell
kubectl create -f {{ site.url }}/security/tutorials/kubernetes-policy-demo/policies/frontend-policy.yaml
```

The client can now access the frontend, but not the backend.  Neither the frontend nor the backend
can initiate connections to the client.  The frontend can still access the backend.

To use {{site.prodname}} to enforce egress policy on Kubernetes pods, see [the advanced policy demo]({{ site.baseurl }}/security/tutorials/kubernetes-policy-advanced).

### 6) (Optional) Clean up the demo environment

You can clean up the demo by deleting the demo Namespaces:

```shell
kubectl delete ns client stars management-ui
```<|MERGE_RESOLUTION|>--- conflicted
+++ resolved
@@ -1,11 +1,6 @@
 ---
 title: Kubernetes policy, demo
-<<<<<<< HEAD
 canonical_url: 'https://docs.projectcalico.org/v3.9/security/tutorials/kubernetes-policy-demo/kubernetes-demo'
-=======
-description: See how applying Kubernetes policy allows and denies connections in this visual demo. 
-canonical_url: '/security/tutorials/kubernetes-policy-demo/kubernetes-demo'
->>>>>>> 84528df9
 ---
 The included demo sets up a frontend and backend service, as well as a client service, all
 running on Kubernetes.  It then configures network policy on each service.
@@ -13,18 +8,18 @@
 ## Prerequisites
 
 To create a Kubernetes cluster which supports the Kubernetes network policy API, follow
-one of our [getting started guides]({{ site.baseurl }}/getting-started/).
+one of our [getting started guides]({{site.baseurl}}/{{page.version}}/getting-started/).
 
 ## Running the stars example
 
 ### 1) Create the frontend, backend, client, and management-ui apps.
 
 ```shell
-kubectl create -f {{ site.url }}/security/tutorials/kubernetes-policy-demo/manifests/00-namespace.yaml
-kubectl create -f {{ site.url }}/security/tutorials/kubernetes-policy-demo/manifests/01-management-ui.yaml
-kubectl create -f {{ site.url }}/security/tutorials/kubernetes-policy-demo/manifests/02-backend.yaml
-kubectl create -f {{ site.url }}/security/tutorials/kubernetes-policy-demo/manifests/03-frontend.yaml
-kubectl create -f {{ site.url }}/security/tutorials/kubernetes-policy-demo/manifests/04-client.yaml
+kubectl create -f {{ "/security/tutorials/kubernetes-policy-demo/manifests/00-namespace.yaml" | absolute_url }}
+kubectl create -f {{ "/security/tutorials/kubernetes-policy-demo/manifests/01-management-ui.yaml" | absolute_url }}
+kubectl create -f {{ "/security/tutorials/kubernetes-policy-demo/manifests/02-backend.yaml" | absolute_url }}
+kubectl create -f {{ "/security/tutorials/kubernetes-policy-demo/manifests/03-frontend.yaml" | absolute_url }}
+kubectl create -f {{ "/security/tutorials/kubernetes-policy-demo/manifests/04-client.yaml" | absolute_url }}
 ```
 
 Wait for all the pods to enter `Running` state.
@@ -51,8 +46,8 @@
 Running following commands will prevent all access to the frontend, backend, and client Services.
 
 ```shell
-kubectl create -n stars -f {{ site.url }}/security/tutorials/kubernetes-policy-demo/policies/default-deny.yaml
-kubectl create -n client -f {{ site.url }}/security/tutorials/kubernetes-policy-demo/policies/default-deny.yaml
+kubectl create -n stars -f {{ "/security/tutorials/kubernetes-policy-demo/policies/default-deny.yaml" | absolute_url }}
+kubectl create -n client -f {{ "/security/tutorials/kubernetes-policy-demo/policies/default-deny.yaml" | absolute_url }}
 ```
 
 #### Confirm isolation
@@ -65,8 +60,8 @@
 Apply the following YAMLs to allow access from the management UI.
 
 ```shell
-kubectl create -f {{ site.url }}/security/tutorials/kubernetes-policy-demo/policies/allow-ui.yaml
-kubectl create -f {{ site.url }}/security/tutorials/kubernetes-policy-demo/policies/allow-ui-client.yaml
+kubectl create -f {{ "/security/tutorials/kubernetes-policy-demo/policies/allow-ui.yaml" | absolute_url }}
+kubectl create -f {{ "/security/tutorials/kubernetes-policy-demo/policies/allow-ui-client.yaml" | absolute_url }}
 ```
 
 After a few seconds, refresh the UI - it should now show the Services, but they should not be able to access each other any more.
@@ -74,7 +69,7 @@
 ### 4) Create the backend-policy.yaml file to allow traffic from the frontend to the backend
 
 ```shell
-kubectl create -f {{ site.url }}/security/tutorials/kubernetes-policy-demo/policies/backend-policy.yaml
+kubectl create -f {{ "/security/tutorials/kubernetes-policy-demo/policies/backend-policy.yaml" | absolute_url }}
 ```
 
 Refresh the UI.  You should see the following:
@@ -86,13 +81,13 @@
 ### 5) Expose the frontend service to the client namespace
 
 ```shell
-kubectl create -f {{ site.url }}/security/tutorials/kubernetes-policy-demo/policies/frontend-policy.yaml
+kubectl create -f {{ "/security/tutorials/kubernetes-policy-demo/policies/frontend-policy.yaml" | absolute_url }}
 ```
 
 The client can now access the frontend, but not the backend.  Neither the frontend nor the backend
 can initiate connections to the client.  The frontend can still access the backend.
 
-To use {{site.prodname}} to enforce egress policy on Kubernetes pods, see [the advanced policy demo]({{ site.baseurl }}/security/tutorials/kubernetes-policy-advanced).
+To use {{site.prodname}} to enforce egress policy on Kubernetes pods, see [the advanced policy demo]({{site.baseurl}}/{{page.version}}/security/tutorials/kubernetes-policy-advanced).
 
 ### 6) (Optional) Clean up the demo environment
 
