---
<<<<<<< HEAD
title: calicoctl node
description: Commands for calicoctl node 
canonical_url: https://docs.tigera.io/v2.6/reference/calicoctl/node/
=======
show_read_time: false
show_toc: false
>>>>>>> e619f5bd
---

{{ page.description }}

<<<<<<< HEAD
Read the [calicoctl Overview]({{site.url}}/{{page.version}}/reference/calicoctl/)
for a full list of calicoctl commands.

Note that if you run `calicoctl` in a container, `calicoctl node ...` commands will
not work (they need access to parts of the host filesystem).

## Displaying the help text for 'calicoctl node' commands

Run `calicoctl node --help` to display the following help menu for the
commands.

```
Usage:
  calicoctl node <command> [<args>...]

    status       View the current status of a Calico node.
    diags        Gather a diagnostics bundle for a Calico node.
    checksystem  Verify the compute host is able to run a Calico node instance.

Options:
  -h --help      Show this screen.

Description:
  Node specific commands for calicoctl.  These commands must be run directly on
  the compute host running the Calico node instance.

  See 'calicoctl node <command> --help' to read about a specific subcommand.
```
{: .no-select-button}

## Node specific commands

Details on the `calicoctl node` commands are described in the documents linked below
organized by sub command.

-  [calicoctl node status]({{site.url}}/{{page.version}}/reference/calicoctl/node/status)
-  [calicoctl node diags]({{site.url}}/{{page.version}}/reference/calicoctl/node/diags)
-  [calicoctl node checksystem]({{site.url}}/{{page.version}}/reference/calicoctl/node/checksystem)
=======
{% capture content %}{% include index.html %}{% endcapture %}
{{ content | replace: "    ", "" }}
>>>>>>> e619f5bd
<|MERGE_RESOLUTION|>--- conflicted
+++ resolved
@@ -1,56 +1,9 @@
 ---
-<<<<<<< HEAD
-title: calicoctl node
-description: Commands for calicoctl node 
-canonical_url: https://docs.tigera.io/v2.6/reference/calicoctl/node/
-=======
 show_read_time: false
 show_toc: false
->>>>>>> e619f5bd
 ---
 
 {{ page.description }}
 
-<<<<<<< HEAD
-Read the [calicoctl Overview]({{site.url}}/{{page.version}}/reference/calicoctl/)
-for a full list of calicoctl commands.
-
-Note that if you run `calicoctl` in a container, `calicoctl node ...` commands will
-not work (they need access to parts of the host filesystem).
-
-## Displaying the help text for 'calicoctl node' commands
-
-Run `calicoctl node --help` to display the following help menu for the
-commands.
-
-```
-Usage:
-  calicoctl node <command> [<args>...]
-
-    status       View the current status of a Calico node.
-    diags        Gather a diagnostics bundle for a Calico node.
-    checksystem  Verify the compute host is able to run a Calico node instance.
-
-Options:
-  -h --help      Show this screen.
-
-Description:
-  Node specific commands for calicoctl.  These commands must be run directly on
-  the compute host running the Calico node instance.
-
-  See 'calicoctl node <command> --help' to read about a specific subcommand.
-```
-{: .no-select-button}
-
-## Node specific commands
-
-Details on the `calicoctl node` commands are described in the documents linked below
-organized by sub command.
-
--  [calicoctl node status]({{site.url}}/{{page.version}}/reference/calicoctl/node/status)
--  [calicoctl node diags]({{site.url}}/{{page.version}}/reference/calicoctl/node/diags)
--  [calicoctl node checksystem]({{site.url}}/{{page.version}}/reference/calicoctl/node/checksystem)
-=======
 {% capture content %}{% include index.html %}{% endcapture %}
-{{ content | replace: "    ", "" }}
->>>>>>> e619f5bd
+{{ content | replace: "    ", "" }}