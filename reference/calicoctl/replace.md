--- conflicted
+++ resolved
@@ -1,11 +1,7 @@
 ---
 title: calicoctl replace
-<<<<<<< HEAD
-canonical_url: /reference/calicoctl/replace
-=======
 description: Command to replace an existing policy with a different one.
 canonical_url: '/reference/calicoctl/replace'
->>>>>>> bf5c76b2
 ---
 
 This sections describes the `calicoctl replace` command.
