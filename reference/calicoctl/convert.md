---
title: calicoctl convert
<<<<<<< HEAD
canonical_url: /reference/calicoctl/convert
=======
description: Command to convert contents of policy.yaml to v3 policy.
canonical_url: '/reference/calicoctl/convert'
>>>>>>> bf5c76b2
---

This sections describes the `calicoctl convert` command.

Read the [calicoctl command line interface user reference]({{ site.baseurl }}/reference/calicoctl/overview)
for a full list of calicoctl commands.

> **Note**: The available actions for a specific resource type may be
> limited based on the datastore used for {{site.prodname}} (etcdv3 / Kubernetes API).
> Please refer to the
> [Resources section]({{ site.baseurl }}/reference/resources/overview)
> for details about each resource type.
{: .alert .alert-info}


## Displaying the help text for 'calicoctl convert' command

Run `calicoctl convert --help` to display the following help menu for the
command.

```
Usage:
  calicoctl convert --filename=<FILENAME>
                [--output=<OUTPUT>] [--ignore-validation]

Examples:
  # Convert the contents of policy.yaml to v3 policy.
  calicoctl convert -f ./policy.yaml -o yaml

  # Convert a policy based on the JSON passed into stdin.
  cat policy.json | calicoctl convert -f -

Options:
  -h --help                     Show this screen.
  -f --filename=<FILENAME>      Filename to use to create the resource. If set to
                                "-" loads from stdin.
  -o --output=<OUTPUT FORMAT>   Output format. One of: yaml or json.
                                [Default: yaml]
  --ignore-validation           Skip validation on the converted manifest.


Description:
  Convert config files from Calico v1 to v3 API versions. Both YAML and JSON formats are accepted.

  The default output will be printed to stdout in YAML format.
```
{: .no-select-button}

### Examples

1. Convert a set of resources (of mixed type) from Calico v1 to v3 APIs using the data in resources.yaml.

   ```bash
   calicoctl convert -f multi-resource-v1.yaml -o yaml > multi-resource-v3.yaml
   ```
   > **Tip**: By default convert command outputs the converted resources to stdout, but it can be redirected to a file.
   {: .alert .alert-success}

1. Convert a policy based on the JSON passed into stdin.

   ```bash
   cat policy.json | calicoctl convert -f -
   ```
   Result will be printed to stdout.

### Options

```
-f --filename=<FILENAME>      Filename to use to convert the resource.  If set to
                              "-" loads from stdin.
-o --output=<OUTPUT FORMAT>   Output format. One of: yaml or json.
                              [Default: yaml]
--ignore-validation           Skip validation on the converted manifest.
```
{: .no-select-button}


## See also

-  [Installing calicoctl]({{ site.baseurl }}/getting-started/calicoctl/install)
-  [Resources]({{ site.baseurl }}/reference/resources/overview) for details on all valid resources, including file format
   and schema
-  [calicoctl get]({{site.baseurl}}/reference/calicoctl/get) for details on `calicoctl get` command to get the resources.<|MERGE_RESOLUTION|>--- conflicted
+++ resolved
@@ -1,11 +1,7 @@
 ---
 title: calicoctl convert
-<<<<<<< HEAD
-canonical_url: /reference/calicoctl/convert
-=======
 description: Command to convert contents of policy.yaml to v3 policy.
 canonical_url: '/reference/calicoctl/convert'
->>>>>>> bf5c76b2
 ---
 
 This sections describes the `calicoctl convert` command.
