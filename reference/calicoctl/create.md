--- conflicted
+++ resolved
@@ -1,11 +1,7 @@
 ---
 title: calicoctl create
-<<<<<<< HEAD
-canonical_url: /reference/calicoctl/create
-=======
 description: Command to create a policy. 
 canonical_url: '/reference/calicoctl/create'
->>>>>>> bf5c76b2
 ---
 
 This sections describes the `calicoctl create` command.
