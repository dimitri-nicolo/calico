---
title: calicoctl delete
canonical_url: https://docs.tigera.io/v2.3/reference/calicoctl/commands/delete
---

This sections describes the `calicoctl delete` command.

<<<<<<< HEAD
Read the [calicoctl command line interface user reference]({{site.url}}/{{page.version}}/reference/calicoctl/)
=======
Read the [calicoctl command line interface user reference]({{ site.baseurl }}/reference/calicoctl/overview)
>>>>>>> e619f5bd
for a full list of calicoctl commands.

> **Note**: The available actions for a specific resource type may be
> limited based on the datastore used for {{site.prodname}} (etcdv3 / Kubernetes API).
> Please refer to the
<<<<<<< HEAD
> [Resources section]({{site.url}}/{{page.version}}/reference/resources/)
=======
> [Resources section]({{ site.baseurl }}/reference/resources/overview)
>>>>>>> e619f5bd
> for details about each resource type.
{: .alert .alert-info}


## Displaying the help text for 'calicoctl delete' command

Run `calicoctl delete --help` to display the following help menu for the
command.

```
Usage:
  calicoctl delete ( (<KIND> [<NAME>]) |
                   --filename=<FILE>)
                   [--skip-not-exists] [--config=<CONFIG>] [--namespace=<NS>]

Examples:
  # Delete a policy using the type and name specified in policy.yaml.
  calicoctl delete -f ./policy.yaml

  # Delete a policy based on the type and name in the YAML passed into stdin.
  cat policy.yaml | calicoctl delete -f -

  # Delete policy with name "foo"
  calicoctl delete policy foo

Options:
  -h --help                 Show this screen.
  -s --skip-not-exists      Skip over and treat as successful, resources that
                            don't exist.
  -f --filename=<FILENAME>  Filename to use to delete the resource.  If set to
                            "-" loads from stdin.
  -c --config=<CONFIG>      Path to the file containing connection
                            configuration in YAML or JSON format.
                            [default: /etc/calico/calicoctl.cfg]
  -n --namespace=<NS>       Namespace of the resource.
                            Only applicable to NetworkPolicy, NetworkSet, and WorkloadEndpoint.
                            Uses the default namespace if not specified.

Description:
  The delete command is used to delete a set of resources by filename or stdin,
  or by type and identifiers.  JSON and YAML formats are accepted for file and
  stdin format.

  Valid resource types are:

    * bgpConfiguration
    * bgpPeer
    * felixConfiguration
    * globalNetworkPolicy
    * hostEndpoint
    * ipPool
    * tier
    * networkPolicy
    * node
    * profile
    * workloadEndpoint

  The resource type is case insensitive and may be pluralized.

  Attempting to delete a resource that does not exists is treated as a
  terminating error unless the --skip-not-exists flag is set.  If this flag is
  set, resources that do not exist are skipped.

  When deleting resources by type, only a single type may be specified at a
  time.  The name is required along with any and other identifiers required to
  uniquely identify a resource of the specified type.

  The output of the command indicates how many resources were successfully
  deleted, and the error reason if an error occurred.  If the --skip-not-exists
  flag is set then skipped resources are included in the success count.

  The resources are deleted in the order they are specified.  In the event of a
  failure deleting a specific resource it is possible to work out which
  resource failed based on the number of resources successfully deleted.
```
{: .no-select-button}

### Examples

1. Delete a set of resources (of mixed type) using the data in resources.yaml.

   ```bash
   calicoctl delete -f ./resources.yaml
   ```

   Results indicate that 8 resources were successfully deleted.

   ```bash
   Successfully deleted 8 resource(s)
   ```
   {: .no-select-button}

1. Delete a policy resource by name.  The policy is called "policy1".

   ```bash
   bin/calicoctl delete policy policy1
   ```

   Results indicate success.

   ```bash
   Successfully deleted 1 'policy' resource(s)
   ```
   {: .no-select-button}

### Options

```
-s --skip-not-exists      Skip over and treat as successful, resources that
                          don't exist.
-f --filename=<FILENAME>  Filename to use to delete the resource.  If set to
                          "-" loads from stdin.
-n --namespace=<NS>       Namespace of the resource.
                          Only applicable to NetworkPolicy and WorkloadEndpoint.
                          Uses the default namespace if not specified.
```
{: .no-select-button}

### General options

```
-c --config=<CONFIG>      Path to the file containing connection
                          configuration in YAML or JSON format.
                          [default: /etc/calico/calicoctl.cfg]
```
{: .no-select-button}

## See also

<<<<<<< HEAD
-  [Installing calicoctl]({{site.url}}/{{page.version}}/getting-started/calicoctl/install).
-  [Resources]({{site.url}}/{{page.version}}/reference/resources/) for details on all valid resources, including file format
=======
-  [Installing calicoctl]({{ site.baseurl }}/getting-started/calicoctl/install).
-  [Resources]({{ site.baseurl }}/reference/resources/overview) for details on all valid resources, including file format
>>>>>>> e619f5bd
   and schema
-  [NetworkPolicy]({{site.url}}/{{page.version}}/reference/resources/networkpolicy) for details on the {{site.prodname}} selector-based policy model<|MERGE_RESOLUTION|>--- conflicted
+++ resolved
@@ -5,21 +5,13 @@
 
 This sections describes the `calicoctl delete` command.
 
-<<<<<<< HEAD
-Read the [calicoctl command line interface user reference]({{site.url}}/{{page.version}}/reference/calicoctl/)
-=======
 Read the [calicoctl command line interface user reference]({{ site.baseurl }}/reference/calicoctl/overview)
->>>>>>> e619f5bd
 for a full list of calicoctl commands.
 
 > **Note**: The available actions for a specific resource type may be
 > limited based on the datastore used for {{site.prodname}} (etcdv3 / Kubernetes API).
 > Please refer to the
-<<<<<<< HEAD
-> [Resources section]({{site.url}}/{{page.version}}/reference/resources/)
-=======
 > [Resources section]({{ site.baseurl }}/reference/resources/overview)
->>>>>>> e619f5bd
 > for details about each resource type.
 {: .alert .alert-info}
 
@@ -149,12 +141,7 @@
 
 ## See also
 
-<<<<<<< HEAD
--  [Installing calicoctl]({{site.url}}/{{page.version}}/getting-started/calicoctl/install).
--  [Resources]({{site.url}}/{{page.version}}/reference/resources/) for details on all valid resources, including file format
-=======
 -  [Installing calicoctl]({{ site.baseurl }}/getting-started/calicoctl/install).
 -  [Resources]({{ site.baseurl }}/reference/resources/overview) for details on all valid resources, including file format
->>>>>>> e619f5bd
    and schema
 -  [NetworkPolicy]({{site.url}}/{{page.version}}/reference/resources/networkpolicy) for details on the {{site.prodname}} selector-based policy model