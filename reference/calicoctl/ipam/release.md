--- conflicted
+++ resolved
@@ -5,11 +5,7 @@
 
 This section describes the `calicoctl ipam release` command.
 
-<<<<<<< HEAD
-Read the [calicoctl overview]({{site.url}}/{{page.version}}/reference/calicoctl/) for a full list of calicoctl commands.
-=======
 Read the [calicoctl overview]({{ site.baseurl }}/reference/calicoctl/overview) for a full list of calicoctl commands.
->>>>>>> e619f5bd
 
 ## Displaying the help text for 'calicoctl ipam release' command
 
