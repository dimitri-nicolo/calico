--- conflicted
+++ resolved
@@ -18,20 +18,12 @@
   calicoctl ipam release [--ip=<IP>] [--from-report=<REPORT>] [--config=<CONFIG>]
 
 Options:
-<<<<<<< HEAD
-  -h --help             Show this screen.
-     --ip=<IP>          IP address to release.
-  -c --config=<CONFIG>  Path to the file containing connection
-                        configuration in YAML or JSON format.
-                        [default: /etc/calico/calicoctl.cfg]
-=======
   -h --help                   Show this screen.
      --ip=<IP>                IP address to release.
      --from-report=<REPORT>   Release all leaked addresses from the report.
   -c --config=<CONFIG>        Path to the file containing connection configuration in
                               YAML or JSON format.
                               [default: /etc/calico/calicoctl.cfg]
->>>>>>> 897a4982
 
 Description:
   The ipam release command releases an IP address from the Calico IP Address
