---
<<<<<<< HEAD
title: calicoctl ipam
description: Commands for calicoctl IP address management (IPAM).
canonical_url: https://docs.tigera.io/v2.6/reference/calicoctl/ipam/
=======
show_read_time: false
show_toc: false
>>>>>>> e619f5bd
---

{{ page.description }}

<<<<<<< HEAD
Read the [calicoctl Overview]({{site.url}}/{{page.version}}/reference/calicoctl/) for a full list of calicoctl commands.

## Displaying the help text for 'calicoctl ipam' commands

Run `calicoctl ipam --help` to display the following help menu for the
commands.

```
Usage:
  calicoctl ipam <command> [<args>...]

    release      Release a Calico assigned IP address.
    show         Show details of a Calico assigned IP address.
                 or of overall IP usage.

Options:
  -h --help      Show this screen.

Description:
  IP Address Management specific commands for calicoctl.

  See 'calicoctl ipam <command> --help' to read about a specific subcommand.
```
{: .no-select-button}

## IPAM specific commands

Details on the `calicoctl ipam` commands are described in the documents linked below
organized by sub command.

-  [calicoctl ipam release]({{site.url}}/{{page.version}}/reference/calicoctl/ipam/release)
-  [calicoctl ipam show]({{site.url}}/{{page.version}}/reference/calicoctl/ipam/show)
=======
{% capture content %}{% include index.html %}{% endcapture %}
{{ content | replace: "    ", "" }}
>>>>>>> e619f5bd
<|MERGE_RESOLUTION|>--- conflicted
+++ resolved
@@ -1,50 +1,9 @@
 ---
-<<<<<<< HEAD
-title: calicoctl ipam
-description: Commands for calicoctl IP address management (IPAM).
-canonical_url: https://docs.tigera.io/v2.6/reference/calicoctl/ipam/
-=======
 show_read_time: false
 show_toc: false
->>>>>>> e619f5bd
 ---
 
 {{ page.description }}
 
-<<<<<<< HEAD
-Read the [calicoctl Overview]({{site.url}}/{{page.version}}/reference/calicoctl/) for a full list of calicoctl commands.
-
-## Displaying the help text for 'calicoctl ipam' commands
-
-Run `calicoctl ipam --help` to display the following help menu for the
-commands.
-
-```
-Usage:
-  calicoctl ipam <command> [<args>...]
-
-    release      Release a Calico assigned IP address.
-    show         Show details of a Calico assigned IP address.
-                 or of overall IP usage.
-
-Options:
-  -h --help      Show this screen.
-
-Description:
-  IP Address Management specific commands for calicoctl.
-
-  See 'calicoctl ipam <command> --help' to read about a specific subcommand.
-```
-{: .no-select-button}
-
-## IPAM specific commands
-
-Details on the `calicoctl ipam` commands are described in the documents linked below
-organized by sub command.
-
--  [calicoctl ipam release]({{site.url}}/{{page.version}}/reference/calicoctl/ipam/release)
--  [calicoctl ipam show]({{site.url}}/{{page.version}}/reference/calicoctl/ipam/show)
-=======
 {% capture content %}{% include index.html %}{% endcapture %}
-{{ content | replace: "    ", "" }}
->>>>>>> e619f5bd
+{{ content | replace: "    ", "" }}