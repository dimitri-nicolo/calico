--- conflicted
+++ resolved
@@ -1,11 +1,7 @@
 ---
 title: calicoctl ipam
-<<<<<<< HEAD
-canonical_url: /reference/calicoctl/ipam/show
-=======
 description: Command to see if IP address is being used.
 canonical_url: '/reference/calicoctl/ipam/show'
->>>>>>> bf5c76b2
 ---
 
 This section describes the `calicoctl ipam show` command.
