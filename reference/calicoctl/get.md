---
title: calicoctl get
canonical_url: https://docs.tigera.io/v2.3/reference/calicoctl/commands/get
---

This sections describes the `calicoctl get` command.

<<<<<<< HEAD
Read the [calicoctl command line interface user reference]({{site.url}}/{{page.version}}/reference/calicoctl/)
=======
Read the [calicoctl command line interface user reference]({{ site.baseurl }}/reference/calicoctl/overview)
>>>>>>> e619f5bd
for a full list of calicoctl commands.

> **Note**: The available actions for a specific resource type may be
> limited based on the datastore used for {{site.prodname}} (etcdv3 / Kubernetes API).
> Please refer to the
<<<<<<< HEAD
> [Resources section]({{site.url}}/{{page.version}}/reference/resources/)
=======
> [Resources section]({{ site.baseurl }}/reference/resources/overview)
>>>>>>> e619f5bd
> for details about each resource type.
{: .alert .alert-info}


## Displaying the help text for 'calicoctl get' command

Run `calicoctl get --help` to display the following help menu for the
command.

```
Usage:
  calicoctl get ( (<KIND> [<NAME...>]) |
                --filename=<FILENAME>)
                [--output=<OUTPUT>] [--config=<CONFIG>] [--namespace=<NS>] [--all-namespaces]

Examples:
  # List all policy in default output format.
  calicoctl get policy

  # List specific policies in YAML format
  calicoctl get -o yaml policy my-policy-1 my-policy-2


Options:
  -h --help                    Show this screen.
  -f --filename=<FILENAME>     Filename to use to get the resource.  If set to
                               "-" loads from stdin.
  -o --output=<OUTPUT FORMAT>  Output format.  One of: yaml, json, ps, wide,
                               custom-columns=..., go-template=...,
                               go-template-file=...   [Default: ps]
  -c --config=<CONFIG>         Path to the file containing connection
                               configuration in YAML or JSON format.
                               [default: /etc/calico/calicoctl.cfg]
  -n --namespace=<NS>          Namespace of the resource.
                               Only applicable to NetworkPolicy, NetworkSet, and WorkloadEndpoint.
                               Uses the default namespace if not specified.
  -a --all-namespaces          If present, list the requested object(s) across
                               all namespaces.
  --export                     If present, returns the requested object(s) stripped of
                               cluster-specific information. This flag will be ignored
                               if <NAME> is not specified.

Description:
  The get command is used to display a set of resources by filename or stdin,
  or by type and identifiers.  JSON and YAML formats are accepted for file and
  stdin format.

  Valid resource types are:


    * bgpConfiguration
    * bgpPeer
    * felixConfiguration
    * globalNetworkPolicy
    * hostEndpoint
    * ipPool
    * tier
    * networkSet
    * node
    * profile
    * workloadEndpoint

  The resource type is case insensitive and may be pluralized.

  Attempting to get resources that do not exist will simply return no results.

  When getting resources by type, only a single type may be specified at a
  time.  The name and other identifiers (hostname, scope) are optional, and are
  wildcarded when omitted. Thus if you specify no identifiers at all (other
  than type), then all configured resources of the requested type will be
  returned.

  By default the results are output in a ps-style table output.  There are
  alternative ways to display the data using the --output option:

    ps                    Display the results in ps-style output.
    wide                  As per the ps option, but includes more headings.
    custom-columns        As per the ps option, but only display the columns
                          that are requested in the comma-separated list.
    golang-template       Display the results using the specified golang
                          template.  This can be used to filter results, for
                          example to return a specific value.
    golang-template-file  Display the results using the golang template that is
                          contained in the specified file.
    yaml                  Display the results in YAML output format.
    json                  Display the results in JSON output format.

  Note that the data output using YAML or JSON format is always valid to use as
  input to all of the resource management commands (create, apply, replace,
  delete, get).

  Please refer to the docs at https://docs.projectcalico.org for more details on
  the output formats, including example outputs, resource structure (required
  for the golang template definitions) and the valid column names (required for
  the custom-columns option).
```
{: .no-select-button}

### Options
```
-h --help                    Show this screen.
-f --filename=<FILENAME>     Filename to use to get the resource.  If set to
                             "-" loads from stdin.
-o --output=<OUTPUT FORMAT>  Output format.  One of: yaml, json, ps, wide,
                             custom-columns=..., go-template=...,
                             go-template-file=...   [Default: ps]
-n --namespace=<NS>          Namespace of the resource.
                             Only applicable to NetworkPolicy, NetworkSet, and WorkloadEndpoint.
                             Uses the default namespace if not specified.
-a --all-namespaces          If present, list the requested object(s) across
                             all namespaces.
--export                     If present, returns the requested object(s) stripped of
                             cluster-specific information. This flag will be ignored
                             if the resource name is not specified.
```
{: .no-select-button}

### General options

```
-c --config=<CONFIG>         Path to the file containing connection
                             configuration in YAML or JSON format.
                             [default: /etc/calico/calicoctl.cfg]
```
{: .no-select-button}

### Output options

#### `ps`

This is the default output format.  It displays output in ps-style table output with sufficient columns to
uniquely identify the resource.

The headings displayed for each resource type is fixed.  However, wee `wide` option for displaying additional
columns, and `custom-columns` for selecting which columns to display.

Example:
```
calicoctl get hostEndpoint
```

Response:
```bash
NAME          NODE
endpoint1     host1
myhost-eth0   myhost
```
{: .no-select-button}

#### `wide`

Similar to the `ps` format, the `wide` option displays output in ps-style table output but with additional columns.

The headings displayed for each resource type is fixed.  See `custom-columns` for selecting which columns to display.

Example:
```
calicoctl get hostEndpoint --output=wide
```

Response:
```bash
NAME           NODE     INTERFACE   IPS                PROFILES
endpoint1      host1                1.2.3.4,0:bb::aa   prof1,prof2
myhost-eth0    myhost                                  profile1
```
{: .no-select-button}

#### `custom-columns`

Similar to the `ps` format, the `custom-columns` option displays output in ps-style table output but allows the user
to specify and ordered, comma-separated list of columns to display in the output.  The valid heading names for each
<<<<<<< HEAD
resource type is documented in the [Resources]({{site.url}}/{{page.version}}/reference/resources/) guide.
=======
resource type is documented in the [Resources]({{ site.baseurl }}/reference/resources/overview) guide.
>>>>>>> e619f5bd

Example:
```
calicoctl get hostEndpoint --output=custom-columns=NAME,IPS
```

Response:
```
NAME        IPS
endpoint1   1.2.3.4,0:bb::aa
myhost-eth0
```
{: .no-select-button}

#### `yaml / json`

The `yaml` and `json` options display the output as a list of YAML documents or JSON dictionaries.  The fields for
<<<<<<< HEAD
resource type are documented in the [Resources]({{site.url}}/{{page.version}}/reference/resources/) guide.
=======
resource type are documented in the [Resources]({{ site.baseurl }}/reference/resources/overview) guide.
>>>>>>> e619f5bd

The output from either of these formats may be used as input for all of the resource management commands.

Example:
```bash
calicoctl get hostEndpoint --output=yaml
```

Response:
```yaml
- apiVersion: projectcalico.org/v3
  kind: HostEndpoint
  metadata:
    labels:
      type: database
    name: endpoint1
  spec:
    node: host1
    expectedIPs:
    - 1.2.3.4
    - 0:bb::aa
    profiles:
    - prof1
    - prof2
- apiVersion: projectcalico.org/v3
  kind: HostEndpoint
  metadata:
    name: myhost-eth0
  spec:
    node: myhost
    profiles:
    - profile1
```
{: .no-select-button}

#### `go-template / go-template-file`

The `go-template` and `go-template-file` options display the output using a golang template specified as a string
on the CLI, or defined in a separate file.
When writing a template, be aware that the data passed to the template is a golang slice of resource-lists.  The
<<<<<<< HEAD
resource-lists are defined in the [libcalico API]({{site.url}}/{{page.version}}/reference/resources/) and there is a resource-list defined for
=======
resource-lists are defined in the [libcalico API]({{ site.baseurl }}/reference/resources/overview) and there is a resource-list defined for
>>>>>>> e619f5bd
each resource type.  A resource-list contains an Items field which is itself a slice of resources.  Thus, to output
the "Name" field from the supplied data, it is necessary to enumerate over the slice of resource-lists and the items
within that list.

Example:
{% raw %}
```
bin/calicoctl get hostEndpoint --output=go-template="{{range .}}{{range .Items}}{{.ObjectMeta.Name}},{{end}}{{end}}"
endpoint1,eth0,
```
{% endraw %}

## See also

<<<<<<< HEAD
-  [Installing calicoctl]({{site.url}}/{{page.version}}/getting-started/calicoctl/install).
-  [Resources]({{site.url}}/{{page.version}}/reference/resources/) for details on all valid resources, including file format
=======
-  [Installing calicoctl]({{ site.baseurl }}/getting-started/calicoctl/install).
-  [Resources]({{ site.baseurl }}/reference/resources/overview) for details on all valid resources, including file format
>>>>>>> e619f5bd
   and schema
-  [NetworkPolicy]({{site.url}}/{{page.version}}/reference/resources/networkpolicy) for details on the {{site.prodname}} selector-based policy model<|MERGE_RESOLUTION|>--- conflicted
+++ resolved
@@ -5,21 +5,13 @@
 
 This sections describes the `calicoctl get` command.
 
-<<<<<<< HEAD
-Read the [calicoctl command line interface user reference]({{site.url}}/{{page.version}}/reference/calicoctl/)
-=======
 Read the [calicoctl command line interface user reference]({{ site.baseurl }}/reference/calicoctl/overview)
->>>>>>> e619f5bd
 for a full list of calicoctl commands.
 
 > **Note**: The available actions for a specific resource type may be
 > limited based on the datastore used for {{site.prodname}} (etcdv3 / Kubernetes API).
 > Please refer to the
-<<<<<<< HEAD
-> [Resources section]({{site.url}}/{{page.version}}/reference/resources/)
-=======
 > [Resources section]({{ site.baseurl }}/reference/resources/overview)
->>>>>>> e619f5bd
 > for details about each resource type.
 {: .alert .alert-info}
 
@@ -192,11 +184,7 @@
 
 Similar to the `ps` format, the `custom-columns` option displays output in ps-style table output but allows the user
 to specify and ordered, comma-separated list of columns to display in the output.  The valid heading names for each
-<<<<<<< HEAD
-resource type is documented in the [Resources]({{site.url}}/{{page.version}}/reference/resources/) guide.
-=======
 resource type is documented in the [Resources]({{ site.baseurl }}/reference/resources/overview) guide.
->>>>>>> e619f5bd
 
 Example:
 ```
@@ -214,11 +202,7 @@
 #### `yaml / json`
 
 The `yaml` and `json` options display the output as a list of YAML documents or JSON dictionaries.  The fields for
-<<<<<<< HEAD
-resource type are documented in the [Resources]({{site.url}}/{{page.version}}/reference/resources/) guide.
-=======
 resource type are documented in the [Resources]({{ site.baseurl }}/reference/resources/overview) guide.
->>>>>>> e619f5bd
 
 The output from either of these formats may be used as input for all of the resource management commands.
 
@@ -259,11 +243,7 @@
 The `go-template` and `go-template-file` options display the output using a golang template specified as a string
 on the CLI, or defined in a separate file.
 When writing a template, be aware that the data passed to the template is a golang slice of resource-lists.  The
-<<<<<<< HEAD
-resource-lists are defined in the [libcalico API]({{site.url}}/{{page.version}}/reference/resources/) and there is a resource-list defined for
-=======
 resource-lists are defined in the [libcalico API]({{ site.baseurl }}/reference/resources/overview) and there is a resource-list defined for
->>>>>>> e619f5bd
 each resource type.  A resource-list contains an Items field which is itself a slice of resources.  Thus, to output
 the "Name" field from the supplied data, it is necessary to enumerate over the slice of resource-lists and the items
 within that list.
@@ -278,12 +258,7 @@
 
 ## See also
 
-<<<<<<< HEAD
--  [Installing calicoctl]({{site.url}}/{{page.version}}/getting-started/calicoctl/install).
--  [Resources]({{site.url}}/{{page.version}}/reference/resources/) for details on all valid resources, including file format
-=======
 -  [Installing calicoctl]({{ site.baseurl }}/getting-started/calicoctl/install).
 -  [Resources]({{ site.baseurl }}/reference/resources/overview) for details on all valid resources, including file format
->>>>>>> e619f5bd
    and schema
 -  [NetworkPolicy]({{site.url}}/{{page.version}}/reference/resources/networkpolicy) for details on the {{site.prodname}} selector-based policy model