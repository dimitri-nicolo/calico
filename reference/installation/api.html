---
title: Installation reference
description: Installation API reference
layout: docwithnav
---

<<<<<<< HEAD
The Kubernetes resources below configure {{site.prodname}} installation. Each resource is responsible for installing and configuring a different subsystem of {{site.prodname}}, and gets created as part of [custom-resources.yaml]({{site.baseurl}}/manifests/custom-resources.yaml) during installation. Most options can be modified on a running cluster using `kubectl`.
=======
The Kubernetes resources below configure {{site.prodname}} installation when using the operator (currently, only on Openshift). Each resource is responsible for installing and configuring a different subsystem of {{site.prodname}} during installation. Most options can be modified on a running cluster using `kubectl`.
>>>>>>> df646283

<p>Packages:</p>
<ul>
<li>
<a href="#operator.tigera.io%2fv1">operator.tigera.io/v1</a>
</li>
</ul>
<h2 id="operator.tigera.io/v1">operator.tigera.io/v1</h2>
<p>API Schema definitions for configuring the installation of Calico and Calico Enterprise</p>
Resource Types:
<ul><li>
<a href="#operator.tigera.io/v1.APIServer">APIServer</a>
</li><li>
<a href="#operator.tigera.io/v1.Compliance">Compliance</a>
</li><li>
<a href="#operator.tigera.io/v1.Installation">Installation</a>
</li><li>
<a href="#operator.tigera.io/v1.IntrusionDetection">IntrusionDetection</a>
</li><li>
<a href="#operator.tigera.io/v1.LogCollector">LogCollector</a>
</li><li>
<a href="#operator.tigera.io/v1.LogStorage">LogStorage</a>
</li><li>
<a href="#operator.tigera.io/v1.ManagementClusterConnection">ManagementClusterConnection</a>
</li><li>
<a href="#operator.tigera.io/v1.Manager">Manager</a>
</li><li>
<a href="#operator.tigera.io/v1.TigeraStatus">TigeraStatus</a>
</li></ul>
<h3 id="operator.tigera.io/v1.APIServer">APIServer
</h3>
<p>APIServer installs the Tigera API server and related resources. At most one instance
of this resource is supported. It must be named &ldquo;tigera-secure&rdquo;.</p>
<table>
<thead>
<tr>
<th>Field</th>
<th>Description</th>
</tr>
</thead>
<tbody>
<tr>
<td>
<code>apiVersion</code><br>
string</td>
<td>
<code>
operator.tigera.io/v1
</code>
</td>
</tr>
<tr>
<td>
<code>kind</code><br>
string
</td>
<td><code>APIServer</code></td>
</tr>
<tr>
<td>
<code>metadata</code><br>
<em>
<a href="https://kubernetes.io/docs/reference/generated/kubernetes-api/v1.13/#objectmeta-v1-meta">
Kubernetes meta/v1.ObjectMeta
</a>
</em>
</td>
<td>
Refer to the Kubernetes API documentation for the fields of the
<code>metadata</code> field.
</td>
</tr>
<tr>
<td>
<code>spec</code><br>
<em>
<a href="#operator.tigera.io/v1.APIServerSpec">
APIServerSpec
</a>
</em>
</td>
<td>
<p>Specification of the desired state for the Tigera API server.</p>
<br/>
<br/>
<table>
</table>
</td>
</tr>
<tr>
<td>
<code>status</code><br>
<em>
<a href="#operator.tigera.io/v1.APIServerStatus">
APIServerStatus
</a>
</em>
</td>
<td>
<p>Most recently observed status for the Tigera API server.</p>
</td>
</tr>
</tbody>
</table>
<h3 id="operator.tigera.io/v1.Compliance">Compliance
</h3>
<p>Compliance installs the components required for Tigera compliance reporting. At most one instance
of this resource is supported. It must be named &ldquo;tigera-secure&rdquo;.</p>
<table>
<thead>
<tr>
<th>Field</th>
<th>Description</th>
</tr>
</thead>
<tbody>
<tr>
<td>
<code>apiVersion</code><br>
string</td>
<td>
<code>
operator.tigera.io/v1
</code>
</td>
</tr>
<tr>
<td>
<code>kind</code><br>
string
</td>
<td><code>Compliance</code></td>
</tr>
<tr>
<td>
<code>metadata</code><br>
<em>
<a href="https://kubernetes.io/docs/reference/generated/kubernetes-api/v1.13/#objectmeta-v1-meta">
Kubernetes meta/v1.ObjectMeta
</a>
</em>
</td>
<td>
Refer to the Kubernetes API documentation for the fields of the
<code>metadata</code> field.
</td>
</tr>
<tr>
<td>
<code>spec</code><br>
<em>
<a href="#operator.tigera.io/v1.ComplianceSpec">
ComplianceSpec
</a>
</em>
</td>
<td>
<p>Specification of the desired state for Tigera compliance reporting.</p>
<br/>
<br/>
<table>
</table>
</td>
</tr>
<tr>
<td>
<code>status</code><br>
<em>
<a href="#operator.tigera.io/v1.ComplianceStatus">
ComplianceStatus
</a>
</em>
</td>
<td>
<p>Most recently observed state for Tigera compliance reporting.</p>
</td>
</tr>
</tbody>
</table>
<h3 id="operator.tigera.io/v1.Installation">Installation
</h3>
<<<<<<< HEAD
<p>Installation configures an installation of Calico or Calico Enterprise. At most one instance
of this resource is supported. It must be named &ldquo;default&rdquo;. The Installation API installs core networking
=======
<p>Installation configures an installation of Calico or Calico Enterprise. Only one instance
of this resource is supported, and it must be named, &ldquo;default&rdquo;. The Installation API installs core networking
>>>>>>> df646283
and network policy components, and provides general install-time configuration.</p>
<table>
<thead>
<tr>
<th>Field</th>
<th>Description</th>
</tr>
</thead>
<tbody>
<tr>
<td>
<code>apiVersion</code><br>
string</td>
<td>
<code>
operator.tigera.io/v1
</code>
</td>
</tr>
<tr>
<td>
<code>kind</code><br>
string
</td>
<td><code>Installation</code></td>
</tr>
<tr>
<td>
<code>metadata</code><br>
<em>
<a href="https://kubernetes.io/docs/reference/generated/kubernetes-api/v1.13/#objectmeta-v1-meta">
Kubernetes meta/v1.ObjectMeta
</a>
</em>
</td>
<td>
Refer to the Kubernetes API documentation for the fields of the
<code>metadata</code> field.
</td>
</tr>
<tr>
<td>
<code>spec</code><br>
<em>
<a href="#operator.tigera.io/v1.InstallationSpec">
InstallationSpec
</a>
</em>
</td>
<td>
<p>Specification of the desired state for the Calico or Calico Enterprise installation.</p>
<br/>
<br/>
<table>
<tr>
<td>
<code>variant</code><br>
<em>
<a href="#operator.tigera.io/v1.ProductVariant">
ProductVariant
</a>
</em>
</td>
<td>
<em>(Optional)</em>
<p>Variant is the product to install - one of Calico or TigeraSecureEnterprise
Default: Calico</p>
</td>
</tr>
<tr>
<td>
<code>registry</code><br>
<em>
string
</em>
</td>
<td>
<em>(Optional)</em>
<p>Registry is the default Docker registry used for component Docker images. If specified,
<<<<<<< HEAD
all Calico and Calico Enterprise images will be pulled from this registry.</p>
=======
all images will be pulled from this registry. If not specified, the default registries
are used.</p>
<p>Image format:
<code>&lt;registry&gt;/&lt;imagePath&gt;/&lt;imageName&gt;:&lt;tag-name&gt;</code></p>
<p>This option allows configuring the <code>&lt;registry&gt;</code> portion of the above format.</p>
</td>
</tr>
<tr>
<td>
<code>imagePath</code><br>
<em>
string
</em>
</td>
<td>
<em>(Optional)</em>
<p>ImagePath allows for the path part of an image to be specified. If specified,
the specified value is used as the image path for each image. If not specified
or empty, the default for each image is used.</p>
<p>Image format:
<code>&lt;registry&gt;/&lt;imagePath&gt;/&lt;imageName&gt;:&lt;tag-name&gt;</code></p>
<p>This option allows configuring the <code>&lt;imagePath&gt;</code> portion of the above format.</p>
>>>>>>> df646283
</td>
</tr>
<tr>
<td>
<code>imagePullSecrets</code><br>
<em>
<a href="https://kubernetes.io/docs/reference/generated/kubernetes-api/v1.13/#localobjectreference-v1-core">
[]Kubernetes core/v1.LocalObjectReference
</a>
</em>
</td>
<td>
<em>(Optional)</em>
<p>ImagePullSecrets is an array of references to container registry pull secrets to use. These are
applied to all images to be pulled.</p>
</td>
</tr>
<tr>
<td>
<code>kubernetesProvider</code><br>
<em>
<a href="#operator.tigera.io/v1.Provider">
Provider
</a>
</em>
</td>
<td>
<em>(Optional)</em>
<p>KubernetesProvider specifies a particular provider of the Kubernetes platform. This is often auto-detected.
If specified, this enables provider-specific configuration and must match the auto-detected value (if any).</p>
</td>
</tr>
<tr>
<td>
<code>calicoNetwork</code><br>
<em>
<a href="#operator.tigera.io/v1.CalicoNetworkSpec">
CalicoNetworkSpec
</a>
</em>
</td>
<td>
<em>(Optional)</em>
<p>CalicoNetwork specifies configuration options for Calico provided pod networking.</p>
</td>
</tr>
<tr>
<td>
<code>clusterManagementType</code><br>
<em>
<a href="#operator.tigera.io/v1.ClusterManagementType">
ClusterManagementType
</a>
</em>
</td>
<td>
<em>(Optional)</em>
<p>How the cluster is managed. Valid values for this field are: Standalone, Management, Managed.
Standalone clusters are fully self-contained installations of Calico Enterprise. Management clusters provide
a single view to manage any number of Managed clusters, which are a lighter weight installation.
Default: Standalone</p>
</td>
</tr>
</table>
</td>
</tr>
<tr>
<td>
<code>status</code><br>
<em>
<a href="#operator.tigera.io/v1.InstallationStatus">
InstallationStatus
</a>
</em>
</td>
<td>
<p>Most recently observed state for the Calico or Calico Enterprise installation.</p>
</td>
</tr>
</tbody>
</table>
<h3 id="operator.tigera.io/v1.IntrusionDetection">IntrusionDetection
</h3>
<<<<<<< HEAD
<p>IntrusionDetection installs the components required for Tigera intrusion detection. At most one instance
of this resource is supported. It must be named &ldquo;tigera-secure&rdquo;.</p>
=======
<p>TigeraStatus represents the most recently observed status for Calico or a Calico Enterprise functional area.</p>
>>>>>>> df646283
<table>
<thead>
<tr>
<th>Field</th>
<th>Description</th>
</tr>
</thead>
<tbody>
<tr>
<td>
<code>apiVersion</code><br>
string</td>
<td>
<code>
operator.tigera.io/v1
</code>
</td>
</tr>
<tr>
<td>
<code>kind</code><br>
string
</td>
<td><code>IntrusionDetection</code></td>
</tr>
<tr>
<td>
<code>metadata</code><br>
<em>
<a href="https://kubernetes.io/docs/reference/generated/kubernetes-api/v1.13/#objectmeta-v1-meta">
Kubernetes meta/v1.ObjectMeta
</a>
</em>
</td>
<td>
Refer to the Kubernetes API documentation for the fields of the
<code>metadata</code> field.
</td>
</tr>
<tr>
<td>
<code>spec</code><br>
<em>
<a href="#operator.tigera.io/v1.IntrusionDetectionSpec">
IntrusionDetectionSpec
</a>
</em>
</td>
<td>
<p>Specification of the desired state for Tigera intrusion detection.</p>
<br/>
<br/>
<table>
</table>
</td>
</tr>
<tr>
<td>
<code>status</code><br>
<em>
<a href="#operator.tigera.io/v1.IntrusionDetectionStatus">
IntrusionDetectionStatus
</a>
</em>
</td>
<td>
<p>Most recently observed state for Tigera intrusion detection.</p>
</td>
</tr>
</tbody>
</table>
<h3 id="operator.tigera.io/v1.LogCollector">LogCollector
</h3>
<p>LogCollector installs the components required for Tigera flow and DNS log collection. At most one instance
of this resource is supported. It must be named &ldquo;tigera-secure&rdquo;. When created, this installs fluentd on all nodes
configured to collect Tigera log data and export it to Tigera&rsquo;s Elasticsearch cluster as well as any additionally configured destinations.</p>
<table>
<thead>
<tr>
<th>Field</th>
<th>Description</th>
</tr>
</thead>
<tbody>
<tr>
<td>
<code>apiVersion</code><br>
string</td>
<td>
<code>
operator.tigera.io/v1
</code>
</td>
</tr>
<tr>
<td>
<code>kind</code><br>
string
</td>
<td><code>LogCollector</code></td>
</tr>
<tr>
<td>
<code>metadata</code><br>
<em>
<a href="https://kubernetes.io/docs/reference/generated/kubernetes-api/v1.13/#objectmeta-v1-meta">
Kubernetes meta/v1.ObjectMeta
</a>
</em>
</td>
<td>
Refer to the Kubernetes API documentation for the fields of the
<code>metadata</code> field.
</td>
</tr>
<tr>
<td>
<code>spec</code><br>
<em>
<a href="#operator.tigera.io/v1.LogCollectorSpec">
LogCollectorSpec
</a>
</em>
</td>
<td>
<p>Specification of the desired state for Tigera log collection.</p>
<br/>
<br/>
<table>
<tr>
<td>
<code>additionalStores</code><br>
<em>
<a href="#operator.tigera.io/v1.AdditionalLogStoreSpec">
AdditionalLogStoreSpec
</a>
</em>
</td>
<td>
<em>(Optional)</em>
<p>Configuration for exporting flow, audit, and DNS logs to external storage.</p>
</td>
</tr>
<tr>
<td>
<code>additionalSources</code><br>
<em>
<a href="#operator.tigera.io/v1.AdditionalLogSourceSpec">
AdditionalLogSourceSpec
</a>
</em>
</td>
<td>
<em>(Optional)</em>
<p>Configuration for importing audit logs from managed kubernetes cluster log sources.</p>
</td>
</tr>
</table>
</td>
</tr>
<tr>
<td>
<code>status</code><br>
<em>
<a href="#operator.tigera.io/v1.LogCollectorStatus">
LogCollectorStatus
</a>
</em>
</td>
<td>
<p>Most recently observed state for Tigera log collection.</p>
</td>
</tr>
</tbody>
</table>
<<<<<<< HEAD
<h3 id="operator.tigera.io/v1.LogStorage">LogStorage
=======
<h3 id="operator.tigera.io/v1.ClusterManagementType">ClusterManagementType
(<code>string</code> alias)</h3>
<p>
(<em>Appears on:</em>
<a href="#operator.tigera.io/v1.InstallationSpec">InstallationSpec</a>)
</p>
<p>ClusterManagementType represents the type of multicluster management to use. Valid options for this field are: &ldquo;Standalone&rdquo;,
&ldquo;Management&rdquo;, &ldquo;Managed&rdquo;.</p>
<h3 id="operator.tigera.io/v1.ConditionStatus">ConditionStatus
(<code>string</code> alias)</h3>
<p>
(<em>Appears on:</em>
<a href="#operator.tigera.io/v1.TigeraStatusCondition">TigeraStatusCondition</a>)
</p>
<p>ConditionStatus represents the status of a particular condition. A condition may be one of: True, False, Unknown.</p>
<h3 id="operator.tigera.io/v1.EncapsulationType">EncapsulationType
(<code>string</code> alias)</h3>
<p>
(<em>Appears on:</em>
<a href="#operator.tigera.io/v1.IPPool">IPPool</a>)
</p>
<p>EncapsulationType is the type of encapsulation to use on an IP pool. Valid
options are: IPIP, VXLAN, IPIPCrossSubnet, VXLANCrossSubnet, None.</p>
<h3 id="operator.tigera.io/v1.IPPool">IPPool
>>>>>>> df646283
</h3>
<p>LogStorage installs the components required for Tigera flow and DNS log storage. At most one instance
of this resource is supported. It must be named &ldquo;tigera-secure&rdquo;. When created, this installs an Elasticsearch cluster for use by
Calico Enterprise.</p>
<table>
<thead>
<tr>
<th>Field</th>
<th>Description</th>
</tr>
</thead>
<tbody>
<tr>
<td>
<code>apiVersion</code><br>
string</td>
<td>
<code>
operator.tigera.io/v1
</code>
</td>
</tr>
<tr>
<td>
<code>kind</code><br>
string
</td>
<td><code>LogStorage</code></td>
</tr>
<tr>
<td>
<code>metadata</code><br>
<em>
<a href="https://kubernetes.io/docs/reference/generated/kubernetes-api/v1.13/#objectmeta-v1-meta">
Kubernetes meta/v1.ObjectMeta
</a>
</em>
</td>
<td>
Refer to the Kubernetes API documentation for the fields of the
<code>metadata</code> field.
</td>
</tr>
<tr>
<td>
<code>spec</code><br>
<em>
<a href="#operator.tigera.io/v1.LogStorageSpec">
LogStorageSpec
</a>
</em>
</td>
<td>
<p>Specification of the desired state for Tigera log storage.</p>
<br/>
<br/>
<table>
<tr>
<td>
<code>nodes</code><br>
<em>
<a href="#operator.tigera.io/v1.Nodes">
Nodes
</a>
</em>
</td>
<td>
<p>Nodes defines the configuration for a set of identical Elasticsearch cluster nodes, each of type master, data, and ingest.</p>
</td>
</tr>
<tr>
<td>
<code>indices</code><br>
<em>
<a href="#operator.tigera.io/v1.Indices">
Indices
</a>
</em>
</td>
<td>
<em>(Optional)</em>
<p>Index defines the configuration for the indices in the Elasticsearch cluster.</p>
</td>
</tr>
<tr>
<td>
<code>retention</code><br>
<em>
<a href="#operator.tigera.io/v1.Retention">
Retention
</a>
</em>
</td>
<td>
<em>(Optional)</em>
<p>Retention defines how long data is retained in the Elasticsearch cluster before it is cleared.</p>
</td>
</tr>
</table>
</td>
</tr>
<tr>
<td>
<code>status</code><br>
<em>
<a href="#operator.tigera.io/v1.LogStorageStatus">
LogStorageStatus
</a>
</em>
</td>
<td>
<p>Most recently observed state for Tigera log storage.</p>
</td>
</tr>
</tbody>
</table>
<h3 id="operator.tigera.io/v1.ManagementClusterConnection">ManagementClusterConnection
</h3>
<p>ManagementClusterConnection represents a link between a managed cluster and a management cluster. At most one
instance of this resource is supported. It must be named &ldquo;tigera-secure&rdquo;.</p>
<table>
<thead>
<tr>
<th>Field</th>
<th>Description</th>
</tr>
</thead>
<tbody>
<tr>
<td>
<code>apiVersion</code><br>
string</td>
<td>
<code>
operator.tigera.io/v1
</code>
</td>
</tr>
<tr>
<td>
<code>kind</code><br>
string
</td>
<td><code>ManagementClusterConnection</code></td>
</tr>
<tr>
<td>
<code>metadata</code><br>
<em>
<a href="https://kubernetes.io/docs/reference/generated/kubernetes-api/v1.13/#objectmeta-v1-meta">
Kubernetes meta/v1.ObjectMeta
</a>
</em>
</td>
<td>
Refer to the Kubernetes API documentation for the fields of the
<code>metadata</code> field.
</td>
</tr>
<tr>
<td>
<code>spec</code><br>
<em>
<a href="#operator.tigera.io/v1.ManagementClusterConnectionSpec">
ManagementClusterConnectionSpec
</a>
</em>
</td>
<td>
<br/>
<br/>
<table>
<tr>
<td>
<code>managementClusterAddr</code><br>
<em>
string
</em>
</td>
<td>
<em>(Optional)</em>
<p>Specify where the managed cluster can reach the management cluster. Ex.: &ldquo;10.128.0.10:30449&rdquo;. A managed cluster
should be able to access this address. This field is used by managed clusters only.</p>
</td>
</tr>
</table>
</td>
</tr>
</tbody>
</table>
<h3 id="operator.tigera.io/v1.Manager">Manager
</h3>
<p>Manager installs the Calico Enterprise manager graphical user interface. At most one instance
of this resource is supported. It must be named &ldquo;tigera-secure&rdquo;.</p>
<table>
<thead>
<tr>
<th>Field</th>
<th>Description</th>
</tr>
</thead>
<tbody>
<tr>
<td>
<code>apiVersion</code><br>
string</td>
<td>
<code>
operator.tigera.io/v1
</code>
</td>
</tr>
<tr>
<td>
<code>kind</code><br>
string
</td>
<td><code>Manager</code></td>
</tr>
<tr>
<td>
<code>metadata</code><br>
<em>
<a href="https://kubernetes.io/docs/reference/generated/kubernetes-api/v1.13/#objectmeta-v1-meta">
Kubernetes meta/v1.ObjectMeta
</a>
</em>
</td>
<td>
Refer to the Kubernetes API documentation for the fields of the
<code>metadata</code> field.
</td>
</tr>
<tr>
<td>
<code>spec</code><br>
<em>
<a href="#operator.tigera.io/v1.ManagerSpec">
ManagerSpec
</a>
</em>
</td>
<td>
<p>Specification of the desired state for the Calico Enterprise manager.</p>
<br/>
<br/>
<table>
<tr>
<td>
<code>auth</code><br>
<em>
<a href="#operator.tigera.io/v1.Auth">
Auth
</a>
</em>
</td>
<td>
<em>(Optional)</em>
<p>Auth defines the authentication strategy for the Calico Enterprise manager GUI.</p>
</td>
</tr>
</table>
</td>
</tr>
<tr>
<td>
<code>status</code><br>
<em>
<a href="#operator.tigera.io/v1.ManagerStatus">
ManagerStatus
</a>
</em>
</td>
<td>
<p>Most recently observed state for the Calico Enterprise manager.</p>
</td>
</tr>
</tbody>
</table>
<h3 id="operator.tigera.io/v1.TigeraStatus">TigeraStatus
</h3>
<p>TigeraStatus represents the most recently observed status for Calico or a Calico Enterprise functional area.</p>
<table>
<thead>
<tr>
<th>Field</th>
<th>Description</th>
</tr>
</thead>
<tbody>
<tr>
<td>
<code>apiVersion</code><br>
string</td>
<td>
<code>
operator.tigera.io/v1
</code>
</td>
</tr>
<tr>
<td>
<code>kind</code><br>
string
</td>
<td><code>TigeraStatus</code></td>
</tr>
<tr>
<td>
<code>metadata</code><br>
<em>
<a href="https://kubernetes.io/docs/reference/generated/kubernetes-api/v1.13/#objectmeta-v1-meta">
Kubernetes meta/v1.ObjectMeta
</a>
</em>
</td>
<td>
Refer to the Kubernetes API documentation for the fields of the
<code>metadata</code> field.
</td>
</tr>
<tr>
<td>
<code>spec</code><br>
<em>
<a href="#operator.tigera.io/v1.TigeraStatusSpec">
TigeraStatusSpec
</a>
</em>
</td>
<td>
<br/>
<br/>
<table>
</table>
</td>
</tr>
<tr>
<td>
<code>status</code><br>
<em>
<a href="#operator.tigera.io/v1.TigeraStatusStatus">
TigeraStatusStatus
</a>
</em>
</td>
<td>
</td>
</tr>
</tbody>
</table>
<h3 id="operator.tigera.io/v1.APIServerSpec">APIServerSpec
</h3>
<p>
(<em>Appears on:</em>
<a href="#operator.tigera.io/v1.APIServer">APIServer</a>)
</p>
<p>APIServerSpec defines the desired state of Tigera API server.</p>
<h3 id="operator.tigera.io/v1.APIServerStatus">APIServerStatus
</h3>
<p>
(<em>Appears on:</em>
<a href="#operator.tigera.io/v1.APIServer">APIServer</a>)
</p>
<p>APIServerStatus defines the observed state of Tigera API server.</p>
<table>
<thead>
<tr>
<th>Field</th>
<th>Description</th>
</tr>
</thead>
<tbody>
<tr>
<td>
<code>state</code><br>
<em>
string
</em>
</td>
<td>
<p>State provides user-readable status.</p>
</td>
</tr>
</tbody>
</table>
<h3 id="operator.tigera.io/v1.AdditionalLogSourceSpec">AdditionalLogSourceSpec
</h3>
<p>
(<em>Appears on:</em>
<a href="#operator.tigera.io/v1.LogCollectorSpec">LogCollectorSpec</a>)
</p>
<table>
<thead>
<tr>
<th>Field</th>
<th>Description</th>
</tr>
</thead>
<tbody>
<tr>
<td>
<code>eksCloudwatchLog</code><br>
<em>
<a href="#operator.tigera.io/v1.EksCloudwatchLogsSpec">
EksCloudwatchLogsSpec
</a>
</em>
</td>
<td>
<em>(Optional)</em>
<p>If specified with EKS Provider in Installation, enables fetching EKS
audit logs.</p>
</td>
</tr>
</tbody>
</table>
<h3 id="operator.tigera.io/v1.AdditionalLogStoreSpec">AdditionalLogStoreSpec
</h3>
<p>
(<em>Appears on:</em>
<a href="#operator.tigera.io/v1.LogCollectorSpec">LogCollectorSpec</a>)
</p>
<table>
<thead>
<tr>
<th>Field</th>
<th>Description</th>
</tr>
</thead>
<tbody>
<tr>
<td>
<code>s3</code><br>
<em>
<a href="#operator.tigera.io/v1.S3StoreSpec">
S3StoreSpec
</a>
</em>
</td>
<td>
<em>(Optional)</em>
<p>If specified, enables exporting of flow, audit, and DNS logs to Amazon S3 storage.</p>
</td>
</tr>
<tr>
<td>
<code>syslog</code><br>
<em>
<a href="#operator.tigera.io/v1.SyslogStoreSpec">
SyslogStoreSpec
</a>
</em>
</td>
<td>
<em>(Optional)</em>
<p>If specified, enables exporting of flow, audit, and DNS logs to syslog.</p>
</td>
</tr>
<tr>
<td>
<code>splunk</code><br>
<em>
<a href="#operator.tigera.io/v1.SplunkStoreSpec">
SplunkStoreSpec
</a>
</em>
</td>
<td>
<em>(Optional)</em>
<p>If specified, enables exporting of flow, audit, and DNS logs to splunk.</p>
</td>
</tr>
</tbody>
</table>
<h3 id="operator.tigera.io/v1.Auth">Auth
</h3>
<p>
(<em>Appears on:</em>
<a href="#operator.tigera.io/v1.ManagerSpec">ManagerSpec</a>, 
<a href="#operator.tigera.io/v1.ManagerStatus">ManagerStatus</a>)
</p>
<p>Auth defines authentication configuration.</p>
<table>
<thead>
<tr>
<th>Field</th>
<th>Description</th>
</tr>
</thead>
<tbody>
<tr>
<td>
<code>type</code><br>
<em>
<a href="#operator.tigera.io/v1.AuthType">
AuthType
</a>
</em>
</td>
<td>
<p>Type configures the type of authentication used by the manager.
Default: Token</p>
</td>
</tr>
<tr>
<td>
<code>authority</code><br>
<em>
string
</em>
</td>
<td>
<em>(Optional)</em>
<p>Authority configures the OAuth2/OIDC authority/issuer when using OAuth2 or OIDC login.</p>
</td>
</tr>
<tr>
<td>
<code>clientID</code><br>
<em>
string
</em>
</td>
<td>
<em>(Optional)</em>
<p>ClientId configures the OAuth2/OIDC client ID to use for OAuth2 or OIDC login.</p>
</td>
</tr>
</tbody>
</table>
<h3 id="operator.tigera.io/v1.AuthType">AuthType
(<code>string</code> alias)</h3>
<p>
(<em>Appears on:</em>
<a href="#operator.tigera.io/v1.Auth">Auth</a>)
</p>
<p>AuthType represents the type of authentication to use. Valid
options are: Token, Basic, OIDC, OAuth</p>
<h3 id="operator.tigera.io/v1.CalicoNetworkSpec">CalicoNetworkSpec
</h3>
<p>
(<em>Appears on:</em>
<a href="#operator.tigera.io/v1.InstallationSpec">InstallationSpec</a>)
</p>
<p>CalicoNetwork specifies configuration options for Calico provided pod networking.</p>
<table>
<thead>
<tr>
<th>Field</th>
<th>Description</th>
</tr>
</thead>
<tbody>
<tr>
<td>
<code>ipPools</code><br>
<em>
<a href="#operator.tigera.io/v1.IPPool">
[]IPPool
</a>
</em>
</td>
<td>
<em>(Optional)</em>
<p>IPPools contains a list of IP pools to use for allocating pod IP addresses. At most one IP pool
may be specified. If omitted, a single pool will be configured when needed.</p>
</td>
</tr>
<tr>
<td>
<code>mtu</code><br>
<em>
int32
</em>
</td>
<td>
<em>(Optional)</em>
<p>MTU specifies the maximum transmission unit to use for pods on the Calico network.
Default: 1410</p>
</td>
</tr>
<tr>
<td>
<code>nodeAddressAutodetectionV4</code><br>
<em>
<a href="#operator.tigera.io/v1.NodeAddressAutodetection">
NodeAddressAutodetection
</a>
</em>
</td>
<td>
<em>(Optional)</em>
<p>NodeAddressAutodetectionV4 specifies an approach to automatically detect node IPv4 addresses. If not specified,
will use default auto-detection settings to acquire an IPv4 address for each node.</p>
</td>
</tr>
<tr>
<td>
<code>nodeAddressAutodetectionV6</code><br>
<em>
<a href="#operator.tigera.io/v1.NodeAddressAutodetection">
NodeAddressAutodetection
</a>
</em>
</td>
<td>
<em>(Optional)</em>
<p>NodeAddressAutodetectionV6 specifies an approach to automatically detect node IPv4 addresses. If not specified,
IPv6 addresses will not be auto-detected.</p>
</td>
</tr>
</tbody>
</table>
<h3 id="operator.tigera.io/v1.ClusterManagementType">ClusterManagementType
(<code>string</code> alias)</h3>
<p>
(<em>Appears on:</em>
<a href="#operator.tigera.io/v1.InstallationSpec">InstallationSpec</a>)
</p>
<p>ClusterManagementType represents the type of multicluster management to use. Valid options for this field are: &ldquo;Standalone&rdquo;,
&ldquo;Management&rdquo;, &ldquo;Managed&rdquo;.</p>
<h3 id="operator.tigera.io/v1.ComplianceSpec">ComplianceSpec
</h3>
<p>
(<em>Appears on:</em>
<a href="#operator.tigera.io/v1.Compliance">Compliance</a>)
</p>
<p>ComplianceSpec defines the desired state of Tigera compliance reporting capabilities.</p>
<h3 id="operator.tigera.io/v1.ComplianceStatus">ComplianceStatus
</h3>
<p>
(<em>Appears on:</em>
<a href="#operator.tigera.io/v1.Compliance">Compliance</a>)
</p>
<p>ComplianceStatus defines the observed state of Tigera compliance reporting capabilities.</p>
<table>
<thead>
<tr>
<th>Field</th>
<th>Description</th>
</tr>
</thead>
<tbody>
<tr>
<td>
<code>state</code><br>
<em>
string
</em>
</td>
<td>
<p>State provides user-readable status.</p>
</td>
</tr>
</tbody>
</table>
<h3 id="operator.tigera.io/v1.ConditionStatus">ConditionStatus
(<code>string</code> alias)</h3>
<p>
(<em>Appears on:</em>
<a href="#operator.tigera.io/v1.TigeraStatusCondition">TigeraStatusCondition</a>)
</p>
<p>ConditionStatus represents the status of a particular condition. A condition may be one of: True, False, Unknown.</p>
<h3 id="operator.tigera.io/v1.EksCloudwatchLogsSpec">EksCloudwatchLogsSpec
</h3>
<p>
(<em>Appears on:</em>
<a href="#operator.tigera.io/v1.AdditionalLogSourceSpec">AdditionalLogSourceSpec</a>)
</p>
<p>EksConfigSpec defines configuration for fetching EKS audit logs.</p>
<table>
<thead>
<tr>
<th>Field</th>
<th>Description</th>
</tr>
</thead>
<tbody>
<tr>
<td>
<code>region</code><br>
<em>
string
</em>
</td>
<td>
<p>AWS Region EKS cluster is hosted in.</p>
</td>
</tr>
<tr>
<td>
<code>groupName</code><br>
<em>
string
</em>
</td>
<td>
<p>Cloudwatch log-group name containing EKS audit logs.</p>
</td>
</tr>
<tr>
<td>
<code>streamPrefix</code><br>
<em>
string
</em>
</td>
<td>
<em>(Optional)</em>
<p>Prefix of Cloudwatch log stream containing EKS audit logs in the log-group.
Default: kube-apiserver-audit-</p>
</td>
</tr>
<tr>
<td>
<code>fetchInterval</code><br>
<em>
int32
</em>
</td>
<td>
<em>(Optional)</em>
<p>Cloudwatch audit logs fetching interval in seconds.
Default: 600</p>
</td>
</tr>
</tbody>
</table>
<h3 id="operator.tigera.io/v1.EncapsulationType">EncapsulationType
(<code>string</code> alias)</h3>
<p>
(<em>Appears on:</em>
<a href="#operator.tigera.io/v1.IPPool">IPPool</a>)
</p>
<p>EncapsulationType is the type of encapsulation to use on an IP pool. Valid
options are: IPIP, VXLAN, IPIPCrossSubnet, VXLANCrossSubnet, None.</p>
<h3 id="operator.tigera.io/v1.IPPool">IPPool
</h3>
<p>
(<em>Appears on:</em>
<a href="#operator.tigera.io/v1.CalicoNetworkSpec">CalicoNetworkSpec</a>)
</p>
<table>
<thead>
<tr>
<th>Field</th>
<th>Description</th>
</tr>
</thead>
<tbody>
<tr>
<td>
<code>cidr</code><br>
<em>
string
</em>
</td>
<td>
<p>CIDR contains the address range for the IP Pool in classless inter-domain routing format.</p>
</td>
</tr>
<tr>
<td>
<code>encapsulation</code><br>
<em>
<a href="#operator.tigera.io/v1.EncapsulationType">
EncapsulationType
</a>
</em>
</td>
<td>
<em>(Optional)</em>
<p>Encapsulation specifies the encapsulation type that will be used with
the IP Pool.
Default: IPIP</p>
</td>
</tr>
<tr>
<td>
<code>natOutgoing</code><br>
<em>
<a href="#operator.tigera.io/v1.NATOutgoingType">
NATOutgoingType
</a>
</em>
</td>
<td>
<em>(Optional)</em>
<p>NATOutgoing specifies if NAT will be enabled or disabled for outgoing traffic.
Default: Enabled</p>
</td>
</tr>
<tr>
<td>
<code>nodeSelector</code><br>
<em>
string
</em>
</td>
<td>
<em>(Optional)</em>
<p>NodeSelector specifies the node selector that will be set for the IP Pool.
Default: &lsquo;all()&rsquo;</p>
</td>
</tr>
</tbody>
</table>
<h3 id="operator.tigera.io/v1.Indices">Indices
</h3>
<p>
(<em>Appears on:</em>
<a href="#operator.tigera.io/v1.LogStorageSpec">LogStorageSpec</a>)
</p>
<p>Indices defines the configuration for the indices in an Elasticsearch cluster.</p>
<table>
<thead>
<tr>
<th>Field</th>
<th>Description</th>
</tr>
</thead>
<tbody>
<tr>
<td>
<code>replicas</code><br>
<em>
int32
</em>
</td>
<td>
<em>(Optional)</em>
<p>Replicas defines how many replicas each index will have. See <a href="https://www.elastic.co/guide/en/elasticsearch/reference/current/scalability.html">https://www.elastic.co/guide/en/elasticsearch/reference/current/scalability.html</a></p>
</td>
</tr>
</tbody>
</table>
<h3 id="operator.tigera.io/v1.InstallationSpec">InstallationSpec
</h3>
<p>
(<em>Appears on:</em>
<a href="#operator.tigera.io/v1.Installation">Installation</a>)
</p>
<p>InstallationSpec defines configuration for a Calico or Calico Enterprise installation.</p>
<table>
<thead>
<tr>
<th>Field</th>
<th>Description</th>
</tr>
</thead>
<tbody>
<tr>
<td>
<code>variant</code><br>
<em>
<a href="#operator.tigera.io/v1.ProductVariant">
ProductVariant
</a>
</em>
</td>
<td>
<em>(Optional)</em>
<p>Variant is the product to install - one of Calico or TigeraSecureEnterprise
Default: Calico</p>
</td>
</tr>
<tr>
<td>
<code>registry</code><br>
<em>
string
</em>
</td>
<td>
<em>(Optional)</em>
<p>Registry is the default Docker registry used for component Docker images. If specified,
all Calico and Calico Enterprise images will be pulled from this registry.</p>
</td>
</tr>
<tr>
<td>
<code>imagePullSecrets</code><br>
<em>
<a href="https://kubernetes.io/docs/reference/generated/kubernetes-api/v1.13/#localobjectreference-v1-core">
[]Kubernetes core/v1.LocalObjectReference
</a>
</em>
</td>
<td>
<em>(Optional)</em>
<p>ImagePullSecrets is an array of references to container registry pull secrets to use. These are
applied to all images to be pulled.</p>
</td>
</tr>
<tr>
<td>
<code>kubernetesProvider</code><br>
<em>
<a href="#operator.tigera.io/v1.Provider">
Provider
</a>
</em>
</td>
<td>
<em>(Optional)</em>
<p>KubernetesProvider specifies a particular provider of the Kubernetes platform. This is often auto-detected.
If specified, this enables provider-specific configuration and must match the auto-detected value (if any).</p>
</td>
</tr>
<tr>
<td>
<code>calicoNetwork</code><br>
<em>
<a href="#operator.tigera.io/v1.CalicoNetworkSpec">
CalicoNetworkSpec
</a>
</em>
</td>
<td>
<em>(Optional)</em>
<p>CalicoNetwork specifies configuration options for Calico provided pod networking.</p>
</td>
</tr>
<tr>
<td>
<code>clusterManagementType</code><br>
<em>
<a href="#operator.tigera.io/v1.ClusterManagementType">
ClusterManagementType
</a>
</em>
</td>
<td>
<em>(Optional)</em>
<p>How the cluster is managed. Valid values for this field are: Standalone, Management, Managed.
Standalone clusters are fully self-contained installations of Calico Enterprise. Management clusters provide
a single view to manage any number of Managed clusters, which are a lighter weight installation.
Default: Standalone</p>
</td>
</tr>
</tbody>
</table>
<h3 id="operator.tigera.io/v1.InstallationStatus">InstallationStatus
</h3>
<p>
(<em>Appears on:</em>
<a href="#operator.tigera.io/v1.Installation">Installation</a>)
</p>
<p>InstallationStatus defines the observed state of the Calico or Calico Enterprise installation.</p>
<table>
<thead>
<tr>
<th>Field</th>
<th>Description</th>
</tr>
</thead>
<tbody>
<tr>
<td>
<code>variant</code><br>
<em>
<a href="#operator.tigera.io/v1.ProductVariant">
ProductVariant
</a>
</em>
</td>
<td>
<p>Variant is the most recently observed installed variant - one of Calico or TigeraSecureEnterprise</p>
</td>
</tr>
</tbody>
</table>
<h3 id="operator.tigera.io/v1.IntrusionDetectionSpec">IntrusionDetectionSpec
</h3>
<p>
(<em>Appears on:</em>
<a href="#operator.tigera.io/v1.IntrusionDetection">IntrusionDetection</a>)
</p>
<p>IntrusionDetectionSpec defines the desired state of Tigera intrusion detection capabilities.</p>
<h3 id="operator.tigera.io/v1.IntrusionDetectionStatus">IntrusionDetectionStatus
</h3>
<p>
(<em>Appears on:</em>
<a href="#operator.tigera.io/v1.IntrusionDetection">IntrusionDetection</a>)
</p>
<p>IntrusionDetectionStatus defines the observed state of Tigera intrusion detection capabilities.</p>
<table>
<thead>
<tr>
<th>Field</th>
<th>Description</th>
</tr>
</thead>
<tbody>
<tr>
<td>
<code>state</code><br>
<em>
string
</em>
</td>
<td>
<p>State provides user-readable status.</p>
</td>
</tr>
</tbody>
</table>
<h3 id="operator.tigera.io/v1.LogCollectorSpec">LogCollectorSpec
</h3>
<p>
(<em>Appears on:</em>
<a href="#operator.tigera.io/v1.LogCollector">LogCollector</a>)
</p>
<p>LogCollectorSpec defines the desired state of Tigera flow, audit, and DNS log collection.</p>
<table>
<thead>
<tr>
<th>Field</th>
<th>Description</th>
</tr>
</thead>
<tbody>
<tr>
<td>
<code>additionalStores</code><br>
<em>
<a href="#operator.tigera.io/v1.AdditionalLogStoreSpec">
AdditionalLogStoreSpec
</a>
</em>
</td>
<td>
<em>(Optional)</em>
<p>Configuration for exporting flow, audit, and DNS logs to external storage.</p>
</td>
</tr>
<tr>
<td>
<code>additionalSources</code><br>
<em>
<a href="#operator.tigera.io/v1.AdditionalLogSourceSpec">
AdditionalLogSourceSpec
</a>
</em>
</td>
<td>
<em>(Optional)</em>
<p>Configuration for importing audit logs from managed kubernetes cluster log sources.</p>
</td>
</tr>
</tbody>
</table>
<h3 id="operator.tigera.io/v1.LogCollectorStatus">LogCollectorStatus
</h3>
<p>
(<em>Appears on:</em>
<a href="#operator.tigera.io/v1.LogCollector">LogCollector</a>)
</p>
<p>LogCollectorStatus defines the observed state of Tigera flow and DNS log collection</p>
<table>
<thead>
<tr>
<th>Field</th>
<th>Description</th>
</tr>
</thead>
<tbody>
<tr>
<td>
<code>state</code><br>
<em>
string
</em>
</td>
<td>
<p>State provides user-readable status.</p>
</td>
</tr>
</tbody>
</table>
<h3 id="operator.tigera.io/v1.LogStorageSpec">LogStorageSpec
</h3>
<p>
(<em>Appears on:</em>
<a href="#operator.tigera.io/v1.LogStorage">LogStorage</a>)
</p>
<p>LogStorageSpec defines the desired state of Tigera flow and DNS log storage.</p>
<table>
<thead>
<tr>
<th>Field</th>
<th>Description</th>
</tr>
</thead>
<tbody>
<tr>
<td>
<code>nodes</code><br>
<em>
<a href="#operator.tigera.io/v1.Nodes">
Nodes
</a>
</em>
</td>
<td>
<p>Nodes defines the configuration for a set of identical Elasticsearch cluster nodes, each of type master, data, and ingest.</p>
</td>
</tr>
<tr>
<td>
<code>indices</code><br>
<em>
<a href="#operator.tigera.io/v1.Indices">
Indices
</a>
</em>
</td>
<td>
<em>(Optional)</em>
<p>Index defines the configuration for the indices in the Elasticsearch cluster.</p>
</td>
</tr>
<tr>
<td>
<code>retention</code><br>
<em>
<a href="#operator.tigera.io/v1.Retention">
Retention
</a>
</em>
</td>
<td>
<em>(Optional)</em>
<p>Retention defines how long data is retained in the Elasticsearch cluster before it is cleared.</p>
</td>
</tr>
<tr>
<td>
<code>blockSize</code><br>
<em>
int32
</em>
</td>
<td>
<em>(Optional)</em>
<p>BlockSize specifies the CIDR prefex length to use when allocating per-node IP blocks from
the main IP pool CIDR.
Default: 26 (IPv4), 122 (IPv6)</p>
</td>
</tr>
</tbody>
</table>
<h3 id="operator.tigera.io/v1.LogStorageStatus">LogStorageStatus
</h3>
<p>
(<em>Appears on:</em>
<a href="#operator.tigera.io/v1.LogStorage">LogStorage</a>)
</p>
<<<<<<< HEAD
<p>LogStorageStatus defines the observed state of Tigera flow and DNS log storage.</p>
=======
<p>InstallationSpec defines configuration for a Calico or Calico Enterprise installation.</p>
>>>>>>> df646283
<table>
<thead>
<tr>
<th>Field</th>
<th>Description</th>
</tr>
</thead>
<tbody>
<tr>
<td>
<code>state</code><br>
<em>
string
</em>
</td>
<td>
<<<<<<< HEAD
<p>State provides user-readable status.</p>
=======
<em>(Optional)</em>
<p>Variant is the product to install - one of Calico or TigeraSecureEnterprise
Default: Calico</p>
>>>>>>> df646283
</td>
</tr>
<tr>
<td>
<code>elasticsearchHash</code><br>
<em>
string
</em>
</td>
<td>
<<<<<<< HEAD
<p>ElasticsearchHash represents the current revision and configuration of the installed Elasticsearch cluster. This
is an opaque string which can be monitored for changes to perform actions when Elasticsearch is modified.</p>
=======
<em>(Optional)</em>
<p>Registry is the default Docker registry used for component Docker images. If specified,
all images will be pulled from this registry. If not specified then the default registries
will be used.</p>
<p>Image format:
<code>&lt;registry&gt;/&lt;imagePath&gt;/&lt;imageName&gt;:&lt;tag-name&gt;</code></p>
<p>This option allows configuring the <code>&lt;registry&gt;</code> portion of the above format.</p>
</td>
</tr>
<tr>
<td>
<code>imagePath</code><br>
<em>
string
</em>
</td>
<td>
<em>(Optional)</em>
<p>ImagePath allows for the path part of an image to be specified. If specified
then the specified value will be used as the image path for each image. If not specified
or empty, the default for each image will be used.</p>
<p>Image format:
<code>&lt;registry&gt;/&lt;imagePath&gt;/&lt;imageName&gt;:&lt;tag-name&gt;</code></p>
<p>This option allows configuring the <code>&lt;imagePath&gt;</code> portion of the above format.</p>
>>>>>>> df646283
</td>
</tr>
<tr>
<td>
<code>kibanaHash</code><br>
<em>
string
</em>
</td>
<td>
<p>KibanaHash represents the current revision and configuration of the installed Kibana dashboard. This
is an opaque string which can be monitored for changes to perform actions when Kibana is modified.</p>
</td>
</tr>
</tbody>
</table>
<h3 id="operator.tigera.io/v1.ManagementClusterConnectionSpec">ManagementClusterConnectionSpec
</h3>
<p>
(<em>Appears on:</em>
<a href="#operator.tigera.io/v1.ManagementClusterConnection">ManagementClusterConnection</a>)
</p>
<p>ManagementClusterConnectionSpec defines the desired state of ManagementClusterConnection</p>
<table>
<thead>
<tr>
<th>Field</th>
<th>Description</th>
</tr>
</thead>
<tbody>
<tr>
<td>
<code>managementClusterAddr</code><br>
<em>
string
</em>
</td>
<td>
<em>(Optional)</em>
<p>Specify where the managed cluster can reach the management cluster. Ex.: &ldquo;10.128.0.10:30449&rdquo;. A managed cluster
should be able to access this address. This field is used by managed clusters only.</p>
</td>
</tr>
</tbody>
</table>
<h3 id="operator.tigera.io/v1.ManagerSpec">ManagerSpec
</h3>
<p>
(<em>Appears on:</em>
<a href="#operator.tigera.io/v1.Manager">Manager</a>)
</p>
<p>ManagerSpec defines configuration for the Calico Enterprise manager GUI.</p>
<table>
<thead>
<tr>
<th>Field</th>
<th>Description</th>
</tr>
</thead>
<tbody>
<tr>
<td>
<code>auth</code><br>
<em>
<a href="#operator.tigera.io/v1.Auth">
Auth
</a>
</em>
</td>
<td>
<em>(Optional)</em>
<p>Auth defines the authentication strategy for the Calico Enterprise manager GUI.</p>
</td>
</tr>
<tr>
<td>
<code>clusterManagementType</code><br>
<em>
<a href="#operator.tigera.io/v1.ClusterManagementType">
ClusterManagementType
</a>
</em>
</td>
<td>
<em>(Optional)</em>
<p>How the cluster is managed. Valid values for this field are: Standalone, Management, Managed.
Standalone clusters are fully self-contained installations of Calico Enterprise. Management clusters provide
a single view to manage any number of Managed clusters, which are a lighter weight installation.
Default: Standalone</p>
</td>
</tr>
</tbody>
</table>
<h3 id="operator.tigera.io/v1.ManagerStatus">ManagerStatus
</h3>
<p>
(<em>Appears on:</em>
<a href="#operator.tigera.io/v1.Manager">Manager</a>)
</p>
<<<<<<< HEAD
<p>ManagerStatus defines the observed state of the Calico Enterprise manager GUI.</p>
=======
<p>InstallationStatus defines the observed state of the Calico or Calico Enterprise installation.</p>
>>>>>>> df646283
<table>
<thead>
<tr>
<th>Field</th>
<th>Description</th>
</tr>
</thead>
<tbody>
<tr>
<td>
<code>auth</code><br>
<em>
<a href="#operator.tigera.io/v1.Auth">
Auth
</a>
</em>
</td>
<td>
<<<<<<< HEAD
<em>(Optional)</em>
<p>The last successfully applied authentication configuration.</p>
=======
<p>Variant is the most recently observed installed variant - one of Calico or TigeraSecureEnterprise</p>
>>>>>>> df646283
</td>
</tr>
</tbody>
</table>
<h3 id="operator.tigera.io/v1.NATOutgoingType">NATOutgoingType
(<code>string</code> alias)</h3>
<p>
(<em>Appears on:</em>
<a href="#operator.tigera.io/v1.IPPool">IPPool</a>)
</p>
<p>NATOutgoingType describe the type of outgoing NAT to use.</p>
<h3 id="operator.tigera.io/v1.NodeAddressAutodetection">NodeAddressAutodetection
</h3>
<p>
(<em>Appears on:</em>
<a href="#operator.tigera.io/v1.CalicoNetworkSpec">CalicoNetworkSpec</a>)
</p>
<p>NodeAddressAutodetection provides configuration options for auto-detecting node addresses. At most one option
can be used. If no detection option is specified, then IP auto detection will be disabled for this address family and IPs
must be specified directly on the Node resource.</p>
<table>
<thead>
<tr>
<th>Field</th>
<th>Description</th>
</tr>
</thead>
<tbody>
<tr>
<td>
<code>firstFound</code><br>
<em>
bool
</em>
</td>
<td>
<em>(Optional)</em>
<p>FirstFound uses default interface matching parameters to select an interface, performing best-effort
filtering based on well-known interface names.</p>
</td>
</tr>
<tr>
<td>
<code>interface</code><br>
<em>
string
</em>
</td>
<td>
<em>(Optional)</em>
<p>Interface enables IP auto-detection based on interfaces that match the given regex.</p>
</td>
</tr>
<tr>
<td>
<code>skipInterface</code><br>
<em>
string
</em>
</td>
<td>
<em>(Optional)</em>
<p>SkipInterface enables IP auto-detection based on interfaces that do not match
the given regex.</p>
</td>
</tr>
<tr>
<td>
<code>canReach</code><br>
<em>
string
</em>
</td>
<td>
<em>(Optional)</em>
<p>CanReach enables IP auto-detection based on which source address on the node is used to reach the
specified IP or domain.</p>
</td>
</tr>
</tbody>
</table>
<h3 id="operator.tigera.io/v1.Nodes">Nodes
</h3>
<p>
(<em>Appears on:</em>
<<<<<<< HEAD
<a href="#operator.tigera.io/v1.LogStorageSpec">LogStorageSpec</a>)
</p>
<p>Nodes defines the configuration for a set of identical Elasticsearch cluster nodes, each of type master, data, and ingest.</p>
<table>
<thead>
<tr>
<th>Field</th>
<th>Description</th>
</tr>
</thead>
<tbody>
<tr>
<td>
<code>count</code><br>
<em>
int64
</em>
</td>
<td>
<p>Count defines the number of nodes in the Elasticsearch cluster.</p>
</td>
</tr>
<tr>
<td>
<code>resourceRequirements</code><br>
<em>
<a href="https://kubernetes.io/docs/reference/generated/kubernetes-api/v1.13/#resourcerequirements-v1-core">
Kubernetes core/v1.ResourceRequirements
</a>
</em>
</td>
<td>
<em>(Optional)</em>
<p>ResourceRequirements defines the resource limits and requirements for the Elasticsearch cluster.</p>
</td>
</tr>
</tbody>
</table>
=======
>>>>>>> df646283
<h3 id="operator.tigera.io/v1.ProductVariant">ProductVariant
(<code>string</code> alias)</h3>
<p>
(<em>Appears on:</em>
<a href="#operator.tigera.io/v1.InstallationSpec">InstallationSpec</a>, 
<a href="#operator.tigera.io/v1.InstallationStatus">InstallationStatus</a>)
</p>
<p>ProductVariant represents the variant of the product. Valid options are: Calico, TigeraSecureEnterprise.</p>
<h3 id="operator.tigera.io/v1.Provider">Provider
(<code>string</code> alias)</h3>
<p>
(<em>Appears on:</em>
<a href="#operator.tigera.io/v1.InstallationSpec">InstallationSpec</a>)
</p>
<p>Provider represents a particular provider or flavor of Kubernetes. Valid options
are: EKS, GKE, AKS, OpenShift, DockerEnterprise.</p>
<h3 id="operator.tigera.io/v1.Retention">Retention
</h3>
<p>
(<em>Appears on:</em>
<a href="#operator.tigera.io/v1.LogStorageSpec">LogStorageSpec</a>)
</p>
<p>Retention defines how long data is retained in an Elasticsearch cluster before it is cleared.</p>
<table>
<thead>
<tr>
<th>Field</th>
<th>Description</th>
</tr>
</thead>
<tbody>
<tr>
<td>
<code>flows</code><br>
<em>
int32
</em>
</td>
<td>
<em>(Optional)</em>
<p>Flows configures the retention period for flow logs, in days.  Logs written on a day that started at least this long ago
are removed.  To keep logs for at least x days, use a retention period of x+1.
Default: 8</p>
</td>
</tr>
<tr>
<td>
<code>auditReports</code><br>
<em>
int32
</em>
</td>
<td>
<em>(Optional)</em>
<p>AuditReports configures the retention period for audit logs, in days.  Logs written on a day that started at least this long ago are
removed.  To keep logs for at least x days, use a retention period of x+1.
Default: 367</p>
</td>
</tr>
<tr>
<td>
<code>snapshots</code><br>
<em>
int32
</em>
</td>
<td>
<em>(Optional)</em>
<p>Snapshots configures the retention period for snapshots, in days. Snapshots are periodic captures
of resources which along with audit events are used to generate reports.
Consult the Compliance Reporting documentation for more details on snapshots.
Logs written on a day that started at least this long ago are
removed.  To keep logs for at least x days, use a retention period of x+1.
Default: 367</p>
</td>
</tr>
<tr>
<td>
<code>complianceReports</code><br>
<em>
int32
</em>
</td>
<td>
<em>(Optional)</em>
<p>ComplianceReports configures the retention period for compliance reports, in days. Reports are output
from the analysis of the system state and audit events for compliance reporting.
Consult the Compliance Reporting documentation for more details on reports.
Logs written on a day that started at least this long ago are
removed.  To keep logs for at least x days, use a retention period of x+1.
Default: 367</p>
</td>
</tr>
</tbody>
</table>
<h3 id="operator.tigera.io/v1.S3StoreSpec">S3StoreSpec
</h3>
<p>
(<em>Appears on:</em>
<a href="#operator.tigera.io/v1.AdditionalLogStoreSpec">AdditionalLogStoreSpec</a>)
</p>
<p>S3StoreSpec defines configuration for exporting logs to Amazon S3.</p>
<table>
<thead>
<tr>
<th>Field</th>
<th>Description</th>
</tr>
</thead>
<tbody>
<tr>
<td>
<code>region</code><br>
<em>
string
</em>
</td>
<td>
<p>AWS Region of the S3 bucket</p>
</td>
</tr>
<tr>
<td>
<code>bucketName</code><br>
<em>
string
</em>
</td>
<td>
<p>Name of the S3 bucket to send logs</p>
</td>
</tr>
<tr>
<td>
<code>bucketPath</code><br>
<em>
string
</em>
</td>
<td>
<p>Path in the S3 bucket where to send logs</p>
</td>
</tr>
</tbody>
</table>
<h3 id="operator.tigera.io/v1.SplunkStoreSpec">SplunkStoreSpec
</h3>
<p>
(<em>Appears on:</em>
<a href="#operator.tigera.io/v1.AdditionalLogStoreSpec">AdditionalLogStoreSpec</a>)
</p>
<p>SplunkStoreSpec defines configuration for exporting logs to splunk.</p>
<table>
<thead>
<tr>
<th>Field</th>
<th>Description</th>
</tr>
</thead>
<tbody>
<tr>
<td>
<code>endpoint</code><br>
<em>
string
</em>
</td>
<td>
<p>Location for splunk http event collector end point. example https://1.2.3.4:8088</p>
</td>
</tr>
</tbody>
</table>
<h3 id="operator.tigera.io/v1.StatusConditionType">StatusConditionType
(<code>string</code> alias)</h3>
<p>
(<em>Appears on:</em>
<a href="#operator.tigera.io/v1.TigeraStatusCondition">TigeraStatusCondition</a>)
</p>
<p>StatusConditionType is a type of condition that may apply to a particular component.</p>
<h3 id="operator.tigera.io/v1.SyslogStoreSpec">SyslogStoreSpec
</h3>
<p>
(<em>Appears on:</em>
<a href="#operator.tigera.io/v1.AdditionalLogStoreSpec">AdditionalLogStoreSpec</a>)
</p>
<p>SyslogStoreSpec defines configuration for exporting logs to syslog.</p>
<table>
<thead>
<tr>
<th>Field</th>
<th>Description</th>
</tr>
</thead>
<tbody>
<tr>
<td>
<code>endpoint</code><br>
<em>
string
</em>
</td>
<td>
<p>Location of the syslog server. example: tcp://1.2.3.4:601</p>
</td>
</tr>
<tr>
<td>
<code>packetsize</code><br>
<em>
int32
</em>
</td>
<td>
<em>(Optional)</em>
<p>PacketSize defines the maximum size of packets to send to syslog.
In general this is only needed if you notice long logs being truncated.
Default: 1024</p>
</td>
</tr>
</tbody>
</table>
<h3 id="operator.tigera.io/v1.TigeraStatusCondition">TigeraStatusCondition
</h3>
<p>
(<em>Appears on:</em>
<a href="#operator.tigera.io/v1.TigeraStatusStatus">TigeraStatusStatus</a>)
</p>
<p>TigeraStatusCondition represents a condition attached to a particular component.</p>
<table>
<thead>
<tr>
<th>Field</th>
<th>Description</th>
</tr>
</thead>
<tbody>
<tr>
<td>
<code>type</code><br>
<em>
<a href="#operator.tigera.io/v1.StatusConditionType">
StatusConditionType
</a>
</em>
</td>
<td>
<p>The type of condition. May be Available, Progressing, or Degraded.</p>
</td>
</tr>
<tr>
<td>
<code>status</code><br>
<em>
<a href="#operator.tigera.io/v1.ConditionStatus">
ConditionStatus
</a>
</em>
</td>
<td>
<p>The status of the condition. May be True, False, or Unknown.</p>
</td>
</tr>
<tr>
<td>
<code>lastTransitionTime</code><br>
<em>
<a href="https://kubernetes.io/docs/reference/generated/kubernetes-api/v1.13/#time-v1-meta">
Kubernetes meta/v1.Time
</a>
</em>
</td>
<td>
<p>The timestamp representing the start time for the current status.</p>
</td>
</tr>
<tr>
<td>
<code>reason</code><br>
<em>
string
</em>
</td>
<td>
<p>A brief reason explaining the condition.</p>
</td>
</tr>
<tr>
<td>
<code>message</code><br>
<em>
string
</em>
</td>
<td>
<p>Optionally, a detailed message providing additional context.</p>
</td>
</tr>
</tbody>
</table>
<h3 id="operator.tigera.io/v1.TigeraStatusSpec">TigeraStatusSpec
</h3>
<p>
(<em>Appears on:</em>
<a href="#operator.tigera.io/v1.TigeraStatus">TigeraStatus</a>)
</p>
<h3 id="operator.tigera.io/v1.TigeraStatusStatus">TigeraStatusStatus
</h3>
<p>
(<em>Appears on:</em>
<a href="#operator.tigera.io/v1.TigeraStatus">TigeraStatus</a>)
</p>
<p>TigeraStatusStatus defines the observed state of TigeraStatus</p>
<table>
<thead>
<tr>
<th>Field</th>
<th>Description</th>
</tr>
</thead>
<tbody>
<tr>
<td>
<code>conditions</code><br>
<em>
<a href="#operator.tigera.io/v1.TigeraStatusCondition">
[]TigeraStatusCondition
</a>
</em>
</td>
<td>
<p>Conditions represents the latest observed set of conditions for this component. A component may be one or more of
Available, Progressing, or Degraded.</p>
</td>
</tr>
</tbody>
</table>
<hr/><|MERGE_RESOLUTION|>--- conflicted
+++ resolved
@@ -4,11 +4,7 @@
 layout: docwithnav
 ---
 
-<<<<<<< HEAD
 The Kubernetes resources below configure {{site.prodname}} installation. Each resource is responsible for installing and configuring a different subsystem of {{site.prodname}}, and gets created as part of [custom-resources.yaml]({{site.baseurl}}/manifests/custom-resources.yaml) during installation. Most options can be modified on a running cluster using `kubectl`.
-=======
-The Kubernetes resources below configure {{site.prodname}} installation when using the operator (currently, only on Openshift). Each resource is responsible for installing and configuring a different subsystem of {{site.prodname}} during installation. Most options can be modified on a running cluster using `kubectl`.
->>>>>>> df646283
 
 <p>Packages:</p>
 <ul>
@@ -190,13 +186,8 @@
 </table>
 <h3 id="operator.tigera.io/v1.Installation">Installation
 </h3>
-<<<<<<< HEAD
 <p>Installation configures an installation of Calico or Calico Enterprise. At most one instance
 of this resource is supported. It must be named &ldquo;default&rdquo;. The Installation API installs core networking
-=======
-<p>Installation configures an installation of Calico or Calico Enterprise. Only one instance
-of this resource is supported, and it must be named, &ldquo;default&rdquo;. The Installation API installs core networking
->>>>>>> df646283
 and network policy components, and provides general install-time configuration.</p>
 <table>
 <thead>
@@ -274,1533 +265,12 @@
 </em>
 </td>
 <td>
-<em>(Optional)</em>
-<p>Registry is the default Docker registry used for component Docker images. If specified,
-<<<<<<< HEAD
-all Calico and Calico Enterprise images will be pulled from this registry.</p>
-=======
-all images will be pulled from this registry. If not specified, the default registries
-are used.</p>
-<p>Image format:
-<code>&lt;registry&gt;/&lt;imagePath&gt;/&lt;imageName&gt;:&lt;tag-name&gt;</code></p>
-<p>This option allows configuring the <code>&lt;registry&gt;</code> portion of the above format.</p>
-</td>
-</tr>
-<tr>
-<td>
-<code>imagePath</code><br>
-<em>
-string
-</em>
-</td>
-<td>
-<em>(Optional)</em>
-<p>ImagePath allows for the path part of an image to be specified. If specified,
-the specified value is used as the image path for each image. If not specified
-or empty, the default for each image is used.</p>
-<p>Image format:
-<code>&lt;registry&gt;/&lt;imagePath&gt;/&lt;imageName&gt;:&lt;tag-name&gt;</code></p>
-<p>This option allows configuring the <code>&lt;imagePath&gt;</code> portion of the above format.</p>
->>>>>>> df646283
-</td>
-</tr>
-<tr>
-<td>
-<code>imagePullSecrets</code><br>
-<em>
-<a href="https://kubernetes.io/docs/reference/generated/kubernetes-api/v1.13/#localobjectreference-v1-core">
-[]Kubernetes core/v1.LocalObjectReference
-</a>
-</em>
-</td>
-<td>
-<em>(Optional)</em>
-<p>ImagePullSecrets is an array of references to container registry pull secrets to use. These are
-applied to all images to be pulled.</p>
-</td>
-</tr>
-<tr>
-<td>
-<code>kubernetesProvider</code><br>
-<em>
-<a href="#operator.tigera.io/v1.Provider">
-Provider
-</a>
-</em>
-</td>
-<td>
-<em>(Optional)</em>
-<p>KubernetesProvider specifies a particular provider of the Kubernetes platform. This is often auto-detected.
-If specified, this enables provider-specific configuration and must match the auto-detected value (if any).</p>
-</td>
-</tr>
-<tr>
-<td>
-<code>calicoNetwork</code><br>
-<em>
-<a href="#operator.tigera.io/v1.CalicoNetworkSpec">
-CalicoNetworkSpec
-</a>
-</em>
-</td>
-<td>
-<em>(Optional)</em>
-<p>CalicoNetwork specifies configuration options for Calico provided pod networking.</p>
-</td>
-</tr>
-<tr>
-<td>
-<code>clusterManagementType</code><br>
-<em>
-<a href="#operator.tigera.io/v1.ClusterManagementType">
-ClusterManagementType
-</a>
-</em>
-</td>
-<td>
-<em>(Optional)</em>
-<p>How the cluster is managed. Valid values for this field are: Standalone, Management, Managed.
-Standalone clusters are fully self-contained installations of Calico Enterprise. Management clusters provide
-a single view to manage any number of Managed clusters, which are a lighter weight installation.
-Default: Standalone</p>
-</td>
-</tr>
-</table>
-</td>
-</tr>
-<tr>
-<td>
-<code>status</code><br>
-<em>
-<a href="#operator.tigera.io/v1.InstallationStatus">
-InstallationStatus
-</a>
-</em>
-</td>
-<td>
-<p>Most recently observed state for the Calico or Calico Enterprise installation.</p>
-</td>
-</tr>
-</tbody>
-</table>
-<h3 id="operator.tigera.io/v1.IntrusionDetection">IntrusionDetection
-</h3>
-<<<<<<< HEAD
-<p>IntrusionDetection installs the components required for Tigera intrusion detection. At most one instance
-of this resource is supported. It must be named &ldquo;tigera-secure&rdquo;.</p>
-=======
-<p>TigeraStatus represents the most recently observed status for Calico or a Calico Enterprise functional area.</p>
->>>>>>> df646283
-<table>
-<thead>
-<tr>
-<th>Field</th>
-<th>Description</th>
-</tr>
-</thead>
-<tbody>
-<tr>
-<td>
-<code>apiVersion</code><br>
-string</td>
-<td>
-<code>
-operator.tigera.io/v1
-</code>
-</td>
-</tr>
-<tr>
-<td>
-<code>kind</code><br>
-string
-</td>
-<td><code>IntrusionDetection</code></td>
-</tr>
-<tr>
-<td>
-<code>metadata</code><br>
-<em>
-<a href="https://kubernetes.io/docs/reference/generated/kubernetes-api/v1.13/#objectmeta-v1-meta">
-Kubernetes meta/v1.ObjectMeta
-</a>
-</em>
-</td>
-<td>
-Refer to the Kubernetes API documentation for the fields of the
-<code>metadata</code> field.
-</td>
-</tr>
-<tr>
-<td>
-<code>spec</code><br>
-<em>
-<a href="#operator.tigera.io/v1.IntrusionDetectionSpec">
-IntrusionDetectionSpec
-</a>
-</em>
-</td>
-<td>
-<p>Specification of the desired state for Tigera intrusion detection.</p>
-<br/>
-<br/>
-<table>
-</table>
-</td>
-</tr>
-<tr>
-<td>
-<code>status</code><br>
-<em>
-<a href="#operator.tigera.io/v1.IntrusionDetectionStatus">
-IntrusionDetectionStatus
-</a>
-</em>
-</td>
-<td>
-<p>Most recently observed state for Tigera intrusion detection.</p>
-</td>
-</tr>
-</tbody>
-</table>
-<h3 id="operator.tigera.io/v1.LogCollector">LogCollector
-</h3>
-<p>LogCollector installs the components required for Tigera flow and DNS log collection. At most one instance
-of this resource is supported. It must be named &ldquo;tigera-secure&rdquo;. When created, this installs fluentd on all nodes
-configured to collect Tigera log data and export it to Tigera&rsquo;s Elasticsearch cluster as well as any additionally configured destinations.</p>
-<table>
-<thead>
-<tr>
-<th>Field</th>
-<th>Description</th>
-</tr>
-</thead>
-<tbody>
-<tr>
-<td>
-<code>apiVersion</code><br>
-string</td>
-<td>
-<code>
-operator.tigera.io/v1
-</code>
-</td>
-</tr>
-<tr>
-<td>
-<code>kind</code><br>
-string
-</td>
-<td><code>LogCollector</code></td>
-</tr>
-<tr>
-<td>
-<code>metadata</code><br>
-<em>
-<a href="https://kubernetes.io/docs/reference/generated/kubernetes-api/v1.13/#objectmeta-v1-meta">
-Kubernetes meta/v1.ObjectMeta
-</a>
-</em>
-</td>
-<td>
-Refer to the Kubernetes API documentation for the fields of the
-<code>metadata</code> field.
-</td>
-</tr>
-<tr>
-<td>
-<code>spec</code><br>
-<em>
-<a href="#operator.tigera.io/v1.LogCollectorSpec">
-LogCollectorSpec
-</a>
-</em>
-</td>
-<td>
-<p>Specification of the desired state for Tigera log collection.</p>
-<br/>
-<br/>
-<table>
-<tr>
-<td>
-<code>additionalStores</code><br>
-<em>
-<a href="#operator.tigera.io/v1.AdditionalLogStoreSpec">
-AdditionalLogStoreSpec
-</a>
-</em>
-</td>
-<td>
-<em>(Optional)</em>
-<p>Configuration for exporting flow, audit, and DNS logs to external storage.</p>
-</td>
-</tr>
-<tr>
-<td>
-<code>additionalSources</code><br>
-<em>
-<a href="#operator.tigera.io/v1.AdditionalLogSourceSpec">
-AdditionalLogSourceSpec
-</a>
-</em>
-</td>
-<td>
-<em>(Optional)</em>
-<p>Configuration for importing audit logs from managed kubernetes cluster log sources.</p>
-</td>
-</tr>
-</table>
-</td>
-</tr>
-<tr>
-<td>
-<code>status</code><br>
-<em>
-<a href="#operator.tigera.io/v1.LogCollectorStatus">
-LogCollectorStatus
-</a>
-</em>
-</td>
-<td>
-<p>Most recently observed state for Tigera log collection.</p>
-</td>
-</tr>
-</tbody>
-</table>
-<<<<<<< HEAD
-<h3 id="operator.tigera.io/v1.LogStorage">LogStorage
-=======
-<h3 id="operator.tigera.io/v1.ClusterManagementType">ClusterManagementType
-(<code>string</code> alias)</h3>
-<p>
-(<em>Appears on:</em>
-<a href="#operator.tigera.io/v1.InstallationSpec">InstallationSpec</a>)
-</p>
-<p>ClusterManagementType represents the type of multicluster management to use. Valid options for this field are: &ldquo;Standalone&rdquo;,
-&ldquo;Management&rdquo;, &ldquo;Managed&rdquo;.</p>
-<h3 id="operator.tigera.io/v1.ConditionStatus">ConditionStatus
-(<code>string</code> alias)</h3>
-<p>
-(<em>Appears on:</em>
-<a href="#operator.tigera.io/v1.TigeraStatusCondition">TigeraStatusCondition</a>)
-</p>
-<p>ConditionStatus represents the status of a particular condition. A condition may be one of: True, False, Unknown.</p>
-<h3 id="operator.tigera.io/v1.EncapsulationType">EncapsulationType
-(<code>string</code> alias)</h3>
-<p>
-(<em>Appears on:</em>
-<a href="#operator.tigera.io/v1.IPPool">IPPool</a>)
-</p>
-<p>EncapsulationType is the type of encapsulation to use on an IP pool. Valid
-options are: IPIP, VXLAN, IPIPCrossSubnet, VXLANCrossSubnet, None.</p>
-<h3 id="operator.tigera.io/v1.IPPool">IPPool
->>>>>>> df646283
-</h3>
-<p>LogStorage installs the components required for Tigera flow and DNS log storage. At most one instance
-of this resource is supported. It must be named &ldquo;tigera-secure&rdquo;. When created, this installs an Elasticsearch cluster for use by
-Calico Enterprise.</p>
-<table>
-<thead>
-<tr>
-<th>Field</th>
-<th>Description</th>
-</tr>
-</thead>
-<tbody>
-<tr>
-<td>
-<code>apiVersion</code><br>
-string</td>
-<td>
-<code>
-operator.tigera.io/v1
-</code>
-</td>
-</tr>
-<tr>
-<td>
-<code>kind</code><br>
-string
-</td>
-<td><code>LogStorage</code></td>
-</tr>
-<tr>
-<td>
-<code>metadata</code><br>
-<em>
-<a href="https://kubernetes.io/docs/reference/generated/kubernetes-api/v1.13/#objectmeta-v1-meta">
-Kubernetes meta/v1.ObjectMeta
-</a>
-</em>
-</td>
-<td>
-Refer to the Kubernetes API documentation for the fields of the
-<code>metadata</code> field.
-</td>
-</tr>
-<tr>
-<td>
-<code>spec</code><br>
-<em>
-<a href="#operator.tigera.io/v1.LogStorageSpec">
-LogStorageSpec
-</a>
-</em>
-</td>
-<td>
-<p>Specification of the desired state for Tigera log storage.</p>
-<br/>
-<br/>
-<table>
-<tr>
-<td>
-<code>nodes</code><br>
-<em>
-<a href="#operator.tigera.io/v1.Nodes">
-Nodes
-</a>
-</em>
-</td>
-<td>
-<p>Nodes defines the configuration for a set of identical Elasticsearch cluster nodes, each of type master, data, and ingest.</p>
-</td>
-</tr>
-<tr>
-<td>
-<code>indices</code><br>
-<em>
-<a href="#operator.tigera.io/v1.Indices">
-Indices
-</a>
-</em>
-</td>
-<td>
-<em>(Optional)</em>
-<p>Index defines the configuration for the indices in the Elasticsearch cluster.</p>
-</td>
-</tr>
-<tr>
-<td>
-<code>retention</code><br>
-<em>
-<a href="#operator.tigera.io/v1.Retention">
-Retention
-</a>
-</em>
-</td>
-<td>
-<em>(Optional)</em>
-<p>Retention defines how long data is retained in the Elasticsearch cluster before it is cleared.</p>
-</td>
-</tr>
-</table>
-</td>
-</tr>
-<tr>
-<td>
-<code>status</code><br>
-<em>
-<a href="#operator.tigera.io/v1.LogStorageStatus">
-LogStorageStatus
-</a>
-</em>
-</td>
-<td>
-<p>Most recently observed state for Tigera log storage.</p>
-</td>
-</tr>
-</tbody>
-</table>
-<h3 id="operator.tigera.io/v1.ManagementClusterConnection">ManagementClusterConnection
-</h3>
-<p>ManagementClusterConnection represents a link between a managed cluster and a management cluster. At most one
-instance of this resource is supported. It must be named &ldquo;tigera-secure&rdquo;.</p>
-<table>
-<thead>
-<tr>
-<th>Field</th>
-<th>Description</th>
-</tr>
-</thead>
-<tbody>
-<tr>
-<td>
-<code>apiVersion</code><br>
-string</td>
-<td>
-<code>
-operator.tigera.io/v1
-</code>
-</td>
-</tr>
-<tr>
-<td>
-<code>kind</code><br>
-string
-</td>
-<td><code>ManagementClusterConnection</code></td>
-</tr>
-<tr>
-<td>
-<code>metadata</code><br>
-<em>
-<a href="https://kubernetes.io/docs/reference/generated/kubernetes-api/v1.13/#objectmeta-v1-meta">
-Kubernetes meta/v1.ObjectMeta
-</a>
-</em>
-</td>
-<td>
-Refer to the Kubernetes API documentation for the fields of the
-<code>metadata</code> field.
-</td>
-</tr>
-<tr>
-<td>
-<code>spec</code><br>
-<em>
-<a href="#operator.tigera.io/v1.ManagementClusterConnectionSpec">
-ManagementClusterConnectionSpec
-</a>
-</em>
-</td>
-<td>
-<br/>
-<br/>
-<table>
-<tr>
-<td>
-<code>managementClusterAddr</code><br>
-<em>
-string
-</em>
-</td>
-<td>
-<em>(Optional)</em>
-<p>Specify where the managed cluster can reach the management cluster. Ex.: &ldquo;10.128.0.10:30449&rdquo;. A managed cluster
-should be able to access this address. This field is used by managed clusters only.</p>
-</td>
-</tr>
-</table>
-</td>
-</tr>
-</tbody>
-</table>
-<h3 id="operator.tigera.io/v1.Manager">Manager
-</h3>
-<p>Manager installs the Calico Enterprise manager graphical user interface. At most one instance
-of this resource is supported. It must be named &ldquo;tigera-secure&rdquo;.</p>
-<table>
-<thead>
-<tr>
-<th>Field</th>
-<th>Description</th>
-</tr>
-</thead>
-<tbody>
-<tr>
-<td>
-<code>apiVersion</code><br>
-string</td>
-<td>
-<code>
-operator.tigera.io/v1
-</code>
-</td>
-</tr>
-<tr>
-<td>
-<code>kind</code><br>
-string
-</td>
-<td><code>Manager</code></td>
-</tr>
-<tr>
-<td>
-<code>metadata</code><br>
-<em>
-<a href="https://kubernetes.io/docs/reference/generated/kubernetes-api/v1.13/#objectmeta-v1-meta">
-Kubernetes meta/v1.ObjectMeta
-</a>
-</em>
-</td>
-<td>
-Refer to the Kubernetes API documentation for the fields of the
-<code>metadata</code> field.
-</td>
-</tr>
-<tr>
-<td>
-<code>spec</code><br>
-<em>
-<a href="#operator.tigera.io/v1.ManagerSpec">
-ManagerSpec
-</a>
-</em>
-</td>
-<td>
-<p>Specification of the desired state for the Calico Enterprise manager.</p>
-<br/>
-<br/>
-<table>
-<tr>
-<td>
-<code>auth</code><br>
-<em>
-<a href="#operator.tigera.io/v1.Auth">
-Auth
-</a>
-</em>
-</td>
-<td>
-<em>(Optional)</em>
-<p>Auth defines the authentication strategy for the Calico Enterprise manager GUI.</p>
-</td>
-</tr>
-</table>
-</td>
-</tr>
-<tr>
-<td>
-<code>status</code><br>
-<em>
-<a href="#operator.tigera.io/v1.ManagerStatus">
-ManagerStatus
-</a>
-</em>
-</td>
-<td>
-<p>Most recently observed state for the Calico Enterprise manager.</p>
-</td>
-</tr>
-</tbody>
-</table>
-<h3 id="operator.tigera.io/v1.TigeraStatus">TigeraStatus
-</h3>
-<p>TigeraStatus represents the most recently observed status for Calico or a Calico Enterprise functional area.</p>
-<table>
-<thead>
-<tr>
-<th>Field</th>
-<th>Description</th>
-</tr>
-</thead>
-<tbody>
-<tr>
-<td>
-<code>apiVersion</code><br>
-string</td>
-<td>
-<code>
-operator.tigera.io/v1
-</code>
-</td>
-</tr>
-<tr>
-<td>
-<code>kind</code><br>
-string
-</td>
-<td><code>TigeraStatus</code></td>
-</tr>
-<tr>
-<td>
-<code>metadata</code><br>
-<em>
-<a href="https://kubernetes.io/docs/reference/generated/kubernetes-api/v1.13/#objectmeta-v1-meta">
-Kubernetes meta/v1.ObjectMeta
-</a>
-</em>
-</td>
-<td>
-Refer to the Kubernetes API documentation for the fields of the
-<code>metadata</code> field.
-</td>
-</tr>
-<tr>
-<td>
-<code>spec</code><br>
-<em>
-<a href="#operator.tigera.io/v1.TigeraStatusSpec">
-TigeraStatusSpec
-</a>
-</em>
-</td>
-<td>
-<br/>
-<br/>
-<table>
-</table>
-</td>
-</tr>
-<tr>
-<td>
-<code>status</code><br>
-<em>
-<a href="#operator.tigera.io/v1.TigeraStatusStatus">
-TigeraStatusStatus
-</a>
-</em>
-</td>
-<td>
-</td>
-</tr>
-</tbody>
-</table>
-<h3 id="operator.tigera.io/v1.APIServerSpec">APIServerSpec
-</h3>
-<p>
-(<em>Appears on:</em>
-<a href="#operator.tigera.io/v1.APIServer">APIServer</a>)
-</p>
-<p>APIServerSpec defines the desired state of Tigera API server.</p>
-<h3 id="operator.tigera.io/v1.APIServerStatus">APIServerStatus
-</h3>
-<p>
-(<em>Appears on:</em>
-<a href="#operator.tigera.io/v1.APIServer">APIServer</a>)
-</p>
-<p>APIServerStatus defines the observed state of Tigera API server.</p>
-<table>
-<thead>
-<tr>
-<th>Field</th>
-<th>Description</th>
-</tr>
-</thead>
-<tbody>
-<tr>
-<td>
-<code>state</code><br>
-<em>
-string
-</em>
-</td>
-<td>
-<p>State provides user-readable status.</p>
-</td>
-</tr>
-</tbody>
-</table>
-<h3 id="operator.tigera.io/v1.AdditionalLogSourceSpec">AdditionalLogSourceSpec
-</h3>
-<p>
-(<em>Appears on:</em>
-<a href="#operator.tigera.io/v1.LogCollectorSpec">LogCollectorSpec</a>)
-</p>
-<table>
-<thead>
-<tr>
-<th>Field</th>
-<th>Description</th>
-</tr>
-</thead>
-<tbody>
-<tr>
-<td>
-<code>eksCloudwatchLog</code><br>
-<em>
-<a href="#operator.tigera.io/v1.EksCloudwatchLogsSpec">
-EksCloudwatchLogsSpec
-</a>
-</em>
-</td>
-<td>
-<em>(Optional)</em>
-<p>If specified with EKS Provider in Installation, enables fetching EKS
-audit logs.</p>
-</td>
-</tr>
-</tbody>
-</table>
-<h3 id="operator.tigera.io/v1.AdditionalLogStoreSpec">AdditionalLogStoreSpec
-</h3>
-<p>
-(<em>Appears on:</em>
-<a href="#operator.tigera.io/v1.LogCollectorSpec">LogCollectorSpec</a>)
-</p>
-<table>
-<thead>
-<tr>
-<th>Field</th>
-<th>Description</th>
-</tr>
-</thead>
-<tbody>
-<tr>
-<td>
-<code>s3</code><br>
-<em>
-<a href="#operator.tigera.io/v1.S3StoreSpec">
-S3StoreSpec
-</a>
-</em>
-</td>
-<td>
-<em>(Optional)</em>
-<p>If specified, enables exporting of flow, audit, and DNS logs to Amazon S3 storage.</p>
-</td>
-</tr>
-<tr>
-<td>
-<code>syslog</code><br>
-<em>
-<a href="#operator.tigera.io/v1.SyslogStoreSpec">
-SyslogStoreSpec
-</a>
-</em>
-</td>
-<td>
-<em>(Optional)</em>
-<p>If specified, enables exporting of flow, audit, and DNS logs to syslog.</p>
-</td>
-</tr>
-<tr>
-<td>
-<code>splunk</code><br>
-<em>
-<a href="#operator.tigera.io/v1.SplunkStoreSpec">
-SplunkStoreSpec
-</a>
-</em>
-</td>
-<td>
-<em>(Optional)</em>
-<p>If specified, enables exporting of flow, audit, and DNS logs to splunk.</p>
-</td>
-</tr>
-</tbody>
-</table>
-<h3 id="operator.tigera.io/v1.Auth">Auth
-</h3>
-<p>
-(<em>Appears on:</em>
-<a href="#operator.tigera.io/v1.ManagerSpec">ManagerSpec</a>, 
-<a href="#operator.tigera.io/v1.ManagerStatus">ManagerStatus</a>)
-</p>
-<p>Auth defines authentication configuration.</p>
-<table>
-<thead>
-<tr>
-<th>Field</th>
-<th>Description</th>
-</tr>
-</thead>
-<tbody>
-<tr>
-<td>
-<code>type</code><br>
-<em>
-<a href="#operator.tigera.io/v1.AuthType">
-AuthType
-</a>
-</em>
-</td>
-<td>
-<p>Type configures the type of authentication used by the manager.
-Default: Token</p>
-</td>
-</tr>
-<tr>
-<td>
-<code>authority</code><br>
-<em>
-string
-</em>
-</td>
-<td>
-<em>(Optional)</em>
-<p>Authority configures the OAuth2/OIDC authority/issuer when using OAuth2 or OIDC login.</p>
-</td>
-</tr>
-<tr>
-<td>
-<code>clientID</code><br>
-<em>
-string
-</em>
-</td>
-<td>
-<em>(Optional)</em>
-<p>ClientId configures the OAuth2/OIDC client ID to use for OAuth2 or OIDC login.</p>
-</td>
-</tr>
-</tbody>
-</table>
-<h3 id="operator.tigera.io/v1.AuthType">AuthType
-(<code>string</code> alias)</h3>
-<p>
-(<em>Appears on:</em>
-<a href="#operator.tigera.io/v1.Auth">Auth</a>)
-</p>
-<p>AuthType represents the type of authentication to use. Valid
-options are: Token, Basic, OIDC, OAuth</p>
-<h3 id="operator.tigera.io/v1.CalicoNetworkSpec">CalicoNetworkSpec
-</h3>
-<p>
-(<em>Appears on:</em>
-<a href="#operator.tigera.io/v1.InstallationSpec">InstallationSpec</a>)
-</p>
-<p>CalicoNetwork specifies configuration options for Calico provided pod networking.</p>
-<table>
-<thead>
-<tr>
-<th>Field</th>
-<th>Description</th>
-</tr>
-</thead>
-<tbody>
-<tr>
-<td>
-<code>ipPools</code><br>
-<em>
-<a href="#operator.tigera.io/v1.IPPool">
-[]IPPool
-</a>
-</em>
-</td>
-<td>
-<em>(Optional)</em>
-<p>IPPools contains a list of IP pools to use for allocating pod IP addresses. At most one IP pool
-may be specified. If omitted, a single pool will be configured when needed.</p>
-</td>
-</tr>
-<tr>
-<td>
-<code>mtu</code><br>
-<em>
-int32
-</em>
-</td>
-<td>
-<em>(Optional)</em>
-<p>MTU specifies the maximum transmission unit to use for pods on the Calico network.
-Default: 1410</p>
-</td>
-</tr>
-<tr>
-<td>
-<code>nodeAddressAutodetectionV4</code><br>
-<em>
-<a href="#operator.tigera.io/v1.NodeAddressAutodetection">
-NodeAddressAutodetection
-</a>
-</em>
-</td>
-<td>
-<em>(Optional)</em>
-<p>NodeAddressAutodetectionV4 specifies an approach to automatically detect node IPv4 addresses. If not specified,
-will use default auto-detection settings to acquire an IPv4 address for each node.</p>
-</td>
-</tr>
-<tr>
-<td>
-<code>nodeAddressAutodetectionV6</code><br>
-<em>
-<a href="#operator.tigera.io/v1.NodeAddressAutodetection">
-NodeAddressAutodetection
-</a>
-</em>
-</td>
-<td>
-<em>(Optional)</em>
-<p>NodeAddressAutodetectionV6 specifies an approach to automatically detect node IPv4 addresses. If not specified,
-IPv6 addresses will not be auto-detected.</p>
-</td>
-</tr>
-</tbody>
-</table>
-<h3 id="operator.tigera.io/v1.ClusterManagementType">ClusterManagementType
-(<code>string</code> alias)</h3>
-<p>
-(<em>Appears on:</em>
-<a href="#operator.tigera.io/v1.InstallationSpec">InstallationSpec</a>)
-</p>
-<p>ClusterManagementType represents the type of multicluster management to use. Valid options for this field are: &ldquo;Standalone&rdquo;,
-&ldquo;Management&rdquo;, &ldquo;Managed&rdquo;.</p>
-<h3 id="operator.tigera.io/v1.ComplianceSpec">ComplianceSpec
-</h3>
-<p>
-(<em>Appears on:</em>
-<a href="#operator.tigera.io/v1.Compliance">Compliance</a>)
-</p>
-<p>ComplianceSpec defines the desired state of Tigera compliance reporting capabilities.</p>
-<h3 id="operator.tigera.io/v1.ComplianceStatus">ComplianceStatus
-</h3>
-<p>
-(<em>Appears on:</em>
-<a href="#operator.tigera.io/v1.Compliance">Compliance</a>)
-</p>
-<p>ComplianceStatus defines the observed state of Tigera compliance reporting capabilities.</p>
-<table>
-<thead>
-<tr>
-<th>Field</th>
-<th>Description</th>
-</tr>
-</thead>
-<tbody>
-<tr>
-<td>
-<code>state</code><br>
-<em>
-string
-</em>
-</td>
-<td>
-<p>State provides user-readable status.</p>
-</td>
-</tr>
-</tbody>
-</table>
-<h3 id="operator.tigera.io/v1.ConditionStatus">ConditionStatus
-(<code>string</code> alias)</h3>
-<p>
-(<em>Appears on:</em>
-<a href="#operator.tigera.io/v1.TigeraStatusCondition">TigeraStatusCondition</a>)
-</p>
-<p>ConditionStatus represents the status of a particular condition. A condition may be one of: True, False, Unknown.</p>
-<h3 id="operator.tigera.io/v1.EksCloudwatchLogsSpec">EksCloudwatchLogsSpec
-</h3>
-<p>
-(<em>Appears on:</em>
-<a href="#operator.tigera.io/v1.AdditionalLogSourceSpec">AdditionalLogSourceSpec</a>)
-</p>
-<p>EksConfigSpec defines configuration for fetching EKS audit logs.</p>
-<table>
-<thead>
-<tr>
-<th>Field</th>
-<th>Description</th>
-</tr>
-</thead>
-<tbody>
-<tr>
-<td>
-<code>region</code><br>
-<em>
-string
-</em>
-</td>
-<td>
-<p>AWS Region EKS cluster is hosted in.</p>
-</td>
-</tr>
-<tr>
-<td>
-<code>groupName</code><br>
-<em>
-string
-</em>
-</td>
-<td>
-<p>Cloudwatch log-group name containing EKS audit logs.</p>
-</td>
-</tr>
-<tr>
-<td>
-<code>streamPrefix</code><br>
-<em>
-string
-</em>
-</td>
-<td>
-<em>(Optional)</em>
-<p>Prefix of Cloudwatch log stream containing EKS audit logs in the log-group.
-Default: kube-apiserver-audit-</p>
-</td>
-</tr>
-<tr>
-<td>
-<code>fetchInterval</code><br>
-<em>
-int32
-</em>
-</td>
-<td>
-<em>(Optional)</em>
-<p>Cloudwatch audit logs fetching interval in seconds.
-Default: 600</p>
-</td>
-</tr>
-</tbody>
-</table>
-<h3 id="operator.tigera.io/v1.EncapsulationType">EncapsulationType
-(<code>string</code> alias)</h3>
-<p>
-(<em>Appears on:</em>
-<a href="#operator.tigera.io/v1.IPPool">IPPool</a>)
-</p>
-<p>EncapsulationType is the type of encapsulation to use on an IP pool. Valid
-options are: IPIP, VXLAN, IPIPCrossSubnet, VXLANCrossSubnet, None.</p>
-<h3 id="operator.tigera.io/v1.IPPool">IPPool
-</h3>
-<p>
-(<em>Appears on:</em>
-<a href="#operator.tigera.io/v1.CalicoNetworkSpec">CalicoNetworkSpec</a>)
-</p>
-<table>
-<thead>
-<tr>
-<th>Field</th>
-<th>Description</th>
-</tr>
-</thead>
-<tbody>
-<tr>
-<td>
-<code>cidr</code><br>
-<em>
-string
-</em>
-</td>
-<td>
-<p>CIDR contains the address range for the IP Pool in classless inter-domain routing format.</p>
-</td>
-</tr>
-<tr>
-<td>
-<code>encapsulation</code><br>
-<em>
-<a href="#operator.tigera.io/v1.EncapsulationType">
-EncapsulationType
-</a>
-</em>
-</td>
-<td>
-<em>(Optional)</em>
-<p>Encapsulation specifies the encapsulation type that will be used with
-the IP Pool.
-Default: IPIP</p>
-</td>
-</tr>
-<tr>
-<td>
-<code>natOutgoing</code><br>
-<em>
-<a href="#operator.tigera.io/v1.NATOutgoingType">
-NATOutgoingType
-</a>
-</em>
-</td>
-<td>
-<em>(Optional)</em>
-<p>NATOutgoing specifies if NAT will be enabled or disabled for outgoing traffic.
-Default: Enabled</p>
-</td>
-</tr>
-<tr>
-<td>
-<code>nodeSelector</code><br>
-<em>
-string
-</em>
-</td>
-<td>
-<em>(Optional)</em>
-<p>NodeSelector specifies the node selector that will be set for the IP Pool.
-Default: &lsquo;all()&rsquo;</p>
-</td>
-</tr>
-</tbody>
-</table>
-<h3 id="operator.tigera.io/v1.Indices">Indices
-</h3>
-<p>
-(<em>Appears on:</em>
-<a href="#operator.tigera.io/v1.LogStorageSpec">LogStorageSpec</a>)
-</p>
-<p>Indices defines the configuration for the indices in an Elasticsearch cluster.</p>
-<table>
-<thead>
-<tr>
-<th>Field</th>
-<th>Description</th>
-</tr>
-</thead>
-<tbody>
-<tr>
-<td>
-<code>replicas</code><br>
-<em>
-int32
-</em>
-</td>
-<td>
-<em>(Optional)</em>
-<p>Replicas defines how many replicas each index will have. See <a href="https://www.elastic.co/guide/en/elasticsearch/reference/current/scalability.html">https://www.elastic.co/guide/en/elasticsearch/reference/current/scalability.html</a></p>
-</td>
-</tr>
-</tbody>
-</table>
-<h3 id="operator.tigera.io/v1.InstallationSpec">InstallationSpec
-</h3>
-<p>
-(<em>Appears on:</em>
-<a href="#operator.tigera.io/v1.Installation">Installation</a>)
-</p>
-<p>InstallationSpec defines configuration for a Calico or Calico Enterprise installation.</p>
-<table>
-<thead>
-<tr>
-<th>Field</th>
-<th>Description</th>
-</tr>
-</thead>
-<tbody>
-<tr>
-<td>
-<code>variant</code><br>
-<em>
-<a href="#operator.tigera.io/v1.ProductVariant">
-ProductVariant
-</a>
-</em>
-</td>
-<td>
-<em>(Optional)</em>
-<p>Variant is the product to install - one of Calico or TigeraSecureEnterprise
-Default: Calico</p>
-</td>
-</tr>
-<tr>
-<td>
-<code>registry</code><br>
-<em>
-string
-</em>
-</td>
-<td>
-<em>(Optional)</em>
-<p>Registry is the default Docker registry used for component Docker images. If specified,
-all Calico and Calico Enterprise images will be pulled from this registry.</p>
-</td>
-</tr>
-<tr>
-<td>
-<code>imagePullSecrets</code><br>
-<em>
-<a href="https://kubernetes.io/docs/reference/generated/kubernetes-api/v1.13/#localobjectreference-v1-core">
-[]Kubernetes core/v1.LocalObjectReference
-</a>
-</em>
-</td>
-<td>
-<em>(Optional)</em>
-<p>ImagePullSecrets is an array of references to container registry pull secrets to use. These are
-applied to all images to be pulled.</p>
-</td>
-</tr>
-<tr>
-<td>
-<code>kubernetesProvider</code><br>
-<em>
-<a href="#operator.tigera.io/v1.Provider">
-Provider
-</a>
-</em>
-</td>
-<td>
-<em>(Optional)</em>
-<p>KubernetesProvider specifies a particular provider of the Kubernetes platform. This is often auto-detected.
-If specified, this enables provider-specific configuration and must match the auto-detected value (if any).</p>
-</td>
-</tr>
-<tr>
-<td>
-<code>calicoNetwork</code><br>
-<em>
-<a href="#operator.tigera.io/v1.CalicoNetworkSpec">
-CalicoNetworkSpec
-</a>
-</em>
-</td>
-<td>
-<em>(Optional)</em>
-<p>CalicoNetwork specifies configuration options for Calico provided pod networking.</p>
-</td>
-</tr>
-<tr>
-<td>
-<code>clusterManagementType</code><br>
-<em>
-<a href="#operator.tigera.io/v1.ClusterManagementType">
-ClusterManagementType
-</a>
-</em>
-</td>
-<td>
-<em>(Optional)</em>
-<p>How the cluster is managed. Valid values for this field are: Standalone, Management, Managed.
-Standalone clusters are fully self-contained installations of Calico Enterprise. Management clusters provide
-a single view to manage any number of Managed clusters, which are a lighter weight installation.
-Default: Standalone</p>
-</td>
-</tr>
-</tbody>
-</table>
-<h3 id="operator.tigera.io/v1.InstallationStatus">InstallationStatus
-</h3>
-<p>
-(<em>Appears on:</em>
-<a href="#operator.tigera.io/v1.Installation">Installation</a>)
-</p>
-<p>InstallationStatus defines the observed state of the Calico or Calico Enterprise installation.</p>
-<table>
-<thead>
-<tr>
-<th>Field</th>
-<th>Description</th>
-</tr>
-</thead>
-<tbody>
-<tr>
-<td>
-<code>variant</code><br>
-<em>
-<a href="#operator.tigera.io/v1.ProductVariant">
-ProductVariant
-</a>
-</em>
-</td>
-<td>
-<p>Variant is the most recently observed installed variant - one of Calico or TigeraSecureEnterprise</p>
-</td>
-</tr>
-</tbody>
-</table>
-<h3 id="operator.tigera.io/v1.IntrusionDetectionSpec">IntrusionDetectionSpec
-</h3>
-<p>
-(<em>Appears on:</em>
-<a href="#operator.tigera.io/v1.IntrusionDetection">IntrusionDetection</a>)
-</p>
-<p>IntrusionDetectionSpec defines the desired state of Tigera intrusion detection capabilities.</p>
-<h3 id="operator.tigera.io/v1.IntrusionDetectionStatus">IntrusionDetectionStatus
-</h3>
-<p>
-(<em>Appears on:</em>
-<a href="#operator.tigera.io/v1.IntrusionDetection">IntrusionDetection</a>)
-</p>
-<p>IntrusionDetectionStatus defines the observed state of Tigera intrusion detection capabilities.</p>
-<table>
-<thead>
-<tr>
-<th>Field</th>
-<th>Description</th>
-</tr>
-</thead>
-<tbody>
-<tr>
-<td>
-<code>state</code><br>
-<em>
-string
-</em>
-</td>
-<td>
-<p>State provides user-readable status.</p>
-</td>
-</tr>
-</tbody>
-</table>
-<h3 id="operator.tigera.io/v1.LogCollectorSpec">LogCollectorSpec
-</h3>
-<p>
-(<em>Appears on:</em>
-<a href="#operator.tigera.io/v1.LogCollector">LogCollector</a>)
-</p>
-<p>LogCollectorSpec defines the desired state of Tigera flow, audit, and DNS log collection.</p>
-<table>
-<thead>
-<tr>
-<th>Field</th>
-<th>Description</th>
-</tr>
-</thead>
-<tbody>
-<tr>
-<td>
-<code>additionalStores</code><br>
-<em>
-<a href="#operator.tigera.io/v1.AdditionalLogStoreSpec">
-AdditionalLogStoreSpec
-</a>
-</em>
-</td>
-<td>
-<em>(Optional)</em>
-<p>Configuration for exporting flow, audit, and DNS logs to external storage.</p>
-</td>
-</tr>
-<tr>
-<td>
-<code>additionalSources</code><br>
-<em>
-<a href="#operator.tigera.io/v1.AdditionalLogSourceSpec">
-AdditionalLogSourceSpec
-</a>
-</em>
-</td>
-<td>
-<em>(Optional)</em>
-<p>Configuration for importing audit logs from managed kubernetes cluster log sources.</p>
-</td>
-</tr>
-</tbody>
-</table>
-<h3 id="operator.tigera.io/v1.LogCollectorStatus">LogCollectorStatus
-</h3>
-<p>
-(<em>Appears on:</em>
-<a href="#operator.tigera.io/v1.LogCollector">LogCollector</a>)
-</p>
-<p>LogCollectorStatus defines the observed state of Tigera flow and DNS log collection</p>
-<table>
-<thead>
-<tr>
-<th>Field</th>
-<th>Description</th>
-</tr>
-</thead>
-<tbody>
-<tr>
-<td>
-<code>state</code><br>
-<em>
-string
-</em>
-</td>
-<td>
-<p>State provides user-readable status.</p>
-</td>
-</tr>
-</tbody>
-</table>
-<h3 id="operator.tigera.io/v1.LogStorageSpec">LogStorageSpec
-</h3>
-<p>
-(<em>Appears on:</em>
-<a href="#operator.tigera.io/v1.LogStorage">LogStorage</a>)
-</p>
-<p>LogStorageSpec defines the desired state of Tigera flow and DNS log storage.</p>
-<table>
-<thead>
-<tr>
-<th>Field</th>
-<th>Description</th>
-</tr>
-</thead>
-<tbody>
-<tr>
-<td>
-<code>nodes</code><br>
-<em>
-<a href="#operator.tigera.io/v1.Nodes">
-Nodes
-</a>
-</em>
-</td>
-<td>
-<p>Nodes defines the configuration for a set of identical Elasticsearch cluster nodes, each of type master, data, and ingest.</p>
-</td>
-</tr>
-<tr>
-<td>
-<code>indices</code><br>
-<em>
-<a href="#operator.tigera.io/v1.Indices">
-Indices
-</a>
-</em>
-</td>
-<td>
-<em>(Optional)</em>
-<p>Index defines the configuration for the indices in the Elasticsearch cluster.</p>
-</td>
-</tr>
-<tr>
-<td>
-<code>retention</code><br>
-<em>
-<a href="#operator.tigera.io/v1.Retention">
-Retention
-</a>
-</em>
-</td>
-<td>
-<em>(Optional)</em>
-<p>Retention defines how long data is retained in the Elasticsearch cluster before it is cleared.</p>
-</td>
-</tr>
-<tr>
-<td>
-<code>blockSize</code><br>
-<em>
-int32
-</em>
-</td>
-<td>
-<em>(Optional)</em>
-<p>BlockSize specifies the CIDR prefex length to use when allocating per-node IP blocks from
-the main IP pool CIDR.
-Default: 26 (IPv4), 122 (IPv6)</p>
-</td>
-</tr>
-</tbody>
-</table>
-<h3 id="operator.tigera.io/v1.LogStorageStatus">LogStorageStatus
-</h3>
-<p>
-(<em>Appears on:</em>
-<a href="#operator.tigera.io/v1.LogStorage">LogStorage</a>)
-</p>
-<<<<<<< HEAD
-<p>LogStorageStatus defines the observed state of Tigera flow and DNS log storage.</p>
-=======
-<p>InstallationSpec defines configuration for a Calico or Calico Enterprise installation.</p>
->>>>>>> df646283
-<table>
-<thead>
-<tr>
-<th>Field</th>
-<th>Description</th>
-</tr>
-</thead>
-<tbody>
-<tr>
-<td>
-<code>state</code><br>
-<em>
-string
-</em>
-</td>
-<td>
-<<<<<<< HEAD
-<p>State provides user-readable status.</p>
-=======
-<em>(Optional)</em>
-<p>Variant is the product to install - one of Calico or TigeraSecureEnterprise
-Default: Calico</p>
->>>>>>> df646283
-</td>
-</tr>
-<tr>
-<td>
-<code>elasticsearchHash</code><br>
-<em>
-string
-</em>
-</td>
-<td>
-<<<<<<< HEAD
-<p>ElasticsearchHash represents the current revision and configuration of the installed Elasticsearch cluster. This
-is an opaque string which can be monitored for changes to perform actions when Elasticsearch is modified.</p>
-=======
 <em>(Optional)</em>
 <p>Registry is the default Docker registry used for component Docker images. If specified,
 all images will be pulled from this registry. If not specified then the default registries
 will be used.</p>
 <p>Image format:
-<code>&lt;registry&gt;/&lt;imagePath&gt;/&lt;imageName&gt;:&lt;tag-name&gt;</code></p>
+<code>&lt;registry&gt;/&lt;imagePath&gt;/&lt;imageName&gt;@sha256:&lt;image-sha&gt;</code></p>
 <p>This option allows configuring the <code>&lt;registry&gt;</code> portion of the above format.</p>
 </td>
 </tr>
@@ -1817,82 +287,54 @@
 then the specified value will be used as the image path for each image. If not specified
 or empty, the default for each image will be used.</p>
 <p>Image format:
-<code>&lt;registry&gt;/&lt;imagePath&gt;/&lt;imageName&gt;:&lt;tag-name&gt;</code></p>
+<code>&lt;registry&gt;/&lt;imagePath&gt;/&lt;imageName&gt;@sha256:&lt;image-sha&gt;</code></p>
 <p>This option allows configuring the <code>&lt;imagePath&gt;</code> portion of the above format.</p>
->>>>>>> df646283
-</td>
-</tr>
-<tr>
-<td>
-<code>kibanaHash</code><br>
-<em>
-string
-</em>
-</td>
-<td>
-<p>KibanaHash represents the current revision and configuration of the installed Kibana dashboard. This
-is an opaque string which can be monitored for changes to perform actions when Kibana is modified.</p>
-</td>
-</tr>
-</tbody>
-</table>
-<h3 id="operator.tigera.io/v1.ManagementClusterConnectionSpec">ManagementClusterConnectionSpec
-</h3>
-<p>
-(<em>Appears on:</em>
-<a href="#operator.tigera.io/v1.ManagementClusterConnection">ManagementClusterConnection</a>)
-</p>
-<p>ManagementClusterConnectionSpec defines the desired state of ManagementClusterConnection</p>
-<table>
-<thead>
-<tr>
-<th>Field</th>
-<th>Description</th>
-</tr>
-</thead>
-<tbody>
-<tr>
-<td>
-<code>managementClusterAddr</code><br>
-<em>
-string
-</em>
-</td>
-<td>
-<em>(Optional)</em>
-<p>Specify where the managed cluster can reach the management cluster. Ex.: &ldquo;10.128.0.10:30449&rdquo;. A managed cluster
-should be able to access this address. This field is used by managed clusters only.</p>
-</td>
-</tr>
-</tbody>
-</table>
-<h3 id="operator.tigera.io/v1.ManagerSpec">ManagerSpec
-</h3>
-<p>
-(<em>Appears on:</em>
-<a href="#operator.tigera.io/v1.Manager">Manager</a>)
-</p>
-<p>ManagerSpec defines configuration for the Calico Enterprise manager GUI.</p>
-<table>
-<thead>
-<tr>
-<th>Field</th>
-<th>Description</th>
-</tr>
-</thead>
-<tbody>
-<tr>
-<td>
-<code>auth</code><br>
-<em>
-<a href="#operator.tigera.io/v1.Auth">
-Auth
-</a>
-</em>
-</td>
-<td>
-<em>(Optional)</em>
-<p>Auth defines the authentication strategy for the Calico Enterprise manager GUI.</p>
+</td>
+</tr>
+<tr>
+<td>
+<code>imagePullSecrets</code><br>
+<em>
+<a href="https://kubernetes.io/docs/reference/generated/kubernetes-api/v1.13/#localobjectreference-v1-core">
+[]Kubernetes core/v1.LocalObjectReference
+</a>
+</em>
+</td>
+<td>
+<em>(Optional)</em>
+<p>ImagePullSecrets is an array of references to container registry pull secrets to use. These are
+applied to all images to be pulled.</p>
+</td>
+</tr>
+<tr>
+<td>
+<code>kubernetesProvider</code><br>
+<em>
+<a href="#operator.tigera.io/v1.Provider">
+Provider
+</a>
+</em>
+</td>
+<td>
+<em>(Optional)</em>
+<p>KubernetesProvider specifies a particular provider of the Kubernetes platform and enables provider-specific configuration.
+If the specified value is empty, the Operator will attempt to automatically determine the current provider.
+If the specified value is not empty, the Operator will still attempt auto-detection, but
+will additionally compare the auto-detected value to the specified value to confirm they match.</p>
+</td>
+</tr>
+<tr>
+<td>
+<code>calicoNetwork</code><br>
+<em>
+<a href="#operator.tigera.io/v1.CalicoNetworkSpec">
+CalicoNetworkSpec
+</a>
+</em>
+</td>
+<td>
+<em>(Optional)</em>
+<p>CalicoNetwork specifies configuration options for Calico provided pod networking.</p>
 </td>
 </tr>
 <tr>
@@ -1909,30 +351,541 @@
 <p>How the cluster is managed. Valid values for this field are: Standalone, Management, Managed.
 Standalone clusters are fully self-contained installations of Calico Enterprise. Management clusters provide
 a single view to manage any number of Managed clusters, which are a lighter weight installation.
+This option is applicable only when variant is TigeraSecureEnterprise.
 Default: Standalone</p>
 </td>
 </tr>
-</tbody>
-</table>
-<h3 id="operator.tigera.io/v1.ManagerStatus">ManagerStatus
-</h3>
-<p>
-(<em>Appears on:</em>
-<a href="#operator.tigera.io/v1.Manager">Manager</a>)
-</p>
-<<<<<<< HEAD
-<p>ManagerStatus defines the observed state of the Calico Enterprise manager GUI.</p>
-=======
-<p>InstallationStatus defines the observed state of the Calico or Calico Enterprise installation.</p>
->>>>>>> df646283
-<table>
-<thead>
-<tr>
-<th>Field</th>
-<th>Description</th>
-</tr>
-</thead>
-<tbody>
+<tr>
+<td>
+<code>controlPlaneNodeSelector</code><br>
+<em>
+map[string]string
+</em>
+</td>
+<td>
+<em>(Optional)</em>
+<p>ControlPlaneNodeSelector is used to select control plane nodes on which to run specific Calico
+components. This currently only applies to kube-controllers and the apiserver.</p>
+</td>
+</tr>
+<tr>
+<td>
+<code>nodeMetricsPort</code><br>
+<em>
+int32
+</em>
+</td>
+<td>
+<em>(Optional)</em>
+<p>NodeMetricsPort specifies which port calico/node serves prometheus metrics on. By default, metrics are not enabled.
+If specified, this overrides any FelixConfiguration resources which may exist. If omitted, then
+prometheus metrics may still be configured through FelixConfiguration.</p>
+</td>
+</tr>
+<tr>
+<td>
+<code>flexVolumePath</code><br>
+<em>
+string
+</em>
+</td>
+<td>
+<em>(Optional)</em>
+<p>FlexVolumePath optionally specifies a custom path for FlexVolume. If not specified, FlexVolume will be
+enabled by default. If set to &lsquo;None&rsquo;, FlexVolume will be disabled. The default is based on the
+kubernetesProvider.</p>
+</td>
+</tr>
+<tr>
+<td>
+<code>nodeUpdateStrategy</code><br>
+<em>
+<a href="https://kubernetes.io/docs/reference/generated/kubernetes-api/v1.13/#daemonsetupdatestrategy-v1-apps">
+Kubernetes apps/v1.DaemonSetUpdateStrategy
+</a>
+</em>
+</td>
+<td>
+<em>(Optional)</em>
+<p>NodeUpdateStrategy can be used to customize the desired update strategy, such as the MaxUnavailable
+field.</p>
+</td>
+</tr>
+</table>
+</td>
+</tr>
+<tr>
+<td>
+<code>status</code><br>
+<em>
+<a href="#operator.tigera.io/v1.InstallationStatus">
+InstallationStatus
+</a>
+</em>
+</td>
+<td>
+<p>Most recently observed state for the Calico or Calico Enterprise installation.</p>
+</td>
+</tr>
+</tbody>
+</table>
+<h3 id="operator.tigera.io/v1.IntrusionDetection">IntrusionDetection
+</h3>
+<p>IntrusionDetection installs the components required for Tigera intrusion detection. At most one instance
+of this resource is supported. It must be named &ldquo;tigera-secure&rdquo;.</p>
+<table>
+<thead>
+<tr>
+<th>Field</th>
+<th>Description</th>
+</tr>
+</thead>
+<tbody>
+<tr>
+<td>
+<code>apiVersion</code><br>
+string</td>
+<td>
+<code>
+operator.tigera.io/v1
+</code>
+</td>
+</tr>
+<tr>
+<td>
+<code>kind</code><br>
+string
+</td>
+<td><code>IntrusionDetection</code></td>
+</tr>
+<tr>
+<td>
+<code>metadata</code><br>
+<em>
+<a href="https://kubernetes.io/docs/reference/generated/kubernetes-api/v1.13/#objectmeta-v1-meta">
+Kubernetes meta/v1.ObjectMeta
+</a>
+</em>
+</td>
+<td>
+Refer to the Kubernetes API documentation for the fields of the
+<code>metadata</code> field.
+</td>
+</tr>
+<tr>
+<td>
+<code>spec</code><br>
+<em>
+<a href="#operator.tigera.io/v1.IntrusionDetectionSpec">
+IntrusionDetectionSpec
+</a>
+</em>
+</td>
+<td>
+<p>Specification of the desired state for Tigera intrusion detection.</p>
+<br/>
+<br/>
+<table>
+</table>
+</td>
+</tr>
+<tr>
+<td>
+<code>status</code><br>
+<em>
+<a href="#operator.tigera.io/v1.IntrusionDetectionStatus">
+IntrusionDetectionStatus
+</a>
+</em>
+</td>
+<td>
+<p>Most recently observed state for Tigera intrusion detection.</p>
+</td>
+</tr>
+</tbody>
+</table>
+<h3 id="operator.tigera.io/v1.LogCollector">LogCollector
+</h3>
+<p>LogCollector installs the components required for Tigera flow and DNS log collection. At most one instance
+of this resource is supported. It must be named &ldquo;tigera-secure&rdquo;. When created, this installs fluentd on all nodes
+configured to collect Tigera log data and export it to Tigera&rsquo;s Elasticsearch cluster as well as any additionally configured destinations.</p>
+<table>
+<thead>
+<tr>
+<th>Field</th>
+<th>Description</th>
+</tr>
+</thead>
+<tbody>
+<tr>
+<td>
+<code>apiVersion</code><br>
+string</td>
+<td>
+<code>
+operator.tigera.io/v1
+</code>
+</td>
+</tr>
+<tr>
+<td>
+<code>kind</code><br>
+string
+</td>
+<td><code>LogCollector</code></td>
+</tr>
+<tr>
+<td>
+<code>metadata</code><br>
+<em>
+<a href="https://kubernetes.io/docs/reference/generated/kubernetes-api/v1.13/#objectmeta-v1-meta">
+Kubernetes meta/v1.ObjectMeta
+</a>
+</em>
+</td>
+<td>
+Refer to the Kubernetes API documentation for the fields of the
+<code>metadata</code> field.
+</td>
+</tr>
+<tr>
+<td>
+<code>spec</code><br>
+<em>
+<a href="#operator.tigera.io/v1.LogCollectorSpec">
+LogCollectorSpec
+</a>
+</em>
+</td>
+<td>
+<p>Specification of the desired state for Tigera log collection.</p>
+<br/>
+<br/>
+<table>
+<tr>
+<td>
+<code>additionalStores</code><br>
+<em>
+<a href="#operator.tigera.io/v1.AdditionalLogStoreSpec">
+AdditionalLogStoreSpec
+</a>
+</em>
+</td>
+<td>
+<em>(Optional)</em>
+<p>Configuration for exporting flow, audit, and DNS logs to external storage.</p>
+</td>
+</tr>
+<tr>
+<td>
+<code>additionalSources</code><br>
+<em>
+<a href="#operator.tigera.io/v1.AdditionalLogSourceSpec">
+AdditionalLogSourceSpec
+</a>
+</em>
+</td>
+<td>
+<em>(Optional)</em>
+<p>Configuration for importing audit logs from managed kubernetes cluster log sources.</p>
+</td>
+</tr>
+</table>
+</td>
+</tr>
+<tr>
+<td>
+<code>status</code><br>
+<em>
+<a href="#operator.tigera.io/v1.LogCollectorStatus">
+LogCollectorStatus
+</a>
+</em>
+</td>
+<td>
+<p>Most recently observed state for Tigera log collection.</p>
+</td>
+</tr>
+</tbody>
+</table>
+<h3 id="operator.tigera.io/v1.LogStorage">LogStorage
+</h3>
+<p>LogStorage installs the components required for Tigera flow and DNS log storage. At most one instance
+of this resource is supported. It must be named &ldquo;tigera-secure&rdquo;. When created, this installs an Elasticsearch cluster for use by
+Calico Enterprise.</p>
+<table>
+<thead>
+<tr>
+<th>Field</th>
+<th>Description</th>
+</tr>
+</thead>
+<tbody>
+<tr>
+<td>
+<code>apiVersion</code><br>
+string</td>
+<td>
+<code>
+operator.tigera.io/v1
+</code>
+</td>
+</tr>
+<tr>
+<td>
+<code>kind</code><br>
+string
+</td>
+<td><code>LogStorage</code></td>
+</tr>
+<tr>
+<td>
+<code>metadata</code><br>
+<em>
+<a href="https://kubernetes.io/docs/reference/generated/kubernetes-api/v1.13/#objectmeta-v1-meta">
+Kubernetes meta/v1.ObjectMeta
+</a>
+</em>
+</td>
+<td>
+Refer to the Kubernetes API documentation for the fields of the
+<code>metadata</code> field.
+</td>
+</tr>
+<tr>
+<td>
+<code>spec</code><br>
+<em>
+<a href="#operator.tigera.io/v1.LogStorageSpec">
+LogStorageSpec
+</a>
+</em>
+</td>
+<td>
+<p>Specification of the desired state for Tigera log storage.</p>
+<br/>
+<br/>
+<table>
+<tr>
+<td>
+<code>nodes</code><br>
+<em>
+<a href="#operator.tigera.io/v1.Nodes">
+Nodes
+</a>
+</em>
+</td>
+<td>
+<p>Nodes defines the configuration for a set of identical Elasticsearch cluster nodes, each of type master, data, and ingest.</p>
+</td>
+</tr>
+<tr>
+<td>
+<code>indices</code><br>
+<em>
+<a href="#operator.tigera.io/v1.Indices">
+Indices
+</a>
+</em>
+</td>
+<td>
+<em>(Optional)</em>
+<p>Index defines the configuration for the indices in the Elasticsearch cluster.</p>
+</td>
+</tr>
+<tr>
+<td>
+<code>retention</code><br>
+<em>
+<a href="#operator.tigera.io/v1.Retention">
+Retention
+</a>
+</em>
+</td>
+<td>
+<em>(Optional)</em>
+<p>Retention defines how long data is retained in the Elasticsearch cluster before it is cleared.</p>
+</td>
+</tr>
+<tr>
+<td>
+<code>storageClassName</code><br>
+<em>
+string
+</em>
+</td>
+<td>
+<em>(Optional)</em>
+<p>StorageClassName will populate the PersistentVolumeClaim.StorageClassName that is used to provision disks to the
+Tigera Elasticsearch cluster. The StorageClassName should only be modified when no LogStorage is currently
+active. We recommend choosing a storage class dedicated to Tigera LogStorage only. Otherwise, data retention
+cannot be guaranteed during upgrades. See <a href="https://docs.tigera.io/maintenance/upgrading">https://docs.tigera.io/maintenance/upgrading</a> for up-to-date instructions.
+Default: tigera-elasticsearch</p>
+</td>
+</tr>
+<tr>
+<td>
+<code>dataNodeSelector</code><br>
+<em>
+map[string]string
+</em>
+</td>
+<td>
+<em>(Optional)</em>
+<p>DataNodeSelector gives you more control over the node that Elasticsearch will run on. The contents of DataNodeSelector will
+be added to the PodSpec of the Elasticsearch nodes. For the pod to be eligible to run on a node, the node must have
+each of the indicated key-value pairs as labels as well as access to the specified StorageClassName.</p>
+</td>
+</tr>
+</table>
+</td>
+</tr>
+<tr>
+<td>
+<code>status</code><br>
+<em>
+<a href="#operator.tigera.io/v1.LogStorageStatus">
+LogStorageStatus
+</a>
+</em>
+</td>
+<td>
+<p>Most recently observed state for Tigera log storage.</p>
+</td>
+</tr>
+</tbody>
+</table>
+<h3 id="operator.tigera.io/v1.ManagementClusterConnection">ManagementClusterConnection
+</h3>
+<p>ManagementClusterConnection represents a link between a managed cluster and a management cluster. At most one
+instance of this resource is supported. It must be named &ldquo;tigera-secure&rdquo;.</p>
+<table>
+<thead>
+<tr>
+<th>Field</th>
+<th>Description</th>
+</tr>
+</thead>
+<tbody>
+<tr>
+<td>
+<code>apiVersion</code><br>
+string</td>
+<td>
+<code>
+operator.tigera.io/v1
+</code>
+</td>
+</tr>
+<tr>
+<td>
+<code>kind</code><br>
+string
+</td>
+<td><code>ManagementClusterConnection</code></td>
+</tr>
+<tr>
+<td>
+<code>metadata</code><br>
+<em>
+<a href="https://kubernetes.io/docs/reference/generated/kubernetes-api/v1.13/#objectmeta-v1-meta">
+Kubernetes meta/v1.ObjectMeta
+</a>
+</em>
+</td>
+<td>
+Refer to the Kubernetes API documentation for the fields of the
+<code>metadata</code> field.
+</td>
+</tr>
+<tr>
+<td>
+<code>spec</code><br>
+<em>
+<a href="#operator.tigera.io/v1.ManagementClusterConnectionSpec">
+ManagementClusterConnectionSpec
+</a>
+</em>
+</td>
+<td>
+<br/>
+<br/>
+<table>
+<tr>
+<td>
+<code>managementClusterAddr</code><br>
+<em>
+string
+</em>
+</td>
+<td>
+<em>(Optional)</em>
+<p>Specify where the managed cluster can reach the management cluster. Ex.: &ldquo;10.128.0.10:30449&rdquo;. A managed cluster
+should be able to access this address. This field is used by managed clusters only.</p>
+</td>
+</tr>
+</table>
+</td>
+</tr>
+</tbody>
+</table>
+<h3 id="operator.tigera.io/v1.Manager">Manager
+</h3>
+<p>Manager installs the Calico Enterprise manager graphical user interface. At most one instance
+of this resource is supported. It must be named &ldquo;tigera-secure&rdquo;.</p>
+<table>
+<thead>
+<tr>
+<th>Field</th>
+<th>Description</th>
+</tr>
+</thead>
+<tbody>
+<tr>
+<td>
+<code>apiVersion</code><br>
+string</td>
+<td>
+<code>
+operator.tigera.io/v1
+</code>
+</td>
+</tr>
+<tr>
+<td>
+<code>kind</code><br>
+string
+</td>
+<td><code>Manager</code></td>
+</tr>
+<tr>
+<td>
+<code>metadata</code><br>
+<em>
+<a href="https://kubernetes.io/docs/reference/generated/kubernetes-api/v1.13/#objectmeta-v1-meta">
+Kubernetes meta/v1.ObjectMeta
+</a>
+</em>
+</td>
+<td>
+Refer to the Kubernetes API documentation for the fields of the
+<code>metadata</code> field.
+</td>
+</tr>
+<tr>
+<td>
+<code>spec</code><br>
+<em>
+<a href="#operator.tigera.io/v1.ManagerSpec">
+ManagerSpec
+</a>
+</em>
+</td>
+<td>
+<p>Specification of the desired state for the Calico Enterprise manager.</p>
+<br/>
+<br/>
+<table>
 <tr>
 <td>
 <code>auth</code><br>
@@ -1943,12 +896,1174 @@
 </em>
 </td>
 <td>
-<<<<<<< HEAD
+<em>(Optional)</em>
+<p>Auth defines the authentication strategy for the Calico Enterprise manager GUI.</p>
+</td>
+</tr>
+</table>
+</td>
+</tr>
+<tr>
+<td>
+<code>status</code><br>
+<em>
+<a href="#operator.tigera.io/v1.ManagerStatus">
+ManagerStatus
+</a>
+</em>
+</td>
+<td>
+<p>Most recently observed state for the Calico Enterprise manager.</p>
+</td>
+</tr>
+</tbody>
+</table>
+<h3 id="operator.tigera.io/v1.TigeraStatus">TigeraStatus
+</h3>
+<p>TigeraStatus represents the most recently observed status for Calico or a Calico Enterprise functional area.</p>
+<table>
+<thead>
+<tr>
+<th>Field</th>
+<th>Description</th>
+</tr>
+</thead>
+<tbody>
+<tr>
+<td>
+<code>apiVersion</code><br>
+string</td>
+<td>
+<code>
+operator.tigera.io/v1
+</code>
+</td>
+</tr>
+<tr>
+<td>
+<code>kind</code><br>
+string
+</td>
+<td><code>TigeraStatus</code></td>
+</tr>
+<tr>
+<td>
+<code>metadata</code><br>
+<em>
+<a href="https://kubernetes.io/docs/reference/generated/kubernetes-api/v1.13/#objectmeta-v1-meta">
+Kubernetes meta/v1.ObjectMeta
+</a>
+</em>
+</td>
+<td>
+Refer to the Kubernetes API documentation for the fields of the
+<code>metadata</code> field.
+</td>
+</tr>
+<tr>
+<td>
+<code>spec</code><br>
+<em>
+<a href="#operator.tigera.io/v1.TigeraStatusSpec">
+TigeraStatusSpec
+</a>
+</em>
+</td>
+<td>
+<br/>
+<br/>
+<table>
+</table>
+</td>
+</tr>
+<tr>
+<td>
+<code>status</code><br>
+<em>
+<a href="#operator.tigera.io/v1.TigeraStatusStatus">
+TigeraStatusStatus
+</a>
+</em>
+</td>
+<td>
+</td>
+</tr>
+</tbody>
+</table>
+<h3 id="operator.tigera.io/v1.APIServerSpec">APIServerSpec
+</h3>
+<p>
+(<em>Appears on:</em>
+<a href="#operator.tigera.io/v1.APIServer">APIServer</a>)
+</p>
+<p>APIServerSpec defines the desired state of Tigera API server.</p>
+<h3 id="operator.tigera.io/v1.APIServerStatus">APIServerStatus
+</h3>
+<p>
+(<em>Appears on:</em>
+<a href="#operator.tigera.io/v1.APIServer">APIServer</a>)
+</p>
+<p>APIServerStatus defines the observed state of Tigera API server.</p>
+<table>
+<thead>
+<tr>
+<th>Field</th>
+<th>Description</th>
+</tr>
+</thead>
+<tbody>
+<tr>
+<td>
+<code>state</code><br>
+<em>
+string
+</em>
+</td>
+<td>
+<p>State provides user-readable status.</p>
+</td>
+</tr>
+</tbody>
+</table>
+<h3 id="operator.tigera.io/v1.AdditionalLogSourceSpec">AdditionalLogSourceSpec
+</h3>
+<p>
+(<em>Appears on:</em>
+<a href="#operator.tigera.io/v1.LogCollectorSpec">LogCollectorSpec</a>)
+</p>
+<table>
+<thead>
+<tr>
+<th>Field</th>
+<th>Description</th>
+</tr>
+</thead>
+<tbody>
+<tr>
+<td>
+<code>eksCloudwatchLog</code><br>
+<em>
+<a href="#operator.tigera.io/v1.EksCloudwatchLogsSpec">
+EksCloudwatchLogsSpec
+</a>
+</em>
+</td>
+<td>
+<em>(Optional)</em>
+<p>If specified with EKS Provider in Installation, enables fetching EKS
+audit logs.</p>
+</td>
+</tr>
+</tbody>
+</table>
+<h3 id="operator.tigera.io/v1.AdditionalLogStoreSpec">AdditionalLogStoreSpec
+</h3>
+<p>
+(<em>Appears on:</em>
+<a href="#operator.tigera.io/v1.LogCollectorSpec">LogCollectorSpec</a>)
+</p>
+<table>
+<thead>
+<tr>
+<th>Field</th>
+<th>Description</th>
+</tr>
+</thead>
+<tbody>
+<tr>
+<td>
+<code>s3</code><br>
+<em>
+<a href="#operator.tigera.io/v1.S3StoreSpec">
+S3StoreSpec
+</a>
+</em>
+</td>
+<td>
+<em>(Optional)</em>
+<p>If specified, enables exporting of flow, audit, and DNS logs to Amazon S3 storage.</p>
+</td>
+</tr>
+<tr>
+<td>
+<code>syslog</code><br>
+<em>
+<a href="#operator.tigera.io/v1.SyslogStoreSpec">
+SyslogStoreSpec
+</a>
+</em>
+</td>
+<td>
+<em>(Optional)</em>
+<p>If specified, enables exporting of flow, audit, and DNS logs to syslog.</p>
+</td>
+</tr>
+<tr>
+<td>
+<code>splunk</code><br>
+<em>
+<a href="#operator.tigera.io/v1.SplunkStoreSpec">
+SplunkStoreSpec
+</a>
+</em>
+</td>
+<td>
+<em>(Optional)</em>
+<p>If specified, enables exporting of flow, audit, and DNS logs to splunk.</p>
+</td>
+</tr>
+</tbody>
+</table>
+<h3 id="operator.tigera.io/v1.Auth">Auth
+</h3>
+<p>
+(<em>Appears on:</em>
+<a href="#operator.tigera.io/v1.ManagerSpec">ManagerSpec</a>, 
+<a href="#operator.tigera.io/v1.ManagerStatus">ManagerStatus</a>)
+</p>
+<p>Auth defines authentication configuration.</p>
+<table>
+<thead>
+<tr>
+<th>Field</th>
+<th>Description</th>
+</tr>
+</thead>
+<tbody>
+<tr>
+<td>
+<code>type</code><br>
+<em>
+<a href="#operator.tigera.io/v1.AuthType">
+AuthType
+</a>
+</em>
+</td>
+<td>
+<p>Type configures the type of authentication used by the manager.
+Default: Token</p>
+</td>
+</tr>
+<tr>
+<td>
+<code>authority</code><br>
+<em>
+string
+</em>
+</td>
+<td>
+<em>(Optional)</em>
+<p>Authority configures the OAuth2/OIDC authority/issuer when using OAuth2 or OIDC login.</p>
+</td>
+</tr>
+<tr>
+<td>
+<code>clientID</code><br>
+<em>
+string
+</em>
+</td>
+<td>
+<em>(Optional)</em>
+<p>ClientId configures the OAuth2/OIDC client ID to use for OAuth2 or OIDC login.</p>
+</td>
+</tr>
+</tbody>
+</table>
+<h3 id="operator.tigera.io/v1.AuthType">AuthType
+(<code>string</code> alias)</h3>
+<p>
+(<em>Appears on:</em>
+<a href="#operator.tigera.io/v1.Auth">Auth</a>)
+</p>
+<p>AuthType represents the type of authentication to use. Valid
+options are: Token, Basic, OIDC, OAuth</p>
+<h3 id="operator.tigera.io/v1.CalicoNetworkSpec">CalicoNetworkSpec
+</h3>
+<p>
+(<em>Appears on:</em>
+<a href="#operator.tigera.io/v1.InstallationSpec">InstallationSpec</a>)
+</p>
+<p>CalicoNetworkSpec specifies configuration options for Calico provided pod networking.</p>
+<table>
+<thead>
+<tr>
+<th>Field</th>
+<th>Description</th>
+</tr>
+</thead>
+<tbody>
+<tr>
+<td>
+<code>ipPools</code><br>
+<em>
+<a href="#operator.tigera.io/v1.IPPool">
+[]IPPool
+</a>
+</em>
+</td>
+<td>
+<em>(Optional)</em>
+<p>IPPools contains a list of IP pools to use for allocating pod IP addresses. At most one IP pool
+may be specified. If omitted, a single pool will be configured when needed.</p>
+</td>
+</tr>
+<tr>
+<td>
+<code>mtu</code><br>
+<em>
+int32
+</em>
+</td>
+<td>
+<em>(Optional)</em>
+<p>MTU specifies the maximum transmission unit to use for pods on the Calico network.
+Default: 1410</p>
+</td>
+</tr>
+<tr>
+<td>
+<code>nodeAddressAutodetectionV4</code><br>
+<em>
+<a href="#operator.tigera.io/v1.NodeAddressAutodetection">
+NodeAddressAutodetection
+</a>
+</em>
+</td>
+<td>
+<em>(Optional)</em>
+<p>NodeAddressAutodetectionV4 specifies an approach to automatically detect node IPv4 addresses. If not specified,
+will use default auto-detection settings to acquire an IPv4 address for each node.</p>
+</td>
+</tr>
+<tr>
+<td>
+<code>nodeAddressAutodetectionV6</code><br>
+<em>
+<a href="#operator.tigera.io/v1.NodeAddressAutodetection">
+NodeAddressAutodetection
+</a>
+</em>
+</td>
+<td>
+<em>(Optional)</em>
+<p>NodeAddressAutodetectionV6 specifies an approach to automatically detect node IPv4 addresses. If not specified,
+IPv6 addresses will not be auto-detected.</p>
+</td>
+</tr>
+<tr>
+<td>
+<code>hostPorts</code><br>
+<em>
+<a href="#operator.tigera.io/v1.HostPortsType">
+HostPortsType
+</a>
+</em>
+</td>
+<td>
+<em>(Optional)</em>
+<p>HostPorts configures whether or not Calico will support Kubernetes HostPorts.
+Default: Enabled</p>
+</td>
+</tr>
+</tbody>
+</table>
+<h3 id="operator.tigera.io/v1.ClusterManagementType">ClusterManagementType
+(<code>string</code> alias)</h3>
+<p>
+(<em>Appears on:</em>
+<a href="#operator.tigera.io/v1.InstallationSpec">InstallationSpec</a>)
+</p>
+<p>ClusterManagementType represents the type of multicluster management to use. Valid options for this field are: &ldquo;Standalone&rdquo;,
+&ldquo;Management&rdquo;, &ldquo;Managed&rdquo;.</p>
+<h3 id="operator.tigera.io/v1.ComplianceSpec">ComplianceSpec
+</h3>
+<p>
+(<em>Appears on:</em>
+<a href="#operator.tigera.io/v1.Compliance">Compliance</a>)
+</p>
+<p>ComplianceSpec defines the desired state of Tigera compliance reporting capabilities.</p>
+<h3 id="operator.tigera.io/v1.ComplianceStatus">ComplianceStatus
+</h3>
+<p>
+(<em>Appears on:</em>
+<a href="#operator.tigera.io/v1.Compliance">Compliance</a>)
+</p>
+<p>ComplianceStatus defines the observed state of Tigera compliance reporting capabilities.</p>
+<table>
+<thead>
+<tr>
+<th>Field</th>
+<th>Description</th>
+</tr>
+</thead>
+<tbody>
+<tr>
+<td>
+<code>state</code><br>
+<em>
+string
+</em>
+</td>
+<td>
+<p>State provides user-readable status.</p>
+</td>
+</tr>
+</tbody>
+</table>
+<h3 id="operator.tigera.io/v1.ConditionStatus">ConditionStatus
+(<code>string</code> alias)</h3>
+<p>
+(<em>Appears on:</em>
+<a href="#operator.tigera.io/v1.TigeraStatusCondition">TigeraStatusCondition</a>)
+</p>
+<p>ConditionStatus represents the status of a particular condition. A condition may be one of: True, False, Unknown.</p>
+<h3 id="operator.tigera.io/v1.EksCloudwatchLogsSpec">EksCloudwatchLogsSpec
+</h3>
+<p>
+(<em>Appears on:</em>
+<a href="#operator.tigera.io/v1.AdditionalLogSourceSpec">AdditionalLogSourceSpec</a>)
+</p>
+<p>EksConfigSpec defines configuration for fetching EKS audit logs.</p>
+<table>
+<thead>
+<tr>
+<th>Field</th>
+<th>Description</th>
+</tr>
+</thead>
+<tbody>
+<tr>
+<td>
+<code>region</code><br>
+<em>
+string
+</em>
+</td>
+<td>
+<p>AWS Region EKS cluster is hosted in.</p>
+</td>
+</tr>
+<tr>
+<td>
+<code>groupName</code><br>
+<em>
+string
+</em>
+</td>
+<td>
+<p>Cloudwatch log-group name containing EKS audit logs.</p>
+</td>
+</tr>
+<tr>
+<td>
+<code>streamPrefix</code><br>
+<em>
+string
+</em>
+</td>
+<td>
+<em>(Optional)</em>
+<p>Prefix of Cloudwatch log stream containing EKS audit logs in the log-group.
+Default: kube-apiserver-audit-</p>
+</td>
+</tr>
+<tr>
+<td>
+<code>fetchInterval</code><br>
+<em>
+int32
+</em>
+</td>
+<td>
+<em>(Optional)</em>
+<p>Cloudwatch audit logs fetching interval in seconds.
+Default: 600</p>
+</td>
+</tr>
+</tbody>
+</table>
+<h3 id="operator.tigera.io/v1.EncapsulationType">EncapsulationType
+(<code>string</code> alias)</h3>
+<p>
+(<em>Appears on:</em>
+<a href="#operator.tigera.io/v1.IPPool">IPPool</a>)
+</p>
+<p>EncapsulationType is the type of encapsulation to use on an IP pool. Valid
+options are: IPIP, VXLAN, IPIPCrossSubnet, VXLANCrossSubnet, None.</p>
+<h3 id="operator.tigera.io/v1.HostPortsType">HostPortsType
+(<code>string</code> alias)</h3>
+<p>
+(<em>Appears on:</em>
+<a href="#operator.tigera.io/v1.CalicoNetworkSpec">CalicoNetworkSpec</a>)
+</p>
+<p>HostPortsType specifies if the HostPorts plugin enabled status.</p>
+<h3 id="operator.tigera.io/v1.IPPool">IPPool
+</h3>
+<p>
+(<em>Appears on:</em>
+<a href="#operator.tigera.io/v1.CalicoNetworkSpec">CalicoNetworkSpec</a>)
+</p>
+<table>
+<thead>
+<tr>
+<th>Field</th>
+<th>Description</th>
+</tr>
+</thead>
+<tbody>
+<tr>
+<td>
+<code>cidr</code><br>
+<em>
+string
+</em>
+</td>
+<td>
+<p>CIDR contains the address range for the IP Pool in classless inter-domain routing format.</p>
+</td>
+</tr>
+<tr>
+<td>
+<code>encapsulation</code><br>
+<em>
+<a href="#operator.tigera.io/v1.EncapsulationType">
+EncapsulationType
+</a>
+</em>
+</td>
+<td>
+<em>(Optional)</em>
+<p>Encapsulation specifies the encapsulation type that will be used with
+the IP Pool.
+Default: IPIP</p>
+</td>
+</tr>
+<tr>
+<td>
+<code>natOutgoing</code><br>
+<em>
+<a href="#operator.tigera.io/v1.NATOutgoingType">
+NATOutgoingType
+</a>
+</em>
+</td>
+<td>
+<em>(Optional)</em>
+<p>NATOutgoing specifies if NAT will be enabled or disabled for outgoing traffic.
+Default: Enabled</p>
+</td>
+</tr>
+<tr>
+<td>
+<code>nodeSelector</code><br>
+<em>
+string
+</em>
+</td>
+<td>
+<em>(Optional)</em>
+<p>NodeSelector specifies the node selector that will be set for the IP Pool.
+Default: &lsquo;all()&rsquo;</p>
+</td>
+</tr>
+<tr>
+<td>
+<code>blockSize</code><br>
+<em>
+int32
+</em>
+</td>
+<td>
+<em>(Optional)</em>
+<p>BlockSize specifies the CIDR prefex length to use when allocating per-node IP blocks from
+the main IP pool CIDR.
+Default: 26 (IPv4), 122 (IPv6)</p>
+</td>
+</tr>
+</tbody>
+</table>
+<h3 id="operator.tigera.io/v1.Indices">Indices
+</h3>
+<p>
+(<em>Appears on:</em>
+<a href="#operator.tigera.io/v1.LogStorageSpec">LogStorageSpec</a>)
+</p>
+<p>Indices defines the configuration for the indices in an Elasticsearch cluster.</p>
+<table>
+<thead>
+<tr>
+<th>Field</th>
+<th>Description</th>
+</tr>
+</thead>
+<tbody>
+<tr>
+<td>
+<code>replicas</code><br>
+<em>
+int32
+</em>
+</td>
+<td>
+<em>(Optional)</em>
+<p>Replicas defines how many replicas each index will have. See <a href="https://www.elastic.co/guide/en/elasticsearch/reference/current/scalability.html">https://www.elastic.co/guide/en/elasticsearch/reference/current/scalability.html</a></p>
+</td>
+</tr>
+</tbody>
+</table>
+<h3 id="operator.tigera.io/v1.InstallationSpec">InstallationSpec
+</h3>
+<p>
+(<em>Appears on:</em>
+<a href="#operator.tigera.io/v1.Installation">Installation</a>)
+</p>
+<p>InstallationSpec defines configuration for a Calico or Calico Enterprise installation.</p>
+<table>
+<thead>
+<tr>
+<th>Field</th>
+<th>Description</th>
+</tr>
+</thead>
+<tbody>
+<tr>
+<td>
+<code>variant</code><br>
+<em>
+<a href="#operator.tigera.io/v1.ProductVariant">
+ProductVariant
+</a>
+</em>
+</td>
+<td>
+<em>(Optional)</em>
+<p>Variant is the product to install - one of Calico or TigeraSecureEnterprise
+Default: Calico</p>
+</td>
+</tr>
+<tr>
+<td>
+<code>registry</code><br>
+<em>
+string
+</em>
+</td>
+<td>
+<em>(Optional)</em>
+<p>Registry is the default Docker registry used for component Docker images. If specified,
+all images will be pulled from this registry. If not specified then the default registries
+will be used.</p>
+<p>Image format:
+<code>&lt;registry&gt;/&lt;imagePath&gt;/&lt;imageName&gt;@sha256:&lt;image-sha&gt;</code></p>
+<p>This option allows configuring the <code>&lt;registry&gt;</code> portion of the above format.</p>
+</td>
+</tr>
+<tr>
+<td>
+<code>imagePath</code><br>
+<em>
+string
+</em>
+</td>
+<td>
+<em>(Optional)</em>
+<p>ImagePath allows for the path part of an image to be specified. If specified
+then the specified value will be used as the image path for each image. If not specified
+or empty, the default for each image will be used.</p>
+<p>Image format:
+<code>&lt;registry&gt;/&lt;imagePath&gt;/&lt;imageName&gt;@sha256:&lt;image-sha&gt;</code></p>
+<p>This option allows configuring the <code>&lt;imagePath&gt;</code> portion of the above format.</p>
+</td>
+</tr>
+<tr>
+<td>
+<code>imagePullSecrets</code><br>
+<em>
+<a href="https://kubernetes.io/docs/reference/generated/kubernetes-api/v1.13/#localobjectreference-v1-core">
+[]Kubernetes core/v1.LocalObjectReference
+</a>
+</em>
+</td>
+<td>
+<em>(Optional)</em>
+<p>ImagePullSecrets is an array of references to container registry pull secrets to use. These are
+applied to all images to be pulled.</p>
+</td>
+</tr>
+<tr>
+<td>
+<code>kubernetesProvider</code><br>
+<em>
+<a href="#operator.tigera.io/v1.Provider">
+Provider
+</a>
+</em>
+</td>
+<td>
+<em>(Optional)</em>
+<p>KubernetesProvider specifies a particular provider of the Kubernetes platform and enables provider-specific configuration.
+If the specified value is empty, the Operator will attempt to automatically determine the current provider.
+If the specified value is not empty, the Operator will still attempt auto-detection, but
+will additionally compare the auto-detected value to the specified value to confirm they match.</p>
+</td>
+</tr>
+<tr>
+<td>
+<code>calicoNetwork</code><br>
+<em>
+<a href="#operator.tigera.io/v1.CalicoNetworkSpec">
+CalicoNetworkSpec
+</a>
+</em>
+</td>
+<td>
+<em>(Optional)</em>
+<p>CalicoNetwork specifies configuration options for Calico provided pod networking.</p>
+</td>
+</tr>
+<tr>
+<td>
+<code>clusterManagementType</code><br>
+<em>
+<a href="#operator.tigera.io/v1.ClusterManagementType">
+ClusterManagementType
+</a>
+</em>
+</td>
+<td>
+<em>(Optional)</em>
+<p>How the cluster is managed. Valid values for this field are: Standalone, Management, Managed.
+Standalone clusters are fully self-contained installations of Calico Enterprise. Management clusters provide
+a single view to manage any number of Managed clusters, which are a lighter weight installation.
+This option is applicable only when variant is TigeraSecureEnterprise.
+Default: Standalone</p>
+</td>
+</tr>
+<tr>
+<td>
+<code>controlPlaneNodeSelector</code><br>
+<em>
+map[string]string
+</em>
+</td>
+<td>
+<em>(Optional)</em>
+<p>ControlPlaneNodeSelector is used to select control plane nodes on which to run specific Calico
+components. This currently only applies to kube-controllers and the apiserver.</p>
+</td>
+</tr>
+<tr>
+<td>
+<code>nodeMetricsPort</code><br>
+<em>
+int32
+</em>
+</td>
+<td>
+<em>(Optional)</em>
+<p>NodeMetricsPort specifies which port calico/node serves prometheus metrics on. By default, metrics are not enabled.
+If specified, this overrides any FelixConfiguration resources which may exist. If omitted, then
+prometheus metrics may still be configured through FelixConfiguration.</p>
+</td>
+</tr>
+<tr>
+<td>
+<code>flexVolumePath</code><br>
+<em>
+string
+</em>
+</td>
+<td>
+<em>(Optional)</em>
+<p>FlexVolumePath optionally specifies a custom path for FlexVolume. If not specified, FlexVolume will be
+enabled by default. If set to &lsquo;None&rsquo;, FlexVolume will be disabled. The default is based on the
+kubernetesProvider.</p>
+</td>
+</tr>
+<tr>
+<td>
+<code>nodeUpdateStrategy</code><br>
+<em>
+<a href="https://kubernetes.io/docs/reference/generated/kubernetes-api/v1.13/#daemonsetupdatestrategy-v1-apps">
+Kubernetes apps/v1.DaemonSetUpdateStrategy
+</a>
+</em>
+</td>
+<td>
+<em>(Optional)</em>
+<p>NodeUpdateStrategy can be used to customize the desired update strategy, such as the MaxUnavailable
+field.</p>
+</td>
+</tr>
+</tbody>
+</table>
+<h3 id="operator.tigera.io/v1.InstallationStatus">InstallationStatus
+</h3>
+<p>
+(<em>Appears on:</em>
+<a href="#operator.tigera.io/v1.Installation">Installation</a>)
+</p>
+<p>InstallationStatus defines the observed state of the Calico or Calico Enterprise installation.</p>
+<table>
+<thead>
+<tr>
+<th>Field</th>
+<th>Description</th>
+</tr>
+</thead>
+<tbody>
+<tr>
+<td>
+<code>variant</code><br>
+<em>
+<a href="#operator.tigera.io/v1.ProductVariant">
+ProductVariant
+</a>
+</em>
+</td>
+<td>
+<p>Variant is the most recently observed installed variant - one of Calico or TigeraSecureEnterprise</p>
+</td>
+</tr>
+</tbody>
+</table>
+<h3 id="operator.tigera.io/v1.IntrusionDetectionSpec">IntrusionDetectionSpec
+</h3>
+<p>
+(<em>Appears on:</em>
+<a href="#operator.tigera.io/v1.IntrusionDetection">IntrusionDetection</a>)
+</p>
+<p>IntrusionDetectionSpec defines the desired state of Tigera intrusion detection capabilities.</p>
+<h3 id="operator.tigera.io/v1.IntrusionDetectionStatus">IntrusionDetectionStatus
+</h3>
+<p>
+(<em>Appears on:</em>
+<a href="#operator.tigera.io/v1.IntrusionDetection">IntrusionDetection</a>)
+</p>
+<p>IntrusionDetectionStatus defines the observed state of Tigera intrusion detection capabilities.</p>
+<table>
+<thead>
+<tr>
+<th>Field</th>
+<th>Description</th>
+</tr>
+</thead>
+<tbody>
+<tr>
+<td>
+<code>state</code><br>
+<em>
+string
+</em>
+</td>
+<td>
+<p>State provides user-readable status.</p>
+</td>
+</tr>
+</tbody>
+</table>
+<h3 id="operator.tigera.io/v1.LogCollectorSpec">LogCollectorSpec
+</h3>
+<p>
+(<em>Appears on:</em>
+<a href="#operator.tigera.io/v1.LogCollector">LogCollector</a>)
+</p>
+<p>LogCollectorSpec defines the desired state of Tigera flow, audit, and DNS log collection.</p>
+<table>
+<thead>
+<tr>
+<th>Field</th>
+<th>Description</th>
+</tr>
+</thead>
+<tbody>
+<tr>
+<td>
+<code>additionalStores</code><br>
+<em>
+<a href="#operator.tigera.io/v1.AdditionalLogStoreSpec">
+AdditionalLogStoreSpec
+</a>
+</em>
+</td>
+<td>
+<em>(Optional)</em>
+<p>Configuration for exporting flow, audit, and DNS logs to external storage.</p>
+</td>
+</tr>
+<tr>
+<td>
+<code>additionalSources</code><br>
+<em>
+<a href="#operator.tigera.io/v1.AdditionalLogSourceSpec">
+AdditionalLogSourceSpec
+</a>
+</em>
+</td>
+<td>
+<em>(Optional)</em>
+<p>Configuration for importing audit logs from managed kubernetes cluster log sources.</p>
+</td>
+</tr>
+</tbody>
+</table>
+<h3 id="operator.tigera.io/v1.LogCollectorStatus">LogCollectorStatus
+</h3>
+<p>
+(<em>Appears on:</em>
+<a href="#operator.tigera.io/v1.LogCollector">LogCollector</a>)
+</p>
+<p>LogCollectorStatus defines the observed state of Tigera flow and DNS log collection</p>
+<table>
+<thead>
+<tr>
+<th>Field</th>
+<th>Description</th>
+</tr>
+</thead>
+<tbody>
+<tr>
+<td>
+<code>state</code><br>
+<em>
+string
+</em>
+</td>
+<td>
+<p>State provides user-readable status.</p>
+</td>
+</tr>
+</tbody>
+</table>
+<h3 id="operator.tigera.io/v1.LogStorageSpec">LogStorageSpec
+</h3>
+<p>
+(<em>Appears on:</em>
+<a href="#operator.tigera.io/v1.LogStorage">LogStorage</a>)
+</p>
+<p>LogStorageSpec defines the desired state of Tigera flow and DNS log storage.</p>
+<table>
+<thead>
+<tr>
+<th>Field</th>
+<th>Description</th>
+</tr>
+</thead>
+<tbody>
+<tr>
+<td>
+<code>nodes</code><br>
+<em>
+<a href="#operator.tigera.io/v1.Nodes">
+Nodes
+</a>
+</em>
+</td>
+<td>
+<p>Nodes defines the configuration for a set of identical Elasticsearch cluster nodes, each of type master, data, and ingest.</p>
+</td>
+</tr>
+<tr>
+<td>
+<code>indices</code><br>
+<em>
+<a href="#operator.tigera.io/v1.Indices">
+Indices
+</a>
+</em>
+</td>
+<td>
+<em>(Optional)</em>
+<p>Index defines the configuration for the indices in the Elasticsearch cluster.</p>
+</td>
+</tr>
+<tr>
+<td>
+<code>retention</code><br>
+<em>
+<a href="#operator.tigera.io/v1.Retention">
+Retention
+</a>
+</em>
+</td>
+<td>
+<em>(Optional)</em>
+<p>Retention defines how long data is retained in the Elasticsearch cluster before it is cleared.</p>
+</td>
+</tr>
+<tr>
+<td>
+<code>storageClassName</code><br>
+<em>
+string
+</em>
+</td>
+<td>
+<em>(Optional)</em>
+<p>StorageClassName will populate the PersistentVolumeClaim.StorageClassName that is used to provision disks to the
+Tigera Elasticsearch cluster. The StorageClassName should only be modified when no LogStorage is currently
+active. We recommend choosing a storage class dedicated to Tigera LogStorage only. Otherwise, data retention
+cannot be guaranteed during upgrades. See <a href="https://docs.tigera.io/maintenance/upgrading">https://docs.tigera.io/maintenance/upgrading</a> for up-to-date instructions.
+Default: tigera-elasticsearch</p>
+</td>
+</tr>
+<tr>
+<td>
+<code>dataNodeSelector</code><br>
+<em>
+map[string]string
+</em>
+</td>
+<td>
+<em>(Optional)</em>
+<p>DataNodeSelector gives you more control over the node that Elasticsearch will run on. The contents of DataNodeSelector will
+be added to the PodSpec of the Elasticsearch nodes. For the pod to be eligible to run on a node, the node must have
+each of the indicated key-value pairs as labels as well as access to the specified StorageClassName.</p>
+</td>
+</tr>
+</tbody>
+</table>
+<h3 id="operator.tigera.io/v1.LogStorageStatus">LogStorageStatus
+</h3>
+<p>
+(<em>Appears on:</em>
+<a href="#operator.tigera.io/v1.LogStorage">LogStorage</a>)
+</p>
+<p>LogStorageStatus defines the observed state of Tigera flow and DNS log storage.</p>
+<table>
+<thead>
+<tr>
+<th>Field</th>
+<th>Description</th>
+</tr>
+</thead>
+<tbody>
+<tr>
+<td>
+<code>state</code><br>
+<em>
+string
+</em>
+</td>
+<td>
+<p>State provides user-readable status.</p>
+</td>
+</tr>
+<tr>
+<td>
+<code>elasticsearchHash</code><br>
+<em>
+string
+</em>
+</td>
+<td>
+<p>ElasticsearchHash represents the current revision and configuration of the installed Elasticsearch cluster. This
+is an opaque string which can be monitored for changes to perform actions when Elasticsearch is modified.</p>
+</td>
+</tr>
+<tr>
+<td>
+<code>kibanaHash</code><br>
+<em>
+string
+</em>
+</td>
+<td>
+<p>KibanaHash represents the current revision and configuration of the installed Kibana dashboard. This
+is an opaque string which can be monitored for changes to perform actions when Kibana is modified.</p>
+</td>
+</tr>
+</tbody>
+</table>
+<h3 id="operator.tigera.io/v1.ManagementClusterConnectionSpec">ManagementClusterConnectionSpec
+</h3>
+<p>
+(<em>Appears on:</em>
+<a href="#operator.tigera.io/v1.ManagementClusterConnection">ManagementClusterConnection</a>)
+</p>
+<p>ManagementClusterConnectionSpec defines the desired state of ManagementClusterConnection</p>
+<table>
+<thead>
+<tr>
+<th>Field</th>
+<th>Description</th>
+</tr>
+</thead>
+<tbody>
+<tr>
+<td>
+<code>managementClusterAddr</code><br>
+<em>
+string
+</em>
+</td>
+<td>
+<em>(Optional)</em>
+<p>Specify where the managed cluster can reach the management cluster. Ex.: &ldquo;10.128.0.10:30449&rdquo;. A managed cluster
+should be able to access this address. This field is used by managed clusters only.</p>
+</td>
+</tr>
+</tbody>
+</table>
+<h3 id="operator.tigera.io/v1.ManagerSpec">ManagerSpec
+</h3>
+<p>
+(<em>Appears on:</em>
+<a href="#operator.tigera.io/v1.Manager">Manager</a>)
+</p>
+<p>ManagerSpec defines configuration for the Calico Enterprise manager GUI.</p>
+<table>
+<thead>
+<tr>
+<th>Field</th>
+<th>Description</th>
+</tr>
+</thead>
+<tbody>
+<tr>
+<td>
+<code>auth</code><br>
+<em>
+<a href="#operator.tigera.io/v1.Auth">
+Auth
+</a>
+</em>
+</td>
+<td>
+<em>(Optional)</em>
+<p>Auth defines the authentication strategy for the Calico Enterprise manager GUI.</p>
+</td>
+</tr>
+</tbody>
+</table>
+<h3 id="operator.tigera.io/v1.ManagerStatus">ManagerStatus
+</h3>
+<p>
+(<em>Appears on:</em>
+<a href="#operator.tigera.io/v1.Manager">Manager</a>)
+</p>
+<p>ManagerStatus defines the observed state of the Calico Enterprise manager GUI.</p>
+<table>
+<thead>
+<tr>
+<th>Field</th>
+<th>Description</th>
+</tr>
+</thead>
+<tbody>
+<tr>
+<td>
+<code>auth</code><br>
+<em>
+<a href="#operator.tigera.io/v1.Auth">
+Auth
+</a>
+</em>
+</td>
+<td>
 <em>(Optional)</em>
 <p>The last successfully applied authentication configuration.</p>
-=======
-<p>Variant is the most recently observed installed variant - one of Calico or TigeraSecureEnterprise</p>
->>>>>>> df646283
 </td>
 </tr>
 </tbody>
@@ -2034,7 +2149,6 @@
 </h3>
 <p>
 (<em>Appears on:</em>
-<<<<<<< HEAD
 <a href="#operator.tigera.io/v1.LogStorageSpec">LogStorageSpec</a>)
 </p>
 <p>Nodes defines the configuration for a set of identical Elasticsearch cluster nodes, each of type master, data, and ingest.</p>
@@ -2073,8 +2187,6 @@
 </tr>
 </tbody>
 </table>
-=======
->>>>>>> df646283
 <h3 id="operator.tigera.io/v1.ProductVariant">ProductVariant
 (<code>string</code> alias)</h3>
 <p>
@@ -2243,7 +2355,7 @@
 </em>
 </td>
 <td>
-<p>Location for splunk http event collector end point. example https://1.2.3.4:8088</p>
+<p>Location for splunk&rsquo;s http event collector end point. example https://1.2.3.4:8088</p>
 </td>
 </tr>
 </tbody>
