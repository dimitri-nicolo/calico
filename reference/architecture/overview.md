---
title: Component architecture
description: Understand the Calico Enterprise components and the basics of BGP networking.
canonical_url: '/reference/architecture/overview'
---

### About {{site.prodname}} architecture

The following diagram shows the components that comprise a Kubernetes on-premises deployment using the {{site.prodname}} CNI for networking and network policy.

**Tip**: For best visibility, right-click on the image below and select "Open image in new tab"

![calico-components]({{site.baseurl}}/images/architecture-ee.svg)

Calico open-source components are the foundation of {{site.prodname}}. {{site.prodname}} provides value-added components for visibility and troubleshooting, compliance, policy lifecycle management, threat and anomaly detection, and multi-cluster management.

### {{site.prodname}} components

 - [calicoq](#calicoq)
 - [Compliance](#compliance)
 - [Elasticsearch gateway](#elasticsearch-gateway)
 - [Intrusion detection](#intrusion-detection)
 - [kube-controllers](#kube-controllers)
 - [Manager](#manager)
 - [Packet capture API](#packet-capture-api)
 - [Prometheus API service](#prometheus-api-service)

### Bundled third-party components

- [fluentd](#fluentd)
- [Elasticsearch and Kibana](#elasticsearch-and-kibana)
- [Prometheus](#prometheus)

### Calico open-source components

<<<<<<< HEAD
 - [API server](#api-server)
=======
 - [Calico API server](#calico-api-server)
 - [Felix](#felix)
>>>>>>> 7f70c8f4
 - [BIRD](#bird)
 - [calicoctl](#calicoctl)
 - [calico-node](#calico-node)
 - [confd](#confd)
 - [CNI plugin](#cni-plugin)
 - [Datastore plugin](#datastore-plugin)
 - [Dikastes](#dikastes)
 - [Felix](#felix) 
 - [IPAM plugin](#ipam-plugin)
 - [Typha](#typha) 

### Kubernetes components

- [Kubernetes API server](#kubernetes-api-server)
- [kubectl](#kubectl)

<<<<<<< HEAD
### Cloud orchestrator plugins (not pictured)
=======
### Calico API server

**Main task**: Lets you manage {{site.prodname}} resources directly with `kubectl`.

### Felix
>>>>>>> 7f70c8f4

Translates the orchestrator APIs for managing networks to the {{site.prodname}} data-model and datastore.

For cloud providers, {{site.prodname}} has a separate plugin for each major cloud orchestration platform. This allows {{site.prodname}} to tightly bind to the orchestrator, so users can manage the {{site.prodname}} network using their orchestrator tools. When required, the orchestrator plugin provides feedback from the {{site.prodname}} network to the orchestrator. For example, providing information about Felix liveness, and marking specific endpoints as failed if network setup fails.

### {{site.prodname}} components

#### calicoq

**Main task**: A command line tool for policy inspection to ensure policies are configured as intended. For example, you can determine which endpoints a selector or policy matches, or which policies apply to an endpoint. Requires a separate installation. [calicoq]({{site.baseurl}}/reference/calicoq/).

#### Compliance

**Main task**: Generates compliance reports for the Kubernetes cluster. Report are based on archived flow and audit logs for {{site.prodname}} resources, plus any audit logs you’ve configured for Kubernetes resources in the Kubernetes API server. Compliance reports provide the following high-level information:

- Protection
  - Endpoints explicitly protected using ingress or egress policy
  - Endpoints with Envoy enabled
- Policies and services
  - Policies and services associated with endpoints
  - Policy audit logs
- Traffic
  - Allowed ingress/egress traffic to/from namespaces, and to/from the internet

Compliance is comprised of these components:

**compliance-snapshotter**

<<<<<<< HEAD
Handles listing of required Kubernetes and {{site.prodname}} configuration and pushes snapshots to Elasticsearch. Snapshots give you visibility into configuration changes, and how the cluster-wide configuration has evolved within a reporting interval.

**compliance-reporter**

Handles report generation. Reads configuration history from Elasticsearch and determines time evolution of cluster-wide configuration, including relationships between policies, endpoints, services and networksets. Data is then passed through a zero-trust aggregator to determine the "worst-case outlyers" in the reporting interval.

**compliance-controller**

Reads report configuration, and manages creation, deletion, and monitoring of report generation jobs.

**compliance-server**

Provides the API for listing, downloading, and rendering reports, and RBAC by performing authentication and authorization through the Kubernetes API server. RBAC is determined from the users RBAC for the GlobalReportType and GlobalReport resources.

**compliance-benchmarker**

A daemonset that runs checks in the CIS Kubernetes Benchmark on each node so you can see if Kubernetes is securely deployed. 

#### Elasticsearch gateway

**Main task**: Protects managed clusters from potential attacks in a multi-cluster management (mcm) deployment. Enforces that 1) managed cluster components do not get credentials for an Elasticsearch user (for access/permissions to Elasticsearch and Kibana), and 2) all Elasticsearch requests from a managed cluster are only on an index that the cluster is allowed to access. In short, a compromised component in a managed cluster cannot write data or create indexes for another cluster/tenant.

#### Intrusion detection
=======
> **Note**: `{{site.nodecontainer}}` can be run in *policy only mode* where Felix runs without BIRD and confd. This provides policy management without route distribution between hosts, and is used for deployments like managed cloud providers. You enable this mode by setting the environment variable, `CALICO_NETWORKING_BACKEND=none` before starting the node.
{: .alert .alert-info}
>>>>>>> 7f70c8f4

**Main task**: Consists of a controller that handles integrations with threat intelligence feeds and {{site.prodname}} custom alerts, and an installer that installs the Kibana dashboards for viewing jobs through the Kibana UI.

#### kube-controllers

**Main task**: Monitors the Kubernetes API and performs actions based on cluster state. The {{site.prodname}} kube-controllers container includes these controllers:

- Node
- Service
- Federated services
- Authorization
- Elasticsearch configuration
- Managed cluster (for management clusters only)

#### Manager

**Main task**: Provides network traffic visibility, centralized multi-cluster management, threat-defense troubleshooting, policy lifecycle management, and compliance using a browser-based UI for multiple roles/stakeholders. [Manager]({{site.baseurl}}/reference/installation/api#operator.tigera.io/v1.Manager).

#### Packet capture API

**Main task**: Retrieves capture files (pcap format) generated by a packet capture for use with network protocol analysis tools like Wireshark. The packet capture feature is installed by default in all cluster types. Packet capture data is visible in the Manager UI, service graph. 

#### Prometheus API service

**Main task**: A proxy querying service that checks a user’s token RBAC to validate its scope and forwards the query to the Prometheus monitoring component.  

### Bundled third-party components

#### Elasticsearch and Kibana 

**Main task**: Built-in third-party search-engine and visualization dashboard, which provide logs for visibility into workloads, to troubleshoot Kubernetes clusters. Installed and configured by default. [Elasticsearch]({{site.baseurl}}/visibility/). 

#### fluentd

**Main task**: Collects and forwards {{site.prodname}} logs (flows, DNS, L7) to Elasticsearch. Open source data collector for unified logging. {% include open-new-window.html text='fluentd open source' url='https://www.fluentd.org/' %}.

#### Prometheus

**Main task**:  The default monitoring component for collecting {{site.prodname}} policy metrics. It can also be used to collect metrics on calico/nodes from Felix. Prometheus is an open-source toolkit for systems monitoring and alerting. [Prometheus metrics]({{site.baseurl}}/reference/felix/prometheus), and [Configure Prometheus]({{site.baseurl}}/maintenance/monitor/).

### Calico open-source components

#### API server

**Main task**: Allows users to manage {{site.prodname}} resources such as policies and tiers through `kubectl` or the Kubernetes API. `kubectl` has significant advantages over `calicoctl` including: audit logging, RBAC using Kubernetes Roles and RoleBindings, and not needing to provide privileged  Kubernetes CRD access to anyone who needs to manage resources. [API server]({{site.baseurl}}/reference/installation/api#operator.tigera.io/v1.APIServer).

#### BIRD

**Main task**: Gets routes from Felix and distributes to BGP peers on the network for inter-host routing. Runs on each node that hosts a Felix agent. Open source, internet routing daemon. [BIRD]({{site.baseurl}}/reference/node/configuration#content-main).

The BGP client is responsible for:

- **Route distribution**

    When Felix inserts routes into the Linux kernel FIB, the BGP client distributes them to other nodes in the deployment. This ensures efficient traffic routing for the deployment.

- **BGP route reflector configuration**

    BGP route reflectors are often configured for large deployments rather than a standard BGP client. (Standard BGP requires that every BGP client be connected to every other BGP client in a mesh topology, which is difficult to maintain.) 
    For redundancy, you can seamlessly deploy multiple BGP route reflectors. Note that BGP route reflectors are involved only in control of the network: endpoint data does not passes through them. When the {{site.prodname}} BGP client advertises 
    routes from its FIB to the route reflector, the route reflector advertises those routes to the other nodes in the deployment.

#### calicoctl

**Main task**: Command line interface used largely during pre-installation for CRUD operations on {{site.prodname}} objects. `kubectl` is the recommended CLI for CRUD operations. calicoctl is available on any host with network access to the {{site.prodname}} datastore as either a binary or a container. Requires separate installation. [calicoctl]({{site.baseurl}}/reference/calicoctl/)).

#### calico-node

**Main task**: Bundles key components that are required for networking containers with {{site.prodname}}:

- Felix
- BIRD
- confd

The calico repository contains the Dockerfile for calico-node, along with various configuration files to configure and “glue” these components together. In addition, we use runit for logging (svlogd) and init (runsv) services. [calico-node]({{site.baseurl}}/reference/node/configuration).

#### CNI plugin

**Main task**: Provides {{site.prodname}} networking for Kubernetes clusters. 

The Calico CNI plugin allows you to use Calico networking for any orchestrator that makes use of the CNI networking specification. The Calico binary that presents this API to Kubernetes is called the CNI plugin, and must be installed on every node in the Kubernetes cluster. Configured through the standard {% include open-new-window.html text='CNI configuration mechanism' 
url='https://github.com/containernetworking/cni/blob/master/SPEC.md#network-configuration' %}, and [Calico CNI plugin]({{site.baseurl}}/reference/cni-plugin/configuration).

#### confd

**Main task**: Monitors {{site.prodname}} datastore for changes to BGP configuration and global defaults such as AS number, logging levels, and IPAM information. An open source, lightweight configuration management tool. 

Confd dynamically generates BIRD configuration files based on the updates to data in the datastore. When the configuration file changes, confd triggers BIRD to load the new files. [Configure confd]({{site.baseurl}}/reference/node/configuration#content-main), and {% include open-new-window.html text='confd project' url='https://github.com/kelseyhightower/confd' %}.

#### Datastore plugin

**Main task**: The datastore for the {{site.prodname}} CNI plugin. The Kubernetes API datastore:

   - Is simple to manage because it does not require an extra datastore
   - Uses Kubernetes RBAC to control access to Calico resources
   - Uses Kubernetes audit logging to generate audit logs of changes to {{site.prodname}} resources

#### Dikastes

**Main task**: Enforces network policy for Istio service mesh. Runs on a cluster as a sidecar proxy to Istio Envoy. 

(Optional) {{site.prodname}} enforces network policy for workloads at both the Linux kernel (using iptables, L3-L4), and at L3-L7 using a Envoy sidecar proxy called Dikastes, with cryptographic authentication of requests. Using multiple enforcement points establishes the identity of the remote endpoint based on multiple criteria. The host Linux kernel enforcement protects your workloads even if the workload pod is compromised, and the Envoy proxy is bypassed. [Dikastes]({{site.baseurl}}/reference/dikastes/configuration), and {% include open-new-window.html text='Istio docs' url='https://istio.io/latest/docs/setup/install/' %}.   

#### Felix

**Main task**: Programs routes and ACLs, and anything else required on the host to provide desired connectivity for the endpoints on that host. Runs on each machine that hosts endpoints. Runs as an agent daemon. [Felix resource]({{site.baseurl}}/reference/resources/felixconfig).

Depending on the specific orchestrator environment, Felix is responsible for:

- **Interface management**
    
    Programs information about interfaces into the kernel so the kernel can correctly handle the traffic from that endpoint. In particular, it ensures that the host responds to ARP requests from each workload with the MAC of the host, and enables IP forwarding for interfaces that it manages. It also monitors interfaces to ensure that the programming is applied at the appropriate time.

- **Route programming**
   
    Programs routes to the endpoints on its host into the Linux kernel FIB (Forwarding Information Base). This ensures that packets destined for those endpoints that arrive on at the host are forwarded accordingly.

- **ACL programming**
    
    Programs ACLs into the Linux kernel to ensure that only valid traffic can be sent between endpoints, and that endpoints cannot circumvent {{site.prodname}} security measures.

- **State reporting**

    Provides network health data. In particular, it reports errors and problems when configuring its host. This data is written to the datastore so it visible to other components and operators of the network.

> **Note**: `{{site.nodecontainer}}` can be run in *policy only mode* where Felix runs without BIRD and confd. This provides policy management without route distribution between hosts, and is used for deployments like managed cloud providers.
{: .alert .alert-info}

#### IPAM plugin

**Main task**: Uses {{site.prodname}}’s IP pool resource to control how IP addresses are allocated to pods within the cluster. It is the default plugin used by most {{site.prodname}} installations. It is one of the {{site.prodname}} [CNI plugins]({{site.baseurl}}/reference/cni-plugin/configuration).

#### Typha

**Main task**: Increases scale by reducing each node’s impact on the datastore. Runs as a daemon between the datastore and instances of Felix. Installed by default, but not configured. {% include open-new-window.html text='Typha description' url='https://github.com/projectcalico/typha' %}, and [Typha component]({{site.baseurl}}/reference/typha/).

Typha maintains a single datastore connection on behalf of all of its clients like Felix and confd. It caches the datastore state and deduplicates events so that they can be fanned out to many listeners. Because one Typha instance can support hundreds of Felix instances, it reduces the load on the datastore by a large factor. And because Typha can filter out updates that are not relevant to Felix, it also reduces Felix’s CPU usage. In a high-scale (100+ node) Kubernetes cluster, this is essential because the number of updates generated by the API server scales with the number of nodes.

### Kubernetes components

#### Kubernetes API server

**Main task**: A Kubernetes component that validates and configures data for the API objects (for example, pods, services, and others). Proxies requests for {{site.prodname}} API resources to the Kubernetes API server through an aggregation layer.

#### kubectl

**Main task**: The recommended command line interface for CRUD operations on {{site.prodname}} and Calico objects. {% include open-new-window.html text='kubectl' url='https://kubernetes.io/docs/reference/kubectl/overview/' %}. <|MERGE_RESOLUTION|>--- conflicted
+++ resolved
@@ -33,12 +33,8 @@
 
 ### Calico open-source components
 
-<<<<<<< HEAD
  - [API server](#api-server)
-=======
- - [Calico API server](#calico-api-server)
  - [Felix](#felix)
->>>>>>> 7f70c8f4
  - [BIRD](#bird)
  - [calicoctl](#calicoctl)
  - [calico-node](#calico-node)
@@ -46,7 +42,6 @@
  - [CNI plugin](#cni-plugin)
  - [Datastore plugin](#datastore-plugin)
  - [Dikastes](#dikastes)
- - [Felix](#felix) 
  - [IPAM plugin](#ipam-plugin)
  - [Typha](#typha) 
 
@@ -55,15 +50,7 @@
 - [Kubernetes API server](#kubernetes-api-server)
 - [kubectl](#kubectl)
 
-<<<<<<< HEAD
 ### Cloud orchestrator plugins (not pictured)
-=======
-### Calico API server
-
-**Main task**: Lets you manage {{site.prodname}} resources directly with `kubectl`.
-
-### Felix
->>>>>>> 7f70c8f4
 
 Translates the orchestrator APIs for managing networks to the {{site.prodname}} data-model and datastore.
 
@@ -92,7 +79,6 @@
 
 **compliance-snapshotter**
 
-<<<<<<< HEAD
 Handles listing of required Kubernetes and {{site.prodname}} configuration and pushes snapshots to Elasticsearch. Snapshots give you visibility into configuration changes, and how the cluster-wide configuration has evolved within a reporting interval.
 
 **compliance-reporter**
@@ -116,10 +102,6 @@
 **Main task**: Protects managed clusters from potential attacks in a multi-cluster management (mcm) deployment. Enforces that 1) managed cluster components do not get credentials for an Elasticsearch user (for access/permissions to Elasticsearch and Kibana), and 2) all Elasticsearch requests from a managed cluster are only on an index that the cluster is allowed to access. In short, a compromised component in a managed cluster cannot write data or create indexes for another cluster/tenant.
 
 #### Intrusion detection
-=======
-> **Note**: `{{site.nodecontainer}}` can be run in *policy only mode* where Felix runs without BIRD and confd. This provides policy management without route distribution between hosts, and is used for deployments like managed cloud providers. You enable this mode by setting the environment variable, `CALICO_NETWORKING_BACKEND=none` before starting the node.
-{: .alert .alert-info}
->>>>>>> 7f70c8f4
 
 **Main task**: Consists of a controller that handles integrations with threat intelligence feeds and {{site.prodname}} custom alerts, and an installer that installs the Kibana dashboards for viewing jobs through the Kibana UI.
 
@@ -266,4 +248,4 @@
 
 #### kubectl
 
-**Main task**: The recommended command line interface for CRUD operations on {{site.prodname}} and Calico objects. {% include open-new-window.html text='kubectl' url='https://kubernetes.io/docs/reference/kubectl/overview/' %}. +**Main task**: The recommended command line interface for CRUD operations on {{site.prodname}} and Calico objects. {% include open-new-window.html text='kubectl' url='https://kubernetes.io/docs/reference/kubectl/overview/' %}.