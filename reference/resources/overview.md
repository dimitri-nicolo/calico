--- conflicted
+++ resolved
@@ -1,10 +1,6 @@
 ---
 title: Resource definitions
-<<<<<<< HEAD
-description: Calico Enterprise resources (APIs) that you can manage using calicoctl
-=======
-description: Calico resources (APIs) that you can manage using calicoctl.
->>>>>>> bf5c76b2
+description: Calico Enterprise resources (APIs) that you can manage using calicoctl.
 canonical_url: '/reference/resources/index'
 ---
 
