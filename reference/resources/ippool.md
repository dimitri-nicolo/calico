---
title: IP pool
<<<<<<< HEAD
canonical_url: /reference/resources/ippool
=======
description: API for this Calico resource.
canonical_url: '/reference/resources/ippool'
>>>>>>> bf5c76b2
---

An IP pool resource (`IPPool`) represents a collection of IP addresses from which {{site.prodname}} expects
endpoint IPs to be assigned.

For `calicoctl` [commands]({{ site.baseurl }}/reference/calicoctl/overview) that specify a resource type on the CLI, the following
aliases are supported (all case insensitive): `ippool`, `ippools`, `ipp`, `ipps`, `pool`, `pools`.

This resource is not supported in `kubectl`.

### Sample YAML

```yaml
apiVersion: projectcalico.org/v3
kind: IPPool
metadata:
  name: my.ippool-1
spec:
  cidr: 10.1.0.0/16
  ipipMode: CrossSubnet
  natOutgoing: true
  disabled: false
  nodeSelector: all()
```

### IP pool definition

#### Metadata

| Field       | Description                 | Accepted Values   | Schema |
|-------------|-----------------------------|-------------------|--------|
| name     |  The name of this IPPool resource. Required. | Alphanumeric string with optional `.`, `_`, or `-`. | string |

#### Spec

| Field       | Description                 | Accepted Values   | Schema | Default    |
|-------------|-----------------------------|-------------------|--------|------------|
| cidr     | IP range to use for this pool.  | A valid IPv4 or IPv6 CIDR. Subnet length must be at least big enough to fit a single block (by default `/26` for IPv4 or `/122` for IPv6). Must not overlap with the Link Local range `169.254.0.0/16` or `fe80::/10`. | string | |
| blockSize | The CIDR size of allocation blocks used by this pool. Blocks are allocated on demand to hosts and are used to aggregate routes. The value can only be set when the pool is created. | 20 to 32 (inclusive) for IPv4 and 116 to 128 (inclusive) for IPv6 | int| `26` for IPv4 pools and `122` for IPv6 pools. |
| ipipMode | The mode defining when IPIP will be used. Cannot be set at the same time as `vxlanMode`. | Always, CrossSubnet, Never | string| `Never` |
| vxlanMode | The mode defining when VXLAN will be used. Cannot be set at the same time as `ipipMode`. | Always, CrossSubnet, Never | string| `Never` |
| natOutgoing | When enabled, packets sent from {{site.prodname}} networked containers in this pool to destinations outside of this pool will be masqueraded. | true, false | boolean | `false` |
| disabled | When set to true, {{site.prodname}} IPAM will not assign addresses from this pool. | true, false | boolean | `false` |
| nodeSelector | Selects the nodes that {{site.prodname}} IPAM should assign addresses from this pool to. | | [selector](#node-selector) | all() |

> **Important**: Do not use a custom `blockSize` until **all** {{site.prodname}} components have been updated to a version that
> supports it (at least v2.3.0).  Older versions of components do not understand the field so they may corrupt the
> IP pool by creating blocks of incorrect size.
{: .alert .alert-danger}

#### IPIP

Routing of packets using IP-in-IP will be used when the destination IP address
is in an IP Pool that has IPIP enabled.  In addition, if the `ipipMode` is set to `CrossSubnet`,
{{site.prodname}} will only route using IP-in-IP if the IP address of the destination node is in a different
subnet. The subnet of each node is configured on the node resource (which may be automatically
determined when running the `{{site.nodecontainer}}` service).

For details on configuring IP-in-IP on your deployment, please refer to
[Configuring IP-in-IP]({{site.baseurl}}/networking/vxlan-ipip).

> **Note**: Setting `natOutgoing` is recommended on any IP Pool with `ipip` enabled.
When `ipip` is enabled without `natOutgoing` routing between Workloads and
Hosts running {{site.prodname}} is asymmetric and may cause traffic to be filtered due to
[RPF](https://en.wikipedia.org/wiki/Reverse_path_forwarding) checks failing.
{: .alert .alert-info}

#### VXLAN

Routing of packets using VXLAN will be used when the destination IP address
is in an IP Pool that has VXLAN enabled.. In addition, if the `vxlanMode` is set to `CrossSubnet`,
{{site.prodname}} will only route using VXLAN if the IP address of the destination node is in a different
subnet. The subnet of each node is configured on the node resource (which may be automatically
determined when running the `{{site.nodecontainer}}` service).

> **Note**: Setting `natOutgoing` is recommended on any IP Pool with `vxlan` enabled.
When `vxlan` is enabled without `natOutgoing` routing between Workloads and
Hosts running {{site.prodname}} is asymmetric and may cause traffic to be filtered due to
[RPF](https://en.wikipedia.org/wiki/Reverse_path_forwarding) checks failing.
{: .alert .alert-info}

#### Block sizes

The default block sizes of `26` for IPv4 and `122` for IPv6 provide blocks of 64 addresses. This allows addresses to be allocated in groups to workloads running on the same host. By grouping addresses, fewer routes need to be exchanged between hosts and to other BGP peers. If a host allocates all of the addresses in a block then it will be allocated an additional block. If there are no more blocks available then the host can take addresses from blocks allocated to other hosts. Specific routes are added for the borrowed addresses which has an impact on route table size.

Increasing the block size from the default (e.g., using `24` for IPv4 to give 256 addresses per block) means fewer blocks per host, and potentially fewer routes. But try to ensure that there are at least as many blocks in the pool as there are hosts.

Reducing the block size from the default (e.g., using `28` for IPv4 to give 16 addresses per block) means more blocks per host and therefore potentially more routes. This can be beneficial if it allows the blocks to be more fairly distributed amongst the hosts.

#### Node Selector

{% include content/selectors.md %}

For details on configuring IP pool node selectors, please read the
[Assign IP addresses based on topology guide.]({{site.baseurl}}/networking/assign-ip-addresses-topology).

> **Note**: The pool's `disabled` field takes higher precedence than
> `nodeSelector`. This means that {{site.prodname}} IPAM will not allocate any
> IPs from a disabled pool even if it selects the node that it is on.
{: .alert .alert-info}

### Supported operations

| Datastore type        | Create/Delete | Update | Get/List | Notes
|-----------------------|---------------|--------|----------|------
| etcdv3                | Yes           | Yes    | Yes      |
| Kubernetes API server | Yes           | Yes    | Yes      |<|MERGE_RESOLUTION|>--- conflicted
+++ resolved
@@ -1,11 +1,7 @@
 ---
 title: IP pool
-<<<<<<< HEAD
-canonical_url: /reference/resources/ippool
-=======
-description: API for this Calico resource.
+description: API for this Calico Enterprise resource.
 canonical_url: '/reference/resources/ippool'
->>>>>>> bf5c76b2
 ---
 
 An IP pool resource (`IPPool`) represents a collection of IP addresses from which {{site.prodname}} expects
