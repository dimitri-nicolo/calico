--- conflicted
+++ resolved
@@ -30,19 +30,14 @@
 
 If a host endpoint is added and network policy is not in place, the {{ site.prodname }} default is to deny traffic to/from that endpoint (except for traffic allowed by failsafe rules). For host endpoints, {{ site.prodname }} blocks traffic only to/from interfaces that it’s been explicitly told about in network policy. Traffic to/from other interfaces is ignored.
 
-For `calicoctl` [commands]({{site.url}}/{{page.version}}/reference/calicoctl/), the following case-insensitive aliases
-may be used to specify the resource type on the CLI:
-`hostendpoint`, `hostendpoints`, `hep`, `heps`.
+For `calicoctl` [commands]({{ site.baseurl }}/reference/calicoctl/overview) that specify a resource type on the CLI, the following
+aliases are supported (all case insensitive): `hostendpoint`, `hostendpoints`, `hep`, `heps`.
 
-<<<<<<< HEAD
 For `kubectl` [commands](https://kubernetes.io/docs/reference/kubectl/overview/), the following case-insensitive aliases
 may be used to specify the resource type on the CLI:
 `hostendpoint.projectcalico.org`, `hostendpoints.projectcalico.org` and abbreviations such as
 `hostendpoint.p` and `hostendpoints.p`.
-=======
-For `calicoctl` [commands]({{ site.baseurl }}/reference/calicoctl/overview) that specify a resource type on the CLI, the following
-aliases are supported (all case insensitive): `hostendpoint`, `hostendpoints`, `hep`, `heps`.
->>>>>>> e619f5bd
+
 
 > **Important**: When rendering security rules on other hosts, {{site.prodname}} uses the
 > `expectedIPs` field to resolve label selectors to IP addresses. If the `expectedIPs` field
