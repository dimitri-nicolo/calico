--- conflicted
+++ resolved
@@ -119,11 +119,7 @@
 ### Application layer policy
 
 Application layer policy is an optional feature of {{site.prodname}} and
-<<<<<<< HEAD
-[must be enabled]({{site.baseurl}}/getting-started/kubernetes/installation/app-layer-policy)
-=======
 [must be enabled]({{site.baseurl}}/security/app-layer-policy)
->>>>>>> 5c238cb2
 in order to use the following match criteria.
 
 > **NOTE**: Application layer policy match criteria are supported with the following restrictions.
