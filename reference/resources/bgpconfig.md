--- conflicted
+++ resolved
@@ -1,11 +1,7 @@
 ---
 title: BGP configuration
-<<<<<<< HEAD
-canonical_url: /reference/resources/bgpconfig
-=======
-description: API for this Calico resource.
+description: API for this Calico Enterprise resource.
 canonical_url: '/reference/resources/bgpconfig'
->>>>>>> bf5c76b2
 ---
 
 A BGP configuration resource (`BGPConfiguration`) represents BGP specific configuration options for the cluster or a
