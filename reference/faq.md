--- conflicted
+++ resolved
@@ -251,13 +251,8 @@
 [External connectivity]({{site.baseurl}}/networking/external-connectivity) explains in more detail
 what to do. Otherwise, if you have a layer 3 (IP) fabric, then there are
 detailed datacenter networking recommendations given
-<<<<<<< HEAD
-in [{{site.prodname}} over IP fabrics]({{site.baseurl}}/reference/architecture/design/l3-interconnect-fabric).
-We'd also encourage you to [get in touch](https://www.projectcalico.org/contact/)
-=======
 in [{{site.prodname}} over IP fabrics]({{ site.baseurl }}/reference/architecture/design/l3-interconnect-fabric).
 We'd also encourage you to [get in touch](https://www.projectcalico.org/contact/){:target="_blank"}
->>>>>>> 1a167fab
 to discuss your environment.
 
 ### How can I enable NAT for outgoing traffic from containers with private IP addresses?
@@ -392,7 +387,6 @@
 To resolve the issue, add a rule to your security groups that allows inbound and outbound IP-in-IP traffic (IP protocol
 number 4) between your hosts.
 
-<<<<<<< HEAD
 ### Why isn't {{site.prodname}} working on CoreOS Container Linux / hyperkube?
 
 {{site.prodname}} hosted install places the necessary CNI binaries and config on each
@@ -438,81 +432,10 @@
 - You can request an IP using the `cni.projectcalico.org/ipAddrsNoIpam` annotation. Note that this annotation bypasses the configured IPAM plugin, and thus in most cases it is recommended to use the above annotation.
 
 See the [Requesting a Specific IP address]({{site.baseurl}}/reference/cni-plugin/configuration#requesting-a-specific-ip-address) section in the CNI plugin reference documentation for more details.
-=======
-## In Calico for OpenStack, why can't a VM ping its default gateway?
-
-The concept of default gateway makes sense with OpenStack networking drivers that simulate
-direct layer 2 (Ethernet) connectivity between VMs in the same Neutron network.  With that
-kind of simulation,
-
--  When a VM sends to another VM in the same network, there is no routing at all, from the
-   VM point of view. (Of course there may be routing in the underlay network, because
-   compute hosts may be on different subnets.)
-
--  When a VM sends to something outside its own network, it goes - by simulated layer 2 -
-   to the default gateway first, and then is routed to wherever it is addressed to.
-
-However OpenStack also allows drivers, including Calico, that use routing between the VMs
-of a Neutron network.  With Calico specifically, any packet sent by a VM is
-layer-2-terminated and IP-routed by the VM's compute host, whether the VM is sending to
-another VM in the same network, or to anywhere else. So Calico doesn't need the "default
-gateway" concept, and it doesn't really make any sense with Calico. If a VM thinks that
-"my default gateway is the first hop at which the packets I send can be IP-routed", and in
-any way relies on that, that will be wrong, with Calico networking.
-
-Now, with all that said, for detailed technical reasons to do with the DHCP server
-(dnsmasq), Calico does actually configure the default gateway IP - i.e. bind it to a Linux
-network interface - on every compute host with at least one VM in the relevant Neutron
-network; and that is one of the ingredients needed, in Linux, for a VM to be able to ping
-that IP.
-
-The reason why it still *isn't* possible for a VM to ping that IP, is that Calico by
-default configures iptables rules to block almost all communication *to* its own host -
-because in general, of course, a workload should not be able to access and possibly
-compromise its host. There are a few pinholes here, e.g. for DHCP, but those do not
-include ping (ICMP Echo). If you start running a command like `watch 'sudo iptables-save
--c | grep DROP'` on a compute host, and then try pinging the default gateway IP from a VM
-on that host, you will see the DROP count increasing as each ping packet is sent and
-blocked.
-
-This behaviour is controlled by a config parameter named DefaultEndpointToHostAction,
-whose default is DROP. For the sake of demonstration, you can change this by adding
-`DefaultEndpointToHostAction = RETURN` to `/etc/calico/felix.cfg`, then use `sudo
-systemctl restart calico-felix` to restart Felix, and then you will observe that a VM on
-that host *can* ping its default gateway. However we do not recommend routinely operating
-with `DefaultEndpointToHostAction = RETURN`, because that potentially allows a malicious
-VM to compromise its host.
-
-In summary, then, there are two points behind why a VM cannot normally ping its default
-gateway, with Calico.
-
-1.  The default gateway concept just doesn't really fit, and isn't needed, given how
-    Calico routes everything at the compute node - which is a fundamental aspect of Calico
-    networking for OpenStack.
-
-1.  Calico's iptables rules generally do not allow a VM to contact its host.
-
-## Are the Calico manifests compatible with CoreOS?
-
-As it stands, the majority of the provided manifests are compatible with CoreOS systems. The
-only required change is as follows:
-
-As `/usr` on CoreOS is readonly, the default path of the `flexvol-driver-host` volume will
-need to be changed to match the path of the `--flex-volume-plugin-dir` flag passed to the
-`kube-controller-manager`.
-
-For example:
-```yaml
-- name: flexvol-driver-host
-    hostPath:
-      type: DirectoryOrCreate
-      path: /var/lib/kubelet/volumeplugins/nodeagent~uds
-```
 
 ## Can Calico do IP multicast?
 
 Calico is a routed L3 network where each pod gets a /32.  There's no broadcast domain for pods.
 That means that multicast doesn't just work as a side effect of broadcast.  To get multicast to
 work, the host needs to act as a multicast gateway of some kind.  Calico's architecture was designed
-to extend to cover that case but it's not part of the product as yet.
->>>>>>> 1a167fab
+to extend to cover that case but it's not part of the product as yet.