--- conflicted
+++ resolved
@@ -1,12 +1,7 @@
 ---
-<<<<<<< HEAD
 title: Configuring the Calico Enterprise CNI plugins
-canonical_url: /reference/cni-plugin/configuration
-=======
-title: Configuring the Calico CNI plugins
-description: Details for configuring the Calico CNI plugins.  
+description: Details for configuring the Calico Enterprise CNI plugins.
 canonical_url: '/reference/cni-plugin/configuration'
->>>>>>> bf5c76b2
 ---
 
 The {{site.prodname}} CNI plugin is configured through the standard CNI
