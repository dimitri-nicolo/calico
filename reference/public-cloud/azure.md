---
<<<<<<< HEAD
title: Deploying Calico Enterprise on Azure
canonical_url: /reference/public-cloud/azure
=======
title: Azure
description: Support for Calico in Azure.
canonical_url: '/reference/public-cloud/azure'
>>>>>>> bf5c76b2
---

## About {{site.prodname}} on Azure

While Azure does not support {{site.prodname}} networking, you can use
{{site.prodname}} policy with one of the following networking options.

- **Azure user-defined routes**: This option provides networking without overlays.
  Disable {{site.prodname}} networking by setting `CALICO_NETWORKING_BACKEND` to `none`
  in `{{site.nodecontainer}}`. (Also called "policy-only mode".) Refer to
  [Configuring {{site.nodecontainer}}](../node/configuration) and [Azure user-defined routes](#azure-user-defined-routes) for more information. If you're on Kubernetes, refer to [Installing {{site.prodname}} for policy (advanced)]({{site.baseurl}}/reference/other-install-methods/kubernetes/installation/other) for
  a sample manifest.

- **Azure CNI IPAM plug-in**: Configure {{site.prodname}} to use the
  [Azure CNI plug-in](https://github.com/Azure/azure-container-networking/blob/master/docs/cni.md)
  instead of the {{site.prodname}} CNI plug-in.


## Azure user-defined routes

To configure Azure user-defined routes (UDR):

- Create an [Azure route table][AzureUDRCreate]{:target="_blank"} and
  associatе it with the VMs subnet.

- Enable [IP forwarding enabled][AzureIPForward]{:target="_blank"} in your
  VM network interfaces.

On Kubernetes, also complete the following.

- Ensure that the selected pod's subnet is a part of your Azure virtual
  network IP range.

- Include the name of your routing table in the configuration file of your
  Kubernetes Azure cloud provider.

## Why doesn't Azure support {{site.prodname}} networking?

Azure does not allow traffic with unknown source IPs.

[AzureIPForward]: https://docs.microsoft.com/en-us/azure/virtual-network/virtual-network-network-interface#enable-or-disable-ip-forwarding
[AzureUDR]: https://docs.microsoft.com/en-us/azure/virtual-network/virtual-networks-udr-overview#user-defined
[AzureUDRCreate]: https://docs.microsoft.com/en-us/azure/virtual-network/create-user-defined-route-portal<|MERGE_RESOLUTION|>--- conflicted
+++ resolved
@@ -1,12 +1,7 @@
 ---
-<<<<<<< HEAD
-title: Deploying Calico Enterprise on Azure
-canonical_url: /reference/public-cloud/azure
-=======
 title: Azure
-description: Support for Calico in Azure.
+description: Support for Calico Enterprise in Azure.
 canonical_url: '/reference/public-cloud/azure'
->>>>>>> bf5c76b2
 ---
 
 ## About {{site.prodname}} on Azure
