---
title: Prometheus statistics
<<<<<<< HEAD
canonical_url: /reference/felix/prometheus
=======
description: Review metrics for the Felix component if you are using Prometheus. 
canonical_url: '/reference/felix/prometheus'
>>>>>>> bf5c76b2
---

Felix can be configured to report a number of metrics through Prometheus.  See the
[configuration reference](configuration) for how to enable metrics reporting.

## Metric reference

#### Felix specific

Felix exports a number of Prometheus metrics.  The current set is as follows.  Since some metrics
are tied to particular implementation choices inside Felix we can't make any hard guarantees that
metrics will persist across releases.  However, we aim not to make any spurious changes to
existing metrics.

| Name          | Description     |
| ------------- | --------------- |
| `felix_active_local_endpoints` | Number of active endpoints on this host. |
| `felix_active_local_policies` | Number of active policies on this host. |
| `felix_active_local_selectors` | Number of active selectors on this host. |
| `felix_active_local_tags` | Number of active tags on this host. |
| `felix_calc_graph_output_events` | Number of events emitted by the calculation graph. |
| `felix_calc_graph_update_time_seconds` | Seconds to update calculation graph for each datastore OnUpdate call. |
| `felix_calc_graph_updates_processed` | Number of datastore updates processed by the calculation graph. |
| `felix_cluster_num_host_endpoints` | Total number of host endpoints cluster-wide. |
| `felix_cluster_num_hosts` | Total number of {{site.prodname}} hosts in the cluster. |
| `felix_cluster_num_policies` | Total number of policies in the cluster. |
| `felix_cluster_num_profiles` | Total number of profiles in the cluster. |
| `felix_cluster_num_tiers` | Total number of {{site.prodname}} tiers in the cluster. |
| `felix_cluster_num_workload_endpoints` | Total number of workload endpoints cluster-wide. |
| `felix_exec_time_micros` | Summary of time taken to fork/exec child processes |
| `felix_int_dataplane_addr_msg_batch_size` | Number of interface address messages processed in each batch. Higher values indicate we're doing more batching to try to keep up. |
| `felix_int_dataplane_apply_time_seconds` | Time in seconds that it took to apply a dataplane update. |
| `felix_int_dataplane_failures` | Number of times dataplane updates failed and will be retried. |
| `felix_int_dataplane_iface_msg_batch_size` | Number of interface state messages processed in each batch. Higher values indicate we're doing more batching to try to keep up. |
| `felix_int_dataplane_messages` | Number dataplane messages by type. |
| `felix_int_dataplane_msg_batch_size` | Number of messages processed in each batch. Higher values indicate we're doing more batching to try to keep up. |
| `felix_ipsec_bindings_total` | Total number of ipsec bindings. |
| `felix_ipsec_errors` | Number of ipsec command failures. |
| `felix_ipset_calls` | Number of ipset commands executed. |
| `felix_ipset_errors` | Number of ipset command failures. |
| `felix_ipset_lines_executed` | Number of ipset operations executed. |
| `felix_ipsets_calico` | Number of active {{site.prodname}} IP sets. |
| `felix_ipsets_total` | Total number of active IP sets. |
| `felix_iptables_chains` | Number of active iptables chains. |
| `felix_iptables_lines_executed` | Number of iptables rule updates executed. |
| `felix_iptables_lock_acquire_secs` | Time taken to acquire the iptables lock. |
| `felix_iptables_lock_retries` | Number of times the iptables lock was already held and felix had to retry to acquire it. |
| `felix_iptables_restore_calls` | Number of iptables-restore calls. |
| `felix_iptables_restore_errors` | Number of iptables-restore errors. |
| `felix_iptables_rules` | Number of active iptables rules. |
| `felix_iptables_save_calls` | Number of iptables-save calls. |
| `felix_iptables_save_errors` | Number of iptables-save errors. |
| `felix_log_errors` | Number of errors encountered while logging. |
| `felix_logs_dropped` | Number of logs dropped because the output stream was blocked. |
| `felix_reporter_log_errors` | Number of errors encountered while logging in the Syslog. |
| `felix_reporter_logs_dropped` | Number of logs dropped because the output was blocked in the the Syslog reporter. |
| `felix_resync_state` | Current datastore state. |
| `felix_resyncs_started` | Number of times Felix has started resyncing with the datastore. |
| `felix_route_table_list_seconds` | Time taken to list all the interfaces during a resync. |
| `felix_route_table_per_iface_sync_seconds` | Time taken to sync each interface |

Prometheus metrics are self-documenting, with metrics turned on, `curl` can be used to list the
metrics along with their help text and type information.

```
curl -s http://localhost:9091/metrics | head
```

Example response:

```
# HELP felix_active_local_endpoints Number of active endpoints on this host.
# TYPE felix_active_local_endpoints gauge
felix_active_local_endpoints 91
# HELP felix_active_local_policies Number of active policies on this host.
# TYPE felix_active_local_policies gauge
felix_active_local_policies 0
# HELP felix_active_local_selectors Number of active selectors on this host.
# TYPE felix_active_local_selectors gauge
felix_active_local_selectors 82
# HELP felix_active_local_tags Number of active tags on this host.
...
```
{: .no-select-button}

#### CPU / memory metrics

Felix also exports the default set of metrics that Prometheus makes available.  Currently, those
include:

| Name          | Description     |
| ------------- | --------------- |
| `go_gc_duration_seconds` | A summary of the GC invocation durations. |
| `go_goroutines` | Number of goroutines that currently exist. |
| `go_info` | Go version. |
| `go_memstats_alloc_bytes` | Number of bytes allocated and still in use. |
| `go_memstats_alloc_bytes_total` | Total number of bytes allocated, even if freed. |
| `go_memstats_buck_hash_sys_bytes` | Number of bytes used by the profiling bucket hash table. |
| `go_memstats_frees_total` | Total number of frees. |
| `go_memstats_gc_cpu_fraction` | The fraction of this program’s available CPU time used by the GC since the program started. |
| `go_memstats_gc_sys_bytes` | Number of bytes used for garbage collection system metadata. |
| `go_memstats_heap_alloc_bytes` | Number of heap bytes allocated and still in use. |
| `go_memstats_heap_idle_bytes` | Number of heap bytes waiting to be used. |
| `go_memstats_heap_inuse_bytes` | Number of heap bytes that are in use. |
| `go_memstats_heap_objects` | Number of allocated objects. |
| `go_memstats_heap_released_bytes` | Number of heap bytes released to OS. |
| `go_memstats_heap_sys_bytes` | Number of heap bytes obtained from system. |
| `go_memstats_last_gc_time_seconds` | Number of seconds since 1970 of last garbage collection. |
| `go_memstats_lookups_total` | Total number of pointer lookups. |
| `go_memstats_mallocs_total` | Total number of mallocs. |
| `go_memstats_mcache_inuse_bytes` | Number of bytes in use by mcache structures. |
| `go_memstats_mcache_sys_bytes` | Number of bytes used for mcache structures obtained from system. |
| `go_memstats_mspan_inuse_bytes` | Number of bytes in use by mspan structures. |
| `go_memstats_mspan_sys_bytes` | Number of bytes used for mspan structures obtained from system. |
| `go_memstats_next_gc_bytes` | Number of heap bytes when next garbage collection will take place. |
| `go_memstats_other_sys_bytes` | Number of bytes used for other system allocations. |
| `go_memstats_stack_inuse_bytes` | Number of bytes in use by the stack allocator. |
| `go_memstats_stack_sys_bytes` | Number of bytes obtained from system for stack allocator. |
| `go_memstats_sys_bytes` | Number of bytes obtained by system. Sum of all system allocations. |
| `go_threads` | Number of OS threads created. |
| `process_cpu_seconds_total` | Total user and system CPU time spent in seconds. |
| `process_max_fds` | Maximum number of open file descriptors. |
| `process_open_fds` | Number of open file descriptors. |
| `process_resident_memory_bytes` | Resident memory size in bytes. |
| `process_start_time_seconds` | Start time of the process since unix epoch in seconds. |
| `process_virtual_memory_bytes` | Virtual memory size in bytes. |
| `process_virtual_memory_max_bytes` | Maximum amount of virtual memory available in bytes. |<|MERGE_RESOLUTION|>--- conflicted
+++ resolved
@@ -1,11 +1,7 @@
 ---
 title: Prometheus statistics
-<<<<<<< HEAD
-canonical_url: /reference/felix/prometheus
-=======
 description: Review metrics for the Felix component if you are using Prometheus. 
 canonical_url: '/reference/felix/prometheus'
->>>>>>> bf5c76b2
 ---
 
 Felix can be configured to report a number of metrics through Prometheus.  See the
