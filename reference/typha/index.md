--- conflicted
+++ resolved
@@ -1,12 +1,6 @@
 ---
-<<<<<<< HEAD
-title: Typha overview
-description: Use the Calico Enterprise Typha daemon to increase scale and reduce impact on the datastore
-canonical_url: 'https://docs.projectcalico.org/v3.9/reference/typha/index'
-=======
 show_read_time: false
 show_toc: false
->>>>>>> e619f5bd
 ---
 
 {{ page.description }}
