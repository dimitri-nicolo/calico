--- conflicted
+++ resolved
@@ -239,11 +239,7 @@
 		}
 		logger.WithField("NS Annotations", annotNS).Debug("Fetched K8s namespace annotations")
 
-<<<<<<< HEAD
-		labels, annot, ports, profiles, generateName, err = getK8sPodInfo(pod, args.IfName)
-=======
-		labels, annot, ports, profiles, generateName, serviceAccount, err = getK8sPodInfo(client, epIDs.Pod, epIDs.Namespace)
->>>>>>> c8626eb1
+		labels, annot, ports, profiles, generateName, serviceAccount, err = getK8sPodInfo(pod, args.IfName)
 		if err != nil {
 			return nil, err
 		}
@@ -922,17 +918,8 @@
 	return ns.Annotations, nil
 }
 
-<<<<<<< HEAD
-func getK8sPodInfo(pod *corev1.Pod, iface string) (labels map[string]string, annotations map[string]string, ports []api.EndpointPort, profiles []string, generateName string, err error) {
+func getK8sPodInfo(pod *corev1.Pod, iface string) (labels map[string]string, annotations map[string]string, ports []api.EndpointPort, profiles []string, generateName, serviceAccount string, err error) {
 	logrus.Debugf("pod info %+v", pod)
-=======
-func getK8sPodInfo(client *kubernetes.Clientset, podName, podNamespace string) (labels map[string]string, annotations map[string]string, ports []api.EndpointPort, profiles []string, generateName, serviceAccount string, err error) {
-	pod, err := client.CoreV1().Pods(string(podNamespace)).Get(context.Background(), podName, metav1.GetOptions{})
-	logrus.Debugf("pod info %+v", pod)
-	if err != nil {
-		return nil, nil, nil, nil, "", "", err
-	}
->>>>>>> c8626eb1
 
 	c := k8sconversion.NewConverter()
 	kvps, err := c.PodToWorkloadEndpoints(pod)
@@ -940,7 +927,6 @@
 		return nil, nil, nil, nil, "", "", err
 	}
 
-<<<<<<< HEAD
 	var wep *api.WorkloadEndpoint
 	for _, kvp := range kvps {
 		if kvp.Value.(*api.WorkloadEndpoint).Spec.Endpoint == iface {
@@ -960,14 +946,7 @@
 	labels = wep.Labels
 	profiles = wep.Spec.Profiles
 	generateName = wep.GenerateName
-=======
-	kvp := kvps[0]
-	ports = kvp.Value.(*api.WorkloadEndpoint).Spec.Ports
-	labels = kvp.Value.(*api.WorkloadEndpoint).Labels
-	profiles = kvp.Value.(*api.WorkloadEndpoint).Spec.Profiles
-	generateName = kvp.Value.(*api.WorkloadEndpoint).GenerateName
-	serviceAccount = kvp.Value.(*api.WorkloadEndpoint).Spec.ServiceAccountName
->>>>>>> c8626eb1
+	serviceAccount = wep.Spec.ServiceAccountName
 
 	return labels, pod.Annotations, ports, profiles, generateName, serviceAccount, nil
 }
