// Copyright (c) 2015-2019 Tigera, Inc. All rights reserved.
//
// Licensed under the Apache License, Version 2.0 (the "License");
// you may not use this file except in compliance with the License.
// You may obtain a copy of the License at
//
//     http://www.apache.org/licenses/LICENSE-2.0
//
// Unless required by applicable law or agreed to in writing, software
// distributed under the License is distributed on an "AS IS" BASIS,
// WITHOUT WARRANTIES OR CONDITIONS OF ANY KIND, either express or implied.
// See the License for the specific language governing permissions and
// limitations under the License.

package k8s

import (
	"context"
	"encoding/json"
	"errors"
	"fmt"
	"net"
	"os"
	"runtime"
	"strings"
	"time"

	"github.com/containernetworking/cni/pkg/skel"
	cnitypes "github.com/containernetworking/cni/pkg/types"
	"github.com/containernetworking/cni/pkg/types/current"
	"github.com/containernetworking/plugins/pkg/ipam"
	"github.com/projectcalico/cni-plugin/internal/pkg/utils"
	"github.com/projectcalico/cni-plugin/pkg/dataplane"
	"github.com/projectcalico/cni-plugin/pkg/types"
	api "github.com/projectcalico/libcalico-go/lib/apis/v3"
	k8sconversion "github.com/projectcalico/libcalico-go/lib/backend/k8s/conversion"
	calicoclient "github.com/projectcalico/libcalico-go/lib/clientv3"
	cerrors "github.com/projectcalico/libcalico-go/lib/errors"
	cnet "github.com/projectcalico/libcalico-go/lib/net"
	"github.com/projectcalico/libcalico-go/lib/options"
	"github.com/sirupsen/logrus"
	metav1 "k8s.io/apimachinery/pkg/apis/meta/v1"
	"k8s.io/client-go/kubernetes"
	"k8s.io/client-go/tools/clientcmd"
)

// CmdAddK8s performs the "ADD" operation on a kubernetes pod
// Having kubernetes code in its own file avoids polluting the mainline code. It's expected that the kubernetes case will
// more special casing than the mainline code.
func CmdAddK8s(ctx context.Context, args *skel.CmdArgs, conf types.NetConf, epIDs utils.WEPIdentifiers, calicoClient calicoclient.Interface, endpoint *api.WorkloadEndpoint) (*current.Result, error) {
	var err error
	var result *current.Result

	utils.ConfigureLogging(conf.LogLevel)

	logger := logrus.WithFields(logrus.Fields{
		"WorkloadEndpoint": epIDs.WEPName,
		"ContainerID":      epIDs.ContainerID,
		"Pod":              epIDs.Pod,
		"Namespace":        epIDs.Namespace,
	})

	logger.Info("Extracted identifiers for CmdAddK8s")
	if runtime.GOOS == "windows" {
		// Windows special case: Kubelet has a hacky implementation of GetPodNetworkStatus() that uses a
		// CNI ADD to check the status of the pod.  Detect such spurious adds and return early, avoiding trying to
		// network the pod multiple times.
		lookupRequest := false
		const pauseContainerNetNS = "none"
		if args.Netns == "" {
			// Defensive: this case should be blocked by CNI validation.
			logger.Info("No network namespace supplied, assuming a lookup-only request.")
			lookupRequest = true
		} else if args.Netns != pauseContainerNetNS {
			// When kubelet really wants to network the pod, it passes us the netns of the "pause" container, which
			// is a static value. The other requests come from checks on the other containers.
			// Application containers should be networked with the pause container endpoint to reflect DNS details.
			logger.Info("Non-pause container specified, doing a lookup-only request.")
			err = utils.NetworkApplicationContainer(args)
			if err != nil {
				logger.WithError(err).Warn("Failed to network container with pause container endpoint.")
				return result, err
			}
			lookupRequest = true
		} else if endpoint != nil && len(endpoint.Spec.IPNetworks) > 0 {
			// Defensive: datastore says the pod is already networked.  This check isn't sufficient on its own because
			// GetPodNetworkStatus() can race with a CNI DEL operation, making it look like the pod has no network.
			logger.Info("Endpoint already networked, doing a lookup-only request.")
			lookupRequest = true
		}

		if lookupRequest {
			result, err = utils.CreateResultFromEndpoint(endpoint)
			if err == nil {
				logger.WithField("result", result).Info("Status lookup result")
			} else {
				// For example, endpoint not found (which is expected if we're racing with a CNI DEL).
				logger.WithError(err).Warn("Failed to look up pod status")
			}
			return result, err
		}
	}

	// Allocate the IP and update/create the endpoint. Do this even if the endpoint already exists and has an IP
	// allocation. The kubelet will send a DEL call for any old containers and we'll clean up the old IPs then.
	client, err := NewK8sClient(conf, logger)
	if err != nil {
		return nil, err
	}
	logger.WithField("client", client).Debug("Created Kubernetes client")

	var routes []*net.IPNet
	if conf.IPAM.Type == "host-local" {
		// We're using the host-local IPAM plugin.  We implement some special-case support for that
		// plugin.  Namely:
		//
		// - We support a special value for its subnet config field, "usePodCIDR".  If that is specified,
		//   we swap the string "usePodCIDR" for the actual PodCIDR (looked up via the k8s API) before we pass the
		//   configuration to the plugin.
		// - We have partial support for its "routes" setting, which allows the routes that we install into
		//   the pod to be varied from our default (which is to insert /0 routes via the host).  If any routes
		//   are specified in the routes section then only the specified routes are programmed.  Since Calico
		//   uses a point-to-point link, the gateway parameter of the route is ignored and the host side IP
		//   of the veth is used instead.
		//
		// We unpack the JSON data as an untyped map rather than using a typed struct because we want to
		// round-trip any fields that we don't know about.
		var stdinData map[string]interface{}
		if err := json.Unmarshal(args.StdinData, &stdinData); err != nil {
			return nil, err
		}

		// Defer to ReplaceHostLocalIPAMPodCIDRs to swap the "usePodCidr" value out.
		var cachedPodCidr string
		getRealPodCIDR := func() (string, error) {
			if cachedPodCidr == "" {
				var err error
				cachedPodCidr, err = getPodCidr(client, conf, epIDs.Node)
				if err != nil {
					return "", err
				}
			}
			return cachedPodCidr, nil
		}
		err = utils.ReplaceHostLocalIPAMPodCIDRs(logger, stdinData, getRealPodCIDR)
		if err != nil {
			return nil, err
		}

		// Write any changes we made back to the input data so that it'll be passed on to the IPAM plugin.
		args.StdinData, err = json.Marshal(stdinData)
		if err != nil {
			return nil, err
		}
		logger.Debug("Updated stdin data")

		// Extract any custom routes from the IPAM configuration.
		ipamData := stdinData["ipam"].(map[string]interface{})
		untypedRoutes := ipamData["routes"]
		hlRoutes, ok := untypedRoutes.([]interface{})
		if untypedRoutes != nil && !ok {
			return nil, fmt.Errorf(
				"failed to parse host-local IPAM routes section; expecting list, not: %v", stdinData["ipam"])
		}
		for _, route := range hlRoutes {
			route := route.(map[string]interface{})
			untypedDst, ok := route["dst"]
			if !ok {
				logger.Debug("Ignoring host-ipam route with no dst")
				continue
			}
			dst, ok := untypedDst.(string)
			if !ok {
				return nil, fmt.Errorf(
					"invalid IPAM routes section; expecting 'dst' to be a string, not: %v", untypedDst)
			}
			_, cidr, err := net.ParseCIDR(dst)
			if err != nil {
				logger.WithError(err).WithField("routeDest", dst).Error(
					"Failed to parse destination of host-local IPAM route in CNI configuration.")
				return nil, err
			}
			routes = append(routes, cidr)
		}
	}

	// Determine which routes to program within the container. If no routes were provided in the CNI config,
	// then use the Calico default routes. If routes were provided then program those instead.
	if len(routes) == 0 {
		logger.Debug("No routes specified in CNI configuration, using defaults.")
		routes = utils.DefaultRoutes
	} else {
		if conf.IncludeDefaultRoutes {
			// We're configured to also include our own default route, so do that here.
			logger.Debug("Including Calico default routes in addition to routes from CNI config")
			routes = append(utils.DefaultRoutes, routes...)
		}
		logger.WithField("routes", routes).Info("Using custom routes from CNI configuration.")
	}

	labels := make(map[string]string)
	annot := make(map[string]string)

	var ports []api.EndpointPort
	var profiles []string
	var generateName string

	// Only attempt to fetch the labels and annotations from Kubernetes
	// if the policy type has been set to "k8s". This allows users to
	// run the plugin under Kubernetes without needing it to access the
	// Kubernetes API
	if conf.Policy.PolicyType == "k8s" {
		annotNS, err := getK8sNSInfo(client, epIDs.Namespace)
		if err != nil {
			return nil, err
		}
		logger.WithField("NS Annotations", annotNS).Debug("Fetched K8s namespace annotations")

		labels, annot, ports, profiles, generateName, err = getK8sPodInfo(client, epIDs.Pod, epIDs.Namespace)
		if err != nil {
			return nil, err
		}
		logger.WithField("labels", labels).Debug("Fetched K8s labels")
		logger.WithField("annotations", annot).Debug("Fetched K8s annotations")
		logger.WithField("ports", ports).Debug("Fetched K8s ports")
		logger.WithField("profiles", profiles).Debug("Generated profiles")

		// Check for calico IPAM specific annotations and set them if needed.
		if conf.IPAM.Type == "calico-ipam" {

			var v4pools, v6pools string

			// Sets  the Namespace annotation for IP pools as default
			v4pools = annotNS["cni.projectcalico.org/ipv4pools"]
			v6pools = annotNS["cni.projectcalico.org/ipv6pools"]

			// Gets the POD annotation for IP Pools and overwrites Namespace annotation if it exists
			v4poolpod := annot["cni.projectcalico.org/ipv4pools"]
			if len(v4poolpod) != 0 {
				v4pools = v4poolpod
			}
			v6poolpod := annot["cni.projectcalico.org/ipv6pools"]
			if len(v6poolpod) != 0 {
				v6pools = v6poolpod
			}

			if len(v4pools) != 0 || len(v6pools) != 0 {
				var stdinData map[string]interface{}
				if err := json.Unmarshal(args.StdinData, &stdinData); err != nil {
					return nil, err
				}
				var v4PoolSlice, v6PoolSlice []string

				if len(v4pools) > 0 {
					if err := json.Unmarshal([]byte(v4pools), &v4PoolSlice); err != nil {
						logger.WithField("IPv4Pool", v4pools).Error("Error parsing IPv4 IPPools")
						return nil, err
					}

					if _, ok := stdinData["ipam"].(map[string]interface{}); !ok {
						logger.Fatal("Error asserting stdinData type")
						os.Exit(0)
					}
					stdinData["ipam"].(map[string]interface{})["ipv4_pools"] = v4PoolSlice
					logger.WithField("ipv4_pools", v4pools).Debug("Setting IPv4 Pools")
				}
				if len(v6pools) > 0 {
					if err := json.Unmarshal([]byte(v6pools), &v6PoolSlice); err != nil {
						logger.WithField("IPv6Pool", v6pools).Error("Error parsing IPv6 IPPools")
						return nil, err
					}

					if _, ok := stdinData["ipam"].(map[string]interface{}); !ok {
						logger.Fatal("Error asserting stdinData type")
						os.Exit(0)
					}
					stdinData["ipam"].(map[string]interface{})["ipv6_pools"] = v6PoolSlice
					logger.WithField("ipv6_pools", v6pools).Debug("Setting IPv6 Pools")
				}

				newData, err := json.Marshal(stdinData)
				if err != nil {
					logger.WithField("stdinData", stdinData).Error("Error Marshaling data")
					return nil, err
				}
				args.StdinData = newData
				logger.Debug("Updated stdin data")
			}
		}
	}

	ipAddrsNoIpam := annot["cni.projectcalico.org/ipAddrsNoIpam"]
	ipAddrs := annot["cni.projectcalico.org/ipAddrs"]

	// Switch based on which annotations are passed or not passed.
	switch {
	case ipAddrs == "" && ipAddrsNoIpam == "":
		// Call the IPAM plugin.
		result, err = utils.AddIPAM(conf, args, logger)
		if err != nil {
			return nil, err
		}

	case ipAddrs != "" && ipAddrsNoIpam != "":
		// Can't have both ipAddrs and ipAddrsNoIpam annotations at the same time.
		e := fmt.Errorf("can't have both annotations: 'ipAddrs' and 'ipAddrsNoIpam' in use at the same time")
		logger.Error(e)
		return nil, e

	case ipAddrsNoIpam != "":
		// Validate that we're allowed to use this feature.
		if conf.IPAM.Type != "calico-ipam" {
			e := fmt.Errorf("ipAddrsNoIpam is not compatible with configured IPAM: %s", conf.IPAM.Type)
			logger.Error(e)
			return nil, e
		}
		if !conf.FeatureControl.IPAddrsNoIpam {
			e := fmt.Errorf("requested feature is not enabled: ip_addrs_no_ipam")
			logger.Error(e)
			return nil, e
		}

		// ipAddrsNoIpam annotation is set so bypass IPAM, and set the IPs manually.
		overriddenResult, err := overrideIPAMResult(ipAddrsNoIpam, logger)
		if err != nil {
			return nil, err
		}
		logger.Debugf("Bypassing IPAM to set the result to: %+v", overriddenResult)

		// Convert overridden IPAM result into current Result.
		// This method fill in all the empty fields necessory for CNI output according to spec.
		result, err = current.NewResultFromResult(overriddenResult)
		if err != nil {
			return nil, err
		}

		if len(result.IPs) == 0 {
			return nil, errors.New("failed to build result")
		}

	case ipAddrs != "":
		// Validate that we're allowed to use this feature.
		if conf.IPAM.Type != "calico-ipam" {
			e := fmt.Errorf("ipAddrs is not compatible with configured IPAM: %s", conf.IPAM.Type)
			logger.Error(e)
			return nil, e
		}

		// If the endpoint already exists, we need to attempt to release the previous IP addresses here
		// since the ADD call will fail when it tries to reallocate the same IPs. releaseIPAddrs assumes
		// that Calico IPAM is in use, which is OK here since only Calico IPAM supports the ipAddrs
		// annotation.
		if endpoint != nil {
			logger.Info("Endpoint already exists and ipAddrs is set. Release any old IPs")
			if err := releaseIPAddrs(endpoint.Spec.IPNetworks, calicoClient, logger); err != nil {
				return nil, fmt.Errorf("failed to release ipAddrs: %s", err)
			}
		}

		// When ipAddrs annotation is set, we call out to the configured IPAM plugin
		// requesting the specific IP addresses included in the annotation.
		result, err = ipAddrsResult(ipAddrs, conf, args, logger)
		if err != nil {
			return nil, err
		}
		logger.Debugf("IPAM result set to: %+v", result)
	}

	// Configure the endpoint (creating if required).
	if endpoint == nil {
		logger.Debug("Initializing new WorkloadEndpoint resource")
		endpoint = api.NewWorkloadEndpoint()
	}
	endpoint.Name = epIDs.WEPName
	endpoint.Namespace = epIDs.Namespace
	endpoint.Labels = labels
	endpoint.GenerateName = generateName
	endpoint.Spec.Endpoint = epIDs.Endpoint
	endpoint.Spec.Node = epIDs.Node
	endpoint.Spec.Orchestrator = epIDs.Orchestrator
	endpoint.Spec.Pod = epIDs.Pod
	endpoint.Spec.Ports = ports
	endpoint.Spec.IPNetworks = []string{}

	// Set the profileID according to whether Kubernetes policy is required.
	// If it's not, then just use the network name (which is the normal behavior)
	// otherwise use one based on the Kubernetes pod's profile(s).
	if conf.Policy.PolicyType == "k8s" {
		endpoint.Spec.Profiles = profiles
	} else {
		endpoint.Spec.Profiles = []string{conf.Name}
	}

	// Populate the endpoint with the output from the IPAM plugin.
	if err = utils.PopulateEndpointNets(endpoint, result); err != nil {
		// Cleanup IP allocation and return the error.
		utils.ReleaseIPAllocation(logger, conf, args)
		return nil, err
	}
	logger.WithField("endpoint", endpoint).Info("Populated endpoint")
	logger.Infof("Calico CNI using IPs: %s", endpoint.Spec.IPNetworks)

	// releaseIPAM cleans up any IPAM allocations on failure.
	releaseIPAM := func() {
		logger.WithField("endpointIPs", endpoint.Spec.IPNetworks).Info("Releasing IPAM allocation(s) after failure")
		utils.ReleaseIPAllocation(logger, conf, args)
	}

	d, err := dataplane.GetDataplane(conf, logger)
	if err != nil {
		return nil, err
	}

	// Whether the endpoint existed or not, the veth needs (re)creating.
<<<<<<< HEAD
	hostVethName := k8sconversion.VethNameForWorkload(epIDs.Namespace, epIDs.Pod)
	_, contVethMac, err := utils.DoNetworking(ctx, calicoClient, args, conf, result, logger, hostVethName, routes)
=======
	desiredVethName := k8sconversion.VethNameForWorkload(epIDs.Namespace, epIDs.Pod)
	hostVethName, contVethMac, err := d.DoNetworking(args, result, desiredVethName, routes, endpoint, annot)
>>>>>>> d335c63c
	if err != nil {
		logger.WithError(err).Error("Error setting up networking")
		releaseIPAM()
		return nil, err
	}

	mac, err := net.ParseMAC(contVethMac)
	if err != nil {
		logger.WithError(err).WithField("mac", mac).Error("Error parsing container MAC")
		releaseIPAM()
		return nil, err
	}
	endpoint.Spec.MAC = mac.String()
	endpoint.Spec.InterfaceName = hostVethName
	endpoint.Spec.ContainerID = epIDs.ContainerID
	logger.WithField("endpoint", endpoint).Info("Added Mac, interface name, and active container ID to endpoint")

	if conf.Mode == "vxlan" {
		_, subNet, _ := net.ParseCIDR(result.IPs[0].Address.String())
		var err error
		for attempts := 3; attempts > 0; attempts-- {
			err = utils.EnsureVXLANTunnelAddr(ctx, calicoClient, epIDs.Node, subNet, conf)
			if err != nil {
				logger.WithError(err).Warn("Failed to set node's VXLAN tunnel IP, node may not receive traffic.  May retry...")
				time.Sleep(1 * time.Second)
				continue
			}
			break
		}
		if err != nil {
			logger.WithError(err).Error("Failed to set node's VXLAN tunnel IP after retries, node may not receive traffic.")
		}
	}

	// List of DNAT ipaddrs to map to this workload endpoint
	floatingIPs := annot["cni.projectcalico.org/floatingIPs"]

	if floatingIPs != "" {
		// If floating IPs are defined, but the feature is not enabled, return an error.
		if !conf.FeatureControl.FloatingIPs {
			releaseIPAM()
			return nil, fmt.Errorf("requested feature is not enabled: floating_ips")
		}
		ips, err := parseIPAddrs(floatingIPs, logger)
		if err != nil {
			releaseIPAM()
			return nil, err
		}

		for _, ip := range ips {
			endpoint.Spec.IPNATs = append(endpoint.Spec.IPNATs, api.IPNAT{
				InternalIP: result.IPs[0].Address.IP.String(),
				ExternalIP: ip,
			})
		}
		logger.WithField("endpoint", endpoint).Info("Added floatingIPs to endpoint")
	}

	// Write the endpoint object (either the newly created one, or the updated one)
	if _, err := utils.CreateOrUpdate(ctx, calicoClient, endpoint); err != nil {
		logger.WithError(err).Error("Error creating/updating endpoint in datastore.")
		releaseIPAM()
		return nil, err
	}
	logger.Info("Wrote updated endpoint to datastore")

	// Add the interface created above to the CNI result.
	result.Interfaces = append(result.Interfaces, &current.Interface{
		Name: endpoint.Spec.InterfaceName},
	)

	return result, nil
}

// CmdDelK8s performs CNI DEL processing when running under Kubernetes. In Kubernetes, we identify workload endpoints based on their
// pod name and namespace rather than container ID, so we may receive multiple DEL calls for the same pod, but with different container IDs.
// As such, we must only delete the workload endpoint when the provided CNI_CONATAINERID matches the value on the WorkloadEndpoint. If they do not match,
// it means the DEL is for an old sandbox and the pod is still running. We should still clean up IPAM allocations, since they are identified by the
// container ID rather than the pod name and namespace. If they do match, then we can delete the workload endpoint.
func CmdDelK8s(ctx context.Context, c calicoclient.Interface, epIDs utils.WEPIdentifiers, args *skel.CmdArgs, conf types.NetConf, logger *logrus.Entry) error {
	wep, err := c.WorkloadEndpoints().Get(ctx, epIDs.Namespace, epIDs.WEPName, options.GetOptions{})
	if err != nil {
		if _, ok := err.(cerrors.ErrorResourceDoesNotExist); !ok {
			// Could not connect to datastore (connection refused, unauthorized, etc.)
			// so we have no way of knowing/checking ContainerID. To protect the endpoint
			// from false DEL, we return the error without deleting/cleaning up.
			return err
		}

		// The WorkloadEndpoint doesn't exist for some reason. We should still try to clean up any IPAM allocations
		// if they exist, so continue DEL processing.
		logger.WithField("WorkloadEndpoint", epIDs.WEPName).Warning("WorkloadEndpoint does not exist in the datastore, moving forward with the clean up")
	} else if wep.Spec.ContainerID != "" && args.ContainerID != wep.Spec.ContainerID {
		// If the ContainerID is populated and doesn't match the CNI_CONATINERID provided for this execution, then
		// we shouldn't delete the workload endpoint. We identify workload endpoints based on pod name and namespace, which means
		// we can receive DEL commands for an old sandbox for a currently running pod. However, we key IPAM allocations based on the
		// CNI_CONTAINERID, so we should still do that below for this case.
		logger.WithField("WorkloadEndpoint", wep).Warning("CNI_CONTAINERID does not match WorkloadEndpoint ConainerID, don't delete WEP.")
	} else if _, err = c.WorkloadEndpoints().Delete(ctx, wep.Namespace, wep.Name, options.DeleteOptions{}); err != nil {
		// Delete the WorkloadEndpoint object from the datastore, passing revision information from the
		// queried resource above in order to prevent conflicts.
		switch err := err.(type) {
		case cerrors.ErrorResourceDoesNotExist:
			// Log and proceed with the clean up if WEP doesn't exist.
			logger.WithField("endpoint", wep).Info("Endpoint object does not exist, no need to clean up.")
		case cerrors.ErrorResourceUpdateConflict:
			// This case means the WEP object was modified between the time we did the Get and now,
			// so it's not a safe Compare-and-Delete operation, so log and abort with the error.
			// Returning an error here is with the assumption that k8s (kubelet) retries deleting again.
			logger.WithField("endpoint", wep).Warning("Error deleting endpoint: endpoint was modified before it could be deleted.")
			return fmt.Errorf("error deleting endpoint: endpoint was modified before it could be deleted: %v", err)
		case cerrors.ErrorOperationNotSupported:
			// KDD does not support WorkloadEndpoint deletion, the WEP is backed by the Pod and the
			// deletion will be handled by Kubernetes. This error can be ignored.
			logger.WithField("endpoint", wep).Info("Endpoint deletion will be handled by Kubernetes deletion of the Pod.")
		default:
			return err
		}
	}

	d, err := dataplane.GetDataplane(conf, logger)
	if err != nil {
		return err
	}

	// Clean up namespace by removing the interfaces.
	logger.Info("Cleaning up netns")
	err = d.CleanUpNamespace(args)
	if err != nil {
		return err
	}

	// Release the IP address for this container by calling the configured IPAM plugin.
	logger.Info("Releasing IP address(es)")
	err = utils.DeleteIPAM(conf, args, logger)
	if err != nil {
		return err
	}

	logger.Info("Teardown processing complete.")
	return nil
}

// releaseIPAddrs calls directly into Calico IPAM to release the specified IP addresses.
// NOTE: This function assumes Calico IPAM is in use, and calls into it directly rather than calling the IPAM plugin.
func releaseIPAddrs(ipAddrs []string, calico calicoclient.Interface, logger *logrus.Entry) error {
	// For each IP, call out to Calico IPAM to release it.
	for _, ip := range ipAddrs {
		log := logger.WithField("IP", ip)
		log.Info("Releasing explicitly requested address")
		cip, _, err := cnet.ParseCIDR(ip)
		if err != nil {
			return err
		}
		unallocated, err := calico.IPAM().ReleaseIPs(context.Background(), []cnet.IP{*cip})
		if err != nil {
			log.WithError(err).Error("Failed to release explicit IP")
			return err
		}
		if len(unallocated) > 0 {
			log.Warn("Asked to release address but it doesn't exist.")
		} else {
			log.Infof("Released explicit address: %s", ip)
		}
	}
	return nil
}

// ipAddrsResult parses the ipAddrs annotation and calls the configured IPAM plugin for
// each IP passed to it by setting the IP field in CNI_ARGS, and returns the result of calling the IPAM plugin.
// Example annotation value string: "[\"10.0.0.1\", \"2001:db8::1\"]"
func ipAddrsResult(ipAddrs string, conf types.NetConf, args *skel.CmdArgs, logger *logrus.Entry) (*current.Result, error) {
	logger.Infof("Parsing annotation \"cni.projectcalico.org/ipAddrs\":%s", ipAddrs)

	// We need to make sure there is only one IPv4 and/or one IPv6
	// passed in, since CNI spec only supports one of each right now.
	ipList, err := validateAndExtractIPs(ipAddrs, "cni.projectcalico.org/ipAddrs", logger)
	if err != nil {
		return nil, err
	}

	result := current.Result{}

	// Go through all the IPs passed in as annotation value and call IPAM plugin
	// for each, and populate the result variable with IP4 and/or IP6 IPs returned
	// from the IPAM plugin.
	for _, ip := range ipList {
		// Call callIPAMWithIP with the ip address.
		r, err := callIPAMWithIP(ip, conf, args, logger)
		if err != nil {
			return nil, fmt.Errorf("error getting IP from IPAM: %s", err)
		}

		result.IPs = append(result.IPs, r.IPs[0])
		logger.Debugf("Adding IPv%s: %s to result", r.IPs[0].Version, ip.String())
	}

	return &result, nil
}

// callIPAMWithIP sets CNI_ARGS with the IP and calls the IPAM plugin with it
// to get current.Result and then it unsets the IP field from CNI_ARGS ENV var,
// so it doesn't pollute the subsequent requests.
func callIPAMWithIP(ip net.IP, conf types.NetConf, args *skel.CmdArgs, logger *logrus.Entry) (*current.Result, error) {

	// Save the original value of the CNI_ARGS ENV var for backup.
	originalArgs := os.Getenv("CNI_ARGS")
	logger.Debugf("Original CNI_ARGS=%s", originalArgs)

	ipamArgs := struct {
		cnitypes.CommonArgs
		IP net.IP `json:"ip,omitempty"`
	}{}

	if err := cnitypes.LoadArgs(args.Args, &ipamArgs); err != nil {
		return nil, err
	}

	if ipamArgs.IP != nil {
		logger.Errorf("'IP' variable already set in CNI_ARGS environment variable.")
	}

	// Request the provided IP address using the IP CNI_ARG.
	// See: https://github.com/containernetworking/cni/blob/master/CONVENTIONS.md#cni_args for more info.
	newArgs := originalArgs + ";IP=" + ip.String()
	logger.Debugf("New CNI_ARGS=%s", newArgs)

	// Set CNI_ARGS to the new value.
	err := os.Setenv("CNI_ARGS", newArgs)
	if err != nil {
		return nil, fmt.Errorf("error setting CNI_ARGS environment variable: %v", err)
	}

	// Run the IPAM plugin.
	logger.Debugf("Calling IPAM plugin %s", conf.IPAM.Type)
	r, err := ipam.ExecAdd(conf.IPAM.Type, args.StdinData)
	if err != nil {
		// Restore the CNI_ARGS ENV var to it's original value,
		// so the subsequent calls don't get polluted by the old IP value.
		if err := os.Setenv("CNI_ARGS", originalArgs); err != nil {
			logger.Errorf("Error setting CNI_ARGS environment variable: %v", err)
		}
		return nil, err
	}
	logger.Debugf("IPAM plugin returned: %+v", r)

	// Restore the CNI_ARGS ENV var to it's original value,
	// so the subsequent calls don't get polluted by the old IP value.
	if err := os.Setenv("CNI_ARGS", originalArgs); err != nil {
		// Need to clean up IP allocation if this step doesn't succeed.
		utils.ReleaseIPAllocation(logger, conf, args)
		logger.Errorf("Error setting CNI_ARGS environment variable: %v", err)
		return nil, err
	}

	// Convert IPAM result into current Result.
	// IPAM result has a bunch of fields that are optional for an IPAM plugin
	// but required for a CNI plugin, so this is to populate those fields.
	// See CNI Spec doc for more details.
	ipamResult, err := current.NewResultFromResult(r)
	if err != nil {
		return nil, err
	}

	if len(ipamResult.IPs) == 0 {
		return nil, errors.New("IPAM plugin returned missing IP config")
	}

	return ipamResult, nil
}

// overrideIPAMResult generates current.Result like the one produced by IPAM plugin,
// but sets IP field manually since IPAM is bypassed with this annotation.
// Example annotation value string: "[\"10.0.0.1\", \"2001:db8::1\"]"
func overrideIPAMResult(ipAddrsNoIpam string, logger *logrus.Entry) (*current.Result, error) {
	logger.Infof("Parsing annotation \"cni.projectcalico.org/ipAddrsNoIpam\":%s", ipAddrsNoIpam)

	// We need to make sure there is only one IPv4 and/or one IPv6
	// passed in, since CNI spec only supports one of each right now.
	ipList, err := validateAndExtractIPs(ipAddrsNoIpam, "cni.projectcalico.org/ipAddrsNoIpam", logger)
	if err != nil {
		return nil, err
	}

	result := current.Result{}

	// Go through all the IPs passed in as annotation value and populate
	// the result variable with IP4 and/or IP6 IPs.
	for _, ip := range ipList {
		var version string
		var mask net.IPMask

		if ip.To4() != nil {
			version = "4"
			mask = net.CIDRMask(32, 32)

		} else {
			version = "6"
			mask = net.CIDRMask(128, 128)
		}

		ipConf := &current.IPConfig{
			Version: version,
			Address: net.IPNet{
				IP:   ip,
				Mask: mask,
			},
		}
		result.IPs = append(result.IPs, ipConf)
		logger.Debugf("Adding IPv%s: %s to result", ipConf.Version, ip.String())
	}

	return &result, nil
}

// validateAndExtractIPs is a utility function that validates the passed IP list to make sure
// there is one IPv4 and/or one IPv6 and then returns the slice of IPs.
func validateAndExtractIPs(ipAddrs string, annotation string, logger *logrus.Entry) ([]net.IP, error) {
	// Parse IPs from JSON.
	ips, err := parseIPAddrs(ipAddrs, logger)
	if err != nil {
		return nil, fmt.Errorf("failed to parse IPs %s for annotation \"%s\": %s", ipAddrs, annotation, err)
	}

	// annotation value can't be empty.
	if len(ips) == 0 {
		return nil, fmt.Errorf("annotation \"%s\" specified but empty", annotation)
	}

	var hasIPv4, hasIPv6 bool
	var ipList []net.IP

	// We need to make sure there is only one IPv4 and/or one IPv6
	// passed in, since CNI spec only supports one of each right now.
	for _, ip := range ips {
		ipAddr := net.ParseIP(ip)
		if ipAddr == nil {
			logger.WithField("IP", ip).Error("Invalid IP format")
			return nil, fmt.Errorf("invalid IP format: %s", ip)
		}

		if ipAddr.To4() != nil {
			if hasIPv4 {
				// Check if there is already has been an IPv4 in the list, as we only support one IPv4 and/or one IPv6 per interface for now.
				return nil, fmt.Errorf("cannot have more than one IPv4 address for \"%s\" annotation", annotation)
			}
			hasIPv4 = true
		} else {
			if hasIPv6 {
				// Check if there is already has been an IPv6 in the list, as we only support one IPv4 and/or one IPv6 per interface for now.
				return nil, fmt.Errorf("cannot have more than one IPv6 address for \"%s\" annotation", annotation)
			}
			hasIPv6 = true
		}

		// Append the IP to ipList slice.
		ipList = append(ipList, ipAddr)
	}

	return ipList, nil
}

// parseIPAddrs is a utility function that parses string of IPs in json format that are
// passed in as a string and returns a slice of string with IPs.
// It also makes sure the slice isn't empty.
func parseIPAddrs(ipAddrsStr string, logger *logrus.Entry) ([]string, error) {
	var ips []string

	err := json.Unmarshal([]byte(ipAddrsStr), &ips)
	if err != nil {
		return nil, fmt.Errorf("failed to parse '%s' as JSON: %s", ipAddrsStr, err)
	}

	logger.Debugf("IPs parsed: %v", ips)

	return ips, nil
}

func NewK8sClient(conf types.NetConf, logger *logrus.Entry) (*kubernetes.Clientset, error) {
	// Some config can be passed in a kubeconfig file
	kubeconfig := conf.Kubernetes.Kubeconfig

	// Config can be overridden by config passed in explicitly in the network config.
	configOverrides := &clientcmd.ConfigOverrides{}

	// If an API root is given, make sure we're using using the name / port rather than
	// the full URL. Earlier versions of the config required the full `/api/v1/` extension,
	// so split that off to ensure compatibility.
	conf.Policy.K8sAPIRoot = strings.Split(conf.Policy.K8sAPIRoot, "/api/")[0]

	var overridesMap = []struct {
		variable *string
		value    string
	}{
		{&configOverrides.ClusterInfo.Server, conf.Policy.K8sAPIRoot},
		{&configOverrides.AuthInfo.ClientCertificate, conf.Policy.K8sClientCertificate},
		{&configOverrides.AuthInfo.ClientKey, conf.Policy.K8sClientKey},
		{&configOverrides.ClusterInfo.CertificateAuthority, conf.Policy.K8sCertificateAuthority},
		{&configOverrides.AuthInfo.Token, conf.Policy.K8sAuthToken},
	}

	// Using the override map above, populate any non-empty values.
	for _, override := range overridesMap {
		if override.value != "" {
			*override.variable = override.value
		}
	}

	// Also allow the K8sAPIRoot to appear under the "kubernetes" block in the network config.
	if conf.Kubernetes.K8sAPIRoot != "" {
		configOverrides.ClusterInfo.Server = conf.Kubernetes.K8sAPIRoot
	}

	// Use the kubernetes client code to load the kubeconfig file and combine it with the overrides.
	config, err := clientcmd.NewNonInteractiveDeferredLoadingClientConfig(
		&clientcmd.ClientConfigLoadingRules{ExplicitPath: kubeconfig},
		configOverrides).ClientConfig()
	if err != nil {
		return nil, err
	}
	// Create the clientset
	return kubernetes.NewForConfig(config)
}

func getK8sNSInfo(client *kubernetes.Clientset, podNamespace string) (annotations map[string]string, err error) {
	ns, err := client.CoreV1().Namespaces().Get(podNamespace, metav1.GetOptions{})
	logrus.Infof("namespace info %+v", ns)
	if err != nil {
		return nil, err
	}
	return ns.Annotations, nil
}

func getK8sPodInfo(client *kubernetes.Clientset, podName, podNamespace string) (labels map[string]string, annotations map[string]string, ports []api.EndpointPort, profiles []string, generateName string, err error) {
	pod, err := client.CoreV1().Pods(string(podNamespace)).Get(podName, metav1.GetOptions{})
	logrus.Infof("pod info %+v", pod)
	if err != nil {
		return nil, nil, nil, nil, "", err
	}

	var c k8sconversion.Converter
	kvp, err := c.PodToWorkloadEndpoint(pod)
	if err != nil {
		return nil, nil, nil, nil, "", err
	}

	ports = kvp.Value.(*api.WorkloadEndpoint).Spec.Ports
	labels = kvp.Value.(*api.WorkloadEndpoint).Labels
	profiles = kvp.Value.(*api.WorkloadEndpoint).Spec.Profiles
	generateName = kvp.Value.(*api.WorkloadEndpoint).GenerateName

	return labels, pod.Annotations, ports, profiles, generateName, nil
}

func getPodCidr(client *kubernetes.Clientset, conf types.NetConf, nodename string) (string, error) {
	// Pull the node name out of the config if it's set. Defaults to nodename
	if conf.Kubernetes.NodeName != "" {
		nodename = conf.Kubernetes.NodeName
	}

	node, err := client.CoreV1().Nodes().Get(nodename, metav1.GetOptions{})
	if err != nil {
		return "", err
	}

	if node.Spec.PodCIDR == "" {
		return "", fmt.Errorf("no podCidr for node %s", nodename)
	}
	return node.Spec.PodCIDR, nil
}<|MERGE_RESOLUTION|>--- conflicted
+++ resolved
@@ -1,4 +1,4 @@
-// Copyright (c) 2015-2019 Tigera, Inc. All rights reserved.
+// Copyright (c) 2015-2020 Tigera, Inc. All rights reserved.
 //
 // Licensed under the Apache License, Version 2.0 (the "License");
 // you may not use this file except in compliance with the License.
@@ -60,6 +60,11 @@
 		"Namespace":        epIDs.Namespace,
 	})
 
+	d, err := dataplane.GetDataplane(conf, logger)
+	if err != nil {
+		return nil, err
+	}
+
 	logger.Info("Extracted identifiers for CmdAddK8s")
 	if runtime.GOOS == "windows" {
 		// Windows special case: Kubelet has a hacky implementation of GetPodNetworkStatus() that uses a
@@ -76,7 +81,7 @@
 			// is a static value. The other requests come from checks on the other containers.
 			// Application containers should be networked with the pause container endpoint to reflect DNS details.
 			logger.Info("Non-pause container specified, doing a lookup-only request.")
-			err = utils.NetworkApplicationContainer(args)
+			err = d.NetworkApplicationContainer(args)
 			if err != nil {
 				logger.WithError(err).Warn("Failed to network container with pause container endpoint.")
 				return result, err
@@ -406,19 +411,9 @@
 		utils.ReleaseIPAllocation(logger, conf, args)
 	}
 
-	d, err := dataplane.GetDataplane(conf, logger)
-	if err != nil {
-		return nil, err
-	}
-
 	// Whether the endpoint existed or not, the veth needs (re)creating.
-<<<<<<< HEAD
-	hostVethName := k8sconversion.VethNameForWorkload(epIDs.Namespace, epIDs.Pod)
-	_, contVethMac, err := utils.DoNetworking(ctx, calicoClient, args, conf, result, logger, hostVethName, routes)
-=======
 	desiredVethName := k8sconversion.VethNameForWorkload(epIDs.Namespace, epIDs.Pod)
-	hostVethName, contVethMac, err := d.DoNetworking(args, result, desiredVethName, routes, endpoint, annot)
->>>>>>> d335c63c
+	hostVethName, contVethMac, err := d.DoNetworking(ctx, calicoClient, args, result, desiredVethName, routes, endpoint, annot)
 	if err != nil {
 		logger.WithError(err).Error("Error setting up networking")
 		releaseIPAM()
@@ -440,7 +435,7 @@
 		_, subNet, _ := net.ParseCIDR(result.IPs[0].Address.String())
 		var err error
 		for attempts := 3; attempts > 0; attempts-- {
-			err = utils.EnsureVXLANTunnelAddr(ctx, calicoClient, epIDs.Node, subNet, conf)
+			err = d.EnsureVXLANTunnelAddr(ctx, calicoClient, epIDs.Node, subNet)
 			if err != nil {
 				logger.WithError(err).Warn("Failed to set node's VXLAN tunnel IP, node may not receive traffic.  May retry...")
 				time.Sleep(1 * time.Second)
@@ -499,6 +494,11 @@
 // it means the DEL is for an old sandbox and the pod is still running. We should still clean up IPAM allocations, since they are identified by the
 // container ID rather than the pod name and namespace. If they do match, then we can delete the workload endpoint.
 func CmdDelK8s(ctx context.Context, c calicoclient.Interface, epIDs utils.WEPIdentifiers, args *skel.CmdArgs, conf types.NetConf, logger *logrus.Entry) error {
+	d, err := dataplane.GetDataplane(conf, logger)
+	if err != nil {
+		return err
+	}
+
 	wep, err := c.WorkloadEndpoints().Get(ctx, epIDs.Namespace, epIDs.WEPName, options.GetOptions{})
 	if err != nil {
 		if _, ok := err.(cerrors.ErrorResourceDoesNotExist); !ok {
@@ -539,11 +539,6 @@
 		}
 	}
 
-	d, err := dataplane.GetDataplane(conf, logger)
-	if err != nil {
-		return err
-	}
-
 	// Clean up namespace by removing the interfaces.
 	logger.Info("Cleaning up netns")
 	err = d.CleanUpNamespace(args)
