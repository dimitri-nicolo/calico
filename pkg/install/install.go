--- conflicted
+++ resolved
@@ -1,20 +1,4 @@
 // Copyright (c) 2020 Tigera, Inc. All rights reserved.
-<<<<<<< HEAD
-
-=======
-//
->>>>>>> a8ef39dd
-// Licensed under the Apache License, Version 2.0 (the "License");
-// you may not use this file except in compliance with the License.
-// You may obtain a copy of the License at
-//
-//     http://www.apache.org/licenses/LICENSE-2.0
-//
-// Unless required by applicable law or agreed to in writing, software
-// distributed under the License is distributed on an "AS IS" BASIS,
-// WITHOUT WARRANTIES OR CONDITIONS OF ANY KIND, either express or implied.
-// See the License for the specific language governing permissions and
-// limitations under the License.
 
 package install
 
@@ -201,10 +185,6 @@
 	// Place the new binaries if the directory is writeable.
 	dirs := []string{"/host/opt/cni/bin", "/host/secondary-bin-dir"}
 	for _, d := range dirs {
-<<<<<<< HEAD
-		//if unix.Access(d, unix.W_OK) != nil {
-=======
->>>>>>> a8ef39dd
 		if err := fileutil.IsDirWriteable(d); err != nil {
 			logrus.Infof("%s is not writeable, skipping", d)
 			continue
