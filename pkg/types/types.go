--- conflicted
+++ resolved
@@ -109,13 +109,6 @@
 	// WindowsUseSingleNetwork disables the use of multiple IPAM blocks on a single host and forces
 	// a static HNS network name.
 	WindowsUseSingleNetwork bool `json:"windows_use_single_network,omitempty"`
-<<<<<<< HEAD
-	// WindowsDisableHostSubnetNATExclusion disables our attempt to add an outbound NAT exclusion for the host's
-	// subnet.  The NAT exclusion is generally required for pod-to-host communication but that communication can also
-	// be enabled by manually setting an exclusion or by creating a dummy IP pool.
-	WindowsDisableHostSubnetNATExclusion bool `json:"windows_disable_host_subnet_nat_exclusion,omitempty"`
-=======
->>>>>>> a8ef39dd
 	// WindowsDisableDefaultBlockAllPolicy disables the default "block all traffic" policy on the pod endpoint.
 	// By default, WindowsDisableDefaultBlockAllPolicy = false, as the default "block all traffic" policy is placed at
 	// the time of creating the pod network.
