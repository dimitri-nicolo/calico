--- conflicted
+++ resolved
@@ -77,11 +77,9 @@
 	Controllers            ControllersConfig
 	EtcdV3CompactionPeriod time.Duration
 	HealthEnabled          bool
-<<<<<<< HEAD
-	ShortLicensePolling    bool
-=======
 	PrometheusPort         int
->>>>>>> 785f3658
+
+	ShortLicensePolling bool
 }
 
 type ControllersConfig struct {
