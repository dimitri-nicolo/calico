// Copyright (c) 2016-2017 Tigera, Inc. All rights reserved.
//
// Licensed under the Apache License, Version 2.0 (the "License");
// you may not use this file except in compliance with the License.
// You may obtain a copy of the License at
//
//     http://www.apache.org/licenses/LICENSE-2.0
//
// Unless required by applicable law or agreed to in writing, software
// distributed under the License is distributed on an "AS IS" BASIS,
// WITHOUT WARRANTIES OR CONDITIONS OF ANY KIND, either express or implied.
// See the License for the specific language governing permissions and
// limitations under the License.

package config

import (
	"errors"
	"fmt"
	"reflect"
	"regexp"
	"strconv"
	"strings"

	log "github.com/sirupsen/logrus"

	"time"

	"github.com/projectcalico/libcalico-go/lib/apiconfig"
)

var (
	IfaceListRegexp   = regexp.MustCompile(`^[a-zA-Z0-9_-]{1,15}(,[a-zA-Z0-9_-]{1,15})*$`)
	AuthorityRegexp   = regexp.MustCompile(`^[^:/]+:\d+$`)
	HostnameRegexp    = regexp.MustCompile(`^[a-zA-Z0-9_.-]+$`)
	StringRegexp      = regexp.MustCompile(`^.*$`)
	HostAddressRegexp = regexp.MustCompile(`^[a-zA-Z0-9:._+-]{1,64}$`)
)

const (
	maxUint = ^uint(0)
	maxInt  = int(maxUint >> 1)
	minInt  = -maxInt - 1
)

// Source of a config value.  Values from higher-numbered sources override
// those from lower-numbered sources.  Note: some parameters (such as those
// needed to connect to the datastore) can only be set from a local source.
type Source uint8

const (
	Default = iota
	DatastoreGlobal
	DatastorePerHost
	ConfigFile
	EnvironmentVariable
)

var SourcesInDescendingOrder = []Source{EnvironmentVariable, ConfigFile, DatastorePerHost, DatastoreGlobal}

func (source Source) String() string {
	switch source {
	case Default:
		return "<default>"
	case DatastoreGlobal:
		return "datastore (global)"
	case DatastorePerHost:
		return "datastore (per-host)"
	case ConfigFile:
		return "config file"
	case EnvironmentVariable:
		return "environment variable"
	}
	return fmt.Sprintf("<unknown(%v)>", uint8(source))
}

func (source Source) Local() bool {
	switch source {
	case Default, ConfigFile, EnvironmentVariable:
		return true
	default:
		return false
	}
}

// Config contains the best, parsed config values loaded from the various sources.
// We use tags to control the parsing and validation.
type Config struct {
	// Configuration parameters.

	DatastoreType string `config:"oneof(kubernetes,etcdv3);etcdv3;non-zero,die-on-fail"`

	EtcdAddr      string   `config:"authority;127.0.0.1:2379;local"`
	EtcdScheme    string   `config:"oneof(http,https);http;local"`
	EtcdKeyFile   string   `config:"file(must-exist);;local"`
	EtcdCertFile  string   `config:"file(must-exist);;local"`
	EtcdCaFile    string   `config:"file(must-exist);;local"`
	EtcdEndpoints []string `config:"endpoint-list;;local"`

	LogFilePath string `config:"file;/var/log/calico/typha.log;die-on-fail"`

	LogSeverityFile   string `config:"oneof(DEBUG,INFO,WARNING,ERROR,CRITICAL);INFO"`
	LogSeverityScreen string `config:"oneof(DEBUG,INFO,WARNING,ERROR,CRITICAL);INFO"`
	LogSeveritySys    string `config:"oneof(DEBUG,INFO,WARNING,ERROR,CRITICAL);INFO"`

<<<<<<< HEAD
	HealthEnabled                   bool   `config:"bool;false"`
	HealthHost                      string `config:"string;localhost"`
	HealthPort                      int    `config:"int(0,65535);9098"`
	PrometheusMetricsEnabled        bool   `config:"bool;false"`
	PrometheusMetricsPort           int    `config:"int(0,65535);9093"`
	PrometheusGoMetricsEnabled      bool   `config:"bool;true"`
	PrometheusProcessMetricsEnabled bool   `config:"bool;true"`
	PrometheusMetricsCertFile       string `config:"file(must-exist);;"`
	PrometheusMetricsKeyFile        string `config:"file(must-exist);;"`
	PrometheusMetricsCAFile         string `config:"file(must-exist);;"`
=======
	HealthEnabled bool   `config:"bool;false"`
	HealthHost    string `config:"host-address;localhost"`
	HealthPort    int    `config:"int(0,65535);9098"`

	PrometheusMetricsEnabled        bool   `config:"bool;false"`
	PrometheusMetricsHost           string `config:"host-address;"`
	PrometheusMetricsPort           int    `config:"int(0,65535);9093"`
	PrometheusGoMetricsEnabled      bool   `config:"bool;true"`
	PrometheusProcessMetricsEnabled bool   `config:"bool;true"`
>>>>>>> fab86bba

	SnapshotCacheMaxBatchSize int `config:"int(1,);100"`

	ServerMaxMessageSize              int           `config:"int(1,);100"`
	ServerMaxFallBehindSecs           time.Duration `config:"seconds;90"`
	ServerMinBatchingAgeThresholdSecs time.Duration `config:"seconds;0.01"`
	ServerPingIntervalSecs            time.Duration `config:"seconds;10"`
	ServerPongTimeoutSecs             time.Duration `config:"seconds;60"`
	ServerPort                        int           `config:"port;0"`

	// Server-side TLS config for Typha's communication with Felix.  If any of these are
	// specified, they _all_ must be - except that either ClientCN or ClientURISAN may be left
	// unset - and Typha will then only accept secure (TLS) connections.  Each connecting client
	// (Felix) must present a certificate signed by a CA in CAFile, and with CN matching
	// ClientCN or URI SAN matching ClientURISAN.
	ServerKeyFile  string `config:"file(must-exist);;local"`
	ServerCertFile string `config:"file(must-exist);;local"`
	CAFile         string `config:"file(must-exist);;local"`
	ClientCN       string `config:"string;"`
	ClientURISAN   string `config:"string;"`

	DebugMemoryProfilePath  string `config:"file;;"`
	DebugDisableLogDropping bool   `config:"bool;false"`

	ConnectionRebalancingMode  string        `config:"oneof(none,kubernetes);none"`
	ConnectionDropIntervalSecs time.Duration `config:"seconds;1"`
	MaxConnectionsUpperLimit   int           `config:"int(1,);10000"`
	MaxConnectionsLowerLimit   int           `config:"int(1,);100"`
	K8sServicePollIntervalSecs time.Duration `config:"seconds;30"`
	K8sNamespace               string        `config:"string;kube-system"`
	K8sServiceName             string        `config:"string;calico-typha"`
	K8sPortName                string        `config:"string;calico-typha"`

	// State tracking.

	// nameToSource tracks where we loaded each config param from.
	sourceToRawConfig map[Source]map[string]string
	rawValues         map[string]string
}

type ProtoPort struct {
	Protocol string
	Port     uint16
}

// Load parses and merges the rawData from one particular source into this config object.
// If there is a config value already loaded from a higher-priority source, then
// the new value will be ignored (after validation).
func (config *Config) UpdateFrom(rawData map[string]string, source Source) (changed bool, err error) {
	log.Infof("Merging in config from %v: %v", source, rawData)
	// Defensively take a copy of the raw data, in case we've been handed
	// a mutable map by mistake.
	rawDataCopy := make(map[string]string)
	for k, v := range rawData {
		if v == "" {
			log.WithFields(log.Fields{
				"name":   k,
				"source": source,
			}).Info("Ignoring empty configuration parameter. Use value 'none' if " +
				"your intention is to explicitly disable the default value.")
			continue
		}
		rawDataCopy[k] = v
	}
	config.sourceToRawConfig[source] = rawDataCopy

	changed, err = config.resolve()
	return
}

func (config *Config) resolve() (changed bool, err error) {
	newRawValues := make(map[string]string)
	nameToSource := make(map[string]Source)
	for _, source := range SourcesInDescendingOrder {
	valueLoop:
		for rawName, rawValue := range config.sourceToRawConfig[source] {
			currentSource := nameToSource[rawName]
			param, ok := knownParams[strings.ToLower(rawName)]
			if !ok {
				if source >= currentSource {
					// Stash the raw value in case it's useful for
					// a plugin.  Since we don't know the canonical
					// name, use the raw name.
					newRawValues[rawName] = rawValue
					nameToSource[rawName] = source
				}
				log.WithField("raw name", rawName).Info(
					"Ignoring unknown config param.")
				continue valueLoop
			}
			metadata := param.GetMetadata()
			name := metadata.Name
			if metadata.Local && !source.Local() {
				log.Warningf("Ignoring local-only configuration for %v from %v",
					name, source)
				continue valueLoop
			}

			log.Infof("Parsing value for %v: %v (from %v)",
				name, rawValue, source)
			var value interface{}
			if strings.ToLower(rawValue) == "none" {
				// Special case: we allow a value of "none" to force the value to
				// the zero value for a field.  The zero value often differs from
				// the default value.  Typically, the zero value means "turn off
				// the feature".
				if metadata.NonZero {
					err = errors.New("Non-zero field cannot be set to none")
					log.Errorf(
						"Failed to parse value for %v: %v from source %v. %v",
						name, rawValue, source, err)
					return
				}
				value = metadata.ZeroValue
				log.Infof("Value set to 'none', replacing with zero-value: %#v.",
					value)
			} else {
				value, err = param.Parse(rawValue)
				if err != nil {
					logCxt := log.WithError(err).WithField("source", source)
					if metadata.DieOnParseFailure {
						logCxt.Error("Invalid (required) config value.")
						return
					} else {
						logCxt.WithField("default", metadata.Default).Warn(
							"Replacing invalid value with default")
						value = metadata.Default
						err = nil
					}
				}
			}

			log.Infof("Parsed value for %v: %v (from %v)",
				name, value, source)
			if source < currentSource {
				log.Infof("Skipping config value for %v from %v; "+
					"already have a value from %v", name,
					source, currentSource)
				continue
			}
			field := reflect.ValueOf(config).Elem().FieldByName(name)
			field.Set(reflect.ValueOf(value))
			newRawValues[name] = rawValue
			nameToSource[name] = source
		}
	}
	changed = !reflect.DeepEqual(newRawValues, config.rawValues)
	config.rawValues = newRawValues
	return
}

func (config *Config) DatastoreConfig() apiconfig.CalicoAPIConfig {
	// Special case for etcdv3 datastore, where we want to honour established Felix-specific
	// config mechanisms.
	if config.DatastoreType == "etcdv3" {
		// Build a CalicoAPIConfig with the etcd fields filled in from Felix-specific
		// config.
		var etcdEndpoints string
		if len(config.EtcdEndpoints) == 0 {
			etcdEndpoints = config.EtcdScheme + "://" + config.EtcdAddr
		} else {
			etcdEndpoints = strings.Join(config.EtcdEndpoints, ",")
		}
		etcdCfg := apiconfig.EtcdConfig{
			EtcdEndpoints:  etcdEndpoints,
			EtcdKeyFile:    config.EtcdKeyFile,
			EtcdCertFile:   config.EtcdCertFile,
			EtcdCACertFile: config.EtcdCaFile,
		}
		return apiconfig.CalicoAPIConfig{
			Spec: apiconfig.CalicoAPIConfigSpec{
				DatastoreType: apiconfig.EtcdV3,
				EtcdConfig:    etcdCfg,
			},
		}
	}

	// Build CalicoAPIConfig from the environment.  This means that any XxxYyy field in
	// CalicoAPIConfigSpec can be set by a corresponding XXX_YYY or CALICO_XXX_YYY environment
	// variable, and that the datastore type can be set by a DATASTORE_TYPE or
	// CALICO_DATASTORE_TYPE variable.  (Except in the etcdv3 case which is handled specially
	// above.)
	cfg, err := apiconfig.LoadClientConfigFromEnvironment()
	if err != nil {
		log.WithError(err).Panic("Failed to create datastore config")
	}
	// If that didn't set the datastore type (in which case the field will have been set to its
	// default 'etcdv3' value), copy it from the Felix config.
	if cfg.Spec.DatastoreType == "etcdv3" {
		cfg.Spec.DatastoreType = apiconfig.DatastoreType(config.DatastoreType)
	}
	return *cfg
}

func (config *Config) requiringTLS() bool {
	// True if any of the TLS parameters are set.
	return config.ServerKeyFile+config.ServerCertFile+config.CAFile+config.ClientCN+config.ClientURISAN != ""
}

// Validate() performs cross-field validation.
func (config *Config) Validate() (err error) {
	if config.DatastoreType == "etcdv3" && len(config.EtcdEndpoints) == 0 {
		if config.EtcdScheme == "" {
			err = errors.New("EtcdEndpoints and EtcdScheme both missing")
		}
		if config.EtcdAddr == "" {
			err = errors.New("EtcdEndpoints and EtcdAddr both missing")
		}
	}

	// If any server-side TLS config parameters are specified, they _all_ must be - except that
	// either ClientCN or ClientURISAN may be left unset.
	if config.requiringTLS() {
		// Some TLS config specified.
		if config.ServerKeyFile == "" ||
			config.ServerCertFile == "" ||
			config.CAFile == "" ||
			(config.ClientCN == "" && config.ClientURISAN == "") {
			err = errors.New("If any Felix-Typha TLS config parameters are specified," +
				" they _all_ must be" +
				" - except that either ClientCN or ClientURISAN may be left unset.")
		}
	}
	return
}

var knownParams map[string]param

func loadParams() {
	knownParams = make(map[string]param)
	config := Config{}
	kind := reflect.TypeOf(config)
	metaRegexp := regexp.MustCompile(`^([^;(]+)(?:\(([^)]*)\))?;` +
		`([^;]*)(?:;` +
		`([^;]*))?$`)
	for ii := 0; ii < kind.NumField(); ii++ {
		field := kind.Field(ii)
		if field.Tag == "" {
			// Skip fields with no tag.
			continue
		}
		tag := field.Tag.Get("config")
		if tag == "" {
			log.Panicf("Missing or malformed config tag for config param %v", field.Name)
			continue
		}
		captures := metaRegexp.FindStringSubmatch(tag)
		if len(captures) == 0 {
			log.Panicf("Failed to parse metadata for config param %v", field.Name)
		}
		log.Debugf("%v: metadata captures: %#v", field.Name, captures)
		kind := captures[1]       // Type: "int|oneof|bool|port-list|..."
		kindParams := captures[2] // Parameters for the type: e.g. for oneof "http,https"
		defaultStr := captures[3] // Default value e.g "1.0"
		flags := captures[4]
		var param param
		var err error
		switch kind {
		case "bool":
			param = &BoolParam{}
		case "int":
			min := minInt
			max := maxInt
			if kindParams != "" {
				minAndMax := strings.Split(kindParams, ",")
				min, err = strconv.Atoi(minAndMax[0])
				if err != nil {
					log.Panicf("Failed to parse min value for %v", field.Name)
				}
				if minAndMax[1] != "" {
					max, err = strconv.Atoi(minAndMax[1])
					if err != nil {
						log.Panicf("Failed to parse max value for %v", field.Name)
					}
				}
			}
			param = &IntParam{Min: min, Max: max}
		case "int32":
			param = &Int32Param{}
		case "mark-bitmask":
			param = &MarkBitmaskParam{}
		case "float":
			param = &FloatParam{}
		case "seconds":
			param = &SecondsParam{}
		case "iface-list":
			param = &RegexpParam{Regexp: IfaceListRegexp,
				Msg: "invalid Linux interface name"}
		case "file":
			param = &FileParam{
				MustExist:  strings.Contains(kindParams, "must-exist"),
				Executable: strings.Contains(kindParams, "executable"),
			}
		case "authority":
			param = &RegexpParam{Regexp: AuthorityRegexp,
				Msg: "invalid URL authority"}
		case "ipv4":
			param = &Ipv4Param{}
		case "endpoint-list":
			param = &EndpointListParam{}
		case "port":
			param = &PortParam{}
		case "port-list":
			param = &PortListParam{}
		case "hostname":
			param = &RegexpParam{Regexp: HostnameRegexp,
				Msg: "invalid hostname"}
		case "oneof":
			options := strings.Split(kindParams, ",")
			lowerCaseToCanon := make(map[string]string)
			for _, option := range options {
				lowerCaseToCanon[strings.ToLower(option)] = option
			}
			param = &OneofListParam{
				lowerCaseOptionsToCanonical: lowerCaseToCanon}
		case "string":
			param = &RegexpParam{Regexp: StringRegexp,
				Msg: "invalid string"}
		case "host-address":
			param = &RegexpParam{Regexp: HostAddressRegexp,
				Msg: "invalid host address"}
		default:
			log.Panicf("Unknown type of parameter: %v", kind)
		}

		metadata := param.GetMetadata()
		metadata.Name = field.Name
		metadata.ZeroValue = reflect.ValueOf(config).FieldByName(field.Name).Interface()
		if strings.Contains(flags, "non-zero") {
			metadata.NonZero = true
		}
		if strings.Contains(flags, "die-on-fail") {
			metadata.DieOnParseFailure = true
		}
		if strings.Contains(flags, "local") {
			metadata.Local = true
		}

		if defaultStr != "" {
			if strings.Contains(flags, "skip-default-validation") {
				metadata.Default = defaultStr
			} else {
				// Parse the default value and save it in the metadata. Doing
				// that here ensures that we syntax-check the defaults now.
				defaultVal, err := param.Parse(defaultStr)
				if err != nil {
					log.Panicf("Invalid default value: %v", err)
				}
				metadata.Default = defaultVal
			}
		} else {
			metadata.Default = metadata.ZeroValue
		}
		knownParams[strings.ToLower(field.Name)] = param
	}
}

func (config *Config) RawValues() map[string]string {
	return config.rawValues
}

func New() *Config {
	if knownParams == nil {
		loadParams()
	}
	p := &Config{
		rawValues:         make(map[string]string),
		sourceToRawConfig: make(map[Source]map[string]string),
	}
	for _, param := range knownParams {
		param.setDefault(p)
	}
	return p
}

type param interface {
	GetMetadata() *Metadata
	Parse(raw string) (result interface{}, err error)
	setDefault(*Config)
}<|MERGE_RESOLUTION|>--- conflicted
+++ resolved
@@ -103,28 +103,17 @@
 	LogSeverityScreen string `config:"oneof(DEBUG,INFO,WARNING,ERROR,CRITICAL);INFO"`
 	LogSeveritySys    string `config:"oneof(DEBUG,INFO,WARNING,ERROR,CRITICAL);INFO"`
 
-<<<<<<< HEAD
 	HealthEnabled                   bool   `config:"bool;false"`
-	HealthHost                      string `config:"string;localhost"`
+	HealthHost                      string `config:"host-address;localhost"`
 	HealthPort                      int    `config:"int(0,65535);9098"`
 	PrometheusMetricsEnabled        bool   `config:"bool;false"`
+	PrometheusMetricsHost           string `config:"host-address;"`
 	PrometheusMetricsPort           int    `config:"int(0,65535);9093"`
 	PrometheusGoMetricsEnabled      bool   `config:"bool;true"`
 	PrometheusProcessMetricsEnabled bool   `config:"bool;true"`
 	PrometheusMetricsCertFile       string `config:"file(must-exist);;"`
 	PrometheusMetricsKeyFile        string `config:"file(must-exist);;"`
 	PrometheusMetricsCAFile         string `config:"file(must-exist);;"`
-=======
-	HealthEnabled bool   `config:"bool;false"`
-	HealthHost    string `config:"host-address;localhost"`
-	HealthPort    int    `config:"int(0,65535);9098"`
-
-	PrometheusMetricsEnabled        bool   `config:"bool;false"`
-	PrometheusMetricsHost           string `config:"host-address;"`
-	PrometheusMetricsPort           int    `config:"int(0,65535);9093"`
-	PrometheusGoMetricsEnabled      bool   `config:"bool;true"`
-	PrometheusProcessMetricsEnabled bool   `config:"bool;true"`
->>>>>>> fab86bba
 
 	SnapshotCacheMaxBatchSize int `config:"int(1,);100"`
 
