--- conflicted
+++ resolved
@@ -48,16 +48,14 @@
 	// Enable healthchecks
 	HealthEnabled bool `default:"true"`
 
-<<<<<<< HEAD
-	// Option used for testing and debugging to set the license polling interval to a shorter period.
-	DebugUseShortPollIntervals bool `default:"false" split_words:"true"`
-=======
 	// Enable syncing of node labels
 	SyncNodeLabels bool `default:"true" split_words:"true"`
 
 	// etcdv3 or kubernetes
 	DatastoreType string `default:"etcdv3" split_words:"true"`
->>>>>>> a1f76a4a
+
+	// Option used for testing and debugging to set the license polling interval to a shorter period.
+	DebugUseShortPollIntervals bool `default:"false" split_words:"true"`
 }
 
 // Parse parses envconfig and stores in Config struct
