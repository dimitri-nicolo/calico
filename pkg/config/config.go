--- conflicted
+++ resolved
@@ -45,13 +45,11 @@
 	// not require this, it allows the service account to access the minimal set of resources).
 	DoNotInitializeCalico bool `default:"false" split_words:"true"`
 
-<<<<<<< HEAD
 	// Enable healthchecks
 	HealthEnabled bool `default:"true"`
-=======
+
 	// Option used for testing and debugging to set the license polling interval to a shorter period.
 	DebugUseShortPollIntervals bool `default:"false" split_words:"true"`
->>>>>>> 37d9c348
 }
 
 // Parse parses envconfig and stores in Config struct
