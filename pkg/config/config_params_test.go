--- conflicted
+++ resolved
@@ -26,19 +26,11 @@
 
 var _ = DescribeTable("Config parsing",
 	func(key, value string, expected interface{}, errorExpected ...bool) {
-<<<<<<< HEAD
 		cfg := config.New()
 		_, err := cfg.UpdateFrom(map[string]string{key: value},
 			config.EnvironmentVariable)
 		newVal := reflect.ValueOf(cfg).Elem().FieldByName(key).Interface()
-		Expect(newVal).To(Equal(expected))
-=======
-		config := New()
-		_, err := config.UpdateFrom(map[string]string{key: value},
-			EnvironmentVariable)
-		newVal := reflect.ValueOf(config).Elem().FieldByName(key).Interface()
-		gomega.Expect(newVal).To(gomega.Equal(expected))
->>>>>>> ce843a42
+		gomega.Expect(newVal).To(Equal(expected))
 		if len(errorExpected) > 0 && errorExpected[0] {
 			gomega.Expect(err).To(gomega.HaveOccurred())
 		} else {
@@ -93,15 +85,9 @@
 
 var _ = DescribeTable("Config validation",
 	func(settings map[string]string, ok bool) {
-<<<<<<< HEAD
 		cfg := config.New()
 		_, err := cfg.UpdateFrom(settings, config.ConfigFile)
-		Expect(err).NotTo(HaveOccurred())
-=======
-		cfg := New()
-		_, err := cfg.UpdateFrom(settings, ConfigFile)
-		gomega.Expect(err).NotTo(gomega.HaveOccurred())
->>>>>>> ce843a42
+		gomega.Expect(err).NotTo(HaveOccurred())
 		err = cfg.Validate()
 		log.WithError(err).Info("Validation result")
 		if !ok {
