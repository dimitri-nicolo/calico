// Copyright (c) 2015-2020 Tigera, Inc. All rights reserved.
//
// Licensed under the Apache License, Version 2.0 (the "License");
// you may not use this file except in compliance with the License.
// You may obtain a copy of the License at
//
//     http://www.apache.org/licenses/LICENSE-2.0
//
// Unless required by applicable law or agreed to in writing, software
// distributed under the License is distributed on an "AS IS" BASIS,
// WITHOUT WARRANTIES OR CONDITIONS OF ANY KIND, either express or implied.
// See the License for the specific language governing permissions and
// limitations under the License.
package plugin

import (
	"context"
	"encoding/json"
	"errors"
	"flag"
	"fmt"
	"io/ioutil"
	"os"
	"runtime"
	"time"

	"github.com/projectcalico/libcalico-go/lib/backend/k8s/conversion"

	"github.com/projectcalico/libcalico-go/lib/clientv3"

	"github.com/containernetworking/cni/pkg/skel"
	cnitypes "github.com/containernetworking/cni/pkg/types"
	"github.com/containernetworking/cni/pkg/types/current"
	cniSpecVersion "github.com/containernetworking/cni/pkg/version"
	"github.com/containernetworking/plugins/pkg/ipam"
	"github.com/sirupsen/logrus"
	metav1 "k8s.io/apimachinery/pkg/apis/meta/v1"
	"k8s.io/client-go/kubernetes"
	"k8s.io/client-go/tools/clientcmd"

	"github.com/projectcalico/cni-plugin/internal/pkg/utils"
	"github.com/projectcalico/cni-plugin/pkg/dataplane"
	"github.com/projectcalico/cni-plugin/pkg/k8s"
	"github.com/projectcalico/cni-plugin/pkg/types"
	api "github.com/projectcalico/libcalico-go/lib/apis/v3"
	cerrors "github.com/projectcalico/libcalico-go/lib/errors"
	"github.com/projectcalico/libcalico-go/lib/logutils"
	"github.com/projectcalico/libcalico-go/lib/options"

	kerrors "k8s.io/apimachinery/pkg/api/errors"
)

const testConnectionTimeout = 2 * time.Second

func init() {
	// This ensures that main runs only on main thread (thread group leader).
	// since namespace ops (unshare, setns) are done for a single thread, we
	// must ensure that the goroutine does not jump from OS thread to thread
	runtime.LockOSThread()
}

func testConnection() error {
	if err := utils.SetEnv(); err != nil {
		return err
	}

	// Unmarshal the network config
	conf := types.NetConf{}
	data, err := ioutil.ReadAll(os.Stdin)
	if err != nil {
		return errors.New("failed to read from stdin")
	}
	if err := json.Unmarshal(data, &conf); err != nil {
		return fmt.Errorf("failed to load netconf: %v", err)
	}

	// Create a new client.
	calicoClient, err := utils.CreateClient(conf)
	if err != nil {
		return err
	}
	ctx, cancel := context.WithTimeout(context.Background(), testConnectionTimeout)
	defer cancel()
	ci, err := calicoClient.ClusterInformation().Get(ctx, "default", options.GetOptions{})
	if err != nil {
		return fmt.Errorf("error getting ClusterInformation: %v", err)
	}
	if !*ci.Spec.DatastoreReady {
		logrus.Info("Upgrade may be in progress, ready flag is not set")
		return fmt.Errorf("Calico is currently not ready to process requests")
	}

	// If we have a kubeconfig, test connection to the APIServer
	if conf.Kubernetes.Kubeconfig != "" {
		k8sconfig, err := clientcmd.BuildConfigFromFlags("", conf.Kubernetes.Kubeconfig)
		if err != nil {
			return fmt.Errorf("error building K8s client config: %s", err)
		}

		// Set a short timeout so we fail fast.
		k8sconfig.Timeout = testConnectionTimeout
		k8sClient, err := kubernetes.NewForConfig(k8sconfig)
		if err != nil {
			return fmt.Errorf("error creating K8s client: %s", err)
		}
		_, err = k8sClient.ServerVersion()
		if err != nil {
			return fmt.Errorf("unable to connect to K8s server: %s", err)
		}
	}
	return nil
}

func cmdAdd(args *skel.CmdArgs) (err error) {
	// Defer a panic recover, so that in case we panic we can still return
	// a proper error to the runtime.
	defer func() {
		if e := recover(); e != nil {
			msg := fmt.Sprintf("Calico CNI panicked during ADD: %s", e)
			if err != nil {
				// If we're recovering and there was also an error, then we need to
				// present both.
				msg = fmt.Sprintf("%s: error=%s", msg, err)
			}
			err = fmt.Errorf(msg)
		}
	}()

	if err = utils.SetEnv(); err != nil {
		return
	}

	// Unmarshal the network config, and perform validation
	conf := types.NetConf{}
	if err := json.Unmarshal(args.StdinData, &conf); err != nil {
		return fmt.Errorf("failed to load netconf: %v", err)
	}

	utils.ConfigureLogging(conf)

	nodeNameFile := "/var/lib/calico/nodename"
	if conf.NodenameFile != "" {
		nodeNameFile = conf.NodenameFile
	}

	nodeNameFile := "/var/lib/calico/nodename"
	if conf.NodenameFile != "" {
		nodeNameFile = conf.NodenameFile
	}

	if !conf.NodenameFileOptional {
		// Configured to wait for the nodename file - don't start until it exists.
		if _, err := os.Stat(nodeNameFile); err != nil {
			s := "%s: check that the calico/node container is running and has mounted /var/lib/calico/"
			return fmt.Errorf(s, err)
		}
		logrus.Debugf("%s exists", nodeNameFile)
	}

	// Determine which node name to use.
	nodename := utils.DetermineNodename(conf)

	// Extract WEP identifiers such as pod name, pod namespace (for k8s), containerID, IfName.
	wepIDs, err := utils.GetIdentifiers(args, nodename)
	if err != nil {
		return
	}

	logrus.WithField("EndpointIDs", wepIDs).Debug("Extracted identifiers")

	calicoClient, err := utils.CreateClient(conf)
	if err != nil {
		return
	}

	ctx := context.Background()
	ci, err := calicoClient.ClusterInformation().Get(ctx, "default", options.GetOptions{})
	if err != nil {
		err = fmt.Errorf("error getting ClusterInformation: %v", err)
		return
	}
	if !*ci.Spec.DatastoreReady {
		logrus.Info("Upgrade may be in progress, ready flag is not set")
		err = fmt.Errorf("Calico is currently not ready to process requests")
		return
	}

	var logger *logrus.Entry
	if wepIDs.Orchestrator == api.OrchestratorKubernetes {
		wepName, err := wepIDs.CalculateWorkloadEndpointName(false)
		if err != nil {
			return err
		}
		logger = logrus.WithFields(logrus.Fields{
			"WorkloadEndpoint": wepName,
			"ContainerID":      wepIDs.ContainerID,
			"Pod":              wepIDs.Pod,
			"Namespace":        wepIDs.Namespace,
		})
	} else {
		logger = logrus.WithFields(logrus.Fields{
			"ContainerID": wepIDs.ContainerID,
		})
	}

	var endpoint *api.WorkloadEndpoint
	endpoint, err = getWorkloadEndpoint(ctx, calicoClient, wepIDs, logger)
	if err != nil {
		return
	}

	// If we don't find a match from the existing WorkloadEndpoints then we calculate
	// the WEP name with the IfName passed in so we can create the WorkloadEndpoint later in the process.
	if endpoint == nil {
		wepIDs.Endpoint = args.IfName
		wepIDs.WEPName, err = wepIDs.CalculateWorkloadEndpointName(false)
		if err != nil {
			err = fmt.Errorf("error constructing WorkloadEndpoint name: %s", err)
			return
		}
	} else {
		logger.Info("Calico CNI found existing endpoint")
	}

	// Collect the result in this variable - this is ultimately what gets "returned" by this function by printing
	// it to stdout.
	var result *current.Result

	// If running under Kubernetes then branch off into the kubernetes code, otherwise handle everything in this
	// function.
	if wepIDs.Orchestrator == api.OrchestratorKubernetes {
		if result, err = k8s.CmdAddK8s(ctx, args, conf, *wepIDs, calicoClient, endpoint); err != nil {
			return
		}
	} else {
		// Default CNI behavior
		// Validate enabled features
		if conf.FeatureControl.IPAddrsNoIpam {
			err = errors.New("requested feature is not supported for this runtime: ip_addrs_no_ipam")
			return
		}

		// use the CNI network name as the Calico profile.
		profileID := conf.Name

		endpointAlreadyExisted := endpoint != nil
		if endpointAlreadyExisted {
			// There is an existing endpoint - no need to create another.
			// This occurs when adding an existing container to a new CNI network
			// Find the IP address from the endpoint and use that in the response.
			// Don't create the veth or do any networking.
			// Just update the profile on the endpoint. The profile will be created if needed during the
			// profile processing step.
			foundProfile := false
			for _, p := range endpoint.Spec.Profiles {
				if p == profileID {
					logger.Infof("Calico CNI endpoint already has profile: %s\n", profileID)
					foundProfile = true
					break
				}
			}
			if !foundProfile {
				logger.Infof("Calico CNI appending profile: %s\n", profileID)
				endpoint.Spec.Profiles = append(endpoint.Spec.Profiles, profileID)
			}
			result, err = utils.CreateResultFromEndpoint(endpoint)
			logger.WithField("result", result).Debug("Created result from endpoint")
			if err != nil {
				return
			}
		} else {
			// There's no existing endpoint, so we need to do the following:
			// 1) Call the configured IPAM plugin to get IP address(es)
			// 2) Configure the Calico endpoint
			// 3) Create the veth, configuring it on both the host and container namespace.

			// 1) Run the IPAM plugin and make sure there's an IP address returned.
			logger.WithFields(logrus.Fields{"paths": os.Getenv("CNI_PATH"),
				"type": conf.IPAM.Type}).Debug("Looking for IPAM plugin in paths")
			var ipamResult cnitypes.Result
			ipamResult, err = ipam.ExecAdd(conf.IPAM.Type, args.StdinData)
			logger.WithField("IPAM result", ipamResult).Info("Got result from IPAM plugin")
			if err != nil {
				return
			}

			// Convert IPAM result into current Result.
			// IPAM result has a bunch of fields that are optional for an IPAM plugin
			// but required for a CNI plugin, so this is to populate those fields.
			// See CNI Spec doc for more details.
			result, err = current.NewResultFromResult(ipamResult)
			if err != nil {
				utils.ReleaseIPAllocation(logger, conf, args)
				return
			}

			if len(result.IPs) == 0 {
				utils.ReleaseIPAllocation(logger, conf, args)
				err = errors.New("IPAM plugin returned no IP addresses in result")
				return
			}

			// Parse endpoint labels passed in by Mesos, and store in a map.
			labels := map[string]string{}
			for _, label := range conf.Args.Mesos.NetworkInfo.Labels.Labels {
				// Sanitize mesos labels so that they pass the k8s label validation,
				// as mesos labels accept any unicode value.
				k := utils.SanitizeMesosLabel(label.Key)
				v := utils.SanitizeMesosLabel(label.Value)

				if label.Key == "projectcalico.org/namespace" {
					wepIDs.Namespace = v
				} else {
					labels[k] = v
				}
			}

			// 2) Create the endpoint object
			endpoint = api.NewWorkloadEndpoint()
			endpoint.Name = wepIDs.WEPName
			endpoint.Namespace = wepIDs.Namespace
			endpoint.Spec.Endpoint = wepIDs.Endpoint
			endpoint.Spec.Node = wepIDs.Node
			endpoint.Spec.Orchestrator = wepIDs.Orchestrator
			endpoint.Spec.ContainerID = wepIDs.ContainerID
			endpoint.Labels = labels
			endpoint.Spec.Profiles = []string{profileID}

			logger.WithField("endpoint", endpoint).Debug("Populated endpoint (without nets)")
			if err = utils.PopulateEndpointNets(endpoint, result); err != nil {
				// Cleanup IP allocation and return the error.
				utils.ReleaseIPAllocation(logger, conf, args)
				return
			}
			logger.WithField("endpoint", endpoint).Info("Populated endpoint (with nets)")

			logger.Infof("Calico CNI using IPs: %s", endpoint.Spec.IPNetworks)

			// 3) Set up the veth
			var d dataplane.Dataplane
			d, err = dataplane.GetDataplane(conf, logger)
			if err != nil {
				return
			}

			// Select the first 11 characters of the containerID for the host veth.
			var hostVethName, contVethMac string
			desiredVethName := "cali" + args.ContainerID[:utils.Min(11, len(args.ContainerID))]
			hostVethName, contVethMac, err = d.DoNetworking(
<<<<<<< HEAD
				ctx, calicoClient, args, result, desiredVethName, utils.DefaultRoutes, endpoint, map[string]string{}, nil)

=======
				ctx, calicoClient, args, result, desiredVethName, utils.DefaultRoutes, endpoint, map[string]string{})
>>>>>>> a8ef39dd
			if err != nil {
				// Cleanup IP allocation and return the error.
				utils.ReleaseIPAllocation(logger, conf, args)
				return
			}

			logger.WithFields(logrus.Fields{
				"HostVethName":     hostVethName,
				"ContainerVethMac": contVethMac,
			}).Info("Networked namespace")

			endpoint.Spec.MAC = contVethMac
			endpoint.Spec.InterfaceName = hostVethName
		}

		// Write the endpoint object (either the newly created one, or the updated one with a new ProfileIDs).
		if _, err = utils.CreateOrUpdate(ctx, calicoClient, endpoint, true); err != nil {
			if !endpointAlreadyExisted {
				// Only clean up the IP allocation if this was a new endpoint.  Otherwise,
				// we'd release the IP that is already attached to the existing endpoint.
				utils.ReleaseIPAllocation(logger, conf, args)
			}
			return
		}

		logger.WithField("endpoint", endpoint).Info("Wrote endpoint to datastore")

		// Add the interface created above to the CNI result.
		result.Interfaces = append(result.Interfaces, &current.Interface{
			Name: endpoint.Spec.InterfaceName},
		)
	}

	// Handle profile creation - this is only done if there isn't a specific policy handler.
	if conf.Policy.PolicyType == "" {
		logger.Debug("Handling profiles")
		// Start by checking if the profile already exists. If it already exists then there is no work to do.
		// The CNI plugin never updates a profile.
		exists := true
		_, err = calicoClient.Profiles().Get(ctx, conf.Name, options.GetOptions{})
		if err != nil {
			_, ok := err.(cerrors.ErrorResourceDoesNotExist)
			if ok {
				exists = false
			} else {
				// Cleanup IP allocation and return the error.
				utils.ReleaseIPAllocation(logger, conf, args)
				return
			}
		}

		if !exists {
			// The profile doesn't exist so needs to be created. The rules vary depending on whether k8s is being used.
			// Under k8s (without full policy support) the rule is permissive and allows all traffic.
			// Otherwise, incoming traffic is only allowed from profiles with the same tag.
			logger.Infof("Calico CNI creating profile: %s", conf.Name)
			var inboundRules []api.Rule
			if wepIDs.Orchestrator == api.OrchestratorKubernetes {
				inboundRules = []api.Rule{{Action: api.Allow}}
			} else {
				inboundRules = []api.Rule{{Action: api.Allow, Source: api.EntityRule{Selector: fmt.Sprintf("has(%s)", conf.Name)}}}
			}

			profile := &api.Profile{
				ObjectMeta: metav1.ObjectMeta{
					Name: conf.Name,
				},
				Spec: api.ProfileSpec{
					Egress:        []api.Rule{{Action: api.Allow}},
					Ingress:       inboundRules,
					LabelsToApply: map[string]string{conf.Name: ""},
				},
			}

			logger.WithField("profile", profile).Info("Creating profile")

			if _, err = calicoClient.Profiles().Create(ctx, profile, options.SetOptions{}); err != nil {
				// Cleanup IP allocation and return the error.
				utils.ReleaseIPAllocation(logger, conf, args)
				return
			}
		}
	}

	// Set Gateway to nil. Calico IPAM doesn't set it, but host-local does.
	// We modify IPs subnet received from the IPAM plugin (host-local),
	// so Gateway isn't valid anymore. It is also not used anywhere by Calico.
	for _, ip := range result.IPs {
		ip.Gateway = nil
	}

	// Print result to stdout, in the format defined by the requested cniVersion.
	err = cnitypes.PrintResult(result, conf.CNIVersion)
	return
}

// getWorkloadEndpoint finds and returns the workload endpoint. The wepIDs passed in may be updated if necessary.
func getWorkloadEndpoint(ctx context.Context, calicoClient clientv3.Interface, wepIDs *utils.WEPIdentifiers, logger *logrus.Entry) (*api.WorkloadEndpoint, error) {
	switch conversion.MultiInterfaceMode() {
	case "multus":
		// Calculate the WorkloadEndpoint name from the WEP specific identifiers for the given orchestrator.
		wepName, err := wepIDs.CalculateWorkloadEndpointName(false)
		if err != nil {
			return nil, fmt.Errorf("error constructing WorkloadEndpoint name: %s", err)
		}

		// Check if there's an existing WorkloadEndpoint with the given name in the given namespace.
		endpoint, err := calicoClient.WorkloadEndpoints().Get(ctx, wepIDs.Namespace, wepName, options.GetOptions{})
		if err != nil && kerrors.IsNotFound(err) {
			return nil, err
		}

		return endpoint, nil
	default:
		wepIDs.Endpoint = ""

		// Calculate the workload name prefix from the WEP specific identifiers
		// for the given orchestrator.
		wepPrefix, err := wepIDs.CalculateWorkloadEndpointName(true)
		if err != nil {
			return nil, fmt.Errorf("error constructing WorkloadEndpoint prefix: %s", err)
		}

		// Check if there's an existing endpoint by listing the existing endpoints based on the WEP name prefix.
		endpoints, err := calicoClient.WorkloadEndpoints().List(ctx, options.ListOptions{Name: wepPrefix, Namespace: wepIDs.Namespace, Prefix: true})
		if err != nil {
			if kerrors.IsNotFound(err) {
				return nil, nil
			}

			return nil, err
		}

		logger.Debugf("Retrieved list of endpoints: %v", endpoints)

		// If the prefix list returns 1 or more items, we go through the items and try to see if the name matches the WEP
		// identifiers we have. The identifiers we use for this match at this point are:
		// 1. Node name
		// 2. Orchestrator ID ('cni' or 'k8s')
		// 3. ContainerID
		// 4. Pod name (only for k8s)
		// Note we don't use the interface name (endpoint) for this match.
		// If we find a match from the returned list then we've found the workload endpoint,
		// and we reuse that even if it has a different interface name, because
		// we only support one interface per pod by default.
		// For example, you have a WEP for a k8s pod "mypod-1", and IfName "eth0" on node "node1", that will result in
		// a WEP name "node1-k8s-mypod--1-eth0" in the datastore, now you're trying to schedule another pod "mypod",
		// IfName "eth0" and node "node1", so we do a prefix list to get all the endpoints for that workload, with
		// the prefix "node1-k8s-mypod-". Now this search would return any existing endpoints for "mypod", but it will also
		// list "node1-k8s-mypod--1-eth0" which is not the same WorkloadEndpoint, so to avoid that, we go through the
		// list of returned WEPs from the prefix list and call NameMatches() based on all the
		// identifiers (pod name, containerID, node name, orchestrator), but omit the IfName (Endpoint field) since we can
		// only have one interface per pod right now, and NameMatches() will return true if the WEP matches the identifiers.
		// It is possible that none of the WEPs in the list match the identifiers, which means we don't already have an
		// existing WEP to reuse. See `names.WorkloadEndpointIdentifiers` GoDoc comments for more details.
		if len(endpoints.Items) > 0 {
			logger.Debugf("List of WorkloadEndpoints %v", endpoints.Items)
			for _, endpoint := range endpoints.Items {
				match, err := wepIDs.WorkloadEndpointIdentifiers.NameMatches(endpoint.Name)
				if err != nil {
					// We should never hit this error, because it should have already been
					// caught by CalculateWorkloadEndpointName.
					return nil, fmt.Errorf("invalid WorkloadEndpoint identifiers: %v", wepIDs.WorkloadEndpointIdentifiers)
				}

				if match {
					logger.Debugf("Found a match for WorkloadEndpoint: %v", endpoint)
					// Assign the WEP name to wepIDs' WEPName field.
					wepIDs.WEPName = endpoint.Name
					// Put the endpoint name from the matched WEP in the identifiers.
					wepIDs.Endpoint = endpoint.Spec.Endpoint
					logger.Infof("Calico CNI found existing endpoint: %v", endpoint)
					return &endpoint, nil
				}
			}
		}

		return nil, nil
	}
}

func cmdDel(args *skel.CmdArgs) (err error) {
	// Defer a panic recover, so that in case we panic we can still return
	// a proper error to the runtime.
	defer func() {
		if e := recover(); e != nil {
			msg := fmt.Sprintf("Calico CNI panicked during DEL: %s", e)
			if err != nil {
				// If we're recovering and there was also an error, then we need to
				// present both.
				msg = fmt.Sprintf("%s: error=%s", msg, err)
			}
			err = fmt.Errorf(msg)
		}
	}()

	if err = utils.SetEnv(); err != nil {
		return
	}

	conf := types.NetConf{}
	if err = json.Unmarshal(args.StdinData, &conf); err != nil {
		err = fmt.Errorf("failed to load netconf: %v", err)
		return
	}

	utils.ConfigureLogging(conf)

	nodeNameFile := "/var/lib/calico/nodename"
	if conf.NodenameFile != "" {
		nodeNameFile = conf.NodenameFile
	}

	nodeNameFile := "/var/lib/calico/nodename"
	if conf.NodenameFile != "" {
		nodeNameFile = conf.NodenameFile
	}

	if !conf.NodenameFileOptional {
		// Configured to wait for the nodename file - don't start until it exists.
		if _, err = os.Stat(nodeNameFile); err != nil {
			s := "%s: check that the calico/node container is running and has mounted /var/lib/calico/"
			err = fmt.Errorf(s, err)
			return
		}
		logrus.Debugf("%s exists", nodeNameFile)
	}

	// Determine which node name to use.
	nodename := utils.DetermineNodename(conf)

	var epIDs *utils.WEPIdentifiers
	epIDs, err = utils.GetIdentifiers(args, nodename)
	if err != nil {
		return
	}
	logger := logrus.WithFields(logrus.Fields{"ContainerID": epIDs.ContainerID})

	var calicoClient clientv3.Interface
	calicoClient, err = utils.CreateClient(conf)
	if err != nil {
		return
	}

	ctx := context.Background()
	var ci *api.ClusterInformation
	ci, err = calicoClient.ClusterInformation().Get(ctx, "default", options.GetOptions{})
	if err != nil {
		err = fmt.Errorf("error getting ClusterInformation: %v", err)
		return
	}
	if !*ci.Spec.DatastoreReady {
		logrus.Info("Upgrade may be in progress, ready flag is not set")
		err = fmt.Errorf("Calico is currently not ready to process requests")
		return
	}

	// Calculate the WEP name so we can call DEL on the exact endpoint.
	epIDs.WEPName, err = epIDs.CalculateWorkloadEndpointName(false)
	if err != nil {
		err = fmt.Errorf("error constructing WorkloadEndpoint name: %s", err)
		return
	}

	logger.WithFields(logrus.Fields{
		"Orchestrator":     epIDs.Orchestrator,
		"Node":             epIDs.Node,
		"WorkloadEndpoint": epIDs.WEPName,
		"ContainerID":      epIDs.ContainerID,
	}).Debug("Extracted identifiers")

	// Handle k8s specific bits of handling the DEL.
	if epIDs.Orchestrator == api.OrchestratorKubernetes {
		err = k8s.CmdDelK8s(ctx, calicoClient, *epIDs, args, conf, logger)
		return
	}

	// Release the IP address by calling the configured IPAM plugin.
	ipamErr := utils.DeleteIPAM(conf, args, logger)

	// Delete the WorkloadEndpoint object from the datastore.
	if _, err = calicoClient.WorkloadEndpoints().Delete(ctx, epIDs.Namespace, epIDs.WEPName, options.DeleteOptions{}); err != nil {
		if _, ok := err.(cerrors.ErrorResourceDoesNotExist); ok {
			// Log and proceed with the clean up if WEP doesn't exist.
			logger.WithField("WorkloadEndpoint", epIDs.WEPName).Info("Endpoint object does not exist, no need to clean up.")
		} else {
			return
		}
	}

	// Clean up namespace by removing the interfaces.
	var d dataplane.Dataplane
	d, err = dataplane.GetDataplane(conf, logger)
	if err != nil {
		return
	}

	err = d.CleanUpNamespace(args)
	if err != nil {
		return
	}
	logger.Info("Cleaned up namespace")

	// Return the IPAM error if there was one. The IPAM error will be lost if there was also an error in cleaning up
	// the device or endpoint, but crucially, the user will know the overall operation failed.
	err = ipamErr
	return
}

func Main(version string) {
	// Set up logging formatting.
	logrus.SetFormatter(&logutils.Formatter{})

	// Install a hook that adds file/line no information.
	logrus.AddHook(&logutils.ContextHook{})

	// Use a new flag set so as not to conflict with existing libraries which use "flag"
	flagSet := flag.NewFlagSet("Calico", flag.ExitOnError)

	// Display the version on "-v"
	versionFlag := flagSet.Bool("v", false, "Display version")

	// Test datastore connection on "-t" this is used to gate installation of the
	// CNI config file, which triggers some orchestrators (K8s included) to start
	// scheduling pods.  By waiting until we get a successful datastore connection
	// test, we can avoid some startup races where host networking to the datastore
	// takes a little while to start up.
	testConnectionFlag := flagSet.Bool("t", false, "Test datastore connection")

	err := flagSet.Parse(os.Args[1:])
	if err != nil {
		cniError := cnitypes.Error{
			Code:    100,
			Msg:     "failed to parse CLI flags",
			Details: err.Error(),
		}
		cniError.Print()
		os.Exit(1)
	}
	if *versionFlag {
		fmt.Println(version)
		os.Exit(0)
	}
	if *testConnectionFlag {
		err = testConnection()
		if err == nil {
			os.Exit(0)
		}
		logrus.WithError(err).Error("data store connection failed")
		cniError := cnitypes.Error{
			Code:    100,
			Msg:     "data store connection failed",
			Details: err.Error(),
		}
		cniError.Print()
		os.Exit(1)
	}

	if err := utils.AddIgnoreUnknownArgs(); err != nil {
		logrus.WithError(err).Error("Failed to set IgnoreUnknown=1")
		cniError := cnitypes.Error{
			Code:    100,
			Msg:     "failed to set IgnoreUnknown=1",
			Details: err.Error(),
		}
		cniError.Print()
		os.Exit(1)
	}

	skel.PluginMain(cmdAdd, nil, cmdDel,
		cniSpecVersion.PluginSupports("0.1.0", "0.2.0", "0.3.0", "0.3.1"),
		"Calico CNI plugin "+version)
}<|MERGE_RESOLUTION|>--- conflicted
+++ resolved
@@ -347,12 +347,7 @@
 			var hostVethName, contVethMac string
 			desiredVethName := "cali" + args.ContainerID[:utils.Min(11, len(args.ContainerID))]
 			hostVethName, contVethMac, err = d.DoNetworking(
-<<<<<<< HEAD
 				ctx, calicoClient, args, result, desiredVethName, utils.DefaultRoutes, endpoint, map[string]string{}, nil)
-
-=======
-				ctx, calicoClient, args, result, desiredVethName, utils.DefaultRoutes, endpoint, map[string]string{})
->>>>>>> a8ef39dd
 			if err != nil {
 				// Cleanup IP allocation and return the error.
 				utils.ReleaseIPAllocation(logger, conf, args)
