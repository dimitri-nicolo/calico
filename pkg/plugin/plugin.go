--- conflicted
+++ resolved
@@ -347,10 +347,6 @@
 			logger.Infof("Calico CNI using IPs: %s", endpoint.Spec.IPNetworks)
 
 			// 3) Set up the veth
-<<<<<<< HEAD
-			hostVethName, contVethMac, err := utils.DoNetworking(
-				ctx, calicoClient, args, conf, result, logger, "", utils.DefaultRoutes)
-=======
 			d, err := dataplane.GetDataplane(conf, logger)
 			if err != nil {
 				return err
@@ -358,8 +354,9 @@
 
 			// Select the first 11 characters of the containerID for the host veth.
 			desiredVethName := "cali" + args.ContainerID[:utils.Min(11, len(args.ContainerID))]
-			hostVethName, contVethMac, err := d.DoNetworking(args, result, desiredVethName, utils.DefaultRoutes, endpoint, map[string]string{})
->>>>>>> d335c63c
+			hostVethName, contVethMac, err := d.DoNetworking(
+				ctx, calicoClient, args, result, desiredVethName, utils.DefaultRoutes, endpoint, map[string]string{})
+
 			if err != nil {
 				// Cleanup IP allocation and return the error.
 				utils.ReleaseIPAllocation(logger, conf, args)
