--- conflicted
+++ resolved
@@ -22,15 +22,10 @@
 	"reflect"
 	"time"
 
-<<<<<<< HEAD
 	log "github.com/sirupsen/logrus"
+
 	api "github.com/tigera/api/pkg/apis/projectcalico/v3"
-	v3 "github.com/tigera/api/pkg/apis/projectcalico/v3"
-
-=======
-	api "github.com/projectcalico/api/pkg/apis/projectcalico/v3"
-	v3 "github.com/projectcalico/api/pkg/apis/projectcalico/v3"
->>>>>>> f558bf04
+
 	"github.com/projectcalico/libcalico-go/lib/apiconfig"
 	libapi "github.com/projectcalico/libcalico-go/lib/apis/v3"
 	bapi "github.com/projectcalico/libcalico-go/lib/backend/api"
@@ -45,10 +40,6 @@
 	"github.com/projectcalico/node/pkg/calicoclient"
 	"github.com/projectcalico/typha/pkg/syncclientutils"
 	"github.com/projectcalico/typha/pkg/syncproto"
-<<<<<<< HEAD
-=======
-	log "github.com/sirupsen/logrus"
->>>>>>> f558bf04
 )
 
 // This file contains the main processing and common logic for assigning tunnel addresses,
@@ -438,7 +429,7 @@
 		Attrs:       attrs,
 		Hostname:    nodename,
 		IPv4Pools:   cidrs,
-		IntendedUse: v3.IPPoolAllowedUseTunnel,
+		IntendedUse: api.IPPoolAllowedUseTunnel,
 	}
 
 	v4Assignments, _, err := c.IPAM().AutoAssign(ctx, args)
