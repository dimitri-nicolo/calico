// Copyright (c) 2018,2021 Tigera, Inc. All rights reserved.

// Licensed under the Apache License, Version 2.0 (the "License");
// you may not use this file except in compliance with the License.
// You may obtain a copy of the License at
//
//     http://www.apache.org/licenses/LICENSE-2.0
//
// Unless required by applicable law or agreed to in writing, software
// distributed under the License is distributed on an "AS IS" BASIS,
// WITHOUT WARRANTIES OR CONDITIONS OF ANY KIND, either express or implied.
// See the License for the specific language governing permissions and
// limitations under the License.

package allocateip

import (
	"context"
	"errors"
	"fmt"
	gnet "net"
	"os"

	. "github.com/onsi/ginkgo"
	. "github.com/onsi/gomega"

	"github.com/projectcalico/node/pkg/calicoclient"

	log "github.com/sirupsen/logrus"
	metav1 "k8s.io/apimachinery/pkg/apis/meta/v1"

	api "github.com/tigera/api/pkg/apis/projectcalico/v3"

	"github.com/projectcalico/libcalico-go/lib/apiconfig"
	libapi "github.com/projectcalico/libcalico-go/lib/apis/v3"
	"github.com/projectcalico/libcalico-go/lib/backend"
	bapi "github.com/projectcalico/libcalico-go/lib/backend/api"
	client "github.com/projectcalico/libcalico-go/lib/clientv3"
	cerrors "github.com/projectcalico/libcalico-go/lib/errors"
	"github.com/projectcalico/libcalico-go/lib/ipam"
	"github.com/projectcalico/libcalico-go/lib/logutils"
	"github.com/projectcalico/libcalico-go/lib/net"
	"github.com/projectcalico/libcalico-go/lib/options"
)

func allocateIPDescribe(description string, tunnelType []string, body func(tunnelType string)) bool {
	for _, tt := range tunnelType {
		switch tt {
		case ipam.AttributeTypeIPIP:
			Describe(fmt.Sprintf("%s (ipip)", description),
				func() {
					body(tt)
				})
		case ipam.AttributeTypeVXLAN:
			Describe(fmt.Sprintf("%s (vxlan)", description),
				func() {
					body(tt)
				})
		case ipam.AttributeTypeWireguard:
			Describe(fmt.Sprintf("%s (wireguard)", description),
				func() {
					body(tt)
				})
		default:
			panic(fmt.Errorf("Unknown tunnelType, %s", tt))
		}
	}

	return true
}

func setTunnelAddressForNode(tunnelType string, n *libapi.Node, addr string) {
	if tunnelType == ipam.AttributeTypeIPIP {
		n.Spec.BGP.IPv4IPIPTunnelAddr = addr
	} else if tunnelType == ipam.AttributeTypeVXLAN {
		n.Spec.IPv4VXLANTunnelAddr = addr
	} else if tunnelType == ipam.AttributeTypeWireguard {
		if addr != "" {
			n.Spec.Wireguard = &libapi.NodeWireguardSpec{
				InterfaceIPv4Address: addr,
			}
		} else {
			n.Spec.Wireguard = nil
		}
	} else {
		panic(fmt.Errorf("Unknown tunnelType, %s", tunnelType))
	}
}

func expectTunnelAddressEmpty(c client.Interface, tunnelType string, nodeName string) {
	Expect(checkTunnelAddressEmpty(c, tunnelType, nodeName)).NotTo(HaveOccurred())
}

func checkTunnelAddressEmpty(c client.Interface, tunnelType string, nodeName string) error {
	ctx := context.Background()
	n, err := c.Nodes().Get(ctx, nodeName, options.GetOptions{})
	Expect(err).NotTo(HaveOccurred())

	var addr string
	if tunnelType == ipam.AttributeTypeIPIP {
		addr = n.Spec.BGP.IPv4IPIPTunnelAddr
	} else if tunnelType == ipam.AttributeTypeVXLAN {
		addr = n.Spec.IPv4VXLANTunnelAddr
	} else if tunnelType == ipam.AttributeTypeWireguard {
		if n.Spec.Wireguard != nil {
			addr = n.Spec.Wireguard.InterfaceIPv4Address
		}
	} else {
		panic(fmt.Errorf("Unknown tunnelType, %s", tunnelType))
	}
	if addr != "" {
		return fmt.Errorf("%s address is not empty: %s", tunnelType, addr)
	}
	return nil
}

func expectTunnelAddressForNode(c client.Interface, tunnelType string, nodeName string, addr string) {
	Expect(checkTunnelAddressForNode(c, tunnelType, nodeName, addr)).NotTo(HaveOccurred())
}

func checkTunnelAddressForNode(c client.Interface, tunnelType string, nodeName string, expected string) error {
	ctx := context.Background()
	n, err := c.Nodes().Get(ctx, nodeName, options.GetOptions{})
	Expect(err).NotTo(HaveOccurred())

	// Check the address in the node is as expected.
	var addr string
	if tunnelType == ipam.AttributeTypeIPIP {
		addr = n.Spec.BGP.IPv4IPIPTunnelAddr
	} else if tunnelType == ipam.AttributeTypeVXLAN {
		addr = n.Spec.IPv4VXLANTunnelAddr
	} else if tunnelType == ipam.AttributeTypeWireguard {
		if n.Spec.Wireguard != nil {
			addr = n.Spec.Wireguard.InterfaceIPv4Address
		}
	} else {
		panic(fmt.Errorf("Unknown tunnelType, %s", tunnelType))
	}
	if addr != expected {
		return fmt.Errorf("%s address is %s not, expected %s", tunnelType, addr, expected)
	}

	// Also check the assignment attributes for this IP match.
	attr, _, err := c.IPAM().GetAssignmentAttributes(ctx, net.IP{IP: gnet.ParseIP(expected)})
	if err != nil {
		return err
	} else if attr[ipam.AttributeNode] != nodeName {
		return fmt.Errorf("Unexpected node attribute %s, expected %s", attr[ipam.AttributeNode], nodeName)
	} else if attr[ipam.AttributeType] != tunnelType {
		return fmt.Errorf("Unexpected ipam type attribute %s, expected %s", attr[ipam.AttributeType], tunnelType)
	}

	return nil
}

var _ = Describe("FV tests", func() {
	// Set up logging.
	log.SetOutput(os.Stdout)
	log.SetFormatter(&logutils.Formatter{})
	log.AddHook(&logutils.ContextHook{})

	ctx := context.Background()
	cfg, _ := apiconfig.LoadClientConfigFromEnvironment()

	var c client.Interface
	BeforeEach(func() {
		// Clear out datastore
		be, err := backend.NewClient(*cfg)
		Expect(err).ToNot(HaveOccurred())
		err = be.Clean()
		Expect(err).ToNot(HaveOccurred())

		// Create a client.
		c, _ = client.New(*cfg)

		// Create an IPPool.
		_, err = c.IPPools().Create(ctx, makeIPv4Pool("pool1", "172.16.0.0/16", 31), options.SetOptions{})
		Expect(err).NotTo(HaveOccurred())
	})

	It("should not leak addresses if the existing allocation has no attributes", func() {
		// Create an allocation which simulates an "old-style" allocation, prior to us
		// using handles and attributes to attach metadata.
		ipAddr, _, _ := net.ParseCIDR("172.16.0.1/32")
		nodename := "my-test-node"
		args := ipam.AssignIPArgs{
			IP:       *ipAddr,
			Hostname: nodename,
		}
		Expect(c.IPAM().AssignIP(ctx, args)).NotTo(HaveOccurred())

		// Create a Node object which uses that allocation.
		node := makeNode("192.168.0.1/24", "fdff:ffff:ffff:ffff:ffff::/80")
		node.Name = nodename
		node.Spec.BGP.IPv4IPIPTunnelAddr = "172.16.0.1"
		_, err := c.Nodes().Create(ctx, node, options.SetOptions{})
		Expect(err).NotTo(HaveOccurred())

		// Run the allocateip code.
		cfg, c := calicoclient.CreateClient()
		reconcileTunnelAddrs(nodename, cfg, c)

		// Assert that the node has the same IP on it.
		newNode, err := c.Nodes().Get(ctx, nodename, options.GetOptions{})
		Expect(err).NotTo(HaveOccurred())
		Expect(newNode.Spec.BGP).NotTo(BeNil())
		Expect(newNode.Spec.BGP.IPv4IPIPTunnelAddr).To(Equal("172.16.0.1"))

		// Assert that the IPAM allocation has been updated to include a handle and attributes.
		attrs, handle, err := c.IPAM().GetAssignmentAttributes(ctx, net.IP{IP: gnet.ParseIP("172.16.0.1")})
		Expect(err).NotTo(HaveOccurred())
		Expect(len(attrs)).To(Equal(2))
		Expect(handle).NotTo(BeNil())
		Expect(*handle).To(Equal("ipip-tunnel-addr-my-test-node"))
	})

	It("should not claim an address that has a handle but no attributes", func() {
		// This test covers a scenario where the node has an IP address in its spec,
		// but the IP has no attributes because it was assigned using an old version of Calico.
		// In this scenario, either the allocation in IPAM has a  handle - in which case it is a
		// WEP address - or the allocation has no handle, in which case it is a node tunnel addr.
		// For WEP addresses, we should leave them alone and just allocate a new tunnel addr.

		// Create an allocation which simulates an "old-style" allocation, prior to us
		// using attributes to attach metadata.
		ipAddr, _, _ := net.ParseCIDR("172.16.0.1/32")
		nodename := "my-test-node"
		wepHandle := "some-wep-handle"
		args := ipam.AssignIPArgs{
			IP:       *ipAddr,
			HandleID: &wepHandle,
			Hostname: nodename,
		}
		Expect(c.IPAM().AssignIP(ctx, args)).NotTo(HaveOccurred())

		// Create a Node object which uses that allocation.
		node := makeNode("192.168.0.1/24", "fdff:ffff:ffff:ffff:ffff::/80")
		node.Name = nodename
		node.Spec.BGP.IPv4IPIPTunnelAddr = "172.16.0.1"
		_, err := c.Nodes().Create(ctx, node, options.SetOptions{})
		Expect(err).NotTo(HaveOccurred())

		// Run the allocateip code.
		cfg, c := calicoclient.CreateClient()
		reconcileTunnelAddrs(nodename, cfg, c)

		// Assert that the node no longer has the same IP on it.
		newNode, err := c.Nodes().Get(ctx, nodename, options.GetOptions{})
		Expect(err).NotTo(HaveOccurred())
		Expect(newNode.Spec.BGP).NotTo(BeNil())
		Expect(newNode.Spec.BGP.IPv4IPIPTunnelAddr).NotTo(Equal("172.16.0.1"))

		// Try to parse the new address to make sure it's a valid IP.
		_, _, err = net.ParseCIDROrIP(newNode.Spec.BGP.IPv4IPIPTunnelAddr)
		Expect(err).NotTo(HaveOccurred())

		// Assert that the IPAM allocation for the original address is stil intact.
		_, handle, err := c.IPAM().GetAssignmentAttributes(ctx, net.IP{IP: gnet.ParseIP("172.16.0.1")})
		Expect(err).NotTo(HaveOccurred())
		Expect(handle).NotTo(BeNil())
		Expect(*handle).To(Equal("some-wep-handle"))
	})

	It("should release old IPAM addresses if they exist and the node has none", func() {
		// Create an allocation for this node in IPAM.
		ipAddr, _, _ := net.ParseCIDR("172.16.0.1/32")
		nodename := "my-test-node"
		handle, attrs := generateHandleAndAttributes(nodename, ipam.AttributeTypeIPIP)
		args := ipam.AssignIPArgs{
			IP:       *ipAddr,
			HandleID: &handle,
			Hostname: nodename,
			Attrs:    attrs,
		}
		Expect(c.IPAM().AssignIP(ctx, args)).NotTo(HaveOccurred())

		// Create a Node object which does NOT use that allocation. It should clean up
		// the old leaked address and assign a new one.
		node := makeNode("192.168.0.1/24", "fdff:ffff:ffff:ffff:ffff::/80")
		node.Name = nodename

		// We don't want an address on the node for this scenario.
		node.Spec.BGP.IPv4IPIPTunnelAddr = ""
		_, err := c.Nodes().Create(ctx, node, options.SetOptions{})
		Expect(err).NotTo(HaveOccurred())

		// Run the allocateip code.
		cfg, c := calicoclient.CreateClient()
		reconcileTunnelAddrs(nodename, cfg, c)

		// Assert that the node no longer has the same IP on it.
		newNode, err := c.Nodes().Get(ctx, nodename, options.GetOptions{})
		Expect(err).NotTo(HaveOccurred())
		Expect(newNode.Spec.BGP).NotTo(BeNil())

		// Try to parse the new address to make sure it's a valid IP.
		_, _, err = net.ParseCIDROrIP(newNode.Spec.BGP.IPv4IPIPTunnelAddr)
		Expect(err).NotTo(HaveOccurred())

		// Assert that the IPAM allocation for the original leaked address is gone.
		_, _, err = c.IPAM().GetAssignmentAttributes(ctx, net.IP{IP: gnet.ParseIP("172.16.0.1")})
		Expect(err).To(HaveOccurred())

		// Assert that exactly one address exists for the node and that it matches the node.
		ips, err := c.IPAM().IPsByHandle(ctx, handle)
		Expect(err).NotTo(HaveOccurred())
		Expect(len(ips)).To(Equal(1))
		Expect(newNode.Spec.BGP.IPv4IPIPTunnelAddr).To(Equal(ips[0].String()))
	})

	It("should release old IPAM addresses if they exist and the node has a different address", func() {
		// Create an allocation for this node in IPAM.
		ipAddr, _, _ := net.ParseCIDR("172.16.0.1/32")
		nodename := "my-test-node"
		handle, attrs := generateHandleAndAttributes(nodename, ipam.AttributeTypeIPIP)
		args := ipam.AssignIPArgs{
			IP:       *ipAddr,
			HandleID: &handle,
			Hostname: nodename,
			Attrs:    attrs,
		}
		Expect(c.IPAM().AssignIP(ctx, args)).NotTo(HaveOccurred())

		// Create a Node object which does NOT use that allocation. It should clean up
		// the old leaked address and assign a new one.
		node := makeNode("192.168.0.1/24", "fdff:ffff:ffff:ffff:ffff::/80")
		node.Name = nodename

		// Put a different address on the node.
		node.Spec.BGP.IPv4IPIPTunnelAddr = "172.16.0.5"
		_, err := c.Nodes().Create(ctx, node, options.SetOptions{})
		Expect(err).NotTo(HaveOccurred())

		// Run the allocateip code.
		cfg, c := calicoclient.CreateClient()
		reconcileTunnelAddrs(nodename, cfg, c)

		// Assert that the node no longer has the same IP on it.
		newNode, err := c.Nodes().Get(ctx, nodename, options.GetOptions{})
		Expect(err).NotTo(HaveOccurred())
		Expect(newNode.Spec.BGP).NotTo(BeNil())

		// Try to parse the new address to make sure it's a valid IP.
		_, _, err = net.ParseCIDROrIP(newNode.Spec.BGP.IPv4IPIPTunnelAddr)
		Expect(err).NotTo(HaveOccurred())

		// Assert that the IPAM allocation for the original leaked address is gone.
		_, _, err = c.IPAM().GetAssignmentAttributes(ctx, net.IP{IP: gnet.ParseIP("172.16.0.1")})
		Expect(err).To(HaveOccurred())

		// Assert that exactly one address exists for the node and that it matches the node.
		ips, err := c.IPAM().IPsByHandle(ctx, handle)
		Expect(err).NotTo(HaveOccurred())
		Expect(len(ips)).To(Equal(1))
		Expect(newNode.Spec.BGP.IPv4IPIPTunnelAddr).To(Equal(ips[0].String()))
	})
})

var _ = allocateIPDescribe("ensureHostTunnelAddress", []string{ipam.AttributeTypeIPIP, ipam.AttributeTypeVXLAN, ipam.AttributeTypeWireguard}, func(tunnelType string) {
	log.SetOutput(os.Stdout)
	// Set log formatting.
	log.SetFormatter(&logutils.Formatter{})
	// Install a hook that adds file and line number information.
	log.AddHook(&logutils.ContextHook{})

	ctx := context.Background()
	cfg, _ := apiconfig.LoadClientConfigFromEnvironment()

	wepAttr := map[string]string{}

	var c client.Interface
	var be bapi.Client
	BeforeEach(func() {
		// Clear out datastore
		be, err := backend.NewClient(*cfg)
		Expect(err).ToNot(HaveOccurred())
		err = be.Clean()
		Expect(err).ToNot(HaveOccurred())

		//create client.
		c, _ = client.New(*cfg)

		//create IPPool which has only two ips available.
		_, err = c.IPPools().Create(ctx, makeIPv4Pool("pool1", "172.16.0.0/31", 31), options.SetOptions{})
		Expect(err).NotTo(HaveOccurred())

		//create second IPPool which has only one ips available.
		_, err = c.IPPools().Create(ctx, makeIPv4Pool("pool2", "172.16.10.10/32", 32), options.SetOptions{})
		Expect(err).NotTo(HaveOccurred())

		// Pre-allocate a WEP ip on 172.16.0.0. This will force tunnel address to use 172.16.0.1
		handle := "myhandle"
		wepIp := gnet.IP{172, 16, 0, 0}
		wepAttr = map[string]string{
			ipam.AttributeNode: "test.node",
			ipam.AttributeType: ipam.AttributePod,
		}
		err = c.IPAM().AssignIP(ctx, ipam.AssignIPArgs{
			IP:       net.IP{IP: wepIp},
			Hostname: "test.node",
			HandleID: &handle,
			Attrs:    wepAttr,
		})
		Expect(err).NotTo(HaveOccurred())
	})

	It("should add tunnel address to node", func() {
		node := makeNode("192.168.0.1/24", "fdff:ffff:ffff:ffff:ffff::/80")
		node.Name = "test.node"

		_, err := c.Nodes().Create(ctx, node, options.SetOptions{})
		Expect(err).NotTo(HaveOccurred())

		_, ip4net, _ := net.ParseCIDR("172.16.0.0/31")
		ensureHostTunnelAddress(ctx, c, node.Name, []net.IPNet{*ip4net}, tunnelType)
		expectTunnelAddressForNode(c, tunnelType, node.Name, "172.16.0.1")
	})

	It("should add tunnel address to node without BGP Spec or Wireguard Spec", func() {
		node := makeNode("192.168.0.1/24", "fdff:ffff:ffff:ffff:ffff::/80")
		node.Name = "test.node"
		node.Spec.BGP = nil
		node.Spec.Wireguard = nil

		_, err := c.Nodes().Create(ctx, node, options.SetOptions{})
		Expect(err).NotTo(HaveOccurred())

		_, ip4net, _ := net.ParseCIDR("172.16.0.0/31")
		ensureHostTunnelAddress(ctx, c, node.Name, []net.IPNet{*ip4net}, tunnelType)
		expectTunnelAddressForNode(c, tunnelType, node.Name, "172.16.0.1")
	})

	It("should release old tunnel address and assign new one on ippool update", func() {
		// Assign a tunnel address from pool2.
		node := makeNode("192.168.0.1/24", "fdff:ffff:ffff:ffff:ffff::/80")
		node.Name = "test.node"

		_, err := c.Nodes().Create(ctx, node, options.SetOptions{})
		Expect(err).NotTo(HaveOccurred())

		_, ip4net, _ := net.ParseCIDR("172.16.10.10/32")
		ensureHostTunnelAddress(ctx, c, node.Name, []net.IPNet{*ip4net}, tunnelType)
		expectTunnelAddressForNode(c, tunnelType, node.Name, "172.16.10.10")

		// Simulate a node restart and ippool update.
		_, ip4net, _ = net.ParseCIDR("172.16.0.0/31")
		ensureHostTunnelAddress(ctx, c, node.Name, []net.IPNet{*ip4net}, tunnelType)

		// Check old address
		// Verify 172.16.10.10 has been released.
		_, _, err = c.IPAM().GetAssignmentAttributes(ctx, net.IP{IP: gnet.ParseIP("172.16.10.10")})
		Expect(err).To(BeAssignableToTypeOf(cerrors.ErrorResourceDoesNotExist{}))

		// Check new address has been assigned in pool1.
		expectTunnelAddressForNode(c, tunnelType, node.Name, "172.16.0.1")
	})

	It("should assign new tunnel address to node on ippool update if old address been occupied", func() {
		node := makeNode("192.168.0.1/24", "fdff:ffff:ffff:ffff:ffff::/80")
		node.Name = "test.node"
		setTunnelAddressForNode(tunnelType, node, "172.16.10.10")

		_, err := c.Nodes().Create(ctx, node, options.SetOptions{})
		Expect(err).NotTo(HaveOccurred())

		// Pre-allocate a WEP ip on 172.16.10.10.
		handle := "myhandle"
		wepIp := gnet.IP{172, 16, 10, 10}
		err = c.IPAM().AssignIP(ctx, ipam.AssignIPArgs{
			IP:       net.IP{IP: wepIp},
			Hostname: "another.node",
			HandleID: &handle,
			Attrs:    wepAttr,
		})
		Expect(err).NotTo(HaveOccurred())

		_, ip4net, _ := net.ParseCIDR("172.16.0.0/31")
		ensureHostTunnelAddress(ctx, c, node.Name, []net.IPNet{*ip4net}, tunnelType)

		// Check old address.
		// Verify 172.16.10.10 has not been touched.
		attr, _, err := c.IPAM().GetAssignmentAttributes(ctx, net.IP{IP: gnet.ParseIP("172.16.10.10")})
		Expect(err).NotTo(HaveOccurred())
		Expect(attr).To(Equal(wepAttr))

		// Check new address has been assigned.
		expectTunnelAddressForNode(c, tunnelType, node.Name, "172.16.0.1")
	})

	It("should assign new tunnel address and do nothing if node restart", func() {
		node := makeNode("192.168.0.1/24", "fdff:ffff:ffff:ffff:ffff::/80")
		node.Name = "test.node"

		_, err := c.Nodes().Create(ctx, node, options.SetOptions{})
		Expect(err).NotTo(HaveOccurred())

		_, ip4net, _ := net.ParseCIDR("172.16.0.0/31")
		ensureHostTunnelAddress(ctx, c, node.Name, []net.IPNet{*ip4net}, tunnelType)
		expectTunnelAddressForNode(c, tunnelType, node.Name, "172.16.0.1")

		// Now we have a wep IP allocated at 172.16.0.0 and tunnel ip allocated at 172.16.0.1.
		// Release wep IP and call ensureHostTunnelAddress again. Tunnel ip should not be changed.
		err = c.IPAM().ReleaseByHandle(ctx, "myhandle")
		Expect(err).NotTo(HaveOccurred())

		ensureHostTunnelAddress(ctx, c, node.Name, []net.IPNet{*ip4net}, tunnelType)
		expectTunnelAddressForNode(c, tunnelType, node.Name, "172.16.0.1")
	})

	It("should assign new tunnel address to node on unassigned address", func() {
		node := makeNode("192.168.0.1/24", "fdff:ffff:ffff:ffff:ffff::/80")
		node.Name = "test.node"
		setTunnelAddressForNode(tunnelType, node, "172.16.0.1")

		_, err := c.Nodes().Create(ctx, node, options.SetOptions{})
		Expect(err).NotTo(HaveOccurred())

		// Verify 172.16.0.1 is not properly assigned to tunnel address.
		_, _, err = c.IPAM().GetAssignmentAttributes(ctx, net.IP{IP: gnet.ParseIP("172.16.0.1")})
		Expect(err).To(BeAssignableToTypeOf(cerrors.ErrorResourceDoesNotExist{}))

		_, ip4net, _ := net.ParseCIDR("172.16.0.0/31")
		ensureHostTunnelAddress(ctx, c, node.Name, []net.IPNet{*ip4net}, tunnelType)
		expectTunnelAddressForNode(c, tunnelType, node.Name, "172.16.0.1")
	})

	It("should assign new tunnel address to node on pre-allocated address", func() {
		node := makeNode("192.168.0.1/24", "fdff:ffff:ffff:ffff:ffff::/80")
		node.Name = "test.node"
		setTunnelAddressForNode(tunnelType, node, "172.16.0.0")

		_, err := c.Nodes().Create(ctx, node, options.SetOptions{})
		Expect(err).NotTo(HaveOccurred())

		_, ip4net, _ := net.ParseCIDR("172.16.0.0/31")
		ensureHostTunnelAddress(ctx, c, node.Name, []net.IPNet{*ip4net}, tunnelType)
		expectTunnelAddressForNode(c, tunnelType, node.Name, "172.16.0.1")

		// Verify 172.16.0.0 has not been released.
		attr, _, err := c.IPAM().GetAssignmentAttributes(ctx, net.IP{IP: gnet.ParseIP("172.16.0.0")})
		Expect(err).NotTo(HaveOccurred())
		Expect(attr).To(Equal(wepAttr))
	})

	It("should panic on datastore errors", func() {
		// Create a shimClient
		pa := newIPPoolErrorAccessor(cerrors.ErrorDatastoreError{Err: errors.New("mock datastore error"), Identifier: nil})
		cc := newShimClientWithPoolAccessor(c, be, pa)

		node := makeNode("192.168.0.1/24", "fdff:ffff:ffff:ffff:ffff::/80")
		node.Name = "test.node"
		setTunnelAddressForNode(tunnelType, node, "172.16.0.1")

		_, err := cc.Nodes().Create(ctx, node, options.SetOptions{})
		Expect(err).NotTo(HaveOccurred())

		_, ip4net, _ := net.ParseCIDR("172.16.0.0/31")

		defer func() {
			if err := recover(); err == nil {
				Fail("Panic didn't occur!")
			}
		}()
		ensureHostTunnelAddress(ctx, cc, node.Name, []net.IPNet{*ip4net}, tunnelType)
	})
})

var _ = allocateIPDescribe("removeHostTunnelAddress", []string{ipam.AttributeTypeIPIP, ipam.AttributeTypeVXLAN, ipam.AttributeTypeWireguard}, func(tunnelType string) {
	log.SetOutput(os.Stdout)
	// Set log formatting.
	log.SetFormatter(&logutils.Formatter{})
	// Install a hook that adds file and line number information.
	log.AddHook(&logutils.ContextHook{})

	ctx := context.Background()
	cfg, _ := apiconfig.LoadClientConfigFromEnvironment()

	var c client.Interface
	BeforeEach(func() {
		// Clear out datastore
		be, err := backend.NewClient(*cfg)
		Expect(err).ToNot(HaveOccurred())
		err = be.Clean()
		Expect(err).ToNot(HaveOccurred())

		//create client and IPPool
		c, _ = client.New(*cfg)
		_, err = c.IPPools().Create(ctx, makeIPv4Pool("pool1", "172.16.0.0/24", 26), options.SetOptions{})
		Expect(err).ToNot(HaveOccurred())
	})

	It("should remove tunnel address from node", func() {
		node := makeNode("192.168.0.1/24", "fdff:ffff:ffff:ffff:ffff::/80")
		node.Name = "test.node"
		setTunnelAddressForNode(tunnelType, node, "172.16.0.5")

		_, err := c.Nodes().Create(ctx, node, options.SetOptions{})
		Expect(err).NotTo(HaveOccurred())

		removeHostTunnelAddr(ctx, c, node.Name, tunnelType)
		_, err = c.Nodes().Get(ctx, node.Name, options.GetOptions{})
		Expect(err).NotTo(HaveOccurred())
		expectTunnelAddressEmpty(c, tunnelType, node.Name)
	})

	It("should not panic on node without BGP Spec", func() {
		node := makeNode("192.168.0.1/24", "fdff:ffff:ffff:ffff:ffff::/80")
		node.Name = "test.node"
		node.Spec.BGP = nil

		_, err := c.Nodes().Create(ctx, node, options.SetOptions{})
		Expect(err).NotTo(HaveOccurred())

		removeHostTunnelAddr(ctx, c, node.Name, tunnelType)
		n, err := c.Nodes().Get(ctx, node.Name, options.GetOptions{})
		Expect(err).NotTo(HaveOccurred())
		Expect(n.Spec.BGP).To(BeNil())
	})

	It("should release IP address allocations", func() {
		// Create an allocation for this node in IPAM.
		ipAddr, _, _ := net.ParseCIDR("172.16.0.1/32")
		nodename := "my-test-node"
		handle, attrs := generateHandleAndAttributes(nodename, tunnelType)
		args := ipam.AssignIPArgs{
			IP:       *ipAddr,
			HandleID: &handle,
			Attrs:    attrs,
			Hostname: nodename,
		}
		Expect(c.IPAM().AssignIP(ctx, args)).NotTo(HaveOccurred())

		// Create a Node object which uses that allocation.
		node := makeNode("192.168.0.1/24", "fdff:ffff:ffff:ffff:ffff::/80")
		node.Name = nodename
		setTunnelAddressForNode(tunnelType, node, "172.16.0.1")
		_, err := c.Nodes().Create(ctx, node, options.SetOptions{})
		Expect(err).NotTo(HaveOccurred())

		// Remove the tunnel address.
		removeHostTunnelAddr(ctx, c, node.Name, tunnelType)

		// Assert that the IPAM allocation is gone.
		_, _, err = c.IPAM().GetAssignmentAttributes(ctx, net.IP{IP: gnet.ParseIP("172.16.0.1")})
		Expect(err).To(HaveOccurred())
	})

	It("should release old-style IP address allocations", func() {
		// Create an old-style allocation for this node in IPAM.
		ipAddr, _, _ := net.ParseCIDR("172.16.0.1/32")
		nodename := "my-test-node"
		args := ipam.AssignIPArgs{
			IP:       *ipAddr,
			Hostname: nodename,
		}
		Expect(c.IPAM().AssignIP(ctx, args)).NotTo(HaveOccurred())

		// Create a Node object which uses that allocation.
		node := makeNode("192.168.0.1/24", "fdff:ffff:ffff:ffff:ffff::/80")
		node.Name = nodename
		setTunnelAddressForNode(tunnelType, node, "172.16.0.1")
		_, err := c.Nodes().Create(ctx, node, options.SetOptions{})
		Expect(err).NotTo(HaveOccurred())

		// Remove the tunnel address.
		removeHostTunnelAddr(ctx, c, node.Name, tunnelType)

		// Assert that the IPAM allocation is gone.
		_, _, err = c.IPAM().GetAssignmentAttributes(ctx, net.IP{IP: gnet.ParseIP("172.16.0.1")})
		Expect(err).To(HaveOccurred())
	})

	It("should not release old-style IP address allocations belonging to someone else", func() {
		// Create an old-style allocation for this node in IPAM.
		ipAddr, _, _ := net.ParseCIDR("172.16.0.1/32")
		nodename := "my-test-node"
		handle := "some-handle"
		args := ipam.AssignIPArgs{
			IP:       *ipAddr,
			HandleID: &handle,
			Hostname: nodename,
		}
		Expect(c.IPAM().AssignIP(ctx, args)).NotTo(HaveOccurred())

		// Create a Node object which uses that allocation.
		node := makeNode("192.168.0.1/24", "fdff:ffff:ffff:ffff:ffff::/80")
		node.Name = nodename
		setTunnelAddressForNode(tunnelType, node, "172.16.0.1")
		_, err := c.Nodes().Create(ctx, node, options.SetOptions{})
		Expect(err).NotTo(HaveOccurred())

		// Remove the tunnel address.
		removeHostTunnelAddr(ctx, c, node.Name, tunnelType)

		// Assert that the IPAM allocation is not gone.
		_, _, err = c.IPAM().GetAssignmentAttributes(ctx, net.IP{IP: gnet.ParseIP("172.16.0.1")})
		Expect(err).NotTo(HaveOccurred())
	})
})

var _ = Describe("Running as daemon", func() {
	log.SetOutput(os.Stdout)
	// Set log formatting.
	log.SetFormatter(&logutils.Formatter{})
	// Install a hook that adds file and line number information.
	log.AddHook(&logutils.ContextHook{})

	ctx := context.Background()
	cfg, _ := apiconfig.LoadClientConfigFromEnvironment()

	var c client.Interface
	var pool *api.IPPool
	BeforeEach(func() {
		// Clear out datastore
		be, err := backend.NewClient(*cfg)
		Expect(err).ToNot(HaveOccurred())
		err = be.Clean()
		Expect(err).ToNot(HaveOccurred())

		// Create client and IPPool (IPIP)
		c, _ = client.New(*cfg)
		pool, err = c.IPPools().Create(ctx, makeIPv4Pool("pool1", "172.16.0.0/26", 26), options.SetOptions{})
		Expect(err).ToNot(HaveOccurred())
	})

	It("should handle adding and removing the tunnel IP after config updates", func() {
		node := makeNode("192.168.0.1/24", "fdff:ffff:ffff:ffff:ffff::/80")
		node.Name = "test.node"
		node.Status.WireguardPublicKey = "jlkVyQYooZYzI2wFfNhSZez5eWh44yfq1wKVjLvSXgY="
		node, err := c.Nodes().Create(ctx, node, options.SetOptions{})
		Expect(err).NotTo(HaveOccurred())

		By("starting the IP allocation daemon")
		done := make(chan struct{})
		completed := make(chan struct{})
		go func() {
			run("test.node", cfg, c, done)
			close(completed)
		}()

		// Wireguard is assigned first, then IPIP.  Note that this is an implementation detail rather than a requirement
		// and so this might change in future.
		By("waiting for wireguard and IPIP assignment")
		Eventually(func() error {
			return checkTunnelAddressForNode(c, ipam.AttributeTypeWireguard, "test.node", "172.16.0.0")
		}, "5s", "200ms").ShouldNot(HaveOccurred())
		Eventually(func() error { return checkTunnelAddressForNode(c, ipam.AttributeTypeIPIP, "test.node", "172.16.0.1") }, "5s", "200ms").ShouldNot(HaveOccurred())

		// Modify the pool to be VXLAN.  The IPIP tunnel should be removed, and the VXLAN one should be assigned. The
		// wireguard IP should not change.
		By("changing from IPIP to VXLAN")
		pool.Spec.IPIPMode = api.IPIPModeNever
		pool.Spec.VXLANMode = api.VXLANModeAlways
		pool, err = c.IPPools().Update(ctx, pool, options.SetOptions{})
		Expect(err).ToNot(HaveOccurred())

		Eventually(func() error { return checkTunnelAddressEmpty(c, ipam.AttributeTypeIPIP, "test.node") }, "5s", "200ms").ShouldNot(HaveOccurred())
		Eventually(func() error { return checkTunnelAddressForNode(c, ipam.AttributeTypeVXLAN, "test.node", "172.16.0.2") }, "5s", "200ms").ShouldNot(HaveOccurred())
		expectTunnelAddressForNode(c, ipam.AttributeTypeWireguard, "test.node", "172.16.0.0")

		// Modify the node so that the wireguard status has a different public key - the IP address should not change.
		By("changing the wireguard public key")
		node, err = c.Nodes().Get(ctx, node.Name, options.GetOptions{})
		Expect(err).NotTo(HaveOccurred())
		node.Status.WireguardPublicKey = "jlkVyQYooZYzI2wFfNhSZez5eWh44yfq1wKVjLvSXgX="
		_, err = c.Nodes().Update(ctx, node, options.SetOptions{})
		Expect(err).NotTo(HaveOccurred())
		Consistently(func() error {
			return checkTunnelAddressForNode(c, ipam.AttributeTypeWireguard, "test.node", "172.16.0.0")
		}, "2s", "200ms").ShouldNot(HaveOccurred())
		expectTunnelAddressEmpty(c, ipam.AttributeTypeIPIP, "test.node")
		expectTunnelAddressForNode(c, ipam.AttributeTypeVXLAN, "test.node", "172.16.0.2")

		// Modify the node so that there is no wireguard status. The  wireguardIP address should be removed.
		By("removing wireguard public key from node status")
		node, err = c.Nodes().Get(ctx, node.Name, options.GetOptions{})
		Expect(err).NotTo(HaveOccurred())
		node.Status.WireguardPublicKey = ""
		_, err = c.Nodes().Update(ctx, node, options.SetOptions{})
		Expect(err).NotTo(HaveOccurred())

		Eventually(func() error { return checkTunnelAddressEmpty(c, ipam.AttributeTypeWireguard, "test.node") }, "2s", "200ms").ShouldNot(HaveOccurred())
		expectTunnelAddressEmpty(c, ipam.AttributeTypeIPIP, "test.node")
		expectTunnelAddressForNode(c, ipam.AttributeTypeVXLAN, "test.node", "172.16.0.2")

		// Close the done channel to trigger completion.
		By("shutting down the daemon")
		close(done)
		Eventually(completed).Should(BeClosed(), "2s", "200ms")
	})
})

var _ = Describe("determineEnabledPoolCIDRs", func() {
	log.SetOutput(os.Stdout)
	// Set log formatting.
	log.SetFormatter(&logutils.Formatter{})
	// Install a hook that adds file and line number information.
	log.AddHook(&logutils.ContextHook{})

	Context("IPIP tests", func() {
		It("should match ip-pool-1 but not ip-pool-2", func() {
			// Mock out the node and ip pools
			n := libapi.Node{ObjectMeta: metav1.ObjectMeta{Name: "bee-node", Labels: map[string]string{"foo": "bar"}}}
			pl := api.IPPoolList{
				Items: []api.IPPool{
					{
						ObjectMeta: metav1.ObjectMeta{Name: "ip-pool-1"},
						Spec: api.IPPoolSpec{
							Disabled:     false,
							CIDR:         "172.0.0.0/9",
							NodeSelector: `foo == "bar"`,
							IPIPMode:     api.IPIPModeAlways,
						},
					}, {
						ObjectMeta: metav1.ObjectMeta{Name: "ip-pool-2"},
						Spec: api.IPPoolSpec{
							Disabled:     false,
							CIDR:         "172.128.0.0/9",
							NodeSelector: `foo != "bar"`,
							IPIPMode:     api.IPIPModeAlways,
						},
					}}}

			// Execute and test assertions.
			cidrs := determineEnabledPoolCIDRs(n, pl, ipam.AttributeTypeIPIP)
			_, cidr1, _ := net.ParseCIDR("172.0.0.1/9")
			_, cidr2, _ := net.ParseCIDR("172.128.0.1/9")
			Expect(cidrs).To(ContainElement(*cidr1))
			Expect(cidrs).ToNot(ContainElement(*cidr2))
		})
	})

	Context("VXLAN tests", func() {
		It("should match ip-pool-1 but not ip-pool-2", func() {
			// Mock out the node and ip pools
			n := libapi.Node{ObjectMeta: metav1.ObjectMeta{Name: "bee-node", Labels: map[string]string{"foo": "bar"}}}
			pl := api.IPPoolList{
				Items: []api.IPPool{
					{
						ObjectMeta: metav1.ObjectMeta{Name: "ip-pool-1"},
						Spec: api.IPPoolSpec{
							Disabled:     false,
							CIDR:         "172.0.0.0/9",
							NodeSelector: `foo == "bar"`,
							VXLANMode:    api.VXLANModeAlways,
						},
					}, {
						ObjectMeta: metav1.ObjectMeta{Name: "ip-pool-2"},
						Spec: api.IPPoolSpec{
							Disabled:     false,
							CIDR:         "172.128.0.0/9",
							NodeSelector: `foo != "bar"`,
							VXLANMode:    api.VXLANModeAlways,
						},
					}}}

			// Execute and test assertions.
			cidrs := determineEnabledPoolCIDRs(n, pl, ipam.AttributeTypeVXLAN)
			_, cidr1, _ := net.ParseCIDR("172.0.0.1/9")
			_, cidr2, _ := net.ParseCIDR("172.128.0.1/9")
			Expect(cidrs).To(ContainElement(*cidr1))
			Expect(cidrs).ToNot(ContainElement(*cidr2))
		})
		It("should match ip-pool-1 but not ip-pool-2 for VXLANMode CrossSubnet", func() {
			// Mock out the node and ip pools
			n := libapi.Node{ObjectMeta: metav1.ObjectMeta{Name: "bee-node", Labels: map[string]string{"foo": "bar"}}}
			pl := api.IPPoolList{
				Items: []api.IPPool{
					{
						ObjectMeta: metav1.ObjectMeta{Name: "ip-pool-1"},
						Spec: api.IPPoolSpec{
							Disabled:     false,
							CIDR:         "172.0.0.0/9",
							NodeSelector: `foo == "bar"`,
							VXLANMode:    api.VXLANModeCrossSubnet,
						},
					}, {
						ObjectMeta: metav1.ObjectMeta{Name: "ip-pool-2"},
						Spec: api.IPPoolSpec{
							Disabled:     false,
							CIDR:         "172.128.0.0/9",
							NodeSelector: `foo != "bar"`,
							VXLANMode:    api.VXLANModeCrossSubnet,
						},
					}}}

			// Execute and test assertions.
			cidrs := determineEnabledPoolCIDRs(n, pl, ipam.AttributeTypeVXLAN)
			_, cidr1, _ := net.ParseCIDR("172.0.0.1/9")
			_, cidr2, _ := net.ParseCIDR("172.128.0.1/9")
			Expect(cidrs).To(ContainElement(*cidr1))
			Expect(cidrs).ToNot(ContainElement(*cidr2))
		})
	})

	Context("Wireguard tests", func() {
		It("node has public key - should match ip-pool-1 but not ip-pool-2", func() {
			// Mock out the node and ip pools
			n := libapi.Node{
				ObjectMeta: metav1.ObjectMeta{Name: "bee-node", Labels: map[string]string{"foo": "bar"}},
				Status:     libapi.NodeStatus{WireguardPublicKey: "abcde"},
			}
			pl := api.IPPoolList{
				Items: []api.IPPool{
					{
						ObjectMeta: metav1.ObjectMeta{Name: "ip-pool-1"},
						Spec: api.IPPoolSpec{
							Disabled:     false,
							CIDR:         "172.0.0.0/9",
							NodeSelector: `foo == "bar"`,
						},
					}, {
						ObjectMeta: metav1.ObjectMeta{Name: "ip-pool-2"},
						Spec: api.IPPoolSpec{
							Disabled:     false,
							CIDR:         "172.128.0.0/9",
							NodeSelector: `foo != "bar"`,
						},
					}}}

			// Execute and test assertions.
			cidrs := determineEnabledPoolCIDRs(n, pl, ipam.AttributeTypeWireguard)
			_, cidr1, _ := net.ParseCIDR("172.0.0.1/9")
			_, cidr2, _ := net.ParseCIDR("172.128.0.1/9")
			Expect(cidrs).To(ContainElement(*cidr1))
			Expect(cidrs).ToNot(ContainElement(*cidr2))
		})
		It("node has no public key - should match no pools", func() {
			// Mock out the node and ip pools
			n := libapi.Node{ObjectMeta: metav1.ObjectMeta{Name: "bee-node", Labels: map[string]string{"foo": "bar"}}}
			pl := api.IPPoolList{
				Items: []api.IPPool{
					{
						ObjectMeta: metav1.ObjectMeta{Name: "ip-pool-1"},
						Spec: api.IPPoolSpec{
							Disabled:     false,
							CIDR:         "172.0.0.0/9",
							NodeSelector: `foo == "bar"`,
						},
					}, {
						ObjectMeta: metav1.ObjectMeta{Name: "ip-pool-2"},
						Spec: api.IPPoolSpec{
							Disabled:     false,
							CIDR:         "172.128.0.0/9",
							NodeSelector: `foo != "bar"`,
						},
					}}}

			// Execute and test assertions.
			cidrs := determineEnabledPoolCIDRs(n, pl, ipam.AttributeTypeWireguard)
			Expect(cidrs).To(HaveLen(0))
		})
	})
})

// Mock ippool accessor for ipam to return any error provided.
type ipPoolErrorAccessor struct {
	err error
}

func newIPPoolErrorAccessor(err error) *ipPoolErrorAccessor {
	return &ipPoolErrorAccessor{err}
}

func (i *ipPoolErrorAccessor) GetEnabledPools(ipVersion int) ([]api.IPPool, error) {
	return nil, i.err
}

func (i *ipPoolErrorAccessor) GetAllPools() ([]api.IPPool, error) {
	return nil, i.err
}

// shimClient inherits a client interface with new ipam client.
type shimClient struct {
	client client.Interface // real client
	ic     ipam.Interface   // new ipam client
}

<<<<<<< HEAD
func (c shimClient) PacketCaptures() client.PacketCaptureInterface {
	return c.client.PacketCaptures()
=======
func (c shimClient) IPReservations() client.IPReservationInterface {
	return c.client.IPReservations()
>>>>>>> f558bf04
}

func newShimClientWithPoolAccessor(c client.Interface, be bapi.Client, pool ipam.PoolAccessorInterface) shimClient {
	return shimClient{client: c, ic: ipam.NewIPAMClient(be, pool, c.IPReservations())}
}

// Nodes returns an interface for managing node resources.
func (c shimClient) Nodes() client.NodeInterface {
	return c.client.Nodes()
}

// NetworkPolicies returns an interface for managing policy resources.
func (c shimClient) NetworkPolicies() client.NetworkPolicyInterface {
	return c.client.NetworkPolicies()
}

// GlobalNetworkPolicies returns an interface for managing policy resources.
func (c shimClient) GlobalNetworkPolicies() client.GlobalNetworkPolicyInterface {
	return c.client.GlobalNetworkPolicies()
}

// IPPools returns an interface for managing IP pool resources.
func (c shimClient) IPPools() client.IPPoolInterface {
	return c.client.IPPools()
}

// Profiles returns an interface for managing profile resources.
func (c shimClient) Profiles() client.ProfileInterface {
	return c.client.Profiles()
}

// GlobalNetworkSets returns an interface for managing host endpoint resources.
func (c shimClient) GlobalNetworkSets() client.GlobalNetworkSetInterface {
	return c.client.GlobalNetworkSets()
}

// NetworkSets returns an interface for managing host endpoint resources.
func (c shimClient) NetworkSets() client.NetworkSetInterface {
	return c.client.NetworkSets()
}

// HostEndpoints returns an interface for managing host endpoint resources.
func (c shimClient) HostEndpoints() client.HostEndpointInterface {
	return c.client.HostEndpoints()
}

// WorkloadEndpoints returns an interface for managing workload endpoint resources.
func (c shimClient) WorkloadEndpoints() client.WorkloadEndpointInterface {
	return c.client.WorkloadEndpoints()
}

// BGPPeers returns an interface for managing BGP peer resources.
func (c shimClient) BGPPeers() client.BGPPeerInterface {
	return c.client.BGPPeers()
}

// IPAM returns an interface for managing IP address assignment and releasing.
func (c shimClient) IPAM() ipam.Interface {
	return c.ic
}

// BGPConfigurations returns an interface for managing the BGP configuration resources.
func (c shimClient) BGPConfigurations() client.BGPConfigurationInterface {
	return c.client.BGPConfigurations()
}

// FelixConfigurations returns an interface for managing the Felix configuration resources.
func (c shimClient) FelixConfigurations() client.FelixConfigurationInterface {
	return c.client.FelixConfigurations()
}

// ClusterInformation returns an interface for managing the cluster information resource.
func (c shimClient) ClusterInformation() client.ClusterInformationInterface {
	return c.client.ClusterInformation()
}

func (c shimClient) EnsureInitialized(ctx context.Context, calicoVersion, cnxVersion string, clusterType string) error {
	return nil
}

// KubeControllersConfiguration returns an interface for managing the Kubernetes controllers configuration resource.
func (c shimClient) KubeControllersConfiguration() client.KubeControllersConfigurationInterface {
	return c.client.KubeControllersConfiguration()
}

func (c shimClient) GlobalThreatFeeds() client.GlobalThreatFeedInterface {
	panic("not implemented")
}

func (c shimClient) GlobalReportTypes() client.GlobalReportTypeInterface {
	panic("not implemented")
}

func (c shimClient) GlobalReports() client.GlobalReportInterface {
	panic("not implemented")
}

func (c shimClient) DeepPacketInspections() client.DeepPacketInspectionInterface {
	panic("not implemented")
}

func (c shimClient) LicenseKey() client.LicenseKeyInterface {
	panic("not implemented")
}

func (c shimClient) Tiers() client.TierInterface {
	panic("not implemented")
}

func (c shimClient) RemoteClusterConfigurations() client.RemoteClusterConfigurationInterface {
	panic("not implemented")
}

func (c shimClient) ManagedClusters() client.ManagedClusterInterface {
	panic("not implemented")
}

func (c shimClient) GlobalAlerts() client.GlobalAlertInterface {
	panic("not implemented")
}

func (c shimClient) GlobalAlertTemplates() client.GlobalAlertTemplateInterface {
	panic("not implemented")
}

func (c shimClient) StagedGlobalNetworkPolicies() client.StagedGlobalNetworkPolicyInterface {
	panic("not implemented")
}

func (c shimClient) StagedKubernetesNetworkPolicies() client.StagedKubernetesNetworkPolicyInterface {
	panic("not implemented")
}

func (c shimClient) StagedNetworkPolicies() client.StagedNetworkPolicyInterface {
	panic("not implemented")
}

func (c shimClient) UISettings() client.UISettingsInterface {
	panic("not implemented")
}

func (c shimClient) UISettingsGroups() client.UISettingsGroupInterface {
	panic("not implemented")
}<|MERGE_RESOLUTION|>--- conflicted
+++ resolved
@@ -976,13 +976,12 @@
 	ic     ipam.Interface   // new ipam client
 }
 
-<<<<<<< HEAD
 func (c shimClient) PacketCaptures() client.PacketCaptureInterface {
 	return c.client.PacketCaptures()
-=======
+}
+
 func (c shimClient) IPReservations() client.IPReservationInterface {
 	return c.client.IPReservations()
->>>>>>> f558bf04
 }
 
 func newShimClientWithPoolAccessor(c client.Interface, be bapi.Client, pool ipam.PoolAccessorInterface) shimClient {
