--- conflicted
+++ resolved
@@ -141,13 +141,10 @@
 			}
 		}
 
-<<<<<<< HEAD
 		// Configure the node AS number if BGP is enabled.
 		if os.Getenv("CALICO_NETWORKING_BACKEND") != "none" {
 			configureASNumber(node)
-=======
-		// Configure the node AS number.
-		configureASNumber(node)
+		}
 
 		// If running under kubernetes with secrets to call k8s API
 		if config, err := rest.InClusterConfig(); err == nil {
@@ -156,7 +153,6 @@
 			if err != nil {
 				log.WithError(err).Errorf("Unable to set NetworkUnavailable to False")
 			}
->>>>>>> 68301ac3
 		}
 	}
 
