--- conflicted
+++ resolved
@@ -171,44 +171,8 @@
 	// callback) then we terminate confd - the calico/node init process will restart the
 	// confd process.
 	c.nodeLogKey = fmt.Sprintf("/calico/bgp/v1/host/%s/loglevel", template.NodeName)
-<<<<<<< HEAD
 	c.nodeIPv4Key = fmt.Sprintf("/calico/bgp/v1/host/%s/ip_addr_v4", template.NodeName)
 	c.nodeIPv6Key = fmt.Sprintf("/calico/bgp/v1/host/%s/ip_addr_v6", template.NodeName)
-	c.nodeV1Processor = updateprocessors.NewBGPNodeUpdateProcessor(config.Spec.K8sUsePodCIDR)
-
-	typhaAddr, err := discoverTyphaAddr(&confdConfig.Typha)
-	if err != nil {
-		log.WithError(err).Fatal("Typha discovery enabled but discovery failed.")
-	}
-	if typhaAddr != "" {
-		// Use a remote Syncer, via the Typha server.
-		log.WithField("addr", typhaAddr).Info("Connecting to Typha.")
-		typhaConnection := syncclient.New(
-			typhaAddr,
-			buildinfo.GitVersion,
-			template.NodeName,
-			fmt.Sprintf("confd %s", buildinfo.GitVersion),
-			c,
-			&syncclient.Options{
-				SyncerType:   syncproto.SyncerTypeBGP,
-				ReadTimeout:  confdConfig.Typha.ReadTimeout,
-				WriteTimeout: confdConfig.Typha.WriteTimeout,
-				KeyFile:      confdConfig.Typha.KeyFile,
-				CertFile:     confdConfig.Typha.CertFile,
-				CAFile:       confdConfig.Typha.CAFile,
-				ServerCN:     confdConfig.Typha.CN,
-				ServerURISAN: confdConfig.Typha.URISAN,
-			},
-		)
-		err := typhaConnection.Start(context.Background())
-		if err != nil {
-			log.WithError(err).Fatal("Failed to connect to Typha")
-		}
-		go func() {
-			typhaConnection.Finished.Wait()
-			log.Fatal("Connection to Typha failed")
-		}()
-=======
 	c.nodeV1Processor = updateprocessors.NewBGPNodeUpdateProcessor(clientCfg.Spec.K8sUsePodCIDR)
 
 	if syncclientutils.MustStartSyncerClientIfTyphaConfigured(
@@ -217,7 +181,6 @@
 		c,
 	) {
 		log.Debug("Using typha syncclient")
->>>>>>> 66dc4b41
 	} else {
 		// Use the syncer locally.
 		log.Debug("Using local syncer")
