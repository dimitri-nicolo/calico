<<<<<<< HEAD
// Copyright (c) 2017-2020 Tigera, Inc. All rights reserved.
=======
// Copyright (c) 2017-2018,2020 Tigera, Inc. All rights reserved.
>>>>>>> 8dc35e16
//
// Licensed under the Apache License, Version 2.0 (the "License");
// you may not use this file except in compliance with the License.
// You may obtain a copy of the License at
//
//     http://www.apache.org/licenses/LICENSE-2.0
//
// Unless required by applicable law or agreed to in writing, software
// distributed under the License is distributed on an "AS IS" BASIS,
// WITHOUT WARRANTIES OR CONDITIONS OF ANY KIND, either express or implied.
// See the License for the specific language governing permissions and
// limitations under the License.
package calico

import (
	"context"
	"encoding/json"
	"errors"
	"fmt"
	"math"
	"net"
	"os"
	"reflect"
	"strings"
	"sync"

	v1 "k8s.io/apimachinery/pkg/apis/meta/v1"
	"k8s.io/client-go/kubernetes"
	"k8s.io/client-go/rest"

	"github.com/kelseyhightower/confd/pkg/buildinfo"
	"github.com/kelseyhightower/confd/pkg/config"
	logutils "github.com/kelseyhightower/confd/pkg/log"
	log "github.com/sirupsen/logrus"

	"github.com/kelseyhightower/confd/pkg/resource/template"

	"github.com/projectcalico/libcalico-go/lib/apiconfig"
	apiv3 "github.com/projectcalico/libcalico-go/lib/apis/v3"
	"github.com/projectcalico/libcalico-go/lib/backend/api"
	"github.com/projectcalico/libcalico-go/lib/backend/model"
	"github.com/projectcalico/libcalico-go/lib/backend/syncersv1/bgpsyncer"
	"github.com/projectcalico/libcalico-go/lib/backend/syncersv1/updateprocessors"
	"github.com/projectcalico/libcalico-go/lib/backend/watchersyncer"
	"github.com/projectcalico/libcalico-go/lib/clientv3"
	lerr "github.com/projectcalico/libcalico-go/lib/errors"
	cnet "github.com/projectcalico/libcalico-go/lib/net"
	"github.com/projectcalico/libcalico-go/lib/numorstring"
	"github.com/projectcalico/libcalico-go/lib/options"
	"github.com/projectcalico/libcalico-go/lib/selector"
	"github.com/projectcalico/typha/pkg/syncclient"
	"github.com/projectcalico/typha/pkg/syncproto"
)

const globalLogging = "/calico/bgp/v1/global/loglevel"

// Handle a few keys that we need to default if not specified.
var globalDefaults = map[string]string{
	"/calico/bgp/v1/global/as_num":    "64512",
	"/calico/bgp/v1/global/node_mesh": `{"enabled": true}`,
	globalLogging:                     "info",
}

// backendClientAccessor is an interface to access the backend client from the main v2 client.
type backendClientAccessor interface {
	Backend() api.Client
}

func NewCalicoClient(confdConfig *config.Config) (*client, error) {
	// Load the client config.  This loads from the environment if a filename
	// has not been specified.
	config, err := apiconfig.LoadClientConfig(confdConfig.CalicoConfig)
	if err != nil {
		log.Errorf("Failed to load Calico client configuration: %v", err)
		return nil, err
	}

	// Query the current BGP configuration to determine if the node to node mesh is enabled or
	// not.  If it is we need to monitor all node configuration.  If it is not enabled then we
	// only need to monitor our own node.  If this setting changes, we terminate confd (so that
	// when restarted it will start watching the correct resources).
	cc, err := clientv3.New(*config)
	if err != nil {
		log.Errorf("Failed to create main Calico client: %v", err)
		return nil, err
	}
	cfg, err := cc.BGPConfigurations().Get(
		context.Background(),
		"default",
		options.GetOptions{},
	)
	if _, ok := err.(lerr.ErrorResourceDoesNotExist); err != nil && !ok {
		// Failed to get the BGP configuration (and not because it doesn't exist).
		// Exit.
		log.Errorf("Failed to query current BGP settings: %v", err)
		return nil, err
	}
	nodeMeshEnabled := true
	if cfg != nil && cfg.Spec.NodeToNodeMeshEnabled != nil {
		nodeMeshEnabled = *cfg.Spec.NodeToNodeMeshEnabled
	}

	// We know the v2 client implements the backendClientAccessor interface.  Use it to
	// get the backend client.
	bc := cc.(backendClientAccessor).Backend()

	// Create the client.  Initialize the cache revision to 1 so that the watcher
	// code can handle the first iteration by always rendering.
	c := &client{
		client:            bc,
		cache:             make(map[string]string),
		peeringCache:      make(map[string]string),
		cacheRevision:     1,
		revisionsByPrefix: make(map[string]uint64),
		nodeMeshEnabled:   nodeMeshEnabled,
		nodeLabels:        make(map[string]map[string]string),
		bgpPeers:          make(map[string]*apiv3.BGPPeer),
<<<<<<< HEAD

		// This channel, for the syncer calling OnUpdates and OnStatusUpdated, has 0
		// capacity so that the caller blocks in the same way as it did before when its
		// calls were processed synchronously.
		syncerC: make(chan interface{}),

		// This channel holds a trigger for existing BGP peerings to be recomputed.  We only
		// ever need 1 pending trigger, hence capacity 1.  recheckPeerConfig() does a
		// non-blocking write into this channel, so as not to block if a trigger is already
		// pending.
		recheckC: make(chan struct{}, 1),
=======
		sourceReady:       make(map[string]bool),
>>>>>>> 8dc35e16
	}
	for k, v := range globalDefaults {
		c.cache[k] = v
	}

	// Create secret watcher.  Must do this before the syncer, because updates from
	// the syncer can trigger calling c.secretWatcher.MarkStale().
	if c.secretWatcher, err = NewSecretWatcher(c); err != nil {
		log.WithError(err).Warning("Failed to create secret watcher, not running under Kubernetes?")
	}

	// Create a conditional that we use to wake up all of the watcher threads when there
	// may some actionable updates.
	c.watcherCond = sync.NewCond(&c.cacheLock)

	// Increment the waitForSync wait group.  This blocks the GetValues call until the
<<<<<<< HEAD
	// syncer has completed its initial snapshot and is in sync.  The syncer is started
	// from the SetPrefixes() call from confd.
=======
	// syncer has completed its initial snapshot and is in sync.
>>>>>>> 8dc35e16
	c.waitForSync.Add(1)

	// Get cluster CIDRs. Prefer the env var, if specified.
	clusterCIDRs := []string{}
	if clusterCIDR := os.Getenv(envAdvertiseClusterIPs); len(clusterCIDR) != 0 {
		clusterCIDRs = []string{clusterCIDR}
	} else if cfg != nil && cfg.Spec.ServiceClusterIPs != nil {
		for _, c := range cfg.Spec.ServiceClusterIPs {
			clusterCIDRs = append(clusterCIDRs, c.CIDR)
		}
	}
	// Note: do this initial update before starting the syncer, so there's no chance of this
	// racing with syncer-derived updates.
	c.onClusterIPsUpdate(clusterCIDRs)

	// Get external IP CIDRs.
	externalCIDRs := []string{}
	if cfg != nil && cfg.Spec.ServiceExternalIPs != nil {
		for _, c := range cfg.Spec.ServiceExternalIPs {
			externalCIDRs = append(externalCIDRs, c.CIDR)
		}
	}
	// Note: do this initial update before starting the syncer, so there's no chance of this
	// racing with syncer-derived updates.
	c.onExternalIPsUpdate(externalCIDRs)

	// Start the main syncer loop.  If the node-to-node mesh is enabled then we need to
	// monitor all nodes.  If this setting changes (which we will monitor in the OnUpdates
	// callback) then we terminate confd - the calico/node init process will restart the
	// confd process.
	c.nodeLogKey = fmt.Sprintf("/calico/bgp/v1/host/%s/loglevel", template.NodeName)
<<<<<<< HEAD
	c.nodeIPv4Key = fmt.Sprintf("/calico/bgp/v1/host/%s/ip_addr_v4", template.NodeName)
	c.nodeIPv6Key = fmt.Sprintf("/calico/bgp/v1/host/%s/ip_addr_v6", template.NodeName)
	c.nodeV1Processor = updateprocessors.NewBGPNodeUpdateProcessor()
=======
	c.nodeV1Processor = updateprocessors.NewBGPNodeUpdateProcessor(config.Spec.K8sUsePodCIDR)
>>>>>>> 8dc35e16

	typhaAddr, err := discoverTyphaAddr(&confdConfig.Typha)
	if err != nil {
		log.WithError(err).Fatal("Typha discovery enabled but discovery failed.")
	}
	if typhaAddr != "" {
		// Use a remote Syncer, via the Typha server.
		log.WithField("addr", typhaAddr).Info("Connecting to Typha.")
		typhaConnection := syncclient.New(
			typhaAddr,
			buildinfo.GitVersion,
			template.NodeName,
			fmt.Sprintf("confd %s", buildinfo.GitVersion),
			c,
			&syncclient.Options{
				SyncerType:   syncproto.SyncerTypeBGP,
				ReadTimeout:  confdConfig.Typha.ReadTimeout,
				WriteTimeout: confdConfig.Typha.WriteTimeout,
				KeyFile:      confdConfig.Typha.KeyFile,
				CertFile:     confdConfig.Typha.CertFile,
				CAFile:       confdConfig.Typha.CAFile,
				ServerCN:     confdConfig.Typha.CN,
				ServerURISAN: confdConfig.Typha.URISAN,
			},
		)
		err := typhaConnection.Start(context.Background())
		if err != nil {
			log.WithError(err).Fatal("Failed to connect to Typha")
		}
		go func() {
			typhaConnection.Finished.Wait()
			log.Fatal("Connection to Typha failed")
		}()
	} else {
		// Use the syncer locally.
		c.syncer = bgpsyncer.New(c.client, c, template.NodeName, config.Spec)
		c.syncer.Start()
	}

	if len(clusterCIDRs) != 0 || len(externalCIDRs) != 0 {
		// Create and start route generator, if configured to do so. This can either be through
		// environment variable, or the data store via BGPConfiguration.
		// We only turn it on if configured to do so, to avoid needing to watch services / endpoints.
		log.Info("Starting route generator for service advertisement")
		if c.rg, err = NewRouteGenerator(c); err != nil {
			log.WithError(err).Error("Failed to start route generator, routes will not be advertised")
			c.OnSyncChange(SourceRouteGenerator, true)
			c.rg = nil
		} else {
			c.rg.Start()
		}
	} else {
		c.OnSyncChange(SourceRouteGenerator, true)
	}

	// Start a goroutine to process updates in a way that's decoupled from their sources.
	go func() {
		for {
			select {
			case e := <-c.syncerC:
				switch event := e.(type) {
				case []api.Update:
					c.onUpdates(event, false)
				case api.SyncStatus:
					c.onStatusUpdated(event)
				default:
					log.Panicf("Unknown type %T in syncer channel", event)
				}
			case <-c.recheckC:
				log.Info("Recompute v1 BGP peerings")
				c.onUpdates(nil, true)
			}
		}
	}()

	return c, nil
}

var ErrServiceNotReady = errors.New("Kubernetes service missing IP or port.")

func discoverTyphaAddr(typhaConfig *config.TyphaConfig) (string, error) {
	if typhaConfig.Addr != "" {
		// Explicit address; trumps other sources of config.
		return typhaConfig.Addr, nil
	}

	if typhaConfig.K8sServiceName == "" {
		// No explicit address, and no service name, not using Typha.
		return "", nil
	}

	// If we get here, we need to look up the Typha service using the k8s API.
	// TODO Typha: support Typha lookup without using rest.InClusterConfig().
	k8sconf, err := rest.InClusterConfig()
	if err != nil {
		log.WithError(err).Error("Unable to create Kubernetes config.")
		return "", err
	}
	clientset, err := kubernetes.NewForConfig(k8sconf)
	if err != nil {
		log.WithError(err).Error("Unable to create Kubernetes client set.")
		return "", err
	}
	svcClient := clientset.CoreV1().Services(typhaConfig.K8sNamespace)
	svc, err := svcClient.Get(typhaConfig.K8sServiceName, v1.GetOptions{})
	if err != nil {
		log.WithError(err).Error("Unable to get Typha service from Kubernetes.")
		return "", err
	}
	host := svc.Spec.ClusterIP
	log.WithField("clusterIP", host).Info("Found Typha ClusterIP.")
	if host == "" {
		log.WithError(err).Error("Typha service had no ClusterIP.")
		return "", ErrServiceNotReady
	}
	for _, p := range svc.Spec.Ports {
		if p.Name == "calico-typha" {
			log.WithField("port", p).Info("Found Typha service port.")
			typhaAddr := net.JoinHostPort(host, fmt.Sprintf("%v", p.Port))
			return typhaAddr, nil
		}
	}
	log.Error("Didn't find Typha service port.")
	return "", ErrServiceNotReady
}

var (
	SourceSyncer         string = "SourceSyncer"
	SourceRouteGenerator string = "SourceRouteGenerator"
)

// client implements the StoreClient interface for confd, and also implements the
// Calico api.SyncerCallbacks and api.SyncerParseFailCallbacks interfaces for the
// BGP Syncer.
type client struct {
	// The Calico backend client.
	client api.Client

	// The BGP syncer.
	syncer          api.Syncer
	nodeV1Processor watchersyncer.SyncerUpdateProcessor
	nodeLabels      map[string]map[string]string
	bgpPeers        map[string]*apiv3.BGPPeer

	// The route generator
	rg *routeGenerator

	// Readiness signals for individual data sources.
	sourceReady map[string]bool

	// Indicates whether all data sources have synced. We cannot start rendering until
	// all sources have synced, so we block calls to GetValues until this is true.
	syncedOnce  bool
	waitForSync sync.WaitGroup

	// Our internal cache of key/values, and our (internally defined) cache revision.
	cache         map[string]string
	peeringCache  map[string]string
	cacheRevision uint64

	// The current revision for each prefix.  A revision is updated when we have a sync
	// event that updates any keys with that prefix.
	revisionsByPrefix map[string]uint64

	// Lock used to synchronize access to any of the shared mutable data.
	cacheLock   sync.Mutex
	watcherCond *sync.Cond

	// Whether the node to node mesh is enabled or not.
	nodeMeshEnabled bool

	// This node's log level key.
	nodeLogKey string

<<<<<<< HEAD
	// This node's IP address keys.
	nodeIPv4Key string
	nodeIPv6Key string

	// Subcomponent for accessing and watching secrets (that hold BGP passwords).
	secretWatcher *secretWatcher

	// Channels used to decouple update and status processing.
	syncerC  chan interface{}
	recheckC chan struct{}
=======
	// Current values of <bgpconfig>.spec.serviceExternalIPs and
	// <bgpconfig>.spec.serviceClusterIPs.
	externalIPs    []string
	externalIPNets []*net.IPNet // same as externalIPs but parsed
	clusterCIDRs   []string
>>>>>>> 8dc35e16
}

// SetPrefixes is called from confd to notify this client of the full set of prefixes that will
// be watched.
// This client uses this information to initialize the revision map used to keep track of the
// revision number of each prefix that the template is monitoring.
func (c *client) SetPrefixes(keys []string) error {
	c.cacheLock.Lock()
	defer c.cacheLock.Unlock()
	log.Debugf("Set prefixes called with: %v", keys)
	for _, k := range keys {
		// Initialise the revision that we are watching for this prefix.  This will be updated
		// if we receive any syncer events for keys with this prefix.  The Watcher function will
		// then check the revisions it is interested in to see if there is an updated revision
		// that it needs to process.
		c.revisionsByPrefix[k] = 0
	}

	return nil
}

// OnStatusUpdated is called from the BGP syncer to indicate that the sync status is updated.
// This client handles InSync and WaitForDatastore statuses. When we receive InSync, we unblock GetValues calls.
// When we receive WaitForDatastore and are already InSync, we reset the client's syncer status which blocks
// GetValues calls.
func (c *client) OnStatusUpdated(status api.SyncStatus) {
<<<<<<< HEAD
	c.syncerC <- status
}

func (c *client) onStatusUpdated(status api.SyncStatus) {
	log.Debugf("Got status update: %s, syncer ready: %t", status, c.syncerReady)
=======
	log.Debugf("Got status update: %s", status)
>>>>>>> 8dc35e16
	switch status {
	case api.InSync:
		c.OnSyncChange(SourceSyncer, true)
	case api.WaitForDatastore:
		c.OnSyncChange(SourceSyncer, false)
	}
}

// OnInSync handles multiplexing in-sync messages from multiple data sources
// into a single representation of readiness.
func (c *client) OnSyncChange(source string, ready bool) {
	c.cacheLock.Lock()
	defer c.cacheLock.Unlock()

	if ready == c.sourceReady[source] {
		log.Debugf("No change for source %v, ready %v", source, ready)
		return
	}

	log.Infof("Source %v readiness changed, ready=%v", source, ready)

	// Check if we are fully in sync, before applying this change.
	oldFullSync := c.sourceReady[SourceSyncer] && c.sourceReady[SourceRouteGenerator]

	// Apply the change.
	c.sourceReady[source] = ready

	// Check if we are fully in sync now.
	newFullSync := c.sourceReady[SourceSyncer] && c.sourceReady[SourceRouteGenerator]

	if newFullSync == oldFullSync {
		log.Debugf("No change to full sync status (%v)", newFullSync)
		return
	}

	if newFullSync {
		// All data sources are ready.
		c.syncedOnce = true
		c.waitForSync.Done()
		log.Info("Data is now syncd, can start rendering templates")

		// Now that we're in-sync, check if we should update our log level
		// based on the datastore config.
		c.updateLogLevel()
	} else {
		log.Info("Full sync lost")
		c.waitForSync.Add(1)
	}
}

type bgpPeer struct {
	PeerIP            cnet.IP              `json:"ip"`
	ASNum             numorstring.ASNumber `json:"as_num,string"`
	RRClusterID       string               `json:"rr_cluster_id"`
	Extensions        map[string]string    `json:"extensions"`
	Password          *string              `json:"password"`
	SourceAddr        string               `json:"source_addr"`
	DirectlyConnected bool                 `json:"directly_connected"`
	RestartMode       string               `json:"restart_mode"`
	RestartTime       string               `json:"restart_time"`
	GatewayMode       string               `json:"gateway_mode"`
	EnableBFD         bool                 `json:"enable_bfd"`
}

func (c *client) getPassword(v3res *apiv3.BGPPeer) *string {
	if c.secretWatcher != nil && v3res.Spec.Password != nil && v3res.Spec.Password.SecretKeyRef != nil {
		password, err := c.secretWatcher.GetSecret(
			v3res.Spec.Password.SecretKeyRef.Name,
			v3res.Spec.Password.SecretKeyRef.Key,
		)
		if err == nil {
			return &password
		}
		log.WithError(err).Warningf("Can't read password for BGPPeer %v", v3res.Name)
	}
	return nil
}

func (c *client) updatePeersV1() {
	// A map that will contain the v1 peerings that should exist, with the same key and
	// value form as c.peeringCache.
	peersV1 := make(map[string]string)

	// Common subroutine for emitting both global and node-specific peerings.
	emit := func(key model.Key, peer *bgpPeer) {
		log.WithFields(log.Fields{"key": key, "peer": peer}).Debug("Maybe emit peering")

		// Compute etcd v1 path for this peering key.
		k, err := model.KeyToDefaultPath(key)
		if err != nil {
			log.Errorf("Ignoring update: unable to create path from Key %v: %v", key, err)
			return
		}

		// If we already have an entry for that path, it wins.  When we're
		// emitting reverse peerings to ensure symmetry, this is what ensures
		// that an explicit forwards peering is not overwritten by an implicit
		// reverse peering.
		if _, ok := peersV1[k]; ok {
			log.Debug("Peering already exists")
			return
		}

		// If we would be emitting a node-specific peering to a peer IP, and we
		// already have a global peering to that IP, skip emitting the node-specific
		// one.
		if nodeKey, ok := key.(model.NodeBGPPeerKey); ok {
			globalKey := model.GlobalBGPPeerKey{PeerIP: nodeKey.PeerIP}
			globalPath, _ := model.KeyToDefaultPath(globalKey)
			if _, ok = peersV1[globalPath]; ok {
				log.Debug("Global peering already exists")
				return
			}
		}

		// Serialize and store the value for this peering.
		value, err := json.Marshal(peer)
		if err != nil {
			log.Errorf("Ignoring update: unable to serialize value %v: %v", peer, err)
			return
		}
		peersV1[k] = string(value)
	}

	// Mark currently watched secrets as stale, so that they can be cleaned up if no
	// longer needed.
	if c.secretWatcher != nil {
		c.secretWatcher.MarkStale()
	}

	// Loop through v3 BGPPeers twice, first to emit global peerings, then for
	// node-specific ones.  The point here is to emit all of the possible global peerings
	// _first_, so that we can then skip emitting any node-specific peerings that would
	// duplicate those on particular nodes.
	for _, globalPass := range []bool{true, false} {
		for _, v3res := range c.bgpPeers {
			log.WithField("peer", v3res).Debug("Process v3 BGPPeer")
			if globalPass != ((v3res.Spec.NodeSelector == "") && (v3res.Spec.Node == "")) {
				log.WithField("globalPass", globalPass).Debug("Skip BGPPeer on this pass")
				continue
			}

			var localNodeNames []string
			if v3res.Spec.NodeSelector != "" {
				localNodeNames = c.nodesMatching(v3res.Spec.NodeSelector)
			} else if v3res.Spec.Node != "" {
				localNodeNames = []string{v3res.Spec.Node}
			}
			log.Debugf("Local nodes %#v", localNodeNames)

			var peers []*bgpPeer
			if v3res.Spec.PeerSelector != "" {
				for _, peerNodeName := range c.nodesMatching(v3res.Spec.PeerSelector) {
					peers = append(peers, c.nodeAsBGPPeers(peerNodeName)...)
				}
			} else {
				ip := cnet.ParseIP(v3res.Spec.PeerIP)
				if ip == nil {
					log.Warning("PeerIP is not assigned or is malformed")
					continue
				}
				peers = append(peers, &bgpPeer{
					PeerIP:     *ip,
					ASNum:      v3res.Spec.ASNumber,
					SourceAddr: string(v3res.Spec.SourceAddress),
				})
			}
			log.Debugf("Peers %#v", peers)

			if len(peers) == 0 {
				continue
			}

			c.setPeerConfigFieldsFromV3Resource(peers, v3res)

			for _, peer := range peers {
				log.Debugf("Peer: %#v", peer)
				if globalPass {
					key := model.GlobalBGPPeerKey{PeerIP: peer.PeerIP}
					emit(key, peer)
				} else {
					for _, localNodeName := range localNodeNames {
						log.Debugf("Local node name: %#v", localNodeName)
						key := model.NodeBGPPeerKey{Nodename: localNodeName, PeerIP: peer.PeerIP}
						emit(key, peer)
					}
				}
			}
		}
	}

	// Loop through v3 BGPPeers again to add in any missing reverse peerings.
	for _, v3res := range c.bgpPeers {
		log.WithField("peer", v3res).Debug("Second pass with v3 BGPPeer")

		// This time, the "local" nodes are actually those matching the remote fields
		// in BGPPeer, i.e. PeerIP, ASNumber and PeerSelector...
		var localNodeNames []string
		if v3res.Spec.PeerSelector != "" {
			localNodeNames = c.nodesMatching(v3res.Spec.PeerSelector)
		} else {
			localNodeNames = c.nodesWithIPAndAS(v3res.Spec.PeerIP, v3res.Spec.ASNumber)
		}
		log.Debugf("Local nodes %#v", localNodeNames)

		// Skip peer computation if there are no local nodes.
		if len(localNodeNames) == 0 {
			continue
		}

		// ...and the "peer" nodes are those matching the local fields in BGPPeer, i.e
		// Node and NodeSelector.
		var peerNodeNames []string
		if v3res.Spec.NodeSelector != "" {
			peerNodeNames = c.nodesMatching(v3res.Spec.NodeSelector)
		} else if v3res.Spec.Node != "" {
			peerNodeNames = []string{v3res.Spec.Node}
		} else {
			peerNodeNames = c.nodesMatching("all()")
		}
		log.Debugf("Peers %#v", peerNodeNames)

		if len(peerNodeNames) == 0 {
			continue
		}

		var peers []*bgpPeer
		for _, peerNodeName := range peerNodeNames {
			peers = append(peers, c.nodeAsBGPPeers(peerNodeName)...)
		}
		if len(peers) == 0 {
			continue
		}

		c.setPeerConfigFieldsFromV3Resource(peers, v3res)

		for _, peer := range peers {
			for _, localNodeName := range localNodeNames {
				key := model.NodeBGPPeerKey{Nodename: localNodeName, PeerIP: peer.PeerIP}
				emit(key, peer)
			}
		}
	}

	// Clean up any secrets that are no longer of interest.
	if c.secretWatcher != nil {
		c.secretWatcher.SweepStale()
	}

	// Now reconcile against the cache.
	for k, value := range c.peeringCache {
		newValue, ok := peersV1[k]
		if !ok {
			// This cache entry should be deleted.
			delete(c.peeringCache, k)
			c.keyUpdated(k)
		} else if newValue != value {
			// This cache entry should be updated.
			c.peeringCache[k] = newValue
			c.keyUpdated(k)
			delete(peersV1, k)
		} else {
			// Value in cache is already correct.  Delete from peersV1 so that we
			// don't generate a spurious keyUpdated for this key.
			delete(peersV1, k)
		}
	}
	// peersV1 now only contains peerings to add to the cache.
	for k, newValue := range peersV1 {
		c.peeringCache[k] = newValue
		c.keyUpdated(k)
	}
}

func (c *client) nodesMatching(rawSelector string) []string {
	nodeNames := []string{}
	sel, err := selector.Parse(rawSelector)
	if err != nil {
		log.Errorf("Couldn't parse selector: %v", rawSelector)
		return nodeNames
	}
	for nodeName, labels := range c.nodeLabels {
		if sel.Evaluate(labels) {
			nodeNames = append(nodeNames, nodeName)
		}
	}
	return nodeNames
}

func (c *client) nodesWithIPAndAS(ip string, asNum numorstring.ASNumber) []string {
	globalAS := c.globalAS()
	var asStr string
	if asNum == numorstring.ASNumber(0) {
		asStr = globalAS
	} else {
		asStr = asNum.String()
	}
	nodeNames := []string{}
	for nodeName := range c.nodeLabels {
		nodeIPv4, nodeIPv6, nodeAS, _ := c.nodeToBGPFields(nodeName)
		if (nodeIPv4 != ip) && (nodeIPv6 != ip) {
			continue
		}
		if nodeAS == "" {
			nodeAS = globalAS
		}
		if nodeAS != asStr {
			continue
		}
		nodeNames = append(nodeNames, nodeName)
	}
	return nodeNames
}

func (c *client) nodeToBGPFields(nodeName string) (string, string, string, string) {
	ipv4Key, _ := model.KeyToDefaultPath(model.NodeBGPConfigKey{Nodename: nodeName, Name: "ip_addr_v4"})
	ipv6Key, _ := model.KeyToDefaultPath(model.NodeBGPConfigKey{Nodename: nodeName, Name: "ip_addr_v6"})
	asKey, _ := model.KeyToDefaultPath(model.NodeBGPConfigKey{Nodename: nodeName, Name: "as_num"})
	rrKey, _ := model.KeyToDefaultPath(model.NodeBGPConfigKey{Nodename: nodeName, Name: "rr_cluster_id"})
	return c.cache[ipv4Key], c.cache[ipv6Key], c.cache[asKey], c.cache[rrKey]
}

func (c *client) globalAS() string {
	asKey, _ := model.KeyToDefaultPath(model.GlobalBGPConfigKey{Name: "as_num"})
	return c.cache[asKey]
}

func (c *client) nodeAsBGPPeers(nodeName string) (peers []*bgpPeer) {
	ipv4Str, ipv6Str, asNum, rrClusterID := c.nodeToBGPFields(nodeName)
	for version, ipStr := range map[string]string{
		"IPv4": ipv4Str,
		"IPv6": ipv6Str,
	} {
		peer := &bgpPeer{}
		if ipStr == "" {
			log.Debugf("No %v for node %v", version, nodeName)
			continue
		}
		ip := cnet.ParseIP(ipStr)
		if ip == nil {
			log.Warningf("Couldn't parse %v %v for node %v", version, ipStr, nodeName)
			continue
		}
		peer.PeerIP = *ip
		var err error
		if asNum != "" {
			log.Debugf("ASNum for %v is %#v", nodeName, asNum)
			peer.ASNum, err = numorstring.ASNumberFromString(asNum)
			if err != nil {
				log.WithError(err).Warningf("Problem parsing AS number %v for node %v", asNum, nodeName)
			}
		} else {
			asNum = c.globalAS()
			log.Debugf("Global ASNum for %v is %#v", nodeName, asNum)
			peer.ASNum, err = numorstring.ASNumberFromString(asNum)
			if err != nil {
				log.WithError(err).Warningf("Problem parsing global AS number %v for node %v", asNum, nodeName)
			}
		}
		peer.RRClusterID = rrClusterID
		peers = append(peers, peer)
	}
	return
}

// OnUpdates is called from the BGP syncer to indicate that new updates are available from the
// Calico datastore.
// This client does the following:
// -  stores the updates in its local cache
// -  increments the revision number associated with each of the affected watch prefixes
// -  wakes up the watchers so that they can check if any of the prefixes they are
//    watching have been updated.
func (c *client) OnUpdates(updates []api.Update) {
	c.syncerC <- updates
}

func (c *client) onUpdates(updates []api.Update, needUpdatePeersV1 bool) {

	// Update our cache from the updates.
	c.cacheLock.Lock()
	defer c.cacheLock.Unlock()

	// Indicate that our cache has been updated.
	c.incrementCacheRevision()

	// Track whether these updates require BGP peerings to be recomputed.
	needUpdatePeersReasons := []string{}

	// Track whether these updates require service advertisement to be recomputed.
	needsServiceAdvertismentUpdates := false

	log.WithField("cacheRevision", c.cacheRevision).Debug("Processing OnUpdates from syncer")
	for _, u := range updates {
		log.Debugf("Update: %#v", u)

		// confd now receives Nodes and BGPPeers as v3 resources.
		//
		// For each Node, we save off the node's labels, then convert to v1 so that
		// the same etcd key/value pairs appear as before (so that existing confd
		// templates will continue to work).
		//
		// BGPPeers are saved off and then the whole set is processed to generate a
		// corresponding set of v1 BGPPeers, bearing in mind (a) the possible use of
		// v3 BGPPeer selector fields, and (b) that we fill in any reverse peerings
		// that are needed for symmetry between Calico nodes.  Each v1 BGPPeer then
		// generates etcd key/value pairs as expected by existing confd templates.
		v3key, ok := u.Key.(model.ResourceKey)
		if !ok {
			// Not a v3 resource. We care about when the BGP configuration changes - recalculate
			// peers when we receive AS number updates.
			if cfgKey, ok := u.Key.(model.GlobalBGPConfigKey); ok {
				if cfgKey.Name == "as_num" {
					log.Debugf("Global AS number update, need to recalculate peers")
					needUpdatePeersV1 = true
					needUpdatePeersReasons = append(needUpdatePeersReasons, "Global AS number changed")
				}

				if cfgKey.Name == "svc_external_ips" {
					log.Debugf("Global service external IP ranges update.")
					needsServiceAdvertismentUpdates = true
				}

				if cfgKey.Name == "svc_cluster_ips" {
					log.Debugf("Global service cluster IP ranges update.")
					if len(os.Getenv(envAdvertiseClusterIPs)) != 0 {
						// ClusterIPs are configurable through an environment variable. If specified,
						// that variable takes precedence over datastore config, so we should ignore the update.
						log.Debugf("Ignoring serviceClusterIPs update due to environment variable %s", envAdvertiseClusterIPs)
					} else {
						needsServiceAdvertismentUpdates = true
					}
				}
			}

			if cfgKey, ok := u.Key.(model.NodeBGPConfigKey); ok {
				if cfgKey.Name == "as_num" {
					log.WithField("node", cfgKey.Nodename).Debugf("Node AS number update, need to recalculate peers")
					needUpdatePeersV1 = true
					needUpdatePeersReasons = append(needUpdatePeersReasons, "Node AS number changed")
				}
			}
			continue
		}

		// It's a v3 resource - we care about some of these.
		if v3key.Kind == apiv3.KindNode {
			// Convert to v1 key/value pairs.
			log.Debugf("Node: %#v", u.Value)
			if u.Value != nil {
				log.Debugf("BGPSpec: %#v", u.Value.(*apiv3.Node).Spec.BGP)
			}
			kvps, err := c.nodeV1Processor.Process(&u.KVPair)
			if err != nil {
				log.Errorf("Problem converting Node resource: %v", err)
				continue
			}
			for _, kvp := range kvps {
				log.Debugf("KVP: %#v", kvp)
				if kvp.Value == nil {
					if c.updateCache(api.UpdateTypeKVDeleted, kvp) {
						needUpdatePeersV1 = true
						needUpdatePeersReasons = append(needUpdatePeersReasons, fmt.Sprintf("%s deleted", kvp.Key.String()))
					}
				} else {
					if c.updateCache(u.UpdateType, kvp) {
						needUpdatePeersV1 = true
						needUpdatePeersReasons = append(needUpdatePeersReasons, fmt.Sprintf("%s updated", kvp.Key.String()))
					}
				}
			}

			// Update our cache of node labels.
			if u.Value == nil {
				// This was a delete - remove node labels.
				if _, ok := c.nodeLabels[v3key.Name]; ok {
					delete(c.nodeLabels, v3key.Name)
					needUpdatePeersV1 = true
					needUpdatePeersReasons = append(needUpdatePeersReasons, v3key.Name+" deleted")
				}
			} else {
				// This was a create or update - update node labels.
				v3res, ok := u.Value.(*apiv3.Node)
				if !ok {
					log.Warning("Bad value for Node resource")
					continue
				}
				existingLabels, isSet := c.nodeLabels[v3key.Name]
				if !isSet || !reflect.DeepEqual(existingLabels, v3res.Labels) {
					c.nodeLabels[v3key.Name] = v3res.Labels
					needUpdatePeersV1 = true
					needUpdatePeersReasons = append(needUpdatePeersReasons, v3key.Name+" updated")
				}
			}
		}

		if v3key.Kind == apiv3.KindBGPPeer {
			// Update our cache of v3 BGPPeer resources.
			if u.Value == nil || u.UpdateType == api.UpdateTypeKVDeleted {
				delete(c.bgpPeers, v3key.Name)
			} else if v3res, ok := u.Value.(*apiv3.BGPPeer); ok {
				c.bgpPeers[v3key.Name] = v3res
			} else {
				log.Warning("Bad value for BGPPeer resource")
				continue
			}

			// Note need to recompute equivalent v1 peerings.
			needUpdatePeersV1 = true
			needUpdatePeersReasons = append(needUpdatePeersReasons, "BGP peer updated or deleted")
		}
	}

	// Update our cache from each of the individual updates, and keep track of
	// any of the prefixes that are impacted.
	for _, u := range updates {
		c.updateCache(u.UpdateType, &u.KVPair)
	}

	// If configuration relevant to BGP peerings has changed, recalculate the set of v1
	// peerings that should exist, and update the cache accordingly.
	if needUpdatePeersV1 {
		log.Info("Recompute BGP peerings: " + strings.Join(needUpdatePeersReasons, "; "))
		c.updatePeersV1()
	}

	// If we need to update Service advertisement based on the updates, then do so.
	if needsServiceAdvertismentUpdates {
		log.Info("Updates included service advertisment changes.")
		if c.rg == nil {
			// If this is the first time we've needed to start the route generator, then do so here.
			log.Info("Starting route generator due to service advertisement update")
			var err error
			if c.rg, err = NewRouteGenerator(c); err != nil {
				log.WithError(err).Error("Failed to start route generator, unable to advertise node-specific service routes")
				c.rg = nil
			} else {
				c.rg.Start()
			}
		}

		// Update external IP CIDRs. In v1 format, they are a single comma-separated
		// string. If the string isn't empty, split on the comma and pass a list of strings
		// to the route generator.  An empty string indicates a withdrawal of that set of
		// service IPs.
		if len(c.cache["/calico/bgp/v1/global/svc_external_ips"]) > 0 {
			c.onExternalIPsUpdate(strings.Split(c.cache["/calico/bgp/v1/global/svc_external_ips"], ","))
		}

		// Same for cluster CIDRs.
		if len(c.cache["/calico/bgp/v1/global/svc_cluster_ips"]) > 0 {
			c.onClusterIPsUpdate(strings.Split(c.cache["/calico/bgp/v1/global/svc_cluster_ips"], ","))
		}

		if c.rg != nil {
			// Trigger the route generator to recheck and advertise or withdraw
			// node-specific routes.
			c.rg.TriggerResync()
		}
	}

	// Notify watcher thread that we've received new updates.
	log.WithField("cacheRevision", c.cacheRevision).Debug("Done processing OnUpdates from syncer, notify watchers")
	c.onNewUpdates()
}

func (c *client) onExternalIPsUpdate(externalIPs []string) {
	if err := c.updateGlobalRoutes(c.externalIPs, externalIPs); err == nil {
		c.externalIPs = externalIPs
		c.externalIPNets = parseIPNets(c.externalIPs)
		log.Infof("Updated with new external IP CIDRs: %s", externalIPs)
	} else {
		log.WithError(err).Error("Failed to update external IP routes")
	}
}

func (c *client) onClusterIPsUpdate(clusterCIDRs []string) {
	if err := c.updateGlobalRoutes(c.clusterCIDRs, clusterCIDRs); err == nil {
		c.clusterCIDRs = clusterCIDRs
		log.Infof("Updated with new cluster IP CIDRs: %s", clusterCIDRs)
	} else {
		log.WithError(err).Error("Failed to update cluster CIDR routes")
	}
}

func (c *client) AdvertiseClusterIPs() bool {
	c.cacheLock.Lock()
	defer c.cacheLock.Unlock()
	return len(c.clusterCIDRs) > 0
}

func (c *client) GetExternalIPs() []*net.IPNet {
	c.cacheLock.Lock()
	defer c.cacheLock.Unlock()
	return c.externalIPNets
}

// "Global" here means the routes for cluster IP and external IP CIDRs that are advertised from
// every node in the cluster.
func (c *client) updateGlobalRoutes(current, new []string) error {
	for _, n := range new {
		_, _, err := net.ParseCIDR(n)
		if err != nil {
			// Shouldn't ever happen, given prior validation.
			return err
		}
	}

	// Find any currently advertised CIDRs that we should withdraw.
	withdraws := []string{}
	for _, existing := range current {
		if !contains(new, existing) {
			withdraws = append(withdraws, existing)
		}
	}

	// Withdraw the old CIDRs and add the new.
	c.addRoutesLockHeld(rejectKeyPrefix, rejectKeyPrefixV6, new)
	c.addRoutesLockHeld(routeKeyPrefix, routeKeyPrefixV6, new)
	c.deleteRoutesLockHeld(rejectKeyPrefix, rejectKeyPrefixV6, withdraws)
	c.deleteRoutesLockHeld(routeKeyPrefix, routeKeyPrefixV6, withdraws)

	return nil
}

func (c *client) incrementCacheRevision() {
	// If we are in-sync then this is an incremental update, so increment our internal
	// cache revision.
	if c.syncedOnce {
		c.cacheRevision++
		log.Debugf("Processing new updates, revision is now: %d", c.cacheRevision)
	}
}

func (c *client) onNewUpdates() {
	if c.syncedOnce {
		// Wake up the watchers to let them know there may be some updates of interest.  We only
		// need to do this once we're synced because until that point all of the Watcher threads
		// will be blocked getting values.
		log.Debug("Notify watchers of new event data")
		c.watcherCond.Broadcast()
	}
}

func (c *client) recheckPeerConfig() {
	log.Info("Trigger to recheck BGP peers following possible password update")
	select {
	// Non-blocking write into the recheckC channel.  The idea here is that we don't need to add
	// a second trigger if there is already one pending.
	case c.recheckC <- struct{}{}:
	default:
	}
}

// updateChache will update a cache entry. It returns true if the entry was
// updated and false if there was an error or if the cache was already
// up-to-date.
func (c *client) updateCache(updateType api.UpdateType, kvp *model.KVPair) bool {
	// Update our cache of current entries.
	k, err := model.KeyToDefaultPath(kvp.Key)
	if err != nil {
		log.Errorf("Ignoring update: unable to create path from Key %v: %v", kvp.Key, err)
		return false
	}

	switch updateType {
	case api.UpdateTypeKVDeleted:
		// The bird templates that confd is used to render assume that some global
		// defaults are always configured.
		if globalDefault, ok := globalDefaults[k]; ok {
			if currentValue, hasKey := c.cache[k]; hasKey && currentValue == globalDefault {
				return false
			}
			c.cache[k] = globalDefault
		} else {
			if _, hasValue := c.cache[k]; !hasValue {
				return false
			}
			delete(c.cache, k)
		}
	case api.UpdateTypeKVNew, api.UpdateTypeKVUpdated:
		value, err := model.SerializeValue(kvp)
		if err != nil {
			log.Errorf("Ignoring update: unable to serialize value %v: %v", kvp.Value, err)
			return false
		}
		newValue := string(value)
		if currentValue, isSet := c.cache[k]; isSet && currentValue == newValue {
			return false
		}
		c.cache[k] = newValue
	}

	log.Debugf("Cache entry updated from event type %d: %s=%s", updateType, k, c.cache[k])
	if c.syncedOnce {
		c.keyUpdated(k)
	}
	return true
}

// ParseFailed is called from the BGP syncer when an event could not be parsed.
// We use this purely for logging.
func (c *client) ParseFailed(rawKey string, rawValue string) {
	log.Errorf("Unable to parse datastore entry Key=%s; Value=%s", rawKey, rawValue)
}

// GetValues is called from confd to obtain the cached data for the required set of prefixes.
// We simply populate the values from our caches, only returning values which have the
// requested set of prefixes.
func (c *client) GetValues(keys []string) (map[string]string, error) {
	// We should block GetValues until we have the sync'd notification - until that point we
	// only have a partial snapshot and we should never write out partial config.
	c.waitForSync.Wait()

	log.Debugf("Requesting values for keys: %v", keys)

	// Lock the data and then populate the results from our caches, selecting the data
	// whose path matches the set of prefix keys.
	c.cacheLock.Lock()
	defer c.cacheLock.Unlock()
	values := map[string]string{}
	for k, v := range c.cache {
		if c.matchesPrefix(k, keys) {
			values[k] = v
		}
	}
	for k, v := range c.peeringCache {
		if c.matchesPrefix(k, keys) {
			values[k] = v
		}
	}

	log.Debugf("Returning %d results", len(values))

	return values, nil
}

// WatchPrefix is called from confd.  It blocks waiting for updates to the data which have any
// of the requested set of prefixes.
//
// Since we keep track of revisions per prefix, all we need to do is check the revisions for an
// update, and if there is no update we wait on the conditional which is woken by the OnUpdates
// thread after updating the cache.  If any of the watched revisions is greater than the waitIndex
// then exit to render.
func (c *client) WatchPrefix(prefix string, keys []string, lastRevision uint64, stopChan chan bool) (string, error) {
	log.WithFields(log.Fields{"prefix": prefix, "keys": keys}).Debug("WatchPrefix entry")
	c.cacheLock.Lock()
	defer c.cacheLock.Unlock()

	if lastRevision == 0 {
		// If this is the first iteration, we always exit to ensure we render with the initial
		// synced settings.
		log.Debug("First watch call for template - exiting to render template")
		return "", nil
	}

	for {
		// Loop through each key, if the revision associated with the key is higher than the lastRevision
		// then exit with the current cacheRevision and render with the current data.
		log.Debugf("Checking for updated key revisions, watching from rev %d", lastRevision)
		for _, key := range keys {
			rev, ok := c.revisionsByPrefix[key]
			if !ok {
				log.Fatalf("Watch prefix check for unknown prefix: %s", key)
			}
			log.Debugf("Found key prefix %s at rev %d", key, rev)
			if rev > lastRevision {
				log.Debug("Exiting to render template")
				return key, nil
			}
		}

		// No changes for this watcher, so wait until there are more syncer events.
		log.Debug("No updated keys for this template - waiting for event notification")
		c.watcherCond.Wait()
		log.WithFields(log.Fields{"prefix": prefix, "keys": keys}).Debug("WatchPrefix recheck")
	}
}

// GetCurrentRevision returns the current revision of the data in our cache.
func (c *client) GetCurrentRevision() uint64 {
	c.cacheLock.Lock()
	defer c.cacheLock.Unlock()
	log.Debugf("Current cache revision is %v", c.cacheRevision)
	return c.cacheRevision
}

// matchesPrefix returns true if the key matches any of the supplied prefixes.
func (c *client) matchesPrefix(key string, prefixes []string) bool {
	for _, p := range prefixes {
		if strings.HasPrefix(key, p) {
			return true
		}
	}
	return false
}

// Called when a key is updated.  This updates the revision associated with key prefixes
// affected by this key.
// The caller should be holding the cacheLock.
func (c *client) keyUpdated(key string) {
	for prefix, rev := range c.revisionsByPrefix {
		log.Debugf("Prefix %s has rev %d", prefix, rev)
		if rev != c.cacheRevision && strings.HasPrefix(key, prefix) {
			log.Debugf("Updating prefix to rev %d", c.cacheRevision)
			c.revisionsByPrefix[prefix] = c.cacheRevision

			// If this is a change to either the global log level, or the per-node
			// log level, then configure confd's log level to match.
			if strings.HasSuffix(key, "loglevel") {
				log.WithField("key", key).Info("Potential log level configuration change on key")
				c.updateLogLevel()
			}
		}
	}
}

func (c *client) updateLogLevel() {
	if envLevel := os.Getenv("BGP_LOGSEVERITYSCREEN"); envLevel != "" {
		logutils.SetLevel(envLevel)
	} else if nodeLevel := c.cache[c.nodeLogKey]; nodeLevel != "" {
		logutils.SetLevel(nodeLevel)
	} else if globalLogLevel := c.cache[globalLogging]; globalLogLevel != "" {
		logutils.SetLevel(globalLogLevel)
	} else {
		logutils.SetLevel("info")
	}
}

var routeKeyPrefix = "/calico/staticroutes/"
var rejectKeyPrefix = "/calico/rejectcidrs/"
var routeKeyPrefixV6 = "/calico/staticroutesv6/"
var rejectKeyPrefixV6 = "/calico/rejectcidrsv6/"

func (c *client) addRoutesLockHeld(prefixV4, prefixV6 string, cidrs []string) {
	for _, cidr := range cidrs {
		var k string
		if strings.Contains(cidr, ":") {
			k = prefixV6 + strings.Replace(cidr, "/", "-", 1)
		} else {
			k = prefixV4 + strings.Replace(cidr, "/", "-", 1)
		}
		c.cache[k] = cidr
		c.keyUpdated(k)
	}
}

func (c *client) deleteRoutesLockHeld(prefixV4, prefixV6 string, cidrs []string) {
	for _, cidr := range cidrs {
		var k string
		if strings.Contains(cidr, ":") {
			k = prefixV6 + strings.Replace(cidr, "/", "-", 1)
		} else {
			k = prefixV4 + strings.Replace(cidr, "/", "-", 1)
		}
		delete(c.cache, k)
		c.keyUpdated(k)
	}
}

// AddStaticRoutes adds the given CIDRs as static routes to be advertised from this node.
func (c *client) AddStaticRoutes(cidrs []string) {
	c.cacheLock.Lock()
	defer c.cacheLock.Unlock()

	c.incrementCacheRevision()
	c.addRoutesLockHeld(routeKeyPrefix, routeKeyPrefixV6, cidrs)
	c.onNewUpdates()
}

// DeleteStaticRoutes withdraws the given CIDRs from the set of static routes advertised
// from this node.
func (c *client) DeleteStaticRoutes(cidrs []string) {
	c.cacheLock.Lock()
	defer c.cacheLock.Unlock()

	c.incrementCacheRevision()
	c.deleteRoutesLockHeld(routeKeyPrefix, routeKeyPrefixV6, cidrs)
	c.onNewUpdates()
}

func (c *client) setPeerConfigFieldsFromV3Resource(peers []*bgpPeer, v3res *apiv3.BGPPeer) {

	// Get the password, if one is configured
	password := c.getPassword(v3res)

	// If the BGPPeer has SourceAddress UseNodeIP, a potential direct connection
	// subnet must also contain the node IP, so get those ready.
	var sourceIPv4, sourceIPv6 net.IP
	if v3res.Spec.SourceAddress == apiv3.SourceAddressUseNodeIP || v3res.Spec.SourceAddress == "" {
		if sourceIPv4Str := c.cache[c.nodeIPv4Key]; sourceIPv4Str != "" {
			sourceIPv4 = net.ParseIP(sourceIPv4Str)
			if sourceIPv4 == nil {
				log.Warnf("Failed to parse IPv4 %v", sourceIPv4Str)
			}
		}
		if sourceIPv6Str := c.cache[c.nodeIPv6Key]; sourceIPv6Str != "" {
			sourceIPv6 = net.ParseIP(sourceIPv6Str)
			if sourceIPv6 == nil {
				log.Warnf("Failed to parse IPv6 %v", sourceIPv6Str)
			}
		}
	}

	// To compute which peers are directly connected, first collect all of the subnets
	// associated with local interfaces, and which include the source IP if specified.
	var localSubnets []*net.IPNet
	if ifaces, err := net.Interfaces(); err == nil {
		for _, iface := range ifaces {
			addrs, err := iface.Addrs()
			if err != nil {
				log.Warnf("Cannot get interface %v address(es): %v", iface, err)
				continue
			}
			for _, addr := range addrs {
				addrStr := addr.String()
				_, ipNet, err := net.ParseCIDR(addrStr)
				if err != nil {
					log.WithError(err).WithField("Address", addrStr).Warning("Failed to parse CIDR")
					continue
				}
				if sourceIPv4 != nil && ipNet.IP.To4() != nil && !(*ipNet).Contains(sourceIPv4) {
					// IPv4 subnet does not contain the wanted source IP.
					continue
				}
				if sourceIPv6 != nil && ipNet.IP.To16() != nil && !(*ipNet).Contains(sourceIPv6) {
					// IPv6 subnet does not contain the wanted source IP.
					continue
				}
				localSubnets = append(localSubnets, ipNet)
			}
		}
	} else {
		log.WithError(err).Warnf("Failed to enumerate interfaces")
	}
	log.Infof("Local subnets for IPv4 %v and IPv6 %v are: %v", sourceIPv4, sourceIPv6, localSubnets)

	for _, peer := range peers {
		peer.Password = password
		peer.Extensions = v3res.Spec.Extensions
		peer.SourceAddr = withDefault(string(v3res.Spec.SourceAddress), string(apiv3.SourceAddressUseNodeIP))
		peer.RestartMode = withDefault(string(v3res.Spec.RestartMode), string(apiv3.RestartModeGracefulRestart))
		if v3res.Spec.MaxRestartTime != nil {
			peer.RestartTime = fmt.Sprintf("%v", int(math.Round(v3res.Spec.MaxRestartTime.Duration.Seconds())))
		}
		for _, subnet := range localSubnets {
			if subnet.Contains(peer.PeerIP.IP) {
				log.Infof("Local subnet %v contains peer IP %v", subnet, peer.PeerIP)
				peer.DirectlyConnected = true
				break
			}
		}
		if v3res.Spec.BIRDGatewayMode == apiv3.BIRDGatewayModeDirectIfDirectlyConnected && peer.DirectlyConnected {
			peer.GatewayMode = "direct"
		} else {
			peer.GatewayMode = "recursive"
		}
		if v3res.Spec.FailureDetectionMode == apiv3.FailureDetectionModeBFDIfDirectlyConnected && peer.DirectlyConnected {
			peer.EnableBFD = true
		}
	}
}

func withDefault(val, dflt string) string {
	if val != "" {
		return val
	}
	return dflt
}<|MERGE_RESOLUTION|>--- conflicted
+++ resolved
@@ -1,8 +1,4 @@
-<<<<<<< HEAD
 // Copyright (c) 2017-2020 Tigera, Inc. All rights reserved.
-=======
-// Copyright (c) 2017-2018,2020 Tigera, Inc. All rights reserved.
->>>>>>> 8dc35e16
 //
 // Licensed under the Apache License, Version 2.0 (the "License");
 // you may not use this file except in compliance with the License.
@@ -120,7 +116,7 @@
 		nodeMeshEnabled:   nodeMeshEnabled,
 		nodeLabels:        make(map[string]map[string]string),
 		bgpPeers:          make(map[string]*apiv3.BGPPeer),
-<<<<<<< HEAD
+		sourceReady:       make(map[string]bool),
 
 		// This channel, for the syncer calling OnUpdates and OnStatusUpdated, has 0
 		// capacity so that the caller blocks in the same way as it did before when its
@@ -132,9 +128,6 @@
 		// non-blocking write into this channel, so as not to block if a trigger is already
 		// pending.
 		recheckC: make(chan struct{}, 1),
-=======
-		sourceReady:       make(map[string]bool),
->>>>>>> 8dc35e16
 	}
 	for k, v := range globalDefaults {
 		c.cache[k] = v
@@ -151,12 +144,7 @@
 	c.watcherCond = sync.NewCond(&c.cacheLock)
 
 	// Increment the waitForSync wait group.  This blocks the GetValues call until the
-<<<<<<< HEAD
-	// syncer has completed its initial snapshot and is in sync.  The syncer is started
-	// from the SetPrefixes() call from confd.
-=======
 	// syncer has completed its initial snapshot and is in sync.
->>>>>>> 8dc35e16
 	c.waitForSync.Add(1)
 
 	// Get cluster CIDRs. Prefer the env var, if specified.
@@ -188,13 +176,9 @@
 	// callback) then we terminate confd - the calico/node init process will restart the
 	// confd process.
 	c.nodeLogKey = fmt.Sprintf("/calico/bgp/v1/host/%s/loglevel", template.NodeName)
-<<<<<<< HEAD
 	c.nodeIPv4Key = fmt.Sprintf("/calico/bgp/v1/host/%s/ip_addr_v4", template.NodeName)
 	c.nodeIPv6Key = fmt.Sprintf("/calico/bgp/v1/host/%s/ip_addr_v6", template.NodeName)
-	c.nodeV1Processor = updateprocessors.NewBGPNodeUpdateProcessor()
-=======
 	c.nodeV1Processor = updateprocessors.NewBGPNodeUpdateProcessor(config.Spec.K8sUsePodCIDR)
->>>>>>> 8dc35e16
 
 	typhaAddr, err := discoverTyphaAddr(&confdConfig.Typha)
 	if err != nil {
@@ -369,24 +353,22 @@
 	// This node's log level key.
 	nodeLogKey string
 
-<<<<<<< HEAD
-	// This node's IP address keys.
-	nodeIPv4Key string
-	nodeIPv6Key string
-
-	// Subcomponent for accessing and watching secrets (that hold BGP passwords).
-	secretWatcher *secretWatcher
-
-	// Channels used to decouple update and status processing.
-	syncerC  chan interface{}
-	recheckC chan struct{}
-=======
 	// Current values of <bgpconfig>.spec.serviceExternalIPs and
 	// <bgpconfig>.spec.serviceClusterIPs.
 	externalIPs    []string
 	externalIPNets []*net.IPNet // same as externalIPs but parsed
 	clusterCIDRs   []string
->>>>>>> 8dc35e16
+
+	// This node's IP address keys.
+	nodeIPv4Key string
+	nodeIPv6Key string
+
+	// Subcomponent for accessing and watching secrets (that hold BGP passwords).
+	secretWatcher *secretWatcher
+
+	// Channels used to decouple update and status processing.
+	syncerC  chan interface{}
+	recheckC chan struct{}
 }
 
 // SetPrefixes is called from confd to notify this client of the full set of prefixes that will
@@ -413,15 +395,11 @@
 // When we receive WaitForDatastore and are already InSync, we reset the client's syncer status which blocks
 // GetValues calls.
 func (c *client) OnStatusUpdated(status api.SyncStatus) {
-<<<<<<< HEAD
 	c.syncerC <- status
 }
 
 func (c *client) onStatusUpdated(status api.SyncStatus) {
-	log.Debugf("Got status update: %s, syncer ready: %t", status, c.syncerReady)
-=======
 	log.Debugf("Got status update: %s", status)
->>>>>>> 8dc35e16
 	switch status {
 	case api.InSync:
 		c.OnSyncChange(SourceSyncer, true)
