// Copyright (c) 2017-2020 Tigera, Inc. All rights reserved.
//
// Licensed under the Apache License, Version 2.0 (the "License");
// you may not use this file except in compliance with the License.
// You may obtain a copy of the License at
//
//     http://www.apache.org/licenses/LICENSE-2.0
//
// Unless required by applicable law or agreed to in writing, software
// distributed under the License is distributed on an "AS IS" BASIS,
// WITHOUT WARRANTIES OR CONDITIONS OF ANY KIND, either express or implied.
// See the License for the specific language governing permissions and
// limitations under the License.
package calico

import (
	"context"
	"encoding/json"
	"fmt"
	"math"
	"net"
	"os"
	"reflect"
	"regexp"
	"strconv"
	"strings"
	"sync"

	"github.com/kelseyhightower/confd/pkg/buildinfo"
	"github.com/kelseyhightower/confd/pkg/config"
	logutils "github.com/kelseyhightower/confd/pkg/log"
	log "github.com/sirupsen/logrus"

	"github.com/kelseyhightower/confd/pkg/resource/template"

	"github.com/projectcalico/libcalico-go/lib/apiconfig"
	apiv3 "github.com/projectcalico/libcalico-go/lib/apis/v3"
	"github.com/projectcalico/libcalico-go/lib/backend/api"
	"github.com/projectcalico/libcalico-go/lib/backend/model"
	"github.com/projectcalico/libcalico-go/lib/backend/syncersv1/bgpsyncer"
	"github.com/projectcalico/libcalico-go/lib/backend/syncersv1/updateprocessors"
	"github.com/projectcalico/libcalico-go/lib/backend/watchersyncer"
	"github.com/projectcalico/libcalico-go/lib/clientv3"
	lerr "github.com/projectcalico/libcalico-go/lib/errors"
	cnet "github.com/projectcalico/libcalico-go/lib/net"
	"github.com/projectcalico/libcalico-go/lib/numorstring"
	"github.com/projectcalico/libcalico-go/lib/options"
	"github.com/projectcalico/libcalico-go/lib/selector"
	"github.com/projectcalico/libcalico-go/lib/set"
	"github.com/projectcalico/typha/pkg/syncclientutils"
	"github.com/projectcalico/typha/pkg/syncproto"
)

const globalLogging = "/calico/bgp/v1/global/loglevel"

// Handle a few keys that we need to default if not specified.
var globalDefaults = map[string]string{
	"/calico/bgp/v1/global/as_num":    "64512",
	"/calico/bgp/v1/global/node_mesh": `{"enabled": true}`,
	globalLogging:                     "info",
}

var (
	globalConfigName        = "default"
	perNodeConfigNamePrefix = "node."
	nodeToNodeMeshEnabled   = "{\"enabled\":true}"
	nodeToNodeMeshDisabled  = "{\"enabled\":false}"
	standardCommunity       = regexp.MustCompile(`^(\d+):(\d+)$`)
	largeCommunity          = regexp.MustCompile(`^(\d+):(\d+):(\d+)$`)
)

// backendClientAccessor is an interface to access the backend client from the main v2 client.
type backendClientAccessor interface {
	Backend() api.Client
}

func NewCalicoClient(confdConfig *config.Config) (*client, error) {
	// Load the client clientCfg.  This loads from the environment if a filename
	// has not been specified.
	clientCfg, err := apiconfig.LoadClientConfig(confdConfig.CalicoConfig)
	if err != nil {
		log.Errorf("Failed to load Calico client configuration: %v", err)
		return nil, err
	}

	// Query the current BGP configuration to determine if the node to node mesh is enabled or
	// not.  If it is we need to monitor all node configuration.  If it is not enabled then we
	// only need to monitor our own node.  If this setting changes, we terminate confd (so that
	// when restarted it will start watching the correct resources).
	cc, err := clientv3.New(*clientCfg)
	if err != nil {
		log.Errorf("Failed to create main Calico client: %v", err)
		return nil, err
	}
	cfg, err := cc.BGPConfigurations().Get(
		context.Background(),
		globalConfigName,
		options.GetOptions{},
	)
	if _, ok := err.(lerr.ErrorResourceDoesNotExist); err != nil && !ok {
		// Failed to get the BGP configuration (and not because it doesn't exist).
		// Exit.
		log.Errorf("Failed to query current BGP settings: %v", err)
		return nil, err
	}
	nodeMeshEnabled := true
	if cfg != nil && cfg.Spec.NodeToNodeMeshEnabled != nil {
		nodeMeshEnabled = *cfg.Spec.NodeToNodeMeshEnabled
	}

	// We know the v2 client implements the backendClientAccessor interface.  Use it to
	// get the backend client.
	bc := cc.(backendClientAccessor).Backend()

	// Create the client.  Initialize the cache revision to 1 so that the watcher
	// code can handle the first iteration by always rendering.
	c := &client{
		client:            bc,
		cache:             make(map[string]string),
		peeringCache:      make(map[string]string),
		cacheRevision:     1,
		revisionsByPrefix: make(map[string]uint64),
		nodeMeshEnabled:   nodeMeshEnabled,
		nodeLabels:        make(map[string]map[string]string),
		bgpPeers:          make(map[string]*apiv3.BGPPeer),
		sourceReady:       make(map[string]bool),
		nodeListenPorts:   make(map[string]uint16),

		// This channel, for the syncer calling OnUpdates and OnStatusUpdated, has 0
		// capacity so that the caller blocks in the same way as it did before when its
		// calls were processed synchronously.
		syncerC: make(chan interface{}),

		// This channel holds a trigger for existing BGP peerings to be recomputed.  We only
		// ever need 1 pending trigger, hence capacity 1.  recheckPeerConfig() does a
		// non-blocking write into this channel, so as not to block if a trigger is already
		// pending.
		recheckC: make(chan struct{}, 1),
	}
	for k, v := range globalDefaults {
		c.cache[k] = v
	}

	// Create secret watcher.  Must do this before the syncer, because updates from
	// the syncer can trigger calling c.secretWatcher.MarkStale().
	if c.secretWatcher, err = NewSecretWatcher(c); err != nil {
		log.WithError(err).Warning("Failed to create secret watcher, not running under Kubernetes?")
	}

	// Create a conditional that we use to wake up all of the watcher threads when there
	// may some actionable updates.
	c.watcherCond = sync.NewCond(&c.cacheLock)

	// Increment the waitForSync wait group.  This blocks the GetValues call until the
	// syncer has completed its initial snapshot and is in sync.
	c.waitForSync.Add(1)

	// Get cluster CIDRs. Prefer the env var, if specified.
	clusterCIDRs := []string{}
	if clusterCIDR := os.Getenv(envAdvertiseClusterIPs); len(clusterCIDR) != 0 {
		clusterCIDRs = []string{clusterCIDR}
	} else if cfg != nil && cfg.Spec.ServiceClusterIPs != nil {
		for _, c := range cfg.Spec.ServiceClusterIPs {
			clusterCIDRs = append(clusterCIDRs, c.CIDR)
		}
	}
	// Note: do this initial update before starting the syncer, so there's no chance of this
	// racing with syncer-derived updates.
	c.onClusterIPsUpdate(clusterCIDRs)

	// Get external IP CIDRs.
	externalCIDRs := []string{}
	if cfg != nil && cfg.Spec.ServiceExternalIPs != nil {
		for _, c := range cfg.Spec.ServiceExternalIPs {
			externalCIDRs = append(externalCIDRs, c.CIDR)
		}
	}
	// Note: do this initial update before starting the syncer, so there's no chance of this
	// racing with syncer-derived updates.
	c.onExternalIPsUpdate(externalCIDRs)

	// Start the main syncer loop.  If the node-to-node mesh is enabled then we need to
	// monitor all nodes.  If this setting changes (which we will monitor in the OnUpdates
	// callback) then we terminate confd - the calico/node init process will restart the
	// confd process.
	c.nodeLogKey = fmt.Sprintf("/calico/bgp/v1/host/%s/loglevel", template.NodeName)
	c.nodeIPv4Key = fmt.Sprintf("/calico/bgp/v1/host/%s/ip_addr_v4", template.NodeName)
	c.nodeIPv6Key = fmt.Sprintf("/calico/bgp/v1/host/%s/ip_addr_v6", template.NodeName)
	c.nodeV1Processor = updateprocessors.NewBGPNodeUpdateProcessor(clientCfg.Spec.K8sUsePodCIDR)
	if syncclientutils.MustStartSyncerClientIfTyphaConfigured(
		&confdConfig.Typha, syncproto.SyncerTypeBGP,
		buildinfo.GitVersion, template.NodeName, fmt.Sprintf("confd %s", buildinfo.GitVersion),
		c,
	) {
		log.Debug("Using typha syncclient")
	} else {
		// Use the syncer locally.
		log.Debug("Using local syncer")
		c.syncer = bgpsyncer.New(c.client, c, template.NodeName, clientCfg.Spec)
		c.syncer.Start()
	}

	if len(clusterCIDRs) != 0 || len(externalCIDRs) != 0 {
		// Create and start route generator, if configured to do so. This can either be through
		// environment variable, or the data store via BGPConfiguration.
		// We only turn it on if configured to do so, to avoid needing to watch services / endpoints.
		log.Info("Starting route generator for service advertisement")
		if c.rg, err = NewRouteGenerator(c); err != nil {
			log.WithError(err).Error("Failed to start route generator, routes will not be advertised")
			c.OnSyncChange(SourceRouteGenerator, true)
			c.rg = nil
		} else {
			c.rg.Start()
		}
	} else {
		c.OnSyncChange(SourceRouteGenerator, true)
	}

	// Start a goroutine to process updates in a way that's decoupled from their sources.
	go func() {
		for {
			select {
			case e := <-c.syncerC:
				switch event := e.(type) {
				case []api.Update:
					c.onUpdates(event, false)
				case api.SyncStatus:
					c.onStatusUpdated(event)
				default:
					log.Panicf("Unknown type %T in syncer channel", event)
				}
			case <-c.recheckC:
				log.Info("Recompute v1 BGP peerings")
				c.onUpdates(nil, true)
			}
		}
	}()

	return c, nil
}

var (
	SourceSyncer         string = "SourceSyncer"
	SourceRouteGenerator string = "SourceRouteGenerator"
)

// client implements the StoreClient interface for confd, and also implements the
// Calico api.SyncerCallbacks and api.SyncerParseFailCallbacks interfaces for the
// BGP Syncer.
type client struct {
	// The Calico backend client.
	client api.Client

	// The BGP syncer.
	syncer           api.Syncer
	nodeV1Processor  watchersyncer.SyncerUpdateProcessor
	nodeLabels       map[string]map[string]string
	bgpPeers         map[string]*apiv3.BGPPeer
	globalListenPort uint16
	nodeListenPorts  map[string]uint16

	// The route generator
	rg *routeGenerator

	// Readiness signals for individual data sources.
	sourceReady map[string]bool

	// Indicates whether all data sources have synced. We cannot start rendering until
	// all sources have synced, so we block calls to GetValues until this is true.
	syncedOnce  bool
	waitForSync sync.WaitGroup

	// Our internal cache of key/values, and our (internally defined) cache revision.
	cache         map[string]string
	peeringCache  map[string]string
	cacheRevision uint64

	// The current revision for each prefix.  A revision is updated when we have a sync
	// event that updates any keys with that prefix.
	revisionsByPrefix map[string]uint64

	// Lock used to synchronize access to any of the shared mutable data.
	cacheLock   sync.Mutex
	watcherCond *sync.Cond

	// Whether the node to node mesh is enabled or not.
	nodeMeshEnabled bool

	// This node's log level key.
	nodeLogKey string

	// Current values of <bgpconfig>.spec.serviceExternalIPs and
	// <bgpconfig>.spec.serviceClusterIPs.
	externalIPs    []string
	externalIPNets []*net.IPNet // same as externalIPs but parsed
	clusterCIDRs   []string

	// This node's IP address keys.
	nodeIPv4Key string
	nodeIPv6Key string

	// Subcomponent for accessing and watching secrets (that hold BGP passwords).
	secretWatcher *secretWatcher

	// Channels used to decouple update and status processing.
	syncerC  chan interface{}
	recheckC chan struct{}
}

// SetPrefixes is called from confd to notify this client of the full set of prefixes that will
// be watched.
// This client uses this information to initialize the revision map used to keep track of the
// revision number of each prefix that the template is monitoring.
func (c *client) SetPrefixes(keys []string) error {
	c.cacheLock.Lock()
	defer c.cacheLock.Unlock()
	log.Debugf("Set prefixes called with: %v", keys)
	for _, k := range keys {
		// Initialise the revision that we are watching for this prefix.  This will be updated
		// if we receive any syncer events for keys with this prefix.  The Watcher function will
		// then check the revisions it is interested in to see if there is an updated revision
		// that it needs to process.
		c.revisionsByPrefix[k] = 0
	}

	return nil
}

// OnStatusUpdated is called from the BGP syncer to indicate that the sync status is updated.
// This client handles InSync and WaitForDatastore statuses. When we receive InSync, we unblock GetValues calls.
// When we receive WaitForDatastore and are already InSync, we reset the client's syncer status which blocks
// GetValues calls.
func (c *client) OnStatusUpdated(status api.SyncStatus) {
	c.syncerC <- status
}

func (c *client) onStatusUpdated(status api.SyncStatus) {
	log.Debugf("Got status update: %s", status)
	switch status {
	case api.InSync:
		c.OnSyncChange(SourceSyncer, true)
	case api.WaitForDatastore:
		c.OnSyncChange(SourceSyncer, false)
	}
}

// OnInSync handles multiplexing in-sync messages from multiple data sources
// into a single representation of readiness.
func (c *client) OnSyncChange(source string, ready bool) {
	c.cacheLock.Lock()
	defer c.cacheLock.Unlock()

	if ready == c.sourceReady[source] {
		log.Debugf("No change for source %v, ready %v", source, ready)
		return
	}

	log.Infof("Source %v readiness changed, ready=%v", source, ready)

	// Check if we are fully in sync, before applying this change.
	oldFullSync := c.sourceReady[SourceSyncer] && c.sourceReady[SourceRouteGenerator]

	// Apply the change.
	c.sourceReady[source] = ready

	// Check if we are fully in sync now.
	newFullSync := c.sourceReady[SourceSyncer] && c.sourceReady[SourceRouteGenerator]

	if newFullSync == oldFullSync {
		log.Debugf("No change to full sync status (%v)", newFullSync)
		return
	}

	if newFullSync {
		// All data sources are ready.
		c.syncedOnce = true
		c.waitForSync.Done()
		log.Info("Data is now syncd, can start rendering templates")

		// Now that we're in-sync, check if we should update our log level
		// based on the datastore config.
		c.updateLogLevel()
	} else {
		log.Info("Full sync lost")
		c.waitForSync.Add(1)
	}
}

type bgpPeer struct {
<<<<<<< HEAD
	PeerIP            cnet.IP              `json:"ip"`
	ASNum             numorstring.ASNumber `json:"as_num,string"`
	RRClusterID       string               `json:"rr_cluster_id"`
	Extensions        map[string]string    `json:"extensions"`
	Password          *string              `json:"password"`
	SourceAddr        string               `json:"source_addr"`
	DirectlyConnected bool                 `json:"directly_connected"`
	RestartMode       string               `json:"restart_mode"`
	RestartTime       string               `json:"restart_time"`
	GatewayMode       string               `json:"gateway_mode"`
	EnableBFD         bool                 `json:"enable_bfd"`
	Port              string               `json:"port"`
=======
	PeerIP      cnet.IP              `json:"ip"`
	ASNum       numorstring.ASNumber `json:"as_num,string"`
	RRClusterID string               `json:"rr_cluster_id"`
	Port        uint16               `json:"port"`
>>>>>>> ca57d1e3
}

type bgpPrefix struct {
	CIDR        string   `json:"cidr"`
	Communities []string `json:"communities"`
}

func (c *client) getPassword(v3res *apiv3.BGPPeer) *string {
	if c.secretWatcher != nil && v3res.Spec.Password != nil && v3res.Spec.Password.SecretKeyRef != nil {
		password, err := c.secretWatcher.GetSecret(
			v3res.Spec.Password.SecretKeyRef.Name,
			v3res.Spec.Password.SecretKeyRef.Key,
		)
		if err == nil {
			return &password
		}
		log.WithError(err).Warningf("Can't read password for BGPPeer %v", v3res.Name)
	}
	return nil
}

func (c *client) updatePeersV1() {
	// A map that will contain the v1 peerings that should exist, with the same key and
	// value form as c.peeringCache.
	peersV1 := make(map[string]string)

	// Common subroutine for emitting both global and node-specific peerings.
	emit := func(key model.Key, peer *bgpPeer) {
		log.WithFields(log.Fields{"key": key, "peer": peer}).Debug("Maybe emit peering")

		// Compute etcd v1 path for this peering key.
		k, err := model.KeyToDefaultPath(key)
		if err != nil {
			log.Errorf("Ignoring update: unable to create path from Key %v: %v", key, err)
			return
		}

		// If we already have an entry for that path, it wins.  When we're
		// emitting reverse peerings to ensure symmetry, this is what ensures
		// that an explicit forwards peering is not overwritten by an implicit
		// reverse peering.
		if _, ok := peersV1[k]; ok {
			log.Debug("Peering already exists")
			return
		}

		// If we would be emitting a node-specific peering to a peer IP, and we
		// already have a global peering to that IP, skip emitting the node-specific
		// one.
		if nodeKey, ok := key.(model.NodeBGPPeerKey); ok {
			globalKey := model.GlobalBGPPeerKey{PeerIP: nodeKey.PeerIP, Port:nodeKey.Port}
			globalPath, _ := model.KeyToDefaultPath(globalKey)
			if _, ok = peersV1[globalPath]; ok {
				log.Debug("Global peering already exists")
				return
			}
		}

		// Serialize and store the value for this peering.
		value, err := json.Marshal(peer)
		if err != nil {
			log.Errorf("Ignoring update: unable to serialize value %v: %v", peer, err)
			return
		}
		peersV1[k] = string(value)
	}

	// Mark currently watched secrets as stale, so that they can be cleaned up if no
	// longer needed.
	if c.secretWatcher != nil {
		c.secretWatcher.MarkStale()
	}

	// Loop through v3 BGPPeers twice, first to emit global peerings, then for
	// node-specific ones.  The point here is to emit all of the possible global peerings
	// _first_, so that we can then skip emitting any node-specific peerings that would
	// duplicate those on particular nodes.
	for _, globalPass := range []bool{true, false} {
		for _, v3res := range c.bgpPeers {
			log.WithField("peer", v3res).Debug("Process v3 BGPPeer")
			if globalPass != ((v3res.Spec.NodeSelector == "") && (v3res.Spec.Node == "")) {
				log.WithField("globalPass", globalPass).Debug("Skip BGPPeer on this pass")
				continue
			}

			var localNodeNames []string
			if v3res.Spec.NodeSelector != "" {
				localNodeNames = c.nodesMatching(v3res.Spec.NodeSelector)
			} else if v3res.Spec.Node != "" {
				localNodeNames = []string{v3res.Spec.Node}
			}
			log.Debugf("Local nodes %#v", localNodeNames)

			var peers []*bgpPeer
			if v3res.Spec.PeerSelector != "" {
				for _, peerNodeName := range c.nodesMatching(v3res.Spec.PeerSelector) {
					peers = append(peers, c.nodeAsBGPPeers(peerNodeName)...)
				}
			} else {
				// Separate port from Ip if it uses <ip>:<port> format
				host, port := parseIPPort(v3res.Spec.PeerIP)
				ip := cnet.ParseIP(host)
				if ip == nil {
					log.Warning("PeerIP is not assigned or is malformed")
					continue
				}

				// If port is not set, we use the given value to peer.
				// If port is set, check if BGP Peer is a calico/node, and use its listenPort to peer.
				if port == 0 {
					// If port is empty, nodesWithIPPortAndAS() returns list of calico/node that matches IP and ASNumber.
					nodeNames := c.nodesWithIPPortAndAS(host, v3res.Spec.ASNumber, port)
					if len(nodeNames) != 0 {
						if nodePort, ok := c.nodeListenPorts[nodeNames[0]]; ok {
							port = nodePort
						} else if c.globalListenPort != 0 {
							port = c.globalListenPort
						}
					}
				}

				peers = append(peers, &bgpPeer{
					PeerIP:     *ip,
					ASNum:      v3res.Spec.ASNumber,
					SourceAddr: string(v3res.Spec.SourceAddress),
					Port:       port,
				})
			}
			log.Debugf("Peers %#v", peers)

			if len(peers) == 0 {
				continue
			}

			c.setPeerConfigFieldsFromV3Resource(peers, v3res)

			for _, peer := range peers {
				log.Debugf("Peer: %#v", peer)
				if globalPass {
					key := model.GlobalBGPPeerKey{PeerIP: peer.PeerIP, Port: peer.Port}
					emit(key, peer)
				} else {
					for _, localNodeName := range localNodeNames {
						log.Debugf("Local node name: %#v", localNodeName)
						key := model.NodeBGPPeerKey{Nodename: localNodeName, PeerIP: peer.PeerIP, Port: peer.Port}
						emit(key, peer)
					}
				}
			}
		}
	}

	// Loop through v3 BGPPeers again to add in any missing reverse peerings.
	for _, v3res := range c.bgpPeers {
		log.WithField("peer", v3res).Debug("Second pass with v3 BGPPeer")

		// This time, the "local" nodes are actually those matching the remote fields
		// in BGPPeer, i.e. PeerIP, ASNumber and PeerSelector...
		var localNodeNames []string
		if v3res.Spec.PeerSelector != "" {
			localNodeNames = c.nodesMatching(v3res.Spec.PeerSelector)
		} else {
			ip, port := parseIPPort(v3res.Spec.PeerIP)
			localNodeNames = c.nodesWithIPPortAndAS(ip, v3res.Spec.ASNumber, port)
		}
		log.Debugf("Local nodes %#v", localNodeNames)

		// Skip peer computation if there are no local nodes.
		if len(localNodeNames) == 0 {
			continue
		}

		// ...and the "peer" nodes are those matching the local fields in BGPPeer, i.e
		// Node and NodeSelector.
		var peerNodeNames []string
		if v3res.Spec.NodeSelector != "" {
			peerNodeNames = c.nodesMatching(v3res.Spec.NodeSelector)
		} else if v3res.Spec.Node != "" {
			peerNodeNames = []string{v3res.Spec.Node}
		} else {
			peerNodeNames = c.nodesMatching("all()")
		}
		log.Debugf("Peers %#v", peerNodeNames)

		if len(peerNodeNames) == 0 {
			continue
		}

		var peers []*bgpPeer
		for _, peerNodeName := range peerNodeNames {
<<<<<<< HEAD
			peers = append(peers, c.nodeAsBGPPeers(peerNodeName)...)
		}
		if len(peers) == 0 {
			continue
		}

		c.setPeerConfigFieldsFromV3Resource(peers, v3res)

		for _, peer := range peers {
			for _, localNodeName := range localNodeNames {
				key := model.NodeBGPPeerKey{Nodename: localNodeName, PeerIP: peer.PeerIP}
				emit(key, peer)
=======
			for _, peer := range c.nodeAsBGPPeers(peerNodeName) {
				for _, localNodeName := range localNodeNames {
					key := model.NodeBGPPeerKey{Nodename: localNodeName, PeerIP: peer.PeerIP, Port:peer.Port}
					emit(key, peer)
				}
>>>>>>> ca57d1e3
			}
		}
	}

	// Clean up any secrets that are no longer of interest.
	if c.secretWatcher != nil {
		c.secretWatcher.SweepStale()
	}

	// Now reconcile against the cache.
	for k, value := range c.peeringCache {
		newValue, ok := peersV1[k]
		if !ok {
			// This cache entry should be deleted.
			delete(c.peeringCache, k)
			c.keyUpdated(k)
		} else if newValue != value {
			// This cache entry should be updated.
			c.peeringCache[k] = newValue
			c.keyUpdated(k)
			delete(peersV1, k)
		} else {
			// Value in cache is already correct.  Delete from peersV1 so that we
			// don't generate a spurious keyUpdated for this key.
			delete(peersV1, k)
		}
	}
	// peersV1 now only contains peerings to add to the cache.
	for k, newValue := range peersV1 {
		c.peeringCache[k] = newValue
		c.keyUpdated(k)
	}
}

func parseIPPort(ipPort string) (string, uint16) {
	host, port, err := net.SplitHostPort(ipPort)
	if err != nil {
		log.Debug("No custom port set for peer.")
		return ipPort, 0
	}
	p, err := strconv.ParseUint(port, 0, 16)
	if err != nil {
		log.Warning("Error parsing port.")
		return ipPort, 0
	}
	return host, uint16(p)
}

func (c *client) nodesMatching(rawSelector string) []string {
	nodeNames := []string{}
	sel, err := selector.Parse(rawSelector)
	if err != nil {
		log.Errorf("Couldn't parse selector: %v", rawSelector)
		return nodeNames
	}
	for nodeName, labels := range c.nodeLabels {
		if sel.Evaluate(labels) {
			nodeNames = append(nodeNames, nodeName)
		}
	}
	return nodeNames
}

func (c *client) nodesWithIPPortAndAS(ip string, asNum numorstring.ASNumber, port uint16) []string {
	globalAS := c.globalAS()
	var asStr string
	if asNum == numorstring.ASNumber(0) {
		asStr = globalAS
	} else {
		asStr = asNum.String()
	}
	nodeNames := []string{}
	for nodeName := range c.nodeLabels {
		nodeIPv4, nodeIPv6, nodeAS, _ := c.nodeToBGPFields(nodeName)
		if (nodeIPv4 != ip) && (nodeIPv6 != ip) {
			continue
		}
		if nodeAS == "" {
			nodeAS = globalAS
		}
		if nodeAS != asStr {
			continue
		}
		// Port in PeerIP is optional, do not compare with listenPort if it is not set.
		if port != 0 {
			if nodePort, ok := c.nodeListenPorts[nodeName]; ok && port != nodePort {
				continue
			} else if c.globalListenPort != 0 && c.globalListenPort != port {
				continue
			}
		}
		nodeNames = append(nodeNames, nodeName)
	}
	return nodeNames
}

func (c *client) nodeToBGPFields(nodeName string) (string, string, string, string) {
	ipv4Key, _ := model.KeyToDefaultPath(model.NodeBGPConfigKey{Nodename: nodeName, Name: "ip_addr_v4"})
	ipv6Key, _ := model.KeyToDefaultPath(model.NodeBGPConfigKey{Nodename: nodeName, Name: "ip_addr_v6"})
	asKey, _ := model.KeyToDefaultPath(model.NodeBGPConfigKey{Nodename: nodeName, Name: "as_num"})
	rrKey, _ := model.KeyToDefaultPath(model.NodeBGPConfigKey{Nodename: nodeName, Name: "rr_cluster_id"})
	return c.cache[ipv4Key], c.cache[ipv6Key], c.cache[asKey], c.cache[rrKey]
}

func (c *client) globalAS() string {
	asKey, _ := model.KeyToDefaultPath(model.GlobalBGPConfigKey{Name: "as_num"})
	return c.cache[asKey]
}

func (c *client) nodeAsBGPPeers(nodeName string) (peers []*bgpPeer) {
	ipv4Str, ipv6Str, asNum, rrClusterID := c.nodeToBGPFields(nodeName)
	for version, ipStr := range map[string]string{
		"IPv4": ipv4Str,
		"IPv6": ipv6Str,
	} {
		peer := &bgpPeer{}
		if ipStr == "" {
			log.Debugf("No %v for node %v", version, nodeName)
			continue
		}
		ip := cnet.ParseIP(ipStr)
		if ip == nil {
			log.Warningf("Couldn't parse %v %v for node %v", version, ipStr, nodeName)
			continue
		}
		peer.PeerIP = *ip

		// If peer node has listenPort set in BGPConfiguration, use that.
		if port, ok := c.nodeListenPorts[nodeName]; ok {
			peer.Port = port
		} else if c.globalListenPort != 0 {
			peer.Port = c.globalListenPort
		}

		var err error
		if asNum != "" {
			log.Debugf("ASNum for %v is %#v", nodeName, asNum)
			peer.ASNum, err = numorstring.ASNumberFromString(asNum)
			if err != nil {
				log.WithError(err).Warningf("Problem parsing AS number %v for node %v", asNum, nodeName)
			}
		} else {
			asNum = c.globalAS()
			log.Debugf("Global ASNum for %v is %#v", nodeName, asNum)
			peer.ASNum, err = numorstring.ASNumberFromString(asNum)
			if err != nil {
				log.WithError(err).Warningf("Problem parsing global AS number %v for node %v", asNum, nodeName)
			}
		}
		peer.RRClusterID = rrClusterID
		peers = append(peers, peer)
	}
	return
}

// OnUpdates is called from the BGP syncer to indicate that new updates are available from the
// Calico datastore.
// This client does the following:
// -  stores the updates in its local cache
// -  increments the revision number associated with each of the affected watch prefixes
// -  wakes up the watchers so that they can check if any of the prefixes they are
//    watching have been updated.
func (c *client) OnUpdates(updates []api.Update) {
	c.syncerC <- updates
}

func (c *client) onUpdates(updates []api.Update, needUpdatePeersV1 bool) {

	// Update our cache from the updates.
	c.cacheLock.Lock()
	defer c.cacheLock.Unlock()

	// Indicate that our cache has been updated.
	c.incrementCacheRevision()

	// Track whether these updates require BGP peerings to be recomputed.
	needUpdatePeersReasons := []string{}

	// Track whether these updates require service advertisement to be recomputed.
	needServiceAdvertisementUpdates := false

	log.WithField("cacheRevision", c.cacheRevision).Debug("Processing OnUpdates from syncer")
	for _, u := range updates {
		log.Debugf("Update: %#v", u)

		// confd now receives Nodes, BGPPeers and BGPConfig as v3 resources.
		//
		// For each Node, we save off the node's labels, then convert to v1 so that
		// the same etcd key/value pairs appear as before (so that existing confd
		// templates will continue to work).
		//
		// BGPPeers are saved off and then the whole set is processed to generate a
		// corresponding set of v1 BGPPeers, bearing in mind (a) the possible use of
		// v3 BGPPeer selector fields, and (b) that we fill in any reverse peerings
		// that are needed for symmetry between Calico nodes.  Each v1 BGPPeer then
		// generates etcd key/value pairs as expected by existing confd templates.
		//
		// For BGP configuration recalculate peers when we receive updates with AS number.
		v3key, ok := u.Key.(model.ResourceKey)
		if !ok {
			// Not a v3 resource.
			continue
		}

		// It's a v3 resource - we care about some of these.
		if v3key.Kind == apiv3.KindNode {
			// Convert to v1 key/value pairs.
			log.Debugf("Node: %#v", u.Value)
			if u.Value != nil {
				log.Debugf("BGPSpec: %#v", u.Value.(*apiv3.Node).Spec.BGP)
			}
			kvps, err := c.nodeV1Processor.Process(&u.KVPair)
			if err != nil {
				log.Errorf("Problem converting Node resource: %v", err)
				continue
			}
			for _, kvp := range kvps {
				log.Debugf("KVP: %#v", kvp)
				if kvp.Value == nil {
					if c.updateCache(api.UpdateTypeKVDeleted, kvp) {
						needUpdatePeersV1 = true
						needUpdatePeersReasons = append(needUpdatePeersReasons, fmt.Sprintf("%s deleted", kvp.Key.String()))
					}
				} else {
					if c.updateCache(u.UpdateType, kvp) {
						needUpdatePeersV1 = true
						needUpdatePeersReasons = append(needUpdatePeersReasons, fmt.Sprintf("%s updated", kvp.Key.String()))
					}
				}
			}

			// Update our cache of node labels.
			if u.Value == nil {
				// This was a delete - remove node labels.
				if _, ok := c.nodeLabels[v3key.Name]; ok {
					delete(c.nodeLabels, v3key.Name)
					needUpdatePeersV1 = true
					needUpdatePeersReasons = append(needUpdatePeersReasons, v3key.Name+" deleted")
				}
			} else {
				// This was a create or update - update node labels.
				v3res, ok := u.Value.(*apiv3.Node)
				if !ok {
					log.Warning("Bad value for Node resource")
					continue
				}
				existingLabels, isSet := c.nodeLabels[v3key.Name]
				if !isSet || !reflect.DeepEqual(existingLabels, v3res.Labels) {
					c.nodeLabels[v3key.Name] = v3res.Labels
					needUpdatePeersV1 = true
					needUpdatePeersReasons = append(needUpdatePeersReasons, v3key.Name+" updated")
				}
			}
		}

		if v3key.Kind == apiv3.KindBGPPeer {
			// Update our cache of v3 BGPPeer resources.
			if u.Value == nil || u.UpdateType == api.UpdateTypeKVDeleted {
				delete(c.bgpPeers, v3key.Name)
			} else if v3res, ok := u.Value.(*apiv3.BGPPeer); ok {
				c.bgpPeers[v3key.Name] = v3res
			} else {
				log.Warning("Bad value for BGPPeer resource")
				continue
			}

			// Note need to recompute equivalent v1 peerings.
			needUpdatePeersV1 = true
			needUpdatePeersReasons = append(needUpdatePeersReasons, "BGP peer updated or deleted")
		}
	}

	// Update our cache from each of the individual updates, and keep track of
	// any of the prefixes that are impacted.
	for _, u := range updates {
		if v3key, ok := u.Key.(model.ResourceKey); ok && v3key.Kind == apiv3.KindBGPConfiguration {
			// Convert v3 BGPConfiguration to equivalent v1 cache values
			v3res, _ := u.KVPair.Value.(*apiv3.BGPConfiguration)
			c.updateBGPConfigCache(v3key.Name, v3res, &needServiceAdvertisementUpdates, &needUpdatePeersV1, &needUpdatePeersReasons)
		}
		c.updateCache(u.UpdateType, &u.KVPair)
	}

	// If configuration relevant to BGP peerings has changed, recalculate the set of v1
	// peerings that should exist, and update the cache accordingly.
	if needUpdatePeersV1 {
		log.Info("Recompute BGP peerings: " + strings.Join(needUpdatePeersReasons, "; "))
		c.updatePeersV1()
	}

	// If we need to update Service advertisement based on the updates, then do so.
	if needServiceAdvertisementUpdates {
		log.Info("Updates included service advertisement changes.")
		if c.rg == nil {
			// If this is the first time we've needed to start the route generator, then do so here.
			log.Info("Starting route generator due to service advertisement update")
			var err error
			if c.rg, err = NewRouteGenerator(c); err != nil {
				log.WithError(err).Error("Failed to start route generator, unable to advertise node-specific service routes")
				c.rg = nil
			} else {
				c.rg.Start()
			}
		}

		// Update external IP CIDRs. In v1 format, they are a single comma-separated
		// string. If the string isn't empty, split on the comma and pass a list of strings
		// to the route generator.  An empty string indicates a withdrawal of that set of
		// service IPs.
		var externalIPs []string
		if len(c.cache["/calico/bgp/v1/global/svc_external_ips"]) > 0 {
			externalIPs = strings.Split(c.cache["/calico/bgp/v1/global/svc_external_ips"], ",")
		}
		c.onExternalIPsUpdate(externalIPs)

		// Same for cluster CIDRs.
		var clusterIPs []string
		if len(c.cache["/calico/bgp/v1/global/svc_cluster_ips"]) > 0 {
			clusterIPs = strings.Split(c.cache["/calico/bgp/v1/global/svc_cluster_ips"], ",")
		}
		c.onClusterIPsUpdate(clusterIPs)

		if c.rg != nil {
			// Trigger the route generator to recheck and advertise or withdraw
			// node-specific routes.
			c.rg.TriggerResync()
		}
	}

	// Notify watcher thread that we've received new updates.
	log.WithField("cacheRevision", c.cacheRevision).Debug("Done processing OnUpdates from syncer, notify watchers")
	c.onNewUpdates()
}

func (c *client) updateBGPConfigCache(resName string, v3res *apiv3.BGPConfiguration, svcAdvertisement *bool, updatePeersV1 *bool, updateReasons *[]string) {

	if resName == globalConfigName {
		c.getPrefixAdvertisementsKVPair(v3res, model.GlobalBGPConfigKey{})
		c.getListenPortKVPair(v3res, model.GlobalBGPConfigKey{}, updatePeersV1, updateReasons)
		c.getASNumberKVPair(v3res, model.GlobalBGPConfigKey{}, updatePeersV1, updateReasons)
		c.getServiceExternalIPsKVPair(v3res, model.GlobalBGPConfigKey{}, svcAdvertisement)
		c.getServiceClusterIPsKVPair(v3res, model.GlobalBGPConfigKey{}, svcAdvertisement)
		c.getNodeToNodeMeshKVPair(v3res, model.GlobalBGPConfigKey{})
		c.getLogSeverityKVPair(v3res, model.GlobalBGPConfigKey{})
		c.getExtensionsKVPair(v3res, model.GlobalBGPConfigKey{})
	} else if strings.HasPrefix(resName, perNodeConfigNamePrefix) {
		// The name of a configuration resource has a strict format.  It is either "default"
		// for the global default values, or "node.<nodename>" for the node specific vales.
		nodeName := resName[len(perNodeConfigNamePrefix):]
		c.getPrefixAdvertisementsKVPair(v3res, model.NodeBGPConfigKey{Nodename: nodeName})
		c.getListenPortKVPair(v3res, model.NodeBGPConfigKey{Nodename: nodeName}, updatePeersV1, updateReasons)
		c.getLogSeverityKVPair(v3res, model.NodeBGPConfigKey{Nodename: nodeName})
		c.getExtensionsKVPair(v3res, model.NodeBGPConfigKey{Nodename: nodeName})
	} else {
		log.Warningf("Bad value for BGPConfiguration resource name: %s.", resName)
	}
}

func getBGPConfigKey(v1KeyName string, key interface{}) model.Key {
	switch k := key.(type) {
	case model.NodeBGPConfigKey:
		k.Name = v1KeyName
		return &k
	case model.GlobalBGPConfigKey:
		k.Name = v1KeyName
		return &k
	default:
		log.Warning("Bad value for BGP Configuration key.")
		return nil
	}
}

// Returns a model.KVPair for the given key and value. If no value is provided, returns model.KVPair with key.
func getKVPair(key model.Key, value ...string) *model.KVPair {
	if len(value) > 0 {
		return &model.KVPair{
			Key:   key,
			Value: value[0],
		}
	}
	return &model.KVPair{
		Key: key,
	}
}

func (c *client) getPrefixAdvertisementsKVPair(v3res *apiv3.BGPConfiguration, key interface{}) {
	ipv4Key := getBGPConfigKey("prefix_advertisements/ip_v4", key)
	ipv6Key := getBGPConfigKey("prefix_advertisements/ip_v6", key)

	if v3res != nil && v3res.Spec.PrefixAdvertisements != nil {
		definedCommunities := v3res.Spec.Communities
		var ipv4PrefixToAdvertise []bgpPrefix
		var ipv6PrefixToAdvertise []bgpPrefix
		for _, prefixAdvertisement := range v3res.Spec.PrefixAdvertisements {
			cidr := prefixAdvertisement.CIDR

			communitiesSet:= set.New()
			for _, c := range prefixAdvertisement.Communities {
				isCommunity := isValidCommunity(c)
				// if c is a community value, use it directly, else get the community value from defined definedCommunities.
				if !isCommunity {
					for _, definedCommunity := range definedCommunities {
						if definedCommunity.Name == c {
							communitiesSet.Add(definedCommunity.Value)
							break
						}
					}
				} else {
					communitiesSet.Add(c)
				}
			}

			if strings.Contains(cidr, ":") {
				ipv6PrefixToAdvertise = append(ipv6PrefixToAdvertise, bgpPrefix{
					CIDR:        cidr,
					Communities: getCommunitiesArray(communitiesSet),
				})
			} else {
				ipv4PrefixToAdvertise = append(ipv4PrefixToAdvertise, bgpPrefix{
					CIDR:        cidr,
					Communities: getCommunitiesArray(communitiesSet),
				})
			}
		}

		ipv4Communities, ok := json.Marshal(ipv4PrefixToAdvertise)
		if ok != nil {
			log.Warningf("Error while marshalling BGP communities. %#v", ok)
		}
		c.updateCache(api.UpdateTypeKVUpdated, getKVPair(ipv4Key, string(ipv4Communities)))

		ipv6Communities, ok := json.Marshal(ipv6PrefixToAdvertise)
		if ok != nil {
			log.Warningf("Error while marshalling BGP communities. %#v", ok)
		}
		c.updateCache(api.UpdateTypeKVUpdated, getKVPair(ipv6Key, string(ipv6Communities)))
	} else {
		c.updateCache(api.UpdateTypeKVDeleted, getKVPair(ipv4Key))
		c.updateCache(api.UpdateTypeKVDeleted, getKVPair(ipv6Key))
	}
}

func (c *client) getListenPortKVPair(v3res *apiv3.BGPConfiguration, key interface{}, updatePeersV1 *bool, updateReasons *[]string) {
	listenPortKey := getBGPConfigKey("listen_port", key)

	if v3res != nil && v3res.Spec.ListenPort != 0 {
		switch key.(type) {
		case model.NodeBGPConfigKey:
			c.nodeListenPorts[getNodeName(v3res.Name)] = v3res.Spec.ListenPort
		case model.GlobalBGPConfigKey:
			c.globalListenPort = v3res.Spec.ListenPort
		}
		*updateReasons = append(*updateReasons, "listenPort updated.")
		c.updateCache(api.UpdateTypeKVUpdated, getKVPair(listenPortKey, strconv.Itoa(int(v3res.Spec.ListenPort))))
	} else {
		switch k := key.(type) {
		case model.NodeBGPConfigKey:
			delete(c.nodeListenPorts, getNodeName(k.Nodename))
		case model.GlobalBGPConfigKey:
			c.globalListenPort = 0
		}
		*updateReasons = append(*updateReasons, "listenPort deleted.")
		c.updateCache(api.UpdateTypeKVDeleted, getKVPair(listenPortKey))
	}
	*updatePeersV1 = true
}

func (c *client) getASNumberKVPair(v3res *apiv3.BGPConfiguration, key interface{}, updatePeersV1 *bool, updateReasons *[]string) {
	asNumberKey := getBGPConfigKey("as_num", key)
	if v3res != nil && v3res.Spec.ASNumber != nil {
		*updateReasons = append(*updateReasons, "AS number updated.")
		c.updateCache(api.UpdateTypeKVUpdated, getKVPair(asNumberKey, v3res.Spec.ASNumber.String()))
	} else {
		*updateReasons = append(*updateReasons, "AS number deleted.")
		c.updateCache(api.UpdateTypeKVDeleted, getKVPair(asNumberKey))
	}
	*updatePeersV1 = true
}

func (c *client) getServiceExternalIPsKVPair(v3res *apiv3.BGPConfiguration, key interface{}, svcAdvertisement *bool) {
	scvExternalIPKey := getBGPConfigKey("svc_external_ips", key)

	if v3res != nil && v3res.Spec.ServiceExternalIPs != nil && len(v3res.Spec.ServiceExternalIPs) != 0 {
		// We wrap each Service external IP in a ServiceExternalIPBlock struct to
		// achieve the desired API structure, unpack that.
		ipCidrs := make([]string, len(v3res.Spec.ServiceExternalIPs))
		for i, ipBlock := range v3res.Spec.ServiceExternalIPs {
			ipCidrs[i] = ipBlock.CIDR
		}
		c.updateCache(api.UpdateTypeKVUpdated, getKVPair(scvExternalIPKey, strings.Join(ipCidrs, ",")))
	} else {
		c.updateCache(api.UpdateTypeKVDeleted, getKVPair(scvExternalIPKey))
	}
	*svcAdvertisement = true
}

func (c *client) getServiceClusterIPsKVPair(v3res *apiv3.BGPConfiguration, key interface{}, svcAdvertisement *bool) {
	svcInternalIPKey := getBGPConfigKey("svc_cluster_ips", key)

	if len(os.Getenv(envAdvertiseClusterIPs)) != 0 {
		// ClusterIPs are configurable through an environment variable. If specified,
		// that variable takes precedence over datastore config, so we should ignore the update.
		// Setting Spec.ServiceClusterIPs to nil, so we keep using the cache value set during startup.
		log.Infof("Ignoring serviceClusterIPs update due to environment variable %s", envAdvertiseClusterIPs)
	} else {
		if v3res != nil && v3res.Spec.ServiceClusterIPs != nil && len(v3res.Spec.ServiceClusterIPs) != 0 {
			// We wrap each Service Cluster IP in a ServiceClusterIPBlock to
			// achieve the desired API structure. This unpacks that.
			ipCidrs := make([]string, len(v3res.Spec.ServiceClusterIPs))
			for i, ipBlock := range v3res.Spec.ServiceClusterIPs {
				ipCidrs[i] = ipBlock.CIDR
			}
			c.updateCache(api.UpdateTypeKVUpdated, getKVPair(svcInternalIPKey, strings.Join(ipCidrs, ",")))
		} else {
			c.updateCache(api.UpdateTypeKVDeleted, getKVPair(svcInternalIPKey))
		}
		*svcAdvertisement = true
	}
}

func (c *client) getNodeToNodeMeshKVPair(v3res *apiv3.BGPConfiguration, key interface{}) {
	meshKey := getBGPConfigKey("node_mesh", key)

	if v3res != nil && v3res.Spec.NodeToNodeMeshEnabled != nil {
		enabled := *v3res.Spec.NodeToNodeMeshEnabled
		var val = nodeToNodeMeshEnabled
		if !enabled {
			val = nodeToNodeMeshDisabled
		}
		c.updateCache(api.UpdateTypeKVUpdated, getKVPair(meshKey, val))
	} else {
		c.updateCache(api.UpdateTypeKVDeleted, getKVPair(meshKey))
	}
}

func (c *client) getLogSeverityKVPair(v3res *apiv3.BGPConfiguration, key interface{}) {
	logLevelKey := getBGPConfigKey("loglevel", key)

	if v3res != nil && v3res.Spec.LogSeverityScreen != "" {
		// Bird log level currently only supports granularity of none, debug and info.  Debug/Info are
		// left unchanged, all others treated as none.
		l := strings.ToLower(v3res.Spec.LogSeverityScreen)
		switch l {
		case "debug", "info":
		default:
			l = "none"
		}
		c.updateCache(api.UpdateTypeKVUpdated, getKVPair(logLevelKey, l))
	} else {
		c.updateCache(api.UpdateTypeKVDeleted, getKVPair(logLevelKey))
	}
}

func (c *client) getExtensionsKVPair(v3res *apiv3.BGPConfiguration, key interface{}) {
	extensions := getBGPConfigKey("extensions", key)

	if v3res != nil {
		var ext string
		if v3res.Spec.Extensions == nil {
			ext = "{}"
		} else {
			vb, err := json.Marshal(v3res.Spec.Extensions)
			log.Infof("Error processing extensions: %#v", err)
			ext = string(vb)
		}
		c.updateCache(api.UpdateTypeKVUpdated, getKVPair(extensions, ext))
	} else {
		c.updateCache(api.UpdateTypeKVDeleted, getKVPair(extensions))
	}
}

func getNodeName(nodeName string) string {
	return strings.TrimPrefix(nodeName, perNodeConfigNamePrefix)
}

func getCommunitiesArray(communitiesSet set.Set) []string {
	var communityValue []string
	communitiesSet.Iter(func(item interface{}) error {
		communityValue = append(communityValue, item.(string))
		return nil
	})
	return communityValue
}

func (c *client) onExternalIPsUpdate(externalIPs []string) {
	if err := c.updateGlobalRoutes(c.externalIPs, externalIPs); err == nil {
		c.externalIPs = externalIPs
		c.externalIPNets = parseIPNets(c.externalIPs)
		log.Infof("Updated with new external IP CIDRs: %s", externalIPs)
	} else {
		log.WithError(err).Error("Failed to update external IP routes")
	}
}

func (c *client) onClusterIPsUpdate(clusterCIDRs []string) {
	if err := c.updateGlobalRoutes(c.clusterCIDRs, clusterCIDRs); err == nil {
		c.clusterCIDRs = clusterCIDRs
		log.Infof("Updated with new cluster IP CIDRs: %s", clusterCIDRs)
	} else {
		log.WithError(err).Error("Failed to update cluster CIDR routes")
	}
}

func (c *client) AdvertiseClusterIPs() bool {
	c.cacheLock.Lock()
	defer c.cacheLock.Unlock()
	return len(c.clusterCIDRs) > 0
}

func (c *client) GetExternalIPs() []*net.IPNet {
	c.cacheLock.Lock()
	defer c.cacheLock.Unlock()
	return c.externalIPNets
}

// "Global" here means the routes for cluster IP and external IP CIDRs that are advertised from
// every node in the cluster.
func (c *client) updateGlobalRoutes(current, new []string) error {
	for _, n := range new {
		_, _, err := net.ParseCIDR(n)
		if err != nil {
			// Shouldn't ever happen, given prior validation.
			return err
		}
	}

	// Find any currently advertised CIDRs that we should withdraw.
	withdraws := []string{}
	for _, existing := range current {
		if !contains(new, existing) {
			withdraws = append(withdraws, existing)
		}
	}

	// Withdraw the old CIDRs and add the new.
	c.addRoutesLockHeld(rejectKeyPrefix, rejectKeyPrefixV6, new)
	c.addRoutesLockHeld(routeKeyPrefix, routeKeyPrefixV6, new)
	c.deleteRoutesLockHeld(rejectKeyPrefix, rejectKeyPrefixV6, withdraws)
	c.deleteRoutesLockHeld(routeKeyPrefix, routeKeyPrefixV6, withdraws)

	return nil
}

func (c *client) incrementCacheRevision() {
	// If we are in-sync then this is an incremental update, so increment our internal
	// cache revision.
	if c.syncedOnce {
		c.cacheRevision++
		log.Debugf("Processing new updates, revision is now: %d", c.cacheRevision)
	}
}

func (c *client) onNewUpdates() {
	if c.syncedOnce {
		// Wake up the watchers to let them know there may be some updates of interest.  We only
		// need to do this once we're synced because until that point all of the Watcher threads
		// will be blocked getting values.
		log.Debug("Notify watchers of new event data")
		c.watcherCond.Broadcast()
	}
}

func (c *client) recheckPeerConfig() {
	log.Info("Trigger to recheck BGP peers following possible password update")
	select {
	// Non-blocking write into the recheckC channel.  The idea here is that we don't need to add
	// a second trigger if there is already one pending.
	case c.recheckC <- struct{}{}:
	default:
	}
}

// updateChache will update a cache entry. It returns true if the entry was
// updated and false if there was an error or if the cache was already
// up-to-date.
func (c *client) updateCache(updateType api.UpdateType, kvp *model.KVPair) bool {
	// Update our cache of current entries.
	k, err := model.KeyToDefaultPath(kvp.Key)
	if err != nil {
		log.Errorf("Ignoring update: unable to create path from Key %v: %v", kvp.Key, err)
		return false
	}

	switch updateType {
	case api.UpdateTypeKVDeleted:
		// The bird templates that confd is used to render assume that some global
		// defaults are always configured.
		if globalDefault, ok := globalDefaults[k]; ok {
			if currentValue, hasKey := c.cache[k]; hasKey && currentValue == globalDefault {
				return false
			}
			c.cache[k] = globalDefault
		} else {
			if _, hasValue := c.cache[k]; !hasValue {
				return false
			}
			delete(c.cache, k)
		}
	case api.UpdateTypeKVNew, api.UpdateTypeKVUpdated:
		value, err := model.SerializeValue(kvp)
		if err != nil {
			log.Errorf("Ignoring update: unable to serialize value %v: %v", kvp.Value, err)
			return false
		}
		newValue := string(value)
		if currentValue, isSet := c.cache[k]; isSet && currentValue == newValue {
			return false
		}
		c.cache[k] = newValue
	}

	log.Debugf("Cache entry updated from event type %d: %s=%s", updateType, k, c.cache[k])
	if c.syncedOnce {
		c.keyUpdated(k)
	}
	return true
}

func isValidCommunity(communityValue string) bool {
	if standardCommunity.MatchString(communityValue) || largeCommunity.MatchString(communityValue) {
		return true
	}
	return false
}

// ParseFailed is called from the BGP syncer when an event could not be parsed.
// We use this purely for logging.
func (c *client) ParseFailed(rawKey string, rawValue string) {
	log.Errorf("Unable to parse datastore entry Key=%s; Value=%s", rawKey, rawValue)
}

// GetValues is called from confd to obtain the cached data for the required set of prefixes.
// We simply populate the values from our caches, only returning values which have the
// requested set of prefixes.
func (c *client) GetValues(keys []string) (map[string]string, error) {
	// We should block GetValues until we have the sync'd notification - until that point we
	// only have a partial snapshot and we should never write out partial config.
	c.waitForSync.Wait()

	log.Debugf("Requesting values for keys: %v", keys)

	// Lock the data and then populate the results from our caches, selecting the data
	// whose path matches the set of prefix keys.
	c.cacheLock.Lock()
	defer c.cacheLock.Unlock()
	values := map[string]string{}
	for k, v := range c.cache {
		if c.matchesPrefix(k, keys) {
			values[k] = v
		}
	}
	for k, v := range c.peeringCache {
		if c.matchesPrefix(k, keys) {
			values[k] = v
		}
	}

	log.Debugf("Returning %d results", len(values))

	return values, nil
}

// WatchPrefix is called from confd.  It blocks waiting for updates to the data which have any
// of the requested set of prefixes.
//
// Since we keep track of revisions per prefix, all we need to do is check the revisions for an
// update, and if there is no update we wait on the conditional which is woken by the OnUpdates
// thread after updating the cache.  If any of the watched revisions is greater than the waitIndex
// then exit to render.
func (c *client) WatchPrefix(prefix string, keys []string, lastRevision uint64, stopChan chan bool) (string, error) {
	log.WithFields(log.Fields{"prefix": prefix, "keys": keys}).Debug("WatchPrefix entry")
	c.cacheLock.Lock()
	defer c.cacheLock.Unlock()

	if lastRevision == 0 {
		// If this is the first iteration, we always exit to ensure we render with the initial
		// synced settings.
		log.Debug("First watch call for template - exiting to render template")
		return "", nil
	}

	for {
		// Loop through each key, if the revision associated with the key is higher than the lastRevision
		// then exit with the current cacheRevision and render with the current data.
		log.Debugf("Checking for updated key revisions, watching from rev %d", lastRevision)
		for _, key := range keys {
			rev, ok := c.revisionsByPrefix[key]
			if !ok {
				log.Fatalf("Watch prefix check for unknown prefix: %s", key)
			}
			log.Debugf("Found key prefix %s at rev %d", key, rev)
			if rev > lastRevision {
				log.Debug("Exiting to render template")
				return key, nil
			}
		}

		// No changes for this watcher, so wait until there are more syncer events.
		log.Debug("No updated keys for this template - waiting for event notification")
		c.watcherCond.Wait()
		log.WithFields(log.Fields{"prefix": prefix, "keys": keys}).Debug("WatchPrefix recheck")
	}
}

// GetCurrentRevision returns the current revision of the data in our cache.
func (c *client) GetCurrentRevision() uint64 {
	c.cacheLock.Lock()
	defer c.cacheLock.Unlock()
	log.Debugf("Current cache revision is %v", c.cacheRevision)
	return c.cacheRevision
}

// matchesPrefix returns true if the key matches any of the supplied prefixes.
func (c *client) matchesPrefix(key string, prefixes []string) bool {
	for _, p := range prefixes {
		if strings.HasPrefix(key, p) {
			return true
		}
	}
	return false
}

// Called when a key is updated.  This updates the revision associated with key prefixes
// affected by this key.
// The caller should be holding the cacheLock.
func (c *client) keyUpdated(key string) {
	for prefix, rev := range c.revisionsByPrefix {
		log.Debugf("Prefix %s has rev %d", prefix, rev)
		if rev != c.cacheRevision && strings.HasPrefix(key, prefix) {
			log.Debugf("Updating prefix to rev %d", c.cacheRevision)
			c.revisionsByPrefix[prefix] = c.cacheRevision

			// If this is a change to either the global log level, or the per-node
			// log level, then configure confd's log level to match.
			if strings.HasSuffix(key, "loglevel") {
				log.WithField("key", key).Info("Potential log level configuration change on key")
				c.updateLogLevel()
			}
		}
	}
}

func (c *client) updateLogLevel() {
	if envLevel := os.Getenv("BGP_LOGSEVERITYSCREEN"); envLevel != "" {
		logutils.SetLevel(envLevel)
	} else if nodeLevel := c.cache[c.nodeLogKey]; nodeLevel != "" {
		logutils.SetLevel(nodeLevel)
	} else if globalLogLevel := c.cache[globalLogging]; globalLogLevel != "" {
		logutils.SetLevel(globalLogLevel)
	} else {
		logutils.SetLevel("info")
	}
}

var routeKeyPrefix = "/calico/staticroutes/"
var rejectKeyPrefix = "/calico/rejectcidrs/"
var routeKeyPrefixV6 = "/calico/staticroutesv6/"
var rejectKeyPrefixV6 = "/calico/rejectcidrsv6/"

func (c *client) addRoutesLockHeld(prefixV4, prefixV6 string, cidrs []string) {
	for _, cidr := range cidrs {
		var k string
		if strings.Contains(cidr, ":") {
			k = prefixV6 + strings.Replace(cidr, "/", "-", 1)
		} else {
			k = prefixV4 + strings.Replace(cidr, "/", "-", 1)
		}
		c.cache[k] = cidr
		c.keyUpdated(k)
	}
}

func (c *client) deleteRoutesLockHeld(prefixV4, prefixV6 string, cidrs []string) {
	for _, cidr := range cidrs {
		var k string
		if strings.Contains(cidr, ":") {
			k = prefixV6 + strings.Replace(cidr, "/", "-", 1)
		} else {
			k = prefixV4 + strings.Replace(cidr, "/", "-", 1)
		}
		delete(c.cache, k)
		c.keyUpdated(k)
	}
}

// AddStaticRoutes adds the given CIDRs as static routes to be advertised from this node.
func (c *client) AddStaticRoutes(cidrs []string) {
	c.cacheLock.Lock()
	defer c.cacheLock.Unlock()

	c.incrementCacheRevision()
	c.addRoutesLockHeld(routeKeyPrefix, routeKeyPrefixV6, cidrs)
	c.onNewUpdates()
}

// DeleteStaticRoutes withdraws the given CIDRs from the set of static routes advertised
// from this node.
func (c *client) DeleteStaticRoutes(cidrs []string) {
	c.cacheLock.Lock()
	defer c.cacheLock.Unlock()

	c.incrementCacheRevision()
	c.deleteRoutesLockHeld(routeKeyPrefix, routeKeyPrefixV6, cidrs)
	c.onNewUpdates()
}

func (c *client) setPeerConfigFieldsFromV3Resource(peers []*bgpPeer, v3res *apiv3.BGPPeer) {

	// Get the password, if one is configured
	password := c.getPassword(v3res)

	// If the BGPPeer has SourceAddress UseNodeIP, a potential direct connection
	// subnet must also contain the node IP, so get those ready.
	var sourceIPv4, sourceIPv6 net.IP
	if v3res.Spec.SourceAddress == apiv3.SourceAddressUseNodeIP || v3res.Spec.SourceAddress == "" {
		if sourceIPv4Str := c.cache[c.nodeIPv4Key]; sourceIPv4Str != "" {
			sourceIPv4 = net.ParseIP(sourceIPv4Str)
			if sourceIPv4 == nil {
				log.Warnf("Failed to parse IPv4 %v", sourceIPv4Str)
			}
		}
		if sourceIPv6Str := c.cache[c.nodeIPv6Key]; sourceIPv6Str != "" {
			sourceIPv6 = net.ParseIP(sourceIPv6Str)
			if sourceIPv6 == nil {
				log.Warnf("Failed to parse IPv6 %v", sourceIPv6Str)
			}
		}
	}

	// To compute which peers are directly connected, first collect all of the subnets
	// associated with local interfaces, and which include the source IP if specified.
	var localSubnets []*net.IPNet
	if ifaces, err := net.Interfaces(); err == nil {
		for _, iface := range ifaces {
			addrs, err := iface.Addrs()
			if err != nil {
				log.Warnf("Cannot get interface %v address(es): %v", iface, err)
				continue
			}
			for _, addr := range addrs {
				addrStr := addr.String()
				_, ipNet, err := net.ParseCIDR(addrStr)
				if err != nil {
					log.WithError(err).WithField("Address", addrStr).Warning("Failed to parse CIDR")
					continue
				}
				if sourceIPv4 != nil && ipNet.IP.To4() != nil && !(*ipNet).Contains(sourceIPv4) {
					// IPv4 subnet does not contain the wanted source IP.
					continue
				}
				if sourceIPv6 != nil && ipNet.IP.To16() != nil && !(*ipNet).Contains(sourceIPv6) {
					// IPv6 subnet does not contain the wanted source IP.
					continue
				}
				localSubnets = append(localSubnets, ipNet)
			}
		}
	} else {
		log.WithError(err).Warnf("Failed to enumerate interfaces")
	}
	log.Infof("Local subnets for IPv4 %v and IPv6 %v are: %v", sourceIPv4, sourceIPv6, localSubnets)

	for _, peer := range peers {
		peer.Password = password
		peer.Extensions = v3res.Spec.Extensions
		peer.SourceAddr = withDefault(string(v3res.Spec.SourceAddress), string(apiv3.SourceAddressUseNodeIP))
		peer.RestartMode = withDefault(string(v3res.Spec.RestartMode), string(apiv3.RestartModeGracefulRestart))
		if v3res.Spec.MaxRestartTime != nil {
			peer.RestartTime = fmt.Sprintf("%v", int(math.Round(v3res.Spec.MaxRestartTime.Duration.Seconds())))
		}
		for _, subnet := range localSubnets {
			if subnet.Contains(peer.PeerIP.IP) {
				log.Infof("Local subnet %v contains peer IP %v", subnet, peer.PeerIP)
				peer.DirectlyConnected = true
				break
			}
		}
		if v3res.Spec.BIRDGatewayMode == apiv3.BIRDGatewayModeDirectIfDirectlyConnected && peer.DirectlyConnected {
			peer.GatewayMode = "direct"
		} else {
			peer.GatewayMode = "recursive"
		}
		if v3res.Spec.FailureDetectionMode == apiv3.FailureDetectionModeBFDIfDirectlyConnected && peer.DirectlyConnected {
			peer.EnableBFD = true
		}
	}
}

func withDefault(val, dflt string) string {
	if val != "" {
		return val
	}
	return dflt
}<|MERGE_RESOLUTION|>--- conflicted
+++ resolved
@@ -387,7 +387,6 @@
 }
 
 type bgpPeer struct {
-<<<<<<< HEAD
 	PeerIP            cnet.IP              `json:"ip"`
 	ASNum             numorstring.ASNumber `json:"as_num,string"`
 	RRClusterID       string               `json:"rr_cluster_id"`
@@ -399,13 +398,7 @@
 	RestartTime       string               `json:"restart_time"`
 	GatewayMode       string               `json:"gateway_mode"`
 	EnableBFD         bool                 `json:"enable_bfd"`
-	Port              string               `json:"port"`
-=======
-	PeerIP      cnet.IP              `json:"ip"`
-	ASNum       numorstring.ASNumber `json:"as_num,string"`
-	RRClusterID string               `json:"rr_cluster_id"`
 	Port        uint16               `json:"port"`
->>>>>>> ca57d1e3
 }
 
 type bgpPrefix struct {
@@ -596,7 +589,6 @@
 
 		var peers []*bgpPeer
 		for _, peerNodeName := range peerNodeNames {
-<<<<<<< HEAD
 			peers = append(peers, c.nodeAsBGPPeers(peerNodeName)...)
 		}
 		if len(peers) == 0 {
@@ -607,15 +599,8 @@
 
 		for _, peer := range peers {
 			for _, localNodeName := range localNodeNames {
-				key := model.NodeBGPPeerKey{Nodename: localNodeName, PeerIP: peer.PeerIP}
+				key := model.NodeBGPPeerKey{Nodename: localNodeName, PeerIP: peer.PeerIP, Port:peer.Port}
 				emit(key, peer)
-=======
-			for _, peer := range c.nodeAsBGPPeers(peerNodeName) {
-				for _, localNodeName := range localNodeNames {
-					key := model.NodeBGPPeerKey{Nodename: localNodeName, PeerIP: peer.PeerIP, Port:peer.Port}
-					emit(key, peer)
-				}
->>>>>>> ca57d1e3
 			}
 		}
 	}
