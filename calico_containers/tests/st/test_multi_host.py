--- conflicted
+++ resolved
@@ -15,49 +15,6 @@
         """
         with DockerHost('host1') as host1, DockerHost('host2') as host2:
 
-<<<<<<< HEAD
-            ip1 = "192.168.1.1"
-            ip2 = "192.168.1.2"
-            ip3 = "192.168.1.3"
-            ip4 = "192.168.1.4"
-            ip5 = "192.168.1.5"
-
-            host1.execute("docker run -e CALICO_IP=%s "
-                          "--name workload1 -tid busybox" % ip1)
-            host1.execute("docker run -e CALICO_IP=%s "
-                          "--name workload2 -tid busybox" % ip2)
-            host1.execute("docker run -e CALICO_IP=%s "
-                          "--name workload3 -tid busybox" % ip3)
-
-            host2.execute("docker run -e CALICO_IP=%s "
-                          "--name workload4 -tid busybox" % ip4)
-            host2.execute("docker run -e CALICO_IP=%s "
-                          "--name workload5 -tid busybox" % ip5)
-
-            host1.calicoctl("profile add PROF_1_3_5")
-            host1.calicoctl("profile add PROF_2")
-            host1.calicoctl("profile add PROF_4")
-
-            host1.calicoctl("profile PROF_1_3_5 member add workload1")
-            host1.calicoctl("profile PROF_2 member add workload2")
-            host1.calicoctl("profile PROF_1_3_5 member add workload3")
-
-            host2.calicoctl("profile PROF_4 member add workload4")
-            host2.calicoctl("profile PROF_1_3_5 member add workload5")
-
-            # Wait for the workload networking to converge.
-            ping = partial(host1.execute,
-                           "docker exec workload1 ping -c 4 %s" % ip3)
-            retry_until_success(ping, ex_class=CalledProcessError)
-
-            with self.assertRaises(CalledProcessError):
-                host1.execute("docker exec workload1 ping -c 4 %s" % ip2)
-
-            with self.assertRaises(CalledProcessError):
-                host1.execute("docker exec workload1 ping -c 4 %s" % ip4)
-
-            host1.execute("docker exec workload1 ping -c 4 %s" % ip5)
-=======
             net135 = host1.create_network(str(uuid.uuid4()))
             net2 = host1.create_network(str(uuid.uuid4()))
             net4 = host1.create_network(str(uuid.uuid4()))
@@ -85,5 +42,4 @@
                                      fail_list=[workload1,
                                                 workload2,
                                                 workload3,
-                                                workload5])
->>>>>>> f4627a79
+                                                workload5])