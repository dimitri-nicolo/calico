# Copyright 2015 Metaswitch Networks
#
# Licensed under the Apache License, Version 2.0 (the "License");
# you may not use this file except in compliance with the License.
# You may obtain a copy of the License at
#
#     http://www.apache.org/licenses/LICENSE-2.0
#
# Unless required by applicable law or agreed to in writing, software
# distributed under the License is distributed on an "AS IS" BASIS,
# WITHOUT WARRANTIES OR CONDITIONS OF ANY KIND, either express or implied.
# See the License for the specific language governing permissions and
# limitations under the License.
"""
Usage:
  calicoctl node [--ip=<IP>] [--ip6=<IP6>] [--node-image=<DOCKER_IMAGE_NAME>] [--as=<AS_NUM>] [--log-dir=<LOG_DIR>] [--detach=<DETACH>] [--plugin-dir=<PLUGIN_DIR>] [--kubernetes]
  calicoctl node stop [--force]
  calicoctl node bgp peer add <PEER_IP> as <AS_NUM>
  calicoctl node bgp peer remove <PEER_IP>
  calicoctl node bgp peer show [--ipv4 | --ipv6]

Description:
  Configure the main calico/node container as well as default BGP information
  for this node.

Options:
  --force                   Stop the node process even if it has active endpoints.
  --node-image=<DOCKER_IMAGE_NAME>    Docker image to use for Calico's per-node
                                      container [default: calico/node:latest]
  --detach=<DETACH>         Set "true" to run Calico service as detached,
                            "false" to run in the foreground. [default: true]
  --log-dir=<LOG_DIR>       The directory for logs [default: /var/log/calico]
  --plugin-dir=<PLUGIN_DIR> The directory for plugins
                            [default: /usr/share/docker/plugins/]
  --ip=<IP>                 The local management address to use.
  --ip6=<IP6>               The local IPv6 management address to use.
  --as=<AS_NUM>             The default AS number for this node.
  --ipv4                    Show IPv4 information only.
  --ipv6                    Show IPv6 information only.
  --kubernetes              Download and install the kubernetes plugin
"""
import sys
import os
import stat
import sh
import docker
import netaddr
import socket

from pycalico.datastore_datatypes import IPPool
from utils import ORCHESTRATOR_ID
from utils import hostname
from utils import client
from utils import docker_client
from utils import print_paragraph
from pycalico.datastore_datatypes import BGPPeer
from pycalico.datastore import (ETCD_AUTHORITY_ENV,
                                ETCD_AUTHORITY_DEFAULT)
from checksystem import check_system
from utils import check_ip_version
from netaddr import IPAddress
from prettytable import PrettyTable
from utils import get_container_ipv_from_arguments
<<<<<<< HEAD
from utils import validate_ip
=======
import sys
import signal
>>>>>>> 1e926c2e

DEFAULT_IPV4_POOL = IPPool("192.168.0.0/16")
DEFAULT_IPV6_POOL = IPPool("fd80:24e2:f998:72d6::/64")

KUBERNETES_BINARY_URL = 'https://github.com/Metaswitch/calico-docker/releases/download/v0.5.1/calico_kubernetes'
KUBERNETES_PLUGIN_DIR = '/usr/libexec/kubernetes/kubelet-plugins/net/exec/calico/'
KUBERNETES_PLUGIN_DIR_BACKUP = '/etc/kubelet-plugins/calico/'


def validate_arguments(arguments):
    """
    Validate argument values:
        <IP>
        <IP6>
        <PEER_IP>
        <AS_NUM>

    Arguments not validated:
        <DOCKER_IMAGE_NAME>
        <LOG_DIR>

    :param arguments: Docopt processed arguments
    """
    # Validate IPs
    ip_ok = arguments.get("--ip") is None or \
            validate_ip(arguments.get("--ip"), "v4")
    ip6_ok = arguments.get("--ip6") is None or \
             validate_ip(arguments.get("--ip6"), "v6")
    container_ip_ok = arguments.get("<IP>") is None or \
                      validate_ip(arguments["<IP>"], "v4") or \
                      validate_ip(arguments["<IP>"], "v6")
    peer_ip_ok = arguments.get("<PEER_IP>") is None or \
                 validate_ip(arguments["<PEER_IP>"], "v4") or \
                 validate_ip(arguments["<PEER_IP>"], "v6")

    asnum_ok = True
    if arguments.get("<AS_NUM>") or arguments.get("--as"):
        try:
            asnum = int(arguments["<AS_NUM>"] or arguments["--as"])
            asnum_ok = 0 <= asnum <= 4294967295
        except ValueError:
            asnum_ok = False

    # Print error message
    if not ip_ok:
        print "Invalid IPv4 address specified with --ip argument."
    if not ip6_ok:
        print "Invalid IPv6 address specified with --ip6 argument."
    if not container_ip_ok or not peer_ip_ok:
        print "Invalid IP address specified."
    if not asnum_ok:
        print "Invalid AS Number specified."

    # Exit if not valid argument
    if not (ip_ok and ip6_ok and container_ip_ok and peer_ip_ok and asnum_ok):
        sys.exit(1)


def node(arguments):
    """
    Main dispatcher for node commands. Calls the corresponding helper function.

    :param arguments: A dictionary of arguments already processed through
    this file's docstring with docopt
    :return: None
    """
    validate_arguments(arguments)

    if arguments.get("bgp"):
        if arguments.get("peer"):
            ip_version = get_container_ipv_from_arguments(arguments)
            if arguments.get("add"):
                node_bgppeer_add(arguments.get("<PEER_IP>"), ip_version,
                                 arguments.get("<AS_NUM>"))
            elif arguments.get("remove"):
                node_bgppeer_remove(arguments.get("<PEER_IP>"), ip_version)
            elif arguments.get("show"):
                if not ip_version:
                    node_bgppeer_show("v4")
                    node_bgppeer_show("v6")
                else:
                    node_bgppeer_show(ip_version)
    elif arguments.get("stop"):
        node_stop(arguments.get("--force"))
    else:
        assert arguments.get("--detach") in ["true", "false"]
        detach = arguments.get("--detach") == "true"
        node_start(ip=arguments.get("--ip"),
                   node_image=arguments['--node-image'],
                   log_dir=arguments.get("--log-dir"),
                   plugin_dir=arguments.get("--plugin-dir"),
                   ip6=arguments.get("--ip6"),
                   as_num=arguments.get("--as"),
                   detach=detach,
                   kubernetes=arguments.get("--kubernetes"))


def node_start(node_image, log_dir, plugin_dir, ip, ip6, as_num, detach, kubernetes):
    """
    Create the calico-node container and establish Calico networking on this
    host.

    :param ip:  The IPv4 address of the host.
    :param node_image:  The calico-node image to use.
    :param ip6:  The IPv6 address of the host (or None if not configured)
    :param as_num:  The BGP AS Number to use for this node.  If not specified
    the global default value will be used.
    :param detach: True to run in Docker's "detached" mode, False to run
    attached.
    :param plugin_dir: The directory that plugins should use for communicating.
    :return:  None.
    """
    # Ensure log directory exists
    if not os.path.exists(log_dir):
        os.makedirs(log_dir)

    # Ensure plugin directory exists
    if not os.path.exists(plugin_dir):
        os.makedirs(plugin_dir)

    # Print warnings for any known system issues before continuing
    check_system(fix=False, quit_if_error=False)

    # Get IP address of host, if none was specified
    if not ip:
        ips = get_host_ips(4)
        try:
            ip = ips.pop()
        except IndexError:
            print "Couldn't autodetect a management IP address. Please provide" \
                  " an IP by rerunning the command with the --ip=<IP_ADDRESS> flag."
            sys.exit(1)
        else:
            print "No IP provided. Using detected IP: %s" % ip

    # Verify that the chosen IP exists on the current host
    warn_if_unknown_ip(ip, ip6)

    # Warn if this hostname conflicts with an existing host
    warn_if_hostname_conflict(ip)

    # Install kubernetes plugin
    if kubernetes:
        try:
            # Attempt to install to the default kubernetes directory
            install_kubernetes(KUBERNETES_PLUGIN_DIR)
        except OSError:
            # Use the backup directory
            install_kubernetes(KUBERNETES_PLUGIN_DIR_BACKUP)

    # Set up etcd
    ipv4_pools = client.get_ip_pools("v4")
    ipv6_pools = client.get_ip_pools("v6")

    # Create default pools if required
    if not ipv4_pools:
        client.add_ip_pool("v4", DEFAULT_IPV4_POOL)
    if not ipv6_pools:
        client.add_ip_pool("v6", DEFAULT_IPV6_POOL)

    client.ensure_global_config()
    client.create_host(hostname, ip, ip6, as_num)

    try:
        docker_client.remove_container("calico-node", force=True)
    except docker.errors.APIError as err:
        if err.response.status_code != 404:
            raise

    etcd_authority = os.getenv(ETCD_AUTHORITY_ENV, ETCD_AUTHORITY_DEFAULT)
    etcd_authority_split = etcd_authority.split(':')
    if len(etcd_authority_split) != 2:
        print_paragraph("Invalid %s. Must take the form <address>:<port>. Value " \
              "provided is '%s'" % (ETCD_AUTHORITY_ENV, etcd_authority))
        sys.exit(1)

    etcd_authority_address = etcd_authority_split[0]
    etcd_authority_port = etcd_authority_split[1]

    # Always try to convert the address(hostname) to an IP. This is a noop if
    # the address is already an IP address.
    etcd_authority = '%s:%s' % (socket.gethostbyname(etcd_authority_address),
                                etcd_authority_port)

    environment = [
        "HOSTNAME=%s" % hostname,
        "IP=%s" % ip,
        "IP6=%s" % (ip6 or ""),
        "ETCD_AUTHORITY=%s" % etcd_authority,  # etcd host:port
        "FELIX_ETCDADDR=%s" % etcd_authority,  # etcd host:port
    ]

    binds = {
        "/proc":
            {
                "bind": "/proc_host",
                "ro": False
            },
        log_dir:
            {
                "bind": "/var/log/calico",
                "ro": False
            },
        plugin_dir:
            {
                "bind": "/usr/share/docker/plugins",
                "ro": False
            }
    }

    host_config = docker.utils.create_host_config(
        privileged=True,
        restart_policy={"Name": "Always"},
        network_mode="host",
        binds=binds)

    _find_or_pull_node_image(node_image, docker_client)
    container = docker_client.create_container(
        node_image,
        name="calico-node",
        detach=True,
        environment=environment,
        host_config=host_config,
        volumes=["/proc_host",
                 "/var/log/calico",
                 "/usr/share/docker/plugins"])
    cid = container["Id"]

    docker_client.start(container)

    print "Calico node is running with id: %s" % cid

    if not detach:
        _attach_and_stream(container)


def node_stop(force):
    if force or len(client.get_endpoints(hostname=hostname, orchestrator_id=ORCHESTRATOR_ID)) == 0:
        client.remove_host(hostname)
        try:
            docker_client.stop("calico-node")
        except docker.errors.APIError as err:
            if err.response.status_code != 404:
                raise

        print "Node stopped and all configuration removed"
    else:
        print "Current host has active endpoints so can't be stopped." + \
              " Force with --force"


def node_bgppeer_add(ip, version, as_num):
    """
    Add a new BGP peer with the supplied IP address and AS Number to this node.

    :param ip: The address to add
    :param version: v4 or v6
    :param as_num: The peer AS Number.
    :return: None
    """
    address = check_ip_version(ip, version, IPAddress)
    peer = BGPPeer(address, as_num)
    client.add_bgp_peer(version, peer, hostname=hostname)


def node_bgppeer_remove(ip, version):
    """
    Remove a global BGP peer from this node.

    :param ip: The address to use.
    :param version: v4 or v6
    :return: None
    """
    address = check_ip_version(ip, version, IPAddress)
    try:
        client.remove_bgp_peer(version, address, hostname=hostname)
    except KeyError:
        print "%s is not a configured peer for this node." % address
        sys.exit(1)
    else:
        print "BGP peer removed from node configuration"


def node_bgppeer_show(version):
    """
    Print a list of the BGP Peers for this node.
    """
    assert version in ("v4", "v6")
    peers = client.get_bgp_peers(version, hostname=hostname)
    if peers:
        heading = "Node specific IP%s BGP Peer" % version
        x = PrettyTable([heading, "AS Num"], sortby=heading)
        for peer in peers:
            x.add_row([peer.ip, peer.as_num])
        x.align = "l"
        print x.get_string(sortby=heading)
    else:
        print "No IP%s BGP Peers defined for this node.\n" % version


def get_host_ips(version):
    """
    Gets all IP addresses assigned to this host.

    :param version: Desired version of IP addresses. Can be 4 or 6
    :return: List of string representations of IP Addresses.
    """
    ip = sh.Command._create("ip")
    ip_addrs = []
    addrs_raw = ip("-o", "-%d" % version, "addr").stdout.strip().split("\n")
    for address_output in addrs_raw:
        # Each 'address_output' represents a line showing the interface ip
        values = address_output.split()
        # Ignore the loopback interface
        if 'lo' not in values:
            # Extract the IP, ensure its valid
            ip_addrs.append(str(netaddr.IPNetwork(values[3]).ip))
    return ip_addrs


def warn_if_unknown_ip(ip, ip6):
    """
    Prints a warning message if the IP addresses are not assigned to interfaces
    on the current host.

    :param ip: IPv4 address which should be present on the host.
    :param ip6: IPv6 address which should be present on the host.
    :return: None
    """
    if ip not in get_host_ips(4):
        print "WARNING: Could not confirm that the provided IPv4 address is assigned" \
              " to this host."

    if ip6 and ip6 not in get_host_ips(6):
        print "WARNING: Could not confirm that the provided IPv6 address is assigned" \
              " to this host."


def warn_if_hostname_conflict(ip):
    """
    Prints a warning message if it seems like an existing host is already running
    calico using this hostname.

    :param ip: User-provided IP address to start this node with.
    :return: Nothing
    """
    # If there's already a calico-node container on this host, they're probably
    # just re-running node to update one of the ip addresses, so skip..
    if len(docker_client.containers(filters={'name': 'calico-node'})) == 0:
        # Otherwise, check if another host with the same hostname
        # is already configured
        try:
            current_ipv4, _ = client.get_host_bgp_ips(hostname)
        except KeyError:
            # No other machine has registered configuration under this hostname.
            # This must be a new host with a unique hostname, which is the
            # expected behavior.
            pass
        else:
            if current_ipv4 != "" and current_ipv4 != ip:
                print_paragraph("WARNING: Hostname '%s' is already in use "
                    "with IP address %s. Calico requires each compute host to "
                    "have a unique hostname. If this is your first time "
                    "running 'calicoctl node' on this host, ensure that " \
                    "another host is not already using the " \
                    "same hostname."  % (hostname, ip))


def _find_or_pull_node_image(image_name, client):
    """
    Check if Docker has a cached copy of an image, and if not, attempt to pull
    it.

    :param image_name: The full name of the image.
    :return: None.
    """
    try:
        _ = client.inspect_image(image_name)
    except docker.errors.APIError as err:
        if err.response.status_code == 404:
            # TODO: Display proper status bar
            print "Pulling Docker image %s" % image_name
            client.pull(image_name)


def _attach_and_stream(container):
    """
    Attach to a container and stream its stdout and stderr output to this
    process's stdout, until the container stops.  If the user presses Ctrl-C or
    the process is killed, also stop the Docker container.

    Used to run the calico-node as a foreground attached service.

    :param container: Docker container to attach to.
    :return: None.
    """

    # Register a SIGTERM handler, so we shut down the container if this
    # process is kill'd.
    def handle_sigterm(sig, frame):
        print "Got SIGTERM"
        docker_client.stop(container)
        sys.exit(0)
    signal.signal(signal.SIGTERM, handle_sigterm)

    output = docker_client.attach(container, stream=True)
    try:
        for raw_data in output:
            sys.stdout.write(raw_data)
    except KeyboardInterrupt:
        # mainline.  someone press Ctrl-C.
        print "Stopping Calico node..."
    finally:
        # Could either be this process is being killed, or output generator
        # raises an exception.
        docker_client.stop(container)

def install_kubernetes(kubernetes_plugin_dir):
    """
    Downloads the kubernetes plugin to the specified directory.
    :param kubernetes_plugin_dir: Desired download location for the plugin.
    :return: Nothing
    """
    if not os.path.exists(kubernetes_plugin_dir):
        os.makedirs(kubernetes_plugin_dir)
    kubernetes_binary_path = kubernetes_plugin_dir + 'calico'
    wget = sh.Command._create('wget')
    try:
        wget('-O', kubernetes_binary_path, KUBERNETES_BINARY_URL)
        st = os.stat(kubernetes_binary_path)
        executable_permissions = st.st_mode | stat.S_IXUSR | stat.S_IXGRP | stat.S_IXOTH
        os.chmod(kubernetes_binary_path, executable_permissions)
    except sh.ErrorReturnCode_8:
        print "ERROR: Couldn't download the kubernetes binary"
        sys.exit(1)<|MERGE_RESOLUTION|>--- conflicted
+++ resolved
@@ -61,12 +61,9 @@
 from netaddr import IPAddress
 from prettytable import PrettyTable
 from utils import get_container_ipv_from_arguments
-<<<<<<< HEAD
 from utils import validate_ip
-=======
 import sys
 import signal
->>>>>>> 1e926c2e
 
 DEFAULT_IPV4_POOL = IPPool("192.168.0.0/16")
 DEFAULT_IPV6_POOL = IPPool("fd80:24e2:f998:72d6::/64")
@@ -83,6 +80,7 @@
         <IP6>
         <PEER_IP>
         <AS_NUM>
+        <DETACH>
 
     Arguments not validated:
         <DOCKER_IMAGE_NAME>
@@ -110,6 +108,10 @@
         except ValueError:
             asnum_ok = False
 
+    detach_ok = True
+    if arguments.get("<DETACH>") or arguments.get("--detach"):
+        detach_ok = arguments.get("--detach") in ["true", "false"]
+
     # Print error message
     if not ip_ok:
         print "Invalid IPv4 address specified with --ip argument."
@@ -119,9 +121,12 @@
         print "Invalid IP address specified."
     if not asnum_ok:
         print "Invalid AS Number specified."
+    if not detach_ok:
+        print "Valid values for --detach are 'true' and 'false'"
 
     # Exit if not valid argument
-    if not (ip_ok and ip6_ok and container_ip_ok and peer_ip_ok and asnum_ok):
+    if not (ip_ok and ip6_ok and container_ip_ok and peer_ip_ok and asnum_ok
+            and detach_ok):
         sys.exit(1)
 
 
