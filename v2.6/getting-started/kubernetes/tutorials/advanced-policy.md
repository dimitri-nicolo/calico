--- conflicted
+++ resolved
@@ -117,18 +117,11 @@
 Now ingress traffic to nginx will be allowed.  We can see that this is the case by switching over to our "access" pod in the namespace and attempting to access the nginx service.
 
 ```shell
-<<<<<<< HEAD
-$ calicoctl get policy -o wide
-NAME                                TIER       ORDER   SELECTOR
-advanced-policy-demo.access-nginx   default    1000    calico/k8s_ns == 'advanced-policy-demo' && run == 'nginx'
-advanced-policy-demo.default-deny   default    1000    calico/k8s_ns == 'advanced-policy-demo'
-=======
 / # wget -q --timeout=5 nginx -O -
 <!DOCTYPE html>
 <html>
 <head>
 <title>Welcome to nginx!</title>...
->>>>>>> 6c0e4ae5
 ```
 
 After creating the policy, we can now access the nginx Service.
