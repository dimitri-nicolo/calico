---
title: Troubleshooting and diagnostics
description: View logs and diagnostics, common issues, and where to report issues in github.
canonical_url: '/maintenance/troubleshoot/troubleshooting'
---

### Logs and diagnostics

To collect diagnostics, download and install the `kubectl-calico` plugin somewhere in your `$PATH`. For example:

```
sudo curl -o /usr/local/bin/kubectl-calico {{site.url}}/{{page.version}}/maintenance/kubectl-calico
```

Make it executable:

```
sudo chmod +x /usr/local/bin/kubectl-calico
```

Then, create a diagnostics bundle.

```
kubectl calico diags
```

Optionally only collect logs that are newer than a relative duration. The relative duration
may be specified in seconds, minutes or hours. Default is to collect all logs. For example:

```
kubectl calico diags --since=1h
```

To report a problem, contact Tigera Support.

### Alert diagnostics

The developer console can provide diagnostic information if you
have an issue with your alerts and need to contact Support. Please
execute the following queries and provide the output along with your
alert definition.

```
GET _watcher/watch/tigera_secure_ee.<cluster_name>.<alert_name>
POST _watcher/watch/tigera_secure_ee.<cluster_name>.<alert_name>/_execute
{
  "action_modes": {
    "index_events": "force_simulate"
  }
}
```

### Containers do not have network connectivity

#### Check for mismatched node names

If you notice that a workload has not received network connectivity, check
that the node name for that host is properly configured. The name for the [node resource]({{ site.baseurl }}/reference/resources/node) must match
the node name in the [workload endpoint resources]({{ site.baseurl }}/reference/resources/workloadendpoint) on that host. If the names are mismatched,
it is likely that all workloads on that node will not receive networking.

To check this, query one of the broken workload endpoints and check its node name:

	calicoctl get workloadendpoints -n <namespace>

Then, check to see if a single corresponding node resource exists:

	calicoctl get nodes

If the node resource either does not exist or there are multiple node resources representing the bad node, it is likely that the node's hostname has changed. This often happens
as a result of switching a node's hostname between its FQDN and its short DNS name.

To correct this, you must perform the following steps (with examples shown using Kubernetes):

1. Prevent new workloads from being scheduled on the bad node.
```bash
kubectl cordon mynode.internal.projectcalico.org
```
1. Drain all workloads from the node.
```bash
kubectl drain mynode.internal.projectcalico.org --ignore-daemonsets
```
1. On the bad node, set the hostname to the desired value.
```bash
sudo hostnamectl set-hostname <desired-hostname>
```
1. Delete the bad node configuration from {{site.prodname}}.
```bash
calicoctl delete node <name-of-bad-node>
```
1. Restart {{site.nodecontainer}} on the bad node to pick up the changes.
```bash
kubectl delete pod -n kube-system <name-of-calico-pod>
```
1. Reenable scheduling of worklods on the node.
```bash
kubectl uncordon mynode.internal.projectcalico.org
```

To prevent this problem from occurring, we recommend always mounting the `/var/lib/calico` directory into the `{{site.nodecontainer}}`
container when installing {{site.prodname}}. This allows all components to detect and use the same node name. See
[node name determination]({{ site.baseurl }}/reference/node/configuration#node-name-determination) for more information.

#### Check BGP peer status

If you have connectivity between containers on the same host, and between
containers and the Internet, but not between containers on different hosts, it
probably indicates a problem in your BGP configuration.

Look at `calicoctl node status` on each host.  It should include output like this:

```
Calico process is running.

IPv4 BGP status
+--------------+-------------------+-------+----------+-------------+
| PEER ADDRESS |     PEER TYPE     | STATE |  SINCE   |    INFO     |
+--------------+-------------------+-------+----------+-------------+
| 172.17.8.102 | node-to-node mesh | up    | 23:30:04 | Established |
+--------------+-------------------+-------+----------+-------------+

IPv6 BGP status
No IPv6 peers found.
```
{: .no-select-button}

If you do not see this, please check the following.

- Make sure there is IP connectivity between your hosts.

- Make sure your network allows the requisite BGP traffic on TCP port 179.

#### Configure NetworkManager

Configure [NetworkManager](https://help.ubuntu.com/community/NetworkManager) before
attempting to use {{site.prodname}} networking.

NetworkManager manipulates the routing table for interfaces in the default network
namespace where {{site.prodname}} veth pairs are anchored for connections to containers.
This can interfere with the {{site.prodname}} agent's ability to route correctly.

The procedure for configuring NetworkManager to ignore {{site.prodname}} interfaces
varies by Linux distribution. The following steps work best on Ubuntu systems.

<<<<<<< HEAD
1. Create the following configuration file at `/etc/NetworkManager/conf.d/calico.conf`.

   ```
   [keyfile]
   unmanaged-devices=interface-name:cali*;interface-name:tunl*
   ```

1. Restart NetworkManager.

   ```bash
   sudo service network-manager stop
   sudo service network-manager start
   ```

1. Install {{site.prodname}}.

1. Check the interfaces that NetworkManager ignores.

   ```bash
   nmcli dev status
   ```

   It should return output indicating that the `cali` and `tunl` interfaces
   are `unmanaged`.

   If this does not to prevent NetworkManager from interfering with {{site.prodname}} networking, try disabling NetworkManager. If disabling NetworkManager does not stop it from interfering with {{site.prodname}} networking, you may need to remove NetworkManager. This will require manual network configuration.
=======
```conf
[keyfile]
unmanaged-devices=interface-name:cali*;interface-name:tunl*;interface-name:vxlan.calico
```
>>>>>>> 4b1d98ed

### Errors when running sudo calicoctl

If you use `sudo` for commands like `calicoctl node run`, remember that your environment variables will not be transferred to the `sudo` environment.  You can run `sudo` with the `-E` flag to include your environment variables:

```bash
sudo -E calicoctl node run
```

or you can set environment variables for `sudo` commands like this:

```bash
sudo ETCD_ENDPOINTS=http://172.25.0.1:2379 calicoctl node run
```

Also be aware that connection information can be specified as a config file rather than using environment variables.  See [Installing calicoctl]({{ site.baseurl }}/getting-started/clis/calicoctl/install)
for details.

### Error: {{site.nodecontainer}} is not ready: BIRD is not ready: BGP not established with 10.0.0.1

In most cases, this "unready" status error in Kubernetes means that a particular peer is unreachable in the cluster. Check that BGP connectivity between the two peers is allowed in the environment.

This error can also occur if inactive Node resources are configured for node-to-node mesh. To fix this, [decommission the stale nodes]({{ site.baseurl }}/maintenance/decommissioning-a-node).

This error can also occur when BGP connections to non-mesh peers go down. If this is a common occurrence in your BGP topology, you can disable BIRD readiness checks. See [node readiness]({{site.baseurl}}/reference/node/configuration#node-readiness)
for more information.

### Linux conntrack table is out of space

A common problem on Linux systems is running out of space in the conntrack table, which can cause poor iptables performance. This can
happen if you run a lot of workloads on a given host, or if your workloads create a lot of TCP connections or bidirectional UDP streams. To avoid this problem, we recommend increasing the conntrack table size using the following commands:

    sysctl -w net.netfilter.nf_conntrack_max=1000000
    echo "net.netfilter.nf_conntrack_max=1000000" >> /etc/sysctl.conf

### Compliance report is not generating at expected time

By design, reports are scheduled to generate 30 minutes after the specified end time. The reason for this is to allow a certain amount of
time to pass for all the relevant data within the specified start and end time to be fully processed and stored. This delay can be modified
by setting the `TIGERA_COMPLIANCE_JOB_START_DELAY` environment variable on the `compliance-controller` deployment to the
desired [Golang duration](https://godoc.org/time#Duration).

### GlobalAlert reports error "Trying to create too many buckets"

```
“Trying to create too many buckets. Must be less than or equal to: [10000] but was [10001]. This limit can be set by changing the [search.max_buckets] cluster level setting."
```

The GlobalAlert system has a hard limit of 10000 aggregation keys per
query, and will fail to generate generate alerts if nested aggregations
result in the number of keys exceeding this limit.  The “healthy“ status
of the GlobalAlert will be set to false until the number of aggregation
keys returned by the query no longer exceeds this limit.

Careful selection of queries and `aggregateBy` keys will mitigate this issue.
GlobalAlerts should consider the size of the keyspace used in the
`aggregateBy` field and order from least expansive to most. For example:
Namespace should precede pod name. Avoid aggregating by source or destination
port unless the query selects specific ports. Ephemeral ports used by clients
number in the tens of thousands and a single host can trigger this condition.

### Anomaly detection job does not start due to lack of resources

Error when starting job from Machine Learning tab in Kibana:
```
<job_datafeed_id> failed to start
```

For anomaly detection jobs to start, the Elasticsearch cluster requires sufficient available memory. See Elasticsearch [sizing guidelines]({{site.baseurl}}/security/threat-detection-and-prevention/anomaly-detection/enabling).<|MERGE_RESOLUTION|>--- conflicted
+++ resolved
@@ -142,12 +142,11 @@
 The procedure for configuring NetworkManager to ignore {{site.prodname}} interfaces
 varies by Linux distribution. The following steps work best on Ubuntu systems.
 
-<<<<<<< HEAD
 1. Create the following configuration file at `/etc/NetworkManager/conf.d/calico.conf`.
 
    ```
    [keyfile]
-   unmanaged-devices=interface-name:cali*;interface-name:tunl*
+   unmanaged-devices=interface-name:cali*;interface-name:tunl*;interface-name:vxlan.calico
    ```
 
 1. Restart NetworkManager.
@@ -169,12 +168,6 @@
    are `unmanaged`.
 
    If this does not to prevent NetworkManager from interfering with {{site.prodname}} networking, try disabling NetworkManager. If disabling NetworkManager does not stop it from interfering with {{site.prodname}} networking, you may need to remove NetworkManager. This will require manual network configuration.
-=======
-```conf
-[keyfile]
-unmanaged-devices=interface-name:cali*;interface-name:tunl*;interface-name:vxlan.calico
-```
->>>>>>> 4b1d98ed
 
 ### Errors when running sudo calicoctl
 
