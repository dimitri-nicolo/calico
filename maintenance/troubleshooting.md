--- conflicted
+++ resolved
@@ -165,14 +165,6 @@
 
    If this does not to prevent NetworkManager from interfering with {{site.prodname}} networking, try disabling NetworkManager. If disabling NetworkManager does not stop it from interfering with {{site.prodname}} networking, you may need to remove NetworkManager. This will require manual network configuration.
 
-<<<<<<< HEAD
-=======
-```conf
-[keyfile]
-unmanaged-devices=interface-name:cali*;interface-name:tunl*
-```
->>>>>>> 5c238cb2
-
 ### Errors when running sudo calicoctl
 
 If you use `sudo` for commands like `calicoctl node run`, remember that your environment variables will not be transferred to the `sudo` environment.  You can run `sudo` with the `-E` flag to include your environment variables:
