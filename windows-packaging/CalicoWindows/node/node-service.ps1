--- conflicted
+++ resolved
@@ -1,8 +1,4 @@
-<<<<<<< HEAD
 # Copyright (c) 2018-2020 Tigera, Inc. All rights reserved.
-=======
-# Copyright (c) 2018-2021 Tigera, Inc. All rights reserved.
->>>>>>> 417204dc
 #
 # Licensed under the Apache License, Version 2.0 (the "License");
 # you may not use this file except in compliance with the License.
@@ -129,8 +125,6 @@
 $Stored = Get-StoredLastBootTime
 Write-Host "Stored new lastBootTime $Stored"
 
-<<<<<<< HEAD
-=======
 # The old version of Calico upgrade service may still be running.
 while (Get-UpgradeService)
 {
@@ -144,7 +138,6 @@
     Write-Host "Failed to clean up old CalicoUpgrade service, retrying..."
 }
 
->>>>>>> 417204dc
 # Run the startup script whenever kubelet (re)starts. This makes sure that we refresh our Node annotations if
 # kubelet recreates the Node resource.
 $kubeletPid = -1
@@ -163,20 +156,15 @@
                 .\calico-node.exe -startup
                 if ($LastExitCode -EQ 0)
                 {
-<<<<<<< HEAD
-                    Write-Host "Calico node initialisation succeeded."
                     if (($env:CALICO_NETWORKING_BACKEND -NE "none") -AND (-NOT(Test-Path $env:CNI_CONF_FILENAME)))
                     {
                         Install-CNIPlugin
                     }
-                    Write-Host "Monitoring kubelet for restarts..."
-=======
                     Write-Host "Calico node initialisation succeeded; monitoring kubelet for restarts..."
 
                     # At this point, we can run the (possibly new) CalicoUpgrade service.
                     Install-UpgradeService
                     Start-Service CalicoUpgrade
->>>>>>> 417204dc
                     break
                 }
 
