# Copyright (c) 2018-2020 Tigera, Inc. All rights reserved.
#
# Licensed under the Apache License, Version 2.0 (the "License");
# you may not use this file except in compliance with the License.
# You may obtain a copy of the License at
#
#     http:#www.apache.org/licenses/LICENSE-2.0
#
# Unless required by applicable law or agreed to in writing, software
# distributed under the License is distributed on an "AS IS" BASIS,
# WITHOUT WARRANTIES OR CONDITIONS OF ANY KIND, either express or implied.
# See the License for the specific language governing permissions and
# limitations under the License.

# We require the 64-bit version of Powershell, which should live at the following path.
$powerShellPath = "$env:SystemRoot\System32\WindowsPowerShell\v1.0\powershell.exe"
$baseDir = "$PSScriptRoot\..\.."
$NSSMPath = "$baseDir\nssm-2.24\win64\nssm.exe"

function fileIsMissing($path)
{
    return (("$path" -EQ "") -OR (-NOT(Test-Path "$path")))
}

function Test-CalicoConfiguration()
{
    Write-Host "Validating configuration..."
    if (!$env:CNI_BIN_DIR)
    {
        throw "Config not loaded?."
    }
    if ($env:CALICO_NETWORKING_BACKEND -EQ "windows-bgp" -OR $env:CALICO_NETWORKING_BACKEND -EQ "vxlan") {
        if (fileIsMissing($env:CNI_BIN_DIR))
        {
            throw "CNI binary directory $env:CNI_BIN_DIR doesn't exist.  Please create it and ensure kubelet " +  `
                    "is configured with matching --cni-bin-dir."
        }
        if (fileIsMissing($env:CNI_CONF_DIR))
        {
            throw "CNI config directory $env:CNI_CONF_DIR doesn't exist.  Please create it and ensure kubelet " +  `
                    "is configured with matching --cni-conf-dir."
        }
    }
    if ($env:CALICO_NETWORKING_BACKEND -EQ "vxlan") {
        if (fileIsMissing($env:CNI_BIN_DIR))
        {
            throw "CNI binary directory $env:CNI_BIN_DIR doesn't exist.  Please create it and ensure kubelet " +  `
                    "is configured with matching --cni-bin-dir."
        }
        if (fileIsMissing($env:CNI_CONF_DIR))
        {
            throw "CNI config directory $env:CNI_CONF_DIR doesn't exist.  Please create it and ensure kubelet " +  `
                    "is configured with matching --cni-conf-dir."
        }
    }
    if ($env:CALICO_NETWORKING_BACKEND -EQ "vxlan" -AND $env:CNI_IPAM_TYPE -NE "calico-ipam") {
        throw "Calico VXLAN requires IPAM type calico-ipam, not $env:CNI_IPAM_TYPE."
    }
    if ($env:CALICO_DATASTORE_TYPE -EQ "kubernetes")
    {
        if (fileIsMissing($env:KUBECONFIG))
        {
            throw "kubeconfig file $env:KUBECONFIG doesn't exist.  Please update the configuration to match. " +  `
                    "the location of your kubeconfig file."
        }
    }
    elseif ($env:CALICO_DATASTORE_TYPE -EQ "etcdv3")
    {
        if (("$env:ETCD_ENDPOINTS" -EQ "") -OR ("$env:ETCD_ENDPOINTS" -EQ "<your etcd endpoints>"))
        {
            throw "Etcd endpoint not set, please update the configuration."
        }
        if (("$env:ETCD_KEY_FILE" -NE "") -OR ("$env:ETCD_CERT_FILE" -NE "") -OR ("$env:ETCD_CA_CERT_FILE" -NE ""))
        {
            if (fileIsMissing($env:ETCD_KEY_FILE))
            {
                throw "Some etcd TLS parameters are configured but etcd key file was not found."
            }
            if (fileIsMissing($env:ETCD_CERT_FILE))
            {
                throw "Some etcd TLS parameters are configured but etcd certificate file was not found."
            }
            if (fileIsMissing($env:ETCD_CA_CERT_FILE))
            {
                throw "Some etcd TLS parameters are configured but etcd CA certificate file was not found."
            }
        }
    }
    else
    {
        throw "Please set datastore type to 'etcdv3' or 'kubernetes'; current value: $env:CALICO_DATASTORE_TYPE."
    }
}

function Install-CNIPlugin()
{
    Write-Host "Copying CNI binaries to $env:CNI_BIN_DIR"
    cp "$baseDir\cni\*.exe" "$env:CNI_BIN_DIR"

    $cniConfFile = $env:CNI_CONF_DIR + "\" + $env:CNI_CONF_FILENAME
    Write-Host "Writing CNI configuration to $cniConfFile."
    $nodeNameFile = "$baseDir\nodename".replace('\', '\\')
    $etcdKeyFile = "$env:ETCD_KEY_FILE".replace('\', '\\')
    $etcdCertFile = "$env:ETCD_CERT_FILE".replace('\', '\\')
    $etcdCACertFile = "$env:ETCD_CA_CERT_FILE".replace('\', '\\')
    $kubeconfigFile = "$env:KUBECONFIG".replace('\', '\\')
    $mode = ""
    if ($env:CALICO_NETWORKING_BACKEND -EQ "vxlan") {
        $mode = "vxlan"
    }

    $dnsIPs=$env:DNS_NAME_SERVERS.Split(",")
    $ipList = @()
    foreach ($ip in $dnsIPs) {
        $ipList += "`"$ip`""
    }
    $dnsIPList=($ipList -join ",").TrimEnd(',')

    # HNS v1 and v2 have different string values for the ROUTE endpoint policy type.
    $routeType = "ROUTE"
    if (Get-IsContainerdRunning)
    {
        $routeType = "SDNROUTE"
    }

    (Get-Content "$baseDir\cni.conf.template") | ForEach-Object {
        $_.replace('__NODENAME_FILE__', $nodeNameFile).
                replace('__KUBECONFIG__', $kubeconfigFile).
                replace('__K8S_SERVICE_CIDR__', $env:K8S_SERVICE_CIDR).
                replace('__DNS_NAME_SERVERS__', $dnsIPList).
                replace('__DATASTORE_TYPE__', $env:CALICO_DATASTORE_TYPE).
                replace('__ETCD_ENDPOINTS__', $env:ETCD_ENDPOINTS).
                replace('__ETCD_KEY_FILE__', $etcdKeyFile).
                replace('__ETCD_CERT_FILE__', $etcdCertFile).
                replace('__ETCD_CA_CERT_FILE__', $etcdCACertFile).
                replace('__IPAM_TYPE__', $env:CNI_IPAM_TYPE).
                replace('__MODE__', $mode).
                replace('__VNI__', $env:VXLAN_VNI).
                replace('__MAC_PREFIX__', $env:VXLAN_MAC_PREFIX).
                replace('__ROUTE_TYPE__', $routeType)
    } | Set-Content "$cniConfFile"
    Write-Host "Wrote CNI configuration."
}

function Remove-CNIPlugin()
{
    $cniConfFile = $env:CNI_CONF_DIR + "\" + $env:CNI_CONF_FILENAME
    Write-Host "Removing $cniConfFile and Calico binaries."
    rm $cniConfFile
    rm "$env:CNI_BIN_DIR/calico*.exe"
}

function Install-NodeService()
{
    Write-Host "Installing node startup service..."

    ensureRegistryKey

    # Ensure our service file can run.
    Unblock-File $baseDir\node\node-service.ps1

    & $NSSMPath install CalicoNode $powerShellPath
    & $NSSMPath set CalicoNode AppParameters $baseDir\node\node-service.ps1
    & $NSSMPath set CalicoNode AppDirectory $baseDir
    & $NSSMPath set CalicoNode DisplayName "Calico Windows Startup"
    & $NSSMPath set CalicoNode Description "Calico Windows Startup, configures Calico datamodel resources for this node."

    # Configure it to auto-start by default.
    & $NSSMPath set CalicoNode Start SERVICE_AUTO_START
    & $NSSMPath set CalicoNode ObjectName LocalSystem
    & $NSSMPath set CalicoNode Type SERVICE_WIN32_OWN_PROCESS

    # Throttle process restarts if Felix restarts in under 1500ms.
    & $NSSMPath set CalicoNode AppThrottle 1500

    # Create the log directory if needed.
    if (-Not(Test-Path "$env:CALICO_LOG_DIR"))
    {
        write "Creating log directory."
        md -Path "$env:CALICO_LOG_DIR"
    }
    & $NSSMPath set CalicoNode AppStdout $env:CALICO_LOG_DIR\calico-node.log
    & $NSSMPath set CalicoNode AppStderr $env:CALICO_LOG_DIR\calico-node.err.log

    # Configure online file rotation.
    & $NSSMPath set CalicoNode AppRotateFiles 1
    & $NSSMPath set CalicoNode AppRotateOnline 1
    # Rotate once per day.
    & $NSSMPath set CalicoNode AppRotateSeconds 86400
    # Rotate after 10MB.
    & $NSSMPath set CalicoNode AppRotateBytes 10485760

    Write-Host "Done installing startup service."
}

function Remove-NodeService()
{
    & $NSSMPath remove CalicoNode confirm
}

function Install-FelixService()
{
    Write-Host "Installing Felix service..."

    # Ensure our service file can run.
    Unblock-File $baseDir\felix\felix-service.ps1

    # We run Felix via a wrapper script to make it easier to update env vars.
    & $NSSMPath install CalicoFelix $powerShellPath
    & $NSSMPath set CalicoFelix AppParameters $baseDir\felix\felix-service.ps1
    & $NSSMPath set CalicoFelix AppDirectory $baseDir
    & $NSSMPath set CalicoFelix DependOnService "CalicoNode"
    & $NSSMPath set CalicoFelix DisplayName "Calico Windows Agent"
    & $NSSMPath set CalicoFelix Description "Calico Windows Per-host Agent, Felix, provides network policy enforcement for Kubernetes."

    # Configure it to auto-start by default.
    & $NSSMPath set CalicoFelix Start SERVICE_AUTO_START
    & $NSSMPath set CalicoFelix ObjectName LocalSystem
    & $NSSMPath set CalicoFelix Type SERVICE_WIN32_OWN_PROCESS

    # Throttle process restarts if Felix restarts in under 1500ms.
    & $NSSMPath set CalicoFelix AppThrottle 1500

    # Create the log directory if needed.
    if (-Not(Test-Path "$env:CALICO_LOG_DIR"))
    {
        write "Creating log directory."
        md -Path "$env:CALICO_LOG_DIR"
    }
    & $NSSMPath set CalicoFelix AppStdout $env:CALICO_LOG_DIR\calico-felix.log
    & $NSSMPath set CalicoFelix AppStderr $env:CALICO_LOG_DIR\calico-felix.err.log

    # Configure online file rotation.
    & $NSSMPath set CalicoFelix AppRotateFiles 1
    & $NSSMPath set CalicoFelix AppRotateOnline 1
    # Rotate once per day.
    & $NSSMPath set CalicoFelix AppRotateSeconds 86400
    # Rotate after 10MB.
    & $NSSMPath set CalicoFelix AppRotateBytes 10485760

    Write-Host "Done installing Felix service."
}

function Remove-FelixService() {
    & $NSSMPath remove CalicoFelix confirm
}

function Install-ConfdService()
{
    Write-Host "Installing confd service..."

    # Ensure our service file can run.
    Unblock-File $baseDir\confd\confd-service.ps1

    # We run confd via a wrapper script to make it easier to update env vars.
    & $NSSMPath install CalicoConfd $powerShellPath
    & $NSSMPath set CalicoConfd AppParameters $baseDir\confd\confd-service.ps1
    & $NSSMPath set CalicoConfd AppDirectory $baseDir
    & $NSSMPath set CalicoConfd DependOnService "CalicoNode"
    & $NSSMPath set CalicoConfd DisplayName "Calico BGP Agent"
    & $NSSMPath set CalicoConfd Description "Calico BGP Agent, confd, configures BGP routing."

    # Configure it to auto-start by default.
    & $NSSMPath set CalicoConfd Start SERVICE_AUTO_START
    & $NSSMPath set CalicoConfd ObjectName LocalSystem
    & $NSSMPath set CalicoConfd Type SERVICE_WIN32_OWN_PROCESS

    # Throttle process restarts if confd restarts in under 1500ms.
    & $NSSMPath set CalicoConfd AppThrottle 1500

    # Create the log directory if needed.
    if (-Not(Test-Path "$env:CALICO_LOG_DIR"))
    {
        write "Creating log directory."
        md -Path "$env:CALICO_LOG_DIR"
    }
    & $NSSMPath set CalicoConfd AppStdout $env:CALICO_LOG_DIR\calico-confd.log
    & $NSSMPath set CalicoConfd AppStderr $env:CALICO_LOG_DIR\calico-confd.err.log

    # Configure online file rotation.
    & $NSSMPath set CalicoConfd AppRotateFiles 1
    & $NSSMPath set CalicoConfd AppRotateOnline 1
    # Rotate once per day.
    & $NSSMPath set CalicoConfd AppRotateSeconds 86400
    # Rotate after 10MB.
    & $NSSMPath set CalicoConfd AppRotateBytes 10485760

    Write-Host "Done installing confd service."
}

function Remove-ConfdService() {
    & $NSSMPath remove CalicoConfd confirm
}

<<<<<<< HEAD
=======
function Install-UpgradeService()
{
    Write-Host "Installing Calico Upgrade startup service..."

    ensureRegistryKey

    # Ensure our service file can run.
    Unblock-File $baseDir\upgrade\upgrade-service.ps1

    & $NSSMPath install CalicoUpgrade $powerShellPath
    & $NSSMPath set CalicoUpgrade AppParameters $baseDir\upgrade\upgrade-service.ps1
    & $NSSMPath set CalicoUpgrade AppDirectory $baseDir
    & $NSSMPath set CalicoUpgrade DisplayName "Calico Windows Upgrade"
    & $NSSMPath set CalicoUpgrade Description "Calico Windows Upgrade monitors and manages upgrades"

    # Configure it to auto-start by default.
    & $NSSMPath set CalicoUpgrade Start SERVICE_AUTO_START
    & $NSSMPath set CalicoUpgrade ObjectName LocalSystem
    & $NSSMPath set CalicoUpgrade Type SERVICE_WIN32_OWN_PROCESS

    # Throttle process restarts if Felix restarts in under 1500ms.
    & $NSSMPath set CalicoUpgrade AppThrottle 1500

    # Create the log directory if needed.
    if (-Not(Test-Path "$env:CALICO_LOG_DIR"))
    {
        write "Creating log directory."
        md -Path "$env:CALICO_LOG_DIR"
    }
    & $NSSMPath set CalicoUpgrade AppStdout $env:CALICO_LOG_DIR\calico-upgrade.log
    & $NSSMPath set CalicoUpgrade AppStderr $env:CALICO_LOG_DIR\calico-upgrade.err.log

    # Configure online file rotation.
    & $NSSMPath set CalicoUpgrade AppRotateFiles 1
    & $NSSMPath set CalicoUpgrade AppRotateOnline 1
    # Rotate once per day.
    & $NSSMPath set CalicoUpgrade AppRotateSeconds 86400
    # Rotate after 10MB.
    & $NSSMPath set CalicoUpgrade AppRotateBytes 10485760

    Write-Host "Done installing upgrade service."
}

function Remove-UpgradeService()
{
    $svc = Get-Service | where Name -EQ 'CalicoUpgrade'
    if ($svc -NE $null)
    {
        if ($svc.Status -EQ 'Running')
        {
            Write-Host "CalicoUpgrade service is running, stopping it..."
            & $NSSMPath stop CalicoUpgrade confirm
        }
        Write-Host "Removing CalicoUpgrade service..."
        & $NSSMPath remove CalicoUpgrade confirm
    }
}

>>>>>>> 417204dc
function Wait-ForManagementIP($NetworkName)
{
    while ((Get-HnsNetwork | ? Name -EQ $NetworkName).ManagementIP -EQ $null)
    {
        Write-Host "Waiting for management IP to appear on network $NetworkName..."
        Start-Sleep 1
    }
    return (Get-HnsNetwork | ? Name -EQ $NetworkName).ManagementIP
}

function Get-LastBootTime()
{
<<<<<<< HEAD
    $bootTime = (Get-WmiObject win32_operatingsystem | select @{LABEL='LastBootUpTime';EXPRESSION={$_.lastbootuptime}}).LastBootUpTime
=======
    $bootTime = (Get-CimInstance win32_operatingsystem | select @{LABEL='LastBootUpTime';EXPRESSION={$_.lastbootuptime}}).LastBootUpTime
>>>>>>> 417204dc
    if (($bootTime -EQ $null) -OR ($bootTime.length -EQ 0))
    {
        throw "Failed to get last boot time"
    }
<<<<<<< HEAD
    return $bootTime
=======
 
    # This function is used in conjunction with Get-StoredLastBootTime, which
    # returns a string, so convert the datetime value to a string using the "general" standard format.
    return $bootTime.ToString("G")
>>>>>>> 417204dc
}

$softwareRegistryKey = "HKLM:\Software\Tigera"
$calicoRegistryKey = $softwareRegistryKey + "\Calico"

function ensureRegistryKey()
{
    if (! (Test-Path $softwareRegistryKey))
    {
        New-Item $softwareRegistryKey
    }
    if (! (Test-Path $calicoRegistryKey))
    {
        New-Item $calicoRegistryKey
    }
}

function Get-StoredLastBootTime()
{
    try
    {
        return (Get-ItemProperty $calicoRegistryKey -ErrorAction Ignore).LastBootTime
    }
    catch
    {
        $PSItem.Exception.Message
    }
}

function Set-StoredLastBootTime($lastBootTime)
{
    ensureRegistryKey

    return Set-ItemProperty $calicoRegistryKey -Name LastBootTime -Value $lastBootTime
}

function Wait-ForCalicoInit()
{
    Write-Host "Waiting for Calico initialisation to finish..."
    $Stored=Get-StoredLastBootTime
    $Current=Get-LastBootTime
    while ($Stored -NE $Current) {
        Write-Host "Waiting for Calico initialisation to finish...StoredLastBootTime $Stored, CurrentLastBootTime $Current"
        Start-Sleep 1

        $Stored=Get-StoredLastBootTime
        $Current=Get-LastBootTime
    }
    Write-Host "Calico initialisation finished."
}

function Get-PlatformType()
{
    # AKS
    $hnsNetwork = Get-HnsNetwork | ? Name -EQ azure
    if ($hnsNetwork.name -EQ "azure") {
        return ("aks")
    }
    
    # EKS
    $hnsNetwork = Get-HnsNetwork | ? Name -like "vpcbr*"
    if ($hnsNetwork.name -like "vpcbr*") {
        return ("eks")
    }
    
    # EC2
    $restError = $null
    Try {
        $awsNodeName=Invoke-RestMethod -uri http://169.254.169.254/latest/meta-data/local-hostname -ErrorAction Ignore
    } Catch {
        $restError = $_
    }
    if ($restError -eq $null) {
        return ("ec2")
    }
    
    # GCE
    $restError = $null
    Try {
        $gceNodeName = Invoke-RestMethod -UseBasicParsing -Headers @{"Metadata-Flavor"="Google"} "http://metadata.google.internal/computeMetadata/v1/instance/hostname"
    } Catch {
        $restError = $_
    }
    if ($restError -eq $null) {
        return ("gce")
    }

    return ("bare-metal")
}

function Set-MetaDataServerRoute($mgmtIP)
{
    $route = $null
    Try {
        $route=Get-NetRoute -DestinationPrefix 169.254.169.254/32 2>$null
    } Catch {
        Write-Host "Metadata server route not found."
    }
    if ($route -eq $null) {
        Write-Host "Restore metadata server route."
    
        $routePrefix= $mgmtIP + "/32"
        Try {
            $ifIndex=Get-NetRoute -DestinationPrefix $routePrefix | Select-Object -ExpandProperty ifIndex
            New-NetRoute -DestinationPrefix 169.254.169.254/32 -InterfaceIndex $ifIndex
        } Catch {
            Write-Host "Warning! Failed to restore metadata server route."
        }
    }
}

<<<<<<< HEAD
=======
function Get-UpgradeService()
{
    # Don't use get-wmiobject since that is not available in Powershell 7.
    return Get-CimInstance -Query "SELECT * from Win32_Service WHERE name = 'CalicoUpgrade'"
}

>>>>>>> 417204dc
# Assume same relative path for containerd CNI bin/conf dir
# By default, containerd is installed in c:\Program Files\containerd, and CNI bin/conf is in
# c:\Program Files\containerd\cni\bin and c:\Program Files\containerd\cni\conf.
function Get-ContainerdCniBinDir()
{
    $path = getContainerdPath
    return "$path\cni\bin"
}
function Get-ContainerdCniConfDir()
{
    $path = getContainerdPath
    return "$path\cni\conf"
}

function getContainerdService()
{
    # Don't use get-wmiobject since that is not available in Powershell 7.
    return Get-CimInstance -Query "SELECT * from Win32_Service WHERE name = 'containerd'"
}

function getContainerdPath()
{
    # Get the containerd service pathname.
    $containerdPathName = getContainerdService | Select-Object -ExpandProperty PathName

    # Get the path only, and remove any extra quotes left over.
    return (Split-Path -Path $containerdPathname) -replace '"', ""
}

function Get-IsContainerdRunning()
{
    return (getContainerdService | Select-Object -ExpandProperty State) -EQ "Running"
}

Export-ModuleMember -Function 'Test-*'
Export-ModuleMember -Function 'Install-*'
Export-ModuleMember -Function 'Remove-*'
Export-ModuleMember -Function 'Wait-*'
Export-ModuleMember -Function 'Get-*'
Export-ModuleMember -Function 'Set-*'<|MERGE_RESOLUTION|>--- conflicted
+++ resolved
@@ -292,8 +292,6 @@
     & $NSSMPath remove CalicoConfd confirm
 }
 
-<<<<<<< HEAD
-=======
 function Install-UpgradeService()
 {
     Write-Host "Installing Calico Upgrade startup service..."
@@ -352,7 +350,6 @@
     }
 }
 
->>>>>>> 417204dc
 function Wait-ForManagementIP($NetworkName)
 {
     while ((Get-HnsNetwork | ? Name -EQ $NetworkName).ManagementIP -EQ $null)
@@ -365,23 +362,12 @@
 
 function Get-LastBootTime()
 {
-<<<<<<< HEAD
     $bootTime = (Get-WmiObject win32_operatingsystem | select @{LABEL='LastBootUpTime';EXPRESSION={$_.lastbootuptime}}).LastBootUpTime
-=======
-    $bootTime = (Get-CimInstance win32_operatingsystem | select @{LABEL='LastBootUpTime';EXPRESSION={$_.lastbootuptime}}).LastBootUpTime
->>>>>>> 417204dc
     if (($bootTime -EQ $null) -OR ($bootTime.length -EQ 0))
     {
         throw "Failed to get last boot time"
     }
-<<<<<<< HEAD
     return $bootTime
-=======
- 
-    # This function is used in conjunction with Get-StoredLastBootTime, which
-    # returns a string, so convert the datetime value to a string using the "general" standard format.
-    return $bootTime.ToString("G")
->>>>>>> 417204dc
 }
 
 $softwareRegistryKey = "HKLM:\Software\Tigera"
@@ -493,15 +479,12 @@
     }
 }
 
-<<<<<<< HEAD
-=======
 function Get-UpgradeService()
 {
     # Don't use get-wmiobject since that is not available in Powershell 7.
     return Get-CimInstance -Query "SELECT * from Win32_Service WHERE name = 'CalicoUpgrade'"
 }
 
->>>>>>> 417204dc
 # Assume same relative path for containerd CNI bin/conf dir
 # By default, containerd is installed in c:\Program Files\containerd, and CNI bin/conf is in
 # c:\Program Files\containerd\cni\bin and c:\Program Files\containerd\cni\conf.
