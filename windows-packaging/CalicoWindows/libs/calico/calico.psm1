<<<<<<< HEAD
# Copyright (c) 2018-2020 Tigera, Inc. All rights reserved.
#
# Licensed under the Apache License, Version 2.0 (the "License");
# you may not use this file except in compliance with the License.
# You may obtain a copy of the License at
#
#     http:#www.apache.org/licenses/LICENSE-2.0
#
# Unless required by applicable law or agreed to in writing, software
# distributed under the License is distributed on an "AS IS" BASIS,
# WITHOUT WARRANTIES OR CONDITIONS OF ANY KIND, either express or implied.
# See the License for the specific language governing permissions and
# limitations under the License.

# We require the 64-bit version of Powershell, which should live at the following path.
$powerShellPath = "$env:SystemRoot\System32\WindowsPowerShell\v1.0\powershell.exe"
$baseDir = "$PSScriptRoot\..\.."
$NSSMPath = "$baseDir\nssm-2.24\win64\nssm.exe"

function fileIsMissing($path)
{
    return (("$path" -EQ "") -OR (-NOT(Test-Path "$path")))
}

function Test-CalicoConfiguration()
{
    Write-Host "Validating configuration..."
    if (!$env:CNI_BIN_DIR)
    {
        throw "Config not loaded?."
    }
    if ($env:CALICO_NETWORKING_BACKEND -EQ "windows-bgp" -OR $env:CALICO_NETWORKING_BACKEND -EQ "vxlan") {
        if (fileIsMissing($env:CNI_BIN_DIR))
        {
            throw "CNI binary directory $env:CNI_BIN_DIR doesn't exist.  Please create it and ensure kubelet " +  `
                    "is configured with matching --cni-bin-dir."
        }
        if (fileIsMissing($env:CNI_CONF_DIR))
        {
            throw "CNI config directory $env:CNI_CONF_DIR doesn't exist.  Please create it and ensure kubelet " +  `
                    "is configured with matching --cni-conf-dir."
        }
    }
    if ($env:CALICO_NETWORKING_BACKEND -EQ "vxlan") {
        if (fileIsMissing($env:CNI_BIN_DIR))
        {
            throw "CNI binary directory $env:CNI_BIN_DIR doesn't exist.  Please create it and ensure kubelet " +  `
                    "is configured with matching --cni-bin-dir."
        }
        if (fileIsMissing($env:CNI_CONF_DIR))
        {
            throw "CNI config directory $env:CNI_CONF_DIR doesn't exist.  Please create it and ensure kubelet " +  `
                    "is configured with matching --cni-conf-dir."
        }
    }
    if ($env:CALICO_NETWORKING_BACKEND -EQ "vxlan" -AND $env:CNI_IPAM_TYPE -NE "calico-ipam") {
        throw "Calico VXLAN requires IPAM type calico-ipam, not $env:CNI_IPAM_TYPE."
    }
    if ($env:CALICO_DATASTORE_TYPE -EQ "kubernetes")
    {
        if (fileIsMissing($env:KUBECONFIG))
        {
            throw "kubeconfig file $env:KUBECONFIG doesn't exist.  Please update the configuration to match. " +  `
                    "the location of your kubeconfig file."
        }
    }
    elseif ($env:CALICO_DATASTORE_TYPE -EQ "etcdv3")
    {
        if (("$env:ETCD_ENDPOINTS" -EQ "") -OR ("$env:ETCD_ENDPOINTS" -EQ "<your etcd endpoints>"))
        {
            throw "Etcd endpoint not set, please update the configuration."
        }
        if (("$env:ETCD_KEY_FILE" -NE "") -OR ("$env:ETCD_CERT_FILE" -NE "") -OR ("$env:ETCD_CA_CERT_FILE" -NE ""))
        {
            if (fileIsMissing($env:ETCD_KEY_FILE))
            {
                throw "Some etcd TLS parameters are configured but etcd key file was not found."
            }
            if (fileIsMissing($env:ETCD_CERT_FILE))
            {
                throw "Some etcd TLS parameters are configured but etcd certificate file was not found."
            }
            if (fileIsMissing($env:ETCD_CA_CERT_FILE))
            {
                throw "Some etcd TLS parameters are configured but etcd CA certificate file was not found."
            }
        }
    }
    else
    {
        throw "Please set datastore type to 'etcdv3' or 'kubernetes'; current value: $env:CALICO_DATASTORE_TYPE."
    }
}

function Install-CNIPlugin()
{
    Write-Host "Copying CNI binaries into place."
    cp "$baseDir\cni\*.exe" "$env:CNI_BIN_DIR"

    $cniConfFile = $env:CNI_CONF_DIR + "\" + $env:CNI_CONF_FILENAME
    Write-Host "Writing CNI configuration to $cniConfFile."
    $nodeNameFile = "$baseDir\nodename".replace('\', '\\')
    $etcdKeyFile = "$env:ETCD_KEY_FILE".replace('\', '\\')
    $etcdCertFile = "$env:ETCD_CERT_FILE".replace('\', '\\')
    $etcdCACertFile = "$env:ETCD_CA_CERT_FILE".replace('\', '\\')
    $kubeconfigFile = "$env:KUBECONFIG".replace('\', '\\')
    $mode = ""
    if ($env:CALICO_NETWORKING_BACKEND -EQ "vxlan") {
        $mode = "vxlan"
    }

    $dnsIPs=$env:DNS_NAME_SERVERS.Split(",")
    $ipList = @()
    foreach ($ip in $dnsIPs) {
        $ipList += "`"$ip`""
    }
    $dnsIPList=($ipList -join ",").TrimEnd(',')

    (Get-Content "$baseDir\cni.conf.template") | ForEach-Object {
        $_.replace('__NODENAME_FILE__', $nodeNameFile).
                replace('__KUBECONFIG__', $kubeconfigFile).
                replace('__K8S_SERVICE_CIDR__', $env:K8S_SERVICE_CIDR).
                replace('__DNS_NAME_SERVERS__', $dnsIPList).
                replace('__DATASTORE_TYPE__', $env:CALICO_DATASTORE_TYPE).
                replace('__ETCD_ENDPOINTS__', $env:ETCD_ENDPOINTS).
                replace('__ETCD_KEY_FILE__', $etcdKeyFile).
                replace('__ETCD_CERT_FILE__', $etcdCertFile).
                replace('__ETCD_CA_CERT_FILE__', $etcdCACertFile).
                replace('__IPAM_TYPE__', $env:CNI_IPAM_TYPE).
                replace('__MODE__', $mode).
                replace('__VNI__', $env:VXLAN_VNI).
                replace('__MAC_PREFIX__', $env:VXLAN_MAC_PREFIX)
    } | Set-Content "$cniConfFile"
    Write-Host "Wrote CNI configuration."
}

function Remove-CNIPlugin()
{
    $cniConfFile = $env:CNI_CONF_DIR + "\" + $env:CNI_CONF_FILENAME
    Write-Host "Removing $cniConfFile and Calico binaries."
    rm $cniConfFile
    rm "$env:CNI_BIN_DIR/calico*.exe"
}

function Install-NodeService()
{
    Write-Host "Installing node startup service..."

    ensureRegistryKey

    # Ensure our service file can run.
    Unblock-File $baseDir\node\node-service.ps1

    & $NSSMPath install CalicoNode $powerShellPath
    & $NSSMPath set CalicoNode AppParameters $baseDir\node\node-service.ps1
    & $NSSMPath set CalicoNode AppDirectory $baseDir
    & $NSSMPath set CalicoNode DisplayName "Calico Windows Startup"
    & $NSSMPath set CalicoNode Description "Calico Windows Startup, configures Calico datamodel resources for this node."

    # Configure it to auto-start by default.
    & $NSSMPath set CalicoNode Start SERVICE_AUTO_START
    & $NSSMPath set CalicoNode ObjectName LocalSystem
    & $NSSMPath set CalicoNode Type SERVICE_WIN32_OWN_PROCESS

    # Throttle process restarts if Felix restarts in under 1500ms.
    & $NSSMPath set CalicoNode AppThrottle 1500

    # Create the log directory if needed.
    if (-Not(Test-Path "$env:CALICO_LOG_DIR"))
    {
        write "Creating log directory."
        md -Path "$env:CALICO_LOG_DIR"
    }
    & $NSSMPath set CalicoNode AppStdout $env:CALICO_LOG_DIR\calico-node.log
    & $NSSMPath set CalicoNode AppStderr $env:CALICO_LOG_DIR\calico-node.err.log

    # Configure online file rotation.
    & $NSSMPath set CalicoNode AppRotateFiles 1
    & $NSSMPath set CalicoNode AppRotateOnline 1
    # Rotate once per day.
    & $NSSMPath set CalicoNode AppRotateSeconds 86400
    # Rotate after 10MB.
    & $NSSMPath set CalicoNode AppRotateBytes 10485760

    Write-Host "Done installing startup service."
}

function Remove-NodeService()
{
    & $NSSMPath remove CalicoNode confirm
}

function Install-FelixService()
{
    Write-Host "Installing Felix service..."

    # Ensure our service file can run.
    Unblock-File $baseDir\felix\felix-service.ps1

    # We run Felix via a wrapper script to make it easier to update env vars.
    & $NSSMPath install CalicoFelix $powerShellPath
    & $NSSMPath set CalicoFelix AppParameters $baseDir\felix\felix-service.ps1
    & $NSSMPath set CalicoFelix AppDirectory $baseDir
    & $NSSMPath set CalicoFelix DependOnService "CalicoNode"
    & $NSSMPath set CalicoFelix DisplayName "Calico Windows Agent"
    & $NSSMPath set CalicoFelix Description "Calico Windows Per-host Agent, Felix, provides network policy enforcement for Kubernetes."

    # Configure it to auto-start by default.
    & $NSSMPath set CalicoFelix Start SERVICE_AUTO_START
    & $NSSMPath set CalicoFelix ObjectName LocalSystem
    & $NSSMPath set CalicoFelix Type SERVICE_WIN32_OWN_PROCESS

    # Throttle process restarts if Felix restarts in under 1500ms.
    & $NSSMPath set CalicoFelix AppThrottle 1500

    # Create the log directory if needed.
    if (-Not(Test-Path "$env:CALICO_LOG_DIR"))
    {
        write "Creating log directory."
        md -Path "$env:CALICO_LOG_DIR"
    }
    & $NSSMPath set CalicoFelix AppStdout $env:CALICO_LOG_DIR\calico-felix.log
    & $NSSMPath set CalicoFelix AppStderr $env:CALICO_LOG_DIR\calico-felix.err.log

    # Configure online file rotation.
    & $NSSMPath set CalicoFelix AppRotateFiles 1
    & $NSSMPath set CalicoFelix AppRotateOnline 1
    # Rotate once per day.
    & $NSSMPath set CalicoFelix AppRotateSeconds 86400
    # Rotate after 10MB.
    & $NSSMPath set CalicoFelix AppRotateBytes 10485760

    Write-Host "Done installing Felix service."
}

function Remove-FelixService() {
    & $NSSMPath remove CalicoFelix confirm
}

function Install-ConfdService()
{
    Write-Host "Installing confd service..."

    # Ensure our service file can run.
    Unblock-File $baseDir\confd\confd-service.ps1

    # We run confd via a wrapper script to make it easier to update env vars.
    & $NSSMPath install CalicoConfd $powerShellPath
    & $NSSMPath set CalicoConfd AppParameters $baseDir\confd\confd-service.ps1
    & $NSSMPath set CalicoConfd AppDirectory $baseDir
    & $NSSMPath set CalicoConfd DependOnService "CalicoNode"
    & $NSSMPath set CalicoConfd DisplayName "Calico BGP Agent"
    & $NSSMPath set CalicoConfd Description "Calico BGP Agent, confd, configures BGP routing."

    # Configure it to auto-start by default.
    & $NSSMPath set CalicoConfd Start SERVICE_AUTO_START
    & $NSSMPath set CalicoConfd ObjectName LocalSystem
    & $NSSMPath set CalicoConfd Type SERVICE_WIN32_OWN_PROCESS

    # Throttle process restarts if confd restarts in under 1500ms.
    & $NSSMPath set CalicoConfd AppThrottle 1500

    # Create the log directory if needed.
    if (-Not(Test-Path "$env:CALICO_LOG_DIR"))
    {
        write "Creating log directory."
        md -Path "$env:CALICO_LOG_DIR"
    }
    & $NSSMPath set CalicoConfd AppStdout $env:CALICO_LOG_DIR\calico-confd.log
    & $NSSMPath set CalicoConfd AppStderr $env:CALICO_LOG_DIR\calico-confd.err.log

    # Configure online file rotation.
    & $NSSMPath set CalicoConfd AppRotateFiles 1
    & $NSSMPath set CalicoConfd AppRotateOnline 1
    # Rotate once per day.
    & $NSSMPath set CalicoConfd AppRotateSeconds 86400
    # Rotate after 10MB.
    & $NSSMPath set CalicoConfd AppRotateBytes 10485760

    Write-Host "Done installing confd service."
}

function Remove-ConfdService() {
    & $NSSMPath remove CalicoConfd confirm
}

function Wait-ForManagementIP($NetworkName)
{
    while ((Get-HnsNetwork | ? Name -EQ $NetworkName).ManagementIP -EQ $null)
    {
        Write-Host "Waiting for management IP to appear on network $NetworkName..."
        Start-Sleep 1
    }
    return (Get-HnsNetwork | ? Name -EQ $NetworkName).ManagementIP
}

function Get-LastBootTime()
{
    $bootTime = (Get-WmiObject win32_operatingsystem | select @{LABEL='LastBootUpTime';EXPRESSION={$_.lastbootuptime}}).LastBootUpTime
    if (($bootTime -EQ $null) -OR ($bootTime.length -EQ 0))
    {
        throw "Failed to get last boot time"
    }
    return $bootTime
}

$softwareRegistryKey = "HKLM:\Software\Tigera"
$calicoRegistryKey = $softwareRegistryKey + "\Calico"

function ensureRegistryKey()
{
    if (! (Test-Path $softwareRegistryKey))
    {
        New-Item $softwareRegistryKey
    }
    if (! (Test-Path $calicoRegistryKey))
    {
        New-Item $calicoRegistryKey
    }
}

function Get-StoredLastBootTime()
{
    try
    {
        return (Get-ItemProperty $calicoRegistryKey -ErrorAction Ignore).LastBootTime
    }
    catch
    {
        $PSItem.Exception.Message
    }
}

function Set-StoredLastBootTime($lastBootTime)
{
    ensureRegistryKey

    return Set-ItemProperty $calicoRegistryKey -Name LastBootTime -Value $lastBootTime
}

function Wait-ForCalicoInit()
{
    Write-Host "Waiting for Calico initialisation to finish..."
    $Stored=Get-StoredLastBootTime
    $Current=Get-LastBootTime
    while ($Stored -NE $Current) {
        Write-Host "Waiting for Calico initialisation to finish...StoredLastBootTime $Stored, CurrentLastBootTime $Current"
        Start-Sleep 1

        $Stored=Get-StoredLastBootTime
        $Current=Get-LastBootTime
    }
    Write-Host "Calico initialisation finished."
}

function Get-PlatformType()
{
    # AKS
    $hnsNetwork = Get-HnsNetwork | ? Name -EQ azure
    if ($hnsNetwork.name -EQ "azure") {
        return ("aks")
    }
    
    # EKS
    $hnsNetwork = Get-HnsNetwork | ? Name -like "vpcbr*"
    if ($hnsNetwork.name -like "vpcbr*") {
        return ("eks")
    }
    
    # EC2
    $restError = $null
    Try {
        $awsNodeName=Invoke-RestMethod -uri http://169.254.169.254/latest/meta-data/local-hostname -ErrorAction Ignore
    } Catch {
        $restError = $_
    }
    if ($restError -eq $null) {
        return ("ec2")
    }
    
    # GCE
    $restError = $null
    Try {
        $gceNodeName = Invoke-RestMethod -UseBasicParsing -Headers @{"Metadata-Flavor"="Google"} "http://metadata.google.internal/computeMetadata/v1/instance/hostname"
    } Catch {
        $restError = $_
    }
    if ($restError -eq $null) {
        return ("gce")
    }

    return ("bare-metal")
}

function Set-MetaDataServerRoute($mgmtIP)
{
    $route = $null
    Try {
        $route=Get-NetRoute -DestinationPrefix 169.254.169.254/32 2>$null
    } Catch {
        Write-Host "Metadata server route not found."
    }
    if ($route -eq $null) {
        Write-Host "Restore metadata server route."
    
        $routePrefix= $mgmtIP + "/32"
        Try {
            $ifIndex=Get-NetRoute -DestinationPrefix $routePrefix | Select-Object -ExpandProperty ifIndex
            New-NetRoute -DestinationPrefix 169.254.169.254/32 -InterfaceIndex $ifIndex
        } Catch {
            Write-Host "Warning! Failed to restore metadata server route."
        }
    }
}

Export-ModuleMember -Function 'Test-*'
Export-ModuleMember -Function 'Install-*'
Export-ModuleMember -Function 'Remove-*'
Export-ModuleMember -Function 'Wait-*'
Export-ModuleMember -Function 'Get-*'
Export-ModuleMember -Function 'Set-*'
=======
# Copyright (c) 2018-2020 Tigera, Inc. All rights reserved.
#
# Licensed under the Apache License, Version 2.0 (the "License");
# you may not use this file except in compliance with the License.
# You may obtain a copy of the License at
#
#     http:#www.apache.org/licenses/LICENSE-2.0
#
# Unless required by applicable law or agreed to in writing, software
# distributed under the License is distributed on an "AS IS" BASIS,
# WITHOUT WARRANTIES OR CONDITIONS OF ANY KIND, either express or implied.
# See the License for the specific language governing permissions and
# limitations under the License.

# We require the 64-bit version of Powershell, which should live at the following path.
$powerShellPath = "$env:SystemRoot\System32\WindowsPowerShell\v1.0\powershell.exe"
$baseDir = "$PSScriptRoot\..\.."
$NSSMPath = "$baseDir\nssm-2.24\win64\nssm.exe"

function fileIsMissing($path)
{
    return (("$path" -EQ "") -OR (-NOT(Test-Path "$path")))
}

function Test-CalicoConfiguration()
{
    Write-Host "Validating configuration..."
    if (!$env:CNI_BIN_DIR)
    {
        throw "Config not loaded?."
    }
    if ($env:CALICO_NETWORKING_BACKEND -EQ "windows-bgp" -OR $env:CALICO_NETWORKING_BACKEND -EQ "vxlan") {
        if (fileIsMissing($env:CNI_BIN_DIR))
        {
            throw "CNI binary directory $env:CNI_BIN_DIR doesn't exist.  Please create it and ensure kubelet " +  `
                    "is configured with matching --cni-bin-dir."
        }
        if (fileIsMissing($env:CNI_CONF_DIR))
        {
            throw "CNI config directory $env:CNI_CONF_DIR doesn't exist.  Please create it and ensure kubelet " +  `
                    "is configured with matching --cni-conf-dir."
        }
    }
    if ($env:CALICO_NETWORKING_BACKEND -EQ "vxlan") {
        if (fileIsMissing($env:CNI_BIN_DIR))
        {
            throw "CNI binary directory $env:CNI_BIN_DIR doesn't exist.  Please create it and ensure kubelet " +  `
                    "is configured with matching --cni-bin-dir."
        }
        if (fileIsMissing($env:CNI_CONF_DIR))
        {
            throw "CNI config directory $env:CNI_CONF_DIR doesn't exist.  Please create it and ensure kubelet " +  `
                    "is configured with matching --cni-conf-dir."
        }
    }
    if ($env:CALICO_NETWORKING_BACKEND -EQ "vxlan" -AND $env:CNI_IPAM_TYPE -NE "calico-ipam") {
        throw "Calico VXLAN requires IPAM type calico-ipam, not $env:CNI_IPAM_TYPE."
    }
    if ($env:CALICO_DATASTORE_TYPE -EQ "kubernetes")
    {
        if (fileIsMissing($env:KUBECONFIG))
        {
            throw "kubeconfig file $env:KUBECONFIG doesn't exist.  Please update the configuration to match. " +  `
                    "the location of your kubeconfig file."
        }
    }
    elseif ($env:CALICO_DATASTORE_TYPE -EQ "etcdv3")
    {
        if (("$env:ETCD_ENDPOINTS" -EQ "") -OR ("$env:ETCD_ENDPOINTS" -EQ "<your etcd endpoints>"))
        {
            throw "Etcd endpoint not set, please update the configuration."
        }
        if (("$env:ETCD_KEY_FILE" -NE "") -OR ("$env:ETCD_CERT_FILE" -NE "") -OR ("$env:ETCD_CA_CERT_FILE" -NE ""))
        {
            if (fileIsMissing($env:ETCD_KEY_FILE))
            {
                throw "Some etcd TLS parameters are configured but etcd key file was not found."
            }
            if (fileIsMissing($env:ETCD_CERT_FILE))
            {
                throw "Some etcd TLS parameters are configured but etcd certificate file was not found."
            }
            if (fileIsMissing($env:ETCD_CA_CERT_FILE))
            {
                throw "Some etcd TLS parameters are configured but etcd CA certificate file was not found."
            }
        }
    }
    else
    {
        throw "Please set datastore type to 'etcdv3' or 'kubernetes'; current value: $env:CALICO_DATASTORE_TYPE."
    }
}

function Install-CNIPlugin()
{
    Write-Host "Copying CNI binaries to $env:CNI_BIN_DIR"
    cp "$baseDir\cni\*.exe" "$env:CNI_BIN_DIR"

    $cniConfFile = $env:CNI_CONF_DIR + "\" + $env:CNI_CONF_FILENAME
    Write-Host "Writing CNI configuration to $cniConfFile."
    $nodeNameFile = "$baseDir\nodename".replace('\', '\\')
    $etcdKeyFile = "$env:ETCD_KEY_FILE".replace('\', '\\')
    $etcdCertFile = "$env:ETCD_CERT_FILE".replace('\', '\\')
    $etcdCACertFile = "$env:ETCD_CA_CERT_FILE".replace('\', '\\')
    $kubeconfigFile = "$env:KUBECONFIG".replace('\', '\\')
    $mode = ""
    if ($env:CALICO_NETWORKING_BACKEND -EQ "vxlan") {
        $mode = "vxlan"
    }

    $dnsIPs=$env:DNS_NAME_SERVERS.Split(",")
    $ipList = @()
    foreach ($ip in $dnsIPs) {
        $ipList += "`"$ip`""
    }
    $dnsIPList=($ipList -join ",").TrimEnd(',')

    # HNS v1 and v2 have different string values for the ROUTE endpoint policy type.
    $routeType = "ROUTE"
    if (Get-IsContainerdRunning)
    {
        $routeType = "SDNROUTE"
    }

    (Get-Content "$baseDir\cni.conf.template") | ForEach-Object {
        $_.replace('__NODENAME_FILE__', $nodeNameFile).
                replace('__KUBECONFIG__', $kubeconfigFile).
                replace('__K8S_SERVICE_CIDR__', $env:K8S_SERVICE_CIDR).
                replace('__DNS_NAME_SERVERS__', $dnsIPList).
                replace('__DATASTORE_TYPE__', $env:CALICO_DATASTORE_TYPE).
                replace('__ETCD_ENDPOINTS__', $env:ETCD_ENDPOINTS).
                replace('__ETCD_KEY_FILE__', $etcdKeyFile).
                replace('__ETCD_CERT_FILE__', $etcdCertFile).
                replace('__ETCD_CA_CERT_FILE__', $etcdCACertFile).
                replace('__IPAM_TYPE__', $env:CNI_IPAM_TYPE).
                replace('__MODE__', $mode).
                replace('__VNI__', $env:VXLAN_VNI).
                replace('__MAC_PREFIX__', $env:VXLAN_MAC_PREFIX).
                replace('__ROUTE_TYPE__', $routeType)
    } | Set-Content "$cniConfFile"
    Write-Host "Wrote CNI configuration."
}

function Remove-CNIPlugin()
{
    $cniConfFile = $env:CNI_CONF_DIR + "\" + $env:CNI_CONF_FILENAME
    Write-Host "Removing $cniConfFile and Calico binaries."
    rm $cniConfFile
    rm "$env:CNI_BIN_DIR/calico*.exe"
}

function Install-NodeService()
{
    Write-Host "Installing node startup service..."

    ensureRegistryKey

    # Ensure our service file can run.
    Unblock-File $baseDir\node\node-service.ps1

    & $NSSMPath install CalicoNode $powerShellPath
    & $NSSMPath set CalicoNode AppParameters $baseDir\node\node-service.ps1
    & $NSSMPath set CalicoNode AppDirectory $baseDir
    & $NSSMPath set CalicoNode DisplayName "Calico Windows Startup"
    & $NSSMPath set CalicoNode Description "Calico Windows Startup, configures Calico datamodel resources for this node."

    # Configure it to auto-start by default.
    & $NSSMPath set CalicoNode Start SERVICE_AUTO_START
    & $NSSMPath set CalicoNode ObjectName LocalSystem
    & $NSSMPath set CalicoNode Type SERVICE_WIN32_OWN_PROCESS

    # Throttle process restarts if Felix restarts in under 1500ms.
    & $NSSMPath set CalicoNode AppThrottle 1500

    # Create the log directory if needed.
    if (-Not(Test-Path "$env:CALICO_LOG_DIR"))
    {
        write "Creating log directory."
        md -Path "$env:CALICO_LOG_DIR"
    }
    & $NSSMPath set CalicoNode AppStdout $env:CALICO_LOG_DIR\calico-node.log
    & $NSSMPath set CalicoNode AppStderr $env:CALICO_LOG_DIR\calico-node.err.log

    # Configure online file rotation.
    & $NSSMPath set CalicoNode AppRotateFiles 1
    & $NSSMPath set CalicoNode AppRotateOnline 1
    # Rotate once per day.
    & $NSSMPath set CalicoNode AppRotateSeconds 86400
    # Rotate after 10MB.
    & $NSSMPath set CalicoNode AppRotateBytes 10485760

    Write-Host "Done installing startup service."
}

function Remove-NodeService()
{
    & $NSSMPath remove CalicoNode confirm
}

function Install-FelixService()
{
    Write-Host "Installing Felix service..."

    # Ensure our service file can run.
    Unblock-File $baseDir\felix\felix-service.ps1

    # We run Felix via a wrapper script to make it easier to update env vars.
    & $NSSMPath install CalicoFelix $powerShellPath
    & $NSSMPath set CalicoFelix AppParameters $baseDir\felix\felix-service.ps1
    & $NSSMPath set CalicoFelix AppDirectory $baseDir
    & $NSSMPath set CalicoFelix DependOnService "CalicoNode"
    & $NSSMPath set CalicoFelix DisplayName "Calico Windows Agent"
    & $NSSMPath set CalicoFelix Description "Calico Windows Per-host Agent, Felix, provides network policy enforcement for Kubernetes."

    # Configure it to auto-start by default.
    & $NSSMPath set CalicoFelix Start SERVICE_AUTO_START
    & $NSSMPath set CalicoFelix ObjectName LocalSystem
    & $NSSMPath set CalicoFelix Type SERVICE_WIN32_OWN_PROCESS

    # Throttle process restarts if Felix restarts in under 1500ms.
    & $NSSMPath set CalicoFelix AppThrottle 1500

    # Create the log directory if needed.
    if (-Not(Test-Path "$env:CALICO_LOG_DIR"))
    {
        write "Creating log directory."
        md -Path "$env:CALICO_LOG_DIR"
    }
    & $NSSMPath set CalicoFelix AppStdout $env:CALICO_LOG_DIR\calico-felix.log
    & $NSSMPath set CalicoFelix AppStderr $env:CALICO_LOG_DIR\calico-felix.err.log

    # Configure online file rotation.
    & $NSSMPath set CalicoFelix AppRotateFiles 1
    & $NSSMPath set CalicoFelix AppRotateOnline 1
    # Rotate once per day.
    & $NSSMPath set CalicoFelix AppRotateSeconds 86400
    # Rotate after 10MB.
    & $NSSMPath set CalicoFelix AppRotateBytes 10485760

    Write-Host "Done installing Felix service."
}

function Remove-FelixService() {
    & $NSSMPath remove CalicoFelix confirm
}

function Install-ConfdService()
{
    Write-Host "Installing confd service..."

    # Ensure our service file can run.
    Unblock-File $baseDir\confd\confd-service.ps1

    # We run confd via a wrapper script to make it easier to update env vars.
    & $NSSMPath install CalicoConfd $powerShellPath
    & $NSSMPath set CalicoConfd AppParameters $baseDir\confd\confd-service.ps1
    & $NSSMPath set CalicoConfd AppDirectory $baseDir
    & $NSSMPath set CalicoConfd DependOnService "CalicoNode"
    & $NSSMPath set CalicoConfd DisplayName "Calico BGP Agent"
    & $NSSMPath set CalicoConfd Description "Calico BGP Agent, confd, configures BGP routing."

    # Configure it to auto-start by default.
    & $NSSMPath set CalicoConfd Start SERVICE_AUTO_START
    & $NSSMPath set CalicoConfd ObjectName LocalSystem
    & $NSSMPath set CalicoConfd Type SERVICE_WIN32_OWN_PROCESS

    # Throttle process restarts if confd restarts in under 1500ms.
    & $NSSMPath set CalicoConfd AppThrottle 1500

    # Create the log directory if needed.
    if (-Not(Test-Path "$env:CALICO_LOG_DIR"))
    {
        write "Creating log directory."
        md -Path "$env:CALICO_LOG_DIR"
    }
    & $NSSMPath set CalicoConfd AppStdout $env:CALICO_LOG_DIR\calico-confd.log
    & $NSSMPath set CalicoConfd AppStderr $env:CALICO_LOG_DIR\calico-confd.err.log

    # Configure online file rotation.
    & $NSSMPath set CalicoConfd AppRotateFiles 1
    & $NSSMPath set CalicoConfd AppRotateOnline 1
    # Rotate once per day.
    & $NSSMPath set CalicoConfd AppRotateSeconds 86400
    # Rotate after 10MB.
    & $NSSMPath set CalicoConfd AppRotateBytes 10485760

    Write-Host "Done installing confd service."
}

function Remove-ConfdService() {
    & $NSSMPath remove CalicoConfd confirm
}

function Wait-ForManagementIP($NetworkName)
{
    while ((Get-HnsNetwork | ? Name -EQ $NetworkName).ManagementIP -EQ $null)
    {
        Write-Host "Waiting for management IP to appear on network $NetworkName..."
        Start-Sleep 1
    }
    return (Get-HnsNetwork | ? Name -EQ $NetworkName).ManagementIP
}

function Get-LastBootTime()
{
    $bootTime = (Get-WmiObject win32_operatingsystem | select @{LABEL='LastBootUpTime';EXPRESSION={$_.lastbootuptime}}).LastBootUpTime
    if (($bootTime -EQ $null) -OR ($bootTime.length -EQ 0))
    {
        throw "Failed to get last boot time"
    }
    return $bootTime
}

$softwareRegistryKey = "HKLM:\Software\Tigera"
$calicoRegistryKey = $softwareRegistryKey + "\Calico"

function ensureRegistryKey()
{
    if (! (Test-Path $softwareRegistryKey))
    {
        New-Item $softwareRegistryKey
    }
    if (! (Test-Path $calicoRegistryKey))
    {
        New-Item $calicoRegistryKey
    }
}

function Get-StoredLastBootTime()
{
    try
    {
        return (Get-ItemProperty $calicoRegistryKey -ErrorAction Ignore).LastBootTime
    }
    catch
    {
        $PSItem.Exception.Message
    }
}

function Set-StoredLastBootTime($lastBootTime)
{
    ensureRegistryKey

    return Set-ItemProperty $calicoRegistryKey -Name LastBootTime -Value $lastBootTime
}

function Wait-ForCalicoInit()
{
    Write-Host "Waiting for Calico initialisation to finish..."
    $Stored=Get-StoredLastBootTime
    $Current=Get-LastBootTime
    while ($Stored -NE $Current) {
        Write-Host "Waiting for Calico initialisation to finish...StoredLastBootTime $Stored, CurrentLastBootTime $Current"
        Start-Sleep 1

        $Stored=Get-StoredLastBootTime
        $Current=Get-LastBootTime
    }
    Write-Host "Calico initialisation finished."
}

function Get-PlatformType()
{
    # AKS
    $hnsNetwork = Get-HnsNetwork | ? Name -EQ azure
    if ($hnsNetwork.name -EQ "azure") {
        return ("aks")
    }
    
    # EKS
    $hnsNetwork = Get-HnsNetwork | ? Name -like "vpcbr*"
    if ($hnsNetwork.name -like "vpcbr*") {
        return ("eks")
    }
    
    # EC2
    $restError = $null
    Try {
        $awsNodeName=Invoke-RestMethod -uri http://169.254.169.254/latest/meta-data/local-hostname -ErrorAction Ignore
    } Catch {
        $restError = $_
    }
    if ($restError -eq $null) {
        return ("ec2")
    }
    
    # GCE
    $restError = $null
    Try {
        $gceNodeName = Invoke-RestMethod -UseBasicParsing -Headers @{"Metadata-Flavor"="Google"} "http://metadata.google.internal/computeMetadata/v1/instance/hostname"
    } Catch {
        $restError = $_
    }
    if ($restError -eq $null) {
        return ("gce")
    }

    return ("bare-metal")
}

function Set-MetaDataServerRoute($mgmtIP)
{
    $route = $null
    Try {
        $route=Get-NetRoute -DestinationPrefix 169.254.169.254/32 2>$null
    } Catch {
        Write-Host "Metadata server route not found."
    }
    if ($route -eq $null) {
        Write-Host "Restore metadata server route."
    
        $routePrefix= $mgmtIP + "/32"
        Try {
            $ifIndex=Get-NetRoute -DestinationPrefix $routePrefix | Select-Object -ExpandProperty ifIndex
            New-NetRoute -DestinationPrefix 169.254.169.254/32 -InterfaceIndex $ifIndex
        } Catch {
            Write-Host "Warning! Failed to restore metadata server route."
        }
    }
}

# Assume same relative path for containerd CNI bin/conf dir
# By default, containerd is installed in c:\Program Files\containerd, and CNI bin/conf is in
# c:\Program Files\containerd\cni\bin and c:\Program Files\containerd\cni\conf.
function Get-ContainerdCniBinDir()
{
    $path = getContainerdPath
    return "$path\cni\bin"
}
function Get-ContainerdCniConfDir()
{
    $path = getContainerdPath
    return "$path\cni\conf"
}

function getContainerdService()
{
    # Don't use get-wmiobject since that is not available in Powershell 7.
    return Get-CimInstance -Query "SELECT * from Win32_Service WHERE name = 'containerd'"
}

function getContainerdPath()
{
    # Get the containerd service pathname.
    $containerdPathName = getContainerdService | Select-Object -ExpandProperty PathName

    # Get the path only, and remove any extra quotes left over.
    return (Split-Path -Path $containerdPathname) -replace '"', ""
}

function Get-IsContainerdRunning()
{
    return (getContainerdService | Select-Object -ExpandProperty State) -EQ "Running"
}

Export-ModuleMember -Function 'Test-*'
Export-ModuleMember -Function 'Install-*'
Export-ModuleMember -Function 'Remove-*'
Export-ModuleMember -Function 'Wait-*'
Export-ModuleMember -Function 'Get-*'
Export-ModuleMember -Function 'Set-*'
>>>>>>> 7c73e569
<|MERGE_RESOLUTION|>--- conflicted
+++ resolved
@@ -1,426 +1,3 @@
-<<<<<<< HEAD
-# Copyright (c) 2018-2020 Tigera, Inc. All rights reserved.
-#
-# Licensed under the Apache License, Version 2.0 (the "License");
-# you may not use this file except in compliance with the License.
-# You may obtain a copy of the License at
-#
-#     http:#www.apache.org/licenses/LICENSE-2.0
-#
-# Unless required by applicable law or agreed to in writing, software
-# distributed under the License is distributed on an "AS IS" BASIS,
-# WITHOUT WARRANTIES OR CONDITIONS OF ANY KIND, either express or implied.
-# See the License for the specific language governing permissions and
-# limitations under the License.
-
-# We require the 64-bit version of Powershell, which should live at the following path.
-$powerShellPath = "$env:SystemRoot\System32\WindowsPowerShell\v1.0\powershell.exe"
-$baseDir = "$PSScriptRoot\..\.."
-$NSSMPath = "$baseDir\nssm-2.24\win64\nssm.exe"
-
-function fileIsMissing($path)
-{
-    return (("$path" -EQ "") -OR (-NOT(Test-Path "$path")))
-}
-
-function Test-CalicoConfiguration()
-{
-    Write-Host "Validating configuration..."
-    if (!$env:CNI_BIN_DIR)
-    {
-        throw "Config not loaded?."
-    }
-    if ($env:CALICO_NETWORKING_BACKEND -EQ "windows-bgp" -OR $env:CALICO_NETWORKING_BACKEND -EQ "vxlan") {
-        if (fileIsMissing($env:CNI_BIN_DIR))
-        {
-            throw "CNI binary directory $env:CNI_BIN_DIR doesn't exist.  Please create it and ensure kubelet " +  `
-                    "is configured with matching --cni-bin-dir."
-        }
-        if (fileIsMissing($env:CNI_CONF_DIR))
-        {
-            throw "CNI config directory $env:CNI_CONF_DIR doesn't exist.  Please create it and ensure kubelet " +  `
-                    "is configured with matching --cni-conf-dir."
-        }
-    }
-    if ($env:CALICO_NETWORKING_BACKEND -EQ "vxlan") {
-        if (fileIsMissing($env:CNI_BIN_DIR))
-        {
-            throw "CNI binary directory $env:CNI_BIN_DIR doesn't exist.  Please create it and ensure kubelet " +  `
-                    "is configured with matching --cni-bin-dir."
-        }
-        if (fileIsMissing($env:CNI_CONF_DIR))
-        {
-            throw "CNI config directory $env:CNI_CONF_DIR doesn't exist.  Please create it and ensure kubelet " +  `
-                    "is configured with matching --cni-conf-dir."
-        }
-    }
-    if ($env:CALICO_NETWORKING_BACKEND -EQ "vxlan" -AND $env:CNI_IPAM_TYPE -NE "calico-ipam") {
-        throw "Calico VXLAN requires IPAM type calico-ipam, not $env:CNI_IPAM_TYPE."
-    }
-    if ($env:CALICO_DATASTORE_TYPE -EQ "kubernetes")
-    {
-        if (fileIsMissing($env:KUBECONFIG))
-        {
-            throw "kubeconfig file $env:KUBECONFIG doesn't exist.  Please update the configuration to match. " +  `
-                    "the location of your kubeconfig file."
-        }
-    }
-    elseif ($env:CALICO_DATASTORE_TYPE -EQ "etcdv3")
-    {
-        if (("$env:ETCD_ENDPOINTS" -EQ "") -OR ("$env:ETCD_ENDPOINTS" -EQ "<your etcd endpoints>"))
-        {
-            throw "Etcd endpoint not set, please update the configuration."
-        }
-        if (("$env:ETCD_KEY_FILE" -NE "") -OR ("$env:ETCD_CERT_FILE" -NE "") -OR ("$env:ETCD_CA_CERT_FILE" -NE ""))
-        {
-            if (fileIsMissing($env:ETCD_KEY_FILE))
-            {
-                throw "Some etcd TLS parameters are configured but etcd key file was not found."
-            }
-            if (fileIsMissing($env:ETCD_CERT_FILE))
-            {
-                throw "Some etcd TLS parameters are configured but etcd certificate file was not found."
-            }
-            if (fileIsMissing($env:ETCD_CA_CERT_FILE))
-            {
-                throw "Some etcd TLS parameters are configured but etcd CA certificate file was not found."
-            }
-        }
-    }
-    else
-    {
-        throw "Please set datastore type to 'etcdv3' or 'kubernetes'; current value: $env:CALICO_DATASTORE_TYPE."
-    }
-}
-
-function Install-CNIPlugin()
-{
-    Write-Host "Copying CNI binaries into place."
-    cp "$baseDir\cni\*.exe" "$env:CNI_BIN_DIR"
-
-    $cniConfFile = $env:CNI_CONF_DIR + "\" + $env:CNI_CONF_FILENAME
-    Write-Host "Writing CNI configuration to $cniConfFile."
-    $nodeNameFile = "$baseDir\nodename".replace('\', '\\')
-    $etcdKeyFile = "$env:ETCD_KEY_FILE".replace('\', '\\')
-    $etcdCertFile = "$env:ETCD_CERT_FILE".replace('\', '\\')
-    $etcdCACertFile = "$env:ETCD_CA_CERT_FILE".replace('\', '\\')
-    $kubeconfigFile = "$env:KUBECONFIG".replace('\', '\\')
-    $mode = ""
-    if ($env:CALICO_NETWORKING_BACKEND -EQ "vxlan") {
-        $mode = "vxlan"
-    }
-
-    $dnsIPs=$env:DNS_NAME_SERVERS.Split(",")
-    $ipList = @()
-    foreach ($ip in $dnsIPs) {
-        $ipList += "`"$ip`""
-    }
-    $dnsIPList=($ipList -join ",").TrimEnd(',')
-
-    (Get-Content "$baseDir\cni.conf.template") | ForEach-Object {
-        $_.replace('__NODENAME_FILE__', $nodeNameFile).
-                replace('__KUBECONFIG__', $kubeconfigFile).
-                replace('__K8S_SERVICE_CIDR__', $env:K8S_SERVICE_CIDR).
-                replace('__DNS_NAME_SERVERS__', $dnsIPList).
-                replace('__DATASTORE_TYPE__', $env:CALICO_DATASTORE_TYPE).
-                replace('__ETCD_ENDPOINTS__', $env:ETCD_ENDPOINTS).
-                replace('__ETCD_KEY_FILE__', $etcdKeyFile).
-                replace('__ETCD_CERT_FILE__', $etcdCertFile).
-                replace('__ETCD_CA_CERT_FILE__', $etcdCACertFile).
-                replace('__IPAM_TYPE__', $env:CNI_IPAM_TYPE).
-                replace('__MODE__', $mode).
-                replace('__VNI__', $env:VXLAN_VNI).
-                replace('__MAC_PREFIX__', $env:VXLAN_MAC_PREFIX)
-    } | Set-Content "$cniConfFile"
-    Write-Host "Wrote CNI configuration."
-}
-
-function Remove-CNIPlugin()
-{
-    $cniConfFile = $env:CNI_CONF_DIR + "\" + $env:CNI_CONF_FILENAME
-    Write-Host "Removing $cniConfFile and Calico binaries."
-    rm $cniConfFile
-    rm "$env:CNI_BIN_DIR/calico*.exe"
-}
-
-function Install-NodeService()
-{
-    Write-Host "Installing node startup service..."
-
-    ensureRegistryKey
-
-    # Ensure our service file can run.
-    Unblock-File $baseDir\node\node-service.ps1
-
-    & $NSSMPath install CalicoNode $powerShellPath
-    & $NSSMPath set CalicoNode AppParameters $baseDir\node\node-service.ps1
-    & $NSSMPath set CalicoNode AppDirectory $baseDir
-    & $NSSMPath set CalicoNode DisplayName "Calico Windows Startup"
-    & $NSSMPath set CalicoNode Description "Calico Windows Startup, configures Calico datamodel resources for this node."
-
-    # Configure it to auto-start by default.
-    & $NSSMPath set CalicoNode Start SERVICE_AUTO_START
-    & $NSSMPath set CalicoNode ObjectName LocalSystem
-    & $NSSMPath set CalicoNode Type SERVICE_WIN32_OWN_PROCESS
-
-    # Throttle process restarts if Felix restarts in under 1500ms.
-    & $NSSMPath set CalicoNode AppThrottle 1500
-
-    # Create the log directory if needed.
-    if (-Not(Test-Path "$env:CALICO_LOG_DIR"))
-    {
-        write "Creating log directory."
-        md -Path "$env:CALICO_LOG_DIR"
-    }
-    & $NSSMPath set CalicoNode AppStdout $env:CALICO_LOG_DIR\calico-node.log
-    & $NSSMPath set CalicoNode AppStderr $env:CALICO_LOG_DIR\calico-node.err.log
-
-    # Configure online file rotation.
-    & $NSSMPath set CalicoNode AppRotateFiles 1
-    & $NSSMPath set CalicoNode AppRotateOnline 1
-    # Rotate once per day.
-    & $NSSMPath set CalicoNode AppRotateSeconds 86400
-    # Rotate after 10MB.
-    & $NSSMPath set CalicoNode AppRotateBytes 10485760
-
-    Write-Host "Done installing startup service."
-}
-
-function Remove-NodeService()
-{
-    & $NSSMPath remove CalicoNode confirm
-}
-
-function Install-FelixService()
-{
-    Write-Host "Installing Felix service..."
-
-    # Ensure our service file can run.
-    Unblock-File $baseDir\felix\felix-service.ps1
-
-    # We run Felix via a wrapper script to make it easier to update env vars.
-    & $NSSMPath install CalicoFelix $powerShellPath
-    & $NSSMPath set CalicoFelix AppParameters $baseDir\felix\felix-service.ps1
-    & $NSSMPath set CalicoFelix AppDirectory $baseDir
-    & $NSSMPath set CalicoFelix DependOnService "CalicoNode"
-    & $NSSMPath set CalicoFelix DisplayName "Calico Windows Agent"
-    & $NSSMPath set CalicoFelix Description "Calico Windows Per-host Agent, Felix, provides network policy enforcement for Kubernetes."
-
-    # Configure it to auto-start by default.
-    & $NSSMPath set CalicoFelix Start SERVICE_AUTO_START
-    & $NSSMPath set CalicoFelix ObjectName LocalSystem
-    & $NSSMPath set CalicoFelix Type SERVICE_WIN32_OWN_PROCESS
-
-    # Throttle process restarts if Felix restarts in under 1500ms.
-    & $NSSMPath set CalicoFelix AppThrottle 1500
-
-    # Create the log directory if needed.
-    if (-Not(Test-Path "$env:CALICO_LOG_DIR"))
-    {
-        write "Creating log directory."
-        md -Path "$env:CALICO_LOG_DIR"
-    }
-    & $NSSMPath set CalicoFelix AppStdout $env:CALICO_LOG_DIR\calico-felix.log
-    & $NSSMPath set CalicoFelix AppStderr $env:CALICO_LOG_DIR\calico-felix.err.log
-
-    # Configure online file rotation.
-    & $NSSMPath set CalicoFelix AppRotateFiles 1
-    & $NSSMPath set CalicoFelix AppRotateOnline 1
-    # Rotate once per day.
-    & $NSSMPath set CalicoFelix AppRotateSeconds 86400
-    # Rotate after 10MB.
-    & $NSSMPath set CalicoFelix AppRotateBytes 10485760
-
-    Write-Host "Done installing Felix service."
-}
-
-function Remove-FelixService() {
-    & $NSSMPath remove CalicoFelix confirm
-}
-
-function Install-ConfdService()
-{
-    Write-Host "Installing confd service..."
-
-    # Ensure our service file can run.
-    Unblock-File $baseDir\confd\confd-service.ps1
-
-    # We run confd via a wrapper script to make it easier to update env vars.
-    & $NSSMPath install CalicoConfd $powerShellPath
-    & $NSSMPath set CalicoConfd AppParameters $baseDir\confd\confd-service.ps1
-    & $NSSMPath set CalicoConfd AppDirectory $baseDir
-    & $NSSMPath set CalicoConfd DependOnService "CalicoNode"
-    & $NSSMPath set CalicoConfd DisplayName "Calico BGP Agent"
-    & $NSSMPath set CalicoConfd Description "Calico BGP Agent, confd, configures BGP routing."
-
-    # Configure it to auto-start by default.
-    & $NSSMPath set CalicoConfd Start SERVICE_AUTO_START
-    & $NSSMPath set CalicoConfd ObjectName LocalSystem
-    & $NSSMPath set CalicoConfd Type SERVICE_WIN32_OWN_PROCESS
-
-    # Throttle process restarts if confd restarts in under 1500ms.
-    & $NSSMPath set CalicoConfd AppThrottle 1500
-
-    # Create the log directory if needed.
-    if (-Not(Test-Path "$env:CALICO_LOG_DIR"))
-    {
-        write "Creating log directory."
-        md -Path "$env:CALICO_LOG_DIR"
-    }
-    & $NSSMPath set CalicoConfd AppStdout $env:CALICO_LOG_DIR\calico-confd.log
-    & $NSSMPath set CalicoConfd AppStderr $env:CALICO_LOG_DIR\calico-confd.err.log
-
-    # Configure online file rotation.
-    & $NSSMPath set CalicoConfd AppRotateFiles 1
-    & $NSSMPath set CalicoConfd AppRotateOnline 1
-    # Rotate once per day.
-    & $NSSMPath set CalicoConfd AppRotateSeconds 86400
-    # Rotate after 10MB.
-    & $NSSMPath set CalicoConfd AppRotateBytes 10485760
-
-    Write-Host "Done installing confd service."
-}
-
-function Remove-ConfdService() {
-    & $NSSMPath remove CalicoConfd confirm
-}
-
-function Wait-ForManagementIP($NetworkName)
-{
-    while ((Get-HnsNetwork | ? Name -EQ $NetworkName).ManagementIP -EQ $null)
-    {
-        Write-Host "Waiting for management IP to appear on network $NetworkName..."
-        Start-Sleep 1
-    }
-    return (Get-HnsNetwork | ? Name -EQ $NetworkName).ManagementIP
-}
-
-function Get-LastBootTime()
-{
-    $bootTime = (Get-WmiObject win32_operatingsystem | select @{LABEL='LastBootUpTime';EXPRESSION={$_.lastbootuptime}}).LastBootUpTime
-    if (($bootTime -EQ $null) -OR ($bootTime.length -EQ 0))
-    {
-        throw "Failed to get last boot time"
-    }
-    return $bootTime
-}
-
-$softwareRegistryKey = "HKLM:\Software\Tigera"
-$calicoRegistryKey = $softwareRegistryKey + "\Calico"
-
-function ensureRegistryKey()
-{
-    if (! (Test-Path $softwareRegistryKey))
-    {
-        New-Item $softwareRegistryKey
-    }
-    if (! (Test-Path $calicoRegistryKey))
-    {
-        New-Item $calicoRegistryKey
-    }
-}
-
-function Get-StoredLastBootTime()
-{
-    try
-    {
-        return (Get-ItemProperty $calicoRegistryKey -ErrorAction Ignore).LastBootTime
-    }
-    catch
-    {
-        $PSItem.Exception.Message
-    }
-}
-
-function Set-StoredLastBootTime($lastBootTime)
-{
-    ensureRegistryKey
-
-    return Set-ItemProperty $calicoRegistryKey -Name LastBootTime -Value $lastBootTime
-}
-
-function Wait-ForCalicoInit()
-{
-    Write-Host "Waiting for Calico initialisation to finish..."
-    $Stored=Get-StoredLastBootTime
-    $Current=Get-LastBootTime
-    while ($Stored -NE $Current) {
-        Write-Host "Waiting for Calico initialisation to finish...StoredLastBootTime $Stored, CurrentLastBootTime $Current"
-        Start-Sleep 1
-
-        $Stored=Get-StoredLastBootTime
-        $Current=Get-LastBootTime
-    }
-    Write-Host "Calico initialisation finished."
-}
-
-function Get-PlatformType()
-{
-    # AKS
-    $hnsNetwork = Get-HnsNetwork | ? Name -EQ azure
-    if ($hnsNetwork.name -EQ "azure") {
-        return ("aks")
-    }
-    
-    # EKS
-    $hnsNetwork = Get-HnsNetwork | ? Name -like "vpcbr*"
-    if ($hnsNetwork.name -like "vpcbr*") {
-        return ("eks")
-    }
-    
-    # EC2
-    $restError = $null
-    Try {
-        $awsNodeName=Invoke-RestMethod -uri http://169.254.169.254/latest/meta-data/local-hostname -ErrorAction Ignore
-    } Catch {
-        $restError = $_
-    }
-    if ($restError -eq $null) {
-        return ("ec2")
-    }
-    
-    # GCE
-    $restError = $null
-    Try {
-        $gceNodeName = Invoke-RestMethod -UseBasicParsing -Headers @{"Metadata-Flavor"="Google"} "http://metadata.google.internal/computeMetadata/v1/instance/hostname"
-    } Catch {
-        $restError = $_
-    }
-    if ($restError -eq $null) {
-        return ("gce")
-    }
-
-    return ("bare-metal")
-}
-
-function Set-MetaDataServerRoute($mgmtIP)
-{
-    $route = $null
-    Try {
-        $route=Get-NetRoute -DestinationPrefix 169.254.169.254/32 2>$null
-    } Catch {
-        Write-Host "Metadata server route not found."
-    }
-    if ($route -eq $null) {
-        Write-Host "Restore metadata server route."
-    
-        $routePrefix= $mgmtIP + "/32"
-        Try {
-            $ifIndex=Get-NetRoute -DestinationPrefix $routePrefix | Select-Object -ExpandProperty ifIndex
-            New-NetRoute -DestinationPrefix 169.254.169.254/32 -InterfaceIndex $ifIndex
-        } Catch {
-            Write-Host "Warning! Failed to restore metadata server route."
-        }
-    }
-}
-
-Export-ModuleMember -Function 'Test-*'
-Export-ModuleMember -Function 'Install-*'
-Export-ModuleMember -Function 'Remove-*'
-Export-ModuleMember -Function 'Wait-*'
-Export-ModuleMember -Function 'Get-*'
-Export-ModuleMember -Function 'Set-*'
-=======
 # Copyright (c) 2018-2020 Tigera, Inc. All rights reserved.
 #
 # Licensed under the Apache License, Version 2.0 (the "License");
@@ -883,5 +460,4 @@
 Export-ModuleMember -Function 'Remove-*'
 Export-ModuleMember -Function 'Wait-*'
 Export-ModuleMember -Function 'Get-*'
-Export-ModuleMember -Function 'Set-*'
->>>>>>> 7c73e569
+Export-ModuleMember -Function 'Set-*'