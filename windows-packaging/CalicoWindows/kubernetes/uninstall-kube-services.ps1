<<<<<<< HEAD
# Copyright (c) 2020 Tigera, Inc. All rights reserved.
#
# Licensed under the Apache License, Version 2.0 (the "License");
# you may not use this file except in compliance with the License.
# You may obtain a copy of the License at
#
#     http:#www.apache.org/licenses/LICENSE-2.0
#
# Unless required by applicable law or agreed to in writing, software
# distributed under the License is distributed on an "AS IS" BASIS,
# WITHOUT WARRANTIES OR CONDITIONS OF ANY KIND, either express or implied.
# See the License for the specific language governing permissions and
# limitations under the License.

$baseDir = "$PSScriptRoot\.."
$NSSMPath = "$baseDir\nssm-2.24\win64\nssm.exe"

$ErrorActionPreference = 'SilentlyContinue'

Write-Host "Stopping kubelet kube-proxy service if it is running..."
Stop-Service kubelet
Stop-Service kube-proxy

& $NSSMPath remove kube-proxy confirm
& $NSSMPath remove kubelet confirm
Write-Host "Done"
=======
# Copyright (c) 2020 Tigera, Inc. All rights reserved.
#
# Licensed under the Apache License, Version 2.0 (the "License");
# you may not use this file except in compliance with the License.
# You may obtain a copy of the License at
#
#     http:#www.apache.org/licenses/LICENSE-2.0
#
# Unless required by applicable law or agreed to in writing, software
# distributed under the License is distributed on an "AS IS" BASIS,
# WITHOUT WARRANTIES OR CONDITIONS OF ANY KIND, either express or implied.
# See the License for the specific language governing permissions and
# limitations under the License.

param
(
     [string][parameter(Mandatory=$false)]$service
)

$baseDir = "$PSScriptRoot\.."
$NSSMPath = "$baseDir\nssm-2.24\win64\nssm.exe"

$ErrorActionPreference = 'SilentlyContinue'

if (($service -ne "") -and ($service -notin "kubelet", "kube-proxy"))
{
    Write-Host "Invalid -service value. Valid values are: 'kubelet' or 'kube-proxy'"
    Exit
}

if ($service -eq "")
{
    Write-Host "Stopping kubelet kube-proxy services if they are running..."
    Stop-Service kubelet
    Stop-Service kube-proxy
    
    & $NSSMPath remove kube-proxy confirm
    & $NSSMPath remove kubelet confirm
    Write-Host "Done"
}
else
{
    Write-Host "Stopping $service service if it is running..."
    Stop-Service $service
    & $NSSMPath remove $service confirm
    Write-Host "Done"
}
>>>>>>> 80d4ed5f
<|MERGE_RESOLUTION|>--- conflicted
+++ resolved
@@ -1,31 +1,3 @@
-<<<<<<< HEAD
-# Copyright (c) 2020 Tigera, Inc. All rights reserved.
-#
-# Licensed under the Apache License, Version 2.0 (the "License");
-# you may not use this file except in compliance with the License.
-# You may obtain a copy of the License at
-#
-#     http:#www.apache.org/licenses/LICENSE-2.0
-#
-# Unless required by applicable law or agreed to in writing, software
-# distributed under the License is distributed on an "AS IS" BASIS,
-# WITHOUT WARRANTIES OR CONDITIONS OF ANY KIND, either express or implied.
-# See the License for the specific language governing permissions and
-# limitations under the License.
-
-$baseDir = "$PSScriptRoot\.."
-$NSSMPath = "$baseDir\nssm-2.24\win64\nssm.exe"
-
-$ErrorActionPreference = 'SilentlyContinue'
-
-Write-Host "Stopping kubelet kube-proxy service if it is running..."
-Stop-Service kubelet
-Stop-Service kube-proxy
-
-& $NSSMPath remove kube-proxy confirm
-& $NSSMPath remove kubelet confirm
-Write-Host "Done"
-=======
 # Copyright (c) 2020 Tigera, Inc. All rights reserved.
 #
 # Licensed under the Apache License, Version 2.0 (the "License");
@@ -72,5 +44,4 @@
     Stop-Service $service
     & $NSSMPath remove $service confirm
     Write-Host "Done"
-}
->>>>>>> 80d4ed5f
+}