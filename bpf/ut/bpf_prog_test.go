// Copyright (c) 2020-2021 Tigera, Inc. All rights reserved.
//
// Licensed under the Apache License, Version 2.0 (the "License");
// you may not use this file except in compliance with the License.
// You may obtain a copy of the License at
//
//     http://www.apache.org/licenses/LICENSE-2.0
//
// Unless required by applicable law or agreed to in writing, software
// distributed under the License is distributed on an "AS IS" BASIS,
// WITHOUT WARRANTIES OR CONDITIONS OF ANY KIND, either express or implied.
// See the License for the specific language governing permissions and
// limitations under the License.

package ut_test

import (
	"encoding/binary"
	"encoding/json"
	"fmt"
	"io/ioutil"
	"net"
	"os"
	"os/exec"
	"path"
	"reflect"
	"strings"
	"sync"
	"testing"

	"github.com/projectcalico/felix/bpf/failsafes"
	"github.com/projectcalico/felix/ip"

	"github.com/projectcalico/felix/bpf/ipsets"
	"github.com/projectcalico/felix/bpf/jump"
	"github.com/projectcalico/felix/bpf/polprog"
	"github.com/projectcalico/felix/bpf/state"
	"github.com/projectcalico/felix/logutils"

	"github.com/projectcalico/felix/idalloc"

	"github.com/google/gopacket"
	"github.com/google/gopacket/layers"
	. "github.com/onsi/gomega"
	. "github.com/onsi/gomega/gstruct"
	. "github.com/onsi/gomega/types"
	"github.com/pkg/errors"
	log "github.com/sirupsen/logrus"
	"golang.org/x/sys/unix"

	"github.com/projectcalico/felix/bpf"
	"github.com/projectcalico/felix/bpf/arp"
	"github.com/projectcalico/felix/bpf/conntrack"
	"github.com/projectcalico/felix/bpf/nat"
	"github.com/projectcalico/felix/bpf/perf"
	"github.com/projectcalico/felix/bpf/routes"
	"github.com/projectcalico/felix/proto"
)

func init() {
	logutils.ConfigureEarlyLogging()
	log.SetLevel(log.DebugLevel)
}

// Constants that are shared with the UT binaries that we build.
const (
	natTunnelMTU  = uint16(700)
	testVxlanPort = uint16(5665)
)

var (
	rulesDefaultAllow = &polprog.Rules{
		Tiers: []polprog.Tier{{
			Name: "base tier",
			Policies: []polprog.Policy{{
				Name:  "allow all",
				Rules: []polprog.Rule{{Rule: &proto.Rule{Action: "Allow"}}},
			}},
		}},
	}
	node1ip   = net.IPv4(10, 10, 0, 1).To4()
	node1ip2  = net.IPv4(10, 10, 2, 1).To4()
	node2ip   = net.IPv4(10, 10, 0, 2).To4()
	intfIP    = net.IPv4(10, 10, 0, 3).To4()
	node1CIDR = net.IPNet{
		IP:   node1ip,
		Mask: net.IPv4Mask(255, 255, 255, 255),
	}
	node2CIDR = net.IPNet{
		IP:   node2ip,
		Mask: net.IPv4Mask(255, 255, 255, 255),
	}
)

// Globals that we use to configure the next test run.
var (
	hostIP       = node1ip
	skbMark      uint32
	bpfIfaceName string
)

const (
	resTC_ACT_OK int = iota
	resTC_ACT_RECLASSIFY
	resTC_ACT_SHOT
	resTC_ACT_PIPE
	resTC_ACT_STOLEN
	resTC_ACT_QUEUED
	resTC_ACT_REPEAT
	resTC_ACT_REDIRECT
	resTC_ACT_UNSPEC = (1 << 32) - 1
)

var retvalToStr = map[int]string{
	resTC_ACT_OK:         "TC_ACT_OK",
	resTC_ACT_RECLASSIFY: "TC_ACT_RECLASSIFY",
	resTC_ACT_SHOT:       "TC_ACT_SHOT",
	resTC_ACT_PIPE:       "TC_ACT_PIPE",
	resTC_ACT_STOLEN:     "TC_ACT_STOLEN",
	resTC_ACT_QUEUED:     "TC_ACT_QUEUED",
	resTC_ACT_REPEAT:     "TC_ACT_REPEAT",
	resTC_ACT_REDIRECT:   "TC_ACT_REDIRECT",
	resTC_ACT_UNSPEC:     "TC_ACT_UNSPEC",
}

const (
	resXDP_ABORTED int = iota
	resXDP_DROP
	resXDP_PASS
)

var retvalToStrXDP = map[int]string{
	resXDP_ABORTED: "XDP_ABORTED",
	resXDP_PASS:    "XDP_PASS",
	resXDP_DROP:    "XDP_DROP",
}

func TestCompileTemplateRun(t *testing.T) {
	runBpfTest(t, "calico_to_workload_ep", &polprog.Rules{}, func(bpfrun bpfProgRunFn) {
		_, _, _, _, pktBytes, err := testPacketUDPDefault()
		Expect(err).NotTo(HaveOccurred())

		res, err := bpfrun(pktBytes)
		Expect(err).NotTo(HaveOccurred())

		// Implicitly denied by normal policy: DROP
		Expect(res.Retval).To(Equal(resTC_ACT_SHOT))
	})
}

func TestLoadZeroProgram(t *testing.T) {
	RegisterTestingT(t)
	fd, err := bpf.LoadBPFProgramFromInsns(nil, "Apache-2.0", unix.BPF_PROG_TYPE_SCHED_CLS)
	if err == nil {
		_ = fd.Close()
	}
	Expect(err).To(Equal(unix.E2BIG))
}

type testLogger interface {
	Log(args ...interface{})
	Logf(format string, args ...interface{})
}

func setupAndRun(logger testLogger, loglevel, section string, rules *polprog.Rules,
	runFn func(progName string), opts ...testOption) {

	topts := testOpts{
		subtests: true,
		logLevel: log.DebugLevel,
	}

	for _, o := range opts {
		o(&topts)
	}

	maps := make([]bpf.Map, len(progMaps))
	copy(maps, progMaps)

outter:
	for _, m := range topts.extraMaps {
		for i := range maps {
			if maps[i].Path() == m.Path() {
				continue outter
			}
		}
		maps = append(maps, m)
	}

	tempDir, err := ioutil.TempDir("", "calico-bpf-")
	Expect(err).NotTo(HaveOccurred())
	defer os.RemoveAll(tempDir)

	unique := path.Base(tempDir)
	bpfFsDir := "/sys/fs/bpf/" + unique

	err = os.Mkdir(bpfFsDir, os.ModePerm)
	Expect(err).NotTo(HaveOccurred())
	defer os.RemoveAll(bpfFsDir)

	obj := "../../bpf-gpl/bin/test_xdp_debug"
	progLog := ""
	if !topts.xdp {
		obj = "../../bpf-gpl/bin/test_"
		if strings.Contains(section, "from") {
			obj += "from_"
		} else {
			obj += "to_"
		}

		if strings.Contains(section, "host") {
			obj += "hep_"
			progLog = "HEP"
		} else {
			obj += "wep_"
			progLog = "WEP"
		}

		log.WithField("hostIP", hostIP).Info("Host IP")
		log.WithField("intfIP", intfIP).Info("Intf IP")
		obj += fmt.Sprintf("fib_%s_skb0x%x", loglevel, skbMark)

		if strings.Contains(section, "_dsr") {
			obj += "_dsr"
			// XXX bit of a hack, we should change the section names to contain _dsr
			section = strings.Trim(section, "_dsr")
		}
	}

	obj += ".o"
	log.Infof("Patching binary %s", obj)

	bin, err := bpf.BinaryFromFile(obj)
	Expect(err).NotTo(HaveOccurred())
	bin.PatchLogPrefix(progLog + "-" + bpfIfaceName)
	err = bin.PatchIPv4(hostIP)
	Expect(err).NotTo(HaveOccurred())
	err = bin.PatchIntfAddr(intfIP)
	Expect(err).NotTo(HaveOccurred())
	bin.PatchTunnelMTU(natTunnelMTU)
	bin.PatchVXLANPort(testVxlanPort)
	bin.PatchIsEgressClient(false)
	bin.PatchIsEgressGateway(false)
	tempObj := tempDir + "bpf.o"
	err = bin.WriteToFile(tempObj)
	Expect(err).NotTo(HaveOccurred())

	err = bpftoolProgLoadAll(tempObj, bpfFsDir, topts.xdp, rules != nil, maps...)
	Expect(err).NotTo(HaveOccurred())

	if err != nil {
		logger.Log("Error:", string(err.(*exec.ExitError).Stderr))
	}
	Expect(err).NotTo(HaveOccurred())

	jumpMap := tcJumpMap
	if topts.xdp {
		jumpMap = xdpJumpMap
	}

	if rules != nil {
		alloc := &forceAllocator{alloc: idalloc.New()}
		pg := polprog.NewBuilder(alloc, ipsMap.MapFD(), stateMap.MapFD(), jumpMap.MapFD())
		insns, err := pg.Instructions(*rules)
		Expect(err).NotTo(HaveOccurred())
		polProgFD, err := bpf.LoadBPFProgramFromInsns(insns, "Apache-2.0", unix.BPF_PROG_TYPE_SCHED_CLS)
		if topts.xdp {
			polProgFD, err = bpf.LoadBPFProgramFromInsns(insns, "Apache-2.0", unix.BPF_PROG_TYPE_XDP)
		}
		Expect(err).NotTo(HaveOccurred())
		defer func() { _ = polProgFD.Close() }()
		progFDBytes := make([]byte, 4)
		binary.LittleEndian.PutUint32(progFDBytes, uint32(polProgFD))
		err = jumpMap.Update([]byte{0, 0, 0, 0}, progFDBytes)
		Expect(err).NotTo(HaveOccurred())
	}

	runFn(bpfFsDir + "/" + section)
}

// runBpfTest runs a specific section of the entire bpf program in isolation
func runBpfTest(t *testing.T, section string, rules *polprog.Rules, testFn func(bpfProgRunFn), opts ...testOption) {
	RegisterTestingT(t)
	setupAndRun(t, "debug", section, rules, func(progName string) {
		t.Run(section, func(_ *testing.T) {
			testFn(func(dataIn []byte) (bpfRunResult, error) {
				res, err := bpftoolProgRun(progName, dataIn)
				log.Debugf("dataIn  = %+v", dataIn)
				if err == nil {
					log.Debugf("dataOut = %+v", res.dataOut)
				}
				return res, err
			})
		})
	}, opts...)
}

type forceAllocator struct {
	alloc *idalloc.IDAllocator
}

func (a *forceAllocator) GetNoAlloc(id string) uint64 {
	return a.alloc.GetOrAlloc(id)
}

func bpftool(args ...string) ([]byte, error) {
	args = append([]string{"--json", "--pretty"}, args...)
	cmd := exec.Command("bpftool", args...)
	log.WithField("cmd", cmd.String()).Debugf("executing")
	out, err := cmd.Output()
	if err != nil {
		if e, ok := err.(*exec.ExitError); ok {
			log.WithField("stderr", string(e.Stderr)).Errorf("bpftool %s failed: %v out=\n%v", args, err, string(out))
			// to make the output reflect the new lines, logrus ignores it
			fmt.Print(fmt.Sprint(string(e.Stderr)))
		}
	}

	return out, err
}

var (
	mapInitOnce sync.Once

	natMap, natBEMap, ctMap, rtMap, ipsMap, stateMap, testStateMap, tcJumpMap, xdpJumpMap, affinityMap, arpMap, fsafeMap bpf.Map
	perfMap                                                                                                              bpf.Map
	allMaps, progMaps                                                                                                    []bpf.Map
)

func initMapsOnce() {
	mapInitOnce.Do(func() {
		mc := &bpf.MapContext{}

		natMap = nat.FrontendMap(mc)
		natBEMap = nat.BackendMap(mc)
		ctMap = conntrack.Map(mc)
		rtMap = routes.Map(mc)
		ipsMap = ipsets.Map(mc)
		stateMap = state.Map(mc)
		testStateMap = state.MapForTest(mc)
		tcJumpMap = jump.MapForTest(mc)
		xdpJumpMap = MapForTest(mc)
		affinityMap = nat.AffinityMap(mc)
		arpMap = arp.Map(mc)
		perfMap = perf.Map(mc, "perf_evnt", 512)
		fsafeMap = failsafes.Map(mc)

		allMaps = []bpf.Map{natMap, natBEMap, ctMap, rtMap, ipsMap, stateMap, testStateMap, tcJumpMap, xdpJumpMap, affinityMap, arpMap, fsafeMap}
		for _, m := range allMaps {
			err := m.EnsureExists()
			if err != nil {
				log.WithError(err).Panic("Failed to initialise maps")
			}
		}

		err := perfMap.EnsureExists()
		if err != nil {
			log.WithError(err).Panic("Failed to initialise perfMap")
		}

		progMaps = []bpf.Map{
			natMap,
			natBEMap,
			ctMap,
			rtMap,
			tcJumpMap,
			xdpJumpMap,
			stateMap,
			affinityMap,
			arpMap,
			fsafeMap,
		}

	})
}

func cleanUpMaps() {
	log.Info("Cleaning up all maps")

	logLevel := log.GetLevel()
	log.SetLevel(log.InfoLevel)
	defer log.SetLevel(logLevel)

	for _, m := range allMaps {
		if m == stateMap || m == testStateMap || m == tcJumpMap || m == xdpJumpMap {
			continue // Can't clean up array maps
		}
		log.WithField("map", m.GetName()).Info("Cleaning")
		err := m.Iter(func(_, _ []byte) bpf.IteratorAction {
			return bpf.IterDelete
		})
		if err != nil {
			log.WithError(err).Panic("Failed to walk map")
		}
	}
	log.Info("Cleaned up all maps")
}

func bpftoolProgLoadAll(fname, bpfFsDir string, forXDP bool, polProg bool, maps ...bpf.Map) error {
	args := []string{"prog", "loadall", fname, bpfFsDir, "type", "classifier"}
	if forXDP {
		args = []string{"prog", "loadall", fname, bpfFsDir, "type", "xdp"}
	}

	for _, m := range maps {
		if forXDP && m == tcJumpMap {
			log.Info("XDP program, skipping TC jump map")
			continue
		}
		if !forXDP && m == xdpJumpMap {
			log.Info("TC program, skipping XDP jump map")
			continue
		}

		args = append(args, "map", "name", m.GetName(), "pinned", m.Path())
	}

	log.WithField("program", fname).Debug("Loading BPF program")
	_, err := bpftool(args...)
	if err != nil {
		return err
	}

	jumpMap := tcJumpMap
	if forXDP {
		jumpMap = xdpJumpMap
	}

	if polProg {
		polProgPath := path.Join(bpfFsDir, "1_0")
		_, err = os.Stat(polProgPath)
		if err == nil {
			_, err = bpftool("map", "update", "pinned", jumpMap.Path(), "key", "0", "0", "0", "0", "value", "pinned", polProgPath)
			if err != nil {
				return errors.Wrap(err, "failed to update jump map (policy program)")
			}
		}
	} else {
		_, err = bpftool("map", "delete", "pinned", jumpMap.Path(), "key", "0", "0", "0", "0")
		if err != nil {
			log.WithError(err).Info("failed to update jump map (deleting policy program)")
		}
	}
	_, err = bpftool("map", "update", "pinned", jumpMap.Path(), "key", "1", "0", "0", "0", "value", "pinned", path.Join(bpfFsDir, "1_1"))
	if err != nil {
		return errors.Wrap(err, "failed to update jump map (allowed program)")
	}

	if !forXDP {
		_, err = bpftool("map", "update", "pinned", jumpMap.Path(), "key", "2", "0", "0", "0", "value", "pinned", path.Join(bpfFsDir, "1_2"))
		if err != nil {
			return errors.Wrap(err, "failed to update jump map (icmp program)")
		}
		_, err = bpftool("map", "update", "pinned", jumpMap.Path(), "key", "3", "0", "0", "0", "value", "pinned", path.Join(bpfFsDir, "1_3"))
		if err != nil {
			return errors.Wrap(err, "failed to update jump map (drop program)")
		}
	}

	return nil
}

type bpfRunResult struct {
	Retval   int
	Duration int
	dataOut  []byte
}

func (r bpfRunResult) RetvalStr() string {
	s := retvalToStr[r.Retval]
	if s == "" {
		return fmt.Sprint(r.Retval)
	}
	return s
}

func (r bpfRunResult) RetvalStrXDP() string {
	s := retvalToStrXDP[r.Retval]
	if s == "" {
		return fmt.Sprint(r.Retval)
	}
	return s
}

func bpftoolProgRun(progName string, dataIn []byte) (bpfRunResult, error) {
	return bpftoolProgRunN(progName, dataIn, 1)
}

func bpftoolProgRunN(progName string, dataIn []byte, N int) (bpfRunResult, error) {
	var res bpfRunResult

	tempDir, err := ioutil.TempDir("", "bpftool-data-")
	Expect(err).NotTo(HaveOccurred())

	defer os.RemoveAll(tempDir)

	dataInFname := tempDir + "/data_in"
	dataOutFname := tempDir + "/data_out"

	if err := ioutil.WriteFile(dataInFname, dataIn, 0644); err != nil {
		return res, errors.Errorf("failed to write input data in file: %s", err)
	}

	args := []string{"prog", "run", "pinned", progName, "data_in", dataInFname, "data_out", dataOutFname}
	if N > 1 {
		args = append(args, "repeat", fmt.Sprintf("%d", N))
	}

	out, err := bpftool(args...)
	if err != nil {
		return res, err
	}

	if err := json.Unmarshal(out, &res); err != nil {
		return res, errors.Errorf("failed to unmarshall json: %s", err)
	}

	res.dataOut, err = ioutil.ReadFile(dataOutFname)
	if err != nil {
		return res, errors.Errorf("failed to read output data from file: %s", err)
	}

	return res, nil
}

type bpfProgRunFn func(data []byte) (bpfRunResult, error)

// runBpfUnitTest runs a small unit in isolation. It requires a small .c file
// that wraps the unit and compiles into a calico_unittest section.
func runBpfUnitTest(t *testing.T, source string, testFn func(bpfProgRunFn), opts ...testOption) {
	RegisterTestingT(t)

	topts := testOpts{
		subtests: true,
		logLevel: log.DebugLevel,
	}

	for _, o := range opts {
		o(&topts)
	}

	loglevel := log.GetLevel()
	if topts.logLevel != loglevel {
		defer log.SetLevel(loglevel)
		log.SetLevel(topts.logLevel)
	}

	maps := make([]bpf.Map, len(progMaps))
	copy(maps, progMaps)

outter:
	for _, m := range topts.extraMaps {
		for i := range maps {
			if maps[i].Path() == m.Path() {
				continue outter
			}
		}
		maps = append(maps, m)
	}

	tempDir, err := ioutil.TempDir("", "calico-bpf-")
	Expect(err).NotTo(HaveOccurred())
	defer os.RemoveAll(tempDir)

	unique := path.Base(tempDir)
	bpfFsDir := "/sys/fs/bpf/" + unique

	err = os.Mkdir(bpfFsDir, os.ModePerm)
	Expect(err).NotTo(HaveOccurred())
	defer os.RemoveAll(bpfFsDir)

	objFname := "../../bpf-gpl/ut/" + strings.TrimSuffix(source, path.Ext(source)) + ".o"

	log.Infof("Patching binary %s", objFname)
	bin, err := bpf.BinaryFromFile(objFname)
	Expect(err).NotTo(HaveOccurred())
	err = bin.PatchIPv4(hostIP)
	Expect(err).NotTo(HaveOccurred())
	err = bin.PatchIntfAddr(intfIP)
	Expect(err).NotTo(HaveOccurred())
	bin.PatchTunnelMTU(natTunnelMTU)
	bin.PatchVXLANPort(testVxlanPort)
	bin.PatchIsEgressClient(false)
	bin.PatchIsEgressGateway(false)
	tempObj := tempDir + "bpf.o"
	err = bin.WriteToFile(tempObj)
	Expect(err).NotTo(HaveOccurred())

	err = bpftoolProgLoadAll(tempObj, bpfFsDir, false, true, maps...)
	Expect(err).NotTo(HaveOccurred())

	runTest := func() {
		testFn(func(dataIn []byte) (bpfRunResult, error) {
			res, err := bpftoolProgRun(bpfFsDir+"/calico_unittest", dataIn)
			log.Debugf("dataIn  = %+v", dataIn)
			if err == nil {
				log.Debugf("dataOut = %+v", res.dataOut)
			}
			return res, err
		})
	}

	if topts.subtests {
		t.Run(source, func(_ *testing.T) {
			runTest()
		})
	} else {
		runTest()
	}
}

type testOpts struct {
	subtests  bool
	logLevel  log.Level
	extraMaps []bpf.Map
	xdp       bool
}

type testOption func(opts *testOpts)

func withSubtests(v bool) testOption {
	return func(o *testOpts) {
		o.subtests = v
	}
}

func withLogLevel(l log.Level) testOption {
	return func(o *testOpts) {
		o.logLevel = l
	}
}

func withExtraMap(m bpf.Map) testOption {
	return func(o *testOpts) {
		o.extraMaps = append(o.extraMaps, m)
	}
}

<<<<<<< HEAD
=======
func withXDP() testOption {
	return func(o *testOpts) {
		o.xdp = true
	}
}

var _ = withExtraMap

>>>>>>> b4e393f2
// layersMatchFields matches all Exported fields and ignore the ones explicitly
// listed. It always ignores BaseLayer as that is not set by the tests.
func layersMatchFields(l gopacket.Layer, ignore ...string) GomegaMatcher {
	toIgnore := make(map[string]bool)
	for _, x := range ignore {
		toIgnore[x] = true
	}

	toIgnore["BaseLayer"] = true

	f := Fields{}
	v := reflect.Indirect(reflect.ValueOf(l))
	if v.Kind() != reflect.Struct {
		return Reject()
	}

	for i := 0; i < v.NumField(); i++ {
		name := v.Type().Field(i).Name
		if !toIgnore[name] && v.Field(i).CanInterface() {
			val := v.Field(i).Interface()
			f[name] = Equal(val)
		}
	}

	return PointTo(MatchFields(IgnoreMissing|IgnoreExtras, f))
}

func udpResposeRaw(in []byte) []byte {
	pkt := gopacket.NewPacket(in, layers.LayerTypeEthernet, gopacket.Default)
	ethL := pkt.Layer(layers.LayerTypeEthernet)
	ethR := ethL.(*layers.Ethernet)
	ethR.SrcMAC, ethR.DstMAC = ethR.DstMAC, ethR.SrcMAC

	payload := pkt.ApplicationLayer().Payload()
	lenDiff := uint16(len(resposeDefault) - len(payload))

	ipv4L := pkt.Layer(layers.LayerTypeIPv4)
	ipv4R := ipv4L.(*layers.IPv4)
	ipv4R.SrcIP, ipv4R.DstIP = ipv4R.DstIP, ipv4R.SrcIP
	ipv4R.Length += lenDiff

	udpL := pkt.Layer(layers.LayerTypeUDP)
	udpR := udpL.(*layers.UDP)
	udpR.SrcPort, udpR.DstPort = udpR.DstPort, udpR.SrcPort
	udpR.Length += lenDiff

	_ = udpR.SetNetworkLayerForChecksum(ipv4R)

	out := gopacket.NewSerializeBuffer()
	err := gopacket.SerializeLayers(out, gopacket.SerializeOptions{ComputeChecksums: true},
		ethR, ipv4R, udpR, gopacket.Payload(resposeDefault))
	Expect(err).NotTo(HaveOccurred())

	return out.Bytes()
}

func dumpNATMap(natMap bpf.Map) {
	nt, err := nat.LoadFrontendMap(natMap)
	Expect(err).NotTo(HaveOccurred())
	for k, v := range nt {
		fmt.Printf("%s : %s\n", k, v)
	}
}

func resetMap(m bpf.Map) {
	err := m.Iter(func(_, _ []byte) bpf.IteratorAction {
		return bpf.IterDelete
	})
	Expect(err).NotTo(HaveOccurred())
}

func dumpCTMap(ctMap bpf.Map) {
	ct, err := conntrack.LoadMapMem(ctMap)
	Expect(err).NotTo(HaveOccurred())
	fmt.Printf("Conntrack dump:\n")
	for k, v := range ct {
		fmt.Printf("- %s : %s\n", k, v)
	}
	fmt.Printf("\n")
}

func resetCTMap(ctMap bpf.Map) {
	resetMap(ctMap)
}

func saveCTMap(ctMap bpf.Map) conntrack.MapMem {
	ct, err := conntrack.LoadMapMem(ctMap)
	Expect(err).NotTo(HaveOccurred())
	return ct
}

func restoreCTMap(ctMap bpf.Map, m conntrack.MapMem) {
	for k, v := range m {
		err := ctMap.Update(k[:], v[:])
		Expect(err).NotTo(HaveOccurred())
	}
}

func dumpRTMap(rtMap bpf.Map) {
	rt, err := routes.LoadMap(rtMap)
	Expect(err).NotTo(HaveOccurred())
	for k, v := range rt {
		fmt.Printf("%15s: %s\n", k.Dest(), v)
	}
}

func resetRTMap(rtMap bpf.Map) {
	resetMap(rtMap)
}

func saveRTMap(rtMap bpf.Map) routes.MapMem {
	rt, err := routes.LoadMap(rtMap)
	Expect(err).NotTo(HaveOccurred())
	return rt
}

func restoreRTMap(rtMap bpf.Map, m routes.MapMem) {
	for k, v := range m {
		err := rtMap.Update(k[:], v[:])
		Expect(err).NotTo(HaveOccurred())
	}
}

func dumpARPMap(arpMap bpf.Map) {
	ct, err := arp.LoadMapMem(arpMap)
	Expect(err).NotTo(HaveOccurred())
	fmt.Printf("ARP dump:\n")
	for k, v := range ct {
		fmt.Printf("- %s : %s\n", k, v)
	}
	fmt.Printf("\n")
}

func saveARPMap(ctMap bpf.Map) arp.MapMem {
	m, err := arp.LoadMapMem(arpMap)
	Expect(err).NotTo(HaveOccurred())
	return m
}

var ethDefault = &layers.Ethernet{
	SrcMAC:       []byte{0, 0, 0, 0, 0, 1},
	DstMAC:       []byte{0, 0, 0, 0, 0, 2},
	EthernetType: layers.EthernetTypeIPv4,
}

var payloadDefault = []byte("ABCDEABCDEXXXXXXXXXXXX")
var resposeDefault = []byte("THISISRESPONSETHISISRESPONSETHISISRESPONSE")

var srcIP = net.IPv4(1, 1, 1, 1)
var dstIP = net.IPv4(2, 2, 2, 2)
var srcV4CIDR = ip.CIDRFromNetIP(srcIP).(ip.V4CIDR)
var dstV4CIDR = ip.CIDRFromNetIP(dstIP).(ip.V4CIDR)

var ipv4Default = &layers.IPv4{
	Version:  4,
	IHL:      5,
	TTL:      64,
	Flags:    layers.IPv4DontFragment,
	SrcIP:    srcIP,
	DstIP:    dstIP,
	Protocol: layers.IPProtocolUDP,
}

var udpDefault = &layers.UDP{
	SrcPort: 1234,
	DstPort: 5678,
}

func testPacket(ethAlt *layers.Ethernet, ipv4Alt *layers.IPv4, l4Alt gopacket.Layer, payloadAlt []byte) (
	*layers.Ethernet, *layers.IPv4, gopacket.Layer, []byte, []byte, error) {

	var (
		eth     *layers.Ethernet
		ipv4    *layers.IPv4
		udp     *layers.UDP
		tcp     *layers.TCP
		icmp    *layers.ICMPv4
		payload []byte
	)

	if ethAlt != nil {
		eth = ethAlt
	} else {
		eth = ethDefault
	}

	if ipv4Alt != nil {
		ipv4 = ipv4Alt
	} else {
		// Make a copy so that we do not mangle the default if we set the
		// protocol below.
		ipv4 = new(layers.IPv4)
		*ipv4 = *ipv4Default
	}

	if l4Alt != nil {
		switch v := l4Alt.(type) {
		case *layers.UDP:
			udp = v
			ipv4.Protocol = layers.IPProtocolUDP
		case *layers.TCP:
			tcp = v
			ipv4.Protocol = layers.IPProtocolTCP
		case *layers.ICMPv4:
			icmp = v
			ipv4.Protocol = layers.IPProtocolICMPv4
		default:
			return nil, nil, nil, nil, nil, errors.Errorf("unrecognized l4 layer type %t", l4Alt)
		}
	} else {
		udp = udpDefault
	}

	if payloadAlt != nil {
		payload = payloadAlt
	} else {
		payload = payloadDefault
	}

	switch {
	case udp != nil:
		ipv4.Length = uint16(5*4 + 8 + len(payload))
		udp.Length = uint16(8 + len(payload))
		_ = udp.SetNetworkLayerForChecksum(ipv4)

		pkt := gopacket.NewSerializeBuffer()
		err := gopacket.SerializeLayers(pkt, gopacket.SerializeOptions{ComputeChecksums: true},
			eth, ipv4, udp, gopacket.Payload(payload))

		return eth, ipv4, udp, payload, pkt.Bytes(), err
	case tcp != nil:
		if tcp == nil {
			return nil, nil, nil, nil, nil, errors.Errorf("tcp default not implemented yet")
		}
		ipv4.Length = uint16(5*4 + 8 + len(payload))
		_ = tcp.SetNetworkLayerForChecksum(ipv4)

		pkt := gopacket.NewSerializeBuffer()
		err := gopacket.SerializeLayers(pkt, gopacket.SerializeOptions{ComputeChecksums: true},
			eth, ipv4, tcp, gopacket.Payload(payload))

		return eth, ipv4, tcp, payload, pkt.Bytes(), err
	case icmp != nil:
		ipv4.Length = uint16(5*4 + 8 + len(payload))

		pkt := gopacket.NewSerializeBuffer()
		err := gopacket.SerializeLayers(pkt, gopacket.SerializeOptions{ComputeChecksums: true},
			eth, ipv4, icmp, gopacket.Payload(payload))

		return eth, ipv4, icmp, payload, pkt.Bytes(), err
	}

	panic("UNREACHABLE")
}

func testPacketUDPDefault() (*layers.Ethernet, *layers.IPv4, gopacket.Layer, []byte, []byte, error) {
	return testPacket(nil, nil, nil, nil)
}

func testPacketUDPDefaultNP(destIP net.IP) (*layers.Ethernet, *layers.IPv4, gopacket.Layer, []byte, []byte, error) {
	if destIP == nil {
		return testPacketUDPDefault()
	}

	ip := *ipv4Default
	ip.DstIP = destIP

	return testPacket(nil, &ip, nil, nil)
}

func resetBPFMaps() {
	resetCTMap(ctMap)
	resetRTMap(rtMap)
	resetMap(fsafeMap)
}

func TestMapIterWithDelete(t *testing.T) {
	RegisterTestingT(t)

	m := (&bpf.MapContext{}).NewPinnedMap(bpf.MapParameters{
		Filename:   "/sys/fs/bpf/tc/globals/cali_tmap",
		Type:       "hash",
		KeySize:    8,
		ValueSize:  8,
		MaxEntries: 1000,
		Name:       "cali_tmap",
		Flags:      unix.BPF_F_NO_PREALLOC,
	})

	err := m.EnsureExists()
	Expect(err).NotTo(HaveOccurred())

	for i := 0; i < 10; i++ {
		var k, v [8]byte

		binary.LittleEndian.PutUint64(k[:], uint64(i))
		binary.LittleEndian.PutUint64(v[:], uint64(i*7))

		err := m.Update(k[:], v[:])
		Expect(err).NotTo(HaveOccurred())
	}

	out := make(map[uint64]uint64)

	cnt := 0
	err = m.Iter(func(K, V []byte) bpf.IteratorAction {
		k := binary.LittleEndian.Uint64(K)
		v := binary.LittleEndian.Uint64(V)

		out[k] = v
		cnt++

		return bpf.IterDelete
	})
	Expect(err).NotTo(HaveOccurred())

	Expect(cnt).To(Equal(10))

	for i := 0; i < 10; i++ {
		Expect(out).To(HaveKey(uint64(i)))
		Expect(out[uint64(i)]).To(Equal(uint64(i * 7)))
	}
}

func TestMapIterWithDeleteLastOfBatch(t *testing.T) {
	RegisterTestingT(t)

	m := (&bpf.MapContext{}).NewPinnedMap(bpf.MapParameters{
		Filename:   "/sys/fs/bpf/tc/globals/cali_tmap",
		Type:       "hash",
		KeySize:    8,
		ValueSize:  8,
		MaxEntries: 1000,
		Name:       "cali_tmap",
		Flags:      unix.BPF_F_NO_PREALLOC,
	})

	err := m.EnsureExists()
	Expect(err).NotTo(HaveOccurred())

	for i := 0; i < 40; i++ {
		var k, v [8]byte

		binary.LittleEndian.PutUint64(k[:], uint64(i))
		binary.LittleEndian.PutUint64(v[:], uint64(i*7))

		err := m.Update(k[:], v[:])
		Expect(err).NotTo(HaveOccurred())
	}

	out := make(map[uint64]uint64)

	cnt := 0
	err = m.Iter(func(K, V []byte) bpf.IteratorAction {
		k := binary.LittleEndian.Uint64(K)
		v := binary.LittleEndian.Uint64(V)

		out[k] = v

		cnt++
		// Delete the last of the first batch. Must not make the iteration to
		// restart from the begining.
		if cnt == bpf.MapIteratorNumKeys {
			return bpf.IterDelete
		}
		return bpf.IterNone
	})
	Expect(err).NotTo(HaveOccurred())

	Expect(cnt).To(Equal(40))

	for i := 0; i < 40; i++ {
		Expect(out).To(HaveKey(uint64(i)))
		Expect(out[uint64(i)]).To(Equal(uint64(i * 7)))
	}
}

func TestJumpMap(t *testing.T) {
	RegisterTestingT(t)

	jumpMapFD := tcJumpMap.MapFD()
	pg := polprog.NewBuilder(idalloc.New(), ipsMap.MapFD(), stateMap.MapFD(), jumpMapFD)
	rules := polprog.Rules{}
	insns, err := pg.Instructions(rules)
	Expect(err).NotTo(HaveOccurred())
	progFD, err := bpf.LoadBPFProgramFromInsns(insns, "Apache-2.0", unix.BPF_PROG_TYPE_SCHED_CLS)
	Expect(err).NotTo(HaveOccurred())

	k := make([]byte, 4)
	v := make([]byte, 4)
	binary.LittleEndian.PutUint32(v, uint32(progFD))

	err = bpf.UpdateMapEntry(jumpMapFD, k, v)
	Expect(err).NotTo(HaveOccurred())

	err = bpf.DeleteMapEntry(jumpMapFD, k, 4)
	Expect(err).NotTo(HaveOccurred())

	err = bpf.UpdateMapEntry(jumpMapFD, k, v)
	Expect(err).NotTo(HaveOccurred())

	err = bpf.DeleteMapEntryIfExists(jumpMapFD, k, 4)
	Expect(err).NotTo(HaveOccurred())

	err = bpf.DeleteMapEntryIfExists(jumpMapFD, k, 4)
	Expect(err).NotTo(HaveOccurred())

	err = bpf.DeleteMapEntry(jumpMapFD, k, 4)
	Expect(err).To(HaveOccurred())
}<|MERGE_RESOLUTION|>--- conflicted
+++ resolved
@@ -636,17 +636,12 @@
 	}
 }
 
-<<<<<<< HEAD
-=======
 func withXDP() testOption {
 	return func(o *testOpts) {
 		o.xdp = true
 	}
 }
 
-var _ = withExtraMap
-
->>>>>>> b4e393f2
 // layersMatchFields matches all Exported fields and ignore the ones explicitly
 // listed. It always ignores BaseLayer as that is not set by the tests.
 func layersMatchFields(l gopacket.Layer, ignore ...string) GomegaMatcher {
