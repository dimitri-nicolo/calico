// Copyright (c) 2020-2021 Tigera, Inc. All rights reserved.
//
// Licensed under the Apache License, Version 2.0 (the "License");
// you may not use this file except in compliance with the License.
// You may obtain a copy of the License at
//
//     http://www.apache.org/licenses/LICENSE-2.0
//
// Unless required by applicable law or agreed to in writing, software
// distributed under the License is distributed on an "AS IS" BASIS,
// WITHOUT WARRANTIES OR CONDITIONS OF ANY KIND, either express or implied.
// See the License for the specific language governing permissions and
// limitations under the License.

// Copyright (c) 2020  All rights reserved.

package ut

import (
	"fmt"
	"math/rand"
	"net"
	"testing"

	. "github.com/onsi/gomega"
	log "github.com/sirupsen/logrus"
	"github.com/vishvananda/netlink"

	"github.com/projectcalico/felix/bpf"
	"github.com/projectcalico/felix/bpf/stats"
	"github.com/projectcalico/felix/bpf/tc"
)

func TestTcpStatsBinaryIsLoadable(t *testing.T) {
	RegisterTestingT(t)

	bpffs, err := bpf.MaybeMountBPFfs()
	Expect(err).NotTo(HaveOccurred())
	Expect(bpffs).To(Equal("/sys/fs/bpf"))
	for _, logLevel := range []string{"no_log", "info", "debug"} {
		t.Run(logLevel, func(t *testing.T) {
			RegisterTestingT(t)
			vethName, veth := createVeth()
			defer deleteLink(veth)
			err = tc.EnsureQdisc(vethName)
			Expect(err).NotTo(HaveOccurred())
			err = stats.AttachTcpStatsBpfProgram(vethName, logLevel, 0)
			Expect(err).NotTo(HaveOccurred())
		})
	}
}
func TestPrecompiledBinariesAreLoadable(t *testing.T) {
	RegisterTestingT(t)

	bpffs, err := bpf.MaybeMountBPFfs()
	Expect(err).NotTo(HaveOccurred())
	Expect(bpffs).To(Equal("/sys/fs/bpf"))

	for _, logLevel := range []string{"OFF", "INFO", "DEBUG"} {
		logLevel := logLevel
		// Compile the TC endpoint programs.
		logCxt := log.WithField("logLevel", logLevel)
		for _, epToHostDrop := range []bool{false, true} {
			epToHostDrop := epToHostDrop
			logCxt = logCxt.WithField("epToHostDrop", epToHostDrop)
			for _, fibEnabled := range []bool{false, true} {
				fibEnabled := fibEnabled
				logCxt = logCxt.WithField("fibEnabled", fibEnabled)
				epTypes := []tc.EndpointType{
					tc.EpTypeWorkload,
					tc.EpTypeHost,
					tc.EpTypeTunnel,
					tc.EpTypeWireguard,
				}
				for _, epType := range epTypes {
					epType := epType
					logCxt = logCxt.WithField("epType", epType)
					if epToHostDrop && epType != tc.EpTypeWorkload {
						log.Debug("Skipping combination since epToHostDrop only affect workloads")
						continue
					}
					for _, toOrFrom := range []tc.ToOrFromEp{tc.FromEp, tc.ToEp} {
						toOrFrom := toOrFrom

						logCxt := logCxt.WithField("toOrFrom", toOrFrom)
						if toOrFrom == tc.ToEp && (fibEnabled || epToHostDrop) {
							log.Debug("Skipping combination since fibEnabled/epToHostDrop only affect from targets")
							continue
						}

						for _, dsr := range []bool{false, true} {
							if dsr && !((epType == tc.EpTypeWorkload && toOrFrom == tc.FromEp) ||
								(epType == tc.EpTypeHost)) {
								log.Debug("DSR only affects from WEP and HEP")
								continue
							}
							for _, enableTcpStats := range []bool{false, true} {

								ap := tc.AttachPoint{
									Type:           epType,
									ToOrFrom:       toOrFrom,
									Hook:           tc.HookIngress,
									ToHostDrop:     epToHostDrop,
									FIB:            fibEnabled,
									DSR:            dsr,
									LogLevel:       logLevel,
									HostIP:         net.ParseIP("10.0.0.1"),
									IntfIP:         net.ParseIP("10.0.0.2"),
									EnableTCPStats: enableTcpStats,
								}

								t.Run(ap.FileName(), func(t *testing.T) {
									RegisterTestingT(t)
									logCxt.Debugf("Testing %v in %v", ap.ProgramName(), ap.FileName())

									vethName, veth := createVeth()
									defer deleteLink(veth)

									ap.Iface = vethName
									err := tc.EnsureQdisc(ap.Iface)
									Expect(err).NotTo(HaveOccurred())
									err = ap.AttachProgram()
									Expect(err).NotTo(HaveOccurred())
								})
							}
<<<<<<< HEAD
=======

							t.Run(ap.FileName(), func(t *testing.T) {
								RegisterTestingT(t)
								logCxt.Debugf("Testing %v in %v", ap.ProgramName(), ap.FileName())

								vethName, veth := createVeth()
								defer deleteLink(veth)
								ap.Iface = vethName
								err := tc.EnsureQdisc(ap.Iface)
								Expect(err).NotTo(HaveOccurred())
								opts, err := ap.AttachProgram()
								Expect(err).NotTo(HaveOccurred())
								Expect(opts).NotTo(Equal(nil))
							})
>>>>>>> ff322616
						}
					}
				}
			}
		}
	}
}

func createVeth() (string, netlink.Link) {
	vethName := fmt.Sprintf("test%xa", rand.Uint32())
	var veth netlink.Link = &netlink.Veth{
		LinkAttrs: netlink.LinkAttrs{
			Name:  vethName,
			Flags: net.FlagUp,
		},
		PeerName: vethName + "b",
	}
	err := netlink.LinkAdd(veth)
	Expect(err).NotTo(HaveOccurred(), "failed to create test veth")
	return vethName, veth
}

func deleteLink(veth netlink.Link) {
	err := netlink.LinkDel(veth)
	Expect(err).NotTo(HaveOccurred(), "failed to delete test veth")
}<|MERGE_RESOLUTION|>--- conflicted
+++ resolved
@@ -119,27 +119,10 @@
 									ap.Iface = vethName
 									err := tc.EnsureQdisc(ap.Iface)
 									Expect(err).NotTo(HaveOccurred())
-									err = ap.AttachProgram()
+									opts, err := ap.AttachProgram()
 									Expect(err).NotTo(HaveOccurred())
-								})
+								Expect(opts).NotTo(Equal(nil))})
 							}
-<<<<<<< HEAD
-=======
-
-							t.Run(ap.FileName(), func(t *testing.T) {
-								RegisterTestingT(t)
-								logCxt.Debugf("Testing %v in %v", ap.ProgramName(), ap.FileName())
-
-								vethName, veth := createVeth()
-								defer deleteLink(veth)
-								ap.Iface = vethName
-								err := tc.EnsureQdisc(ap.Iface)
-								Expect(err).NotTo(HaveOccurred())
-								opts, err := ap.AttachProgram()
-								Expect(err).NotTo(HaveOccurred())
-								Expect(opts).NotTo(Equal(nil))
-							})
->>>>>>> ff322616
 						}
 					}
 				}
