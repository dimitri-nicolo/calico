--- conflicted
+++ resolved
@@ -249,12 +249,8 @@
 			p.writeTiers(rules.HostNormalTiers, legDestPreNAT, "allowed_by_host_policy")
 			p.b.Jump("xdp_pass")
 		} else {
-<<<<<<< HEAD
+			p.writeTiers(rules.HostNormalTiers, legDest, "allowed_by_host_policy")
 			p.writeProfiles(rules.HostProfiles, rules.NoProfileMatchID, "allowed_by_host_policy")
-=======
-			p.writeTiers(rules.HostNormalTiers, legDest, "allowed_by_host_policy")
-			p.writeProfiles(rules.HostProfiles, "allowed_by_host_policy")
->>>>>>> 265c9d1f
 		}
 	}
 
@@ -333,7 +329,6 @@
 		p.b.LabelNextInsn("exit")
 		p.b.MovImm64(R0, 1 /* XDP_DROP */)
 	} else {
-<<<<<<< HEAD
 		// Execute the tail call (for dropping with a flow log).
 		p.b.Mov64(R1, R6)                      // First arg is the context.
 		p.b.LoadMapFD(R2, uint32(p.jumpMapFD)) // Second arg is the map.
@@ -341,8 +336,6 @@
 		p.b.Call(HelperTailCall)
 
 		// Fall through if tail call fails.
-=======
->>>>>>> 265c9d1f
 		p.b.LabelNextInsn("exit")
 		p.b.MovImm64(R0, 2 /* TC_ACT_SHOT */)
 	}
