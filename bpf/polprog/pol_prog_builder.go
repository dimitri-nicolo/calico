--- conflicted
+++ resolved
@@ -87,12 +87,7 @@
 }
 
 const (
-<<<<<<< HEAD
 	stateEventHdrSize int16 = 8
-=======
-	// In Enterprise, there's an extra offset.
-	stateEventHdrSize int16 = 0
->>>>>>> 311962d6
 )
 
 var (
@@ -118,12 +113,9 @@
 	stateOffPostNATDstPort int16 = stateEventHdrSize + 30
 	stateOffIPProto        int16 = stateEventHdrSize + 32
 	stateOffFlags          int16 = stateEventHdrSize + 33
-<<<<<<< HEAD
 
 	stateOffRulesHit int16 = stateEventHdrSize + 36
 	stateOffRuleIDs  int16 = stateEventHdrSize + 40
-=======
->>>>>>> 311962d6
 
 	// Compile-time check that IPSetEntrySize hasn't changed; if it changes, the code will need to change.
 	_ = [1]struct{}{{}}[20-ipsets.IPSetEntrySize]
@@ -145,10 +137,7 @@
 
 type Rule struct {
 	*proto.Rule
-<<<<<<< HEAD
 	MatchID RuleMatchID
-=======
->>>>>>> 311962d6
 }
 
 type Policy struct {
@@ -160,10 +149,7 @@
 
 type Tier struct {
 	Name      string
-<<<<<<< HEAD
 	EndRuleID RuleMatchID
-=======
->>>>>>> 311962d6
 	EndAction TierEndAction
 	Policies  []Policy
 }
@@ -186,10 +172,7 @@
 	// Workload policy.
 	Tiers            []Tier
 	Profiles         []Profile
-<<<<<<< HEAD
 	NoProfileMatchID RuleMatchID
-=======
->>>>>>> 311962d6
 
 	// Host endpoint policy.
 	HostPreDnatTiers []Tier
@@ -206,13 +189,8 @@
 
 const (
 	TierEndUndef TierEndAction = ""
-<<<<<<< HEAD
-	TierEndDeny                = "deny"
-	TierEndPass                = "pass"
-=======
 	TierEndDeny  TierEndAction = "deny"
 	TierEndPass  TierEndAction = "pass"
->>>>>>> 311962d6
 )
 
 func (p *Builder) Instructions(rules Rules) (Insns, error) {
@@ -255,11 +233,7 @@
 		// "Normal" host policy, i.e. for non-forwarded traffic.
 		p.b.LabelNextInsn("to_or_from_host")
 		p.writeTiers(rules.HostNormalTiers, legDest, "allowed_by_host_policy")
-<<<<<<< HEAD
 		p.writeProfiles(rules.HostProfiles, rules.NoProfileMatchID, "allowed_by_host_policy")
-=======
-		p.writeProfiles(rules.HostProfiles, "allowed_by_host_policy")
->>>>>>> 311962d6
 	}
 
 	// End of host policy.
@@ -271,11 +245,7 @@
 	} else {
 		// Workload policy.
 		p.writeTiers(rules.Tiers, legDest, "allow")
-<<<<<<< HEAD
 		p.writeProfiles(rules.Profiles, rules.NoProfileMatchID, "allow")
-=======
-		p.writeProfiles(rules.Profiles, "allow")
->>>>>>> 311962d6
 	}
 
 	p.writeProgramFooter()
@@ -310,17 +280,11 @@
 	jumpIdxPolicy = iota
 	jumpIdxEpilogue
 	jumpIdxICMP
-<<<<<<< HEAD
 	jumpIdxDrop
 
 	_ = jumpIdxPolicy
 	_ = jumpIdxICMP
 	_ = jumpIdxDrop
-=======
-
-	_ = jumpIdxPolicy
-	_ = jumpIdxICMP
->>>>>>> 311962d6
 )
 
 func (p *Builder) writeJumpIfToOrFromHost(label string) {
@@ -374,7 +338,6 @@
 	}
 }
 
-<<<<<<< HEAD
 func (p *Builder) writeRecordRuleID(id RuleMatchID, skipLabel string) {
 	// Load the hit count
 	p.b.Load8(R1, R9, stateOffRulesHit)
@@ -402,8 +365,6 @@
 	p.writeRecordRuleID(r.MatchID, skipLabel)
 }
 
-=======
->>>>>>> 311962d6
 func (p *Builder) setUpIPSetKey(ipsetID uint64, keyOffset, ipOffset, portOffset int16) {
 	// TODO track whether we've already done an initialisation and skip the parts that don't change.
 	// Zero the padding.
@@ -451,23 +412,15 @@
 		}
 		log.Debugf("End of tier %d %q: %s", p.tierID, tier.Name, action)
 		p.writeRule(Rule{
-<<<<<<< HEAD
 			Rule:    &proto.Rule{},
 			MatchID: tier.EndRuleID,
-=======
-			Rule: &proto.Rule{},
->>>>>>> 311962d6
 		}, actionLabels[string(action)], destLeg)
 		p.b.LabelNextInsn(endOfTierLabel)
 		p.tierID++
 	}
 }
 
-<<<<<<< HEAD
 func (p *Builder) writeProfiles(profiles []Policy, noProfileMatchID uint64, allowLabel string) {
-=======
-func (p *Builder) writeProfiles(profiles []Policy, allowLabel string) {
->>>>>>> 311962d6
 	log.Debugf("Start of profiles")
 	for idx, prof := range profiles {
 		p.writeProfile(prof, idx, allowLabel)
@@ -475,17 +428,12 @@
 
 	log.Debugf("End of profiles drop")
 	p.writeRule(Rule{
-<<<<<<< HEAD
 		Rule:    &proto.Rule{},
 		MatchID: noProfileMatchID,
-=======
-		Rule: &proto.Rule{},
->>>>>>> 311962d6
 	}, "deny", legDest)
 }
 
 func (p *Builder) writePolicyRules(policy Policy, actionLabels map[string]string, destLeg matchLeg) {
-<<<<<<< HEAD
 	endOfPolicyLabel := fmt.Sprintf("end_of_policy_%d", p.policyID)
 
 	if policy.Staged {
@@ -500,8 +448,6 @@
 		}
 	}
 
-=======
->>>>>>> 311962d6
 	for ruleIdx, rule := range policy.Rules {
 		log.Debugf("Start of rule %d", ruleIdx)
 		action := strings.ToLower(rule.Action)
@@ -554,7 +500,6 @@
 	}
 	return
 }
-<<<<<<< HEAD
 
 func (leg matchLeg) offsetToStatePortField() (portOffset int16) {
 	if leg == legSource {
@@ -583,32 +528,6 @@
 
 	if actionLabel == "deny" {
 		actionLabel = p.actionOnDrop
-=======
-
-func (leg matchLeg) offsetToStatePortField() (portOffset int16) {
-	if leg == legSource {
-		portOffset = stateOffSrcPort
-	} else if leg == legDestPreNAT {
-		portOffset = stateOffPreNATDstPort
-	} else {
-		portOffset = stateOffPostNATDstPort
-	}
-	return
-}
-
-func (leg matchLeg) stackOffsetToIPSetKey() (keyOffset int16) {
-	if leg == legSource {
-		keyOffset = offSrcIPSetKey
-	} else {
-		keyOffset = offDstIPSetKey
-	}
-	return
-}
-
-func (p *Builder) writeRule(r Rule, actionLabel string, destLeg matchLeg) {
-	if actionLabel == "" {
-		log.Panic("empty action label")
->>>>>>> 311962d6
 	}
 
 	rule := rules.FilterRuleToIPVersion(4, r.Rule)
@@ -655,7 +574,6 @@
 	}
 
 	if len(rule.DstIpSetIds) > 1 {
-<<<<<<< HEAD
 		log.WithField("rule", rule).Panic("proto.Rule has more than one DstIpSetIds")
 	}
 	if len(rule.DstDomainIpSetIds) > 1 {
@@ -666,15 +584,6 @@
 		log.WithField("ipSetIDs", rule.DstDomainIpSetIds).Debugf("DstDomainIpSetIds match")
 		log.WithField("ipSetIDs", rule.DstIpSetIds).Debugf("DstIpSetIds match")
 		p.writeIPSetOrMatch(destLeg, dstIPSetIDs)
-=======
-		// We should only ever have one set here because they get combined in the calc graph.  Enterprise
-		// depends on that so we assert here too.
-		log.WithField("rule", rule).Panic("proto.Rule has more than one DstIpSetIds")
-	}
-	if len(rule.DstIpSetIds) > 0 {
-		log.WithField("ipSetIDs", rule.DstIpSetIds).Debugf("DstIpSetIds match")
-		p.writeIPSetOrMatch(destLeg, rule.DstIpSetIds)
->>>>>>> 311962d6
 	}
 	if len(rule.NotDstIpSetIds) > 0 {
 		log.WithField("ipSetIDs", rule.NotDstIpSetIds).Debugf("NotDstIpSetIds match")
@@ -730,12 +639,9 @@
 	// If all the match criteria are met, we fall through to the end of the rule
 	// so all that's left to do is to jump to the relevant action.
 	// TODO log and log-and-xxx actions
-<<<<<<< HEAD
 
 	p.writeRecordRuleHit(rule, actionLabel)
 
-=======
->>>>>>> 311962d6
 	p.b.Jump(actionLabel)
 
 	p.b.LabelNextInsn(p.endOfRuleLabel())
