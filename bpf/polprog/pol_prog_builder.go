--- conflicted
+++ resolved
@@ -607,17 +607,12 @@
 	if len(rule.DstIpSetIds) > 1 {
 		log.WithField("rule", rule).Panic("proto.Rule has more than one DstIpSetIds")
 	}
-<<<<<<< HEAD
 	if len(rule.DstDomainIpSetIds) > 1 {
 		log.WithField("rule", rule).Panic("proto.Rule has more than one DstDomainIpSetIds")
 	}
 	dstIPSetIDs := append(rule.DstDomainIpSetIds, rule.DstIpSetIds...)
 	if len(dstIPSetIDs) > 0 {
 		log.WithField("ipSetIDs", rule.DstDomainIpSetIds).Debugf("DstDomainIpSetIds match")
-=======
-	if len(rule.DstIpSetIds) > 0 {
-		// writeIPSetOrMatch used here because Enterprise has >1 IP set that need to be ORed together.
->>>>>>> 22392d18
 		log.WithField("ipSetIDs", rule.DstIpSetIds).Debugf("DstIpSetIds match")
 		p.writeIPSetOrMatch(destLeg, dstIPSetIDs)
 	}
