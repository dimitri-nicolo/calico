<<<<<<< HEAD
// +build !windows

=======
>>>>>>> ada21205
// Copyright (c) 2019-2021 Tigera, Inc. All rights reserved.

// Licensed under the Apache License, Version 2.0 (the "License");
// you may not use this file except in compliance with the License.
// You may obtain a copy of the License at
//
//     http://www.apache.org/licenses/LICENSE-2.0
//
// Unless required by applicable law or agreed to in writing, software
// distributed under the License is distributed on an "AS IS" BASIS,
// WITHOUT WARRANTIES OR CONDITIONS OF ANY KIND, either express or implied.
// See the License for the specific language governing permissions and
// limitations under the License.

// Package bpf provides primitives to manage Calico-specific XDP programs
// attached to network interfaces, along with the blacklist LPM map and the
// failsafe map.
//
// It does not call the bpf() syscall itself but executes external programs
// like bpftool and ip.
package bpf

import (
	"bufio"
	"encoding/binary"
	"encoding/json"
	"errors"
	"fmt"
	"io/ioutil"
	"net"
	"os"
	"os/exec"
	"path"
	"path/filepath"
	"regexp"
	"strconv"
	"strings"
	"syscall"

	log "github.com/sirupsen/logrus"
	"golang.org/x/sys/unix"

	"github.com/projectcalico/felix/labelindex"
	"github.com/projectcalico/felix/versionparse"
)

type XDPMode int

const (
	XDPDriver XDPMode = iota
	XDPOffload
	XDPGeneric
)

type FindObjectMode uint32

const (
	FindInBPFFSOnly FindObjectMode = 1 << iota
	FindByID
)

const (
	// XDP
	cidrMapVersion        = "v1"
	failsafeMapVersion    = "v1"
	xdpProgVersion        = "v1"
	failsafeMapName       = "calico_failsafe_ports_" + failsafeMapVersion
	failsafeSymbolMapName = "calico_failsafe_ports" // no need to version the symbol name

	// sockmap
	sockopsProgVersion         = "v1"
	sockopsProgName            = "calico_sockops_" + sockopsProgVersion
	skMsgProgVersion           = "v1"
	skMsgProgName              = "calico_sk_msg_" + skMsgProgVersion
	sockMapVersion             = "v1"
	sockMapName                = "calico_sock_map_" + sockMapVersion
	sockmapEndpointsMapVersion = "v1"
	sockmapEndpointsMapName    = "calico_sk_endpoints_" + sockmapEndpointsMapVersion

	defaultBPFfsPath   = "/sys/fs/bpf"
	defaultDebugfsPath = "/sys/kernel/debug"
)

var (
	xdpFilename     = "filter.o"
	sockopsFilename = "sockops.o"
	redirFilename   = "redir.o"

	bpfCalicoSubdir = "calico"
	ifaceRegexp     = regexp.MustCompile(`(?m)^[0-9]+:\s+(?P<name>.+):`)
	// v4Dot4Dot0 is the first kernel version that has all the
	// required features we use for kprobes
	v4Dot4Dot0 = versionparse.MustParseVersion("4.4.0")
	// v4Dot16Dot0 is the first kernel version that has all the
	// required features we use for XDP filtering
	v4Dot16Dot0 = versionparse.MustParseVersion("4.16.0")
	// v4Dot18Dot0 is the kernel version in RHEL that has all the
	// required features for BPF dataplane, sidecar acceleration
	v4Dot18Dot0 = versionparse.MustParseVersion("4.18.0-193")
	// v4Dot20Dot0 is the first kernel version that has all the
	// required features we use for sidecar acceleration
	v4Dot20Dot0 = versionparse.MustParseVersion("4.20.0")
	// v5Dot3Dot0 is the first kernel version that has all the
	// required features we use for BPF dataplane mode
	v5Dot3Dot0 = versionparse.MustParseVersion("5.3.0")
)

var distToVersionMap = map[string]*versionparse.Version{
	"ubuntu":  v5Dot3Dot0,
	"rhel":    v4Dot18Dot0,
	"default": v5Dot3Dot0,
}

func (m XDPMode) String() string {
	switch m {
	case XDPDriver:
		return "xdpdrv"
	case XDPOffload:
		return "xdpoffload"
	case XDPGeneric:
		return "xdpgeneric"
	default:
		return "unknown"
	}
}

// XXX maybe use ipsets.IPFamily
type IPFamily int

const (
	IPFamilyUnknown IPFamily = iota
	IPFamilyV4
	IPFamilyV6
)

func (m IPFamily) String() string {
	switch m {
	case IPFamilyV4:
		return "ipv4"
	case IPFamilyV6:
		return "ipv6"
	default:
		return "unknown"
	}
}

func (m IPFamily) Size() int {
	switch m {
	case IPFamilyV4:
		return 4
	case IPFamilyV6:
		return 16
	}
	return -1
}

func printCommand(name string, arg ...string) {
	log.Debugf("running: %s %s", name, strings.Join(arg, " "))
}

type BPFLib struct {
	binDir      string
	bpffsDir    string
	calicoDir   string
	sockmapDir  string
	cgroupV2Dir string
	xdpDir      string
}

func NewBPFLib(binDir string) (*BPFLib, error) {
	_, err := exec.LookPath("bpftool")
	if err != nil {
		return nil, errors.New("bpftool not found in $PATH")
	}

	bpfDir, err := MaybeMountBPFfs()
	if err != nil {
		return nil, err
	}

	cgroupV2Dir, err := MaybeMountCgroupV2()
	if err != nil {
		return nil, err
	}

	calicoDir := filepath.Join(bpfDir, bpfCalicoSubdir)
	xdpDir := filepath.Join(calicoDir, "xdp")
	sockmapDir := filepath.Join(calicoDir, "sockmap")

	return &BPFLib{
		binDir:      binDir,
		bpffsDir:    bpfDir,
		calicoDir:   calicoDir,
		sockmapDir:  sockmapDir,
		cgroupV2Dir: cgroupV2Dir,
		xdpDir:      xdpDir,
	}, nil
}

func MountDebugfs() error {
	var err error

	mnt, err := isMount(defaultDebugfsPath)
	if err != nil {
		return err
	}

	if !mnt {
		return syscall.Mount(defaultDebugfsPath, defaultDebugfsPath, "debugfs", 0, "")
	}
	return nil
}

func MaybeMountBPFfs() (string, error) {
	var err error
	bpffsPath := defaultBPFfsPath

	mnt, err := isMount(defaultBPFfsPath)
	if err != nil {
		return "", err
	}

	fsBPF, err := isBPF(defaultBPFfsPath)
	if err != nil {
		return "", err
	}

	if !mnt {
		err = mountBPFfs(defaultBPFfsPath)
	} else if !fsBPF {
		var runfsBPF bool

		bpffsPath = "/var/run/calico/bpffs"

		if err := os.MkdirAll(bpffsPath, 0700); err != nil {
			return "", err
		}

		runfsBPF, err = isBPF(bpffsPath)
		if err != nil {
			return "", err
		}

		if !runfsBPF {
			err = mountBPFfs(bpffsPath)
		}
	}

	return bpffsPath, err
}

func MaybeMountCgroupV2() (string, error) {
	var err error
	cgroupV2Path := "/run/calico/cgroup"

	if err := os.MkdirAll(cgroupV2Path, 0700); err != nil {
		return "", err
	}

	mnt, err := isMount(cgroupV2Path)
	if err != nil {
		return "", fmt.Errorf("error checking if %s is a mount: %v", cgroupV2Path, err)
	}

	fsCgroup, err := isCgroupV2(cgroupV2Path)
	if err != nil {
		return "", fmt.Errorf("error checking if %s is CgroupV2: %v", cgroupV2Path, err)
	}

	if !mnt {
		err = mountCgroupV2(cgroupV2Path)
	} else if !fsCgroup {
		err = fmt.Errorf("something that's not cgroup v2 is already mounted in %s", cgroupV2Path)
	}

	return cgroupV2Path, err
}

func mountCgroupV2(path string) error {
	return syscall.Mount(path, path, "cgroup2", 0, "")
}

func isMount(path string) (bool, error) {
	procPath := "/proc/self/mountinfo"

	mi, err := os.Open(procPath)
	if err != nil {
		return false, err
	}
	defer mi.Close()

	sc := bufio.NewScanner(mi)

	for sc.Scan() {
		line := sc.Text()
		columns := strings.Split(line, " ")
		if len(columns) < 7 {
			return false, fmt.Errorf("not enough fields from line %q: %+v", line, columns)
		}

		mountPoint := columns[4]
		if filepath.Clean(mountPoint) == filepath.Clean(path) {
			return true, nil
		}
	}

	return false, nil
}

func isBPF(path string) (bool, error) {
	bpffsMagicNumber := uint32(0xCAFE4A11)

	var fsdata unix.Statfs_t
	if err := unix.Statfs(path, &fsdata); err != nil {
		return false, fmt.Errorf("%s is not mounted", path)
	}

	return uint32(fsdata.Type) == bpffsMagicNumber, nil
}

func isCgroupV2(path string) (bool, error) {
	cgroup2MagicNumber := uint32(0x63677270)

	var fsdata unix.Statfs_t
	if err := unix.Statfs(path, &fsdata); err != nil {
		return false, fmt.Errorf("%s is not mounted", path)
	}

	return uint32(fsdata.Type) == cgroup2MagicNumber, nil
}

func mountBPFfs(path string) error {
	return syscall.Mount(path, path, "bpf", 0, "")
}

type BPFDataplane interface {
	DumpCIDRMap(ifName string, family IPFamily) (map[CIDRMapKey]uint32, error)
	DumpFailsafeMap() ([]ProtoPort, error)
	GetCIDRMapID(ifName string, family IPFamily) (int, error)
	GetFailsafeMapID() (int, error)
	GetMapsFromXDP(ifName string) ([]int, error)
	GetXDPID(ifName string) (int, error)
	GetXDPMode(ifName string) (XDPMode, error)
	GetXDPIfaces() ([]string, error)
	GetXDPObjTag(objPath string) (string, error)
	GetXDPObjTagAuto() (string, error)
	GetXDPTag(ifName string) (string, error)
	IsValidMap(ifName string, family IPFamily) (bool, error)
	ListCIDRMaps(family IPFamily) ([]string, error)
	LoadXDP(objPath, ifName string, mode XDPMode) error
	LoadXDPAuto(ifName string, mode XDPMode) error
	LookupCIDRMap(ifName string, family IPFamily, ip net.IP, mask int) (uint32, error)
	LookupFailsafeMap(proto uint8, port uint16) (bool, error)
	NewCIDRMap(ifName string, family IPFamily) (string, error)
	NewFailsafeMap() (string, error)
	RemoveCIDRMap(ifName string, family IPFamily) error
	RemoveFailsafeMap() error
	RemoveItemCIDRMap(ifName string, family IPFamily, ip net.IP, mask int) error
	RemoveItemFailsafeMap(proto uint8, port uint16) error
	RemoveXDP(ifName string, mode XDPMode) error
	UpdateCIDRMap(ifName string, family IPFamily, ip net.IP, mask int, refCount uint32) error
	UpdateFailsafeMap(proto uint8, port uint16) error
	loadXDPRaw(objPath, ifName string, mode XDPMode, mapArgs []string) error
	GetBPFCalicoDir() string
	AttachToSockmap() error
	DetachFromSockmap(mode FindObjectMode) error
	RemoveSockmap(mode FindObjectMode) error
	loadBPF(objPath, progPath, progType string, mapArgs []string) error
	LoadSockops(objPath string) error
	LoadSockopsAuto() error
	RemoveSockops() error
	LoadSkMsg(objPath string) error
	LoadSkMsgAuto() error
	RemoveSkMsg() error
	AttachToCgroup() error
	DetachFromCgroup(mode FindObjectMode) error
	NewSockmapEndpointsMap() (string, error)
	NewSockmap() (string, error)
	UpdateSockmapEndpoints(ip net.IP, mask int) error
	DumpSockmapEndpointsMap(family IPFamily) ([]CIDRMapKey, error)
	LookupSockmapEndpointsMap(ip net.IP, mask int) (bool, error)
	RemoveItemSockmapEndpointsMap(ip net.IP, mask int) error
	RemoveSockmapEndpointsMap() error
}

func getCIDRMapName(ifName string, family IPFamily) string {
	return fmt.Sprintf("%s_%s_%s_blacklist", ifName, family, cidrMapVersion)
}

func getProgName(ifName string) string {
	return fmt.Sprintf("prefilter_%s_%s", xdpProgVersion, ifName)
}

func newMap(name, path, kind string, entries, keySize, valueSize, flags int) (string, error) {
	// FIXME: for some reason this function was called several times for a
	// particular map, just assume it's created if the pinned file is there for
	// now
	if _, err := os.Stat(path); err == nil {
		return path, nil
	}

	dir := filepath.Dir(path)

	if err := os.MkdirAll(dir, 0700); err != nil {
		return "", err
	}

	prog := "bpftool"
	args := []string{
		"map",
		"create",
		path,
		"type",
		kind,
		"key",
		fmt.Sprintf("%d", keySize),
		"value",
		fmt.Sprintf("%d", valueSize),
		"entries",
		fmt.Sprintf("%d", entries),
		"name",
		name,
		"flags",
		fmt.Sprintf("%d", flags),
	}

	printCommand(prog, args...)
	output, err := exec.Command(prog, args...).CombinedOutput()
	if err != nil {
		return "", fmt.Errorf("failed to create map (%s): %s\n%s", name, err, output)
	}

	return path, nil
}

func (b *BPFLib) NewFailsafeMap() (string, error) {
	mapName := failsafeMapName
	mapPath := filepath.Join(b.calicoDir, mapName)

	keySize := 4
	valueSize := 1

	return newMap(mapName,
		mapPath,
		"hash",
		65535,
		keySize,
		valueSize,
		1, // BPF_F_NO_PREALLOC
	)
}

func (b *BPFLib) GetBPFCalicoDir() string {
	return b.calicoDir
}

func (b *BPFLib) NewCIDRMap(ifName string, family IPFamily) (string, error) {
	mapName := getCIDRMapName(ifName, family)
	mapPath := filepath.Join(b.xdpDir, mapName)

	if family == IPFamilyV6 {
		return "", errors.New("IPv6 not supported")
	}

	keySize := 8
	valueSize := 4

	return newMap(mapName,
		mapPath,
		"lpm_trie",
		10240,
		keySize,
		valueSize,
		1, // BPF_F_NO_PREALLOC
	)
}

func (b *BPFLib) ListCIDRMaps(family IPFamily) ([]string, error) {
	var ifNames []string
	maps, err := ioutil.ReadDir(b.xdpDir)
	if err != nil {
		return nil, err
	}

	suffix := fmt.Sprintf("_%s_%s_blacklist", family, cidrMapVersion)
	for _, m := range maps {
		name := m.Name()
		if strings.HasSuffix(name, suffix) {
			ifName := strings.TrimSuffix(name, suffix)
			ifNames = append(ifNames, ifName)
		}
	}

	return ifNames, nil
}

func (b *BPFLib) RemoveFailsafeMap() error {
	mapName := failsafeMapName
	mapPath := filepath.Join(b.calicoDir, mapName)

	return os.Remove(mapPath)
}

func (b *BPFLib) RemoveCIDRMap(ifName string, family IPFamily) error {
	mapName := getCIDRMapName(ifName, family)
	mapPath := filepath.Join(b.xdpDir, mapName)

	return os.Remove(mapPath)
}

type mapInfo struct {
	Id        int    `json:"id"`
	Type      string `json:"type"`
	KeySize   int    `json:"bytes_key"`
	ValueSize int    `json:"bytes_value"`
	Err       string `json:"error"`
}

type getnextEntry struct {
	Key     []string `json:"key"`
	NextKey []string `json:"next_key"`
	Err     string   `json:"error"`
}

type mapEntry struct {
	Key   []string `json:"key"`
	Value []string `json:"value"`
	Err   string   `json:"error"`
}

type progInfo struct {
	Id     int    `json:"id"`
	Type   string `json:"type"`
	Tag    string `json:"tag"`
	MapIds []int  `json:"map_ids"`
	Err    string `json:"error"`
}

type cgroupProgEntry struct {
	ID          int    `json:"id"`
	AttachType  string `json:"attach_type"`
	AttachFlags string `json:"attach_flags"`
	Name        string `json:"name"`
	Err         string `json:"error"`
}

type ProtoPort struct {
	Proto labelindex.IPSetPortProtocol
	Port  uint16
}

func getMapStructGeneral(mapDesc []string) (*mapInfo, error) {
	prog := "bpftool"
	args := []string{
		"--json",
		"--pretty",
		"map",
		"show"}
	args = append(args, mapDesc...)

	printCommand(prog, args...)
	output, err := exec.Command(prog, args...).CombinedOutput()
	if err != nil {
		return nil, fmt.Errorf("failed to show map (%v): %s\n%s", mapDesc, err, output)
	}

	m := mapInfo{}
	err = json.Unmarshal(output, &m)
	if err != nil {
		return nil, fmt.Errorf("cannot parse json output: %v\n%s", err, output)
	}
	if m.Err != "" {
		return nil, fmt.Errorf("%s", m.Err)
	}
	return &m, nil
}

func getMapStruct(mapPath string) (*mapInfo, error) {
	return getMapStructGeneral([]string{"pinned", mapPath})
}

func (b *BPFLib) GetFailsafeMapID() (int, error) {
	mapName := failsafeMapName
	mapPath := filepath.Join(b.calicoDir, mapName)

	m, err := getMapStruct(mapPath)
	if err != nil {
		return -1, err
	}
	return m.Id, nil
}

func (b *BPFLib) DumpFailsafeMap() ([]ProtoPort, error) {
	mapName := failsafeMapName
	mapPath := filepath.Join(b.calicoDir, mapName)
	prog := "bpftool"
	args := []string{
		"--json",
		"--pretty",
		"map",
		"dump",
		"pinned",
		mapPath}

	printCommand(prog, args...)
	output, err := exec.Command(prog, args...).CombinedOutput()
	if err != nil {
		return nil, fmt.Errorf("failed to dump map (%s): %s\n%s", mapPath, err, output)
	}

	l := []mapEntry{}
	err = json.Unmarshal(output, &l)
	if err != nil {
		return nil, fmt.Errorf("cannot parse json output: %v\n%s", err, output)
	}

	pp := []ProtoPort{}
	for _, entry := range l {
		proto, port, err := hexToFailsafe(entry.Key)
		if err != nil {
			return nil, err
		}
		pp = append(pp, ProtoPort{labelindex.IPSetPortProtocol(proto), port})
	}

	return pp, nil
}

func (b *BPFLib) GetCIDRMapID(ifName string, family IPFamily) (int, error) {
	mapName := getCIDRMapName(ifName, family)
	mapPath := filepath.Join(b.xdpDir, mapName)

	m, err := getMapStruct(mapPath)
	if err != nil {
		return -1, err
	}
	return m.Id, nil
}

func (b *BPFLib) IsValidMap(ifName string, family IPFamily) (bool, error) {
	mapName := getCIDRMapName(ifName, family)
	mapPath := filepath.Join(b.xdpDir, mapName)

	m, err := getMapStruct(mapPath)
	if err != nil {
		return false, err
	}
	switch family {
	case IPFamilyV4:
		if m.Type != "lpm_trie" || m.KeySize != 8 || m.ValueSize != 4 {
			return false, nil
		}
	case IPFamilyV6:
		return false, fmt.Errorf("IPv6 not implemented yet")
	default:
		return false, fmt.Errorf("unknown IP family %d", family)
	}
	return true, nil
}

func (b *BPFLib) LookupFailsafeMap(proto uint8, port uint16) (bool, error) {
	mapName := failsafeMapName
	mapPath := filepath.Join(b.calicoDir, mapName)

	if err := os.MkdirAll(b.xdpDir, 0700); err != nil {
		return false, err
	}

	hexKey, err := failsafeToHex(proto, port)
	if err != nil {
		return false, err
	}

	prog := "bpftool"
	args := []string{
		"--json",
		"--pretty",
		"map",
		"lookup",
		"pinned",
		mapPath,
		"key",
		"hex"}

	args = append(args, hexKey...)

	printCommand(prog, args...)
	output, err := exec.Command(prog, args...).CombinedOutput()
	if err != nil {
		return false, fmt.Errorf("failed to lookup in map (%s): %s\n%s", mapName, err, output)
	}

	l := mapEntry{}
	err = json.Unmarshal(output, &l)
	if err != nil {
		return false, fmt.Errorf("cannot parse json output: %v\n%s", err, output)
	}
	if l.Err != "" {
		return false, fmt.Errorf("%s", l.Err)
	}

	return true, err
}

func (b *BPFLib) LookupCIDRMap(ifName string, family IPFamily, ip net.IP, mask int) (uint32, error) {
	mapName := getCIDRMapName(ifName, family)
	mapPath := filepath.Join(b.xdpDir, mapName)

	if err := os.MkdirAll(b.xdpDir, 0700); err != nil {
		return 0, err
	}

	cidr := fmt.Sprintf("%s/%d", ip.String(), mask)

	hexKey, err := CidrToHex(cidr)
	if err != nil {
		return 0, err
	}

	prog := "bpftool"
	args := []string{
		"--json",
		"--pretty",
		"map",
		"lookup",
		"pinned",
		mapPath,
		"key",
		"hex"}

	args = append(args, hexKey...)

	printCommand(prog, args...)
	output, err := exec.Command(prog, args...).CombinedOutput()
	if err != nil {
		return 0, fmt.Errorf("failed to lookup in map (%s): %s\n%s", mapName, err, output)
	}

	l := mapEntry{}
	err = json.Unmarshal(output, &l)
	if err != nil {
		return 0, fmt.Errorf("cannot parse json output: %v\n%s", err, output)
	}
	if l.Err != "" {
		return 0, fmt.Errorf("%s", l.Err)
	}

	val, err := hexToCIDRMapValue(l.Value)
	if err != nil {
		return 0, err
	}

	return val, err
}

type CIDRMapKey struct {
	rawIP   [16]byte
	rawMask [16]byte
}

func (k *CIDRMapKey) ToIPNet() *net.IPNet {
	ip := net.IP(k.rawIP[:]).To16()
	mask := func() net.IPMask {
		if ip.To4() != nil {
			// it's an IPV4 address
			return k.rawMask[12:16]
		} else {
			return k.rawMask[:]
		}
	}()
	return &net.IPNet{
		IP:   ip,
		Mask: mask,
	}
}

func NewCIDRMapKey(n *net.IPNet) CIDRMapKey {
	k := CIDRMapKey{
		rawMask: [16]byte{
			0xff, 0xff, 0xff, 0xff,
			0xff, 0xff, 0xff, 0xff,
			0xff, 0xff, 0xff, 0xff,
			0xff, 0xff, 0xff, 0xff,
		},
	}
	rawIPSlice := k.rawIP[:]
	copy(rawIPSlice, n.IP.To16())
	rawMaskSlice := k.rawMask[len(k.rawMask)-len(n.Mask):]
	copy(rawMaskSlice, n.Mask)
	return k
}

func (b *BPFLib) DumpCIDRMap(ifName string, family IPFamily) (map[CIDRMapKey]uint32, error) {
	mapName := getCIDRMapName(ifName, family)
	mapPath := filepath.Join(b.xdpDir, mapName)

	if err := os.MkdirAll(b.xdpDir, 0700); err != nil {
		return nil, err
	}

	prog := "bpftool"
	args := []string{
		"--json",
		"--pretty",
		"map",
		"dump",
		"pinned",
		mapPath}

	printCommand(prog, args...)
	output, err := exec.Command(prog, args...).CombinedOutput()
	if err != nil {
		return nil, fmt.Errorf("failed to dump in map (%s): %s\n%s", mapName, err, output)
	}

	var al []mapEntry
	err = json.Unmarshal(output, &al)
	if err != nil {
		return nil, fmt.Errorf("cannot parse json output: %v\n%s", err, output)
	}

	m := make(map[CIDRMapKey]uint32, len(al))
	for _, l := range al {
		ipnet, err := hexToIPNet(l.Key, family)
		if err != nil {
			return nil, fmt.Errorf("failed to parse bpf map key (%v) to ip and mask: %v", l.Key, err)
		}
		value, err := hexToCIDRMapValue(l.Value)
		if err != nil {
			return nil, fmt.Errorf("failed to parse bpf map value (%v): %v", l.Value, err)
		}
		m[NewCIDRMapKey(ipnet)] = value
	}

	return m, nil
}

func (b *BPFLib) RemoveItemFailsafeMap(proto uint8, port uint16) error {
	mapName := failsafeMapName
	mapPath := filepath.Join(b.calicoDir, mapName)

	if err := os.MkdirAll(b.xdpDir, 0700); err != nil {
		return err
	}

	hexKey, err := failsafeToHex(proto, port)
	if err != nil {
		return err
	}

	prog := "bpftool"
	args := []string{
		"map",
		"delete",
		"pinned",
		mapPath,
		"key",
		"hex"}

	args = append(args, hexKey...)

	printCommand(prog, args...)
	output, err := exec.Command(prog, args...).CombinedOutput()
	if err != nil {
		return fmt.Errorf("failed to delete item (%d) from map (%s): %s\n%s", port, mapName, err, output)
	}

	return nil
}

func (b *BPFLib) RemoveItemCIDRMap(ifName string, family IPFamily, ip net.IP, mask int) error {
	mapName := getCIDRMapName(ifName, family)
	mapPath := filepath.Join(b.xdpDir, mapName)

	if err := os.MkdirAll(b.xdpDir, 0700); err != nil {
		return err
	}

	cidr := fmt.Sprintf("%s/%d", ip.String(), mask)

	hexKey, err := CidrToHex(cidr)
	if err != nil {
		return err
	}

	prog := "bpftool"
	args := []string{
		"map",
		"delete",
		"pinned",
		mapPath,
		"key",
		"hex"}

	args = append(args, hexKey...)

	printCommand(prog, args...)
	output, err := exec.Command(prog, args...).CombinedOutput()
	if err != nil {
		return fmt.Errorf("failed to delete item (%v/%d) from map (%s): %s\n%s", ip, mask, mapName, err, output)
	}

	return nil
}

func (b *BPFLib) UpdateFailsafeMap(proto uint8, port uint16) error {
	mapName := failsafeMapName
	mapPath := filepath.Join(b.calicoDir, mapName)

	if err := os.MkdirAll(b.xdpDir, 0700); err != nil {
		return err
	}

	hexKey, err := failsafeToHex(proto, port)
	if err != nil {
		return err
	}

	prog := "bpftool"
	args := []string{
		"map",
		"update",
		"pinned",
		mapPath,
		"key",
		"hex"}
	args = append(args, hexKey...)
	args = append(args, []string{
		"value",
		fmt.Sprintf("%d", 1), // it's just a set, so use 1 as value
	}...)

	printCommand(prog, args...)
	output, err := exec.Command(prog, args...).CombinedOutput()
	if err != nil {
		return fmt.Errorf("failed to update map (%s) with (%d): %s\n%s", mapName, port, err, output)
	}

	return nil
}

func (b *BPFLib) UpdateCIDRMap(ifName string, family IPFamily, ip net.IP, mask int, refCount uint32) error {
	mapName := getCIDRMapName(ifName, family)
	mapPath := filepath.Join(b.xdpDir, mapName)

	if err := os.MkdirAll(b.xdpDir, 0700); err != nil {
		return err
	}

	cidr := fmt.Sprintf("%s/%d", ip.String(), mask)

	hexKey, err := CidrToHex(cidr)
	if err != nil {
		return err
	}
	hexValue := cidrMapValueToHex(refCount)

	prog := "bpftool"
	args := []string{
		"map",
		"update",
		"pinned",
		mapPath,
		"key",
		"hex"}
	args = append(args, hexKey...)
	args = append(args, "value", "hex")
	args = append(args, hexValue...)

	printCommand(prog, args...)
	output, err := exec.Command(prog, args...).CombinedOutput()
	if err != nil {
		return fmt.Errorf("failed to update map (%s) with (%v/%d): %s\n%s", mapName, ip, mask, err, output)
	}

	return nil
}

func (b *BPFLib) loadXDPRaw(objPath, ifName string, mode XDPMode, mapArgs []string) error {
	objPath = path.Join(b.binDir, objPath)

	if _, err := os.Stat(objPath); os.IsNotExist(err) {
		return fmt.Errorf("cannot find XDP object %q", objPath)
	}

	progName := getProgName(ifName)
	progPath := filepath.Join(b.xdpDir, progName)

	if err := b.loadBPF(objPath, progPath, "xdp", mapArgs); err != nil {
		return err
	}

	prog := "ip"
	args := []string{
		"link",
		"set",
		"dev",
		ifName,
		mode.String(),
		"pinned",
		progPath}

	printCommand(prog, args...)
	output, err := exec.Command(prog, args...).CombinedOutput()
	log.Debugf("out:\n%v", string(output))

	if err != nil {
		if removeErr := os.Remove(progPath); removeErr != nil {
			return fmt.Errorf("failed to attach XDP program (%s) to %s: %s (also failed to remove the pinned program: %s)\n%s", progPath, ifName, err, removeErr, output)
		} else {
			return fmt.Errorf("failed to attach XDP program (%s) to %s: %s\n%s", progPath, ifName, err, output)
		}
	}

	return nil
}

func (b *BPFLib) getMapArgs(ifName string) ([]string, error) {
	// FIXME harcoded ipv4, do we need both?
	mapName := getCIDRMapName(ifName, IPFamilyV4)
	mapPath := filepath.Join(b.xdpDir, mapName)

	failsafeMapPath := filepath.Join(b.calicoDir, failsafeMapName)

	// key: symbol of the map definition in the XDP program
	// value: path where the map is pinned
	maps := map[string]string{
		"calico_prefilter_v4": mapPath,
		failsafeSymbolMapName: failsafeMapPath,
	}

	var mapArgs []string

	for n, p := range maps {
		if _, err := os.Stat(p); os.IsNotExist(err) {
			return nil, fmt.Errorf("map %q needs to be loaded first", p)
		}

		mapArgs = append(mapArgs, []string{"map", "name", n, "pinned", p}...)
	}

	return mapArgs, nil
}

func (b *BPFLib) LoadXDP(objPath, ifName string, mode XDPMode) error {
	mapArgs, err := b.getMapArgs(ifName)
	if err != nil {
		return err
	}

	return b.loadXDPRaw(objPath, ifName, mode, mapArgs)
}

func (b *BPFLib) LoadXDPAuto(ifName string, mode XDPMode) error {
	return b.LoadXDP(xdpFilename, ifName, mode)
}

func (b *BPFLib) RemoveXDP(ifName string, mode XDPMode) error {
	progName := getProgName(ifName)
	progPath := filepath.Join(b.xdpDir, progName)

	prog := "ip"
	args := []string{
		"link",
		"set",
		"dev",
		ifName,
		mode.String(),
		"off"}

	printCommand(prog, args...)
	output, err := exec.Command(prog, args...).CombinedOutput()
	if err != nil {
		return fmt.Errorf("failed to detach XDP program (%s) from %s: %s\n%s", progPath, ifName, err, output)
	}

	return os.Remove(progPath)
}

func (b *BPFLib) GetXDPTag(ifName string) (string, error) {
	progName := getProgName(ifName)
	progPath := filepath.Join(b.xdpDir, progName)

	prog := "bpftool"
	args := []string{
		"--json",
		"--pretty",
		"prog",
		"show",
		"pinned",
		progPath}

	printCommand(prog, args...)
	output, err := exec.Command(prog, args...).CombinedOutput()
	if err != nil {
		return "", fmt.Errorf("failed to show XDP program (%s): %s\n%s", progPath, err, output)
	}

	p := progInfo{}
	err = json.Unmarshal(output, &p)
	if err != nil {
		return "", fmt.Errorf("cannot parse json output: %v\n%s", err, output)
	}
	if p.Err != "" {
		return "", fmt.Errorf("%s", p.Err)
	}

	return p.Tag, nil
}

func (b *BPFLib) GetXDPObjTag(objPath string) (tag string, err error) {
	// To find out what tag is assigned to an XDP object we create a temporary
	// veth pair and load the program. Then, the kernel will assign the tag and
	// we can read it.
	tmpIfA := "calico_tmp_A"
	tmpIfB := "calico_tmp_B"

	// clean up possible stale interfaces
	if err := maybeDeleteIface(tmpIfA); err != nil {
		return "", fmt.Errorf("cannot delete %q iface", tmpIfA)
	}
	if err := maybeDeleteIface(tmpIfB); err != nil {
		return "", fmt.Errorf("cannot delete %q iface", tmpIfB)
	}

	prog := "ip"
	createVethPairArgs := []string{
		"link",
		"add",
		tmpIfA,
		"type",
		"veth",
		"peer",
		"name",
		tmpIfB}
	deleteVethPairArgs := []string{
		"link",
		"del",
		tmpIfA}

	printCommand(prog, createVethPairArgs...)
	output, err := exec.Command(prog, createVethPairArgs...).CombinedOutput()
	if err != nil {
		return "", fmt.Errorf("failed to create temporary veth pair: %s\n%s", err, output)
	}
	defer func() {
		printCommand(prog, deleteVethPairArgs...)
		output, e := exec.Command(prog, deleteVethPairArgs...).CombinedOutput()
		if err == nil && e != nil {
			err = fmt.Errorf("failed to delete temporary veth pair: %s\n%s", e, output)
		}
	}()

	if err := b.loadXDPRaw(objPath, tmpIfA, XDPGeneric, nil); err != nil {
		return "", err
	}
	defer func() {
		e := b.RemoveXDP(tmpIfA, XDPGeneric)
		if err == nil {
			err = e
		}
	}()

	return b.GetXDPTag(tmpIfA)
}

func (b *BPFLib) GetXDPObjTagAuto() (string, error) {
	return b.GetXDPObjTag(xdpFilename)
}

func (b *BPFLib) GetMapsFromXDP(ifName string) ([]int, error) {
	progName := getProgName(ifName)
	progPath := filepath.Join(b.xdpDir, progName)

	prog := "bpftool"
	args := []string{
		"--json",
		"--pretty",
		"prog",
		"show",
		"pinned",
		progPath}

	printCommand(prog, args...)
	output, err := exec.Command(prog, args...).CombinedOutput()
	if err != nil {
		return nil, fmt.Errorf("failed to show XDP program (%s): %s\n%s", progPath, err, output)
	}
	p := progInfo{}
	err = json.Unmarshal(output, &p)
	if err != nil {
		return nil, fmt.Errorf("cannot parse json output: %v\n%s", err, output)
	}
	if p.Err != "" {
		return nil, fmt.Errorf("%s", p.Err)
	}

	return p.MapIds, nil
}

func (b *BPFLib) GetXDPID(ifName string) (int, error) {
	prog := "ip"
	args := []string{
		"link",
		"show",
		"dev",
		ifName}

	printCommand(prog, args...)
	output, err := exec.Command(prog, args...).CombinedOutput()
	if err != nil {
		return -1, fmt.Errorf("failed to show interface information (%s): %s\n%s", ifName, err, output)
	}

	s := strings.Fields(string(output))
	for i := range s {
		// Example of output:
		//
		// 196: test_A@test_B: <BROADCAST,MULTICAST> mtu 1500 xdpgeneric qdisc noop state DOWN mode DEFAULT group default qlen 1000
		//    link/ether 1a:d0:df:a5:12:59 brd ff:ff:ff:ff:ff:ff
		//    prog/xdp id 175 tag 5199fa060702bbff jited
		if s[i] == "prog/xdp" && len(s) > i+2 && s[i+1] == "id" {
			id, err := strconv.Atoi(s[i+2])
			if err != nil {
				continue
			}
			return id, nil
		}
	}

	return -1, errors.New("ID not found")
}

func (b *BPFLib) GetXDPMode(ifName string) (XDPMode, error) {
	prog := "ip"
	args := []string{
		"link",
		"show",
		"dev",
		ifName}

	printCommand(prog, args...)
	output, err := exec.Command(prog, args...).CombinedOutput()
	if err != nil {
		return XDPGeneric, fmt.Errorf("failed to show interface information (%s): %s\n%s", ifName, err, output)
	}

	s := strings.Fields(string(output))
	allModes := map[string]XDPMode{
		XDPDriver.String():  XDPDriver,
		XDPOffload.String(): XDPOffload,
		XDPGeneric.String(): XDPGeneric,
	}
	for i := range s {
		if mode, ok := allModes[s[i]]; ok {
			return mode, nil
		}
	}

	return XDPGeneric, errors.New("ID not found")
}

func (b *BPFLib) GetXDPIfaces() ([]string, error) {
	var xdpIfaces []string

	prog := "ip"
	args := []string{
		"link",
		"show"}

	printCommand(prog, args...)
	output, err := exec.Command(prog, args...).CombinedOutput()
	if err != nil {
		return nil, fmt.Errorf("failed to show interface informations: %s\n%s", err, output)
	}

	m := ifaceRegexp.FindAllStringSubmatch(string(output), -1)
	if len(m) < 2 {
		return nil, fmt.Errorf("failed to parse interface informations")
	}

	for _, i := range m {
		if len(i) != 2 {
			continue
		}

		// handle paired interfaces
		ifaceParts := strings.Split(i[1], "@")
		ifaceName := ifaceParts[0]

		if _, err := b.GetXDPID(ifaceName); err == nil {
			xdpIfaces = append(xdpIfaces, ifaceName)
		}
	}

	return xdpIfaces, nil
}

// failsafeToHex takes a protocol and port number and outputs a string slice
// of hex-encoded bytes ready to be passed to bpftool.
//
// For example, for 8080/TCP:
//
// [
//  06,     IPPROTO_TCP as defined by <linux/in.h>
//  00,     padding
//  90, 1F  LSB in little endian order
// ]
func failsafeToHex(proto uint8, port uint16) ([]string, error) {
	portBytes := make([]byte, 2)
	binary.LittleEndian.PutUint16(portBytes, port)

	hexStr := fmt.Sprintf("%02x 00 %02x %02x",
		proto,
		portBytes[0], portBytes[1])

	return strings.Split(hexStr, " "), nil
}

func hexToByte(hexString string) (byte, error) {
	hex := strings.TrimPrefix(hexString, "0x")
	proto64, err := strconv.ParseUint(hex, 16, 8)
	if err != nil {
		return 0, err
	}
	return byte(proto64), nil
}

// hexToFailsafe takes the bpftool hex representation of a protocol and port
// number and returns the protocol and port number.
func hexToFailsafe(hexString []string) (proto uint8, port uint16, err error) {
	proto, err = hexToByte(hexString[0])
	if err != nil {
		return
	}

	padding, err := hexToByte(hexString[1])
	if err != nil {
		return
	}

	if padding != 0 {
		err = fmt.Errorf("invalid proto in hex string: %q\n", hexString[1])
		return
	}

	portMSB, err := hexToByte(hexString[2])
	if err != nil {
		err = fmt.Errorf("invalid port MSB in hex string: %q\n", hexString[2])
		return
	}

	portLSB, err := hexToByte(hexString[3])
	if err != nil {
		err = fmt.Errorf("invalid port LSB in hex string: %q\n", hexString[3])
		return
	}

	port = binary.LittleEndian.Uint16([]byte{portLSB, portMSB})
	return
}

// CidrToHex takes a CIDR in string form (e.g. "192.168.0.0/16") and outputs a
// string slice of hex-encoded bytes ready to be passed to bpftool.
//
// For example, for "192.168.0.0/16":
//
// [
//  10, 00, 00, 00,   mask in little endian order
//  C0, A8, 00, 00    IP address
// ]
func CidrToHex(cidr string) ([]string, error) {
	cidrParts := strings.Split(cidr, "/")
	if len(cidrParts) != 2 {
		return nil, fmt.Errorf("failed to split CIDR %q", cidr)
	}
	rawIP := cidrParts[0]

	mask, err := strconv.Atoi(cidrParts[1])
	if err != nil {
		return nil, fmt.Errorf("failed to convert mask %d to int", mask)
	}

	ip := net.ParseIP(rawIP)
	if ip == nil {
		return nil, fmt.Errorf("invalid IP %q", rawIP)
	}

	ipv4 := ip.To4()
	if ipv4 == nil {
		return nil, fmt.Errorf("IP %q is not IPv4", ip)
	}

	maskBytes := make([]byte, 4)
	binary.LittleEndian.PutUint32(maskBytes, uint32(mask))

	hexStr := fmt.Sprintf("%02x %02x %02x %02x %02x %02x %02x %02x",
		maskBytes[0], maskBytes[1], maskBytes[2], maskBytes[3],
		ipv4[0], ipv4[1], ipv4[2], ipv4[3])

	return strings.Split(hexStr, " "), nil
}

// hexToIPNet takes the bpftool hex representation of a CIDR (see above) and
// returns a net.IPNet.
func hexToIPNet(hexStrings []string, family IPFamily) (*net.IPNet, error) {
	hex, err := hexStringsToBytes(hexStrings)
	if err != nil {
		return nil, err
	}
	maskBytes := hex[0:4]
	ipBytes := hex[4:]
	mask := int(binary.LittleEndian.Uint32(maskBytes))

	return &net.IPNet{
		IP:   ipBytes,
		Mask: net.CIDRMask(mask, family.Size()*8),
	}, nil
}

// hexToCIDRMapValue takes a string slice containing the bpftool hex
// representation of a 1-byte value and returns it as an uint32
func hexToCIDRMapValue(hexStrings []string) (uint32, error) {
	hex, err := hexStringsToBytes(hexStrings)
	if err != nil {
		return 0, err
	}
	if len(hex) != 4 {
		return 0, fmt.Errorf("wrong size of hex in %q", hexStrings)
	}
	return nativeEndian.Uint32(hex), nil
}

// cidrMapValueToHex takes a ref count as unsigned 32 bit number and
// turns it into an array of hex strings, which bpftool can understand.
func cidrMapValueToHex(refCount uint32) []string {
	refCountBytes := make([]byte, 4)
	nativeEndian.PutUint32(refCountBytes, refCount)

	hexStr := fmt.Sprintf("%02x %02x %02x %02x",
		refCountBytes[0], refCountBytes[1], refCountBytes[2], refCountBytes[3])

	return strings.Split(hexStr, " ")
}

// hexStringsToBytes takes a string slice containing bpf data represented as
// bpftool hex and returns a slice of bytes containing that data.
func hexStringsToBytes(hexStrings []string) ([]byte, error) {
	var hex []byte
	for _, b := range hexStrings {
		h, err := hexToByte(b)
		if err != nil {
			return nil, err
		}
		hex = append(hex, byte(h))
	}
	return hex, nil
}

func MemberToIPMask(member string) (*net.IP, int, error) {
	var (
		mask  int
		rawIP string
	)

	memberParts := strings.Split(member, "/")
	switch len(memberParts) {
	case 1:
		mask = 32
		rawIP = memberParts[0]
	case 2:
		var err error
		mask, err = strconv.Atoi(memberParts[1])
		if err != nil {
			return nil, -1, fmt.Errorf("failed to convert mask %d to int", mask)
		}
		rawIP = memberParts[0]
	default:
		return nil, -1, fmt.Errorf("invalid member format %q", member)
	}

	ip := net.ParseIP(rawIP)
	if ip == nil {
		return nil, -1, fmt.Errorf("invalid IP %q", rawIP)
	}

	return &ip, mask, nil
}

func maybeDeleteIface(name string) error {
	args := []string{"-c", fmt.Sprintf("ip link del %s || true", name)}
	output, err := exec.Command("/bin/sh", args...).CombinedOutput()
	if err != nil {
		return fmt.Errorf("cannot run ip command: %v\n%s", err, output)
	}
	return nil
}

func SupportsXDP() error {
	if err := isAtLeastKernel(v4Dot16Dot0); err != nil {
		return err
	}

	// Test endianness
	if nativeEndian != binary.LittleEndian {
		return fmt.Errorf("this bpf library only supports little endian architectures")
	}

	return nil
}

func (b *BPFLib) AttachToSockmap() error {
	mapPath := filepath.Join(b.sockmapDir, sockMapName)
	progPath := filepath.Join(b.sockmapDir, skMsgProgName)

	prog := "bpftool"
	args := []string{
		"prog",
		"attach",
		"pinned",
		progPath,
		"msg_verdict",
		"pinned",
		mapPath}

	printCommand(prog, args...)
	output, err := exec.Command(prog, args...).CombinedOutput()
	if err != nil {
		return fmt.Errorf("failed to attach sk_msg prog to sockmap: %s\n%s", err, output)
	}

	return nil
}

func (b *BPFLib) DetachFromSockmap(mode FindObjectMode) error {
	mapPath := filepath.Join(b.sockmapDir, sockMapName)

	progPath := filepath.Join(b.sockmapDir, skMsgProgName)

	prog := "bpftool"
	args := []string{
		"prog",
		"detach",
		"pinned",
		progPath,
		"msg_verdict",
		"pinned",
		mapPath}

	printCommand(prog, args...)
	output, err := exec.Command(prog, args...).CombinedOutput()
	if err != nil {
		if mode != FindByID {
			return fmt.Errorf("failed to detach sk_msg prog from sockmap: %s\n%s", err, output)
		}
		progID, err2 := b.getSkMsgID()
		if err2 != nil {
			return fmt.Errorf("failed to detach sk_msg prog from sockmap: %s\n%s\n\nfailed to get the id of the program: %s", err, output, err2)
		}
		if progID >= 0 {
			mapID, err2 := b.getSockMapID(progID)
			if err2 != nil {
				return fmt.Errorf("failed to detach sk_msg prog from sockmap: %s\n%s\n\nfailed to get the id of the sockmap: %s", err, output, err2)
			}

			args := []string{
				"prog",
				"detach",
				"id",
				fmt.Sprintf("%d", progID),
				"msg_verdict",
				"id",
				fmt.Sprintf("%d", mapID)}

			printCommand(prog, args...)
			output2, err2 := exec.Command(prog, args...).CombinedOutput()
			if err2 != nil {
				return fmt.Errorf("failed to detach sk_msg prog from sockmap: %s\n%s\n\nfailed to detach sk_msg prog from sockmap by id: %s\n%s", err, output, err2, output2)
			}
		}
	}

	return nil
}

func (b *BPFLib) getSkMsgID() (int, error) {
	progs, err := getAllProgs()
	if err != nil {
		return -1, fmt.Errorf("failed to get sk msg prog id: %s", err)
	}

	for _, p := range progs {
		if p.Type == "sk_msg" {
			return p.Id, nil
		}
	}
	return -1, nil
}

func getAllProgs() ([]progInfo, error) {
	prog := "bpftool"
	args := []string{
		"--json",
		"--pretty",
		"prog",
		"show",
	}

	printCommand(prog, args...)
	output, err := exec.Command(prog, args...).CombinedOutput()
	if err != nil {
		return nil, fmt.Errorf("failed to get progs: %s\n%s", err, output)
	}

	var progs []progInfo
	err = json.Unmarshal(output, &progs)
	if err != nil {
		return nil, fmt.Errorf("cannot parse json output: %v\n%s", err, output)
	}

	return progs, nil
}

func (b *BPFLib) getAttachedSockopsID() (int, error) {
	prog := "bpftool"
	args := []string{
		"--json",
		"--pretty",
		"cgroup",
		"show",
		b.cgroupV2Dir}

	printCommand(prog, args...)
	output, err := exec.Command(prog, args...).CombinedOutput()
	if err != nil {
		return -1, fmt.Errorf("failed to get attached sockmap id: %s\n%s", err, output)
	}

	var al []cgroupProgEntry
	err = json.Unmarshal(output, &al)
	if err != nil {
		return -1, fmt.Errorf("cannot parse json output: %v\n%s", err, output)
	}

	for _, l := range al {
		if l.Name == "calico_sockops" && l.AttachType == "sock_ops" {
			return l.ID, nil
		}
	}

	return -1, nil
}

func (b *BPFLib) getSockMapID(progID int) (int, error) {
	prog := "bpftool"
	args := []string{
		"--json",
		"--pretty",
		"prog",
		"show",
		"id",
		fmt.Sprintf("%d", progID)}

	printCommand(prog, args...)
	output, err := exec.Command(prog, args...).CombinedOutput()
	if err != nil {
		return -1, fmt.Errorf("failed to get sockmap ID for prog %d: %s\n%s", progID, err, output)
	}

	p := progInfo{}
	err = json.Unmarshal(output, &p)
	if err != nil {
		return -1, fmt.Errorf("cannot parse json output: %v\n%s", err, output)
	}
	if p.Err != "" {
		return -1, fmt.Errorf("%s", p.Err)
	}

	for _, mapID := range p.MapIds {
		mapInfo, err := getMapStructGeneral([]string{"id", fmt.Sprintf("%d", mapID)})
		if err != nil {
			return -1, err
		}
		if mapInfo.Type == "sockhash" {
			return mapID, nil
		}
	}
	return -1, fmt.Errorf("sockhash map for prog %d not found", progID)
}

func jsonKeyToArgs(jsonKey []string) []string {
	var ret []string
	for _, b := range jsonKey {
		ret = append(ret, strings.TrimPrefix(b, "0x"))
	}

	return ret
}

func clearSockmap(mapArgs []string) error {
	prog := "bpftool"

	var e getnextEntry

	for {
		args := []string{
			"map",
			"--json",
			"getnext"}
		args = append(args, mapArgs...)

		printCommand(prog, args...)
		// don't check error here, we'll catch them parsing the output
		output, _ := exec.Command(prog, args...).CombinedOutput()

		err := json.Unmarshal(output, &e)
		if err != nil {
			return fmt.Errorf("cannot parse json output: %v\n%s", err, output)
		}

		if e.Err == "can't get next key: No such file or directory" {
			// reached the end
			return nil
		}

		if e.Err != "" {
			return fmt.Errorf("%s", e.Err)
		}

		keyArgs := jsonKeyToArgs(e.NextKey)
		args = []string{
			"map",
			"--json",
			"delete",
		}
		args = append(args, mapArgs...)
		args = append(args, "key", "hex")
		args = append(args, keyArgs...)

		printCommand(prog, args...)
		output, err = exec.Command(prog, args...).CombinedOutput()
		if err != nil {
			return fmt.Errorf("failed to delete item (%v) from map (%v): %s\n%s", e.NextKey, mapArgs, err, output)
		}
	}
}

func (b *BPFLib) RemoveSockmap(mode FindObjectMode) error {
	mapPath := filepath.Join(b.sockmapDir, sockMapName)
	defer os.Remove(mapPath)
	if err := clearSockmap([]string{"pinned", mapPath}); err != nil {
		if mode != FindByID {
			return fmt.Errorf("failed to clear sock map: %v", err)
		}

		m, err := b.getSockMap()
		if err != nil {
			return err
		}
		if m != nil {
			if err := clearSockmap([]string{"id", fmt.Sprintf("%d", m.Id)}); err != nil {
				return err
			}
		}
	}
	return nil
}

func (b *BPFLib) getAllMaps() ([]mapInfo, error) {
	prog := "bpftool"
	args := []string{
		"--json",
		"--pretty",
		"map",
		"show"}

	printCommand(prog, args...)
	output, err := exec.Command(prog, args...).CombinedOutput()
	if err != nil {
		return nil, fmt.Errorf("failed to get all maps: %s\n%s", err, output)
	}

	var maps []mapInfo
	err = json.Unmarshal(output, &maps)
	if err != nil {
		return nil, fmt.Errorf("cannot parse json output: %v\n%s", err, output)
	}
	return maps, nil
}

func (b *BPFLib) getSockMap() (*mapInfo, error) {
	maps, err := b.getAllMaps()
	if err != nil {
		return nil, err
	}

	for _, m := range maps {
		if m.Type == "sockhash" {
			return &m, nil
		}
	}
	return nil, nil
}

func (b *BPFLib) loadBPF(objPath, progPath, progType string, mapArgs []string) error {
	if err := os.MkdirAll(filepath.Dir(progPath), 0700); err != nil {
		return err
	}

	prog := "bpftool"
	args := []string{
		"prog",
		"load",
		objPath,
		progPath,
		"type",
		progType}

	args = append(args, mapArgs...)

	printCommand(prog, args...)
	output, err := exec.Command(prog, args...).CombinedOutput()
	log.Debugf("out:\n%v", string(output))

	if err != nil {
		// FIXME: for some reason this function was called several times for a
		// particular XDP program, just assume the map is loaded if the pinned
		// file is there for now
		if _, err := os.Stat(progPath); err != nil {
			return fmt.Errorf("failed to load BPF program (%s): %s\n%s", objPath, err, output)
		}
	}

	return nil
}

func (b *BPFLib) getSockmapArgs() ([]string, error) {
	sockmapPath := filepath.Join(b.sockmapDir, sockMapName)
	sockmapEndpointsPath := filepath.Join(b.sockmapDir, sockmapEndpointsMapName)

	// key: symbol of the map definition in the XDP program
	// value: path where the map is pinned
	maps := map[string]string{
		"calico_sock_map":     sockmapPath,
		"calico_sk_endpoints": sockmapEndpointsPath,
	}

	var mapArgs []string

	for n, p := range maps {
		if _, err := os.Stat(p); os.IsNotExist(err) {
			return nil, fmt.Errorf("map %q needs to be loaded first", p)
		}

		mapArgs = append(mapArgs, []string{"map", "name", n, "pinned", p}...)
	}

	return mapArgs, nil
}

func (b *BPFLib) LoadSockops(objPath string) error {
	objPath = path.Join(b.binDir, objPath)
	progPath := filepath.Join(b.sockmapDir, sockopsProgName)

	sockmapArgs, err := b.getSockmapArgs()
	if err != nil {
		return err
	}

	return b.loadBPF(objPath, progPath, "sockops", sockmapArgs)
}

func (b *BPFLib) LoadSockopsAuto() error {
	return b.LoadSockops(sockopsFilename)
}

func (b *BPFLib) RemoveSockops() error {
	progPath := filepath.Join(b.sockmapDir, sockopsProgName)
	return os.Remove(progPath)
}

func (b *BPFLib) getSkMsgArgs() ([]string, error) {
	sockmapPath := filepath.Join(b.sockmapDir, sockMapName)

	// key: symbol of the map definition in the XDP program
	// value: path where the map is pinned
	maps := map[string]string{
		"calico_sock_map": sockmapPath,
	}

	var mapArgs []string

	for n, p := range maps {
		if _, err := os.Stat(p); os.IsNotExist(err) {
			return nil, fmt.Errorf("map %q needs to be loaded first", p)
		}

		mapArgs = append(mapArgs, []string{"map", "name", n, "pinned", p}...)
	}

	return mapArgs, nil
}

func (b *BPFLib) LoadSkMsg(objPath string) error {
	objPath = path.Join(b.binDir, objPath)
	progPath := filepath.Join(b.sockmapDir, skMsgProgName)
	mapArgs, err := b.getSkMsgArgs()
	if err != nil {
		return err
	}

	return b.loadBPF(objPath, progPath, "sk_msg", mapArgs)
}

func (b *BPFLib) LoadSkMsgAuto() error {
	return b.LoadSkMsg(redirFilename)
}

func (b *BPFLib) RemoveSkMsg() error {
	progPath := filepath.Join(b.sockmapDir, skMsgProgName)
	return os.Remove(progPath)
}

func (b *BPFLib) AttachToCgroup() error {
	progPath := filepath.Join(b.sockmapDir, sockopsProgName)

	if b.cgroupV2Dir == "" {
		return errors.New("cgroup V2 not mounted")
	}

	prog := "bpftool"
	args := []string{
		"cgroup",
		"attach",
		b.cgroupV2Dir,
		"sock_ops",
		"pinned",
		progPath}

	printCommand(prog, args...)
	output, err := exec.Command(prog, args...).CombinedOutput()
	if err != nil {
		return fmt.Errorf("failed to attach sockops prog to cgroup: %s\n%s", err, output)
	}

	return nil
}

func (b *BPFLib) DetachFromCgroup(mode FindObjectMode) error {
	progPath := filepath.Join(b.sockmapDir, sockopsProgName)

	if b.cgroupV2Dir == "" {
		return errors.New("cgroup V2 not mounted")
	}

	prog := "bpftool"
	args := []string{
		"cgroup",
		"detach",
		b.cgroupV2Dir,
		"sock_ops",
		"pinned",
		progPath}

	printCommand(prog, args...)
	output, err := exec.Command(prog, args...).CombinedOutput()
	if err != nil {
		if mode != FindByID {
			return fmt.Errorf("failed to detach sockops prog from cgroup: %s\n%s", err, output)
		}

		progID, err2 := b.getAttachedSockopsID()
		if err2 != nil {
			return fmt.Errorf("failed to detach sockops prog from cgroup: %s\n%s\n\nfailed to get the id of the program: %s", err, output, err2)
		}
		if progID >= 0 {
			args := []string{
				"cgroup",
				"detach",
				b.cgroupV2Dir,
				"sock_ops",
				"id",
				fmt.Sprintf("%d", progID)}

			printCommand(prog, args...)
			output2, err2 := exec.Command(prog, args...).CombinedOutput()
			if err2 != nil {
				return fmt.Errorf("failed to detach sockops prog from cgroup: %s\n%s\n\nfailed to detach sockops prog from cgroup by id: %s\n%s", err, output, err2, output2)
			}
		}
	}

	return nil
}

func (b *BPFLib) NewSockmap() (string, error) {
	mapPath := filepath.Join(b.sockmapDir, sockMapName)

	keySize := 12
	valueSize := 4

	return newMap(sockMapName,
		mapPath,
		"sockhash",
		65535,
		keySize,
		valueSize,
		0,
	)
}

func (b *BPFLib) NewSockmapEndpointsMap() (string, error) {
	mapPath := filepath.Join(b.sockmapDir, sockmapEndpointsMapName)

	keySize := 8
	valueSize := 4

	return newMap(sockmapEndpointsMapName,
		mapPath,
		"lpm_trie",
		65535,
		keySize,
		valueSize,
		1, // BPF_F_NO_PREALLOC
	)

}

func (b *BPFLib) UpdateSockmapEndpoints(ip net.IP, mask int) error {
	mapPath := filepath.Join(b.sockmapDir, sockmapEndpointsMapName)

	if err := os.MkdirAll(b.sockmapDir, 0700); err != nil {
		return err
	}

	cidr := fmt.Sprintf("%s/%d", ip.String(), mask)

	hexKey, err := CidrToHex(cidr)
	if err != nil {
		return err
	}
	hexValue := []string{"01", "00", "00", "00"}

	prog := "bpftool"
	args := []string{
		"map",
		"update",
		"pinned",
		mapPath,
		"key",
		"hex"}
	args = append(args, hexKey...)
	args = append(args, "value", "hex")
	args = append(args, hexValue...)

	printCommand(prog, args...)
	output, err := exec.Command(prog, args...).CombinedOutput()
	if err != nil {
		return fmt.Errorf("failed to update map (%s) with (%v/%d): %s\n%s", sockmapEndpointsMapName, ip, mask, err, output)
	}

	return nil
}

func (b *BPFLib) DumpSockmapEndpointsMap(family IPFamily) ([]CIDRMapKey, error) {
	mapPath := filepath.Join(b.sockmapDir, sockmapEndpointsMapName)

	if err := os.MkdirAll(b.sockmapDir, 0700); err != nil {
		return nil, err
	}

	prog := "bpftool"
	args := []string{
		"--json",
		"--pretty",
		"map",
		"dump",
		"pinned",
		mapPath}

	printCommand(prog, args...)
	output, err := exec.Command(prog, args...).CombinedOutput()
	if err != nil {
		return nil, fmt.Errorf("failed to dump in map (%s): %s\n%s", sockmapEndpointsMapName, err, output)
	}

	var al []mapEntry
	err = json.Unmarshal(output, &al)
	if err != nil {
		return nil, fmt.Errorf("cannot parse json output: %v\n%s", err, output)
	}

	var s []CIDRMapKey
	for _, l := range al {
		ipnet, err := hexToIPNet(l.Key, family)
		if err != nil {
			return nil, fmt.Errorf("failed to parse bpf map key (%v) to ip and mask: %v", l.Key, err)
		}

		s = append(s, NewCIDRMapKey(ipnet))
	}

	return s, nil
}

func (b *BPFLib) LookupSockmapEndpointsMap(ip net.IP, mask int) (bool, error) {
	mapPath := filepath.Join(b.sockmapDir, sockmapEndpointsMapName)

	if err := os.MkdirAll(b.sockmapDir, 0700); err != nil {
		return false, err
	}

	cidr := fmt.Sprintf("%s/%d", ip.String(), mask)

	hexKey, err := CidrToHex(cidr)
	if err != nil {
		return false, err
	}

	prog := "bpftool"
	args := []string{
		"--json",
		"--pretty",
		"map",
		"lookup",
		"pinned",
		mapPath,
		"key",
		"hex"}

	args = append(args, hexKey...)

	printCommand(prog, args...)
	output, err := exec.Command(prog, args...).CombinedOutput()
	if err != nil {
		return false, fmt.Errorf("failed to lookup in map (%s): %s\n%s", sockmapEndpointsMapName, err, output)
	}

	l := mapEntry{}
	err = json.Unmarshal(output, &l)
	if err != nil {
		return false, fmt.Errorf("cannot parse json output: %v\n%s", err, output)
	}
	if l.Err != "" {
		return false, fmt.Errorf("%s", l.Err)
	}

	return true, err
}

func (b *BPFLib) RemoveItemSockmapEndpointsMap(ip net.IP, mask int) error {
	mapPath := filepath.Join(b.sockmapDir, sockmapEndpointsMapName)

	if err := os.MkdirAll(b.sockmapDir, 0700); err != nil {
		return err
	}

	cidr := fmt.Sprintf("%s/%d", ip.String(), mask)

	hexKey, err := CidrToHex(cidr)
	if err != nil {
		return err
	}

	prog := "bpftool"
	args := []string{
		"--json",
		"--pretty",
		"map",
		"delete",
		"pinned",
		mapPath,
		"key",
		"hex"}

	args = append(args, hexKey...)

	printCommand(prog, args...)
	output, err := exec.Command(prog, args...).CombinedOutput()
	if err != nil {
		return fmt.Errorf("failed to lookup in map (%s): %s\n%s", sockmapEndpointsMapName, err, output)
	}

	return nil
}

func (b *BPFLib) RemoveSockmapEndpointsMap() error {
	mapPath := filepath.Join(b.sockmapDir, sockmapEndpointsMapName)

	return os.Remove(mapPath)
}

func isAtLeastKernel(v *versionparse.Version) error {
	versionReader, err := versionparse.GetKernelVersionReader()
	if err != nil {
		return fmt.Errorf("failed to get kernel version reader: %v", err)
	}

	kernelVersion, err := versionparse.GetKernelVersion(versionReader)
	if err != nil {
		return fmt.Errorf("failed to get kernel version: %v", err)
	}

	if kernelVersion.Compare(v) < 0 {
		return fmt.Errorf("kernel is too old (have: %v but want at least: %v)", kernelVersion, v)
	}

	return nil
}

func SupportsSockmap() error {
	if err := isAtLeastKernel(v4Dot20Dot0); err != nil {
		return err
	}

	// Test endianness
	if nativeEndian != binary.LittleEndian {
		return fmt.Errorf("this bpf library only supports little endian architectures")
	}

	return nil
}

func GetMinKernelVersionForDistro(distName string) *versionparse.Version {
	return distToVersionMap[distName]
}

func SupportsBPFDataplane() error {
	distName := versionparse.GetDistributionName()
	if err := isAtLeastKernel(GetMinKernelVersionForDistro(distName)); err != nil {
		return err
	}

	// Test endianness
	if nativeEndian != binary.LittleEndian {
		return errors.New("this bpf library only supports little endian architectures")
	}

	if !SyscallSupport() {
		return errors.New("BPF syscall support is not available on this platform")
	}

	return nil
}

func SupportsBPFKprobe() error {
	if err := isAtLeastKernel(v4Dot4Dot0); err != nil {
		return err
	}
	return nil
}

// KTimeNanos returns a nanosecond timestamp that is comparable with the ones generated by BPF.
func KTimeNanos() int64 {
	var ts unix.Timespec
	err := unix.ClockGettime(unix.CLOCK_MONOTONIC, &ts)
	if err != nil {
		log.WithError(err).Panic("Failed to read system clock")
	}
	return ts.Nano()
}<|MERGE_RESOLUTION|>--- conflicted
+++ resolved
@@ -1,10 +1,5 @@
-<<<<<<< HEAD
 // +build !windows
-
-=======
->>>>>>> ada21205
 // Copyright (c) 2019-2021 Tigera, Inc. All rights reserved.
-
 // Licensed under the Apache License, Version 2.0 (the "License");
 // you may not use this file except in compliance with the License.
 // You may obtain a copy of the License at
