// Copyright (c) 2017-2020 Tigera, Inc. All rights reserved.
//
// Licensed under the Apache License, Version 2.0 (the "License");
// you may not use this file except in compliance with the License.
// You may obtain a copy of the License at
//
//     http://www.apache.org/licenses/LICENSE-2.0
//
// Unless required by applicable law or agreed to in writing, software
// distributed under the License is distributed on an "AS IS" BASIS,
// WITHOUT WARRANTIES OR CONDITIONS OF ANY KIND, either express or implied.
// See the License for the specific language governing permissions and
// limitations under the License.

// This boilerplate code is based on proxiers in k8s.io/kubernetes/pkg/proxy to
// allow reuse of the rest of the proxy package without change

package proxy

import (
	"strings"
	"sync"
	"time"

	"github.com/pkg/errors"
	log "github.com/sirupsen/logrus"
	v1 "k8s.io/api/core/v1"
	discovery "k8s.io/api/discovery/v1beta1"
	metav1 "k8s.io/apimachinery/pkg/apis/meta/v1"
	"k8s.io/apimachinery/pkg/labels"
	"k8s.io/apimachinery/pkg/runtime"
	"k8s.io/apimachinery/pkg/selection"
	"k8s.io/apimachinery/pkg/util/sets"
	"k8s.io/client-go/informers"
	"k8s.io/client-go/kubernetes"
	"k8s.io/client-go/tools/record"
	k8sp "k8s.io/kubernetes/pkg/proxy"
	"k8s.io/kubernetes/pkg/proxy/apis"
	"k8s.io/kubernetes/pkg/proxy/config"
	"k8s.io/kubernetes/pkg/util/async"
)

// Proxy watches for updates of Services and Endpoints, maintains their mapping
// and programs it into the dataplane
type Proxy interface {
	// Stop stops the proxy and waits for its exit
	Stop()
}

// DPSyncerState groups the information passed to the DPSyncer's Apply
type DPSyncerState struct {
	SvcMap       k8sp.ServiceMap
	EpsMap       k8sp.EndpointsMap
	StaleUDPEps  []k8sp.ServiceEndpoint
	StaleUDPSvcs sets.String
}

// DPSyncer is an interface representing the dataplane syncer that applies the
// observed changes to the dataplane
type DPSyncer interface {
	Apply(state DPSyncerState) error
	Stop()
}

type proxy struct {
	initState

	hostname string

	k8s kubernetes.Interface

	epsChanges *k8sp.EndpointChangeTracker
	svcChanges *k8sp.ServiceChangeTracker

	svcMap k8sp.ServiceMap
	epsMap k8sp.EndpointsMap

	endpointSlicesEnabled bool

	dpSyncer DPSyncer
	// executes periodic the dataplane updates
	runner *async.BoundedFrequencyRunner
	// ensures that only one invocation runs at any time
	runnerLck sync.Mutex
	// sets the minimal distance between to sync to avoid overloading the
	// dataplane in case of frequent changes
	minDPSyncPeriod time.Duration

	// how often to fully sync with k8s - 0 is never
	syncPeriod time.Duration

	// event recorder to update node events
<<<<<<< HEAD
	recorder record.EventRecorder
	// FIXME MERGE Commenting out proxy health checker for now; API has changed
	// // LB health checker proxy
	// healthChecker healthcheck.ProxierHealthUpdater
	// healthzServer healthcheck.ProxierHealthServer
=======
	recorder        record.EventRecorder
	svcHealthServer healthcheck.ServiceHealthServer
	healthzServer   healthcheck.ProxierHealthUpdater
>>>>>>> 7e0a33fd

	stopCh   chan struct{}
	stopWg   sync.WaitGroup
	stopOnce sync.Once
}

type stoppableRunner interface {
	Run(stopCh <-chan struct{})
}

// New returns a new Proxy for the given k8s interface
func New(k8s kubernetes.Interface, dp DPSyncer, hostname string, opts ...Option) (Proxy, error) {
	if k8s == nil {
		return nil, errors.Errorf("no k8s client")
	}

	if dp == nil {
		return nil, errors.Errorf("no dataplane syncer")
	}

	p := &proxy{
		k8s:      k8s,
		dpSyncer: dp,
		hostname: hostname,
		svcMap:   make(k8sp.ServiceMap),
		epsMap:   make(k8sp.EndpointsMap),

		recorder: new(loggerRecorder),

		minDPSyncPeriod: 30 * time.Second, // XXX revisit the default

		stopCh: make(chan struct{}),
	}

	for _, o := range opts {
		if err := o(p); err != nil {
			return nil, errors.WithMessage(err, "applying option")
		}
	}

	// We need to create the runner first as once we start getting updates, they
	// will kick it
	p.runner = async.NewBoundedFrequencyRunner("dp-sync-runner",
		p.invokeDPSyncer, p.minDPSyncPeriod, time.Hour /* XXX might be infinite? */, 1)

<<<<<<< HEAD
	// p.healthChecker = healthcheck.NewProxierHealthServer(p.hostname, p.recorder, nil, nil)
=======
	p.svcHealthServer = healthcheck.NewServiceHealthServer(p.hostname, p.recorder)
>>>>>>> 7e0a33fd
	isIPv6 := false
	p.epsChanges = k8sp.NewEndpointChangeTracker(p.hostname,
		nil, // change if you want to provide more ctx
		&isIPv6,
		p.recorder,
		p.endpointSlicesEnabled,
	)
	p.svcChanges = k8sp.NewServiceChangeTracker(nil, &isIPv6, p.recorder)

	noProxyName, err := labels.NewRequirement(apis.LabelServiceProxyName, selection.DoesNotExist, nil)
	if err != nil {
		return nil, errors.Errorf("noProxyName selector: %s", err)
	}

	noHeadlessEndpoints, err := labels.NewRequirement(v1.IsHeadlessService, selection.DoesNotExist, nil)
	if err != nil {
		return nil, errors.Errorf("noHeadlessEndpoints selector: %s", err)
	}

	labelSelector := labels.NewSelector()
	labelSelector = labelSelector.Add(*noProxyName, *noHeadlessEndpoints)

	informerFactory := informers.NewSharedInformerFactoryWithOptions(k8s, p.syncPeriod,
		informers.WithTweakListOptions(func(options *metav1.ListOptions) {
			options.LabelSelector = labelSelector.String()
		}))

	svcConfig := config.NewServiceConfig(
		informerFactory.Core().V1().Services(),
		p.syncPeriod,
	)
	svcConfig.RegisterEventHandler(p)

	var epsRunner stoppableRunner

	if p.endpointSlicesEnabled {
		epsConfig := config.NewEndpointSliceConfig(informerFactory.Discovery().V1beta1().EndpointSlices(), p.syncPeriod)
		epsConfig.RegisterEventHandler(p)
		epsRunner = epsConfig
	} else {
		epsConfig := config.NewEndpointsConfig(informerFactory.Core().V1().Endpoints(), p.syncPeriod)
		epsConfig.RegisterEventHandler(p)
		epsRunner = epsConfig
	}

	p.startRoutine(func() { p.runner.Loop(p.stopCh) })
	p.startRoutine(func() { epsRunner.Run(p.stopCh) })
	p.startRoutine(func() { informerFactory.Start(p.stopCh) })
	p.startRoutine(func() { svcConfig.Run(p.stopCh) })

	return p, nil
}

func (p *proxy) Stop() {
	p.stopOnce.Do(func() {
		p.dpSyncer.Stop()
		close(p.stopCh)
		p.stopWg.Wait()
	})
}

func (p *proxy) startRoutine(f func()) {
	p.stopWg.Add(1)
	go func() {
		defer p.stopWg.Done()
		f()
	}()
}

func (p *proxy) syncDP() {
	p.runner.Run()
}

func (p *proxy) forceSyncDP() {
	p.invokeDPSyncer()
}

func (p *proxy) invokeDPSyncer() {
	if !p.isInitialized() {
		return
	}

	p.runnerLck.Lock()
	defer p.runnerLck.Unlock()

	svcUpdateResult := k8sp.UpdateServiceMap(p.svcMap, p.svcChanges)
	epsUpdateResult := p.epsMap.Update(p.epsChanges)
	_ = epsUpdateResult
	staleUDPSvcs := svcUpdateResult.UDPStaleClusterIP

	// merge stale UDP services
	for _, svcPortName := range epsUpdateResult.StaleServiceNames {
		if svcInfo, ok := p.svcMap[svcPortName]; ok && svcInfo != nil && svcInfo.Protocol() == v1.ProtocolUDP {
			log.Infof("Stale %s service %v -> %s",
				strings.ToLower(string(svcInfo.Protocol())), svcPortName, svcInfo.ClusterIP().String())
			staleUDPSvcs.Insert(svcInfo.ClusterIP().String())
			for _, extIP := range svcInfo.ExternalIPStrings() {
				staleUDPSvcs.Insert(extIP)
			}
		}
	}

<<<<<<< HEAD
	// // XXX perhaps in a different thread that runs regularly
	// if p.healthzServer != nil {
	// 	p.healthzServer.UpdateTimestamp()
	// }
	//
	// if err := p.healthChecker.SyncServices(svcUpdateResult.HCServiceNodePorts); err != nil {
	// 	log.WithError(err).Error("Error syncing healthcheck services")
	// }
	// if err := p.healthChecker.SyncEndpoints(epsUpdateResult.HCEndpointsLocalIPSize); err != nil {
	// 	log.WithError(err).Error("Error syncing healthcheck endpoints")
	// }
=======
	if err := p.svcHealthServer.SyncServices(svcUpdateResult.HCServiceNodePorts); err != nil {
		log.WithError(err).Error("Error syncing healthcheck services")
	}
	if err := p.svcHealthServer.SyncEndpoints(epsUpdateResult.HCEndpointsLocalIPSize); err != nil {
		log.WithError(err).Error("Error syncing healthcheck endpoints")
	}
>>>>>>> 7e0a33fd
	err := p.dpSyncer.Apply(DPSyncerState{
		SvcMap:       p.svcMap,
		EpsMap:       p.epsMap,
		StaleUDPSvcs: staleUDPSvcs,
	})

	if err != nil {
		log.WithError(err).Errorf("applying changes failed")
		// TODO log the error or panic as the best might be to restart
		// completely to wipe out the loaded bpf maps
	}

	if p.healthzServer != nil {
		p.healthzServer.Updated()
	}
}

func (p *proxy) OnServiceAdd(svc *v1.Service) {
	p.OnServiceUpdate(nil, svc)
}

func (p *proxy) OnServiceUpdate(old, curr *v1.Service) {
	if p.svcChanges.Update(old, curr) && p.isInitialized() {
		p.syncDP()
	}
}

func (p *proxy) OnServiceDelete(svc *v1.Service) {
	p.OnServiceUpdate(svc, nil)
}

func (p *proxy) OnServiceSynced() {
	p.setSvcsSynced()
	p.forceSyncDP()
}

func (p *proxy) OnEndpointsAdd(eps *v1.Endpoints) {
	p.OnEndpointsUpdate(nil, eps)
}

func (p *proxy) OnEndpointsUpdate(old, curr *v1.Endpoints) {
	if p.epsChanges.Update(old, curr) && p.isInitialized() {
		p.syncDP()
	}
}

func (p *proxy) OnEndpointsDelete(eps *v1.Endpoints) {
	p.OnEndpointsUpdate(eps, nil)
}

func (p *proxy) OnEndpointsSynced() {
	p.setEpsSynced()
	p.forceSyncDP()
}

func (p *proxy) OnEndpointSliceAdd(eps *discovery.EndpointSlice) {
	if p.epsChanges.EndpointSliceUpdate(eps, false) && p.isInitialized() {
		p.syncDP()
	}
}

func (p *proxy) OnEndpointSliceUpdate(_, eps *discovery.EndpointSlice) {
	if p.epsChanges.EndpointSliceUpdate(eps, false) && p.isInitialized() {
		p.syncDP()
	}
}

func (p *proxy) OnEndpointSliceDelete(eps *discovery.EndpointSlice) {
	if p.epsChanges.EndpointSliceUpdate(eps, true) && p.isInitialized() {
		p.syncDP()
	}
}

func (p *proxy) OnEndpointSlicesSynced() {
	p.setEpsSynced()
	p.forceSyncDP()
}

type initState struct {
	lck        sync.RWMutex
	svcsSynced bool
	epsSynced  bool
}

func (is *initState) isInitialized() bool {
	is.lck.RLock()
	defer is.lck.RUnlock()
	return is.svcsSynced && is.epsSynced
}

func (is *initState) setSvcsSynced() {
	is.lck.Lock()
	defer is.lck.Unlock()
	is.svcsSynced = true
}

func (is *initState) setEpsSynced() {
	is.lck.Lock()
	defer is.lck.Unlock()
	is.epsSynced = true
}

type loggerRecorder struct{}

func (r *loggerRecorder) Event(object runtime.Object, eventtype, reason, message string) {
}

func (r *loggerRecorder) Eventf(object runtime.Object, eventtype, reason,
	messageFmt string, args ...interface{}) {
}

func (r *loggerRecorder) PastEventf(object runtime.Object, timestamp metav1.Time, eventtype,
	reason, messageFmt string, args ...interface{}) {
}

func (r *loggerRecorder) AnnotatedEventf(object runtime.Object, annotations map[string]string,
	eventtype, reason, messageFmt string, args ...interface{}) {
}<|MERGE_RESOLUTION|>--- conflicted
+++ resolved
@@ -37,6 +37,7 @@
 	k8sp "k8s.io/kubernetes/pkg/proxy"
 	"k8s.io/kubernetes/pkg/proxy/apis"
 	"k8s.io/kubernetes/pkg/proxy/config"
+	"k8s.io/kubernetes/pkg/proxy/healthcheck"
 	"k8s.io/kubernetes/pkg/util/async"
 )
 
@@ -90,17 +91,9 @@
 	syncPeriod time.Duration
 
 	// event recorder to update node events
-<<<<<<< HEAD
-	recorder record.EventRecorder
-	// FIXME MERGE Commenting out proxy health checker for now; API has changed
-	// // LB health checker proxy
-	// healthChecker healthcheck.ProxierHealthUpdater
-	// healthzServer healthcheck.ProxierHealthServer
-=======
 	recorder        record.EventRecorder
 	svcHealthServer healthcheck.ServiceHealthServer
 	healthzServer   healthcheck.ProxierHealthUpdater
->>>>>>> 7e0a33fd
 
 	stopCh   chan struct{}
 	stopWg   sync.WaitGroup
@@ -146,11 +139,7 @@
 	p.runner = async.NewBoundedFrequencyRunner("dp-sync-runner",
 		p.invokeDPSyncer, p.minDPSyncPeriod, time.Hour /* XXX might be infinite? */, 1)
 
-<<<<<<< HEAD
-	// p.healthChecker = healthcheck.NewProxierHealthServer(p.hostname, p.recorder, nil, nil)
-=======
 	p.svcHealthServer = healthcheck.NewServiceHealthServer(p.hostname, p.recorder)
->>>>>>> 7e0a33fd
 	isIPv6 := false
 	p.epsChanges = k8sp.NewEndpointChangeTracker(p.hostname,
 		nil, // change if you want to provide more ctx
@@ -238,7 +227,7 @@
 
 	svcUpdateResult := k8sp.UpdateServiceMap(p.svcMap, p.svcChanges)
 	epsUpdateResult := p.epsMap.Update(p.epsChanges)
-	_ = epsUpdateResult
+
 	staleUDPSvcs := svcUpdateResult.UDPStaleClusterIP
 
 	// merge stale UDP services
@@ -253,26 +242,12 @@
 		}
 	}
 
-<<<<<<< HEAD
-	// // XXX perhaps in a different thread that runs regularly
-	// if p.healthzServer != nil {
-	// 	p.healthzServer.UpdateTimestamp()
-	// }
-	//
-	// if err := p.healthChecker.SyncServices(svcUpdateResult.HCServiceNodePorts); err != nil {
-	// 	log.WithError(err).Error("Error syncing healthcheck services")
-	// }
-	// if err := p.healthChecker.SyncEndpoints(epsUpdateResult.HCEndpointsLocalIPSize); err != nil {
-	// 	log.WithError(err).Error("Error syncing healthcheck endpoints")
-	// }
-=======
 	if err := p.svcHealthServer.SyncServices(svcUpdateResult.HCServiceNodePorts); err != nil {
 		log.WithError(err).Error("Error syncing healthcheck services")
 	}
 	if err := p.svcHealthServer.SyncEndpoints(epsUpdateResult.HCEndpointsLocalIPSize); err != nil {
 		log.WithError(err).Error("Error syncing healthcheck endpoints")
 	}
->>>>>>> 7e0a33fd
 	err := p.dpSyncer.Apply(DPSyncerState{
 		SvcMap:       p.svcMap,
 		EpsMap:       p.epsMap,
