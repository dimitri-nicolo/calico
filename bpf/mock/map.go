--- conflicted
+++ resolved
@@ -77,15 +77,11 @@
 	return nil
 }
 
-<<<<<<< HEAD
 func (m Map) Size() int {
 	return m.MapParameters.MaxEntries
 }
 
-func (m Map) Update(k, v []byte) error {
-=======
 func (m *Map) Update(k, v []byte) error {
->>>>>>> fbe51d56
 	m.UpdateCount++
 	if m.UpdateErr != nil {
 		return m.UpdateErr
