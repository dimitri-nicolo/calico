// Copyright (c) 2020-2021 Tigera, Inc. All rights reserved.
//
// Licensed under the Apache License, Version 2.0 (the "License");
// you may not use this file except in compliance with the License.
// You may obtain a copy of the License at
//
//     http://www.apache.org/licenses/LICENSE-2.0
//
// Unless required by applicable law or agreed to in writing, software
// distributed under the License is distributed on an "AS IS" BASIS,
// WITHOUT WARRANTIES OR CONDITIONS OF ANY KIND, either express or implied.
// See the License for the specific language governing permissions and
// limitations under the License.

package tc

const (
	MarkCalico                       = 0x40000000
	MarkCalicoMask                   = 0x60000000
	MarkSeen                         = MarkCalico | 0x01000000
	MarkSeenMask                     = MarkCalicoMask | MarkSeen
	MarkSeenBypass                   = MarkSeen | 0x02000000
	MarkSeenBypassMask               = MarkSeenMask | MarkSeenBypass
	MarkSeenFallThrough              = MarkSeen | 0x04000000
	MarkSeenFallThroughMask          = MarkSeenMask | MarkSeenFallThrough
	MarkSeenBypassForward            = MarkSeenBypass | 0x00300000
	MarkSeenBypassForwardSourceFixup = MarkSeenBypass | 0x00500000
	MarkSeenBypassSkipRPF            = MarkSeenBypass | 0x00400000
	MarkSeenBypassSkipRPFMask        = MarkSeenBypassMask | 0x00f00000
	MarkSeenNATOutgoing              = MarkSeenBypass | 0x00800000
	MarkSeenNATOutgoingMask          = MarkSeenBypassMask | MarkSeenNATOutgoing

	MarkLinuxConntrackEstablished     = MarkCalico | 0x08000000
	MarkLinuxConntrackEstablishedMask = MarkCalico | 0x08000000

<<<<<<< HEAD
	MarkEgress     = MarkCalico | 0x10000000
	MarkEgressMask = MarkCalicoMask | 0x10000000

	MarksMask uint32 = 0xfff00000
=======
	MarksMask uint32 = 0x7ff00000
>>>>>>> b91f95da
)<|MERGE_RESOLUTION|>--- conflicted
+++ resolved
@@ -33,12 +33,8 @@
 	MarkLinuxConntrackEstablished     = MarkCalico | 0x08000000
 	MarkLinuxConntrackEstablishedMask = MarkCalico | 0x08000000
 
-<<<<<<< HEAD
 	MarkEgress     = MarkCalico | 0x10000000
 	MarkEgressMask = MarkCalicoMask | 0x10000000
 
-	MarksMask uint32 = 0xfff00000
-=======
 	MarksMask uint32 = 0x7ff00000
->>>>>>> b91f95da
 )