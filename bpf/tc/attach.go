// +build !windows

// Copyright (c) 2020-2021 Tigera, Inc. All rights reserved.
//
// Licensed under the Apache License, Version 2.0 (the "License");
// you may not use this file except in compliance with the License.
// You may obtain a copy of the License at
//
//     http://www.apache.org/licenses/LICENSE-2.0
//
// Unless required by applicable law or agreed to in writing, software
// distributed under the License is distributed on an "AS IS" BASIS,
// WITHOUT WARRANTIES OR CONDITIONS OF ANY KIND, either express or implied.
// See the License for the specific language governing permissions and
// limitations under the License.

// Copyright (c) 2020  All rights reserved.

package tc

import (
	"bytes"
	"encoding/json"
	"errors"
	"fmt"
	"io/ioutil"
	"net"
	"os"
	"os/exec"
	"path"
	"path/filepath"
	"regexp"
	"strconv"
	"strings"
	"sync"

	log "github.com/sirupsen/logrus"

	"github.com/projectcalico/libcalico-go/lib/set"

	"github.com/projectcalico/felix/bpf"
)

type AttachPoint struct {
<<<<<<< HEAD
	Type           EndpointType
	ToOrFrom       ToOrFromEp
	Hook           Hook
	Iface          string
	LogLevel       string
	HostIP         net.IP
	FIB            bool
	ToHostDrop     bool
	DSR            bool
	TunnelMTU      uint16
	VXLANPort      uint16
	VethNS         uint16
	EnableTCPStats bool
=======
	Type       EndpointType
	ToOrFrom   ToOrFromEp
	Hook       Hook
	Iface      string
	LogLevel   string
	HostIP     net.IP
	IntfIP     net.IP
	FIB        bool
	ToHostDrop bool
	DSR        bool
	TunnelMTU  uint16
	VXLANPort  uint16
>>>>>>> 66f55a9c
}

var tcLock sync.RWMutex

var ErrDeviceNotFound = errors.New("device not found")
var prefHandleRe = regexp.MustCompile(`pref ([^ ]+) .* handle ([^ ]+)`)

// AttachProgram attaches a BPF program from a file to the TC attach point
func (ap AttachPoint) AttachProgram() error {
	logCxt := log.WithField("attachPoint", ap)

	tempDir, err := ioutil.TempDir("", "calico-tc")
	if err != nil {
		return fmt.Errorf("failed to create temporary directory: %w", err)
	}
	defer func() {
		_ = os.RemoveAll(tempDir)
	}()

	filename := ap.FileName()
	preCompiledBinary := path.Join(bpf.ObjectDir, filename)
	tempBinary := path.Join(tempDir, filename)

	err = ap.patchBinary(logCxt, preCompiledBinary, tempBinary)
	if err != nil {
		logCxt.WithError(err).Error("Failed to patch binary")
		return err
	}

	// Using the RLock allows multiple attach calls to proceed in parallel unless
	// CleanUpJumpMaps() (which takes the writer lock) is running.
	logCxt.Debug("AttachProgram waiting for lock...")
	tcLock.RLock()
	defer tcLock.RUnlock()
	logCxt.Debug("AttachProgram got lock.")

	progsToClean, err := ap.listAttachedPrograms()
	if err != nil {
		return err
	}

	_, err = ExecTC("filter", "add", "dev", ap.Iface, string(ap.Hook),
		"bpf", "da", "obj", tempBinary,
		"sec", SectionName(ap.Type, ap.ToOrFrom),
	)
	if err != nil {
		return err
	}

	// Success: clean up the old programs.
	var progErrs []error
	for _, p := range progsToClean {
		log.WithField("prog", p).Debug("Cleaning up old calico program")
		_, err = ExecTC("filter", "del", "dev", ap.Iface, string(ap.Hook), "pref", p.pref, "handle", p.handle, "bpf")
		if err == ErrDeviceNotFound {
			continue
		}
		if err != nil {
			log.WithError(err).WithField("prog", p).Warn("Failed to clean up old calico program.")
			progErrs = append(progErrs, err)
		}
	}

	if len(progErrs) != 0 {
		return fmt.Errorf("failed to clean up one or more old calico programs: %v", progErrs)
	}

	return nil
}

func ExecTC(args ...string) (out string, err error) {
	tcCmd := exec.Command("tc", args...)
	outBytes, err := tcCmd.Output()
	if err != nil {
		if isCannotFindDevice(err) {
			err = ErrDeviceNotFound
		} else if err2, ok := err.(*exec.ExitError); ok {
			err = fmt.Errorf("failed to execute tc %v: rc=%v stderr=%v (%w)",
				args, err2.ExitCode(), string(err2.Stderr), err)
		} else {
			err = fmt.Errorf("failed to execute tc %v: %w", args, err)
		}
	}
	out = string(outBytes)
	return
}

func isCannotFindDevice(err error) bool {
	if errors.Is(err, ErrDeviceNotFound) {
		return true
	}
	if err, ok := err.(*exec.ExitError); ok {
		stderr := string(err.Stderr)
		if strings.Contains(stderr, "Cannot find device") ||
			strings.Contains(stderr, "No such device") {
			return true
		}
	}
	return false
}

type attachedProg struct {
	pref   string
	handle string
}

func (ap AttachPoint) listAttachedPrograms() ([]attachedProg, error) {
	out, err := ExecTC("filter", "show", "dev", ap.Iface, string(ap.Hook))
	if err != nil {
		return nil, fmt.Errorf("failed to list tc filters on interface: %w", err)
	}
	// Lines look like this; the section name always includes calico.
	// filter protocol all pref 49152 bpf chain 0 handle 0x1 to_hep_no_log.o:[calico_to_host_ep] direct-action not_in_hw id 821 tag ee402594f8f85ac3 jited
	var progsToClean []attachedProg
	for _, line := range strings.Split(string(out), "\n") {
		if !strings.Contains(line, "calico") {
			continue
		}
		// find the pref and the handle
		if sm := prefHandleRe.FindStringSubmatch(line); len(sm) > 0 {
			p := attachedProg{
				pref:   sm[1],
				handle: sm[2],
			}
			log.WithField("prog", p).Debug("Found old calico program")
			progsToClean = append(progsToClean, p)
		}
	}
	return progsToClean, nil
}

func (ap AttachPoint) patchBinary(logCtx *log.Entry, ifile, ofile string) error {
	b, err := bpf.BinaryFromFile(ifile)
	if err != nil {
		return fmt.Errorf("failed to read pre-compiled BPF binary: %w", err)
	}

	logCtx.WithField("ip", ap.HostIP).Debug("Patching in IP")
	err = b.PatchIPv4(ap.HostIP)
	if err != nil {
		return fmt.Errorf("failed to patch IPv4 into BPF binary: %w", err)
	}

	b.PatchLogPrefix(ap.Iface)
	b.PatchTunnelMTU(ap.TunnelMTU)
	vxlanPort := ap.VXLANPort
	if vxlanPort == 0 {
		vxlanPort = 4789
	}
	b.PatchVXLANPort(vxlanPort)
	b.PatchIfNS(ap.VethNS)
	b.PatchTcpStats(ap.EnableTCPStats)

	err = b.PatchIntfAddr(ap.IntfIP)
	if err != nil {
		return fmt.Errorf("failed to patch interface IPv4 into BPF binary: %w", err)
	}

	err = b.WriteToFile(ofile)
	if err != nil {
		return fmt.Errorf("failed to write pre-compiled BPF binary: %w", err)
	}

	return nil
}

// ProgramName returns the name of the program associated with this AttachPoint
func (ap AttachPoint) ProgramName() string {
	return SectionName(ap.Type, ap.ToOrFrom)
}

// FileName return the file the AttachPoint will load the program from
func (ap AttachPoint) FileName() string {
	return ProgFilename(ap.Type, ap.ToOrFrom, ap.ToHostDrop, ap.FIB, ap.DSR, ap.LogLevel)
}

func (ap AttachPoint) IsAttached() (bool, error) {
	hasQ, err := HasQdisc(ap.Iface)
	if err != nil {
		return false, err
	}
	if !hasQ {
		return false, nil
	}
	progs, err := ap.listAttachedPrograms()
	if err != nil {
		return false, err
	}
	return len(progs) > 0, nil
}

// tcDirRegex matches tc's auto-created directory names so we can clean them up when removing maps without accidentally
// removing other user-created dirs..
var tcDirRegex = regexp.MustCompile(`[0-9a-f]{40}`)

// CleanUpJumpMaps scans for cali_jump maps that are still pinned to the filesystem but no longer referenced by
// our BPF programs.
func CleanUpJumpMaps() {
	// So that we serialise with AttachProgram()
	log.Debug("CleanUpJumpMaps waiting for lock...")
	tcLock.Lock()
	defer tcLock.Unlock()
	log.Debug("CleanUpJumpMaps got lock, cleaning up...")

	// Find the maps we care about by walking the BPF filesystem.
	mapIDToPath := make(map[int]string)
	err := filepath.Walk("/sys/fs/bpf/tc", func(p string, info os.FileInfo, err error) error {
		if err != nil {
			return err
		}
		if strings.HasPrefix(info.Name(), "cali_jump") {
			log.WithField("path", p).Debug("Examining map")

			out, err := exec.Command("bpftool", "map", "show", "pinned", p).Output()
			if err != nil {
				log.WithError(err).Panic("Failed to show map")
			}
			log.WithField("dump", string(out)).Debug("Map show before deletion")
			idStr := string(bytes.Split(out, []byte(":"))[0])
			id, err := strconv.Atoi(idStr)
			if err != nil {
				log.WithError(err).WithField("dump", string(out)).Error("Failed to parse bpftool output.")
				return err
			}
			mapIDToPath[id] = p
		}
		return nil
	})
	if os.IsNotExist(err) {
		log.WithError(err).Warn("tc directory missing from BPF file system?")
		return
	}
	if err != nil {
		log.WithError(err).Error("Error while looking for maps.")
	}

	// Find all the programs that are attached to interfaces.
	out, err := exec.Command("bpftool", "net", "-j").Output()
	if err != nil {
		log.WithError(err).Panic("Failed to list attached bpf programs")
	}
	log.WithField("dump", string(out)).Debug("Attached BPF programs")

	var attached []struct {
		TC []struct {
			DevName string `json:"devname"`
			ID      int    `json:"id"`
		} `json:"tc"`
	}
	err = json.Unmarshal(out, &attached)
	if err != nil {
		log.WithError(err).WithField("dump", string(out)).Error("Failed to parse list of attached BPF programs")
	}
	attachedProgs := set.New()
	for _, prog := range attached[0].TC {
		log.WithField("prog", prog).Debug("Adding prog to attached set")
		attachedProgs.Add(prog.ID)
	}

	// Find all the maps that the attached programs refer to and remove them from consideration.
	progsJSON, err := exec.Command("bpftool", "prog", "list", "--json").Output()
	if err != nil {
		log.WithError(err).Info("Failed to list BPF programs, assuming there's nothing to clean up.")
		return
	}
	var progs []struct {
		ID   int    `json:"id"`
		Name string `json:"name"`
		Maps []int  `json:"map_ids"`
	}
	err = json.Unmarshal(progsJSON, &progs)
	if err != nil {
		log.WithError(err).Info("Failed to parse bpftool output.  Assuming nothing to clean up.")
		return
	}
	for _, p := range progs {
		if !attachedProgs.Contains(p.ID) {
			log.WithField("prog", p).Debug("Prog is not in the attached set, skipping")
			continue
		}
		for _, id := range p.Maps {
			log.WithField("mapID", id).WithField("prog", p).Debug("Map is still in use")
			delete(mapIDToPath, id)
		}
	}

	// Remove the pins.
	for id, p := range mapIDToPath {
		log.WithFields(log.Fields{"id": id, "path": p}).Debug("Removing stale BPF map pin.")
		err := os.Remove(p)
		if err != nil {
			log.WithError(err).Warn("Removed stale BPF map pin.")
		}
		log.WithFields(log.Fields{"id": id, "path": p}).Info("Removed stale BPF map pin.")
	}

	// Look for empty dirs.
	emptyAutoDirs := set.New()
	err = filepath.Walk("/sys/fs/bpf/tc", func(p string, info os.FileInfo, err error) error {
		if err != nil {
			return err
		}
		if info.IsDir() && tcDirRegex.MatchString(info.Name()) {
			p := path.Clean(p)
			log.WithField("path", p).Debug("Found tc auto-created dir.")
			emptyAutoDirs.Add(p)
		} else {
			dirPath := path.Clean(path.Dir(p))
			if emptyAutoDirs.Contains(dirPath) {
				log.WithField("path", dirPath).Debug("tc dir is not empty.")
				emptyAutoDirs.Discard(dirPath)
			}
		}
		return nil
	})
	if os.IsNotExist(err) {
		log.WithError(err).Warn("tc directory missing from BPF file system?")
		return
	}
	if err != nil {
		log.WithError(err).Error("Error while looking for maps.")
	}

	emptyAutoDirs.Iter(func(item interface{}) error {
		p := item.(string)
		log.WithField("path", p).Debug("Removing empty dir.")
		err := os.Remove(p)
		if err != nil {
			log.WithError(err).Error("Error while removing empty dir.")
		}
		return nil
	})
}

// EnsureQdisc makes sure that qdisc is attached to the given interface
func EnsureQdisc(ifaceName string) error {
	hasQdisc, err := HasQdisc(ifaceName)
	if err != nil {
		return err
	}
	if hasQdisc {
		log.WithField("iface", ifaceName).Debug("Already have a clsact qdisc on this interface")
		return nil
	}
	_, err = ExecTC("qdisc", "add", "dev", ifaceName, "clsact")
	if err != nil {
		return fmt.Errorf("failed to add qdisc to interface '%s': %w", ifaceName, err)
	}
	return nil
}

func HasQdisc(ifaceName string) (bool, error) {
	out, err := ExecTC("qdisc", "show", "dev", ifaceName, "clsact")
	if err != nil {
		return false, fmt.Errorf("failed to check if interface '%s' has qdisc: %w", ifaceName, err)
	}
	if strings.Contains(out, "qdisc clsact") {
		return true, nil
	}
	return false, nil
}

// RemoveQdisc makes sure that there is no qdisc attached to the given interface
func RemoveQdisc(ifaceName string) error {
	hasQdisc, err := HasQdisc(ifaceName)
	if err != nil {
		return err
	}
	if !hasQdisc {
		return nil
	}
	_, err = ExecTC("qdisc", "del", "dev", ifaceName, "clsact")
	if err != nil {
		return fmt.Errorf("failed to remove qdisc from interface '%s': %w", ifaceName, err)
	}
	return nil
}<|MERGE_RESOLUTION|>--- conflicted
+++ resolved
@@ -42,13 +42,13 @@
 )
 
 type AttachPoint struct {
-<<<<<<< HEAD
 	Type           EndpointType
 	ToOrFrom       ToOrFromEp
 	Hook           Hook
 	Iface          string
 	LogLevel       string
 	HostIP         net.IP
+	IntfIP         net.IP
 	FIB            bool
 	ToHostDrop     bool
 	DSR            bool
@@ -56,20 +56,6 @@
 	VXLANPort      uint16
 	VethNS         uint16
 	EnableTCPStats bool
-=======
-	Type       EndpointType
-	ToOrFrom   ToOrFromEp
-	Hook       Hook
-	Iface      string
-	LogLevel   string
-	HostIP     net.IP
-	IntfIP     net.IP
-	FIB        bool
-	ToHostDrop bool
-	DSR        bool
-	TunnelMTU  uint16
-	VXLANPort  uint16
->>>>>>> 66f55a9c
 }
 
 var tcLock sync.RWMutex
