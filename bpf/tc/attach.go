--- conflicted
+++ resolved
@@ -91,36 +91,9 @@
 		_ = os.RemoveAll(tempDir)
 	}()
 
-<<<<<<< HEAD
-	preCompiledBinary := path.Join(bpf.ObjectDir, attachPoint.Filename)
-	tempBinary := path.Join(tempDir, attachPoint.Filename)
-
-	exeData, err := ioutil.ReadFile(preCompiledBinary)
-	if err != nil {
-		return errors.Wrap(err, "failed to read pre-compiled BPF binary")
-	}
-
-	hostIP = hostIP.To4()
-	if len(hostIP) == 4 {
-		log.WithField("ip", hostIP).Debug("Patching in host IP")
-		replacement := make([]byte, 6)
-		copy(replacement[2:], hostIP)
-		exeData = bytes.ReplaceAll(exeData, []byte("\x00\x00HOST"), replacement)
-	}
-
-	// Patch in the log prefix; since this gets loaded as immediate values by the compiler, we know it'll be
-	// preceded by a 2-byte 0 offset so we include that in the match.
-	iface := []byte(attachPoint.Iface + "--------") // Pad on the right to make sure its long enough.
-	logBytes := make([]byte, 6)
-	copy(logBytes[2:], iface)
-	exeData = bytes.ReplaceAll(exeData, []byte("\x00\x00CALI"), logBytes)
-	copy(logBytes[2:], iface[4:8])
-	exeData = bytes.ReplaceAll(exeData, []byte("\x00\x00COLO"), logBytes)
-=======
 	filename := ap.FileName()
 	preCompiledBinary := path.Join(bpf.ObjectDir, filename)
 	tempBinary := path.Join(tempDir, filename)
->>>>>>> de927b0e
 
 	err = ap.patchBinary(preCompiledBinary, tempBinary)
 	if err != nil {
@@ -138,11 +111,7 @@
 	if err != nil {
 		if strings.Contains(err.Error(), "Cannot find device") {
 			// Avoid a big, spammy log when the issue is that the interface isn't present.
-<<<<<<< HEAD
-			log.WithField("iface", attachPoint.Iface).Info(
-=======
 			log.WithField("iface", ap.Iface).Info(
->>>>>>> de927b0e
 				"Failed to attach BPF program; interface not found.  Will retry if it show up.")
 			return nil
 		}
@@ -228,7 +197,6 @@
 			err = os.Remove(path)
 			if err != nil {
 				log.WithError(err).Panic("Failed to remove old map pin")
-<<<<<<< HEAD
 			}
 
 			if log.GetLevel() >= log.DebugLevel {
@@ -237,8 +205,6 @@
 					log.WithError(err).Panic("Failed to show map")
 				}
 				log.WithField("dump", string(out)).Debug("Map show after repin")
-=======
->>>>>>> de927b0e
 			}
 		}
 		return nil
@@ -275,7 +241,6 @@
 		if strings.HasPrefix(info.Name(), "cali_jump") {
 			log.WithField("path", p).Debug("Examining map")
 
-<<<<<<< HEAD
 			out, err := exec.Command("bpftool", "map", "show", "pinned", p).Output()
 			if err != nil {
 				log.WithError(err).Panic("Failed to show map")
@@ -373,14 +338,6 @@
 			dirPath := path.Clean(path.Dir(p))
 			log.WithField("path", dirPath).Debug("tc dir is not empty.")
 			emptyAutoDirs.Discard(dirPath)
-=======
-			if log.GetLevel() >= log.DebugLevel {
-				out, err = exec.Command("bpftool", "map", "dump", "pinned", newPath).Output()
-				if err != nil {
-					log.WithError(err).Panic("Failed to show map")
-				}
-				log.WithField("dump", string(out)).Debug("Map show after repin")
-			}
 		}
 		return nil
 	})
@@ -389,145 +346,8 @@
 		return
 	}
 	if err != nil {
-		log.WithError(err).Panic("Failed to walk BPF filesystem")
-	}
-	log.Debug("Finished moving map pins that we don't need.")
-}
-
-// tcDirRegex matches tc's auto-created directory names so we can clean them up when removing maps without accidentally
-// removing other user-created dirs..
-var tcDirRegex = regexp.MustCompile(`[0-9a-f]{40}`)
-
-// CleanUpJumpMaps scans for cali_jump maps that are still pinned to the filesystem but no longer referenced by
-// our BPF programs.
-func CleanUpJumpMaps() {
-	// So that we serialise with AttachProgram()
-	log.Debug("CleanUpJumpMaps waiting for lock...")
-	tcLock.Lock()
-	defer tcLock.Unlock()
-	log.Debug("CleanUpJumpMaps got lock, cleaning up...")
-
-	// Find the maps we care about by walking the BPF filesystem.
-	mapIDToPath := make(map[int]string)
-	err := filepath.Walk("/sys/fs/bpf/tc", func(p string, info os.FileInfo, err error) error {
-		if err != nil {
-			return err
-		}
-		if strings.HasPrefix(info.Name(), "cali_jump") {
-			log.WithField("path", p).Debug("Examining map")
-
-			out, err := exec.Command("bpftool", "map", "show", "pinned", p).Output()
-			if err != nil {
-				log.WithError(err).Panic("Failed to show map")
-			}
-			log.WithField("dump", string(out)).Debug("Map show before deletion")
-			idStr := string(bytes.Split(out, []byte(":"))[0])
-			id, err := strconv.Atoi(idStr)
-			if err != nil {
-				log.WithError(err).WithField("dump", string(out)).Error("Failed to parse bpftool output.")
-				return err
-			}
-			mapIDToPath[id] = p
->>>>>>> de927b0e
-		}
-		return nil
-	})
-	if os.IsNotExist(err) {
-		log.WithError(err).Warn("tc directory missing from BPF file system?")
-		return
-	}
-	if err != nil {
 		log.WithError(err).Error("Error while looking for maps.")
-<<<<<<< HEAD
-	}
-=======
-	}
-
-	// Find all the programs that are attached to interfaces.
-	out, err := exec.Command("bpftool", "net", "-j").Output()
-	if err != nil {
-		log.WithError(err).Panic("Failed to list attached bpf programs")
-	}
-	log.WithField("dump", string(out)).Debug("Attached BPF programs")
-
-	var attached []struct {
-		TC []struct {
-			DevName string `json:"devname"`
-			ID      int    `json:"id"`
-		} `json:"tc"`
-	}
-	err = json.Unmarshal(out, &attached)
-	if err != nil {
-		log.WithError(err).WithField("dump", string(out)).Error("Failed to parse list of attached BPF programs")
-	}
-	attachedProgs := set.New()
-	for _, prog := range attached[0].TC {
-		log.WithField("prog", prog).Debug("Adding prog to attached set")
-		attachedProgs.Add(prog.ID)
-	}
-
-	// Find all the maps that the attached programs refer to and remove them from consideration.
-	progsJSON, err := exec.Command("bpftool", "prog", "list", "--json").Output()
-	if err != nil {
-		log.WithError(err).Info("Failed to list BPF programs, assuming there's nothing to clean up.")
-		return
-	}
-	var progs []struct {
-		ID   int    `json:"id"`
-		Name string `json:"name"`
-		Maps []int  `json:"map_ids"`
-	}
-	err = json.Unmarshal(progsJSON, &progs)
-	if err != nil {
-		log.WithError(err).Info("Failed to parse bpftool output.  Assuming nothing to clean up.")
-		return
-	}
-	for _, p := range progs {
-		if !attachedProgs.Contains(p.ID) {
-			log.WithField("prog", p).Debug("Prog is not in the attached set, skipping")
-			continue
-		}
-		for _, id := range p.Maps {
-			log.WithField("mapID", id).WithField("prog", p).Debug("Map is still in use")
-			delete(mapIDToPath, id)
-		}
-	}
-
-	// Remove the pins.
-	for id, p := range mapIDToPath {
-		log.WithFields(log.Fields{"id": id, "path": p}).Debug("Removing stale BPF map pin.")
-		err := os.Remove(p)
-		if err != nil {
-			log.WithError(err).Warn("Removed stale BPF map pin.")
-		}
-		log.WithFields(log.Fields{"id": id, "path": p}).Info("Removed stale BPF map pin.")
-	}
-
-	// Look for empty dirs.
-	emptyAutoDirs := set.New()
-	err = filepath.Walk("/sys/fs/bpf/tc", func(p string, info os.FileInfo, err error) error {
-		if err != nil {
-			return err
-		}
-		if info.IsDir() && tcDirRegex.MatchString(info.Name()) {
-			p := path.Clean(p)
-			log.WithField("path", p).Debug("Found tc auto-created dir.")
-			emptyAutoDirs.Add(p)
-		} else {
-			dirPath := path.Clean(path.Dir(p))
-			log.WithField("path", dirPath).Debug("tc dir is not empty.")
-			emptyAutoDirs.Discard(dirPath)
-		}
-		return nil
-	})
-	if os.IsNotExist(err) {
-		log.WithError(err).Warn("tc directory missing from BPF file system?")
-		return
-	}
-	if err != nil {
-		log.WithError(err).Error("Error while looking for maps.")
-	}
->>>>>>> de927b0e
+	}
 
 	emptyAutoDirs.Iter(func(item interface{}) error {
 		p := item.(string)
