// +build !windows

// Copyright (c) 2020-2021 Tigera, Inc. All rights reserved.
//
// Licensed under the Apache License, Version 2.0 (the "License");
// you may not use this file except in compliance with the License.
// You may obtain a copy of the License at
//
//     http://www.apache.org/licenses/LICENSE-2.0
//
// Unless required by applicable law or agreed to in writing, software
// distributed under the License is distributed on an "AS IS" BASIS,
// WITHOUT WARRANTIES OR CONDITIONS OF ANY KIND, either express or implied.
// See the License for the specific language governing permissions and
// limitations under the License.

package conntrack

import (
	"encoding/binary"
	"fmt"
	"net"
	"time"

	log "github.com/sirupsen/logrus"
	"golang.org/x/sys/unix"

	"github.com/projectcalico/felix/bpf"
)

// struct calico_ct_key {
//   uint32_t protocol;
//   __be32 addr_a, addr_b; // NBO
//   uint16_t port_a, port_b; // HBO
// };
const KeySize = 16
const ValueSize = 88
const MaxEntries = 512000

type Key [KeySize]byte

func (k Key) AsBytes() []byte {
	return k[:]
}

func (k Key) Proto() uint8 {
	return uint8(binary.LittleEndian.Uint32(k[:4]))
}

func (k Key) AddrA() net.IP {
	return k[4:8]
}

func (k Key) PortA() uint16 {
	return binary.LittleEndian.Uint16(k[12:14])
}

func (k Key) AddrB() net.IP {
	return k[8:12]
}

func (k Key) PortB() uint16 {
	return binary.LittleEndian.Uint16(k[14:16])
}

func (k Key) String() string {
	return fmt.Sprintf("ConntrackKey{proto=%v %v:%v <-> %v:%v}",
		k.Proto(), k.AddrA(), k.PortA(), k.AddrB(), k.PortB())
}

func NewKey(proto uint8, ipA net.IP, portA uint16, ipB net.IP, portB uint16) Key {
	var k Key
	binary.LittleEndian.PutUint32(k[:4], uint32(proto))
	copy(k[4:8], ipA.To4())
	copy(k[8:12], ipB.To4())
	binary.LittleEndian.PutUint16(k[12:14], portA)
	binary.LittleEndian.PutUint16(k[14:16], portB)
	return k
}

// struct calico_ct_value {
//  __u64 created;
//  __u64 last_seen; // 8
//  __u8 type;     // 16
//  __u8 flags;     // 17
//
//  // Important to use explicit padding, otherwise the compiler can decide
//  // not to zero the padding bytes, which upsets the verifier.  Worse than
//  // that, debug logging often prevents such optimisation resulting in
//  // failures when debug logging is compiled out only :-).
//  __u8 pad0[6];
//  union {
//    // CALI_CT_TYPE_NORMAL and CALI_CT_TYPE_NAT_REV.
//    struct {
//      struct calico_ct_leg a_to_b; // 24
//      struct calico_ct_leg b_to_a; // 56
//
//      // CALI_CT_TYPE_NAT_REV only.
//      __u32 orig_dst;                    // 88
//      __u16 orig_port;                   // 92
//      __u8 pad1[2];                      // 94
//      __u32 tun_ip;                      // 96
//      __u32 pad3;                        // 100
//    };
//
//    // CALI_CT_TYPE_NAT_FWD; key for the CALI_CT_TYPE_NAT_REV entry.
//    struct {
//      struct calico_ct_key nat_rev_key;  // 24
//      __u8 pad2[64];
//    };
//  };
// };

const (
	voCreated  int = 0
	voLastSeen     = 8
	voType         = 16
	voFlags        = 17
	voRevKey       = 24
	voLegAB        = 24
	voLegBA        = 48
	voTunIP        = 72
	voOrigIP       = 76
	voOrigPort     = 80
)

type Value [ValueSize]byte

func (e Value) Created() int64 {
	return int64(binary.LittleEndian.Uint64(e[voCreated : voCreated+8]))
}

func (e Value) LastSeen() int64 {
	return int64(binary.LittleEndian.Uint64(e[voLastSeen : voLastSeen+8]))
}

func (e Value) Type() uint8 {
	return e[voType]
}

func (e Value) Flags() uint8 {
	return e[voFlags]
}

// OrigIP returns the original destination IP, valid only if Type() is TypeNormal or TypeNATReverse
func (e Value) OrigIP() net.IP {
	return e[voOrigIP : voOrigIP+4]
}

// OrigPort returns the original destination port, valid only if Type() is TypeNormal or TypeNATReverse
func (e Value) OrigPort() uint16 {
	return binary.LittleEndian.Uint16(e[voOrigPort : voOrigPort+2])
}

// OrigSPort returns the original source port, valid only if Type() is
// TypeNATReverse and if the value returned is non-zero.
func (e Value) OrigSPort() uint16 {
	return binary.LittleEndian.Uint16(e[54:56])
}

// NATSPort resturns the port to SNAT to, valid only if Type() is TypeNATForward.
func (e Value) NATSPort() uint16 {
	return binary.LittleEndian.Uint16(e[40:42])
}

const (
	TypeNormal uint8 = iota
	TypeNATForward
	TypeNATReverse

	FlagNATOut        uint8 = (1 << 0)
	FlagNATFwdDsr     uint8 = (1 << 1)
	FlagNATNPFwd      uint8 = (1 << 2)
	FlagSkipFIB       uint8 = (1 << 3)
	FlagTrustDNS      uint8 = (1 << 4)
	FlagTrustWorkload uint8 = (1 << 5)
	FlagExtLocal      uint8 = (1 << 6)
)

func (e Value) ReverseNATKey() Key {
	var ret Key

	l := len(Key{})
	copy(ret[:l], e[voRevKey:voRevKey+l])

	return ret
}

// AsBytes returns the value as slice of bytes
func (e Value) AsBytes() []byte {
	return e[:]
}

func initValue(v *Value, created, lastSeen time.Duration, typ, flags uint8) {
	binary.LittleEndian.PutUint64(v[voCreated:voCreated+8], uint64(created))
	binary.LittleEndian.PutUint64(v[voLastSeen:voLastSeen+8], uint64(lastSeen))
	v[voType] = typ
	v[voFlags] = flags
}

// NewValueNormal creates a new Value of type TypeNormal based on the given parameters
func NewValueNormal(created, lastSeen time.Duration, flags uint8, legA, legB Leg) Value {
	v := Value{}

	initValue(&v, created, lastSeen, TypeNormal, flags)

	copy(v[voLegAB:voLegAB+legSize], legA.AsBytes())
	copy(v[voLegBA:voLegBA+legSize], legB.AsBytes())

	return v
}

// NewValueNATForward creates a new Value of type TypeNATForward for the given
// arguments and the reverse key
func NewValueNATForward(created, lastSeen time.Duration, flags uint8, revKey Key) Value {
	v := Value{}

	initValue(&v, created, lastSeen, TypeNATForward, flags)

	copy(v[voRevKey:voRevKey+KeySize], revKey.AsBytes())

	return v
}

// NewValueNATReverse creates a new Value of type TypeNATReverse for the given
// arguments and reverse parameters
func NewValueNATReverse(created, lastSeen time.Duration, flags uint8, legA, legB Leg,
	tunnelIP, origIP net.IP, origPort uint16) Value {
	v := Value{}

	initValue(&v, created, lastSeen, TypeNATReverse, flags)

	copy(v[voLegAB:voLegAB+legSize], legA.AsBytes())
	copy(v[voLegBA:voLegBA+legSize], legB.AsBytes())

	copy(v[voOrigIP:voOrigIP+4], origIP.To4())
	binary.LittleEndian.PutUint16(v[voOrigPort:voOrigPort+2], origPort)

	copy(v[voTunIP:voTunIP+4], tunnelIP.To4())

	return v
}

type Leg struct {
	Bytes       uint64
	Packets     uint32
	Seqno       uint32
	SynSeen     bool
	AckSeen     bool
	FinSeen     bool
	RstSeen     bool
	Whitelisted bool
	Opener      bool
	Ifindex     uint32
}

const legSize int = 24

func setBit(bits *uint32, bit uint8, val bool) {
	if val {
		*bits |= (1 << bit)
	}
}

// AsBytes returns Leg serialized as a slice of bytes
func (leg Leg) AsBytes() []byte {
	bytes := make([]byte, 24)

	bits := uint32(0)

	setBit(&bits, 0, leg.SynSeen)
	setBit(&bits, 1, leg.AckSeen)
	setBit(&bits, 2, leg.FinSeen)
	setBit(&bits, 3, leg.RstSeen)
	setBit(&bits, 4, leg.Whitelisted)
	setBit(&bits, 5, leg.Opener)

	binary.LittleEndian.PutUint64(bytes[0:8], leg.Bytes)
	binary.LittleEndian.PutUint32(bytes[8:12], leg.Packets)
	binary.LittleEndian.PutUint32(bytes[12:16], leg.Seqno)
	binary.LittleEndian.PutUint32(bytes[16:20], bits)
	binary.LittleEndian.PutUint32(bytes[20:24], leg.Ifindex)

	return bytes
}

func (leg Leg) Flags() uint32 {
	var flags uint32
	if leg.SynSeen {
		flags |= 1
	}
	if leg.AckSeen {
		flags |= 1 << 1
	}
	if leg.FinSeen {
		flags |= 1 << 2
	}
	if leg.RstSeen {
		flags |= 1 << 3
	}
	if leg.Whitelisted {
		flags |= 1 << 4
	}
	if leg.Opener {
		flags |= 1 << 5
	}
	return flags
}

func bitSet(bits uint32, bit uint8) bool {
	return (bits & (1 << bit)) != 0
}

func readConntrackLeg(b []byte) Leg {
	bits := binary.LittleEndian.Uint32(b[16:20])
	return Leg{
		Bytes:       binary.LittleEndian.Uint64(b[0:8]),
		Packets:     binary.LittleEndian.Uint32(b[8:12]),
		Seqno:       binary.BigEndian.Uint32(b[12:16]),
		SynSeen:     bitSet(bits, 0),
		AckSeen:     bitSet(bits, 1),
		FinSeen:     bitSet(bits, 2),
		RstSeen:     bitSet(bits, 3),
		Whitelisted: bitSet(bits, 4),
		Opener:      bitSet(bits, 5),
		Ifindex:     binary.LittleEndian.Uint32(b[20:24]),
	}
}

type EntryData struct {
	A2B       Leg
	B2A       Leg
	OrigDst   net.IP
	OrigPort  uint16
	OrigSPort uint16
	TunIP     net.IP
}

func (data EntryData) Established() bool {
	return data.A2B.SynSeen && data.A2B.AckSeen && data.B2A.SynSeen && data.B2A.AckSeen
}

func (data EntryData) RSTSeen() bool {
	return data.A2B.RstSeen || data.B2A.RstSeen
}

func (data EntryData) FINsSeen() bool {
	return data.A2B.FinSeen && data.B2A.FinSeen
}

func (data EntryData) FINsSeenDSR() bool {
	return data.A2B.FinSeen || data.B2A.FinSeen
}

func (e Value) Data() EntryData {
	ip := e[voOrigIP : voOrigIP+4]
	tip := e[voTunIP : voTunIP+4]
	return EntryData{
<<<<<<< HEAD
		A2B:      readConntrackLeg(e[voLegAB : voLegAB+legSize]),
		B2A:      readConntrackLeg(e[voLegBA : voLegBA+legSize]),
		OrigDst:  ip,
		OrigPort: binary.LittleEndian.Uint16(e[voOrigPort : voOrigPort+2]),
		TunIP:    tip,
=======
		A2B:       readConntrackLeg(e[24:36]),
		B2A:       readConntrackLeg(e[36:48]),
		OrigDst:   ip,
		OrigPort:  binary.LittleEndian.Uint16(e[52:54]),
		OrigSPort: binary.LittleEndian.Uint16(e[54:56]),
		TunIP:     tip,
>>>>>>> 012f8389
	}
}

func (e Value) String() string {
	flags := e.Flags()
	flagsStr := fmt.Sprintf("%v", flags)

	if flags == 0 {
		flagsStr = " <none>"
	} else {
		if flags&FlagNATOut != 0 {
			flagsStr += " nat-out"
		}

		if flags&FlagNATFwdDsr != 0 {
			flagsStr += " fwd-dsr"
		}

		if flags&FlagNATNPFwd != 0 {
			flagsStr += " np-fwd"
		}

		if flags&FlagSkipFIB != 0 {
			flagsStr += " skip-fib"
		}

		if flags&FlagExtLocal != 0 {
			flagsStr += " ext-local"
		}
	}

	ret := fmt.Sprintf("Entry{Type:%d, Created:%d, LastSeen:%d, Flags:%s ",
		e.Type(), e.Created(), e.LastSeen(), flagsStr)

	switch e.Type() {
	case TypeNATForward:
		ret += fmt.Sprintf("REVKey: %s NATSPort: %d", e.ReverseNATKey().String(), e.NATSPort())
	case TypeNormal, TypeNATReverse:
		ret += fmt.Sprintf("Data: %+v", e.Data())
	default:
		ret += "TYPE INVALID"
	}

	return ret + "}"
}

func (e Value) IsForwardDSR() bool {
	return e.Flags()&FlagNATFwdDsr != 0
}

var MapParams = bpf.MapParameters{
	Filename:   "/sys/fs/bpf/tc/globals/cali_v4_ct",
	Type:       "hash",
	KeySize:    KeySize,
	ValueSize:  ValueSize,
	MaxEntries: MaxEntries,
	Name:       "cali_v4_ct",
	Flags:      unix.BPF_F_NO_PREALLOC,
	Version:    3,
}

func Map(mc *bpf.MapContext) bpf.Map {
	return mc.NewPinnedMap(MapParams)
}

const (
	ProtoICMP = 1
	ProtoTCP  = 6
	ProtoUDP  = 17
)

func KeyFromBytes(k []byte) Key {
	var ctKey Key
	if len(k) != len(ctKey) {
		log.Panic("Key has unexpected length")
	}
	copy(ctKey[:], k[:])
	return ctKey
}

func ValueFromBytes(v []byte) Value {
	var ctVal Value
	if len(v) != len(ctVal) {
		log.Panic("Value has unexpected length")
	}
	copy(ctVal[:], v[:])
	return ctVal
}

type MapMem map[Key]Value

// LoadMapMem loads ConntrackMap into memory
func LoadMapMem(m bpf.Map) (MapMem, error) {
	ret := make(MapMem)

	err := m.Iter(func(k, v []byte) bpf.IteratorAction {
		ks := len(Key{})
		vs := len(Value{})

		var key Key
		copy(key[:ks], k[:ks])

		var val Value
		copy(val[:vs], v[:vs])

		ret[key] = val
		return bpf.IterNone
	})

	return ret, err
}

// MapMemIter returns bpf.MapIter that loads the provided MapMem
func MapMemIter(m MapMem) bpf.IterCallback {
	ks := len(Key{})
	vs := len(Value{})

	return func(k, v []byte) bpf.IteratorAction {
		var key Key
		copy(key[:ks], k[:ks])

		var val Value
		copy(val[:vs], v[:vs])

		m[key] = val
		return bpf.IterNone
	}
}

// BytesToKey turns a slice of bytes into a Key
func BytesToKey(bytes []byte) Key {
	var k Key

	copy(k[:], bytes[:])

	return k
}

// StringToKey turns a string into a Key
func StringToKey(str string) Key {
	return BytesToKey([]byte(str))
}

// BytesToValue turns a slice of bytes into a value
func BytesToValue(bytes []byte) Value {
	var v Value

	copy(v[:], bytes)

	return v
}

// StringToValue turns a string into a Value
func StringToValue(str string) Value {
	return BytesToValue([]byte(str))
}<|MERGE_RESOLUTION|>--- conflicted
+++ resolved
@@ -155,7 +155,7 @@
 // OrigSPort returns the original source port, valid only if Type() is
 // TypeNATReverse and if the value returned is non-zero.
 func (e Value) OrigSPort() uint16 {
-	return binary.LittleEndian.Uint16(e[54:56])
+	return binary.LittleEndian.Uint16(e[voOrigPort+2 : voOrigPort+4])
 }
 
 // NATSPort resturns the port to SNAT to, valid only if Type() is TypeNATForward.
@@ -356,20 +356,12 @@
 	ip := e[voOrigIP : voOrigIP+4]
 	tip := e[voTunIP : voTunIP+4]
 	return EntryData{
-<<<<<<< HEAD
-		A2B:      readConntrackLeg(e[voLegAB : voLegAB+legSize]),
-		B2A:      readConntrackLeg(e[voLegBA : voLegBA+legSize]),
-		OrigDst:  ip,
-		OrigPort: binary.LittleEndian.Uint16(e[voOrigPort : voOrigPort+2]),
-		TunIP:    tip,
-=======
-		A2B:       readConntrackLeg(e[24:36]),
-		B2A:       readConntrackLeg(e[36:48]),
+		A2B:       readConntrackLeg(e[voLegAB : voLegAB+legSize]),
+		B2A:       readConntrackLeg(e[voLegBA : voLegBA+legSize]),
 		OrigDst:   ip,
-		OrigPort:  binary.LittleEndian.Uint16(e[52:54]),
-		OrigSPort: binary.LittleEndian.Uint16(e[54:56]),
+		OrigPort:  binary.LittleEndian.Uint16(e[voOrigPort : voOrigPort+2]),
+		OrigSPort: binary.LittleEndian.Uint16(e[voOrigPort+2 : voOrigPort+4]),
 		TunIP:     tip,
->>>>>>> 012f8389
 	}
 }
 
