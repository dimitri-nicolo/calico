--- conflicted
+++ resolved
@@ -79,14 +79,15 @@
 	panic("LIBBPF syscall stub")
 }
 
-<<<<<<< HEAD
 func (l *Link) Close() error {
-=======
+	panic("LIBBPF syscall stub")
+}
+
 func (m *Map) IsMapInternal() bool {
 	panic("LIBBPF syscall stub")
 }
 
-func SetGlobalVars(m *Map, hostIP, intfIP, extToSvcMark uint32, tmtu, vxlanPort, psNatStart, psNatLen uint16) error {
->>>>>>> 8b562325
+func SetGlobalVars(m *Map, hostIP, intfIP, extToSvcMark uint32, tmtu, vxlanPort, psNatStart, psNatLen, vethNS uint16,
+	enableTcpStats, isEgressGatway, isEgressClient bool) error {
 	panic("LIBBPF syscall stub")
 }