#################################################################################################
# This file contains Makefile configuration parameters and metadata for this branch.
#################################################################################################

# The version of github.com/projectcalico/go-build to use.
GO_BUILD_VER=v0.94
# Env var to ACK Ginkgo deprecation warnings, may need updating with go-build.
ACK_GINKGO=ACK_GINKGO_DEPRECATIONS=1.16.5

# Version of Kubernetes to use for tests, bitnami/kubectl, and kubectl binary release in
# compliance benchmarker, confd, and kube-controllers.
K8S_VERSION=v1.30.7

# Version of various tools used in the build and tests.
COREDNS_VERSION=1.5.2
ETCD_VERSION=v3.5.6
HELM_VERSION=v3.11.3
KINDEST_NODE_VERSION=v1.30.6
KINDEST_NODE_VERSION_DUAL_TOR=v1.24.7
KIND_VERSION=v0.24.0
PROTOC_VER=v0.1
UBI8_VERSION=8.10
UBI9_VERSION=9.4

<<<<<<< HEAD
# Configuration for Semaphore integration.
ORGANIZATION=tigera

# The Semaphore calico-private ID, used when making calls to the Semaphore API.
SEMAPHORE_PROJECT_ID=8a309869-f767-49dc-924f-fa927edbf657

# Directory containing the Banzai secrets bundle, which we use to find the license key.
ifneq ("$(wildcard $(HOME)/.banzai/secrets)","")
    SECRETS_PATH ?= $(HOME)/.banzai/secrets
else
    SECRETS_PATH ?= $(HOME)/secrets
endif

# Part of the git remote that is common to git and HTTP representations.
# Used to auto-detect the right remote.
ifeq ($(ORGANIZATION),tigera)
GIT_REMOTE=$(ORGANIZATION)/calico-private
else
GIT_REMOTE=$(ORGANIZATION)/calico
endif
=======
# Configuration for Semaphore/Github integration.
ORGANIZATION = projectcalico
>>>>>>> c914980a

# Part of the git remote that is common to git and HTTP representations.
# Used to auto-detect the right remote.
ifeq ($(ORGANIZATION),tigera)
GIT_REMOTE=$(ORGANIZATION)/calico-private
else
GIT_REMOTE=$(ORGANIZATION)/calico
endif

# Configure git to access repositories using SSH.
GIT_USE_SSH = true

# Configure private repos
EXTRA_DOCKER_ARGS += -e GOPRIVATE=github.com/tigera/*

# The version of BIRD to use for calico/node builds and confd tests.
BIRD_VERSION=v0.3.3-211-g9111ec3c

# DEV_REGISTRIES configures the container image registries which are built from this
# repository.
DEV_REGISTRIES ?= tigera

# The suffix added to development tags (and, by association, images)
DEV_TAG_SUFFIX ?= calient-0.dev

# RELEASE_REGISTRIES configures the container images registries which are published to
# as part of an official release.
RELEASE_REGISTRIES = quay.io/tigera

# The directory for windows image tarballs
WINDOWS_DIST = dist/windows

# FIXME: Use WINDOWS_HPC_VERSION and remove WINDOWS_VERSIONS when containerd v1.6 is EOL'd
# The Windows HPC container version used as base for Calico Windows images
WINDOWS_HPC_VERSION ?= v1.0.0
# The Windows versions used as base for Calico Windows images
WINDOWS_VERSIONS ?= 1809 ltsc2022

# The CNI plugin and flannel code that will be cloned and rebuilt with this repo's go-build image
# whenever the cni-plugin image is created.
CNI_VERSION=master
FLANNEL_VERSION=main

# THIRD_PARTY_REGISTRY configures the third-party registry that serves intermediate base image
# for some Calico Enterprise components. They are never released directly to public.
ifeq ($(SEMAPHORE_GIT_REF_TYPE), branch)
    # on master and release-calient branches
    THIRD_PARTY_REGISTRY=gcr.io/unique-caldron-775/cnx/tigera/third-party
else ifeq ($(SEMAPHORE_GIT_REF_TYPE), pull-request)
    # on pull requests
    THIRD_PARTY_REGISTRY=gcr.io/unique-caldron-775/third-party-ci
else
    THIRD_PARTY_REGISTRY=gcr.io/tigera-dev/third-party-ci
endif

# Default branch prefix for release branches
RELEASE_BRANCH_PREFIX ?= release-calient
# The operator branch corresponding to this branch.
OPERATOR_BRANCH_NAME=master

# The libbpf version to use
LIBBPF_VERSION=v1.4.6

# The operator branch corresponding to this branch.
OPERATOR_BRANCH=master<|MERGE_RESOLUTION|>--- conflicted
+++ resolved
@@ -22,7 +22,6 @@
 UBI8_VERSION=8.10
 UBI9_VERSION=9.4
 
-<<<<<<< HEAD
 # Configuration for Semaphore integration.
 ORGANIZATION=tigera
 
@@ -43,10 +42,6 @@
 else
 GIT_REMOTE=$(ORGANIZATION)/calico
 endif
-=======
-# Configuration for Semaphore/Github integration.
-ORGANIZATION = projectcalico
->>>>>>> c914980a
 
 # Part of the git remote that is common to git and HTTP representations.
 # Used to auto-detect the right remote.
