#################################################################################################
# This file contains Makefile configuration parameters and metadata for this branch.
#################################################################################################

# The version of calico/go-build and calico/base to use.
GO_BUILD_VER=1.24.0-llvm18.1.8-k8s1.31.5-2
CALICO_BASE_VER=ubi8-1739912267
<<<<<<< HEAD
# TODO Remove once CALICO_BASE is updated to UBI9
CALICO_BASE_UBI9_VER=ubi9-1739912267
=======
>>>>>>> 0286a808

# Env var to ACK Ginkgo deprecation warnings, may need updating with go-build.
ACK_GINKGO=ACK_GINKGO_DEPRECATIONS=1.16.5

# Version of Kubernetes to use for tests, bitnami/kubectl, and kubectl binary release in
# compliance benchmarker, confd, and kube-controllers.
K8S_VERSION=v1.32.2

# Version of various tools used in the build and tests.
COREDNS_VERSION=1.5.2
ETCD_VERSION=v3.5.6
GHR_VERSION=v0.17.0
GITHUB_CLI_VERSION=2.65.0
HELM_VERSION=v3.16.4
KINDEST_NODE_VERSION=v1.31.4
KINDEST_NODE_VERSION_DUAL_TOR=v1.24.7
KIND_VERSION=v0.25.0
<<<<<<< HEAD

# The Semaphore calico-private ID, used when making calls to the Semaphore API.
SEMAPHORE_PROJECT_ID=8a309869-f767-49dc-924f-fa927edbf657

# Directory containing the Banzai secrets bundle, which we use to find the license key.
ifneq ("$(wildcard $(HOME)/.banzai/secrets)","")
    SECRETS_PATH ?= $(HOME)/.banzai/secrets
else
    SECRETS_PATH ?= $(HOME)/secrets
endif
=======
>>>>>>> 0286a808

# Configuration for Semaphore/Github integration.  This needs to be set
# differently for a forked repo.
ORGANIZATION = tigera
GIT_REPO = calico-private

# Part of the git remote that is common to git and HTTP representations.
# Used to auto-detect the right remote.
GIT_REPO_SLUG ?= $(ORGANIZATION)/$(GIT_REPO)

# Configure git to access repositories using SSH.
GIT_USE_SSH = true

# Configure private repos
EXTRA_DOCKER_ARGS += -e GOPRIVATE=github.com/tigera/*

# The version of BIRD to use for calico/node builds and confd tests.
BIRD_VERSION=v0.3.3-211-g9111ec3c

# DEV_REGISTRIES configures the container image registries which are built from this
# repository.
DEV_REGISTRIES ?= tigera

# The suffix added to development tags (and, by association, images)
DEV_TAG_SUFFIX ?= calient-0.dev

# RELEASE_REGISTRIES configures the container images registries which are published to
# as part of an official release.
RELEASE_REGISTRIES = quay.io/tigera

# The directory for windows image tarballs
WINDOWS_DIST = dist/windows

# FIXME: Use WINDOWS_HPC_VERSION and remove WINDOWS_VERSIONS when containerd v1.6 is EOL'd
# The Windows HPC container version used as base for Calico Windows images
WINDOWS_HPC_VERSION ?= v1.0.0
# The Windows versions used as base for Calico Windows images
WINDOWS_VERSIONS ?= 1809 ltsc2022

# The CNI plugin and flannel code that will be cloned and rebuilt with this repo's go-build image
# whenever the cni-plugin image is created.
CNI_VERSION=master
FLANNEL_VERSION=main

# THIRD_PARTY_REGISTRY configures the third-party registry that serves intermediate base image
# for some Calico Enterprise components. They are never released directly to public.
ifeq ($(SEMAPHORE_GIT_REF_TYPE), branch)
    # on master and release-calient branches
    THIRD_PARTY_REGISTRY=gcr.io/unique-caldron-775/cnx/tigera/third-party
else ifeq ($(SEMAPHORE_GIT_REF_TYPE), pull-request)
    # on pull requests
    THIRD_PARTY_REGISTRY=gcr.io/unique-caldron-775/third-party-ci
else
    THIRD_PARTY_REGISTRY=gcr.io/tigera-dev/third-party-ci
endif

# The bpftool image to use; this is the output of the https://github.com/projectcalico/bpftool repo.
BPFTOOL_IMAGE=calico/bpftool:v7.5.0

# Default branch prefix for release branches
RELEASE_BRANCH_PREFIX ?= release-calient
# The operator branch corresponding to this branch.
OPERATOR_BRANCH=master

# The libbpf version to use
LIBBPF_VERSION=v1.4.6<|MERGE_RESOLUTION|>--- conflicted
+++ resolved
@@ -5,11 +5,8 @@
 # The version of calico/go-build and calico/base to use.
 GO_BUILD_VER=1.24.0-llvm18.1.8-k8s1.31.5-2
 CALICO_BASE_VER=ubi8-1739912267
-<<<<<<< HEAD
 # TODO Remove once CALICO_BASE is updated to UBI9
 CALICO_BASE_UBI9_VER=ubi9-1739912267
-=======
->>>>>>> 0286a808
 
 # Env var to ACK Ginkgo deprecation warnings, may need updating with go-build.
 ACK_GINKGO=ACK_GINKGO_DEPRECATIONS=1.16.5
@@ -27,7 +24,6 @@
 KINDEST_NODE_VERSION=v1.31.4
 KINDEST_NODE_VERSION_DUAL_TOR=v1.24.7
 KIND_VERSION=v0.25.0
-<<<<<<< HEAD
 
 # The Semaphore calico-private ID, used when making calls to the Semaphore API.
 SEMAPHORE_PROJECT_ID=8a309869-f767-49dc-924f-fa927edbf657
@@ -38,8 +34,6 @@
 else
     SECRETS_PATH ?= $(HOME)/secrets
 endif
-=======
->>>>>>> 0286a808
 
 # Configuration for Semaphore/Github integration.  This needs to be set
 # differently for a forked repo.
