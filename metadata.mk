#################################################################################################
# This file contains Makefile configuration parameters and metadata for this branch.
#################################################################################################

# The version of github.com/projectcalico/go-build to use.
GO_BUILD_VER=v0.91
# Env var to ACK Ginkgo deprecation warnings, may need updating with go-build.
ACK_GINKGO=ACK_GINKGO_DEPRECATIONS=1.16.5

# Version of Kubernetes to use for tests, bitnami/kubectl, and kubectl binary release in
# compliance benchmarker, confd, and kube-controllers.
K8S_VERSION=v1.28.11

# Version of various tools used in the build and tests.
COREDNS_VERSION=1.5.2
ETCD_VERSION=v3.5.6
HELM_VERSION=v3.11.3
KINDEST_NODE_VERSION=v1.27.11
KINDEST_NODE_VERSION_DUAL_TOR=v1.24.7
KIND_VERSION=v0.22.0
PROTOC_VER=v0.1
UBI8_VERSION=8.10
UBI9_VERSION=9.4

# Configuration for Semaphore integration.
ORGANIZATION=tigera

# The Semaphore calico-private ID, used when making calls to the Semaphore API.
SEMAPHORE_PROJECT_ID=8a309869-f767-49dc-924f-fa927edbf657

# Directory containing the Banzai secrets bundle, which we use to find the license key.
ifneq ("$(wildcard $(HOME)/.banzai/secrets)","")
    SECRETS_PATH ?= $(HOME)/.banzai/secrets
else
    SECRETS_PATH ?= $(HOME)/secrets
endif

# Configure git to access repositories using SSH.
GIT_USE_SSH = true

# Configure private repos
EXTRA_DOCKER_ARGS += -e GOPRIVATE=github.com/tigera/*

# The version of BIRD to use for calico/node builds and confd tests.
BIRD_VERSION=v0.3.3-208-g1e2ff99d

# DEV_REGISTRIES configures the container image registries which are built from this
# repository.
DEV_REGISTRIES ?= tigera

# The suffix added to development tags (and, by association, images)
DEV_TAG_SUFFIX ?= calient-0.dev

# RELEASE_REGISTRIES configures the container images registries which are published to
# as part of an official release.
RELEASE_REGISTRIES = quay.io/tigera

# The directory for windows image tarballs
WINDOWS_DIST = dist/windows

# FIXME: Use WINDOWS_HPC_VERSION and remove WINDOWS_VERSIONS when containerd v1.6 is EOL'd
# The Windows HPC container version used as base for Calico Windows images
WINDOWS_HPC_VERSION ?= v1.0.0
# The Windows versions used as base for Calico Windows images
WINDOWS_VERSIONS ?= 1809 ltsc2022

<<<<<<< HEAD
# THIRD_PARTY_REGISTRY configures the third-party registry that serves intermediate base image
# for some Calico Enterprise components. They are never released directly to public.
ifeq ($(SEMAPHORE_GIT_REF_TYPE), branch)
    # on master and release-calient branches
    THIRD_PARTY_REGISTRY=gcr.io/unique-caldron-775/cnx/tigera/third-party
else ifeq ($(SEMAPHORE_GIT_REF_TYPE), pull-request)
    # on pull requests
    THIRD_PARTY_REGISTRY=gcr.io/unique-caldron-775/third-party-ci
else
    THIRD_PARTY_REGISTRY=gcr.io/tigera-dev/third-party-ci
endif

# Default branch prefix for release branches
RELEASE_BRANCH_PREFIX ?= release-calient
=======
# The CNI plugin code that will be cloned and rebuilt with this repo's go-build image
# whenever the cni-plugin image is created.
CNI_VERSION=v1.1.1-calico+go-1.22.5
>>>>>>> c86e1b70
<|MERGE_RESOLUTION|>--- conflicted
+++ resolved
@@ -64,7 +64,10 @@
 # The Windows versions used as base for Calico Windows images
 WINDOWS_VERSIONS ?= 1809 ltsc2022
 
-<<<<<<< HEAD
+# The CNI plugin code that will be cloned and rebuilt with this repo's go-build image
+# whenever the cni-plugin image is created.
+CNI_VERSION=v1.1.1-calico+go-1.22.5
+
 # THIRD_PARTY_REGISTRY configures the third-party registry that serves intermediate base image
 # for some Calico Enterprise components. They are never released directly to public.
 ifeq ($(SEMAPHORE_GIT_REF_TYPE), branch)
@@ -78,9 +81,4 @@
 endif
 
 # Default branch prefix for release branches
-RELEASE_BRANCH_PREFIX ?= release-calient
-=======
-# The CNI plugin code that will be cloned and rebuilt with this repo's go-build image
-# whenever the cni-plugin image is created.
-CNI_VERSION=v1.1.1-calico+go-1.22.5
->>>>>>> c86e1b70
+RELEASE_BRANCH_PREFIX ?= release-calient