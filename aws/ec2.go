--- conflicted
+++ resolved
@@ -177,23 +177,13 @@
 	return region.Region, nil
 }
 
-<<<<<<< HEAD
 type EC2Client struct {
-	EC2Svc     ec2iface.EC2API
+	EC2Svc     ec2API
 	InstanceID string
 }
 
 func NewEC2Client(ctx context.Context) (*EC2Client, error) {
-	awsSession, err := awssession.NewSession()
-=======
-type ec2Client struct {
-	EC2Svc        ec2API
-	ec2InstanceId string
-}
-
-func newEC2Client(ctx context.Context) (*ec2Client, error) {
 	cfg, err := config.LoadDefaultConfig(ctx)
->>>>>>> 6d84f633
 	if err != nil {
 		return nil, fmt.Errorf("error loading AWS config: %w", err)
 	}
@@ -204,7 +194,7 @@
 		return nil, fmt.Errorf("error getting ec2 region: %s", convertError(err))
 	}
 
-	InstanceID, err := getEC2InstanceID(ctx, metadataSvc)
+	instanceId, err := getEC2InstanceID(ctx, metadataSvc)
 	if err != nil {
 		return nil, fmt.Errorf("error getting ec2 instance-id: %s", convertError(err))
 	}
@@ -217,8 +207,8 @@
 	}
 
 	return &EC2Client{
-		EC2Svc:     ec2Svc,
-		InstanceID: InstanceID,
+		EC2Svc:        ec2Svc,
+		InstanceId: instanceId,
 	}, nil
 }
 
@@ -226,13 +216,8 @@
 
 func (c *EC2Client) GetMyInstance(ctx context.Context) (instance *ec2.Instance, err error) {
 	input := &ec2.DescribeInstancesInput{
-<<<<<<< HEAD
-		InstanceIds: []*string{
-			aws.String(c.InstanceID),
-=======
 		InstanceIds: []string{
-			c.ec2InstanceId,
->>>>>>> 6d84f633
+			c.InstanceId,
 		},
 	}
 
