--- conflicted
+++ resolved
@@ -1,9 +1,5 @@
 ---
 title: Global Network Policy Resource (GlobalNetworkPolicy)
-<<<<<<< HEAD
-=======
-canonical_url: 'https://docs.projectcalico.org/v3.1/reference/calicoctl/resources/globalnetworkpolicy'
->>>>>>> 652f49c1
 ---
 
 A global network policy resource (`GlobalNetworkPolicy`) represents an ordered set of rules which are applied
@@ -83,14 +79,14 @@
  | No                    | Yes                  | `Egress`            |
  | Yes                   | Yes                  | `Ingress, Egress`   |
 
-\*\* The `doNotTrack` and `preDNAT` and `applyOnForward` fields are meaningful 
+\*\* The `doNotTrack` and `preDNAT` and `applyOnForward` fields are meaningful
 only when applying policy to a [host endpoint]({{site.baseurl}}/{{page.version}}/reference/calicoctl/resources/hostendpoint).
 
 Only one of `doNotTrack` and `preDNAT` may be set to `true` (in a given policy). If they are both `false`, or when applying the policy to a
 [workload endpoint]({{site.baseurl}}/{{page.version}}/reference/calicoctl/resources/workloadendpoint),
 the policy is enforced after connection tracking and any DNAT.
 
-`applyOnForward` must be set to `true` if either `doNotTrack` or `preDNAT` is 
+`applyOnForward` must be set to `true` if either `doNotTrack` or `preDNAT` is
 `true` because for a given policy, any untracked rules or rules before DNAT will
  in practice apply to forwarded traffic.
 
