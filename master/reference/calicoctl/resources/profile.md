--- conflicted
+++ resolved
@@ -7,13 +7,7 @@
 
 Each Calico endpoint or host endpoint can be assigned to zero or more profiles.
 
-<<<<<<< HEAD
-Also see the [Policy resource]({{site.baseurl}}/{{page.version}}/reference/calicoctl/resources/policy) 
-which provides an alternate way to select what policy is applied to an endpoint.
-Rules in Profiles are applied after any rules in Policies.
-=======
 Also see the [NetworkPolicy]({{site.baseurl}}/{{page.version}}/reference/calicoctl/resources/networkpolicy) and [GlobalNetworkPolicy]({{site.baseurl}}/{{page.version}}/reference/calicoctl/resources/globalnetworkpolicy) which provide an alternate way to select what policy is applied to an endpoint.
->>>>>>> 6c0e4ae5
 
 For `calicoctl` [commands]({{site.baseurl}}/{{page.version}}/reference/calicoctl/commands/) that specify a resource type on the CLI, the following
 aliases are supported (all case insensitive): `profile`, `profiles`, `pro`, `pros`.
