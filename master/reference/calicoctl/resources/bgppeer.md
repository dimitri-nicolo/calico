---
title: BGP Peer Resource (BGPPeer)
<<<<<<< HEAD
=======
canonical_url: 'https://docs.projectcalico.org/v3.1/reference/calicoctl/resources/bgppeer'
>>>>>>> 652f49c1
---

A BGP peer resource (`BGPPeer`) represents a remote BGP peer with 
which the node(s) in a {{site.prodname}} cluster will peer.  
Configuring BGP peers allows you to peer a {{site.prodname}} network 
with your datacenter fabric (e.g. ToR). For more 
information on cluster layouts, see {{site.prodname}}'s documentation on 
[L3 Topologies]({{site.baseurl}}/{{page.version}}/reference/private-cloud/l3-interconnect-fabric).

For `calicoctl` [commands]({{site.baseurl}}/{{page.version}}/reference/calicoctl/commands/) that specify a resource type on the CLI, the following
aliases are supported (all case insensitive): `bgppeer`, `bgppeers`, `bgpp`, `bgpps`, `bp`, `bps`.

### Sample YAML

```yaml
apiVersion: projectcalico.org/v3
kind: BGPPeer
metadata:
  name: some.name
spec:
  node: rack1-host1
  peerIP: 192.168.1.1
  asNumber: 63400
```

### BGP Peer Definition

#### Metadata

| Field       | Description                 | Accepted Values   | Schema |
|-------------|-----------------------------|-------------------|--------|
| name     | Unique name to describe this resource instance. Must be specified.| Alphanumeric string with optional `.`, `_`, or `-`. | string |

#### Spec

| Field       | Description                 | Accepted Values   | Schema | Default    |
|-------------|-----------------------------|-------------------|--------|------------|
| node     | If specified, the scope is node level, otherwise the scope is global. | The hostname of the node to which this peer applies. | string | |
| peerIP   | The IP address of this peer. | Valid IPv4 or IPv6 address.  | string | |
| asNumber | The AS Number of this peer. | A valid AS Number, may be specified in dotted notation. | integer/string |

### Peer Scopes

BGP Peers can exist at either a global scope or a node scope. A peer's scope 
determines which `{{site.nodecontainer}}` will attempt to establish a BGP session with that peer.

#### Global Peer

To assign a BGP peer a global scope, omit the `node` field. All nodes in 
the cluster will attempt to establish BGP connections with it

#### Node Peer

A BGP peer can also be added at the node scope. When the node field is included, only the specified node
will peer with it. BGP peer resources of this nature must specify a `node` to inform {{site.prodname}} which node
this peer is targeting.

### Supported operations

| Datastore type        | Create/Delete | Update | Get/List | Notes
|-----------------------|---------------|--------|----------|------
| etcdv3                | Yes           | Yes    | Yes      |
| Kubernetes API server | Yes           | Yes    | Yes      |<|MERGE_RESOLUTION|>--- conflicted
+++ resolved
@@ -1,16 +1,12 @@
 ---
 title: BGP Peer Resource (BGPPeer)
-<<<<<<< HEAD
-=======
-canonical_url: 'https://docs.projectcalico.org/v3.1/reference/calicoctl/resources/bgppeer'
->>>>>>> 652f49c1
 ---
 
-A BGP peer resource (`BGPPeer`) represents a remote BGP peer with 
-which the node(s) in a {{site.prodname}} cluster will peer.  
-Configuring BGP peers allows you to peer a {{site.prodname}} network 
-with your datacenter fabric (e.g. ToR). For more 
-information on cluster layouts, see {{site.prodname}}'s documentation on 
+A BGP peer resource (`BGPPeer`) represents a remote BGP peer with
+which the node(s) in a {{site.prodname}} cluster will peer.
+Configuring BGP peers allows you to peer a {{site.prodname}} network
+with your datacenter fabric (e.g. ToR). For more
+information on cluster layouts, see {{site.prodname}}'s documentation on
 [L3 Topologies]({{site.baseurl}}/{{page.version}}/reference/private-cloud/l3-interconnect-fabric).
 
 For `calicoctl` [commands]({{site.baseurl}}/{{page.version}}/reference/calicoctl/commands/) that specify a resource type on the CLI, the following
@@ -47,12 +43,12 @@
 
 ### Peer Scopes
 
-BGP Peers can exist at either a global scope or a node scope. A peer's scope 
+BGP Peers can exist at either a global scope or a node scope. A peer's scope
 determines which `{{site.nodecontainer}}` will attempt to establish a BGP session with that peer.
 
 #### Global Peer
 
-To assign a BGP peer a global scope, omit the `node` field. All nodes in 
+To assign a BGP peer a global scope, omit the `node` field. All nodes in
 the cluster will attempt to establish BGP connections with it
 
 #### Node Peer
