---
title: calicoctl replace
---

This sections describes the `calicoctl replace` command.

Read the [calicoctl command line interface user reference]({{site.baseurl}}/{{page.version}}/reference/calicoctl/) 
for a full list of calicoctl commands.

> **Note**: The available actions for a specific resource type may be 
> limited based on the datastore used for Calico (etcdv3 / Kubernetes API). 
> Please refer to the 
> [Resources section]({{site.baseurl}}/{{page.version}}/reference/calicoctl/resources/)
> for details about each resource type.
{: .alert .alert-info}


## Displaying the help text for 'calicoctl replace' command

Run `calicoctl replace --help` to display the following help menu for the 
command.

```
Usage:
  calicoctl replace --filename=<FILENAME> [--config=<CONFIG>] [--namespace=<NS>]

Examples:
  # Replace a policy using the data in policy.yaml.
  calicoctl replace -f ./policy.yaml

  # Replace a policy based on the JSON passed into stdin.
  cat policy.json | calicoctl replace -f -

Options:
  -h --help                  Show this screen.
  -f --filename=<FILENAME>   Filename to use to replace the resource.  If set
                             to "-" loads from stdin.
  -c --config=<CONFIG>       Path to the file containing connection
                             configuration in YAML or JSON format.
                             [default: /etc/calico/calicoctl.cfg]
  -n --namespace=<NS>       Namespace of the resource.
                            Only applicable to NetworkPolicy and WorkloadEndpoint.
                            Uses the default namespace if not specified.

Description:
  The replace command is used to replace a set of resources by filename or
  stdin.  JSON and YAML formats are accepted.

  Valid resource types are:

    * bgpConfiguration
    * bgpPeer
    * felixConfiguration
    * globalNetworkPolicy
    * hostEndpoint
    * ipPool
<<<<<<< HEAD
    * tier
    * policy
=======
    * networkPolicy
    * node
>>>>>>> 6c0e4ae5
    * profile
    * workloadEndpoint

  Attempting to replace a resource that does not exist is treated as a
  terminating error.

  The output of the command indicates how many resources were successfully
  replaced, and the error reason if an error occurred.

  The resources are replaced in the order they are specified.  In the event of
  a failure replacing a specific resource it is possible to work out which
  resource failed based on the number of resources successfully replaced.

  When replacing a resource, the complete resource spec must be provided, it is
  not sufficient to supply only the fields that are being updated.
```

### Examples

```
# Replace a set of resources (of mixed type) using the data in resources.yaml.
# Results indicate that 8 resources were successfully replaced.
$ calicoctl replace -f ./resources.yaml
Successfully replaced 8 resource(s)

# Replace a policy based on the JSON passed into stdin.
# Results indicate the policy does not exist.
$ cat policy.json | calicoctl replace -f -
Failed to replace any 'policy' resources: resource does not exist: Policy(name=dbPolicy)
```

### Options

```
-f --filename=<FILENAME>   Filename to use to replace the resource.  If set
                           to "-" loads from stdin.
```

### General options

```
-c --config=<CONFIG>       Path to the file containing connection
                           configuration in YAML or JSON format.
                           [default: /etc/calico/calicoctl.cfg]
```

## See also

-  [Resources]({{site.baseurl}}/{{page.version}}/reference/calicoctl/resources/) for details on all valid resources, including file format
   and schema
-  [NetworkPolicy]({{site.baseurl}}/{{page.version}}/reference/calicoctl/resources/networkpolicy) for details on the Calico selector-based policy model
-  [calicoctl configuration]({{site.baseurl}}/{{page.version}}/reference/calicoctl/setup) for details on configuring `calicoctl` to access
   the Calico datastore.<|MERGE_RESOLUTION|>--- conflicted
+++ resolved
@@ -54,13 +54,9 @@
     * globalNetworkPolicy
     * hostEndpoint
     * ipPool
-<<<<<<< HEAD
     * tier
-    * policy
-=======
     * networkPolicy
     * node
->>>>>>> 6c0e4ae5
     * profile
     * workloadEndpoint
 
