--- conflicted
+++ resolved
@@ -1,20 +1,16 @@
 ---
 title: Command Reference
-<<<<<<< HEAD
-=======
-canonical_url: 'https://docs.projectcalico.org/v3.1/reference/calicoctl/commands/'
->>>>>>> 652f49c1
 ---
 
 The command line tool, `calicoctl`, makes it easy to manage {{site.prodname}} network
 and security policy.
 
-This section is a command line reference for calicoctl, organized based on 
+This section is a command line reference for calicoctl, organized based on
 the command hierarchy.
 
 ## Top level help
 
-Run `calicoctl --help` to display the following help menu for the top level 
+Run `calicoctl --help` to display the following help menu for the top level
 calicoctl commands.
 
 ```
@@ -23,11 +19,11 @@
 
     create    Create a resource by filename or stdin.
     replace   Replace a resource by filename or stdin.
-    apply     Apply a resource by filename or stdin.  This creates a resource 
+    apply     Apply a resource by filename or stdin.  This creates a resource
               if it does not exist, and replaces a resource if it does exists.
     delete    Delete a resource identified by file, stdin or resource type and
               name.
-    get       Get a resource identified by file, stdin or resource type and 
+    get       Get a resource identified by file, stdin or resource type and
               name.
     convert   Convert config files between different API versions.
     ipam      IP address management.
@@ -41,7 +37,7 @@
 
 Description:
   The calicoctl command line tool is used to manage Calico network and security
-  policy, to view and manage endpoint configuration, and to manage a Calico 
+  policy, to view and manage endpoint configuration, and to manage a Calico
   node instance.
 
   See 'calicoctl <command> --help' to read about a specific subcommand.
