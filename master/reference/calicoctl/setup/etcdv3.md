--- conflicted
+++ resolved
@@ -3,7 +3,6 @@
 no_canonical: true
 ---
 
-<<<<<<< HEAD
 This document covers the configuration options for calicoctl when using an etcdv3 datastore.
 
 There are two ways to configure calicoctl with your etcdv3 cluster details:
@@ -30,7 +29,7 @@
   ...
 ```
 
-See [Complete list of etcdv3 configuration options](#complete-list-of-etcdv3-configuration-options) 
+See [Complete list of etcdv3 configuration options](#complete-list-of-etcdv3-configuration-options)
 for details on the etcdv3 configuration options that may be included in
 the `spec` section of the configuration file.
 
@@ -42,7 +41,7 @@
 If you are not using a configuration file to specify your etcdv3 access information, calicoctl
 will check a particular set of environment variables.
 
-See [Complete list of etcdv3 configuration options](#complete-list-of-etcdv3-configuration-options) 
+See [Complete list of etcdv3 configuration options](#complete-list-of-etcdv3-configuration-options)
 for the list of supported environment variables.
 
 
@@ -134,9 +133,4 @@
 and volume mount the keys into the started calico-node container.**
 
 Therefore, configuring calico-node for etcd is easily accomplished by running
-`calicoctl node run` with the parameters set correctly.
-=======
-<!--- Page was deleted, now it just performs a redirect
- +to its replacement so as to prevent a 404. Site does not support
- +server-side redirects right now. -->
->>>>>>> 6fc0fe32
+`calicoctl node run` with the parameters set correctly.