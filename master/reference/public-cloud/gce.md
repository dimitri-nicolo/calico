---
<<<<<<< HEAD
title: Deploying CNX on GCE
=======
title: Deploying Calico on GCE
canonical_url: https://docs.projectcalico.org/v3.1/reference/public-cloud/gce
>>>>>>> 652f49c1
---

To deploy {{site.prodname}} in [Google Compute Engine][GCE], you must ensure 
that traffic between containers on different hosts is not dropped by the GCE 
fabric. There are a few different options for doing this depending on your 
deployment.

## IP-in-IP encapsulation

Container traffic routing can be enabled by setting [IP-in-IP encapsulation][IPIP]
and NAT outgoing on the configured {{site.prodname}} IP pools.

See the [IP pool configuration reference][IPPool]
for information on how to configure {{site.prodname}} IP pools.

## GCE cloud routes

Traffic routing in GCE can be achieved by utilizing GCE cloud routes and
running {{site.prodname}} in policy-only mode.  Kubernetes GCE cloud provider integration
simplifies route configuration by enabling Kubernetes to handle creating
routes.

## Enabling Workload-to-WAN Traffic

To allow {{site.prodname}} networked containers to reach resources outside of GCE,
you must configure outgoing NAT on your [{{site.prodname}} IP pool][IPPool].

GCE will perform outbound NAT on any traffic which has the source address of a virtual
machine instance.  By enabling outgoing NAT on your {{site.prodname}} IP pool, {{site.prodname}} will
NAT any outbound traffic from the containers hosted on the virtual machine instances.

[IPIP]: {{site.baseurl}}/{{page.version}}/usage/configuration/ip-in-ip
[IPPool]: {{site.baseurl}}/{{page.version}}/reference/calicoctl/resources/ippool
[GCE]: https://cloud.google.com/compute/<|MERGE_RESOLUTION|>--- conflicted
+++ resolved
@@ -1,15 +1,10 @@
 ---
-<<<<<<< HEAD
 title: Deploying CNX on GCE
-=======
-title: Deploying Calico on GCE
-canonical_url: https://docs.projectcalico.org/v3.1/reference/public-cloud/gce
->>>>>>> 652f49c1
 ---
 
-To deploy {{site.prodname}} in [Google Compute Engine][GCE], you must ensure 
-that traffic between containers on different hosts is not dropped by the GCE 
-fabric. There are a few different options for doing this depending on your 
+To deploy {{site.prodname}} in [Google Compute Engine][GCE], you must ensure
+that traffic between containers on different hosts is not dropped by the GCE
+fabric. There are a few different options for doing this depending on your
 deployment.
 
 ## IP-in-IP encapsulation
