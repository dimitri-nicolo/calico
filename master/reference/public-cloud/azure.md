--- conflicted
+++ resolved
@@ -1,10 +1,5 @@
 ---
-<<<<<<< HEAD
 title: Deploying CNX on Azure
-=======
-title: Deploying Calico on Azure
-canonical_url: https://docs.projectcalico.org/v3.1/reference/public-cloud/azure
->>>>>>> 652f49c1
 ---
 
 ## About {{site.prodname}} on Azure
@@ -13,12 +8,12 @@
 {{site.prodname}} policy with one of the following networking options.
 
 - **Azure user-defined routes**: This option provides networking without overlays.
-  Disable {{site.prodname}} networking by setting `CALICO_NETWORKING_BACKEND` to `none` 
-  in `{{site.nodecontainer}}`. (Also called "policy-only mode".) Refer to 
-  [Configuring {{site.nodecontainer}}](../node/configuration) and [Azure user-defined routes](#azure-user-defined-routes) for more information. If you're on Kubernetes, refer to [Installing {{site.prodname}} for policy (advanced)](../../getting-started/kubernetes/installation/other) for 
+  Disable {{site.prodname}} networking by setting `CALICO_NETWORKING_BACKEND` to `none`
+  in `{{site.nodecontainer}}`. (Also called "policy-only mode".) Refer to
+  [Configuring {{site.nodecontainer}}](../node/configuration) and [Azure user-defined routes](#azure-user-defined-routes) for more information. If you're on Kubernetes, refer to [Installing {{site.prodname}} for policy (advanced)](../../getting-started/kubernetes/installation/other) for
   a sample manifest.
 
-- **Azure CNI IPAM plug-in**: Configure {{site.prodname}} to use the 
+- **Azure CNI IPAM plug-in**: Configure {{site.prodname}} to use the
   [Azure CNI plug-in](https://github.com/Azure/azure-container-networking/blob/master/docs/cni.md)
   instead of the {{site.prodname}} CNI plug-in.
 
@@ -27,18 +22,18 @@
 
 To configure Azure user-defined routes (UDR):
 
-- Create an [Azure route table][AzureUDRCreate]{:target="_blank"} and 
+- Create an [Azure route table][AzureUDRCreate]{:target="_blank"} and
   associatе it with the VMs subnet.
 
-- Enable [IP forwarding enabled][AzureIPForward]{:target="_blank"} in your 
+- Enable [IP forwarding enabled][AzureIPForward]{:target="_blank"} in your
   VM network interfaces.
 
 On Kubernetes, also complete the following.
 
-- Ensure that the selected pod's subnet is a part of your Azure virtual 
+- Ensure that the selected pod's subnet is a part of your Azure virtual
   network IP range.
-  
-- Include the name of your routing table in the configuration file of your 
+
+- Include the name of your routing table in the configuration file of your
   Kubernetes Azure cloud provider.
 
 ## Why doesn't Azure support {{site.prodname}} networking?
