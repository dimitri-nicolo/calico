---
<<<<<<< HEAD
title: Configuring cnx-node
=======
title: Configuring calico/node
canonical_url: 'https://docs.projectcalico.org/v3.2/reference/node/configuration'
>>>>>>> a799263c
---

The `{{site.nodecontainer}}` container is primarily configured through environment variables.


## Environment Variables

| Environment   | Description | Schema |
| ------------- | ----------- | ------ |
| NODENAME | A unique identifier for this host.  See [node name determination](#node-name-determination) for more details. | lowercase string |
| NO_DEFAULT_POOLS | Prevents  {{site.prodname}} from creating a default pool if one does not exist. [Default: `false`] | boolean |
| IP | The IPv4 address to assign this host or detection behavior at startup. Refer to [IP setting](#ip-setting) for the details of the behavior possible with this field. | IPv4 |
| IP6 | The IPv6 address to assign this host or detection behavior at startup. Refer to [IP setting](#ip-setting) for the details of the behavior possible with this field. | IPv6 |
| IP_AUTODETECTION_METHOD | The method to use to autodetect the IPv4 address for this host. This is only used when the IPv4 address is being autodetected. See [IP Autodetection methods](#ip-autodetection-methods) for details of the valid methods. [Default: `first-found`] | string |
| IP6_AUTODETECTION_METHOD | The method to use to autodetect the IPv6 address for this host. This is only used when the IPv6 address is being autodetected. See [IP Autodetection methods](#ip-autodetection-methods) for details of the valid methods. [Default: `first-found`] | string |
| DISABLE_NODE_IP_CHECK | Skips checks for duplicate Node IPs. This can reduce the load on the cluster when a large number of Nodes are restarting. [Default: `false`] | boolean |
| AS | The AS number for this node. When specified, the value is saved in the node resource configuration for this host, overriding any previously configured value. When omitted, if an AS number has been previously configured in the node resource, that AS number is used for the peering.  When omitted, if an AS number has not yet been configured in the node resource, the node will use the global value (see [example modifying Global BGP settings](/{{page.version}}/usage/configuration/bgp#example) for details.) | int |
| CALICO_ROUTER_ID | Sets the `router id` to use for BGP if no IPv4 address is set on the node. [Default: ``] | string |
| DATASTORE_TYPE | Type of datastore. [Default: `etcdv3`] | kubernetes, etcdv3 |
| WAIT_FOR_DATASTORE | Wait for connection to datastore before starting. If a successful connection is not made, node will shutdown. [Default: `false`] | boolean |
| CALICO_NETWORKING_BACKEND | Describes which BGP networking backend to use [Default: `bird`] | gobgp, bird, none |
| CALICO_IPV4POOL_CIDR | The IPv4 Pool to create if none exists at start up. It is invalid to define this variable and NO_DEFAULT_POOLS. [Default: `192.168.0.0/16`] | IPv4 CIDR |
| CALICO_IPV6POOL_CIDR | The IPv6 Pool to create if none exists at start up. It is invalid to define this variable and NO_DEFAULT_POOLS. [Default: `<a randomly chosen /48 ULA>`] | IPv6 CIDR |
| CALICO_IPV4POOL_IPIP | IPIP Mode to use for the IPv4 POOL created at start up. [Default: `Off`] | Off, Always, CrossSubnet |
| CALICO_IPV4POOL_NAT_OUTGOING | Controls NAT Outgoing for the IPv4 Pool created at start up. [Default: `true`] | boolean |
| CALICO_IPV6POOL_NAT_OUTGOING | Controls NAT Outgoing for the IPv6 Pool created at start up. [Default: `false`] | boolean |
| CALICO_STARTUP_LOGLEVEL      | The log severity above which startup `{{site.nodecontainer}}` logs are sent to the stdout. [Default: `ERROR`] | DEBUG, INFO, WARNING, ERROR, CRITICAL, or NONE (case-insensitive) |
| CLUSTER_TYPE | Contains comma delimited list of indicators about this cluster.  e.g. k8s, mesos, kubeadm, canal, bgp | string |
| ETCD_ENDPOINTS    | A comma separated list of etcd endpoints [Example: `http://127.0.0.1:2379,http://127.0.0.2:2379`] (required) | string |
<<<<<<< HEAD
| ETCD_KEY_FILE     | Path to the file containing the private key of the `{{site.nodecontainer}}` client certificate. Enables `{{site.nodecontainer}}` to participate in mutual TLS authentication and identify itself to the etcd server. Example: `/etc/node/key.pem` (optional) | string |
| ETCD_CERT_FILE    | Path to the file containing the client certificate issued to `{{site.nodecontainer}}`. Enables `{{site.nodecontainer}}` to participate in mutual TLS authentication and identify itself to the etcd server. Example: `/etc/node/cert.pem` (optional) | string |
| ETCD_CA_CERT_FILE | Unnecessary if the CA that issued the etcd server certificate is in the list of trusted root CAs on the `{{site.nodecontainer}}` host. Otherwise, use this parameter to supply `{{site.nodecontainer}}` with the path to the file containing the root certificate of the CA that issued the etcd server certificate. Configures `{{site.nodecontainer}}` to trust the signature on the certificates provided by the etcd server. Example: `/etc/node/ca.pem` | string |
=======
| ETCD_KEY_FILE     | Path to the file containing the private key matching the `{{site.nodecontainer}}` client certificate. Enables `{{site.nodecontainer}}` to participate in mutual TLS authentication and identify itself to the etcd server. Example: `/etc/node/key.pem` (optional) | string |
| ETCD_CERT_FILE    | Path to the file containing the client certificate issued to `{{site.nodecontainer}}`. Enables `{{site.nodecontainer}}` to participate in mutual TLS authentication and identify itself to the etcd server. Example: `/etc/node/cert.pem` (optional) | string |
| ETCD_CA_CERT_FILE | Path to the file containing the root certificate of the certificate authority (CA) that issued the etcd server certificate. Configures `{{site.nodecontainer}}` to trust the CA that signed the root certificate. The file may contain multiple root certificates, causing `{{site.nodecontainer}}` to trust each of the CAs included. Example: `/etc/node/ca.pem` | string |
>>>>>>> a799263c
| KUBECONFIG | When using the Kubernetes datastore, the location of a kubeconfig file to use. | string |
| K8S_API_ENDPOINT | Location of the Kubernetes API.  Not required if using kubeconfig.       | string |
| K8S_CERT_FILE | Location of a client certificate for accessing the Kubernetes API.          | string |
| K8S_KEY_FILE | Location of a client key for accessing the Kubernetes API.                   | string |
| K8S_CA_FILE | Location of a CA for accessing the Kubernetes API.                            | string |
| K8S_TOKEN | Token to be used for accessing the Kubernetes API.                              | string |

In addition to the above, `{{site.nodecontainer}}` also supports [the standard Felix configuration environment variables](../felix/configuration).

> **Note**: When {{site.prodname}} is configured to use the Kubernetes API as the datastore, the environments
> used for BGP configuration are ignored—this includes selection of the node AS number (AS)
> and all of the IP selection options (IP, IP6, IP_AUTODETECTION_METHOD, IP6_AUTODETECTION_METHOD).
>
{: .alert .alert-info}

### Node name determination

The `{{site.nodecontainer}}` must know the name of the node on which it is running. The node name is used to
retrieve the [Node resource](../calicoctl/resources/node) configured for this node if it exists, or to create a new node resource representing the node if it does not. It is
also used to associate the node with per-node [BGP configuration](../calicoctl/resources/bgpconfig), [felix configuration](../calicoctl/resources/felixconfig), and endpoints.

When launched, the `{{side.nodecontainer}}` container sets the node name according to the following order of precedence:

1. The value specified in the `NODENAME` environment variable, if set.
1. The value specified in `/var/lib/calico/nodename`, if it exists.
1. The value specified in the `HOSTNAME` environment variable, if set.
1. The hostname as returned by the operating system, converted to lowercase.

Once the node has determined its name, the value will be cached in `/var/lib/calico/nodename` for future use.

For example, if given the following conditions:

- `NODENAME=""`
- `/var/lib/calico/nodename` does not exist
- `HOSTNAME="host-A"`
- The operating system returns "host-A.internal.myorg.com" for the hostname

{{site.nodecontainer}} will use "host-a" for its name and will write the value in `/var/lib/calico/nodename`. If {{site.nodecontainer}}
is then restarted, it will use the cached value of "host-a" read from the file on disk.

### IP setting

The IP (for IPv4) and IP6 (for IPv6) environment variables are used to set,
force autodetection, or disable auto detection of the address for the
appropriate IP version for the node. When the environment variable is set,
the address is saved in the
[node resource configuration]({{site.baseurl}}/{{page.version}}/reference/calicoctl/resources/node)
for this host, overriding any previously configured value.

#### IP setting special case values

There are several special case values that can be set in the IP(6) environemnt
variables, they are:

- Not set or empty string: Any previously set address on the node
  resource will be used. If no previous address is set on the node resource
  the two versions behave differently:
  - IP will do autodetection of the IPv4 address and set it on the node
    resource.
  - IP6 will not do autodetection.
- `autodetect`: Autodetection will always be performed for the IP address and
  the detected address will overwrite any value configured in the node
  resource.
- `none`: Autodetection will not be performed (this is useful to disable IPv4).

### IP Autodetection methods

When {{site.prodname}} is used for routing, each node must be configured with an IPv4
address and/or an IPv6 address that will be used to route between
nodes. To eliminate node specific IP address configuration, the `{{site.nodecontainer}}`
container can be configured to autodetect these IP addresses. In many systems,
there might be multiple physical interfaces on a host, or possibly multiple IP
addresses configured on a physical interface. In these cases, there are
multiple addresses to choose from and so autodetection of the correct address
can be tricky.

The IP autodetection methods are provided to improve the selection of the
correct address, by limiting the selection based on suitable criteria for your
deployment.

The following sections describe the available IP autodetection methods.

#### first-found

The `first-found` option enumerates all interface IP addresses and returns the
first valid IP address (based on IP version and type of address) on
the first valid interface.  Certain known "local" interfaces
are omitted, such  as the docker bridge.  The order that both the interfaces
and the IP addresses are listed is system dependent.

This is the default detection method. However, since this method only makes a
very simplified guess, it is recommended to either configure the node with a
specific IP address, or to use one of the other detection methods.

e.g.

```
IP_AUTODETECTION_METHOD=first-found
IP6_AUTODETECTION_METHOD=first-found
```

#### can-reach=DESTINATION

The `can-reach` method uses your local routing to determine which IP address
will be used to reach the supplied destination.  Both IP addresses and domain
names may be used.

e.g.

```
# Using IP addresses
IP_AUTODETECTION_METHOD=can-reach=8.8.8.8
IP6_AUTODETECTION_METHOD=can-reach=2001:4860:4860::8888

# Using domain names
IP_AUTODETECTION_METHOD=can-reach=www.google.com
IP6_AUTODETECTION_METHOD=can-reach=www.google.com
```

#### interface=INTERFACE-REGEX

The `interface` method uses the supplied interface regular expression (golang
syntax) to enumerate matching interfaces and to return the first IP address on
the first matching interface.  The order that both the interfaces
and the IP addresses are listed is system dependent.

e.g.

```
# Valid IP address on interface eth0, eth1, eth2 etc.
IP_AUTODETECTION_METHOD=interface=eth.*
IP6_AUTODETECTION_METHOD=interface=eth.*
```

### Node readiness

The `calico/node` container supports an exec readiness endpoint.

Here is the help text:

```
$ docker exec calico-node /bin/readiness -h
Usage of dist/readiness:
  -bird
    	Specify to enable BIRD readiness checks
  -bird6
    	Specify to enable BIRD6 readiness checks
  -felix
    	Specify to enable felix readiness checks
```

The BIRD readiness endpoint ensures that the BGP mesh is healthy by verifiying that all BGP peers are established and
no graceful restart is in progress. If the BIRD readiness check is failing due to unreachable peers that are no longer
in the cluster, see [decomissioning a node]({{site.baseurl}}/{{page.version}}/usage/decommissioning-a-node).<|MERGE_RESOLUTION|>--- conflicted
+++ resolved
@@ -1,10 +1,5 @@
 ---
-<<<<<<< HEAD
 title: Configuring cnx-node
-=======
-title: Configuring calico/node
-canonical_url: 'https://docs.projectcalico.org/v3.2/reference/node/configuration'
->>>>>>> a799263c
 ---
 
 The `{{site.nodecontainer}}` container is primarily configured through environment variables.
@@ -34,15 +29,9 @@
 | CALICO_STARTUP_LOGLEVEL      | The log severity above which startup `{{site.nodecontainer}}` logs are sent to the stdout. [Default: `ERROR`] | DEBUG, INFO, WARNING, ERROR, CRITICAL, or NONE (case-insensitive) |
 | CLUSTER_TYPE | Contains comma delimited list of indicators about this cluster.  e.g. k8s, mesos, kubeadm, canal, bgp | string |
 | ETCD_ENDPOINTS    | A comma separated list of etcd endpoints [Example: `http://127.0.0.1:2379,http://127.0.0.2:2379`] (required) | string |
-<<<<<<< HEAD
-| ETCD_KEY_FILE     | Path to the file containing the private key of the `{{site.nodecontainer}}` client certificate. Enables `{{site.nodecontainer}}` to participate in mutual TLS authentication and identify itself to the etcd server. Example: `/etc/node/key.pem` (optional) | string |
-| ETCD_CERT_FILE    | Path to the file containing the client certificate issued to `{{site.nodecontainer}}`. Enables `{{site.nodecontainer}}` to participate in mutual TLS authentication and identify itself to the etcd server. Example: `/etc/node/cert.pem` (optional) | string |
-| ETCD_CA_CERT_FILE | Unnecessary if the CA that issued the etcd server certificate is in the list of trusted root CAs on the `{{site.nodecontainer}}` host. Otherwise, use this parameter to supply `{{site.nodecontainer}}` with the path to the file containing the root certificate of the CA that issued the etcd server certificate. Configures `{{site.nodecontainer}}` to trust the signature on the certificates provided by the etcd server. Example: `/etc/node/ca.pem` | string |
-=======
 | ETCD_KEY_FILE     | Path to the file containing the private key matching the `{{site.nodecontainer}}` client certificate. Enables `{{site.nodecontainer}}` to participate in mutual TLS authentication and identify itself to the etcd server. Example: `/etc/node/key.pem` (optional) | string |
 | ETCD_CERT_FILE    | Path to the file containing the client certificate issued to `{{site.nodecontainer}}`. Enables `{{site.nodecontainer}}` to participate in mutual TLS authentication and identify itself to the etcd server. Example: `/etc/node/cert.pem` (optional) | string |
 | ETCD_CA_CERT_FILE | Path to the file containing the root certificate of the certificate authority (CA) that issued the etcd server certificate. Configures `{{site.nodecontainer}}` to trust the CA that signed the root certificate. The file may contain multiple root certificates, causing `{{site.nodecontainer}}` to trust each of the CAs included. Example: `/etc/node/ca.pem` | string |
->>>>>>> a799263c
 | KUBECONFIG | When using the Kubernetes datastore, the location of a kubeconfig file to use. | string |
 | K8S_API_ENDPOINT | Location of the Kubernetes API.  Not required if using kubeconfig.       | string |
 | K8S_CERT_FILE | Location of a client certificate for accessing the Kubernetes API.          | string |
