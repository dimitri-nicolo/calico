---
title: Binary install with package manager
<<<<<<< HEAD
=======
canonical_url: 'https://docs.projectcalico.org/v3.2/getting-started/bare-metal/installation/binary-mgr'
>>>>>>> a799263c
---


## Prerequisites

- [Install calicoctl as a binary](/{{page.version}}/usage/calicoctl/install#installing-calicoctl-as-a-binary-on-a-single-host).

- [Configure calicoctl to connect to etcd](/{{page.version}}/usage/calicoctl/configure/).


## Installing Felix

{% include ppa_repo_name %}

There are several ways to install Felix.

-   If you are running Ubuntu 14.04 or 16.04, you can install from our PPA:

        sudo add-apt-repository ppa:project-calico/{{ ppa_repo_name }}
        sudo apt-get update
        sudo apt-get upgrade
        sudo apt-get install calico-felix

-   If you are running a RedHat 7-derived distribution, you can install
    from our RPM repository:

        cat > /etc/yum.repos.d/calico.repo <<EOF
        [calico]
        name=Calico Repository
        baseurl=http://binaries.projectcalico.org/rpm/{{ ppa_repo_name }}/
        enabled=1
        skip_if_unavailable=0
        gpgcheck=1
        gpgkey=http://binaries.projectcalico.org/rpm/{{ ppa_repo_name }}/key
        priority=97
        EOF

        yum install calico-felix


Until you initialize the database, Felix will make a regular log that it
is in state "wait-for-ready". The default location for the log file is
`/var/log/calico/felix.log`.

## Initializing the etcd database

You should configure a `node` resource for each
host running Felix.  In this case, the database is initialized after
creating the first `node` resource.  For a deployment that does not include
the {{site.prodname}}/BGP integration, the specification of a node resource just 
requires the name of the node; for most deployments this will be the same as the
hostname.

```
calicoctl create -f - <<EOF
- apiVersion: projectcalico.org/v3
  kind: Node
  metadata:
    name: <node name or hostname>
EOF
```

The Felix logs should transition from periodic notifications 
that Felix is in the state `wait-for-ready` to a stream of initialization 
messages.
<|MERGE_RESOLUTION|>--- conflicted
+++ resolved
@@ -1,9 +1,5 @@
 ---
 title: Binary install with package manager
-<<<<<<< HEAD
-=======
-canonical_url: 'https://docs.projectcalico.org/v3.2/getting-started/bare-metal/installation/binary-mgr'
->>>>>>> a799263c
 ---
 
 
@@ -53,7 +49,7 @@
 You should configure a `node` resource for each
 host running Felix.  In this case, the database is initialized after
 creating the first `node` resource.  For a deployment that does not include
-the {{site.prodname}}/BGP integration, the specification of a node resource just 
+the {{site.prodname}}/BGP integration, the specification of a node resource just
 requires the name of the node; for most deployments this will be the same as the
 hostname.
 
@@ -66,6 +62,6 @@
 EOF
 ```
 
-The Felix logs should transition from periodic notifications 
-that Felix is in the state `wait-for-ready` to a stream of initialization 
+The Felix logs should transition from periodic notifications
+that Felix is in the state `wait-for-ready` to a stream of initialization
 messages.
