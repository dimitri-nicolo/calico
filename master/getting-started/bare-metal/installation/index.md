---
title: Installing Calico on host endpoints
<<<<<<< HEAD
=======
canonical_url: 'https://docs.projectcalico.org/v3.2/getting-started/bare-metal/installation/'
>>>>>>> a799263c
---

You can use any of the following methods to install Felix on bare metal.

- [Binary from package manager](binary-mgr): On Red Hat Enterprise Linux (RHEL), Ubuntu, 
  and CentOS hosts, use the package manager to install and run Felix as a binary.
  
- [Binary without package manager](binary): On CoreOS and Debian hosts, you can
  install Felix without a package manager.
  
- [Container](container): On hosts equipped with Docker, you can install `{{site.nodecontainer}}`,
  which contains Felix and all of its dependencies.

<|MERGE_RESOLUTION|>--- conflicted
+++ resolved
@@ -1,19 +1,15 @@
 ---
 title: Installing Calico on host endpoints
-<<<<<<< HEAD
-=======
-canonical_url: 'https://docs.projectcalico.org/v3.2/getting-started/bare-metal/installation/'
->>>>>>> a799263c
 ---
 
 You can use any of the following methods to install Felix on bare metal.
 
-- [Binary from package manager](binary-mgr): On Red Hat Enterprise Linux (RHEL), Ubuntu, 
+- [Binary from package manager](binary-mgr): On Red Hat Enterprise Linux (RHEL), Ubuntu,
   and CentOS hosts, use the package manager to install and run Felix as a binary.
-  
+
 - [Binary without package manager](binary): On CoreOS and Debian hosts, you can
   install Felix without a package manager.
-  
+
 - [Container](container): On hosts equipped with Docker, you can install `{{site.nodecontainer}}`,
   which contains Felix and all of its dependencies.
 
