---
title: Upgrading CNX in Kubernetes
---

<<<<<<< HEAD
This document covers:

- [Upgrading an open source Calico cluster to {{site.prodname}}](#upgrading-an-open-source-calico-cluster-to-cnx)
- [Upgrading a cluster with Tigera Essentials Toolkit to {{site.prodname}}](#upgrading-a-cluster-with-tigera-essentials-toolkit-to-cnx)

The upgrade procedure is supported for Calico v1.6+.

It is possible to upgrade the Calico and {{site.prodname}} components on a single node without affecting connectivity or
network policy for any existing pods.  However, we do not recommend deploying
=======
This document covers upgrading the {{site.prodname}} components in a Kubernetes deployment.  This
upgrade procedure is supported for {{site.prodname}} v1.6+.

It is possible to upgrade the {{site.prodname}} components on a single node without affecting connectivity or
network policy for any existing pods.  However, it is recommended that you do not deploy
>>>>>>> 11ef963b
new pods to a node that is being upgraded.

We recommend upgrading one node at a time, rendering each node as
unschedulable using [kubectl cordon](http://kubernetes.io/docs/user-guide/kubectl/v1.6/#cordon)
before upgrading the node, and then make the node schedulable after the upgrade is
complete using [kubectl uncordon](http://kubernetes.io/docs/user-guide/kubectl/v1.6/#uncordon).

> **Note**: When upgrading to etcd v3, as long as the cluster is migrated with the
`etcdctl migrate` command, the v2 data will remain untouched and the etcd v3
server will continue to speak the v2 protocol so the upgrade should have no
impact on {{site.prodname}}.
{: .alert .alert-info}

> **Note**: When upgrading {{site.prodname}} using the Kubernetes datastore driver from a version < v2.3.0
> to a version >= v2.3.0, or when upgrading {{site.prodname}} using the etcd datastore from a version < v2.4.0
> to a version >= v2.4.0, you should follow the steps for
> [upgrading to v1 NetworkPolicy semantics](#upgrading-to-v1-networkpolicy-semantics)
{: .alert .alert-info}

> **Important**: If you are using the Kubernetes datastore and upgrading from
> Calico v2.4.x or earlier to Calico v2.5.x or later, you must
> [migrate your Calico configuration data](https://github.com/projectcalico/calico/blob/master/upgrade/v2.5/README.md)
> before upgrading. Otherwise, your cluster may lose connectivity after the upgrade.
{: .alert .alert-danger}

## Upgrading an open source Calico cluster to {{site.prodname}}

1. [Upgrade the open source Calico cluster](#upgrading-a-hosted-installation-of-calico).
1. [Add {{site.prodname}}](#adding-cnx).

## Upgrading a cluster with Tigera Essentials Toolkit to {{site.prodname}}

1. [Upgrade the open source Calico cluster](#upgrading-a-hosted-installation-of-calico).
1. [Add {{site.prodname}}](#adding-cnx). Steps 1 to 3 are not required.

## Adding {{site.prodname}}
This section covers taking an existing Kubernetes system with Calico and maybe Tigera Essentials Toolkit, and adding {{site.prodname}}.

#### Prerequisites
This procedure assumes the following:

- Your system is running the latest 3.0.x release of Calico.  If not, follow the instructions below to upgrade it to the latest 3.0.x release
- You have obtained the {{site.prodname}} specific binaries by following the instructions in [getting started]({{site.baseurl}}/{{page.version}}/getting-started/essentials) and uploaded them to a private registry.
- You have the Calico manifest that was used to install your system available.  This is the manifest which includes the `calico/node` DaemonSet.

#### Prepare for the Upgrade
 Edit your Calico manifest:
   - change the calico/node `image:` key to point at the {{site.prodname}} `calico/node` image in your private registry.
   - add the following to the `env:` section of the `calico/node` Daemonset:
     ```
     - name: FELIX_PROMETHEUSREPORTERENABLED
       value: "true"
     - name: FELIX_PROMETHEUSREPORTERPORT
       value: "9081"
     ```

#### Perform the upgrade
 1. Apply the Calico manifest you prepared above with a command like: `kubectl apply -f calico.yaml`
 2. Upgrade each node. Perform the following steps on each node one at a time:
    - First make the node unschedulable:
        ```
        kubectl cordon node-01
        ```
    - Delete the calico-node pod running on the cordoned node and wait for the DaemonSet controller to deploy a replacement using the {{site.prodname}} image.
        ```
        kubectl delete pod -n kube-system calico-node-ajzy6e3t
        ```
    - Once the new calico-node pod has started, make the node schedulable again.
        ```
        kubectl uncordon node-01
        ```
 3. Install the policy query and violation alerting tools.  For more information about the following instructions, see [{{site.prodname}} Hosted Install](installation/hosted/essentials/).

    - Configure calico-monitoring namespace and deploy Prometheus Operator by
      applying the [operator.yaml](installation/hosted/essentials/1.6/operator.yaml) manifest.

      ```
      kubectl apply -f operator.yaml
      ```

    - Wait for third party resources to be created. Check by running:

      ```
      kubectl get thirdpartyresources --watch
      ```

    - Apply the [monitor-calico.yaml](installation/hosted/essentials/1.6/monitor-calico.yaml) manifest which will
      install prometheus and alertmanager.

      ```
      kubectl apply -f monitor-calico.yaml
      ```

4. Add the {{site.prodname}} Manager.  Note that this step may require API downtime, 
   because the API server's command line flags will probably need changing.
   For more information about the following instructions, see [{{site.prodname}} Hosted Install](installation/hosted/essentials/).

   - [Decide on an authentication method, and configure Kubernetes]({{site.baseurl}}/{{page.version}}/reference/essentials/authentication).

   - Edit and apply the manifest ([etcd](installation/hosted/essentials/1.6/calico-k8sapiserver.yaml)
     or [KDD](installation/hosted/essentials/1.6/calico-k8sapiserver-kdd.yaml))
     defining the {{site.prodname}} Manager API server resources.

     See the main installation documentation for details on how to set the flags.

   - Edit and apply [the manifest](installation/hosted/essentials/1.6/cnx-manager.yaml) defining the {{site.prodname}} Manager web application resources.
     The `tigera-cnx-manager-web-config` ConfigMap at the start of the file
     defines two parameters that may need changing: the OIDC client ID
     (only if using Google login), and the Kubernetes API location (must
     be reachable from any system running the web application).

     ```
     # Edit the ConfigMap first
     kubectl apply -f cnx-manager.yaml
     ```

   - Define RBAC permissions for users to access the {{site.prodname}} Manager.
     [This document]({{site.baseurl}}/{{page.version}}/reference/essentials/rbac-tiered-policies) describes how to do that.

## Upgrading a hosted installation of Calico

This section covers upgrading a [self-hosted]({{site.baseurl}}/{{page.version}}/getting-started/kubernetes/installation/hosted) {{site.prodname}} installation.

Note that while a self-hosted installation of {{site.prodname}} is typically done all at once (via calico.yaml), it is
recommended to perform upgrades one component at a time.

#### Upgrading the {{site.prodname}} Kubernetes controllers

In a self-hosted {{site.prodname}} installation, the calico/kube-controllers container is run as a deployment.  As such,
it can be upgraded via the standard [deployment mechanism](http://kubernetes.io/docs/user-guide/deployments/#updating-a-deployment).

To upgrade the controllers, simply apply changes to the deployment specification and Kubernetes will
do the rest.

```
kubectl apply -f new-controllers.yaml
```

> **Note**: The deployment must use `.spec.strategy.type==Recreate` to
> ensure that at most one instance of the controller is running at a time.
{: .alert .alert-info}


#### Upgrading the {{site.prodname}} DaemonSet

Upgrading the CNI plugin or calico/node image is done through a DaemonSet.  DaemonSets do not
currently support an update operation, and as such must be updated manually.

To upgrade the DaemonSet:

##### 1. Apply changes to the existing DaemonSet via kubectl apply.

Modify the DaemonSet manifest and run:

```
kubectl apply -f calico-node.yaml
```

> **Note**: Alternatively, you can use `kubectl edit` to modify the DaemonSet.
{: .alert .alert-info}


##### 2. Upgrade each node.

Perform the following steps on each node one at a time.

First make the node unschedulable:

```
kubectl cordon node-01
```

Delete the calico-node pod running on the cordoned node and wait for the
DaemonSet controller to deploy a replacement.

```
kubectl delete pod -n kube-system calico-node-ajzy6e3t
```

Once the new calico-node pod has started, make the node schedulable again.

```
kubectl uncordon node-01
```


> **Note**: You may want to pre-fetch the new Docker image to ensure the new
> node image is started within BIRD's graceful restart period of 90 seconds.
{: .alert .alert-info}


#### Updating the {{site.prodname}} ConfigMap

Most self-hosted {{site.prodname}} deployments use a ConfigMap for configuration of the {{site.prodname}}
components.

To update the ConfigMap, make any desired changes and apply the new ConfigMap using
kubectl.  You will need to restart the {{site.prodname}} Kubernetes controllers and each calico/node instance
as described above before new config is reflected.

## Upgrading components individually

This section covers upgrading each component individually for use with custom configuration
management tools.

#### Upgrading the calico/node container

The calico/node container runs on each node in a Kubernetes cluster.  It runs Felix for policy
enforcement and BIRD for BGP networking (when enabled).

To upgrade the calico/node container:

- Pull the new version of the calico/node image to each node.  e.g `docker pull quay.io/calico/node:vA.B.C`
- Update the image in your process management to reference the new version.
- Stop the running calico/node container, and start it with the newly pulled version.

#### Upgrading the {{site.prodname}} CNI plugins

The {{site.prodname}} CNI plugins (calico and calico-ipam) are typically installed in /opt/cni/bin, though
this can vary based on deployment.

To upgrade the plugins, simply remove the existing binaries and replace them with the desired version.

To upgrade the CNI config (typically located in /etc/cni/net.d) simply make the desired changes to the
config file.  It will be picked up by the kubelet automatically for Kubernetes v1.4.0+.  For older versions
of Kubernetes you must restart the kubelet for changes to be applied.

#### Upgrading the {{site.prodname}} Kubernetes controllers

The calico/kube-controllers pod can be stopped and restarted without affecting connectivity or
policy on existing pods.  New pods in existing namespaces will correctly have
existing policy applied even when the controller is not running.  However, when the
controllers are not running:

- New `NetworkPolicy` resources will not be applied.
- New pods in new namespaces will not get network connectivity.
- Label changes to existing pods will not be reflected in the applied policy.


> **Note**: Only one instance of the controller should ever be active at a time.
{: .alert .alert-info}

To upgrade the controllers:

- Pull the new version of the calico/kube-controllers image to each node.
- Update the image in your process management to reference the new version.
- Stop the running container, and start it with the newly pulled version.

We recommend running the controllers as a Kubernetes deployment with type "recreate", in which
case upgrade can be handled entirely through the
standard [deployment mechanism](http://kubernetes.io/docs/user-guide/deployments/#updating-a-deployment)

## Upgrading to v1 NetworkPolicy semantics

Calico v2.3.0 (when using the Kubernetes datastore driver) and Calico v2.4.0 (when using the etcd datastore driver)
interpret the Kubernetes `NetworkPolicy` differently than previous releases, as specified
in [upstream Kubernetes](https://github.com/kubernetes/kubernetes/pull/39164#issue-197243974).

To maintain behavior when upgrading, you should follow these steps prior to upgrading {{site.prodname}} to ensure your configured policy is
enforced consistently throughout the upgrade process.

- In any namespace that previously did _not_ have a `DefaultDeny` annotation:
  - Delete any `NetworkPolicy` objects in that namespace.  After upgrade, these policies will become active and may block traffic that was previously allowed.
- In any namespace that previously had a `DefaultDeny` annotation:
  - Create a `NetworkPolicy` which matches all pods but does not allow any traffic.  After upgrade, the namespace annotation will have no effect, but this empty `NetworkPolicy` will provide the same behavior.

Here is an example of a `NetworkPolicy` which selects all pods in the namespace, but does not allow any traffic:

```yaml
kind: NetworkPolicy
apiVersion: networking.k8s.io/v1
metadata:
  name: default-deny
spec:
  podSelector:
```

> **Note**: The above steps should be followed when upgrading to
> Calico v2.3.0+ using the Kubernetes
> datastore driver, and Calico v2.4.0+ using the etcd datastore,
> independent of the Kubernetes version being used.
{: .alert .alert-info}<|MERGE_RESOLUTION|>--- conflicted
+++ resolved
@@ -2,7 +2,6 @@
 title: Upgrading CNX in Kubernetes
 ---
 
-<<<<<<< HEAD
 This document covers:
 
 - [Upgrading an open source Calico cluster to {{site.prodname}}](#upgrading-an-open-source-calico-cluster-to-cnx)
@@ -12,13 +11,6 @@
 
 It is possible to upgrade the Calico and {{site.prodname}} components on a single node without affecting connectivity or
 network policy for any existing pods.  However, we do not recommend deploying
-=======
-This document covers upgrading the {{site.prodname}} components in a Kubernetes deployment.  This
-upgrade procedure is supported for {{site.prodname}} v1.6+.
-
-It is possible to upgrade the {{site.prodname}} components on a single node without affecting connectivity or
-network policy for any existing pods.  However, it is recommended that you do not deploy
->>>>>>> 11ef963b
 new pods to a node that is being upgraded.
 
 We recommend upgrading one node at a time, rendering each node as
