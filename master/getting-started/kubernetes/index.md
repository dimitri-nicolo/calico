--- conflicted
+++ resolved
@@ -1,10 +1,5 @@
 ---
-<<<<<<< HEAD
 title: Quickstart for Tigera CNX on Kubernetes
-=======
-title: Quickstart for Calico on Kubernetes
-canonical_url: 'https://docs.projectcalico.org/v3.2/getting-started/kubernetes/'
->>>>>>> a799263c
 ---
 
 
@@ -34,24 +29,16 @@
   - [`<customer-name>-license.yaml` containing your license key](/{{page.version}}/getting-started/#obtain-a-license-key)
 <br><br>
 
-<<<<<<< HEAD
 - Ensure that {{site.prodname}} can manage `cali` and `tunl` interfaces on the host.
   If NetworkManager is present on the host, refer to
   [Preventing NetworkManager from controlling {{site.prodname}} interfaces](../../usage/troubleshooting/#prevent-networkmanager-from-controlling-cnx-interfaces).
 
 - [Follow the Kubernetes instructions to install kubeadm](https://kubernetes.io/docs/setup/independent/install-kubeadm/){:target="_blank"}.
 
-  > **Note**: After installing kubeadm, do not power down or restart
-  > the host. Instead, continue directly to the
-  > [next section to create your cluster](#create-a-single-host-kubernetes-cluster).
-  {: .alert .alert-info}
-=======
 > **Note**: After installing kubeadm, do not power down or restart
 the host. Instead, continue directly to the
 [next section to create your cluster](#create-a-single-host-kubernetes-cluster).
 {: .alert .alert-info}
->>>>>>> a799263c
-
 
 ### Create a single-host Kubernetes cluster
 
@@ -64,14 +51,9 @@
    sudo kubeadm init --pod-network-cidr=192.168.0.0/16 \
    --apiserver-cert-extra-sans=127.0.0.1
    ```
-<<<<<<< HEAD
-=======
-   sudo kubeadm init --pod-network-cidr=192.168.0.0/16
-   ```
 
 1. Execute the following commands to configure kubectl (also returned by
    `kubeadm init`).
->>>>>>> a799263c
 
 1. Execute the commands to configure kubectl as returned by
    `kubeadm init`. Most likely they will be as follows:
@@ -81,11 +63,16 @@
    sudo cp -i /etc/kubernetes/admin.conf $HOME/.kube/config
    sudo chown $(id -u):$(id -g) $HOME/.kube/config
    ```
-<<<<<<< HEAD
-=======
+1. Install an etcd instance with the following command.
 
-1. Install an etcd instance with the following command.
->>>>>>> a799263c
+   ```bash
+   kubectl apply -f \
+   {{site.url}}/{{page.version}}/getting-started/kubernetes/installation/hosted/etcd.yaml
+   ```
+
+   > **Note**: You can also
+   > [view the YAML in a new tab]({{site.url}}/{{page.version}}/getting-started/kubernetes/installation/hosted/etcd.yaml){:target="_blank"}.
+   {: .alert .alert-info}
 
 1. Download the installation script.
 
@@ -93,96 +80,21 @@
    curl --compressed \
    {{site.url}}/{{page.version}}/getting-started/kubernetes/install-cnx.sh -O
    ```
-<<<<<<< HEAD
-=======
-   kubectl apply -f \
-   {{site.url}}/{{page.version}}/getting-started/kubernetes/installation/hosted/etcd.yaml
-   ```
-
-   > **Note**: You can also
-   > [view the YAML in a new tab]({{site.url}}/{{page.version}}/getting-started/kubernetes/installation/hosted/etcd.yaml){:target="_blank"}.
-   {: .alert .alert-info}
->>>>>>> a799263c
 
 1. Set the `install-cnx.sh` file to be executable.
 
    ```bash
    chmod +x install-cnx.sh
    ```
-<<<<<<< HEAD
-
 1. Use the following command to execute the script, replacing `<customer-name>`
    with your customer name.
-=======
-   daemonset "calico-etcd" created
-   service "calico-etcd" created
-   ```
-
-1. Install the RBAC roles required for {{site.prodname}}
-
-   ```
-   kubectl apply -f \
-   {{site.url}}/{{page.version}}/getting-started/kubernetes/installation/rbac.yaml
-   ```
-
-   > **Note**: You can also
-   > [view the YAML in a new tab]({{site.url}}/{{page.version}}/getting-started/kubernetes/installation/rbac.yaml){:target="_blank"}.
-   {: .alert .alert-info}
-
-   You should see the following output.
-
-   ```
-   clusterrole.rbac.authorization.k8s.io "calico-kube-controllers" created
-   clusterrolebinding.rbac.authorization.k8s.io "calico-kube-controllers" created
-   clusterrole.rbac.authorization.k8s.io "calico-node" created
-   clusterrolebinding.rbac.authorization.k8s.io "calico-node" created
-   ```
-
-1. Install {{site.prodname}} with the following command.
-
-   ```
-   kubectl apply -f \
-   {{site.url}}/{{page.version}}/getting-started/kubernetes/installation/hosted/calico.yaml
-   ```
-
-   > **Note**: You can also
-   > [view the YAML in a new tab]({{site.url}}/{{page.version}}/getting-started/kubernetes/installation/hosted/calico.yaml){:target="_blank"}.
-   {: .alert .alert-info}
-
-   You should see the following output.
-
-   ```
-   configmap "calico-config" created
-   secret "calico-etcd-secrets" created
-   daemonset.extensions "calico-node" created
-   serviceaccount "calico-node" created
-   deployment.extensions "calico-kube-controllers" created
-   serviceaccount "calico-kube-controllers" created
-   ```
-
-1. Confirm that all of the pods are running with the following command.
-
-   ```
-   watch kubectl get pods --all-namespaces
-   ```
-
-   Wait until each pod has the `STATUS` of `Running`.
->>>>>>> a799263c
 
    **Command**
    ```
    ./install-cnx.sh -l <customer-name>-license.yaml
    ```
 
-<<<<<<< HEAD
    **Example**
-=======
-1. Press CTRL+C to exit `watch`.
-
-1. Remove the taints on the master so that you can schedule pods
-   on it.
-
->>>>>>> a799263c
    ```
    ./install-cnx.sh -l awesome-corp-license.yaml
    ```
@@ -197,23 +109,6 @@
 1. Type **jane** in the **Login** box and **welc0me** in the **Password** box.
    Then click **Sign In**.
 
-<<<<<<< HEAD
-=======
-1. Confirm that you now have a node in your cluster with the
-   following command.
-
-   ```
-   kubectl get nodes -o wide
-   ```
-
-   It should return something like the following.
-
-   ```
-   NAME             STATUS  ROLES   AGE  VERSION  EXTERNAL-IP  OS-IMAGE            KERNEL-VERSION     CONTAINER-RUNTIME
-   <your-hostname>  Ready   master  1h   v1.8.x   <none>       Ubuntu 16.04.3 LTS  4.10.0-28-generic  docker://1.12.6
-   ```
-
->>>>>>> a799263c
 Congratulations! You now have a single-host Kubernetes cluster
 equipped with {{site.prodname}}.
 
