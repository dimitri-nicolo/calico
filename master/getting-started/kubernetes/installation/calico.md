--- conflicted
+++ resolved
@@ -1,24 +1,18 @@
 ---
-<<<<<<< HEAD
 title: Installing CNX for policy and networking (recommended)
-=======
-title: Installing Calico for policy and networking (recommended)
-canonical_url: 'https://docs.projectcalico.org/v3.2/getting-started/kubernetes/installation/calico'
->>>>>>> a799263c
 ---
 
 ## Before you begin
 
-<<<<<<< HEAD
-- Ensure that you have a Kubernetes cluster that meets the {{site.prodname}} 
-  [system requirements](../requirements). If you don't, follow the steps in 
+- Ensure that you have a Kubernetes cluster that meets the {{site.prodname}}
+  [system requirements](../requirements). If you don't, follow the steps in
   [Using kubeadm to create a cluster](http://kubernetes.io/docs/getting-started-guides/kubeadm/).
-  
-- If you are planning to federate multiple clusters using the Federated Endpoint Identity feature, please read the 
+
+- If you are planning to federate multiple clusters using the Federated Endpoint Identity feature, please read the
   [Federated Identity Overview](../../../usage/federation/index) to understand additional installation requirements
   for each of your clusters.
-  
-- Ensure that you have the [private registry credentials](../../../getting-started/#obtain-the-private-registry-credentials) 
+
+- Ensure that you have the [private registry credentials](../../../getting-started/#obtain-the-private-registry-credentials)
   and a [license key](../../../getting-started/#obtain-a-license-key).
 
 {% include {{page.version}}/load-docker-intro.md %}
@@ -26,20 +20,13 @@
 {% include {{page.version}}/load-docker-our-reg.md yaml="calico" %}
 
 {% include {{page.version}}/load-docker.md yaml="calico" orchestrator="kubernetes" %}
-   
+
 ## <a name="install-cnx"></a>Installing {{site.prodname}} for policy and networking
-=======
-Ensure that you have a Kubernetes cluster that meets the
-{{site.prodname}} [system requirements](../requirements). If you don't,
-follow the steps in [Using kubeadm to create a cluster](http://kubernetes.io/docs/getting-started-guides/kubeadm/).
-
-## Installing {{site.prodname}} for policy and networking
->>>>>>> a799263c
 
 ### Selecting your datastore type and number of nodes
 
 The procedure differs according to the type of datastore you want {{site.prodname}}
-to use, the number of nodes and whether you will be using [federated endpoint identity](../../../usage/federation/index). Refer to the 
+to use, the number of nodes and whether you will be using [federated endpoint identity](../../../usage/federation/index). Refer to the
 section that matches your use case.
 
 - [etcd datastore without federation](#installing-for-etcd-datastore-without-federation)
@@ -81,55 +68,50 @@
 
    > **Tip**: You can specify more than one using commas as delimiters.
    {: .alert .alert-success}
-<<<<<<< HEAD
-   
-{% include {{page.version}}/cnx-cred-sed.md yaml="calico" %}
-   
-=======
-
->>>>>>> a799263c
+
+{% include {{page.version}}/cnx-cred-sed.md yaml="calico" %}
+
 1. Apply the manifest using the following command.
 
    ```bash
    kubectl apply -f calico.yaml
    ```
-   
-1. Continue to [Applying your license key](#applying-your-license-key).
-
-<<<<<<< HEAD
+
+1. Continue to [Applying your license key](#applying-your-license-key).
+
 ### Installing for etcd datastore: with federation
 
-1. If your cluster has RBAC enabled, issue the following command to 
+1. If your cluster has RBAC enabled, issue the following command to
    configure the roles and bindings that {{site.prodname}} requires.
 
    ```
    kubectl apply -f \
    {{site.url}}/{{page.version}}/getting-started/kubernetes/installation/rbac-etcd-typha.yaml
    ```
-   > **Note**: You can also 
+   > **Note**: You can also
    > [view the manifest in your browser](rbac-etcd-typha.yaml){:target="_blank"}.
    {: .alert .alert-info}
 
 1. Download the {{site.prodname}} networking manifest for etcd.
-   
+
    ```bash
    curl \
    {{site.url}}/{{page.version}}/getting-started/kubernetes/installation/hosted/etcd-typha/calico.yaml \
    -O
    ```
-   
-1. In the `ConfigMap` named `calico-config`, set the value of 
+
+1. In the `ConfigMap` named `calico-config`, set the value of
    `etcd_endpoints` to the IP address and port of your etcd server.
-   
+
    > **Tip**: You can specify more than one using commas as delimiters.
    {: .alert .alert-success}
-   
+
 1. In the `ConfigMap` named `calico-config`, locate the `typha_service_name`,
    delete the `none` value, and replace it with `calico-typha`.
 
 1. Modify the replica count in the`Deployment` named `calico-typha`
    to the desired number of replicas.
-    
+
    ```
    apiVersion: apps/v1beta1
    kind: Deployment
@@ -140,22 +122,22 @@
      ...
      replicas: <number of replicas>
    ```
-   
-   We recommend at least one replica for every 200 nodes and no more than 
-   20 replicas. In production, we recommend a minimum of three replicas to reduce 
+
+   We recommend at least one replica for every 200 nodes and no more than
+   20 replicas. In production, we recommend a minimum of three replicas to reduce
    the impact of rolling upgrades and failures.
 
-   > **Warning**: If you set `typha_service_name` without increasing the replica 
-   > count from its default of `0` Felix will try to connect to Typha, find no 
+   > **Warning**: If you set `typha_service_name` without increasing the replica
+   > count from its default of `0` Felix will try to connect to Typha, find no
    > Typha instances to connect to, and fail to start.
    {: .alert .alert-danger}
 
 {% include {{page.version}}/cnx-cred-sed.md yaml="calico" %}
-   
-1. If you have created some secrets for Federation, then modify the manifest to mount the secrets into the 
+
+1. If you have created some secrets for Federation, then modify the manifest to mount the secrets into the
    container.  For details see [Configuring a Remote Cluster for Federation](/{{page.version}}/usage/federation/configure-rcc).
 
-   > **Warning**: If you are upgrading from a previous release and previously had secrets mounted in for 
+   > **Warning**: If you are upgrading from a previous release and previously had secrets mounted in for
    > federation, then failure to include these secrets in this manifest will result in loss of federation
    > functionality, which may include loss of service between clusters.
    {: .alert .alert-danger}
@@ -165,16 +147,13 @@
    ```bash
    kubectl apply -f calico.yaml
    ```
-   
-1. Continue to [Applying your license key](#applying-your-license-key).
-
-### Installing for Kubernetes API datastore: 50 nodes or less and without federation
-=======
+
+1. Continue to [Applying your license key](#applying-your-license-key).
+
 1. If you wish to enforce application layer policies and secure workload-to-workload
    communications with mutual TLS authentication, continue to [Enabling application layer policy](app-layer-policy) (optional).
 
 ### Installing with the Kubernetes API datastore—50 nodes or less
->>>>>>> a799263c
 
 1. Ensure that the Kubernetes controller manager has the following flags
    set: <br>
@@ -194,22 +173,15 @@
    > **Note**: You can also
    > [view the manifest in your browser](hosted/rbac-kdd.yaml){:target="_blank"}.
    {: .alert .alert-info}
-<<<<<<< HEAD
-   
+
 1. Download the {{site.prodname}} networking manifest for the Kubernetes API datastore.
-   
-=======
-
-1. Issue the following command to install {{site.prodname}}.
-
->>>>>>> a799263c
+
    ```bash
    curl \
    {{site.url}}/{{page.version}}/getting-started/kubernetes/installation/hosted/kubernetes-datastore/calico-networking/1.7/calico.yaml \
    -O
    ```
-<<<<<<< HEAD
-   
+
 {% include {{page.version}}/cnx-cred-sed.md yaml="calico" %}
 
 1. Apply the manifest
@@ -218,15 +190,14 @@
    kubectl apply -f calico.yaml
    ```
 
-1. Continue to [Applying your license key](#applying-your-license-key).
-=======
-
    > **Note**: You can also [view the manifest in your browser](hosted/kubernetes-datastore/calico-networking/1.7/calico.yaml){:target="_blank"}.
    {: .alert .alert-info}
+
+
+1. Continue to [Applying your license key](#applying-your-license-key).
 
 1. If you wish to enforce application layer policies and secure workload-to-workload
    communications with mutual TLS authentication, continue to [Enabling application layer policy](app-layer-policy) (optional).
->>>>>>> a799263c
 
 ### Installing for Kubernetes API datastore: more than 50 nodes or with federation
 
@@ -281,13 +252,13 @@
    > count from its default of `0` Felix will try to connect to Typha, find no
    > Typha instances to connect to, and fail to start.
    {: .alert .alert-danger}
-   
-{% include {{page.version}}/cnx-cred-sed.md yaml="calico" %}
-
-1. If you have created some secrets for Federation, then modify the manifest to mount the secrets into the 
+
+{% include {{page.version}}/cnx-cred-sed.md yaml="calico" %}
+
+1. If you have created some secrets for Federation, then modify the manifest to mount the secrets into the
    container.  For details see [Configuring a Remote Cluster for Federation](/{{page.version}}/usage/federation/configure-rcc).
 
-   > **Warning**: If you are upgrading from a previous release and previously had secrets mounted in for 
+   > **Warning**: If you are upgrading from a previous release and previously had secrets mounted in for
    > federation, then failure to include these secrets in this manifest will result in loss of federation
    > functionality, which may include loss of service between clusters.
    {: .alert .alert-danger}
@@ -298,17 +269,15 @@
    kubectl apply -f calico.yaml
    ```
 
-<<<<<<< HEAD
 1. Continue to [Applying your license key](#applying-your-license-key).
 
 {% include {{page.version}}/apply-license.md %}
-   
+
 {% include {{page.version}}/cnx-mgr-install.md init="kubernetes" %}
 
 {% include {{page.version}}/cnx-monitor-install.md %}
 
 {% include {{page.version}}/gs-next-steps.md %}
-=======
+
 1. If you wish to enforce application layer policies and secure workload-to-workload
-   communications with mutual TLS authentication, continue to [Enabling application layer policy](app-layer-policy) (optional).
->>>>>>> a799263c
+   communications with mutual TLS authentication, continue to [Enabling application layer policy](app-layer-policy) (optional).