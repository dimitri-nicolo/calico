--- conflicted
+++ resolved
@@ -8,27 +8,10 @@
 
 - [Installing {{site.prodname}} for policy and networking (recommended)](calico)
 
-- [Installing {{site.prodname}} for policy and flannel for networking](flannel)
-
 - [Installing {{site.prodname}} for policy (advanced)](other)
 
 Should you wish to modify the manifests before applying them, refer to 
 [Customizing the manifests](config-options). 
 
-<<<<<<< HEAD
-Follow the [integration guide](integration) if you would like
-to integrate {{site.prodname}} into your own installation or deployment scripts.
-=======
 If you prefer not to use Kubernetes to start the {{site.prodname}} services, refer to the 
-[Integration guide](integration).
-
-Several third-party vendors also provide a variety of {{site.prodname}} installation
-methods for different public clouds. Refer to the section that corresponds to your provider 
-for more details.
-
-- [Amazon Web Services (AWS)](aws)
-
-- [Google Compute Engine (GCE)](gce)
-
-- [Azure](azure)
->>>>>>> 74589fa2
+[Integration guide](integration).