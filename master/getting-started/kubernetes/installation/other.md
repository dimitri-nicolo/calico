---
<<<<<<< HEAD
title: Installing CNX for policy (advanced)
---

## About installing {{site.prodname}} for policy

You can also use {{site.prodname}} just for policy enforcement and achieve networking 
with another solution, such as static routes or a Kubernetes cloud provider integration. 
=======
title: Installing Calico for policy (advanced)
canonical_url: 'https://docs.projectcalico.org/v3.2/getting-started/kubernetes/installation/other'
---

You can also use {{site.prodname}} just for policy enforcement and achieve networking
with another solution, such as static routes or a Kubernetes cloud provider integration.
>>>>>>> a799263c

To install {{site.prodname}} in this mode using the Kubernetes API datastore,
complete the following steps.

<<<<<<< HEAD
## Before you begin

- Ensure that you have a Kubernetes cluster that meets the {{site.prodname}} 
  [system requirements](../requirements). If you don't, follow the steps in 
  [Using kubeadm to create a cluster](http://kubernetes.io/docs/getting-started-guides/kubeadm/).

- Ensure that you have the [private registry credentials](../../../getting-started/#obtain-the-private-registry-credentials) 
  and a [license key](../../../getting-started/#obtain-a-license-key).

{% include {{page.version}}/load-docker-intro.md %}

{% include {{page.version}}/load-docker-our-reg.md yaml="calico" %}

{% include {{page.version}}/load-docker.md yaml="calico" orchestrator="kubernetes" %}

## <a name="install-cnx"></a>Installing {{site.prodname}} for policy

1. Ensure that you have a Kubernetes cluster that meets the 
   {{site.prodname}} [system requirements](../requirements). If you don't, 
=======
1. Ensure that you have a Kubernetes cluster that meets the
   {{site.prodname}} [system requirements](../requirements). If you don't,
>>>>>>> a799263c
   follow the steps in [Using kubeadm to create a cluster](http://kubernetes.io/docs/getting-started-guides/kubeadm/).

1. If your cluster has RBAC enabled, issue the following command to
   configure the roles and bindings that {{site.prodname}} requires.

   ```
   kubectl apply -f \
   {{site.url}}/{{page.version}}/getting-started/kubernetes/installation/hosted/rbac-kdd.yaml
   ```
   > **Note**: You can also
   > [view the manifest in your browser](hosted/rbac-kdd.yaml){:target="_blank"}.
   {: .alert .alert-info}

1. Ensure that the Kubernetes controller manager has the following flags
   set: <br>
   `--cluster-cidr=192.168.0.0/16` and `--allocate-node-cidrs=true`.

   > **Tip**: On kubeadm, you can pass `--pod-network-cidr=192.168.0.0/16`
   > to kubeadm to set both Kubernetes controller flags.
   {: .alert .alert-success}

<<<<<<< HEAD
1. Download the {{site.prodname}} policy-only manifest for the Kubernetes API datastore, selecting the mainfest dependent 
   on your installation environment.
   
   - If you are installing on AWS using the AWS VPC CNI plugin, then download the manifest as follows:
     ```bash
     curl \
     {{site.url}}/{{page.version}}/getting-started/kubernetes/installation/hosted/kubernetes-datastore/policy-only-ecs/1.7/calico.yaml \
     -O
     ```

   - Otherwise, download as follows:
     ```bash
     curl \
     {{site.url}}/{{page.version}}/getting-started/kubernetes/installation/hosted/kubernetes-datastore/policy-only/1.7/calico.yaml \
     -O
     ```
   
{% include {{page.version}}/cnx-cred-sed.md yaml="calico" %}
   
1. If your cluster contains more than 50 nodes, or if you are using the Federated Endpoint Identity feature
   then install the Typha component using the following instructions:
=======
1. Download the {{site.prodname}} policy-only manifest for the Kubernetes API datastore.

   ```bash
   curl \
   {{site.url}}/{{page.version}}/getting-started/kubernetes/installation/hosted/kubernetes-datastore/policy-only/1.7/calico.yaml \
   -O
   ```

1. If your cluster contains more than 50 nodes:
>>>>>>> a799263c

   - In the `ConfigMap` named `calico-config`, locate the `typha_service_name`,
     delete the `none` value, and replace it with `calico-typha`.

   - Modify the replica count in the`Deployment` named `calico-typha`
     to the desired number of replicas.

     ```
     apiVersion: apps/v1beta1
     kind: Deployment
     metadata:
       name: calico-typha
       ...
     spec:
       ...
       replicas: <number of replicas>
     ```

     We recommend at least one replica for every 200 nodes and no more than
     20 replicas. In production, we recommend a minimum of three replicas to reduce
     the impact of rolling upgrades and failures.

     > **Tip**: If you set `typha_service_name` without increasing the replica
     > count from its default of `0` Felix will try to connect to Typha, find no
     > Typha instances to connect to, and fail to start.
     {: .alert .alert-success}

1. If you have created some secrets for Federation, then modify the manifest to mount the secrets into the 
   container.  For details see [Configuring a Remote Cluster for Federation](/{{page.version}}/usage/federation/configure-rcc).

   > **Warning**: If you are upgrading from a previous release and previously had secrets mounted in for 
   > federation, then failure to include these secrets in this manifest will result in loss of federation
   > functionality, which may include loss of service between clusters.
   {: .alert .alert-danger}

1. Apply the manifest using the following command.

   ```bash
   kubectl apply -f calico.yaml
   ```

<<<<<<< HEAD
1. Continue to [Applying your license key](#applying-your-license-key).

{% include {{page.version}}/apply-license.md %}
   
{% include {{page.version}}/cnx-mgr-install.md init="kubernetes" %}

{% include {{page.version}}/cnx-monitor-install.md %}

{% include {{page.version}}/gs-next-steps.md %}
=======
1. If you wish to enforce application layer policies and secure workload-to-workload
   communications with mutual TLS authentication, continue to [Enabling application layer policy](app-layer-policy) (optional).
>>>>>>> a799263c
<|MERGE_RESOLUTION|>--- conflicted
+++ resolved
@@ -1,32 +1,22 @@
 ---
-<<<<<<< HEAD
 title: Installing CNX for policy (advanced)
 ---
 
 ## About installing {{site.prodname}} for policy
 
-You can also use {{site.prodname}} just for policy enforcement and achieve networking 
-with another solution, such as static routes or a Kubernetes cloud provider integration. 
-=======
-title: Installing Calico for policy (advanced)
-canonical_url: 'https://docs.projectcalico.org/v3.2/getting-started/kubernetes/installation/other'
----
-
 You can also use {{site.prodname}} just for policy enforcement and achieve networking
 with another solution, such as static routes or a Kubernetes cloud provider integration.
->>>>>>> a799263c
 
 To install {{site.prodname}} in this mode using the Kubernetes API datastore,
 complete the following steps.
 
-<<<<<<< HEAD
 ## Before you begin
 
-- Ensure that you have a Kubernetes cluster that meets the {{site.prodname}} 
-  [system requirements](../requirements). If you don't, follow the steps in 
+- Ensure that you have a Kubernetes cluster that meets the {{site.prodname}}
+  [system requirements](../requirements). If you don't, follow the steps in
   [Using kubeadm to create a cluster](http://kubernetes.io/docs/getting-started-guides/kubeadm/).
 
-- Ensure that you have the [private registry credentials](../../../getting-started/#obtain-the-private-registry-credentials) 
+- Ensure that you have the [private registry credentials](../../../getting-started/#obtain-the-private-registry-credentials)
   and a [license key](../../../getting-started/#obtain-a-license-key).
 
 {% include {{page.version}}/load-docker-intro.md %}
@@ -37,12 +27,8 @@
 
 ## <a name="install-cnx"></a>Installing {{site.prodname}} for policy
 
-1. Ensure that you have a Kubernetes cluster that meets the 
-   {{site.prodname}} [system requirements](../requirements). If you don't, 
-=======
 1. Ensure that you have a Kubernetes cluster that meets the
    {{site.prodname}} [system requirements](../requirements). If you don't,
->>>>>>> a799263c
    follow the steps in [Using kubeadm to create a cluster](http://kubernetes.io/docs/getting-started-guides/kubeadm/).
 
 1. If your cluster has RBAC enabled, issue the following command to
@@ -64,10 +50,9 @@
    > to kubeadm to set both Kubernetes controller flags.
    {: .alert .alert-success}
 
-<<<<<<< HEAD
-1. Download the {{site.prodname}} policy-only manifest for the Kubernetes API datastore, selecting the mainfest dependent 
+1. Download the {{site.prodname}} policy-only manifest for the Kubernetes API datastore, selecting the mainfest dependent
    on your installation environment.
-   
+
    - If you are installing on AWS using the AWS VPC CNI plugin, then download the manifest as follows:
      ```bash
      curl \
@@ -81,22 +66,11 @@
      {{site.url}}/{{page.version}}/getting-started/kubernetes/installation/hosted/kubernetes-datastore/policy-only/1.7/calico.yaml \
      -O
      ```
-   
+
 {% include {{page.version}}/cnx-cred-sed.md yaml="calico" %}
-   
+
 1. If your cluster contains more than 50 nodes, or if you are using the Federated Endpoint Identity feature
    then install the Typha component using the following instructions:
-=======
-1. Download the {{site.prodname}} policy-only manifest for the Kubernetes API datastore.
-
-   ```bash
-   curl \
-   {{site.url}}/{{page.version}}/getting-started/kubernetes/installation/hosted/kubernetes-datastore/policy-only/1.7/calico.yaml \
-   -O
-   ```
-
-1. If your cluster contains more than 50 nodes:
->>>>>>> a799263c
 
    - In the `ConfigMap` named `calico-config`, locate the `typha_service_name`,
      delete the `none` value, and replace it with `calico-typha`.
@@ -124,10 +98,10 @@
      > Typha instances to connect to, and fail to start.
      {: .alert .alert-success}
 
-1. If you have created some secrets for Federation, then modify the manifest to mount the secrets into the 
+1. If you have created some secrets for Federation, then modify the manifest to mount the secrets into the
    container.  For details see [Configuring a Remote Cluster for Federation](/{{page.version}}/usage/federation/configure-rcc).
 
-   > **Warning**: If you are upgrading from a previous release and previously had secrets mounted in for 
+   > **Warning**: If you are upgrading from a previous release and previously had secrets mounted in for
    > federation, then failure to include these secrets in this manifest will result in loss of federation
    > functionality, which may include loss of service between clusters.
    {: .alert .alert-danger}
@@ -138,17 +112,15 @@
    kubectl apply -f calico.yaml
    ```
 
-<<<<<<< HEAD
 1. Continue to [Applying your license key](#applying-your-license-key).
 
 {% include {{page.version}}/apply-license.md %}
-   
+
 {% include {{page.version}}/cnx-mgr-install.md init="kubernetes" %}
 
 {% include {{page.version}}/cnx-monitor-install.md %}
 
 {% include {{page.version}}/gs-next-steps.md %}
-=======
+
 1. If you wish to enforce application layer policies and secure workload-to-workload
-   communications with mutual TLS authentication, continue to [Enabling application layer policy](app-layer-policy) (optional).
->>>>>>> a799263c
+   communications with mutual TLS authentication, continue to [Enabling application layer policy](app-layer-policy) (optional).