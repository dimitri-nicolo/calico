---
layout: null
---
# Calico Version {{site.data.versions[page.version].first.title}}
# https://docs.projectcalico.org/{{page.version}}/releases#{{site.data.versions[page.version].first.title}}
# This manifest includes the following component versions:
#   calico/node:{{site.data.versions[page.version].first.title}}
#   calico/cni:{{site.data.versions[page.version].first.components["calico/cni"].version}}

# This ConfigMap is used to configure a self-hosted Calico installation.
kind: ConfigMap
apiVersion: v1
metadata:
  name: calico-config
  namespace: kube-system
data:
  # To enable Typha, set this to "calico-typha" *and* set a non-zero value for Typha replicas
  # below.  We recommend using Typha if you have more than 50 nodes. Above 100 nodes it is
  # essential.
  typha_service_name: "none"
  # The CNI network configuration to install on each node.
  cni_network_config: |-
    {
      "name": "k8s-pod-network",
      "cniVersion": "0.3.0",
      "plugins": [
        {
          "type": "calico",
          "log_level": "info",
          "datastore_type": "kubernetes",
          "nodename": "__KUBERNETES_NODE_NAME__",
          "mtu": 1500,
          "ipam": {
            "type": "host-local",
            "subnet": "usePodCidr"
          },
          "policy": {
            "type": "k8s",
            "k8s_auth_token": "__SERVICEACCOUNT_TOKEN__"
          },
          "kubernetes": {
            "k8s_api_root": "https://__KUBERNETES_SERVICE_HOST__:__KUBERNETES_SERVICE_PORT__",
            "kubeconfig": "__KUBECONFIG_FILEPATH__"
          }
        },
        {
          "type": "portmap",
          "snat": true,
          "capabilities": {"portMappings": true}
        }
      ]
    }

---

# This manifest creates a Service, which will be backed by Calico's Typha daemon.
# Typha sits in between Felix and the API server, reducing Calico's load on the API server.

apiVersion: v1
kind: Service
metadata:
  name: calico-typha
  namespace: kube-system
  labels:
    k8s-app: calico-typha
spec:
  ports:
    - port: 5473
      protocol: TCP
      targetPort: calico-typha
      name: calico-typha
  selector:
    k8s-app: calico-typha

---

# This manifest creates a Deployment of Typha to back the above service.

apiVersion: apps/v1beta1
kind: Deployment
metadata:
  name: calico-typha
  namespace: kube-system
  labels:
    k8s-app: calico-typha
spec:
  # Number of Typha replicas.  To enable Typha, set this to a non-zero value *and* set the
  # typha_service_name variable in the calico-config ConfigMap above.
  #
  # We recommend using Typha if you have more than 50 nodes.  Above 100 nodes it is essential
  # (when using the Kubernetes datastore).  Use one replica for every 100-200 nodes.  In
  # production, we recommend running at least 3 replicas to reduce the impact of rolling upgrade.
  replicas: 0
  revisionHistoryLimit: 2
  template:
    metadata:
      labels:
        k8s-app: calico-typha
      annotations:
        # This, along with the CriticalAddonsOnly toleration below, marks the pod as a critical
        # add-on, ensuring it gets priority scheduling and that its resources are reserved
        # if it ever gets evicted.
        scheduler.alpha.kubernetes.io/critical-pod: ''
    spec:
<<<<<<< HEAD
      # Since Calico can't network a pod until Typha is up, we need to run Typha itself
      # as a host-networked pod.
      hostNetwork: true
      tolerations:
        - key: CriticalAddonsOnly
          operator: Exists
=======
      hostNetwork: true
      tolerations:
        # Mark the pod as a critical add-on for rescheduling.
        - key: CriticalAddonsOnly
          operator: Exists
      # Since Calico can't network a pod until Typha is up, we need to run Typha itself
      # as a host-networked pod.
>>>>>>> 6077f559
      serviceAccountName: calico-node
      containers:
      - image: {{site.imageNames["typha"]}}:{{site.data.versions[page.version].first.components["typha"].version}}
        name: calico-typha
        ports:
        - containerPort: 5473
          name: calico-typha
          protocol: TCP
        env:
          # Enable "info" logging by default.  Can be set to "debug" to increase verbosity.
          - name: TYPHA_LOGSEVERITYSCREEN
            value: "info"
          # Disable logging to file and syslog since those don't make sense in Kubernetes.
          - name: TYPHA_LOGFILEPATH
            value: "none"
          - name: TYPHA_LOGSEVERITYSYS
            value: "none"
          # Monitor the Kubernetes API to find the number of running instances and rebalance
          # connections.
          - name: TYPHA_CONNECTIONREBALANCINGMODE
            value: "kubernetes"
          - name: TYPHA_DATASTORETYPE
            value: "kubernetes"
          - name: TYPHA_HEALTHENABLED
            value: "true"
          # Uncomment these lines to enable prometheus metrics.  Since Typha is host-networked,
          # this opens a port on the host, which may need to be secured.
          #- name: TYPHA_PROMETHEUSMETRICSENABLED
          #  value: "true"
          #- name: TYPHA_PROMETHEUSMETRICSPORT
          #  value: "9093"
        livenessProbe:
          httpGet:
            path: /liveness
            port: 9098
          periodSeconds: 30
          initialDelaySeconds: 30
        readinessProbe:
          httpGet:
            path: /readiness
            port: 9098
          periodSeconds: 10

---

# This manifest installs the calico/node container, as well
# as the Calico CNI plugins and network config on
# each master and worker node in a Kubernetes cluster.
kind: DaemonSet
apiVersion: extensions/v1beta1
metadata:
  name: calico-node
  namespace: kube-system
  labels:
    k8s-app: calico-node
spec:
  selector:
    matchLabels:
      k8s-app: calico-node
  updateStrategy:
    type: RollingUpdate
    rollingUpdate:
      maxUnavailable: 1
  template:
    metadata:
      labels:
        k8s-app: calico-node
      annotations:
        # This, along with the CriticalAddonsOnly toleration below,
        # marks the pod as a critical add-on, ensuring it gets
        # priority scheduling and that its resources are reserved
        # if it ever gets evicted.
        scheduler.alpha.kubernetes.io/critical-pod: ''
    spec:
      hostNetwork: true
      tolerations:
<<<<<<< HEAD
        # Allow the pod to run on the master.  This is required for
        # the master to communicate with pods.
=======
        # Make sure calico/node gets scheduled on all nodes.
>>>>>>> 6077f559
        - effect: NoSchedule
          operator: Exists
        # Mark the pod as a critical add-on for rescheduling.
        - key: CriticalAddonsOnly
          operator: Exists
        - effect: NoExecute
          operator: Exists
      serviceAccountName: calico-node
      # Minimize downtime during a rolling upgrade or deletion; tell Kubernetes to do a "force
      # deletion": https://kubernetes.io/docs/concepts/workloads/pods/pod/#termination-of-pods.
      terminationGracePeriodSeconds: 0
      containers:
        # Runs calico/node container on each Kubernetes node.  This
        # container programs network policy and routes on each
        # host.
        - name: calico-node
          image: {{site.imageNames["node"]}}:{{site.data.versions[page.version].first.title}}
          env:
            # Use Kubernetes API as the backing datastore.
            - name: DATASTORE_TYPE
              value: "kubernetes"
            # Enable felix info logging.
            - name: FELIX_LOGSEVERITYSCREEN
              value: "info"
            # Cluster type to identify the deployment type
            - name: CLUSTER_TYPE
              value: "k8s,bgp"
            # Disable file logging so `kubectl logs` works.
            - name: CALICO_DISABLE_FILE_LOGGING
              value: "true"
            # Set Felix endpoint to host default action to ACCEPT.
            - name: FELIX_DEFAULTENDPOINTTOHOSTACTION
              value: "ACCEPT"
            # Disable IPV6 on Kubernetes.
            - name: FELIX_IPV6SUPPORT
              value: "false"
            # Set MTU for tunnel device used if ipip is enabled
            - name: FELIX_IPINIPMTU
              value: "1440"
            # Wait for the datastore.
            - name: WAIT_FOR_DATASTORE
              value: "true"
            # The Calico IPv4 pool to use.  This should match `--cluster-cidr`
            - name: CALICO_IPV4POOL_CIDR
              value: "192.168.0.0/16"
            # Enable IPIP
            - name: CALICO_IPV4POOL_IPIP
              value: "Always"
            # Enable IP-in-IP within Felix.
            - name: FELIX_IPINIPENABLED
              value: "true"
            # Typha support: controlled by the ConfigMap.
            - name: FELIX_TYPHAK8SSERVICENAME
              valueFrom:
                configMapKeyRef:
                  name: calico-config
                  key: typha_service_name
            # Set based on the k8s node name.
            - name: NODENAME
              valueFrom:
                fieldRef:
                  fieldPath: spec.nodeName
            # Auto-detect the BGP IP address.
            - name: IP
              value: "autodetect"
            - name: FELIX_HEALTHENABLED
              value: "true"
{% include {{page.version}}/extra-felix-config-12sp.yaml %}
          securityContext:
            privileged: true
          resources:
            requests:
              cpu: 250m
          livenessProbe:
            httpGet:
              path: /liveness
              port: 9099
            periodSeconds: 10
            initialDelaySeconds: 10
            failureThreshold: 6
          readinessProbe:
            httpGet:
              path: /readiness
              port: 9099
            periodSeconds: 10
          volumeMounts:
            - mountPath: /lib/modules
              name: lib-modules
              readOnly: true
            - mountPath: /var/run/calico
              name: var-run-calico
              readOnly: false
        # This container installs the Calico CNI binaries
        # and CNI network config file on each node.
        - name: install-cni
          image: {{site.imageNames["cni"]}}:{{site.data.versions[page.version].first.components["calico/cni"].version}}
          command: ["/install-cni.sh"]
          env:
            # Name of the CNI config file to create.
            - name: CNI_CONF_NAME
              value: "10-calico.conflist"
            # The CNI network config to install on each node.
            - name: CNI_NETWORK_CONFIG
              valueFrom:
                configMapKeyRef:
                  name: calico-config
                  key: cni_network_config
            # Set the hostname based on the k8s node name.
            - name: KUBERNETES_NODE_NAME
              valueFrom:
                fieldRef:
                  fieldPath: spec.nodeName
          volumeMounts:
            - mountPath: /host/opt/cni/bin
              name: cni-bin-dir
            - mountPath: /host/etc/cni/net.d
              name: cni-net-dir
      volumes:
        # Used by calico/node.
        - name: lib-modules
          hostPath:
            path: /lib/modules
        - name: var-run-calico
          hostPath:
            path: /var/run/calico
        # Used to install CNI.
        - name: cni-bin-dir
          hostPath:
            path: /opt/cni/bin
        - name: cni-net-dir
          hostPath:
            path: /etc/cni/net.d

# Create all the CustomResourceDefinitions needed for
# Calico policy and networking mode.
---

apiVersion: apiextensions.k8s.io/v1beta1
description: Calico Felix Configuration
kind: CustomResourceDefinition
metadata:
   name: felixconfigurations.crd.projectcalico.org
spec:
  scope: Cluster
  group: crd.projectcalico.org
  version: v1
  names:
    kind: FelixConfiguration
    plural: felixconfigurations
    singular: felixconfiguration

---

apiVersion: apiextensions.k8s.io/v1beta1
description: Calico BGP Peers
kind: CustomResourceDefinition
metadata:
  name: bgppeers.crd.projectcalico.org
spec:
  scope: Cluster
  group: crd.projectcalico.org
  version: v1
  names:
    kind: BGPPeer
    plural: bgppeers
    singular: bgppeer

---

apiVersion: apiextensions.k8s.io/v1beta1
description: Calico BGP Configuration
kind: CustomResourceDefinition
metadata:
  name: bgpconfigurations.crd.projectcalico.org
spec:
  scope: Cluster
  group: crd.projectcalico.org
  version: v1
  names:
    kind: BGPConfiguration
    plural: bgpconfigurations
    singular: bgpconfiguration

---

apiVersion: apiextensions.k8s.io/v1beta1
description: Calico IP Pools
kind: CustomResourceDefinition
metadata:
  name: ippools.crd.projectcalico.org
spec:
  scope: Cluster
  group: crd.projectcalico.org
  version: v1
  names:
    kind: IPPool
    plural: ippools
    singular: ippool

---

apiVersion: apiextensions.k8s.io/v1beta1
description: Calico HostEndpoints
kind: CustomResourceDefinition
metadata:
  name: hostendpoints.crd.projectcalico.org
spec:
  scope: Cluster
  group: crd.projectcalico.org
  version: v1
  names:
    kind: HostEndpoint
    plural: hostendpoints
    singular: hostendpoint

---

apiVersion: apiextensions.k8s.io/v1beta1
description: Calico Cluster Information
kind: CustomResourceDefinition
metadata:
  name: clusterinformations.crd.projectcalico.org
spec:
  scope: Cluster
  group: crd.projectcalico.org
  version: v1
  names:
    kind: ClusterInformation
    plural: clusterinformations
    singular: clusterinformation

---

apiVersion: apiextensions.k8s.io/v1beta1
description: Calico Global Network Policies
kind: CustomResourceDefinition
metadata:
  name: globalnetworkpolicies.crd.projectcalico.org
spec:
  scope: Cluster
  group: crd.projectcalico.org
  version: v1
  names:
    kind: GlobalNetworkPolicy
    plural: globalnetworkpolicies
    singular: globalnetworkpolicy

---

apiVersion: apiextensions.k8s.io/v1beta1
description: Calico Global Network Sets
kind: CustomResourceDefinition
metadata:
  name: globalnetworksets.crd.projectcalico.org
spec:
  scope: Cluster
  group: crd.projectcalico.org
  version: v1
  names:
    kind: GlobalNetworkSet
    plural: globalnetworksets
    singular: globalnetworkset

---

apiVersion: apiextensions.k8s.io/v1beta1
description: Calico Network Policies
kind: CustomResourceDefinition
metadata:
  name: networkpolicies.crd.projectcalico.org
spec:
  scope: Namespaced
  group: crd.projectcalico.org
  version: v1
  names:
    kind: NetworkPolicy
    plural: networkpolicies
    singular: networkpolicy

---

apiVersion: apiextensions.k8s.io/v1beta1
description: Calico Tiers
kind: CustomResourceDefinition
metadata:
  name: tiers.crd.projectcalico.org
spec:
  scope: Cluster
  group: crd.projectcalico.org
  version: v1
  names:
    kind: Tier
    plural: tiers
    singular: tier

---

apiVersion: v1
kind: ServiceAccount
metadata:
  name: calico-node
  namespace: kube-system<|MERGE_RESOLUTION|>--- conflicted
+++ resolved
@@ -102,14 +102,6 @@
         # if it ever gets evicted.
         scheduler.alpha.kubernetes.io/critical-pod: ''
     spec:
-<<<<<<< HEAD
-      # Since Calico can't network a pod until Typha is up, we need to run Typha itself
-      # as a host-networked pod.
-      hostNetwork: true
-      tolerations:
-        - key: CriticalAddonsOnly
-          operator: Exists
-=======
       hostNetwork: true
       tolerations:
         # Mark the pod as a critical add-on for rescheduling.
@@ -117,7 +109,6 @@
           operator: Exists
       # Since Calico can't network a pod until Typha is up, we need to run Typha itself
       # as a host-networked pod.
->>>>>>> 6077f559
       serviceAccountName: calico-node
       containers:
       - image: {{site.imageNames["typha"]}}:{{site.data.versions[page.version].first.components["typha"].version}}
@@ -194,12 +185,7 @@
     spec:
       hostNetwork: true
       tolerations:
-<<<<<<< HEAD
-        # Allow the pod to run on the master.  This is required for
-        # the master to communicate with pods.
-=======
         # Make sure calico/node gets scheduled on all nodes.
->>>>>>> 6077f559
         - effect: NoSchedule
           operator: Exists
         # Mark the pod as a critical add-on for rescheduling.
