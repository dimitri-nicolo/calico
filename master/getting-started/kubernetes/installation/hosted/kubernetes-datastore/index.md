--- conflicted
+++ resolved
@@ -19,7 +19,6 @@
 
 You must have a Kubernetes cluster, which meets the following requirements:
 
-<<<<<<< HEAD
 - You are running Kubernetes `v1.7.0` or higher.
 - You have a Kubernetes cluster configured to use CNI network plugins (i.e. by passing `--network-plugin=cni` to the kubelet)
 - Your Kubernetes controller manager is configured to allocate pod CIDRs (i.e. by passing `--allocate-node-cidrs=true` to the controller manager)
@@ -45,14 +44,6 @@
 > [migrate your Calico configuration data](https://github.com/projectcalico/calico/blob/master/upgrade/v2.5/README.md)
 > before upgrading. Otherwise, your cluster may lose connectivity after the upgrade.
 {: .alert .alert-danger}
-=======
-- Running Kubernetes `v1.7.0` or higher.
-- Configured to use CNI network plugins (i.e., by passing `--network-plugin=cni` to the kubelet).
-- Kubernetes controller manager is configured to allocate pod CIDRs (i.e., by passing `--allocate-node-cidrs=true` to the controller manager).
-- Kubernetes controller manager has been provided a cluster-cidr, for example:
-  - If using kubeadm, by passing `--pod-network-cidr=192.168.0.0/16` to `kubeadm`.
-  - Otherwise, by passing `--cluster-cidr=192.168.0.0/16` directly to the controller manager.
->>>>>>> 395bb549
 
 
 ## Installation
@@ -84,7 +75,6 @@
    > [view the YAML in your browser](../rbac-kdd.yaml){:target="_blank"}.
    {: .alert .alert-info}
 
-<<<<<<< HEAD
 >[Click here to view the above rbac-kdd.yaml for Kubernetes 1.7 clusters.](../rbac-kdd.yaml)
 
 ### 1. {{site.prodname}} policy with {{site.prodname}} networking (Beta)
@@ -113,16 +103,6 @@
 ```
 
 >[Click here to view the calico.yaml for Kubernetes 1.7 clusters.](calico-networking/1.7/calico.yaml)
-=======
-### Option 1: {{site.prodname}} policy with {{site.prodname}} networking (beta)
-
-When using the Kubernetes API datastore, {{site.prodname}} has beta support for 
-{{site.prodname}} networking.  This provides BGP-based networking with a full node-to-node 
-mesh and/or explicit configuration of peers.  (The "beta" label is because Calico IPAM is 
-not yet supported.)
-
-To install {{site.prodname}} with BGP networking:
->>>>>>> 395bb549
 
 1. Download [the {{site.prodname}} networking manifest](calico-networking/1.7/calico.yaml)
 
@@ -162,7 +142,6 @@
 
 1. Download [the policy-only manifest](policy-only/1.7/calico.yaml)
 
-<<<<<<< HEAD
 Update the manifest with the path to your private docker registry.  Substitute
 `mydockerregistry:5000` with the location of your docker registry.
 
@@ -176,22 +155,6 @@
 ```
 
 >[Click here to view the policy.yaml for Kubernetes 1.7 clusters.](policy-only/1.7/calico.yaml)
-=======
-2. If your Kubernetes cluster contains more than 50 nodes, or it is likely to grow to 
-   more than 50 nodes, edit the manifest to [enable Typha](#enabling-typha).
-
-3. Make sure your cluster CIDR matches the `CALICO_IPV4POOL_CIDR` environment variable in the manifest.
-   The cluster CIDR is configured by the  `--cluster-cidr` option passed to the Kubernetes 
-   controller manager.  If you are using `kubeadm` that option is controlled by `kubeadm`'s
-   `--pod-network-cidr` option.
-   
-   > **Note**: {{site.prodname}} only uses the `CALICO_IPV4POOL_CIDR` variable if there is no
-   > IP pool already created.  Changing the variable after the first node has started has no 
-   > effect.
-   {: .alert .alert-info}
-
-4. Apply the manifest: `kubectl apply -f calico.yaml`
->>>>>>> 395bb549
 
 ### Option 3: {{site.prodname}} policy-only with flannel networking
 
@@ -201,57 +164,10 @@
 Refer to the following [Kubernetes self-hosted install guide](https://github.com/projectcalico/canal/blob/master/k8s-install/README.md)
 in the Canal project for details on installing {{site.prodname}} with flannel.
 
-<<<<<<< HEAD
 ## Adding Tigera CNX
 
 Now you've installed Calico with the enhanced CNX node agent, you're ready to
 [add CNX Manager](../essentials/cnx).
-=======
-### Enabling Typha
-
-{{site.prodname}}'s Typha component helps {{site.prodname}} scale to high numbers of
-nodes without over-taxing the Kubernetes API server.  It sits between Felix ({{site.prodname}}'s 
-per-host agent) and the API server, as fan-out proxy.
-
-> **Important**: Typha runs as a host-networked pod and it opens a port on the host for Felix 
-> to connect to.  If your cluster runs in an untrusted environment, you **must** take steps to secure that
-> port so that only your Kubernetes nodes can access it.  You may wish to add a `nodeSelector` to the 
-> manifest to control where Typha runs (for example on the master) and then use {{site.prodname}} host protection
-> to secure those hosts.
-{: .alert .alert-danger}
-
-We recommend enabling Typha if you have more than 50 Kubernetes nodes in your cluster.  Without Typha, the 
-load on the API server and Felix's CPU usage increases substantially as the number of nodes is increased.
-In our testing, beyond 100 nodes, both Felix and the API server use an unacceptable amount of CPU.
-
-To enable Typha in either the {{site.prodname}} networking manifest or the policy only manifest:
-
-1. Change the `typha_service_name` variable in the ConfigMap from `"none"` to `"calico-typha"`.
-
-2. Modify the replica count in the `calico-typha` Deployment section to the desired number of replicas:
-    
-   ```
-   apiVersion: apps/v1beta1
-   kind: Deployment
-   metadata:
-     name: calico-typha
-     ...
-   spec:
-     ...
-     replicas: <number of replicas>
-   ```
-   
-   We recommend starting at least one replica for every 200 nodes and, at most, 20 replicas (since each 
-   replica places some load on the API server).
-   
-   In production, we recommend starting at least 3 replicas to reduce the impact of rolling upgrades
-   and failures.
-
-> **Note**: If you set `typha_service_name` without increasing the replica count from its default 
-> of `0` Felix will fail to start because it will try to connect to Typha but there 
-> will be no Typha instances to connect to.
-{: .alert .alert-info}
->>>>>>> 395bb549
 
 ## Try it out
 
