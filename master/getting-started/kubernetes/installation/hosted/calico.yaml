--- conflicted
+++ resolved
@@ -1,389 +1,4 @@
 ---
 layout: null
 ---
-<<<<<<< HEAD
-# {{site.prodname}} Version {{site.data.versions[page.version].first.title}}
-# {{site.url}}/{{page.version}}/releases#{{site.data.versions[page.version].first.title}}
-# This manifest includes the following component versions:
-#   calico/node:{{site.data.versions[page.version].first.title}}
-#   calico/cni:{{site.data.versions[page.version].first.components["calico/cni"].version}}
-#   calico/kube-controllers:{{site.data.versions[page.version].first.components["calico/kube-controllers"].version}}
-
-# This ConfigMap is used to configure a self-hosted {{site.prodname}} installation.
-kind: ConfigMap
-apiVersion: v1
-metadata:
-  name: calico-config
-  namespace: kube-system
-data:
-  # Configure this with the location of your etcd cluster.
-  etcd_endpoints: "http://127.0.0.1:2379"
-
-  # Configure the {{site.prodname}} backend to use.
-  calico_backend: "bird"
-
-  # Configure the MTU to use
-  veth_mtu: "1440"
-
-  # The CNI network configuration to install on each node.
-  cni_network_config: |-
-    {
-      "name": "k8s-pod-network",
-      "cniVersion": "0.3.0",
-      "plugins": [
-        {
-          "type": "calico",
-          "etcd_endpoints": "__ETCD_ENDPOINTS__",
-          "etcd_key_file": "__ETCD_KEY_FILE__",
-          "etcd_cert_file": "__ETCD_CERT_FILE__",
-          "etcd_ca_cert_file": "__ETCD_CA_CERT_FILE__",
-          "log_level": "info",
-          "mtu": __CNI_MTU__,
-          "ipam": {
-              "type": "calico-ipam"
-          },
-          "policy": {
-              "type": "k8s"
-          },
-          "kubernetes": {
-              "kubeconfig": "__KUBECONFIG_FILEPATH__"
-          }
-        },
-        {
-          "type": "portmap",
-          "snat": true,
-          "capabilities": {"portMappings": true}
-        }
-      ]
-    }
-
-  # If you're using TLS enabled etcd uncomment the following.
-  # You must also populate the Secret below with these files.
-  etcd_ca: ""   # "/calico-secrets/etcd-ca"
-  etcd_cert: "" # "/calico-secrets/etcd-cert"
-  etcd_key: ""  # "/calico-secrets/etcd-key"
-
----
-
-# The following contains k8s Secrets for use with a TLS enabled etcd cluster.
-# For information on populating Secrets, see http://kubernetes.io/docs/user-guide/secrets/
-apiVersion: v1
-kind: Secret
-type: Opaque
-metadata:
-  name: calico-etcd-secrets
-  namespace: kube-system
-data:
-  # Populate the following files with etcd TLS configuration if desired, but leave blank if
-  # not using TLS for etcd.
-  # This self-hosted install expects three files with the following names.  The values
-  # should be base64 encoded strings of the entire contents of each file.
-  # etcd-key: null
-  # etcd-cert: null
-  # etcd-ca: null
-
----
-
-# This manifest installs the calico/node container, as well
-# as the {{site.prodname}} CNI plugins and network config on
-# each master and worker node in a Kubernetes cluster.
-kind: DaemonSet
-apiVersion: extensions/v1beta1
-metadata:
-  name: calico-node
-  namespace: kube-system
-  labels:
-    k8s-app: calico-node
-spec:
-  selector:
-    matchLabels:
-      k8s-app: calico-node
-  updateStrategy:
-    type: RollingUpdate
-    rollingUpdate:
-      maxUnavailable: 1
-  template:
-    metadata:
-      labels:
-        k8s-app: calico-node
-      annotations:
-        scheduler.alpha.kubernetes.io/critical-pod: ''
-    spec:
-      hostNetwork: true
-      tolerations:
-        # Make sure calico/node gets scheduled on all nodes.
-        - effect: NoSchedule
-          operator: Exists
-        # Mark the pod as a critical add-on for rescheduling.
-        - key: CriticalAddonsOnly
-          operator: Exists
-        - effect: NoExecute
-          operator: Exists
-      serviceAccountName: calico-node
-      # Minimize downtime during a rolling upgrade or deletion; tell Kubernetes to do a "force
-      # deletion": https://kubernetes.io/docs/concepts/workloads/pods/pod/#termination-of-pods.
-      terminationGracePeriodSeconds: 0
-      imagePullSecrets:
-        - name: cnx-pull-secret
-      containers:
-        # Runs calico/node container on each Kubernetes node.  This
-        # container programs network policy and routes on each
-        # host.
-        - name: calico-node
-          image: {{site.imageNames["node"]}}:{{site.data.versions[page.version].first.title}}
-          env:
-            # The location of the {{site.prodname}} etcd cluster.
-            - name: ETCD_ENDPOINTS
-              valueFrom:
-                configMapKeyRef:
-                  name: calico-config
-                  key: etcd_endpoints
-            # Choose the backend to use.
-            - name: CALICO_NETWORKING_BACKEND
-              valueFrom:
-                configMapKeyRef:
-                  name: calico-config
-                  key: calico_backend
-            # Cluster type to identify the deployment type
-            - name: CLUSTER_TYPE
-              value: "k8s,bgp"
-            # Disable file logging so `kubectl logs` works.
-            - name: CALICO_DISABLE_FILE_LOGGING
-              value: "true"
-            # Set noderef for node controller.
-            - name: CALICO_K8S_NODE_REF
-              valueFrom:
-                fieldRef:
-                  fieldPath: spec.nodeName
-            # Set Felix endpoint to host default action to ACCEPT.
-            - name: FELIX_DEFAULTENDPOINTTOHOSTACTION
-              value: "ACCEPT"
-            # The default IPv4 pool to create on startup if none exists. Pod IPs will be
-            # chosen from this range. Changing this value after installation will have
-            # no effect. This should fall within `--cluster-cidr`.
-            - name: CALICO_IPV4POOL_CIDR
-              value: "192.168.0.0/16"
-            - name: CALICO_IPV4POOL_IPIP
-              value: "Always"
-            # Disable IPv6 on Kubernetes.
-            - name: FELIX_IPV6SUPPORT
-              value: "false"
-            # Set Felix logging to "info"
-            - name: FELIX_LOGSEVERITYSCREEN
-              value: "info"
-            # Set MTU for tunnel device used if ipip is enabled
-            - name: FELIX_IPINIPMTU
-              valueFrom:
-                configMapKeyRef:
-                  name: calico-config
-                  key: veth_mtu
-            # Location of the CA certificate for etcd.
-            - name: ETCD_CA_CERT_FILE
-              valueFrom:
-                configMapKeyRef:
-                  name: calico-config
-                  key: etcd_ca
-            # Location of the client key for etcd.
-            - name: ETCD_KEY_FILE
-              valueFrom:
-                configMapKeyRef:
-                  name: calico-config
-                  key: etcd_key
-            # Location of the client certificate for etcd.
-            - name: ETCD_CERT_FILE
-              valueFrom:
-                configMapKeyRef:
-                  name: calico-config
-                  key: etcd_cert
-            # Auto-detect the BGP IP address.
-            - name: IP
-              value: "autodetect"
-            - name: FELIX_HEALTHENABLED
-              value: "true"
-{% include {{page.version}}/extra-felix-config-12sp.yaml %}
-          securityContext:
-            privileged: true
-          resources:
-            requests:
-              cpu: 250m
-          livenessProbe:
-            httpGet:
-              path: /liveness
-              port: 9099
-            periodSeconds: 10
-            initialDelaySeconds: 10
-            failureThreshold: 6
-          readinessProbe:
-            exec:
-              command:
-              - /bin/readiness
-              - -bird
-              - -felix
-            periodSeconds: 10
-          volumeMounts:
-            - mountPath: /lib/modules
-              name: lib-modules
-              readOnly: true
-            - mountPath: /var/run/calico
-              name: var-run-calico
-              readOnly: false
-            - mountPath: /var/lib/calico
-              name: var-lib-calico
-              readOnly: false
-            - mountPath: /calico-secrets
-              name: etcd-certs
-        # This container installs the {{site.prodname}} CNI binaries
-        # and CNI network config file on each node.
-        - name: install-cni
-          image: {{site.imageNames["cni"]}}:{{site.data.versions[page.version].first.components["calico/cni"].version}}
-          command: ["/install-cni.sh"]
-          env:
-            # Name of the CNI config file to create.
-            - name: CNI_CONF_NAME
-              value: "10-calico.conflist"
-            # The location of the {{site.prodname}} etcd cluster.
-            - name: ETCD_ENDPOINTS
-              valueFrom:
-                configMapKeyRef:
-                  name: calico-config
-                  key: etcd_endpoints
-            # The CNI network config to install on each node.
-            - name: CNI_NETWORK_CONFIG
-              valueFrom:
-                configMapKeyRef:
-                  name: calico-config
-                  key: cni_network_config
-            # CNI MTU Config variable
-            - name: CNI_MTU
-              valueFrom:
-                configMapKeyRef:
-                  name: calico-config
-                  key: veth_mtu
-          volumeMounts:
-            - mountPath: /host/opt/cni/bin
-              name: cni-bin-dir
-            - mountPath: /host/etc/cni/net.d
-              name: cni-net-dir
-            - mountPath: /calico-secrets
-              name: etcd-certs
-      volumes:
-        # Used by calico/node.
-        - name: lib-modules
-          hostPath:
-            path: /lib/modules
-        - name: var-run-calico
-          hostPath:
-            path: /var/run/calico
-        - name: var-lib-calico
-          hostPath:
-            path: /var/lib/calico
-        # Used to install CNI.
-        - name: cni-bin-dir
-          hostPath:
-            path: /opt/cni/bin
-        - name: cni-net-dir
-          hostPath:
-            path: /etc/cni/net.d
-        # Mount in the etcd TLS secrets with mode 400.
-        # See https://kubernetes.io/docs/concepts/configuration/secret/
-        - name: etcd-certs
-          secret:
-            secretName: calico-etcd-secrets
-            defaultMode: 0400
-
----
-
-# This manifest deploys the {{site.prodname}} Kubernetes controllers.
-# See https://github.com/projectcalico/kube-controllers
-apiVersion: extensions/v1beta1
-kind: Deployment
-metadata:
-  name: calico-kube-controllers
-  namespace: kube-system
-  labels:
-    k8s-app: calico-kube-controllers
-  annotations:
-    scheduler.alpha.kubernetes.io/critical-pod: ''
-spec:
-  # The controllers can only have a single active instance.
-  replicas: 1
-  strategy:
-    type: Recreate
-  template:
-    metadata:
-      name: calico-kube-controllers
-      namespace: kube-system
-      labels:
-        k8s-app: calico-kube-controllers
-    spec:
-      # The controllers must run in the host network namespace so that
-      # it isn't governed by policy that would prevent it from working.
-      hostNetwork: true
-      tolerations:
-        # Mark the pod as a critical add-on for rescheduling.
-        - key: CriticalAddonsOnly
-          operator: Exists
-        - key: node-role.kubernetes.io/master
-          effect: NoSchedule
-      serviceAccountName: calico-kube-controllers
-      containers:
-        - name: calico-kube-controllers
-          image: {{site.imageNames["kubeControllers"]}}:{{site.data.versions[page.version].first.components["calico/kube-controllers"].version}}
-          env:
-            # The location of the {{site.prodname}} etcd cluster.
-            - name: ETCD_ENDPOINTS
-              valueFrom:
-                configMapKeyRef:
-                  name: calico-config
-                  key: etcd_endpoints
-            # Location of the CA certificate for etcd.
-            - name: ETCD_CA_CERT_FILE
-              valueFrom:
-                configMapKeyRef:
-                  name: calico-config
-                  key: etcd_ca
-            # Location of the client key for etcd.
-            - name: ETCD_KEY_FILE
-              valueFrom:
-                configMapKeyRef:
-                  name: calico-config
-                  key: etcd_key
-            # Location of the client certificate for etcd.
-            - name: ETCD_CERT_FILE
-              valueFrom:
-                configMapKeyRef:
-                  name: calico-config
-                  key: etcd_cert
-            # Choose which controllers to run.
-            - name: ENABLED_CONTROLLERS
-              value: policy,profile,workloadendpoint,node
-          volumeMounts:
-            # Mount in the etcd TLS secrets.
-            - mountPath: /calico-secrets
-              name: etcd-certs
-      volumes:
-        # Mount in the etcd TLS secrets with mode 400.
-        # See https://kubernetes.io/docs/concepts/configuration/secret/
-        - name: etcd-certs
-          secret:
-            secretName: calico-etcd-secrets
-            defaultMode: 0400
-
----
-
-apiVersion: v1
-kind: ServiceAccount
-metadata:
-  name: calico-kube-controllers
-  namespace: kube-system
-
----
-
-apiVersion: v1
-kind: ServiceAccount
-metadata:
-  name: calico-node
-  namespace: kube-system
-=======
-{% include {{page.version}}/manifests/calico.yaml datastore="etcd" network="calico" calico_ipam="true" %}
->>>>>>> 652f49c1
+{% include {{page.version}}/manifests/calico.yaml datastore="etcd" network="calico" calico_ipam="true" %}