--- conflicted
+++ resolved
@@ -6,10 +6,7 @@
 The following steps install {{site.prodname}} as a Kubernetes add-on using 
 your own etcd cluster.
 
-<<<<<<< HEAD
 ## Requirements
-
-- Kubernetes 1.8 or later
 
 {% include {{page.version}}/cnx-k8s-apiserver-requirements.md %}
 
@@ -19,10 +16,7 @@
 
 {% include {{page.version}}/load-docker.md yaml="calico" orchestrator="kubernetes" %}
 
-## RBAC
-=======
 ## Before you begin
->>>>>>> 5bf7cc48
 
 - Ensure that your cluster meets the {{site.prodname}} [system requirements](../../requirements). 
 
