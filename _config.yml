# This file contains only the changes from the defaults
# https://jekyllrb.com/docs/configuration/#default-configuration

# Make our URLs look nice. We're not a blog with dated posts, we just want the title.
permalink:     /:title.html

archive: false

plugins:
  - jekyll-redirect-from
  - jekyll-seo-tag
  - jekyll-sitemap

url: https://docs.tigera.io

prodname: Calico Enterprise
prodnamedash: calico-enterprise
tseeprodname: Tigera Secure EE
tseeprodnamedash: tigera-secure-ee
nodecontainer: cnx-node
repository: projectcalico/calico
noderunning: calico-node

# DEPRECATED: This list of imageNames is not to be used or updated.
# Docs and manifests should use the image names in versions.yml instead.
# IMPORTANT: These imageNames only apply to versions v2.5.x and before.
imageNames:
  node: tigera/cnx-node
  cnx-node: tigera/cnx-node
  calicoctl: tigera/calicoctl
  typha: tigera/typha
  cnxManager: tigera/cnx-manager
  cnxManagerProxy: tigera/cnx-manager-proxy
  cnxApiserver: tigera/cnx-apiserver
  cnxQueryserver: tigera/cnx-queryserver
  felix: tigera/felix
  calicoq: tigera/calicoq
  cni: quay.io/calico/cni
  kubeControllers: tigera/kube-controllers
  calicoKubeControllers: calico/kube-controllers
  calico-upgrade: calico/upgrade
  flannel: quay.io/coreos/flannel
  dikastes: tigera/dikastes
  flannelMigration: calico/flannel-migration-controller
  pilot-webhook: calico/pilot-webhook
  flexvol: calico/pod2daemon-flexvol
  fluentd: tigera/fluentd
  es-proxy: tigera/es-proxy
  cloudControllers: tigera/cloud-controllers
  elastic-tsee-installer: tigera/intrusion-detection-job-installer
  intrusion-detection-controller: tigera/intrusion-detection-controller
  es-curator: tigera/es-curator
  compliance-controller: tigera/compliance-controller
  compliance-server: tigera/compliance-server
  compliance-snapshotter: tigera/compliance-snapshotter
  compliance-reporter: tigera/compliance-reporter
  compliance-benchmarker: tigera/compliance-benchmarker
  ingress-collector: tigera/ingress-collector
  kibana: tigera/kibana
  prometheusConfigReloader: quay.io/coreos/prometheus-config-reloader
  configMapReload: quay.io/coreos/configmap-reload
  alertManager: quay.io/prometheus/alertmanager
  prometheus: quay.io/prometheus/prometheus
  elasticsearchOperator: upmcenterprises/elasticsearch-operator
  elasticsearch: docker.elastic.co/elasticsearch/elasticsearch
  prometheusOperator: quay.io/coreos/prometheus-operator
  busybox: busybox
  cpHorizontalAutoscaler: k8s.gcr.io/cluster-proportional-autoscaler-amd64
  cpVerticalAutoscaler: k8s.gcr.io/cpvpa-amd64

# List of files to exclude. These files won't get included in the deployed site.
exclude:
  - htmlproofer.sh
  - v2.0
  - release-scripts
  - LICENSE
  - Makefile
  - README.md
  - RELEASING.md
  - DEVELOPER_GUIDE.md
  - CONTRIBUTING_DOCS.md
  - CONTRIBUTING_CODE.md
  - DOC_STYLE_GUIDE.md
  - hack
  - vendor

defaults:
  -
    scope:
      path: ""
    values:
      layout: docwithnav
      show_title: true
      version: master
      sitemap: true
      registry: quay.io/
      # A lookup map for imageNames based on component names.
      # Keys should be camel-cased *and* match the keys used in versions.yml components.
      imageNames:
        node: tigera/cnx-node
        cnx-node: tigera/cnx-node
        calicoctl: tigera/calicoctl
        typha: tigera/typha
        cnxManager: tigera/cnx-manager
        cnxManagerProxy: tigera/cnx-manager-proxy
        cnxApiserver: tigera/cnx-apiserver
        cnxQueryserver: tigera/cnx-queryserver
        felix: tigera/felix
        calicoq: tigera/calicoq
        cni: quay.io/calico/cni
        kubeControllers: tigera/kube-controllers
        calicoKubeControllers: calico/kube-controllers
        calico-upgrade: calico/upgrade
        flannel: quay.io/coreos/flannel
        dikastes: tigera/dikastes
        flannelMigration: calico/flannel-migration-controller
        pilot-webhook: calico/pilot-webhook
        flexvol: calico/pod2daemon-flexvol
<<<<<<< HEAD
        fluentd: tigera/fluentd
        es-proxy: tigera/es-proxy
        cloudControllers: tigera/cloud-controllers
        elastic-tsee-installer: tigera/intrusion-detection-job-installer
        intrusion-detection-controller: tigera/intrusion-detection-controller
        es-curator: tigera/es-curator
        compliance-controller: tigera/compliance-controller
        compliance-server: tigera/compliance-server
        compliance-snapshotter: tigera/compliance-snapshotter
        compliance-reporter: tigera/compliance-reporter
        compliance-benchmarker: tigera/compliance-benchmarker
        ingress-collector: tigera/ingress-collector
        kibana: tigera/kibana
        prometheusConfigReloader: quay.io/coreos/prometheus-config-reloader
        configMapReload: quay.io/coreos/configmap-reload
        alertManager: quay.io/prometheus/alertmanager
        prometheus: quay.io/prometheus/prometheus
        elasticsearchOperator: upmcenterprises/elasticsearch-operator
        elasticsearch: docker.elastic.co/elasticsearch/elasticsearch
        prometheusOperator: quay.io/coreos/prometheus-operator
        busybox: busybox
        cpHorizontalAutoscaler: k8s.gcr.io/cluster-proportional-autoscaler-amd64
        cpVerticalAutoscaler: k8s.gcr.io/cpvpa-amd64

  -
    scope:
      path: master
    values:
      version: master
      # Master builds are pulled from GCR.
      registry: gcr.io/unique-caldron-775/cnx/
  -
    scope:
      path: v2.0
    values:
      version: v2.0
      sitemap: false
  -
    scope:
      path: v2.1
    values:
      version: v2.1
      sitemap: false
  -
    scope:
      path: v2.2
    values:
      version: v2.2
      sitemap: false
  -
    scope:
      path: v2.3
    values:
      version: v2.3
      sitemap: false
  -
    scope:
      path: v2.4
    values:
      version: v2.4
      sitemap: false
  -
    scope:
      path: v2.5
    values:
      version: v2.5
  -
    scope:
      path: v2.6
    values:
      version: v2.6
=======
>>>>>>> 84528df9
<|MERGE_RESOLUTION|>--- conflicted
+++ resolved
@@ -116,7 +116,6 @@
         flannelMigration: calico/flannel-migration-controller
         pilot-webhook: calico/pilot-webhook
         flexvol: calico/pod2daemon-flexvol
-<<<<<<< HEAD
         fluentd: tigera/fluentd
         es-proxy: tigera/es-proxy
         cloudControllers: tigera/cloud-controllers
@@ -140,53 +139,3 @@
         busybox: busybox
         cpHorizontalAutoscaler: k8s.gcr.io/cluster-proportional-autoscaler-amd64
         cpVerticalAutoscaler: k8s.gcr.io/cpvpa-amd64
-
-  -
-    scope:
-      path: master
-    values:
-      version: master
-      # Master builds are pulled from GCR.
-      registry: gcr.io/unique-caldron-775/cnx/
-  -
-    scope:
-      path: v2.0
-    values:
-      version: v2.0
-      sitemap: false
-  -
-    scope:
-      path: v2.1
-    values:
-      version: v2.1
-      sitemap: false
-  -
-    scope:
-      path: v2.2
-    values:
-      version: v2.2
-      sitemap: false
-  -
-    scope:
-      path: v2.3
-    values:
-      version: v2.3
-      sitemap: false
-  -
-    scope:
-      path: v2.4
-    values:
-      version: v2.4
-      sitemap: false
-  -
-    scope:
-      path: v2.5
-    values:
-      version: v2.5
-  -
-    scope:
-      path: v2.6
-    values:
-      version: v2.6
-=======
->>>>>>> 84528df9
