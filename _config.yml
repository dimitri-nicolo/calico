--- conflicted
+++ resolved
@@ -81,48 +81,4 @@
     scope:
       path: v2.1
     values:
-<<<<<<< HEAD
-      version: v2.1
-=======
-      version: v2.1
-  -
-    scope:
-      path: v2.2
-    values:
-      version: v2.2
-  -
-    scope:
-      path: v2.3
-    values:
-      version: v2.3
-  -
-    scope:
-      path: v2.4
-    values:
-      version: v2.4
-  -
-    scope:
-      path: v2.5
-    values:
-      version: v2.5
-  -
-    scope:
-      path: v2.6
-    values:
-      version: v2.6
-  -
-    scope:
-      path: v3.0
-    values:
-      version: v3.0
-  -
-    scope:
-      path: v3.1
-    values:
-      version: v3.1
-  -
-    scope:
-      path: v3.2
-    values:
-      version: v3.2
->>>>>>> a799263c
+      version: v2.1