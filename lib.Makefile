# Find path to the repo root dir (i.e. this files's dir).  Must be first in the file, before including anything.
REPO_DIR:=$(shell dirname $(realpath $(lastword $(MAKEFILE_LIST))))

# Always install the git hooks to prevent publishing closed source code to a non-private repo.
install_hooks:=$(shell $(REPO_DIR)/hack/install-git-hooks)

# Disable built-in rules
.SUFFIXES:

# Shortcut targets
default: build

## Build binary for current platform
all: build

## Run the tests for the current platform/architecture
test: ut fv st

###############################################################################
# Both native and cross architecture builds are supported.
# The target architecture is select by setting the ARCH variable.
# When ARCH is undefined it is set to the detected host architecture.
# When ARCH differs from the host architecture a crossbuild will be performed.
# This variable is only set if ARCHES is not set
ARCHES ?= $(patsubst docker-image/Dockerfile.%,%,$(wildcard docker-image/Dockerfile.*))

# Some repositories keep their Dockerfile(s) in the sub-directories of the 'docker-image'
# directory (e.g., voltron). Make sure ARCHES gets filled from all unique Dockerfiles.
ifeq ($(ARCHES),)
	dockerfiles_in_subdir=$(wildcard docker-image/**/Dockerfile.*)
	ifneq ($(dockerfiles_in_subdir),)
		ARCHES=$(patsubst Dockerfile.%,%,$(shell basename -a $(dockerfiles_in_subdir) | sort | uniq))
	endif
endif

# Some repositories keep their Dockerfile(s) in the root directory instead of in
# the 'docker-image' subdir. Make sure ARCHES gets filled in either way.
ifeq ($(ARCHES),)
	ARCHES=$(patsubst Dockerfile.%,%,$(wildcard Dockerfile.*))
endif

# If architectures cannot infer from Dockerfiles, set default supported architecture.
ifeq ($(ARCHES),)
	ARCHES=amd64 arm64
endif

# list of arches *not* to build when doing *-all
EXCLUDEARCH?=ppc64le s390x
VALIDARCHES = $(filter-out $(EXCLUDEARCH),$(ARCHES))

# BUILDARCH is the host architecture
# ARCH is the target architecture
# we need to keep track of them separately
# Note: OS is always set on Windows
ifeq ($(OS),Windows_NT)
BUILDARCH = x86_64
BUILDOS = x86_64
else
BUILDARCH ?= $(shell uname -m)
BUILDOS ?= $(shell uname -s | tr A-Z a-z)
endif

# canonicalized names for host architecture
ifeq ($(BUILDARCH),aarch64)
	BUILDARCH=arm64
endif
ifeq ($(BUILDARCH),x86_64)
	BUILDARCH=amd64
endif

# unless otherwise set, I am building for my own architecture, i.e. not cross-compiling
ARCH ?= $(BUILDARCH)

# canonicalized names for target architecture
ifeq ($(ARCH),aarch64)
	override ARCH=arm64
endif
ifeq ($(ARCH),x86_64)
	override ARCH=amd64
endif

# The list of sub-projects which build non-cluster host RPMs
NON_CLUSTER_HOST_SUBDIRS := selinux fluent-bit node

# detect the local outbound ip address
LOCAL_IP_ENV?=$(shell ip route get 8.8.8.8 | head -1 | awk '{print $$7}')

LATEST_IMAGE_TAG?=latest

# these macros create a list of valid architectures for pushing manifests
comma := ,
double_quote := $(shell echo '"')

## Targets used when cross building.
.PHONY: native register
native:
ifneq ($(BUILDARCH),$(ARCH))
	@echo "Target $(MAKECMDGOALS)" is not supported when cross building! && false
endif

# Enable binfmt adding support for miscellaneous binary formats.
# This is only needed when running non-native binaries.
register:
ifneq ($(BUILDARCH),$(ARCH))
	docker run --privileged --rm tonistiigi/binfmt --install all || true
endif

# If this is a release, also tag and push additional images.
ifeq ($(RELEASE),true)
PUSH_IMAGES+=$(RELEASE_IMAGES)
endif

DOCKERHUB_REGISTRY ?=registry.hub.docker.com
# filter-registry filters out registries we don't want to include when tagging / pushing docker images. For instance,
# we don't include the registry name when pushing to docker hub because that registry is the default.
filter-registry ?= $(if $(filter-out $(1),$(DOCKERHUB_REGISTRY)),$(1)/)

# Convenience function to get the first dev image repo in the list.
DEV_REGISTRY ?= $(firstword $(DEV_REGISTRIES))

# remove from the list to push to manifest any registries that do not support multi-arch
MANIFEST_REGISTRIES         ?= $(DEV_REGISTRIES)

PUSH_MANIFEST_IMAGES := $(foreach registry,$(MANIFEST_REGISTRIES),$(foreach image,$(BUILD_IMAGES),$(call filter-registry,$(registry))$(image)))

# location of docker credentials to push manifests
DOCKER_CONFIG ?= $(HOME)/.docker/config.json

# If a repository still relies on vendoring, it must set GOMOD_VENDOR to "true".
# If that's not the case and we're running in CI, set -mod=readonly to prevent builds
# from being flagged as dirty due to updates in go.mod or go.sum _except_ for:
# - for local builds, which _require_ a change to go.mod.
# - the targets 'commit-pin-updates' and  'golangci-lint' which require
#   updating go.mod and/or go.sum
SKIP_GOMOD_READONLY_FLAG =
ifeq ($(MAKECMDGOALS),commit-pin-updates)
	SKIP_GOMOD_READONLY_FLAG = yes
endif
ifeq ($(MAKECMDGOALS),golangci-lint)
	SKIP_GOMOD_READONLY_FLAG = yes
endif

ifeq ($(GOMOD_VENDOR),true)
	GOFLAGS?="-mod=vendor"
else
ifeq ($(CI),true)
ifndef SKIP_GOMOD_READONLY_FLAG
	GOFLAGS?="-mod=readonly"
endif
endif
endif

# For building, we use the go-build image for the *host* architecture, even if the target is different
# the one for the host should contain all the necessary cross-compilation tools
# we do not need to use the arch since go-build:v0.15 now is multi-arch manifest
GO_BUILD_IMAGE ?= calico/go-build
CALICO_BUILD    = $(GO_BUILD_IMAGE):$(GO_BUILD_VER)

# Build a binary with boring crypto support.
# This function expects you to pass in two arguments:
#   1st arg: path/to/input/package(s)
#   2nd arg: path/to/output/binary
# Only when arch = amd64 it will use boring crypto to build the binary.
# Uses LDFLAGS, CGO_LDFLAGS, CGO_CFLAGS when set.
# Tests that the resulting binary contains boringcrypto symbols.
define build_cgo_boring_binary
	$(DOCKER_RUN) \
		-e CGO_ENABLED=1 \
		-e CGO_CFLAGS=$(CGO_CFLAGS) \
		-e CGO_LDFLAGS=$(CGO_LDFLAGS) \
		$(CALICO_BUILD) \
		sh -c '$(GIT_CONFIG_SSH) GOEXPERIMENT=boringcrypto go build -o $(2) -tags fipsstrict$(if $(BUILD_TAGS),$(comma)$(BUILD_TAGS)) -v -buildvcs=false -ldflags "$(LDFLAGS) -s -w" $(1) \
			&& strings $(2) | grep '_Cfunc__goboringcrypto_' 1> /dev/null'
endef

# Use this when building binaries that need cgo, but have no crypto and therefore would not contain any boring symbols.
define build_cgo_binary
	$(DOCKER_RUN) \
		-e CGO_ENABLED=1 \
		-e CGO_CFLAGS=$(CGO_CFLAGS) \
		-e CGO_LDFLAGS=$(CGO_LDFLAGS) \
		$(CALICO_BUILD) \
		sh -c '$(GIT_CONFIG_SSH) go build -o $(2) $(if $(BUILD_TAGS),-tags $(BUILD_TAGS)) -v -buildvcs=false -ldflags "$(LDFLAGS) -s -w" $(1)'
endef

# For binaries that do not require boring crypto.
define build_binary
	$(DOCKER_RUN) \
		-e CGO_ENABLED=0 \
		$(CALICO_BUILD) \
		sh -c '$(GIT_CONFIG_SSH) go build -o $(2) $(if $(BUILD_TAGS),-tags $(BUILD_TAGS)) -v -buildvcs=false -ldflags "$(LDFLAGS) -s -w" $(1)'
endef

# For windows builds that require cgo.
define build_cgo_windows_binary
	$(DOCKER_RUN) \
		-e CC=x86_64-w64-mingw32-gcc \
		-e CGO_ENABLED=1 \
		-e GOARCH=amd64 \
		-e GOOS=windows \
		$(CALICO_BUILD) \
		sh -c '$(GIT_CONFIG_SSH) go build -o $(2) $(if $(BUILD_TAGS),-tags $(BUILD_TAGS)) -v -buildvcs=false -ldflags "$(LDFLAGS)" $(1)'
endef

# For windows builds that do not require cgo.
define build_windows_binary
	$(DOCKER_RUN) \
		-e CGO_ENABLED=0 \
		-e GOARCH=amd64 \
		-e GOOS=windows \
		$(CALICO_BUILD) \
		sh -c '$(GIT_CONFIG_SSH) go build -o $(2) $(if $(BUILD_TAGS),-tags $(BUILD_TAGS)) -v -buildvcs=false -ldflags "$(LDFLAGS)" $(1)'
endef

# Images used in build / test across multiple directories.
ETCD_IMAGE ?= quay.io/coreos/etcd:$(ETCD_VERSION)-$(ARCH)
ifeq ($(BUILDARCH),amd64)
	# *-amd64 tagged images for etcd are not available until v3.5.0
	ETCD_IMAGE = quay.io/coreos/etcd:$(ETCD_VERSION)
endif
<<<<<<< HEAD
UBI8_IMAGE ?= registry.access.redhat.com/ubi8/ubi-minimal:latest
=======

# calico/node continues to use UBI 8 as its base, and our toolchain is also built on RHEL/UBI 8.
# Meanwhile other components (e.g. third_party/envoy-proxy) use UBI 9.  While it may be possible to
# update calico/base to UBI 9, fully transitioning to UBI 9 would require dropping support for RHEL
# 8.
UBI_IMAGE ?= registry.access.redhat.com/ubi8/ubi-minimal:latest
>>>>>>> 408bbf35
UBI9_IMAGE ?= registry.access.redhat.com/ubi9/ubi-minimal:latest

ifeq ($(GIT_USE_SSH),true)
	GIT_CONFIG_SSH ?= git config --global url."ssh://git@github.com/".insteadOf "https://github.com/";
endif

# Get version from git. We allow setting this manually for the hashrelease process.
GIT_VERSION ?= $(shell git describe --tags --dirty --always --abbrev=12)

# Figure out version information.  To support builds from release tarballs, we default to
# <unknown> if this isn't a git checkout.
GIT_COMMIT:=$(shell git rev-parse HEAD || echo '<unknown>')
BUILD_ID:=$(shell git rev-parse HEAD || uuidgen | sed 's/-//g')

# Lazily set the git version we embed into the binaries we build. We want the
# git tag at the time we build the binary.
# Variables elsewhere that depend on this (such as LDFLAGS) must also be lazy.
GIT_DESCRIPTION=$(shell git describe --tags --dirty --always --abbrev=12 || echo '<unknown>')

# Calculate a timestamp for any build artifacts.
ifneq ($(OS),Windows_NT)
DATE:=$(shell date -u +'%FT%T%z')
endif

# Figure out the users UID/GID.  These are needed to run docker containers
# as the current user and ensure that files built inside containers are
# owned by the current user.
ifneq ($(OS),Windows_NT)
LOCAL_USER_ID:=$(shell id -u)
LOCAL_GROUP_ID:=$(shell id -g)
endif

ifeq ("$(LOCAL_USER_ID)", "0")
# The build needs to run as root.
EXTRA_DOCKER_ARGS+=-e RUN_AS_ROOT='true'
endif

# Allow the ssh auth sock to be mapped into the build container.
ifdef SSH_AUTH_SOCK
	EXTRA_DOCKER_ARGS += -v $(SSH_AUTH_SOCK):/ssh-agent --env SSH_AUTH_SOCK=/ssh-agent
endif

# Volume-mount gopath into the build container to cache go module's packages. If the environment is using multiple
# comma-separated directories for gopath, use the first one, as that is the default one used by go modules.
ifneq ($(GOPATH),)
	# If the environment is using multiple comma-separated directories for gopath, use the first one, as that
	# is the default one used by go modules.
	GOMOD_CACHE = $(shell echo $(GOPATH) | cut -d':' -f1)/pkg/mod
else
	# If gopath is empty, default to $(HOME)/go.
	GOMOD_CACHE = $(HOME)/go/pkg/mod
endif

EXTRA_DOCKER_ARGS += -v $(GOMOD_CACHE):/go/pkg/mod:rw

# Define go architecture flags to support arm variants
GOARCH_FLAGS :=-e GOARCH=$(ARCH)

# Location of certificates used in UTs.
REPO_ROOT := $(shell git rev-parse --show-toplevel)
CERTS_PATH := $(REPO_ROOT)/hack/test/certs

# The image to use for building calico/base-dependent modules (e.g. apiserver, typha).
ifdef USE_UBI8_AS_CALICO_BASE
CALICO_BASE ?= $(UBI8_IMAGE)
else ifdef USE_UBI9_AS_CALICO_BASE
CALICO_BASE ?= $(UBI9_IMAGE)
else
CALICO_BASE ?= calico/base:$(CALICO_BASE_VER)
endif
# TODO Remove once CALICO_BASE is updated to UBI9
CALICO_BASE_UBI9 ?= calico/base:$(CALICO_BASE_UBI9_VER)

ifndef NO_DOCKER_PULL
DOCKER_PULL = --pull
else
DOCKER_PULL =
endif

# DOCKER_BUILD is the base build command used for building all images.
DOCKER_BUILD=docker buildx build --load --platform=linux/$(ARCH) $(DOCKER_PULL)\
<<<<<<< HEAD
	--build-arg UBI8_IMAGE=$(UBI8_IMAGE) \
	--build-arg UBI9_IMAGE=$(UBI9_IMAGE) \
	--build-arg GIT_VERSION=$(GIT_VERSION) \
	--build-arg BPFTOOL_IMAGE=$(BPFTOOL_IMAGE) \
	--build-arg CALICO_BASE=$(CALICO_BASE) \
	--build-arg CALICO_BASE_UBI9=$(CALICO_BASE_UBI9)

=======
	     --build-arg UBI_IMAGE=$(UBI_IMAGE) \
	     --build-arg UBI9_IMAGE=$(UBI9_IMAGE) \
	     --build-arg GIT_VERSION=$(GIT_VERSION) \
	     --build-arg CALICO_BASE=$(CALICO_BASE) \
	     --build-arg BPFTOOL_IMAGE=$(BPFTOOL_IMAGE)
>>>>>>> 408bbf35

DOCKER_RUN := mkdir -p $(REPO_ROOT)/.go-pkg-cache bin $(GOMOD_CACHE) && \
	docker run --rm \
		--net=host \
		--init \
		$(EXTRA_DOCKER_ARGS) \
		-e LOCAL_USER_ID=$(LOCAL_USER_ID) \
		-e GOCACHE=/go-cache \
		$(GOARCH_FLAGS) \
		-e GOPATH=/go \
		-e OS=$(BUILDOS) \
		-e GOOS=$(BUILDOS) \
		-e GOFLAGS=$(GOFLAGS) \
		-e ACK_GINKGO_DEPRECATIONS=1.16.5 \
		-e ACK_GINKGO_RC=true \
		-v $(REPO_ROOT):/go/src/github.com/projectcalico/calico:rw \
		-v $(REPO_ROOT)/.go-pkg-cache:/go-cache:rw \
		-w /go/src/$(PACKAGE_NAME)

DOCKER_GO_BUILD := $(DOCKER_RUN) $(CALICO_BUILD)

# Host native build images
HOST_NATIVE_BUILD_IMAGE ?= calico/host-native-build

.PHONY: host-native-build
host-native-build: $(wildcard $(REPO_DIR)/third_party/host-native/Dockerfile.*)
	cd $(REPO_DIR)/third_party/host-native && \
		docker buildx bake --load --pull \
		-f $(REPO_DIR)/third_party/host-native/host-native-build-bake.hcl

DOCKER_HOST_NATIVE_RUN := docker run --rm \
	--net=host \
	--init \
	--user $(LOCAL_USER_ID):$(LOCAL_GROUP_ID) \
	$(EXTRA_DOCKER_ARGS) \
	-v $(REPO_ROOT):/go/src/github.com/projectcalico/calico:rw \
	-w /go/src/$(PACKAGE_NAME)

# This function replaces the version string in the spec template and builds the rpm package.
define host_native_rpm_build
	$(eval version := $(shell $(REPO_ROOT)/hack/generate-rpm-version.sh $(REPO_ROOT) $(3)))

	sed 's/@VERSION@/$(version)/g' rhel/$(2).spec.in > rhel/$(2).spec

	mkdir -p package/$(1) && $(DOCKER_HOST_NATIVE_RUN) \
		$(HOST_NATIVE_BUILD_IMAGE):$(1) \
			sh -c 'rpmbuild \
				--define "_topdir $$PWD/package/$(1)" \
				--define "_sourcedir $$PWD" \
				-ba rhel/$(2).spec'
endef

# A target that does nothing but it always stale, used to force a rebuild on certain targets based on some non-file criteria.
.PHONY: force-rebuild
force-rebuild:

###############################################################################
# Updating pins
#   the repo importing this Makefile _must_ define the update-pins target
#   for example:
#     update-pins: update-libcalico-pin update-typha-pin
###############################################################################
PIN_BRANCH?=$(shell git rev-parse --abbrev-ref HEAD)

# The docker entrypoint script might echo output that could be included in the output of the following command, so this
# prefixes the commit tag with "commit-tag:" so can reliable get the commit tag from the output.
define get_remote_version
	$(shell $(DOCKER_RUN) $(CALICO_BUILD) sh -c '$(GIT_CONFIG_SSH) echo "commit-tag:$$(git ls-remote https://$(1) $(2) | cut -f1)"' | awk -F "commit-tag:" '{print $$2}')
endef

# update_pin updates the given package's version to the latest available in the specified repo and branch.
# $(1) should be the name of the package, $(2) and $(3) the repository and branch from which to update it.
# If $(4) is specified it's treated as the module version and use in the go get -d command.
define update_pin
	$(eval new_ver := $(call get_remote_version,$(2),$(3)))
	$(eval repo := $(if $(4),$(1)/$(4),$(1)))

	$(DOCKER_RUN) -i $(CALICO_BUILD) sh -c '\
		if [ ! -z "$(new_ver)" ]; then \
			$(GIT_CONFIG_SSH) \
			go get -d $(repo)@$(new_ver); \
			go mod tidy; \
		fi'
endef

# update_replace_pin updates the given package's version to the latest available in the specified repo and branch.
# This routine can only be used for packages being replaced in go.mod, such as private versions of open-source packages.
# $(1) should be the name of the package, $(2) and $(3) the repository and branch from which to update it. If $(4) is
# specified it's treated as the module version and use in the go mod edit -replace command.
define update_replace_pin
	$(eval new_ver := $(call get_remote_version,$(2),$(3)))
	$(eval original_repo := $(if $(4),$(1)/$(4),$(1)))
	$(eval replace_repo := $(if $(4),$(2)/$(4),$(2)))

	$(DOCKER_RUN) -i $(CALICO_BUILD) sh -c '\
		if [ ! -z "$(new_ver)" ]; then \
			$(GIT_CONFIG_SSH) \
			go mod edit -replace $(original_repo)=$(replace_repo)@$(new_ver); \
			go mod tidy; \
		fi'
endef

# Get the latest release tag from projectcalico/go-build.
GO_BUILD_REPO=https://github.com/projectcalico/go-build.git
define get_go_build_version
	$(shell git ls-remote --tags --refs --sort=-version:refname $(GO_BUILD_REPO) | head -n 1 | awk -F '/' '{print $$NF}')
endef

# update_go_build_pin updates the GO_BUILD_VER in metadata.mk or Makefile.
# for annotated git tags, we need to remove the trailing `^{}`.
# for the obsoleted vx.y go-build version, we need to remove the leading `v` for bash string comparison to work properly.
define update_go_build_pin
	$(eval new_ver := $(subst ^{},,$(call get_go_build_version)))
	$(eval old_ver := $(shell grep -E "^GO_BUILD_VER" $(1) | cut -d'=' -f2 | xargs | sed 's/^v//'))

	@echo "current GO_BUILD_VER=$(old_ver)"
	@echo "latest GO_BUILD_VER=$(new_ver)"

	bash -c '\
		if [[ "$(new_ver)" > "$(old_ver)" ]]; then \
			sed -i "s/^GO_BUILD_VER[[:space:]]*=.*/GO_BUILD_VER=$(new_ver)/" $(1); \
			echo "GO_BUILD_VER is updated to $(new_ver)"; \
		else \
			echo "no need to update GO_BUILD_VER"; \
		fi'
endef

# update_calico_base_pin updates the CALICO_BASE_VER in metadata.mk.
define update_calico_base_pin
	$(eval new_ver := $(shell curl -s "https://hub.docker.com/v2/repositories/calico/base/tags/?page_size=100" | jq -r '.results[].name' | grep -E "^ubi8-[0-9]+$$" | sort -r | head -n 1))
	$(eval old_ver := $(shell grep -E "^CALICO_BASE_VER" $(1) | cut -d'=' -f2 | xargs))

	@echo "current CALICO_BASE_VER=$(old_ver)"
	@echo "latest CALICO_BASE_VER=$(new_ver)"

	bash -c '\
		if [[ "$(new_ver)" > "$(old_ver)" ]]; then \
			sed -i "s/^CALICO_BASE_VER[[:space:]]*=.*/CALICO_BASE_VER=$(new_ver)/" $(1); \
			echo "CALICO_BASE_VER is updated to $(new_ver)"; \
		else \
			echo "no need to update CALICO_BASE_VER"; \
		fi'
endef

GIT_REMOTE?=origin
API_BRANCH?=$(PIN_BRANCH)
API_REPO?=github.com/projectcalico/calico/api
BASE_API_REPO?=github.com/projectcalico/calico/api
APISERVER_BRANCH?=$(PIN_BRANCH)
APISERVER_REPO?=github.com/projectcalico/calico/apiserver
TYPHA_BRANCH?=$(PIN_BRANCH)
TYPHA_REPO?=github.com/projectcalico/calico/typha
LIBCALICO_BRANCH?=$(PIN_BRANCH)
LIBCALICO_REPO?=github.com/projectcalico/calico/libcalico-go
CONFD_BRANCH?=$(PIN_BRANCH)
CONFD_REPO?=github.com/projectcalico/calico/confd
FELIX_BRANCH?=$(PIN_BRANCH)
FELIX_REPO?=github.com/projectcalico/calico/felix
CNI_BRANCH?=$(PIN_BRANCH)
CNI_REPO?=github.com/projectcalico/calico/cni-plugin

update-api-pin:
	$(call update_pin,$(API_REPO),$(API_REPO),$(API_BRANCH))

replace-api-pin:
	$(call update_replace_pin,$(BASE_API_REPO),$(API_REPO),$(API_BRANCH))

update-apiserver-pin:
	$(call update_pin,github.com/projectcalico/calico/apiserver,$(APISERVER_REPO),$(APISERVER_BRANCH))

replace-apiserver-pin:
	$(call update_replace_pin,github.com/projectcalico/calico/apiserver,$(APISERVER_REPO),$(APISERVER_BRANCH))

update-typha-pin:
	$(call update_pin,github.com/projectcalico/calico/typha,$(TYPHA_REPO),$(TYPHA_BRANCH))

replace-typha-pin:
	$(call update_replace_pin,github.com/projectcalico/calico/typha,$(TYPHA_REPO),$(TYPHA_BRANCH))

update-libcalico-pin:
	$(call update_pin,github.com/projectcalico/calico/libcalico-go,$(LIBCALICO_REPO),$(LIBCALICO_BRANCH))

replace-libcalico-pin:
	$(call update_replace_pin,github.com/projectcalico/calico/libcalico-go,$(LIBCALICO_REPO),$(LIBCALICO_BRANCH))

update-confd-pin:
	$(call update_replace_pin,github.com/kelseyhightower/confd,$(CONFD_REPO),$(CONFD_BRANCH))

update-felix-pin:
	$(call update_pin,github.com/projectcalico/calico/felix,$(FELIX_REPO),$(FELIX_BRANCH))

replace-felix-pin:
	$(call update_replace_pin,github.com/projectcalico/calico/felix,$(FELIX_REPO),$(FELIX_BRANCH))

update-cni-plugin-pin:
	$(call update_pin,github.com/projectcalico/calico/cni-plugin,$(CNI_REPO),$(CNI_BRANCH))

replace-cni-pin:
	$(call update_replace_pin,github.com/projectcalico/calico/cni-plugin,$(CNI_REPO),$(CNI_BRANCH))

update-go-build-pin:
	$(call update_go_build_pin,$(GIT_GO_BUILD_UPDATE_COMMIT_FILE))

update-calico-base-pin:
	$(call update_calico_base_pin,$(GIT_GO_BUILD_UPDATE_COMMIT_FILE))

git-status:
	git status --porcelain

git-config:
ifdef CONFIRM
	git config --global user.name "marvin-tigera"
	git config --global user.email "marvin@projectcalico.io"
endif

git-commit:
	git diff --quiet HEAD || git commit -m "Semaphore Automatic Update" go.mod go.sum $(EXTRA_FILES_TO_COMMIT)

###############################################################################
# External resource affecting macros
# The following macros affect resources outside of the local environment that
# they're run in, i.e. pushing to docker or github. If CONFIM is not defined,
# then the commands are just printed, instead of run.
#
# The <command>-cmd macro should never be run directly, it's used to define
# the command the macro runs but depending on whether CONFIRM is defined the
# command may be printed or run.
#
# You can redefine <command>-cmd to have the targets in this makefile use a
# different implementation.
###############################################################################

ifdef LOCAL_CRANE
CRANE_CMD         = bash -c $(double_quote)crane
else
CRANE_CMD         = docker run -t --entrypoint /bin/sh -v $(DOCKER_CONFIG):/root/.docker/config.json $(CALICO_BUILD) -c \
                    $(double_quote)crane
endif

GIT_CMD           = git
DOCKER_CMD        = docker

ifdef CONFIRM
CRANE         = $(CRANE_CMD)
GIT           = $(GIT_CMD)
DOCKER        = $(DOCKER_CMD)
else
CRANE         = echo [DRY RUN] $(CRANE_CMD)
GIT           = echo [DRY RUN] $(GIT_CMD)
DOCKER        = echo [DRY RUN] $(DOCKER_CMD)
endif

commit-and-push-pr:
	$(GIT) add $(GIT_COMMIT_FILES)
	$(GIT) commit -m $(GIT_COMMIT_MESSAGE)
	$(GIT) push $(GIT_REMOTE) $(GIT_PR_BRANCH_HEAD)

###############################################################################
# GitHub API helpers
#   Helper macros and targets to help with communicating with the github API
###############################################################################
GIT_COMMIT_MESSAGE?="Automatic Pin Updates"
GIT_COMMIT_TITLE?="Semaphore Auto Pin Update"
GIT_PR_BRANCH_BASE?=$(SEMAPHORE_GIT_BRANCH)
PIN_UPDATE_BRANCH?=semaphore-auto-pin-updates-$(GIT_PR_BRANCH_BASE)
GIT_PR_BRANCH_HEAD?=$(PIN_UPDATE_BRANCH)
GIT_PIN_UPDATE_COMMIT_FILES?=go.mod go.sum
GIT_GO_BUILD_UPDATE_COMMIT_FILE?=metadata.mk
GIT_PIN_UPDATE_COMMIT_EXTRA_FILES?=$(GIT_COMMIT_EXTRA_FILES)
GIT_COMMIT_FILES?=$(GIT_PIN_UPDATE_COMMIT_FILES) $(GIT_PIN_UPDATE_COMMIT_EXTRA_FILES)

# Call the github API. $(1) is the http method type for the https request, $(2) is the repo slug, and is $(3) is for json
# data (if omitted then no data is set for the request). If GITHUB_API_EXIT_ON_FAILURE is set then the macro exits with 1
# on failure. On success, the ENV variable GITHUB_API_RESPONSE will contain the response from github
define github_call_api
	$(eval CMD := curl -f -X$(1) \
		-H "Content-Type: application/json"\
		-H "Authorization: token ${GITHUB_TOKEN}"\
		https://api.github.com/repos/$(2) $(if $(3),--data '$(3)',))
	$(eval GITHUB_API_RESPONSE := $(shell $(CMD) | sed -e 's/#/\\\#/g'))
	$(if $(GITHUB_API_EXIT_ON_FAILURE), $(if $(GITHUB_API_RESPONSE),,exit 1),)
endef

# Create the pull request. $(1) is the repo slug, $(2) is the title, $(3) is the head branch and $(4) is the base branch.
# If the call was successful then the ENV variable PR_NUMBER will contain the pull request number of the created pull request.
define github_pr_create
	$(eval JSON := {"title": "$(2)", "head": "$(3)", "base": "$(4)"})
	$(call github_call_api,POST,$(1)/pulls,$(JSON))
	$(eval PR_NUMBER := $(filter-out null,$(shell echo '$(GITHUB_API_RESPONSE)' | jq '.number')))
endef

# Create a comment on a pull request. $(1) is the repo slug, $(2) is the pull request number, and $(3) is the comment
# body.
define github_pr_add_comment
	$(eval JSON := {"body":"$(3)"})
	$(call github_call_api,POST,$(1)/issues/$(2)/comments,$(JSON))
endef

# List pull open pull requests for a head and base. $(1) is the repo slug, $(2) is the branch head, $(3) is the branch base,
# and $(4) is the state.
define github_pr_list
	$(eval QUERY := $(if $(2),head=$(2),)$(if $(3),\&base=$(3))$(if $(4),\&state=$(4),))
	$(call github_call_api,GET,$(1)/pulls?$(QUERY),)
endef

# Check if there is a pull request with head GIT_PR_BRANCH_HEAD and base GIT_PR_BRANCH_BASE for the repo with slug
# GIT_REPO_SLUG. If there is a PR that exists the PR_EXISTS will be set to 0, otherwise it is set to 1.
check-if-pin-update-pr-exists:
ifndef ORGANIZATION
	@echo "ORGANIZATION must be set for the project."
	exit 1
endif
	$(call github_pr_list,$(GIT_REPO_SLUG),$(ORGANIZATION):$(GIT_PR_BRANCH_HEAD),$(GIT_PR_BRANCH_BASE),open)
	$(eval PR_EXISTS := $(if $(filter-out 0,$(shell echo '$(GITHUB_API_RESPONSE)' | jq '. | length')),0,1))

###############################################################################
# Auto pin update targets
#   Targets updating the pins
###############################################################################
GITHUB_API_EXIT_ON_FAILURE?=1

## Update dependency pins to their latest changeset, committing and pushing it.
## DEPRECATED This will be removed along with associated helper functions in future releases. Use the trigger-auto-pin-update-process
## to create PR with the pin updates.
.PHONY: commit-pin-updates
commit-pin-updates: update-pins git-status git-config git-commit ci git-push

# Creates and checks out the branch defined by GIT_PR_BRANCH_HEAD. It attempts to delete the branch from the local and
# remote repositories. Requires CONFIRM to be set, otherwise it fails with an error.
create-pin-update-head: var-require-one-of-CONFIRM-DRYRUN
ifeq ($(shell git rev-parse --abbrev-ref HEAD),$(GIT_PR_BRANCH_HEAD))
	@echo "Current branch is pull request head, cannot set it up."
	exit 1
endif
	-git branch -D $(GIT_PR_BRANCH_HEAD)
	-$(GIT) push $(GIT_REMOTE) --delete $(GIT_PR_BRANCH_HEAD)
	git checkout -b $(GIT_PR_BRANCH_HEAD)

create-pin-update-pr:
	$(call github_pr_create,$(GIT_REPO_SLUG),[$(GIT_PR_BRANCH_BASE)] $(GIT_COMMIT_TITLE),$(GIT_PR_BRANCH_HEAD),$(GIT_PR_BRANCH_BASE))
	echo 'Created pin update pull request $(PR_NUMBER)'

# Add the "/merge-when-ready" comment to enable the "merge when ready" functionality, i.e. when the pull request is passing
# the tests and approved merge it. The PR_NUMBER is set by the dependent target
set-merge-when-ready-on-pin-update-pr:
	$(call github_pr_add_comment,$(GIT_REPO_SLUG),$(PR_NUMBER),/merge-when-ready delete-branch)
	echo "Added '/merge-when-ready' comment command to pull request $(PR_NUMBER)"

# Call the update-pins target with the GIT_PR_BRANCH_BASE as the PIN_BRANCH
trigger-pin-updates:
	PIN_BRANCH=$(GIT_PR_BRANCH_BASE) $(MAKE) update-pins

# POST_PIN_UPDATE_TARGETS is used to specify targets that should be run after the pins have been updated to run targets
# that modify files that are tied to the dependencies. An example would be generated files that would changed based on
# a dependency update. This target would likely need to be used in tandem with GIT_PIN_UPDATE_COMMIT_EXTRA_FILES so the
# update files are committed with the pin update.
POST_PIN_UPDATE_TARGETS ?=

# Trigger the auto pin update process. This involves updating the pins, committing and pushing them to github, creating
# a pull request, and add the "/merge-when-ready" comment command. If there is already a pin update PR for the base
# branch the pin update is not done and the target will exit.
trigger-auto-pin-update-process: check-if-pin-update-pr-exists
	$(if $(filter $(PR_EXISTS),0),echo "A pull request for head '$(GIT_PR_BRANCH_HEAD)' and base '$(GIT_PR_BRANCH_BASE)' already exists.",\
		$(MAKE) trigger-auto-pin-update-process-wrapped)

trigger-auto-pin-update-process-wrapped: create-pin-update-head trigger-pin-updates $(POST_PIN_UPDATE_TARGETS)
	$(if $(shell git diff --quiet HEAD $(GIT_COMMIT_FILES) || echo "true"),\
		$(MAKE) commit-and-push-pr create-pin-update-pr set-merge-when-ready-on-pin-update-pr,echo "Pins are up to date")

###############################################################################
# Static checks
#   repos can specify additional checks by setting LOCAL_CHECKS
###############################################################################
.PHONY: static-checks
## Run static source code checks (lint, formatting, ...)
static-checks: $(LOCAL_CHECKS)
	$(MAKE) golangci-lint

LINT_ARGS ?= --max-issues-per-linter 0 --max-same-issues 0 --timeout 8m

.PHONY: golangci-lint
golangci-lint: $(GENERATED_FILES)
	$(DOCKER_RUN) $(CALICO_BUILD) sh -c '$(GIT_CONFIG_SSH) golangci-lint run $(LINT_ARGS)'

REPO_REL_DIR=$(shell if [ -e hack/format-changed-files.sh ]; then echo '.'; else echo '..'; fi )

.PHONY: fix-changed go-fmt-changed goimports-changed
# Format changed files only.
fix-changed go-fmt-changed goimports-changed:
	$(DOCKER_RUN) -e release_prefix=$(RELEASE_BRANCH_PREFIX)-v \
	              -e git_repo_slug=$(GIT_REPO_SLUG) $(CALICO_BUILD) $(REPO_REL_DIR)/hack/format-changed-files.sh

.PHONY: fix-all go-fmt-all goimports-all
fix-all go-fmt-all goimports-all:
	$(DOCKER_RUN) $(CALICO_BUILD) $(REPO_REL_DIR)/hack/format-all-files.sh

.PHONY: pre-commit
pre-commit:
	$(DOCKER_RUN) $(CALICO_BUILD) git-hooks/pre-commit-in-container

.PHONY: install-git-hooks
install-git-hooks:
	${install_hooks}

.PHONY: check-module-path-tigera-api
check-module-path-tigera-api:
	@echo "Checking the repo importing tigera/api and not importing projectcalico/api"
	@IMPORT_TIGERA_API=$$($(DOCKER_GO_BUILD) sh -c 'go list -m github.com/tigera/api > /dev/null 2>&1 && echo yes || echo no'); \
	echo Is tigera/api imported? $$IMPORT_TIGERA_API; \
	if [ "$$IMPORT_TIGERA_API" != "yes" ]; then \
	     echo "Error: This repo should import tigera/api module."; \
	     false; \
	fi
	@IMPORT_PROJECTCALICO_API=$$($(DOCKER_GO_BUILD) sh -c 'go list -m github.com/projectcalico/calico/api > /dev/null 2>&1 && echo yes || echo no'); \
	echo Is projectcalico/api imported? $$IMPORT_PROJECTCALICO_API; \
	if [ "$$IMPORT_PROJECTCALICO_API" != "no" ]; then \
	     echo "Error: This repo should NOT import projectcalico/api module."; \
	     false; \
	fi

.PHONY: check-module-path-projectcalico-api
check-module-path-projectcalico-api:
	@echo "Checking the repo importing projectcalico/api and not importing tigera/api"
	@IMPORT_PROJECTCALICO_API=$$($(DOCKER_GO_BUILD) sh -c 'go list -m github.com/projectcalico/calico/api > /dev/null 2>&1 && echo yes || echo no'); \
	echo Is projectcalico/api imported? $$IMPORT_PROJECTCALICO_API; \
	if [ "$$IMPORT_PROJECTCALICO_API" != "yes" ]; then \
	     echo "Error: This repo should import projectcalico/api module."; \
	     false; \
	fi
	@IMPORT_TIGERA_API=$$($(DOCKER_GO_BUILD) sh -c 'go list -m github.com/tigera/api > /dev/null 2>&1 && echo yes || echo no'); \
	echo Is tigera/api imported? $$IMPORT_TIGERA_API; \
	if [ "$$IMPORT_TIGERA_API" != "no" ]; then \
	     echo "Error: This repo should NOT import tigera/api module."; \
	     false; \
	fi

###############################################################################
# go mod helpers
###############################################################################
mod-download:
	-$(DOCKER_RUN) $(CALICO_BUILD) sh -c '$(GIT_CONFIG_SSH) go mod download'

mod-tidy:
	-$(DOCKER_RUN) $(CALICO_BUILD) sh -c '$(GIT_CONFIG_SSH) go mod tidy'

###############################################################################
# Semaphore helpers
###############################################################################

# This semaphore project IDs are defined here because you cannot easily look them up in the semaphore API. This gives
# us a single place to define these values, then projects can reference the readable ENV variable when they need a semaphore
# project ID.
SEMAPHORE_API_PROJECT_ID=9625623e-bfc5-435f-9c22-74f9cd8622fc
SEMAPHORE_API_TIGERA_PROJECT_ID=48d23719-405f-4827-b58a-7de0598a6bf5
SEMAPHORE_API_SERVER_PROJECT_ID=6e4eb5b2-0150-4624-968d-f96a1cd9c37d
SEMAPHORE_API_SERVER_OSS_PROJECT_ID=10f6c7c1-7eaa-4e75-a9d1-83e5426158b1
SEMAPHORE_APP_POLICY_PRIVATE_PROJECT_ID=fa098f05-b2d2-4cf6-ac83-aa1e38e95670
SEMAPHORE_APP_POLICY_PROJECT_ID=bc654d5c-bb68-4b00-9d02-289291762b1d
SEMAPHORE_BIRD_PROJECT_ID=c1cc5eaf-873b-4113-a85e-a555361413e6
SEMAPHORE_CC_PORTAL=2b3f9721-a851-4a97-981f-0cb81f93ddd0
SEMAPHORE_CALICO_PRIVATE_PROJECT_ID=8a309869-f767-49dc-924f-fa927edbf657
SEMAPHORE_CALICO_PROJECT_ID=828e6de6-ed4b-49c7-9cb5-ac1246d454de
SEMAPHORE_CALICO_USAGE_PROJECT_ID=29f53c2b-8266-4873-879d-19b65960b3fd
SEMAPHORE_CALICOCTL_PRIVATE_PROJECT_ID=8d885379-6a1b-4fc8-aa45-dc0cfb87894a
SEMAPHORE_CALICOCTL_PROJECT_ID=193ce75a-7a47-4c9f-b966-f25c83e62213
SEMAPHORE_CALICOQ_PROJECT_ID=dc79e0e9-a7b3-40f5-8dc2-2818210ee0a9
SEMAPHORE_CLOUD_CONTROLLERS_PRIVATE_PROJECT_ID=f70e6c08-887b-481d-9591-68e243b32b32
SEMAPHORE_CNI_PLUGIN_PRIVATE_PROJECT_ID=f2c02a84-5fcd-49ed-b4cb-a6273409f0de
SEMAPHORE_CNI_PLUGIN_PROJECT_ID=741ec781-5dbb-4494-ba90-ec6831a9b176
SEMAPHORE_COMPLIANCE_PROJECT_ID=958a9147-ec94-4e99-b4c8-de7857653bb9
SEMAPHORE_CONFD_PROJECT_ID=4c6b815f-d42c-4436-aafa-651fbaf5859e
SEMAPHORE_CONFD_PRIVATE_PROJECT_ID=d3a7649a-3a39-45bf-95e9-fd6df3d0a7b1
SEMAPHORE_CURATOR_PROJECT_ID=c391dcff-6933-40e7-a6d1-1dcf7e6e231d
SEMAPHORE_DEEP_PACKET_INSPECTION_PROJECT_ID=81c0981e-979c-4741-8143-22166384afa1
SEMAPHORE_DEXIDP_DOCKER_PROJECT_ID=ee618372-35c8-4f83-bd05-d3a96ac2b276
SEMAPHORE_EGRESS_GATEWAY_PROJECT_ID=f01056ec-75f9-46a0-9ae2-6fc5e391136c
SEMAPHORE_ELASTICSEARCH_DOCKER_PROJECT_ID=0a3a5bf6-19e4-4210-a3fa-15fc857596ac
SEMAPHORE_ELASTICSEARCH_METRICS_PROJECT_ID=306b29c0-aa86-4b76-9c3e-c78a327e7d83
SEMAPHORE_ENVOY_DOCKER_PROJECT_ID=b8db000b-c2c4-44cd-a22d-51df73dfdcba
SEMAPHORE_ES_PROXY_IMAGE_PROJECT_ID=bc7ee48d-0051-4ceb-961d-03659463ada4
SEMAPHORE_ES_GATEWAY_PROJECT_ID=3c01c819-532b-4ccc-8305-5dd45c10bf93
SEMAPHORE_FELIX_PRIVATE_PROJECT_ID=e439cca4-156c-4d23-b611-002601440ad0
SEMAPHORE_FELIX_PROJECT_ID=48267e65-4acc-4f27-a88f-c3df0e8e2c3b
SEMAPHORE_FIREWALL_INTEGRATION_PROJECT_ID=d4307a31-1e46-4622-82e2-886165b77008
SEMAPHORE_FLUENTD_DOCKER_PROJECT_ID=50383fb9-d234-461a-ae00-23e18b7cd5b8
SEMAPHORE_INGRESS_COLLECTOR_PROJECT_ID=cf7947e4-a886-404d-ac6a-c3f3ac1a7b93
SEMAPHORE_INTRUSION_DETECTION_PROJECT_ID=2beffe81-b05a-41e0-90ce-e0d847dee2ee
SEMAPHORE_KEY_CERT_PROVISIONER_PROJECT_ID=9efb25f3-8c5d-4f22-aab5-4a1f5519bc7c
SEMAPHORE_KUBE_CONTROLLERS_PRIVATE_PROJECT_ID=0b8651d0-6c5d-4076-ab1d-25b120d0f670
SEMAPHORE_KUBE_CONTROLLERS_PROJECT_ID=d688e2ce-8c4a-4402-ba54-3aaa0eb53e5e
SEMAPHORE_KUBECTL_CALICO_PROJECT_ID=37d7cb2b-62b0-4178-9424-de766f2de59b
SEMAPHORE_KIBANA_DOCKER_PROJECT_ID=eaafdbad-4546-4582-b8fa-cea05a80a04d
SEMAPHORE_LIBCALICO_GO_PRIVATE_PROJECT_ID=72fa12b5-5ad5-43ae-b0ac-17f9f7c71030
SEMAPHORE_LIBCALICO_GO_PROJECT_ID=ce3e6bed-1fb6-4501-80e5-2121a266a386
SEMAPHORE_LICENSE_AGENT_PROJECT_ID=beb13609-8ee0-461a-a08b-dab86af1c128
SEMAPHORE_LICENSING_PROJECT_ID=344f1cf0-0c3f-4fa3-b89b-3c35127b3054
SEMAPHORE_L7_COLLECTOR_PROJECT_ID=b02e7bbf-39ee-4c0c-a6f6-793cdf89daa7
SEMAPHORE_LMA_PROJECT_ID=5130e1d3-d9cd-4270-9e62-57f98d34495e
SEMAPHORE_MANAGER_PROJECT_ID=325ca49d-5111-4b07-a54f-dc0c7ec538bb
SEMAPHORE_NETWORKING_CALICO_PROJECT_ID=0a7883cb-b727-4113-948d-b95cb00df6b6
SEMAPHORE_NODE_PRIVATE_PROJECT_ID=edd8246c-7116-473a-81c8-7a3bbbc07228
SEMAPHORE_NODE_PROJECT_ID=980a06a4-9d43-43f8-aedd-a3bfad258de6
SEMAPHORE_OPERATOR_PROJECT_ID=8343e619-cc44-4be4-a9d7-21963ebc1c8f
SEMAPHORE_PACKETCAPTURE_API_PROJECT_ID=f505b00c-57c3-4859-8b97-ff4095b5ab25
SEMAPHORE_PERFORMANCE_HOTSPOTS_PROJECT_ID=6a343a02-0acf-4c52-9cc7-24ee51377e32
SEMAPHORE_POD2DAEMON_PROJECT_ID=eb2eea4f-c185-408e-9837-da0d231428fb
SEMAPHORE_PROMETHEUS_SERVICE_PROJECT_ID=d5b7ed99-8966-46cc-90f2-9027c428db48
SEMAPHORE_SKIMBLE_PROJECT_ID=35171baf-8daf-4725-882f-c301851a6e1d
SEMAPHORE_TS_QUERYSERVER_PROJECT_ID=5dbe4688-0c21-40fb-89f7-a2d64c17401b
SEMAPHORE_TYPHA_PROJECT_ID=c2ea3f0a-58a0-427a-9ed5-6eff8d6543b3
SEMAPHORE_TYPHA_PRIVATE_PROJECT_ID=51e84cb9-0f38-408a-a113-0f5ca71844d7
SEMAPHORE_VOLTRON_PROJECT_ID=9d239362-9594-4c84-8983-868ee19ebd41

SEMAPHORE_WORKFLOW_BRANCH?=master

# Sends a request to the semaphore API to run the request workflow. It requires setting the SEMAPHORE_API_TOKEN, SEMAPHORE_PROJECT_ID,
# SEMAPHORE_WORKFLOW_BRANCH, and SEMAPHORE_WORKFLOW_FILE ENV variables.
semaphore-run-workflow:
	$(eval CMD := curl -f -X POST \
		-H "Authorization: Token $(SEMAPHORE_API_TOKEN)" \
		-d "project_id=$(SEMAPHORE_PROJECT_ID)&reference=$(SEMAPHORE_WORKFLOW_BRANCH)&commit_sha=$(SEMAPHORE_COMMIT_SHA)&pipeline_file=.semaphore/$(SEMAPHORE_WORKFLOW_FILE)" \
		"https://tigera.semaphoreci.com/api/v1alpha/plumber-workflows")
	$(eval SEMAPHORE_API_RESPONSE := $(shell $(CMD) | jq -R '.' | sed -e 's/#/\\\#/g'))
	$(if $(SEMAPHORE_API_RESPONSE),,exit 1)
	$(eval WORKFLOW_ID := $(shell echo $(SEMAPHORE_API_RESPONSE) | jq -r '.workflow_id'))
	@echo Semaphore workflow successfully created here https://tigera.semaphoreci.com/workflows/$(WORKFLOW_ID)

# This is a helpful wrapper of the semaphore-run-workflow target to run the update_pins workflow file for a project.
semaphore-run-auto-pin-update-workflow:
	SEMAPHORE_WORKFLOW_FILE=update_pins.yml $(MAKE) semaphore-run-workflow
	@echo Successfully triggered the semaphore pin update workflow

# This target triggers the 'semaphore-run-auto-pin-update-workflow' target for every SEMAPHORE_PROJECT_ID in the list of
# SEMAPHORE_AUTO_PIN_UPDATE_PROJECT_IDS.
semaphore-run-auto-pin-update-workflows:
	for ID in $(SEMAPHORE_AUTO_PIN_UPDATE_PROJECT_IDS); do\
		SEMAPHORE_WORKFLOW_BRANCH=$(SEMAPHORE_GIT_BRANCH) SEMAPHORE_PROJECT_ID=$$ID $(MAKE) semaphore-run-auto-pin-update-workflow; \
	done

###############################################################################
# Mock helpers
###############################################################################
# Helper targets for testify mock generation

# Generate testify mocks in the build container.
gen-mocks:
	$(DOCKER_RUN) $(CALICO_BUILD) sh -c '$(MAKE) mockery-run'
	# The generated files need import reordering to pass static-checks
	$(MAKE) fix-changed

# Run mockery for each path in MOCKERY_FILE_PATHS. The the generated mocks are
# created in package and in test files. Look here for more information https://github.com/vektra/mockery
mockery-run:
	for FILE_PATH in $(MOCKERY_FILE_PATHS); do\
		DIR=$$(dirname $$FILE_PATH); \
		INTERFACE_NAME=$$(basename $$FILE_PATH); \
		mockery --dir $$DIR --name $$INTERFACE_NAME --inpackage; \
	done

###############################################################################
# Docker helpers
###############################################################################
# Helper targets working with docker images.

# docker-compress takes the docker image specified by IMAGE_NAME and compresses all the layers into a single one. This is
# done by exporting the given image then re importing it with the given IMAGE_NAME.
#
# When a docker image is exported all of the instructions are lost (i.e. ENTRYPOINT, ENV, ...), so before the image is
# compressed the target inspects the image and pulls out the instructions. Each instruction that is pulled out is converted
# into a change directive, or change directives, of the format "--change 'INSTRUCTION <instruction>". These directives
# are given to the docker import command so the instructions can be re added to the compressed image.
#
# NOTE: This target does not attempt to copy every instruction from the original image to the compressed one. Any user of
# this target should ensure that any required instructions are copied over by this target.
docker-compress:
	$(eval JSONOBJ := "$(shell docker inspect $(IMAGE_NAME) | jq '.[0].Config' | jq -R '.' | sed -e 's/#/\\\#/g' ) ")
#	Re add the entry point.
	$(eval CHANGE := $(CHANGE)$(shell echo $(JSONOBJ) | jq -r \
		"if has(\"Entrypoint\") and .Entrypoint != \"\" then \" --change 'ENTRYPOINT \(.Entrypoint)'\" else \"\" end"\
	))
#	Re add the command.
	$(eval CHANGE := $(CHANGE)$(shell echo $(JSONOBJ) | jq -r \
		"if has(\"Cmd\") and .Cmd != \"\" then \" --change 'CMD \(.Cmd)'\" else \"\" end"\
	))
#	Re add the working directory.
	$(eval CHANGE := $(CHANGE)$(shell echo $(JSONOBJ) | jq -r \
		"if has(\"WorkingDir\") and .WorkingDir != \"\" then \" --change 'WORKDIR \(.WorkingDir)'\" else \"\" end"\
	))
#	Re add the user.
	$(eval CHANGE := $(CHANGE)$(shell echo $(JSONOBJ) | jq -r \
		"if has(\"User\") and .User != \"\" then \" --change 'USER \(.User)'\" else \"\" end"\
	))
#	Re add the environment variables. .Env is an array of strings so add a "--change 'ENV <value>'" for each value in
#	the array.
	$(eval CHANGE := $(CHANGE)$(shell echo $(JSONOBJ) | jq -r \
		"if has(\"Env\") and (.Env | length) > 0 then .Env | map(\" --change 'ENV \(.)'\") | join(\"\") else \"\" end"\
	))
#	Re add the labels. .Labels is a map of label names to label values, so add a "--change 'LABEL <key> <value>'" for
#	each map entry.
	$(eval CHANGE := $(CHANGE)$(shell echo $(JSONOBJ) | jq -r \
		"if has(\"Labels\") and (.Labels | length) > 0 then .Labels | to_entries | map(\" --change 'LABEL \(.key) \(.value)'\") | join(\"\") else \"\" end"\
	))
#	Re add the exposed ports. .ExposedPorts is a map, but we're only interested in the keys of the map so for each key
#	add "--change EXPOSE <key>".
	$(eval CHANGE := $(CHANGE)$(shell echo $(JSONOBJ) | jq -r \
		"if has(\"ExposedPorts\") and (.ExposedPorts | length) > 0 then .ExposedPorts | keys | map(\" --change 'EXPOSE \(.)'\") | join(\"\") else \"\" end"\
	))
	$(eval CONTAINER_ID := $(shell docker run -d -it --entrypoint /bin/true $(IMAGE_NAME) /bin/true))
	docker export $(CONTAINER_ID) | docker import $(CHANGE) - $(IMAGE_NAME)

###############################################################################
# Image building and pushing
###############################################################################

###############################################################################
# we want to be able to run the same recipe on multiple targets keyed on the image name
# to do that, we would use the entire image name, e.g. calico/node:abcdefg, as the stem, or '%', in the target
# however, make does **not** allow the usage of invalid filename characters - like / and : - in a stem, and thus errors out
# to get around that, we "escape" those characters by converting all : to --- and all / to ___ , so that we can use them
# in the target, we then unescape them back
escapefs = $(subst :,---,$(subst /,___,$(1)))
unescapefs = $(subst ---,:,$(subst ___,/,$(1)))

# retag-build-images-with-registries retags the build / arch images specified by BUILD_IMAGES and VALIDARCHES with
# the registries specified by DEV_REGISTRIES. The end tagged images are of the format
# $(REGISTRY)/$(BUILD_IMAGES):<tag>-$(ARCH).
retag-build-images-with-registries: $(addprefix retag-build-images-with-registry-,$(call escapefs,$(DEV_REGISTRIES)))

# retag-build-images-with-registry-% retags the build / arch images specified by BUILD_IMAGES and VALIDARCHES with
# the registry specified by $*.
retag-build-images-with-registry-%:
	$(MAKE) $(addprefix retag-build-image-with-registry-,$(call escapefs,$(BUILD_IMAGES))) REGISTRY=$(call unescapefs,$*)

# retag-build-image-with-registry-% retags the build arch images specified by $* and VALIDARCHES with the
# registry specified by REGISTRY.
retag-build-image-with-registry-%: var-require-all-REGISTRY-BUILD_IMAGES
	$(MAKE) $(addprefix retag-build-image-arch-with-registry-,$(VALIDARCHES)) BUILD_IMAGE=$(call unescapefs,$*)

# retag-build-image-arch-with-registry-% retags the build / arch image specified by $* and BUILD_IMAGE with the
# registry specified by REGISTRY.
retag-build-image-arch-with-registry-%: var-require-all-REGISTRY-BUILD_IMAGE-IMAGETAG
	docker tag $(BUILD_IMAGE):$(LATEST_IMAGE_TAG)-$* $(call filter-registry,$(REGISTRY))$(BUILD_IMAGE):$(IMAGETAG)-$*
	$(if $(filter $*,amd64),\
		docker tag $(BUILD_IMAGE):$(LATEST_IMAGE_TAG)-$(ARCH) $(REGISTRY)/$(BUILD_IMAGE):$(IMAGETAG),\
		$(NOECHO) $(NOOP)\
	)

# push-images-to-registries pushes the build / arch images specified by BUILD_IMAGES and VALIDARCHES to the registries
# specified by DEV_REGISTRY.
push-images-to-registries: $(addprefix push-images-to-registry-,$(call escapefs,$(DEV_REGISTRIES)))

# push-images-to-registry-% pushes the build / arch images specified by BUILD_IMAGES and VALIDARCHES to the registry
# specified by %*.
push-images-to-registry-%:
	$(MAKE) $(addprefix push-image-to-registry-,$(call escapefs,$(BUILD_IMAGES))) REGISTRY=$(call unescapefs,$*)

# push-image-to-registry-% pushes the build / arch images specified by $* and VALIDARCHES to the registry
# specified by REGISTRY.
push-image-to-registry-%:
	$(MAKE) $(addprefix push-image-arch-to-registry-,$(VALIDARCHES)) BUILD_IMAGE=$(call unescapefs,$*)

# push-image-arch-to-registry-% pushes the build / arch image specified by $* and BUILD_IMAGE to the registry
# specified by REGISTRY.
push-image-arch-to-registry-%:
# If the registry we want to push to doesn't not support manifests don't push the ARCH image.
	$(DOCKER) push --quiet $(call filter-registry,$(REGISTRY))$(BUILD_IMAGE):$(IMAGETAG)-$*
	$(if $(filter $*,amd64),\
		$(DOCKER) push $(REGISTRY)/$(BUILD_IMAGE):$(IMAGETAG),\
		$(NOECHO) $(NOOP)\
	)

# push multi-arch manifest where supported.
push-manifests: var-require-all-IMAGETAG  $(addprefix sub-manifest-,$(call escapefs,$(PUSH_MANIFEST_IMAGES)))
sub-manifest-%:
	$(DOCKER) manifest create $(call unescapefs,$*):$(IMAGETAG) $(addprefix --amend ,$(addprefix $(call unescapefs,$*):$(IMAGETAG)-,$(VALIDARCHES)))
	$(DOCKER) manifest push --purge $(call unescapefs,$*):$(IMAGETAG)

push-manifests-with-tag: var-require-one-of-CONFIRM-DRYRUN var-require-all-BRANCH_NAME
	$(MAKE) push-manifests IMAGETAG=$(if $(IMAGETAG_PREFIX),$(IMAGETAG_PREFIX)-)$(BRANCH_NAME) EXCLUDEARCH="$(EXCLUDEARCH)"
	$(MAKE) push-manifests IMAGETAG=$(if $(IMAGETAG_PREFIX),$(IMAGETAG_PREFIX)-)$(GIT_VERSION) EXCLUDEARCH="$(EXCLUDEARCH)"

# cd-common tags and pushes images with the branch name and git version. This target uses PUSH_IMAGES, BUILD_IMAGE,
# and BRANCH_NAME env variables to figure out what to tag and where to push it to.
cd-common: var-require-one-of-CONFIRM-DRYRUN var-require-all-BRANCH_NAME
	$(MAKE) retag-build-images-with-registries push-images-to-registries IMAGETAG=$(if $(IMAGETAG_PREFIX),$(IMAGETAG_PREFIX)-)$(BRANCH_NAME) EXCLUDEARCH="$(EXCLUDEARCH)"
	$(MAKE) retag-build-images-with-registries push-images-to-registries IMAGETAG=$(if $(IMAGETAG_PREFIX),$(IMAGETAG_PREFIX)-)$(GIT_VERSION) EXCLUDEARCH="$(EXCLUDEARCH)"

###############################################################################
# Release targets and helpers
#
# The following targets and macros are used to help start and cut releases.
# At high level, this involves:
# - Creating release branches
# - Adding empty commits to start next release, and updating the 'dev' tag
# - Adding 'release' tag to the commit that will be release
# - Creating an empty commit for the next potential patch release, and updating
#   the dev tag on that commit
# - Copying images for the released commit over to the release registries, and
#   re tagging those images with the release tag
#
# The following definitions will be helpful in understanding this process:
# - 'dev' tag: A git tag of the form of `v3.8.0-calient-0.dev-36-g3a618e61c2d3`
#   that every commit has. The start of the dev tag, i.e. v3.8.0, is the
#   the release that this commit will go into.
# - 'release' tag: A git tag of the form of `v3.8.0`. The commit that a release
#   is cut from will have this tag, i.e. you can find the commit that release
#   3.8 uses by finding the commit with the tag v3.8.0.
# - 'dev' image: The image that is created for every commit that is merged to
#   master or a release branch. This image is tagged with the dev tag, i.e.
#   if commit 3a618e61c2d3 is on master or a release branch, there will be
#   an image for that commit in the dev registry with the tag
#   `v3.8.0-calient-0.dev-36-g3a618e61c2d3`.
# - 'release' image: The public image the customers will use to install our
#   our product. Producing this is the goal of cutting the release. This image
#   will be in the release registries, and will be tagged with the release tag,
#   i.e. the release image for release 3.8 will have the v3.8.0 tag, or if it's
#   a patch release it will be v3.8.<patch version>
###############################################################################
fetch-all:
	git fetch --all -q

# git-dev-tag retrieves the dev tag for the current commit (the one are dev images are tagged with).
git-dev-tag = $(shell git describe --tags --long --always --abbrev=12 --match "*dev*")
# git-release-tag-from-dev-tag gets the release version from the current commits dev tag.
git-release-tag-from-dev-tag = $(shell echo $(call git-dev-tag) | grep -P -o "^v\d*.\d*.\d*(-.*)?(?=-$(DEV_TAG_SUFFIX))")
# git-release-tag-for-current-commit gets the release tag for the current commit if there is one.
git-release-tag-for-current-commit = $(shell git describe --tags --exact-match --exclude "*dev*")

# release-branch-for-tag finds the latest branch that corresponds to the given tag.
release-branch-for-tag = $(firstword $(shell git --no-pager branch --format='%(refname:short)' --contains $1 | grep -P "^release"))
# commit-for-tag finds the latest commit that corresponds to the given tag.
commit-for-tag = $(shell git rev-list -n 1 $1)
git-commit-for-remote-tag = $(shell git ls-remote -q --tags $(GIT_REMOTE) $1 | awk '{print $$1}')
# current-branch gets the name of the branch for the current commit.
current-branch = $(shell git rev-parse --abbrev-ref HEAD)

# RELEASE_BRANCH_BASE is used when creating a release branch to confirm the correct base is being used. It's
# configurable so that a dry run can be done from a PR branch.
RELEASE_BRANCH_BASE ?=master

# var-set-% checks if there is a non empty variable for the value describe by %. If FAIL_NOT_SET is set, then var-set-%
# fails with an error message. If FAIL_NOT_SET is not set, then var-set-% appends a 1 to VARSET if the variable isn't
# set.
var-set-%:
	$(if $($*),$(eval VARSET+=1),$(if $(FAIL_NOT_SET),$(error $* is required but not set),))

# var-require is used to check if one or all of the variables are set in REQUIRED_VARS, and fails if not. The variables
# in REQUIRE_VARS are hyphen separated.
#
# If FAIL_NOT_SET is set, then all variables described in REQUIRED_VARS must be set for var-require to not fail,
# otherwise only one variable needs to be set for var-require to not fail.
var-require: $(addprefix var-set-,$(subst -, ,$(REQUIRED_VARS)))
	$(if $(VARSET),,$(error one of $(subst -, ,$(REQUIRED_VARS)) is not set or empty, but at least one is required))

# var-require-all-% checks if the there are non empty variables set for the hyphen separated values in %, and fails if
# there isn't a non empty variable for each given value. For instance, to require FOO and BAR both must be set you would
# call var-require-all-FOO-BAR.
var-require-all-%:
	$(MAKE) var-require REQUIRED_VARS=$* FAIL_NOT_SET=true

# var-require-one-of-% checks if the there are non empty variables set for the hyphen separated values in %, and fails
# there isn't a non empty variable for at least one of the given values. For instance, to require either FOO or BAR both
# must be set you would call var-require-all-FOO-BAR.
var-require-one-of-%:
	$(MAKE) var-require REQUIRED_VARS=$*

# sem-cut-release triggers the cut-release pipeline (or test-cut-release if CONFIRM is not specified) in semaphore to
# cut the release. The pipeline is triggered for the current commit, and the branch it's triggered on is calculated
# from the RELEASE_VERSION, CNX, and OS variables given.
#
# Before the pipeline is triggered, this target validates that the expected release will be cut using the
# RELEASE_TAG (optional and defaults to the current tag) and RELEASE_VERSION (required) variables. The RELEASE_TAG
# should be the dev tag that the release is cut from, and RELEASE_VERSION should be the version expected to be released.
# This target verifies that the current commit is tagged with the RELEASE_TAG and that cutting this commit will result
# in RELEASE_VERSION being cut.
sem-cut-release: var-require-one-of-CONFIRM-DRYRUN var-require-all-RELEASE_VERSION var-require-one-of-CNX-OS
ifndef RELEASE_TAG
	$(eval RELEASE_TAG = $(call git-dev-tag))
else
	$(eval RELEASE_TAG_COMMIT = $(call commit-for-tag,$(RELEASE_TAG)))
	$(if $(filter-out $(RELEASE_TAG_COMMIT),$(GIT_COMMIT)),\
		echo Current commit is not tagged with $(RELEASE_TAG) && exit 1)
endif
	$(eval CURRENT_RELEASE_VERSION = $(call git-release-tag-from-dev-tag))
	$(if $(filter-out $(CURRENT_RELEASE_VERSION),$(RELEASE_VERSION)),\
		echo Given release version $(RELEASE_VERSION) does not match current commit release version $(CURRENT_RELEASE_VERSION). && exit 1)

	$(eval RELEASE_BRANCH = release-$(if $CNX,calient-,)$(shell echo "$(RELEASE_VERSION)" | awk -F  "." '{print $$1"."$$2}'))
	$(eval WORKFLOW_FILE = $(if $(CONFIRM),cut-release.yml,test-cut-release.yml))

	@echo Cutting release for $(RELEASE_VERSION) from dev tag $(RELEASE_TAG) \(commit $(GIT_COMMIT)\)
	SEMAPHORE_WORKFLOW_BRANCH=$(RELEASE_BRANCH) SEMAPHORE_COMMIT_SHA=$(GIT_COMMIT) SEMAPHORE_WORKFLOW_FILE=$(WORKFLOW_FILE) $(MAKE) semaphore-run-workflow

# cut-release uses the dev tags on the current commit to cut the release, more specifically cut-release does the
# following:
# - Calculates the release tag from the dev tag on the commit
# - tags the current commit with the release tag then pushes that tag to github
# - retags the build images (specified by BUILD_IMAGES) in the dev registries (specified DEV_REGISTRIES) with the
#	release tag
# - copies the build images (specified by BUILD_IMAGES) from the first dev registry to the release registries (specified
#	by RELEASE_REGISTRIES) and retags those images with the release tag
# - tags an empty commit at the head of the release branch with the next patch release dev tag and pushed that to github
cut-release: var-require-one-of-CONFIRM-DRYRUN
	$(MAKE) cut-release-wrapped RELEASE=true

cut-release-wrapped: var-require-one-of-CONFIRM-DRYRUN
	$(eval DEV_TAG = $(call git-dev-tag))
	$(eval RELEASE_TAG = $(call git-release-tag-from-dev-tag))
	$(eval RELEASE_BRANCH = $(call release-branch-for-tag,$(DEV_TAG)))
ifdef EXPECTED_RELEASE_TAG
	$(if $(filter-out $(RELEASE_TAG),$(EXPECTED_RELEASE_TAG)),\
		@echo "Failed to verify release tag$(comma) expected release version is $(EXPECTED_RELEASE_TAG)$(comma) actual is $(RELEASE_TAG)."\
		&& exit 1)
endif
	$(eval NEXT_RELEASE_VERSION := $(shell echo "$(call git-release-tag-from-dev-tag)" | awk '{ split($$0,tag,"-"); if (tag[2] ~ /^1\./) { split(tag[2],subver,"."); print tag[1]"-"subver[1]+1".0" } else { split(tag[1],ver,"."); print ver[1]"."ver[2]+1"."ver[3] } }'))
ifndef IMAGE_ONLY
	$(MAKE) maybe-tag-release maybe-push-release-tag\
		RELEASE_TAG=$(RELEASE_TAG) BRANCH=$(RELEASE_BRANCH) DEV_TAG=$(DEV_TAG)
endif
ifdef BUILD_IMAGES
	$(eval IMAGE_DEV_TAG = $(if $(IMAGETAG_PREFIX),$(IMAGETAG_PREFIX)-)$(DEV_TAG))
	$(eval IMAGE_RELEASE_TAG = $(if $(IMAGETAG_PREFIX),$(IMAGETAG_PREFIX)-)$(RELEASE_TAG))
	$(MAKE) release-dev-images\
		RELEASE_TAG=$(IMAGE_RELEASE_TAG) BRANCH=$(RELEASE_BRANCH) DEV_TAG=$(IMAGE_DEV_TAG)
endif
ifndef IMAGE_ONLY
	$(MAKE) maybe-dev-tag-next-release maybe-push-next-release-dev-tag\
		NEXT_RELEASE_VERSION=$(NEXT_RELEASE_VERSION) BRANCH=$(RELEASE_BRANCH) DEV_TAG=$(DEV_TAG)
endif

# maybe-tag-release calls the tag-release target only if the current commit is not tagged with the tag in RELEASE_TAG.
# If the current commit is already tagged with the value in RELEASE_TAG then this is a NOOP.
maybe-tag-release: var-require-all-RELEASE_TAG
	$(if $(filter-out $(call git-release-tag-for-current-commit),$(RELEASE_TAG)),\
		$(MAKE) tag-release,\
		@echo "Current commit already tagged with $(RELEASE_TAG)")

# tag-release tags the current commit with an annotated tag with the value in RELEASE_TAG. This target throws an error
# if the current branch is not master.
tag-release: var-require-one-of-CONFIRM-DRYRUN var-require-all-DEV_TAG_SUFFIX-RELEASE_TAG
	$(if $(filter-out $(RELEASE_BRANCH_BASE),$(call current-branch)),,$(error tag-release cannot be called on $(RELEASE_BRANCH_BASE)))
	git tag -a $(RELEASE_TAG) -m "Release $(RELEASE_TAG)"

# maybe-push-release-tag calls the push-release-tag target only if the tag in RELEASE_TAG is not already pushed to
# github. If the tag is pushed to github then this is a NOOP.
# TODO should we check the commit tagged in remote is the current commit? Probably yes... that could catch some annoying problems that would be hard to find if they happened...
maybe-push-release-tag: var-require-all-RELEASE_TAG
	$(if $(shell git ls-remote -q --tags $(GIT_REMOTE) $(RELEASE_TAG)),\
		@echo Release $(RELEASE_TAG) already in github,\
		$(MAKE) push-release-tag)

# push-release-tag pushes the tag in RELEASE_TAG to github. If the current commit is not tagged with this tag then this
# target fails.
push-release-tag: var-require-one-of-CONFIRM-DRYRUN var-require-all-DEV_TAG_SUFFIX-RELEASE_TAG
	$(if $(call git-release-tag-for-current-commit),,$(error Commit does not have a release tag))
	$(GIT) push $(GIT_REMOTE) $(RELEASE_TAG)

# maybe-dev-tag-next-release calls the dev-tag-next-release-target only if the tag NEXT_RELEASE_VERSION-DEV_TAG_SUFFIX
# doesn't exist locally. If the tag does exist then this is a NOOP.
maybe-dev-tag-next-release: var-require-all-NEXT_RELEASE_VERSION-DEV_TAG_SUFFIX
	$(if $(shell git rev-parse --verify -q "$(NEXT_RELEASE_VERSION)-$(DEV_TAG_SUFFIX)"),\
		echo "Tag for next release $(NEXT_RELEASE_VERSION) already exists$(comma) not creating.",\
		$(MAKE) dev-tag-next-release)

# dev-tag-next-release creates a new commit empty commit at the head of BRANCH and tags it with
# NEXT_RELEASE_VERSION-DEV_TAG_SUFFIX.
dev-tag-next-release: var-require-one-of-CONFIRM-DRYRUN var-require-all-NEXT_RELEASE_VERSION-DEV_TAG_SUFFIX-BRANCH
	git checkout $(BRANCH)
	$(GIT) pull $(GIT_REMOTE) $(BRANCH)
	git commit --allow-empty -m "Begin development on $(NEXT_RELEASE_VERSION)"
	git tag $(NEXT_RELEASE_VERSION)-$(DEV_TAG_SUFFIX)

# maybe-push-next-release-dev-tag calls the push-next-release-dev-tag target if the tag
# NEXT_RELEASE_VERSION-DEV_TAG_SUFFIX doesn't exist remotely. If the tag exists remotely then this is a NOOP.
maybe-push-next-release-dev-tag: var-require-one-of-CONFIRM-DRYRUN var-require-all-NEXT_RELEASE_VERSION-DEV_TAG_SUFFIX
	$(if $(shell git ls-remote --tags $(GIT_REMOTE) $(NEXT_RELEASE_VERSION)-$(DEV_TAG_SUFFIX)),\
		echo "Dev tag for next release $(NEXT_RELEASE_VERSION) already pushed to github.",\
		$(MAKE) push-next-release-dev-tag)

# push-next-release-dev-tag pushes the tag NEXT_RELEASE_VERSION-DEV_TAG_SUFFIX and the current branch to github. If
# the current branch is not the head of the branch then this target fails.
push-next-release-dev-tag: var-require-one-of-CONFIRM-DRYRUN var-require-all-NEXT_RELEASE_VERSION-DEV_TAG_SUFFIX
	# The next release commit should always be at the head of a release branch.
	$(if $(filter-out HEAD,$(call current-branch)),,\
		$(error "Refusing to push commit for next release while in a detached state."))
	$(GIT) push $(GIT_REMOTE) $(call current-branch)
	$(GIT) push $(GIT_REMOTE) $(NEXT_RELEASE_VERSION)-$(DEV_TAG_SUFFIX)

# release-dev-images releases the dev images by calling the release-tag-dev-image-% and publish-dev-image-% on each
# value in BUILD_IMAGES. This results in retagging all the dev images with the release tag and copying the dev images
# over to the release registries.
ifndef SKIP_DEV_IMAGE_RETAG
RELEASE_DEV_IMAGES_RETAG_TARGETS ?= $(addprefix release-retag-dev-images-in-registry-,$(call escapefs, $(DEV_REGISTRIES)))
endif

RELEASE_DEV_IMAGES_TARGETS ?= $(addprefix release-dev-images-to-registry-,$(call escapefs, $(RELEASE_REGISTRIES)))
release-dev-images: var-require-one-of-CONFIRM-DRYRUN var-require-all-BUILD_IMAGES $(RELEASE_DEV_IMAGES_RETAG_TARGETS) $(RELEASE_DEV_IMAGES_TARGETS)

# release-retag-dev-images-in-registry-% retags all the build / arch images specified by BUILD_IMAGES and VALIDARCHES in
# the registry specified by $* with the release tag specified by RELEASE_TAG.
release-retag-dev-images-in-registry-%:
	$(MAKE) $(addprefix release-retag-dev-image-in-registry-,$(call escapefs, $(BUILD_IMAGES))) DEV_REGISTRY=$(call unescapefs,$*)

# release-retag-dev-image-in-registry-% retags the build image specified by $* in the dev registry specified by
# DEV_REGISTRY with the release tag specified by RELEASE_TAG. If DEV_REGISTRY is in the list of registries specified by
# RELEASE_REGISTRIES then the retag is not done
release-retag-dev-image-in-registry-%:
	$(if $(filter-out $(RELEASE_REGISTRIES),$(DEV_REGISTRY)),\
		$(CRANE) cp $(DEV_REGISTRY)/$(call unescapefs,$*):$(DEV_TAG) $(DEV_REGISTRY)/$(call unescapefs,$*):$(RELEASE_TAG))$(double_quote)

# release-dev-images-to-registry-% copies and retags all the build / arch images specified by BUILD_IMAGES and
# VALIDARCHES from the registry specified by DEV_REGISTRY to the registry specified by RELEASE_REGISTRY using the tag
# specified by DEV_TAG and RELEASE_TAG.
release-dev-images-to-registry-%:
	$(MAKE) $(addprefix release-dev-image-to-registry-,$(call escapefs, $(BUILD_IMAGES))) RELEASE_REGISTRY=$(call unescapefs,$*)

# release-dev-image-to-registry-% copies the build image and build arch images specified by $* and VALIDARCHES from
# the dev repo specified by DEV_TAG and RELEASE.
release-dev-image-to-registry-%:
	$(if $(SKIP_MANIFEST_RELEASE),,\
		$(CRANE) cp $(DEV_REGISTRY)/$(call unescapefs,$*):$(DEV_TAG) $(RELEASE_REGISTRY)/$(call unescapefs,$*):$(RELEASE_TAG))$(double_quote)
	$(if $(SKIP_ARCH_RELEASE),,\
		$(MAKE) $(addprefix release-dev-image-arch-to-registry-,$(VALIDARCHES)) BUILD_IMAGE=$(call unescapefs,$*))

# release-dev-image-to-registry-% copies the build arch image specified by BUILD_IMAGE and ARCH from the dev repo
# specified by DEV_TAG and RELEASE.
release-dev-image-arch-to-registry-%:
	$(CRANE) cp $(DEV_REGISTRY)/$(BUILD_IMAGE):$(DEV_TAG)-$* $(RELEASE_REGISTRY)/$(BUILD_IMAGE):$(RELEASE_TAG)-$*$(double_quote)

# release-prereqs checks that the environment is configured properly to create a release.
.PHONY: release-prereqs
release-prereqs:
ifndef VERSION
	$(error VERSION is undefined - run using make release VERSION=vX.Y.Z)
endif

# Check if the codebase is dirty or not.
check-dirty:
	@if [ "$$(git --no-pager diff --stat)" != "" ]; then \
	echo "The following files are dirty"; git --no-pager diff; exit 1; fi

###############################################################################
# Common functions for launching a local Kubernetes control plane.
###############################################################################
## Kubernetes apiserver used for tests
APISERVER_NAME := calico-local-apiserver
run-k8s-apiserver: stop-k8s-apiserver run-etcd
	docker run --detach --net=host \
		--name $(APISERVER_NAME) \
		-v $(REPO_ROOT):/go/src/github.com/projectcalico/calico \
		-v $(CERTS_PATH):/home/user/certs \
		-e KUBECONFIG=/home/user/certs/kubeconfig \
		$(CALICO_BUILD) kube-apiserver \
		--etcd-servers=http://$(LOCAL_IP_ENV):2379 \
		--service-cluster-ip-range=10.101.0.0/16,fd00:96::/112 \
		--authorization-mode=RBAC \
		--service-account-key-file=/home/user/certs/service-account.pem \
		--service-account-signing-key-file=/home/user/certs/service-account-key.pem \
		--service-account-issuer=https://localhost:443 \
		--api-audiences=kubernetes.default \
		--client-ca-file=/home/user/certs/ca.pem \
		--tls-cert-file=/home/user/certs/kubernetes.pem \
		--tls-private-key-file=/home/user/certs/kubernetes-key.pem \
		--enable-priority-and-fairness=false \
		--max-mutating-requests-inflight=0 \
		--max-requests-inflight=0

	# Wait until the apiserver is accepting requests.
	while ! docker exec $(APISERVER_NAME) kubectl get namespace default; do echo "Waiting for apiserver to come up..."; sleep 2; done

	# Wait until we can configure a cluster role binding which allows anonymous auth.
	while ! docker exec $(APISERVER_NAME) kubectl create \
		clusterrolebinding anonymous-admin \
		--clusterrole=cluster-admin \
		--user=system:anonymous 2>/dev/null ; \
		do echo "Waiting for $(APISERVER_NAME) to come up"; \
		sleep 1; \
		done

	# Create CustomResourceDefinition (CRD) for Calico resources
	while ! docker exec $(APISERVER_NAME) kubectl \
		apply -f /go/src/github.com/projectcalico/calico/libcalico-go/config/crd/; \
		do echo "Trying to create CRDs"; \
		sleep 1; \
		done

# Stop Kubernetes apiserver
stop-k8s-apiserver:
	@-docker rm -f $(APISERVER_NAME)

# Run a local Kubernetes controller-manager in a docker container, useful for tests.
CONTROLLER_MANAGER_NAME := calico-local-controller-manager
run-k8s-controller-manager: stop-k8s-controller-manager run-k8s-apiserver
	docker run --detach --net=host \
		--name $(CONTROLLER_MANAGER_NAME) \
		-v $(CERTS_PATH):/home/user/certs \
		$(CALICO_BUILD) kube-controller-manager \
		--master=https://127.0.0.1:6443 \
		--kubeconfig=/home/user/certs/kube-controller-manager.kubeconfig \
		--min-resync-period=3m \
		--allocate-node-cidrs=true \
		--cluster-cidr=192.168.0.0/16 \
		--v=5 \
		--service-account-private-key-file=/home/user/certs/service-account-key.pem \
		--root-ca-file=/home/user/certs/ca.pem

## Stop Kubernetes controller manager
stop-k8s-controller-manager:
	@-docker rm -f $(CONTROLLER_MANAGER_NAME)

###############################################################################
# Common functions for create a local kind cluster.
###############################################################################
KIND_DIR := $(REPO_ROOT)/hack/test/kind
KIND ?= $(KIND_DIR)/kind
KUBECTL ?= $(KIND_DIR)/kubectl

# Different tests may require different kind configurations.
KIND_CONFIG ?= $(KIND_DIR)/kind.config
KIND_NAME = $(basename $(notdir $(KIND_CONFIG)))
KIND_KUBECONFIG?=$(KIND_DIR)/$(KIND_NAME)-kubeconfig.yaml

kind-cluster-create: $(REPO_ROOT)/.$(KIND_NAME).created
$(REPO_ROOT)/.$(KIND_NAME).created: $(KUBECTL) $(KIND)
	# First make sure any previous cluster is deleted
	$(MAKE) kind-cluster-destroy

	# Create a kind cluster.
	$(KIND) create cluster \
		--config $(KIND_CONFIG) \
		--kubeconfig $(KIND_KUBECONFIG) \
		--name $(KIND_NAME) \
		--image kindest/node:$(KINDEST_NODE_VERSION)

	# Wait for controller manager to be running and healthy, then create Calico CRDs.
	while ! KUBECONFIG=$(KIND_KUBECONFIG) $(KUBECTL) get serviceaccount default; do echo "Waiting for default serviceaccount to be created..."; sleep 2; done
	while ! KUBECONFIG=$(KIND_KUBECONFIG) $(KUBECTL) create -f $(REPO_ROOT)/libcalico-go/config/crd; do echo "Waiting for CRDs to be created"; sleep 2; done
	touch $@

kind-cluster-destroy: $(KIND) $(KUBECTL)
	-$(KUBECTL) --kubeconfig=$(KIND_KUBECONFIG) drain kind-control-plane kind-worker kind-worker2 kind-worker3 --ignore-daemonsets --force
	-$(KIND) delete cluster --name $(KIND_NAME)
	rm -f $(KIND_KUBECONFIG)
	rm -f $(REPO_ROOT)/.$(KIND_NAME).created

$(KIND)-$(KIND_VERSION):
	mkdir -p $(KIND_DIR)/$(KIND_VERSION)
	$(DOCKER_GO_BUILD) sh -c "GOBIN=/go/src/github.com/projectcalico/calico/hack/test/kind/$(KIND_VERSION) go install sigs.k8s.io/kind@$(KIND_VERSION)"
	mv $(KIND_DIR)/$(KIND_VERSION)/kind $(KIND_DIR)/kind-$(KIND_VERSION)
	rm -r $(KIND_DIR)/$(KIND_VERSION)

$(KIND_DIR)/.kind-updated-$(KIND_VERSION): $(KIND)-$(KIND_VERSION)
	rm -f $(KIND_DIR)/.kind-updated-*
	cd $(KIND_DIR) && ln -fs kind-$(KIND_VERSION) kind
	touch $@

.PHONY: kind
kind: $(KIND)
	@echo "kind: $(KIND)"
$(KIND): $(KIND_DIR)/.kind-updated-$(KIND_VERSION)

$(KUBECTL)-$(K8S_VERSION):
	mkdir -p $(KIND_DIR)
	curl -fsSL --retry 5 https://dl.k8s.io/release/$(K8S_VERSION)/bin/linux/$(ARCH)/kubectl -o $@
	chmod +x $@

$(KIND_DIR)/.kubectl-updated-$(K8S_VERSION): $(KUBECTL)-$(K8S_VERSION)
	rm -f $(KIND_DIR)/.kubectl-updated-*
	cd $(KIND_DIR) && ln -fs kubectl-$(K8S_VERSION) kubectl
	touch $@

.PHONY: kubectl
kubectl: $(KUBECTL)
	@echo "kubectl: $(KUBECTL)"
$(KUBECTL): $(KIND_DIR)/.kubectl-updated-$(K8S_VERSION)

bin/helm-$(HELM_VERSION):
	mkdir -p bin
	curl -sSfL --retry 5 https://get.helm.sh/helm-$(HELM_VERSION)-linux-$(ARCH).tar.gz | tar xz --strip-components 1 -C bin linux-$(ARCH)/helm && \
	mv bin/helm bin/helm-$(HELM_VERSION)

bin/.helm-updated-$(HELM_VERSION): bin/helm-$(HELM_VERSION)
	# Remove old marker files so that bin/helm will be stale if we switch
	# branches and the helm version changes.
	rm -f bin/.helm-updated-*
	cd bin && ln -fs helm-$(HELM_VERSION) helm
	touch $@

.PHONY: helm
helm: bin/helm
	@echo "helm: $^"
bin/helm: bin/.helm-updated-$(HELM_VERSION)

helm-install-gcs-plugin:
	bin/helm plugin install https://github.com/viglesiasce/helm-gcs.git

publish-charts: publish-charts-gcs publish-charts-oci
# Upload to Google tigera-helm-charts storage bucket.
publish-charts-gcs:
	bin/helm repo add tigera gs://tigera-helm-charts
	for chart in ./bin/*.tgz; do \
		bin/helm gcs push $$chart gs://tigera-helm-charts; \
	done

CHART_REPO?=oci://us-central1-docker.pkg.dev/unique-caldron-775/charts
publish-charts-oci:
	# publish charts to the new enterprise oci repo.
	gcloud auth application-default print-access-token | helm registry login -u oauth2accesstoken --password-stdin https://us-central1-docker.pkg.dev
	find ./bin -maxdepth 1 -type f -name "*.tgz" -print0 | xargs -0 -I {} bin/helm push {} $(CHART_REPO)

bin/yq:
	mkdir -p bin
	curl -sSfL --retry 5 https://github.com/mikefarah/yq/releases/download/v4.44.6/yq_linux_$(BUILDARCH).tar.gz | tar xz -C bin ./yq_linux_$(BUILDARCH) && \
	mv bin/yq_linux_$(BUILDARCH) bin/yq

###############################################################################
# Common functions for launching a local etcd instance.
###############################################################################
## Run etcd as a container (calico-etcd)
# TODO: We shouldn't need to tear this down every time it is called.
# TODO: We shouldn't need to enable the v2 API, but some of our test code still relies on it.
.PHONY: run-etcd stop-etcd
run-etcd: stop-etcd
	docker run --detach \
		--net=host \
		--entrypoint=/usr/local/bin/etcd \
		--name calico-etcd $(ETCD_IMAGE) \
		--enable-v2 \
		--advertise-client-urls "http://$(LOCAL_IP_ENV):2379,http://127.0.0.1:2379,http://$(LOCAL_IP_ENV):4001,http://127.0.0.1:4001" \
		--listen-client-urls "http://0.0.0.0:2379,http://0.0.0.0:4001"

stop-etcd:
	@-docker rm -f calico-etcd

###############################################################################
# Helpers
###############################################################################
## Help
.PHONY: help
help:
	$(info Available targets)
	@echo
	@awk '/^[a-zA-Z\-\_\%0-9\/]+:/ {                                  \
	   nb = sub( /^## /, "", helpMsg );                               \
	   if(nb == 0) {                                                  \
	      helpMsg = $$0;                                              \
	      nb = sub( /^[^:]*:.* ## /, "", helpMsg );                   \
	   }                                                              \
	   if (nb)                                                        \
	      printf "\033[1;31m%-" width "s\033[0m %s\n", $$1, helpMsg;  \
	}                                                                 \
	{ helpMsg = $$0 }'                                                \
	width=30                                                          \
	$(MAKEFILE_LIST)
	@echo
	@echo "-----------------------------------------------------------"
	@echo "Building for $(BUILDOS)-$(ARCH) INSTALL_FLAG=$(INSTALL_FLAG)"
	@echo
	@echo "ARCH (target):		$(ARCH)"
	@echo "OS (target):		$(BUILDOS)"
	@echo "BUILDARCH (host):	$(BUILDARCH)"
	@echo "CALICO_BUILD:		$(CALICO_BUILD)"
	@echo "-----------------------------------------------------------"

###############################################################################
# Common functions for launching a local Elastic instance.
###############################################################################
ELASTIC_USERNAME := elastic
BOOTSTRAP_PASSWORD := $(shell cat /dev/urandom | LC_CTYPE=C tr -dc A-Za-z0-9 | head -c16)
ELASTIC_PASSWORD := $(BOOTSTRAP_PASSWORD)

ELASTIC_IMAGE   ?= docker.elastic.co/elasticsearch/elasticsearch:$(shell grep -o '^ELASTIC_VERSION=[0-9\.]*' $(REPO_ROOT)/third_party/elasticsearch/Makefile | cut -d "=" -f 2)

## Run elasticsearch as a container (tigera-elastic)
.PHONY: run-elastic
run-elastic: $(REPO_ROOT)/.elasticsearch.created
$(REPO_ROOT)/.elasticsearch.created:
	# Run ES on Docker.
	docker run --detach \
	-m 2GB \
	--net=host \
	--name=tigera-elastic \
	-e "discovery.type=single-node" \
	-e "xpack.security.enabled=false" \
	$(ELASTIC_IMAGE)

	# Wait until ES is accepting requests.
	@while ! docker exec tigera-elastic curl localhost:9200 2> /dev/null; do echo "Waiting for Elasticsearch to come up..."; sleep 2; done
	touch $@

	# Configure elastic to ignore high watermark errors, since this is just for tests.
	curl -XPUT -H "Content-Type: application/json" http://localhost:9200/_cluster/settings -d '{"transient": {"cluster.routing.allocation.disk.threshold_enabled": false }}'
	curl -XPUT -H "Content-Type: application/json" http://localhost:9200/_all/_settings -d '{"index.blocks.read_only_allow_delete": null}'

	echo "Elastic Credentials: ${ELASTIC_USERNAME} ${ELASTIC_PASSWORD}" >> $(REPO_ROOT)/.elasticsearch.created

## Stop elasticsearch with name tigera-elastic
.PHONY: stop-elastic
stop-elastic:
	-docker rm -f tigera-elastic
	rm -rf $(REPO_ROOT)/.elasticsearch.created

###############################################################################
# Common functions for building windows images.
###############################################################################

# When running on semaphore, just copy the docker config, otherwise run
# 'docker-credential-gcr configure-docker' as well.
ifdef SEMAPHORE
DOCKER_CREDENTIAL_CMD = cp /root/.docker/config.json_host /root/.docker/config.json
else
DOCKER_CREDENTIAL_CMD = cp /root/.docker/config.json_host /root/.docker/config.json && \
						docker-credential-gcr configure-docker
endif

# This needs the $(WINDOWS_DIST)/bin/docker-credential-gcr binary in $PATH and
# also the local ~/.config/gcloud dir to be able to push to gcr.io.  It mounts
# $(DOCKER_CONFIG) and copies it so that it can be written to on the container,
# but not have any effect on the host config.
CRANE_BINDMOUNT_CMD := \
	docker run --rm \
		--net=host \
		--init \
		--entrypoint /bin/sh \
		-e LOCAL_USER_ID=$(LOCAL_USER_ID) \
		-v $(CURDIR):/go/src/$(PACKAGE_NAME):rw \
		-v $(DOCKER_CONFIG):/root/.docker/config.json_host:ro \
		-e PATH=$${PATH}:/go/src/$(PACKAGE_NAME)/$(WINDOWS_DIST)/bin \
		-v $(HOME)/.config/gcloud:/root/.config/gcloud \
		-w /go/src/$(PACKAGE_NAME) \
		$(CALICO_BUILD) -c $(double_quote)$(DOCKER_CREDENTIAL_CMD) && crane

DOCKER_MANIFEST_CMD := docker manifest

ifdef CONFIRM
CRANE_BINDMOUNT = $(CRANE_BINDMOUNT_CMD)
DOCKER_MANIFEST = $(DOCKER_MANIFEST_CMD)
else
CRANE_BINDMOUNT = echo [DRY RUN] $(CRANE_BINDMOUNT_CMD)
DOCKER_MANIFEST = echo [DRY RUN] $(DOCKER_MANIFEST_CMD)
endif

# Clean up the docker builder used to create Windows image tarballs.
.PHONY: clean-windows-builder
clean-windows-builder:
	-docker buildx rm calico-windows-builder

# Set up the docker builder used to create Windows image tarballs.
.PHONY: setup-windows-builder
setup-windows-builder: clean-windows-builder
	docker buildx create --name=calico-windows-builder --use --platform windows/amd64

# FIXME: Use WINDOWS_HPC_VERSION and image instead of nanoserver and WINDOWS_VERSIONS when containerd v1.6 is EOL'd
# .PHONY: image-windows release-windows
# NOTE: WINDOWS_IMAGE_REQS must be defined with the requirements to build the windows
# image. These must be added as reqs to 'image-windows' (originally defined in
# lib.Makefile) on the specific package Makefile otherwise they are not correctly
# recognized.
# # Build Windows image with tag and possibly push it to $DEV_REGISTRIES
# image-windows-with-tag: var-require-all-WINDOWS_IMAGE-WINDOWS_DIST-WINDOWS_IMAGE_REQS-IMAGETAG
# 	push="$${PUSH:-false}"; \
# 	for registry in $(DEV_REGISTRIES); do \
# 		echo Building and pushing Windows image to $${registry}; \
# 		image="$${registry}/$(WINDOWS_IMAGE):$(IMAGETAG)"; \
# 		docker buildx build \
# 			--platform windows/amd64 \
# 			--output=type=image,push=$${push} \
# 			-t $${image} \
# 			--pull \
# 			--no-cache \
# 			--build-arg GIT_VERSION=$(GIT_VERSION) \
# 			--build-arg WINDOWS_HPC_VERSION=$(WINDOWS_HPC_VERSION) \
# 			-f Dockerfile-windows .; \
# 	done ;

# image-windows: var-require-all-BRANCH_NAME
# 	$(MAKE) image-windows-with-tag PUSH=$(PUSH) IMAGETAG=$(if $(IMAGETAG_PREFIX),$(IMAGETAG_PREFIX)-)$(BRANCH_NAME)
# 	$(MAKE) image-windows-with-tag PUSH=$(PUSH) IMAGETAG=$(if $(IMAGETAG_PREFIX),$(IMAGETAG_PREFIX)-)$(GIT_VERSION)

# # Build and push Windows image
# release-windows: var-require-one-of-CONFIRM-DRYRUN release-prereqs clean-windows
# 	$(MAKE) image-windows PUSH=true

# Windows image pushing is different because we do not build docker images directly.
# Since the build machine is linux, we output the images to a tarball. (We can
# produce images but there will be no output because docker images
# built for Windows cannot be loaded on linux.)
#
# The resulting image tarball is then pushed to registries during cd/release.
# The image tarballs are located in WINDOWS_DIST and have files names
# with the format 'node-windows-v3.21.0-2-abcdef-20H2.tar'.
#
# In addition to pushing the individual images, we also create the manifest
# directly using 'docker manifest'. This is possible because Semaphore is using
# a recent enough docker CLI version (20.10.0)
#
# - Create the manifest with 'docker manifest create' using the list of all images.
# - For each windows version, 'docker manifest annotate' its image with "os.image: <windows_version>".
#   <windows_version> is the version string that looks like, e.g. 10.0.19041.1288.
#   Setting os.image in the manifest is required for Windows hosts to load the
#   correct image in manifest.
# - Finally we push the manifest, "purging" the local manifest.

$(WINDOWS_DIST)/$(WINDOWS_IMAGE)-$(GIT_VERSION)-%.tar: windows-sub-image-$*

DOCKER_CREDENTIAL_VERSION="2.1.18"
DOCKER_CREDENTIAL_OS="linux"
DOCKER_CREDENTIAL_ARCH="amd64"
$(WINDOWS_DIST)/bin/docker-credential-gcr:
	-mkdir -p $(WINDOWS_DIST)/bin
	curl -fsSL  --retry 5 "https://github.com/GoogleCloudPlatform/docker-credential-gcr/releases/download/v$(DOCKER_CREDENTIAL_VERSION)/docker-credential-gcr_$(DOCKER_CREDENTIAL_OS)_$(DOCKER_CREDENTIAL_ARCH)-$(DOCKER_CREDENTIAL_VERSION).tar.gz" -o docker-credential-gcr.tar.gz
	tar xzf docker-credential-gcr.tar.gz --to-stdout docker-credential-gcr | tee $@ > /dev/null && chmod +x $@
	rm -f docker-credential-gcr.tar.gz

.PHONY: docker-credential-gcr-binary
docker-credential-gcr-binary: var-require-all-WINDOWS_DIST-DOCKER_CREDENTIAL_VERSION-DOCKER_CREDENTIAL_OS-DOCKER_CREDENTIAL_ARCH $(WINDOWS_DIST)/bin/docker-credential-gcr

# NOTE: WINDOWS_IMAGE_REQS must be defined with the requirements to build the windows
# image. These must be added as reqs to 'image-windows' (originally defined in
# lib.Makefile) on the specific package Makefile otherwise they are not correctly
# recognized.

# Translate WINDOWS_VERSIONS defined in metadata.mk to Windows LTSC versions.
# For some enterprise components like fluentd for windows, we build off ltsc2019
# but re-tag it to 1809 due to the version number is being used in some old releases.
# (see version mapping note in https://github.com/tigera/fluentd-base/blob/windows-versions/README.md).
# FIXME fix the confusing 1809 to ltsc2019 Windows version mapping.
WINDOWS_LTSC_VERSION_1809 := windows-ltsc2019
WINDOWS_LTSC_VERSION_ltsc2022 := windows-ltsc2022

windows-sub-image-%: var-require-all-GIT_VERSION-WINDOWS_IMAGE-WINDOWS_DIST-WINDOWS_IMAGE_REQS
	# ensure dir for windows image tars exits
	-mkdir -p $(WINDOWS_DIST)
	docker buildx build \
		--platform windows/amd64 \
		--output=type=docker,dest=$(CURDIR)/$(WINDOWS_DIST)/$(WINDOWS_IMAGE)-$(GIT_VERSION)-$*.tar \
		$(DOCKER_PULL) \
		-t $(WINDOWS_IMAGE):latest \
		--build-arg GIT_VERSION=$(GIT_VERSION) \
		--build-arg THIRD_PARTY_REGISTRY=$(THIRD_PARTY_REGISTRY) \
		--build-arg WINDOWS_LTSC_VERSION=$(WINDOWS_LTSC_VERSION_$*) \
		--build-arg WINDOWS_VERSION=$* \
		-f Dockerfile-windows .

.PHONY: image-windows release-windows release-windows-with-tag
image-windows: setup-windows-builder var-require-all-WINDOWS_VERSIONS
	for version in $(WINDOWS_VERSIONS); do \
		$(MAKE) windows-sub-image-$${version}; \
	done;

release-windows-with-tag: var-require-one-of-CONFIRM-DRYRUN var-require-all-IMAGETAG-DEV_REGISTRIES image-windows docker-credential-gcr-binary
	for registry in $(DEV_REGISTRIES); do \
		echo Pushing Windows images to $${registry}; \
		all_images=""; \
		manifest_image="$${registry}/$(WINDOWS_IMAGE):$(IMAGETAG)"; \
		for win_ver in $(WINDOWS_VERSIONS); do \
			image_tar="$(WINDOWS_DIST)/$(WINDOWS_IMAGE)-$(GIT_VERSION)-$${win_ver}.tar"; \
			image="$${registry}/$(WINDOWS_IMAGE):$(IMAGETAG)-windows-$${win_ver}"; \
			echo Pushing image $${image} ...; \
			$(CRANE_BINDMOUNT) push $${image_tar} $${image}$(double_quote) & \
			all_images="$${all_images} $${image}"; \
		done; \
		wait; \
		$(DOCKER_MANIFEST) create --amend $${manifest_image} $${all_images}; \
		for win_ver in $(WINDOWS_VERSIONS); do \
			version=$$(docker manifest inspect mcr.microsoft.com/windows/nanoserver:$${win_ver} | jq -r '.manifests[0].platform."os.version"'); \
			image="$${registry}/$(WINDOWS_IMAGE):$(IMAGETAG)-windows-$${win_ver}"; \
			$(DOCKER_MANIFEST) annotate --os windows --arch amd64 --os-version $${version} $${manifest_image} $${image}; \
		done; \
		$(DOCKER_MANIFEST) push --purge $${manifest_image}; \
	done;

release-windows: var-require-one-of-CONFIRM-DRYRUN var-require-all-DEV_REGISTRIES-WINDOWS_IMAGE var-require-one-of-VERSION-BRANCH_NAME
	describe_tag=$(if $(IMAGETAG_PREFIX),$(IMAGETAG_PREFIX)-)$(GIT_VERSION); \
	release_tag=$(if $(VERSION),$(VERSION),$(if $(IMAGETAG_PREFIX),$(IMAGETAG_PREFIX)-)$(BRANCH_NAME)); \
	$(MAKE) release-windows-with-tag IMAGETAG=$${describe_tag}; \
	for registry in $(DEV_REGISTRIES); do \
		$(CRANE_BINDMOUNT) cp $${registry}/$(WINDOWS_IMAGE):$${describe_tag} $${registry}/$(WINDOWS_IMAGE):$${release_tag}$(double_quote); \
	done;<|MERGE_RESOLUTION|>--- conflicted
+++ resolved
@@ -218,16 +218,13 @@
 	# *-amd64 tagged images for etcd are not available until v3.5.0
 	ETCD_IMAGE = quay.io/coreos/etcd:$(ETCD_VERSION)
 endif
-<<<<<<< HEAD
-UBI8_IMAGE ?= registry.access.redhat.com/ubi8/ubi-minimal:latest
-=======
 
 # calico/node continues to use UBI 8 as its base, and our toolchain is also built on RHEL/UBI 8.
 # Meanwhile other components (e.g. third_party/envoy-proxy) use UBI 9.  While it may be possible to
 # update calico/base to UBI 9, fully transitioning to UBI 9 would require dropping support for RHEL
 # 8.
 UBI_IMAGE ?= registry.access.redhat.com/ubi8/ubi-minimal:latest
->>>>>>> 408bbf35
+UBI8_IMAGE ?= registry.access.redhat.com/ubi8/ubi-minimal:latest
 UBI9_IMAGE ?= registry.access.redhat.com/ubi9/ubi-minimal:latest
 
 ifeq ($(GIT_USE_SSH),true)
@@ -309,21 +306,13 @@
 
 # DOCKER_BUILD is the base build command used for building all images.
 DOCKER_BUILD=docker buildx build --load --platform=linux/$(ARCH) $(DOCKER_PULL)\
-<<<<<<< HEAD
 	--build-arg UBI8_IMAGE=$(UBI8_IMAGE) \
+	--build-arg UBI_IMAGE=$(UBI_IMAGE) \
 	--build-arg UBI9_IMAGE=$(UBI9_IMAGE) \
 	--build-arg GIT_VERSION=$(GIT_VERSION) \
-	--build-arg BPFTOOL_IMAGE=$(BPFTOOL_IMAGE) \
 	--build-arg CALICO_BASE=$(CALICO_BASE) \
 	--build-arg CALICO_BASE_UBI9=$(CALICO_BASE_UBI9)
-
-=======
-	     --build-arg UBI_IMAGE=$(UBI_IMAGE) \
-	     --build-arg UBI9_IMAGE=$(UBI9_IMAGE) \
-	     --build-arg GIT_VERSION=$(GIT_VERSION) \
-	     --build-arg CALICO_BASE=$(CALICO_BASE) \
-	     --build-arg BPFTOOL_IMAGE=$(BPFTOOL_IMAGE)
->>>>>>> 408bbf35
+	--build-arg BPFTOOL_IMAGE=$(BPFTOOL_IMAGE)
 
 DOCKER_RUN := mkdir -p $(REPO_ROOT)/.go-pkg-cache bin $(GOMOD_CACHE) && \
 	docker run --rm \
