<<<<<<< HEAD
hash: c2bbe3bdab8ac1ff37d21e72125809476604d29280b46cba77c6cd4df8ff74c6
updated: 2018-10-24T13:08:22.26242424Z
=======
hash: c0529b893dac6db08e7408d1c1bfac4be0194c4c091dbed088cebf7a42404961
updated: 2018-11-06T04:07:16.819211162Z
>>>>>>> 0a4a6421
imports:
- name: cloud.google.com/go
  version: 3b1ae45394a234c385be014e9a488f2bb6eef821
  subpackages:
  - compute/metadata
  - internal
- name: github.com/Azure/go-autorest
  version: 1ff28809256a84bb6966640ff3d0371af82ccba4
  subpackages:
  - autorest
  - autorest/adal
  - autorest/azure
  - autorest/date
- name: github.com/beorn7/perks
  version: 3a771d992973f24aa725d07868b467d1ddfceafb
  subpackages:
  - quantile
- name: github.com/coreos/etcd
  version: 33245c6b5b49130ca99280408fadfab01aac0e48
  subpackages:
  - auth/authpb
  - client
  - clientv3
  - etcdserver/api/v3rpc/rpctypes
  - etcdserver/etcdserverpb
  - mvcc/mvccpb
  - pkg/pathutil
  - pkg/srv
  - pkg/tlsutil
  - pkg/transport
  - pkg/types
  - version
- name: github.com/coreos/go-semver
  version: 8ab6407b697782a06568d4b7f1db25550ec2e4c6
  subpackages:
  - semver
- name: github.com/davecgh/go-spew
  version: 782f4967f2dc4564575ca782fe2d04090b5faca8
  subpackages:
  - spew
- name: github.com/dgrijalva/jwt-go
  version: 01aeca54ebda6e0fbfafd0a524d234159c05ec20
- name: github.com/docopt/docopt-go
  version: 784ddc588536785e7299f7272f39101f7faccc3f
- name: github.com/emicklei/go-restful
  version: ff4f55a206334ef123e4f79bbf348980da81ca46
  subpackages:
  - log
- name: github.com/ghodss/yaml
  version: 73d445a93680fa1a78ae23a5839bad48f32ba1ee
- name: github.com/go-ini/ini
<<<<<<< HEAD
  version: 9c8236e659b76e87bf02044d06fde8683008ff3e
- name: github.com/go-openapi/jsonpointer
  version: 46af16f9f7b149af66e5d1bd010e3574dc06de98
- name: github.com/go-openapi/jsonreference
  version: 8483a886a90412cd6858df4ea3483dce9c8e35a3
- name: github.com/go-openapi/spec
  version: 384415f06ee238aae1df5caad877de6ceac3a5c4
- name: github.com/go-openapi/swag
  version: becd2f08beafcca035645a8a101e0e3e18140458
=======
  version: 5cf292cae48347c2490ac1a58fe36735fb78df7e
>>>>>>> 0a4a6421
- name: github.com/gogo/protobuf
  version: c0656edd0d9eab7c66d1eb0c568f9039345796f7
  subpackages:
  - gogoproto
  - proto
  - protoc-gen-gogo/descriptor
  - sortkeys
- name: github.com/golang/glog
  version: 44145f04b68cf362d9c4df2182967c2275eaefed
- name: github.com/golang/protobuf
  version: b4deda0973fb4c70b50d226b1af49f3da59f5265
  subpackages:
  - proto
  - ptypes
  - ptypes/any
  - ptypes/duration
  - ptypes/timestamp
- name: github.com/google/btree
  version: 7d79101e329e5a3adf994758c578dab82b90c017
- name: github.com/google/gofuzz
  version: 44d81051d367757e1c7c6a5a86423ece9afcf63c
- name: github.com/googleapis/gnostic
  version: 0c5108395e2debce0d731cf0287ddf7242066aba
  subpackages:
  - OpenAPIv2
  - compiler
  - extensions
- name: github.com/gophercloud/gophercloud
  version: 781450b3c4fcb4f5182bcc5133adb4b2e4a09d1d
  subpackages:
  - openstack
  - openstack/identity/v2/tenants
  - openstack/identity/v2/tokens
  - openstack/identity/v3/tokens
  - openstack/utils
  - pagination
- name: github.com/gregjones/httpcache
  version: 787624de3eb7bd915c329cba748687a3b22666a6
  subpackages:
  - diskcache
- name: github.com/hashicorp/golang-lru
  version: a0d98a5f288019575c6d1f4bb1573fef2d1fcdc4
  subpackages:
  - simplelru
- name: github.com/imdario/mergo
  version: 6633656539c1639d9d78127b7d47c622b5d7b6dc
- name: github.com/json-iterator/go
  version: f2b4162afba35581b6d4a50d3b8f34e33c144682
- name: github.com/kardianos/osext
  version: ae77be60afb1dcacde03767a8c37337fad28ac14
- name: github.com/kelseyhightower/envconfig
<<<<<<< HEAD
  version: dd1402a4d99de9ac2f396cd6fcb957bc2c695ec1
- name: github.com/mailru/easyjson
  version: 03f2033d19d5860aef995fe360ac7d395cd8ce65
  subpackages:
  - buffer
  - jlexer
  - jwriter
=======
  version: f611eb38b3875cc3bd991ca91c51d06446afa14c
>>>>>>> 0a4a6421
- name: github.com/matttproud/golang_protobuf_extensions
  version: c12348ce28de40eed0136aa2b644d0ee0650e56c
  subpackages:
  - pbutil
- name: github.com/mipearson/rfw
  version: 6f0a6f3266ba1058df9ef0c94cda1cecd2e62852
- name: github.com/modern-go/concurrent
  version: bacd9c7ef1dd9b15be4a9909b8ac7a4e313eec94
- name: github.com/modern-go/reflect2
  version: 05fbef0ca5da472bbf96c9322b84a53edc03c9fd
- name: github.com/onsi/ginkgo
  version: 11459a886d9cd66b319dac7ef1e917ee221372c9
  subpackages:
  - config
  - extensions/table
  - internal/codelocation
  - internal/containernode
  - internal/failer
  - internal/leafnodes
  - internal/remote
  - internal/spec
  - internal/spec_iterator
  - internal/specrunner
  - internal/suite
  - internal/testingtproxy
  - internal/writer
  - reporters
  - reporters/stenographer
  - reporters/stenographer/support/go-colorable
  - reporters/stenographer/support/go-isatty
  - types
- name: github.com/onsi/gomega
<<<<<<< HEAD
  version: dcabb60a477c2b6f456df65037cb6708210fbb02
=======
  version: 2152b45fa28a361beba9aab0885972323a444e28
>>>>>>> 0a4a6421
  subpackages:
  - format
  - internal/assertion
  - internal/asyncassertion
  - internal/oraclematcher
  - internal/testingtsupport
  - matchers
  - matchers/support/goraph/bipartitegraph
  - matchers/support/goraph/edge
  - matchers/support/goraph/node
  - matchers/support/goraph/util
  - types
- name: github.com/pborman/uuid
  version: ca53cad383cad2479bbba7f7a1a05797ec1386e4
- name: github.com/peterbourgon/diskv
  version: 5f041e8faa004a95c88a202771f4cc3e991971e6
- name: github.com/projectcalico/go-json
  version: 6219dc7339ba20ee4c57df0a8baac62317d19cb1
  subpackages:
  - json
- name: github.com/projectcalico/go-yaml
  version: 955bc3e451ef0c9df8b9113bf2e341139cdafab2
- name: github.com/projectcalico/go-yaml-wrapper
  version: 598e54215bee41a19677faa4f0c32acd2a87eb56
- name: github.com/projectcalico/libcalico-go
<<<<<<< HEAD
  version: 63c70a878ec7855cb2fc1dc08bb47581c271bc5c
  repo: git@github.com:tigera/libcalico-go-private
=======
  version: 95e3ce14aeaa65c74c638e6db6dfb4844094d482
>>>>>>> 0a4a6421
  subpackages:
  - lib/apiconfig
  - lib/apis/v1
  - lib/apis/v1/unversioned
  - lib/apis/v3
  - lib/backend
  - lib/backend/api
  - lib/backend/etcdv3
  - lib/backend/k8s
  - lib/backend/k8s/conversion
  - lib/backend/k8s/resources
  - lib/backend/model
  - lib/backend/syncersv1/bgpsyncer
  - lib/backend/syncersv1/felixsyncer
  - lib/backend/syncersv1/remotecluster
  - lib/backend/syncersv1/updateprocessors
  - lib/backend/watchersyncer
  - lib/clientv3
  - lib/errors
  - lib/hash
  - lib/health
  - lib/ipam
  - lib/ipip
  - lib/logutils
  - lib/names
  - lib/namespace
  - lib/net
  - lib/numorstring
  - lib/options
  - lib/scope
  - lib/security
  - lib/selector
  - lib/selector/parser
  - lib/selector/tokenizer
  - lib/set
  - lib/testutils
  - lib/upgrade/converters
  - lib/upgrade/migrator
  - lib/upgrade/migrator/clients
  - lib/upgrade/migrator/clients/v1/compat
  - lib/upgrade/migrator/clients/v1/etcdv2
  - lib/upgrade/migrator/clients/v1/k8s
  - lib/upgrade/migrator/clients/v1/k8s/custom
  - lib/upgrade/migrator/clients/v1/k8s/resources
  - lib/validator/v1
  - lib/validator/v3
  - lib/watch
- name: github.com/prometheus/client_golang
  version: 16f375c74db6ccf880e1cd9c6c6087a6d58e5d12
  subpackages:
  - prometheus
  - prometheus/internal
  - prometheus/promhttp
- name: github.com/prometheus/client_model
  version: 6f3806018612930941127f2a7c6c453ba2c527d2
  subpackages:
  - go
- name: github.com/prometheus/common
<<<<<<< HEAD
  version: 7e9e6cabbd393fc208072eedef99188d0ce788b6
=======
  version: e3fb1a1acd7605367a2b378bc2e2f893c05174b7
>>>>>>> 0a4a6421
  subpackages:
  - expfmt
  - internal/bitbucket.org/ww/goautoneg
  - model
- name: github.com/prometheus/procfs
  version: a6e9df898b1336106c743392c48ee0b71f5c4efa
  subpackages:
  - xfs
- name: github.com/PuerkitoBio/purell
  version: 8a290539e2e8629dbc4e6bad948158f790ec31f4
- name: github.com/PuerkitoBio/urlesc
  version: 5bd2802263f21d8788851d5305584c82a5c75d7e
- name: github.com/satori/go.uuid
  version: f58768cc1a7a7e77a3bd49e98cdd21419399b6a3
- name: github.com/sirupsen/logrus
  version: d682213848ed68c0a260ca37d6dd5ace8423f5ba
- name: github.com/spf13/pflag
  version: 583c0c0531f06d5278b7d917446061adc344b5cd
- name: github.com/ugorji/go
  version: bdcc60b419d136a85cdf2e7cbcac34b3f1cd6e57
  subpackages:
  - codec
- name: github.com/Workiva/go-datastructures
  version: f338bf48899950e415caffa02222a7273fbdeaf6
  subpackages:
  - list
  - trie/ctrie
- name: golang.org/x/crypto
  version: 49796115aa4b964c318aad4f3084fdb41e9aa067
  subpackages:
  - ssh/terminal
- name: golang.org/x/net
  version: 1c05540f6879653db88113bc4a2b70aec4bd491f
  subpackages:
  - context
  - context/ctxhttp
  - html
  - html/atom
  - http2
  - http2/hpack
  - idna
  - internal/timeseries
  - lex/httplex
  - trace
  - websocket
- name: golang.org/x/oauth2
  version: a6bd8cefa1811bd24b86f8902872e4e8225f74c4
  subpackages:
  - google
  - internal
  - jws
  - jwt
- name: golang.org/x/sys
  version: 95c6576299259db960f6c5b9b69ea52422860fce
  subpackages:
  - unix
  - windows
- name: golang.org/x/text
  version: b19bf474d317b857955b12035d2c5acb57ce8b01
  subpackages:
<<<<<<< HEAD
  - cases
  - encoding
  - encoding/charmap
  - encoding/htmlindex
  - encoding/internal
  - encoding/internal/identifier
  - encoding/japanese
  - encoding/korean
  - encoding/simplifiedchinese
  - encoding/traditionalchinese
  - encoding/unicode
  - internal
  - internal/tag
  - internal/utf8internal
  - language
  - runes
=======
>>>>>>> 0a4a6421
  - secure/bidirule
  - secure/precis
  - transform
  - unicode/bidi
  - unicode/norm
  - width
- name: golang.org/x/time
  version: f51c12702a4d776e4c1fa9b0fabab841babae631
  subpackages:
  - rate
- name: google.golang.org/appengine
  version: b1f26356af11148e710935ed1ac8a7f5702c7612
  subpackages:
  - internal
  - internal/app_identity
  - internal/base
  - internal/datastore
  - internal/log
  - internal/modules
  - internal/remote_api
  - internal/urlfetch
  - urlfetch
- name: google.golang.org/genproto
  version: 09f6ed296fc66555a25fe4ce95173148778dfa85
  subpackages:
  - googleapis/rpc/status
- name: google.golang.org/grpc
  version: 5b3c4e850e90a4cf6a20ebd46c8b32a0a3afcb9e
  subpackages:
  - balancer
  - codes
  - connectivity
  - credentials
  - grpclb/grpc_lb_v1/messages
  - grpclog
  - health
  - health/grpc_health_v1
  - internal
  - keepalive
  - metadata
  - naming
  - peer
  - resolver
  - stats
  - status
  - tap
  - transport
- name: gopkg.in/go-playground/validator.v8
  version: 5f1438d3fca68893a817e4a66806cea46a9e4ebf
- name: gopkg.in/inf.v0
  version: 3887ee99ecf07df5b447e9b00d9c0b2adaa9f3e4
- name: gopkg.in/yaml.v2
  version: 670d4cfef0544295bc27a114dbac37980d83185a
- name: k8s.io/api
  version: 072894a440bdee3a891dea811fe42902311cd2a3
  subpackages:
  - admissionregistration/v1alpha1
  - admissionregistration/v1beta1
  - apps/v1
  - apps/v1beta1
  - apps/v1beta2
  - authentication/v1
  - authentication/v1beta1
  - authorization/v1
  - authorization/v1beta1
  - autoscaling/v1
  - autoscaling/v2beta1
  - batch/v1
  - batch/v1beta1
  - batch/v2alpha1
  - certificates/v1beta1
  - core/v1
  - events/v1beta1
  - extensions/v1beta1
  - networking/v1
  - policy/v1beta1
  - rbac/v1
  - rbac/v1alpha1
  - rbac/v1beta1
  - scheduling/v1alpha1
  - scheduling/v1beta1
  - settings/v1alpha1
  - storage/v1
  - storage/v1alpha1
  - storage/v1beta1
- name: k8s.io/apimachinery
  version: 103fd098999dc9c0c88536f5c9ad2e5da39373ae
  subpackages:
  - pkg/api/errors
  - pkg/api/meta
  - pkg/api/resource
  - pkg/apis/meta/internalversion
  - pkg/apis/meta/v1
  - pkg/apis/meta/v1/unstructured
  - pkg/apis/meta/v1beta1
  - pkg/conversion
  - pkg/conversion/queryparams
  - pkg/fields
  - pkg/labels
  - pkg/runtime
  - pkg/runtime/schema
  - pkg/runtime/serializer
  - pkg/runtime/serializer/json
  - pkg/runtime/serializer/protobuf
  - pkg/runtime/serializer/recognizer
  - pkg/runtime/serializer/streaming
  - pkg/runtime/serializer/versioning
  - pkg/selection
  - pkg/types
  - pkg/util/cache
  - pkg/util/clock
  - pkg/util/diff
  - pkg/util/errors
  - pkg/util/framer
  - pkg/util/intstr
  - pkg/util/json
  - pkg/util/net
  - pkg/util/rand
  - pkg/util/runtime
  - pkg/util/sets
  - pkg/util/uuid
  - pkg/util/validation
  - pkg/util/validation/field
  - pkg/util/wait
  - pkg/util/yaml
  - pkg/version
  - pkg/watch
  - third_party/forked/golang/reflect
- name: k8s.io/client-go
  version: 7d04d0e2a0a1a4d4a1cd6baa432a2301492e4e65
  subpackages:
  - discovery
  - kubernetes
  - kubernetes/scheme
  - kubernetes/typed/admissionregistration/v1alpha1
  - kubernetes/typed/admissionregistration/v1beta1
  - kubernetes/typed/apps/v1
  - kubernetes/typed/apps/v1beta1
  - kubernetes/typed/apps/v1beta2
  - kubernetes/typed/authentication/v1
  - kubernetes/typed/authentication/v1beta1
  - kubernetes/typed/authorization/v1
  - kubernetes/typed/authorization/v1beta1
  - kubernetes/typed/autoscaling/v1
  - kubernetes/typed/autoscaling/v2beta1
  - kubernetes/typed/batch/v1
  - kubernetes/typed/batch/v1beta1
  - kubernetes/typed/batch/v2alpha1
  - kubernetes/typed/certificates/v1beta1
  - kubernetes/typed/core/v1
  - kubernetes/typed/events/v1beta1
  - kubernetes/typed/extensions/v1beta1
  - kubernetes/typed/networking/v1
  - kubernetes/typed/policy/v1beta1
  - kubernetes/typed/rbac/v1
  - kubernetes/typed/rbac/v1alpha1
  - kubernetes/typed/rbac/v1beta1
  - kubernetes/typed/scheduling/v1alpha1
  - kubernetes/typed/scheduling/v1beta1
  - kubernetes/typed/settings/v1alpha1
  - kubernetes/typed/storage/v1
  - kubernetes/typed/storage/v1alpha1
  - kubernetes/typed/storage/v1beta1
  - pkg/apis/clientauthentication
  - pkg/apis/clientauthentication/v1alpha1
  - pkg/apis/clientauthentication/v1beta1
  - pkg/version
  - plugin/pkg/client/auth
  - plugin/pkg/client/auth/azure
  - plugin/pkg/client/auth/exec
  - plugin/pkg/client/auth/gcp
  - plugin/pkg/client/auth/oidc
  - plugin/pkg/client/auth/openstack
  - rest
  - rest/watch
  - third_party/forked/golang/template
  - tools/auth
  - tools/cache
  - tools/clientcmd
  - tools/clientcmd/api
  - tools/clientcmd/api/latest
  - tools/clientcmd/api/v1
  - tools/metrics
  - tools/pager
  - tools/reference
  - transport
  - util/buffer
  - util/cert
  - util/connrotation
  - util/flowcontrol
  - util/homedir
  - util/integer
  - util/jsonpath
  - util/retry
- name: k8s.io/kube-openapi
  version: 91cfa479c814065e420cee7ed227db0f63a5854e
  subpackages:
  - pkg/common
testImports: []<|MERGE_RESOLUTION|>--- conflicted
+++ resolved
@@ -1,10 +1,5 @@
-<<<<<<< HEAD
 hash: c2bbe3bdab8ac1ff37d21e72125809476604d29280b46cba77c6cd4df8ff74c6
 updated: 2018-10-24T13:08:22.26242424Z
-=======
-hash: c0529b893dac6db08e7408d1c1bfac4be0194c4c091dbed088cebf7a42404961
-updated: 2018-11-06T04:07:16.819211162Z
->>>>>>> 0a4a6421
 imports:
 - name: cloud.google.com/go
   version: 3b1ae45394a234c385be014e9a488f2bb6eef821
@@ -56,7 +51,6 @@
 - name: github.com/ghodss/yaml
   version: 73d445a93680fa1a78ae23a5839bad48f32ba1ee
 - name: github.com/go-ini/ini
-<<<<<<< HEAD
   version: 9c8236e659b76e87bf02044d06fde8683008ff3e
 - name: github.com/go-openapi/jsonpointer
   version: 46af16f9f7b149af66e5d1bd010e3574dc06de98
@@ -66,9 +60,6 @@
   version: 384415f06ee238aae1df5caad877de6ceac3a5c4
 - name: github.com/go-openapi/swag
   version: becd2f08beafcca035645a8a101e0e3e18140458
-=======
-  version: 5cf292cae48347c2490ac1a58fe36735fb78df7e
->>>>>>> 0a4a6421
 - name: github.com/gogo/protobuf
   version: c0656edd0d9eab7c66d1eb0c568f9039345796f7
   subpackages:
@@ -120,7 +111,6 @@
 - name: github.com/kardianos/osext
   version: ae77be60afb1dcacde03767a8c37337fad28ac14
 - name: github.com/kelseyhightower/envconfig
-<<<<<<< HEAD
   version: dd1402a4d99de9ac2f396cd6fcb957bc2c695ec1
 - name: github.com/mailru/easyjson
   version: 03f2033d19d5860aef995fe360ac7d395cd8ce65
@@ -128,9 +118,6 @@
   - buffer
   - jlexer
   - jwriter
-=======
-  version: f611eb38b3875cc3bd991ca91c51d06446afa14c
->>>>>>> 0a4a6421
 - name: github.com/matttproud/golang_protobuf_extensions
   version: c12348ce28de40eed0136aa2b644d0ee0650e56c
   subpackages:
@@ -163,11 +150,7 @@
   - reporters/stenographer/support/go-isatty
   - types
 - name: github.com/onsi/gomega
-<<<<<<< HEAD
   version: dcabb60a477c2b6f456df65037cb6708210fbb02
-=======
-  version: 2152b45fa28a361beba9aab0885972323a444e28
->>>>>>> 0a4a6421
   subpackages:
   - format
   - internal/assertion
@@ -193,12 +176,8 @@
 - name: github.com/projectcalico/go-yaml-wrapper
   version: 598e54215bee41a19677faa4f0c32acd2a87eb56
 - name: github.com/projectcalico/libcalico-go
-<<<<<<< HEAD
   version: 63c70a878ec7855cb2fc1dc08bb47581c271bc5c
   repo: git@github.com:tigera/libcalico-go-private
-=======
-  version: 95e3ce14aeaa65c74c638e6db6dfb4844094d482
->>>>>>> 0a4a6421
   subpackages:
   - lib/apiconfig
   - lib/apis/v1
@@ -257,11 +236,7 @@
   subpackages:
   - go
 - name: github.com/prometheus/common
-<<<<<<< HEAD
   version: 7e9e6cabbd393fc208072eedef99188d0ce788b6
-=======
-  version: e3fb1a1acd7605367a2b378bc2e2f893c05174b7
->>>>>>> 0a4a6421
   subpackages:
   - expfmt
   - internal/bitbucket.org/ww/goautoneg
@@ -322,7 +297,6 @@
 - name: golang.org/x/text
   version: b19bf474d317b857955b12035d2c5acb57ce8b01
   subpackages:
-<<<<<<< HEAD
   - cases
   - encoding
   - encoding/charmap
@@ -339,8 +313,6 @@
   - internal/utf8internal
   - language
   - runes
-=======
->>>>>>> 0a4a6421
   - secure/bidirule
   - secure/precis
   - transform
