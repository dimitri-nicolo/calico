--- conflicted
+++ resolved
@@ -1,10 +1,5 @@
-<<<<<<< HEAD
-hash: 2643b1035259fa991435db97045dfd7957b4e4ca9a4df76c09673250b8f8e805
-updated: 2018-08-06T15:35:12.98171426-07:00
-=======
-hash: 99e45bce1604b129e07d0cb72db685e78bc681a10ec5c9a43f15443f38df35a9
-updated: 2018-08-10T06:19:12.083235509Z
->>>>>>> 613f31d3
+hash: 73698a5248df18ba9bca8535bb789b4e53e1e46e16113ec3b8ec483128f06d2e
+updated: 2018-08-14T15:09:42.088650513+01:00
 imports:
 - name: cloud.google.com/go
   version: 3b1ae45394a234c385be014e9a488f2bb6eef821
@@ -77,7 +72,7 @@
   - pkg/transport
   - pkg/types
 - name: github.com/davecgh/go-spew
-  version: 8991bc29aa16c548c550c7ff78260e27b9ab7c73
+  version: 782f4967f2dc4564575ca782fe2d04090b5faca8
   subpackages:
   - spew
 - name: github.com/dgrijalva/jwt-go
@@ -166,31 +161,19 @@
   - tracer/wire
   - writer
 - name: github.com/jbenet/go-reuseport
-<<<<<<< HEAD
-  version: 7eed93a5b50b20c209baefe9fafa53c3d965a33c
-  repo: https://github.com/fasaxc/go-reuseport.git
-  subpackages:
-  - poll
-  - singlepoll
+  version: 562c3ba3003e80c9829992a6c1a760d51eb0792b
 - name: github.com/jbenet/go-sockaddr
   version: 2e7ea655c10e4d4d73365f0f073b81b39cb08ee1
   subpackages:
   - net
 - name: github.com/jmespath/go-jmespath
   version: 3433f3ea46d9f8019119e7dd41274e112a2359a9
-=======
-  version: 562c3ba3003e80c9829992a6c1a760d51eb0792b
->>>>>>> 613f31d3
 - name: github.com/json-iterator/go
   version: f2b4162afba35581b6d4a50d3b8f34e33c144682
 - name: github.com/kardianos/osext
   version: ae77be60afb1dcacde03767a8c37337fad28ac14
 - name: github.com/kelseyhightower/envconfig
   version: dd1402a4d99de9ac2f396cd6fcb957bc2c695ec1
-<<<<<<< HEAD
-- name: github.com/mailru/easyjson
-  version: d5b7844b561a7bc640052f1b935f7b800330d7e0
-=======
 - name: github.com/libp2p/go-reuseport
   version: 562c3ba3003e80c9829992a6c1a760d51eb0792b
   subpackages:
@@ -198,7 +181,10 @@
   - singlepoll
 - name: github.com/libp2p/go-sockaddr
   version: 3c898fbfff40e5933d76362819727708dae6da97
->>>>>>> 613f31d3
+  subpackages:
+  - net
+- name: github.com/mailru/easyjson
+  version: d5b7844b561a7bc640052f1b935f7b800330d7e0
   subpackages:
   - buffer
   - jlexer
@@ -285,12 +271,8 @@
 - name: github.com/projectcalico/go-yaml-wrapper
   version: 598e54215bee41a19677faa4f0c32acd2a87eb56
 - name: github.com/projectcalico/libcalico-go
-<<<<<<< HEAD
-  version: 1130ede1859eb68c9a71a59844da72c07731cb34
+  version: cb8e40c568398167675f254b12197cd47797f3e6
   repo: git@github.com:tigera/libcalico-go-private
-=======
-  version: cac4ce6d0f2f1fdcaac2dcbe613374465cfd4953
->>>>>>> 613f31d3
   subpackages:
   - lib/apiconfig
   - lib/apis/v1
@@ -330,12 +312,8 @@
   - lib/validator/v3
   - lib/watch
 - name: github.com/projectcalico/typha
-<<<<<<< HEAD
-  version: c8f11d3e22967fd1213bec19f2a5a1edb63e0f92
+  version: 38aefeb8b5caacb7fd4a9f2c6b6a9f01d4e3a105
   repo: git@github.com:tigera/typha-private
-=======
-  version: 7daf106c3d2fd701c276c95c11180e1ac5c87eec
->>>>>>> 613f31d3
   subpackages:
   - pkg/syncclient
   - pkg/syncproto
@@ -357,7 +335,7 @@
   - internal/bitbucket.org/ww/goautoneg
   - model
 - name: github.com/prometheus/procfs
-  version: f98634e408857669d61064b283c4cde240622865
+  version: a6e9df898b1336106c743392c48ee0b71f5c4efa
   subpackages:
   - xfs
 - name: github.com/PuerkitoBio/purell
@@ -395,14 +373,11 @@
 - name: github.com/whyrusleeping/go-logging
   version: 0457bb6b88fc1973573aaf6b5145d8d3ae972390
 - name: golang.org/x/crypto
-<<<<<<< HEAD
   version: 49796115aa4b964c318aad4f3084fdb41e9aa067
-=======
-  version: de0752318171da717af4ce24d0a2e8626afaeb11
->>>>>>> 613f31d3
   subpackages:
   - ed25519
   - ed25519/internal/edwards25519
+  - pbkdf2
   - ssh/terminal
 - name: golang.org/x/net
   version: 1c05540f6879653db88113bc4a2b70aec4bd491f
@@ -472,11 +447,7 @@
   - internal/urlfetch
   - urlfetch
 - name: google.golang.org/genproto
-<<<<<<< HEAD
   version: 09f6ed296fc66555a25fe4ce95173148778dfa85
-=======
-  version: 383e8b2c3b9e36c4076b235b32537292176bae20
->>>>>>> 613f31d3
   subpackages:
   - googleapis/rpc/status
 - name: google.golang.org/grpc
@@ -506,7 +477,7 @@
 - name: gopkg.in/inf.v0
   version: 3887ee99ecf07df5b447e9b00d9c0b2adaa9f3e4
 - name: gopkg.in/square/go-jose.v2
-  version: 349dc03548930652802aadc09fb126e2b7cb6d80
+  version: 8254d6c783765f38c8675fae4427a1fe73fbd09d
   subpackages:
   - cipher
   - json
@@ -656,7 +627,7 @@
   - util/jsonpath
   - util/retry
 - name: k8s.io/kube-openapi
-  version: e3762e86a74c878ffed47484592986685639c2cd
+  version: 91cfa479c814065e420cee7ed227db0f63a5854e
   subpackages:
   - pkg/common
 testImports: []