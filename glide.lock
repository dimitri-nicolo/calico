<<<<<<< HEAD
hash: df8073047ec01419fcd2c064be96e6f66c459a6ded78609d0e54777aa0ade83d
updated: 2019-04-04T15:47:21.744423919Z
=======
hash: b6e7e59adb4c1c6a46f84e7721697f1b279610ec5f357549c54631852ac60b71
updated: 2019-04-07T04:12:10.45917377Z
>>>>>>> 793b49fd
imports:
- name: cloud.google.com/go
  version: 3b1ae45394a234c385be014e9a488f2bb6eef821
  subpackages:
  - compute/metadata
  - internal
- name: github.com/armon/go-radix
  version: 1a2de0c21c94309923825da3df33a4381872c795
- name: github.com/Azure/go-autorest
  version: 1ff28809256a84bb6966640ff3d0371af82ccba4
  subpackages:
  - autorest
  - autorest/adal
  - autorest/azure
  - autorest/date
- name: github.com/beorn7/perks
  version: 3ac7bf7a47d159a033b107610db8a1b6575507a4
  subpackages:
  - quantile
- name: github.com/coreos/etcd
  version: 33245c6b5b49130ca99280408fadfab01aac0e48
  subpackages:
  - auth/authpb
  - client
  - clientv3
  - etcdserver/api/v3rpc/rpctypes
  - etcdserver/etcdserverpb
  - mvcc/mvccpb
  - pkg/tlsutil
  - pkg/transport
  - pkg/types
- name: github.com/davecgh/go-spew
  version: 782f4967f2dc4564575ca782fe2d04090b5faca8
  subpackages:
  - spew
- name: github.com/dgrijalva/jwt-go
  version: d2709f9f1f31ebcda9651b03077758c1f3a0018c
- name: github.com/docopt/docopt-go
  version: 784ddc588536785e7299f7272f39101f7faccc3f
- name: github.com/eapache/channels
  version: 47238d5aae8c0fefd518ef2bee46290909cf8263
- name: github.com/eapache/queue
  version: 093482f3f8ce946c05bcba64badd2c82369e084d
- name: github.com/emicklei/go-restful
  version: ff4f55a206334ef123e4f79bbf348980da81ca46
  subpackages:
  - log
- name: github.com/fsnotify/fsnotify
  version: ccc981bf80385c528a65fbfdd49bf2d8da22aa23
- name: github.com/ghodss/yaml
  version: 73d445a93680fa1a78ae23a5839bad48f32ba1ee
- name: github.com/go-ole/go-ole
  version: 7a0fa49edf48165190530c675167e2f319a05268
  subpackages:
  - oleutil
- name: github.com/go-openapi/jsonpointer
  version: 46af16f9f7b149af66e5d1bd010e3574dc06de98
- name: github.com/go-openapi/jsonreference
  version: 3fb327e6747da3043567ee86abd02bb6376b6be2
- name: github.com/go-openapi/spec
  version: 384415f06ee238aae1df5caad877de6ceac3a5c4
- name: github.com/go-openapi/swag
  version: becd2f08beafcca035645a8a101e0e3e18140458
- name: github.com/go-playground/locales
  version: f63010822830b6fe52288ee52d5a1151088ce039
  subpackages:
  - currency
- name: github.com/go-playground/universal-translator
  version: 71201497bace774495daed26a3874fd339e0b538
- name: github.com/gogo/protobuf
  version: c0656edd0d9eab7c66d1eb0c568f9039345796f7
  subpackages:
  - gogoproto
  - proto
  - protoc-gen-gogo/descriptor
  - sortkeys
- name: github.com/golang/glog
  version: 44145f04b68cf362d9c4df2182967c2275eaefed
- name: github.com/golang/protobuf
  version: b4deda0973fb4c70b50d226b1af49f3da59f5265
  subpackages:
  - proto
  - ptypes
  - ptypes/any
  - ptypes/duration
  - ptypes/timestamp
- name: github.com/google/btree
  version: 925471ac9e2131377a91e1595defec898166fe49
- name: github.com/google/gofuzz
  version: 44d81051d367757e1c7c6a5a86423ece9afcf63c
- name: github.com/googleapis/gnostic
  version: 0c5108395e2debce0d731cf0287ddf7242066aba
  subpackages:
  - OpenAPIv2
  - compiler
  - extensions
- name: github.com/gophercloud/gophercloud
  version: 781450b3c4fcb4f5182bcc5133adb4b2e4a09d1d
  subpackages:
  - openstack
  - openstack/identity/v2/tenants
  - openstack/identity/v2/tokens
  - openstack/identity/v3/tokens
  - openstack/utils
  - pagination
- name: github.com/gregjones/httpcache
  version: 787624de3eb7bd915c329cba748687a3b22666a6
  subpackages:
  - diskcache
- name: github.com/hashicorp/golang-lru
  version: a0d98a5f288019575c6d1f4bb1573fef2d1fcdc4
  subpackages:
  - simplelru
- name: github.com/hashicorp/hcl
  version: 65a6292f0157eff210d03ed1bf6c59b190b8b906
  subpackages:
  - hcl/ast
  - hcl/parser
  - hcl/printer
  - hcl/scanner
  - hcl/strconv
  - hcl/token
  - json/parser
  - json/scanner
  - json/token
- name: github.com/imdario/mergo
  version: 6633656539c1639d9d78127b7d47c622b5d7b6dc
- name: github.com/influxdata/influxdb
  version: dd481f35df2c3b50c42087e2f8e3890e0f889711
  subpackages:
  - client/v2
  - models
  - pkg/escape
- name: github.com/influxdata/platform
  version: cc1070fc1c2f8011895a041f28b6b8aee028ea71
  subpackages:
  - models
  - pkg/escape
- name: github.com/json-iterator/go
  version: f2b4162afba35581b6d4a50d3b8f34e33c144682
- name: github.com/kelseyhightower/envconfig
  version: f611eb38b3875cc3bd991ca91c51d06446afa14c
- name: github.com/leodido/go-urn
  version: a67a23e1c1af3c66528573bb86a87246477277c1
- name: github.com/magiconair/properties
  version: c2353362d570a7bfa228149c62842019201cfb71
- name: github.com/mailru/easyjson
  version: 03f2033d19d5860aef995fe360ac7d395cd8ce65
  subpackages:
  - buffer
  - jlexer
  - jwriter
- name: github.com/mattn/go-runewidth
  version: b20a3daf6a39840c202fd42cc23d53607162b045
- name: github.com/matttproud/golang_protobuf_extensions
  version: c12348ce28de40eed0136aa2b644d0ee0650e56c
  subpackages:
  - pbutil
- name: github.com/mcuadros/go-version
  version: 6d5863ca60fa6fe914b5fd43ed8533d7567c5b0b
- name: github.com/mitchellh/mapstructure
  version: 3536a929edddb9a5b34bd6861dc4a9647cb459fe
- name: github.com/modern-go/concurrent
  version: bacd9c7ef1dd9b15be4a9909b8ac7a4e313eec94
- name: github.com/modern-go/reflect2
  version: 05fbef0ca5da472bbf96c9322b84a53edc03c9fd
- name: github.com/olekukonko/tablewriter
  version: e6d60cf7ba1f42d86d54cdf5508611c4aafb3970
- name: github.com/onsi/ginkgo
  version: 11459a886d9cd66b319dac7ef1e917ee221372c9
  subpackages:
  - config
  - extensions/table
  - internal/codelocation
  - internal/containernode
  - internal/failer
  - internal/leafnodes
  - internal/remote
  - internal/spec
  - internal/spec_iterator
  - internal/specrunner
  - internal/suite
  - internal/testingtproxy
  - internal/writer
  - reporters
  - reporters/stenographer
  - reporters/stenographer/support/go-colorable
  - reporters/stenographer/support/go-isatty
  - types
- name: github.com/onsi/gomega
  version: dcabb60a477c2b6f456df65037cb6708210fbb02
  subpackages:
  - format
  - internal/assertion
  - internal/asyncassertion
  - internal/oraclematcher
  - internal/testingtsupport
  - matchers
  - matchers/support/goraph/bipartitegraph
  - matchers/support/goraph/edge
  - matchers/support/goraph/node
  - matchers/support/goraph/util
  - types
- name: github.com/osrg/gobgp
  version: bbd1d99396fef6503e308d1851ecf91c31006635
  subpackages:
  - api
  - client
  - config
  - packet/bgp
  - packet/bmp
  - packet/mrt
  - packet/rtr
  - server
  - table
  - zebra
- name: github.com/pborman/uuid
  version: ca53cad383cad2479bbba7f7a1a05797ec1386e4
- name: github.com/pelletier/go-toml
  version: 81a861c69d25a841d0c4394f0e6f84bc8c5afae0
- name: github.com/peterbourgon/diskv
  version: 5f041e8faa004a95c88a202771f4cc3e991971e6
- name: github.com/projectcalico/go-json
  version: 6219dc7339ba20ee4c57df0a8baac62317d19cb1
  subpackages:
  - json
- name: github.com/projectcalico/go-yaml
  version: 955bc3e451ef0c9df8b9113bf2e341139cdafab2
- name: github.com/projectcalico/go-yaml-wrapper
  version: 598e54215bee41a19677faa4f0c32acd2a87eb56
- name: github.com/projectcalico/libcalico-go
<<<<<<< HEAD
  version: 2806b1a9c38f9c6fd0f7cb5644c7e0aa8fb1efb6
  repo: git@github.com:tigera/libcalico-go-private.git
=======
  version: 30f1429151738413ea92539178266fd899841508
>>>>>>> 793b49fd
  subpackages:
  - lib/apiconfig
  - lib/apis/v1
  - lib/apis/v1/unversioned
  - lib/apis/v3
  - lib/backend
  - lib/backend/api
  - lib/backend/encap
  - lib/backend/etcdv3
  - lib/backend/k8s
  - lib/backend/k8s/conversion
  - lib/backend/k8s/resources
  - lib/backend/model
  - lib/clientv3
  - lib/compliance
  - lib/errors
  - lib/hash
  - lib/ipam
  - lib/logutils
  - lib/names
  - lib/namespace
  - lib/net
  - lib/numorstring
  - lib/options
  - lib/scope
  - lib/selector
  - lib/selector/parser
  - lib/selector/tokenizer
  - lib/set
  - lib/testutils
  - lib/upgrade/converters
  - lib/validator/v1
  - lib/validator/v3
  - lib/watch
- name: github.com/prometheus/client_golang
  version: 773f5027234d0b08adf766be34f55df2f312abf7
  subpackages:
  - prometheus
  - prometheus/internal
- name: github.com/prometheus/client_model
  version: 6f3806018612930941127f2a7c6c453ba2c527d2
  subpackages:
  - go
- name: github.com/prometheus/common
  version: e3fb1a1acd7605367a2b378bc2e2f893c05174b7
  subpackages:
  - expfmt
  - internal/bitbucket.org/ww/goautoneg
  - model
- name: github.com/prometheus/procfs
  version: a6e9df898b1336106c743392c48ee0b71f5c4efa
  subpackages:
  - xfs
- name: github.com/PuerkitoBio/purell
  version: 8a290539e2e8629dbc4e6bad948158f790ec31f4
- name: github.com/PuerkitoBio/urlesc
  version: 5bd2802263f21d8788851d5305584c82a5c75d7e
- name: github.com/robfig/cron
  version: b41be1df696709bb6395fe435af20370037c0b4c
- name: github.com/satori/go.uuid
  version: f58768cc1a7a7e77a3bd49e98cdd21419399b6a3
- name: github.com/shirou/gopsutil
  version: 48177ef5f8809fc72b716c414435f2d4cff8e24d
  subpackages:
  - cpu
  - host
  - internal/common
  - mem
  - net
  - process
- name: github.com/shirou/w32
  version: bb4de0191aa41b5507caa14b0650cdbddcd9280b
- name: github.com/sirupsen/logrus
  version: d682213848ed68c0a260ca37d6dd5ace8423f5ba
- name: github.com/spf13/afero
  version: d40851caa0d747393da1ffb28f7f9d8b4eeffebd
  subpackages:
  - mem
- name: github.com/spf13/cast
  version: 8c9545af88b134710ab1cd196795e7f2388358d7
- name: github.com/spf13/jwalterweatherman
  version: 94f6ae3ed3bceceafa716478c5fbf8d29ca601a1
- name: github.com/spf13/pflag
  version: 583c0c0531f06d5278b7d917446061adc344b5cd
- name: github.com/spf13/viper
  version: ae103d7e593e371c69e832d5eb3347e2b80cbbc9
- name: github.com/StackExchange/wmi
  version: b12b22c5341f0c26d88c4d66176330500e84db68
- name: github.com/termie/go-shutil
  version: bcacb06fecaeec8dc42af03c87c6949f4a05c74c
- name: github.com/tigera/licensing
  version: c9432e3124d3f9da2f3e34a703d815b072f6b0b4
  repo: git@github.com:tigera/licensing
  vcs: git
  subpackages:
  - client
  - client/features
  - crypto
- name: github.com/vishvananda/netlink
  version: fe3b5664d23a11b52ba59bece4ff29c52772a56b
  subpackages:
  - nl
- name: github.com/vishvananda/netns
  version: 54f0e4339ce73702a0607f49922aaa1e749b418d
- name: golang.org/x/crypto
  version: 9419663f5a44be8b34ca85f08abc5fe1be11f8a3
  subpackages:
  - ed25519
  - ed25519/internal/edwards25519
  - pbkdf2
  - ssh/terminal
- name: golang.org/x/net
  version: 1c05540f6879653db88113bc4a2b70aec4bd491f
  subpackages:
  - context
  - context/ctxhttp
  - html
  - html/atom
  - html/charset
  - http2
  - http2/hpack
  - idna
  - internal/timeseries
  - lex/httplex
  - trace
  - websocket
- name: golang.org/x/oauth2
  version: a6bd8cefa1811bd24b86f8902872e4e8225f74c4
  subpackages:
  - google
  - internal
  - jws
  - jwt
- name: golang.org/x/sys
  version: 1b2967e3c290b7c545b3db0deeda16e9be4f98a2
  subpackages:
  - unix
  - windows
- name: golang.org/x/text
  version: b19bf474d317b857955b12035d2c5acb57ce8b01
  subpackages:
  - cases
  - encoding
  - encoding/charmap
  - encoding/htmlindex
  - encoding/internal
  - encoding/internal/identifier
  - encoding/japanese
  - encoding/korean
  - encoding/simplifiedchinese
  - encoding/traditionalchinese
  - encoding/unicode
  - internal
  - internal/tag
  - internal/utf8internal
  - language
  - runes
  - secure/bidirule
  - secure/precis
  - transform
  - unicode/bidi
  - unicode/norm
  - width
- name: golang.org/x/time
  version: c06e80d9300e4443158a03817b8a8cb37d230320
  subpackages:
  - rate
- name: google.golang.org/appengine
  version: b1f26356af11148e710935ed1ac8a7f5702c7612
  subpackages:
  - internal
  - internal/app_identity
  - internal/base
  - internal/datastore
  - internal/log
  - internal/modules
  - internal/remote_api
  - internal/urlfetch
  - urlfetch
- name: google.golang.org/genproto
  version: 09f6ed296fc66555a25fe4ce95173148778dfa85
  subpackages:
  - googleapis/rpc/status
- name: google.golang.org/grpc
  version: 5b3c4e850e90a4cf6a20ebd46c8b32a0a3afcb9e
  subpackages:
  - balancer
  - codes
  - connectivity
  - credentials
  - grpclb/grpc_lb_v1/messages
  - grpclog
  - health/grpc_health_v1
  - internal
  - keepalive
  - metadata
  - naming
  - peer
  - resolver
  - stats
  - status
  - tap
  - transport
- name: gopkg.in/go-playground/validator.v9
  version: b199fa0642d29caca62b6a99d65cc981ba5edc3b
- name: gopkg.in/inf.v0
  version: 3887ee99ecf07df5b447e9b00d9c0b2adaa9f3e4
- name: gopkg.in/square/go-jose.v2
  version: cbf0fd6a984a4f8d5adfd38dc0dd8ef46f073ab7
  subpackages:
  - cipher
  - json
  - jwt
- name: gopkg.in/tomb.v2
  version: d5d1b5820637886def9eef33e03a27a9f166942c
- name: gopkg.in/yaml.v2
  version: 670d4cfef0544295bc27a114dbac37980d83185a
- name: k8s.io/api
  version: 072894a440bdee3a891dea811fe42902311cd2a3
  subpackages:
  - admissionregistration/v1alpha1
  - admissionregistration/v1beta1
  - apps/v1
  - apps/v1beta1
  - apps/v1beta2
  - authentication/v1
  - authentication/v1beta1
  - authorization/v1
  - authorization/v1beta1
  - autoscaling/v1
  - autoscaling/v2beta1
  - batch/v1
  - batch/v1beta1
  - batch/v2alpha1
  - certificates/v1beta1
  - core/v1
  - events/v1beta1
  - extensions/v1beta1
  - networking/v1
  - policy/v1beta1
  - rbac/v1
  - rbac/v1alpha1
  - rbac/v1beta1
  - scheduling/v1alpha1
  - scheduling/v1beta1
  - settings/v1alpha1
  - storage/v1
  - storage/v1alpha1
  - storage/v1beta1
- name: k8s.io/apimachinery
  version: 103fd098999dc9c0c88536f5c9ad2e5da39373ae
  subpackages:
  - pkg/api/errors
  - pkg/api/meta
  - pkg/api/resource
  - pkg/apis/meta/internalversion
  - pkg/apis/meta/v1
  - pkg/apis/meta/v1/unstructured
  - pkg/apis/meta/v1beta1
  - pkg/conversion
  - pkg/conversion/queryparams
  - pkg/fields
  - pkg/labels
  - pkg/runtime
  - pkg/runtime/schema
  - pkg/runtime/serializer
  - pkg/runtime/serializer/json
  - pkg/runtime/serializer/protobuf
  - pkg/runtime/serializer/recognizer
  - pkg/runtime/serializer/streaming
  - pkg/runtime/serializer/versioning
  - pkg/selection
  - pkg/types
  - pkg/util/cache
  - pkg/util/clock
  - pkg/util/diff
  - pkg/util/errors
  - pkg/util/framer
  - pkg/util/intstr
  - pkg/util/json
  - pkg/util/net
  - pkg/util/runtime
  - pkg/util/sets
  - pkg/util/uuid
  - pkg/util/validation
  - pkg/util/validation/field
  - pkg/util/wait
  - pkg/util/yaml
  - pkg/version
  - pkg/watch
  - third_party/forked/golang/reflect
- name: k8s.io/apiserver
  version: f1dab8c342623e75f0484f20b150183d9e73f406
  subpackages:
  - pkg/apis/audit
- name: k8s.io/client-go
  version: 7d04d0e2a0a1a4d4a1cd6baa432a2301492e4e65
  subpackages:
  - discovery
  - kubernetes
  - kubernetes/scheme
  - kubernetes/typed/admissionregistration/v1alpha1
  - kubernetes/typed/admissionregistration/v1beta1
  - kubernetes/typed/apps/v1
  - kubernetes/typed/apps/v1beta1
  - kubernetes/typed/apps/v1beta2
  - kubernetes/typed/authentication/v1
  - kubernetes/typed/authentication/v1beta1
  - kubernetes/typed/authorization/v1
  - kubernetes/typed/authorization/v1beta1
  - kubernetes/typed/autoscaling/v1
  - kubernetes/typed/autoscaling/v2beta1
  - kubernetes/typed/batch/v1
  - kubernetes/typed/batch/v1beta1
  - kubernetes/typed/batch/v2alpha1
  - kubernetes/typed/certificates/v1beta1
  - kubernetes/typed/core/v1
  - kubernetes/typed/events/v1beta1
  - kubernetes/typed/extensions/v1beta1
  - kubernetes/typed/networking/v1
  - kubernetes/typed/policy/v1beta1
  - kubernetes/typed/rbac/v1
  - kubernetes/typed/rbac/v1alpha1
  - kubernetes/typed/rbac/v1beta1
  - kubernetes/typed/scheduling/v1alpha1
  - kubernetes/typed/scheduling/v1beta1
  - kubernetes/typed/settings/v1alpha1
  - kubernetes/typed/storage/v1
  - kubernetes/typed/storage/v1alpha1
  - kubernetes/typed/storage/v1beta1
  - pkg/apis/clientauthentication
  - pkg/apis/clientauthentication/v1alpha1
  - pkg/apis/clientauthentication/v1beta1
  - pkg/version
  - plugin/pkg/client/auth
  - plugin/pkg/client/auth/azure
  - plugin/pkg/client/auth/exec
  - plugin/pkg/client/auth/gcp
  - plugin/pkg/client/auth/oidc
  - plugin/pkg/client/auth/openstack
  - rest
  - rest/watch
  - third_party/forked/golang/template
  - tools/auth
  - tools/cache
  - tools/clientcmd
  - tools/clientcmd/api
  - tools/clientcmd/api/latest
  - tools/clientcmd/api/v1
  - tools/metrics
  - tools/pager
  - tools/reference
  - transport
  - util/buffer
  - util/cert
  - util/connrotation
  - util/flowcontrol
  - util/homedir
  - util/integer
  - util/jsonpath
  - util/retry
- name: k8s.io/kube-openapi
  version: 91cfa479c814065e420cee7ed227db0f63a5854e
  subpackages:
  - pkg/common
testImports: []<|MERGE_RESOLUTION|>--- conflicted
+++ resolved
@@ -1,10 +1,5 @@
-<<<<<<< HEAD
-hash: df8073047ec01419fcd2c064be96e6f66c459a6ded78609d0e54777aa0ade83d
-updated: 2019-04-04T15:47:21.744423919Z
-=======
-hash: b6e7e59adb4c1c6a46f84e7721697f1b279610ec5f357549c54631852ac60b71
-updated: 2019-04-07T04:12:10.45917377Z
->>>>>>> 793b49fd
+hash: acec016f52716bc4cd7c86c695798fd4a1a126a3227202e79cf6eddc682f50e0
+updated: 2019-04-09T15:27:13.343144034+01:00
 imports:
 - name: cloud.google.com/go
   version: 3b1ae45394a234c385be014e9a488f2bb6eef821
@@ -41,7 +36,7 @@
   subpackages:
   - spew
 - name: github.com/dgrijalva/jwt-go
-  version: d2709f9f1f31ebcda9651b03077758c1f3a0018c
+  version: 01aeca54ebda6e0fbfafd0a524d234159c05ec20
 - name: github.com/docopt/docopt-go
   version: 784ddc588536785e7299f7272f39101f7faccc3f
 - name: github.com/eapache/channels
@@ -53,17 +48,17 @@
   subpackages:
   - log
 - name: github.com/fsnotify/fsnotify
-  version: ccc981bf80385c528a65fbfdd49bf2d8da22aa23
+  version: 1485a34d5d5723fea214f5710708e19a831720e4
 - name: github.com/ghodss/yaml
   version: 73d445a93680fa1a78ae23a5839bad48f32ba1ee
 - name: github.com/go-ole/go-ole
-  version: 7a0fa49edf48165190530c675167e2f319a05268
+  version: 97b6244175ae18ea6eef668034fd6565847501c9
   subpackages:
   - oleutil
 - name: github.com/go-openapi/jsonpointer
-  version: 46af16f9f7b149af66e5d1bd010e3574dc06de98
+  version: ef5f0afec364d3b9396b7b77b43dbe26bf1f8004
 - name: github.com/go-openapi/jsonreference
-  version: 3fb327e6747da3043567ee86abd02bb6376b6be2
+  version: 8483a886a90412cd6858df4ea3483dce9c8e35a3
 - name: github.com/go-openapi/spec
   version: 384415f06ee238aae1df5caad877de6ceac3a5c4
 - name: github.com/go-openapi/swag
@@ -92,7 +87,7 @@
   - ptypes/duration
   - ptypes/timestamp
 - name: github.com/google/btree
-  version: 925471ac9e2131377a91e1595defec898166fe49
+  version: 7d79101e329e5a3adf994758c578dab82b90c017
 - name: github.com/google/gofuzz
   version: 44d81051d367757e1c7c6a5a86423ece9afcf63c
 - name: github.com/googleapis/gnostic
@@ -131,7 +126,7 @@
   - json/scanner
   - json/token
 - name: github.com/imdario/mergo
-  version: 6633656539c1639d9d78127b7d47c622b5d7b6dc
+  version: 9316a62528ac99aaecb4e47eadd6dc8aa6533d58
 - name: github.com/influxdata/influxdb
   version: dd481f35df2c3b50c42087e2f8e3890e0f889711
   subpackages:
@@ -139,18 +134,18 @@
   - models
   - pkg/escape
 - name: github.com/influxdata/platform
-  version: cc1070fc1c2f8011895a041f28b6b8aee028ea71
+  version: d500d3cf55899337bc03259b46c58bae9c06f1eb
   subpackages:
   - models
   - pkg/escape
 - name: github.com/json-iterator/go
   version: f2b4162afba35581b6d4a50d3b8f34e33c144682
 - name: github.com/kelseyhightower/envconfig
-  version: f611eb38b3875cc3bd991ca91c51d06446afa14c
+  version: dd1402a4d99de9ac2f396cd6fcb957bc2c695ec1
 - name: github.com/leodido/go-urn
   version: a67a23e1c1af3c66528573bb86a87246477277c1
 - name: github.com/magiconair/properties
-  version: c2353362d570a7bfa228149c62842019201cfb71
+  version: 7757cc9fdb852f7579b24170bcacda2c7471bb6a
 - name: github.com/mailru/easyjson
   version: 03f2033d19d5860aef995fe360ac7d395cd8ce65
   subpackages:
@@ -158,7 +153,7 @@
   - jlexer
   - jwriter
 - name: github.com/mattn/go-runewidth
-  version: b20a3daf6a39840c202fd42cc23d53607162b045
+  version: 703b5e6b11ae25aeb2af9ebb5d5fdf8fa2575211
 - name: github.com/matttproud/golang_protobuf_extensions
   version: c12348ce28de40eed0136aa2b644d0ee0650e56c
   subpackages:
@@ -172,7 +167,7 @@
 - name: github.com/modern-go/reflect2
   version: 05fbef0ca5da472bbf96c9322b84a53edc03c9fd
 - name: github.com/olekukonko/tablewriter
-  version: e6d60cf7ba1f42d86d54cdf5508611c4aafb3970
+  version: 7e037d187b0c13d81ccf0dd1c6b990c2759e6597
 - name: github.com/onsi/ginkgo
   version: 11459a886d9cd66b319dac7ef1e917ee221372c9
   subpackages:
@@ -224,7 +219,7 @@
 - name: github.com/pborman/uuid
   version: ca53cad383cad2479bbba7f7a1a05797ec1386e4
 - name: github.com/pelletier/go-toml
-  version: 81a861c69d25a841d0c4394f0e6f84bc8c5afae0
+  version: 63909f0a90ab0f36909e8e044e46ace10cf13ba2
 - name: github.com/peterbourgon/diskv
   version: 5f041e8faa004a95c88a202771f4cc3e991971e6
 - name: github.com/projectcalico/go-json
@@ -236,12 +231,8 @@
 - name: github.com/projectcalico/go-yaml-wrapper
   version: 598e54215bee41a19677faa4f0c32acd2a87eb56
 - name: github.com/projectcalico/libcalico-go
-<<<<<<< HEAD
-  version: 2806b1a9c38f9c6fd0f7cb5644c7e0aa8fb1efb6
+  version: 8558a8d0715c73355d90de7c2587ec3ab48dd1f8
   repo: git@github.com:tigera/libcalico-go-private.git
-=======
-  version: 30f1429151738413ea92539178266fd899841508
->>>>>>> 793b49fd
   subpackages:
   - lib/apiconfig
   - lib/apis/v1
@@ -277,22 +268,23 @@
   - lib/validator/v3
   - lib/watch
 - name: github.com/prometheus/client_golang
-  version: 773f5027234d0b08adf766be34f55df2f312abf7
+  version: 505eaef017263e299324067d40ca2c48f6a2cf50
   subpackages:
   - prometheus
   - prometheus/internal
+  - prometheus/promhttp
 - name: github.com/prometheus/client_model
-  version: 6f3806018612930941127f2a7c6c453ba2c527d2
+  version: fa8ad6fec33561be4280a8f0514318c79d7f6cb6
   subpackages:
   - go
 - name: github.com/prometheus/common
-  version: e3fb1a1acd7605367a2b378bc2e2f893c05174b7
+  version: cfeb6f9992ffa54aaa4f2170ade4067ee478b250
   subpackages:
   - expfmt
   - internal/bitbucket.org/ww/goautoneg
   - model
 - name: github.com/prometheus/procfs
-  version: a6e9df898b1336106c743392c48ee0b71f5c4efa
+  version: 65c1f6f8f0fc1e2185eb9863a3bc751496404259
   subpackages:
   - xfs
 - name: github.com/PuerkitoBio/purell
@@ -304,7 +296,7 @@
 - name: github.com/satori/go.uuid
   version: f58768cc1a7a7e77a3bd49e98cdd21419399b6a3
 - name: github.com/shirou/gopsutil
-  version: 48177ef5f8809fc72b716c414435f2d4cff8e24d
+  version: 2cbc9195c892b304060269ef280375236d2fcac9
   subpackages:
   - cpu
   - host
@@ -317,7 +309,7 @@
 - name: github.com/sirupsen/logrus
   version: d682213848ed68c0a260ca37d6dd5ace8423f5ba
 - name: github.com/spf13/afero
-  version: d40851caa0d747393da1ffb28f7f9d8b4eeffebd
+  version: 588a75ec4f32903aa5e39a2619ba6a4631e28424
   subpackages:
   - mem
 - name: github.com/spf13/cast
@@ -327,9 +319,9 @@
 - name: github.com/spf13/pflag
   version: 583c0c0531f06d5278b7d917446061adc344b5cd
 - name: github.com/spf13/viper
-  version: ae103d7e593e371c69e832d5eb3347e2b80cbbc9
+  version: 7a605a50e69cd1ea431c4a1e6eebe9b287ef6de4
 - name: github.com/StackExchange/wmi
-  version: b12b22c5341f0c26d88c4d66176330500e84db68
+  version: e0a55b97c70558c92ce14085e41b35a894e93d3d
 - name: github.com/termie/go-shutil
   version: bcacb06fecaeec8dc42af03c87c6949f4a05c74c
 - name: github.com/tigera/licensing
@@ -341,13 +333,13 @@
   - client/features
   - crypto
 - name: github.com/vishvananda/netlink
-  version: fe3b5664d23a11b52ba59bece4ff29c52772a56b
+  version: f07d9d5231b9cd05ddf2e5a8ef6582f385bc1770
   subpackages:
   - nl
 - name: github.com/vishvananda/netns
-  version: 54f0e4339ce73702a0607f49922aaa1e749b418d
+  version: 13995c7128ccc8e51e9a6bd2b551020a27180abd
 - name: golang.org/x/crypto
-  version: 9419663f5a44be8b34ca85f08abc5fe1be11f8a3
+  version: de0752318171da717af4ce24d0a2e8626afaeb11
   subpackages:
   - ed25519
   - ed25519/internal/edwards25519
@@ -406,11 +398,11 @@
   - unicode/norm
   - width
 - name: golang.org/x/time
-  version: c06e80d9300e4443158a03817b8a8cb37d230320
+  version: f51c12702a4d776e4c1fa9b0fabab841babae631
   subpackages:
   - rate
 - name: google.golang.org/appengine
-  version: b1f26356af11148e710935ed1ac8a7f5702c7612
+  version: 54a98f90d1c46b7731eb8fb305d2a321c30ef610
   subpackages:
   - internal
   - internal/app_identity
@@ -426,7 +418,7 @@
   subpackages:
   - googleapis/rpc/status
 - name: google.golang.org/grpc
-  version: 5b3c4e850e90a4cf6a20ebd46c8b32a0a3afcb9e
+  version: 168a6198bcb0ef175f7dacec0b8691fc141dc9b8
   subpackages:
   - balancer
   - codes
@@ -436,6 +428,8 @@
   - grpclog
   - health/grpc_health_v1
   - internal
+  - internal/channelz
+  - internal/grpcrand
   - keepalive
   - metadata
   - naming
@@ -534,7 +528,7 @@
   - pkg/watch
   - third_party/forked/golang/reflect
 - name: k8s.io/apiserver
-  version: f1dab8c342623e75f0484f20b150183d9e73f406
+  version: f881eae9ec04b8c996ef0d24309c860ea188acd1
   subpackages:
   - pkg/apis/audit
 - name: k8s.io/client-go
