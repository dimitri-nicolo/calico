--- conflicted
+++ resolved
@@ -1,10 +1,5 @@
-<<<<<<< HEAD
 hash: 442b968d727b877caa6341dc02bb14263872c8f82584ebeed4842e4d140e6494
 updated: 2017-11-18T18:29:50.779496196-08:00
-=======
-hash: 7babd2ccb602c9ef172537991a9b35879d3aa1fb990525f27fdbeeded854c2f6
-updated: 2017-11-16T16:58:33.341474574-08:00
->>>>>>> 36ec03da
 imports:
 - name: cloud.google.com/go
   version: 3b1ae45394a234c385be014e9a488f2bb6eef821
@@ -196,12 +191,8 @@
 - name: github.com/projectcalico/go-yaml-wrapper
   version: 598e54215bee41a19677faa4f0c32acd2a87eb56
 - name: github.com/projectcalico/libcalico-go
-<<<<<<< HEAD
-  version: 7f8596bb424bd06bf7bda435a049976469ad005a
+  version: 4df325251b9db55c9f6380f27d0c1d350f525440
   repo: git@github.com:tigera/libcalico-go-private
-=======
-  version: 69516f55f1dad6071c5bfe4a67cdd11fcee2aff9
->>>>>>> 36ec03da
   subpackages:
   - lib
   - lib/apiconfig
@@ -236,20 +227,12 @@
   - lib/selector/tokenizer
   - lib/set
   - lib/testutils
-<<<<<<< HEAD
-  - lib/validator
-  - lib/validator/v3
-  - lib/watch
-- name: github.com/projectcalico/typha
-  version: 4a0487b216a20634a68545c4659090769e43319d
-  repo: git@github.com:tigera/typha-private
-=======
   - lib/validator/v1
   - lib/validator/v3
   - lib/watch
 - name: github.com/projectcalico/typha
-  version: 3439c0869c74b6d803ef9c947b1bd166f75ac8a0
->>>>>>> 36ec03da
+  version: 759112488869370f7c88c5e22b57f47f7b57a45f
+  repo: git@github.com:tigera/typha-private
   subpackages:
   - pkg/syncclient
   - pkg/syncproto
@@ -298,11 +281,7 @@
 - name: github.com/whyrusleeping/go-logging
   version: 0457bb6b88fc1973573aaf6b5145d8d3ae972390
 - name: golang.org/x/crypto
-<<<<<<< HEAD
-  version: 9f005a07e0d31d45e6656d241bb5c0f2efd4bc94
-=======
   version: 9419663f5a44be8b34ca85f08abc5fe1be11f8a3
->>>>>>> 36ec03da
   subpackages:
   - ssh/terminal
 - name: golang.org/x/net
