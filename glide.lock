<<<<<<< HEAD
hash: 94033c269ffdde3e7b602bbd3f54b4c8d043a63e83ee874bfc6e138fd364e39a
updated: 2018-01-28T13:45:14.574637672-08:00
=======
hash: 48b9f1cbc93ee638f0c3e36a62e900fdd48366e53a85b2ca166995ca3bd4f919
updated: 2018-02-09T14:50:24.755409597Z
>>>>>>> 2ece19dd
imports:
- name: cloud.google.com/go
  version: 3b1ae45394a234c385be014e9a488f2bb6eef821
  subpackages:
  - compute/metadata
  - internal
- name: github.com/Azure/go-autorest
  version: 58f6f26e200fa5dfb40c9cd1c83f3e2c860d779d
  subpackages:
  - autorest
  - autorest/adal
  - autorest/azure
  - autorest/date
- name: github.com/beorn7/perks
  version: 4c0e84591b9aa9e6dcfdf3e020114cd81f89d5f9
  subpackages:
  - quantile
- name: github.com/containernetworking/cni
  version: 137b4975ecab6e1f0c24c1e3c228a50a3cfba75e
  subpackages:
  - pkg/ns
  - pkg/types
- name: github.com/coreos/etcd
  version: c23606781f63d09917a1e7abfcefeb337a9608ea
  subpackages:
  - auth/authpb
  - client
  - clientv3
  - etcdserver/api/v3rpc/rpctypes
  - etcdserver/etcdserverpb
  - mvcc/mvccpb
  - pkg/tlsutil
  - pkg/transport
  - pkg/types
- name: github.com/davecgh/go-spew
  version: 782f4967f2dc4564575ca782fe2d04090b5faca8
  subpackages:
  - spew
- name: github.com/dgrijalva/jwt-go
  version: 01aeca54ebda6e0fbfafd0a524d234159c05ec20
- name: github.com/docopt/docopt-go
  version: 784ddc588536785e7299f7272f39101f7faccc3f
- name: github.com/emicklei/go-restful
  version: 777bb3f19bcafe2575ffb2a3e46af92509ae9594
  subpackages:
  - log
- name: github.com/emicklei/go-restful-swagger12
  version: dcef7f55730566d41eae5db10e7d6981829720f6
- name: github.com/gavv/monotime
  version: 6f8212e8d10df7383609d3c377ca08884d8f3ec0
- name: github.com/ghodss/yaml
  version: 0ca9ea5df5451ffdf184b4428c902747c2c11cd7
- name: github.com/go-ini/ini
  version: 32e4c1e6bc4e7d0d8451aa6b75200d19e37a536a
- name: github.com/go-openapi/jsonpointer
  version: 46af16f9f7b149af66e5d1bd010e3574dc06de98
- name: github.com/go-openapi/jsonreference
  version: 13c6e3589ad90f49bd3e3bbe2c2cb3d7a4142272
- name: github.com/go-openapi/spec
  version: 6aced65f8501fe1217321abf0749d354824ba2ff
- name: github.com/go-openapi/swag
  version: 1d0bd113de87027671077d3c71eb3ac5d7dbba72
- name: github.com/gogo/protobuf
  version: 342cbe0a04158f6dcb03ca0079991a51a4248c02
  subpackages:
  - gogoproto
  - proto
  - protoc-gen-gogo/descriptor
  - sortkeys
- name: github.com/golang/glog
  version: 44145f04b68cf362d9c4df2182967c2275eaefed
- name: github.com/golang/protobuf
  version: 4bd1920723d7b7c925de087aa32e2187708897f7
  subpackages:
  - proto
  - ptypes
  - ptypes/any
  - ptypes/duration
  - ptypes/timestamp
- name: github.com/google/btree
  version: 7d79101e329e5a3adf994758c578dab82b90c017
- name: github.com/google/gofuzz
  version: 44d81051d367757e1c7c6a5a86423ece9afcf63c
- name: github.com/googleapis/gnostic
  version: 0c5108395e2debce0d731cf0287ddf7242066aba
  subpackages:
  - OpenAPIv2
  - compiler
  - extensions
- name: github.com/gophercloud/gophercloud
  version: 2bf16b94fdd9b01557c4d076e567fe5cbbe5a961
  subpackages:
  - openstack
  - openstack/identity/v2/tenants
  - openstack/identity/v2/tokens
  - openstack/identity/v3/tokens
  - openstack/utils
  - pagination
- name: github.com/gregjones/httpcache
  version: 787624de3eb7bd915c329cba748687a3b22666a6
  subpackages:
  - diskcache
- name: github.com/gxed/eventfd
  version: 80a92cca79a8041496ccc9dd773fcb52a57ec6f9
- name: github.com/gxed/GoEndian
  version: 0f5c6873267e5abf306ffcdfcfa4bf77517ef4a7
- name: github.com/hashicorp/golang-lru
  version: a0d98a5f288019575c6d1f4bb1573fef2d1fcdc4
  subpackages:
  - simplelru
- name: github.com/howeyc/gopass
  version: bf9dde6d0d2c004a008c27aaee91170c786f6db8
- name: github.com/imdario/mergo
  version: 6633656539c1639d9d78127b7d47c622b5d7b6dc
- name: github.com/ipfs/go-log
<<<<<<< HEAD
  version: 7ce9f81585a31f4d6528d46bce26919f325deb94
=======
  version: 0e2a17b81af445147a78d94a45d4398c4008c219
>>>>>>> 2ece19dd
- name: github.com/jbenet/go-reuseport
  version: 7eed93a5b50b20c209baefe9fafa53c3d965a33c
  repo: https://github.com/fasaxc/go-reuseport.git
  subpackages:
  - poll
  - singlepoll
- name: github.com/jbenet/go-sockaddr
  version: 2e7ea655c10e4d4d73365f0f073b81b39cb08ee1
  subpackages:
  - net
- name: github.com/json-iterator/go
  version: 36b14963da70d11297d313183d7e6388c8510e1e
- name: github.com/juju/ratelimit
  version: 5b9ff866471762aa2ab2dced63c9fb6f53921342
- name: github.com/kardianos/osext
  version: ae77be60afb1dcacde03767a8c37337fad28ac14
- name: github.com/kelseyhightower/envconfig
  version: f611eb38b3875cc3bd991ca91c51d06446afa14c
- name: github.com/mailru/easyjson
  version: d5b7844b561a7bc640052f1b935f7b800330d7e0
  subpackages:
  - buffer
  - jlexer
  - jwriter
- name: github.com/matttproud/golang_protobuf_extensions
  version: c12348ce28de40eed0136aa2b644d0ee0650e56c
  subpackages:
  - pbutil
- name: github.com/Microsoft/go-winio
  version: 78439966b38d69bf38227fbf57ac8a6fee70f69a
- name: github.com/Microsoft/hcsshim
  version: 34a629f78a5d50f7de07727e41a948685c45e026
- name: github.com/mipearson/rfw
  version: 6f0a6f3266ba1058df9ef0c94cda1cecd2e62852
- name: github.com/onsi/ginkgo
  version: f40a49d81e5c12e90400620b6242fb29a8e7c9d9
  subpackages:
  - config
  - extensions/table
  - internal/codelocation
  - internal/containernode
  - internal/failer
  - internal/leafnodes
  - internal/remote
  - internal/spec
  - internal/spec_iterator
  - internal/specrunner
  - internal/suite
  - internal/testingtproxy
  - internal/writer
  - reporters
  - reporters/stenographer
  - reporters/stenographer/support/go-colorable
  - reporters/stenographer/support/go-isatty
  - types
- name: github.com/onsi/gomega
  version: 003f63b7f4cff3fc95357005358af2de0f5fe152
  subpackages:
  - format
  - internal/assertion
  - internal/asyncassertion
  - internal/oraclematcher
  - internal/testingtsupport
  - matchers
  - matchers/support/goraph/bipartitegraph
  - matchers/support/goraph/edge
  - matchers/support/goraph/node
  - matchers/support/goraph/util
  - types
- name: github.com/opentracing/opentracing-go
<<<<<<< HEAD
  version: 216894e5277dc6098f93ceca97beb6101610b418
=======
  version: db37fa5964ade72399b2ac8201123b8623256d75
>>>>>>> 2ece19dd
  subpackages:
  - ext
  - log
- name: github.com/pborman/uuid
  version: ca53cad383cad2479bbba7f7a1a05797ec1386e4
- name: github.com/peterbourgon/diskv
  version: 5f041e8faa004a95c88a202771f4cc3e991971e6
- name: github.com/projectcalico/go-json
  version: 6219dc7339ba20ee4c57df0a8baac62317d19cb1
  subpackages:
  - json
- name: github.com/projectcalico/go-yaml
  version: 955bc3e451ef0c9df8b9113bf2e341139cdafab2
- name: github.com/projectcalico/go-yaml-wrapper
  version: 598e54215bee41a19677faa4f0c32acd2a87eb56
- name: github.com/projectcalico/libcalico-go
<<<<<<< HEAD
  version: b4c8096cdaf0543476560529e0b6e521446df460
  repo: git@github.com:tigera/libcalico-go-private
=======
  version: 13d015d6433fd53fb260dc2b3ab50340c34f5749
>>>>>>> 2ece19dd
  subpackages:
  - lib
  - lib/apiconfig
  - lib/apis/v1
  - lib/apis/v1/unversioned
  - lib/apis/v3
  - lib/backend
  - lib/backend/api
  - lib/backend/etcdv3
  - lib/backend/k8s
  - lib/backend/k8s/conversion
  - lib/backend/k8s/resources
  - lib/backend/model
  - lib/backend/syncersv1/felixsyncer
  - lib/backend/syncersv1/updateprocessors
  - lib/backend/watchersyncer
  - lib/clientv3
  - lib/errors
  - lib/hash
  - lib/health
  - lib/ipam
  - lib/ipip
  - lib/logutils
  - lib/names
  - lib/namespace
  - lib/net
  - lib/numorstring
  - lib/options
  - lib/scope
  - lib/selector
  - lib/selector/parser
  - lib/selector/tokenizer
  - lib/set
  - lib/testutils
  - lib/validator/v1
  - lib/validator/v3
  - lib/watch
- name: github.com/projectcalico/typha
<<<<<<< HEAD
  version: f8eec05d322e18ae8749968f70a32502aa34cabf
  repo: git@github.com:tigera/typha-private
=======
  version: 4ab01481018b09155c39708a81165a01c5277c4b
>>>>>>> 2ece19dd
  subpackages:
  - pkg/syncclient
  - pkg/syncproto
- name: github.com/prometheus/client_golang
  version: 967789050ba94deca04a5e84cce8ad472ce313c1
  subpackages:
  - prometheus
  - prometheus/promhttp
  - prometheus/push
- name: github.com/prometheus/client_model
  version: 99fa1f4be8e564e8a6b613da7fa6f46c9edafc6c
  subpackages:
  - go
- name: github.com/prometheus/common
<<<<<<< HEAD
  version: 49fee292b27bfff7f354ee0f64e1bc4850462edf
=======
  version: 89604d197083d4781071d3c65855d24ecfb0a563
>>>>>>> 2ece19dd
  subpackages:
  - expfmt
  - internal/bitbucket.org/ww/goautoneg
  - model
- name: github.com/prometheus/procfs
  version: a1dba9ce8baed984a2495b658c82687f8157b98f
  subpackages:
  - xfs
- name: github.com/PuerkitoBio/purell
  version: 8a290539e2e8629dbc4e6bad948158f790ec31f4
- name: github.com/PuerkitoBio/urlesc
  version: 5bd2802263f21d8788851d5305584c82a5c75d7e
- name: github.com/satori/go.uuid
  version: f58768cc1a7a7e77a3bd49e98cdd21419399b6a3
- name: github.com/sirupsen/logrus
  version: d682213848ed68c0a260ca37d6dd5ace8423f5ba
- name: github.com/spf13/pflag
  version: 9ff6c6923cfffbcd502984b8e0c80539a94968b7
- name: github.com/tigera/nfnetlink
  version: 2ac70fe8991ca71bac00a583001724bd2dfaa018
  repo: git@github.com:tigera/nfnetlink
  subpackages:
  - nfnl
  - pkt
- name: github.com/vishvananda/netlink
<<<<<<< HEAD
  version: 5f5d5cddcf414bb44941b9c6c0d2df31253ec40e
=======
  version: d35d6b58e1cb692b27b94fc403170bf44058ac3e
>>>>>>> 2ece19dd
  subpackages:
  - nl
- name: github.com/vishvananda/netns
  version: be1fbeda19366dea804f00efff2dd73a1642fdcc
- name: github.com/whyrusleeping/go-logging
  version: 0457bb6b88fc1973573aaf6b5145d8d3ae972390
- name: golang.org/x/crypto
<<<<<<< HEAD
  version: 9419663f5a44be8b34ca85f08abc5fe1be11f8a3
=======
  version: 5119cf507ed5294cc409c092980c7497ee5d6fd2
>>>>>>> 2ece19dd
  subpackages:
  - ssh/terminal
- name: golang.org/x/net
  version: 66aacef3dd8a676686c7ae3716979581e8b03c47
  subpackages:
  - context
  - context/ctxhttp
  - html
  - html/atom
  - html/charset
  - http2
  - http2/hpack
  - idna
  - internal/timeseries
  - lex/httplex
  - trace
- name: golang.org/x/oauth2
  version: a6bd8cefa1811bd24b86f8902872e4e8225f74c4
  subpackages:
  - google
  - internal
  - jws
  - jwt
- name: golang.org/x/sys
  version: 7ddbeae9ae08c6a06a59597f0c9edbc5ff2444ce
  subpackages:
  - unix
  - windows
- name: golang.org/x/text
  version: 4ee4af566555f5fbe026368b75596286a312663a
  subpackages:
  - cases
  - encoding
  - encoding/charmap
  - encoding/htmlindex
  - encoding/internal
  - encoding/internal/identifier
  - encoding/japanese
  - encoding/korean
  - encoding/simplifiedchinese
  - encoding/traditionalchinese
  - encoding/unicode
  - internal
  - internal/tag
  - internal/utf8internal
  - language
  - runes
  - secure/bidirule
  - secure/precis
  - transform
  - unicode/bidi
  - unicode/norm
  - width
- name: google.golang.org/appengine
  version: 5bee14b453b4c71be47ec1781b0fa61c2ea182db
  subpackages:
  - internal
  - internal/app_identity
  - internal/base
  - internal/datastore
  - internal/log
  - internal/modules
  - internal/remote_api
  - internal/urlfetch
  - urlfetch
- name: google.golang.org/genproto
  version: 09f6ed296fc66555a25fe4ce95173148778dfa85
  subpackages:
  - googleapis/rpc/status
- name: google.golang.org/grpc
  version: 5b3c4e850e90a4cf6a20ebd46c8b32a0a3afcb9e
  subpackages:
  - balancer
  - codes
  - connectivity
  - credentials
  - grpclb/grpc_lb_v1/messages
  - grpclog
  - health
  - health/grpc_health_v1
  - internal
  - keepalive
  - metadata
  - naming
  - peer
  - resolver
  - stats
  - status
  - tap
  - transport
- name: gopkg.in/go-playground/validator.v8
  version: 5f57d2222ad794d0dffb07e664ea05e2ee07d60c
- name: gopkg.in/inf.v0
  version: 3887ee99ecf07df5b447e9b00d9c0b2adaa9f3e4
- name: gopkg.in/yaml.v2
  version: 53feefa2559fb8dfa8d81baad31be332c97d6c77
- name: k8s.io/api
  version: 389dfa299845bcf399c16af89987e8775718ea48
  subpackages:
  - admissionregistration/v1alpha1
  - apps/v1beta1
  - apps/v1beta2
  - authentication/v1
  - authentication/v1beta1
  - authorization/v1
  - authorization/v1beta1
  - autoscaling/v1
  - autoscaling/v2beta1
  - batch/v1
  - batch/v1beta1
  - batch/v2alpha1
  - certificates/v1beta1
  - core/v1
  - extensions/v1beta1
  - networking/v1
  - policy/v1beta1
  - rbac/v1
  - rbac/v1alpha1
  - rbac/v1beta1
  - scheduling/v1alpha1
  - settings/v1alpha1
  - storage/v1
  - storage/v1beta1
- name: k8s.io/apimachinery
  version: 4972c8e335e32ab65ba45bde0a99c6544c8a8e4c
  subpackages:
  - pkg/api/equality
  - pkg/api/errors
  - pkg/api/meta
  - pkg/api/resource
  - pkg/apis/meta/internalversion
  - pkg/apis/meta/v1
  - pkg/apis/meta/v1/unstructured
  - pkg/apis/meta/v1alpha1
  - pkg/conversion
  - pkg/conversion/queryparams
  - pkg/conversion/unstructured
  - pkg/fields
  - pkg/labels
  - pkg/runtime
  - pkg/runtime/schema
  - pkg/runtime/serializer
  - pkg/runtime/serializer/json
  - pkg/runtime/serializer/protobuf
  - pkg/runtime/serializer/recognizer
  - pkg/runtime/serializer/streaming
  - pkg/runtime/serializer/versioning
  - pkg/selection
  - pkg/types
  - pkg/util/cache
  - pkg/util/clock
  - pkg/util/diff
  - pkg/util/errors
  - pkg/util/framer
  - pkg/util/intstr
  - pkg/util/json
  - pkg/util/net
  - pkg/util/runtime
  - pkg/util/sets
  - pkg/util/uuid
  - pkg/util/validation
  - pkg/util/validation/field
  - pkg/util/wait
  - pkg/util/yaml
  - pkg/version
  - pkg/watch
  - third_party/forked/golang/reflect
- name: k8s.io/client-go
  version: 82aa063804cf055e16e8911250f888bc216e8b61
  subpackages:
  - discovery
  - kubernetes
  - kubernetes/scheme
  - kubernetes/typed/admissionregistration/v1alpha1
  - kubernetes/typed/apps/v1beta1
  - kubernetes/typed/apps/v1beta2
  - kubernetes/typed/authentication/v1
  - kubernetes/typed/authentication/v1beta1
  - kubernetes/typed/authorization/v1
  - kubernetes/typed/authorization/v1beta1
  - kubernetes/typed/autoscaling/v1
  - kubernetes/typed/autoscaling/v2beta1
  - kubernetes/typed/batch/v1
  - kubernetes/typed/batch/v1beta1
  - kubernetes/typed/batch/v2alpha1
  - kubernetes/typed/certificates/v1beta1
  - kubernetes/typed/core/v1
  - kubernetes/typed/extensions/v1beta1
  - kubernetes/typed/networking/v1
  - kubernetes/typed/policy/v1beta1
  - kubernetes/typed/rbac/v1
  - kubernetes/typed/rbac/v1alpha1
  - kubernetes/typed/rbac/v1beta1
  - kubernetes/typed/scheduling/v1alpha1
  - kubernetes/typed/settings/v1alpha1
  - kubernetes/typed/storage/v1
  - kubernetes/typed/storage/v1beta1
  - pkg/version
  - plugin/pkg/client/auth
  - plugin/pkg/client/auth/azure
  - plugin/pkg/client/auth/gcp
  - plugin/pkg/client/auth/oidc
  - plugin/pkg/client/auth/openstack
  - rest
  - rest/watch
  - third_party/forked/golang/template
  - tools/auth
  - tools/cache
  - tools/clientcmd
  - tools/clientcmd/api
  - tools/clientcmd/api/latest
  - tools/clientcmd/api/v1
  - tools/metrics
  - tools/pager
  - tools/reference
  - transport
  - util/cert
  - util/flowcontrol
  - util/homedir
  - util/integer
  - util/jsonpath
- name: k8s.io/kube-openapi
  version: 868f2f29720b192240e18284659231b440f9cda5
  subpackages:
  - pkg/common
testImports: []<|MERGE_RESOLUTION|>--- conflicted
+++ resolved
@@ -1,10 +1,5 @@
-<<<<<<< HEAD
-hash: 94033c269ffdde3e7b602bbd3f54b4c8d043a63e83ee874bfc6e138fd364e39a
-updated: 2018-01-28T13:45:14.574637672-08:00
-=======
-hash: 48b9f1cbc93ee638f0c3e36a62e900fdd48366e53a85b2ca166995ca3bd4f919
-updated: 2018-02-09T14:50:24.755409597Z
->>>>>>> 2ece19dd
+hash: ebf60e400e2517f2509fb80b2ecb13680666e42ff77d6d6027785a39b6d971ef
+updated: 2018-03-01T16:43:49.34602731Z
 imports:
 - name: cloud.google.com/go
   version: 3b1ae45394a234c385be014e9a488f2bb6eef821
@@ -64,7 +59,7 @@
 - name: github.com/go-openapi/jsonreference
   version: 13c6e3589ad90f49bd3e3bbe2c2cb3d7a4142272
 - name: github.com/go-openapi/spec
-  version: 6aced65f8501fe1217321abf0749d354824ba2ff
+  version: 1de3e0542de65ad8d75452a595886fdd0befb363
 - name: github.com/go-openapi/swag
   version: 1d0bd113de87027671077d3c71eb3ac5d7dbba72
 - name: github.com/gogo/protobuf
@@ -120,11 +115,7 @@
 - name: github.com/imdario/mergo
   version: 6633656539c1639d9d78127b7d47c622b5d7b6dc
 - name: github.com/ipfs/go-log
-<<<<<<< HEAD
-  version: 7ce9f81585a31f4d6528d46bce26919f325deb94
-=======
   version: 0e2a17b81af445147a78d94a45d4398c4008c219
->>>>>>> 2ece19dd
 - name: github.com/jbenet/go-reuseport
   version: 7eed93a5b50b20c209baefe9fafa53c3d965a33c
   repo: https://github.com/fasaxc/go-reuseport.git
@@ -195,11 +186,7 @@
   - matchers/support/goraph/util
   - types
 - name: github.com/opentracing/opentracing-go
-<<<<<<< HEAD
-  version: 216894e5277dc6098f93ceca97beb6101610b418
-=======
-  version: db37fa5964ade72399b2ac8201123b8623256d75
->>>>>>> 2ece19dd
+  version: 3999fca714c888484b78cb78d68cd49afc9eca7d
   subpackages:
   - ext
   - log
@@ -216,12 +203,8 @@
 - name: github.com/projectcalico/go-yaml-wrapper
   version: 598e54215bee41a19677faa4f0c32acd2a87eb56
 - name: github.com/projectcalico/libcalico-go
-<<<<<<< HEAD
-  version: b4c8096cdaf0543476560529e0b6e521446df460
+  version: bea96abee9f6eb911d2810a5ea4eebbe407a4f41
   repo: git@github.com:tigera/libcalico-go-private
-=======
-  version: 13d015d6433fd53fb260dc2b3ab50340c34f5749
->>>>>>> 2ece19dd
   subpackages:
   - lib
   - lib/apiconfig
@@ -260,12 +243,8 @@
   - lib/validator/v3
   - lib/watch
 - name: github.com/projectcalico/typha
-<<<<<<< HEAD
-  version: f8eec05d322e18ae8749968f70a32502aa34cabf
+  version: 1d50fb4a5fa39b01e633d3f461750829809a49a0
   repo: git@github.com:tigera/typha-private
-=======
-  version: 4ab01481018b09155c39708a81165a01c5277c4b
->>>>>>> 2ece19dd
   subpackages:
   - pkg/syncclient
   - pkg/syncproto
@@ -280,17 +259,13 @@
   subpackages:
   - go
 - name: github.com/prometheus/common
-<<<<<<< HEAD
-  version: 49fee292b27bfff7f354ee0f64e1bc4850462edf
-=======
-  version: 89604d197083d4781071d3c65855d24ecfb0a563
->>>>>>> 2ece19dd
+  version: 6fb6fce6f8b75884b92e1889c150403fc0872c5e
   subpackages:
   - expfmt
   - internal/bitbucket.org/ww/goautoneg
   - model
 - name: github.com/prometheus/procfs
-  version: a1dba9ce8baed984a2495b658c82687f8157b98f
+  version: f98634e408857669d61064b283c4cde240622865
   subpackages:
   - xfs
 - name: github.com/PuerkitoBio/purell
@@ -310,11 +285,7 @@
   - nfnl
   - pkt
 - name: github.com/vishvananda/netlink
-<<<<<<< HEAD
-  version: 5f5d5cddcf414bb44941b9c6c0d2df31253ec40e
-=======
-  version: d35d6b58e1cb692b27b94fc403170bf44058ac3e
->>>>>>> 2ece19dd
+  version: 5236321576c0c97ab02c078e60f9b1c5c1828807
   subpackages:
   - nl
 - name: github.com/vishvananda/netns
@@ -322,11 +293,7 @@
 - name: github.com/whyrusleeping/go-logging
   version: 0457bb6b88fc1973573aaf6b5145d8d3ae972390
 - name: golang.org/x/crypto
-<<<<<<< HEAD
-  version: 9419663f5a44be8b34ca85f08abc5fe1be11f8a3
-=======
-  version: 5119cf507ed5294cc409c092980c7497ee5d6fd2
->>>>>>> 2ece19dd
+  version: 91a49db82a88618983a78a06c1cbd4e00ab749ab
   subpackages:
   - ssh/terminal
 - name: golang.org/x/net
@@ -351,7 +318,7 @@
   - jws
   - jwt
 - name: golang.org/x/sys
-  version: 7ddbeae9ae08c6a06a59597f0c9edbc5ff2444ce
+  version: f6cff0780e542efa0c8e864dc8fa522808f6a598
   subpackages:
   - unix
   - windows
@@ -549,7 +516,7 @@
   - util/integer
   - util/jsonpath
 - name: k8s.io/kube-openapi
-  version: 868f2f29720b192240e18284659231b440f9cda5
+  version: 50ae88d24ede7b8bad68e23c805b5d3da5c8abaf
   subpackages:
   - pkg/common
 testImports: []