--- conflicted
+++ resolved
@@ -189,12 +189,8 @@
 - name: github.com/projectcalico/go-yaml-wrapper
   version: 598e54215bee41a19677faa4f0c32acd2a87eb56
 - name: github.com/projectcalico/libcalico-go
-<<<<<<< HEAD
-  version: 0870564da45cd4e9f25a499cc90eedaf0266cbba
+  version: df60adf40f7cd24a065390f2e5867f9d11e081b1
   repo: git@github.com:tigera/libcalico-go-private
-=======
-  version: dae320cd652b66d908eb5d59209717e3c3514c26
->>>>>>> 2af37a93
   subpackages:
   - lib
   - lib/apiconfig
@@ -266,19 +262,12 @@
   version: f006c2ac4710855cf0f916dd6b77acf6b048dc6e
 - name: github.com/spf13/pflag
   version: 9ff6c6923cfffbcd502984b8e0c80539a94968b7
-<<<<<<< HEAD
 - name: github.com/tigera/nfnetlink
   version: 2ac70fe8991ca71bac00a583001724bd2dfaa018
   repo: git@github.com:tigera/nfnetlink
   subpackages:
   - nfnl
   - pkt
-- name: github.com/ugorji/go
-  version: ded73eae5db7e7a0ef6f55aace87a2873c5d2b74
-  subpackages:
-  - codec
-=======
->>>>>>> 2af37a93
 - name: github.com/vishvananda/netlink
   version: fe3b5664d23a11b52ba59bece4ff29c52772a56b
   subpackages:
