#!/bin/bash
set -e

# this script is used by Netlify to construct docs.projectcalico.org
# to do this, it builds several different sites:
# - latest
# - master
# - legacy-release
# - each archive release

if [ -z "$(which jekyll)" ]; then
    gem install github-pages
fi

if [ -z "$(which helm)" ]; then
    make bin/helm
    export PATH=$PATH:$(pwd)/bin
fi

DESTINATION=$(pwd)/_site

# If this is a deploy-preview, correctly set the URL to the generated Netlify subdomain
JEKYLL_CONFIG=_config.yml
if [ "$CONTEXT" == "deploy-preview" ]; then
    echo "url: $DEPLOY_PRIME_URL" >_config_url.yml
    JEKYLL_CONFIG=$JEKYLL_CONFIG,$(pwd)/_config_url.yml
fi

function build() {
    echo "[DEBUG] building branch $1 into dir $2"
    TEMP_DIR=$(mktemp -d)

    git clone --depth=1 https://$GH_DEPLOY_TOKEN@github.com/tigera/calico-private -b $1 $TEMP_DIR

    pushd $TEMP_DIR
    jekyll build --config $JEKYLL_CONFIG,$EXTRA_CONFIG --baseurl=$2 --destination _site/$2
    popd

    rsync -r $TEMP_DIR/_site .
}

# master builds skip the git clone and build the site in the current tree
function build_master() {
    jekyll build --config $JEKYLL_CONFIG --baseurl /master --destination _site/master
}

function build_archives() {
    grep -oP '^- \K(.*)' _data/archives.yml | xargs -I _ echo release-_ | while read branch; do
        if [[ "$branch" == release-legacy*  ]]; then
            branch="release-legacy"
        fi
        build $branch
    done
}

echo "[INFO] building master site"
build_master

echo "[INFO] building archives"
build_archives
mv _site/sitemap.xml _site/release-legacy-sitemap.xml

<<<<<<< HEAD
if [ ! -z "$CURRENT_RELEASE" ]; then
    echo "[INFO] building current release"
    EXTRA_CONFIG=$(pwd)/netlify/_config_latest.yml build release-$CURRENT_RELEASE
    mv _site/sitemap.xml _site/latest-sitemap.xml
fi
=======
echo "[INFO] building current release"
EXTRA_CONFIG=$(pwd)/netlify/_config_latest.yml build release-$CURRENT_RELEASE
mv _site/sitemap.xml _site/latest-sitemap.xml
>>>>>>> 5c238cb2

echo "[INFO] building permalink for current release"
EXTRA_CONFIG=$(pwd)/netlify/_config_latest.yml build release-$CURRENT_RELEASE /$CURRENT_RELEASE

if [ ! -z "$CANDIDATE_RELEASE" ]; then
    echo "[INFO] building candidate release"
    build release-$CANDIDATE_RELEASE /$CANDIDATE_RELEASE
fi

mv netlify/sitemap-index.xml _site/sitemap.xml
mv netlify/_redirects _site/_redirects<|MERGE_RESOLUTION|>--- conflicted
+++ resolved
@@ -7,6 +7,11 @@
 # - master
 # - legacy-release
 # - each archive release
+
+if [ -z "$CURRENT_RELEASE" ]; then
+    echo "must set \$CURRENT_RELEASE"
+    exit 1
+fi
 
 if [ -z "$(which jekyll)" ]; then
     gem install github-pages
@@ -60,17 +65,9 @@
 build_archives
 mv _site/sitemap.xml _site/release-legacy-sitemap.xml
 
-<<<<<<< HEAD
-if [ ! -z "$CURRENT_RELEASE" ]; then
-    echo "[INFO] building current release"
-    EXTRA_CONFIG=$(pwd)/netlify/_config_latest.yml build release-$CURRENT_RELEASE
-    mv _site/sitemap.xml _site/latest-sitemap.xml
-fi
-=======
 echo "[INFO] building current release"
 EXTRA_CONFIG=$(pwd)/netlify/_config_latest.yml build release-$CURRENT_RELEASE
 mv _site/sitemap.xml _site/latest-sitemap.xml
->>>>>>> 5c238cb2
 
 echo "[INFO] building permalink for current release"
 EXTRA_CONFIG=$(pwd)/netlify/_config_latest.yml build release-$CURRENT_RELEASE /$CURRENT_RELEASE
