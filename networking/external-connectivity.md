--- conflicted
+++ resolved
@@ -19,23 +19,13 @@
 The easiest way to get outbound connectivity is to turn on NAT Outgoing on all
 {{site.prodname}} pools you want to be able to access the internet.
 
-<<<<<<< HEAD
-```shell
+```bash
 kubectl get ipPool.projectcalico.org
 ```
 
 ### For each pool that needs connectivity:
-```
+```bash
 cat << EOF | kubectl apply -f -
-=======
-```bash
-calicoctl get ipPool
-```
-
-### For each pool that needs connectivity:
-```bash
-cat <<EOF | calicoctl apply -f -
->>>>>>> 5c238cb2
 - apiVersion: projectcalico.org/v3
   kind: IPPool
   metadata:
@@ -85,13 +75,8 @@
 If you have a small number of hosts, you can configure BGP sessions between your router and each {{site.prodname}}-enabled host. With many hosts, you may wish to use a
 route reflector or set up a Layer 3 topology.
 
-<<<<<<< HEAD
-There's further advice on network topologies in [{{site.prodname}} over Ethernet fabrics]({{site.baseurl}}/reference/architecture/design/l2-interconnect-fabric).
-We'd also encourage you to [get in touch](https://www.projectcalico.org/contact/)
-=======
 There's further advice on network topologies in [{{site.prodname}} over Ethernet fabrics]({{ site.baseurl }}/reference/architecture/design/l2-interconnect-fabric).
 We'd also encourage you to {% include open-new-window.html text='get in touch' url='https://www.projectcalico.org/contact/' %}
->>>>>>> 5c238cb2
 to discuss your environment.
 
 ### Orchestrator specific
