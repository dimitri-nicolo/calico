--- conflicted
+++ resolved
@@ -71,22 +71,6 @@
 - [Change the default global AS number](#change-the-default-global-as-number)
 - [Change AS number for a particular node](#change-as-number-for-a-particular-node)
 
-<<<<<<< HEAD
-#### Disable the default BGP node-to-node mesh
-
-The default **node-to-node BGP mesh** must be turned off to enable other BGP topologies. To do this, modify the default **BGP configuration** resource.
-
-Run the following command to disable the BGP full-mesh:
-
-```
-kubectl patch bgpconfiguration default -p '{"spec": {"nodeToNodeMeshEnabled": false}}'
-```
-
->**Note**: If the default BGP configuration resource does not exist, you need to create it first. See [BGP configuration]({{site.baseurl}}/reference/resources/bgpconfig) for more information.
-{: .alert .alert-info}
-
-=======
->>>>>>> 7f70c8f4
 #### Configure a global BGP peer
 
 Global BGP peers apply to all nodes in your cluster. This is useful if your network topology includes BGP speakers that will be peered with every {{site.prodname}} node in your deployment.
@@ -207,7 +191,6 @@
 >**Note**: This command communicates with the local {{site.prodname}} agent, so you must execute it on the node whose status you are attempting to view.
 {: .alert .alert-info}
 
-<<<<<<< HEAD
 #### View BGP info on all peers for a node
 
 You can use `calicoctl` to view the BGP information for all peers of a particular node, including connection status, routing statistics, and BGP state. This is useful for confirming that your configuration is behaving as desired, and for more detailed troubleshooting.
@@ -228,9 +211,9 @@
 ```
 kubectl calico bgp peers <NODE_NAME>
 ```
-=======
+
 Alternatively, you can create a [`CalicoNodeStatus` resource]({{site.baseurl}}/reference/resources/caliconodestatus) to get BGP session status for the node.
->>>>>>> 7f70c8f4
+
 
 #### Change the default global AS number
 
