---
<<<<<<< HEAD
title: Enable IPv6 support
Description: Enable IPv6 support for workloads on Kubernetes and OpenStack.
=======
title: Enabling IPv6 support
description: Enable IPv6 support for workloads on Kubernetes and OpenStack.
canonical_url: '/networking/ipv6'
>>>>>>> bf5c76b2
---

### About enabling IPv6

After enabling IPv6:
- Workloads can communicate over IPv6.
- Workloads can initiate connections to IPv6 services.
- Workloads can terminate incoming IPv6 connections.

Support for IPv6 and the procedure for enabling it varies by orchestrator.
Refer to the section that corresponds to your orchestrator for details.

- [Enabling IPv6 with Kubernetes](#enabling-ipv6-with-kubernetes)

## Enabling IPv6 with Kubernetes

### Limitations

- Currently Kubernetes supports only one IP stack version at a time. This
  means that if you configure Kubernetes for IPv6 then {{site.prodname}}
  should be configured to assign only IPv6 addresses.
- The steps and setup here have not been tested against an existing IPv4
  cluster and are intended only for new clusters.

### Prerequisites

#### Host prerequisites

- Each Kubernetes host must have an IPv6 address that is reachable from
  the other hosts.
- Each host must have the sysctl setting `net.ipv6.conf.all.forwarding`
  setting it to `1`.  This ensures both Kubernetes service traffic
  and {{site.prodname}} traffic is forwarded appropriately.
- Each host must have a default IPv6 route.

#### Kubernetes components prerequisites

Kubernetes components must be configured to operate with IPv6.
To enable IPv6, set the following flags.

##### kube-apiserver

| Flag | Value/Content |
| ---- | ------------- |
| `--bind-address` or `--insecure-bind-address` | Should be set to the appropriate IPv6 address or `::` for all IPv6 addresses on the host. |
| `--advertise-address` | Should be set to the IPv6 address that nodes should use to access the kube-apiserver. |
| `--service-cluster-ip-range` | Should be set to an IPv6 CIDR that will be used for the Service IPs, the DNS service address must be in this range. |

##### kube-controller-manager

| Flag | Value/Content |
| ---- | ------------- |
| `--master` | Should be set with the IPv6 address where the kube-apiserver can be accessed. |
| `--cluster-cidr` | Should be set to match the {{site.prodname}} IPv6 IPPool. |

##### kube-scheduler

| Flag | Value/Content |
| ---- | ------------- |
| `--master` | Should be set with the IPv6 address where the kube-apiserver can be accessed. |

##### kubelet

| Flag | Value/Content |
| ---- | ------------- |
| `--address` | Should be set to the appropriate IPv6 address or `::` for all IPv6 addresses. |
| `--cluster-dns` | Should be set to the IPv6 address that will be used for the service DNS, this must be in the range used for `--service-cluster-ip-range`. |
| `--node-ip` | Should be set to the IPv6 address of the node. |

##### kube-proxy

| Flag | Value/Content |
| ---- | ------------- |
| `--bind-address` | Should be set to the appropriate IPv6 address or `::` for all IPv6 addresses on the host. |
| `--master` | Should be set with the IPv6 address where the kube-apiserver can be accessed. |
| `--cluster-cidr` | Should be set to match the {{site.prodname}} IPv6 IPPool. |

### Enabling IPv6 support in {{site.prodname}}

To enable IPv6 support when installing {{site.prodname}} follow the
steps below.

1. Download the {{site.prodname}} manifest you wish to update for IPv6
   deployment and save it as `calico.yaml`.
1. If the ipam section in the `cni_network_config` in the `calico.yaml` file
   has `"type": "calico-ipam"` then it should be modified to
   [disable IPv4 assignments and enable IPv6
   assigments]({{site.baseurl}}/reference/cni-plugin/configuration#ipam).
1. Add the following environment variables to the calico-node Daemonset in
   the `calico.yaml` file. Be sure to set the value for `CALICO_IPV6POOL_CIDR`
   to the desired pool, it should match the `--cluster-cidr` passed to the
   kube-controller-manager and to kube-proxy.

   ```
   - name: CALICO_IPV6POOL_CIDR
     value: "fd20::0/112"
   - name: IP6
     value: "autodetect"
   ```

1. Ensure in the `calico.yaml` file that the environment variable
   `FELIX_IPV6SUPPORT` is set `true` on the calico-node Daemonset.
1. Apply the `calico.yaml` manifest with `kubectl apply -f calico.yaml`.

#### Using only IPv6

If you wish to only use IPv6 (by disabling IPv4) or your hosts only have
IPv6 addresses, you must disable autodetection of IPv4 by setting `IP`
to `none`.

With IPv4 enabled, Calico uses the node's IPv4 address as the BGP router ID. With IPv4 disabled,
you must configure another method to calculate the BGP router ID. There are two ways to do this:

- Set the environment variable `CALICO_ROUTER_ID=hash` on {{site.nodecontainer}}. This will configure {{site.prodname}} to calculate the router ID based on the hostname.
- Pass a unique value for `CALICO_ROUTER_ID` to each node individually.

### Modifying your DNS for IPv6

It will probably be necessary to modify your DNS pod for IPv6. If you are using
[kube-dns]({{site.baseurl}}/getting-started/kubernetes/installation/manifests/kubedns.yaml),
then the following changes will ensure IPv6 operation.

- Update the image versions to at least `1.14.8`.
- Ensure the clusterIP for the DNS service matches the one specified to
  the kubelet as `--cluster-dns`.
- Add `--dns-bind-address=[::]` to the arguments for the kubedns container.
- Add `--no-negcache` to the arguments for the dnsmasq container.
- Switch the arguments on the sidecar container from
  ```
  --probe=kubedns,127.0.0.1:10053,kubernetes.default.svc.cluster.local,5,A
  --probe=dnsmasq,127.0.0.1:53,kubernetes.default.svc.cluster.local,5,A
  ```
  {: .no-select-button}
  to
  ```
  --probe=kubedns,127.0.0.1:10053,kubernetes.default.svc.cluster.local,5,SRV
  --probe=dnsmasq,127.0.0.1:53,kubernetes.default.svc.cluster.local,5,SRV
  ```
  {: .no-select-button}<|MERGE_RESOLUTION|>--- conflicted
+++ resolved
@@ -1,12 +1,7 @@
 ---
-<<<<<<< HEAD
-title: Enable IPv6 support
-Description: Enable IPv6 support for workloads on Kubernetes and OpenStack.
-=======
 title: Enabling IPv6 support
 description: Enable IPv6 support for workloads on Kubernetes and OpenStack.
 canonical_url: '/networking/ipv6'
->>>>>>> bf5c76b2
 ---
 
 ### About enabling IPv6
