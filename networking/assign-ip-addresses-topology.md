---
title: Assign IP addresses based on topology
<<<<<<< HEAD
Description: Configure Calico Enterprise to use specific IP pools for different topologies including zone, rack, or region. 
redirect_from: latest/networking/assigning-ip-addresses-topology
=======
description: Configure Calico to use specific IP pools for different topologies including zone, rack, or region. 
>>>>>>> bf5c76b2
canonical_url: '/networking/assign-ip-addresses-topology'
---

### Big picture

Assign blocks of IP addresses from an IP pool for different topological areas.

### Value

If you have workloads in different regions, zones, or rack, you may want them to get IP addresses from the same IP pool. This strategy is useful for reducing the number of routes that are required in the network, or to meet requirements imposed by an external firewall device or policy. {{site.prodname}} makes it easy to do this using an IP pool resource with node labels and node selectors.

### Features

This how-to guide uses the following {{site.prodname}} features:

- **IPPool** resource

### Concepts

#### IP address assignment

Topology-based IP address assignment requires addresses to be per-host (node). 
As such, Kubernetes annotations cannot be used because annotations are only per-namespace and per-pod. And although you can configure IP addresses for nodes in the CNI configuration, you are making changes within the host’s file system. The best option is to use node-selection IP address assignment using IP pools.

#### Node-selection IP address management

Node selection-based IP address assignment is exactly what it sounds like: node labels are set, and Calico uses node selectors to decide whih IP pools to use when assigning IP addresses to the node.

#### Best practice

Nodes only assign workload addresses from IP pools which select them. To avoid having a workload not get an IP and fail to start, it is important to ensure that all nodes are selected by at least one IP pool.

### How to

#### Create an IP pool, specific nodes

In the following example, we create an IP pool that only allocates IP addresses for nodes with the label, **zone=west**.

```
apiVersion: projectcalico.org/v3
kind: IPPool
metadata:
   name: zone-west-ippool
spec:
   cidr: 192.168.0.0/24
   ipipMode: Always
   natOutgoing: true
   nodeSelector: zone == "west"
```

Then, we label a node with zone=west. For example:

```
kubectl label nodes kube-node-0 zone=west
```

### Tutorial

In this tutorial, we create a cluster with four nodes across two racks (two nodes/rack). 

```
       -------------------
       |    router       |
       -------------------
       |                 |
---------------   ---------------
| rack-0      |   | rack-1      |
---------------   ---------------
| kube-node-0 |   | kube-node-2 |
- - - - - - - -   - - - - - - - -
| kube-node-1 |   | kube-node-3 |
- - - - - - - -   - - - - - - - -
```
{: .no-select-button}

Using the pod IP range `192.168.0.0/16`, we target the following setup: reserve
the `192.168.0.0/24` and `192.168.1.0/24` pools for `rack-0`, `rack-1`. Let's
get started.

By installing {{ site.prodname }} without setting the default IP pool to match,
running `calicoctl get ippool -o wide` shows that {{site.prodname}} created its
default IP pool of `192.168.0.0/16`:

```
NAME                  CIDR             NAT    IPIPMODE   DISABLED   SELECTOR
default-ipv4-ippool   192.168.0.0/16   true   Always     false      all()
```
{: .no-select-button}

1. Delete the default IP pool.

   Since the `default-ipv4-ippool` IP pool resource already exists and accounts
   for the entire `/16` block, we will have to delete this first:

   ```
   calicoctl delete ippools default-ipv4-ippool
   ```

2. Label the nodes.

   To assign IP pools to specific nodes, these nodes must be labelled
   using [kubectl label](https://kubernetes.io/docs/tasks/configure-pod-container/assign-pods-nodes/#add-a-label-to-a-node).

   ```
   kubectl label nodes kube-node-0 rack=0
   kubectl label nodes kube-node-1 rack=0
   kubectl label nodes kube-node-2 rack=1
   kubectl label nodes kube-node-3 rack=1
   ```

3. Create an IP pool for each rack.

   ```
   calicoctl create -f -<<EOF
   apiVersion: projectcalico.org/v3
   kind: IPPool
   metadata:
     name: rack-0-ippool
   spec:
     cidr: 192.168.0.0/24
     ipipMode: Always
     natOutgoing: true
     nodeSelector: rack == "0"
   EOF
   ```

   ```
   calicoctl create -f -<<EOF
   apiVersion: projectcalico.org/v3
   kind: IPPool
   metadata:
     name: rack-1-ippool
   spec:
     cidr: 192.168.1.0/24
     ipipMode: Always
     natOutgoing: true
     nodeSelector: rack == "1"
   EOF
   ```

   We should now have two enabled IP pools, which we can see when running `calicoctl get ippool -o wide`:

   ```
   NAME                  CIDR             NAT    IPIPMODE   DISABLED   SELECTOR
   rack-1-ippool         192.168.0.0/24   true   Always     false      rack == "0"
   rack-2-ippool         192.168.1.0/24   true   Always     false      rack == "1"
   ```
   {: .no-select-button}

4. Verify that the IP pool node selectors are being respected.

   We will create an nginx deployment with five replicas to get a workload
   running on each node.

   ```
   kubectl run nginx --image nginx --replicas 5
   ```

   Check that the new workloads now have an address in the proper IP pool
   allocated for the rack that the node is on with `kubectl get pods -owide`.

   ```
   NAME                   READY   STATUS    RESTARTS   AGE    IP             NODE          NOMINATED NODE   READINESS GATES
   nginx-5c7588df-prx4z   1/1     Running   0          6m3s   192.168.0.64   kube-node-0   <none>           <none>
   nginx-5c7588df-s7qw6   1/1     Running   0          6m7s   192.168.0.129  kube-node-1   <none>           <none>
   nginx-5c7588df-w7r7g   1/1     Running   0          6m3s   192.168.1.65   kube-node-2   <none>           <none>
   nginx-5c7588df-62lnf   1/1     Running   0          6m3s   192.168.1.1    kube-node-3   <none>           <none>
   nginx-5c7588df-pnsvv   1/1     Running   0          6m3s   192.168.1.64   kube-node-2   <none>           <none>
   ```
   {: .no-select-button}

   The grouping of IP addresses assigned to the workloads differ based on what
   node that they were scheduled to. Additionally, the assigned address for
   each workload falls within the respective IP pool that selects the rack that
   they run on.

> **Note**: {{site.prodname}} IPAM will not reassign IP addresses to workloads
> that are already running. To update running workloads with IP addresses from
> a newly configured IP pool, they must be recreated. We recommend doing this
> before going into production or during a maintenance window.
{: .alert .alert-info}

### Above and beyond

[Calico IPAM]({{site.baseurl}}/reference/cni-plugin/configuration)<|MERGE_RESOLUTION|>--- conflicted
+++ resolved
@@ -1,11 +1,6 @@
 ---
 title: Assign IP addresses based on topology
-<<<<<<< HEAD
-Description: Configure Calico Enterprise to use specific IP pools for different topologies including zone, rack, or region. 
-redirect_from: latest/networking/assigning-ip-addresses-topology
-=======
-description: Configure Calico to use specific IP pools for different topologies including zone, rack, or region. 
->>>>>>> bf5c76b2
+description: Configure Calico Enterprise to use specific IP pools for different topologies including zone, rack, or region. 
 canonical_url: '/networking/assign-ip-addresses-topology'
 ---
 
