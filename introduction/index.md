--- conflicted
+++ resolved
@@ -1,16 +1,9 @@
 ---
-<<<<<<< HEAD
-title: About Calico Enterprise (EE)
-canonical_url: /introduction/
-description: Home
-layout: docwithnav
-=======
-title: About Calico
-description: The value of using Calico for networking and network policy for workloads and hosts.
+title: About Calico Enterprise
+description: The value of using Calico Enterprise for networking and network policy for workloads and hosts.
 show_title: false
 canonical_url: '/introduction/index'
 custom_css: css/intro.css
->>>>>>> bf5c76b2
 ---
 
 <div id="why-use-calico-1" class="row">
