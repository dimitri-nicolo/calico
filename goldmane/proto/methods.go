--- conflicted
+++ resolved
@@ -36,14 +36,10 @@
 		namePart = makeNamePart(h)
 	}
 
-<<<<<<< HEAD
-	return fmt.Sprintf(tmpl, h.PolicyIndex, h.Tier, namePart, h.Action, h.RuleIndex)
-=======
 	// Convert action from enum to string.
 	action := strings.ToLower(Action_name[int32(h.Action)])
 
 	return fmt.Sprintf(tmpl, h.PolicyIndex, h.Tier, namePart, action, h.RuleIndex)
->>>>>>> bb4e5674
 }
 
 func (h *PolicyHit) fields() logrus.Fields {
