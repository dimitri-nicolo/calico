syntax = "proto3";

package goldmane;

option go_package = "./proto";

// Flows provides APIs for querying aggregated Flow data.
//
// The returned Flows will be aggregated across cluster nodes, as well as the specified aggregation
// time interval.
service Flows {
  // List is an API call to query for one or more Flows.
  rpc List(FlowListRequest) returns (stream FlowResult);

  // Stream is an API call to return a long running stream of new Flows as they are generated.
  rpc Stream(FlowStreamRequest) returns (stream FlowResult);

  // FilterHints can be used to discover available filter criteria, such as
  // Namespaces and source / destination names. It allows progressive filtering of criteria based on
  // other filters. i.e., return the flow destinations given a source namespace.
  // Note that this API provides hints to the UI based on past flows and other values may be valid.
  rpc FilterHints(FilterHintsRequest) returns (stream FilterHint);
}

// FlowListRequest defines a message to request a particular selection of aggregated Flow objects.
message FlowListRequest {
  // StartTimeGt specifies the beginning of a time window with which to filter Flows. Flows
  // will be returned only if their start time is greater than or equal to the given value.
  //
  // - A value of zero indicates the oldest start time available by the server.
  // - A value greater than zero indicates an absolute time in seconds since the Unix epoch.
  // - A value less than zero indicates a relative number of seconds from "now", as determined by the server.
  int64 start_time_gte = 1;

  // StartTimeLt specifies the end of a time window with which to filter flows. Flows will
  // be returned only if their start time occurs before the requested time.
  //
  // - A value of zero means "now", as determined by the server at the time of request.
  // - A value greater than zero indicates an absolute time in seconds since the Unix epoch.
  // - A value less than zero indicates a relative number of seconds from "now", as determined by the server.
  int64 start_time_lt = 2;

  // PageNumber specifies the page number to return. It requires that PageSize is also specified in order
  // to determine page boundaries. Note that pages may change over time as new flow data is collected or expired.
  // Querying the same page at different points in time may return different results.
  int64 page_number = 3;

  // PageSize configures the maximum number of results to return as part of this query.
  int64 page_size = 4;

  // SortBy configures how to sort the results of this query. By default flows are sorted by start time.
  // The returned list is sorted by each sort option, in order, using the next sort option in the list as a tie-breaker.
  // Note: At the moment, only a single sort option is supported.
  repeated SortOption sort_by = 5;

  // Filter allows specification of one or more criteria on which to filter the returned Flows.
  Filter filter = 6;

  // AggregationInterval is the width of the time window in seconds across which to aggregate when generating
  // Flows to return. This must be a multiple of 15.
  int64 aggregation_interval = 7;
}

// FlowStreamRequest defines a message to request a stream of aggregated Flows.
message FlowStreamRequest {
  // StartTimeGt specifies the beginning of a time window from which to stream Flows. Flows
  // will be streamed only if their start time is greater than or equal to the given value.
  //
  // - A value of zero means "now", as determined by the server at the time of request.
  // - A value greater than zero indicates an absolute time in seconds since the Unix epoch.
  // - A value less than zero indicates a relative number of seconds from "now", as determined by the server.
  int64 start_time_gte = 1;

  // Filter allows specification of one or more criteria on which to filter the returned Flows.
  Filter filter = 2;

  // AggregationInterval defines both the frequency of streamed updates for each Flow, and the amount of time that FlowResult covers.
  // It must always be 15s.
  //
  // Every AggregationInterval the server must send a FlowResult containing the aggregated data for that Flow from a
  // time interval of width AggregationInterval.
  //
  // For a Flow that has continuous traffic, the server should send updates covering the range
  // [now-2*AggregationInterval, now-AggregationInterval] so that the data is reasonably likely to be complete.
  int64 aggregation_interval = 3;
}

message FilterHintsRequest {
  // Type is type of Filter to query.
  FilterType type = 1;

  // Filter is a set of filter criteria used to narrow down returned results.
  Filter filter = 2;

  // StartTimeGt specifies the beginning of a time window with which to filter (inclusive).
  //
  // - A value of zero indicates the oldest start time available by the server.
  // - A value greater than zero indicates an absolute time in seconds since the Unix epoch.
  // - A value less than zero indicates a relative number of seconds from "now", as determined by the server.
  int64 start_time_gte = 3;

  // StartTimeLt specifies the end of a time window with which to filter.
  //
  // - A value of zero means "now", as determined by the server at the time of request.
  // - A value greater than zero indicates an absolute time in seconds since the Unix epoch.
  // - A value less than zero indicates a relative number of seconds from "now", as determined by the server.
  int64 start_time_lt = 4;
}

message FilterHint {
  string value = 1;
}

// FilterType specifies which fields on the underlying Flow data to collect.
enum FilterType {
  FilterTypeDestName = 0;
  FilterTypeSourceName = 1;
  FilterTypeDestNamespace = 2;
  FilterTypeSourceNamespace = 3;
  FilterTypePolicyTier = 4;
}

// FlowResult wraps a Flow object with additional metadata.
message FlowResult {
  // ID is an opaque integer value ID that can be used to identify a Flow, and is 1:1 with the FlowKey.
  // Note that this ID is not valid across server restarts. Its primary use-case is for correlating FlowResult
  // updates from a Stream request.
  int64 id = 1;

  // The Flow object itself.
  Flow flow = 2;
}

enum Action {
  ActionUnspecified = 0;
  Allow = 1;
  Deny = 2;
  Pass = 3;
}

// Filter defines criteria for selecting a set of Flows based on their parameters.
message Filter {
  // SourceNames allows filtering on the source name field. Combined using logical OR.
  repeated StringMatch source_names = 1;

  // SourceNamespaces filters on the source namespace field. Combined using logical OR.
  repeated StringMatch source_namespaces = 2;

  // DestNames filters on the destination name field. Combined using logical OR.
  repeated StringMatch dest_names = 3;

  // DestNamespaces filters on the destination namespace field. Combined using logical OR.
  repeated StringMatch dest_namespaces = 4;

  // Protocols filters on the protocol field. Combined using logical OR.
  repeated StringMatch protocols = 5;

  // DestPorts filters on the port field. Combined using logical OR.
  repeated PortMatch dest_ports = 6;

  // Actions filters on the action field. Combined using logical OR.
  repeated Action actions = 7;

  // Policies matches on policy fields. Combined using logical OR.
  repeated PolicyMatch policies = 8;
}

enum MatchType {
  // Match the value exactly.
  Exact = 0;

  // Use fuzzy matching on the value.
  Fuzzy = 1;
}

message StringMatch {
  string value = 1;
  MatchType type = 2;
}

message PortMatch {
  int64 port = 1;
}

message SortOption {
  // SortBy declares the field by which to sort.
  SortBy sort_by = 1;
}

// PolicyMatch defines criteria for matching one or more policy rules within a Flow's
// policy trace.
message PolicyMatch {
  PolicyKind kind = 1;
  string tier = 2;
  string namespace = 3;
  string name = 4;
  Action action = 5;
}

enum PolicyKind {
  // Unspecified
  KindUnspecified = 0;

  // Calico policy types.
  CalicoNetworkPolicy = 1;
  GlobalNetworkPolicy = 2;
  StagedNetworkPolicy = 3;
  StagedGlobalNetworkPolicy = 4;
  StagedKubernetesNetworkPolicy = 5;

  // Native Kubernetes types.
  NetworkPolicy = 6;
  AdminNetworkPolicy = 7;
  BaselineAdminNetworkPolicy = 8;

  // Calico Profiles.
  Profile = 9;
  EndOfTier = 10;
}

enum SortBy {
  Time = 0;
  DestName = 1;
  DestNamespace = 2;
  DestType = 3;
  SourceName = 4;
  SourceNamespace = 5;
  SourceType = 6;
}

// FlowCollector provides APIs capable of receiving streams of Flow data from cluster nodes.
service FlowCollector {
  // Connect receives a connection that may stream one or more FlowUpdates. A FlowReceipt is returned
  // to the client by the server after each FlowUpdate.
  //
  // Following a connection or reconnection to the server, clients should duplicates of previously transmitted FlowsUpdates
  // in order to allow the server to rebuild its cache, as well as any new FlowUpdates that have not previously been transmitted.
  // The server is responsible for deduplicating where needed.
  rpc Connect(stream FlowUpdate) returns (stream FlowReceipt);
}

// FlowReceipt is a response from the server to a client after publishing a Flow.
message FlowReceipt {}

// FlowUpdate wraps a Flow with additional metadata.
message FlowUpdate {
  // Flow contains the actual flow being sent.
  Flow flow = 1;
}

enum EndpointType {
  // For queries, unspecified means "do not filter on this field".
  EndpointTypeUnspecified = 0;

  // WorkloadEndpoint represents an application endpoint with its own network identity. For example,
  // a Kubernetes Pod.
  WorkloadEndpoint = 1;

  // HostEndpoint represents a host machine.
  HostEndpoint = 2;

  // NetworkSet represents an address from within a configured projectcalico.org/v3 NetworkSet or
  // GlobalNetworkSet.
  NetworkSet = 3;

  // Network represents an endpoint on a public or private network not known by Calico. For example,
  // traffic from the public internet or private LAN not covered by a NetworkSet.
  Network = 4;
}

enum Reporter {
  // For queries, unspecified means "do not filter on this field".
  ReporterUnspecified = 0;
  Src = 1;
  Dst = 2;
}

// FlowKey includes the identifying fields for a Flow.
// - Source: Name, namespace, type, and labels.
// - Destination: Name, namespace, type, labels and port
// - Action taken on the connection.
// - Reporter (i.e., measured at source or destination).
// - Protocol of the connection (TCP, UDP, etc.).
message FlowKey {
  // SourceName is the name of the source for this Flow. It represents one or more
  // source pods that share a GenerateName.
  string source_name = 1;

  // SourceNamespace is the namespace of the source pods for this flow.
  string source_namespace = 2;

  // SourceType is the type of the source, used to contextualize the source
  // name and namespace fields.
  EndpointType source_type = 3;

  // DestName is the name of the destination for this Flow. It represents one or more
  // destination pods that share a GenerateName.
  string dest_name = 4;

  // DestNamespace is the namespace of the destination pods for this flow.
  string dest_namespace = 5;

  // DestType is the type of the destination, used to contextualize the dest
  // name and namespace fields.
  EndpointType dest_type = 6;

  // DestPort is the destination port on the specified protocol accessed by this flow.
  int64 dest_port = 7;

  // DestServiceName is the name of the destination service, if any.
  string dest_service_name = 8;

  // DestServiceNamespace is the namespace of the destination service, if any.
  string dest_service_namespace = 9;

  // DestServicePortName is the name of the port on the destination service, if any.
  string dest_service_port_name = 10;

  // DestServicePort is the port number on the destination service.
  int64 dest_service_port = 11;

  // Proto is the L4 protocol for this flow. For example, TCP, UDP, SCTP, ICMP.
  string proto = 12;

  // Reporter is either "src" or "dst", depending on whether this flow was generated
  // at the initiating or terminating end of the connection attempt.
  Reporter reporter = 13;

  // Action is the ultimate action taken on the flow.
  Action action = 14;

  // Policies includes an entry for each policy rule that took an action on the connections
  // aggregated into this flow.
  PolicyTrace policies = 15;
}

// Flow is a message representing statistics gathered about connections that share common fields,
// aggregated across either time, nodes, or both.
message Flow {
  // Key includes the identifying fields for this flow.
  FlowKey Key = 1;

  // StartTime is the start time for this flow. It is represented as the number of
  // seconds since the UNIX epoch.
  int64 start_time = 2;

  // EndTime is the end time for this flow. It is always at least one aggregation
  // interval after the start time.
  int64 end_time = 3;

  // SourceLabels contains the intersection of labels that appear on all source
  // pods that contributed to this flow.
  repeated string source_labels = 4;

  // SourceLabels contains the intersection of labels that appear on all destination
  // pods that contributed to this flow.
  repeated string dest_labels = 5;

  // Statistics.
  int64 packets_in = 6;
  int64 packets_out = 7;
  int64 bytes_in = 8;
  int64 bytes_out = 9;

  // NumConnectionsStarted tracks the total number of new connections recorded for this Flow. It counts each
  // connection attempt that matches the FlowKey that was made between this Flow's StartTime and EndTime.
  int64 num_connections_started = 10;

  // NumConnectionsCompleted tracks the total number of completed TCP connections recorded for this Flow. It counts each
  // connection that matches the FlowKey that was completed between this Flow's StartTime and EndTime.
  int64 num_connections_completed = 11;

  // NumConnectionsLive tracks the total number of still active connections recorded for this Flow. It counts each
  // connection that matches the FlowKey that was active at this Flow's EndTime.
  int64 num_connections_live = 12;
}

message PolicyTrace {
  // EnforcedPolicies shows the active dataplane policy rules traversed by this Flow.
  repeated PolicyHit enforced_policies = 1;

  // PendingPolicies shows the expected policy rules traversed by this Flow when including
  // staged policies.
  repeated PolicyHit pending_policies = 2;
}

// PolicyHit represents a policy rule that was traversed by this flow. It can be either an enforced policy hit
// from the dataplane, or a staged policy hit that is not yet active.
message PolicyHit {
  // Kind corresponds to the resource Kind for the policy.
  PolicyKind kind = 1;

  // Namespace is the Kubernetes namespace of the Policy, if namespaced. It is empty for global /
  // cluster-scoped policy kinds.
  string namespace = 2;

  // Name is the Name of the policy object.
  string name = 3;

  // Tier is the Tier of the policy object.
  string tier = 4;

  // Action is the action taken by this policy rule.
  Action action = 5;

  // PolicyIndex is the order of the Policy among all policies traversed.
  int64 policy_index = 6;

  // RuleIndex is the order of the Rule within the Policy rules.
  int64 rule_index = 7;

  // Trigger indicates the first policy that selected this Flow and thus triggered the tier's
  // end-of-tier action. This is only valid for kind=EndOfTier, and is nil otherwise.
  PolicyHit trigger = 8;
<<<<<<< HEAD
=======
}

// Statistics provides APIs for retrieving Flow statistics.
service Statistics {
  // List returns statistics data for the given request. One StatisticsResult will be returned for
  // each matching PolicyHit and direction over the timeframe, containing time-series data covering the
  // provided time range.
  rpc List(StatisticsRequest) returns (stream StatisticsResult);
}

// StatisticType represents the types of data available over the Statistics API endpoint.
enum StatisticType {
  PacketCount = 0;
  ByteCount = 1;
  LiveConnectionCount = 2;
}

enum StatisticsGroupBy {
  // Policy configures statistics groupings on a per-policy basis.
  Policy = 0;

  // PolicyRule configures statistics groupings on a per-policy-rule basis.
  PolicyRule = 1;
}

message StatisticsRequest {
  // The start time from which to collect statistics (inclusive).
  //
  // - A value of zero indicates the oldest start time available by the server.
  // - A value greater than zero indicates an absolute time in seconds since the Unix epoch.
  // - A value less than zero indicates a relative number of seconds from "now", as determined by the server.
  int64 start_time_gte = 1;

  // The end time indicates the end of the windows from which to collect statistics.
  //
  // - A value of zero means "now", as determined by the server at the time of request.
  // - A value greater than zero indicates an absolute time in seconds since the Unix epoch.
  // - A value less than zero indicates a relative number of seconds from "now", as determined by the server.
  int64 start_time_lt = 2;

  // Type is the type of statistic to return. e.g., packets, bytes, etc.
  StatisticType type = 3;

  // Configure statistics aggregation.
  // - Policy: each StatisticsResult will contain statistics for a particular policy.
  // - PolicyRule: each StatisticsResult will contain statistics for a particular policy rule.
  // - Any: return both per-Policy and per-PolicyRule results.
  StatisticsGroupBy group_by = 4;

  // Optionally configure fields to filter results. If provided, any policies not matching the PolicyMatch
  // will be omitted from the results.
  PolicyMatch policy_match = 5;

  // TimeSeries configures whether or not to return time-series data in the response. If true,
  // the response will include multiple datapoints over the given time window. If false, data
  // across the time window will be aggregated into a single data point.
  bool time_series = 6;
}

enum RuleDirection {
  Any = 0;
  Ingress = 1;
  Egress = 2;
}

message StatisticsResult {
  // Policy identifies the policy / rule for which this data applies. Its meaning is contextualized
  // by the GroupBy field.
  //
  // - StatisticsGroupBy_Policy: this field represents the specific Policy, and statistics are aggregated across all
  //                             rules within that policy. Rule identifiers (Action, RuleID) will be omitted.
  //
  // - StatisticsGroupBy_PolicyRule: this field identifies a specific rule within a Policy, and statistics are scoped to
  //                                 that particular rule.
  PolicyHit policy = 1;

  // For statistics results targeting a specific policy rule, the direction
  // contextualizes the rule ID as either an ingress or egress rule.
  //
  // For statistics results grouped by policy, both ingress and egress statistics will be included.
  RuleDirection direction = 2;

  // GroupBy indicates whether the statistics in this result are aggregated for a policy, or for
  // a specific rule within that policy.
  StatisticsGroupBy group_by = 3;

  // Type indicates the type of data carried in this result. e.g., PacketCount vs ByteCount.
  StatisticType type = 4;

  // AllowedIn contains the count of the requested statistic that was allowed for ingress flows.
  // The semantic meaning (e.g., packets vs bytes) is indicated by the Type field.
  repeated int64 allowed_in = 5;
  repeated int64 allowed_out = 6;

  repeated int64 denied_in = 7;
  repeated int64 denied_out = 8;

  repeated int64 passed_in = 9;
  repeated int64 passed_out = 10;

  // X is the x axis of the data for time-series data. i.e., the timestamp. For non-timeseries data,
  // this will be nil.
  repeated int64 x = 11;
>>>>>>> bb4e5674
}<|MERGE_RESOLUTION|>--- conflicted
+++ resolved
@@ -412,8 +412,6 @@
   // Trigger indicates the first policy that selected this Flow and thus triggered the tier's
   // end-of-tier action. This is only valid for kind=EndOfTier, and is nil otherwise.
   PolicyHit trigger = 8;
-<<<<<<< HEAD
-=======
 }
 
 // Statistics provides APIs for retrieving Flow statistics.
@@ -517,5 +515,4 @@
   // X is the x axis of the data for time-series data. i.e., the timestamp. For non-timeseries data,
   // this will be nil.
   repeated int64 x = 11;
->>>>>>> bb4e5674
 }