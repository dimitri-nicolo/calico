PACKAGE_NAME=github.com/projectcalico/cni-plugin
GO_BUILD_VER=v0.28

###############################################################################
<<<<<<< HEAD
# Both native and cross architecture builds are supported.
# The target architecture is select by setting the ARCH variable.
# When ARCH is undefined it is set to the detected host architecture.
# When ARCH differs from the host architecture a crossbuild will be performed.
ARCHES=$(patsubst Dockerfile.%,%,$(wildcard Dockerfile.*))

# BUILDARCH is the host architecture
# ARCH is the target architecture
# we need to keep track of them separately
BUILDARCH ?= $(shell uname -m)

# canonicalized names for host architecture
ifeq ($(BUILDARCH),aarch64)
	BUILDARCH=arm64
endif
ifeq ($(BUILDARCH),x86_64)
	BUILDARCH=amd64
endif

# unless otherwise set, I am building for my own architecture, i.e. not cross-compiling
ARCH ?= $(BUILDARCH)

# canonicalized names for target architecture
ifeq ($(ARCH),aarch64)
	override ARCH=arm64
endif
ifeq ($(ARCH),x86_64)
	override ARCH=amd64
endif

BIN=bin/$(ARCH)
GO_BUILD_VER ?= v0.26
CALICO_BUILD=calico/go-build:$(GO_BUILD_VER)
PACKAGE_NAME?=github.com/projectcalico/cni-plugin

# Figure out the users UID/GID.  These are needed to run docker containers
# as the current user and ensure that files built inside containers are
# owned by the current user.
LOCAL_USER_ID:=$(shell id -u)
LOCAL_GROUP_ID:=$(shell id -g)

EXTRA_DOCKER_ARGS	+= -e GO111MODULE=on -e GOPRIVATE=github.com/tigera/*
GIT_CONFIG_SSH		?= git config --global url."ssh://git@github.com/".insteadOf "https://github.com/"

# Volume-mount gopath into the build container to cache go module's packages. If the environment is using multiple
# comma-separated directories for gopath, use the first one, as that is the default one used by go modules.
ifneq ($(GOPATH),)
	# If the environment is using multiple comma-separated directories for gopath, use the first one, as that
	# is the default one used by go modules.
	GOMOD_CACHE = $(shell echo $(GOPATH) | cut -d':' -f1)/pkg/mod
else
	# If gopath is empty, default to $(HOME)/go.
	GOMOD_CACHE = $(HOME)/go/pkg/mod
endif

# Allow ssh auth sock to be mapped into the build container.
ifdef SSH_AUTH_SOCK
	EXTRA_DOCKER_ARGS += -v $(SSH_AUTH_SOCK):/ssh-agent --env SSH_AUTH_SOCK=/ssh-agent
endif

EXTRA_DOCKER_ARGS	+= -v $(GOMOD_CACHE):/go/pkg/mod:rw
=======
# Download and include Makefile.common
#   Additions to EXTRA_DOCKER_ARGS need to happen before the include since
#   that variable is evaluated when we declare DOCKER_RUN and siblings.
###############################################################################
MAKE_BRANCH?=$(GO_BUILD_VER)
MAKE_REPO?=https://raw.githubusercontent.com/projectcalico/go-build/$(MAKE_BRANCH)

Makefile.common: Makefile.common.$(MAKE_BRANCH)
	cp "$<" "$@"
Makefile.common.$(MAKE_BRANCH):
	# Clean up any files downloaded from other branches so they don't accumulate.
	rm -f Makefile.common.*
	curl --fail $(MAKE_REPO)/Makefile.common -o "$@"
>>>>>>> 9c443939

# Build mounts for running in "local build" mode. This allows an easy build using local development code,
# assuming that there is a local checkout of libcalico in the same directory as this repo.
ifdef LOCAL_BUILD
<<<<<<< HEAD
EXTRA_DOCKER_ARGS+=-v $(CURDIR)/../libcalico-go-private:/go/src/github.com/projectcalico/libcalico-go:rw
local_build:
	$(DOCKER_RUN) $(CALICO_BUILD) go mod edit -replace=github.com/projectcalico/libcalico-go=../libcalico-go
else
local_build:
	@echo "Building cni-plugin-private"
endif

DOCKER_RUN := mkdir -p .go-pkg-cache $(GOMOD_CACHE) $(BIN) && \
	docker run --rm \
		--net=host \
		$(EXTRA_DOCKER_ARGS) \
		-e LOCAL_USER_ID=$(LOCAL_USER_ID) \
		-e GOCACHE=/go-cache \
		-e GOARCH=$(ARCH) \
		-e GOPATH=/go \
		-v $(CURDIR):/go/src/$(PACKAGE_NAME):rw \
		-v $(CURDIR)/.go-pkg-cache:/go-cache:rw \
		-w /go/src/$(PACKAGE_NAME)

# we want to be able to run the same recipe on multiple targets keyed on the image name
# to do that, we would use the entire image name, e.g. calico/node:abcdefg, as the stem, or '%', in the target
# however, make does **not** allow the usage of invalid filename characters - like / and : - in a stem, and thus errors out
# to get around that, we "escape" those characters by converting all : to --- and all / to ___ , so that we can use them
# in the target, we then unescape them back
escapefs = $(subst :,---,$(subst /,___,$(1)))
unescapefs = $(subst ---,:,$(subst ___,/,$(1)))

# these macros create a list of valid architectures for pushing manifests
space :=
space +=
comma := ,
prefix_linux = $(addprefix linux/,$(strip $1))
join_platforms = $(subst $(space),$(comma),$(call prefix_linux,$(strip $1)))

###############################################################################
SRC_FILES=$(shell find pkg cmd internal -name '*.go')
TEST_SRC_FILES=$(shell find tests -name '*.go')
WINFV_SRCFILES=$(shell find win_tests -name '*.go')
LOCAL_IP_ENV?=$(shell ip route get 8.8.8.8 | head -1 | awk '{print $$7}')

# If local build is set, then always build the binary since we might not
# detect when another local repository has been modified.
ifeq ($(LOCAL_BUILD),true)
.PHONY: $(SRC_FILES) $(TEST_SRC_FILES)
endif
=======
PHONY: set-up-local-build
LOCAL_BUILD_DEP:=set-up-local-build

EXTRA_DOCKER_ARGS+=-v $(CURDIR)/../libcalico-go:/go/src/github.com/projectcalico/libcalico-go:rw
$(LOCAL_BUILD_DEP):
	$(DOCKER_RUN) $(CALICO_BUILD) go mod edit -replace=github.com/projectcalico/libcalico-go=../libcalico-go
endif

include Makefile.common

###############################################################################
>>>>>>> 9c443939

# fail if unable to download
CURL=curl -C - -sSf

CNI_VERSION=v0.8.0

BUILD_IMAGE_ORG?=calico

# By default set the CNI_SPEC_VERSION to 0.3.1 for tests.
CNI_SPEC_VERSION?=0.3.1

<<<<<<< HEAD
CALICO_BUILD?=$(BUILD_IMAGE_ORG)/go-build:$(GO_BUILD_VER)

BUILD_IMAGE?=tigera/cni
=======
BUILD_IMAGE?=calico/cni
>>>>>>> 9c443939
DEPLOY_CONTAINER_MARKER=cni_deploy_container-$(ARCH).created

PUSH_IMAGES?=gcr.io/unique-caldron-775/cnx/tigera/cni
RELEASE_IMAGES?=

ETCD_CONTAINER ?= quay.io/coreos/etcd:$(ETCD_VERSION)-$(BUILDARCH)
# If building on amd64 omit the arch in the container name.
ifeq ($(BUILDARCH),amd64)
	ETCD_CONTAINER=quay.io/coreos/etcd:$(ETCD_VERSION)
endif

<<<<<<< HEAD
LOCAL_USER_ID?=$(shell id -u $$USER)

=======
>>>>>>> 9c443939
.PHONY: clean
clean:
	rm -rf $(BIN) bin $(DEPLOY_CONTAINER_MARKER) .go-pkg-cache k8s-install/scripts/install_cni.test
	rm -f *.created
	rm -f crds.yaml

###############################################################################
# Updating pins
###############################################################################
update-pins: update-libcalico-pin

###############################################################################
# Building the binary
###############################################################################
## Build the Calico network plugin and ipam plugins
BIN=bin/$(ARCH)
$(BIN)/calico $(BIN)/calico-ipam: $(LOCAL_BUILD_DEP) $(SRC_FILES)
	$(DOCKER_RUN) $(CALICO_BUILD) sh -c '\
		go build -v -o $(BIN)/calico -ldflags "-X main.VERSION=$(GIT_VERSION) -s -w" ./cmd/calico && \
		go build -v -o $(BIN)/calico-ipam -ldflags "-X main.VERSION=$(GIT_VERSION) -s -w" ./cmd/calico-ipam'

build: $(BIN)/calico $(BIN)/calico-ipam
ifeq ($(ARCH),amd64)
# Go only supports amd64 for Windows builds.
build: $(BIN)/calico.exe $(BIN)/calico-ipam.exe
endif
build-all: $(addprefix sub-build-,$(VALIDARCHES))
sub-build-%:
	$(MAKE) build ARCH=$*

<<<<<<< HEAD
## Build the Calico network plugin and ipam plugins
$(BIN)/calico $(BIN)/calico-ipam: local_build $(SRC_FILES)
	$(DOCKER_RUN) \
	-v $(CURDIR)/$(BIN):/go/src/$(PACKAGE_NAME)/$(BIN):rw \
	    $(CALICO_BUILD) sh -c '$(GIT_CONFIG_SSH) && \
		go build -v -o $(BIN)/calico -ldflags "-X main.VERSION=$(GIT_VERSION) -s -w" $(PACKAGE_NAME)/cmd/calico && \
		go build -v -o $(BIN)/calico-ipam -ldflags "-X main.VERSION=$(GIT_VERSION) -s -w" $(PACKAGE_NAME)/cmd/calico-ipam'

## Build the Calico network plugin and ipam plugins for Windows
$(BIN)/calico.exe $(BIN)/calico-ipam.exe: local_build $(SRC_FILES)
	$(DOCKER_RUN) \
	-e GOOS=windows \
	-v $(CURDIR)/$(BIN):/go/src/$(PACKAGE_NAME)/$(BIN):rw \
	    $(CALICO_BUILD) sh -c '$(GIT_CONFIG_SSH) && \
		go build -v -o $(BIN)/calico.exe -ldflags "-X main.VERSION=$(GIT_VERSION) -s -w" $(PACKAGE_NAME)/cmd/calico && \
		go build -v -o $(BIN)/calico-ipam.exe -ldflags "-X main.VERSION=$(GIT_VERSION) -s -w" $(PACKAGE_NAME)/cmd/calico-ipam'

=======
>>>>>>> 9c443939
###############################################################################
# Building the image
###############################################################################
image: $(DEPLOY_CONTAINER_MARKER)
image-all: $(addprefix sub-image-,$(VALIDARCHES))
sub-image-%:
	$(MAKE) image ARCH=$*

$(DEPLOY_CONTAINER_MARKER): Dockerfile.$(ARCH) build fetch-cni-bins
	GO111MODULE=on docker build -t $(BUILD_IMAGE):latest-$(ARCH) --build-arg QEMU_IMAGE=$(CALICO_BUILD) --build-arg GIT_VERSION=$(GIT_VERSION) -f Dockerfile.$(ARCH) .
ifeq ($(ARCH),amd64)
	# Need amd64 builds tagged as :latest because Semaphore depends on that
	docker tag $(BUILD_IMAGE):latest-$(ARCH) $(BUILD_IMAGE):latest
endif
	touch $@

.PHONY: fetch-cni-bins
fetch-cni-bins: $(BIN)/flannel $(BIN)/loopback $(BIN)/host-local $(BIN)/portmap $(BIN)/tuning $(BIN)/bandwidth

$(BIN)/flannel $(BIN)/loopback $(BIN)/host-local $(BIN)/portmap $(BIN)/tuning $(BIN)/bandwidth:
	mkdir -p $(BIN)
	$(CURL) -L --retry 5 https://github.com/containernetworking/plugins/releases/download/$(CNI_VERSION)/cni-plugins-linux-$(ARCH)-$(CNI_VERSION).tgz | tar -xz -C $(BIN) ./flannel ./loopback ./host-local ./portmap ./tuning ./bandwidth

###############################################################################
# Image build/push
###############################################################################
# we want to be able to run the same recipe on multiple targets keyed on the image name
# to do that, we would use the entire image name, e.g. calico/node:abcdefg, as the stem, or '%', in the target
# however, make does **not** allow the usage of invalid filename characters - like / and : - in a stem, and thus errors out
# to get around that, we "escape" those characters by converting all : to --- and all / to ___ , so that we can use them
# in the target, we then unescape them back
escapefs = $(subst :,---,$(subst /,___,$(1)))
unescapefs = $(subst ---,:,$(subst ___,/,$(1)))

# these macros create a list of valid architectures for pushing manifests
space :=
space +=
comma := ,
prefix_linux = $(addprefix linux/,$(strip $1))
join_platforms = $(subst $(space),$(comma),$(call prefix_linux,$(strip $1)))

imagetag:
ifndef IMAGETAG
	$(error IMAGETAG is undefined - run using make <target> IMAGETAG=X.Y.Z)
endif

## push one arch
push: imagetag $(addprefix sub-single-push-,$(call escapefs,$(PUSH_IMAGES)))

sub-single-push-%:
	docker push $(call unescapefs,$*:$(IMAGETAG)-$(ARCH))

## push all arches
push-all: imagetag $(addprefix sub-push-,$(VALIDARCHES))
sub-push-%:
	$(MAKE) push ARCH=$* IMAGETAG=$(IMAGETAG)

## push multi-arch manifest where supported
push-manifests: imagetag  $(addprefix sub-manifest-,$(call escapefs,$(PUSH_MANIFEST_IMAGES)))
sub-manifest-%:
	# Docker login to hub.docker.com required before running this target as we are using
	# $(DOCKER_CONFIG) holds the docker login credentials path to credentials based on
	# manifest-tool's requirements here https://github.com/estesp/manifest-tool#sample-usage
	docker run -t --entrypoint /bin/sh -v $(DOCKER_CONFIG):/root/.docker/config.json $(CALICO_BUILD) -c "/usr/bin/manifest-tool push from-args --platforms $(call join_platforms,$(VALIDARCHES)) --template $(call unescapefs,$*:$(IMAGETAG))-ARCH --target $(call unescapefs,$*:$(IMAGETAG))"

 ## push default amd64 arch where multi-arch manifest is not supported
push-non-manifests: imagetag $(addprefix sub-non-manifest-,$(call escapefs,$(PUSH_NONMANIFEST_IMAGES)))
sub-non-manifest-%:
ifeq ($(ARCH),amd64)
	docker push $(call unescapefs,$*:$(IMAGETAG))
else
	$(NOECHO) $(NOOP)
endif

## tag images of one arch for all supported registries
tag-images: imagetag $(addprefix sub-single-tag-images-arch-,$(call escapefs,$(PUSH_IMAGES))) $(addprefix sub-single-tag-images-non-manifest-,$(call escapefs,$(PUSH_NONMANIFEST_IMAGES)))

sub-single-tag-images-arch-%:
	docker tag $(BUILD_IMAGE):latest-$(ARCH) $(call unescapefs,$*:$(IMAGETAG)-$(ARCH))

# because some still do not support multi-arch manifest
sub-single-tag-images-non-manifest-%:
ifeq ($(ARCH),amd64)
	docker tag $(BUILD_IMAGE):latest-$(ARCH) $(call unescapefs,$*:$(IMAGETAG))
else
	$(NOECHO) $(NOOP)
endif

## tag version number build images i.e.  tigera/cni:latest-amd64 -> tigera/cni:v1.1.1-amd64
tag-base-images-all: $(addprefix sub-base-tag-images-,$(VALIDARCHES))
sub-base-tag-images-%:
	docker tag $(BUILD_IMAGE):latest-$* $(call unescapefs,$(BUILD_IMAGE):$(VERSION)-$*)

## tag images of all archs
tag-images-all: imagetag $(addprefix sub-tag-images-,$(VALIDARCHES))
sub-tag-images-%:
	$(MAKE) tag-images ARCH=$* IMAGETAG=$(IMAGETAG)

<<<<<<< HEAD
$(DEPLOY_CONTAINER_MARKER): Dockerfile.$(ARCH) build fetch-cni-bins
	GO111MODULE=on docker build -t $(BUILD_IMAGE):latest-$(ARCH) --build-arg QEMU_IMAGE=$(CALICO_BUILD) -f Dockerfile.$(ARCH) .
ifeq ($(ARCH),amd64)
	# Need amd64 builds tagged as :latest because Semaphore depends on that
	docker tag $(BUILD_IMAGE):latest-$(ARCH) $(BUILD_IMAGE):latest
endif
	touch $@

.PHONY: fetch-cni-bins
fetch-cni-bins: $(BIN)/flannel $(BIN)/loopback $(BIN)/host-local $(BIN)/portmap $(BIN)/tuning $(BIN)/bandwidth

$(BIN)/flannel $(BIN)/loopback $(BIN)/host-local $(BIN)/portmap $(BIN)/tuning $(BIN)/bandwidth:
	mkdir -p $(BIN)
	$(CURL) -L --retry 5 https://github.com/containernetworking/plugins/releases/download/$(CNI_VERSION)/cni-plugins-linux-$(ARCH)-$(CNI_VERSION).tgz | tar -xz -C $(BIN) ./flannel ./loopback ./host-local ./portmap ./tuning ./bandwidth

###############################################################################
# Updating pins
###############################################################################
PIN_BRANCH?=$(shell git rev-parse --abbrev-ref HEAD)

define get_remote_version
	$(shell git ls-remote ssh://git@$(1) $(2) 2>/dev/null | cut -f 1)
endef

# update_pin updates the given package's version to the latest available in the specified repo and branch.
# $(1) should be the name of the package, $(2) and $(3) the repository and branch from which to update it.
define update_pin
	$(eval new_ver := $(call get_remote_version,$(2),$(3)))

	$(DOCKER_RUN) $(CALICO_BUILD) sh -c '$(GIT_CONFIG_SSH); \
		if [[ ! -z "$(new_ver)" ]]; then \
			go get $(1)@$(new_ver); \
			go mod download; \
		fi'
endef

# update_replace_pin updates the given package's version to the latest available in the specified repo and branch.
# This routine can only be used for packages being replaced in go.mod, such as private versions of open-source packages.
# $(1) should be the name of the package, $(2) and $(3) the repository and branch from which to update it.
define update_replace_pin
	$(eval new_ver := $(call get_remote_version,$(2),$(3)))

	$(DOCKER_RUN) -i $(CALICO_BUILD) sh -c '$(GIT_CONFIG_SSH); \
		if [[ ! -z "$(new_ver)" ]]; then \
			go mod edit -replace $(1)=$(2)@$(new_ver); \
			go mod download; \
		fi'
endef

guard-ssh-forwarding-bug:
	@if [ "$(shell uname)" = "Darwin" ]; then \
		echo "ERROR: This target requires ssh-agent to docker key forwarding and is not compatible with OSX/Mac OS"; \
		echo "$(MAKECMDGOALS)"; \
		exit 1; \
	fi;

LIBCALICO_BRANCH?=$(PIN_BRANCH)
LIBCALICO_REPO?=github.com/tigera/libcalico-go-private
LICENSING_BRANCH?=$(PIN_BRANCH)
LICENSING_REPO?=github.com/tigera/licensing

update-licensing-pin: guard-ssh-forwarding-bug
	$(call update_pin,github.com/tigera/licensing,$(LICENSING_REPO),$(LICENSING_BRANCH))

update-libcalico-pin: guard-ssh-forwarding-bug
	$(call update_replace_pin,github.com/projectcalico/libcalico-go,$(LIBCALICO_REPO),$(LIBCALICO_BRANCH))

git-status:
	git status --porcelain

git-config:
ifdef CONFIRM
	git config --global user.name "Semaphore Automatic Update"
	git config --global user.email "marvin@tigera.io"
endif

git-commit:
	git diff --quiet HEAD || git commit -m "Semaphore Automatic Update" go.mod go.sum

git-push:
	git push

update-pins: update-licensing-pin update-libcalico-pin

commit-pin-updates: update-pins git-status ci git-config git-commit git-push

###############################################################################
# Static checks
###############################################################################
.PHONY: static-checks
LINT_ARGS := --deadline 5m --max-issues-per-linter 0 --max-same-issues 0
static-checks:
	$(DOCKER_RUN) $(CALICO_BUILD) sh -c '$(GIT_CONFIG_SSH); golangci-lint run $(LINT_ARGS)'

.PHONY: fix
fix:
	goimports -w $(SRC_FILES) $(TEST_SRC_FILES)

# Always install the git hooks to prevent publishing closed source code to a non-private repo.
hooks_installed:=$(shell ./install-git-hooks)

.PHONY: install-git-hooks
install-git-hooks:
	./install-git-hooks

foss-checks:
	$(DOCKER_RUN) -e FOSSA_API_KEY=$(FOSSA_API_KEY) $(CALICO_BUILD) /usr/local/bin/fossa

=======
>>>>>>> 9c443939
###############################################################################
# Unit Tests
###############################################################################
## Run the unit tests.
ut: run-k8s-controller build $(BIN)/host-local
	$(MAKE) ut-datastore DATASTORE_TYPE=etcdv3
	$(MAKE) ut-datastore DATASTORE_TYPE=kubernetes

ut-datastore: $(LOCAL_BUILD_DEP)
	# The tests need to run as root
	docker run --rm -t --privileged --net=host \
	$(EXTRA_DOCKER_ARGS) \
	-e ETCD_IP=$(LOCAL_IP_ENV) \
	-e LOCAL_USER_ID=0 \
	-e ARCH=$(ARCH) \
	-e PLUGIN=calico \
	-e BIN=/go/src/$(PACKAGE_NAME)/$(BIN) \
	-e CNI_SPEC_VERSION=$(CNI_SPEC_VERSION) \
	-e DATASTORE_TYPE=$(DATASTORE_TYPE) \
	-e ETCD_ENDPOINTS=http://$(LOCAL_IP_ENV):2379 \
	-e K8S_API_ENDPOINT=http://127.0.0.1:8080 \
	-v $(CURDIR):/go/src/$(PACKAGE_NAME):rw \
	$(CALICO_BUILD) sh -c '\
			cd  /go/src/$(PACKAGE_NAME) && \
			ginkgo -cover -r -skipPackage vendor -skipPackage k8s-install $(GINKGO_ARGS)'

ut-etcd: run-k8s-controller build $(BIN)/host-local
	$(MAKE) ut-datastore DATASTORE_TYPE=etcdv3
	make stop-etcd
	make stop-k8s-controller

ut-kdd: run-k8s-controller build $(BIN)/host-local
	$(MAKE) ut-datastore DATASTORE_TYPE=kubernetes
	make stop-etcd
	make stop-k8s-controller

## Run the tests in a container (as root) for different CNI spec versions
## to make sure we don't break backwards compatibility.
.PHONY: test-cni-versions
test-cni-versions:
	for cniversion in "0.2.0" "0.3.1" ; do \
		make ut CNI_SPEC_VERSION=$$cniversion; \
	done

.PHONY: remote-deps
remote-deps: mod-download
	$(DOCKER_RUN) $(CALICO_BUILD) sh -c ' \
		cp `go list -m -f "{{.Dir}}" github.com/projectcalico/libcalico-go`/test/crds.yaml crds.yaml; \
		chmod +w crds.yaml'

## Kubernetes apiserver used for tests
run-k8s-apiserver: remote-deps stop-k8s-apiserver run-etcd
	docker run --detach --net=host \
	  --name calico-k8s-apiserver \
	  -v `pwd`/crds.yaml:/crds.yaml \
	  -v `pwd`/internal/pkg/testutils/private.key:/private.key \
	  gcr.io/google_containers/hyperkube-$(ARCH):$(K8S_VERSION) \
	  /hyperkube apiserver \
	    --etcd-servers=http://$(LOCAL_IP_ENV):2379 \
	    --service-cluster-ip-range=10.101.0.0/16 \
	    --service-account-key-file=/private.key
	# Wait until the apiserver is accepting requests.
	while ! docker exec calico-k8s-apiserver kubectl get nodes; do echo "Waiting for apiserver to come up..."; sleep 2; done
	docker exec calico-k8s-apiserver kubectl apply -f /crds.yaml

## Kubernetes controller manager used for tests
run-k8s-controller: stop-k8s-controller run-k8s-apiserver
	docker run --detach --net=host \
	  --name calico-k8s-controller \
	  -v `pwd`/internal/pkg/testutils/private.key:/private.key \
	  gcr.io/google_containers/hyperkube-$(ARCH):$(K8S_VERSION) \
	  /hyperkube controller-manager \
	    --master=127.0.0.1:8080 \
	    --min-resync-period=3m \
	    --allocate-node-cidrs=true \
	    --cluster-cidr=192.168.0.0/16 \
	    --v=5 \
	    --service-account-private-key-file=/private.key

## Stop Kubernetes apiserver
stop-k8s-apiserver:
	@-docker rm -f calico-k8s-apiserver

## Stop Kubernetes controller manager
stop-k8s-controller:
	@-docker rm -f calico-k8s-controller

## Etcd is used by the tests
run-etcd: stop-etcd
	docker run --detach \
	  -p 2379:2379 \
	  --name calico-etcd $(ETCD_CONTAINER) \
	  etcd \
	  --advertise-client-urls "http://$(LOCAL_IP_ENV):2379,http://127.0.0.1:2379,http://$(LOCAL_IP_ENV):4001,http://127.0.0.1:4001" \
	  --listen-client-urls "http://0.0.0.0:2379,http://0.0.0.0:4001"

## Stops calico-etcd containers
stop-etcd:
	@-docker rm -f calico-etcd

###############################################################################
# Install test
###############################################################################
# We pre-build the test binary so that we can run it outside a container and allow it
# to interact with docker.
k8s-install/scripts/install_cni.test: k8s-install/scripts/*.go
	$(DOCKER_RUN) $(CALICO_BUILD) sh -c '$(GIT_CONFIG_SSH) && \
		go test ./k8s-install/scripts -c --tags install_cni_test -o ./k8s-install/scripts/install_cni.test'

.PHONY: test-install-cni
## Test the install-cni.sh script
test-install-cni: image k8s-install/scripts/install_cni.test
	cd k8s-install/scripts && CONTAINER_NAME=$(BUILD_IMAGE) ./install_cni.test

###############################################################################
# CI/CD
###############################################################################
.PHONY: mod-download
mod-download:
	-$(DOCKER_RUN) $(CALICO_BUILD) sh -c '$(GIT_CONFIG_SSH); go mod download'

.PHONY: ci
<<<<<<< HEAD
ci: clean mod-download static-checks build assert-not-dirty test-cni-versions image-all test-install-cni
=======
ci: clean mod-download build static-checks test-cni-versions image-all test-install-cni
>>>>>>> 9c443939

## Deploys images to registry
cd:
ifndef CONFIRM
	$(error CONFIRM is undefined - run using make <target> CONFIRM=true)
endif
ifndef BRANCH_NAME
	$(error BRANCH_NAME is undefined - run using make <target> BRANCH_NAME=var or set an environment variable)
endif
	$(MAKE) tag-images-all push-all push-manifests push-non-manifests  IMAGETAG=${BRANCH_NAME} EXCLUDEARCH="$(EXCLUDEARCH)"
	$(MAKE) tag-images-all push-all push-manifests push-non-manifests  IMAGETAG=$(shell git describe --tags --dirty --always --long) EXCLUDEARCH="$(EXCLUDEARCH)"

<<<<<<< HEAD
## Build fv binary for Windows
$(BIN)/win-fv.exe: local_build $(WINFV_SRCFILES)
	$(DOCKER_RUN) -e GOOS=windows $(CALICO_BUILD) sh -c '$(GIT_CONFIG_SSH) && go test ./win_tests -c -o $(BIN)/win-fv.exe'

# Assert no local changes after a clean build. This helps catch errors resulting from
# misconfigured go.mod / go.sum / gitignore, etc.
assert-not-dirty:
	@./hack/check-dirty.sh

=======
>>>>>>> 9c443939
###############################################################################
# Release
###############################################################################
PREVIOUS_RELEASE=$(shell git describe --tags --abbrev=0)

## Tags and builds a release from start to finish.
release: release-prereqs
	$(MAKE) VERSION=$(VERSION) release-tag
	$(MAKE) VERSION=$(VERSION) release-build
	$(MAKE) VERSION=$(VERSION) tag-base-images-all
	$(MAKE) VERSION=$(VERSION) release-verify

	@echo ""
	@echo "Release build complete. Next, push the produced images."
	@echo ""
	@echo "  make VERSION=$(VERSION) release-publish"
	@echo ""

## Produces a git tag for the release.
release-tag: release-prereqs release-notes
	git tag $(VERSION) -F release-notes-$(VERSION)
	@echo ""
	@echo "Now you can build the release:"
	@echo ""
	@echo "  make VERSION=$(VERSION) release-build"
	@echo ""

## Produces a clean build of release artifacts at the specified version.
release-build: release-prereqs clean
# Check that the correct code is checked out.
ifneq ($(VERSION), $(GIT_VERSION))
	$(error Attempt to build $(VERSION) from $(GIT_VERSION))
endif
	$(MAKE) image-all
	$(MAKE) tag-images-all RELEASE=true IMAGETAG=$(VERSION)
	$(MAKE) tag-images-all RELEASE=true IMAGETAG=latest

	# Copy artifacts for upload to GitHub.
	mkdir -p bin/github
	$(foreach var,$(VALIDARCHES), cp bin/$(var)/calico bin/github/calico-$(var);)
	$(foreach var,$(VALIDARCHES), cp bin/$(var)/calico-ipam bin/github/calico-ipam-$(var);)

## Verifies the release artifacts produces by `make release-build` are correct.
release-verify: release-prereqs
	# Check the reported version is correct for each release artifact.
	docker run --rm $(BUILD_IMAGE):$(VERSION)-$(ARCH) calico -v | grep -x $(VERSION) || ( echo "Reported version:" `docker run --rm $(BUILD_IMAGE):$(VERSION)-$(ARCH) calico -v` "\nExpected version: $(VERSION)" && exit 1 )
	docker run --rm $(BUILD_IMAGE):$(VERSION)-$(ARCH) calico-ipam -v | grep -x $(VERSION) || ( echo "Reported version:" `docker run --rm $(BUILD_IMAGE):$(VERSION)-$(ARCH) calico-ipam -v | grep -x $(VERSION)` "\nExpected version: $(VERSION)" && exit 1 )

	# TODO: Some sort of quick validation of the produced binaries.

## Generates release notes based on commits in this version.
release-notes: release-prereqs
	mkdir -p dist
	echo "# Changelog" > release-notes-$(VERSION)
	sh -c "git cherry -v $(PREVIOUS_RELEASE) | cut '-d ' -f 2- | sed 's/^/- /' >> release-notes-$(VERSION)"

## Pushes a github release and release artifacts produced by `make release-build`.
release-publish: release-prereqs
	# Push the git tag.
	git push origin $(VERSION)

	# Push images.
	$(MAKE) push-all push-manifests push-non-manifests RELEASE=true IMAGETAG=$(VERSION)

	# Push binaries to GitHub release.
	# Requires ghr: https://github.com/tcnksm/ghr
	# Requires GITHUB_TOKEN environment variable set.
	ghr -u tigera -r cni-plugin-private \
		-b "Release notes can be found at https://docs.projectcalico.org" \
		-n $(VERSION) \
		$(VERSION) ./bin/github/

	@echo "Confirm that the release was published at the following URL."
	@echo ""
	@echo "  https://github.com/tigera/cni-plugin/releases/tag/$(VERSION)"
	@echo ""
	@echo "If this is the latest stable release, then run the following to push 'latest' images."
	@echo ""
	@echo "  make VERSION=$(VERSION) release-publish-latest"
	@echo ""

# WARNING: Only run this target if this release is the latest stable release. Do NOT
# run this target for alpha / beta / release candidate builds, or patches to earlier Calico versions.
## Pushes `latest` release images. WARNING: Only run this for latest stable releases.
release-publish-latest: release-prereqs
	# Check latest versions match.
	if ! docker run $(BUILD_IMAGE):latest-$(ARCH) calico -v | grep '^$(VERSION)$$'; then echo "Reported version:" `docker run $(BUILD_IMAGE):latest-$(ARCH) calico -v` "\nExpected version: $(VERSION)"; false; else echo "\nVersion check passed\n"; fi

	$(MAKE) push-all push-manifests push-non-manifests RELEASE=true IMAGETAG=latest

# release-prereqs checks that the environment is configured properly to create a release.
release-prereqs:
ifndef VERSION
	$(error VERSION is undefined - run using make release VERSION=vX.Y.Z)
endif
ifdef LOCAL_BUILD
	$(error LOCAL_BUILD must not be set for a release)
endif
ifndef GITHUB_TOKEN
	$(error GITHUB_TOKEN must be set for a release)
endif
ifeq (, $(shell which ghr))
	$(error Unable to find `ghr` in PATH, run this: go get -u github.com/tcnksm/ghr)
endif


###############################################################################
# Developer helper scripts (not used by build or test)
###############################################################################
## Run kube-proxy
run-kube-proxy:
	-docker rm -f calico-kube-proxy
	docker run --name calico-kube-proxy -d --net=host --privileged gcr.io/google_containers/hyperkube:$(K8S_VERSION) /hyperkube proxy --master=http://127.0.0.1:8080 --v=2

.PHONY: test-watch
## Run the unit tests, watching for changes.
test-watch: $(BIN)/calico $(BIN)/calico-ipam run-etcd run-k8s-apiserver
	# The tests need to run as root
	CGO_ENABLED=0 ETCD_IP=127.0.0.1 PLUGIN=calico GOPATH=$(GOPATH) $(shell which ginkgo) watch -skipPackage k8s-install -skipPackage vendor<|MERGE_RESOLUTION|>--- conflicted
+++ resolved
@@ -1,70 +1,9 @@
 PACKAGE_NAME=github.com/projectcalico/cni-plugin
-GO_BUILD_VER=v0.28
-
-###############################################################################
-<<<<<<< HEAD
-# Both native and cross architecture builds are supported.
-# The target architecture is select by setting the ARCH variable.
-# When ARCH is undefined it is set to the detected host architecture.
-# When ARCH differs from the host architecture a crossbuild will be performed.
-ARCHES=$(patsubst Dockerfile.%,%,$(wildcard Dockerfile.*))
-
-# BUILDARCH is the host architecture
-# ARCH is the target architecture
-# we need to keep track of them separately
-BUILDARCH ?= $(shell uname -m)
-
-# canonicalized names for host architecture
-ifeq ($(BUILDARCH),aarch64)
-	BUILDARCH=arm64
-endif
-ifeq ($(BUILDARCH),x86_64)
-	BUILDARCH=amd64
-endif
-
-# unless otherwise set, I am building for my own architecture, i.e. not cross-compiling
-ARCH ?= $(BUILDARCH)
-
-# canonicalized names for target architecture
-ifeq ($(ARCH),aarch64)
-	override ARCH=arm64
-endif
-ifeq ($(ARCH),x86_64)
-	override ARCH=amd64
-endif
-
-BIN=bin/$(ARCH)
-GO_BUILD_VER ?= v0.26
-CALICO_BUILD=calico/go-build:$(GO_BUILD_VER)
-PACKAGE_NAME?=github.com/projectcalico/cni-plugin
-
-# Figure out the users UID/GID.  These are needed to run docker containers
-# as the current user and ensure that files built inside containers are
-# owned by the current user.
-LOCAL_USER_ID:=$(shell id -u)
-LOCAL_GROUP_ID:=$(shell id -g)
-
-EXTRA_DOCKER_ARGS	+= -e GO111MODULE=on -e GOPRIVATE=github.com/tigera/*
-GIT_CONFIG_SSH		?= git config --global url."ssh://git@github.com/".insteadOf "https://github.com/"
-
-# Volume-mount gopath into the build container to cache go module's packages. If the environment is using multiple
-# comma-separated directories for gopath, use the first one, as that is the default one used by go modules.
-ifneq ($(GOPATH),)
-	# If the environment is using multiple comma-separated directories for gopath, use the first one, as that
-	# is the default one used by go modules.
-	GOMOD_CACHE = $(shell echo $(GOPATH) | cut -d':' -f1)/pkg/mod
-else
-	# If gopath is empty, default to $(HOME)/go.
-	GOMOD_CACHE = $(HOME)/go/pkg/mod
-endif
-
-# Allow ssh auth sock to be mapped into the build container.
-ifdef SSH_AUTH_SOCK
-	EXTRA_DOCKER_ARGS += -v $(SSH_AUTH_SOCK):/ssh-agent --env SSH_AUTH_SOCK=/ssh-agent
-endif
-
-EXTRA_DOCKER_ARGS	+= -v $(GOMOD_CACHE):/go/pkg/mod:rw
-=======
+GO_BUILD_VER=v0.32
+
+GIT_USE_SSH = true
+
+###############################################################################
 # Download and include Makefile.common
 #   Additions to EXTRA_DOCKER_ARGS need to happen before the include since
 #   that variable is evaluated when we declare DOCKER_RUN and siblings.
@@ -78,32 +17,122 @@
 	# Clean up any files downloaded from other branches so they don't accumulate.
 	rm -f Makefile.common.*
 	curl --fail $(MAKE_REPO)/Makefile.common -o "$@"
->>>>>>> 9c443939
 
 # Build mounts for running in "local build" mode. This allows an easy build using local development code,
 # assuming that there is a local checkout of libcalico in the same directory as this repo.
 ifdef LOCAL_BUILD
-<<<<<<< HEAD
-EXTRA_DOCKER_ARGS+=-v $(CURDIR)/../libcalico-go-private:/go/src/github.com/projectcalico/libcalico-go:rw
-local_build:
+PHONY: set-up-local-build
+LOCAL_BUILD_DEP:=set-up-local-build
+
+EXTRA_DOCKER_ARGS+=-v $(CURDIR)/../libcalico-go:/go/src/github.com/projectcalico/libcalico-go:rw
+$(LOCAL_BUILD_DEP):
 	$(DOCKER_RUN) $(CALICO_BUILD) go mod edit -replace=github.com/projectcalico/libcalico-go=../libcalico-go
-else
-local_build:
-	@echo "Building cni-plugin-private"
-endif
-
-DOCKER_RUN := mkdir -p .go-pkg-cache $(GOMOD_CACHE) $(BIN) && \
-	docker run --rm \
-		--net=host \
-		$(EXTRA_DOCKER_ARGS) \
-		-e LOCAL_USER_ID=$(LOCAL_USER_ID) \
-		-e GOCACHE=/go-cache \
-		-e GOARCH=$(ARCH) \
-		-e GOPATH=/go \
-		-v $(CURDIR):/go/src/$(PACKAGE_NAME):rw \
-		-v $(CURDIR)/.go-pkg-cache:/go-cache:rw \
-		-w /go/src/$(PACKAGE_NAME)
-
+endif
+
+include Makefile.common
+
+###############################################################################
+SRC_FILES=$(shell find pkg cmd internal -name '*.go')
+TEST_SRC_FILES=$(shell find tests -name '*.go')
+WINFV_SRCFILES=$(shell find win_tests -name '*.go')
+LOCAL_IP_ENV?=$(shell ip route get 8.8.8.8 | head -1 | awk '{print $$7}')
+
+# fail if unable to download
+CURL=curl -C - -sSf
+
+CNI_VERSION=v0.8.0
+
+BUILD_IMAGE_ORG?=calico
+
+# By default set the CNI_SPEC_VERSION to 0.3.1 for tests.
+CNI_SPEC_VERSION?=0.3.1
+
+CALICO_BUILD?=$(BUILD_IMAGE_ORG)/go-build:$(GO_BUILD_VER)
+
+BUILD_IMAGE?=tigera/cni
+DEPLOY_CONTAINER_MARKER=cni_deploy_container-$(ARCH).created
+
+PUSH_IMAGES?=gcr.io/unique-caldron-775/cnx/tigera/cni
+RELEASE_IMAGES?=
+
+ETCD_CONTAINER ?= quay.io/coreos/etcd:$(ETCD_VERSION)-$(BUILDARCH)
+# If building on amd64 omit the arch in the container name.
+ifeq ($(BUILDARCH),amd64)
+	ETCD_CONTAINER=quay.io/coreos/etcd:$(ETCD_VERSION)
+endif
+
+.PHONY: clean
+clean:
+	rm -rf $(BIN) bin $(DEPLOY_CONTAINER_MARKER) .go-pkg-cache k8s-install/scripts/install_cni.test
+	rm -f *.created
+	rm -f crds.yaml
+
+###############################################################################
+# Updating pins
+###############################################################################
+LICENSING_BRANCH?=$(PIN_BRANCH)
+LICENSING_REPO?=github.com/tigera/licensing
+
+update-licensing-pin:
+	$(call update_pin,github.com/tigera/licensing,$(LICENSING_REPO),$(LICENSING_BRANCH))
+
+update-pins: update-licensing-pin update-libcalico-pin
+
+###############################################################################
+# Building the binary
+###############################################################################
+build: $(BIN)/calico $(BIN)/calico-ipam
+ifeq ($(ARCH),amd64)
+# Go only supports amd64 for Windows builds.
+build: $(BIN)/calico.exe $(BIN)/calico-ipam.exe
+endif
+build-all: $(addprefix sub-build-,$(VALIDARCHES))
+sub-build-%:
+	$(MAKE) build ARCH=$*
+
+## Build the Calico network plugin and ipam plugins
+$(BIN)/calico $(BIN)/calico-ipam: $(LOCAL_BUILD_DEP) $(SRC_FILES)
+	$(DOCKER_RUN) \
+	-v $(CURDIR)/$(BIN):/go/src/$(PACKAGE_NAME)/$(BIN):rw \
+	    $(CALICO_BUILD) sh -c '$(GIT_CONFIG_SSH) \
+		go build -v -o $(BIN)/calico -ldflags "-X main.VERSION=$(GIT_VERSION) -s -w" $(PACKAGE_NAME)/cmd/calico && \
+		go build -v -o $(BIN)/calico-ipam -ldflags "-X main.VERSION=$(GIT_VERSION) -s -w" $(PACKAGE_NAME)/cmd/calico-ipam'
+
+## Build the Calico network plugin and ipam plugins for Windows
+$(BIN)/calico.exe $(BIN)/calico-ipam.exe: $(LOCAL_BUILD_DEP) $(SRC_FILES)
+	$(DOCKER_RUN) \
+	-e GOOS=windows \
+	-v $(CURDIR)/$(BIN):/go/src/$(PACKAGE_NAME)/$(BIN):rw \
+	    $(CALICO_BUILD) sh -c '$(GIT_CONFIG_SSH) \
+		go build -v -o $(BIN)/calico.exe -ldflags "-X main.VERSION=$(GIT_VERSION) -s -w" $(PACKAGE_NAME)/cmd/calico && \
+		go build -v -o $(BIN)/calico-ipam.exe -ldflags "-X main.VERSION=$(GIT_VERSION) -s -w" $(PACKAGE_NAME)/cmd/calico-ipam'
+
+###############################################################################
+# Building the image
+###############################################################################
+image: $(DEPLOY_CONTAINER_MARKER)
+image-all: $(addprefix sub-image-,$(VALIDARCHES))
+sub-image-%:
+	$(MAKE) image ARCH=$*
+
+$(DEPLOY_CONTAINER_MARKER): Dockerfile.$(ARCH) build fetch-cni-bins
+	GO111MODULE=on docker build -t $(BUILD_IMAGE):latest-$(ARCH) --build-arg QEMU_IMAGE=$(CALICO_BUILD) --build-arg GIT_VERSION=$(GIT_VERSION) -f Dockerfile.$(ARCH) .
+ifeq ($(ARCH),amd64)
+	# Need amd64 builds tagged as :latest because Semaphore depends on that
+	docker tag $(BUILD_IMAGE):latest-$(ARCH) $(BUILD_IMAGE):latest
+endif
+	touch $@
+
+.PHONY: fetch-cni-bins
+fetch-cni-bins: $(BIN)/flannel $(BIN)/loopback $(BIN)/host-local $(BIN)/portmap $(BIN)/tuning $(BIN)/bandwidth
+
+$(BIN)/flannel $(BIN)/loopback $(BIN)/host-local $(BIN)/portmap $(BIN)/tuning $(BIN)/bandwidth:
+	mkdir -p $(BIN)
+	$(CURL) -L --retry 5 https://github.com/containernetworking/plugins/releases/download/$(CNI_VERSION)/cni-plugins-linux-$(ARCH)-$(CNI_VERSION).tgz | tar -xz -C $(BIN) ./flannel ./loopback ./host-local ./portmap ./tuning ./bandwidth
+
+###############################################################################
+# Image build/push
+###############################################################################
 # we want to be able to run the same recipe on multiple targets keyed on the image name
 # to do that, we would use the entire image name, e.g. calico/node:abcdefg, as the stem, or '%', in the target
 # however, make does **not** allow the usage of invalid filename characters - like / and : - in a stem, and thus errors out
@@ -119,155 +148,6 @@
 prefix_linux = $(addprefix linux/,$(strip $1))
 join_platforms = $(subst $(space),$(comma),$(call prefix_linux,$(strip $1)))
 
-###############################################################################
-SRC_FILES=$(shell find pkg cmd internal -name '*.go')
-TEST_SRC_FILES=$(shell find tests -name '*.go')
-WINFV_SRCFILES=$(shell find win_tests -name '*.go')
-LOCAL_IP_ENV?=$(shell ip route get 8.8.8.8 | head -1 | awk '{print $$7}')
-
-# If local build is set, then always build the binary since we might not
-# detect when another local repository has been modified.
-ifeq ($(LOCAL_BUILD),true)
-.PHONY: $(SRC_FILES) $(TEST_SRC_FILES)
-endif
-=======
-PHONY: set-up-local-build
-LOCAL_BUILD_DEP:=set-up-local-build
-
-EXTRA_DOCKER_ARGS+=-v $(CURDIR)/../libcalico-go:/go/src/github.com/projectcalico/libcalico-go:rw
-$(LOCAL_BUILD_DEP):
-	$(DOCKER_RUN) $(CALICO_BUILD) go mod edit -replace=github.com/projectcalico/libcalico-go=../libcalico-go
-endif
-
-include Makefile.common
-
-###############################################################################
->>>>>>> 9c443939
-
-# fail if unable to download
-CURL=curl -C - -sSf
-
-CNI_VERSION=v0.8.0
-
-BUILD_IMAGE_ORG?=calico
-
-# By default set the CNI_SPEC_VERSION to 0.3.1 for tests.
-CNI_SPEC_VERSION?=0.3.1
-
-<<<<<<< HEAD
-CALICO_BUILD?=$(BUILD_IMAGE_ORG)/go-build:$(GO_BUILD_VER)
-
-BUILD_IMAGE?=tigera/cni
-=======
-BUILD_IMAGE?=calico/cni
->>>>>>> 9c443939
-DEPLOY_CONTAINER_MARKER=cni_deploy_container-$(ARCH).created
-
-PUSH_IMAGES?=gcr.io/unique-caldron-775/cnx/tigera/cni
-RELEASE_IMAGES?=
-
-ETCD_CONTAINER ?= quay.io/coreos/etcd:$(ETCD_VERSION)-$(BUILDARCH)
-# If building on amd64 omit the arch in the container name.
-ifeq ($(BUILDARCH),amd64)
-	ETCD_CONTAINER=quay.io/coreos/etcd:$(ETCD_VERSION)
-endif
-
-<<<<<<< HEAD
-LOCAL_USER_ID?=$(shell id -u $$USER)
-
-=======
->>>>>>> 9c443939
-.PHONY: clean
-clean:
-	rm -rf $(BIN) bin $(DEPLOY_CONTAINER_MARKER) .go-pkg-cache k8s-install/scripts/install_cni.test
-	rm -f *.created
-	rm -f crds.yaml
-
-###############################################################################
-# Updating pins
-###############################################################################
-update-pins: update-libcalico-pin
-
-###############################################################################
-# Building the binary
-###############################################################################
-## Build the Calico network plugin and ipam plugins
-BIN=bin/$(ARCH)
-$(BIN)/calico $(BIN)/calico-ipam: $(LOCAL_BUILD_DEP) $(SRC_FILES)
-	$(DOCKER_RUN) $(CALICO_BUILD) sh -c '\
-		go build -v -o $(BIN)/calico -ldflags "-X main.VERSION=$(GIT_VERSION) -s -w" ./cmd/calico && \
-		go build -v -o $(BIN)/calico-ipam -ldflags "-X main.VERSION=$(GIT_VERSION) -s -w" ./cmd/calico-ipam'
-
-build: $(BIN)/calico $(BIN)/calico-ipam
-ifeq ($(ARCH),amd64)
-# Go only supports amd64 for Windows builds.
-build: $(BIN)/calico.exe $(BIN)/calico-ipam.exe
-endif
-build-all: $(addprefix sub-build-,$(VALIDARCHES))
-sub-build-%:
-	$(MAKE) build ARCH=$*
-
-<<<<<<< HEAD
-## Build the Calico network plugin and ipam plugins
-$(BIN)/calico $(BIN)/calico-ipam: local_build $(SRC_FILES)
-	$(DOCKER_RUN) \
-	-v $(CURDIR)/$(BIN):/go/src/$(PACKAGE_NAME)/$(BIN):rw \
-	    $(CALICO_BUILD) sh -c '$(GIT_CONFIG_SSH) && \
-		go build -v -o $(BIN)/calico -ldflags "-X main.VERSION=$(GIT_VERSION) -s -w" $(PACKAGE_NAME)/cmd/calico && \
-		go build -v -o $(BIN)/calico-ipam -ldflags "-X main.VERSION=$(GIT_VERSION) -s -w" $(PACKAGE_NAME)/cmd/calico-ipam'
-
-## Build the Calico network plugin and ipam plugins for Windows
-$(BIN)/calico.exe $(BIN)/calico-ipam.exe: local_build $(SRC_FILES)
-	$(DOCKER_RUN) \
-	-e GOOS=windows \
-	-v $(CURDIR)/$(BIN):/go/src/$(PACKAGE_NAME)/$(BIN):rw \
-	    $(CALICO_BUILD) sh -c '$(GIT_CONFIG_SSH) && \
-		go build -v -o $(BIN)/calico.exe -ldflags "-X main.VERSION=$(GIT_VERSION) -s -w" $(PACKAGE_NAME)/cmd/calico && \
-		go build -v -o $(BIN)/calico-ipam.exe -ldflags "-X main.VERSION=$(GIT_VERSION) -s -w" $(PACKAGE_NAME)/cmd/calico-ipam'
-
-=======
->>>>>>> 9c443939
-###############################################################################
-# Building the image
-###############################################################################
-image: $(DEPLOY_CONTAINER_MARKER)
-image-all: $(addprefix sub-image-,$(VALIDARCHES))
-sub-image-%:
-	$(MAKE) image ARCH=$*
-
-$(DEPLOY_CONTAINER_MARKER): Dockerfile.$(ARCH) build fetch-cni-bins
-	GO111MODULE=on docker build -t $(BUILD_IMAGE):latest-$(ARCH) --build-arg QEMU_IMAGE=$(CALICO_BUILD) --build-arg GIT_VERSION=$(GIT_VERSION) -f Dockerfile.$(ARCH) .
-ifeq ($(ARCH),amd64)
-	# Need amd64 builds tagged as :latest because Semaphore depends on that
-	docker tag $(BUILD_IMAGE):latest-$(ARCH) $(BUILD_IMAGE):latest
-endif
-	touch $@
-
-.PHONY: fetch-cni-bins
-fetch-cni-bins: $(BIN)/flannel $(BIN)/loopback $(BIN)/host-local $(BIN)/portmap $(BIN)/tuning $(BIN)/bandwidth
-
-$(BIN)/flannel $(BIN)/loopback $(BIN)/host-local $(BIN)/portmap $(BIN)/tuning $(BIN)/bandwidth:
-	mkdir -p $(BIN)
-	$(CURL) -L --retry 5 https://github.com/containernetworking/plugins/releases/download/$(CNI_VERSION)/cni-plugins-linux-$(ARCH)-$(CNI_VERSION).tgz | tar -xz -C $(BIN) ./flannel ./loopback ./host-local ./portmap ./tuning ./bandwidth
-
-###############################################################################
-# Image build/push
-###############################################################################
-# we want to be able to run the same recipe on multiple targets keyed on the image name
-# to do that, we would use the entire image name, e.g. calico/node:abcdefg, as the stem, or '%', in the target
-# however, make does **not** allow the usage of invalid filename characters - like / and : - in a stem, and thus errors out
-# to get around that, we "escape" those characters by converting all : to --- and all / to ___ , so that we can use them
-# in the target, we then unescape them back
-escapefs = $(subst :,---,$(subst /,___,$(1)))
-unescapefs = $(subst ---,:,$(subst ___,/,$(1)))
-
-# these macros create a list of valid architectures for pushing manifests
-space :=
-space +=
-comma := ,
-prefix_linux = $(addprefix linux/,$(strip $1))
-join_platforms = $(subst $(space),$(comma),$(call prefix_linux,$(strip $1)))
-
 imagetag:
 ifndef IMAGETAG
 	$(error IMAGETAG is undefined - run using make <target> IMAGETAG=X.Y.Z)
@@ -301,7 +181,7 @@
 	$(NOECHO) $(NOOP)
 endif
 
-## tag images of one arch for all supported registries
+## tag images of one arch
 tag-images: imagetag $(addprefix sub-single-tag-images-arch-,$(call escapefs,$(PUSH_IMAGES))) $(addprefix sub-single-tag-images-non-manifest-,$(call escapefs,$(PUSH_NONMANIFEST_IMAGES)))
 
 sub-single-tag-images-arch-%:
@@ -325,7 +205,6 @@
 sub-tag-images-%:
 	$(MAKE) tag-images ARCH=$* IMAGETAG=$(IMAGETAG)
 
-<<<<<<< HEAD
 $(DEPLOY_CONTAINER_MARKER): Dockerfile.$(ARCH) build fetch-cni-bins
 	GO111MODULE=on docker build -t $(BUILD_IMAGE):latest-$(ARCH) --build-arg QEMU_IMAGE=$(CALICO_BUILD) -f Dockerfile.$(ARCH) .
 ifeq ($(ARCH),amd64)
@@ -342,100 +221,10 @@
 	$(CURL) -L --retry 5 https://github.com/containernetworking/plugins/releases/download/$(CNI_VERSION)/cni-plugins-linux-$(ARCH)-$(CNI_VERSION).tgz | tar -xz -C $(BIN) ./flannel ./loopback ./host-local ./portmap ./tuning ./bandwidth
 
 ###############################################################################
-# Updating pins
-###############################################################################
-PIN_BRANCH?=$(shell git rev-parse --abbrev-ref HEAD)
-
-define get_remote_version
-	$(shell git ls-remote ssh://git@$(1) $(2) 2>/dev/null | cut -f 1)
-endef
-
-# update_pin updates the given package's version to the latest available in the specified repo and branch.
-# $(1) should be the name of the package, $(2) and $(3) the repository and branch from which to update it.
-define update_pin
-	$(eval new_ver := $(call get_remote_version,$(2),$(3)))
-
-	$(DOCKER_RUN) $(CALICO_BUILD) sh -c '$(GIT_CONFIG_SSH); \
-		if [[ ! -z "$(new_ver)" ]]; then \
-			go get $(1)@$(new_ver); \
-			go mod download; \
-		fi'
-endef
-
-# update_replace_pin updates the given package's version to the latest available in the specified repo and branch.
-# This routine can only be used for packages being replaced in go.mod, such as private versions of open-source packages.
-# $(1) should be the name of the package, $(2) and $(3) the repository and branch from which to update it.
-define update_replace_pin
-	$(eval new_ver := $(call get_remote_version,$(2),$(3)))
-
-	$(DOCKER_RUN) -i $(CALICO_BUILD) sh -c '$(GIT_CONFIG_SSH); \
-		if [[ ! -z "$(new_ver)" ]]; then \
-			go mod edit -replace $(1)=$(2)@$(new_ver); \
-			go mod download; \
-		fi'
-endef
-
-guard-ssh-forwarding-bug:
-	@if [ "$(shell uname)" = "Darwin" ]; then \
-		echo "ERROR: This target requires ssh-agent to docker key forwarding and is not compatible with OSX/Mac OS"; \
-		echo "$(MAKECMDGOALS)"; \
-		exit 1; \
-	fi;
-
-LIBCALICO_BRANCH?=$(PIN_BRANCH)
-LIBCALICO_REPO?=github.com/tigera/libcalico-go-private
-LICENSING_BRANCH?=$(PIN_BRANCH)
-LICENSING_REPO?=github.com/tigera/licensing
-
-update-licensing-pin: guard-ssh-forwarding-bug
-	$(call update_pin,github.com/tigera/licensing,$(LICENSING_REPO),$(LICENSING_BRANCH))
-
-update-libcalico-pin: guard-ssh-forwarding-bug
-	$(call update_replace_pin,github.com/projectcalico/libcalico-go,$(LIBCALICO_REPO),$(LIBCALICO_BRANCH))
-
-git-status:
-	git status --porcelain
-
-git-config:
-ifdef CONFIRM
-	git config --global user.name "Semaphore Automatic Update"
-	git config --global user.email "marvin@tigera.io"
-endif
-
-git-commit:
-	git diff --quiet HEAD || git commit -m "Semaphore Automatic Update" go.mod go.sum
-
-git-push:
-	git push
-
-update-pins: update-licensing-pin update-libcalico-pin
-
-commit-pin-updates: update-pins git-status ci git-config git-commit git-push
-
-###############################################################################
 # Static checks
 ###############################################################################
-.PHONY: static-checks
-LINT_ARGS := --deadline 5m --max-issues-per-linter 0 --max-same-issues 0
-static-checks:
-	$(DOCKER_RUN) $(CALICO_BUILD) sh -c '$(GIT_CONFIG_SSH); golangci-lint run $(LINT_ARGS)'
-
-.PHONY: fix
-fix:
-	goimports -w $(SRC_FILES) $(TEST_SRC_FILES)
-
-# Always install the git hooks to prevent publishing closed source code to a non-private repo.
 hooks_installed:=$(shell ./install-git-hooks)
 
-.PHONY: install-git-hooks
-install-git-hooks:
-	./install-git-hooks
-
-foss-checks:
-	$(DOCKER_RUN) -e FOSSA_API_KEY=$(FOSSA_API_KEY) $(CALICO_BUILD) /usr/local/bin/fossa
-
-=======
->>>>>>> 9c443939
 ###############################################################################
 # Unit Tests
 ###############################################################################
@@ -542,7 +331,7 @@
 # We pre-build the test binary so that we can run it outside a container and allow it
 # to interact with docker.
 k8s-install/scripts/install_cni.test: k8s-install/scripts/*.go
-	$(DOCKER_RUN) $(CALICO_BUILD) sh -c '$(GIT_CONFIG_SSH) && \
+	$(DOCKER_RUN) $(CALICO_BUILD) sh -c '$(GIT_CONFIG_SSH) \
 		go test ./k8s-install/scripts -c --tags install_cni_test -o ./k8s-install/scripts/install_cni.test'
 
 .PHONY: test-install-cni
@@ -553,16 +342,8 @@
 ###############################################################################
 # CI/CD
 ###############################################################################
-.PHONY: mod-download
-mod-download:
-	-$(DOCKER_RUN) $(CALICO_BUILD) sh -c '$(GIT_CONFIG_SSH); go mod download'
-
 .PHONY: ci
-<<<<<<< HEAD
-ci: clean mod-download static-checks build assert-not-dirty test-cni-versions image-all test-install-cni
-=======
 ci: clean mod-download build static-checks test-cni-versions image-all test-install-cni
->>>>>>> 9c443939
 
 ## Deploys images to registry
 cd:
@@ -575,9 +356,8 @@
 	$(MAKE) tag-images-all push-all push-manifests push-non-manifests  IMAGETAG=${BRANCH_NAME} EXCLUDEARCH="$(EXCLUDEARCH)"
 	$(MAKE) tag-images-all push-all push-manifests push-non-manifests  IMAGETAG=$(shell git describe --tags --dirty --always --long) EXCLUDEARCH="$(EXCLUDEARCH)"
 
-<<<<<<< HEAD
 ## Build fv binary for Windows
-$(BIN)/win-fv.exe: local_build $(WINFV_SRCFILES)
+$(BIN)/win-fv.exe: $(LOCAL_BUILD_DEP) $(WINFV_SRCFILES)
 	$(DOCKER_RUN) -e GOOS=windows $(CALICO_BUILD) sh -c '$(GIT_CONFIG_SSH) && go test ./win_tests -c -o $(BIN)/win-fv.exe'
 
 # Assert no local changes after a clean build. This helps catch errors resulting from
@@ -585,8 +365,6 @@
 assert-not-dirty:
 	@./hack/check-dirty.sh
 
-=======
->>>>>>> 9c443939
 ###############################################################################
 # Release
 ###############################################################################
@@ -692,7 +470,6 @@
 	$(error Unable to find `ghr` in PATH, run this: go get -u github.com/tcnksm/ghr)
 endif
 
-
 ###############################################################################
 # Developer helper scripts (not used by build or test)
 ###############################################################################
