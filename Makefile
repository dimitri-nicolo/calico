.PHONY: all test

default: all
all: test
test: ut
<<<<<<< HEAD
code-gen: .code_gen
=======
>>>>>>> 16a16d09

# Define some constants
#######################
K8S_VERSION       = v1.8.1
CALICO_BUILD     ?= calico/go-build:v0.9
PACKAGE_NAME     ?= projectcalico/libcalico-go
LOCAL_USER_ID    ?= $(shell id -u $$USER)
BINDIR           ?= bin
LIBCALICO-GO_PKG  = github.com/projectcalico/libcalico-go
MY_UID           := $(shell id -u)

DOCKER_GO_BUILD := mkdir -p .go-pkg-cache && \
                   docker run --rm \
                              --net=host \
                              $(EXTRA_DOCKER_ARGS) \
                              -e LOCAL_USER_ID=$(LOCAL_USER_ID) \
                              -v $(HOME)/.glide:/home/user/.glide:rw \
                              -v $(CURDIR):/go/src/github.com/$(PACKAGE_NAME):rw \
                              -v $(CURDIR)/.go-pkg-cache:/go/pkg:rw \
                              -w /go/src/github.com/$(PACKAGE_NAME) \
                              $(CALICO_BUILD)

VENDOR_REMADE := false

.PHONY: static-checks
static-checks: check-format check-gen-files

.PHONY: check-gen-files
check-gen-files: gen-files
	git diff --exit-code || (echo "The generated targets changed, please 'make gen-files' and commit the results"; exit 1)

.PHONY: check-format
# Depends on the vendor directory because goimports needs to be able to resolve the imports.
check-format: vendor/.up-to-date
	@if $(DOCKER_GO_BUILD) goimports -l lib | grep -v zz_generated | grep .; then \
	  echo "Some files in ./lib are not goimported"; \
	  false; \
	else \
	  echo "All files in ./lib are goimported"; \
	fi

.PHONY: goimports go-fmt format-code
# Format the code using goimports.  Depends on the vendor directory because goimports needs
# to be able to resolve the imports.
goimports go-fmt format-code: vendor/.up-to-date
	$(DOCKER_GO_BUILD) goimports -w lib

.PHONY: update-vendor
# Update the pins in glide.lock to reflect the updated glide.yaml.
# Note: no dependency on glide.yaml so we don't automatically update glide.lock without
# developer intervention.
update-vendor glide.lock:
	$(DOCKER_GO_BUILD) glide up --strip-vendor
	touch vendor/.up-to-date
	# Optimization: since glide up does the job of glide install, flag to the
	# vendor target that it doesn't need to do anything.
	$(eval VENDOR_REMADE := true)

.PHONY: vendor
# Rebuild the vendor directory.
vendor vendor/.up-to-date: glide.lock
	# To update upstream dependencies, delete the glide.lock file first
	# or run make update-vendor.
	# To build without Docker just run "glide install -strip-vendor"
	if ! $(VENDOR_REMADE); then \
	    $(DOCKER_GO_BUILD) glide install --strip-vendor && \
	    touch vendor/.up-to-date; \
	fi

.PHONY: ut
## Run the UTs locally.  This requires a local etcd and local kubernetes master to be running.
ut: vendor/.up-to-date
	./run-uts

.PHONY: test-containerized
## Run the tests in a container. Useful for CI, Mac dev.
test-containerized: vendor/.up-to-date run-etcd run-kubernetes-master
	-mkdir -p .go-pkg-cache
	docker run --rm --privileged --net=host \
    -e LOCAL_USER_ID=$(LOCAL_USER_ID) \
    -v $(CURDIR)/.go-pkg-cache:/go/pkg/:rw \
    -v $(CURDIR):/go/src/github.com/$(PACKAGE_NAME):rw \
    $(CALICO_BUILD) sh -c 'cd /go/src/github.com/$(PACKAGE_NAME) && make WHAT=$(WHAT) SKIP=$(SKIP) ut'

## Run etcd as a container (calico-etcd)
run-etcd: stop-etcd
	docker run --detach \
	--net=host \
	--entrypoint=/usr/local/bin/etcd \
	--name calico-etcd quay.io/coreos/etcd:v3.1.7 \
	--advertise-client-urls "http://$(LOCAL_IP_ENV):2379,http://127.0.0.1:2379,http://$(LOCAL_IP_ENV):4001,http://127.0.0.1:4001" \
	--listen-client-urls "http://0.0.0.0:2379,http://0.0.0.0:4001"

## Run a local kubernetes master with API via hyperkube
run-kubernetes-master: stop-kubernetes-master
	# Run a Kubernetes apiserver using Docker.
	docker run \
		--net=host --name st-apiserver \
		--detach \
		gcr.io/google_containers/hyperkube-amd64:${K8S_VERSION} \
		/hyperkube apiserver \
			--bind-address=0.0.0.0 \
			--insecure-bind-address=0.0.0.0 \
	        	--etcd-servers=http://127.0.0.1:2379 \
			--admission-control=NamespaceLifecycle,LimitRanger,DefaultStorageClass,ResourceQuota \
			--authorization-mode=RBAC \
			--service-cluster-ip-range=10.101.0.0/16 \
			--v=10 \
			--logtostderr=true

	# Wait until we can configure a cluster role binding which allows anonymous auth.
	while ! docker exec st-apiserver kubectl create clusterrolebinding anonymous-admin --clusterrole=cluster-admin --user=system:anonymous; do echo "Trying to create ClusterRoleBinding"; sleep 2; done

	# And run the controller manager.
	docker run \
		--net=host --name st-controller-manager \
		--detach \
		gcr.io/google_containers/hyperkube-amd64:${K8S_VERSION} \
		/hyperkube controller-manager \
                        --master=127.0.0.1:8080 \
                        --min-resync-period=3m \
                        --allocate-node-cidrs=true \
                        --cluster-cidr=10.10.0.0/16 \
                        --v=5

	# Create CustomResourceDefinition (CRD) for Calico resources
	# from the manifest crds.yaml
	docker run \
	    --net=host \
	    --rm \
		-v  $(CURDIR):/manifests \
		lachlanevenson/k8s-kubectl:${K8S_VERSION} \
		--server=http://127.0.0.1:8080 \
		apply -f manifests/test/crds.yaml

	# Create a Node in the API for the tests to use.
	docker run \
	    --net=host \
	    --rm \
		-v  $(CURDIR):/manifests \
		lachlanevenson/k8s-kubectl:${K8S_VERSION} \
		--server=http://127.0.0.1:8080 \
		apply -f manifests/test/mock-node.yaml

	# Create Namespaces required by namespaced Calico `NetworkPolicy`
	# tests from the manifests namespaces.yaml.
	docker run \
	    --net=host \
	    --rm \
		-v  $(CURDIR):/manifests \
		lachlanevenson/k8s-kubectl:${K8S_VERSION} \
		--server=http://localhost:8080 \
		apply -f manifests/test/namespaces.yaml

## Stop the local kubernetes master
stop-kubernetes-master:
	# Delete the cluster role binding.
	-docker exec st-apiserver kubectl delete clusterrolebinding anonymous-admin

	# Stop master components.
	-docker rm -f st-apiserver st-controller-manager

## Stop the etcd container (calico-etcd)
stop-etcd:
	-docker rm -f calico-etcd

.PHONY: clean
## Removes all .coverprofile files, the vendor dir, and .go-pkg-cache
clean:
	find . -name '*.coverprofile' -type f -delete
	rm -rf vendor .go-pkg-cache
	rm -rf $(BINDIR)

<<<<<<< HEAD
clean-code-gen: clean-bin
	rm -f .code_gen
	rm -f lib/apis/v3/zz_generated.deepcopy.go \
	      lib/apis/v3/openapi_generated.go

clean-bin:
	rm -rf $(BINDIR) .code_gen_exes
=======
.PHONY: clean-gen-files
## Convenience target for devs to remove generated files and related utilities
clean-gen-files:
	rm -f $(BINDIR)/deepcopy-gen
	rm -f ./lib/apis/v3/zz_generated.deepcopy.go
	rm -f ./lib/upgrade/migrator/clients/v1/k8s/custom/zz_generated.deepcopy.go
>>>>>>> 16a16d09

.PHONY: help
## Display this help text
help: # Some kind of magic from https://gist.github.com/rcmachado/af3db315e31383502660
	$(info Available targets)
	@awk '/^[a-zA-Z\-\_0-9\/]+:/ {                                      \
		nb = sub( /^## /, "", helpMsg );                                \
		if(nb == 0) {                                                   \
			helpMsg = $$0;                                              \
			nb = sub( /^[^:]*:.* ## /, "", helpMsg );                   \
		}                                                               \
		if (nb)                                                         \
			printf "\033[1;31m%-" width "s\033[0m %s\n", $$1, helpMsg;  \
	}                                                                   \
	{ helpMsg = $$0 }'                                                  \
	width=23                                                            \
	$(MAKEFILE_LIST)

DOCKER_GO_BUILD := \
	mkdir -p .go-pkg-cache && \
	docker run --rm \
		--net=host \
		$(EXTRA_DOCKER_ARGS) \
		-e LOCAL_USER_ID=$(MY_UID) \
		-v $${PWD}:/go/src/github.com/projectcalico/libcalico-go \
		-v $${PWD}/.go-pkg-cache:/go/pkg:rw \
		-w /go/src/github.com/projectcalico/libcalico-go \
		$(CALICO_BUILD)

<<<<<<< HEAD
.code_gen_exes: $(BINDIR)/deepcopy-gen \
                $(BINDIR)/openapi-gen
	touch $@

$(BINDIR)/deepcopy-gen:
	$(DOCKER_GO_BUILD) \
		sh -c 'go build -o $@ $(LIBCALICO-GO_PKG)/vendor/k8s.io/code-generator/cmd/deepcopy-gen'

$(BINDIR)/openapi-gen:
	$(DOCKER_GO_BUILD) \
    		sh -c 'go build -o $@ $(LIBCALICO-GO_PKG)/vendor/k8s.io/code-generator/cmd/openapi-gen'

# Regenerate all files if the gen exe(s) changed
.code_gen: .code_gen_exes
	# Generate deep copies
=======
$(BINDIR)/deepcopy-gen: vendor/.up-to-date
	$(DOCKER_GO_BUILD) \
		sh -c 'go build -o $@ $(LIBCALICO-GO_PKG)/vendor/k8s.io/code-generator/cmd/deepcopy-gen'

# Create a list of files upon which the generated file depends, skip the generated file itself
UPGRADE_SRCS := $(filter-out ./lib/upgrade/migrator/clients/v1/k8s/custom/zz_generated.deepcopy.go, \
                             $(wildcard ./lib/upgrade/migrator/clients/v1/k8s/custom/*.go))

./lib/upgrade/migrator/clients/v1/k8s/custom/zz_generated.deepcopy.go: ${UPGRADE_SRCS}
	$(DOCKER_GO_BUILD) \
		sh -c '$(BINDIR)/deepcopy-gen \
			--v 1 --logtostderr \
			--go-header-file "./docs/boilerplate.go.txt" \
			--input-dirs "$(LIBCALICO-GO_PKG)/lib/upgrade/migrator/clients/v1/k8s/custom" \
			--bounding-dirs "github.com/projectcalico/libcalico-go" \
			--output-file-base zz_generated.deepcopy'

# Create a list of files upon which the generated file depends, skip the generated file itself
APIS_SRCS := $(filter-out ./lib/apis/v3/zz_generated.deepcopy.go, $(wildcard ./lib/apis/v3/*.go))

./lib/apis/v3/zz_generated.deepcopy.go: ${APIS_SRCS}
>>>>>>> 16a16d09
	$(DOCKER_GO_BUILD) \
		sh -c '$(BINDIR)/deepcopy-gen \
			--v 1 --logtostderr \
			--go-header-file "./docs/boilerplate.go.txt" \
			--input-dirs "$(LIBCALICO-GO_PKG)/lib/apis/v3" \
			--bounding-dirs "github.com/projectcalico/libcalico-go" \
			--output-file-base zz_generated.deepcopy'

<<<<<<< HEAD
	# Generate OpenAPI spec
	$(DOCKER_GO_BUILD) \
	   sh -c '$(BINDIR)/openapi-gen \
		--v 1 --logtostderr \
		--go-header-file "./docs/boilerplate.go.txt" \
		--input-dirs "$(LIBCALICO-GO_PKG)/lib/apis/v3,$(LIBCALICO-GO_PKG)/lib/apis/v1,$(LIBCALICO-GO_PKG)/lib/numorstring" \
		--output-package "$(LIBCALICO-GO_PKG)/lib/apis/v3"'

	$(DOCKER_GO_BUILD) \
	   sh -c '$(BINDIR)/openapi-gen \
		--v 1 --logtostderr \
		--go-header-file "./docs/boilerplate.go.txt" \
		--input-dirs "$(LIBCALICO-GO_PKG)/lib/apis/v1,$(LIBCALICO-GO_PKG)/lib/numorstring" \
		--output-package "$(LIBCALICO-GO_PKG)/lib/apis/v1"'

	$(DOCKER_GO_BUILD) \
	   sh -c '$(BINDIR)/openapi-gen \
		--v 1 --logtostderr \
		--go-header-file "./docs/boilerplate.go.txt" \
		--input-dirs "$(LIBCALICO-GO_PKG)/lib/numorstring" \
		--output-package "$(LIBCALICO-GO_PKG)/lib/numorstring"'
=======
.PHONY: gen-files
## Build generated-go utilities (e.g. deepcopy_gen) and generated files
gen-files: $(BINDIR)/deepcopy-gen \
           ./lib/apis/v3/zz_generated.deepcopy.go \
           ./lib/upgrade/migrator/clients/v1/k8s/custom/zz_generated.deepcopy.go
>>>>>>> 16a16d09
<|MERGE_RESOLUTION|>--- conflicted
+++ resolved
@@ -3,10 +3,6 @@
 default: all
 all: test
 test: ut
-<<<<<<< HEAD
-code-gen: .code_gen
-=======
->>>>>>> 16a16d09
 
 # Define some constants
 #######################
@@ -180,22 +176,13 @@
 	rm -rf vendor .go-pkg-cache
 	rm -rf $(BINDIR)
 
-<<<<<<< HEAD
-clean-code-gen: clean-bin
-	rm -f .code_gen
-	rm -f lib/apis/v3/zz_generated.deepcopy.go \
-	      lib/apis/v3/openapi_generated.go
-
-clean-bin:
-	rm -rf $(BINDIR) .code_gen_exes
-=======
 .PHONY: clean-gen-files
 ## Convenience target for devs to remove generated files and related utilities
 clean-gen-files:
 	rm -f $(BINDIR)/deepcopy-gen
-	rm -f ./lib/apis/v3/zz_generated.deepcopy.go
+	rm -f ./lib/apis/v3/zz_generated.deepcopy.go \
+	      ./lib/apis/v3/openapi_generated.go
 	rm -f ./lib/upgrade/migrator/clients/v1/k8s/custom/zz_generated.deepcopy.go
->>>>>>> 16a16d09
 
 .PHONY: help
 ## Display this help text
@@ -225,26 +212,13 @@
 		-w /go/src/github.com/projectcalico/libcalico-go \
 		$(CALICO_BUILD)
 
-<<<<<<< HEAD
-.code_gen_exes: $(BINDIR)/deepcopy-gen \
-                $(BINDIR)/openapi-gen
-	touch $@
-
-$(BINDIR)/deepcopy-gen:
+$(BINDIR)/deepcopy-gen: vendor/.up-to-date
 	$(DOCKER_GO_BUILD) \
 		sh -c 'go build -o $@ $(LIBCALICO-GO_PKG)/vendor/k8s.io/code-generator/cmd/deepcopy-gen'
 
-$(BINDIR)/openapi-gen:
+$(BINDIR)/openapi-gen: vendor/.up-to-date
 	$(DOCKER_GO_BUILD) \
     		sh -c 'go build -o $@ $(LIBCALICO-GO_PKG)/vendor/k8s.io/code-generator/cmd/openapi-gen'
-
-# Regenerate all files if the gen exe(s) changed
-.code_gen: .code_gen_exes
-	# Generate deep copies
-=======
-$(BINDIR)/deepcopy-gen: vendor/.up-to-date
-	$(DOCKER_GO_BUILD) \
-		sh -c 'go build -o $@ $(LIBCALICO-GO_PKG)/vendor/k8s.io/code-generator/cmd/deepcopy-gen'
 
 # Create a list of files upon which the generated file depends, skip the generated file itself
 UPGRADE_SRCS := $(filter-out ./lib/upgrade/migrator/clients/v1/k8s/custom/zz_generated.deepcopy.go, \
@@ -259,11 +233,10 @@
 			--bounding-dirs "github.com/projectcalico/libcalico-go" \
 			--output-file-base zz_generated.deepcopy'
 
-# Create a list of files upon which the generated file depends, skip the generated file itself
-APIS_SRCS := $(filter-out ./lib/apis/v3/zz_generated.deepcopy.go, $(wildcard ./lib/apis/v3/*.go))
+# Create a list of filesupon which the generated files depend on, skip the generated files itself
+APIS_SRCS := $(filter-out ./lib/apis/v3/zz_generated.deepcopy.go ./lib/apis/v3/openapi_generated.go, $(wildcard ./lib/apis/v3/*.go))
 
 ./lib/apis/v3/zz_generated.deepcopy.go: ${APIS_SRCS}
->>>>>>> 16a16d09
 	$(DOCKER_GO_BUILD) \
 		sh -c '$(BINDIR)/deepcopy-gen \
 			--v 1 --logtostderr \
@@ -272,7 +245,7 @@
 			--bounding-dirs "github.com/projectcalico/libcalico-go" \
 			--output-file-base zz_generated.deepcopy'
 
-<<<<<<< HEAD
+./lib/apis/v3/openapi_generated.go: ${APIS_SRCS}
 	# Generate OpenAPI spec
 	$(DOCKER_GO_BUILD) \
 	   sh -c '$(BINDIR)/openapi-gen \
@@ -294,10 +267,10 @@
 		--go-header-file "./docs/boilerplate.go.txt" \
 		--input-dirs "$(LIBCALICO-GO_PKG)/lib/numorstring" \
 		--output-package "$(LIBCALICO-GO_PKG)/lib/numorstring"'
-=======
+
 .PHONY: gen-files
 ## Build generated-go utilities (e.g. deepcopy_gen) and generated files
-gen-files: $(BINDIR)/deepcopy-gen \
+gen-files: $(BINDIR)/deepcopy-gen $(BINDIR)/openapi-gen \
            ./lib/apis/v3/zz_generated.deepcopy.go \
-           ./lib/upgrade/migrator/clients/v1/k8s/custom/zz_generated.deepcopy.go
->>>>>>> 16a16d09
+           ./lib/upgrade/migrator/clients/v1/k8s/custom/zz_generated.deepcopy.go \
+           ./lib/apis/v3/openapi_generated.go