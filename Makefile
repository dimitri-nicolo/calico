PACKAGE_NAME=github.com/projectcalico/libcalico-go
GO_BUILD_VER=v0.28

# libcalico-go still relies on vendoring
GOMOD_VENDOR = true
LOCAL_CHECKS = vendor goimports check-gen-files

###############################################################################
# Download and include Makefile.common
#   Additions to EXTRA_DOCKER_ARGS need to happen before the include since
#   that variable is evaluated when we declare DOCKER_RUN and siblings.
###############################################################################
MAKE_BRANCH?=$(GO_BUILD_VER)
MAKE_REPO?=https://raw.githubusercontent.com/projectcalico/go-build/$(MAKE_BRANCH)

Makefile.common: Makefile.common.$(MAKE_BRANCH)
	cp "$<" "$@"
Makefile.common.$(MAKE_BRANCH):
	# Clean up any files downloaded from other branches so they don't accumulate.
	rm -f Makefile.common.*
	curl --fail $(MAKE_REPO)/Makefile.common -o "$@"

include Makefile.common

###############################################################################

K8S_VERSION      ?= v1.16.0
<<<<<<< HEAD
ETCD_VERSION     ?= v3.3.7
COREDNS_VERSION  ?= 1.5.2
GO_BUILD_VER     ?= v0.24
CALICO_BUILD     ?= calico/go-build:$(GO_BUILD_VER)
PACKAGE_NAME     ?= github.com/projectcalico/libcalico-go
LOCAL_USER_ID    ?= $(shell id -u $$USER)
BINDIR	   ?= bin
TOP_SRC_DIR       = lib
MY_UID	   := $(shell id -u)

# Volume-mount gopath into the build container to cache go module's packages. If the environment is using multiple
# comma-separated directories for gopath, use the first one, as that is the default one used by go modules.
ifneq ($(GOPATH),)
	# If the environment is using multiple comma-separated directories for gopath, use the first one, as that
	# is the default one used by go modules.
	GOMOD_CACHE = $(shell echo $(GOPATH) | cut -d':' -f1)/pkg/mod
else
	# If gopath is empty, default to $(HOME)/go.
	GOMOD_CACHE = $(HOME)/go/pkg/mod
endif

ifdef SSH_AUTH_SOCK
  EXTRA_DOCKER_ARGS += -v $(SSH_AUTH_SOCK):/ssh-agent --env SSH_AUTH_SOCK=/ssh-agent
endif

EXTRA_DOCKER_ARGS       += -e GO111MODULE=on -e GOPRIVATE=github.com/tigera/* -v $(GOMOD_CACHE):/go/pkg/mod:rw
GIT_CONFIG_SSH	  ?= git config --global url."ssh://git@github.com/".insteadOf "https://github.com/"
GINKGO_ARGS		:= -mod=vendor

DOCKER_RUN := mkdir -p .go-pkg-cache $(GOMOD_CACHE) && \
	docker run --rm \
		--net=host \
		$(EXTRA_DOCKER_ARGS) \
		-e LOCAL_USER_ID=$(LOCAL_USER_ID) \
		-e GOCACHE=/go-cache \
		-e GOPATH=/go \
		-v $(CURDIR):/go/src/$(PACKAGE_NAME):rw \
		-v $(CURDIR)/.go-pkg-cache:/go-cache:rw \
		-w /go/src/$(PACKAGE_NAME)

DOCKER_GO_BUILD := $(DOCKER_RUN) $(CALICO_BUILD)
=======
BINDIR           ?= bin
>>>>>>> 1af6a37d

# Create a list of files upon which the generated file depends, skip the generated file itself
UPGRADE_SRCS := $(filter-out ./lib/upgrade/migrator/clients/v1/k8s/custom/zz_generated.deepcopy.go, \
			     $(wildcard ./lib/upgrade/migrator/clients/v1/k8s/custom/*.go))

# Create a list of filesupon which the generated files depend on, skip the generated files itself
APIS_SRCS := $(filter-out ./lib/apis/v3/zz_generated.deepcopy.go ./lib/apis/v3/openapi_generated.go, $(wildcard ./lib/apis/v3/*.go))


# The path, inside libcalico-go, to the cert files required for etcdv3 fv test
TEST_CERT_PATH := test/etcd-ut-certs/

.PHONY: clean
clean:
	rm -rf .go-pkg-cache vendor $(BINDIR) checkouts
	find . -name '*.coverprofile' -type f -delete

###############################################################################
# Building the binary
###############################################################################
# Build the vendor directory.
vendor: mod-download
	$(DOCKER_GO_BUILD) go mod vendor

GENERATED_FILES:=./lib/apis/v3/zz_generated.deepcopy.go \
	   ./lib/upgrade/migrator/clients/v1/k8s/custom/zz_generated.deepcopy.go \
	   ./lib/apis/v3/openapi_generated.go \
	   ./lib/numorstring/openapi_generated.go

$(BINDIR)/openapi-gen: vendor
	$(DOCKER_GO_BUILD) \
		sh -c '$(GIT_CONFIG_SSH); go build -mod=vendor -o $@ $(PACKAGE_NAME)/vendor/k8s.io/code-generator/cmd/openapi-gen'

.PHONY: gen-files
## Force rebuild generated go utilities (e.g. deepcopy-gen) and generated files
gen-files:
	rm -rf $(GENERATED_FILES)
	$(MAKE) $(GENERATED_FILES)

$(BINDIR)/deepcopy-gen: vendor
<<<<<<< HEAD
	$(DOCKER_GO_BUILD) sh -c '$(GIT_CONFIG_SSH); go build -mod=vendor -o $@ $(PACKAGE_NAME)/vendor/k8s.io/code-generator/cmd/deepcopy-gen'
=======
	$(DOCKER_GO_BUILD) sh -c 'go build -o $@ $(PACKAGE_NAME)/vendor/k8s.io/code-generator/cmd/deepcopy-gen'
>>>>>>> 1af6a37d

./lib/upgrade/migrator/clients/v1/k8s/custom/zz_generated.deepcopy.go: $(UPGRADE_SRCS) $(BINDIR)/deepcopy-gen
	$(DOCKER_GO_BUILD) sh -c '$(BINDIR)/deepcopy-gen \
		--v 1 --logtostderr \
		--go-header-file "./docs/boilerplate.go.txt" \
		--input-dirs "$(PACKAGE_NAME)/lib/upgrade/migrator/clients/v1/k8s/custom" \
		--bounding-dirs "github.com/projectcalico/libcalico-go" \
		--output-file-base zz_generated.deepcopy'

./lib/apis/v3/zz_generated.deepcopy.go: $(APIS_SRCS) $(BINDIR)/deepcopy-gen
	$(DOCKER_GO_BUILD) sh -c '$(BINDIR)/deepcopy-gen \
		--v 1 --logtostderr \
		--go-header-file "./docs/boilerplate.go.txt" \
		--input-dirs "$(PACKAGE_NAME)/lib/apis/v3" \
		--bounding-dirs "github.com/projectcalico/libcalico-go" \
		--output-file-base zz_generated.deepcopy'

./lib/apis/v3/openapi_generated.go: $(APIS_SRCS) $(BINDIR)/openapi-gen
	# Generate OpenAPI spec
	$(DOCKER_GO_BUILD) \
	   sh -c '$(BINDIR)/openapi-gen \
		--v 1 --logtostderr \
		--go-header-file "./docs/boilerplate.go.txt" \
		--input-dirs "$(PACKAGE_NAME)/lib/apis/v3,$(PACKAGE_NAME)/lib/apis/v1,$(PACKAGE_NAME)/lib/numorstring" \
		--output-package "$(PACKAGE_NAME)/lib/apis/v3"'

	$(DOCKER_GO_BUILD) \
	   sh -c '$(BINDIR)/openapi-gen \
		--v 1 --logtostderr \
		--go-header-file "./docs/boilerplate.go.txt" \
		--input-dirs "$(PACKAGE_NAME)/lib/apis/v1,$(PACKAGE_NAME)/lib/numorstring" \
		--output-package "$(PACKAGE_NAME)/lib/apis/v1"'

	$(DOCKER_GO_BUILD) \
	   sh -c '$(BINDIR)/openapi-gen \
		--v 1 --logtostderr \
		--go-header-file "./docs/boilerplate.go.txt" \
		--input-dirs "$(PACKAGE_NAME)/lib/numorstring" \
		--output-package "$(PACKAGE_NAME)/lib/numorstring"; \
		sed -i "/numorstring /d" ./lib/numorstring/openapi_generated.go'
		# Above 'sed' to workaround a bug in openapi-gen which ends up
		# importing "numorstring github.com/.../lib/numorstring" causing eventual build error


###############################################################################
# Static checks
###############################################################################
<<<<<<< HEAD
.PHONY: static-checks
static-checks: check-format check-gen-files golangci-lint
=======
# TODO: re-enable all linters
LINT_ARGS += --disable gosimple,unused,structcheck,errcheck,deadcode,varcheck,ineffassign,staticcheck,govet
>>>>>>> 1af6a37d

.PHONY: check-gen-files
check-gen-files: $(GENERATED_FILES)
	git diff --exit-code -- $(GENERATED_FILES) || (echo "The generated targets changed, please 'make gen-files' and commit the results"; exit 1)

.PHONY: check-format
# Depends on the vendor directory because goimports needs to be able to resolve the imports.
check-format: vendor
	@if $(DOCKER_GO_BUILD) goimports -l lib | grep -v zz_generated | grep .; then \
	  echo "Some files in ./lib are not goimported"; \
	  false ;\
	else \
	  echo "All files in ./lib are goimported"; \
	fi

<<<<<<< HEAD
LINT_ARGS := --deadline 5m --max-issues-per-linter 0 --max-same-issues 0
golangci-lint:
	@echo "linting is currently disabled"
	#$(DOCKER_RUN) $(CALICO_BUILD) sh -c '$(GIT_CONFIG_SSH); GO111MODULE=off golangci-lint run $(LINT_ARGS)'

.PHONY: goimports go-fmt format-code
# Format the code using goimports.  Depends on the vendor directory because goimports needs
# to be able to resolve the imports.
goimports go-fmt format-code fix: vendor
	$(DOCKER_GO_BUILD) goimports -w lib

# Always install the git hooks to prevent publishing closed source code to a non-private repo.
hooks_installed:=$(shell ./install-git-hooks)

.PHONY: install-git-hooks
install-git-hooks:
	./install-git-hooks

=======
>>>>>>> 1af6a37d
###############################################################################
# Tests
###############################################################################
.PHONY: ut-cover
## Run the UTs natively with code coverage.  This requires a local etcd and local kubernetes master to be running.
ut-cover: vendor
	./run-uts

WHAT?=.
GINKGO_FOCUS?=.*

.PHONY:ut
## Run the fast set of unit tests in a container.
ut: vendor
<<<<<<< HEAD
	$(DOCKER_RUN) --privileged $(CALICO_BUILD) sh -c '$(GIT_CONFIG_SSH); \
		cd /go/src/$(PACKAGE_NAME) && ginkgo -r --skipPackage vendor -skip "\[Datastore\]" -focus="$(GINKGO_FOCUS)" $(GINKGO_ARGS) $(WHAT)'
=======
	$(DOCKER_RUN) --privileged $(CALICO_BUILD) \
		sh -c 'cd /go/src/$(PACKAGE_NAME) && ginkgo -r --skipPackage vendor -skip "\[Datastore\]" -focus="$(GINKGO_FOCUS)" $(WHAT)'
>>>>>>> 1af6a37d

.PHONY:fv
## Run functional tests against a real datastore in a container.
fv: vendor run-etcd run-etcd-tls run-kubernetes-master run-coredns
	$(DOCKER_RUN) --privileged --dns \
		$(shell docker inspect -f '{{range .NetworkSettings.Networks}}{{.IPAddress}}{{end}}' coredns) \
<<<<<<< HEAD
		$(CALICO_BUILD) sh -c '$(GIT_CONFIG_SSH); cd /go/src/$(PACKAGE_NAME) && ginkgo -r --skipPackage vendor -focus "$(GINKGO_FOCUS).*\[Datastore\]|\[Datastore\].*$(GINKGO_FOCUS)" $(GINKGO_ARGS) $(WHAT)'
=======
		$(CALICO_BUILD) sh -c 'cd /go/src/$(PACKAGE_NAME) && ginkgo -r --skipPackage vendor -focus "$(GINKGO_FOCUS).*\[Datastore\]|\[Datastore\].*$(GINKGO_FOCUS)" $(WHAT)'
>>>>>>> 1af6a37d
	$(MAKE) stop-etcd-tls

## Run etcd, with tls enabled, as a container (calico-etcd-tls)
run-etcd-tls: stop-etcd-tls
	docker run --detach \
		-v `pwd`/$(TEST_CERT_PATH):/root/etcd-certificates/ \
		--net=host \
		--entrypoint=/usr/local/bin/etcd \
		--name calico-etcd-tls quay.io/coreos/etcd:$(ETCD_VERSION)  \
		--listen-peer-urls https://127.0.0.1:5008 \
		--peer-cert-file=/root/etcd-certificates/server.crt \
		--peer-key-file=/root/etcd-certificates/server.key \
		--advertise-client-urls https://127.0.0.1:5007 \
		--listen-client-urls https://0.0.0.0:5007 \
		--trusted-ca-file=/root/etcd-certificates/ca.crt \
		--cert-file=/root/etcd-certificates/server.crt \
		--key-file=/root/etcd-certificates/server.key \
		--client-cert-auth=true \
		--data-dir=/var/lib/etcd

## Stop etcd with name calico-etcd-tls
stop-etcd-tls:
	-docker rm -f calico-etcd-tls

## Run etcd as a container (calico-etcd)
run-etcd: stop-etcd
	docker run --detach \
	--net=host \
	--entrypoint=/usr/local/bin/etcd \
	--name calico-etcd quay.io/coreos/etcd:$(ETCD_VERSION) \
	--advertise-client-urls "http://$(LOCAL_IP_ENV):2379,http://127.0.0.1:2379,http://$(LOCAL_IP_ENV):4001,http://127.0.0.1:4001" \
	--listen-client-urls "http://0.0.0.0:2379,http://0.0.0.0:4001"

## Run a local kubernetes master with API via hyperkube
run-kubernetes-master: stop-kubernetes-master
	# Run a Kubernetes apiserver using Docker.
	docker run \
		--net=host --name st-apiserver \
		--detach \
		gcr.io/google_containers/hyperkube-amd64:${K8S_VERSION} \
		/hyperkube kube-apiserver \
			--bind-address=0.0.0.0 \
			--insecure-bind-address=0.0.0.0 \
			--etcd-servers=http://127.0.0.1:2379 \
			--admission-control=NamespaceLifecycle,LimitRanger,DefaultStorageClass,ResourceQuota \
			--service-cluster-ip-range=10.101.0.0/16 \
			--v=10 \
			--logtostderr=true

	# Wait until the apiserver is accepting requests.
	while ! docker exec st-apiserver kubectl get crds; do echo "Waiting for apiserver to come up..."; sleep 3; done

	# And run the controller manager.
	docker run \
		--net=host --name st-controller-manager \
		--detach \
		gcr.io/google_containers/hyperkube-amd64:${K8S_VERSION} \
		/hyperkube kube-controller-manager \
			--master=127.0.0.1:8080 \
			--min-resync-period=3m \
			--allocate-node-cidrs=true \
			--cluster-cidr=10.10.0.0/16 \
			--v=5

	# Create CustomResourceDefinition (CRD) for Calico resources
	# from the manifest crds.yaml
	docker run \
	    --net=host \
	    --rm \
		-v  $(CURDIR):/manifests \
		gcr.io/google_containers/hyperkube-amd64:${K8S_VERSION} \
		/hyperkube kubectl \
		--server=http://127.0.0.1:8080 \
		apply -f /manifests/test/crds.yaml

	# Create a Node in the API for the tests to use.
	docker run \
	    --net=host \
	    --rm \
		-v  $(CURDIR):/manifests \
		gcr.io/google_containers/hyperkube-amd64:${K8S_VERSION} \
		/hyperkube kubectl \
		--server=http://127.0.0.1:8080 \
		apply -f /manifests/test/mock-node.yaml

	# Create Namespaces required by namespaced Calico `NetworkPolicy`
	# tests from the manifests namespaces.yaml.
	docker run \
	    --net=host \
	    --rm \
		-v  $(CURDIR):/manifests \
		gcr.io/google_containers/hyperkube-amd64:${K8S_VERSION} \
		/hyperkube kubectl \
		--server=http://localhost:8080 \
		apply -f /manifests/test/namespaces.yaml

## Stop the local kubernetes master
stop-kubernetes-master:
	# Delete the cluster role binding.
	-docker exec st-apiserver kubectl delete clusterrolebinding anonymous-admin

	# Stop master components.
	-docker rm -f st-apiserver st-controller-manager

## Stop the etcd container (calico-etcd)
stop-etcd:
	-docker rm -f calico-etcd

run-coredns: stop-coredns
	docker run \
		--detach \
		--name coredns \
		--rm \
		-v $(shell pwd)/test/coredns:/etc/coredns \
		-w /etc/coredns \
		coredns/coredns:$(COREDNS_VERSION)

stop-coredns:
	-docker rm -f coredns

st:
	@echo "No STs available"

###############################################################################
# CI
###############################################################################
.PHONY: mod-download
mod-download:
	-$(DOCKER_RUN) $(CALICO_BUILD) sh -c '$(GIT_CONFIG_SSH); go mod download'

.PHONY: ci
<<<<<<< HEAD
ci: clean mod-download static-checks test

.PHONY: help
## Display this help text
help: # Some kind of magic from https://gist.github.com/rcmachado/af3db315e31383502660
	$(info Available targets)
	@awk '/^[a-zA-Z\-\_0-9\/]+:/ {				      \
		nb = sub( /^## /, "", helpMsg );				\
		if(nb == 0) {						   \
			helpMsg = $$0;					      \
			nb = sub( /^[^:]*:.* ## /, "", helpMsg );		   \
		}							       \
		if (nb)							 \
			printf "\033[1;31m%-" width "s\033[0m %s\n", $$1, helpMsg;  \
	}								   \
	{ helpMsg = $$0 }'						  \
	width=23							    \
	$(MAKEFILE_LIST)
	@echo
	@echo 'To run a specific test suite, use: make test WHAT="<DIR containing test-suite>"'
=======
## Run what CI runs
ci: clean static-checks test
>>>>>>> 1af6a37d
<|MERGE_RESOLUTION|>--- conflicted
+++ resolved
@@ -25,51 +25,7 @@
 ###############################################################################
 
 K8S_VERSION      ?= v1.16.0
-<<<<<<< HEAD
-ETCD_VERSION     ?= v3.3.7
-COREDNS_VERSION  ?= 1.5.2
-GO_BUILD_VER     ?= v0.24
-CALICO_BUILD     ?= calico/go-build:$(GO_BUILD_VER)
-PACKAGE_NAME     ?= github.com/projectcalico/libcalico-go
-LOCAL_USER_ID    ?= $(shell id -u $$USER)
 BINDIR	   ?= bin
-TOP_SRC_DIR       = lib
-MY_UID	   := $(shell id -u)
-
-# Volume-mount gopath into the build container to cache go module's packages. If the environment is using multiple
-# comma-separated directories for gopath, use the first one, as that is the default one used by go modules.
-ifneq ($(GOPATH),)
-	# If the environment is using multiple comma-separated directories for gopath, use the first one, as that
-	# is the default one used by go modules.
-	GOMOD_CACHE = $(shell echo $(GOPATH) | cut -d':' -f1)/pkg/mod
-else
-	# If gopath is empty, default to $(HOME)/go.
-	GOMOD_CACHE = $(HOME)/go/pkg/mod
-endif
-
-ifdef SSH_AUTH_SOCK
-  EXTRA_DOCKER_ARGS += -v $(SSH_AUTH_SOCK):/ssh-agent --env SSH_AUTH_SOCK=/ssh-agent
-endif
-
-EXTRA_DOCKER_ARGS       += -e GO111MODULE=on -e GOPRIVATE=github.com/tigera/* -v $(GOMOD_CACHE):/go/pkg/mod:rw
-GIT_CONFIG_SSH	  ?= git config --global url."ssh://git@github.com/".insteadOf "https://github.com/"
-GINKGO_ARGS		:= -mod=vendor
-
-DOCKER_RUN := mkdir -p .go-pkg-cache $(GOMOD_CACHE) && \
-	docker run --rm \
-		--net=host \
-		$(EXTRA_DOCKER_ARGS) \
-		-e LOCAL_USER_ID=$(LOCAL_USER_ID) \
-		-e GOCACHE=/go-cache \
-		-e GOPATH=/go \
-		-v $(CURDIR):/go/src/$(PACKAGE_NAME):rw \
-		-v $(CURDIR)/.go-pkg-cache:/go-cache:rw \
-		-w /go/src/$(PACKAGE_NAME)
-
-DOCKER_GO_BUILD := $(DOCKER_RUN) $(CALICO_BUILD)
-=======
-BINDIR           ?= bin
->>>>>>> 1af6a37d
 
 # Create a list of files upon which the generated file depends, skip the generated file itself
 UPGRADE_SRCS := $(filter-out ./lib/upgrade/migrator/clients/v1/k8s/custom/zz_generated.deepcopy.go, \
@@ -110,11 +66,7 @@
 	$(MAKE) $(GENERATED_FILES)
 
 $(BINDIR)/deepcopy-gen: vendor
-<<<<<<< HEAD
 	$(DOCKER_GO_BUILD) sh -c '$(GIT_CONFIG_SSH); go build -mod=vendor -o $@ $(PACKAGE_NAME)/vendor/k8s.io/code-generator/cmd/deepcopy-gen'
-=======
-	$(DOCKER_GO_BUILD) sh -c 'go build -o $@ $(PACKAGE_NAME)/vendor/k8s.io/code-generator/cmd/deepcopy-gen'
->>>>>>> 1af6a37d
 
 ./lib/upgrade/migrator/clients/v1/k8s/custom/zz_generated.deepcopy.go: $(UPGRADE_SRCS) $(BINDIR)/deepcopy-gen
 	$(DOCKER_GO_BUILD) sh -c '$(BINDIR)/deepcopy-gen \
@@ -162,13 +114,8 @@
 ###############################################################################
 # Static checks
 ###############################################################################
-<<<<<<< HEAD
-.PHONY: static-checks
-static-checks: check-format check-gen-files golangci-lint
-=======
 # TODO: re-enable all linters
 LINT_ARGS += --disable gosimple,unused,structcheck,errcheck,deadcode,varcheck,ineffassign,staticcheck,govet
->>>>>>> 1af6a37d
 
 .PHONY: check-gen-files
 check-gen-files: $(GENERATED_FILES)
@@ -184,27 +131,6 @@
 	  echo "All files in ./lib are goimported"; \
 	fi
 
-<<<<<<< HEAD
-LINT_ARGS := --deadline 5m --max-issues-per-linter 0 --max-same-issues 0
-golangci-lint:
-	@echo "linting is currently disabled"
-	#$(DOCKER_RUN) $(CALICO_BUILD) sh -c '$(GIT_CONFIG_SSH); GO111MODULE=off golangci-lint run $(LINT_ARGS)'
-
-.PHONY: goimports go-fmt format-code
-# Format the code using goimports.  Depends on the vendor directory because goimports needs
-# to be able to resolve the imports.
-goimports go-fmt format-code fix: vendor
-	$(DOCKER_GO_BUILD) goimports -w lib
-
-# Always install the git hooks to prevent publishing closed source code to a non-private repo.
-hooks_installed:=$(shell ./install-git-hooks)
-
-.PHONY: install-git-hooks
-install-git-hooks:
-	./install-git-hooks
-
-=======
->>>>>>> 1af6a37d
 ###############################################################################
 # Tests
 ###############################################################################
@@ -219,24 +145,15 @@
 .PHONY:ut
 ## Run the fast set of unit tests in a container.
 ut: vendor
-<<<<<<< HEAD
 	$(DOCKER_RUN) --privileged $(CALICO_BUILD) sh -c '$(GIT_CONFIG_SSH); \
 		cd /go/src/$(PACKAGE_NAME) && ginkgo -r --skipPackage vendor -skip "\[Datastore\]" -focus="$(GINKGO_FOCUS)" $(GINKGO_ARGS) $(WHAT)'
-=======
-	$(DOCKER_RUN) --privileged $(CALICO_BUILD) \
-		sh -c 'cd /go/src/$(PACKAGE_NAME) && ginkgo -r --skipPackage vendor -skip "\[Datastore\]" -focus="$(GINKGO_FOCUS)" $(WHAT)'
->>>>>>> 1af6a37d
 
 .PHONY:fv
 ## Run functional tests against a real datastore in a container.
 fv: vendor run-etcd run-etcd-tls run-kubernetes-master run-coredns
 	$(DOCKER_RUN) --privileged --dns \
 		$(shell docker inspect -f '{{range .NetworkSettings.Networks}}{{.IPAddress}}{{end}}' coredns) \
-<<<<<<< HEAD
 		$(CALICO_BUILD) sh -c '$(GIT_CONFIG_SSH); cd /go/src/$(PACKAGE_NAME) && ginkgo -r --skipPackage vendor -focus "$(GINKGO_FOCUS).*\[Datastore\]|\[Datastore\].*$(GINKGO_FOCUS)" $(GINKGO_ARGS) $(WHAT)'
-=======
-		$(CALICO_BUILD) sh -c 'cd /go/src/$(PACKAGE_NAME) && ginkgo -r --skipPackage vendor -focus "$(GINKGO_FOCUS).*\[Datastore\]|\[Datastore\].*$(GINKGO_FOCUS)" $(WHAT)'
->>>>>>> 1af6a37d
 	$(MAKE) stop-etcd-tls
 
 ## Run etcd, with tls enabled, as a container (calico-etcd-tls)
@@ -287,7 +204,7 @@
 			--logtostderr=true
 
 	# Wait until the apiserver is accepting requests.
-	while ! docker exec st-apiserver kubectl get crds; do echo "Waiting for apiserver to come up..."; sleep 3; done
+	while ! docker exec st-apiserver kubectl get nodes; do echo "Waiting for apiserver to come up..."; sleep 2; done
 
 	# And run the controller manager.
 	docker run \
@@ -363,33 +280,6 @@
 ###############################################################################
 # CI
 ###############################################################################
-.PHONY: mod-download
-mod-download:
-	-$(DOCKER_RUN) $(CALICO_BUILD) sh -c '$(GIT_CONFIG_SSH); go mod download'
-
 .PHONY: ci
-<<<<<<< HEAD
-ci: clean mod-download static-checks test
-
-.PHONY: help
-## Display this help text
-help: # Some kind of magic from https://gist.github.com/rcmachado/af3db315e31383502660
-	$(info Available targets)
-	@awk '/^[a-zA-Z\-\_0-9\/]+:/ {				      \
-		nb = sub( /^## /, "", helpMsg );				\
-		if(nb == 0) {						   \
-			helpMsg = $$0;					      \
-			nb = sub( /^[^:]*:.* ## /, "", helpMsg );		   \
-		}							       \
-		if (nb)							 \
-			printf "\033[1;31m%-" width "s\033[0m %s\n", $$1, helpMsg;  \
-	}								   \
-	{ helpMsg = $$0 }'						  \
-	width=23							    \
-	$(MAKEFILE_LIST)
-	@echo
-	@echo 'To run a specific test suite, use: make test WHAT="<DIR containing test-suite>"'
-=======
 ## Run what CI runs
-ci: clean static-checks test
->>>>>>> 1af6a37d
+ci: clean static-checks test