CALICO_DIR=$(shell git rev-parse --show-toplevel)
GIT_HASH=$(shell git rev-parse --short=9 HEAD)
VERSIONS_FILE?=$(CALICO_DIR)/_data/versions.yml
IMAGES_FILE?=
JEKYLL_VERSION=4.0.0
HP_VERSION=v0.2
DEV?=false
CONFIG=--config _config.yml
BUILD_EXTRA_FLAG=
ifeq ($(DEV),true)
	CONFIG:=$(CONFIG),_config_dev.yml
endif
ifneq ($(IMAGES_FILE),)
	CONFIG:=$(CONFIG),/config_images.yml
	BUILD_EXTRA_FLAG+=-v $(IMAGES_FILE):/config_images.yml
endif

# Set DEV_NULL=true to enable the Null Converter which renders the docs site as markdown.
# This is useful for comparing changes to templates & includes.
ifeq ($(DEV_NULL),true)
	CONFIG:=$(CONFIG),_config_null.yml
endif

# Append any additional config files for jekyll to use.
# Typically used from hashreleases. The additional configuration
# files need to present in the current directory to get automatically
# mounted into the build container.
# Note that when specifying multiple files, they should be comma separated.
# Example: make build EXTRA_JEKYLL_CONFIG=_config_url.yml,_config_null.yml
ifdef EXTRA_JEKYLL_CONFIG
	CONFIG:=$(CONFIG),$(EXTRA_JEKYLL_CONFIG)
endif

GO_BUILD_VER?=v0.40
CALICO_BUILD?=calico/go-build:$(GO_BUILD_VER)
LOCAL_USER_ID?=$(shell id -u $$USER)
PACKAGE_NAME?=github.com/projectcalico/calico

# Determine whether there's a local yaml installed or use dockerized version.
# Note in order to install local (faster) yaml: "go get github.com/mikefarah/yq.v2"
YAML_CMD:=$(shell which yq.v2 || echo docker run --rm -i mikefarah/yq:2.4.2 yq)
HTML_CMD:=$(shell which pandoc || echo docker run --rm --volume "`pwd`:/data" pandoc/core:2.9.2)

# Local directories to ignore when running htmlproofer
HP_IGNORE_LOCAL_DIRS="/v2.0/"

##############################################################################
# Version information used for cutting a release.
RELEASE_STREAM := $(shell cat $(VERSIONS_FILE) | $(YAML_CMD) read - '[0].title' | grep --only-matching --extended-regexp '(v[0-9]+\.[0-9]+)|master')

CHART?=calico
REGISTRY?=gcr.io/unique-caldron-775/cnx/
DOCS_TEST_CONTAINER?=tigera/docs-test

# Use := so that these V_ variables are computed only once per make run.
CALICO_VER := $(shell cat $(VERSIONS_FILE) | $(YAML_CMD) read - '[0].title')
OPERATOR_VER := $(shell cat $(VERSIONS_FILE) | $(YAML_CMD) read - '[0].tigera-operator.version')
NODE_VER := $(shell cat $(VERSIONS_FILE) | $(YAML_CMD) read - '[0].components.cnx-node.version')
CTL_VER := $(shell cat $(VERSIONS_FILE) | $(YAML_CMD) read - '[0].components.calicoctl.version')
CNI_VER := $(shell cat $(VERSIONS_FILE) | $(YAML_CMD) read - '[0].components.calico/cni.version')
KUBE_CONTROLLERS_VER := $(shell cat $(VERSIONS_FILE) | $(YAML_CMD) read - '[0].components.calico/kube-controllers.version')
POD2DAEMON_VER := $(shell cat $(VERSIONS_FILE) | $(YAML_CMD) read - '[0].components.flexvol.version')
DIKASTES_VER := $(shell cat $(VERSIONS_FILE) | $(YAML_CMD) read - '[0].components.calico/dikastes.version')
FLANNEL_MIGRATION_VER := $(shell cat $(VERSIONS_FILE) | $(YAML_CMD) read - '[0].components.calico/flannel-migration-controller.version')
TYPHA_VER := $(shell cat $(VERSIONS_FILE) | $(YAML_CMD) read - '[0].components.typha.version')

##############################################################################

# Always install the git hooks to prevent publishing closed source code to a non-private repo.
hooks_installed:=$(shell ./install-git-hooks)

<<<<<<< HEAD
.PHONY: install-git-hooks
## Install Git hooks
install-git-hooks:
	./install-git-hooks
	
## Serve a local view of your current site on port 4000
=======

CONTAINERIZED_VALUES?=docker run --rm \
	  -v $$PWD:/calico \
	  -w /calico \
	  ruby:2.5

# Build values.yaml for all charts
.PHONY: values.yaml
_includes/charts/%/values.yaml: _plugins/values.rb _plugins/helm.rb _data/versions.yml
	$(CONTAINERIZED_VALUES) ruby ./hack/gen_values_yml.rb --registry $(REGISTRY) --chart $* > $@

# The following chunk of conditionals sets the Version of the helm chart.
# Note that helm requires strict semantic versioning, so we use v0.0 to represent 'master'.
ifdef RELEASE_CHART
# the presence of RELEASE_CHART indicates we're trying to cut an official chart release.
chartVersion:=$(CALICO_VER)
appVersion:=$(CALICO_VER)
else
# otherwise, it's a nightly build.
ifeq ($(RELEASE_STREAM), master)
# For master, helm requires semantic versioning, so use v0.0
chartVersion:=v0.0
appVersion:=$(CALICO_VER)-$(GIT_HASH)
else
chartVersion:=$(RELEASE_STREAM)
appVersion:=$(CALICO_VER)-$(GIT_HASH)
endif
endif

charts: chart/tigera-operator
chart/%: _includes/charts/%/values.yaml bin/helm3
	mkdir -p bin
	bin/helm3 package ./_includes/charts/$(@F) \
	--destination ./bin/ \
	--version $(chartVersion) \
	--app-version $(appVersion)

>>>>>>> daa0dec3
serve: bin/helm
	# We have to override JEKYLL_DOCKER_TAG which is usually set to 'pages'.
	# When set to 'pages', jekyll starts in safe mode which means it will not
	# load any plugins. Since we're no longer running in github-pages, but would
	# like to use a docker image that comes preloaded with all the github-pages plugins,
	# its ok to override this variable.
<<<<<<< HEAD
	docker run --rm -t -i \
=======
	docker run --rm -it \
>>>>>>> daa0dec3
	  -v $$PWD/bin/helm:/usr/local/bin/helm:ro \
	  -v $$PWD:/srv/jekyll \
	  -e JEKYLL_DOCKER_TAG="" \
	  -e JEKYLL_UID=`id -u` \
	  -p 4000:4000 \
	  jekyll/jekyll:$(JEKYLL_VERSION) /bin/sh -c 'bundle update; jekyll serve --incremental $(CONFIG)'

.PHONY: build
_site build: bin/helm _includes/charts/tigera-operator/charts/tigera-secure-ee-core.tgz
	docker run --rm -t -i \
	-e JEKYLL_DOCKER_TAG="" \
	-e JEKYLL_UID=`id -u` \
	-v $$PWD/bin/helm:/usr/local/bin/helm:ro \
	-v $$PWD:/srv/jekyll \
	-v $(VERSIONS_FILE):/srv/jekyll/_data/versions.yml $(BUILD_EXTRA_FLAG) \
	jekyll/jekyll:$(JEKYLL_VERSION) /bin/sh -c 'bundle update; jekyll build --incremental $(CONFIG)'

## Clean enough that a new release build will be clean
clean:
	rm -rf _output _site .jekyll-metadata pinned_versions.yaml _includes/charts/*/values.yaml
	rm -rf stderr.out filtered.out docs_test.created bin
	rm -f _includes/charts/tigera-operator/charts/tigera-secure-ee-core.tgz

########################################################################################################################
# Builds locally checked out code using local versions of libcalico, felix, and confd.
#
# Example commands:
#
#	# Make a build of your locally checked out code with custom registry.
#	make dev-clean dev-image REGISTRY=caseydavenport
#
#	# Build a set of manifests using the produced images.
#	make dev-manifests REGISTRY=caseydavenport
#
#	# Push the built images.
#	make dev-push REGISTRY=caseydavenport
#
#	# Make a build using a specific tag, e.g. calico/node:mytag-amd64.
#	make dev-clean dev-image TAG_COMMAND='echo mytag'
#
########################################################################################################################
RELEASE_REPOS=felix typha kube-controllers calicoctl cni-plugin app-policy pod2daemon node
RELEASE_BRANCH_REPOS=$(sort $(RELEASE_REPOS) libcalico-go confd)
TAG_COMMAND=git describe --tags --dirty --always --long
REGISTRY?=calico
LOCAL_BUILD=true
.PHONY: dev-image dev-test dev-clean
## Build a local version of Calico based on the checked out codebase.
dev-image: $(addsuffix -dev-image, $(filter-out calico felix, $(RELEASE_REPOS)))

# Dynamically declare new make targets for all calico subprojects...
$(addsuffix -dev-image,$(RELEASE_REPOS)): %-dev-image: ../%
	echo "TARGET:"
	echo $< 
	@cd $< && export TAG=$$($(TAG_COMMAND)); make image retag-build-images-with-registries \
		ARCHES=amd64 \
		BUILD_IMAGE=$(REGISTRY)/$* \
		PUSH_IMAGES=$(REGISTRY)/$* \
		LOCAL_BUILD=$(LOCAL_BUILD) \
		IMAGETAG=$$TAG 

## Push locally built images.
dev-push: $(addsuffix -dev-push, $(filter-out calico felix, $(RELEASE_REPOS)))
$(addsuffix -dev-push,$(RELEASE_REPOS)): %-dev-push: ../%
	@cd $< && export TAG=$$($(TAG_COMMAND)); make push \
		BUILD_IMAGE=$(REGISTRY)/$* \
		PUSH_IMAGES=$(REGISTRY)/$* \
		LOCAL_BUILD=$(LOCAL_BUILD) \
		IMAGETAG=$$TAG

## Run all tests against currently checked out code. WARNING: This takes a LONG time.
dev-test:  $(addsuffix -dev-test, $(filter-out calico, $(RELEASE_REPOS)))
$(addsuffix -dev-test,$(RELEASE_REPOS)): %-dev-test: ../%
	@cd $< && make test LOCAL_BUILD=$(LOCAL_BUILD)

## Run `make clean` across all repos.
dev-clean: $(addsuffix -dev-clean, $(filter-out calico felix, $(RELEASE_REPOS)))
$(addsuffix -dev-clean,$(RELEASE_REPOS)): %-dev-clean: ../%
	@cd $< && export TAG=$$($(TAG_COMMAND)); make clean \
		BUILD_IMAGE=$(REGISTRY)/$* \
		PUSH_IMAGES=$(REGISTRY)/$* \
		LOCAL_BUILD=$(LOCAL_BUILD) \
		IMAGETAG=$$TAG

dev-manifests: dev-versions-yaml dev-images-file
	@make bin/helm
	@make clean _site \
		VERSIONS_FILE="$$PWD/pinned_versions.yml" \
		IMAGES_FILE="$$PWD/pinned_images.yml" \
		DEV=true
	@mkdir -p _output
	@cp -r _site/master/manifests _output/dev-manifests

# Builds an images file for help in building the docs manifests. We need this in order
# to override the default images file with the desired registry and image names as
# produced by the `dev-image` target.
dev-images-file:
	@echo "imageNames:" > pinned_images.yml
	@echo "  node: $(REGISTRY)/node" >> pinned_images.yml
	@echo "  calicoctl: $(REGISTRY)/calicoctl" >> pinned_images.yml
	@echo "  typha: $(REGISTRY)/typha" >> pinned_images.yml
	@echo "  cni: $(REGISTRY)/cni-plugin" >> pinned_images.yml
	@echo "  kubeControllers: $(REGISTRY)/kube-controllers" >> pinned_images.yml
	@echo "  calico-upgrade: $(REGISTRY)/upgrade" >> pinned_images.yml
	@echo "  flannel: quay.io/coreos/flannel" >> pinned_images.yml
	@echo "  dikastes: $(REGISTRY)/app-policy" >> pinned_images.yml
	@echo "  pilot-webhook: $(REGISTRY)/pilot-webhook" >> pinned_images.yml
	@echo "  flexvol: $(REGISTRY)/pod2daemon" >> pinned_images.yml


# Builds a versions.yaml file that corresponds to the versions produced by the `dev-image` target.
dev-versions-yaml:
	@export TYPHA_VER=`cd ../typha && $(TAG_COMMAND)`-amd64; \
	export CTL_VER=`cd ../calicoctl && $(TAG_COMMAND)`-amd64; \
	export NODE_VER=`cd ../node && $(TAG_COMMAND)`-amd64; \
	export CNI_VER=`cd ../cni-plugin && $(TAG_COMMAND)`-amd64; \
	export KUBE_CONTROLLERS_VER=`cd ../kube-controllers && $(TAG_COMMAND)`-amd64; \
	export APP_POLICY_VER=`cd ../app-policy && $(TAG_COMMAND)`-amd64; \
	export POD2DAEMON_VER=`cd ../pod2daemon && $(TAG_COMMAND)`-amd64; \
	/bin/echo -e \
"- title: \"dev-build\"\\n"\
"  note: \"Developer build\"\\n"\
"  tigera-operator:\\n"\
"   image: tigera/operator\\n"\
"   registry: quay.io\\n"\
"   version: master\\n"\
"  components:\\n"\
"     typha:\\n"\
"      version: $$TYPHA_VER\\n"\
"     calicoctl:\\n"\
"      version:  $$CTL_VER\\n"\
"     calico/node:\\n"\
"      version:  $$NODE_VER\\n"\
"     calico/cni:\\n"\
"      version:  $$CNI_VER\\n"\
"     calico/kube-controllers:\\n"\
"      version: $$KUBE_CONTROLLERS_VER\\n"\
"     networking-calico:\\n"\
"      version: master\\n"\
"     flannel:\\n"\
"      version: v0.11.1\\n"\
"     dikastes:\\n"\
"      version: $$APP_POLICY_VER\\n"\
"     flexvol:\\n"\
"      version: $$POD2DAEMON_VER\\n" > pinned_versions.yml;

###############################################################################
# CI / test targets
###############################################################################
.PHONY: docs_test.created
docs_test.created:
	docker build -t $(DOCS_TEST_CONTAINER) -f docs_test/Dockerfile.python .

.PHONY: test
test: docs_test.created
	docker run --rm \
		-v $(PWD):/code \
		-e RELEASE_STREAM=$(RELEASE_STREAM) \
		-e QUAY_API_TOKEN=$(QUAY_API_TOKEN) \
		-e GITHUB_API_TOKEN=$(GITHUB_ACCESS_TOKEN) \
		-e DOCS_URL=$(DOCS_URL) \
		-e GIT_HASH=$(GIT_HASH) \
		$(DOCS_TEST_CONTAINER) sh -c \
		"nosetests . -e "$(EXCLUDE_REGEX)" \
		-v -s --with-xunit \
		--xunit-file='/code/tests/report/nosetests.xml' \
		--with-timer $(EXTRA_NOSE_ARGS)"

ci: clean htmlproofer kubeval

htmlproofer: _site
	# Run htmlproofer, failing if we hit any errors.
	./htmlproofer.sh

kubeval: _site
	# Run kubeval to check master manifests are valid Kubernetes resources.
	-docker run -v $$PWD:/calico --entrypoint /bin/sh garethr/kubeval:0.7.3 -c 'ok=true; for f in `find /calico/_site/master -name "*.yaml" |grep -v "\(patch-cnx-manager-configmap\|kube-controllers-patch\|config\|allow-istio-pilot\|30-policy\|cnx-policy\|crds-only\|istio-app-layer-policy\|patch-flow-logs\|upgrade-calico\|upgrade-calico-3.10\|-cf\).yaml"`; do echo Running kubeval on $$f; /kubeval $$f || ok=false; done; $$ok' 1>stderr.out 2>&1

	# Filter out error loading schema for non-standard resources.
	-grep -v "Could not read schema from HTTP, response status is 404 Not Found" stderr.out > filtered.out

	# Filter out error reading empty secrets (which we use for e.g. etcd secrets and seem to work).
	-grep -v "invalid Secret" filtered.out > filtered.out

	# Filter out error reading calico networkpolicy since kubeval thinks they're kubernetes networkpolicies and
	# complains when it doesn't have a podSelector. Unfortunately, this also filters out networkpolicy failures.
	# TODO: don't filter out k8s networkpolicy errors
	-grep -v "invalid NetworkPolicy" filtered.out > filtered.out

	# Display the errors with context and fail if there were any.
	-rm stderr.out
	! grep -C3 -P "invalid|\t\*" filtered.out
	rm filtered.out

helm-tests: vendor bin/helm values.yaml
	mkdir -p .go-pkg-cache && \
		docker run --rm \
		--net=host \
		-v $$(pwd):/go/src/$(PACKAGE_NAME):rw \
		-v $$(pwd)/.go-pkg-cache:/go/pkg:rw \
		-v $$(pwd)/bin/helm:/usr/local/bin/helm \
		-e LOCAL_USER_ID=$(LOCAL_USER_ID) \
		-w /go/src/$(PACKAGE_NAME) \
		$(CALICO_BUILD) ginkgo -cover -r -skipPackage vendor ./helm-tests -chart-path=./_includes/$(RELEASE_STREAM)/charts/calico,./_includes/$(RELEASE_STREAM)/charts/tigera-secure-ee $(GINKGO_ARGS)

###############################################################################
# Docs automation
###############################################################################

# URLs to ignore when checking external links.
HP_IGNORE_URLS=/docs.openshift.org/

check_external_links: _site
	docker run -ti -e JEKYLL_UID=`id -u` --rm -v $(PWD)/_site:/_site/ quay.io/calico/htmlproofer:$(HP_VERSION) /_site --external_only --file-ignore $(HP_IGNORE_LOCAL_DIRS) --assume-extension --url-ignore $(HP_IGNORE_URLS) --internal_domains "docs.tigera.io"

strip_redirects:
	find \( -name '*.md' -o -name '*.html' \) -exec sed -i'' '/redirect_from:/d' '{}' \;

add_redirects_for_latest: strip_redirects
ifndef VERSION
	$(error VERSION is undefined - run using make add_redirects_for_latest VERSION=vX.Y)
endif
	# Check that the VERSION directory already exists
	@test -d $(VERSION)

	# Add the redirect line - look at .md files only and add "redirect_from: XYZ" on a new line after each "title:"
	find $(VERSION) \( -name '*.md' -o -name '*.html' \) -exec sed -i 's#^title:.*#&\nredirect_from: {}#' '{}' \;

	# Check the redirect_from lines and update the version to be "latest"
	find $(VERSION) \( -name '*.md' -o -name '*.html' \) -exec sed -i 's#^\(redirect_from: \)$(VERSION)#\1latest#' '{}' \;

	# Check the redirect_from lines and strip the .md from the URL
	find $(VERSION) \( -name '*.md' -o -name '*.html' \) -exec sed -i 's#^\(redirect_from:.*\)\.md#\1#' '{}' \;

update_canonical_urls:
	# Looks through all directories and replaces previous latest release version numbers in canonical URLs with new
	python release-scripts/update-canonical-urls.py

# Copy a docs change from ORIG_VERSION (default master) to a specified version.
# The docs change copied is all modifications from the master branch.
backport_docs_change:
ifndef VERSION
	$(error VERSION is undefined - run using make backport_docs_change VERSION=vX.Y)
endif  
ifndef ORIG_VERSION
	# Backporting changes from master.
	$(eval ORIG_VERSION = master)
endif
	# (Note that ... indicates the diff from the merge-base.)
	git diff master...HEAD -- $(ORIG_VERSION) > backport_main.patch
	git diff master...HEAD -- _includes/$(ORIG_VERSION) > backport_includes.patch
	git diff master...HEAD -- _data/`echo $(ORIG_VERSION) | tr . _` > backport_data.patch
	git diff master...HEAD -- _plugins/$(ORIG_VERSION) > backport_helm_values.patch

	-git apply --3way -p2 --directory=$(VERSION) backport_main.patch
	-git apply --3way -p3 --directory=_includes/$(VERSION) backport_includes.patch
	-git apply --3way -p3 --directory=_data/`echo $(VERSION) | tr . _` backport_data.patch
	-git apply --3way -p3 --directory=_plugins/$(VERSION) backport_helm_values.patch
	# "error: unrecognized input" can be ignored if you didn't modify those directories.
	# "error: patch failed" means you will need to manually patch certain directories.

###############################################################################
# Release targets
###############################################################################

## Tags and builds a release from start to finish.
release: release-prereqs
<<<<<<< HEAD
	$(MAKE) release-tag
	$(MAKE) release-build
	$(MAKE) release-verify
=======
	$(MAKE) RELEASE_CHART=true release-tag
	$(MAKE) RELEASE_CHART=true release-build
	$(MAKE) RELEASE_CHART=true release-verify
>>>>>>> daa0dec3

	@echo ""
	@echo "Release build complete. Next, push the release."
	@echo ""
	@echo "  make release-publish"
	@echo ""
	@echo "Later push the archive at $(RELEASE_DIR).tgz for the release to S3 s3://tigera-public/ee/archives/ "
	@echo ""

## Produces a git tag for the release.
release-tag: release-prereqs
	git tag $(CALICO_VER)

## Produces a clean build of release artifacts at the specified version.
release-build: release-prereqs clean
	# Create the release archive.
	$(MAKE) release-archive

## Verifies the release artifacts produces by `make release-build` are correct.
release-verify: release-prereqs
	@echo "TODO: Implement release tar verification"

ifneq (,$(findstring $(RELEASE_STREAM),v3.5 v3.4 v3.3 v3.2 v3.1 v3.0 v2.6))
    # Found: this is an older release.
    REL_NOTES_PATH:=releases
else
    # Not found: this is a newer release.
    REL_NOTES_PATH:=release-notes
endif

<<<<<<< HEAD
## Pushes a github release and release artifacts produced by `make release-build`.
release-publish: release-prereqs
=======
UPLOAD_DIR?=$(OUTPUT_DIR)/upload
$(UPLOAD_DIR):
	mkdir -p $(UPLOAD_DIR)

# Define a multi-line string for the GitHub release body.
# We need to export it as an env var to properly format it.
# See here: https://stackoverflow.com/questions/649246/is-it-possible-to-create-a-multi-line-string-variable-in-a-makefile/5887751
define RELEASE_BODY
Release notes can be found at https://docs.projectcalico.org/archive/$(RELEASE_STREAM)/$(REL_NOTES_PATH)/

Attached to this release are the following artifacts:

- `release-v$(CALICO_VER).tgz`: docker images and kubernetes manifests.
- `calico-windows-v$(CALICO_VER).zip`: Calico for Windows.
- `tigera-operator-v$(CALICO_VER)-$(CHART_RELEASE).tgz`: Calico helm v3 chart.

endef
export RELEASE_BODY

## Pushes a github release and release artifacts produced by `make release-build`.
release-publish: release-prereqs $(UPLOAD_DIR) helm-index
>>>>>>> daa0dec3
	# Push the git tag.
	git push origin $(CALICO_VER)

	# Push binaries to GitHub release.
	# Requires ghr: https://github.com/tcnksm/ghr
	# Requires GITHUB_TOKEN environment variable set.
	ghr -u projectcalico -r calico \
		-b "$$RELEASE_BODY" \
		-n $(CALICO_VER) \
		$(CALICO_VER) $(RELEASE_DIR).tgz

	@echo "Verify the GitHub release based on the pushed tag."
	@echo ""
	@echo "  https://github.com/projectcalico/calico/releases/tag/$(CALICO_VER)"
	@echo ""

## Updates helm-index with the new release chart
helm-index: release-prereqs
	rm -rf  charts
	mkdir -p charts/$(CALICO_VER)/
	cp $(RELEASE_HELM_CHART) charts/$(CALICO_VER)/
	wget https://calico-public.s3.amazonaws.com/charts/index.yaml -O charts/index.yaml.bak
	cd charts/ && helm repo index . --merge index.yaml.bak --url https://github.com/projectcalico/calico/releases/download/
	aws --profile helm s3 cp index.yaml s3://calico-public/charts/ --acl public-read
	rm -rf charts

## Generates release notes for the given version.
release-notes: 
	VERSION=$(CALICO_VER) GITHUB_TOKEN=$(GITHUB_TOKEN) python2 ./release-scripts/generate-release-notes.py

update-authors:
ifndef GITHUB_TOKEN
	$(error GITHUB_TOKEN must be set)
endif
	@echo "# Calico authors" > AUTHORS.md
	@echo "" >> AUTHORS.md
	@echo "This file is auto-generated based on contribution records reported" >> AUTHORS.md
	@echo "by GitHub for the core repositories within the projectcalico/ organization. It is ordered alphabetically." >> AUTHORS.md
	@echo "" >> AUTHORS.md
	@docker run -ti --rm -v $(PWD):/code -e GITHUB_TOKEN=$(GITHUB_TOKEN) python:3 \
		bash -c 'pip install pygithub && /usr/local/bin/python /code/release-scripts/get-contributors.py >> /code/AUTHORS.md'

# release-prereqs checks that the environment is configured properly to create a release.
release-prereqs:
	@if [ $(CALICO_VER) != $(NODE_VER) ]; then \
		echo "Expected CALICO_VER $(CALICO_VER) to equal NODE_VER $(NODE_VER)"; \
		exit 1; fi
ifeq (, $(shell which ghr))
	$(error Unable to find `ghr` in PATH, run this: go get -u github.com/tcnksm/ghr)
endif

OUTPUT_DIR?=_output
RELEASE_DIR_NAME?=release-$(CALICO_VER)-$(OPERATOR_VER)
RELEASE_DIR?=$(OUTPUT_DIR)/$(RELEASE_DIR_NAME)
RELEASE_DIR_K8S_MANIFESTS?=$(RELEASE_DIR)/manifests
RELEASE_DIR_OCP_MANIFESTS?=$(RELEASE_DIR)/ocp-manifests
IGNORED_MANIFESTS= 02-tigera-operator-no-resource-loading.yaml

# Determine where the manifests live. For older versions we used
# a different location, but we still need to package them up for patch
# releases.
DEFAULT_MANIFEST_SRC=./_site/manifests
OLD_VERSIONS := v2.0 v2.1 v2.2 v2.3 v2.4 
ifneq ($(filter $(RELEASE_STREAM),$(OLD_VERSIONS)),)
DEFAULT_MANIFEST_SRC=./_site/$(RELEASE_STREAM)/getting-started/kubernetes/installation
endif
MANIFEST_SRC?=$(DEFAULT_MANIFEST_SRC)

## Creates archive of all the manifests
release-archive: release-prereqs $(RELEASE_DIR).tgz

$(RELEASE_DIR).tgz: $(RELEASE_DIR) $(RELEASE_DIR_K8S_MANIFESTS) $(RELEASE_DIR)/README.md
	# collecting all ocp manifests to ocp-manifests folder
	mkdir -p $(RELEASE_DIR_OCP_MANIFESTS)
	find $(RELEASE_DIR_K8S_MANIFESTS)/ocp/ -name "*.yaml" | xargs -I{} cp {} $(RELEASE_DIR_OCP_MANIFESTS)
	# find ignored manifests in the archive and delete them
	$(foreach var,$(IGNORED_MANIFESTS), find $(RELEASE_DIR) -name $(var) -delete;)
	# converting the generated html file to markdown format for manifest archive.
	$(HTML_CMD) -f html -t markdown_github-raw_html _site/getting-started/private-registry/private-registry-archive.html -o $(RELEASE_DIR)/private-registry.md
	tar -czvf $(RELEASE_DIR).tgz -C $(OUTPUT_DIR) $(RELEASE_DIR_NAME)

$(RELEASE_DIR)/README.md:
	@echo "This directory contains an archive of all the manifests for release of Calico Enterprise $(CALICO_VER)" >> $@
	@echo "Documentation for this release can be found at https://docs.tigera.io/$(RELEASE_STREAM)" >> $@
	@echo "" >> $@
	@echo "To install Calico Enterprise from this archive, please follow the docs at https://docs.tigera.io/$(RELEASE_STREAM)/maintenance/manifest-archive" >> $@
	@echo "and use the appropriate manifest from the archive where ever you are prompted to download a manifest" >> $@
	@echo "" >> $@
	@echo "Example:" >> $@
	@echo "" >> $@
	@echo "From the docs for OpenShift installation, we have the following command" >> $@
	@echo "" >> $@
	@echo "curl https://docs.tigera.io/manifests/ocp/01-cr-installation.yaml -o manifests/01-cr-installation.yaml" >> $@
	@echo "" >> $@
	@echo "For this example, instead of download the manifest using curl, you need to navigate the archive (after extracting) " >> $@
	@echo "and copy the relevant file at manifests/ocp/01-cr-installation.yaml and paste it into your local manifests folder " >> $@
	@echo "" >> $@

$(RELEASE_DIR):
	mkdir -p $(RELEASE_DIR)

$(RELEASE_DIR_K8S_MANIFESTS):
	# Ensure that the docs site is generated
	rm -rf ../_site
	$(MAKE) _site

	# Find all the hosted manifests and copy them into the release dir. Use xargs to mkdir the destination directory structure before copying them.
	# -printf "%P\n" prints the file name and directory structure with the search dir stripped off
	find $(MANIFEST_SRC) -name  '*.yaml' -printf "%P\n" | \
	  xargs -I FILE sh -c \
	    'mkdir -p $(RELEASE_DIR_K8S_MANIFESTS)/`dirname FILE`;\
	    cp $(MANIFEST_SRC)/FILE $(RELEASE_DIR_K8S_MANIFESTS)/`dirname FILE`;'

###############################################################################
# Utilities
###############################################################################
HELM_RELEASE=helm-v2.17.0-linux-amd64.tar.gz
# note: the tigera-secure-ee-core.tgz chart isn't a dependency of bin/helm, but
# netlify calls 'make bin/helm' so we package it as part of that dependency here.
bin/helm: _includes/charts/tigera-operator/charts/tigera-secure-ee-core.tgz
	mkdir -p bin
	$(eval TMP := $(shell mktemp -d))
	wget -q https://storage.googleapis.com/kubernetes-helm/$(HELM_RELEASE) -O $(TMP)/$(HELM_RELEASE)
	tar -zxvf $(TMP)/$(HELM_RELEASE) -C $(TMP)
	mv $(TMP)/linux-amd64/helm bin/helm

###############################################################################
# Helm
###############################################################################
# Build values.yaml for all charts
.PHONY: values.yaml
values.yaml: _includes/charts/tigera-prometheus-operator/values.yaml _includes/charts/tigera-operator/values.yaml
_includes/charts/%/values.yaml: _plugins/values.rb _plugins/helm.rb _data/versions.yml
	docker run --rm \
	  -v $$PWD:/calico \
	  -w /calico \
	  ruby:2.5 ruby ./hack/gen_values_yml.rb --registry $(REGISTRY) --chart $* > $@

# The following chunk of conditionals sets the Version of the helm chart. 
# Note that helm requires strict semantic versioning, so we use v0.0 to represent 'master'.
ifdef CHART_RELEASE
# the presence of CHART_RELEASE indicates we're trying to cut an official chart release.
chartVersion:=$(CALICO_VER)-$(CHART_RELEASE)
appVersion:=$(CALICO_VER)
else
# otherwise, it's a nightly build.
ifeq ($(RELEASE_STREAM), master)
# For master, helm requires semantic versioning, so use v0.0
chartVersion:=v0.0
appVersion:=$(CALICO_VER)-$(GIT_HASH)
else
chartVersion:=$(RELEASE_STREAM)
appVersion:=$(CALICO_VER)-$(GIT_HASH)
endif
endif

charts: chart/tigera-prometheus-operator chart/tigera-operator
chart/tigera-operator: _includes/charts/tigera-operator/charts/tigera-secure-ee-core.tgz
chart/%: _includes/charts/%/values.yaml
	mkdir -p bin
	helm package ./_includes/charts/$(@F) \
	--save=false \
	--destination ./bin/ \
	--version $(chartVersion) \
	--app-version $(appVersion)

# the non-operator to operator helm chart packages the v2.8 non-operator chart as a dependency.
# here we grab the public chart at build time.
NON_OPERATOR_CHART_VERSION=v2.8.3-2
_includes/charts/tigera-operator/charts/tigera-secure-ee-core.tgz:
	mkdir -p $(@D)
	wget -O $@ https://s3.amazonaws.com/tigera-public/ee/charts/tigera-secure-ee-core-$(NON_OPERATOR_CHART_VERSION).tgz

 ## Create the vendor directory
vendor: glide.yaml
	# Ensure that the glide cache directory exists.
	mkdir -p $(HOME)/.glide

	docker run --rm -i \
	  -v $(CURDIR):/go/src/$(PACKAGE_NAME):rw \
	  -v $(HOME)/.glide:/home/user/.glide:rw \
	  -e LOCAL_USER_ID=$(LOCAL_USER_ID) \
	  -w /go/src/$(PACKAGE_NAME) \
	  $(CALICO_BUILD) glide install -strip-vendor

.PHONY: help
## Display this help text
help: # Some kind of magic from https://gist.github.com/rcmachado/af3db315e31383502660
	$(info Available targets)
	@awk '/^[a-zA-Z\-\_0-9\/]+:/ {                                      \
		nb = sub( /^## /, "", helpMsg );                                \
		if(nb == 0) {                                                   \
			helpMsg = $$0;                                              \
			nb = sub( /^[^:]*:.* ## /, "", helpMsg );                   \
		}                                                               \
		if (nb)                                                         \
			printf "\033[1;31m%-" width "s\033[0m %s\n", $$1, helpMsg;  \
	}                                                                   \
	{ helpMsg = $$0 }'                                                  \
	width=20                                                            \
	$(MAKEFILE_LIST)

DOCS_TEST_CONTAINER=projectcalico/release-test
.PHONY: release-test-image
release-test-image:
	cd release-scripts/tests && docker build -t $(DOCS_TEST_CONTAINER) . && cd -

.PHONY: release-test
release-test: release-test-image
	docker run --rm \
	-v /var/run/docker.sock:/var/run/docker.sock \
	-v $(PWD):/docs \
	-e RELEASE_STREAM=$(RELEASE_STREAM) \
	$(DOCS_TEST_CONTAINER) sh -c \
	"nosetests . -e "$(EXCLUDE_REGEX)" \
	-s -v --with-xunit \
	--xunit-file='/docs/nosetests.xml' \
	--with-timer $(EXTRA_NOSE_ARGS)"

API_GEN_REPO?=tmjd/gen-crd-api-reference-docs
API_GEN_BRANCH?=kb_v2
OPERATOR_VERSION?=master
OPERATOR_REPO?=tigera/operator
build-operator-reference:
	mkdir -p .go-pkg-cache && \
	   docker run --rm \
	   --net=host \
	   -v $$(pwd):/go/src/$(PACKAGE_NAME):rw \
	   -v $$(pwd)/.go-pkg-cache:/go/pkg:rw \
	   -e LOCAL_USER_ID=$(LOCAL_USER_ID) \
	   -w /go/src/$(PACKAGE_NAME) \
	   $(CALICO_BUILD) /bin/bash -c 'export GO111MODULE=on && rm -rf builder && mkdir builder && cd builder && \
	           git clone --depth=1 -b $(API_GEN_BRANCH) https://github.com/$(API_GEN_REPO) api-gen && cd api-gen && \
	           go mod edit -replace github.com/tigera/operator=github.com/$(OPERATOR_REPO)@$(OPERATOR_VERSION) && \
	           go mod download && go build && \
	           ./gen-crd-api-reference-docs -config /go/src/$(PACKAGE_NAME)/reference/installation/config.json \
	                   -api-dir github.com/tigera/operator/api -out-file /go/src/$(PACKAGE_NAME)/reference/installation/_api.html'<|MERGE_RESOLUTION|>--- conflicted
+++ resolved
@@ -69,63 +69,18 @@
 # Always install the git hooks to prevent publishing closed source code to a non-private repo.
 hooks_installed:=$(shell ./install-git-hooks)
 
-<<<<<<< HEAD
 .PHONY: install-git-hooks
 ## Install Git hooks
 install-git-hooks:
 	./install-git-hooks
 	
-## Serve a local view of your current site on port 4000
-=======
-
-CONTAINERIZED_VALUES?=docker run --rm \
-	  -v $$PWD:/calico \
-	  -w /calico \
-	  ruby:2.5
-
-# Build values.yaml for all charts
-.PHONY: values.yaml
-_includes/charts/%/values.yaml: _plugins/values.rb _plugins/helm.rb _data/versions.yml
-	$(CONTAINERIZED_VALUES) ruby ./hack/gen_values_yml.rb --registry $(REGISTRY) --chart $* > $@
-
-# The following chunk of conditionals sets the Version of the helm chart.
-# Note that helm requires strict semantic versioning, so we use v0.0 to represent 'master'.
-ifdef RELEASE_CHART
-# the presence of RELEASE_CHART indicates we're trying to cut an official chart release.
-chartVersion:=$(CALICO_VER)
-appVersion:=$(CALICO_VER)
-else
-# otherwise, it's a nightly build.
-ifeq ($(RELEASE_STREAM), master)
-# For master, helm requires semantic versioning, so use v0.0
-chartVersion:=v0.0
-appVersion:=$(CALICO_VER)-$(GIT_HASH)
-else
-chartVersion:=$(RELEASE_STREAM)
-appVersion:=$(CALICO_VER)-$(GIT_HASH)
-endif
-endif
-
-charts: chart/tigera-operator
-chart/%: _includes/charts/%/values.yaml bin/helm3
-	mkdir -p bin
-	bin/helm3 package ./_includes/charts/$(@F) \
-	--destination ./bin/ \
-	--version $(chartVersion) \
-	--app-version $(appVersion)
-
->>>>>>> daa0dec3
 serve: bin/helm
 	# We have to override JEKYLL_DOCKER_TAG which is usually set to 'pages'.
 	# When set to 'pages', jekyll starts in safe mode which means it will not
 	# load any plugins. Since we're no longer running in github-pages, but would
 	# like to use a docker image that comes preloaded with all the github-pages plugins,
 	# its ok to override this variable.
-<<<<<<< HEAD
-	docker run --rm -t -i \
-=======
 	docker run --rm -it \
->>>>>>> daa0dec3
 	  -v $$PWD/bin/helm:/usr/local/bin/helm:ro \
 	  -v $$PWD:/srv/jekyll \
 	  -e JEKYLL_DOCKER_TAG="" \
@@ -133,6 +88,7 @@
 	  -p 4000:4000 \
 	  jekyll/jekyll:$(JEKYLL_VERSION) /bin/sh -c 'bundle update; jekyll serve --incremental $(CONFIG)'
 
+## Serve a local view of your current site on port 4000
 .PHONY: build
 _site build: bin/helm _includes/charts/tigera-operator/charts/tigera-secure-ee-core.tgz
 	docker run --rm -t -i \
@@ -393,15 +349,9 @@
 
 ## Tags and builds a release from start to finish.
 release: release-prereqs
-<<<<<<< HEAD
-	$(MAKE) release-tag
-	$(MAKE) release-build
-	$(MAKE) release-verify
-=======
 	$(MAKE) RELEASE_CHART=true release-tag
 	$(MAKE) RELEASE_CHART=true release-build
 	$(MAKE) RELEASE_CHART=true release-verify
->>>>>>> daa0dec3
 
 	@echo ""
 	@echo "Release build complete. Next, push the release."
@@ -432,10 +382,6 @@
     REL_NOTES_PATH:=release-notes
 endif
 
-<<<<<<< HEAD
-## Pushes a github release and release artifacts produced by `make release-build`.
-release-publish: release-prereqs
-=======
 UPLOAD_DIR?=$(OUTPUT_DIR)/upload
 $(UPLOAD_DIR):
 	mkdir -p $(UPLOAD_DIR)
@@ -457,7 +403,6 @@
 
 ## Pushes a github release and release artifacts produced by `make release-build`.
 release-publish: release-prereqs $(UPLOAD_DIR) helm-index
->>>>>>> daa0dec3
 	# Push the git tag.
 	git push origin $(CALICO_VER)
 
