PACKAGE_NAME = github.com/projectcalico/calico

include metadata.mk
include lib.Makefile

DOCKER_RUN := mkdir -p ./.go-pkg-cache bin $(GOMOD_CACHE) && \
	docker run --rm \
		--net=host \
		--init \
		$(EXTRA_DOCKER_ARGS) \
		-e LOCAL_USER_ID=$(LOCAL_USER_ID) \
		-e GOCACHE=/go-cache \
		$(GOARCH_FLAGS) \
		-e GOPATH=/go \
		-e OS=$(BUILDOS) \
		-e GOOS=$(BUILDOS) \
		-e GOFLAGS=$(GOFLAGS) \
		-v $(CURDIR):/go/src/github.com/projectcalico/calico:rw \
		-v $(CURDIR)/.go-pkg-cache:/go-cache:rw \
		-w /go/src/$(PACKAGE_NAME)

clean:
	$(MAKE) -C api clean
	$(MAKE) -C apiserver clean
	$(MAKE) -C app-policy clean
	$(MAKE) -C calicoctl clean
	$(MAKE) -C cni-plugin clean
	$(MAKE) -C confd clean
	$(MAKE) -C felix clean
	$(MAKE) -C kube-controllers clean
	$(MAKE) -C libcalico-go clean
	$(MAKE) -C node clean
	$(MAKE) -C pod2daemon clean
	$(MAKE) -C typha clean
<<<<<<< HEAD
	$(MAKE) -C calico clean
	rm -f $(SUB_CHARTS)
=======
>>>>>>> 546a152b

generate:
	$(MAKE) gen-semaphore-yaml
	$(MAKE) -C api gen-files
	$(MAKE) -C libcalico-go gen-files
	$(MAKE) -C felix gen-files
	$(MAKE) -C app-policy protobuf
	$(MAKE) gen-manifests

gen-manifests: bin/helm
	# TODO: Ideally we don't need to do this, but the sub-charts
	# mess up manifest generation if they are present.
	rm -f $(SUB_CHARTS)
	cd ./manifests && \
		OPERATOR_VERSION=$(OPERATOR_VERSION) \
		CALICO_VERSION=$(CALICO_VERSION) \
		./generate.sh

gen-semaphore-yaml:
	cd .semaphore && ./generate-semaphore-yaml.sh

# Build the tigera-operator helm chart.
SUB_CHARTS=charts/tigera-operator/charts/tigera-prometheus-operator.tgz
chart: bin/tigera-operator-$(GIT_VERSION).tgz
bin/tigera-operator-$(GIT_VERSION).tgz: bin/helm $(shell find ./charts/tigera-operator -type f) $(SUB_CHARTS)
	bin/helm package ./charts/tigera-operator \
	--destination ./bin/ \
	--version $(GIT_VERSION) \
	--app-version $(GIT_VERSION)

# Build the tigera-prometheus-operator.tgz helm chart.
bin/tigera-prometheus-operator-$(GIT_VERSION).tgz:
	bin/helm package ./charts/tigera-prometheus-operator \
	--destination ./bin/ \
	--version $(GIT_VERSION) \
	--app-version $(GIT_VERSION)

# Include the tigera-prometheus-operator helm chart as a sub-chart.
charts/tigera-operator/charts/tigera-prometheus-operator.tgz: bin/tigera-prometheus-operator-$(GIT_VERSION).tgz
	mkdir -p $(@D)
	cp bin/tigera-prometheus-operator-$(GIT_VERSION).tgz $@

# Build all Calico images for the current architecture.
image:
	$(MAKE) -C pod2daemon image IMAGETAG=$(GIT_VERSION) VALIDARCHES=$(ARCH)
	$(MAKE) -C calicoctl image IMAGETAG=$(GIT_VERSION) VALIDARCHES=$(ARCH)
	$(MAKE) -C cni-plugin image IMAGETAG=$(GIT_VERSION) VALIDARCHES=$(ARCH)
	$(MAKE) -C apiserver image IMAGETAG=$(GIT_VERSION) VALIDARCHES=$(ARCH)
	$(MAKE) -C kube-controllers image IMAGETAG=$(GIT_VERSION) VALIDARCHES=$(ARCH)
	$(MAKE) -C app-policy image IMAGETAG=$(GIT_VERSION) VALIDARCHES=$(ARCH)
	$(MAKE) -C typha image IMAGETAG=$(GIT_VERSION) VALIDARCHES=$(ARCH)
	$(MAKE) -C node image IMAGETAG=$(GIT_VERSION) VALIDARCHES=$(ARCH)

###############################################################################
# Run local e2e smoke test against the checked-out code
# using a local kind cluster.
###############################################################################
E2E_FOCUS ?= "sig-network.*Conformance"
e2e-test:
	$(MAKE) -C e2e build
	$(MAKE) -C node kind-k8st-setup
	KUBECONFIG=$(KIND_KUBECONFIG) ./e2e/bin/e2e.test -ginkgo.focus=$(E2E_FOCUS)

<<<<<<< HEAD
# Merge OSS branch.
# Expects the following arguments:
# - OSS_REMOTE: Git remote to use for OSS.
# - OSS_BRANCH: OSS branch to merge.
OSS_REMOTE?=open-source
PRIVATE_REMOTE?=origin
OSS_BRANCH?=master
PRIVATE_BRANCH?=master
merge-open:
	git fetch $(OSS_REMOTE)
	git branch -D $(USER)-merge-oss; git checkout -B $(USER)-merge-oss-$(OSS_BRANCH)
	git merge $(OSS_REMOTE)/$(OSS_BRANCH)
	@echo "==========================================================="
	@echo "Resolve any conflicts, push to private, and submit a PR"
	@echo "==========================================================="

os-merge-status:
	@git fetch $(OSS_REMOTE)
	@echo "==============================================================================================================="
	@echo "Showing unmerged commits from calico/$(OSS_BRANCH) that are not in calico-private/$(PRIVATE_BRANCH):"
	@echo ""
	@git --no-pager log --pretty='format:%C(auto)%h %aD: %an: %s' --first-parent  $(PRIVATE_REMOTE)/$(PRIVATE_BRANCH)..$(OSS_REMOTE)/$(OSS_BRANCH)
	@echo ""
	@echo "==============================================================================================================="
=======
###############################################################################
# Release logic below
###############################################################################
# Build the release tool.
hack/release/release: $(shell find ./hack/release -type f -name '*.go')
	$(DOCKER_RUN) $(CALICO_BUILD) go build -v -o $@ ./hack/release/cmd

# Install ghr for publishing to github.
hack/release/ghr: 
	$(DOCKER_RUN) -e GOBIN=/go/src/$(PACKAGE_NAME)/hack/release/ $(CALICO_BUILD) go install github.com/tcnksm/ghr@v0.14.0

# Build a release.
release: hack/release/release 
	@hack/release/release -create

# Test the release code
release-test:
	$(DOCKER_RUN) $(CALICO_BUILD) ginkgo -cover -r hack/release/pkg

# Publish an already built release.
release-publish: hack/release/release hack/release/ghr
	@hack/release/release -publish

# Create a release branch.
create-release-branch: hack/release/release
	@hack/release/release -new-branch
>>>>>>> 546a152b

## Kicks semaphore job which syncs github released helm charts with helm index file
.PHONY: helm-index
helm-index:
	@echo "Triggering semaphore workflow to update helm index."
	SEMAPHORE_PROJECT_ID=30f84ab3-1ea9-4fb0-8459-e877491f3dea \
			     SEMAPHORE_WORKFLOW_BRANCH=master \
			     SEMAPHORE_WORKFLOW_FILE=../releases/calico/helmindex/update_helm.yml \
			     $(MAKE) semaphore-run-workflow

## Generates release notes for the given version.
.PHONY: release-notes
release-notes:
ifndef GITHUB_TOKEN
	$(error GITHUB_TOKEN must be set)
endif
ifndef VERSION
	$(error VERSION must be set)
endif
	VERSION=$(VERSION) GITHUB_TOKEN=$(GITHUB_TOKEN) python2 ./hack/release/generate-release-notes.py

## Update the AUTHORS.md file.
update-authors:
ifndef GITHUB_TOKEN
	$(error GITHUB_TOKEN must be set)
endif
	@echo "# Calico authors" > AUTHORS.md
	@echo "" >> AUTHORS.md
	@echo "This file is auto-generated based on commit records reported" >> AUTHORS.md
	@echo "by git for the projectcalico/calico repository. It is ordered alphabetically." >> AUTHORS.md
	@echo "" >> AUTHORS.md
	@docker run -ti --rm --net=host \
		-v $(REPO_ROOT):/code \
		-w /code \
		-e GITHUB_TOKEN=$(GITHUB_TOKEN) \
		python:3 \
		bash -c '/usr/local/bin/python hack/release/get-contributors.py >> /code/AUTHORS.md'

###############################################################################
# Post-release validation
###############################################################################
POSTRELEASE_IMAGE=calico/postrelease
POSTRELEASE_IMAGE_CREATED=.calico.postrelease.created
$(POSTRELEASE_IMAGE_CREATED):
	cd hack/postrelease && docker build -t $(POSTRELEASE_IMAGE) .
	touch $@

postrelease-checks: $(POSTRELEASE_IMAGE_CREATED)
	$(DOCKER_RUN) \
		-v /var/run/docker.sock:/var/run/docker.sock \
		-e VERSION=$(VERSION) \
		-e FLANNEL_VERSION=$(FLANNEL_VERSION) \
		-e VPP_VERSION=$(VPP_VERSION) \
		-e OPERATOR_VERSION=$(OPERATOR_VERSION) \
		$(POSTRELEASE_IMAGE) \
		sh -c "nosetests hack/postrelease -e "$(EXCLUDE_REGEX)" -s -v --with-xunit --xunit-file='postrelease-checks.xml' --with-timer $(EXTRA_NOSE_ARGS)"<|MERGE_RESOLUTION|>--- conflicted
+++ resolved
@@ -32,11 +32,8 @@
 	$(MAKE) -C node clean
 	$(MAKE) -C pod2daemon clean
 	$(MAKE) -C typha clean
-<<<<<<< HEAD
 	$(MAKE) -C calico clean
 	rm -f $(SUB_CHARTS)
-=======
->>>>>>> 546a152b
 
 generate:
 	$(MAKE) gen-semaphore-yaml
@@ -100,7 +97,6 @@
 	$(MAKE) -C node kind-k8st-setup
 	KUBECONFIG=$(KIND_KUBECONFIG) ./e2e/bin/e2e.test -ginkgo.focus=$(E2E_FOCUS)
 
-<<<<<<< HEAD
 # Merge OSS branch.
 # Expects the following arguments:
 # - OSS_REMOTE: Git remote to use for OSS.
@@ -125,34 +121,6 @@
 	@git --no-pager log --pretty='format:%C(auto)%h %aD: %an: %s' --first-parent  $(PRIVATE_REMOTE)/$(PRIVATE_BRANCH)..$(OSS_REMOTE)/$(OSS_BRANCH)
 	@echo ""
 	@echo "==============================================================================================================="
-=======
-###############################################################################
-# Release logic below
-###############################################################################
-# Build the release tool.
-hack/release/release: $(shell find ./hack/release -type f -name '*.go')
-	$(DOCKER_RUN) $(CALICO_BUILD) go build -v -o $@ ./hack/release/cmd
-
-# Install ghr for publishing to github.
-hack/release/ghr: 
-	$(DOCKER_RUN) -e GOBIN=/go/src/$(PACKAGE_NAME)/hack/release/ $(CALICO_BUILD) go install github.com/tcnksm/ghr@v0.14.0
-
-# Build a release.
-release: hack/release/release 
-	@hack/release/release -create
-
-# Test the release code
-release-test:
-	$(DOCKER_RUN) $(CALICO_BUILD) ginkgo -cover -r hack/release/pkg
-
-# Publish an already built release.
-release-publish: hack/release/release hack/release/ghr
-	@hack/release/release -publish
-
-# Create a release branch.
-create-release-branch: hack/release/release
-	@hack/release/release -new-branch
->>>>>>> 546a152b
 
 ## Kicks semaphore job which syncs github released helm charts with helm index file
 .PHONY: helm-index
