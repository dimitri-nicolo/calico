PACKAGE_NAME    ?= github.com/projectcalico/apiserver
GO_BUILD_VER    ?= v0.59
GOMOD_VENDOR    := false
GIT_USE_SSH      = true
<<<<<<< HEAD
LOCAL_CHECKS     = lint-cache-dir goimports
=======
LOCAL_CHECKS     = lint-cache-dir goimports check-copyright check-boring-ssl
>>>>>>> db5196f4
# Used by Makefile.common
LIBCALICO_REPO   = github.com/tigera/libcalico-go-private
# Used only when doing local build
LOCAL_LIBCALICO  = /go/src/github.com/projectcalico/libcalico-go

ORGANIZATION=tigera
SEMAPHORE_PROJECT_ID?=$(SEMAPHORE_API_SERVER_PROJECT_ID)

# Used so semaphore can trigger the update pin pipelines in projects that have this project as a dependency.
SEMAPHORE_AUTO_PIN_UPDATE_PROJECT_IDS=$(SEMAPHORE_LMA_PROJECT_ID) $(SEMAPHORE_INTRUSION_DETECTION_PROJECT_ID)

API_REPO=github.com/tigera/api

API_SERVER_IMAGE      ?=tigera/cnx-apiserver
BUILD_IMAGES          ?=$(API_SERVER_IMAGE)
DEV_REGISTRIES        ?=gcr.io/unique-caldron-775/cnx
RELEASE_REGISTRIES    ?=quay.io
RELEASE_BRANCH_PREFIX ?=release-calient
DEV_TAG_SUFFIX        ?=calient-0.dev

ifdef LOCAL_BUILD
EXTRA_DOCKER_ARGS += -v $(CURDIR)/../libcalico-go:/go/src/github.com/projectcalico/libcalico-go:rw
EXTRA_DOCKER_ARGS += -v $(CURDIR)/../licensing:/go/src/github.com/projectcalico/licensing:rw
local_build:
	go mod edit -replace=github.com/projectcalico/libcalico-go=../libcalico-go
	go mod edit -replace=github.com/tigera/licensing=../licensing
else
local_build:
endif

# Allow libcalico-go to be mapped into the build container.
# Please note, this will change go.mod.
ifdef LIBCALICOGO_PATH
EXTRA_DOCKER_ARGS += -v $(LIBCALICOGO_PATH):$(LOCAL_LIBCALICO):ro
endif

EXTRA_DOCKER_ARGS += -e GOPRIVATE=github.com/tigera/*
EXTRA_DOCKER_ARGS += -e GOLANGCI_LINT_CACHE=/lint-cache -v $(CURDIR)/.lint-cache:/lint-cache:rw \
				 -v $(CURDIR)/hack/boilerplate:/go/src/k8s.io/kubernetes/hack/boilerplate:rw

###############################################################################
K8S_VERSION = v1.16.3
BINDIR ?= bin
BUILD_DIR ?= build

TOP_SRC_DIRS = pkg cmd
SRC_DIRS = $(shell sh -c "find $(TOP_SRC_DIRS) -name \\*.go \
                   -exec dirname {} \\; | sort | uniq")
TEST_DIRS ?= $(shell sh -c "find $(TOP_SRC_DIRS) -name \\*_test.go \
                    -exec dirname {} \\; | sort | uniq")

ifeq ($(shell uname -s),Darwin)
	STAT = stat -f '%c %N'
else
	STAT = stat -c '%Y %n'
endif

K8SAPISERVER_GO_FILES = $(shell find $(SRC_DIRS) -name \*.go -exec $(STAT) {} \; \
                   | sort -r | head -n 1 | sed "s/.* //")

ifdef UNIT_TESTS
UNIT_TEST_FLAGS = -run $(UNIT_TESTS) -v
endif

APISERVER_VERSION?=$(shell git describe --tags --dirty --always --abbrev=12)
APISERVER_BUILD_DATE?=$(shell date -u +'%FT%T%z')
APISERVER_GIT_REVISION?=$(shell git rev-parse --short HEAD)
APISERVER_GIT_DESCRIPTION?=$(shell git describe --tags)

VERSION_FLAGS = -X $(PACKAGE_NAME)/cmd/apiserver/server.VERSION=$(APISERVER_VERSION) \
	-X $(PACKAGE_NAME)/cmd/apiserver/server.BUILD_DATE=$(APISERVER_BUILD_DATE) \
	-X $(PACKAGE_NAME)/cmd/apiserver/server.GIT_DESCRIPTION=$(APISERVER_GIT_DESCRIPTION) \
	-X $(PACKAGE_NAME)/cmd/apiserver/server.GIT_REVISION=$(APISERVER_GIT_REVISION)

BUILD_LDFLAGS = -ldflags "$(VERSION_FLAGS)"
RELEASE_LDFLAGS = -ldflags "$(VERSION_FLAGS) -w"
KUBECONFIG_DIR? = /etc/kubernetes/admin.conf

##############################################################################
# Download and include Makefile.common before anything else
#   Additions to EXTRA_DOCKER_ARGS need to happen before the include since
#   that variable is evaluated when we declare DOCKER_RUN and siblings.
##############################################################################
MAKE_BRANCH?=$(GO_BUILD_VER)
MAKE_REPO?=https://raw.githubusercontent.com/projectcalico/go-build/$(MAKE_BRANCH)

Makefile.common: Makefile.common.$(MAKE_BRANCH)
	cp "$<" "$@"
Makefile.common.$(MAKE_BRANCH):
	# Clean up any files downloaded from other branches so they don't accumulate.
	rm -f Makefile.common.*
	curl --fail $(MAKE_REPO)/Makefile.common -o "$@"

include Makefile.common

# We need CGO to leverage Boring SSL.  However, the cross-compile doesn't support CGO yet.
ifeq ($(ARCH), $(filter $(ARCH),amd64))
CGO_ENABLED=1
else
CGO_ENABLED=0
endif

###############################################################################
# Managing the upstream library pins
#
# If you're updating the pins with a non-release branch checked out,
# set PIN_BRANCH to the parent branch, e.g.:
#
#     PIN_BRANCH=release-v2.5 make update-pins
#        - or -
#     PIN_BRANCH=master make update-pins
#
###############################################################################

## Guard so we don't run this on osx because of ssh-agent to docker forwarding bug
guard-ssh-forwarding-bug:
	@if [ "$(shell uname)" = "Darwin" ]; then \
		echo "ERROR: This target requires ssh-agent to docker key forwarding and is not compatible with OSX/Mac OS"; \
		echo "$(MAKECMDGOALS)"; \
		exit 1; \
	fi;

LICENSING_REPO=github.com/tigera/licensing
LICENSING_BRANCH=$(PIN_BRANCH)

update-licensing-pin:
	$(call update_pin,$(LICENSING_REPO),$(LICENSING_REPO),$(LICENSING_BRANCH))

## Update dependency pins
update-pins: guard-ssh-forwarding-bug update-api-pin replace-libcalico-pin update-licensing-pin

###############################################################################
# Static checks
###############################################################################
## Perform static checks on the code.
# TODO: re-enable these linters !
LINT_ARGS := --disable gosimple,govet,structcheck,errcheck,goimports,unused,ineffassign,staticcheck,deadcode,typecheck --timeout 5m

###############################################################################
# CI/CD
###############################################################################
.PHONY: ci
## Run what CI runs
ci: clean tigera/cnx-apiserver ut fv

## Deploys images to registry
cd: image-all cd-common

# This section builds the output binaries.
# Some will have dedicated targets to make it easier to type, for example
# "apiserver" instead of "$(BINDIR)/apiserver".
#########################################################################
$(BINDIR)/apiserver: $(K8SAPISERVER_GO_FILES)
ifndef RELEASE_BUILD
	$(eval LDFLAGS:=$(RELEASE_LDFLAGS))
else
	$(eval LDFLAGS:=$(BUILD_LDFLAGS))
endif
	@echo Building k8sapiserver...
	mkdir -p bin
	$(DOCKER_RUN) -e CGO_ENABLED=$(CGO_ENABLED) $(CALICO_BUILD) \
		sh -c '$(GIT_CONFIG_SSH) go build -v -i -o $@ -v $(LDFLAGS) $(PACKAGE_NAME)/cmd/apiserver'

$(BINDIR)/filecheck: $(K8SAPISERVER_GO_FILES)
ifndef RELEASE_BUILD
	$(eval LDFLAGS:=$(RELEASE_LDFLAGS))
else
	$(eval LDFLAGS:=$(BUILD_LDFLAGS))
endif
	@echo Building filecheck...
	$(DOCKER_RUN) -e CGO_ENABLED=$(CGO_ENABLED) $(CALICO_BUILD) \
		sh -c '$(GIT_CONFIG_SSH) go build -v -i -o $@ -v $(LDFLAGS) $(PACKAGE_NAME)/cmd/filecheck'

###############################################################################
# Building the image
###############################################################################
build: local_build image

CONTAINER_CREATED=.apiserver.created-$(ARCH)
.PHONY: image $(API_SERVER_IMAGE)
image: $(API_SERVER_IMAGE)
image-all: $(addprefix sub-image-,$(VALIDARCHES))
sub-image-%:
	$(MAKE) image ARCH=$*

$(API_SERVER_IMAGE): $(CONTAINER_CREATED)
$(CONTAINER_CREATED): docker-image/Dockerfile.$(ARCH) $(BINDIR)/apiserver
	docker build -t $(API_SERVER_IMAGE):latest-$(ARCH) --build-arg QEMU_IMAGE=$(CALICO_BUILD) --build-arg GIT_VERSION=$(GIT_VERSION) -f docker-image/Dockerfile.$(ARCH) .
ifeq ($(ARCH),amd64)
	docker tag $(API_SERVER_IMAGE):latest-$(ARCH) $(API_SERVER_IMAGE):latest
endif
	touch $@

# Build the tigera/cnx-apiserver docker image.
.PHONY: tigera/cnx-apiserver
tigera/cnx-apiserver: $(BINDIR)/apiserver $(BINDIR)/filecheck
	rm -rf docker-image/bin
	mkdir -p docker-image/bin
	cp $(BINDIR)/apiserver docker-image/bin/
	cp $(BINDIR)/filecheck docker-image/bin/
	docker build --pull -t tigera/cnx-apiserver --file ./docker-image/Dockerfile.$(ARCH) docker-image

.PHONY: lint-cache-dir
lint-cache-dir:
	mkdir -p $(CURDIR)/.lint-cache

<<<<<<< HEAD
=======
check-boring-ssl: $(BINDIR)/apiserver
	$(DOCKER_RUN) -e CGO_ENABLED=$(CGO_ENABLED) $(CALICO_BUILD) \
		go tool nm $(BINDIR)/apiserver > $(BINDIR)/tags.txt && grep '_Cfunc__goboringcrypto_' $(BINDIR)/tags.txt 1> /dev/null
	-rm -f $(BINDIR)/tags.txt

.PHONY: ut 
>>>>>>> db5196f4
ut: lint-cache-dir run-etcd
	$(DOCKER_RUN) $(CALICO_BUILD) \
		sh -c '$(GIT_CONFIG_SSH) ETCD_ENDPOINTS="http://127.0.0.1:2379" DATASTORE_TYPE="etcdv3" go test $(UNIT_TEST_FLAGS) \
			$(addprefix $(PACKAGE_NAME)/,$(TEST_DIRS))'

.PHONY: st
st:
	@echo "Nothing to do for $@"

.PHONY: check-copyright
check-copyright:
	@hack/check-copyright.sh

config/crd: mod-download
	mkdir -p config/crd
	$(DOCKER_GO_BUILD) sh -c ' \
		cp -r `go list -m -f "{{.Dir}}" github.com/projectcalico/libcalico-go`/config/crd/* config/crd; \
		chmod +w config/crd/*'

## Run etcd as a container (calico-etcd)
run-etcd: stop-etcd
	docker run --detach \
	--net=host \
	--entrypoint=/usr/local/bin/etcd \
	--name calico-etcd quay.io/coreos/etcd:v3.1.7 \
	--advertise-client-urls "http://$(LOCAL_IP_ENV):2379,http://127.0.0.1:2379,http://$(LOCAL_IP_ENV):4001,http://127.0.0.1:4001" \
	--listen-client-urls "http://0.0.0.0:2379,http://0.0.0.0:4001"

## Stop the etcd container (calico-etcd)
stop-etcd:
	-docker rm -f calico-etcd

GITHUB_TEST_INTEGRATION_URI := https://raw.githubusercontent.com/kubernetes/kubernetes/v1.16.4/hack/lib

hack-lib:
	mkdir -p hack/lib/
	curl -s --fail $(GITHUB_TEST_INTEGRATION_URI)/init.sh -o hack/lib/init.sh
	curl -s --fail $(GITHUB_TEST_INTEGRATION_URI)/util.sh -o hack/lib/util.sh
	curl -s --fail $(GITHUB_TEST_INTEGRATION_URI)/logging.sh -o hack/lib/logging.sh
	curl -s --fail $(GITHUB_TEST_INTEGRATION_URI)/version.sh -o hack/lib/version.sh
	curl -s --fail $(GITHUB_TEST_INTEGRATION_URI)/golang.sh -o hack/lib/golang.sh
	curl -s --fail $(GITHUB_TEST_INTEGRATION_URI)/etcd.sh -o hack/lib/etcd.sh

## Run a local kubernetes server with API via hyperkube
run-kubernetes-server: config/crd run-etcd stop-kubernetes-server
	# Run a Kubernetes apiserver using Docker.
	docker run --detach --net=host \
	  --name st-apiserver \
	  -v `pwd`/test/certs:/home/user/certs \
	  -e KUBECONFIG=/home/user/certs/kubeconfig \
	  $(CALICO_BUILD) kube-apiserver \
	    --etcd-servers=http://$(LOCAL_IP_ENV):2379 \
	    --service-cluster-ip-range=10.101.0.0/16 \
            --authorization-mode=RBAC \
            --service-account-key-file=/home/user/certs/service-account.pem \
            --service-account-signing-key-file=/home/user/certs/service-account-key.pem \
            --service-account-issuer=https://localhost:443 \
            --api-audiences=kubernetes.default \
            --client-ca-file=/home/user/certs/ca.pem \
            --tls-cert-file=/home/user/certs/kubernetes.pem \
            --tls-private-key-file=/home/user/certs/kubernetes-key.pem \
            --enable-priority-and-fairness=false \
            --max-mutating-requests-inflight=0 \
            --max-requests-inflight=0

	# Wait until we can configure a cluster role binding which allows anonymous auth.
	while ! docker exec st-apiserver kubectl create clusterrolebinding anonymous-admin --clusterrole=cluster-admin --user=system:anonymous; do echo "Trying to create ClusterRoleBinding"; sleep 2; done

	# And run the controller manager.
	docker run --detach --net=host \
	  --name st-controller-manager \
	  -v $(PWD)/test/certs:/home/user/certs \
	  $(CALICO_BUILD) kube-controller-manager \
            --master=https://127.0.0.1:6443 \
            --kubeconfig=/home/user/certs/kube-controller-manager.kubeconfig \
            --min-resync-period=3m \
            --allocate-node-cidrs=true \
            --cluster-cidr=192.168.0.0/16 \
            --v=5 \
            --service-account-private-key-file=/home/user/certs/service-account-key.pem \
            --root-ca-file=/home/user/certs/ca.pem

	# Create CustomResourceDefinition (CRD) for Calico resources
	# from the manifest crds.yaml
	docker run \
		--net=host \
		--rm \
		-v  $(CURDIR):/manifests \
		-v $(PWD)/test/certs:/home/user/certs \
		lachlanevenson/k8s-kubectl:${K8S_VERSION} \
		--kubeconfig=/home/user/certs/kubeconfig \
		apply -f /manifests/config/crd/

	# Create a Node in the API for the tests to use.
	docker run \
		--net=host \
		--rm \
		-v  $(CURDIR):/manifests \
		-v $(PWD)/test/certs:/home/user/certs \
		lachlanevenson/k8s-kubectl:${K8S_VERSION} \
		--kubeconfig=/home/user/certs/kubeconfig \
		apply -f /manifests/test/mock-node.yaml

	# Create Namespaces required by namespaced Calico `NetworkPolicy`
	# tests from the manifests namespaces.yaml.
	docker run \
		--net=host \
		--rm \
		-v  $(CURDIR):/manifests \
		-v $(PWD)/test/certs:/home/user/certs \
		lachlanevenson/k8s-kubectl:${K8S_VERSION} \
		--kubeconfig=/home/user/certs/kubeconfig \
		apply -f /manifests/test/namespaces.yaml

## Stop the local kubernetes server
stop-kubernetes-server:
	# Delete the cluster role binding.
	-docker exec st-apiserver kubectl delete clusterrolebinding anonymous-admin

	# Stop master components.
	-docker rm -f st-apiserver st-controller-manager


# TODO(doublek): Add fv-etcd back to fv. It is currently disabled because profiles behavior is broken.
# Profiles should be disallowed from being created for both etcd and kdd mode. However we are allowing
# profiles to be created in etcd and disallow in kdd. This has the test incorrect for etcd and running
# for kdd.
.PHONY: fv
fv: fv-kdd

.PHONY: fv-etcd
fv-etcd: run-kubernetes-server hack-lib
	$(DOCKER_RUN) \
		-v $(PWD)/test/certs:/home/user/certs \
		-e KUBECONFIG=/home/user/certs/kubeconfig \
		$(CALICO_BUILD) \
		sh -c 'ETCD_ENDPOINTS="http://127.0.0.1:2379" DATASTORE_TYPE="etcdv3" test/integration.sh'

.PHONY: fv-kdd
fv-kdd: run-kubernetes-server hack-lib
	$(DOCKER_RUN) \
		-v $(PWD)/test/certs:/home/user/certs \
		-e KUBECONFIG=/home/user/certs/kubeconfig \
		$(CALICO_BUILD) \
		sh -c 'DATASTORE_TYPE="kubernetes" test/integration.sh'

.PHONY: clean
clean: clean-bin clean-build-image clean-hack-lib
	rm -rf .lint-cache Makefile.common*

clean-build-image:
	docker rmi -f tigera/cnx-apiserver > /dev/null 2>&1 || true

clean-bin:
	rm -rf $(BINDIR) \
	    docker-image/bin

clean-hack-lib:
	rm -rf hack/lib/

###############################################################################
# Utils
###############################################################################
# this is not a linked target, available for convenience.
.PHONY: tidy
## 'tidy' mods.
tidy:
	$(DOCKER_RUN) $(CALICO_BUILD) sh -c '$(GIT_CONFIG_SSH) go mod tidy'<|MERGE_RESOLUTION|>--- conflicted
+++ resolved
@@ -2,11 +2,7 @@
 GO_BUILD_VER    ?= v0.59
 GOMOD_VENDOR    := false
 GIT_USE_SSH      = true
-<<<<<<< HEAD
-LOCAL_CHECKS     = lint-cache-dir goimports
-=======
 LOCAL_CHECKS     = lint-cache-dir goimports check-copyright check-boring-ssl
->>>>>>> db5196f4
 # Used by Makefile.common
 LIBCALICO_REPO   = github.com/tigera/libcalico-go-private
 # Used only when doing local build
@@ -213,15 +209,13 @@
 lint-cache-dir:
 	mkdir -p $(CURDIR)/.lint-cache
 
-<<<<<<< HEAD
-=======
 check-boring-ssl: $(BINDIR)/apiserver
 	$(DOCKER_RUN) -e CGO_ENABLED=$(CGO_ENABLED) $(CALICO_BUILD) \
 		go tool nm $(BINDIR)/apiserver > $(BINDIR)/tags.txt && grep '_Cfunc__goboringcrypto_' $(BINDIR)/tags.txt 1> /dev/null
 	-rm -f $(BINDIR)/tags.txt
 
 .PHONY: ut 
->>>>>>> db5196f4
+
 ut: lint-cache-dir run-etcd
 	$(DOCKER_RUN) $(CALICO_BUILD) \
 		sh -c '$(GIT_CONFIG_SSH) ETCD_ENDPOINTS="http://127.0.0.1:2379" DATASTORE_TYPE="etcdv3" go test $(UNIT_TEST_FLAGS) \
