# Shortcut targets
default: build

## Build binary for current platform
all: build

## Run the tests for the current platform/architecture
test: ut test-install-cni

###############################################################################
# Both native and cross architecture builds are supported.
# The target architecture is select by setting the ARCH variable.
# When ARCH is undefined it is set to the detected host architecture.
# When ARCH differs from the host architecture a crossbuild will be performed.
ARCHES=$(patsubst Dockerfile.%,%,$(wildcard Dockerfile.*))

# BUILDARCH is the host architecture
# ARCH is the target architecture
# we need to keep track of them separately
BUILDARCH ?= $(shell uname -m)

# canonicalized names for host architecture
ifeq ($(BUILDARCH),aarch64)
        BUILDARCH=arm64
endif
ifeq ($(BUILDARCH),x86_64)
        BUILDARCH=amd64
endif

# unless otherwise set, I am building for my own architecture, i.e. not cross-compiling
ARCH ?= $(BUILDARCH)

# canonicalized names for target architecture
ifeq ($(ARCH),aarch64)
        override ARCH=arm64
endif
ifeq ($(ARCH),x86_64)
        override ARCH=amd64
endif
###############################################################################
GO_BUILD_VER ?= v0.17

SRCFILES=calico.go $(wildcard utils/*.go) $(wildcard k8s/*.go) ipam/calico-ipam.go
TEST_SRCFILES=$(wildcard test_utils/*.go) $(wildcard calico_cni_*.go)
LOCAL_IP_ENV?=$(shell ip route get 8.8.8.8 | head -1 | awk '{print $$7}')

# fail if unable to download
CURL=curl -sSf

K8S_VERSION?=1.10.4
CNI_VERSION=v0.6.0

# Get version from git.
GIT_VERSION?=$(shell git describe --tags --dirty)
BUILD_IMAGE_ORG?=calico

# By default set the CNI_SPEC_VERSION to 0.3.1 for tests.
CNI_SPEC_VERSION?=0.3.1

BIN=bin/$(ARCH)
# Ensure that the bin directory is always created
MAKE_SURE_BIN_EXIST := $(shell mkdir -p $(BIN))
CALICO_BUILD?=$(BUILD_IMAGE_ORG)/go-build:$(GO_BUILD_VER)

PACKAGE_NAME?=github.com/projectcalico/cni-plugin

# This variable shouldn't need to exist. All references to it should gradually be replaced by DOCKER_REPOS to match open source.
CNX_REPOSITORY?=gcr.io/unique-caldron-775/cnx

CONTAINER_NAME=tigera/cni
DEPLOY_CONTAINER_MARKER=cni_deploy_container-$(ARCH).created

# Variables for controlling image tagging and pushing.
DOCKER_REPOS=gcr.io/unique-caldron-775/cnx/tigera
ifeq ($(RELEASE),true)
# If this is a release, also tag and push GCR images.
#DOCKER_REPOS+=
endif

# list of arches *not* to build when doing *-all
#    until s390x works correctly
EXCLUDEARCH ?= s390x
VALIDARCHES = $(filter-out $(EXCLUDEARCH),$(ARCHES))


ETCD_VER=v3.3.7
ETCD_CONTAINER ?= quay.io/coreos/etcd:$(ETCD_VER)-$(BUILDARCH)
# If building on amd64 omit the arch in the container name.
ifeq ($(BUILDARCH),amd64)
        ETCD_CONTAINER=quay.io/coreos/etcd:$(ETCD_VER)
endif

LIBCALICOGO_PATH?=none

DATASTORE_TYPE?=etcdv3

LOCAL_USER_ID?=$(shell id -u $$USER)

.PHONY: clean
clean:
	rm -rf $(BIN) vendor $(DEPLOY_CONTAINER_MARKER) .go-pkg-cache k8s-install/scripts/install_cni.test

###############################################################################
# Building the binary
###############################################################################
build: $(BIN)/calico $(BIN)/calico-ipam
build-all: $(addprefix sub-build-,$(VALIDARCHES))
sub-build-%:
	$(MAKE) build ARCH=$*

## Create the vendor directory
vendor: glide.yaml
	# Ensure that the glide cache directory exists.
	mkdir -p $(HOME)/.glide

	# To build without Docker just run "glide install -strip-vendor"
	if [ "$(LIBCALICOGO_PATH)" != "none" ]; then \
          EXTRA_DOCKER_BIND="-v $(LIBCALICOGO_PATH):/go/src/github.com/projectcalico/libcalico-go:ro"; \
	fi; \
	if [ -n "$(SSH_AUTH_SOCK)" ]; then \
		EXTRA_DOCKER_ARGS="-v $(SSH_AUTH_SOCK):/ssh-agent --env SSH_AUTH_SOCK=/ssh-agent"; \
	fi; \
    docker run --rm -i \
	  $$EXTRA_DOCKER_ARGS \
      -v $(CURDIR):/go/src/$(PACKAGE_NAME):rw $$EXTRA_DOCKER_BIND \
      -v $(HOME)/.glide:/home/user/.glide:rw \
      -e LOCAL_USER_ID=$(LOCAL_USER_ID) \
      -w /go/src/$(PACKAGE_NAME) \
      $(CALICO_BUILD) glide install -strip-vendor

# Default the libcalico repo and version but allow them to be overridden
LIBCALICO_REPO?=github.com/projectcalico/libcalico-go
LIBCALICO_VERSION?=$(shell git ls-remote git@github.com:projectcalico/libcalico-go master 2>/dev/null | cut -f 1)

## Update libcalico pin in glide.yaml
update-libcalico:
	docker run --rm -i \
      -v $(CURDIR):/go/src/$(PACKAGE_NAME):rw $$EXTRA_DOCKER_BIND \
      -v $(HOME)/.glide:/home/user/.glide:rw \
      -e LOCAL_USER_ID=$(LOCAL_USER_ID) \
      -w /go/src/$(PACKAGE_NAME) \
      $(CALICO_BUILD) /bin/sh -c ' \
        echo "Updating libcalico to $(LIBCALICO_VERSION) from $(LIBCALICO_REPO)"; \
        export OLD_VER=$$(grep --after 50 libcalico-go glide.yaml |grep --max-count=1 --only-matching --perl-regexp "version:\s*\K[\.0-9a-z]+") ;\
        echo "Old version: $$OLD_VER";\
        if [ $(LIBCALICO_VERSION) != $$OLD_VER ]; then \
            sed -i "s/$$OLD_VER/$(LIBCALICO_VERSION)/" glide.yaml && \
            if [ $(LIBCALICO_REPO) != "github.com/projectcalico/libcalico-go" ]; then \
              glide mirror set https://github.com/projectcalico/libcalico-go $(LIBCALICO_REPO) --vcs git; glide mirror list; \
            fi;\
          OUTPUT=`mktemp`;\
          glide up --strip-vendor; glide up --strip-vendor 2>&1 | grep -v "golang.org/x/sys" | tee $$OUTPUT; \
          if ! grep "\[WARN\]" $$OUTPUT; then true; else false; fi; \
        fi'

## Build the Calico network plugin and ipam plugins
$(BIN)/calico $(BIN)/calico-ipam: $(SRCFILES) vendor
	-mkdir -p .go-pkg-cache
	docker run --rm \
	-e ARCH=$(ARCH) \
	-e GOARCH=$(ARCH) \
	-e LOCAL_USER_ID=$(LOCAL_USER_ID) \
	-v $(CURDIR):/go/src/$(PACKAGE_NAME):ro \
	-v $(CURDIR)/$(BIN):/go/src/$(PACKAGE_NAME)/$(BIN) \
	-v $(CURDIR)/.go-pkg-cache:/go-cache/:rw \
	-w /go/src/$(PACKAGE_NAME) \
	-e GOCACHE=/go-cache \
		$(CALICO_BUILD) sh -c '\
			go build -v -o $(BIN)/calico -ldflags "-X main.VERSION=$(GIT_VERSION) -s -w" calico.go ; \
            go build -v -o $(BIN)/calico-ipam -ldflags "-X main.VERSION=$(GIT_VERSION) -s -w" ipam/calico-ipam.go'

###############################################################################
# Building the image
###############################################################################
image: $(DEPLOY_CONTAINER_MARKER)
image-all: $(addprefix sub-image-,$(VALIDARCHES))
sub-image-%:
	$(MAKE) image ARCH=$*

# ensure we have a real imagetag
imagetag:
ifndef IMAGETAG
	$(error IMAGETAG is undefined - run using make <target> IMAGETAG=X.Y.Z)
endif

## push one arch
push: imagetag
	for r in $(DOCKER_REPOS); do docker push $$r/cni:$(IMAGETAG)-$(ARCH); done
ifeq ($(ARCH),amd64)
	for r in $(DOCKER_REPOS); do docker push $$r/cni:$(IMAGETAG); done
endif

push-all: imagetag $(addprefix sub-push-,$(VALIDARCHES))
sub-push-%:
	$(MAKE) push ARCH=$* IMAGETAG=$(IMAGETAG)

## tag images of one arch
tag-images: imagetag
	for r in $(DOCKER_REPOS); do docker tag $(CONTAINER_NAME):latest-$(ARCH) $$r/cni:$(IMAGETAG)-$(ARCH); done
ifeq ($(ARCH),amd64)
	for r in $(DOCKER_REPOS); do docker tag $(CONTAINER_NAME):latest-$(ARCH) $$r/cni:$(IMAGETAG); done
endif

## tag images of all archs
tag-images-all: imagetag $(addprefix sub-tag-images-,$(VALIDARCHES))
sub-tag-images-%:
	$(MAKE) tag-images ARCH=$* IMAGETAG=$(IMAGETAG)

$(DEPLOY_CONTAINER_MARKER): Dockerfile.$(ARCH) build fetch-cni-bins
	docker build -t $(CONTAINER_NAME):latest-$(ARCH) --build-arg QEMU_IMAGE=$(CALICO_BUILD) -f Dockerfile.$(ARCH) .
ifeq ($(ARCH),amd64)
	# Need amd64 builds tagged as :latest because Semaphore depends on that
	docker tag $(CONTAINER_NAME):latest-$(ARCH) $(CONTAINER_NAME):latest
endif
	touch $@

.PHONY: fetch-cni-bins
fetch-cni-bins: $(BIN)/flannel $(BIN)/loopback $(BIN)/host-local $(BIN)/portmap $(BIN)/tuning

$(BIN)/flannel $(BIN)/loopback $(BIN)/host-local $(BIN)/portmap $(BIN)/tuning:
	mkdir -p $(BIN)
	$(CURL) -L --retry 5 https://github.com/containernetworking/plugins/releases/download/$(CNI_VERSION)/cni-plugins-$(ARCH)-$(CNI_VERSION).tgz | tar -xz -C $(BIN) ./flannel ./loopback ./host-local ./portmap ./tuning

###############################################################################
# Static checks
###############################################################################
.PHONY: static-checks
## Perform static checks on the code.
static-checks: vendor
	docker run --rm \
		-e LOCAL_USER_ID=$(LOCAL_USER_ID) \
		-v $(CURDIR):/go/src/$(PACKAGE_NAME) \
		$(CALICO_BUILD) sh -c '\
			cd  /go/src/$(PACKAGE_NAME) && \
			gometalinter --deadline=300s --disable-all --enable=goimports --enable=vet --enable=errcheck --vendor -s test_utils ./...'

.PHONY: fix
## Fix static checks
fix:
	goimports -w $(SRCFILES) $(TEST_SRCFILES)

.PHONY: install-git-hooks
## Install Git hooks
install-git-hooks:
	./install-git-hooks

GINKGO_FOCUS?=".*"
###############################################################################
# Unit Tests
###############################################################################
## Run the unit tests.
ut: run-k8s-controller build $(BIN)/host-local
	# The tests need to run as root
	docker run --rm -t --privileged --net=host \
	-e ETCD_IP=$(LOCAL_IP_ENV) \
	-e LOCAL_USER_ID=0 \
	-e ARCH=$(ARCH) \
	-e PLUGIN=calico \
	-e BIN=$(BIN) \
	-e CNI_SPEC_VERSION=$(CNI_SPEC_VERSION) \
	-e DATASTORE_TYPE=$(DATASTORE_TYPE) \
	-e ETCD_ENDPOINTS=http://$(LOCAL_IP_ENV):2379 \
	-v $(CURDIR):/go/src/$(PACKAGE_NAME):rw \
	$(CALICO_BUILD) sh -c '\
			cd  /go/src/$(PACKAGE_NAME) && \
<<<<<<< HEAD
			ginkgo -cover -r -skipPackage vendor -skipPackage k8s-install -focus "$(GINKGO_FOCUS)"'
=======
			ginkgo -cover -r -skipPackage vendor -skipPackage k8s-install $(GINKGO_ARGS)'
>>>>>>> e9163032
	make stop-etcd

## Run the tests in a container (as root) for different CNI spec versions
## to make sure we don't break backwards compatibility.
.PHONY: test-cni-versions
test-cni-versions:
	for cniversion in "0.2.0" "0.3.1" ; do \
		make ut CNI_SPEC_VERSION=$$cniversion; \
	done

## Kubernetes apiserver used for tests
run-k8s-apiserver: stop-k8s-apiserver run-etcd
	docker run --detach --net=host \
	  --name calico-k8s-apiserver \
	  -v `pwd`/testutils/private.key:/private.key \
	  gcr.io/google_containers/hyperkube-$(ARCH):v$(K8S_VERSION) \
	  /hyperkube apiserver \
            --etcd-servers=http://$(LOCAL_IP_ENV):2379 \
	    --service-cluster-ip-range=10.101.0.0/16 \
	    --service-account-key-file=/private.key

## Kubernetes controller manager used for tests
run-k8s-controller: stop-k8s-controller run-k8s-apiserver
	docker run --detach --net=host \
	  --name calico-k8s-controller \
	  -v `pwd`/testutils/private.key:/private.key \
	  gcr.io/google_containers/hyperkube-$(ARCH):v$(K8S_VERSION) \
	  /hyperkube controller-manager \
            --master=127.0.0.1:8080 \
	    --min-resync-period=3m \
	    --allocate-node-cidrs=true \
	    --cluster-cidr=192.168.0.0/16 \
	    --v=5 \
	    --service-account-private-key-file=/private.key

## Stop Kubernetes apiserver
stop-k8s-apiserver:
	@-docker rm -f calico-k8s-apiserver

## Stop Kubernetes controller manager
stop-k8s-controller:
	@-docker rm -f calico-k8s-controller

## Etcd is used by the tests
run-etcd: stop-etcd
	docker run --detach \
	-p 2379:2379 \
	--name calico-etcd $(ETCD_CONTAINER) \
	etcd \
	--advertise-client-urls "http://$(LOCAL_IP_ENV):2379,http://127.0.0.1:2379,http://$(LOCAL_IP_ENV):4001,http://127.0.0.1:4001" \
	--listen-client-urls "http://0.0.0.0:2379,http://0.0.0.0:4001"

## Stops calico-etcd containers
stop-etcd:
	@-docker rm -f calico-etcd

###############################################################################
# Install test
###############################################################################
# We pre-build the test binary so that we can run it outside a container and allow it
# to interact with docker.
k8s-install/scripts/install_cni.test: vendor k8s-install/scripts/*.go
	-mkdir -p .go-pkg-cache
	docker run --rm \
	-e LOCAL_USER_ID=$(LOCAL_USER_ID) \
	-v $(CURDIR):/go/src/$(PACKAGE_NAME):rw \
	-v $(CURDIR)/.go-pkg-cache:/go/pkg/:rw \
		$(CALICO_BUILD) sh -c '\
			cd /go/src/$(PACKAGE_NAME) && \
			go test ./k8s-install/scripts -c --tags install_cni_test -o ./k8s-install/scripts/install_cni.test'

.PHONY: test-install-cni
## Test the install-cni.sh script
test-install-cni: image k8s-install/scripts/install_cni.test
	cd k8s-install/scripts && CONTAINER_NAME=$(CONTAINER_NAME) ./install_cni.test

###############################################################################
# CI/CD
###############################################################################
.PHONY: ci
## Run what CI runs
ci: clean static-checks test-cni-versions image-all test-install-cni

## Deploys images to registry
cd:
ifndef CONFIRM
	$(error CONFIRM is undefined - run using make <target> CONFIRM=true)
endif
ifndef BRANCH_NAME
	$(error BRANCH_NAME is undefined - run using make <target> BRANCH_NAME=var or set an environment variable)
endif
	$(MAKE) tag-images-all push-all IMAGETAG=${BRANCH_NAME} EXCLUDEARCH="$(EXCLUDEARCH)"
	$(MAKE) tag-images-all push-all IMAGETAG=$(shell git describe --tags --dirty --always --long) EXCLUDEARCH="$(EXCLUDEARCH)"


###############################################################################
# Release
###############################################################################
PREVIOUS_RELEASE=$(shell git describe --tags --abbrev=0)

## Tags and builds a release from start to finish.
release: release-prereqs
	$(MAKE) VERSION=$(VERSION) release-tag
	$(MAKE) VERSION=$(VERSION) release-build
	$(MAKE) VERSION=$(VERSION) release-verify

	@echo ""
	@echo "Release build complete. Next, push the produced images."
	@echo ""
	@echo "  make VERSION=$(VERSION) release-publish"
	@echo ""

## Produces a git tag for the release.
release-tag: release-prereqs release-notes
	git tag $(VERSION) -F release-notes-$(VERSION)
	@echo ""
	@echo "Now you can build the release:"
	@echo ""
	@echo "  make VERSION=$(VERSION) release-build"
	@echo ""

## Produces a clean build of release artifacts at the specified version.
release-build: release-prereqs clean
# Check that the correct code is checked out.
ifneq ($(VERSION), $(GIT_VERSION))
	$(error Attempt to build $(VERSION) from $(GIT_VERSION))
endif
	$(MAKE) image
	$(MAKE) tag-images IMAGETAG=$(VERSION)
	$(MAKE) tag-images IMAGETAG=latest

## Verifies the release artifacts produces by `make release-build` are correct.
release-verify: release-prereqs
	# Check the reported version is correct for each release artifact.
	docker run --rm calico/cni:$(VERSION)-$(ARCH) calico -v | grep -x $(VERSION) || ( echo "Reported version:" `docker run --rm calico/cni:$(VERSION)-$(ARCH) calico -v` "\nExpected version: $(VERSION)" && exit 1 )
	docker run --rm calico/cni:$(VERSION)-$(ARCH) calico-ipam -v | grep -x $(VERSION) || ( echo "Reported version:" `docker run --rm calico/cni:$(VERSION)-$(ARCH) calico-ipam -v | grep -x $(VERSION)` "\nExpected version: $(VERSION)" && exit 1 )
	docker run --rm $(CNX_REPOSITORY)/$(CONTAINER_NAME):$(VERSION)-$(ARCH) calico -v | grep -x $(VERSION) || ( echo "Reported version:" `docker run --rm $(CNX_REPOSITORY)/$(CONTAINER_NAME):$(VERSION)-$(ARCH) calico -v | grep -x $(VERSION)` "\nExpected version: $(VERSION)" && exit 1 )
	docker run --rm $(CNX_REPOSITORY)/$(CONTAINER_NAME):$(VERSION)-$(ARCH) calico-ipam -v | grep -x $(VERSION) || ( echo "Reported version:" `docker run --rm $(CNX_REPOSITORY)/$(CONTAINER_NAME):$(VERSION)-$(ARCH) calico-ipam -v | grep -x $(VERSION)` "\nExpected version: $(VERSION)" && exit 1 )

	# TODO: Some sort of quick validation of the produced binaries.

## Generates release notes based on commits in this version.
release-notes: release-prereqs
	mkdir -p dist
	echo "# Changelog" > release-notes-$(VERSION)
	sh -c "git cherry -v $(PREVIOUS_RELEASE) | cut '-d ' -f 2- | sed 's/^/- /' >> release-notes-$(VERSION)"

## Pushes a github release and release artifacts produced by `make release-build`.
release-publish: release-prereqs
	# Push the git tag.
	git push origin $(VERSION)

	# Push images.
	$(MAKE) push IMAGETAG=$(VERSION) ARCH=$(ARCH)

	@echo "Finalize the GitHub release based on the pushed tag."
	@echo "Attach the $(BIN)/calico and $(BIN)/calico-ipam binaries."
	@echo ""
	@echo "  https://github.com/tigera/cni-plugin/releases/tag/$(VERSION)"
	@echo ""
	@echo "If this is the latest stable release, then run the following to push 'latest' images."
	@echo ""
	@echo "  make VERSION=$(VERSION) release-publish-latest"
	@echo ""

# WARNING: Only run this target if this release is the latest stable release. Do NOT
# run this target for alpha / beta / release candidate builds, or patches to earlier Calico versions.
## Pushes `latest` release images. WARNING: Only run this for latest stable releases.
release-publish-latest: release-prereqs
	# Check latest versions match.
	if ! docker run $(CONTAINER_NAME):latest-$(ARCH) calico -v | grep '^$(VERSION)$$'; then echo "Reported version:" `docker run $(CONTAINER_NAME):latest-$(ARCH) calico -v` "\nExpected version: $(VERSION)"; false; else echo "\nVersion check passed\n"; fi
	if ! docker run $(CNX_REPOSITORY)/$(CONTAINER_NAME):latest-$(ARCH) calico -v | grep '^$(VERSION)$$'; then echo "Reported version:" `docker run $(CNX_REPOSITORY)/$(CONTAINER_NAME):latest-$(ARCH) calico -v` "\nExpected version: $(VERSION)"; false; else echo "\nVersion check passed\n"; fi

	$(MAKE) push IMAGETAG=latest ARCH=$(ARCH)

# release-prereqs checks that the environment is configured properly to create a release.
release-prereqs:
ifndef VERSION
	$(error VERSION is undefined - run using make release VERSION=vX.Y.Z)
endif

###############################################################################
# Developer helper scripts (not used by build or test)
###############################################################################
## Run kube-proxy
run-kube-proxy:
	-docker rm -f calico-kube-proxy
	docker run --name calico-kube-proxy -d --net=host --privileged gcr.io/google_containers/hyperkube:v$(K8S_VERSION) /hyperkube proxy --master=http://127.0.0.1:8080 --v=2

.PHONY: test-watch
## Run the unit tests, watching for changes.
test-watch: $(BIN)/calico $(BIN)/calico-ipam run-etcd run-k8s-apiserver
	# The tests need to run as root
	sudo CGO_ENABLED=0 ETCD_IP=127.0.0.1 PLUGIN=calico GOPATH=$(GOPATH) $(shell which ginkgo) watch -skipPackage k8s-install -skipPackage vendor

.PHONY: help
help: # Some kind of magic from https://gist.github.com/rcmachado/af3db315e31383502660
	$(info Available targets)
	@awk '/^[a-zA-Z\-\_0-9\/]+:/ {                                      \
	        nb = sub( /^## /, "", helpMsg );                                \
	        if(nb == 0) {                                                   \
	                helpMsg = $$0;                                              \
	                nb = sub( /^[^:]*:.* ## /, "", helpMsg );                   \
	        }                                                               \
	        if (nb)                                                         \
	                printf "\033[1;31m%-" width "s\033[0m %s\n", $$1, helpMsg;  \
	}                                                                   \
	{ helpMsg = $$0 }'                                                  \
	width=20                                                            \
	$(MAKEFILE_LIST)<|MERGE_RESOLUTION|>--- conflicted
+++ resolved
@@ -244,7 +244,6 @@
 install-git-hooks:
 	./install-git-hooks
 
-GINKGO_FOCUS?=".*"
 ###############################################################################
 # Unit Tests
 ###############################################################################
@@ -263,11 +262,7 @@
 	-v $(CURDIR):/go/src/$(PACKAGE_NAME):rw \
 	$(CALICO_BUILD) sh -c '\
 			cd  /go/src/$(PACKAGE_NAME) && \
-<<<<<<< HEAD
-			ginkgo -cover -r -skipPackage vendor -skipPackage k8s-install -focus "$(GINKGO_FOCUS)"'
-=======
 			ginkgo -cover -r -skipPackage vendor -skipPackage k8s-install $(GINKGO_ARGS)'
->>>>>>> e9163032
 	make stop-etcd
 
 ## Run the tests in a container (as root) for different CNI spec versions
