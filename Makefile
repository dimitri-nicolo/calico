--- conflicted
+++ resolved
@@ -774,11 +774,7 @@
 ## Verifies the release artifacts produces by `make release-build` are correct.
 release-verify: release-prereqs
 	# Check the reported version is correct for each release artifact.
-<<<<<<< HEAD
-	if ! docker run $(BUILD_IMAGE):$(VERSION)-$(ARCH) versions | grep "^$(VERSION)$$"; then echo "Reported version:" `docker run $(BUILD_IMAGE):$(VERSION)-$(ARCH) versions` "\nExpected version: $(VERSION)"; false; else echo "\nVersion check passed\n"; fi
-=======
 	if ! docker run $(BUILD_IMAGE):$(VERSION)-$(ARCH) versions | grep '^$(VERSION)$$'; then echo "Reported version:" `docker run $(BUILD_IMAGE):$(VERSION)-$(ARCH) versions` "\nExpected version: $(VERSION)"; false; else echo "\nVersion check passed\n"; fi
->>>>>>> c1aa9219
 
 ## Generates release notes based on commits in this version.
 release-notes: release-prereqs
