# Shortcut targets
default: build

## Build binary for current platform
all: build

## Run the tests for the current platform/architecture
test: ut test-install-cni

###############################################################################
# Both native and cross architecture builds are supported.
# The target architecture is select by setting the ARCH variable.
# When ARCH is undefined it is set to the detected host architecture.
# When ARCH differs from the host architecture a crossbuild will be performed.
ARCHES=$(patsubst Dockerfile.%,%,$(wildcard Dockerfile.*))

# BUILDARCH is the host architecture
# ARCH is the target architecture
# we need to keep track of them separately
BUILDARCH ?= $(shell uname -m)

# canonicalized names for host architecture
ifeq ($(BUILDARCH),aarch64)
        BUILDARCH=arm64
endif
ifeq ($(BUILDARCH),x86_64)
        BUILDARCH=amd64
endif

# unless otherwise set, I am building for my own architecture, i.e. not cross-compiling
ARCH ?= $(BUILDARCH)

# canonicalized names for target architecture
ifeq ($(ARCH),aarch64)
        override ARCH=arm64
endif
ifeq ($(ARCH),x86_64)
        override ARCH=amd64
endif

# we want to be able to run the same recipe on multiple targets keyed on the image name
# to do that, we would use the entire image name, e.g. calico/node:abcdefg, as the stem, or '%', in the target
# however, make does **not** allow the usage of invalid filename characters - like / and : - in a stem, and thus errors out
# to get around that, we "escape" those characters by converting all : to --- and all / to ___ , so that we can use them
# in the target, we then unescape them back
escapefs = $(subst :,---,$(subst /,___,$(1)))
unescapefs = $(subst ---,:,$(subst ___,/,$(1)))

# these macros create a list of valid architectures for pushing manifests
space :=
space +=
comma := ,
prefix_linux = $(addprefix linux/,$(strip $1))
join_platforms = $(subst $(space),$(comma),$(call prefix_linux,$(strip $1)))

###############################################################################
GO_BUILD_VER ?= v0.17

SRCFILES=calico.go $(wildcard utils/*.go) $(wildcard k8s/*.go) ipam/calico-ipam.go
TEST_SRCFILES=$(wildcard test_utils/*.go) $(wildcard calico_cni_*.go)
LOCAL_IP_ENV?=$(shell ip route get 8.8.8.8 | head -1 | awk '{print $$7}')

# fail if unable to download
CURL=curl -sSf

K8S_VERSION?=v1.11.3
CNI_VERSION=v0.7.1

# Get version from git.
GIT_VERSION?=$(shell git describe --tags --dirty)
BUILD_IMAGE_ORG?=calico

# By default set the CNI_SPEC_VERSION to 0.3.1 for tests.
CNI_SPEC_VERSION?=0.3.1

BIN=bin/$(ARCH)
# Ensure that the bin directory is always created
MAKE_SURE_BIN_EXIST := $(shell mkdir -p $(BIN))
CALICO_BUILD?=$(BUILD_IMAGE_ORG)/go-build:$(GO_BUILD_VER)

PACKAGE_NAME?=github.com/projectcalico/cni-plugin

<<<<<<< HEAD
# This variable shouldn't need to exist. All references to it should gradually be replaced by DOCKER_REPOS to match open source.
CNX_REPOSITORY?=gcr.io/unique-caldron-775/cnx

CONTAINER_NAME=tigera/cni
DEPLOY_CONTAINER_MARKER=cni_deploy_container-$(ARCH).created

# Variables for controlling image tagging and pushing.
DOCKER_REPOS=gcr.io/unique-caldron-775/cnx/tigera
ifeq ($(RELEASE),true)
# If this is a release, also tag and push GCR images.
#DOCKER_REPOS+=
=======
BUILD_IMAGE?=calico/cni
DEPLOY_CONTAINER_MARKER=cni_deploy_container-$(ARCH).created

PUSH_IMAGES?=$(BUILD_IMAGE) quay.io/calico/cni
RELEASE_IMAGES?=gcr.io/projectcalico-org/cni eu.gcr.io/projectcalico-org/cni asia.gcr.io/projectcalico-org/cni us.gcr.io/projectcalico-org/cni
PACKAGE_NAME?=github.com/projectcalico/cni-plugin

# If this is a release, also tag and push additional images.
ifeq ($(RELEASE),true)
PUSH_IMAGES+=$(RELEASE_IMAGES)
>>>>>>> 0e525900
endif

# remove from the list to push to manifest any registries that do not support multi-arch
EXCLUDE_MANIFEST_REGISTRIES ?= quay.io/
PUSH_MANIFEST_IMAGES=$(PUSH_IMAGES:$(EXCLUDE_MANIFEST_REGISTRIES)%=)
PUSH_NONMANIFEST_IMAGES=$(filter-out $(PUSH_MANIFEST_IMAGES),$(PUSH_IMAGES))

# location of docker credentials to push manifests
DOCKER_CONFIG ?= $(HOME)/.docker/config.json

# list of arches *not* to build when doing *-all
#    until s390x works correctly
EXCLUDEARCH ?= s390x
VALIDARCHES = $(filter-out $(EXCLUDEARCH),$(ARCHES))


ETCD_VER=v3.3.7
ETCD_CONTAINER ?= quay.io/coreos/etcd:$(ETCD_VER)-$(BUILDARCH)
# If building on amd64 omit the arch in the container name.
ifeq ($(BUILDARCH),amd64)
        ETCD_CONTAINER=quay.io/coreos/etcd:$(ETCD_VER)
endif

LIBCALICOGO_PATH?=none

DATASTORE_TYPE?=etcdv3

LOCAL_USER_ID?=$(shell id -u $$USER)

.PHONY: clean
clean:
	rm -rf $(BIN) bin/github vendor $(DEPLOY_CONTAINER_MARKER) .go-pkg-cache k8s-install/scripts/install_cni.test

###############################################################################
# Building the binary
###############################################################################
build: $(BIN)/calico $(BIN)/calico-ipam
build-all: $(addprefix sub-build-,$(VALIDARCHES))
sub-build-%:
	$(MAKE) build ARCH=$*

## Create the vendor directory
vendor: glide.yaml
	# Ensure that the glide cache directory exists.
	mkdir -p $(HOME)/.glide

	# To build without Docker just run "glide install -strip-vendor"
	if [ "$(LIBCALICOGO_PATH)" != "none" ]; then \
          EXTRA_DOCKER_BIND="-v $(LIBCALICOGO_PATH):/go/src/github.com/projectcalico/libcalico-go:ro"; \
	fi; \
	if [ -n "$(SSH_AUTH_SOCK)" ]; then \
		EXTRA_DOCKER_ARGS="-v $(SSH_AUTH_SOCK):/ssh-agent --env SSH_AUTH_SOCK=/ssh-agent"; \
	fi; \
    docker run --rm -i \
	  $$EXTRA_DOCKER_ARGS \
      -v $(CURDIR):/go/src/$(PACKAGE_NAME):rw $$EXTRA_DOCKER_BIND \
      -v $(HOME)/.glide:/home/user/.glide:rw \
      -e LOCAL_USER_ID=$(LOCAL_USER_ID) \
      -w /go/src/$(PACKAGE_NAME) \
      $(CALICO_BUILD) glide install -strip-vendor

# Default the libcalico repo and version but allow them to be overridden
LIBCALICO_REPO?=github.com/projectcalico/libcalico-go
LIBCALICO_VERSION?=$(shell git ls-remote git@github.com:projectcalico/libcalico-go master 2>/dev/null | cut -f 1)

## Update libcalico pin in glide.yaml
update-libcalico:
	docker run --rm -i \
      -v $(CURDIR):/go/src/$(PACKAGE_NAME):rw $$EXTRA_DOCKER_BIND \
      -v $(HOME)/.glide:/home/user/.glide:rw \
      -e LOCAL_USER_ID=$(LOCAL_USER_ID) \
      -w /go/src/$(PACKAGE_NAME) \
      $(CALICO_BUILD) /bin/sh -c ' \
        echo "Updating libcalico to $(LIBCALICO_VERSION) from $(LIBCALICO_REPO)"; \
        export OLD_VER=$$(grep --after 50 libcalico-go glide.yaml |grep --max-count=1 --only-matching --perl-regexp "version:\s*\K[^\s]+") ;\
        echo "Old version: $$OLD_VER";\
        if [ $(LIBCALICO_VERSION) != $$OLD_VER ]; then \
            sed -i "s/$$OLD_VER/$(LIBCALICO_VERSION)/" glide.yaml && \
            if [ $(LIBCALICO_REPO) != "github.com/projectcalico/libcalico-go" ]; then \
              glide mirror set https://github.com/projectcalico/libcalico-go $(LIBCALICO_REPO) --vcs git; glide mirror list; \
            fi;\
          OUTPUT=`mktemp`;\
          glide up --strip-vendor; glide up --strip-vendor 2>&1 | grep -v "golang.org/x/sys" | tee $$OUTPUT; \
          if ! grep "\[WARN\]" $$OUTPUT; then true; else false; fi; \
        fi'

## Build the Calico network plugin and ipam plugins
$(BIN)/calico $(BIN)/calico-ipam: $(SRCFILES) vendor
	-mkdir -p .go-pkg-cache
	docker run --rm \
	-e ARCH=$(ARCH) \
	-e GOARCH=$(ARCH) \
	-e LOCAL_USER_ID=$(LOCAL_USER_ID) \
	-v $(CURDIR):/go/src/$(PACKAGE_NAME):ro \
	-v $(CURDIR)/$(BIN):/go/src/$(PACKAGE_NAME)/$(BIN) \
	-v $(CURDIR)/.go-pkg-cache:/go-cache/:rw \
	-w /go/src/$(PACKAGE_NAME) \
	-e GOCACHE=/go-cache \
		$(CALICO_BUILD) sh -c '\
			go build -v -o $(BIN)/calico -ldflags "-X main.VERSION=$(GIT_VERSION) -s -w" calico.go ; \
            go build -v -o $(BIN)/calico-ipam -ldflags "-X main.VERSION=$(GIT_VERSION) -s -w" ipam/calico-ipam.go'

###############################################################################
# Building the image
###############################################################################
image: $(DEPLOY_CONTAINER_MARKER)
image-all: $(addprefix sub-image-,$(VALIDARCHES))
sub-image-%:
	$(MAKE) image ARCH=$*

# ensure we have a real imagetag
imagetag:
ifndef IMAGETAG
	$(error IMAGETAG is undefined - run using make <target> IMAGETAG=X.Y.Z)
endif

## push one arch
push: imagetag $(addprefix sub-single-push-,$(call escapefs,$(PUSH_IMAGES)))
sub-single-push-%:
	docker push $(call unescapefs,$*:$(IMAGETAG)-$(ARCH))

push-all: imagetag $(addprefix sub-push-,$(VALIDARCHES))
sub-push-%:
	$(MAKE) push ARCH=$* IMAGETAG=$(IMAGETAG)

## push multi-arch manifest where supported
push-manifests: imagetag  $(addprefix sub-manifest-,$(call escapefs,$(PUSH_MANIFEST_IMAGES)))
sub-manifest-%:
	# Docker login to hub.docker.com required before running this target as we are using $(DOCKER_CONFIG) holds the docker login credentials
	# path to credentials based on manifest-tool's requirements here https://github.com/estesp/manifest-tool#sample-usage
	docker run -t --entrypoint /bin/sh -v $(DOCKER_CONFIG):/root/.docker/config.json $(CALICO_BUILD) -c "/usr/bin/manifest-tool push from-args --platforms $(call join_platforms,$(VALIDARCHES)) --template $(call unescapefs,$*:$(IMAGETAG))-ARCH --target $(call unescapefs,$*:$(IMAGETAG))"

## push default amd64 arch where multi-arch manifest is not supported
push-non-manifests: imagetag $(addprefix sub-non-manifest-,$(call escapefs,$(PUSH_NONMANIFEST_IMAGES)))
sub-non-manifest-%:
ifeq ($(ARCH),amd64)
	docker push $(call unescapefs,$*:$(IMAGETAG))
else
	$(NOECHO) $(NOOP)
endif


## tag images of one arch
tag-images: imagetag $(addprefix sub-single-tag-images-arch-,$(call escapefs,$(PUSH_IMAGES))) $(addprefix sub-single-tag-images-non-manifest-,$(call escapefs,$(PUSH_NONMANIFEST_IMAGES)))

sub-single-tag-images-arch-%:
	docker tag $(BUILD_IMAGE):latest-$(ARCH) $(call unescapefs,$*:$(IMAGETAG)-$(ARCH))

# because some still do not support multi-arch manifest
sub-single-tag-images-non-manifest-%:
ifeq ($(ARCH),amd64)
	docker tag $(BUILD_IMAGE):latest-$(ARCH) $(call unescapefs,$*:$(IMAGETAG))
else
	$(NOECHO) $(NOOP)
endif

## tag images of all archs
tag-images-all: imagetag $(addprefix sub-tag-images-,$(VALIDARCHES))
sub-tag-images-%:
	$(MAKE) tag-images ARCH=$* IMAGETAG=$(IMAGETAG)

$(DEPLOY_CONTAINER_MARKER): Dockerfile.$(ARCH) build fetch-cni-bins
	docker build -t $(BUILD_IMAGE):latest-$(ARCH) --build-arg QEMU_IMAGE=$(CALICO_BUILD) -f Dockerfile.$(ARCH) .
ifeq ($(ARCH),amd64)
	# Need amd64 builds tagged as :latest because Semaphore depends on that
	docker tag $(BUILD_IMAGE):latest-$(ARCH) $(BUILD_IMAGE):latest
endif
	touch $@

.PHONY: fetch-cni-bins
fetch-cni-bins: $(BIN)/flannel $(BIN)/loopback $(BIN)/host-local $(BIN)/portmap $(BIN)/tuning

$(BIN)/flannel $(BIN)/loopback $(BIN)/host-local $(BIN)/portmap $(BIN)/tuning:
	mkdir -p $(BIN)
	$(CURL) -L --retry 5 https://github.com/containernetworking/plugins/releases/download/$(CNI_VERSION)/cni-plugins-$(ARCH)-$(CNI_VERSION).tgz | tar -xz -C $(BIN) ./flannel ./loopback ./host-local ./portmap ./tuning

###############################################################################
# Static checks
###############################################################################
.PHONY: static-checks
## Perform static checks on the code.
static-checks: vendor
	docker run --rm \
		-e LOCAL_USER_ID=$(LOCAL_USER_ID) \
		-v $(CURDIR):/go/src/$(PACKAGE_NAME) \
		$(CALICO_BUILD) sh -c '\
			cd  /go/src/$(PACKAGE_NAME) && \
			gometalinter --deadline=300s --disable-all --enable=goimports --enable=vet --enable=errcheck --vendor -s test_utils ./...'

.PHONY: fix
## Fix static checks
fix:
	goimports -w $(SRCFILES) $(TEST_SRCFILES)

.PHONY: install-git-hooks
## Install Git hooks
install-git-hooks:
	./install-git-hooks

###############################################################################
# Unit Tests
###############################################################################
## Run the unit tests.
ut: run-k8s-controller build $(BIN)/host-local
	# The tests need to run as root
	docker run --rm -t --privileged --net=host \
	-e ETCD_IP=$(LOCAL_IP_ENV) \
	-e LOCAL_USER_ID=0 \
	-e ARCH=$(ARCH) \
	-e PLUGIN=calico \
	-e BIN=$(BIN) \
	-e CNI_SPEC_VERSION=$(CNI_SPEC_VERSION) \
	-e DATASTORE_TYPE=$(DATASTORE_TYPE) \
	-e ETCD_ENDPOINTS=http://$(LOCAL_IP_ENV):2379 \
	-v $(CURDIR):/go/src/$(PACKAGE_NAME):rw \
	$(CALICO_BUILD) sh -c '\
			cd  /go/src/$(PACKAGE_NAME) && \
			ginkgo -cover -r -skipPackage vendor -skipPackage k8s-install $(GINKGO_ARGS)'
	make stop-etcd

## Run the tests in a container (as root) for different CNI spec versions
## to make sure we don't break backwards compatibility.
.PHONY: test-cni-versions
test-cni-versions:
	for cniversion in "0.2.0" "0.3.1" ; do \
		make ut CNI_SPEC_VERSION=$$cniversion; \
	done

## Kubernetes apiserver used for tests
run-k8s-apiserver: stop-k8s-apiserver run-etcd
	docker run --detach --net=host \
	  --name calico-k8s-apiserver \
	  -v `pwd`/testutils/private.key:/private.key \
	  gcr.io/google_containers/hyperkube-$(ARCH):$(K8S_VERSION) \
	  /hyperkube apiserver \
            --etcd-servers=http://$(LOCAL_IP_ENV):2379 \
	    --service-cluster-ip-range=10.101.0.0/16 \
	    --service-account-key-file=/private.key

## Kubernetes controller manager used for tests
run-k8s-controller: stop-k8s-controller run-k8s-apiserver
	docker run --detach --net=host \
	  --name calico-k8s-controller \
	  -v `pwd`/testutils/private.key:/private.key \
	  gcr.io/google_containers/hyperkube-$(ARCH):$(K8S_VERSION) \
	  /hyperkube controller-manager \
            --master=127.0.0.1:8080 \
	    --min-resync-period=3m \
	    --allocate-node-cidrs=true \
	    --cluster-cidr=192.168.0.0/16 \
	    --v=5 \
	    --service-account-private-key-file=/private.key

## Stop Kubernetes apiserver
stop-k8s-apiserver:
	@-docker rm -f calico-k8s-apiserver

## Stop Kubernetes controller manager
stop-k8s-controller:
	@-docker rm -f calico-k8s-controller

## Etcd is used by the tests
run-etcd: stop-etcd
	docker run --detach \
	-p 2379:2379 \
	--name calico-etcd $(ETCD_CONTAINER) \
	etcd \
	--advertise-client-urls "http://$(LOCAL_IP_ENV):2379,http://127.0.0.1:2379,http://$(LOCAL_IP_ENV):4001,http://127.0.0.1:4001" \
	--listen-client-urls "http://0.0.0.0:2379,http://0.0.0.0:4001"

## Stops calico-etcd containers
stop-etcd:
	@-docker rm -f calico-etcd

###############################################################################
# Install test
###############################################################################
# We pre-build the test binary so that we can run it outside a container and allow it
# to interact with docker.
k8s-install/scripts/install_cni.test: vendor k8s-install/scripts/*.go
	-mkdir -p .go-pkg-cache
	docker run --rm \
	-e LOCAL_USER_ID=$(LOCAL_USER_ID) \
	-v $(CURDIR):/go/src/$(PACKAGE_NAME):rw \
	-v $(CURDIR)/.go-pkg-cache:/go/pkg/:rw \
		$(CALICO_BUILD) sh -c '\
			cd /go/src/$(PACKAGE_NAME) && \
			go test ./k8s-install/scripts -c --tags install_cni_test -o ./k8s-install/scripts/install_cni.test'

.PHONY: test-install-cni
## Test the install-cni.sh script
test-install-cni: image k8s-install/scripts/install_cni.test
	cd k8s-install/scripts && CONTAINER_NAME=$(BUILD_IMAGE) ./install_cni.test

###############################################################################
# CI/CD
###############################################################################
.PHONY: ci
## Run what CI runs
ci: clean static-checks test-cni-versions image-all test-install-cni

## Deploys images to registry
cd:
ifndef CONFIRM
	$(error CONFIRM is undefined - run using make <target> CONFIRM=true)
endif
ifndef BRANCH_NAME
	$(error BRANCH_NAME is undefined - run using make <target> BRANCH_NAME=var or set an environment variable)
endif
	$(MAKE) tag-images-all push-all push-manifests push-non-manifests  IMAGETAG=${BRANCH_NAME} EXCLUDEARCH="$(EXCLUDEARCH)"
	$(MAKE) tag-images-all push-all push-manifests push-non-manifests  IMAGETAG=$(shell git describe --tags --dirty --always --long) EXCLUDEARCH="$(EXCLUDEARCH)"


###############################################################################
# Release
###############################################################################
PREVIOUS_RELEASE=$(shell git describe --tags --abbrev=0)

## Tags and builds a release from start to finish.
release: release-prereqs
	$(MAKE) VERSION=$(VERSION) release-tag
	$(MAKE) VERSION=$(VERSION) release-build
	$(MAKE) VERSION=$(VERSION) release-verify

	@echo ""
	@echo "Release build complete. Next, push the produced images."
	@echo ""
	@echo "  make VERSION=$(VERSION) release-publish"
	@echo ""

## Produces a git tag for the release.
release-tag: release-prereqs release-notes
	git tag $(VERSION) -F release-notes-$(VERSION)
	@echo ""
	@echo "Now you can build the release:"
	@echo ""
	@echo "  make VERSION=$(VERSION) release-build"
	@echo ""

## Produces a clean build of release artifacts at the specified version.
release-build: release-prereqs clean
# Check that the correct code is checked out.
ifneq ($(VERSION), $(GIT_VERSION))
	$(error Attempt to build $(VERSION) from $(GIT_VERSION))
endif
	$(MAKE) image-all
	$(MAKE) tag-images-all IMAGETAG=$(VERSION)
	$(MAKE) tag-images-all IMAGETAG=latest

	# Copy artifacts for upload to GitHub.
	mkdir -p bin/github
	$(foreach var,$(VALIDARCHES), cp bin/$(var)/calico bin/github/calico-$(var);)
	$(foreach var,$(VALIDARCHES), cp bin/$(var)/calico-ipam bin/github/calico-ipam-$(var);)

## Verifies the release artifacts produces by `make release-build` are correct.
release-verify: release-prereqs
	# Check the reported version is correct for each release artifact.
<<<<<<< HEAD
	docker run --rm calico/cni:$(VERSION)-$(ARCH) calico -v | grep -x $(VERSION) || ( echo "Reported version:" `docker run --rm calico/cni:$(VERSION)-$(ARCH) calico -v` "\nExpected version: $(VERSION)" && exit 1 )
	docker run --rm calico/cni:$(VERSION)-$(ARCH) calico-ipam -v | grep -x $(VERSION) || ( echo "Reported version:" `docker run --rm calico/cni:$(VERSION)-$(ARCH) calico-ipam -v | grep -x $(VERSION)` "\nExpected version: $(VERSION)" && exit 1 )
	docker run --rm $(CNX_REPOSITORY)/$(CONTAINER_NAME):$(VERSION)-$(ARCH) calico -v | grep -x $(VERSION) || ( echo "Reported version:" `docker run --rm $(CNX_REPOSITORY)/$(CONTAINER_NAME):$(VERSION)-$(ARCH) calico -v | grep -x $(VERSION)` "\nExpected version: $(VERSION)" && exit 1 )
	docker run --rm $(CNX_REPOSITORY)/$(CONTAINER_NAME):$(VERSION)-$(ARCH) calico-ipam -v | grep -x $(VERSION) || ( echo "Reported version:" `docker run --rm $(CNX_REPOSITORY)/$(CONTAINER_NAME):$(VERSION)-$(ARCH) calico-ipam -v | grep -x $(VERSION)` "\nExpected version: $(VERSION)" && exit 1 )
=======
	docker run --rm $(BUILD_IMAGE):$(VERSION)-$(ARCH) calico -v | grep -x $(VERSION) || ( echo "Reported version:" `docker run --rm $(BUILD_IMAGE):$(VERSION)-$(ARCH) calico -v` "\nExpected version: $(VERSION)" && exit 1 )
	docker run --rm $(BUILD_IMAGE):$(VERSION)-$(ARCH) calico-ipam -v | grep -x $(VERSION) || ( echo "Reported version:" `docker run --rm $(BUILD_IMAGE):$(VERSION)-$(ARCH) calico-ipam -v | grep -x $(VERSION)` "\nExpected version: $(VERSION)" && exit 1 )
	docker run --rm quay.io/calico/cni:$(VERSION)-$(ARCH) calico -v | grep -x $(VERSION) || ( echo "Reported version:" `docker run --rm quay.io/calico/cni:$(VERSION)-$(ARCH) calico -v | grep -x $(VERSION)` "\nExpected version: $(VERSION)" && exit 1 )
	docker run --rm quay.io/calico/cni:$(VERSION)-$(ARCH) calico-ipam -v | grep -x $(VERSION) || ( echo "Reported version:" `docker run --rm quay.io/calico/cni:$(VERSION)-$(ARCH) calico-ipam -v | grep -x $(VERSION)` "\nExpected version: $(VERSION)" && exit 1 )
>>>>>>> 0e525900

	# TODO: Some sort of quick validation of the produced binaries.

## Generates release notes based on commits in this version.
release-notes: release-prereqs
	mkdir -p dist
	echo "# Changelog" > release-notes-$(VERSION)
	sh -c "git cherry -v $(PREVIOUS_RELEASE) | cut '-d ' -f 2- | sed 's/^/- /' >> release-notes-$(VERSION)"

## Pushes a github release and release artifacts produced by `make release-build`.
release-publish: release-prereqs
	# Push the git tag.
	git push origin $(VERSION)

	# Push images.
	$(MAKE) push-all RELEASE=true IMAGETAG=$(VERSION)


	@echo "Finalize the GitHub release based on the pushed tag."
	@echo "Attach all binaries in bin/github to the release."
	@echo ""
	@echo "  https://github.com/tigera/cni-plugin/releases/tag/$(VERSION)"
	@echo ""
	@echo "If this is the latest stable release, then run the following to push 'latest' images."
	@echo ""
	@echo "  make VERSION=$(VERSION) release-publish-latest"
	@echo ""

# WARNING: Only run this target if this release is the latest stable release. Do NOT
# run this target for alpha / beta / release candidate builds, or patches to earlier Calico versions.
## Pushes `latest` release images. WARNING: Only run this for latest stable releases.
release-publish-latest: release-prereqs
	# Check latest versions match.
<<<<<<< HEAD
	if ! docker run $(CONTAINER_NAME):latest-$(ARCH) calico -v | grep '^$(VERSION)$$'; then echo "Reported version:" `docker run $(CONTAINER_NAME):latest-$(ARCH) calico -v` "\nExpected version: $(VERSION)"; false; else echo "\nVersion check passed\n"; fi
	if ! docker run $(CNX_REPOSITORY)/$(CONTAINER_NAME):latest-$(ARCH) calico -v | grep '^$(VERSION)$$'; then echo "Reported version:" `docker run $(CNX_REPOSITORY)/$(CONTAINER_NAME):latest-$(ARCH) calico -v` "\nExpected version: $(VERSION)"; false; else echo "\nVersion check passed\n"; fi
=======
	if ! docker run $(BUILD_IMAGE):latest-$(ARCH) calico -v | grep '^$(VERSION)$$'; then echo "Reported version:" `docker run $(BUILD_IMAGE):latest-$(ARCH) calico -v` "\nExpected version: $(VERSION)"; false; else echo "\nVersion check passed\n"; fi
	if ! docker run quay.io/$(BUILD_IMAGE):latest-$(ARCH) calico -v | grep '^$(VERSION)$$'; then echo "Reported version:" `docker run quay.io/$(BUILD_IMAGE):latest-$(ARCH) calico -v` "\nExpected version: $(VERSION)"; false; else echo "\nVersion check passed\n"; fi

	$(MAKE) push RELEASE=true IMAGETAG=latest
>>>>>>> 0e525900


# release-prereqs checks that the environment is configured properly to create a release.
release-prereqs:
ifndef VERSION
	$(error VERSION is undefined - run using make release VERSION=vX.Y.Z)
endif

###############################################################################
# Developer helper scripts (not used by build or test)
###############################################################################
## Run kube-proxy
run-kube-proxy:
	-docker rm -f calico-kube-proxy
	docker run --name calico-kube-proxy -d --net=host --privileged gcr.io/google_containers/hyperkube:$(K8S_VERSION) /hyperkube proxy --master=http://127.0.0.1:8080 --v=2

.PHONY: test-watch
## Run the unit tests, watching for changes.
test-watch: $(BIN)/calico $(BIN)/calico-ipam run-etcd run-k8s-apiserver
	# The tests need to run as root
	sudo CGO_ENABLED=0 ETCD_IP=127.0.0.1 PLUGIN=calico GOPATH=$(GOPATH) $(shell which ginkgo) watch -skipPackage k8s-install -skipPackage vendor

.PHONY: help
help: # Some kind of magic from https://gist.github.com/rcmachado/af3db315e31383502660
	$(info Available targets)
	@awk '/^[a-zA-Z\-\_0-9\/]+:/ {                                      \
	        nb = sub( /^## /, "", helpMsg );                                \
	        if(nb == 0) {                                                   \
	                helpMsg = $$0;                                              \
	                nb = sub( /^[^:]*:.* ## /, "", helpMsg );                   \
	        }                                                               \
	        if (nb)                                                         \
	                printf "\033[1;31m%-" width "s\033[0m %s\n", $$1, helpMsg;  \
	}                                                                   \
	{ helpMsg = $$0 }'                                                  \
	width=20                                                            \
	$(MAKEFILE_LIST)<|MERGE_RESOLUTION|>--- conflicted
+++ resolved
@@ -80,30 +80,16 @@
 
 PACKAGE_NAME?=github.com/projectcalico/cni-plugin
 
-<<<<<<< HEAD
-# This variable shouldn't need to exist. All references to it should gradually be replaced by DOCKER_REPOS to match open source.
-CNX_REPOSITORY?=gcr.io/unique-caldron-775/cnx
-
-CONTAINER_NAME=tigera/cni
+BUILD_IMAGE?=tigera/cni
 DEPLOY_CONTAINER_MARKER=cni_deploy_container-$(ARCH).created
 
-# Variables for controlling image tagging and pushing.
-DOCKER_REPOS=gcr.io/unique-caldron-775/cnx/tigera
-ifeq ($(RELEASE),true)
-# If this is a release, also tag and push GCR images.
-#DOCKER_REPOS+=
-=======
-BUILD_IMAGE?=calico/cni
-DEPLOY_CONTAINER_MARKER=cni_deploy_container-$(ARCH).created
-
-PUSH_IMAGES?=$(BUILD_IMAGE) quay.io/calico/cni
-RELEASE_IMAGES?=gcr.io/projectcalico-org/cni eu.gcr.io/projectcalico-org/cni asia.gcr.io/projectcalico-org/cni us.gcr.io/projectcalico-org/cni
+PUSH_IMAGES?=gcr.io/unique-caldron-775/cnx/tigera/cni
+RELEASE_IMAGES?=
 PACKAGE_NAME?=github.com/projectcalico/cni-plugin
 
 # If this is a release, also tag and push additional images.
 ifeq ($(RELEASE),true)
 PUSH_IMAGES+=$(RELEASE_IMAGES)
->>>>>>> 0e525900
 endif
 
 # remove from the list to push to manifest any registries that do not support multi-arch
@@ -461,17 +447,8 @@
 ## Verifies the release artifacts produces by `make release-build` are correct.
 release-verify: release-prereqs
 	# Check the reported version is correct for each release artifact.
-<<<<<<< HEAD
-	docker run --rm calico/cni:$(VERSION)-$(ARCH) calico -v | grep -x $(VERSION) || ( echo "Reported version:" `docker run --rm calico/cni:$(VERSION)-$(ARCH) calico -v` "\nExpected version: $(VERSION)" && exit 1 )
-	docker run --rm calico/cni:$(VERSION)-$(ARCH) calico-ipam -v | grep -x $(VERSION) || ( echo "Reported version:" `docker run --rm calico/cni:$(VERSION)-$(ARCH) calico-ipam -v | grep -x $(VERSION)` "\nExpected version: $(VERSION)" && exit 1 )
-	docker run --rm $(CNX_REPOSITORY)/$(CONTAINER_NAME):$(VERSION)-$(ARCH) calico -v | grep -x $(VERSION) || ( echo "Reported version:" `docker run --rm $(CNX_REPOSITORY)/$(CONTAINER_NAME):$(VERSION)-$(ARCH) calico -v | grep -x $(VERSION)` "\nExpected version: $(VERSION)" && exit 1 )
-	docker run --rm $(CNX_REPOSITORY)/$(CONTAINER_NAME):$(VERSION)-$(ARCH) calico-ipam -v | grep -x $(VERSION) || ( echo "Reported version:" `docker run --rm $(CNX_REPOSITORY)/$(CONTAINER_NAME):$(VERSION)-$(ARCH) calico-ipam -v | grep -x $(VERSION)` "\nExpected version: $(VERSION)" && exit 1 )
-=======
 	docker run --rm $(BUILD_IMAGE):$(VERSION)-$(ARCH) calico -v | grep -x $(VERSION) || ( echo "Reported version:" `docker run --rm $(BUILD_IMAGE):$(VERSION)-$(ARCH) calico -v` "\nExpected version: $(VERSION)" && exit 1 )
 	docker run --rm $(BUILD_IMAGE):$(VERSION)-$(ARCH) calico-ipam -v | grep -x $(VERSION) || ( echo "Reported version:" `docker run --rm $(BUILD_IMAGE):$(VERSION)-$(ARCH) calico-ipam -v | grep -x $(VERSION)` "\nExpected version: $(VERSION)" && exit 1 )
-	docker run --rm quay.io/calico/cni:$(VERSION)-$(ARCH) calico -v | grep -x $(VERSION) || ( echo "Reported version:" `docker run --rm quay.io/calico/cni:$(VERSION)-$(ARCH) calico -v | grep -x $(VERSION)` "\nExpected version: $(VERSION)" && exit 1 )
-	docker run --rm quay.io/calico/cni:$(VERSION)-$(ARCH) calico-ipam -v | grep -x $(VERSION) || ( echo "Reported version:" `docker run --rm quay.io/calico/cni:$(VERSION)-$(ARCH) calico-ipam -v | grep -x $(VERSION)` "\nExpected version: $(VERSION)" && exit 1 )
->>>>>>> 0e525900
 
 	# TODO: Some sort of quick validation of the produced binaries.
 
@@ -505,15 +482,9 @@
 ## Pushes `latest` release images. WARNING: Only run this for latest stable releases.
 release-publish-latest: release-prereqs
 	# Check latest versions match.
-<<<<<<< HEAD
-	if ! docker run $(CONTAINER_NAME):latest-$(ARCH) calico -v | grep '^$(VERSION)$$'; then echo "Reported version:" `docker run $(CONTAINER_NAME):latest-$(ARCH) calico -v` "\nExpected version: $(VERSION)"; false; else echo "\nVersion check passed\n"; fi
-	if ! docker run $(CNX_REPOSITORY)/$(CONTAINER_NAME):latest-$(ARCH) calico -v | grep '^$(VERSION)$$'; then echo "Reported version:" `docker run $(CNX_REPOSITORY)/$(CONTAINER_NAME):latest-$(ARCH) calico -v` "\nExpected version: $(VERSION)"; false; else echo "\nVersion check passed\n"; fi
-=======
 	if ! docker run $(BUILD_IMAGE):latest-$(ARCH) calico -v | grep '^$(VERSION)$$'; then echo "Reported version:" `docker run $(BUILD_IMAGE):latest-$(ARCH) calico -v` "\nExpected version: $(VERSION)"; false; else echo "\nVersion check passed\n"; fi
-	if ! docker run quay.io/$(BUILD_IMAGE):latest-$(ARCH) calico -v | grep '^$(VERSION)$$'; then echo "Reported version:" `docker run quay.io/$(BUILD_IMAGE):latest-$(ARCH) calico -v` "\nExpected version: $(VERSION)"; false; else echo "\nVersion check passed\n"; fi
 
 	$(MAKE) push RELEASE=true IMAGETAG=latest
->>>>>>> 0e525900
 
 
 # release-prereqs checks that the environment is configured properly to create a release.
