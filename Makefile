# This Makefile builds Felix and packages it in various forms:
#
#                                                                      Go install
#                                                                         Glide
#                                                                           |
#                                                                           |
#                                                                           |
#                                                    +-------+              v
#                                                    | Felix |   +---------------------+
#                                                    |  Go   |   | calico/go-build     |
#                                                    |  code |   +---------------------+
#                                                    +-------+         /
#                                                           \         /
#                                                            \       /
#                                                             \     /
#                                                             go build
#                                                                 \
#                                                                  \
#                                                                   \
# +----------------------+                                           :
# | calico-build/centos7 |                                           v
# | calico-build/xenial  |                                 +------------------+
# | calico-build/trusty  |                                 | bin/calico-felix |
# +----------------------+                                 +------------------+
#                     \                                          /   /
#                      \             .--------------------------'   /
#                       \           /                              /
#                        \         /                      .-------'
#                         \       /                      /
#                     rpm/build-rpms                    /
#                   debian/build-debs                  /
#                           |                         /
#                           |                   docker build
#                           v                         |
#            +----------------------------+           |
#            |  RPM packages for Centos7  |           |
#            |  RPM packages for Centos6  |           v
#            | Debian packages for Xenial |    +--------------+
#            | Debian packages for Trusty |    | tigera/felix |
#            +----------------------------+    +--------------+
#
#
#
###############################################################################
# The build architecture is select by setting the ARCH variable.
# For example: When building on ppc64le you could use ARCH=ppc64le make <....>.
# When ARCH is undefined it defaults to amd64.
ARCH?=amd64
ifeq ($(ARCH),amd64)
	ARCHTAG?=
	GO_BUILD_VER?=v0.9
	FV_TYPHAIMAGE?=gcr.io/tigera-dev/cnx/tigera/typha:master
endif

ifeq ($(ARCH),ppc64le)
	ARCHTAG:=-ppc64le
	GO_BUILD_VER?=latest
	FV_TYPHAIMAGE?=calico/typha-ppc64le:latest
endif

GO_BUILD_CONTAINER?=calico/go-build$(ARCHTAG):$(GO_BUILD_VER)
FV_ETCDIMAGE?=quay.io/coreos/etcd:v3.2.5$(ARCHTAG)
FV_K8SIMAGE?=gcr.io/google_containers/hyperkube$(ARCHTAG):v1.7.5

help:
	@echo "Felix Makefile"
	@echo
	@echo "Dependencies: docker 1.12+; go 1.7+"
	@echo
	@echo "Note: initial builds can be slow because they generate docker-based"
	@echo "build environments."
	@echo
	@echo "Initial set-up:"
	@echo
	@echo "  make update-tools  Update/install the go build dependencies."
	@echo
	@echo "Builds:"
	@echo
	@echo "  make all           Build all the binary packages."
	@echo "  make deb           Build debs in ./dist."
	@echo "  make rpm           Build rpms in ./dist."
	@echo "  make tigera/felix  Build tigera/felix docker image."
	@echo
	@echo "Tests:"
	@echo
	@echo "  make ut                Run UTs."
	@echo "  make go-cover-browser  Display go code coverage in browser."
	@echo
	@echo "Maintenance:"
	@echo
	@echo "  make update-vendor  Update the vendor directory with new "
	@echo "                      versions of upstream packages.  Record results"
	@echo "                      in glide.lock."
	@echo "  make go-fmt        Format our go code."
	@echo "  make clean         Remove binary files."

TOPDIR:=$(shell pwd)

# Disable make's implicit rules, which are not useful for golang, and slow down the build
# considerably.
.SUFFIXES:

all: deb rpm tigera/felix
test: ut fv

# Figure out version information.  To support builds from release tarballs, we default to
# <unknown> if this isn't a git checkout.
GIT_COMMIT:=$(shell git rev-parse HEAD || echo '<unknown>')
BUILD_ID:=$(shell git rev-parse HEAD || uuidgen | sed 's/-//g')
GIT_DESCRIPTION:=$(shell git describe --tags || echo '<unknown>')

# Calculate a timestamp for any build artefacts.
DATE:=$(shell date -u +'%FT%T%z')

# List of Go files that are generated by the build process.  Builds should
# depend on these, clean removes them.
GENERATED_GO_FILES:=proto/felixbackend.pb.go

# Directories that aren't part of the main Felix program,
# e.g. standalone test programs.
K8SFV_DIR:=k8sfv
NON_FELIX_DIRS:=$(K8SFV_DIR)

# All Felix go files.
FELIX_GO_FILES:=$(shell find . $(foreach dir,$(NON_FELIX_DIRS),-path ./$(dir) -prune -o) -type f -name '*.go' -print) $(GENERATED_GO_FILES)

# Files for the Felix+k8s backend test program.
K8SFV_GO_FILES:=$(shell find ./$(K8SFV_DIR) -name prometheus -prune -o -type f -name '*.go' -print)

# Figure out the users UID/GID.  These are needed to run docker containers
# as the current user and ensure that files built inside containers are
# owned by the current user.
MY_UID:=$(shell id -u)
MY_GID:=$(shell id -g)

# Build a docker image used for building debs for trusty.
.PHONY: calico-build/trusty
calico-build/trusty:
	cd docker-build-images && docker build -f ubuntu-trusty-build.Dockerfile$(ARCHTAG) -t calico-build/trusty .

# Build a docker image used for building debs for xenial.
.PHONY: calico-build/xenial
calico-build/xenial:
	cd docker-build-images && docker build -f ubuntu-xenial-build.Dockerfile$(ARCHTAG) -t calico-build/xenial .

# Construct a docker image for building Centos 7 RPMs.
.PHONY: calico-build/centos7
calico-build/centos7:
	cd docker-build-images && \
	  docker build \
	  --build-arg=UID=$(MY_UID) \
	  --build-arg=GID=$(MY_GID) \
	  -f centos7-build.Dockerfile$(ARCHTAG) \
	  -t calico-build/centos7 .

ifeq ("$(ARCH)","ppc64le")
	# Some commands that would typically be run at container build time must be run in a privileged container.
	@-docker rm -f centos7Tmp
	docker run --privileged --name=centos7Tmp calico-build/centos7 \
		/bin/bash -c "/setup-user; /install-centos-build-deps"
	docker commit centos7Tmp calico-build/centos7:latest
endif

# Construct a docker image for building Centos 6 RPMs.
.PHONY: calico-build/centos6
calico-build/centos6:
	cd docker-build-images && \
	  docker build \
	  --build-arg=UID=$(MY_UID) \
	  --build-arg=GID=$(MY_GID) \
	  -f centos6-build.Dockerfile$(ARCHTAG) \
	  -t calico-build/centos6 .

# Build the tigera/felix docker image, which contains only Felix.
.PHONY: tigera/felix
tigera/felix: bin/calico-felix
	rm -rf docker-image/bin
	mkdir -p docker-image/bin
	cp bin/calico-felix docker-image/bin/
	docker build -t tigera/felix$(ARCHTAG) --file ./docker-image/Dockerfile$(ARCHTAG) docker-image

# Targets for Felix testing with the k8s backend and a k8s API server,
# with k8s model resources being injected by a separate test client.
GET_CONTAINER_IP := docker inspect --format='{{range .NetworkSettings.Networks}}{{.IPAddress}}{{end}}'
GRAFANA_VERSION=4.1.2
.PHONY: k8sfv-test k8sfv-test-existing-felix
# Run k8sfv test with Felix built from current code.
k8sfv-test: tigera/felix k8sfv-test-existing-felix
# Run k8sfv test with whatever is the existing 'tigera/felix:latest'
# container image.  To use some existing Felix version other than
# 'latest', do 'FELIX_VERSION=<...> make k8sfv-test-existing-felix'.
k8sfv-test-existing-felix: bin/k8sfv.test
	FV_ETCDIMAGE=$(FV_ETCDIMAGE) \
	FV_TYPHAIMAGE=$(FV_TYPHAIMAGE) \
	FV_K8SIMAGE=$(FV_K8SIMAGE) \
	k8sfv/run-test

PROMETHEUS_DATA_DIR := $$HOME/prometheus-data
K8SFV_PROMETHEUS_DATA_DIR := $(PROMETHEUS_DATA_DIR)/k8sfv

$(K8SFV_PROMETHEUS_DATA_DIR):
	mkdir -p $@

.PHONY: run-prometheus run-grafana stop-prometheus stop-grafana
run-prometheus: stop-prometheus $(K8SFV_PROMETHEUS_DATA_DIR)
	FELIX_IP=`$(GET_CONTAINER_IP) k8sfv-felix` && \
	sed "s/__FELIX_IP__/$${FELIX_IP}/" < $(K8SFV_DIR)/prometheus/prometheus.yml.in > $(K8SFV_DIR)/prometheus/prometheus.yml
	docker run --detach --name k8sfv-prometheus \
	-v $${PWD}/$(K8SFV_DIR)/prometheus/prometheus.yml:/etc/prometheus.yml \
	-v $(K8SFV_PROMETHEUS_DATA_DIR):/prometheus \
	prom/prometheus \
	-config.file=/etc/prometheus.yml \
	-storage.local.path=/prometheus

stop-prometheus:
	@-docker rm -f k8sfv-prometheus
	sleep 2

run-grafana: stop-grafana run-prometheus
	docker run --detach --name k8sfv-grafana -p 3000:3000 \
	-v $${PWD}/$(K8SFV_DIR)/grafana:/etc/grafana \
	-v $${PWD}/$(K8SFV_DIR)/grafana-dashboards:/etc/grafana-dashboards \
	grafana/grafana:$(GRAFANA_VERSION) --config /etc/grafana/grafana.ini
	# Wait for it to get going.
	sleep 5
	# Configure prometheus data source.
	PROMETHEUS_IP=`$(GET_CONTAINER_IP) k8sfv-prometheus` && \
	sed "s/__PROMETHEUS_IP__/$${PROMETHEUS_IP}/" < $(K8SFV_DIR)/grafana-datasources/my-prom.json.in | \
	curl 'http://admin:admin@127.0.0.1:3000/api/datasources' -X POST \
	    -H 'Content-Type: application/json;charset=UTF-8' --data-binary @-

stop-grafana:
	@-docker rm -f k8sfv-grafana
	sleep 2

# Pre-configured docker run command that runs as this user with the repo
# checked out to /code, uses the --rm flag to avoid leaving the container
# around afterwards.
DOCKER_RUN_RM:=docker run --rm --user $(MY_UID):$(MY_GID) -v $${PWD}:/code
DOCKER_RUN_RM_ROOT:=docker run --rm -v $${PWD}:/code

# Allow libcalico-go and the ssh auth sock to be mapped into the build container.
ifdef LIBCALICOGO_PATH
  EXTRA_DOCKER_ARGS += -v $(LIBCALICOGO_PATH):/go/src/github.com/projectcalico/libcalico-go:ro
endif
ifdef SSH_AUTH_SOCK
  EXTRA_DOCKER_ARGS += -v $(SSH_AUTH_SOCK):/ssh-agent --env SSH_AUTH_SOCK=/ssh-agent
endif
DOCKER_GO_BUILD := mkdir -p .go-pkg-cache && \
                   docker run --rm \
                              --net=host \
                              $(EXTRA_DOCKER_ARGS) \
                              -e LOCAL_USER_ID=$(MY_UID) \
                              -v $${PWD}:/go/src/github.com/projectcalico/felix:rw \
                              -v $${PWD}/.go-pkg-cache:/go/pkg:rw \
                              -w /go/src/github.com/projectcalico/felix \
                              $(GO_BUILD_CONTAINER)

# Build all the debs.
.PHONY: deb
deb: dist/calico-felix/calico-felix
ifeq ($(GIT_COMMIT),<unknown>)
	$(error Package builds must be done from a git working copy in order to calculate version numbers.)
endif
	$(MAKE) calico-build/trusty
	$(MAKE) calico-build/xenial
	utils/make-packages.sh deb

# Build RPMs.
.PHONY: rpm
rpm: dist/calico-felix/calico-felix
ifeq ($(GIT_COMMIT),<unknown>)
	$(error Package builds must be done from a git working copy in order to calculate version numbers.)
endif
	$(MAKE) calico-build/centos7
ifneq ("$(ARCH)","ppc64le") # no ppc64le support in centos6
	$(MAKE) calico-build/centos6
endif
	utils/make-packages.sh rpm

.PHONY: protobuf
protobuf: proto/felixbackend.pb.go

# Generate the protobuf bindings for go.
proto/felixbackend.pb.go: proto/felixbackend.proto
	$(DOCKER_RUN_RM) -v $${PWD}/proto:/src:rw \
	              calico/protoc$(ARCHTAG) \
	              --gogofaster_out=. \
	              felixbackend.proto

# Update the vendored dependencies with the latest upstream versions matching
# our glide.yaml.  If there area any changes, this updates glide.lock
# as a side effect.  Unless you're adding/updating a dependency, you probably
# want to use the vendor target to install the versions from glide.lock.
VENDOR_REMADE := false
.PHONY: update-vendor
update-vendor glide.lock:
	mkdir -p $$HOME/.glide
	$(DOCKER_GO_BUILD) glide up --strip-vendor
	touch vendor/.up-to-date
	# Optimization: since glide up does the job of glide install, flag to the
	# vendor target that it doesn't need to do anything.
	$(eval VENDOR_REMADE := true)

# vendor is a shortcut for force rebuilding the go vendor directory.
.PHONY: vendor
vendor vendor/.up-to-date: glide.lock
	if ! $(VENDOR_REMADE); then \
	  mkdir -p $$HOME/.glide && \
	  $(DOCKER_GO_BUILD) glide install --strip-vendor && \
	  touch vendor/.up-to-date; \
	fi

# Linker flags for building Felix.
#
# We use -X to insert the version information into the placeholder variables
# in the buildinfo package.
#
# We use -B to insert a build ID note into the executable, without which, the
# RPM build tools complain.
LDFLAGS:=-ldflags "\
        -X github.com/projectcalico/felix/buildinfo.GitVersion=$(GIT_DESCRIPTION) \
        -X github.com/projectcalico/felix/buildinfo.BuildDate=$(DATE) \
        -X github.com/projectcalico/felix/buildinfo.GitRevision=$(GIT_COMMIT) \
        -B 0x$(BUILD_ID)"

bin/calico-felix: $(FELIX_GO_FILES) vendor/.up-to-date
	@echo Building felix...
	mkdir -p bin
	$(DOCKER_GO_BUILD) \
	   sh -c 'go build -v -i -o $@ -v $(LDFLAGS) "github.com/projectcalico/felix" && \
		( ldd bin/calico-felix 2>&1 | grep -q -e "Not a valid dynamic program" \
		-e "not a dynamic executable" || \
		( echo "Error: bin/calico-felix was not statically linked"; false ) )'

bin/iptables-locker: $(FELIX_GO_FILES) vendor/.up-to-date
	@echo Building iptables-locker...
	mkdir -p bin
	$(DOCKER_GO_BUILD) \
	    sh -c 'go build -v -i -o $@ -v $(LDFLAGS) "github.com/projectcalico/felix/fv/iptables-locker"'

bin/test-workload: $(FELIX_GO_FILES) vendor/.up-to-date
	@echo Building test-workload...
	mkdir -p bin
	$(DOCKER_GO_BUILD) \
	    sh -c 'go build -v -i -o $@ -v $(LDFLAGS) "github.com/projectcalico/felix/fv/test-workload"'

bin/test-connection: $(FELIX_GO_FILES) vendor/.up-to-date
	@echo Building test-connection...
	mkdir -p bin
	$(DOCKER_GO_BUILD) \
	    sh -c 'go build -v -i -o $@ -v $(LDFLAGS) "github.com/projectcalico/felix/fv/test-connection"'

bin/k8sfv.test: $(K8SFV_GO_FILES) vendor/.up-to-date
	@echo Building $@...
	$(DOCKER_GO_BUILD) \
	    sh -c 'go test -c -o $@ ./k8sfv && \
		( ldd $@ 2>&1 | grep -q -e "Not a valid dynamic program" \
		-e "not a dynamic executable" || \
		( echo "Error: $@ was not statically linked"; false ) )'

dist/calico-felix/calico-felix: bin/calico-felix
	mkdir -p dist/calico-felix/
	cp bin/calico-felix dist/calico-felix/calico-felix

# Cross-compile Felix for Windows
bin/calico-felix.exe: $(FELIX_GO_FILES) vendor/.up-to-date
	@echo Building felix for Windows...
	mkdir -p bin
	$(DOCKER_GO_BUILD) \
           sh -c 'GOOS=windows go build -v -o $@ -v $(LDFLAGS) "github.com/projectcalico/felix" && \
		( ldd $@ 2>&1 | grep -q "Not a valid dynamic program" || \
		( echo "Error: $@ was not statically linked"; false ) )'

# Install or update the tools used by the build
.PHONY: update-tools
update-tools:
	go get -u github.com/Masterminds/glide
	go get -u github.com/onsi/ginkgo/ginkgo

# Run go fmt on all our go files.
.PHONY: go-fmt goimports
go-fmt goimports:
	$(DOCKER_GO_BUILD) sh -c 'glide nv -x | \
	                          grep -v -e "^\\.$$" | \
	                          xargs goimports -w -local github.com/projectcalico/ *.go'

check-licenses/dependency-licenses.txt: vendor/.up-to-date
	$(DOCKER_GO_BUILD) sh -c 'licenses . > check-licenses/dependency-licenses.txt'

.PHONY: ut
ut combined.coverprofile: vendor/.up-to-date $(FELIX_GO_FILES)
	@echo Running Go UTs.
	$(DOCKER_GO_BUILD) ./utils/run-coverage

FV_TESTS=$(subst _suite_test.go,.test,$(shell find fv -name "*_suite_test.go"))

$(FV_TESTS): vendor/.up-to-date $(FELIX_GO_FILES)
	# We pre-build the FV test binaries so that we can run them
	# outside a container and allow them to interact with docker.
	$(DOCKER_GO_BUILD) go test ./$(shell dirname $@) -c --tags fvtests -o $@

.PHONY: fv
fv: tigera/felix bin/iptables-locker bin/test-workload bin/test-connection $(FV_TESTS)
	# Copy the ginkgo binary out of the container since we need to run the fv tests directly
	# on the host (because they need to be able to manipulate docker).  It'd be even nicer
	# if we could give the build container access to the docker API but we've so-far struggled
	# to get that working.
	@echo Running Go FVs.
	$(DOCKER_GO_BUILD) cp /go/bin/ginkgo bin/ginkgo
	# fv.test is not expecting a container name with an ARCHTAG.
	-docker tag tigera/felix$(ARCHTAG) tigera/felix
	for t in $(FV_TESTS); do \
	    cd $(TOPDIR)/`dirname $$t` && \
	    FV_ETCDIMAGE=$(FV_ETCDIMAGE) \
	    FV_TYPHAIMAGE=$(FV_TYPHAIMAGE) \
	    FV_K8SIMAGE=$(FV_K8SIMAGE) \
	    $(TOPDIR)/bin/ginkgo $(GINKGO_ARGS) -slowSpecThreshold 80 -nodes 4 ./`basename $$t` || exit; \
	done

bin/check-licenses: $(FELIX_GO_FILES)
	$(DOCKER_GO_BUILD) go build -v -i -o $@ "github.com/projectcalico/felix/check-licenses"

.PHONY: check-licenses
check-licenses: check-licenses/dependency-licenses.txt bin/check-licenses
	@echo Checking dependency licenses
	$(DOCKER_GO_BUILD) bin/check-licenses

.PHONY: go-meta-linter
go-meta-linter: vendor/.up-to-date $(GENERATED_GO_FILES)
	# Run staticcheck stand-alone since gometalinter runs concurrent copies, which
	# uses a lot of RAM.
	$(DOCKER_GO_BUILD) sh -c 'glide nv | xargs -n 3 staticcheck'
	$(DOCKER_GO_BUILD) gometalinter --deadline=300s \
	                                --disable-all \
	                                --enable=goimports \
	                                --vendor ./...

.PHONY: check-typha-pins
check-typha-pins: vendor/.up-to-date
	@echo "Checking Typha's libcalico-go pin matches ours (so that any datamodel"
	@echo "changes are reflected in the Typha-Felix API)."
	@echo
	@echo "Felix's libcalico-go pin:"
	@grep libcalico-go glide.lock -A 5 | grep 'version:' | head -n 1
	@echo "Typha's libcalico-go pin:"
	@grep libcalico-go vendor/github.com/projectcalico/typha/glide.lock -A 5 | grep 'version:' | head -n 1
	if [ "`grep libcalico-go glide.lock -A 5 | grep 'version:' | head -n 1`" != \
	     "`grep libcalico-go vendor/github.com/projectcalico/typha/glide.lock -A 5 | grep 'version:' | head -n 1`" ]; then \
	     echo "Typha and Felix libcalico-go pins differ."; \
	     false; \
	fi

.PHONY: static-checks
static-checks:
	$(MAKE) check-typha-pins go-meta-linter check-licenses

.PHONY: ut-no-cover
ut-no-cover: vendor/.up-to-date $(FELIX_GO_FILES)
	@echo Running Go UTs without coverage.
	$(DOCKER_GO_BUILD) ginkgo -r -skipPackage fv,k8sfv,windows $(GINKGO_OPTIONS)

.PHONY: ut-watch
ut-watch: vendor/.up-to-date $(FELIX_GO_FILES)
	@echo Watching go UTs for changes...
	$(DOCKER_GO_BUILD) ginkgo watch -r -skipPackage fv,k8sfv,windows $(GINKGO_OPTIONS)

# Launch a browser with Go coverage stats for the whole project.
.PHONY: cover-browser
cover-browser: combined.coverprofile
	go tool cover -html="combined.coverprofile"

.PHONY: cover-report
cover-report: combined.coverprofile
	# Print the coverage.  We use sed to remove the verbose prefix and trim down
	# the whitespace.
	@echo
	@echo ======== All coverage =========
	@echo
	@$(DOCKER_GO_BUILD) sh -c 'go tool cover -func combined.coverprofile | \
	                           sed 's=github.com/projectcalico/felix/==' | \
	                           column -t'
	@echo
	@echo ======== Missing coverage only =========
	@echo
	@$(DOCKER_GO_BUILD) sh -c "go tool cover -func combined.coverprofile | \
	                           sed 's=github.com/projectcalico/felix/==' | \
	                           column -t | \
	                           grep -v '100\.0%'"

.PHONY: upload-to-coveralls
upload-to-coveralls: combined.coverprofile
ifndef COVERALLS_REPO_TOKEN
	$(error COVERALLS_REPO_TOKEN is undefined - run using make upload-to-coveralls COVERALLS_REPO_TOKEN=abcd)
endif
	$(DOCKER_GO_BUILD) goveralls -repotoken=$(COVERALLS_REPO_TOKEN) -coverprofile=combined.coverprofile

bin/calico-felix.transfer-url: bin/calico-felix
	$(DOCKER_GO_BUILD) sh -c 'curl --upload-file bin/calico-felix https://transfer.sh/calico-felix > $@'

.PHONY: patch-script
patch-script: bin/calico-felix.transfer-url
	$(DOCKER_GO_BUILD) bash -c 'utils/make-patch-script.sh $$(cat bin/calico-felix.transfer-url)'

# Generate a diagram of Felix's internal calculation graph.
docs/calc.pdf: docs/calc.dot
	cd docs/ && dot -Tpdf calc.dot -o calc.pdf

.PHONY: clean
clean:
	rm -rf bin \
	       docker-image/bin \
	       dist \
	       build \
	       fv/fv.test \
	       $(GENERATED_GO_FILES) \
	       go/docs/calc.pdf \
	       .glide \
	       vendor \
	       .go-pkg-cache \
	       check-licenses/dependency-licenses.txt \
	       release-notes-*
	find . -name "junit.xml" -type f -delete
	find . -name "*.coverprofile" -type f -delete
	find . -name "coverage.xml" -type f -delete
	find . -name ".coverage" -type f -delete
	find . -name "*.pyc" -type f -delete

.PHONY: release release-once-tagged
release: clean
ifndef VERSION
	$(error VERSION is undefined - run using make release VERSION=X.Y.Z)
endif
ifeq ($(GIT_COMMIT),<unknown>)
	$(error git commit ID couldn't be determined, releases must be done from a git working copy)
endif
	$(DOCKER_GO_BUILD) utils/tag-release.sh $(VERSION)

.PHONY: continue-release
continue-release:
	@echo "Edited release notes are:"
	@echo
	@cat ./release-notes-$(VERSION)
	@echo
	@echo "Hit Return to go ahead and create the tag, or Ctrl-C to cancel."
	@bash -c read
	# Create annotated release tag.
	git tag $(VERSION) -F ./release-notes-$(VERSION)
	rm ./release-notes-$(VERSION)

	# Now decouple onto another make invocation, as we want some variables
	# (GIT_DESCRIPTION and BUNDLE_FILENAME) to be recalculated based on the
	# new tag.
	$(MAKE) release-once-tagged

release-once-tagged:
	@echo
	@echo "Will now build release artifacts..."
	@echo
<<<<<<< HEAD
	$(MAKE) bin/calico-felix tigera/felix
	docker tag tigera/felix gcr.io/tigera-dev/cnx/tigera/felix:$(VERSION)
	@echo
	@echo "Checking built felix has correct version..."
	@if docker run gcr.io/tigera-dev/cnx/tigera/felix:$(VERSION) calico-felix --version | grep -q '$(VERSION)$$'; \
	then \
	  echo "Check successful."; \
	else \
	  echo "Incorrect version in docker image!"; \
	  false; \
	fi
=======
	$(MAKE) bin/calico-felix calico/felix
	docker tag calico/felix:latest quay.io/calico/felix:latest
	docker tag calico/felix:latest calico/felix:$(VERSION)
	docker tag calico/felix:$(VERSION) quay.io/calico/felix:$(VERSION)
	@echo
	@echo "Checking built felix has correct version..."
	@result=true; \
	for img in calico/felix:latest quay.io/calico/felix:latest calico/felix:$(VERSION) quay.io/calico/felix:$(VERSION); do \
	  if docker run $$img calico-felix --version | grep -q '$(VERSION)$$'; \
	  then \
	    echo "Check successful. ($$img)"; \
	  else \
	    echo "Incorrect version in docker image $$img!"; \
	    result=false; \
	  fi \
	done; \
	$$result
>>>>>>> 757dc44c
	@echo
	@echo "Felix release artifacts have been built:"
	@echo
	@echo "- Binary:                 bin/calico-felix"
	@echo "- Docker container image: tigera/felix:$(VERSION)"
	@echo "- Same, tagged for GCR private registry:  gcr.io/tigera-dev/cnx/tigera/felix:$(VERSION)"
	@echo
	@echo "Now to publish this release to Github:"
	@echo
	@echo "- Push the new tag ($(VERSION)) to https://github.com/tigera/felix-private"
	@echo "- Go to https://github.com/tigera/felix-private/releases/tag/$(VERSION)"
	@echo "- Copy the tag content (release notes) shown on that page"
	@echo "- Go to https://github.com/tigera/felix-private/releases/new?tag=$(VERSION)"
	@echo "- Name the GitHub release:"
	@echo "  - For a stable release: 'Felix $(VERSION)'"
	@echo "  - For a test release:   'Felix $(VERSION) pre-release for testing'"
	@echo "- Paste the copied tag content into the large textbox"
	@echo "- Add an introduction message and, for a significant release,"
	@echo "  append information about where to get the release.  (See the 2.2.0"
	@echo "  release for an example.)"
	@echo "- Attach the binary"
	@echo "- Click the 'This is a pre-release' checkbox, if appropriate"
	@echo "- Click 'Publish release'"
	@echo
	@echo "Then, push the versioned docker images to GCR ONLY:"
	@echo
	@echo "- gcloud docker -- push gcr.io/tigera-dev/cnx/tigera/felix:$(VERSION)"
	@echo
	@echo "If you also want to build Debian/Ubuntu and RPM packages for"
	@echo "the new release, use 'make deb' and 'make rpm'."
	@echo<|MERGE_RESOLUTION|>--- conflicted
+++ resolved
@@ -553,31 +553,16 @@
 	# new tag.
 	$(MAKE) release-once-tagged
 
-release-once-tagged:
 	@echo
 	@echo "Will now build release artifacts..."
 	@echo
-<<<<<<< HEAD
 	$(MAKE) bin/calico-felix tigera/felix
-	docker tag tigera/felix gcr.io/tigera-dev/cnx/tigera/felix:$(VERSION)
-	@echo
-	@echo "Checking built felix has correct version..."
-	@if docker run gcr.io/tigera-dev/cnx/tigera/felix:$(VERSION) calico-felix --version | grep -q '$(VERSION)$$'; \
-	then \
-	  echo "Check successful."; \
-	else \
-	  echo "Incorrect version in docker image!"; \
-	  false; \
-	fi
-=======
-	$(MAKE) bin/calico-felix calico/felix
-	docker tag calico/felix:latest quay.io/calico/felix:latest
-	docker tag calico/felix:latest calico/felix:$(VERSION)
-	docker tag calico/felix:$(VERSION) quay.io/calico/felix:$(VERSION)
+	docker tag tigera/felix:latest gcr.io/tigera-dev/cnx/tigera/felix:latest
+	docker tag tigera/felix:latest gcr.io/tigera-dev/cnx/tigera/felix:$(VERSION)
 	@echo
 	@echo "Checking built felix has correct version..."
 	@result=true; \
-	for img in calico/felix:latest quay.io/calico/felix:latest calico/felix:$(VERSION) quay.io/calico/felix:$(VERSION); do \
+	for img in tigera/felix:latest gcr.io/tigera-dev/cnx/tigera/felix:latest tigera/felix:$(VERSION) gcr.io/tigera-dev/cnx/tigera/felix:$(VERSION); do \
 	  if docker run $$img calico-felix --version | grep -q '$(VERSION)$$'; \
 	  then \
 	    echo "Check successful. ($$img)"; \
@@ -587,7 +572,6 @@
 	  fi \
 	done; \
 	$$result
->>>>>>> 757dc44c
 	@echo
 	@echo "Felix release artifacts have been built:"
 	@echo
