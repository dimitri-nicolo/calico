--- conflicted
+++ resolved
@@ -160,18 +160,15 @@
 	find . -name '*.pyc' -exec rm -f {} +
 	rm -rf .go-pkg-cache
 	rm -rf certs *.tar $(NODE_CONTAINER_BIN_DIR)
-<<<<<<< HEAD
 	rm -f $(WINDOWS_ARCHIVE_BINARY) $(WINDOWS_BINARY)
 	rm -f $(WINDOWS_ARCHIVE_ROOT)/confd/config-bgp*
 	rm -f $(WINDOWS_ARCHIVE_ROOT)/confd/conf.d/*
 	rm -f $(WINDOWS_ARCHIVE_ROOT)/confd/templates/*
 	rm -f $(WINDOWS_ARCHIVE_ROOT)/libs/hns/hns.psm1
 	rm -f $(WINDOWS_ARCHIVE_ROOT)/libs/hns/License.txt
-	rm -rf dist vendor crds.yaml
-=======
+	rm -rf vendor crds.yaml
 	rm -rf filesystem/included-source
 	rm -rf dist
->>>>>>> e85e05e5
 	rm -rf filesystem/etc/calico/confd/conf.d filesystem/etc/calico/confd/config filesystem/etc/calico/confd/templates
 	# Delete images that we built in this repo
 	docker rmi $(BUILD_IMAGE):latest-$(ARCH) || true
@@ -276,7 +273,6 @@
 	docker build --pull -t $(BUILD_IMAGE):latest-$(ARCH) . --build-arg BIRD_IMAGE=$(BIRD_IMAGE) --build-arg QEMU_IMAGE=$(CALICO_BUILD) --build-arg GIT_VERSION=$(GIT_VERSION) -f ./Dockerfile.$(ARCH)
 	touch $@
 
-<<<<<<< HEAD
 $(GATEWAY_IMAGE):
 	cd images/egress && docker build --pull -t $(GATEWAY_IMAGE):latest-$(ARCH) . --build-arg GIT_VERSION=$(GIT_VERSION) -f ./Dockerfile.$(ARCH)
 
@@ -300,7 +296,6 @@
 	$(DOCKER_GO_BUILD) sh -c '$(GIT_CONFIG_SSH) $(CMD) -skipPackage=$(UT_PACKAGES_TO_SKIP) $(GINKGO_ARGS)'
 endif
 
-=======
 # download BIRD source to include in image.
 $(BIRD_SOURCE): go.mod
 	mkdir -p filesystem/included-source/
@@ -312,7 +307,6 @@
 	$(DOCKER_RUN) $(CALICO_BUILD) sh -c ' \
 		tar cf $@ `go list -m -f "{{.Dir}}" github.com/projectcalico/felix`/bpf-gpl;'
 	
->>>>>>> e85e05e5
 ###############################################################################
 # FV Tests
 ###############################################################################
