--- conflicted
+++ resolved
@@ -34,13 +34,8 @@
 	docker run --rm -e JEKYLL_UID=`id -u` -v $$PWD:/srv/jekyll jekyll/jekyll:$(JEKYLL_VERSION) jekyll clean
 
 htmlproofer: clean _site
-<<<<<<< HEAD
-	docker run -e JEKYLL_UID=`id -u` --rm -v $$PWD/_site:/_site/ quay.io/calico/htmlproofer /_site --file-ignore ${HP_IGNORE_LOCAL_DIRS} --assume-extension --check-html --empty-alt-ignore --url-ignore "/docs.openshift.org/,#,/github.com\/projectcalico\/calico\/releases\/download/"
-	-docker run -e JEKYLL_UID=`id -u` --rm -v $$PWD/_site:/_site/ quay.io/calico/htmlproofer /_site --assume-extension --check-html --empty-alt-ignore --url-ignore "#"
-=======
-	docker run -ti -e JEKYLL_UID=`id -u` --rm -v $$PWD/_site:/_site/ quay.io/calico/htmlproofer:$(HP_VERSION) /_site --file-ignore ${HP_IGNORE_LOCAL_DIRS} --assume-extension --check-html --empty-alt-ignore --url-ignore "/docs.openshift.org/,#,/github.com\/projectcalico\/calico\/releases\/download/"
-	-docker run -ti -e JEKYLL_UID=`id -u` --rm -v $$PWD/_site:/_site/ quay.io/calico/htmlproofer:$(HP_VERSION) /_site --assume-extension --check-html --empty-alt-ignore --url-ignore "#"
->>>>>>> 6077f559
+	docker run -e JEKYLL_UID=`id -u` --rm -v $$PWD/_site:/_site/ quay.io/calico/htmlproofer:$(HP_VERSION) /_site --file-ignore ${HP_IGNORE_LOCAL_DIRS} --assume-extension --check-html --empty-alt-ignore --url-ignore "/docs.openshift.org/,#,/github.com\/projectcalico\/calico\/releases\/download/"
+	-docker run -e JEKYLL_UID=`id -u` --rm -v $$PWD/_site:/_site/ quay.io/calico/htmlproofer:$(HP_VERSION) /_site --assume-extension --check-html --empty-alt-ignore --url-ignore "#"
 	# Rerun htmlproofer across _all_ files, but ignore failure, allowing us to notice legacy docs issues without failing CI
 
 	docker run -v $$PWD:/calico --entrypoint /bin/sh garethr/kubeval:0.1.1 -c 'find /calico/_site/master -name "*.yaml" |grep -v config.yaml | xargs /kubeval'
@@ -64,17 +59,14 @@
 
 	# Check the redirect_from lines and strip the .md from the URL
 	find $(VERSION) \( -name '*.md' -o -name '*.html' \) -exec sed -i 's#^\(redirect_from:.*\)\.md#\1#' '{}' \;
-<<<<<<< HEAD
 
 publish-cnx-docs:
 	jekyll build
 	cp robots.txt _site/
 	@echo Run the following command to update the GAE site:
 	@echo "  gcloud app deploy --project=tigera-docs publish-cnx-docs.yaml"
-=======
-    
+
 update_canonical_urls:
     # You must pass two version numbers into this command, e.g., make update_canonical_urls OLD=v3.0 NEW=v3.1
     # Looks through all directories and replaces previous latest release version numbers in canonical URLs with new
-	find . \( -name '*.md' -o -name '*.html' \) -exec sed -i '/canonical_url:/s/$(OLD)/$(NEW)/g' {} \;
->>>>>>> 6077f559
+	find . \( -name '*.md' -o -name '*.html' \) -exec sed -i '/canonical_url:/s/$(OLD)/$(NEW)/g' {} \;