PACKAGE_NAME=github.com/projectcalico/cni-plugin
GO_BUILD_VER=v0.53

GIT_USE_SSH = true

# This excludes deprecation checks. libcalico-go-private has deprecated VethNameForWorkload but libcalico-go has not, so
# to the drift between public and private to a minimum we just disable the deprecation checks.
LINT_ARGS = --max-issues-per-linter 0 --max-same-issues 0 --deadline 5m --exclude SA1019

ORGANIZATION=tigera
SEMAPHORE_PROJECT_ID?=$(SEMAPHORE_CNI_PLUGIN_PRIVATE_PROJECT_ID)

# Used so semaphore can trigger the update pin pipelines in projects that have this project as a dependency.
<<<<<<< HEAD
SEMAPHORE_AUTO_PIN_UPDATE_PROJECT_IDS=$(SEMAPHORE_NODE_PRIVATE_PROJECT_ID)
=======
SEMAPHORE_AUTO_PIN_UPDATE_PROJECT_IDS=$(SEMAPHORE_NODE_PROJECT_ID)

RELEASE_REGISTRIES    ?= gcr.io/projectcalico-org eu.gcr.io/projectcalico-org asia.gcr.io/projectcalico-org us.gcr.io/projectcalico-org
RELEASE_BRANCH_PREFIX ?= release
DEV_TAG_SUFFIX        ?= 0.dev

# If this is a release, also tag and push additional images.
ifeq ($(RELEASE),true)
CNI_PLUGIN_IMAGE ?=cni
DEV_REGISTRIES   ?=quay.io/calico calico $(RELEASE_REGISTRIES)
else
CNI_PLUGIN_IMAGE ?=calico/cni
DEV_REGISTRIES   ?=quay.io docker.io
endif
>>>>>>> fd855bc8

CNI_PLUGIN_IMAGE      ?=tigera/cni
BUILD_IMAGES          ?=$(CNI_PLUGIN_IMAGE)
DEV_REGISTRIES        ?=gcr.io/unique-caldron-775/cnx
RELEASE_REGISTRIES    ?=quay.io
RELEASE_BRANCH_PREFIX ?=release-calient
DEV_TAG_SUFFIX        ?=calient-0.dev

###############################################################################
# Download and include Makefile.common
#   Additions to EXTRA_DOCKER_ARGS need to happen before the include since
#   that variable is evaluated when we declare DOCKER_RUN and siblings.
###############################################################################
MAKE_BRANCH?=$(GO_BUILD_VER)
MAKE_REPO?=https://raw.githubusercontent.com/projectcalico/go-build/$(MAKE_BRANCH)

Makefile.common: Makefile.common.$(MAKE_BRANCH)
	cp "$<" "$@"
Makefile.common.$(MAKE_BRANCH):
	# Clean up any files downloaded from other branches so they don't accumulate.
	rm -f Makefile.common.*
	curl --fail $(MAKE_REPO)/Makefile.common -o "$@"

EXTRA_DOCKER_ARGS += -e GOPRIVATE=github.com/tigera/*

# Build mounts for running in "local build" mode. This allows an easy build using local development code,
# assuming that there is a local checkout of libcalico in the same directory as this repo.
ifdef LOCAL_BUILD
PHONY: set-up-local-build
LOCAL_BUILD_DEP:=set-up-local-build

EXTRA_DOCKER_ARGS+=-v $(CURDIR)/../libcalico-go:/go/src/github.com/projectcalico/libcalico-go:rw
$(LOCAL_BUILD_DEP):
	$(DOCKER_RUN) $(CALICO_BUILD) go mod edit -replace=github.com/projectcalico/libcalico-go=../libcalico-go
endif

include Makefile.common

###############################################################################
BIN=bin/$(ARCH)
SRC_FILES=$(shell find pkg cmd internal -name '*.go')
TEST_SRC_FILES=$(shell find tests -name '*.go')
WINFV_SRCFILES=$(shell find win_tests -name '*.go')
LOCAL_IP_ENV?=$(shell ip route get 8.8.8.8 | head -1 | awk '{print $$7}')

# fail if unable to download
CURL=curl -C - -sSf

CNI_VERSION=v0.8.6

# By default set the CNI_SPEC_VERSION to 0.3.1 for tests.
CNI_SPEC_VERSION?=0.3.1

DEPLOY_CONTAINER_MARKER=cni_deploy_container-$(ARCH).created

ETCD_CONTAINER ?= quay.io/coreos/etcd:$(ETCD_VERSION)-$(BUILDARCH)
# If building on amd64 omit the arch in the container name.
ifeq ($(BUILDARCH),amd64)
	ETCD_CONTAINER=quay.io/coreos/etcd:$(ETCD_VERSION)
endif

.PHONY: clean
clean:
	rm -rf $(BIN) bin $(DEPLOY_CONTAINER_MARKER) .go-pkg-cache pkg/install/install.test 
	rm -f *.created
	rm -f crds.yaml
	rm -rf config/
	# If the vendor directory exists then the build fails with golang 1.14, and this folder exists in semaphore v1 but it's
	# empty
	rm -rf vendor/
	rm Makefile.common*

###############################################################################
# Updating pins
###############################################################################
LICENSING_BRANCH?=$(PIN_BRANCH)
LICENSING_REPO?=github.com/tigera/licensing
LIBCALICO_REPO=github.com/tigera/libcalico-go-private
API_REPO=github.com/tigera/api

update-licensing-pin:
	$(call update_pin,github.com/tigera/licensing,$(LICENSING_REPO),$(LICENSING_BRANCH))

update-pins: update-api-pin update-licensing-pin replace-libcalico-pin

###############################################################################
# Building the binary
###############################################################################
BIN=bin/$(ARCH)
build: $(BIN)/install $(BIN)/calico $(BIN)/calico-ipam
ifeq ($(ARCH),amd64)
# Go only supports amd64 for Windows builds.
BIN_WIN=bin/windows
build: $(BIN_WIN)/calico.exe $(BIN_WIN)/calico-ipam.exe
endif
# If ARCH is arm based, find the requested version/variant
ifeq ($(word 1,$(subst v, ,$(ARCH))),arm)
ARM_VERSION := $(word 2,$(subst v, ,$(ARCH)))
endif
# Define go architecture flags to support arm variants
GOARCH_FLAGS :=-e GOARCH=$(ARCH)
ifdef ARM_VERSION
GOARCH_FLAGS :=-e GOARCH=arm -e GOARM=$(ARM_VERSION)
endif

build-all: $(addprefix sub-build-,$(VALIDARCHES))
sub-build-%:
	$(MAKE) build ARCH=$*
	
## Build the Calico network plugin and ipam plugins
$(BIN)/install binary: $(LOCAL_BUILD_DEP) $(SRC_FILES)
	-mkdir -p .go-pkg-cache
	-mkdir -p $(BIN)
	$(DOCKER_RUN) \
	-e ARCH=$(ARCH) \
	$(GOARCH_FLAGS) \
	-e LOCAL_USER_ID=$(LOCAL_USER_ID) \
	-v $(CURDIR):/go/src/$(PACKAGE_NAME):rw \
	-v $(CURDIR)/$(BIN):/go/src/$(PACKAGE_NAME)/$(BIN):rw \
	$(LOCAL_BUILD_MOUNTS) \
	-w /go/src/$(PACKAGE_NAME) \
	-e GOCACHE=/go-cache \
	    $(CALICO_BUILD) sh -c '$(GIT_CONFIG_SSH) \
		go build -v -o $(BIN)/install -ldflags "-X main.VERSION=$(GIT_VERSION) -s -w" $(PACKAGE_NAME)/cmd/calico'

## Build the Calico network plugin and ipam plugins for Windows
$(BIN_WIN)/calico.exe $(BIN_WIN)/calico-ipam.exe: $(LOCAL_BUILD_DEP) $(SRC_FILES)
	$(DOCKER_RUN) \
	-e GOOS=windows \
	    $(CALICO_BUILD) sh -c '$(GIT_CONFIG_SSH) \
		go build -v -o $(BIN_WIN)/calico.exe -ldflags "-X main.VERSION=$(GIT_VERSION) -s -w" $(PACKAGE_NAME)/cmd/calico && \
		go build -v -o $(BIN_WIN)/calico-ipam.exe -ldflags "-X main.VERSION=$(GIT_VERSION) -s -w" $(PACKAGE_NAME)/cmd/calico'


###############################################################################
# Building the image
###############################################################################
image: $(DEPLOY_CONTAINER_MARKER)
image-all: $(addprefix sub-image-,$(VALIDARCHES))
sub-image-%:
	$(MAKE) image ARCH=$*

$(DEPLOY_CONTAINER_MARKER): Dockerfile.$(ARCH) build fetch-cni-bins
	GO111MODULE=on docker build -t $(CNI_PLUGIN_IMAGE):latest-$(ARCH) --build-arg QEMU_IMAGE=$(CALICO_BUILD) --build-arg GIT_VERSION=$(GIT_VERSION) -f Dockerfile.$(ARCH) .
ifeq ($(ARCH),amd64)
	# Need amd64 builds tagged as :latest because Semaphore depends on that
	docker tag $(CNI_PLUGIN_IMAGE):latest-$(ARCH) $(CNI_PLUGIN_IMAGE):latest
endif
	touch $@

.PHONY: fetch-cni-bins
fetch-cni-bins: $(BIN)/flannel $(BIN)/loopback $(BIN)/host-local $(BIN)/portmap $(BIN)/tuning $(BIN)/bandwidth

$(BIN)/flannel $(BIN)/loopback $(BIN)/host-local $(BIN)/portmap $(BIN)/tuning $(BIN)/bandwidth:
	mkdir -p $(BIN)
	$(CURL) -L --retry 5 https://github.com/containernetworking/plugins/releases/download/$(CNI_VERSION)/cni-plugins-linux-$(subst v7,,$(ARCH))-$(CNI_VERSION).tgz | tar -xz -C $(BIN) ./flannel ./loopback ./host-local ./portmap ./tuning ./bandwidth

###############################################################################
# Static checks
###############################################################################
hooks_installed:=$(shell ./install-git-hooks)

###############################################################################
# Unit Tests
###############################################################################
## Run the unit tests.
ut: run-k8s-controller $(BIN)/install $(BIN)/host-local $(BIN)/calico-ipam $(BIN)/calico
	$(MAKE) ut-datastore DATASTORE_TYPE=etcdv3
	$(MAKE) ut-datastore DATASTORE_TYPE=kubernetes

$(BIN)/calico-ipam $(BIN)/calico: $(BIN)/install
	cp "$<" "$@"

ut-datastore: $(LOCAL_BUILD_DEP)
	# The tests need to run as root
	docker run --rm -t --privileged --net=host \
	$(EXTRA_DOCKER_ARGS) \
	-e ETCD_IP=$(LOCAL_IP_ENV) \
	-e LOCAL_USER_ID=$(LOCAL_USER_ID) \
	-e RUN_AS_ROOT=true \
	-e ARCH=$(ARCH) \
	-e PLUGIN=calico \
	-e BIN=/go/src/$(PACKAGE_NAME)/$(BIN) \
	-e CNI_SPEC_VERSION=$(CNI_SPEC_VERSION) \
	-e DATASTORE_TYPE=$(DATASTORE_TYPE) \
	-e ETCD_ENDPOINTS=http://$(LOCAL_IP_ENV):2379 \
	-e K8S_API_ENDPOINT=http://127.0.0.1:8080 \
	-v $(CURDIR):/go/src/$(PACKAGE_NAME):rw \
	$(CALICO_BUILD) sh -c '$(GIT_CONFIG_SSH) \
			cd  /go/src/$(PACKAGE_NAME) && \
			ginkgo -cover -r -skipPackage pkg/install $(GINKGO_ARGS)'

ut-etcd: run-k8s-controller build $(BIN)/host-local
	$(MAKE) ut-datastore DATASTORE_TYPE=etcdv3
	make stop-etcd
	make stop-k8s-controller

ut-kdd: run-k8s-controller build $(BIN)/host-local
	$(MAKE) ut-datastore DATASTORE_TYPE=kubernetes
	make stop-etcd
	make stop-k8s-controller

## Run the tests in a container (as root) for different CNI spec versions
## to make sure we don't break backwards compatibility.
.PHONY: test-cni-versions
test-cni-versions:
	for cniversion in "0.2.0" "0.3.1" ; do \
		make ut CNI_SPEC_VERSION=$$cniversion; \
	done

config/crd: mod-download
	mkdir -p config/crd
	$(DOCKER_GO_BUILD) sh -c ' \
		cp -r `go list -m -f "{{.Dir}}" github.com/projectcalico/libcalico-go`/config/crd/* config/crd; \
		chmod +w config/crd/*'

## Kubernetes apiserver used for tests
run-k8s-apiserver: config/crd stop-k8s-apiserver run-etcd
	docker run --detach --net=host \
	  --name calico-k8s-apiserver \
	  -v `pwd`/config:/config \
	  -v `pwd`/internal/pkg/testutils/private.key:/private.key \
	  gcr.io/google_containers/hyperkube-$(ARCH):$(K8S_VERSION) kube-apiserver \
	    --etcd-servers=http://$(LOCAL_IP_ENV):2379 \
	    --service-cluster-ip-range=10.101.0.0/16 \
	    --service-account-key-file=/private.key
	# Wait until the apiserver is accepting requests.
	while ! docker exec calico-k8s-apiserver kubectl get nodes; do echo "Waiting for apiserver to come up..."; sleep 2; done
	while ! docker exec calico-k8s-apiserver kubectl apply -f /config/crd; do echo "Waiting for CRDs..."; sleep 2; done

## Kubernetes controller manager used for tests
run-k8s-controller: stop-k8s-controller run-k8s-apiserver
	docker run --detach --net=host \
	  --name calico-k8s-controller \
	  -v `pwd`/internal/pkg/testutils/private.key:/private.key \
	  gcr.io/google_containers/hyperkube-$(ARCH):$(K8S_VERSION) kube-controller-manager \
	    --master=127.0.0.1:8080 \
	    --min-resync-period=3m \
	    --allocate-node-cidrs=true \
	    --cluster-cidr=192.168.0.0/16 \
	    --v=5 \
	    --service-account-private-key-file=/private.key

## Stop Kubernetes apiserver
stop-k8s-apiserver:
	@-docker rm -f calico-k8s-apiserver

## Stop Kubernetes controller manager
stop-k8s-controller:
	@-docker rm -f calico-k8s-controller

## Etcd is used by the tests
run-etcd: stop-etcd
	docker run --detach \
	  -p 2379:2379 \
	  --name calico-etcd $(ETCD_CONTAINER) \
	  etcd \
	  --advertise-client-urls "http://$(LOCAL_IP_ENV):2379,http://127.0.0.1:2379,http://$(LOCAL_IP_ENV):4001,http://127.0.0.1:4001" \
	  --listen-client-urls "http://0.0.0.0:2379,http://0.0.0.0:4001"

## Stops calico-etcd containers
stop-etcd:
	@-docker rm -f calico-etcd

###############################################################################
# Install test
###############################################################################
# We pre-build the test binary so that we can run it outside a container and allow it
# to interact with docker.
pkg/install/install.test: pkg/install/*.go
	-mkdir -p .go-pkg-cache
	$(DOCKER_RUN) \
	-e LOCAL_USER_ID=$(LOCAL_USER_ID) \
	-v $(CURDIR):/go/src/$(PACKAGE_NAME):rw \
	-v $(CURDIR)/.go-pkg-cache:/go/pkg/:rw \
		$(CALICO_BUILD) sh -c '$(GIT_CONFIG_SSH) \
			cd /go/src/$(PACKAGE_NAME) && \
			go test ./pkg/install -c --tags install_test -o ./pkg/install/install.test'

.PHONY: test-install-cni
## Test the install
test-install-cni: image pkg/install/install.test
	cd pkg/install && CONTAINER_NAME=$(CNI_PLUGIN_IMAGE) ./install.test

###############################################################################
# CI/CD
###############################################################################
.PHONY: ci
ci: clean mod-download build static-checks test-cni-versions image-all test-install-cni

## Avoid unplanned go.sum updates
.PHONY: undo-go-sum check-dirty
undo-go-sum:
	@echo "Undoing go.sum update..."
	git checkout -- go.sum

## Check if generated image is dirty
check-dirty: undo-go-sum
	@if (git describe --tags --dirty | grep -c dirty >/dev/null); then \
	  echo "Generated image is dirty:"; \
	  git status --porcelain; \
	  false; \
	fi

## Deploys images to registry
cd: check-dirty image-all cd-common

## Build fv binary for Windows
$(BIN_WIN)/win-fv.exe: $(LOCAL_BUILD_DEP) $(WINFV_SRCFILES)
	$(DOCKER_RUN) -e GOOS=windows $(CALICO_BUILD) sh -c '$(GIT_CONFIG_SSH) go test ./win_tests -c -o $(BIN_WIN)/win-fv.exe'

###############################################################################
# Release
###############################################################################
PREVIOUS_RELEASE=$(shell git describe --tags --abbrev=0)

## Tags and builds a release from start to finish.
release: release-prereqs
	$(MAKE) VERSION=$(VERSION) release-tag
	$(MAKE) VERSION=$(VERSION) release-build
	$(MAKE) VERSION=$(VERSION) release-verify

	@echo ""
	@echo "Release build complete. Next, push the produced images."
	@echo ""
	@echo "  make VERSION=$(VERSION) release-publish"
	@echo ""

## Produces a git tag for the release.
release-tag: release-prereqs release-notes
	git tag $(VERSION) -F release-notes-$(VERSION)
	@echo ""
	@echo "Now you can build the release:"
	@echo ""
	@echo "  make VERSION=$(VERSION) release-build"
	@echo ""

## Produces a clean build of release artifacts at the specified version.
release-build: release-prereqs clean
# Check that the correct code is checked out.
ifneq ($(VERSION), $(GIT_VERSION))
	$(error Attempt to build $(VERSION) from $(GIT_VERSION))
endif
	$(MAKE) image-all RELEASE=true
	$(MAKE) retag-build-images-with-registries RELEASE=true IMAGETAG=$(VERSION)
	$(MAKE) retag-build-images-with-registries RELEASE=true IMAGETAG=latest

	# Copy artifacts for upload to GitHub.
	mkdir -p bin/github
	$(foreach var,$(VALIDARCHES), cp bin/$(var)/calico bin/github/calico-$(var);)
	$(foreach var,$(VALIDARCHES), cp bin/$(var)/calico-ipam bin/github/calico-ipam-$(var);)

## Verifies the release artifacts produces by `make release-build` are correct.
release-verify: release-prereqs
	# Check the reported version is correct for each release artifact.
	docker run --rm $(CNI_PLUGIN_IMAGE):$(VERSION)-$(ARCH) calico -v | grep -x $(VERSION) || ( echo "Reported version:" `docker run --rm $(CNI_PLUGIN_IMAGE):$(VERSION)-$(ARCH) calico -v` "\nExpected version: $(VERSION)" && exit 1 )
	docker run --rm $(CNI_PLUGIN_IMAGE):$(VERSION)-$(ARCH) calico-ipam -v | grep -x $(VERSION) || ( echo "Reported version:" `docker run --rm $(CNI_PLUGIN_IMAGE):$(VERSION)-$(ARCH) calico-ipam -v | grep -x $(VERSION)` "\nExpected version: $(VERSION)" && exit 1 )
	docker run --rm quay.io/calico/cni:$(VERSION)-$(ARCH) calico -v | grep -x $(VERSION) || ( echo "Reported version:" `docker run --rm quay.io/calico/cni:$(VERSION)-$(ARCH) calico -v | grep -x $(VERSION)` "\nExpected version: $(VERSION)" && exit 1 )
	docker run --rm quay.io/calico/cni:$(VERSION)-$(ARCH) calico-ipam -v | grep -x $(VERSION) || ( echo "Reported version:" `docker run --rm quay.io/calico/cni:$(VERSION)-$(ARCH) calico-ipam -v | grep -x $(VERSION)` "\nExpected version: $(VERSION)" && exit 1 )

	# TODO: Some sort of quick validation of the produced binaries.

## Generates release notes based on commits in this version.
release-notes: release-prereqs
	mkdir -p dist
	echo "# Changelog" > release-notes-$(VERSION)
	sh -c "git cherry -v $(PREVIOUS_RELEASE) | cut '-d ' -f 2- | sed 's/^/- /' >> release-notes-$(VERSION)"

## Pushes a github release and release artifacts produced by `make release-build`.
release-publish: release-prereqs
	# Push the git tag.
	git push origin $(VERSION)

	# Push images.
<<<<<<< HEAD
	$(MAKE) push-images-to-registries push-manifests RELEASE=true IMAGETAG=$(VERSION)
=======
	$(MAKE) push-images-to-registries push-manifests IMAGETAG=$(VERSION) RELEASE=true CONFIRM=true
>>>>>>> fd855bc8

	# Push binaries to GitHub release.
	# Requires ghr: https://github.com/tcnksm/ghr
	# Requires GITHUB_TOKEN environment variable set.
	ghr -u projectcalico -r cni-plugin \
		-b "Release notes can be found at https://docs.projectcalico.org" \
		-n $(VERSION) \
		$(VERSION) ./bin/github/

	@echo "Confirm that the release was published at the following URL."
	@echo ""
	@echo "  https://$(PACKAGE_NAME)/releases/tag/$(VERSION)"
	@echo ""
	@echo "If this is the latest stable release, then run the following to push 'latest' images."
	@echo ""
	@echo "  make VERSION=$(VERSION) release-publish-latest"
	@echo ""

# WARNING: Only run this target if this release is the latest stable release. Do NOT
# run this target for alpha / beta / release candidate builds, or patches to earlier Calico versions.
## Pushes `latest` release images. WARNING: Only run this for latest stable releases.
release-publish-latest: release-prereqs
	# Check latest versions match.
	if ! docker run $(CNI_PLUGIN_IMAGE):latest-$(ARCH) calico -v | grep '^$(VERSION)$$'; then echo "Reported version:" `docker run $(CNI_PLUGIN_IMAGE):latest-$(ARCH) calico -v` "\nExpected version: $(VERSION)"; false; else echo "\nVersion check passed\n"; fi
	if ! docker run quay.io/$(CNI_PLUGIN_IMAGE):latest-$(ARCH) calico -v | grep '^$(VERSION)$$'; then echo "Reported version:" `docker run quay.io/$(CNI_PLUGIN_IMAGE):latest-$(ARCH) calico -v` "\nExpected version: $(VERSION)"; false; else echo "\nVersion check passed\n"; fi

<<<<<<< HEAD
	$(MAKE) push-images-to-registries push-manifests RELEASE=true IMAGETAG=latest
=======
	$(MAKE) push-images-to-registries push-manifests RELEASE=true IMAGETAG=latest RELEASE=true CONFIRM=true
>>>>>>> fd855bc8

# release-prereqs checks that the environment is configured properly to create a release.
release-prereqs:
ifndef VERSION
	$(error VERSION is undefined - run using make release VERSION=vX.Y.Z)
endif
ifdef LOCAL_BUILD
	$(error LOCAL_BUILD must not be set for a release)
endif
ifndef GITHUB_TOKEN
	$(error GITHUB_TOKEN must be set for a release)
endif
ifeq (, $(shell which ghr))
	$(error Unable to find `ghr` in PATH, run this: go get -u github.com/tcnksm/ghr)
endif

###############################################################################
# Developer helper scripts (not used by build or test)
###############################################################################
## Run kube-proxy
run-kube-proxy:
	-docker rm -f calico-kube-proxy
	docker run --name calico-kube-proxy -d --net=host --privileged gcr.io/google_containers/hyperkube:$(K8S_VERSION) kube-proxy --master=http://127.0.0.1:8080 --v=2

.PHONY: test-watch
## Run the unit tests, watching for changes.
test-watch: $(BIN)/install run-etcd run-k8s-apiserver
	# The tests need to run as root
	CGO_ENABLED=0 ETCD_IP=127.0.0.1 PLUGIN=calico GOPATH=$(GOPATH) $(shell which ginkgo) watch -skipPackage pkg/install<|MERGE_RESOLUTION|>--- conflicted
+++ resolved
@@ -11,24 +11,7 @@
 SEMAPHORE_PROJECT_ID?=$(SEMAPHORE_CNI_PLUGIN_PRIVATE_PROJECT_ID)
 
 # Used so semaphore can trigger the update pin pipelines in projects that have this project as a dependency.
-<<<<<<< HEAD
 SEMAPHORE_AUTO_PIN_UPDATE_PROJECT_IDS=$(SEMAPHORE_NODE_PRIVATE_PROJECT_ID)
-=======
-SEMAPHORE_AUTO_PIN_UPDATE_PROJECT_IDS=$(SEMAPHORE_NODE_PROJECT_ID)
-
-RELEASE_REGISTRIES    ?= gcr.io/projectcalico-org eu.gcr.io/projectcalico-org asia.gcr.io/projectcalico-org us.gcr.io/projectcalico-org
-RELEASE_BRANCH_PREFIX ?= release
-DEV_TAG_SUFFIX        ?= 0.dev
-
-# If this is a release, also tag and push additional images.
-ifeq ($(RELEASE),true)
-CNI_PLUGIN_IMAGE ?=cni
-DEV_REGISTRIES   ?=quay.io/calico calico $(RELEASE_REGISTRIES)
-else
-CNI_PLUGIN_IMAGE ?=calico/cni
-DEV_REGISTRIES   ?=quay.io docker.io
-endif
->>>>>>> fd855bc8
 
 CNI_PLUGIN_IMAGE      ?=tigera/cni
 BUILD_IMAGES          ?=$(CNI_PLUGIN_IMAGE)
@@ -341,121 +324,6 @@
 	$(DOCKER_RUN) -e GOOS=windows $(CALICO_BUILD) sh -c '$(GIT_CONFIG_SSH) go test ./win_tests -c -o $(BIN_WIN)/win-fv.exe'
 
 ###############################################################################
-# Release
-###############################################################################
-PREVIOUS_RELEASE=$(shell git describe --tags --abbrev=0)
-
-## Tags and builds a release from start to finish.
-release: release-prereqs
-	$(MAKE) VERSION=$(VERSION) release-tag
-	$(MAKE) VERSION=$(VERSION) release-build
-	$(MAKE) VERSION=$(VERSION) release-verify
-
-	@echo ""
-	@echo "Release build complete. Next, push the produced images."
-	@echo ""
-	@echo "  make VERSION=$(VERSION) release-publish"
-	@echo ""
-
-## Produces a git tag for the release.
-release-tag: release-prereqs release-notes
-	git tag $(VERSION) -F release-notes-$(VERSION)
-	@echo ""
-	@echo "Now you can build the release:"
-	@echo ""
-	@echo "  make VERSION=$(VERSION) release-build"
-	@echo ""
-
-## Produces a clean build of release artifacts at the specified version.
-release-build: release-prereqs clean
-# Check that the correct code is checked out.
-ifneq ($(VERSION), $(GIT_VERSION))
-	$(error Attempt to build $(VERSION) from $(GIT_VERSION))
-endif
-	$(MAKE) image-all RELEASE=true
-	$(MAKE) retag-build-images-with-registries RELEASE=true IMAGETAG=$(VERSION)
-	$(MAKE) retag-build-images-with-registries RELEASE=true IMAGETAG=latest
-
-	# Copy artifacts for upload to GitHub.
-	mkdir -p bin/github
-	$(foreach var,$(VALIDARCHES), cp bin/$(var)/calico bin/github/calico-$(var);)
-	$(foreach var,$(VALIDARCHES), cp bin/$(var)/calico-ipam bin/github/calico-ipam-$(var);)
-
-## Verifies the release artifacts produces by `make release-build` are correct.
-release-verify: release-prereqs
-	# Check the reported version is correct for each release artifact.
-	docker run --rm $(CNI_PLUGIN_IMAGE):$(VERSION)-$(ARCH) calico -v | grep -x $(VERSION) || ( echo "Reported version:" `docker run --rm $(CNI_PLUGIN_IMAGE):$(VERSION)-$(ARCH) calico -v` "\nExpected version: $(VERSION)" && exit 1 )
-	docker run --rm $(CNI_PLUGIN_IMAGE):$(VERSION)-$(ARCH) calico-ipam -v | grep -x $(VERSION) || ( echo "Reported version:" `docker run --rm $(CNI_PLUGIN_IMAGE):$(VERSION)-$(ARCH) calico-ipam -v | grep -x $(VERSION)` "\nExpected version: $(VERSION)" && exit 1 )
-	docker run --rm quay.io/calico/cni:$(VERSION)-$(ARCH) calico -v | grep -x $(VERSION) || ( echo "Reported version:" `docker run --rm quay.io/calico/cni:$(VERSION)-$(ARCH) calico -v | grep -x $(VERSION)` "\nExpected version: $(VERSION)" && exit 1 )
-	docker run --rm quay.io/calico/cni:$(VERSION)-$(ARCH) calico-ipam -v | grep -x $(VERSION) || ( echo "Reported version:" `docker run --rm quay.io/calico/cni:$(VERSION)-$(ARCH) calico-ipam -v | grep -x $(VERSION)` "\nExpected version: $(VERSION)" && exit 1 )
-
-	# TODO: Some sort of quick validation of the produced binaries.
-
-## Generates release notes based on commits in this version.
-release-notes: release-prereqs
-	mkdir -p dist
-	echo "# Changelog" > release-notes-$(VERSION)
-	sh -c "git cherry -v $(PREVIOUS_RELEASE) | cut '-d ' -f 2- | sed 's/^/- /' >> release-notes-$(VERSION)"
-
-## Pushes a github release and release artifacts produced by `make release-build`.
-release-publish: release-prereqs
-	# Push the git tag.
-	git push origin $(VERSION)
-
-	# Push images.
-<<<<<<< HEAD
-	$(MAKE) push-images-to-registries push-manifests RELEASE=true IMAGETAG=$(VERSION)
-=======
-	$(MAKE) push-images-to-registries push-manifests IMAGETAG=$(VERSION) RELEASE=true CONFIRM=true
->>>>>>> fd855bc8
-
-	# Push binaries to GitHub release.
-	# Requires ghr: https://github.com/tcnksm/ghr
-	# Requires GITHUB_TOKEN environment variable set.
-	ghr -u projectcalico -r cni-plugin \
-		-b "Release notes can be found at https://docs.projectcalico.org" \
-		-n $(VERSION) \
-		$(VERSION) ./bin/github/
-
-	@echo "Confirm that the release was published at the following URL."
-	@echo ""
-	@echo "  https://$(PACKAGE_NAME)/releases/tag/$(VERSION)"
-	@echo ""
-	@echo "If this is the latest stable release, then run the following to push 'latest' images."
-	@echo ""
-	@echo "  make VERSION=$(VERSION) release-publish-latest"
-	@echo ""
-
-# WARNING: Only run this target if this release is the latest stable release. Do NOT
-# run this target for alpha / beta / release candidate builds, or patches to earlier Calico versions.
-## Pushes `latest` release images. WARNING: Only run this for latest stable releases.
-release-publish-latest: release-prereqs
-	# Check latest versions match.
-	if ! docker run $(CNI_PLUGIN_IMAGE):latest-$(ARCH) calico -v | grep '^$(VERSION)$$'; then echo "Reported version:" `docker run $(CNI_PLUGIN_IMAGE):latest-$(ARCH) calico -v` "\nExpected version: $(VERSION)"; false; else echo "\nVersion check passed\n"; fi
-	if ! docker run quay.io/$(CNI_PLUGIN_IMAGE):latest-$(ARCH) calico -v | grep '^$(VERSION)$$'; then echo "Reported version:" `docker run quay.io/$(CNI_PLUGIN_IMAGE):latest-$(ARCH) calico -v` "\nExpected version: $(VERSION)"; false; else echo "\nVersion check passed\n"; fi
-
-<<<<<<< HEAD
-	$(MAKE) push-images-to-registries push-manifests RELEASE=true IMAGETAG=latest
-=======
-	$(MAKE) push-images-to-registries push-manifests RELEASE=true IMAGETAG=latest RELEASE=true CONFIRM=true
->>>>>>> fd855bc8
-
-# release-prereqs checks that the environment is configured properly to create a release.
-release-prereqs:
-ifndef VERSION
-	$(error VERSION is undefined - run using make release VERSION=vX.Y.Z)
-endif
-ifdef LOCAL_BUILD
-	$(error LOCAL_BUILD must not be set for a release)
-endif
-ifndef GITHUB_TOKEN
-	$(error GITHUB_TOKEN must be set for a release)
-endif
-ifeq (, $(shell which ghr))
-	$(error Unable to find `ghr` in PATH, run this: go get -u github.com/tcnksm/ghr)
-endif
-
-###############################################################################
 # Developer helper scripts (not used by build or test)
 ###############################################################################
 ## Run kube-proxy
