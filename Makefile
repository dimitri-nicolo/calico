--- conflicted
+++ resolved
@@ -11,26 +11,8 @@
 KUBE_APISERVER_PORT?=8080
 KUBE_MOCK_NODE_MANIFEST?=mock-node.yaml
 
-<<<<<<< HEAD
-###############################################################################
-# Download and include Makefile.common
-#   Additions to EXTRA_DOCKER_ARGS need to happen before the include since
-#   that variable is evaluated when we declare DOCKER_RUN and siblings.
-###############################################################################
-MAKE_BRANCH?=$(GO_BUILD_VER)
-MAKE_REPO?=https://raw.githubusercontent.com/projectcalico/go-build/$(MAKE_BRANCH)
-
-Makefile.common: Makefile.common.$(MAKE_BRANCH)
-	cp "$<" "$@"
-Makefile.common.$(MAKE_BRANCH):
-	# Clean up any files downloaded from other branches so they don't accumulate.
-	rm -f Makefile.common.*
-	curl --fail $(MAKE_REPO)/Makefile.common -o "$@"
-
 EXTRA_DOCKER_ARGS += -e GOPRIVATE=github.com/tigera/*
 
-=======
->>>>>>> 9b774272
 # Build mounts for running in "local build" mode. This allows an easy build using local development code,
 # assuming that there is a local checkout of libcalico in the same directory as this repo.
 ifdef LOCAL_BUILD
@@ -42,20 +24,12 @@
 	$(DOCKER_RUN) $(CALICO_BUILD) go mod edit -replace=github.com/projectcalico/libcalico-go=../libcalico-go
 endif
 
-<<<<<<< HEAD
-BUILD_IMAGE?=tigera/calicoctl
-PUSH_IMAGES?=gcr.io/unique-caldron-775/cnx/tigera/calicoctl
-RELEASE_IMAGES?=
-=======
-
-CALICOCTL_IMAGE       ?=calico/ctl
+CALICOCTL_IMAGE       ?=tigera/calicoctl
 BUILD_IMAGES          ?=$(CALICOCTL_IMAGE)
-DEV_REGISTRIES        ?=quay.io registry.hub.docker.com
-RELEASE_REGISTRIES    ?= $(DEV_REGISTRIES)
-RELEASE_BRANCH_PREFIX ?= release
-DEV_TAG_SUFFIX        ?= 0.dev
-
->>>>>>> 9b774272
+DEV_REGISTRIES        ?=gcr.io/unique-caldron-775/cnx
+RELEASE_REGISTRIES    ?=quay.io
+RELEASE_BRANCH_PREFIX ?=release-calient
+DEV_TAG_SUFFIX        ?=calient-0.dev
 
 # Remove any excluded architectures since for calicoctl we want to build everything.
 EXCLUDEARCH?=
@@ -354,116 +328,4 @@
 ###############################################################################
 .PHONY: cd
 ## Deploys images to registry
-cd: check-dirty image-all cd-common
-
-###############################################################################
-# Release
-###############################################################################
-PREVIOUS_RELEASE=$(shell git describe --tags --abbrev=0)
-
-## Tags and builds a release from start to finish.
-release: release-prereqs
-	$(MAKE) VERSION=$(VERSION) release-tag
-	$(MAKE) VERSION=$(VERSION) release-build
-	$(MAKE) VERSION=$(VERSION) tag-base-images-all
-	$(MAKE) VERSION=$(VERSION) release-verify
-
-	@echo ""
-	@echo "Release build complete. Next, push the produced images."
-	@echo ""
-	@echo "  make VERSION=$(VERSION) release-publish"
-	@echo ""
-
-## Produces a git tag for the release.
-release-tag: release-prereqs release-notes
-	git tag $(VERSION) -F release-notes-$(VERSION)
-	@echo ""
-	@echo "Now you can build the release:"
-	@echo ""
-	@echo "  make VERSION=$(VERSION) release-build"
-	@echo ""
-
-## Produces a clean build of release artifacts at the specified version.
-release-build: release-prereqs clean
-# Check that the correct code is checked out.
-ifneq ($(VERSION), $(GIT_VERSION))
-	$(error Attempt to build $(VERSION) from $(GIT_VERSION))
-endif
-	$(MAKE) build-all image-all
-	$(MAKE) tag-images-all IMAGETAG=$(VERSION)
-	$(MAKE) tag-images-all IMAGETAG=latest
-
-	# Copy the amd64 variant to calicoctl - for now various downstream projects
-	# expect this naming convention. Until they can be swapped over, we still need to
-	# publish a binary called calicoctl.
-	$(MAKE) bin/calicoctl
-
-## Verifies the release artifacts produces by `make release-build` are correct.
-release-verify: release-prereqs
-	# Check the reported version is correct for each release artifact.
-	if ! docker run $(CALICOCTL_IMAGE):$(VERSION)-$(ARCH) version | grep 'Version:\s*$(VERSION)$$'; then \
-	  echo "Reported version:" `docker run $(CALICOCTL_IMAGE):$(VERSION)-$(ARCH) version` "\nExpected version: $(VERSION)"; \
-	  false; \
-	else \
-	  echo "Version check passed\n"; \
-	fi
-
-## Generates release notes based on commits in this version.
-release-notes: release-prereqs
-	mkdir -p dist
-	echo "# Changelog" > release-notes-$(VERSION)
-	sh -c "git cherry -v $(PREVIOUS_RELEASE) | cut '-d ' -f 2- | sed 's/^/- /' >> release-notes-$(VERSION)"
-
-## Pushes a github release and release artifacts produced by `make release-build`.
-release-publish: release-prereqs
-	# Push the git tag.
-	git push origin $(VERSION)
-
-	# Push images.
-	$(MAKE) push-all push-manifests push-non-manifests IMAGETAG=$(VERSION)
-
-	# Push binaries to GitHub release.
-	# Requires ghr: https://github.com/tcnksm/ghr
-	# Requires GITHUB_TOKEN environment variable set.
-	ghr -u tigera -r calicoctl-private \
-		-b "Release notes can be found at https://docs.projectcalico.org" \
-		-n $(VERSION) \
-		$(VERSION) ./bin/
-
-	@echo "Confirm that the release was published at the following URL."
-	@echo ""
-	@echo "  https://$(PACKAGE_NAME)/releases/tag/$(VERSION)"
-	@echo ""
-	@echo "If this is the latest stable release, then run the following to push 'latest' images."
-	@echo ""
-	@echo "  make VERSION=$(VERSION) release-publish-latest"
-	@echo ""
-
-# WARNING: Only run this target if this release is the latest stable release. Do NOT
-# run this target for alpha / beta / release candidate builds, or patches to earlier Calico versions.
-## Pushes `latest` release images. WARNING: Only run this for latest stable releases.
-release-publish-latest: release-prereqs
-	# Check latest versions match.
-	if ! docker run $(CALICOCTL_IMAGE):latest-$(ARCH) version | grep 'Version:\s*$(VERSION)$$'; then \
-	  echo "Reported version:" `docker run $(CALICOCTL_IMAGE):latest-$(ARCH) version` "\nExpected version: $(VERSION)"; \
-	  false; \
-	else \
-	  echo "Version check passed\n"; \
-	fi
-
-	$(MAKE) push-all push-manifests push-non-manifests IMAGETAG=latest
-
-# release-prereqs checks that the environment is configured properly to create a release.
-release-prereqs:
-ifndef VERSION
-	$(error VERSION is undefined - run using make release VERSION=vX.Y.Z)
-endif
-ifdef LOCAL_BUILD
-	$(error LOCAL_BUILD must not be set for a release)
-endif
-ifndef GITHUB_TOKEN
-	$(error GITHUB_TOKEN must be set for a release)
-endif
-ifeq (, $(shell which ghr))
-	$(error Unable to find `ghr` in PATH, run this: go get -u github.com/tcnksm/ghr)
-endif+cd: check-dirty image-all cd-common