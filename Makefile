# Shortcut targets
default: build

## Build binary for current platform
all: build

## Run the tests for the current platform/architecture
test: ut fv st

###############################################################################
# Both native and cross architecture builds are supported.
# The target architecture is select by setting the ARCH variable.
# When ARCH is undefined it is set to the detected host architecture.
# When ARCH differs from the host architecture a crossbuild will be performed.
ARCHES=$(patsubst Dockerfile.%,%,$(wildcard Dockerfile.*))

# BUILDARCH is the host architecture
# ARCH is the target architecture
# we need to keep track of them separately
BUILDARCH ?= $(shell uname -m)

# canonicalized names for host architecture
ifeq ($(BUILDARCH),aarch64)
	BUILDARCH=arm64
endif
ifeq ($(BUILDARCH),x86_64)
	BUILDARCH=amd64
endif

# unless otherwise set, I am building for my own architecture, i.e. not cross-compiling
ARCH ?= $(BUILDARCH)

# canonicalized names for target architecture
ifeq ($(ARCH),aarch64)
	override ARCH=arm64
endif
ifeq ($(ARCH),x86_64)
	override ARCH=amd64
endif

# we want to be able to run the same recipe on multiple targets keyed on the image name
# to do that, we would use the entire image name, e.g. calico/node:abcdefg, as the stem, or '%', in the target
# however, make does **not** allow the usage of invalid filename characters - like / and : - in a stem, and thus errors out
# to get around that, we "escape" those characters by converting all : to --- and all / to ___ , so that we can use them
# in the target, we then unescape them back
escapefs = $(subst :,---,$(subst /,___,$(1)))
unescapefs = $(subst ---,:,$(subst ___,/,$(1)))

# these macros create a list of valid architectures for pushing manifests
space :=
space +=
comma := ,
prefix_linux = $(addprefix linux/,$(strip $1))
join_platforms = $(subst $(space),$(comma),$(call prefix_linux,$(strip $1)))

# list of arches *not* to build when doing *-all
#    until s390x works correctly
EXCLUDEARCH ?= s390x
VALIDARCHES = $(filter-out $(EXCLUDEARCH),$(ARCHES))

# Determine which OS.
OS := $(shell uname -s | tr A-Z a-z)

###############################################################################
GO_BUILD_VER?=v0.23
ETCD_VER?=v3.3.7

BUILD_IMAGE?=tigera/calicoctl
PUSH_IMAGES?=gcr.io/unique-caldron-775/cnx/tigera/calicoctl
RELEASE_IMAGES?=

# If this is a release, also tag and push additional images.
ifeq ($(RELEASE),true)
PUSH_IMAGES+=$(RELEASE_IMAGES)
endif

# remove from the list to push to manifest any registries that do not support multi-arch
EXCLUDE_MANIFEST_REGISTRIES ?= quay.io/
PUSH_MANIFEST_IMAGES=$(PUSH_IMAGES:$(EXCLUDE_MANIFEST_REGISTRIES)%=)
PUSH_NONMANIFEST_IMAGES=$(filter-out $(PUSH_MANIFEST_IMAGES),$(PUSH_IMAGES))

# location of docker credentials to push manifests
DOCKER_CONFIG ?= $(HOME)/.docker/config.json

CALICOCTL_DIR=calicoctl
CTL_CONTAINER_CREATED=$(CALICOCTL_DIR)/.calico_ctl.created-$(ARCH)
SRC_FILES=$(shell find $(CALICOCTL_DIR) -name '*.go')

# If local build is set, then always build the binary since we might not
# detect when another local repository has been modified.
ifeq ($(LOCAL_BUILD),true)
.PHONY: $(SRC_FILES)
endif

TEST_CONTAINER_NAME ?= calico/test

CALICOCTL_GIT_REVISION?=$(shell git rev-parse --short HEAD)
GIT_VERSION?=$(shell git describe --tags --dirty --always)
ifeq ($(LOCAL_BUILD),true)
	GIT_VERSION = $(shell git describe --tags --dirty --always)-dev-build
endif

CALICO_BUILD?=calico/go-build:$(GO_BUILD_VER)
LOCAL_USER_ID?=$(shell id -u $$USER)

PACKAGE_NAME?=github.com/projectcalico/calicoctl

LDFLAGS=-ldflags "-X $(PACKAGE_NAME)/calicoctl/commands.VERSION=$(GIT_VERSION) \
	-X $(PACKAGE_NAME)/calicoctl/commands.GIT_REVISION=$(CALICOCTL_GIT_REVISION) -s -w"

LIBCALICOGO_PATH?=none

.PHONY: clean
## Clean enough that a new release build will be clean
clean:
	find . -name '*.created-$(ARCH)' -exec rm -f {} +
	rm -rf bin build certs *.tar
	docker rmi $(BUILD_IMAGE):latest-$(ARCH) || true
	docker rmi $(BUILD_IMAGE):$(VERSION)-$(ARCH) || true
ifeq ($(ARCH),amd64)
	docker rmi $(BUILD_IMAGE):latest || true
	docker rmi $(BUILD_IMAGE):$(VERSION) || true
endif

#This is a version with known container with compatible versions of sed/grep etc. 
TOOLING_BUILD?=calico/go-build:v0.20	

# Allow libcalico-go and the ssh auth sock to be mapped into the build container.
ifdef LIBCALICOGO_PATH
  EXTRA_DOCKER_ARGS += -v $(LIBCALICOGO_PATH):/go/src/github.com/projectcalico/libcalico-go:ro
endif
ifdef SSH_AUTH_SOCK
  EXTRA_DOCKER_ARGS += -v $(SSH_AUTH_SOCK):/ssh-agent --env SSH_AUTH_SOCK=/ssh-agent
endif

DOCKER_RUN := mkdir -p .go-pkg-cache && \
                   docker run --rm \
                              --net=host \
                              $(EXTRA_DOCKER_ARGS) \
                              -e LOCAL_USER_ID=$(LOCAL_USER_ID) \
                              -v $(HOME)/.glide:/home/user/.glide:rw \
                              -v $(CURDIR):/go/src/$(PACKAGE_NAME):rw \
                              -v $(CURDIR)/.go-pkg-cache:/go/pkg:rw \
                              -w /go/src/$(PACKAGE_NAME) \
                              -e GOARCH=$(ARCH)



###############################################################################
# Building the binary
###############################################################################
.PHONY: build-all
## Build the binaries for all architectures and platforms
build-all: $(addprefix bin/calicoctl-linux-,$(VALIDARCHES)) bin/calicoctl-windows-amd64.exe bin/calicoctl-darwin-amd64

.PHONY: build
## Build the binary for the current architecture and platform
build: bin/calicoctl-$(OS)-$(ARCH)

<<<<<<< HEAD
## Create the vendor directory
vendor: glide.lock
	# Ensure that the glide cache directory exists.
	mkdir -p $(HOME)/.glide

	# To build without Docker just run "glide install -strip-vendor"
	if [ "$(LIBCALICOGO_PATH)" != "none" ]; then \
          EXTRA_DOCKER_BIND="-v $(LIBCALICOGO_PATH):/go/src/github.com/projectcalico/libcalico-go:ro"; \
	fi; \
    docker run --rm -i \
      -v $(CURDIR):/go/src/$(PACKAGE_NAME):rw $$EXTRA_DOCKER_BIND \
      -v $(HOME)/.glide:/home/user/.glide:rw \
      -v $$SSH_AUTH_SOCK:/ssh-agent --env SSH_AUTH_SOCK=/ssh-agent \
      -e LOCAL_USER_ID=$(LOCAL_USER_ID) \
      $(CALICO_BUILD) /bin/sh -c ' \
		  cd /go/src/$(PACKAGE_NAME) && \
          glide install -strip-vendor'

=======
EXTRA_DOCKER_ARGS	+= -e GO111MODULE=on

# Volume-mount gopath into the build container to cache go module's packages. If the environment is using multiple
# comma-separated directories for gopath, use the first one, as that is the default one used by go modules.
ifneq ($(GOPATH),)
        # If the environment is using multiple comma-separated directories for gopath, use the first one, as that
        # is the default one used by go modules.
        GOMOD_CACHE = $(shell echo $(GOPATH) | cut -d':' -f1)/pkg/mod
else
        # If gopath is empty, default to $(HOME)/go.
        GOMOD_CACHE = $(HOME)/go/pkg/mod
endif

EXTRA_DOCKER_ARGS += -v $(GOMOD_CACHE):/go/pkg/mod:rw

DOCKER_RUN := mkdir -p .go-pkg-cache $(GOMOD_CACHE) && \
        docker run --rm \
                --net=host \
                $(EXTRA_DOCKER_ARGS) \
                -e LOCAL_USER_ID=$(LOCAL_USER_ID) \
                -e GOCACHE=/go-cache \
                -e GOARCH=$(ARCH) \
                -e GOPATH=/go \
                -v $(CURDIR):/go/src/$(PACKAGE_NAME):rw \
                -v $(CURDIR)/.go-pkg-cache:/go-cache:rw \
                -w /go/src/$(PACKAGE_NAME)

# Build mounts for running in "local build" mode. This allows an easy build using local development code,
# assuming that there is a local checkout of libcalico in the same directory as this repo.
PHONY:local_build

ifdef LOCAL_BUILD
EXTRA_DOCKER_ARGS+=-v $(CURDIR)/../libcalico-go:/go/src/github.com/projectcalico/libcalico-go:rw
local_build:
	$(DOCKER_RUN) $(CALICO_BUILD) go mod edit -replace=github.com/projectcalico/libcalico-go=../libcalico-go
else
local_build:
	-$(DOCKER_RUN) $(CALICO_BUILD) go mod edit -dropreplace=github.com/projectcalico/libcalico-go
endif

# Default the libcalico repo and version but allow them to be overridden
LIBCALICO_BRANCH?=$(shell git rev-parse --abbrev-ref HEAD)
LIBCALICO_REPO?=github.com/projectcalico/libcalico-go
LIBCALICO_VERSION?=$(shell git ls-remote git@github.com:projectcalico/libcalico-go $(LIBCALICO_BRANCH) 2>/dev/null | cut -f 1)
LIBCALICO_OLDVER?=$(shell $(DOCKER_RUN) $(CALICO_BUILD) go list -m -f "{{.Version}}" github.com/projectcalico/libcalico-go)

## Update libcalico pin in go.mod
update-libcalico:
	$(DOCKER_RUN) -i $(CALICO_BUILD) sh -c '\
	if [[ ! -z "$(LIBCALICO_VERSION)" ]] && [[ "$(LIBCALICO_VERSION)" != "$(LIBCALICO_OLDVER)" ]]; then \
		echo "Updating libcalico version $(LIBCALICO_OLDVER) to $(LIBCALICO_VERSION) from $(LIBCALICO_REPO)"; \
		go mod edit -droprequire github.com/projectcalico/libcalico-go; \
		go get $(LIBCALICO_REPO)@$(LIBCALICO_VERSION); \
		if [ $(LIBCALICO_REPO) != "github.com/projectcalico/libcalico-go" ]; then \
			go mod edit -replace github.com/projectcalico/typha=$(LIBCALICO_REPO)@$(LIBCALICO_VERSION); \
		fi;\
	fi'

git-status:
	git status --porcelain

git-config:
ifdef CONFIRM
	git config --global user.name "Semaphore Automatic Update"
	git config --global user.email "marvin@tigera.io"
endif

git-commit:
	git diff-index --quiet HEAD || git commit -m "Semaphore Automatic Update" go.mod go.sum

git-push:
	git push

commit-pin-updates: update-libcalico git-status ci git-config git-commit git-push

>>>>>>> ab93db3b
# The supported different binary names. For each, ensure that an OS and ARCH is set
bin/calicoctl-%-amd64: ARCH=amd64
bin/calicoctl-%-arm64: ARCH=arm64
bin/calicoctl-%-ppc64le: ARCH=ppc64le
bin/calicoctl-%-s390x: ARCH=s390x
bin/calicoctl-darwin-amd64: OS=darwin
bin/calicoctl-windows-amd64: OS=windows
bin/calicoctl-linux-%: OS=linux

bin/calicoctl-%: local_build $(SRC_FILES)
	mkdir -p bin
	$(DOCKER_RUN) \
	  -e OS=$(OS) -e ARCH=$(ARCH) \
	  -e GOOS=$(OS) -e GOARCH=$(ARCH) \
	  -e CALICOCTL_GIT_REVISION=$(CALICOCTL_GIT_REVISION) \
	  -v $(CURDIR)/bin:/go/src/$(PACKAGE_NAME)/bin \
	  $(CALICO_BUILD) \
	  go build -v -o bin/calicoctl-$(OS)-$(ARCH) $(LDFLAGS) "./calicoctl/calicoctl.go"

# Overrides for the binaries that need different output names
bin/calicoctl: bin/calicoctl-linux-amd64
	cp $< $@
bin/calicoctl-windows-amd64.exe: bin/calicoctl-windows-amd64
	mv $< $@

###############################################################################
# Building the image
###############################################################################
.PHONY: image $(BUILD_IMAGE)
image: $(BUILD_IMAGE)
$(BUILD_IMAGE): $(CTL_CONTAINER_CREATED)
$(CTL_CONTAINER_CREATED): Dockerfile.$(ARCH) bin/calicoctl-linux-$(ARCH)
	docker build -t $(BUILD_IMAGE):latest-$(ARCH) --build-arg QEMU_IMAGE=$(CALICO_BUILD) -f Dockerfile.$(ARCH) .
ifeq ($(ARCH),amd64)
	docker tag $(BUILD_IMAGE):latest-$(ARCH) $(BUILD_IMAGE):latest
endif
	touch $@

# by default, build the image for the target architecture
.PHONY: image-all
image-all: $(addprefix sub-image-,$(VALIDARCHES))
sub-image-%:
	$(MAKE) image ARCH=$*

# ensure we have a real imagetag
imagetag:
ifndef IMAGETAG
	$(error IMAGETAG is undefined - run using make <target> IMAGETAG=X.Y.Z)
endif

## CLOSED SOURCE: PUSH TO GCR only, not Dockerhub
## push one arch
push: imagetag $(addprefix sub-single-push-,$(call escapefs,$(PUSH_IMAGES)))

sub-single-push-%:
	docker push $(call unescapefs,$*:$(IMAGETAG)-$(ARCH))

push-all: imagetag $(addprefix sub-push-,$(VALIDARCHES))
sub-push-%:
	$(MAKE) push ARCH=$* IMAGETAG=$(IMAGETAG)

## push multi-arch manifest where supported
push-manifests: imagetag  $(addprefix sub-manifest-,$(call escapefs,$(PUSH_MANIFEST_IMAGES)))
sub-manifest-%:
	# Docker login to hub.docker.com required before running this target as we are using $(DOCKER_CONFIG) holds the docker login credentials
	# path to credentials based on manifest-tool's requirements here https://github.com/estesp/manifest-tool#sample-usage
	docker run -t --entrypoint /bin/sh -v $(DOCKER_CONFIG):/root/.docker/config.json $(CALICO_BUILD) -c "/usr/bin/manifest-tool push from-args --platforms $(call join_platforms,$(VALIDARCHES)) --template $(call unescapefs,$*:$(IMAGETAG))-ARCH --target $(call unescapefs,$*:$(IMAGETAG))"

	## push default amd64 arch where multi-arch manifest is not supported
push-non-manifests: imagetag $(addprefix sub-non-manifest-,$(call escapefs,$(PUSH_NONMANIFEST_IMAGES)))
sub-non-manifest-%:
ifeq ($(ARCH),amd64)
	docker push $(call unescapefs,$*:$(IMAGETAG))
else
	$(NOECHO) $(NOOP)
endif

## tag images of one arch
tag-images: imagetag $(addprefix sub-single-tag-images-arch-,$(call escapefs,$(PUSH_IMAGES))) $(addprefix sub-single-tag-images-non-manifest-,$(call escapefs,$(PUSH_NONMANIFEST_IMAGES)))

sub-single-tag-images-arch-%:
	docker tag $(BUILD_IMAGE):latest-$(ARCH) $(call unescapefs,$*:$(IMAGETAG)-$(ARCH))



# because some still do not support multi-arch manifest
sub-single-tag-images-non-manifest-%:
ifeq ($(ARCH),amd64)
	docker tag $(BUILD_IMAGE):latest-$(ARCH) $(call unescapefs,$*:$(IMAGETAG))
else
	$(NOECHO) $(NOOP)
endif

## tag images of all archs
tag-images-all: imagetag $(addprefix sub-tag-images-,$(VALIDARCHES))
sub-tag-images-%:
	$(MAKE) tag-images ARCH=$* IMAGETAG=$(IMAGETAG)


## tag version number build images i.e.  tigera/calico:latest-amd64 -> tigera/calico:v1.1.1-amd64
tag-base-images-all: $(addprefix sub-base-tag-images-,$(VALIDARCHES))
sub-base-tag-images-%:
	docker tag $(BUILD_IMAGE):latest-$* $(call unescapefs,$(BUILD_IMAGE):$(VERSION)-$*)


###############################################################################
# Managing the upstream library pins
#
# If you're updating the pins with a non-release branch checked out,
# set PIN_BRANCH to the parent branch, e.g.:
#
#     PIN_BRANCH=release-v2.5 make update-pins
#        - or -
#     PIN_BRANCH=master make update-pins
#
###############################################################################

## Update dependency pins in glide.yaml
update-pins: update-licensing-pin update-libcalico-pin 
	docker run --rm \
        -v $(CURDIR):/go/src/$(PACKAGE_NAME):rw $$EXTRA_DOCKER_BIND \
        -v $(HOME)/.glide:/home/user/.glide:rw \
        -v $$SSH_AUTH_SOCK:/ssh-agent --env SSH_AUTH_SOCK=/ssh-agent \
        -e LOCAL_USER_ID=$(LOCAL_USER_ID) \
        -w /go/src/$(PACKAGE_NAME) \
        $(CALICO_BUILD) glide up --strip-vendor


## Guard so we don't run this on osx because of ssh-agent to docker forwarding bug
guard-ssh-forwarding-bug:
	@if [ "$(shell uname)" = "Darwin" ]; then \
		echo "ERROR: This target requires ssh-agent to docker key forwarding and is not compatible with OSX/Mac OS"; \
		echo "$(MAKECMDGOALS)"; \
		exit 1; \
	fi;

###############################################################################
## Set the default upstream repo branch to the current repo's branch,
## e.g. "master" or "release-vX.Y", but allow it to be overridden.
PIN_BRANCH?=$(shell git rev-parse --abbrev-ref HEAD)


###############################################################################
## libcalico

## Set the default LIBCALICO source for this project
LIBCALICO_PROJECT_DEFAULT=tigera/libcalico-go-private.git
LIBCALICO_GLIDE_LABEL=projectcalico/libcalico-go

## default LIBCALICO branch to the same branch name as the current checked out repo
LIBCALICO_BRANCH?=$(PIN_BRANCH)
LIBCALICO_REPO?=github.com/$(LIBCALICO_PROJECT_DEFAULT)
LIBCALICO_VERSION?=$(shell git ls-remote git@github.com:$(LIBCALICO_PROJECT_DEFAULT) $(LIBCALICO_BRANCH) 2>/dev/null | cut -f 1)

## Guard to ensure LIBCALICO repo and branch are reachable
guard-git-libcalico: 
	@_scripts/functions.sh ensure_can_reach_repo_branch $(LIBCALICO_PROJECT_DEFAULT) "master" "Ensure your ssh keys are correct and that you can access github" ; 
	@_scripts/functions.sh ensure_can_reach_repo_branch $(LIBCALICO_PROJECT_DEFAULT) "$(LIBCALICO_BRANCH)" "Ensure the branch exists, or set LIBCALICO_BRANCH variable";
	@$(DOCKER_RUN) $(CALICO_BUILD) sh -c '_scripts/functions.sh ensure_can_reach_repo_branch $(LIBCALICO_PROJECT_DEFAULT) "master" "Build container error, ensure ssh-agent is forwarding the correct keys."';
	@$(DOCKER_RUN) $(CALICO_BUILD) sh -c '_scripts/functions.sh ensure_can_reach_repo_branch $(LIBCALICO_PROJECT_DEFAULT) "$(LIBCALICO_BRANCH)" "Build container error, ensure ssh-agent is forwarding the correct keys."';
	@if [ "$(strip $(LIBCALICO_VERSION))" = "" ]; then \
		echo "ERROR: LIBCALICO version could not be determined"; \
		exit 1; \
	fi;

## Update libary pin in glide.yaml
update-libcalico-pin: guard-ssh-forwarding-bug guard-git-libcalico
	@$(DOCKER_RUN) $(TOOLING_BUILD) /bin/sh -c '\
		LABEL="$(LIBCALICO_GLIDE_LABEL)" \
		REPO="$(LIBCALICO_REPO)" \
		VERSION="$(LIBCALICO_VERSION)" \
		DEFAULT_REPO="$(LIBCALICO_PROJECT_DEFAULT)" \
		BRANCH="$(LIBCALICO_BRANCH)" \
		GLIDE="glide.yaml" \
		_scripts/update-pin.sh '


###############################################################################
## licensing

## Set the default LICENSING source for this project 
LICENSING_PROJECT_DEFAULT=tigera/licensing
LICENSING_GLIDE_LABEL=tigera/licensing

## default LICENSING branch to the same branch name as the current checked out repo
LICENSING_BRANCH?=$(PIN_BRANCH)
LICENSING_REPO?=github.com/$(LICENSING_PROJECT_DEFAULT)
LICENSING_VERSION?=$(shell git ls-remote git@github.com:$(LICENSING_PROJECT_DEFAULT) $(LICENSING_BRANCH) 2>/dev/null | cut -f 1)

## Guard to ensure LICENSING repo and branch are reachable
guard-git-licensing: 
	@_scripts/functions.sh ensure_can_reach_repo_branch $(LICENSING_PROJECT_DEFAULT) "master" "Ensure your ssh keys are correct and that you can access github" ; 
	@_scripts/functions.sh ensure_can_reach_repo_branch $(LICENSING_PROJECT_DEFAULT) "$(LICENSING_BRANCH)" "Ensure the branch exists, or set LICENSING_BRANCH variable";
	$(DOCKER_RUN) $(TOOLING_BUILD) sh -c '_scripts/functions.sh ensure_can_reach_repo_branch $(LICENSING_PROJECT_DEFAULT) "master" "Build container error, ensure ssh-agent is forwarding the correct keys."';
	@$(DOCKER_RUN) $(CALICO_BUILD) sh -c '_scripts/functions.sh ensure_can_reach_repo_branch $(LICENSING_PROJECT_DEFAULT) "$(LICENSING_BRANCH)" "Build container error, ensure ssh-agent is forwarding the correct keys."';
	@if [ "$(strip $(LICENSING_VERSION))" = "" ]; then \
		echo "ERROR: LICENSING version could not be determined"; \
		exit 1; \
	fi;

## Update libary pin in glide.yaml
update-licensing-pin: guard-ssh-forwarding-bug guard-git-licensing
	@$(DOCKER_RUN) $(TOOLING_BUILD) /bin/sh -c '\
		LABEL="$(LICENSING_GLIDE_LABEL)" \
		REPO="$(LICENSING_REPO)" \
		VERSION="$(LICENSING_VERSION)" \
		DEFAULT_REPO="$(LICENSING_PROJECT_DEFAULT)" \
		BRANCH="$(LICENSING_BRANCH)" \
		GLIDE="glide.yaml" \
		_scripts/update-pin.sh '




###############################################################################
# Static checks
###############################################################################
## Perform static checks on the code.
.PHONY: static-checks
static-checks:
	$(DOCKER_RUN) $(CALICO_BUILD) golangci-lint run --deadline 5m

.PHONY: fix
## Fix static checks
fix:
	goimports -w calicoctl/*

# Always install the git hooks to prevent publishing closed source code to a non-private repo.
hooks_installed:=$(shell ./install-git-hooks)

.PHONY: install-git-hooks
## Install Git hooks
install-git-hooks:
	./install-git-hooks

###############################################################################
# UTs
###############################################################################
.PHONY: ut
## Run the tests in a container. Useful for CI, Mac dev.
ut: local_build bin/calicoctl-linux-amd64
	$(DOCKER_RUN) $(CALICO_BUILD) sh -c 'cd /go/src/$(PACKAGE_NAME) && ginkgo -cover -r --skipPackage vendor calicoctl/*'

###############################################################################
# FVs
###############################################################################
.PHONY: fv
## Run the tests in a container. Useful for CI, Mac dev.
fv: local_build bin/calicoctl-linux-amd64
	$(MAKE) run-etcd-host
	$(DOCKER_RUN) $(CALICO_BUILD) sh -c 'cd /go/src/$(PACKAGE_NAME) && go test ./tests/fv'
	$(MAKE) stop-etcd

###############################################################################
# STs
###############################################################################
LOCAL_IP_ENV?=$(shell ip route get 8.8.8.8 | head -1 | awk '{print $$7}')
ST_TO_RUN?=tests/st/calicoctl/
# Can exclude the slower tests with "-a '!slow'"
ST_OPTIONS?=

.PHONY: st
## Run the STs in a container
st: bin/calicoctl-linux-amd64
	$(MAKE) run-etcd-host
	# Use the host, PID and network namespaces from the host.
	# Privileged is needed since 'calico node' write to /proc (to enable ip_forwarding)
	# Map the docker socket in so docker can be used from inside the container
	# All of code under test is mounted into the container.
	#   - This also provides access to calicoctl and the docker client
	docker run --net=host --privileged \
		   -e MY_IP=$(LOCAL_IP_ENV) \
		   --rm -t \
		   -v $(CURDIR):/code \
		   -v /var/run/docker.sock:/var/run/docker.sock \
		   $(TEST_CONTAINER_NAME) \
		   sh -c 'nosetests $(ST_TO_RUN) -sv --nologcapture  --with-xunit --xunit-file="/code/report/nosetests.xml" --with-timer $(ST_OPTIONS)'
	$(MAKE) stop-etcd

## Etcd is used by the STs
# NOTE: https://quay.io/repository/coreos/etcd is available *only* for the following archs with the following tags:
# amd64: 3.3.7
# arm64: 3.3.7-arm64
# ppc64le: 3.3.7-ppc64le
# s390x is not available
COREOS_ETCD?=quay.io/coreos/etcd:$(ETCD_VER)-$(ARCH)
ifeq ($(ARCH),amd64)
COREOS_ETCD=quay.io/coreos/etcd:$(ETCD_VER)
endif
.PHONY: run-etcd-host
run-etcd-host:
	@-docker rm -f calico-etcd
	docker run --detach \
	--net=host \
	--name calico-etcd \
	$(COREOS_ETCD) \
	etcd \
	--advertise-client-urls "http://$(LOCAL_IP_ENV):2379,http://127.0.0.1:2379" \
	--listen-client-urls "http://0.0.0.0:2379"

.PHONY: stop-etcd
stop-etcd:
	@-docker rm -f calico-etcd

<<<<<<< HEAD
# Run fossa.io license checks
foss-checks: vendor
=======
foss-checks:
>>>>>>> ab93db3b
	@echo Running $@...
	$(DOCKER_RUN) -e FOSSA_API_KEY=$(FOSSA_API_KEY) \
	$(CALICO_BUILD) /usr/local/bin/fossa

###############################################################################
# CI
###############################################################################
.PHONY: ci
## Run what CI runs
ci: clean build-all static-checks test image-all

###############################################################################
# CD
###############################################################################
.PHONY: cd
## Deploys images to registry
cd:
ifndef CONFIRM
	$(error CONFIRM is undefined - run using make <target> CONFIRM=true)
endif
ifndef BRANCH_NAME
	$(error BRANCH_NAME is undefined - run using make <target> BRANCH_NAME=var or set an environment variable)
endif
	$(MAKE) tag-images-all push-all push-manifests push-non-manifests IMAGETAG=${BRANCH_NAME} EXCLUDEARCH="$(EXCLUDEARCH)"
	$(MAKE) tag-images-all push-all push-manifests push-non-manifests IMAGETAG=$(shell git describe --tags --dirty --always --long) EXCLUDEARCH="$(EXCLUDEARCH)"

###############################################################################
# Release
###############################################################################
PREVIOUS_RELEASE=$(shell git describe --tags --abbrev=0)

## Tags and builds a release from start to finish.
release: release-prereqs
	$(MAKE) VERSION=$(VERSION) release-tag
	$(MAKE) VERSION=$(VERSION) release-build
	$(MAKE) VERSION=$(VERSION) tag-base-images-all
	$(MAKE) VERSION=$(VERSION) release-verify

	@echo ""
	@echo "Release build complete. Next, push the produced images."
	@echo ""
	@echo "  make VERSION=$(VERSION) release-publish"
	@echo ""

## Produces a git tag for the release.
release-tag: release-prereqs release-notes
	git tag $(VERSION) -F release-notes-$(VERSION)
	@echo ""
	@echo "Now you can build the release:"
	@echo ""
	@echo "  make VERSION=$(VERSION) release-build"
	@echo ""

## Produces a clean build of release artifacts at the specified version.
release-build: release-prereqs clean
# Check that the correct code is checked out.
ifneq ($(VERSION), $(GIT_VERSION))
	$(error Attempt to build $(VERSION) from $(GIT_VERSION))
endif
	$(MAKE) build-all image-all
	$(MAKE) tag-images-all IMAGETAG=$(VERSION)
	$(MAKE) tag-images-all IMAGETAG=latest

	# Copy the amd64 variant to calicoctl - for now various downstream projects
	# expect this naming convention. Until they can be swapped over, we still need to
	# publish a binary called calicoctl.
	$(MAKE) bin/calicoctl

## Verifies the release artifacts produces by `make release-build` are correct.
release-verify: release-prereqs
	# Check the reported version is correct for each release artifact.
	if ! docker run $(BUILD_IMAGE):$(VERSION)-$(ARCH) version | grep 'Version:\s*$(VERSION)$$'; then \
	  echo "Reported version:" `docker run $(BUILD_IMAGE):$(VERSION)-$(ARCH) version` "\nExpected version: $(VERSION)"; \
	else \
	  echo "Version check passed\n"; \
	fi

## Generates release notes based on commits in this version.
release-notes: release-prereqs
	mkdir -p dist
	echo "# Changelog" > release-notes-$(VERSION)
	sh -c "git cherry -v $(PREVIOUS_RELEASE) | cut '-d ' -f 2- | sed 's/^/- /' >> release-notes-$(VERSION)"

## Pushes a github release and release artifacts produced by `make release-build`.
release-publish: release-prereqs
	# Push the git tag.
	git push origin $(VERSION)

	# Push images.
	$(MAKE) push-all push-manifests push-non-manifests IMAGETAG=$(VERSION)

	# Push binaries to GitHub release.
	# Requires ghr: https://github.com/tcnksm/ghr
	# Requires GITHUB_TOKEN environment variable set.
	ghr -u tigera -r calicoctl-private \
		-b "Release notes can be found at https://docs.projectcalico.org" \
		-n $(VERSION) \
		$(VERSION) ./bin/

	@echo "Confirm that the release was published at the following URL."
	@echo ""
	@echo "  https://$(PACKAGE_NAME)/releases/tag/$(VERSION)"
	@echo ""
	@echo "If this is the latest stable release, then run the following to push 'latest' images."
	@echo ""
	@echo "  make VERSION=$(VERSION) release-publish-latest"
	@echo ""

# WARNING: Only run this target if this release is the latest stable release. Do NOT
# run this target for alpha / beta / release candidate builds, or patches to earlier Calico versions.
## Pushes `latest` release images. WARNING: Only run this for latest stable releases.
release-publish-latest: release-prereqs
	# Check latest versions match.
	if ! docker run $(BUILD_IMAGE):latest-$(ARCH) version | grep 'Version:\s*$(VERSION)$$'; then \
	  echo "Reported version:" `docker run $(BUILD_IMAGE):latest-$(ARCH) version` "\nExpected version: $(VERSION)"; \
	  false; \
	else \
	  echo "Version check passed\n"; \
	fi

	$(MAKE) push-all push-manifests push-non-manifests IMAGETAG=latest

# release-prereqs checks that the environment is configured properly to create a release.
release-prereqs:
ifndef VERSION
	$(error VERSION is undefined - run using make release VERSION=vX.Y.Z)
endif
ifdef LOCAL_BUILD
	$(error LOCAL_BUILD must not be set for a release)
endif
ifndef GITHUB_TOKEN
	$(error GITHUB_TOKEN must be set for a release)
endif
ifeq (, $(shell which ghr))
	$(error Unable to find `ghr` in PATH, run this: go get -u github.com/tcnksm/ghr)
endif

###############################################################################
# Developer helper scripts (not used by build or test)
###############################################################################
.PHONY: help
## Display this help text
help: # Some kind of magic from https://gist.github.com/rcmachado/af3db315e31383502660
	@echo "calicoctl Makefile"
	@echo
	@echo "Dependencies: docker 1.12+; go 1.8+"
	@echo
	@echo "For some target, set ARCH=<target> OS=<os> to build for a given target architecture and OS."
	@awk '/^[a-zA-Z\-\_0-9\/]+:/ {				      \
		nb = sub( /^## /, "", helpMsg );				\
		if(nb == 0) {						   \
			helpMsg = $$0;					      \
			nb = sub( /^[^:]*:.* ## /, "", helpMsg );		   \
		}							       \
		if (nb)							 \
			printf "\033[1;31m%-" width "s\033[0m %s\n", $$1, helpMsg;  \
	}								   \
	{ helpMsg = $$0 }'						  \
	width=20							    \
	$(MAKEFILE_LIST)
	@echo
	@echo "-----------------------------------------"
	@echo "Building for $(OS)-$(ARCH) INSTALL_FLAG=$(INSTALL_FLAG)"
	@echo
	@echo "ARCH (target):	  $(ARCH)"
	@echo "OS (target):	    $(OS)"
	@echo "BUILDARCH (host):       $(BUILDARCH)"
	@echo "CALICO_BUILD:     $(CALICO_BUILD)"
	@echo "-----------------------------------------"<|MERGE_RESOLUTION|>--- conflicted
+++ resolved
@@ -62,7 +62,7 @@
 OS := $(shell uname -s | tr A-Z a-z)
 
 ###############################################################################
-GO_BUILD_VER?=v0.23
+GO_BUILD_VER?=v0.24
 ETCD_VER?=v3.3.7
 
 BUILD_IMAGE?=tigera/calicoctl
@@ -115,15 +115,15 @@
 clean:
 	find . -name '*.created-$(ARCH)' -exec rm -f {} +
 	rm -rf bin build certs *.tar
-	docker rmi $(BUILD_IMAGE):latest-$(ARCH) || true
-	docker rmi $(BUILD_IMAGE):$(VERSION)-$(ARCH) || true
+	-docker rmi $(BUILD_IMAGE):latest-$(ARCH)
+	-docker rmi $(BUILD_IMAGE):$(VERSION)-$(ARCH)
 ifeq ($(ARCH),amd64)
-	docker rmi $(BUILD_IMAGE):latest || true
-	docker rmi $(BUILD_IMAGE):$(VERSION) || true
-endif
-
-#This is a version with known container with compatible versions of sed/grep etc. 
-TOOLING_BUILD?=calico/go-build:v0.20	
+	-docker rmi $(BUILD_IMAGE):latest
+	-docker rmi $(BUILD_IMAGE):$(VERSION)
+endif
+
+#This is a version with known container with compatible versions of sed/grep etc.
+TOOLING_BUILD?=calico/go-build:v0.20
 
 # Allow libcalico-go and the ssh auth sock to be mapped into the build container.
 ifdef LIBCALICOGO_PATH
@@ -133,51 +133,8 @@
   EXTRA_DOCKER_ARGS += -v $(SSH_AUTH_SOCK):/ssh-agent --env SSH_AUTH_SOCK=/ssh-agent
 endif
 
-DOCKER_RUN := mkdir -p .go-pkg-cache && \
-                   docker run --rm \
-                              --net=host \
-                              $(EXTRA_DOCKER_ARGS) \
-                              -e LOCAL_USER_ID=$(LOCAL_USER_ID) \
-                              -v $(HOME)/.glide:/home/user/.glide:rw \
-                              -v $(CURDIR):/go/src/$(PACKAGE_NAME):rw \
-                              -v $(CURDIR)/.go-pkg-cache:/go/pkg:rw \
-                              -w /go/src/$(PACKAGE_NAME) \
-                              -e GOARCH=$(ARCH)
-
-
-
-###############################################################################
-# Building the binary
-###############################################################################
-.PHONY: build-all
-## Build the binaries for all architectures and platforms
-build-all: $(addprefix bin/calicoctl-linux-,$(VALIDARCHES)) bin/calicoctl-windows-amd64.exe bin/calicoctl-darwin-amd64
-
-.PHONY: build
-## Build the binary for the current architecture and platform
-build: bin/calicoctl-$(OS)-$(ARCH)
-
-<<<<<<< HEAD
-## Create the vendor directory
-vendor: glide.lock
-	# Ensure that the glide cache directory exists.
-	mkdir -p $(HOME)/.glide
-
-	# To build without Docker just run "glide install -strip-vendor"
-	if [ "$(LIBCALICOGO_PATH)" != "none" ]; then \
-          EXTRA_DOCKER_BIND="-v $(LIBCALICOGO_PATH):/go/src/github.com/projectcalico/libcalico-go:ro"; \
-	fi; \
-    docker run --rm -i \
-      -v $(CURDIR):/go/src/$(PACKAGE_NAME):rw $$EXTRA_DOCKER_BIND \
-      -v $(HOME)/.glide:/home/user/.glide:rw \
-      -v $$SSH_AUTH_SOCK:/ssh-agent --env SSH_AUTH_SOCK=/ssh-agent \
-      -e LOCAL_USER_ID=$(LOCAL_USER_ID) \
-      $(CALICO_BUILD) /bin/sh -c ' \
-		  cd /go/src/$(PACKAGE_NAME) && \
-          glide install -strip-vendor'
-
-=======
-EXTRA_DOCKER_ARGS	+= -e GO111MODULE=on
+EXTRA_DOCKER_ARGS       += -e GO111MODULE=on -e GOPRIVATE=github.com/tigera/*
+GIT_CONFIG_SSH          ?= git config --global url."ssh://git@github.com/".insteadOf "https://github.com/"
 
 # Volume-mount gopath into the build container to cache go module's packages. If the environment is using multiple
 # comma-separated directories for gopath, use the first one, as that is the default one used by go modules.
@@ -192,7 +149,20 @@
 
 EXTRA_DOCKER_ARGS += -v $(GOMOD_CACHE):/go/pkg/mod:rw
 
-DOCKER_RUN := mkdir -p .go-pkg-cache $(GOMOD_CACHE) && \
+# Build mounts for running in "local build" mode. This allows an easy build using local development code,
+# assuming that there is a local checkout of libcalico in the same directory as this repo.
+PHONY:local_build
+
+ifdef LOCAL_BUILD
+EXTRA_DOCKER_ARGS+=-v $(CURDIR)/../libcalico-go:/go/src/github.com/projectcalico/libcalico-go:rw
+local_build:
+	$(DOCKER_RUN) $(CALICO_BUILD) go mod edit -replace=github.com/projectcalico/libcalico-go=../libcalico-go
+else
+local_build:
+	@echo This is not a local build.
+endif
+
+DOCKER_RUN := mkdir -p .go-pkg-cache $(GOMOD_CACHE) bin && \
         docker run --rm \
                 --net=host \
                 $(EXTRA_DOCKER_ARGS) \
@@ -204,19 +174,6 @@
                 -v $(CURDIR)/.go-pkg-cache:/go-cache:rw \
                 -w /go/src/$(PACKAGE_NAME)
 
-# Build mounts for running in "local build" mode. This allows an easy build using local development code,
-# assuming that there is a local checkout of libcalico in the same directory as this repo.
-PHONY:local_build
-
-ifdef LOCAL_BUILD
-EXTRA_DOCKER_ARGS+=-v $(CURDIR)/../libcalico-go:/go/src/github.com/projectcalico/libcalico-go:rw
-local_build:
-	$(DOCKER_RUN) $(CALICO_BUILD) go mod edit -replace=github.com/projectcalico/libcalico-go=../libcalico-go
-else
-local_build:
-	-$(DOCKER_RUN) $(CALICO_BUILD) go mod edit -dropreplace=github.com/projectcalico/libcalico-go
-endif
-
 # Default the libcalico repo and version but allow them to be overridden
 LIBCALICO_BRANCH?=$(shell git rev-parse --abbrev-ref HEAD)
 LIBCALICO_REPO?=github.com/projectcalico/libcalico-go
@@ -228,8 +185,7 @@
 	$(DOCKER_RUN) -i $(CALICO_BUILD) sh -c '\
 	if [[ ! -z "$(LIBCALICO_VERSION)" ]] && [[ "$(LIBCALICO_VERSION)" != "$(LIBCALICO_OLDVER)" ]]; then \
 		echo "Updating libcalico version $(LIBCALICO_OLDVER) to $(LIBCALICO_VERSION) from $(LIBCALICO_REPO)"; \
-		go mod edit -droprequire github.com/projectcalico/libcalico-go; \
-		go get $(LIBCALICO_REPO)@$(LIBCALICO_VERSION); \
+		go mod edit -replace github.com/projectcalico/libcalico-go $(LIBCALICO_REPO)@$(LIBCALICO_VERSION); \
 		if [ $(LIBCALICO_REPO) != "github.com/projectcalico/libcalico-go" ]; then \
 			go mod edit -replace github.com/projectcalico/typha=$(LIBCALICO_REPO)@$(LIBCALICO_VERSION); \
 		fi;\
@@ -252,7 +208,17 @@
 
 commit-pin-updates: update-libcalico git-status ci git-config git-commit git-push
 
->>>>>>> ab93db3b
+###############################################################################
+# Building the binary
+###############################################################################
+.PHONY: build-all
+## Build the binaries for all architectures and platforms
+build-all: $(addprefix bin/calicoctl-linux-,$(VALIDARCHES)) bin/calicoctl-windows-amd64.exe bin/calicoctl-darwin-amd64
+
+.PHONY: build
+## Build the binary for the current architecture and platform
+build: bin/calicoctl-$(OS)-$(ARCH)
+
 # The supported different binary names. For each, ensure that an OS and ARCH is set
 bin/calicoctl-%-amd64: ARCH=amd64
 bin/calicoctl-%-arm64: ARCH=arm64
@@ -263,14 +229,14 @@
 bin/calicoctl-linux-%: OS=linux
 
 bin/calicoctl-%: local_build $(SRC_FILES)
-	mkdir -p bin
 	$(DOCKER_RUN) \
-	  -e OS=$(OS) -e ARCH=$(ARCH) \
-	  -e GOOS=$(OS) -e GOARCH=$(ARCH) \
-	  -e CALICOCTL_GIT_REVISION=$(CALICOCTL_GIT_REVISION) \
-	  -v $(CURDIR)/bin:/go/src/$(PACKAGE_NAME)/bin \
-	  $(CALICO_BUILD) \
-	  go build -v -o bin/calicoctl-$(OS)-$(ARCH) $(LDFLAGS) "./calicoctl/calicoctl.go"
+		-e OS=$(OS) \
+		-e ARCH=$(ARCH) \
+		-e GOOS=$(OS) \
+		-e CALICOCTL_GIT_REVISION=$(CALICOCTL_GIT_REVISION) \
+		-v $(CURDIR)/bin:/go/src/$(PACKAGE_NAME)/bin \
+		$(CALICO_BUILD) \
+		sh -c '$(GIT_CONFIG_SSH); go build -v -o bin/calicoctl-$(OS)-$(ARCH) $(LDFLAGS) "./calicoctl/calicoctl.go"'
 
 # Overrides for the binaries that need different output names
 bin/calicoctl: bin/calicoctl-linux-amd64
@@ -336,8 +302,6 @@
 sub-single-tag-images-arch-%:
 	docker tag $(BUILD_IMAGE):latest-$(ARCH) $(call unescapefs,$*:$(IMAGETAG)-$(ARCH))
 
-
-
 # because some still do not support multi-arch manifest
 sub-single-tag-images-non-manifest-%:
 ifeq ($(ARCH),amd64)
@@ -356,7 +320,6 @@
 tag-base-images-all: $(addprefix sub-base-tag-images-,$(VALIDARCHES))
 sub-base-tag-images-%:
 	docker tag $(BUILD_IMAGE):latest-$* $(call unescapefs,$(BUILD_IMAGE):$(VERSION)-$*)
-
 
 ###############################################################################
 # Managing the upstream library pins
@@ -370,16 +333,8 @@
 #
 ###############################################################################
 
-## Update dependency pins in glide.yaml
-update-pins: update-licensing-pin update-libcalico-pin 
-	docker run --rm \
-        -v $(CURDIR):/go/src/$(PACKAGE_NAME):rw $$EXTRA_DOCKER_BIND \
-        -v $(HOME)/.glide:/home/user/.glide:rw \
-        -v $$SSH_AUTH_SOCK:/ssh-agent --env SSH_AUTH_SOCK=/ssh-agent \
-        -e LOCAL_USER_ID=$(LOCAL_USER_ID) \
-        -w /go/src/$(PACKAGE_NAME) \
-        $(CALICO_BUILD) glide up --strip-vendor
-
+## Update dependency pins in go.mod
+update-pins: update-licensing-pin update-libcalico-pin
 
 ## Guard so we don't run this on osx because of ssh-agent to docker forwarding bug
 guard-ssh-forwarding-bug:
@@ -394,7 +349,6 @@
 ## e.g. "master" or "release-vX.Y", but allow it to be overridden.
 PIN_BRANCH?=$(shell git rev-parse --abbrev-ref HEAD)
 
-
 ###############################################################################
 ## libcalico
 
@@ -408,8 +362,8 @@
 LIBCALICO_VERSION?=$(shell git ls-remote git@github.com:$(LIBCALICO_PROJECT_DEFAULT) $(LIBCALICO_BRANCH) 2>/dev/null | cut -f 1)
 
 ## Guard to ensure LIBCALICO repo and branch are reachable
-guard-git-libcalico: 
-	@_scripts/functions.sh ensure_can_reach_repo_branch $(LIBCALICO_PROJECT_DEFAULT) "master" "Ensure your ssh keys are correct and that you can access github" ; 
+guard-git-libcalico:
+	@_scripts/functions.sh ensure_can_reach_repo_branch $(LIBCALICO_PROJECT_DEFAULT) "master" "Ensure your ssh keys are correct and that you can access github" ;
 	@_scripts/functions.sh ensure_can_reach_repo_branch $(LIBCALICO_PROJECT_DEFAULT) "$(LIBCALICO_BRANCH)" "Ensure the branch exists, or set LIBCALICO_BRANCH variable";
 	@$(DOCKER_RUN) $(CALICO_BUILD) sh -c '_scripts/functions.sh ensure_can_reach_repo_branch $(LIBCALICO_PROJECT_DEFAULT) "master" "Build container error, ensure ssh-agent is forwarding the correct keys."';
 	@$(DOCKER_RUN) $(CALICO_BUILD) sh -c '_scripts/functions.sh ensure_can_reach_repo_branch $(LIBCALICO_PROJECT_DEFAULT) "$(LIBCALICO_BRANCH)" "Build container error, ensure ssh-agent is forwarding the correct keys."';
@@ -418,22 +372,13 @@
 		exit 1; \
 	fi;
 
-## Update libary pin in glide.yaml
-update-libcalico-pin: guard-ssh-forwarding-bug guard-git-libcalico
-	@$(DOCKER_RUN) $(TOOLING_BUILD) /bin/sh -c '\
-		LABEL="$(LIBCALICO_GLIDE_LABEL)" \
-		REPO="$(LIBCALICO_REPO)" \
-		VERSION="$(LIBCALICO_VERSION)" \
-		DEFAULT_REPO="$(LIBCALICO_PROJECT_DEFAULT)" \
-		BRANCH="$(LIBCALICO_BRANCH)" \
-		GLIDE="glide.yaml" \
-		_scripts/update-pin.sh '
-
+## Update libary pin in go.mod
+update-libcalico-pin: guard-ssh-forwarding-bug guard-git-libcalico update-libcalico
 
 ###############################################################################
 ## licensing
 
-## Set the default LICENSING source for this project 
+## Set the default LICENSING source for this project
 LICENSING_PROJECT_DEFAULT=tigera/licensing
 LICENSING_GLIDE_LABEL=tigera/licensing
 
@@ -443,8 +388,8 @@
 LICENSING_VERSION?=$(shell git ls-remote git@github.com:$(LICENSING_PROJECT_DEFAULT) $(LICENSING_BRANCH) 2>/dev/null | cut -f 1)
 
 ## Guard to ensure LICENSING repo and branch are reachable
-guard-git-licensing: 
-	@_scripts/functions.sh ensure_can_reach_repo_branch $(LICENSING_PROJECT_DEFAULT) "master" "Ensure your ssh keys are correct and that you can access github" ; 
+guard-git-licensing:
+	@_scripts/functions.sh ensure_can_reach_repo_branch $(LICENSING_PROJECT_DEFAULT) "master" "Ensure your ssh keys are correct and that you can access github" ;
 	@_scripts/functions.sh ensure_can_reach_repo_branch $(LICENSING_PROJECT_DEFAULT) "$(LICENSING_BRANCH)" "Ensure the branch exists, or set LICENSING_BRANCH variable";
 	$(DOCKER_RUN) $(TOOLING_BUILD) sh -c '_scripts/functions.sh ensure_can_reach_repo_branch $(LICENSING_PROJECT_DEFAULT) "master" "Build container error, ensure ssh-agent is forwarding the correct keys."';
 	@$(DOCKER_RUN) $(CALICO_BUILD) sh -c '_scripts/functions.sh ensure_can_reach_repo_branch $(LICENSING_PROJECT_DEFAULT) "$(LICENSING_BRANCH)" "Build container error, ensure ssh-agent is forwarding the correct keys."';
@@ -464,16 +409,13 @@
 		GLIDE="glide.yaml" \
 		_scripts/update-pin.sh '
 
-
-
-
 ###############################################################################
 # Static checks
 ###############################################################################
 ## Perform static checks on the code.
 .PHONY: static-checks
 static-checks:
-	$(DOCKER_RUN) $(CALICO_BUILD) golangci-lint run --deadline 5m
+	$(DOCKER_RUN) $(CALICO_BUILD) sh -c '$(GIT_CONFIG_SSH); golangci-lint run --deadline 5m'
 
 .PHONY: fix
 ## Fix static checks
@@ -494,7 +436,7 @@
 .PHONY: ut
 ## Run the tests in a container. Useful for CI, Mac dev.
 ut: local_build bin/calicoctl-linux-amd64
-	$(DOCKER_RUN) $(CALICO_BUILD) sh -c 'cd /go/src/$(PACKAGE_NAME) && ginkgo -cover -r --skipPackage vendor calicoctl/*'
+	$(DOCKER_RUN) $(CALICO_BUILD) sh -c '$(GIT_CONFIG_SSH); cd /go/src/$(PACKAGE_NAME) && ginkgo -cover -r --skipPackage vendor calicoctl/*'
 
 ###############################################################################
 # FVs
@@ -503,7 +445,7 @@
 ## Run the tests in a container. Useful for CI, Mac dev.
 fv: local_build bin/calicoctl-linux-amd64
 	$(MAKE) run-etcd-host
-	$(DOCKER_RUN) $(CALICO_BUILD) sh -c 'cd /go/src/$(PACKAGE_NAME) && go test ./tests/fv'
+	$(DOCKER_RUN) $(CALICO_BUILD) sh -c '$(GIT_CONFIG_SSH); cd /go/src/$(PACKAGE_NAME) && go test ./tests/fv'
 	$(MAKE) stop-etcd
 
 ###############################################################################
@@ -557,15 +499,9 @@
 stop-etcd:
 	@-docker rm -f calico-etcd
 
-<<<<<<< HEAD
-# Run fossa.io license checks
-foss-checks: vendor
-=======
 foss-checks:
->>>>>>> ab93db3b
 	@echo Running $@...
-	$(DOCKER_RUN) -e FOSSA_API_KEY=$(FOSSA_API_KEY) \
-	$(CALICO_BUILD) /usr/local/bin/fossa
+	$(DOCKER_RUN) -e FOSSA_API_KEY=$(FOSSA_API_KEY) $(CALICO_BUILD) sh -c '$(GIT_CONFIG_SSH); /usr/local/bin/fossa'
 
 ###############################################################################
 # CI
@@ -636,6 +572,7 @@
 	# Check the reported version is correct for each release artifact.
 	if ! docker run $(BUILD_IMAGE):$(VERSION)-$(ARCH) version | grep 'Version:\s*$(VERSION)$$'; then \
 	  echo "Reported version:" `docker run $(BUILD_IMAGE):$(VERSION)-$(ARCH) version` "\nExpected version: $(VERSION)"; \
+	  false; \
 	else \
 	  echo "Version check passed\n"; \
 	fi
