PACKAGE_NAME=github.com/projectcalico/calicoctl
<<<<<<< HEAD
GO_BUILD_VER?=v0.55
=======
GO_BUILD_VER=v0.55
>>>>>>> e9c9cf0d

ORGANIZATION=tigera
SEMAPHORE_PROJECT_ID?=$(SEMAPHORE_CALICOCTL_PRIVATE_PROJECT_ID)

SEMAPHORE_AUTO_PIN_UPDATE_PROJECT_IDS=$(SEMAPHORE_TS_QUERYSERVER_PROJECT_ID)

GIT_USE_SSH = true

KUBE_APISERVER_PORT?=8080
KUBE_MOCK_NODE_MANIFEST?=mock-node.yaml
KUBE_CLUSTERINFO_CRD_MANIFEST?=crd.projectcalico.org_clusterinformations.yaml

EXTRA_DOCKER_ARGS += -e GOPRIVATE=github.com/tigera/*

# Build mounts for running in "local build" mode. This allows an easy build using local development code,
# assuming that there is a local checkout of libcalico in the same directory as this repo.
ifdef LOCAL_BUILD
PHONY: set-up-local-build
LOCAL_BUILD_DEP:=set-up-local-build

EXTRA_DOCKER_ARGS+=-v $(CURDIR)/../libcalico-go:/go/src/github.com/projectcalico/libcalico-go:rw
$(LOCAL_BUILD_DEP):
	$(DOCKER_RUN) $(CALICO_BUILD) go mod edit -replace=github.com/projectcalico/libcalico-go=../libcalico-go
endif

CALICOCTL_IMAGE       ?=tigera/calicoctl
BUILD_IMAGES          ?=$(CALICOCTL_IMAGE)
<<<<<<< HEAD
DEV_REGISTRIES        ?=gcr.io/unique-caldron-775/cnx
RELEASE_REGISTRIES    ?=quay.io
RELEASE_BRANCH_PREFIX ?=release-calient
DEV_TAG_SUFFIX        ?=calient-0.dev
=======
DEV_REGISTRIES        ?=quay.io docker.io
RELEASE_REGISTRIES    ?= $(DEV_REGISTRIES)
RELEASE_BRANCH_PREFIX ?= release
DEV_TAG_SUFFIX        ?= 0.dev

>>>>>>> e9c9cf0d

# Remove any excluded architectures since for calicoctl we want to build everything.
EXCLUDEARCH?=

###############################################################################
# Download and include Makefile.common
#   Additions to EXTRA_DOCKER_ARGS need to happen before the include since
#   that variable is evaluated when we declare DOCKER_RUN and siblings.
###############################################################################
MAKE_BRANCH?=$(GO_BUILD_VER)
MAKE_REPO?=https://raw.githubusercontent.com/projectcalico/go-build/$(MAKE_BRANCH)

Makefile.common: Makefile.common.$(MAKE_BRANCH)
	cp "$<" "$@"
Makefile.common.$(MAKE_BRANCH):
	# Clean up any files downloaded from other branches so they don't accumulate.
	rm -f Makefile.common.*
	curl --fail $(MAKE_REPO)/Makefile.common -o "$@"

include Makefile.common

ifeq ($(ARCH),arm64)
# Prevents docker from tagging the output image incorrectly as amd64.
TARGET_PLATFORM=--platform=linux/arm64/v8
endif
###############################################################################

CALICOCTL_DIR=calicoctl
CTL_CONTAINER_CREATED=$(CALICOCTL_DIR)/.calico_ctl.created-$(ARCH)
SRC_FILES=$(shell find $(CALICOCTL_DIR) -name '*.go')

TEST_CONTAINER_NAME ?= calico/test

CALICOCTL_GIT_REVISION?=$(shell git rev-parse --short HEAD)

LDFLAGS=-ldflags "-X $(PACKAGE_NAME)/v3/calicoctl/commands.VERSION=$(GIT_VERSION) \
	-X $(PACKAGE_NAME)/v3/calicoctl/commands.GIT_REVISION=$(CALICOCTL_GIT_REVISION) \
	-X $(PACKAGE_NAME)/v3/calicoctl/commands/common.VERSION=$(GIT_VERSION) -s -w"

.PHONY: clean
## Clean enough that a new release build will be clean
clean:
	find . -name '*.created-$(ARCH)' -exec rm -f {} \;
	rm -rf .go-pkg-cache bin build certs *.tar vendor Makefile.common* calicoctl/commands/report $(CALICO_VERSION_HELPER_DIR)/bin
	docker rmi $(CALICOCTL_IMAGE):latest-$(ARCH) || true
	docker rmi $(CALICOCTL_IMAGE):$(VERSION)-$(ARCH) || true
ifeq ($(ARCH),amd64)
	docker rmi $(CALICOCTL_IMAGE):latest || true
	docker rmi $(CALICOCTL_IMAGE):$(VERSION) || true
endif

###############################################################################
# Updating pins
###############################################################################
LICENSING_BRANCH=$(PIN_BRANCH)
LICENSING_REPO=github.com/tigera/licensing
LIBCALICO_REPO=github.com/tigera/libcalico-go-private

update-licensing-pin:
	$(call update_pin,github.com/tigera/licensing,$(LICENSING_REPO),$(LICENSING_BRANCH))

update-pins:  update-licensing-pin update-api-pin replace-libcalico-pin

###############################################################################
# Building the binary
###############################################################################
.PHONY: build-all
## Build the binaries for all architectures and platforms
build-all: $(addprefix bin/calicoctl-linux-,$(VALIDARCHES)) bin/calicoctl-windows-amd64.exe bin/calicoctl-darwin-amd64
.PHONY: build
## Build the binary for the current architecture and platform
build: bin/calicoctl-$(BUILDOS)-$(ARCH)
# The supported different binary names. For each, ensure that an OS and ARCH is set
bin/calicoctl-%-amd64: ARCH=amd64
bin/calicoctl-%-armv7: ARCH=armv7
bin/calicoctl-%-arm64: ARCH=arm64
bin/calicoctl-%-ppc64le: ARCH=ppc64le
bin/calicoctl-%-s390x: ARCH=s390x
bin/calicoctl-darwin-amd64: BUILDOS=darwin
bin/calicoctl-windows-amd64: BUILDOS=windows
bin/calicoctl-linux-%: BUILDOS=linux
# We reinvoke make here to re-evaluate BUILDOS and ARCH so the correct values
# for multi-platform builds are used. When make is initially invoked, BUILDOS
# and ARCH are defined with default values (Linux and amd64).
bin/calicoctl-%: $(LOCAL_BUILD_DEP) $(SRC_FILES)
	$(MAKE) build-calicoctl BUILDOS=$(BUILDOS) ARCH=$(ARCH)
build-calicoctl:
	mkdir -p bin
	$(DOCKER_RUN) $(EXTRA_DOCKER_ARGS) \
	  -e CALICOCTL_GIT_REVISION=$(CALICOCTL_GIT_REVISION) \
	  -v $(CURDIR)/bin:/go/src/$(PACKAGE_NAME)/bin \
	  $(CALICO_BUILD) sh -c '$(GIT_CONFIG_SSH) go build -v -o bin/calicoctl-$(BUILDOS)-$(ARCH) $(LDFLAGS) "./calicoctl/calicoctl.go"'

# Overrides for the binaries that need different output names
bin/calicoctl: bin/calicoctl-linux-amd64
	cp $< $@

bin/calicoctl-windows-amd64.exe: bin/calicoctl-windows-amd64
	mv $< $@

gen-crds: remote-deps
	$(DOCKER_RUN) \
	  -v $(CURDIR)/calicoctl/commands/crds:/go/src/$(PACKAGE_NAME)/calicoctl/commands/crds \
	  $(CALICO_BUILD) \
	  sh -c 'cd /go/src/$(PACKAGE_NAME)/calicoctl/commands/crds && go generate'

remote-deps: mod-download	
	$(DOCKER_RUN) $(CALICO_BUILD) sh -ec ' \
		$(GIT_CONFIG_SSH) \
		cp -r `go list -m -f "{{.Dir}}" github.com/projectcalico/libcalico-go`/config .; \
		chmod -R +w config/'

###############################################################################
# Building the image
###############################################################################
.PHONY: image $(CALICOCTL_IMAGE)
image: $(CALICOCTL_IMAGE)
$(CALICOCTL_IMAGE): $(CTL_CONTAINER_CREATED)
$(CTL_CONTAINER_CREATED): register Dockerfile.$(ARCH) bin/calicoctl-linux-$(ARCH)
	docker build -t $(CALICOCTL_IMAGE):latest-$(ARCH) $(TARGET_PLATFORM) --build-arg QEMU_IMAGE=$(CALICO_BUILD) --build-arg GIT_VERSION=$(GIT_VERSION) -f Dockerfile.$(ARCH) .
ifeq ($(ARCH),amd64)
	docker tag $(CALICOCTL_IMAGE):latest-$(ARCH) $(CALICOCTL_IMAGE):latest
endif
	touch $@

# by default, build the image for the target architecture
.PHONY: image-all
image-all: $(addprefix sub-image-,$(VALIDARCHES))
sub-image-%:
	$(MAKE) image ARCH=$*

CALICO_VERSION_HELPER_DIR=tests/fv/helper
CALICO_VERSION_HELPER_BIN=$(CALICO_VERSION_HELPER_DIR)/bin/calico_version_helper
CALICO_VERSION_HELPER_SRC=$(CALICO_VERSION_HELPER_DIR)/calico_version_helper.go

.PHONY: version-helper
version-helper: $(CALICO_VERSION_HELPER_BIN)
$(CALICO_VERSION_HELPER_BIN): $(CALICO_VERSION_HELPER_SRC)
	$(DOCKER_RUN) $(CALICO_BUILD) sh -c 'cd /go/src/$(PACKAGE_NAME) && \
		go build -v -o $(CALICO_VERSION_HELPER_BIN) -ldflags "-X main.VERSION=$(GIT_VERSION)" $(CALICO_VERSION_HELPER_SRC)'

###############################################################################
# UTs
###############################################################################
.PHONY: ut
## Run the tests in a container. Useful for CI, Mac dev.
ut: $(LOCAL_BUILD_DEP) bin/calicoctl-linux-amd64
	$(DOCKER_RUN) $(CALICO_BUILD) sh -c 'cd /go/src/$(PACKAGE_NAME) && ginkgo -cover -r calicoctl/*'

###############################################################################
# FVs
###############################################################################
.PHONY: fv
## Run the tests in a container. Useful for CI, Mac dev.
fv: $(LOCAL_BUILD_DEP) bin/calicoctl-linux-amd64 version-helper
	$(MAKE) run-etcd-host
	# We start two API servers in order to test multiple kubeconfig support
	$(MAKE) run-kubernetes-master KUBE_APISERVER_PORT=8080 KUBE_MOCK_NODE_MANIFEST=mock-node.yaml
	$(MAKE) run-kubernetes-master KUBE_APISERVER_PORT=8082 KUBE_MOCK_NODE_MANIFEST=mock-node-second.yaml
	# Run the tests
	$(DOCKER_RUN) $(CALICO_BUILD) sh -c '$(GIT_CONFIG_SSH) cd /go/src/$(PACKAGE_NAME) && go test ./tests/fv'
	# Cleanup
	$(MAKE) stop-etcd
	$(MAKE) stop-kubernetes-master KUBE_APISERVER_PORT=8080
	$(MAKE) stop-kubernetes-master KUBE_APISERVER_PORT=8082

###############################################################################
# STs
###############################################################################
LOCAL_IP_ENV?=$(shell ip route get 8.8.8.8 | head -1 | awk '{print $$7}')
# To run a specific test, set ST_TO_RUN to testfile.py:class.method
# e.g. ST_TO_RUN="tests/st/calicoctl/test_crud.py:TestCalicoctlCommands.test_get_delete_multiple_names"
ST_TO_RUN?=tests/st/calicoctl/
# Can exclude the slower tests with "-a '!slow'"
ST_OPTIONS?=

.PHONY: st
## Run the STs in a container
st: bin/calicoctl-linux-amd64 version-helper
	$(MAKE) run-etcd-host
	$(MAKE) run-kubernetes-master
	# Use the host, PID and network namespaces from the host.
	# Privileged is needed since 'calico node' write to /proc (to enable ip_forwarding)
	# Map the docker socket in so docker can be used from inside the container
	# All of code under test is mounted into the container.
	#   - This also provides access to calicoctl and the docker client
	docker run --net=host --privileged \
		   -e MY_IP=$(LOCAL_IP_ENV) \
		   --rm -t \
		   -v $(CURDIR):/code \
		   -v /var/run/docker.sock:/var/run/docker.sock \
		   $(TEST_CONTAINER_NAME) \
		   sh -c 'nosetests $(ST_TO_RUN) -sv --nologcapture  --with-xunit --xunit-file="/code/report/nosetests.xml" --with-timer $(ST_OPTIONS)'
	$(MAKE) stop-etcd
	$(MAKE) stop-kubernetes-master

## Etcd is used by the STs
# NOTE: https://quay.io/repository/coreos/etcd is available *only* for the following archs with the following tags:
# amd64: 3.3.7
# arm64: 3.3.7-arm64
# ppc64le: 3.3.7-ppc64le
# s390x is not available
# armv7 is not available
COREOS_ETCD?=quay.io/coreos/etcd:$(ETCD_VERSION)-$(ARCH)
ifeq ($(ARCH),amd64)
COREOS_ETCD=quay.io/coreos/etcd:$(ETCD_VERSION)
endif
.PHONY: run-etcd-host
run-etcd-host:
	@-docker rm -f calico-etcd
	docker run --detach \
	--net=host \
	--name calico-etcd \
	$(COREOS_ETCD) \
	etcd \
	--advertise-client-urls "http://$(LOCAL_IP_ENV):2379,http://127.0.0.1:2379" \
	--listen-client-urls "http://0.0.0.0:2379"

.PHONY: stop-etcd
stop-etcd:
	@-docker rm -f calico-etcd

## Run a local kubernetes master with API via hyperkube
run-kubernetes-master: stop-kubernetes-master remote-deps
	# Run a Kubernetes apiserver using Docker.
	docker run \
		--net=host --name st-apiserver-${KUBE_APISERVER_PORT} \
		--detach \
		gcr.io/google_containers/hyperkube-amd64:${K8S_VERSION} kube-apiserver \
			--bind-address=0.0.0.0 \
			--secure-port=1${KUBE_APISERVER_PORT} \
			--insecure-bind-address=0.0.0.0 \
			--port=${KUBE_APISERVER_PORT} \
	        	--etcd-servers=http://127.0.0.1:2379 \
			--admission-control=NamespaceLifecycle,LimitRanger,DefaultStorageClass,ResourceQuota \
			--service-cluster-ip-range=10.101.0.0/16 \
			--v=10 \
			--logtostderr=true

	# Wait until the apiserver is accepting requests.
	while ! docker exec st-apiserver-${KUBE_APISERVER_PORT} kubectl get nodes; do echo "Waiting for apiserver to come up..."; sleep 2; done

	# And run the controller manager.
	docker run \
		--net=host --name st-controller-manager-${KUBE_APISERVER_PORT} \
		--detach \
		gcr.io/google_containers/hyperkube-amd64:${K8S_VERSION} kube-controller-manager \
                        --master=127.0.0.1:${KUBE_APISERVER_PORT} \
                        --min-resync-period=3m \
                        --allocate-node-cidrs=true \
                        --cluster-cidr=10.10.0.0/16 \
                        --v=5

	# Create a Node in the API for the tests to use.
	while ! docker run \
	    --net=host \
	    --rm \
		-v $(CURDIR):/manifests \
		gcr.io/google_containers/hyperkube-amd64:${K8S_VERSION} kubectl \
		--server=http://127.0.0.1:${KUBE_APISERVER_PORT} \
		apply -f /manifests/tests/st/manifests/${KUBE_MOCK_NODE_MANIFEST}; \
		do echo "Waiting for node to apply successfully..."; sleep 2; done

	# Apply ClusterInformation CRD because the tests now require it
	while ! docker run \
	    --net=host \
	    --rm \
		-v $(CURDIR):/manifests \
		gcr.io/google_containers/hyperkube-amd64:${K8S_VERSION} kubectl \
		--server=http://127.0.0.1:${KUBE_APISERVER_PORT} \
		apply -f /manifests/tests/st/manifests/${KUBE_CLUSTERINFO_CRD_MANIFEST}; \
		do echo "Waiting for ClusterInformation CRD to apply successfully..."; sleep 2; done

	# Create a namespace in the API for the tests to use.
	-docker run \
	    --net=host \
	    --rm \
		gcr.io/google_containers/hyperkube-amd64:${K8S_VERSION} kubectl \
		--server=http://127.0.0.1:${KUBE_APISERVER_PORT} \
		apply -f /manifests/tests/st/manifests/mock-node.yaml

	# Apply Calico CRDs for tests that use KDD mode.
	docker run \
	    --net=host \
	    --rm \
		-v  $(CURDIR):/manifests \
		gcr.io/google_containers/hyperkube-amd64:${K8S_VERSION} kubectl \
		--server=http://127.0.0.1:8080 \
		apply -f /manifests/config/crd/
	
## Stop the local kubernetes master
stop-kubernetes-master:
	# Delete the cluster role binding.
	-docker exec st-apiserver-${KUBE_APISERVER_PORT} kubectl delete clusterrolebinding anonymous-admin

	# Stop master components.
	-docker rm -f st-apiserver-${KUBE_APISERVER_PORT} st-controller-manager-${KUBE_APISERVER_PORT}

###############################################################################
# CI
###############################################################################
.PHONY: ci
ci: mod-download build-all static-checks test

## Avoid unplanned go.sum updates
.PHONY: undo-go-sum check-dirty
undo-go-sum:
	@echo "Undoing go.sum update..."
	git checkout -- go.sum

## Check if generated image is dirty
check-dirty: undo-go-sum
	@if (git describe --tags --dirty | grep -c dirty >/dev/null); then \
	  echo "Generated image is dirty:"; \
	  git status --porcelain; \
	  false; \
	fi

###############################################################################
# CD
###############################################################################
.PHONY: cd
## Deploys images to registry
cd: check-dirty image-all cd-common

###############################################################################
# Release
###############################################################################

<<<<<<< HEAD
release-verify-version: var-require-all-VERSION
ifdef CONFIRM
	$(eval CURRENT_RELEASE_VERSION := $(git-release-tag-for-current-commit))
	$(if $(CURRENT_RELEASE_VERSION),,echo Current commit has not been tagged with a release version && exit 1)
	$(if $(filter $(VERSION),$(git-release-tag-for-current-commit)),,\
		echo Current version $(CURRENT_RELEASE_VERSION) does not match given version $(VERSION) && exit 1)
=======
## Generates release notes based on commits in this version.
release-notes: release-prereqs
	mkdir -p dist
	echo "# Changelog" > release-notes-$(VERSION)
	sh -c "git cherry -v $(PREVIOUS_RELEASE) | cut '-d ' -f 2- | sed 's/^/- /' >> release-notes-$(VERSION)"

## Pushes a github release and release artifacts produced by `make release-build`.
release-publish: release-prereqs
	# Push the git tag.
	git push origin $(VERSION)

	# Push images.
	$(MAKE) push-images-to-registries push-manifests IMAGETAG=$(VERSION) RELEASE=true CONFIRM=true

	# Push binaries to GitHub release.
	# Requires ghr: https://github.com/tcnksm/ghr
	# Requires GITHUB_TOKEN environment variable set.
	ghr -u projectcalico -r calicoctl \
		-b "Release notes can be found at https://docs.projectcalico.org" \
		-n $(VERSION) \
		$(VERSION) ./bin/

	@echo "Confirm that the release was published at the following URL."
	@echo ""
	@echo "  https://$(PACKAGE_NAME)/releases/tag/$(VERSION)"
	@echo ""
	@echo "If this is the latest stable release, then run the following to push 'latest' images."
	@echo ""
	@echo "  make VERSION=$(VERSION) release-publish-latest"
	@echo ""

# WARNING: Only run this target if this release is the latest stable release. Do NOT
# run this target for alpha / beta / release candidate builds, or patches to earlier Calico versions.
## Pushes `latest` release images. WARNING: Only run this for latest stable releases.
release-publish-latest: release-prereqs
	# Check latest versions match.
	if ! docker run $(CALICOCTL_IMAGE):latest-$(ARCH) version | grep 'Version:\s*$(VERSION)$$'; then \
	  echo "Reported version:" `docker run $(CALICOCTL_IMAGE):latest-$(ARCH) version` "\nExpected version: $(VERSION)"; \
	  false; \
	else \
	  echo "Version check passed\n"; \
	fi

	$(MAKE) push-images-to-registries push-manifests IMAGETAG=latest RELEASE=true CONFIRM=true

# release-prereqs checks that the environment is configured properly to create a release.
release-prereqs:
ifndef VERSION
	$(error VERSION is undefined - run using make release VERSION=vX.Y.Z)
>>>>>>> e9c9cf0d
endif

## Builds and pushed binaries to the public s3 bucket.
release-publish-binaries: var-require-one-of-CONFIRM-DRYRUN var-require-all-VERSION release-verify-version build-all
ifdef CONFIRM
	aws --profile helm s3 cp bin/calicoctl-linux-amd64 s3://tigera-public/ee/binaries/$(VERSION)/calicoctl --acl public-read
	aws --profile helm s3 cp bin/calicoctl-darwin-amd64 s3://tigera-public/ee/binaries/$(VERSION)/calicoctl-darwin-amd64 --acl public-read
	aws --profile helm s3 cp bin/calicoctl-windows-amd64.exe s3://tigera-public/ee/binaries/$(VERSION)/calicoctl-windows-amd64.exe --acl public-read
else
	@echo [DRYRUN] aws --profile helm s3 cp bin/calicoctl-linux-amd64 s3://tigera-public/ee/binaries/$(VERSION)/calicoctl --acl public-read
	@echo [DRYRUN] aws --profile helm s3 cp bin/calicoctl-darwin-amd64 s3://tigera-public/ee/binaries/$(VERSION)/calicoctl-darwin-amd64 --acl public-read
	@echo [DRYRUN] aws --profile helm s3 cp bin/calicoctl-windows-amd64.exe s3://tigera-public/ee/binaries/$(VERSION)/calicoctl-windows-amd64.exe --acl public-read
endif

<|MERGE_RESOLUTION|>--- conflicted
+++ resolved
@@ -1,9 +1,5 @@
 PACKAGE_NAME=github.com/projectcalico/calicoctl
-<<<<<<< HEAD
 GO_BUILD_VER?=v0.55
-=======
-GO_BUILD_VER=v0.55
->>>>>>> e9c9cf0d
 
 ORGANIZATION=tigera
 SEMAPHORE_PROJECT_ID?=$(SEMAPHORE_CALICOCTL_PRIVATE_PROJECT_ID)
@@ -31,18 +27,10 @@
 
 CALICOCTL_IMAGE       ?=tigera/calicoctl
 BUILD_IMAGES          ?=$(CALICOCTL_IMAGE)
-<<<<<<< HEAD
 DEV_REGISTRIES        ?=gcr.io/unique-caldron-775/cnx
 RELEASE_REGISTRIES    ?=quay.io
 RELEASE_BRANCH_PREFIX ?=release-calient
 DEV_TAG_SUFFIX        ?=calient-0.dev
-=======
-DEV_REGISTRIES        ?=quay.io docker.io
-RELEASE_REGISTRIES    ?= $(DEV_REGISTRIES)
-RELEASE_BRANCH_PREFIX ?= release
-DEV_TAG_SUFFIX        ?= 0.dev
-
->>>>>>> e9c9cf0d
 
 # Remove any excluded architectures since for calicoctl we want to build everything.
 EXCLUDEARCH?=
@@ -372,64 +360,12 @@
 # Release
 ###############################################################################
 
-<<<<<<< HEAD
 release-verify-version: var-require-all-VERSION
 ifdef CONFIRM
 	$(eval CURRENT_RELEASE_VERSION := $(git-release-tag-for-current-commit))
 	$(if $(CURRENT_RELEASE_VERSION),,echo Current commit has not been tagged with a release version && exit 1)
 	$(if $(filter $(VERSION),$(git-release-tag-for-current-commit)),,\
 		echo Current version $(CURRENT_RELEASE_VERSION) does not match given version $(VERSION) && exit 1)
-=======
-## Generates release notes based on commits in this version.
-release-notes: release-prereqs
-	mkdir -p dist
-	echo "# Changelog" > release-notes-$(VERSION)
-	sh -c "git cherry -v $(PREVIOUS_RELEASE) | cut '-d ' -f 2- | sed 's/^/- /' >> release-notes-$(VERSION)"
-
-## Pushes a github release and release artifacts produced by `make release-build`.
-release-publish: release-prereqs
-	# Push the git tag.
-	git push origin $(VERSION)
-
-	# Push images.
-	$(MAKE) push-images-to-registries push-manifests IMAGETAG=$(VERSION) RELEASE=true CONFIRM=true
-
-	# Push binaries to GitHub release.
-	# Requires ghr: https://github.com/tcnksm/ghr
-	# Requires GITHUB_TOKEN environment variable set.
-	ghr -u projectcalico -r calicoctl \
-		-b "Release notes can be found at https://docs.projectcalico.org" \
-		-n $(VERSION) \
-		$(VERSION) ./bin/
-
-	@echo "Confirm that the release was published at the following URL."
-	@echo ""
-	@echo "  https://$(PACKAGE_NAME)/releases/tag/$(VERSION)"
-	@echo ""
-	@echo "If this is the latest stable release, then run the following to push 'latest' images."
-	@echo ""
-	@echo "  make VERSION=$(VERSION) release-publish-latest"
-	@echo ""
-
-# WARNING: Only run this target if this release is the latest stable release. Do NOT
-# run this target for alpha / beta / release candidate builds, or patches to earlier Calico versions.
-## Pushes `latest` release images. WARNING: Only run this for latest stable releases.
-release-publish-latest: release-prereqs
-	# Check latest versions match.
-	if ! docker run $(CALICOCTL_IMAGE):latest-$(ARCH) version | grep 'Version:\s*$(VERSION)$$'; then \
-	  echo "Reported version:" `docker run $(CALICOCTL_IMAGE):latest-$(ARCH) version` "\nExpected version: $(VERSION)"; \
-	  false; \
-	else \
-	  echo "Version check passed\n"; \
-	fi
-
-	$(MAKE) push-images-to-registries push-manifests IMAGETAG=latest RELEASE=true CONFIRM=true
-
-# release-prereqs checks that the environment is configured properly to create a release.
-release-prereqs:
-ifndef VERSION
-	$(error VERSION is undefined - run using make release VERSION=vX.Y.Z)
->>>>>>> e9c9cf0d
 endif
 
 ## Builds and pushed binaries to the public s3 bucket.
