--- conflicted
+++ resolved
@@ -66,13 +66,8 @@
 GO_BUILD_VER ?= v0.17
 FOSSA_GO_BUILD_VER ?= v0.18
 
-<<<<<<< HEAD
-SRCFILES=calico.go $(wildcard utils/*.go) $(wildcard k8s/*.go) $(wildcard azure/*.go) ipam/calico-ipam.go $(wildcard utils/winpol/*.go)
-TEST_SRCFILES=$(wildcard test_utils/*.go) $(wildcard calico_cni_*.go)
-=======
 SRCFILES=$(shell find pkg cmd internal -name '*.go')
 TEST_SRCFILES=$(shell find tests -name '*.go')
->>>>>>> 65c254c8
 LOCAL_IP_ENV?=$(shell ip route get 8.8.8.8 | head -1 | awk '{print $$7}')
 
 # fail if unable to download
@@ -165,7 +160,6 @@
 	if [ "$(LIBCALICOGO_PATH)" != "none" ]; then \
 	  EXTRA_DOCKER_BIND="-v $(LIBCALICOGO_PATH):/go/src/github.com/projectcalico/libcalico-go:ro"; \
 	fi; \
-<<<<<<< HEAD
 	if [ -n "$(SSH_AUTH_SOCK)" ]; then \
 		EXTRA_DOCKER_ARGS="-v $(SSH_AUTH_SOCK):/ssh-agent --env SSH_AUTH_SOCK=/ssh-agent"; \
 	fi; \
@@ -176,14 +170,6 @@
       -e LOCAL_USER_ID=$(LOCAL_USER_ID) \
       -w /go/src/$(PACKAGE_NAME) \
       $(CALICO_BUILD) glide install -strip-vendor
-=======
-	docker run --rm -i \
-	  -v $(CURDIR):/go/src/$(PACKAGE_NAME):rw $$EXTRA_DOCKER_BIND \
-	  -v $(HOME)/.glide:/home/user/.glide:rw \
-	  -e LOCAL_USER_ID=$(LOCAL_USER_ID) \
-	  -w /go/src/$(PACKAGE_NAME) \
-	  $(CALICO_BUILD) glide install -strip-vendor
->>>>>>> 65c254c8
 
 # Default the libcalico repo and version but allow them to be overridden
 LIBCALICO_BRANCH?=$(shell git rev-parse --abbrev-ref HEAD)
@@ -196,7 +182,6 @@
 		EXTRA_DOCKER_ARGS="-v $(SSH_AUTH_SOCK):/ssh-agent --env SSH_AUTH_SOCK=/ssh-agent"; \
 	fi; \
 	docker run --rm -i \
-<<<<<<< HEAD
 	  $$EXTRA_DOCKER_ARGS \
       -v $(CURDIR):/go/src/$(PACKAGE_NAME):rw $$EXTRA_DOCKER_BIND \
       -v $(HOME)/.glide:/home/user/.glide:rw \
@@ -209,27 +194,10 @@
         if [ $(LIBCALICO_VERSION) != $$OLD_VER ]; then \
             sed -i "s/$$OLD_VER/$(LIBCALICO_VERSION)/" glide.yaml && \
             if [ $(LIBCALICO_REPO) != "github.com/tigera/libcalico-go-private" ]; then \
-              glide mirror set https://github.com/tigera/libcalico-go-private $(LIBCALICO_REPO) --vcs git; glide mirror list; \
-            fi;\
-          glide up --strip-vendor || glide up --strip-vendor; \
-        fi'
-=======
-	  -v $(CURDIR):/go/src/$(PACKAGE_NAME):rw $$EXTRA_DOCKER_BIND \
-	  -v $(HOME)/.glide:/home/user/.glide:rw \
-	  -e LOCAL_USER_ID=$(LOCAL_USER_ID) \
-	  -w /go/src/$(PACKAGE_NAME) \
-	  $(CALICO_BUILD) /bin/sh -c ' \
-	    echo "Updating libcalico to $(LIBCALICO_VERSION) from $(LIBCALICO_REPO)"; \
-	    export OLD_VER=$$(grep --after 50 libcalico-go glide.yaml |grep --max-count=1 --only-matching --perl-regexp "version:\s*\K[^\s]+") ;\
-	    echo "Old version: $$OLD_VER";\
-	    if [ $(LIBCALICO_VERSION) != $$OLD_VER ]; then \
-	        sed -i "s/$$OLD_VER/$(LIBCALICO_VERSION)/" glide.yaml && \
-	        if [ $(LIBCALICO_REPO) != "github.com/projectcalico/libcalico-go" ]; then \
-	          glide mirror set https://github.com/projectcalico/libcalico-go $(LIBCALICO_REPO) --vcs git; glide mirror list; \
+	          glide mirror set https://github.com/tigera/libcalico-go-private $(LIBCALICO_REPO) --vcs git; glide mirror list; \
 	        fi;\
 	      glide up --strip-vendor || glide up --strip-vendor; \
 	    fi'
->>>>>>> 65c254c8
 
 GO_BUILD_ARGS:=-ldflags "-X main.VERSION=$(GIT_VERSION) -s -w"
 DOCKER_BUILD_ARGS:= \
@@ -243,28 +211,22 @@
 	$(LOCAL_BUILD_MOUNTS) \
 	-w /go/src/$(PACKAGE_NAME) \
 	-e GOCACHE=/go-cache \
-<<<<<<< HEAD
 
 ## Build the Calico network plugin and ipam plugins
 $(BIN)/calico $(BIN)/calico-ipam: $(SRCFILES) vendor
 	-mkdir -p .go-pkg-cache
 	-mkdir -p $(BIN)
 	docker run $(DOCKER_BUILD_ARGS) $(CALICO_BUILD) sh -c '\
-			go build -v -o $(BIN)/calico $(GO_BUILD_ARGS) calico.go && \
-            go build -v -o $(BIN)/calico-ipam $(GO_BUILD_ARGS) ipam/calico-ipam.go'
+			go build -v -o $(BIN)/calico $(GO_BUILD_ARGS) ./cmd/calico && \
+            go build -v -o $(BIN)/calico-ipam $(GO_BUILD_ARGS) ./cmd/calico-ipam'
 
 ## Build the Calico network plugin and ipam plugins for Windows
 $(BIN)/calico.exe $(BIN)/calico-ipam.exe: $(SRCFILES) vendor
 	-mkdir -p .go-pkg-cache
 	-mkdir -p $(BIN)
 	docker run -e GOOS=windows $(DOCKER_BUILD_ARGS) $(CALICO_BUILD) sh -c '\
-	  go build -v -o $(BIN)/calico.exe $(GO_BUILD_ARGS) calico.go && \
-	  go build -v -o $(BIN)/calico-ipam.exe $(GO_BUILD_ARGS) ipam/calico-ipam.go'
-=======
-	    $(CALICO_BUILD) sh -c '\
-	        go build -v -o $(BIN)/calico -ldflags "-X main.VERSION=$(GIT_VERSION) -s -w" ./cmd/calico && \
-	        go build -v -o $(BIN)/calico-ipam -ldflags "-X main.VERSION=$(GIT_VERSION) -s -w" ./cmd/calico-ipam'
->>>>>>> 65c254c8
+	  go build -v -o $(BIN)/calico.exe $(GO_BUILD_ARGS) ./cmd/calico && \
+	  go build -v -o $(BIN)/calico-ipam.exe $(GO_BUILD_ARGS) ./cmd/calico-ipam'
 
 ###############################################################################
 # Building the image
