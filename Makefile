# This Makefile builds Felix and packages it in various forms:
#
#                                                                      Go install
#                                                                         Glide
#                                                                           |
#                                                                           |
#                                                                           |
#                                                    +-------+              v
#                                                    | Felix |   +---------------------+
#                                                    |  Go   |   | calico/go-build     |
#                                                    |  code |   +---------------------+
#                                                    +-------+         /
#                                                           \         /
#                                                            \       /
#                                                             \     /
#                                                             go build
#                                                                 \
#                                                                  \
#                                                                   \
# +----------------------+                                           :
# | calico-build/centos7 |                                           v
# | calico-build/xenial  |                                 +------------------+
# | calico-build/trusty  |                                 | bin/calico-felix |
# +----------------------+                                 +------------------+
#                     \                                          /   /
#                      \             .--------------------------'   /
#                       \           /                              /
#                        \         /                      .-------'
#                         \       /                      /
#                     rpm/build-rpms                    /
#                   debian/build-debs                  /
#                           |                         /
#                           |                   docker build
#                           v                         |
#            +----------------------------+           |
#            |  RPM packages for Centos7  |           |
#            |  RPM packages for Centos6  |           v
#            | Debian packages for Xenial |    +--------------+
#            | Debian packages for Trusty |    | tigera/felix |
#            +----------------------------+    +--------------+
#
#
#
###############################################################################
# Shortcut targets
default: build

## Build binary for current platform
all: build

## Run the tests for the current platform/architecture
test: ut fv

###############################################################################
# Both native and cross architecture builds are supported.
# The target architecture is select by setting the ARCH variable.
# When ARCH is undefined it is set to the detected host architecture.
# When ARCH differs from the host architecture a crossbuild will be performed.
ARCHES=$(patsubst docker-image/Dockerfile.%,%,$(wildcard docker-image/Dockerfile.*))

# BUILDARCH is the host architecture
# ARCH is the target architecture
# we need to keep track of them separately
BUILDARCH ?= $(shell uname -m)
BUILDOS ?= $(shell uname -s | tr A-Z a-z)

# canonicalized names for host architecture
ifeq ($(BUILDARCH),aarch64)
        BUILDARCH=arm64
endif
ifeq ($(BUILDARCH),x86_64)
        BUILDARCH=amd64
endif

# unless otherwise set, I am building for my own architecture, i.e. not cross-compiling
ARCH ?= $(BUILDARCH)

# canonicalized names for target architecture
ifeq ($(ARCH),aarch64)
        override ARCH=arm64
endif
ifeq ($(ARCH),x86_64)
    override ARCH=amd64
endif

# we want to be able to run the same recipe on multiple targets keyed on the image name
# to do that, we would use the entire image name, e.g. calico/node:abcdefg, as the stem, or '%', in the target
# however, make does **not** allow the usage of invalid filename characters - like / and : - in a stem, and thus errors out
# to get around that, we "escape" those characters by converting all : to --- and all / to ___ , so that we can use them
# in the target, we then unescape them back
escapefs = $(subst :,---,$(subst /,___,$(1)))
unescapefs = $(subst ---,:,$(subst ___,/,$(1)))

# these macros create a list of valid architectures for pushing manifests
space :=
space +=
comma := ,
prefix_linux = $(addprefix linux/,$(strip $1))
join_platforms = $(subst $(space),$(comma),$(call prefix_linux,$(strip $1)))

# Targets used when cross building.
.PHONY: native register
native:
ifneq ($(BUILDARCH),$(ARCH))
	@echo "Target $(MAKECMDGOALS)" is not supported when cross building! && false
endif

# Enable binfmt adding support for miscellaneous binary formats.
# This is only needed when running non-native binaries.
register:
ifneq ($(BUILDARCH),$(ARCH))
	docker run --rm --privileged multiarch/qemu-user-static:register || true
endif


# list of arches *not* to build when doing *-all
#    until s390x works correctly
EXCLUDEARCH ?= s390x
VALIDARCHES = $(filter-out $(EXCLUDEARCH),$(ARCHES))

###############################################################################
<<<<<<< HEAD
CONTAINER_NAME=tigera/felix
=======
BUILD_IMAGE?=calico/felix
PUSH_IMAGES?=$(BUILD_IMAGE) quay.io/calico/felix
RELEASE_IMAGES?=
>>>>>>> c61d1c7d
PACKAGE_NAME?=github.com/projectcalico/felix

# If this is a release, also tag and push additional images.
ifeq ($(RELEASE),true)
PUSH_IMAGES+=$(RELEASE_IMAGES)
endif

# remove from the list to push to manifest any registries that do not support multi-arch
EXCLUDE_MANIFEST_REGISTRIES ?= quay.io/
PUSH_MANIFEST_IMAGES=$(PUSH_IMAGES:$(EXCLUDE_MANIFEST_REGISTRIES)%=)
PUSH_NONMANIFEST_IMAGES=$(filter-out $(PUSH_MANIFEST_IMAGES),$(PUSH_IMAGES))

# location of docker credentials to push manifests
DOCKER_CONFIG ?= $(HOME)/.docker/config.json

GO_BUILD_VER?=v0.17
# For building, we use the go-build image for the *host* architecture, even if the target is different
# the one for the host should contain all the necessary cross-compilation tools
# we do not need to use the arch since go-build:v0.15 now is multi-arch manifest
CALICO_BUILD=calico/go-build:$(GO_BUILD_VER)
ETCD_VERSION?=v3.3.7
K8S_VERSION?=v1.11.3
PROTOC_VER?=v0.1
PROTOC_CONTAINER ?=calico/protoc:$(PROTOC_VER)-$(BUILDARCH)

FV_ETCDIMAGE ?= quay.io/coreos/etcd:$(ETCD_VERSION)-$(BUILDARCH)
FV_K8SIMAGE ?= gcr.io/google_containers/hyperkube-$(BUILDARCH):$(K8S_VERSION)
FV_TYPHAIMAGE ?= tigera/typha:latest-$(BUILDARCH)
FV_FELIXIMAGE ?= tigera/felix:latest-$(BUILDARCH)

# If building on amd64 omit the arch in the container name.  Fixme!
ifeq ($(BUILDARCH),amd64)
        FV_ETCDIMAGE=quay.io/coreos/etcd:$(ETCD_VERSION)
        FV_K8SIMAGE=gcr.io/google_containers/hyperkube:$(K8S_VERSION)
        FV_TYPHAIMAGE=gcr.io/unique-caldron-775/cnx/tigera/typha:master
endif

# Total number of ginkgo batches to run.  The CI system sets this according to the number
# of jobs that it divides the FVs into.
FV_NUM_BATCHES?=3
# Space-delimited list of FV batches to run in parallel.  Defaults to running all batches
# in parallel on this host.  The CI system runs a subset of batches in each parallel job.
FV_BATCHES_TO_RUN?=$(shell seq $(FV_NUM_BATCHES))
FV_SLOW_SPEC_THRESH=90

# Figure out version information.  To support builds from release tarballs, we default to
# <unknown> if this isn't a git checkout.
GIT_COMMIT:=$(shell git rev-parse HEAD || echo '<unknown>')
GIT_SHORT_COMMIT:=$(shell git rev-parse --short HEAD || echo '<unknown>')
BUILD_ID:=$(shell git rev-parse HEAD || uuidgen | sed 's/-//g')
GIT_DESCRIPTION:=$(shell git describe --tags || echo '<unknown>')

# Calculate a timestamp for any build artefacts.
DATE:=$(shell date -u +'%FT%T%z')

# Linker flags for building Felix.
#
# We use -X to insert the version information into the placeholder variables
# in the buildinfo package.
#
# We use -B to insert a build ID note into the executable, without which, the
# RPM build tools complain.
LDFLAGS:=-ldflags "\
        -X $(PACKAGE_NAME)/buildinfo.GitVersion=$(GIT_DESCRIPTION) \
        -X $(PACKAGE_NAME)/buildinfo.BuildDate=$(DATE) \
        -X $(PACKAGE_NAME)/buildinfo.GitRevision=$(GIT_COMMIT) \
        -B 0x$(BUILD_ID)"

# List of Go files that are generated by the build process.  Builds should
# depend on these, clean removes them.
GENERATED_GO_FILES:=proto/felixbackend.pb.go

# All Felix go files.
SRC_FILES:=$(shell find . $(foreach dir,$(NON_FELIX_DIRS),-path ./$(dir) -prune -o) -type f -name '*.go' -print) $(GENERATED_GO_FILES)

# Files to include in the Windows ZIP archive.
WINDOWS_ARCHIVE_FILES := bin/tigera-felix.exe windows-packaging/README.txt windows-packaging/*.ps1
# Name of the Windows release ZIP archive.
WINDOWS_ARCHIVE := dist/tigera-felix-windows-$(VERSION).zip

# Figure out the users UID/GID.  These are needed to run docker containers
# as the current user and ensure that files built inside containers are
# owned by the current user.
LOCAL_USER_ID:=$(shell id -u)
LOCAL_GROUP_ID:=$(shell id -g)

# Allow libcalico-go and the ssh auth sock to be mapped into the build container.
ifdef LIBCALICOGO_PATH
  EXTRA_DOCKER_ARGS += -v $(LIBCALICOGO_PATH):/go/src/github.com/projectcalico/libcalico-go:ro
endif
ifdef SSH_AUTH_SOCK
  EXTRA_DOCKER_ARGS += -v $(SSH_AUTH_SOCK):/ssh-agent --env SSH_AUTH_SOCK=/ssh-agent
endif
DOCKER_GO_BUILD := mkdir -p .go-pkg-cache && \
                   docker run --rm \
                              --net=host \
                              $(EXTRA_DOCKER_ARGS) \
                              -e LOCAL_USER_ID=$(LOCAL_USER_ID) \
                              -e GOCACHE=/gocache \
                              -v $(CURDIR):/go/src/$(PACKAGE_NAME):rw \
                              -v $(CURDIR)/.go-pkg-cache:/gocache:rw \
                              -w /go/src/$(PACKAGE_NAME) \
                              -e GOARCH=$(ARCH) \
                              $(CALICO_BUILD)

.PHONY: clean
clean:
	rm -rf bin \
	       docker-image/bin \
	       dist \
	       build \
	       fv/fv.test \
	       $(GENERATED_GO_FILES) \
	       go/docs/calc.pdf \
	       .glide \
	       vendor \
	       .go-pkg-cache \
	       check-licenses/dependency-licenses.txt \
	       release-notes-*
	find . -name "junit.xml" -type f -delete
	find . -name "*.coverprofile" -type f -delete
	find . -name "coverage.xml" -type f -delete
	find . -name ".coverage" -type f -delete
	find . -name "*.pyc" -type f -delete

###############################################################################
# Building the binary
###############################################################################
build: bin/calico-felix
build-all: $(addprefix sub-build-,$(VALIDARCHES))
sub-build-%:
	$(MAKE) build ARCH=$*

# Update the vendored dependencies with the latest upstream versions matching
# our glide.yaml.  If there area any changes, this updates glide.lock
# as a side effect.  Unless you're adding/updating a dependency, you probably
# want to use the vendor target to install the versions from glide.lock.
VENDOR_REMADE := false
.PHONY: update-vendor
update-vendor glide.lock:
	mkdir -p $$HOME/.glide
	$(DOCKER_GO_BUILD) glide up --strip-vendor
	touch vendor/.up-to-date
	# Optimization: since glide up does the job of glide install, flag to the
	# vendor target that it doesn't need to do anything.
	$(eval VENDOR_REMADE := true)

# vendor is a shortcut for force rebuilding the go vendor directory.
.PHONY: vendor
vendor vendor/.up-to-date: glide.lock
	if ! $(VENDOR_REMADE); then \
	  mkdir -p $$HOME/.glide && \
	  $(DOCKER_GO_BUILD) glide install --strip-vendor && \
	  touch vendor/.up-to-date; \
	fi

# Default the typha repo and version but allow them to be overridden
TYPHA_REPO?=github.com/projectcalico/typha
TYPHA_VERSION?=$(shell git ls-remote git@github.com:projectcalico/typha master 2>/dev/null | cut -f 1)

## Update typha pin in glide.yaml
update-typha:
	    $(DOCKER_GO_BUILD) sh -c '\
        echo "Updating typha to $(TYPHA_VERSION) from $(TYPHA_REPO)"; \
        export OLD_VER=$$(grep --after 50 typha glide.yaml |grep --max-count=1 --only-matching --perl-regexp "version:\s*\K[^\s]+") ;\
        echo "Old version: $$OLD_VER";\
        if [ $(TYPHA_VERSION) != $$OLD_VER ]; then \
          sed -i "s/$$OLD_VER/$(TYPHA_VERSION)/" glide.yaml && \
          OUTPUT=`mktemp`;\
          glide up --strip-vendor; glide up --strip-vendor 2>&1 | tee $$OUTPUT; \
          if ! grep -v "github.com/onsi/gomega" $$OUTPUT | grep -v "golang.org/x/sys" | grep -v "github.com/onsi/ginkgo" | grep "\[WARN\]"; then true; else false; fi; \
        fi'

bin/calico-felix: bin/calico-felix-$(ARCH)
	ln -f bin/calico-felix-$(ARCH) bin/calico-felix

bin/calico-felix-$(ARCH): $(SRC_FILES) vendor/.up-to-date
	@echo Building felix for $(ARCH) on $(BUILDARCH)
	mkdir -p bin
	$(DOCKER_GO_BUILD) \
	   sh -c 'go build -v -i -o $@ -v $(LDFLAGS) "$(PACKAGE_NAME)/cmd/calico-felix" && \
		( ldd $@ 2>&1 | grep -q -e "Not a valid dynamic program" \
		-e "not a dynamic executable" || \
		( echo "Error: $@ was not statically linked"; false ) )'

# Cross-compile Felix for Windows
bin/calico-felix.exe: $(SRC_FILES) vendor/.up-to-date
	@echo Building felix for Windows...
	mkdir -p bin
	$(DOCKER_GO_BUILD) \
           sh -c 'GOOS=windows go build -v -o $@ -v $(LDFLAGS) "$(PACKAGE_NAME)/cmd/calico-felix" && \
		( ldd $@ 2>&1 | grep -q "Not a valid dynamic program" || \
		( echo "Error: $@ was not statically linked"; false ) )'

bin/tigera-felix.exe: bin/calico-felix.exe
	cp $< $@

%.url: % utils/make-azure-blob.sh
	utils/make-azure-blob.sh $< $(notdir $(basename $<))-$(GIT_SHORT_COMMIT)$(suffix $<) \
	    felix-test-uploads felixtestuploads felixtestuploads > $@.tmp
	mv $@.tmp $@

windows-felix-url: bin/tigera-felix.exe.url
	@echo
	@echo calico-felix.exe download link:
	@cat $<
	@echo
	@echo Powershell download command:
	@echo "Invoke-WebRequest '`cat $<`' -O tigera-felix-$(GIT_SHORT_COMMIT).exe"

windows-zip-url:
ifndef VERSION
	$(MAKE) windows-zip-url VERSION=dev
else
	$(MAKE) $(WINDOWS_ARCHIVE).url VERSION=dev
	@echo
	@echo $(WINDOWS_ARCHIVE) download link:
	@cat $(WINDOWS_ARCHIVE).url
	@echo
	@echo Powershell download command:
	@echo "Invoke-WebRequest '`cat $(WINDOWS_ARCHIVE).url`' -O tigera-felix.zip"
endif

# Generate the protobuf bindings for go. The proto/felixbackend.pb.go file is included in SRC_FILES
protobuf proto/felixbackend.pb.go: proto/felixbackend.proto
	docker run --rm --user $(LOCAL_USER_ID):$(LOCAL_GROUP_ID) \
                  -v $(CURDIR):/code -v $(CURDIR)/proto:/src:rw \
	              $(PROTOC_CONTAINER) \
	              --gogofaster_out=plugins=grpc:. \
	              felixbackend.proto

###############################################################################
# Building the image
###############################################################################
<<<<<<< HEAD
# Build the tigera/felix docker image, which contains only Felix.
.PHONY: tigera/felix tigera/felix-$(ARCH)
=======
# Build the calico/felix docker image, which contains only Felix.
.PHONY: $(BUILD_IMAGE) $(BUILD_IMAGE)-$(ARCH)
>>>>>>> c61d1c7d

# by default, build the image for the target architecture
.PHONY: image-all
image-all: $(addprefix sub-image-,$(VALIDARCHES))
sub-image-%:
	$(MAKE) image ARCH=$*

<<<<<<< HEAD
image: tigera/felix
tigera/felix: tigera/felix-$(ARCH)
tigera/felix-$(ARCH): bin/calico-felix-$(ARCH) register
	rm -rf docker-image/bin
	mkdir -p docker-image/bin
	cp bin/calico-felix-$(ARCH) docker-image/bin/
	docker build --pull -t tigera/felix:latest-$(ARCH) --build-arg QEMU_IMAGE=$(CALICO_BUILD) --file ./docker-image/Dockerfile.$(ARCH) docker-image
ifeq ($(ARCH),amd64)
	docker tag tigera/felix:latest-$(ARCH) tigera/felix:latest
=======
image: $(BUILD_IMAGE)
$(BUILD_IMAGE): $(BUILD_IMAGE)-$(ARCH)
$(BUILD_IMAGE)-$(ARCH): bin/calico-felix-$(ARCH) register
	rm -rf docker-image/bin
	mkdir -p docker-image/bin
	cp bin/calico-felix-$(ARCH) docker-image/bin/
	docker build --pull -t $(BUILD_IMAGE):latest-$(ARCH) --build-arg QEMU_IMAGE=$(CALICO_BUILD) --file ./docker-image/Dockerfile.$(ARCH) docker-image
ifeq ($(ARCH),amd64)
	docker tag $(BUILD_IMAGE):latest-$(ARCH) $(BUILD_IMAGE):latest
>>>>>>> c61d1c7d
endif

imagetag:
ifndef IMAGETAG
	$(error IMAGETAG is undefined - run using make <target> IMAGETAG=X.Y.Z)
endif

## push one arch
push: imagetag $(addprefix sub-single-push-,$(call escapefs,$(PUSH_IMAGES)))

sub-single-push-%:
	docker push $(call unescapefs,$*:$(IMAGETAG)-$(ARCH))

## push all arches
push-all: imagetag $(addprefix sub-push-,$(VALIDARCHES))
sub-push-%:
	$(MAKE) push ARCH=$* IMAGETAG=$(IMAGETAG)

## push multi-arch manifest where supported
push-manifests: imagetag  $(addprefix sub-manifest-,$(call escapefs,$(PUSH_MANIFEST_IMAGES)))
sub-manifest-%:
	# Docker login to hub.docker.com required before running this target as we are using $(DOCKER_CONFIG) holds the docker login credentials
	# path to credentials based on manifest-tool's requirements here https://github.com/estesp/manifest-tool#sample-usage
	docker run -t --entrypoint /bin/sh -v $(DOCKER_CONFIG):/root/.docker/config.json $(CALICO_BUILD) -c "/usr/bin/manifest-tool push from-args --platforms $(call join_platforms,$(VALIDARCHES)) --template $(call unescapefs,$*:$(IMAGETAG))-ARCH --target $(call unescapefs,$*:$(IMAGETAG))"

## push default amd64 arch where multi-arch manifest is not supported
push-non-manifests: imagetag $(addprefix sub-non-manifest-,$(call escapefs,$(PUSH_NONMANIFEST_IMAGES)))
sub-non-manifest-%:
ifeq ($(ARCH),amd64)
	docker push $(call unescapefs,$*:$(IMAGETAG))
else
	$(NOECHO) $(NOOP)
endif

## tag images of one arch for all supported registries
tag-images: imagetag $(addprefix sub-single-tag-images-arch-,$(call escapefs,$(PUSH_IMAGES))) $(addprefix sub-single-tag-images-non-manifest-,$(call escapefs,$(PUSH_NONMANIFEST_IMAGES)))

sub-single-tag-images-arch-%:
	docker tag $(BUILD_IMAGE):latest-$(ARCH) $(call unescapefs,$*:$(IMAGETAG)-$(ARCH))

# because some still do not support multi-arch manifest
sub-single-tag-images-non-manifest-%:
ifeq ($(ARCH),amd64)
	docker tag $(BUILD_IMAGE):latest-$(ARCH) $(call unescapefs,$*:$(IMAGETAG))
else
	$(NOECHO) $(NOOP)
endif

## tag images of all archs
tag-images-all: imagetag $(addprefix sub-tag-images-,$(VALIDARCHES))
sub-tag-images-%:
	$(MAKE) tag-images ARCH=$* IMAGETAG=$(IMAGETAG)

###############################################################################
# Building OS Packages (debs/RPMS)
###############################################################################
# Build all the debs.
.PHONY: deb
deb: bin/calico-felix
ifeq ($(GIT_COMMIT),<unknown>)
	$(error Package builds must be done from a git working copy in order to calculate version numbers.)
endif
	$(MAKE) calico-build/trusty
	$(MAKE) calico-build/xenial
	$(MAKE) calico-build/bionic
	utils/make-packages.sh deb

# Build RPMs.
.PHONY: rpm
rpm: bin/calico-felix
ifeq ($(GIT_COMMIT),<unknown>)
	$(error Package builds must be done from a git working copy in order to calculate version numbers.)
endif
	$(MAKE) calico-build/centos7
ifneq ("$(ARCH)","ppc64le") # no ppc64le support in centos6
	$(MAKE) calico-build/centos6
endif
	utils/make-packages.sh rpm

# Build a docker image used for building debs for trusty.
.PHONY: calico-build/trusty
calico-build/trusty:
	cd docker-build-images && docker build -f ubuntu-trusty-build.Dockerfile.$(ARCH) -t calico-build/trusty .

# Build a docker image used for building debs for xenial.
.PHONY: calico-build/xenial
calico-build/xenial:
	cd docker-build-images && docker build -f ubuntu-xenial-build.Dockerfile.$(ARCH) -t calico-build/xenial .

# Build a docker image used for building debs for bionic.
.PHONY: calico-build/bionic
calico-build/bionic:
	cd docker-build-images && docker build -f ubuntu-bionic-build.Dockerfile.$(ARCH) -t calico-build/bionic .

# Construct a docker image for building Centos 7 RPMs.
.PHONY: calico-build/centos7
calico-build/centos7:
	cd docker-build-images && \
	  docker build \
	  --build-arg=UID=$(LOCAL_USER_ID) \
	  --build-arg=GID=$(LOCAL_GROUP_ID) \
	  -f centos7-build.Dockerfile.$(ARCH) \
	  -t calico-build/centos7 .

ifeq ("$(ARCH)","ppc64le")
	# Some commands that would typically be run at container build time must be run in a privileged container.
	@-docker rm -f centos7Tmp
	docker run --privileged --name=centos7Tmp calico-build/centos7 \
		/bin/bash -c "/setup-user; /install-centos-build-deps"
	docker commit centos7Tmp calico-build/centos7:latest
endif

# Construct a docker image for building Centos 6 RPMs.
.PHONY: calico-build/centos6
calico-build/centos6:
	cd docker-build-images && \
	  docker build \
	  --build-arg=UID=$(LOCAL_USER_ID) \
	  --build-arg=GID=$(LOCAL_GROUP_ID) \
	  -f centos6-build.Dockerfile.$(ARCH) \
	  -t calico-build/centos6 .

###############################################################################
# Static checks
###############################################################################
.PHONY: static-checks
static-checks:
	$(MAKE) check-typha-pins go-meta-linter check-licenses

bin/check-licenses: $(SRC_FILES)
	$(DOCKER_GO_BUILD) go build -v -i -o $@ "$(PACKAGE_NAME)/check-licenses"

.PHONY: check-licenses
check-licenses: check-licenses/dependency-licenses.txt bin/check-licenses
	@echo Checking dependency licenses
	$(DOCKER_GO_BUILD) bin/check-licenses

check-licenses/dependency-licenses.txt: vendor/.up-to-date
	$(DOCKER_GO_BUILD) sh -c 'licenses ./cmd/calico-felix > check-licenses/dependency-licenses.txt'

.PHONY: go-meta-linter
go-meta-linter: vendor/.up-to-date $(GENERATED_GO_FILES)
	# Run staticcheck stand-alone since gometalinter runs concurrent copies, which
	# uses a lot of RAM.
	$(DOCKER_GO_BUILD) sh -c 'glide nv | xargs -n 3 staticcheck'
	$(DOCKER_GO_BUILD) gometalinter --deadline=300s \
	                                --disable-all \
	                                --enable=goimports \
	                                --vendor ./...

# Run go fmt on all our go files.
.PHONY: go-fmt goimports fix
fix go-fmt goimports:
	$(DOCKER_GO_BUILD) sh -c 'glide nv -x | \
      grep -v -e "^\\.$$" | \
      xargs goimports -w -local github.com/projectcalico/'


.PHONY: check-typha-pins
check-typha-pins: vendor/.up-to-date
	@echo "Checking Typha's libcalico-go pin matches ours (so that any datamodel"
	@echo "changes are reflected in the Typha-Felix API)."
	@echo
	@echo "Felix's libcalico-go pin:"
	@grep libcalico-go glide.lock -A 5 | grep 'version:' | head -n 1
	@echo "Typha's libcalico-go pin:"
	@grep libcalico-go vendor/github.com/projectcalico/typha/glide.lock -A 5 | grep 'version:' | head -n 1
	if [ "`grep libcalico-go glide.lock -A 5 | grep 'version:' | head -n 1`" != \
	     "`grep libcalico-go vendor/github.com/projectcalico/typha/glide.lock -A 5 | grep 'version:' | head -n 1`" ]; then \
	     echo "Typha and Felix libcalico-go pins differ."; \
	     false; \
	fi

.PHONY: pre-commit
pre-commit:
	$(DOCKER_GO_BUILD) git-hooks/pre-commit-in-container

.PHONY: install-git-hooks
## Install Git hooks
install-git-hooks:
	./install-git-hooks

###############################################################################
# Unit Tests
###############################################################################
.PHONY: ut
ut combined.coverprofile: vendor/.up-to-date $(SRC_FILES)
	@echo Running Go UTs.
	$(DOCKER_GO_BUILD) ./utils/run-coverage $(GINKGO_ARGS)

###############################################################################
# FV Tests
###############################################################################
fv/fv.test: vendor/.up-to-date $(SRC_FILES)
	# We pre-build the FV test binaries so that we can run them
	# outside a container and allow them to interact with docker.
	$(DOCKER_GO_BUILD) go test ./$(shell dirname $@) -c --tags fvtests -o $@

.PHONY: fv
# runs all of the fv tests
# to run it in parallel, decide how many parallel engines you will run, and in each one call:
#         $(MAKE) fv FV_BATCHES_TO_RUN="<num>" FV_NUM_BATCHES=<num>
# where
#         FV_NUM_BATCHES = total parallel batches
#         FV_BATCHES_TO_RUN = which number this is
# e.g. to run it in 10 parallel runs:
#         $(MAKE) fv FV_BATCHES_TO_RUN="1" FV_NUM_BATCHES=10     # the first 1/10
#         $(MAKE) fv FV_BATCHES_TO_RUN="2" FV_NUM_BATCHES=10     # the second 1/10
#         $(MAKE) fv FV_BATCHES_TO_RUN="3" FV_NUM_BATCHES=10     # the third 1/10
#         ...
#         $(MAKE) fv FV_BATCHES_TO_RUN="10" FV_NUM_BATCHES=10    # the tenth 1/10
#         etc.
<<<<<<< HEAD
fv fv/latency.log: tigera/felix bin/iptables-locker bin/test-workload bin/test-connection fv/fv.test
=======
fv fv/latency.log: $(BUILD_IMAGE) bin/iptables-locker bin/test-workload bin/test-connection fv/fv.test
>>>>>>> c61d1c7d
	cd fv && \
	  FV_FELIXIMAGE=$(FV_FELIXIMAGE) \
	  FV_ETCDIMAGE=$(FV_ETCDIMAGE) \
	  FV_TYPHAIMAGE=$(FV_TYPHAIMAGE) \
	  FV_K8SIMAGE=$(FV_K8SIMAGE) \
	  FV_NUM_BATCHES=$(FV_NUM_BATCHES) \
	  FV_BATCHES_TO_RUN="$(FV_BATCHES_TO_RUN)" \
	  PRIVATE_KEY=`pwd`/private.key \
	  GINKGO_ARGS='$(GINKGO_ARGS)' \
	  GINKGO_FOCUS="$(GINKGO_FOCUS)" \
	  ./run-batches
	@if [ -e fv/latency.log ]; then \
	   echo; \
	   echo "Latency results:"; \
	   echo; \
	   cat fv/latency.log; \
	fi

###############################################################################
# K8SFV Tests
###############################################################################
# Targets for Felix testing with the k8s backend and a k8s API server,
# with k8s model resources being injected by a separate test client.
GET_CONTAINER_IP := docker inspect --format='{{range .NetworkSettings.Networks}}{{.IPAddress}}{{end}}'
GRAFANA_VERSION=4.1.2
PROMETHEUS_DATA_DIR := $$HOME/prometheus-data
K8SFV_PROMETHEUS_DATA_DIR := $(PROMETHEUS_DATA_DIR)/k8sfv
$(K8SFV_PROMETHEUS_DATA_DIR):
	mkdir -p $@

# Directories that aren't part of the main Felix program,
# e.g. standalone test programs.
K8SFV_DIR:=k8sfv
NON_FELIX_DIRS:=$(K8SFV_DIR)
# Files for the Felix+k8s backend test program.
K8SFV_GO_FILES:=$(shell find ./$(K8SFV_DIR) -name prometheus -prune -o -type f -name '*.go' -print)

.PHONY: k8sfv-test k8sfv-test-existing-felix
# Run k8sfv test with Felix built from current code.
# control whether or not we use typha with USE_TYPHA=true or USE_TYPHA=false
# e.g.
#       $(MAKE) k8sfv-test JUST_A_MINUTE=true USE_TYPHA=true
#       $(MAKE) k8sfv-test JUST_A_MINUTE=true USE_TYPHA=false
<<<<<<< HEAD
k8sfv-test: tigera/felix k8sfv-test-existing-felix
# Run k8sfv test with whatever is the existing 'tigera/felix:latest'
=======
k8sfv-test: $(BUILD_IMAGE) k8sfv-test-existing-felix
# Run k8sfv test with whatever is the existing 'calico/felix:latest'
>>>>>>> c61d1c7d
# container image.  To use some existing Felix version other than
# 'latest', do 'FELIX_VERSION=<...> make k8sfv-test-existing-felix'.
k8sfv-test-existing-felix: bin/k8sfv.test
	FV_ETCDIMAGE=$(FV_ETCDIMAGE) \
	FV_TYPHAIMAGE=$(FV_TYPHAIMAGE) \
	FV_FELIXIMAGE=$(FV_FELIXIMAGE) \
	FV_K8SIMAGE=$(FV_K8SIMAGE) \
	PRIVATE_KEY=`pwd`/fv/private.key \
	k8sfv/run-test

bin/k8sfv.test: $(K8SFV_GO_FILES) vendor/.up-to-date
	@echo Building $@...
	$(DOCKER_GO_BUILD) \
	    sh -c 'go test -c -o $@ ./k8sfv && \
		( ldd $@ 2>&1 | grep -q -e "Not a valid dynamic program" \
		-e "not a dynamic executable" || \
		( echo "Error: $@ was not statically linked"; false ) )'

.PHONY: run-prometheus run-grafana stop-prometheus stop-grafana
run-prometheus: stop-prometheus $(K8SFV_PROMETHEUS_DATA_DIR)
	FELIX_IP=`$(GET_CONTAINER_IP) k8sfv-felix` && \
	sed "s/__FELIX_IP__/$${FELIX_IP}/" < $(K8SFV_DIR)/prometheus/prometheus.yml.in > $(K8SFV_DIR)/prometheus/prometheus.yml
	docker run --detach --name k8sfv-prometheus \
	-v $(CURDIR)/$(K8SFV_DIR)/prometheus/prometheus.yml:/etc/prometheus.yml \
	-v $(K8SFV_PROMETHEUS_DATA_DIR):/prometheus \
	prom/prometheus \
	-config.file=/etc/prometheus.yml \
	-storage.local.path=/prometheus

stop-prometheus:
	@-docker rm -f k8sfv-prometheus
	sleep 2

run-grafana: stop-grafana run-prometheus
	docker run --detach --name k8sfv-grafana -p 3000:3000 \
	-v $(CURDIR)/$(K8SFV_DIR)/grafana:/etc/grafana \
	-v $(CURDIR)/$(K8SFV_DIR)/grafana-dashboards:/etc/grafana-dashboards \
	grafana/grafana:$(GRAFANA_VERSION) --config /etc/grafana/grafana.ini
	# Wait for it to get going.
	sleep 5
	# Configure prometheus data source.
	PROMETHEUS_IP=`$(GET_CONTAINER_IP) k8sfv-prometheus` && \
	sed "s/__PROMETHEUS_IP__/$${PROMETHEUS_IP}/" < $(K8SFV_DIR)/grafana-datasources/my-prom.json.in | \
	curl 'http://admin:admin@127.0.0.1:3000/api/datasources' -X POST \
	    -H 'Content-Type: application/json;charset=UTF-8' --data-binary @-

stop-grafana:
	@-docker rm -f k8sfv-grafana
	sleep 2

bin/iptables-locker: $(SRC_FILES) vendor/.up-to-date
	@echo Building iptables-locker...
	mkdir -p bin
	$(DOCKER_GO_BUILD) \
	    sh -c 'go build -v -i -o $@ -v $(LDFLAGS) "$(PACKAGE_NAME)/fv/iptables-locker"'

bin/test-workload: $(SRC_FILES) vendor/.up-to-date
	@echo Building test-workload...
	mkdir -p bin
	$(DOCKER_GO_BUILD) \
	    sh -c 'go build -v -i -o $@ -v $(LDFLAGS) "$(PACKAGE_NAME)/fv/test-workload"'

bin/test-connection: $(SRC_FILES) vendor/.up-to-date
	@echo Building test-connection...
	mkdir -p bin
	$(DOCKER_GO_BUILD) \
	    sh -c 'go build -v -i -o $@ -v $(LDFLAGS) "$(PACKAGE_NAME)/fv/test-connection"'

###############################################################################
# CI/CD
###############################################################################
.PHONY: ci cd

## run CI cycle - build, test, etc.
ci: image-all bin/calico-felix.exe ut static-checks
ifeq (,$(filter fv, $(EXCEPT)))
	@$(MAKE) fv
endif
ifeq (,$(filter k8sfv-test, $(EXCEPT)))
	@$(MAKE) k8sfv-test JUST_A_MINUTE=true USE_TYPHA=true
	@$(MAKE) k8sfv-test JUST_A_MINUTE=true USE_TYPHA=false
endif

## Deploy images to registry
cd:
ifndef CONFIRM
	$(error CONFIRM is undefined - run using make <target> CONFIRM=true)
endif
ifndef BRANCH_NAME
	$(error BRANCH_NAME is undefined - run using make <target> BRANCH_NAME=var or set an environment variable)
endif
	$(MAKE) tag-images-all push-all push-manifests push-non-manifests IMAGETAG=$(BRANCH_NAME) EXCLUDEARCH="$(EXCLUDEARCH)"
	$(MAKE) tag-images-all push-all push-manifests push-non-manifests IMAGETAG=$(shell git describe --tags --dirty --always --long) EXCLUDEARCH="$(EXCLUDEARCH)"


###############################################################################
# Release
###############################################################################
PREVIOUS_RELEASE=$(shell git describe --tags --abbrev=0)
GIT_VERSION?=$(shell git describe --tags --dirty)

## Tags and builds a release from start to finish.
release: release-prereqs
	$(MAKE) VERSION=$(VERSION) release-tag
	$(MAKE) VERSION=$(VERSION) release-build
	$(MAKE) VERSION=$(VERSION) release-windows-archive
	$(MAKE) VERSION=$(VERSION) release-verify

	@echo ""
	@echo "Release build complete. Next, push the produced images."
	@echo ""
	@echo "  make VERSION=$(VERSION) release-publish"
	@echo ""
	@echo "Then, archive the Windows ZIP file, created at $(WINDOWS_ARCHIVE)."

## Produces a git tag for the release.
release-tag: release-prereqs release-notes
	git tag $(VERSION) -F release-notes-$(VERSION)
	@echo ""
	@echo "Now you can build the release:"
	@echo ""
	@echo "  make VERSION=$(VERSION) release-build"
	@echo ""

## Produces a clean build of release artifacts at the specified version.
release-build: release-prereqs clean
# Check that the correct code is checked out.
ifneq ($(VERSION), $(GIT_VERSION))
	$(error Attempt to build $(VERSION) from $(GIT_VERSION))
endif

	$(MAKE) image-all
	$(MAKE) tag-images-all IMAGETAG=$(VERSION)
	# Generate the `latest` images.
	$(MAKE) tag-images-all IMAGETAG=latest

## Produces the Windows ZIP archive for the release.
release-windows-archive $(WINDOWS_ARCHIVE): release-prereqs $(WINDOWS_ARCHIVE_FILES)
	-rm -f "$(WINDOWS_ARCHIVE)"
	mkdir -p dist
	zip --junk-paths "$(WINDOWS_ARCHIVE)" $(WINDOWS_ARCHIVE_FILES)

## Verifies the release artifacts produces by `make release-build` are correct.
release-verify: release-prereqs
	# Check the reported version is correct for each release artifact.
	for img in $(BUILD_IMAGE):$(VERSION)-$(ARCH) quay.io/$(BUILD_IMAGE):$(VERSION)-$(ARCH); do \
	  if docker run $$img calico-felix --version | grep -q '$(VERSION)$$'; \
	  then \
	    echo "Check successful. ($$img)"; \
	  else \
	    echo "Incorrect version in docker image $$img!"; \
	    result=false; \
	  fi \
	done; \

	# Run FV tests against the produced image. We only run the subset tagged as release tests.
	$(MAKE) BUILD_IMAGE=$(BUILD_IMAGE):$(VERSION) GINKGO_FOCUS="Release" fv

## Generates release notes based on commits in this version.
release-notes: release-prereqs
	mkdir -p dist
	echo "# Changelog" > release-notes-$(VERSION)
	sh -c "git cherry -v $(PREVIOUS_RELEASE) | cut '-d ' -f 2- | sed 's/^/- /' >> release-notes-$(VERSION)"

## Pushes a github release and release artifacts produced by `make release-build`.
release-publish: release-prereqs
	# Push the git tag.
	git push origin $(VERSION)

	# Push images.
	# Disabling for now since no-one is consuming the images.
	# $(MAKE) push-all IMAGETAG=$(VERSION)

	@echo "Finalize the GitHub release based on the pushed tag."
	@echo ""
	@echo "  https://$(PACKAGE_NAME)/releases/tag/$(VERSION)"
	@echo ""
	@echo "Build and publish the debs and rpms for this release."
	@echo ""
	@echo "If this is the latest stable release, then run the following to push 'latest' images."
	@echo ""
	@echo "  make VERSION=$(VERSION) release-publish-latest"
	@echo ""

# WARNING: Only run this target if this release is the latest stable release. Do NOT
# run this target for alpha / beta / release candidate builds, or patches to earlier Calico versions.
## Pushes `latest` release images. WARNING: Only run this for latest stable releases.
release-publish-latest: release-prereqs
	# Check latest versions match.
	for img in $(BUILD_IMAGE):latest-$(ARCH) quay.io/$(BUILD_IMAGE):latest-$(ARCH); do \
	  if docker run $$img calico-felix --version | grep -q '$(VERSION)$$'; \
	  then \
	    echo "Check successful. ($$img)"; \
	  else \
	    echo "Incorrect version in docker image $$img!"; \
	    result=false; \
	  fi \
	done; \

	# Disabling for now since no-one is consuming the images.
	# $(MAKE) push-all IMAGETAG=latest

# release-prereqs checks that the environment is configured properly to create a release.
release-prereqs:
ifndef VERSION
	$(error VERSION is undefined - run using make release VERSION=vX.Y.Z)
endif

###############################################################################
# Developer helper scripts (not used by build or test)
###############################################################################
.PHONY: ut-no-cover
ut-no-cover: vendor/.up-to-date $(SRC_FILES)
	@echo Running Go UTs without coverage.
	$(DOCKER_GO_BUILD) ginkgo -r -skipPackage fv,k8sfv,windows $(GINKGO_ARGS)

.PHONY: ut-watch
ut-watch: vendor/.up-to-date $(SRC_FILES)
	@echo Watching go UTs for changes...
	$(DOCKER_GO_BUILD) ginkgo watch -r -skipPackage fv,k8sfv,windows $(GINKGO_ARGS)

# Launch a browser with Go coverage stats for the whole project.
.PHONY: cover-browser
cover-browser: combined.coverprofile
	go tool cover -html="combined.coverprofile"

.PHONY: cover-report
cover-report: combined.coverprofile
	# Print the coverage.  We use sed to remove the verbose prefix and trim down
	# the whitespace.
	@echo
	@echo ======== All coverage =========
	@echo
	@$(DOCKER_GO_BUILD) sh -c 'go tool cover -func combined.coverprofile | \
	                           sed 's=$(PACKAGE_NAME)/==' | \
	                           column -t'
	@echo
	@echo ======== Missing coverage only =========
	@echo
	@$(DOCKER_GO_BUILD) sh -c "go tool cover -func combined.coverprofile | \
	                           sed 's=$(PACKAGE_NAME)/==' | \
	                           column -t | \
	                           grep -v '100\.0%'"

bin/calico-felix.transfer-url: bin/calico-felix
	$(DOCKER_GO_BUILD) sh -c 'curl --upload-file bin/calico-felix https://transfer.sh/calico-felix > $@'

.PHONY: patch-script
patch-script: bin/calico-felix.transfer-url
	$(DOCKER_GO_BUILD) bash -c 'utils/make-patch-script.sh $$(cat bin/calico-felix.transfer-url)'

# Generate a diagram of Felix's internal calculation graph.
docs/calc.pdf: docs/calc.dot
	cd docs/ && dot -Tpdf calc.dot -o calc.pdf

# Install or update the tools used by the build
.PHONY: update-tools
update-tools:
	go get -u github.com/Masterminds/glide
	go get -u github.com/onsi/ginkgo/ginkgo

help:
	@echo "Felix Makefile"
	@echo
	@echo "Dependencies: docker 1.12+; go 1.7+"
	@echo
	@echo "Note: initial builds can be slow because they generate docker-based"
	@echo "build environments."
	@echo
	@echo "For any target, set ARCH=<target> to build for a given target."
	@echo "For example, to build for arm64:"
	@echo
	@echo "  make build ARCH=arm64"
	@echo
	@echo "To generate a docker image for arm64:"
	@echo
	@echo "  make image ARCH=arm64"
	@echo
	@echo "By default, builds for the architecture on which it is running. Cross-building is supported"
	@echo "only on amd64, i.e. building for other architectures when running on amd64."
	@echo "Supported target ARCH options:       $(ARCHES)"
	@echo
	@echo "Initial set-up:"
	@echo
	@echo "  make update-tools  Update/install the go build dependencies."
	@echo
	@echo "Builds:"
	@echo
	@echo "  make all                    Build all the binary packages."
	@echo "  make deb                    Build debs in ./dist."
	@echo "  make rpm                    Build rpms in ./dist."
	@echo "  make build                  Build binary."
	@echo "  make image                  Build docker image."
	@echo "  make build-all              Build binary for all supported architectures."
	@echo "  make image-all              Build docker images for all supported architectures."
<<<<<<< HEAD
	@echo "  make push IMAGETAG=tag      Deploy docker image with the tag IMAGETAG for the given ARCH, e.g. tigera/felix:<IMAGETAG>-<ARCH>."
=======
	@echo "  make push IMAGETAG=tag      Deploy docker image with the tag IMAGETAG for the given ARCH, e.g. $(BUILD_IMAGE)<IMAGETAG>-<ARCH>."
>>>>>>> c61d1c7d
	@echo "  make push-all IMAGETAG=tag  Deploy docker images with the tag IMAGETAG all supported architectures"
	@echo
	@echo "Tests:"
	@echo
	@echo "  make ut                Run UTs."
	@echo "  make go-cover-browser  Display go code coverage in browser."
	@echo
	@echo "Maintenance:"
	@echo
	@echo "  make update-vendor  Update the vendor directory with new "
	@echo "                      versions of upstream packages.  Record results"
	@echo "                      in glide.lock."
	@echo "  make go-fmt        Format our go code."
	@echo "  make clean         Remove binary files."
	@echo "-----------------------------------------"
	@echo "ARCH (target):          $(ARCH)"
	@echo "BUILDARCH (host):       $(BUILDARCH)"
	@echo "CALICO_BUILD:           $(CALICO_BUILD)"
	@echo "PROTOC_CONTAINER:       $(PROTOC_CONTAINER)"
	@echo "FV_ETCDIMAGE:           $(FV_ETCDIMAGE)"
	@echo "FV_K8SIMAGE:            $(FV_K8SIMAGE)"
	@echo "FV_TYPHAIMAGE:          $(FV_TYPHAIMAGE)"
	@echo "-----------------------------------------"<|MERGE_RESOLUTION|>--- conflicted
+++ resolved
@@ -119,13 +119,9 @@
 VALIDARCHES = $(filter-out $(EXCLUDEARCH),$(ARCHES))
 
 ###############################################################################
-<<<<<<< HEAD
-CONTAINER_NAME=tigera/felix
-=======
-BUILD_IMAGE?=calico/felix
-PUSH_IMAGES?=$(BUILD_IMAGE) quay.io/calico/felix
+BUILD_IMAGE?=tigera/felix
+PUSH_IMAGES?=gcr.io/unique-caldron-775/cnx/$(BUILD_IMAGE)
 RELEASE_IMAGES?=
->>>>>>> c61d1c7d
 PACKAGE_NAME?=github.com/projectcalico/felix
 
 # If this is a release, also tag and push additional images.
@@ -283,8 +279,8 @@
 	fi
 
 # Default the typha repo and version but allow them to be overridden
-TYPHA_REPO?=github.com/projectcalico/typha
-TYPHA_VERSION?=$(shell git ls-remote git@github.com:projectcalico/typha master 2>/dev/null | cut -f 1)
+TYPHA_REPO?=github.com/tigera/typha-private
+TYPHA_VERSION?=$(shell git ls-remote git@github.com:tigera/typha-private master 2>/dev/null | cut -f 1)
 
 ## Update typha pin in glide.yaml
 update-typha:
@@ -360,13 +356,8 @@
 ###############################################################################
 # Building the image
 ###############################################################################
-<<<<<<< HEAD
 # Build the tigera/felix docker image, which contains only Felix.
-.PHONY: tigera/felix tigera/felix-$(ARCH)
-=======
-# Build the calico/felix docker image, which contains only Felix.
 .PHONY: $(BUILD_IMAGE) $(BUILD_IMAGE)-$(ARCH)
->>>>>>> c61d1c7d
 
 # by default, build the image for the target architecture
 .PHONY: image-all
@@ -374,17 +365,6 @@
 sub-image-%:
 	$(MAKE) image ARCH=$*
 
-<<<<<<< HEAD
-image: tigera/felix
-tigera/felix: tigera/felix-$(ARCH)
-tigera/felix-$(ARCH): bin/calico-felix-$(ARCH) register
-	rm -rf docker-image/bin
-	mkdir -p docker-image/bin
-	cp bin/calico-felix-$(ARCH) docker-image/bin/
-	docker build --pull -t tigera/felix:latest-$(ARCH) --build-arg QEMU_IMAGE=$(CALICO_BUILD) --file ./docker-image/Dockerfile.$(ARCH) docker-image
-ifeq ($(ARCH),amd64)
-	docker tag tigera/felix:latest-$(ARCH) tigera/felix:latest
-=======
 image: $(BUILD_IMAGE)
 $(BUILD_IMAGE): $(BUILD_IMAGE)-$(ARCH)
 $(BUILD_IMAGE)-$(ARCH): bin/calico-felix-$(ARCH) register
@@ -394,7 +374,6 @@
 	docker build --pull -t $(BUILD_IMAGE):latest-$(ARCH) --build-arg QEMU_IMAGE=$(CALICO_BUILD) --file ./docker-image/Dockerfile.$(ARCH) docker-image
 ifeq ($(ARCH),amd64)
 	docker tag $(BUILD_IMAGE):latest-$(ARCH) $(BUILD_IMAGE):latest
->>>>>>> c61d1c7d
 endif
 
 imagetag:
@@ -607,11 +586,7 @@
 #         ...
 #         $(MAKE) fv FV_BATCHES_TO_RUN="10" FV_NUM_BATCHES=10    # the tenth 1/10
 #         etc.
-<<<<<<< HEAD
-fv fv/latency.log: tigera/felix bin/iptables-locker bin/test-workload bin/test-connection fv/fv.test
-=======
 fv fv/latency.log: $(BUILD_IMAGE) bin/iptables-locker bin/test-workload bin/test-connection fv/fv.test
->>>>>>> c61d1c7d
 	cd fv && \
 	  FV_FELIXIMAGE=$(FV_FELIXIMAGE) \
 	  FV_ETCDIMAGE=$(FV_ETCDIMAGE) \
@@ -655,13 +630,8 @@
 # e.g.
 #       $(MAKE) k8sfv-test JUST_A_MINUTE=true USE_TYPHA=true
 #       $(MAKE) k8sfv-test JUST_A_MINUTE=true USE_TYPHA=false
-<<<<<<< HEAD
-k8sfv-test: tigera/felix k8sfv-test-existing-felix
+k8sfv-test: $(BUILD_IMAGE) k8sfv-test-existing-felix
 # Run k8sfv test with whatever is the existing 'tigera/felix:latest'
-=======
-k8sfv-test: $(BUILD_IMAGE) k8sfv-test-existing-felix
-# Run k8sfv test with whatever is the existing 'calico/felix:latest'
->>>>>>> c61d1c7d
 # container image.  To use some existing Felix version other than
 # 'latest', do 'FELIX_VERSION=<...> make k8sfv-test-existing-felix'.
 k8sfv-test-existing-felix: bin/k8sfv.test
@@ -957,11 +927,7 @@
 	@echo "  make image                  Build docker image."
 	@echo "  make build-all              Build binary for all supported architectures."
 	@echo "  make image-all              Build docker images for all supported architectures."
-<<<<<<< HEAD
-	@echo "  make push IMAGETAG=tag      Deploy docker image with the tag IMAGETAG for the given ARCH, e.g. tigera/felix:<IMAGETAG>-<ARCH>."
-=======
 	@echo "  make push IMAGETAG=tag      Deploy docker image with the tag IMAGETAG for the given ARCH, e.g. $(BUILD_IMAGE)<IMAGETAG>-<ARCH>."
->>>>>>> c61d1c7d
 	@echo "  make push-all IMAGETAG=tag  Deploy docker images with the tag IMAGETAG all supported architectures"
 	@echo
 	@echo "Tests:"
