PACKAGE_NAME = github.com/projectcalico/calico

include metadata.mk
include lib.Makefile

CALICO_VERSIONS_FILE := calico/_data/versions.yml

CALICO_VERSIONS_CALIENT_VERSION_KEY := .[0].title
CALICO_VERSIONS_OPERATOR_VERSION_KEY := .[0].tigera-operator.version
CALICO_VERSIONS_HELM_RELEASE_KEY := .[0].helmRelease

calico_versions_get_val = $(shell bin/yq "$(1)" $(CALICO_VERSIONS_FILE))

DOCKER_RUN := mkdir -p ./.go-pkg-cache bin $(GOMOD_CACHE) && \
	docker run --rm \
		--net=host \
		--init \
		$(EXTRA_DOCKER_ARGS) \
		-e LOCAL_USER_ID=$(LOCAL_USER_ID) \
		-e GOCACHE=/go-cache \
		$(GOARCH_FLAGS) \
		-e GOPATH=/go \
		-e OS=$(BUILDOS) \
		-e GOOS=$(BUILDOS) \
		-e GOFLAGS=$(GOFLAGS) \
		-v $(CURDIR):/go/src/github.com/projectcalico/calico:rw \
		-v $(CURDIR)/.go-pkg-cache:/go-cache:rw \
		-w /go/src/$(PACKAGE_NAME)

clean:
	$(MAKE) -C api clean
	$(MAKE) -C apiserver clean
	$(MAKE) -C app-policy clean
	$(MAKE) -C calicoctl clean
	$(MAKE) -C cni-plugin clean
	$(MAKE) -C confd clean
	$(MAKE) -C felix clean
	$(MAKE) -C fluent-bit clean
	$(MAKE) -C kube-controllers clean
	$(MAKE) -C libcalico-go clean
	$(MAKE) -C node clean
	$(MAKE) -C pod2daemon clean
	$(MAKE) -C key-cert-provisioner clean
	$(MAKE) -C typha clean
	$(MAKE) -C release clean
	$(MAKE) -C selinux clean
	rm -rf ./bin
	rm -f $(SUB_CHARTS)
	rm -rf _release_archive
	rm -f manifests/ocp.tgz

ci-preflight-checks:
	$(MAKE) check-dockerfiles
	$(MAKE) check-gotchas
	$(MAKE) check-language || true # Enterprise hasn't been cleaned up yet.
	$(MAKE) check-release-cut-promotions
	$(MAKE) generate
	$(MAKE) fix-all
	$(MAKE) check-dirty

check-gotchas:
	@if grep github.com/projectcalico/api go.mod; then \
	  echo; \
	  echo "calico-private go.mod should not reference github.com/projectcalico/api"; \
	  echo "Perhaps an import was merged across from open source without being"; \
	  echo "updated to github.com/tigera/api ?"; \
	  echo; \
	  exit 1; \
	fi
	@if [ -e manifests/ocp/operator.tigera.io_tenants.yaml ]; then \
		echo; \
		echo "The operator Tenants CRD has been added to manifests/ocp/ but should only be included for multi-tenant purposes";\
		echo; \
		exit 1; \
	fi
	@if grep tenants\.operator\.tigera\.io manifests/tigera-operator.yaml > /dev/null ; then \
		echo; \
		echo "The operator manifest includes the Tenants CRD but should not, please investigate and remove whatever caused its inclusion";\
		echo; \
		exit 1; \
	fi

check-dockerfiles:
	./hack/check-dockerfiles.sh

check-release-cut-promotions:
	@docker run --quiet --rm \
		-v .:/source \
		-w /source \
		python:3 \
		bash -c 'pip3 install --quiet --disable-pip-version-check --root-user-action ignore PyYAML \
			&& python3 hack/check_semaphore_cut_releases.py'

check-language:
	./hack/check-language.sh

protobuf:
	$(MAKE) -C app-policy protobuf
	$(MAKE) -C cni-plugin protobuf
	$(MAKE) -C felix protobuf
	$(MAKE) -C pod2daemon protobuf

generate:
	$(MAKE) gen-semaphore-yaml
	$(MAKE) protobuf
	$(MAKE) -C api gen-files
	$(MAKE) -C libcalico-go gen-files
	$(MAKE) -C felix gen-files
<<<<<<< HEAD
	$(MAKE) -C app-policy protobuf
	$(MAKE) -C egress-gateway protobuf
=======
>>>>>>> c4936fdc
	$(MAKE) gen-manifests

gen-manifests: bin/helm bin/yq
	# TODO: Ideally we don't need to do this, but the sub-charts
	# mess up manifest generation if they are present.
	rm -f $(SUB_CHARTS)
	cd ./manifests && ./generate.sh

# The following CRDs are modal, in that for most clusters they are Cluster scoped but for multi-tenant clusters they are namespace scoped.
MULTI_TENANCY_CRDS_FILE_CHANGES = "operator.tigera.io_managers.yaml" \
																	"operator.tigera.io_policyrecommendations.yaml" \
																	"operator.tigera.io_compliances.yaml" \
																	"operator.tigera.io_intrusiondetections.yaml" \
																	"calico/crd.projectcalico.org_managedclusters.yaml"
# Get operator CRDs from the operator repo, OPERATOR_BRANCH must be set
get-operator-crds: var-require-all-OPERATOR_BRANCH
	cd ./charts/tigera-operator/crds/ && \
	for file in operator.tigera.io_*.yaml; do echo "downloading $$file from operator repo" && curl -fsSL https://raw.githubusercontent.com/tigera/operator/$(OPERATOR_BRANCH)/pkg/crds/operator/$${file} -o $${file}; done
	cp -vLR ./charts/tigera-operator/crds/ ./charts/multi-tenant-crds/. && \
	cd ./charts/multi-tenant-crds/crds && \
	curl -fsSOL https://raw.githubusercontent.com/tigera/operator/$(OPERATOR_BRANCH)/pkg/crds/operator/operator.tigera.io_tenants.yaml && \
	for file in $(MULTI_TENANCY_CRDS_FILE_CHANGES); do \
		echo "Update CRD $$file to be Namespaced"; \
		sed -i 's/scope: Cluster/scope: Namespaced/g' $$file; \
	done

gen-semaphore-yaml:
	cd .semaphore && ./generate-semaphore-yaml.sh

# Build the tigera-operator helm chart.
ifdef CHART_RELEASE
chartVersion:=$(RELEASE_STREAM)
appVersion:=$(RELEASE_STREAM)
else
chartVersion:=$(GIT_VERSION)
appVersion:=$(GIT_VERSION)
endif

publish: var-require-all-CHART_RELEASE-RELEASE_STREAM-REGISTRY publish-chart-release publish-release-archive publish-multi-tenant-crds publish-selinux

# TODO: We're moving selinux RPMs into the same repository
# as non-cluster host RPMs. We may want to remove this
# location in the future, but we should keep it here in case
# users actually use it.
publish-selinux:
	$(MAKE) -C selinux publish

chart-release: var-require-all-CHART_RELEASE-RELEASE_STREAM chart
	mv ./bin/tigera-operator-$(RELEASE_STREAM).tgz ./bin/tigera-operator-$(RELEASE_STREAM)-$(CHART_RELEASE).tgz

publish-chart-release: chart-release
	@aws --profile helm s3 cp ./bin/tigera-operator-$(RELEASE_STREAM)-$(CHART_RELEASE).tgz s3://tigera-public/ee/charts/ --acl public-read

publish-release-archive: release-archive
	$(MAKE) -f release-archive.mk publish-release-archive
release-archive: manifests/ocp.tgz
	$(MAKE) -f release-archive.mk release-archive

SUB_CHARTS=charts/tigera-operator/charts/tigera-prometheus-operator.tgz
chart: tigera-operator-release tigera-operator-master multi-tenant-crds-release tigera-prometheus-operator-release

tigera-operator-release: bin/tigera-operator-$(chartVersion).tgz

# Build the multi-tenant-crds helm chart.
multi-tenant-crds-release: bin/multi-tenant-crds-$(chartVersion)-$(CHART_RELEASE).tgz
bin/multi-tenant-crds-$(chartVersion)-$(CHART_RELEASE).tgz: bin/helm
	bin/helm package ./charts/multi-tenant-crds \
	--destination ./bin/ \
	--version $(chartVersion) \
	--app-version $(appVersion)

publish-multi-tenant-crds: multi-tenant-crds-release
	aws --profile helm \
		s3 cp \
		bin/multi-tenant-crds-$(chartVersion)-$(CHART_RELEASE).tgz \
		s3://tigera-public/ee/charts/ \
		--acl public-read


# If we run CD as master from semaphore, we want to also publish bin/tigera-operator-v0.0.tgz for the master docs.
tigera-operator-master:
ifeq ($(SEMAPHORE_GIT_BRANCH), master)
	$(MAKE) bin/tigera-operator-v0.0.tgz
endif

bin/tigera-operator-%.tgz: bin/helm $(shell find ./charts/tigera-operator -type f) $(SUB_CHARTS)
	bin/helm package ./charts/tigera-operator \
	--destination ./bin/ \
	--version $(@:bin/tigera-operator-%.tgz=%) \
	--app-version $(@:bin/tigera-operator-%.tgz=%)

# Build the tigera-prometheus-operator.tgz helm chart.
tigera-prometheus-operator-release: bin/tigera-prometheus-operator-$(chartVersion).tgz
bin/tigera-prometheus-operator-$(chartVersion).tgz: bin/helm
	bin/helm package ./charts/tigera-prometheus-operator \
	--destination ./bin/ \
	--version $(chartVersion) \
	--app-version $(appVersion)

# Include the tigera-prometheus-operator helm chart as a sub-chart.
charts/tigera-operator/charts/tigera-prometheus-operator.tgz: bin/tigera-prometheus-operator-$(chartVersion).tgz
	mkdir -p $(@D)
	cp bin/tigera-prometheus-operator-$(chartVersion).tgz $@

# Build all Calico images for the current architecture.
image:
	$(MAKE) -C pod2daemon image IMAGETAG=$(GIT_VERSION) VALIDARCHES=$(ARCH)
	$(MAKE) -C key-cert-provisioner image IMAGETAG=$(GIT_VERSION) VALIDARCHES=$(ARCH)
	$(MAKE) -C calicoctl image IMAGETAG=$(GIT_VERSION) VALIDARCHES=$(ARCH)
	$(MAKE) -C cni-plugin image IMAGETAG=$(GIT_VERSION) VALIDARCHES=$(ARCH)
	$(MAKE) -C apiserver image IMAGETAG=$(GIT_VERSION) VALIDARCHES=$(ARCH)
	$(MAKE) -C kube-controllers image IMAGETAG=$(GIT_VERSION) VALIDARCHES=$(ARCH)
	$(MAKE) -C app-policy image IMAGETAG=$(GIT_VERSION) VALIDARCHES=$(ARCH)
	$(MAKE) -C typha image IMAGETAG=$(GIT_VERSION) VALIDARCHES=$(ARCH)
	$(MAKE) -C node image IMAGETAG=$(GIT_VERSION) VALIDARCHES=$(ARCH)

###############################################################################
# Run local e2e smoke test against the checked-out code
# using a local kind cluster.
###############################################################################
E2E_FOCUS ?= "sig-network.*Conformance"
ADMINPOLICY_SUPPORTED_FEATURES ?= "AdminNetworkPolicy,BaselineAdminNetworkPolicy"
ADMINPOLICY_UNSUPPORTED_FEATURES ?= ""
e2e-test:
	$(MAKE) -C e2e build
	$(MAKE) -C node kind-k8st-setup
	KUBECONFIG=$(KIND_KUBECONFIG) ./e2e/bin/k8s/e2e.test -ginkgo.focus=$(E2E_FOCUS)
	# Disable AdminNetworkPolicy Conformance tests since it's flaky. The issue is being tracked at https://tigera.atlassian.net/browse/CORE-10742
	# KUBECONFIG=$(KIND_KUBECONFIG) ./e2e/bin/adminpolicy/e2e.test \
	#  -exempt-features=$(ADMINPOLICY_UNSUPPORTED_FEATURES) \
	#  -supported-features=$(ADMINPOLICY_SUPPORTED_FEATURES)

e2e-test-adminpolicy:
	$(MAKE) -C e2e build
	$(MAKE) -C node kind-k8st-setup
	KUBECONFIG=$(KIND_KUBECONFIG) ./e2e/bin/adminpolicy/e2e.test \
	  -exempt-features=$(ADMINPOLICY_UNSUPPORTED_FEATURES) \
	  -supported-features=$(ADMINPOLICY_SUPPORTED_FEATURES)

###############################################################################
# Release logic below
###############################################################################
# Build the release tool.
release/bin/release: $(shell find ./release -type f -name '*.go')
	$(MAKE) -C release

# Install gh for interacting with GitHub.
bin/gh:
	curl -sSL -o bin/gh.tgz https://github.com/cli/cli/releases/download/v$(GITHUB_CLI_VERSION)/gh_$(GITHUB_CLI_VERSION)_linux_amd64.tar.gz
	tar -zxvf bin/gh.tgz -C bin/ gh_$(GITHUB_CLI_VERSION)_linux_amd64/bin/gh --strip-components=2
	chmod +x $@
	rm bin/gh.tgz

# Create updates for pre-release
release-prep: release/bin/release bin/gh var-require-all-RELEASE_VERSION-HELM_RELEASE-OPERATOR_VERSION-REGISTRY var-require-one-of-CONFIRM-DRYRUN
	@REGISTRIES=$(REGISTRY) release/bin/release release prep

# Install ghr for publishing to github.
bin/ghr:
	$(DOCKER_RUN) -e GOBIN=/go/src/$(PACKAGE_NAME)/bin/ $(CALICO_BUILD) go install github.com/tcnksm/ghr@$(GHR_VERSION)

# Build a release.
release: release/bin/release
	@release/bin/release release build

# Publish an already built release.
release-publish: release/bin/release bin/gh
	@release/bin/release release publish

# Create a release branch.
create-release-branch: release/bin/release
	@release/bin/release branch cut -git-publish

# Test the release code
release-test:
	$(DOCKER_RUN) $(CALICO_BUILD) ginkgo -cover -r release/pkg

# Merge OSS branch.
# Expects the following arguments:
# - OSS_REMOTE: Git remote to use for OSS.
# - OSS_BRANCH: OSS branch to merge.
OSS_REMOTE?=open-source
PRIVATE_REMOTE?=origin
OSS_BRANCH?=master
PRIVATE_BRANCH?=master
merge-open:
	git fetch $(OSS_REMOTE)
	git branch -D $(USER)-merge-oss; git checkout -B $(USER)-merge-oss-$(OSS_BRANCH)
	git merge $(OSS_REMOTE)/$(OSS_BRANCH)
	@echo "==========================================================="
	@echo "Resolve any conflicts, push to private, and submit a PR"
	@echo "==========================================================="

os-merge-status:
	@git fetch $(OSS_REMOTE)
	@echo "==============================================================================================================="
	@echo "Showing unmerged commits from calico/$(OSS_BRANCH) that are not in calico-private/$(PRIVATE_BRANCH):"
	@echo ""
	@git --no-pager log --pretty='format:%C(auto)%h %aD: %an: %s' --first-parent  $(PRIVATE_REMOTE)/$(PRIVATE_BRANCH)..$(OSS_REMOTE)/$(OSS_BRANCH)
	@echo ""
	@echo "==============================================================================================================="

# Currently our openstack builds either build *or* build and publish,
# hence why we have two separate jobs here that do almost the same thing.
build-openstack: bin/yq
	$(eval VERSION=$(shell bin/yq '.version' charts/calico/values.yaml))
	$(info Building openstack packages for version $(VERSION))
	$(MAKE) -C release/packaging release VERSION=$(VERSION)

publish-openstack: bin/yq
	$(eval VERSION=$(shell bin/yq '.version' charts/calico/values.yaml))
	$(info Publishing openstack packages for version $(VERSION))
	$(MAKE) -C release/packaging release-publish VERSION=$(VERSION)

## Kicks semaphore job which syncs github released helm charts with helm index file
.PHONY: helm-index
helm-index:
	@echo "Triggering semaphore workflow to update helm index."
	SEMAPHORE_PROJECT_ID=30f84ab3-1ea9-4fb0-8459-e877491f3dea \
			     SEMAPHORE_WORKFLOW_BRANCH=master \
			     SEMAPHORE_WORKFLOW_FILE=../releases/calico/helmindex/update_helm.yml \
			     $(MAKE) semaphore-run-workflow

# Creates the tar file used for installing Calico on OpenShift.
# Excludes manifests that should be applied after cluster creation.
bin/ocp.tgz manifests/ocp.tgz: manifests/ocp/
	tar czvf $@ -C manifests/ \
		--exclude=tigera-enterprise-resources.yaml \
		--exclude=tigera-prometheus-operator.yaml \
		--exclude=00-namespace-calico-apiserver.yaml \
		--exclude=00-namespace-calico-system.yaml \
		ocp

## Generates release notes for the given version.
.PHONY: release-notes
release-notes:
	@$(MAKE) -C release release-notes

## Update the AUTHORS.md file.
update-authors:
ifndef GITHUB_TOKEN
	$(error GITHUB_TOKEN must be set)
endif
	@echo "# Calico authors" > AUTHORS.md
	@echo "" >> AUTHORS.md
	@echo "This file is auto-generated based on commit records reported" >> AUTHORS.md
	@echo "by git for the projectcalico/calico repository. It is ordered alphabetically." >> AUTHORS.md
	@echo "" >> AUTHORS.md
	@docker run -ti --rm --net=host \
		-v $(REPO_ROOT):/code \
		-w /code \
		-e GITHUB_TOKEN=$(GITHUB_TOKEN) \
		python:3 \
		bash -c '/usr/local/bin/python release/get-contributors.py >> /code/AUTHORS.md'

release/bin/release: $(shell find ./release -type f -name '*.go')
	$(MAKE) -C release

release/metadata: release/bin/release var-require-all-METADATA_DIR
	@release/bin/release release metadata

update-pins: update-go-build-pin

###############################################################################
# Post-release validation
###############################################################################
postrelease-checks: bin/yq
	$(MAKE) -C hack/postrelease/calient docker-test_all \
		CALICO_VERSION=$(call calico_versions_get_val,$(CALICO_VERSIONS_CALIENT_VERSION_KEY)) \
		CHART_RELEASE=$(call calico_versions_get_val,$(CALICO_VERSIONS_HELM_RELEASE_KEY)) \
		OPERATOR_VERSION=$(call calico_versions_get_val,$(CALICO_VERSIONS_OPERATOR_VERSION_KEY))
<|MERGE_RESOLUTION|>--- conflicted
+++ resolved
@@ -97,6 +97,7 @@
 protobuf:
 	$(MAKE) -C app-policy protobuf
 	$(MAKE) -C cni-plugin protobuf
+	$(MAKE) -C egress-gateway protobuf
 	$(MAKE) -C felix protobuf
 	$(MAKE) -C pod2daemon protobuf
 
@@ -106,11 +107,6 @@
 	$(MAKE) -C api gen-files
 	$(MAKE) -C libcalico-go gen-files
 	$(MAKE) -C felix gen-files
-<<<<<<< HEAD
-	$(MAKE) -C app-policy protobuf
-	$(MAKE) -C egress-gateway protobuf
-=======
->>>>>>> c4936fdc
 	$(MAKE) gen-manifests
 
 gen-manifests: bin/helm bin/yq
