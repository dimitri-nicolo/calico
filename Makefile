--- conflicted
+++ resolved
@@ -256,12 +256,7 @@
 #
 # We use -B to insert a build ID note into the executable, without which, the
 # RPM build tools complain.
-<<<<<<< HEAD
 LDFLAGS:=-ldflags "-extldflags '-static' \
-        -X github.com/projectcalico/felix/go/felix/buildinfo.Version=$(PY_VERSION) \
-=======
-LDFLAGS:=-ldflags "\
->>>>>>> 6c548a41
         -X github.com/projectcalico/felix/go/felix/buildinfo.GitVersion=$(GIT_DESCRIPTION) \
         -X github.com/projectcalico/felix/go/felix/buildinfo.BuildDate=$(DATE) \
         -X github.com/projectcalico/felix/go/felix/buildinfo.GitRevision=$(GIT_COMMIT) \
