--- conflicted
+++ resolved
@@ -79,13 +79,12 @@
 NODE_CONTAINER_CREATED=.calico_node.created-$(ARCH)
 NODE_CONTAINER_BIN_DIR=./dist/bin/
 NODE_CONTAINER_BINARY = $(NODE_CONTAINER_BIN_DIR)/calico-node-$(ARCH)
-<<<<<<< HEAD
-WINDOWS_BINARY = $(NODE_CONTAINER_BIN_DIR)/tigera-calico.exe
+WINDOWS_BINARY = $(NODE_CONTAINER_BIN_DIR)/calico-node.exe
 
 # Variables for the Windows packaging.
 # Name of the Windows release ZIP archive.
-WINDOWS_ARCHIVE_ROOT := windows-packaging/TigeraCalico
-WINDOWS_ARCHIVE_BINARY := $(WINDOWS_ARCHIVE_ROOT)/tigera-calico.exe
+WINDOWS_ARCHIVE_ROOT := windows-packaging/CalicoWindows
+WINDOWS_ARCHIVE_BINARY := $(WINDOWS_ARCHIVE_ROOT)/calico-node.exe
 WINDOWS_ARCHIVE_TAG?=$(GIT_VERSION)
 WINDOWS_ARCHIVE := dist/tigera-calico-windows-$(WINDOWS_ARCHIVE_TAG).zip
 # Version of NSSM to download.
@@ -101,18 +100,6 @@
     windows-packaging/templates/blocks.ps1.template \
     windows-packaging/templates/peerings.ps1.template \
 
-=======
-WINDOWS_BINARY = $(NODE_CONTAINER_BIN_DIR)/calico-node.exe
-
-# Variables for the Windows packaging.
-# Name of the Windows release ZIP archive.
-WINDOWS_ARCHIVE_ROOT := windows-packaging/CalicoWindows
-WINDOWS_ARCHIVE_BINARY := $(WINDOWS_ARCHIVE_ROOT)/calico-node.exe
-WINDOWS_ARCHIVE_TAG?=$(GIT_VERSION)
-WINDOWS_ARCHIVE := dist/calico-windows-$(WINDOWS_ARCHIVE_TAG).zip
-# Version of NSSM to download.
-WINDOWS_NSSM_VERSION=2.24
->>>>>>> 3f42c7e7
 # Files to include in the Windows ZIP archive.  We need to list some of these explicitly
 # because we need to force them to be built/copied into place.
 WINDOWS_ARCHIVE_FILES := \
@@ -121,7 +108,6 @@
     $(WINDOWS_ARCHIVE_ROOT)/*.ps1 \
     $(WINDOWS_ARCHIVE_ROOT)/node/node-service.ps1 \
     $(WINDOWS_ARCHIVE_ROOT)/felix/felix-service.ps1 \
-<<<<<<< HEAD
     $(WINDOWS_ARCHIVE_ROOT)/confd/confd-service.ps1 \
     $(WINDOWS_ARCHIVE_ROOT)/confd/config-bgp.ps1 \
     $(WINDOWS_ARCHIVE_ROOT)/confd/config-bgp.psm1 \
@@ -129,19 +115,14 @@
     $(WINDOWS_ARCHIVE_ROOT)/confd/conf.d/peerings.toml \
     $(WINDOWS_ARCHIVE_ROOT)/confd/templates/blocks.ps1.template \
     $(WINDOWS_ARCHIVE_ROOT)/confd/templates/peerings.ps1.template \
-=======
->>>>>>> 3f42c7e7
     $(WINDOWS_ARCHIVE_ROOT)/cni/calico.exe \
     $(WINDOWS_ARCHIVE_ROOT)/cni/calico-ipam.exe \
     $(WINDOWS_ARCHIVE_ROOT)/libs/hns/hns.psm1 \
     $(WINDOWS_ARCHIVE_ROOT)/libs/hns/License.txt \
     $(WINDOWS_ARCHIVE_ROOT)/libs/calico/calico.psm1
-<<<<<<< HEAD
 
 MICROSOFT_SDN_VERSION := 0d7593e5c8d4c2347079a7a6dbd9eb034ae19a44
 MICROSOFT_SDN_GITHUB_RAW_URL := https://raw.githubusercontent.com/microsoft/SDN/$(MICROSOFT_SDN_VERSION)
-=======
->>>>>>> 3f42c7e7
 
 # Variables used by the tests
 LOCAL_IP_ENV?=$(shell ip route get 8.8.8.8 | head -1 | awk '{print $$7}')
@@ -176,18 +157,12 @@
 	rm -rf .go-pkg-cache
 	rm -rf certs *.tar $(NODE_CONTAINER_BIN_DIR)
 	rm -f $(WINDOWS_ARCHIVE_BINARY) $(WINDOWS_BINARY)
-<<<<<<< HEAD
 	rm -f $(WINDOWS_ARCHIVE_ROOT)/confd/config-bgp*
 	rm -f $(WINDOWS_ARCHIVE_ROOT)/confd/conf.d/*
 	rm -f $(WINDOWS_ARCHIVE_ROOT)/confd/templates/*
 	rm -f $(WINDOWS_ARCHIVE_ROOT)/libs/hns/hns.psm1
 	rm -f $(WINDOWS_ARCHIVE_ROOT)/libs/hns/License.txt
 	rm -rf vendor crds.yaml
-=======
-	rm -f $(WINDOWS_ARCHIVE_ROOT)/libs/hns/hns.psm1
-	rm -f $(WINDOWS_ARCHIVE_ROOT)/libs/hns/License.txt
-	rm -f $(WINDOWS_ARCHIVE_ROOT)/cni/*.exe
->>>>>>> 3f42c7e7
 	rm -rf filesystem/included-source
 	rm -rf dist
 	rm -rf filesystem/etc/calico/confd/conf.d filesystem/etc/calico/confd/config filesystem/etc/calico/confd/templates
@@ -227,21 +202,12 @@
 	mkdir -p filesystem/usr/lib/calico/bpf/
 	$(DOCKER_RUN) $(CALICO_BUILD) sh -ec ' \
 		$(GIT_CONFIG_SSH) \
-<<<<<<< HEAD
-		cp -r `go list -m -f "{{.Dir}}" github.com/projectcalico/libcalico-go`/config config; \
-		cp -r `go list -m -f "{{.Dir}}" github.com/kelseyhightower/confd`/etc/calico/confd/conf.d filesystem/etc/calico/confd/conf.d; \
-		cp -r `go list -m -f "{{.Dir}}" github.com/kelseyhightower/confd`/etc/calico/confd/config filesystem/etc/calico/confd/config; \
-		cp -r `go list -m -f "{{.Dir}}" github.com/kelseyhightower/confd`/etc/calico/confd/templates filesystem/etc/calico/confd/templates; \
-		cp -r `go list -m -f "{{.Dir}}" github.com/projectcalico/felix`/bpf-gpl bin/bpf; \
-		cp -r `go list -m -f "{{.Dir}}" github.com/projectcalico/felix`/bpf-apache bin/bpf; \
-=======
 		cp -r `go list -mod=mod -m -f "{{.Dir}}" github.com/kelseyhightower/confd`/etc/calico/confd/conf.d filesystem/etc/calico/confd/conf.d; \
 		cp -r `go list -mod=mod -m -f "{{.Dir}}" github.com/kelseyhightower/confd`/etc/calico/confd/config filesystem/etc/calico/confd/config; \
 		cp -r `go list -mod=mod -m -f "{{.Dir}}" github.com/kelseyhightower/confd`/etc/calico/confd/templates filesystem/etc/calico/confd/templates; \
 		cp -r `go list -mod=mod -m -f "{{.Dir}}" github.com/projectcalico/libcalico-go`/config config; \
 		cp -r `go list -mod=mod -m -f "{{.Dir}}" github.com/projectcalico/felix`/bpf-gpl bin/bpf; \
 		cp -r `go list -mod=mod -m -f "{{.Dir}}" github.com/projectcalico/felix`/bpf-apache bin/bpf; \
->>>>>>> 3f42c7e7
 		chmod -R +w bin/bpf; \
 		chmod +x bin/bpf/bpf-gpl/list-* bin/bpf/bpf-gpl/calculate-*; \
 		make -j 16 -C ./bin/bpf/bpf-apache/ all; \
@@ -586,7 +552,6 @@
 # CI/CD
 ###############################################################################
 .PHONY: ci
-<<<<<<< HEAD
 ci: clean mod-download static-checks ut fv image-all build-windows-archive st
 
 ## Avoid unplanned go.sum updates
@@ -602,9 +567,6 @@
 	  git status --porcelain; \
 	  false; \
 	fi
-=======
-ci: mod-download static-checks fv image-all build-windows-archive st
->>>>>>> 3f42c7e7
 
 ## Deploys images to registry
 # Check-dirty before `cd` because `foss-checks` can lead to go.sum update.
@@ -657,10 +619,6 @@
 	# Generate the `latest` images.
 	$(MAKE) tag-images-all RELEASE=true IMAGETAG=latest
 	$(MAKE) release-windows-archive
-
-## Produces the Windows ZIP archive for the release.
-release-windows-archive $(WINDOWS_ARCHIVE): release-prereqs
-	$(MAKE) build-windows-archive WINDOWS_ARCHIVE_TAG=$(VERSION)
 
 ## Produces the Windows ZIP archive for the release.
 release-windows-archive $(WINDOWS_ARCHIVE): release-prereqs
@@ -817,19 +775,19 @@
 $(WINDOWS_ARCHIVE_ROOT)/confd/config-bgp%: windows-packaging/config-bgp%
 	$(DOCKER_RUN) $(CALICO_BUILD) sh -ec ' \
         $(GIT_CONFIG_SSH) \
-        cp -r `go list -m -f "{{.Dir}}" github.com/kelseyhightower/confd`/$< $@'; \
+        cp -r `go list -mod=mod -m -f "{{.Dir}}" github.com/kelseyhightower/confd`/$< $@'; \
         chmod +w $@
 
 $(WINDOWS_ARCHIVE_ROOT)/confd/conf.d/%: windows-packaging/conf.d/%
 	$(DOCKER_RUN) $(CALICO_BUILD) sh -ec ' \
         $(GIT_CONFIG_SSH) \
-        cp -r `go list -m -f "{{.Dir}}" github.com/kelseyhightower/confd`/$< $@'; \
+        cp -r `go list -mod=mod -m -f "{{.Dir}}" github.com/kelseyhightower/confd`/$< $@'; \
         chmod +w $@
 
 $(WINDOWS_ARCHIVE_ROOT)/confd/templates/%: windows-packaging/templates/%
 	$(DOCKER_RUN) $(CALICO_BUILD) sh -ec ' \
         $(GIT_CONFIG_SSH) \
-        cp -r `go list -m -f "{{.Dir}}" github.com/kelseyhightower/confd`/$< $@'; \
+        cp -r `go list -mod=mod -m -f "{{.Dir}}" github.com/kelseyhightower/confd`/$< $@'; \
         chmod +w $@
 
 $(WINDOWS_ARCHIVE_ROOT)/libs/hns/hns.psm1:
@@ -848,6 +806,7 @@
 	-rm -rf $(WINDOWS_ARCHIVE_ROOT)/nssm-$(WINDOWS_NSSM_VERSION)
 	mkdir -p dist
 	cd windows-packaging && \
+	cp -r CalicoWindows TigeraCalico && \
 	sha256sum --check nssm.sha256sum && \
 	cd TigeraCalico && \
 	unzip  ../nssm-$(WINDOWS_NSSM_VERSION).zip \
