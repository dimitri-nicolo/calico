--- conflicted
+++ resolved
@@ -13,14 +13,9 @@
 RELEASE_BRANCH_PREFIX ?=release-calient
 DEV_TAG_SUFFIX        ?=calient-0.dev
 
-<<<<<<< HEAD
 EXTRA_DOCKER_ARGS += -e GOPRIVATE=github.com/tigera/*
-LIBBPF_PATH=bin/third-party/libbpf/src
-=======
-BUILD_IMAGES ?=$(NODE_IMAGE)
+LIBBPF_PATH=./bin/third-party/libbpf/src
 LIBBPF_DOCKER_PATH=/go/src/github.com/projectcalico/node/bin/third-party/libbpf/src
-LIBBPF_PATH=./bin/third-party/libbpf/src
->>>>>>> 417204dc
 
 # Build mounts for running in "local build" mode. This allows an easy build using local development code,
 # assuming that there is a local checkout of libcalico in the same directory as this repo.
@@ -42,18 +37,16 @@
 		-replace=github.com/projectcalico/cni-plugin=../cni-plugin
 endif
 
-<<<<<<< HEAD
 # These arches not yet building in node-private
 EXCLUDEARCH?=s390x arm64 ppc64le
 
 # This gets embedded into node as the Calico version, the Enterprise release
 # is based off of. This should be updated everytime a new opensource Calico
 # release is merged into node-private.
-CALICO_VERSION=v3.20.0
-=======
+CALICO_VERSION=v3.21.0
+
 # Add in local static-checks
 LOCAL_CHECKS=check-boring-ssl
->>>>>>> 417204dc
 
 ###############################################################################
 # Download and include Makefile.common
@@ -260,10 +253,6 @@
 
 $(LIBBPF_PATH)/libbpf.a: go.mod
 	$(MAKE) mod-download
-<<<<<<< HEAD
-	rm -rf bin/third-party
-=======
->>>>>>> 417204dc
 	mkdir -p bin/third-party
 	$(DOCKER_RUN) $(CALICO_BUILD) sh -ec ' \
 		$(GIT_CONFIG_SSH) \
@@ -275,16 +264,7 @@
 # Currently CGO can be enbaled in ARM64 and AMD64 builds.
 ifeq ($(ARCH), $(filter $(ARCH),amd64 arm64))
 CGO_ENABLED=1
-<<<<<<< HEAD
 CGO_LDFLAGS="-L$(LIBBPF_PATH) -lbpf -lelf -lz"
-else
-CGO_ENABLED=0
-CGO_LDFLAGS=""
-endif
-
-DOCKER_GO_BUILD_CGO=$(DOCKER_RUN) -e CGO_ENABLED=$(CGO_ENABLED) -e CGO_LDFLAGS=$(CGO_LDFLAGS) $(CALICO_BUILD)
-=======
-CGO_LDFLAGS="-L$(LIBBPF_DOCKER_PATH) -lbpf -lelf -lz"
 CGO_CFLAGS="-I$(LIBBPF_DOCKER_PATH)"
 else
 CGO_ENABLED=0
@@ -293,7 +273,6 @@
 endif
 
 DOCKER_GO_BUILD_CGO=$(DOCKER_RUN) -e CGO_ENABLED=$(CGO_ENABLED) -e CGO_LDFLAGS=$(CGO_LDFLAGS) -e CGO_CFLAGS=$(CGO_CFLAGS) $(CALICO_BUILD)
->>>>>>> 417204dc
 DOCKER_GO_BUILD_CGO_WINDOWS=$(DOCKER_RUN) -e CGO_ENABLED=$(CGO_ENABLED) $(CALICO_BUILD)
 
 $(NODE_CONTAINER_BINARY): $(LIBBPF_PATH)/libbpf.a $(LOCAL_BUILD_DEP) $(SRC_FILES) go.mod
@@ -698,61 +677,14 @@
 	fi
 
 ## Deploys images to registry
-<<<<<<< HEAD
 # Check-dirty before `cd` because `foss-checks` can lead to go.sum update.
 # since `foss-checks` is defined in common Makefile, we do it just before `cd`.
 cd: check-dirty cd-common
-=======
-cd: cd-common
-
 
 check-boring-ssl: $(NODE_CONTAINER_BIN_DIR)/calico-node-amd64
 	$(DOCKER_RUN) -e CGO_ENABLED=$(CGO_ENABLED) $(CALICO_BUILD) \
 		go tool nm $(NODE_CONTAINER_BIN_DIR)/calico-node-amd64 > $(NODE_CONTAINER_BIN_DIR)/tags.txt && grep '_Cfunc__goboringcrypto_' $(NODE_CONTAINER_BIN_DIR)/tags.txt 1> /dev/null
 	-rm -f $(NODE_CONTAINER_BIN_DIR)/tags.txt
-
-###############################################################################
-# Release
-###############################################################################
-PREVIOUS_RELEASE=$(shell git describe --tags --abbrev=0)
-
-## Tags and builds a release from start to finish.
-release: release-prereqs
-	$(MAKE) VERSION=$(VERSION) release-tag
-	$(MAKE) VERSION=$(VERSION) release-build
-	$(MAKE) VERSION=$(VERSION) release-verify
-
-	@echo ""
-	@echo "Release build complete. Next, push the produced images."
-	@echo ""
-	@echo "  make VERSION=$(VERSION) release-publish"
-	@echo ""
-
-## Produces a git tag for the release.
-release-tag: release-prereqs release-notes
-	git tag $(VERSION) -F release-notes-$(VERSION)
-	@echo ""
-	@echo "Now you can build the release:"
-	@echo ""
-	@echo "  make VERSION=$(VERSION) release-build"
-	@echo ""
-
-## Produces a clean build of release artifacts at the specified version.
-release-build: release-prereqs clean
-# Check that the correct code is checked out.
-ifneq ($(VERSION), $(GIT_VERSION))
-	$(error Attempt to build $(VERSION) from $(GIT_VERSION))
-endif
-	$(MAKE) image-all RELEASE=true
-	$(MAKE) retag-build-images-with-registries RELEASE=true IMAGETAG=$(VERSION)
-	# Generate the `latest` images.
-	$(MAKE) retag-build-images-with-registries RELEASE=true IMAGETAG=latest
-	$(MAKE) release-windows-archive
-
-## Produces the Windows ZIP archive for the release.
-release-windows-archive $(WINDOWS_ARCHIVE): release-prereqs
-	$(MAKE) build-windows-archive WINDOWS_ARCHIVE_TAG=$(VERSION)
->>>>>>> 417204dc
 
 golangci-lint: $(GENERATED_FILES)
 	$(DOCKER_GO_BUILD_CGO) golangci-lint run $(LINT_ARGS)
