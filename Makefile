--- conflicted
+++ resolved
@@ -93,11 +93,8 @@
 
 ## Clean enough that a new release build will be clean
 clean:
-<<<<<<< HEAD
-	rm -rf _output _site .jekyll-metadata stderr.out filtered.out docs_test.created bin pinned_versions.yaml
-=======
 	rm -rf _output _site .jekyll-metadata pinned_versions.yaml _includes/charts/*/values.yaml
->>>>>>> 5c238cb2
+	rm -rf stderr.out filtered.out docs_test.created bin
 
 ########################################################################################################################
 # Builds locally checked out code using local versions of libcalico, felix, and confd.
@@ -425,13 +422,8 @@
 # Determine where the manifests live. For older versions we used
 # a different location, but we still need to package them up for patch
 # releases.
-<<<<<<< HEAD
-DEFAULT_MANIFEST_SRC=./_site/$(RELEASE_STREAM)/manifests
+DEFAULT_MANIFEST_SRC=./_site/manifests
 OLD_VERSIONS := v2.0 v2.1 v2.2 v2.3 v2.4 
-=======
-DEFAULT_MANIFEST_SRC=./_site/manifests
-OLD_VERSIONS := v3.0 v3.1 v3.2 v3.3 v3.4 v3.5 v3.6
->>>>>>> 5c238cb2
 ifneq ($(filter $(RELEASE_STREAM),$(OLD_VERSIONS)),)
 DEFAULT_MANIFEST_SRC=./_site/$(RELEASE_STREAM)/getting-started/kubernetes/installation
 endif
@@ -539,7 +531,6 @@
 ###############################################################################
 # Build values.yaml for all charts
 .PHONY: values.yaml
-<<<<<<< HEAD
 values.yaml: _includes/charts/tigera-secure-ee-core/values.yaml _includes/charts/tigera-secure-ee/values.yaml _includes/charts/tigera-operator/values.yaml
 _includes/charts/%/values.yaml:
 ifndef RELEASE_STREAM
@@ -584,14 +575,6 @@
 	--destination ./bin/ \
 	--version $(chartVersion) \
 	--app-version $(appVersion)
-=======
-values.yaml: _includes/charts/calico/values.yaml _includes/charts/tigera-operator/values.yaml
-_includes/charts/%/values.yaml:
-	docker run --rm \
-	  -v $$PWD:/calico \
-	  -w /calico \
-	  ruby:2.5 ruby ./hack/gen_values_yml.rb --chart $* > $@
->>>>>>> 5c238cb2
 
  ## Create the vendor directory
 vendor: glide.yaml
