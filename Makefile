--- conflicted
+++ resolved
@@ -302,17 +302,6 @@
 check-copyright:
 	./check-copyrights.sh
 
-<<<<<<< HEAD
-foss-checks: vendor
-	@echo Running $@...
-	@docker run --rm -v $(CURDIR):/go/src/$(PACKAGE_NAME):rw \
-	  -e LOCAL_USER_ID=$(LOCAL_USER_ID) \
-	  -e FOSSA_API_KEY=$(FOSSA_API_KEY) \
-	  -w /go/src/$(PACKAGE_NAME) \
-	  $(FOSSA_CALICO_BUILD) /usr/local/bin/fossa
-
-=======
->>>>>>> 2f5ec855
 ###############################################################################
 # Tests
 ###############################################################################
@@ -408,12 +397,7 @@
 ## Verifies the release artifacts produces by `make release-build` are correct.
 release-verify: release-prereqs
 	# Check the reported version is correct for each release artifact.
-<<<<<<< HEAD
 	if ! docker run $(BUILD_IMAGE):$(VERSION) -v | grep '^$(VERSION)$$'; then echo "Reported version:" `docker run $(BUILD_IMAGE):$(VERSION) -v` "\nExpected version: $(VERSION)"; false; else echo "\nVersion check passed\n"; fi
-=======
-	if ! docker run $(BUILD_IMAGE):$(VERSION)-$(ARCH) -v | grep '^$(VERSION)$$'; then echo "Reported version:" `docker run $(BUILD_IMAGE):$(VERSION)-$(ARCH) -v` "\nExpected version: $(VERSION)"; false; else echo "\nVersion check passed\n"; fi
-	if ! docker run quay.io/$(BUILD_IMAGE):$(VERSION)-$(ARCH) -v | grep '^$(VERSION)$$'; then echo "Reported version:" `docker run quay.io/$(BUILD_IMAGE):$(VERSION)-$(ARCH) -v` "\nExpected version: $(VERSION)"; false; else echo "\nVersion check passed\n"; fi
->>>>>>> 2f5ec855
 
 ## Generates release notes based on commits in this version.
 release-notes: release-prereqs
