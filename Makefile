--- conflicted
+++ resolved
@@ -45,19 +45,8 @@
 DOCS_TEST_CONTAINER?=tigera/docs-test
 
 # Use := so that these V_ variables are computed only once per make run.
-<<<<<<< HEAD
-CALICO_VER := $(shell cat $(VERSIONS_FILE) | $(YAML_CMD) read - '"$(RELEASE_STREAM)".[0].title')
-NODE_VER := $(shell cat $(VERSIONS_FILE) | $(YAML_CMD) read - '"$(RELEASE_STREAM)".[0].components.cnx-node.version')
-CTL_VER := $(shell cat $(VERSIONS_FILE) | $(YAML_CMD) read - '"$(RELEASE_STREAM)".[0].components.calicoctl.version')
-CNI_VER := $(shell cat $(VERSIONS_FILE) | $(YAML_CMD) read - '"$(RELEASE_STREAM)".[0].components.calico/cni.version')
-KUBE_CONTROLLERS_VER := $(shell cat $(VERSIONS_FILE) | $(YAML_CMD) read - '"$(RELEASE_STREAM)".[0].components.calico/kube-controllers.version')
-POD2DAEMON_VER := $(shell cat $(VERSIONS_FILE) | $(YAML_CMD) read - '"$(RELEASE_STREAM)".[0].components.flexvol.version')
-DIKASTES_VER := $(shell cat $(VERSIONS_FILE) | $(YAML_CMD) read - '"$(RELEASE_STREAM)".[0].components.calico/dikastes.version')
-FLANNEL_MIGRATION_VER := $(shell cat $(VERSIONS_FILE) | $(YAML_CMD) read - '"$(RELEASE_STREAM)".[0].components.calico/flannel-migration-controller.version')
-TYPHA_VER := $(shell cat $(VERSIONS_FILE) | $(YAML_CMD) read - '"$(RELEASE_STREAM)".[0].components.typha.version')
-=======
 CALICO_VER := $(shell cat $(VERSIONS_FILE) | $(YAML_CMD) read - '[0].title')
-NODE_VER := $(shell cat $(VERSIONS_FILE) | $(YAML_CMD) read - '[0].components.calico/node.version')
+NODE_VER := $(shell cat $(VERSIONS_FILE) | $(YAML_CMD) read - '[0].components.cnx-node.version')
 CTL_VER := $(shell cat $(VERSIONS_FILE) | $(YAML_CMD) read - '[0].components.calicoctl.version')
 CNI_VER := $(shell cat $(VERSIONS_FILE) | $(YAML_CMD) read - '[0].components.calico/cni.version')
 KUBE_CONTROLLERS_VER := $(shell cat $(VERSIONS_FILE) | $(YAML_CMD) read - '[0].components.calico/kube-controllers.version')
@@ -65,7 +54,6 @@
 DIKASTES_VER := $(shell cat $(VERSIONS_FILE) | $(YAML_CMD) read - '[0].components.calico/dikastes.version')
 FLANNEL_MIGRATION_VER := $(shell cat $(VERSIONS_FILE) | $(YAML_CMD) read - '[0].components.calico/flannel-migration-controller.version')
 TYPHA_VER := $(shell cat $(VERSIONS_FILE) | $(YAML_CMD) read - '[0].components.typha.version')
->>>>>>> f16dfb94
 
 ##############################################################################
 
@@ -539,7 +527,6 @@
 ###############################################################################
 # Build values.yaml for all charts
 .PHONY: values.yaml
-<<<<<<< HEAD
 values.yaml: values.yaml/tigera-secure-ee-core values.yaml/tigera-secure-ee
 values.yaml/%:
 ifndef RELEASE_STREAM
@@ -549,7 +536,7 @@
 	docker run --rm \
 	  -v $$PWD:/calico \
 	  -w /calico \
-	  ruby:2.5 ruby ./hack/gen_values_yml.rb --registry $(REGISTRY) --chart $(@F) $(RELEASE_STREAM) > _includes/$(RELEASE_STREAM)/charts/$(@F)/values.yaml
+	  ruby:2.5 ruby ./hack/gen_values_yml.rb --registry $(REGISTRY) --chart $(@F) > _includes/charts/$(@F)/values.yaml
 
 # The following chunk of conditionals sets the Version of the helm chart. 
 # Helm requires strict semantic versioning.
@@ -578,22 +565,12 @@
 
 charts: values.yaml chart/tigera-secure-ee-core chart/tigera-secure-ee
 chart/%:
-ifndef RELEASE_STREAM
-	$(error Must set RELEASE_STREAM to build charts)
-endif
 	mkdir -p bin
-	helm package ./_includes/$(RELEASE_STREAM)/charts/$(@F) \
+	helm package ./_includes/charts/$(@F) \
 	--save=false \
 	--destination ./bin/ \
 	--version $(chartVersion) \
 	--app-version $(appVersion)
-=======
-values.yaml:
-	docker run --rm \
-	  -v $$PWD:/calico \
-	  -w /calico \
-          ruby:2.5 ruby ./hack/gen_values_yml.rb > _includes/charts/calico/values.yaml
->>>>>>> f16dfb94
 
  ## Create the vendor directory
 vendor: glide.yaml
