# This Makefile builds Felix and packages it in various forms:
#
#                                                                      Go install
#                                                                         Glide
#                                                                           |
#                                                                           |
#                                                                           |
#                                                    +-------+              v
#                                                    | Felix |   +---------------------+
#                                                    |  Go   |   | calico/go-build     |
#                                                    |  code |   +---------------------+
#                                                    +-------+         /
#                                                           \         /
#                                                            \       /
#                                                             \     /
#                                                             go build
#                                                                 \
#                                                                  \
#                                                                   \
# +----------------------+                                           :
# | calico-build/centos7 |                                           v
# | calico-build/xenial  |                                 +------------------+
# | calico-build/trusty  |                                 | bin/calico-felix |
# +----------------------+                                 +------------------+
#                     \                                          /   /
#                      \             .--------------------------'   /
#                       \           /                              /
#                        \         /                      .-------'
#                         \       /                      /
#                     rpm/build-rpms                    /
#                   debian/build-debs                  /
#                           |                         /
#                           |                   docker build
#                           v                         |
#            +----------------------------+           |
#            |  RPM packages for Centos7  |           |
#            |  RPM packages for Centos6  |           v
#            | Debian packages for Xenial |    +--------------+
#            | Debian packages for Trusty |    | tigera/felix |
#            +----------------------------+    +--------------+
#
#
#
###############################################################################
# Shortcut targets
default: build

## Build binary for current platform
all: build

## Run the tests for the current platform/architecture
test: ut fv

###############################################################################
# Both native and cross architecture builds are supported.
# The target architecture is select by setting the ARCH variable.
# When ARCH is undefined it is set to the detected host architecture.
# When ARCH differs from the host architecture a crossbuild will be performed.
ARCHES=$(patsubst docker-image/Dockerfile.%,%,$(wildcard docker-image/Dockerfile.*))

# BUILDARCH is the host architecture
# ARCH is the target architecture
# we need to keep track of them separately
BUILDARCH ?= $(shell uname -m)
BUILDOS ?= $(shell uname -s | tr A-Z a-z)

# canonicalized names for host architecture
ifeq ($(BUILDARCH),aarch64)
        BUILDARCH=arm64
endif
ifeq ($(BUILDARCH),x86_64)
        BUILDARCH=amd64
endif

# unless otherwise set, I am building for my own architecture, i.e. not cross-compiling
ARCH ?= $(BUILDARCH)

# canonicalized names for target architecture
ifeq ($(ARCH),aarch64)
        override ARCH=arm64
endif
ifeq ($(ARCH),x86_64)
    override ARCH=amd64
endif

# Build mounts for running in "local build" mode. Mount in libcalico, but null out
# the vendor directory. This allows an easy build using local development code,
# assuming that there is a local checkout of libcalico in the same directory as this repo.
LOCAL_BUILD_MOUNTS ?=
ifeq ($(LOCAL_BUILD),true)
LOCAL_BUILD_MOUNTS = -v $(CURDIR)/../libcalico-go:/go/src/$(PACKAGE_NAME)/vendor/github.com/projectcalico/libcalico-go:ro \
	-v $(CURDIR)/.empty:/go/src/$(PACKAGE_NAME)/vendor/github.com/projectcalico/libcalico-go/vendor:ro \
	-v $(CURDIR)/../typha:/go/src/$(PACKAGE_NAME)/vendor/github.com/projectcalico/typha:ro \
	-v $(CURDIR)/.empty:/go/src/$(PACKAGE_NAME)/vendor/github.com/projectcalico/typha/vendor:ro
endif

# we want to be able to run the same recipe on multiple targets keyed on the image name
# to do that, we would use the entire image name, e.g. calico/node:abcdefg, as the stem, or '%', in the target
# however, make does **not** allow the usage of invalid filename characters - like / and : - in a stem, and thus errors out
# to get around that, we "escape" those characters by converting all : to --- and all / to ___ , so that we can use them
# in the target, we then unescape them back
escapefs = $(subst :,---,$(subst /,___,$(1)))
unescapefs = $(subst ---,:,$(subst ___,/,$(1)))

# these macros create a list of valid architectures for pushing manifests
space :=
space +=
comma := ,
prefix_linux = $(addprefix linux/,$(strip $1))
join_platforms = $(subst $(space),$(comma),$(call prefix_linux,$(strip $1)))

# Targets used when cross building.
.PHONY: native register
native:
ifneq ($(BUILDARCH),$(ARCH))
	@echo "Target $(MAKECMDGOALS)" is not supported when cross building! && false
endif

# Enable binfmt adding support for miscellaneous binary formats.
# This is only needed when running non-native binaries.
register:
ifneq ($(BUILDARCH),$(ARCH))
	docker run --rm --privileged multiarch/qemu-user-static:register || true
endif

# list of arches *not* to build when doing *-all
#    until s390x works correctly
EXCLUDEARCH ?= s390x
VALIDARCHES = $(filter-out $(EXCLUDEARCH),$(ARCHES))

###############################################################################
BUILD_IMAGE?=tigera/felix
PUSH_IMAGES?=gcr.io/unique-caldron-775/cnx/$(BUILD_IMAGE)
RELEASE_IMAGES?=
PACKAGE_NAME?=github.com/projectcalico/felix

# If this is a release, also tag and push additional images.
ifeq ($(RELEASE),true)
PUSH_IMAGES+=$(RELEASE_IMAGES)
endif

# remove from the list to push to manifest any registries that do not support multi-arch
EXCLUDE_MANIFEST_REGISTRIES ?= quay.io/
PUSH_MANIFEST_IMAGES=$(PUSH_IMAGES:$(EXCLUDE_MANIFEST_REGISTRIES)%=)
PUSH_NONMANIFEST_IMAGES=$(filter-out $(PUSH_MANIFEST_IMAGES),$(PUSH_IMAGES))

# location of docker credentials to push manifests
DOCKER_CONFIG ?= $(HOME)/.docker/config.json

<<<<<<< HEAD
GO_BUILD_VER?=v0.18
=======
GO_BUILD_VER?=v0.20
>>>>>>> 312ad828
# For building, we use the go-build image for the *host* architecture, even if the target is different
# the one for the host should contain all the necessary cross-compilation tools
# we do not need to use the arch since go-build:v0.15 now is multi-arch manifest
CALICO_BUILD=calico/go-build:$(GO_BUILD_VER)
ETCD_VERSION?=v3.3.7
K8S_VERSION?=v1.11.3
PROTOC_VER?=v0.1
PROTOC_CONTAINER ?=calico/protoc:$(PROTOC_VER)-$(BUILDARCH)

FV_ETCDIMAGE ?= quay.io/coreos/etcd:$(ETCD_VERSION)-$(BUILDARCH)
FV_K8SIMAGE ?= gcr.io/google_containers/hyperkube-$(BUILDARCH):$(K8S_VERSION)
FV_TYPHAIMAGE ?= tigera/typha:latest-$(BUILDARCH)
FV_FELIXIMAGE ?= tigera/felix:latest-$(BUILDARCH)

# If building on amd64 omit the arch in the container name.  Fixme!
ifeq ($(BUILDARCH),amd64)
        FV_ETCDIMAGE=quay.io/coreos/etcd:$(ETCD_VERSION)
        FV_K8SIMAGE=gcr.io/google_containers/hyperkube:$(K8S_VERSION)
        FV_TYPHAIMAGE=gcr.io/unique-caldron-775/cnx/tigera/typha:master
endif

# Total number of ginkgo batches to run.  The CI system sets this according to the number
# of jobs that it divides the FVs into.
FV_NUM_BATCHES?=3
# Space-delimited list of FV batches to run in parallel.  Defaults to running all batches
# in parallel on this host.  The CI system runs a subset of batches in each parallel job.
FV_BATCHES_TO_RUN?=$(shell seq $(FV_NUM_BATCHES))
FV_SLOW_SPEC_THRESH=90

# Figure out version information.  To support builds from release tarballs, we default to
# <unknown> if this isn't a git checkout.
GIT_COMMIT:=$(shell git rev-parse HEAD || echo '<unknown>')
GIT_SHORT_COMMIT:=$(shell git rev-parse --short HEAD || echo '<unknown>')
BUILD_ID:=$(shell git rev-parse HEAD || uuidgen | sed 's/-//g')
GIT_DESCRIPTION:=$(shell git describe --tags --dirty --always || echo '<unknown>')
ifeq ($(LOCAL_BUILD),true)
	GIT_DESCRIPTION = $(shell git describe --tags --dirty --always || echo '<unknown>')-dev-build
endif

# Calculate a timestamp for any build artefacts.
DATE:=$(shell date -u +'%FT%T%z')

# Linker flags for building Felix.
#
# We use -X to insert the version information into the placeholder variables
# in the buildinfo package.
#
# We use -B to insert a build ID note into the executable, without which, the
# RPM build tools complain.
LDFLAGS:=-ldflags "\
        -X $(PACKAGE_NAME)/buildinfo.GitVersion=$(GIT_DESCRIPTION) \
        -X $(PACKAGE_NAME)/buildinfo.BuildDate=$(DATE) \
        -X $(PACKAGE_NAME)/buildinfo.GitRevision=$(GIT_COMMIT) \
        -B 0x$(BUILD_ID)"

# List of Go files that are generated by the build process.  Builds should
# depend on these, clean removes them.
GENERATED_GO_FILES:=proto/felixbackend.pb.go

# All Felix go files.
SRC_FILES:=$(shell find . $(foreach dir,$(NON_FELIX_DIRS),-path ./$(dir) -prune -o) -type f -name '*.go' -print) $(GENERATED_GO_FILES)

# Files to include in the Windows ZIP archive.
WINDOWS_ARCHIVE_FILES := bin/tigera-felix.exe windows-packaging/README.txt windows-packaging/*.ps1
# Name of the Windows release ZIP archive.
WINDOWS_ARCHIVE := dist/tigera-felix-windows-$(VERSION).zip

# Figure out the users UID/GID.  These are needed to run docker containers
# as the current user and ensure that files built inside containers are
# owned by the current user.
LOCAL_USER_ID:=$(shell id -u)
LOCAL_GROUP_ID:=$(shell id -g)

# Allow libcalico-go and the ssh auth sock to be mapped into the build container.
ifdef LIBCALICOGO_PATH
  EXTRA_DOCKER_ARGS += -v $(LIBCALICOGO_PATH):/go/src/github.com/projectcalico/libcalico-go:ro
endif
ifdef SSH_AUTH_SOCK
  EXTRA_DOCKER_ARGS += -v $(SSH_AUTH_SOCK):/ssh-agent --env SSH_AUTH_SOCK=/ssh-agent
endif
DOCKER_RUN := mkdir -p .go-pkg-cache && \
                   docker run --rm \
                              --net=host \
                              $(EXTRA_DOCKER_ARGS) \
                              -e LOCAL_USER_ID=$(LOCAL_USER_ID) \
                              -e GOCACHE=/gocache \
                              -v $(HOME)/.glide:/home/user/.glide:rw \
                              -v $(CURDIR):/go/src/$(PACKAGE_NAME):rw \
                              -v $(CURDIR)/.go-pkg-cache:/gocache:rw \
                              -w /go/src/$(PACKAGE_NAME) \
                              -e GOARCH=$(ARCH)

.PHONY: clean
clean:
	rm -rf bin \
	       docker-image/bin \
	       dist \
	       build \
	       fv/fv.test \
	       $(GENERATED_GO_FILES) \
	       go/docs/calc.pdf \
	       .glide \
	       vendor \
	       .go-pkg-cache \
	       check-licenses/dependency-licenses.txt \
	       release-notes-*
	find . -name "junit.xml" -type f -delete
	find . -name "*.coverprofile" -type f -delete
	find . -name "coverage.xml" -type f -delete
	find . -name ".coverage" -type f -delete
	find . -name "*.pyc" -type f -delete

###############################################################################
# Building the binary
###############################################################################
build: bin/calico-felix
build-all: $(addprefix sub-build-,$(VALIDARCHES))
sub-build-%:
	$(MAKE) build ARCH=$*

# Update the vendored dependencies with the latest upstream versions matching
# our glide.yaml.  If there area any changes, this updates glide.lock
# as a side effect.  Unless you're adding/updating a dependency, you probably
# want to use the vendor target to install the versions from glide.lock.
VENDOR_REMADE := false
.PHONY: update-vendor
update-vendor glide.lock:
	mkdir -p $$HOME/.glide
	$(DOCKER_RUN) $(CALICO_BUILD) glide up --strip-vendor
	touch vendor/.up-to-date
	# Optimization: since glide up does the job of glide install, flag to the
	# vendor target that it doesn't need to do anything.
	$(eval VENDOR_REMADE := true)

# vendor is a shortcut for force rebuilding the go vendor directory.
.PHONY: vendor
vendor vendor/.up-to-date: glide.lock
	if ! $(VENDOR_REMADE); then \
	  mkdir -p $$HOME/.glide && \
	  $(DOCKER_RUN) $(CALICO_BUILD) glide install --strip-vendor && \
	  touch vendor/.up-to-date; \
	fi

# Default the typha repo and version but allow them to be overridden
<<<<<<< HEAD
TYPHA_REPO?=github.com/tigera/typha-private
TYPHA_VERSION?=$(shell git ls-remote git@github.com:tigera/typha-private master 2>/dev/null | cut -f 1)
=======
TYPHA_BRANCH?=$(shell git rev-parse --abbrev-ref HEAD)
TYPHA_REPO?=github.com/projectcalico/typha
TYPHA_VERSION?=$(shell git ls-remote git@github.com:projectcalico/typha $(TYPHA_BRANCH) 2>/dev/null | cut -f 1)
>>>>>>> 312ad828

## Update typha pin in glide.yaml
update-typha:
	    $(DOCKER_RUN) $(CALICO_BUILD) sh -c '\
        echo "Updating typha to $(TYPHA_VERSION) from $(TYPHA_REPO)"; \
        export OLD_VER=$$(grep --after 50 typha glide.yaml |grep --max-count=1 --only-matching --perl-regexp "version:\s*\K[^\s]+") ;\
        echo "Old version: $$OLD_VER";\
        if [ $(TYPHA_VERSION) != $$OLD_VER ]; then \
          sed -i "s/$$OLD_VER/$(TYPHA_VERSION)/" glide.yaml && \
          glide up --strip-vendor || glide up --strip-vendor; \
        fi'

bin/calico-felix: bin/calico-felix-$(ARCH)
	ln -f bin/calico-felix-$(ARCH) bin/calico-felix

bin/calico-felix-$(ARCH): $(SRC_FILES) vendor/.up-to-date
	@echo Building felix for $(ARCH) on $(BUILDARCH)
	mkdir -p bin
	$(DOCKER_RUN) $(LOCAL_BUILD_MOUNTS) $(CALICO_BUILD) \
	   sh -c 'go build -v -i -o $@ -v $(LDFLAGS) "$(PACKAGE_NAME)/cmd/calico-felix" && \
		( ldd $@ 2>&1 | grep -q -e "Not a valid dynamic program" \
		-e "not a dynamic executable" || \
		( echo "Error: $@ was not statically linked"; false ) )'

# Cross-compile Felix for Windows
bin/calico-felix.exe: $(SRC_FILES) vendor/.up-to-date
	@echo Building felix for Windows...
	mkdir -p bin
	$(DOCKER_RUN) $(LOCAL_BUILD_MOUNTS) $(CALICO_BUILD) \
           sh -c 'GOOS=windows go build -v -o $@ -v $(LDFLAGS) "$(PACKAGE_NAME)/cmd/calico-felix" && \
		( ldd $@ 2>&1 | grep -q "Not a valid dynamic program" || \
		( echo "Error: $@ was not statically linked"; false ) )'

bin/tigera-felix.exe: bin/calico-felix.exe
	cp $< $@

%.url: % utils/make-azure-blob.sh
	utils/make-azure-blob.sh $< $(notdir $(basename $<))-$(GIT_SHORT_COMMIT)$(suffix $<) \
	    felix-test-uploads felixtestuploads felixtestuploads > $@.tmp
	mv $@.tmp $@

windows-felix-url: bin/tigera-felix.exe.url
	@echo
	@echo calico-felix.exe download link:
	@cat $<
	@echo
	@echo Powershell download command:
	@echo "Invoke-WebRequest '`cat $<`' -O tigera-felix-$(GIT_SHORT_COMMIT).exe"

windows-zip-url:
ifndef VERSION
	$(MAKE) windows-zip-url VERSION=dev
else
	$(MAKE) $(WINDOWS_ARCHIVE).url VERSION=dev
	@echo
	@echo $(WINDOWS_ARCHIVE) download link:
	@cat $(WINDOWS_ARCHIVE).url
	@echo
	@echo Powershell download command:
	@echo "Invoke-WebRequest '`cat $(WINDOWS_ARCHIVE).url`' -O tigera-felix.zip"
endif

# Generate the protobuf bindings for go. The proto/felixbackend.pb.go file is included in SRC_FILES
protobuf proto/felixbackend.pb.go: proto/felixbackend.proto
	docker run --rm --user $(LOCAL_USER_ID):$(LOCAL_GROUP_ID) \
                  -v $(CURDIR):/code -v $(CURDIR)/proto:/src:rw \
	              $(PROTOC_CONTAINER) \
	              --gogofaster_out=plugins=grpc:. \
	              felixbackend.proto

###############################################################################
# Building the image
###############################################################################
# Build the tigera/felix docker image, which contains only Felix.
.PHONY: $(BUILD_IMAGE) $(BUILD_IMAGE)-$(ARCH)

# by default, build the image for the target architecture
.PHONY: image-all
image-all: $(addprefix sub-image-,$(VALIDARCHES))
sub-image-%:
	$(MAKE) image ARCH=$*

image: $(BUILD_IMAGE)
$(BUILD_IMAGE): $(BUILD_IMAGE)-$(ARCH)
$(BUILD_IMAGE)-$(ARCH): bin/calico-felix-$(ARCH) register
	rm -rf docker-image/bin
	mkdir -p docker-image/bin
	cp bin/calico-felix-$(ARCH) docker-image/bin/
	docker build --pull -t $(BUILD_IMAGE):latest-$(ARCH) --build-arg QEMU_IMAGE=$(CALICO_BUILD) --file ./docker-image/Dockerfile.$(ARCH) docker-image
ifeq ($(ARCH),amd64)
	docker tag $(BUILD_IMAGE):latest-$(ARCH) $(BUILD_IMAGE):latest
endif

imagetag:
ifndef IMAGETAG
	$(error IMAGETAG is undefined - run using make <target> IMAGETAG=X.Y.Z)
endif

## push one arch
push: imagetag $(addprefix sub-single-push-,$(call escapefs,$(PUSH_IMAGES)))

sub-single-push-%:
	docker push $(call unescapefs,$*:$(IMAGETAG)-$(ARCH))

## push all arches
push-all: imagetag $(addprefix sub-push-,$(VALIDARCHES))
sub-push-%:
	$(MAKE) push ARCH=$* IMAGETAG=$(IMAGETAG)

## push multi-arch manifest where supported
push-manifests: imagetag  $(addprefix sub-manifest-,$(call escapefs,$(PUSH_MANIFEST_IMAGES)))
sub-manifest-%:
	# Docker login to hub.docker.com required before running this target as we are using $(DOCKER_CONFIG) holds the docker login credentials
	# path to credentials based on manifest-tool's requirements here https://github.com/estesp/manifest-tool#sample-usage
	docker run -t --entrypoint /bin/sh -v $(DOCKER_CONFIG):/root/.docker/config.json $(CALICO_BUILD) -c "/usr/bin/manifest-tool push from-args --platforms $(call join_platforms,$(VALIDARCHES)) --template $(call unescapefs,$*:$(IMAGETAG))-ARCH --target $(call unescapefs,$*:$(IMAGETAG))"

## push default amd64 arch where multi-arch manifest is not supported
push-non-manifests: imagetag $(addprefix sub-non-manifest-,$(call escapefs,$(PUSH_NONMANIFEST_IMAGES)))
sub-non-manifest-%:
ifeq ($(ARCH),amd64)
	docker push $(call unescapefs,$*:$(IMAGETAG))
else
	$(NOECHO) $(NOOP)
endif

## tag images of one arch for all supported registries
tag-images: imagetag $(addprefix sub-single-tag-images-arch-,$(call escapefs,$(PUSH_IMAGES))) $(addprefix sub-single-tag-images-non-manifest-,$(call escapefs,$(PUSH_NONMANIFEST_IMAGES)))

sub-single-tag-images-arch-%:
	docker tag $(BUILD_IMAGE):latest-$(ARCH) $(call unescapefs,$*:$(IMAGETAG)-$(ARCH))

# because some still do not support multi-arch manifest
sub-single-tag-images-non-manifest-%:
ifeq ($(ARCH),amd64)
	docker tag $(BUILD_IMAGE):latest-$(ARCH) $(call unescapefs,$*:$(IMAGETAG))
else
	$(NOECHO) $(NOOP)
endif

## tag images of all archs
tag-images-all: imagetag $(addprefix sub-tag-images-,$(VALIDARCHES))
sub-tag-images-%:
	$(MAKE) tag-images ARCH=$* IMAGETAG=$(IMAGETAG)

###############################################################################
# Building OS Packages (debs/RPMS)
###############################################################################
# Build all the debs.
.PHONY: deb
deb: bin/calico-felix
ifeq ($(GIT_COMMIT),<unknown>)
	$(error Package builds must be done from a git working copy in order to calculate version numbers.)
endif
	$(MAKE) calico-build/trusty
	$(MAKE) calico-build/xenial
	$(MAKE) calico-build/bionic
	utils/make-packages.sh deb

# Build RPMs.
.PHONY: rpm
rpm: bin/calico-felix
ifeq ($(GIT_COMMIT),<unknown>)
	$(error Package builds must be done from a git working copy in order to calculate version numbers.)
endif
	$(MAKE) calico-build/centos7
ifneq ("$(ARCH)","ppc64le") # no ppc64le support in centos6
	$(MAKE) calico-build/centos6
endif
	utils/make-packages.sh rpm

# Build a docker image used for building debs for trusty.
.PHONY: calico-build/trusty
calico-build/trusty:
	cd docker-build-images && docker build -f ubuntu-trusty-build.Dockerfile.$(ARCH) -t calico-build/trusty .

# Build a docker image used for building debs for xenial.
.PHONY: calico-build/xenial
calico-build/xenial:
	cd docker-build-images && docker build -f ubuntu-xenial-build.Dockerfile.$(ARCH) -t calico-build/xenial .

# Build a docker image used for building debs for bionic.
.PHONY: calico-build/bionic
calico-build/bionic:
	cd docker-build-images && docker build -f ubuntu-bionic-build.Dockerfile.$(ARCH) -t calico-build/bionic .

# Construct a docker image for building Centos 7 RPMs.
.PHONY: calico-build/centos7
calico-build/centos7:
	cd docker-build-images && \
	  docker build \
	  --build-arg=UID=$(LOCAL_USER_ID) \
	  --build-arg=GID=$(LOCAL_GROUP_ID) \
	  -f centos7-build.Dockerfile.$(ARCH) \
	  -t calico-build/centos7 .

ifeq ("$(ARCH)","ppc64le")
	# Some commands that would typically be run at container build time must be run in a privileged container.
	@-docker rm -f centos7Tmp
	docker run --privileged --name=centos7Tmp calico-build/centos7 \
		/bin/bash -c "/setup-user; /install-centos-build-deps"
	docker commit centos7Tmp calico-build/centos7:latest
endif

# Construct a docker image for building Centos 6 RPMs.
.PHONY: calico-build/centos6
calico-build/centos6:
	cd docker-build-images && \
	  docker build \
	  --build-arg=UID=$(LOCAL_USER_ID) \
	  --build-arg=GID=$(LOCAL_GROUP_ID) \
	  -f centos6-build.Dockerfile.$(ARCH) \
	  -t calico-build/centos6 .

###############################################################################
# Static checks
###############################################################################
.PHONY: static-checks
static-checks:
	$(MAKE) check-typha-pins go-meta-linter check-licenses

bin/check-licenses: $(SRC_FILES)
	$(DOCKER_RUN) $(LOCAL_BUILD_MOUNTS) $(CALICO_BUILD) go build -v -i -o $@ "$(PACKAGE_NAME)/check-licenses"

.PHONY: check-licenses
check-licenses: check-licenses/dependency-licenses.txt bin/check-licenses
	@echo Checking dependency licenses
	$(DOCKER_RUN) $(CALICO_BUILD) bin/check-licenses

check-licenses/dependency-licenses.txt: vendor/.up-to-date
	$(DOCKER_RUN) $(CALICO_BUILD) sh -c 'licenses ./cmd/calico-felix > check-licenses/dependency-licenses.txt'

.PHONY: go-meta-linter
go-meta-linter: vendor/.up-to-date $(GENERATED_GO_FILES)
	# Run staticcheck stand-alone since gometalinter runs concurrent copies, which
	# uses a lot of RAM.
	$(DOCKER_RUN) $(CALICO_BUILD) sh -c 'glide nv | xargs -n 3 staticcheck'
	$(DOCKER_RUN) $(CALICO_BUILD) gometalinter --deadline=300s \
	                                --disable-all \
	                                --enable=goimports \
	                                --vendor ./...

# Run go fmt on all our go files.
.PHONY: go-fmt goimports fix
fix go-fmt goimports:
	$(DOCKER_RUN) $(CALICO_BUILD) sh -c 'glide nv -x | \
	      grep -v -e "^\\.$$" | \
	      xargs goimports -w -local github.com/projectcalico/'

.PHONY: check-typha-pins
check-typha-pins: vendor/.up-to-date
	@echo "Checking Typha's libcalico-go pin matches ours (so that any datamodel"
	@echo "changes are reflected in the Typha-Felix API)."
	@echo
	@echo "Felix's libcalico-go pin:"
	@grep libcalico-go glide.lock -A 5 | grep 'version:' | head -n 1
	@echo "Typha's libcalico-go pin:"
	@grep libcalico-go vendor/github.com/projectcalico/typha/glide.lock -A 5 | grep 'version:' | head -n 1
	if [ "`grep libcalico-go glide.lock -A 5 | grep 'version:' | head -n 1`" != \
	     "`grep libcalico-go vendor/github.com/projectcalico/typha/glide.lock -A 5 | grep 'version:' | head -n 1`" ]; then \
	     echo "Typha and Felix libcalico-go pins differ."; \
	     false; \
	fi

.PHONY: pre-commit
pre-commit:
	$(DOCKER_RUN) $(CALICO_BUILD) git-hooks/pre-commit-in-container

.PHONY: install-git-hooks
## Install Git hooks
install-git-hooks:
	./install-git-hooks

foss-checks: vendor
	@echo Running $@...
	@docker run --rm -v $(CURDIR):/go/src/$(PACKAGE_NAME):rw \
	  -e LOCAL_USER_ID=$(LOCAL_USER_ID) \
	  -e FOSSA_API_KEY=$(FOSSA_API_KEY) \
	  -w /go/src/$(PACKAGE_NAME) \
	  $(CALICO_BUILD) /usr/local/bin/fossa

###############################################################################
# Unit Tests
###############################################################################
.PHONY: ut
ut combined.coverprofile: vendor/.up-to-date $(SRC_FILES)
	@echo Running Go UTs.
	$(DOCKER_RUN) $(LOCAL_BUILD_MOUNTS) $(CALICO_BUILD) ./utils/run-coverage $(GINKGO_ARGS)

###############################################################################
# FV Tests
###############################################################################
fv/fv.test: vendor/.up-to-date $(SRC_FILES)
	# We pre-build the FV test binaries so that we can run them
	# outside a container and allow them to interact with docker.
	$(DOCKER_RUN) $(LOCAL_BUILD_MOUNTS) $(CALICO_BUILD) go test ./$(shell dirname $@) -c --tags fvtests -o $@

.PHONY: fv
# runs all of the fv tests
# to run it in parallel, decide how many parallel engines you will run, and in each one call:
#         $(MAKE) fv FV_BATCHES_TO_RUN="<num>" FV_NUM_BATCHES=<num>
# where
#         FV_NUM_BATCHES = total parallel batches
#         FV_BATCHES_TO_RUN = which number this is
# e.g. to run it in 10 parallel runs:
#         $(MAKE) fv FV_BATCHES_TO_RUN="1" FV_NUM_BATCHES=10     # the first 1/10
#         $(MAKE) fv FV_BATCHES_TO_RUN="2" FV_NUM_BATCHES=10     # the second 1/10
#         $(MAKE) fv FV_BATCHES_TO_RUN="3" FV_NUM_BATCHES=10     # the third 1/10
#         ...
#         $(MAKE) fv FV_BATCHES_TO_RUN="10" FV_NUM_BATCHES=10    # the tenth 1/10
#         etc.
fv fv/latency.log: $(BUILD_IMAGE) bin/iptables-locker bin/test-workload bin/test-connection fv/fv.test
	cd fv && \
	  FV_FELIXIMAGE=$(FV_FELIXIMAGE) \
	  FV_ETCDIMAGE=$(FV_ETCDIMAGE) \
	  FV_TYPHAIMAGE=$(FV_TYPHAIMAGE) \
	  FV_K8SIMAGE=$(FV_K8SIMAGE) \
	  FV_NUM_BATCHES=$(FV_NUM_BATCHES) \
	  FV_BATCHES_TO_RUN="$(FV_BATCHES_TO_RUN)" \
	  PRIVATE_KEY=`pwd`/private.key \
	  GINKGO_ARGS='$(GINKGO_ARGS)' \
	  GINKGO_FOCUS="$(GINKGO_FOCUS)" \
	  ./run-batches
	@if [ -e fv/latency.log ]; then \
	   echo; \
	   echo "Latency results:"; \
	   echo; \
	   cat fv/latency.log; \
	fi

###############################################################################
# K8SFV Tests
###############################################################################
# Targets for Felix testing with the k8s backend and a k8s API server,
# with k8s model resources being injected by a separate test client.
GET_CONTAINER_IP := docker inspect --format='{{range .NetworkSettings.Networks}}{{.IPAddress}}{{end}}'
GRAFANA_VERSION=4.1.2
PROMETHEUS_DATA_DIR := $$HOME/prometheus-data
K8SFV_PROMETHEUS_DATA_DIR := $(PROMETHEUS_DATA_DIR)/k8sfv
$(K8SFV_PROMETHEUS_DATA_DIR):
	mkdir -p $@

# Directories that aren't part of the main Felix program,
# e.g. standalone test programs.
K8SFV_DIR:=k8sfv
NON_FELIX_DIRS:=$(K8SFV_DIR)
# Files for the Felix+k8s backend test program.
K8SFV_GO_FILES:=$(shell find ./$(K8SFV_DIR) -name prometheus -prune -o -type f -name '*.go' -print)

.PHONY: k8sfv-test k8sfv-test-existing-felix
# Run k8sfv test with Felix built from current code.
# control whether or not we use typha with USE_TYPHA=true or USE_TYPHA=false
# e.g.
#       $(MAKE) k8sfv-test JUST_A_MINUTE=true USE_TYPHA=true
#       $(MAKE) k8sfv-test JUST_A_MINUTE=true USE_TYPHA=false
k8sfv-test: $(BUILD_IMAGE) k8sfv-test-existing-felix
# Run k8sfv test with whatever is the existing 'tigera/felix:latest'
# container image.  To use some existing Felix version other than
# 'latest', do 'FELIX_VERSION=<...> make k8sfv-test-existing-felix'.
k8sfv-test-existing-felix: bin/k8sfv.test
	FV_ETCDIMAGE=$(FV_ETCDIMAGE) \
	FV_TYPHAIMAGE=$(FV_TYPHAIMAGE) \
	FV_FELIXIMAGE=$(FV_FELIXIMAGE) \
	FV_K8SIMAGE=$(FV_K8SIMAGE) \
	PRIVATE_KEY=`pwd`/fv/private.key \
	k8sfv/run-test

bin/k8sfv.test: $(K8SFV_GO_FILES) vendor/.up-to-date
	@echo Building $@...
	$(DOCKER_RUN) $(LOCAL_BUILD_MOUNTS) $(CALICO_BUILD) \
	    sh -c 'go test -c -o $@ ./k8sfv && \
		( ldd $@ 2>&1 | grep -q -e "Not a valid dynamic program" \
		-e "not a dynamic executable" || \
		( echo "Error: $@ was not statically linked"; false ) )'

.PHONY: run-prometheus run-grafana stop-prometheus stop-grafana
run-prometheus: stop-prometheus $(K8SFV_PROMETHEUS_DATA_DIR)
	FELIX_IP=`$(GET_CONTAINER_IP) k8sfv-felix` && \
	sed "s/__FELIX_IP__/$${FELIX_IP}/" < $(K8SFV_DIR)/prometheus/prometheus.yml.in > $(K8SFV_DIR)/prometheus/prometheus.yml
	docker run --detach --name k8sfv-prometheus \
	-v $(CURDIR)/$(K8SFV_DIR)/prometheus/prometheus.yml:/etc/prometheus.yml \
	-v $(K8SFV_PROMETHEUS_DATA_DIR):/prometheus \
	prom/prometheus \
	-config.file=/etc/prometheus.yml \
	-storage.local.path=/prometheus

stop-prometheus:
	@-docker rm -f k8sfv-prometheus
	sleep 2

run-grafana: stop-grafana run-prometheus
	docker run --detach --name k8sfv-grafana -p 3000:3000 \
	-v $(CURDIR)/$(K8SFV_DIR)/grafana:/etc/grafana \
	-v $(CURDIR)/$(K8SFV_DIR)/grafana-dashboards:/etc/grafana-dashboards \
	grafana/grafana:$(GRAFANA_VERSION) --config /etc/grafana/grafana.ini
	# Wait for it to get going.
	sleep 5
	# Configure prometheus data source.
	PROMETHEUS_IP=`$(GET_CONTAINER_IP) k8sfv-prometheus` && \
	sed "s/__PROMETHEUS_IP__/$${PROMETHEUS_IP}/" < $(K8SFV_DIR)/grafana-datasources/my-prom.json.in | \
	curl 'http://admin:admin@127.0.0.1:3000/api/datasources' -X POST \
	    -H 'Content-Type: application/json;charset=UTF-8' --data-binary @-

stop-grafana:
	@-docker rm -f k8sfv-grafana
	sleep 2

bin/iptables-locker: $(SRC_FILES) vendor/.up-to-date
	@echo Building iptables-locker...
	mkdir -p bin
	$(DOCKER_RUN) $(LOCAL_BUILD_MOUNTS) $(CALICO_BUILD) \
	    sh -c 'go build -v -i -o $@ -v $(LDFLAGS) "$(PACKAGE_NAME)/fv/iptables-locker"'

bin/test-workload: $(SRC_FILES) vendor/.up-to-date
	@echo Building test-workload...
	mkdir -p bin
	$(DOCKER_RUN) $(LOCAL_BUILD_MOUNTS) $(CALICO_BUILD) \
	    sh -c 'go build -v -i -o $@ -v $(LDFLAGS) "$(PACKAGE_NAME)/fv/test-workload"'

bin/test-connection: $(SRC_FILES) vendor/.up-to-date
	@echo Building test-connection...
	mkdir -p bin
	$(DOCKER_RUN) $(LOCAL_BUILD_MOUNTS) $(CALICO_BUILD) \
	    sh -c 'go build -v -i -o $@ -v $(LDFLAGS) "$(PACKAGE_NAME)/fv/test-connection"'

###############################################################################
# CI/CD
###############################################################################
.PHONY: ci cd

## run CI cycle - build, test, etc.
ci: image-all bin/calico-felix.exe ut static-checks
ifeq (,$(filter fv, $(EXCEPT)))
	@$(MAKE) fv
endif
ifeq (,$(filter k8sfv-test, $(EXCEPT)))
	@$(MAKE) k8sfv-test JUST_A_MINUTE=true USE_TYPHA=true
	@$(MAKE) k8sfv-test JUST_A_MINUTE=true USE_TYPHA=false
endif

## Deploy images to registry
cd:
ifndef CONFIRM
	$(error CONFIRM is undefined - run using make <target> CONFIRM=true)
endif
ifndef BRANCH_NAME
	$(error BRANCH_NAME is undefined - run using make <target> BRANCH_NAME=var or set an environment variable)
endif
	$(MAKE) tag-images-all push-all push-manifests push-non-manifests IMAGETAG=$(BRANCH_NAME) EXCLUDEARCH="$(EXCLUDEARCH)"
	$(MAKE) tag-images-all push-all push-manifests push-non-manifests IMAGETAG=$(shell git describe --tags --dirty --always --long) EXCLUDEARCH="$(EXCLUDEARCH)"

###############################################################################
# Release
###############################################################################
PREVIOUS_RELEASE=$(shell git describe --tags --abbrev=0)
GIT_VERSION?=$(shell git describe --tags --dirty)

## Tags and builds a release from start to finish.
release: release-prereqs
	$(MAKE) VERSION=$(VERSION) release-tag
	$(MAKE) VERSION=$(VERSION) release-build
	$(MAKE) VERSION=$(VERSION) release-windows-archive
	$(MAKE) VERSION=$(VERSION) release-verify

	@echo ""
	@echo "Release build complete. Next, push the produced images."
	@echo ""
	@echo "  make VERSION=$(VERSION) release-publish"
	@echo ""
	@echo "Then, archive the Windows ZIP file, created at $(WINDOWS_ARCHIVE)."

## Produces a git tag for the release.
release-tag: release-prereqs release-notes
	git tag $(VERSION) -F release-notes-$(VERSION)
	@echo ""
	@echo "Now you can build the release:"
	@echo ""
	@echo "  make VERSION=$(VERSION) release-build"
	@echo ""

## Produces a clean build of release artifacts at the specified version.
release-build: release-prereqs clean
# Check that the correct code is checked out.
ifneq ($(VERSION), $(GIT_VERSION))
	$(error Attempt to build $(VERSION) from $(GIT_VERSION))
endif

	$(MAKE) image-all
	$(MAKE) tag-images-all IMAGETAG=$(VERSION)
	# Generate the `latest` images.
	$(MAKE) tag-images-all IMAGETAG=latest

## Produces the Windows ZIP archive for the release.
release-windows-archive $(WINDOWS_ARCHIVE): release-prereqs $(WINDOWS_ARCHIVE_FILES)
	-rm -f "$(WINDOWS_ARCHIVE)"
	mkdir -p dist
	zip --junk-paths "$(WINDOWS_ARCHIVE)" $(WINDOWS_ARCHIVE_FILES)

## Verifies the release artifacts produces by `make release-build` are correct.
release-verify: release-prereqs
	# Check the reported version is correct for each release artifact.
	for img in $(BUILD_IMAGE):$(VERSION)-$(ARCH) quay.io/$(BUILD_IMAGE):$(VERSION)-$(ARCH); do \
	  if docker run $$img calico-felix --version | grep -q '$(VERSION)$$'; \
	  then \
	    echo "Check successful. ($$img)"; \
	  else \
	    echo "Incorrect version in docker image $$img!"; \
	    result=false; \
	  fi \
	done; \

## Generates release notes based on commits in this version.
release-notes: release-prereqs
	mkdir -p dist
	echo "# Changelog" > release-notes-$(VERSION)
	sh -c "git cherry -v $(PREVIOUS_RELEASE) | cut '-d ' -f 2- | sed 's/^/- /' >> release-notes-$(VERSION)"

## Pushes a github release and release artifacts produced by `make release-build`.
release-publish: release-prereqs
	# Push the git tag.
	git push origin $(VERSION)

	# Push images.
	# Disabling for now since no-one is consuming the images.
	# $(MAKE) push-all IMAGETAG=$(VERSION)

	# Push binaries to GitHub release.
	# Requires ghr: https://github.com/tcnksm/ghr
	# Requires GITHUB_TOKEN environment variable set.
	ghr -r felix \
		-b "Release notes can be found at https://docs.projectcalico.org" \
		-n $(VERSION) \
		$(VERSION) ./bin/

	@echo "Confirm that the release was published at the following URL."
	@echo ""
	@echo "  https://$(PACKAGE_NAME)/releases/tag/$(VERSION)"
	@echo ""
	@echo "Build and publish the debs and rpms for this release."
	@echo ""
	@echo "If this is the latest stable release, then run the following to push 'latest' images."
	@echo ""
	@echo "  make VERSION=$(VERSION) release-publish-latest"
	@echo ""

# WARNING: Only run this target if this release is the latest stable release. Do NOT
# run this target for alpha / beta / release candidate builds, or patches to earlier Calico versions.
## Pushes `latest` release images. WARNING: Only run this for latest stable releases.
release-publish-latest: release-prereqs
	# Check latest versions match.
	for img in $(BUILD_IMAGE):latest-$(ARCH) quay.io/$(BUILD_IMAGE):latest-$(ARCH); do \
	  if docker run $$img calico-felix --version | grep -q '$(VERSION)$$'; \
	  then \
	    echo "Check successful. ($$img)"; \
	  else \
	    echo "Incorrect version in docker image $$img!"; \
	    result=false; \
	  fi \
	done; \

	# Disabling for now since no-one is consuming the images.
	# $(MAKE) push-all IMAGETAG=latest

# release-prereqs checks that the environment is configured properly to create a release.
release-prereqs:
ifndef VERSION
	$(error VERSION is undefined - run using make release VERSION=vX.Y.Z)
endif
ifdef LOCAL_BUILD
	$(error LOCAL_BUILD must not be set for a release)
endif
ifndef GITHUB_TOKEN
	$(error GITHUB_TOKEN must be set for a release)
endif
ifeq (, $(shell which ghr))
	$(error Unable to find `ghr` in PATH, run this: go get -u github.com/tcnksm/ghr)
endif

###############################################################################
# Developer helper scripts (not used by build or test)
###############################################################################
.PHONY: ut-no-cover
ut-no-cover: vendor/.up-to-date $(SRC_FILES)
	@echo Running Go UTs without coverage.
	$(DOCKER_RUN) $(CALICO_BUILD) ginkgo -r -skipPackage fv,k8sfv,windows $(GINKGO_ARGS)

.PHONY: ut-watch
ut-watch: vendor/.up-to-date $(SRC_FILES)
	@echo Watching go UTs for changes...
	$(DOCKER_RUN) $(CALICO_BUILD) ginkgo watch -r -skipPackage fv,k8sfv,windows $(GINKGO_ARGS)

# Launch a browser with Go coverage stats for the whole project.
.PHONY: cover-browser
cover-browser: combined.coverprofile
	go tool cover -html="combined.coverprofile"

.PHONY: cover-report
cover-report: combined.coverprofile
	# Print the coverage.  We use sed to remove the verbose prefix and trim down
	# the whitespace.
	@echo
	@echo ======== All coverage =========
	@echo
	@$(DOCKER_RUN) $(CALICO_BUILD) sh -c 'go tool cover -func combined.coverprofile | \
	                           sed 's=$(PACKAGE_NAME)/==' | \
	                           column -t'
	@echo
	@echo ======== Missing coverage only =========
	@echo
	@$(DOCKER_RUN) $(CALICO_BUILD) sh -c "go tool cover -func combined.coverprofile | \
	                           sed 's=$(PACKAGE_NAME)/==' | \
	                           column -t | \
	                           grep -v '100\.0%'"

bin/calico-felix.transfer-url: bin/calico-felix
	$(DOCKER_RUN) $(CALICO_BUILD) sh -c 'curl --upload-file bin/calico-felix https://transfer.sh/calico-felix > $@'

.PHONY: patch-script
patch-script: bin/calico-felix.transfer-url
	$(DOCKER_RUN) $(CALICO_BUILD) bash -c 'utils/make-patch-script.sh $$(cat bin/calico-felix.transfer-url)'

# Generate a diagram of Felix's internal calculation graph.
docs/calc.pdf: docs/calc.dot
	cd docs/ && dot -Tpdf calc.dot -o calc.pdf

# Install or update the tools used by the build
.PHONY: update-tools
update-tools:
	go get -u github.com/Masterminds/glide
	go get -u github.com/onsi/ginkgo/ginkgo

help:
	@echo "Felix Makefile"
	@echo
	@echo "Dependencies: docker 1.12+; go 1.7+"
	@echo
	@echo "Note: initial builds can be slow because they generate docker-based"
	@echo "build environments."
	@echo
	@echo "For any target, set ARCH=<target> to build for a given target."
	@echo "For example, to build for arm64:"
	@echo
	@echo "  make build ARCH=arm64"
	@echo
	@echo "To generate a docker image for arm64:"
	@echo
	@echo "  make image ARCH=arm64"
	@echo
	@echo "By default, builds for the architecture on which it is running. Cross-building is supported"
	@echo "only on amd64, i.e. building for other architectures when running on amd64."
	@echo "Supported target ARCH options:       $(ARCHES)"
	@echo
	@echo "Initial set-up:"
	@echo
	@echo "  make update-tools  Update/install the go build dependencies."
	@echo
	@echo "Builds:"
	@echo
	@echo "  make all                    Build all the binary packages."
	@echo "  make deb                    Build debs in ./dist."
	@echo "  make rpm                    Build rpms in ./dist."
	@echo "  make build                  Build binary."
	@echo "  make image                  Build docker image."
	@echo "  make build-all              Build binary for all supported architectures."
	@echo "  make image-all              Build docker images for all supported architectures."
	@echo "  make push IMAGETAG=tag      Deploy docker image with the tag IMAGETAG for the given ARCH, e.g. $(BUILD_IMAGE)<IMAGETAG>-<ARCH>."
	@echo "  make push-all IMAGETAG=tag  Deploy docker images with the tag IMAGETAG all supported architectures"
	@echo
	@echo "Tests:"
	@echo
	@echo "  make ut                Run UTs."
	@echo "  make go-cover-browser  Display go code coverage in browser."
	@echo
	@echo "Maintenance:"
	@echo
	@echo "  make update-vendor  Update the vendor directory with new "
	@echo "                      versions of upstream packages.  Record results"
	@echo "                      in glide.lock."
	@echo "  make go-fmt        Format our go code."
	@echo "  make clean         Remove binary files."
	@echo "-----------------------------------------"
	@echo "ARCH (target):          $(ARCH)"
	@echo "BUILDARCH (host):       $(BUILDARCH)"
	@echo "CALICO_BUILD:           $(CALICO_BUILD)"
	@echo "PROTOC_CONTAINER:       $(PROTOC_CONTAINER)"
	@echo "FV_ETCDIMAGE:           $(FV_ETCDIMAGE)"
	@echo "FV_K8SIMAGE:            $(FV_K8SIMAGE)"
	@echo "FV_TYPHAIMAGE:          $(FV_TYPHAIMAGE)"
	@echo "-----------------------------------------"<|MERGE_RESOLUTION|>--- conflicted
+++ resolved
@@ -147,11 +147,7 @@
 # location of docker credentials to push manifests
 DOCKER_CONFIG ?= $(HOME)/.docker/config.json
 
-<<<<<<< HEAD
-GO_BUILD_VER?=v0.18
-=======
 GO_BUILD_VER?=v0.20
->>>>>>> 312ad828
 # For building, we use the go-build image for the *host* architecture, even if the target is different
 # the one for the host should contain all the necessary cross-compilation tools
 # we do not need to use the arch since go-build:v0.15 now is multi-arch manifest
@@ -296,14 +292,9 @@
 	fi
 
 # Default the typha repo and version but allow them to be overridden
-<<<<<<< HEAD
+TYPHA_BRANCH?=$(shell git rev-parse --abbrev-ref HEAD)
 TYPHA_REPO?=github.com/tigera/typha-private
-TYPHA_VERSION?=$(shell git ls-remote git@github.com:tigera/typha-private master 2>/dev/null | cut -f 1)
-=======
-TYPHA_BRANCH?=$(shell git rev-parse --abbrev-ref HEAD)
-TYPHA_REPO?=github.com/projectcalico/typha
-TYPHA_VERSION?=$(shell git ls-remote git@github.com:projectcalico/typha $(TYPHA_BRANCH) 2>/dev/null | cut -f 1)
->>>>>>> 312ad828
+TYPHA_VERSION?=$(shell git ls-remote git@github.com:tigera/typha-private $(TYPHA_BRANCH) 2>/dev/null | cut -f 1)
 
 ## Update typha pin in glide.yaml
 update-typha:
