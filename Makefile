PACKAGE_NAME?=github.com/projectcalico/app-policy
GO_BUILD_VER?=v0.53

ORGANIZATION=tigera
SEMAPHORE_PROJECT_ID?=$(SEMAPHORE_APP_POLICY_PRIVATE_PROJECT_ID)

###############################################################################
<<<<<<< HEAD
GO_BUILD_VER?=v0.51

CALICO_BUILD?=calico/go-build:$(GO_BUILD_VER)
=======

>>>>>>> 9bd54ac7
PROTOC_VER?=v0.1
PROTOC_CONTAINER?=calico/protoc:$(PROTOC_VER)-$(BUILDARCH)

DIKASTES_GIT_VERSION?=$(shell git describe --tags --dirty --always --abbrev=12)

# Get version from git - used for releases.
GIT_VERSION?=$(shell git describe --tags --dirty --always --abbrev=12)
ifeq ($(LOCAL_BUILD),true)
	GIT_VERSION = $(shell git describe --tags --dirty --always --abbrev=12)-dev-build
endif

# Figure out the users UID/GID.  These are needed to run docker containers
# as the current user and ensure that files built inside containers are
# owned by the current user.
LOCAL_USER_ID:=$(shell id -u)
MY_GID:=$(shell id -g)

SRC_FILES=$(shell find . -name '*.go' |grep -v vendor)

# If local build is set, then always build the binary since we might not
# detect when another local repository has been modified.
ifeq ($(LOCAL_BUILD),true)
.PHONY: $(SRC_FILES)
endif

<<<<<<< HEAD
############################################################################
BUILD_IMAGE?=gcr.io/unique-caldron-775/cnx/tigera/dikastes
PUSH_IMAGES?=$(BUILD_IMAGE)
RELEASE_IMAGES?=quay.io/tigera/dikastes
PACKAGE_NAME?=github.com/projectcalico/app-policy
LIBCALICO_REPO   = github.com/tigera/libcalico-go-private
GIT_USE_SSH?=true
=======
RELEASE_REGISTRIES ?=gcr.io/projectcalico-org eu.gcr.io/projectcalico-org asia.gcr.io/projectcalico-org us.gcr.io/projectcalico-org
>>>>>>> 9bd54ac7

# If this is a release, also tag and push additional images.
ifeq ($(RELEASE),true)
DIKASTES_IMAGE ?=dikastes
DEV_REGISTRIES ?=quay.io/calico calico $(RELEASE_REGISTRIES)
else
DIKASTES_IMAGE ?=calico/dikastes
DEV_REGISTRIES ?=quay.io registry.hub.docker.com
endif

BUILD_IMAGES ?= $(DIKASTES_IMAGE)

GIT_USE_SSH?=true


# Build mounts for running in "local build" mode. This allows an easy build using local development code,
# assuming that there is a local checkout of libcalico in the same directory as this repo.
.PHONY:local_build

ifdef LOCAL_BUILD
EXTRA_DOCKER_ARGS+=-v $(CURDIR)/../libcalico-go-private:/go/src/github.com/projectcalico/libcalico-go:rw
local_build:
	$(DOCKER_RUN) $(CALICO_BUILD) go mod edit -replace=github.com/projectcalico/libcalico-go=../libcalico-go
else
local_build:
	@echo "Building app-policy-private"
endif

<<<<<<< HEAD
EXTRA_DOCKER_ARGS += -e GOPRIVATE=github.com/tigera/*

include Makefile.common

# Always install the git hooks to prevent publishing closed source code to a non-private repo.
hooks_installed:=$(shell ./install-git-hooks)
=======
##############################################################################
# Download and include Makefile.common before anything else
#   Additions to EXTRA_DOCKER_ARGS need to happen before the include since
#   that variable is evaluated when we declare DOCKER_RUN and siblings.
##############################################################################
MAKE_BRANCH?=$(GO_BUILD_VER)
MAKE_REPO?=https://raw.githubusercontent.com/projectcalico/go-build/$(MAKE_BRANCH)

Makefile.common: Makefile.common.$(MAKE_BRANCH)
	cp "$<" "$@"
Makefile.common.$(MAKE_BRANCH):
	# Clean up any files downloaded from other branches so they don't accumulate.
	rm -f Makefile.common.*
	curl --fail $(MAKE_REPO)/Makefile.common -o "$@"

include Makefile.common

# Shortcut targets
default: build

## Build binary for current platform
all: build

## Run the tests for the current platform/architecture
test: ut
>>>>>>> 9bd54ac7

.PHONY: clean
## Clean enough that a new release build will be clean
clean:
	rm -rf .go-pkg-cache report vendor bin Makefile.common*
	find . -name '*.created-$(ARCH)' -exec rm -f {} +
	-docker rmi $(DIKASTES_IMAGE):latest-$(ARCH)
	-docker rmi $(DIKASTES_IMAGE):$(VERSION)-$(ARCH)
ifeq ($(ARCH),amd64)
	-docker rmi $(DIKASTES_IMAGE):latest
	-docker rmi $(DIKASTES_IMAGE):$(VERSION)
endif

###############################################################################
# Building the binary
###############################################################################
.PHONY: build-all
## Build the binaries for all architectures and platforms
build-all: $(addprefix bin/dikastes-,$(VALIDARCHES))

.PHONY: build
## Build the binary for the current architecture and platform
build: bin/dikastes-$(ARCH) bin/healthz-$(ARCH)

bin/dikastes-amd64: ARCH=amd64
bin/dikastes-arm64: ARCH=arm64
bin/dikastes-ppc64le: ARCH=ppc64le
bin/dikastes-s390x: ARCH=s390x
bin/dikastes-%: local_build proto $(SRC_FILES)
	mkdir -p bin
	$(DOCKER_RUN_RO) \
	  -v $(CURDIR)/bin:/go/src/$(PACKAGE_NAME)/bin \
	  $(CALICO_BUILD) sh -c '$(GIT_CONFIG_SSH) go build $(BUILD_FLAGS) -ldflags "-X main.VERSION=$(DIKASTES_GIT_VERSION) -s -w" -v -o bin/dikastes-$(ARCH) ./cmd/dikastes'

bin/healthz-amd64: ARCH=amd64
bin/healthz-arm64: ARCH=arm64
bin/healthz-ppc64le: ARCH=ppc64le
bin/healthz-s390x: ARCH=s390x
bin/healthz-%: local_build proto $(SRC_FILES)
	mkdir -p bin || true
	-mkdir -p .go-pkg-cache $(GOMOD_CACHE) || true
	$(DOCKER_RUN_RO) \
	  -v $(CURDIR)/bin:/go/src/$(PACKAGE_NAME)/bin \
	  $(CALICO_BUILD) sh -c '$(GIT_CONFIG_SSH) go build $(BUILD_FLAGS) -ldflags "-X main.VERSION=$(DIKASTES_GIT_VERSION) -s -w" -v -o bin/healthz-$(ARCH) ./cmd/healthz'

# We use gogofast for protobuf compilation.  Regular gogo is incompatible with
# gRPC, since gRPC uses golang/protobuf for marshalling/unmarshalling in that
# case.  See https://github.com/gogo/protobuf/issues/386 for more details.
# Note that we cannot seem to use gogofaster because of incompatibility with
# Envoy's validation library.
# When importing, we must use gogo versions of google/protobuf and
# google/rpc (aka googleapis).
PROTOC_IMPORTS =  -I proto\
		  -I ./
# Also remap the output modules to gogo versions of google/protobuf and google/rpc
PROTOC_MAPPINGS = Menvoy/api/v2/core/address.proto=github.com/envoyproxy/data-plane-api/envoy/api/v2/core,Menvoy/api/v2/core/base.proto=github.com/envoyproxy/data-plane-api/envoy/api/v2/core,Menvoy/type/http_status.proto=github.com/envoyproxy/data-plane-api/envoy/type,Menvoy/type/percent.proto=github.com/envoyproxy/data-plane-api/envoy/type,Mgogoproto/gogo.proto=github.com/gogo/protobuf/gogoproto,Mgoogle/protobuf/any.proto=github.com/gogo/protobuf/types,Mgoogle/protobuf/duration.proto=github.com/gogo/protobuf/types,Mgoogle/protobuf/struct.proto=github.com/gogo/protobuf/types,Mgoogle/protobuf/timestamp.proto=github.com/gogo/protobuf/types,Mgoogle/protobuf/wrappers.proto=github.com/gogo/protobuf/types,Mgoogle/rpc/status.proto=github.com/gogo/googleapis/google/rpc,Menvoy/service/auth/v2/external_auth.proto=github.com/envoyproxy/data-plane-api/envoy/service/auth/v2

proto: proto/felixbackend.pb.go proto/healthz.pb.go

proto/felixbackend.pb.go: proto/felixbackend.proto
	$(DOCKER_RUN) -v $(CURDIR):/src:rw \
		      $(PROTOC_CONTAINER) \
		      $(PROTOC_IMPORTS) \
		      proto/*.proto \
		      --gogofast_out=plugins=grpc,$(PROTOC_MAPPINGS):proto

proto/healthz.pb.go: proto/healthz.proto
	$(DOCKER_RUN) -v $(CURDIR):/src:rw \
		      $(PROTOC_CONTAINER) \
		      $(PROTOC_IMPORTS) \
		      proto/*.proto \
		      --gogofast_out=plugins=grpc,$(PROTOC_MAPPINGS):proto

###############################################################################
# Building the image
###############################################################################
CONTAINER_CREATED=.dikastes.created-$(ARCH)
.PHONY: image $(DIKASTES_IMAGE)
image: $(DIKASTES_IMAGE)
image-all: $(addprefix sub-image-,$(VALIDARCHES))
sub-image-%:
	$(MAKE) image ARCH=$*

$(DIKASTES_IMAGE): $(CONTAINER_CREATED)
$(CONTAINER_CREATED): Dockerfile.$(ARCH) bin/dikastes-$(ARCH) bin/healthz-$(ARCH)
<<<<<<< HEAD
	docker build -t $(BUILD_IMAGE):latest-$(ARCH) --build-arg QEMU_IMAGE=$(CALICO_BUILD) -f Dockerfile.$(ARCH) .
=======
	docker build -t $(DIKASTES_IMAGE):latest-$(ARCH) --build-arg QEMU_IMAGE=$(CALICO_BUILD) --build-arg GIT_VERSION=$(GIT_VERSION) -f Dockerfile.$(ARCH) .
>>>>>>> 9bd54ac7
ifeq ($(ARCH),amd64)
	docker tag $(DIKASTES_IMAGE):latest-$(ARCH) $(DIKASTES_IMAGE):latest
endif
	touch $@

update-pins: proto/felixbackend.pb.go proto/healthz.pb.go replace-libcalico-pin

###############################################################################
# UTs
###############################################################################
.PHONY: ut
## Run the tests in a container. Useful for CI, Mac dev
ut: local_build proto
	mkdir -p report
	$(DOCKER_RUN) $(CALICO_BUILD) /bin/bash -c "$(GIT_CONFIG_SSH) go test -v $(GINKGO_ARGS) ./... | go-junit-report > ./report/tests.xml"

.PHONY: ci
ci: mod-download build-all check-generated-files static-checks ut

## Check if generated files are out of date
.PHONY: check-generated-files
check-generated-files: proto
	if (git describe --tags --dirty | grep -c dirty >/dev/null); then \
	  echo "Generated files are out of date."; \
	  false; \
	else \
	  echo "Generated files are up to date."; \
	fi

## Avoid unplanned go.sum updates
.PHONY: undo-go-sum check-dirty
undo-go-sum:
	@if (git status --porcelain go.sum | grep -o 'go.sum'); then \
	  echo "Undoing go.sum update..."; \
	  git checkout -- go.sum; \
	fi

## Check if generated image is dirty
check-dirty: undo-go-sum
	@if (git describe --tags --dirty | grep -c dirty >/dev/null); then \
	  echo "Generated image is dirty:"; \
	  git status --porcelain; \
	  false; \
	fi

###############################################################################
# CD
###############################################################################
.PHONY: cd
## Deploys images to registry
cd: image-all check-dirty cd-common

###############################################################################
# Release
###############################################################################
PREVIOUS_RELEASE=$(shell git describe --tags --abbrev=0)

## Tags and builds a release from start to finish.
release: release-prereqs
	$(MAKE) VERSION=$(VERSION) release-tag
	$(MAKE) VERSION=$(VERSION) release-build
	$(MAKE) VERSION=$(VERSION) release-verify

	@echo ""
	@echo "Release build complete. Next, push the produced images."
	@echo ""
	@echo "  make VERSION=$(VERSION) release-publish"
	@echo ""

## Produces a git tag for the release.
release-tag: release-prereqs release-notes
	git tag $(VERSION) -F release-notes-$(VERSION)
	@echo ""
	@echo "Now you can build the release:"
	@echo ""
	@echo "  make VERSION=$(VERSION) release-build"
	@echo ""

## Produces a clean build of release artifacts at the specified version.
release-build: release-prereqs clean
# Check that the correct code is checked out.
ifneq ($(VERSION), $(GIT_VERSION))
	$(error Attempt to build $(VERSION) from $(GIT_VERSION))
endif

	$(MAKE) image-all
	$(MAKE) tag-images-all IMAGETAG=$(VERSION)
	# Generate the `latest` images.
	$(MAKE) tag-images-all IMAGETAG=latest

## Verifies the release artifacts produces by `make release-build` are correct.
release-verify: release-prereqs
	# Check the reported version is correct for each release artifact.
	if ! docker run $(DIKASTES_IMAGE):$(VERSION)-$(ARCH) /dikastes --version | grep '^$(VERSION)$$'; then \
	  echo "Reported version:" `docker run $(DIKASTES_IMAGE):$(VERSION)-$(ARCH) /dikastes --version` "\nExpected version: $(VERSION)"; \
	  false; \
	else \
	  echo "Version check passed\n"; \
	fi

## Generates release notes based on commits in this version.
release-notes: release-prereqs
	mkdir -p dist
	echo "# Changelog" > release-notes-$(VERSION)
	sh -c "git cherry -v $(PREVIOUS_RELEASE) | cut '-d ' -f 2- | sed 's/^/- /' >> release-notes-$(VERSION)"

## Pushes a github release and release artifacts produced by `make release-build`.
release-publish: release-prereqs
	# Push the git tag.
	git push origin $(VERSION)

	# Push images.
	$(MAKE) push-all push-manifests push-non-manifests IMAGETAG=$(VERSION)

	@echo "Finalize the GitHub release based on the pushed tag."
	@echo ""
	@echo "  https://$(PACKAGE_NAME)/releases/tag/$(VERSION)"
	@echo ""
	@echo "If this is the latest stable release, then run the following to push 'latest' images."
	@echo ""
	@echo "  make VERSION=$(VERSION) release-publish-latest"
	@echo ""

# WARNING: Only run this target if this release is the latest stable release. Do NOT
# run this target for alpha / beta / release candidate builds, or patches to earlier Calico versions.
## Pushes `latest` release images. WARNING: Only run this for latest stable releases.
release-publish-latest: release-prereqs
	$(MAKE) push-all push-manifests push-non-manifests IMAGETAG=latest

# release-prereqs checks that the environment is configured properly to create a release.
release-prereqs:
ifndef VERSION
	$(error VERSION is undefined - run using make release VERSION=vX.Y.Z)
endif
ifdef LOCAL_BUILD
	$(error LOCAL_BUILD must not be set for a release)
endif<|MERGE_RESOLUTION|>--- conflicted
+++ resolved
@@ -5,13 +5,6 @@
 SEMAPHORE_PROJECT_ID?=$(SEMAPHORE_APP_POLICY_PRIVATE_PROJECT_ID)
 
 ###############################################################################
-<<<<<<< HEAD
-GO_BUILD_VER?=v0.51
-
-CALICO_BUILD?=calico/go-build:$(GO_BUILD_VER)
-=======
-
->>>>>>> 9bd54ac7
 PROTOC_VER?=v0.1
 PROTOC_CONTAINER?=calico/protoc:$(PROTOC_VER)-$(BUILDARCH)
 
@@ -37,32 +30,16 @@
 .PHONY: $(SRC_FILES)
 endif
 
-<<<<<<< HEAD
-############################################################################
-BUILD_IMAGE?=gcr.io/unique-caldron-775/cnx/tigera/dikastes
-PUSH_IMAGES?=$(BUILD_IMAGE)
-RELEASE_IMAGES?=quay.io/tigera/dikastes
-PACKAGE_NAME?=github.com/projectcalico/app-policy
 LIBCALICO_REPO   = github.com/tigera/libcalico-go-private
+
 GIT_USE_SSH?=true
-=======
-RELEASE_REGISTRIES ?=gcr.io/projectcalico-org eu.gcr.io/projectcalico-org asia.gcr.io/projectcalico-org us.gcr.io/projectcalico-org
->>>>>>> 9bd54ac7
-
-# If this is a release, also tag and push additional images.
-ifeq ($(RELEASE),true)
-DIKASTES_IMAGE ?=dikastes
-DEV_REGISTRIES ?=quay.io/calico calico $(RELEASE_REGISTRIES)
-else
-DIKASTES_IMAGE ?=calico/dikastes
-DEV_REGISTRIES ?=quay.io registry.hub.docker.com
-endif
-
-BUILD_IMAGES ?= $(DIKASTES_IMAGE)
-
-GIT_USE_SSH?=true
-
-
+
+DIKASTES_IMAGE        ?=tigera/dikastes
+BUILD_IMAGES          ?= $(DIKASTES_IMAGE)
+DEV_REGISTRIES        ?=gcr.io/unique-caldron-775/cnx
+RELEASE_REGISTRIES    ?=quay.io
+RELEASE_BRANCH_PREFIX ?= release-calient
+DEV_TAG_SUFFIX        ?= calient-0.dev
 # Build mounts for running in "local build" mode. This allows an easy build using local development code,
 # assuming that there is a local checkout of libcalico in the same directory as this repo.
 .PHONY:local_build
@@ -76,14 +53,11 @@
 	@echo "Building app-policy-private"
 endif
 
-<<<<<<< HEAD
 EXTRA_DOCKER_ARGS += -e GOPRIVATE=github.com/tigera/*
-
-include Makefile.common
 
 # Always install the git hooks to prevent publishing closed source code to a non-private repo.
 hooks_installed:=$(shell ./install-git-hooks)
-=======
+
 ##############################################################################
 # Download and include Makefile.common before anything else
 #   Additions to EXTRA_DOCKER_ARGS need to happen before the include since
@@ -109,7 +83,6 @@
 
 ## Run the tests for the current platform/architecture
 test: ut
->>>>>>> 9bd54ac7
 
 .PHONY: clean
 ## Clean enough that a new release build will be clean
@@ -195,11 +168,7 @@
 
 $(DIKASTES_IMAGE): $(CONTAINER_CREATED)
 $(CONTAINER_CREATED): Dockerfile.$(ARCH) bin/dikastes-$(ARCH) bin/healthz-$(ARCH)
-<<<<<<< HEAD
-	docker build -t $(BUILD_IMAGE):latest-$(ARCH) --build-arg QEMU_IMAGE=$(CALICO_BUILD) -f Dockerfile.$(ARCH) .
-=======
-	docker build -t $(DIKASTES_IMAGE):latest-$(ARCH) --build-arg QEMU_IMAGE=$(CALICO_BUILD) --build-arg GIT_VERSION=$(GIT_VERSION) -f Dockerfile.$(ARCH) .
->>>>>>> 9bd54ac7
+	docker build -t $(DIKASTES_IMAGE):latest-$(ARCH) --build-arg QEMU_IMAGE=$(CALICO_BUILD) -f Dockerfile.$(ARCH) .
 ifeq ($(ARCH),amd64)
 	docker tag $(DIKASTES_IMAGE):latest-$(ARCH) $(DIKASTES_IMAGE):latest
 endif
@@ -250,90 +219,4 @@
 ###############################################################################
 .PHONY: cd
 ## Deploys images to registry
-cd: image-all check-dirty cd-common
-
-###############################################################################
-# Release
-###############################################################################
-PREVIOUS_RELEASE=$(shell git describe --tags --abbrev=0)
-
-## Tags and builds a release from start to finish.
-release: release-prereqs
-	$(MAKE) VERSION=$(VERSION) release-tag
-	$(MAKE) VERSION=$(VERSION) release-build
-	$(MAKE) VERSION=$(VERSION) release-verify
-
-	@echo ""
-	@echo "Release build complete. Next, push the produced images."
-	@echo ""
-	@echo "  make VERSION=$(VERSION) release-publish"
-	@echo ""
-
-## Produces a git tag for the release.
-release-tag: release-prereqs release-notes
-	git tag $(VERSION) -F release-notes-$(VERSION)
-	@echo ""
-	@echo "Now you can build the release:"
-	@echo ""
-	@echo "  make VERSION=$(VERSION) release-build"
-	@echo ""
-
-## Produces a clean build of release artifacts at the specified version.
-release-build: release-prereqs clean
-# Check that the correct code is checked out.
-ifneq ($(VERSION), $(GIT_VERSION))
-	$(error Attempt to build $(VERSION) from $(GIT_VERSION))
-endif
-
-	$(MAKE) image-all
-	$(MAKE) tag-images-all IMAGETAG=$(VERSION)
-	# Generate the `latest` images.
-	$(MAKE) tag-images-all IMAGETAG=latest
-
-## Verifies the release artifacts produces by `make release-build` are correct.
-release-verify: release-prereqs
-	# Check the reported version is correct for each release artifact.
-	if ! docker run $(DIKASTES_IMAGE):$(VERSION)-$(ARCH) /dikastes --version | grep '^$(VERSION)$$'; then \
-	  echo "Reported version:" `docker run $(DIKASTES_IMAGE):$(VERSION)-$(ARCH) /dikastes --version` "\nExpected version: $(VERSION)"; \
-	  false; \
-	else \
-	  echo "Version check passed\n"; \
-	fi
-
-## Generates release notes based on commits in this version.
-release-notes: release-prereqs
-	mkdir -p dist
-	echo "# Changelog" > release-notes-$(VERSION)
-	sh -c "git cherry -v $(PREVIOUS_RELEASE) | cut '-d ' -f 2- | sed 's/^/- /' >> release-notes-$(VERSION)"
-
-## Pushes a github release and release artifacts produced by `make release-build`.
-release-publish: release-prereqs
-	# Push the git tag.
-	git push origin $(VERSION)
-
-	# Push images.
-	$(MAKE) push-all push-manifests push-non-manifests IMAGETAG=$(VERSION)
-
-	@echo "Finalize the GitHub release based on the pushed tag."
-	@echo ""
-	@echo "  https://$(PACKAGE_NAME)/releases/tag/$(VERSION)"
-	@echo ""
-	@echo "If this is the latest stable release, then run the following to push 'latest' images."
-	@echo ""
-	@echo "  make VERSION=$(VERSION) release-publish-latest"
-	@echo ""
-
-# WARNING: Only run this target if this release is the latest stable release. Do NOT
-# run this target for alpha / beta / release candidate builds, or patches to earlier Calico versions.
-## Pushes `latest` release images. WARNING: Only run this for latest stable releases.
-release-publish-latest: release-prereqs
-	$(MAKE) push-all push-manifests push-non-manifests IMAGETAG=latest
-
-# release-prereqs checks that the environment is configured properly to create a release.
-release-prereqs:
-ifndef VERSION
-	$(error VERSION is undefined - run using make release VERSION=vX.Y.Z)
-endif
-ifdef LOCAL_BUILD
-	$(error LOCAL_BUILD must not be set for a release)
-endif+cd: image-all check-dirty cd-common