PACKAGE_NAME=github.com/projectcalico/cni-plugin
<<<<<<< HEAD
GO_BUILD_VER=v0.52

GIT_USE_SSH = true

# This excludes deprecation checks. libcalico-go-private has deprecated VethNameForWorkload but libcalico-go has not, so
# to the drift between public and private to a minimum we just disable the deprecation checks.
LINT_ARGS = --max-issues-per-linter 0 --max-same-issues 0 --deadline 5m --exclude SA1019

# This needs to be evaluated before the common makefile is included.
# This var contains some default values that the common makefile may append to.
PUSH_IMAGES?=gcr.io/unique-caldron-775/cnx/tigera/cni

BUILD_IMAGE_ORG?=calico
CALICO_BUILD?=$(BUILD_IMAGE_ORG)/go-build:$(GO_BUILD_VER)

BUILD_IMAGE?=tigera/cni
DEPLOY_CONTAINER_MARKER=cni_deploy_container-$(ARCH).created
RELEASE_IMAGES?=
=======
GO_BUILD_VER=v0.53
>>>>>>> daae16cf

ORGANIZATION=tigera
SEMAPHORE_PROJECT_ID?=$(SEMAPHORE_CNI_PLUGIN_PRIVATE_PROJECT_ID)

# Used so semaphore can trigger the update pin pipelines in projects that have this project as a dependency.
SEMAPHORE_AUTO_PIN_UPDATE_PROJECT_IDS=$(SEMAPHORE_NODE_PRIVATE_PROJECT_ID)

RELEASE_REGISTRIES    ?= gcr.io/projectcalico-org eu.gcr.io/projectcalico-org asia.gcr.io/projectcalico-org us.gcr.io/projectcalico-org
RELEASE_BRANCH_PREFIX ?= release
DEV_TAG_SUFFIX        ?= 0.dev

# If this is a release, also tag and push additional images.
ifeq ($(RELEASE),true)
CNI_PLUGIN_IMAGE ?=cni
DEV_REGISTRIES   ?=quay.io/calico calico $(RELEASE_REGISTRIES)
else
CNI_PLUGIN_IMAGE ?=calico/cni
DEV_REGISTRIES   ?=quay.io registry.hub.docker.com
endif

BUILD_IMAGES   ?=$(CNI_PLUGIN_IMAGE)

###############################################################################
# Download and include Makefile.common
#   Additions to EXTRA_DOCKER_ARGS need to happen before the include since
#   that variable is evaluated when we declare DOCKER_RUN and siblings.
###############################################################################
MAKE_BRANCH?=$(GO_BUILD_VER)
MAKE_REPO?=https://raw.githubusercontent.com/projectcalico/go-build/$(MAKE_BRANCH)

Makefile.common: Makefile.common.$(MAKE_BRANCH)
	cp "$<" "$@"
Makefile.common.$(MAKE_BRANCH):
	# Clean up any files downloaded from other branches so they don't accumulate.
	rm -f Makefile.common.*
	curl --fail $(MAKE_REPO)/Makefile.common -o "$@"

EXTRA_DOCKER_ARGS += -e GOPRIVATE=github.com/tigera/*

# Build mounts for running in "local build" mode. This allows an easy build using local development code,
# assuming that there is a local checkout of libcalico in the same directory as this repo.
ifdef LOCAL_BUILD
PHONY: set-up-local-build
LOCAL_BUILD_DEP:=set-up-local-build

EXTRA_DOCKER_ARGS+=-v $(CURDIR)/../libcalico-go:/go/src/github.com/projectcalico/libcalico-go:rw
$(LOCAL_BUILD_DEP):
	$(DOCKER_RUN) $(CALICO_BUILD) go mod edit -replace=github.com/projectcalico/libcalico-go=../libcalico-go
endif

include Makefile.common

###############################################################################
BIN=bin/$(ARCH)
SRC_FILES=$(shell find pkg cmd internal -name '*.go')
TEST_SRC_FILES=$(shell find tests -name '*.go')
WINFV_SRCFILES=$(shell find win_tests -name '*.go')
LOCAL_IP_ENV?=$(shell ip route get 8.8.8.8 | head -1 | awk '{print $$7}')

# fail if unable to download
CURL=curl -C - -sSf

CNI_VERSION=v0.8.6

# By default set the CNI_SPEC_VERSION to 0.3.1 for tests.
CNI_SPEC_VERSION?=0.3.1

DEPLOY_CONTAINER_MARKER=cni_deploy_container-$(ARCH).created

ETCD_CONTAINER ?= quay.io/coreos/etcd:$(ETCD_VERSION)-$(BUILDARCH)
# If building on amd64 omit the arch in the container name.
ifeq ($(BUILDARCH),amd64)
	ETCD_CONTAINER=quay.io/coreos/etcd:$(ETCD_VERSION)
endif

.PHONY: clean
clean:
	rm -rf $(BIN) bin $(DEPLOY_CONTAINER_MARKER) .go-pkg-cache pkg/install/install.test 
	rm -f *.created
	rm -f crds.yaml
	rm -rf config/
	# If the vendor directory exists then the build fails with golang 1.14, and this folder exists in semaphore v1 but it's
	# empty
	rm -rf vendor/
	rm Makefile.common*

###############################################################################
# Updating pins
###############################################################################
LICENSING_BRANCH?=$(PIN_BRANCH)
LICENSING_REPO?=github.com/tigera/licensing
LIBCALICO_REPO=github.com/tigera/libcalico-go-private

update-licensing-pin:
	$(call update_pin,github.com/tigera/licensing,$(LICENSING_REPO),$(LICENSING_BRANCH))

update-pins: update-licensing-pin replace-libcalico-pin

###############################################################################
# Building the binary
###############################################################################
BIN=bin/$(ARCH)
build: $(BIN)/install $(BIN)/calico $(BIN)/calico-ipam
ifeq ($(ARCH),amd64)
# Go only supports amd64 for Windows builds.
BIN_WIN=bin/windows
build: $(BIN_WIN)/calico.exe $(BIN_WIN)/calico-ipam.exe
endif
# If ARCH is arm based, find the requested version/variant
ifeq ($(word 1,$(subst v, ,$(ARCH))),arm)
ARM_VERSION := $(word 2,$(subst v, ,$(ARCH)))
endif
# Define go architecture flags to support arm variants
GOARCH_FLAGS :=-e GOARCH=$(ARCH)
ifdef ARM_VERSION
GOARCH_FLAGS :=-e GOARCH=arm -e GOARM=$(ARM_VERSION)
endif

build-all: $(addprefix sub-build-,$(VALIDARCHES))
sub-build-%:
	$(MAKE) build ARCH=$*
	
## Build the Calico network plugin and ipam plugins
$(BIN)/install binary: $(LOCAL_BUILD_DEP) $(SRC_FILES)
	-mkdir -p .go-pkg-cache
	-mkdir -p $(BIN)
	$(DOCKER_RUN) \
	-e ARCH=$(ARCH) \
	$(GOARCH_FLAGS) \
	-e LOCAL_USER_ID=$(LOCAL_USER_ID) \
	-v $(CURDIR):/go/src/$(PACKAGE_NAME):rw \
	-v $(CURDIR)/$(BIN):/go/src/$(PACKAGE_NAME)/$(BIN):rw \
	$(LOCAL_BUILD_MOUNTS) \
	-w /go/src/$(PACKAGE_NAME) \
	-e GOCACHE=/go-cache \
	    $(CALICO_BUILD) sh -c '$(GIT_CONFIG_SSH) \
		go build -v -o $(BIN)/install -ldflags "-X main.VERSION=$(GIT_VERSION) -s -w" $(PACKAGE_NAME)/cmd/calico'

## Build the Calico network plugin and ipam plugins for Windows
$(BIN_WIN)/calico.exe $(BIN_WIN)/calico-ipam.exe: $(LOCAL_BUILD_DEP) $(SRC_FILES)
	$(DOCKER_RUN) \
	-e GOOS=windows \
	    $(CALICO_BUILD) sh -c '$(GIT_CONFIG_SSH) \
		go build -v -o $(BIN_WIN)/calico.exe -ldflags "-X main.VERSION=$(GIT_VERSION) -s -w" $(PACKAGE_NAME)/cmd/calico && \
		go build -v -o $(BIN_WIN)/calico-ipam.exe -ldflags "-X main.VERSION=$(GIT_VERSION) -s -w" $(PACKAGE_NAME)/cmd/calico'


###############################################################################
# Building the image
###############################################################################
image: $(DEPLOY_CONTAINER_MARKER)
image-all: $(addprefix sub-image-,$(VALIDARCHES))
sub-image-%:
	$(MAKE) image ARCH=$*

$(DEPLOY_CONTAINER_MARKER): Dockerfile.$(ARCH) build fetch-cni-bins
	GO111MODULE=on docker build -t $(CNI_PLUGIN_IMAGE):latest-$(ARCH) --build-arg QEMU_IMAGE=$(CALICO_BUILD) --build-arg GIT_VERSION=$(GIT_VERSION) -f Dockerfile.$(ARCH) .
ifeq ($(ARCH),amd64)
	# Need amd64 builds tagged as :latest because Semaphore depends on that
	docker tag $(CNI_PLUGIN_IMAGE):latest-$(ARCH) $(CNI_PLUGIN_IMAGE):latest
endif
	touch $@

.PHONY: fetch-cni-bins
fetch-cni-bins: $(BIN)/flannel $(BIN)/loopback $(BIN)/host-local $(BIN)/portmap $(BIN)/tuning $(BIN)/bandwidth

$(BIN)/flannel $(BIN)/loopback $(BIN)/host-local $(BIN)/portmap $(BIN)/tuning $(BIN)/bandwidth:
	mkdir -p $(BIN)
	$(CURL) -L --retry 5 https://github.com/containernetworking/plugins/releases/download/$(CNI_VERSION)/cni-plugins-linux-$(subst v7,,$(ARCH))-$(CNI_VERSION).tgz | tar -xz -C $(BIN) ./flannel ./loopback ./host-local ./portmap ./tuning ./bandwidth

###############################################################################
# Static checks
###############################################################################
hooks_installed:=$(shell ./install-git-hooks)

###############################################################################
# Unit Tests
###############################################################################
## Run the unit tests.
ut: run-k8s-controller $(BIN)/install $(BIN)/host-local $(BIN)/calico-ipam $(BIN)/calico
	$(MAKE) ut-datastore DATASTORE_TYPE=etcdv3
	$(MAKE) ut-datastore DATASTORE_TYPE=kubernetes

$(BIN)/calico-ipam $(BIN)/calico: $(BIN)/install
	cp "$<" "$@"

ut-datastore: $(LOCAL_BUILD_DEP)
	# The tests need to run as root
	docker run --rm -t --privileged --net=host \
	$(EXTRA_DOCKER_ARGS) \
	-e ETCD_IP=$(LOCAL_IP_ENV) \
	-e LOCAL_USER_ID=$(LOCAL_USER_ID) \
	-e RUN_AS_ROOT=true \
	-e ARCH=$(ARCH) \
	-e PLUGIN=calico \
	-e BIN=/go/src/$(PACKAGE_NAME)/$(BIN) \
	-e CNI_SPEC_VERSION=$(CNI_SPEC_VERSION) \
	-e DATASTORE_TYPE=$(DATASTORE_TYPE) \
	-e ETCD_ENDPOINTS=http://$(LOCAL_IP_ENV):2379 \
	-e K8S_API_ENDPOINT=http://127.0.0.1:8080 \
	-v $(CURDIR):/go/src/$(PACKAGE_NAME):rw \
	$(CALICO_BUILD) sh -c '$(GIT_CONFIG_SSH) \
			cd  /go/src/$(PACKAGE_NAME) && \
			ginkgo -cover -r -skipPackage pkg/install $(GINKGO_ARGS)'

ut-etcd: run-k8s-controller build $(BIN)/host-local
	$(MAKE) ut-datastore DATASTORE_TYPE=etcdv3
	make stop-etcd
	make stop-k8s-controller

ut-kdd: run-k8s-controller build $(BIN)/host-local
	$(MAKE) ut-datastore DATASTORE_TYPE=kubernetes
	make stop-etcd
	make stop-k8s-controller

## Run the tests in a container (as root) for different CNI spec versions
## to make sure we don't break backwards compatibility.
.PHONY: test-cni-versions
test-cni-versions:
	for cniversion in "0.2.0" "0.3.1" ; do \
		make ut CNI_SPEC_VERSION=$$cniversion; \
	done

config/crd: mod-download
	mkdir -p config/crd
	$(DOCKER_GO_BUILD) sh -c ' \
		cp -r `go list -m -f "{{.Dir}}" github.com/projectcalico/libcalico-go`/config/crd/* config/crd; \
		chmod +w config/crd/*'

## Kubernetes apiserver used for tests
run-k8s-apiserver: config/crd stop-k8s-apiserver run-etcd
	docker run --detach --net=host \
	  --name calico-k8s-apiserver \
	  -v `pwd`/config:/config \
	  -v `pwd`/internal/pkg/testutils/private.key:/private.key \
	  gcr.io/google_containers/hyperkube-$(ARCH):$(K8S_VERSION) kube-apiserver \
	    --etcd-servers=http://$(LOCAL_IP_ENV):2379 \
	    --service-cluster-ip-range=10.101.0.0/16 \
	    --service-account-key-file=/private.key
	# Wait until the apiserver is accepting requests.
	while ! docker exec calico-k8s-apiserver kubectl get nodes; do echo "Waiting for apiserver to come up..."; sleep 2; done
	while ! docker exec calico-k8s-apiserver kubectl apply -f /config/crd; do echo "Waiting for CRDs..."; sleep 2; done

## Kubernetes controller manager used for tests
run-k8s-controller: stop-k8s-controller run-k8s-apiserver
	docker run --detach --net=host \
	  --name calico-k8s-controller \
	  -v `pwd`/internal/pkg/testutils/private.key:/private.key \
	  gcr.io/google_containers/hyperkube-$(ARCH):$(K8S_VERSION) kube-controller-manager \
	    --master=127.0.0.1:8080 \
	    --min-resync-period=3m \
	    --allocate-node-cidrs=true \
	    --cluster-cidr=192.168.0.0/16 \
	    --v=5 \
	    --service-account-private-key-file=/private.key

## Stop Kubernetes apiserver
stop-k8s-apiserver:
	@-docker rm -f calico-k8s-apiserver

## Stop Kubernetes controller manager
stop-k8s-controller:
	@-docker rm -f calico-k8s-controller

## Etcd is used by the tests
run-etcd: stop-etcd
	docker run --detach \
	  -p 2379:2379 \
	  --name calico-etcd $(ETCD_CONTAINER) \
	  etcd \
	  --advertise-client-urls "http://$(LOCAL_IP_ENV):2379,http://127.0.0.1:2379,http://$(LOCAL_IP_ENV):4001,http://127.0.0.1:4001" \
	  --listen-client-urls "http://0.0.0.0:2379,http://0.0.0.0:4001"

## Stops calico-etcd containers
stop-etcd:
	@-docker rm -f calico-etcd

###############################################################################
# Install test
###############################################################################
# We pre-build the test binary so that we can run it outside a container and allow it
# to interact with docker.
pkg/install/install.test: pkg/install/*.go
	-mkdir -p .go-pkg-cache
	$(DOCKER_RUN) \
	-e LOCAL_USER_ID=$(LOCAL_USER_ID) \
	-v $(CURDIR):/go/src/$(PACKAGE_NAME):rw \
	-v $(CURDIR)/.go-pkg-cache:/go/pkg/:rw \
		$(CALICO_BUILD) sh -c '$(GIT_CONFIG_SSH) \
			cd /go/src/$(PACKAGE_NAME) && \
			go test ./pkg/install -c --tags install_test -o ./pkg/install/install.test'

.PHONY: test-install-cni
## Test the install
test-install-cni: image pkg/install/install.test
	cd pkg/install && CONTAINER_NAME=$(CNI_PLUGIN_IMAGE) ./install.test

###############################################################################
# CI/CD
###############################################################################
.PHONY: ci
ci: clean mod-download build static-checks test-cni-versions image-all test-install-cni

## Avoid unplanned go.sum updates
.PHONY: undo-go-sum check-dirty
undo-go-sum:
	@echo "Undoing go.sum update..."
	git checkout -- go.sum

## Check if generated image is dirty
check-dirty: undo-go-sum
	@if (git describe --tags --dirty | grep -c dirty >/dev/null); then \
	  echo "Generated image is dirty:"; \
	  git status --porcelain; \
	  false; \
	fi

## Deploys images to registry
cd: check-dirty image-all cd-common

## Build fv binary for Windows
$(BIN_WIN)/win-fv.exe: $(LOCAL_BUILD_DEP) $(WINFV_SRCFILES)
	$(DOCKER_RUN) -e GOOS=windows $(CALICO_BUILD) sh -c '$(GIT_CONFIG_SSH) go test ./win_tests -c -o $(BIN_WIN)/win-fv.exe'

###############################################################################
# Release
###############################################################################
PREVIOUS_RELEASE=$(shell git describe --tags --abbrev=0)

## Tags and builds a release from start to finish.
release: release-prereqs
	$(MAKE) VERSION=$(VERSION) release-tag
	$(MAKE) VERSION=$(VERSION) release-build
	$(MAKE) VERSION=$(VERSION) tag-base-images-all
	$(MAKE) VERSION=$(VERSION) release-verify

	@echo ""
	@echo "Release build complete. Next, push the produced images."
	@echo ""
	@echo "  make VERSION=$(VERSION) release-publish"
	@echo ""

## Produces a git tag for the release.
release-tag: release-prereqs release-notes
	git tag $(VERSION) -F release-notes-$(VERSION)
	@echo ""
	@echo "Now you can build the release:"
	@echo ""
	@echo "  make VERSION=$(VERSION) release-build"
	@echo ""

## Produces a clean build of release artifacts at the specified version.
release-build: release-prereqs clean
# Check that the correct code is checked out.
ifneq ($(VERSION), $(GIT_VERSION))
	$(error Attempt to build $(VERSION) from $(GIT_VERSION))
endif
	$(MAKE) image-all
	$(MAKE) tag-images-all RELEASE=true IMAGETAG=$(VERSION)
	$(MAKE) tag-images-all RELEASE=true IMAGETAG=latest

	# Copy artifacts for upload to GitHub.
	mkdir -p bin/github
	$(foreach var,$(VALIDARCHES), cp bin/$(var)/calico bin/github/calico-$(var);)
	$(foreach var,$(VALIDARCHES), cp bin/$(var)/calico-ipam bin/github/calico-ipam-$(var);)

## Verifies the release artifacts produces by `make release-build` are correct.
release-verify: release-prereqs
	# Check the reported version is correct for each release artifact.
<<<<<<< HEAD
	docker run --rm $(BUILD_IMAGE):$(VERSION)-$(ARCH) calico -v | grep -x $(VERSION) || ( echo "Reported version:" `docker run --rm $(BUILD_IMAGE):$(VERSION)-$(ARCH) calico -v` "\nExpected version: $(VERSION)" && exit 1 )
	docker run --rm $(BUILD_IMAGE):$(VERSION)-$(ARCH) calico-ipam -v | grep -x $(VERSION) || ( echo "Reported version:" `docker run --rm $(BUILD_IMAGE):$(VERSION)-$(ARCH) calico-ipam -v | grep -x $(VERSION)` "\nExpected version: $(VERSION)" && exit 1 )
=======
	docker run --rm $(CNI_PLUGIN_IMAGE):$(VERSION)-$(ARCH) calico -v | grep -x $(VERSION) || ( echo "Reported version:" `docker run --rm $(CNI_PLUGIN_IMAGE):$(VERSION)-$(ARCH) calico -v` "\nExpected version: $(VERSION)" && exit 1 )
	docker run --rm $(CNI_PLUGIN_IMAGE):$(VERSION)-$(ARCH) calico-ipam -v | grep -x $(VERSION) || ( echo "Reported version:" `docker run --rm $(CNI_PLUGIN_IMAGE):$(VERSION)-$(ARCH) calico-ipam -v | grep -x $(VERSION)` "\nExpected version: $(VERSION)" && exit 1 )
	docker run --rm quay.io/calico/cni:$(VERSION)-$(ARCH) calico -v | grep -x $(VERSION) || ( echo "Reported version:" `docker run --rm quay.io/calico/cni:$(VERSION)-$(ARCH) calico -v | grep -x $(VERSION)` "\nExpected version: $(VERSION)" && exit 1 )
	docker run --rm quay.io/calico/cni:$(VERSION)-$(ARCH) calico-ipam -v | grep -x $(VERSION) || ( echo "Reported version:" `docker run --rm quay.io/calico/cni:$(VERSION)-$(ARCH) calico-ipam -v | grep -x $(VERSION)` "\nExpected version: $(VERSION)" && exit 1 )
>>>>>>> daae16cf

	# TODO: Some sort of quick validation of the produced binaries.

## Generates release notes based on commits in this version.
release-notes: release-prereqs
	mkdir -p dist
	echo "# Changelog" > release-notes-$(VERSION)
	sh -c "git cherry -v $(PREVIOUS_RELEASE) | cut '-d ' -f 2- | sed 's/^/- /' >> release-notes-$(VERSION)"

## Pushes a github release and release artifacts produced by `make release-build`.
release-publish: release-prereqs
	# Push the git tag.
	git push origin $(VERSION)

	# Push images.
	$(MAKE) push-all push-manifests push-non-manifests RELEASE=true IMAGETAG=$(VERSION)

	# Push binaries to GitHub release.
	# Requires ghr: https://github.com/tcnksm/ghr
	# Requires GITHUB_TOKEN environment variable set.
	ghr -u tigera -r cni-plugin-private \
		-b "Release notes can be found at https://docs.projectcalico.org" \
		-n $(VERSION) \
		$(VERSION) ./bin/github/

	@echo "Confirm that the release was published at the following URL."
	@echo ""
	@echo "  https://github.com/tigera/cni-plugin/releases/tag/$(VERSION)"
	@echo ""
	@echo "If this is the latest stable release, then run the following to push 'latest' images."
	@echo ""
	@echo "  make VERSION=$(VERSION) release-publish-latest"
	@echo ""

# WARNING: Only run this target if this release is the latest stable release. Do NOT
# run this target for alpha / beta / release candidate builds, or patches to earlier Calico versions.
## Pushes `latest` release images. WARNING: Only run this for latest stable releases.
release-publish-latest: release-prereqs
	# Check latest versions match.
<<<<<<< HEAD
	if ! docker run $(BUILD_IMAGE):latest-$(ARCH) calico -v | grep '^$(VERSION)$$'; then echo "Reported version:" `docker run $(BUILD_IMAGE):latest-$(ARCH) calico -v` "\nExpected version: $(VERSION)"; false; else echo "\nVersion check passed\n"; fi
=======
	if ! docker run $(CNI_PLUGIN_IMAGE):latest-$(ARCH) calico -v | grep '^$(VERSION)$$'; then echo "Reported version:" `docker run $(CNI_PLUGIN_IMAGE):latest-$(ARCH) calico -v` "\nExpected version: $(VERSION)"; false; else echo "\nVersion check passed\n"; fi
	if ! docker run quay.io/$(CNI_PLUGIN_IMAGE):latest-$(ARCH) calico -v | grep '^$(VERSION)$$'; then echo "Reported version:" `docker run quay.io/$(CNI_PLUGIN_IMAGE):latest-$(ARCH) calico -v` "\nExpected version: $(VERSION)"; false; else echo "\nVersion check passed\n"; fi
>>>>>>> daae16cf

	$(MAKE) push-all push-manifests push-non-manifests RELEASE=true IMAGETAG=latest

# release-prereqs checks that the environment is configured properly to create a release.
release-prereqs:
ifndef VERSION
	$(error VERSION is undefined - run using make release VERSION=vX.Y.Z)
endif
ifdef LOCAL_BUILD
	$(error LOCAL_BUILD must not be set for a release)
endif
ifndef GITHUB_TOKEN
	$(error GITHUB_TOKEN must be set for a release)
endif
ifeq (, $(shell which ghr))
	$(error Unable to find `ghr` in PATH, run this: go get -u github.com/tcnksm/ghr)
endif

###############################################################################
# Developer helper scripts (not used by build or test)
###############################################################################
## Run kube-proxy
run-kube-proxy:
	-docker rm -f calico-kube-proxy
	docker run --name calico-kube-proxy -d --net=host --privileged gcr.io/google_containers/hyperkube:$(K8S_VERSION) kube-proxy --master=http://127.0.0.1:8080 --v=2

.PHONY: test-watch
## Run the unit tests, watching for changes.
test-watch: $(BIN)/install run-etcd run-k8s-apiserver
	# The tests need to run as root
	CGO_ENABLED=0 ETCD_IP=127.0.0.1 PLUGIN=calico GOPATH=$(GOPATH) $(shell which ginkgo) watch -skipPackage pkg/install<|MERGE_RESOLUTION|>--- conflicted
+++ resolved
@@ -1,6 +1,5 @@
 PACKAGE_NAME=github.com/projectcalico/cni-plugin
-<<<<<<< HEAD
-GO_BUILD_VER=v0.52
+GO_BUILD_VER=v0.53
 
 GIT_USE_SSH = true
 
@@ -8,40 +7,18 @@
 # to the drift between public and private to a minimum we just disable the deprecation checks.
 LINT_ARGS = --max-issues-per-linter 0 --max-same-issues 0 --deadline 5m --exclude SA1019
 
-# This needs to be evaluated before the common makefile is included.
-# This var contains some default values that the common makefile may append to.
-PUSH_IMAGES?=gcr.io/unique-caldron-775/cnx/tigera/cni
-
-BUILD_IMAGE_ORG?=calico
-CALICO_BUILD?=$(BUILD_IMAGE_ORG)/go-build:$(GO_BUILD_VER)
-
-BUILD_IMAGE?=tigera/cni
-DEPLOY_CONTAINER_MARKER=cni_deploy_container-$(ARCH).created
-RELEASE_IMAGES?=
-=======
-GO_BUILD_VER=v0.53
->>>>>>> daae16cf
-
 ORGANIZATION=tigera
 SEMAPHORE_PROJECT_ID?=$(SEMAPHORE_CNI_PLUGIN_PRIVATE_PROJECT_ID)
 
 # Used so semaphore can trigger the update pin pipelines in projects that have this project as a dependency.
 SEMAPHORE_AUTO_PIN_UPDATE_PROJECT_IDS=$(SEMAPHORE_NODE_PRIVATE_PROJECT_ID)
 
-RELEASE_REGISTRIES    ?= gcr.io/projectcalico-org eu.gcr.io/projectcalico-org asia.gcr.io/projectcalico-org us.gcr.io/projectcalico-org
-RELEASE_BRANCH_PREFIX ?= release
-DEV_TAG_SUFFIX        ?= 0.dev
-
-# If this is a release, also tag and push additional images.
-ifeq ($(RELEASE),true)
-CNI_PLUGIN_IMAGE ?=cni
-DEV_REGISTRIES   ?=quay.io/calico calico $(RELEASE_REGISTRIES)
-else
-CNI_PLUGIN_IMAGE ?=calico/cni
-DEV_REGISTRIES   ?=quay.io registry.hub.docker.com
-endif
-
-BUILD_IMAGES   ?=$(CNI_PLUGIN_IMAGE)
+CNI_PLUGIN_IMAGE      ?=tigera/cni
+BUILD_IMAGES          ?=$(CNI_PLUGIN_IMAGE)
+DEV_REGISTRIES        ?=gcr.io/unique-caldron-775/cnx
+RELEASE_REGISTRIES    ?=quay.io
+RELEASE_BRANCH_PREFIX ?=release-calient
+DEV_TAG_SUFFIX        ?=calient-0.dev
 
 ###############################################################################
 # Download and include Makefile.common
@@ -346,123 +323,6 @@
 	$(DOCKER_RUN) -e GOOS=windows $(CALICO_BUILD) sh -c '$(GIT_CONFIG_SSH) go test ./win_tests -c -o $(BIN_WIN)/win-fv.exe'
 
 ###############################################################################
-# Release
-###############################################################################
-PREVIOUS_RELEASE=$(shell git describe --tags --abbrev=0)
-
-## Tags and builds a release from start to finish.
-release: release-prereqs
-	$(MAKE) VERSION=$(VERSION) release-tag
-	$(MAKE) VERSION=$(VERSION) release-build
-	$(MAKE) VERSION=$(VERSION) tag-base-images-all
-	$(MAKE) VERSION=$(VERSION) release-verify
-
-	@echo ""
-	@echo "Release build complete. Next, push the produced images."
-	@echo ""
-	@echo "  make VERSION=$(VERSION) release-publish"
-	@echo ""
-
-## Produces a git tag for the release.
-release-tag: release-prereqs release-notes
-	git tag $(VERSION) -F release-notes-$(VERSION)
-	@echo ""
-	@echo "Now you can build the release:"
-	@echo ""
-	@echo "  make VERSION=$(VERSION) release-build"
-	@echo ""
-
-## Produces a clean build of release artifacts at the specified version.
-release-build: release-prereqs clean
-# Check that the correct code is checked out.
-ifneq ($(VERSION), $(GIT_VERSION))
-	$(error Attempt to build $(VERSION) from $(GIT_VERSION))
-endif
-	$(MAKE) image-all
-	$(MAKE) tag-images-all RELEASE=true IMAGETAG=$(VERSION)
-	$(MAKE) tag-images-all RELEASE=true IMAGETAG=latest
-
-	# Copy artifacts for upload to GitHub.
-	mkdir -p bin/github
-	$(foreach var,$(VALIDARCHES), cp bin/$(var)/calico bin/github/calico-$(var);)
-	$(foreach var,$(VALIDARCHES), cp bin/$(var)/calico-ipam bin/github/calico-ipam-$(var);)
-
-## Verifies the release artifacts produces by `make release-build` are correct.
-release-verify: release-prereqs
-	# Check the reported version is correct for each release artifact.
-<<<<<<< HEAD
-	docker run --rm $(BUILD_IMAGE):$(VERSION)-$(ARCH) calico -v | grep -x $(VERSION) || ( echo "Reported version:" `docker run --rm $(BUILD_IMAGE):$(VERSION)-$(ARCH) calico -v` "\nExpected version: $(VERSION)" && exit 1 )
-	docker run --rm $(BUILD_IMAGE):$(VERSION)-$(ARCH) calico-ipam -v | grep -x $(VERSION) || ( echo "Reported version:" `docker run --rm $(BUILD_IMAGE):$(VERSION)-$(ARCH) calico-ipam -v | grep -x $(VERSION)` "\nExpected version: $(VERSION)" && exit 1 )
-=======
-	docker run --rm $(CNI_PLUGIN_IMAGE):$(VERSION)-$(ARCH) calico -v | grep -x $(VERSION) || ( echo "Reported version:" `docker run --rm $(CNI_PLUGIN_IMAGE):$(VERSION)-$(ARCH) calico -v` "\nExpected version: $(VERSION)" && exit 1 )
-	docker run --rm $(CNI_PLUGIN_IMAGE):$(VERSION)-$(ARCH) calico-ipam -v | grep -x $(VERSION) || ( echo "Reported version:" `docker run --rm $(CNI_PLUGIN_IMAGE):$(VERSION)-$(ARCH) calico-ipam -v | grep -x $(VERSION)` "\nExpected version: $(VERSION)" && exit 1 )
-	docker run --rm quay.io/calico/cni:$(VERSION)-$(ARCH) calico -v | grep -x $(VERSION) || ( echo "Reported version:" `docker run --rm quay.io/calico/cni:$(VERSION)-$(ARCH) calico -v | grep -x $(VERSION)` "\nExpected version: $(VERSION)" && exit 1 )
-	docker run --rm quay.io/calico/cni:$(VERSION)-$(ARCH) calico-ipam -v | grep -x $(VERSION) || ( echo "Reported version:" `docker run --rm quay.io/calico/cni:$(VERSION)-$(ARCH) calico-ipam -v | grep -x $(VERSION)` "\nExpected version: $(VERSION)" && exit 1 )
->>>>>>> daae16cf
-
-	# TODO: Some sort of quick validation of the produced binaries.
-
-## Generates release notes based on commits in this version.
-release-notes: release-prereqs
-	mkdir -p dist
-	echo "# Changelog" > release-notes-$(VERSION)
-	sh -c "git cherry -v $(PREVIOUS_RELEASE) | cut '-d ' -f 2- | sed 's/^/- /' >> release-notes-$(VERSION)"
-
-## Pushes a github release and release artifacts produced by `make release-build`.
-release-publish: release-prereqs
-	# Push the git tag.
-	git push origin $(VERSION)
-
-	# Push images.
-	$(MAKE) push-all push-manifests push-non-manifests RELEASE=true IMAGETAG=$(VERSION)
-
-	# Push binaries to GitHub release.
-	# Requires ghr: https://github.com/tcnksm/ghr
-	# Requires GITHUB_TOKEN environment variable set.
-	ghr -u tigera -r cni-plugin-private \
-		-b "Release notes can be found at https://docs.projectcalico.org" \
-		-n $(VERSION) \
-		$(VERSION) ./bin/github/
-
-	@echo "Confirm that the release was published at the following URL."
-	@echo ""
-	@echo "  https://github.com/tigera/cni-plugin/releases/tag/$(VERSION)"
-	@echo ""
-	@echo "If this is the latest stable release, then run the following to push 'latest' images."
-	@echo ""
-	@echo "  make VERSION=$(VERSION) release-publish-latest"
-	@echo ""
-
-# WARNING: Only run this target if this release is the latest stable release. Do NOT
-# run this target for alpha / beta / release candidate builds, or patches to earlier Calico versions.
-## Pushes `latest` release images. WARNING: Only run this for latest stable releases.
-release-publish-latest: release-prereqs
-	# Check latest versions match.
-<<<<<<< HEAD
-	if ! docker run $(BUILD_IMAGE):latest-$(ARCH) calico -v | grep '^$(VERSION)$$'; then echo "Reported version:" `docker run $(BUILD_IMAGE):latest-$(ARCH) calico -v` "\nExpected version: $(VERSION)"; false; else echo "\nVersion check passed\n"; fi
-=======
-	if ! docker run $(CNI_PLUGIN_IMAGE):latest-$(ARCH) calico -v | grep '^$(VERSION)$$'; then echo "Reported version:" `docker run $(CNI_PLUGIN_IMAGE):latest-$(ARCH) calico -v` "\nExpected version: $(VERSION)"; false; else echo "\nVersion check passed\n"; fi
-	if ! docker run quay.io/$(CNI_PLUGIN_IMAGE):latest-$(ARCH) calico -v | grep '^$(VERSION)$$'; then echo "Reported version:" `docker run quay.io/$(CNI_PLUGIN_IMAGE):latest-$(ARCH) calico -v` "\nExpected version: $(VERSION)"; false; else echo "\nVersion check passed\n"; fi
->>>>>>> daae16cf
-
-	$(MAKE) push-all push-manifests push-non-manifests RELEASE=true IMAGETAG=latest
-
-# release-prereqs checks that the environment is configured properly to create a release.
-release-prereqs:
-ifndef VERSION
-	$(error VERSION is undefined - run using make release VERSION=vX.Y.Z)
-endif
-ifdef LOCAL_BUILD
-	$(error LOCAL_BUILD must not be set for a release)
-endif
-ifndef GITHUB_TOKEN
-	$(error GITHUB_TOKEN must be set for a release)
-endif
-ifeq (, $(shell which ghr))
-	$(error Unable to find `ghr` in PATH, run this: go get -u github.com/tcnksm/ghr)
-endif
-
-###############################################################################
 # Developer helper scripts (not used by build or test)
 ###############################################################################
 ## Run kube-proxy
