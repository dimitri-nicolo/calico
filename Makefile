PACKAGE_NAME=github.com/projectcalico/cni-plugin
GO_BUILD_VER=v0.45

GIT_USE_SSH = true

# This excludes deprecation checks. libcalico-go-private has deprecated VethNameForWorkload but libcalico-go has not, so
# to the drift between public and private to a minimum we just disable the deprecation checks.
LINT_ARGS = --max-issues-per-linter 0 --max-same-issues 0 --deadline 5m --exclude SA1019

# This needs to be evaluated before the common makefile is included.
# This var contains some default values that the common makefile may append to.
PUSH_IMAGES?=gcr.io/unique-caldron-775/cnx/tigera/cni

###############################################################################
# Download and include Makefile.common
#   Additions to EXTRA_DOCKER_ARGS need to happen before the include since
#   that variable is evaluated when we declare DOCKER_RUN and siblings.
###############################################################################
MAKE_BRANCH?=$(GO_BUILD_VER)
MAKE_REPO?=https://raw.githubusercontent.com/projectcalico/go-build/$(MAKE_BRANCH)

Makefile.common: Makefile.common.$(MAKE_BRANCH)
	cp "$<" "$@"
Makefile.common.$(MAKE_BRANCH):
	# Clean up any files downloaded from other branches so they don't accumulate.
	rm -f Makefile.common.*
	curl --fail $(MAKE_REPO)/Makefile.common -o "$@"

EXTRA_DOCKER_ARGS += -e GOPRIVATE=github.com/tigera/*

# Build mounts for running in "local build" mode. This allows an easy build using local development code,
# assuming that there is a local checkout of libcalico in the same directory as this repo.
ifdef LOCAL_BUILD
PHONY: set-up-local-build
LOCAL_BUILD_DEP:=set-up-local-build

EXTRA_DOCKER_ARGS+=-v $(CURDIR)/../libcalico-go:/go/src/github.com/projectcalico/libcalico-go:rw
$(LOCAL_BUILD_DEP):
	$(DOCKER_RUN) $(CALICO_BUILD) go mod edit -replace=github.com/projectcalico/libcalico-go=../libcalico-go
endif

include Makefile.common

###############################################################################
BIN=bin/$(ARCH)
SRC_FILES=$(shell find pkg cmd internal -name '*.go')
TEST_SRC_FILES=$(shell find tests -name '*.go')
WINFV_SRCFILES=$(shell find win_tests -name '*.go')
LOCAL_IP_ENV?=$(shell ip route get 8.8.8.8 | head -1 | awk '{print $$7}')

# fail if unable to download
CURL=curl -C - -sSf

CNI_VERSION=v0.8.6

BUILD_IMAGE_ORG?=calico

# By default set the CNI_SPEC_VERSION to 0.3.1 for tests.
CNI_SPEC_VERSION?=0.3.1

CALICO_BUILD?=$(BUILD_IMAGE_ORG)/go-build:$(GO_BUILD_VER)

BUILD_IMAGE?=tigera/cni
DEPLOY_CONTAINER_MARKER=cni_deploy_container-$(ARCH).created

RELEASE_IMAGES?=

ETCD_CONTAINER ?= quay.io/coreos/etcd:$(ETCD_VERSION)-$(BUILDARCH)
# If building on amd64 omit the arch in the container name.
ifeq ($(BUILDARCH),amd64)
	ETCD_CONTAINER=quay.io/coreos/etcd:$(ETCD_VERSION)
endif

.PHONY: clean
clean:
	rm -rf $(BIN) bin $(DEPLOY_CONTAINER_MARKER) .go-pkg-cache pkg/install/install.test 
	rm -f *.created
	rm -f crds.yaml
	rm -rf config/
	# If the vendor directory exists then the build fails with golang 1.14, and this folder exists in semaphore v1 but it's
	# empty
	rm -rf vendor/

###############################################################################
# Updating pins
###############################################################################
LICENSING_BRANCH?=$(PIN_BRANCH)
LICENSING_REPO?=github.com/tigera/licensing
LIBCALICO_REPO=github.com/tigera/libcalico-go-private

update-licensing-pin:
	$(call update_pin,github.com/tigera/licensing,$(LICENSING_REPO),$(LICENSING_BRANCH))

update-pins: update-licensing-pin replace-libcalico-pin

###############################################################################
# Building the binary
###############################################################################
BIN=bin/$(ARCH)
<<<<<<< HEAD
build: $(BIN)/install
ifeq ($(ARCH),amd64)
# Go only supports amd64 for Windows builds.
build: $(BIN)/calico.exe $(BIN)/calico-ipam.exe
=======
build: $(BIN)/install $(BIN)/calico $(BIN)/calico-ipam
ifeq ($(ARCH),amd64)
# Go only supports amd64 for Windows builds.
BIN_WIN=bin/windows
build: $(BIN_WIN)/calico.exe $(BIN_WIN)/calico-ipam.exe
>>>>>>> a8ef39dd
endif
build-all: $(addprefix sub-build-,$(VALIDARCHES))
sub-build-%:
	$(MAKE) build ARCH=$*
	
## Build the Calico network plugin and ipam plugins
$(BIN)/install binary: $(LOCAL_BUILD_DEP) $(SRC_FILES)
	-mkdir -p .go-pkg-cache
	-mkdir -p $(BIN)
	$(DOCKER_RUN) \
	-e ARCH=$(ARCH) \
	-e GOARCH=$(ARCH) \
	-e LOCAL_USER_ID=$(LOCAL_USER_ID) \
	-v $(CURDIR):/go/src/$(PACKAGE_NAME):rw \
	-v $(CURDIR)/$(BIN):/go/src/$(PACKAGE_NAME)/$(BIN):rw \
	$(LOCAL_BUILD_MOUNTS) \
	-w /go/src/$(PACKAGE_NAME) \
	-e GOCACHE=/go-cache \
	    $(CALICO_BUILD) sh -c '$(GIT_CONFIG_SSH) \
		go build -v -o $(BIN)/install -ldflags "-X main.VERSION=$(GIT_VERSION) -s -w" $(PACKAGE_NAME)/cmd/calico'

## Build the Calico network plugin and ipam plugins for Windows
<<<<<<< HEAD
$(BIN)/calico.exe $(BIN)/calico-ipam.exe: $(LOCAL_BUILD_DEP) $(SRC_FILES)
	$(DOCKER_RUN) \
	-e GOOS=windows \
	    $(CALICO_BUILD) sh -c '$(GIT_CONFIG_SSH) \
		go build -v -o $(BIN)/calico.exe -ldflags "-X main.VERSION=$(GIT_VERSION) -s -w" $(PACKAGE_NAME)/cmd/calico && \
		go build -v -o $(BIN)/calico-ipam.exe -ldflags "-X main.VERSION=$(GIT_VERSION) -s -w" $(PACKAGE_NAME)/cmd/calico'
=======
$(BIN_WIN)/calico.exe $(BIN_WIN)/calico-ipam.exe: $(LOCAL_BUILD_DEP) $(SRC_FILES)
	$(DOCKER_RUN) \
	-e GOOS=windows \
	    $(CALICO_BUILD) sh -c '$(GIT_CONFIG_SSH) \
		go build -v -o $(BIN_WIN)/calico.exe -ldflags "-X main.VERSION=$(GIT_VERSION) -s -w" $(PACKAGE_NAME)/cmd/calico && \
		go build -v -o $(BIN_WIN)/calico-ipam.exe -ldflags "-X main.VERSION=$(GIT_VERSION) -s -w" $(PACKAGE_NAME)/cmd/calico'

>>>>>>> a8ef39dd

###############################################################################
# Building the image
###############################################################################
image: $(DEPLOY_CONTAINER_MARKER)
image-all: $(addprefix sub-image-,$(VALIDARCHES))
sub-image-%:
	$(MAKE) image ARCH=$*

$(DEPLOY_CONTAINER_MARKER): Dockerfile.$(ARCH) build fetch-cni-bins
	GO111MODULE=on docker build -t $(BUILD_IMAGE):latest-$(ARCH) --build-arg QEMU_IMAGE=$(CALICO_BUILD) --build-arg GIT_VERSION=$(GIT_VERSION) -f Dockerfile.$(ARCH) .
ifeq ($(ARCH),amd64)
	# Need amd64 builds tagged as :latest because Semaphore depends on that
	docker tag $(BUILD_IMAGE):latest-$(ARCH) $(BUILD_IMAGE):latest
endif
	touch $@

.PHONY: fetch-cni-bins
fetch-cni-bins: $(BIN)/flannel $(BIN)/loopback $(BIN)/host-local $(BIN)/portmap $(BIN)/tuning $(BIN)/bandwidth

$(BIN)/flannel $(BIN)/loopback $(BIN)/host-local $(BIN)/portmap $(BIN)/tuning $(BIN)/bandwidth:
	mkdir -p $(BIN)
	$(CURL) -L --retry 5 https://github.com/containernetworking/plugins/releases/download/$(CNI_VERSION)/cni-plugins-linux-$(ARCH)-$(CNI_VERSION).tgz | tar -xz -C $(BIN) ./flannel ./loopback ./host-local ./portmap ./tuning ./bandwidth

###############################################################################
# Image build/push
###############################################################################
# we want to be able to run the same recipe on multiple targets keyed on the image name
# to do that, we would use the entire image name, e.g. calico/node:abcdefg, as the stem, or '%', in the target
# however, make does **not** allow the usage of invalid filename characters - like / and : - in a stem, and thus errors out
# to get around that, we "escape" those characters by converting all : to --- and all / to ___ , so that we can use them
# in the target, we then unescape them back
escapefs = $(subst :,---,$(subst /,___,$(1)))
unescapefs = $(subst ---,:,$(subst ___,/,$(1)))

# these macros create a list of valid architectures for pushing manifests
space :=
space +=
comma := ,
prefix_linux = $(addprefix linux/,$(strip $1))
join_platforms = $(subst $(space),$(comma),$(call prefix_linux,$(strip $1)))

imagetag:
ifndef IMAGETAG
	$(error IMAGETAG is undefined - run using make <target> IMAGETAG=X.Y.Z)
endif

## push one arch
push: imagetag $(addprefix sub-single-push-,$(call escapefs,$(PUSH_IMAGES)))

sub-single-push-%:
	docker push $(call unescapefs,$*:$(IMAGETAG)-$(ARCH))

## push all arches
push-all: imagetag $(addprefix sub-push-,$(VALIDARCHES))
sub-push-%:
	$(MAKE) push ARCH=$* IMAGETAG=$(IMAGETAG)

## push multi-arch manifest where supported
push-manifests: imagetag  $(addprefix sub-manifest-,$(call escapefs,$(PUSH_MANIFEST_IMAGES)))
sub-manifest-%:
	# Docker login to hub.docker.com required before running this target as we are using
	# $(DOCKER_CONFIG) holds the docker login credentials path to credentials based on
	# manifest-tool's requirements here https://github.com/estesp/manifest-tool#sample-usage
	docker run -t --entrypoint /bin/sh -v $(DOCKER_CONFIG):/root/.docker/config.json $(CALICO_BUILD) -c "/usr/bin/manifest-tool push from-args --platforms $(call join_platforms,$(VALIDARCHES)) --template $(call unescapefs,$*:$(IMAGETAG))-ARCH --target $(call unescapefs,$*:$(IMAGETAG))"

## push default amd64 arch where multi-arch manifest is not supported
push-non-manifests: imagetag $(addprefix sub-non-manifest-,$(call escapefs,$(PUSH_NONMANIFEST_IMAGES)))
sub-non-manifest-%:
ifeq ($(ARCH),amd64)
	docker push $(call unescapefs,$*:$(IMAGETAG))
else
	$(NOECHO) $(NOOP)
endif

## tag images of one arch
tag-images: imagetag $(addprefix sub-single-tag-images-arch-,$(call escapefs,$(PUSH_IMAGES))) $(addprefix sub-single-tag-images-non-manifest-,$(call escapefs,$(PUSH_NONMANIFEST_IMAGES)))

sub-single-tag-images-arch-%:
	docker tag $(BUILD_IMAGE):latest-$(ARCH) $(call unescapefs,$*:$(IMAGETAG)-$(ARCH))

# because some still do not support multi-arch manifest
sub-single-tag-images-non-manifest-%:
ifeq ($(ARCH),amd64)
	docker tag $(BUILD_IMAGE):latest-$(ARCH) $(call unescapefs,$*:$(IMAGETAG))
else
	$(NOECHO) $(NOOP)
endif

## tag version number build images i.e.  tigera/cni:latest-amd64 -> tigera/cni:v1.1.1-amd64
tag-base-images-all: $(addprefix sub-base-tag-images-,$(VALIDARCHES))
sub-base-tag-images-%:
	docker tag $(BUILD_IMAGE):latest-$* $(call unescapefs,$(BUILD_IMAGE):$(VERSION)-$*)

## tag images of all archs
tag-images-all: imagetag $(addprefix sub-tag-images-,$(VALIDARCHES))
sub-tag-images-%:
	$(MAKE) tag-images ARCH=$* IMAGETAG=$(IMAGETAG)

###############################################################################
# Static checks
###############################################################################
hooks_installed:=$(shell ./install-git-hooks)

###############################################################################
# Unit Tests
###############################################################################
## Run the unit tests.
ut: run-k8s-controller $(BIN)/install $(BIN)/host-local $(BIN)/calico-ipam $(BIN)/calico
	$(MAKE) ut-datastore DATASTORE_TYPE=etcdv3
	$(MAKE) ut-datastore DATASTORE_TYPE=kubernetes

$(BIN)/calico-ipam $(BIN)/calico: $(BIN)/install
	cp "$<" "$@"

ut-datastore: $(LOCAL_BUILD_DEP)
	# The tests need to run as root
	docker run --rm -t --privileged --net=host \
	$(EXTRA_DOCKER_ARGS) \
	-e ETCD_IP=$(LOCAL_IP_ENV) \
	-e LOCAL_USER_ID=$(LOCAL_USER_ID) \
	-e RUN_AS_ROOT=true \
	-e ARCH=$(ARCH) \
	-e PLUGIN=calico \
	-e BIN=/go/src/$(PACKAGE_NAME)/$(BIN) \
	-e CNI_SPEC_VERSION=$(CNI_SPEC_VERSION) \
	-e DATASTORE_TYPE=$(DATASTORE_TYPE) \
	-e ETCD_ENDPOINTS=http://$(LOCAL_IP_ENV):2379 \
	-e K8S_API_ENDPOINT=http://127.0.0.1:8080 \
	-v $(CURDIR):/go/src/$(PACKAGE_NAME):rw \
	$(CALICO_BUILD) sh -c '$(GIT_CONFIG_SSH) \
			cd  /go/src/$(PACKAGE_NAME) && \
			ginkgo -cover -r -skipPackage pkg/install $(GINKGO_ARGS)'

ut-etcd: run-k8s-controller build $(BIN)/host-local
	$(MAKE) ut-datastore DATASTORE_TYPE=etcdv3
	make stop-etcd
	make stop-k8s-controller

ut-kdd: run-k8s-controller build $(BIN)/host-local
	$(MAKE) ut-datastore DATASTORE_TYPE=kubernetes
	make stop-etcd
	make stop-k8s-controller

## Run the tests in a container (as root) for different CNI spec versions
## to make sure we don't break backwards compatibility.
.PHONY: test-cni-versions
test-cni-versions:
	for cniversion in "0.2.0" "0.3.1" ; do \
		make ut CNI_SPEC_VERSION=$$cniversion; \
	done

config/crd: mod-download
	mkdir -p config/crd
	$(DOCKER_GO_BUILD) sh -c ' \
		cp -r `go list -m -f "{{.Dir}}" github.com/projectcalico/libcalico-go`/config/crd/* config/crd; \
		chmod +w config/crd/*'

## Kubernetes apiserver used for tests
run-k8s-apiserver: config/crd stop-k8s-apiserver run-etcd
	docker run --detach --net=host \
	  --name calico-k8s-apiserver \
	  -v `pwd`/config:/config \
	  -v `pwd`/internal/pkg/testutils/private.key:/private.key \
	  gcr.io/google_containers/hyperkube-$(ARCH):$(K8S_VERSION) kube-apiserver \
	    --etcd-servers=http://$(LOCAL_IP_ENV):2379 \
	    --service-cluster-ip-range=10.101.0.0/16 \
	    --service-account-key-file=/private.key
	# Wait until the apiserver is accepting requests.
	while ! docker exec calico-k8s-apiserver kubectl get nodes; do echo "Waiting for apiserver to come up..."; sleep 2; done
	while ! docker exec calico-k8s-apiserver kubectl apply -f /config/crd; do echo "Waiting for CRDs..."; sleep 2; done

## Kubernetes controller manager used for tests
run-k8s-controller: stop-k8s-controller run-k8s-apiserver
	docker run --detach --net=host \
	  --name calico-k8s-controller \
	  -v `pwd`/internal/pkg/testutils/private.key:/private.key \
	  gcr.io/google_containers/hyperkube-$(ARCH):$(K8S_VERSION) kube-controller-manager \
	    --master=127.0.0.1:8080 \
	    --min-resync-period=3m \
	    --allocate-node-cidrs=true \
	    --cluster-cidr=192.168.0.0/16 \
	    --v=5 \
	    --service-account-private-key-file=/private.key

## Stop Kubernetes apiserver
stop-k8s-apiserver:
	@-docker rm -f calico-k8s-apiserver

## Stop Kubernetes controller manager
stop-k8s-controller:
	@-docker rm -f calico-k8s-controller

## Etcd is used by the tests
run-etcd: stop-etcd
	docker run --detach \
	  -p 2379:2379 \
	  --name calico-etcd $(ETCD_CONTAINER) \
	  etcd \
	  --advertise-client-urls "http://$(LOCAL_IP_ENV):2379,http://127.0.0.1:2379,http://$(LOCAL_IP_ENV):4001,http://127.0.0.1:4001" \
	  --listen-client-urls "http://0.0.0.0:2379,http://0.0.0.0:4001"

## Stops calico-etcd containers
stop-etcd:
	@-docker rm -f calico-etcd

###############################################################################
# Install test
###############################################################################
# We pre-build the test binary so that we can run it outside a container and allow it
# to interact with docker.
pkg/install/install.test: pkg/install/*.go
	-mkdir -p .go-pkg-cache
	$(DOCKER_RUN) \
	-e LOCAL_USER_ID=$(LOCAL_USER_ID) \
	-v $(CURDIR):/go/src/$(PACKAGE_NAME):rw \
	-v $(CURDIR)/.go-pkg-cache:/go/pkg/:rw \
		$(CALICO_BUILD) sh -c '$(GIT_CONFIG_SSH) \
			cd /go/src/$(PACKAGE_NAME) && \
			go test ./pkg/install -c --tags install_test -o ./pkg/install/install.test'

.PHONY: test-install-cni
## Test the install
test-install-cni: image pkg/install/install.test
	cd pkg/install && CONTAINER_NAME=$(BUILD_IMAGE) ./install.test

###############################################################################
# CI/CD
###############################################################################
.PHONY: ci
ci: clean mod-download build static-checks test-cni-versions image-all test-install-cni

## Avoid unplanned go.sum updates
.PHONY: undo-go-sum check-dirty
undo-go-sum:
	@echo "Undoing go.sum update..."
	git checkout -- go.sum

## Check if generated image is dirty
check-dirty: undo-go-sum
	@if (git describe --tags --dirty | grep -c dirty >/dev/null); then \
	  echo "Generated image is dirty:"; \
	  git status --porcelain; \
	  false; \
	fi

## Deploys images to registry
cd: check-dirty
ifndef CONFIRM
	$(error CONFIRM is undefined - run using make <target> CONFIRM=true)
endif
ifndef BRANCH_NAME
	$(error BRANCH_NAME is undefined - run using make <target> BRANCH_NAME=var or set an environment variable)
endif
	$(MAKE) tag-images-all push-all push-manifests push-non-manifests  IMAGETAG=${BRANCH_NAME} EXCLUDEARCH="$(EXCLUDEARCH)"
	$(MAKE) tag-images-all push-all push-manifests push-non-manifests  IMAGETAG=$(shell git describe --tags --dirty --always --long) EXCLUDEARCH="$(EXCLUDEARCH)"

## Build fv binary for Windows
<<<<<<< HEAD
$(BIN)/win-fv.exe: $(LOCAL_BUILD_DEP) $(WINFV_SRCFILES)
	$(DOCKER_RUN) -e GOOS=windows $(CALICO_BUILD) sh -c '$(GIT_CONFIG_SSH) go test ./win_tests -c -o $(BIN)/win-fv.exe'
=======
$(BIN_WIN)/win-fv.exe: $(LOCAL_BUILD_DEP) $(WINFV_SRCFILES)
	$(DOCKER_RUN) -e GOOS=windows $(CALICO_BUILD) sh -c '$(GIT_CONFIG_SSH) go test ./win_tests -c -o $(BIN_WIN)/win-fv.exe'
>>>>>>> a8ef39dd

###############################################################################
# Release
###############################################################################
PREVIOUS_RELEASE=$(shell git describe --tags --abbrev=0)

## Tags and builds a release from start to finish.
release: release-prereqs
	$(MAKE) VERSION=$(VERSION) release-tag
	$(MAKE) VERSION=$(VERSION) release-build
	$(MAKE) VERSION=$(VERSION) tag-base-images-all
	$(MAKE) VERSION=$(VERSION) release-verify

	@echo ""
	@echo "Release build complete. Next, push the produced images."
	@echo ""
	@echo "  make VERSION=$(VERSION) release-publish"
	@echo ""

## Produces a git tag for the release.
release-tag: release-prereqs release-notes
	git tag $(VERSION) -F release-notes-$(VERSION)
	@echo ""
	@echo "Now you can build the release:"
	@echo ""
	@echo "  make VERSION=$(VERSION) release-build"
	@echo ""

## Produces a clean build of release artifacts at the specified version.
release-build: release-prereqs clean
# Check that the correct code is checked out.
ifneq ($(VERSION), $(GIT_VERSION))
	$(error Attempt to build $(VERSION) from $(GIT_VERSION))
endif
	$(MAKE) image-all
	$(MAKE) tag-images-all RELEASE=true IMAGETAG=$(VERSION)
	$(MAKE) tag-images-all RELEASE=true IMAGETAG=latest

	# Copy artifacts for upload to GitHub.
	mkdir -p bin/github
	$(foreach var,$(VALIDARCHES), cp bin/$(var)/calico bin/github/calico-$(var);)
	$(foreach var,$(VALIDARCHES), cp bin/$(var)/calico-ipam bin/github/calico-ipam-$(var);)

## Verifies the release artifacts produces by `make release-build` are correct.
release-verify: release-prereqs
	# Check the reported version is correct for each release artifact.
	docker run --rm $(BUILD_IMAGE):$(VERSION)-$(ARCH) calico -v | grep -x $(VERSION) || ( echo "Reported version:" `docker run --rm $(BUILD_IMAGE):$(VERSION)-$(ARCH) calico -v` "\nExpected version: $(VERSION)" && exit 1 )
	docker run --rm $(BUILD_IMAGE):$(VERSION)-$(ARCH) calico-ipam -v | grep -x $(VERSION) || ( echo "Reported version:" `docker run --rm $(BUILD_IMAGE):$(VERSION)-$(ARCH) calico-ipam -v | grep -x $(VERSION)` "\nExpected version: $(VERSION)" && exit 1 )

	# TODO: Some sort of quick validation of the produced binaries.

## Generates release notes based on commits in this version.
release-notes: release-prereqs
	mkdir -p dist
	echo "# Changelog" > release-notes-$(VERSION)
	sh -c "git cherry -v $(PREVIOUS_RELEASE) | cut '-d ' -f 2- | sed 's/^/- /' >> release-notes-$(VERSION)"

## Pushes a github release and release artifacts produced by `make release-build`.
release-publish: release-prereqs
	# Push the git tag.
	git push origin $(VERSION)

	# Push images.
	$(MAKE) push-all push-manifests push-non-manifests RELEASE=true IMAGETAG=$(VERSION)

	# Push binaries to GitHub release.
	# Requires ghr: https://github.com/tcnksm/ghr
	# Requires GITHUB_TOKEN environment variable set.
	ghr -u tigera -r cni-plugin-private \
		-b "Release notes can be found at https://docs.projectcalico.org" \
		-n $(VERSION) \
		$(VERSION) ./bin/github/

	@echo "Confirm that the release was published at the following URL."
	@echo ""
	@echo "  https://github.com/tigera/cni-plugin/releases/tag/$(VERSION)"
	@echo ""
	@echo "If this is the latest stable release, then run the following to push 'latest' images."
	@echo ""
	@echo "  make VERSION=$(VERSION) release-publish-latest"
	@echo ""

# WARNING: Only run this target if this release is the latest stable release. Do NOT
# run this target for alpha / beta / release candidate builds, or patches to earlier Calico versions.
## Pushes `latest` release images. WARNING: Only run this for latest stable releases.
release-publish-latest: release-prereqs
	# Check latest versions match.
	if ! docker run $(BUILD_IMAGE):latest-$(ARCH) calico -v | grep '^$(VERSION)$$'; then echo "Reported version:" `docker run $(BUILD_IMAGE):latest-$(ARCH) calico -v` "\nExpected version: $(VERSION)"; false; else echo "\nVersion check passed\n"; fi

	$(MAKE) push-all push-manifests push-non-manifests RELEASE=true IMAGETAG=latest

# release-prereqs checks that the environment is configured properly to create a release.
release-prereqs:
ifndef VERSION
	$(error VERSION is undefined - run using make release VERSION=vX.Y.Z)
endif
ifdef LOCAL_BUILD
	$(error LOCAL_BUILD must not be set for a release)
endif
ifndef GITHUB_TOKEN
	$(error GITHUB_TOKEN must be set for a release)
endif
ifeq (, $(shell which ghr))
	$(error Unable to find `ghr` in PATH, run this: go get -u github.com/tcnksm/ghr)
endif

###############################################################################
# Developer helper scripts (not used by build or test)
###############################################################################
## Run kube-proxy
run-kube-proxy:
	-docker rm -f calico-kube-proxy
	docker run --name calico-kube-proxy -d --net=host --privileged gcr.io/google_containers/hyperkube:$(K8S_VERSION) kube-proxy --master=http://127.0.0.1:8080 --v=2

.PHONY: test-watch
## Run the unit tests, watching for changes.
test-watch: $(BIN)/install run-etcd run-k8s-apiserver
	# The tests need to run as root
	CGO_ENABLED=0 ETCD_IP=127.0.0.1 PLUGIN=calico GOPATH=$(GOPATH) $(shell which ginkgo) watch -skipPackage pkg/install<|MERGE_RESOLUTION|>--- conflicted
+++ resolved
@@ -97,18 +97,11 @@
 # Building the binary
 ###############################################################################
 BIN=bin/$(ARCH)
-<<<<<<< HEAD
-build: $(BIN)/install
-ifeq ($(ARCH),amd64)
-# Go only supports amd64 for Windows builds.
-build: $(BIN)/calico.exe $(BIN)/calico-ipam.exe
-=======
 build: $(BIN)/install $(BIN)/calico $(BIN)/calico-ipam
 ifeq ($(ARCH),amd64)
 # Go only supports amd64 for Windows builds.
 BIN_WIN=bin/windows
 build: $(BIN_WIN)/calico.exe $(BIN_WIN)/calico-ipam.exe
->>>>>>> a8ef39dd
 endif
 build-all: $(addprefix sub-build-,$(VALIDARCHES))
 sub-build-%:
@@ -131,14 +124,6 @@
 		go build -v -o $(BIN)/install -ldflags "-X main.VERSION=$(GIT_VERSION) -s -w" $(PACKAGE_NAME)/cmd/calico'
 
 ## Build the Calico network plugin and ipam plugins for Windows
-<<<<<<< HEAD
-$(BIN)/calico.exe $(BIN)/calico-ipam.exe: $(LOCAL_BUILD_DEP) $(SRC_FILES)
-	$(DOCKER_RUN) \
-	-e GOOS=windows \
-	    $(CALICO_BUILD) sh -c '$(GIT_CONFIG_SSH) \
-		go build -v -o $(BIN)/calico.exe -ldflags "-X main.VERSION=$(GIT_VERSION) -s -w" $(PACKAGE_NAME)/cmd/calico && \
-		go build -v -o $(BIN)/calico-ipam.exe -ldflags "-X main.VERSION=$(GIT_VERSION) -s -w" $(PACKAGE_NAME)/cmd/calico'
-=======
 $(BIN_WIN)/calico.exe $(BIN_WIN)/calico-ipam.exe: $(LOCAL_BUILD_DEP) $(SRC_FILES)
 	$(DOCKER_RUN) \
 	-e GOOS=windows \
@@ -146,7 +131,6 @@
 		go build -v -o $(BIN_WIN)/calico.exe -ldflags "-X main.VERSION=$(GIT_VERSION) -s -w" $(PACKAGE_NAME)/cmd/calico && \
 		go build -v -o $(BIN_WIN)/calico-ipam.exe -ldflags "-X main.VERSION=$(GIT_VERSION) -s -w" $(PACKAGE_NAME)/cmd/calico'
 
->>>>>>> a8ef39dd
 
 ###############################################################################
 # Building the image
@@ -405,13 +389,8 @@
 	$(MAKE) tag-images-all push-all push-manifests push-non-manifests  IMAGETAG=$(shell git describe --tags --dirty --always --long) EXCLUDEARCH="$(EXCLUDEARCH)"
 
 ## Build fv binary for Windows
-<<<<<<< HEAD
-$(BIN)/win-fv.exe: $(LOCAL_BUILD_DEP) $(WINFV_SRCFILES)
-	$(DOCKER_RUN) -e GOOS=windows $(CALICO_BUILD) sh -c '$(GIT_CONFIG_SSH) go test ./win_tests -c -o $(BIN)/win-fv.exe'
-=======
 $(BIN_WIN)/win-fv.exe: $(LOCAL_BUILD_DEP) $(WINFV_SRCFILES)
 	$(DOCKER_RUN) -e GOOS=windows $(CALICO_BUILD) sh -c '$(GIT_CONFIG_SSH) go test ./win_tests -c -o $(BIN_WIN)/win-fv.exe'
->>>>>>> a8ef39dd
 
 ###############################################################################
 # Release
