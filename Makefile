PACKAGE_NAME?=github.com/projectcalico/node
GO_BUILD_VER?=v0.36

GIT_USE_SSH = true

###############################################################################
# Download and include Makefile.common
#   Additions to EXTRA_DOCKER_ARGS need to happen before the include since
#   that variable is evaluated when we declare DOCKER_RUN and siblings.
###############################################################################
MAKE_BRANCH?=$(GO_BUILD_VER)
MAKE_REPO?=https://raw.githubusercontent.com/projectcalico/go-build/$(MAKE_BRANCH)

Makefile.common: Makefile.common.$(MAKE_BRANCH)
	cp "$<" "$@"
Makefile.common.$(MAKE_BRANCH):
	# Clean up any files downloaded from other branches so they don't accumulate.
	rm -f Makefile.common.*
	curl --fail $(MAKE_REPO)/Makefile.common -o "$@"

EXTRA_DOCKER_ARGS += -e GOPRIVATE=github.com/tigera/*

# Build mounts for running in "local build" mode. This allows an easy build using local development code,
# assuming that there is a local checkout of libcalico in the same directory as this repo.
ifdef LOCAL_BUILD
PHONY: set-up-local-build
LOCAL_BUILD_DEP:=set-up-local-build

EXTRA_DOCKER_ARGS+=-v $(CURDIR)/../libcalico-go:/go/src/github.com/projectcalico/libcalico-go:rw \
	-v $(CURDIR)/../felix:/go/src/github.com/projectcalico/felix:rw \
	-v $(CURDIR)/../typha:/go/src/github.com/projectcalico/typha:rw \
	-v $(CURDIR)/../confd:/go/src/github.com/projectcalico/confd:rw \
	-v $(CURDIR)/../confd:/go/src/github.com/projectcalico/cni-plugin:rw

$(LOCAL_BUILD_DEP):
	$(DOCKER_RUN) $(CALICO_BUILD) go mod edit -replace=github.com/projectcalico/libcalico-go=../libcalico-go \
		-replace=github.com/projectcalico/felix=../felix \
		-replace=github.com/projectcalico/typha=../typha \
		-replace=github.com/kelseyhightower/confd=../confd \
		-replace=github.com/projectcalico/cni-plugin=../cni-plugin
endif

EXTRA_DOCKER_ARGS+=-e GOPRIVATE='github.com/tigera/*'

include Makefile.common

###############################################################################
CNX_REPOSITORY?=gcr.io/unique-caldron-775/cnx
BUILD_IMAGE?=tigera/cnx-node
PUSH_IMAGES?=$(CNX_REPOSITORY)/tigera/cnx-node
RELEASE_IMAGES?=

# Versions and location of dependencies used in the build.
BIRD_VERSION=v0.3.3-151-g767b5389
BIRD_IMAGE ?= calico/bird:$(BIRD_VERSION)-$(ARCH)

# Versions and locations of dependencies used in tests.
CALICOCTL_VERSION?=master
CNI_VERSION?=master
TEST_CONTAINER_NAME_VER?=latest
CTL_CONTAINER_NAME?=$(CNX_REPOSITORY)/tigera/calicoctl:$(CALICOCTL_VERSION)-$(ARCH)
TEST_CONTAINER_NAME?=calico/test:$(TEST_CONTAINER_NAME_VER)-$(ARCH)
# If building on amd64 omit the arch in the container name.  Fixme!
ETCD_IMAGE?=quay.io/coreos/etcd:$(ETCD_VERSION)
ifneq ($(BUILDARCH),amd64)
	ETCD_IMAGE=$(ETCD_IMAGE)-$(ARCH)
endif

HYPERKUBE_IMAGE?=gcr.io/google_containers/hyperkube-$(ARCH):$(K8S_VERSION)
TEST_CONTAINER_FILES=$(shell find tests/ -type f ! -name '*.created' ! -name '*.pyc')

# Variables controlling the image
NODE_CONTAINER_CREATED=.calico_node.created-$(ARCH)
NODE_CONTAINER_BIN_DIR=./dist/bin/
NODE_CONTAINER_BINARY = $(NODE_CONTAINER_BIN_DIR)/calico-node-$(ARCH)
WINDOWS_BINARY = $(NODE_CONTAINER_BIN_DIR)/tigera-calico.exe

# Variables for the Windows packaging.
# Name of the Windows release ZIP archive.
WINDOWS_ARCHIVE_ROOT := windows-packaging/TigeraCalico
WINDOWS_ARCHIVE_BINARY := $(WINDOWS_ARCHIVE_ROOT)/tigera-calico.exe
WINDOWS_ARCHIVE_TAG?=$(GIT_VERSION)
WINDOWS_ARCHIVE := dist/tigera-calico-windows-$(WINDOWS_ARCHIVE_TAG).zip
# Version of NSSM to download.
WINDOWS_NSSM_VERSION=2.24
# Explicit list of files that we copy in from the vendor directory.  This is required because
# the copying rules we use are pattern-based and they only work with an explicit rule of the
# form "$(WINDOWS_VENDORED_FILES): vendor" (otherwise, make has no way to know that the vendor
# target produces the files we need).
WINDOWS_VENDORED_FILES := \
    vendor/github.com/tigera/confd-private/windows-packaging/config-bgp.ps1 \
    vendor/github.com/tigera/confd-private/windows-packaging/config-bgp.psm1 \
    vendor/github.com/tigera/confd-private/windows-packaging/conf.d/blocks.toml \
    vendor/github.com/tigera/confd-private/windows-packaging/conf.d/peerings.toml \
    vendor/github.com/tigera/confd-private/windows-packaging/templates/blocks.ps1.template \
    vendor/github.com/tigera/confd-private/windows-packaging/templates/peerings.ps1.template \
    vendor/github.com/tigera/confd-private/windows-packaging/config-bgp.ps1 \
    vendor/github.com/tigera/confd-private/windows-packaging/config-bgp.psm1 \
    vendor/github.com/Microsoft/SDN/Kubernetes/windows/hns.psm1 \
    vendor/github.com/Microsoft/SDN/License.txt
# Files to include in the Windows ZIP archive.  We need to list some of these explicitly
# because we need to force them to be built/copied into place.
WINDOWS_ARCHIVE_FILES := \
    $(WINDOWS_ARCHIVE_BINARY) \
    $(WINDOWS_ARCHIVE_ROOT)/README.txt \
    $(WINDOWS_ARCHIVE_ROOT)/*.ps1 \
    $(WINDOWS_ARCHIVE_ROOT)/node/node-service.ps1 \
    $(WINDOWS_ARCHIVE_ROOT)/felix/felix-service.ps1 \
    $(WINDOWS_ARCHIVE_ROOT)/confd/confd-service.ps1 \
    $(WINDOWS_ARCHIVE_ROOT)/confd/config-bgp.ps1 \
    $(WINDOWS_ARCHIVE_ROOT)/confd/config-bgp.psm1 \
    $(WINDOWS_ARCHIVE_ROOT)/confd/conf.d/blocks.toml \
    $(WINDOWS_ARCHIVE_ROOT)/confd/conf.d/peerings.toml \
    $(WINDOWS_ARCHIVE_ROOT)/confd/templates/blocks.ps1.template \
    $(WINDOWS_ARCHIVE_ROOT)/confd/templates/peerings.ps1.template \
    $(WINDOWS_ARCHIVE_ROOT)/cni/calico.exe \
    $(WINDOWS_ARCHIVE_ROOT)/cni/calico-ipam.exe \
    $(WINDOWS_ARCHIVE_ROOT)/libs/hns/hns.psm1 \
    $(WINDOWS_ARCHIVE_ROOT)/libs/hns/License.txt \
    $(WINDOWS_ARCHIVE_ROOT)/libs/calico/calico.psm1

# Variables used by the tests
LOCAL_IP_ENV?=$(shell ip route get 8.8.8.8 | head -1 | awk '{print $$7}')
ST_TO_RUN?=tests/st/
K8ST_TO_RUN?=tests/
# Can exclude the slower tests with "-a '!slow'"
ST_OPTIONS?=

# Variables for building the local binaries that go into the image
NODE_CONTAINER_FILES=$(shell find ./filesystem -type f)

LDFLAGS=-ldflags "\
	-X $(PACKAGE_NAME)/pkg/startup.CNXVERSION=$(GIT_VERSION) -X $(PACKAGE_NAME)/pkg/startup.CALICOVERSION=$(CALICO_GIT_VER) \
	-X main.VERSION=$(CALICO_GIT_VER) \
	-X $(PACKAGE_NAME)/buildinfo.GitVersion=$(GIT_DESCRIPTION) \
	-X $(PACKAGE_NAME)/buildinfo.BuildDate=$(DATE) \
	-X $(PACKAGE_NAME)/buildinfo.GitRevision=$(GIT_COMMIT)"

SRC_FILES=$(shell find ./pkg -name '*.go')

## Clean enough that a new release build will be clean
clean:
	find . -name '*.created' -exec rm -f {} +
	find . -name '*.pyc' -exec rm -f {} +
	rm -rf .go-pkg-cache
	rm -rf certs *.tar $(NODE_CONTAINER_BIN_DIR)
	rm -f $(WINDOWS_ARCHIVE_BINARY) $(WINDOWS_BINARY)
	rm -f $(WINDOWS_ARCHIVE_ROOT)/confd/config-bgp*
	rm -f $(WINDOWS_ARCHIVE_ROOT)/confd/conf.d/*
	rm -f $(WINDOWS_ARCHIVE_ROOT)/confd/templates/*
	rm -f $(WINDOWS_ARCHIVE_ROOT)/libs/hns/hns.psm1
	rm -f $(WINDOWS_ARCHIVE_ROOT)/libs/hns/License.txt
	rm -rf dist vendor crds.yaml
	rm -rf filesystem/etc/calico/confd/conf.d filesystem/etc/calico/confd/config filesystem/etc/calico/confd/templates
	# Delete images that we built in this repo
	docker rmi $(BUILD_IMAGE):latest-$(ARCH) || true
	docker rmi $(TEST_CONTAINER_NAME) || true

###############################################################################
# Updating pins
###############################################################################
LIBCALICO_REPO=github.com/tigera/libcalico-go-private
CONFD_REPO=github.com/tigera/confd-private
FELIX_REPO=github.com/tigera/felix-private
TYPHA_REPO=github.com/tigera/typha-private
CNI_REPO=github.com/tigera/cni-plugin-private

update-pins: replace-libcalico-pin update-confd-pin replace-felix-pin replace-typha-pin replace-cni-pin

###############################################################################
# Building the binary
###############################################################################
build:
	$(MAKE) $(NODE_CONTAINER_BINARY)

commit-pin-updates: update-pins build git-status git-commit ci

<<<<<<< HEAD
.PHONY: remote-deps
remote-deps:
	mkdir -p filesystem/etc/calico/confd vendor/github.com/tigera vendor/github.com/Microsoft
	$(DOCKER_RUN) $(CALICO_BUILD) sh -c '$(GIT_CONFIG_SSH) \
		go mod download; \
		cp `go list -m -f "{{.Dir}}" github.com/projectcalico/libcalico-go`/test/crds.yaml crds.yaml; \
		cp -r `go list -m -f "{{.Dir}}" github.com/kelseyhightower/confd`/etc/calico/confd/conf.d filesystem/etc/calico/confd/; \
		cp -r `go list -m -f "{{.Dir}}" github.com/kelseyhightower/confd`/etc/calico/confd/config filesystem/etc/calico/confd/config; \
		cp -r `go list -m -f "{{.Dir}}" github.com/kelseyhightower/confd`/etc/calico/confd/templates filesystem/etc/calico/confd/templates; \
		cp -r `go list -m -f "{{.Dir}}" github.com/kelseyhightower/confd` vendor/github.com/tigera/confd-private; \
		cp -r `go list -m -f "{{.Dir}}" github.com/Microsoft/SDN` vendor/github.com/Microsoft/SDN; \
		chmod -R +w filesystem/etc/calico/confd/ crds.yaml vendor'

$(NODE_CONTAINER_BINARY): $(LOCAL_BUILD_DEP) $(SRC_FILES)
	mkdir -p .go-pkg-cache $(GOMOD_CACHE)
	docker run --rm \
		$(EXTRA_DOCKER_ARGS) \
		-e GOARCH=$(ARCH) \
		-e GOOS=linux \
		-e LOCAL_USER_ID=$(LOCAL_USER_ID) \
		-v $(CURDIR)/.go-pkg-cache:/go-cache/:rw \
		-e GOCACHE=/go-cache \
		-v $(CURDIR):/go/src/$(PACKAGE_NAME) \
		-w /go/src/$(PACKAGE_NAME) \
		$(CALICO_BUILD) sh -c '$(GIT_CONFIG_SSH) \
		go build -v -o $@ $(BUILD_FLAGS) $(LDFLAGS) ./cmd/calico-node/main.go'

$(WINDOWS_BINARY):
	$(DOCKER_RUN) \
		-e GOOS=windows \
		$(LOCAL_BUILD_MOUNTS) \
		$(CALICO_BUILD) sh -c '$(GIT_CONFIG_SSH) \
		go build -v -o $@ $(LDFLAGS) ./cmd/calico-node/main.go'

$(WINDOWS_ARCHIVE_ROOT)/cni/calico.exe:
	$(DOCKER_RUN) \
		-e GOOS=windows \
		$(LOCAL_BUILD_MOUNTS) \
		$(CALICO_BUILD) sh -c '$(GIT_CONFIG_SSH) \
		go build -v -o $@ $(LDFLAGS) ./cmd/calico'

$(WINDOWS_ARCHIVE_ROOT)/cni/calico-ipam.exe:
	$(DOCKER_RUN) \
		-e GOOS=windows \
		$(LOCAL_BUILD_MOUNTS) \
		$(CALICO_BUILD) sh -c '$(GIT_CONFIG_SSH) \
		go build -v -o $@ $(LDFLAGS) ./cmd/calico-ipam'
=======
remote-deps: mod-download
	# Recreate the directory so that we are sure to clean up any old files.
	rm -rf filesystem/etc/calico/confd
	mkdir -p filesystem/etc/calico/confd
	rm -rf bin/bpf
	mkdir -p bin/bpf
	rm -rf filesystem/usr/lib/calico/bpf/
	mkdir -p filesystem/usr/lib/calico/bpf/
	$(DOCKER_RUN) $(CALICO_BUILD) sh -ec ' \
		$(GIT_CONFIG_SSH) \
		cp -r `go list -m -f "{{.Dir}}" github.com/kelseyhightower/confd`/etc/calico/confd/conf.d filesystem/etc/calico/confd/conf.d; \
		cp -r `go list -m -f "{{.Dir}}" github.com/kelseyhightower/confd`/etc/calico/confd/config filesystem/etc/calico/confd/config; \
		cp -r `go list -m -f "{{.Dir}}" github.com/kelseyhightower/confd`/etc/calico/confd/templates filesystem/etc/calico/confd/templates; \
		cp `go list -m -f "{{.Dir}}" github.com/projectcalico/libcalico-go`/test/crds.yaml crds.yaml; \
		cp -r `go list -m -f "{{.Dir}}" github.com/projectcalico/felix`/bpf-gpl bin/bpf; \
		cp -r `go list -m -f "{{.Dir}}" github.com/projectcalico/felix`/bpf-apache bin/bpf; \
		chmod -R +w bin/bpf; \
		chmod +x bin/bpf/bpf-gpl/list-* bin/bpf/bpf-gpl/calculate-*; \
		make -j 16 -C ./bin/bpf/bpf-apache/ all; \
		make -j 16 -C ./bin/bpf/bpf-gpl/ all; \
		cp bin/bpf/bpf-gpl/bin/* filesystem/usr/lib/calico/bpf/; \
		cp bin/bpf/bpf-apache/bin/* filesystem/usr/lib/calico/bpf/; \
		chmod -R +w filesystem/etc/calico/confd/ crds.yaml filesystem/usr/lib/calico/bpf/'

# We need CGO when compiling in Felix for BPF support.  However, the cross-compile doesn't support CGO yet.
ifeq ($(ARCH), amd64)
CGO_ENABLED=1
else
CGO_ENABLED=0
endif

DOCKER_GO_BUILD_CGO=$(DOCKER_RUN) -e CGO_ENABLED=$(CGO_ENABLED) $(CALICO_BUILD)

$(NODE_CONTAINER_BINARY): $(LOCAL_BUILD_DEP) $(SRC_FILES) go.mod
	$(DOCKER_GO_BUILD_CGO) sh -c '$(GIT_CONFIG_SSH) go build -v -o $@ $(BUILD_FLAGS) $(LDFLAGS) ./cmd/calico-node/main.go'
>>>>>>> bd6e4df1

###############################################################################
# Building the image
###############################################################################
## Create the image for the current ARCH
image: remote-deps $(BUILD_IMAGE)
## Create the images for all supported ARCHes
image-all: $(addprefix sub-image-,$(VALIDARCHES))
sub-image-%:
	$(MAKE) image ARCH=$*

$(BUILD_IMAGE): $(NODE_CONTAINER_CREATED)
$(NODE_CONTAINER_CREATED): register ./Dockerfile.$(ARCH) $(NODE_CONTAINER_FILES) $(NODE_CONTAINER_BINARY) remote-deps check-dirty
ifeq ($(LOCAL_BUILD),true)
	# If doing a local build, copy in local confd templates in case there are changes.
	rm -rf filesystem/etc/calico/confd/templates
	cp -r ../confd/etc/calico/confd/templates filesystem/etc/calico/confd/templates
endif
	# Check versions of the binaries that we're going to use to build the image.
	# Since the binaries are built for Linux, run them in a container to allow the
	# make target to be run on different platforms (e.g. MacOS).
	docker run --rm -v $(CURDIR)/dist/bin:/go/bin:rw $(CALICO_BUILD) /bin/sh -c "\
	  echo; echo calico-node-$(ARCH) -v;	 /go/bin/calico-node-$(ARCH) -v; \
	"
	docker build --pull -t $(BUILD_IMAGE):latest-$(ARCH) . --build-arg BIRD_IMAGE=$(BIRD_IMAGE) --build-arg QEMU_IMAGE=$(CALICO_BUILD) --build-arg GIT_VERSION=$(GIT_VERSION) -f ./Dockerfile.$(ARCH)
	touch $@

###############################################################################
# FV Tests
###############################################################################
## Run the ginkgo FVs
fv: run-k8s-apiserver
	 $(DOCKER_RUN) -e ETCD_ENDPOINTS=http://$(LOCAL_IP_ENV):2379 $(CALICO_BUILD) sh -c '$(GIT_CONFIG_SSH) \
		ginkgo -cover -r -skipPackage vendor pkg/startup pkg/allocateip $(GINKGO_ARGS)'

# etcd is used by the STs
.PHONY: run-etcd
run-etcd:
	@-docker rm -f calico-etcd
	docker run --detach \
	--net=host \
	--name calico-etcd $(ETCD_IMAGE) \
	etcd \
	--advertise-client-urls "http://$(LOCAL_IP_ENV):2379,http://127.0.0.1:2379" \
	--listen-client-urls "http://0.0.0.0:2379"

# Kubernetes apiserver used for tests
run-k8s-apiserver: remote-deps stop-k8s-apiserver run-etcd
	docker run \
		--net=host --name st-apiserver \
		-v $(CURDIR):/manifests \
		-v $(CURDIR):/go/src/$(PACKAGE_NAME):rw \
		--detach \
		${HYPERKUBE_IMAGE} sh -c '\
		go mod download; \
		/hyperkube apiserver \
			--bind-address=0.0.0.0 \
			--insecure-bind-address=0.0.0.0 \
			--etcd-servers=http://127.0.0.1:2379 \
			--admission-control=NamespaceLifecycle,LimitRanger,DefaultStorageClass,ResourceQuota \
			--authorization-mode=RBAC \
			--service-cluster-ip-range=10.101.0.0/16 \
			--v=10 \
			--logtostderr=true'

	# Wait until we can configure a cluster role binding which allows anonymous auth.
	while ! docker exec st-apiserver kubectl create \
		clusterrolebinding anonymous-admin \
		--clusterrole=cluster-admin \
		--user=system:anonymous 2>/dev/null ; \
		do echo "Waiting for st-apiserver to come up"; \
		sleep 1; \
		done

	# ClusterRoleBinding created

	# Create CustomResourceDefinition (CRD) for Calico resources
	# from the manifest crds.yaml
	while ! docker exec st-apiserver kubectl \
		apply -f /manifests/crds.yaml; \
		do echo "Trying to create CRDs"; \
		sleep 1; \
		done

# Stop Kubernetes apiserver
stop-k8s-apiserver:
	@-docker rm -f st-apiserver

ut:
	@echo "No UTs available"

###############################################################################
# System tests
# - Support for running etcd (both securely and insecurely)
###############################################################################
# Pull calicoctl and CNI plugin binaries with versions as per XXX_VER
# variables.  These are used for the STs.
dist/calicoctl:
	-docker rm -f calicoctl
	docker pull $(CTL_CONTAINER_NAME)
	docker create --name calicoctl $(CTL_CONTAINER_NAME)
	docker cp calicoctl:calicoctl dist/calicoctl && \
	  test -e dist/calicoctl && \
	  touch dist/calicoctl
	-docker rm -f calicoctl

dist/calico-cni-plugin dist/calico-ipam-plugin:
	-docker rm -f calico-cni
	docker pull $(CNX_REPOSITORY)/tigera/cni:$(CNI_VERSION)
	docker create --name calico-cni $(CNX_REPOSITORY)/tigera/cni:$(CNI_VERSION)
	docker cp calico-cni:/opt/cni/bin/calico dist/calico-cni-plugin && \
	  test -e dist/calico-cni-plugin && \
	  touch dist/calico-cni-plugin
	docker cp calico-cni:/opt/cni/bin/calico-ipam dist/calico-ipam-plugin && \
	  test -e dist/calico-ipam-plugin && \
	  touch dist/calico-ipam-plugin
	-docker rm -f calico-cni

# Create images for containers used in the tests
busybox.tar:
	docker pull $(ARCH)/busybox:latest
	docker save --output busybox.tar $(ARCH)/busybox:latest

workload.tar:
	cd workload && docker build -t workload --build-arg QEMU_IMAGE=$(CALICO_BUILD) -f Dockerfile.$(ARCH) .
	docker save --output workload.tar workload

stop-etcd:
	@-docker rm -f calico-etcd

IPT_ALLOW_ETCD:=-A INPUT -i docker0 -p tcp --dport 2379 -m comment --comment "calico-st-allow-etcd" -j ACCEPT

# Create the calico/test image
test_image: calico_test.created
calico_test.created: $(TEST_CONTAINER_FILES)
	cd calico_test && docker build --build-arg QEMU_IMAGE=$(CALICO_BUILD) -f Dockerfile.$(ARCH).calico_test -t $(TEST_CONTAINER_NAME) .
	touch calico_test.created

cnx-node.tar: $(NODE_CONTAINER_CREATED)
	# Check versions of the Calico binaries that will be in cnx-node.tar.
	# Since the binaries are built for Linux, run them in a container to allow the
	# make target to be run on different platforms (e.g. MacOS).
	docker run --rm $(BUILD_IMAGE):latest-$(ARCH) /bin/sh -c "\
	  echo bird --version;	 /bin/bird --version; \
	"
	docker save --output $@ $(BUILD_IMAGE):latest-$(ARCH)

.PHONY: st-checks
st-checks:
	# Check that we're running as root.
	test `id -u` -eq '0' || { echo "STs must be run as root to allow writes to /proc"; false; }

	# Insert an iptables rule to allow access from our test containers to etcd
	# running on the host.
	iptables-save | grep -q 'calico-st-allow-etcd' || iptables $(IPT_ALLOW_ETCD)

GCR_IO_PULL_SECRET?=${HOME}/.docker/config.json
TSEE_TEST_LICENSE?=${HOME}/new-test-customer-license.yaml

.PHONY: dual-tor-test
dual-tor-test: cnx-node.tar calico_test.created
	$(MAKE) dual-tor-setup
	$(MAKE) dual-tor-run-test
	$(MAKE) dual-tor-cleanup

.PHONY: dual-tor-setup
dual-tor-setup: cnx-node.tar calico_test.created
	git submodule update --init
	cd tests/kind && make
	curl -LO https://storage.googleapis.com/kubernetes-release/release/v1.15.3/bin/linux/amd64/kubectl
	chmod +x ./kubectl
	GCR_IO_PULL_SECRET=$(GCR_IO_PULL_SECRET) STEPS=setup tests/k8st/dual-tor/dualtor.sh

.PHONY: dual-tor-run-test
dual-tor-run-test:
	docker run -t --rm \
	    -v $(PWD):/code \
	    -v /var/run/docker.sock:/var/run/docker.sock \
	    -v ${HOME}/.kube/kind-config-kind:/root/.kube/config \
	    -v $(PWD)/kubectl:/root/bin/kubectl \
	    --privileged \
	    --net host \
	${TEST_CONTAINER_NAME} \
	    sh -c 'echo "container started.." && cp /root/bin/kubectl /bin/kubectl && echo "kubectl copied." && \
	     cd /code/tests/k8st &&  nosetests dual-tor-tests/test_dual_tor.py -s --nocapture --nologcapture -v --with-xunit --xunit-file="/code/report/k8s-tests.xml" --with-timer'

.PHONY: dual-tor-cleanup
dual-tor-cleanup:
	STEPS=cleanup tests/k8st/dual-tor/dualtor.sh
	rm ./kubectl

## Run k8st in an existing k8s cluster
##
## Note: if you're developing and want to see test output as it
## happens, instead of only later and if the test fails, add "-s
## --nocapture --nologcapture" to K8ST_TO_RUN.  For example:
##
## make k8s-test K8ST_TO_RUN="tests/test_dns_policy.py -s --nocapture --nologcapture"
.PHONY: k8s-test
k8s-test:
	$(MAKE) kind-k8st-setup
	$(MAKE) kind-k8st-run-test
	$(MAKE) kind-k8st-cleanup

.PHONY: kind-k8st-setup
kind-k8st-setup: cnx-node.tar
	curl -LO https://storage.googleapis.com/kubernetes-release/release/v1.17.0/bin/linux/amd64/kubectl
	chmod +x ./kubectl
	GCR_IO_PULL_SECRET=$(GCR_IO_PULL_SECRET) \
	TSEE_TEST_LICENSE=$(TSEE_TEST_LICENSE) \
	tests/k8st/create_kind_cluster.sh

.PHONY: kind-k8st-run-test
kind-k8st-run-test: calico_test.created
	docker run -t --rm \
	    -v $(CURDIR):/code \
	    -v /var/run/docker.sock:/var/run/docker.sock \
	    -v ${HOME}/.kube/kind-config-kind:/root/.kube/config \
	    -v $(CURDIR)/kubectl:/bin/kubectl \
	    -e ROUTER_IMAGE=$(BIRD_IMAGE) \
	    --privileged \
	    --net host \
	${TEST_CONTAINER_NAME} \
	    sh -c 'echo "container started.." && \
	     cd /code/tests/k8st && nosetests $(K8ST_TO_RUN) -v --with-xunit --xunit-file="/code/report/k8s-tests.xml" --with-timer'

.PHONY: kind-k8st-cleanup
kind-k8st-cleanup:
	tests/k8st/delete_kind_cluster.sh
	rm -f ./kubectl

# Needed for Semaphore CI (where disk space is a real issue during k8s-test)
.PHONY: remove-go-build-image
remove-go-build-image:
	@echo "Removing $(CALICO_BUILD) image to save space needed for testing ..."
	@-docker rmi $(CALICO_BUILD)

.PHONY: st
## Run the system tests
st: remote-deps dist/calicoctl busybox.tar cnx-node.tar workload.tar run-etcd calico_test.created dist/calico-cni-plugin dist/calico-ipam-plugin
	# Check versions of Calico binaries that ST execution will use.
	docker run --rm -v $(CURDIR)/dist:/go/bin:rw $(CALICO_BUILD) /bin/sh -c "\
	  echo; echo calicoctl version;	  /go/bin/calicoctl version; \
	  echo; echo calico-cni-plugin -v;       /go/bin/calico-cni-plugin -v; \
	  echo; echo calico-ipam-plugin -v;      /go/bin/calico-ipam-plugin -v; echo; \
	"
	# Use the host, PID and network namespaces from the host.
	# Privileged is needed since 'calico node' write to /proc (to enable ip_forwarding)
	# Map the docker socket in so docker can be used from inside the container
	# HOST_CHECKOUT_DIR is used for volume mounts on containers started by this one.
	# All of code under test is mounted into the container.
	#   - This also provides access to calicoctl and the docker client
	# $(MAKE) st-checks
	docker run --uts=host \
		   --pid=host \
		   --net=host \
		   --privileged \
		   -v $(CURDIR):/code \
		   -e HOST_CHECKOUT_DIR=$(CURDIR) \
		   -e DEBUG_FAILURES=$(DEBUG_FAILURES) \
		   -e MY_IP=$(LOCAL_IP_ENV) \
		   -e NODE_CONTAINER_NAME=$(BUILD_IMAGE):latest-$(ARCH) \
		   --rm -t \
		   -v /var/run/docker.sock:/var/run/docker.sock \
		   $(TEST_CONTAINER_NAME) \
		   sh -c 'nosetests $(ST_TO_RUN) -v --with-xunit --xunit-file="/code/report/nosetests.xml" --with-timer $(ST_OPTIONS)'
	$(MAKE) stop-etcd

###############################################################################
# CI/CD
###############################################################################
.PHONY: ci
ci: clean mod-download static-checks ut fv image-all build-windows-archive st

## Avoid unplanned go.sum updates
.PHONY: undo-go-sum check-dirty
undo-go-sum:
	@echo "Undoing go.sum update..."
	git checkout -- go.sum

## Check if generated image is dirty
check-dirty: undo-go-sum
	@if (git describe --tags --dirty | grep -c dirty >/dev/null); then \
	  echo "Generated image is dirty:"; \
	  git status --porcelain; \
	  false; \
	fi

## Deploys images to registry
# Check-dirty before `cd` because `foss-checks` can lead to go.sum update.
# since `foss-checks` is defined in common Makefile, we do it just before `cd`.
cd: check-dirty
ifndef CONFIRM
	$(error CONFIRM is undefined - run using make <target> CONFIRM=true)
endif
ifndef BRANCH_NAME
	$(error BRANCH_NAME is undefined - run using make <target> BRANCH_NAME=var or set an environment variable)
endif
	$(MAKE) tag-images-all push-all push-manifests push-non-manifests IMAGETAG=${BRANCH_NAME} EXCLUDEARCH="$(EXCLUDEARCH)"
	$(MAKE) tag-images-all push-all push-manifests push-non-manifests IMAGETAG=$(shell git describe --tags --dirty --always --long) EXCLUDEARCH="$(EXCLUDEARCH)"

###############################################################################
# Release
###############################################################################
PREVIOUS_RELEASE=$(shell git describe --tags --abbrev=0)

## Tags and builds a release from start to finish.
release: release-prereqs
	$(MAKE) CALICO_GIT_VER=$(CALICO_GIT_VER_RELEASE) VERSION=$(VERSION) release-tag
	$(MAKE) CALICO_GIT_VER=$(CALICO_GIT_VER_RELEASE) VERSION=$(VERSION) release-build
	$(MAKE) VERSION=$(VERSION) tag-base-images-all
	$(MAKE) CALICO_GIT_VER=$(CALICO_GIT_VER_RELEASE) VERSION=$(VERSION) release-verify

	@echo ""
	@echo "Release build complete. Next, push the produced images."
	@echo ""
	@echo "  make CALICO_GIT_VER=$(CALICO_GIT_VER_RELEASE) VERSION=$(VERSION) release-publish"
	@echo ""

## Produces a git tag for the release.
release-tag: release-prereqs release-notes
	git tag $(VERSION) -F release-notes-$(VERSION)
	@echo ""
	@echo "Now you can build the release:"
	@echo ""
	@echo "  make VERSION=$(VERSION) release-build"
	@echo ""

## Produces a clean build of release artifacts at the specified version.
release-build: release-prereqs clean
# Check that the correct code is checked out.
ifneq ($(VERSION), $(GIT_VERSION))
	$(error Attempt to build $(VERSION) from $(GIT_VERSION))
endif
	$(MAKE) image-all
	$(MAKE) tag-images-all RELEASE=true IMAGETAG=$(VERSION)
	# Generate the `latest` images.
	$(MAKE) tag-images-all RELEASE=true IMAGETAG=latest

## Produces the Windows ZIP archive for the release.
release-windows-archive $(WINDOWS_ARCHIVE): release-prereqs
	$(MAKE) build-windows-archive WINDOWS_ARCHIVE_TAG=$(VERSION)

## Verifies the release artifacts produces by `make release-build` are correct.
release-verify: release-prereqs
	# Check the reported version is correct for each release artifact.
	if ! docker run $(BUILD_IMAGE):$(VERSION)-$(ARCH) versions | grep '^$(VERSION)$$'; then echo "Reported version:" `docker run $(BUILD_IMAGE):$(VERSION)-$(ARCH) versions` "\nExpected version: $(VERSION)"; false; else echo "\nVersion check passed\n"; fi

## Generates release notes based on commits in this version.
release-notes: release-prereqs
	mkdir -p dist
	echo "# Changelog" > release-notes-$(VERSION)
	echo "" > release-notes-$(VERSION)
	sh -c "git cherry -v $(PREVIOUS_RELEASE) | cut '-d ' -f 2- | sed 's/^/- /' >> release-notes-$(VERSION)"

## Pushes a github release and release artifacts produced by `make release-build`.
release-publish: release-prereqs
	# Push the git tag.
	git push origin $(VERSION)

	# Push images.
	$(MAKE) push-all push-manifests push-non-manifests RELEASE=true IMAGETAG=$(VERSION)

	@echo "Finalize the GitHub release based on the pushed tag."
	@echo ""
	@echo "  https://$(PACKAGE_NAME)/releases/tag/$(VERSION)"
	@echo ""
	@echo "If this is the latest stable release, then run the following to push 'latest' images."
	@echo ""
	@echo "  make VERSION=$(VERSION) release-publish-latest"
	@echo ""

# WARNING: Only run this target if this release is the latest stable release. Do NOT
# run this target for alpha / beta / release candidate builds, or patches to earlier Calico versions.
## Pushes `latest` release images. WARNING: Only run this for latest stable releases.
release-publish-latest: release-verify
	$(MAKE) push-all push-manifests push-non-manifests RELEASE=true IMAGETAG=latest

.PHONY: node-test-at
# Run docker-image acceptance tests
node-test-at: release-prereqs
	docker run -v $(PWD)/tests/at/calico_node_goss.yaml:/tmp/goss.yaml \
	  $(BUILD_IMAGE):$(VERSION) /bin/sh -c ' \
	   apk --no-cache add wget ca-certificates && \
	   wget -q -O /tmp/goss https://github.com/aelsabbahy/goss/releases/download/v0.3.4/goss-linux-amd64 && \
	   chmod +rx /tmp/goss && \
	   /tmp/goss --gossfile /tmp/goss.yaml validate'

# release-prereqs checks that the environment is configured properly to create a release.
release-prereqs:
ifndef VERSION
	$(error VERSION is undefined - run using make release VERSION=vX.Y.Z)
endif
ifdef LOCAL_BUILD
	$(error LOCAL_BUILD must not be set for a release)
endif
ifndef CALICO_GIT_VER_RELEASE
	$(error CALICO_GIT_VER_RELEASE is undefined - run using make release CALICO_GIT_VER_RELEASE=vX.Y.Z)
endif

###############################################################################
# Image build/push
###############################################################################
# we want to be able to run the same recipe on multiple targets keyed on the image name
# to do that, we would use the entire image name, e.g. calico/node:abcdefg, as the stem, or '%', in the target
# however, make does **not** allow the usage of invalid filename characters - like / and : - in a stem, and thus errors out
# to get around that, we "escape" those characters by converting all : to --- and all / to ___ , so that we can use them
# in the target, we then unescape them back
escapefs = $(subst :,---,$(subst /,___,$(1)))
unescapefs = $(subst ---,:,$(subst ___,/,$(1)))

# these macros create a list of valid architectures for pushing manifests
space :=
space +=
comma := ,
prefix_linux = $(addprefix linux/,$(strip $1))
join_platforms = $(subst $(space),$(comma),$(call prefix_linux,$(strip $1)))

imagetag:
ifndef IMAGETAG
	$(error IMAGETAG is undefined - run using make <target> IMAGETAG=X.Y.Z)
endif

## push one arch
push: imagetag $(addprefix sub-single-push-,$(call escapefs,$(PUSH_IMAGES)))

sub-single-push-%:
	docker push $(call unescapefs,$*:$(IMAGETAG)-$(ARCH))

## push all arches
push-all: imagetag $(addprefix sub-push-,$(VALIDARCHES))
sub-push-%:
	$(MAKE) push ARCH=$* IMAGETAG=$(IMAGETAG)

## push multi-arch manifest where supported
push-manifests: imagetag  $(addprefix sub-manifest-,$(call escapefs,$(PUSH_MANIFEST_IMAGES)))
sub-manifest-%:
	# Docker login to hub.docker.com required before running this target as we are using
	# $(DOCKER_CONFIG) holds the docker login credentials path to credentials based on
	# manifest-tool's requirements here https://github.com/estesp/manifest-tool#sample-usage
	docker run -t --entrypoint /bin/sh -v $(DOCKER_CONFIG):/root/.docker/config.json $(CALICO_BUILD) -c "/usr/bin/manifest-tool push from-args --platforms $(call join_platforms,$(VALIDARCHES)) --template $(call unescapefs,$*:$(IMAGETAG))-ARCH --target $(call unescapefs,$*:$(IMAGETAG))"

## push default amd64 arch where multi-arch manifest is not supported
push-non-manifests: imagetag $(addprefix sub-non-manifest-,$(call escapefs,$(PUSH_NONMANIFEST_IMAGES)))
sub-non-manifest-%:
ifeq ($(ARCH),amd64)
	docker push $(call unescapefs,$*:$(IMAGETAG))
else
	$(NOECHO) $(NOOP)
endif

## tag images of one arch for all supported registries
tag-images: imagetag $(addprefix sub-single-tag-images-arch-,$(call escapefs,$(PUSH_IMAGES))) $(addprefix sub-single-tag-images-non-manifest-,$(call escapefs,$(PUSH_NONMANIFEST_IMAGES)))

sub-single-tag-images-arch-%:
	docker tag $(BUILD_IMAGE):latest-$(ARCH) $(call unescapefs,$*:$(IMAGETAG)-$(ARCH))

# because some still do not support multi-arch manifest
sub-single-tag-images-non-manifest-%:
ifeq ($(ARCH),amd64)
	docker tag $(BUILD_IMAGE):latest-$(ARCH) $(call unescapefs,$*:$(IMAGETAG))
else
	$(NOECHO) $(NOOP)
endif

## tag images of all archs
tag-images-all: imagetag $(addprefix sub-tag-images-,$(VALIDARCHES))
sub-tag-images-%:
	$(MAKE) tag-images ARCH=$* IMAGETAG=$(IMAGETAG)

## tag version number build images i.e.  tigera/node:latest-amd64 -> tigera/node:v1.1.1-amd64
tag-base-images-all: $(addprefix sub-base-tag-images-,$(VALIDARCHES))
sub-base-tag-images-%:
	docker tag $(BUILD_IMAGE):latest-$* $(call unescapefs,$(BUILD_IMAGE):$(VERSION)-$*)

###############################################################################
# Windows packaging
###############################################################################
# Pull the BGP configuration scripts and templates from the confd repo.
$(WINDOWS_VENDORED_FILES): remote-deps

$(WINDOWS_ARCHIVE_ROOT)/confd/config-bgp%: ./vendor/github.com/tigera/confd-private/windows-packaging/config-bgp%
	cp $< $@

$(WINDOWS_ARCHIVE_ROOT)/confd/conf.d/%: ./vendor/github.com/tigera/confd-private/windows-packaging/conf.d/%
	cp $< $@

$(WINDOWS_ARCHIVE_ROOT)/confd/templates/%: ./vendor/github.com/tigera/confd-private/windows-packaging/templates/%
	cp $< $@

$(WINDOWS_ARCHIVE_ROOT)/libs/hns/hns.psm1: ./vendor/github.com/Microsoft/SDN/Kubernetes/windows/hns.psm1
	cp $< $@

$(WINDOWS_ARCHIVE_ROOT)/libs/hns/License.txt: ./vendor/github.com/Microsoft/SDN/License.txt
	cp $< $@

## Download NSSM.
windows-packaging/nssm-$(WINDOWS_NSSM_VERSION).zip:
	wget -O windows-packaging/nssm-$(WINDOWS_NSSM_VERSION).zip https://nssm.cc/release/nssm-$(WINDOWS_NSSM_VERSION).zip

build-windows-archive: $(WINDOWS_ARCHIVE_FILES) windows-packaging/nssm-$(WINDOWS_NSSM_VERSION).zip check-dirty
	# To be as atomic as possible, we re-do work like unpacking NSSM here.
	-rm -f "$(WINDOWS_ARCHIVE)"
	-rm -rf $(WINDOWS_ARCHIVE_ROOT)/nssm-$(WINDOWS_NSSM_VERSION)
	mkdir -p dist
	cd windows-packaging && \
	sha256sum --check nssm.sha256sum && \
	cd TigeraCalico && \
	unzip  ../nssm-$(WINDOWS_NSSM_VERSION).zip \
	       -x 'nssm-$(WINDOWS_NSSM_VERSION)/src/*' && \
	cd .. && \
	zip -r "../$(WINDOWS_ARCHIVE)" TigeraCalico -x '*.git*'
	@echo
	@echo "Windows archive built at $(WINDOWS_ARCHIVE)"

$(WINDOWS_ARCHIVE_BINARY): $(WINDOWS_BINARY)
	cp $< $@

###############################################################################
# Utilities
###############################################################################
$(info "Build dependency versions")
$(info $(shell printf "%-21s = %-10s\n" "BIRD_VERSION" $(BIRD_VERSION)))

$(info "Test dependency versions")
$(info $(shell printf "%-21s = %-10s\n" "CNI_VERSION" $(CNI_VERSION)))

$(info "Calico git version")
$(info $(shell printf "%-21s = %-10s\n" "GIT_VERSION" $(GIT_VERSION)))<|MERGE_RESOLUTION|>--- conflicted
+++ resolved
@@ -175,55 +175,7 @@
 
 commit-pin-updates: update-pins build git-status git-commit ci
 
-<<<<<<< HEAD
 .PHONY: remote-deps
-remote-deps:
-	mkdir -p filesystem/etc/calico/confd vendor/github.com/tigera vendor/github.com/Microsoft
-	$(DOCKER_RUN) $(CALICO_BUILD) sh -c '$(GIT_CONFIG_SSH) \
-		go mod download; \
-		cp `go list -m -f "{{.Dir}}" github.com/projectcalico/libcalico-go`/test/crds.yaml crds.yaml; \
-		cp -r `go list -m -f "{{.Dir}}" github.com/kelseyhightower/confd`/etc/calico/confd/conf.d filesystem/etc/calico/confd/; \
-		cp -r `go list -m -f "{{.Dir}}" github.com/kelseyhightower/confd`/etc/calico/confd/config filesystem/etc/calico/confd/config; \
-		cp -r `go list -m -f "{{.Dir}}" github.com/kelseyhightower/confd`/etc/calico/confd/templates filesystem/etc/calico/confd/templates; \
-		cp -r `go list -m -f "{{.Dir}}" github.com/kelseyhightower/confd` vendor/github.com/tigera/confd-private; \
-		cp -r `go list -m -f "{{.Dir}}" github.com/Microsoft/SDN` vendor/github.com/Microsoft/SDN; \
-		chmod -R +w filesystem/etc/calico/confd/ crds.yaml vendor'
-
-$(NODE_CONTAINER_BINARY): $(LOCAL_BUILD_DEP) $(SRC_FILES)
-	mkdir -p .go-pkg-cache $(GOMOD_CACHE)
-	docker run --rm \
-		$(EXTRA_DOCKER_ARGS) \
-		-e GOARCH=$(ARCH) \
-		-e GOOS=linux \
-		-e LOCAL_USER_ID=$(LOCAL_USER_ID) \
-		-v $(CURDIR)/.go-pkg-cache:/go-cache/:rw \
-		-e GOCACHE=/go-cache \
-		-v $(CURDIR):/go/src/$(PACKAGE_NAME) \
-		-w /go/src/$(PACKAGE_NAME) \
-		$(CALICO_BUILD) sh -c '$(GIT_CONFIG_SSH) \
-		go build -v -o $@ $(BUILD_FLAGS) $(LDFLAGS) ./cmd/calico-node/main.go'
-
-$(WINDOWS_BINARY):
-	$(DOCKER_RUN) \
-		-e GOOS=windows \
-		$(LOCAL_BUILD_MOUNTS) \
-		$(CALICO_BUILD) sh -c '$(GIT_CONFIG_SSH) \
-		go build -v -o $@ $(LDFLAGS) ./cmd/calico-node/main.go'
-
-$(WINDOWS_ARCHIVE_ROOT)/cni/calico.exe:
-	$(DOCKER_RUN) \
-		-e GOOS=windows \
-		$(LOCAL_BUILD_MOUNTS) \
-		$(CALICO_BUILD) sh -c '$(GIT_CONFIG_SSH) \
-		go build -v -o $@ $(LDFLAGS) ./cmd/calico'
-
-$(WINDOWS_ARCHIVE_ROOT)/cni/calico-ipam.exe:
-	$(DOCKER_RUN) \
-		-e GOOS=windows \
-		$(LOCAL_BUILD_MOUNTS) \
-		$(CALICO_BUILD) sh -c '$(GIT_CONFIG_SSH) \
-		go build -v -o $@ $(LDFLAGS) ./cmd/calico-ipam'
-=======
 remote-deps: mod-download
 	# Recreate the directory so that we are sure to clean up any old files.
 	rm -rf filesystem/etc/calico/confd
@@ -234,19 +186,13 @@
 	mkdir -p filesystem/usr/lib/calico/bpf/
 	$(DOCKER_RUN) $(CALICO_BUILD) sh -ec ' \
 		$(GIT_CONFIG_SSH) \
+		cp `go list -m -f "{{.Dir}}" github.com/projectcalico/libcalico-go`/test/crds.yaml crds.yaml; \
 		cp -r `go list -m -f "{{.Dir}}" github.com/kelseyhightower/confd`/etc/calico/confd/conf.d filesystem/etc/calico/confd/conf.d; \
 		cp -r `go list -m -f "{{.Dir}}" github.com/kelseyhightower/confd`/etc/calico/confd/config filesystem/etc/calico/confd/config; \
 		cp -r `go list -m -f "{{.Dir}}" github.com/kelseyhightower/confd`/etc/calico/confd/templates filesystem/etc/calico/confd/templates; \
-		cp `go list -m -f "{{.Dir}}" github.com/projectcalico/libcalico-go`/test/crds.yaml crds.yaml; \
-		cp -r `go list -m -f "{{.Dir}}" github.com/projectcalico/felix`/bpf-gpl bin/bpf; \
-		cp -r `go list -m -f "{{.Dir}}" github.com/projectcalico/felix`/bpf-apache bin/bpf; \
-		chmod -R +w bin/bpf; \
-		chmod +x bin/bpf/bpf-gpl/list-* bin/bpf/bpf-gpl/calculate-*; \
-		make -j 16 -C ./bin/bpf/bpf-apache/ all; \
-		make -j 16 -C ./bin/bpf/bpf-gpl/ all; \
-		cp bin/bpf/bpf-gpl/bin/* filesystem/usr/lib/calico/bpf/; \
-		cp bin/bpf/bpf-apache/bin/* filesystem/usr/lib/calico/bpf/; \
-		chmod -R +w filesystem/etc/calico/confd/ crds.yaml filesystem/usr/lib/calico/bpf/'
+		cp -r `go list -m -f "{{.Dir}}" github.com/kelseyhightower/confd` vendor/github.com/tigera/confd-private; \
+		cp -r `go list -m -f "{{.Dir}}" github.com/Microsoft/SDN` vendor/github.com/Microsoft/SDN; \
+		chmod -R +w filesystem/etc/calico/confd/ crds.yaml vendor'
 
 # We need CGO when compiling in Felix for BPF support.  However, the cross-compile doesn't support CGO yet.
 ifeq ($(ARCH), amd64)
@@ -259,7 +205,27 @@
 
 $(NODE_CONTAINER_BINARY): $(LOCAL_BUILD_DEP) $(SRC_FILES) go.mod
 	$(DOCKER_GO_BUILD_CGO) sh -c '$(GIT_CONFIG_SSH) go build -v -o $@ $(BUILD_FLAGS) $(LDFLAGS) ./cmd/calico-node/main.go'
->>>>>>> bd6e4df1
+
+$(WINDOWS_BINARY):
+	$(DOCKER_RUN) \
+		-e GOOS=windows \
+		$(LOCAL_BUILD_MOUNTS) \
+		$(CALICO_BUILD) sh -c '$(GIT_CONFIG_SSH) \
+		go build -v -o $@ $(LDFLAGS) ./cmd/calico-node/main.go'
+
+$(WINDOWS_ARCHIVE_ROOT)/cni/calico.exe:
+	$(DOCKER_RUN) \
+		-e GOOS=windows \
+		$(LOCAL_BUILD_MOUNTS) \
+		$(CALICO_BUILD) sh -c '$(GIT_CONFIG_SSH) \
+		go build -v -o $@ $(LDFLAGS) ./cmd/calico'
+
+$(WINDOWS_ARCHIVE_ROOT)/cni/calico-ipam.exe:
+	$(DOCKER_RUN) \
+		-e GOOS=windows \
+		$(LOCAL_BUILD_MOUNTS) \
+		$(CALICO_BUILD) sh -c '$(GIT_CONFIG_SSH) \
+		go build -v -o $@ $(LDFLAGS) ./cmd/calico-ipam'
 
 ###############################################################################
 # Building the image
@@ -272,7 +238,7 @@
 	$(MAKE) image ARCH=$*
 
 $(BUILD_IMAGE): $(NODE_CONTAINER_CREATED)
-$(NODE_CONTAINER_CREATED): register ./Dockerfile.$(ARCH) $(NODE_CONTAINER_FILES) $(NODE_CONTAINER_BINARY) remote-deps check-dirty
+$(NODE_CONTAINER_CREATED): register ./Dockerfile.$(ARCH) $(NODE_CONTAINER_FILES) $(NODE_CONTAINER_BINARY) remote-deps
 ifeq ($(LOCAL_BUILD),true)
 	# If doing a local build, copy in local confd templates in case there are changes.
 	rm -rf filesystem/etc/calico/confd/templates
