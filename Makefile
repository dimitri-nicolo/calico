PACKAGE_NAME = github.com/projectcalico/calico

include metadata.mk
include lib.Makefile

CALICO_VERSIONS_FILE := calico/_data/versions.yml

CALICO_VERSIONS_CALIENT_VERSION_KEY := .[0].title
CALICO_VERSIONS_OPERATOR_VERSION_KEY := .[0].tigera-operator.version
CALICO_VERSIONS_HELM_RELEASE_KEY := .[0].helmRelease

calico_versions_get_val = $(shell bin/yq "$(1)" $(CALICO_VERSIONS_FILE))

DOCKER_RUN := mkdir -p ./.go-pkg-cache bin $(GOMOD_CACHE) && \
	docker run --rm \
		--net=host \
		--init \
		$(EXTRA_DOCKER_ARGS) \
		-e LOCAL_USER_ID=$(LOCAL_USER_ID) \
		-e GOCACHE=/go-cache \
		$(GOARCH_FLAGS) \
		-e GOPATH=/go \
		-e OS=$(BUILDOS) \
		-e GOOS=$(BUILDOS) \
		-e GOFLAGS=$(GOFLAGS) \
		-v $(CURDIR):/go/src/github.com/projectcalico/calico:rw \
		-v $(CURDIR)/.go-pkg-cache:/go-cache:rw \
		-w /go/src/$(PACKAGE_NAME)

clean:
	$(MAKE) -C api clean
	$(MAKE) -C apiserver clean
	$(MAKE) -C app-policy clean
	$(MAKE) -C calicoctl clean
	$(MAKE) -C cni-plugin clean
	$(MAKE) -C confd clean
	$(MAKE) -C felix clean
	$(MAKE) -C fluent-bit clean
	$(MAKE) -C kube-controllers clean
	$(MAKE) -C libcalico-go clean
	$(MAKE) -C node clean
	$(MAKE) -C pod2daemon clean
	$(MAKE) -C key-cert-provisioner clean
	$(MAKE) -C typha clean
	$(MAKE) -C release clean
	$(MAKE) -C selinux clean
	rm -rf ./bin
	rm -f $(SUB_CHARTS)
	rm -rf _release_archive
	rm -f manifests/ocp.tgz

ci-preflight-checks:
	$(MAKE) check-go-mod
	$(MAKE) check-dockerfiles
	$(MAKE) check-gotchas
	$(MAKE) check-language || true # Enterprise hasn't been cleaned up yet.
	$(MAKE) check-release-cut-promotions
	$(MAKE) generate
	$(MAKE) fix-all
	$(MAKE) check-dirty

<<<<<<< HEAD
check-gotchas:
	@if grep github.com/projectcalico/api go.mod; then \
	  echo; \
	  echo "calico-private go.mod should not reference github.com/projectcalico/api"; \
	  echo "Perhaps an import was merged across from open source without being"; \
	  echo "updated to github.com/tigera/api ?"; \
	  echo; \
	  exit 1; \
	fi
	@if [ -e manifests/ocp/operator.tigera.io_tenants.yaml ]; then \
		echo; \
		echo "The operator Tenants CRD has been added to manifests/ocp/ but should only be included for multi-tenant purposes";\
		echo; \
		exit 1; \
	fi
	@if grep tenants\.operator\.tigera\.io manifests/tigera-operator.yaml > /dev/null ; then \
		echo; \
		echo "The operator manifest includes the Tenants CRD but should not, please investigate and remove whatever caused its inclusion";\
		echo; \
		exit 1; \
	fi
=======
check-go-mod:
	$(DOCKER_GO_BUILD) ./hack/check-go-mod.sh
>>>>>>> 9f4d893d

check-dockerfiles:
	./hack/check-dockerfiles.sh

check-release-cut-promotions:
	@docker run --quiet --rm \
		-v .:/source \
		-w /source \
		python:3 \
		bash -c 'pip3 install --quiet --disable-pip-version-check --root-user-action ignore PyYAML \
			&& python3 hack/check_semaphore_cut_releases.py'

check-language:
	./hack/check-language.sh

protobuf:
	$(MAKE) -C app-policy protobuf
	$(MAKE) -C cni-plugin protobuf
	$(MAKE) -C egress-gateway protobuf
	$(MAKE) -C felix protobuf
	$(MAKE) -C pod2daemon protobuf
	$(MAKE) -C goldmane protobuf

generate:
	$(MAKE) gen-semaphore-yaml
	$(MAKE) protobuf
	$(MAKE) -C lib gen-files
	$(MAKE) -C api gen-files
	$(MAKE) -C libcalico-go gen-files
	$(MAKE) -C felix gen-files
	$(MAKE) -C goldmane gen-files
	$(MAKE) gen-manifests

gen-manifests: bin/helm bin/yq
	# TODO: Ideally we don't need to do this, but the sub-charts
	# mess up manifest generation if they are present.
	rm -f $(SUB_CHARTS)
	cd ./manifests && ./generate.sh

# The following CRDs are modal, in that for most clusters they are Cluster scoped but for multi-tenant clusters they are namespace scoped.
MULTI_TENANCY_CRDS_FILE_CHANGES = "operator.tigera.io_managers.yaml" \
																	"operator.tigera.io_policyrecommendations.yaml" \
																	"operator.tigera.io_compliances.yaml" \
																	"operator.tigera.io_intrusiondetections.yaml" \
																	"calico/crd.projectcalico.org_managedclusters.yaml"
# Get operator CRDs from the operator repo, OPERATOR_BRANCH must be set
get-operator-crds: var-require-all-OPERATOR_BRANCH
	cd ./charts/tigera-operator/crds/ && \
	for file in operator.tigera.io_*.yaml; do echo "downloading $$file from operator repo" && curl -fsSL https://raw.githubusercontent.com/tigera/operator/$(OPERATOR_BRANCH)/pkg/crds/operator/$${file} -o $${file}; done
	cp -vLR ./charts/tigera-operator/crds/ ./charts/multi-tenant-crds/. && \
	cd ./charts/multi-tenant-crds/crds && \
	curl -fsSOL https://raw.githubusercontent.com/tigera/operator/$(OPERATOR_BRANCH)/pkg/crds/operator/operator.tigera.io_tenants.yaml && \
	for file in $(MULTI_TENANCY_CRDS_FILE_CHANGES); do \
		echo "Update CRD $$file to be Namespaced"; \
		sed -i 's/scope: Cluster/scope: Namespaced/g' $$file; \
	done

gen-semaphore-yaml:
	cd .semaphore && ./generate-semaphore-yaml.sh

# Build the tigera-operator helm chart.
ifdef CHART_RELEASE
chartVersion:=$(RELEASE_STREAM)
appVersion:=$(RELEASE_STREAM)
else
chartVersion:=$(GIT_VERSION)
appVersion:=$(GIT_VERSION)
endif

PUBLISH_TARGETS := chart-release release-archive multi-tenant-crds selinux non-cluster-host-rpms

publish: var-require-all-CHART_RELEASE-RELEASE_STREAM-REGISTRY $(addprefix publish-,$(PUBLISH_TARGETS))

# TODO: We're moving selinux RPMs into the same repository
# as non-cluster host RPMs. We may want to remove this
# location in the future, but we should keep it here in case
# users actually use it.
publish-selinux:
	$(MAKE) -C selinux publish

chart-release: var-require-all-CHART_RELEASE-RELEASE_STREAM chart
	mv ./bin/tigera-operator-$(RELEASE_STREAM).tgz ./bin/tigera-operator-$(RELEASE_STREAM)-$(CHART_RELEASE).tgz

publish-chart-release: chart-release
	@aws --profile helm s3 cp ./bin/tigera-operator-$(RELEASE_STREAM)-$(CHART_RELEASE).tgz s3://tigera-public/ee/charts/ --acl public-read

publish-release-archive: release-archive
	$(MAKE) -f release-archive.mk publish-release-archive
release-archive: manifests/ocp.tgz
	$(MAKE) -f release-archive.mk release-archive

.PHONY: build-non-cluster-host-rpms publish-non-cluster-host-rpms

# Build the non-cluster host RPMs for a given sub-project
# TODO: find a concise way to check if things are built already and skip if they are
build-non-cluster-host-rpms-%:
	@$(MAKE) -C $* package

# Ensure that all of our non-cluster host RPMs are built before we try to publish them
build-non-cluster-host-rpms: $(addprefix build-non-cluster-host-rpms-,$(NON_CLUSTER_HOST_SUBDIRS))

publish-non-cluster-host-rpms: var-require-all-VERSION build-non-cluster-host-rpms
	VERSION=$(RELEASE_STREAM) hack/publish_rpms_to_repo.sh

SUB_CHARTS=charts/tigera-operator/charts/tigera-prometheus-operator.tgz
chart: tigera-operator-release tigera-operator-master multi-tenant-crds-release tigera-prometheus-operator-release

tigera-operator-release: bin/tigera-operator-$(chartVersion).tgz

# Build the multi-tenant-crds helm chart.
multi-tenant-crds-release: bin/multi-tenant-crds-$(chartVersion)-$(CHART_RELEASE).tgz
bin/multi-tenant-crds-$(chartVersion)-$(CHART_RELEASE).tgz: bin/helm
	bin/helm package ./charts/multi-tenant-crds \
	--destination ./bin/ \
	--version $(chartVersion) \
	--app-version $(appVersion)

publish-multi-tenant-crds: multi-tenant-crds-release
	aws --profile helm \
		s3 cp \
		bin/multi-tenant-crds-$(chartVersion)-$(CHART_RELEASE).tgz \
		s3://tigera-public/ee/charts/ \
		--acl public-read


# If we run CD as master from semaphore, we want to also publish bin/tigera-operator-v0.0.tgz for the master docs.
tigera-operator-master:
ifeq ($(SEMAPHORE_GIT_BRANCH), master)
	$(MAKE) bin/tigera-operator-v0.0.tgz
endif

bin/tigera-operator-%.tgz: bin/helm $(shell find ./charts/tigera-operator -type f) $(SUB_CHARTS)
	bin/helm package ./charts/tigera-operator \
	--destination ./bin/ \
	--version $(@:bin/tigera-operator-%.tgz=%) \
	--app-version $(@:bin/tigera-operator-%.tgz=%)

# Build the tigera-prometheus-operator.tgz helm chart.
tigera-prometheus-operator-release: bin/tigera-prometheus-operator-$(chartVersion).tgz
bin/tigera-prometheus-operator-$(chartVersion).tgz: bin/helm
	bin/helm package ./charts/tigera-prometheus-operator \
	--destination ./bin/ \
	--version $(chartVersion) \
	--app-version $(appVersion)

# Include the tigera-prometheus-operator helm chart as a sub-chart.
charts/tigera-operator/charts/tigera-prometheus-operator.tgz: bin/tigera-prometheus-operator-$(chartVersion).tgz
	mkdir -p $(@D)
	cp bin/tigera-prometheus-operator-$(chartVersion).tgz $@

# Build all Calico images for the current architecture.
image:
	$(MAKE) -C pod2daemon image IMAGETAG=$(GIT_VERSION) VALIDARCHES=$(ARCH)
	$(MAKE) -C key-cert-provisioner image IMAGETAG=$(GIT_VERSION) VALIDARCHES=$(ARCH)
	$(MAKE) -C calicoctl image IMAGETAG=$(GIT_VERSION) VALIDARCHES=$(ARCH)
	$(MAKE) -C cni-plugin image IMAGETAG=$(GIT_VERSION) VALIDARCHES=$(ARCH)
	$(MAKE) -C apiserver image IMAGETAG=$(GIT_VERSION) VALIDARCHES=$(ARCH)
	$(MAKE) -C kube-controllers image IMAGETAG=$(GIT_VERSION) VALIDARCHES=$(ARCH)
	$(MAKE) -C app-policy image IMAGETAG=$(GIT_VERSION) VALIDARCHES=$(ARCH)
	$(MAKE) -C typha image IMAGETAG=$(GIT_VERSION) VALIDARCHES=$(ARCH)
	$(MAKE) -C node image IMAGETAG=$(GIT_VERSION) VALIDARCHES=$(ARCH)

###############################################################################
# Run local e2e smoke test against the checked-out code
# using a local kind cluster.
###############################################################################
E2E_FOCUS ?= "sig-network.*Conformance"
ADMINPOLICY_SUPPORTED_FEATURES ?= "AdminNetworkPolicy,BaselineAdminNetworkPolicy"
ADMINPOLICY_UNSUPPORTED_FEATURES ?= ""
e2e-test:
	$(MAKE) -C e2e build
	$(MAKE) -C node kind-k8st-setup
	KUBECONFIG=$(KIND_KUBECONFIG) ./e2e/bin/k8s/e2e.test -ginkgo.focus=$(E2E_FOCUS)
	# Disable AdminNetworkPolicy Conformance tests since it's flaky. The issue is being tracked at https://tigera.atlassian.net/browse/CORE-10742
	# KUBECONFIG=$(KIND_KUBECONFIG) ./e2e/bin/adminpolicy/e2e.test \
	#  -exempt-features=$(ADMINPOLICY_UNSUPPORTED_FEATURES) \
	#  -supported-features=$(ADMINPOLICY_SUPPORTED_FEATURES)

e2e-test-adminpolicy:
	$(MAKE) -C e2e build
	$(MAKE) -C node kind-k8st-setup
	KUBECONFIG=$(KIND_KUBECONFIG) ./e2e/bin/adminpolicy/e2e.test \
	  -exempt-features=$(ADMINPOLICY_UNSUPPORTED_FEATURES) \
	  -supported-features=$(ADMINPOLICY_SUPPORTED_FEATURES)

###############################################################################
# Release logic below
###############################################################################
.PHONY: release release-publish create-release-branch release-test build-openstack publish-openstack release-notes
# Build the release tool.
release/bin/release: $(shell find ./release -type f -name '*.go')
	$(MAKE) -C release

# Install gh for interacting with GitHub.
bin/gh:
	curl -sSL -o bin/gh.tgz https://github.com/cli/cli/releases/download/v$(GITHUB_CLI_VERSION)/gh_$(GITHUB_CLI_VERSION)_linux_amd64.tar.gz
	tar -zxvf bin/gh.tgz -C bin/ gh_$(GITHUB_CLI_VERSION)_linux_amd64/bin/gh --strip-components=2
	chmod +x $@
	rm bin/gh.tgz

# Create updates for pre-release
release-prep: release/bin/release bin/gh var-require-all-HASHRELEASE-RELEASE_VERSION-HELM_RELEASE-OPERATOR_VERSION-REGISTRY var-require-one-of-CONFIRM-DRYRUN
	@REGISTRIES=$(REGISTRY) release/bin/release release prep

# Install ghr for publishing to github.
bin/ghr:
	$(DOCKER_RUN) -e GOBIN=/go/src/$(PACKAGE_NAME)/bin/ $(CALICO_BUILD) go install github.com/tcnksm/ghr@$(GHR_VERSION)

# Build a release.
release: release/bin/release
	@release/bin/release release build

# Publish an already built release.
release-publish: release/bin/release bin/gh
	@release/bin/release release publish

# Create a release branch.
create-release-branch: release/bin/release
	@release/bin/release branch cut -git-publish

# Test the release code
release-test:
	$(DOCKER_RUN) $(CALICO_BUILD) ginkgo -cover -r release/pkg

# Merge OSS branch.
# Expects the following arguments:
# - OSS_REMOTE: Git remote to use for OSS.
# - OSS_BRANCH: OSS branch to merge.
OSS_REMOTE?=open-source
PRIVATE_REMOTE?=origin
OSS_BRANCH?=master
PRIVATE_BRANCH?=master
merge-open:
	git fetch $(OSS_REMOTE)
	git branch -D $(USER)-merge-oss; git checkout -B $(USER)-merge-oss-$(OSS_BRANCH)
	git merge $(OSS_REMOTE)/$(OSS_BRANCH)
	@echo "==========================================================="
	@echo "Resolve any conflicts, push to private, and submit a PR"
	@echo "==========================================================="

os-merge-status:
	@git fetch $(OSS_REMOTE)
	@echo "==============================================================================================================="
	@echo "Showing unmerged commits from calico/$(OSS_BRANCH) that are not in calico-private/$(PRIVATE_BRANCH):"
	@echo ""
	@git --no-pager log --pretty='format:%C(auto)%h %aD: %an: %s' --first-parent  $(PRIVATE_REMOTE)/$(PRIVATE_BRANCH)..$(OSS_REMOTE)/$(OSS_BRANCH)
	@echo ""
	@echo "==============================================================================================================="

# Currently our openstack builds either build *or* build and publish,
# hence why we have two separate jobs here that do almost the same thing.
build-openstack: bin/yq
	$(eval VERSION=$(shell bin/yq '.version' charts/calico/values.yaml))
	$(info Building openstack packages for version $(VERSION))
	$(MAKE) -C release/packaging release VERSION=$(VERSION)

publish-openstack: bin/yq
	$(eval VERSION=$(shell bin/yq '.version' charts/calico/values.yaml))
	$(info Publishing openstack packages for version $(VERSION))
	$(MAKE) -C release/packaging release-publish VERSION=$(VERSION)

## Kicks semaphore job which syncs github released helm charts with helm index file
.PHONY: helm-index
helm-index:
	@echo "Triggering semaphore workflow to update helm index."
	SEMAPHORE_PROJECT_ID=30f84ab3-1ea9-4fb0-8459-e877491f3dea \
			     SEMAPHORE_WORKFLOW_BRANCH=master \
			     SEMAPHORE_WORKFLOW_FILE=../releases/calico/helmindex/update_helm.yml \
			     $(MAKE) semaphore-run-workflow

# Creates the tar file used for installing Calico on OpenShift.
# Excludes manifests that should be applied after cluster creation.
bin/ocp.tgz manifests/ocp.tgz: manifests/ocp/
	tar czvf $@ -C manifests/ \
		--exclude=tigera-enterprise-resources.yaml \
		--exclude=tigera-prometheus-operator.yaml \
		--exclude=00-namespace-calico-apiserver.yaml \
		--exclude=00-namespace-calico-system.yaml \
		ocp

## Generates release notes for the given version.
.PHONY: release-notes
release-notes:
	@$(MAKE) -C release release-notes

## Update the AUTHORS.md file.
update-authors:
ifndef GITHUB_TOKEN
	$(error GITHUB_TOKEN must be set)
endif
	@echo "# Calico authors" > AUTHORS.md
	@echo "" >> AUTHORS.md
	@echo "This file is auto-generated based on commit records reported" >> AUTHORS.md
	@echo "by git for the projectcalico/calico repository. It is ordered alphabetically." >> AUTHORS.md
	@echo "" >> AUTHORS.md
	@docker run -ti --rm --net=host \
		-v $(REPO_ROOT):/code \
		-w /code \
		-e GITHUB_TOKEN=$(GITHUB_TOKEN) \
		python:3 \
		bash -c '/usr/local/bin/python release/get-contributors.py >> /code/AUTHORS.md'

release/bin/release: $(shell find ./release -type f -name '*.go')
	$(MAKE) -C release

release/metadata: release/bin/release var-require-all-METADATA_DIR
	@release/bin/release release metadata

update-pins: update-go-build-pin

###############################################################################
# Post-release validation
###############################################################################
postrelease-checks: bin/yq
	$(MAKE) -C hack/postrelease/calient docker-test_all \
		CALICO_VERSION=$(call calico_versions_get_val,$(CALICO_VERSIONS_CALIENT_VERSION_KEY)) \
		CHART_RELEASE=$(call calico_versions_get_val,$(CALICO_VERSIONS_HELM_RELEASE_KEY)) \
		OPERATOR_VERSION=$(call calico_versions_get_val,$(CALICO_VERSIONS_OPERATOR_VERSION_KEY))
<|MERGE_RESOLUTION|>--- conflicted
+++ resolved
@@ -59,7 +59,6 @@
 	$(MAKE) fix-all
 	$(MAKE) check-dirty
 
-<<<<<<< HEAD
 check-gotchas:
 	@if grep github.com/projectcalico/api go.mod; then \
 	  echo; \
@@ -81,10 +80,9 @@
 		echo; \
 		exit 1; \
 	fi
-=======
+
 check-go-mod:
 	$(DOCKER_GO_BUILD) ./hack/check-go-mod.sh
->>>>>>> 9f4d893d
 
 check-dockerfiles:
 	./hack/check-dockerfiles.sh
