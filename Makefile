--- conflicted
+++ resolved
@@ -113,27 +113,17 @@
 MY_UID:=$(shell id -u)
 MY_GID:=$(shell id -g)
 
-<<<<<<< HEAD
 # Build the tigera/typha docker image, which contains only Typha.
-.PHONY: tigera/typha
+.PHONY: image tigera/typha
+image: tigera/typha
 tigera/typha: bin/calico-typha-$(ARCH)
 	rm -rf docker-image/bin
 	mkdir -p docker-image/bin
 	cp bin/calico-typha-$(ARCH) docker-image/bin/
-	docker build -t tigera/typha$(ARCHTAG) docker-image -f docker-image/Dockerfile$(ARCHTAG)
-=======
-# Build the calico/typha docker image, which contains only Typha.
-.PHONY: image calico/typha
-image: calico/typha
-calico/typha: bin/calico-typha-$(ARCH)
-	rm -rf docker-image/bin
-	mkdir -p docker-image/bin
-	cp bin/calico-typha-$(ARCH) docker-image/bin/
-	docker build --pull -t calico/typha:latest-$(ARCH) docker-image --file docker-image/Dockerfile.$(ARCH)
+	docker build --pull -t tigera/typha:latest-$(ARCH) docker-image --file docker-image/Dockerfile.$(ARCH)
 ifeq ($(ARCH),amd64)
-	docker tag calico/typha:latest-$(ARCH) calico/typha:latest
-endif
->>>>>>> c8cbf4b3
+	docker tag tigera/typha:latest-$(ARCH) tigera/typha:latest
+endif
 
 # Pre-configured docker run command that runs as this user with the repo
 # checked out to /code, uses the --rm flag to avoid leaving the container
@@ -348,29 +338,19 @@
 	@echo
 	@echo "Will now build release artifacts..."
 	@echo
-<<<<<<< HEAD
-	$(MAKE) bin/calico-typha-$(ARCH) tigera/typha
-	docker tag tigera/typha$(ARCHTAG) tigera/typha$(ARCHTAG):$(VERSION)
-	docker tag tigera/typha$(ARCHTAG) gcr.io/unique-caldron-775/cnx/tigera/typha$(ARCHTAG):latest
-	docker tag tigera/typha$(ARCHTAG):$(VERSION) gcr.io/unique-caldron-775/cnx/tigera/typha$(ARCHTAG):$(VERSION)
+	$(MAKE) bin/calico-typha tigera/typha
+	ifeq ($(ARCH),amd64)
+	docker tag tigera/typha:latest-$(ARCH) tigera/typha:latest
+	docker tag tigera/typha:latest-$(ARCH) gcr.io/unique-caldron-775/cnx/tigera/typha:latest
+	docker tag tigera/typha:latest tigera/typha:$(VERSION)
+	docker tag tigera/typha:$(VERSION) gcr.io/unique-caldron-775/cnx/tigera/typha:$(VERSION)
+	endif
+	docker tag tigera/typha:latest-$(ARCH) tigera/typha:$(VERSION)-$(ARCH)
+	docker tag tigera/typha:latest-$(ARCH) gcr.io/unique-caldron-775/cnx/tigera/typha:latest-$(ARCH)
+	docker tag tigera/typha:$(VERSION)-$(ARCH) gcr.io/unique-caldron-775/cnx/tigera/typha:$(VERSION)-$(ARCH)
 	@echo
 	@echo "Checking built typha has correct version..."
-	@if docker run gcr.io/unique-caldron-775/cnx/tigera/typha$(ARCHTAG):$(VERSION) calico-typha --version | grep -q '$(VERSION)$$'; \
-=======
-	$(MAKE) bin/calico-typha calico/typha
-	ifeq ($(ARCH),amd64)
-	docker tag calico/typha:latest-$(ARCH) calico/typha:latest
-	docker tag calico/typha:latest-$(ARCH) quay.io/calico/typha:latest
-	docker tag calico/typha:latest calico/typha:$(VERSION)
-	docker tag calico/typha:$(VERSION) quay.io/calico/typha:$(VERSION)
-	endif
-	docker tag calico/typha:latest-$(ARCH) calico/typha:$(VERSION)-$(ARCH)
-	docker tag calico/typha:latest-$(ARCH) quay.io/calico/typha:latest-$(ARCH)
-	docker tag calico/typha:$(VERSION)-$(ARCH) quay.io/calico/typha:$(VERSION)-$(ARCH)
-	@echo
-	@echo "Checking built typha has correct version..."
-	@if docker run quay.io/calico/typha:$(VERSION)-$(ARCH) calico-typha --version | grep -q '$(VERSION)$$'; \
->>>>>>> c8cbf4b3
+	@if docker run gcr.io/unique-caldron-775/cnx/tigera/typha:$(VERSION)-$(ARCH) calico-typha --version | grep -q '$(VERSION)$$'; \
 	then \
 	  echo "Check successful."; \
 	else \
@@ -381,13 +361,8 @@
 	@echo "Typha release artifacts have been built:"
 	@echo
 	@echo "- Binary:                 bin/calico-typha-$(ARCH)"
-<<<<<<< HEAD
-	@echo "- Docker container image: tigera/typha$(ARCHTAG):$(VERSION)"
-	@echo "- Same, tagged for GCR private registry:  gcr.io/unique-caldron-775/cnx/tigera/typha$(ARCHTAG):$(VERSION)"
-=======
-	@echo "- Docker container image: calico/typha:$(VERSION)-$(ARCH)"
-	@echo "- Same, tagged for Quay:  quay.io/calico/typha:$(VERSION)-$(ARCH)"
->>>>>>> c8cbf4b3
+	@echo "- Docker container image: tigera/typha:$(VERSION)-$(ARCH)"
+	@echo "- Same, tagged for GCR private registry:  gcr.io/unique-caldron-775/cnx/tigera/typha:$(VERSION)-$(ARCH)"
 	@echo
 	@echo "Now to publish this release to Github:"
 	@echo
@@ -408,33 +383,17 @@
 	@echo
 	@echo "Then, push the versioned docker images to GCR only:"
 	@echo
-<<<<<<< HEAD
 	@echo "- gcloud auth configure-docker"
-	@echo "- docker push gcr.io/unique-caldron-775/cnx/tigera/typha$(ARCHTAG):$(VERSION)"
-=======
-	@echo "- docker push calico/typha:$(VERSION)-$(ARCH)"
+	@echo "- docker push gcr.io/unique-caldron-775/cnx/tigera/typha:$(VERSION)-$(ARCH)"
 	ifeq ($(ARCH),amd64)
-	@echo "- docker push calico/typha:$(VERSION)"
+	@echo "- docker push gcr.io/unique-caldron-775/cnx/tigera/typha:$(VERSION)"
 	endif
-	@echo "- docker push quay.io/calico/typha:$(VERSION)-$(ARCH)"
-	ifeq ($(ARCH),amd64)
-	@echo "- docker push quay.io/calico/typha:$(VERSION)"
-	endif
->>>>>>> c8cbf4b3
 	@echo
 	@echo "If this is the latest release from the most recent stable"
 	@echo "release series, also push the 'latest' tag:"
 	@echo
-<<<<<<< HEAD
 	@echo "- gcloud auth configure-docker"
-	@echo "- docker push gcr.io/unique-caldron-775/cnx/tigera/typha$(ARCHTAG):latest"
-=======
-	@echo "- docker push calico/typha:latest-$(ARCH)"
+	@echo "- docker push gcr.io/unique-caldron-775/cnx/tigera/typha:latest-$(ARCH)"
 	ifeq ($(ARCH),amd64)
-	@echo "- docker push calico/typha:latest"
-	endif
-	@echo "- docker push quay.io/calico/typha:latest-$(ARCH)"
-	ifeq ($(ARCH),amd64)
-	@echo "- docker push quay.io/calico/typha:latest"
-	endif
->>>>>>> c8cbf4b3
+	@echo "- docker push gcr.io/unique-caldron-775/cnx/tigera/typha:latest"
+	endif