--- conflicted
+++ resolved
@@ -1,11 +1,7 @@
 PACKAGE_NAME?=github.com/projectcalico/typha
-<<<<<<< HEAD
-GO_BUILD_VER=v0.38
+GO_BUILD_VER=v0.39
 
 GIT_USE_SSH = true
-=======
-GO_BUILD_VER=v0.39
->>>>>>> 4cdbcfc0
 
 # This needs to be evaluated before the common makefile is included.
 # This var contains some default values that the common makefile may append to.
