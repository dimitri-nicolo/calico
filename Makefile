# This Makefile builds Felix and packages it in various forms:
#
#                                                                      Go install
#                                                                         Glide
#                                                                           |
#                                                                           |
#                                                                           |
#                                                    +-------+              v
#                                                    | Felix |   +---------------------+
#                                                    |  Go   |   | calico/go-build     |
#                                                    |  code |   +---------------------+
#                                                    +-------+         /
#                                                           \         /
#                                                            \       /
#                                                             \     /
#                                                             go build
#                                                                 \
#                                                                  \
#                                                                   \
# +----------------------+                                           :
# | calico-build/centos7 |                                           v
# | calico-build/xenial  |                                 +------------------+
# | calico-build/trusty  |                                 | bin/calico-felix |
# +----------------------+                                 +------------------+
#                     \                                          /   /
#                      \             .--------------------------'   /
#                       \           /                              /
#                        \         /                      .-------'
#                         \       /                      /
#                     rpm/build-rpms                    /
#                   debian/build-debs                  /
#                           |                         /
#                           |                   docker build
#                           v                         |
#            +----------------------------+           |
#            |  RPM packages for Centos7  |           v
#            | Debian packages for Xenial |    +--------------+
#            | Debian packages for Trusty |    | calico/felix |
#            +----------------------------+    +--------------+
#
#

help:
	@echo "Felix Makefile"
	@echo
	@echo "Dependencies: docker 1.12+; go 1.7+"
	@echo
	@echo "Note: initial builds can be slow because they generate docker-based"
	@echo "build environments."
	@echo
	@echo "Initial set-up:"
	@echo
	@echo "  make update-tools  Update/install the go build dependencies."
	@echo
	@echo "Builds:"
	@echo
	@echo "  make all           Build all the binary packages."
	@echo "  make deb           Build debs in ./dist."
	@echo "  make rpm           Build rpms in ./dist."
	@echo "  make calico/felix  Build calico/felix docker image."
	@echo
	@echo "Tests:"
	@echo
	@echo "  make ut                Run UTs."
	@echo "  make go-cover-browser  Display go code coverage in browser."
	@echo
	@echo "Maintenance:"
	@echo
	@echo "  make update-vendor  Update the vendor directory with new "
	@echo "                      versions of upstream packages.  Record results"
	@echo "                      in glide.lock."
	@echo "  make go-fmt        Format our go code."
	@echo "  make clean         Remove binary files."

# Disable make's implicit rules, which are not useful for golang, and slow down the build
# considerably.
.SUFFIXES:

all: deb rpm calico/felix
test: ut

GO_BUILD_CONTAINER?=calico/go-build:v0.1

# Figure out version information.  To support builds from release tarballs, we default to
# <unknown> if this isn't a git checkout.
GIT_COMMIT:=$(shell git rev-parse HEAD || echo '<unknown>')
BUILD_ID:=$(shell git rev-parse HEAD || uuidgen | sed 's/-//g')
GIT_DESCRIPTION:=$(shell git describe --tags || echo '<unknown>')

# Calculate a timestamp for any build artefacts.
DATE:=$(shell date -u +'%FT%T%z')

# List of Go files that are generated by the build process.  Builds should
# depend on these, clean removes them.
GENERATED_GO_FILES:=proto/felixbackend.pb.go

# All go files.
GO_FILES:=$(shell find . -type f -name '*.go') $(GENERATED_GO_FILES)

# Figure out the users UID/GID.  These are needed to run docker containers
# as the current user and ensure that files built inside containers are
# owned by the current user.
MY_UID:=$(shell id -u)
MY_GID:=$(shell id -g)

# Build a docker image used for building debs for trusty.
.PHONY: calico-build/trusty
calico-build/trusty:
	cd docker-build-images && docker build -f ubuntu-trusty-build.Dockerfile -t calico-build/trusty .

# Build a docker image used for building debs for xenial.
.PHONY: calico-build/xenial
calico-build/xenial:
	cd docker-build-images && docker build -f ubuntu-xenial-build.Dockerfile -t calico-build/xenial .

# Construct a docker image for building Centos 7 RPMs.
.PHONY: calico-build/centos7
calico-build/centos7:
	cd docker-build-images && \
	  docker build \
	  --build-arg=UID=$(MY_UID) \
	  --build-arg=GID=$(MY_GID) \
	  -f centos7-build.Dockerfile \
	  -t calico-build/centos7 .

# Build the calico/felix docker image, which contains only Felix.
.PHONY: calico/felix
calico/felix: bin/calico-felix
	rm -rf docker-image/bin
	mkdir -p docker-image/bin
	cp bin/calico-felix docker-image/bin/
	docker build -t calico/felix docker-image

# Pre-configured docker run command that runs as this user with the repo
# checked out to /code, uses the --rm flag to avoid leaving the container
# around afterwards.
DOCKER_RUN_RM:=docker run --rm --user $(MY_UID):$(MY_GID) -v $${PWD}:/code
DOCKER_RUN_RM_ROOT:=docker run --rm -v $${PWD}:/code

# Allow libcalico-go and the ssh auth sock to be mapped into the build container.
ifdef LIBCALICOGO_PATH
  EXTRA_DOCKER_ARGS += -v $(LIBCALICOGO_PATH):/go/src/github.com/projectcalico/libcalico-go:ro
endif
ifdef SSH_AUTH_SOCK
  EXTRA_DOCKER_ARGS += -v $(SSH_AUTH_SOCK):/ssh-agent --env SSH_AUTH_SOCK=/ssh-agent
endif
DOCKER_GO_BUILD := mkdir -p .go-pkg-cache && \
                   docker run --rm \
                              --net=host \
                              $(EXTRA_DOCKER_ARGS) \
                              -e LOCAL_USER_ID=$(MY_UID) \
                              -v $${PWD}:/go/src/github.com/projectcalico/felix:rw \
                              -v $${PWD}/.go-pkg-cache:/go/pkg:rw \
                              -w /go/src/github.com/projectcalico/felix \
                              $(GO_BUILD_CONTAINER)

# Build all the debs.
.PHONY: deb
deb: dist/calico-felix/calico-felix
ifeq ($(GIT_COMMIT),<unknown>)
	$(error Package builds must be done from a git working copy in order to calculate version numbers.)
endif
	$(MAKE) calico-build/trusty
	$(MAKE) calico-build/xenial
	utils/make-packages.sh deb

# Build RPMs.
.PHONY: rpm
rpm: dist/calico-felix/calico-felix
ifeq ($(GIT_COMMIT),<unknown>)
	$(error Package builds must be done from a git working copy in order to calculate version numbers.)
endif
	$(MAKE) calico-build/centos7
	utils/make-packages.sh rpm

.PHONY: protobuf
protobuf: proto/felixbackend.pb.go

# Generate the protobuf bindings for go.
proto/felixbackend.pb.go: proto/felixbackend.proto
	$(DOCKER_RUN_RM) -v $${PWD}/proto:/src:rw \
	              calico/protoc \
	              --gogofaster_out=. \
	              felixbackend.proto

# Update the vendored dependencies with the latest upstream versions matching
# our glide.yaml.  If there area any changes, this updates glide.lock
# as a side effect.  Unless you're adding/updating a dependency, you probably
# want to use the vendor target to install the versions from glide.lock.
.PHONY: update-vendor
update-vendor:
	$(DOCKER_GO_BUILD) glide up --strip-vendor

# vendor is a shortcut for force rebuilding the go vendor directory.
.PHONY: vendor
vendor vendor/.up-to-date: glide.lock
	mkdir -p $$HOME/.glide
	$(DOCKER_GO_BUILD) glide install --strip-vendor
	touch vendor/.up-to-date

# Linker flags for building Felix.
#
# We use -X to insert the version information into the placeholder variables
# in the buildinfo package.
#
# We use -B to insert a build ID note into the executable, without which, the
# RPM build tools complain.
<<<<<<< HEAD
LDFLAGS:=-ldflags "-X github.com/projectcalico/felix/go/felix/buildinfo.GitVersion=$(GIT_DESCRIPTION) \
        -X github.com/projectcalico/felix/go/felix/buildinfo.BuildDate=$(DATE) \
        -X github.com/projectcalico/felix/go/felix/buildinfo.GitRevision=$(GIT_COMMIT) \
        -B 0x$(GIT_COMMIT)"

bin/calico-felix: $(GO_FILES) \
                  go/vendor/.up-to-date \
                  docker-build-images/golang-build.Dockerfile
	# Make sure the docker image exists.  Since it's a PHONY, we can't add it
	# as a dependency or this job will run every time.  Docker does its own
	# freshness checking for us.
	$(MAKE) calico-build/golang
	mkdir -p bin
	mkdir -p .go-pkg-cache
	@echo Building felix...
	$(DOCKER_RUN_RM) \
	    -v $${PWD}:/go/src/github.com/projectcalico/felix:rw \
	    -v $${PWD}/.go-pkg-cache:/go/pkg/:rw \
	    calico-build/golang \
	    go build -o $@ $(LDFLAGS) "./go/felix/felix.go"
=======
LDFLAGS:=-ldflags "\
        -X github.com/projectcalico/felix/buildinfo.GitVersion=$(GIT_DESCRIPTION) \
        -X github.com/projectcalico/felix/buildinfo.BuildDate=$(DATE) \
        -X github.com/projectcalico/felix/buildinfo.GitRevision=$(GIT_COMMIT) \
        -B 0x$(BUILD_ID)"

bin/calico-felix: $(GO_FILES) vendor/.up-to-date
	@echo Building felix...
	mkdir -p bin
	$(DOCKER_GO_BUILD) \
	    sh -c 'go build -i -o $@ -v $(LDFLAGS) "github.com/projectcalico/felix" && \
               ( ldd bin/calico-felix 2>&1 | grep -q "Not a valid dynamic program" || \
	             ( echo "Error: bin/calico-felix was not statically linked"; false ) )'
>>>>>>> 08c3f3ee

dist/calico-felix/calico-felix: bin/calico-felix
	mkdir -p dist/calico-felix/
	cp bin/calico-felix dist/calico-felix/calico-felix

# Install or update the tools used by the build
.PHONY: update-tools
update-tools:
	go get -u github.com/Masterminds/glide
	go get -u github.com/onsi/ginkgo/ginkgo

# Run go fmt on all our go files.
.PHONY: go-fmt
go-fmt:
	$(DOCKER_GO_BUILD) sh -c 'glide nv | xargs go fmt'

.PHONY: ut
ut combined.coverprofile: vendor/.up-to-date $(GO_FILES)
	@echo Running Go UTs.
	$(DOCKER_GO_BUILD) ./utils/run-coverage

.PHONY: ut-no-cover
ut-no-cover: vendor/.up-to-date $(GO_FILES)
	@echo Running Go UTs without coverage.
	$(DOCKER_GO_BUILD) ginkgo -r

.PHONY: ut-watch
ut-watch: vendor/.up-to-date $(GO_FILES)
	@echo Watching go UTs for changes...
	$(DOCKER_GO_BUILD) ginkgo watch -r

# Launch a browser with Go coverage stats for the whole project.
.PHONY: cover-browser
cover-browser: combined.coverprofile
	go tool cover -html="combined.coverprofile"

.PHONY: cover-report
cover-report: combined.coverprofile
	# Print the coverage.  We use sed to remove the verbose prefix and trim down
	# the whitespace.
	@echo
	@echo ======== All coverage =========
	@echo
	@$(DOCKER_GO_BUILD) sh -c 'go tool cover -func combined.coverprofile | \
	                           sed 's=github.com/projectcalico/felix/==' | \
	                           column -t'
	@echo
	@echo ======== Missing coverage only =========
	@echo
	@$(DOCKER_GO_BUILD) sh -c "go tool cover -func combined.coverprofile | \
	                           sed 's=github.com/projectcalico/felix/==' | \
	                           column -t | \
	                           grep -v '100\.0%'"

bin/calico-felix.transfer-url: bin/calico-felix
	$(DOCKER_GO_BUILD) sh -c 'curl --upload-file bin/calico-felix https://transfer.sh/calico-felix > $@'

.PHONY: patch-script
patch-script: bin/calico-felix.transfer-url
	$(DOCKER_GO_BUILD) bash -c 'utils/make-patch-script.sh $$(cat bin/calico-felix.transfer-url)'

# Generate a diagram of Felix's internal calculation graph.
docs/calc.pdf: docs/calc.dot
	cd docs/ && dot -Tpdf calc.dot -o calc.pdf

.PHONY: clean
clean:
	rm -rf bin \
	       docker-image/bin \
	       dist \
	       build \
	       $(GENERATED_GO_FILES) \
	       go/docs/calc.pdf \
	       .glide \
	       vendor \
	       .go-pkg-cache \
	       release-notes-*
	find . -name "*.coverprofile" -type f -delete
	find . -name "coverage.xml" -type f -delete
	find . -name ".coverage" -type f -delete
	find . -name "*.pyc" -type f -delete

.PHONY: release release-once-tagged
release: clean
ifndef VERSION
	$(error VERSION is undefined - run using make release VERSION=X.Y.Z)
endif
ifeq ($(GIT_COMMIT),<unknown>)
	$(error git commit ID couldn't be determined, releases must be done from a git working copy)
endif
	$(DOCKER_GO_BUILD) utils/tag-release.sh $(VERSION)

.PHONY: continue-release
continue-release:
	@echo "Edited release notes are:"
	@echo
	@cat ./release-notes-$(VERSION)
	@echo
	@echo "Hit Return to go ahead and create the tag, or Ctrl-C to cancel."
	@bash -c read
	# Create annotated release tag.
	git tag $(VERSION) -F ./release-notes-$(VERSION)
	rm ./release-notes-$(VERSION)

	# Now decouple onto another make invocation, as we want some variables
	# (GIT_DESCRIPTION and BUNDLE_FILENAME) to be recalculated based on the
	# new tag.
	$(MAKE) release-once-tagged

release-once-tagged:
	@echo
	@echo "Will now build release artifacts..."
	@echo
	$(MAKE) bin/calico-felix calico/felix
	docker tag calico/felix calico/felix:$(VERSION)
	docker tag calico/felix:$(VERSION) quay.io/calico/felix:$(VERSION)
	@echo
	@echo "Checking built felix has correct version..."
	@if docker run quay.io/calico/felix:$(VERSION) calico-felix --version | grep -q '$(VERSION)$$'; \
	then \
	  echo "Check successful."; \
	else \
	  echo "Incorrect version in docker image!"; \
	  false; \
	fi
	@echo
	@echo "Felix release artifacts have been built:"
	@echo
	@echo "- Binary:                 bin/calico-felix"
	@echo "- Docker container image: calico/felix:$(VERSION)"
	@echo "- Same, tagged for Quay:  quay.io/calico/felix:$(VERSION)"
	@echo
	@echo "Now to publish this release to Github:"
	@echo
	@echo "- Push the new tag ($(VERSION)) to https://github.com/projectcalico/felix"
	@echo "- Go to https://github.com/projectcalico/felix/releases/tag/$(VERSION)"
	@echo "- Copy the tag content (release notes) shown on that page"
	@echo "- Go to https://github.com/projectcalico/felix/releases/new?tag=$(VERSION)"
	@echo "- Paste the copied tag content into the large textbox"
	@echo "- Attach the binary"
	@echo "- Click the 'This is a pre-release' checkbox, if appropriate"
	@echo "- Click 'Publish release'"
	@echo
	@echo "Then, push the docker images to Dockerhub and Quay:"
	@echo
	@echo "- docker push calico/felix:$(VERSION)"
	@echo "- docker push quay.io/calico/felix:$(VERSION)"
	@echo
	@echo "If you also want to build Debian/Ubuntu and RPM packages for"
	@echo "the new release, use 'make deb' and 'make rpm'."
	@echo<|MERGE_RESOLUTION|>--- conflicted
+++ resolved
@@ -205,28 +205,6 @@
 #
 # We use -B to insert a build ID note into the executable, without which, the
 # RPM build tools complain.
-<<<<<<< HEAD
-LDFLAGS:=-ldflags "-X github.com/projectcalico/felix/go/felix/buildinfo.GitVersion=$(GIT_DESCRIPTION) \
-        -X github.com/projectcalico/felix/go/felix/buildinfo.BuildDate=$(DATE) \
-        -X github.com/projectcalico/felix/go/felix/buildinfo.GitRevision=$(GIT_COMMIT) \
-        -B 0x$(GIT_COMMIT)"
-
-bin/calico-felix: $(GO_FILES) \
-                  go/vendor/.up-to-date \
-                  docker-build-images/golang-build.Dockerfile
-	# Make sure the docker image exists.  Since it's a PHONY, we can't add it
-	# as a dependency or this job will run every time.  Docker does its own
-	# freshness checking for us.
-	$(MAKE) calico-build/golang
-	mkdir -p bin
-	mkdir -p .go-pkg-cache
-	@echo Building felix...
-	$(DOCKER_RUN_RM) \
-	    -v $${PWD}:/go/src/github.com/projectcalico/felix:rw \
-	    -v $${PWD}/.go-pkg-cache:/go/pkg/:rw \
-	    calico-build/golang \
-	    go build -o $@ $(LDFLAGS) "./go/felix/felix.go"
-=======
 LDFLAGS:=-ldflags "\
         -X github.com/projectcalico/felix/buildinfo.GitVersion=$(GIT_DESCRIPTION) \
         -X github.com/projectcalico/felix/buildinfo.BuildDate=$(DATE) \
@@ -237,10 +215,7 @@
 	@echo Building felix...
 	mkdir -p bin
 	$(DOCKER_GO_BUILD) \
-	    sh -c 'go build -i -o $@ -v $(LDFLAGS) "github.com/projectcalico/felix" && \
-               ( ldd bin/calico-felix 2>&1 | grep -q "Not a valid dynamic program" || \
-	             ( echo "Error: bin/calico-felix was not statically linked"; false ) )'
->>>>>>> 08c3f3ee
+	    sh -c 'go build -i -o $@ -v $(LDFLAGS) "github.com/projectcalico/felix"'
 
 dist/calico-felix/calico-felix: bin/calico-felix
 	mkdir -p dist/calico-felix/
