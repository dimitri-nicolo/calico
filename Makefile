--- conflicted
+++ resolved
@@ -1,9 +1,5 @@
 PACKAGE_NAME?=github.com/projectcalico/typha
-<<<<<<< HEAD
-GO_BUILD_VER?=v0.58
-=======
 GO_BUILD_VER=v0.59
->>>>>>> a1a1818f
 
 ORGANIZATION=tigera
 SEMAPHORE_PROJECT_ID?=$(SEMAPHORE_TYPHA_PRIVATE_PROJECT_ID)
@@ -118,16 +114,8 @@
 
 bin/calico-typha-$(ARCH): $(SRC_FILES) $(LOCAL_BUILD_DEP)
 	mkdir -p bin
-<<<<<<< HEAD
-	$(DOCKER_RUN) $(CALICO_BUILD) sh -c '$(GIT_CONFIG_SSH) \
-		go build -v -i -o $@ -v $(LDFLAGS) "$(PACKAGE_NAME)/cmd/calico-typha" && \
-		( ldd $@ 2>&1 | grep -q -e "Not a valid dynamic program" \
-		-e "not a dynamic executable" || \
-		( echo "Error: bin/calico-typha was not statically linked"; false ) )'
-=======
-	$(DOCKER_RUN) -e CGO_ENABLED=$(CGO_ENABLED) $(CALICO_BUILD) \
-	    sh -c 'go build -v -i -o $@ -v $(LDFLAGS) $(PACKAGE_NAME)/cmd/calico-typha'
->>>>>>> a1a1818f
+	$(DOCKER_RUN) -e CGO_ENABLED=$(CGO_ENABLED) $(CALICO_BUILD) sh -c '$(GIT_CONFIG_SSH) \
+		go build -v -i -o $@ -v $(LDFLAGS) $(PACKAGE_NAME)/cmd/calico-typha'
 
 bin/wrapper-$(ARCH): $(SRC_FILES) $(LOCAL_BUILD_DEP)
 	mkdir -p bin
