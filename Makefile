--- conflicted
+++ resolved
@@ -42,24 +42,11 @@
 #
 #
 ###############################################################################
-<<<<<<< HEAD
-# The build architecture is select by setting the ARCH variable.
-# For example: When building on ppc64le you could use ARCH=ppc64le make <....>.
-# When ARCH is undefined it defaults to amd64.
-ARCH?=amd64
-ifeq ($(ARCH),amd64)
-	ARCHTAG?=
-	GO_BUILD_VER?=v0.9
-	FV_TYPHAIMAGE?=gcr.io/unique-caldron-775/cnx/tigera/typha:master
-	PROTOC_VER?=v0.1
-endif
-=======
 # Both native and cross architecture builds are supported.
 # The target architecture is select by setting the ARCH variable.
 # When ARCH is undefined it is set to the detected host architecture.
 # When ARCH differs from the host architecture a crossbuild will be performed.
 ARCHES=$(patsubst docker-image/Dockerfile.%,%,$(wildcard docker-image/Dockerfile.*))
->>>>>>> 132ffc5d
 
 
 # BUILDARCH is the host architecture
@@ -78,10 +65,6 @@
 # unless otherwise set, I am building for my own architecture, i.e. not cross-compiling
 ARCH ?= $(BUILDARCH)
 
-<<<<<<< HEAD
-# Name used to tag the Felix container image when building.
-FELIX_IMAGE_NAME?=tigera/felix$(ARCHTAG):latest
-=======
 # canonicalized names for target architecture
 ifeq ($(ARCH),aarch64)
         override ARCH=arm64
@@ -89,7 +72,6 @@
 ifeq ($(ARCH),x86_64)
     override ARCH=amd64
 endif
->>>>>>> 132ffc5d
 
 GO_BUILD_VER ?= v0.14
 # For building, we use the go-build image for the *host* architecture, even if the target is different
@@ -99,14 +81,14 @@
 PROTOC_CONTAINER ?= calico/protoc:$(PROTOC_VER)-$(BUILDARCH)
 FV_ETCDIMAGE ?= quay.io/coreos/etcd:v3.2.5-$(BUILDARCH)
 FV_K8SIMAGE ?= gcr.io/google_containers/hyperkube-$(BUILDARCH):v1.7.5
-FV_TYPHAIMAGE ?= calico/typha:latest-$(BUILDARCH)
-FV_FELIXIMAGE ?= calico/felix:latest-$(BUILDARCH)
+FV_TYPHAIMAGE ?= tigera/typha:latest-$(BUILDARCH)
+FV_FELIXIMAGE ?= tigera/felix:latest-$(BUILDARCH)
 
 # If building on amd64 omit the arch in the container name.  Fixme!
 ifeq ($(BUILDARCH),amd64)
         FV_ETCDIMAGE=quay.io/coreos/etcd:v3.2.5
         FV_K8SIMAGE=gcr.io/google_containers/hyperkube:v1.7.5
-        FV_TYPHAIMAGE=calico/typha:v0.7.2-25-g4314704
+        FV_TYPHAIMAGE=gcr.io/unique-caldron-775/cnx/tigera/typha:master
 endif
 
 # Total number of ginkgo batches to run.  The CI system sets this according to the number
@@ -128,7 +110,7 @@
 	@echo "For any target, set ARCH=<target> to build for a given target."
 	@echo "For example, to build for arm64:"
 	@echo
-	@echo "  make calico/felix ARCH=arm64"
+	@echo "  make tigera/felix ARCH=arm64"
 	@echo
 	@echo "By default, builds for the architecture on which it is running. Cross-building is supported"
 	@echo "only on amd64, i.e. building for other architectures when running on amd64."
@@ -173,11 +155,7 @@
 # considerably.
 .SUFFIXES:
 
-<<<<<<< HEAD
-all: deb rpm tigera/felix
-=======
-all: deb rpm calico/felix-$(ARCH)
->>>>>>> 132ffc5d
+all: deb rpm tigera/felix-$(ARCH)
 test: ut fv
 
 # Targets used when cross building.
@@ -262,29 +240,19 @@
 	  -f centos6-build.Dockerfile.$(ARCH) \
 	  -t calico-build/centos6 .
 
-<<<<<<< HEAD
 # Build the tigera/felix docker image, which contains only Felix.
-.PHONY: tigera/felix
-tigera/felix: bin/calico-felix
-	rm -rf docker-image/bin
-	mkdir -p docker-image/bin
-	cp bin/calico-felix docker-image/bin/
-	docker build -t tigera/felix$(ARCHTAG) --file ./docker-image/Dockerfile$(ARCHTAG) docker-image
-=======
-# Build the calico/felix docker image, which contains only Felix.
-.PHONY: calico/felix calico/felix-$(ARCH) register
+.PHONY: tigera/felix tigera/felix-$(ARCH) register
 
 # by default, build the image for the target architecture
-calico/felix: calico/felix-$(ARCH)
-calico/felix-$(ARCH): bin/calico-felix-$(ARCH) register
+tigera/felix: tigera/felix-$(ARCH)
+tigera/felix-$(ARCH): bin/calico-felix-$(ARCH) register
 	rm -rf docker-image/bin
 	mkdir -p docker-image/bin
 	cp bin/calico-felix-$(ARCH) docker-image/bin/
-	docker build --pull -t calico/felix:latest-$(ARCH) --file ./docker-image/Dockerfile.$(ARCH) docker-image
+	docker build --pull -t tigera/felix:latest-$(ARCH) --file ./docker-image/Dockerfile.$(ARCH) docker-image
 ifeq ($(ARCH),amd64)
-	docker tag calico/felix:latest-$(ARCH) calico/felix:latest
-endif
->>>>>>> 132ffc5d
+	docker tag tigera/felix:latest-$(ARCH) tigera/felix:latest
+endif
 
 # Targets for Felix testing with the k8s backend and a k8s API server,
 # with k8s model resources being injected by a separate test client.
@@ -672,32 +640,21 @@
 	@echo
 	@echo "Will now build release artifacts..."
 	@echo
-<<<<<<< HEAD
 	$(MAKE) bin/calico-felix tigera/felix
-	docker tag tigera/felix:latest gcr.io/unique-caldron-775/cnx/tigera/felix:latest
+	# default image until we use multi-arch manifest
+    ifeq ($(ARCH),amd64)
+	docker tag tigera/felix:latest-$(ARCH) tigera/felix:latest
+	docker tag tigera/felix:latest-$(ARCH) gcr.io/unique-caldron-775/cnx/tigera/felix:latest
 	docker tag tigera/felix:latest tigera/felix:$(VERSION)
-	docker tag tigera/felix:latest gcr.io/unique-caldron-775/cnx/tigera/felix:$(VERSION)
+	docker tag tigera/felix:$(VERSION) gcr.io/unique-caldron-775/cnx/tigera/felix:$(VERSION)
+    endif
+	docker tag tigera/felix:latest-$(ARCH) gcr.io/unique-caldron-775/cnx/tigera/felix:latest-$(ARCH)
+	docker tag tigera/felix:latest-$(ARCH) tigera/felix:$(VERSION)-$(ARCH)
+	docker tag tigera/felix:$(VERSION)-$(ARCH) gcr.io/unique-caldron-775/cnx/tigera/felix:$(VERSION)-$(ARCH)
 	@echo
 	@echo "Checking built felix has correct version..."
 	@result=true; \
-	for img in tigera/felix:latest gcr.io/unique-caldron-775/cnx/tigera/felix:latest tigera/felix:$(VERSION) gcr.io/unique-caldron-775/cnx/tigera/felix:$(VERSION); do \
-=======
-	$(MAKE) bin/calico-felix calico/felix
-	# default image until we use multi-arch manifest
-    ifeq ($(ARCH),amd64)
-	docker tag calico/felix:latest-$(ARCH) calico/felix:latest
-	docker tag calico/felix:latest-$(ARCH) quay.io/calico/felix:latest
-	docker tag calico/felix:latest calico/felix:$(VERSION)
-	docker tag calico/felix:$(VERSION) quay.io/calico/felix:$(VERSION)
-    endif
-	docker tag calico/felix:latest-$(ARCH) quay.io/calico/felix:latest-$(ARCH)
-	docker tag calico/felix:latest-$(ARCH) calico/felix:$(VERSION)-$(ARCH)
-	docker tag calico/felix:$(VERSION)-$(ARCH) quay.io/calico/felix:$(VERSION)-$(ARCH)
-	@echo
-	@echo "Checking built felix has correct version..."
-	@result=true; \
-	for img in calico/felix:latest-$(ARCH) quay.io/calico/felix:latest-$(ARCH) calico/felix:$(VERSION)-$(ARCH) quay.io/calico/felix:$(VERSION)-$(ARCH); do \
->>>>>>> 132ffc5d
+	for img in tigera/felix:latest-$(ARCH) gcr.io/unique-caldron-775/cnx/tigera/felix:latest-$(ARCH) tigera/felix:$(VERSION)-$(ARCH) gcr.io/unique-caldron-775/cnx/tigera/felix:$(VERSION)-$(ARCH); do \
 	  if docker run $$img calico-felix --version | grep -q '$(VERSION)$$'; \
 	  then \
 	    echo "Check successful. ($$img)"; \
@@ -710,19 +667,13 @@
 	@echo
 	@echo "Felix release artifacts have been built:"
 	@echo
-<<<<<<< HEAD
-	@echo "- Binary:                 bin/calico-felix"
-	@echo "- Docker container image: tigera/felix:$(VERSION)"
+	@echo "- Binary:                 bin/calico-felix-$(ARCH)"
+	@echo "- Docker container image: tigera/felix:$(VERSION)-$(ARCH)"
+	@echo "- Same, tagged for GCR private registry:  gcr.io/unique-caldron-775/cnx/tigera/felix:$(VERSION)-$(ARCH)"
+    ifeq ($(ARCH),amd64)
+	@echo "- Docker container image default arch: tigera/felix:$(VERSION)"
 	@echo "- Same, tagged for GCR private registry:  gcr.io/unique-caldron-775/cnx/tigera/felix:$(VERSION)"
-=======
-	@echo "- Binary:                 bin/calico-felix-$(ARCH)"
-	@echo "- Docker container image: calico/felix:$(VERSION)-$(ARCH)"
-	@echo "- Same, tagged for Quay:  quay.io/calico/felix:$(VERSION)-$(ARCH)"
-    ifeq ($(ARCH),amd64)
-	@echo "- Docker container image default arch: calico/felix:$(VERSION)"
-	@echo "- Same, tagged for Quay:  quay.io/calico/felix:$(VERSION)"
     endif
->>>>>>> 132ffc5d
 	@echo
 	@echo "Now to publish this release to Github:"
 	@echo
@@ -743,31 +694,19 @@
 	@echo
 	@echo "Then, push the versioned docker images to GCR ONLY:"
 	@echo
-<<<<<<< HEAD
 	@echo "- gcloud auth configure-docker"
+	@echo "- docker push gcr.io/unique-caldron-775/cnx/tigera/felix:$(VERSION)-$(ARCH)"
+    ifeq ($(ARCH),amd64)
 	@echo "- docker push gcr.io/unique-caldron-775/cnx/tigera/felix:$(VERSION)"
-=======
-	@echo "- docker push calico/felix:$(VERSION)-$(ARCH)"
-    ifeq ($(ARCH),amd64)
-	@echo "- docker push calico/felix:$(VERSION)"
-    endif
-	@echo "- docker push quay.io/calico/felix:$(VERSION)-$(ARCH)"
-    ifeq ($(ARCH),amd64)
-	@echo "- docker push quay.io/calico/felix:$(VERSION)"
     endif
 	@echo
 	@echo "If this is the latest release from the most recent stable"
 	@echo "release series, also push the 'latest' tag:"
 	@echo
-	@echo "- docker push calico/felix:latest-$(ARCH)"
+	@echo "- docker push gcr.io/unique-caldron-775/cnx/tigera/felix:latest-$(ARCH)"
     ifeq ($(ARCH),amd64)
-	@echo "- docker push calico/felix:latest"
+	@echo "- docker push gcr.io/unique-caldron-775/cnx/tigera/felix:latest"
     endif
-	@echo "- docker push quay.io/calico/felix:latest-$(ARCH)"
-    ifeq ($(ARCH),amd64)
-	@echo "- docker push quay.io/calico/felix:latest"
-    endif
->>>>>>> 132ffc5d
 	@echo
 	@echo "If you also want to build Debian/Ubuntu and RPM packages for"
 	@echo "the new release, use 'make deb' and 'make rpm'."
