--- conflicted
+++ resolved
@@ -45,33 +45,13 @@
 # Select which release branch to test.
 RELEASE_BRANCH?=master
 
-<<<<<<< HEAD
-# Select which registry to push image to.
-REGISTRY?=gcr.io/unique-caldron-775/cnx
-
-# Disable make's implicit rules, which are not useful for golang, and slow down the build
-# considerably.
-.SUFFIXES:
-
-all: clean test
-
-GO_BUILD_VER?=latest
-GO_BUILD_CONTAINER = calico/go-build:$(GO_BUILD_VER)-$(BUILDARCH)
-
-CONTAINER_NAME=tigera/confd
+CALICO_BUILD = calico/go-build:$(GO_BUILD_VER)
 
 CALICOCTL_VER=master
-CALICOCTL_CONTAINER_NAME=$(REGISTRY)/tigera/calicoctl:$(CALICOCTL_VER)
-K8S_VERSION=v1.8.1
-ETCD_VER=v3.2.5
-=======
-CALICO_BUILD = calico/go-build:$(GO_BUILD_VER)
-
-CALICOCTL_VER=master
-CALICOCTL_CONTAINER_NAME=calico/ctl:$(CALICOCTL_VER)-$(ARCH)
+# No multiarch support till we start pushing multiarch calicoctl images
+CALICOCTL_CONTAINER_NAME=gcr.io/unique-caldron-775/cnx/tigera/calicoctl:$(CALICOCTL_VER)
 K8S_VERSION?=v1.10.4
 ETCD_VER?=v3.3.7
->>>>>>> 4c44e249
 BIRD_VER=v0.3.1
 LOCAL_IP_ENV?=$(shell ip route get 8.8.8.8 | head -1 | awk '{print $$7}')
 
@@ -99,15 +79,9 @@
                               -e GOARCH=$(ARCH) \
                               -v ${CURDIR}:/go/src/$(PACKAGE_NAME):rw \
                               -v ${CURDIR}/.go-pkg-cache:/go/pkg:rw \
-<<<<<<< HEAD
                               -v $$SSH_AUTH_SOCK:/ssh-agent --env SSH_AUTH_SOCK=/ssh-agent \
-                              -w /go/src/github.com/kelseyhightower/confd \
-                              $(GO_BUILD_CONTAINER)
-
-=======
                               -w /go/src/$(PACKAGE_NAME) \
                               $(CALICO_BUILD)
->>>>>>> 4c44e249
 
 .PHONY: clean
 clean:
@@ -115,47 +89,7 @@
 	rm -rf tests/logs
 
 ###############################################################################
-<<<<<<< HEAD
-# tag and push images of any tag
-###############################################################################
-
-
-# ensure we have a real imagetag
-imagetag:
-ifndef IMAGETAG
-	$(error IMAGETAG is undefined - run using make <target> IMAGETAG=X.Y.Z)
-endif
-
-## push one arch
-push: imagetag
-	docker push $(REGISTRY)/$(CONTAINER_NAME):$(IMAGETAG)-$(ARCH)
-ifeq ($(ARCH),amd64)
-	docker push $(REGISTRY)/$(CONTAINER_NAME):$(IMAGETAG)
-endif
-
-## push all archs
-push-all: imagetag $(addprefix sub-push-,$(ARCHES))
-sub-push-%:
-	$(MAKE) push ARCH=$* IMAGETAG=$(IMAGETAG)
-
-
-## tag images of one arch
-tag-images: imagetag
-	docker tag $(CONTAINER_NAME):latest-$(ARCH) $(CONTAINER_NAME):$(IMAGETAG)-$(ARCH)
-	docker tag $(CONTAINER_NAME):latest-$(ARCH) $(REGISTRY)/$(CONTAINER_NAME):$(IMAGETAG)-$(ARCH)
-ifeq ($(ARCH),amd64)
-	docker tag $(CONTAINER_NAME):latest-$(ARCH) $(CONTAINER_NAME):$(IMAGETAG)
-	docker tag $(CONTAINER_NAME):latest-$(ARCH) $(REGISTRY)/$(CONTAINER_NAME):$(IMAGETAG)
-endif
-
-## tag images of all archs
-tag-images-all: imagetag $(addprefix sub-tag-images-,$(ARCHES))
-sub-tag-images-%:
-	$(MAKE) tag-images ARCH=$* IMAGETAG=$(IMAGETAG)
-
-=======
 # Building the binary
->>>>>>> 4c44e249
 ###############################################################################
 build: bin/confd
 build-all: $(addprefix sub-build-,$(VALIDARCHES))
@@ -350,22 +284,6 @@
 	@echo "  https://$(PACKAGE_NAME)/releases/tag/$(VERSION)"
 	@echo ""
 
-<<<<<<< HEAD
-.PHONY: clean
-clean:
-	rm -rf bin/*
-	rm -rf tests/logs
-	-docker rmi -f $(CONTAINER_NAME):latest-$(ARCH)
-	-docker rmi -f $(CONTAINER_NAME):$(VERSION)-$(ARCH)
-	-docker rmi -f $(REGISTRY)/$(CONTAINER_NAME):latest-$(ARCH)
-	-docker rmi -f $(REGISTRY)/$(CONTAINER_NAME):$(VERSION)-$(ARCH)
-ifeq ($(ARCH),amd64)
-	-docker rmi -f $(CONTAINER_NAME):latest
-	-docker rmi -f $(CONTAINER_NAME):$(VERSION)
-	-docker rmi -f $(REGISTRY)/$(CONTAINER_NAME):latest
-	-docker rmi -f $(REGISTRY)/$(CONTAINER_NAME):$(VERSION)
-endif
-=======
 # release-prereqs checks that the environment is configured properly to create a release.
 release-prereqs:
 ifndef VERSION
@@ -405,5 +323,4 @@
 	@echo "ARCH (target):          $(ARCH)"
 	@echo "BUILDARCH (host):       $(BUILDARCH)"
 	@echo "CALICO_BUILD:     $(CALICO_BUILD)"
-	@echo "-----------------------------------------"
->>>>>>> 4c44e249
+	@echo "-----------------------------------------"