--- conflicted
+++ resolved
@@ -133,13 +133,14 @@
 			ginkgo'
 	make stop-etcd
 
-<<<<<<< HEAD
+# This does not currently work, kubernetes needs additional configuration
+# before the tests will run correctly.
 .PHONY: test-containerized-all-datastore
 test-containerized-all-datastore:
 	for datastore in "etcdv3" "kubernetes" ; do \
-		make test-containerized DATASTORE_TYPE=datastore; \
+		make test-containerized DATASTORE_TYPE=$$datastore; \
 	done
-=======
+
 # We pre-build the test binary so that we can run it outside a container and allow it
 # to interact with docker.
 k8s-install/scripts/install_cni.test: vendor
@@ -156,7 +157,6 @@
 ## Test the install-cni.sh script
 test-install-cni: docker-image k8s-install/scripts/install_cni.test
 	cd k8s-install/scripts && ./install_cni.test
->>>>>>> b4b37462
 
 run-test-containerized-without-building: run-etcd run-k8s-apiserver
 	docker run --rm --privileged --net=host \
