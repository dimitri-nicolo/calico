PACKAGE_NAME=github.com/projectcalico/calicoctl
GO_BUILD_VER=v0.53

ORGANIZATION=tigera
SEMAPHORE_PROJECT_ID?=$(SEMAPHORE_CALICOCTL_PRIVATE_PROJECT_ID)

SEMAPHORE_AUTO_PIN_UPDATE_PROJECT_IDS=$(SEMAPHORE_TS_QUERYSERVER_PROJECT_ID)

GIT_USE_SSH = true

KUBE_APISERVER_PORT?=8080
KUBE_MOCK_NODE_MANIFEST?=mock-node.yaml
KUBE_CLUSTERINFO_CRD_MANIFEST?=crd.projectcalico.org_clusterinformations.yaml

EXTRA_DOCKER_ARGS += -e GOPRIVATE=github.com/tigera/*

# Build mounts for running in "local build" mode. This allows an easy build using local development code,
# assuming that there is a local checkout of libcalico in the same directory as this repo.
ifdef LOCAL_BUILD
PHONY: set-up-local-build
LOCAL_BUILD_DEP:=set-up-local-build

EXTRA_DOCKER_ARGS+=-v $(CURDIR)/../libcalico-go:/go/src/github.com/projectcalico/libcalico-go:rw
$(LOCAL_BUILD_DEP):
	$(DOCKER_RUN) $(CALICO_BUILD) go mod edit -replace=github.com/projectcalico/libcalico-go=../libcalico-go
endif

CALICOCTL_IMAGE       ?=tigera/calicoctl
BUILD_IMAGES          ?=$(CALICOCTL_IMAGE)
DEV_REGISTRIES        ?=gcr.io/unique-caldron-775/cnx
RELEASE_REGISTRIES    ?=quay.io
RELEASE_BRANCH_PREFIX ?=release-calient
DEV_TAG_SUFFIX        ?=calient-0.dev

# Remove any excluded architectures since for calicoctl we want to build everything.
EXCLUDEARCH?=

###############################################################################
# Download and include Makefile.common
#   Additions to EXTRA_DOCKER_ARGS need to happen before the include since
#   that variable is evaluated when we declare DOCKER_RUN and siblings.
###############################################################################
MAKE_BRANCH?=$(GO_BUILD_VER)
MAKE_REPO?=https://raw.githubusercontent.com/projectcalico/go-build/$(MAKE_BRANCH)

Makefile.common: Makefile.common.$(MAKE_BRANCH)
	cp "$<" "$@"
Makefile.common.$(MAKE_BRANCH):
	# Clean up any files downloaded from other branches so they don't accumulate.
	rm -f Makefile.common.*
	curl --fail $(MAKE_REPO)/Makefile.common -o "$@"

include Makefile.common

###############################################################################

CALICOCTL_DIR=calicoctl
CTL_CONTAINER_CREATED=$(CALICOCTL_DIR)/.calico_ctl.created-$(ARCH)
SRC_FILES=$(shell find $(CALICOCTL_DIR) -name '*.go')

TEST_CONTAINER_NAME ?= calico/test

CALICOCTL_GIT_REVISION?=$(shell git rev-parse --short HEAD)

LDFLAGS=-ldflags "-X $(PACKAGE_NAME)/v3/calicoctl/commands.VERSION=$(GIT_VERSION) \
	-X $(PACKAGE_NAME)/v3/calicoctl/commands.GIT_REVISION=$(CALICOCTL_GIT_REVISION) -s -w"

.PHONY: clean
## Clean enough that a new release build will be clean
clean:
	find . -name '*.created-$(ARCH)' -exec rm -f {} \;
	rm -rf .go-pkg-cache bin build certs *.tar vendor Makefile.common* calicoctl/commands/report $(CALICO_VERSION_HELPER_DIR)/bin
	docker rmi $(CALICOCTL_IMAGE):latest-$(ARCH) || true
	docker rmi $(CALICOCTL_IMAGE):$(VERSION)-$(ARCH) || true
ifeq ($(ARCH),amd64)
	docker rmi $(CALICOCTL_IMAGE):latest || true
	docker rmi $(CALICOCTL_IMAGE):$(VERSION) || true
endif

###############################################################################
# Updating pins
###############################################################################
LICENSING_BRANCH=$(PIN_BRANCH)
LICENSING_REPO=github.com/tigera/licensing
LIBCALICO_REPO=github.com/tigera/libcalico-go-private

update-licensing-pin:
	$(call update_pin,github.com/tigera/licensing,$(LICENSING_REPO),$(LICENSING_BRANCH))

update-pins:  update-licensing-pin update-api-pin replace-libcalico-pin

###############################################################################
# Building the binary
###############################################################################
.PHONY: build-all
## Build the binaries for all architectures and platforms
build-all: $(addprefix bin/calicoctl-linux-,$(VALIDARCHES)) bin/calicoctl-windows-amd64.exe bin/calicoctl-darwin-amd64
.PHONY: build
## Build the binary for the current architecture and platform
build: bin/calicoctl-$(BUILDOS)-$(ARCH)
# The supported different binary names. For each, ensure that an OS and ARCH is set
bin/calicoctl-%-amd64: ARCH=amd64
bin/calicoctl-%-armv7: ARCH=armv7
bin/calicoctl-%-arm64: ARCH=arm64
bin/calicoctl-%-ppc64le: ARCH=ppc64le
bin/calicoctl-%-s390x: ARCH=s390x
bin/calicoctl-darwin-amd64: BUILDOS=darwin
bin/calicoctl-windows-amd64: BUILDOS=windows
bin/calicoctl-linux-%: BUILDOS=linux
# We reinvoke make here to re-evaluate BUILDOS and ARCH so the correct values
# for multi-platform builds are used. When make is initially invoked, BUILDOS
# and ARCH are defined with default values (Linux and amd64).
bin/calicoctl-%: $(LOCAL_BUILD_DEP) $(SRC_FILES)
	$(MAKE) build-calicoctl BUILDOS=$(BUILDOS) ARCH=$(ARCH)
build-calicoctl:
	mkdir -p bin
	$(DOCKER_RUN) $(EXTRA_DOCKER_ARGS) \
	  -e CALICOCTL_GIT_REVISION=$(CALICOCTL_GIT_REVISION) \
	  -v $(CURDIR)/bin:/go/src/$(PACKAGE_NAME)/bin \
	  $(CALICO_BUILD) sh -c '$(GIT_CONFIG_SSH) go build -v -o bin/calicoctl-$(BUILDOS)-$(ARCH) $(LDFLAGS) "./calicoctl/calicoctl.go"'

# Overrides for the binaries that need different output names
bin/calicoctl: bin/calicoctl-linux-amd64
	cp $< $@

bin/calicoctl-windows-amd64.exe: bin/calicoctl-windows-amd64
	mv $< $@

gen-crds: remote-deps
	$(DOCKER_RUN) \
	  -v $(CURDIR)/calicoctl/commands/crds:/go/src/$(PACKAGE_NAME)/calicoctl/commands/crds \
	  $(CALICO_BUILD) \
	  sh -c 'cd /go/src/$(PACKAGE_NAME)/calicoctl/commands/crds && go generate'

remote-deps: mod-download	
	$(DOCKER_RUN) $(CALICO_BUILD) sh -ec ' \
		$(GIT_CONFIG_SSH) \
		cp -r `go list -m -f "{{.Dir}}" github.com/projectcalico/libcalico-go`/config .; \
		chmod -R +w config/'

###############################################################################
# Building the image
###############################################################################
.PHONY: image $(CALICOCTL_IMAGE)
image: $(CALICOCTL_IMAGE)
$(CALICOCTL_IMAGE): $(CTL_CONTAINER_CREATED)
$(CTL_CONTAINER_CREATED): Dockerfile.$(ARCH) bin/calicoctl-linux-$(ARCH)
	docker build -t $(CALICOCTL_IMAGE):latest-$(ARCH) --build-arg QEMU_IMAGE=$(CALICO_BUILD) --build-arg GIT_VERSION=$(GIT_VERSION) -f Dockerfile.$(ARCH) .
ifeq ($(ARCH),amd64)
	docker tag $(CALICOCTL_IMAGE):latest-$(ARCH) $(CALICOCTL_IMAGE):latest
endif
	touch $@

# by default, build the image for the target architecture
.PHONY: image-all
image-all: $(addprefix sub-image-,$(VALIDARCHES))
sub-image-%:
	$(MAKE) image ARCH=$*

CALICO_VERSION_HELPER_DIR=tests/fv/helper
CALICO_VERSION_HELPER_BIN=$(CALICO_VERSION_HELPER_DIR)/bin/calico_version_helper
CALICO_VERSION_HELPER_SRC=$(CALICO_VERSION_HELPER_DIR)/calico_version_helper.go

.PHONY: version-helper
version-helper: $(CALICO_VERSION_HELPER_BIN)
$(CALICO_VERSION_HELPER_BIN): $(CALICO_VERSION_HELPER_SRC)
	$(DOCKER_RUN) $(CALICO_BUILD) sh -c 'cd /go/src/$(PACKAGE_NAME) && \
		go build -v -o $(CALICO_VERSION_HELPER_BIN) -ldflags "-X main.VERSION=$(GIT_VERSION)" $(CALICO_VERSION_HELPER_SRC)'

###############################################################################
# UTs
###############################################################################
.PHONY: ut
## Run the tests in a container. Useful for CI, Mac dev.
ut: $(LOCAL_BUILD_DEP) bin/calicoctl-linux-amd64
	$(DOCKER_RUN) $(CALICO_BUILD) sh -c 'cd /go/src/$(PACKAGE_NAME) && ginkgo -cover -r calicoctl/*'

###############################################################################
# FVs
###############################################################################
.PHONY: fv
## Run the tests in a container. Useful for CI, Mac dev.
fv: $(LOCAL_BUILD_DEP) bin/calicoctl-linux-amd64 version-helper
	$(MAKE) run-etcd-host
	# We start two API servers in order to test multiple kubeconfig support
	$(MAKE) run-kubernetes-master KUBE_APISERVER_PORT=8080 KUBE_MOCK_NODE_MANIFEST=mock-node.yaml
	$(MAKE) run-kubernetes-master KUBE_APISERVER_PORT=8082 KUBE_MOCK_NODE_MANIFEST=mock-node-second.yaml
	# Run the tests
	$(DOCKER_RUN) $(CALICO_BUILD) sh -c '$(GIT_CONFIG_SSH) cd /go/src/$(PACKAGE_NAME) && go test ./tests/fv'
	# Cleanup
	$(MAKE) stop-etcd
	$(MAKE) stop-kubernetes-master KUBE_APISERVER_PORT=8080
	$(MAKE) stop-kubernetes-master KUBE_APISERVER_PORT=8082

###############################################################################
# STs
###############################################################################
LOCAL_IP_ENV?=$(shell ip route get 8.8.8.8 | head -1 | awk '{print $$7}')
# To run a specific test, set ST_TO_RUN to testfile.py:class.method
# e.g. ST_TO_RUN="tests/st/calicoctl/test_crud.py:TestCalicoctlCommands.test_get_delete_multiple_names"
ST_TO_RUN?=tests/st/calicoctl/
# Can exclude the slower tests with "-a '!slow'"
ST_OPTIONS?=

.PHONY: st
## Run the STs in a container
st: bin/calicoctl-linux-amd64 version-helper
	$(MAKE) run-etcd-host
	$(MAKE) run-kubernetes-master
	# Use the host, PID and network namespaces from the host.
	# Privileged is needed since 'calico node' write to /proc (to enable ip_forwarding)
	# Map the docker socket in so docker can be used from inside the container
	# All of code under test is mounted into the container.
	#   - This also provides access to calicoctl and the docker client
	docker run --net=host --privileged \
		   -e MY_IP=$(LOCAL_IP_ENV) \
		   --rm -t \
		   -v $(CURDIR):/code \
		   -v /var/run/docker.sock:/var/run/docker.sock \
		   $(TEST_CONTAINER_NAME) \
		   sh -c 'nosetests $(ST_TO_RUN) -sv --nologcapture  --with-xunit --xunit-file="/code/report/nosetests.xml" --with-timer $(ST_OPTIONS)'
	$(MAKE) stop-etcd
	$(MAKE) stop-kubernetes-master

## Etcd is used by the STs
# NOTE: https://quay.io/repository/coreos/etcd is available *only* for the following archs with the following tags:
# amd64: 3.3.7
# arm64: 3.3.7-arm64
# ppc64le: 3.3.7-ppc64le
# s390x is not available
# armv7 is not available
COREOS_ETCD?=quay.io/coreos/etcd:$(ETCD_VERSION)-$(ARCH)
ifeq ($(ARCH),amd64)
COREOS_ETCD=quay.io/coreos/etcd:$(ETCD_VERSION)
endif
.PHONY: run-etcd-host
run-etcd-host:
	@-docker rm -f calico-etcd
	docker run --detach \
	--net=host \
	--name calico-etcd \
	$(COREOS_ETCD) \
	etcd \
	--advertise-client-urls "http://$(LOCAL_IP_ENV):2379,http://127.0.0.1:2379" \
	--listen-client-urls "http://0.0.0.0:2379"

.PHONY: stop-etcd
stop-etcd:
	@-docker rm -f calico-etcd

## Run a local kubernetes master with API via hyperkube
run-kubernetes-master: stop-kubernetes-master remote-deps
	# Run a Kubernetes apiserver using Docker.
	docker run \
		--net=host --name st-apiserver-${KUBE_APISERVER_PORT} \
		--detach \
		gcr.io/google_containers/hyperkube-amd64:${K8S_VERSION} kube-apiserver \
			--bind-address=0.0.0.0 \
			--secure-port=1${KUBE_APISERVER_PORT} \
			--insecure-bind-address=0.0.0.0 \
			--port=${KUBE_APISERVER_PORT} \
	        	--etcd-servers=http://127.0.0.1:2379 \
			--admission-control=NamespaceLifecycle,LimitRanger,DefaultStorageClass,ResourceQuota \
			--service-cluster-ip-range=10.101.0.0/16 \
			--v=10 \
			--logtostderr=true

	# Wait until the apiserver is accepting requests.
	while ! docker exec st-apiserver-${KUBE_APISERVER_PORT} kubectl get nodes; do echo "Waiting for apiserver to come up..."; sleep 2; done

	# And run the controller manager.
	docker run \
		--net=host --name st-controller-manager-${KUBE_APISERVER_PORT} \
		--detach \
		gcr.io/google_containers/hyperkube-amd64:${K8S_VERSION} kube-controller-manager \
                        --master=127.0.0.1:${KUBE_APISERVER_PORT} \
                        --min-resync-period=3m \
                        --allocate-node-cidrs=true \
                        --cluster-cidr=10.10.0.0/16 \
                        --v=5

	# Create a Node in the API for the tests to use.
	while ! docker run \
	    --net=host \
	    --rm \
		-v $(CURDIR):/manifests \
		gcr.io/google_containers/hyperkube-amd64:${K8S_VERSION} kubectl \
		--server=http://127.0.0.1:${KUBE_APISERVER_PORT} \
		apply -f /manifests/tests/st/manifests/${KUBE_MOCK_NODE_MANIFEST}; \
		do echo "Waiting for node to apply successfully..."; sleep 2; done

	# Apply ClusterInformation CRD because the tests now require it
	while ! docker run \
	    --net=host \
	    --rm \
		-v $(CURDIR):/manifests \
		gcr.io/google_containers/hyperkube-amd64:${K8S_VERSION} kubectl \
		--server=http://127.0.0.1:${KUBE_APISERVER_PORT} \
		apply -f /manifests/tests/st/manifests/${KUBE_CLUSTERINFO_CRD_MANIFEST}; \
		do echo "Waiting for ClusterInformation CRD to apply successfully..."; sleep 2; done

	# Create a namespace in the API for the tests to use.
	-docker run \
	    --net=host \
	    --rm \
		gcr.io/google_containers/hyperkube-amd64:${K8S_VERSION} kubectl \
		--server=http://127.0.0.1:${KUBE_APISERVER_PORT} \
		apply -f /manifests/tests/st/manifests/mock-node.yaml

	# Apply Calico CRDs for tests that use KDD mode.
	docker run \
	    --net=host \
	    --rm \
		-v  $(CURDIR):/manifests \
		gcr.io/google_containers/hyperkube-amd64:${K8S_VERSION} kubectl \
		--server=http://127.0.0.1:8080 \
		apply -f /manifests/config/crd/
	
## Stop the local kubernetes master
stop-kubernetes-master:
	# Delete the cluster role binding.
	-docker exec st-apiserver-${KUBE_APISERVER_PORT} kubectl delete clusterrolebinding anonymous-admin

	# Stop master components.
	-docker rm -f st-apiserver-${KUBE_APISERVER_PORT} st-controller-manager-${KUBE_APISERVER_PORT}

###############################################################################
# CI
###############################################################################
.PHONY: ci
ci: mod-download build-all static-checks test

## Avoid unplanned go.sum updates
.PHONY: undo-go-sum check-dirty
undo-go-sum:
	@echo "Undoing go.sum update..."
	git checkout -- go.sum

## Check if generated image is dirty
check-dirty: undo-go-sum
	@if (git describe --tags --dirty | grep -c dirty >/dev/null); then \
	  echo "Generated image is dirty:"; \
	  git status --porcelain; \
	  false; \
	fi

###############################################################################
# CD
###############################################################################
.PHONY: cd
## Deploys images to registry
<<<<<<< HEAD
cd: check-dirty image-all cd-common
=======
cd: image-all cd-common

###############################################################################
# Release
###############################################################################
PREVIOUS_RELEASE=$(shell git describe --tags --abbrev=0)

## Tags and builds a release from start to finish.
release: release-prereqs
	$(MAKE) VERSION=$(VERSION) release-tag
	$(MAKE) VERSION=$(VERSION) release-build
	$(MAKE) VERSION=$(VERSION) release-verify

	@echo ""
	@echo "Release build complete. Next, push the produced images."
	@echo ""
	@echo "  make VERSION=$(VERSION) release-publish"
	@echo ""

## Produces a git tag for the release.
release-tag: release-prereqs release-notes
	git tag $(VERSION) -F release-notes-$(VERSION)
	@echo ""
	@echo "Now you can build the release:"
	@echo ""
	@echo "  make VERSION=$(VERSION) release-build"
	@echo ""

## Produces a clean build of release artifacts at the specified version.
release-build: release-prereqs clean
# Check that the correct code is checked out.
ifneq ($(VERSION), $(GIT_VERSION))
	$(error Attempt to build $(VERSION) from $(GIT_VERSION))
endif
	$(MAKE) build-all image-all
	$(MAKE) retag-build-images-with-registries IMAGETAG=$(VERSION)
	$(MAKE) retag-build-images-with-registries IMAGETAG=latest

	# Copy the amd64 variant to calicoctl - for now various downstream projects
	# expect this naming convention. Until they can be swapped over, we still need to
	# publish a binary called calicoctl.
	$(MAKE) bin/calicoctl

## Verifies the release artifacts produces by `make release-build` are correct.
release-verify: release-prereqs
	# Check the reported version is correct for each release artifact.
	if ! docker run $(CALICOCTL_IMAGE):$(VERSION)-$(ARCH) version | grep 'Version:\s*$(VERSION)$$'; then \
	  echo "Reported version:" `docker run $(CALICOCTL_IMAGE):$(VERSION)-$(ARCH) version` "\nExpected version: $(VERSION)"; \
	  false; \
	else \
	  echo "Version check passed\n"; \
	fi

## Generates release notes based on commits in this version.
release-notes: release-prereqs
	mkdir -p dist
	echo "# Changelog" > release-notes-$(VERSION)
	sh -c "git cherry -v $(PREVIOUS_RELEASE) | cut '-d ' -f 2- | sed 's/^/- /' >> release-notes-$(VERSION)"

## Pushes a github release and release artifacts produced by `make release-build`.
release-publish: release-prereqs
	# Push the git tag.
	git push origin $(VERSION)

	# Push images.
	$(MAKE) push-images-to-registries push-manifests IMAGETAG=$(VERSION)

	# Push binaries to GitHub release.
	# Requires ghr: https://github.com/tcnksm/ghr
	# Requires GITHUB_TOKEN environment variable set.
	ghr -u projectcalico -r calicoctl \
		-b "Release notes can be found at https://docs.projectcalico.org" \
		-n $(VERSION) \
		$(VERSION) ./bin/

	@echo "Confirm that the release was published at the following URL."
	@echo ""
	@echo "  https://$(PACKAGE_NAME)/releases/tag/$(VERSION)"
	@echo ""
	@echo "If this is the latest stable release, then run the following to push 'latest' images."
	@echo ""
	@echo "  make VERSION=$(VERSION) release-publish-latest"
	@echo ""

# WARNING: Only run this target if this release is the latest stable release. Do NOT
# run this target for alpha / beta / release candidate builds, or patches to earlier Calico versions.
## Pushes `latest` release images. WARNING: Only run this for latest stable releases.
release-publish-latest: release-prereqs
	# Check latest versions match.
	if ! docker run $(CALICOCTL_IMAGE):latest-$(ARCH) version | grep 'Version:\s*$(VERSION)$$'; then \
	  echo "Reported version:" `docker run $(CALICOCTL_IMAGE):latest-$(ARCH) version` "\nExpected version: $(VERSION)"; \
	  false; \
	else \
	  echo "Version check passed\n"; \
	fi

	$(MAKE) push-images-to-registries push-manifests IMAGETAG=latest

# release-prereqs checks that the environment is configured properly to create a release.
release-prereqs:
ifndef VERSION
	$(error VERSION is undefined - run using make release VERSION=vX.Y.Z)
endif
ifdef LOCAL_BUILD
	$(error LOCAL_BUILD must not be set for a release)
endif
ifndef GITHUB_TOKEN
	$(error GITHUB_TOKEN must be set for a release)
endif
ifeq (, $(shell which ghr))
	$(error Unable to find `ghr` in PATH, run this: go get -u github.com/tcnksm/ghr)
endif
>>>>>>> 64430584
<|MERGE_RESOLUTION|>--- conflicted
+++ resolved
@@ -349,10 +349,7 @@
 ###############################################################################
 .PHONY: cd
 ## Deploys images to registry
-<<<<<<< HEAD
 cd: check-dirty image-all cd-common
-=======
-cd: image-all cd-common
 
 ###############################################################################
 # Release
@@ -463,5 +460,4 @@
 endif
 ifeq (, $(shell which ghr))
 	$(error Unable to find `ghr` in PATH, run this: go get -u github.com/tcnksm/ghr)
-endif
->>>>>>> 64430584
+endif