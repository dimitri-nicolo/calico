# Shortcut targets
default: build

## Build binary for current platform
all: build

## Run the tests for the current platform/architecture
test: ut fv

###############################################################################
# Both native and cross architecture builds are supported.
# The target architecture is select by setting the ARCH variable.
# When ARCH is undefined it is set to the detected host architecture.
# When ARCH differs from the host architecture a crossbuild will be performed.
ARCHES=$(patsubst Dockerfile.%,%,$(wildcard Dockerfile.*))

# BUILDARCH is the host architecture
# ARCH is the target architecture
# we need to keep track of them separately
BUILDARCH ?= $(shell uname -m)

# canonicalized names for host architecture
ifeq ($(BUILDARCH),aarch64)
        BUILDARCH=arm64
endif
ifeq ($(BUILDARCH),x86_64)
        BUILDARCH=amd64
endif

# unless otherwise set, I am building for my own architecture, i.e. not cross-compiling
ARCH ?= $(BUILDARCH)

# canonicalized names for target architecture
ifeq ($(ARCH),aarch64)
        override ARCH=arm64
endif
ifeq ($(ARCH),x86_64)
        override ARCH=amd64
endif

# Build mounts for running in "local build" mode. Mount in libcalico, but null out
# the vendor directory. This allows an easy build using local development code,
# assuming that there is a local checkout of libcalico in the same directory as this repo.
LOCAL_BUILD_MOUNTS ?=
ifeq ($(LOCAL_BUILD),true)
LOCAL_BUILD_MOUNTS = -v $(CURDIR)/../libcalico-go:/go/src/$(PACKAGE_NAME)/vendor/github.com/projectcalico/libcalico-go:ro \
	-v $(CURDIR)/.empty:/go/src/$(PACKAGE_NAME)/vendor/github.com/projectcalico/libcalico-go/vendor:ro
endif

# we want to be able to run the same recipe on multiple targets keyed on the image name
# to do that, we would use the entire image name, e.g. calico/node:abcdefg, as the stem, or '%', in the target
# however, make does **not** allow the usage of invalid filename characters - like / and : - in a stem, and thus errors out
# to get around that, we "escape" those characters by converting all : to --- and all / to ___ , so that we can use them
# in the target, we then unescape them back
escapefs = $(subst :,---,$(subst /,___,$(1)))
unescapefs = $(subst ---,:,$(subst ___,/,$(1)))

# these macros create a list of valid architectures for pushing manifests
space :=
space +=
comma := ,
prefix_linux = $(addprefix linux/,$(strip $1))
join_platforms = $(subst $(space),$(comma),$(call prefix_linux,$(strip $1)))

# list of arches *not* to build when doing *-all
#    until s390x works correctly
EXCLUDEARCH ?= s390x
VALIDARCHES = $(filter-out $(EXCLUDEARCH),$(ARCHES))

# Determine which OS.
OS?=$(shell uname -s | tr A-Z a-z)
###############################################################################
GO_BUILD_VER?=v0.20

K8S_VERSION?=v1.14.1
HYPERKUBE_IMAGE?=gcr.io/google_containers/hyperkube-$(ARCH):$(K8S_VERSION)
ETCD_VERSION?=v3.3.7
ETCD_IMAGE?=quay.io/coreos/etcd:$(ETCD_VERSION)-$(BUILDARCH)
# If building on amd64 omit the arch in the container name.
ifeq ($(BUILDARCH),amd64)
        ETCD_IMAGE=quay.io/coreos/etcd:$(ETCD_VERSION)
endif

# Makefile configuration options
BUILD_IMAGE?=tigera/kube-controllers
PUSH_IMAGES?=gcr.io/unique-caldron-775/cnx/$(BUILD_IMAGE)
RELEASE_IMAGES?=

# If this is a release, also tag and push additional images.
ifeq ($(RELEASE),true)
PUSH_IMAGES+=$(RELEASE_IMAGES)
endif

# remove from the list to push to manifest any registries that do not support multi-arch
EXCLUDE_MANIFEST_REGISTRIES ?= quay.io/
PUSH_MANIFEST_IMAGES=$(PUSH_IMAGES:$(EXCLUDE_MANIFEST_REGISTRIES)%=)
PUSH_NONMANIFEST_IMAGES=$(filter-out $(PUSH_MANIFEST_IMAGES),$(PUSH_IMAGES))

# location of docker credentials to push manifests
DOCKER_CONFIG ?= $(HOME)/.docker/config.json

PACKAGE_NAME?=github.com/projectcalico/kube-controllers
CALICO_BUILD?=calico/go-build:$(GO_BUILD_VER)
FOSSA_CALICO_BUILD?=calico/go-build:$(FOSSA_GO_BUILD_VER)
LIBCALICOGO_PATH?=none
LOCAL_USER_ID?=$(shell id -u $$USER)

#This is a version with known container with compatible versions of sed/grep etc. 
TOOLING_BUILD?=calico/go-build:v0.20	

# Allow libcalico-go and the ssh auth sock to be mapped into the build container.
ifdef LIBCALICOGO_PATH
  EXTRA_DOCKER_ARGS += -v $(LIBCALICOGO_PATH):/go/src/github.com/projectcalico/libcalico-go:ro
endif
ifdef SSH_AUTH_SOCK
  EXTRA_DOCKER_ARGS += -v $(SSH_AUTH_SOCK):/ssh-agent --env SSH_AUTH_SOCK=/ssh-agent
endif

# TODO: update all the docker run commands in this make file to use this var
DOCKER_RUN := mkdir -p .go-pkg-cache && \
              docker run --rm \
                         --net=host \
                         $(EXTRA_DOCKER_ARGS) \
                         -e LOCAL_USER_ID=$(LOCAL_USER_ID) \
                         -v $${PWD}:/go/src/$(PACKAGE_NAME):rw \
                         -v $${PWD}/.go-pkg-cache:/go/pkg:rw \
                         -w /go/src/$(PACKAGE_NAME) 



# Get version from git.
GIT_VERSION?=$(shell git describe --tags --dirty --always)
ifeq ($(LOCAL_BUILD),true)
	GIT_VERSION = $(shell git describe --tags --dirty --always)-dev-build
endif

SRC_FILES=cmd/kube-controllers/main.go $(shell find pkg -name '*.go')

# If local build is set, then always build the binary since we might not
# detect when another local repository has been modified.
ifeq ($(LOCAL_BUILD),true)
.PHONY: $(SRC_FILES)
endif

## Removes all build artifacts.
clean:
	rm -rf bin image.created-$(ARCH)
	-docker rmi $(BUILD_IMAGE)
	-docker rmi $(BUILD_IMAGE):latest-amd64
	rm -f tests/fv/fv.test
	rm -f report/*.xml

###############################################################################
# Building the binary
###############################################################################
build: bin/kube-controllers-linux-$(ARCH) bin/check-status-linux-$(ARCH)
build-all: $(addprefix sub-build-,$(VALIDARCHES))
sub-build-%:
	$(MAKE) build ARCH=$*

# Populates the vendor directory.
vendor: glide.yaml
	# Ensure that the glide cache directory exists.
	mkdir -p $(HOME)/.glide

	# To build without Docker just run "glide install -strip-vendor"
	if [ "$(LIBCALICOGO_PATH)" != "none" ]; then \
          EXTRA_DOCKER_BIND="-v $(LIBCALICOGO_PATH):/go/src/github.com/projectcalico/libcalico-go:ro"; \
	fi; \
	if [ -n "$(SSH_AUTH_SOCK)" ]; then \
		EXTRA_DOCKER_ARGS="-v $(SSH_AUTH_SOCK):/ssh-agent --env SSH_AUTH_SOCK=/ssh-agent"; \
	fi; \
	docker run --rm \
		$$EXTRA_DOCKER_ARGS \
		-v $(CURDIR):/go/src/$(PACKAGE_NAME):rw $$EXTRA_DOCKER_BIND \
		-v $(HOME)/.glide:/home/user/.glide:rw \
		-e LOCAL_USER_ID=$(LOCAL_USER_ID) \
		-w /go/src/$(PACKAGE_NAME) \
		$(CALICO_BUILD) glide install -strip-vendor


bin/kube-controllers-linux-$(ARCH): vendor $(SRC_FILES)
	mkdir -p bin
	-mkdir -p .go-pkg-cache
	docker run --rm \
	  -e GOOS=$(OS) -e GOARCH=$(ARCH) \
	  -v $(CURDIR):/go/src/$(PACKAGE_NAME):ro \
	  -v $(CURDIR)/bin:/go/src/$(PACKAGE_NAME)/bin \
	  -w /go/src/$(PACKAGE_NAME) \
	  -e LOCAL_USER_ID=$(LOCAL_USER_ID) \
	  -v $(CURDIR)/.go-pkg-cache:/go-cache/:rw \
	  $(LOCAL_BUILD_MOUNTS) \
	  -e GOCACHE=/go-cache \
	  $(CALICO_BUILD) go build -v -o bin/kube-controllers-$(OS)-$(ARCH) -ldflags "-X main.VERSION=$(GIT_VERSION)" ./cmd/kube-controllers/

bin/check-status-linux-$(ARCH): vendor $(SRC_FILES)
	mkdir -p bin
	-mkdir -p .go-pkg-cache
	docker run --rm \
	  -e GOOS=$(OS) -e GOARCH=$(ARCH) \
	  -v $(CURDIR):/go/src/$(PACKAGE_NAME):ro \
	  -v $(CURDIR)/bin:/go/src/$(PACKAGE_NAME)/bin \
	  -w /go/src/$(PACKAGE_NAME) \
	  -e LOCAL_USER_ID=$(LOCAL_USER_ID) \
	  -v $(CURDIR)/.go-pkg-cache:/go-cache/:rw \
	  $(LOCAL_BUILD_MOUNTS) \
	  -e GOCACHE=/go-cache \
	  $(CALICO_BUILD) go build -v -o bin/check-status-$(OS)-$(ARCH) -ldflags "-X main.VERSION=$(GIT_VERSION)" ./cmd/check-status/

###############################################################################
# Building the image
###############################################################################
## Builds the controller binary and docker image.
image: image.created-$(ARCH)
image-all: $(addprefix sub-image-,$(VALIDARCHES))
sub-image-%:
	$(MAKE) image ARCH=$*

image.created-$(ARCH): bin/kube-controllers-linux-$(ARCH) bin/check-status-linux-$(ARCH)
	# Build the docker image for the policy controller.
	docker build -t $(BUILD_IMAGE):latest-$(ARCH) --build-arg QEMU_IMAGE=$(CALICO_BUILD) -f Dockerfile.$(ARCH) .
ifeq ($(ARCH),amd64)
	# Need amd64 builds tagged as :latest because Semaphore depends on that
	docker tag $(BUILD_IMAGE):latest-$(ARCH) $(BUILD_IMAGE):latest
endif
	touch $@

# ensure we have a real imagetag
imagetag:
ifndef IMAGETAG
	$(error IMAGETAG is undefined - run using make <target> IMAGETAG=X.Y.Z)
endif

## push one arch
push: imagetag $(addprefix sub-single-push-,$(call escapefs,$(PUSH_IMAGES)))
sub-single-push-%:
	docker push $(call unescapefs,$*:$(IMAGETAG)-$(ARCH))

push-all: imagetag $(addprefix sub-push-,$(VALIDARCHES))
sub-push-%:
	$(MAKE) push ARCH=$* IMAGETAG=$(IMAGETAG)

## push multi-arch manifest where supported
push-manifests: imagetag  $(addprefix sub-manifest-,$(call escapefs,$(PUSH_MANIFEST_IMAGES)))
sub-manifest-%:
	# Docker login to hub.docker.com required before running this target as we are using $(DOCKER_CONFIG) holds the docker login credentials
	# path to credentials based on manifest-tool's requirements here https://github.com/estesp/manifest-tool#sample-usage
	docker run -t --entrypoint /bin/sh -v $(DOCKER_CONFIG):/root/.docker/config.json $(CALICO_BUILD) -c "/usr/bin/manifest-tool push from-args --platforms $(call join_platforms,$(VALIDARCHES)) --template $(call unescapefs,$*:$(IMAGETAG))-ARCH --target $(call unescapefs,$*:$(IMAGETAG))"

## push default amd64 arch where multi-arch manifest is not supported
push-non-manifests: imagetag $(addprefix sub-non-manifest-,$(call escapefs,$(PUSH_NONMANIFEST_IMAGES)))
sub-non-manifest-%:
ifeq ($(ARCH),amd64)
	docker push $(call unescapefs,$*:$(IMAGETAG))
else
	$(NOECHO) $(NOOP)
endif

## tag images of one arch
tag-images: imagetag $(addprefix sub-single-tag-images-arch-,$(call escapefs,$(PUSH_IMAGES))) $(addprefix sub-single-tag-images-non-manifest-,$(call escapefs,$(PUSH_NONMANIFEST_IMAGES)))
sub-single-tag-images-arch-%:
	docker tag $(BUILD_IMAGE):latest-$(ARCH) $(call unescapefs,$*:$(IMAGETAG)-$(ARCH))

# because some still do not support multi-arch manifest
sub-single-tag-images-non-manifest-%:
ifeq ($(ARCH),amd64)
	docker tag $(BUILD_IMAGE):latest-$(ARCH) $(call unescapefs,$*:$(IMAGETAG))
else
	$(NOECHO) $(NOOP)
endif

## tag images of all archs
tag-images-all: imagetag $(addprefix sub-tag-images-,$(VALIDARCHES))
sub-tag-images-%:
	$(MAKE) tag-images ARCH=$* IMAGETAG=$(IMAGETAG)

## tag version number build images i.e.  tigera/kube-controllers:latest-amd64 -> tigera/kube-controllers:v1.1.1-amd64
tag-base-images-all: $(addprefix sub-base-tag-images-,$(VALIDARCHES))
sub-base-tag-images-%:
	docker tag $(BUILD_IMAGE):latest-$* $(call unescapefs,$(BUILD_IMAGE):$(VERSION)-$*)


###############################################################################
# Managing the upstream library pins
###############################################################################

## Update dependency pins in glide.yaml
update-pins: update-felix-pin update-licensing-pin

## deprecated target alias
update-libcalico: update-pins
	$(warning !! Update update-libcalico is deprecated, use update-pins !!)


## deprecated target alias
update-felix: update-pins
	$(warning !! Update update-felix is deprecated, use update-pins !!)


## Guard so we don't run this on osx because of ssh-agent to docker forwarding bug
guard-ssh-forwarding-bug:
	@if [ "$(shell uname)" = "Darwin" ]; then \
		echo "ERROR: This target requires ssh-agent to docker key forwarding and is not compatible with OSX/Mac OS"; \
		echo "$(MAKECMDGOALS)"; \
		exit 1; \
	fi;


###############################################################################
## felix

## Set the default FELIX source for this project 
FELIX_PROJECT_DEFAULT=tigera/felix-private.git
FELIX_GLIDE_LABEL=projectcalico/felix

## Default the FELIX repo and version but allow them to be overridden (master or release-vX.Y)
## default FELIX branch to the same branch name as the current checked out repo
FELIX_BRANCH?=$(shell git rev-parse --abbrev-ref HEAD)
FELIX_REPO?=github.com/$(FELIX_PROJECT_DEFAULT)
FELIX_VERSION?=$(shell git ls-remote git@github.com:$(FELIX_PROJECT_DEFAULT) $(FELIX_BRANCH) 2>/dev/null | cut -f 1)

## Guard to ensure FELIX repo and branch are reachable
guard-git-felix: 
	@_scripts/functions.sh ensure_can_reach_repo_branch $(FELIX_PROJECT_DEFAULT) "master" "Ensure your ssh keys are correct and that you can access github" ; 
	@_scripts/functions.sh ensure_can_reach_repo_branch $(FELIX_PROJECT_DEFAULT) "$(FELIX_BRANCH)" "Ensure the branch exists, or set FELIX_BRANCH variable";
	@$(DOCKER_RUN) $(CALICO_BUILD) sh -c '_scripts/functions.sh ensure_can_reach_repo_branch $(FELIX_PROJECT_DEFAULT) "master" "Build container error, ensure ssh-agent is forwarding the correct keys."';
	@$(DOCKER_RUN) $(CALICO_BUILD) sh -c '_scripts/functions.sh ensure_can_reach_repo_branch $(FELIX_PROJECT_DEFAULT) "$(FELIX_BRANCH)" "Build container error, ensure ssh-agent is forwarding the correct keys."';
	@if [ "$(strip $(FELIX_VERSION))" = "" ]; then \
		echo "ERROR: FELIX version could not be determined"; \
		exit 1; \
	fi;

## Update libary pin in glide.yaml
update-felix-pin: guard-ssh-forwarding-bug guard-git-felix
	@$(DOCKER_RUN) $(TOOLING_BUILD) /bin/sh -c '\
		LABEL="$(FELIX_GLIDE_LABEL)" \
		REPO="$(FELIX_REPO)" \
		VERSION="$(FELIX_VERSION)" \
		DEFAULT_REPO="$(FELIX_PROJECT_DEFAULT)" \
		BRANCH="$(FELIX_BRANCH)" \
		GLIDE="glide.yaml" \
		_scripts/update-pin.sh '

###############################################################################
## licensing

## Set the default LICENSING source for this project 
LICENSING_PROJECT_DEFAULT=tigera/licensing
LICENSING_GLIDE_LABEL=tigera/licensing

## Default the LICENSING repo and version but allow them to be overridden (master or release-vX.Y)
## default LICENSING branch to the same branch name as the current checked out repo
LICENSING_BRANCH?=$(shell git rev-parse --abbrev-ref HEAD)
LICENSING_REPO?=github.com/$(LICENSING_PROJECT_DEFAULT)
LICENSING_VERSION?=$(shell git ls-remote git@github.com:$(LICENSING_PROJECT_DEFAULT) $(LICENSING_BRANCH) 2>/dev/null | cut -f 1)

## Guard to ensure LICENSING repo and branch are reachable
guard-git-licensing: 
	@_scripts/functions.sh ensure_can_reach_repo_branch $(LICENSING_PROJECT_DEFAULT) "master" "Ensure your ssh keys are correct and that you can access github" ; 
	@_scripts/functions.sh ensure_can_reach_repo_branch $(LICENSING_PROJECT_DEFAULT) "$(LICENSING_BRANCH)" "Ensure the branch exists, or set LICENSING_BRANCH variable";
	@$(DOCKER_RUN) $(CALICO_BUILD) sh -c '_scripts/functions.sh ensure_can_reach_repo_branch $(LICENSING_PROJECT_DEFAULT) "master" "Build container error, ensure ssh-agent is forwarding the correct keys."';
	@$(DOCKER_RUN) $(CALICO_BUILD) sh -c '_scripts/functions.sh ensure_can_reach_repo_branch $(LICENSING_PROJECT_DEFAULT) "$(LICENSING_BRANCH)" "Build container error, ensure ssh-agent is forwarding the correct keys."';
	@if [ "$(strip $(LICENSING_VERSION))" = "" ]; then \
		echo "ERROR: LICENSING version could not be determined"; \
		exit 1; \
	fi;

## Update libary pin in glide.yaml
update-licensing-pin: guard-ssh-forwarding-bug guard-git-licensing
	@$(DOCKER_RUN) $(TOOLING_BUILD) /bin/sh -c '\
		LABEL="$(LICENSING_GLIDE_LABEL)" \
		REPO="$(LICENSING_REPO)" \
		VERSION="$(LICENSING_VERSION)" \
		DEFAULT_REPO="$(LICENSING_PROJECT_DEFAULT)" \
		BRANCH="$(LICENSING_BRANCH)" \
		GLIDE="glide.yaml" \
		_scripts/update-pin.sh '




###############################################################################
# Static checks
###############################################################################
.PHONY: static-checks
## Perform static checks on the code.
static-checks: vendor check-copyright
	docker run --rm \
		-e LOCAL_USER_ID=$(LOCAL_USER_ID) \
		-v $(CURDIR):/go/src/$(PACKAGE_NAME) \
		-w /go/src/$(PACKAGE_NAME) \
		$(CALICO_BUILD) gometalinter --deadline=300s --disable-all --enable=goimports --enable=vet --enable=errcheck --vendor -s test_utils ./...

.PHONY: fix
## Fix static checks
fix goimports:
	goimports -l -w ./pkg
	goimports -l -w ./cmd/kube-controllers/main.go
	goimports -l -w ./cmd/check-status/main.go
	goimports -l -w ./tests

# Always install the git hooks to prevent publishing closed source code to a non-private repo.
hooks_installed:=$(shell ./install-git-hooks)

.PHONY: install-git-hooks
## Install Git hooks
install-git-hooks:
	./install-git-hooks

# Make sure that a copyright statement exists on all go files.
check-copyright:
	./check-copyrights.sh

foss-checks: vendor
	@echo Running $@...
	@docker run --rm -v $(CURDIR):/go/src/$(PACKAGE_NAME):rw \
	  -e LOCAL_USER_ID=$(LOCAL_USER_ID) \
	  -e FOSSA_API_KEY=$(FOSSA_API_KEY) \
	  -w /go/src/$(PACKAGE_NAME) \
	  $(CALICO_BUILD) /usr/local/bin/fossa

###############################################################################
# Tests
###############################################################################
## Run the unit tests in a container.
ut: vendor
	-mkdir -p .go-pkg-cache
	docker run --rm --privileged --net=host \
		-e LOCAL_USER_ID=$(LOCAL_USER_ID) \
		-v $(CURDIR)/.go-pkg-cache:/go/pkg/:rw \
		-v $(CURDIR):/go/src/$(PACKAGE_NAME):rw \
		$(LOCAL_BUILD_MOUNTS) \
		-w /go/src/$(PACKAGE_NAME) \
		$(CALICO_BUILD) sh -c 'WHAT=$(WHAT) SKIP=$(SKIP) GINKGO_ARGS="$(GINKGO_ARGS)" ./run-uts'

.PHONY: fv
## Build and run the FV tests.
fv: tests/fv/fv.test image
	@echo Running Go FVs.
	cd tests/fv && ETCD_IMAGE=$(ETCD_IMAGE) \
		HYPERKUBE_IMAGE=$(HYPERKUBE_IMAGE) \
		CONTAINER_NAME=$(BUILD_IMAGE):latest-$(ARCH) \
		PRIVATE_KEY=`pwd`/private.key \
		CRDS_FILE=${PWD}/vendor/github.com/projectcalico/libcalico-go/test/crds.yaml \
		./fv.test $(GINKGO_ARGS) -ginkgo.slowSpecThreshold 30

tests/fv/fv.test: $(shell find ./tests -type f -name '*.go' -print)
	# We pre-build the test binary so that we can run it outside a container and allow it
	# to interact with docker.
	mkdir -p .go-pkg-cache && \
		docker run --rm \
		--net=host \
		-e LOCAL_USER_ID=$(LOCAL_USER_ID) \
		-v $${PWD}:/go/src/$(PACKAGE_NAME):rw \
		-v $${PWD}/.go-pkg-cache:/go/pkg:rw \
		$(LOCAL_BUILD_MOUNTS) \
		-w /go/src/$(PACKAGE_NAME) \
		$(CALICO_BUILD) go test ./tests/fv -c --tags fvtests -o tests/fv/fv.test

###############################################################################
# CI
###############################################################################
.PHONY: ci
ci: clean image-all static-checks ut fv

###############################################################################
# CD
###############################################################################
.PHONY: cd
## Deploys images to registry
cd:
ifndef CONFIRM
	$(error CONFIRM is undefined - run using make <target> CONFIRM=true)
endif
ifndef BRANCH_NAME
	$(error BRANCH_NAME is undefined - run using make <target> BRANCH_NAME=var or set an environment variable)
endif
	$(MAKE) tag-images-all push-all push-manifests push-non-manifests IMAGETAG=${BRANCH_NAME} EXCLUDEARCH="$(EXCLUDEARCH)"
	$(MAKE) tag-images-all push-all push-manifests push-non-manifests IMAGETAG=$(shell git describe --tags --dirty --always --long) EXCLUDEARCH="$(EXCLUDEARCH)"

###############################################################################
# Release
###############################################################################
PREVIOUS_RELEASE=$(shell git describe --tags --abbrev=0)

## Tags and builds a release from start to finish.
release: release-prereqs
	$(MAKE) VERSION=$(VERSION) release-tag
	$(MAKE) VERSION=$(VERSION) release-build
	$(MAKE) VERSION=$(VERSION) tag-base-images-all
	$(MAKE) VERSION=$(VERSION) release-verify

	@echo ""
	@echo "Release build complete. Next, push the produced images."
	@echo ""
	@echo "  make VERSION=$(VERSION) release-publish"
	@echo ""

## Produces a git tag for the release.
release-tag: release-prereqs release-notes
	git tag $(VERSION) -F release-notes-$(VERSION)
	@echo ""
	@echo "Now you can build the release:"
	@echo ""
	@echo "  make VERSION=$(VERSION) release-build"
	@echo ""

## Produces a clean build of release artifacts at the specified version.
release-build: release-prereqs clean
# Check that the correct code is checked out.
ifneq ($(VERSION), $(GIT_VERSION))
	$(error Attempt to build $(VERSION) from $(GIT_VERSION))
endif

	$(MAKE) image-all
	$(MAKE) tag-images-all IMAGETAG=$(VERSION)
	# Generate the `latest` images.
	$(MAKE) tag-images-all IMAGETAG=latest

## Verifies the release artifacts produces by `make release-build` are correct.
release-verify: release-prereqs
	# Check the reported version is correct for each release artifact.
<<<<<<< HEAD
	if ! docker run $(BUILD_IMAGE):$(VERSION)-$(ARCH) -v | grep '^$(VERSION)$$'; then echo "Reported version:" `docker run $(BUILD_IMAGE):$(VERSION)-$(ARCH) -v` "\nExpected version: $(VERSION)"; false; else echo "\nVersion check passed\n"; fi
=======
	if ! docker run $(BUILD_IMAGE):$(VERSION)-$(ARCH) --version | grep '^$(VERSION)$$'; then echo "Reported version:" `docker run $(BUILD_IMAGE):$(VERSION)-$(ARCH) --version` "\nExpected version: $(VERSION)"; false; else echo "\nVersion check passed\n"; fi
	if ! docker run quay.io/$(BUILD_IMAGE):$(VERSION)-$(ARCH) --version | grep '^$(VERSION)$$'; then echo "Reported version:" `docker run quay.io/$(BUILD_IMAGE):$(VERSION)-$(ARCH) --version` "\nExpected version: $(VERSION)"; false; else echo "\nVersion check passed\n"; fi
>>>>>>> 996822a9

## Generates release notes based on commits in this version.
release-notes: release-prereqs
	mkdir -p dist
	echo "# Changelog" > release-notes-$(VERSION)
	sh -c "git cherry -v $(PREVIOUS_RELEASE) | cut '-d ' -f 2- | sed 's/^/- /' >> release-notes-$(VERSION)"

## Pushes a github release and release artifacts produced by `make release-build`.
release-publish: release-prereqs
	# Push the git tag.
	git push origin $(VERSION)

	# Push images.
	$(MAKE) push-all push-manifests push-non-manifests IMAGETAG=$(VERSION)

	@echo "Finalize the GitHub release based on the pushed tag."
	@echo ""
	@echo "  https://github.com/tigera/kube-controllers/releases/tag/$(VERSION)"
	@echo ""
	@echo "If this is the latest stable release, then run the following to push 'latest' images."
	@echo ""
	@echo "  make VERSION=$(VERSION) release-publish-latest"
	@echo ""

# WARNING: Only run this target if this release is the latest stable release. Do NOT
# run this target for alpha / beta / release candidate builds, or patches to earlier Calico versions.
## Pushes `latest` release images. WARNING: Only run this for latest stable releases.
release-publish-latest: release-prereqs
	# Check latest versions match.
<<<<<<< HEAD
	if ! docker run $(BUILD_IMAGE):latest -v | grep '^$(VERSION)$$'; then echo "Reported version:" `docker run $(BUILD_IMAGE):latest -v` "\nExpected version: $(VERSION)"; false; else echo "\nVersion check passed\n"; fi
=======
	if ! docker run $(BUILD_IMAGE):latest --version | grep '^$(VERSION)$$'; then echo "Reported version:" `docker run $(BUILD_IMAGE):latest --version` "\nExpected version: $(VERSION)"; false; else echo "\nVersion check passed\n"; fi
	if ! docker run quay.io/$(BUILD_IMAGE):latest --version | grep '^$(VERSION)$$'; then echo "Reported version:" `docker run quay.io/$(BUILD_IMAGE):latest --version` "\nExpected version: $(VERSION)"; false; else echo "\nVersion check passed\n"; fi
>>>>>>> 996822a9

	$(MAKE) push-all push-manifests push-non-manifests IMAGETAG=latest

# release-prereqs checks that the environment is configured properly to create a release.
release-prereqs:
ifndef VERSION
	$(error VERSION is undefined - run using make release VERSION=vX.Y.Z)
endif
ifdef LOCAL_BUILD
	$(error LOCAL_BUILD must not be set for a release)
endif

###############################################################################
# Developer helper scripts (not used by build or test)
###############################################################################
.PHONY: help
## Display this help text.
help: # Some kind of magic from https://gist.github.com/rcmachado/af3db315e31383502660
	$(info Available targets)
	@awk '/^[a-zA-Z\-\_0-9\/]+:/ {                                      \
		nb = sub( /^## /, "", helpMsg );                                \
		if(nb == 0) {                                                   \
			helpMsg = $$0;                                              \
			nb = sub( /^[^:]*:.* ## /, "", helpMsg );                   \
		}                                                               \
		if (nb)                                                         \
			printf "\033[1;31m%-" width "s\033[0m %s\n", $$1, helpMsg;  \
	}                                                                   \
	{ helpMsg = $$0 }'                                                  \
	width=20                                                            \
	$(MAKEFILE_LIST)<|MERGE_RESOLUTION|>--- conflicted
+++ resolved
@@ -105,8 +105,8 @@
 LIBCALICOGO_PATH?=none
 LOCAL_USER_ID?=$(shell id -u $$USER)
 
-#This is a version with known container with compatible versions of sed/grep etc. 
-TOOLING_BUILD?=calico/go-build:v0.20	
+#This is a version with known container with compatible versions of sed/grep etc.
+TOOLING_BUILD?=calico/go-build:v0.20
 
 # Allow libcalico-go and the ssh auth sock to be mapped into the build container.
 ifdef LIBCALICOGO_PATH
@@ -124,7 +124,7 @@
                          -e LOCAL_USER_ID=$(LOCAL_USER_ID) \
                          -v $${PWD}:/go/src/$(PACKAGE_NAME):rw \
                          -v $${PWD}/.go-pkg-cache:/go/pkg:rw \
-                         -w /go/src/$(PACKAGE_NAME) 
+                         -w /go/src/$(PACKAGE_NAME)
 
 
 
@@ -309,7 +309,7 @@
 ###############################################################################
 ## felix
 
-## Set the default FELIX source for this project 
+## Set the default FELIX source for this project
 FELIX_PROJECT_DEFAULT=tigera/felix-private.git
 FELIX_GLIDE_LABEL=projectcalico/felix
 
@@ -320,8 +320,8 @@
 FELIX_VERSION?=$(shell git ls-remote git@github.com:$(FELIX_PROJECT_DEFAULT) $(FELIX_BRANCH) 2>/dev/null | cut -f 1)
 
 ## Guard to ensure FELIX repo and branch are reachable
-guard-git-felix: 
-	@_scripts/functions.sh ensure_can_reach_repo_branch $(FELIX_PROJECT_DEFAULT) "master" "Ensure your ssh keys are correct and that you can access github" ; 
+guard-git-felix:
+	@_scripts/functions.sh ensure_can_reach_repo_branch $(FELIX_PROJECT_DEFAULT) "master" "Ensure your ssh keys are correct and that you can access github" ;
 	@_scripts/functions.sh ensure_can_reach_repo_branch $(FELIX_PROJECT_DEFAULT) "$(FELIX_BRANCH)" "Ensure the branch exists, or set FELIX_BRANCH variable";
 	@$(DOCKER_RUN) $(CALICO_BUILD) sh -c '_scripts/functions.sh ensure_can_reach_repo_branch $(FELIX_PROJECT_DEFAULT) "master" "Build container error, ensure ssh-agent is forwarding the correct keys."';
 	@$(DOCKER_RUN) $(CALICO_BUILD) sh -c '_scripts/functions.sh ensure_can_reach_repo_branch $(FELIX_PROJECT_DEFAULT) "$(FELIX_BRANCH)" "Build container error, ensure ssh-agent is forwarding the correct keys."';
@@ -344,7 +344,7 @@
 ###############################################################################
 ## licensing
 
-## Set the default LICENSING source for this project 
+## Set the default LICENSING source for this project
 LICENSING_PROJECT_DEFAULT=tigera/licensing
 LICENSING_GLIDE_LABEL=tigera/licensing
 
@@ -355,8 +355,8 @@
 LICENSING_VERSION?=$(shell git ls-remote git@github.com:$(LICENSING_PROJECT_DEFAULT) $(LICENSING_BRANCH) 2>/dev/null | cut -f 1)
 
 ## Guard to ensure LICENSING repo and branch are reachable
-guard-git-licensing: 
-	@_scripts/functions.sh ensure_can_reach_repo_branch $(LICENSING_PROJECT_DEFAULT) "master" "Ensure your ssh keys are correct and that you can access github" ; 
+guard-git-licensing:
+	@_scripts/functions.sh ensure_can_reach_repo_branch $(LICENSING_PROJECT_DEFAULT) "master" "Ensure your ssh keys are correct and that you can access github" ;
 	@_scripts/functions.sh ensure_can_reach_repo_branch $(LICENSING_PROJECT_DEFAULT) "$(LICENSING_BRANCH)" "Ensure the branch exists, or set LICENSING_BRANCH variable";
 	@$(DOCKER_RUN) $(CALICO_BUILD) sh -c '_scripts/functions.sh ensure_can_reach_repo_branch $(LICENSING_PROJECT_DEFAULT) "master" "Build container error, ensure ssh-agent is forwarding the correct keys."';
 	@$(DOCKER_RUN) $(CALICO_BUILD) sh -c '_scripts/functions.sh ensure_can_reach_repo_branch $(LICENSING_PROJECT_DEFAULT) "$(LICENSING_BRANCH)" "Build container error, ensure ssh-agent is forwarding the correct keys."';
@@ -520,12 +520,7 @@
 ## Verifies the release artifacts produces by `make release-build` are correct.
 release-verify: release-prereqs
 	# Check the reported version is correct for each release artifact.
-<<<<<<< HEAD
-	if ! docker run $(BUILD_IMAGE):$(VERSION)-$(ARCH) -v | grep '^$(VERSION)$$'; then echo "Reported version:" `docker run $(BUILD_IMAGE):$(VERSION)-$(ARCH) -v` "\nExpected version: $(VERSION)"; false; else echo "\nVersion check passed\n"; fi
-=======
 	if ! docker run $(BUILD_IMAGE):$(VERSION)-$(ARCH) --version | grep '^$(VERSION)$$'; then echo "Reported version:" `docker run $(BUILD_IMAGE):$(VERSION)-$(ARCH) --version` "\nExpected version: $(VERSION)"; false; else echo "\nVersion check passed\n"; fi
-	if ! docker run quay.io/$(BUILD_IMAGE):$(VERSION)-$(ARCH) --version | grep '^$(VERSION)$$'; then echo "Reported version:" `docker run quay.io/$(BUILD_IMAGE):$(VERSION)-$(ARCH) --version` "\nExpected version: $(VERSION)"; false; else echo "\nVersion check passed\n"; fi
->>>>>>> 996822a9
 
 ## Generates release notes based on commits in this version.
 release-notes: release-prereqs
@@ -555,12 +550,7 @@
 ## Pushes `latest` release images. WARNING: Only run this for latest stable releases.
 release-publish-latest: release-prereqs
 	# Check latest versions match.
-<<<<<<< HEAD
-	if ! docker run $(BUILD_IMAGE):latest -v | grep '^$(VERSION)$$'; then echo "Reported version:" `docker run $(BUILD_IMAGE):latest -v` "\nExpected version: $(VERSION)"; false; else echo "\nVersion check passed\n"; fi
-=======
 	if ! docker run $(BUILD_IMAGE):latest --version | grep '^$(VERSION)$$'; then echo "Reported version:" `docker run $(BUILD_IMAGE):latest --version` "\nExpected version: $(VERSION)"; false; else echo "\nVersion check passed\n"; fi
-	if ! docker run quay.io/$(BUILD_IMAGE):latest --version | grep '^$(VERSION)$$'; then echo "Reported version:" `docker run quay.io/$(BUILD_IMAGE):latest --version` "\nExpected version: $(VERSION)"; false; else echo "\nVersion check passed\n"; fi
->>>>>>> 996822a9
 
 	$(MAKE) push-all push-manifests push-non-manifests IMAGETAG=latest
 
