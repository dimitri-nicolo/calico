# Shortcut targets
default: build

## Build binary for current platform
all: build

## Run the tests for the current platform/architecture
test: ut

###############################################################################
# Both native and cross architecture builds are supported.
# The target architecture is select by setting the ARCH variable.
# When ARCH is undefined it is set to the detected host architecture.
# When ARCH differs from the host architecture a crossbuild will be performed.
ARCHES=$(patsubst docker-image/Dockerfile.%,%,$(wildcard docker-image/Dockerfile.*))

# BUILDARCH is the host architecture
# ARCH is the target architecture
# we need to keep track of them separately
BUILDARCH ?= $(shell uname -m)
BUILDOS ?= $(shell uname -s | tr A-Z a-z)

# canonicalized names for host architecture
ifeq ($(BUILDARCH),aarch64)
        BUILDARCH=arm64
endif
ifeq ($(BUILDARCH),x86_64)
        BUILDARCH=amd64
endif

# unless otherwise set, I am building for my own architecture, i.e. not cross-compiling
ARCH ?= $(BUILDARCH)

# canonicalized names for target architecture
ifeq ($(ARCH),aarch64)
        override ARCH=arm64
endif
ifeq ($(ARCH),x86_64)
    override ARCH=amd64
endif

PACKAGE_NAME?=github.com/projectcalico/typha

# we want to be able to run the same recipe on multiple targets keyed on the image name
# to do that, we would use the entire image name, e.g. calico/node:abcdefg, as the stem, or '%', in the target
# however, make does **not** allow the usage of invalid filename characters - like / and : - in a stem, and thus errors out
# to get around that, we "escape" those characters by converting all : to --- and all / to ___ , so that we can use them
# in the target, we then unescape them back
escapefs = $(subst :,---,$(subst /,___,$(1)))
unescapefs = $(subst ---,:,$(subst ___,/,$(1)))

# these macros create a list of valid architectures for pushing manifests
space :=
space +=
comma := ,
prefix_linux = $(addprefix linux/,$(strip $1))
join_platforms = $(subst $(space),$(comma),$(call prefix_linux,$(strip $1)))

# Targets used when cross building.
.PHONY: register
# Enable binfmt adding support for miscellaneous binary formats.
# This is only needed when running non-native binaries.
register:
ifneq ($(BUILDARCH),$(ARCH))
	docker run --rm --privileged multiarch/qemu-user-static:register || true
endif

# list of arches *not* to build when doing *-all
#    until s390x works correctly
EXCLUDEARCH ?= s390x
VALIDARCHES = $(filter-out $(EXCLUDEARCH),$(ARCHES))

###############################################################################
<<<<<<< HEAD
BUILD_IMAGE=tigera/typha
PACKAGE_NAME?=github.com/projectcalico/typha
=======
BUILD_IMAGE=calico/typha
>>>>>>> fab86bba

PUSH_IMAGES?=gcr.io/unique-caldron-775/cnx/tigera/typha
RELEASE_IMAGES?=

# If this is a release, also tag and push additional images.
ifeq ($(RELEASE),true)
PUSH_IMAGES+=$(RELEASE_IMAGES)
endif

# remove from the list to push to manifest any registries that do not support multi-arch
EXCLUDE_MANIFEST_REGISTRIES ?= quay.io/
PUSH_MANIFEST_IMAGES=$(PUSH_IMAGES:$(EXCLUDE_MANIFEST_REGISTRIES)%=)
PUSH_NONMANIFEST_IMAGES=$(filter-out $(PUSH_MANIFEST_IMAGES),$(PUSH_IMAGES))

# location of docker credentials to push manifests
DOCKER_CONFIG ?= $(HOME)/.docker/config.json

<<<<<<< HEAD
GO_BUILD_VER?=v0.24
=======
GO_BUILD_VER?=v0.23
>>>>>>> fab86bba
# For building, we use the go-build image for the *host* architecture, even if the target is different
# the one for the host should contain all the necessary cross-compilation tools
# we do not need to use the arch since go-build:v0.15 now is multi-arch manifest
CALICO_BUILD=calico/go-build:$(GO_BUILD_VER)

#This is a version with known container with compatible versions of sed/grep etc.
TOOLING_BUILD?=calico/go-build:v0.24

# Figure out version information.  To support builds from release tarballs, we default to
# <unknown> if this isn't a git checkout.
GIT_COMMIT:=$(shell git rev-parse HEAD || echo '<unknown>')
BUILD_ID:=$(shell git rev-parse HEAD || uuidgen | sed 's/-//g')
GIT_DESCRIPTION:=$(shell git describe --tags || echo '<unknown>')

# Calculate a timestamp for any build artefacts.
DATE:=$(shell date -u +'%FT%T%z')

# Linker flags for building Typha.
#
# We use -X to insert the version information into the placeholder variables
# in the buildinfo package.
#
# We use -B to insert a build ID note into the executable, without which, the
# RPM build tools complain.
LDFLAGS:=-ldflags "\
        -X $(PACKAGE_NAME)/pkg/buildinfo.GitVersion=$(GIT_DESCRIPTION) \
        -X $(PACKAGE_NAME)/pkg/buildinfo.BuildDate=$(DATE) \
        -X $(PACKAGE_NAME)/pkg/buildinfo.GitRevision=$(GIT_COMMIT) \
        -B 0x$(BUILD_ID)"

# All Typha go files.
SRC_FILES:=$(shell find . $(foreach dir,$(NON_TYPHA_DIRS),-path ./$(dir) -prune -o) -type f -name '*.go' -print)

# If local build is set, then always build the binary since we might not
# detect when another local repository has been modified.
ifeq ($(LOCAL_BUILD),true)
.PHONY: $(SRC_FILES)
endif

# Figure out the users UID/GID.  These are needed to run docker containers
# as the current user and ensure that files built inside containers are
# owned by the current user.
LOCAL_USER_ID:=$(shell id -u)
LOCAL_GROUP_ID:=$(shell id -g)

<<<<<<< HEAD
=======
EXTRA_DOCKER_ARGS	+= -e GO111MODULE=on

>>>>>>> fab86bba
# Volume-mount gopath into the build container to cache go module's packages. If the environment is using multiple
# comma-separated directories for gopath, use the first one, as that is the default one used by go modules.
ifneq ($(GOPATH),)
	# If the environment is using multiple comma-separated directories for gopath, use the first one, as that
	# is the default one used by go modules.
	GOMOD_CACHE = $(shell echo $(GOPATH) | cut -d':' -f1)/pkg/mod
else
	# If gopath is empty, default to $(HOME)/go.
<<<<<<< HEAD
	GOMOD_CACHE = $$HOME/go/pkg/mod
=======
	GOMOD_CACHE = $(HOME)/go/pkg/mod
>>>>>>> fab86bba
endif

EXTRA_DOCKER_ARGS += -v $(GOMOD_CACHE):/go/pkg/mod:rw

# Allow libcalico-go and the ssh auth sock to be mapped into the build container.
ifdef LIBCALICOGO_PATH
  EXTRA_DOCKER_ARGS += -v $(LIBCALICOGO_PATH):/go/src/github.com/projectcalico/libcalico-go:ro
endif
ifdef SSH_AUTH_SOCK
  EXTRA_DOCKER_ARGS += -v $(SSH_AUTH_SOCK):/ssh-agent --env SSH_AUTH_SOCK=/ssh-agent
endif

DOCKER_RUN := mkdir -p .go-pkg-cache $(GOMOD_CACHE) && \
<<<<<<< HEAD
                   docker run --rm \
                              --net=host \
                              $(EXTRA_DOCKER_ARGS) \
                              -e LOCAL_USER_ID=$(LOCAL_USER_ID) \
			      -e GOCACHE=/go-cache \
                              -e G111MODULE=off \
                              -v $(HOME)/.glide:/home/user/.glide:rw \
                              -v $(CURDIR):/go/src/$(PACKAGE_NAME):rw \
			      -v $(CURDIR)/.go-pkg-cache:/go-cache:rw \
                              -w /go/src/$(PACKAGE_NAME) \
                              -e GOARCH=$(ARCH)
=======
	docker run --rm \
		--net=host \
		$(EXTRA_DOCKER_ARGS) \
		-e LOCAL_USER_ID=$(LOCAL_USER_ID) \
		-e GOCACHE=/go-cache \
		-e GOARCH=$(ARCH) \
		-e GOPATH=/go \
		-v $(CURDIR):/go/src/$(PACKAGE_NAME):rw \
		-v $(CURDIR)/.go-pkg-cache:/go-cache:rw \
		-w /go/src/$(PACKAGE_NAME)

# Build mounts for running in "local build" mode. This allows an easy build using local development code,
# assuming that there is a local checkout of libcalico in the same directory as this repo.
PHONY:local_build

ifdef LOCAL_BUILD
EXTRA_DOCKER_ARGS+=-v $(CURDIR)/../libcalico-go:/go/src/github.com/projectcalico/libcalico-go:rw
local_build:
	$(DOCKER_RUN) $(CALICO_BUILD) go mod edit -replace=github.com/projectcalico/libcalico-go=../libcalico-go
else
local_build:
	-$(DOCKER_RUN) $(CALICO_BUILD) go mod edit -dropreplace=github.com/projectcalico/libcalico-go
endif
>>>>>>> fab86bba

.PHONY: clean
clean:
	rm -rf .go-pkg-cache \
		bin \
		docker-image/bin \
		build \
		report/*.xml \
		release-notes-*
	find . -name "*.coverprofile" -type f -delete
	find . -name "coverage.xml" -type f -delete
	find . -name ".coverage" -type f -delete
	find . -name "*.pyc" -type f -delete

###############################################################################
# Building the binary
###############################################################################
build: bin/calico-typha
build-all: $(addprefix sub-build-,$(VALIDARCHES))
sub-build-%:
	$(MAKE) build ARCH=$*

<<<<<<< HEAD
# Update the vendored dependencies with the latest upstream versions matching
# our glide.yaml.  If there area any changes, this updates glide.lock
# as a side effect.  Unless you're adding/updating a dependency, you probably
# want to use the vendor target to install the versions from glide.lock.
.PHONY: update-vendor
update-vendor:
	mkdir -p $$HOME/.glide
	$(DOCKER_RUN) $(CALICO_BUILD) glide up --strip-vendor
	touch vendor/.up-to-date

# vendor is a shortcut for force rebuilding the go vendor directory.
.PHONY: vendor
vendor: vendor/.up-to-date
vendor/.up-to-date: glide.lock
	mkdir -p $$HOME/.glide
	$(DOCKER_RUN) $(CALICO_BUILD) glide install --strip-vendor
	touch vendor/.up-to-date
=======
# Default the libcalico repo and version but allow them to be overridden
LIBCALICO_BRANCH?=$(shell git rev-parse --abbrev-ref HEAD)
LIBCALICO_REPO?=github.com/projectcalico/libcalico-go
LIBCALICO_VERSION?=$(shell git ls-remote git@github.com:projectcalico/libcalico-go $(LIBCALICO_BRANCH) 2>/dev/null | cut -f 1)
LIBCALICO_OLDVER?=$(shell $(DOCKER_RUN) $(CALICO_BUILD) go list -m -f "{{.Version}}" github.com/projectcalico/libcalico-go)

## Update libcalico pin in go.mod
update-libcalico:
	$(DOCKER_RUN) -i $(CALICO_BUILD) sh -c '\
	if [[ ! -z "$(LIBCALICO_VERSION)" ]] && [[ "$(LIBCALICO_VERSION)" != "$(LIBCALICO_OLDVER)" ]]; then \
		echo "Updating libcalico version $(LIBCALICO_OLDVER) to $(LIBCALICO_VERSION) from $(LIBCALICO_REPO)"; \
		go mod edit -droprequire github.com/projectcalico/libcalico-go; \
		go get $(LIBCALICO_REPO)@$(LIBCALICO_VERSION); \
		if [ $(LIBCALICO_REPO) != "github.com/projectcalico/libcalico-go" ]; then \
			go mod edit -replace github.com/projectcalico/typha=$(LIBCALICO_REPO)@$(LIBCALICO_VERSION); \
		fi;\
	fi'

git-status:
	git status --porcelain

git-config:
ifdef CONFIRM
	git config --global user.name "Semaphore Automatic Update"
	git config --global user.email "marvin@tigera.io"
endif

git-commit:
	git diff-index --quiet HEAD || git commit -m "Semaphore Automatic Update" go.mod go.sum

git-push:
	git push

commit-pin-updates: update-libcalico git-status ci git-config git-commit git-push
>>>>>>> fab86bba

bin/calico-typha: bin/calico-typha-$(ARCH)
	ln -f bin/calico-typha-$(ARCH) bin/calico-typha

bin/calico-typha-$(ARCH): $(SRC_FILES) local_build
	@echo Building typha...
	mkdir -p bin
	$(DOCKER_RUN) $(CALICO_BUILD) \
	    sh -c 'go build -v -i -o $@ -v $(LDFLAGS) "$(PACKAGE_NAME)/cmd/calico-typha" && \
		( ldd $@ 2>&1 | grep -q -e "Not a valid dynamic program" \
		-e "not a dynamic executable" || \
		( echo "Error: bin/calico-typha was not statically linked"; false ) )'

bin/typha-client-$(ARCH): $(SRC_FILES) local_build
	@echo Building typha client...
	mkdir -p bin
	$(DOCKER_RUN) $(CALICO_BUILD) \
	    sh -c 'GO111MODULE=on go build -v -i -o $@ -v $(LDFLAGS) "$(PACKAGE_NAME)/cmd/typha-client" && \
		( ldd $@ 2>&1 | grep -q -e "Not a valid dynamic program" \
		-e "not a dynamic executable" || \
		( echo "Error: bin/typha-client was not statically linked"; false ) )'

###############################################################################
# Building the image
###############################################################################
# Build the calico/typha docker image, which contains only typha.
.PHONY: $(BUILD_IMAGE) $(BUILD_IMAGE)-$(ARCH)
image: $(BUILD_IMAGE)

# Build the image for the target architecture
.PHONY: image-all
image-all: $(addprefix sub-image-,$(VALIDARCHES))
sub-image-%:
	$(MAKE) image ARCH=$*

# Build the calico/typha docker image, which contains only Typha.
.PHONY: image $(BUILD_IMAGE)
$(BUILD_IMAGE): bin/calico-typha-$(ARCH) register
	rm -rf docker-image/bin
	mkdir -p docker-image/bin
	cp bin/calico-typha-$(ARCH) docker-image/bin/
	docker build --pull -t $(BUILD_IMAGE):latest-$(ARCH) --build-arg QEMU_IMAGE=$(CALICO_BUILD) --file ./docker-image/Dockerfile.$(ARCH) docker-image
ifeq ($(ARCH),amd64)
	docker tag $(BUILD_IMAGE):latest-$(ARCH) $(BUILD_IMAGE):latest
endif

# ensure we have a real imagetag
imagetag:
ifndef IMAGETAG
	$(error IMAGETAG is undefined - run using make <target> IMAGETAG=X.Y.Z)
endif

## push one arch
push: imagetag $(addprefix sub-single-push-,$(call escapefs,$(PUSH_IMAGES)))

sub-single-push-%:
	docker push $(call unescapefs,$*:$(IMAGETAG)-$(ARCH))

## push all archs
push-all: imagetag $(addprefix sub-push-,$(VALIDARCHES))
sub-push-%:
	$(MAKE) push ARCH=$* IMAGETAG=$(IMAGETAG)

push-manifests: imagetag  $(addprefix sub-manifest-,$(call escapefs,$(PUSH_MANIFEST_IMAGES)))
sub-manifest-%:
	# Docker login to hub.docker.com required before running this target as we are using $(DOCKER_CONFIG) holds the docker login credentials
	# path to credentials based on manifest-tool's requirements here https://github.com/estesp/manifest-tool#sample-usage
	docker run -t --entrypoint /bin/sh -v $(DOCKER_CONFIG):/root/.docker/config.json $(CALICO_BUILD) -c "/usr/bin/manifest-tool push from-args --platforms $(call join_platforms,$(VALIDARCHES)) --template $(call unescapefs,$*:$(IMAGETAG))-ARCH --target $(call unescapefs,$*:$(IMAGETAG))"

 ## push default amd64 arch where multi-arch manifest is not supported
push-non-manifests: imagetag $(addprefix sub-non-manifest-,$(call escapefs,$(PUSH_NONMANIFEST_IMAGES)))
sub-non-manifest-%:
ifeq ($(ARCH),amd64)
	docker push $(call unescapefs,$*:$(IMAGETAG))
else
	$(NOECHO) $(NOOP)
endif

## tag images of one arch
tag-images: imagetag $(addprefix sub-single-tag-images-arch-,$(call escapefs,$(PUSH_IMAGES))) $(addprefix sub-single-tag-images-non-manifest-,$(call escapefs,$(PUSH_NONMANIFEST_IMAGES)))
sub-single-tag-images-arch-%:
	docker tag $(BUILD_IMAGE):latest-$(ARCH) $(call unescapefs,$*:$(IMAGETAG)-$(ARCH))

# because some still do not support multi-arch manifest
sub-single-tag-images-non-manifest-%:
ifeq ($(ARCH),amd64)
	docker tag $(BUILD_IMAGE):latest-$(ARCH) $(call unescapefs,$*:$(IMAGETAG))
else
	$(NOECHO) $(NOOP)
endif

## tag images of all archs
tag-images-all: imagetag $(addprefix sub-tag-images-,$(VALIDARCHES))
sub-tag-images-%:
	$(MAKE) tag-images ARCH=$* IMAGETAG=$(IMAGETAG)

## tag version number build images i.e.  tigera/typha:latest-amd64 -> tigera/typha:v1.1.1-amd64
tag-base-images-all: $(addprefix sub-base-tag-images-,$(VALIDARCHES))
sub-base-tag-images-%:
	docker tag $(BUILD_IMAGE):latest-$* $(call unescapefs,$(BUILD_IMAGE):$(VERSION)-$*)


###############################################################################
# Managing the upstream library pins
#
# If you're updating the pins with a non-release branch checked out,
# set PIN_BRANCH to the parent branch, e.g.:
#
#     PIN_BRANCH=release-v2.5 make update-pins
#        - or -
#     PIN_BRANCH=master make update-pins
#
###############################################################################

## Update dependency pins in glide.yaml
update-pins: update-libcalico-pin
	docker run --rm \
        -v $(CURDIR):/go/src/$(PACKAGE_NAME):rw $$EXTRA_DOCKER_BIND \
        -v $(HOME)/.glide:/home/user/.glide:rw \
        -v $$SSH_AUTH_SOCK:/ssh-agent --env SSH_AUTH_SOCK=/ssh-agent \
        -e LOCAL_USER_ID=$(LOCAL_USER_ID) \
        -w /go/src/$(PACKAGE_NAME) \
        $(CALICO_BUILD) glide up --strip-vendor

## Guard so we don't run this on osx because of ssh-agent to docker forwarding bug
guard-ssh-forwarding-bug:
	@if [ "$(shell uname)" = "Darwin" ]; then \
		echo "ERROR: This target requires ssh-agent to docker key forwarding and is not compatible with OSX/Mac OS"; \
		echo "$(MAKECMDGOALS)"; \
		exit 1; \
	fi;

###############################################################################
## Set the default upstream repo branch to the current repo's branch,
## e.g. "master" or "release-vX.Y", but allow it to be overridden.
PIN_BRANCH?=$(shell git rev-parse --abbrev-ref HEAD)

###############################################################################
## libcalico

## Set the default LIBCALICO source for this project
LIBCALICO_PROJECT_DEFAULT=tigera/libcalico-go-private.git
LIBCALICO_GLIDE_LABEL=projectcalico/libcalico-go

LIBCALICO_BRANCH?=$(PIN_BRANCH)
LIBCALICO_REPO?=github.com/$(LIBCALICO_PROJECT_DEFAULT)
LIBCALICO_VERSION?=$(shell git ls-remote git@github.com:$(LIBCALICO_PROJECT_DEFAULT) $(LIBCALICO_BRANCH) 2>/dev/null | cut -f 1)

## Guard to ensure LIBCALICO repo and branch are reachable
guard-git-libcalico:
	@_scripts/functions.sh ensure_can_reach_repo_branch $(LIBCALICO_PROJECT_DEFAULT) "master" "Ensure your ssh keys are correct and that you can access github" ;
	@_scripts/functions.sh ensure_can_reach_repo_branch $(LIBCALICO_PROJECT_DEFAULT) "$(LIBCALICO_BRANCH)" "Ensure the branch exists, or set LIBCALICO_BRANCH variable";
	@$(DOCKER_RUN) $(CALICO_BUILD) sh -c '_scripts/functions.sh ensure_can_reach_repo_branch $(LIBCALICO_PROJECT_DEFAULT) "master" "Build container error, ensure ssh-agent is forwarding the correct keys."';
	@$(DOCKER_RUN) $(CALICO_BUILD) sh -c '_scripts/functions.sh ensure_can_reach_repo_branch $(LIBCALICO_PROJECT_DEFAULT) "$(LIBCALICO_BRANCH)" "Build container error, ensure ssh-agent is forwarding the correct keys."';
	@if [ "$(strip $(LIBCALICO_VERSION))" = "" ]; then \
		echo "ERROR: LIBCALICO version could not be determined"; \
		exit 1; \
	fi;

## Update libary pin in glide.yaml
update-libcalico-pin: #guard-ssh-forwarding-bug guard-git-libcalico
	@$(DOCKER_RUN) $(TOOLING_BUILD) /bin/sh -c '\
		LABEL="$(LIBCALICO_GLIDE_LABEL)" \
		REPO="$(LIBCALICO_REPO)" \
		VERSION="$(LIBCALICO_VERSION)" \
		DEFAULT_REPO="$(LIBCALICO_PROJECT_DEFAULT)" \
		BRANCH="$(LIBCALICO_BRANCH)" \
		GLIDE="glide.yaml" \
		_scripts/update-pin.sh '



###############################################################################
# Static checks
###############################################################################
.PHONY: static-checks
<<<<<<< HEAD
static-checks: vendor/.up-to-date
	$(DOCKER_RUN) $(CALICO_BUILD) golangci-lint run --deadline 5m --disable errcheck,structcheck,govet,gosimple,unused

bin/check-licenses: $(SRC_FILES)
	$(DOCKER_RUN) $(LOCAL_BUILD_MOUNTS) $(CALICO_BUILD) go build -v -i -o $@ "$(PACKAGE_NAME)/check-licenses"
=======
static-checks:
	$(DOCKER_RUN) $(CALICO_BUILD) golangci-lint run --deadline 5m
>>>>>>> fab86bba

foss-checks:
	@echo Running $@...
	@docker run --rm -v $(CURDIR):/go/src/$(PACKAGE_NAME):rw \
	  -e LOCAL_USER_ID=$(LOCAL_USER_ID) \
	  -e FOSSA_API_KEY=$(FOSSA_API_KEY) \
	  -e GO111MODULE=on \
	  -w /go/src/$(PACKAGE_NAME) \
	  $(CALICO_BUILD) /usr/local/bin/fossa

# Run go fmt on all our go files.
.PHONY: go-fmt goimports fix
go-fmt goimports fix:
	$(DOCKER_RUN) $(CALICO_BUILD) sh -c 'ls -1d */ | \
	                          grep -v -e "^\\.$$" | \
	                          xargs goimports -w -local github.com/projectcalico/'

# Always install the git hooks to prevent publishing closed source code to a non-private repo.
hooks_installed:=$(shell ./install-git-hooks)

.PHONY: install-git-hooks
## Install Git hooks
install-git-hooks:
	./install-git-hooks

###############################################################################
# Unit Tests
###############################################################################
.PHONY: ut
ut combined.coverprofile: $(SRC_FILES)
	@echo Running Go UTs.
	$(DOCKER_RUN) $(CALICO_BUILD) ./utils/run-coverage

###############################################################################
# CI/CD
###############################################################################

.PHONY: cd ci version

## checks that we can get the version
version: image
	docker run --rm $(BUILD_IMAGE):latest-$(ARCH) calico-typha --version

## Builds the code and runs all tests.
ci: image-all version static-checks ut
ifeq (,$(filter k8sfv-test, $(EXCEPT)))
	@$(MAKE) k8sfv-test
endif

## Deploys images to registry
cd:
ifndef CONFIRM
	$(error CONFIRM is undefined - run using make <target> CONFIRM=true)
endif
ifndef BRANCH_NAME
	$(error BRANCH_NAME is undefined - run using make <target> BRANCH_NAME=var or set an environment variable)
endif
	$(MAKE) tag-images-all push-all push-manifests push-non-manifests IMAGETAG=$(BRANCH_NAME) EXCLUDEARCH="$(EXCLUDEARCH)"
	$(MAKE) tag-images-all push-all push-manifests push-non-manifests IMAGETAG=$(shell git describe --tags --dirty --always --long) EXCLUDEARCH="$(EXCLUDEARCH)"

k8sfv-test: image
	cd .. && git clone https://github.com/projectcalico/felix.git && cd felix; \
	[ ! -e ../typha/semaphore-felix-branch ] || git checkout $(cat ../typha/semaphore-felix-branch); \
	JUST_A_MINUTE=true USE_TYPHA=true FV_TYPHAIMAGE=$(BUILD_IMAGE):latest TYPHA_VERSION=latest $(MAKE) k8sfv-test

###############################################################################
# Release
###############################################################################
PREVIOUS_RELEASE=$(shell git describe --tags --abbrev=0)
GIT_VERSION?=$(shell git describe --tags --dirty)

## Tags and builds a release from start to finish.
release: release-prereqs
	$(MAKE) VERSION=$(VERSION) release-tag
	$(MAKE) VERSION=$(VERSION) release-build
	$(MAKE) VERSION=$(VERSION) tag-base-images-all
	$(MAKE) VERSION=$(VERSION) release-verify

	@echo ""
	@echo "Release build complete. Next, push the produced images."
	@echo ""
	@echo "  make VERSION=$(VERSION) release-publish"
	@echo ""

## Produces a git tag for the release.
release-tag: release-prereqs release-notes
	git tag $(VERSION) -F release-notes-$(VERSION)
	@echo ""
	@echo "Now you can build the release:"
	@echo ""
	@echo "  make VERSION=$(VERSION) release-build"
	@echo ""

## Produces a clean build of release artifacts at the specified version.
release-build: release-prereqs clean
# Check that the correct code is checked out.
ifneq ($(VERSION), $(GIT_VERSION))
	$(error Attempt to build $(VERSION) from $(GIT_VERSION))
endif
	$(MAKE) image-all
	$(MAKE) tag-images-all RELEASE=true IMAGETAG=$(VERSION)
	$(MAKE) tag-images-all RELEASE=true IMAGETAG=latest

## Verifies the release artifacts produces by `make release-build` are correct.
release-verify: release-prereqs
	# Check the reported version is correct for each release artifact.
	docker run --rm $(BUILD_IMAGE):$(VERSION)-$(ARCH) calico-typha --version | grep $(VERSION) || ( echo "Reported version:" `docker run --rm $(BUILD_IMAGE):$(VERSION)-$(ARCH) calico-typha --version` "\nExpected version: $(VERSION)" && exit 1 )

	# TODO: Some sort of quick validation of the produced binaries.

## Generates release notes based on commits in this version.
release-notes: release-prereqs
	mkdir -p dist
	echo "# Changelog" > release-notes-$(VERSION)
	echo "" >> release-notes-$(VERSION)
	sh -c "git cherry -v $(PREVIOUS_RELEASE) | cut '-d ' -f 2- | sed 's/^/- /' >> release-notes-$(VERSION)"

## Pushes a github release and release artifacts produced by `make release-build`.
release-publish: release-prereqs
	# Push the git tag.
	git push origin $(VERSION)

	# Push images.
	$(MAKE) push-all push-manifests push-non-manifests RELEASE=true IMAGETAG=$(VERSION)

	@echo "Finalize the GitHub release based on the pushed tag."
	@echo "Attach the $(DIST)/calico-typha-amd64 binary."
	@echo ""
	@echo "  https://$(PACKAGE_NAME)/releases/tag/$(VERSION)"
	@echo ""
	@echo "If this is the latest stable release, then run the following to push 'latest' images."
	@echo ""
	@echo "  make VERSION=$(VERSION) release-publish-latest"
	@echo ""

# WARNING: Only run this target if this release is the latest stable release. Do NOT
# run this target for alpha / beta / release candidate builds, or patches to earlier Calico versions.
## Pushes `latest` release images. WARNING: Only run this for latest stable releases.
release-publish-latest: release-prereqs
	# Check latest versions match.
	if ! docker run $(BUILD_IMAGE):latest-$(ARCH) calico-typha --version | grep '$(VERSION)'; then echo "Reported version:" `docker run $(BUILD_IMAGE):latest-$(ARCH) calico-typha --version` "\nExpected version: $(VERSION)"; false; else echo "\nVersion check passed\n"; fi

	$(MAKE) push-all push-manifests push-non-manifests RELEASE=true IMAGETAG=latest

# release-prereqs checks that the environment is configured properly to create a release.
release-prereqs:
ifndef VERSION
	$(error VERSION is undefined - run using make release VERSION=vX.Y.Z)
endif
ifeq ($(GIT_COMMIT),<unknown>)
	$(error git commit ID could not be determined, releases must be done from a git working copy)
endif
ifdef LOCAL_BUILD
	$(error LOCAL_BUILD must not be set for a release)
endif

###############################################################################
# Developer helper scripts (not used by build or test)
###############################################################################
.PHONY: ut-no-cover
ut-no-cover: $(SRC_FILES)
	@echo Running Go UTs without coverage.
	$(DOCKER_RUN) $(LOCAL_BUILD_MOUNTS) $(CALICO_BUILD) ginkgo -r

.PHONY: ut-watch
ut-watch: $(SRC_FILES)
	@echo Watching go UTs for changes...
	$(DOCKER_RUN) $(LOCAL_BUILD_MOUNTS) $(CALICO_BUILD) ginkgo watch -r

# Launch a browser with Go coverage stats for the whole project.
.PHONY: cover-browser
cover-browser: combined.coverprofile
	go tool cover -html="combined.coverprofile"

.PHONY: cover-report
cover-report: combined.coverprofile
	# Print the coverage.  We use sed to remove the verbose prefix and trim down
	# the whitespace.
	@echo
	@echo ======== All coverage =========
	@echo
	@$(DOCKER_RUN) $(CALICO_BUILD) sh -c 'go tool cover -func combined.coverprofile | \
	                           sed 's=$(PACKAGE_NAME)/==' | \
	                           column -t'
	@echo
	@echo ======== Missing coverage only =========
	@echo
	@$(DOCKER_RUN) $(CALICO_BUILD) sh -c "go tool cover -func combined.coverprofile | \
	                           sed 's=$(PACKAGE_NAME)/==' | \
	                           column -t | \
	                           grep -v '100\.0%'"

bin/calico-typha.transfer-url: bin/calico-typha-$(ARCH)
	$(DOCKER_RUN) $(CALICO_BUILD) sh -c 'curl --upload-file bin/calico-typha-$(ARCH) https://transfer.sh/calico-typha > $@'

# Install or update the tools used by the build
.PHONY: update-tools
update-tools:
	go get -u github.com/onsi/ginkgo/ginkgo

help:
	@echo "Typha Makefile"
	@echo
	@echo "Dependencies: docker 1.12+; go 1.8+"
	@echo
	@echo "For any target, set ARCH=<target> to build for a given target."
	@echo "For example, to build for arm64:"
	@echo
	@echo "  make build ARCH=arm64"
	@echo
	@echo "Initial set-up:"
	@echo
	@echo "  make update-tools  Update/install the go build dependencies."
	@echo
	@echo "Builds:"
	@echo
	@echo "  make all           Build all the binary packages."
	@echo "  make image         Build $(BUILD_IMAGE) docker image."
	@echo
	@echo "Tests:"
	@echo
	@echo "  make ut                Run UTs."
	@echo "  make go-cover-browser  Display go code coverage in browser."
	@echo
	@echo "Maintenance:"
	@echo
	@echo "  make go-fmt        Format our go code."
	@echo "  make clean         Remove binary files."
	@echo "-----------------------------------------"
	@echo "ARCH (target):          $(ARCH)"
	@echo "BUILDARCH (host):       $(BUILDARCH)"
	@echo "CALICO_BUILD:     $(CALICO_BUILD)"
	@echo "-----------------------------------------"<|MERGE_RESOLUTION|>--- conflicted
+++ resolved
@@ -71,12 +71,7 @@
 VALIDARCHES = $(filter-out $(EXCLUDEARCH),$(ARCHES))
 
 ###############################################################################
-<<<<<<< HEAD
 BUILD_IMAGE=tigera/typha
-PACKAGE_NAME?=github.com/projectcalico/typha
-=======
-BUILD_IMAGE=calico/typha
->>>>>>> fab86bba
 
 PUSH_IMAGES?=gcr.io/unique-caldron-775/cnx/tigera/typha
 RELEASE_IMAGES?=
@@ -94,11 +89,7 @@
 # location of docker credentials to push manifests
 DOCKER_CONFIG ?= $(HOME)/.docker/config.json
 
-<<<<<<< HEAD
 GO_BUILD_VER?=v0.24
-=======
-GO_BUILD_VER?=v0.23
->>>>>>> fab86bba
 # For building, we use the go-build image for the *host* architecture, even if the target is different
 # the one for the host should contain all the necessary cross-compilation tools
 # we do not need to use the arch since go-build:v0.15 now is multi-arch manifest
@@ -144,11 +135,8 @@
 LOCAL_USER_ID:=$(shell id -u)
 LOCAL_GROUP_ID:=$(shell id -g)
 
-<<<<<<< HEAD
-=======
 EXTRA_DOCKER_ARGS	+= -e GO111MODULE=on
 
->>>>>>> fab86bba
 # Volume-mount gopath into the build container to cache go module's packages. If the environment is using multiple
 # comma-separated directories for gopath, use the first one, as that is the default one used by go modules.
 ifneq ($(GOPATH),)
@@ -157,11 +145,7 @@
 	GOMOD_CACHE = $(shell echo $(GOPATH) | cut -d':' -f1)/pkg/mod
 else
 	# If gopath is empty, default to $(HOME)/go.
-<<<<<<< HEAD
-	GOMOD_CACHE = $$HOME/go/pkg/mod
-=======
 	GOMOD_CACHE = $(HOME)/go/pkg/mod
->>>>>>> fab86bba
 endif
 
 EXTRA_DOCKER_ARGS += -v $(GOMOD_CACHE):/go/pkg/mod:rw
@@ -175,19 +159,6 @@
 endif
 
 DOCKER_RUN := mkdir -p .go-pkg-cache $(GOMOD_CACHE) && \
-<<<<<<< HEAD
-                   docker run --rm \
-                              --net=host \
-                              $(EXTRA_DOCKER_ARGS) \
-                              -e LOCAL_USER_ID=$(LOCAL_USER_ID) \
-			      -e GOCACHE=/go-cache \
-                              -e G111MODULE=off \
-                              -v $(HOME)/.glide:/home/user/.glide:rw \
-                              -v $(CURDIR):/go/src/$(PACKAGE_NAME):rw \
-			      -v $(CURDIR)/.go-pkg-cache:/go-cache:rw \
-                              -w /go/src/$(PACKAGE_NAME) \
-                              -e GOARCH=$(ARCH)
-=======
 	docker run --rm \
 		--net=host \
 		$(EXTRA_DOCKER_ARGS) \
@@ -211,7 +182,6 @@
 local_build:
 	-$(DOCKER_RUN) $(CALICO_BUILD) go mod edit -dropreplace=github.com/projectcalico/libcalico-go
 endif
->>>>>>> fab86bba
 
 .PHONY: clean
 clean:
@@ -234,29 +204,10 @@
 sub-build-%:
 	$(MAKE) build ARCH=$*
 
-<<<<<<< HEAD
-# Update the vendored dependencies with the latest upstream versions matching
-# our glide.yaml.  If there area any changes, this updates glide.lock
-# as a side effect.  Unless you're adding/updating a dependency, you probably
-# want to use the vendor target to install the versions from glide.lock.
-.PHONY: update-vendor
-update-vendor:
-	mkdir -p $$HOME/.glide
-	$(DOCKER_RUN) $(CALICO_BUILD) glide up --strip-vendor
-	touch vendor/.up-to-date
-
-# vendor is a shortcut for force rebuilding the go vendor directory.
-.PHONY: vendor
-vendor: vendor/.up-to-date
-vendor/.up-to-date: glide.lock
-	mkdir -p $$HOME/.glide
-	$(DOCKER_RUN) $(CALICO_BUILD) glide install --strip-vendor
-	touch vendor/.up-to-date
-=======
 # Default the libcalico repo and version but allow them to be overridden
 LIBCALICO_BRANCH?=$(shell git rev-parse --abbrev-ref HEAD)
-LIBCALICO_REPO?=github.com/projectcalico/libcalico-go
-LIBCALICO_VERSION?=$(shell git ls-remote git@github.com:projectcalico/libcalico-go $(LIBCALICO_BRANCH) 2>/dev/null | cut -f 1)
+LIBCALICO_REPO?=github.com/tigera/libcalico-go-private
+LIBCALICO_VERSION?=$(shell git ls-remote git@github.com:tigera/libcalico-go-private $(LIBCALICO_BRANCH) 2>/dev/null | cut -f 1)
 LIBCALICO_OLDVER?=$(shell $(DOCKER_RUN) $(CALICO_BUILD) go list -m -f "{{.Version}}" github.com/projectcalico/libcalico-go)
 
 ## Update libcalico pin in go.mod
@@ -267,7 +218,7 @@
 		go mod edit -droprequire github.com/projectcalico/libcalico-go; \
 		go get $(LIBCALICO_REPO)@$(LIBCALICO_VERSION); \
 		if [ $(LIBCALICO_REPO) != "github.com/projectcalico/libcalico-go" ]; then \
-			go mod edit -replace github.com/projectcalico/typha=$(LIBCALICO_REPO)@$(LIBCALICO_VERSION); \
+			go mod edit -replace github.com/projectcalico/libcalico-go=$(LIBCALICO_REPO)@$(LIBCALICO_VERSION); \
 		fi;\
 	fi'
 
@@ -287,7 +238,6 @@
 	git push
 
 commit-pin-updates: update-libcalico git-status ci git-config git-commit git-push
->>>>>>> fab86bba
 
 bin/calico-typha: bin/calico-typha-$(ARCH)
 	ln -f bin/calico-typha-$(ARCH) bin/calico-typha
@@ -464,16 +414,8 @@
 # Static checks
 ###############################################################################
 .PHONY: static-checks
-<<<<<<< HEAD
 static-checks: vendor/.up-to-date
 	$(DOCKER_RUN) $(CALICO_BUILD) golangci-lint run --deadline 5m --disable errcheck,structcheck,govet,gosimple,unused
-
-bin/check-licenses: $(SRC_FILES)
-	$(DOCKER_RUN) $(LOCAL_BUILD_MOUNTS) $(CALICO_BUILD) go build -v -i -o $@ "$(PACKAGE_NAME)/check-licenses"
-=======
-static-checks:
-	$(DOCKER_RUN) $(CALICO_BUILD) golangci-lint run --deadline 5m
->>>>>>> fab86bba
 
 foss-checks:
 	@echo Running $@...
