--- conflicted
+++ resolved
@@ -70,7 +70,7 @@
 PROTOC_CONTAINER?=calico/protoc$(ARCHTAG):$(PROTOC_VER)
 
 # Name used to tag the Felix container image when building.
-FELIX_IMAGE_NAME?=calico/felix$(ARCHTAG):latest
+FELIX_IMAGE_NAME?=tigera/felix$(ARCHTAG):latest
 
 # Name of the images to run FV tests against.
 FV_FELIXIMAGE?=$(FELIX_IMAGE_NAME)
@@ -424,31 +424,7 @@
 	$(DOCKER_GO_BUILD) go test ./$(shell dirname $@) -c --tags fvtests -o $@
 
 .PHONY: fv
-<<<<<<< HEAD
-fv fv/latency.log: tigera/felix bin/iptables-locker bin/test-workload bin/test-connection $(FV_TESTS)
-	# Copy the ginkgo binary out of the container since we need to run the fv tests directly
-	# on the host (because they need to be able to manipulate docker).  It'd be even nicer
-	# if we could give the build container access to the docker API but we've so-far struggled
-	# to get that working.
-	@echo Running Go FVs.
-	$(DOCKER_GO_BUILD) cp /go/bin/ginkgo bin/ginkgo
-	# fv.test is not expecting a container name with an ARCHTAG.
-	-docker tag tigera/felix$(ARCHTAG) tigera/felix
-	rm -rf fv/latency.log
-	for t in $(FV_TESTS); do \
-	    cd $(TOPDIR)/`dirname $$t` && \
-	    FV_FELIXIMAGE=$(FV_FELIXIMAGE) \
-	    FV_ETCDIMAGE=$(FV_ETCDIMAGE) \
-	    FV_TYPHAIMAGE=$(FV_TYPHAIMAGE) \
-	    FV_K8SIMAGE=$(FV_K8SIMAGE) \
-	    $(TOPDIR)/bin/ginkgo $(GINKGO_ARGS) -slowSpecThreshold 80 -nodes $(FV_GINKGO_NODES) ./`basename $$t` || exit; \
-	done
-	@echo
-	@echo "Latency results:"
-	@echo
-	-@cat fv/latency.log
-=======
-fv fv/latency.log: calico/felix bin/iptables-locker bin/test-workload bin/test-connection fv/fv.test
+fv fv/latency.log: tigera/felix bin/iptables-locker bin/test-workload bin/test-connection fv/fv.test
 	cd fv && \
 	  FV_FELIXIMAGE=$(FV_FELIXIMAGE) \
 	  FV_ETCDIMAGE=$(FV_ETCDIMAGE) \
@@ -464,7 +440,6 @@
 	   echo; \
 	   cat fv/latency.log; \
 	fi
->>>>>>> 5dcd3c8e
 
 bin/check-licenses: $(FELIX_GO_FILES)
 	$(DOCKER_GO_BUILD) go build -v -i -o $@ "github.com/projectcalico/felix/check-licenses"
