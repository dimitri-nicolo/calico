--- conflicted
+++ resolved
@@ -101,25 +101,12 @@
 	$(DOCKER_RUN) $(EXTRA_DOCKER_ARGS) \
 	  -e CALICOCTL_GIT_REVISION=$(CALICOCTL_GIT_REVISION) \
 	  -v $(CURDIR)/bin:/go/src/$(PACKAGE_NAME)/bin \
-<<<<<<< HEAD
 	  $(CALICO_BUILD) sh -c '$(GIT_CONFIG_SSH) go build -v -o bin/calicoctl-$(BUILDOS)-$(ARCH) $(LDFLAGS) "./calicoctl/calicoctl.go"'
-build-calicoctl-wait:
-	$(DOCKER_RUN) $(EXTRA_DOCKER_ARGS) \
-	  -e CALICOCTL_GIT_REVISION=$(CALICOCTL_GIT_REVISION) \
-	  -v $(CURDIR)/bin:/go/src/$(PACKAGE_NAME)/bin \
-	  $(CALICO_BUILD) sh -c '$(GIT_CONFIG_SSH) go build -v -o bin/calicoctl-wait-$(BUILDOS)-$(ARCH) $(LDFLAGS) "./calicoctl-wait/calicoctl-wait.go"'
+
 # Overrides for the binaries that need different output names
 bin/calicoctl: bin/calicoctl-linux-amd64
 	cp $< $@
-bin/calicoctl-wait: bin/calicoctl-wait-linux-amd64
-	cp $< $@
-=======
-	  $(CALICO_BUILD) \
-	  go build -v -o bin/calicoctl-$(BUILDOS)-$(ARCH) $(LDFLAGS) "./calicoctl/calicoctl.go"
-# Overrides for the binaries that need different output names
-bin/calicoctl: bin/calicoctl-linux-amd64
-	cp $< $@
->>>>>>> cf74e6a7
+
 bin/calicoctl-windows-amd64.exe: bin/calicoctl-windows-amd64
 	mv $< $@
 
