--- conflicted
+++ resolved
@@ -1,10 +1,5 @@
 ---
-<<<<<<< HEAD
 title: Deploying CNX on AWS
-=======
-title: AWS
-canonical_url: https://docs.projectcalico.org/v3.1/reference/public-cloud/aws
->>>>>>> 652f49c1
 ---
 
 {{site.prodname}} provides the following advantages when running in AWS:
@@ -30,7 +25,7 @@
 | BGP           | Custom TCP Rule | TCP      | 179        |
 | IPIP*         | Custom Protocol | IPIP     | all        |
 
-\* The IPIP exception is required only when using {{site.prodname}} with IPIP encapsulation. Keep reading 
+\* The IPIP exception is required only when using {{site.prodname}} with IPIP encapsulation. Keep reading
 for information on when IPIP is required in AWS.
 
 #### Routing Traffic Within a Single VPC Subnet
