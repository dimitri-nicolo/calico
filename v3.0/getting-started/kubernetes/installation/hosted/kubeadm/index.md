--- conflicted
+++ resolved
@@ -1,18 +1,9 @@
 ---
 title: kubeadm Hosted Install
-<<<<<<< HEAD
 ---
 
 This document outlines how to install {{site.prodname}} on a cluster initialized with
-[kubeadm](http://kubernetes.io/docs/getting-started-guides/kubeadm/).  
-=======
-canonical_url: https://docs.projectcalico.org/v3.1/getting-started/kubernetes/installation/
----
-
-This document outlines how to install {{site.prodname}} on a cluster initialized with
-[kubeadm](http://kubernetes.io/docs/getting-started-guides/kubeadm/).  {{site.prodname}}
-is compatible with kubeadm-created clusters, as long as the [requirements](#requirements) are met.
->>>>>>> 652f49c1
+[kubeadm](http://kubernetes.io/docs/getting-started-guides/kubeadm/).
 
 ## Requirements
 
@@ -35,7 +26,7 @@
 
 {% include {{page.version}}/cnx-k8s-apiserver-requirements.md %}
 
-Note that kubeadm enables the aggregation layer by default. 
+Note that kubeadm enables the aggregation layer by default.
 
 You can create a cluster compatible with these manifests by following [the official kubeadm guide](http://kubernetes.io/docs/getting-started-guides/kubeadm/).
 
@@ -45,7 +36,6 @@
 
 ### Installing {{site.prodname}} with a Kubernetes-hosted etcd
 
-<<<<<<< HEAD
 As a non-production quick start, to install Calico with a single-node dedicated etcd cluster, running as a Kubernetes pod:
 
 1. [Open calico.yaml in a new tab](1.7/calico.yaml){:target="_blank"}.
@@ -53,27 +43,17 @@
 1. Copy the contents, paste them into a new file, and save the file as calico.yaml.
 
 {% include {{page.version}}/cnx-cred-sed.md %}
-   
+
    > **Note**: Refer to [Configuration options](../index#configuration-options) for additional
    > settings that can be modified in the manifest.
    {: .alert .alert-info}
 
 1. Then apply the manifest.
-=======
-2. Apply the single-node etcd manifest:
->>>>>>> 652f49c1
 
    ```shell
    kubectl apply -f calico.yaml
    ```
-<<<<<<< HEAD
 1. Continue to [Installing the CNX Manager](#installing-the-cnx-manager)
-=======
-
-   > **Note**: You can also
-   > [view the YAML in your browser](1.7/calico.yaml){:target="_blank"}.
-   {: .alert .alert-info}
->>>>>>> 652f49c1
 
 ### Installing {{site.prodname}} with an existing etcd datastore
 
@@ -82,11 +62,8 @@
 1. Ensure your cluster meets the [requirements](#requirements) (or recreate it if not).
 
 2. Follow [the main etcd datastore instructions](../hosted).
-<<<<<<< HEAD
 
 1. Continue to [Installing the CNX Manager](#installing-the-cnx-manager)
-=======
->>>>>>> 652f49c1
 
 ### Installing {{site.prodname}} with the Kubernetes API datastore
 
@@ -104,7 +81,7 @@
 
 1. Copy the contents, paste them into a new file, and save the file as cnx.yaml.
    This is what subsequent instructions will refer to.
-   
+
 {% include {{page.version}}/cnx-mgr-install.md %}
 
 {% include {{page.version}}/gs-next-steps.md %}