--- conflicted
+++ resolved
@@ -1,10 +1,6 @@
 ---
 title: Configuring calicoctl
-<<<<<<< HEAD
 no_canonical: true
-=======
-canonical_url: https://docs.projectcalico.org/v3.1/usage/calicoctl/configure/
->>>>>>> 652f49c1
 ---
 
 ### About configuring calicoctl
@@ -14,8 +10,8 @@
 `calicoctl` with the information it needs using either of the following.
 
 1. **Configuration file**: by default, `calicoctl` will look for a configuration file
-at `/etc/calico/calicoctl.cfg`. You can override this using the `--config` option with 
-commands that require datastore access. The file can be in either YAML or JSON format. 
+at `/etc/calico/calicoctl.cfg`. You can override this using the `--config` option with
+commands that require datastore access. The file can be in either YAML or JSON format.
 It must be valid and readable by `calicoctl`. A YAML example follows.
 
    ```
@@ -31,16 +27,16 @@
 1. **Environment variables**: If `calicoctl` cannot locate, read, or access a configuration
 file, it will check a specific set of environment variables.
 
-Refer to the section that corresponds to your datastore type for a full set of options 
+Refer to the section that corresponds to your datastore type for a full set of options
 and examples.
 
 - [etcd datastore](/{{page.version}}/usage/calicoctl/configure/etcd)
 
 - [Kubernetes API datastore](/{{page.version}}/usage/calicoctl/configure/kdd)
 
-> **Note**: When running `calicoctl` inside a container, any environment variables and 
-> configuration files must be passed to the container so they are available to 
-> the process inside. It can be useful to keep a running container (that sleeps) configured 
-> for your datastore, then it is possible to `exec` into the container and have an 
+> **Note**: When running `calicoctl` inside a container, any environment variables and
+> configuration files must be passed to the container so they are available to
+> the process inside. It can be useful to keep a running container (that sleeps) configured
+> for your datastore, then it is possible to `exec` into the container and have an
 > already configured environment.
 {: .alert .alert-info}