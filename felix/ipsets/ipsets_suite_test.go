<<<<<<< HEAD
// Copyright (c) 2016-2018 Tigera, Inc. All rights reserved.
=======
// Copyright (c) 2016-2024 Tigera, Inc. All rights reserved.
>>>>>>> 7ae10271

// Licensed under the Apache License, Version 2.0 (the "License");
// you may not use this file except in compliance with the License.
// You may obtain a copy of the License at
//
//     http://www.apache.org/licenses/LICENSE-2.0
//
// Unless required by applicable law or agreed to in writing, software
// distributed under the License is distributed on an "AS IS" BASIS,
// WITHOUT WARRANTIES OR CONDITIONS OF ANY KIND, either express or implied.
// See the License for the specific language governing permissions and
// limitations under the License.

package ipsets_test

import (
	"testing"

	. "github.com/onsi/ginkgo"
	"github.com/onsi/ginkgo/reporters"
	. "github.com/onsi/gomega"

	"github.com/projectcalico/calico/libcalico-go/lib/testutils"
)

func init() {
	testutils.HookLogrusForGinkgo()
}

func TestIPSets(t *testing.T) {
	RegisterFailHandler(Fail)
	junitReporter := reporters.NewJUnitReporter("../report/ipsets_suite.xml")
	RunSpecsWithDefaultAndCustomReporters(t, "IP sets Suite", []Reporter{junitReporter})
}<|MERGE_RESOLUTION|>--- conflicted
+++ resolved
@@ -1,8 +1,4 @@
-<<<<<<< HEAD
-// Copyright (c) 2016-2018 Tigera, Inc. All rights reserved.
-=======
 // Copyright (c) 2016-2024 Tigera, Inc. All rights reserved.
->>>>>>> 7ae10271
 
 // Licensed under the Apache License, Version 2.0 (the "License");
 // you may not use this file except in compliance with the License.
