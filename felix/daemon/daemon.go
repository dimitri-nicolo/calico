--- conflicted
+++ resolved
@@ -454,7 +454,7 @@
 	// if the configuration is obviously broken. This also filters the typha addresses based on whether routing is
 	// obviously broken to the typha node (due to wireguard routing asymmetry). If all typhas would be filtered out then
 	// wireguard is removed from the node and all typhas are returned (unfiltered).
-	typhaAddresses, err := bootstrapWireguardAndFilterTyphaAddresses(configParams, v3Client, typhaAddresses)
+	typhaAddresses, err = bootstrapWireguardAndFilterTyphaAddresses(configParams, v3Client, typhaAddresses)
 	if err != nil {
 		time.Sleep(2 * time.Second) // avoid a tight restart loop
 		log.WithError(err).Fatal("Couldn't bootstrap WireGuard host connectivity")
@@ -1473,9 +1473,15 @@
 
 func discoverTyphaAddrs(configParams *config.Config, k8sClientSet kubernetes.Interface) ([]discovery.Typha, error) {
 	typhaDiscoveryOpts := configParams.TyphaDiscoveryOpts()
-<<<<<<< HEAD
-	typhaDiscoveryOpts = append(typhaDiscoveryOpts, discovery.WithKubeClient(k8sClientSet))
-	return discovery.DiscoverTyphaAddr(typhaDiscoveryOpts...)
+	typhaDiscoveryOpts = append(typhaDiscoveryOpts,
+		discovery.WithKubeClient(k8sClientSet),
+		discovery.WithNodeAffinity(configParams.FelixHostname),
+	)
+	res, err := discovery.DiscoverTyphaAddrs(typhaDiscoveryOpts...)
+	if err != nil {
+		return nil, err
+	}
+	return res, nil
 }
 
 type featureChecker interface {
@@ -1548,15 +1554,4 @@
 			log.WithError(err).Fatal("Failed to set config overrides.")
 		}
 	}
-=======
-	typhaDiscoveryOpts = append(typhaDiscoveryOpts,
-		discovery.WithKubeClient(k8sClientSet),
-		discovery.WithNodeAffinity(configParams.FelixHostname),
-	)
-	res, err := discovery.DiscoverTyphaAddrs(typhaDiscoveryOpts...)
-	if err != nil {
-		return nil, err
-	}
-	return res, nil
->>>>>>> 1b9e7ec4
 }