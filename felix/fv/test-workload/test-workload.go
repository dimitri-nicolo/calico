// Copyright (c) 2017-2021 Tigera, Inc. All rights reserved.
//
// Licensed under the Apache License, Version 2.0 (the "License");
// you may not use this file except in compliance with the License.
// You may obtain a copy of the License at
//
//     http://www.apache.org/licenses/LICENSE-2.0
//
// Unless required by applicable law or agreed to in writing, software
// distributed under the License is distributed on an "AS IS" BASIS,
// WITHOUT WARRANTIES OR CONDITIONS OF ANY KIND, either express or implied.
// See the License for the specific language governing permissions and
// limitations under the License.

package main

import (
	"bufio"
	"encoding/json"
	"fmt"
	"io"
	"net"
	"os"
	"os/exec"
	"strconv"
	"strings"
	"time"

	"github.com/projectcalico/calico/felix/fv/cgroup"
	"github.com/projectcalico/calico/felix/fv/connectivity"
	"github.com/projectcalico/calico/felix/fv/utils"

	"github.com/containernetworking/plugins/pkg/ns"
	nsutils "github.com/containernetworking/plugins/pkg/testutils"
	"github.com/docopt/docopt-go"
	"github.com/ishidawataru/sctp"
	log "github.com/sirupsen/logrus"
	"github.com/vishvananda/netlink"
)

const usage = `test-workload, test workload for Felix FV testing.

If <interface-name> is "", the workload will start in the current namespace.

Usage:
  test-workload [--protocol=<protocol>] [--namespace-path=<path>] [--sidecar-iptables] [--up-lo] [--mtu=<mtu>] [--listen-any-ip] <interface-name> <ip-address> <ports>
`

func main() {
	log.SetLevel(log.DebugLevel)

	// If we've been told to, move into this felix's cgroup.
	cgroup.MaybeMoveToFelixCgroupv2()

	arguments, err := docopt.ParseArgs(usage, nil, "v0.1")
	if err != nil {
		println(usage)
		log.WithError(err).Fatal("Failed to parse usage")
	}
	interfaceName := arguments["<interface-name>"].(string)
	ipAddress := arguments["<ip-address>"].(string)
	portsStr := arguments["<ports>"].(string)
	protocol := arguments["--protocol"].(string)
	nsPath := ""
	if arg, ok := arguments["--namespace-path"]; ok && arg != nil {
		nsPath = arg.(string)
	}
	sidecarIptables := arguments["--sidecar-iptables"].(bool)
	upLo := arguments["--up-lo"].(bool)
	mtu := 1450
	if arg, ok := arguments["--mtu"]; ok && arg != nil {
		mtu, err = strconv.Atoi(arg.(string))
		panicIfError(err)
	}
	panicIfError(err)

<<<<<<< HEAD
=======
	listenAnyIP := false
	if _, ok := arguments["--listen-any-ip"]; ok {
		listenAnyIP = true
	}

	ports := strings.Split(portsStr, ",")

>>>>>>> ccb35a17
	var namespace ns.NetNS
	if nsPath != "" {
		namespace, err = ns.GetNS(nsPath)
		if err != nil {
			log.WithError(err).WithField("namespace path", nsPath).Fatal("Failed to get netns from path")
		}
	} else if interfaceName != "" {
		// Create a new network namespace for the workload.
		attempts := 0
		for {
			namespace, err = nsutils.NewNS()
			if err == nil {
				break
			}
			log.WithError(err).Error("Failed to create namespace")
			attempts++
			time.Sleep(1 * time.Second)
			if attempts > 30 {
				log.WithError(err).Panic("Giving up after multiple retries")
			}
		}
		log.WithField("namespace", namespace).Debug("Created namespace")

		peerName := "w" + interfaceName
		if len(peerName) > 11 {
			peerName = peerName[:11]
		}
		// Create a veth pair.
		la := netlink.NewLinkAttrs()
		la.Name = interfaceName
		la.MTU = mtu
		veth := &netlink.Veth{
			LinkAttrs: la,
			PeerName:  peerName,
		}
		err = netlink.LinkAdd(veth)
		panicIfError(err)
		log.WithField("veth", veth).Debug("Created veth pair")

		err := netlink.LinkSetUp(veth)
		panicIfError(err)

		peerVeth, err := netlink.LinkByName(veth.PeerName)
		panicIfError(err)

		// Need to set the peer up in order to get an IPv6 address.
		err = netlink.LinkSetUp(peerVeth)
		panicIfError(err)

		var hostIPv6Addr net.IP
		if strings.Contains(ipAddress, ":") {
			attempts := 0
			for {
				// No need to add a dummy next hop route as the host veth device will already have an IPv6
				// link local address that can be used as a next hop.
				// Just fetch the address of the host end of the veth and use it as the next hop.
				addresses, err := netlink.AddrList(veth, netlink.FAMILY_V6)
				if err != nil {
					log.WithError(err).Panic("Error listing IPv6 addresses for the host side of the veth pair")
				}

				if len(addresses) < 1 {
					attempts++
					if attempts > 30 {
						log.WithError(err).Panic("Giving up waiting for IPv6 addresses after multiple retries")
					}

					time.Sleep(100 * time.Millisecond)
					continue
				}

				hostIPv6Addr = addresses[0].IP
				break
			}
		}

		// Move the workload end of the pair into the namespace, and set it up.
		workloadIf, err := netlink.LinkByName(veth.PeerName)
		log.WithField("workloadIf", workloadIf).Debug("Workload end")
		panicIfError(err)
		err = netlink.LinkSetNsFd(workloadIf, int(namespace.Fd()))
		panicIfError(err)
		err = namespace.Do(func(_ ns.NetNS) (err error) {
			err = utils.RunCommand("ip", "link", "set", veth.PeerName, "name", "eth0")
			if err != nil {
				return
			}
			err = utils.RunCommand("ip", "link", "set", "eth0", "up")
			if err != nil {
				return
			}

			err = utils.RunCommand("ip", "link", "set", "dev", "lo", "up")
			if err != nil {
				log.WithError(err).Info("Failed to set dev lo up")
			}

			if strings.Contains(ipAddress, ":") {
				// Make sure ipv6 is enabled in the container/pod network namespace.
				// Without these sysctls enabled, interfaces will come up but they won't get a link local IPv6 address,
				// which is required to add the default IPv6 route.
				if err = writeProcSys("/proc/sys/net/ipv6/conf/all/disable_ipv6", "0"); err != nil {
					log.WithError(err).Error("Failed to enable IPv6.")
					return
				}

				if err = writeProcSys("/proc/sys/net/ipv6/conf/default/disable_ipv6", "0"); err != nil {
					log.WithError(err).Error("Failed to enable IPv6 by default.")
					return
				}

				if err = writeProcSys("/proc/sys/net/ipv6/conf/lo/disable_ipv6", "0"); err != nil {
					log.WithError(err).Error("Failed to enable IPv6 on the loopback interface.")
					return
				}

				err = utils.RunCommand("ip", "-6", "addr", "add", ipAddress+"/128", "dev", "eth0")
				if err != nil {
					log.WithField("ipAddress", ipAddress+"/128").WithError(err).Error("Failed to add IPv6 addr to eth0.")
					return
				}
				err = utils.RunCommand("ip", "-6", "route", "add", "default", "via", hostIPv6Addr.String(), "dev", "eth0")
				if err != nil {
					log.WithField("hostIP", hostIPv6Addr.String()).WithError(err).Info("Failed to add IPv6 route to eth0.")
					return
				}

				// Output the routing table to the log for diagnostic purposes.
				err = utils.RunCommand("ip", "-6", "route")
				if err != nil {
					log.WithError(err).Info("Failed to output IPv6 routes.")
				}
				err = utils.RunCommand("ip", "-6", "addr")
				if err != nil {
					log.WithError(err).Info("Failed to output IPv6 addresses.")
				}
			} else {
				err = utils.RunCommand("ip", "addr", "add", ipAddress+"/32", "dev", "eth0")
				if err != nil {
					log.WithField("ipAddress", ipAddress+"/32").WithError(err).Error("Failed to add IPv4 addr to eth0.")
					return
				}
				err = utils.RunCommand("ip", "route", "add", "169.254.169.254/32", "dev", "eth0")
				if err != nil {
					log.WithField("hostIP", hostIPv6Addr.String()).WithError(err).Info("Failed to add IPv4 route to eth0.")
					return
				}
				err = utils.RunCommand("ip", "route", "add", "default", "via", "169.254.169.254", "dev", "eth0")
				if err != nil {
					log.WithField("hostIP", hostIPv6Addr.String()).WithError(err).Info("Failed to add default route to eth0.")
					return
				}

				// Output the routing table to the log for diagnostic purposes.
				err = utils.RunCommand("ip", "route")
				if err != nil {
					log.WithError(err).Info("Failed to output IPv4 routes.")
					return
				}
				err = utils.RunCommand("ip", "addr")
				if err != nil {
					log.WithError(err).Info("Failed to output IPv4 addresses.")
					return
				}
			}
			return
		})
		panicIfError(err)

		// Set the host end up too.
		hostIf, err := netlink.LinkByName(veth.LinkAttrs.Name)
		log.WithField("hostIf", hostIf).Debug("Host end")
		panicIfError(err)
		err = netlink.LinkSetUp(hostIf)
		panicIfError(err)
	} else {
		namespace, err = ns.GetCurrentNS()
		panicIfError(err)
	}

	// Print out the namespace path, so that test code can pick it up and execute subsequent
	// operations in the same namespace - which (in the context of this FV framework)
	// effectively means _as_ this workload.
	fmt.Println(namespace.Path())

	// Now listen on the specified ports in the workload namespace.
	err = namespace.Do(func(_ ns.NetNS) error {
		if upLo {
			if err := utils.RunCommand("ip", "link", "set", "lo", "up"); err != nil {
				return fmt.Errorf("failed to bring loopback up: %v", err)
			}
		}
		if sidecarIptables {
			if err := doSidecarIptablesSetup(); err != nil {
				return fmt.Errorf("failed to setup sidecar-like iptables: %v", err)
			}
		}
		if strings.Contains(ipAddress, ":") {
			attempts := 0
			for {
				out, err := exec.Command("ip", "-6", "addr").CombinedOutput()
				panicIfError(err)
				if strings.Contains(string(out), "tentative") {
					attempts++
					if attempts > 30 {
						log.Panic("IPv6 address still tentative after 30s")
					}
					time.Sleep(1 * time.Second)
					continue
				}
				break
			}
		}

		handleRequest := func(conn net.Conn) {
			log.WithFields(log.Fields{
				"localAddr":  conn.LocalAddr(),
				"remoteAddr": conn.RemoteAddr(),
			}).Info("Accepted new connection.")
			defer func() {
				err := conn.Close()
				log.WithError(err).Info("Closed connection.")
			}()

			if hasSyscallConn, ok := conn.(utils.HasSyscallConn); ok {
				mtu, err := utils.ConnMTU(hasSyscallConn)
				log.WithError(err).Infof("server start PMTU: %d", mtu)

				defer func() {
					mtu, err := utils.ConnMTU(hasSyscallConn)
					log.WithError(err).Infof("server end PMTU: %d", mtu)
				}()
			}

			decoder := json.NewDecoder(conn)
			w := bufio.NewWriter(conn)

			for {
				var request connectivity.Request

				err := decoder.Decode(&request)
				if err != nil {
					log.WithError(err).Error("failed to read request")
					return
				}

				if request.SendSize > 0 {
					rcv := request.SendSize
					buff := make([]byte, 4096)

					r := decoder.Buffered()

					for rcv > 0 {
						n, err := r.Read(buff)
						rcv -= n
						if err == io.EOF {
							break
						}
					}

					for rcv > 0 {
						var err error
						n := 0
						if rcv < 4096 {
							n, err = conn.Read(buff[:rcv])
						} else {
							n, err = conn.Read(buff)
						}
						rcv -= n
						if err != nil {
							log.Errorf("Reading from connection failed. %d bytes too short\n", rcv)
							return
						}
					}
				}

				seenSrc := "<unknown>"
				seenLocal := "<unknown>"
				if conn.RemoteAddr() != nil {
					seenSrc = conn.RemoteAddr().String()
				}
				if conn.LocalAddr() != nil {
					seenLocal = conn.LocalAddr().String()
				}

				response := connectivity.Response{
					Timestamp:  time.Now(),
					SourceAddr: seenSrc,
					ServerAddr: seenLocal,
					Request:    request,
				}

				respBytes, err := json.Marshal(&response)
				if err != nil {
					log.Error("failed to marshall response while handling connection")
					return
				}
				respBytes = append(respBytes, '\n')
				_, err = w.Write(respBytes)
				if err != nil {
					log.Error("failed to write response while handling connection")
					return
				}
				err = w.Flush()
				if err != nil {
					log.Error("failed to write response while handling connection")
					return
				}

				if request.ResponseSize > 0 {
					wrt := bufio.NewWriter(conn)
					respBytes = make([]byte, request.ResponseSize)
					respBytes[request.ResponseSize-1] = '\n'
					n, err := wrt.Write(respBytes)
					if err != nil {
						log.Errorf("Writing to connection failed. %d bytes too short", request.ResponseSize-n)
						break
					}
					err = wrt.Flush()
					if err != nil {
						log.Errorf("Writing to connection failed to flush out %d bytes", request.ResponseSize-n)
						break
					}
				}
			}
		}

		if portsStr == "egress-gateway" {
			// Set up as an egress gateway.  The logic here should be the same
			// as in the real egress-gateway image here:
			// https://github.com/tigera/egress-gateway/blob/master/install-gateway.sh.
			iptables := "iptables"
			vni := "4097"
			vxlanPort := "4790"
			mac := "a2:2a"
			for _, byteStr := range strings.Split(ipAddress, ".") {
				b, err := strconv.Atoi(byteStr)
				panicIfError(err)
				mac += fmt.Sprintf(":%02x", b)
			}

			// Configure iptables MASQUERADE rule.
			if err := utils.RunCommand(iptables, "-w", "-t", "nat", "-A", "POSTROUTING", "-j", "MASQUERADE"); err != nil {
				return fmt.Errorf("failed to configure iptables MASQUERADE rule: %v", err)
			}

			// Configure VXLAN tunnel device.
			if err := utils.RunCommand("ip", "link", "add", "vxlan0", "type", "vxlan", "id", vni, "dstport", vxlanPort, "dev", "eth0"); err != nil {
				return fmt.Errorf("failed to create VXLAN egress device: %v", err)
			}
			if err := utils.RunCommand("ip", "link", "set", "vxlan0", "address", mac); err != nil {
				return fmt.Errorf("failed to set MAC %v for VXLAN egress device: %v", mac, err)
			}
			if err := utils.RunCommand("ip", "link", "set", "vxlan0", "up"); err != nil {
				return fmt.Errorf("failed to set VXLAN egress device up: %v", err)
			}

			// Configure forwarding and RPF.
			if err := utils.RunCommand("sh", "-c", "echo 1 > /proc/sys/net/ipv4/ip_forward"); err != nil {
				return fmt.Errorf("failed echo 1 > /proc/sys/net/ipv4/ip_forward: %v", err)
			}
			if err := utils.RunCommand("sh", "-c", "echo 0 > /proc/sys/net/ipv4/conf/all/rp_filter"); err != nil {
				return fmt.Errorf("failed echo 0 > /proc/sys/net/ipv4/conf/all/rp_filter: %v", err)
			}
			if err := utils.RunCommand("sh", "-c", "echo 0 > /proc/sys/net/ipv4/conf/vxlan0/rp_filter"); err != nil {
				return fmt.Errorf("failed echo 0 > /proc/sys/net/ipv4/conf/vxlan0/rp_filter: %v", err)
			}

			// Now sit waiting for traffic to forward.
			goto idle
		}

		// Listen on each port.
		for _, port := range strings.Split(portsStr, ",") {
			var myAddr string
			if listenAnyIP {
				myAddr = "0.0.0.0"
			} else if strings.Contains(ipAddress, ":") {
				myAddr = "[" + ipAddress + "]"
			} else {
				myAddr = ipAddress
			}
			if !strings.HasPrefix(protocol, "ip") {
				myAddr += ":" + port
			}
			logCxt := log.WithFields(log.Fields{
				"protocol": protocol,
				"myAddr":   myAddr,
			})
			if strings.HasPrefix(protocol, "ip") {
				logCxt.Info("About to listen for raw IP packets")
				p, err := net.ListenPacket(protocol, myAddr)
				panicIfError(err)
				logCxt.Info("Listening for raw IP packets")

				go loopRespondingToPackets(logCxt, p)
			} else if protocol == "udp" {
				// Since UDP is connectionless, we can't use Listen() as we do for TCP.  Instead,
				// we use ListenPacket so that we can directly send/receive individual packets.
				logCxt.Info("About to listen for UDP packets")
				p, err := net.ListenPacket("udp", myAddr)
				panicIfError(err)
				logCxt.Info("Listening for UDP connections")

				go loopRespondingToPackets(logCxt, p)
			} else if protocol == "sctp" {
				portInt, err := strconv.Atoi(port)
				panicIfError(err)
				netIP, err := net.ResolveIPAddr("ip", ipAddress)
				panicIfError(err)
				sAddrs := &sctp.SCTPAddr{
					IPAddrs: []net.IPAddr{*netIP},
					Port:    portInt,
				}
				logCxt.Info("About to listen for SCTP connections")
				l, err := sctp.ListenSCTP("sctp", sAddrs)
				panicIfError(err)
				logCxt.Info("Listening for SCTP connections")
				go func() {
					defer l.Close()
					for {
						conn, err := l.Accept()
						panicIfError(err)
						go handleRequest(conn)
					}
				}()
			} else {
				logCxt.Info("About to listen for TCP connections")
				l, err := net.Listen("tcp", myAddr)
				panicIfError(err)
				logCxt.Info("Listening for TCP connections")
				go func() {
					defer l.Close()
					for {
						conn, err := l.Accept()
						panicIfError(err)
						go handleRequest(conn)
					}
				}()
			}
		}
	idle:
		for {
			time.Sleep(10 * time.Second)
		}
	})
	panicIfError(err)
}

func loopRespondingToPackets(logCxt *log.Entry, p net.PacketConn) {
	defer p.Close()
	for {
		buffer := make([]byte, 1024)
		n, addr, err := p.ReadFrom(buffer)
		panicIfError(err)

		var request connectivity.Request
		err = json.Unmarshal(buffer[:n], &request)
		if err != nil {
			logCxt.WithError(err).WithField("remoteAddr", addr).Info("Failed to parse data")
			continue
		}

		response := connectivity.Response{
			Timestamp:  time.Now(),
			SourceAddr: addr.String(),
			ServerAddr: p.LocalAddr().String(),
			Request:    request,
		}

		data, err := json.Marshal(&response)
		if err != nil {
			logCxt.WithError(err).WithField("remoteAddr", addr).Info("Failed to respond")
			continue
		}
		data = append(data, '\n')

		_, err = p.WriteTo(data, addr)

		if !connectivity.IsMessagePartOfStream(request.Payload) {
			// Only print when packet is not part of stream.
			logCxt.WithError(err).WithField("remoteAddr", addr).Info("Responded")
		}
	}
}

func panicIfError(err error) {
	if err != nil {
		panic(err)
	}
}

// writeProcSys takes the sysctl path and a string value to set i.e. "0" or "1" and sets the sysctl.
func writeProcSys(path, value string) error {
	f, err := os.OpenFile(path, os.O_WRONLY, 0)
	if err != nil {
		return err
	}
	n, err := f.Write([]byte(value))
	if err == nil && n < len(value) {
		err = io.ErrShortWrite
	}
	if err1 := f.Close(); err == nil {
		err = err1
	}
	return err
}

// doSidecarIptablesSetup generates some iptables rules to redirect a
// traffic to localhost:15001. This is to simulate a sidecar.
//
// Commands are a very simplified version of commands from
// https://github.com/istio/cni/blob/f1a08bef3f235de1ecb67074b741b0d4c5fd8c44/tools/deb/istio-iptables.sh
func doSidecarIptablesSetup() error {
	cmds := [][]string{
		{"iptables", "-t", "nat", "-N", "FV_WL_REDIRECT"},
		{"iptables", "-t", "nat", "-A", "FV_WL_REDIRECT", "-p", "tcp", "-j", "REDIRECT", "--to-port", "15001"},
		{"iptables", "-t", "nat", "-N", "FV_WL_OUTPUT"},
		{"iptables", "-t", "nat", "-A", "OUTPUT", "-p", "tcp", "-j", "FV_WL_OUTPUT"},
		{"iptables", "-t", "nat", "-A", "FV_WL_OUTPUT", "!", "-d", "127.0.0.1/32", "-j", "FV_WL_REDIRECT"},
	}
	for _, cmd := range cmds {
		if err := utils.RunCommand(cmd[0], cmd[1:]...); err != nil {
			return err
		}
	}
	return nil
}<|MERGE_RESOLUTION|>--- conflicted
+++ resolved
@@ -74,16 +74,11 @@
 	}
 	panicIfError(err)
 
-<<<<<<< HEAD
-=======
 	listenAnyIP := false
 	if _, ok := arguments["--listen-any-ip"]; ok {
 		listenAnyIP = true
 	}
 
-	ports := strings.Split(portsStr, ",")
-
->>>>>>> ccb35a17
 	var namespace ns.NetNS
 	if nsPath != "" {
 		namespace, err = ns.GetNS(nsPath)
