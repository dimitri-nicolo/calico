// Copyright (c) 2017-2021 Tigera, Inc. All rights reserved.
//
// Licensed under the Apache License, Version 2.0 (the "License");
// you may not use this file except in compliance with the License.
// You may obtain a copy of the License at
//
//     http://www.apache.org/licenses/LICENSE-2.0
//
// Unless required by applicable law or agreed to in writing, software
// distributed under the License is distributed on an "AS IS" BASIS,
// WITHOUT WARRANTIES OR CONDITIONS OF ANY KIND, either express or implied.
// See the License for the specific language governing permissions and
// limitations under the License.

package main

import (
	"bufio"
	"encoding/json"
	"fmt"
	"io"
	"net"
	"os/exec"
	"strconv"
	"strings"
	"syscall"
	"time"

	cniv1 "github.com/containernetworking/cni/pkg/types/100"
<<<<<<< HEAD

	"github.com/projectcalico/calico/felix/fv/cgroup"
	"github.com/projectcalico/calico/felix/fv/connectivity"
	"github.com/projectcalico/calico/felix/fv/utils"

=======
>>>>>>> e38349ae
	"github.com/containernetworking/plugins/pkg/ns"
	nsutils "github.com/containernetworking/plugins/pkg/testutils"
	"github.com/docopt/docopt-go"
	"github.com/ishidawataru/sctp"
	log "github.com/sirupsen/logrus"
	"github.com/vishvananda/netlink"

	"github.com/projectcalico/calico/cni-plugin/pkg/dataplane/linux"
	"github.com/projectcalico/calico/cni-plugin/pkg/types"
<<<<<<< HEAD
=======
	"github.com/projectcalico/calico/felix/fv/cgroup"
	"github.com/projectcalico/calico/felix/fv/connectivity"
	"github.com/projectcalico/calico/felix/fv/utils"
	"github.com/projectcalico/calico/libcalico-go/lib/logutils"
>>>>>>> e38349ae
)

const usage = `test-workload, test workload for Felix FV testing.

If <interface-name> is "", the workload will start in the current namespace.

Usage:
  test-workload [--protocol=<protocol>] [--namespace-path=<path>] [--sidecar-iptables] [--mtu=<mtu>] [--listen-any-ip] <interface-name> <ip-address> <ports>
`

func main() {
	log.SetLevel(log.DebugLevel)
	logutils.ConfigureFormatter("test-workload")

	// If we've been told to, move into this felix's cgroup.
	cgroup.MaybeMoveToFelixCgroupv2()

	arguments, err := docopt.ParseArgs(usage, nil, "v0.1")
	if err != nil {
		println(usage)
		log.WithError(err).Fatal("Failed to parse usage")
	}
	interfaceName := arguments["<interface-name>"].(string)
	ipAddressStr := arguments["<ip-address>"].(string)
	portsStr := arguments["<ports>"].(string)
	protocol := arguments["--protocol"].(string)
	nsPath := ""
	if arg, ok := arguments["--namespace-path"]; ok && arg != nil {
		nsPath = arg.(string)
	}
	sidecarIptables := arguments["--sidecar-iptables"].(bool)
	mtu := 1450
	if arg, ok := arguments["--mtu"]; ok && arg != nil {
		mtu, err = strconv.Atoi(arg.(string))
		panicIfError(err)
	}
	panicIfError(err)

	listenAnyIP := false
	if arg, ok := arguments["--listen-any-ip"]; ok && arg.(bool) {
		listenAnyIP = true
	}

	ports := strings.Split(portsStr, ",")
	ipAddrs := strings.Split(ipAddressStr, ",")
	ipv6Addr := ""
	ipv4Addr := ""
	for _, ipAddress := range ipAddrs {
		if strings.Contains(ipAddress, ":") {
			ipv6Addr = ipAddress
		} else {
			ipv4Addr = ipAddress
		}
	}

	var namespace ns.NetNS
	if nsPath != "" {
		namespace, err = ns.GetNS(nsPath)
		if err != nil {
			log.WithError(err).WithField("namespace path", nsPath).Fatal("Failed to get netns from path")
		}
	} else if interfaceName != "" {
		// Create a new network namespace for the workload.
		attempts := 0
		for {
			namespace, err = nsutils.NewNS()
			if err == nil {
				break
			}
			log.WithError(err).Error("Failed to create namespace")
			attempts++
			time.Sleep(1 * time.Second)
			if attempts > 30 {
				log.WithError(err).Panic("Giving up after multiple retries")
			}
		}
		log.WithField("namespace", namespace.Path()).Debug("Created namespace")

		conf := types.NetConf{
			MTU:       mtu,
			NumQueues: 1,
		}
		dp := linux.NewLinuxDataplane(conf, log.WithField("ns", namespace.Path()))
		hostVethName := interfaceName
		var addrs []*cniv1.IPConfig
		if ipv4Addr != "" {
			addrs = append(addrs, &cniv1.IPConfig{
				Address: net.IPNet{
					IP:   net.ParseIP(ipv4Addr),
					Mask: net.CIDRMask(32, 32),
				},
			})
		}
		if ipv6Addr != "" {
			addrs = append(addrs, &cniv1.IPConfig{
				Address: net.IPNet{
					IP:   net.ParseIP(ipv6Addr),
					Mask: net.CIDRMask(128, 128),
				},
			})
		}
		_, v4Default, err := net.ParseCIDR("0.0.0.0/0")
		panicIfError(err)
		_, v6Default, err := net.ParseCIDR("::/0")
		panicIfError(err)
		routes := []*net.IPNet{
			v4Default,
			v6Default, // Only used if we end up adding a v6 address.
		}
		hostNlHandle, err := netlink.NewHandle(syscall.NETLINK_ROUTE)
		panicIfError(err)

		defer hostNlHandle.Close()
		_, err = dp.DoWorkloadNetnsSetUp(
			hostNlHandle,
			namespace.Path(),
			addrs,
			"eth0",
			hostVethName,
			routes,
			nil,
<<<<<<< HEAD
			nil,
		)

=======
		)
>>>>>>> e38349ae
		panicIfError(err)
	} else {
		namespace, err = ns.GetCurrentNS()
		panicIfError(err)
	}

	// Now listen on the specified ports in the workload namespace.
	err = namespace.Do(func(_ ns.NetNS) error {
<<<<<<< HEAD
		lo, err := netlink.LinkByName("lo")
		if err != nil {
			return fmt.Errorf("failed to look up 'lo' inside netns: %w", err)
		}
		err = netlink.LinkSetUp(lo)
		if err != nil {
			return fmt.Errorf("failed bring 'lo' up inside netns: %w", err)
		}
=======
		if interfaceName != "" {
			lo, err := netlink.LinkByName("lo")
			if err != nil {
				return fmt.Errorf("failed to look up 'lo' inside netns: %w", err)
			}
			err = netlink.LinkSetUp(lo)
			if err != nil {
				return fmt.Errorf("failed bring 'lo' up inside netns: %w", err)
			}
		}
>>>>>>> e38349ae

		if sidecarIptables {
			if err := doSidecarIptablesSetup(); err != nil {
				return fmt.Errorf("failed to setup sidecar-like iptables: %v", err)
			}
		}
		if ipv6Addr != "" {
			attempts := 0
			for {
				out, err := exec.Command("ip", "-6", "addr").CombinedOutput()
				panicIfError(err)
				if strings.Contains(string(out), "tentative") {
					attempts++
					if attempts > 30 {
						log.Panic("IPv6 address still tentative after 30s")
					}
					time.Sleep(1 * time.Second)
					continue
				}
				break
			}
		}

		// Print out the namespace path, so that test code can pick it up and execute subsequent
		// operations in the same namespace - which (in the context of this FV framework)
		// effectively means _as_ this workload.
		fmt.Println(namespace.Path())

		handleRequest := func(conn net.Conn) {
			log.WithFields(log.Fields{
				"localAddr":  conn.LocalAddr(),
				"remoteAddr": conn.RemoteAddr(),
			}).Info("Accepted new connection.")
			defer func() {
				err := conn.Close()
				log.WithError(err).Info("Closed connection.")
			}()

			if hasSyscallConn, ok := conn.(utils.HasSyscallConn); ok {
				mtu, err := utils.ConnMTU(hasSyscallConn)
				log.WithError(err).Infof("server start PMTU: %d", mtu)

				defer func() {
					mtu, err := utils.ConnMTU(hasSyscallConn)
					log.WithError(err).Infof("server end PMTU: %d", mtu)
				}()
			}

			decoder := json.NewDecoder(conn)
			w := bufio.NewWriter(conn)

			for {
				var request connectivity.Request

				err := decoder.Decode(&request)
				if err != nil {
					log.WithError(err).Error("failed to read request")
					return
				}

				if request.SendSize > 0 {
					rcv := request.SendSize
					buff := make([]byte, 4096)

					r := decoder.Buffered()

					for rcv > 0 {
						n, err := r.Read(buff)
						rcv -= n
						if err == io.EOF {
							break
						}
					}

					for rcv > 0 {
						var err error
						n := 0
						if rcv < 4096 {
							n, err = conn.Read(buff[:rcv])
						} else {
							n, err = conn.Read(buff)
						}
						rcv -= n
						if err != nil {
							log.Errorf("Reading from connection failed. %d bytes too short\n", rcv)
							return
						}
					}
				}

				seenSrc := "<unknown>"
				seenLocal := "<unknown>"
				if conn.RemoteAddr() != nil {
					seenSrc = conn.RemoteAddr().String()
				}
				if conn.LocalAddr() != nil {
					seenLocal = conn.LocalAddr().String()
				}

				response := connectivity.Response{
					Timestamp:  time.Now(),
					SourceAddr: seenSrc,
					ServerAddr: seenLocal,
					Request:    request,
				}

				respBytes, err := json.Marshal(&response)
				if err != nil {
					log.Error("failed to marshall response while handling connection")
					return
				}
				respBytes = append(respBytes, '\n')
				_, err = w.Write(respBytes)
				if err != nil {
					log.Error("failed to write response while handling connection")
					return
				}
				err = w.Flush()
				if err != nil {
					log.Error("failed to write response while handling connection")
					return
				}

				if request.ResponseSize > 0 {
					wrt := bufio.NewWriter(conn)
					respBytes = make([]byte, request.ResponseSize)
					respBytes[request.ResponseSize-1] = '\n'
					n, err := wrt.Write(respBytes)
					if err != nil {
						log.Errorf("Writing to connection failed. %d bytes too short", request.ResponseSize-n)
						break
					}
					err = wrt.Flush()
					if err != nil {
						log.Errorf("Writing to connection failed to flush out %d bytes", request.ResponseSize-n)
						break
					}
				}
			}
		}

		if portsStr == "egress-gateway" {
			// Set up as an egress gateway.  The logic here should be the same
			// as in the real egress-gateway image here:
			// https://github.com/tigera/egress-gateway/blob/master/install-gateway.sh.
			iptables := "iptables"
			vni := "4097"
			vxlanPort := "4790"
			mac := "a2:2a"
			for _, byteStr := range strings.Split(ipv4Addr, ".") {
				b, err := strconv.Atoi(byteStr)
				panicIfError(err)
				mac += fmt.Sprintf(":%02x", b)
			}

			// Configure iptables MASQUERADE rule.
			if err := utils.RunCommand(iptables, "-w", "-t", "nat", "-A", "POSTROUTING", "-j", "MASQUERADE"); err != nil {
				return fmt.Errorf("failed to configure iptables MASQUERADE rule: %v", err)
			}

			// Configure VXLAN tunnel device.
			if err := utils.RunCommand("ip", "link", "add", "vxlan0", "type", "vxlan", "id", vni, "dstport", vxlanPort, "dev", "eth0"); err != nil {
				return fmt.Errorf("failed to create VXLAN egress device: %v", err)
			}
			if err := utils.RunCommand("ip", "link", "set", "vxlan0", "address", mac); err != nil {
				return fmt.Errorf("failed to set MAC %v for VXLAN egress device: %v", mac, err)
			}
			if err := utils.RunCommand("ip", "link", "set", "vxlan0", "up"); err != nil {
				return fmt.Errorf("failed to set VXLAN egress device up: %v", err)
			}

			// Configure forwarding and RPF.
			if err := utils.RunCommand("sh", "-c", "echo 1 > /proc/sys/net/ipv4/ip_forward"); err != nil {
				return fmt.Errorf("failed echo 1 > /proc/sys/net/ipv4/ip_forward: %v", err)
			}
			if err := utils.RunCommand("sh", "-c", "echo 0 > /proc/sys/net/ipv4/conf/all/rp_filter"); err != nil {
				return fmt.Errorf("failed echo 0 > /proc/sys/net/ipv4/conf/all/rp_filter: %v", err)
			}
			if err := utils.RunCommand("sh", "-c", "echo 0 > /proc/sys/net/ipv4/conf/vxlan0/rp_filter"); err != nil {
				return fmt.Errorf("failed echo 0 > /proc/sys/net/ipv4/conf/vxlan0/rp_filter: %v", err)
			}

			// Now sit waiting for traffic to forward.
			goto idle
		}

		// Listen on each port.
		for _, port := range ports {
			for _, ipAddress := range ipAddrs {
				var myAddr string
				if listenAnyIP {
					myAddr = "0.0.0.0"
				} else if strings.Contains(ipAddress, ":") {
					myAddr = "[" + ipAddress + "]"
				} else {
					myAddr = ipAddress
				}
				if !strings.HasPrefix(protocol, "ip") {
					myAddr += ":" + port
				}
				logCxt := log.WithFields(log.Fields{
					"protocol": protocol,
					"myAddr":   myAddr,
				})
				if strings.HasPrefix(protocol, "ip") {
					logCxt.Info("About to listen for raw IP packets")
					p, err := net.ListenPacket(protocol, myAddr)
					panicIfError(err)
					logCxt.Info("Listening for raw IP packets")

					go loopRespondingToPackets(logCxt, p)
				} else if protocol == "udp" {
					// Since UDP is connectionless, we can't use Listen() as we do for TCP.  Instead,
					// we use ListenPacket so that we can directly send/receive individual packets.
					logCxt.Info("About to listen for UDP packets")
					p, err := net.ListenPacket("udp", myAddr)
					panicIfError(err)
					logCxt.Info("Listening for UDP connections")

					go loopRespondingToPackets(logCxt, p)
				} else if protocol == "sctp" {
					portInt, err := strconv.Atoi(port)
					panicIfError(err)
					netIP, err := net.ResolveIPAddr("ip", ipAddress)
					panicIfError(err)
					sAddrs := &sctp.SCTPAddr{
						IPAddrs: []net.IPAddr{*netIP},
						Port:    portInt,
					}
					logCxt.Info("About to listen for SCTP connections")
					l, err := sctp.ListenSCTP("sctp", sAddrs)
					panicIfError(err)
					logCxt.Info("Listening for SCTP connections")
					go func() {
						defer l.Close()
						for {
							conn, err := l.Accept()
							panicIfError(err)
							go handleRequest(conn)
						}
					}()
				} else {
					logCxt.Info("About to listen for TCP connections")
					l, err := net.Listen("tcp", myAddr)
					panicIfError(err)
					logCxt.Info("Listening for TCP connections")
					go func() {
						defer l.Close()
						for {
							conn, err := l.Accept()
							panicIfError(err)
							go handleRequest(conn)
						}
					}()
				}
			}
		}
	idle:
		for {
			time.Sleep(10 * time.Second)
		}
	})
	panicIfError(err)
}

func loopRespondingToPackets(logCxt *log.Entry, p net.PacketConn) {
	defer p.Close()
	for {
		buffer := make([]byte, 1024)
		n, addr, err := p.ReadFrom(buffer)
		panicIfError(err)

		var request connectivity.Request
		err = json.Unmarshal(buffer[:n], &request)
		if err != nil {
			logCxt.WithError(err).WithField("remoteAddr", addr).Info("Failed to parse data")
			continue
		}

		response := connectivity.Response{
			Timestamp:  time.Now(),
			SourceAddr: addr.String(),
			ServerAddr: p.LocalAddr().String(),
			Request:    request,
		}

		data, err := json.Marshal(&response)
		if err != nil {
			logCxt.WithError(err).WithField("remoteAddr", addr).Info("Failed to respond")
			continue
		}
		data = append(data, '\n')

		_, err = p.WriteTo(data, addr)

		if !connectivity.IsMessagePartOfStream(request.Payload) {
			// Only print when packet is not part of stream.
			logCxt.WithError(err).WithField("remoteAddr", addr).Info("Responded")
		}
	}
}

func panicIfError(err error) {
	if err != nil {
		panic(err)
	}
}

// doSidecarIptablesSetup generates some iptables rules to redirect a
// traffic to localhost:15001. This is to simulate a sidecar.
//
// Commands are a very simplified version of commands from
// https://github.com/istio/cni/blob/f1a08bef3f235de1ecb67074b741b0d4c5fd8c44/tools/deb/istio-iptables.sh
func doSidecarIptablesSetup() error {
	cmds := [][]string{
		{"iptables", "-t", "nat", "-N", "FV_WL_REDIRECT"},
		{"iptables", "-t", "nat", "-A", "FV_WL_REDIRECT", "-p", "tcp", "-j", "REDIRECT", "--to-port", "15001"},
		{"iptables", "-t", "nat", "-N", "FV_WL_OUTPUT"},
		{"iptables", "-t", "nat", "-A", "OUTPUT", "-p", "tcp", "-j", "FV_WL_OUTPUT"},
		{"iptables", "-t", "nat", "-A", "FV_WL_OUTPUT", "!", "-d", "127.0.0.1/32", "-j", "FV_WL_REDIRECT"},
	}
	for _, cmd := range cmds {
		if err := utils.RunCommand(cmd[0], cmd[1:]...); err != nil {
			return err
		}
	}
	return nil
}<|MERGE_RESOLUTION|>--- conflicted
+++ resolved
@@ -27,14 +27,11 @@
 	"time"
 
 	cniv1 "github.com/containernetworking/cni/pkg/types/100"
-<<<<<<< HEAD
 
 	"github.com/projectcalico/calico/felix/fv/cgroup"
 	"github.com/projectcalico/calico/felix/fv/connectivity"
 	"github.com/projectcalico/calico/felix/fv/utils"
 
-=======
->>>>>>> e38349ae
 	"github.com/containernetworking/plugins/pkg/ns"
 	nsutils "github.com/containernetworking/plugins/pkg/testutils"
 	"github.com/docopt/docopt-go"
@@ -44,13 +41,10 @@
 
 	"github.com/projectcalico/calico/cni-plugin/pkg/dataplane/linux"
 	"github.com/projectcalico/calico/cni-plugin/pkg/types"
-<<<<<<< HEAD
-=======
 	"github.com/projectcalico/calico/felix/fv/cgroup"
 	"github.com/projectcalico/calico/felix/fv/connectivity"
 	"github.com/projectcalico/calico/felix/fv/utils"
 	"github.com/projectcalico/calico/libcalico-go/lib/logutils"
->>>>>>> e38349ae
 )
 
 const usage = `test-workload, test workload for Felix FV testing.
@@ -172,13 +166,9 @@
 			hostVethName,
 			routes,
 			nil,
-<<<<<<< HEAD
 			nil,
 		)
 
-=======
-		)
->>>>>>> e38349ae
 		panicIfError(err)
 	} else {
 		namespace, err = ns.GetCurrentNS()
@@ -187,16 +177,6 @@
 
 	// Now listen on the specified ports in the workload namespace.
 	err = namespace.Do(func(_ ns.NetNS) error {
-<<<<<<< HEAD
-		lo, err := netlink.LinkByName("lo")
-		if err != nil {
-			return fmt.Errorf("failed to look up 'lo' inside netns: %w", err)
-		}
-		err = netlink.LinkSetUp(lo)
-		if err != nil {
-			return fmt.Errorf("failed bring 'lo' up inside netns: %w", err)
-		}
-=======
 		if interfaceName != "" {
 			lo, err := netlink.LinkByName("lo")
 			if err != nil {
@@ -207,7 +187,6 @@
 				return fmt.Errorf("failed bring 'lo' up inside netns: %w", err)
 			}
 		}
->>>>>>> e38349ae
 
 		if sidecarIptables {
 			if err := doSidecarIptablesSetup(); err != nil {
