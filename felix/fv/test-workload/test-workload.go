// Copyright (c) 2017-2021 Tigera, Inc. All rights reserved.
//
// Licensed under the Apache License, Version 2.0 (the "License");
// you may not use this file except in compliance with the License.
// You may obtain a copy of the License at
//
//     http://www.apache.org/licenses/LICENSE-2.0
//
// Unless required by applicable law or agreed to in writing, software
// distributed under the License is distributed on an "AS IS" BASIS,
// WITHOUT WARRANTIES OR CONDITIONS OF ANY KIND, either express or implied.
// See the License for the specific language governing permissions and
// limitations under the License.

package main

import (
	"bufio"
	"encoding/json"
	"fmt"
	"io"
	"net"
	"os"
	"os/exec"
	"strconv"
	"strings"
	"time"

	"github.com/projectcalico/calico/felix/fv/cgroup"
	"github.com/projectcalico/calico/felix/fv/connectivity"
	"github.com/projectcalico/calico/felix/fv/utils"

	"github.com/containernetworking/plugins/pkg/ns"
	nsutils "github.com/containernetworking/plugins/pkg/testutils"
	"github.com/docopt/docopt-go"
	"github.com/ishidawataru/sctp"
	log "github.com/sirupsen/logrus"
	"github.com/vishvananda/netlink"
)

const usage = `test-workload, test workload for Felix FV testing.

If <interface-name> is "", the workload will start in the current namespace.

Usage:
  test-workload [--protocol=<protocol>] [--namespace-path=<path>] [--sidecar-iptables] [--up-lo] [--mtu=<mtu>] [--listen-any-ip] <interface-name> <ip-address> <ports>
`

func main() {
	log.SetLevel(log.DebugLevel)

	// If we've been told to, move into this felix's cgroup.
	cgroup.MaybeMoveToFelixCgroupv2()

	arguments, err := docopt.ParseArgs(usage, nil, "v0.1")
	if err != nil {
		println(usage)
		log.WithError(err).Fatal("Failed to parse usage")
	}
	interfaceName := arguments["<interface-name>"].(string)
	ipAddressStr := arguments["<ip-address>"].(string)
	portsStr := arguments["<ports>"].(string)
	protocol := arguments["--protocol"].(string)
	nsPath := ""
	if arg, ok := arguments["--namespace-path"]; ok && arg != nil {
		nsPath = arg.(string)
	}
	sidecarIptables := arguments["--sidecar-iptables"].(bool)
	upLo := arguments["--up-lo"].(bool)
	mtu := 1450
	if arg, ok := arguments["--mtu"]; ok && arg != nil {
		mtu, err = strconv.Atoi(arg.(string))
		panicIfError(err)
	}
	panicIfError(err)

	listenAnyIP := false
	if arg, ok := arguments["--listen-any-ip"]; ok && arg.(bool) {
		listenAnyIP = true
	}

<<<<<<< HEAD
=======
	ports := strings.Split(portsStr, ",")
	ipAddrs := strings.Split(ipAddressStr, ",")
	ipv6Addr := ""
	ipv4Addr := ""
	for _, ipAddress := range ipAddrs {
		if strings.Contains(ipAddress, ":") {
			ipv6Addr = ipAddress
		} else {
			ipv4Addr = ipAddress
		}
	}

>>>>>>> e03bd02d
	var namespace ns.NetNS
	if nsPath != "" {
		namespace, err = ns.GetNS(nsPath)
		if err != nil {
			log.WithError(err).WithField("namespace path", nsPath).Fatal("Failed to get netns from path")
		}
	} else if interfaceName != "" {
		// Create a new network namespace for the workload.
		attempts := 0
		for {
			namespace, err = nsutils.NewNS()
			if err == nil {
				break
			}
			log.WithError(err).Error("Failed to create namespace")
			attempts++
			time.Sleep(1 * time.Second)
			if attempts > 30 {
				log.WithError(err).Panic("Giving up after multiple retries")
			}
		}
		log.WithField("namespace", namespace).Debug("Created namespace")

		peerName := "w" + interfaceName
		if len(peerName) > 11 {
			peerName = peerName[:11]
		}
		// Create a veth pair.
		la := netlink.NewLinkAttrs()
		la.Name = interfaceName
		la.MTU = mtu
		veth := &netlink.Veth{
			LinkAttrs: la,
			PeerName:  peerName,
		}
		err = netlink.LinkAdd(veth)
		panicIfError(err)
		log.WithField("veth", veth).Debug("Created veth pair")

		err := netlink.LinkSetUp(veth)
		panicIfError(err)

		peerVeth, err := netlink.LinkByName(veth.PeerName)
		panicIfError(err)

		// Need to set the peer up in order to get an IPv6 address.
		err = netlink.LinkSetUp(peerVeth)
		panicIfError(err)

		var hostIPv6Addr net.IP

		if ipv6Addr != "" {
			attempts := 0
			for {
				// No need to add a dummy next hop route as the host veth device will already have an IPv6
				// link local address that can be used as a next hop.
				// Just fetch the address of the host end of the veth and use it as the next hop.
				addresses, err := netlink.AddrList(veth, netlink.FAMILY_V6)
				if err != nil {
					log.WithError(err).Panic("Error listing IPv6 addresses for the host side of the veth pair")
				}

				if len(addresses) < 1 {
					attempts++
					if attempts > 30 {
						log.WithError(err).Panic("Giving up waiting for IPv6 addresses after multiple retries")
					}

					time.Sleep(100 * time.Millisecond)
					continue
				}

				hostIPv6Addr = addresses[0].IP
				break
			}
		}

		// Move the workload end of the pair into the namespace, and set it up.
		workloadIf, err := netlink.LinkByName(veth.PeerName)
		log.WithField("workloadIf", workloadIf).Debug("Workload end")
		panicIfError(err)
		err = netlink.LinkSetNsFd(workloadIf, int(namespace.Fd()))
		panicIfError(err)
		err = namespace.Do(func(_ ns.NetNS) (err error) {
			err = utils.RunCommand("ip", "link", "set", veth.PeerName, "name", "eth0")
			if err != nil {
				return
			}
			err = utils.RunCommand("ip", "link", "set", "eth0", "up")
			if err != nil {
				return
			}

			err = utils.RunCommand("ip", "link", "set", "dev", "lo", "up")
			if err != nil {
				log.WithError(err).Info("Failed to set dev lo up")
			}

			if ipv6Addr != "" {
				// Make sure ipv6 is enabled in the container/pod network namespace.
				// Without these sysctls enabled, interfaces will come up but they won't get a link local IPv6 address,
				// which is required to add the default IPv6 route.
				if err = writeProcSys("/proc/sys/net/ipv6/conf/all/disable_ipv6", "0"); err != nil {
					log.WithError(err).Error("Failed to enable IPv6.")
					return
				}

				if err = writeProcSys("/proc/sys/net/ipv6/conf/default/disable_ipv6", "0"); err != nil {
					log.WithError(err).Error("Failed to enable IPv6 by default.")
					return
				}

				if err = writeProcSys("/proc/sys/net/ipv6/conf/lo/disable_ipv6", "0"); err != nil {
					log.WithError(err).Error("Failed to enable IPv6 on the loopback interface.")
					return
				}

				err = utils.RunCommand("ip", "-6", "addr", "add", ipv6Addr+"/128", "dev", "eth0")
				if err != nil {
					log.WithField("ipAddress", ipv6Addr+"/128").WithError(err).Error("Failed to add IPv6 addr to eth0.")
					return
				}
				err = utils.RunCommand("ip", "-6", "route", "add", "default", "via", hostIPv6Addr.String(), "dev", "eth0")
				if err != nil {
					log.WithField("hostIP", hostIPv6Addr.String()).WithError(err).Info("Failed to add IPv6 route to eth0.")
					return
				}

				// Output the routing table to the log for diagnostic purposes.
				err = utils.RunCommand("ip", "-6", "route")
				if err != nil {
					log.WithError(err).Info("Failed to output IPv6 routes.")
				}
				err = utils.RunCommand("ip", "-6", "addr")
				if err != nil {
					log.WithError(err).Info("Failed to output IPv6 addresses.")
				}
			}
			if ipv4Addr != "" {
				err = utils.RunCommand("ip", "addr", "add", ipv4Addr+"/32", "dev", "eth0")
				if err != nil {
					log.WithField("ipAddress", ipv4Addr+"/32").WithError(err).Error("Failed to add IPv4 addr to eth0.")
					return
				}
				err = utils.RunCommand("ip", "route", "add", "169.254.169.254/32", "dev", "eth0")
				if err != nil {
					log.WithField("hostIP", hostIPv6Addr.String()).WithError(err).Info("Failed to add IPv4 route to eth0.")
					return
				}
				err = utils.RunCommand("ip", "route", "add", "default", "via", "169.254.169.254", "dev", "eth0")
				if err != nil {
					log.WithField("hostIP", hostIPv6Addr.String()).WithError(err).Info("Failed to add default route to eth0.")
					return
				}

				// Output the routing table to the log for diagnostic purposes.
				err = utils.RunCommand("ip", "route")
				if err != nil {
					log.WithError(err).Info("Failed to output IPv4 routes.")
					return
				}
				err = utils.RunCommand("ip", "addr")
				if err != nil {
					log.WithError(err).Info("Failed to output IPv4 addresses.")
					return
				}
			}
			return
		})
		panicIfError(err)

		// Set the host end up too.
		hostIf, err := netlink.LinkByName(veth.LinkAttrs.Name)
		log.WithField("hostIf", hostIf).Debug("Host end")
		panicIfError(err)
		err = netlink.LinkSetUp(hostIf)
		panicIfError(err)
	} else {
		namespace, err = ns.GetCurrentNS()
		panicIfError(err)
	}

	// Print out the namespace path, so that test code can pick it up and execute subsequent
	// operations in the same namespace - which (in the context of this FV framework)
	// effectively means _as_ this workload.
	fmt.Println(namespace.Path())

	// Now listen on the specified ports in the workload namespace.
	err = namespace.Do(func(_ ns.NetNS) error {
		if upLo {
			if err := utils.RunCommand("ip", "link", "set", "lo", "up"); err != nil {
				return fmt.Errorf("failed to bring loopback up: %v", err)
			}
		}
		if sidecarIptables {
			if err := doSidecarIptablesSetup(); err != nil {
				return fmt.Errorf("failed to setup sidecar-like iptables: %v", err)
			}
		}
		if ipv6Addr != "" {
			attempts := 0
			for {
				out, err := exec.Command("ip", "-6", "addr").CombinedOutput()
				panicIfError(err)
				if strings.Contains(string(out), "tentative") {
					attempts++
					if attempts > 30 {
						log.Panic("IPv6 address still tentative after 30s")
					}
					time.Sleep(1 * time.Second)
					continue
				}
				break
			}
		}

		handleRequest := func(conn net.Conn) {
			log.WithFields(log.Fields{
				"localAddr":  conn.LocalAddr(),
				"remoteAddr": conn.RemoteAddr(),
			}).Info("Accepted new connection.")
			defer func() {
				err := conn.Close()
				log.WithError(err).Info("Closed connection.")
			}()

			if hasSyscallConn, ok := conn.(utils.HasSyscallConn); ok {
				mtu, err := utils.ConnMTU(hasSyscallConn)
				log.WithError(err).Infof("server start PMTU: %d", mtu)

				defer func() {
					mtu, err := utils.ConnMTU(hasSyscallConn)
					log.WithError(err).Infof("server end PMTU: %d", mtu)
				}()
			}

			decoder := json.NewDecoder(conn)
			w := bufio.NewWriter(conn)

			for {
				var request connectivity.Request

				err := decoder.Decode(&request)
				if err != nil {
					log.WithError(err).Error("failed to read request")
					return
				}

				if request.SendSize > 0 {
					rcv := request.SendSize
					buff := make([]byte, 4096)

					r := decoder.Buffered()

					for rcv > 0 {
						n, err := r.Read(buff)
						rcv -= n
						if err == io.EOF {
							break
						}
					}

					for rcv > 0 {
						var err error
						n := 0
						if rcv < 4096 {
							n, err = conn.Read(buff[:rcv])
						} else {
							n, err = conn.Read(buff)
						}
						rcv -= n
						if err != nil {
							log.Errorf("Reading from connection failed. %d bytes too short\n", rcv)
							return
						}
					}
				}

				seenSrc := "<unknown>"
				seenLocal := "<unknown>"
				if conn.RemoteAddr() != nil {
					seenSrc = conn.RemoteAddr().String()
				}
				if conn.LocalAddr() != nil {
					seenLocal = conn.LocalAddr().String()
				}

				response := connectivity.Response{
					Timestamp:  time.Now(),
					SourceAddr: seenSrc,
					ServerAddr: seenLocal,
					Request:    request,
				}

				respBytes, err := json.Marshal(&response)
				if err != nil {
					log.Error("failed to marshall response while handling connection")
					return
				}
				respBytes = append(respBytes, '\n')
				_, err = w.Write(respBytes)
				if err != nil {
					log.Error("failed to write response while handling connection")
					return
				}
				err = w.Flush()
				if err != nil {
					log.Error("failed to write response while handling connection")
					return
				}

				if request.ResponseSize > 0 {
					wrt := bufio.NewWriter(conn)
					respBytes = make([]byte, request.ResponseSize)
					respBytes[request.ResponseSize-1] = '\n'
					n, err := wrt.Write(respBytes)
					if err != nil {
						log.Errorf("Writing to connection failed. %d bytes too short", request.ResponseSize-n)
						break
					}
					err = wrt.Flush()
					if err != nil {
						log.Errorf("Writing to connection failed to flush out %d bytes", request.ResponseSize-n)
						break
					}
				}
			}
		}

		if portsStr == "egress-gateway" {
			// Set up as an egress gateway.  The logic here should be the same
			// as in the real egress-gateway image here:
			// https://github.com/tigera/egress-gateway/blob/master/install-gateway.sh.
			iptables := "iptables"
			vni := "4097"
			vxlanPort := "4790"
			mac := "a2:2a"
			for _, byteStr := range strings.Split(ipAddress, ".") {
				b, err := strconv.Atoi(byteStr)
				panicIfError(err)
				mac += fmt.Sprintf(":%02x", b)
			}

			// Configure iptables MASQUERADE rule.
			if err := utils.RunCommand(iptables, "-w", "-t", "nat", "-A", "POSTROUTING", "-j", "MASQUERADE"); err != nil {
				return fmt.Errorf("failed to configure iptables MASQUERADE rule: %v", err)
			}

			// Configure VXLAN tunnel device.
			if err := utils.RunCommand("ip", "link", "add", "vxlan0", "type", "vxlan", "id", vni, "dstport", vxlanPort, "dev", "eth0"); err != nil {
				return fmt.Errorf("failed to create VXLAN egress device: %v", err)
			}
			if err := utils.RunCommand("ip", "link", "set", "vxlan0", "address", mac); err != nil {
				return fmt.Errorf("failed to set MAC %v for VXLAN egress device: %v", mac, err)
			}
			if err := utils.RunCommand("ip", "link", "set", "vxlan0", "up"); err != nil {
				return fmt.Errorf("failed to set VXLAN egress device up: %v", err)
			}

			// Configure forwarding and RPF.
			if err := utils.RunCommand("sh", "-c", "echo 1 > /proc/sys/net/ipv4/ip_forward"); err != nil {
				return fmt.Errorf("failed echo 1 > /proc/sys/net/ipv4/ip_forward: %v", err)
			}
			if err := utils.RunCommand("sh", "-c", "echo 0 > /proc/sys/net/ipv4/conf/all/rp_filter"); err != nil {
				return fmt.Errorf("failed echo 0 > /proc/sys/net/ipv4/conf/all/rp_filter: %v", err)
			}
			if err := utils.RunCommand("sh", "-c", "echo 0 > /proc/sys/net/ipv4/conf/vxlan0/rp_filter"); err != nil {
				return fmt.Errorf("failed echo 0 > /proc/sys/net/ipv4/conf/vxlan0/rp_filter: %v", err)
			}

			// Now sit waiting for traffic to forward.
			goto idle
		}

		// Listen on each port.
<<<<<<< HEAD
		for _, port := range strings.Split(portsStr, ",") {
			var myAddr string
			if listenAnyIP {
				myAddr = "0.0.0.0"
			} else if strings.Contains(ipAddress, ":") {
				myAddr = "[" + ipAddress + "]"
			} else {
				myAddr = ipAddress
			}
			if !strings.HasPrefix(protocol, "ip") {
				myAddr += ":" + port
			}
			logCxt := log.WithFields(log.Fields{
				"protocol": protocol,
				"myAddr":   myAddr,
			})
			if strings.HasPrefix(protocol, "ip") {
				logCxt.Info("About to listen for raw IP packets")
				p, err := net.ListenPacket(protocol, myAddr)
				panicIfError(err)
				logCxt.Info("Listening for raw IP packets")

				go loopRespondingToPackets(logCxt, p)
			} else if protocol == "udp" {
				// Since UDP is connectionless, we can't use Listen() as we do for TCP.  Instead,
				// we use ListenPacket so that we can directly send/receive individual packets.
				logCxt.Info("About to listen for UDP packets")
				p, err := net.ListenPacket("udp", myAddr)
				panicIfError(err)
				logCxt.Info("Listening for UDP connections")

				go loopRespondingToPackets(logCxt, p)
			} else if protocol == "sctp" {
				portInt, err := strconv.Atoi(port)
				panicIfError(err)
				netIP, err := net.ResolveIPAddr("ip", ipAddress)
				panicIfError(err)
				sAddrs := &sctp.SCTPAddr{
					IPAddrs: []net.IPAddr{*netIP},
					Port:    portInt,
=======
		for _, port := range ports {
			for _, ipAddress := range ipAddrs {
				var myAddr string
				if listenAnyIP {
					myAddr = "0.0.0.0"
				} else if strings.Contains(ipAddress, ":") {
					myAddr = "[" + ipAddress + "]"
				} else {
					myAddr = ipAddress
>>>>>>> e03bd02d
				}
				if !strings.HasPrefix(protocol, "ip") {
					myAddr += ":" + port
				}
				logCxt := log.WithFields(log.Fields{
					"protocol": protocol,
					"myAddr":   myAddr,
				})
				if strings.HasPrefix(protocol, "ip") {
					logCxt.Info("About to listen for raw IP packets")
					p, err := net.ListenPacket(protocol, myAddr)
					panicIfError(err)
					logCxt.Info("Listening for raw IP packets")

					go loopRespondingToPackets(logCxt, p)
				} else if protocol == "udp" {
					// Since UDP is connectionless, we can't use Listen() as we do for TCP.  Instead,
					// we use ListenPacket so that we can directly send/receive individual packets.
					logCxt.Info("About to listen for UDP packets")
					p, err := net.ListenPacket("udp", myAddr)
					panicIfError(err)
					logCxt.Info("Listening for UDP connections")

					go loopRespondingToPackets(logCxt, p)
				} else if protocol == "sctp" {
					portInt, err := strconv.Atoi(port)
					panicIfError(err)
					netIP, err := net.ResolveIPAddr("ip", ipAddress)
					panicIfError(err)
					sAddrs := &sctp.SCTPAddr{
						IPAddrs: []net.IPAddr{*netIP},
						Port:    portInt,
					}
					logCxt.Info("About to listen for SCTP connections")
					l, err := sctp.ListenSCTP("sctp", sAddrs)
					panicIfError(err)
					logCxt.Info("Listening for SCTP connections")
					go func() {
						defer l.Close()
						for {
							conn, err := l.Accept()
							panicIfError(err)
							go handleRequest(conn)
						}
					}()
				} else {
					logCxt.Info("About to listen for TCP connections")
					l, err := net.Listen("tcp", myAddr)
					panicIfError(err)
					logCxt.Info("Listening for TCP connections")
					go func() {
						defer l.Close()
						for {
							conn, err := l.Accept()
							panicIfError(err)
							go handleRequest(conn)
						}
					}()
				}
			}
		}
	idle:
		for {
			time.Sleep(10 * time.Second)
		}
	})
	panicIfError(err)
}

func loopRespondingToPackets(logCxt *log.Entry, p net.PacketConn) {
	defer p.Close()
	for {
		buffer := make([]byte, 1024)
		n, addr, err := p.ReadFrom(buffer)
		panicIfError(err)

		var request connectivity.Request
		err = json.Unmarshal(buffer[:n], &request)
		if err != nil {
			logCxt.WithError(err).WithField("remoteAddr", addr).Info("Failed to parse data")
			continue
		}

		response := connectivity.Response{
			Timestamp:  time.Now(),
			SourceAddr: addr.String(),
			ServerAddr: p.LocalAddr().String(),
			Request:    request,
		}

		data, err := json.Marshal(&response)
		if err != nil {
			logCxt.WithError(err).WithField("remoteAddr", addr).Info("Failed to respond")
			continue
		}
		data = append(data, '\n')

		_, err = p.WriteTo(data, addr)

		if !connectivity.IsMessagePartOfStream(request.Payload) {
			// Only print when packet is not part of stream.
			logCxt.WithError(err).WithField("remoteAddr", addr).Info("Responded")
		}
	}
}

func panicIfError(err error) {
	if err != nil {
		panic(err)
	}
}

// writeProcSys takes the sysctl path and a string value to set i.e. "0" or "1" and sets the sysctl.
func writeProcSys(path, value string) error {
	f, err := os.OpenFile(path, os.O_WRONLY, 0)
	if err != nil {
		return err
	}
	n, err := f.Write([]byte(value))
	if err == nil && n < len(value) {
		err = io.ErrShortWrite
	}
	if err1 := f.Close(); err == nil {
		err = err1
	}
	return err
}

// doSidecarIptablesSetup generates some iptables rules to redirect a
// traffic to localhost:15001. This is to simulate a sidecar.
//
// Commands are a very simplified version of commands from
// https://github.com/istio/cni/blob/f1a08bef3f235de1ecb67074b741b0d4c5fd8c44/tools/deb/istio-iptables.sh
func doSidecarIptablesSetup() error {
	cmds := [][]string{
		{"iptables", "-t", "nat", "-N", "FV_WL_REDIRECT"},
		{"iptables", "-t", "nat", "-A", "FV_WL_REDIRECT", "-p", "tcp", "-j", "REDIRECT", "--to-port", "15001"},
		{"iptables", "-t", "nat", "-N", "FV_WL_OUTPUT"},
		{"iptables", "-t", "nat", "-A", "OUTPUT", "-p", "tcp", "-j", "FV_WL_OUTPUT"},
		{"iptables", "-t", "nat", "-A", "FV_WL_OUTPUT", "!", "-d", "127.0.0.1/32", "-j", "FV_WL_REDIRECT"},
	}
	for _, cmd := range cmds {
		if err := utils.RunCommand(cmd[0], cmd[1:]...); err != nil {
			return err
		}
	}
	return nil
}<|MERGE_RESOLUTION|>--- conflicted
+++ resolved
@@ -79,8 +79,6 @@
 		listenAnyIP = true
 	}
 
-<<<<<<< HEAD
-=======
 	ports := strings.Split(portsStr, ",")
 	ipAddrs := strings.Split(ipAddressStr, ",")
 	ipv6Addr := ""
@@ -93,7 +91,6 @@
 		}
 	}
 
->>>>>>> e03bd02d
 	var namespace ns.NetNS
 	if nsPath != "" {
 		namespace, err = ns.GetNS(nsPath)
@@ -431,7 +428,7 @@
 			vni := "4097"
 			vxlanPort := "4790"
 			mac := "a2:2a"
-			for _, byteStr := range strings.Split(ipAddress, ".") {
+			for _, byteStr := range strings.Split(ipv4Addr, ".") {
 				b, err := strconv.Atoi(byteStr)
 				panicIfError(err)
 				mac += fmt.Sprintf(":%02x", b)
@@ -469,48 +466,6 @@
 		}
 
 		// Listen on each port.
-<<<<<<< HEAD
-		for _, port := range strings.Split(portsStr, ",") {
-			var myAddr string
-			if listenAnyIP {
-				myAddr = "0.0.0.0"
-			} else if strings.Contains(ipAddress, ":") {
-				myAddr = "[" + ipAddress + "]"
-			} else {
-				myAddr = ipAddress
-			}
-			if !strings.HasPrefix(protocol, "ip") {
-				myAddr += ":" + port
-			}
-			logCxt := log.WithFields(log.Fields{
-				"protocol": protocol,
-				"myAddr":   myAddr,
-			})
-			if strings.HasPrefix(protocol, "ip") {
-				logCxt.Info("About to listen for raw IP packets")
-				p, err := net.ListenPacket(protocol, myAddr)
-				panicIfError(err)
-				logCxt.Info("Listening for raw IP packets")
-
-				go loopRespondingToPackets(logCxt, p)
-			} else if protocol == "udp" {
-				// Since UDP is connectionless, we can't use Listen() as we do for TCP.  Instead,
-				// we use ListenPacket so that we can directly send/receive individual packets.
-				logCxt.Info("About to listen for UDP packets")
-				p, err := net.ListenPacket("udp", myAddr)
-				panicIfError(err)
-				logCxt.Info("Listening for UDP connections")
-
-				go loopRespondingToPackets(logCxt, p)
-			} else if protocol == "sctp" {
-				portInt, err := strconv.Atoi(port)
-				panicIfError(err)
-				netIP, err := net.ResolveIPAddr("ip", ipAddress)
-				panicIfError(err)
-				sAddrs := &sctp.SCTPAddr{
-					IPAddrs: []net.IPAddr{*netIP},
-					Port:    portInt,
-=======
 		for _, port := range ports {
 			for _, ipAddress := range ipAddrs {
 				var myAddr string
@@ -520,7 +475,6 @@
 					myAddr = "[" + ipAddress + "]"
 				} else {
 					myAddr = ipAddress
->>>>>>> e03bd02d
 				}
 				if !strings.HasPrefix(protocol, "ip") {
 					myAddr += ":" + port
