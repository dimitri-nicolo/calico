// Copyright (c) 2021-2022 Tigera, Inc. All rights reserved.
//
// Licensed under the Apache License, Version 2.0 (the "License");
// you may not use this file except in compliance with the License.
// You may obtain a copy of the License at
//
//     http://www.apache.org/licenses/LICENSE-2.0
//
// Unless required by applicable law or agreed to in writing, software
// distributed under the License is distributed on an "AS IS" BASIS,
// WITHOUT WARRANTIES OR CONDITIONS OF ANY KIND, either express or implied.
// See the License for the specific language governing permissions and
// limitations under the License.

//go:build fvtests

package fv_test

import (
	"context"
	"encoding/base64"
	"encoding/json"
	"fmt"
	"net"
	"os"
	"regexp"
	"sort"
	"strconv"
	"strings"
	"sync"
	"time"

	"github.com/davecgh/go-spew/spew"
	. "github.com/onsi/ginkgo"
	. "github.com/onsi/gomega"
	"github.com/pkg/errors"
	log "github.com/sirupsen/logrus"
	v1 "k8s.io/api/core/v1"
	metav1 "k8s.io/apimachinery/pkg/apis/meta/v1"
	"k8s.io/apimachinery/pkg/util/intstr"
	"k8s.io/client-go/kubernetes"

	api "github.com/tigera/api/pkg/apis/projectcalico/v3"
	"github.com/tigera/api/pkg/lib/numorstring"

	"github.com/projectcalico/calico/libcalico-go/lib/apiconfig"
	libapi "github.com/projectcalico/calico/libcalico-go/lib/apis/v3"
	client "github.com/projectcalico/calico/libcalico-go/lib/clientv3"
	"github.com/projectcalico/calico/libcalico-go/lib/ipam"
	cnet "github.com/projectcalico/calico/libcalico-go/lib/net"
	options2 "github.com/projectcalico/calico/libcalico-go/lib/options"

	"github.com/projectcalico/calico/felix/bpf"
	"github.com/projectcalico/calico/felix/bpf/conntrack"
	"github.com/projectcalico/calico/felix/bpf/ifstate"
	"github.com/projectcalico/calico/felix/bpf/nat"
	. "github.com/projectcalico/calico/felix/fv/connectivity"
	"github.com/projectcalico/calico/felix/fv/containers"
	"github.com/projectcalico/calico/felix/fv/infrastructure"
	"github.com/projectcalico/calico/felix/fv/utils"
	"github.com/projectcalico/calico/felix/fv/workload"
	"github.com/projectcalico/calico/felix/proto"
	"github.com/projectcalico/calico/felix/timeshim"
)

// We run with and without connection-time load balancing for a couple of reasons:
//   - We can only test the non-connection time NAT logic (and node ports) with it disabled.
//   - Since the connection time program applies to the whole host, the different felix nodes actually share the
//     connection-time program.  This is a bit of a broken test but it's better than nothing since all felix nodes
//     should be programming the same NAT mappings.
var _ = describeBPFTests(withProto("tcp"), withConnTimeLoadBalancingEnabled(), withNonProtocolDependentTests())
var _ = describeBPFTests(withProto("udp"), withConnTimeLoadBalancingEnabled())
var _ = describeBPFTests(withProto("udp"), withConnTimeLoadBalancingEnabled(), withUDPUnConnected())
var _ = describeBPFTests(withProto("tcp"))
var _ = describeBPFTests(withProto("udp"))
var _ = describeBPFTests(withProto("udp"), withUDPUnConnected())
var _ = describeBPFTests(withProto("udp"), withUDPConnectedRecvMsg(), withConnTimeLoadBalancingEnabled())
var _ = describeBPFTests(withTunnel("ipip"), withProto("tcp"), withConnTimeLoadBalancingEnabled())
var _ = describeBPFTests(withTunnel("ipip"), withProto("udp"), withConnTimeLoadBalancingEnabled())
var _ = describeBPFTests(withTunnel("ipip"), withProto("tcp"))
var _ = describeBPFTests(withTunnel("ipip"), withProto("udp"))
var _ = describeBPFTests(withProto("tcp"), withDSR())
var _ = describeBPFTests(withProto("udp"), withDSR())
var _ = describeBPFTests(withTunnel("ipip"), withProto("tcp"), withDSR())
var _ = describeBPFTests(withTunnel("ipip"), withProto("udp"), withDSR())
var _ = describeBPFTests(withTunnel("wireguard"), withProto("tcp"))
var _ = describeBPFTests(withTunnel("wireguard"), withProto("tcp"), withConnTimeLoadBalancingEnabled())
var _ = describeBPFTests(withTunnel("vxlan"), withProto("tcp"))
var _ = describeBPFTests(withTunnel("vxlan"), withProto("tcp"), withConnTimeLoadBalancingEnabled())

// Run a stripe of tests with BPF logging disabled since the compiler tends to optimise the code differently
// with debug disabled and that can lead to verifier issues.
var _ = describeBPFTests(withProto("tcp"),
	withConnTimeLoadBalancingEnabled(),
	withBPFLogLevel("info"))

type bpfTestOptions struct {
	connTimeEnabled bool
	protocol        string
	udpUnConnected  bool
	bpfLogLevel     string
	tunnel          string
	dsr             bool
	udpConnRecvMsg  bool
	nonProtoTests   bool
}

type bpfTestOpt func(opts *bpfTestOptions)

func withProto(proto string) bpfTestOpt {
	return func(opts *bpfTestOptions) {
		opts.protocol = proto
	}
}

func withConnTimeLoadBalancingEnabled() bpfTestOpt {
	return func(opts *bpfTestOptions) {
		opts.connTimeEnabled = true
	}
}

func withNonProtocolDependentTests() bpfTestOpt {
	return func(opts *bpfTestOptions) {
		opts.nonProtoTests = true
	}
}

func withBPFLogLevel(level string) bpfTestOpt {
	return func(opts *bpfTestOptions) {
		opts.bpfLogLevel = level
	}
}

func withTunnel(tunnel string) bpfTestOpt {
	return func(opts *bpfTestOptions) {
		opts.tunnel = tunnel
	}
}

func withUDPUnConnected() bpfTestOpt {
	return func(opts *bpfTestOptions) {
		opts.udpUnConnected = true
	}
}

func withDSR() bpfTestOpt {
	return func(opts *bpfTestOptions) {
		opts.dsr = true
	}
}

func withUDPConnectedRecvMsg() bpfTestOpt {
	return func(opts *bpfTestOptions) {
		opts.udpConnRecvMsg = true
	}
}

const expectedRouteDump = `10.65.0.0/16: remote in-pool nat-out
10.65.0.2/32: local workload in-pool nat-out idx -
10.65.0.3/32: local workload in-pool nat-out idx -
10.65.1.0/26: remote workload in-pool nat-out nh FELIX_1
10.65.2.0/26: remote workload in-pool nat-out nh FELIX_2
111.222.0.1/32: local host
111.222.1.1/32: remote host
111.222.2.1/32: remote host
FELIX_0/32: local host
FELIX_1/32: remote host
FELIX_2/32: remote host`

const expectedRouteDumpWithTunnelAddr = `10.65.0.0/16: remote in-pool nat-out
10.65.0.2/32: local workload in-pool nat-out idx -
10.65.0.3/32: local workload in-pool nat-out idx -
10.65.1.0/26: remote workload in-pool nat-out tunneled nh FELIX_1
10.65.2.0/26: remote workload in-pool nat-out tunneled nh FELIX_2
111.222.0.1/32: local host
111.222.1.1/32: remote host
111.222.2.1/32: remote host
FELIX_0/32: local host
FELIX_0_TNL/32: local host
FELIX_1/32: remote host
FELIX_1_TNL/32: remote host in-pool nat-out tunneled
FELIX_2/32: remote host
FELIX_2_TNL/32: remote host in-pool nat-out tunneled`

const extIP = "10.1.2.3"

func BPFMode() bool {
	return os.Getenv("FELIX_FV_ENABLE_BPF") == "true"
}

func BPFIPv6Support() bool {
	return false
}

func describeBPFTests(opts ...bpfTestOpt) bool {
	if !BPFMode() {
		// Non-BPF run.
		return true
	}

	testOpts := bpfTestOptions{
		bpfLogLevel: "debug",
		tunnel:      "none",
	}
	for _, o := range opts {
		o(&testOpts)
	}

	testIfTCP := testOpts.protocol == "tcp"
	testIfNotUDPUConnected := (!testOpts.udpUnConnected)

	protoExt := ""
	if testOpts.udpUnConnected {
		protoExt = "-unconnected"
	}
	if testOpts.udpConnRecvMsg {
		protoExt = "-conn-recvmsg"
	}

	desc := fmt.Sprintf("_BPF_ _BPF-SAFE_ BPF tests (%s%s, ct=%v, log=%s, tunnel=%s, dsr=%v)",
		testOpts.protocol, protoExt, testOpts.connTimeEnabled,
		testOpts.bpfLogLevel, testOpts.tunnel, testOpts.dsr,
	)
	return infrastructure.DatastoreDescribe(desc, []apiconfig.DatastoreType{apiconfig.Kubernetes}, func(getInfra infrastructure.InfraFactory) {
		var (
			infra              infrastructure.DatastoreInfra
			felixes            []*infrastructure.Felix
			calicoClient       client.Interface
			cc                 *Checker
			externalClient     *containers.Container
			deadWorkload       *workload.Workload
			options            infrastructure.TopologyOptions
			numericProto       uint8
			felixPanicExpected bool
		)

		ctlbWorkaround := !testOpts.connTimeEnabled

		switch testOpts.protocol {
		case "tcp":
			numericProto = 6
		case "udp":
			numericProto = 17
		default:
			Fail("bad protocol option")
		}

		BeforeEach(func() {
			felixPanicExpected = false
			infra = getInfra()

			cc = &Checker{
				CheckSNAT: true,
				// FIXME: Felix can be very slow to program the dataplane right now due to waiting for BPF programs to be applied
				MinTimeout: 30 * time.Second,
			}
			cc.Protocol = testOpts.protocol
			if testOpts.protocol == "udp" && testOpts.udpUnConnected {
				cc.Protocol += "-noconn"
			}
			if testOpts.protocol == "udp" && testOpts.udpConnRecvMsg {
				cc.Protocol += "-recvmsg"
			}

			options = infrastructure.DefaultTopologyOptions()
			options.NATOutgoingEnabled = true
			options.AutoHEPsEnabled = true
			// override IPIP being enabled by default
			options.IPIPEnabled = false
			options.IPIPRoutesEnabled = false
			// BPF doesn't support IPv6, disable it.
			options.EnableIPv6 = false
			switch testOpts.tunnel {
			case "none":
				// nothing
			case "ipip":
				options.IPIPEnabled = true
				options.IPIPRoutesEnabled = true
			case "vxlan":
				options.VXLANMode = api.VXLANModeAlways
			case "wireguard":
				// Allocate tunnel address for Wireguard.
				options.WireguardEnabled = true
				// Enable Wireguard.
				options.ExtraEnvVars["FELIX_WIREGUARDENABLED"] = "true"
			default:
				Fail("bad tunnel option")
			}
			if testOpts.tunnel != "none" {
				// Avoid felix restart mid-test, wait for the node resource to be created before starting Felix.
				options.DelayFelixStart = true
				options.TriggerDelayedFelixStart = true
			}
			options.ExtraEnvVars["FELIX_BPFConnectTimeLoadBalancingEnabled"] = fmt.Sprint(testOpts.connTimeEnabled)
			options.ExtraEnvVars["FELIX_BPFLogLevel"] = fmt.Sprint(testOpts.bpfLogLevel)
			if testOpts.dsr {
				options.ExtraEnvVars["FELIX_BPFExternalServiceMode"] = "dsr"
			}
			options.ExternalIPs = true
			options.ExtraEnvVars["FELIX_BPFExtToServiceConnmark"] = "0x80"

			if ctlbWorkaround {
				if testOpts.protocol == "udp" {
					options.ExtraEnvVars["FELIX_FeatureGates"] = "BPFConnectTimeLoadBalancingWorkaround=udp"
				} else {
					options.ExtraEnvVars["FELIX_FeatureGates"] = "BPFConnectTimeLoadBalancingWorkaround=enabled"
				}
			}
		})

		JustAfterEach(func() {
			if CurrentGinkgoTestDescription().Failed {
				currBpfsvcs, currBpfeps := dumpNATmaps(felixes)

				for i, felix := range felixes {
					felix.Exec("iptables-save", "-c")
					felix.Exec("conntrack", "-L")
					felix.Exec("ip", "link")
					felix.Exec("ip", "addr")
					felix.Exec("ip", "rule")
					felix.Exec("ip", "route")
					felix.Exec("ip", "neigh")
					felix.Exec("arp")
					felix.Exec("calico-bpf", "ipsets", "dump")
					felix.Exec("calico-bpf", "routes", "dump")
					felix.Exec("calico-bpf", "nat", "dump")
					felix.Exec("calico-bpf", "nat", "aff")
					felix.Exec("calico-bpf", "conntrack", "dump")
					felix.Exec("calico-bpf", "arp", "dump")
					felix.Exec("calico-bpf", "counters", "dump")
					felix.Exec("calico-bpf", "ifstate", "dump")
					log.Infof("[%d]FrontendMap: %+v", i, currBpfsvcs[i])
					log.Infof("[%d]NATBackend: %+v", i, currBpfeps[i])
					log.Infof("[%d]SendRecvMap: %+v", i, dumpSendRecvMap(felix))
				}
				externalClient.Exec("ip", "route", "show", "cached")
			}
		})

		AfterEach(func() {
			log.Info("AfterEach starting")
			for _, f := range felixes {
				if !felixPanicExpected {
					_ = f.ExecMayFail("calico-bpf", "connect-time", "clean")
				}
				f.Stop()
			}
			externalClient.Stop()
			log.Info("AfterEach done")
		})

		AfterEach(func() {
			infra.Stop()
		})

		createPolicy := func(policy *api.GlobalNetworkPolicy) *api.GlobalNetworkPolicy {
			log.WithField("policy", dumpResource(policy)).Info("Creating policy")
			policy, err := calicoClient.GlobalNetworkPolicies().Create(utils.Ctx, policy, utils.NoOptions)
			Expect(err).NotTo(HaveOccurred())
			return policy
		}

		updatePolicy := func(policy *api.GlobalNetworkPolicy) *api.GlobalNetworkPolicy {
			log.WithField("policy", dumpResource(policy)).Info("Updating policy")
			policy, err := calicoClient.GlobalNetworkPolicies().Update(utils.Ctx, policy, utils.NoOptions)
			Expect(err).NotTo(HaveOccurred())
			return policy
		}
		_ = updatePolicy

		Describe("with a single node and an allow-all policy", func() {
			var (
				hostW   *workload.Workload
				w       [2]*workload.Workload
				wepCopy [2]*libapi.WorkloadEndpoint
			)

			if !testOpts.connTimeEnabled {
				// These tests don't depend on NAT.
				return
			}

			if testOpts.tunnel != "none" {
				// Single node so tunnel doesn't matter.
				return
			}

			JustBeforeEach(func() {
				felixes, calicoClient = infrastructure.StartNNodeTopology(1, options, infra)

				hostW = workload.Run(
					felixes[0],
					"host",
					"default",
					felixes[0].IP, // Same IP as felix means "run in the host's namespace"
					"8055",
					testOpts.protocol)

				// Start a couple of workloads so we can check workload-to-workload and workload-to-host.
				for i := 0; i < 2; i++ {
					wIP := fmt.Sprintf("10.65.0.%d", i+2)
					w[i] = workload.Run(felixes[0], fmt.Sprintf("w%d", i), "default", wIP, "8055", testOpts.protocol)
					w[i].WorkloadEndpoint.Labels = map[string]string{"name": w[i].Name}
					// WEP gets clobbered when we add it to the datastore, take a copy so we can re-create the WEP.
					wepCopy[i] = w[i].WorkloadEndpoint
					w[i].ConfigureInInfra(infra)
				}

				err := infra.AddDefaultDeny()
				Expect(err).NotTo(HaveOccurred())

				ensureBPFProgramsAttached(felixes[0])

				pol := api.NewGlobalNetworkPolicy()
				pol.Namespace = "fv"
				pol.Name = "policy-1"
				pol.Spec.Ingress = []api.Rule{{Action: "Allow"}}
				pol.Spec.Egress = []api.Rule{{Action: "Allow"}}
				pol.Spec.Selector = "all()"

				pol = createPolicy(pol)
			})

			if testOpts.bpfLogLevel == "debug" && testOpts.protocol == "tcp" {
				Describe("with custom IptablesMarkMask", func() {
					BeforeEach(func() {
						// Disable core dumps, we know we're about to cause a panic.
						options.ExtraEnvVars["GOTRACEBACK"] = ""
						felixPanicExpected = true
					})

					It("0xffff000 not covering BPF bits should panic", func() {
						felixPanicExpected = true
						panicC := felixes[0].WatchStdoutFor(regexp.MustCompile("PANIC.*IptablesMarkMask doesn't cover bits that are used"))

						fc := api.NewFelixConfiguration()
						fc.Name = "default"
						mark := uint32(0x0ffff000)
						fc.Spec.IptablesMarkMask = &mark
						fc, err := calicoClient.FelixConfigurations().Create(context.Background(), fc, options2.SetOptions{})
						Expect(err).NotTo(HaveOccurred())

						Eventually(panicC, "5s", "100ms").Should(BeClosed())
					})

					It("0xfff00000 only covering BPF bits should panic", func() {
						panicC := felixes[0].WatchStdoutFor(regexp.MustCompile("PANIC.*Not enough mark bits available"))

						fc := api.NewFelixConfiguration()
						fc.Name = "default"
						mark := uint32(0xfff00000)
						fc.Spec.IptablesMarkMask = &mark
						fc, err := calicoClient.FelixConfigurations().Create(context.Background(), fc, options2.SetOptions{})
						Expect(err).NotTo(HaveOccurred())

						Eventually(panicC, "5s", "100ms").Should(BeClosed())
					})
				})
			}

			Describe("with DefaultEndpointToHostAction=DROP", func() {
				BeforeEach(func() {
					options.ExtraEnvVars["FELIX_DefaultEndpointToHostAction"] = "DROP"
				})
				It("should only allow traffic from workload to workload", func() {
					cc.ExpectSome(w[0], w[1])
					cc.ExpectSome(w[1], w[0])
					cc.ExpectNone(w[1], hostW)
					cc.ExpectSome(hostW, w[0])
					cc.CheckConnectivity(conntrackChecks(felixes)...)
				})
			})

			getMapIDByPath := func(felix *infrastructure.Felix, filename string) (int, error) {
				out, err := felix.ExecOutput("bpftool", "map", "show", "pinned", filename, "-j")
				if err != nil {
					return 0, err
				}
				var mapMeta struct {
					ID    int    `json:"id"`
					Error string `json:"error"`
				}
				err = json.Unmarshal([]byte(out), &mapMeta)
				if err != nil {
					return 0, err
				}
				if mapMeta.Error != "" {
					return 0, errors.New(mapMeta.Error)
				}
				return mapMeta.ID, nil
			}

			mustGetMapIDByPath := func(felix *infrastructure.Felix, filename string) int {
				var mapID int
				Eventually(func() error {
					var err error
					mapID, err = getMapIDByPath(felix, filename)
					return err
				}, "5s").ShouldNot(HaveOccurred())
				return mapID
			}

			Describe("with DefaultEndpointToHostAction=ACCEPT", func() {
				BeforeEach(func() {
					options.ExtraEnvVars["FELIX_DefaultEndpointToHostAction"] = "ACCEPT"
				})
				It("should allow traffic from workload to workload and to/from host", func() {
					cc.ExpectSome(w[0], w[1])
					cc.ExpectSome(w[1], w[0])
					cc.ExpectSome(w[1], hostW)
					cc.ExpectSome(hostW, w[0])
					cc.CheckConnectivity(conntrackChecks(felixes)...)
				})
			})

			if testOpts.protocol == "udp" && testOpts.connTimeEnabled {
				Describe("with BPFConnectTimeLoadBalancingWorkaround=udp", func() {
					BeforeEach(func() {
						options.ExtraEnvVars["FELIX_FeatureGates"] = "BPFConnectTimeLoadBalancingWorkaround=udp"
					})
					It("should not program non-udp services", func() {
						udpsvc := &v1.Service{
							TypeMeta: typeMetaV1("Service"),
							ObjectMeta: metav1.ObjectMeta{
								Name:      "udp-service",
								Namespace: "default",
							},
							Spec: v1.ServiceSpec{
								ClusterIP: "10.101.0.201",
								Type:      v1.ServiceTypeClusterIP,
								Ports: []v1.ServicePort{
									{
										Protocol: v1.ProtocolUDP,
										Port:     1234,
									},
								},
							},
						}

						k8sClient := infra.(*infrastructure.K8sDatastoreInfra).K8sClient

						_, err := k8sClient.CoreV1().Services("default").Create(context.Background(),
							udpsvc, metav1.CreateOptions{})
						Expect(err).NotTo(HaveOccurred())

						Eventually(func() bool {
							return checkServiceRoute(felixes[0], udpsvc.Spec.ClusterIP)
						}, 10*time.Second, 300*time.Millisecond).Should(BeTrue(), "Failed to sync with udp service")

						tcpsvc := &v1.Service{
							TypeMeta: typeMetaV1("Service"),
							ObjectMeta: metav1.ObjectMeta{
								Name:      "tcp-service",
								Namespace: "default",
							},
							Spec: v1.ServiceSpec{
								ClusterIP: "10.101.0.202",
								Type:      v1.ServiceTypeClusterIP,
								Ports: []v1.ServicePort{
									{
										Protocol: v1.ProtocolTCP,
										Port:     4321,
									},
								},
							},
						}

						_, err = k8sClient.CoreV1().Services("default").Create(context.Background(),
							tcpsvc, metav1.CreateOptions{})
						Expect(err).NotTo(HaveOccurred())

						Consistently(func() bool {
							return checkServiceRoute(felixes[0], tcpsvc.Spec.ClusterIP)
						}, 1*time.Second, 300*time.Millisecond).Should(BeFalse(), "Unexpected TCP service")

						tcpudpsvc := &v1.Service{
							TypeMeta: typeMetaV1("Service"),
							ObjectMeta: metav1.ObjectMeta{
								Name:      "tcp-udp-service",
								Namespace: "default",
							},
							Spec: v1.ServiceSpec{
								ClusterIP: "10.101.0.203",
								Type:      v1.ServiceTypeClusterIP,
								Ports: []v1.ServicePort{
									{
										Name:     "udp",
										Protocol: v1.ProtocolUDP,
										Port:     1234,
									},
									{
										Name:     "tcp",
										Protocol: v1.ProtocolTCP,
										Port:     4321,
									},
								},
							},
						}

						_, err = k8sClient.CoreV1().Services("default").Create(context.Background(),
							tcpudpsvc, metav1.CreateOptions{})
						Expect(err).NotTo(HaveOccurred())

						Eventually(func() bool {
							return checkServiceRoute(felixes[0], tcpudpsvc.Spec.ClusterIP)
						}, 10*time.Second, 300*time.Millisecond).Should(BeTrue(), "Failed to sync with tcpudp service")

						Expect(checkServiceRoute(felixes[0], tcpsvc.Spec.ClusterIP)).To(BeFalse())
					})
				})
			}

			if testOpts.protocol != "udp" { // No need to run these tests per-protocol.

				mapPath := conntrack.Map().Path()

				Describe("with map repinning enabled", func() {
					BeforeEach(func() {
						options.ExtraEnvVars["FELIX_DebugBPFMapRepinEnabled"] = "true"
					})

					It("should repin maps", func() {
						// Wait for the first felix to create its maps.
						mapID := mustGetMapIDByPath(felixes[0], mapPath)

						// Now, start a completely independent felix, which will get its own bpffs.  It should re-pin the
						// maps, picking up the ones from the first felix.
						extraFelix, _ := infrastructure.StartSingleNodeTopology(options, infra)
						defer extraFelix.Stop()

						secondMapID := mustGetMapIDByPath(extraFelix, mapPath)
						Expect(mapID).NotTo(BeNumerically("==", 0))
						Expect(mapID).To(BeNumerically("==", secondMapID))
					})
				})

				Describe("with map repinning disabled", func() {
					It("should repin maps", func() {
						// Wait for the first felix to create its maps.
						mapID := mustGetMapIDByPath(felixes[0], mapPath)

						// Now, start a completely independent felix, which will get its own bpffs.  It should make its own
						// maps.
						extraFelix, _ := infrastructure.StartSingleNodeTopology(options, infra)
						defer extraFelix.Stop()

						secondMapID := mustGetMapIDByPath(extraFelix, mapPath)
						Expect(mapID).NotTo(BeNumerically("==", 0))
						Expect(mapID).NotTo(BeNumerically("==", secondMapID))
					})
				})

				It("should clean up jump maps", func() {
					numJumpMaps := func() int {
						command := fmt.Sprintf("find /sys/fs/bpf/tc -name %s", bpf.JumpMapName())
						output, err := felixes[0].ExecOutput("sh", "-c", command)
						Expect(err).NotTo(HaveOccurred())
						return strings.Count(output, bpf.JumpMapName())
					}

					expJumpMaps := func(numWorkloads int) int {
						numHostIfaces := 1
						specialIfaces := 0
						if ctlbWorkaround {
							specialIfaces = 2 /* nat + lo */
						}
						expectedNumMaps := 2*numWorkloads + 2*numHostIfaces + 2*specialIfaces
						return expectedNumMaps
					}

					// Check start-of-day number of interfaces.
					Eventually(numJumpMaps, "15s", "200ms").Should(
						BeNumerically("==", expJumpMaps(len(w))),
						"Unexpected number of jump maps at start of day")

					// Remove a workload.
					w[0].RemoveFromInfra(infra)
					w[0].Stop()

					// Need a long timeout here because felix throttles cleanups.
					Eventually(numJumpMaps, "15s", "200ms").Should(
						BeNumerically("==", expJumpMaps(len(w)-1)),
						"Unexpected number of jump maps after removing workload")
				})

				It("should recover if the BPF programs are removed", func() {
					flapInterface := func() {
						By("Flapping interface")
						felixes[0].Exec("ip", "link", "set", "down", w[0].InterfaceName)
						felixes[0].Exec("ip", "link", "set", "up", w[0].InterfaceName)
					}

					recreateWEP := func() {
						By("Recreating WEP.")
						w[0].RemoveFromInfra(infra)
						w[0].WorkloadEndpoint = wepCopy[0]
						w[0].ConfigureInInfra(infra)
					}

					for _, trigger := range []func(){flapInterface, recreateWEP} {
						// Wait for initial programming to complete.
						cc.Expect(Some, w[0], w[1])
						cc.CheckConnectivity()
						cc.ResetExpectations()

						By("handling ingress program removal")
						felixes[0].Exec("tc", "filter", "del", "ingress", "dev", w[0].InterfaceName)

						// Removing the ingress program should break connectivity due to the lack of "seen" mark.
						cc.Expect(None, w[0], w[1])
						cc.CheckConnectivity()
						cc.ResetExpectations()

						// Trigger felix to recover.
						trigger()
						cc.Expect(Some, w[0], w[1])
						cc.CheckConnectivity()

						// Check the program is put back.
						Eventually(func() string {
							out, _ := felixes[0].ExecOutput("tc", "filter", "show", "ingress", "dev", w[0].InterfaceName)
							return out
						}, "5s", "200ms").Should(ContainSubstring("calico_from_wor"),
							fmt.Sprintf("from wep not loaded for %s", w[0].InterfaceName))

						By("handling egress program removal")
						felixes[0].Exec("tc", "filter", "del", "egress", "dev", w[0].InterfaceName)
						// Removing the egress program doesn't stop traffic.

						// Trigger felix to recover.
						trigger()

						// Check the program is put back.
						Eventually(func() string {
							out, _ := felixes[0].ExecOutput("tc", "filter", "show", "egress", "dev", w[0].InterfaceName)
							return out
						}, "5s", "200ms").Should(ContainSubstring("calico_to_wor"),
							fmt.Sprintf("to wep not loaded for %s", w[0].InterfaceName))
						cc.CheckConnectivity()

						By("Handling qdisc removal")
						felixes[0].Exec("tc", "qdisc", "delete", "dev", w[0].InterfaceName, "clsact")

						// Trigger felix to recover.
						trigger()

						// Check programs are put back.
						Eventually(func() string {
							out, _ := felixes[0].ExecOutput("tc", "filter", "show", "ingress", "dev", w[0].InterfaceName)
							return out
						}, "5s", "200ms").Should(ContainSubstring("calico_from_wor"),
							fmt.Sprintf("from wep not loaded for %s", w[0].InterfaceName))
						Eventually(func() string {
							out, _ := felixes[0].ExecOutput("tc", "filter", "show", "egress", "dev", w[0].InterfaceName)
							return out
						}, "5s", "200ms").Should(ContainSubstring("calico_to_wor"),
							fmt.Sprintf("to wep not loaded for %s", w[0].InterfaceName))
						cc.CheckConnectivity()
						cc.ResetExpectations()

						// Add a policy to block traffic.
						By("Adding deny policy")
						denyPol := api.NewGlobalNetworkPolicy()
						denyPol.Name = "policy-2"
						var one float64 = 1
						denyPol.Spec.Order = &one
						denyPol.Spec.Ingress = []api.Rule{{Action: "Deny"}}
						denyPol.Spec.Egress = []api.Rule{{Action: "Deny"}}
						denyPol.Spec.Selector = "all()"
						denyPol = createPolicy(denyPol)

						cc.Expect(None, w[0], w[1])
						cc.Expect(None, w[1], w[0])
						cc.CheckConnectivity()
						cc.ResetExpectations()

						By("Removing deny policy")
						_, err := calicoClient.GlobalNetworkPolicies().Delete(context.Background(), "policy-2", options2.DeleteOptions{})
						Expect(err).NotTo(HaveOccurred())

						cc.Expect(Some, w[0], w[1])
						cc.Expect(Some, w[1], w[0])
						cc.CheckConnectivity()
						cc.ResetExpectations()
					}
				})
			}

			if testOpts.nonProtoTests {
				// We can only test that felix _sets_ this because the flag is one-way and cannot be unset.
				It("should enable the kernel.unprivileged_bpf_disabled sysctl", func() {
					Eventually(func() string {
						out, err := felixes[0].ExecOutput("sysctl", "kernel.unprivileged_bpf_disabled")
						if err != nil {
							log.WithError(err).Error("Failed to run sysctl")
						}
						return out
					}).Should(ContainSubstring("kernel.unprivileged_bpf_disabled = 1"))
				})
			}
		})

		const numNodes = 3
		var (
			w     [numNodes][2]*workload.Workload
			hostW [numNodes]*workload.Workload
		)

		setupCluster := func() {
			felixes, calicoClient = infrastructure.StartNNodeTopology(numNodes, options, infra)

			addWorkload := func(run bool, ii, wi, port int, labels map[string]string) *workload.Workload {
				if labels == nil {
					labels = make(map[string]string)
				}

				wIP := fmt.Sprintf("10.65.%d.%d", ii, wi+2)
				wName := fmt.Sprintf("w%d%d", ii, wi)

				w := workload.New(felixes[ii], wName, "default",
					wIP, strconv.Itoa(port), testOpts.protocol)

				labels["name"] = w.Name
				labels["workload"] = "regular"

				w.WorkloadEndpoint.Labels = labels
				if run {
					err := w.Start()
					Expect(err).NotTo(HaveOccurred())
					w.ConfigureInInfra(infra)
				}
				if options.UseIPPools {
					// Assign the workload's IP in IPAM, this will trigger calculation of routes.
					err := calicoClient.IPAM().AssignIP(context.Background(), ipam.AssignIPArgs{
						IP:       cnet.MustParseIP(wIP),
						HandleID: &w.Name,
						Attrs: map[string]string{
							ipam.AttributeNode: felixes[ii].Hostname,
						},
						Hostname: felixes[ii].Hostname,
					})
					Expect(err).NotTo(HaveOccurred())
				}

				return w
			}

			// Start a host networked workload on each host for connectivity checks.
			for ii := range felixes {
				// We tell each host-networked workload to open:
				// TODO: Copied from another test
				// - its normal (uninteresting) port, 8055
				// - port 2379, which is both an inbound and an outbound failsafe port
				// - port 22, which is an inbound failsafe port.
				// This allows us to test the interaction between do-not-track policy and failsafe
				// ports.
				hostW[ii] = workload.Run(
					felixes[ii],
					fmt.Sprintf("host%d", ii),
					"default",
					felixes[ii].IP, // Same IP as felix means "run in the host's namespace"
					"8055",
					testOpts.protocol)

				hostW[ii].WorkloadEndpoint.Labels = map[string]string{"name": hostW[ii].Name}

				// Two workloads on each host so we can check the same host and other host cases.
				w[ii][0] = addWorkload(true, ii, 0, 8055, map[string]string{"port": "8055"})
				w[ii][1] = addWorkload(true, ii, 1, 8056, nil)
			}

			// Create a workload on node 0 that does not run, but we can use it to set up paths
			deadWorkload = addWorkload(false, 0, 2, 8057, nil)

			// We will use this container to model an external client trying to connect into
			// workloads on a host.  Create a route in the container for the workload CIDR.
			// TODO: Copied from another test
			externalClient = infrastructure.RunExtClient("ext-client")
			_ = externalClient

			err := infra.AddDefaultDeny()
			Expect(err).NotTo(HaveOccurred())
			if !options.TestManagesBPF {
				ensureAllNodesBPFProgramsAttached(felixes)
			}
		}

		Describe(fmt.Sprintf("with a %d node cluster", numNodes), func() {
			BeforeEach(func() {
				setupCluster()
			})

			if testOpts.protocol == "udp" && testOpts.udpUnConnected {
				It("should have no connectivity to a pod before it is added to the datamodel", func() {
					// Above BeforeEach adds a default-deny but for this test we want policy to be open
					// so that it's only the lack of datastore configuration that blocks traffic.
					policy := api.NewNetworkPolicy()
					policy.Name = "allow-all"
					policy.Namespace = "default"
					one := float64(1)
					policy.Spec.Order = &one
					policy.Spec.Ingress = []api.Rule{{Action: api.Allow}}
					policy.Spec.Egress = []api.Rule{{Action: api.Allow}}
					policy.Spec.Selector = "all()"
					_, err := calicoClient.NetworkPolicies().Create(utils.Ctx, policy, utils.NoOptions)

					// The hardest path to secure with BPF is packets to the newly-added workload.  We can't block
					// the traffic with BPF until we have a BPF program in place so we rely on iptables catch-alls.

					// Set up a workload but do not add it to the datastore.
					dpOnlyWorkload := workload.New(felixes[1], "w-dp", "default", "10.65.1.5", "8057", testOpts.protocol)
					err = dpOnlyWorkload.Start()
					Expect(err).NotTo(HaveOccurred())
					felixes[1].Exec("ip", "route", "add", dpOnlyWorkload.IP, "dev", dpOnlyWorkload.InterfaceName, "scope", "link")

					// Attach tcpdump to the workload so we can verify that we don't see any packets at all.  We need
					// to verify ingress and egress separately since a round-trip test would be blocked by either.
					tcpdump := dpOnlyWorkload.AttachTCPDump()
					tcpdump.SetLogEnabled(true)
					pattern := fmt.Sprintf(`IP .* %s\.8057: UDP`, dpOnlyWorkload.IP)
					tcpdump.AddMatcher("UDP-8057", regexp.MustCompile(pattern))
					tcpdump.Start()
					defer tcpdump.Stop()

					// Send packets in the background.
					var wg sync.WaitGroup
					wg.Add(1)
					ctx, cancelFn := context.WithTimeout(context.Background(), 10*time.Second)
					defer cancelFn()
					go func() {
						defer wg.Done()
						defer GinkgoRecover()
						for {
							if ctx.Err() != nil {
								return
							}
							_, err = w[1][0].RunCmd("pktgen", w[1][0].IP, dpOnlyWorkload.IP, "udp",
								"--port-src", "30444", "--port-dst", "8057")
							Expect(err).NotTo(HaveOccurred())
							time.Sleep(100 * (time.Millisecond))
						}
					}()
					defer wg.Wait()

					Consistently(tcpdump.MatchCountFn("UDP-8057"), "5s", "200ms").Should(
						BeNumerically("==", 0),
						"Traffic to the workload should be blocked before datastore is configured")

					dpOnlyWorkload.ConfigureInInfra(infra)

					Eventually(tcpdump.MatchCountFn("UDP-8057"), "20s", "200ms").Should(
						BeNumerically(">", 0),
						"Traffic to the workload should be allowed after datastore is configured")
				})
			}

			It("should have correct routes", func() {
				tunnelAddr := ""
				tunnelAddrFelix1 := ""
				tunnelAddrFelix2 := ""
				expectedRoutes := expectedRouteDump
				switch {
				case felixes[0].ExpectedIPIPTunnelAddr != "":
					tunnelAddr = felixes[0].ExpectedIPIPTunnelAddr
					tunnelAddrFelix1 = felixes[1].ExpectedIPIPTunnelAddr
					tunnelAddrFelix2 = felixes[2].ExpectedIPIPTunnelAddr
				case felixes[0].ExpectedVXLANTunnelAddr != "":
					tunnelAddr = felixes[0].ExpectedVXLANTunnelAddr
					tunnelAddrFelix1 = felixes[1].ExpectedVXLANTunnelAddr
					tunnelAddrFelix2 = felixes[2].ExpectedVXLANTunnelAddr
				case felixes[0].ExpectedWireguardTunnelAddr != "":
					tunnelAddr = felixes[0].ExpectedWireguardTunnelAddr
					tunnelAddrFelix1 = felixes[1].ExpectedWireguardTunnelAddr
					tunnelAddrFelix2 = felixes[2].ExpectedWireguardTunnelAddr
				}

				if tunnelAddr != "" {
					expectedRoutes = expectedRouteDumpWithTunnelAddr
				}

				dumpRoutes := func() string {
					out, err := felixes[0].ExecOutput("calico-bpf", "routes", "dump")
					if err != nil {
						return fmt.Sprint(err)
					}

					lines := strings.Split(out, "\n")
					var filteredLines []string
					idxRE := regexp.MustCompile(`idx \d+`)
					for _, l := range lines {
						l = strings.TrimLeft(l, " ")
						if len(l) == 0 {
							continue
						}
						l = strings.ReplaceAll(l, felixes[0].IP, "FELIX_0")
						l = strings.ReplaceAll(l, felixes[1].IP, "FELIX_1")
						l = strings.ReplaceAll(l, felixes[2].IP, "FELIX_2")
						l = idxRE.ReplaceAllLiteralString(l, "idx -")
						if tunnelAddr != "" {
							l = strings.ReplaceAll(l, tunnelAddr+"/32", "FELIX_0_TNL/32")
						}
						if tunnelAddrFelix1 != "" {
							l = strings.ReplaceAll(l, tunnelAddrFelix1+"/32", "FELIX_1_TNL/32")
						}
						if tunnelAddrFelix2 != "" {
							l = strings.ReplaceAll(l, tunnelAddrFelix2+"/32", "FELIX_2_TNL/32")
						}
						filteredLines = append(filteredLines, l)
					}
					sort.Strings(filteredLines)
					return strings.Join(filteredLines, "\n")
				}
				Eventually(dumpRoutes, "10s", "200ms").Should(Equal(expectedRoutes), dumpRoutes)
			})

			It("should only allow traffic from the local host by default", func() {
				// Same host, other workload.
				cc.ExpectNone(w[0][0], w[0][1])
				cc.ExpectNone(w[0][1], w[0][0])
				// Workloads on other host.
				cc.ExpectNone(w[0][0], w[1][0])
				cc.ExpectNone(w[1][0], w[0][0])
				// Hosts.
				cc.ExpectSome(felixes[0], w[0][0])
				cc.ExpectNone(felixes[1], w[0][0])
				cc.CheckConnectivity()
			})

			It("should allow host -> host", func() {
				// XXX as long as there is no HEP policy
				// using hostW as a sink
				cc.Expect(Some, felixes[0], hostW[1])
				cc.Expect(Some, felixes[1], hostW[0])
				cc.CheckConnectivity()
			})

			Context("with a policy allowing ingress to w[0][0] from all regular workloads", func() {
				var (
					pol       *api.GlobalNetworkPolicy
					k8sClient *kubernetes.Clientset
				)

				BeforeEach(func() {
					pol = api.NewGlobalNetworkPolicy()
					pol.Namespace = "fv"
					pol.Name = "policy-1"
					pol.Spec.Ingress = []api.Rule{
						{
							Action: "Allow",
							Source: api.EntityRule{
								Selector: "workload=='regular'",
							},
						},
					}
					pol.Spec.Egress = []api.Rule{
						{
							Action: "Allow",
							Source: api.EntityRule{
								Selector: "workload=='regular'",
							},
						},
					}
					pol.Spec.Selector = "workload=='regular'"

					pol = createPolicy(pol)

					By("allowing to self via MASQ", func() {

						nets := []string{felixes[0].IP + "/32"}
						switch testOpts.tunnel {
						case "ipip":
							nets = []string{felixes[0].ExpectedIPIPTunnelAddr + "/32"}
						}

						pol := api.NewGlobalNetworkPolicy()
						pol.Namespace = "fv"
						pol.Name = "self-snat"
						pol.Spec.Ingress = []api.Rule{
							{
								Action: "Allow",
								Source: api.EntityRule{
									Nets: nets,
								},
							},
						}
						pol.Spec.Selector = "name=='" + w[0][0].Name + "'"

						pol = createPolicy(pol)
					})

					k8sClient = infra.(*infrastructure.K8sDatastoreInfra).K8sClient
					_ = k8sClient
				})

				It("should handle NAT outgoing", func() {
					By("SNATting outgoing traffic with the flag set")
					cc.ExpectSNAT(w[0][0], felixes[0].IP, hostW[1])
					cc.CheckConnectivity(conntrackChecks(felixes)...)

					if testOpts.tunnel == "none" {
						By("Leaving traffic alone with the flag clear")
						pool, err := calicoClient.IPPools().Get(context.TODO(), "test-pool", options2.GetOptions{})
						Expect(err).NotTo(HaveOccurred())
						pool.Spec.NATOutgoing = false
						pool, err = calicoClient.IPPools().Update(context.TODO(), pool, options2.SetOptions{})
						Expect(err).NotTo(HaveOccurred())
						cc.ResetExpectations()
						cc.ExpectSNAT(w[0][0], w[0][0].IP, hostW[1])
						cc.CheckConnectivity(conntrackChecks(felixes)...)

						By("SNATting again with the flag set")
						pool.Spec.NATOutgoing = true
						pool, err = calicoClient.IPPools().Update(context.TODO(), pool, options2.SetOptions{})
						Expect(err).NotTo(HaveOccurred())
						cc.ResetExpectations()
						cc.ExpectSNAT(w[0][0], felixes[0].IP, hostW[1])
						cc.CheckConnectivity(conntrackChecks(felixes)...)
					}
				})

				It("connectivity from all workloads via workload 0's main IP", func() {
					cc.ExpectSome(w[0][1], w[0][0])
					cc.ExpectSome(w[1][0], w[0][0])
					cc.ExpectSome(w[1][1], w[0][0])
					cc.CheckConnectivity(conntrackChecks(felixes)...)
				})

				if (testOpts.protocol == "tcp" || (testOpts.protocol == "udp" && !testOpts.udpUnConnected)) &&
					testOpts.connTimeEnabled && !testOpts.dsr {

					It("should fail connect if there is no backed or a service", func() {
						By("setting up a service without backends")

						testSvc := k8sService("svc-no-backends", "10.101.0.111", w[0][0], 80, 1234, 0, testOpts.protocol)
						testSvcNamespace := testSvc.ObjectMeta.Namespace
						testSvc.Spec.Selector = map[string]string{"somelabel": "somevalue"}
						_, err := k8sClient.CoreV1().Services(testSvcNamespace).Create(context.Background(),
							testSvc, metav1.CreateOptions{})
						Expect(err).NotTo(HaveOccurred())

						ip := testSvc.Spec.ClusterIP
						port := uint16(testSvc.Spec.Ports[0].Port)
						natK := nat.NewNATKey(net.ParseIP(ip), port, numericProto)

						Eventually(func() bool {
							natmaps, _ := dumpNATmaps(felixes)
							for _, m := range natmaps {
								if _, ok := m[natK]; !ok {
									return false
								}
							}
							return true
						}, "5s").Should(BeTrue(), "service NAT key didn't show up")

						By("starting tcpdump")
						tcpdump := w[0][0].AttachTCPDump()
						tcpdump.SetLogEnabled(true)
						pattern := fmt.Sprintf(`IP %s.\d+ > %s\.80: Flags \[S\]`, w[0][0].IP, testSvc.Spec.ClusterIP)
						tcpdump.AddMatcher("no-backend", regexp.MustCompile(pattern))
						tcpdump.Start()
						defer tcpdump.Stop()

						By("testing connectivity")

						cc.Expect(None, w[0][0], TargetIP(testSvc.Spec.ClusterIP), ExpectWithPorts(80))
						cc.CheckConnectivity()

						// If connect never succeeded, no packets were sent and
						// therefore we must see none.
						Expect(tcpdump.MatchCount("no-backend")).To(Equal(0))
					})
				}

				// Test doesn't use services so ignore the runs with those turned on.
				if testOpts.protocol == "tcp" && !testOpts.connTimeEnabled && !testOpts.dsr {
					It("should not be able to spoof TCP", func() {
						By("Disabling dev RPF")
						setRPF(felixes, testOpts.tunnel, 0, 0)
						// Make sure the workload is up and has configured its routes.
						By("Having basic connectivity")
						cc.Expect(Some, w[0][0], w[1][0])
						cc.CheckConnectivity()

						// Add a second interface to the workload, this will allow us to adjust the routes
						// inside the workload to move connections from one interface to the other.
						By("Having basic connectivity after setting up the spoof interface")
						w[0][0].AddSpoofInterface()
						// Check that the route manipulation succeeded.
						cc.CheckConnectivity()
						cc.ResetExpectations()

						// PHASE 1: basic single-shot connectivity checks to check that the test infra
						// is basically doing what we want.  I.e. if felix and the workload disagree on
						// interface then new connections get dropped.

						// Switch routes to use the spoofed interface, should fail.
						By("Workload using spoof0, felix expecting eth0, should fail")
						w[0][0].UseSpoofInterface(true)
						cc.Expect(None, w[0][0], w[1][0])
						cc.CheckConnectivity()
						cc.ResetExpectations()

						By("Workload using spoof0, felix expecting spoof0, should succeed")
						w[0][0].RemoveFromInfra(infra)
						w[0][0].ConfigureInInfraAsSpoofInterface(infra)
						cc.Expect(Some, w[0][0], w[1][0])
						cc.CheckConnectivity()
						cc.ResetExpectations()

						By("Both back to eth0, should succeed")
						w[0][0].RemoveSpoofWEPFromInfra(infra)
						w[0][0].ConfigureInInfra(infra)
						w[0][0].UseSpoofInterface(false)
						cc.Expect(Some, w[0][0], w[1][0])
						cc.CheckConnectivity()
						cc.ResetExpectations()

						// PHASE 2: keep a connection up and move it from one interface to the other using the pod's
						// routes.  To the host this looks like one workload is spoofing the other.
						By("Starting permanent connection")
						pc := w[0][0].StartPersistentConnection(w[1][0].IP, 8055, workload.PersistentConnectionOpts{
							MonitorConnectivity: true,
						})
						defer pc.Stop()

						expectPongs := func() {
							EventuallyWithOffset(1, pc.SinceLastPong, "5s").Should(
								BeNumerically("<", time.Second),
								"Expected to see pong responses on the connection but didn't receive any")
							log.Info("Pongs received within last 1s")
						}
						expectNoPongs := func() {
							EventuallyWithOffset(1, pc.SinceLastPong, "5s").Should(
								BeNumerically(">", time.Second),
								"Expected to see pong responses stop but continued to receive them")
							log.Info("No pongs received for >1s")
						}

						// Simulate a second WEP for the spoof interface.
						w[0][0].ConfigureOtherWEPInInfraAsSpoofInterface(infra)

						// Should get some pongs to start with...
						By("Should get pongs to start with")
						expectPongs()

						// Switch the route, should start dropping packets.
						w[0][0].UseSpoofInterface(true)
						By("Should no longer get pongs when using the spoof interface")
						expectNoPongs()

						// Switch the route back, should work.
						w[0][0].UseSpoofInterface(false)
						By("Should get pongs again after switching back")
						expectPongs()

						// Switch the route, should start dropping packets.
						w[0][0].UseSpoofInterface(true)
						By("Should no longer get pongs when using the spoof interface")
						expectNoPongs()

						// Move WEP to spoof interface
						w[0][0].RemoveFromInfra(infra)
						w[0][0].RemoveSpoofWEPFromInfra(infra)
						w[0][0].ConfigureInInfraAsSpoofInterface(infra)
						By("Should get pongs again after switching WEP to spoof iface")
						expectPongs()
					})
				}

				// Test doesn't use services so ignore the runs with those turned on.
				if testOpts.protocol == "udp" && !testOpts.connTimeEnabled && !testOpts.dsr {
					It("should not be able to spoof UDP", func() {
						By("Disabling dev RPF")
						setRPF(felixes, testOpts.tunnel, 0, 0)
						felixes[1].Exec("sysctl", "-w", "net.ipv4.conf."+w[1][0].InterfaceName+".rp_filter=0")
						felixes[1].Exec("sysctl", "-w", "net.ipv4.conf."+w[1][1].InterfaceName+".rp_filter=0")

						By("allowing any traffic", func() {
							pol.Spec.Ingress = []api.Rule{
								{
									Action: "Allow",
									Source: api.EntityRule{
										Nets: []string{
											"0.0.0.0/0",
										},
									},
								},
							}
							pol = updatePolicy(pol)

							cc.ExpectSome(w[1][0], w[0][0])
							cc.ExpectSome(w[1][1], w[0][0])
							cc.CheckConnectivity()
						})

						By("testing that packet sent by another workload is dropped", func() {
							tcpdump := w[0][0].AttachTCPDump()
							tcpdump.SetLogEnabled(true)
							matcher := fmt.Sprintf("IP %s\\.30444 > %s\\.30444: UDP", w[1][0].IP, w[0][0].IP)
							tcpdump.AddMatcher("UDP-30444", regexp.MustCompile(matcher))
							tcpdump.Start(testOpts.protocol, "port", "30444", "or", "port", "30445")
							defer tcpdump.Stop()

							// send a packet from the correct workload to create a conntrack entry
							_, err := w[1][0].RunCmd("pktgen", w[1][0].IP, w[0][0].IP, "udp",
								"--port-src", "30444", "--port-dst", "30444")
							Expect(err).NotTo(HaveOccurred())

							// We must eventually see the packet at the target
							Eventually(func() int { return tcpdump.MatchCount("UDP-30444") }).
								Should(BeNumerically("==", 1), matcher)

							// Send a spoofed packet from a different pod. Since we hit the
							// conntrack we would not do the WEP only RPF check.
							_, err = w[1][1].RunCmd("pktgen", w[1][0].IP, w[0][0].IP, "udp",
								"--port-src", "30444", "--port-dst", "30444")
							Expect(err).NotTo(HaveOccurred())

							// Since the packet will get dropped, we would not see it at the dest.
							// So we send another good packet from the spoofing workload, that we
							// will see at the dest.
							matcher2 := fmt.Sprintf("IP %s\\.30445 > %s\\.30445: UDP", w[1][1].IP, w[0][0].IP)
							tcpdump.AddMatcher("UDP-30445", regexp.MustCompile(matcher2))

							_, err = w[1][1].RunCmd("pktgen", w[1][1].IP, w[0][0].IP, "udp",
								"--port-src", "30445", "--port-dst", "30445")
							Expect(err).NotTo(HaveOccurred())

							// Wait for the good packet from the bad workload
							Eventually(func() int { return tcpdump.MatchCount("UDP-30445") }).
								Should(BeNumerically("==", 1), matcher2)

							// Check that we have not seen the spoofed packet. If there was not
							// packet reordering, which in our setup is guaranteed not to happen,
							// we know that the spoofed packet was dropped.
							Expect(tcpdump.MatchCount("UDP-30444")).To(BeNumerically("==", 1), matcher)
						})

						var eth20, eth30 *workload.Workload

						defer func() {
							if eth20 != nil {
								eth20.Stop()
							}
							if eth30 != nil {
								eth30.Stop()
							}
						}()

						// Now, set up a topology that mimics two host NICs by creating one workload per fake NIC.
						// We then move a route between the two NICs to pretend that there's a workload behind
						// one or other of them.
						//
						//      eth20 = workload used as a NIC
						//         - eth20 ------ movable fake workload 10.65.15.15
						//       192.168.20.1
						//       /
						//    10.0.0.20
						// Felix
						//    10.0.0.30
						//       \
						//       192.168.30.1
						//         - eth30 ------ movable fake workload 10.65.15.15
						//      eth30 = workload used as a NIC
						//
						fakeWorkloadIP := "10.65.15.15"

						By("setting up node's fake external ifaces", func() {
							// We name the ifaces ethXY since such ifaces are
							// treated by felix as external to the node
							//
							// Using a test-workload creates the namespaces and the
							// interfaces to emulate the host NICs

							eth20 = &workload.Workload{
								Name:          "eth20",
								C:             felixes[1].Container,
								IP:            "192.168.20.1",
								Ports:         "57005", // 0xdead
								Protocol:      testOpts.protocol,
								InterfaceName: "eth20",
								MTU:           1500, // Need to match host MTU or felix will restart.
							}
							err := eth20.Start()
							Expect(err).NotTo(HaveOccurred())

							// assign address to eth20 and add route to the .20 network
							felixes[1].Exec("ip", "route", "add", "192.168.20.0/24", "dev", "eth20")
							felixes[1].Exec("ip", "addr", "add", "10.0.0.20/32", "dev", "eth20")
							_, err = eth20.RunCmd("ip", "route", "add", "10.0.0.20/32", "dev", "eth0")
							Expect(err).NotTo(HaveOccurred())
							// Add a route to the test workload to the fake external
							// client emulated by the test-workload
							_, err = eth20.RunCmd("ip", "route", "add", w[1][1].IP+"/32", "via", "10.0.0.20")
							Expect(err).NotTo(HaveOccurred())

							eth30 = &workload.Workload{
								Name:          "eth30",
								C:             felixes[1].Container,
								IP:            "192.168.30.1",
								Ports:         "57005", // 0xdead
								Protocol:      testOpts.protocol,
								InterfaceName: "eth30",
								MTU:           1500, // Need to match host MTU or felix will restart.
							}
							err = eth30.Start()
							Expect(err).NotTo(HaveOccurred())

							// assign address to eth30 and add route to the .30 network
							felixes[1].Exec("ip", "route", "add", "192.168.30.0/24", "dev", "eth30")
							felixes[1].Exec("ip", "addr", "add", "10.0.0.30/32", "dev", "eth30")
							_, err = eth30.RunCmd("ip", "route", "add", "10.0.0.30/32", "dev", "eth0")
							Expect(err).NotTo(HaveOccurred())
							// Add a route to the test workload to the fake external
							// client emulated by the test-workload
							_, err = eth30.RunCmd("ip", "route", "add", w[1][1].IP+"/32", "via", "10.0.0.30")
							Expect(err).NotTo(HaveOccurred())

							// Make sure Felix adds a BPF program before we run the test, otherwise the conntrack
							// may be crated in the reverse direction.  Since we're pretending to be a host interface
							// Felix doesn't block traffic by default.
							Eventually(felixes[1].NumTCBPFProgsFn("eth20"), "30s", "200ms").Should(Equal(2))
							Eventually(felixes[1].NumTCBPFProgsFn("eth30"), "30s", "200ms").Should(Equal(2))

							// Make sure that networking with the .20 and .30 networks works
							cc.ResetExpectations()
							cc.ExpectSome(w[1][1], TargetIP(eth20.IP), 0xdead)
							cc.ExpectSome(w[1][1], TargetIP(eth30.IP), 0xdead)
							cc.CheckConnectivity()
						})

						By("testing that external traffic updates the RPF check if routing changes", func() {
							// set the route to the fake workload to .20 network
							felixes[1].Exec("ip", "route", "add", fakeWorkloadIP+"/32", "dev", "eth20")

							tcpdump := w[1][1].AttachTCPDump()
							tcpdump.SetLogEnabled(true)
							matcher := fmt.Sprintf("IP %s\\.30446 > %s\\.30446: UDP", fakeWorkloadIP, w[1][1].IP)
							tcpdump.AddMatcher("UDP-30446", regexp.MustCompile(matcher))
							tcpdump.Start()
							defer tcpdump.Stop()

							_, err := eth20.RunCmd("pktgen", fakeWorkloadIP, w[1][1].IP, "udp",
								"--port-src", "30446", "--port-dst", "30446")
							Expect(err).NotTo(HaveOccurred())

							// Expect to receive the packet from the .20 as the routing is correct
							Eventually(func() int { return tcpdump.MatchCount("UDP-30446") }).
								Should(BeNumerically("==", 1), matcher)

							ctBefore := dumpCTMap(felixes[1])

							k := conntrack.NewKey(17, net.ParseIP(w[1][1].IP).To4(), 30446,
								net.ParseIP(fakeWorkloadIP).To4(), 30446)
							Expect(ctBefore).To(HaveKey(k))

							// XXX Since the same code is used to do the drop of spoofed
							// packet between pods, we do not repeat it here as it is not 100%
							// bulletproof.
							//
							// We should perhaps compare the iptables counter and see if the
							// packet was dropped by the RPF check.

							// Change the routing to be from the .30
							felixes[1].Exec("ip", "route", "del", fakeWorkloadIP+"/32", "dev", "eth20")
							felixes[1].Exec("ip", "route", "add", fakeWorkloadIP+"/32", "dev", "eth30")

							_, err = eth30.RunCmd("pktgen", fakeWorkloadIP, w[1][1].IP, "udp",
								"--port-src", "30446", "--port-dst", "30446")
							Expect(err).NotTo(HaveOccurred())

							// Expect the packet from the .30 to make it through as RPF will
							// allow it and we will update the expected interface
							Eventually(func() int { return tcpdump.MatchCount("UDP-30446") }).
								Should(BeNumerically("==", 2), matcher)

							ctAfter := dumpCTMap(felixes[1])
							Expect(ctAfter).To(HaveKey(k))

							// Ifindex must have changed
							// B2A because of IPA > IPB - deterministic
							Expect(ctBefore[k].Data().B2A.Ifindex).NotTo(BeNumerically("==", 0),
								"Expected 'before' conntrack B2A ifindex to be set")
							Expect(ctAfter[k].Data().B2A.Ifindex).NotTo(BeNumerically("==", 0),
								"Expected 'after' conntrack B2A ifindex to be set")
							Expect(ctBefore[k].Data().B2A.Ifindex).
								NotTo(BeNumerically("==", ctAfter[k].Data().B2A.Ifindex))
						})
					})
				}

				Describe("Test Load balancer service with external IP", func() {
					if testOpts.connTimeEnabled {
						// FIXME externalClient also does conntime balancing
						return
					}

					srcIPRange := []string{}
					externalIP := []string{extIP}
					testSvcName := "test-lb-service-extip"
					tgtPort := 8055
					var testSvc *v1.Service
					var ip []string
					var port uint16
					BeforeEach(func() {
						externalClient.Exec("ip", "route", "add", extIP, "via", felixes[0].IP)
						testSvc = k8sCreateLBServiceWithEndPoints(k8sClient, testSvcName, "10.101.0.10", w[0][0], 80, tgtPort,
							testOpts.protocol, externalIP, srcIPRange)
						// when we point Load Balancer to a node in GCE it adds local routes to the external IP on the hosts.
						// Similarity add local routes for externalIP on felixes[0], felixes[1]
						felixes[1].Exec("ip", "route", "add", "local", extIP, "dev", "eth0")
						felixes[0].Exec("ip", "route", "add", "local", extIP, "dev", "eth0")
						ip = testSvc.Spec.ExternalIPs
						port = uint16(testSvc.Spec.Ports[0].Port)
						pol.Spec.Ingress = []api.Rule{
							{
								Action: "Allow",
								Source: api.EntityRule{
									Nets: []string{
										externalClient.IP + "/32",
										w[0][1].IP + "/32",
										w[1][0].IP + "/32",
										w[1][1].IP + "/32",
									},
								},
							},
						}
						pol = updatePolicy(pol)
					})

					It("should have connectivity from workloads[1][0],[1][1], [0][1] and external client via external IP to workload 0", func() {
						cc.ExpectSome(w[1][0], TargetIP(ip[0]), port)
						cc.ExpectSome(w[1][1], TargetIP(ip[0]), port)
						cc.ExpectSome(w[0][1], TargetIP(ip[0]), port)
						cc.ExpectSome(externalClient, TargetIP(ip[0]), port)
						cc.CheckConnectivity()
					})

					It("should handle temporary overlap of external IPs", func() {
						By("Having connectivity to external IP initially")
						cc.ExpectSome(externalClient, TargetIP(ip[0]), port)
						cc.CheckConnectivity()

						By("Adding second service with same external IP")
						testSvc = k8sCreateLBServiceWithEndPoints(k8sClient, testSvcName+"-2", "10.101.0.11", w[0][0], 80, tgtPort,
							testOpts.protocol, externalIP, srcIPRange)

						By("Deleting first service")
						err := k8sClient.CoreV1().Services(testSvc.ObjectMeta.Namespace).Delete(context.Background(), testSvcName, metav1.DeleteOptions{})
						Expect(err).NotTo(HaveOccurred())

						By("Sleeping")
						time.Sleep(20 * time.Second)
						By("And still having connectivity...")
						cc.ExpectSome(externalClient, TargetIP(ip[0]), port)
						cc.CheckConnectivity()
					})
				})

				Context("Test load balancer service with src ranges", func() {
					var testSvc *v1.Service
					tgtPort := 8055
					externalIP := []string{extIP}
					srcIPRange := []string{"10.65.1.3/24"}
					testSvcName := "test-lb-service-extip"
					var ip []string
					var port uint16
					BeforeEach(func() {
						testSvc = k8sCreateLBServiceWithEndPoints(k8sClient, testSvcName, "10.101.0.10", w[0][0], 80, tgtPort,
							testOpts.protocol, externalIP, srcIPRange)
						felixes[1].Exec("ip", "route", "add", "local", extIP, "dev", "eth0")
						felixes[0].Exec("ip", "route", "add", "local", extIP, "dev", "eth0")
						ip = testSvc.Spec.ExternalIPs
						port = uint16(testSvc.Spec.Ports[0].Port)
					})
					It("should have connectivity from workloads[1][0],[1][1] via external IP to workload 0", func() {
						cc.ExpectSome(w[1][0], TargetIP(ip[0]), port)
						cc.ExpectSome(w[1][1], TargetIP(ip[0]), port)
						cc.ExpectNone(w[0][1], TargetIP(ip[0]), port)
						cc.CheckConnectivity()
					})
				})

				Context("Test load balancer service with no backend", func() {
					if testOpts.connTimeEnabled || testOpts.udpUnConnected {
						// Skip UDP unconnected, connectime load balancing cases as externalClient also does conntime balancing
						return
					}

					var testSvc *v1.Service
					tgtPort := 8055
					externalIP := []string{extIP}
					srcIPRange := []string{}
					testSvcName := "test-lb-service-extip"
					var port uint16
					var ip []string

					BeforeEach(func() {
						externalClient.Exec("ip", "route", "add", extIP, "via", felixes[0].IP)
						// create a service workload as nil, so that the service has no backend
						testSvc = k8sCreateLBServiceWithEndPoints(k8sClient, testSvcName, "10.101.0.10", nil, 80, tgtPort,
							testOpts.protocol, externalIP, srcIPRange)
						felixes[1].Exec("ip", "route", "add", "local", extIP, "dev", "eth0")
						felixes[0].Exec("ip", "route", "add", "local", extIP, "dev", "eth0")
						ip = testSvc.Spec.ExternalIPs
						port = uint16(testSvc.Spec.Ports[0].Port)
						pol.Spec.Ingress = []api.Rule{
							{
								Action: "Allow",
								Source: api.EntityRule{
									Nets: []string{
										externalClient.IP + "/32",
									},
								},
							},
						}
						pol = updatePolicy(pol)
					})
					It("should not have connectivity from external client, and return connection refused", func() {
						cc.Expect(None, externalClient, TargetIP(ip[0]),
							ExpectWithPorts(port),
							ExpectNoneWithError("connection refused"),
						)
						cc.CheckConnectivity()
					})
				})

				Describe("Test load balancer service with external Client,src ranges", func() {
					if testOpts.connTimeEnabled {
						// FIXME externalClient also does conntime balancing
						return
					}

					var testSvc *v1.Service
					tgtPort := 8055
					externalIP := []string{extIP}
					testSvcName := "test-lb-service-extip"
					var ip []string
					var port uint16
					var srcIPRange []string
					BeforeEach(func() {
						externalClient.Exec("ip", "route", "add", extIP, "via", felixes[0].IP)
						pol.Spec.Ingress = []api.Rule{
							{
								Action: "Allow",
								Source: api.EntityRule{
									Nets: []string{
										externalClient.IP + "/32",
									},
								},
							},
						}
						pol = updatePolicy(pol)
						felixes[1].Exec("ip", "route", "add", "local", extIP, "dev", "eth0")
						felixes[0].Exec("ip", "route", "add", "local", extIP, "dev", "eth0")
						srcIPRange = []string{"10.65.1.3/24"}
					})
					Context("Test LB-service with external Client's IP not in src range", func() {
						BeforeEach(func() {
							testSvc = k8sCreateLBServiceWithEndPoints(k8sClient, testSvcName, "10.101.0.10", w[0][0], 80, tgtPort,
								testOpts.protocol, externalIP, srcIPRange)
							ip = testSvc.Spec.ExternalIPs
							port = uint16(testSvc.Spec.Ports[0].Port)
						})
						It("should not have connectivity from external Client via external IP to workload 0", func() {
							cc.ExpectNone(externalClient, TargetIP(ip[0]), port)
							cc.CheckConnectivity()
						})
					})
					Context("Test LB-service with external Client's IP in src range", func() {
						BeforeEach(func() {
							srcIPRange = []string{externalClient.IP + "/32"}
							testSvc = k8sCreateLBServiceWithEndPoints(k8sClient, testSvcName, "10.101.0.10", w[0][0], 80, tgtPort,
								testOpts.protocol, externalIP, srcIPRange)
							ip = testSvc.Spec.ExternalIPs
							port = uint16(testSvc.Spec.Ports[0].Port)
						})
						It("should have connectivity from external Client via external IP to workload 0", func() {
							cc.ExpectSome(externalClient, TargetIP(ip[0]), port)
							cc.CheckConnectivity()
						})
					})
				})

				Context("Test Service type transitions", func() {
					if testOpts.protocol != "tcp" {
						// Skip tests for UDP, UDP-Unconnected
						return
					}

					var (
						testSvc          *v1.Service
						testSvcNamespace string
					)
					clusterIP := "10.101.0.10"
					testSvcName := "test-service"
					tgtPort := 8055
					externalIP := []string{extIP}

					// Create a service of type clusterIP
					BeforeEach(func() {
						testSvc = k8sService(testSvcName, clusterIP, w[0][0], 80, tgtPort, 0, testOpts.protocol)
						testSvcNamespace = testSvc.ObjectMeta.Namespace
						_, err := k8sClient.CoreV1().Services(testSvcNamespace).Create(context.Background(), testSvc, metav1.CreateOptions{})
						Expect(err).NotTo(HaveOccurred())
						Eventually(k8sGetEpsForServiceFunc(k8sClient, testSvc), "10s").Should(HaveLen(1),
							"Service endpoints didn't get created? Is controller-manager happy?")
						felixes[1].Exec("ip", "route", "add", "local", extIP, "dev", "eth0")
						felixes[0].Exec("ip", "route", "add", "local", extIP, "dev", "eth0")
					})

					It("should have connectivity from all workloads via a service to workload 0", func() {
						ip := testSvc.Spec.ClusterIP
						port := uint16(testSvc.Spec.Ports[0].Port)

						cc.ExpectSome(w[0][1], TargetIP(ip), port)
						cc.ExpectSome(w[1][0], TargetIP(ip), port)
						cc.ExpectSome(w[1][1], TargetIP(ip), port)
						cc.CheckConnectivity(conntrackChecks(felixes)...)
					})

					/* Below Context handles the following transitions.
					   Cluster IP -> External IP
					   External IP -> LoadBalancer
					   External IP -> NodePort
					   External IP -> Cluster IP
					*/
					Context("change service from cluster IP to external IP", func() {
						var testSvcWithExtIP *v1.Service
						BeforeEach(func() {
							testSvcWithExtIP = k8sServiceWithExtIP(testSvcName, clusterIP, w[0][0], 80, tgtPort, 0, testOpts.protocol, externalIP)
							k8sUpdateService(k8sClient, testSvcNamespace, testSvcName, testSvc, testSvcWithExtIP)
						})

						It("should have connectivity from all workloads via external IP to workload 0", func() {
							ip := testSvcWithExtIP.Spec.ExternalIPs
							port := uint16(testSvcWithExtIP.Spec.Ports[0].Port)
							cc.ExpectSome(w[1][0], TargetIP(ip[0]), port)
							cc.ExpectSome(w[0][1], TargetIP(ip[0]), port)
							cc.ExpectSome(w[1][1], TargetIP(ip[0]), port)
							cc.CheckConnectivity(conntrackChecks(felixes)...)
						})
						Context("change service type from external IP to LoadBalancer", func() {
							srcIPRange := []string{}
							var testSvcLB *v1.Service
							BeforeEach(func() {
								testSvcLB = k8sLBService(testSvcName, "10.101.0.10", w[0][0].Name, 80, tgtPort, testOpts.protocol,
									externalIP, srcIPRange)
								k8sUpdateService(k8sClient, testSvcNamespace, testSvcName, testSvc, testSvcLB)
							})
							It("should have connectivity from workload 0 to service via external IP", func() {
								ip := testSvcLB.Spec.ExternalIPs
								port := uint16(testSvcLB.Spec.Ports[0].Port)
								cc.ExpectSome(w[1][0], TargetIP(ip[0]), port)
								cc.ExpectSome(w[1][1], TargetIP(ip[0]), port)
								cc.ExpectSome(w[0][1], TargetIP(ip[0]), port)
								cc.CheckConnectivity(conntrackChecks(felixes)...)
							})
						})

						Context("change Service type from external IP to nodeport", func() {
							var testSvcNodePort *v1.Service
							npPort := uint16(30333)
							BeforeEach(func() {
								testSvcNodePort = k8sService(testSvcName, "10.101.0.10", w[0][0], 80, tgtPort, int32(npPort), testOpts.protocol)
								k8sUpdateService(k8sClient, testSvcNamespace, testSvcName, testSvc, testSvcNodePort)
							})
							It("should have connectivity via the node port to workload 0", func() {
								node1IP := felixes[1].IP
								cc.ExpectSome(w[0][1], TargetIP(node1IP), npPort)
								cc.ExpectSome(w[1][0], TargetIP(node1IP), npPort)
								cc.ExpectSome(w[1][1], TargetIP(node1IP), npPort)

								ip := testSvcWithExtIP.Spec.ExternalIPs
								port := uint16(testSvcWithExtIP.Spec.Ports[0].Port)
								cc.ExpectNone(w[1][0], TargetIP(ip[0]), port)
								cc.ExpectNone(w[0][1], TargetIP(ip[0]), port)
								cc.ExpectNone(w[1][1], TargetIP(ip[0]), port)
								cc.CheckConnectivity()
							})
						})
						Context("change service from external IP to cluster IP", func() {
							var testSvcWithoutExtIP *v1.Service
							BeforeEach(func() {
								testSvcWithoutExtIP = k8sService(testSvcName, "10.101.0.10", w[0][0], 80, tgtPort, 0, testOpts.protocol)
								k8sUpdateService(k8sClient, testSvcNamespace, testSvcName, testSvc, testSvcWithoutExtIP)
							})
							It("should not have connectivity to workload 0 via external IP", func() {
								ip := testSvcWithExtIP.Spec.ExternalIPs
								port := uint16(testSvcWithExtIP.Spec.Ports[0].Port)
								cc.ExpectNone(w[1][0], TargetIP(ip[0]), port)
								cc.ExpectNone(w[1][1], TargetIP(ip[0]), port)
								cc.ExpectNone(w[0][1], TargetIP(ip[0]), port)

								clusterIP = testSvcWithoutExtIP.Spec.ClusterIP
								cc.ExpectSome(w[0][1], TargetIP(clusterIP), port)
								cc.ExpectSome(w[1][0], TargetIP(clusterIP), port)
								cc.ExpectSome(w[1][1], TargetIP(clusterIP), port)
								cc.CheckConnectivity()
							})
						})
					})

					/* Below Context handles the following transitions.
					   Cluster IP -> LoadBalancer
					   LoadBalancer -> External IP
					   LoadBalancer -> NodePort
					   LoadBalancer -> Cluster IP
					*/
					Context("change service type to LoadBalancer", func() {
						srcIPRange := []string{}
						var testSvcLB *v1.Service
						BeforeEach(func() {
							testSvcLB = k8sLBService(testSvcName, "10.101.0.10", w[0][0].Name, 80, tgtPort, testOpts.protocol,
								externalIP, srcIPRange)
							k8sUpdateService(k8sClient, testSvcNamespace, testSvcName, testSvc, testSvcLB)
						})
						It("should have connectivity from workload 0 to service via external IP", func() {
							ip := testSvcLB.Spec.ExternalIPs
							port := uint16(testSvcLB.Spec.Ports[0].Port)
							cc.ExpectSome(w[1][0], TargetIP(ip[0]), port)
							cc.ExpectSome(w[1][1], TargetIP(ip[0]), port)
							cc.ExpectSome(w[0][1], TargetIP(ip[0]), port)
							cc.CheckConnectivity()
						})

						Context("change service from Loadbalancer to external IP", func() {
							var testSvcWithExtIP *v1.Service
							BeforeEach(func() {
								testSvcWithExtIP = k8sServiceWithExtIP(testSvcName, clusterIP, w[0][0], 80, tgtPort, 0, testOpts.protocol, externalIP)
								k8sUpdateService(k8sClient, testSvcNamespace, testSvcName, testSvc, testSvcWithExtIP)
							})

							It("should have connectivity from all workloads via external IP to workload 0", func() {
								ip := testSvcWithExtIP.Spec.ExternalIPs
								port := uint16(testSvcWithExtIP.Spec.Ports[0].Port)
								cc.ExpectSome(w[1][0], TargetIP(ip[0]), port)
								cc.ExpectSome(w[0][1], TargetIP(ip[0]), port)
								cc.ExpectSome(w[1][1], TargetIP(ip[0]), port)
								cc.CheckConnectivity()
							})
						})

						Context("change Service type from Loadbalancer to nodeport", func() {
							var testSvcNodePort *v1.Service
							npPort := uint16(30333)
							BeforeEach(func() {
								testSvcNodePort = k8sService(testSvcName, "10.101.0.10", w[0][0], 80, tgtPort, int32(npPort), testOpts.protocol)
								k8sUpdateService(k8sClient, testSvcNamespace, testSvcName, testSvc, testSvcNodePort)
							})
							It("should have connectivity via the node port to workload 0 and not via external IP", func() {
								ip := testSvcLB.Spec.ExternalIPs
								port := uint16(testSvcLB.Spec.Ports[0].Port)
								cc.ExpectNone(w[1][0], TargetIP(ip[0]), port)
								cc.ExpectNone(w[1][1], TargetIP(ip[0]), port)
								cc.ExpectNone(w[0][1], TargetIP(ip[0]), port)
								node1IP := felixes[1].IP
								cc.ExpectSome(w[0][1], TargetIP(node1IP), npPort)
								cc.ExpectSome(w[1][0], TargetIP(node1IP), npPort)
								cc.ExpectSome(w[1][1], TargetIP(node1IP), npPort)
								cc.CheckConnectivity()
							})
						})
						Context("Change service type from LoadBalancer to cluster IP", func() {
							var testSvcClusterIP *v1.Service
							BeforeEach(func() {
								testSvcClusterIP = k8sService(testSvcName, "10.101.0.10", w[0][0], 80, tgtPort, 0, testOpts.protocol)
								k8sUpdateService(k8sClient, testSvcNamespace, testSvcName, testSvc, testSvcClusterIP)
							})
							It("should have connectivity to workload 0 via cluster IP and not external IP", func() {
								ip := testSvcLB.Spec.ExternalIPs
								port := uint16(testSvcLB.Spec.Ports[0].Port)
								cc.ExpectNone(w[1][0], TargetIP(ip[0]), port)
								cc.ExpectNone(w[1][1], TargetIP(ip[0]), port)
								cc.ExpectNone(w[0][1], TargetIP(ip[0]), port)

								clusterIP = testSvcClusterIP.Spec.ClusterIP

								cc.ExpectSome(w[0][1], TargetIP(clusterIP), port)
								cc.ExpectSome(w[1][0], TargetIP(clusterIP), port)
								cc.ExpectSome(w[1][1], TargetIP(clusterIP), port)
								cc.CheckConnectivity()
							})

						})
					})

					/* Below Context handles the following transitions.
					   Cluster IP -> NodePort
					   NodePort -> External IP
					   NodePort -> LoadBalancer
					   NodePort -> Cluster IP
					*/
					Context("change Service type to nodeport", func() {
						var testSvcNodePort *v1.Service
						npPort := uint16(30333)
						BeforeEach(func() {
							testSvcNodePort = k8sService(testSvcName, "10.101.0.10", w[0][0], 80, tgtPort, int32(npPort), testOpts.protocol)
							k8sUpdateService(k8sClient, testSvcNamespace, testSvcName, testSvc, testSvcNodePort)
						})
						It("should have connectivity via the node port to workload 0", func() {
							node1IP := felixes[1].IP
							node1IPExt := felixes[1].ExternalIP
							cc.ExpectSome(w[0][1], TargetIP(node1IP), npPort)
							cc.ExpectSome(w[1][0], TargetIP(node1IP), npPort)
							cc.ExpectSome(w[1][1], TargetIP(node1IP), npPort)
							cc.ExpectSome(w[0][1], TargetIP(node1IPExt), npPort)
							cc.ExpectSome(w[1][0], TargetIP(node1IPExt), npPort)
							cc.ExpectSome(w[1][1], TargetIP(node1IPExt), npPort)
							cc.CheckConnectivity()
						})

						Context("change service type from nodeport to external IP", func() {
							var testSvcWithExtIP *v1.Service
							BeforeEach(func() {
								testSvcWithExtIP = k8sServiceWithExtIP(testSvcName, clusterIP, w[0][0], 80, tgtPort, 0, testOpts.protocol, externalIP)
								k8sUpdateService(k8sClient, testSvcNamespace, testSvcName, testSvc, testSvcWithExtIP)
							})
							It("should have connectivity via external IP to workload 0 and not node port", func() {
								ip := testSvcWithExtIP.Spec.ExternalIPs
								port := uint16(testSvcWithExtIP.Spec.Ports[0].Port)
								cc.ExpectSome(w[1][0], TargetIP(ip[0]), port)
								cc.ExpectSome(w[0][1], TargetIP(ip[0]), port)
								cc.ExpectSome(w[1][1], TargetIP(ip[0]), port)

								node1IP := felixes[1].IP
								cc.ExpectNone(w[0][1], TargetIP(node1IP), npPort)
								cc.ExpectNone(w[1][0], TargetIP(node1IP), npPort)
								cc.ExpectNone(w[1][1], TargetIP(node1IP), npPort)
								cc.CheckConnectivity()
							})
						})
						Context("change service type from nodeport to LoadBalancer", func() {
							srcIPRange := []string{}
							var testSvcLB *v1.Service
							BeforeEach(func() {
								testSvcLB = k8sLBService(testSvcName, "10.101.0.10", w[0][0].Name, 80, tgtPort, testOpts.protocol,
									externalIP, srcIPRange)
								k8sUpdateService(k8sClient, testSvcNamespace, testSvcName, testSvc, testSvcLB)
							})
							It("should have connectivity from workload 0 to service via external IP and via nodeport", func() {
								node1IP := felixes[1].IP

								// Note: the behaviour expected here changed around k8s v1.20.  Previously, the API
								// server would allocate a new node port when we applied the load balancer update.
								// Now, it merges the two so the service keeps its existing NodePort.
								cc.ExpectSome(w[0][1], TargetIP(node1IP), npPort)
								cc.ExpectSome(w[1][0], TargetIP(node1IP), npPort)
								cc.ExpectSome(w[1][1], TargetIP(node1IP), npPort)

								// Either way, we expect the load balancer to show up.
								ip := testSvcLB.Spec.ExternalIPs
								port := uint16(testSvcLB.Spec.Ports[0].Port)
								cc.ExpectSome(w[1][0], TargetIP(ip[0]), port)
								cc.ExpectSome(w[1][1], TargetIP(ip[0]), port)
								cc.ExpectSome(w[0][1], TargetIP(ip[0]), port)
								cc.CheckConnectivity()
							})
						})
						Context("Change service type from nodeport to cluster IP", func() {
							var testSvcClusterIP *v1.Service
							BeforeEach(func() {
								testSvcClusterIP = k8sService(testSvcName, "10.101.0.10", w[0][0], 80, tgtPort, 0, testOpts.protocol)
								k8sUpdateService(k8sClient, testSvcNamespace, testSvcName, testSvc, testSvcClusterIP)
							})
							It("should have connectivity to workload 0 via cluster IP and not via nodeport", func() {
								node1IP := felixes[1].IP
								cc.ExpectNone(w[0][1], TargetIP(node1IP), npPort)
								cc.ExpectNone(w[1][0], TargetIP(node1IP), npPort)
								cc.ExpectNone(w[1][1], TargetIP(node1IP), npPort)

								clusterIP = testSvcClusterIP.Spec.ClusterIP
								port := uint16(testSvcClusterIP.Spec.Ports[0].Port)
								cc.ExpectSome(w[0][1], TargetIP(clusterIP), port)
								cc.ExpectSome(w[1][0], TargetIP(clusterIP), port)
								cc.ExpectSome(w[1][1], TargetIP(clusterIP), port)
								cc.CheckConnectivity()
							})

						})

					})
				})

				Context("with test-service configured 10.101.0.10:80 -> w[0][0].IP:8055", func() {
					var (
						testSvc          *v1.Service
						testSvcNamespace string
					)

					testSvcName := "test-service"
					tgtPort := 8055

					BeforeEach(func() {
						testSvc = k8sService(testSvcName, "10.101.0.10", w[0][0], 80, tgtPort, 0, testOpts.protocol)
						testSvcNamespace = testSvc.ObjectMeta.Namespace
						_, err := k8sClient.CoreV1().Services(testSvcNamespace).Create(context.Background(), testSvc, metav1.CreateOptions{})
						Expect(err).NotTo(HaveOccurred())
						Eventually(k8sGetEpsForServiceFunc(k8sClient, testSvc), "10s").Should(HaveLen(1),
							"Service endpoints didn't get created? Is controller-manager happy?")
					})

					It("should have connectivity from all workloads via a service to workload 0", func() {
						ip := testSvc.Spec.ClusterIP
						port := uint16(testSvc.Spec.Ports[0].Port)

						w00Expects := []ExpectationOption{ExpectWithPorts(port)}
						hostW0SrcIP := ExpectWithSrcIPs(felixes[0].IP)
						switch testOpts.tunnel {
						case "ipip":
							hostW0SrcIP = ExpectWithSrcIPs(felixes[0].ExpectedIPIPTunnelAddr)
						}

						if !testOpts.connTimeEnabled {
							w00Expects = append(w00Expects, hostW0SrcIP)
							w00Expects = append(w00Expects, hostW0SrcIP)
						}

						cc.Expect(Some, w[0][0], TargetIP(ip), w00Expects...)
						cc.Expect(Some, w[0][1], TargetIP(ip), ExpectWithPorts(port))
						cc.Expect(Some, w[1][0], TargetIP(ip), ExpectWithPorts(port))
						cc.Expect(Some, w[1][1], TargetIP(ip), ExpectWithPorts(port))
						cc.CheckConnectivity()
					})

					It("should only have connectivity from the local host via a service to workload 0", func() {
						// Local host is always allowed (for kubelet health checks).
						ip := testSvc.Spec.ClusterIP
						port := uint16(testSvc.Spec.Ports[0].Port)

						cc.ExpectSome(felixes[0], TargetIP(ip), port)
						cc.ExpectNone(felixes[1], TargetIP(ip), port)
						cc.CheckConnectivity()
					})

					Describe("after updating the policy to allow traffic from hosts", func() {
						BeforeEach(func() {
							pol.Spec.Ingress = []api.Rule{
								{
									Action: "Allow",
									Source: api.EntityRule{
										Selector: "ep-type == 'host'",
									},
								},
							}
							pol = updatePolicy(pol)
						})

						It("should have connectivity from the hosts via a service to workload 0", func() {
							ip := testSvc.Spec.ClusterIP
							port := uint16(testSvc.Spec.Ports[0].Port)

							cc.ExpectSome(felixes[0], TargetIP(ip), port)
							cc.ExpectSome(felixes[1], TargetIP(ip), port)
							cc.ExpectNone(w[0][1], TargetIP(ip), port)
							cc.ExpectNone(w[1][0], TargetIP(ip), port)
							cc.CheckConnectivity()
						})
					})

					It("should create sane conntrack entries and clean them up", func() {
						By("Generating some traffic")
						ip := testSvc.Spec.ClusterIP
						port := uint16(testSvc.Spec.Ports[0].Port)

						cc.ExpectSome(w[0][1], TargetIP(ip), port)
						cc.ExpectSome(w[1][0], TargetIP(ip), port)
						cc.CheckConnectivity(conntrackChecks(felixes)...)

						By("Checking timestamps on conntrack entries are sane")
						// This test verifies that we correctly interpret conntrack entry timestamps by reading them back
						// and checking that they're (a) in the past and (b) sensibly recent.
						ctDump, err := felixes[0].ExecOutput("calico-bpf", "conntrack", "dump")
						Expect(err).NotTo(HaveOccurred())
						re := regexp.MustCompile(`LastSeen:\s*(\d+)`)
						matches := re.FindAllStringSubmatch(ctDump, -1)
						Expect(matches).ToNot(BeEmpty(), "didn't find any conntrack entries")
						for _, match := range matches {
							lastSeenNanos, err := strconv.ParseInt(match[1], 10, 64)
							Expect(err).NotTo(HaveOccurred())
							nowNanos := bpf.KTimeNanos()
							age := time.Duration(nowNanos - lastSeenNanos)
							Expect(age).To(BeNumerically(">", 0))
							Expect(age).To(BeNumerically("<", 60*time.Second))
						}

						By("Checking conntrack entries are cleaned up")
						// We have UTs that check that all kinds of entries eventually get cleaned up.  This
						// test is mainly to check that the cleanup code actually runs and is able to actually delete
						// entries.
						numWl0ConntrackEntries := func() int {
							ctDump, err := felixes[0].ExecOutput("calico-bpf", "conntrack", "dump")
							Expect(err).NotTo(HaveOccurred())
							return strings.Count(ctDump, w[0][0].IP)
						}

						startingCTEntries := numWl0ConntrackEntries()
						Expect(startingCTEntries).To(BeNumerically(">", 0))

						// TODO reduce timeouts just for this test.
						Eventually(numWl0ConntrackEntries, "180s", "5s").Should(BeNumerically("<", startingCTEntries))
					})

					Context("with test-service port updated", func() {

						var (
							testSvcUpdated      *v1.Service
							natBackBeforeUpdate []nat.BackendMapMem
							natBeforeUpdate     []nat.MapMem
						)

						BeforeEach(func() {
							ip := testSvc.Spec.ClusterIP
							portOld := uint16(testSvc.Spec.Ports[0].Port)
							ipv4 := net.ParseIP(ip)
							oldK := nat.NewNATKey(ipv4, portOld, numericProto)

							// Wait for the NAT maps to converge...
							log.Info("Waiting for NAT maps to converge...")
							startTime := time.Now()
							for {
								if time.Since(startTime) > 5*time.Second {
									Fail("NAT maps failed to converge")
								}
								natBeforeUpdate, natBackBeforeUpdate = dumpNATmaps(felixes)
								for i, m := range natBeforeUpdate {
									if natV, ok := m[oldK]; !ok {
										goto retry
									} else {
										bckCnt := natV.Count()
										if bckCnt != 1 {
											log.Debugf("Expected single backend, not %d; retrying...", bckCnt)
											goto retry
										}
										bckID := natV.ID()
										bckK := nat.NewNATBackendKey(bckID, 0)
										if _, ok := natBackBeforeUpdate[i][bckK]; !ok {
											log.Debugf("Backend not found %v; retrying...", bckK)
											goto retry
										}
									}
								}

								log.Infof("NAT maps converge took %v", time.Since(startTime))
								break
							retry:
								time.Sleep(100 * time.Millisecond)
								log.Info("NAT maps converge retry")
							}
							log.Info("NAT maps converged.")

							testSvcUpdated = k8sService(testSvcName, "10.101.0.10", w[0][0], 88, 8055, 0, testOpts.protocol)

							svc, err := k8sClient.CoreV1().
								Services(testSvcNamespace).
								Get(context.Background(), testSvcName, metav1.GetOptions{})

							testSvcUpdated.ObjectMeta.ResourceVersion = svc.ObjectMeta.ResourceVersion

							_, err = k8sClient.CoreV1().Services(testSvcNamespace).Update(context.Background(), testSvcUpdated, metav1.UpdateOptions{})
							Expect(err).NotTo(HaveOccurred())
							Eventually(k8sGetEpsForServiceFunc(k8sClient, testSvc), "10s").Should(HaveLen(1),
								"Service endpoints didn't get created? Is controller-manager happy?")
						})

						It("should have connectivity from all workloads via the new port", func() {
							ip := testSvcUpdated.Spec.ClusterIP
							port := uint16(testSvcUpdated.Spec.Ports[0].Port)

							cc.ExpectSome(w[0][1], TargetIP(ip), port)
							cc.ExpectSome(w[1][0], TargetIP(ip), port)
							cc.ExpectSome(w[1][1], TargetIP(ip), port)
							cc.CheckConnectivity()
						})

						It("should not have connectivity from all workloads via the old port", func() {
							ip := testSvc.Spec.ClusterIP
							port := uint16(testSvc.Spec.Ports[0].Port)

							cc.ExpectNone(w[0][1], TargetIP(ip), port)
							cc.ExpectNone(w[1][0], TargetIP(ip), port)
							cc.ExpectNone(w[1][1], TargetIP(ip), port)
							cc.CheckConnectivity()

							natmaps, natbacks := dumpNATmaps(felixes)
							ipv4 := net.ParseIP(ip)
							portOld := uint16(testSvc.Spec.Ports[0].Port)
							oldK := nat.NewNATKey(ipv4, portOld, numericProto)
							portNew := uint16(testSvcUpdated.Spec.Ports[0].Port)
							natK := nat.NewNATKey(ipv4, portNew, numericProto)

							for i := range felixes {
								Expect(natmaps[i]).To(HaveKey(natK))
								Expect(natmaps[i]).NotTo(HaveKey(nat.NewNATKey(ipv4, portOld, numericProto)))

								Expect(natBeforeUpdate[i]).To(HaveKey(oldK))
								oldV := natBeforeUpdate[i][oldK]

								natV := natmaps[i][natK]
								bckCnt := natV.Count()
								bckID := natV.ID()

								log.WithField("backCnt", bckCnt).Debug("Backend count.")
								for ord := uint32(0); ord < uint32(bckCnt); ord++ {
									bckK := nat.NewNATBackendKey(bckID, ord)
									oldBckK := nat.NewNATBackendKey(oldV.ID(), ord)
									Expect(natbacks[i]).To(HaveKey(bckK))
									Expect(natBackBeforeUpdate[i]).To(HaveKey(oldBckK))
									Expect(natBackBeforeUpdate[i][oldBckK]).To(Equal(natbacks[i][bckK]))
								}

							}
						})

						It("after removing service, should not have connectivity from workloads via a service to workload 0", func() {
							ip := testSvcUpdated.Spec.ClusterIP
							port := uint16(testSvcUpdated.Spec.Ports[0].Port)
							natK := nat.NewNATKey(net.ParseIP(ip), port, numericProto)
							var prevBpfsvcs []nat.MapMem
							Eventually(func() bool {
								prevBpfsvcs, _ = dumpNATmaps(felixes)
								for _, m := range prevBpfsvcs {
									if _, ok := m[natK]; !ok {
										return false
									}
								}
								return true
							}, "5s").Should(BeTrue(), "service NAT key didn't show up")

							err := k8sClient.CoreV1().
								Services(testSvcNamespace).
								Delete(context.Background(), testSvcName, metav1.DeleteOptions{})
							Expect(err).NotTo(HaveOccurred())
							Eventually(k8sGetEpsForServiceFunc(k8sClient, testSvc), "10s").Should(HaveLen(0))

							cc.ExpectNone(w[0][1], TargetIP(ip), port)
							cc.ExpectNone(w[1][0], TargetIP(ip), port)
							cc.ExpectNone(w[1][1], TargetIP(ip), port)
							cc.CheckConnectivity()

							for i, f := range felixes {
								natV := prevBpfsvcs[i][natK]
								bckCnt := natV.Count()
								bckID := natV.ID()

								Eventually(func() bool {
									svcs := dumpNATMap(f)
									eps := dumpEPMap(f)

									if _, ok := svcs[natK]; ok {
										return false
									}

									for ord := uint32(0); ord < uint32(bckCnt); ord++ {
										bckK := nat.NewNATBackendKey(bckID, ord)
										if _, ok := eps[bckK]; ok {
											return false
										}
									}

									return true
								}, "5s").Should(BeTrue(), "service NAT key wasn't removed correctly")
							}
						})
					})
				})

				Context("with test-service configured 10.101.0.10:80 -> w[*][0].IP:8055", func() {
					testMultiBackends := func(setAffinity bool) {
						var (
							testSvc          *v1.Service
							testSvcNamespace string
						)

						testSvcName := "test-service"

						BeforeEach(func() {
							testSvc = k8sService(testSvcName, "10.101.0.10", w[0][0], 80, 8055, 0, testOpts.protocol)
							testSvcNamespace = testSvc.ObjectMeta.Namespace
							// select all pods with port 8055
							testSvc.Spec.Selector = map[string]string{"port": "8055"}
							if setAffinity {
								testSvc.Spec.SessionAffinity = "ClientIP"
							}
							_, err := k8sClient.CoreV1().Services(testSvcNamespace).Create(context.Background(), testSvc, metav1.CreateOptions{})
							Expect(err).NotTo(HaveOccurred())
							Eventually(k8sGetEpsForServiceFunc(k8sClient, testSvc), "10s").Should(HaveLen(1),
								"Service endpoints didn't get created? Is controller-manager happy?")
						})

						// Since the affinity map is shared by cgroup programs on
						// all nodes, we must be careful to use only client(s) on a
						// single node for the experiments.
						It("should have connectivity from a workload to a service with multiple backends", func() {

							affKV := func() (nat.AffinityKey, nat.AffinityValue) {
								aff := dumpAffMap(felixes[0])
								ExpectWithOffset(1, aff).To(HaveLen(1))

								// get the only key
								for k, v := range aff {
									return k, v
								}

								Fail("no value in aff map")
								return nat.AffinityKey{}, nat.AffinityValue{}
							}

							ip := testSvc.Spec.ClusterIP
							port := uint16(testSvc.Spec.Ports[0].Port)

							if setAffinity {
								// Sync with NAT tables to prevent creating extra entry when
								// CTLB misses but regular DNAT hits, but connection fails and
								// then CTLB succeeds.
								natFtKey := nat.NewNATKey(net.ParseIP(ip), port, numericProto)
								Eventually(func() bool {
									m := dumpNATMap(felixes[0])
									v, ok := m[natFtKey]
									if !ok || v.Count() == 0 {
										return false
									}

									beKey := nat.NewNATBackendKey(v.ID(), 0)

									be := dumpEPMap(felixes[0])
									_, ok = be[beKey]
									return ok
								}, 5*time.Second).Should(BeTrue())
							}

							cc.ExpectSome(w[0][1], TargetIP(ip), port)
							cc.CheckConnectivity()

							_, val1 := affKV()

							cc.CheckConnectivity()

							_, v2 := affKV()

							// This should happen consistently, but that may take quite some time.
							Expect(val1.Backend()).To(Equal(v2.Backend()))

							cc.ResetExpectations()

							// N.B. Client must be on felix-0 to be subject to ctlb!
							cc.ExpectSome(w[0][1], TargetIP(ip), port)
							cc.ExpectSome(w[0][1], TargetIP(ip), port)
							cc.ExpectSome(w[0][1], TargetIP(ip), port)
							cc.CheckConnectivity()

							mkey, mVal := affKV()
							Expect(val1.Backend()).To(Equal(mVal.Backend()))

							netIP := net.ParseIP(ip)
							Expect(mkey.FrontendAffinityKey().AsBytes()).
								To(Equal(nat.NewNATKey(netIP, port, numericProto).AsBytes()[4:12]))

							Eventually(func() nat.BackendValue {
								// Remove the affinity entry to emulate timer
								// expiring / no prior affinity.
								m := nat.AffinityMap()
								cmd, err := bpf.MapDeleteKeyCmd(m, mkey.AsBytes())
								Expect(err).NotTo(HaveOccurred())
								err = felixes[0].ExecMayFail(cmd...)
								if err != nil {
									Expect(err.Error()).To(ContainSubstring("No such file or directory"))
								}

								aff := dumpAffMap(felixes[0])
								Expect(aff).To(HaveLen(0))

								cc.CheckConnectivity()

								aff = dumpAffMap(felixes[0])
								Expect(aff).To(HaveLen(1))
								Expect(aff).To(HaveKey(mkey))

								return aff[mkey].Backend()
							}, 60*time.Second, time.Second).ShouldNot(Equal(mVal.Backend()))
						})
					}

					Context("with affinity", func() {
						testMultiBackends(true)
					})

					if testOpts.protocol == "udp" && testOpts.udpUnConnected && testOpts.connTimeEnabled {
						// We enforce affinity for unconnected UDP
						Context("without affinity", func() {
							testMultiBackends(false)
						})
					}

					It("should have connectivity with affinity after a backend is gone", func() {
						var (
							testSvc          *v1.Service
							testSvcNamespace string
						)

						testSvcName := "test-service"

						By("Setting up the service", func() {
							testSvc = k8sService(testSvcName, "10.101.0.10", w[0][0], 80, 8055, 0, testOpts.protocol)
							testSvcNamespace = testSvc.ObjectMeta.Namespace
							// select all pods with port 8055
							testSvc.Spec.Selector = map[string]string{"port": "8055"}
							testSvc.Spec.SessionAffinity = "ClientIP"
							_, err := k8sClient.CoreV1().Services(testSvcNamespace).Create(context.Background(), testSvc, metav1.CreateOptions{})
							Expect(err).NotTo(HaveOccurred())
							Eventually(k8sGetEpsForServiceFunc(k8sClient, testSvc), "10s").Should(HaveLen(1),
								"Service endpoints didn't get created? Is controller-manager happy?")
						})

						ip := testSvc.Spec.ClusterIP
						port := uint16(testSvc.Spec.Ports[0].Port)

						By("Syncing with NAT tables", func() {
							// Sync with NAT tables to prevent creating extra entry when
							// CTLB misses but regular DNAT hits, but connection fails and
							// then CTLB succeeds.
							natFtKey := nat.NewNATKey(net.ParseIP(ip), port, numericProto)
							Eventually(func() bool {
								m := dumpNATMap(felixes[0])
								v, ok := m[natFtKey]
								if !ok || v.Count() == 0 {
									return false
								}

								beKey := nat.NewNATBackendKey(v.ID(), 0)

								be := dumpEPMap(felixes[0])
								_, ok = be[beKey]
								return ok
							}, 5*time.Second).Should(BeTrue())
						})

						By("make connection to a service and set affinity")
						cc.ExpectSome(w[0][1], TargetIP(ip), port)
						cc.CheckConnectivity()

						By("checking that affinity was created")
						aff := dumpAffMap(felixes[0])
						Expect(aff).To(HaveLen(1))

						// Stop the original backends so that they are not
						// reachable with the set affinity.
						w[0][0].Stop()
						w[1][0].Stop()

						By("changing the service backend to completely different ones")
						testSvc8056 := k8sService(testSvcName, "10.101.0.10", w[1][1], 80, 8056, 0, testOpts.protocol)
						testSvc8056.Spec.SessionAffinity = "ClientIP"
						k8sUpdateService(k8sClient, testSvcNamespace, testSvcName, testSvc, testSvc8056)

						By("checking the the affinity is cleaned up")
						Eventually(func() int {
							aff := dumpAffMap(felixes[0])
							return len(aff)
						}).Should(Equal(0))

						By("making another connection to a new backend")
						ip = testSvc.Spec.ClusterIP
						port = uint16(testSvc.Spec.Ports[0].Port)

						cc.ResetExpectations()
						ip = testSvc8056.Spec.ClusterIP
						port = uint16(testSvc8056.Spec.Ports[0].Port)

						cc.ExpectSome(w[0][1], TargetIP(ip), port)
						cc.CheckConnectivity()
					})

					ifUDPnoCTLB := func(desc string, body func()) {
						if testOpts.protocol != "udp" || testOpts.connTimeEnabled {
							return
						}
						It(desc, body)
					}

					ifUDPnoCTLB("should have connectivity after a backend is replaced by a new one", func() {

						var (
							testSvc          *v1.Service
							testSvcNamespace string
						)

						testSvcName := "test-service"

						By("Setting up the service", func() {
							testSvc = k8sService(testSvcName, "10.101.0.10", w[0][0], 80, 8055, 0, testOpts.protocol)
							testSvcNamespace = testSvc.ObjectMeta.Namespace
							_, err := k8sClient.CoreV1().Services(testSvcNamespace).Create(context.Background(), testSvc, metav1.CreateOptions{})
							Expect(err).NotTo(HaveOccurred())
							Eventually(k8sGetEpsForServiceFunc(k8sClient, testSvc), "10s").Should(HaveLen(1),
								"Service endpoints didn't get created? Is controller-manager happy?")
						})

						ip := testSvc.Spec.ClusterIP
						port := uint16(testSvc.Spec.Ports[0].Port)

						By("Syncing with NAT tables", func() {
							// Sync with NAT tables to prevent creating extra entry when
							// CTLB misses but regular DNAT hits, but connection fails and
							// then CTLB succeeds.
							natFtKey := nat.NewNATKey(net.ParseIP(ip), port, numericProto)
							Eventually(func() bool {
								m := dumpNATMap(felixes[1])
								v, ok := m[natFtKey]
								if !ok || v.Count() == 0 {
									return false
								}

								beKey := nat.NewNATBackendKey(v.ID(), 0)

								be := dumpEPMap(felixes[1])
								_, ok = be[beKey]
								return ok
							}, 5*time.Second).Should(BeTrue())
						})

						By("Making sure that backend is ready")
						cc.Expect(Some, w[1][1], w[0][0], ExpectWithPorts(8055))
						cc.CheckConnectivity()

						By("Starting a persistent connection to the service")
						pc := w[1][1].StartPersistentConnection(ip, int(port),
							workload.PersistentConnectionOpts{
								MonitorConnectivity: true,
								Timeout:             60 * time.Second,
							},
						)
						defer pc.Stop()

						By("Testing connectivity")
						prevCount := pc.PongCount()
						Eventually(pc.PongCount, "5s").Should(BeNumerically(">", prevCount),
							"Expected to see pong responses on the connection but didn't receive any")

						By("changing the service backend to completely different ones")
						testSvc2 := k8sService(testSvcName, "10.101.0.10", w[1][0], 80, 8055, 0, testOpts.protocol)
						k8sUpdateService(k8sClient, testSvcNamespace, testSvcName, testSvc, testSvc2)

						By("Stoping the original backend to make sure it is not reachable")
						w[0][0].Stop()
						By("removing the old workload from infra")
						w[0][0].RemoveFromInfra(infra)

						By("Testing connectivity continues")
						prevCount = pc.PongCount()
						Eventually(pc.PongCount, "15s").Should(BeNumerically(">", prevCount),
							"Expected to see pong responses on the connection but didn't receive any")
					})
				})

				npPort := uint16(30333)

				nodePortsTest := func(extLocal, intLocal bool) {
					var (
						testSvc          *v1.Service
						testSvcNamespace string
					)

					testSvcName := "test-service"
					testSvcExtIP0 := "10.123.0.0"
					testSvcExtIP1 := "10.123.0.1"

					BeforeEach(func() {
						k8sClient := infra.(*infrastructure.K8sDatastoreInfra).K8sClient
						testSvc = k8sService(testSvcName, "10.101.0.10",
							w[0][0], 80, 8055, int32(npPort), testOpts.protocol)
						testSvc.Spec.ExternalIPs = []string{testSvcExtIP0, testSvcExtIP1}
						if extLocal {
							testSvc.Spec.ExternalTrafficPolicy = v1.ServiceExternalTrafficPolicyTypeLocal
						}
						if intLocal {
							internalLocal := v1.ServiceInternalTrafficPolicyLocal
							testSvc.Spec.InternalTrafficPolicy = &internalLocal
						}
						testSvcNamespace = testSvc.ObjectMeta.Namespace
						_, err := k8sClient.CoreV1().Services(testSvcNamespace).Create(context.Background(), testSvc, metav1.CreateOptions{})
						Expect(err).NotTo(HaveOccurred())
						Eventually(k8sGetEpsForServiceFunc(k8sClient, testSvc), "10s").Should(HaveLen(1),
							"Service endpoints didn't get created? Is controller-manager happy?")
					})

					It("should have connectivity from all workloads via a service to workload 0", func() {
						clusterIP := testSvc.Spec.ClusterIP
						port := uint16(testSvc.Spec.Ports[0].Port)

						cc.ExpectSome(w[0][1], TargetIP(clusterIP), port)
						cc.ExpectSome(w[1][0], TargetIP(clusterIP), port)
						cc.ExpectSome(w[1][1], TargetIP(clusterIP), port)
						cc.CheckConnectivity()
					})

					if intLocal {
						It("should not have connectivity from all workloads via a nodeport to non-local workload 0", func() {
							By("Checking connectivity")

							node0IP := felixes[0].IP
							node1IP := felixes[1].IP

							// Should work through the nodeport where the pods is
							cc.ExpectSome(w[0][1], TargetIP(node0IP), npPort)
							cc.ExpectSome(w[1][0], TargetIP(node0IP), npPort)
							cc.ExpectSome(w[1][1], TargetIP(node0IP), npPort)

							// Should not work through the nodeport where the pod isn't
							cc.ExpectNone(w[0][1], TargetIP(node1IP), npPort)
							cc.ExpectNone(w[1][0], TargetIP(node1IP), npPort)
							cc.ExpectNone(w[1][1], TargetIP(node1IP), npPort)

							cc.CheckConnectivity()

							// Enough to test for one protocol
							if testIfTCP {
								By("checking correct NAT entries for remote nodeports")

								ipOK := []string{"255.255.255.255", "10.101.0.1", /* API server */
									testSvc.Spec.ClusterIP, testSvcExtIP0, testSvcExtIP1,
									felixes[0].IP, felixes[1].IP, felixes[2].IP}

								if testOpts.tunnel == "ipip" {
									ipOK = append(ipOK, felixes[0].ExpectedIPIPTunnelAddr,
										felixes[1].ExpectedIPIPTunnelAddr, felixes[2].ExpectedIPIPTunnelAddr)
								}
								if testOpts.tunnel == "vxlan" {
									ipOK = append(ipOK, felixes[0].ExpectedVXLANTunnelAddr,
										felixes[1].ExpectedVXLANTunnelAddr, felixes[2].ExpectedVXLANTunnelAddr)
								}
								if testOpts.tunnel == "wireguard" {
									ipOK = append(ipOK, felixes[0].ExpectedWireguardTunnelAddr,
										felixes[1].ExpectedWireguardTunnelAddr, felixes[2].ExpectedWireguardTunnelAddr)
								}

								for _, felix := range felixes {
									fe, _ := dumpNATMaps(felix)
									for feKey := range fe {
										Expect(feKey.Addr().String()).To(BeElementOf(ipOK))
									}
								}

								feKey := nat.NewNATKey(net.ParseIP(felixes[0].IP), npPort, 6)

								// RemoteNodeport on node 0
								fe, _ := dumpNATMaps(felixes[0])
								Expect(fe).To(HaveKey(feKey))
								be := fe[feKey]
								Expect(be.Count()).To(Equal(uint32(1)))
								Expect(be.LocalCount()).To(Equal(uint32(1)))

								// RemoteNodeport on node 1
								fe, _ = dumpNATMaps(felixes[1])
								Expect(fe).To(HaveKey(feKey))
								be = fe[feKey]
								Expect(be.Count()).To(Equal(uint32(1)))
								Expect(be.LocalCount()).To(Equal(uint32(0)))
							}
						})
					} else if !extLocal && !intLocal {
						It("should have connectivity from all workloads via a nodeport to workload 0", func() {
							node0IP := felixes[0].IP
							node1IP := felixes[1].IP

							cc.ExpectSome(w[0][1], TargetIP(node0IP), npPort)
							cc.ExpectSome(w[1][0], TargetIP(node0IP), npPort)
							cc.ExpectSome(w[1][1], TargetIP(node0IP), npPort)

							cc.ExpectSome(w[0][1], TargetIP(node1IP), npPort)
							cc.ExpectSome(w[1][0], TargetIP(node1IP), npPort)
							cc.ExpectSome(w[1][1], TargetIP(node1IP), npPort)

							cc.CheckConnectivity()
						})

						Describe("with policy enabling ingress to w[0][0] from host endpoints", func() {
							BeforeEach(func() {
								pol = api.NewGlobalNetworkPolicy()
								pol.Namespace = "fv"
								pol.Name = "policy-host-eps"
								pol.Spec.Ingress = []api.Rule{
									{
										Action: "Allow",
										Source: api.EntityRule{
											Selector: "ep-type=='host'",
										},
									},
									{
										Action: "Allow",
										Source: api.EntityRule{
											Nets: []string{testSvcExtIP0 + "/32", testSvcExtIP1 + "/32"},
										},
									},
								}
								w00Slector := fmt.Sprintf("name=='%s'", w[0][0].Name)
								pol.Spec.Selector = w00Slector

								pol = createPolicy(pol)
							})

							It("should have connectivity from all host-networked workloads to workload 0 via nodeport", func() {
								node0IP := felixes[0].IP
								node1IP := felixes[1].IP

								hostW0SrcIP := ExpectWithSrcIPs(node0IP)
								hostW1SrcIP := ExpectWithSrcIPs(node1IP)

								switch testOpts.tunnel {
								case "ipip":
									if testOpts.connTimeEnabled {
										hostW0SrcIP = ExpectWithSrcIPs(felixes[0].ExpectedIPIPTunnelAddr)
									}
									hostW1SrcIP = ExpectWithSrcIPs(felixes[1].ExpectedIPIPTunnelAddr)
								case "wireguard":
									hostW1SrcIP = ExpectWithSrcIPs(felixes[1].ExpectedWireguardTunnelAddr)
								case "vxlan":
									hostW1SrcIP = ExpectWithSrcIPs(felixes[1].ExpectedVXLANTunnelAddr)
								}

								ports := ExpectWithPorts(npPort)

								cc.Expect(Some, hostW[0], TargetIP(node0IP), ports, hostW0SrcIP)
								cc.Expect(Some, hostW[0], TargetIP(node1IP), ports, hostW0SrcIP)
								cc.Expect(Some, hostW[1], TargetIP(node0IP), ports, hostW1SrcIP)
								cc.Expect(Some, hostW[1], TargetIP(node1IP), ports, hostW1SrcIP)

								cc.CheckConnectivity()
							})

							It("should have connectivity from all host-networked workloads to workload 0 via ExternalIP", func() {
								if testOpts.connTimeEnabled {
									// not valid for CTLB as it is just and approx.
									return
								}
								// This test is primarily to make sure that the external
								// IPs do not interfere with the workaround and vise
								// versa.
								By("Setting ExternalIPs")
								felixes[0].Exec("ip", "addr", "add", testSvcExtIP0+"/32", "dev", "eth0")
								felixes[1].Exec("ip", "addr", "add", testSvcExtIP1+"/32", "dev", "eth0")

								// The external IPs must be routable
								By("Setting routes for the ExternalIPs")
								felixes[0].Exec("ip", "route", "add", testSvcExtIP1+"/32", "via", felixes[1].IP)
								felixes[1].Exec("ip", "route", "add", testSvcExtIP0+"/32", "via", felixes[0].IP)
								externalClient.Exec("ip", "route", "add", testSvcExtIP1+"/32", "via", felixes[1].IP)
								externalClient.Exec("ip", "route", "add", testSvcExtIP0+"/32", "via", felixes[0].IP)

								By("Allow ingress from external client", func() {
									pol = api.NewGlobalNetworkPolicy()
									pol.Namespace = "fv"
									pol.Name = "policy-ext-client"
									pol.Spec.Ingress = []api.Rule{
										{
											Action: "Allow",
											Source: api.EntityRule{
												Nets: []string{externalClient.IP + "/32"},
											},
										},
									}
									w00Slector := fmt.Sprintf("name=='%s'", w[0][0].Name)
									pol.Spec.Selector = w00Slector

									pol = createPolicy(pol)
								})

								node0IP := felixes[0].IP
								node1IP := felixes[1].IP

								hostW0SrcIP := ExpectWithSrcIPs(node0IP)
								hostW1SrcIP := ExpectWithSrcIPs(node1IP)
								hostW11SrcIP := ExpectWithSrcIPs(testSvcExtIP1)

								switch testOpts.tunnel {
								case "ipip":
									hostW1SrcIP = ExpectWithSrcIPs(felixes[1].ExpectedIPIPTunnelAddr)
									hostW11SrcIP = ExpectWithSrcIPs(felixes[1].ExpectedIPIPTunnelAddr)
								case "wireguard":
									hostW1SrcIP = ExpectWithSrcIPs(felixes[1].ExpectedWireguardTunnelAddr)
									hostW11SrcIP = ExpectWithSrcIPs(felixes[1].ExpectedWireguardTunnelAddr)
								case "vxlan":
									hostW1SrcIP = ExpectWithSrcIPs(felixes[1].ExpectedVXLANTunnelAddr)
									hostW11SrcIP = ExpectWithSrcIPs(felixes[1].ExpectedVXLANTunnelAddr)
								}

								ports := ExpectWithPorts(80)

								cc.Expect(Some, hostW[0], TargetIP(testSvcExtIP0), ports, ExpectWithSrcIPs(testSvcExtIP0))
								cc.Expect(Some, hostW[1], TargetIP(testSvcExtIP0), ports, hostW1SrcIP)
								cc.Expect(Some, hostW[0], TargetIP(testSvcExtIP1), ports, hostW0SrcIP)
								cc.Expect(Some, hostW[1], TargetIP(testSvcExtIP1), ports, hostW11SrcIP)

								cc.Expect(Some, externalClient, TargetIP(testSvcExtIP0), ports)
								cc.Expect(Some, externalClient, TargetIP(testSvcExtIP1), ports)

								cc.CheckConnectivity()
							})

							_ = testIfNotUDPUConnected && // two app with two sockets cannot conflict
								Context("with conflict from host-networked workloads via clusterIP and directly", func() {
									JustBeforeEach(func() {
										for i, felix := range felixes {
											f := felix
											idx := i
											Eventually(func() bool {
												return checkServiceRoute(f, testSvc.Spec.ClusterIP)
											}, 10*time.Second, 300*time.Millisecond).Should(BeTrue(),
												fmt.Sprintf("felix %d failed to sync with service", idx))

											felix.Exec("ip", "route")
										}
									})
									if ctlbWorkaround {
										It("should have connection when via clusterIP starts first", func() {
											node1IP := felixes[1].IP

											hostW1SrcIP := ExpectWithSrcIPs(node1IP)

											switch testOpts.tunnel {
											case "ipip":
												hostW1SrcIP = ExpectWithSrcIPs(felixes[1].ExpectedIPIPTunnelAddr)
											case "wireguard":
												hostW1SrcIP = ExpectWithSrcIPs(felixes[1].ExpectedWireguardTunnelAddr)
											case "vxlan":
												hostW1SrcIP = ExpectWithSrcIPs(felixes[1].ExpectedVXLANTunnelAddr)
											}

											clusterIP := testSvc.Spec.ClusterIP
											port := uint16(testSvc.Spec.Ports[0].Port)

											By("syncing with service programming")
											ports := ExpectWithPorts(port)
											cc.Expect(Some, hostW[1], TargetIP(clusterIP), ports, hostW1SrcIP)
											cc.CheckConnectivity()
											cc.ResetExpectations()

											By("starting a persistent connection to cluster IP")
											pc := hostW[1].StartPersistentConnection(clusterIP, int(port),
												workload.PersistentConnectionOpts{
													SourcePort:          12345,
													MonitorConnectivity: true,
												},
											)
											defer pc.Stop()

											cc.Expect(Some, hostW[1], w[0][0], hostW1SrcIP, ExpectWithSrcPort(12345))
											cc.CheckConnectivity()

											prevCount := pc.PongCount()
											Eventually(pc.PongCount, "5s").Should(BeNumerically(">", prevCount),
												"Expected to see pong responses on the connection but didn't receive any")
										})

										It("should have connection when direct starts first", func() {
											node1IP := felixes[1].IP

											hostW1SrcIP := ExpectWithSrcIPs(node1IP)

											switch testOpts.tunnel {
											case "ipip":
												hostW1SrcIP = ExpectWithSrcIPs(felixes[1].ExpectedIPIPTunnelAddr)
											case "wireguard":
												hostW1SrcIP = ExpectWithSrcIPs(felixes[1].ExpectedWireguardTunnelAddr)
											case "vxlan":
												hostW1SrcIP = ExpectWithSrcIPs(felixes[1].ExpectedVXLANTunnelAddr)
											}

											clusterIP := testSvc.Spec.ClusterIP
											port := uint16(testSvc.Spec.Ports[0].Port)

											By("syncing with service programming")
											ports := ExpectWithPorts(port)
											cc.Expect(Some, hostW[1], TargetIP(clusterIP), ports, hostW1SrcIP)
											cc.CheckConnectivity()
											cc.ResetExpectations()

											By("starting a persistent connection directly")
											pc := hostW[1].StartPersistentConnection(w[0][0].IP, 8055,
												workload.PersistentConnectionOpts{
													SourcePort:          12345,
													MonitorConnectivity: true,
												},
											)
											defer pc.Stop()

											cc.Expect(Some, hostW[1], TargetIP(clusterIP), ports,
												hostW1SrcIP, ExpectWithSrcPort(12345))
											cc.CheckConnectivity()

											prevCount := pc.PongCount()
											Eventually(pc.PongCount, "5s").Should(BeNumerically(">", prevCount),
												"Expected to see pong responses on the connection but didn't receive any")
										})
									}
								})

							It("should have connectivity from all host-networked workloads to workload 0 via clusterIP", func() {
								node0IP := felixes[0].IP
								node1IP := felixes[1].IP

								hostW0SrcIP := ExpectWithSrcIPs(node0IP)
								hostW1SrcIP := ExpectWithSrcIPs(node1IP)

								switch testOpts.tunnel {
								case "ipip":
									hostW0SrcIP = ExpectWithSrcIPs(felixes[0].ExpectedIPIPTunnelAddr)
									hostW1SrcIP = ExpectWithSrcIPs(felixes[1].ExpectedIPIPTunnelAddr)
								case "wireguard":
									hostW1SrcIP = ExpectWithSrcIPs(felixes[1].ExpectedWireguardTunnelAddr)
								case "vxlan":
									hostW1SrcIP = ExpectWithSrcIPs(felixes[1].ExpectedVXLANTunnelAddr)
								}

								clusterIP := testSvc.Spec.ClusterIP
								ports := ExpectWithPorts(uint16(testSvc.Spec.Ports[0].Port))

								felixes[0].Exec("sysctl", "-w", "net.ipv6.conf.eth0.disable_ipv6=0")
								felixes[1].Exec("sysctl", "-w", "net.ipv6.conf.eth0.disable_ipv6=0")

								// Also try host networked pods, both on a local and remote node.
								cc.Expect(Some, hostW[0], TargetIP(clusterIP), ports, hostW0SrcIP)
								cc.Expect(Some, hostW[1], TargetIP(clusterIP), ports, hostW1SrcIP)

								if testOpts.protocol == "tcp" {
									// Also excercise ipv4 as ipv6
									cc.Expect(Some, hostW[0], TargetIPv4AsIPv6(clusterIP), ports, hostW0SrcIP)
									cc.Expect(Some, hostW[1], TargetIPv4AsIPv6(clusterIP), ports, hostW1SrcIP)
								}

								cc.CheckConnectivity()
							})
						})
					}

					if intLocal {
						It("workload should have connectivity to self via local and not remote node", func() {
							w00Expects := []ExpectationOption{ExpectWithPorts(npPort)}
							hostW0SrcIP := ExpectWithSrcIPs("0.0.0.0")

							hostW0SrcIP = ExpectWithSrcIPs(felixes[0].IP)
							switch testOpts.tunnel {
							case "ipip":
								hostW0SrcIP = ExpectWithSrcIPs(felixes[0].ExpectedIPIPTunnelAddr)
							}

							if !testOpts.connTimeEnabled {
								w00Expects = append(w00Expects, hostW0SrcIP)
								w00Expects = append(w00Expects, hostW0SrcIP)
							}

							cc.Expect(None, w[0][0], TargetIP(felixes[1].IP), w00Expects...)
							cc.Expect(Some, w[0][0], TargetIP(felixes[0].IP), w00Expects...)
							cc.CheckConnectivity()
						})
					} else {
						It("should have connectivity from a workload via a nodeport on another node to workload 0", func() {
							ip := felixes[1].IP

							cc.ExpectSome(w[2][1], TargetIP(ip), npPort)
							cc.CheckConnectivity()

						})

						It("workload should have connectivity to self via local/remote node", func() {
							w00Expects := []ExpectationOption{ExpectWithPorts(npPort)}
							hostW0SrcIP := ExpectWithSrcIPs(felixes[0].IP)
							switch testOpts.tunnel {
							case "ipip":
								hostW0SrcIP = ExpectWithSrcIPs(felixes[0].ExpectedIPIPTunnelAddr)
							}

							if !testOpts.connTimeEnabled {
								w00Expects = append(w00Expects, hostW0SrcIP)
								w00Expects = append(w00Expects, hostW0SrcIP)
							}

							cc.Expect(Some, w[0][0], TargetIP(felixes[1].IP), w00Expects...)
							cc.Expect(Some, w[0][0], TargetIP(felixes[0].IP), w00Expects...)
							cc.CheckConnectivity()
						})
					}

					It("should not have connectivity from external to w[0] via local/remote node", func() {
						cc.ExpectNone(externalClient, TargetIP(felixes[1].IP), npPort)
						cc.ExpectNone(externalClient, TargetIP(felixes[0].IP), npPort)
						// Include a check that goes via the local nodeport to make sure the dataplane has converged.
						cc.ExpectSome(w[0][1], TargetIP(felixes[0].IP), npPort)
						cc.CheckConnectivity()
					})

					Describe("after updating the policy to allow traffic from externalClient", func() {
						BeforeEach(func() {
							pol.Spec.Ingress = []api.Rule{
								{
									Action: "Allow",
									Source: api.EntityRule{
										Nets: []string{
											externalClient.IP + "/32",
										},
									},
								},
							}
							pol = updatePolicy(pol)
						})

						if extLocal && !testOpts.connTimeEnabled {
							It("should not have connectivity from external to w[0] via node1->node0 fwd", func() {
								cc.ExpectNone(externalClient, TargetIP(felixes[1].IP), npPort)
								// Include a check that goes via the nodeport with a local backing pod to make sure the dataplane has converged.
								cc.ExpectSome(externalClient, TargetIP(felixes[0].IP), npPort)
								cc.CheckConnectivity()
							})
						} else if !testOpts.connTimeEnabled && !intLocal /* irrelevant option for extClient */ {
							It("should have connectivity from external to w[0] via node1->node0 fwd", func() {
								By("checking the connectivity and thus populating the  neigh table", func() {
									cc.ExpectSome(externalClient, TargetIP(felixes[1].IP), npPort)
									cc.CheckConnectivity()
								})

								// The test does not make sense in DSR mode as the neigh
								// table is not used on the return path.
								if !testOpts.dsr {
									var srcMAC, dstMAC string

									By("making sure that neigh table is populated", func() {
										out, err := felixes[0].ExecOutput("calico-bpf", "arp", "dump")
										Expect(err).NotTo(HaveOccurred())

										arpRegexp := regexp.MustCompile(fmt.Sprintf(".*%s : (.*) -> (.*)", felixes[1].IP))

										lines := strings.Split(out, "\n")
										for _, l := range lines {
											if strings.Contains(l, felixes[1].IP) {
												MACs := arpRegexp.FindStringSubmatch(l)
												Expect(MACs).To(HaveLen(3))
												srcMAC = MACs[1]
												dstMAC = MACs[2]
											}
										}

										Expect(srcMAC).NotTo(Equal(""))
										Expect(dstMAC).NotTo(Equal(""))
									})

									// Since local-host networking ignores L2 addresses, we
									// need to make sure by other means that they are set
									// correctly.
									By("making sure that return VXLAN has the right MACs using tcpdump", func() {
										tcpdump := felixes[0].AttachTCPDump("eth0")
										tcpdump.SetLogEnabled(true)
										tcpdump.AddMatcher("MACs", regexp.MustCompile(fmt.Sprintf("%s > %s", srcMAC, dstMAC)))
										tcpdump.Start("-e", "udp", "and", "src", felixes[0].IP, "and", "port", "4789")
										defer tcpdump.Stop()

										cc.ExpectSome(externalClient, TargetIP(felixes[1].IP), npPort)
										cc.CheckConnectivity()

										Eventually(func() int { return tcpdump.MatchCount("MACs") }).
											Should(BeNumerically(">", 0), "MACs do not match")
									})
								}
							})

							// Our unconnected test client cannot handle multiple streams. Two
							// clients cannot use the same local address. The connected case shows
							// that it works in principle.
							_ = testIfNotUDPUConnected && It("should not break connectivity with source port collision", func() {

								By("Synchronizing with policy and services")
								cc.Expect(Some, externalClient, TargetIP(felixes[0].IP), ExpectWithPorts(npPort))
								cc.Expect(Some, externalClient, TargetIP(felixes[1].IP), ExpectWithPorts(npPort))
								cc.CheckConnectivity()

								pc := &PersistentConnection{
									Runtime:             externalClient,
									RuntimeName:         externalClient.Name,
									IP:                  felixes[0].IP,
									Port:                int(npPort),
									SourcePort:          12345,
									Protocol:            testOpts.protocol,
									MonitorConnectivity: true,
								}

								err := pc.Start()
								Expect(err).NotTo(HaveOccurred())
								defer pc.Stop()

								Eventually(pc.PongCount, "5s").Should(
									BeNumerically(">", 0),
									"Expected to see pong responses on the connection but didn't receive any")
								log.Info("Pongs received within last 1s")

								cc.ResetExpectations()
								cc.Expect(Some, externalClient, TargetIP(felixes[1].IP),
									ExpectWithPorts(npPort), ExpectWithSrcPort(12345))
								cc.CheckConnectivity()

								prevCount := pc.PongCount()

								Eventually(pc.PongCount, "5s").Should(BeNumerically(">", prevCount),
									"Expected to see pong responses on the connection but didn't receive any")
								log.Info("Pongs received within last 1s")
							})

							_ = testIfTCP && It("should survive conntrack cleanup sweep", func() {
								By("checking the connectivity and thus syncing with service creation", func() {
									cc.ExpectSome(externalClient, TargetIP(felixes[1].IP), npPort)
									cc.CheckConnectivity()
								})

								By("monitoring a persistent connection", func() {
									pc := &PersistentConnection{
										Runtime:             externalClient,
										RuntimeName:         externalClient.Name,
										IP:                  felixes[1].IP,
										Port:                int(npPort),
										Protocol:            testOpts.protocol,
										MonitorConnectivity: true,
									}

									err := pc.Start()
									Expect(err).NotTo(HaveOccurred())
									defer pc.Stop()

									EventuallyWithOffset(1, pc.PongCount, "5s").Should(
										BeNumerically(">", 0),
										"Expected to see pong responses on the connection but didn't receive any")
									log.Info("Pongs received within last 1s")

									// We make sure that at least one iteration of the conntrack
									// cleanup executes and we periodically monitor the connection if
									// it is alive by checking that the number of PONGs keeps
									// increasing.
									start := time.Now()
									prevCount := pc.PongCount()
									for time.Since(start) < 2*conntrack.ScanPeriod {
										time.Sleep(time.Second)
										newCount := pc.PongCount()
										Expect(prevCount).Should(
											BeNumerically("<", newCount),
											"No new pongs since the last iteration. Connection broken?",
										)
										prevCount = newCount
									}
								})
							})

							if !testOpts.dsr {
								// When DSR is enabled, we need to have away how to pass the
								// original traffic back.
								//
								// felixes[0].Exec("ip", "route", "add", "192.168.20.0/24", "via", felixes[1].IP)
								//
								// This does not work since the other node would treat it as
								// DNAT due to the existing CT entries and NodePort traffix
								// otherwise :-/

								It("should have connectivity from external to w[0] via node1IP2 -> nodeIP1 -> node0 fwd", func() {
									// 192.168.20.1              +----------|---------+
									//      |                    |          |         |
									//      v                    |          |         V
									//    eth20                 eth0        |       eth0
									//  10.0.0.20:30333 --> felixes[1].IP   |   felixes[0].IP
									//                                      |        |
									//                                      |        V
									//                                      |     caliXYZ
									//                                      |    w[0][0].IP:8055
									//                                      |
									//                node1                 |      node0

									var eth20 *workload.Workload

									defer func() {
										if eth20 != nil {
											eth20.Stop()
										}
									}()

									By("setting up node's fake external iface", func() {
										// We name the iface eth20 since such ifaces are
										// treated by felix as external to the node
										//
										// Using a test-workload creates the namespaces and the
										// interfaces to emulate the host NICs

										eth20 = &workload.Workload{
											Name:          "eth20",
											C:             felixes[1].Container,
											IP:            "192.168.20.1",
											Ports:         "57005", // 0xdead
											Protocol:      testOpts.protocol,
											InterfaceName: "eth20",
											MTU:           1500, // Need to match host MTU or felix will restart.
										}
										err := eth20.Start()
										Expect(err).NotTo(HaveOccurred())

										// assign address to eth20 and add route to the .20 network
										felixes[1].Exec("ip", "route", "add", "192.168.20.0/24", "dev", "eth20")
										felixes[1].Exec("ip", "addr", "add", "10.0.0.20/32", "dev", "eth20")
										_, err = eth20.RunCmd("ip", "route", "add", "10.0.0.20/32", "dev", "eth0")
										Expect(err).NotTo(HaveOccurred())
										// Add a route to felix[1] to be able to reach the nodeport
										_, err = eth20.RunCmd("ip", "route", "add", felixes[1].IP+"/32", "via", "10.0.0.20")
										Expect(err).NotTo(HaveOccurred())
										// This multi-NIC scenario works only if the kernel's RPF check
										// is not strict so we need to override it for the test and must
										// be set properly when product is deployed. We reply on
										// iptables to do require check for us.
										felixes[1].Exec("sysctl", "-w", "net.ipv4.conf.eth0.rp_filter=2")
										felixes[1].Exec("sysctl", "-w", "net.ipv4.conf.eth20.rp_filter=2")
									})

									By("setting up routes to .20 net on dest node to trigger RPF check", func() {
										// set up a dummy interface just for the routing purpose
										felixes[0].Exec("ip", "link", "add", "dummy1", "type", "dummy")
										felixes[0].Exec("ip", "link", "set", "dummy1", "up")
										// set up route to the .20 net through the dummy iface. This
										// makes the .20 a universally reachable external world from the
										// internal/private eth0 network
										felixes[0].Exec("ip", "route", "add", "192.168.20.0/24", "dev", "dummy1")
										// This multi-NIC scenario works only if the kernel's RPF check
										// is not strict so we need to override it for the test and must
										// be set properly when product is deployed. We reply on
										// iptables to do require check for us.
										felixes[0].Exec("sysctl", "-w", "net.ipv4.conf.eth0.rp_filter=2")
										felixes[0].Exec("sysctl", "-w", "net.ipv4.conf.dummy1.rp_filter=2")
									})

									By("Allowing traffic from the eth20 network", func() {
										pol.Spec.Ingress = []api.Rule{
											{
												Action: "Allow",
												Source: api.EntityRule{
													Nets: []string{
														eth20.IP + "/32",
													},
												},
											},
										}
										pol = updatePolicy(pol)
									})

									By("Checking that there is connectivity from eth20 network", func() {

										cc.ExpectSome(eth20, TargetIP(felixes[1].IP), npPort)
										cc.CheckConnectivity()
									})
								})
							}

							if testOpts.protocol == "tcp" {

								const (
									hostIfaceMTU = 1500
									podIfaceMTU  = 1450
									sendLen      = hostIfaceMTU
									recvLen      = podIfaceMTU
								)

								Context("with TCP, tx/rx close to MTU size on NP via node1->node0 ", func() {

									It("should not adjust MTU on client side if GRO off on nodes", func() {
										// force non-GSO packets on node ingress
										err := felixes[1].ExecMayFail("ethtool", "-K", "eth0", "gro", "off")
										Expect(err).NotTo(HaveOccurred())

										cc.Expect(Some, externalClient, TargetIP(felixes[1].IP),
											ExpectWithPorts(npPort),
											ExpectWithSendLen(sendLen),
											ExpectWithRecvLen(recvLen),
											ExpectWithClientAdjustedMTU(hostIfaceMTU, hostIfaceMTU),
										)
										cc.CheckConnectivity()
									})
								})
							}
						}

						if !testOpts.connTimeEnabled {
							It("should have connectivity from external to w[0] via node0", func() {
								log.WithFields(log.Fields{
									"externalClientIP": externalClient.IP,
									"nodePortIP":       felixes[1].IP,
								}).Infof("external->nodeport connection")

								cc.ExpectSome(externalClient, TargetIP(felixes[0].IP), npPort)
								cc.CheckConnectivity()
							})
						}
					})
				}

				Context("with test-service being a nodeport @ "+strconv.Itoa(int(npPort)), func() {
					nodePortsTest(false, false)
				})

				// FIXME connect time shares the same NAT table and it is a lottery which one it gets
				if !testOpts.connTimeEnabled {
					Context("with test-service being a nodeport @ "+strconv.Itoa(int(npPort))+
						" ExternalTrafficPolicy=local", func() {
						nodePortsTest(true, false)
					})
					Context("with test-service being a nodeport @ "+strconv.Itoa(int(npPort))+
						" InternalTrafficPolicy=local", func() {
						nodePortsTest(false, true)
					})
				}

				Context("with icmp blocked from workloads, external client", func() {
					var (
						testSvc          *v1.Service
						testSvcNamespace string
					)

					testSvcName := "test-service"

					BeforeEach(func() {
						icmpProto := numorstring.ProtocolFromString("icmp")
						pol.Spec.Ingress = []api.Rule{
							{
								Action: "Allow",
								Source: api.EntityRule{
									Nets: []string{"0.0.0.0/0"},
								},
							},
						}
						pol.Spec.Egress = []api.Rule{
							{
								Action: "Allow",
								Source: api.EntityRule{
									Nets: []string{"0.0.0.0/0"},
								},
							},
							{
								Action:   "Deny",
								Protocol: &icmpProto,
							},
						}
						pol = updatePolicy(pol)
					})

					var tgtPort int
					var tgtWorkload *workload.Workload

					JustBeforeEach(func() {
						k8sClient := infra.(*infrastructure.K8sDatastoreInfra).K8sClient
						testSvc = k8sService(testSvcName, "10.101.0.10",
							tgtWorkload, 80, tgtPort, int32(npPort), testOpts.protocol)
						testSvcNamespace = testSvc.ObjectMeta.Namespace
						_, err := k8sClient.CoreV1().Services(testSvcNamespace).Create(context.Background(), testSvc, metav1.CreateOptions{})
						Expect(err).NotTo(HaveOccurred())
						Eventually(k8sGetEpsForServiceFunc(k8sClient, testSvc), "10s").Should(HaveLen(1),
							"Service endpoints didn't get created? Is controller-manager happy?")

						// Sync with all felixes because some fwd tests with "none"
						// connectivity need this to be set on all sides as they will not
						// retry when there is no connectivity.
						Eventually(func() bool {
							for _, flx := range felixes {
								natFtKey := nat.NewNATKey(net.ParseIP(flx.IP), npPort, numericProto)

								m := dumpNATMap(flx)
								v, ok := m[natFtKey]
								if !ok || v.Count() == 0 {
									return false
								}

								beKey := nat.NewNATBackendKey(v.ID(), 0)

								be := dumpEPMap(flx)
								if _, ok := be[beKey]; !ok {
									return false
								}
							}
							return true
						}, 5*time.Second).Should(BeTrue())

						// Sync with policy
						cc.ExpectSome(w[1][0], w[0][0])
						cc.CheckConnectivity()
					})

					Describe("with dead workload", func() {
						if testOpts.connTimeEnabled {
							// FIXME externalClient also does conntime balancing
							return
						}

						BeforeEach(func() {
							deadWorkload.ConfigureInInfra(infra)
							tgtPort = 8057
							tgtWorkload = deadWorkload
						})

						It("should get host unreachable from nodeport via node1->node0 fwd", func() {
							err := felixes[0].ExecMayFail("ip", "route", "add", "unreachable", deadWorkload.IP)
							Expect(err).NotTo(HaveOccurred())

							tcpdump := externalClient.AttachTCPDump("any")
							tcpdump.SetLogEnabled(true)
							matcher := fmt.Sprintf("IP %s > %s: ICMP host %s unreachable",
								felixes[1].IP, externalClient.IP, felixes[1].IP)
							tcpdump.AddMatcher("ICMP", regexp.MustCompile(matcher))
							tcpdump.Start(testOpts.protocol, "port", strconv.Itoa(int(npPort)), "or", "icmp")
							defer tcpdump.Stop()

							cc.ExpectNone(externalClient, TargetIP(felixes[1].IP), npPort)
							cc.CheckConnectivity()

							Eventually(func() int { return tcpdump.MatchCount("ICMP") }).
								Should(BeNumerically(">", 0), matcher)
						})
					})

					Describe("with wrong target port", func() {
						// TCP would send RST instead of ICMP, it is enough to test one way of
						// triggering the ICMP message
						if testOpts.protocol != "udp" {
							return
						}

						BeforeEach(func() {
							tgtPort = 0xdead
							tgtWorkload = w[0][0]
						})

						if !testOpts.connTimeEnabled {
							It("should get port unreachable via node1->node0 fwd", func() {
								tcpdump := externalClient.AttachTCPDump("any")
								tcpdump.SetLogEnabled(true)
								matcher := fmt.Sprintf("IP %s > %s: ICMP %s udp port %d unreachable",
									felixes[1].IP, externalClient.IP, felixes[1].IP, npPort)
								tcpdump.AddMatcher("ICMP", regexp.MustCompile(matcher))
								tcpdump.Start(testOpts.protocol, "port", strconv.Itoa(int(npPort)), "or", "icmp")
								defer tcpdump.Stop()

								cc.ExpectNone(externalClient, TargetIP(felixes[1].IP), npPort)
								cc.CheckConnectivity()
								Eventually(func() int { return tcpdump.MatchCount("ICMP") }).
									Should(BeNumerically(">", 0), matcher)
							})
						}

						It("should get port unreachable workload to workload", func() {
							tcpdump := w[1][1].AttachTCPDump()
							tcpdump.SetLogEnabled(true)
							matcher := fmt.Sprintf("IP %s > %s: ICMP %s udp port %d unreachable",
								tgtWorkload.IP, w[1][1].IP, tgtWorkload.IP, tgtPort)
							tcpdump.AddMatcher("ICMP", regexp.MustCompile(matcher))
							tcpdump.Start(testOpts.protocol, "port", strconv.Itoa(tgtPort), "or", "icmp")
							defer tcpdump.Stop()

							cc.ExpectNone(w[1][1], TargetIP(tgtWorkload.IP), uint16(tgtPort))
							cc.CheckConnectivity()
							Eventually(func() int { return tcpdump.MatchCount("ICMP") }).
								Should(BeNumerically(">", 0), matcher)
						})

						It("should get port unreachable workload to workload through NP", func() {
							tcpdump := w[1][1].AttachTCPDump()
							tcpdump.SetLogEnabled(true)

							var matcher string

							if testOpts.connTimeEnabled {
								matcher = fmt.Sprintf("IP %s > %s: ICMP %s udp port %d unreachable",
									tgtWorkload.IP, w[1][1].IP, w[0][0].IP, tgtPort)
								tcpdump.AddMatcher("ICMP", regexp.MustCompile(matcher))
								tcpdump.Start(testOpts.protocol, "port", strconv.Itoa(tgtPort), "or", "icmp")
							} else {
								matcher = fmt.Sprintf("IP %s > %s: ICMP %s udp port %d unreachable",
									tgtWorkload.IP, w[1][1].IP, felixes[1].IP, npPort)
								tcpdump.AddMatcher("ICMP", regexp.MustCompile(matcher))
								tcpdump.Start(testOpts.protocol, "port", strconv.Itoa(int(npPort)), "or", "icmp")
							}
							defer tcpdump.Stop()

							cc.ExpectNone(w[1][1], TargetIP(felixes[1].IP), npPort)
							cc.CheckConnectivity()
							Eventually(func() int { return tcpdump.MatchCount("ICMP") }, 10*time.Second, 200*time.Millisecond).
								Should(BeNumerically(">", 0), matcher)
						})
					})
				})

				Context("with CT tables full", func() {
					It("should still allow host -> host", func() {
						// XXX as long as there is no HEP policy
						// using hostW as a sink

						By("waiting for everything to come up", func() {
							cc.Expect(Some, felixes[0], hostW[1])
							cc.Expect(Some, felixes[1], hostW[0])
							cc.CheckConnectivity()
						})

						By("filling up the CT tables", func() {
							srcIP := net.IPv4(123, 123, 123, 123)
							dstIP := net.IPv4(121, 121, 121, 121)

							now := time.Duration(timeshim.RealTime().KTimeNanos())
							leg := conntrack.Leg{SynSeen: true, AckSeen: true, Opener: true}
							val := conntrack.NewValueNormal(now, now, 0, leg, leg)
							val64 := base64.StdEncoding.EncodeToString(val[:])

							key := conntrack.NewKey(6 /* TCP */, srcIP, 0, dstIP, 0)
							key64 := base64.StdEncoding.EncodeToString(key[:])

							_, err := felixes[0].ExecCombinedOutput("calico-bpf", "conntrack", "fill", key64, val64)
							Expect(err).NotTo(HaveOccurred())
						})

						By("checking host-host connectivity works", func() {
							cc.ResetExpectations()
							cc.Expect(Some, felixes[0], hostW[1])
							cc.Expect(Some, felixes[1], hostW[0])
							cc.CheckConnectivity(conntrackChecks(felixes)...)
						})

						By("checking pod-pod connectivity fails", func() {
							cc.ResetExpectations()
							cc.Expect(None, w[0][1], w[0][0])
							cc.Expect(None, w[1][0], w[0][0])
							cc.Expect(None, w[1][1], w[0][0])
							cc.CheckConnectivity()
						})

						By("cleaning up the CT maps", func() {
							_, err := felixes[0].ExecOutput("calico-bpf", "conntrack", "clean")
							Expect(err).NotTo(HaveOccurred())
						})

						By("checking pod-pod connectivity works again", func() {
							cc.ResetExpectations()
							cc.Expect(Some, w[0][1], w[0][0])
							cc.Expect(Some, w[1][0], w[0][0])
							cc.Expect(Some, w[1][1], w[0][0])
							cc.CheckConnectivity(conntrackChecks(felixes)...)
						})
					})
				})
			})

			It("should have connectivity when DNAT redirects to-host traffic to a local pod.", func() {
				protocol := "tcp"
				if testOpts.protocol == "udp" {
					protocol = "udp"
				}

				hostIP0 := TargetIP(felixes[0].IP)
				hostPort := uint16(8080)
				target := fmt.Sprintf("%s:8055", w[0][0].GetIP())

				policy := api.NewNetworkPolicy()
				policy.Name = "allow-all"
				policy.Namespace = "default"
				one := float64(1)
				policy.Spec.Order = &one
				policy.Spec.Ingress = []api.Rule{{Action: api.Allow}}
				policy.Spec.Egress = []api.Rule{{Action: api.Allow}}
				policy.Spec.Selector = "all()"
				_, err := calicoClient.NetworkPolicies().Create(utils.Ctx, policy, utils.NoOptions)
				Expect(err).NotTo(HaveOccurred())

				expectNormalConnectivity := func() {
					cc.ResetExpectations()
					cc.ExpectNone(felixes[1], hostIP0, hostPort)
					cc.ExpectNone(externalClient, hostIP0, hostPort)
					cc.ExpectNone(w[1][0], hostIP0, hostPort)
					cc.CheckConnectivity()
					cc.ResetExpectations()
				}

				By("checking initial connectivity", func() {
					expectNormalConnectivity()
				})

				By("installing 3rd party DNAT rules", func() {
					// Install a DNAT in first felix
					felixes[0].Exec(
						"iptables", "-w", "10", "-W", "100000", "-t", "nat", "-A", "PREROUTING", "-p", protocol, "-m", protocol,
						"--dport", fmt.Sprintf("%d", hostPort), "-j", "DNAT", "--to-destination", target)

					cc.ResetExpectations()
					cc.ExpectSome(felixes[1], hostIP0, hostPort)
					cc.ExpectSome(externalClient, hostIP0, hostPort)
					cc.ExpectSome(w[1][0], hostIP0, hostPort)
					cc.CheckConnectivity()
					cc.ResetExpectations()
				})

				By("removing 3rd party rules and check connectivity is back to normal again", func() {
					felixes[0].Exec(
						"iptables", "-w", "10", "-W", "100000", "-t", "nat", "-D", "PREROUTING", "-p", protocol, "-m", protocol,
						"--dport", fmt.Sprintf("%d", hostPort), "-j", "DNAT", "--to-destination", target)

					expectNormalConnectivity()
				})
			})

		})

		Describe("with BPF disabled to begin with", func() {
			var pc *PersistentConnection

			BeforeEach(func() {
				options.TestManagesBPF = true
				setupCluster()

				// Default to Allow...
				pol := api.NewGlobalNetworkPolicy()
				pol.Namespace = "fv"
				pol.Name = "policy-1"
				pol.Spec.Ingress = []api.Rule{{Action: "Allow"}}
				pol.Spec.Egress = []api.Rule{{Action: "Allow"}}
				pol.Spec.Selector = "all()"
				pol = createPolicy(pol)

				pc = nil
			})

			AfterEach(func() {
				if pc != nil {
					pc.Stop()
				}
			})

			enableBPF := func() {
				By("Enabling BPF")
				// Some tests start with a felix config pre-created, try to update it...
				fc, err := calicoClient.FelixConfigurations().Get(context.Background(), "default", options2.GetOptions{})
				bpfEnabled := true
				if err == nil {
					fc.Spec.BPFEnabled = &bpfEnabled
					_, err := calicoClient.FelixConfigurations().Update(context.Background(), fc, options2.SetOptions{})
					Expect(err).NotTo(HaveOccurred())
					return
				}

				// Fall back on creating it...
				fc = api.NewFelixConfiguration()
				fc.Name = "default"
				fc.Spec.BPFEnabled = &bpfEnabled
				fc, err = calicoClient.FelixConfigurations().Create(context.Background(), fc, options2.SetOptions{})
				Expect(err).NotTo(HaveOccurred())

				// Wait for BPF to be active.
				ensureAllNodesBPFProgramsAttached(felixes)
			}

			expectPongs := func() {
				count := pc.PongCount()
				EventuallyWithOffset(1, pc.PongCount, "60s").Should(
					BeNumerically(">", count),
					"Expected to see pong responses on the connection but didn't receive any")
				log.Info("Pongs received")
			}

			if testOpts.protocol == "tcp" && testOpts.dsr {
				verifyConnectivityWhileEnablingBPF := func(from, to *workload.Workload) {
					By("Starting persistent connection")
					pc = from.StartPersistentConnection(to.IP, 8055, workload.PersistentConnectionOpts{
						MonitorConnectivity: true,
						Timeout:             60 * time.Second,
					})

					By("having initial connectivity", expectPongs)
					By("enabling BPF mode", enableBPF) // Waits for BPF programs to be installed
					By("still having connectivity on the existing connection", expectPongs)
				}

				It("should keep a connection up between hosts when BPF is enabled", func() {
					verifyConnectivityWhileEnablingBPF(hostW[0], hostW[1])
				})

				It("should keep a connection up between workloads on different hosts when BPF is enabled", func() {
					verifyConnectivityWhileEnablingBPF(w[0][0], w[1][0])
				})

				It("should keep a connection up between hosts and remote workloads when BPF is enabled", func() {
					verifyConnectivityWhileEnablingBPF(hostW[0], w[1][0])
				})

				It("should keep a connection up between hosts and local workloads when BPF is enabled", func() {
					verifyConnectivityWhileEnablingBPF(hostW[0], w[0][0])
				})
			}
		})

		Describe("3rd party CNI", func() {
			// We do not use tunnel in such environments, no need to test.
			if testOpts.tunnel != "none" {
				return
			}

			BeforeEach(func() {
				// To mimic 3rd party CNI, we do not install IPPools and set the source to
				// learn routes to WorkloadIPs as IPAM/CNI is not going to provide either.
				options.UseIPPools = false
				options.ExtraEnvVars["FELIX_ROUTESOURCE"] = "WorkloadIPs"
				setupCluster()
			})

			Describe("CNI installs NAT outgoing iptable rules", func() {
				var extWorkload *workload.Workload
				BeforeEach(func() {
					c := infrastructure.RunExtClient("ext-workload")
					extWorkload = &workload.Workload{
						C:        c,
						Name:     "ext-workload",
						Ports:    "4321",
						Protocol: testOpts.protocol,
						IP:       c.IP,
					}

					err := extWorkload.Start()
					Expect(err).NotTo(HaveOccurred())

					for _, felix := range felixes {
						felix.Exec("iptables", "-t", "nat", "-A", "POSTROUTING", "-d", extWorkload.IP, "-j", "MASQUERADE")
					}
				})

				It("should have connectivity to external workload", func() {
					By("allowing any traffic", func() {
						pol := api.NewGlobalNetworkPolicy()
						pol.Namespace = "fv"
						pol.Name = "policy-1"
						pol.Spec.Ingress = []api.Rule{{Action: "Allow"}}
						pol.Spec.Egress = []api.Rule{{Action: "Allow"}}
						pol.Spec.Selector = "all()"

						pol = createPolicy(pol)

						cc.ExpectSome(w[1][0], w[0][0])
						cc.ExpectSome(w[1][1], w[0][0])
						cc.CheckConnectivity(conntrackChecks(felixes)...)
						cc.ResetExpectations()
					})

					By("checking connectivity to the external workload", func() {
						cc.Expect(Some, w[0][0], extWorkload, ExpectWithPorts(4321), ExpectWithSrcIPs(felixes[0].IP))
						cc.Expect(Some, w[1][0], extWorkload, ExpectWithPorts(4321), ExpectWithSrcIPs(felixes[1].IP))
						cc.CheckConnectivity(conntrackChecks(felixes)...)
					})
				})

				AfterEach(func() {
					extWorkload.Stop()
				})
			})
		})
	})
}

func typeMetaV1(kind string) metav1.TypeMeta {
	return metav1.TypeMeta{
		Kind:       kind,
		APIVersion: "v1",
	}
}

func objectMetaV1(name string) metav1.ObjectMeta {
	return metav1.ObjectMeta{
		Name:      name,
		Namespace: "default",
	}
}

func dumpNATmaps(felixes []*infrastructure.Felix) ([]nat.MapMem, []nat.BackendMapMem) {
	bpfsvcs := make([]nat.MapMem, len(felixes))
	bpfeps := make([]nat.BackendMapMem, len(felixes))

	// Felixes are independent, we can dump the maps  concurrently
	var wg sync.WaitGroup

	for i := range felixes {
		wg.Add(1)
		go func(i int) {
			defer wg.Done()
			defer GinkgoRecover()
			bpfsvcs[i], bpfeps[i] = dumpNATMaps(felixes[i])
		}(i)
	}

	wg.Wait()

	return bpfsvcs, bpfeps
}

func dumpNATMaps(felix *infrastructure.Felix) (nat.MapMem, nat.BackendMapMem) {
	return dumpNATMap(felix), dumpEPMap(felix)
}

func dumpBPFMap(felix *infrastructure.Felix, m bpf.Map, iter bpf.IterCallback) {
	// Wait for the map to exist before trying to access it.  Otherwise, we
	// might fail a test that was retrying this dump anyway.
	Eventually(func() bool {
		return felix.FileExists(m.Path())
	}, "10s", "300ms").Should(BeTrue(), fmt.Sprintf("dumpBPFMap: map %s didn't show up inside container", m.Path()))
	cmd, err := bpf.DumpMapCmd(m)
	Expect(err).NotTo(HaveOccurred(), "Failed to get BPF map dump command: "+m.Path())
	retriesAllowed := 4
retry:
	log.WithField("cmd", cmd).Debug("dumpBPFMap")
	out, err := felix.ExecOutput(cmd...)
	if err != nil && retriesAllowed > 0 {
		retriesAllowed--
		goto retry
	}
	Expect(err).NotTo(HaveOccurred(), "Failed to get dump BPF map: "+m.Path())
	if strings.Contains(m.(*bpf.PinnedMap).Type, "percpu") {
		err = bpf.IterPerCpuMapCmdOutput([]byte(out), iter)
	} else {
		err = bpf.IterMapCmdOutput([]byte(out), iter)
	}
	if err != nil && retriesAllowed > 0 {
		retriesAllowed--
		goto retry
	}
	Expect(err).NotTo(HaveOccurred(), "Failed to parse BPF map dump: "+m.Path())
}

func dumpNATMap(felix *infrastructure.Felix) nat.MapMem {
	bm := nat.FrontendMap()
	m := make(nat.MapMem)
	dumpBPFMap(felix, bm, nat.MapMemIter(m))
	return m
}

func dumpEPMap(felix *infrastructure.Felix) nat.BackendMapMem {
	bm := nat.BackendMap()
	m := make(nat.BackendMapMem)
	dumpBPFMap(felix, bm, nat.BackendMapMemIter(m))
	return m
}

func dumpAffMap(felix *infrastructure.Felix) nat.AffinityMapMem {
	bm := nat.AffinityMap()
	m := make(nat.AffinityMapMem)
	dumpBPFMap(felix, bm, nat.AffinityMapMemIter(m))
	return m
}

func dumpCTMap(felix *infrastructure.Felix) conntrack.MapMem {
	bm := conntrack.Map()
	m := make(conntrack.MapMem)
	dumpBPFMap(felix, bm, conntrack.MapMemIter(m))
	return m
}

func dumpSendRecvMap(felix *infrastructure.Felix) nat.SendRecvMsgMapMem {
	bm := nat.SendRecvMsgMap()
	m := make(nat.SendRecvMsgMapMem)
	dumpBPFMap(felix, bm, nat.SendRecvMsgMapMemIter(m))
	return m
}

func dumpIfStateMap(felix *infrastructure.Felix) ifstate.MapMem {
	im := ifstate.Map()
	m := make(ifstate.MapMem)
	dumpBPFMap(felix, im, ifstate.MapMemIter(m))
	return m
}

func ensureAllNodesBPFProgramsAttached(felixes []*infrastructure.Felix) {
	for _, felix := range felixes {
		ensureBPFProgramsAttachedOffset(2, felix)
	}
}

func ensureBPFProgramsAttached(felix *infrastructure.Felix, ifacesExtra ...string) {
	ensureBPFProgramsAttachedOffset(2, felix, ifacesExtra...)
}

func ensureBPFProgramsAttachedOffset(offset int, felix *infrastructure.Felix, ifacesExtra ...string) {
	expectedIfaces := []string{"eth0"}
	if felix.ExpectedIPIPTunnelAddr != "" {
		expectedIfaces = append(expectedIfaces, "tunl0")
	}
	if felix.ExpectedVXLANTunnelAddr != "" {
		expectedIfaces = append(expectedIfaces, "vxlan.calico")
	}
	if felix.ExpectedWireguardTunnelAddr != "" {
		expectedIfaces = append(expectedIfaces, "wireguard.cali")
	}

	for _, w := range felix.Workloads {
		if w.Runs() {
			if iface := w.GetInterfaceName(); iface != "" {
				expectedIfaces = append(expectedIfaces, iface)
			}
			if iface := w.GetSpoofInterfaceName(); iface != "" {
				expectedIfaces = append(expectedIfaces, iface)
			}
		}
	}

	expectedIfaces = append(expectedIfaces, ifacesExtra...)

	EventuallyWithOffset(offset, func() []string {
		prog := []string{}
		m := dumpIfStateMap(felix)
		for _, v := range m {
			if (v.Flags() | ifstate.FlgReady) > 0 {
				prog = append(prog, v.IfName())
			}
		}
		return prog
<<<<<<< HEAD
	}, "60s", "200ms").Should(ContainElements(expectedIfaces))
=======
	}, "1m", "1s").Should(ContainElements(expectedIfaces))
>>>>>>> d10b2292
}

func k8sService(name, clusterIP string, w *workload.Workload, port,
	tgtPort int, nodePort int32, protocol string) *v1.Service {
	k8sProto := v1.ProtocolTCP
	if protocol == "udp" {
		k8sProto = v1.ProtocolUDP
	}

	svcType := v1.ServiceTypeClusterIP
	if nodePort != 0 {
		svcType = v1.ServiceTypeNodePort
	}

	return &v1.Service{
		TypeMeta:   typeMetaV1("Service"),
		ObjectMeta: objectMetaV1(name),
		Spec: v1.ServiceSpec{
			ClusterIP: clusterIP,
			Type:      svcType,
			Selector: map[string]string{
				"name": w.Name,
			},
			Ports: []v1.ServicePort{
				{
					Protocol:   k8sProto,
					Port:       int32(port),
					NodePort:   nodePort,
					Name:       fmt.Sprintf("port-%d", tgtPort),
					TargetPort: intstr.FromInt(tgtPort),
				},
			},
		},
	}
}

func k8sLBService(name, clusterIP string, wname string, port,
	tgtPort int, protocol string, externalIPs, srcRange []string) *v1.Service {
	k8sProto := v1.ProtocolTCP
	if protocol == "udp" {
		k8sProto = v1.ProtocolUDP
	}

	svcType := v1.ServiceTypeLoadBalancer
	return &v1.Service{
		TypeMeta:   typeMetaV1("Service"),
		ObjectMeta: objectMetaV1(name),
		Spec: v1.ServiceSpec{
			ClusterIP:                clusterIP,
			Type:                     svcType,
			LoadBalancerSourceRanges: srcRange,
			ExternalIPs:              externalIPs,
			Selector: map[string]string{
				"name": wname,
			},
			Ports: []v1.ServicePort{
				{
					Protocol:   k8sProto,
					Port:       int32(port),
					Name:       fmt.Sprintf("port-%d", tgtPort),
					TargetPort: intstr.FromInt(tgtPort),
				},
			},
		},
	}
}

func k8sServiceWithExtIP(name, clusterIP string, w *workload.Workload, port,
	tgtPort int, nodePort int32, protocol string, externalIPs []string) *v1.Service {
	k8sProto := v1.ProtocolTCP
	if protocol == "udp" {
		k8sProto = v1.ProtocolUDP
	}

	svcType := v1.ServiceTypeClusterIP
	if nodePort != 0 {
		svcType = v1.ServiceTypeNodePort
	}
	return &v1.Service{
		TypeMeta:   typeMetaV1("Service"),
		ObjectMeta: objectMetaV1(name),
		Spec: v1.ServiceSpec{
			ClusterIP:   clusterIP,
			Type:        svcType,
			ExternalIPs: externalIPs,
			Selector: map[string]string{
				"name": w.Name,
			},
			Ports: []v1.ServicePort{
				{
					Protocol:   k8sProto,
					Port:       int32(port),
					NodePort:   nodePort,
					Name:       fmt.Sprintf("port-%d", tgtPort),
					TargetPort: intstr.FromInt(tgtPort),
				},
			},
		},
	}
}

func k8sGetEpsForService(k8s kubernetes.Interface, svc *v1.Service) []v1.EndpointSubset {
	ep, _ := k8s.CoreV1().
		Endpoints(svc.ObjectMeta.Namespace).
		Get(context.Background(), svc.ObjectMeta.Name, metav1.GetOptions{})
	log.WithField("endpoints",
		spew.Sprint(ep)).Infof("Got endpoints for %s", svc.ObjectMeta.Name)
	return ep.Subsets
}

func k8sGetEpsForServiceFunc(k8s kubernetes.Interface, svc *v1.Service) func() []v1.EndpointSubset {
	return func() []v1.EndpointSubset {
		return k8sGetEpsForService(k8s, svc)
	}
}

func k8sUpdateService(k8sClient kubernetes.Interface, nameSpace, svcName string, oldsvc, newsvc *v1.Service) {
	svc, err := k8sClient.CoreV1().
		Services(nameSpace).
		Get(context.Background(), svcName, metav1.GetOptions{})
	log.WithField("origSvc", svc).Info("Read original service before updating it")
	newsvc.ObjectMeta.ResourceVersion = svc.ObjectMeta.ResourceVersion
	_, err = k8sClient.CoreV1().Services(nameSpace).Update(context.Background(), newsvc, metav1.UpdateOptions{})
	Expect(err).NotTo(HaveOccurred())
	Eventually(k8sGetEpsForServiceFunc(k8sClient, oldsvc), "10s").Should(HaveLen(1),
		"Service endpoints didn't get created? Is controller-manager happy?")

	updatedSvc, err := k8sClient.CoreV1().Services(nameSpace).Get(context.Background(), svcName, metav1.GetOptions{})
	Expect(err).NotTo(HaveOccurred())
	log.WithField("updatedSvc", updatedSvc).Info("Read back updated Service")
}

func k8sCreateLBServiceWithEndPoints(k8sClient kubernetes.Interface, name, clusterIP string, w *workload.Workload, port,
	tgtPort int, protocol string, externalIPs, srcRange []string) *v1.Service {
	var (
		testSvc          *v1.Service
		testSvcNamespace string
		epslen           int
	)
	if w != nil {
		testSvc = k8sLBService(name, clusterIP, w.Name, port, tgtPort, protocol, externalIPs, srcRange)
		epslen = 1
	} else {
		testSvc = k8sLBService(name, clusterIP, "nobackend", port, tgtPort, protocol, externalIPs, srcRange)
		epslen = 0
	}
	testSvcNamespace = testSvc.ObjectMeta.Namespace
	_, err := k8sClient.CoreV1().Services(testSvcNamespace).Create(context.Background(), testSvc, metav1.CreateOptions{})
	Expect(err).NotTo(HaveOccurred())
	Eventually(k8sGetEpsForServiceFunc(k8sClient, testSvc), "10s").Should(HaveLen(epslen),
		"Service endpoints didn't get created? Is controller-manager happy?")
	return testSvc
}

func checkNodeConntrack(felixes []*infrastructure.Felix) error {

	for i, felix := range felixes {
		conntrackOut, err := felix.ExecOutput("conntrack", "-L")
		ExpectWithOffset(1, err).NotTo(HaveOccurred(), "conntrack -L failed")
		lines := strings.Split(conntrackOut, "\n")
	lineLoop:
		for _, line := range lines {
			line = strings.Trim(line, " ")
			if strings.Contains(line, "src=") {
				// Whether traffic is generated in host namespace, or involves NAT, each
				// contrack entry should be related to node's address
				if strings.Contains(line, felix.IP) {
					continue lineLoop
				}
				if felix.ExpectedIPIPTunnelAddr != "" && strings.Contains(line, felix.ExpectedIPIPTunnelAddr) {
					continue lineLoop
				}
				if felix.ExpectedVXLANTunnelAddr != "" && strings.Contains(line, felix.ExpectedVXLANTunnelAddr) {
					continue lineLoop
				}
				if felix.ExpectedWireguardTunnelAddr != "" && strings.Contains(line, felix.ExpectedWireguardTunnelAddr) {
					continue lineLoop
				}
				// Ignore DHCP
				if strings.Contains(line, "sport=67 dport=68") {
					continue lineLoop
				}
				// Ignore any flows that come from the host itself.  For example, some programs send
				// broadcast probe packets on all interfaces they can see. (Spotify, for example.)
				myAddrs, err := net.InterfaceAddrs()
				Expect(err).NotTo(HaveOccurred())
				for _, a := range myAddrs {
					if strings.Contains(line, a.String()) {
						continue lineLoop
					}
				}
				return fmt.Errorf("unexpected conntrack not from host (felix[%d]): %s", i, line)
			}
		}
	}

	return nil
}

func conntrackCheck(felixes []*infrastructure.Felix) func() error {
	return func() error {
		return checkNodeConntrack(felixes)
	}
}

func conntrackFlushWorkloadEntries(felixes []*infrastructure.Felix) func() {
	return func() {
		for _, felix := range felixes {
			for _, w := range felix.Workloads {
				if w.GetIP() == felix.GetIP() {
					continue // Skip host-networked workloads.
				}
				for _, dirn := range []string{"--orig-src", "--orig-dst", "--reply-dst", "--reply-src"} {
					err := felix.ExecMayFail("conntrack", "-D", dirn, w.GetIP())
					if err != nil && strings.Contains(err.Error(), "0 flow entries have been deleted") {
						// Expected "error" when there are no matching flows.
						continue
					}
					ExpectWithOffset(1, err).NotTo(HaveOccurred(), "conntrack -D failed")
				}
			}
		}
	}
}

func conntrackChecks(felixes []*infrastructure.Felix) []interface{} {
	return []interface{}{
		CheckWithInit(conntrackFlushWorkloadEntries(felixes)),
		CheckWithFinalTest(conntrackCheck(felixes)),
		CheckWithBeforeRetry(conntrackFlushWorkloadEntries(felixes)),
	}
}

func setRPF(felixes []*infrastructure.Felix, tunnel string, all, main int) {
	allStr := strconv.Itoa(all)
	mainStr := strconv.Itoa(main)

	var wg sync.WaitGroup

	for _, felix := range felixes {
		wg.Add(1)
		go func(felix *infrastructure.Felix) {
			defer wg.Done()
			Eventually(func() error {
				// N.B. we only support environment with not so strict RPF - can be
				// strict per iface, but not for all.
				if err := felix.ExecMayFail("sysctl", "-w", "net.ipv4.conf.all.rp_filter="+allStr); err != nil {
					return err
				}
				switch tunnel {
				case "none":
					if err := felix.ExecMayFail("sysctl", "-w", "net.ipv4.conf.eth0.rp_filter="+mainStr); err != nil {
						return err
					}
				case "ipip":
					if err := felix.ExecMayFail("sysctl", "-w", "net.ipv4.conf.tunl0.rp_filter="+mainStr); err != nil {
						return err
					}
				case "wireguard":
					if err := felix.ExecMayFail("sysctl", "-w", "net.ipv4.conf.wireguard/cali.rp_filter="+mainStr); err != nil {
						return err
					}
				case "vxlan":
					if err := felix.ExecMayFail("sysctl", "-w", "net.ipv4.conf.vxlan/calico.rp_filter="+mainStr); err != nil {
						return err
					}
				}

				return nil
			}, "5s", "200ms").Should(Succeed())
		}(felix)
	}

	wg.Wait()
}

func checkServiceRoute(felix *infrastructure.Felix, ip string) bool {
	out, err := felix.ExecOutput("ip", "route")
	Expect(err).NotTo(HaveOccurred())

	lines := strings.Split(out, "\n")
	rtRE := regexp.MustCompile(ip + " .* dev bpfin.cali")

	for _, l := range lines {
		if rtRE.MatchString(l) {
			return true
		}
	}

	return false
}

func bpfCheckIfPolicyProgrammed(felix *infrastructure.Felix, iface, hook, polName, action string, isWorkload bool) bool {
	startStr := fmt.Sprintf("Start of policy %s", polName)
	endStr := fmt.Sprintf("End of policy %s", polName)
	actionStr := fmt.Sprintf("Start of rule action:\"%s\"", action)
	var policyDbg bpf.PolicyDebugInfo
	out, err := felix.ExecOutput("cat", bpf.PolicyDebugJSONFileName(iface, hook, proto.IPVersion_IPV4))
	if err != nil {
		return false
	}
	dec := json.NewDecoder(strings.NewReader(string(out)))
	err = dec.Decode(&policyDbg)
	if err != nil {
		return false
	}

	hookStr := "tc ingress"
	if isWorkload {
		if hook == "ingress" {
			hookStr = "tc egress"
		}
	} else {
		if hook == "egress" {
			hookStr = "tc egress"
		}
	}
	if policyDbg.IfaceName != iface || policyDbg.Hook != hookStr || policyDbg.Error != "" {
		return false
	}

	startOfPolicy := false
	endOfPolicy := false
	actionMatch := false
	for _, insn := range policyDbg.PolicyInfo {
		for _, comment := range insn.Comments {
			if strings.Contains(comment, startStr) {
				startOfPolicy = true
			}
			if strings.Contains(comment, actionStr) && startOfPolicy && !endOfPolicy {
				actionMatch = true
			}
			if startOfPolicy && strings.Contains(comment, endStr) {
				endOfPolicy = true
			}
		}
	}

	return (startOfPolicy && endOfPolicy && actionMatch)
}

func bpfDumpPolicy(felix *infrastructure.Felix, iface, hook string) string {
	out, err := felix.ExecOutput("calico-bpf", "policy", "dump", iface, hook)
	Expect(err).NotTo(HaveOccurred())
	return out
}

func bpfWaitForPolicy(felix *infrastructure.Felix, iface, hook, policy string) string {
	search := fmt.Sprintf("Start of policy %s", policy)
	out := ""
	EventuallyWithOffset(1, func() string {
		out = bpfDumpPolicy(felix, iface, hook)
		return out
	}, "5s", "200ms").Should(ContainSubstring(search))

	return out
}<|MERGE_RESOLUTION|>--- conflicted
+++ resolved
@@ -3909,11 +3909,7 @@
 			}
 		}
 		return prog
-<<<<<<< HEAD
-	}, "60s", "200ms").Should(ContainElements(expectedIfaces))
-=======
 	}, "1m", "1s").Should(ContainElements(expectedIfaces))
->>>>>>> d10b2292
 }
 
 func k8sService(name, clusterIP string, w *workload.Workload, port,
