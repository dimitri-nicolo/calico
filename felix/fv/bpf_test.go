// Copyright (c) 2021-2022 Tigera, Inc. All rights reserved.
//
// Licensed under the Apache License, Version 2.0 (the "License");
// you may not use this file except in compliance with the License.
// You may obtain a copy of the License at
//
//     http://www.apache.org/licenses/LICENSE-2.0
//
// Unless required by applicable law or agreed to in writing, software
// distributed under the License is distributed on an "AS IS" BASIS,
// WITHOUT WARRANTIES OR CONDITIONS OF ANY KIND, either express or implied.
// See the License for the specific language governing permissions and
// limitations under the License.

//go:build fvtests

package fv_test

import (
	"context"
	"encoding/base64"
	"encoding/json"
	"fmt"
	"net"
	"os"
	"regexp"
	"sort"
	"strconv"
	"strings"
	"sync"
	"time"

	"github.com/davecgh/go-spew/spew"
	. "github.com/onsi/ginkgo"
	. "github.com/onsi/gomega"
	"github.com/pkg/errors"
	log "github.com/sirupsen/logrus"
	v1 "k8s.io/api/core/v1"
	metav1 "k8s.io/apimachinery/pkg/apis/meta/v1"
	"k8s.io/apimachinery/pkg/util/intstr"
	"k8s.io/client-go/kubernetes"

	api "github.com/tigera/api/pkg/apis/projectcalico/v3"
	"github.com/tigera/api/pkg/lib/numorstring"

	"github.com/projectcalico/calico/libcalico-go/lib/apiconfig"
	libapi "github.com/projectcalico/calico/libcalico-go/lib/apis/v3"
	client "github.com/projectcalico/calico/libcalico-go/lib/clientv3"
	"github.com/projectcalico/calico/libcalico-go/lib/ipam"
	cnet "github.com/projectcalico/calico/libcalico-go/lib/net"
	options2 "github.com/projectcalico/calico/libcalico-go/lib/options"

	"github.com/projectcalico/calico/felix/bpf"
	"github.com/projectcalico/calico/felix/bpf/conntrack"
	"github.com/projectcalico/calico/felix/bpf/ifstate"
	"github.com/projectcalico/calico/felix/bpf/maps"
	"github.com/projectcalico/calico/felix/bpf/nat"
	. "github.com/projectcalico/calico/felix/fv/connectivity"
	"github.com/projectcalico/calico/felix/fv/containers"
	"github.com/projectcalico/calico/felix/fv/infrastructure"
	"github.com/projectcalico/calico/felix/fv/utils"
	"github.com/projectcalico/calico/felix/fv/workload"
	"github.com/projectcalico/calico/felix/proto"
	"github.com/projectcalico/calico/felix/timeshim"
)

// We run with and without connection-time load balancing for a couple of reasons:
//   - We can only test the non-connection time NAT logic (and node ports) with it disabled.
//   - Since the connection time program applies to the whole host, the different felix nodes actually share the
//     connection-time program.  This is a bit of a broken test but it's better than nothing since all felix nodes
//     should be programming the same NAT mappings.
var _ = describeBPFTests(withProto("tcp"), withConnTimeLoadBalancingEnabled(), withNonProtocolDependentTests())
var _ = describeBPFTests(withProto("udp"), withConnTimeLoadBalancingEnabled())
var _ = describeBPFTests(withProto("udp"), withConnTimeLoadBalancingEnabled(), withUDPUnConnected())
var _ = describeBPFTests(withProto("tcp"))
var _ = describeBPFTests(withProto("udp"))
var _ = describeBPFTests(withProto("udp"), withUDPUnConnected())
var _ = describeBPFTests(withProto("udp"), withUDPConnectedRecvMsg(), withConnTimeLoadBalancingEnabled())
var _ = describeBPFTests(withTunnel("ipip"), withProto("tcp"), withConnTimeLoadBalancingEnabled())
var _ = describeBPFTests(withTunnel("ipip"), withProto("udp"), withConnTimeLoadBalancingEnabled())
var _ = describeBPFTests(withTunnel("ipip"), withProto("tcp"))
var _ = describeBPFTests(withTunnel("ipip"), withProto("udp"))
var _ = describeBPFTests(withProto("tcp"), withDSR())
var _ = describeBPFTests(withProto("udp"), withDSR())
var _ = describeBPFTests(withTunnel("ipip"), withProto("tcp"), withDSR())
var _ = describeBPFTests(withTunnel("ipip"), withProto("udp"), withDSR())
var _ = describeBPFTests(withTunnel("wireguard"), withProto("tcp"))
var _ = describeBPFTests(withTunnel("wireguard"), withProto("tcp"), withConnTimeLoadBalancingEnabled())
var _ = describeBPFTests(withTunnel("vxlan"), withProto("tcp"))
var _ = describeBPFTests(withTunnel("vxlan"), withProto("tcp"), withConnTimeLoadBalancingEnabled())

// Run a stripe of tests with BPF logging disabled since the compiler tends to optimise the code differently
// with debug disabled and that can lead to verifier issues.
var _ = describeBPFTests(withProto("tcp"),
	withConnTimeLoadBalancingEnabled(),
	withBPFLogLevel("info"))

type bpfTestOptions struct {
	connTimeEnabled bool
	protocol        string
	udpUnConnected  bool
	bpfLogLevel     string
	tunnel          string
	dsr             bool
	udpConnRecvMsg  bool
	nonProtoTests   bool
}

type bpfTestOpt func(opts *bpfTestOptions)

func withProto(proto string) bpfTestOpt {
	return func(opts *bpfTestOptions) {
		opts.protocol = proto
	}
}

func withConnTimeLoadBalancingEnabled() bpfTestOpt {
	return func(opts *bpfTestOptions) {
		opts.connTimeEnabled = true
	}
}

func withNonProtocolDependentTests() bpfTestOpt {
	return func(opts *bpfTestOptions) {
		opts.nonProtoTests = true
	}
}

func withBPFLogLevel(level string) bpfTestOpt {
	return func(opts *bpfTestOptions) {
		opts.bpfLogLevel = level
	}
}

func withTunnel(tunnel string) bpfTestOpt {
	return func(opts *bpfTestOptions) {
		opts.tunnel = tunnel
	}
}

func withUDPUnConnected() bpfTestOpt {
	return func(opts *bpfTestOptions) {
		opts.udpUnConnected = true
	}
}

func withDSR() bpfTestOpt {
	return func(opts *bpfTestOptions) {
		opts.dsr = true
	}
}

func withUDPConnectedRecvMsg() bpfTestOpt {
	return func(opts *bpfTestOptions) {
		opts.udpConnRecvMsg = true
	}
}

const expectedRouteDump = `10.65.0.0/16: remote in-pool nat-out
10.65.0.2/32: local workload in-pool nat-out idx -
10.65.0.3/32: local workload in-pool nat-out idx -
10.65.1.0/26: remote workload in-pool nat-out nh FELIX_1
10.65.2.0/26: remote workload in-pool nat-out nh FELIX_2
111.222.0.1/32: local host
111.222.1.1/32: remote host
111.222.2.1/32: remote host
FELIX_0/32: local host
FELIX_1/32: remote host
FELIX_2/32: remote host`

const expectedRouteDumpWithTunnelAddr = `10.65.0.0/16: remote in-pool nat-out
10.65.0.2/32: local workload in-pool nat-out idx -
10.65.0.3/32: local workload in-pool nat-out idx -
10.65.1.0/26: remote workload in-pool nat-out tunneled nh FELIX_1
10.65.2.0/26: remote workload in-pool nat-out tunneled nh FELIX_2
111.222.0.1/32: local host
111.222.1.1/32: remote host
111.222.2.1/32: remote host
FELIX_0/32: local host
FELIX_0_TNL/32: local host
FELIX_1/32: remote host
FELIX_1_TNL/32: remote host in-pool nat-out tunneled
FELIX_2/32: remote host
FELIX_2_TNL/32: remote host in-pool nat-out tunneled`

const expectedRouteDumpDSR = `10.65.0.0/16: remote in-pool nat-out
10.65.0.2/32: local workload in-pool nat-out idx -
10.65.0.3/32: local workload in-pool nat-out idx -
10.65.1.0/26: remote workload in-pool nat-out nh FELIX_1
10.65.2.0/26: remote workload in-pool nat-out nh FELIX_2
111.222.0.1/32: local host
111.222.1.1/32: remote host
111.222.2.1/32: remote host
245.245.0.0/16: remote no-dsr
FELIX_0/32: local host
FELIX_1/32: remote host
FELIX_2/32: remote host`

const expectedRouteDumpWithTunnelAddrDSR = `10.65.0.0/16: remote in-pool nat-out
10.65.0.2/32: local workload in-pool nat-out idx -
10.65.0.3/32: local workload in-pool nat-out idx -
10.65.1.0/26: remote workload in-pool nat-out tunneled nh FELIX_1
10.65.2.0/26: remote workload in-pool nat-out tunneled nh FELIX_2
111.222.0.1/32: local host
111.222.1.1/32: remote host
111.222.2.1/32: remote host
245.245.0.0/16: remote no-dsr
FELIX_0/32: local host
FELIX_0_TNL/32: local host
FELIX_1/32: remote host
FELIX_1_TNL/32: remote host in-pool nat-out tunneled
FELIX_2/32: remote host
FELIX_2_TNL/32: remote host in-pool nat-out tunneled`

const extIP = "10.1.2.3"

func BPFMode() bool {
	return os.Getenv("FELIX_FV_ENABLE_BPF") == "true"
}

func BPFIPv6Support() bool {
	return false
}

func describeBPFTests(opts ...bpfTestOpt) bool {
	if !BPFMode() {
		// Non-BPF run.
		return true
	}

	testOpts := bpfTestOptions{
		bpfLogLevel: "debug",
		tunnel:      "none",
	}
	for _, o := range opts {
		o(&testOpts)
	}

	testIfTCP := testOpts.protocol == "tcp"
	testIfNotUDPUConnected := (!testOpts.udpUnConnected)

	protoExt := ""
	if testOpts.udpUnConnected {
		protoExt = "-unconnected"
	}
	if testOpts.udpConnRecvMsg {
		protoExt = "-conn-recvmsg"
	}

	desc := fmt.Sprintf("_BPF_ _BPF-SAFE_ BPF tests (%s%s, ct=%v, log=%s, tunnel=%s, dsr=%v)",
		testOpts.protocol, protoExt, testOpts.connTimeEnabled,
		testOpts.bpfLogLevel, testOpts.tunnel, testOpts.dsr,
	)
	return infrastructure.DatastoreDescribe(desc, []apiconfig.DatastoreType{apiconfig.Kubernetes}, func(getInfra infrastructure.InfraFactory) {
		var (
			infra              infrastructure.DatastoreInfra
			tc                 infrastructure.TopologyContainers
			calicoClient       client.Interface
			cc                 *Checker
			externalClient     *containers.Container
			deadWorkload       *workload.Workload
			options            infrastructure.TopologyOptions
			numericProto       uint8
			felixPanicExpected bool
		)

		ctlbWorkaround := !testOpts.connTimeEnabled

		switch testOpts.protocol {
		case "tcp":
			numericProto = 6
		case "udp":
			numericProto = 17
		default:
			Fail("bad protocol option")
		}

		BeforeEach(func() {
			felixPanicExpected = false
			infra = getInfra()

			cc = &Checker{
				CheckSNAT: true,
				// FIXME: Felix can be very slow to program the dataplane right now due to waiting for BPF programs to be applied
				MinTimeout: 30 * time.Second,
			}
			cc.Protocol = testOpts.protocol
			if testOpts.protocol == "udp" && testOpts.udpUnConnected {
				cc.Protocol += "-noconn"
			}
			if testOpts.protocol == "udp" && testOpts.udpConnRecvMsg {
				cc.Protocol += "-recvmsg"
			}

			options = infrastructure.DefaultTopologyOptions()
			options.FelixLogSeverity = "Debug"
			options.NATOutgoingEnabled = true
			options.AutoHEPsEnabled = true
			// override IPIP being enabled by default
			options.IPIPEnabled = false
			options.IPIPRoutesEnabled = false
			// BPF doesn't support IPv6, disable it.
			options.EnableIPv6 = false
			switch testOpts.tunnel {
			case "none":
				// nothing
			case "ipip":
				options.IPIPEnabled = true
				options.IPIPRoutesEnabled = true
			case "vxlan":
				options.VXLANMode = api.VXLANModeAlways
			case "wireguard":
				// Allocate tunnel address for Wireguard.
				options.WireguardEnabled = true
				// Enable Wireguard.
				options.ExtraEnvVars["FELIX_WIREGUARDENABLED"] = "true"
			default:
				Fail("bad tunnel option")
			}
			if testOpts.tunnel != "none" {
				// Avoid felix restart mid-test, wait for the node resource to be created before starting Felix.
				options.DelayFelixStart = true
				options.TriggerDelayedFelixStart = true
			}
			options.ExtraEnvVars["FELIX_BPFConnectTimeLoadBalancingEnabled"] = fmt.Sprint(testOpts.connTimeEnabled)
			options.ExtraEnvVars["FELIX_BPFLogLevel"] = fmt.Sprint(testOpts.bpfLogLevel)
			if testOpts.dsr {
				options.ExtraEnvVars["FELIX_BPFExternalServiceMode"] = "dsr"
			}
			options.ExternalIPs = true
			options.ExtraEnvVars["FELIX_BPFExtToServiceConnmark"] = "0x80"
			options.ExtraEnvVars["FELIX_BPFDSROptoutCIDRs"] = "245.245.0.0/16"

			if testOpts.protocol == "tcp" {
				filters := map[string]string{"all": "tcp"}
				felixConfig := api.NewFelixConfiguration()
				felixConfig.SetName("default")
				felixConfig.Spec = api.FelixConfigurationSpec{
					BPFLogFilters: &filters,
				}
				if testOpts.connTimeEnabled {
					felixConfig.Spec.BPFCTLBLogFilter = "all"
				}
				options.InitialFelixConfiguration = felixConfig
			}

			if ctlbWorkaround {
				if testOpts.protocol == "udp" {
					options.ExtraEnvVars["FELIX_FeatureGates"] = "BPFConnectTimeLoadBalancingWorkaround=udp"
				} else {
					options.ExtraEnvVars["FELIX_FeatureGates"] = "BPFConnectTimeLoadBalancingWorkaround=enabled"
				}
			}
		})

		JustAfterEach(func() {
			if CurrentGinkgoTestDescription().Failed {
				currBpfsvcs, currBpfeps := dumpNATmaps(tc.Felixes)

				for i, felix := range tc.Felixes {
					felix.Exec("iptables-save", "-c")
					felix.Exec("conntrack", "-L")
					felix.Exec("ip", "link")
					felix.Exec("ip", "addr")
					felix.Exec("ip", "rule")
					felix.Exec("ip", "route")
					felix.Exec("ip", "neigh")
					felix.Exec("arp")
					felix.Exec("calico-bpf", "ipsets", "dump")
					felix.Exec("calico-bpf", "routes", "dump")
					felix.Exec("calico-bpf", "nat", "dump")
					felix.Exec("calico-bpf", "nat", "aff")
					felix.Exec("calico-bpf", "conntrack", "dump")
					felix.Exec("calico-bpf", "arp", "dump")
					felix.Exec("calico-bpf", "counters", "dump")
					felix.Exec("calico-bpf", "ifstate", "dump")
					log.Infof("[%d]FrontendMap: %+v", i, currBpfsvcs[i])
					log.Infof("[%d]NATBackend: %+v", i, currBpfeps[i])
					log.Infof("[%d]SendRecvMap: %+v", i, dumpSendRecvMap(felix))
				}
				externalClient.Exec("ip", "route", "show", "cached")
			}
		})

		AfterEach(func() {
			log.Info("AfterEach starting")
			for _, f := range tc.Felixes {
				if !felixPanicExpected {
					_ = f.ExecMayFail("calico-bpf", "connect-time", "clean")
				}
				f.Stop()
			}
			externalClient.Stop()
			log.Info("AfterEach done")
		})

		AfterEach(func() {
			infra.Stop()
		})

		createPolicy := func(policy *api.GlobalNetworkPolicy) *api.GlobalNetworkPolicy {
			log.WithField("policy", dumpResource(policy)).Info("Creating policy")
			policy, err := calicoClient.GlobalNetworkPolicies().Create(utils.Ctx, policy, utils.NoOptions)
			Expect(err).NotTo(HaveOccurred())
			return policy
		}

		updatePolicy := func(policy *api.GlobalNetworkPolicy) *api.GlobalNetworkPolicy {
			log.WithField("policy", dumpResource(policy)).Info("Updating policy")
			policy, err := calicoClient.GlobalNetworkPolicies().Update(utils.Ctx, policy, utils.NoOptions)
			Expect(err).NotTo(HaveOccurred())
			return policy
		}
		_ = updatePolicy

		Describe("with a single node and an allow-all policy", func() {
			var (
				hostW   *workload.Workload
				w       [2]*workload.Workload
				wepCopy [2]*libapi.WorkloadEndpoint
			)

			if !testOpts.connTimeEnabled {
				// These tests don't depend on NAT.
				return
			}

			if testOpts.tunnel != "none" {
				// Single node so tunnel doesn't matter.
				return
			}

			JustBeforeEach(func() {
				tc, calicoClient = infrastructure.StartNNodeTopology(1, options, infra)

				hostW = workload.Run(
					tc.Felixes[0],
					"host",
					"default",
					tc.Felixes[0].IP, // Same IP as felix means "run in the host's namespace"
					"8055",
					testOpts.protocol)

				// Start a couple of workloads so we can check workload-to-workload and workload-to-host.
				for i := 0; i < 2; i++ {
					wIP := fmt.Sprintf("10.65.0.%d", i+2)
					w[i] = workload.Run(tc.Felixes[0], fmt.Sprintf("w%d", i), "default", wIP, "8055", testOpts.protocol)
					w[i].WorkloadEndpoint.Labels = map[string]string{"name": w[i].Name}
					// WEP gets clobbered when we add it to the datastore, take a copy so we can re-create the WEP.
					wepCopy[i] = w[i].WorkloadEndpoint
					w[i].ConfigureInInfra(infra)
				}

				err := infra.AddDefaultDeny()
				Expect(err).NotTo(HaveOccurred())

				ensureBPFProgramsAttached(tc.Felixes[0])

				pol := api.NewGlobalNetworkPolicy()
				pol.Namespace = "fv"
				pol.Name = "policy-1"
				pol.Spec.Ingress = []api.Rule{{Action: "Allow"}}
				pol.Spec.Egress = []api.Rule{{Action: "Allow"}}
				pol.Spec.Selector = "all()"

				pol = createPolicy(pol)
			})

			if testOpts.bpfLogLevel == "debug" && testOpts.protocol == "tcp" {
				Describe("with custom IptablesMarkMask", func() {
					BeforeEach(func() {
						// Disable core dumps, we know we're about to cause a panic.
						options.ExtraEnvVars["GOTRACEBACK"] = ""
						felixPanicExpected = true
					})

					It("0xffff000 not covering BPF bits should panic", func() {
						felixPanicExpected = true
						panicC := tc.Felixes[0].WatchStdoutFor(regexp.MustCompile("PANIC.*IptablesMarkMask doesn't cover bits that are used"))

						fc, err := calicoClient.FelixConfigurations().Get(context.Background(), "default", options2.GetOptions{})
						felixConfigExists := err == nil
						if !felixConfigExists {
							fc = api.NewFelixConfiguration()
						}
						fc.Name = "default"
						mark := uint32(0x0ffff000)
						fc.Spec.IptablesMarkMask = &mark
						if felixConfigExists {
							_, err = calicoClient.FelixConfigurations().Update(context.Background(), fc, options2.SetOptions{})
						} else {
							fc, err = calicoClient.FelixConfigurations().Create(context.Background(), fc, options2.SetOptions{})
						}
						Expect(err).NotTo(HaveOccurred())

						Eventually(panicC, "5s", "100ms").Should(BeClosed())
					})

					It("0xfff00000 only covering BPF bits should panic", func() {
						panicC := tc.Felixes[0].WatchStdoutFor(regexp.MustCompile("PANIC.*Not enough mark bits available"))

						fc, err := calicoClient.FelixConfigurations().Get(context.Background(), "default", options2.GetOptions{})
						felixConfigExists := err == nil
						if !felixConfigExists {
							fc = api.NewFelixConfiguration()
						}
						fc.Name = "default"
						mark := uint32(0xfff00000)
						fc.Spec.IptablesMarkMask = &mark
						if felixConfigExists {
							_, err = calicoClient.FelixConfigurations().Update(context.Background(), fc, options2.SetOptions{})
						} else {
							fc, err = calicoClient.FelixConfigurations().Create(context.Background(), fc, options2.SetOptions{})
						}
						Expect(err).NotTo(HaveOccurred())

						Eventually(panicC, "5s", "100ms").Should(BeClosed())
					})
				})
			}

			Describe("with DefaultEndpointToHostAction=DROP", func() {
				BeforeEach(func() {
					options.ExtraEnvVars["FELIX_DefaultEndpointToHostAction"] = "DROP"
				})
				It("should only allow traffic from workload to workload", func() {
					cc.ExpectSome(w[0], w[1])
					cc.ExpectSome(w[1], w[0])
					cc.ExpectNone(w[1], hostW)
					cc.ExpectSome(hostW, w[0])
					cc.CheckConnectivity(conntrackChecks(tc.Felixes)...)
				})
			})

			getMapIDByPath := func(felix *infrastructure.Felix, filename string) (int, error) {
				out, err := felix.ExecOutput("bpftool", "map", "show", "pinned", filename, "-j")
				if err != nil {
					return 0, err
				}
				var mapMeta struct {
					ID    int    `json:"id"`
					Error string `json:"error"`
				}
				err = json.Unmarshal([]byte(out), &mapMeta)
				if err != nil {
					return 0, err
				}
				if mapMeta.Error != "" {
					return 0, errors.New(mapMeta.Error)
				}
				return mapMeta.ID, nil
			}

			mustGetMapIDByPath := func(felix *infrastructure.Felix, filename string) int {
				var mapID int
				Eventually(func() error {
					var err error
					mapID, err = getMapIDByPath(felix, filename)
					return err
				}, "5s").ShouldNot(HaveOccurred())
				return mapID
			}

			Describe("with DefaultEndpointToHostAction=ACCEPT", func() {
				BeforeEach(func() {
					options.ExtraEnvVars["FELIX_DefaultEndpointToHostAction"] = "ACCEPT"
				})
				It("should allow traffic from workload to workload and to/from host", func() {
					cc.ExpectSome(w[0], w[1])
					cc.ExpectSome(w[1], w[0])
					cc.ExpectSome(w[1], hostW)
					cc.ExpectSome(hostW, w[0])
					cc.CheckConnectivity(conntrackChecks(tc.Felixes)...)
				})
			})

			if testOpts.protocol == "udp" && testOpts.connTimeEnabled {
				Describe("with BPFConnectTimeLoadBalancingWorkaround=udp", func() {
					BeforeEach(func() {
						options.ExtraEnvVars["FELIX_FeatureGates"] = "BPFConnectTimeLoadBalancingWorkaround=udp"
					})
					It("should not program non-udp services", func() {
						udpsvc := &v1.Service{
							TypeMeta: typeMetaV1("Service"),
							ObjectMeta: metav1.ObjectMeta{
								Name:      "udp-service",
								Namespace: "default",
							},
							Spec: v1.ServiceSpec{
								ClusterIP: "10.101.0.201",
								Type:      v1.ServiceTypeClusterIP,
								Ports: []v1.ServicePort{
									{
										Protocol: v1.ProtocolUDP,
										Port:     1234,
									},
								},
							},
						}

						k8sClient := infra.(*infrastructure.K8sDatastoreInfra).K8sClient

						_, err := k8sClient.CoreV1().Services("default").Create(context.Background(),
							udpsvc, metav1.CreateOptions{})
						Expect(err).NotTo(HaveOccurred())

						Eventually(func() bool {
							return checkServiceRoute(tc.Felixes[0], udpsvc.Spec.ClusterIP)
						}, 10*time.Second, 300*time.Millisecond).Should(BeTrue(), "Failed to sync with udp service")

						tcpsvc := &v1.Service{
							TypeMeta: typeMetaV1("Service"),
							ObjectMeta: metav1.ObjectMeta{
								Name:      "tcp-service",
								Namespace: "default",
							},
							Spec: v1.ServiceSpec{
								ClusterIP: "10.101.0.202",
								Type:      v1.ServiceTypeClusterIP,
								Ports: []v1.ServicePort{
									{
										Protocol: v1.ProtocolTCP,
										Port:     4321,
									},
								},
							},
						}

						_, err = k8sClient.CoreV1().Services("default").Create(context.Background(),
							tcpsvc, metav1.CreateOptions{})
						Expect(err).NotTo(HaveOccurred())

						Consistently(func() bool {
							return checkServiceRoute(tc.Felixes[0], tcpsvc.Spec.ClusterIP)
						}, 1*time.Second, 300*time.Millisecond).Should(BeFalse(), "Unexpected TCP service")

						tcpudpsvc := &v1.Service{
							TypeMeta: typeMetaV1("Service"),
							ObjectMeta: metav1.ObjectMeta{
								Name:      "tcp-udp-service",
								Namespace: "default",
							},
							Spec: v1.ServiceSpec{
								ClusterIP: "10.101.0.203",
								Type:      v1.ServiceTypeClusterIP,
								Ports: []v1.ServicePort{
									{
										Name:     "udp",
										Protocol: v1.ProtocolUDP,
										Port:     1234,
									},
									{
										Name:     "tcp",
										Protocol: v1.ProtocolTCP,
										Port:     4321,
									},
								},
							},
						}

						_, err = k8sClient.CoreV1().Services("default").Create(context.Background(),
							tcpudpsvc, metav1.CreateOptions{})
						Expect(err).NotTo(HaveOccurred())

						Eventually(func() bool {
							return checkServiceRoute(tc.Felixes[0], tcpudpsvc.Spec.ClusterIP)
						}, 10*time.Second, 300*time.Millisecond).Should(BeTrue(), "Failed to sync with tcpudp service")

						Expect(checkServiceRoute(tc.Felixes[0], tcpsvc.Spec.ClusterIP)).To(BeFalse())
					})
				})
			}

			if testOpts.protocol != "udp" { // No need to run these tests per-protocol.

				mapPath := conntrack.Map().Path()

				Describe("with map repinning enabled", func() {
					BeforeEach(func() {
						options.ExtraEnvVars["FELIX_DebugBPFMapRepinEnabled"] = "true"
					})

					It("should repin maps", func() {
						// Wait for the first felix to create its maps.
						mapID := mustGetMapIDByPath(tc.Felixes[0], mapPath)

						// Now, start a completely independent felix, which will get its own bpffs.  It should re-pin the
						// maps, picking up the ones from the first felix.
						tc, _ := infrastructure.StartSingleNodeTopology(options, infra)
						defer tc.Stop()

						secondMapID := mustGetMapIDByPath(tc.Felixes[0], mapPath)
						Expect(mapID).NotTo(BeNumerically("==", 0))
						Expect(mapID).To(BeNumerically("==", secondMapID))
					})
				})

				Describe("with map repinning disabled", func() {
					It("should repin maps", func() {
						// Wait for the first felix to create its maps.
						mapID := mustGetMapIDByPath(tc.Felixes[0], mapPath)

						// Now, start a completely independent felix, which will get its own bpffs.  It should make its own
						// maps.
						tc, _ := infrastructure.StartSingleNodeTopology(options, infra)
						defer tc.Stop()

						secondMapID := mustGetMapIDByPath(tc.Felixes[0], mapPath)
						Expect(mapID).NotTo(BeNumerically("==", 0))
						Expect(mapID).NotTo(BeNumerically("==", secondMapID))
					})
				})

				It("should clean up jump maps", func() {
					numJumpMaps := func() int {
						command := fmt.Sprintf("find /sys/fs/bpf/tc -name %s", maps.JumpMapName())
						output, err := tc.Felixes[0].ExecOutput("sh", "-c", command)
						Expect(err).NotTo(HaveOccurred())
						return strings.Count(output, maps.JumpMapName())
					}

					expJumpMaps := func(numWorkloads int) int {
						numHostIfaces := 1
						specialIfaces := 0
						if ctlbWorkaround {
							specialIfaces = 2 /* nat + lo */
						}
						expectedNumMaps := 2*numWorkloads + 2*numHostIfaces + 2*specialIfaces
						return expectedNumMaps
					}

					// Check start-of-day number of interfaces.
					Eventually(numJumpMaps, "15s", "200ms").Should(
						BeNumerically("==", expJumpMaps(len(w))),
						"Unexpected number of jump maps at start of day")

					// Remove a workload.
					w[0].RemoveFromInfra(infra)
					w[0].Stop()

					// Need a long timeout here because felix throttles cleanups.
					Eventually(numJumpMaps, "15s", "200ms").Should(
						BeNumerically("==", expJumpMaps(len(w)-1)),
						"Unexpected number of jump maps after removing workload")
				})

				It("should recover if the BPF programs are removed", func() {
					flapInterface := func() {
						By("Flapping interface")
						tc.Felixes[0].Exec("ip", "link", "set", "down", w[0].InterfaceName)
						tc.Felixes[0].Exec("ip", "link", "set", "up", w[0].InterfaceName)
					}

					recreateWEP := func() {
						By("Recreating WEP.")
						w[0].RemoveFromInfra(infra)
						w[0].WorkloadEndpoint = wepCopy[0]
						w[0].ConfigureInInfra(infra)
					}

					for _, trigger := range []func(){flapInterface, recreateWEP} {
						// Wait for initial programming to complete.
						cc.Expect(Some, w[0], w[1])
						cc.CheckConnectivity()
						cc.ResetExpectations()

						By("handling ingress program removal")
						tc.Felixes[0].Exec("tc", "filter", "del", "ingress", "dev", w[0].InterfaceName)

						// Removing the ingress program should break connectivity due to the lack of "seen" mark.
						cc.Expect(None, w[0], w[1])
						cc.CheckConnectivity()
						cc.ResetExpectations()

						// Trigger felix to recover.
						trigger()
						cc.Expect(Some, w[0], w[1])
						cc.CheckConnectivity()

						// Check the program is put back.
						Eventually(func() string {
							out, _ := tc.Felixes[0].ExecOutput("tc", "filter", "show", "ingress", "dev", w[0].InterfaceName)
							return out
						}, "5s", "200ms").Should(ContainSubstring("cali_tc_preambl"),
							fmt.Sprintf("from wep not loaded for %s", w[0].InterfaceName))

						By("handling egress program removal")
						tc.Felixes[0].Exec("tc", "filter", "del", "egress", "dev", w[0].InterfaceName)
						// Removing the egress program doesn't stop traffic.

						// Trigger felix to recover.
						trigger()

						// Check the program is put back.
						Eventually(func() string {
							out, _ := tc.Felixes[0].ExecOutput("tc", "filter", "show", "egress", "dev", w[0].InterfaceName)
							return out
						}, "5s", "200ms").Should(ContainSubstring("cali_tc_preambl"),
							fmt.Sprintf("to wep not loaded for %s", w[0].InterfaceName))
						cc.CheckConnectivity()

						By("Handling qdisc removal")
						tc.Felixes[0].Exec("tc", "qdisc", "delete", "dev", w[0].InterfaceName, "clsact")

						// Trigger felix to recover.
						trigger()

						// Check programs are put back.
						Eventually(func() string {
							out, _ := tc.Felixes[0].ExecOutput("tc", "filter", "show", "ingress", "dev", w[0].InterfaceName)
							return out
						}, "5s", "200ms").Should(ContainSubstring("cali_tc_preambl"),
							fmt.Sprintf("from wep not loaded for %s", w[0].InterfaceName))
						Eventually(func() string {
							out, _ := tc.Felixes[0].ExecOutput("tc", "filter", "show", "egress", "dev", w[0].InterfaceName)
							return out
						}, "5s", "200ms").Should(ContainSubstring("cali_tc_preambl"),
							fmt.Sprintf("to wep not loaded for %s", w[0].InterfaceName))
						cc.CheckConnectivity()
						cc.ResetExpectations()

						// Add a policy to block traffic.
						By("Adding deny policy")
						denyPol := api.NewGlobalNetworkPolicy()
						denyPol.Name = "policy-2"
						var one float64 = 1
						denyPol.Spec.Order = &one
						denyPol.Spec.Ingress = []api.Rule{{Action: "Deny"}}
						denyPol.Spec.Egress = []api.Rule{{Action: "Deny"}}
						denyPol.Spec.Selector = "all()"
						denyPol = createPolicy(denyPol)

						cc.Expect(None, w[0], w[1])
						cc.Expect(None, w[1], w[0])
						cc.CheckConnectivity()
						cc.ResetExpectations()

						By("Removing deny policy")
						_, err := calicoClient.GlobalNetworkPolicies().Delete(context.Background(), "policy-2", options2.DeleteOptions{})
						Expect(err).NotTo(HaveOccurred())

						cc.Expect(Some, w[0], w[1])
						cc.Expect(Some, w[1], w[0])
						cc.CheckConnectivity()
						cc.ResetExpectations()
					}
				})
			}

			if testOpts.nonProtoTests {
				// We can only test that felix _sets_ this because the flag is one-way and cannot be unset.
				It("should enable the kernel.unprivileged_bpf_disabled sysctl", func() {
					Eventually(func() string {
						out, err := tc.Felixes[0].ExecOutput("sysctl", "kernel.unprivileged_bpf_disabled")
						if err != nil {
							log.WithError(err).Error("Failed to run sysctl")
						}
						return out
					}).Should(ContainSubstring("kernel.unprivileged_bpf_disabled = 1"))
				})
			}
		})

		const numNodes = 3
		var (
			w     [numNodes][2]*workload.Workload
			hostW [numNodes]*workload.Workload
		)

		setupCluster := func() {
			tc, calicoClient = infrastructure.StartNNodeTopology(numNodes, options, infra)

			addWorkload := func(run bool, ii, wi, port int, labels map[string]string) *workload.Workload {
				if labels == nil {
					labels = make(map[string]string)
				}

				wIP := fmt.Sprintf("10.65.%d.%d", ii, wi+2)
				wName := fmt.Sprintf("w%d%d", ii, wi)

				w := workload.New(tc.Felixes[ii], wName, "default",
					wIP, strconv.Itoa(port), testOpts.protocol)

				labels["name"] = w.Name
				labels["workload"] = "regular"

				w.WorkloadEndpoint.Labels = labels
				if run {
					err := w.Start()
					Expect(err).NotTo(HaveOccurred())
					w.ConfigureInInfra(infra)
				}
				if options.UseIPPools {
					// Assign the workload's IP in IPAM, this will trigger calculation of routes.
					err := calicoClient.IPAM().AssignIP(context.Background(), ipam.AssignIPArgs{
						IP:       cnet.MustParseIP(wIP),
						HandleID: &w.Name,
						Attrs: map[string]string{
							ipam.AttributeNode: tc.Felixes[ii].Hostname,
						},
						Hostname: tc.Felixes[ii].Hostname,
					})
					Expect(err).NotTo(HaveOccurred())
				}

				return w
			}

			// Start a host networked workload on each host for connectivity checks.
			for ii := range tc.Felixes {
				// We tell each host-networked workload to open:
				// TODO: Copied from another test
				// - its normal (uninteresting) port, 8055
				// - port 2379, which is both an inbound and an outbound failsafe port
				// - port 22, which is an inbound failsafe port.
				// This allows us to test the interaction between do-not-track policy and failsafe
				// ports.
				hostW[ii] = workload.Run(
					tc.Felixes[ii],
					fmt.Sprintf("host%d", ii),
					"default",
					tc.Felixes[ii].IP, // Same IP as felix means "run in the host's namespace"
					"8055",
					testOpts.protocol)

				hostW[ii].WorkloadEndpoint.Labels = map[string]string{"name": hostW[ii].Name}

				// Two workloads on each host so we can check the same host and other host cases.
				w[ii][0] = addWorkload(true, ii, 0, 8055, map[string]string{"port": "8055"})
				w[ii][1] = addWorkload(true, ii, 1, 8056, nil)
			}

			// Create a workload on node 0 that does not run, but we can use it to set up paths
			deadWorkload = addWorkload(false, 0, 2, 8057, nil)

			// We will use this container to model an external client trying to connect into
			// workloads on a host.  Create a route in the container for the workload CIDR.
			// TODO: Copied from another test
			externalClient = infrastructure.RunExtClient("ext-client")
			_ = externalClient

			err := infra.AddDefaultDeny()
			Expect(err).NotTo(HaveOccurred())
			if !options.TestManagesBPF {
				ensureAllNodesBPFProgramsAttached(tc.Felixes)
			}
		}

		Describe(fmt.Sprintf("with a %d node cluster", numNodes), func() {
			BeforeEach(func() {
				setupCluster()
			})

			if testOpts.protocol == "udp" && testOpts.udpUnConnected {
				It("should have no connectivity to a pod before it is added to the datamodel", func() {
					// Above BeforeEach adds a default-deny but for this test we want policy to be open
					// so that it's only the lack of datastore configuration that blocks traffic.
					policy := api.NewNetworkPolicy()
					policy.Name = "allow-all"
					policy.Namespace = "default"
					one := float64(1)
					policy.Spec.Order = &one
					policy.Spec.Ingress = []api.Rule{{Action: api.Allow}}
					policy.Spec.Egress = []api.Rule{{Action: api.Allow}}
					policy.Spec.Selector = "all()"
					_, err := calicoClient.NetworkPolicies().Create(utils.Ctx, policy, utils.NoOptions)

					// The hardest path to secure with BPF is packets to the newly-added workload.  We can't block
					// the traffic with BPF until we have a BPF program in place so we rely on iptables catch-alls.

					// Set up a workload but do not add it to the datastore.
					dpOnlyWorkload := workload.New(tc.Felixes[1], "w-dp", "default", "10.65.1.5", "8057", testOpts.protocol)
					err = dpOnlyWorkload.Start()
					Expect(err).NotTo(HaveOccurred())
					tc.Felixes[1].Exec("ip", "route", "add", dpOnlyWorkload.IP, "dev", dpOnlyWorkload.InterfaceName, "scope", "link")

					// Attach tcpdump to the workload so we can verify that we don't see any packets at all.  We need
					// to verify ingress and egress separately since a round-trip test would be blocked by either.
					tcpdump := dpOnlyWorkload.AttachTCPDump()
					tcpdump.SetLogEnabled(true)
					pattern := fmt.Sprintf(`IP .* %s\.8057: UDP`, dpOnlyWorkload.IP)
					tcpdump.AddMatcher("UDP-8057", regexp.MustCompile(pattern))
					tcpdump.Start()
					defer tcpdump.Stop()

					// Send packets in the background.
					var wg sync.WaitGroup
					wg.Add(1)
					ctx, cancelFn := context.WithTimeout(context.Background(), 10*time.Second)
					defer cancelFn()
					go func() {
						defer wg.Done()
						defer GinkgoRecover()
						for {
							if ctx.Err() != nil {
								return
							}
							_, err = w[1][0].RunCmd("pktgen", w[1][0].IP, dpOnlyWorkload.IP, "udp",
								"--port-src", "30444", "--port-dst", "8057")
							Expect(err).NotTo(HaveOccurred())
							time.Sleep(100 * (time.Millisecond))
						}
					}()
					defer wg.Wait()

					Consistently(tcpdump.MatchCountFn("UDP-8057"), "5s", "200ms").Should(
						BeNumerically("==", 0),
						"Traffic to the workload should be blocked before datastore is configured")

					dpOnlyWorkload.ConfigureInInfra(infra)

					Eventually(tcpdump.MatchCountFn("UDP-8057"), "20s", "200ms").Should(
						BeNumerically(">", 0),
						"Traffic to the workload should be allowed after datastore is configured")
				})
			}

			It("should have correct routes", func() {
				tunnelAddr := ""
				tunnelAddrFelix1 := ""
				tunnelAddrFelix2 := ""
				expectedRoutes := expectedRouteDump
				if testOpts.dsr {
					expectedRoutes = expectedRouteDumpDSR
				}
				switch {
				case tc.Felixes[0].ExpectedIPIPTunnelAddr != "":
					tunnelAddr = tc.Felixes[0].ExpectedIPIPTunnelAddr
					tunnelAddrFelix1 = tc.Felixes[1].ExpectedIPIPTunnelAddr
					tunnelAddrFelix2 = tc.Felixes[2].ExpectedIPIPTunnelAddr
				case tc.Felixes[0].ExpectedVXLANTunnelAddr != "":
					tunnelAddr = tc.Felixes[0].ExpectedVXLANTunnelAddr
					tunnelAddrFelix1 = tc.Felixes[1].ExpectedVXLANTunnelAddr
					tunnelAddrFelix2 = tc.Felixes[2].ExpectedVXLANTunnelAddr
				case tc.Felixes[0].ExpectedWireguardTunnelAddr != "":
					tunnelAddr = tc.Felixes[0].ExpectedWireguardTunnelAddr
					tunnelAddrFelix1 = tc.Felixes[1].ExpectedWireguardTunnelAddr
					tunnelAddrFelix2 = tc.Felixes[2].ExpectedWireguardTunnelAddr
				}

				if tunnelAddr != "" {
					expectedRoutes = expectedRouteDumpWithTunnelAddr
					if testOpts.dsr {
						expectedRoutes = expectedRouteDumpWithTunnelAddrDSR
					}
				}

				dumpRoutes := func() string {
					out, err := tc.Felixes[0].ExecOutput("calico-bpf", "routes", "dump")
					if err != nil {
						return fmt.Sprint(err)
					}

					lines := strings.Split(out, "\n")
					var filteredLines []string
					idxRE := regexp.MustCompile(`idx \d+`)
					for _, l := range lines {
						l = strings.TrimLeft(l, " ")
						if len(l) == 0 {
							continue
						}
						l = strings.ReplaceAll(l, tc.Felixes[0].IP, "FELIX_0")
						l = strings.ReplaceAll(l, tc.Felixes[1].IP, "FELIX_1")
						l = strings.ReplaceAll(l, tc.Felixes[2].IP, "FELIX_2")
						l = idxRE.ReplaceAllLiteralString(l, "idx -")
						if tunnelAddr != "" {
							l = strings.ReplaceAll(l, tunnelAddr+"/32", "FELIX_0_TNL/32")
						}
						if tunnelAddrFelix1 != "" {
							l = strings.ReplaceAll(l, tunnelAddrFelix1+"/32", "FELIX_1_TNL/32")
						}
						if tunnelAddrFelix2 != "" {
							l = strings.ReplaceAll(l, tunnelAddrFelix2+"/32", "FELIX_2_TNL/32")
						}
						filteredLines = append(filteredLines, l)
					}
					sort.Strings(filteredLines)
					return strings.Join(filteredLines, "\n")
				}
				Eventually(dumpRoutes, "10s", "200ms").Should(Equal(expectedRoutes), dumpRoutes)
			})

			It("should only allow traffic from the local host by default", func() {
				// Same host, other workload.
				cc.ExpectNone(w[0][0], w[0][1])
				cc.ExpectNone(w[0][1], w[0][0])
				// Workloads on other host.
				cc.ExpectNone(w[0][0], w[1][0])
				cc.ExpectNone(w[1][0], w[0][0])
				// Hosts.
				cc.ExpectSome(tc.Felixes[0], w[0][0])
				cc.ExpectNone(tc.Felixes[1], w[0][0])
				cc.CheckConnectivity()
			})

			It("should allow host -> host", func() {
				// XXX as long as there is no HEP policy
				// using hostW as a sink
				cc.Expect(Some, tc.Felixes[0], hostW[1])
				cc.Expect(Some, tc.Felixes[1], hostW[0])
				cc.CheckConnectivity()
			})

			Context("with a policy allowing ingress to w[0][0] from all regular workloads", func() {
				var (
					pol       *api.GlobalNetworkPolicy
					k8sClient *kubernetes.Clientset
				)

				BeforeEach(func() {
					pol = api.NewGlobalNetworkPolicy()
					pol.Namespace = "fv"
					pol.Name = "policy-1"
					pol.Spec.Ingress = []api.Rule{
						{
							Action: "Allow",
							Source: api.EntityRule{
								Selector: "workload=='regular'",
							},
						},
					}
					pol.Spec.Egress = []api.Rule{
						{
							Action: "Allow",
							Source: api.EntityRule{
								Selector: "workload=='regular'",
							},
						},
					}
					pol.Spec.Selector = "workload=='regular'"

					pol = createPolicy(pol)

					By("allowing to self via MASQ", func() {

						nets := []string{tc.Felixes[0].IP + "/32"}
						switch testOpts.tunnel {
						case "ipip":
							nets = []string{tc.Felixes[0].ExpectedIPIPTunnelAddr + "/32"}
						}

						pol := api.NewGlobalNetworkPolicy()
						pol.Namespace = "fv"
						pol.Name = "self-snat"
						pol.Spec.Ingress = []api.Rule{
							{
								Action: "Allow",
								Source: api.EntityRule{
									Nets: nets,
								},
							},
						}
						pol.Spec.Selector = "name=='" + w[0][0].Name + "'"

						pol = createPolicy(pol)
					})

					k8sClient = infra.(*infrastructure.K8sDatastoreInfra).K8sClient
					_ = k8sClient
				})

<<<<<<< HEAD
				It("should handle NAT outgoing", func() {
					By("SNATting outgoing traffic with the flag set")
					cc.ExpectSNAT(w[0][0], tc.Felixes[0].IP, hostW[1])
					cc.CheckConnectivity(conntrackChecks(tc.Felixes)...)

					if testOpts.tunnel == "none" {
						By("Leaving traffic alone with the flag clear")
						pool, err := calicoClient.IPPools().Get(context.TODO(), "test-pool", options2.GetOptions{})
						Expect(err).NotTo(HaveOccurred())
						pool.Spec.NATOutgoing = false
						pool, err = calicoClient.IPPools().Update(context.TODO(), pool, options2.SetOptions{})
						Expect(err).NotTo(HaveOccurred())
						cc.ResetExpectations()
						cc.ExpectSNAT(w[0][0], w[0][0].IP, hostW[1])
						cc.CheckConnectivity(conntrackChecks(tc.Felixes)...)

						By("SNATting again with the flag set")
						pool.Spec.NATOutgoing = true
						pool, err = calicoClient.IPPools().Update(context.TODO(), pool, options2.SetOptions{})
						Expect(err).NotTo(HaveOccurred())
						cc.ResetExpectations()
						cc.ExpectSNAT(w[0][0], tc.Felixes[0].IP, hostW[1])
						cc.CheckConnectivity(conntrackChecks(tc.Felixes)...)
					}
=======
				Context("with both applyOnForward=true/false", func() {
					BeforeEach(func() {
						// The next two policies are to make sure that applyOnForward of a
						// global policy is applied correctly to a host endpoint. The deny
						// policy is not applied to forwarded traffic!

						By("global policy denies traffic to host 1 on host 0", func() {

							nets := []string{felixes[1].IP + "/32"}
							switch testOpts.tunnel {
							case "ipip":
								nets = append(nets, felixes[1].ExpectedIPIPTunnelAddr+"/32")
							}

							pol := api.NewGlobalNetworkPolicy()
							pol.Namespace = "fv"
							pol.Name = "host-0-1"
							pol.Spec.Egress = []api.Rule{
								{
									Action: "Deny",
									Destination: api.EntityRule{
										Nets: nets,
									},
								},
							}
							pol.Spec.Selector = "node=='" + felixes[0].Name + "'"
							pol.Spec.ApplyOnForward = false

							pol = createPolicy(pol)
						})

						By("global policy allows forwarded traffic to host 1 on host 0", func() {

							nets := []string{felixes[1].IP + "/32"}
							switch testOpts.tunnel {
							case "ipip":
								nets = append(nets, felixes[1].ExpectedIPIPTunnelAddr+"/32")
							}

							pol := api.NewGlobalNetworkPolicy()
							pol.Namespace = "fv"
							pol.Name = "host-0-1-forward"
							pol.Spec.Egress = []api.Rule{
								{
									Action: "Allow",
									Destination: api.EntityRule{
										Nets: nets,
									},
								},
							}
							pol.Spec.Selector = "node=='" + felixes[0].Name + "'"
							pol.Spec.ApplyOnForward = true

							pol = createPolicy(pol)
						})

						bpfWaitForPolicy(felixes[0], "eth0", "egress", "default.host-0-1")

					})
					It("should handle NAT outgoing", func() {
						By("SNATting outgoing traffic with the flag set")
						cc.ExpectSNAT(w[0][0], felixes[0].IP, hostW[1])
						cc.CheckConnectivity(conntrackChecks(felixes)...)

						if testOpts.tunnel == "none" {
							By("Leaving traffic alone with the flag clear")
							pool, err := calicoClient.IPPools().Get(context.TODO(), "test-pool", options2.GetOptions{})
							Expect(err).NotTo(HaveOccurred())
							pool.Spec.NATOutgoing = false
							pool, err = calicoClient.IPPools().Update(context.TODO(), pool, options2.SetOptions{})
							Expect(err).NotTo(HaveOccurred())
							cc.ResetExpectations()
							cc.ExpectSNAT(w[0][0], w[0][0].IP, hostW[1])
							cc.CheckConnectivity(conntrackChecks(felixes)...)

							By("SNATting again with the flag set")
							pool.Spec.NATOutgoing = true
							pool, err = calicoClient.IPPools().Update(context.TODO(), pool, options2.SetOptions{})
							Expect(err).NotTo(HaveOccurred())
							cc.ResetExpectations()
							cc.ExpectSNAT(w[0][0], felixes[0].IP, hostW[1])
							cc.CheckConnectivity(conntrackChecks(felixes)...)
						}
					})
>>>>>>> 61b3c98e
				})

				It("connectivity from all workloads via workload 0's main IP", func() {
					cc.ExpectSome(w[0][1], w[0][0])
					cc.ExpectSome(w[1][0], w[0][0])
					cc.ExpectSome(w[1][1], w[0][0])
					cc.CheckConnectivity(conntrackChecks(tc.Felixes)...)
				})

				if (testOpts.protocol == "tcp" || (testOpts.protocol == "udp" && !testOpts.udpUnConnected)) &&
					testOpts.connTimeEnabled && !testOpts.dsr {

					It("should fail connect if there is no backed or a service", func() {
						By("setting up a service without backends")

						testSvc := k8sService("svc-no-backends", "10.101.0.111", w[0][0], 80, 1234, 0, testOpts.protocol)
						testSvcNamespace := testSvc.ObjectMeta.Namespace
						testSvc.Spec.Selector = map[string]string{"somelabel": "somevalue"}
						_, err := k8sClient.CoreV1().Services(testSvcNamespace).Create(context.Background(),
							testSvc, metav1.CreateOptions{})
						Expect(err).NotTo(HaveOccurred())

						ip := testSvc.Spec.ClusterIP
						port := uint16(testSvc.Spec.Ports[0].Port)
						natK := nat.NewNATKey(net.ParseIP(ip), port, numericProto)

						Eventually(func() bool {
							natmaps, _ := dumpNATmaps(tc.Felixes)
							for _, m := range natmaps {
								if _, ok := m[natK]; !ok {
									return false
								}
							}
							return true
						}, "5s").Should(BeTrue(), "service NAT key didn't show up")

						By("starting tcpdump")
						tcpdump := w[0][0].AttachTCPDump()
						tcpdump.SetLogEnabled(true)
						pattern := fmt.Sprintf(`IP %s.\d+ > %s\.80: Flags \[S\]`, w[0][0].IP, testSvc.Spec.ClusterIP)
						tcpdump.AddMatcher("no-backend", regexp.MustCompile(pattern))
						tcpdump.Start()
						defer tcpdump.Stop()

						By("testing connectivity")

						cc.Expect(None, w[0][0], TargetIP(testSvc.Spec.ClusterIP), ExpectWithPorts(80))
						cc.CheckConnectivity()

						// If connect never succeeded, no packets were sent and
						// therefore we must see none.
						Expect(tcpdump.MatchCount("no-backend")).To(Equal(0))
					})
				}

				// Test doesn't use services so ignore the runs with those turned on.
				if testOpts.protocol == "tcp" && !testOpts.connTimeEnabled && !testOpts.dsr {
					It("should not be able to spoof TCP", func() {
						By("Disabling dev RPF")
						setRPF(tc.Felixes, testOpts.tunnel, 0, 0)
						// Make sure the workload is up and has configured its routes.
						By("Having basic connectivity")
						cc.Expect(Some, w[0][0], w[1][0])
						cc.CheckConnectivity()

						// Add a second interface to the workload, this will allow us to adjust the routes
						// inside the workload to move connections from one interface to the other.
						By("Having basic connectivity after setting up the spoof interface")
						w[0][0].AddSpoofInterface()
						// Check that the route manipulation succeeded.
						cc.CheckConnectivity()
						cc.ResetExpectations()

						// PHASE 1: basic single-shot connectivity checks to check that the test infra
						// is basically doing what we want.  I.e. if felix and the workload disagree on
						// interface then new connections get dropped.

						// Switch routes to use the spoofed interface, should fail.
						By("Workload using spoof0, felix expecting eth0, should fail")
						w[0][0].UseSpoofInterface(true)
						cc.Expect(None, w[0][0], w[1][0])
						cc.CheckConnectivity()
						cc.ResetExpectations()

						By("Workload using spoof0, felix expecting spoof0, should succeed")
						w[0][0].RemoveFromInfra(infra)
						w[0][0].ConfigureInInfraAsSpoofInterface(infra)
						cc.Expect(Some, w[0][0], w[1][0])
						cc.CheckConnectivity()
						cc.ResetExpectations()

						By("Both back to eth0, should succeed")
						w[0][0].RemoveSpoofWEPFromInfra(infra)
						w[0][0].ConfigureInInfra(infra)
						w[0][0].UseSpoofInterface(false)
						cc.Expect(Some, w[0][0], w[1][0])
						cc.CheckConnectivity()
						cc.ResetExpectations()

						// PHASE 2: keep a connection up and move it from one interface to the other using the pod's
						// routes.  To the host this looks like one workload is spoofing the other.
						By("Starting permanent connection")
						pc := w[0][0].StartPersistentConnection(w[1][0].IP, 8055, workload.PersistentConnectionOpts{
							MonitorConnectivity: true,
						})
						defer pc.Stop()

						expectPongs := func() {
							EventuallyWithOffset(1, pc.SinceLastPong, "5s").Should(
								BeNumerically("<", time.Second),
								"Expected to see pong responses on the connection but didn't receive any")
							log.Info("Pongs received within last 1s")
						}
						expectNoPongs := func() {
							EventuallyWithOffset(1, pc.SinceLastPong, "5s").Should(
								BeNumerically(">", time.Second),
								"Expected to see pong responses stop but continued to receive them")
							log.Info("No pongs received for >1s")
						}

						// Simulate a second WEP for the spoof interface.
						w[0][0].ConfigureOtherWEPInInfraAsSpoofInterface(infra)

						// Should get some pongs to start with...
						By("Should get pongs to start with")
						expectPongs()

						// Switch the route, should start dropping packets.
						w[0][0].UseSpoofInterface(true)
						By("Should no longer get pongs when using the spoof interface")
						expectNoPongs()

						// Switch the route back, should work.
						w[0][0].UseSpoofInterface(false)
						By("Should get pongs again after switching back")
						expectPongs()

						// Switch the route, should start dropping packets.
						w[0][0].UseSpoofInterface(true)
						By("Should no longer get pongs when using the spoof interface")
						expectNoPongs()

						// Move WEP to spoof interface
						w[0][0].RemoveFromInfra(infra)
						w[0][0].RemoveSpoofWEPFromInfra(infra)
						w[0][0].ConfigureInInfraAsSpoofInterface(infra)
						By("Should get pongs again after switching WEP to spoof iface")
						expectPongs()
					})
				}

				Describe("Test Load balancer service with external IP", func() {
					if testOpts.connTimeEnabled {
						// FIXME externalClient also does conntime balancing
						return
					}

					srcIPRange := []string{}
					externalIP := []string{extIP}
					testSvcName := "test-lb-service-extip"
					tgtPort := 8055
					var testSvc *v1.Service
					var ip []string
					var port uint16
					BeforeEach(func() {
						externalClient.Exec("ip", "route", "add", extIP, "via", tc.Felixes[0].IP)
						testSvc = k8sCreateLBServiceWithEndPoints(k8sClient, testSvcName, "10.101.0.10", w[0][0], 80, tgtPort,
							testOpts.protocol, externalIP, srcIPRange)
						// when we point Load Balancer to a node in GCE it adds local routes to the external IP on the hosts.
						// Similarity add local routes for externalIP on testContainers.Felix[0], testContainers.Felix[1]
						tc.Felixes[1].Exec("ip", "route", "add", "local", extIP, "dev", "eth0")
						tc.Felixes[0].Exec("ip", "route", "add", "local", extIP, "dev", "eth0")
						ip = testSvc.Spec.ExternalIPs
						port = uint16(testSvc.Spec.Ports[0].Port)
						pol.Spec.Ingress = []api.Rule{
							{
								Action: "Allow",
								Source: api.EntityRule{
									Nets: []string{
										externalClient.IP + "/32",
										w[0][1].IP + "/32",
										w[1][0].IP + "/32",
										w[1][1].IP + "/32",
									},
								},
							},
						}
						pol = updatePolicy(pol)
					})

					It("should have connectivity from workloads[1][0],[1][1], [0][1] and external client via external IP to workload 0", func() {
						cc.ExpectSome(w[1][0], TargetIP(ip[0]), port)
						cc.ExpectSome(w[1][1], TargetIP(ip[0]), port)
						cc.ExpectSome(w[0][1], TargetIP(ip[0]), port)
						cc.ExpectSome(externalClient, TargetIP(ip[0]), port)
						cc.CheckConnectivity()
					})

					It("should handle temporary overlap of external IPs", func() {
						By("Having connectivity to external IP initially")
						cc.ExpectSome(externalClient, TargetIP(ip[0]), port)
						cc.CheckConnectivity()

						By("Adding second service with same external IP")
						testSvc = k8sCreateLBServiceWithEndPoints(k8sClient, testSvcName+"-2", "10.101.0.11", w[0][0], 80, tgtPort,
							testOpts.protocol, externalIP, srcIPRange)

						By("Deleting first service")
						err := k8sClient.CoreV1().Services(testSvc.ObjectMeta.Namespace).Delete(context.Background(), testSvcName, metav1.DeleteOptions{})
						Expect(err).NotTo(HaveOccurred())

						By("Sleeping")
						time.Sleep(20 * time.Second)
						By("And still having connectivity...")
						cc.ExpectSome(externalClient, TargetIP(ip[0]), port)
						cc.CheckConnectivity()
					})
				})

				Context("Test load balancer service with src ranges", func() {
					var testSvc *v1.Service
					tgtPort := 8055
					externalIP := []string{extIP}
					srcIPRange := []string{"10.65.1.3/24"}
					testSvcName := "test-lb-service-extip"
					var ip []string
					var port uint16
					BeforeEach(func() {
						testSvc = k8sCreateLBServiceWithEndPoints(k8sClient, testSvcName, "10.101.0.10", w[0][0], 80, tgtPort,
							testOpts.protocol, externalIP, srcIPRange)
						tc.Felixes[1].Exec("ip", "route", "add", "local", extIP, "dev", "eth0")
						tc.Felixes[0].Exec("ip", "route", "add", "local", extIP, "dev", "eth0")
						ip = testSvc.Spec.ExternalIPs
						port = uint16(testSvc.Spec.Ports[0].Port)
					})
					It("should have connectivity from workloads[1][0],[1][1] via external IP to workload 0", func() {
						cc.ExpectSome(w[1][0], TargetIP(ip[0]), port)
						cc.ExpectSome(w[1][1], TargetIP(ip[0]), port)
						cc.ExpectNone(w[0][1], TargetIP(ip[0]), port)
						cc.CheckConnectivity()
					})
				})

				Context("Test load balancer service with no backend", func() {
					if testOpts.connTimeEnabled || testOpts.udpUnConnected {
						// Skip UDP unconnected, connectime load balancing cases as externalClient also does conntime balancing
						return
					}

					var testSvc *v1.Service
					tgtPort := 8055
					externalIP := []string{extIP}
					srcIPRange := []string{}
					testSvcName := "test-lb-service-extip"
					var port uint16
					var ip []string

					BeforeEach(func() {
						externalClient.Exec("ip", "route", "add", extIP, "via", tc.Felixes[0].IP)
						// create a service workload as nil, so that the service has no backend
						testSvc = k8sCreateLBServiceWithEndPoints(k8sClient, testSvcName, "10.101.0.10", nil, 80, tgtPort,
							testOpts.protocol, externalIP, srcIPRange)
						tc.Felixes[1].Exec("ip", "route", "add", "local", extIP, "dev", "eth0")
						tc.Felixes[0].Exec("ip", "route", "add", "local", extIP, "dev", "eth0")
						ip = testSvc.Spec.ExternalIPs
						port = uint16(testSvc.Spec.Ports[0].Port)
						pol.Spec.Ingress = []api.Rule{
							{
								Action: "Allow",
								Source: api.EntityRule{
									Nets: []string{
										externalClient.IP + "/32",
									},
								},
							},
						}
						pol = updatePolicy(pol)
					})
					It("should not have connectivity from external client, and return connection refused", func() {
						cc.Expect(None, externalClient, TargetIP(ip[0]),
							ExpectWithPorts(port),
							ExpectNoneWithError("connection refused"),
						)
						cc.CheckConnectivity()
					})
				})

				Describe("Test load balancer service with external Client,src ranges", func() {
					if testOpts.connTimeEnabled {
						// FIXME externalClient also does conntime balancing
						return
					}

					var testSvc *v1.Service
					tgtPort := 8055
					externalIP := []string{extIP}
					testSvcName := "test-lb-service-extip"
					var ip []string
					var port uint16
					var srcIPRange []string
					BeforeEach(func() {
						externalClient.Exec("ip", "route", "add", extIP, "via", tc.Felixes[0].IP)
						pol.Spec.Ingress = []api.Rule{
							{
								Action: "Allow",
								Source: api.EntityRule{
									Nets: []string{
										externalClient.IP + "/32",
									},
								},
							},
						}
						pol = updatePolicy(pol)
						tc.Felixes[1].Exec("ip", "route", "add", "local", extIP, "dev", "eth0")
						tc.Felixes[0].Exec("ip", "route", "add", "local", extIP, "dev", "eth0")
						srcIPRange = []string{"10.65.1.3/24"}
					})
					Context("Test LB-service with external Client's IP not in src range", func() {
						BeforeEach(func() {
							testSvc = k8sCreateLBServiceWithEndPoints(k8sClient, testSvcName, "10.101.0.10", w[0][0], 80, tgtPort,
								testOpts.protocol, externalIP, srcIPRange)
							ip = testSvc.Spec.ExternalIPs
							port = uint16(testSvc.Spec.Ports[0].Port)
						})
						It("should not have connectivity from external Client via external IP to workload 0", func() {
							cc.ExpectNone(externalClient, TargetIP(ip[0]), port)
							cc.CheckConnectivity()
						})
					})
					Context("Test LB-service with external Client's IP in src range", func() {
						BeforeEach(func() {
							srcIPRange = []string{externalClient.IP + "/32"}
							testSvc = k8sCreateLBServiceWithEndPoints(k8sClient, testSvcName, "10.101.0.10", w[0][0], 80, tgtPort,
								testOpts.protocol, externalIP, srcIPRange)
							ip = testSvc.Spec.ExternalIPs
							port = uint16(testSvc.Spec.Ports[0].Port)
						})
						It("should have connectivity from external Client via external IP to workload 0", func() {
							cc.ExpectSome(externalClient, TargetIP(ip[0]), port)
							cc.CheckConnectivity()
						})
					})
				})

				Context("Test Service type transitions", func() {
					if testOpts.protocol != "tcp" {
						// Skip tests for UDP, UDP-Unconnected
						return
					}

					var (
						testSvc          *v1.Service
						testSvcNamespace string
					)
					clusterIP := "10.101.0.10"
					testSvcName := "test-service"
					tgtPort := 8055
					externalIP := []string{extIP}

					// Create a service of type clusterIP
					BeforeEach(func() {
						testSvc = k8sService(testSvcName, clusterIP, w[0][0], 80, tgtPort, 0, testOpts.protocol)
						testSvcNamespace = testSvc.ObjectMeta.Namespace
						_, err := k8sClient.CoreV1().Services(testSvcNamespace).Create(context.Background(), testSvc, metav1.CreateOptions{})
						Expect(err).NotTo(HaveOccurred())
						Eventually(k8sGetEpsForServiceFunc(k8sClient, testSvc), "10s").Should(HaveLen(1),
							"Service endpoints didn't get created? Is controller-manager happy?")
						tc.Felixes[1].Exec("ip", "route", "add", "local", extIP, "dev", "eth0")
						tc.Felixes[0].Exec("ip", "route", "add", "local", extIP, "dev", "eth0")
					})

					It("should have connectivity from all workloads via a service to workload 0", func() {
						ip := testSvc.Spec.ClusterIP
						port := uint16(testSvc.Spec.Ports[0].Port)

						cc.ExpectSome(w[0][1], TargetIP(ip), port)
						cc.ExpectSome(w[1][0], TargetIP(ip), port)
						cc.ExpectSome(w[1][1], TargetIP(ip), port)
						cc.CheckConnectivity(conntrackChecks(tc.Felixes)...)
					})

					/* Below Context handles the following transitions.
					   Cluster IP -> External IP
					   External IP -> LoadBalancer
					   External IP -> NodePort
					   External IP -> Cluster IP
					*/
					Context("change service from cluster IP to external IP", func() {
						var testSvcWithExtIP *v1.Service
						BeforeEach(func() {
							testSvcWithExtIP = k8sServiceWithExtIP(testSvcName, clusterIP, w[0][0], 80, tgtPort, 0, testOpts.protocol, externalIP)
							k8sUpdateService(k8sClient, testSvcNamespace, testSvcName, testSvc, testSvcWithExtIP)
						})

						It("should have connectivity from all workloads via external IP to workload 0", func() {
							ip := testSvcWithExtIP.Spec.ExternalIPs
							port := uint16(testSvcWithExtIP.Spec.Ports[0].Port)
							cc.ExpectSome(w[1][0], TargetIP(ip[0]), port)
							cc.ExpectSome(w[0][1], TargetIP(ip[0]), port)
							cc.ExpectSome(w[1][1], TargetIP(ip[0]), port)
							cc.CheckConnectivity(conntrackChecks(tc.Felixes)...)
						})
						Context("change service type from external IP to LoadBalancer", func() {
							srcIPRange := []string{}
							var testSvcLB *v1.Service
							BeforeEach(func() {
								testSvcLB = k8sLBService(testSvcName, "10.101.0.10", w[0][0].Name, 80, tgtPort, testOpts.protocol,
									externalIP, srcIPRange)
								k8sUpdateService(k8sClient, testSvcNamespace, testSvcName, testSvc, testSvcLB)
							})
							It("should have connectivity from workload 0 to service via external IP", func() {
								ip := testSvcLB.Spec.ExternalIPs
								port := uint16(testSvcLB.Spec.Ports[0].Port)
								cc.ExpectSome(w[1][0], TargetIP(ip[0]), port)
								cc.ExpectSome(w[1][1], TargetIP(ip[0]), port)
								cc.ExpectSome(w[0][1], TargetIP(ip[0]), port)
								cc.CheckConnectivity(conntrackChecks(tc.Felixes)...)
							})
						})

						Context("change Service type from external IP to nodeport", func() {
							var testSvcNodePort *v1.Service
							npPort := uint16(30333)
							BeforeEach(func() {
								testSvcNodePort = k8sService(testSvcName, "10.101.0.10", w[0][0], 80, tgtPort, int32(npPort), testOpts.protocol)
								k8sUpdateService(k8sClient, testSvcNamespace, testSvcName, testSvc, testSvcNodePort)
							})
							It("should have connectivity via the node port to workload 0", func() {
								node1IP := tc.Felixes[1].IP
								cc.ExpectSome(w[0][1], TargetIP(node1IP), npPort)
								cc.ExpectSome(w[1][0], TargetIP(node1IP), npPort)
								cc.ExpectSome(w[1][1], TargetIP(node1IP), npPort)

								ip := testSvcWithExtIP.Spec.ExternalIPs
								port := uint16(testSvcWithExtIP.Spec.Ports[0].Port)
								cc.ExpectNone(w[1][0], TargetIP(ip[0]), port)
								cc.ExpectNone(w[0][1], TargetIP(ip[0]), port)
								cc.ExpectNone(w[1][1], TargetIP(ip[0]), port)
								cc.CheckConnectivity()
							})
						})
						Context("change service from external IP to cluster IP", func() {
							var testSvcWithoutExtIP *v1.Service
							BeforeEach(func() {
								testSvcWithoutExtIP = k8sService(testSvcName, "10.101.0.10", w[0][0], 80, tgtPort, 0, testOpts.protocol)
								k8sUpdateService(k8sClient, testSvcNamespace, testSvcName, testSvc, testSvcWithoutExtIP)
							})
							It("should not have connectivity to workload 0 via external IP", func() {
								ip := testSvcWithExtIP.Spec.ExternalIPs
								port := uint16(testSvcWithExtIP.Spec.Ports[0].Port)
								cc.ExpectNone(w[1][0], TargetIP(ip[0]), port)
								cc.ExpectNone(w[1][1], TargetIP(ip[0]), port)
								cc.ExpectNone(w[0][1], TargetIP(ip[0]), port)

								clusterIP = testSvcWithoutExtIP.Spec.ClusterIP
								cc.ExpectSome(w[0][1], TargetIP(clusterIP), port)
								cc.ExpectSome(w[1][0], TargetIP(clusterIP), port)
								cc.ExpectSome(w[1][1], TargetIP(clusterIP), port)
								cc.CheckConnectivity()
							})
						})
					})

					/* Below Context handles the following transitions.
					   Cluster IP -> LoadBalancer
					   LoadBalancer -> External IP
					   LoadBalancer -> NodePort
					   LoadBalancer -> Cluster IP
					*/
					Context("change service type to LoadBalancer", func() {
						srcIPRange := []string{}
						var testSvcLB *v1.Service
						BeforeEach(func() {
							testSvcLB = k8sLBService(testSvcName, "10.101.0.10", w[0][0].Name, 80, tgtPort, testOpts.protocol,
								externalIP, srcIPRange)
							k8sUpdateService(k8sClient, testSvcNamespace, testSvcName, testSvc, testSvcLB)
						})
						It("should have connectivity from workload 0 to service via external IP", func() {
							ip := testSvcLB.Spec.ExternalIPs
							port := uint16(testSvcLB.Spec.Ports[0].Port)
							cc.ExpectSome(w[1][0], TargetIP(ip[0]), port)
							cc.ExpectSome(w[1][1], TargetIP(ip[0]), port)
							cc.ExpectSome(w[0][1], TargetIP(ip[0]), port)
							cc.CheckConnectivity()
						})

						Context("change service from Loadbalancer to external IP", func() {
							var testSvcWithExtIP *v1.Service
							BeforeEach(func() {
								testSvcWithExtIP = k8sServiceWithExtIP(testSvcName, clusterIP, w[0][0], 80, tgtPort, 0, testOpts.protocol, externalIP)
								k8sUpdateService(k8sClient, testSvcNamespace, testSvcName, testSvc, testSvcWithExtIP)
							})

							It("should have connectivity from all workloads via external IP to workload 0", func() {
								ip := testSvcWithExtIP.Spec.ExternalIPs
								port := uint16(testSvcWithExtIP.Spec.Ports[0].Port)
								cc.ExpectSome(w[1][0], TargetIP(ip[0]), port)
								cc.ExpectSome(w[0][1], TargetIP(ip[0]), port)
								cc.ExpectSome(w[1][1], TargetIP(ip[0]), port)
								cc.CheckConnectivity()
							})
						})

						Context("change Service type from Loadbalancer to nodeport", func() {
							var testSvcNodePort *v1.Service
							npPort := uint16(30333)
							BeforeEach(func() {
								testSvcNodePort = k8sService(testSvcName, "10.101.0.10", w[0][0], 80, tgtPort, int32(npPort), testOpts.protocol)
								k8sUpdateService(k8sClient, testSvcNamespace, testSvcName, testSvc, testSvcNodePort)
							})
							It("should have connectivity via the node port to workload 0 and not via external IP", func() {
								ip := testSvcLB.Spec.ExternalIPs
								port := uint16(testSvcLB.Spec.Ports[0].Port)
								cc.ExpectNone(w[1][0], TargetIP(ip[0]), port)
								cc.ExpectNone(w[1][1], TargetIP(ip[0]), port)
								cc.ExpectNone(w[0][1], TargetIP(ip[0]), port)
								node1IP := tc.Felixes[1].IP
								cc.ExpectSome(w[0][1], TargetIP(node1IP), npPort)
								cc.ExpectSome(w[1][0], TargetIP(node1IP), npPort)
								cc.ExpectSome(w[1][1], TargetIP(node1IP), npPort)
								cc.CheckConnectivity()
							})
						})
						Context("Change service type from LoadBalancer to cluster IP", func() {
							var testSvcClusterIP *v1.Service
							BeforeEach(func() {
								testSvcClusterIP = k8sService(testSvcName, "10.101.0.10", w[0][0], 80, tgtPort, 0, testOpts.protocol)
								k8sUpdateService(k8sClient, testSvcNamespace, testSvcName, testSvc, testSvcClusterIP)
							})
							It("should have connectivity to workload 0 via cluster IP and not external IP", func() {
								ip := testSvcLB.Spec.ExternalIPs
								port := uint16(testSvcLB.Spec.Ports[0].Port)
								cc.ExpectNone(w[1][0], TargetIP(ip[0]), port)
								cc.ExpectNone(w[1][1], TargetIP(ip[0]), port)
								cc.ExpectNone(w[0][1], TargetIP(ip[0]), port)

								clusterIP = testSvcClusterIP.Spec.ClusterIP

								cc.ExpectSome(w[0][1], TargetIP(clusterIP), port)
								cc.ExpectSome(w[1][0], TargetIP(clusterIP), port)
								cc.ExpectSome(w[1][1], TargetIP(clusterIP), port)
								cc.CheckConnectivity()
							})

						})
					})

					/* Below Context handles the following transitions.
					   Cluster IP -> NodePort
					   NodePort -> External IP
					   NodePort -> LoadBalancer
					   NodePort -> Cluster IP
					*/
					Context("change Service type to nodeport", func() {
						var testSvcNodePort *v1.Service
						npPort := uint16(30333)
						BeforeEach(func() {
							testSvcNodePort = k8sService(testSvcName, "10.101.0.10", w[0][0], 80, tgtPort, int32(npPort), testOpts.protocol)
							k8sUpdateService(k8sClient, testSvcNamespace, testSvcName, testSvc, testSvcNodePort)
						})
						It("should have connectivity via the node port to workload 0", func() {
							node1IP := tc.Felixes[1].IP
							node1IPExt := tc.Felixes[1].ExternalIP
							cc.ExpectSome(w[0][1], TargetIP(node1IP), npPort)
							cc.ExpectSome(w[1][0], TargetIP(node1IP), npPort)
							cc.ExpectSome(w[1][1], TargetIP(node1IP), npPort)
							cc.ExpectSome(w[0][1], TargetIP(node1IPExt), npPort)
							cc.ExpectSome(w[1][0], TargetIP(node1IPExt), npPort)
							cc.ExpectSome(w[1][1], TargetIP(node1IPExt), npPort)
							cc.CheckConnectivity()
						})

						Context("change service type from nodeport to external IP", func() {
							var testSvcWithExtIP *v1.Service
							BeforeEach(func() {
								testSvcWithExtIP = k8sServiceWithExtIP(testSvcName, clusterIP, w[0][0], 80, tgtPort, 0, testOpts.protocol, externalIP)
								k8sUpdateService(k8sClient, testSvcNamespace, testSvcName, testSvc, testSvcWithExtIP)
							})
							It("should have connectivity via external IP to workload 0 and not node port", func() {
								ip := testSvcWithExtIP.Spec.ExternalIPs
								port := uint16(testSvcWithExtIP.Spec.Ports[0].Port)
								cc.ExpectSome(w[1][0], TargetIP(ip[0]), port)
								cc.ExpectSome(w[0][1], TargetIP(ip[0]), port)
								cc.ExpectSome(w[1][1], TargetIP(ip[0]), port)

								node1IP := tc.Felixes[1].IP
								cc.ExpectNone(w[0][1], TargetIP(node1IP), npPort)
								cc.ExpectNone(w[1][0], TargetIP(node1IP), npPort)
								cc.ExpectNone(w[1][1], TargetIP(node1IP), npPort)
								cc.CheckConnectivity()
							})
						})
						Context("change service type from nodeport to LoadBalancer", func() {
							srcIPRange := []string{}
							var testSvcLB *v1.Service
							BeforeEach(func() {
								testSvcLB = k8sLBService(testSvcName, "10.101.0.10", w[0][0].Name, 80, tgtPort, testOpts.protocol,
									externalIP, srcIPRange)
								k8sUpdateService(k8sClient, testSvcNamespace, testSvcName, testSvc, testSvcLB)
							})
							It("should have connectivity from workload 0 to service via external IP and via nodeport", func() {
								node1IP := tc.Felixes[1].IP

								// Note: the behaviour expected here changed around k8s v1.20.  Previously, the API
								// server would allocate a new node port when we applied the load balancer update.
								// Now, it merges the two so the service keeps its existing NodePort.
								cc.ExpectSome(w[0][1], TargetIP(node1IP), npPort)
								cc.ExpectSome(w[1][0], TargetIP(node1IP), npPort)
								cc.ExpectSome(w[1][1], TargetIP(node1IP), npPort)

								// Either way, we expect the load balancer to show up.
								ip := testSvcLB.Spec.ExternalIPs
								port := uint16(testSvcLB.Spec.Ports[0].Port)
								cc.ExpectSome(w[1][0], TargetIP(ip[0]), port)
								cc.ExpectSome(w[1][1], TargetIP(ip[0]), port)
								cc.ExpectSome(w[0][1], TargetIP(ip[0]), port)
								cc.CheckConnectivity()
							})
						})
						Context("Change service type from nodeport to cluster IP", func() {
							var testSvcClusterIP *v1.Service
							BeforeEach(func() {
								testSvcClusterIP = k8sService(testSvcName, "10.101.0.10", w[0][0], 80, tgtPort, 0, testOpts.protocol)
								k8sUpdateService(k8sClient, testSvcNamespace, testSvcName, testSvc, testSvcClusterIP)
							})
							It("should have connectivity to workload 0 via cluster IP and not via nodeport", func() {
								node1IP := tc.Felixes[1].IP
								cc.ExpectNone(w[0][1], TargetIP(node1IP), npPort)
								cc.ExpectNone(w[1][0], TargetIP(node1IP), npPort)
								cc.ExpectNone(w[1][1], TargetIP(node1IP), npPort)

								clusterIP = testSvcClusterIP.Spec.ClusterIP
								port := uint16(testSvcClusterIP.Spec.Ports[0].Port)
								cc.ExpectSome(w[0][1], TargetIP(clusterIP), port)
								cc.ExpectSome(w[1][0], TargetIP(clusterIP), port)
								cc.ExpectSome(w[1][1], TargetIP(clusterIP), port)
								cc.CheckConnectivity()
							})

						})

					})
				})

				Context("with test-service configured 10.101.0.10:80 -> w[0][0].IP:8055", func() {
					var (
						testSvc          *v1.Service
						testSvcNamespace string
					)

					testSvcName := "test-service"
					tgtPort := 8055

					BeforeEach(func() {
						testSvc = k8sService(testSvcName, "10.101.0.10", w[0][0], 80, tgtPort, 0, testOpts.protocol)
						testSvcNamespace = testSvc.ObjectMeta.Namespace
						_, err := k8sClient.CoreV1().Services(testSvcNamespace).Create(context.Background(), testSvc, metav1.CreateOptions{})
						Expect(err).NotTo(HaveOccurred())
						Eventually(k8sGetEpsForServiceFunc(k8sClient, testSvc), "10s").Should(HaveLen(1),
							"Service endpoints didn't get created? Is controller-manager happy?")
					})

					It("should have connectivity from all workloads via a service to workload 0", func() {
						ip := testSvc.Spec.ClusterIP
						port := uint16(testSvc.Spec.Ports[0].Port)

						w00Expects := []ExpectationOption{ExpectWithPorts(port)}
						hostW0SrcIP := ExpectWithSrcIPs(tc.Felixes[0].IP)
						switch testOpts.tunnel {
						case "ipip":
							hostW0SrcIP = ExpectWithSrcIPs(tc.Felixes[0].ExpectedIPIPTunnelAddr)
						}

						if !testOpts.connTimeEnabled {
							w00Expects = append(w00Expects, hostW0SrcIP)
							w00Expects = append(w00Expects, hostW0SrcIP)
						}

						cc.Expect(Some, w[0][0], TargetIP(ip), w00Expects...)
						cc.Expect(Some, w[0][1], TargetIP(ip), ExpectWithPorts(port))
						cc.Expect(Some, w[1][0], TargetIP(ip), ExpectWithPorts(port))
						cc.Expect(Some, w[1][1], TargetIP(ip), ExpectWithPorts(port))
						cc.CheckConnectivity()
					})

					It("should only have connectivity from the local host via a service to workload 0", func() {
						// Local host is always allowed (for kubelet health checks).
						ip := testSvc.Spec.ClusterIP
						port := uint16(testSvc.Spec.Ports[0].Port)

						cc.ExpectSome(tc.Felixes[0], TargetIP(ip), port)
						cc.ExpectNone(tc.Felixes[1], TargetIP(ip), port)
						cc.CheckConnectivity()
					})

					Describe("after updating the policy to allow traffic from hosts", func() {
						BeforeEach(func() {
							pol.Spec.Ingress = []api.Rule{
								{
									Action: "Allow",
									Source: api.EntityRule{
										Selector: "ep-type == 'host'",
									},
								},
							}
							pol = updatePolicy(pol)
						})

						It("should have connectivity from the hosts via a service to workload 0", func() {
							ip := testSvc.Spec.ClusterIP
							port := uint16(testSvc.Spec.Ports[0].Port)

							cc.ExpectSome(tc.Felixes[0], TargetIP(ip), port)
							cc.ExpectSome(tc.Felixes[1], TargetIP(ip), port)
							cc.ExpectNone(w[0][1], TargetIP(ip), port)
							cc.ExpectNone(w[1][0], TargetIP(ip), port)
							cc.CheckConnectivity()
						})
					})

					It("should create sane conntrack entries and clean them up", func() {
						By("Generating some traffic")
						ip := testSvc.Spec.ClusterIP
						port := uint16(testSvc.Spec.Ports[0].Port)

						cc.ExpectSome(w[0][1], TargetIP(ip), port)
						cc.ExpectSome(w[1][0], TargetIP(ip), port)
						cc.CheckConnectivity(conntrackChecks(tc.Felixes)...)

						By("Checking timestamps on conntrack entries are sane")
						// This test verifies that we correctly interpret conntrack entry timestamps by reading them back
						// and checking that they're (a) in the past and (b) sensibly recent.
						ctDump, err := tc.Felixes[0].ExecOutput("calico-bpf", "conntrack", "dump")
						Expect(err).NotTo(HaveOccurred())
						re := regexp.MustCompile(`LastSeen:\s*(\d+)`)
						matches := re.FindAllStringSubmatch(ctDump, -1)
						Expect(matches).ToNot(BeEmpty(), "didn't find any conntrack entries")
						for _, match := range matches {
							lastSeenNanos, err := strconv.ParseInt(match[1], 10, 64)
							Expect(err).NotTo(HaveOccurred())
							nowNanos := bpf.KTimeNanos()
							age := time.Duration(nowNanos - lastSeenNanos)
							Expect(age).To(BeNumerically(">", 0))
							Expect(age).To(BeNumerically("<", 60*time.Second))
						}

						By("Checking conntrack entries are cleaned up")
						// We have UTs that check that all kinds of entries eventually get cleaned up.  This
						// test is mainly to check that the cleanup code actually runs and is able to actually delete
						// entries.
						numWl0ConntrackEntries := func() int {
							ctDump, err := tc.Felixes[0].ExecOutput("calico-bpf", "conntrack", "dump")
							Expect(err).NotTo(HaveOccurred())
							return strings.Count(ctDump, w[0][0].IP)
						}

						startingCTEntries := numWl0ConntrackEntries()
						Expect(startingCTEntries).To(BeNumerically(">", 0))

						// TODO reduce timeouts just for this test.
						Eventually(numWl0ConntrackEntries, "180s", "5s").Should(BeNumerically("<", startingCTEntries))
					})

					Context("with test-service port updated", func() {

						var (
							testSvcUpdated      *v1.Service
							natBackBeforeUpdate []nat.BackendMapMem
							natBeforeUpdate     []nat.MapMem
						)

						BeforeEach(func() {
							ip := testSvc.Spec.ClusterIP
							portOld := uint16(testSvc.Spec.Ports[0].Port)
							ipv4 := net.ParseIP(ip)
							oldK := nat.NewNATKey(ipv4, portOld, numericProto)

							// Wait for the NAT maps to converge...
							log.Info("Waiting for NAT maps to converge...")
							startTime := time.Now()
							for {
								if time.Since(startTime) > 5*time.Second {
									Fail("NAT maps failed to converge")
								}
								natBeforeUpdate, natBackBeforeUpdate = dumpNATmaps(tc.Felixes)
								for i, m := range natBeforeUpdate {
									if natV, ok := m[oldK]; !ok {
										goto retry
									} else {
										bckCnt := natV.Count()
										if bckCnt != 1 {
											log.Debugf("Expected single backend, not %d; retrying...", bckCnt)
											goto retry
										}
										bckID := natV.ID()
										bckK := nat.NewNATBackendKey(bckID, 0)
										if _, ok := natBackBeforeUpdate[i][bckK]; !ok {
											log.Debugf("Backend not found %v; retrying...", bckK)
											goto retry
										}
									}
								}

								log.Infof("NAT maps converge took %v", time.Since(startTime))
								break
							retry:
								time.Sleep(100 * time.Millisecond)
								log.Info("NAT maps converge retry")
							}
							log.Info("NAT maps converged.")

							testSvcUpdated = k8sService(testSvcName, "10.101.0.10", w[0][0], 88, 8055, 0, testOpts.protocol)

							svc, err := k8sClient.CoreV1().
								Services(testSvcNamespace).
								Get(context.Background(), testSvcName, metav1.GetOptions{})

							testSvcUpdated.ObjectMeta.ResourceVersion = svc.ObjectMeta.ResourceVersion

							_, err = k8sClient.CoreV1().Services(testSvcNamespace).Update(context.Background(), testSvcUpdated, metav1.UpdateOptions{})
							Expect(err).NotTo(HaveOccurred())
							Eventually(k8sGetEpsForServiceFunc(k8sClient, testSvc), "10s").Should(HaveLen(1),
								"Service endpoints didn't get created? Is controller-manager happy?")
						})

						It("should have connectivity from all workloads via the new port", func() {
							ip := testSvcUpdated.Spec.ClusterIP
							port := uint16(testSvcUpdated.Spec.Ports[0].Port)

							cc.ExpectSome(w[0][1], TargetIP(ip), port)
							cc.ExpectSome(w[1][0], TargetIP(ip), port)
							cc.ExpectSome(w[1][1], TargetIP(ip), port)
							cc.CheckConnectivity()
						})

						It("should not have connectivity from all workloads via the old port", func() {
							ip := testSvc.Spec.ClusterIP
							port := uint16(testSvc.Spec.Ports[0].Port)

							cc.ExpectNone(w[0][1], TargetIP(ip), port)
							cc.ExpectNone(w[1][0], TargetIP(ip), port)
							cc.ExpectNone(w[1][1], TargetIP(ip), port)
							cc.CheckConnectivity()

							natmaps, natbacks := dumpNATmaps(tc.Felixes)
							ipv4 := net.ParseIP(ip)
							portOld := uint16(testSvc.Spec.Ports[0].Port)
							oldK := nat.NewNATKey(ipv4, portOld, numericProto)
							portNew := uint16(testSvcUpdated.Spec.Ports[0].Port)
							natK := nat.NewNATKey(ipv4, portNew, numericProto)

							for i := range tc.Felixes {
								Expect(natmaps[i]).To(HaveKey(natK))
								Expect(natmaps[i]).NotTo(HaveKey(nat.NewNATKey(ipv4, portOld, numericProto)))

								Expect(natBeforeUpdate[i]).To(HaveKey(oldK))
								oldV := natBeforeUpdate[i][oldK]

								natV := natmaps[i][natK]
								bckCnt := natV.Count()
								bckID := natV.ID()

								log.WithField("backCnt", bckCnt).Debug("Backend count.")
								for ord := uint32(0); ord < uint32(bckCnt); ord++ {
									bckK := nat.NewNATBackendKey(bckID, ord)
									oldBckK := nat.NewNATBackendKey(oldV.ID(), ord)
									Expect(natbacks[i]).To(HaveKey(bckK))
									Expect(natBackBeforeUpdate[i]).To(HaveKey(oldBckK))
									Expect(natBackBeforeUpdate[i][oldBckK]).To(Equal(natbacks[i][bckK]))
								}

							}
						})

						It("after removing service, should not have connectivity from workloads via a service to workload 0", func() {
							ip := testSvcUpdated.Spec.ClusterIP
							port := uint16(testSvcUpdated.Spec.Ports[0].Port)
							natK := nat.NewNATKey(net.ParseIP(ip), port, numericProto)
							var prevBpfsvcs []nat.MapMem
							Eventually(func() bool {
								prevBpfsvcs, _ = dumpNATmaps(tc.Felixes)
								for _, m := range prevBpfsvcs {
									if _, ok := m[natK]; !ok {
										return false
									}
								}
								return true
							}, "5s").Should(BeTrue(), "service NAT key didn't show up")

							err := k8sClient.CoreV1().
								Services(testSvcNamespace).
								Delete(context.Background(), testSvcName, metav1.DeleteOptions{})
							Expect(err).NotTo(HaveOccurred())
							Eventually(k8sGetEpsForServiceFunc(k8sClient, testSvc), "10s").Should(HaveLen(0))

							cc.ExpectNone(w[0][1], TargetIP(ip), port)
							cc.ExpectNone(w[1][0], TargetIP(ip), port)
							cc.ExpectNone(w[1][1], TargetIP(ip), port)
							cc.CheckConnectivity()

							for i, f := range tc.Felixes {
								natV := prevBpfsvcs[i][natK]
								bckCnt := natV.Count()
								bckID := natV.ID()

								Eventually(func() bool {
									svcs := dumpNATMap(f)
									eps := dumpEPMap(f)

									if _, ok := svcs[natK]; ok {
										return false
									}

									for ord := uint32(0); ord < uint32(bckCnt); ord++ {
										bckK := nat.NewNATBackendKey(bckID, ord)
										if _, ok := eps[bckK]; ok {
											return false
										}
									}

									return true
								}, "5s").Should(BeTrue(), "service NAT key wasn't removed correctly")
							}
						})
					})
				})

				Context("with test-service configured 10.101.0.10:80 -> w[*][0].IP:8055", func() {
					testMultiBackends := func(setAffinity bool) {
						var (
							testSvc          *v1.Service
							testSvcNamespace string
						)

						testSvcName := "test-service"

						BeforeEach(func() {
							testSvc = k8sService(testSvcName, "10.101.0.10", w[0][0], 80, 8055, 0, testOpts.protocol)
							testSvcNamespace = testSvc.ObjectMeta.Namespace
							// select all pods with port 8055
							testSvc.Spec.Selector = map[string]string{"port": "8055"}
							if setAffinity {
								testSvc.Spec.SessionAffinity = "ClientIP"
							}
							_, err := k8sClient.CoreV1().Services(testSvcNamespace).Create(context.Background(), testSvc, metav1.CreateOptions{})
							Expect(err).NotTo(HaveOccurred())
							Eventually(k8sGetEpsForServiceFunc(k8sClient, testSvc), "10s").Should(HaveLen(1),
								"Service endpoints didn't get created? Is controller-manager happy?")
						})

						// Since the affinity map is shared by cgroup programs on
						// all nodes, we must be careful to use only client(s) on a
						// single node for the experiments.
						It("should have connectivity from a workload to a service with multiple backends", func() {

							affKV := func() (nat.AffinityKey, nat.AffinityValue) {
								aff := dumpAffMap(tc.Felixes[0])
								ExpectWithOffset(1, aff).To(HaveLen(1))

								// get the only key
								for k, v := range aff {
									return k, v
								}

								Fail("no value in aff map")
								return nat.AffinityKey{}, nat.AffinityValue{}
							}

							ip := testSvc.Spec.ClusterIP
							port := uint16(testSvc.Spec.Ports[0].Port)

							if setAffinity {
								// Sync with NAT tables to prevent creating extra entry when
								// CTLB misses but regular DNAT hits, but connection fails and
								// then CTLB succeeds.
								natFtKey := nat.NewNATKey(net.ParseIP(ip), port, numericProto)
								Eventually(func() bool {
									m := dumpNATMap(tc.Felixes[0])
									v, ok := m[natFtKey]
									if !ok || v.Count() == 0 {
										return false
									}

									beKey := nat.NewNATBackendKey(v.ID(), 0)

									be := dumpEPMap(tc.Felixes[0])
									_, ok = be[beKey]
									return ok
								}, 5*time.Second).Should(BeTrue())
							}

							cc.ExpectSome(w[0][1], TargetIP(ip), port)
							cc.CheckConnectivity()

							_, val1 := affKV()

							cc.CheckConnectivity()

							_, v2 := affKV()

							// This should happen consistently, but that may take quite some time.
							Expect(val1.Backend()).To(Equal(v2.Backend()))

							cc.ResetExpectations()

							// N.B. Client must be on felix-0 to be subject to ctlb!
							cc.ExpectSome(w[0][1], TargetIP(ip), port)
							cc.ExpectSome(w[0][1], TargetIP(ip), port)
							cc.ExpectSome(w[0][1], TargetIP(ip), port)
							cc.CheckConnectivity()

							mkey, mVal := affKV()
							Expect(val1.Backend()).To(Equal(mVal.Backend()))

							netIP := net.ParseIP(ip)
							Expect(mkey.FrontendAffinityKey().AsBytes()).
								To(Equal(nat.NewNATKey(netIP, port, numericProto).AsBytes()[4:12]))

							Eventually(func() nat.BackendValue {
								// Remove the affinity entry to emulate timer
								// expiring / no prior affinity.
								m := nat.AffinityMap()
								cmd, err := maps.MapDeleteKeyCmd(m, mkey.AsBytes())
								Expect(err).NotTo(HaveOccurred())
								err = tc.Felixes[0].ExecMayFail(cmd...)
								if err != nil {
									Expect(err.Error()).To(ContainSubstring("No such file or directory"))
								}

								aff := dumpAffMap(tc.Felixes[0])
								Expect(aff).To(HaveLen(0))

								cc.CheckConnectivity()

								aff = dumpAffMap(tc.Felixes[0])
								Expect(aff).To(HaveLen(1))
								Expect(aff).To(HaveKey(mkey))

								return aff[mkey].Backend()
							}, 60*time.Second, time.Second).ShouldNot(Equal(mVal.Backend()))
						})
					}

					Context("with affinity", func() {
						testMultiBackends(true)
					})

					if testOpts.protocol == "udp" && testOpts.udpUnConnected && testOpts.connTimeEnabled {
						// We enforce affinity for unconnected UDP
						Context("without affinity", func() {
							testMultiBackends(false)
						})
					}

					It("should have connectivity with affinity after a backend is gone", func() {
						var (
							testSvc          *v1.Service
							testSvcNamespace string
						)

						testSvcName := "test-service"

						By("Setting up the service", func() {
							testSvc = k8sService(testSvcName, "10.101.0.10", w[0][0], 80, 8055, 0, testOpts.protocol)
							testSvcNamespace = testSvc.ObjectMeta.Namespace
							// select all pods with port 8055
							testSvc.Spec.Selector = map[string]string{"port": "8055"}
							testSvc.Spec.SessionAffinity = "ClientIP"
							_, err := k8sClient.CoreV1().Services(testSvcNamespace).Create(context.Background(), testSvc, metav1.CreateOptions{})
							Expect(err).NotTo(HaveOccurred())
							Eventually(k8sGetEpsForServiceFunc(k8sClient, testSvc), "10s").Should(HaveLen(1),
								"Service endpoints didn't get created? Is controller-manager happy?")
						})

						ip := testSvc.Spec.ClusterIP
						port := uint16(testSvc.Spec.Ports[0].Port)

						By("Syncing with NAT tables", func() {
							// Sync with NAT tables to prevent creating extra entry when
							// CTLB misses but regular DNAT hits, but connection fails and
							// then CTLB succeeds.
							natFtKey := nat.NewNATKey(net.ParseIP(ip), port, numericProto)
							Eventually(func() bool {
								m := dumpNATMap(tc.Felixes[0])
								v, ok := m[natFtKey]
								if !ok || v.Count() == 0 {
									return false
								}

								beKey := nat.NewNATBackendKey(v.ID(), 0)

								be := dumpEPMap(tc.Felixes[0])
								_, ok = be[beKey]
								return ok
							}, 5*time.Second).Should(BeTrue())
						})

						By("make connection to a service and set affinity")
						cc.ExpectSome(w[0][1], TargetIP(ip), port)
						cc.CheckConnectivity()

						By("checking that affinity was created")
						aff := dumpAffMap(tc.Felixes[0])
						Expect(aff).To(HaveLen(1))

						// Stop the original backends so that they are not
						// reachable with the set affinity.
						w[0][0].Stop()
						w[1][0].Stop()

						By("changing the service backend to completely different ones")
						testSvc8056 := k8sService(testSvcName, "10.101.0.10", w[1][1], 80, 8056, 0, testOpts.protocol)
						testSvc8056.Spec.SessionAffinity = "ClientIP"
						k8sUpdateService(k8sClient, testSvcNamespace, testSvcName, testSvc, testSvc8056)

						By("checking the the affinity is cleaned up")
						Eventually(func() int {
							aff := dumpAffMap(tc.Felixes[0])
							return len(aff)
						}).Should(Equal(0))

						By("making another connection to a new backend")
						ip = testSvc.Spec.ClusterIP
						port = uint16(testSvc.Spec.Ports[0].Port)

						cc.ResetExpectations()
						ip = testSvc8056.Spec.ClusterIP
						port = uint16(testSvc8056.Spec.Ports[0].Port)

						cc.ExpectSome(w[0][1], TargetIP(ip), port)
						cc.CheckConnectivity()
					})

					ifUDPnoCTLB := func(desc string, body func()) {
						if testOpts.protocol != "udp" || testOpts.connTimeEnabled {
							return
						}
						It(desc, body)
					}

					ifUDPnoCTLB("should have connectivity after a backend is replaced by a new one", func() {

						var (
							testSvc          *v1.Service
							testSvcNamespace string
						)

						testSvcName := "test-service"

						By("Setting up the service", func() {
							testSvc = k8sService(testSvcName, "10.101.0.10", w[0][0], 80, 8055, 0, testOpts.protocol)
							testSvcNamespace = testSvc.ObjectMeta.Namespace
							_, err := k8sClient.CoreV1().Services(testSvcNamespace).Create(context.Background(), testSvc, metav1.CreateOptions{})
							Expect(err).NotTo(HaveOccurred())
							Eventually(k8sGetEpsForServiceFunc(k8sClient, testSvc), "10s").Should(HaveLen(1),
								"Service endpoints didn't get created? Is controller-manager happy?")
						})

						ip := testSvc.Spec.ClusterIP
						port := uint16(testSvc.Spec.Ports[0].Port)

						By("Syncing with NAT tables", func() {
							// Sync with NAT tables to prevent creating extra entry when
							// CTLB misses but regular DNAT hits, but connection fails and
							// then CTLB succeeds.
							natFtKey := nat.NewNATKey(net.ParseIP(ip), port, numericProto)
							Eventually(func() bool {
								m := dumpNATMap(tc.Felixes[1])
								v, ok := m[natFtKey]
								if !ok || v.Count() == 0 {
									return false
								}

								beKey := nat.NewNATBackendKey(v.ID(), 0)

								be := dumpEPMap(tc.Felixes[1])
								_, ok = be[beKey]
								return ok
							}, 5*time.Second).Should(BeTrue())
						})

						By("Making sure that backend is ready")
						cc.Expect(Some, w[1][1], w[0][0], ExpectWithPorts(8055))
						cc.CheckConnectivity()

						By("Starting a persistent connection to the service")
						pc := w[1][1].StartPersistentConnection(ip, int(port),
							workload.PersistentConnectionOpts{
								MonitorConnectivity: true,
								Timeout:             60 * time.Second,
							},
						)
						defer pc.Stop()

						By("Testing connectivity")
						prevCount := pc.PongCount()
						Eventually(pc.PongCount, "5s").Should(BeNumerically(">", prevCount),
							"Expected to see pong responses on the connection but didn't receive any")

						By("changing the service backend to completely different ones")
						testSvc2 := k8sService(testSvcName, "10.101.0.10", w[1][0], 80, 8055, 0, testOpts.protocol)
						k8sUpdateService(k8sClient, testSvcNamespace, testSvcName, testSvc, testSvc2)

						By("Stoping the original backend to make sure it is not reachable")
						w[0][0].Stop()
						By("removing the old workload from infra")
						w[0][0].RemoveFromInfra(infra)

						By("Testing connectivity continues")
						prevCount = pc.PongCount()
						Eventually(pc.PongCount, "15s").Should(BeNumerically(">", prevCount),
							"Expected to see pong responses on the connection but didn't receive any")
					})
				})

				npPort := uint16(30333)

				nodePortsTest := func(extLocal, intLocal bool) {
					var (
						testSvc          *v1.Service
						testSvcNamespace string
					)

					testSvcName := "test-service"
					testSvcExtIP0 := "10.123.0.0"
					testSvcExtIP1 := "10.123.0.1"

					BeforeEach(func() {
						k8sClient := infra.(*infrastructure.K8sDatastoreInfra).K8sClient
						testSvc = k8sService(testSvcName, "10.101.0.10", w[0][0], 80, 8055, int32(npPort), testOpts.protocol)
						testSvc.Spec.ExternalIPs = []string{testSvcExtIP0, testSvcExtIP1}
						if extLocal {
							testSvc.Spec.ExternalTrafficPolicy = v1.ServiceExternalTrafficPolicyTypeLocal
						}
						if intLocal {
							internalLocal := v1.ServiceInternalTrafficPolicyLocal
							testSvc.Spec.InternalTrafficPolicy = &internalLocal
						}
						testSvcNamespace = testSvc.ObjectMeta.Namespace
						_, err := k8sClient.CoreV1().Services(testSvcNamespace).Create(context.Background(), testSvc, metav1.CreateOptions{})
						Expect(err).NotTo(HaveOccurred())
						Eventually(k8sGetEpsForServiceFunc(k8sClient, testSvc), "10s").Should(HaveLen(1),
							"Service endpoints didn't get created? Is controller-manager happy?")
					})

					It("should have connectivity from all workloads via a service to workload 0", func() {
						clusterIP := testSvc.Spec.ClusterIP
						port := uint16(testSvc.Spec.Ports[0].Port)

						cc.ExpectSome(w[0][1], TargetIP(clusterIP), port)
						cc.ExpectSome(w[1][0], TargetIP(clusterIP), port)
						cc.ExpectSome(w[1][1], TargetIP(clusterIP), port)
						cc.CheckConnectivity()
					})

					if intLocal {
						It("should not have connectivity from all workloads via a nodeport to non-local workload 0", func() {
							By("Checking connectivity")

							node0IP := tc.Felixes[0].IP
							node1IP := tc.Felixes[1].IP

							// Should work through the nodeport where the pods is
							cc.ExpectSome(w[0][1], TargetIP(node0IP), npPort)
							cc.ExpectSome(w[1][0], TargetIP(node0IP), npPort)
							cc.ExpectSome(w[1][1], TargetIP(node0IP), npPort)

							// Should not work through the nodeport where the pod isn't
							cc.ExpectNone(w[0][1], TargetIP(node1IP), npPort)
							cc.ExpectNone(w[1][0], TargetIP(node1IP), npPort)
							cc.ExpectNone(w[1][1], TargetIP(node1IP), npPort)

							cc.CheckConnectivity()

							// Enough to test for one protocol
							if testIfTCP {
								By("checking correct NAT entries for remote nodeports")

								ipOK := []string{"255.255.255.255", "10.101.0.1", /* API server */
									testSvc.Spec.ClusterIP, testSvcExtIP0, testSvcExtIP1,
									tc.Felixes[0].IP, tc.Felixes[1].IP, tc.Felixes[2].IP}

								if testOpts.tunnel == "ipip" {
									ipOK = append(ipOK, tc.Felixes[0].ExpectedIPIPTunnelAddr,
										tc.Felixes[1].ExpectedIPIPTunnelAddr, tc.Felixes[2].ExpectedIPIPTunnelAddr)
								}
								if testOpts.tunnel == "vxlan" {
									ipOK = append(ipOK, tc.Felixes[0].ExpectedVXLANTunnelAddr,
										tc.Felixes[1].ExpectedVXLANTunnelAddr, tc.Felixes[2].ExpectedVXLANTunnelAddr)
								}
								if testOpts.tunnel == "wireguard" {
									ipOK = append(ipOK, tc.Felixes[0].ExpectedWireguardTunnelAddr,
										tc.Felixes[1].ExpectedWireguardTunnelAddr, tc.Felixes[2].ExpectedWireguardTunnelAddr)
								}

								for _, felix := range tc.Felixes {
									fe, _ := dumpNATMaps(felix)
									for feKey := range fe {
										Expect(feKey.Addr().String()).To(BeElementOf(ipOK))
									}
								}

								feKey := nat.NewNATKey(net.ParseIP(tc.Felixes[0].IP), npPort, 6)

								// RemoteNodeport on node 0
								fe, _ := dumpNATMaps(tc.Felixes[0])
								Expect(fe).To(HaveKey(feKey))
								be := fe[feKey]
								Expect(be.Count()).To(Equal(uint32(1)))
								Expect(be.LocalCount()).To(Equal(uint32(1)))

								// RemoteNodeport on node 1
								fe, _ = dumpNATMaps(tc.Felixes[1])
								Expect(fe).To(HaveKey(feKey))
								be = fe[feKey]
								Expect(be.Count()).To(Equal(uint32(1)))
								Expect(be.LocalCount()).To(Equal(uint32(0)))
							}
						})
					} else if !extLocal && !intLocal {
						It("should have connectivity from all workloads via a nodeport to workload 0", func() {
							node0IP := tc.Felixes[0].IP
							node1IP := tc.Felixes[1].IP

							cc.ExpectSome(w[0][1], TargetIP(node0IP), npPort)
							cc.ExpectSome(w[1][0], TargetIP(node0IP), npPort)
							cc.ExpectSome(w[1][1], TargetIP(node0IP), npPort)

							cc.ExpectSome(w[0][1], TargetIP(node1IP), npPort)
							cc.ExpectSome(w[1][0], TargetIP(node1IP), npPort)
							cc.ExpectSome(w[1][1], TargetIP(node1IP), npPort)

							cc.CheckConnectivity()
						})

						Describe("with policy enabling ingress to w[0][0] from host endpoints", func() {
							BeforeEach(func() {
								pol = api.NewGlobalNetworkPolicy()
								pol.Namespace = "fv"
								pol.Name = "policy-host-eps"
								pol.Spec.Ingress = []api.Rule{
									{
										Action: "Allow",
										Source: api.EntityRule{
											Selector: "ep-type=='host'",
										},
									},
									{
										Action: "Allow",
										Source: api.EntityRule{
											Nets: []string{testSvcExtIP0 + "/32", testSvcExtIP1 + "/32"},
										},
									},
								}
								w00Slector := fmt.Sprintf("name=='%s'", w[0][0].Name)
								pol.Spec.Selector = w00Slector

								pol = createPolicy(pol)
							})

							It("should have connectivity from all host-networked workloads to workload 0 via nodeport", func() {
								node0IP := tc.Felixes[0].IP
								node1IP := tc.Felixes[1].IP

								hostW0SrcIP := ExpectWithSrcIPs(node0IP)
								hostW1SrcIP := ExpectWithSrcIPs(node1IP)

								switch testOpts.tunnel {
								case "ipip":
									if testOpts.connTimeEnabled {
										hostW0SrcIP = ExpectWithSrcIPs(tc.Felixes[0].ExpectedIPIPTunnelAddr)
									}
									hostW1SrcIP = ExpectWithSrcIPs(tc.Felixes[1].ExpectedIPIPTunnelAddr)
								case "wireguard":
									hostW1SrcIP = ExpectWithSrcIPs(tc.Felixes[1].ExpectedWireguardTunnelAddr)
								case "vxlan":
									hostW1SrcIP = ExpectWithSrcIPs(tc.Felixes[1].ExpectedVXLANTunnelAddr)
								}

								ports := ExpectWithPorts(npPort)

								cc.Expect(Some, hostW[0], TargetIP(node0IP), ports, hostW0SrcIP)
								cc.Expect(Some, hostW[0], TargetIP(node1IP), ports, hostW0SrcIP)
								cc.Expect(Some, hostW[1], TargetIP(node0IP), ports, hostW1SrcIP)
								cc.Expect(Some, hostW[1], TargetIP(node1IP), ports, hostW1SrcIP)

								cc.CheckConnectivity()
							})

							It("should have connectivity from all host-networked workloads to workload 0 via ExternalIP", func() {
								if testOpts.connTimeEnabled {
									// not valid for CTLB as it is just and approx.
									return
								}
								// This test is primarily to make sure that the external
								// IPs do not interfere with the workaround and vise
								// versa.
								By("Setting ExternalIPs")
								tc.Felixes[0].Exec("ip", "addr", "add", testSvcExtIP0+"/32", "dev", "eth0")
								tc.Felixes[1].Exec("ip", "addr", "add", testSvcExtIP1+"/32", "dev", "eth0")

								// The external IPs must be routable
								By("Setting routes for the ExternalIPs")
								tc.Felixes[0].Exec("ip", "route", "add", testSvcExtIP1+"/32", "via", tc.Felixes[1].IP)
								tc.Felixes[1].Exec("ip", "route", "add", testSvcExtIP0+"/32", "via", tc.Felixes[0].IP)
								externalClient.Exec("ip", "route", "add", testSvcExtIP1+"/32", "via", tc.Felixes[1].IP)
								externalClient.Exec("ip", "route", "add", testSvcExtIP0+"/32", "via", tc.Felixes[0].IP)

								By("Allow ingress from external client", func() {
									pol = api.NewGlobalNetworkPolicy()
									pol.Namespace = "fv"
									pol.Name = "policy-ext-client"
									pol.Spec.Ingress = []api.Rule{
										{
											Action: "Allow",
											Source: api.EntityRule{
												Nets: []string{externalClient.IP + "/32"},
											},
										},
									}
									w00Slector := fmt.Sprintf("name=='%s'", w[0][0].Name)
									pol.Spec.Selector = w00Slector

									pol = createPolicy(pol)
								})

								node0IP := tc.Felixes[0].IP
								node1IP := tc.Felixes[1].IP

								hostW0SrcIP := ExpectWithSrcIPs(node0IP)
								hostW1SrcIP := ExpectWithSrcIPs(node1IP)
								hostW11SrcIP := ExpectWithSrcIPs(testSvcExtIP1)

								switch testOpts.tunnel {
								case "ipip":
									hostW1SrcIP = ExpectWithSrcIPs(tc.Felixes[1].ExpectedIPIPTunnelAddr)
									hostW11SrcIP = ExpectWithSrcIPs(tc.Felixes[1].ExpectedIPIPTunnelAddr)
								case "wireguard":
									hostW1SrcIP = ExpectWithSrcIPs(tc.Felixes[1].ExpectedWireguardTunnelAddr)
									hostW11SrcIP = ExpectWithSrcIPs(tc.Felixes[1].ExpectedWireguardTunnelAddr)
								case "vxlan":
									hostW1SrcIP = ExpectWithSrcIPs(tc.Felixes[1].ExpectedVXLANTunnelAddr)
									hostW11SrcIP = ExpectWithSrcIPs(tc.Felixes[1].ExpectedVXLANTunnelAddr)
								}

								ports := ExpectWithPorts(80)

								cc.Expect(Some, hostW[0], TargetIP(testSvcExtIP0), ports, ExpectWithSrcIPs(testSvcExtIP0))
								cc.Expect(Some, hostW[1], TargetIP(testSvcExtIP0), ports, hostW1SrcIP)
								cc.Expect(Some, hostW[0], TargetIP(testSvcExtIP1), ports, hostW0SrcIP)
								cc.Expect(Some, hostW[1], TargetIP(testSvcExtIP1), ports, hostW11SrcIP)

								cc.Expect(Some, externalClient, TargetIP(testSvcExtIP0), ports)
								cc.Expect(Some, externalClient, TargetIP(testSvcExtIP1), ports)

								cc.CheckConnectivity()
							})

							_ = testIfNotUDPUConnected && // two app with two sockets cannot conflict
								Context("with conflict from host-networked workloads via clusterIP and directly", func() {
									JustBeforeEach(func() {
										for i, felix := range tc.Felixes {
											f := felix
											idx := i
											Eventually(func() bool {
												return checkServiceRoute(f, testSvc.Spec.ClusterIP)
											}, 10*time.Second, 300*time.Millisecond).Should(BeTrue(),
												fmt.Sprintf("felix %d failed to sync with service", idx))

											felix.Exec("ip", "route")
										}
									})
									if ctlbWorkaround {
										It("should have connection when via clusterIP starts first", func() {
											node1IP := tc.Felixes[1].IP

											hostW1SrcIP := ExpectWithSrcIPs(node1IP)

											switch testOpts.tunnel {
											case "ipip":
												hostW1SrcIP = ExpectWithSrcIPs(tc.Felixes[1].ExpectedIPIPTunnelAddr)
											case "wireguard":
												hostW1SrcIP = ExpectWithSrcIPs(tc.Felixes[1].ExpectedWireguardTunnelAddr)
											case "vxlan":
												hostW1SrcIP = ExpectWithSrcIPs(tc.Felixes[1].ExpectedVXLANTunnelAddr)
											}

											clusterIP := testSvc.Spec.ClusterIP
											port := uint16(testSvc.Spec.Ports[0].Port)

											By("syncing with service programming")
											ports := ExpectWithPorts(port)
											cc.Expect(Some, hostW[1], TargetIP(clusterIP), ports, hostW1SrcIP)
											cc.CheckConnectivity()
											cc.ResetExpectations()

											By("starting a persistent connection to cluster IP")
											pc := hostW[1].StartPersistentConnection(clusterIP, int(port),
												workload.PersistentConnectionOpts{
													SourcePort:          12345,
													MonitorConnectivity: true,
												},
											)
											defer pc.Stop()

											cc.Expect(Some, hostW[1], w[0][0], hostW1SrcIP, ExpectWithSrcPort(12345))
											cc.CheckConnectivity()

											prevCount := pc.PongCount()
											Eventually(pc.PongCount, "5s").Should(BeNumerically(">", prevCount),
												"Expected to see pong responses on the connection but didn't receive any")
										})

										It("should have connection when direct starts first", func() {
											node1IP := tc.Felixes[1].IP

											hostW1SrcIP := ExpectWithSrcIPs(node1IP)

											switch testOpts.tunnel {
											case "ipip":
												hostW1SrcIP = ExpectWithSrcIPs(tc.Felixes[1].ExpectedIPIPTunnelAddr)
											case "wireguard":
												hostW1SrcIP = ExpectWithSrcIPs(tc.Felixes[1].ExpectedWireguardTunnelAddr)
											case "vxlan":
												hostW1SrcIP = ExpectWithSrcIPs(tc.Felixes[1].ExpectedVXLANTunnelAddr)
											}

											clusterIP := testSvc.Spec.ClusterIP
											port := uint16(testSvc.Spec.Ports[0].Port)

											By("syncing with service programming")
											ports := ExpectWithPorts(port)
											cc.Expect(Some, hostW[1], TargetIP(clusterIP), ports, hostW1SrcIP)
											cc.CheckConnectivity()
											cc.ResetExpectations()

											By("starting a persistent connection directly")
											pc := hostW[1].StartPersistentConnection(w[0][0].IP, 8055,
												workload.PersistentConnectionOpts{
													SourcePort:          12345,
													MonitorConnectivity: true,
												},
											)
											defer pc.Stop()

											cc.Expect(Some, hostW[1], TargetIP(clusterIP), ports,
												hostW1SrcIP, ExpectWithSrcPort(12345))
											cc.CheckConnectivity()

											prevCount := pc.PongCount()
											Eventually(pc.PongCount, "5s").Should(BeNumerically(">", prevCount),
												"Expected to see pong responses on the connection but didn't receive any")
										})
									}
								})

							It("should have connectivity from all host-networked workloads to workload 0 via clusterIP", func() {
								node0IP := tc.Felixes[0].IP
								node1IP := tc.Felixes[1].IP

								hostW0SrcIP := ExpectWithSrcIPs(node0IP)
								hostW1SrcIP := ExpectWithSrcIPs(node1IP)

								switch testOpts.tunnel {
								case "ipip":
									hostW0SrcIP = ExpectWithSrcIPs(tc.Felixes[0].ExpectedIPIPTunnelAddr)
									hostW1SrcIP = ExpectWithSrcIPs(tc.Felixes[1].ExpectedIPIPTunnelAddr)
								case "wireguard":
									hostW1SrcIP = ExpectWithSrcIPs(tc.Felixes[1].ExpectedWireguardTunnelAddr)
								case "vxlan":
									hostW1SrcIP = ExpectWithSrcIPs(tc.Felixes[1].ExpectedVXLANTunnelAddr)
								}

								clusterIP := testSvc.Spec.ClusterIP
								ports := ExpectWithPorts(uint16(testSvc.Spec.Ports[0].Port))

								tc.Felixes[0].Exec("sysctl", "-w", "net.ipv6.conf.eth0.disable_ipv6=0")
								tc.Felixes[1].Exec("sysctl", "-w", "net.ipv6.conf.eth0.disable_ipv6=0")

								// Also try host networked pods, both on a local and remote node.
								cc.Expect(Some, hostW[0], TargetIP(clusterIP), ports, hostW0SrcIP)
								cc.Expect(Some, hostW[1], TargetIP(clusterIP), ports, hostW1SrcIP)

								if testOpts.protocol == "tcp" {
									// Also excercise ipv4 as ipv6
									cc.Expect(Some, hostW[0], TargetIPv4AsIPv6(clusterIP), ports, hostW0SrcIP)
									cc.Expect(Some, hostW[1], TargetIPv4AsIPv6(clusterIP), ports, hostW1SrcIP)
								}

								cc.CheckConnectivity()
							})
						})
					}

					if intLocal {
						It("workload should have connectivity to self via local and not remote node", func() {
							w00Expects := []ExpectationOption{ExpectWithPorts(npPort)}
							hostW0SrcIP := ExpectWithSrcIPs("0.0.0.0")

							hostW0SrcIP = ExpectWithSrcIPs(tc.Felixes[0].IP)
							switch testOpts.tunnel {
							case "ipip":
								hostW0SrcIP = ExpectWithSrcIPs(tc.Felixes[0].ExpectedIPIPTunnelAddr)
							}

							if !testOpts.connTimeEnabled {
								w00Expects = append(w00Expects, hostW0SrcIP)
								w00Expects = append(w00Expects, hostW0SrcIP)
							}

							cc.Expect(None, w[0][0], TargetIP(tc.Felixes[1].IP), w00Expects...)
							cc.Expect(Some, w[0][0], TargetIP(tc.Felixes[0].IP), w00Expects...)
							cc.CheckConnectivity()
						})
					} else {
						It("should have connectivity from a workload via a nodeport on another node to workload 0", func() {
							ip := tc.Felixes[1].IP

							cc.ExpectSome(w[2][1], TargetIP(ip), npPort)
							cc.CheckConnectivity()

						})

						It("workload should have connectivity to self via local/remote node", func() {
							w00Expects := []ExpectationOption{ExpectWithPorts(npPort)}
							hostW0SrcIP := ExpectWithSrcIPs(tc.Felixes[0].IP)
							switch testOpts.tunnel {
							case "ipip":
								hostW0SrcIP = ExpectWithSrcIPs(tc.Felixes[0].ExpectedIPIPTunnelAddr)
							}

							if !testOpts.connTimeEnabled {
								w00Expects = append(w00Expects, hostW0SrcIP)
								w00Expects = append(w00Expects, hostW0SrcIP)
							}

							cc.Expect(Some, w[0][0], TargetIP(tc.Felixes[1].IP), w00Expects...)
							cc.Expect(Some, w[0][0], TargetIP(tc.Felixes[0].IP), w00Expects...)
							cc.CheckConnectivity()
						})
					}

					It("should not have connectivity from external to w[0] via local/remote node", func() {
						cc.ExpectNone(externalClient, TargetIP(tc.Felixes[1].IP), npPort)
						cc.ExpectNone(externalClient, TargetIP(tc.Felixes[0].IP), npPort)
						// Include a check that goes via the local nodeport to make sure the dataplane has converged.
						cc.ExpectSome(w[0][1], TargetIP(tc.Felixes[0].IP), npPort)
						cc.CheckConnectivity()
					})

					Describe("after updating the policy to allow traffic from externalClient", func() {
						BeforeEach(func() {
							pol.Spec.Ingress = []api.Rule{
								{
									Action: "Allow",
									Source: api.EntityRule{
										Nets: []string{
											externalClient.IP + "/32",
										},
									},
								},
							}
							pol = updatePolicy(pol)
						})

						if extLocal && !testOpts.connTimeEnabled {
							It("should not have connectivity from external to w[0] via node1->node0 fwd", func() {
								cc.ExpectNone(externalClient, TargetIP(tc.Felixes[1].IP), npPort)
								// Include a check that goes via the nodeport with a local backing pod to make sure the dataplane has converged.
								cc.ExpectSome(externalClient, TargetIP(tc.Felixes[0].IP), npPort)
								cc.CheckConnectivity()
							})
						} else if !testOpts.connTimeEnabled && !intLocal /* irrelevant option for extClient */ {
							It("should have connectivity from external to w[0] via node1->node0 fwd", func() {
								By("checking the connectivity and thus populating the  neigh table", func() {
									cc.ExpectSome(externalClient, TargetIP(tc.Felixes[1].IP), npPort)
									cc.CheckConnectivity()
								})

								// The test does not make sense in DSR mode as the neigh
								// table is not used on the return path.
								if !testOpts.dsr {
									var srcMAC, dstMAC string

									By("making sure that neigh table is populated", func() {
										out, err := tc.Felixes[0].ExecOutput("calico-bpf", "arp", "dump")
										Expect(err).NotTo(HaveOccurred())

										arpRegexp := regexp.MustCompile(fmt.Sprintf(".*%s : (.*) -> (.*)", tc.Felixes[1].IP))

										lines := strings.Split(out, "\n")
										for _, l := range lines {
											if strings.Contains(l, tc.Felixes[1].IP) {
												MACs := arpRegexp.FindStringSubmatch(l)
												Expect(MACs).To(HaveLen(3))
												srcMAC = MACs[1]
												dstMAC = MACs[2]
											}
										}

										Expect(srcMAC).NotTo(Equal(""))
										Expect(dstMAC).NotTo(Equal(""))
									})

									// Since local-host networking ignores L2 addresses, we
									// need to make sure by other means that they are set
									// correctly.
									By("making sure that return VXLAN has the right MACs using tcpdump", func() {
										tcpdump := tc.Felixes[0].AttachTCPDump("eth0")
										tcpdump.SetLogEnabled(true)
										tcpdump.AddMatcher("MACs", regexp.MustCompile(fmt.Sprintf("%s > %s", srcMAC, dstMAC)))
										tcpdump.Start("-e", "udp", "and", "src", tc.Felixes[0].IP, "and", "port", "4789")
										defer tcpdump.Stop()

										cc.ExpectSome(externalClient, TargetIP(tc.Felixes[1].IP), npPort)
										cc.CheckConnectivity()

										Eventually(func() int { return tcpdump.MatchCount("MACs") }).
											Should(BeNumerically(">", 0), "MACs do not match")
									})
								}
							})

							// Our unconnected test client cannot handle multiple streams. Two
							// clients cannot use the same local address. The connected case shows
							// that it works in principle.
							_ = testIfNotUDPUConnected && It("should not break connectivity with source port collision", func() {

								By("Synchronizing with policy and services")
								cc.Expect(Some, externalClient, TargetIP(tc.Felixes[0].IP), ExpectWithPorts(npPort))
								cc.Expect(Some, externalClient, TargetIP(tc.Felixes[1].IP), ExpectWithPorts(npPort))
								cc.CheckConnectivity()

								pc := &PersistentConnection{
									Runtime:             externalClient,
									RuntimeName:         externalClient.Name,
									IP:                  tc.Felixes[0].IP,
									Port:                int(npPort),
									SourcePort:          12345,
									Protocol:            testOpts.protocol,
									MonitorConnectivity: true,
								}

								err := pc.Start()
								Expect(err).NotTo(HaveOccurred())
								defer pc.Stop()

								Eventually(pc.PongCount, "5s").Should(
									BeNumerically(">", 0),
									"Expected to see pong responses on the connection but didn't receive any")
								log.Info("Pongs received within last 1s")

								cc.ResetExpectations()
								cc.Expect(Some, externalClient, TargetIP(tc.Felixes[1].IP),
									ExpectWithPorts(npPort), ExpectWithSrcPort(12345))
								cc.CheckConnectivity()

								prevCount := pc.PongCount()

								Eventually(pc.PongCount, "5s").Should(BeNumerically(">", prevCount),
									"Expected to see pong responses on the connection but didn't receive any")
								log.Info("Pongs received within last 1s")
							})

							_ = testIfTCP && It("should survive conntrack cleanup sweep", func() {
								By("checking the connectivity and thus syncing with service creation", func() {
									cc.ExpectSome(externalClient, TargetIP(tc.Felixes[1].IP), npPort)
									cc.CheckConnectivity()
								})

								By("monitoring a persistent connection", func() {
									pc := &PersistentConnection{
										Runtime:             externalClient,
										RuntimeName:         externalClient.Name,
										IP:                  tc.Felixes[1].IP,
										Port:                int(npPort),
										Protocol:            testOpts.protocol,
										MonitorConnectivity: true,
									}

									err := pc.Start()
									Expect(err).NotTo(HaveOccurred())
									defer pc.Stop()

									EventuallyWithOffset(1, pc.PongCount, "5s").Should(
										BeNumerically(">", 0),
										"Expected to see pong responses on the connection but didn't receive any")
									log.Info("Pongs received within last 1s")

									// We make sure that at least one iteration of the conntrack
									// cleanup executes and we periodically monitor the connection if
									// it is alive by checking that the number of PONGs keeps
									// increasing.
									start := time.Now()
									prevCount := pc.PongCount()
									for time.Since(start) < 2*conntrack.ScanPeriod {
										time.Sleep(time.Second)
										newCount := pc.PongCount()
										Expect(prevCount).Should(
											BeNumerically("<", newCount),
											"No new pongs since the last iteration. Connection broken?",
										)
										prevCount = newCount
									}
								})
							})

							if !testOpts.dsr {
								// When DSR is enabled, we need to have away how to pass the
								// original traffic back.
								//
								// felixes[0].Exec("ip", "route", "add", "192.168.20.0/24", "via", felixes[1].IP)
								//
								// This does not work since the other node would treat it as
								// DNAT due to the existing CT entries and NodePort traffix
								// otherwise :-/

								It("should have connectivity from external to w[0] via node1IP2 -> nodeIP1 -> node0 fwd", func() {
									// 192.168.20.1              +----------|---------+
									//      |                    |          |         |
									//      v                    |          |         V
									//    eth20                 eth0        |       eth0
									//  10.0.0.20:30333 --> felixes[1].IP   |   felixes[0].IP
									//                                      |        |
									//                                      |        V
									//                                      |     caliXYZ
									//                                      |    w[0][0].IP:8055
									//                                      |
									//                node1                 |      node0

									var eth20 *workload.Workload

									defer func() {
										if eth20 != nil {
											eth20.Stop()
										}
									}()

									By("setting up node's fake external iface", func() {
										// We name the iface eth20 since such ifaces are
										// treated by felix as external to the node
										//
										// Using a test-workload creates the namespaces and the
										// interfaces to emulate the host NICs

										eth20 = &workload.Workload{
											Name:          "eth20",
											C:             tc.Felixes[1].Container,
											IP:            "192.168.20.1",
											Ports:         "57005", // 0xdead
											Protocol:      testOpts.protocol,
											InterfaceName: "eth20",
											MTU:           1500, // Need to match host MTU or felix will restart.
										}
										err := eth20.Start()
										Expect(err).NotTo(HaveOccurred())

										// assign address to eth20 and add route to the .20 network
										tc.Felixes[1].Exec("ip", "route", "add", "192.168.20.0/24", "dev", "eth20")
										tc.Felixes[1].Exec("ip", "addr", "add", "10.0.0.20/32", "dev", "eth20")
										_, err = eth20.RunCmd("ip", "route", "add", "10.0.0.20/32", "dev", "eth0")
										Expect(err).NotTo(HaveOccurred())
										// Add a route to felix[1] to be able to reach the nodeport
										_, err = eth20.RunCmd("ip", "route", "add", tc.Felixes[1].IP+"/32", "via", "10.0.0.20")
										Expect(err).NotTo(HaveOccurred())
										// This multi-NIC scenario works only if the kernel's RPF check
										// is not strict so we need to override it for the test and must
										// be set properly when product is deployed. We reply on
										// iptables to do require check for us.
										tc.Felixes[1].Exec("sysctl", "-w", "net.ipv4.conf.eth0.rp_filter=2")
										tc.Felixes[1].Exec("sysctl", "-w", "net.ipv4.conf.eth20.rp_filter=2")
									})

									By("setting up routes to .20 net on dest node to trigger RPF check", func() {
										// set up a dummy interface just for the routing purpose
										tc.Felixes[0].Exec("ip", "link", "add", "dummy1", "type", "dummy")
										tc.Felixes[0].Exec("ip", "link", "set", "dummy1", "up")
										// set up route to the .20 net through the dummy iface. This
										// makes the .20 a universally reachable external world from the
										// internal/private eth0 network
										tc.Felixes[0].Exec("ip", "route", "add", "192.168.20.0/24", "dev", "dummy1")
										// This multi-NIC scenario works only if the kernel's RPF check
										// is not strict so we need to override it for the test and must
										// be set properly when product is deployed. We reply on
										// iptables to do require check for us.
										tc.Felixes[0].Exec("sysctl", "-w", "net.ipv4.conf.eth0.rp_filter=2")
										tc.Felixes[0].Exec("sysctl", "-w", "net.ipv4.conf.dummy1.rp_filter=2")
									})

									By("Allowing traffic from the eth20 network", func() {
										pol.Spec.Ingress = []api.Rule{
											{
												Action: "Allow",
												Source: api.EntityRule{
													Nets: []string{
														eth20.IP + "/32",
													},
												},
											},
										}
										pol = updatePolicy(pol)
									})

									By("Checking that there is connectivity from eth20 network", func() {

										cc.ExpectSome(eth20, TargetIP(tc.Felixes[1].IP), npPort)
										cc.CheckConnectivity()
									})
								})
							}

							if testOpts.protocol == "tcp" {

								const (
									hostIfaceMTU = 1500
									podIfaceMTU  = 1450
									sendLen      = hostIfaceMTU
									recvLen      = podIfaceMTU
								)

								Context("with TCP, tx/rx close to MTU size on NP via node1->node0 ", func() {

									It("should not adjust MTU on client side if GRO off on nodes", func() {
										// force non-GSO packets on node ingress
										err := tc.Felixes[1].ExecMayFail("ethtool", "-K", "eth0", "gro", "off")
										Expect(err).NotTo(HaveOccurred())

										cc.Expect(Some, externalClient, TargetIP(tc.Felixes[1].IP),
											ExpectWithPorts(npPort),
											ExpectWithSendLen(sendLen),
											ExpectWithRecvLen(recvLen),
											ExpectWithClientAdjustedMTU(hostIfaceMTU, hostIfaceMTU),
										)
										cc.CheckConnectivity()
									})
								})
							}
						}

						if !testOpts.connTimeEnabled {
							It("should have connectivity from external to w[0] via node0", func() {
								log.WithFields(log.Fields{
									"externalClientIP": externalClient.IP,
									"nodePortIP":       tc.Felixes[1].IP,
								}).Infof("external->nodeport connection")

								cc.ExpectSome(externalClient, TargetIP(tc.Felixes[0].IP), npPort)
								cc.CheckConnectivity()
							})
						}
					})
				}

				Context("with test-service being a nodeport @ "+strconv.Itoa(int(npPort)), func() {
					nodePortsTest(false, false)
				})

				// FIXME connect time shares the same NAT table and it is a lottery which one it gets
				if !testOpts.connTimeEnabled {
					Context("with test-service being a nodeport @ "+strconv.Itoa(int(npPort))+
						" ExternalTrafficPolicy=local", func() {
						nodePortsTest(true, false)
					})
					Context("with test-service being a nodeport @ "+strconv.Itoa(int(npPort))+
						" InternalTrafficPolicy=local", func() {
						nodePortsTest(false, true)
					})
				}

				Context("with icmp blocked from workloads, external client", func() {
					var (
						testSvc          *v1.Service
						testSvcNamespace string
					)

					testSvcName := "test-service"

					BeforeEach(func() {
						icmpProto := numorstring.ProtocolFromString("icmp")
						pol.Spec.Ingress = []api.Rule{
							{
								Action: "Allow",
								Source: api.EntityRule{
									Nets: []string{"0.0.0.0/0"},
								},
							},
						}
						pol.Spec.Egress = []api.Rule{
							{
								Action: "Allow",
								Source: api.EntityRule{
									Nets: []string{"0.0.0.0/0"},
								},
							},
							{
								Action:   "Deny",
								Protocol: &icmpProto,
							},
						}
						pol = updatePolicy(pol)
					})

					var tgtPort int
					var tgtWorkload *workload.Workload

					JustBeforeEach(func() {
						k8sClient := infra.(*infrastructure.K8sDatastoreInfra).K8sClient
						testSvc = k8sService(testSvcName, "10.101.0.10", tgtWorkload, 80, tgtPort, int32(npPort), testOpts.protocol)
						testSvcNamespace = testSvc.ObjectMeta.Namespace
						_, err := k8sClient.CoreV1().Services(testSvcNamespace).Create(context.Background(), testSvc, metav1.CreateOptions{})
						Expect(err).NotTo(HaveOccurred())
						Eventually(k8sGetEpsForServiceFunc(k8sClient, testSvc), "10s").Should(HaveLen(1),
							"Service endpoints didn't get created? Is controller-manager happy?")

						// Sync with all felixes because some fwd tests with "none"
						// connectivity need this to be set on all sides as they will not
						// retry when there is no connectivity.
						Eventually(func() bool {
							for _, flx := range tc.Felixes {
								natFtKey := nat.NewNATKey(net.ParseIP(flx.IP), npPort, numericProto)

								m := dumpNATMap(flx)
								v, ok := m[natFtKey]
								if !ok || v.Count() == 0 {
									return false
								}

								beKey := nat.NewNATBackendKey(v.ID(), 0)

								be := dumpEPMap(flx)
								if _, ok := be[beKey]; !ok {
									return false
								}
							}
							return true
						}, 5*time.Second).Should(BeTrue())

						// Sync with policy
						cc.ExpectSome(w[1][0], w[0][0])
						cc.CheckConnectivity()
					})

					Describe("with dead workload", func() {
						if testOpts.connTimeEnabled {
							// FIXME externalClient also does conntime balancing
							return
						}

						BeforeEach(func() {
							deadWorkload.ConfigureInInfra(infra)
							tgtPort = 8057
							tgtWorkload = deadWorkload
						})

						It("should get host unreachable from nodeport via node1->node0 fwd", func() {
							err := tc.Felixes[0].ExecMayFail("ip", "route", "add", "unreachable", deadWorkload.IP)
							Expect(err).NotTo(HaveOccurred())

							tcpdump := externalClient.AttachTCPDump("any")
							tcpdump.SetLogEnabled(true)
							matcher := fmt.Sprintf("IP %s > %s: ICMP host %s unreachable",
								tc.Felixes[1].IP, externalClient.IP, tc.Felixes[1].IP)
							tcpdump.AddMatcher("ICMP", regexp.MustCompile(matcher))
							tcpdump.Start(testOpts.protocol, "port", strconv.Itoa(int(npPort)), "or", "icmp")
							defer tcpdump.Stop()

							cc.ExpectNone(externalClient, TargetIP(tc.Felixes[1].IP), npPort)
							cc.CheckConnectivity()

							Eventually(func() int { return tcpdump.MatchCount("ICMP") }).
								Should(BeNumerically(">", 0), matcher)
						})
					})

					Describe("with wrong target port", func() {
						// TCP would send RST instead of ICMP, it is enough to test one way of
						// triggering the ICMP message
						if testOpts.protocol != "udp" {
							return
						}

						BeforeEach(func() {
							tgtPort = 0xdead
							tgtWorkload = w[0][0]
						})

						if !testOpts.connTimeEnabled {
							It("should get port unreachable via node1->node0 fwd", func() {
								tcpdump := externalClient.AttachTCPDump("any")
								tcpdump.SetLogEnabled(true)
								matcher := fmt.Sprintf("IP %s > %s: ICMP %s udp port %d unreachable",
									tc.Felixes[1].IP, externalClient.IP, tc.Felixes[1].IP, npPort)
								tcpdump.AddMatcher("ICMP", regexp.MustCompile(matcher))
								tcpdump.Start(testOpts.protocol, "port", strconv.Itoa(int(npPort)), "or", "icmp")
								defer tcpdump.Stop()

								cc.ExpectNone(externalClient, TargetIP(tc.Felixes[1].IP), npPort)
								cc.CheckConnectivity()
								Eventually(func() int { return tcpdump.MatchCount("ICMP") }).
									Should(BeNumerically(">", 0), matcher)
							})
						}

						It("should get port unreachable workload to workload", func() {
							tcpdump := w[1][1].AttachTCPDump()
							tcpdump.SetLogEnabled(true)
							matcher := fmt.Sprintf("IP %s > %s: ICMP %s udp port %d unreachable",
								tgtWorkload.IP, w[1][1].IP, tgtWorkload.IP, tgtPort)
							tcpdump.AddMatcher("ICMP", regexp.MustCompile(matcher))
							tcpdump.Start(testOpts.protocol, "port", strconv.Itoa(tgtPort), "or", "icmp")
							defer tcpdump.Stop()

							cc.ExpectNone(w[1][1], TargetIP(tgtWorkload.IP), uint16(tgtPort))
							cc.CheckConnectivity()
							Eventually(func() int { return tcpdump.MatchCount("ICMP") }).
								Should(BeNumerically(">", 0), matcher)
						})

						It("should get port unreachable workload to workload through NP", func() {
							tcpdump := w[1][1].AttachTCPDump()
							tcpdump.SetLogEnabled(true)

							var matcher string

							if testOpts.connTimeEnabled {
								matcher = fmt.Sprintf("IP %s > %s: ICMP %s udp port %d unreachable",
									tgtWorkload.IP, w[1][1].IP, w[0][0].IP, tgtPort)
								tcpdump.AddMatcher("ICMP", regexp.MustCompile(matcher))
								tcpdump.Start(testOpts.protocol, "port", strconv.Itoa(tgtPort), "or", "icmp")
							} else {
								matcher = fmt.Sprintf("IP %s > %s: ICMP %s udp port %d unreachable",
									tgtWorkload.IP, w[1][1].IP, tc.Felixes[1].IP, npPort)
								tcpdump.AddMatcher("ICMP", regexp.MustCompile(matcher))
								tcpdump.Start(testOpts.protocol, "port", strconv.Itoa(int(npPort)), "or", "icmp")
							}
							defer tcpdump.Stop()

							cc.ExpectNone(w[1][1], TargetIP(tc.Felixes[1].IP), npPort)
							cc.CheckConnectivity()
							Eventually(func() int { return tcpdump.MatchCount("ICMP") }, 10*time.Second, 200*time.Millisecond).
								Should(BeNumerically(">", 0), matcher)
						})
					})
				})

				Context("with CT tables full", func() {
					It("should still allow host -> host", func() {
						// XXX as long as there is no HEP policy
						// using hostW as a sink

						By("waiting for everything to come up", func() {
							cc.Expect(Some, tc.Felixes[0], hostW[1])
							cc.Expect(Some, tc.Felixes[1], hostW[0])
							cc.CheckConnectivity()
						})

						By("filling up the CT tables", func() {
							srcIP := net.IPv4(123, 123, 123, 123)
							dstIP := net.IPv4(121, 121, 121, 121)

							now := time.Duration(timeshim.RealTime().KTimeNanos())
							leg := conntrack.Leg{SynSeen: true, AckSeen: true, Opener: true}
							val := conntrack.NewValueNormal(now, now, 0, leg, leg)
							val64 := base64.StdEncoding.EncodeToString(val[:])

							key := conntrack.NewKey(6 /* TCP */, srcIP, 0, dstIP, 0)
							key64 := base64.StdEncoding.EncodeToString(key[:])

							_, err := tc.Felixes[0].ExecCombinedOutput("calico-bpf", "conntrack", "fill", key64, val64)
							Expect(err).NotTo(HaveOccurred())
						})

						By("checking host-host connectivity works", func() {
							cc.ResetExpectations()
							cc.Expect(Some, tc.Felixes[0], hostW[1])
							cc.Expect(Some, tc.Felixes[1], hostW[0])
							cc.CheckConnectivity(conntrackChecks(tc.Felixes)...)
						})

						By("checking pod-pod connectivity fails", func() {
							cc.ResetExpectations()
							cc.Expect(None, w[0][1], w[0][0])
							cc.Expect(None, w[1][0], w[0][0])
							cc.Expect(None, w[1][1], w[0][0])
							cc.CheckConnectivity()
						})

						By("cleaning up the CT maps", func() {
							_, err := tc.Felixes[0].ExecOutput("calico-bpf", "conntrack", "clean")
							Expect(err).NotTo(HaveOccurred())
						})

						By("checking pod-pod connectivity works again", func() {
							cc.ResetExpectations()
							cc.Expect(Some, w[0][1], w[0][0])
							cc.Expect(Some, w[1][0], w[0][0])
							cc.Expect(Some, w[1][1], w[0][0])
							cc.CheckConnectivity(conntrackChecks(tc.Felixes)...)
						})
					})
				})
			})

			It("should have connectivity when DNAT redirects to-host traffic to a local pod.", func() {
				protocol := "tcp"
				if testOpts.protocol == "udp" {
					protocol = "udp"
				}

				hostIP0 := TargetIP(tc.Felixes[0].IP)
				hostPort := uint16(8080)
				target := fmt.Sprintf("%s:8055", w[0][0].GetIP())

				policy := api.NewNetworkPolicy()
				policy.Name = "allow-all"
				policy.Namespace = "default"
				one := float64(1)
				policy.Spec.Order = &one
				policy.Spec.Ingress = []api.Rule{{Action: api.Allow}}
				policy.Spec.Egress = []api.Rule{{Action: api.Allow}}
				policy.Spec.Selector = "all()"
				_, err := calicoClient.NetworkPolicies().Create(utils.Ctx, policy, utils.NoOptions)
				Expect(err).NotTo(HaveOccurred())

				expectNormalConnectivity := func() {
					cc.ResetExpectations()
					cc.ExpectNone(tc.Felixes[1], hostIP0, hostPort)
					cc.ExpectNone(externalClient, hostIP0, hostPort)
					cc.ExpectNone(w[1][0], hostIP0, hostPort)
					cc.CheckConnectivity()
					cc.ResetExpectations()
				}

				By("checking initial connectivity", func() {
					expectNormalConnectivity()
				})

				By("installing 3rd party DNAT rules", func() {
					// Install a DNAT in first felix
					tc.Felixes[0].Exec(
						"iptables", "-w", "10", "-W", "100000", "-t", "nat", "-A", "PREROUTING", "-p", protocol, "-m", protocol,
						"--dport", fmt.Sprintf("%d", hostPort), "-j", "DNAT", "--to-destination", target)

					cc.ResetExpectations()
					cc.ExpectSome(tc.Felixes[1], hostIP0, hostPort)
					cc.ExpectSome(externalClient, hostIP0, hostPort)
					cc.ExpectSome(w[1][0], hostIP0, hostPort)
					cc.CheckConnectivity()
					cc.ResetExpectations()
				})

				By("removing 3rd party rules and check connectivity is back to normal again", func() {
					tc.Felixes[0].Exec(
						"iptables", "-w", "10", "-W", "100000", "-t", "nat", "-D", "PREROUTING", "-p", protocol, "-m", protocol,
						"--dport", fmt.Sprintf("%d", hostPort), "-j", "DNAT", "--to-destination", target)

					expectNormalConnectivity()
				})
			})

		})

		Describe("with BPF disabled to begin with", func() {
			var pc *PersistentConnection

			BeforeEach(func() {
				options.TestManagesBPF = true
				setupCluster()

				// Default to Allow...
				pol := api.NewGlobalNetworkPolicy()
				pol.Namespace = "fv"
				pol.Name = "policy-1"
				pol.Spec.Ingress = []api.Rule{{Action: "Allow"}}
				pol.Spec.Egress = []api.Rule{{Action: "Allow"}}
				pol.Spec.Selector = "all()"
				pol = createPolicy(pol)

				pc = nil
			})

			AfterEach(func() {
				if pc != nil {
					pc.Stop()
				}
			})

			enableBPF := func() {
				By("Enabling BPF")
				// Some tests start with a felix config pre-created, try to update it...
				fc, err := calicoClient.FelixConfigurations().Get(context.Background(), "default", options2.GetOptions{})
				bpfEnabled := true
				if err == nil {
					fc.Spec.BPFEnabled = &bpfEnabled
					_, err := calicoClient.FelixConfigurations().Update(context.Background(), fc, options2.SetOptions{})
					Expect(err).NotTo(HaveOccurred())
					return
				}

				// Fall back on creating it...
				fc = api.NewFelixConfiguration()
				fc.Name = "default"
				fc.Spec.BPFEnabled = &bpfEnabled
				fc, err = calicoClient.FelixConfigurations().Create(context.Background(), fc, options2.SetOptions{})
				Expect(err).NotTo(HaveOccurred())

				// Wait for BPF to be active.
				ensureAllNodesBPFProgramsAttached(tc.Felixes)
			}

			expectPongs := func() {
				count := pc.PongCount()
				EventuallyWithOffset(1, pc.PongCount, "60s").Should(
					BeNumerically(">", count),
					"Expected to see pong responses on the connection but didn't receive any")
				log.Info("Pongs received")
			}

			if testOpts.protocol == "tcp" && testOpts.dsr {
				verifyConnectivityWhileEnablingBPF := func(from, to *workload.Workload) {
					By("Starting persistent connection")
					pc = from.StartPersistentConnection(to.IP, 8055, workload.PersistentConnectionOpts{
						MonitorConnectivity: true,
						Timeout:             60 * time.Second,
					})

					By("having initial connectivity", expectPongs)
					By("enabling BPF mode", enableBPF) // Waits for BPF programs to be installed
					By("still having connectivity on the existing connection", expectPongs)
				}

				It("should keep a connection up between hosts when BPF is enabled", func() {
					verifyConnectivityWhileEnablingBPF(hostW[0], hostW[1])
				})

				It("should keep a connection up between workloads on different hosts when BPF is enabled", func() {
					verifyConnectivityWhileEnablingBPF(w[0][0], w[1][0])
				})

				It("should keep a connection up between hosts and remote workloads when BPF is enabled", func() {
					verifyConnectivityWhileEnablingBPF(hostW[0], w[1][0])
				})

				It("should keep a connection up between hosts and local workloads when BPF is enabled", func() {
					verifyConnectivityWhileEnablingBPF(hostW[0], w[0][0])
				})
			}
		})

		Describe("3rd party CNI", func() {
			// We do not use tunnel in such environments, no need to test.
			if testOpts.tunnel != "none" {
				return
			}

			BeforeEach(func() {
				// To mimic 3rd party CNI, we do not install IPPools and set the source to
				// learn routes to WorkloadIPs as IPAM/CNI is not going to provide either.
				options.UseIPPools = false
				options.ExtraEnvVars["FELIX_ROUTESOURCE"] = "WorkloadIPs"
				setupCluster()
			})

			Describe("CNI installs NAT outgoing iptable rules", func() {
				var extWorkload *workload.Workload
				BeforeEach(func() {
					c := infrastructure.RunExtClient("ext-workload")
					extWorkload = &workload.Workload{
						C:        c,
						Name:     "ext-workload",
						Ports:    "4321",
						Protocol: testOpts.protocol,
						IP:       c.IP,
					}

					err := extWorkload.Start()
					Expect(err).NotTo(HaveOccurred())

					for _, felix := range tc.Felixes {
						felix.Exec("iptables", "-t", "nat", "-A", "POSTROUTING", "-d", extWorkload.IP, "-j", "MASQUERADE")
					}
				})

				It("should have connectivity to external workload", func() {
					By("allowing any traffic", func() {
						pol := api.NewGlobalNetworkPolicy()
						pol.Namespace = "fv"
						pol.Name = "policy-1"
						pol.Spec.Ingress = []api.Rule{{Action: "Allow"}}
						pol.Spec.Egress = []api.Rule{{Action: "Allow"}}
						pol.Spec.Selector = "all()"

						pol = createPolicy(pol)

						cc.ExpectSome(w[1][0], w[0][0])
						cc.ExpectSome(w[1][1], w[0][0])
						cc.CheckConnectivity(conntrackChecks(tc.Felixes)...)
						cc.ResetExpectations()
					})

					By("checking connectivity to the external workload", func() {
						cc.Expect(Some, w[0][0], extWorkload, ExpectWithPorts(4321), ExpectWithSrcIPs(tc.Felixes[0].IP))
						cc.Expect(Some, w[1][0], extWorkload, ExpectWithPorts(4321), ExpectWithSrcIPs(tc.Felixes[1].IP))
						cc.CheckConnectivity(conntrackChecks(tc.Felixes)...)
					})
				})

				AfterEach(func() {
					extWorkload.Stop()
				})
			})
		})

		Context("With BPFEnforceRPF=Strict", func() {
			BeforeEach(func() {
				options.ExtraEnvVars["FELIX_BPFEnforceRPF"] = "Strict"
				setupCluster()
			})

			// Test doesn't use services so ignore the runs with those turned on.
			if testOpts.protocol == "udp" && !testOpts.connTimeEnabled && !testOpts.dsr {
				It("should not be able to spoof UDP", func() {
					By("Disabling dev RPF")
					setRPF(tc.Felixes, testOpts.tunnel, 0, 0)
					tc.Felixes[1].Exec("sysctl", "-w", "net.ipv4.conf."+w[1][0].InterfaceName+".rp_filter=0")
					tc.Felixes[1].Exec("sysctl", "-w", "net.ipv4.conf."+w[1][1].InterfaceName+".rp_filter=0")

					By("allowing any traffic", func() {
						pol := api.NewGlobalNetworkPolicy()
						pol.Name = "allow-all"
						pol.Spec.Ingress = []api.Rule{{Action: api.Allow}}
						pol.Spec.Egress = []api.Rule{{Action: api.Allow}}
						pol.Spec.Selector = "all()"

						pol = createPolicy(pol)

						cc.ExpectSome(w[1][0], w[0][0])
						cc.ExpectSome(w[1][1], w[0][0])
						cc.CheckConnectivity()
					})

					By("testing that packet sent by another workload is dropped", func() {
						tcpdump := w[0][0].AttachTCPDump()
						tcpdump.SetLogEnabled(true)
						matcher := fmt.Sprintf("IP %s\\.30444 > %s\\.30444: UDP", w[1][0].IP, w[0][0].IP)
						tcpdump.AddMatcher("UDP-30444", regexp.MustCompile(matcher))
						tcpdump.Start(testOpts.protocol, "port", "30444", "or", "port", "30445")
						defer tcpdump.Stop()

						// send a packet from the correct workload to create a conntrack entry
						_, err := w[1][0].RunCmd("pktgen", w[1][0].IP, w[0][0].IP, "udp",
							"--port-src", "30444", "--port-dst", "30444")
						Expect(err).NotTo(HaveOccurred())

						// We must eventually see the packet at the target
						Eventually(func() int { return tcpdump.MatchCount("UDP-30444") }).
							Should(BeNumerically("==", 1), matcher)

						// Send a spoofed packet from a different pod. Since we hit the
						// conntrack we would not do the WEP only RPF check.
						_, err = w[1][1].RunCmd("pktgen", w[1][0].IP, w[0][0].IP, "udp",
							"--port-src", "30444", "--port-dst", "30444")
						Expect(err).NotTo(HaveOccurred())

						// Since the packet will get dropped, we would not see it at the dest.
						// So we send another good packet from the spoofing workload, that we
						// will see at the dest.
						matcher2 := fmt.Sprintf("IP %s\\.30445 > %s\\.30445: UDP", w[1][1].IP, w[0][0].IP)
						tcpdump.AddMatcher("UDP-30445", regexp.MustCompile(matcher2))

						_, err = w[1][1].RunCmd("pktgen", w[1][1].IP, w[0][0].IP, "udp",
							"--port-src", "30445", "--port-dst", "30445")
						Expect(err).NotTo(HaveOccurred())

						// Wait for the good packet from the bad workload
						Eventually(func() int { return tcpdump.MatchCount("UDP-30445") }).
							Should(BeNumerically("==", 1), matcher2)

						// Check that we have not seen the spoofed packet. If there was not
						// packet reordering, which in our setup is guaranteed not to happen,
						// we know that the spoofed packet was dropped.
						Expect(tcpdump.MatchCount("UDP-30444")).To(BeNumerically("==", 1), matcher)
					})

					var eth20, eth30 *workload.Workload

					defer func() {
						if eth20 != nil {
							eth20.Stop()
						}
						if eth30 != nil {
							eth30.Stop()
						}
					}()

					// Now, set up a topology that mimics two host NICs by creating one workload per fake NIC.
					// We then move a route between the two NICs to pretend that there's a workload behind
					// one or other of them.
					//
					//      eth20 = workload used as a NIC
					//         - eth20 ------ movable fake workload 10.65.15.15
					//       192.168.20.1
					//       /
					//    10.0.0.20
					// Felix
					//    10.0.0.30
					//       \
					//       192.168.30.1
					//         - eth30 ------ movable fake workload 10.65.15.15
					//      eth30 = workload used as a NIC
					//
					fakeWorkloadIP := "10.65.15.15"

					By("setting up node's fake external ifaces", func() {
						// We name the ifaces ethXY since such ifaces are
						// treated by felix as external to the node
						//
						// Using a test-workload creates the namespaces and the
						// interfaces to emulate the host NICs

						eth20 = &workload.Workload{
							Name:          "eth20",
							C:             tc.Felixes[1].Container,
							IP:            "192.168.20.1",
							Ports:         "57005", // 0xdead
							Protocol:      testOpts.protocol,
							InterfaceName: "eth20",
							MTU:           1500, // Need to match host MTU or felix will restart.
						}
						err := eth20.Start()
						Expect(err).NotTo(HaveOccurred())

						// assign address to eth20 and add route to the .20 network
						tc.Felixes[1].Exec("ip", "route", "add", "192.168.20.0/24", "dev", "eth20")
						tc.Felixes[1].Exec("ip", "addr", "add", "10.0.0.20/32", "dev", "eth20")
						_, err = eth20.RunCmd("ip", "route", "add", "10.0.0.20/32", "dev", "eth0")
						Expect(err).NotTo(HaveOccurred())
						// Add a route to the test workload to the fake external
						// client emulated by the test-workload
						_, err = eth20.RunCmd("ip", "route", "add", w[1][1].IP+"/32", "via", "10.0.0.20")
						Expect(err).NotTo(HaveOccurred())

						eth30 = &workload.Workload{
							Name:          "eth30",
							C:             tc.Felixes[1].Container,
							IP:            "192.168.30.1",
							Ports:         "57005", // 0xdead
							Protocol:      testOpts.protocol,
							InterfaceName: "eth30",
							MTU:           1500, // Need to match host MTU or felix will restart.
						}
						err = eth30.Start()
						Expect(err).NotTo(HaveOccurred())

						// assign address to eth30 and add route to the .30 network
						tc.Felixes[1].Exec("ip", "route", "add", "192.168.30.0/24", "dev", "eth30")
						tc.Felixes[1].Exec("ip", "addr", "add", "10.0.0.30/32", "dev", "eth30")
						_, err = eth30.RunCmd("ip", "route", "add", "10.0.0.30/32", "dev", "eth0")
						Expect(err).NotTo(HaveOccurred())
						// Add a route to the test workload to the fake external
						// client emulated by the test-workload
						_, err = eth30.RunCmd("ip", "route", "add", w[1][1].IP+"/32", "via", "10.0.0.30")
						Expect(err).NotTo(HaveOccurred())

						// Make sure Felix adds a BPF program before we run the test, otherwise the conntrack
						// may be crated in the reverse direction.  Since we're pretending to be a host interface
						// Felix doesn't block traffic by default.
						Eventually(tc.Felixes[1].NumTCBPFProgsFn("eth20"), "30s", "200ms").Should(Equal(2))
						Eventually(tc.Felixes[1].NumTCBPFProgsFn("eth30"), "30s", "200ms").Should(Equal(2))

						// Make sure that networking with the .20 and .30 networks works
						cc.ResetExpectations()
						cc.ExpectSome(w[1][1], TargetIP(eth20.IP), 0xdead)
						cc.ExpectSome(w[1][1], TargetIP(eth30.IP), 0xdead)
						cc.CheckConnectivity()
					})

					By("testing that external traffic updates the RPF check if routing changes", func() {
						// set the route to the fake workload to .20 network
						tc.Felixes[1].Exec("ip", "route", "add", fakeWorkloadIP+"/32", "dev", "eth20")

						tcpdump := w[1][1].AttachTCPDump()
						tcpdump.SetLogEnabled(true)
						matcher := fmt.Sprintf("IP %s\\.30446 > %s\\.30446: UDP", fakeWorkloadIP, w[1][1].IP)
						tcpdump.AddMatcher("UDP-30446", regexp.MustCompile(matcher))
						tcpdump.Start()
						defer tcpdump.Stop()

						_, err := eth20.RunCmd("pktgen", fakeWorkloadIP, w[1][1].IP, "udp",
							"--port-src", "30446", "--port-dst", "30446")
						Expect(err).NotTo(HaveOccurred())

						// Expect to receive the packet from the .20 as the routing is correct
						Eventually(func() int { return tcpdump.MatchCount("UDP-30446") }).
							Should(BeNumerically("==", 1), matcher)

						ctBefore := dumpCTMap(tc.Felixes[1])

						k := conntrack.NewKey(17, net.ParseIP(w[1][1].IP).To4(), 30446,
							net.ParseIP(fakeWorkloadIP).To4(), 30446)
						Expect(ctBefore).To(HaveKey(k))

						// XXX Since the same code is used to do the drop of spoofed
						// packet between pods, we do not repeat it here as it is not 100%
						// bulletproof.
						//
						// We should perhaps compare the iptables counter and see if the
						// packet was dropped by the RPF check.

						// Change the routing to be from the .30
						tc.Felixes[1].Exec("ip", "route", "del", fakeWorkloadIP+"/32", "dev", "eth20")
						tc.Felixes[1].Exec("ip", "route", "add", fakeWorkloadIP+"/32", "dev", "eth30")

						_, err = eth30.RunCmd("pktgen", fakeWorkloadIP, w[1][1].IP, "udp",
							"--port-src", "30446", "--port-dst", "30446")
						Expect(err).NotTo(HaveOccurred())

						// Expect the packet from the .30 to make it through as RPF will
						// allow it and we will update the expected interface
						Eventually(func() int { return tcpdump.MatchCount("UDP-30446") }).
							Should(BeNumerically("==", 2), matcher)

						ctAfter := dumpCTMap(tc.Felixes[1])
						Expect(ctAfter).To(HaveKey(k))

						// Ifindex must have changed
						// B2A because of IPA > IPB - deterministic
						Expect(ctBefore[k].Data().B2A.Ifindex).NotTo(BeNumerically("==", 0),
							"Expected 'before' conntrack B2A ifindex to be set")
						Expect(ctAfter[k].Data().B2A.Ifindex).NotTo(BeNumerically("==", 0),
							"Expected 'after' conntrack B2A ifindex to be set")
						Expect(ctBefore[k].Data().B2A.Ifindex).
							NotTo(BeNumerically("==", ctAfter[k].Data().B2A.Ifindex))
					})
				})
			}
		})
	})
}

func typeMetaV1(kind string) metav1.TypeMeta {
	return metav1.TypeMeta{
		Kind:       kind,
		APIVersion: "v1",
	}
}

func objectMetaV1(name string) metav1.ObjectMeta {
	return metav1.ObjectMeta{
		Name:      name,
		Namespace: "default",
	}
}

func dumpNATmaps(felixes []*infrastructure.Felix) ([]nat.MapMem, []nat.BackendMapMem) {
	bpfsvcs := make([]nat.MapMem, len(felixes))
	bpfeps := make([]nat.BackendMapMem, len(felixes))

	// Felixes are independent, we can dump the maps  concurrently
	var wg sync.WaitGroup

	for i := range felixes {
		wg.Add(1)
		go func(i int) {
			defer wg.Done()
			defer GinkgoRecover()
			bpfsvcs[i], bpfeps[i] = dumpNATMaps(felixes[i])
		}(i)
	}

	wg.Wait()

	return bpfsvcs, bpfeps
}

func dumpNATMaps(felix *infrastructure.Felix) (nat.MapMem, nat.BackendMapMem) {
	return dumpNATMap(felix), dumpEPMap(felix)
}

func dumpBPFMap(felix *infrastructure.Felix, m maps.Map, iter func(k, v []byte)) {
	// Wait for the map to exist before trying to access it.  Otherwise, we
	// might fail a test that was retrying this dump anyway.
	Eventually(func() bool {
		return felix.FileExists(m.Path())
	}, "10s", "300ms").Should(BeTrue(), fmt.Sprintf("dumpBPFMap: map %s didn't show up inside container", m.Path()))
	cmd, err := maps.DumpMapCmd(m)
	Expect(err).NotTo(HaveOccurred(), "Failed to get BPF map dump command: "+m.Path())
	retriesAllowed := 4
retry:
	log.WithField("cmd", cmd).Debug("dumpBPFMap")
	out, err := felix.ExecOutput(cmd...)
	if err != nil && retriesAllowed > 0 {
		retriesAllowed--
		goto retry
	}
	Expect(err).NotTo(HaveOccurred(), "Failed to get dump BPF map: "+m.Path())
	if strings.Contains(m.(*maps.PinnedMap).Type, "percpu") {
		err = bpf.IterPerCpuMapCmdOutput([]byte(out), iter)
	} else {
		err = bpf.IterMapCmdOutput([]byte(out), iter)
	}
	if err != nil && retriesAllowed > 0 {
		retriesAllowed--
		goto retry
	}
	Expect(err).NotTo(HaveOccurred(), "Failed to parse BPF map dump: "+m.Path())
}

func dumpNATMap(felix *infrastructure.Felix) nat.MapMem {
	bm := nat.FrontendMap()
	m := make(nat.MapMem)
	dumpBPFMap(felix, bm, nat.MapMemIter(m))
	return m
}

func dumpEPMap(felix *infrastructure.Felix) nat.BackendMapMem {
	bm := nat.BackendMap()
	m := make(nat.BackendMapMem)
	dumpBPFMap(felix, bm, nat.BackendMapMemIter(m))
	return m
}

func dumpAffMap(felix *infrastructure.Felix) nat.AffinityMapMem {
	bm := nat.AffinityMap()
	m := make(nat.AffinityMapMem)
	dumpBPFMap(felix, bm, nat.AffinityMapMemIter(m))
	return m
}

func dumpCTMap(felix *infrastructure.Felix) conntrack.MapMem {
	bm := conntrack.Map()
	m := make(conntrack.MapMem)
	dumpBPFMap(felix, bm, conntrack.MapMemIter(m))
	return m
}

func dumpSendRecvMap(felix *infrastructure.Felix) nat.SendRecvMsgMapMem {
	bm := nat.SendRecvMsgMap()
	m := make(nat.SendRecvMsgMapMem)
	dumpBPFMap(felix, bm, nat.SendRecvMsgMapMemIter(m))
	return m
}

func dumpIfStateMap(felix *infrastructure.Felix) ifstate.MapMem {
	im := ifstate.Map()
	m := make(ifstate.MapMem)
	dumpBPFMap(felix, im, ifstate.MapMemIter(m))
	return m
}

func ensureAllNodesBPFProgramsAttached(felixes []*infrastructure.Felix) {
	for _, felix := range felixes {
		ensureBPFProgramsAttachedOffset(2, felix)
	}
}

func ensureBPFProgramsAttached(felix *infrastructure.Felix, ifacesExtra ...string) {
	ensureBPFProgramsAttachedOffset(2, felix, ifacesExtra...)
}

func ensureBPFProgramsAttachedOffset(offset int, felix *infrastructure.Felix, ifacesExtra ...string) {
	expectedIfaces := []string{"eth0"}
	if felix.ExpectedIPIPTunnelAddr != "" {
		expectedIfaces = append(expectedIfaces, "tunl0")
	}
	if felix.ExpectedVXLANTunnelAddr != "" {
		expectedIfaces = append(expectedIfaces, "vxlan.calico")
	}
	if felix.ExpectedWireguardTunnelAddr != "" {
		expectedIfaces = append(expectedIfaces, "wireguard.cali")
	}

	for _, w := range felix.Workloads {
		if w.Runs() {
			if iface := w.GetInterfaceName(); iface != "" {
				expectedIfaces = append(expectedIfaces, iface)
			}
			if iface := w.GetSpoofInterfaceName(); iface != "" {
				expectedIfaces = append(expectedIfaces, iface)
			}
		}
	}

	expectedIfaces = append(expectedIfaces, ifacesExtra...)

	EventuallyWithOffset(offset, func() []string {
		prog := []string{}
		m := dumpIfStateMap(felix)
		for _, v := range m {
			if (v.Flags() | ifstate.FlgReady) > 0 {
				prog = append(prog, v.IfName())
			}
		}
		return prog
	}, "1m", "1s").Should(ContainElements(expectedIfaces))
}

func k8sService(name, clusterIP string, w *workload.Workload, port,
	tgtPort int, nodePort int32, protocol string) *v1.Service {
	k8sProto := v1.ProtocolTCP
	if protocol == "udp" {
		k8sProto = v1.ProtocolUDP
	}

	svcType := v1.ServiceTypeClusterIP
	if nodePort != 0 {
		svcType = v1.ServiceTypeNodePort
	}

	return &v1.Service{
		TypeMeta:   typeMetaV1("Service"),
		ObjectMeta: objectMetaV1(name),
		Spec: v1.ServiceSpec{
			ClusterIP: clusterIP,
			Type:      svcType,
			Selector: map[string]string{
				"name": w.Name,
			},
			Ports: []v1.ServicePort{
				{
					Protocol:   k8sProto,
					Port:       int32(port),
					NodePort:   nodePort,
					Name:       fmt.Sprintf("port-%d", tgtPort),
					TargetPort: intstr.FromInt(tgtPort),
				},
			},
		},
	}
}

func k8sServiceEndpoints(serviceName string, tgtIP string, tgtPort int, protocol string) *v1.Endpoints {
	k8sProto := v1.ProtocolTCP
	if protocol == "udp" {
		k8sProto = v1.ProtocolUDP
	}

	return &v1.Endpoints{
		TypeMeta:   typeMetaV1("Endpoints"),
		ObjectMeta: objectMetaV1(serviceName),
		Subsets: []v1.EndpointSubset{
			{
				Addresses: []v1.EndpointAddress{{IP: tgtIP}},
				Ports:     []v1.EndpointPort{{Name: fmt.Sprintf("port-%d", tgtPort), Port: int32(tgtPort), Protocol: k8sProto}},
			},
		},
	}
}

func k8sLBService(name, clusterIP string, wname string, port,
	tgtPort int, protocol string, externalIPs, srcRange []string) *v1.Service {
	k8sProto := v1.ProtocolTCP
	if protocol == "udp" {
		k8sProto = v1.ProtocolUDP
	}

	svcType := v1.ServiceTypeLoadBalancer
	return &v1.Service{
		TypeMeta:   typeMetaV1("Service"),
		ObjectMeta: objectMetaV1(name),
		Spec: v1.ServiceSpec{
			ClusterIP:                clusterIP,
			Type:                     svcType,
			LoadBalancerSourceRanges: srcRange,
			ExternalIPs:              externalIPs,
			Selector: map[string]string{
				"name": wname,
			},
			Ports: []v1.ServicePort{
				{
					Protocol:   k8sProto,
					Port:       int32(port),
					Name:       fmt.Sprintf("port-%d", tgtPort),
					TargetPort: intstr.FromInt(tgtPort),
				},
			},
		},
	}
}

func k8sServiceWithExtIP(name, clusterIP string, w *workload.Workload, port,
	tgtPort int, nodePort int32, protocol string, externalIPs []string) *v1.Service {
	k8sProto := v1.ProtocolTCP
	if protocol == "udp" {
		k8sProto = v1.ProtocolUDP
	}

	svcType := v1.ServiceTypeClusterIP
	if nodePort != 0 {
		svcType = v1.ServiceTypeNodePort
	}
	return &v1.Service{
		TypeMeta:   typeMetaV1("Service"),
		ObjectMeta: objectMetaV1(name),
		Spec: v1.ServiceSpec{
			ClusterIP:   clusterIP,
			Type:        svcType,
			ExternalIPs: externalIPs,
			Selector: map[string]string{
				"name": w.Name,
			},
			Ports: []v1.ServicePort{
				{
					Protocol:   k8sProto,
					Port:       int32(port),
					NodePort:   nodePort,
					Name:       fmt.Sprintf("port-%d", tgtPort),
					TargetPort: intstr.FromInt(tgtPort),
				},
			},
		},
	}
}

func k8sGetEpsForService(k8s kubernetes.Interface, svc *v1.Service) []v1.EndpointSubset {
	ep, _ := k8s.CoreV1().
		Endpoints(svc.ObjectMeta.Namespace).
		Get(context.Background(), svc.ObjectMeta.Name, metav1.GetOptions{})
	log.WithField("endpoints",
		spew.Sprint(ep)).Infof("Got endpoints for %s", svc.ObjectMeta.Name)
	return ep.Subsets
}

func k8sGetEpsForServiceFunc(k8s kubernetes.Interface, svc *v1.Service) func() []v1.EndpointSubset {
	return func() []v1.EndpointSubset {
		return k8sGetEpsForService(k8s, svc)
	}
}

func k8sUpdateService(k8sClient kubernetes.Interface, nameSpace, svcName string, oldsvc, newsvc *v1.Service) {
	svc, err := k8sClient.CoreV1().
		Services(nameSpace).
		Get(context.Background(), svcName, metav1.GetOptions{})
	log.WithField("origSvc", svc).Info("Read original service before updating it")
	newsvc.ObjectMeta.ResourceVersion = svc.ObjectMeta.ResourceVersion
	_, err = k8sClient.CoreV1().Services(nameSpace).Update(context.Background(), newsvc, metav1.UpdateOptions{})
	Expect(err).NotTo(HaveOccurred())
	Eventually(k8sGetEpsForServiceFunc(k8sClient, oldsvc), "10s").Should(HaveLen(1),
		"Service endpoints didn't get created? Is controller-manager happy?")

	updatedSvc, err := k8sClient.CoreV1().Services(nameSpace).Get(context.Background(), svcName, metav1.GetOptions{})
	Expect(err).NotTo(HaveOccurred())
	log.WithField("updatedSvc", updatedSvc).Info("Read back updated Service")
}

func k8sCreateLBServiceWithEndPoints(k8sClient kubernetes.Interface, name, clusterIP string, w *workload.Workload, port,
	tgtPort int, protocol string, externalIPs, srcRange []string) *v1.Service {
	var (
		testSvc          *v1.Service
		testSvcNamespace string
		epslen           int
	)
	if w != nil {
		testSvc = k8sLBService(name, clusterIP, w.Name, port, tgtPort, protocol, externalIPs, srcRange)
		epslen = 1
	} else {
		testSvc = k8sLBService(name, clusterIP, "nobackend", port, tgtPort, protocol, externalIPs, srcRange)
		epslen = 0
	}
	testSvcNamespace = testSvc.ObjectMeta.Namespace
	_, err := k8sClient.CoreV1().Services(testSvcNamespace).Create(context.Background(), testSvc, metav1.CreateOptions{})
	Expect(err).NotTo(HaveOccurred())
	Eventually(k8sGetEpsForServiceFunc(k8sClient, testSvc), "10s").Should(HaveLen(epslen),
		"Service endpoints didn't get created? Is controller-manager happy?")
	return testSvc
}

func checkNodeConntrack(felixes []*infrastructure.Felix) error {

	for i, felix := range felixes {
		conntrackOut, err := felix.ExecOutput("conntrack", "-L")
		ExpectWithOffset(1, err).NotTo(HaveOccurred(), "conntrack -L failed")
		lines := strings.Split(conntrackOut, "\n")
	lineLoop:
		for _, line := range lines {
			line = strings.Trim(line, " ")
			if strings.Contains(line, "src=") {
				// Whether traffic is generated in host namespace, or involves NAT, each
				// contrack entry should be related to node's address
				if strings.Contains(line, felix.IP) {
					continue lineLoop
				}
				if felix.ExpectedIPIPTunnelAddr != "" && strings.Contains(line, felix.ExpectedIPIPTunnelAddr) {
					continue lineLoop
				}
				if felix.ExpectedVXLANTunnelAddr != "" && strings.Contains(line, felix.ExpectedVXLANTunnelAddr) {
					continue lineLoop
				}
				if felix.ExpectedWireguardTunnelAddr != "" && strings.Contains(line, felix.ExpectedWireguardTunnelAddr) {
					continue lineLoop
				}
				// Ignore DHCP
				if strings.Contains(line, "sport=67 dport=68") {
					continue lineLoop
				}
				// Ignore any flows that come from the host itself.  For example, some programs send
				// broadcast probe packets on all interfaces they can see. (Spotify, for example.)
				myAddrs, err := net.InterfaceAddrs()
				Expect(err).NotTo(HaveOccurred())
				for _, a := range myAddrs {
					if strings.Contains(line, a.String()) {
						continue lineLoop
					}
				}
				return fmt.Errorf("unexpected conntrack not from host (felix[%d]): %s", i, line)
			}
		}
	}

	return nil
}

func conntrackCheck(felixes []*infrastructure.Felix) func() error {
	return func() error {
		return checkNodeConntrack(felixes)
	}
}

func conntrackFlushWorkloadEntries(felixes []*infrastructure.Felix) func() {
	return func() {
		for _, felix := range felixes {
			for _, w := range felix.Workloads {
				if w.GetIP() == felix.GetIP() {
					continue // Skip host-networked workloads.
				}
				for _, dirn := range []string{"--orig-src", "--orig-dst", "--reply-dst", "--reply-src"} {
					err := felix.ExecMayFail("conntrack", "-D", dirn, w.GetIP())
					if err != nil && strings.Contains(err.Error(), "0 flow entries have been deleted") {
						// Expected "error" when there are no matching flows.
						continue
					}
					ExpectWithOffset(1, err).NotTo(HaveOccurred(), "conntrack -D failed")
				}
			}
		}
	}
}

func conntrackChecks(felixes []*infrastructure.Felix) []interface{} {
	return []interface{}{
		CheckWithInit(conntrackFlushWorkloadEntries(felixes)),
		CheckWithFinalTest(conntrackCheck(felixes)),
		CheckWithBeforeRetry(conntrackFlushWorkloadEntries(felixes)),
	}
}

func setRPF(felixes []*infrastructure.Felix, tunnel string, all, main int) {
	allStr := strconv.Itoa(all)
	mainStr := strconv.Itoa(main)

	var wg sync.WaitGroup

	for _, felix := range felixes {
		wg.Add(1)
		go func(felix *infrastructure.Felix) {
			defer wg.Done()
			Eventually(func() error {
				// N.B. we only support environment with not so strict RPF - can be
				// strict per iface, but not for all.
				if err := felix.ExecMayFail("sysctl", "-w", "net.ipv4.conf.all.rp_filter="+allStr); err != nil {
					return err
				}
				switch tunnel {
				case "none":
					if err := felix.ExecMayFail("sysctl", "-w", "net.ipv4.conf.eth0.rp_filter="+mainStr); err != nil {
						return err
					}
				case "ipip":
					if err := felix.ExecMayFail("sysctl", "-w", "net.ipv4.conf.tunl0.rp_filter="+mainStr); err != nil {
						return err
					}
				case "wireguard":
					if err := felix.ExecMayFail("sysctl", "-w", "net.ipv4.conf.wireguard/cali.rp_filter="+mainStr); err != nil {
						return err
					}
				case "vxlan":
					if err := felix.ExecMayFail("sysctl", "-w", "net.ipv4.conf.vxlan/calico.rp_filter="+mainStr); err != nil {
						return err
					}
				}

				return nil
			}, "5s", "200ms").Should(Succeed())
		}(felix)
	}

	wg.Wait()
}

func checkServiceRoute(felix *infrastructure.Felix, ip string) bool {
	out, err := felix.ExecOutput("ip", "route")
	Expect(err).NotTo(HaveOccurred())

	lines := strings.Split(out, "\n")
	rtRE := regexp.MustCompile(ip + " .* dev bpfin.cali")

	for _, l := range lines {
		if rtRE.MatchString(l) {
			return true
		}
	}

	return false
}

func bpfCheckIfPolicyProgrammed(felix *infrastructure.Felix, iface, hook, polName, action string, isWorkload bool) bool {
	startStr := fmt.Sprintf("Start of policy %s", polName)
	endStr := fmt.Sprintf("End of policy %s", polName)
	actionStr := fmt.Sprintf("Start of rule action:\"%s\"", action)
	var policyDbg bpf.PolicyDebugInfo
	out, err := felix.ExecOutput("cat", bpf.PolicyDebugJSONFileName(iface, hook, proto.IPVersion_IPV4))
	if err != nil {
		return false
	}
	dec := json.NewDecoder(strings.NewReader(string(out)))
	err = dec.Decode(&policyDbg)
	if err != nil {
		return false
	}

	hookStr := "tc ingress"
	if isWorkload {
		if hook == "ingress" {
			hookStr = "tc egress"
		}
	} else {
		if hook == "egress" {
			hookStr = "tc egress"
		}
	}
	if policyDbg.IfaceName != iface || policyDbg.Hook != hookStr || policyDbg.Error != "" {
		return false
	}

	startOfPolicy := false
	endOfPolicy := false
	actionMatch := false
	for _, insn := range policyDbg.PolicyInfo {
		for _, comment := range insn.Comments {
			if strings.Contains(comment, startStr) {
				startOfPolicy = true
			}
			if strings.Contains(comment, actionStr) && startOfPolicy && !endOfPolicy {
				actionMatch = true
			}
			if startOfPolicy && strings.Contains(comment, endStr) {
				endOfPolicy = true
			}
		}
	}

	return (startOfPolicy && endOfPolicy && actionMatch)
}

func bpfDumpPolicy(felix *infrastructure.Felix, iface, hook string) string {
	out, err := felix.ExecOutput("calico-bpf", "policy", "dump", iface, hook)
	Expect(err).NotTo(HaveOccurred())
	return out
}

func bpfWaitForPolicy(felix *infrastructure.Felix, iface, hook, policy string) string {
	search := fmt.Sprintf("Start of policy %s", policy)
	out := ""
	EventuallyWithOffset(1, func() string {
		out = bpfDumpPolicy(felix, iface, hook)
		return out
	}, "5s", "200ms").Should(ContainSubstring(search))

	return out
}<|MERGE_RESOLUTION|>--- conflicted
+++ resolved
@@ -1159,32 +1159,6 @@
 					_ = k8sClient
 				})
 
-<<<<<<< HEAD
-				It("should handle NAT outgoing", func() {
-					By("SNATting outgoing traffic with the flag set")
-					cc.ExpectSNAT(w[0][0], tc.Felixes[0].IP, hostW[1])
-					cc.CheckConnectivity(conntrackChecks(tc.Felixes)...)
-
-					if testOpts.tunnel == "none" {
-						By("Leaving traffic alone with the flag clear")
-						pool, err := calicoClient.IPPools().Get(context.TODO(), "test-pool", options2.GetOptions{})
-						Expect(err).NotTo(HaveOccurred())
-						pool.Spec.NATOutgoing = false
-						pool, err = calicoClient.IPPools().Update(context.TODO(), pool, options2.SetOptions{})
-						Expect(err).NotTo(HaveOccurred())
-						cc.ResetExpectations()
-						cc.ExpectSNAT(w[0][0], w[0][0].IP, hostW[1])
-						cc.CheckConnectivity(conntrackChecks(tc.Felixes)...)
-
-						By("SNATting again with the flag set")
-						pool.Spec.NATOutgoing = true
-						pool, err = calicoClient.IPPools().Update(context.TODO(), pool, options2.SetOptions{})
-						Expect(err).NotTo(HaveOccurred())
-						cc.ResetExpectations()
-						cc.ExpectSNAT(w[0][0], tc.Felixes[0].IP, hostW[1])
-						cc.CheckConnectivity(conntrackChecks(tc.Felixes)...)
-					}
-=======
 				Context("with both applyOnForward=true/false", func() {
 					BeforeEach(func() {
 						// The next two policies are to make sure that applyOnForward of a
@@ -1269,7 +1243,6 @@
 							cc.CheckConnectivity(conntrackChecks(felixes)...)
 						}
 					})
->>>>>>> 61b3c98e
 				})
 
 				It("connectivity from all workloads via workload 0's main IP", func() {
