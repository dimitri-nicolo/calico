--- conflicted
+++ resolved
@@ -711,8 +711,6 @@
 					})
 				})
 
-<<<<<<< HEAD
-=======
 				It("should clean up jump maps", func() {
 					numJumpMaps := func() int {
 						command := fmt.Sprintf("find /sys/fs/bpf/tc -name %s", maps.JumpMapName())
@@ -746,7 +744,6 @@
 						"Unexpected number of jump maps after removing workload")
 				})
 
->>>>>>> dfe327e6
 				It("should recover if the BPF programs are removed", func() {
 					flapInterface := func() {
 						By("Flapping interface")
