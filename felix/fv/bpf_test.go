// Copyright (c) 2021-2022 Tigera, Inc. All rights reserved.
//
// Licensed under the Apache License, Version 2.0 (the "License");
// you may not use this file except in compliance with the License.
// You may obtain a copy of the License at
//
//     http://www.apache.org/licenses/LICENSE-2.0
//
// Unless required by applicable law or agreed to in writing, software
// distributed under the License is distributed on an "AS IS" BASIS,
// WITHOUT WARRANTIES OR CONDITIONS OF ANY KIND, either express or implied.
// See the License for the specific language governing permissions and
// limitations under the License.

//go:build fvtests

package fv_test

import (
	"context"
	"encoding/base64"
	"encoding/json"
	"fmt"
	"net"
	"os"
	"regexp"
	"sort"
	"strconv"
	"strings"
	"sync"
	"time"

	"github.com/davecgh/go-spew/spew"
	. "github.com/onsi/ginkgo"
	. "github.com/onsi/gomega"
	log "github.com/sirupsen/logrus"
	v1 "k8s.io/api/core/v1"
	discovery "k8s.io/api/discovery/v1"
	metav1 "k8s.io/apimachinery/pkg/apis/meta/v1"
	"k8s.io/apimachinery/pkg/util/intstr"
	"k8s.io/client-go/kubernetes"

	api "github.com/tigera/api/pkg/apis/projectcalico/v3"
	"github.com/tigera/api/pkg/lib/numorstring"

	"github.com/projectcalico/calico/libcalico-go/lib/apiconfig"
	libapi "github.com/projectcalico/calico/libcalico-go/lib/apis/v3"
	client "github.com/projectcalico/calico/libcalico-go/lib/clientv3"
	"github.com/projectcalico/calico/libcalico-go/lib/ipam"
	cnet "github.com/projectcalico/calico/libcalico-go/lib/net"
	options2 "github.com/projectcalico/calico/libcalico-go/lib/options"

	"github.com/projectcalico/calico/felix/bpf"
	"github.com/projectcalico/calico/felix/bpf/conntrack"
	"github.com/projectcalico/calico/felix/bpf/dnsresolver"
	"github.com/projectcalico/calico/felix/bpf/ifstate"
	"github.com/projectcalico/calico/felix/bpf/ipsets"
	"github.com/projectcalico/calico/felix/bpf/maps"
	"github.com/projectcalico/calico/felix/bpf/nat"
	"github.com/projectcalico/calico/felix/bpf/proxy"
	. "github.com/projectcalico/calico/felix/fv/connectivity"
	"github.com/projectcalico/calico/felix/fv/containers"
	"github.com/projectcalico/calico/felix/fv/infrastructure"
	"github.com/projectcalico/calico/felix/fv/utils"
	"github.com/projectcalico/calico/felix/fv/workload"
	"github.com/projectcalico/calico/felix/proto"
	"github.com/projectcalico/calico/felix/timeshim"
)

// We run with and without connection-time load balancing for a couple of reasons:
//   - We can only test the non-connection time NAT logic (and node ports) with it disabled.
//   - Since the connection time program applies to the whole host, the different felix nodes actually share the
//     connection-time program.  This is a bit of a broken test but it's better than nothing since all felix nodes
//     should be programming the same NAT mappings.
var (
	_ = describeBPFTests(withProto("tcp"), withConnTimeLoadBalancingEnabled(), withNonProtocolDependentTests())
	_ = describeBPFTests(withProto("udp"), withConnTimeLoadBalancingEnabled())
	_ = describeBPFTests(withProto("tcp"), withConnTimeLoadBalancingEnabled(), withNonProtocolDependentTests(), withIPFamily(6))
	_ = describeBPFTests(withProto("udp"), withConnTimeLoadBalancingEnabled(), withIPFamily(6))
	_ = describeBPFTests(withProto("udp"), withConnTimeLoadBalancingEnabled(), withUDPUnConnected())
	_ = describeBPFTests(withProto("tcp"))
	_ = describeBPFTests(withProto("tcp"), withIPFamily(6))
	_ = describeBPFTests(withProto("udp"))
	_ = describeBPFTests(withProto("udp"), withUDPUnConnected())
	_ = describeBPFTests(withProto("udp"), withUDPConnectedRecvMsg(), withConnTimeLoadBalancingEnabled())
	_ = describeBPFTests(withTunnel("ipip"), withProto("tcp"), withConnTimeLoadBalancingEnabled())
	_ = describeBPFTests(withTunnel("ipip"), withProto("udp"), withConnTimeLoadBalancingEnabled())
	_ = describeBPFTests(withTunnel("ipip"), withProto("tcp"))
	_ = describeBPFTests(withTunnel("ipip"), withProto("udp"))
	_ = describeBPFTests(withProto("tcp"), withDSR())
	_ = describeBPFTests(withProto("udp"), withDSR())
	_ = describeBPFTests(withTunnel("ipip"), withProto("tcp"), withDSR())
	_ = describeBPFTests(withTunnel("ipip"), withProto("udp"), withDSR())
	_ = describeBPFTests(withTunnel("wireguard"), withProto("tcp"))
	_ = describeBPFTests(withTunnel("wireguard"), withProto("tcp"), withConnTimeLoadBalancingEnabled())
	_ = describeBPFTests(withTunnel("vxlan"), withProto("tcp"))
	_ = describeBPFTests(withTunnel("vxlan"), withProto("tcp"), withConnTimeLoadBalancingEnabled())
)

// Run a stripe of tests with BPF logging disabled since the compiler tends to optimise the code differently
// with debug disabled and that can lead to verifier issues.
var _ = describeBPFTests(withProto("tcp"),
	withConnTimeLoadBalancingEnabled(),
	withBPFLogLevel("info"))

type bpfTestOptions struct {
	connTimeEnabled bool
	protocol        string
	udpUnConnected  bool
	bpfLogLevel     string
	tunnel          string
	dsr             bool
	udpConnRecvMsg  bool
	nonProtoTests   bool
	ipv6            bool
}

type bpfTestOpt func(opts *bpfTestOptions)

func withIPFamily(family int) bpfTestOpt {
	return func(opts *bpfTestOptions) {
		if family == 6 {
			opts.ipv6 = true
		} else {
			opts.ipv6 = false
		}
	}
}

func withProto(proto string) bpfTestOpt {
	return func(opts *bpfTestOptions) {
		opts.protocol = proto
	}
}

func withConnTimeLoadBalancingEnabled() bpfTestOpt {
	return func(opts *bpfTestOptions) {
		opts.connTimeEnabled = true
	}
}

func withNonProtocolDependentTests() bpfTestOpt {
	return func(opts *bpfTestOptions) {
		opts.nonProtoTests = true
	}
}

func withBPFLogLevel(level string) bpfTestOpt {
	return func(opts *bpfTestOptions) {
		opts.bpfLogLevel = level
	}
}

func withTunnel(tunnel string) bpfTestOpt {
	return func(opts *bpfTestOptions) {
		opts.tunnel = tunnel
	}
}

func withUDPUnConnected() bpfTestOpt {
	return func(opts *bpfTestOptions) {
		opts.udpUnConnected = true
	}
}

func withDSR() bpfTestOpt {
	return func(opts *bpfTestOptions) {
		opts.dsr = true
	}
}

func withUDPConnectedRecvMsg() bpfTestOpt {
	return func(opts *bpfTestOptions) {
		opts.udpConnRecvMsg = true
	}
}

const expectedRouteDump = `10.65.0.0/16: remote in-pool nat-out
10.65.0.2/32: local workload in-pool nat-out idx -
10.65.0.3/32: local workload in-pool nat-out idx -
10.65.1.0/26: remote workload in-pool nat-out nh FELIX_1
10.65.2.0/26: remote workload in-pool nat-out nh FELIX_2
111.222.0.1/32: local host
111.222.1.1/32: remote host
111.222.2.1/32: remote host
FELIX_0/32: local host
FELIX_1/32: remote host
FELIX_2/32: remote host`

const expectedRouteDumpV6 = `111:222::1/128: local host
111:222::1:1/128: remote host
111:222::2:1/128: remote host
FELIX_0/128: local host
FELIX_1/128: remote host
FELIX_2/128: remote host
dead:beef::/64: remote in-pool nat-out
dead:beef::1:0/122: remote workload in-pool nat-out nh FELIX_1
dead:beef::2/128: local workload in-pool nat-out idx -
dead:beef::2:0/122: remote workload in-pool nat-out nh FELIX_2
dead:beef::3/128: local workload in-pool nat-out idx -`

const expectedRouteDumpV6DSR = `111:222::1/128: local host
111:222::1:1/128: remote host
111:222::2:1/128: remote host
FELIX_0/128: local host
FELIX_1/128: remote host
FELIX_2/128: remote host
beaf::/64: remote no-dsr
dead:beef::/64: remote in-pool nat-out
dead:beef::1:0/122: remote workload in-pool nat-out nh FELIX_1
dead:beef::2/128: local workload in-pool nat-out idx -
dead:beef::2:0/122: remote workload in-pool nat-out nh FELIX_2
dead:beef::3/128: local workload in-pool nat-out idx -`

const expectedRouteDumpWithTunnelAddr = `10.65.0.0/16: remote in-pool nat-out
10.65.0.2/32: local workload in-pool nat-out idx -
10.65.0.3/32: local workload in-pool nat-out idx -
10.65.1.0/26: remote workload in-pool nat-out tunneled nh FELIX_1
10.65.2.0/26: remote workload in-pool nat-out tunneled nh FELIX_2
111.222.0.1/32: local host
111.222.1.1/32: remote host
111.222.2.1/32: remote host
FELIX_0/32: local host
FELIX_0_TNL/32: local host
FELIX_1/32: remote host
FELIX_1_TNL/32: remote host in-pool nat-out tunneled
FELIX_2/32: remote host
FELIX_2_TNL/32: remote host in-pool nat-out tunneled`

const expectedRouteDumpDSR = `10.65.0.0/16: remote in-pool nat-out
10.65.0.2/32: local workload in-pool nat-out idx -
10.65.0.3/32: local workload in-pool nat-out idx -
10.65.1.0/26: remote workload in-pool nat-out nh FELIX_1
10.65.2.0/26: remote workload in-pool nat-out nh FELIX_2
111.222.0.1/32: local host
111.222.1.1/32: remote host
111.222.2.1/32: remote host
245.245.0.0/16: remote no-dsr
FELIX_0/32: local host
FELIX_1/32: remote host
FELIX_2/32: remote host`

const expectedRouteDumpWithTunnelAddrDSR = `10.65.0.0/16: remote in-pool nat-out
10.65.0.2/32: local workload in-pool nat-out idx -
10.65.0.3/32: local workload in-pool nat-out idx -
10.65.1.0/26: remote workload in-pool nat-out tunneled nh FELIX_1
10.65.2.0/26: remote workload in-pool nat-out tunneled nh FELIX_2
111.222.0.1/32: local host
111.222.1.1/32: remote host
111.222.2.1/32: remote host
245.245.0.0/16: remote no-dsr
FELIX_0/32: local host
FELIX_0_TNL/32: local host
FELIX_1/32: remote host
FELIX_1_TNL/32: remote host in-pool nat-out tunneled
FELIX_2/32: remote host
FELIX_2_TNL/32: remote host in-pool nat-out tunneled`

func BPFMode() bool {
	return os.Getenv("FELIX_FV_ENABLE_BPF") == "true"
}

func BPFIPv6Support() bool {
	return false
}

func describeBPFTests(opts ...bpfTestOpt) bool {
	if !BPFMode() {
		// Non-BPF run.
		return true
	}

	testOpts := bpfTestOptions{
		bpfLogLevel: "debug",
		tunnel:      "none",
	}
	for _, o := range opts {
		o(&testOpts)
	}

	testIfTCP := testOpts.protocol == "tcp"
	testIfNotUDPUConnected := (!testOpts.udpUnConnected)

	protoExt := ""
	if testOpts.udpUnConnected {
		protoExt = "-unconnected"
	}
	if testOpts.udpConnRecvMsg {
		protoExt = "-conn-recvmsg"
	}

	family := "ipv4"
	if testOpts.ipv6 {
		family = "ipv6"
	}

	desc := fmt.Sprintf("_BPF_ _BPF-SAFE_ BPF tests (%s %s%s, ct=%v, log=%s, tunnel=%s, dsr=%v)",
		family,
		testOpts.protocol, protoExt, testOpts.connTimeEnabled,
		testOpts.bpfLogLevel, testOpts.tunnel, testOpts.dsr,
	)
	return infrastructure.DatastoreDescribe(desc, []apiconfig.DatastoreType{apiconfig.Kubernetes}, func(getInfra infrastructure.InfraFactory) {
		var (
			infra              infrastructure.DatastoreInfra
			tc                 infrastructure.TopologyContainers
			calicoClient       client.Interface
			cc                 *Checker
			externalClient     *containers.Container
			deadWorkload       *workload.Workload
			options            infrastructure.TopologyOptions
			numericProto       uint8
			felixPanicExpected bool
		)

		containerIP := func(c *containers.Container) string {
			if testOpts.ipv6 {
				return c.IPv6
			}
			return c.IP
		}

		felixIP := func(f int) string {
			return containerIP(tc.Felixes[f].Container)
		}

		ipMask := func() string {
			if testOpts.ipv6 {
				return "128"
			}
			return "32"
		}

		switch testOpts.protocol {
		case "tcp":
			numericProto = 6
		case "udp":
			numericProto = 17
		default:
			Fail("bad protocol option")
		}

		BeforeEach(func() {
			felixPanicExpected = false

			iOpts := []infrastructure.CreateOption{}
			if testOpts.ipv6 {
				iOpts = append(iOpts,
					infrastructure.K8sWithIPv6(),
					infrastructure.K8sWithAPIServerBindAddress("::"),
					infrastructure.K8sWithServiceClusterIPRange("dead:beef::abcd:0:0:0/112"),
				)
			}

			infra = getInfra(iOpts...)

			cc = &Checker{
				CheckSNAT: true,
				// FIXME: Felix can be very slow to program the dataplane right now due to waiting for BPF programs to be applied
				MinTimeout: 30 * time.Second,
			}
			cc.Protocol = testOpts.protocol
			if testOpts.protocol == "udp" && testOpts.udpUnConnected {
				cc.Protocol += "-noconn"
			}
			if testOpts.protocol == "udp" && testOpts.udpConnRecvMsg {
				cc.Protocol += "-recvmsg"
			}

			options = infrastructure.DefaultTopologyOptions()
			options.EnableIPv6 = testOpts.ipv6
			options.FelixLogSeverity = "Debug"
			options.NATOutgoingEnabled = true
			options.AutoHEPsEnabled = true
			// override IPIP being enabled by default
			options.IPIPEnabled = false
			options.IPIPRoutesEnabled = false
			switch testOpts.tunnel {
			case "none":
				// nothing
			case "ipip":
				options.IPIPEnabled = true
				options.IPIPRoutesEnabled = true
			case "vxlan":
				options.VXLANMode = api.VXLANModeAlways
			case "wireguard":
				if testOpts.ipv6 {
					// Allocate tunnel address for Wireguard.
					options.WireguardEnabledV6 = true
					// Enable Wireguard.
					options.ExtraEnvVars["FELIX_WIREGUARDENABLEDV6"] = "true"
				} else {
					// Allocate tunnel address for Wireguard.
					options.WireguardEnabled = true
					// Enable Wireguard.
					options.ExtraEnvVars["FELIX_WIREGUARDENABLED"] = "true"
				}
			default:
				Fail("bad tunnel option")
			}
			if testOpts.tunnel != "none" {
				// Avoid felix restart mid-test, wait for the node resource to be created before starting Felix.
				options.DelayFelixStart = true
				options.TriggerDelayedFelixStart = true
			}
			options.ExtraEnvVars["FELIX_BPFLogLevel"] = fmt.Sprint(testOpts.bpfLogLevel)
			if testOpts.dsr {
				options.ExtraEnvVars["FELIX_BPFExternalServiceMode"] = "dsr"
			}
			// ACCEPT is what is set by our manifests and operator by default.
			options.ExtraEnvVars["FELIX_DefaultEndpointToHostAction"] = "ACCEPT"
			options.ExternalIPs = true
			options.ExtraEnvVars["FELIX_BPFExtToServiceConnmark"] = "0x80"
			options.ExtraEnvVars["FELIX_HEALTHENABLED"] = "true"
			options.ExtraEnvVars["FELIX_BPFDSROptoutCIDRs"] = "245.245.0.0/16,beaf::dead/64"
			if testOpts.tunnel == "wireguard" {
				options.ExtraEnvVars["FELIX_BPFREDIRECTTOPEERFROML3DEVICE"] = "true"
			}
			if testOpts.tunnel == "ipip" && testOpts.protocol != "udp" {
				// Some tests run with tcpdump in udp case. We make sure that
				// the redirection does not affect connectivity, but we exclude
				// those tests. It is too coarse, but the simplest.
				options.ExtraEnvVars["FELIX_BPFREDIRECTTOPEERFROML3DEVICE"] = "true"
			}
			if !testOpts.ipv6 {
				options.ExtraEnvVars["FELIX_HEALTHHOST"] = "0.0.0.0"
			} else {
				options.ExtraEnvVars["FELIX_IPV6SUPPORT"] = "true"
				options.ExtraEnvVars["FELIX_HEALTHHOST"] = "::"
			}

			if testOpts.protocol == "tcp" {
				filters := map[string]string{"all": "tcp"}
				felixConfig := api.NewFelixConfiguration()
				felixConfig.SetName("default")
				felixConfig.Spec = api.FelixConfigurationSpec{
					BPFLogFilters: &filters,
				}
				if testOpts.connTimeEnabled {
					felixConfig.Spec.BPFCTLBLogFilter = "all"
				}
				options.InitialFelixConfiguration = felixConfig
			}

			if !testOpts.connTimeEnabled {
				options.ExtraEnvVars["FELIX_BPFConnectTimeLoadBalancing"] = string(api.BPFConnectTimeLBDisabled)
				options.ExtraEnvVars["FELIX_BPFHostNetworkedNATWithoutCTLB"] = string(api.BPFHostNetworkedNATEnabled)
				if testOpts.protocol == "udp" {
					options.ExtraEnvVars["FELIX_BPFConnectTimeLoadBalancing"] = string(api.BPFConnectTimeLBTCP)
				}
			} else {
				options.ExtraEnvVars["FELIX_BPFConnectTimeLoadBalancing"] = string(api.BPFConnectTimeLBEnabled)
				options.ExtraEnvVars["FELIX_BPFHostNetworkedNATWithoutCTLB"] = string(api.BPFHostNetworkedNATDisabled)
				if testOpts.protocol == "tcp" {
					options.ExtraEnvVars["FELIX_BPFConnectTimeLoadBalancing"] = string(api.BPFConnectTimeLBTCP)
				}
			}
		})

		JustAfterEach(func() {
			if CurrentGinkgoTestDescription().Failed {
				var (
					currBpfsvcs   []nat.MapMem
					currBpfeps    []nat.BackendMapMem
					currBpfsvcsV6 []nat.MapMemV6
					currBpfepsV6  []nat.BackendMapMemV6
				)

				if testOpts.ipv6 {
					currBpfsvcsV6, currBpfepsV6 = dumpNATmapsV6(tc.Felixes)
				} else {
					currBpfsvcs, currBpfeps = dumpNATmaps(tc.Felixes)
				}

				for i, felix := range tc.Felixes {
					felix.Exec("conntrack", "-L")
					felix.Exec("calico-bpf", "policy", "dump", "cali8d1e69e5f89", "all", "--asm")
					if testOpts.ipv6 {
						felix.Exec("conntrack", "-L", "-f", "ipv6")
						felix.Exec("ip6tables-save", "-c")
						felix.Exec("ip", "-6", "link")
						felix.Exec("ip", "-6", "addr")
						felix.Exec("ip", "-6", "rule")
						felix.Exec("ip", "-6", "route")
						felix.Exec("ip", "-6", "route", "show", "table", "1")
						felix.Exec("ip", "-6", "neigh")
						felix.Exec("calico-bpf", "-6", "ipsets", "dump")
						felix.Exec("calico-bpf", "-6", "routes", "dump")
						felix.Exec("calico-bpf", "-6", "nat", "dump")
						felix.Exec("calico-bpf", "-6", "nat", "aff")
						felix.Exec("calico-bpf", "-6", "conntrack", "dump", "--raw")
						felix.Exec("calico-bpf", "-6", "arp", "dump")
					} else {
						if NFTMode() {
							logNFTDiags(felix)
						} else {
							felix.Exec("iptables-save", "-c")
						}
						felix.Exec("ip", "link")
						felix.Exec("ip", "addr")
						felix.Exec("ip", "rule")
						felix.Exec("ip", "route")
						felix.Exec("ip", "neigh")
						felix.Exec("arp")
						felix.Exec("calico-bpf", "ipsets", "dump")
						felix.Exec("calico-bpf", "routes", "dump")
						felix.Exec("calico-bpf", "nat", "dump")
						felix.Exec("calico-bpf", "nat", "aff")
						felix.Exec("calico-bpf", "conntrack", "dump", "--raw")
						felix.Exec("calico-bpf", "arp", "dump")
					}
					felix.Exec("calico-bpf", "counters", "dump")
					felix.Exec("calico-bpf", "ifstate", "dump")
					if testOpts.ipv6 {
						log.Infof("[%d]FrontendMapV6: %+v", i, currBpfsvcsV6[i])
						log.Infof("[%d]NATBackendV6: %+v", i, currBpfepsV6[i])
						log.Infof("[%d]SendRecvMapV6: %+v", i, dumpSendRecvMapV6(felix))
					} else {
						log.Infof("[%d]FrontendMap: %+v", i, currBpfsvcs[i])
						log.Infof("[%d]NATBackend: %+v", i, currBpfeps[i])
						log.Infof("[%d]SendRecvMap: %+v", i, dumpSendRecvMap(felix))
					}
				}
				externalClient.Exec("ip", "route", "show", "cached")
			}
		})

		AfterEach(func() {
			log.Info("AfterEach starting")
			for _, f := range tc.Felixes {
				if !felixPanicExpected {
					_ = f.ExecMayFail("calico-bpf", "connect-time", "clean")
				}
				f.Stop()
			}
			externalClient.Stop()
			log.Info("AfterEach done")
		})

		AfterEach(func() {
			infra.Stop()
		})

		createPolicy := func(policy *api.GlobalNetworkPolicy) *api.GlobalNetworkPolicy {
			log.WithField("policy", dumpResource(policy)).Info("Creating policy")
			policy, err := calicoClient.GlobalNetworkPolicies().Create(utils.Ctx, policy, utils.NoOptions)
			Expect(err).NotTo(HaveOccurred())
			return policy
		}

		updatePolicy := func(policy *api.GlobalNetworkPolicy) *api.GlobalNetworkPolicy {
			log.WithField("policy", dumpResource(policy)).Info("Updating policy")
			policy, err := calicoClient.GlobalNetworkPolicies().Update(utils.Ctx, policy, utils.NoOptions)
			Expect(err).NotTo(HaveOccurred())
			return policy
		}
		_ = updatePolicy

		Describe("with a single node and an allow-all policy", func() {
			var (
				hostW   *workload.Workload
				w       [2]*workload.Workload
				wepCopy [2]*libapi.WorkloadEndpoint
			)

			if !testOpts.connTimeEnabled {
				// These tests don't depend on NAT.
				return
			}

			if testOpts.tunnel != "none" {
				// Single node so tunnel doesn't matter.
				return
			}

			JustBeforeEach(func() {
				tc, calicoClient = infrastructure.StartNNodeTopology(1, options, infra)

				hostW = workload.Run(
					tc.Felixes[0],
					"host",
					"default",
					felixIP(0), // Same IP as felix means "run in the host's namespace"
					"8055",
					testOpts.protocol)

				// Start a couple of workloads so we can check workload-to-workload and workload-to-host.
				for i := 0; i < 2; i++ {
					wIP := fmt.Sprintf("10.65.0.%d", i+2)
					if testOpts.ipv6 {
						wIP = fmt.Sprintf("dead:beef::%d", i+2)
					}
					w[i] = workload.Run(tc.Felixes[0], fmt.Sprintf("w%d", i), "default", wIP, "8055", testOpts.protocol)
					w[i].WorkloadEndpoint.Labels = map[string]string{"name": w[i].Name}
					// WEP gets clobbered when we add it to the datastore, take a copy so we can re-create the WEP.
					wepCopy[i] = w[i].WorkloadEndpoint
					w[i].ConfigureInInfra(infra)
				}

				err := infra.AddDefaultDeny()
				Expect(err).NotTo(HaveOccurred())

				ensureBPFProgramsAttached(tc.Felixes[0])

				pol := api.NewGlobalNetworkPolicy()
				pol.Namespace = "fv"
				pol.Name = "policy-1"
				pol.Spec.Ingress = []api.Rule{{Action: "Allow"}}
				pol.Spec.Egress = []api.Rule{{Action: "Allow"}}
				pol.Spec.Selector = "all()"

				pol = createPolicy(pol)
			})

			if testOpts.bpfLogLevel == "debug" && testOpts.protocol == "tcp" {
				Describe("with custom IptablesMarkMask", func() {
					BeforeEach(func() {
						// Disable core dumps, we know we're about to cause a panic.
						options.FelixCoreDumpsEnabled = false
						felixPanicExpected = true
					})

					It("0xffff000 not covering BPF bits should panic", func() {
						felixPanicExpected = true
						panicC := tc.Felixes[0].WatchStdoutFor(regexp.MustCompile("PANIC.*IptablesMarkMask/NftablesMarkMask doesn't cover bits that are used"))

						fc, err := calicoClient.FelixConfigurations().Get(context.Background(), "default", options2.GetOptions{})
						felixConfigExists := err == nil
						if !felixConfigExists {
							fc = api.NewFelixConfiguration()
						}
						fc.Name = "default"
						mark := uint32(0x0ffff000)
						fc.Spec.IptablesMarkMask = &mark
						fc.Spec.NftablesMarkMask = &mark
						if felixConfigExists {
							_, err = calicoClient.FelixConfigurations().Update(context.Background(), fc, options2.SetOptions{})
						} else {
							fc, err = calicoClient.FelixConfigurations().Create(context.Background(), fc, options2.SetOptions{})
						}
						Expect(err).NotTo(HaveOccurred())

						Eventually(panicC, "5s", "100ms").Should(BeClosed())
					})

					It("0xfff00000 only covering BPF bits should panic", func() {
						panicC := tc.Felixes[0].WatchStdoutFor(regexp.MustCompile("PANIC.*Not enough mark bits available"))

						fc, err := calicoClient.FelixConfigurations().Get(context.Background(), "default", options2.GetOptions{})
						felixConfigExists := err == nil
						if !felixConfigExists {
							fc = api.NewFelixConfiguration()
						}
						fc.Name = "default"
						mark := uint32(0xfff00000)
						fc.Spec.IptablesMarkMask = &mark
						fc.Spec.NftablesMarkMask = &mark
						if felixConfigExists {
							_, err = calicoClient.FelixConfigurations().Update(context.Background(), fc, options2.SetOptions{})
						} else {
							fc, err = calicoClient.FelixConfigurations().Create(context.Background(), fc, options2.SetOptions{})
						}
						Expect(err).NotTo(HaveOccurred())

						Eventually(panicC, "5s", "100ms").Should(BeClosed())
					})
				})
			}

			Describe("with DefaultEndpointToHostAction=DROP", func() {
				BeforeEach(func() {
					options.ExtraEnvVars["FELIX_DefaultEndpointToHostAction"] = "DROP"
				})
				It("should only allow traffic from workload to workload", func() {
					cc.ExpectSome(w[0], w[1])
					cc.ExpectSome(w[1], w[0])
					cc.ExpectNone(w[1], hostW)
					cc.ExpectSome(hostW, w[0])
					cc.CheckConnectivity(conntrackChecks(tc.Felixes)...)
				})
			})

			Describe("with DefaultEndpointToHostAction=RETURN", func() {
				BeforeEach(func() {
					options.ExtraEnvVars["FELIX_DefaultEndpointToHostAction"] = "RETURN"
					options.AutoHEPsEnabled = false
				})
				It("should allow traffic from workload to host", func() {
					cc.Expect(Some, w[1], hostW)
					cc.Expect(Some, hostW, w[0])
					cc.CheckConnectivity(conntrackChecks(tc.Felixes)...)
				})
			})

			getMapIDByPath := func(felix *infrastructure.Felix, filename string) (int, error) {
				out, err := felix.ExecOutput("bpftool", "map", "show", "pinned", filename, "-j")
				if err != nil {
					return 0, err
				}
				var mapMeta struct {
					ID int `json:"id"`
				}
				err = json.Unmarshal([]byte(out), &mapMeta)
				if err != nil {
					return 0, err
				}
				return mapMeta.ID, nil
			}

			mustGetMapIDByPath := func(felix *infrastructure.Felix, filename string) int {
				var mapID int
				EventuallyWithOffset(1, func() error {
					var err error
					mapID, err = getMapIDByPath(felix, filename)
					return err
				}, "10s", "300ms").ShouldNot(HaveOccurred())
				return mapID
			}

			Describe("with DefaultEndpointToHostAction=ACCEPT", func() {
				BeforeEach(func() {
					options.ExtraEnvVars["FELIX_DefaultEndpointToHostAction"] = "ACCEPT"
				})
				It("should allow traffic from workload to workload and to/from host", func() {
					cc.ExpectSome(w[0], w[1])
					cc.ExpectSome(w[1], w[0])
					cc.ExpectSome(w[1], hostW)
					cc.ExpectSome(hostW, w[0])
					cc.CheckConnectivity(conntrackChecks(tc.Felixes)...)
				})
			})

			if testOpts.protocol == "udp" && testOpts.connTimeEnabled {
				Describe("with BPFHostNetworkedNAT enabled", func() {
					BeforeEach(func() {
						options.ExtraEnvVars["FELIX_BPFHostNetworkedNATWithoutCTLB"] = string(api.BPFHostNetworkedNATEnabled)
						options.ExtraEnvVars["FELIX_BPFConnectTimeLoadBalancing"] = string(api.BPFConnectTimeLBTCP)
					})
					It("should not program non-udp services", func() {
						clusterIP := "10.101.0.201"
						if testOpts.ipv6 {
							clusterIP = "dead:beef::abcd:0:0:201"
						}
						udpsvc := &v1.Service{
							TypeMeta: typeMetaV1("Service"),
							ObjectMeta: metav1.ObjectMeta{
								Name:      "udp-service",
								Namespace: "default",
							},
							Spec: v1.ServiceSpec{
								ClusterIP: clusterIP,
								Type:      v1.ServiceTypeClusterIP,
								Ports: []v1.ServicePort{
									{
										Protocol: v1.ProtocolUDP,
										Port:     1234,
									},
								},
							},
						}

						k8sClient := infra.(*infrastructure.K8sDatastoreInfra).K8sClient

						_, err := k8sClient.CoreV1().Services("default").Create(context.Background(),
							udpsvc, metav1.CreateOptions{})
						Expect(err).NotTo(HaveOccurred())

						Eventually(func() bool {
							return checkServiceRoute(tc.Felixes[0], udpsvc.Spec.ClusterIP)
						}, 10*time.Second, 300*time.Millisecond).Should(BeTrue(), "Failed to sync with udp service")

						clusterIP2 := "10.101.0.202"
						if testOpts.ipv6 {
							clusterIP2 = "dead:beef::abcd:0:0:202"
						}
						tcpsvc := &v1.Service{
							TypeMeta: typeMetaV1("Service"),
							ObjectMeta: metav1.ObjectMeta{
								Name:      "tcp-service",
								Namespace: "default",
							},
							Spec: v1.ServiceSpec{
								ClusterIP: clusterIP2,
								Type:      v1.ServiceTypeClusterIP,
								Ports: []v1.ServicePort{
									{
										Protocol: v1.ProtocolTCP,
										Port:     4321,
									},
								},
							},
						}

						_, err = k8sClient.CoreV1().Services("default").Create(context.Background(),
							tcpsvc, metav1.CreateOptions{})
						Expect(err).NotTo(HaveOccurred())

						Consistently(func() bool {
							return checkServiceRoute(tc.Felixes[0], tcpsvc.Spec.ClusterIP)
						}, 1*time.Second, 300*time.Millisecond).Should(BeFalse(), "Unexpected TCP service")

						clusterIP3 := "10.101.0.203"
						if testOpts.ipv6 {
							clusterIP3 = "dead:beef::abcd:0:0:203"
						}
						tcpudpsvc := &v1.Service{
							TypeMeta: typeMetaV1("Service"),
							ObjectMeta: metav1.ObjectMeta{
								Name:      "tcp-udp-service",
								Namespace: "default",
							},
							Spec: v1.ServiceSpec{
								ClusterIP: clusterIP3,
								Type:      v1.ServiceTypeClusterIP,
								Ports: []v1.ServicePort{
									{
										Name:     "udp",
										Protocol: v1.ProtocolUDP,
										Port:     1234,
									},
									{
										Name:     "tcp",
										Protocol: v1.ProtocolTCP,
										Port:     4321,
									},
								},
							},
						}

						_, err = k8sClient.CoreV1().Services("default").Create(context.Background(),
							tcpudpsvc, metav1.CreateOptions{})
						Expect(err).NotTo(HaveOccurred())

						Eventually(func() bool {
							return checkServiceRoute(tc.Felixes[0], tcpudpsvc.Spec.ClusterIP)
						}, 10*time.Second, 300*time.Millisecond).Should(BeTrue(), "Failed to sync with tcpudp service")

						Expect(checkServiceRoute(tc.Felixes[0], tcpsvc.Spec.ClusterIP)).To(BeFalse())
					})
				})
			}

			if testOpts.protocol != "udp" { // No need to run these tests per-protocol.

				mapPath := conntrack.Map().Path()

				if testOpts.ipv6 {
					mapPath = conntrack.MapV6().Path()
				}

				Describe("with map repinning enabled", func() {
					BeforeEach(func() {
						options.ExtraEnvVars["FELIX_DebugBPFMapRepinEnabled"] = "true"
					})

					It("should repin maps", func() {
						// Wait for the first felix to create its maps.
						mapID := mustGetMapIDByPath(tc.Felixes[0], mapPath)

						// Now, start a completely independent felix, which will get its own bpffs.  It should re-pin the
						// maps, picking up the ones from the first felix.
						tc, _ := infrastructure.StartSingleNodeTopology(options, infra)
						defer tc.Stop()

						secondMapID := mustGetMapIDByPath(tc.Felixes[0], mapPath)
						Expect(mapID).NotTo(BeNumerically("==", 0))
						Expect(mapID).To(BeNumerically("==", secondMapID))
					})
				})

				Describe("with map repinning disabled", func() {
					It("should repin maps", func() {
						// Wait for the first felix to create its maps.
						mapID := mustGetMapIDByPath(tc.Felixes[0], mapPath)

						// Now, start a completely independent felix, which will get its own bpffs.  It should make its own
						// maps.
						tc, _ := infrastructure.StartSingleNodeTopology(options, infra)
						defer tc.Stop()

						secondMapID := mustGetMapIDByPath(tc.Felixes[0], mapPath)
						Expect(mapID).NotTo(BeNumerically("==", 0))
						Expect(mapID).NotTo(BeNumerically("==", secondMapID))
					})
				})

				It("should recover if the BPF programs are removed", func() {
					flapInterface := func() {
						By("Flapping interface")
						tc.Felixes[0].Exec("ip", "link", "set", "down", w[0].InterfaceName)
						tc.Felixes[0].Exec("ip", "link", "set", "up", w[0].InterfaceName)
					}

					recreateWEP := func() {
						By("Recreating WEP.")
						w[0].RemoveFromInfra(infra)
						w[0].WorkloadEndpoint = wepCopy[0]
						w[0].ConfigureInInfra(infra)
					}

					for _, trigger := range []func(){flapInterface, recreateWEP} {
						// Wait for initial programming to complete.
						cc.Expect(Some, w[0], w[1])
						cc.CheckConnectivity()
						cc.ResetExpectations()

						By("handling ingress program removal")
						tc.Felixes[0].Exec("tc", "filter", "del", "ingress", "dev", w[0].InterfaceName)

						// Removing the ingress program should break connectivity due to the lack of "seen" mark.
						cc.Expect(None, w[0], w[1])
						cc.CheckConnectivity()
						cc.ResetExpectations()

						// Trigger felix to recover.
						trigger()
						cc.Expect(Some, w[0], w[1])
						cc.CheckConnectivity()

						// Check the program is put back.
						Eventually(func() string {
							out, _ := tc.Felixes[0].ExecOutput("tc", "filter", "show", "ingress", "dev", w[0].InterfaceName)
							return out
						}, "5s", "200ms").Should(ContainSubstring("cali_tc_preambl"),
							fmt.Sprintf("from wep not loaded for %s", w[0].InterfaceName))

						By("handling egress program removal")
						tc.Felixes[0].Exec("tc", "filter", "del", "egress", "dev", w[0].InterfaceName)
						// Removing the egress program doesn't stop traffic.

						// Trigger felix to recover.
						trigger()

						// Check the program is put back.
						Eventually(func() string {
							out, _ := tc.Felixes[0].ExecOutput("tc", "filter", "show", "egress", "dev", w[0].InterfaceName)
							return out
						}, "5s", "200ms").Should(ContainSubstring("cali_tc_preambl"),
							fmt.Sprintf("to wep not loaded for %s", w[0].InterfaceName))
						cc.CheckConnectivity()

						By("Handling qdisc removal")
						tc.Felixes[0].Exec("tc", "qdisc", "delete", "dev", w[0].InterfaceName, "clsact")

						// Trigger felix to recover.
						trigger()

						// Check programs are put back.
						Eventually(func() string {
							out, _ := tc.Felixes[0].ExecOutput("tc", "filter", "show", "ingress", "dev", w[0].InterfaceName)
							return out
						}, "5s", "200ms").Should(ContainSubstring("cali_tc_preambl"),
							fmt.Sprintf("from wep not loaded for %s", w[0].InterfaceName))
						Eventually(func() string {
							out, _ := tc.Felixes[0].ExecOutput("tc", "filter", "show", "egress", "dev", w[0].InterfaceName)
							return out
						}, "5s", "200ms").Should(ContainSubstring("cali_tc_preambl"),
							fmt.Sprintf("to wep not loaded for %s", w[0].InterfaceName))
						cc.CheckConnectivity()
						cc.ResetExpectations()

						// Add a policy to block traffic.
						By("Adding deny policy")
						denyPol := api.NewGlobalNetworkPolicy()
						denyPol.Name = "policy-2"
						var one float64 = 1
						denyPol.Spec.Order = &one
						denyPol.Spec.Ingress = []api.Rule{{Action: "Deny"}}
						denyPol.Spec.Egress = []api.Rule{{Action: "Deny"}}
						denyPol.Spec.Selector = "all()"
						denyPol = createPolicy(denyPol)

						cc.Expect(None, w[0], w[1])
						cc.Expect(None, w[1], w[0])
						cc.CheckConnectivity()
						cc.ResetExpectations()

						By("Removing deny policy")
						_, err := calicoClient.GlobalNetworkPolicies().Delete(context.Background(), "policy-2", options2.DeleteOptions{})
						Expect(err).NotTo(HaveOccurred())

						cc.Expect(Some, w[0], w[1])
						cc.Expect(Some, w[1], w[0])
						cc.CheckConnectivity()
						cc.ResetExpectations()
					}
				})

				It("should respond back to host is the original traffic came from the host", func() {
					if NFTMode() || testOpts.ipv6 {
						return
					}

					By("Setting up istio-like rules that SNAT host as link-local IP")

					tc.Felixes[0].Exec("iptables", "-t", "nat", "-A", "POSTROUTING", "-d", w[0].IP, "-j",
						"SNAT", "--to-source", "169.254.7.127")

					By("Testing connectivity from host to pod")

					cc.Expect(Some, hostW, w[0], ExpectWithSrcIPs("169.254.7.127"))
					cc.CheckConnectivity()
				})
			}

			if testOpts.nonProtoTests {
				// We can only test that felix _sets_ this because the flag is one-way and cannot be unset.
				It("should enable the kernel.unprivileged_bpf_disabled sysctl", func() {
					Eventually(func() string {
						out, err := tc.Felixes[0].ExecOutput("sysctl", "kernel.unprivileged_bpf_disabled")
						if err != nil {
							log.WithError(err).Error("Failed to run sysctl")
						}
						return out
					}).Should(ContainSubstring("kernel.unprivileged_bpf_disabled = 1"))
				})

				It("should remove terminating workload from the NAT backends", func() {
					By("Creating a fake service with fake endpoint")

					clusterIP := "10.101.0.254"
					svcIP1 := "192.168.12.1"
					svcIP2 := "192.168.12.2"
					svcIP3 := "192.168.12.3"
					addrType := discovery.AddressTypeIPv4
					family := 4
					if testOpts.ipv6 {
						clusterIP = "dead:beef::abcd:0:0:254"
						svcIP1 = "dead:beef::192:168:12:1"
						svcIP2 = "dead:beef::192:168:12:2"
						svcIP3 = "dead:beef::192:168:12:3"
						addrType = discovery.AddressTypeIPv6
						family = 6
					}

					fakeSvc := &v1.Service{
						TypeMeta:   typeMetaV1("Service"),
						ObjectMeta: objectMetaV1("fake-service"),
						Spec: v1.ServiceSpec{
							ClusterIP: clusterIP,
							Type:      "ClusterIP",
							Ports: []v1.ServicePort{
								{
									Protocol: v1.ProtocolTCP,
									Port:     int32(11666),
								},
							},
						},
					}

					k8sClient := infra.(*infrastructure.K8sDatastoreInfra).K8sClient
					_, err := k8sClient.CoreV1().Services("default").Create(context.Background(), fakeSvc, metav1.CreateOptions{})
					Expect(err).NotTo(HaveOccurred())

					portName := ""
					portProto := v1.ProtocolTCP
					portPort := int32(11166)
					falsePtr := new(bool)
					*falsePtr = false
					truePtr := new(bool)
					*truePtr = true

					fakeEps := &discovery.EndpointSlice{
						TypeMeta: metav1.TypeMeta{
							Kind:       "EndpointSlice",
							APIVersion: "discovery.k8s.io/v1",
						},
						ObjectMeta: metav1.ObjectMeta{
							Name:      "fake-service-eps",
							Namespace: "default",
							Labels: map[string]string{
								"kubernetes.io/service-name": "fake-service",
							},
						},
						AddressType: addrType,
						Endpoints: []discovery.Endpoint{
							{
								Addresses: []string{svcIP1},
								Conditions: discovery.EndpointConditions{
									Ready:       truePtr,
									Terminating: falsePtr,
								},
							},
							{
								Addresses: []string{svcIP2},
								Conditions: discovery.EndpointConditions{
									Ready:       truePtr,
									Terminating: falsePtr,
								},
							},
							{
								Addresses: []string{svcIP3},
								Conditions: discovery.EndpointConditions{
									Ready:       truePtr,
									Terminating: falsePtr,
								},
							},
						},
						Ports: []discovery.EndpointPort{{
							Name:     &portName,
							Protocol: &portProto,
							Port:     &portPort,
						}},
					}

					_, err = k8sClient.DiscoveryV1().EndpointSlices("default").
						Create(context.Background(), fakeEps, metav1.CreateOptions{})
					Expect(err).NotTo(HaveOccurred())

					var natK nat.FrontendKeyInterface
					if testOpts.ipv6 {
						natK = nat.NewNATKeyV6(net.ParseIP(clusterIP), 11666, 6)
					} else {
						natK = nat.NewNATKey(net.ParseIP(clusterIP), 11666, 6)
					}

					Eventually(func(g Gomega) {
						natmap, natbe := dumpNATMapsAny(family, tc.Felixes[0])
						g.Expect(natmap).To(HaveKey(natK))
						g.Expect(natmap[natK].Count()).To(Equal(uint32(3)))
						svc := natmap[natK]
						bckID := svc.ID()
						g.Expect(natbe).To(HaveKey(nat.NewNATBackendKey(bckID, 0)))
						g.Expect(natbe).To(HaveKey(nat.NewNATBackendKey(bckID, 1)))
						g.Expect(natbe).To(HaveKey(nat.NewNATBackendKey(bckID, 2)))
						g.Expect(natbe).NotTo(HaveKey(nat.NewNATBackendKey(bckID, 3)))
					}, "5s").Should(Succeed(), "service or backedns didn't show up")

					fakeEps.Endpoints[1].Conditions.Ready = falsePtr
					fakeEps.Endpoints[1].Conditions.Terminating = truePtr

					_, err = k8sClient.DiscoveryV1().EndpointSlices("default").
						Update(context.Background(), fakeEps, metav1.UpdateOptions{})
					Expect(err).NotTo(HaveOccurred())

					Eventually(func(g Gomega) {
						natmap, natbe := dumpNATMapsAny(family, tc.Felixes[0])
						g.Expect(natmap).To(HaveKey(natK))
						g.Expect(natmap[natK].Count()).To(Equal(uint32(2)))
						svc := natmap[natK]
						bckID := svc.ID()
						g.Expect(natbe).To(HaveKey(nat.NewNATBackendKey(bckID, 0)))
						g.Expect(natbe).To(HaveKey(nat.NewNATBackendKey(bckID, 1)))
						g.Expect(natbe).NotTo(HaveKey(nat.NewNATBackendKey(bckID, 2)))
					}, "5s").Should(Succeed(), "NAT did not get updated properly")
				})

				It("should cleanup after we disable eBPF", func() {
					By("Waiting for dp to get setup up")

					ensureBPFProgramsAttached(tc.Felixes[0], "bpfout.cali")

					By("Changing env and restarting felix")

					tc.Felixes[0].SetEnv(map[string]string{"FELIX_BPFENABLED": "false"})
					tc.Felixes[0].Restart()

					By("Checking that all programs got cleaned up")

					Eventually(func() string {
						out, _ := tc.Felixes[0].ExecOutput("bpftool", "-jp", "prog", "show")
						return out
					}, "15s", "1s").ShouldNot(
						Or(ContainSubstring("cali_"), ContainSubstring("calico_"), ContainSubstring("xdp_cali_")))

					// N.B. calico_failsafe map is created in iptables mode by
					// bpf.NewFailsafeMap() It has calico_ prefix. All other bpf
					// maps have only cali_ prefix.
					Eventually(func() string {
						out, _ := tc.Felixes[0].ExecOutput("bpftool", "-jp", "map", "show")
						return out
					}, "15s", "1s").ShouldNot(Or(ContainSubstring("cali_"), ContainSubstring("xdp_cali_")))

					out, _ := tc.Felixes[0].ExecCombinedOutput("ip", "link", "show", "dev", "bpfin.cali")
					Expect(out).To(Equal("Device \"bpfin.cali\" does not exist.\n"))
					out, _ = tc.Felixes[0].ExecCombinedOutput("ip", "link", "show", "dev", "bpfout.cali")
					Expect(out).To(Equal("Device \"bpfout.cali\" does not exist.\n"))
				})
			}
		})

		const numNodes = 3
		var (
			w     [numNodes][2]*workload.Workload
			hostW [numNodes]*workload.Workload
		)

		setupCluster := func() {
			tc, calicoClient = infrastructure.StartNNodeTopology(numNodes, options, infra)

			addWorkload := func(run bool, ii, wi, port int, labels map[string]string) *workload.Workload {
				if labels == nil {
					labels = make(map[string]string)
				}

				wIP := fmt.Sprintf("10.65.%d.%d", ii, wi+2)
				if testOpts.ipv6 {
					wIP = net.ParseIP(fmt.Sprintf("dead:beef::%d:%d", ii, wi+2)).String()
				}
				wName := fmt.Sprintf("w%d%d", ii, wi)

				w := workload.New(tc.Felixes[ii], wName, "default",
					wIP, strconv.Itoa(port), testOpts.protocol)

				labels["name"] = w.Name
				labels["workload"] = "regular"

				w.WorkloadEndpoint.Labels = labels
				if run {
					err := w.Start()
					Expect(err).NotTo(HaveOccurred())
					w.ConfigureInInfra(infra)
				}
				if options.UseIPPools {
					// Assign the workload's IP in IPAM, this will trigger calculation of routes.
					err := calicoClient.IPAM().AssignIP(context.Background(), ipam.AssignIPArgs{
						IP:       cnet.MustParseIP(wIP),
						HandleID: &w.Name,
						Attrs: map[string]string{
							ipam.AttributeNode: tc.Felixes[ii].Hostname,
						},
						Hostname: tc.Felixes[ii].Hostname,
					})
					Expect(err).NotTo(HaveOccurred())
				}

				return w
			}

			// Start a host networked workload on each host for connectivity checks.
			for ii := range tc.Felixes {
				// We tell each host-networked workload to open:
				// TODO: Copied from another test
				// - its normal (uninteresting) port, 8055
				// - port 2379, which is both an inbound and an outbound failsafe port
				// - port 22, which is an inbound failsafe port.
				// This allows us to test the interaction between do-not-track policy and failsafe
				// ports.
				hostW[ii] = workload.Run(
					tc.Felixes[ii],
					fmt.Sprintf("host%d", ii),
					"default",
					felixIP(ii), // Same IP as felix means "run in the host's namespace"
					"8055",
					testOpts.protocol)

				hostW[ii].WorkloadEndpoint.Labels = map[string]string{"name": hostW[ii].Name}

				// Two workloads on each host so we can check the same host and other host cases.
				w[ii][0] = addWorkload(true, ii, 0, 8055, map[string]string{"port": "8055"})
				w[ii][1] = addWorkload(true, ii, 1, 8056, nil)
			}

			// Create a workload on node 0 that does not run, but we can use it to set up paths
			deadWorkload = addWorkload(false, 0, 2, 8057, nil)

			// We will use this container to model an external client trying to connect into
			// workloads on a host.  Create a route in the container for the workload CIDR.
			// TODO: Copied from another test
			externalClient = infrastructure.RunExtClientWithOpts("ext-client",
				infrastructure.ExtClientOpts{
					IPv6Enabled: testOpts.ipv6,
				},
			)
			_ = externalClient

			err := infra.AddDefaultDeny()
			Expect(err).NotTo(HaveOccurred())
			if !options.TestManagesBPF {
				ensureAllNodesBPFProgramsAttached(tc.Felixes)
				for _, f := range tc.Felixes {
					felixReady := func() int {
						return healthStatus(containerIP(f.Container), "9099", "readiness")
					}
					Eventually(felixReady, "10s", "500ms").Should(BeGood())
				}
			}
		}

		Describe(fmt.Sprintf("with a %d node cluster", numNodes), func() {
			BeforeEach(func() {
				setupCluster()
			})

			clusterIP := "10.101.0.10"
			extIP := "10.1.2.3"
			excludeSvcIP := "10.101.0.222"
			loIP := "5.6.5.6"

			if testOpts.ipv6 {
				clusterIP = "dead:beef::abcd:0:0:10"
				extIP = "dead:beef::abcd:1:2:3"
				excludeSvcIP = "dead:beef::abcd:0:0:222"
				loIP = "dead:beef::abcd:0:5656:5656"
			}

			if testOpts.protocol == "udp" && testOpts.udpUnConnected {
				It("should have no connectivity to a pod before it is added to the datamodel", func() {
					// Above BeforeEach adds a default-deny but for this test we want policy to be open
					// so that it's only the lack of datastore configuration that blocks traffic.
					policy := api.NewNetworkPolicy()
					policy.Name = "allow-all"
					policy.Namespace = "default"
					one := float64(1)
					policy.Spec.Order = &one
					policy.Spec.Ingress = []api.Rule{{Action: api.Allow}}
					policy.Spec.Egress = []api.Rule{{Action: api.Allow}}
					policy.Spec.Selector = "all()"
					_, err := calicoClient.NetworkPolicies().Create(utils.Ctx, policy, utils.NoOptions)

					// The hardest path to secure with BPF is packets to the newly-added workload.  We can't block
					// the traffic with BPF until we have a BPF program in place so we rely on iptables catch-alls.

					// Set up a workload but do not add it to the datastore.
					wlIP := "10.65.1.5"
					if testOpts.ipv6 {
						wlIP = "dead:beef::1:5"
					}
					dpOnlyWorkload := workload.New(tc.Felixes[1], "w-dp", "default", wlIP, "8057", testOpts.protocol)
					err = dpOnlyWorkload.Start()
					Expect(err).NotTo(HaveOccurred())
					tc.Felixes[1].Exec("ip", "route", "add", dpOnlyWorkload.IP, "dev", dpOnlyWorkload.InterfaceName, "scope", "link")

					// Attach tcpdump to the workload so we can verify that we don't see any packets at all.  We need
					// to verify ingress and egress separately since a round-trip test would be blocked by either.
					tcpdump := dpOnlyWorkload.AttachTCPDump()
					tcpdump.SetLogEnabled(true)
					pattern := fmt.Sprintf(`IP .* %s\.8057: UDP`, dpOnlyWorkload.IP)
					if testOpts.ipv6 {
						pattern = fmt.Sprintf(`IP6 .* %s\.8057: UDP`, dpOnlyWorkload.IP)
					}
					tcpdump.AddMatcher("UDP-8057", regexp.MustCompile(pattern))
					tcpdump.Start()
					defer tcpdump.Stop()

					// Send packets in the background.
					var wg sync.WaitGroup
					wg.Add(1)
					ctx, cancelFn := context.WithTimeout(context.Background(), 10*time.Second)
					defer cancelFn()
					go func() {
						defer wg.Done()
						defer GinkgoRecover()
						for {
							if ctx.Err() != nil {
								return
							}
							_, err = w[1][0].RunCmd("pktgen", w[1][0].IP, dpOnlyWorkload.IP, "udp",
								"--port-src", "30444", "--port-dst", "8057")
							Expect(err).NotTo(HaveOccurred())
							time.Sleep(100 * (time.Millisecond))
						}
					}()
					defer wg.Wait()

					Consistently(tcpdump.MatchCountFn("UDP-8057"), "5s", "200ms").Should(
						BeNumerically("==", 0),
						"Traffic to the workload should be blocked before datastore is configured")

					dpOnlyWorkload.ConfigureInInfra(infra)

					Eventually(tcpdump.MatchCountFn("UDP-8057"), "20s", "200ms").Should(
						BeNumerically(">", 0),
						"Traffic to the workload should be allowed after datastore is configured")
				})
			}

			It("should have correct routes", func() {
				tunnelAddr := ""
				tunnelAddrFelix1 := ""
				tunnelAddrFelix2 := ""
				expectedRoutes := expectedRouteDump
				if testOpts.dsr {
					expectedRoutes = expectedRouteDumpDSR
				}
				if testOpts.ipv6 {
					switch {
					case tc.Felixes[0].ExpectedVXLANV6TunnelAddr != "":
						tunnelAddr = tc.Felixes[0].ExpectedVXLANV6TunnelAddr
						tunnelAddrFelix1 = tc.Felixes[1].ExpectedVXLANV6TunnelAddr
						tunnelAddrFelix2 = tc.Felixes[2].ExpectedVXLANV6TunnelAddr
					case tc.Felixes[0].ExpectedWireguardV6TunnelAddr != "":
						tunnelAddr = tc.Felixes[0].ExpectedWireguardV6TunnelAddr
						tunnelAddrFelix1 = tc.Felixes[1].ExpectedWireguardV6TunnelAddr
						tunnelAddrFelix2 = tc.Felixes[2].ExpectedWireguardV6TunnelAddr
					}
					expectedRoutes = expectedRouteDumpV6
					if testOpts.dsr {
						expectedRoutes = expectedRouteDumpV6DSR
					}
				} else {
					switch {
					case tc.Felixes[0].ExpectedIPIPTunnelAddr != "":
						tunnelAddr = tc.Felixes[0].ExpectedIPIPTunnelAddr
						tunnelAddrFelix1 = tc.Felixes[1].ExpectedIPIPTunnelAddr
						tunnelAddrFelix2 = tc.Felixes[2].ExpectedIPIPTunnelAddr
					case tc.Felixes[0].ExpectedVXLANTunnelAddr != "":
						tunnelAddr = tc.Felixes[0].ExpectedVXLANTunnelAddr
						tunnelAddrFelix1 = tc.Felixes[1].ExpectedVXLANTunnelAddr
						tunnelAddrFelix2 = tc.Felixes[2].ExpectedVXLANTunnelAddr
					case tc.Felixes[0].ExpectedWireguardTunnelAddr != "":
						tunnelAddr = tc.Felixes[0].ExpectedWireguardTunnelAddr
						tunnelAddrFelix1 = tc.Felixes[1].ExpectedWireguardTunnelAddr
						tunnelAddrFelix2 = tc.Felixes[2].ExpectedWireguardTunnelAddr
					}
				}

				if tunnelAddr != "" {
					expectedRoutes = expectedRouteDumpWithTunnelAddr
					if testOpts.dsr {
						expectedRoutes = expectedRouteDumpWithTunnelAddrDSR
					}
				}

				dumpRoutes := func() string {
					out := ""
					var err error
					if testOpts.ipv6 {
						out, err = tc.Felixes[0].ExecOutput("calico-bpf", "routes", "-6", "dump")
					} else {
						out, err = tc.Felixes[0].ExecOutput("calico-bpf", "routes", "dump")
					}
					if err != nil {
						return fmt.Sprint(err)
					}

					lines := strings.Split(out, "\n")
					var filteredLines []string
					idxRE := regexp.MustCompile(`idx \d+`)
					for _, l := range lines {
						l = strings.TrimLeft(l, " ")
						if len(l) == 0 {
							continue
						}
						l = strings.ReplaceAll(l, felixIP(0), "FELIX_0")
						l = strings.ReplaceAll(l, felixIP(1), "FELIX_1")
						l = strings.ReplaceAll(l, felixIP(2), "FELIX_2")
						l = idxRE.ReplaceAllLiteralString(l, "idx -")
						if tunnelAddr != "" {
							if testOpts.ipv6 {
								l = strings.ReplaceAll(l, tunnelAddr+"/128", "FELIX_0_TNL/128")
							} else {
								l = strings.ReplaceAll(l, tunnelAddr+"/32", "FELIX_0_TNL/32")
							}
						}
						if tunnelAddrFelix1 != "" {
							if testOpts.ipv6 {
								l = strings.ReplaceAll(l, tunnelAddrFelix1+"/128", "FELIX_1_TNL/128")
							} else {
								l = strings.ReplaceAll(l, tunnelAddrFelix1+"/32", "FELIX_1_TNL/32")
							}
						}
						if tunnelAddrFelix2 != "" {
							if testOpts.ipv6 {
								l = strings.ReplaceAll(l, tunnelAddrFelix2+"/128", "FELIX_2_TNL/128")
							} else {
								l = strings.ReplaceAll(l, tunnelAddrFelix2+"/32", "FELIX_2_TNL/32")
							}
						}
						filteredLines = append(filteredLines, l)
					}
					sort.Strings(filteredLines)
					return strings.Join(filteredLines, "\n")
				}
				Eventually(dumpRoutes, "10s", "200ms").Should(Equal(expectedRoutes), dumpRoutes)
			})

			It("should only allow traffic from the local host by default", func() {
				// Same host, other workload.
				cc.ExpectNone(w[0][0], w[0][1])
				cc.ExpectNone(w[0][1], w[0][0])
				// Workloads on other host.
				cc.ExpectNone(w[0][0], w[1][0])
				cc.ExpectNone(w[1][0], w[0][0])
				// Hosts.
				cc.ExpectSome(tc.Felixes[0], w[0][0])
				cc.ExpectNone(tc.Felixes[1], w[0][0])
				cc.CheckConnectivity()
			})

			It("should allow host -> host", func() {
				// XXX as long as there is no HEP policy
				// using hostW as a sink
				cc.Expect(Some, tc.Felixes[0], hostW[0])
				cc.Expect(Some, tc.Felixes[0], hostW[1])
				cc.Expect(Some, tc.Felixes[1], hostW[0])
				cc.CheckConnectivity()
			})

			Context("with a policy allowing ingress to w[0][0] from all regular workloads", func() {
				var (
					pol       *api.GlobalNetworkPolicy
					k8sClient *kubernetes.Clientset
				)

				BeforeEach(func() {
					pol = api.NewGlobalNetworkPolicy()
					pol.Namespace = "fv"
					pol.Name = "policy-1"
					pol.Spec.Ingress = []api.Rule{
						{
							Action: "Allow",
							Source: api.EntityRule{
								Selector: "workload=='regular'",
							},
						},
					}
					pol.Spec.Egress = []api.Rule{
						{
							Action: "Allow",
							Source: api.EntityRule{
								Selector: "workload=='regular'",
							},
						},
					}
					pol.Spec.Selector = "workload=='regular'"

					pol = createPolicy(pol)

					k8sClient = infra.(*infrastructure.K8sDatastoreInfra).K8sClient
					_ = k8sClient
				})

				Context("with both applyOnForward=true/false", func() {
					BeforeEach(func() {
						// The next two policies are to make sure that applyOnForward of a
						// global policy is applied correctly to a host endpoint. The deny
						// policy is not applied to forwarded traffic!

						By("global policy denies traffic to host 1 on host 0", func() {
							nets := []string{felixIP(1) + "/" + ipMask()}
							switch testOpts.tunnel {
							case "ipip":
								nets = append(nets, tc.Felixes[1].ExpectedIPIPTunnelAddr+"/32")
							}

							pol := api.NewGlobalNetworkPolicy()
							pol.Namespace = "fv"
							pol.Name = "host-0-1"
							pol.Spec.Egress = []api.Rule{
								{
									Action: "Deny",
									Destination: api.EntityRule{
										Nets: nets,
									},
								},
							}
							pol.Spec.Selector = "node=='" + tc.Felixes[0].Name + "'"
							pol.Spec.ApplyOnForward = false

							pol = createPolicy(pol)
						})

						By("global policy allows forwarded traffic to host 1 on host 0", func() {
							nets := []string{felixIP(1) + "/" + ipMask()}
							switch testOpts.tunnel {
							case "ipip":
								nets = append(nets, tc.Felixes[1].ExpectedIPIPTunnelAddr+"/32")
							}

							pol := api.NewGlobalNetworkPolicy()
							pol.Namespace = "fv"
							pol.Name = "host-0-1-forward"
							pol.Spec.Egress = []api.Rule{
								{
									Action: "Allow",
									Destination: api.EntityRule{
										Nets: nets,
									},
								},
							}
							pol.Spec.Selector = "node=='" + tc.Felixes[0].Name + "'"
							pol.Spec.ApplyOnForward = true

							pol = createPolicy(pol)
						})

						bpfWaitForPolicy(tc.Felixes[0], "eth0", "egress", "default.host-0-1")
					})
					It("should handle NAT outgoing", func() {
						By("SNATting outgoing traffic with the flag set")
						cc.ExpectSNAT(w[0][0], felixIP(0), hostW[1])
						cc.Expect(Some, w[0][0], hostW[0]) // no snat
						cc.CheckConnectivity(conntrackChecks(tc.Felixes)...)

						if testOpts.tunnel == "none" {
							By("Leaving traffic alone with the flag clear")
							poolName := infrastructure.DefaultIPPoolName
							if testOpts.ipv6 {
								poolName = infrastructure.DefaultIPv6PoolName
							}
							pool, err := calicoClient.IPPools().Get(context.TODO(), poolName, options2.GetOptions{})
							Expect(err).NotTo(HaveOccurred())
							pool.Spec.NATOutgoing = false
							pool, err = calicoClient.IPPools().Update(context.TODO(), pool, options2.SetOptions{})
							Expect(err).NotTo(HaveOccurred())

							// Wait for the pool change to take effect
							Eventually(func() string {
								return bpfDumpRoutes(tc.Felixes[0])
							}, "5s", "1s").ShouldNot(ContainSubstring("workload in-pool nat-out"))

							cc.ResetExpectations()
							cc.ExpectSNAT(w[0][0], w[0][0].IP, hostW[1])
							cc.CheckConnectivity(conntrackChecks(tc.Felixes)...)

							By("SNATting again with the flag set")
							pool.Spec.NATOutgoing = true
							pool, err = calicoClient.IPPools().Update(context.TODO(), pool, options2.SetOptions{})
							Expect(err).NotTo(HaveOccurred())

							// Wait for the pool change to take effect
							Eventually(func() string {
								return bpfDumpRoutes(tc.Felixes[0])
							}, "5s", "1s").Should(ContainSubstring("workload in-pool nat-out"))

							cc.ResetExpectations()
							cc.ExpectSNAT(w[0][0], felixIP(0), hostW[1])
							cc.CheckConnectivity(conntrackChecks(tc.Felixes)...)
						}
					})
				})

				It("connectivity from all workloads via workload 0's main IP", func() {
					cc.ExpectSome(w[0][1], w[0][0])
					cc.ExpectSome(w[1][0], w[0][0])
					cc.ExpectSome(w[1][1], w[0][0])
					cc.CheckConnectivity(conntrackChecks(tc.Felixes)...)
				})

				if (testOpts.protocol == "tcp" || (testOpts.protocol == "udp" && !testOpts.udpUnConnected)) &&
					testOpts.connTimeEnabled && !testOpts.dsr {

					It("should fail connect if there is no backed or a service", func() {
						var (
							natK   nat.FrontendKeyInterface
							family int
						)

						By("setting up a service without backends")

						clusterIP1 := "10.101.0.111"
						if testOpts.ipv6 {
							clusterIP1 = "dead:beef::abcd:0:0:111"
						}
						testSvc := k8sService("svc-no-backends", clusterIP1, w[0][0], 80, 1234, 0, testOpts.protocol)
						testSvcNamespace := testSvc.ObjectMeta.Namespace
						testSvc.Spec.Selector = map[string]string{"somelabel": "somevalue"}
						_, err := k8sClient.CoreV1().Services(testSvcNamespace).Create(context.Background(),
							testSvc, metav1.CreateOptions{})
						Expect(err).NotTo(HaveOccurred())

						ip := testSvc.Spec.ClusterIP
						port := uint16(testSvc.Spec.Ports[0].Port)
						if testOpts.ipv6 {
							natK = nat.NewNATKeyV6(net.ParseIP(ip), port, numericProto)
							family = 6
						} else {
							natK = nat.NewNATKey(net.ParseIP(ip), port, numericProto)
							family = 4
						}

						Eventually(func() bool {
							natmaps, _ := dumpNATMapsAny(family, tc.Felixes[0])
							if _, ok := natmaps[natK]; !ok {
								return false
							}
							return true
						}, "5s").Should(BeTrue(), "service NAT key didn't show up")

						By("starting tcpdump")
						tcpdump := w[0][0].AttachTCPDump()
						tcpdump.SetLogEnabled(true)

						var pattern string
						if testOpts.ipv6 {
							pattern = fmt.Sprintf(`IP6 %s.\d+ > %s\.80`, w[0][0].IP, testSvc.Spec.ClusterIP)
						} else {
							pattern = fmt.Sprintf(`IP %s.\d+ > %s\.80`, w[0][0].IP, testSvc.Spec.ClusterIP)
						}
						tcpdump.AddMatcher("no-backend", regexp.MustCompile(pattern))
						tcpdump.Start()
						defer tcpdump.Stop()

						By("testing connectivity")

						cc.Expect(None, w[0][0], TargetIP(testSvc.Spec.ClusterIP), ExpectWithPorts(80))
						cc.CheckConnectivity()

						// If connect never succeeded, no packets were sent and
						// therefore we must see none.
						Expect(tcpdump.MatchCount("no-backend")).To(Equal(0))
					})
				}

				// Test doesn't use services so ignore the runs with those turned on.
				if testOpts.protocol == "tcp" && !testOpts.connTimeEnabled && !testOpts.dsr {
					It("should not be able to spoof TCP", func() {
						if testOpts.ipv6 {
							// XXX the routing needs to be different and may not
							// apply to ipv6
							return
						}

						if !testOpts.ipv6 {
							By("Disabling dev RPF")
							setRPF(tc.Felixes, testOpts.tunnel, 0, 0)
						}
						// Make sure the workload is up and has configured its routes.
						By("Having basic connectivity")
						cc.Expect(Some, w[0][0], w[1][0])
						cc.CheckConnectivity()

						// Add a second interface to the workload, this will allow us to adjust the routes
						// inside the workload to move connections from one interface to the other.
						By("Having basic connectivity after setting up the spoof interface")
						w[0][0].AddSpoofInterface()
						// Check that the route manipulation succeeded.
						cc.CheckConnectivity()
						cc.ResetExpectations()

						// PHASE 1: basic single-shot connectivity checks to check that the test infra
						// is basically doing what we want.  I.e. if felix and the workload disagree on
						// interface then new connections get dropped.

						// Switch routes to use the spoofed interface, should fail.
						By("Workload using spoof0, felix expecting eth0, should fail")
						w[0][0].UseSpoofInterface(true)
						cc.Expect(None, w[0][0], w[1][0])
						cc.CheckConnectivity()
						cc.ResetExpectations()

						By("Workload using spoof0, felix expecting spoof0, should succeed")
						w[0][0].RemoveFromInfra(infra)
						w[0][0].ConfigureInInfraAsSpoofInterface(infra)
						cc.Expect(Some, w[0][0], w[1][0])
						cc.CheckConnectivity()
						cc.ResetExpectations()

						By("Both back to eth0, should succeed")
						w[0][0].RemoveSpoofWEPFromInfra(infra)
						w[0][0].ConfigureInInfra(infra)
						w[0][0].UseSpoofInterface(false)
						cc.Expect(Some, w[0][0], w[1][0])
						cc.CheckConnectivity()
						cc.ResetExpectations()

						// PHASE 2: keep a connection up and move it from one interface to the other using the pod's
						// routes.  To the host this looks like one workload is spoofing the other.
						By("Starting permanent connection")
						pc := w[0][0].StartPersistentConnection(w[1][0].IP, 8055, workload.PersistentConnectionOpts{
							MonitorConnectivity: true,
						})
						defer pc.Stop()

						expectPongs := func() {
							EventuallyWithOffset(1, pc.SinceLastPong, "5s").Should(
								BeNumerically("<", time.Second),
								"Expected to see pong responses on the connection but didn't receive any")
							log.Info("Pongs received within last 1s")
						}
						expectNoPongs := func() {
							EventuallyWithOffset(1, pc.SinceLastPong, "5s").Should(
								BeNumerically(">", time.Second),
								"Expected to see pong responses stop but continued to receive them")
							log.Info("No pongs received for >1s")
						}

						// Simulate a second WEP for the spoof interface.
						w[0][0].ConfigureOtherWEPInInfraAsSpoofInterface(infra)

						// Should get some pongs to start with...
						By("Should get pongs to start with")
						expectPongs()

						// Switch the route, should start dropping packets.
						w[0][0].UseSpoofInterface(true)
						By("Should no longer get pongs when using the spoof interface")
						expectNoPongs()

						// Switch the route back, should work.
						w[0][0].UseSpoofInterface(false)
						By("Should get pongs again after switching back")
						expectPongs()

						// Switch the route, should start dropping packets.
						w[0][0].UseSpoofInterface(true)
						By("Should no longer get pongs when using the spoof interface")
						expectNoPongs()

						// Move WEP to spoof interface
						w[0][0].RemoveFromInfra(infra)
						w[0][0].RemoveSpoofWEPFromInfra(infra)
						w[0][0].ConfigureInInfraAsSpoofInterface(infra)
						By("Should get pongs again after switching WEP to spoof iface")
						expectPongs()
					})
				}

				Describe("Test Load balancer service with external IP", func() {
					if testOpts.connTimeEnabled {
						// FIXME externalClient also does conntime balancing
						return
					}

					srcIPRange := []string{}
					externalIP := []string{extIP}
					testSvcName := "test-lb-service-extip"
					tgtPort := 8055
					var testSvc *v1.Service
					var ip []string
					var port uint16
					BeforeEach(func() {
						externalClient.Exec("ip", "route", "add", extIP, "via", felixIP(0))
						testSvc = k8sCreateLBServiceWithEndPoints(k8sClient, testSvcName, clusterIP, w[0][0], 80, tgtPort,
							testOpts.protocol, externalIP, srcIPRange)
						// when we point Load Balancer to a node in GCE it adds local routes to the external IP on the hosts.
						// Similarity add local routes for externalIP on testContainers.Felix[0], testContainers.Felix[1]
						tc.Felixes[1].Exec("ip", "route", "add", "local", extIP, "dev", "eth0")
						tc.Felixes[0].Exec("ip", "route", "add", "local", extIP, "dev", "eth0")
						ip = testSvc.Spec.ExternalIPs
						port = uint16(testSvc.Spec.Ports[0].Port)
						pol.Spec.Ingress = []api.Rule{
							{
								Action: "Allow",
								Source: api.EntityRule{
									Nets: []string{
										containerIP(externalClient) + "/" + ipMask(),
										w[0][1].IP + "/" + ipMask(),
										w[1][0].IP + "/" + ipMask(),
										w[1][1].IP + "/" + ipMask(),
									},
								},
							},
						}
						pol = updatePolicy(pol)
					})

					It("should have connectivity from workloads[1][0],[1][1], [0][1] and external client via external IP to workload 0", func() {
						cc.ExpectSome(w[1][0], TargetIP(ip[0]), port)
						cc.ExpectSome(w[1][1], TargetIP(ip[0]), port)
						cc.ExpectSome(w[0][1], TargetIP(ip[0]), port)
						cc.ExpectSome(externalClient, TargetIP(ip[0]), port)
						cc.CheckConnectivity()
					})

					It("should handle temporary overlap of external IPs", func() {
						By("Having connectivity to external IP initially")
						cc.ExpectSome(externalClient, TargetIP(ip[0]), port)
						cc.CheckConnectivity()

						By("Adding second service with same external IP")
						clusterIP2 := "10.101.0.11"

						if testOpts.ipv6 {
							clusterIP2 = "dead:beef::abcd:0:0:11"
						}
						testSvc = k8sCreateLBServiceWithEndPoints(k8sClient, testSvcName+"-2", clusterIP2, w[0][0], 80, tgtPort,
							testOpts.protocol, externalIP, srcIPRange)

						By("Deleting first service")
						err := k8sClient.CoreV1().Services(testSvc.ObjectMeta.Namespace).Delete(context.Background(), testSvcName, metav1.DeleteOptions{})
						Expect(err).NotTo(HaveOccurred())

						By("Sleeping")
						time.Sleep(20 * time.Second)
						By("And still having connectivity...")
						cc.ExpectSome(externalClient, TargetIP(ip[0]), port)
						cc.CheckConnectivity()
					})
				})

				Context("Test load balancer service with src ranges", func() {
					var testSvc *v1.Service
					tgtPort := 8055
					externalIP := []string{extIP}
					srcIPRange := []string{"10.65.1.3/24"}
					if testOpts.ipv6 {
						srcIPRange = []string{"dead:beef::1:3/120"}
					}
					testSvcName := "test-lb-service-extip"
					var ip []string
					var port uint16
					BeforeEach(func() {
						testSvc = k8sCreateLBServiceWithEndPoints(k8sClient, testSvcName, clusterIP, w[0][0], 80, tgtPort,
							testOpts.protocol, externalIP, srcIPRange)
						tc.Felixes[1].Exec("ip", "route", "add", "local", extIP, "dev", "eth0")
						tc.Felixes[0].Exec("ip", "route", "add", "local", extIP, "dev", "eth0")
						ip = testSvc.Spec.ExternalIPs
						port = uint16(testSvc.Spec.Ports[0].Port)
					})
					It("should have connectivity from workloads[1][0],[1][1] via external IP to workload 0", func() {
						cc.ExpectSome(w[1][0], TargetIP(ip[0]), port)
						cc.ExpectSome(w[1][1], TargetIP(ip[0]), port)
						cc.ExpectNone(w[0][1], TargetIP(ip[0]), port)
						cc.CheckConnectivity()
					})
				})

				Context("Test load balancer service with no backend", func() {
					if testOpts.connTimeEnabled || testOpts.udpUnConnected {
						// Skip UDP unconnected, connecttime load balancing cases as externalClient also does conntime balancing
						return
					}

					var testSvc *v1.Service
					tgtPort := 8055
					externalIP := []string{extIP}
					srcIPRange := []string{}
					testSvcName := "test-lb-service-extip"
					var port uint16
					var ip []string

					BeforeEach(func() {
						externalClient.Exec("ip", "route", "add", extIP, "via", felixIP(0))
						// create a service workload as nil, so that the service has no backend
						testSvc = k8sCreateLBServiceWithEndPoints(k8sClient, testSvcName, clusterIP, nil, 80, tgtPort,
							testOpts.protocol, externalIP, srcIPRange)
						tc.Felixes[1].Exec("ip", "route", "add", "local", extIP, "dev", "eth0")
						tc.Felixes[0].Exec("ip", "route", "add", "local", extIP, "dev", "eth0")
						ip = testSvc.Spec.ExternalIPs
						port = uint16(testSvc.Spec.Ports[0].Port)
						pol.Spec.Ingress = []api.Rule{
							{
								Action: "Allow",
								Source: api.EntityRule{
									Nets: []string{
										externalClient.IP + "/32",
									},
								},
							},
						}
						pol = updatePolicy(pol)
					})
					It("should not have connectivity from external client, and return connection refused", func() {
						icmpProto := "icmp"
						if testOpts.ipv6 {
							icmpProto = "icmp6"
						}

						tcpdump := externalClient.AttachTCPDump("any")
						tcpdump.SetLogEnabled(true)
						if testOpts.ipv6 {
							tcpdump.AddMatcher("unreach", regexp.MustCompile("destination unreachable"))
							tcpdump.AddMatcher("bad csum", regexp.MustCompile("bad icmp6 cksum"))
						} else {
							tcpdump.AddMatcher("unreach", regexp.MustCompile("port \\d+ unreachable"))
							tcpdump.AddMatcher("bad csum", regexp.MustCompile("wrong icmp cksum"))
						}

						tcpdump.Start("-vv", testOpts.protocol, "port", strconv.Itoa(int(port)), "or", icmpProto)
						defer tcpdump.Stop()

						cc.Expect(None, externalClient, TargetIP(ip[0]),
							ExpectWithPorts(port),
							ExpectNoneWithError("connection refused"),
						)
						cc.CheckConnectivity()

						Eventually(func() int { return tcpdump.MatchCount("unreach") }).
							Should(BeNumerically(">", 0))
						// XXX
						// Expect(tcpdump.MatchCount("bad csum")).To(Equal(0))
					})
				})

				Describe("Test load balancer service with external Client,src ranges", func() {
					if testOpts.connTimeEnabled {
						// FIXME externalClient also does conntime balancing
						return
					}

					var testSvc *v1.Service
					tgtPort := 8055
					externalIP := []string{extIP}
					testSvcName := "test-lb-service-extip"
					var ip []string
					var port uint16
					var srcIPRange []string
					BeforeEach(func() {
						ipRoute := []string{"ip"}
						srcIPRange = []string{"10.65.1.3/24"}
						if testOpts.ipv6 {
							ipRoute = append(ipRoute, "-6")
							srcIPRange = []string{"dead:beef::1:3/120"}
						}

						cmd := append(ipRoute[:len(ipRoute):len(ipRoute)],
							"route", "add", extIP, "via", felixIP(0))
						externalClient.Exec(cmd...)
						pol.Spec.Ingress = []api.Rule{
							{
								Action: "Allow",
								Source: api.EntityRule{
									Nets: []string{
										containerIP(externalClient) + "/" + ipMask(),
									},
								},
							},
						}
						pol = updatePolicy(pol)
						cmd = append(ipRoute[:len(ipRoute):len(ipRoute)],
							"route", "add", "local", extIP, "dev", "eth0")
						tc.Felixes[1].Exec(cmd...)
						tc.Felixes[0].Exec(cmd...)
					})
					Context("Test LB-service with external Client's IP not in src range", func() {
						BeforeEach(func() {
							testSvc = k8sCreateLBServiceWithEndPoints(k8sClient, testSvcName, clusterIP, w[0][0], 80, tgtPort,
								testOpts.protocol, externalIP, srcIPRange)
							ip = testSvc.Spec.ExternalIPs
							port = uint16(testSvc.Spec.Ports[0].Port)
						})
						It("should not have connectivity from external Client via external IP to workload 0", func() {
							cc.ExpectNone(externalClient, TargetIP(ip[0]), port)
							cc.CheckConnectivity()
						})
					})
					Context("Test LB-service with external Client's IP in src range", func() {
						BeforeEach(func() {
							srcIPRange = []string{externalClient.IP + "/32"}
							testSvc = k8sCreateLBServiceWithEndPoints(k8sClient, testSvcName, clusterIP, w[0][0], 80, tgtPort,
								testOpts.protocol, externalIP, srcIPRange)
							ip = testSvc.Spec.ExternalIPs
							port = uint16(testSvc.Spec.Ports[0].Port)
						})
						It("should have connectivity from external Client via external IP to workload 0", func() {
							cc.ExpectSome(externalClient, TargetIP(ip[0]), port)
							cc.CheckConnectivity()
						})
					})
				})

				Context("Test Service type transitions", func() {
					if testOpts.protocol != "tcp" {
						// Skip tests for UDP, UDP-Unconnected
						return
					}

					var (
						testSvc          *v1.Service
						testSvcNamespace string
					)
					testSvcName := "test-service"
					tgtPort := 8055
					externalIP := []string{extIP}

					// Create a service of type clusterIP
					BeforeEach(func() {
						testSvc = k8sService(testSvcName, clusterIP, w[0][0], 80, tgtPort, 0, testOpts.protocol)
						testSvcNamespace = testSvc.ObjectMeta.Namespace
						_, err := k8sClient.CoreV1().Services(testSvcNamespace).Create(context.Background(), testSvc, metav1.CreateOptions{})
						Expect(err).NotTo(HaveOccurred())
						Eventually(k8sGetEpsForServiceFunc(k8sClient, testSvc), "10s").Should(HaveLen(1),
							"Service endpoints didn't get created? Is controller-manager happy?")
						tc.Felixes[1].Exec("ip", "route", "add", "local", extIP, "dev", "eth0")
						tc.Felixes[0].Exec("ip", "route", "add", "local", extIP, "dev", "eth0")
					})

					It("should have connectivity from all workloads via a service to workload 0", func() {
						ip := testSvc.Spec.ClusterIP
						port := uint16(testSvc.Spec.Ports[0].Port)

						w00Expects := []ExpectationOption{ExpectWithPorts(port)}
						hostW0SrcIP := ExpectWithSrcIPs(felixIP(0))
						if testOpts.ipv6 {
							hostW0SrcIP = ExpectWithSrcIPs(felixIP(0))
							switch testOpts.tunnel {
							case "vxlan":
								hostW0SrcIP = ExpectWithSrcIPs(tc.Felixes[0].ExpectedVXLANV6TunnelAddr)
							case "wireguard":
								hostW0SrcIP = ExpectWithSrcIPs(tc.Felixes[0].ExpectedWireguardV6TunnelAddr)
							}
						}
						switch testOpts.tunnel {
						case "ipip":
							hostW0SrcIP = ExpectWithSrcIPs(tc.Felixes[0].ExpectedIPIPTunnelAddr)
						}

						if !testOpts.connTimeEnabled {
							w00Expects = append(w00Expects, hostW0SrcIP)
						}

						cc.Expect(Some, w[0][0], TargetIP(ip), w00Expects...)
						cc.ExpectSome(w[0][1], TargetIP(ip), port)
						cc.ExpectSome(w[1][0], TargetIP(ip), port)
						cc.ExpectSome(w[1][1], TargetIP(ip), port)
						cc.CheckConnectivity(conntrackChecks(tc.Felixes)...)
					})

					/* Below Context handles the following transitions.
					   Cluster IP -> External IP
					   External IP -> LoadBalancer
					   External IP -> NodePort
					   External IP -> Cluster IP
					*/
					Context("change service from cluster IP to external IP", func() {
						var testSvcWithExtIP *v1.Service
						BeforeEach(func() {
							testSvcWithExtIP = k8sServiceWithExtIP(testSvcName, clusterIP, w[0][0], 80, tgtPort, 0, testOpts.protocol, externalIP)
							k8sUpdateService(k8sClient, testSvcNamespace, testSvcName, testSvc, testSvcWithExtIP)
						})

						It("should have connectivity from all workloads via external IP to workload 0", func() {
							ip := testSvcWithExtIP.Spec.ExternalIPs
							port := uint16(testSvcWithExtIP.Spec.Ports[0].Port)
							cc.ExpectSome(w[1][0], TargetIP(ip[0]), port)
							cc.ExpectSome(w[0][1], TargetIP(ip[0]), port)
							cc.ExpectSome(w[1][1], TargetIP(ip[0]), port)
							cc.CheckConnectivity(conntrackChecks(tc.Felixes)...)
						})
						Context("change service type from external IP to LoadBalancer", func() {
							srcIPRange := []string{}
							var testSvcLB *v1.Service
							BeforeEach(func() {
								testSvcLB = k8sLBService(testSvcName, clusterIP, w[0][0].Name, 80, tgtPort, testOpts.protocol,
									externalIP, srcIPRange)
								k8sUpdateService(k8sClient, testSvcNamespace, testSvcName, testSvc, testSvcLB)
							})
							It("should have connectivity from workload 0 to service via external IP", func() {
								ip := testSvcLB.Spec.ExternalIPs
								port := uint16(testSvcLB.Spec.Ports[0].Port)
								cc.ExpectSome(w[1][0], TargetIP(ip[0]), port)
								cc.ExpectSome(w[1][1], TargetIP(ip[0]), port)
								cc.ExpectSome(w[0][1], TargetIP(ip[0]), port)
								cc.CheckConnectivity(conntrackChecks(tc.Felixes)...)
							})
						})

						Context("change Service type from external IP to nodeport", func() {
							var testSvcNodePort *v1.Service
							npPort := uint16(30333)
							BeforeEach(func() {
								testSvcNodePort = k8sService(testSvcName, clusterIP, w[0][0], 80, tgtPort, int32(npPort), testOpts.protocol)
								k8sUpdateService(k8sClient, testSvcNamespace, testSvcName, testSvc, testSvcNodePort)
							})
							It("should have connectivity via the node port to workload 0", func() {
								node1IP := felixIP(1)
								cc.ExpectSome(w[0][1], TargetIP(node1IP), npPort)
								cc.ExpectSome(w[1][0], TargetIP(node1IP), npPort)
								cc.ExpectSome(w[1][1], TargetIP(node1IP), npPort)

								ip := testSvcWithExtIP.Spec.ExternalIPs
								port := uint16(testSvcWithExtIP.Spec.Ports[0].Port)
								cc.ExpectNone(w[1][0], TargetIP(ip[0]), port)
								cc.ExpectNone(w[0][1], TargetIP(ip[0]), port)
								cc.ExpectNone(w[1][1], TargetIP(ip[0]), port)
								cc.CheckConnectivity()
							})
						})
						Context("change service from external IP to cluster IP", func() {
							var testSvcWithoutExtIP *v1.Service
							BeforeEach(func() {
								testSvcWithoutExtIP = k8sService(testSvcName, clusterIP, w[0][0], 80, tgtPort, 0, testOpts.protocol)
								k8sUpdateService(k8sClient, testSvcNamespace, testSvcName, testSvc, testSvcWithoutExtIP)
							})
							It("should not have connectivity to workload 0 via external IP", func() {
								ip := testSvcWithExtIP.Spec.ExternalIPs
								port := uint16(testSvcWithExtIP.Spec.Ports[0].Port)
								cc.ExpectNone(w[1][0], TargetIP(ip[0]), port)
								cc.ExpectNone(w[1][1], TargetIP(ip[0]), port)
								cc.ExpectNone(w[0][1], TargetIP(ip[0]), port)

								clusterIP = testSvcWithoutExtIP.Spec.ClusterIP
								cc.ExpectSome(w[0][1], TargetIP(clusterIP), port)
								cc.ExpectSome(w[1][0], TargetIP(clusterIP), port)
								cc.ExpectSome(w[1][1], TargetIP(clusterIP), port)
								cc.CheckConnectivity()
							})
						})
					})

					/* Below Context handles the following transitions.
					   Cluster IP -> LoadBalancer
					   LoadBalancer -> External IP
					   LoadBalancer -> NodePort
					   LoadBalancer -> Cluster IP
					*/
					Context("change service type to LoadBalancer", func() {
						srcIPRange := []string{}
						var testSvcLB *v1.Service
						BeforeEach(func() {
							testSvcLB = k8sLBService(testSvcName, clusterIP, w[0][0].Name, 80, tgtPort, testOpts.protocol,
								externalIP, srcIPRange)
							k8sUpdateService(k8sClient, testSvcNamespace, testSvcName, testSvc, testSvcLB)
						})
						It("should have connectivity from workload 0 to service via external IP", func() {
							ip := testSvcLB.Spec.ExternalIPs
							port := uint16(testSvcLB.Spec.Ports[0].Port)
							cc.ExpectSome(w[1][0], TargetIP(ip[0]), port)
							cc.ExpectSome(w[1][1], TargetIP(ip[0]), port)
							cc.ExpectSome(w[0][1], TargetIP(ip[0]), port)
							cc.CheckConnectivity()
						})

						Context("change service from Loadbalancer to external IP", func() {
							var testSvcWithExtIP *v1.Service
							BeforeEach(func() {
								testSvcWithExtIP = k8sServiceWithExtIP(testSvcName, clusterIP, w[0][0], 80, tgtPort, 0, testOpts.protocol, externalIP)
								k8sUpdateService(k8sClient, testSvcNamespace, testSvcName, testSvc, testSvcWithExtIP)
							})

							It("should have connectivity from all workloads via external IP to workload 0", func() {
								ip := testSvcWithExtIP.Spec.ExternalIPs
								port := uint16(testSvcWithExtIP.Spec.Ports[0].Port)
								cc.ExpectSome(w[1][0], TargetIP(ip[0]), port)
								cc.ExpectSome(w[0][1], TargetIP(ip[0]), port)
								cc.ExpectSome(w[1][1], TargetIP(ip[0]), port)
								cc.CheckConnectivity()
							})
						})

						Context("change Service type from Loadbalancer to nodeport", func() {
							var testSvcNodePort *v1.Service
							npPort := uint16(30333)
							BeforeEach(func() {
								testSvcNodePort = k8sService(testSvcName, clusterIP, w[0][0], 80, tgtPort, int32(npPort), testOpts.protocol)
								k8sUpdateService(k8sClient, testSvcNamespace, testSvcName, testSvc, testSvcNodePort)
							})
							It("should have connectivity via the node port to workload 0 and not via external IP", func() {
								ip := testSvcLB.Spec.ExternalIPs
								port := uint16(testSvcLB.Spec.Ports[0].Port)
								cc.ExpectNone(w[1][0], TargetIP(ip[0]), port)
								cc.ExpectNone(w[1][1], TargetIP(ip[0]), port)
								cc.ExpectNone(w[0][1], TargetIP(ip[0]), port)
								node1IP := felixIP(1)
								cc.ExpectSome(w[0][1], TargetIP(node1IP), npPort)
								cc.ExpectSome(w[1][0], TargetIP(node1IP), npPort)
								cc.ExpectSome(w[1][1], TargetIP(node1IP), npPort)
								cc.CheckConnectivity()
							})
						})
						Context("Change service type from LoadBalancer to cluster IP", func() {
							var testSvcClusterIP *v1.Service
							BeforeEach(func() {
								testSvcClusterIP = k8sService(testSvcName, clusterIP, w[0][0], 80, tgtPort, 0, testOpts.protocol)
								k8sUpdateService(k8sClient, testSvcNamespace, testSvcName, testSvc, testSvcClusterIP)
							})
							It("should have connectivity to workload 0 via cluster IP and not external IP", func() {
								ip := testSvcLB.Spec.ExternalIPs
								port := uint16(testSvcLB.Spec.Ports[0].Port)
								cc.ExpectNone(w[1][0], TargetIP(ip[0]), port)
								cc.ExpectNone(w[1][1], TargetIP(ip[0]), port)
								cc.ExpectNone(w[0][1], TargetIP(ip[0]), port)

								clusterIP = testSvcClusterIP.Spec.ClusterIP

								cc.ExpectSome(w[0][1], TargetIP(clusterIP), port)
								cc.ExpectSome(w[1][0], TargetIP(clusterIP), port)
								cc.ExpectSome(w[1][1], TargetIP(clusterIP), port)
								cc.CheckConnectivity()
							})
						})
					})

					/* Below Context handles the following transitions.
					   Cluster IP -> NodePort
					   NodePort -> External IP
					   NodePort -> LoadBalancer
					   NodePort -> Cluster IP
					*/
					Context("change Service type to nodeport", func() {
						var testSvcNodePort *v1.Service
						npPort := uint16(30333)
						BeforeEach(func() {
							testSvcNodePort = k8sService(testSvcName, clusterIP, w[0][0], 80, tgtPort, int32(npPort), testOpts.protocol)
							k8sUpdateService(k8sClient, testSvcNamespace, testSvcName, testSvc, testSvcNodePort)
						})
						It("should have connectivity via the node port to workload 0", func() {
							node1IP := felixIP(1)
							node1IPExt := tc.Felixes[1].ExternalIP
							cc.ExpectSome(w[0][1], TargetIP(node1IP), npPort)
							cc.ExpectSome(w[1][0], TargetIP(node1IP), npPort)
							cc.ExpectSome(w[1][1], TargetIP(node1IP), npPort)
							cc.ExpectSome(w[0][1], TargetIP(node1IPExt), npPort)
							cc.ExpectSome(w[1][0], TargetIP(node1IPExt), npPort)
							cc.ExpectSome(w[1][1], TargetIP(node1IPExt), npPort)
							cc.CheckConnectivity()
						})

						Context("change service type from nodeport to external IP", func() {
							var testSvcWithExtIP *v1.Service
							BeforeEach(func() {
								testSvcWithExtIP = k8sServiceWithExtIP(testSvcName, clusterIP, w[0][0], 80, tgtPort, 0, testOpts.protocol, externalIP)
								k8sUpdateService(k8sClient, testSvcNamespace, testSvcName, testSvc, testSvcWithExtIP)
							})
							It("should have connectivity via external IP to workload 0 and not node port", func() {
								ip := testSvcWithExtIP.Spec.ExternalIPs
								port := uint16(testSvcWithExtIP.Spec.Ports[0].Port)
								cc.ExpectSome(w[1][0], TargetIP(ip[0]), port)
								cc.ExpectSome(w[0][1], TargetIP(ip[0]), port)
								cc.ExpectSome(w[1][1], TargetIP(ip[0]), port)

								node1IP := felixIP(1)
								cc.ExpectNone(w[0][1], TargetIP(node1IP), npPort)
								cc.ExpectNone(w[1][0], TargetIP(node1IP), npPort)
								cc.ExpectNone(w[1][1], TargetIP(node1IP), npPort)
								cc.CheckConnectivity()
							})
						})
						Context("change service type from nodeport to LoadBalancer", func() {
							srcIPRange := []string{}
							var testSvcLB *v1.Service
							BeforeEach(func() {
								testSvcLB = k8sLBService(testSvcName, clusterIP, w[0][0].Name, 80, tgtPort, testOpts.protocol,
									externalIP, srcIPRange)
								k8sUpdateService(k8sClient, testSvcNamespace, testSvcName, testSvc, testSvcLB)
							})
							It("should have connectivity from workload 0 to service via external IP and via nodeport", func() {
								node1IP := felixIP(1)

								// Note: the behaviour expected here changed around k8s v1.20.  Previously, the API
								// server would allocate a new node port when we applied the load balancer update.
								// Now, it merges the two so the service keeps its existing NodePort.
								cc.ExpectSome(w[0][1], TargetIP(node1IP), npPort)
								cc.ExpectSome(w[1][0], TargetIP(node1IP), npPort)
								cc.ExpectSome(w[1][1], TargetIP(node1IP), npPort)

								// Either way, we expect the load balancer to show up.
								ip := testSvcLB.Spec.ExternalIPs
								port := uint16(testSvcLB.Spec.Ports[0].Port)
								cc.ExpectSome(w[1][0], TargetIP(ip[0]), port)
								cc.ExpectSome(w[1][1], TargetIP(ip[0]), port)
								cc.ExpectSome(w[0][1], TargetIP(ip[0]), port)
								cc.CheckConnectivity()
							})
						})
						Context("Change service type from nodeport to cluster IP", func() {
							var testSvcClusterIP *v1.Service
							BeforeEach(func() {
								testSvcClusterIP = k8sService(testSvcName, clusterIP, w[0][0], 80, tgtPort, 0, testOpts.protocol)
								k8sUpdateService(k8sClient, testSvcNamespace, testSvcName, testSvc, testSvcClusterIP)
							})
							It("should have connectivity to workload 0 via cluster IP and not via nodeport", func() {
								node1IP := felixIP(1)
								cc.ExpectNone(w[0][1], TargetIP(node1IP), npPort)
								cc.ExpectNone(w[1][0], TargetIP(node1IP), npPort)
								cc.ExpectNone(w[1][1], TargetIP(node1IP), npPort)

								clusterIP = testSvcClusterIP.Spec.ClusterIP
								port := uint16(testSvcClusterIP.Spec.Ports[0].Port)
								cc.ExpectSome(w[0][1], TargetIP(clusterIP), port)
								cc.ExpectSome(w[1][0], TargetIP(clusterIP), port)
								cc.ExpectSome(w[1][1], TargetIP(clusterIP), port)
								cc.CheckConnectivity()
							})
						})
					})
				})

				Context("with test-service configured "+clusterIP+":80 -> w[0][0].IP:8055", func() {
					var (
						testSvc          *v1.Service
						testSvcNamespace string
					)

					testSvcName := "test-service"
					tgtPort := 8055

					BeforeEach(func() {
						testSvc = k8sService(testSvcName, clusterIP, w[0][0], 80, tgtPort, 0, testOpts.protocol)
						testSvcNamespace = testSvc.ObjectMeta.Namespace
						_, err := k8sClient.CoreV1().Services(testSvcNamespace).Create(context.Background(), testSvc, metav1.CreateOptions{})
						Expect(err).NotTo(HaveOccurred())
						Eventually(k8sGetEpsForServiceFunc(k8sClient, testSvc), "10s").Should(HaveLen(1),
							"Service endpoints didn't get created? Is controller-manager happy?")
					})

					It("should have connectivity from all workloads via a service to workload 0", func() {
						ip := testSvc.Spec.ClusterIP
						port := uint16(testSvc.Spec.Ports[0].Port)

						w00Expects := []ExpectationOption{ExpectWithPorts(port)}
						hostW0SrcIP := ExpectWithSrcIPs(felixIP(0))
						if testOpts.ipv6 {
							hostW0SrcIP = ExpectWithSrcIPs(felixIP(0))
							switch testOpts.tunnel {
							case "vxlan":
								hostW0SrcIP = ExpectWithSrcIPs(tc.Felixes[0].ExpectedVXLANV6TunnelAddr)
							case "wireguard":
								hostW0SrcIP = ExpectWithSrcIPs(tc.Felixes[0].ExpectedWireguardV6TunnelAddr)
							}
						}
						switch testOpts.tunnel {
						case "ipip":
							hostW0SrcIP = ExpectWithSrcIPs(tc.Felixes[0].ExpectedIPIPTunnelAddr)
						}

						if !testOpts.connTimeEnabled {
							w00Expects = append(w00Expects, hostW0SrcIP)
						}

						cc.Expect(Some, w[0][0], TargetIP(ip), w00Expects...)
						cc.Expect(Some, w[0][1], TargetIP(ip), ExpectWithPorts(port))
						cc.Expect(Some, w[1][0], TargetIP(ip), ExpectWithPorts(port))
						cc.Expect(Some, w[1][1], TargetIP(ip), ExpectWithPorts(port))
						cc.CheckConnectivity()
					})

					It("should only have connectivity from the local host via a service to workload 0", func() {
						// Local host is always allowed (for kubelet health checks).
						ip := testSvc.Spec.ClusterIP
						port := uint16(testSvc.Spec.Ports[0].Port)

						cc.ExpectSome(tc.Felixes[0], TargetIP(ip), port)
						cc.ExpectNone(tc.Felixes[1], TargetIP(ip), port)
						cc.CheckConnectivity()
					})

					Describe("after updating the policy to allow traffic from hosts", func() {
						BeforeEach(func() {
							pol.Spec.Ingress = []api.Rule{
								{
									Action: "Allow",
									Source: api.EntityRule{
										Selector: "ep-type == 'host'",
									},
								},
							}
							pol = updatePolicy(pol)
						})

						It("should have connectivity from the hosts via a service to workload 0", func() {
							ip := testSvc.Spec.ClusterIP
							port := uint16(testSvc.Spec.Ports[0].Port)

							cc.ExpectSome(tc.Felixes[0], TargetIP(ip), port)
							cc.ExpectSome(tc.Felixes[1], TargetIP(ip), port)
							cc.ExpectNone(w[0][1], TargetIP(ip), port)
							cc.ExpectNone(w[1][0], TargetIP(ip), port)
							cc.CheckConnectivity()
						})
					})

					It("should have connectivity from workload via a service IP to a host-process listening on that IP", func() {
						By("Setting up a dummy service " + excludeSvcIP)
						svc := k8sService("dummy-service", excludeSvcIP, w[0][0] /* unimportant */, 8066, 8077, 0, testOpts.protocol)
						svc.ObjectMeta.Annotations = map[string]string{
							proxy.ExcludeServiceAnnotation: "true",
						}
						_, err := k8sClient.CoreV1().Services(testSvc.ObjectMeta.Namespace).
							Create(context.Background(), svc, metav1.CreateOptions{})
						Expect(err).NotTo(HaveOccurred())

						natFtKey := fmt.Sprintf("%s port %d proto %d", excludeSvcIP, 8066, numericProto)
						Eventually(func() map[string][]string {
							return tc.Felixes[0].BPFNATDump(testOpts.ipv6)
						}, "5s", "300ms").Should(HaveKey(natFtKey))

						By("Adding the service IP to the host")
						// Sort of what node-local-dns does
						tc.Felixes[0].Exec("ip", "link", "add", "dummy1", "type", "dummy")
						tc.Felixes[0].Exec("ip", "link", "set", "dummy1", "up")
						tc.Felixes[0].Exec("ip", "addr", "add", excludeSvcIP+"/"+ipMask(), "dev", "dummy1")

						By("Starting host workload")
						hostW := workload.Run(tc.Felixes[0], "dummy", "default",
							excludeSvcIP, "8066", testOpts.protocol, workload.WithHostNetworked())
						defer hostW.Stop()

						cc.Expect(Some, w[0][0], TargetIP(excludeSvcIP), ExpectWithPorts(8066))
						cc.CheckConnectivity()
					})

					It("should create sane conntrack entries and clean them up", func() {
						By("Generating some traffic")
						ip := testSvc.Spec.ClusterIP
						port := uint16(testSvc.Spec.Ports[0].Port)

						cc.ExpectSome(w[0][1], TargetIP(ip), port)
						cc.ExpectSome(w[1][0], TargetIP(ip), port)
						cc.CheckConnectivity(conntrackChecks(tc.Felixes)...)

						By("Checking timestamps on conntrack entries are sane")
						// This test verifies that we correctly interpret conntrack entry timestamps by reading them back
						// and checking that they're (a) in the past and (b) sensibly recent.
						var (
							err    error
							ctDump string
						)

						if testOpts.ipv6 {
							ctDump, err = tc.Felixes[0].ExecOutput("calico-bpf", "conntrack", "-6", "dump", "--raw")
						} else {
							ctDump, err = tc.Felixes[0].ExecOutput("calico-bpf", "conntrack", "dump", "--raw")
						}
						Expect(err).NotTo(HaveOccurred())
						re := regexp.MustCompile(`LastSeen:\s*(\d+)`)
						matches := re.FindAllStringSubmatch(ctDump, -1)
						Expect(matches).ToNot(BeEmpty(), "didn't find any conntrack entries")
						for _, match := range matches {
							lastSeenNanos, err := strconv.ParseInt(match[1], 10, 64)
							Expect(err).NotTo(HaveOccurred())
							nowNanos := bpf.KTimeNanos()
							age := time.Duration(nowNanos - lastSeenNanos)
							Expect(age).To(BeNumerically(">", 0))
							Expect(age).To(BeNumerically("<", 60*time.Second))
						}

						By("Checking conntrack entries are cleaned up")
						// We have UTs that check that all kinds of entries eventually get cleaned up.  This
						// test is mainly to check that the cleanup code actually runs and is able to actually delete
						// entries.
						numWl0ConntrackEntries := func() int {
							if testOpts.ipv6 {
								ctDump, err = tc.Felixes[0].ExecOutput("calico-bpf", "conntrack", "-6", "dump", "--raw")
							} else {
								ctDump, err = tc.Felixes[0].ExecOutput("calico-bpf", "conntrack", "dump", "--raw")
							}
							Expect(err).NotTo(HaveOccurred())
							return strings.Count(ctDump, w[0][0].IP)
						}

						startingCTEntries := numWl0ConntrackEntries()
						Expect(startingCTEntries).To(BeNumerically(">", 0))

						// TODO reduce timeouts just for this test.
						Eventually(numWl0ConntrackEntries, "180s", "5s").Should(BeNumerically("<", startingCTEntries))
					})

					Context("with test-service port updated", func() {
						var (
							testSvcUpdated      *v1.Service
							natBackBeforeUpdate []map[nat.BackendKey]nat.BackendValueInterface
							natBeforeUpdate     []map[nat.FrontendKeyInterface]nat.FrontendValue
						)

						BeforeEach(func() {
							family := 4

							var oldK nat.FrontendKeyInterface

							ip := testSvc.Spec.ClusterIP
							portOld := uint16(testSvc.Spec.Ports[0].Port)

							if testOpts.ipv6 {
								family = 6
								ipv6 := net.ParseIP(ip)
								oldK = nat.NewNATKeyV6(ipv6, portOld, numericProto)
							} else {
								ipv4 := net.ParseIP(ip)
								oldK = nat.NewNATKey(ipv4, portOld, numericProto)
							}

							// Wait for the NAT maps to converge...
							log.Info("Waiting for NAT maps to converge...")
							startTime := time.Now()
							for {
								if time.Since(startTime) > 5*time.Second {
									Fail("NAT maps failed to converge")
								}
								natBeforeUpdate, natBackBeforeUpdate = dumpNATmapsAny(family, tc.Felixes)
								for i, m := range natBeforeUpdate {
									if natV, ok := m[oldK]; !ok {
										goto retry
									} else {
										bckCnt := natV.Count()
										if bckCnt != 1 {
											log.Debugf("Expected single backend, not %d; retrying...", bckCnt)
											goto retry
										}
										bckID := natV.ID()
										bckK := nat.NewNATBackendKey(bckID, 0)
										if _, ok := natBackBeforeUpdate[i][bckK]; !ok {
											log.Debugf("Backend not found %v; retrying...", bckK)
											goto retry
										}
									}
								}

								log.Infof("NAT maps converge took %v", time.Since(startTime))
								break
							retry:
								time.Sleep(100 * time.Millisecond)
								log.Info("NAT maps converge retry")
							}
							log.Info("NAT maps converged.")

							testSvcUpdated = k8sService(testSvcName, clusterIP, w[0][0], 88, 8055, 0, testOpts.protocol)

							svc, err := k8sClient.CoreV1().
								Services(testSvcNamespace).
								Get(context.Background(), testSvcName, metav1.GetOptions{})

							testSvcUpdated.ObjectMeta.ResourceVersion = svc.ObjectMeta.ResourceVersion

							_, err = k8sClient.CoreV1().Services(testSvcNamespace).Update(context.Background(), testSvcUpdated, metav1.UpdateOptions{})
							Expect(err).NotTo(HaveOccurred())
							Eventually(k8sGetEpsForServiceFunc(k8sClient, testSvc), "10s").Should(HaveLen(1),
								"Service endpoints didn't get created? Is controller-manager happy?")
						})

						It("should have connectivity from all workloads via the new port", func() {
							ip := testSvcUpdated.Spec.ClusterIP
							port := uint16(testSvcUpdated.Spec.Ports[0].Port)

							cc.ExpectSome(w[0][1], TargetIP(ip), port)
							cc.ExpectSome(w[1][0], TargetIP(ip), port)
							cc.ExpectSome(w[1][1], TargetIP(ip), port)
							cc.CheckConnectivity()
						})

						It("should not have connectivity from all workloads via the old port", func() {
							family := 4

							var oldK, natK nat.FrontendKeyInterface

							ip := testSvc.Spec.ClusterIP
							port := uint16(testSvc.Spec.Ports[0].Port)

							cc.ExpectNone(w[0][1], TargetIP(ip), port)
							cc.ExpectNone(w[1][0], TargetIP(ip), port)
							cc.ExpectNone(w[1][1], TargetIP(ip), port)
							cc.CheckConnectivity()

							portOld := uint16(testSvc.Spec.Ports[0].Port)
							portNew := uint16(testSvcUpdated.Spec.Ports[0].Port)

							if testOpts.ipv6 {
								family = 6
								ipv6 := net.ParseIP(ip)
								oldK = nat.NewNATKeyV6(ipv6, portOld, numericProto)
								natK = nat.NewNATKeyV6(ipv6, portNew, numericProto)
							} else {
								ipv4 := net.ParseIP(ip)
								oldK = nat.NewNATKey(ipv4, portOld, numericProto)
								natK = nat.NewNATKey(ipv4, portNew, numericProto)
							}

							natmaps, natbacks := dumpNATmapsAny(family, tc.Felixes)

							for i := range tc.Felixes {
								Expect(natmaps[i]).To(HaveKey(natK))
								Expect(natmaps[i]).NotTo(HaveKey(oldK))

								Expect(natBeforeUpdate[i]).To(HaveKey(oldK))
								oldV := natBeforeUpdate[i][oldK]

								natV := natmaps[i][natK]
								bckCnt := natV.Count()
								bckID := natV.ID()

								log.WithField("backCnt", bckCnt).Debug("Backend count.")
								for ord := uint32(0); ord < uint32(bckCnt); ord++ {
									bckK := nat.NewNATBackendKey(bckID, ord)
									oldBckK := nat.NewNATBackendKey(oldV.ID(), ord)
									Expect(natbacks[i]).To(HaveKey(bckK))
									Expect(natBackBeforeUpdate[i]).To(HaveKey(oldBckK))
									Expect(natBackBeforeUpdate[i][oldBckK]).To(Equal(natbacks[i][bckK]))
								}

							}
						})

						It("after removing service, should not have connectivity from workloads via a service to workload 0", func() {
							var natK nat.FrontendKeyInterface

							ip := testSvcUpdated.Spec.ClusterIP
							port := uint16(testSvcUpdated.Spec.Ports[0].Port)

							family := 4
							if testOpts.ipv6 {
								family = 6
								natK = nat.NewNATKeyV6(net.ParseIP(ip), port, numericProto)
							} else {
								natK = nat.NewNATKey(net.ParseIP(ip), port, numericProto)
							}

							var prevBpfsvcs []map[nat.FrontendKeyInterface]nat.FrontendValue

							Eventually(func() bool {
								prevBpfsvcs, _ = dumpNATmapsAny(family, tc.Felixes)
								for _, m := range prevBpfsvcs {
									if _, ok := m[natK]; !ok {
										return false
									}
								}
								return true
							}, "5s").Should(BeTrue(), "service NAT key didn't show up")

							err := k8sClient.CoreV1().
								Services(testSvcNamespace).
								Delete(context.Background(), testSvcName, metav1.DeleteOptions{})
							Expect(err).NotTo(HaveOccurred())
							Eventually(k8sGetEpsForServiceFunc(k8sClient, testSvc), "10s").Should(HaveLen(0))

							cc.ExpectNone(w[0][1], TargetIP(ip), port)
							cc.ExpectNone(w[1][0], TargetIP(ip), port)
							cc.ExpectNone(w[1][1], TargetIP(ip), port)
							cc.CheckConnectivity()

							for i, f := range tc.Felixes {
								natV := prevBpfsvcs[i][natK]
								bckCnt := natV.Count()
								bckID := natV.ID()

								Eventually(func() bool {
									svcs, eps := dumpNATMapsAny(family, f)

									if _, ok := svcs[natK]; ok {
										return false
									}

									for ord := uint32(0); ord < uint32(bckCnt); ord++ {
										bckK := nat.NewNATBackendKey(bckID, ord)
										if _, ok := eps[bckK]; ok {
											return false
										}
									}

									return true
								}, "5s").Should(BeTrue(), "service NAT key wasn't removed correctly")
							}
						})
					})
				})

				Context("with test-service configured "+clusterIP+":80 -> w[*][0].IP:8055", func() {
					testMultiBackends := func(setAffinity bool) {
						var (
							testSvc          *v1.Service
							testSvcNamespace string
						)

						testSvcName := "test-service"

						BeforeEach(func() {
							testSvc = k8sService(testSvcName, clusterIP, w[0][0], 80, 8055, 0, testOpts.protocol)
							testSvcNamespace = testSvc.ObjectMeta.Namespace
							// select all pods with port 8055
							testSvc.Spec.Selector = map[string]string{"port": "8055"}
							if setAffinity {
								testSvc.Spec.SessionAffinity = "ClientIP"
							}
							_, err := k8sClient.CoreV1().Services(testSvcNamespace).Create(context.Background(), testSvc, metav1.CreateOptions{})
							Expect(err).NotTo(HaveOccurred())
							Eventually(k8sGetEpsForServiceFunc(k8sClient, testSvc), "10s").Should(HaveLen(1),
								"Service endpoints didn't get created? Is controller-manager happy?")
						})

						// Since the affinity map is shared by cgroup programs on
						// all nodes, we must be careful to use only client(s) on a
						// single node for the experiments.
						It("should have connectivity from a workload to a service with multiple backends", func() {
							affKV := func() (nat.AffinityKeyInterface, nat.AffinityValueInterface) {
								if testOpts.ipv6 {
									aff := dumpAffMapV6(tc.Felixes[0])
									ExpectWithOffset(1, aff).To(HaveLen(1))

									// get the only key
									for k, v := range aff {
										return k, v
									}
								} else {
									aff := dumpAffMap(tc.Felixes[0])
									ExpectWithOffset(1, aff).To(HaveLen(1))

									// get the only key
									for k, v := range aff {
										return k, v
									}
								}

								Fail("no value in aff map")
								return nil, nil
							}

							ip := testSvc.Spec.ClusterIP
							port := uint16(testSvc.Spec.Ports[0].Port)

							if setAffinity {
								// Sync with NAT tables to prevent creating extra entry when
								// CTLB misses but regular DNAT hits, but connection fails and
								// then CTLB succeeds.
								var (
									family   int
									natFtKey nat.FrontendKeyInterface
								)

								if testOpts.ipv6 {
									natFtKey = nat.NewNATKeyV6Intf(net.ParseIP(ip), port, numericProto)
									family = 6
								} else {
									natFtKey = nat.NewNATKeyIntf(net.ParseIP(ip), port, numericProto)
									family = 4
								}

								Eventually(func() bool {
									m, be := dumpNATMapsAny(family, tc.Felixes[0])

									v, ok := m[natFtKey]
									if !ok || v.Count() == 0 {
										return false
									}

									beKey := nat.NewNATBackendKey(v.ID(), 0)

									_, ok = be[beKey]
									return ok
								}, 5*time.Second).Should(BeTrue())
							}

							cc.ExpectSome(w[0][1], TargetIP(ip), port)
							cc.CheckConnectivity()

							_, val1 := affKV()

							cc.CheckConnectivity()

							_, v2 := affKV()

							// This should happen consistently, but that may take quite some time.
							Expect(val1.Backend()).To(Equal(v2.Backend()))

							cc.ResetExpectations()

							// N.B. Client must be on felix-0 to be subject to ctlb!
							cc.ExpectSome(w[0][1], TargetIP(ip), port)
							cc.ExpectSome(w[0][1], TargetIP(ip), port)
							cc.ExpectSome(w[0][1], TargetIP(ip), port)
							cc.CheckConnectivity()

							mkey, mVal := affKV()
							Expect(val1.Backend()).To(Equal(mVal.Backend()))

							netIP := net.ParseIP(ip)
							if testOpts.ipv6 {
								Expect(mkey.FrontendAffinityKey().AsBytes()).
									To(Equal(nat.NewNATKeyV6(netIP, port, numericProto).AsBytes()[4:24]))
							} else {
								Expect(mkey.FrontendAffinityKey().AsBytes()).
									To(Equal(nat.NewNATKey(netIP, port, numericProto).AsBytes()[4:12]))
							}

							Eventually(func() nat.BackendValueInterface {
								// Remove the affinity entry to emulate timer
								// expiring / no prior affinity.
								var m maps.Map
								if testOpts.ipv6 {
									m = nat.AffinityMapV6()
								} else {
									m = nat.AffinityMap()
								}
								cmd, err := maps.MapDeleteKeyCmd(m, mkey.AsBytes())
								Expect(err).NotTo(HaveOccurred())
								err = tc.Felixes[0].ExecMayFail(cmd...)
								if err != nil {
									Expect(err.Error()).To(ContainSubstring("No such file or directory"))
								}

								if testOpts.ipv6 {
									aff := dumpAffMapV6(tc.Felixes[0])
									Expect(aff).To(HaveLen(0))

									cc.CheckConnectivity()

									aff = dumpAffMapV6(tc.Felixes[0])
									Expect(aff).To(HaveLen(1))
									Expect(aff).To(HaveKey(mkey.(nat.AffinityKeyV6)))

									return aff[mkey.(nat.AffinityKeyV6)].Backend()
								}

								if testOpts.ipv6 {
									aff := dumpAffMapV6(tc.Felixes[0])
									Expect(aff).To(HaveLen(0))
								} else {
									aff := dumpAffMap(tc.Felixes[0])
									Expect(aff).To(HaveLen(0))
								}

								cc.CheckConnectivity()

								if testOpts.ipv6 {
									aff := dumpAffMapV6(tc.Felixes[0])
									Expect(aff).To(HaveLen(1))
									Expect(aff).To(HaveKey(mkey.(nat.AffinityKeyV6)))
									return aff[mkey.(nat.AffinityKeyV6)].Backend()
								}

								aff := dumpAffMap(tc.Felixes[0])
								Expect(aff).To(HaveLen(1))
								Expect(aff).To(HaveKey(mkey.(nat.AffinityKey)))
								return aff[mkey.(nat.AffinityKey)].Backend()
							}, 60*time.Second, time.Second).ShouldNot(Equal(mVal.Backend()))
						})
					}

					Context("with affinity", func() {
						testMultiBackends(true)
					})

					if testOpts.protocol == "udp" && testOpts.udpUnConnected && testOpts.connTimeEnabled {
						// We enforce affinity for unconnected UDP
						Context("without affinity", func() {
							testMultiBackends(false)
						})
					}

					It("should have connectivity with affinity after a backend is gone", func() {
						var (
							testSvc          *v1.Service
							testSvcNamespace string
							family           int
							natFtKey         nat.FrontendKeyInterface
						)

						testSvcName := "test-service"

						By("Setting up the service", func() {
							testSvc = k8sService(testSvcName, clusterIP, w[0][0], 80, 8055, 0, testOpts.protocol)
							testSvcNamespace = testSvc.ObjectMeta.Namespace
							// select all pods with port 8055
							testSvc.Spec.Selector = map[string]string{"port": "8055"}
							testSvc.Spec.SessionAffinity = "ClientIP"
							_, err := k8sClient.CoreV1().Services(testSvcNamespace).Create(context.Background(), testSvc, metav1.CreateOptions{})
							Expect(err).NotTo(HaveOccurred())
							Eventually(k8sGetEpsForServiceFunc(k8sClient, testSvc), "10s").Should(HaveLen(1),
								"Service endpoints didn't get created? Is controller-manager happy?")
						})

						ip := testSvc.Spec.ClusterIP
						port := uint16(testSvc.Spec.Ports[0].Port)

						By("Syncing with NAT tables", func() {
							// Sync with NAT tables to prevent creating extra entry when
							// CTLB misses but regular DNAT hits, but connection fails and
							// then CTLB succeeds.
							if testOpts.ipv6 {
								natFtKey = nat.NewNATKeyV6(net.ParseIP(ip), port, numericProto)
								family = 6
							} else {
								natFtKey = nat.NewNATKey(net.ParseIP(ip), port, numericProto)
								family = 4
							}
							Eventually(func() bool {
								m, be := dumpNATMapsAny(family, tc.Felixes[0])
								v, ok := m[natFtKey]
								if !ok || v.Count() == 0 {
									return false
								}

								beKey := nat.NewNATBackendKey(v.ID(), 0)

								_, ok = be[beKey]
								return ok
							}, 5*time.Second).Should(BeTrue())
						})

						By("make connection to a service and set affinity")
						cc.ExpectSome(w[0][1], TargetIP(ip), port)
						cc.CheckConnectivity()

						By("checking that affinity was created")
						if testOpts.ipv6 {
							aff := dumpAffMapV6(tc.Felixes[0])
							Expect(aff).To(HaveLen(1))
						} else {
							aff := dumpAffMap(tc.Felixes[0])
							Expect(aff).To(HaveLen(1))
						}

						// Stop the original backends so that they are not
						// reachable with the set affinity.
						w[0][0].Stop()
						w[1][0].Stop()

						By("changing the service backend to completely different ones")
						testSvc8056 := k8sService(testSvcName, clusterIP, w[1][1], 80, 8056, 0, testOpts.protocol)
						testSvc8056.Spec.SessionAffinity = "ClientIP"
						k8sUpdateService(k8sClient, testSvcNamespace, testSvcName, testSvc, testSvc8056)

						By("checking the affinity is cleaned up")
						Eventually(func() int {
							if testOpts.ipv6 {
								aff := dumpAffMapV6(tc.Felixes[0])
								return len(aff)
							} else {
								aff := dumpAffMap(tc.Felixes[0])
								return len(aff)
							}
						}).Should(Equal(0))

						By("making another connection to a new backend")
						ip = testSvc.Spec.ClusterIP
						port = uint16(testSvc.Spec.Ports[0].Port)

						cc.ResetExpectations()
						ip = testSvc8056.Spec.ClusterIP
						port = uint16(testSvc8056.Spec.Ports[0].Port)

						cc.ExpectSome(w[0][1], TargetIP(ip), port)
						cc.CheckConnectivity()
					})

					ifUDPnoCTLB := func(desc string, body func()) {
						if testOpts.protocol != "udp" || testOpts.connTimeEnabled {
							return
						}
						It(desc, body)
					}

					ifUDPnoCTLB("should have connectivity after a backend is replaced by a new one", func() {
						var (
							testSvc          *v1.Service
							testSvcNamespace string
						)

						testSvcName := "test-service"

						By("Setting up the service", func() {
							testSvc = k8sService(testSvcName, clusterIP, w[0][0], 80, 8055, 0, testOpts.protocol)
							testSvcNamespace = testSvc.ObjectMeta.Namespace
							_, err := k8sClient.CoreV1().Services(testSvcNamespace).Create(context.Background(), testSvc, metav1.CreateOptions{})
							Expect(err).NotTo(HaveOccurred())
							Eventually(k8sGetEpsForServiceFunc(k8sClient, testSvc), "10s").Should(HaveLen(1),
								"Service endpoints didn't get created? Is controller-manager happy?")
						})

						ip := testSvc.Spec.ClusterIP
						port := uint16(testSvc.Spec.Ports[0].Port)

						By("Syncing with NAT tables", func() {
							// Sync with NAT tables to prevent creating extra entry when
							// CTLB misses but regular DNAT hits, but connection fails and
							// then CTLB succeeds.
							var (
								natFtKey nat.FrontendKeyInterface
								family   int
							)

							if testOpts.ipv6 {
								natFtKey = nat.NewNATKeyV6(net.ParseIP(ip), port, numericProto)
								family = 6
							} else {
								natFtKey = nat.NewNATKey(net.ParseIP(ip), port, numericProto)
								family = 4
							}
							Eventually(func() bool {
								m, be := dumpNATMapsAny(family, tc.Felixes[1])

								v, ok := m[natFtKey]
								if !ok || v.Count() == 0 {
									return false
								}

								beKey := nat.NewNATBackendKey(v.ID(), 0)

								_, ok = be[beKey]
								return ok
							}, 5*time.Second).Should(BeTrue())
						})

						By("Making sure that backend is ready")
						cc.Expect(Some, w[1][1], w[0][0], ExpectWithPorts(8055))
						cc.CheckConnectivity()

						By("Starting a persistent connection to the service")
						pc := w[1][1].StartPersistentConnection(ip, int(port),
							workload.PersistentConnectionOpts{
								MonitorConnectivity: true,
								Timeout:             60 * time.Second,
							},
						)
						defer pc.Stop()

						By("Testing connectivity")
						prevCount := pc.PongCount()
						Eventually(pc.PongCount, "5s").Should(BeNumerically(">", prevCount),
							"Expected to see pong responses on the connection but didn't receive any")

						By("changing the service backend to completely different ones")
						testSvc2 := k8sService(testSvcName, clusterIP, w[1][0], 80, 8055, 0, testOpts.protocol)
						k8sUpdateService(k8sClient, testSvcNamespace, testSvcName, testSvc, testSvc2)

						By("Stoping the original backend to make sure it is not reachable")
						w[0][0].Stop()
						By("removing the old workload from infra")
						w[0][0].RemoveFromInfra(infra)

						By("Testing connectivity continues")
						prevCount = pc.PongCount()
						Eventually(pc.PongCount, "15s").Should(BeNumerically(">", prevCount),
							"Expected to see pong responses on the connection but didn't receive any")
					})
				})

				npPort := uint16(30333)

				nodePortsTest := func(extLocal, intLocal bool) {
					var (
						testSvc          *v1.Service
						testSvcNamespace string
						feKey            nat.FrontendKeyInterface
						family           int
					)

					testSvcName := "test-service"
					testSvcExtIP0 := "10.123.0.0"
					testSvcExtIP1 := "10.123.0.1"
					if testOpts.ipv6 {
						testSvcExtIP0 = net.ParseIP("dead:beef::123:0:0:0").String()
						testSvcExtIP1 = net.ParseIP("dead:beef::123:0:0:1").String()
					}

					BeforeEach(func() {
						k8sClient := infra.(*infrastructure.K8sDatastoreInfra).K8sClient
						testSvc = k8sService(testSvcName, clusterIP,
							w[0][0], 80, 8055, int32(npPort), testOpts.protocol)
						testSvc.Spec.ExternalIPs = []string{testSvcExtIP0, testSvcExtIP1}
						if extLocal {
							testSvc.Spec.ExternalTrafficPolicy = v1.ServiceExternalTrafficPolicyTypeLocal
						}
						if intLocal {
							internalLocal := v1.ServiceInternalTrafficPolicyLocal
							testSvc.Spec.InternalTrafficPolicy = &internalLocal
						}
						testSvcNamespace = testSvc.ObjectMeta.Namespace
						_, err := k8sClient.CoreV1().Services(testSvcNamespace).Create(context.Background(), testSvc, metav1.CreateOptions{})
						Expect(err).NotTo(HaveOccurred())
						Eventually(k8sGetEpsForServiceFunc(k8sClient, testSvc), "10s").Should(HaveLen(1),
							"Service endpoints didn't get created? Is controller-manager happy?")
					})

					It("should have connectivity from all workloads via a service to workload 0", func() {
						clusterIP := testSvc.Spec.ClusterIP
						port := uint16(testSvc.Spec.Ports[0].Port)

						exp := Some
						if intLocal {
							exp = None
						}

						w00Expects := []ExpectationOption{ExpectWithPorts(port)}
						hostW0SrcIP := ExpectWithSrcIPs(felixIP(0))
						if testOpts.ipv6 {
							hostW0SrcIP = ExpectWithSrcIPs(felixIP(0))
							switch testOpts.tunnel {
							case "vxlan":
								hostW0SrcIP = ExpectWithSrcIPs(tc.Felixes[0].ExpectedVXLANV6TunnelAddr)
							case "wireguard":
								hostW0SrcIP = ExpectWithSrcIPs(tc.Felixes[0].ExpectedWireguardV6TunnelAddr)
							}
						}
						switch testOpts.tunnel {
						case "ipip":
							hostW0SrcIP = ExpectWithSrcIPs(tc.Felixes[0].ExpectedIPIPTunnelAddr)
						}

						if !testOpts.connTimeEnabled {
							w00Expects = append(w00Expects, hostW0SrcIP)
						}

						cc.Expect(Some, w[0][0], TargetIP(clusterIP), w00Expects...)
						cc.Expect(Some, w[0][1], TargetIP(clusterIP), ExpectWithPorts(port))
						cc.Expect(exp, w[1][0], TargetIP(clusterIP), ExpectWithPorts(port))
						cc.Expect(exp, w[1][1], TargetIP(clusterIP), ExpectWithPorts(port))
						cc.CheckConnectivity()
					})

					if intLocal {
						It("should not have connectivity from all workloads via a nodeport to non-local workload 0", func() {
							By("Checking connectivity")

							node0IP := felixIP(0)
							node1IP := felixIP(1)

							// Should work through the nodeport from a pod on the node where the backend is
							cc.ExpectSome(w[0][1], TargetIP(node0IP), npPort)

							// Should not work through the nodeport from a node where the backend is not.
							cc.ExpectNone(w[1][0], TargetIP(node0IP), npPort)
							cc.ExpectNone(w[1][1], TargetIP(node0IP), npPort)
							cc.ExpectNone(w[0][1], TargetIP(node1IP), npPort)
							cc.ExpectNone(w[1][0], TargetIP(node1IP), npPort)
							cc.ExpectNone(w[1][1], TargetIP(node1IP), npPort)

							cc.CheckConnectivity()

							// Enough to test for one protocol
							if testIfTCP {
								By("checking correct NAT entries for remote nodeports")

								ipOK := []string{
									"255.255.255.255", "10.101.0.1", "dead:beef::abcd:0:0:1", /* API server */
									testSvc.Spec.ClusterIP, testSvcExtIP0, testSvcExtIP1,
									felixIP(0), felixIP(1), felixIP(2),
								}

								if testOpts.tunnel == "ipip" {
									ipOK = append(ipOK, tc.Felixes[0].ExpectedIPIPTunnelAddr,
										tc.Felixes[1].ExpectedIPIPTunnelAddr, tc.Felixes[2].ExpectedIPIPTunnelAddr)
								}
								if testOpts.tunnel == "vxlan" {
									if testOpts.ipv6 {
										ipOK = append(ipOK, tc.Felixes[0].ExpectedVXLANV6TunnelAddr,
											tc.Felixes[1].ExpectedVXLANV6TunnelAddr, tc.Felixes[2].ExpectedVXLANV6TunnelAddr)
									} else {
										ipOK = append(ipOK, tc.Felixes[0].ExpectedVXLANTunnelAddr,
											tc.Felixes[1].ExpectedVXLANTunnelAddr, tc.Felixes[2].ExpectedVXLANTunnelAddr)
									}
								}
								if testOpts.tunnel == "wireguard" {
									if testOpts.ipv6 {
										ipOK = append(ipOK, tc.Felixes[0].ExpectedWireguardV6TunnelAddr,
											tc.Felixes[1].ExpectedWireguardV6TunnelAddr, tc.Felixes[2].ExpectedWireguardV6TunnelAddr)
									} else {
										ipOK = append(ipOK, tc.Felixes[0].ExpectedWireguardTunnelAddr,
											tc.Felixes[1].ExpectedWireguardTunnelAddr, tc.Felixes[2].ExpectedWireguardTunnelAddr)
									}
								}

								if testOpts.ipv6 {
									family = 6
									feKey = nat.NewNATKeyV6(net.ParseIP(felixIP(0)), npPort, 6)
								} else {
									family = 4
									feKey = nat.NewNATKey(net.ParseIP(felixIP(0)), npPort, 6)
								}

								for _, felix := range tc.Felixes {
									fe, _ := dumpNATMapsAny(family, felix)
									for key := range fe {
										Expect(key.Addr().String()).To(BeElementOf(ipOK))
									}
								}

								// RemoteNodeport on node 0
								fe, _ := dumpNATMapsAny(family, tc.Felixes[0])
								Expect(fe).To(HaveKey(feKey))
								be := fe[feKey]
								Expect(be.Count()).To(Equal(uint32(1)))
								Expect(be.LocalCount()).To(Equal(uint32(1)))

								// RemoteNodeport on node 1
								fe, _ = dumpNATMapsAny(family, tc.Felixes[1])
								Expect(fe).To(HaveKey(feKey))
								be = fe[feKey]
								Expect(be.Count()).To(Equal(uint32(1)))
								Expect(be.LocalCount()).To(Equal(uint32(0)))
							}
						})
					} else if !extLocal && !intLocal {
						It("should have connectivity from all workloads via a nodeport to workload 0", func() {
							node0IP := felixIP(0)
							node1IP := felixIP(1)

							cc.ExpectSome(w[0][1], TargetIP(node0IP), npPort)
							cc.ExpectSome(w[1][0], TargetIP(node0IP), npPort)
							cc.ExpectSome(w[1][1], TargetIP(node0IP), npPort)

							cc.ExpectSome(w[0][1], TargetIP(node1IP), npPort)
							cc.ExpectSome(w[1][0], TargetIP(node1IP), npPort)
							cc.ExpectSome(w[1][1], TargetIP(node1IP), npPort)

							cc.CheckConnectivity()
						})

						Describe("with policy enabling ingress to w[0][0] from host endpoints", func() {
							BeforeEach(func() {
								pol = api.NewGlobalNetworkPolicy()
								pol.Namespace = "fv"
								pol.Name = "policy-host-eps"
								pol.Spec.Ingress = []api.Rule{
									{
										Action: "Allow",
										Source: api.EntityRule{
											Selector: "ep-type=='host'",
										},
									},
									{
										Action: "Allow",
										Source: api.EntityRule{
											Nets: []string{testSvcExtIP0 + "/" + ipMask(), testSvcExtIP1 + "/" + ipMask()},
										},
									},
								}
								w00Selector := fmt.Sprintf("name=='%s'", w[0][0].Name)
								pol.Spec.Selector = w00Selector

								pol = createPolicy(pol)
							})

							It("should have connectivity from all host-networked workloads to workload 0 via nodeport", func() {
								node0IP := felixIP(0)
								node1IP := felixIP(1)

								hostW0SrcIP := ExpectWithSrcIPs(node0IP)
								hostW1SrcIP := ExpectWithSrcIPs(node1IP)

								if testOpts.ipv6 {
									switch testOpts.tunnel {
									case "wireguard":
										if testOpts.connTimeEnabled {
											hostW0SrcIP = ExpectWithSrcIPs(tc.Felixes[0].ExpectedWireguardV6TunnelAddr)
										}
										hostW1SrcIP = ExpectWithSrcIPs(tc.Felixes[1].ExpectedWireguardV6TunnelAddr)
									case "vxlan":
										if testOpts.connTimeEnabled {
											hostW0SrcIP = ExpectWithSrcIPs(tc.Felixes[0].ExpectedVXLANV6TunnelAddr)
										}
										hostW1SrcIP = ExpectWithSrcIPs(tc.Felixes[1].ExpectedVXLANV6TunnelAddr)
									}
								} else {
									switch testOpts.tunnel {
									case "ipip":
										if testOpts.connTimeEnabled {
											hostW0SrcIP = ExpectWithSrcIPs(tc.Felixes[0].ExpectedIPIPTunnelAddr)
										}
										hostW1SrcIP = ExpectWithSrcIPs(tc.Felixes[1].ExpectedIPIPTunnelAddr)
									case "wireguard":
										hostW1SrcIP = ExpectWithSrcIPs(tc.Felixes[1].ExpectedWireguardTunnelAddr)
									case "vxlan":
										hostW1SrcIP = ExpectWithSrcIPs(tc.Felixes[1].ExpectedVXLANTunnelAddr)
									}
								}

								ports := ExpectWithPorts(npPort)

								cc.Expect(Some, hostW[0], TargetIP(node0IP), ports, hostW0SrcIP)
								cc.Expect(Some, hostW[0], TargetIP(node1IP), ports, hostW0SrcIP)
								cc.Expect(Some, hostW[1], TargetIP(node0IP), ports, hostW1SrcIP)
								cc.Expect(Some, hostW[1], TargetIP(node1IP), ports, hostW1SrcIP)

								cc.CheckConnectivity()
							})

							It("should have connectivity from all host-networked workloads to workload 0 via ExternalIP", func() {
								if testOpts.connTimeEnabled {
									// not valid for CTLB as it is just and approx.
									return
								}
								// This test is primarily to make sure that the external
								// IPs do not interfere with the workaround and vise
								// versa.
								By("Setting ExternalIPs")
								tc.Felixes[0].Exec("ip", "addr", "add", testSvcExtIP0+"/"+ipMask(), "dev", "eth0")
								tc.Felixes[1].Exec("ip", "addr", "add", testSvcExtIP1+"/"+ipMask(), "dev", "eth0")

								ipRoute := []string{"ip"}
								if testOpts.ipv6 {
									ipRoute = append(ipRoute, "-6")
								}

								// The external IPs must be routable
								By("Setting routes for the ExternalIPs")
								cmd := append(ipRoute[:len(ipRoute):len(ipRoute)],
									"route", "add", testSvcExtIP1+"/"+ipMask(), "via", felixIP(1))
								tc.Felixes[0].Exec(cmd...)
								cmd = append(ipRoute[:len(ipRoute):len(ipRoute)],
									"route", "add", testSvcExtIP0+"/"+ipMask(), "via", felixIP(0))
								tc.Felixes[1].Exec(cmd...)
								cmd = append(ipRoute[:len(ipRoute):len(ipRoute)],
									"route", "add", testSvcExtIP1+"/"+ipMask(), "via", felixIP(1))
								externalClient.Exec(cmd...)
								cmd = append(ipRoute[:len(ipRoute):len(ipRoute)],
									"route", "add", testSvcExtIP0+"/"+ipMask(), "via", felixIP(0))
								externalClient.Exec(cmd...)

								By("Allow ingress from external client", func() {
									pol = api.NewGlobalNetworkPolicy()
									pol.Namespace = "fv"
									pol.Name = "policy-ext-client"
									pol.Spec.Ingress = []api.Rule{
										{
											Action: "Allow",
											Source: api.EntityRule{
												Nets: []string{containerIP(externalClient) + "/" + ipMask()},
											},
										},
									}
									w00Selector := fmt.Sprintf("name=='%s'", w[0][0].Name)
									pol.Spec.Selector = w00Selector

									pol = createPolicy(pol)
								})

								node0IP := felixIP(0)
								node1IP := felixIP(1)

								hostW0SrcIP := ExpectWithSrcIPs(node0IP)
								hostW1SrcIP := ExpectWithSrcIPs(node1IP)
								hostW11SrcIP := ExpectWithSrcIPs(testSvcExtIP1)

								if testOpts.ipv6 {
									switch testOpts.tunnel {
									case "none":
										hostW0SrcIP = ExpectWithSrcIPs(testSvcExtIP0)
										hostW1SrcIP = ExpectWithSrcIPs(testSvcExtIP1)
									case "wireguard":
										hostW0SrcIP = ExpectWithSrcIPs(testSvcExtIP0)
										hostW1SrcIP = ExpectWithSrcIPs(tc.Felixes[1].ExpectedWireguardV6TunnelAddr)
										hostW11SrcIP = ExpectWithSrcIPs(tc.Felixes[1].ExpectedWireguardV6TunnelAddr)
									case "vxlan":
										hostW0SrcIP = ExpectWithSrcIPs(testSvcExtIP0)
										hostW1SrcIP = ExpectWithSrcIPs(tc.Felixes[1].ExpectedVXLANV6TunnelAddr)
										hostW11SrcIP = ExpectWithSrcIPs(tc.Felixes[1].ExpectedVXLANV6TunnelAddr)
									}
								} else {
									switch testOpts.tunnel {
									case "ipip":
										hostW1SrcIP = ExpectWithSrcIPs(tc.Felixes[1].ExpectedIPIPTunnelAddr)
										hostW11SrcIP = ExpectWithSrcIPs(tc.Felixes[1].ExpectedIPIPTunnelAddr)
									case "wireguard":
										hostW1SrcIP = ExpectWithSrcIPs(tc.Felixes[1].ExpectedWireguardTunnelAddr)
										hostW11SrcIP = ExpectWithSrcIPs(tc.Felixes[1].ExpectedWireguardTunnelAddr)
									case "vxlan":
										hostW1SrcIP = ExpectWithSrcIPs(tc.Felixes[1].ExpectedVXLANTunnelAddr)
										hostW11SrcIP = ExpectWithSrcIPs(tc.Felixes[1].ExpectedVXLANTunnelAddr)
									}
								}

								ports := ExpectWithPorts(80)

								cc.Expect(Some, hostW[0], TargetIP(testSvcExtIP0), ports, ExpectWithSrcIPs(testSvcExtIP0))
								cc.Expect(Some, hostW[1], TargetIP(testSvcExtIP0), ports, hostW1SrcIP)
								cc.Expect(Some, hostW[0], TargetIP(testSvcExtIP1), ports, hostW0SrcIP)
								cc.Expect(Some, hostW[1], TargetIP(testSvcExtIP1), ports, hostW11SrcIP)

								cc.Expect(Some, externalClient, TargetIP(testSvcExtIP0), ports)
								cc.Expect(Some, externalClient, TargetIP(testSvcExtIP1), ports)

								cc.CheckConnectivity()
							})

							_ = testIfNotUDPUConnected && // two app with two sockets cannot conflict
								Context("with conflict from host-networked workloads via clusterIP and directly", func() {
									JustBeforeEach(func() {
										for i, felix := range tc.Felixes {
											f := felix
											idx := i
											Eventually(func() bool {
												return checkServiceRoute(f, testSvc.Spec.ClusterIP)
											}, 10*time.Second, 300*time.Millisecond).Should(BeTrue(),
												fmt.Sprintf("felix %d failed to sync with service", idx))

											if testOpts.ipv6 {
												felix.Exec("ip", "-6", "route")
											} else {
												felix.Exec("ip", "route")
											}
										}
									})
									if !testOpts.connTimeEnabled {
										It("should have connection when via clusterIP starts first", func() {
											node1IP := felixIP(1)

											hostW1SrcIP := ExpectWithSrcIPs(node1IP)

											switch testOpts.tunnel {
											case "ipip":
												hostW1SrcIP = ExpectWithSrcIPs(tc.Felixes[1].ExpectedIPIPTunnelAddr)
											case "wireguard":
												hostW1SrcIP = ExpectWithSrcIPs(tc.Felixes[1].ExpectedWireguardTunnelAddr)
												if testOpts.ipv6 {
													hostW1SrcIP = ExpectWithSrcIPs(tc.Felixes[1].ExpectedWireguardV6TunnelAddr)
												}
											case "vxlan":
												hostW1SrcIP = ExpectWithSrcIPs(tc.Felixes[1].ExpectedVXLANTunnelAddr)
												if testOpts.ipv6 {
													hostW1SrcIP = ExpectWithSrcIPs(tc.Felixes[1].ExpectedVXLANV6TunnelAddr)
												}
											}

											clusterIP := testSvc.Spec.ClusterIP
											port := uint16(testSvc.Spec.Ports[0].Port)

											By("syncing with service programming")
											ports := ExpectWithPorts(port)
											cc.Expect(Some, hostW[1], TargetIP(clusterIP), ports, hostW1SrcIP)
											cc.CheckConnectivity()
											cc.ResetExpectations()

											By("starting a persistent connection to cluster IP")
											pc := hostW[1].StartPersistentConnection(clusterIP, int(port),
												workload.PersistentConnectionOpts{
													SourcePort:          12345,
													MonitorConnectivity: true,
												},
											)
											defer pc.Stop()

											cc.Expect(Some, hostW[1], w[0][0], hostW1SrcIP, ExpectWithSrcPort(12345))
											cc.CheckConnectivity()

											prevCount := pc.PongCount()
											Eventually(pc.PongCount, "5s").Should(BeNumerically(">", prevCount),
												"Expected to see pong responses on the connection but didn't receive any")
										})

										It("should have connection when direct starts first", func() {
											node1IP := felixIP(1)

											hostW1SrcIP := ExpectWithSrcIPs(node1IP)

											switch testOpts.tunnel {
											case "ipip":
												hostW1SrcIP = ExpectWithSrcIPs(tc.Felixes[1].ExpectedIPIPTunnelAddr)
											case "wireguard":
												hostW1SrcIP = ExpectWithSrcIPs(tc.Felixes[1].ExpectedWireguardTunnelAddr)
												if testOpts.ipv6 {
													hostW1SrcIP = ExpectWithSrcIPs(tc.Felixes[1].ExpectedWireguardV6TunnelAddr)
												}
											case "vxlan":
												hostW1SrcIP = ExpectWithSrcIPs(tc.Felixes[1].ExpectedVXLANTunnelAddr)
												if testOpts.ipv6 {
													hostW1SrcIP = ExpectWithSrcIPs(tc.Felixes[1].ExpectedVXLANV6TunnelAddr)
												}
											}

											clusterIP := testSvc.Spec.ClusterIP
											port := uint16(testSvc.Spec.Ports[0].Port)

											By("syncing with service programming")
											ports := ExpectWithPorts(port)
											cc.Expect(Some, hostW[1], TargetIP(clusterIP), ports, hostW1SrcIP)
											cc.CheckConnectivity()
											cc.ResetExpectations()

											By("starting a persistent connection directly")
											pc := hostW[1].StartPersistentConnection(w[0][0].IP, 8055,
												workload.PersistentConnectionOpts{
													SourcePort:          12345,
													MonitorConnectivity: true,
												},
											)
											defer pc.Stop()

											cc.Expect(Some, hostW[1], TargetIP(clusterIP), ports,
												hostW1SrcIP, ExpectWithSrcPort(12345))
											cc.CheckConnectivity()

											prevCount := pc.PongCount()
											Eventually(pc.PongCount, "5s").Should(BeNumerically(">", prevCount),
												"Expected to see pong responses on the connection but didn't receive any")
										})
									}
								})

							It("should have connectivity from all host-networked workloads to workload 0 via clusterIP", func() {
								node0IP := felixIP(0)
								node1IP := felixIP(1)

								hostW0SrcIP := ExpectWithSrcIPs(node0IP)
								hostW1SrcIP := ExpectWithSrcIPs(node1IP)

								switch testOpts.tunnel {
								case "ipip":
									if testOpts.connTimeEnabled {
										hostW0SrcIP = ExpectWithSrcIPs(tc.Felixes[0].ExpectedIPIPTunnelAddr)
									}
									hostW1SrcIP = ExpectWithSrcIPs(tc.Felixes[1].ExpectedIPIPTunnelAddr)
								case "wireguard":
									if testOpts.ipv6 {
										hostW1SrcIP = ExpectWithSrcIPs(tc.Felixes[1].ExpectedWireguardV6TunnelAddr)
										hostW0SrcIP = ExpectWithSrcIPs(tc.Felixes[0].ExpectedWireguardV6TunnelAddr)
									} else {
										hostW1SrcIP = ExpectWithSrcIPs(tc.Felixes[1].ExpectedWireguardTunnelAddr)
									}
								case "vxlan":
									if testOpts.ipv6 {
										hostW1SrcIP = ExpectWithSrcIPs(tc.Felixes[1].ExpectedVXLANV6TunnelAddr)
										hostW0SrcIP = ExpectWithSrcIPs(tc.Felixes[0].ExpectedVXLANV6TunnelAddr)
									} else {
										hostW1SrcIP = ExpectWithSrcIPs(tc.Felixes[1].ExpectedVXLANTunnelAddr)
									}
								}

								clusterIP := testSvc.Spec.ClusterIP
								ports := ExpectWithPorts(uint16(testSvc.Spec.Ports[0].Port))

								tc.Felixes[0].Exec("sysctl", "-w", "net.ipv6.conf.eth0.disable_ipv6=0")
								tc.Felixes[1].Exec("sysctl", "-w", "net.ipv6.conf.eth0.disable_ipv6=0")

								// Also try host networked pods, both on a local and remote node.
								cc.Expect(Some, hostW[0], TargetIP(clusterIP), ports, hostW0SrcIP)
								cc.Expect(Some, hostW[1], TargetIP(clusterIP), ports, hostW1SrcIP)

								if testOpts.protocol == "tcp" && !testOpts.ipv6 {
									// Also excercise ipv4 as ipv6
									cc.Expect(Some, hostW[0], TargetIPv4AsIPv6(clusterIP), ports, hostW0SrcIP)
									cc.Expect(Some, hostW[1], TargetIPv4AsIPv6(clusterIP), ports, hostW1SrcIP)
								}

								cc.CheckConnectivity()
							})

							It("should have connectivity from all host-networked workloads to workload 0 "+
								"via clusterIP with non-routable address set on lo", func() {
								// It only makes sense for turned off CTLB as with CTLB routing
								// picks the right source IP.
								if testOpts.connTimeEnabled {
									return
								}
								By("Configuring ip on lo")
								tc.Felixes[0].Exec("ip", "addr", "add", loIP+"/"+ipMask(), "dev", "lo")
								tc.Felixes[1].Exec("ip", "addr", "add", loIP+"/"+ipMask(), "dev", "lo")

								By("testing connectivity")

								node0IP := felixIP(0)
								node1IP := felixIP(1)
								hostW0SrcIP := ExpectWithSrcIPs(node0IP)
								hostW1SrcIP := ExpectWithSrcIPs(node1IP)

								switch testOpts.tunnel {
								case "ipip":
									hostW1SrcIP = ExpectWithSrcIPs(tc.Felixes[1].ExpectedIPIPTunnelAddr)
								case "wireguard":
									if testOpts.ipv6 {
										hostW1SrcIP = ExpectWithSrcIPs(tc.Felixes[1].ExpectedWireguardV6TunnelAddr)
									} else {
										hostW1SrcIP = ExpectWithSrcIPs(tc.Felixes[1].ExpectedWireguardTunnelAddr)
									}
								case "vxlan":
									if testOpts.ipv6 {
										hostW1SrcIP = ExpectWithSrcIPs(tc.Felixes[1].ExpectedVXLANV6TunnelAddr)
									} else {
										hostW1SrcIP = ExpectWithSrcIPs(tc.Felixes[1].ExpectedVXLANTunnelAddr)
									}
								}
								clusterIP := testSvc.Spec.ClusterIP
								ports := ExpectWithPorts(uint16(testSvc.Spec.Ports[0].Port))

								cc.Expect(Some, hostW[0], TargetIP(clusterIP), ports, hostW0SrcIP)
								cc.Expect(Some, hostW[1], TargetIP(clusterIP), ports, hostW1SrcIP)

								cc.CheckConnectivity()
							})
						})
					}

					if intLocal {
						It("workload should have connectivity to self via local and not remote node", func() {
							w00Expects := []ExpectationOption{ExpectWithPorts(npPort)}
							hostW0SrcIP := ExpectWithSrcIPs("0.0.0.0")

							hostW0SrcIP = ExpectWithSrcIPs(felixIP(0))
							if testOpts.ipv6 {
								hostW0SrcIP = ExpectWithSrcIPs(felixIP(0))
								switch testOpts.tunnel {
								case "vxlan":
									hostW0SrcIP = ExpectWithSrcIPs(tc.Felixes[0].ExpectedVXLANV6TunnelAddr)
								case "wireguard":
									hostW0SrcIP = ExpectWithSrcIPs(tc.Felixes[0].ExpectedWireguardV6TunnelAddr)
								}
							}
							switch testOpts.tunnel {
							case "ipip":
								hostW0SrcIP = ExpectWithSrcIPs(tc.Felixes[0].ExpectedIPIPTunnelAddr)
							}

							if !testOpts.connTimeEnabled {
								w00Expects = append(w00Expects, hostW0SrcIP)
							}

							cc.Expect(None, w[0][0], TargetIP(felixIP(1)), w00Expects...)
							cc.Expect(Some, w[0][0], TargetIP(felixIP(0)), w00Expects...)
							cc.CheckConnectivity()
						})
					} else {
						It("should have connectivity from a workload via a nodeport on another node to workload 0", func() {
							ip := felixIP(1)

							cc.ExpectSome(w[2][1], TargetIP(ip), npPort)
							cc.CheckConnectivity()
						})

						It("workload should have connectivity to self via local/remote node", func() {
							w00Expects := []ExpectationOption{ExpectWithPorts(npPort)}
							hostW0SrcIP := ExpectWithSrcIPs(felixIP(0))
							if testOpts.ipv6 {
								switch testOpts.tunnel {
								case "wireguard":
									hostW0SrcIP = ExpectWithSrcIPs(tc.Felixes[0].ExpectedWireguardV6TunnelAddr)
								case "vxlan":
									hostW0SrcIP = ExpectWithSrcIPs(tc.Felixes[0].ExpectedVXLANV6TunnelAddr)
								}
							} else {
								switch testOpts.tunnel {
								case "ipip":
									hostW0SrcIP = ExpectWithSrcIPs(tc.Felixes[0].ExpectedIPIPTunnelAddr)
								}
							}

							if !testOpts.connTimeEnabled {
								w00Expects = append(w00Expects, hostW0SrcIP)
							}

							cc.Expect(Some, w[0][0], TargetIP(felixIP(1)), w00Expects...)
							cc.Expect(Some, w[0][0], TargetIP(felixIP(0)), w00Expects...)
							cc.CheckConnectivity()
						})
					}

					It("should not have connectivity from external to w[0] via local/remote node", func() {
						cc.ExpectNone(externalClient, TargetIP(felixIP(1)), npPort)
						cc.ExpectNone(externalClient, TargetIP(felixIP(0)), npPort)
						// Include a check that goes via the local nodeport to make sure the dataplane has converged.
						cc.ExpectSome(w[0][1], TargetIP(felixIP(0)), npPort)
						cc.CheckConnectivity()
					})

					Describe("after updating the policy to allow traffic from externalClient", func() {
						BeforeEach(func() {
							extClIP := externalClient.IP + "/32"
							if testOpts.ipv6 {
								extClIP = externalClient.IPv6 + "/128"
							}
							pol.Spec.Ingress = []api.Rule{
								{
									Action: "Allow",
									Source: api.EntityRule{
										Nets: []string{extClIP},
									},
								},
							}
							pol = updatePolicy(pol)
						})

						if extLocal && !testOpts.connTimeEnabled {
							It("should not have connectivity from external to w[0] via node1->node0 fwd", func() {
								cc.ExpectNone(externalClient, TargetIP(felixIP(1)), npPort)
								// Include a check that goes via the nodeport with a local backing pod to make sure the dataplane has converged.
								cc.ExpectSome(externalClient, TargetIP(felixIP(0)), npPort)
								cc.CheckConnectivity()
							})
						} else if !testOpts.connTimeEnabled && !intLocal /* irrelevant option for extClient */ {
							It("should have connectivity from external to w[0] via node1->node0 fwd", func() {
								By("checking the connectivity and thus populating the  neigh table", func() {
									cc.ExpectSome(externalClient, TargetIP(felixIP(1)), npPort)
									cc.CheckConnectivity()
								})

								// The test does not make sense in DSR mode as the neigh
								// table is not used on the return path.
								if !testOpts.dsr {
									var srcMAC, dstMAC string

									By("making sure that neigh table is populated", func() {
										var (
											out string
											err error
										)

										if testOpts.ipv6 {
											out, err = tc.Felixes[0].ExecOutput("calico-bpf", "-6", "arp", "dump")
										} else {
											out, err = tc.Felixes[0].ExecOutput("calico-bpf", "arp", "dump")
										}
										Expect(err).NotTo(HaveOccurred())

										arpRegexp := regexp.MustCompile(fmt.Sprintf(".*%s : (.*) -> (.*)", felixIP(1)))

										lines := strings.Split(out, "\n")
										for _, l := range lines {
											if strings.Contains(l, felixIP(1)) {
												MACs := arpRegexp.FindStringSubmatch(l)
												Expect(MACs).To(HaveLen(3))
												srcMAC = MACs[1]
												dstMAC = MACs[2]
											}
										}

										Expect(srcMAC).NotTo(Equal(""))
										Expect(dstMAC).NotTo(Equal(""))
									})

									// Since local-host networking ignores L2 addresses, we
									// need to make sure by other means that they are set
									// correctly.
									By("making sure that return VXLAN has the right MACs using tcpdump", func() {
										tcpdump := tc.Felixes[0].AttachTCPDump("eth0")
										tcpdump.SetLogEnabled(true)
										tcpdump.AddMatcher("MACs", regexp.MustCompile(fmt.Sprintf("%s > %s", srcMAC, dstMAC)))
										tcpdump.Start("-e", "udp", "and", "src", felixIP(0), "and", "port", "4789")
										defer tcpdump.Stop()

										cc.ExpectSome(externalClient, TargetIP(felixIP(1)), npPort)
										cc.CheckConnectivity()

										Eventually(func() int { return tcpdump.MatchCount("MACs") }).
											Should(BeNumerically(">", 0), "MACs do not match")
									})
								}
							})

							// Our unconnected test client cannot handle multiple streams. Two
							// clients cannot use the same local address. The connected case shows
							// that it works in principle.
							_ = testIfNotUDPUConnected && It("should not break connectivity with source port collision", func() {
								By("Synchronizing with policy and services")
								cc.Expect(Some, externalClient, TargetIP(felixIP(0)), ExpectWithPorts(npPort))
								cc.Expect(Some, externalClient, TargetIP(felixIP(1)), ExpectWithPorts(npPort))
								cc.CheckConnectivity()

								pc := &PersistentConnection{
									Runtime:             externalClient,
									RuntimeName:         externalClient.Name,
									IP:                  felixIP(0),
									Port:                int(npPort),
									SourcePort:          12345,
									Protocol:            testOpts.protocol,
									MonitorConnectivity: true,
								}

								err := pc.Start()
								Expect(err).NotTo(HaveOccurred())
								defer pc.Stop()

								Eventually(pc.PongCount, "5s").Should(
									BeNumerically(">", 0),
									"Expected to see pong responses on the connection but didn't receive any")
								log.Info("Pongs received within last 1s")

								cc.ResetExpectations()
								cc.Expect(Some, externalClient, TargetIP(felixIP(1)),
									ExpectWithPorts(npPort), ExpectWithSrcPort(12345))
								cc.CheckConnectivity()

								prevCount := pc.PongCount()

								Eventually(pc.PongCount, "5s").Should(BeNumerically(">", prevCount),
									"Expected to see pong responses on the connection but didn't receive any")
								log.Info("Pongs received within last 1s")
							})

							_ = testIfTCP && It("should survive conntrack cleanup sweep", func() {
								By("checking the connectivity and thus syncing with service creation", func() {
									cc.ExpectSome(externalClient, TargetIP(felixIP(1)), npPort)
									cc.CheckConnectivity()
								})

								By("monitoring a persistent connection", func() {
									pc := &PersistentConnection{
										Runtime:             externalClient,
										RuntimeName:         externalClient.Name,
										IP:                  felixIP(1),
										Port:                int(npPort),
										Protocol:            testOpts.protocol,
										MonitorConnectivity: true,
									}

									err := pc.Start()
									Expect(err).NotTo(HaveOccurred())
									defer pc.Stop()

									EventuallyWithOffset(1, pc.PongCount, "5s").Should(
										BeNumerically(">", 0),
										"Expected to see pong responses on the connection but didn't receive any")
									log.Info("Pongs received within last 1s")

									// We make sure that at least one iteration of the conntrack
									// cleanup executes and we periodically monitor the connection if
									// it is alive by checking that the number of PONGs keeps
									// increasing.
									start := time.Now()
									prevCount := pc.PongCount()
									for time.Since(start) < 2*conntrack.ScanPeriod {
										time.Sleep(time.Second)
										newCount := pc.PongCount()
										Expect(prevCount).Should(
											BeNumerically("<", newCount),
											"No new pongs since the last iteration. Connection broken?",
										)
										prevCount = newCount
									}
								})
							})

							if !testOpts.dsr {
								// When DSR is enabled, we need to have away how to pass the
								// original traffic back.
								//
								// felixes[0].Exec("ip", "route", "add", "192.168.20.0/24", "via", felixes[1].IP)
								//
								// This does not work since the other node would treat it as
								// DNAT due to the existing CT entries and NodePort traffix
								// otherwise :-/

								It("should have connectivity from external to w[0] via node1IP2 -> nodeIP1 -> node0 fwd", func() {
									// 192.168.20.1              +----------|---------+
									//      |                    |          |         |
									//      v                    |          |         V
									//    eth20                 eth0        |       eth0
									//  10.0.0.20:30333 --> felixes[1].IP   |   felixes[0].IP
									//                                      |        |
									//                                      |        V
									//                                      |     caliXYZ
									//                                      |    w[0][0].IP:8055
									//                                      |
									//                node1                 |      node0

									var (
										eth20                     *workload.Workload
										eth20IP, mask, eth20Route string
										eth20ExtIP                string
									)

									defer func() {
										if eth20 != nil {
											eth20.Stop()
										}
									}()
									if testOpts.ipv6 {
										eth20IP = "fd00::2001"
										eth20Route = "fd00::2000/120"
										eth20ExtIP = "1000::0020"
										mask = "128"

									} else {
										eth20IP = "192.168.20.1"
										eth20Route = "192.168.20.0/24"
										eth20ExtIP = "10.0.0.20"
										mask = "32"
									}

									By("setting up node's fake external iface", func() {
										// We name the iface eth20 since such ifaces are
										// treated by felix as external to the node
										//
										// Using a test-workload creates the namespaces and the
										// interfaces to emulate the host NICs
										eth20 = &workload.Workload{
											Name:          "eth20",
											C:             tc.Felixes[1].Container,
											IP:            eth20IP,
											Ports:         "57005", // 0xdead
											Protocol:      testOpts.protocol,
											InterfaceName: "eth20",
											MTU:           1500, // Need to match host MTU or felix will restart.
										}
										err := eth20.Start()
										Expect(err).NotTo(HaveOccurred())

										// assign address to eth20 and add route to the .20 network
										if testOpts.ipv6 {
											tc.Felixes[1].Exec("ip", "-6", "route", "add", eth20Route, "dev", "eth20")
											tc.Felixes[1].Exec("ip", "-6", "addr", "add", eth20ExtIP+"/"+mask, "dev", "eth20")
											_, err = eth20.RunCmd("ip", "-6", "route", "add", eth20ExtIP+"/"+mask, "dev", "eth0")
											Expect(err).NotTo(HaveOccurred())
											// Add a route to felix[1] to be able to reach the nodeport
											_, err = eth20.RunCmd("ip", "-6", "route", "add", felixIP(1)+"/"+mask, "via", eth20ExtIP)
											Expect(err).NotTo(HaveOccurred())
										} else {
											tc.Felixes[1].Exec("ip", "route", "add", eth20Route, "dev", "eth20")
											tc.Felixes[1].Exec("ip", "addr", "add", eth20ExtIP+"/"+mask, "dev", "eth20")
											_, err = eth20.RunCmd("ip", "route", "add", eth20ExtIP+"/"+mask, "dev", "eth0")
											Expect(err).NotTo(HaveOccurred())
											// Add a route to felix[1] to be able to reach the nodeport
											_, err = eth20.RunCmd("ip", "route", "add", felixIP(1)+"/"+mask, "via", eth20ExtIP)
											Expect(err).NotTo(HaveOccurred())
											// This multi-NIC scenario works only if the kernel's RPF check
											// is not strict so we need to override it for the test and must
											// be set properly when product is deployed. We reply on
											// iptables to do require check for us.
											tc.Felixes[1].Exec("sysctl", "-w", "net.ipv4.conf.eth0.rp_filter=2")
											tc.Felixes[1].Exec("sysctl", "-w", "net.ipv4.conf.eth20.rp_filter=2")
										}
									})

									By("setting up routes to .20 net on dest node to trigger RPF check", func() {
										if testOpts.ipv6 {
											// set up a dummy interface just for the routing purpose
											tc.Felixes[0].Exec("ip", "-6", "link", "add", "dummy1", "type", "dummy")
											tc.Felixes[0].Exec("ip", "-6", "link", "set", "dummy1", "up")
											// set up route to the .20 net through the dummy iface. This
											// makes the .20 a universally reachable external world from the
											// internal/private eth0 network
											tc.Felixes[0].Exec("ip", "-6", "route", "add", eth20Route, "dev", "dummy1")
										} else {
											// set up a dummy interface just for the routing purpose
											tc.Felixes[0].Exec("ip", "link", "add", "dummy1", "type", "dummy")
											tc.Felixes[0].Exec("ip", "link", "set", "dummy1", "up")
											// set up route to the .20 net through the dummy iface. This
											// makes the .20 a universally reachable external world from the
											// internal/private eth0 network
											tc.Felixes[0].Exec("ip", "route", "add", eth20Route, "dev", "dummy1")
											// This multi-NIC scenario works only if the kernel's RPF check
											// is not strict so we need to override it for the test and must
											// be set properly when product is deployed. We reply on
											// iptables to do require check for us.
											tc.Felixes[0].Exec("sysctl", "-w", "net.ipv4.conf.eth0.rp_filter=2")
											tc.Felixes[0].Exec("sysctl", "-w", "net.ipv4.conf.dummy1.rp_filter=2")
										}
									})

									By("Allowing traffic from the eth20 network", func() {
										pol.Spec.Ingress = []api.Rule{
											{
												Action: "Allow",
												Source: api.EntityRule{
													Nets: []string{
														eth20.IP + "/" + ipMask(),
													},
												},
											},
										}
										pol = updatePolicy(pol)
									})

									By("Checking that there is connectivity from eth20 network", func() {
										cc.ExpectSome(eth20, TargetIP(felixIP(1)), npPort)
										cc.CheckConnectivity()
									})
								})
							}

							if testOpts.protocol == "tcp" {

								const (
									hostIfaceMTU = 1500
									podIfaceMTU  = 1450
									sendLen      = hostIfaceMTU
									recvLen      = podIfaceMTU
								)

								Context("with TCP, tx/rx close to MTU size on NP via node1->node0 ", func() {
									It("should not adjust MTU on client side if GRO off on nodes", func() {
										// force non-GSO packets on node ingress
										err := tc.Felixes[1].ExecMayFail("ethtool", "-K", "eth0", "gro", "off")
										Expect(err).NotTo(HaveOccurred())

										cc.Expect(Some, externalClient, TargetIP(felixIP(1)),
											ExpectWithPorts(npPort),
											ExpectWithSendLen(sendLen),
											ExpectWithRecvLen(recvLen),
											ExpectWithClientAdjustedMTU(hostIfaceMTU, hostIfaceMTU),
										)
										cc.CheckConnectivity()
									})
								})
							}
						}

						if !testOpts.connTimeEnabled {
							It("should have connectivity from external to w[0] via node0", func() {
								log.WithFields(log.Fields{
									"externalClientIP": containerIP(externalClient),
									"nodePortIP":       felixIP(1),
								}).Infof("external->nodeport connection")

								cc.ExpectSome(externalClient, TargetIP(felixIP(0)), npPort)
								cc.CheckConnectivity()
							})
						}
					})
				}

				Context("with test-service being a nodeport @ "+strconv.Itoa(int(npPort)), func() {
					nodePortsTest(false, false)

					if !testOpts.connTimeEnabled && testOpts.tunnel == "none" &&
						testOpts.protocol == "tcp" && !testOpts.dsr {
						Context("with small MTU between remote client and cluster", func() {
							var remoteWL *workload.Workload

							BeforeEach(func() {
								remoteWL = &workload.Workload{
									C:             externalClient,
									Name:          "remoteWL",
									InterfaceName: "ethwl",
									Protocol:      testOpts.protocol,
									MTU:           1500,
								}

								remoteWLIP := "192.168.15.15"
								remoteWL.IP = remoteWLIP
								if testOpts.ipv6 {
									remoteWLIP = "dead:beef:1515::1515"
									remoteWL.IP6 = remoteWLIP
								}

								err := remoteWL.Start()
								Expect(err).NotTo(HaveOccurred())

								if testOpts.ipv6 {
									externalClient.Exec("ip", "-6", "route", "add", remoteWLIP, "dev",
										remoteWL.InterfaceName, "scope", "link")
									externalClient.Exec("ip", "-6", "route", "add", w[0][0].IP, "via", tc.Felixes[0].IPv6, "dev", "eth0")
									externalClient.Exec("ip", "addr", "add", "169.254.169.254", "dev", remoteWL.InterfaceName)
									// Need to change the MTU on the host side of the veth. If
									// we change it on the eth0 of the docker iface, not ICMP
									// is generated.
									externalClient.Exec("ip", "link", "set", "ethwl", "mtu", "1300")
									for _, f := range tc.Felixes {
										f.Exec("ip", "-6", "route", "add", remoteWLIP,
											"via", externalClient.IPv6, "dev", "eth0")
									}
								} else {
									externalClient.Exec("ip", "route", "add", remoteWLIP, "dev",
										remoteWL.InterfaceName, "scope", "link")
									externalClient.Exec("ip", "route", "add", w[0][0].IP, "via", tc.Felixes[0].IP, "dev", "eth0")
									externalClient.Exec("ip", "addr", "add", "169.254.169.254", "dev", remoteWL.InterfaceName)
									// Need to change the MTU on the host side of the veth. If
									// we change it on the eth0 of the docker iface, not ICMP
									// is generated.
									externalClient.Exec("ip", "link", "set", "ethwl", "mtu", "1300")
									for _, f := range tc.Felixes {
										f.Exec("ip", "route", "add", remoteWLIP,
											"via", externalClient.IP, "dev", "eth0")
									}
								}

								pol.Spec.Ingress = []api.Rule{
									{
										Action: "Allow",
										Source: api.EntityRule{
											Nets: []string{remoteWLIP + "/" + ipMask()},
										},
									},
								}
								pol = updatePolicy(pol)
							})

							It("should have connectivity to service backend", func() {
								tcpdump := w[0][0].AttachTCPDump()
								tcpdump.SetLogEnabled(true)
								tcpdump.AddMatcher("mtu-1300", regexp.MustCompile("mtu 1300"))
								tcpdump.Start("-vvv", "icmp", "or", "icmp6")
								defer tcpdump.Stop()

								ipRouteFlushCache := []string{"ip", "route", "flush", "cache"}
								if testOpts.ipv6 {
									ipRouteFlushCache = []string{"ip", "-6", "route", "flush", "cache"}
								}

								By("Trying directly to pod")
								w[0][0].Exec(ipRouteFlushCache...)
								cc.Expect(Some, remoteWL, w[0][0], ExpectWithPorts(8055), ExpectWithRecvLen(1350))
								cc.CheckConnectivity()
								Eventually(tcpdump.MatchCountFn("mtu-1300"), "5s", "330ms").Should(BeNumerically("==", 1))

								By("Trying directly to node with pod")
								cc.ResetExpectations()
								tcpdump.ResetCount("mtu-1300")
								w[0][0].Exec(ipRouteFlushCache...)
								cc.Expect(Some, remoteWL, TargetIP(felixIP(0)), ExpectWithPorts(npPort), ExpectWithRecvLen(1350))
								cc.CheckConnectivity()
								Eventually(tcpdump.MatchCountFn("mtu-1300"), "5s", "330ms").Should(BeNumerically("==", 1))

								By("Trying to node without pod")
								cc.ResetExpectations()
								tcpdump.ResetCount("mtu-1300")
								w[0][0].Exec(ipRouteFlushCache...)
								cc.Expect(Some, remoteWL, TargetIP(felixIP(1)), ExpectWithPorts(npPort), ExpectWithRecvLen(1350))
								cc.CheckConnectivity()
								Eventually(tcpdump.MatchCountFn("mtu-1300"), "5s", "330ms").Should(BeNumerically("==", 1))
							})
						})
					}
				})

				// FIXME connect time shares the same NAT table and it is a lottery which one it gets
				if !testOpts.connTimeEnabled {
					Context("with test-service being a nodeport @ "+strconv.Itoa(int(npPort))+
						" ExternalTrafficPolicy=local", func() {
						nodePortsTest(true, false)
					})
					Context("with test-service being a nodeport @ "+strconv.Itoa(int(npPort))+
						" InternalTrafficPolicy=local", func() {
						nodePortsTest(false, true)
					})
				}

				Context("with icmp blocked from workloads, external client", func() {
					var (
						testSvc          *v1.Service
						testSvcNamespace string
					)

					testSvcName := "test-service"
					nets := []string{"0.0.0.0/0"}
					if testOpts.ipv6 {
						nets = []string{"::/0"}
					}

					BeforeEach(func() {
						icmpProto := numorstring.ProtocolFromString("icmp")
						if testOpts.ipv6 {
							icmpProto = numorstring.ProtocolFromString("icmpv6")
						}
						pol.Spec.Ingress = []api.Rule{
							{
								Action: "Allow",
								Source: api.EntityRule{
									Nets: nets,
								},
							},
						}
						pol.Spec.Egress = []api.Rule{
							{
								Action: "Allow",
								Source: api.EntityRule{
									Nets: nets,
								},
							},
							{
								Action:   "Deny",
								Protocol: &icmpProto,
							},
						}
						pol = updatePolicy(pol)
					})

					var tgtPort int
					var tgtWorkload *workload.Workload

					JustBeforeEach(func() {
						k8sClient := infra.(*infrastructure.K8sDatastoreInfra).K8sClient
						testSvc = k8sService(testSvcName, clusterIP,
							tgtWorkload, 80, tgtPort, int32(npPort), testOpts.protocol)
						testSvcNamespace = testSvc.ObjectMeta.Namespace
						_, err := k8sClient.CoreV1().Services(testSvcNamespace).Create(context.Background(), testSvc, metav1.CreateOptions{})
						Expect(err).NotTo(HaveOccurred())
						Eventually(k8sGetEpsForServiceFunc(k8sClient, testSvc), "10s").Should(HaveLen(1),
							"Service endpoints didn't get created? Is controller-manager happy?")

						// Sync with all felixes because some fwd tests with "none"
						// connectivity need this to be set on all sides as they will not
						// retry when there is no connectivity.
						Eventually(func() bool {
							for _, flx := range tc.Felixes {
								var (
									family   int
									natFtKey nat.FrontendKeyInterface
								)

								if testOpts.ipv6 {
									natFtKey = nat.NewNATKeyV6Intf(net.ParseIP(containerIP(flx.Container)), npPort, numericProto)
									family = 6
								} else {
									natFtKey = nat.NewNATKeyIntf(net.ParseIP(containerIP(flx.Container)), npPort, numericProto)
									family = 4
								}

								m, be := dumpNATMapsAny(family, flx)
								v, ok := m[natFtKey]
								if !ok || v.Count() == 0 {
									return false
								}

								beKey := nat.NewNATBackendKey(v.ID(), 0)

								if _, ok := be[beKey]; !ok {
									return false
								}
							}
							return true
						}, 5*time.Second).Should(BeTrue())

						// Sync with policy
						cc.ExpectSome(w[1][0], w[0][0])
						cc.CheckConnectivity()
					})

					icmpProto := "icmp"
					if testOpts.ipv6 {
						icmpProto = "icmp6"
					}

					Describe("with dead workload", func() {
						if testOpts.connTimeEnabled {
							// FIXME externalClient also does conntime balancing
							return
						}

						BeforeEach(func() {
							deadWorkload.ConfigureInInfra(infra)
							tgtPort = 8057
							tgtWorkload = deadWorkload
						})

						It("should get host unreachable from nodeport via node1->node0 fwd", func() {
							err := tc.Felixes[0].ExecMayFail("ip", "route", "add", "unreachable", deadWorkload.IP)
							Expect(err).NotTo(HaveOccurred())

							tcpdump := externalClient.AttachTCPDump("any")
							tcpdump.SetLogEnabled(true)
							var matcher string
							if testOpts.ipv6 {
								matcher = fmt.Sprintf("IP6 %s > %s: ICMP6, destination unreachable, unreachable route %s",
									felixIP(1), containerIP(externalClient), felixIP(1))
							} else {
								matcher = fmt.Sprintf("IP %s > %s: ICMP host %s unreachable",
									felixIP(1), containerIP(externalClient), felixIP(1))
							}
							tcpdump.AddMatcher("ICMP", regexp.MustCompile(matcher))
							tcpdump.Start(testOpts.protocol, "port", strconv.Itoa(int(npPort)), "or", icmpProto)
							defer tcpdump.Stop()

							cc.ExpectNone(externalClient, TargetIP(felixIP(1)), npPort)
							cc.CheckConnectivity()

							Eventually(func() int { return tcpdump.MatchCount("ICMP") }).
								Should(BeNumerically(">", 0), matcher)
						})
					})

					Describe("with wrong target port", func() {
						// TCP would send RST instead of ICMP, it is enough to test one way of
						// triggering the ICMP message
						if testOpts.protocol != "udp" {
							return
						}

						BeforeEach(func() {
							tgtPort = 0xdead
							tgtWorkload = w[0][0]
						})

						if !testOpts.connTimeEnabled {
							It("should get port unreachable via node1->node0 fwd", func() {
								tcpdump := externalClient.AttachTCPDump("any")
								tcpdump.SetLogEnabled(true)

								var matcher string

								if testOpts.ipv6 {
									matcher = fmt.Sprintf("IP6 %s > %s: ICMP6, destination unreachable, unreachable port, %s udp port %d",
										felixIP(1), containerIP(externalClient), felixIP(1), npPort)
								} else {
									matcher = fmt.Sprintf("IP %s > %s: ICMP %s udp port %d unreachable",
										felixIP(1), containerIP(externalClient), felixIP(1), npPort)
								}
								tcpdump.AddMatcher("ICMP", regexp.MustCompile(matcher))
								tcpdump.Start(testOpts.protocol, "port", strconv.Itoa(int(npPort)), "or", icmpProto)
								defer tcpdump.Stop()

								cc.ExpectNone(externalClient, TargetIP(felixIP(1)), npPort)
								cc.CheckConnectivity()
								Eventually(func() int { return tcpdump.MatchCount("ICMP") }).
									Should(BeNumerically(">", 0), matcher)
							})
						}

						It("should get port unreachable workload to workload", func() {
							tcpdump := w[1][1].AttachTCPDump()
							tcpdump.SetLogEnabled(true)

							var matcher string

							if testOpts.ipv6 {
								matcher = fmt.Sprintf("IP6 %s > %s: ICMP6, destination unreachable, unreachable port, %s udp port %d",
									tgtWorkload.IP, w[1][1].IP, tgtWorkload.IP, tgtPort)
							} else {
								matcher = fmt.Sprintf("IP %s > %s: ICMP %s udp port %d unreachable",
									tgtWorkload.IP, w[1][1].IP, tgtWorkload.IP, tgtPort)
							}
							tcpdump.AddMatcher("ICMP", regexp.MustCompile(matcher))
							tcpdump.Start(testOpts.protocol, "port", strconv.Itoa(tgtPort), "or", icmpProto)
							defer tcpdump.Stop()

							cc.ExpectNone(w[1][1], TargetIP(tgtWorkload.IP), uint16(tgtPort))
							cc.CheckConnectivity()
							Eventually(func() int { return tcpdump.MatchCount("ICMP") }).
								Should(BeNumerically(">", 0), matcher)
						})

						It("should get port unreachable workload to workload through NP", func() {
							tcpdump := w[1][1].AttachTCPDump()
							tcpdump.SetLogEnabled(true)

							var matcher string

							if testOpts.connTimeEnabled {
								if testOpts.ipv6 {
									matcher = fmt.Sprintf("IP6 %s > %s: ICMP6, destination unreachable, unreachable port, %s udp port %d",
										tgtWorkload.IP, w[1][1].IP, w[0][0].IP, tgtPort)
								} else {
									matcher = fmt.Sprintf("IP %s > %s: ICMP %s udp port %d unreachable",
										tgtWorkload.IP, w[1][1].IP, w[0][0].IP, tgtPort)
								}
								tcpdump.AddMatcher("ICMP", regexp.MustCompile(matcher))
								tcpdump.Start(testOpts.protocol, "port", strconv.Itoa(tgtPort), "or", icmpProto)
							} else {
								if testOpts.ipv6 {
									matcher = fmt.Sprintf("IP6 %s > %s: ICMP6, destination unreachable, unreachable port, %s udp port %d",
										tgtWorkload.IP, w[1][1].IP, felixIP(1), npPort)
								} else {
									matcher = fmt.Sprintf("IP %s > %s: ICMP %s udp port %d unreachable",
										tgtWorkload.IP, w[1][1].IP, felixIP(1), npPort)
								}
								tcpdump.AddMatcher("ICMP", regexp.MustCompile(matcher))
								tcpdump.Start(testOpts.protocol, "port", strconv.Itoa(int(npPort)), "or", icmpProto)
							}
							defer tcpdump.Stop()

							cc.ExpectNone(w[1][1], TargetIP(felixIP(1)), npPort)
							cc.CheckConnectivity()
							Eventually(func() int { return tcpdump.MatchCount("ICMP") }, 10*time.Second, 200*time.Millisecond).
								Should(BeNumerically(">", 0), matcher)
						})
					})
				})

				Context("with CT tables full", func() {
					It("should still allow host -> host", func() {
						// XXX as long as there is no HEP policy
						// using hostW as a sink

						By("waiting for everything to come up", func() {
							cc.Expect(Some, tc.Felixes[0], hostW[1])
							cc.Expect(Some, tc.Felixes[1], hostW[0])
							cc.CheckConnectivity()
						})

						By("filling up the CT tables", func() {
							now := time.Duration(timeshim.RealTime().KTimeNanos())
							leg := conntrack.Leg{SynSeen: true, AckSeen: true, Opener: true}

							if testOpts.ipv6 {
								srcIP := net.ParseIP("dead:beef::123:123:123:123")
								dstIP := net.ParseIP("dead:beef::121:121:121:121")

								val := conntrack.NewValueV6Normal(now, now, 0, leg, leg)
								val64 := base64.StdEncoding.EncodeToString(val[:])

								key := conntrack.NewKeyV6(6 /* TCP */, srcIP, 0, dstIP, 0)
								key64 := base64.StdEncoding.EncodeToString(key[:])

								_, err := tc.Felixes[0].ExecCombinedOutput("calico-bpf", "-6", "conntrack", "fill", key64, val64)
								Expect(err).NotTo(HaveOccurred())
							} else {
								srcIP := net.IPv4(123, 123, 123, 123)
								dstIP := net.IPv4(121, 121, 121, 121)

								val := conntrack.NewValueNormal(now, now, 0, leg, leg)
								val64 := base64.StdEncoding.EncodeToString(val[:])

								key := conntrack.NewKey(6 /* TCP */, srcIP, 0, dstIP, 0)
								key64 := base64.StdEncoding.EncodeToString(key[:])

								_, err := tc.Felixes[0].ExecCombinedOutput("calico-bpf", "conntrack", "fill", key64, val64)
								Expect(err).NotTo(HaveOccurred())
							}
						})

						By("checking host-host connectivity works", func() {
							cc.ResetExpectations()
							cc.Expect(Some, tc.Felixes[0], hostW[1])
							cc.Expect(Some, tc.Felixes[1], hostW[0])
							cc.CheckConnectivity(conntrackChecks(tc.Felixes)...)
						})

						By("checking pod-pod connectivity fails", func() {
							cc.ResetExpectations()
							cc.Expect(None, w[0][1], w[0][0])
							cc.Expect(None, w[1][0], w[0][0])
							cc.Expect(None, w[1][1], w[0][0])
							cc.CheckConnectivity()
						})

						By("cleaning up the CT maps", func() {
							if testOpts.ipv6 {
								_, err := tc.Felixes[0].ExecOutput("calico-bpf", "-6", "conntrack", "clean")
								Expect(err).NotTo(HaveOccurred())
							} else {
								_, err := tc.Felixes[0].ExecOutput("calico-bpf", "conntrack", "clean")
								Expect(err).NotTo(HaveOccurred())
							}
						})

						By("checking pod-pod connectivity works again", func() {
							cc.ResetExpectations()
							cc.Expect(Some, w[0][1], w[0][0])
							cc.Expect(Some, w[1][0], w[0][0])
							cc.Expect(Some, w[1][1], w[0][0])
							cc.CheckConnectivity(conntrackChecks(tc.Felixes)...)
						})
					})
				})
			})

			It("should have connectivity when DNAT redirects to-host traffic to a local pod.", func() {
				protocol := "tcp"
				if testOpts.protocol == "udp" {
					protocol = "udp"
				}

				hostIP0 := TargetIP(felixIP(0))
				hostPort := uint16(8080)
				var (
					target    string
					tool      string
					nftFamily string
				)

				if testOpts.ipv6 {
					target = fmt.Sprintf("[%s]:8055", w[0][0].IP)
					tool = "ip6tables"
					nftFamily = "ip6"
				} else {
					target = fmt.Sprintf("%s:8055", w[0][0].IP)
					tool = "iptables"
					nftFamily = "ip"
				}

				policy := api.NewNetworkPolicy()
				policy.Name = "allow-all"
				policy.Namespace = "default"
				one := float64(1)
				policy.Spec.Order = &one
				policy.Spec.Ingress = []api.Rule{{Action: api.Allow}}
				policy.Spec.Egress = []api.Rule{{Action: api.Allow}}
				policy.Spec.Selector = "all()"
				_, err := calicoClient.NetworkPolicies().Create(utils.Ctx, policy, utils.NoOptions)
				Expect(err).NotTo(HaveOccurred())

				expectNormalConnectivity := func() {
					cc.ResetExpectations()
					cc.ExpectNone(tc.Felixes[1], hostIP0, hostPort)
					cc.ExpectNone(externalClient, hostIP0, hostPort)
					cc.ExpectNone(w[1][0], hostIP0, hostPort)
					cc.CheckConnectivity()
					cc.ResetExpectations()
				}

				By("checking initial connectivity", func() {
					expectNormalConnectivity()
				})

				By("installing 3rd party DNAT rules", func() {
					// Install a DNAT in first felix
					if NFTMode() {
						tc.Felixes[0].Exec("nft", "create", "table", nftFamily, "destnat")
						tc.Felixes[0].Exec("nft", "add", "chain", nftFamily, "destnat", "prerouting", "{ type nat hook prerouting priority dstnat; }")
						tc.Felixes[0].Exec("nft", "add", "rule", nftFamily, "destnat", "prerouting", protocol, "dport", fmt.Sprintf("%d", hostPort), "dnat", target)
					} else {
						tc.Felixes[0].Exec(
							tool, "-w", "10", "-W", "100000", "-t", "nat", "-A", "PREROUTING", "-p", protocol, "-m", protocol,
							"--dport", fmt.Sprintf("%d", hostPort), "-j", "DNAT", "--to-destination", target)

						cc.ResetExpectations()
						cc.ExpectSome(tc.Felixes[1], hostIP0, hostPort)
						cc.ExpectSome(externalClient, hostIP0, hostPort)
						cc.ExpectSome(w[1][0], hostIP0, hostPort)
						cc.CheckConnectivity()
						cc.ResetExpectations()
					}
				})

				By("removing 3rd party rules and check connectivity is back to normal again", func() {
					if NFTMode() {
						tc.Felixes[0].Exec("nft", "delete", "table", nftFamily, "destnat")
					} else {
						tc.Felixes[0].Exec(
							tool, "-w", "10", "-W", "100000", "-t", "nat", "-D", "PREROUTING", "-p", protocol, "-m", protocol,
							"--dport", fmt.Sprintf("%d", hostPort), "-j", "DNAT", "--to-destination", target)
					}

					expectNormalConnectivity()
				})
			})

			It("should have connectivity from host-networked pods via service to host-networked backend", func() {
				By("Setting up the service")
				hostW[0].ConfigureInInfra(infra)
				testSvc := k8sService("host-svc", clusterIP, hostW[0], 80, 8055, 0, testOpts.protocol)
				testSvcNamespace := testSvc.ObjectMeta.Namespace
				k8sClient := infra.(*infrastructure.K8sDatastoreInfra).K8sClient
				_, err := k8sClient.CoreV1().Services(testSvcNamespace).Create(context.Background(), testSvc, metav1.CreateOptions{})
				Expect(err).NotTo(HaveOccurred())
				Eventually(k8sGetEpsForServiceFunc(k8sClient, testSvc), "10s").Should(HaveLen(1),
					"Service endpoints didn't get created? Is controller-manager happy?")

				By("Testing connectivity")
				port := uint16(testSvc.Spec.Ports[0].Port)

				hostW0SrcIP := ExpectWithSrcIPs(felixIP(0))
				hostW1SrcIP := ExpectWithSrcIPs(felixIP(1))

				cc.Expect(Some, hostW[0], TargetIP(clusterIP), ExpectWithPorts(port), hostW0SrcIP)
				cc.Expect(Some, hostW[1], TargetIP(clusterIP), ExpectWithPorts(port), hostW1SrcIP)
				cc.CheckConnectivity()
			})
		})

		Describe("with BPF disabled to begin with", func() {
			var pc *PersistentConnection

			BeforeEach(func() {
				options.TestManagesBPF = true
				setupCluster()

				// Default to Allow...
				pol := api.NewGlobalNetworkPolicy()
				pol.Namespace = "fv"
				pol.Name = "policy-1"
				pol.Spec.Ingress = []api.Rule{{Action: "Allow"}}
				pol.Spec.Egress = []api.Rule{{Action: "Allow"}}
				pol.Spec.Selector = "all()"
				pol = createPolicy(pol)
				out := ""
				rulesProgrammed := func() bool {
					if !NFTMode() {
						if testOpts.ipv6 {
							out, _ = tc.Felixes[0].ExecOutput("ip6tables-save", "-t", "filter")
						} else {
							out, _ = tc.Felixes[0].ExecOutput("iptables-save", "-t", "filter")
						}
					} else {
						out, _ = tc.Felixes[0].ExecOutput("nft", "list", "table", "ip", "calico")
					}
					return strings.Count(out, "default.policy-1") > 0
				}
				Eventually(rulesProgrammed, "10s", "1s").Should(BeTrue())

				pc = nil
			})

			AfterEach(func() {
				if pc != nil {
					pc.Stop()
				}
			})

			enableBPF := func() {
				By("Enabling BPF")
				// Some tests start with a felix config pre-created, try to update it...
				fc, err := calicoClient.FelixConfigurations().Get(context.Background(), "default", options2.GetOptions{})
				bpfEnabled := true
				if err == nil {
					fc.Spec.BPFEnabled = &bpfEnabled
					_, err := calicoClient.FelixConfigurations().Update(context.Background(), fc, options2.SetOptions{})
					Expect(err).NotTo(HaveOccurred())
				} else {
					// Fall back on creating it...
					fc = api.NewFelixConfiguration()
					fc.Name = "default"
					fc.Spec.BPFEnabled = &bpfEnabled
					fc, err = calicoClient.FelixConfigurations().Create(context.Background(), fc, options2.SetOptions{})
					Expect(err).NotTo(HaveOccurred())
				}

				// Wait for BPF to be active.
				ensureAllNodesBPFProgramsAttached(tc.Felixes)
			}

			expectPongs := func() {
				count := pc.PongCount()
				EventuallyWithOffset(1, pc.PongCount, "60s").Should(
					BeNumerically(">", count),
					"Expected to see pong responses on the connection but didn't receive any")
				log.Info("Pongs received")
			}

			if testOpts.protocol == "tcp" && (testOpts.dsr || testOpts.ipv6) {
				verifyConnectivityWhileEnablingBPF := func(from, to *workload.Workload) {
					By("Starting persistent connection")
					pc = from.StartPersistentConnection(to.IP, 8055, workload.PersistentConnectionOpts{
						MonitorConnectivity: true,
						Timeout:             60 * time.Second,
					})

					By("having initial connectivity", expectPongs)
					By("enabling BPF mode", enableBPF) // Waits for BPF programs to be installed
					By("still having connectivity on the existing connection", expectPongs)
				}

				It("should keep a connection up between hosts when BPF is enabled", func() {
					verifyConnectivityWhileEnablingBPF(hostW[0], hostW[1])
				})

				It("should keep a connection up between workloads on different hosts when BPF is enabled", func() {
					verifyConnectivityWhileEnablingBPF(w[0][0], w[1][0])
				})

				It("should keep a connection up between hosts and remote workloads when BPF is enabled", func() {
					verifyConnectivityWhileEnablingBPF(hostW[0], w[1][0])
				})

				It("should keep a connection up between hosts and local workloads when BPF is enabled", func() {
					verifyConnectivityWhileEnablingBPF(hostW[0], w[0][0])
				})
			}
		})

		Describe("3rd party CNI", func() {
			// We do not use tunnel in such environments, no need to test.
			if testOpts.tunnel != "none" {
				return
			}

			BeforeEach(func() {
				// To mimic 3rd party CNI, we do not install IPPools and set the source to
				// learn routes to WorkloadIPs as IPAM/CNI is not going to provide either.
				options.UseIPPools = false
				options.ExtraEnvVars["FELIX_ROUTESOURCE"] = "WorkloadIPs"
				setupCluster()
			})

			Describe("CNI installs NAT outgoing iptable rules", func() {
				var extWorkload *workload.Workload
				BeforeEach(func() {
					if NFTMode() {
						Skip("NFT does not support third-party rules")
					}

					c := infrastructure.RunExtClient("ext-workload")
					extWorkload = &workload.Workload{
						C:        c,
						Name:     "ext-workload",
						Ports:    "4321",
						Protocol: testOpts.protocol,
						IP:       containerIP(c),
					}

					err := extWorkload.Start()
					Expect(err).NotTo(HaveOccurred())

					tool := "iptables"
					if testOpts.ipv6 {
						tool = "ip6tables"
					}

					for _, felix := range tc.Felixes {
						felix.Exec(tool, "-t", "nat", "-A", "POSTROUTING", "-d", extWorkload.IP, "-j", "MASQUERADE")
					}
				})

				It("should have connectivity to external workload", func() {
					By("allowing any traffic", func() {
						pol := api.NewGlobalNetworkPolicy()
						pol.Namespace = "fv"
						pol.Name = "policy-1"
						pol.Spec.Ingress = []api.Rule{{Action: "Allow"}}
						pol.Spec.Egress = []api.Rule{{Action: "Allow"}}
						pol.Spec.Selector = "all()"

						pol = createPolicy(pol)

						cc.ExpectSome(w[1][0], w[0][0])
						cc.ExpectSome(w[1][1], w[0][0])
						cc.CheckConnectivity(conntrackChecks(tc.Felixes)...)
						cc.ResetExpectations()
					})

					By("checking connectivity to the external workload", func() {
						cc.Expect(Some, w[0][0], extWorkload, ExpectWithPorts(4321), ExpectWithSrcIPs(felixIP(0)))
						cc.Expect(Some, w[1][0], extWorkload, ExpectWithPorts(4321), ExpectWithSrcIPs(felixIP(1)))
						cc.CheckConnectivity(conntrackChecks(tc.Felixes)...)
					})
				})

				AfterEach(func() {
					extWorkload.Stop()
				})
			})
		})

		Context("With BPFEnforceRPF=Strict", func() {
			BeforeEach(func() {
				options.ExtraEnvVars["FELIX_BPFEnforceRPF"] = "Strict"
				setupCluster()
			})

			// Test doesn't use services so ignore the runs with those turned on.
			if testOpts.protocol == "udp" && !testOpts.connTimeEnabled && !testOpts.dsr {
				It("should not be able to spoof UDP", func() {
					if !testOpts.ipv6 {
						By("Disabling dev RPF")
						setRPF(tc.Felixes, testOpts.tunnel, 0, 0)
						tc.Felixes[1].Exec("sysctl", "-w", "net.ipv4.conf."+w[1][0].InterfaceName+".rp_filter=0")
						tc.Felixes[1].Exec("sysctl", "-w", "net.ipv4.conf."+w[1][1].InterfaceName+".rp_filter=0")
					}

					By("allowing any traffic", func() {
						pol := api.NewGlobalNetworkPolicy()
						pol.Name = "allow-all"
						pol.Spec.Ingress = []api.Rule{{Action: api.Allow}}
						pol.Spec.Egress = []api.Rule{{Action: api.Allow}}
						pol.Spec.Selector = "all()"

						pol = createPolicy(pol)

						cc.ExpectSome(w[1][0], w[0][0])
						cc.ExpectSome(w[1][1], w[0][0])
						cc.CheckConnectivity()
					})

					By("testing that packet sent by another workload is dropped", func() {
						tcpdump := w[0][0].AttachTCPDump()
						tcpdump.SetLogEnabled(true)
						ipVer := "IP"
						if testOpts.ipv6 {
							ipVer = "IP6"
						}

						matcher := fmt.Sprintf("%s %s\\.30444 > %s\\.30444: UDP", ipVer, w[1][0].IP, w[0][0].IP)
						tcpdump.AddMatcher("UDP-30444", regexp.MustCompile(matcher))
						tcpdump.Start(testOpts.protocol, "port", "30444", "or", "port", "30445")
						defer tcpdump.Stop()

						// send a packet from the correct workload to create a conntrack entry
						_, err := w[1][0].RunCmd("pktgen", w[1][0].IP, w[0][0].IP, "udp",
							"--port-src", "30444", "--port-dst", "30444")
						Expect(err).NotTo(HaveOccurred())

						// We must eventually see the packet at the target
						Eventually(func() int { return tcpdump.MatchCount("UDP-30444") }).
							Should(BeNumerically("==", 1), matcher)

						// Send a spoofed packet from a different pod. Since we hit the
						// conntrack we would not do the WEP only RPF check.
						_, err = w[1][1].RunCmd("pktgen", w[1][0].IP, w[0][0].IP, "udp",
							"--port-src", "30444", "--port-dst", "30444")
						Expect(err).NotTo(HaveOccurred())

						// Since the packet will get dropped, we would not see it at the dest.
						// So we send another good packet from the spoofing workload, that we
						// will see at the dest.
						matcher2 := fmt.Sprintf("%s %s\\.30445 > %s\\.30445: UDP", ipVer, w[1][1].IP, w[0][0].IP)
						tcpdump.AddMatcher("UDP-30445", regexp.MustCompile(matcher2))

						_, err = w[1][1].RunCmd("pktgen", w[1][1].IP, w[0][0].IP, "udp",
							"--port-src", "30445", "--port-dst", "30445")
						Expect(err).NotTo(HaveOccurred())

						// Wait for the good packet from the bad workload
						Eventually(func() int { return tcpdump.MatchCount("UDP-30445") }).
							Should(BeNumerically("==", 1), matcher2)

						// Check that we have not seen the spoofed packet. If there was not
						// packet reordering, which in our setup is guaranteed not to happen,
						// we know that the spoofed packet was dropped.
						Expect(tcpdump.MatchCount("UDP-30444")).To(BeNumerically("==", 1), matcher)
					})

					var (
						eth20, eth30                           *workload.Workload
						eth20IP, eth30IP, ipVer                string
						eth20ExtIP, eth30ExtIP, fakeWorkloadIP string
						eth20Route, eth30Route, mask           string
						family                                 int
					)

					defer func() {
						if eth20 != nil {
							eth20.Stop()
						}
						if eth30 != nil {
							eth30.Stop()
						}
					}()

					// Now, set up a topology that mimics two host NICs by creating one workload per fake NIC.
					// We then move a route between the two NICs to pretend that there's a workload behind
					// one or other of them.
					//
					//      eth20 = workload used as a NIC
					//         - eth20 ------ movable fake workload 10.65.15.15
					//       192.168.20.1
					//       /
					//    10.0.0.20
					// Felix
					//    10.0.0.30
					//       \
					//       192.168.30.1
					//         - eth30 ------ movable fake workload 10.65.15.15
					//      eth30 = workload used as a NIC
					//

					By("setting up node's fake external ifaces", func() {
						// We name the ifaces ethXY since such ifaces are
						// treated by felix as external to the node
						//
						// Using a test-workload creates the namespaces and the
						// interfaces to emulate the host NICs

						if testOpts.ipv6 {
							eth20IP = "fd00::2001"
							eth30IP = "fd00::3001"
							eth20ExtIP = "1000::0020"
							eth30ExtIP = "1000::0030"
							eth20Route = "fd00::2000/120"
							eth30Route = "fd00::3000/120"
							mask = "128"
							ipVer = "IP6"
							fakeWorkloadIP = "dead:beef::15:15"
							family = 6
						} else {
							eth20IP = "192.168.20.1"
							eth30IP = "192.168.30.1"
							eth20ExtIP = "10.0.0.20"
							eth30ExtIP = "10.0.0.30"
							eth20Route = "192.168.20.0/24"
							eth30Route = "192.168.30.0/24"
							mask = "32"
							ipVer = "IP"
							fakeWorkloadIP = "10.65.15.15"
							family = 4
						}

						eth20 = &workload.Workload{
							Name:          "eth20",
							C:             tc.Felixes[1].Container,
							IP:            eth20IP,
							Ports:         "57005", // 0xdead
							Protocol:      testOpts.protocol,
							InterfaceName: "eth20",
							MTU:           1500, // Need to match host MTU or felix will restart.
						}
						err := eth20.Start()
						Expect(err).NotTo(HaveOccurred())

						// assign address to eth20 and add route to the .20 network
						if testOpts.ipv6 {
							tc.Felixes[1].Exec("ip", "-6", "route", "add", eth20Route, "dev", "eth20")
							tc.Felixes[1].Exec("ip", "-6", "addr", "add", eth20ExtIP+"/"+mask, "dev", "eth20")
							_, err = eth20.RunCmd("ip", "-6", "route", "add", eth20ExtIP+"/"+mask, "dev", "eth0")
							Expect(err).NotTo(HaveOccurred())
							// Add a route to the test workload to the fake external
							// client emulated by the test-workload
							_, err = eth20.RunCmd("ip", "-6", "route", "add", w[1][1].IP+"/"+mask, "via", eth20ExtIP)
							Expect(err).NotTo(HaveOccurred())
						} else {
							tc.Felixes[1].Exec("ip", "route", "add", eth20Route, "dev", "eth20")
							tc.Felixes[1].Exec("ip", "addr", "add", eth20ExtIP+"/"+mask, "dev", "eth20")
							_, err = eth20.RunCmd("ip", "route", "add", eth20ExtIP+"/"+mask, "dev", "eth0")
							Expect(err).NotTo(HaveOccurred())
							// Add a route to the test workload to the fake external
							// client emulated by the test-workload
							_, err = eth20.RunCmd("ip", "route", "add", w[1][1].IP+"/"+mask, "via", eth20ExtIP)
							Expect(err).NotTo(HaveOccurred())
						}

						eth30 = &workload.Workload{
							Name:          "eth30",
							C:             tc.Felixes[1].Container,
							IP:            eth30IP,
							Ports:         "57005", // 0xdead
							Protocol:      testOpts.protocol,
							InterfaceName: "eth30",
							MTU:           1500, // Need to match host MTU or felix will restart.
						}
						err = eth30.Start()
						Expect(err).NotTo(HaveOccurred())

						// assign address to eth30 and add route to the .30 network
						if testOpts.ipv6 {
							tc.Felixes[1].Exec("ip", "-6", "route", "add", eth30Route, "dev", "eth30")
							tc.Felixes[1].Exec("ip", "-6", "addr", "add", eth30ExtIP+"/"+mask, "dev", "eth30")
							_, err = eth30.RunCmd("ip", "-6", "route", "add", eth30ExtIP+"/"+mask, "dev", "eth0")
							Expect(err).NotTo(HaveOccurred())
							// Add a route to the test workload to the fake external
							// client emulated by the test-workload
							_, err = eth30.RunCmd("ip", "-6", "route", "add", w[1][1].IP+"/"+mask, "via", eth30ExtIP)
							Expect(err).NotTo(HaveOccurred())
						} else {
							tc.Felixes[1].Exec("ip", "route", "add", eth30Route, "dev", "eth30")
							tc.Felixes[1].Exec("ip", "addr", "add", eth30ExtIP+"/"+mask, "dev", "eth30")
							_, err = eth30.RunCmd("ip", "route", "add", eth30ExtIP+"/"+mask, "dev", "eth0")
							Expect(err).NotTo(HaveOccurred())
							// Add a route to the test workload to the fake external
							// client emulated by the test-workload
							_, err = eth30.RunCmd("ip", "route", "add", w[1][1].IP+"/"+mask, "via", eth30ExtIP)
							Expect(err).NotTo(HaveOccurred())
						}

						// Make sure Felix adds a BPF program before we run the test, otherwise the conntrack
						// may be crated in the reverse direction.  Since we're pretending to be a host interface
						// Felix doesn't block traffic by default.
						Eventually(tc.Felixes[1].NumTCBPFProgsFn("eth20"), "30s", "200ms").Should(Equal(2))
						Eventually(tc.Felixes[1].NumTCBPFProgsFn("eth30"), "30s", "200ms").Should(Equal(2))

						// Make sure that networking with the .20 and .30 networks works
						cc.ResetExpectations()
						cc.ExpectSome(w[1][1], TargetIP(eth20.IP), 0xdead)
						cc.ExpectSome(w[1][1], TargetIP(eth30.IP), 0xdead)
						cc.CheckConnectivity()
					})

					By("testing that external traffic updates the RPF check if routing changes", func() {
						// set the route to the fake workload to .20 network
						if testOpts.ipv6 {
							tc.Felixes[1].Exec("ip", "-6", "route", "add", fakeWorkloadIP+"/"+mask, "dev", "eth20")
						} else {
							tc.Felixes[1].Exec("ip", "route", "add", fakeWorkloadIP+"/"+mask, "dev", "eth20")
						}

						tcpdump := w[1][1].AttachTCPDump()
						tcpdump.SetLogEnabled(true)
						matcher := fmt.Sprintf("%s %s\\.30446 > %s\\.30446: UDP", ipVer, fakeWorkloadIP, w[1][1].IP)
						tcpdump.AddMatcher("UDP-30446", regexp.MustCompile(matcher))
						tcpdump.Start()
						defer tcpdump.Stop()

						_, err := eth20.RunCmd("pktgen", fakeWorkloadIP, w[1][1].IP, "udp",
							"--port-src", "30446", "--port-dst", "30446")
						Expect(err).NotTo(HaveOccurred())

						// Expect to receive the packet from the .20 as the routing is correct
						Eventually(func() int { return tcpdump.MatchCount("UDP-30446") }).
							Should(BeNumerically("==", 1), matcher)

						ctBefore := dumpCTMapsAny(family, tc.Felixes[1])

						var k conntrack.KeyInterface
						if testOpts.ipv6 {
							k = conntrack.NewKeyV6(17, net.ParseIP(w[1][1].IP).To16(), 30446,
								net.ParseIP(fakeWorkloadIP).To16(), 30446)
						} else {
							k = conntrack.NewKey(17, net.ParseIP(w[1][1].IP).To4(), 30446,
								net.ParseIP(fakeWorkloadIP).To4(), 30446)
						}
						Expect(ctBefore).To(HaveKey(k))

						// XXX Since the same code is used to do the drop of spoofed
						// packet between pods, we do not repeat it here as it is not 100%
						// bulletproof.
						//
						// We should perhaps compare the iptables counter and see if the
						// packet was dropped by the RPF check.

						// Change the routing to be from the .30
						if testOpts.ipv6 {
							tc.Felixes[1].Exec("ip", "-6", "route", "del", fakeWorkloadIP+"/"+mask, "dev", "eth20")
							tc.Felixes[1].Exec("ip", "-6", "route", "add", fakeWorkloadIP+"/"+mask, "dev", "eth30")
						} else {
							tc.Felixes[1].Exec("ip", "route", "del", fakeWorkloadIP+"/"+mask, "dev", "eth20")
							tc.Felixes[1].Exec("ip", "route", "add", fakeWorkloadIP+"/"+mask, "dev", "eth30")
						}

						_, err = eth30.RunCmd("pktgen", fakeWorkloadIP, w[1][1].IP, "udp",
							"--port-src", "30446", "--port-dst", "30446")
						Expect(err).NotTo(HaveOccurred())

						// Expect the packet from the .30 to make it through as RPF will
						// allow it and we will update the expected interface
						Eventually(func() int { return tcpdump.MatchCount("UDP-30446") }).
							Should(BeNumerically("==", 2), matcher)

						ctAfter := dumpCTMapsAny(family, tc.Felixes[1])
						Expect(ctAfter).To(HaveKey(k))

						// Ifindex must have changed
						// B2A because of IPA > IPB - deterministic
						Expect(ctBefore[k].Data().B2A.Ifindex).NotTo(BeNumerically("==", 0),
							"Expected 'before' conntrack B2A ifindex to be set")
						Expect(ctAfter[k].Data().B2A.Ifindex).NotTo(BeNumerically("==", 0),
							"Expected 'after' conntrack B2A ifindex to be set")
						Expect(ctBefore[k].Data().B2A.Ifindex).
							NotTo(BeNumerically("==", ctAfter[k].Data().B2A.Ifindex))
					})
				})
			}
		})
	})
}

func typeMetaV1(kind string) metav1.TypeMeta {
	return metav1.TypeMeta{
		Kind:       kind,
		APIVersion: "v1",
	}
}

func objectMetaV1(name string) metav1.ObjectMeta {
	return metav1.ObjectMeta{
		Name:      name,
		Namespace: "default",
	}
}

func dumpNATmaps(felixes []*infrastructure.Felix) ([]nat.MapMem, []nat.BackendMapMem) {
	bpfsvcs := make([]nat.MapMem, len(felixes))
	bpfeps := make([]nat.BackendMapMem, len(felixes))

	// Felixes are independent, we can dump the maps  concurrently
	var wg sync.WaitGroup

	for i := range felixes {
		wg.Add(1)
		go func(i int) {
			defer wg.Done()
			defer GinkgoRecover()
			bpfsvcs[i], bpfeps[i] = dumpNATMaps(felixes[i])
		}(i)
	}

	wg.Wait()

	return bpfsvcs, bpfeps
}

func dumpNATmapsAny(family int, felixes []*infrastructure.Felix) (
	[]map[nat.FrontendKeyInterface]nat.FrontendValue, []map[nat.BackendKey]nat.BackendValueInterface,
) {
	bpfsvcs := make([]map[nat.FrontendKeyInterface]nat.FrontendValue, len(felixes))
	bpfeps := make([]map[nat.BackendKey]nat.BackendValueInterface, len(felixes))

	// Felixes are independent, we can dump the maps  concurrently
	var wg sync.WaitGroup

	for i := range felixes {
		wg.Add(1)
		go func(i int) {
			defer wg.Done()
			defer GinkgoRecover()
			bpfsvcs[i], bpfeps[i] = dumpNATMapsAny(family, felixes[i])
		}(i)
	}

	wg.Wait()

	return bpfsvcs, bpfeps
}

func dumpNATmapsV6(felixes []*infrastructure.Felix) ([]nat.MapMemV6, []nat.BackendMapMemV6) {
	bpfsvcs := make([]nat.MapMemV6, len(felixes))
	bpfeps := make([]nat.BackendMapMemV6, len(felixes))

	// Felixes are independent, we can dump the maps  concurrently
	var wg sync.WaitGroup

	for i := range felixes {
		wg.Add(1)
		go func(i int) {
			defer wg.Done()
			defer GinkgoRecover()
			bpfsvcs[i], bpfeps[i] = dumpNATMapsV6(felixes[i])
		}(i)
	}

	wg.Wait()

	return bpfsvcs, bpfeps
}

func dumpNATMaps(felix *infrastructure.Felix) (nat.MapMem, nat.BackendMapMem) {
	return dumpNATMap(felix), dumpEPMap(felix)
}

func dumpNATMapsV6(felix *infrastructure.Felix) (nat.MapMemV6, nat.BackendMapMemV6) {
	return dumpNATMapV6(felix), dumpEPMapV6(felix)
}

func dumpNATMapsAny(family int, felix *infrastructure.Felix) (
	map[nat.FrontendKeyInterface]nat.FrontendValue,
	map[nat.BackendKey]nat.BackendValueInterface,
) {
	f := make(map[nat.FrontendKeyInterface]nat.FrontendValue)
	b := make(map[nat.BackendKey]nat.BackendValueInterface)

	if family == 6 {
		f6, b6 := dumpNATMapsV6(felix)
		for k, v := range f6 {
			f[k] = v
		}
		for k, v := range b6 {
			b[k] = v
		}
	} else {
		f4, b4 := dumpNATMaps(felix)
		for k, v := range f4 {
			f[k] = v
		}
		for k, v := range b4 {
			b[k] = v
		}
	}

	return f, b
}

func dumpCTMapsAny(family int, felix *infrastructure.Felix) map[conntrack.KeyInterface]conntrack.ValueInterface {
	m := make(map[conntrack.KeyInterface]conntrack.ValueInterface)

	if family == 4 {
		ctMap := dumpCTMap(felix)
		for k, v := range ctMap {
			m[k] = v
		}
	} else {
		ctMap := dumpCTMapV6(felix)
		for k, v := range ctMap {
			m[k] = v
		}
	}
	return m
}

func dumpBPFMap(felix *infrastructure.Felix, m maps.Map, iter func(k, v []byte)) {
	// Wait for the map to exist before trying to access it.  Otherwise, we
	// might fail a test that was retrying this dump anyway.
	Eventually(func() bool {
		return felix.FileExists(m.Path())
	}, "10s", "300ms").Should(BeTrue(), fmt.Sprintf("dumpBPFMap: map %s didn't show up inside container", m.Path()))
	cmd, err := maps.DumpMapCmd(m)
	Expect(err).NotTo(HaveOccurred(), "Failed to get BPF map dump command: "+m.Path())
	retriesAllowed := 4
retry:
	log.WithField("cmd", cmd).Debug("dumpBPFMap")
	out, err := felix.ExecOutput(cmd...)
	if err != nil && retriesAllowed > 0 {
		retriesAllowed--
		goto retry
	}
	Expect(err).NotTo(HaveOccurred(), "Failed to get dump BPF map: "+m.Path())
	if strings.Contains(m.(*maps.PinnedMap).Type, "percpu") {
		err = bpf.IterPerCpuMapCmdOutput([]byte(out), iter)
	} else {
		err = bpf.IterMapCmdOutput([]byte(out), iter)
	}
	if err != nil && retriesAllowed > 0 {
		retriesAllowed--
		goto retry
	}
	Expect(err).NotTo(HaveOccurred(), "Failed to parse BPF map dump: "+m.Path())
}

func dumpNATMap(felix *infrastructure.Felix) nat.MapMem {
	bm := nat.FrontendMap()
	m := make(nat.MapMem)
	dumpBPFMap(felix, bm, nat.MapMemIter(m))
	return m
}

func dumpEPMap(felix *infrastructure.Felix) nat.BackendMapMem {
	bm := nat.BackendMap()
	m := make(nat.BackendMapMem)
	dumpBPFMap(felix, bm, nat.BackendMapMemIter(m))
	return m
}

func dumpNATMapV6(felix *infrastructure.Felix) nat.MapMemV6 {
	bm := nat.FrontendMapV6()
	m := make(nat.MapMemV6)
	dumpBPFMap(felix, bm, nat.MapMemV6Iter(m))
	return m
}

func dumpEPMapV6(felix *infrastructure.Felix) nat.BackendMapMemV6 {
	bm := nat.BackendMapV6()
	m := make(nat.BackendMapMemV6)
	dumpBPFMap(felix, bm, nat.BackendMapMemV6Iter(m))
	return m
}

func dumpAffMap(felix *infrastructure.Felix) nat.AffinityMapMem {
	bm := nat.AffinityMap()
	m := make(nat.AffinityMapMem)
	dumpBPFMap(felix, bm, nat.AffinityMapMemIter(m))
	return m
}

func dumpAffMapV6(felix *infrastructure.Felix) nat.AffinityMapMemV6 {
	bm := nat.AffinityMapV6()
	m := make(nat.AffinityMapMemV6)
	dumpBPFMap(felix, bm, nat.AffinityMapMemV6Iter(m))
	return m
}

func dumpCTMap(felix *infrastructure.Felix) conntrack.MapMem {
	bm := conntrack.Map()
	m := make(conntrack.MapMem)
	dumpBPFMap(felix, bm, conntrack.MapMemIter(m))
	return m
}

func dumpCTMapV6(felix *infrastructure.Felix) conntrack.MapMemV6 {
	bm := conntrack.MapV6()
	m := make(conntrack.MapMemV6)
	dumpBPFMap(felix, bm, conntrack.MapMemIterV6(m))
	return m
}

func dumpSendRecvMap(felix *infrastructure.Felix) nat.SendRecvMsgMapMem {
	bm := nat.SendRecvMsgMap()
	m := make(nat.SendRecvMsgMapMem)
	dumpBPFMap(felix, bm, nat.SendRecvMsgMapMemIter(m))
	return m
}

func dumpSendRecvMapV6(felix *infrastructure.Felix) nat.SendRecvMsgMapMemV6 {
	bm := nat.SendRecvMsgMapV6()
	m := make(nat.SendRecvMsgMapMemV6)
	dumpBPFMap(felix, bm, nat.SendRecvMsgMapMemV6Iter(m))
	return m
}

func dumpIfStateMap(felix *infrastructure.Felix) ifstate.MapMem {
	im := ifstate.Map()
	m := make(ifstate.MapMem)
	dumpBPFMap(felix, im, ifstate.MapMemIter(m))
	return m
}

<<<<<<< HEAD
func dumpDNSPfxMap(felix *infrastructure.Felix) dnsresolver.PfxMapMem {
	im := dnsresolver.DNSPrefixMap()
	m := make(dnsresolver.PfxMapMem)
	dumpBPFMap(felix, im, dnsresolver.PfxMapMemIter(m))
=======
func dumpIPSetsMap(felix *infrastructure.Felix) ipsets.MapMem {
	im := ipsets.Map()
	m := make(ipsets.MapMem)
	dumpBPFMap(felix, im, ipsets.MapMemIter(m))
	return m
}

func dumpIPSets6Map(felix *infrastructure.Felix) ipsets.MapMemV6 {
	im := ipsets.MapV6()
	m := make(ipsets.MapMemV6)
	dumpBPFMap(felix, im, ipsets.MapMemV6Iter(m))
>>>>>>> 7d3b7804
	return m
}

func ensureAllNodesBPFProgramsAttached(felixes []*infrastructure.Felix, ifacesExtra ...string) {
	for _, felix := range felixes {
		ensureBPFProgramsAttachedOffset(2, felix, ifacesExtra...)
	}
}

func ensureBPFProgramsAttached(felix *infrastructure.Felix, ifacesExtra ...string) {
	ensureBPFProgramsAttachedOffset(2, felix, ifacesExtra...)
}

func ensureBPFProgramsAttachedOffset(offset int, felix *infrastructure.Felix, ifacesExtra ...string) {
	expectedIfaces := []string{"eth0"}
	if felix.ExpectedIPIPTunnelAddr != "" {
		expectedIfaces = append(expectedIfaces, "tunl0")
	}
	if felix.ExpectedVXLANTunnelAddr != "" {
		expectedIfaces = append(expectedIfaces, "vxlan.calico")
	}
	if felix.ExpectedVXLANV6TunnelAddr != "" {
		expectedIfaces = append(expectedIfaces, "vxlan-v6.calico")
	}
	if felix.ExpectedWireguardTunnelAddr != "" {
		expectedIfaces = append(expectedIfaces, "wireguard.cali")
	}
	if felix.ExpectedWireguardV6TunnelAddr != "" {
		expectedIfaces = append(expectedIfaces, "wg-v6.cali")
	}

	for _, w := range felix.Workloads {
		if w.Runs() {
			if iface := w.GetInterfaceName(); iface != "" {
				expectedIfaces = append(expectedIfaces, iface)
			}
			if iface := w.GetSpoofInterfaceName(); iface != "" {
				expectedIfaces = append(expectedIfaces, iface)
			}
		}
	}

	expectedIfaces = append(expectedIfaces, ifacesExtra...)
	ensureBPFProgramsAttachedOffsetWithIPVersion(offset+1, felix,
		true, felix.TopologyOptions.EnableIPv6,
		expectedIfaces...)
}

func ensureBPFProgramsAttachedOffsetWithIPVersion(offset int, felix *infrastructure.Felix, v4, v6 bool, ifaces ...string) {
	var expFlgs uint32

	if v4 {
		expFlgs |= ifstate.FlgIPv4Ready
	}
	if v6 {
		expFlgs |= ifstate.FlgIPv6Ready
	}

	EventuallyWithOffset(offset, func() []string {
		prog := []string{}
		m := dumpIfStateMap(felix)
		for _, v := range m {
			flags := v.Flags()
			if (flags & (ifstate.FlgIPv6Ready | ifstate.FlgIPv4Ready)) == expFlgs {
				prog = append(prog, v.IfName())
			}
		}
		return prog
	}, "1m", "1s").Should(ContainElements(ifaces))
}

func k8sService(name, clusterIP string, w *workload.Workload, port,
	tgtPort int, nodePort int32, protocol string,
) *v1.Service {
	k8sProto := v1.ProtocolTCP
	if protocol == "udp" {
		k8sProto = v1.ProtocolUDP
	}

	svcType := v1.ServiceTypeClusterIP
	if nodePort != 0 {
		svcType = v1.ServiceTypeNodePort
	}

	return &v1.Service{
		TypeMeta:   typeMetaV1("Service"),
		ObjectMeta: objectMetaV1(name),
		Spec: v1.ServiceSpec{
			ClusterIP: clusterIP,
			Type:      svcType,
			Selector: map[string]string{
				"name": w.Name,
			},
			Ports: []v1.ServicePort{
				{
					Protocol:   k8sProto,
					Port:       int32(port),
					NodePort:   nodePort,
					Name:       fmt.Sprintf("port-%d", tgtPort),
					TargetPort: intstr.FromInt(tgtPort),
				},
			},
		},
	}
}

func k8sServiceEndpoints(serviceName string, tgtIP string, tgtPort int, protocol string) *v1.Endpoints {
	k8sProto := v1.ProtocolTCP
	if protocol == "udp" {
		k8sProto = v1.ProtocolUDP
	}

	return &v1.Endpoints{
		TypeMeta:   typeMetaV1("Endpoints"),
		ObjectMeta: objectMetaV1(serviceName),
		Subsets: []v1.EndpointSubset{
			{
				Addresses: []v1.EndpointAddress{{IP: tgtIP}},
				Ports:     []v1.EndpointPort{{Name: fmt.Sprintf("port-%d", tgtPort), Port: int32(tgtPort), Protocol: k8sProto}},
			},
		},
	}
}

func k8sLBService(name, clusterIP string, wname string, port,
	tgtPort int, protocol string, externalIPs, srcRange []string,
) *v1.Service {
	k8sProto := v1.ProtocolTCP
	if protocol == "udp" {
		k8sProto = v1.ProtocolUDP
	}

	svcType := v1.ServiceTypeLoadBalancer
	return &v1.Service{
		TypeMeta:   typeMetaV1("Service"),
		ObjectMeta: objectMetaV1(name),
		Spec: v1.ServiceSpec{
			ClusterIP:                clusterIP,
			Type:                     svcType,
			LoadBalancerSourceRanges: srcRange,
			ExternalIPs:              externalIPs,
			Selector: map[string]string{
				"name": wname,
			},
			Ports: []v1.ServicePort{
				{
					Protocol:   k8sProto,
					Port:       int32(port),
					Name:       fmt.Sprintf("port-%d", tgtPort),
					TargetPort: intstr.FromInt(tgtPort),
				},
			},
		},
	}
}

func k8sServiceWithExtIP(name, clusterIP string, w *workload.Workload, port,
	tgtPort int, nodePort int32, protocol string, externalIPs []string,
) *v1.Service {
	k8sProto := v1.ProtocolTCP
	if protocol == "udp" {
		k8sProto = v1.ProtocolUDP
	}

	svcType := v1.ServiceTypeClusterIP
	if nodePort != 0 {
		svcType = v1.ServiceTypeNodePort
	}
	return &v1.Service{
		TypeMeta:   typeMetaV1("Service"),
		ObjectMeta: objectMetaV1(name),
		Spec: v1.ServiceSpec{
			ClusterIP:   clusterIP,
			Type:        svcType,
			ExternalIPs: externalIPs,
			Selector: map[string]string{
				"name": w.Name,
			},
			Ports: []v1.ServicePort{
				{
					Protocol:   k8sProto,
					Port:       int32(port),
					NodePort:   nodePort,
					Name:       fmt.Sprintf("port-%d", tgtPort),
					TargetPort: intstr.FromInt(tgtPort),
				},
			},
		},
	}
}

func k8sGetEpsForService(k8s kubernetes.Interface, svc *v1.Service) []v1.EndpointSubset {
	ep, _ := k8s.CoreV1().
		Endpoints(svc.ObjectMeta.Namespace).
		Get(context.Background(), svc.ObjectMeta.Name, metav1.GetOptions{})
	log.WithField("endpoints",
		spew.Sprint(ep)).Infof("Got endpoints for %s", svc.ObjectMeta.Name)
	return ep.Subsets
}

func k8sGetEpsForServiceFunc(k8s kubernetes.Interface, svc *v1.Service) func() []v1.EndpointSubset {
	return func() []v1.EndpointSubset {
		return k8sGetEpsForService(k8s, svc)
	}
}

func k8sUpdateService(k8sClient kubernetes.Interface, nameSpace, svcName string, oldsvc, newsvc *v1.Service) {
	svc, err := k8sClient.CoreV1().
		Services(nameSpace).
		Get(context.Background(), svcName, metav1.GetOptions{})
	log.WithField("origSvc", svc).Info("Read original service before updating it")
	newsvc.ObjectMeta.ResourceVersion = svc.ObjectMeta.ResourceVersion
	_, err = k8sClient.CoreV1().Services(nameSpace).Update(context.Background(), newsvc, metav1.UpdateOptions{})
	Expect(err).NotTo(HaveOccurred())
	Eventually(k8sGetEpsForServiceFunc(k8sClient, oldsvc), "10s").Should(HaveLen(1),
		"Service endpoints didn't get created? Is controller-manager happy?")

	updatedSvc, err := k8sClient.CoreV1().Services(nameSpace).Get(context.Background(), svcName, metav1.GetOptions{})
	Expect(err).NotTo(HaveOccurred())
	log.WithField("updatedSvc", updatedSvc).Info("Read back updated Service")
}

func k8sCreateLBServiceWithEndPoints(k8sClient kubernetes.Interface, name, clusterIP string, w *workload.Workload, port,
	tgtPort int, protocol string, externalIPs, srcRange []string,
) *v1.Service {
	var (
		testSvc          *v1.Service
		testSvcNamespace string
		epslen           int
	)
	if w != nil {
		testSvc = k8sLBService(name, clusterIP, w.Name, port, tgtPort, protocol, externalIPs, srcRange)
		epslen = 1
	} else {
		testSvc = k8sLBService(name, clusterIP, "nobackend", port, tgtPort, protocol, externalIPs, srcRange)
		epslen = 0
	}
	testSvcNamespace = testSvc.ObjectMeta.Namespace
	_, err := k8sClient.CoreV1().Services(testSvcNamespace).Create(context.Background(), testSvc, metav1.CreateOptions{})
	Expect(err).NotTo(HaveOccurred())
	Eventually(k8sGetEpsForServiceFunc(k8sClient, testSvc), "10s").Should(HaveLen(epslen),
		"Service endpoints didn't get created? Is controller-manager happy?")
	return testSvc
}

func checkNodeConntrack(felixes []*infrastructure.Felix) error {
	for i, felix := range felixes {
		conntrackOut, err := felix.ExecOutput("conntrack", "-L")
		ExpectWithOffset(1, err).NotTo(HaveOccurred(), "conntrack -L failed")
		lines := strings.Split(conntrackOut, "\n")
	lineLoop:
		for _, line := range lines {
			line = strings.Trim(line, " ")
			if strings.Contains(line, "src=") {
				// Whether traffic is generated in host namespace, or involves NAT, each
				// conntrack entry should be related to node's address
				if strings.Contains(line, felix.GetIP()) {
					continue lineLoop
				}
				if strings.Contains(line, felix.IPv6) {
					continue lineLoop
				}
				if felix.ExpectedIPIPTunnelAddr != "" && strings.Contains(line, felix.ExpectedIPIPTunnelAddr) {
					continue lineLoop
				}
				if felix.ExpectedVXLANTunnelAddr != "" && strings.Contains(line, felix.ExpectedVXLANTunnelAddr) {
					continue lineLoop
				}
				if felix.ExpectedWireguardTunnelAddr != "" && strings.Contains(line, felix.ExpectedWireguardTunnelAddr) {
					continue lineLoop
				}
				if felix.ExpectedVXLANV6TunnelAddr != "" && strings.Contains(line, felix.ExpectedVXLANV6TunnelAddr) {
					continue lineLoop
				}
				if felix.ExpectedWireguardV6TunnelAddr != "" && strings.Contains(line, felix.ExpectedWireguardV6TunnelAddr) {
					continue lineLoop
				}
				// Ignore DHCP
				if strings.Contains(line, "sport=67 dport=68") {
					continue lineLoop
				}
				// Ignore any flows that come from the host itself.  For example, some programs send
				// broadcast probe packets on all interfaces they can see. (Spotify, for example.)
				myAddrs, err := net.InterfaceAddrs()
				Expect(err).NotTo(HaveOccurred())
				for _, a := range myAddrs {
					if strings.Contains(line, a.String()) {
						continue lineLoop
					}
				}
				return fmt.Errorf("unexpected conntrack not from host (felix[%d]): %s", i, line)
			}
		}
	}

	return nil
}

func conntrackCheck(felixes []*infrastructure.Felix) func() error {
	return func() error {
		return checkNodeConntrack(felixes)
	}
}

func conntrackFlushWorkloadEntries(felixes []*infrastructure.Felix) func() {
	return func() {
		for _, felix := range felixes {
			for _, w := range felix.Workloads {
				wIP := w.GetIP()
				if wIP == felix.GetIP() || wIP == felix.GetIPv6() {
					continue // Skip host-networked workloads.
				}
				for _, dirn := range []string{"--orig-src", "--orig-dst", "--reply-dst", "--reply-src"} {
					err := felix.ExecMayFail("conntrack", "-D", dirn, w.GetIP())
					if err != nil && strings.Contains(err.Error(), "0 flow entries have been deleted") {
						// Expected "error" when there are no matching flows.
						continue
					}
					ExpectWithOffset(1, err).NotTo(HaveOccurred(), "conntrack -D failed")
				}
			}
		}
	}
}

func conntrackChecks(felixes []*infrastructure.Felix) []interface{} {
	return []interface{}{
		CheckWithInit(conntrackFlushWorkloadEntries(felixes)),
		CheckWithFinalTest(conntrackCheck(felixes)),
		CheckWithBeforeRetry(conntrackFlushWorkloadEntries(felixes)),
	}
}

func setRPF(felixes []*infrastructure.Felix, tunnel string, all, main int) {
	allStr := strconv.Itoa(all)
	mainStr := strconv.Itoa(main)

	var wg sync.WaitGroup

	for _, felix := range felixes {
		wg.Add(1)
		go func(felix *infrastructure.Felix) {
			defer wg.Done()
			Eventually(func() error {
				// N.B. we only support environment with not so strict RPF - can be
				// strict per iface, but not for all.
				if err := felix.ExecMayFail("sysctl", "-w", "net.ipv4.conf.all.rp_filter="+allStr); err != nil {
					return err
				}
				switch tunnel {
				case "none":
					if err := felix.ExecMayFail("sysctl", "-w", "net.ipv4.conf.eth0.rp_filter="+mainStr); err != nil {
						return err
					}
				case "ipip":
					if err := felix.ExecMayFail("sysctl", "-w", "net.ipv4.conf.tunl0.rp_filter="+mainStr); err != nil {
						return err
					}
				case "wireguard":
					if err := felix.ExecMayFail("sysctl", "-w", "net.ipv4.conf.wireguard/cali.rp_filter="+mainStr); err != nil {
						return err
					}
				case "vxlan":
					if err := felix.ExecMayFail("sysctl", "-w", "net.ipv4.conf.vxlan/calico.rp_filter="+mainStr); err != nil {
						return err
					}
				}

				return nil
			}, "5s", "200ms").Should(Succeed())
		}(felix)
	}

	wg.Wait()
}

func checkServiceRoute(felix *infrastructure.Felix, ip string) bool {
	var (
		out string
		err error
	)

	if strings.Contains(ip, ":") && felix.TopologyOptions.EnableIPv6 {
		out, err = felix.ExecOutput("ip", "-6", "route")
	} else {
		out, err = felix.ExecOutput("ip", "route")
	}
	Expect(err).NotTo(HaveOccurred())

	lines := strings.Split(out, "\n")
	rtRE := regexp.MustCompile(ip + " .* dev bpfin.cali")

	for _, l := range lines {
		if rtRE.MatchString(l) {
			return true
		}
	}

	return false
}

func bpfCheckIfPolicyProgrammed(felix *infrastructure.Felix, iface, hook, polName, action string, isWorkload bool) bool {
	startStr := fmt.Sprintf("Start of policy %s", polName)
	endStr := fmt.Sprintf("End of policy %s", polName)
	actionStr := fmt.Sprintf("Start of rule %s action:\"%s\"", polName, action)
	var policyDbg bpf.PolicyDebugInfo
	out, err := felix.ExecOutput("cat", bpf.PolicyDebugJSONFileName(iface, hook, proto.IPVersion_IPV4))
	if err != nil {
		return false
	}
	dec := json.NewDecoder(strings.NewReader(string(out)))
	err = dec.Decode(&policyDbg)
	if err != nil {
		return false
	}

	hookStr := "tc ingress"
	if isWorkload {
		if hook == "ingress" {
			hookStr = "tc egress"
		}
	} else {
		if hook == "egress" {
			hookStr = "tc egress"
		}
	}
	if policyDbg.IfaceName != iface || policyDbg.Hook != hookStr || policyDbg.Error != "" {
		return false
	}

	startOfPolicy := false
	endOfPolicy := false
	actionMatch := false
	for _, insn := range policyDbg.PolicyInfo {
		for _, comment := range insn.Comments {
			if strings.Contains(comment, startStr) {
				startOfPolicy = true
			}
			if strings.Contains(comment, actionStr) && startOfPolicy && !endOfPolicy {
				actionMatch = true
			}
			if startOfPolicy && strings.Contains(comment, endStr) {
				endOfPolicy = true
			}
		}
	}

	return (startOfPolicy && endOfPolicy && actionMatch)
}

func bpfDumpPolicy(felix *infrastructure.Felix, iface, hook string) string {
	var (
		out string
		err error
	)

	if felix.TopologyOptions.EnableIPv6 {
		out, err = felix.ExecOutput("calico-bpf", "-6", "policy", "dump", iface, hook, "--asm")
	} else {
		out, err = felix.ExecOutput("calico-bpf", "policy", "dump", iface, hook, "--asm")
	}
	Expect(err).NotTo(HaveOccurred())
	return out
}

func bpfWaitForPolicy(felix *infrastructure.Felix, iface, hook, policy string) string {
	search := fmt.Sprintf("Start of policy %s", policy)
	out := ""
	EventuallyWithOffset(1, func() string {
		out = bpfDumpPolicy(felix, iface, hook)
		return out
	}, "5s", "200ms").Should(ContainSubstring(search))

	return out
}

func bpfWaitForPolicyRule(felix *infrastructure.Felix, iface, hook, policy, rule string) string {
	search := fmt.Sprintf("Start of rule %s %s", policy, rule)
	out := ""
	EventuallyWithOffset(1, func() string {
		out = bpfDumpPolicy(felix, iface, hook)
		return out
	}, "5s", "200ms").Should(ContainSubstring(search))

	return out
}

func bpfDumpRoutes(felix *infrastructure.Felix) string {
	var (
		out string
		err error
	)

	if felix.TopologyOptions.EnableIPv6 {
		out, err = felix.ExecOutput("calico-bpf", "-6", "routes", "dump")
		ExpectWithOffset(1, err).NotTo(HaveOccurred())
	} else {
		out, err = felix.ExecOutput("calico-bpf", "routes", "dump")
		ExpectWithOffset(1, err).NotTo(HaveOccurred())
	}
	return out
}

func bpfDumpRoutesV4(felix *infrastructure.Felix) string {
	out, err := felix.ExecOutput("calico-bpf", "routes", "dump")
	Expect(err).NotTo(HaveOccurred())
	return out
}

func bpfDumpRoutesV6(felix *infrastructure.Felix) string {
	out, err := felix.ExecOutput("calico-bpf", "-6", "routes", "dump")
	Expect(err).NotTo(HaveOccurred())
	return out
}<|MERGE_RESOLUTION|>--- conflicted
+++ resolved
@@ -5286,12 +5286,13 @@
 	return m
 }
 
-<<<<<<< HEAD
 func dumpDNSPfxMap(felix *infrastructure.Felix) dnsresolver.PfxMapMem {
 	im := dnsresolver.DNSPrefixMap()
 	m := make(dnsresolver.PfxMapMem)
 	dumpBPFMap(felix, im, dnsresolver.PfxMapMemIter(m))
-=======
+	return m
+}
+
 func dumpIPSetsMap(felix *infrastructure.Felix) ipsets.MapMem {
 	im := ipsets.Map()
 	m := make(ipsets.MapMem)
@@ -5303,7 +5304,6 @@
 	im := ipsets.MapV6()
 	m := make(ipsets.MapMemV6)
 	dumpBPFMap(felix, im, ipsets.MapMemV6Iter(m))
->>>>>>> 7d3b7804
 	return m
 }
 
