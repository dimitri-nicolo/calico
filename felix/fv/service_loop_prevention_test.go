--- conflicted
+++ resolved
@@ -180,14 +180,6 @@
 		// this can take a few seconds, even though Felix would handle the BGPConfiguration
 		// update on its own quickly and without restarting.)
 		for _, felix := range tc.Felixes {
-<<<<<<< HEAD
-			Eventually(getCIDRBlockRules(felix, "iptables-save"), "8s", "0.5s").Should(ConsistOf(
-				MatchRegexp("-A cali-cidr-block -d 10\\.96\\.0\\.0/17 .* -j DROP"),
-			))
-			Eventually(getCIDRBlockRules(felix, "ip6tables-save"), "8s", "0.5s").Should(ConsistOf(
-				MatchRegexp("-A cali-cidr-block -d fd5f::/119 .* -j DROP"),
-			))
-=======
 			if BPFMode() {
 				Eventually(func() string {
 					return bpfDumpRoutesV4(felix)
@@ -204,7 +196,6 @@
 					MatchRegexp("-A cali-cidr-block -d fd5f::/119 .* -j DROP"),
 				))
 			}
->>>>>>> 69abb144
 		}
 
 		By("test that we don't get a routing loop")
@@ -300,14 +291,6 @@
 		// Expect to see rules in cali-cidr-block chains with DROP and the updated CIDRs.
 		// (BGPConfiguration change is handled without needing a restart.)
 		for _, felix := range tc.Felixes {
-<<<<<<< HEAD
-			Eventually(getCIDRBlockRules(felix, "iptables-save"), "8s", "0.5s").Should(ConsistOf(
-				MatchRegexp("-A cali-cidr-block -d 1\\.1\\.0\\.0/16 .* -j DROP"),
-			))
-			Eventually(getCIDRBlockRules(felix, "ip6tables-save"), "8s", "0.5s").Should(ConsistOf(
-				MatchRegexp("-A cali-cidr-block -d fd5e::/119 .* -j DROP"),
-			))
-=======
 			if BPFMode() {
 				Eventually(func() string {
 					return bpfDumpRoutesV4(felix)
@@ -324,7 +307,6 @@
 					MatchRegexp("-A cali-cidr-block -d fd5e::/119 .* -j DROP"),
 				))
 			}
->>>>>>> 69abb144
 		}
 
 		By("resetting BGP config")
@@ -343,16 +325,6 @@
 			}
 		})
 
-<<<<<<< HEAD
-		// Default ServiceLoopPrevention is Drop, so expect to see rules in cali-cidr-block
-		// chains with DROP.  (Felix here is still restarting because of a NodeIP change, so
-		// this can take a few seconds, even though Felix would handle the BGPConfiguration
-		// update on its own quickly and without restarting.)
-		for _, felix := range tc.Felixes {
-			Eventually(getCIDRBlockRules(felix, "iptables-save"), "8s", "0.5s").Should(ConsistOf(
-				MatchRegexp("-A cali-cidr-block -d 10\\.96\\.0\\.0/17 .* -j DROP"),
-			))
-=======
 		for _, felix := range tc.Felixes {
 			if BPFMode() {
 				Eventually(func() string {
@@ -363,7 +335,6 @@
 					MatchRegexp("-A cali-cidr-block -d 10\\.96\\.0\\.0/17 .* -j DROP"),
 				))
 			}
->>>>>>> 69abb144
 		}
 
 		By("test that we don't get a routing loop")
@@ -404,16 +375,6 @@
 				},
 			}
 		})
-
-		// Default ServiceLoopPrevention is Drop, so expect to see rules in cali-cidr-block
-		// chains with DROP.  (Felix here is still restarting because of a NodeIP change, so
-		// this can take a few seconds, even though Felix would handle the BGPConfiguration
-		// update on its own quickly and without restarting.)
-		for _, felix := range tc.Felixes {
-			Eventually(getCIDRBlockRules(felix, "iptables-save"), "8s", "0.5s").Should(ConsistOf(
-				MatchRegexp("-A cali-cidr-block -d 10\\.96\\.0\\.0/17 .* -j DROP"),
-			))
-		}
 
 		By("test that we don't get a routing loop")
 		tryRoutingLoop(false, 1)
