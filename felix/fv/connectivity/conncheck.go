// Copyright (c) 2020-2021 Tigera, Inc. All rights reserved.
//
// Licensed under the Apache License, Version 2.0 (the "License");
// you may not use this file except in compliance with the License.
// You may obtain a copy of the License at
//
//     http://www.apache.org/licenses/LICENSE-2.0
//
// Unless required by applicable law or agreed to in writing, software
// distributed under the License is distributed on an "AS IS" BASIS,
// WITHOUT WARRANTIES OR CONDITIONS OF ANY KIND, either express or implied.
// See the License for the specific language governing permissions and
// limitations under the License.

package connectivity

import (
	"bufio"
	"encoding/json"
	"errors"
	"fmt"
	"io"
	"os/exec"
	"regexp"
	"strconv"
	"strings"
	"sync"
	"time"

	"github.com/google/uuid"
	"github.com/onsi/ginkgo"
	. "github.com/onsi/gomega"
	"github.com/onsi/gomega/types"
	log "github.com/sirupsen/logrus"

	"github.com/projectcalico/calico/felix/fv/utils"
	"github.com/projectcalico/calico/libcalico-go/lib/set"
)

// ConnectivityChecker records a set of connectivity expectations and supports calculating the
// actual state of the connectivity between the given workloads.  It is expected to be used like so:
//
//	var cc = &connectivity.Checker{}
//	cc.Expect(None, w[2], w[0], 1234)
//	cc.Expect(Some, w[1], w[0], 5678)
//	cc.Expect(Some, w[1], w[0], 4321, ExpectWithABC, ExpectWithXYZ)
//	cc.CheckConnectivity()
type Checker struct {
	ReverseDirection bool
	Protocol         string // "tcp" or "udp"
	expectations     []Expectation
	CheckSNAT        bool
	RetriesDisabled  bool
	MinTimeout       time.Duration
	StaggerStartBy   time.Duration

	// OnFail, if set, will be called instead of ginkgo.Fail().  (Useful for testing the checker itself.)
	OnFail func(msg string)

	description string
	init        func()       // called before testing starts
	beforeRetry func()       // called when a test fails and before it is retried
	finalTest   func() error // called after connectivity test, if it is successful, may fail the test.
}

// CheckerOpt is an option to CheckConnectivity()
type CheckerOpt func(*Checker)

// CheckWithDescription sets a description of a failure.
func CheckWithDescription(desc string) CheckerOpt {
	return func(c *Checker) {
		c.description = desc
	}
}

func CheckWithInit(f func()) CheckerOpt {
	return func(c *Checker) {
		log.Debug("CheckWithInit set")
		c.init = f
	}
}

// CheckWithBeforeRetry sets a function executed after an attempt failed and
// before we retry.
func CheckWithBeforeRetry(f func()) CheckerOpt {
	return func(c *Checker) {
		log.Debug("CheckWithBeforeRetry set")
		c.beforeRetry = f
	}
}

func CheckWithFinalTest(f func() error) CheckerOpt {
	return func(c *Checker) {
		log.Debug("CheckWithFinalTest set")
		c.finalTest = f
	}
}

// Expected defines what connectivity expectations we can have
type Expected bool

const (
	// None no connectivity is expected
	None Expected = false
	// Some some connectivity, possibly after retries is expected
	Some Expected = true
)

func (c *Checker) ExpectSome(from ConnectionSource, to ConnectionTarget, explicitPort ...uint16) {
	c.expect(Some, from, to, ExpectWithPorts(explicitPort...))
}

func (c *Checker) ExpectSNAT(from ConnectionSource, srcIP string, to ConnectionTarget, explicitPort ...uint16) {
	c.CheckSNAT = true
	c.expect(Some, from, to, ExpectWithPorts(explicitPort...), ExpectWithSrcIPs(srcIP))
}

func (c *Checker) ExpectNone(from ConnectionSource, to ConnectionTarget, explicitPort ...uint16) {
	c.expect(None, from, to, ExpectWithPorts(explicitPort...))
}

// Expect asserts existing connectivity between a ConnectionSource
// and ConnectionTarget with details configurable with ExpectationOption(s).
// This is a super set of ExpectSome()
<<<<<<< HEAD
func (c *Checker) Expect(expected Expected, from ConnectionSource, to ConnectionTarget, opts ...ExpectationOption) {
=======
func (c *Checker) Expect(expected Expected,
	from ConnectionSource, to ConnectionTarget, opts ...ExpectationOption,
) {
>>>>>>> f0434ee2
	c.expect(expected, from, to, opts...)
}

func (c *Checker) ExpectLoss(from ConnectionSource, to ConnectionTarget,
	duration time.Duration, maxPacketLossPercent float64, maxPacketLossNumber int, explicitPort ...uint16,
) {
	// Packet loss measurements shouldn't be retried.
	c.RetriesDisabled = true

	c.expect(Some, from, to,
		ExpectWithPorts(explicitPort...),
		ExpectWithLoss(duration, maxPacketLossPercent, maxPacketLossNumber),
	)
}

func (c *Checker) expect(expected Expected, from ConnectionSource, to ConnectionTarget,
	opts ...ExpectationOption,
) {
	UnactivatedCheckers.Add(c)
	if c.ReverseDirection {
		from, to = to.(ConnectionSource), from.(ConnectionTarget)
	}

	e := Expectation{
		From:      from,
		Expected:  expected,
		ipVersion: 4,
	}

	if expected {
		// we expect the from.SourceIPs() by default
		e.ExpSrcIPs = from.SourceIPs()
	}

	for _, option := range opts {
		option(&e)
	}

	e.To = to.ToMatcher(e.explicitPorts...)

	c.expectations = append(c.expectations, e)
}

func (c *Checker) ResetExpectations() {
	c.expectations = nil
	c.CheckSNAT = false
	c.RetriesDisabled = false

	c.description = ""
	c.beforeRetry = nil
	c.finalTest = nil
}

// ActualConnectivity calculates the current connectivity for all the expected paths.  It returns a
// slice containing one response for each attempted check (or nil if the check failed) along with
// a same-length slice containing a pretty-printed description of the check and its result.
func (c *Checker) ActualConnectivity(isARetry bool) ([]*Result, []string) {
	UnactivatedCheckers.Discard(c)
	var wg sync.WaitGroup
	responses := make([]*Result, len(c.expectations))
	pretty := make([]string, len(c.expectations))

	p := "tcp"
	if c.Protocol != "" {
		p = c.Protocol
	}

	// Pre-calculate the options for each connectivity check...
	preCalcOpts := make([][]CheckOption, len(c.expectations))
	for i, exp := range c.expectations {
		opts := []CheckOption{
			WithDuration(exp.ExpectedPacketLoss.Duration),
		}

		if exp.sendLen > 0 || exp.recvLen > 0 {
			opts = append(opts, WithSendLen(exp.sendLen), WithRecvLen(exp.recvLen))
		}

		if exp.srcPort != 0 {
			opts = append(opts, WithSourcePort(strconv.Itoa(int(exp.srcPort))))
		}
		preCalcOpts[i] = opts
	}

	if isARetry {
		// Give all the checkers a chance to run some pre-test cleanup.  For example, removing conntrack entries that
		// might have been leaked by an earlier run.  Important to do this first rather than in-line to avoid
		// one checker running its cleanup in parallel with another actually doing its check.
		log.Debug("Retry, calling pre-retry cleanup functions.")
		for i, exp := range c.expectations {
			wg.Add(1)
			go func(i int, exp Expectation) {
				defer ginkgo.GinkgoRecover()
				defer wg.Done()
				exp.From.PreRetryCleanup(exp.DestIP(), exp.To.Port, p, preCalcOpts[i]...)
			}(i, exp)
		}
		wg.Wait()
	}

	// Actually run the checks and format the results.
	for i, exp := range c.expectations {
		wg.Add(1)
		go func(i int, exp Expectation) {
			defer ginkgo.GinkgoRecover()
			defer wg.Done()
			res := exp.From.CanConnectTo(exp.DestIP(), exp.To.Port, p, preCalcOpts[i]...)
			pretty[i] += fmt.Sprintf("%s -> %s = %v", exp.From.SourceName(), exp.To.TargetName, res.HasConnectivity())

			if res != nil {
				if c.CheckSNAT {
					var srcIP string
					if res.LastResponse.SourceAddr != "" && res.LastResponse.SourceAddr[0] == '[' {
						srcIP = strings.Split(res.LastResponse.SourceAddr[1:], "]")[0]
					} else {
						srcIP = strings.Split(res.LastResponse.SourceAddr, ":")[0]
					}
					pretty[i] += " (from " + srcIP + ")"
				}
				if res.ClientMTU.Start != 0 {
					pretty[i] += fmt.Sprintf(" (client MTU %d -> %d)", res.ClientMTU.Start, res.ClientMTU.End)
				}
				if exp.ExpectedPacketLoss.Duration > 0 {
					sent := res.Stats.RequestsSent
					lost := res.Stats.Lost()
					pct := res.Stats.LostPercent()
					pretty[i] += fmt.Sprintf(" (sent: %d, lost: %d / %.1f%%)", sent, lost, pct)
				}
			}

			responses[i] = res
		}(i, exp)
		time.Sleep(c.StaggerStartBy)
	}
	wg.Wait()
	return responses, pretty
}

// ExpectedConnectivityPretty returns one string per recorded expectation in order, encoding the expected
// connectivity in similar format used by ActualConnectivity().
func (c *Checker) ExpectedConnectivityPretty() []string {
	result := make([]string, len(c.expectations))
	for i, exp := range c.expectations {
		result[i] = fmt.Sprintf("%s -> %s = %v", exp.From.SourceName(), exp.To.TargetName, exp.Expected)
		if exp.Expected {
			if c.CheckSNAT {
				result[i] += " (from " + strings.Join(exp.ExpSrcIPs, "|") + ")"
			}
			if exp.clientMTUStart != 0 || exp.clientMTUEnd != 0 {
				result[i] += fmt.Sprintf(" (client MTU %d -> %d)", exp.clientMTUStart, exp.clientMTUEnd)
			}
		}
		if exp.ipVersion == 6 {
			result[i] += " (with IPv6)"
		}
		if exp.ExpectedPacketLoss.Duration > 0 {
			if exp.ExpectedPacketLoss.MaxNumber >= 0 {
				result[i] += fmt.Sprintf(" (maxLoss: %d packets)", exp.ExpectedPacketLoss.MaxNumber)
			}
			if exp.ExpectedPacketLoss.MaxPercent >= 0 {
				result[i] += fmt.Sprintf(" (maxLoss: %.1f%%)", exp.ExpectedPacketLoss.MaxPercent)
			}
		}
		if exp.ErrorStr != "" {
			result[i] += " " + exp.ErrorStr
		}
	}
	return result
}

var defaultConnectivityTimeout = 10 * time.Second

func (c *Checker) CheckConnectivityOffset(offset int, opts ...interface{}) {
	c.CheckConnectivityWithTimeoutOffset(offset+2, defaultConnectivityTimeout, opts...)
}

func (c *Checker) CheckConnectivity(opts ...interface{}) {
	c.CheckConnectivityWithTimeoutOffset(2, defaultConnectivityTimeout, opts...)
}

func (c *Checker) CheckConnectivityPacketLoss(opts ...interface{}) {
	// Timeout is not used for packet loss test because there is no retry.
	c.CheckConnectivityWithTimeoutOffset(2, 0*time.Second, opts...)
}

func (c *Checker) CheckConnectivityWithTimeout(timeout time.Duration, opts ...interface{}) {
	Expect(timeout).To(BeNumerically(">", 100*time.Millisecond),
		"Very low timeout, did you mean to multiply by time.<Unit>?")
	c.CheckConnectivityWithTimeoutOffset(2, timeout, opts...)
}

func (c *Checker) CheckConnectivityWithTimeoutOffset(callerSkip int, timeout time.Duration, opts ...interface{}) {
	if c.MinTimeout > timeout {
		timeout = c.MinTimeout
	}
	log.Info("Starting connectivity check...")
	for _, o := range opts {
		switch v := o.(type) {
		case string:
			c.description = v
		case CheckerOpt:
			v(c)
		}
	}

	var expConnectivity []string
	start := time.Now()

	// Track the number of attempts. If the first connectivity check fails, we want to
	// do at least one retry before we time out.  That covers the case where the first
	// connectivity check takes longer than the timeout.
	completedAttempts := 0
	var actualConn []*Result
	var actualConnPretty []string
	var finalErr error

	if c.init != nil {
		c.init()
	}

	for {
		checkStartTime := time.Now()
		isARetry := completedAttempts > 0
		actualConn, actualConnPretty = c.ActualConnectivity(isARetry)
		failed := false
		finalErr = nil
		expConnectivity = c.ExpectedConnectivityPretty()
		for i := range c.expectations {
			exp := c.expectations[i]
			act := actualConn[i]
			if !exp.Matches(act, c.CheckSNAT) {
				failed = true
				actualConnPretty[i] += " <---- WRONG"
				expConnectivity[i] += " <---- EXPECTED"
			}
		}

		completedAttempts++

		if !failed {
			if c.finalTest != nil {
				finalErr = c.finalTest()
				if finalErr != nil {
					failed = true
				}
			}
			if !failed {
				// Success!
				log.WithField("attempts", completedAttempts).Info("Connectivity check passed.")
				return
			}
		}

		if c.RetriesDisabled {
			break
		}

		// Check the timeout before we execute the retry function since the retry function might take a while,
		// effectively cutting down the timeout.  Since one check should take ~2s we also check that we started
		// the iteration close to the end of the.  Better to be a little permissive than flaky!
		if time.Since(start) > timeout &&
			checkStartTime.Sub(start) > timeout-2*time.Second &&
			completedAttempts >= 2 {
			break
		}

		if c.beforeRetry != nil {
			log.Debug("calling beforeRetry")
			c.beforeRetry()
		}
	}

	message := fmt.Sprintf(
		"Connectivity was incorrect:\n\nExpected\n    %s\nto match\n    %s",
		strings.Join(actualConnPretty, "\n    "),
		strings.Join(expConnectivity, "\n    "),
	)

	if finalErr != nil {
		message += "\n Final test failed: " + finalErr.Error() + "\n"
	}

	if c.description != "" {
		message += "\nDescription:\n" + c.description
	}

	log.Warn("Connectivity check failed: " + message)
	message += fmt.Sprintf("\n\n Test took %s and %d tries.\n", time.Since(start), completedAttempts)

	if c.OnFail != nil {
		c.OnFail(message)
	} else {
		ginkgo.Fail(message, callerSkip)
	}
}

func NewRequest(payload string) Request {
	return Request{
		Timestamp: time.Now(),
		ID:        uuid.NewString(),
		Payload:   payload,
	}
}

type Request struct {
	Timestamp    time.Time
	ID           string
	Payload      string
	SendSize     int
	ResponseSize int
}

func (req Request) Equal(oth Request) bool {
	return req.ID == oth.ID && req.Timestamp.Equal(oth.Timestamp)
}

type Response struct {
	Timestamp time.Time

	SourceAddr string
	ServerAddr string

	Request  Request
	ErrorStr string
}

func (r *Response) SourceIP() string {
	if r.SourceAddr[0] != '[' {
		return strings.Split(r.SourceAddr, ":")[0]
	}

	return strings.Split(r.SourceAddr[1:], "]")[0]
}

type ConnectionTarget interface {
	ToMatcher(explicitPort ...uint16) *Matcher
}

type TargetIP string // Just so we can define methods on it...

func (s TargetIP) ToMatcher(explicitPort ...uint16) *Matcher {
	if len(explicitPort) != 1 {
		panic("Explicit port needed with IP as a connectivity target")
	}
	port := fmt.Sprintf("%d", explicitPort[0])
	return &Matcher{
		IP:         string(s),
		Port:       port,
		TargetName: string(s) + ":" + port,
		Protocol:   "tcp",
	}
}

type TargetIPv4AsIPv6 string

func (s TargetIPv4AsIPv6) ToMatcher(explicitPort ...uint16) *Matcher {
	return TargetIP("::ffff:" + s).ToMatcher(explicitPort...)
}

func HaveConnectivityTo(target ConnectionTarget, explicitPort ...uint16) types.GomegaMatcher {
	return target.ToMatcher(explicitPort...)
}

type Matcher struct {
	IP, Port, TargetName, Protocol, IP6 string
}

type ConnectionSource interface {
	PreRetryCleanup(ip, port, protocol string, opts ...CheckOption)
	CanConnectTo(ip, port, protocol string, opts ...CheckOption) *Result
	SourceName() string
	SourceIPs() []string
}

func (m *Matcher) Match(actual interface{}) (success bool, err error) {
	actual.(ConnectionSource).PreRetryCleanup(m.IP, m.Port, m.Protocol)
	success = actual.(ConnectionSource).CanConnectTo(m.IP, m.Port, m.Protocol) != nil
	return
}

func (m *Matcher) FailureMessage(actual interface{}) (message string) {
	src := actual.(ConnectionSource)
	message = fmt.Sprintf("Expected %v\n\t%+v\nto have connectivity to %v\n\t%v:%v\nbut it does not", src.SourceName(), src, m.TargetName, m.IP, m.Port)
	return
}

func (m *Matcher) NegatedFailureMessage(actual interface{}) (message string) {
	src := actual.(ConnectionSource)
	message = fmt.Sprintf("Expected %v\n\t%+v\nnot to have connectivity to %v\n\t%v:%v\nbut it does", src.SourceName(), src, m.TargetName, m.IP, m.Port)
	return
}

type ExpectationOption func(e *Expectation)

func ExpectWithSrcIPs(ips ...string) ExpectationOption {
	return func(e *Expectation) {
		e.ExpSrcIPs = ips
	}
}

func ExpectWithSrcPort(port uint16) ExpectationOption {
	return func(e *Expectation) {
		e.srcPort = port
	}
}

func ExpectNoneWithError(ErrorStr string) ExpectationOption {
	return func(e *Expectation) {
		e.ErrorStr = ErrorStr
	}
}

// ExpectWithSendLen asserts how much additional data on top of the original
// requests should be sent with success
func ExpectWithSendLen(l int) ExpectationOption {
	return func(e *Expectation) {
		e.sendLen = l
	}
}

// ExpectWithRecvLen asserts how much additional data on top of the original
// response should be received with success
func ExpectWithRecvLen(l int) ExpectationOption {
	return func(e *Expectation) {
		e.recvLen = l
	}
}

// ExpectWithClientAdjustedMTU asserts that the connection MTU should change
// during the transfer
func ExpectWithClientAdjustedMTU(from, to int) ExpectationOption {
	return func(e *Expectation) {
		e.clientMTUStart = from
		e.clientMTUEnd = to
	}
}

// ExpectWithLoss asserts that the connection has a certain loss rate
func ExpectWithLoss(duration time.Duration, maxPacketLossPercent float64, maxPacketLossNumber int) ExpectationOption {
	Expect(duration.Seconds()).NotTo(BeZero(),
		"Packet loss test must have a duration")
	Expect(maxPacketLossPercent).To(BeNumerically("<=", 100),
		"Loss percentage should be <=100")
	Expect(maxPacketLossPercent >= 0 || maxPacketLossNumber >= 0).To(BeTrue(),
		"Either loss count or percent must be specified")

	return func(e *Expectation) {
		e.ExpectedPacketLoss = ExpPacketLoss{
			Duration:   duration,
			MaxPercent: maxPacketLossPercent,
			MaxNumber:  maxPacketLossNumber,
		}
	}
}

func ExpectWithPorts(ports ...uint16) ExpectationOption {
	return func(e *Expectation) {
		e.explicitPorts = ports
	}
}

func ExpectWithIPVersion(ipVersion int) ExpectationOption {
	return func(e *Expectation) {
		e.ipVersion = ipVersion
	}
}

type Expectation struct {
	From               ConnectionSource // Workload or Container
	To                 *Matcher         // Workload or IP, + port
	Expected           Expected
	ExpSrcIPs          []string
	ExpectedPacketLoss ExpPacketLoss

	explicitPorts []uint16

	sendLen int
	recvLen int

	clientMTUStart int
	clientMTUEnd   int

	srcPort uint16

	ErrorStr string

	ipVersion int
}

type ExpPacketLoss struct {
	Duration   time.Duration // how long test will run
	MaxPercent float64       // 10 means 10%. -1 means field not valid.
	MaxNumber  int           // 10 means 10 packets. -1 means field not valid.
}

func (e Expectation) DestIP() string {
	if e.ipVersion == 6 {
		return e.To.IP6
	}
	return e.To.IP
}

func (e Expectation) Matches(response *Result, checkSNAT bool) bool {
	if e.Expected {
		if !response.HasConnectivity() {
			return false
		}

		if checkSNAT {
			match := false
			for _, src := range e.ExpSrcIPs {
				if src == response.LastResponse.SourceIP() {
					match = true
					break
				}
			}
			if !match {
				return false
			}
		}

		if e.clientMTUStart != 0 && e.clientMTUStart != response.ClientMTU.Start {
			return false
		}
		if e.clientMTUEnd != 0 && e.clientMTUEnd != response.ClientMTU.End {
			return false
		}

		if e.ExpectedPacketLoss.Duration > 0 {
			// This is a packet loss test.
			lossCount := response.Stats.Lost()
			lossPercent := response.Stats.LostPercent()

			if e.ExpectedPacketLoss.MaxNumber >= 0 && lossCount > e.ExpectedPacketLoss.MaxNumber {
				return false
			}
			if e.ExpectedPacketLoss.MaxPercent >= 0 && lossPercent > e.ExpectedPacketLoss.MaxPercent {
				return false
			}
		} else if response.LastResponse.ErrorStr != "" {
			return false
		}
	} else {
		if response != nil {
			if e.ErrorStr != "" {
				// Return a match if the error string expected is in the response
				if strings.Contains(response.LastResponse.ErrorStr, e.ErrorStr) {
					return true
				}
			} else if response.Stats.ResponsesReceived == 0 {
				// In cases, were we don't expect an error and a response, but still get one,
				// return true, if the ResponsesReceived in the stats is 0. This is for
				// ExpectNone to pass
				return true
			}
			return false
		} else {
			// Return false if we expect an error string and we don't get a response
			if e.ErrorStr != "" {
				return false
			}
		}
	}

	return true
}

var UnactivatedCheckers = set.New[*Checker]()

// MTUPair is a pair of MTU value recorded before and after data were transferred
type MTUPair struct {
	Start int
	End   int
}

type Result struct {
	LastResponse Response
	Stats        Stats
	ClientMTU    MTUPair
}

func (r Result) PrintToStdout() {
	encoded, err := json.Marshal(r)
	if err != nil {
		log.WithError(err).Panic("Failed to marshall result to stdout")
	}
	fmt.Printf("RESULT=%s\n", string(encoded))
}

func (r *Result) HasConnectivity() bool {
	if r == nil {
		return false
	}
	if r.Stats.ResponsesReceived == 0 {
		return false
	}
	return true
}

type Stats struct {
	RequestsSent      int
	ResponsesReceived int
}

func (s Stats) Lost() int {
	return s.RequestsSent - s.ResponsesReceived
}

func (s Stats) LostPercent() float64 {
	return float64(s.Lost()) * 100.0 / float64(s.RequestsSent)
}

// CheckOption is the option format for Check()
type CheckOption func(cmd *CheckCmd)

// CheckCmd is exported solely for the sake of CheckOption and should not be use
// on its own
type CheckCmd struct {
	nsPath string

	ip       string
	port     string
	protocol string

	ipSource   string
	portSource string

	duration time.Duration // Duration for long running stream tests
	timeout  time.Duration // Timeout for one-off pings.

	sendLen int
	recvLen int
}

// BinaryName is the name of the binary that the connectivity Check() executes
const BinaryName = "test-connection"

// Run executes the check command
func (cmd *CheckCmd) run(cName string, logMsg string) *Result {
	// Ensure that the container has the 'test-connection' binary.
	logCxt := log.WithField("container", cName)
	logCxt.Debugf("Entering connectivity.Check(%v,%v,%v,%v,%v)",
		cmd.ip, cmd.port, cmd.protocol, cmd.sendLen, cmd.recvLen)

	args := []string{
		"exec", cName,
		"test-connection", "--protocol=" + cmd.protocol,
		fmt.Sprintf("--duration=%d", int(cmd.duration.Seconds())),
		fmt.Sprintf("--sendlen=%d", cmd.sendLen),
		fmt.Sprintf("--recvlen=%d", cmd.recvLen),
		fmt.Sprintf("--timeout=%f", cmd.timeout.Seconds()),
		cmd.nsPath, cmd.ip, cmd.port,
	}

	if cmd.ipSource != "" {
		args = append(args, fmt.Sprintf("--source-ip=%s", cmd.ipSource))
	}

	if cmd.portSource != "" {
		args = append(args, fmt.Sprintf("--source-port=%s", cmd.portSource))
	}

	// Run 'test-connection' to the target.
	connectionCmd := utils.Command("docker", args...)
	connectionCmd.Env = []string{"GODEBUG=netdns=1"}

	outPipe, err := connectionCmd.StdoutPipe()
	Expect(err).NotTo(HaveOccurred())
	errPipe, err := connectionCmd.StderrPipe()
	Expect(err).NotTo(HaveOccurred())
	err = connectionCmd.Start()
	Expect(err).NotTo(HaveOccurred())

	var wg sync.WaitGroup
	wg.Add(2)
	var wOut, wErr []byte
	var outErr, errErr error

	go func() {
		defer wg.Done()
		wOut, outErr = io.ReadAll(outPipe)
	}()

	go func() {
		defer wg.Done()
		wErr, errErr = io.ReadAll(errPipe)
	}()

	wg.Wait()
	Expect(outErr).NotTo(HaveOccurred())
	Expect(errErr).NotTo(HaveOccurred())

	err = connectionCmd.Wait()
	logCxt.WithFields(log.Fields{
		"stdout": string(wOut),
		"stderr": string(wErr),
	}).WithError(err).Info(logMsg)

	var resp Result
	r := regexp.MustCompile(`RESULT=(.*)\n`)
	m := r.FindSubmatch(wOut)
	if len(m) > 0 {
		err := json.Unmarshal(m[1], &resp)
		if err != nil {
			logCxt.WithError(err).WithField("output", string(wOut)).Panic("Failed to parse connection check response")
		}
		return &resp
	}

	return nil
}

// WithSourceIP tell the check what source IP to use
func WithSourceIP(ip string) CheckOption {
	return func(c *CheckCmd) {
		c.ipSource = ip
	}
}

// WithSourcePort tell the check what source port to use
func WithSourcePort(port string) CheckOption {
	return func(c *CheckCmd) {
		c.portSource = port
	}
}

func WithNamespacePath(nsPath string) CheckOption {
	return func(c *CheckCmd) {
		c.nsPath = nsPath
	}
}

func WithDuration(duration time.Duration) CheckOption {
	return func(c *CheckCmd) {
		c.duration = duration
	}
}

func WithSendLen(l int) CheckOption {
	return func(c *CheckCmd) {
		c.sendLen = l
	}
}

func WithRecvLen(l int) CheckOption {
	return func(c *CheckCmd) {
		c.recvLen = l
	}
}

func WithTimeout(t time.Duration) CheckOption {
	return func(c *CheckCmd) {
		c.timeout = t
	}
}

// Check executes the connectivity check
func Check(cName, logMsg, ip, port, protocol string, opts ...CheckOption) *Result {
	const defaultPingTimeout = 2 * time.Second
	cmd := CheckCmd{
		nsPath:   "-",
		ip:       ip,
		port:     port,
		protocol: protocol,
		timeout:  defaultPingTimeout,
	}

	for _, opt := range opts {
		opt(&cmd)
	}

	return cmd.run(cName, logMsg)
}

const (
	ConnectionTypeStream = "stream"
	ConnectionTypePing   = "ping"
)

type ConnConfig struct {
	ConnType string
	ConnID   string
}

func (cc ConnConfig) getTestMessagePrefix() string {
	return cc.ConnType + ":" + cc.ConnID + "~"
}

// Assembly a test message.
func (cc ConnConfig) GetTestMessage(sequence int) Request {
	req := NewRequest(cc.getTestMessagePrefix() + fmt.Sprintf("%d", sequence))
	return req
}

// Extract sequence number from test message.
func (cc ConnConfig) GetTestMessageSequence(msg string) (int, error) {
	msg = strings.TrimSpace(msg)
	seqString := strings.TrimPrefix(msg, cc.getTestMessagePrefix())
	if seqString == msg {
		// TrimPrefix failed.
		return 0, errors.New("invalid message prefix format:" + msg)
	}

	seq, err := strconv.Atoi(seqString)
	if err != nil || seq < 0 {
		return 0, errors.New("invalid message sequence format:" + msg)
	}
	return seq, nil
}

func IsMessagePartOfStream(msg string) bool {
	return strings.HasPrefix(strings.TrimSpace(msg), ConnectionTypeStream)
}

// Runtime abstracts *containers.Container to avoid import loops
type Runtime interface {
	ExecMayFail(cmd ...string) error
}

type PersistentConnection struct {
	sync.Mutex

	RuntimeName         string
	Runtime             Runtime
	Name                string
	Protocol            string
	IP                  string
	Port                int
	SourcePort          int
	MonitorConnectivity bool
	NamespacePath       string
	Timeout             time.Duration
	Sleep               time.Duration

	loopFile string
	runCmd   *exec.Cmd

	lastPongTime time.Time
	pongCount    int
}

func (pc *PersistentConnection) Stop() {
	Expect(pc.stop()).NotTo(HaveOccurred())
}

var permConnIdx = 0 // XXX perhaps should be atomic / locked

func (pc *PersistentConnection) stop() error {
	if err := pc.Runtime.ExecMayFail("sh", "-c", fmt.Sprintf("echo > %s", pc.loopFile)); err != nil {
		log.WithError(err).
			WithField("loopfile", pc.loopFile).
			Warn("Failed to create a loop file to stop the permanent connection")
		return err
	}
	if err := pc.runCmd.Wait(); err != nil {
		return err
	}
	return nil
}

func (pc *PersistentConnection) Start() error {
	namespacePath := pc.NamespacePath
	if namespacePath == "" {
		namespacePath = "-"
	}

	permConnIdx++
	n := fmt.Sprintf("%s-pc%d", pc.RuntimeName, permConnIdx)
	loopFile := fmt.Sprintf("/tmp/%s-loop", n)

	err := pc.Runtime.ExecMayFail("sh", "-c", fmt.Sprintf("echo > %s", loopFile))
	if err != nil {
		return err
	}

	args := []string{
		"exec",
		pc.RuntimeName,
		"test-connection",
		namespacePath,
		pc.IP,
		fmt.Sprintf("%d", pc.Port),
		fmt.Sprintf("--source-port=%d", pc.SourcePort),
		fmt.Sprintf("--protocol=%s", pc.Protocol),
		fmt.Sprintf("--loop-with-file=%s", loopFile),
	}
	if pc.MonitorConnectivity {
		args = append(args, "--log-pongs")
	}
	if pc.Timeout > 0 {
		args = append(args, fmt.Sprintf("--timeout=%d", pc.Timeout/time.Second))
	}
	if pc.Sleep > 0 {
		args = append(args, fmt.Sprintf("--sleep=%d", pc.Sleep/time.Second))
	}
	runCmd := utils.Command(
		"docker",
		args...,
	)
	logName := fmt.Sprintf("persistent connection %s", n)
	stdout, err := runCmd.StdoutPipe()
	if err != nil {
		return fmt.Errorf("failed to start output logging for %s", logName)
	}
	stderr, err := runCmd.StderrPipe()
	if err != nil {
		return fmt.Errorf("failed to start error logging for %s", logName)
	}
	log.WithField("name", logName).Info("Started")

	stdoutReader := bufio.NewReader(stdout)
	go func() {
		log.WithField("name", logName).Info("stdout reader started")
		defer log.WithField("name", logName).Info("stdout reader exited")
		for {
			line, err := stdoutReader.ReadString('\n')
			if err != nil {
				log.WithError(err).Info("End of persistent connection stdout")
				return
			}
			line = strings.TrimSpace(string(line))
			log.Infof("%s stdout: %s", logName, line)
			if line == "PONG" {
				pc.Lock()
				pc.lastPongTime = time.Now()
				pc.pongCount++
				pc.Unlock()
			}
		}
	}()
	stderrReader := bufio.NewReader(stderr)
	go func() {
		log.WithField("name", logName).Info("stderr reader started")
		defer log.WithField("name", logName).Info("stderr reader exited")
		for {
			line, err := stderrReader.ReadString('\n')
			if err != nil {
				log.WithError(err).Info("End of permanent connection stderr")
				return
			}
			line = strings.TrimSpace(string(line))
			log.Infof("%s stderr: %s", logName, line)
		}
	}()
	if err := runCmd.Start(); err != nil {
		return fmt.Errorf("failed to start a persistent connection: %v", err)
	}
	Eventually(func() error {
		return pc.Runtime.ExecMayFail("stat", loopFile)
	}, 5*time.Second, 100*time.Millisecond).Should(
		HaveOccurred(),
		"Failed to wait for test-connection to be ready, the loop file did not disappear",
	)

	pc.loopFile = loopFile
	pc.runCmd = runCmd
	pc.Name = n

	return nil
}

func (pc *PersistentConnection) SinceLastPong() time.Duration {
	return time.Since(pc.LastPongTime())
}

func (pc *PersistentConnection) LastPongTime() time.Time {
	pc.Lock()
	defer pc.Unlock()
	return pc.lastPongTime
}

func (pc *PersistentConnection) PongCount() int {
	pc.Lock()
	defer pc.Unlock()
	log.WithField("name", pc.Name).Infof("pong count %d", pc.pongCount)
	return pc.pongCount
}<|MERGE_RESOLUTION|>--- conflicted
+++ resolved
@@ -122,13 +122,9 @@
 // Expect asserts existing connectivity between a ConnectionSource
 // and ConnectionTarget with details configurable with ExpectationOption(s).
 // This is a super set of ExpectSome()
-<<<<<<< HEAD
-func (c *Checker) Expect(expected Expected, from ConnectionSource, to ConnectionTarget, opts ...ExpectationOption) {
-=======
 func (c *Checker) Expect(expected Expected,
 	from ConnectionSource, to ConnectionTarget, opts ...ExpectationOption,
 ) {
->>>>>>> f0434ee2
 	c.expect(expected, from, to, opts...)
 }
 
