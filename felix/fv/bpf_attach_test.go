// Copyright (c) 2021 Tigera, Inc. All rights reserved.
//
// Licensed under the Apache License, Version 2.0 (the "License");
// you may not use this file except in compliance with the License.
// You may obtain a copy of the License at
//
//     http://www.apache.org/licenses/LICENSE-2.0
//
// Unless required by applicable law or agreed to in writing, software
// distributed under the License is distributed on an "AS IS" BASIS,
// WITHOUT WARRANTIES OR CONDITIONS OF ANY KIND, either express or implied.
// See the License for the specific language governing permissions and
// limitations under the License.

package fv_test

import (
	"os"
	"regexp"

	. "github.com/onsi/ginkgo"
	. "github.com/onsi/gomega"

	"github.com/projectcalico/calico/felix/fv/infrastructure"
	"github.com/projectcalico/calico/libcalico-go/lib/apiconfig"
)

var _ = infrastructure.DatastoreDescribe("_BPF-SAFE_ Felix bpf reattach object", []apiconfig.DatastoreType{apiconfig.EtcdV3}, func(getInfra infrastructure.InfraFactory) {

	if os.Getenv("FELIX_FV_ENABLE_BPF") != "true" {
		// Non-BPF run.
		return
	}

	var (
		infra   infrastructure.DatastoreInfra
		felixes []*infrastructure.Felix
	)

	BeforeEach(func() {
		infra = getInfra()
		// opts := infrastructure.DefaultTopologyOptions()
		opts := infrastructure.TopologyOptions{
			FelixLogSeverity: "debug",
			DelayFelixStart:  true,
			ExtraEnvVars: map[string]string{
				"FELIX_BPFENABLED":              "true",
				"FELIX_DEBUGDISABLELOGDROPPING": "true",
			},
		}

		felixes, _ = infrastructure.StartNNodeTopology(1, opts, infra)

		err := infra.AddAllowToDatastore("host-endpoint=='true'")
		Expect(err).NotTo(HaveOccurred())
	})

	AfterEach(func() {
		if CurrentGinkgoTestDescription().Failed {
			infra.DumpErrorData()
		}

		for _, felix := range felixes {
			felix.Stop()
		}

		infra.Stop()
	})

	It("should not reattach bpf programs", func() {
		felix := felixes[0]

		// This should not happen at initial execution of felix, since there is no program attached
		firstRunBase := felix.WatchStdoutFor(regexp.MustCompile("Program already attached, skip reattaching"))
		// These should happen at first execution of felix, since there is no program attached
<<<<<<< HEAD
		attachedHEPTo := felix.WatchStdoutFor(regexp.MustCompile(`Program attached to TC.*Type:"host", ToOrFrom:"to"`))
		attachedHEPFrom := felix.WatchStdoutFor(regexp.MustCompile(`Program attached to TC.*Type:"host", ToOrFrom:"from"`))
=======
		firstRunProg1 := felix.WatchStdoutFor(regexp.MustCompile(`Continue with attaching BPF program to_hep_fib_debug(|_co-re)\.o`))
		firstRunProg2 := felix.WatchStdoutFor(regexp.MustCompile(`Continue with attaching BPF program from_hep_fib_debug(|_co-re)\.o`))
>>>>>>> 29a28f3b
		By("Starting Felix")
		felix.TriggerDelayedStart()
		Eventually(attachedHEPTo, "10s", "100ms").Should(BeClosed())
		Eventually(attachedHEPFrom, "10s", "100ms").Should(BeClosed())
		Expect(firstRunBase).NotTo(BeClosed())

		// This should not happen at initial execution of felix, since there is no program attached
		secondRunBase := felix.WatchStdoutFor(regexp.MustCompile(`Continue with attaching BPF program (to|from)_hep`))
		// These should happen after restart of felix, since BPF programs are already attached
		secondRunProg1 := felix.WatchStdoutFor(regexp.MustCompile(`Program already attached to TC, skip reattaching to_hep_fib_debug(|_co-re)\.o`))
		secondRunProg2 := felix.WatchStdoutFor(regexp.MustCompile(`Program already attached to TC, skip reattaching from_hep_fib_debug(|_co-re)\.o`))
		By("Restarting Felix")
		felix.Restart()
		Eventually(secondRunProg1, "10s", "100ms").Should(BeClosed())
		Eventually(secondRunProg2, "10s", "100ms").Should(BeClosed())
		Expect(secondRunBase).NotTo(BeClosed())
	})
})<|MERGE_RESOLUTION|>--- conflicted
+++ resolved
@@ -73,13 +73,8 @@
 		// This should not happen at initial execution of felix, since there is no program attached
 		firstRunBase := felix.WatchStdoutFor(regexp.MustCompile("Program already attached, skip reattaching"))
 		// These should happen at first execution of felix, since there is no program attached
-<<<<<<< HEAD
 		attachedHEPTo := felix.WatchStdoutFor(regexp.MustCompile(`Program attached to TC.*Type:"host", ToOrFrom:"to"`))
 		attachedHEPFrom := felix.WatchStdoutFor(regexp.MustCompile(`Program attached to TC.*Type:"host", ToOrFrom:"from"`))
-=======
-		firstRunProg1 := felix.WatchStdoutFor(regexp.MustCompile(`Continue with attaching BPF program to_hep_fib_debug(|_co-re)\.o`))
-		firstRunProg2 := felix.WatchStdoutFor(regexp.MustCompile(`Continue with attaching BPF program from_hep_fib_debug(|_co-re)\.o`))
->>>>>>> 29a28f3b
 		By("Starting Felix")
 		felix.TriggerDelayedStart()
 		Eventually(attachedHEPTo, "10s", "100ms").Should(BeClosed())
