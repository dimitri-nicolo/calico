--- conflicted
+++ resolved
@@ -25,13 +25,6 @@
 	. "github.com/onsi/ginkgo"
 	. "github.com/onsi/gomega"
 
-<<<<<<< HEAD
-	"fmt"
-
-=======
-	api "github.com/projectcalico/api/pkg/apis/projectcalico/v3"
-	"github.com/projectcalico/api/pkg/lib/numorstring"
->>>>>>> d377c715
 	log "github.com/sirupsen/logrus"
 	api "github.com/tigera/api/pkg/apis/projectcalico/v3"
 	"github.com/tigera/api/pkg/lib/numorstring"
@@ -68,7 +61,7 @@
 			w[i].WorkloadEndpoint.Labels = map[string]string{"name": w[i].Name}
 			w[i].ConfigureInInfra(infra)
 		}
-
+		ensureAllNodesBPFProgramsAttached(tc.Felixes)
 	})
 
 	AfterEach(func() {
@@ -129,7 +122,7 @@
 		}, "5s", "200ms").Should(ContainSubstring("Start of policy default.policy-tcp"))
 
 		outStr := string(out)
-		Expect(outStr).To(ContainSubstring("Start of rule action:\"allow\""))
+		Expect(outStr).To(ContainSubstring("Start of rule default.policy-tcp action:\"allow\""))
 		Expect(outStr).To(ContainSubstring("IPSets src_ip_set_ids:"))
 		re := regexp.MustCompile("0x[0-9a-fA-F]+")
 		ipsetStr := re.FindAllString(outStr, -1)
@@ -167,7 +160,7 @@
 
 		outStr = string(out)
 		ipsetStr = re.FindAllString(outStr, -1)
-		Expect(outStr).To(ContainSubstring("Start of rule action:\"deny\""))
+		Expect(outStr).To(ContainSubstring("Start of rule default.policy-tcp action:\"deny\""))
 		Expect(outStr).To(ContainSubstring("IPSets not_dst_ip_set_ids:"))
 		// IPSet ID is 64bit.
 		Expect(len(ipsetStr)).To(Equal(1))
