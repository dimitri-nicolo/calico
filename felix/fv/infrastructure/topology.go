// Copyright (c) 2017-2022 Tigera, Inc. All rights reserved.
//
// Licensed under the Apache License, Version 2.0 (the "License");
// you may not use this file except in compliance with the License.
// You may obtain a copy of the License at
//
//     http://www.apache.org/licenses/LICENSE-2.0
//
// Unless required by applicable law or agreed to in writing, software
// distributed under the License is distributed on an "AS IS" BASIS,
// WITHOUT WARRANTIES OR CONDITIONS OF ANY KIND, either express or implied.
// See the License for the specific language governing permissions and
// limitations under the License.

package infrastructure

import (
	"context"
	"fmt"
	"net"
	"os"
	"regexp"
	"sync"
	"time"

	"github.com/onsi/ginkgo"
	. "github.com/onsi/gomega"
	log "github.com/sirupsen/logrus"
	metav1 "k8s.io/apimachinery/pkg/apis/meta/v1"

	licutils "github.com/projectcalico/calico/licensing/utils"

	api "github.com/tigera/api/pkg/apis/projectcalico/v3"

	client "github.com/projectcalico/calico/libcalico-go/lib/clientv3"
	"github.com/projectcalico/calico/libcalico-go/lib/errors"
	"github.com/projectcalico/calico/libcalico-go/lib/options"
	"github.com/projectcalico/calico/libcalico-go/lib/resources"

	"github.com/projectcalico/calico/felix/fv/containers"
)

type TopologyOptions struct {
	FelixLogSeverity        string
	FelixDebugFilenameRegex string
	FelixCoreDumpsEnabled   bool
	EnableIPv6              bool
	// Temporary flag to implement and test IPv6 in bpf dataplane.
	// TODO: Remove it when IPv6 implementation in BPF mode is complete.
	BPFEnableIPv6             bool
	ExtraEnvVars              map[string]string
	ExtraVolumes              map[string]string
	WithTypha                 bool
	WithFelixTyphaTLS         bool
	TestManagesBPF            bool
	TyphaLogSeverity          string
	IPIPEnabled               bool
	IPIPRoutesEnabled         bool
	VXLANMode                 api.VXLANMode
	WireguardEnabled          bool
	WireguardEnabledV6        bool
	InitialFelixConfiguration *api.FelixConfiguration
	WithPrometheusPortTLS     bool
	NATOutgoingEnabled        bool
	DelayFelixStart           bool
	AutoHEPsEnabled           bool
	TriggerDelayedFelixStart  bool
	FelixStopGraceful         bool
	ExternalIPs               bool
	UseIPPools                bool
	IPPoolCIDR                string
	IPv6PoolCIDR              string
	NeedNodeIP                bool
	PerNodeOptions            []PerNodeOptions
}

type PerNodeOptions struct {
	ExtraVolumes map[string]string
}

// Calico containers created during topology creation.
type TopologyContainers struct {
	Felixes []*Felix
	Typha   *Typha
}

func (c *TopologyContainers) Stop() {
	for _, felix := range c.Felixes {
		felix.Stop()
	}
	if c.Typha != nil {
		c.Typha.Stop()
	}
}

func (c *TopologyContainers) TriggerDelayedStart() {
	for _, f := range c.Felixes {
		f.TriggerDelayedStart()
	}
}

func DefaultTopologyOptions() TopologyOptions {
	felixLogLevel := "Info"
	if envLogLevel := os.Getenv("FV_FELIX_LOG_LEVEL"); envLogLevel != "" {
		log.WithField("level", envLogLevel).Info("FV_FELIX_LOG_LEVEL env var set; overriding felix log level")
		felixLogLevel = envLogLevel
	}
	return TopologyOptions{
		FelixLogSeverity:      felixLogLevel,
		FelixCoreDumpsEnabled: true,
		EnableIPv6:            os.Getenv("FELIX_FV_ENABLE_BPF") != "true",
		BPFEnableIPv6:         false,
		ExtraEnvVars:          map[string]string{},
		ExtraVolumes:          map[string]string{},
		WithTypha:             false,
		WithFelixTyphaTLS:     false,
		TyphaLogSeverity:      "info",
		IPIPEnabled:           true,
		IPIPRoutesEnabled:     true,
<<<<<<< HEAD
		UseIPPools:            true,
		IPPoolCIDR:            DefaultIPPoolCIDR,
		IPv6PoolCIDR:          DefaultIPv6PoolCIDR,
		PerNodeOptions:        []PerNodeOptions{},
=======
		IPPoolCIDR:            DefaultIPPoolCIDR,
		IPv6PoolCIDR:          DefaultIPv6PoolCIDR,
		UseIPPools:            true,
>>>>>>> f5f1809c
	}
}

const (
	DefaultIPPoolName   = "test-pool"
	DefaultIPPoolCIDR   = "10.65.0.0/16"
	DefaultIPv6PoolName = "test-pool-v6"
	DefaultIPv6PoolCIDR = "dead:beef::/64"
)

func CreateDefaultIPPoolFromOpts(
	ctx context.Context,
	client client.Interface,
	opts TopologyOptions,
	ipVersion int,
) (*api.IPPool, error) {
	ipPool := api.NewIPPool()

	switch ipVersion {
	case 4:
		ipPool.Name = DefaultIPPoolName
		ipPool.Spec.CIDR = opts.IPPoolCIDR

		// IPIP is only supported on IPv4
		if opts.IPIPEnabled {
			ipPool.Spec.IPIPMode = api.IPIPModeAlways
		} else {
			ipPool.Spec.IPIPMode = api.IPIPModeNever
		}
	case 6:
		ipPool.Name = DefaultIPv6PoolName
		ipPool.Spec.CIDR = opts.IPv6PoolCIDR
	default:
		log.WithField("ipVersion", ipVersion).Panic("Unknown IP version")
	}
	ipPool.Spec.NATOutgoing = opts.NATOutgoingEnabled
	ipPool.Spec.VXLANMode = opts.VXLANMode

	return client.IPPools().Create(ctx, ipPool, options.SetOptions{})
}

func DeleteIPPoolByName(ctx context.Context, client client.Interface, name string) (*api.IPPool, error) {
	return client.IPPools().Delete(ctx, name, options.DeleteOptions{})
}

func DeleteDefaultIPPool(ctx context.Context, client client.Interface) (*api.IPPool, error) {
	return DeleteIPPoolByName(ctx, client, DefaultIPPoolName)
}

// StartSingleNodeEtcdTopology starts an etcd container and a single Felix container; it initialises
// the datastore and installs a Node resource for the Felix node.
func StartSingleNodeEtcdTopology(options TopologyOptions) (tc TopologyContainers, etcd *containers.Container, calicoClient client.Interface, infra DatastoreInfra) {
	tc, etcd, calicoClient, infra = StartNNodeEtcdTopology(1, options)
	return
}

// StartNNodeEtcdTopology starts an etcd container and a set of Felix hosts.  If n > 1, sets
// up IPIP, otherwise this is skipped.
//
//   - Configures an IPAM pool for 10.65.0.0/16 (so that Felix programs the all-IPAM blocks IP set)
//     but (for simplicity) we don't actually use IPAM to assign IPs.
//   - Configures routes between the hosts, giving each host 10.65.x.0/24, where x is the
//     index in the returned array.  When creating workloads, use IPs from the relevant block.
//   - Configures the Tunnel IP for each host as 10.65.x.1.
func StartNNodeEtcdTopology(
	n int,
	opts TopologyOptions,
) (tc TopologyContainers, etcd *containers.Container, client client.Interface, infra DatastoreInfra) {
	log.Infof("Starting a %d-node etcd topology.", n)

	eds, err := GetEtcdDatastoreInfra()
	Expect(err).ToNot(HaveOccurred())
	etcd = eds.etcdContainer
	infra = eds

	tc, client = StartNNodeTopology(n, opts, eds)

	return
}

// StartSingleNodeTopology starts an etcd container and a single Felix container; it initialises
// the datastore and installs a Node resource for the Felix node.
func StartSingleNodeTopology(
	options TopologyOptions,
	infra DatastoreInfra,
) (tc TopologyContainers, calicoClient client.Interface) {
	tc, calicoClient = StartNNodeTopology(1, options, infra)
	return
}

// StartNNodeTopology starts an etcd container and a set of Felix hosts.  If n > 1, sets
// up IPIP, otherwise this is skipped.
//
//   - Configures an IPAM pool for 10.65.0.0/16 (so that Felix programs the all-IPAM blocks IP set)
//     but (for simplicity) we don't actually use IPAM to assign IPs.
//   - Configures routes between the hosts, giving each host 10.65.x.0/24, where x is the
//     index in the returned array.  When creating workloads, use IPs from the relevant block.
//   - Configures the Tunnel IP for each host as 10.65.x.1.
func StartNNodeTopology(
	n int,
	opts TopologyOptions,
	infra DatastoreInfra,
) (tc TopologyContainers, client client.Interface) {
	log.WithField("options", opts).Infof("Starting a %d-node topology", n)
	success := false
	var err error

	if opts.EnableIPv6 && opts.IPIPEnabled && os.Getenv("FELIX_FV_ENABLE_BPF") == "true" {
		log.Errorf("IPIP not supported in BPF with ipv6!")
		return
	}

	startTime := time.Now()
	defer func() {
		if !success {
			log.WithError(err).Error("Failed to start topology, tearing down containers")
			tc.Stop()
			infra.Stop()
			return
		}
		log.WithField("time", time.Since(startTime)).Info("Started topology.")
	}()

	if opts.VXLANMode == "" {
		opts.VXLANMode = api.VXLANModeNever
	}

	// Get client.
	client = infra.GetCalicoClient()
	mustInitDatastore(client)

	// Add a CNX license.
	ApplyValidLicense(client)

	// If asked to, pre-create a felix configuration.  We do this before enabling IPIP because IPIP set-up can
	// create/update a FelixConfiguration as a side-effect.
	if opts.InitialFelixConfiguration != nil {
		log.WithField("config", opts.InitialFelixConfiguration).Info(
			"Installing initial FelixConfiguration")
		Eventually(func() error {
			ctx, cancel := context.WithTimeout(context.Background(), 10*time.Second)
			defer cancel()
			_, err = client.FelixConfigurations().Create(ctx, opts.InitialFelixConfiguration, options.SetOptions{})
			if _, ok := err.(errors.ErrorResourceAlreadyExists); ok {
				// Try to delete the unexpected config, then, if there's still time in the Eventually loop,
				// we'll try to recreate
				_, _ = client.FelixConfigurations().Delete(ctx, "default", options.DeleteOptions{})
			}
			return err
		}, "10s").ShouldNot(HaveOccurred())
	}

	if n > 1 {
		Eventually(func() error {
			ctx, cancel := context.WithTimeout(context.Background(), 10*time.Second)
			defer cancel()
			if opts.UseIPPools {
				_, err = CreateDefaultIPPoolFromOpts(ctx, client, opts, 4)
			}
			return err
		}).ShouldNot(HaveOccurred())

		if opts.EnableIPv6 {
			Eventually(func() error {
				ctx, cancel := context.WithTimeout(context.Background(), 10*time.Second)
				defer cancel()
				if opts.UseIPPools {
					_, err = CreateDefaultIPPoolFromOpts(ctx, client, opts, 6)
				}
				return err
			}).ShouldNot(HaveOccurred())
		}
	}

	typhaIP := ""
	if opts.WithTypha {
		tc.Typha = RunTypha(infra, opts)
		opts.ExtraEnvVars["FELIX_TYPHAADDR"] = tc.Typha.IP + ":5473"
		typhaIP = tc.Typha.IP
	}

	tc.Felixes = make([]*Felix, n)
	var wg sync.WaitGroup

	// Make a separate copy of TopologyOptions for each Felix that we will run.  This
	// is because we need to modify ExtraEnvVars for some of them.  If we kept using
	// the same copy, while starting Felixes, we could hit a concurrent map read/write
	// problem.
	optsPerFelix := make([]TopologyOptions, n)
	for i := 0; i < n; i++ {
		optsPerFelix[i] = opts
		optsPerFelix[i].ExtraEnvVars = map[string]string{}
		for k, v := range opts.ExtraEnvVars {
			optsPerFelix[i].ExtraEnvVars[k] = v
		}

		// Different log prefix for each Felix.
		optsPerFelix[i].ExtraEnvVars["BPF_LOG_PFX"] = fmt.Sprintf("%d-", i)

		// Only the first Felix enables the BPF connect-time load balancer, as
		// we get unpredictable behaviour if more than one Felix enables it on the same
		// host.  So, disable CTLB handling for subsequent Felixes.
		if i > 0 {
			optsPerFelix[i].ExtraEnvVars["FELIX_BPFConnectTimeLoadBalancingEnabled"] = "false"
			optsPerFelix[i].ExtraEnvVars["FELIX_BPFConnectTimeLoadBalancing"] = string(api.BPFConnectTimeLBDisabled)
			if optsPerFelix[i].ExtraEnvVars["FELIX_BPFHostNetworkedNATWithoutCTLB"] == "" {
				optsPerFelix[i].ExtraEnvVars["FELIX_BPFHostNetworkedNATWithoutCTLB"] = string(api.BPFHostNetworkedNATDisabled)
			}
			optsPerFelix[i].ExtraEnvVars["FELIX_DebugSkipCTLBCleanup"] = "true"
		}
	}

	// Now start the Felixes.
	for i := 0; i < n; i++ {
		wg.Add(1)
		go func(i int) {
			defer wg.Done()
			defer ginkgo.GinkgoRecover()
			tc.Felixes[i] = RunFelix(infra, i, optsPerFelix[i])
		}(i)
	}
	wg.Wait()

	_, IPv4CIDR, err := net.ParseCIDR(opts.IPPoolCIDR)
	Expect(err).To(BeNil())
	_, IPv6CIDR, err := net.ParseCIDR(opts.IPv6PoolCIDR)
	Expect(err).To(BeNil())
	for i := 0; i < n; i++ {
		opts.ExtraEnvVars["BPF_LOG_PFX"] = ""
		felix := tc.Felixes[i]
		felix.TyphaIP = typhaIP

		if opts.EnableIPv6 {
			Expect(felix.IPv6).ToNot(BeEmpty(), "IPv6 enabled but Felix didn't get an IPv6 address, is docker configured for IPv6?  Look for \"ipv6\" in semaphore.yml to see what is needed.")
		}

		expectedIPs := []string{felix.IP}
		if felix.IPv6 != "" {
			expectedIPs = append(expectedIPs, felix.IPv6)
		}
		if kdd, ok := infra.(*K8sDatastoreInfra); ok && opts.ExternalIPs {
			kdd.SetExternalIP(felix, i)
			expectedIPs = append(expectedIPs, felix.ExternalIP)
		}

		setUpBGPNodeIPAndIPIPTunnelIP := n > 1 || opts.NeedNodeIP
		if opts.IPIPEnabled {
			infra.SetExpectedIPIPTunnelAddr(felix, IPv4CIDR, i, setUpBGPNodeIPAndIPIPTunnelIP)
			expectedIPs = append(expectedIPs, felix.ExpectedIPIPTunnelAddr)
		}
		if opts.VXLANMode != api.VXLANModeNever {
			infra.SetExpectedVXLANTunnelAddr(felix, IPv4CIDR, i, n > 1)
			expectedIPs = append(expectedIPs, felix.ExpectedVXLANTunnelAddr)
			if opts.EnableIPv6 {
				expectedIPs = append(expectedIPs, felix.IPv6)
				infra.SetExpectedVXLANV6TunnelAddr(felix, IPv6CIDR, i, n > 1)
				expectedIPs = append(expectedIPs, felix.ExpectedVXLANV6TunnelAddr)
			}
		}
		if opts.WireguardEnabled {
			infra.SetExpectedWireguardTunnelAddr(felix, IPv4CIDR, i, n > 1)
			expectedIPs = append(expectedIPs, felix.ExpectedWireguardTunnelAddr)
		}
		if opts.WireguardEnabledV6 {
			infra.SetExpectedWireguardV6TunnelAddr(felix, IPv6CIDR, i, n > 1)
			expectedIPs = append(expectedIPs, felix.ExpectedWireguardV6TunnelAddr)
		}

		var w chan struct{}
		if !opts.DelayFelixStart && felix.ExpectedIPIPTunnelAddr != "" {
			// If felix has an IPIP tunnel address defined, Felix may restart after loading its config.
			// Handle that here by monitoring the log and waiting for the correct tunnel IP to show up
			// before we return.
			log.Info("Waiting for felix to restart after setting tunnel IP.")
			w = felix.WatchStdoutFor(regexp.MustCompile(
				`Successfully loaded configuration.*"IpInIpTunnelAddr":"` + regexp.QuoteMeta(felix.ExpectedIPIPTunnelAddr) + `"`))
		} else if opts.NeedNodeIP {
			// opts.NeedNodeIP is implicitly handled by the previous branch.  We rely on the infra to
			// set the (formerly BGP) node IP and tunnel IP together so if we hit this branch then the
			// infra isn't doing what we expect.
			log.Panic("NeedNodeIP set but infra didn't set ExpectedIPIPTunnelAddr.")
		}
		infra.AddNode(felix, IPv4CIDR, IPv6CIDR, i, setUpBGPNodeIPAndIPIPTunnelIP)
		if w != nil {
			// Wait for any expected Felix restart...
			log.Info("Wait for Felix to restart")
			Eventually(w, "10s").Should(BeClosed(),
				fmt.Sprintf("Timed out waiting for %s to restart", felix.Name))
		}

		if opts.AutoHEPsEnabled {
			hep := &api.HostEndpoint{
				ObjectMeta: metav1.ObjectMeta{
					Name: fmt.Sprintf("%s-auto-hep", felix.Name),
					Labels: map[string]string{
						"projectcalico.org/created-by": "calico-kube-controllers",
						"node":                         felix.Name,
						"ep-type":                      "host",
					},
				},
				Spec: api.HostEndpointSpec{
					Node:          felix.Name,
					InterfaceName: "*",
					ExpectedIPs:   expectedIPs,
					Profiles:      []string{resources.DefaultAllowProfileName},
				},
			}
			_, err := client.HostEndpoints().Create(context.Background(), hep, options.SetOptions{})
			Expect(err).ToNot(HaveOccurred())
		}

		if opts.TriggerDelayedFelixStart {
			felix.TriggerDelayedStart()
		}

	}

	// Set up routes between the hosts, note: we're not using BGP here but we set up similar
	// CIDR-based routes.
	for i, iFelix := range tc.Felixes {
		for j, jFelix := range tc.Felixes {
			if i == j {
				continue
			}
			wg.Add(1)
			go func(i, j int, iFelix, jFelix *Felix) {
				defer wg.Done()
				defer ginkgo.GinkgoRecover()
				jBlock := fmt.Sprintf("%d.%d.%d.0/24", IPv4CIDR.IP[0], IPv4CIDR.IP[1], j)
				if opts.IPIPEnabled && opts.IPIPRoutesEnabled {
					// Can get "Nexthop device is not up" error here if tunl0 device is
					// not ready yet, which can happen especially if Felix start was
					// delayed.
					Eventually(func() error {
						return iFelix.ExecMayFail("ip", "route", "add", jBlock, "via", jFelix.IP, "dev", "tunl0", "onlink")
					}, "10s", "1s").ShouldNot(HaveOccurred())
				} else if opts.VXLANMode == api.VXLANModeNever {
					// If VXLAN is enabled, Felix will program these routes itself.
					err := iFelix.ExecMayFail("ip", "route", "add", jBlock, "via", jFelix.IP, "dev", "eth0")
					Expect(err).ToNot(HaveOccurred())
				}
				if opts.EnableIPv6 {
					jBlockV6 := fmt.Sprintf("%x%x:%x%x:%x%x:%x%x:%x%x:0:%d:0/112", IPv6CIDR.IP[0], IPv6CIDR.IP[1], IPv6CIDR.IP[2], IPv6CIDR.IP[3], IPv6CIDR.IP[4], IPv6CIDR.IP[5], IPv6CIDR.IP[6], IPv6CIDR.IP[7], IPv6CIDR.IP[8], IPv6CIDR.IP[9], j)
					ipSec := opts.InitialFelixConfiguration != nil && opts.InitialFelixConfiguration.Spec.IPSecMode != ""
					if opts.VXLANMode == api.VXLANModeNever && !ipSec {
						// If VXLAN is enabled, Felix will program these routes itself.
						// If IPIP routes are enabled, these routes will conflict with configured ones and a 'RTNETLINK answers: File exists' error would occur.
						//
						// Enterprise-only: IPSec also programs routes that conflict.
						err := iFelix.ExecMayFail("ip", "-6", "route", "add", jBlockV6, "via", jFelix.IPv6, "dev", "eth0")
						Expect(err).ToNot(HaveOccurred())
					}

				}
			}(i, j, iFelix, jFelix)
		}
	}

	wg.Wait()
	success = true
	return
}

func mustInitDatastore(client client.Interface) {
	Eventually(func() error {
		log.Info("Initializing the datastore...")
		ctx, cancelFun := context.WithTimeout(context.Background(), 10*time.Second)
		defer cancelFun()
		err := client.EnsureInitialized(
			ctx,
			"v3.0.0-test",
			"v2.0.0-test",
			"felix-fv",
		)
		log.WithError(err).Info("EnsureInitialized result")
		return err
	}).ShouldNot(HaveOccurred(), "mustInitDatastore failed")
}

func applyLicense(client client.Interface, newLicenseKey *api.LicenseKey) {
	Eventually(func() error {
		ctx, cancel := context.WithTimeout(context.Background(), 10*time.Second)
		defer cancel()
		licenseKey, err := client.LicenseKey().Get(ctx, "default", options.GetOptions{})
		if err != nil {
			// Assume does not exist
			log.WithError(err).Info("Failed to get license key, will try to create it...")
			licenseKey = newLicenseKey
			licenseKey.Name = "default"
		}
		licenseKey.Spec.Token = newLicenseKey.Spec.Token
		licenseKey.Spec.Certificate = newLicenseKey.Spec.Certificate
		if licenseKey.ResourceVersion != "" {
			_, err = client.LicenseKey().Update(ctx, licenseKey, options.SetOptions{})
		} else {
			_, err = client.LicenseKey().Create(ctx, licenseKey, options.SetOptions{})
		}
		log.WithError(err).Info("Add license result")
		return err
	}, "30s").ShouldNot(HaveOccurred())
}

func ApplyValidLicense(client client.Interface) {
	applyLicense(client, licutils.ValidEnterpriseTestLicense())
}

func ApplyExpiredLicense(client client.Interface) {
	applyLicense(client, licutils.ExpiredTestLicense())
}

func ApplyGracePeriodLicense(client client.Interface) {
	applyLicense(client, licutils.GracePeriodTestLicense())
}<|MERGE_RESOLUTION|>--- conflicted
+++ resolved
@@ -117,16 +117,10 @@
 		TyphaLogSeverity:      "info",
 		IPIPEnabled:           true,
 		IPIPRoutesEnabled:     true,
-<<<<<<< HEAD
-		UseIPPools:            true,
-		IPPoolCIDR:            DefaultIPPoolCIDR,
-		IPv6PoolCIDR:          DefaultIPv6PoolCIDR,
-		PerNodeOptions:        []PerNodeOptions{},
-=======
 		IPPoolCIDR:            DefaultIPPoolCIDR,
 		IPv6PoolCIDR:          DefaultIPv6PoolCIDR,
 		UseIPPools:            true,
->>>>>>> f5f1809c
+		PerNodeOptions:        []PerNodeOptions{},
 	}
 }
 
