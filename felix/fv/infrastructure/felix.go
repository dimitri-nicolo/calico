--- conflicted
+++ resolved
@@ -627,12 +627,12 @@
 	return out
 }
 
-<<<<<<< HEAD
 func (f *Felix) IPTablesChainsFn(table string) func() map[string][]string {
 	return func() map[string][]string {
 		return f.IPTablesChains(table)
 	}
-=======
+}
+
 // AllCalicoIPTablesRules returns a flat slice of all 'cali-*' rules in a table.
 func (f *Felix) AllCalicoIPTablesRules(table string) []string {
 	chains := f.IPTablesChains(table)
@@ -646,7 +646,6 @@
 	}
 
 	return allRules
->>>>>>> 2ea7981d
 }
 
 func (f *Felix) PromMetric(name string) PrometheusMetric {
