// Copyright (c) 2017-2023 Tigera, Inc. All rights reserved.
//
// Licensed under the Apache License, Version 2.0 (the "License");
// you may not use this file except in compliance with the License.
// You may obtain a copy of the License at
//
//     http://www.apache.org/licenses/LICENSE-2.0
//
// Unless required by applicable law or agreed to in writing, software
// distributed under the License is distributed on an "AS IS" BASIS,
// WITHOUT WARRANTIES OR CONDITIONS OF ANY KIND, either express or implied.
// See the License for the specific language governing permissions and
// limitations under the License.

package infrastructure

import (
	"bufio"
	"fmt"
	"os"
	"path"
	"path/filepath"
	"regexp"
	"strconv"
	"strings"
	"sync/atomic"
	"time"

	. "github.com/onsi/ginkgo"
	. "github.com/onsi/gomega"
	log "github.com/sirupsen/logrus"

	"github.com/projectcalico/calico/felix/bpf/jump"
	"github.com/projectcalico/calico/felix/bpf/polprog"
	"github.com/projectcalico/calico/felix/fv/containers"
	"github.com/projectcalico/calico/felix/fv/metrics"
	"github.com/projectcalico/calico/felix/fv/tcpdump"
	"github.com/projectcalico/calico/felix/fv/utils"
)

var atomicCounter uint32

var cwLogDir = os.Getenv("FV_CWLOGDIR")

// FIXME: isolate individual Felix instances in their own cgroups.  Unfortunately, this doesn't work on systems that are using cgroupv1
// see https://elixir.bootlin.com/linux/v5.3.11/source/include/linux/cgroup-defs.h#L788 for explanation.
const CreateCgroupV2 = false

type Felix struct {
	*containers.Container

	// ExpectedIPIPTunnelAddr contains the IP that the infrastructure expects to
	// get assigned to the IPIP tunnel.  Filled in by SetExpectedIPIPTunnelAddr().
	ExpectedIPIPTunnelAddr string
	// ExpectedVXLANTunnelAddr contains the IP that the infrastructure expects to
	// get assigned to the IPv4 VXLAN tunnel.  Filled in by SetExpectedVXLANTunnelAddr().
	ExpectedVXLANTunnelAddr string
	// ExpectedVXLANV6TunnelAddr contains the IP that the infrastructure expects to
	// get assigned to the IPv6 VXLAN tunnel.  Filled in by SetExpectedVXLANV6TunnelAddr().
	ExpectedVXLANV6TunnelAddr string
	// ExpectedWireguardTunnelAddr contains the IPv4 address that the infrastructure expects to
	// get assigned to the IPv4 Wireguard tunnel.  Filled in by SetExpectedWireguardTunnelAddr().
	ExpectedWireguardTunnelAddr string
	// ExpectedWireguardV6TunnelAddr contains the IPv6 address that the infrastructure expects to
	// get assigned to the IPv6 Wireguard tunnel.  Filled in by SetExpectedWireguardV6TunnelAddr().
	ExpectedWireguardV6TunnelAddr string

	// IP of the Typha that this Felix is using (if any).
	TyphaIP string

	// If set, acts like an external IP of a node. Filled in by SetExternalIP().
	ExternalIP string

	startupDelayed   bool
	restartDelayed   bool
	Workloads        []workload
	cwlCallsExpected bool
	cwlFile          string
	cwlGroupName     string
	cwlStreamName    string
	cwlRetentionDays int64
	uniqueName       string

	TopologyOptions TopologyOptions
}

type workload interface {
	Runs() bool
	GetIP() string
	GetInterfaceName() string
	GetSpoofInterfaceName() string
}

func (f *Felix) GetFelixPID() int {
	if f.startupDelayed {
		log.Panic("GetFelixPID() called but startup is delayed")
	}
	if f.restartDelayed {
		log.Panic("GetFelixPID() called but restart is delayed")
	}
	return f.GetSinglePID("calico-felix")
}

func (f *Felix) GetFelixPIDs() []int {
	if f.startupDelayed {
		log.Panic("GetFelixPIDs() called but startup is delayed")
	}
	if f.restartDelayed {
		log.Panic("GetFelixPIDs() called but restart is delayed")
	}
	return f.GetPIDs("calico-felix")
}

func (f *Felix) TriggerDelayedStart() {
	if !f.startupDelayed {
		log.Panic("TriggerDelayedStart() called but startup wasn't delayed")
	}
	f.Exec("touch", "/start-trigger")
	f.startupDelayed = false
}

func (f *Felix) RunDebugConsoleCommand(commandAndArgs ...string) (string, error) {
	return f.ExecCombinedOutput(append([]string{"run-debug-console-command"}, commandAndArgs...)...)
}

func RunFelix(infra DatastoreInfra, id int, options TopologyOptions) *Felix {
	log.Info("Starting felix")
	ipv6Enabled := fmt.Sprint(options.EnableIPv6)
	bpfEnableIPv6 := fmt.Sprint(options.BPFEnableIPv6)

	args := infra.GetDockerArgs()
	args = append(args, "--privileged")

	// Collect the environment variables for starting this particular container.  Note: we
	// are called concurrently with other instances of RunFelix so it's important to only
	// read from options.*.
	envVars := map[string]string{
		// Enable core dumps.
		"GOTRACEBACK": "crash",
		"GORACE":      "history_size=2",
		// Tell the wrapper to set the core file name pattern so we can find the dump.
		"SET_CORE_PATTERN": "true",

		"FELIX_LOGSEVERITYSCREEN":         options.FelixLogSeverity,
		"FELIX_LogDebugFilenameRegex":     options.FelixDebugFilenameRegex,
		"FELIX_PROMETHEUSMETRICSENABLED":  "true",
		"FELIX_PROMETHEUSREPORTERENABLED": "true",
		"FELIX_BPFLOGLEVEL":               "debug",
		"FELIX_USAGEREPORTINGENABLED":     "false",
		"FELIX_IPV6SUPPORT":               ipv6Enabled,
		"FELIX_BPFIPV6SUPPORT":            bpfEnableIPv6,
		// Disable log dropping, because it can cause flakes in tests that look for particular logs.
		"FELIX_DEBUGDISABLELOGDROPPING": "true",
	}
	// Collect the volumes for this container.
	wd, err := os.Getwd()
	Expect(err).NotTo(HaveOccurred(), "failed to get working directory")

	arch := utils.GetSysArch()

	fvBin := os.Getenv("FV_BINARY")
	if fvBin == "" {
		fvBin = fmt.Sprintf("bin/calico-felix-%s", arch)
	}
	volumes := map[string]string{
		path.Join(wd, "..", "bin"):        "/usr/local/bin",
		path.Join(wd, "..", fvBin):        "/usr/local/bin/calico-felix",
		path.Join(wd, "..", "bin", "bpf"): "/usr/lib/calico/bpf/",
		"/lib/modules":                    "/lib/modules",
		"/tmp":                            "/tmp",
	}

	containerName := containers.UniqueName(fmt.Sprintf("felix-%d", id))

	if os.Getenv("FELIX_FV_ENABLE_BPF") == "true" {
		if !options.TestManagesBPF {
			log.Info("FELIX_FV_ENABLE_BPF=true, enabling BPF with env var")
			envVars["FELIX_BPFENABLED"] = "true"
		} else {
			log.Info("FELIX_FV_ENABLE_BPF=true but test manages BPF state itself, not using env var")
		}

		if CreateCgroupV2 {
			envVars["FELIX_DEBUGBPFCGROUPV2"] = containerName
		}
	}

<<<<<<< HEAD
	// For FV, tell Felix to write CloudWatch logs to a file instead of to the real
	// AWS API.  Whether logs are actually generated, at all, still depends on
	// FELIX_CLOUDWATCHLOGSREPORTERENABLED; tests that want that should call
	// EnableCloudWatchLogs().
	uniqueName := fmt.Sprintf("%d-%d-%d", id, os.Getpid(), int(atomic.AddUint32(&atomicCounter, 1)))
	cwlFile := "cwl-" + uniqueName + "-felixfv.txt"
	envVars["FELIX_DEBUGCLOUDWATCHLOGSFILE"] = "/cwlogs/" + cwlFile
	volumes[cwLogDir] = "/cwlogs"

	cwlCallsExpected := false
	cwlGroupName := "tigera-flowlogs-<cluster-guid>"
	cwlStreamName := "<felix-hostname>_Flowlogs"
	cwlRetentionDays := int64(7)

	// It's fine to always create the directory for felix flow logs, if they
	// aren't enabled the directory will just stay empty.
	logDir := path.Join(cwLogDir, uniqueName)
	Expect(os.MkdirAll(logDir, 0777)).NotTo(HaveOccurred())
	args = append(args, "-v", logDir+":/var/log/calico/flowlogs")
=======
	if os.Getenv("FELIX_FV_NFTABLES") == "Enabled" {
		log.Info("Enabling nftables with env var")
		envVars["FELIX_NFTABLESMODE"] = "Enabled"
	}

	if options.DelayFelixStart {
		envVars["DELAY_FELIX_START"] = "true"
	}
>>>>>>> a91c52b8

	for k, v := range options.ExtraEnvVars {
		envVars[k] = v
	}

	if options.WithPrometheusPortTLS {
		EnsureTLSCredentials()
		envVars[CertDir] = CertDir
		envVars["FELIX_PROMETHEUSREPORTERCAFILE"] = filepath.Join(CertDir, "ca.crt")
		envVars["FELIX_PROMETHEUSREPORTERKEYFILE"] = filepath.Join(CertDir, "server.key")
		envVars["FELIX_PROMETHEUSREPORTERCERTFILE"] = filepath.Join(CertDir, "server.crt")
		envVars["FELIX_PROMETHEUSMETRICSCAFILE"] = filepath.Join(CertDir, "ca.crt")
		envVars["FELIX_PROMETHEUSMETRICSKEYFILE"] = filepath.Join(CertDir, "server.key")
		envVars["FELIX_PROMETHEUSMETRICSCERTFILE"] = filepath.Join(CertDir, "server.crt")
	}

	if options.DelayFelixStart {
		envVars["DELAY_FELIX_START"] = "true"
	}

	for k, v := range envVars {
		args = append(args, "-e", fmt.Sprintf("%s=%s", k, v))
	}

	// Add in the volumes.
	for k, v := range options.ExtraVolumes {
		volumes[k] = v
	}
	if id < len(options.PerNodeOptions) {
		for k, v := range options.PerNodeOptions[id].ExtraVolumes {
			volumes[k] = v
		}
	}
	for k, v := range volumes {
		args = append(args, "-v", fmt.Sprintf("%s:%s", k, v))
	}

	args = append(args,
		utils.Config.FelixImage,
	)

	felixOpts := containers.RunOpts{
		AutoRemove: true,
	}
	if options.FelixStopGraceful {
		// Leave StopSignal defaulting to SIGTERM, and allow 10 seconds for Felix
		// to handle that gracefully.
		felixOpts.StopTimeoutSecs = 10
	} else {
		// Use SIGKILL to stop Felix immediately.
		felixOpts.StopSignal = "SIGKILL"
	}
	c := containers.RunWithFixedName(containerName, felixOpts, args...)

	if options.EnableIPv6 {
		c.Exec("sysctl", "-w", "net.ipv6.conf.all.disable_ipv6=0")
		c.Exec("sysctl", "-w", "net.ipv6.conf.default.disable_ipv6=0")
		c.Exec("sysctl", "-w", "net.ipv6.conf.lo.disable_ipv6=0")
		c.Exec("sysctl", "-w", "net.ipv6.conf.all.forwarding=1")
	} else {
		c.Exec("sysctl", "-w", "net.ipv6.conf.all.disable_ipv6=1")
		c.Exec("sysctl", "-w", "net.ipv6.conf.default.disable_ipv6=1")
		c.Exec("sysctl", "-w", "net.ipv6.conf.lo.disable_ipv6=1")
		c.Exec("sysctl", "-w", "net.ipv6.conf.all.forwarding=0")
	}

	if os.Getenv("FELIX_FV_NFTABLES") == "Enabled" {
		// Flush all rules to make sure iptables doesn't interfere with nftables.
		for _, table := range []string{"filter", "nat", "mangle", "raw"} {
			c.Exec("iptables", "-F", "-t", table)
		}

		// nftables mode requires that iptables be configured to allow by default. Otherwise, a default
		// drop action will override any accept verdict made by nftables.
		c.Exec("iptables",
			"-w", "10", // Retry this for 10 seconds, e.g. if something else is holding the lock
			"-W", "100000", // How often to probe the lock in microsecs.
			"-P", "FORWARD", "ACCEPT")
	} else {
		// Configure our model host to drop forwarded traffic by default.  Modern
		// Kubernetes/Docker hosts now have this setting, and the consequence is that
		// whenever Calico policy intends to allow a packet, it must explicitly ACCEPT
		// that packet, not just allow it to pass through cali-FORWARD and assume it will
		// be accepted by the rest of the chain.  Establishing that setting in this FV
		// allows us to test that.
		c.Exec("iptables",
			"-w", "10", // Retry this for 10 seconds, e.g. if something else is holding the lock
			"-W", "100000", // How often to probe the lock in microsecs.
			"-P", "FORWARD", "DROP")
	}

	return &Felix{
		Container:        c,
		startupDelayed:   options.DelayFelixStart,
		cwlFile:          cwlFile,
		cwlCallsExpected: cwlCallsExpected,
		cwlGroupName: strings.Replace(
			cwlGroupName,
			"<cluster-guid>",
			infra.GetClusterGUID(),
			1,
		),
		cwlStreamName: strings.Replace(
			cwlStreamName,
			"<felix-hostname>",
			c.Name,
			1,
		),
		cwlRetentionDays: cwlRetentionDays,
		uniqueName:       uniqueName,
		TopologyOptions:  options,
	}
}

func (f *Felix) Stop() {
	if f == nil {
		return
	}
	if CreateCgroupV2 {
		_ = f.ExecMayFail("rmdir", path.Join("/run/calico/cgroup/", f.Name))
	}
	f.Container.Stop()
	if f.cwlCallsExpected {
		Expect(cwLogDir + "/" + f.cwlFile).To(BeAnExistingFile())
	} else {
		Expect(cwLogDir + "/" + f.cwlFile).NotTo(BeAnExistingFile())
	}
}

func (f *Felix) Restart() {
	oldPID := f.GetFelixPID()
	f.Exec("kill", "-HUP", fmt.Sprint(oldPID))
	Eventually(f.GetFelixPID, "10s", "100ms").ShouldNot(Equal(oldPID))
}

func (f *Felix) RestartWithDelayedStartup() func() {
	if f.restartDelayed {
		log.Panic("RestartWithDelayedStartup() called but restart was delayed already")
	}
	oldPID := f.GetFelixPID()
	f.restartDelayed = true
	f.Exec("touch", "/delay-felix-restart")
	f.Exec("kill", "-HUP", fmt.Sprint(oldPID))
	triggerChan := make(chan struct{})

	go func() {
		defer GinkgoRecover()
		select {
		case <-time.After(time.Second * 30):
			log.Panic("Restart with delayed startup timed out after 30s")
		case <-triggerChan:
			return
		}
	}()

	return func() {
		close(triggerChan)
		f.Exec("rm", "/delay-felix-restart")
		f.restartDelayed = false
		Eventually(f.GetFelixPID, "10s", "100ms").ShouldNot(Equal(oldPID))
	}
}

func (f *Felix) SetEnv(env map[string]string) {
	fn := "extra-env.sh"

	file, err := os.OpenFile("./"+fn, os.O_TRUNC|os.O_CREATE|os.O_WRONLY, 0o644)
	Expect(err).NotTo(HaveOccurred())

	fw := bufio.NewWriter(file)

	for k, v := range env {
		fmt.Fprintf(fw, "export %s=%v\n", k, v)
	}

	fw.Flush()
	file.Close()

	err = f.CopyFileIntoContainer("./"+fn, "/"+fn)
	Expect(err).NotTo(HaveOccurred())
}

// AttachTCPDump returns tcpdump attached to the container
func (f *Felix) AttachTCPDump(iface string) *tcpdump.TCPDump {
	return tcpdump.Attach(f.Container.Name, "", iface)
}

func (f *Felix) ProgramIptablesDNAT(serviceIP, targetIP, chain string, ipv6 bool) {
	if !ipv6 {
		f.Exec(
			"iptables",
			"-w", "10", // Retry this for 10 seconds, e.g. if something else is holding the lock
			"-W", "100000", // How often to probe the lock in microsecs.
			"-t", "nat", "-A", chain,
			"--destination", serviceIP,
			"-j", "DNAT", "--to-destination", targetIP,
		)
	} else {
		f.Exec(
			"ip6tables",
			"-w", "10", // Retry this for 10 seconds, e.g. if something else is holding the lock
			"-W", "100000", // How often to probe the lock in microsecs.
			"-t", "nat", "-A", chain,
			"-d", serviceIP,
			"-j", "DNAT", "--to-destination", targetIP,
		)
	}
}

<<<<<<< HEAD
func (f *Felix) FlowLogDir() string {
	return path.Join(cwLogDir, f.uniqueName)
=======
func (f *Felix) ProgramNftablesDNAT(serviceIP, targetIP string, chain string, ipv6 bool) {
	// Configure where this DNAT should be applied.
	var hook string
	var prio string
	switch chain {
	case "OUTPUT":
		hook = "output"
		prio = "100"
	case "PREROUTING":
		hook = "prerouting"
		prio = "-100"
	default:
		Expect(true).To(BeFalse(), "DNAT programming not supoorted for chain %s", chain)
	}

	// Create the table if needed.
	if _, err := f.ExecOutput("nft", "list", "table", "inet", "services"); err != nil {
		f.Exec("nft", "create", "table", "inet", "services")
	}

	// Create the base chain if needed.
	if _, err := f.ExecOutput("nft", "list", "chain", "inet", "services", chain); err != nil {
		f.Exec("nft", "add", "chain", "inet", "services", chain, fmt.Sprintf("{ type nat hook %s priority %s; }", hook, prio))
	}

	// Add the DNAT rule.
	ipv := "ip"
	if ipv6 {
		ipv = "ip6"
	}
	f.Exec("nft", "add", "rule", "inet", "services", chain, ipv, "daddr", serviceIP, "counter dnat to", targetIP)
>>>>>>> a91c52b8
}

type BPFIfState struct {
	IfIndex         int
	Workload        bool
	V4Ready         bool
	V6Ready         bool
	IngressPolicyV4 int
	EgressPolicyV4  int
	IngressPolicyV6 int
	EgressPolicyV6  int
}

var bpfIfStateRegexp = regexp.MustCompile(`.*([0-9]+) : \{flags: (.*) name: (.*)}`)

func (f *Felix) BPFIfState(family int) map[string]BPFIfState {
	out, err := f.ExecOutput("calico-bpf", "ifstate", "dump")
	Expect(err).NotTo(HaveOccurred())

	states := make(map[string]BPFIfState)

	lines := strings.Split(out, "\n")
	for _, line := range lines {
		match := bpfIfStateRegexp.FindStringSubmatch(line)
		if len(match) == 0 {
			continue
		}

		name := match[3]
		flags := match[2]
		ifIndex, _ := strconv.Atoi(match[1])

		inPolV4 := -1
		outPolV4 := -1
		inPolV6 := -1
		outPolV6 := -1
		if family == 4 {
			r := regexp.MustCompile(`IngressPolicyV4: (\d+)`)
			m := r.FindStringSubmatch(line)
			inPolV4, _ = strconv.Atoi(m[1])
			r = regexp.MustCompile(`EgressPolicyV4: (\d+)`)
			m = r.FindStringSubmatch(line)
			outPolV4, _ = strconv.Atoi(m[1])
		} else {
			r := regexp.MustCompile(`IngressPolicyV6: (\d+)`)
			m := r.FindStringSubmatch(line)
			inPolV6, _ = strconv.Atoi(m[1])
			r = regexp.MustCompile(`EgressPolicyV6: (\d+)`)
			m = r.FindStringSubmatch(line)
			outPolV6, _ = strconv.Atoi(m[1])
		}

		state := BPFIfState{
			IfIndex:         ifIndex,
			Workload:        strings.Contains(flags, "workload"),
			V4Ready:         strings.Contains(flags, "v4Ready"),
			V6Ready:         strings.Contains(flags, "v6Ready"),
			IngressPolicyV4: inPolV4,
			EgressPolicyV4:  outPolV4,
			IngressPolicyV6: inPolV6,
			EgressPolicyV6:  outPolV6,
		}

		states[name] = state
	}

	return states
}

func (f *Felix) BPFNumContiguousPolProgramsFn(iface string, ingressOrEgress string, family int) func() int {
	return func() int {
		cont, _ := f.BPFNumPolProgramsByName(iface, ingressOrEgress, family)
		return cont
	}
}

func (f *Felix) BPFNumPolProgramsByName(iface string, ingressOrEgress string, family int) (contiguous, total int) {
	entryPointIdx := f.BPFPolEntryPointIdx(iface, ingressOrEgress, family)
	return f.BPFNumPolProgramsByEntryPoint(entryPointIdx)
}

func (f *Felix) BPFPolEntryPointIdx(iface string, ingressOrEgress string, family int) int {
	ifState := f.BPFIfState(family)[iface]
	var entryPointIdx int
	if ingressOrEgress == "ingress" {
		entryPointIdx = ifState.IngressPolicyV4
		if family == 6 {
			entryPointIdx = ifState.IngressPolicyV6
		}
	} else {
		entryPointIdx = ifState.EgressPolicyV4
		if family == 6 {
			entryPointIdx = ifState.EgressPolicyV6
		}
	}
	return entryPointIdx
}

func (f *Felix) BPFNumPolProgramsTotalByEntryPointFn(entryPointIdx int) func() (total int) {
	return func() (total int) {
		_, total = f.BPFNumPolProgramsByEntryPoint(entryPointIdx)
		return
	}
}

func (f *Felix) BPFNumPolProgramsByEntryPoint(entryPointIdx int) (contiguous, total int) {
	gapSeen := false
	for i := 0; i < jump.MaxSubPrograms; i++ {
		k := polprog.SubProgramJumpIdx(entryPointIdx, i, jump.TCMaxEntryPoints)
		out, err := f.ExecOutput(
			"bpftool", "map", "lookup",
			"pinned", "/sys/fs/bpf/tc/globals/cali_jump3",
			"key",
			fmt.Sprintf("%d", k&0xff),
			fmt.Sprintf("%d", (k>>8)&0xff),
			fmt.Sprintf("%d", (k>>16)&0xff),
			fmt.Sprintf("%d", (k>>24)&0xff),
		)
		if err != nil {
			gapSeen = true
		}
		if strings.Contains(out, "value:") {
			total++
			if !gapSeen {
				contiguous++
			}
		} else {
			gapSeen = true
		}
	}
	return
}

func (f *Felix) IPTablesChains(table string) map[string][]string {
	out := map[string][]string{}
	raw, err := f.ExecOutput("iptables-save", "-t", table)
	Expect(err).NotTo(HaveOccurred())
	lines := strings.Split(raw, "\n")
	for _, line := range lines {
		if strings.HasPrefix(line, "#") {
			// Line is a comment, ignore.
			continue
		}
		if strings.HasPrefix(line, ":") {
			// A chain declaration line, for example:
			// :cali-INPUT - [0:0]
			chainName := strings.SplitN(line[1:], " ", 2)[0]
			out[chainName] = []string{}
			continue
		}
		if strings.HasPrefix(line, "-A") {
			// "-A" means "append rule to chain".  For example:
			// -A PREROUTING -m addrtype --dst-type LOCAL -j DOCKER
			chainName := strings.SplitN(line[3:], " ", 2)[0]
			out[chainName] = append(out[chainName], line)
			continue
		}
	}
	return out
}

func (f *Felix) IPTablesChainsFn(table string) func() map[string][]string {
	return func() map[string][]string {
		return f.IPTablesChains(table)
	}
}

func (f *Felix) PromMetric(name string) PrometheusMetric {
	return PrometheusMetric{
		f:    f,
		Name: name,
	}
}

type PrometheusMetric struct {
	f    *Felix
	Name string
}

func (p PrometheusMetric) Raw() (string, error) {
	return metrics.GetFelixMetric(p.f.IP, p.Name)
}

func (p PrometheusMetric) Int() (int, error) {
	raw, err := p.Raw()
	if err != nil {
		return 0, err
	}
	return strconv.Atoi(raw)
}

func (p PrometheusMetric) Float() (float64, error) {
	raw, err := p.Raw()
	if err != nil {
		return 0, err
	}
	return strconv.ParseFloat(raw, 64)
}<|MERGE_RESOLUTION|>--- conflicted
+++ resolved
@@ -185,7 +185,6 @@
 		}
 	}
 
-<<<<<<< HEAD
 	// For FV, tell Felix to write CloudWatch logs to a file instead of to the real
 	// AWS API.  Whether logs are actually generated, at all, still depends on
 	// FELIX_CLOUDWATCHLOGSREPORTERENABLED; tests that want that should call
@@ -205,7 +204,7 @@
 	logDir := path.Join(cwLogDir, uniqueName)
 	Expect(os.MkdirAll(logDir, 0777)).NotTo(HaveOccurred())
 	args = append(args, "-v", logDir+":/var/log/calico/flowlogs")
-=======
+
 	if os.Getenv("FELIX_FV_NFTABLES") == "Enabled" {
 		log.Info("Enabling nftables with env var")
 		envVars["FELIX_NFTABLESMODE"] = "Enabled"
@@ -214,7 +213,6 @@
 	if options.DelayFelixStart {
 		envVars["DELAY_FELIX_START"] = "true"
 	}
->>>>>>> a91c52b8
 
 	for k, v := range options.ExtraEnvVars {
 		envVars[k] = v
@@ -229,10 +227,6 @@
 		envVars["FELIX_PROMETHEUSMETRICSCAFILE"] = filepath.Join(CertDir, "ca.crt")
 		envVars["FELIX_PROMETHEUSMETRICSKEYFILE"] = filepath.Join(CertDir, "server.key")
 		envVars["FELIX_PROMETHEUSMETRICSCERTFILE"] = filepath.Join(CertDir, "server.crt")
-	}
-
-	if options.DelayFelixStart {
-		envVars["DELAY_FELIX_START"] = "true"
 	}
 
 	for k, v := range envVars {
@@ -424,10 +418,10 @@
 	}
 }
 
-<<<<<<< HEAD
 func (f *Felix) FlowLogDir() string {
 	return path.Join(cwLogDir, f.uniqueName)
-=======
+}
+
 func (f *Felix) ProgramNftablesDNAT(serviceIP, targetIP string, chain string, ipv6 bool) {
 	// Configure where this DNAT should be applied.
 	var hook string
@@ -459,7 +453,6 @@
 		ipv = "ip6"
 	}
 	f.Exec("nft", "add", "rule", "inet", "services", chain, ipv, "daddr", serviceIP, "counter dnat to", targetIP)
->>>>>>> a91c52b8
 }
 
 type BPFIfState struct {
