--- conflicted
+++ resolved
@@ -17,17 +17,14 @@
 import (
 	"sort"
 
-	"github.com/projectcalico/calico/felix/iptree"
+	"github.com/projectcalico/calico/felix/ip"
+	"github.com/projectcalico/calico/libcalico-go/lib/set"
 )
 
 func IntersectCIDRs(aStrs []string, bStrs []string) (out []string) {
 	aCIDRs := parseCIDRs(aStrs)
 	bCIDRs := parseCIDRs(bStrs)
 
-<<<<<<< HEAD
-	intersection := iptree.Intersect(aCIDRs, bCIDRs)
-	out = intersection.CoveringCIDRStrings()
-=======
 	intersection := set.NewBoxed[ip.CIDR]()
 
 	for _, a := range aCIDRs {
@@ -59,7 +56,6 @@
 		out = append(out, cidr.String())
 		return set.RemoveItem
 	})
->>>>>>> f4a51c8b
 
 	// Sort the output for determinism both in testing and in rule generation.
 	sort.Strings(out)
@@ -67,10 +63,9 @@
 	return
 }
 
-func parseCIDRs(in []string) (out *iptree.IPTree) {
-	out = iptree.New(4)
+func parseCIDRs(in []string) (out []ip.CIDR) {
 	for _, s := range in {
-		out.AddCIDRString(s)
+		out = append(out, ip.MustParseCIDROrIP(s))
 	}
 	return
 }