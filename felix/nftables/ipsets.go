--- conflicted
+++ resolved
@@ -430,24 +430,7 @@
 				setsChan <- setData{setName: name, err: err}
 				return
 			}
-<<<<<<< HEAD
-			strElems := []string{}
-			for _, e := range elems {
-				if len(e.Key) == 3 {
-					// This is a concatination of IP, protocol and port. Format it back into Felix's internal representation.
-					strElems = append(strElems, fmt.Sprintf("%s,%s:%s", e.Key[0], e.Key[1], e.Key[2]))
-				} else if len(e.Key) == 2 {
-					// This is a net,net pair.
-					strElems = append(strElems, fmt.Sprintf("%s,%s", e.Key[0], e.Key[1]))
-				} else {
-					// This is just an IP address / CIDR.
-					strElems = append(strElems, e.Key[0])
-				}
-			}
-			setsChan <- setData{setName: name, elems: strElems}
-=======
 			setsChan <- setData{setName: name, elems: elems}
->>>>>>> 1c7c8a5b
 		}(setName)
 	}
 
@@ -881,17 +864,13 @@
 		// Convert the string into our ip.CIDR type, which is backed by a struct.  When
 		// pretty-printing, the hash:net ipset type prints IPs with no "/32" or "/128"
 		// suffix.
-<<<<<<< HEAD
-		return ip.MustParseCIDROrIP(member)
+		return simpleMember(ip.MustParseCIDROrIP(member).String())
 	case ipsets.IPSetTypeHashNetNet:
 		cidrs := strings.Split(member, ",")
-		return netNet{
-			cidr1: ip.MustParseCIDROrIP(cidrs[0]),
-			cidr2: ip.MustParseCIDROrIP(cidrs[1]),
-		}
-=======
-		return simpleMember(ip.MustParseCIDROrIP(member).String())
->>>>>>> 1c7c8a5b
+		return &netNet{
+			net1: ip.MustParseCIDROrIP(cidrs[0]),
+			net2: ip.MustParseCIDROrIP(cidrs[1]),
+		}
 	case ipsets.IPSetTypeBitmapPort:
 		// Trim the family if it exists
 		if member[0] == 'v' {
@@ -906,50 +885,6 @@
 	return nil
 }
 
-<<<<<<< HEAD
-type netNet struct {
-	cidr1, cidr2 ip.CIDR
-}
-
-func (nn netNet) String() string {
-	// nftables doesn't support interval types (CIDRs) on concatenation sets, and thus we
-	// can only represent the set as a concatenation of IP addresses. Conveniently, the only
-	// current use of this type is for WorkloadEndpoint IP addresses which are always /32 or /128.
-	if nn.cidr1.Version() == 4 && nn.cidr1.Prefix() != 32 || nn.cidr1.Version() == 6 && nn.cidr1.Prefix() != 128 {
-		log.WithField("cidr", nn.cidr1).Panic("Unexpected CIDR prefix")
-	}
-	if nn.cidr2.Version() == 4 && nn.cidr2.Prefix() != 32 || nn.cidr2.Version() == 6 && nn.cidr2.Prefix() != 128 {
-		log.WithField("cidr", nn.cidr2).Panic("Unexpected CIDR prefix")
-	}
-	return nn.cidr1.Addr().String() + " . " + nn.cidr2.Addr().String()
-}
-
-// v4NFTIPPort is a struct that represents an IPv4 address, protocol and port for IPv4, and implements
-// the ipsets.IPSetMember interface.
-type v4NFTIPPort struct {
-	IP       ip.V4Addr
-	Port     uint16
-	Protocol string
-}
-
-func (p v4NFTIPPort) String() string {
-	return fmt.Sprintf("%s . %s . %d", p.IP.String(), p.Protocol, p.Port)
-}
-
-// v6NFTIPPort is a struct that represents an IPv6 address, protocol and port for IPv6, and implements
-// the ipsets.IPSetMember interface.
-type v6NFTIPPort struct {
-	IP       ip.V6Addr
-	Port     uint16
-	Protocol string
-}
-
-func (p v6NFTIPPort) String() string {
-	return fmt.Sprintf("%s . %s . %d", p.IP.String(), p.Protocol, p.Port)
-}
-
-=======
->>>>>>> 1c7c8a5b
 // setType returns the nftables type to use for the given IPSetType and IP version.
 func setType(t ipsets.IPSetType, ipVersion int) string {
 	switch t {
