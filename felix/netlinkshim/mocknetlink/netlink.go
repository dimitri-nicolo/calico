--- conflicted
+++ resolved
@@ -46,14 +46,11 @@
 				Table:    253,
 			},
 		},
-<<<<<<< HEAD
 		SetStrictCheckErr: SimulatedError,
-=======
 		// Use a single global mutex.  This works around an issue in the wireguard tests, which use multiple
 		// mock dataplanes to hand to different parts of the code under test.  That led to concurrency bugs
 		// where one dataplane modified another dataplane's object without holding the right lock.
 		mutex: &globalMutex,
->>>>>>> 84dc2488
 	}
 	dp.ResetDeltas()
 	dp.AddIface(1, "lo", true, true)
