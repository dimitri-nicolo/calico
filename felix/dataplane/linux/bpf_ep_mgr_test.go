--- conflicted
+++ resolved
@@ -448,12 +448,9 @@
 		}
 		ruleRenderer = rules.NewRenderer(rrConfigNormal)
 		filterTableV4 = newMockTable("filter")
-<<<<<<< HEAD
 		lookupsCache = calc.NewLookupsCache()
 		actionOnDrop = "DROP"
 		enableTcpStats = false
-=======
->>>>>>> 1eb02dfc
 		filterTableV6 = newMockTable("filter")
 	})
 
@@ -785,7 +782,6 @@
 			Expect(dp.programAttached("eth20:ingress")).To(BeTrue())
 			Expect(dp.programAttached("eth20:egress")).To(BeTrue())
 			Expect(dp.programAttached("eth20:xdp")).To(BeFalse())
-
 		})
 
 		It("should add host ifaces to iface tree", func() {
