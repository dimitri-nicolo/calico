--- conflicted
+++ resolved
@@ -405,13 +405,10 @@
 			nil,
 			logutils.NewSummarizer("test"),
 			&environment.FakeFeatureDetector{},
-<<<<<<< HEAD
 			lookupsCache,
 			actionOnDrop,
 			enableTcpStats,
-=======
 			nil,
->>>>>>> 8029b9fc
 		)
 		Expect(err).NotTo(HaveOccurred())
 		bpfEpMgr.Features = environment.NewFeatureDetector(nil).GetFeatures()
