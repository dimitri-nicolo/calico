--- conflicted
+++ resolved
@@ -335,16 +335,11 @@
 		commonMaps           *bpfmap.CommonMaps
 		rrConfigNormal       rules.Config
 		ruleRenderer         rules.RuleRenderer
-<<<<<<< HEAD
-		filterTableV4        IptablesTable
 		lookupsCache         *calc.LookupsCache
 		actionOnDrop         string
 		enableTcpStats       bool
-		filterTableV6        IptablesTable
-=======
 		filterTableV4        Table
 		filterTableV6        Table
->>>>>>> a91c52b8
 		ifStateMap           *mock.Map
 		countersMap          *mock.Map
 		jumpMap              *mock.Map
