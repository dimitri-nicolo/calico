--- conflicted
+++ resolved
@@ -201,24 +201,19 @@
 )
 
 type bpfInterfaceState struct {
-<<<<<<< HEAD
 	policyIdx                 [hook.Count]int
 	filterIdx                 [hook.Count]int
 	isReady                   bool
 	programmedAsEgressGateway bool
 	programmedAsEgressClient  bool
-=======
-	policyIdx [hook.Count]int
-	filterIdx [hook.Count]int
-	readiness ifaceReadiness
-	qdisc     qDiscInfo
+	readiness                 ifaceReadiness
+	qdisc                     qDiscInfo
 }
 
 type qDiscInfo struct {
 	valid  bool
 	prio   int
 	handle int
->>>>>>> 03b78052
 }
 
 type ctlbWorkaroundMode int
@@ -1835,7 +1830,6 @@
 	ap.PolicyIdx4 = policyIdx
 	ap.LogFilterIdx = filterIdx
 
-<<<<<<< HEAD
 	ap.EnableTCPStats = m.enableTcpStats
 	ap.EGWVxlanPort = m.egwVxlanPort
 	ap.EgressIPEnabled = m.egIPEnabled
@@ -1852,9 +1846,6 @@
 		ap.ForceReattach = true
 	}
 
-	ap.Log().Debug("Ensure program attached...")
-	err := m.dp.ensureProgramAttached(ap)
-=======
 	return ap
 }
 
@@ -1891,7 +1882,6 @@
 
 func (m *bpfEndpointManager) wepAttachProgram(ap *tc.AttachPoint) (bpf.AttachResult, error) {
 	res, err := m.dp.ensureProgramAttached(ap)
->>>>>>> 03b78052
 	if err != nil {
 		return nil, err
 	}
@@ -2845,7 +2835,7 @@
 	for _, ipFamily := range ipVersions {
 		progName := policyProgramName(ap.IfaceName(), polDir, ipFamily)
 
-		var opts []polprog.Option
+		opts := []polprog.Option{polprog.WithActionDropOverride(m.actionOnDrop)}
 		if apj, ok := ap.(attachPointWithPolicyJumps); ok {
 			allow := apj.PolicyAllowJumpIdx(int(ipFamily))
 			if allow == -1 {
@@ -2944,10 +2934,6 @@
 func (m *bpfEndpointManager) doUpdatePolicyProgram(hk hook.Hook, progName string, jmp int, rules polprog.Rules,
 	ipFamily proto.IPVersion, opts ...polprog.Option) (asm.Insns, error) {
 
-<<<<<<< HEAD
-	opts := []polprog.Option{polprog.WithActionDropOverride(m.actionOnDrop)}
-=======
->>>>>>> 03b78052
 	if m.bpfPolicyDebugEnabled {
 		opts = append(opts, polprog.WithPolicyDebugEnabled())
 	}
