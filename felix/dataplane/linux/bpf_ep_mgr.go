//go:build !windows

// Copyright (c) 2020-2025 Tigera, Inc. All rights reserved.
//
// Licensed under the Apache License, Version 2.0 (the "License");
// you may not use this file except in compliance with the License.
// You may obtain a copy of the License at
//
//     http://www.apache.org/licenses/LICENSE-2.0
//
// Unless required by applicable law or agreed to in writing, software
// distributed under the License is distributed on an "AS IS" BASIS,
// WITHOUT WARRANTIES OR CONDITIONS OF ANY KIND, either express or implied.
// See the License for the specific language governing permissions and
// limitations under the License.

package intdataplane

import (
	"bytes"
	"context"
	"encoding/binary"
	"encoding/json"
	"errors"
	"fmt"
	"net"
	"os"
	"os/exec"
	"path"
	"reflect"
	"regexp"
	"runtime"
	"sort"
	"strconv"
	"strings"
	"sync"
	"syscall"
	"time"

	"github.com/prometheus/client_golang/prometheus"
	log "github.com/sirupsen/logrus"
	apiv3 "github.com/tigera/api/pkg/apis/projectcalico/v3"
	"github.com/tigera/api/pkg/lib/numorstring"
	"github.com/vishvananda/netlink"
	"golang.org/x/sync/semaphore"
	"golang.org/x/sys/unix"

	"github.com/projectcalico/calico/felix/bpf"
	bpfarp "github.com/projectcalico/calico/felix/bpf/arp"
	"github.com/projectcalico/calico/felix/bpf/asm"
	"github.com/projectcalico/calico/felix/bpf/bpfdefs"
	"github.com/projectcalico/calico/felix/bpf/bpfmap"
	"github.com/projectcalico/calico/felix/bpf/counters"
	"github.com/projectcalico/calico/felix/bpf/filter"
	"github.com/projectcalico/calico/felix/bpf/hook"
	"github.com/projectcalico/calico/felix/bpf/ifstate"
	"github.com/projectcalico/calico/felix/bpf/jump"
	"github.com/projectcalico/calico/felix/bpf/legacy"
	"github.com/projectcalico/calico/felix/bpf/libbpf"
	"github.com/projectcalico/calico/felix/bpf/maps"
	"github.com/projectcalico/calico/felix/bpf/polprog"
	"github.com/projectcalico/calico/felix/bpf/tc"
	tcdefs "github.com/projectcalico/calico/felix/bpf/tc/defs"
	"github.com/projectcalico/calico/felix/bpf/xdp"
	"github.com/projectcalico/calico/felix/cachingmap"
	"github.com/projectcalico/calico/felix/calc"
	"github.com/projectcalico/calico/felix/dataplane/linux/dataplanedefs"
	"github.com/projectcalico/calico/felix/environment"
	"github.com/projectcalico/calico/felix/ethtool"
	"github.com/projectcalico/calico/felix/generictables"
	"github.com/projectcalico/calico/felix/idalloc"
	"github.com/projectcalico/calico/felix/ifacemonitor"
	"github.com/projectcalico/calico/felix/ip"
	"github.com/projectcalico/calico/felix/ipsets"
	"github.com/projectcalico/calico/felix/logutils"
	"github.com/projectcalico/calico/felix/proto"
	"github.com/projectcalico/calico/felix/routetable"
	"github.com/projectcalico/calico/felix/rules"
	"github.com/projectcalico/calico/libcalico-go/lib/backend/model"
	"github.com/projectcalico/calico/libcalico-go/lib/health"
	logutilslc "github.com/projectcalico/calico/libcalico-go/lib/logutils"
	"github.com/projectcalico/calico/libcalico-go/lib/set"
)

const (
	bpfEPManagerHealthName = "BPFEndpointManager"
)

var (
	bpfEndpointsGauge = prometheus.NewGauge(prometheus.GaugeOpts{
		Name: "felix_bpf_dataplane_endpoints",
		Help: "Number of BPF endpoints managed in the dataplane.",
	})
	bpfDirtyEndpointsGauge = prometheus.NewGauge(prometheus.GaugeOpts{
		Name: "felix_bpf_dirty_dataplane_endpoints",
		Help: "Number of BPF endpoints managed in the dataplane that are left dirty after a failure.",
	})
	bpfHappyEndpointsGauge = prometheus.NewGauge(prometheus.GaugeOpts{
		Name: "felix_bpf_happy_dataplane_endpoints",
		Help: "Number of BPF endpoints that are successfully programmed.",
	})
	errApplyingPolicy = errors.New("error applying policy")
)

var (
	jumpMapV4PolicyKey = make([]byte, 4)
	jumpMapV6PolicyKey = make([]byte, 4)
)

type XDPMode int

const (
	XDPModeAll XDPMode = iota
	XDPModeOnly
	XDPModeNone
)

func init() {
	prometheus.MustRegister(bpfEndpointsGauge)
	prometheus.MustRegister(bpfDirtyEndpointsGauge)
	prometheus.MustRegister(bpfHappyEndpointsGauge)

	binary.LittleEndian.PutUint32(jumpMapV4PolicyKey, uint32(tcdefs.ProgIndexPolicy))
	binary.LittleEndian.PutUint32(jumpMapV6PolicyKey, uint32(tcdefs.ProgIndexPolicy))
}

type IfaceType int32

const (
	IfaceTypeData IfaceType = iota
	IfaceTypeWireguard
	IfaceTypeIPIP
	IfaceTypeVXLAN
	IfaceTypeL3
	IfaceTypeBond
	IfaceTypeBondSlave
	IfaceTypeUnknown
)

type attachPoint interface {
	IfaceName() string
	HookName() hook.Hook
	IsAttached() (bool, error)
	AttachProgram() (bpf.AttachResult, error)
	DetachProgram() error
	Log() *log.Entry
	LogVal() string
	PolicyJmp(proto.IPVersion) int
}

type attachPointWithPolicyJumps interface {
	attachPoint
	PolicyAllowJumpIdx(int) int
	PolicyDenyJumpIdx(int) int
}

type fileDescriptor interface {
	FD() uint32
	Close() error
}

type bpfDataplane interface {
	ensureStarted()
	ensureProgramAttached(attachPoint) (qDiscInfo, error)
	ensureProgramLoaded(ap attachPoint, ipFamily proto.IPVersion) error
	ensureNoProgram(attachPoint) error
	ensureQdisc(iface string) (bool, error)
	ensureBPFDevices() error
	updatePolicyProgram(rules polprog.Rules, polDir string, ap attachPoint, ipFamily proto.IPVersion) error
	removePolicyProgram(ap attachPoint, ipFamily proto.IPVersion) error
	setAcceptLocal(iface string, val bool) error
	setRPFilter(iface string, val int) error
	setRoute(ip.CIDR)
	delRoute(ip.CIDR)
	ruleMatchID(dir rules.RuleDir, action string, owner rules.RuleOwnerType, idx int, name string) polprog.RuleMatchID
	loadDefaultPolicies() error
	loadTCLogFilter(ap *tc.AttachPoint) (fileDescriptor, int, error)
	interfaceByIndex(int) (*net.Interface, error)
	queryClassifier(int, int, int, bool) (int, error)
	getIfaceLink(string) (netlink.Link, error)
}

type hasLoadPolicyProgram interface {
	loadPolicyProgram(
		progName string,
		ipFamily proto.IPVersion,
		rules polprog.Rules,
		staticProgsMap maps.Map,
		polProgsMap maps.Map,
		opts ...polprog.Option,
	) ([]fileDescriptor, []asm.Insns, error)
}

type bpfInterface struct {
	// info contains the information about the interface sent to us from external sources. For example,
	// the ID of the controlling workload interface and our current expectation of its "oper state".
	// When the info changes, we mark the interface dirty and refresh its dataplane state.
	info bpfInterfaceInfo
	// dpState contains the dataplane state that we've derived locally.  It caches the result of updating
	// the interface (so changes to dpState don't cause the interface to be marked dirty).
	dpState bpfInterfaceState
}

func (i *bpfInterfaceState) clearJumps() {
	i.v4.clearJumps()
	i.v6.clearJumps()
	i.filterIdx = [hook.Count]int{-1, -1, -1}
}

var zeroIface bpfInterface = func() bpfInterface {
	var i bpfInterface
	i.dpState.clearJumps()
	return i
}()

type bpfIfaceNode struct {
	name        string
	index       int
	masterIndex int
	parentIface *bpfIfaceNode
	children    map[int]*bpfIfaceNode
}

type bpfIfaceTrees map[int]*bpfIfaceNode

type bpfInterfaceInfo struct {
	ifIndex       int
	isUP          bool
	endpointID    *proto.WorkloadEndpointID
	ifaceType     IfaceType
	masterIfIndex int
}

func (i bpfInterfaceInfo) ifaceIsUp() bool {
	return i.isUP
}

type ifaceReadiness int

const (
	ifaceNotReady ifaceReadiness = iota
	ifaceIsReady
	// We know it was ready at some point in time and we
	// assume it still is, but we need to reassure ourselves.
	ifaceIsReadyNotAssured
)

type bpfInterfaceState struct {
	v4                        bpfInterfaceJumpIndices
	v6                        bpfInterfaceJumpIndices
	filterIdx                 [hook.Count]int
	programmedAsEgressGateway bool
	programmedAsEgressClient  bool
	v4Readiness               ifaceReadiness
	v6Readiness               ifaceReadiness
	qdisc                     qDiscInfo
}

type bpfInterfaceJumpIndices struct {
	policyIdx [hook.Count]int
}

func (d *bpfInterfaceJumpIndices) clearJumps() {
	d.policyIdx = [hook.Count]int{-1, -1, -1}
}

type qDiscInfo struct {
	valid  bool
	prio   int
	handle int
}

type hostNetworkedNATMode int

const (
	hostNetworkedNATDisabled = iota
	hostNetworkedNATEnabled
	hostNetworkedNATUDPOnly
)

type bpfEndpointManager struct {
	initAttaches      map[string]bpf.EPAttachInfo
	initUnknownIfaces set.Set[string]

	// Main store of information about interfaces; indexed on interface name.
	ifacesLock  sync.Mutex
	nameToIface map[string]bpfInterface

	allWEPs        map[proto.WorkloadEndpointID]*proto.WorkloadEndpoint
	happyWEPs      map[proto.WorkloadEndpointID]*proto.WorkloadEndpoint
	happyWEPsDirty bool
	policies       map[proto.PolicyID]*proto.Policy
	profiles       map[proto.ProfileID]*proto.Profile

	// Indexes
	policiesToWorkloads map[proto.PolicyID]set.Set[any]  /* FIXME proto.WorkloadEndpointID or string (for a HEP) */
	profilesToWorkloads map[proto.ProfileID]set.Set[any] /* FIXME proto.WorkloadEndpointID or string (for a HEP) */

	dirtyIfaceNames set.Set[string]

	logFilters              map[string]string
	bpfLogLevel             string
	hostname                string
	fibLookupEnabled        bool
	dataIfaceRegex          *regexp.Regexp
	l3IfaceRegex            *regexp.Regexp
	workloadIfaceRegex      *regexp.Regexp
	epToHostAction          string
	vxlanMTU                int
	vxlanPort               uint16
	wgPort                  uint16
	wg6Port                 uint16
	dsrEnabled              bool
	dsrOptoutCidrs          bool
	bpfExtToServiceConnmark int
	psnatPorts              numorstring.Port
	commonMaps              *bpfmap.CommonMaps
	ifStateMap              *cachingmap.CachingMap[ifstate.Key, ifstate.Value]
	removeOldJumps          bool
	legacyCleanUp           bool
	hostIfaceTrees          bpfIfaceTrees

	jumpMapAlloc     *jumpMapAlloc
	xdpJumpMapAlloc  *jumpMapAlloc
	policyDefaultObj *libbpf.Obj
	policyTcAllowFD  bpf.ProgFD
	policyTcDenyFD   bpf.ProgFD

	ruleRenderer bpfAllowChainRenderer

	startupOnce   sync.Once
	copyDeltaOnce sync.Once

	// onStillAlive is called from loops to reset the watchdog.
	onStillAlive func()

	loadPolicyProgramFn func(
		progName string,
		ipFamily proto.IPVersion,
		rules polprog.Rules,
		staticProgsMap maps.Map,
		polProgsMap maps.Map,
		opts ...polprog.Option,
	) ([]fileDescriptor, []asm.Insns, error)
	updatePolicyProgramFn func(rules polprog.Rules, polDir string, ap attachPoint, ipFamily proto.IPVersion) error

	// HEP processing.
	hostIfaceToEpMap     map[string]proto.HostEndpoint
	wildcardHostEndpoint proto.HostEndpoint
	wildcardExists       bool

	// UT-able BPF dataplane interface.
	dp bpfDataplane

	opReporter logutils.OpRecorder

	// XDP
	xdpModes []bpf.XDPMode

	// IPv6 Support
	ipv6Enabled bool

	// Detected features
	features *environment.Features

	// RPF mode
	rpfEnforceOption string

	// BPF Disable GRO ifaces map
	bpfDisableGROForIfaces *regexp.Regexp

	// Service routes
	hostNetworkedNATMode hostNetworkedNATMode

	bpfPolicyDebugEnabled bool
	bpfRedirectToPeer     string

	routeTableV4     *routetable.ClassView
	routeTableV6     *routetable.ClassView
	services         map[serviceKey][]ip.CIDR
	dirtyServices    set.Set[serviceKey]
	natExcludedCIDRs *ip.CIDRTrie
	profiling        string

	// Maps for policy rule counters
	polNameToMatchIDs map[string]set.Set[polprog.RuleMatchID]
	dirtyRules        set.Set[polprog.RuleMatchID]

	natInIdx    int
	natOutIdx   int
	bpfIfaceMTU int

	// CaliEnt features below

	enableTcpStats       bool
	lookupsCache         *calc.LookupsCache
	actionOnDrop         string
	egIPEnabled          bool
	egwVxlanPort         uint16
	v4                   *bpfEndpointManagerDataplane
	v6                   *bpfEndpointManagerDataplane
	healthAggregator     *health.HealthAggregator
	updateRateLimitedLog *logutilslc.RateLimitedLogger
	dnsInlineProcessing  bool
}

type bpfEndpointManagerDataplane struct {
	*bpfmap.IPMaps
	ipFamily proto.IPVersion
	hostIP   net.IP
	mgr      *bpfEndpointManager

	ifaceToIpMap map[string]net.IP

	// IP of the tunnel / overlay device
	tunnelIP            net.IP
	iptablesFilterTable Table
	ipSetIDAlloc        *idalloc.IDAllocator
}

type serviceKey struct {
	name      string
	namespace string
}

type bpfAllowChainRenderer interface {
	WorkloadInterfaceAllowChains(endpoints map[proto.WorkloadEndpointID]*proto.WorkloadEndpoint) []*generictables.Chain
}

type ManagerWithHEPUpdate interface {
	Manager
	OnHEPUpdate(hostIfaceToEpMap map[string]proto.HostEndpoint)
	GetIfaceQDiscInfo(ifaceName string) (bool, int, int)
}

func NewTestEpMgr(
	config *Config,
	bpfmaps *bpfmap.Maps,
	workloadIfaceRegex *regexp.Regexp,
) (ManagerWithHEPUpdate, error) {
	return newBPFEndpointManager(nil, config, bpfmaps, true, workloadIfaceRegex, idalloc.New(), idalloc.New(),
		rules.NewRenderer(rules.Config{
			BPFEnabled:             true,
			IPIPEnabled:            true,
			IPIPTunnelAddress:      nil,
			IPSetConfigV4:          ipsets.NewIPVersionConfig(ipsets.IPFamilyV4, "cali", nil, nil),
			IPSetConfigV6:          ipsets.NewIPVersionConfig(ipsets.IPFamilyV6, "cali", nil, nil),
			MarkAccept:             0x8,
			MarkPass:               0x10,
			MarkScratch0:           0x20,
			MarkScratch1:           0x40,
			MarkEndpoint:           0xff00,
			MarkNonCaliEndpoint:    0x0100,
			KubeIPVSSupportEnabled: true,
			WorkloadIfacePrefixes:  []string{"cali", "tap"},
			VXLANPort:              4789,
			VXLANVNI:               4096,

			MarkDrop: 0x80,
		}),
		generictables.NewNoopTable(),
		generictables.NewNoopTable(),
		nil,
		logutils.NewSummarizer("test"),
		&routetable.DummyTable{},
		&routetable.DummyTable{},

		// EE args
		calc.NewLookupsCache(),
		"DROP",
		false,
		nil,
		nil,
		1500,
	)
}

func newBPFEndpointManager(
	dp bpfDataplane,
	config *Config,
	bpfmaps *bpfmap.Maps,
	fibLookupEnabled bool,
	workloadIfaceRegex *regexp.Regexp,
	ipSetIDAllocV4 *idalloc.IDAllocator,
	ipSetIDAllocV6 *idalloc.IDAllocator,
	iptablesRuleRenderer bpfAllowChainRenderer,
	iptablesFilterTableV4 Table,
	iptablesFilterTableV6 Table,
	livenessCallback func(),
	opReporter logutils.OpRecorder,
	mainRouteTableV4 routetable.Interface,
	mainRouteTableV6 routetable.Interface,

	// CaliEnt args below

	lookupsCache *calc.LookupsCache,
	actionOnDrop string,
	enableTcpStats bool,
	healthAggregator *health.HealthAggregator,
	dataplanefeatures *environment.Features,
	bpfIfaceMTU int,
) (*bpfEndpointManager, error) {
	if livenessCallback == nil {
		livenessCallback = func() {}
	}

	switch actionOnDrop {
	case "ACCEPT", "LOGandACCEPT":
		actionOnDrop = "allow"
	case "DROP", "LOGandDROP":
		actionOnDrop = "deny"
	}
	m := &bpfEndpointManager{
		initUnknownIfaces:       set.New[string](),
		dp:                      dp,
		allWEPs:                 map[proto.WorkloadEndpointID]*proto.WorkloadEndpoint{},
		happyWEPs:               map[proto.WorkloadEndpointID]*proto.WorkloadEndpoint{},
		happyWEPsDirty:          true,
		policies:                map[proto.PolicyID]*proto.Policy{},
		profiles:                map[proto.ProfileID]*proto.Profile{},
		nameToIface:             map[string]bpfInterface{},
		policiesToWorkloads:     map[proto.PolicyID]set.Set[any]{},
		profilesToWorkloads:     map[proto.ProfileID]set.Set[any]{},
		dirtyIfaceNames:         set.New[string](),
		hostIfaceTrees:          make(bpfIfaceTrees),
		bpfLogLevel:             config.BPFLogLevel,
		logFilters:              config.BPFLogFilters,
		hostname:                config.Hostname,
		fibLookupEnabled:        fibLookupEnabled,
		l3IfaceRegex:            config.BPFL3IfacePattern,
		workloadIfaceRegex:      workloadIfaceRegex,
		epToHostAction:          config.RulesConfig.EndpointToHostAction,
		vxlanMTU:                config.VXLANMTU,
		vxlanPort:               uint16(config.VXLANPort),
		wgPort:                  uint16(config.Wireguard.ListeningPort),
		wg6Port:                 uint16(config.Wireguard.ListeningPortV6),
		dsrEnabled:              config.BPFNodePortDSREnabled,
		dsrOptoutCidrs:          len(config.BPFDSROptoutCIDRs) > 0,
		bpfExtToServiceConnmark: config.BPFExtToServiceConnmark,
		psnatPorts:              config.BPFPSNATPorts,
		commonMaps:              bpfmaps.CommonMaps,
		ifStateMap: cachingmap.New[ifstate.Key, ifstate.Value](ifstate.MapParams.Name,
			maps.NewTypedMap[ifstate.Key, ifstate.Value](
				bpfmaps.CommonMaps.IfStateMap.(maps.MapWithExistsCheck), ifstate.KeyFromBytes, ifstate.ValueFromBytes,
			)),

		// Note: the allocators only allocate a fraction of the map, the
		// rest is reserved for sub-programs generated if a single program
		// would be too large.
		jumpMapAlloc:     newJumpMapAlloc(jump.TCMaxEntryPoints),
		xdpJumpMapAlloc:  newJumpMapAlloc(jump.XDPMaxEntryPoints),
		ruleRenderer:     iptablesRuleRenderer,
		onStillAlive:     livenessCallback,
		lookupsCache:     lookupsCache,
		hostIfaceToEpMap: map[string]proto.HostEndpoint{},
		opReporter:       opReporter,
		actionOnDrop:     actionOnDrop,
		enableTcpStats:   enableTcpStats,
		// ipv6Enabled Should be set to config.Ipv6Enabled, but for now it is better
		// to set it to BPFIpv6Enabled which is a dedicated flag for development of IPv6.
		// TODO: set ipv6Enabled to config.Ipv6Enabled when IPv6 support is complete
		ipv6Enabled:            config.BPFIpv6Enabled,
		rpfEnforceOption:       config.BPFEnforceRPF,
		bpfDisableGROForIfaces: config.BPFDisableGROForIfaces,
		bpfPolicyDebugEnabled:  config.BPFPolicyDebugEnabled,
		egwVxlanPort:           uint16(config.EgressIPVXLANPort),
		egIPEnabled:            config.EgressIPEnabled,
		bpfRedirectToPeer:      config.BPFRedirectToPeer,
		polNameToMatchIDs:      map[string]set.Set[polprog.RuleMatchID]{},
		dirtyRules:             set.New[polprog.RuleMatchID](),

		healthAggregator: healthAggregator,
		features:         dataplanefeatures,
		profiling:        config.BPFProfiling,
	}

	specialInterfaces := []string{"egress.calico"}
	if config.RulesConfig.IPIPEnabled {
		specialInterfaces = append(specialInterfaces, dataplanedefs.IPIPIfaceName)
	}
	if config.RulesConfig.VXLANEnabled {
		specialInterfaces = append(specialInterfaces, dataplanedefs.VXLANIfaceNameV4)
	}
	if config.RulesConfig.VXLANEnabledV6 {
		specialInterfaces = append(specialInterfaces, dataplanedefs.VXLANIfaceNameV6)
	}
	if config.RulesConfig.WireguardEnabled {
		specialInterfaces = append(specialInterfaces, config.RulesConfig.WireguardInterfaceName)
	}
	if config.RulesConfig.WireguardEnabledV6 {
		specialInterfaces = append(specialInterfaces, config.RulesConfig.WireguardInterfaceNameV6)
	}

	for i, d := range specialInterfaces {
		specialInterfaces[i] = "^" + regexp.QuoteMeta(d) + "$"
	}
	exp := "(" + config.BPFDataIfacePattern.String() + "|" + strings.Join(specialInterfaces, "|") + ")"

	log.WithField("dataIfaceRegex", exp).Debug("final dataIfaceRegex")
	m.dataIfaceRegex = regexp.MustCompile(exp)

	if healthAggregator != nil {
		healthAggregator.RegisterReporter(bpfEPManagerHealthName, &health.HealthReport{
			Ready: true,
			Live:  false,
		}, 0)
		healthAggregator.Report(bpfEPManagerHealthName, &health.HealthReport{
			Ready:  false,
			Detail: "Not yet synced.",
		})
	}

	m.updateRateLimitedLog = logutilslc.NewRateLimitedLogger(
		logutilslc.OptInterval(30*time.Second),
		logutilslc.OptBurst(10),
	)

	m.dnsInlineProcessing = config.BPFDNSPolicyMode == apiv3.BPFDNSPolicyModeInline

	// Calculate allowed XDP attachment modes.  Note, in BPF mode untracked ingress policy is
	// _only_ implemented by XDP, so we _should_ fall back to XDPGeneric if necessary in order
	// to preserve the semantics of untracked ingress policy.  (Therefore we are also saying
	// here that the GenericXDPEnabled config setting, like XDPEnabled, is only relevant when
	// BPFEnabled is false.)
	m.xdpModes = []bpf.XDPMode{
		bpf.XDPOffload,
		bpf.XDPDriver,
		bpf.XDPGeneric,
	}

	// Clean all the files under /var/run/calico/bpf/prog to remove any information from the
	// previous execution of the bpf dataplane, and make sure the directory exists.
	bpf.CleanAttachedProgDir()

	// Normally this endpoint manager uses its own dataplane implementation, but we have an
	// indirection here so that UT can simulate the dataplane and test how it's called.
	if m.dp == nil {
		m.dp = m
	}

	if config.BPFConnTimeLB == string(apiv3.BPFConnectTimeLBTCP) {
		m.hostNetworkedNATMode = hostNetworkedNATUDPOnly
	} else if config.BPFHostNetworkedNAT == string(apiv3.BPFHostNetworkedNATEnabled) {
		m.hostNetworkedNATMode = hostNetworkedNATEnabled
	}

	m.v4 = newBPFEndpointManagerDataplane(proto.IPVersion_IPV4, bpfmaps.V4, iptablesFilterTableV4, ipSetIDAllocV4, m)

	if m.ipv6Enabled {
		m.v6 = newBPFEndpointManagerDataplane(proto.IPVersion_IPV6, bpfmaps.V6, iptablesFilterTableV6, ipSetIDAllocV6, m)
	}

	if m.hostNetworkedNATMode != hostNetworkedNATDisabled {
		log.Infof("HostNetworkedNATMode is %d", m.hostNetworkedNATMode)
		m.routeTableV4 = routetable.NewClassView(routetable.RouteClassBPFSpecial, mainRouteTableV4)
		m.routeTableV6 = routetable.NewClassView(routetable.RouteClassBPFSpecial, mainRouteTableV6)
		m.services = make(map[serviceKey][]ip.CIDR)
		m.dirtyServices = set.New[serviceKey]()
		m.natExcludedCIDRs = ip.NewCIDRTrie()

		excludeCIDRsMatch := 1

		for _, c := range config.BPFExcludeCIDRsFromNAT {
			cidr, err := ip.CIDRFromString(c)
			if err != nil {
				log.WithError(err).Warnf("Bad %s CIDR to exclude from NAT", c)
			}

			if (cidr.Version() == 6) != m.ipv6Enabled {
				continue
			}

			m.natExcludedCIDRs.Update(cidr, &excludeCIDRsMatch)
		}

		// Anything else would prevent packets being accepted from the special
		// service veth. It does not create a security hole since BPF does the RPF
		// on its own.
		if m.v4 != nil {
			if err := m.dp.setRPFilter("all", 0); err != nil {
				return nil, fmt.Errorf("setting rp_filter for all: %w", err)
			}
		}

		m.bpfIfaceMTU = bpfIfaceMTU
		if err := m.dp.ensureBPFDevices(); err != nil {
			return nil, fmt.Errorf("ensure BPF devices: %w", err)
		} else {
			log.Infof("Created %s:%s veth pair.", dataplanedefs.BPFInDev, dataplanedefs.BPFOutDev)
		}
	}

	if m.bpfPolicyDebugEnabled {
		err := m.commonMaps.RuleCountersMap.Iter(func(k, v []byte) maps.IteratorAction {
			return maps.IterDelete
		})
		if err != nil {
			log.WithError(err).Warn("Failed to iterate over policy counters map")
		}
	}

	// If not running in test
	if m.dp == m {
		// Repin jump maps to a different path so that existing programs keep working
		// as if nothing has changed. We keep those maps as long as we have dirty
		// devices.
		//
		// Since we are restarting, we reload programs for all the devices, the
		// generic sets and the preables and then we can just remove the old maps.
		// We never copy from the old maps to the new ones.
		if err := m.repinJumpMaps(); err != nil {
			return nil, err
		}
		m.removeOldJumps = true
		// Make sure that we eventually clean up after previous versions.
		m.legacyCleanUp = true
	}

	m.updatePolicyProgramFn = m.dp.updatePolicyProgram

	if x, ok := m.dp.(hasLoadPolicyProgram); ok {
		m.loadPolicyProgramFn = x.loadPolicyProgram
		m.updatePolicyProgramFn = m.updatePolicyProgram
	}

	return m, nil
}

func newBPFEndpointManagerDataplane(
	ipFamily proto.IPVersion,
	ipMaps *bpfmap.IPMaps,
	iptablesFilterTable Table,
	ipSetIDAlloc *idalloc.IDAllocator,
	epMgr *bpfEndpointManager,
) *bpfEndpointManagerDataplane {
	return &bpfEndpointManagerDataplane{
		ipFamily:            ipFamily,
		ifaceToIpMap:        map[string]net.IP{},
		mgr:                 epMgr,
		IPMaps:              ipMaps,
		iptablesFilterTable: iptablesFilterTable,
		ipSetIDAlloc:        ipSetIDAlloc,
	}
}

var _ hasLoadPolicyProgram = (*bpfEndpointManager)(nil)

func (m *bpfEndpointManager) repinJumpMaps() error {
	oldBase := path.Join(bpfdefs.GlobalPinDir, "old_jumps")
	err := os.Mkdir(oldBase, 0o700)
	if err != nil && !os.IsExist(err) {
		return fmt.Errorf("cannot create %s: %w", oldBase, err)
	}

	tmp, err := os.MkdirTemp(oldBase, "")
	if err != nil && !os.IsExist(err) {
		return fmt.Errorf("cannot create temp dir in %s: %w", oldBase, err)
	}

	mps := []maps.Map{
		m.commonMaps.ProgramsMap,
		m.commonMaps.JumpMap,
		m.commonMaps.XDPProgramsMap,
		m.commonMaps.XDPJumpMap,
	}

	for _, mp := range mps {
		pin := path.Join(tmp, mp.GetName())
		if err := libbpf.ObjPin(int(mp.MapFD()), pin); err != nil {
			_ = os.RemoveAll(tmp)
			return fmt.Errorf("failed to repin %s to %s: %w", mp.GetName(), pin, err)
		}
	}

	for _, mp := range mps {
		if err := mp.Close(); err != nil {
			_ = os.RemoveAll(tmp)
			return fmt.Errorf("failed to close %s: %w", mp.Path(), err)
		}
		if err := os.Remove(mp.Path()); err != nil {
			_ = os.RemoveAll(tmp)
			return fmt.Errorf("failed to remove %s from %s: %w", mp.GetName(), mp.Path(), err)
		}
	}

	for _, mp := range mps {
		if err := mp.EnsureExists(); err != nil {
			_ = os.RemoveAll(tmp)
			return fmt.Errorf("failed to recreate %s: %w", mp.Path(), err)
		}
	}

	return nil
}

// withIface handles the bookkeeping for working with a particular bpfInterface value.  It
// * creates the value if needed
// * calls the giving callback with the value so it can be edited
// * if the bpfInterface's info field changes, it marks it as dirty
// * if the bpfInterface is now empty (no info or state), it cleans it up.
func (m *bpfEndpointManager) withIface(ifaceName string, fn func(iface *bpfInterface) (forceDirty bool)) {
	iface, ok := m.nameToIface[ifaceName]
	if !ok {
		iface = zeroIface
	}
	ifaceCopy := iface
	dirty := fn(&iface)
	logCtx := log.WithField("name", ifaceName)

	if reflect.DeepEqual(iface, zeroIface) {
		logCtx.Debug("Interface info is now empty.")
		delete(m.nameToIface, ifaceName)
	} else {
		// Always store the result (rather than checking the dirty flag) because dirty only covers the info..
		m.nameToIface[ifaceName] = iface
	}

	dirty = dirty || iface.info != ifaceCopy.info

	if !dirty {
		return
	}

	logCtx.Debug("Marking iface dirty.")
	m.dirtyIfaceNames.Add(ifaceName)
}

func (m *bpfEndpointManager) GetIfaceQDiscInfo(ifaceName string) (bool, int, int) {
	qdisc := m.nameToIface[ifaceName].dpState.qdisc
	return qdisc.valid, qdisc.prio, qdisc.handle
}

func (m *bpfEndpointManager) updateHostIP(ipAddr string, ipFamily int) {
	ip, _, err := net.ParseCIDR(ipAddr)
	if err != nil {
		ip = net.ParseIP(ipAddr)
	}
	if ip != nil {
		if ipFamily == 4 {
			m.v4.hostIP = ip
		} else {
			m.v6.hostIP = ip
		}
		// Should be safe without the lock since there shouldn't be any active background threads
		// but taking it now makes us robust to refactoring.
		m.ifacesLock.Lock()
		for ifaceName := range m.nameToIface {
			m.withIface(ifaceName, func(iface *bpfInterface) (forceDirty bool) {
				iface.dpState.v4Readiness = ifaceNotReady
				iface.dpState.v6Readiness = ifaceNotReady
				return true
			})
		}
		m.ifacesLock.Unlock()
		// We use host IP as the source when routing service for the ctlb workaround. We
		// need to update those routes, so make them all dirty.
		for svc := range m.services {
			m.dirtyServices.Add(svc)
		}
	} else {
		log.Warn("Cannot parse hostip, no change applied")
	}
}

func (m *bpfEndpointManager) OnUpdate(msg interface{}) {
	switch msg := msg.(type) {
	// Updates from the dataplane:

	// Interface updates.
	case *ifaceStateUpdate:
		m.onInterfaceUpdate(msg)
	case *ifaceAddrsUpdate:
		m.onInterfaceAddrsUpdate(msg)
	// Updates from the datamodel:

	// Workloads.
	case *proto.WorkloadEndpointUpdate:
		m.onWorkloadEndpointUpdate(msg)
	case *proto.WorkloadEndpointRemove:
		m.onWorkloadEndpointRemove(msg)
	// Policies.
	case *proto.ActivePolicyUpdate:
		m.onPolicyUpdate(msg)
	case *proto.ActivePolicyRemove:
		m.onPolicyRemove(msg)
	// Profiles.
	case *proto.ActiveProfileUpdate:
		m.onProfileUpdate(msg)
	case *proto.ActiveProfileRemove:
		m.onProfileRemove(msg)

	case *proto.HostMetadataUpdate:
		if m.v4 != nil && msg.Hostname == m.hostname {
			log.WithField("HostMetadataUpdate", msg).Infof("Host IP changed: %s", msg.Ipv4Addr)
			m.updateHostIP(msg.Ipv4Addr, 4)
		}
	case *proto.HostMetadataV6Update:
		if m.v6 != nil && msg.Hostname == m.hostname {
			log.WithField("HostMetadataV6Update", msg).Infof("Host IPv6 changed: %s", msg.Ipv6Addr)
			m.updateHostIP(msg.Ipv6Addr, 6)
		}
	case *proto.HostMetadataV4V6Update:
		if msg.Hostname != m.hostname {
			break
		}
		if m.v4 != nil {
			log.WithField("HostMetadataV4V6Update", msg).Infof("Host IP changed: %s", msg.Ipv4Addr)
			m.updateHostIP(msg.Ipv4Addr, 4)
		}
		if m.v6 != nil {
			log.WithField("HostMetadataV4V6Update", msg).Infof("Host IPv6 changed: %s", msg.Ipv6Addr)
			m.updateHostIP(msg.Ipv6Addr, 6)
		}
	case *proto.ServiceUpdate:
		m.onServiceUpdate(msg)
	case *proto.ServiceRemove:
		m.onServiceRemove(msg)
	case *proto.RouteUpdate:
		m.onRouteUpdate(msg)
	}
}

func (m *bpfEndpointManager) onRouteUpdate(update *proto.RouteUpdate) {
	if update.Type == proto.RouteType_LOCAL_TUNNEL {
		ip, _, err := net.ParseCIDR(update.Dst)
		if err != nil {
			log.WithField("local tunnel cidr", update.Dst).WithError(err).Warn("not parsable")
			return
		}
		if m.v6 != nil {
			if ip.To4() == nil {
				m.v6.tunnelIP = ip
			}
		}
		if m.v4 != nil {
			if ip.To4() != nil {
				m.v4.tunnelIP = ip
			}
		}
		log.WithField("ip", update.Dst).Info("host tunnel")
		m.dirtyIfaceNames.Add(dataplanedefs.BPFOutDev)
	}
}

func (m *bpfEndpointManager) onInterfaceAddrsUpdate(update *ifaceAddrsUpdate) {
	m.ifacesLock.Lock()
	defer m.ifacesLock.Unlock()

	var v6AddrsUpdate, v4AddrsUpdate bool
	if m.v4 != nil {
		v4AddrsUpdate = m.v4.updateIfaceIP(update)
	}
	if m.v6 != nil {
		v6AddrsUpdate = m.v6.updateIfaceIP(update)
	}
	if v4AddrsUpdate || v6AddrsUpdate {
		m.dirtyIfaceNames.Add(update.Name)
	}
}

func (d *bpfEndpointManagerDataplane) updateIfaceIP(update *ifaceAddrsUpdate) bool {
	var ipAddrs []net.IP
	isDirty := false
	if update.Addrs != nil && update.Addrs.Len() > 0 {
		log.Debugf("Interface %+v received address update %+v", update.Name, update.Addrs)
		update.Addrs.Iter(func(item string) error {
			ip := net.ParseIP(item)
			if d.ipFamily == proto.IPVersion_IPV6 {
				if ip.To4() == nil && !ip.IsLinkLocalUnicast() {
					ipAddrs = append(ipAddrs, ip)
				}
			} else if ip.To4() != nil {
				ipAddrs = append(ipAddrs, ip)
			}
			return nil
		})
		sort.Slice(ipAddrs, func(i, j int) bool {
			return bytes.Compare(ipAddrs[i], ipAddrs[j]) < 0
		})
		if len(ipAddrs) > 0 {
			ip, ok := d.ifaceToIpMap[update.Name]
			if !ok || !ip.Equal(ipAddrs[0]) {
				d.ifaceToIpMap[update.Name] = ipAddrs[0]
				isDirty = true
			}
		}
	} else {
		_, ok := d.ifaceToIpMap[update.Name]
		if ok {
			delete(d.ifaceToIpMap, update.Name)
			isDirty = true
		}
	}
	return isDirty
}

func (m *bpfEndpointManager) reclaimPolicyIdx(name string, ipFamily int, iface *bpfInterface) {
	idx := &iface.dpState.v4
	if ipFamily == 6 {
		idx = &iface.dpState.v6
	}
	for _, attachHook := range []hook.Hook{hook.XDP, hook.Ingress, hook.Egress} {
		if err := m.jumpMapDelete(attachHook, idx.policyIdx[attachHook]); err != nil {
			log.WithError(err).Warn("Policy program may leak.")
		}
		if attachHook != hook.XDP {
			if err := m.jumpMapAlloc.Put(idx.policyIdx[attachHook], name); err != nil {
				log.WithError(err).Errorf("Policy family %d, hook %s", ipFamily, attachHook)
			}
		} else {
			if err := m.xdpJumpMapAlloc.Put(idx.policyIdx[attachHook], name); err != nil {
				log.WithError(err).Error(attachHook.String())
			}
		}
	}
}

func (m *bpfEndpointManager) reclaimFilterIdx(name string, iface *bpfInterface) {
	for _, attachHook := range []hook.Hook{hook.Ingress, hook.Egress} {
		if err := m.jumpMapDelete(attachHook, iface.dpState.filterIdx[attachHook]); err != nil {
			log.WithError(err).Warn("Filter program may leak.")
		}
		if err := m.jumpMapAlloc.Put(iface.dpState.filterIdx[attachHook], name); err != nil {
			log.WithError(err).Errorf("Filter hook %s", attachHook)
		}
		iface.dpState.filterIdx[attachHook] = -1
	}
}

func (m *bpfEndpointManager) getIfTypeFlags(name string, ifaceType IfaceType) uint32 {
	flags := uint32(0)
	if m.isWorkloadIface(name) {
		flags |= ifstate.FlgWEP
	} else {
		switch ifaceType {
		case IfaceTypeData:
			flags |= ifstate.FlgHEP
		case IfaceTypeBond:
			flags |= ifstate.FlgBond
		case IfaceTypeBondSlave:
			flags |= ifstate.FlgBondSlave
		case IfaceTypeL3:
			flags |= ifstate.FlgL3
		case IfaceTypeWireguard:
			flags |= ifstate.FlgWireguard
		case IfaceTypeVXLAN:
			flags |= ifstate.FlgVxlan
		case IfaceTypeIPIP:
			flags |= ifstate.FlgIPIP
		}
	}
	return flags
}

func (m *bpfEndpointManager) updateIfaceStateMap(name string, iface *bpfInterface) {
	k := ifstate.NewKey(uint32(iface.info.ifIndex))
	if iface.info.ifaceIsUp() {
		flags := m.getIfTypeFlags(name, iface.info.ifaceType)
		if iface.dpState.v4Readiness != ifaceNotReady {
			flags |= ifstate.FlgIPv4Ready
		}
		if iface.dpState.v6Readiness != ifaceNotReady {
			flags |= ifstate.FlgIPv6Ready
		}

		v := ifstate.NewValue(flags, name,
			iface.dpState.v4.policyIdx[hook.XDP],
			iface.dpState.v4.policyIdx[hook.Ingress],
			iface.dpState.v4.policyIdx[hook.Egress],
			iface.dpState.v6.policyIdx[hook.XDP],
			iface.dpState.v6.policyIdx[hook.Ingress],
			iface.dpState.v6.policyIdx[hook.Egress],
			iface.dpState.filterIdx[hook.Ingress],
			iface.dpState.filterIdx[hook.Egress],
		)
		m.ifStateMap.Desired().Set(k, v)
	} else {
		if m.v4 != nil {
			m.reclaimPolicyIdx(name, 4, iface)
		}
		if m.v6 != nil {
			m.reclaimPolicyIdx(name, 6, iface)
		}
		m.reclaimFilterIdx(name, iface)
		m.ifStateMap.Desired().Delete(k)
		iface.dpState.clearJumps()
	}
}

func (m *bpfEndpointManager) deleteIfaceCounters(name string, ifindex int) {
	err := m.commonMaps.CountersMap.Delete(counters.NewKey(ifindex, hook.Ingress).AsBytes())
	if err != nil && !maps.IsNotExists(err) {
		log.WithError(err).Warnf("Failed to remove  ingress counters for dev %s ifindex %d.", name, ifindex)
	}
	err = m.commonMaps.CountersMap.Delete(counters.NewKey(ifindex, hook.Egress).AsBytes())
	if err != nil && !maps.IsNotExists(err) {
		log.WithError(err).Warnf("Failed to remove  egress counters for dev %s ifindex %d.", name, ifindex)
	}
	err = m.commonMaps.CountersMap.Delete(counters.NewKey(ifindex, hook.XDP).AsBytes())
	if err != nil && !maps.IsNotExists(err) {
		log.WithError(err).Warnf("Failed to remove  XDP counters for dev %s ifindex %d.", name, ifindex)
	}
	log.Debugf("Deleted counters for dev %s ifindex %d.", name, ifindex)
}

func (m *bpfEndpointManager) cleanupOldXDPAttach(iface string) error {
	ap := xdp.AttachPoint{
		AttachPoint: bpf.AttachPoint{
			Iface: iface,
			Hook:  hook.XDP,
		},
		Modes: []bpf.XDPMode{bpf.XDPGeneric, bpf.XDPDriver, bpf.XDPOffload},
	}
	if err := m.dp.ensureNoProgram(&ap); err != nil {
		return fmt.Errorf("xdp: %w", err)
	}
	return nil
}

func (m *bpfEndpointManager) cleanupOldTcAttach(iface string) error {
	ap := tc.AttachPoint{
		AttachPoint: bpf.AttachPoint{
			Iface: iface,
		},
	}

	for _, attachHook := range []hook.Hook{hook.Ingress, hook.Egress} {
		ap.Hook = attachHook
		if err := m.dp.ensureNoProgram(&ap); err != nil {
			return fmt.Errorf("tc %s: %w", attachHook, err)
		}
	}
	return nil
}

func (m *bpfEndpointManager) cleanupOldAttach(iface string, ai bpf.EPAttachInfo) error {
	if ai.XDP != 0 {
		return m.cleanupOldXDPAttach(iface)
	}
	if ai.Ingress != 0 || ai.Egress != 0 {
		return m.cleanupOldTcAttach(iface)
	}

	return nil
}

func (m *bpfEndpointManager) onInterfaceUpdate(update *ifaceStateUpdate) {
	log.Debugf("Interface update for %v, state %v", update.Name, update.State)

	if update.State == ifacemonitor.StateNotPresent {
		if err := bpf.ForgetIfaceAttachedProg(update.Name); err != nil {
			log.WithError(err).Errorf("Error in removing interface %s json file. err=%v", update.Name, err)
		}
	}

	if !m.isDataIface(update.Name) && !m.isWorkloadIface(update.Name) && !m.isL3Iface(update.Name) {
		if update.State == ifacemonitor.StateUp {
			if ai, ok := m.initAttaches[update.Name]; ok {
				if err := m.cleanupOldAttach(update.Name, ai); err != nil {
					log.WithError(err).Warnf("Failed to detach old programs from now unused device '%s'", update.Name)
				} else {
					delete(m.initAttaches, update.Name)
				}
			}
		}
		if m.initUnknownIfaces != nil {
			m.initUnknownIfaces.Add(update.Name)
		}
		log.WithField("update", update).Debug("Ignoring interface that's neither data nor workload nor L3.")
		return
	}

	// Should be safe without the lock since there shouldn't be any active background threads
	// but taking it now makes us robust to refactoring.
	m.ifacesLock.Lock()
	defer m.ifacesLock.Unlock()
	masterIfIndex := 0
	curIfaceType := IfaceTypeUnknown
	if !m.isWorkloadIface(update.Name) {
		if update.State != ifacemonitor.StateNotPresent {
			// Determine the type of interface.
			// These include host, bond, slave, ipip, wireguard, l3.
			// update the ifaceType, master ifindex if bond slave.
			link, err := m.dp.getIfaceLink(update.Name)
			if err != nil {
				log.Errorf("Failed to get interface information via netlink '%s'", update.Name)
				curIfaceType = IfaceTypeL3
				if m.isDataIface(update.Name) {
					curIfaceType = IfaceTypeData
				}
			} else {
				m.hostIfaceTrees.addIface(link)
				curIfaceType = m.getIfaceTypeFromLink(link)
				masterIfIndex = link.Attrs().MasterIndex
				// Mark all the interfaces in the tree dirty, so that program can be attached/removed.
				m.dirtyIfaceNames.AddSet(m.getAllIfacesInTree(update.Name))
			}
		} else {
			allIfaces := m.getAllIfacesInTree(update.Name)
			// Mark all the interfaces in the tree dirty, so that program can be attached/removed.
			allIfaces.Discard(update.Name)
			m.hostIfaceTrees.deleteIface(update.Name)
			m.dirtyIfaceNames.AddSet(allIfaces)
		}
	}

	m.withIface(update.Name, func(iface *bpfInterface) (forceDirty bool) {
		ifaceIsUp := update.State == ifacemonitor.StateUp
		iface.info.masterIfIndex = masterIfIndex
		iface.info.ifaceType = curIfaceType
		// Note, only need to handle the mapping and unmapping of the host-* endpoint here.
		// For specific host endpoints OnHEPUpdate doesn't depend on iface state, and has
		// already stored and mapped as needed.
		if ifaceIsUp {
			delete(m.initAttaches, update.Name)
			// We require host interfaces to be in non-strict RPF mode so that
			// packets can return straight to host for services bypassing CTLB.
			switch update.Name {
			case dataplanedefs.BPFInDev, dataplanedefs.BPFOutDev:
				// do nothing
			default:
				if m.v4 != nil {
					if err := m.dp.setRPFilter(update.Name, 2); err != nil {
						log.WithError(err).Warnf("Failed to set rp_filter for %s.", update.Name)
					}
				}
			}

			if m.v4 != nil {
				_ = m.dp.setAcceptLocal(update.Name, true)
			}

			if _, hostEpConfigured := m.hostIfaceToEpMap[update.Name]; m.wildcardExists && !hostEpConfigured {
				log.Debugf("Map host-* endpoint for %v", update.Name)
				m.addHEPToIndexes(update.Name, &m.wildcardHostEndpoint)
				m.hostIfaceToEpMap[update.Name] = m.wildcardHostEndpoint
			}
			iface.info.ifIndex = update.Index
			iface.info.isUP = true
			m.updateIfaceStateMap(update.Name, iface)
		} else {
			if m.wildcardExists && reflect.DeepEqual(m.hostIfaceToEpMap[update.Name], m.wildcardHostEndpoint) {
				log.Debugf("Unmap host-* endpoint for %v", update.Name)
				m.removeHEPFromIndexes(update.Name, &m.wildcardHostEndpoint)
				delete(m.hostIfaceToEpMap, update.Name)
			}
			m.deleteIfaceCounters(update.Name, iface.info.ifIndex)
			iface.dpState.v4Readiness = ifaceNotReady
			iface.dpState.v6Readiness = ifaceNotReady
			iface.info.isUP = false
			m.updateIfaceStateMap(update.Name, iface)
			iface.info.ifIndex = 0
			iface.info.masterIfIndex = 0
			iface.info.ifaceType = 0
			iface.dpState.qdisc = qDiscInfo{}
		}
		return true // Force interface to be marked dirty in case we missed a transition during a resync.
	})
}

// onWorkloadEndpointUpdate adds/updates the workload in the cache along with the index from active policy to
// workloads using that policy.
func (m *bpfEndpointManager) onWorkloadEndpointUpdate(msg *proto.WorkloadEndpointUpdate) {
	log.WithField("wep", msg.Endpoint).Debug("Workload endpoint update")
	wlID := *msg.Id
	oldWEP := m.allWEPs[wlID]
	m.removeWEPFromIndexes(wlID, oldWEP)

	wl := msg.Endpoint
	m.allWEPs[wlID] = wl
	m.addWEPToIndexes(wlID, wl)
	m.withIface(wl.Name, func(iface *bpfInterface) bool {
		iface.info.endpointID = &wlID
		return true // Force interface to be marked dirty in case policies changed.
	})
}

// onWorkloadEndpointRemove removes the workload from the cache and the index, which maps from policy to workload.
func (m *bpfEndpointManager) onWorkloadEndpointRemove(msg *proto.WorkloadEndpointRemove) {
	wlID := *msg.Id
	log.WithField("id", wlID).Debug("Workload endpoint removed")
	oldWEP := m.allWEPs[wlID]
	m.removeWEPFromIndexes(wlID, oldWEP)
	delete(m.allWEPs, wlID)

	if m.happyWEPs[wlID] != nil {
		delete(m.happyWEPs, wlID)
		m.happyWEPsDirty = true
	}

	m.withIface(oldWEP.Name, func(iface *bpfInterface) bool {
		iface.info.endpointID = nil
		return false
	})
	// Remove policy debug info if any
	m.removeIfaceAllPolicyDebugInfo(oldWEP.Name)
}

// onPolicyUpdate stores the policy in the cache and marks any endpoints using it dirty.
func (m *bpfEndpointManager) onPolicyUpdate(msg *proto.ActivePolicyUpdate) {
	polID := *msg.Id
	log.WithField("id", polID).Debug("Policy update")
	m.policies[polID] = msg.Policy
	// Note, polID includes the tier name as well as the policy name.
	m.markEndpointsDirty(m.policiesToWorkloads[polID], "policy")
	if m.bpfPolicyDebugEnabled {
		m.updatePolicyCache(polID.Name, "Policy", m.policies[polID].InboundRules, m.policies[polID].OutboundRules)
	}
}

// onPolicyRemove removes the policy from the cache and marks any endpoints using it dirty.
// The latter should be a no-op due to the ordering guarantees of the calc graph.
func (m *bpfEndpointManager) onPolicyRemove(msg *proto.ActivePolicyRemove) {
	polID := *msg.Id
	log.WithField("id", polID).Debug("Policy removed")
	// Note, polID includes the tier name as well as the policy name.
	m.markEndpointsDirty(m.policiesToWorkloads[polID], "policy")
	delete(m.policies, polID)
	delete(m.policiesToWorkloads, polID)
	if m.bpfPolicyDebugEnabled {
		m.dirtyRules.AddSet(m.polNameToMatchIDs[polID.Name])
		delete(m.polNameToMatchIDs, polID.Name)
	}
}

// onProfileUpdate stores the profile in the cache and marks any endpoints that use it as dirty.
func (m *bpfEndpointManager) onProfileUpdate(msg *proto.ActiveProfileUpdate) {
	profID := *msg.Id
	log.WithField("id", profID).Debug("Profile update")
	m.profiles[profID] = msg.Profile
	m.markEndpointsDirty(m.profilesToWorkloads[profID], "profile")
	if m.bpfPolicyDebugEnabled {
		m.updatePolicyCache(profID.Name, "Profile", m.profiles[profID].InboundRules, m.profiles[profID].OutboundRules)
	}
}

// onProfileRemove removes the profile from the cache and marks any endpoints that were using it as dirty.
// The latter should be a no-op due to the ordering guarantees of the calc graph.
func (m *bpfEndpointManager) onProfileRemove(msg *proto.ActiveProfileRemove) {
	profID := *msg.Id
	log.WithField("id", profID).Debug("Profile removed")
	m.markEndpointsDirty(m.profilesToWorkloads[profID], "profile")
	delete(m.profiles, profID)
	delete(m.profilesToWorkloads, profID)
	if m.bpfPolicyDebugEnabled {
		m.dirtyRules.AddSet(m.polNameToMatchIDs[profID.Name])
		delete(m.polNameToMatchIDs, profID.Name)
	}
}

func (m *bpfEndpointManager) removeDirtyPolicies() {
	b := make([]byte, 8)
	m.dirtyRules.Iter(func(item polprog.RuleMatchID) error {
		binary.LittleEndian.PutUint64(b, item)
		log.WithField("ruleId", item).Debug("deleting entry")
		err := m.commonMaps.RuleCountersMap.Delete(b)
		if err != nil && !maps.IsNotExists(err) {
			log.WithField("ruleId", item).Info("error deleting entry")
		}

		return set.RemoveItem
	})
}

func (m *bpfEndpointManager) markEndpointsDirty(ids set.Set[any], kind string) {
	if ids == nil {
		// Hear about the policy/profile before the endpoint.
		return
	}
	ids.Iter(func(item any) error {
		switch id := item.(type) {
		case proto.WorkloadEndpointID:
			m.markExistingWEPDirty(id, kind)
		case string:
			if id == allInterfaces {
				for ifaceName := range m.nameToIface {
					if m.isWorkloadIface(ifaceName) {
						log.Debugf("Mark WEP iface dirty, for host-* endpoint %v change", kind)
						m.dirtyIfaceNames.Add(ifaceName)
					}
				}
			} else {
				log.Debugf("Mark host iface dirty %v, for host %v change", id, kind)
				m.dirtyIfaceNames.Add(id)
				m.dirtyIfaceNames.AddAll(m.hostIfaceTrees.getPhyDevices(id))
			}
		}
		return nil
	})
}

func (m *bpfEndpointManager) markExistingWEPDirty(wlID proto.WorkloadEndpointID, mapping string) {
	wep := m.allWEPs[wlID]
	if wep == nil {
		log.WithField("wlID", wlID).Panicf(
			"BUG: %s mapping points to unknown workload.", mapping)
	} else {
		m.dirtyIfaceNames.Add(wep.Name)
	}
}

func jumpMapDeleteEntry(m maps.Map, idx, stride int) error {
	for subProg := 0; subProg < jump.MaxSubPrograms; subProg++ {
		if err := m.Delete(jump.Key(polprog.SubProgramJumpIdx(idx, subProg, stride))); err != nil {
			if maps.IsNotExists(err) {
				log.WithError(err).WithField("idx", idx).Debug(
					"Policy program already gone from map.")
				return nil
			} else {
				log.WithError(err).Warn("Failed to delete policy program from map; policy program may leak.")
				return err
			}
		}
	}

	return nil
}

func (m *bpfEndpointManager) interfaceByIndex(ifindex int) (*net.Interface, error) {
	return net.InterfaceByIndex(ifindex)
}

func (m *bpfEndpointManager) syncIfStateMap() {
	tcSeenIndexes := set.New[int]()
	xdpSeenIndexes := set.New[int]()

	m.ifacesLock.Lock()
	defer m.ifacesLock.Unlock()

	m.ifStateMap.Dataplane().Iter(func(k ifstate.Key, v ifstate.Value) {
		ifindex := int(k.IfIndex())
		netiface, err := m.dp.interfaceByIndex(ifindex)
		if err != nil {
			// "net" does not export the strings or err types :(
			if strings.Contains(err.Error(), "no such network interface") {
				m.ifStateMap.Desired().Delete(k)
				// Device does not exist anymore so delete all associated policies we know
				// about as we will not hear about that device again.
				for _, fn := range []func() int{
					v.XDPPolicyV4,
					v.XDPPolicyV6,
				} {
					if idx := fn(); idx != -1 {
						_ = jumpMapDeleteEntry(m.commonMaps.XDPJumpMap, idx, jump.XDPMaxEntryPoints)
					}
				}
				for _, fn := range []func() int{
					v.IngressPolicyV4,
					v.EgressPolicyV4,
					v.IngressPolicyV6,
					v.EgressPolicyV6,
					v.TcIngressFilter,
					v.TcEgressFilter,
				} {
					if idx := fn(); idx != -1 {
						_ = jumpMapDeleteEntry(m.commonMaps.JumpMap, idx, jump.TCMaxEntryPoints)
					}
				}
			} else {
				// It will get deleted by the first CompleteDeferredWork() if we
				// do not get any state update on that interface.
				log.WithError(err).Warnf("Failed to sync ifstate for iface %d, deferring it.", ifindex)
			}
		} else if m.isDataIface(netiface.Name) || m.isWorkloadIface(netiface.Name) || m.isL3Iface(netiface.Name) {
			// We only add iface that we still manage as configuration could have changed.

			m.ifStateMap.Desired().Set(k, v)

			m.withIface(netiface.Name, func(iface *bpfInterface) bool {
				if netiface.Flags&net.FlagUp != 0 {
					iface.info.ifIndex = netiface.Index
					iface.info.isUP = true
					if v.Flags()&ifstate.FlgIPv4Ready != 0 {
						iface.dpState.v4Readiness = ifaceIsReadyNotAssured
					}
					if v.Flags()&ifstate.FlgIPv6Ready != 0 {
						iface.dpState.v6Readiness = ifaceIsReadyNotAssured
					}
				}
				checkAndReclaimIdx := func(idx int, h hook.Hook, indexMap []int) {
					if idx < 0 {
						return
					}
					var alloc *jumpMapAlloc
					var seenIndexes set.Set[int]
					if h == hook.XDP {
						alloc = m.xdpJumpMapAlloc
						seenIndexes = xdpSeenIndexes
					} else {
						alloc = m.jumpMapAlloc
						seenIndexes = tcSeenIndexes
					}
					if err := alloc.Assign(idx, netiface.Name); err != nil {
						// Conflict with another program; need to alloc a new index.
						log.WithError(err).Error("Start of day resync found invalid jump map index, " +
							"allocate a fresh one.")
						idx = -1
					} else {
						seenIndexes.Add(idx)
					}
					indexMap[h] = idx
				}

				if m.v4 != nil {
					checkAndReclaimIdx(v.IngressPolicyV4(), hook.Ingress, iface.dpState.v4.policyIdx[:])
					checkAndReclaimIdx(v.EgressPolicyV4(), hook.Egress, iface.dpState.v4.policyIdx[:])
					if !m.isWorkloadIface(netiface.Name) {
						// We don't use XDP for WEPs so any ID we read back must be a mistake.
						checkAndReclaimIdx(v.XDPPolicyV4(), hook.XDP, iface.dpState.v4.policyIdx[:])
					}
				}
				if m.v6 != nil {
					checkAndReclaimIdx(v.IngressPolicyV6(), hook.Ingress, iface.dpState.v6.policyIdx[:])
					checkAndReclaimIdx(v.EgressPolicyV6(), hook.Egress, iface.dpState.v6.policyIdx[:])
					if !m.isWorkloadIface(netiface.Name) {
						checkAndReclaimIdx(v.XDPPolicyV6(), hook.XDP, iface.dpState.v6.policyIdx[:])
					}
				}
				checkAndReclaimIdx(v.TcIngressFilter(), hook.Ingress, iface.dpState.filterIdx[:])
				checkAndReclaimIdx(v.TcEgressFilter(), hook.Egress, iface.dpState.filterIdx[:])

				// Mark all interfaces that we knew about, that we still manage and
				// that exist as dirty. Since they exist, we either have to deal
				// with them sooner or later or they will disappear and we get
				// notified about that. Either way they won't be dirty anymore.
				//
				// The first time we see that we have no dirty ifaces, we can
				// release old jump maps because we know that all the ifaces now use
				// the new jump maps!
				return true
			})
		} else {
			// We no longer manage this device
			m.ifStateMap.Desired().Delete(k)
		}
	})
}

func (m *bpfEndpointManager) syncIfaceProperties() error {
	ifaces, err := net.Interfaces()
	if err != nil {
		return fmt.Errorf("cannot list interfaces: %w", err)
	}

	// Update Generic Receive Offload [GRO] if configured.
	if m.bpfDisableGROForIfaces != nil {
		expr := m.bpfDisableGROForIfaces.String()
		if len(expr) > 0 {
			config := map[string]bool{
				ethtool.EthtoolRxGRO: false,
			}

			for _, entry := range ifaces {
				iface := entry.Name
				if m.bpfDisableGROForIfaces.MatchString(iface) {
					log.WithField(expr, iface).Debug("BPF Disable GRO iface match")
					err = ethtool.EthtoolChangeImpl(iface, config)
					if err == nil {
						log.WithField(iface, config).Debug("ethtool.Change() succeeded")
					}
				}
			}
		}
	}

	exists := set.New[int]()
	for i := range ifaces {
		exists.Add(ifaces[i].Index)
	}

	err = m.commonMaps.CountersMap.Iter(func(k, v []byte) maps.IteratorAction {
		var key counters.Key
		copy(key[:], k)

		if !exists.Contains(key.IfIndex()) {
			return maps.IterDelete
		}

		return maps.IterNone
	})
	if err != nil {
		return fmt.Errorf("iterating over counters map failed")
	}

	return nil
}

func (m *bpfEndpointManager) loadDefaultPolicies() error {
	file := path.Join(bpfdefs.ObjectDir, "policy_default.o")
	obj, err := libbpf.OpenObject(file)
	if err != nil {
		return fmt.Errorf("file %s: %w", file, err)
	}

	for m, err := obj.FirstMap(); m != nil && err == nil; m, err = m.NextMap() {
		mapName := m.Name()
		if strings.HasPrefix(mapName, ".rodata") {
			continue
		}
		if size := maps.Size(mapName); size != 0 {
			if err := m.SetSize(size); err != nil {
				return fmt.Errorf("error resizing map %s: %w", mapName, err)
			}
		}
		if err := m.SetPinPath(path.Join(bpfdefs.GlobalPinDir, mapName)); err != nil {
			return fmt.Errorf("error pinning map %s: %w", mapName, err)
		}
	}

	if err := obj.Load(); err != nil {
		return fmt.Errorf("default policies: %w", err)
	}

	m.policyDefaultObj = obj

	fd, err := obj.ProgramFD("calico_tc_deny")
	if err != nil {
		return fmt.Errorf("failed to load default deny policy program: %w", err)
	}
	m.policyTcDenyFD = bpf.ProgFD(fd)

	fd, err = obj.ProgramFD("calico_tc_allow")
	if err != nil {
		return fmt.Errorf("failed to load default allow policy program: %w", err)
	}
	m.policyTcAllowFD = bpf.ProgFD(fd)
	return nil
}

func (m *bpfEndpointManager) CompleteDeferredWork() error {
	defer func() {
		log.Debug("CompleteDeferredWork done.")
	}()

	// Do one-off initialisation.
	m.startupOnce.Do(func() {
		m.dp.ensureStarted()

		if err := m.ifStateMap.LoadCacheFromDataplane(); err != nil {
			log.WithError(err).Fatal("Cannot load interface state map - essential for consistent operation.")
		}

		m.initUnknownIfaces.Iter(func(iface string) error {
			if ai, ok := m.initAttaches[iface]; ok {
				if err := m.cleanupOldAttach(iface, ai); err != nil {
					log.WithError(err).Warnf("Failed to detach old programs from now unused device '%s'", iface)
				} else {
					delete(m.initAttaches, iface)
					return set.RemoveItem
				}
			}
			return nil
		})

		// Makes sure that we delete entries for non-existing devices and preserve entries
		// for those that exists until we can make sure that they did (not) change.
		m.syncIfStateMap()
		log.Info("BPF Interface state map synced.")

		if err := m.dp.loadDefaultPolicies(); err != nil {
			log.WithError(err).Warn("Failed to load default policies, some programs may default to DENY.")
		}
		log.Info("Default BPF policy programs loaded.")

		m.initUnknownIfaces = nil

		if err := m.syncIfaceProperties(); err != nil {
			log.WithError(err).Warn("Failed to sync counters map with existing interfaces - some counters may have leaked.")
		}
		log.Info("BPF counters synced.")
	})

	m.applyProgramsToDirtyDataInterfaces()
	m.updateWEPsInDataplane()
	if m.bpfPolicyDebugEnabled {
		m.removeDirtyPolicies()
	}

	bpfEndpointsGauge.Set(float64(len(m.nameToIface)))
	bpfDirtyEndpointsGauge.Set(float64(m.dirtyIfaceNames.Len()))

	if m.hostNetworkedNATMode != hostNetworkedNATDisabled {
		// Update all existing IPs of dirty services
		m.dirtyServices.Iter(func(svc serviceKey) error {
			for _, ip := range m.services[svc] {
				m.dp.setRoute(ip)
			}
			return set.RemoveItem
		})
	}

	if err := m.ifStateMap.ApplyAllChanges(); err != nil {
		log.WithError(err).Warn("Failed to write updates to ifstate BPF map.")
		m.reportHealth(false, "Failed to update interface state map.")
		return err
	}

	if m.happyWEPsDirty {
		chains := m.ruleRenderer.WorkloadInterfaceAllowChains(m.happyWEPs)
		if m.v4 != nil {
			m.v4.iptablesFilterTable.UpdateChains(chains)
		}
		if m.v6 != nil {
			m.v6.iptablesFilterTable.UpdateChains(chains)
		}
		m.happyWEPsDirty = false
	}
	bpfHappyEndpointsGauge.Set(float64(len(m.happyWEPs)))
	// Copy data from old map to the new map
	m.copyDeltaOnce.Do(func() {
		log.Info("Copy delta entries from old map to the new map")
		var err error
		if m.v6 != nil {
			err = m.v6.CtMap.CopyDeltaFromOldMap()
		} else {
			err = m.v4.CtMap.CopyDeltaFromOldMap()
		}
		if err != nil {
			log.WithError(err).Debugf("Failed to copy data from old conntrack map %s", err)
		}
	})

	if m.dirtyIfaceNames.Len() == 0 {
		if m.removeOldJumps {
			oldBase := path.Join(bpfdefs.GlobalPinDir, "old_jumps")
			if err := os.RemoveAll(oldBase); err != nil && os.IsNotExist(err) {
				m.reportHealth(false, "Failed to clean up old jump maps.")
				return fmt.Errorf("failed to remove %s: %w", oldBase, err)
			}
			m.removeOldJumps = false
		}
		if m.legacyCleanUp {
			legacy.CleanUpMaps()
			m.legacyCleanUp = false
		}
		m.reportHealth(true, "")
	} else {
		m.dirtyIfaceNames.Iter(func(iface string) error {
			m.updateRateLimitedLog.WithField("name", iface).Info("Interface remains dirty.")
			return nil
		})
		m.reportHealth(false, "Failed to configure some interfaces.")
	}

	return nil
}

func (m *bpfEndpointManager) reportHealth(ready bool, detail string) {
	if m.healthAggregator == nil {
		return
	}
	m.healthAggregator.Report(bpfEPManagerHealthName, &health.HealthReport{
		Ready:  ready,
		Detail: detail,
	})
}

func (m *bpfEndpointManager) doApplyPolicyToDataIface(iface, masterIface string, xdpMode XDPMode) (bpfInterfaceState, error) {
	var (
		err   error
		up    bool
		state bpfInterfaceState
	)

	m.ifacesLock.Lock()
	m.withIface(iface, func(iface *bpfInterface) bool {
		up = iface.info.ifaceIsUp()
		state = iface.dpState
		return false
	})
	m.ifacesLock.Unlock()
	if !up {
		log.WithField("iface", iface).Debug("Ignoring interface that is down")
		return state, nil
	}

	hepIface := iface
	if xdpMode != XDPModeOnly {
		_, err = m.dp.ensureQdisc(iface)
		if err != nil {
			return state, err
		}
	} else {
		hepIface = masterIface
	}

	var hepPtr *proto.HostEndpoint
	if hep, hepExists := m.hostIfaceToEpMap[hepIface]; hepExists {
		hepPtr = &hep
	}

	var parallelWG sync.WaitGroup
	var ingressErr, xdpErr, err4, err6 error
	var ingressAP4, egressAP4 *tc.AttachPoint
	var ingressAP6, egressAP6 *tc.AttachPoint
	var xdpAP4, xdpAP6 *xdp.AttachPoint

	tcAttachPoint := m.calculateTCAttachPoint(iface)
	if err := m.dataIfaceStateFillJumps(tcAttachPoint, xdpMode, &state); err != nil {
		return state, err
	}

	xdpAttachPoint := &xdp.AttachPoint{
		AttachPoint: bpf.AttachPoint{
			Hook:     hook.XDP,
			Iface:    iface,
			LogLevel: m.bpfLogLevel,
		},
		Modes: m.xdpModes,
	}

	if m.v6 != nil {
		parallelWG.Add(1)
		go func() {
			defer parallelWG.Done()
			ingressAP6, egressAP6, xdpAP6, err6 = m.v6.applyPolicyToDataIface(iface, hepPtr, &state,
				tcAttachPoint, xdpAttachPoint, xdpMode)
		}()
	}
	if m.v4 != nil {
		ingressAP4, egressAP4, xdpAP4, err4 = m.v4.applyPolicyToDataIface(iface, hepPtr, &state,
			tcAttachPoint, xdpAttachPoint, xdpMode)
	}

	parallelWG.Wait()

	// Attach ingress program.
	parallelWG.Add(1)
	go func() {
		defer parallelWG.Done()
		ingressAP := mergeAttachPoints(ingressAP4, ingressAP6)
		if ingressAP != nil {
			m.loadFilterProgram(ingressAP)
			_, ingressErr = m.dp.ensureProgramAttached(ingressAP)
		}
	}()

	// Attach xdp program.
	parallelWG.Add(1)
	go func() {
		defer parallelWG.Done()
		xdpAP := mergeAttachPoints(xdpAP4, xdpAP6)
		if xdpAP != nil {
			if hepPtr != nil && len(hepPtr.UntrackedTiers) == 1 {
				_, xdpErr = m.dp.ensureProgramAttached(xdpAP)
			} else {
				xdpErr = m.dp.ensureNoProgram(xdpAP)
			}
		}
	}()

	// Attach egress program.
	egressAP := mergeAttachPoints(egressAP4, egressAP6)
	if egressAP != nil {
		m.loadFilterProgram(egressAP)
		_, err = m.dp.ensureProgramAttached(egressAP)
	}

	parallelWG.Wait()
	if err != nil {
		return state, err
	}
	if ingressErr != nil {
		return state, ingressErr
	}
	if xdpErr != nil {
		return state, xdpErr
	}

	if err4 != nil && err6 != nil {
		// This covers the case when we don't have hostIP on both paths.
		return state, errors.Join(err4, err6)
	}

	if m.v6 != nil {
		if err6 == nil {
			state.v6Readiness = ifaceIsReady
		}
		if m.v6.hostIP == nil {
			// If we do not have host IP for the IP version, we certainly error.
			// But that should not prevent the other IP version path from
			// working correctly.
			err6 = nil
		}
	}

	if m.v4 != nil {
		if err4 == nil {
			state.v4Readiness = ifaceIsReady
		}
		if m.v4.hostIP == nil {
			// If we do not have host IP for the IP version, we certainly error.
			// But that should not prevent the other IP version path from
			// working correctly.
			err4 = nil
		}
	}

	return state, errors.Join(err4, err6)
}

func (m *bpfEndpointManager) applyProgramsToDirtyDataInterfaces() {
	var mutex sync.Mutex
	errs := map[string]error{}
	var wg sync.WaitGroup
	m.dirtyIfaceNames.Iter(func(iface string) error {
		if !m.isDataIface(iface) && !m.isL3Iface(iface) {
			log.WithField("iface", iface).Debug(
				"Ignoring interface that doesn't match the host data/l3 interface regex")
			if !m.isWorkloadIface(iface) {
				log.WithField("iface", iface).Debug(
					"Removing interface that doesn't match the host data/l3 interface and is not workload interface")
				return set.RemoveItem
			}
			return nil
		}
		xdpMode := XDPModeAll
		attachTc := true
		masterName := ""

		/* If the interface is not found either in netlink or the host iface tree, attach Tc and XDP.
		 * If the interface is a root interface, and not a leaf interface, attach only Tc and cleanup XDP.
		 * If the interface is both a root and leaf interface, attach both Tc and XDP.
		 * If the interface is a leaf interface, attach only XDP and cleanup Tc.
		 * If the interface is neither a root nor a leaf, cleanup both Tc and XDP.
		 */
		link, err := m.dp.getIfaceLink(iface)
		if err != nil {
			log.WithField("iface", iface).Debug(
				"Error getting link")
		} else {
			hostIf := m.hostIfaceTrees.findIfaceByIndex(link.Attrs().Index)
			if hostIf == nil {
				log.WithField("iface", iface).Debug(
					"Host Iface not found in tree")
			} else {
				isRoot := isRootIface(hostIf)
				isLeaf := isLeafIface(hostIf)
				if isRoot {
					// Root interface and not a leaf. Attach only Tc.
					// set xdp mode to None and remove any previously attached
					// xdp programs.
					if !isLeaf {
						xdpMode = XDPModeNone
					}
					// Root and leaf. Single interface tree. Attach both Tc and XDP.
				} else if isLeaf {
					masterIfa := getRootInterface(hostIf)
					if err != nil {
						log.Warnf("Failed to get master interface details for '%s'. Continuing to attach program", iface)
					} else {
						masterName = masterIfa.name
						if !m.isDataIface(masterName) {
							log.Warnf("Master interface '%s' ignored. Add it to the bpfDataIfacePattern config", masterName)
						} else {
							log.WithField("iface", iface).Debug(
								"Attaching xdp only")
							xdpMode = XDPModeOnly
							attachTc = false
						}
					}
				} else {
					xdpMode = XDPModeNone
					attachTc = false
				}
			}
		}

		if !attachTc {
			// Remove any previously attached Tc program.
			err := m.cleanupOldTcAttach(iface)
			if err != nil {
				log.Warnf("error removing old Tc program from '%s'.", iface)
			}
		}

		if xdpMode == XDPModeNone {
			log.Debugf("Attaching only Tc programs to %s", iface)
			// Remove any previously attached XDP program.
			err = m.cleanupOldXDPAttach(iface)
			if err != nil {
				log.Warnf("error removing old xdp program from '%s'.", iface)
			}
		}

		m.opReporter.RecordOperation("update-data-iface")

		wg.Add(1)
		go func(ifaceName string) {
			var state bpfInterfaceState
			var err error
			defer wg.Done()
			if xdpMode != XDPModeNone || attachTc {
				state, err = m.doApplyPolicyToDataIface(ifaceName, masterName, xdpMode)
				m.ifacesLock.Lock()
				m.withIface(ifaceName, func(bpfIface *bpfInterface) bool {
					bpfIface.dpState = state
					return false
				})
				m.ifacesLock.Unlock()
			}
			if err == nil {
				// This is required to allow NodePort forwarding with
				// encapsulation with the host's IP as the source address
				if m.v4 != nil {
					_ = m.dp.setAcceptLocal(iface, true)
				}
			}
			mutex.Lock()
			errs[iface] = err
			mutex.Unlock()
		}(iface)
		return nil
	})
	wg.Wait()

	// We can hold the lock for the whole iteration below because nothing else
	// is running now. We hold it pretty much to make race detector happy.
	m.ifacesLock.Lock()
	defer m.ifacesLock.Unlock()

	for iface, err := range errs {
		m.withIface(iface, func(i *bpfInterface) bool {
			m.updateIfaceStateMap(iface, i)
			return false // no need to enforce dirty
		})
		if err == nil {
			log.WithField("id", iface).Info("Applied program to host interface")
			m.dirtyIfaceNames.Discard(iface)
		} else {
			if isLinkNotFoundError(err) {
				log.WithField("iface", iface).Debug(
					"Tried to apply BPF program to interface but the interface wasn't present.  " +
						"Will retry if it shows up.")
				m.dirtyIfaceNames.Discard(iface)
			} else {
				log.WithField("iface", iface).WithError(err).Warn("Failed to apply policy to interface, will retry")
			}
		}
	}
}

func (m *bpfEndpointManager) updateWEPsInDataplane() {
	var mutex sync.Mutex
	errs := map[string]error{}
	var wg sync.WaitGroup

	// Limit the number of parallel workers.  Without this, all the workers vie for CPU and complete slowly.
	// On a constrained system, we can end up taking too long and going non-ready.
	maxWorkers := runtime.GOMAXPROCS(0)
	sem := semaphore.NewWeighted(int64(maxWorkers))

	m.dirtyIfaceNames.Iter(func(ifaceName string) error {
		if !m.isWorkloadIface(ifaceName) {
			return nil
		}

		log.Debugf("Update dataplane programming for WEP %v", ifaceName)
		m.opReporter.RecordOperation("update-workload-iface")

		if err := sem.Acquire(context.Background(), 1); err != nil {
			// Should only happen if the context finishes.
			log.WithError(err).Panic("Failed to acquire semaphore")
		}
		m.onStillAlive()

		wg.Add(1)
		go func(ifaceName string) {
			defer wg.Done()
			defer sem.Release(1)
			err := m.applyPolicy(ifaceName)
			if err == nil {
				if m.v4 != nil {
					_ = m.dp.setAcceptLocal(ifaceName, true)
				}
			}
			mutex.Lock()
			errs[ifaceName] = err
			mutex.Unlock()
		}(ifaceName)
		return nil
	})
	wg.Wait()

	for ifaceName, err := range errs {
		var wlID *proto.WorkloadEndpointID

		m.withIface(ifaceName, func(iface *bpfInterface) bool {
			wlID = iface.info.endpointID
			m.updateIfaceStateMap(ifaceName, iface)
			return false // no need to enforce dirty
		})

		if err == nil {
			log.WithField("iface", ifaceName).Info("Updated workload interface.")
			if wlID != nil && m.allWEPs[*wlID] != nil {
				if m.happyWEPs[*wlID] == nil {
					log.WithFields(log.Fields{
						"id":    wlID,
						"iface": ifaceName,
					}).Info("Adding workload interface to iptables allow list.")
				}
				m.happyWEPs[*wlID] = m.allWEPs[*wlID]
				m.happyWEPsDirty = true
			}
			m.dirtyIfaceNames.Discard(ifaceName)
		} else {
			if wlID != nil && m.happyWEPs[*wlID] != nil {
				if !isLinkNotFoundError(err) {
					log.WithField("id", *wlID).WithError(err).Warning(
						"Failed to add policy to workload, removing from iptables allow list")
				}
				delete(m.happyWEPs, *wlID)
				m.happyWEPsDirty = true
			}

			if isLinkNotFoundError(err) {
				log.WithField("wep", wlID).Debug(
					"Tried to apply BPF program to interface but the interface wasn't present.  " +
						"Will retry if it shows up.")
				m.dirtyIfaceNames.Discard(ifaceName)
			} else {
				log.WithError(err).WithFields(log.Fields{
					"wepID": wlID,
					"name":  ifaceName,
				}).Warn("Failed to apply policy to endpoint, leaving it dirty")
			}
		}
	}
}

func (m *bpfEndpointManager) allocJumpIndicesForWEP(ifaceName string, idx *bpfInterfaceJumpIndices) error {
	var err error
	if idx.policyIdx[hook.Ingress] == -1 {
		idx.policyIdx[hook.Ingress], err = m.jumpMapAlloc.Get(ifaceName)
		if err != nil {
			return err
		}
	}

	if idx.policyIdx[hook.Egress] == -1 {
		idx.policyIdx[hook.Egress], err = m.jumpMapAlloc.Get(ifaceName)
		if err != nil {
			return err
		}
	}

	return nil
}

func (m *bpfEndpointManager) allocJumpIndicesForDataIface(ifaceName string, xdpMode XDPMode, idx *bpfInterfaceJumpIndices) error {
	var err error
	if xdpMode != XDPModeOnly {
		if idx.policyIdx[hook.Ingress] == -1 {
			idx.policyIdx[hook.Ingress], err = m.jumpMapAlloc.Get(ifaceName)
			if err != nil {
				return err
			}
		}

		if idx.policyIdx[hook.Egress] == -1 {
			idx.policyIdx[hook.Egress], err = m.jumpMapAlloc.Get(ifaceName)
			if err != nil {
				return err
			}
		}
	}

	if xdpMode != XDPModeNone && idx.policyIdx[hook.XDP] == -1 {
		idx.policyIdx[hook.XDP], err = m.xdpJumpMapAlloc.Get(ifaceName)
		if err != nil {
			return err
		}
	}

	return nil
}

func (m *bpfEndpointManager) wepStateFillJumps(ap *tc.AttachPoint, state *bpfInterfaceState) error {
	var err error

	// Allocate indices for IPv4
	if m.v4 != nil {
		err = m.allocJumpIndicesForWEP(ap.IfaceName(), &state.v4)
		if err != nil {
			return err
		}
	}

	// Allocate indices for IPv6
	if m.v6 != nil {
		err = m.allocJumpIndicesForWEP(ap.IfaceName(), &state.v6)
		if err != nil {
			return err
		}
	}

	if ap.LogLevel == "debug" {
		if state.filterIdx[hook.Ingress] == -1 {
			state.filterIdx[hook.Ingress], err = m.jumpMapAlloc.Get(ap.IfaceName())
			if err != nil {
				return err
			}
		}
		if state.filterIdx[hook.Egress] == -1 {
			state.filterIdx[hook.Egress], err = m.jumpMapAlloc.Get(ap.IfaceName())
			if err != nil {
				return err
			}
		}
	} else {
		for _, attachHook := range []hook.Hook{hook.Ingress, hook.Egress} {
			if err := m.jumpMapDelete(attachHook, state.filterIdx[attachHook]); err != nil {
				log.WithError(err).Warn("Filter program may leak.")
			}
			if err := m.jumpMapAlloc.Put(state.filterIdx[attachHook], ap.IfaceName()); err != nil {
				log.WithError(err).Errorf("Filter hook %s", attachHook)
			}
			state.filterIdx[attachHook] = -1
		}
	}

	return nil
}

func (m *bpfEndpointManager) dataIfaceStateFillJumps(ap *tc.AttachPoint, xdpMode XDPMode, state *bpfInterfaceState) error {
	var err error
	if m.v4 != nil {
		err = m.allocJumpIndicesForDataIface(ap.IfaceName(), xdpMode, &state.v4)
		if err != nil {
			return err
		}
	}

	if m.v6 != nil {
		err = m.allocJumpIndicesForDataIface(ap.IfaceName(), xdpMode, &state.v6)
		if err != nil {
			return err
		}
	}

	if ap.LogLevel == "debug" {
		if state.filterIdx[hook.Ingress] == -1 {
			state.filterIdx[hook.Ingress], err = m.jumpMapAlloc.Get(ap.IfaceName())
			if err != nil {
				return err
			}
		}
		if state.filterIdx[hook.Egress] == -1 {
			state.filterIdx[hook.Egress], err = m.jumpMapAlloc.Get(ap.IfaceName())
			if err != nil {
				return err
			}
		}
	} else {
		for _, attachHook := range []hook.Hook{hook.Ingress, hook.Egress} {
			if err := m.jumpMapDelete(attachHook, state.filterIdx[attachHook]); err != nil {
				log.WithError(err).Warn("Filter program may leak.")
			}
			if err := m.jumpMapAlloc.Put(state.filterIdx[attachHook], ap.IfaceName()); err != nil {
				log.WithError(err).Errorf("Filter hook %s", attachHook)
			}
			state.filterIdx[attachHook] = -1
		}
	}
	return nil
}

func (m *bpfEndpointManager) queryClassifier(ifindex, handle, prio int, ingress bool) (int, error) {
	return libbpf.QueryClassifier(ifindex, handle, prio, ingress)
}

func (m *bpfEndpointManager) doApplyPolicy(ifaceName string) (bpfInterfaceState, error) {
	startTime := time.Now()

	var (
		state      bpfInterfaceState
		endpointID *proto.WorkloadEndpointID
		ifaceUp    bool
		ifindex    int
	)

	// Other threads might be filling in jump map FDs in the map so take the lock.
	m.ifacesLock.Lock()
	m.withIface(ifaceName, func(iface *bpfInterface) (forceDirty bool) {
		ifaceUp = iface.info.ifaceIsUp()
		ifindex = iface.info.ifIndex
		endpointID = iface.info.endpointID
		state = iface.dpState
		return false
	})
	m.ifacesLock.Unlock()

	if !ifaceUp {
		// Interface is gone, nothing to do.
		log.WithField("ifaceName", ifaceName).Debug(
			"Ignoring request to program interface that is not present.")
		return state, nil
	}

	// Otherwise, the interface appears to be present but we may or may not have an endpoint from the
	// datastore.  If we don't have an endpoint then we'll attach a program to block traffic and we'll
	// get the jump map ready to insert the policy if the endpoint shows up.
	log.Debugf("WEP iface %v appears to be present", ifaceName)

	// Attach the qdisc first; it is shared between the directions.
	existed, err := m.dp.ensureQdisc(ifaceName)
	if err != nil {
		if isLinkNotFoundError(err) {
			// Interface is gone, nothing to do.
			log.WithField("ifaceName", ifaceName).Debug(
				"Ignoring request to program interface that is not present.")
			return state, nil
		}
		return state, err
	}
	if !existed {
		// Cannot be ready if the qdisc is not there so no program can be
		// attached. Do the full attach!
		state.v4Readiness = ifaceNotReady
		state.v6Readiness = ifaceNotReady
	}

	var (
		ingressErr, egressErr     error
		err4, err6                error
		ingressQdisc, egressQdisc qDiscInfo
		ingressAP4, egressAP4     *tc.AttachPoint
		ingressAP6, egressAP6     *tc.AttachPoint
		wg                        sync.WaitGroup
		wep                       *proto.WorkloadEndpoint
	)

	if endpointID != nil {
		wep = m.allWEPs[*endpointID]
	}

	v4Readiness := state.v4Readiness
	v6Readiness := state.v6Readiness
	if v4Readiness == ifaceIsReady || v6Readiness == ifaceIsReady {
		if _, err := m.dp.queryClassifier(ifindex, state.qdisc.handle, state.qdisc.prio, true); err != nil {
			v4Readiness = ifaceNotReady
			v6Readiness = ifaceNotReady
		}
		if _, err := m.dp.queryClassifier(ifindex, state.qdisc.handle, state.qdisc.prio, false); err != nil {
			v4Readiness = ifaceNotReady
			v6Readiness = ifaceNotReady
		}
	}

	ap := m.calculateTCAttachPoint(ifaceName)

	if err := m.wepStateFillJumps(ap, &state); err != nil {
		return state, err
	}

	if m.v6 != nil {
		wg.Add(1)
		go func() {
			defer wg.Done()
			ingressAP6, egressAP6, err6 = m.v6.applyPolicyToWeps(v6Readiness, ifaceName, &state, wep, ap)
		}()
	}

	if m.v4 != nil {
		ingressAP4, egressAP4, err4 = m.v4.applyPolicyToWeps(v4Readiness, ifaceName, &state, wep, ap)
	}

	wg.Wait()

	attachPreamble := false
	if m.v6 != nil {
		attachPreamble = v6Readiness != ifaceIsReady
	}
	if m.v4 != nil {
		forceReAttach := false
		if ingressAP4 != nil && ingressAP4.ForceReattach ||
			egressAP4 != nil && egressAP4.ForceReattach {
			forceReAttach = true
		}
		attachPreamble = v4Readiness != ifaceIsReady || forceReAttach
	}

	// Attach preamble TC program
	if attachPreamble {
		wg.Add(1)
		go func() {
			defer wg.Done()
			ingressAP := mergeAttachPoints(ingressAP4, ingressAP6)
			if ingressAP != nil {
				m.loadFilterProgram(ingressAP)
				ingressQdisc, ingressErr = m.dp.ensureProgramAttached(ingressAP)
			}
		}()
		egressAP := mergeAttachPoints(egressAP4, egressAP6)
		if egressAP != nil {
			m.loadFilterProgram(egressAP)
			egressQdisc, egressErr = m.dp.ensureProgramAttached(egressAP)
		}
		wg.Wait()
	}

	if ingressErr != nil {
		return state, ingressErr
	}

	if egressErr != nil {
		return state, egressErr
	}

	if egressQdisc != ingressQdisc {
		return state, fmt.Errorf("ingress qdisc info (%v) does not equal egress qdisc info (%v)",
			ingressQdisc, egressQdisc)
	}

	if attachPreamble {
		state.qdisc = ingressQdisc
	}

	if err4 != nil && err6 != nil {
		// This covers the case when we don't have hostIP on both paths.
		return state, errors.Join(err4, err6)
	}

	if m.v6 != nil {
		if err6 == nil {
			state.v6Readiness = ifaceIsReady
		}
		if m.v6.hostIP == nil {
			// If we do not have host IP for the IP version, we certainly error.
			// But that should not prevent the other IP version path from
			// working correctly.
			err6 = nil
		}
	}

	if m.v4 != nil {
		if err4 == nil {
			state.v4Readiness = ifaceIsReady
		}
		if m.v4.hostIP == nil {
			// If we do not have host IP for the IP version, we certainly error.
			// But that should not prevent the other IP version path from
			// working correctly.
			err4 = nil
		}
	}

	if errors.Join(err4, err6) != nil {
		return state, errors.Join(err4, err6)
	}

	applyTime := time.Since(startTime)
	log.WithFields(log.Fields{"timeTaken": applyTime, "ifaceName": ifaceName}).
		Info("Finished applying BPF programs for workload")
	return state, nil
}

func (m *bpfEndpointManager) ensureProgramAttached(ap attachPoint) (qDiscInfo, error) {
	var qdisc qDiscInfo
	res, err := ap.AttachProgram()
	if err != nil {
		return qdisc, err
	}
	if tcRes, ok := res.(tc.AttachResult); ok {
		qdisc.valid = true
		qdisc.prio = tcRes.Prio()
		qdisc.handle = tcRes.Handle()
	}
	return qdisc, nil
}

// applyPolicy actually applies the policy to the given workload.
func (m *bpfEndpointManager) applyPolicy(ifaceName string) error {
	state, err := m.doApplyPolicy(ifaceName)

	m.ifacesLock.Lock()
	m.withIface(ifaceName, func(iface *bpfInterface) (forceDirty bool) {
		iface.dpState = state
		return false // already dirty
	})
	m.ifacesLock.Unlock()

	return err
}

func mergeAttachPoints(ap4, ap6 attachPoint) attachPoint {
	if aptcV4, v4ok := ap4.(*tc.AttachPoint); v4ok {
		if aptcV6, v6ok := ap6.(*tc.AttachPoint); v6ok {
			if aptcV4 != nil && aptcV6 == nil {
				return aptcV4
			} else if aptcV6 != nil && aptcV4 == nil {
				return aptcV6
			} else if aptcV4 != nil && aptcV6 != nil {
				aptcV4.HostIPv6 = aptcV6.HostIPv6
				aptcV4.IntfIPv6 = aptcV6.IntfIPv6
				aptcV4.HostTunnelIPv6 = aptcV6.HostTunnelIPv6
				aptcV4.HookLayoutV6 = aptcV6.HookLayoutV6
				aptcV4.PolicyIdxV6 = aptcV6.PolicyIdxV6
				return aptcV4
			}
		}
	} else if apxdpV4, v4ok := ap4.(*xdp.AttachPoint); v4ok {
		apxdpV6, _ := ap6.(*xdp.AttachPoint)
		if apxdpV4 != nil && apxdpV6 == nil {
			return apxdpV4
		} else if apxdpV6 != nil && apxdpV4 == nil {
			return apxdpV6
		} else if apxdpV6 != nil && apxdpV4 != nil {
			apxdpV4.PolicyIdxV6 = apxdpV6.PolicyIdxV6
			apxdpV4.HookLayoutV6 = apxdpV6.HookLayoutV6
			return apxdpV4
		}
	}
	return nil
}

func isLinkNotFoundError(err error) bool {
	if errors.Is(err, tc.ErrDeviceNotFound) { // From the tc package.
		return true
	}
	if err.Error() == "Link not found" { // From netlink and friends.
		return true
	}
	return false
}

var calicoRouterIP = net.IPv4(169, 254, 1, 1).To4()

func (d *bpfEndpointManagerDataplane) wepTCAttachPoint(ap *tc.AttachPoint, policyIdx, filterIdx int,
	polDirection PolDirection, endpoint *proto.WorkloadEndpoint,
) *tc.AttachPoint {
	ap = d.configureTCAttachPoint(polDirection, ap, false)
	ifaceName := ap.IfaceName()
	if d.ipFamily == proto.IPVersion_IPV6 {
		ip, err := d.getInterfaceIP(ifaceName)
		if err != nil {
			log.Debugf("Error getting IP for interface %+v: %+v", ifaceName, err)
			ap.IntfIPv6 = d.hostIP
		} else {
			ap.IntfIPv6 = *ip
		}
		ap.HostIPv6 = d.hostIP
		ap.PolicyIdxV6 = policyIdx
	} else {
		ap.IntfIPv4 = calicoRouterIP
		ap.HostIPv4 = d.hostIP
		ap.PolicyIdxV4 = policyIdx
	}
	ap.LogFilterIdx = filterIdx

	if endpoint != nil {
		ap.IsEgressGateway = endpoint.IsEgressGateway
		ap.IsEgressClient = len(endpoint.EgressGatewayRules) > 0
		ap.EgressGatewayHealthPort = uint16(endpoint.EgressGatewayHealthPort)
	}
	if !d.mgr.isEgressProgrammingCorrect(ap.Iface, ap.IsEgressGateway, ap.IsEgressClient) {
		log.WithField("iface", ap.Iface).Infof(
			"Will reapply BPF program because egress gateway state has changed (client %v gateway %v)",
			ap.IsEgressClient, ap.IsEgressGateway,
		)
		ap.ForceReattach = true
	}

	return ap
}

func (d *bpfEndpointManagerDataplane) wepApplyPolicyToDirection(readiness ifaceReadiness, state *bpfInterfaceState,
	endpoint *proto.WorkloadEndpoint, polDirection PolDirection, ap *tc.AttachPoint,
) (*tc.AttachPoint, error) {
	var policyIdx, filterIdx int
	if d.hostIP == nil {
		// Do not bother and wait
		return nil, fmt.Errorf("unknown host IP")
	}

	indices := state.v4
	if d.ipFamily == proto.IPVersion_IPV6 {
		indices = state.v6
	}

	attachHook := hook.Ingress
	if polDirection == PolDirnEgress {
		attachHook = hook.Egress
	}
	policyIdx = indices.policyIdx[attachHook]
	filterIdx = state.filterIdx[attachHook]

	ap = d.wepTCAttachPoint(ap, policyIdx, filterIdx, polDirection, endpoint)

	// AttachPoint config can change even without reload. Hence we need to re attach the program if attach is
	// true.
	log.WithField("iface", ap.IfaceName()).Debugf("readiness: %d, attach: %v", readiness, ap.ForceReattach)
	if (readiness != ifaceIsReady) || ap.ForceReattach {
		err := d.mgr.loadPrograms(ap, d.ipFamily)
		if err != nil {
			return nil, fmt.Errorf("attaching program to wep: %w", err)
		}
		ap.Log().Info("Attached programs to the WEP")
	}

	if err := d.wepApplyPolicy(ap, endpoint, polDirection); err != nil {
		return ap, errApplyingPolicy
	}

	return ap, nil
}

func (m *bpfEndpointManager) loadPrograms(ap *tc.AttachPoint, ipFamily proto.IPVersion) error {
	err := m.dp.ensureProgramLoaded(ap, ipFamily)
	if err != nil {
		return err
	}
	return nil
}

func (m *bpfEndpointManager) loadFilterProgram(ap attachPoint) {
	if ap.LogVal() == "debug" {
		if err := m.updateLogFilter(ap); err != nil {
			ap.Log().WithError(err).Warn("Failed to update logging filter, logging may be incorrect.")
		}
	}
}

func (d *bpfEndpointManagerDataplane) wepApplyPolicy(ap *tc.AttachPoint,
	endpoint *proto.WorkloadEndpoint, polDirection PolDirection,
) error {
	var profileIDs []string
	var tiers []*proto.TierInfo
	if endpoint != nil {
		profileIDs = endpoint.ProfileIds
		tiers = endpoint.Tiers
	} else {
		log.WithField("name", ap.IfaceName()).Debug(
			"Workload interface with no endpoint in datastore, installing default-drop program.")
	}

	m := d.mgr
	// If tier or profileIDs is nil, this will return an empty set of rules but updatePolicyProgram appends a
	// drop rule, giving us default drop behaviour in that case.
	rules := m.extractRules(tiers, profileIDs, polDirection)

	// If host-* endpoint is configured, add in its policy.
	if m.wildcardExists {
		m.addHostPolicy(&rules, &d.mgr.wildcardHostEndpoint, polDirection.Inverse())
	}

	// Intentionally leaving this code here until the *-hep takes precedence.
	wildcardEPPolicyAppliesToWEPs := false
	if wildcardEPPolicyAppliesToWEPs {
		// If workload egress and DefaultEndpointToHostAction is ACCEPT or DROP, suppress the normal
		// host-* endpoint policy. If it does not exist, suppress it as well, not to
		// create deny due to the fact that there are not profiles or tiers etc.
		if polDirection == PolDirnEgress && (m.epToHostAction != "RETURN" || !m.wildcardExists) {
			rules.SuppressNormalHostPolicy = true
		}
	} else {
		rules.SuppressNormalHostPolicy = true
	}

	// If host -> workload, always suppress the normal host-* endpoint policy.
	if polDirection == PolDirnIngress {
		rules.SuppressNormalHostPolicy = true
	}

	return m.updatePolicyProgramFn(rules, polDirection.RuleDir().String(), ap, d.ipFamily)
}

func (m *bpfEndpointManager) addHostPolicy(rules *polprog.Rules, hostEndpoint *proto.HostEndpoint, polDirection PolDirection) {
	// When there is applicable pre-DNAT policy that does not explicitly Allow or Deny traffic,
	// we continue on to subsequent tiers and normal or AoF policy.
	rules.HostPreDnatTiers = m.extractTiers(hostEndpoint.PreDnatTiers, polDirection, NoEndTierDrop)

	// When there is applicable apply-on-forward policy that does not explicitly Allow or Deny
	// traffic, traffic is dropped.
	rules.HostForwardTiers = m.extractTiers(hostEndpoint.ForwardTiers, polDirection, EndTierDrop)

	// When there is applicable normal policy that does not explicitly Allow or Deny traffic,
	// traffic is dropped.
	rules.HostNormalTiers = m.extractTiers(hostEndpoint.Tiers, polDirection, EndTierDrop)
	rules.HostProfiles = m.extractProfiles(hostEndpoint.ProfileIds, polDirection)
}

func (d *bpfEndpointManagerDataplane) applyPolicyToWeps(
	readiness ifaceReadiness,
	ifaceName string,
	state *bpfInterfaceState,
	endpoint *proto.WorkloadEndpoint,
	ap *tc.AttachPoint,
) (*tc.AttachPoint, *tc.AttachPoint, error) {
	ingressAttachPoint := *ap
	egressAttachPoint := *ap

	var parallelWG sync.WaitGroup
	var ingressAP *tc.AttachPoint
	var ingressErr error

	parallelWG.Add(1)
	go func() {
		defer parallelWG.Done()
		ingressAP, ingressErr = d.wepApplyPolicyToDirection(readiness,
			state, endpoint, PolDirnIngress, &ingressAttachPoint)
	}()

	egressAP, egressErr := d.wepApplyPolicyToDirection(readiness,
		state, endpoint, PolDirnEgress, &egressAttachPoint)
	parallelWG.Wait()

	if ingressAP != nil && egressAP != nil {
		d.mgr.setEgressProgramming(ingressAP.Iface, ingressAP.IsEgressGateway, ingressAP.IsEgressClient)
	}
	return ingressAP, egressAP, errors.Join(ingressErr, egressErr)
}

func (d *bpfEndpointManagerDataplane) applyPolicyToDataIface(
	ifaceName string,
	ep *proto.HostEndpoint,
	state *bpfInterfaceState,
	ap *tc.AttachPoint,
	apxdp *xdp.AttachPoint,
	xdpMode XDPMode,
) (*tc.AttachPoint, *tc.AttachPoint, *xdp.AttachPoint, error) {
	ingressAttachPoint := *ap
	egressAttachPoint := *ap
	xdpAttachPoint := *apxdp

	var parallelWG sync.WaitGroup
	var ingressAP, egressAP *tc.AttachPoint
	var xdpAP *xdp.AttachPoint
	var ingressErr, egressErr, xdpErr error

	if xdpMode != XDPModeNone {
		parallelWG.Add(1)
		go func() {
			defer parallelWG.Done()
			xdpAP, xdpErr = d.attachXDPProgram(&xdpAttachPoint, ep, state)
		}()
	}

	if xdpMode != XDPModeOnly {
		parallelWG.Add(1)
		go func() {
			defer parallelWG.Done()
			ingressAP, ingressErr = d.attachDataIfaceProgram(ifaceName, ep, PolDirnIngress, state, &ingressAttachPoint)
		}()

		egressAP, egressErr = d.attachDataIfaceProgram(ifaceName, ep, PolDirnEgress, state, &egressAttachPoint)
	}
	parallelWG.Wait()
	return ingressAP, egressAP, xdpAP, errors.Join(ingressErr, egressErr, xdpErr)
}

func (d *bpfEndpointManagerDataplane) attachDataIfaceProgram(
	ifaceName string,
	ep *proto.HostEndpoint,
	polDirection PolDirection,
	state *bpfInterfaceState,
	ap *tc.AttachPoint,
) (*tc.AttachPoint, error) {
	if d.hostIP == nil {
		// Do not bother and wait
		return nil, fmt.Errorf("unknown host IP")
	}

	ap = d.configureTCAttachPoint(polDirection, ap, true)

	ip, err := d.getInterfaceIP(ifaceName)
	if err != nil {
		log.Debugf("Error getting IP for interface %+v: %+v", ifaceName, err)
	}

	indices := state.v4
	if d.ipFamily == proto.IPVersion_IPV6 {
		indices = state.v6
	}

	attachHook := hook.Ingress
	if polDirection == PolDirnEgress {
		attachHook = hook.Egress
	}

	policyIdx := indices.policyIdx[attachHook]
	filterIdx := state.filterIdx[attachHook]

	if d.ipFamily == proto.IPVersion_IPV6 {
		ap.HostIPv6 = d.hostIP
		if ip != nil {
			ap.IntfIPv6 = *ip
		} else {
			ap.IntfIPv6 = d.hostIP
		}
		ap.PolicyIdxV6 = policyIdx
	} else {
		ap.HostIPv4 = d.hostIP
		if ip != nil {
			ap.IntfIPv4 = *ip
		} else {
			ap.IntfIPv4 = d.hostIP
		}
		ap.PolicyIdxV4 = policyIdx
	}
	ap.LogFilterIdx = filterIdx

	m := d.mgr

	if err := m.loadPrograms(ap, d.ipFamily); err != nil {
		return nil, err
	}

	if ep != nil {
		rules := polprog.Rules{
			ForHostInterface: true,
			NoProfileMatchID: m.profileNoMatchID(polDirection.RuleDir()),
		}
		m.addHostPolicy(&rules, ep, polDirection)
		if err := m.updatePolicyProgramFn(rules, polDirection.RuleDir().String(), ap, d.ipFamily); err != nil {
			return ap, err
		}
	} else {
		if err := m.dp.removePolicyProgram(ap, d.ipFamily); err != nil {
			return ap, err
		}
	}
	return ap, nil
}

func (d *bpfEndpointManagerDataplane) attachXDPProgram(ap *xdp.AttachPoint, ep *proto.HostEndpoint, state *bpfInterfaceState) (*xdp.AttachPoint, error) {
	if d.ipFamily == proto.IPVersion_IPV6 {
		ap.PolicyIdxV6 = state.v6.policyIdx[hook.XDP]
	} else {
		ap.PolicyIdxV4 = state.v4.policyIdx[hook.XDP]
	}

	m := d.mgr
	if ep != nil && len(ep.UntrackedTiers) == 1 {
		err := m.dp.ensureProgramLoaded(ap, d.ipFamily)
		if err != nil {
			return nil, err
		}

		ap.Log().Infof("Building program for untracked policy hep=%v, family=%v", ep.Name, d.ipFamily)
		rules := polprog.Rules{
			ForHostInterface: true,
			HostNormalTiers:  m.extractTiers(ep.UntrackedTiers, PolDirnIngress, false),
			ForXDP:           true,
		}
		ap.Log().Infof("Rules: %v", rules)
		err = m.updatePolicyProgramFn(rules, "xdp", ap, d.ipFamily)
		ap.Log().WithError(err).Debugf("Applied untracked policy hep=%v", ep.Name)
		return ap, err
	}
	return ap, nil
}

// PolDirection is the Calico datamodel direction of policy.  On a host endpoint, ingress is towards the host.
// On a workload endpoint, ingress is towards the workload.
type PolDirection int

const (
	PolDirnIngress PolDirection = iota
	PolDirnEgress
)

func (polDirection PolDirection) RuleDir() rules.RuleDir {
	if polDirection == PolDirnIngress {
		return rules.RuleDirIngress
	}
	return rules.RuleDirEgress
}

func (polDirection PolDirection) Inverse() PolDirection {
	if polDirection == PolDirnIngress {
		return PolDirnEgress
	}
	return PolDirnIngress
}

func (m *bpfEndpointManager) apLogFilter(ap *tc.AttachPoint, iface string) (string, string) {
	if len(m.logFilters) == 0 {
		return m.bpfLogLevel, ""
	}

	if m.bpfLogLevel != "debug" {
		return m.bpfLogLevel, ""
	}

	exp, ok := m.logFilters[iface]
	if !ok {
		if ap.Type == tcdefs.EpTypeWorkload {
			if exp, ok := m.logFilters["weps"]; ok {
				log.WithField("iface", iface).Debugf("Log filter for weps: %s", exp)
				return m.bpfLogLevel, exp
			}
		}
		if ap.Type == tcdefs.EpTypeHost {
			if exp, ok := m.logFilters["heps"]; ok {
				log.WithField("iface", iface).Debugf("Log filter for heps: %s", exp)
				return m.bpfLogLevel, exp
			}
		}
		if exp, ok := m.logFilters["all"]; ok {
			log.WithField("iface", iface).Debugf("Log filter for all: %s", exp)
			return m.bpfLogLevel, exp
		}

		log.WithField("iface", iface).Debug("No log filter")
		return "off", ""
	}

	log.WithField("iface", iface).Debugf("Log filter:  %s", exp)
	return m.bpfLogLevel, exp
}

func (m *bpfEndpointManager) getEndpointType(ifaceName string) tcdefs.EndpointType {
	if m.isWorkloadIface(ifaceName) {
		return tcdefs.EpTypeWorkload
	}
	m.ifacesLock.Lock()
	ifaceType := m.nameToIface[ifaceName].info.ifaceType
	m.ifacesLock.Unlock()
	switch ifaceType {
	case IfaceTypeData, IfaceTypeVXLAN, IfaceTypeBond, IfaceTypeBondSlave:
		if ifaceName == "lo" {
			return tcdefs.EpTypeLO
		}
		if ifaceName == dataplanedefs.BPFInDev || ifaceName == dataplanedefs.BPFOutDev {
			return tcdefs.EpTypeNAT
		}
		return tcdefs.EpTypeHost
	case IfaceTypeWireguard, IfaceTypeL3:
		return tcdefs.EpTypeL3Device
	case IfaceTypeIPIP:
		if m.features.IPIPDeviceIsL3 {
			return tcdefs.EpTypeL3Device
		}
		return tcdefs.EpTypeTunnel
	default:
		log.Panicf("Unsupported ifaceName %v", ifaceName)

	}
	return tcdefs.EpTypeHost
}

func (m *bpfEndpointManager) calculateTCAttachPoint(ifaceName string) *tc.AttachPoint {
	ap := &tc.AttachPoint{
		AttachPoint: bpf.AttachPoint{
			Iface: ifaceName,
		},
	}

	ap.Type = m.getEndpointType(ifaceName)

	if ap.Type == tcdefs.EpTypeLO && m.hostNetworkedNATMode == hostNetworkedNATUDPOnly {
		ap.UDPOnly = true
	}
	if ap.Type != tcdefs.EpTypeWorkload {
		ap.WgPort = m.wgPort
		ap.Wg6Port = m.wg6Port
		ap.NATin = uint32(m.natInIdx)
		ap.NATout = uint32(m.natOutIdx)

		ap.RedirectPeer = true
		if m.bpfRedirectToPeer == "Disabled" {
			ap.RedirectPeer = false
		} else if (ap.Type == tcdefs.EpTypeTunnel || ap.Type == tcdefs.EpTypeL3Device) && m.bpfRedirectToPeer == "L2Only" {
			ap.RedirectPeer = false
		}
	} else {
		ap.ExtToServiceConnmark = uint32(m.bpfExtToServiceConnmark)
		ap.EnableTCPStats = m.enableTcpStats
	}

	ap.ToHostDrop = (m.epToHostAction == "DROP")
	ap.FIB = m.fibLookupEnabled
	ap.DSR = m.dsrEnabled
	ap.DSROptoutCIDRs = m.dsrOptoutCidrs
	ap.LogLevel, ap.LogFilter = m.apLogFilter(ap, ifaceName)
	ap.VXLANPort = m.vxlanPort
	ap.PSNATStart = m.psnatPorts.MinPort
	ap.PSNATEnd = m.psnatPorts.MaxPort
	ap.TunnelMTU = uint16(m.vxlanMTU)
<<<<<<< HEAD
	ap.EGWVxlanPort = m.egwVxlanPort
	ap.EgressIPEnabled = m.egIPEnabled
=======
	ap.Profiling = m.profiling
>>>>>>> 671a29be

	switch m.rpfEnforceOption {
	case "Strict":
		ap.RPFEnforceOption = tcdefs.RPFEnforceOptionStrict
	case "Loose":
		ap.RPFEnforceOption = tcdefs.RPFEnforceOptionLoose
	default:
		ap.RPFEnforceOption = tcdefs.RPFEnforceOptionDisabled
	}
	return ap
}

func (d *bpfEndpointManagerDataplane) configureTCAttachPoint(policyDirection PolDirection, ap *tc.AttachPoint, isDataIface bool) *tc.AttachPoint {
	if ap.Type == tcdefs.EpTypeLO || ap.Type == tcdefs.EpTypeNAT || isDataIface {
		if d.ipFamily == proto.IPVersion_IPV6 {
			ap.HostTunnelIPv6 = d.tunnelIP
		} else {
			ap.HostTunnelIPv4 = d.tunnelIP
		}
		log.Debugf("Setting tunnel ip %s on ap %s", d.tunnelIP, ap.IfaceName())
	}

	if ap.Type == tcdefs.EpTypeWorkload {
		// Policy direction is relative to the workload so, from the host namespace it's flipped.
		if policyDirection == PolDirnIngress {
			ap.Hook = hook.Egress
		} else {
			ap.Hook = hook.Ingress
		}
	} else {
		// Host endpoints have the natural relationship between policy direction and hook.
		if policyDirection == PolDirnIngress {
			ap.Hook = hook.Ingress
		} else {
			ap.Hook = hook.Egress
		}
	}

	var toOrFrom tcdefs.ToOrFromEp
	if ap.Hook == hook.Ingress {
		toOrFrom = tcdefs.FromEp
	} else {
		toOrFrom = tcdefs.ToEp
	}

	ap.ToOrFrom = toOrFrom

	ap.DNSInlineProcessing = d.mgr.dnsInlineProcessing

	return ap
}

const (
	EndTierDrop   = true
	NoEndTierDrop = false
)

// Given a slice of TierInfo - as present on workload and host endpoints - that actually consists
// only of tier and policy NAMEs, build and return a slice of tier data that includes all of the
// implied policy rules as well.
func (m *bpfEndpointManager) extractTiers(tiers []*proto.TierInfo, direction PolDirection, endTierDrop bool) (rTiers []polprog.Tier) {
	dir := direction.RuleDir()
	for _, tier := range tiers {
		directionalPols := tier.IngressPolicies
		if direction == PolDirnEgress {
			directionalPols = tier.EgressPolicies
		}

		if len(directionalPols) > 0 {

			stagedOnly := true

			polTier := polprog.Tier{
				Name:     tier.Name,
				Policies: make([]polprog.Policy, len(directionalPols)),
			}

			for i, polName := range directionalPols {
				staged := model.PolicyIsStaged(polName)

				if !staged {
					stagedOnly = false
				}

				pol := m.policies[proto.PolicyID{Tier: tier.Name, Name: polName}]
				if pol == nil {
					log.WithField("tier", tier).Warn("Tier refers to unknown policy!")
					continue
				}
				var prules []*proto.Rule
				if direction == PolDirnIngress {
					prules = pol.InboundRules
				} else {
					prules = pol.OutboundRules
				}
				policy := polprog.Policy{
					Name:   polName,
					Rules:  make([]polprog.Rule, len(prules)),
					Staged: staged,
				}

				if staged {
					policy.NoMatchID = m.policyNoMatchID(dir, polName)
				}

				for ri, r := range prules {
					policy.Rules[ri] = polprog.Rule{
						Rule:    r,
						MatchID: m.ruleMatchID(dir, r.Action, rules.RuleOwnerTypePolicy, ri, polName),
					}
				}

				polTier.Policies[i] = policy
			}

			if endTierDrop && !stagedOnly && tier.DefaultAction != string(apiv3.Pass) {
				polTier.EndRuleID = m.endOfTierDropID(dir, tier.Name)
				polTier.EndAction = polprog.TierEndDeny
			} else {
				polTier.EndRuleID = m.endOfTierPassID(dir, tier.Name)
				polTier.EndAction = polprog.TierEndPass
			}

			rTiers = append(rTiers, polTier)
		}
	}
	return
}

func (m *bpfEndpointManager) extractProfiles(profileNames []string, direction PolDirection) (rProfiles []polprog.Profile) {
	dir := direction.RuleDir()
	if count := len(profileNames); count > 0 {
		rProfiles = make([]polprog.Profile, count)

		for i, profName := range profileNames {
			prof := m.profiles[proto.ProfileID{Name: profName}]
			var prules []*proto.Rule
			if direction == PolDirnIngress {
				prules = prof.InboundRules
			} else {
				prules = prof.OutboundRules
			}
			profile := polprog.Profile{
				Name:  profName,
				Rules: make([]polprog.Rule, len(prules)),
			}

			for ri, r := range prules {
				profile.Rules[ri] = polprog.Rule{
					Rule:    r,
					MatchID: m.ruleMatchID(dir, r.Action, rules.RuleOwnerTypeProfile, ri, profName),
				}
			}

			rProfiles[i] = profile
		}
	}
	return
}

func (m *bpfEndpointManager) extractRules(tiers []*proto.TierInfo, profileNames []string, direction PolDirection) polprog.Rules {
	var r polprog.Rules
	dir := direction.RuleDir()

	// When there is applicable normal policy that does not explicitly Allow or Deny traffic,
	// traffic is dropped.
	r.Tiers = m.extractTiers(tiers, direction, EndTierDrop)

	r.Profiles = m.extractProfiles(profileNames, direction)

	r.NoProfileMatchID = m.profileNoMatchID(dir)

	return r
}

func strToByte64(s string) [64]byte {
	var bytes [64]byte
	copy(bytes[:], []byte(s))
	return bytes
}

func (m *bpfEndpointManager) ruleMatchIDFromNFLOGPrefix(nflogPrefix string) polprog.RuleMatchID {
	return m.lookupsCache.GetID64FromNFLOGPrefix(strToByte64(nflogPrefix))
}

func (m *bpfEndpointManager) endOfTierPassID(dir rules.RuleDir, tier string) polprog.RuleMatchID {
	return m.ruleMatchIDFromNFLOGPrefix(rules.CalculateEndOfTierPassNFLOGPrefixStr(dir, tier))
}

func (m *bpfEndpointManager) endOfTierDropID(dir rules.RuleDir, tier string) polprog.RuleMatchID {
	return m.ruleMatchIDFromNFLOGPrefix(rules.CalculateEndOfTierDropNFLOGPrefixStr(dir, tier))
}

func (m *bpfEndpointManager) policyNoMatchID(dir rules.RuleDir, policy string) polprog.RuleMatchID {
	return m.ruleMatchIDFromNFLOGPrefix(rules.CalculateNoMatchPolicyNFLOGPrefixStr(dir, policy))
}

func (m *bpfEndpointManager) profileNoMatchID(dir rules.RuleDir) polprog.RuleMatchID {
	return m.ruleMatchIDFromNFLOGPrefix(rules.CalculateNoMatchProfileNFLOGPrefixStr(dir))
}

func (m *bpfEndpointManager) isWorkloadIface(iface string) bool {
	return m.workloadIfaceRegex.MatchString(iface)
}

func (m *bpfEndpointManager) isDataIface(iface string) bool {
	return m.dataIfaceRegex.MatchString(iface) ||
		(m.hostNetworkedNATMode != hostNetworkedNATDisabled && (iface == dataplanedefs.BPFOutDev || iface == "lo"))
}

func (m *bpfEndpointManager) isL3Iface(iface string) bool {
	if m.l3IfaceRegex == nil {
		return false
	}
	return m.l3IfaceRegex.MatchString(iface)
}

func (m *bpfEndpointManager) addWEPToIndexes(wlID proto.WorkloadEndpointID, wl *proto.WorkloadEndpoint) {
	for _, t := range wl.Tiers {
		m.addPolicyToEPMappings(t.Name, t.IngressPolicies, wlID)
		m.addPolicyToEPMappings(t.Name, t.EgressPolicies, wlID)
	}
	m.addProfileToEPMappings(wl.ProfileIds, wlID)
}

func (m *bpfEndpointManager) addPolicyToEPMappings(tier string, polNames []string, id interface{}) {
	for _, pol := range polNames {
		polID := proto.PolicyID{Tier: tier, Name: pol}
		if m.policiesToWorkloads[polID] == nil {
			m.policiesToWorkloads[polID] = set.New[any]()
		}
		m.policiesToWorkloads[polID].Add(id)
	}
}

func (m *bpfEndpointManager) addProfileToEPMappings(profileIds []string, id interface{}) {
	for _, profName := range profileIds {
		profID := proto.ProfileID{Name: profName}
		profSet := m.profilesToWorkloads[profID]
		if profSet == nil {
			profSet = set.New[any]()
			m.profilesToWorkloads[profID] = profSet
		}
		profSet.Add(id)
	}
}

func (m *bpfEndpointManager) removeWEPFromIndexes(wlID proto.WorkloadEndpointID, wep *proto.WorkloadEndpoint) {
	if wep == nil {
		return
	}

	for _, t := range wep.Tiers {
		m.removePolicyToEPMappings(t.Name, t.IngressPolicies, wlID)
		m.removePolicyToEPMappings(t.Name, t.EgressPolicies, wlID)
	}

	m.removeProfileToEPMappings(wep.ProfileIds, wlID)

	m.withIface(wep.Name, func(iface *bpfInterface) bool {
		iface.info.endpointID = nil
		return false
	})
}

func (m *bpfEndpointManager) removePolicyToEPMappings(tier string, polNames []string, id interface{}) {
	for _, pol := range polNames {
		polID := proto.PolicyID{Tier: tier, Name: pol}
		polSet := m.policiesToWorkloads[polID]
		if polSet == nil {
			continue
		}
		polSet.Discard(id)
		if polSet.Len() == 0 {
			// Defensive; we also clean up when the profile is removed.
			delete(m.policiesToWorkloads, polID)
		}
	}
}

func (m *bpfEndpointManager) removeProfileToEPMappings(profileIds []string, id any) {
	for _, profName := range profileIds {
		profID := proto.ProfileID{Name: profName}
		profSet := m.profilesToWorkloads[profID]
		if profSet == nil {
			continue
		}
		profSet.Discard(id)
		if profSet.Len() == 0 {
			// Defensive; we also clean up when the policy is removed.
			delete(m.profilesToWorkloads, profID)
		}
	}
}

func (m *bpfEndpointManager) OnHEPUpdate(hostIfaceToEpMap map[string]proto.HostEndpoint) {
	if m == nil {
		return
	}

	log.Debugf("HEP update from generic endpoint manager: %v", hostIfaceToEpMap)

	// Pre-process the map for the host-* endpoint: if there is a host-* endpoint, any host
	// interface without its own HEP should use the host-* endpoint's policy.
	wildcardHostEndpoint, wildcardExists := hostIfaceToEpMap[allInterfaces]
	if wildcardExists {
		log.Info("Host-* endpoint is configured")
		for ifaceName := range m.nameToIface {
			if _, specificExists := hostIfaceToEpMap[ifaceName]; (m.isDataIface(ifaceName) || m.isL3Iface(ifaceName)) && !specificExists {
				log.Infof("Use host-* endpoint policy for %v", ifaceName)
				hostIfaceToEpMap[ifaceName] = wildcardHostEndpoint
			}
		}
		delete(hostIfaceToEpMap, allInterfaces)
	}

	// If there are parts of proto.HostEndpoint that do not affect us, we could mask those out
	// here so that they can't cause spurious updates - at the cost of having different
	// proto.HostEndpoint data here than elsewhere.  For example, the ExpectedIpv4Addrs and
	// ExpectedIpv6Addrs fields.  But currently there are no fields that are sufficiently likely
	// to change as to make this worthwhile.

	// If the host-* endpoint is changing, mark all workload interfaces as dirty.
	if (wildcardExists != m.wildcardExists) || !reflect.DeepEqual(wildcardHostEndpoint, m.wildcardHostEndpoint) {
		log.Infof("Host-* endpoint is changing; was %v, now %v", m.wildcardHostEndpoint, wildcardHostEndpoint)
		m.removeHEPFromIndexes(allInterfaces, &m.wildcardHostEndpoint)
		m.wildcardHostEndpoint = wildcardHostEndpoint
		m.wildcardExists = wildcardExists
		m.addHEPToIndexes(allInterfaces, &wildcardHostEndpoint)
		for ifaceName := range m.nameToIface {
			if m.isWorkloadIface(ifaceName) {
				log.Info("Mark WEP iface dirty, for host-* endpoint change")
				m.dirtyIfaceNames.Add(ifaceName)
			}
		}
	}

	// Loop through existing host endpoints, in case they are changing or disappearing.
	for ifaceName, existingEp := range m.hostIfaceToEpMap {
		newEp, stillExists := hostIfaceToEpMap[ifaceName]
		if stillExists && reflect.DeepEqual(newEp, existingEp) {
			log.Debugf("No change to host endpoint for ifaceName=%v", ifaceName)
		} else {
			m.removeHEPFromIndexes(ifaceName, &existingEp)
			if stillExists {
				log.Infof("Host endpoint changing for ifaceName=%v", ifaceName)
				m.addHEPToIndexes(ifaceName, &newEp)
				m.hostIfaceToEpMap[ifaceName] = newEp
			} else {
				log.Infof("Host endpoint deleted for ifaceName=%v", ifaceName)
				delete(m.hostIfaceToEpMap, ifaceName)
			}
			m.dirtyIfaceNames.Add(ifaceName)
			m.dirtyIfaceNames.AddAll(m.hostIfaceTrees.getPhyDevices(ifaceName))
		}
		delete(hostIfaceToEpMap, ifaceName)
	}

	// Now anything remaining in hostIfaceToEpMap must be a new host endpoint.
	for ifaceName, newEp := range hostIfaceToEpMap {
		if !m.isDataIface(ifaceName) && !m.isL3Iface(ifaceName) {
			log.Warningf("Host endpoint configured for ifaceName=%v, but that doesn't match BPFDataIfacePattern/BPFL3IfacePattern; ignoring", ifaceName)
			continue
		}
		log.Infof("Host endpoint added for ifaceName=%v", ifaceName)
		m.addHEPToIndexes(ifaceName, &newEp)
		m.hostIfaceToEpMap[ifaceName] = newEp
		m.dirtyIfaceNames.Add(ifaceName)
		m.dirtyIfaceNames.AddAll(m.hostIfaceTrees.getPhyDevices(ifaceName))
	}
}

func (m *bpfEndpointManager) addHEPToIndexes(ifaceName string, ep *proto.HostEndpoint) {
	for _, tiers := range [][]*proto.TierInfo{ep.Tiers, ep.UntrackedTiers, ep.PreDnatTiers, ep.ForwardTiers} {
		for _, t := range tiers {
			m.addPolicyToEPMappings(t.Name, t.IngressPolicies, ifaceName)
			m.addPolicyToEPMappings(t.Name, t.EgressPolicies, ifaceName)
		}
	}
	m.addProfileToEPMappings(ep.ProfileIds, ifaceName)
}

func (m *bpfEndpointManager) removeHEPFromIndexes(ifaceName string, ep *proto.HostEndpoint) {
	for _, tiers := range [][]*proto.TierInfo{ep.Tiers, ep.UntrackedTiers, ep.PreDnatTiers, ep.ForwardTiers} {
		for _, t := range tiers {
			m.removePolicyToEPMappings(t.Name, t.IngressPolicies, ifaceName)
			m.removePolicyToEPMappings(t.Name, t.EgressPolicies, ifaceName)
		}
	}

	m.removeProfileToEPMappings(ep.ProfileIds, ifaceName)
}

// Dataplane code.
//
// We don't yet have an enforced dividing line between the "manager" and "dataplane" parts of the
// BPF endpoint manager.  But we do have an indirection (the `dp` field) that allows us to UT the
// "manager" logic on its own, and it's useful to keep a separation in mind so that we can continue
// to UT in that way.
//
// As a small help for that, all of the "dataplane" code comes after this point in the file, and all
// of the "manager" code above.

func (m *bpfEndpointManager) setAcceptLocal(iface string, val bool) error {
	numval := "0"
	if val {
		numval = "1"
	}

	path := fmt.Sprintf("/proc/sys/net/ipv4/conf/%s/accept_local", iface)
	err := writeProcSys(path, numval)
	if err != nil {
		if _, errif := net.InterfaceByName(iface); errif == nil {
			log.WithField("err", err).Errorf("Failed to set %s to %s", path, numval)
			return err
		}
		log.Debugf("%s not set to %s - iface does not exist.", path, numval)
		return nil
	}

	log.Infof("%s set to %s", path, numval)
	return nil
}

func (m *bpfEndpointManager) setRPFilter(iface string, val int) error {
	// We only support IPv4 for now.
	path := fmt.Sprintf("/proc/sys/net/ipv4/conf/%s/rp_filter", iface)
	numval := strconv.Itoa(val)
	err := writeProcSys(path, numval)
	if err != nil {
		log.WithField("err", err).Errorf("Failed to  set %s to %s", path, numval)
		return err
	}

	log.Infof("%s set to %s", path, numval)
	return nil
}

func (m *bpfEndpointManager) ensureStarted() {
	log.Info("Starting map cleanup runner.")

	var err error

	m.initAttaches, err = bpf.ListCalicoAttached()
	if err != nil {
		log.WithError(err).Warn("Failed to list previously attached programs. We may not clean up some.")
	}
}

func (m *bpfEndpointManager) ensureBPFDevices() error {
	if m.hostNetworkedNATMode == hostNetworkedNATDisabled {
		return nil
	}

	var bpfout, bpfin netlink.Link

	bpfin, err := netlink.LinkByName(dataplanedefs.BPFInDev)
	if err != nil {
		la := netlink.NewLinkAttrs()
		la.Name = dataplanedefs.BPFInDev
		la.MTU = m.bpfIfaceMTU
		nat := &netlink.Veth{
			LinkAttrs: la,
			PeerName:  dataplanedefs.BPFOutDev,
		}
		if err := netlink.LinkAdd(nat); err != nil {
			return fmt.Errorf("failed to add %s: %w", dataplanedefs.BPFInDev, err)
		}
		bpfin, err = netlink.LinkByName(dataplanedefs.BPFInDev)
		if err != nil {
			return fmt.Errorf("missing %s after add: %w", dataplanedefs.BPFInDev, err)
		}
	}

	if state := bpfin.Attrs().OperState; state != netlink.OperUp {
		log.WithField("state", state).Info(dataplanedefs.BPFInDev)
		if err := netlink.LinkSetUp(bpfin); err != nil {
			return fmt.Errorf("failed to set %s up: %w", dataplanedefs.BPFInDev, err)
		}
	}
	bpfout, err = netlink.LinkByName(dataplanedefs.BPFOutDev)
	if err != nil {
		return fmt.Errorf("missing %s after add: %w", dataplanedefs.BPFOutDev, err)
	}
	if state := bpfout.Attrs().OperState; state != netlink.OperUp {
		log.WithField("state", state).Info(dataplanedefs.BPFOutDev)
		if err := netlink.LinkSetUp(bpfout); err != nil {
			return fmt.Errorf("failed to set %s up: %w", dataplanedefs.BPFOutDev, err)
		}
	}

	err = netlink.LinkSetMTU(bpfin, m.bpfIfaceMTU)
	if err != nil {
		return fmt.Errorf("failed to set MTU to %d on %s: %w", m.bpfIfaceMTU, dataplanedefs.BPFInDev, err)
	}
	err = netlink.LinkSetMTU(bpfout, m.bpfIfaceMTU)
	if err != nil {
		return fmt.Errorf("failed to set MTU to %d on %s: %w", m.bpfIfaceMTU, dataplanedefs.BPFOutDev, err)
	}

	m.natInIdx = bpfin.Attrs().Index
	m.natOutIdx = bpfout.Attrs().Index

	if m.v6 != nil {
		anyV6, _ := ip.CIDRFromString("::/128")
		err = m.v6.ArpMap.Update(
			bpfarp.NewKeyV6(anyV6.Addr().AsNetIP(), uint32(m.natInIdx)).AsBytes(),
			bpfarp.NewValue(bpfin.Attrs().HardwareAddr, bpfout.Attrs().HardwareAddr).AsBytes(),
		)
	}
	if m.v4 != nil {
		anyV4, _ := ip.CIDRFromString("0.0.0.0/0")
		err = m.v4.ArpMap.Update(
			bpfarp.NewKey(anyV4.Addr().AsNetIP(), uint32(m.natInIdx)).AsBytes(),
			bpfarp.NewValue(bpfin.Attrs().HardwareAddr, bpfout.Attrs().HardwareAddr).AsBytes(),
		)
	}

	if err != nil {
		return fmt.Errorf("failed to program arp for natif: %w", err)
	}

	// Add a permanent ARP entry to point to the other side of the veth to avoid
	// ARP requests that would not be proxied if .all.rp_filter == 1
	arp := &netlink.Neigh{
		State:        netlink.NUD_PERMANENT,
		HardwareAddr: bpfout.Attrs().HardwareAddr,
		LinkIndex:    bpfin.Attrs().Index,
	}

	ipFamilies := []int{}
	if m.v4 != nil {
		ipFamilies = append(ipFamilies, netlink.FAMILY_V4)
	}
	if m.v6 != nil {
		ipFamilies = append(ipFamilies, netlink.FAMILY_V6)
	}

	for _, ipFamily := range ipFamilies {
		arp.Family = ipFamily
		arp.IP = bpfnatGW
		if ipFamily == netlink.FAMILY_V6 {
			arp.IP = bpfnatGWv6
		}
		retries := 10
		i := retries
		for {
			if err := netlink.NeighAdd(arp); err != nil && err != syscall.EEXIST {
				log.WithError(err).Warnf("Failed to update neigh for %s (arp %#v), retrying.", dataplanedefs.BPFOutDev, arp)
				i--
				if i > 0 {
					time.Sleep(250 * time.Millisecond)
					continue
				} else {
					return fmt.Errorf("failed to update neigh for %s (arp %#v) after %d tries: %w",
						dataplanedefs.BPFOutDev, arp, retries, err)
				}
			}
			break
		}
	}
	log.Infof("Updated neigh for %s (arp %v)", dataplanedefs.BPFOutDev, arp)

	if m.v4 != nil {
		if err := configureInterface(dataplanedefs.BPFInDev, 4, "0", writeProcSys); err != nil {
			return fmt.Errorf("failed to configure %s parameters: %w", dataplanedefs.BPFOutDev, err)
		}
		if err := configureInterface(dataplanedefs.BPFOutDev, 4, "0", writeProcSys); err != nil {
			return fmt.Errorf("failed to configure %s parameters: %w", dataplanedefs.BPFOutDev, err)
		}
	}

	_, err = m.ensureQdisc(dataplanedefs.BPFInDev)
	if err != nil {
		return fmt.Errorf("failed to set qdisc on %s: %w", dataplanedefs.BPFOutDev, err)
	}

	_, err = m.ensureQdisc("lo")
	if err != nil {
		log.WithError(err).Fatalf("Failed to set qdisc on lo.")
	}

	// Setup a link local route to a nonexistent link local address that would
	// serve as a gateway to route services via bpfnat veth rather than having
	// link local routes for each service that would trigger ARP queries.
	if m.v4 != nil {
		m.routeTableV4.RouteUpdate(dataplanedefs.BPFInDev, routetable.Target{
			Type: routetable.TargetTypeLinkLocalUnicast,
			CIDR: bpfnatGWCIDR,
		})
	}
	if m.v6 != nil {
		m.routeTableV6.RouteUpdate(dataplanedefs.BPFInDev, routetable.Target{
			Type: routetable.TargetTypeLinkLocalUnicast,
			CIDR: bpfnatGWCIDRv6,
		})
	}

	return nil
}

func (m *bpfEndpointManager) ensureQdisc(iface string) (bool, error) {
	return tc.EnsureQdisc(iface)
}

func (m *bpfEndpointManager) loadTCObj(at hook.AttachType) (hook.Layout, error) {
	pm := m.commonMaps.ProgramsMap.(*hook.ProgramsMap)

	layout, err := pm.LoadObj(at)
	if err != nil {
		return nil, fmt.Errorf("failed to load obj for %#v: %w", at, err)
	}

	if at.LogLevel != "debug" {
		return layout, nil
	}

	at.LogLevel = "off"
	layoutNoDebug, err := pm.LoadObj(at)
	if err != nil {
		return nil, fmt.Errorf("failed to load non-debug obj for %#v: %w", at, err)
	}

	return hook.MergeLayouts(layoutNoDebug, layout), nil
}

// Ensure TC/XDP program is attached to the specified interface.
func (m *bpfEndpointManager) ensureProgramLoaded(ap attachPoint, ipFamily proto.IPVersion) error {
	var err error

	if aptc, ok := ap.(*tc.AttachPoint); ok {
		at := hook.AttachType{
			Hook:       aptc.HookName(),
			Type:       aptc.Type,
			LogLevel:   aptc.LogLevel,
			FIB:        aptc.FIB,
			ToHostDrop: aptc.ToHostDrop,
			DSR:        aptc.DSR,
		}

		at.Family = int(ipFamily)
		policyIdx := aptc.PolicyIdxV4
		ap.Log().Debugf("ensureProgramLoaded %d", ipFamily)
		if ipFamily == proto.IPVersion_IPV6 {
			if aptc.HookLayoutV6, err = m.loadTCObj(at); err != nil {
				return fmt.Errorf("loading generic v%d tc hook program: %w", ipFamily, err)
			}
			policyIdx = aptc.PolicyIdxV6
		} else {
			if aptc.HookLayoutV4, err = m.loadTCObj(at); err != nil {
				return fmt.Errorf("loading generic v%d tc hook program: %w", ipFamily, err)
			}
		}

		// Load default policy before the real policy is created and loaded.
		switch at.DefaultPolicy() {
		case hook.DefPolicyAllow:
			err = maps.UpdateMapEntry(m.commonMaps.JumpMap.MapFD(),
				jump.Key(policyIdx), jump.Value(m.policyTcAllowFD.FD()))
		case hook.DefPolicyDeny:
			err = maps.UpdateMapEntry(m.commonMaps.JumpMap.MapFD(),
				jump.Key(policyIdx), jump.Value(m.policyTcDenyFD.FD()))
		}

		if err != nil {
			return fmt.Errorf("failed to set default policy: %w", err)
		}
	} else if apxdp, ok := ap.(*xdp.AttachPoint); ok {
		at := hook.AttachType{
			Hook:     hook.XDP,
			LogLevel: apxdp.LogLevel,
		}

		at.Family = int(ipFamily)
		pm := m.commonMaps.XDPProgramsMap.(*hook.ProgramsMap)
		if ipFamily == proto.IPVersion_IPV6 {
			if apxdp.HookLayoutV6, err = pm.LoadObj(at); err != nil {
				return fmt.Errorf("loading generic xdp hook program: %w", err)
			}
		} else {
			if apxdp.HookLayoutV4, err = pm.LoadObj(at); err != nil {
				return fmt.Errorf("loading generic xdp hook program: %w", err)
			}
		}
	} else {
		return fmt.Errorf("unknown attach type")
	}
	return nil
}

// Ensure that the specified attach point does not have our program.
func (m *bpfEndpointManager) ensureNoProgram(ap attachPoint) error {
	// Ensure interface does not have our program attached.
	err := ap.DetachProgram()
	var state bpfInterfaceState
	m.ifacesLock.Lock()
	m.withIface(ap.IfaceName(), func(iface *bpfInterface) bool {
		state = iface.dpState
		return false
	})
	m.ifacesLock.Unlock()

	if m.v4 != nil {
		if err := m.jumpMapDelete(ap.HookName(), state.v4.policyIdx[ap.HookName()]); err != nil {
			log.WithError(err).Warn("Policy program may leak.")
		}
		m.removePolicyDebugInfo(ap.IfaceName(), 4, ap.HookName())
	}
	// Forget the policy debug info
	if m.v6 != nil {
		if err := m.jumpMapDelete(ap.HookName(), state.v6.policyIdx[ap.HookName()]); err != nil {
			log.WithError(err).Warn("Policy program may leak.")
		}
		m.removePolicyDebugInfo(ap.IfaceName(), 6, ap.HookName())
	}

	return err
}

func (m *bpfEndpointManager) removeIfaceAllPolicyDebugInfo(ifaceName string) {
	for _, ipFamily := range []proto.IPVersion{proto.IPVersion_IPV4, proto.IPVersion_IPV6} {
		for _, hook := range hook.All {
			m.removePolicyDebugInfo(ifaceName, ipFamily, hook)
		}
	}
}

func (m *bpfEndpointManager) removePolicyDebugInfo(ifaceName string, ipFamily proto.IPVersion, hook hook.Hook) {
	if !m.bpfPolicyDebugEnabled {
		return
	}
	filename := bpf.PolicyDebugJSONFileName(ifaceName, hook.String(), ipFamily)
	err := os.Remove(filename)
	if err != nil {
		log.WithError(err).Debugf("Failed to remove the policy debug file %v. Ignoring", filename)
	}
}

func (m *bpfEndpointManager) writePolicyDebugInfo(insns []asm.Insns, ifaceName string, ipFamily proto.IPVersion, polDir string, h hook.Hook, polErr error) error {
	if !m.bpfPolicyDebugEnabled {
		return nil
	}
	if err := os.MkdirAll(bpf.RuntimePolDir, 0o600); err != nil {
		return err
	}

	errStr := ""
	if polErr != nil {
		errStr = polErr.Error()
	}

	// We may have >1 sub-program; it seems to work reasonably well to just
	// concatenate the instructions.  The policy program builder writes
	// comments that delineate the programs.
	var combinedInsns asm.Insns
	if len(insns) > 0 {
		combinedInsns = insns[0]
		for _, ins := range insns[1:] {
			combinedInsns = append(combinedInsns, ins...)
		}
	}
	policyDebugInfo := bpf.PolicyDebugInfo{
		IfaceName:  ifaceName,
		Hook:       "tc " + h.String(),
		PolicyInfo: combinedInsns,
		Error:      errStr,
	}

	filename := bpf.PolicyDebugJSONFileName(ifaceName, strings.ToLower(polDir), ipFamily)
	buffer := &bytes.Buffer{}
	encoder := json.NewEncoder(buffer)
	err := encoder.Encode(policyDebugInfo)
	if err != nil {
		return err
	}

	if err := os.WriteFile(filename, buffer.Bytes(), 0o600); err != nil {
		return err
	}
	log.Debugf("Policy iface %s hook %s written to %s", ifaceName, h, filename)
	return nil
}

func (m *bpfEndpointManager) isEgressProgrammingCorrect(ifaceName string, isEgressGateway, isEgressClient bool) (correct bool) {
	m.ifacesLock.Lock()
	defer m.ifacesLock.Unlock()
	m.withIface(ifaceName, func(iface *bpfInterface) bool {
		correct = ((iface.dpState.programmedAsEgressGateway == isEgressGateway) && (iface.dpState.programmedAsEgressClient == isEgressClient))
		return false
	})
	return
}

func (m *bpfEndpointManager) setEgressProgramming(ifaceName string, isEgressGateway, isEgressClient bool) {
	m.ifacesLock.Lock()
	defer m.ifacesLock.Unlock()
	m.withIface(ifaceName, func(iface *bpfInterface) bool {
		iface.dpState.programmedAsEgressGateway = isEgressGateway
		iface.dpState.programmedAsEgressClient = isEgressClient
		return false
	})
}

func (m *bpfEndpointManager) updatePolicyProgram(rules polprog.Rules, polDir string, ap attachPoint, ipFamily proto.IPVersion) error {
	progName := policyProgramName(ap.IfaceName(), polDir, proto.IPVersion(ipFamily))

	opts := []polprog.Option{polprog.WithActionDropOverride(m.actionOnDrop)}
	if apj, ok := ap.(attachPointWithPolicyJumps); ok {
		allow := apj.PolicyAllowJumpIdx(int(ipFamily))
		if allow == -1 {
			return fmt.Errorf("no allow jump index")
		}

		deny := apj.PolicyDenyJumpIdx(int(ipFamily))
		if deny == -1 {
			return fmt.Errorf("no deny jump index")
		}
		opts = append(opts, polprog.WithAllowDenyJumps(allow, deny))
	}
	insns, err := m.doUpdatePolicyProgram(
		ap.HookName(),
		progName,
		ap.PolicyJmp(ipFamily),
		rules,
		ipFamily,
		opts...,
	)
	perr := m.writePolicyDebugInfo(insns, ap.IfaceName(), ipFamily, polDir, ap.HookName(), err)
	if perr != nil {
		log.WithError(perr).Warn("error writing policy debug information")
	}
	if err != nil {
		return fmt.Errorf("failed to update policy program v%d: %w", ipFamily, err)
	}

	return nil
}

func (m *bpfEndpointManager) loadTCLogFilter(ap *tc.AttachPoint) (fileDescriptor, int, error) {
	logFilter, err := filter.New(ap.Type, 64, ap.LogFilter, m.commonMaps.ProgramsMap.MapFD())
	if err != nil {
		return nil, 0, err
	}

	fd, err := bpf.LoadBPFProgramFromInsns(logFilter, "calico_log_filter",
		"Apache-2.0", uint32(unix.BPF_PROG_TYPE_SCHED_CLS))
	if err != nil {
		return nil, 0, fmt.Errorf("failed to load BPF log filter program: %w", err)
	}

	return fd, ap.LogFilterIdx, nil
}

func (m *bpfEndpointManager) updateLogFilter(ap attachPoint) error {
	switch t := ap.(type) {
	case *tc.AttachPoint:
		fd, idx, err := m.dp.loadTCLogFilter(t)
		if err != nil {
			return err
		}
		defer fd.Close()
		if err := m.commonMaps.JumpMap.Update(jump.Key(idx), jump.Value(fd.FD())); err != nil {
			return fmt.Errorf("failed to update %s policy jump map [%d]=%d: %w", ap.HookName(), idx, fd.FD(), err)
		}

		ap.Log().Debugf("Loaded filter at %d", idx)
	default:
		return fmt.Errorf("log filters not supported for %T attach points", ap)
	}

	return nil
}

func policyProgramName(iface, polDir string, ipFamily proto.IPVersion) string {
	version := "4"
	if ipFamily == proto.IPVersion_IPV6 {
		version = "6"
	}

	return fmt.Sprintf("p%v%c_%s", version, polDir[0], iface)
}

func (m *bpfEndpointManager) loadPolicyProgram(
	progName string,
	ipFamily proto.IPVersion,
	rules polprog.Rules,
	staticProgsMap maps.Map,
	polProgsMap maps.Map,
	opts ...polprog.Option,
) (
	fd []fileDescriptor, insns []asm.Insns, err error,
) {
	log.WithFields(log.Fields{
		"progName": progName,
		"ipFamily": ipFamily,
	}).Debug("Generating policy program...")

	ipsetsMapFD := m.v4.IpsetsMap.MapFD()
	ipSetIDAlloc := m.v4.ipSetIDAlloc
	if ipFamily == proto.IPVersion_IPV6 {
		opts = append(opts, polprog.WithIPv6())
		ipsetsMapFD = m.v6.IpsetsMap.MapFD()
		ipSetIDAlloc = m.v6.ipSetIDAlloc
	}

	pg := polprog.NewBuilder(
		ipSetIDAlloc,
		ipsetsMapFD,
		m.commonMaps.StateMap.MapFD(),
		staticProgsMap.MapFD(),
		polProgsMap.MapFD(),
		opts...,
	)
	programs, err := pg.Instructions(rules)
	if err != nil {
		return nil, nil, fmt.Errorf("failed to generate policy bytecode v%v: %w", ipFamily, err)
	}
	progType := unix.BPF_PROG_TYPE_SCHED_CLS
	if rules.ForXDP {
		progType = unix.BPF_PROG_TYPE_XDP
	}

	progFDs := make([]fileDescriptor, 0, len(programs))
	success := false
	defer func() {
		if success {
			return
		}
		for _, progFD := range progFDs {
			if err := progFD.Close(); err != nil {
				log.WithError(err).Panic("Failed to close program FD.")
			}
		}
	}()
	for i, p := range programs {
		subProgName := progName
		if i > 0 {
			if len(subProgName) > 12 {
				subProgName = subProgName[:12]
			}
			subProgName = fmt.Sprintf("%s_%d", subProgName, i)
		}
		progFD, err := bpf.LoadBPFProgramFromInsns(p, subProgName, "Apache-2.0", uint32(progType))
		if err != nil {
			log.WithError(err).WithFields(log.Fields{
				"name":       subProgName,
				"subProgram": i,
			}).Error("Failed to load BPF policy program")
			return nil, nil, fmt.Errorf("failed to load BPF policy program %v: %w", ipFamily, err)
		}
		progFDs = append(progFDs, progFD)
	}
	success = true
	return progFDs, programs, nil
}

func (m *bpfEndpointManager) doUpdatePolicyProgram(
	hk hook.Hook,
	progName string,
	polJumpMapIdx int,
	rules polprog.Rules,
	ipFamily proto.IPVersion,
	opts ...polprog.Option,
) ([]asm.Insns, error) {
	if m.bpfPolicyDebugEnabled {
		opts = append(opts, polprog.WithPolicyDebugEnabled())
	}

	staticProgsMap := m.commonMaps.ProgramsMap
	if hk == hook.XDP {
		staticProgsMap = m.commonMaps.XDPProgramsMap
	}

	// If we have to break a program up into sub-programs to please the
	// verifier then we store the sub-programs at
	// polJumpMapIdx + subProgNo * stride.
	polProgsMap := m.commonMaps.JumpMap
	stride := jump.TCMaxEntryPoints
	if hk == hook.XDP {
		polProgsMap = m.commonMaps.XDPJumpMap
		stride = jump.XDPMaxEntryPoints
	}
	opts = append(opts, polprog.WithPolicyMapIndexAndStride(polJumpMapIdx, stride))
	progFDs, insns, err := m.loadPolicyProgramFn(
		progName,
		ipFamily,
		rules,
		staticProgsMap,
		polProgsMap,
		opts...,
	)
	if err != nil {
		return nil, err
	}

	defer func() {
		for _, progFD := range progFDs {
			// Once we've put the programs in the map, we don't need their FDs.
			if err := progFD.Close(); err != nil {
				log.WithError(err).Panic("Failed to close program FD.")
			}
		}
	}()

	for i, progFD := range progFDs {
		subProgIdx := polprog.SubProgramJumpIdx(polJumpMapIdx, i, stride)
		log.Debugf("Putting sub-program %d at position %d", i, subProgIdx)
		if err := polProgsMap.Update(jump.Key(subProgIdx), jump.Value(progFD.FD())); err != nil {
			return nil, fmt.Errorf("failed to update %s policy jump map [%d]=%d: %w", hk, subProgIdx, progFD, err)
		}
	}
	for i := len(progFDs); i < jump.MaxSubPrograms; i++ {
		subProgIdx := polprog.SubProgramJumpIdx(polJumpMapIdx, i, stride)
		if err := polProgsMap.Delete(jump.Key(subProgIdx)); err != nil {
			if os.IsNotExist(err) {
				break
			}
			log.WithError(err).Warn("Unexpected error while trying to clean up old policy programs.")
		}
	}

	return insns, nil
}

func (m *bpfEndpointManager) jumpMapDelete(h hook.Hook, idx int) error {
	if idx < 0 {
		return nil
	}

	jumpMap := m.commonMaps.JumpMap
	stride := jump.TCMaxEntryPoints
	if h == hook.XDP {
		jumpMap = m.commonMaps.XDPJumpMap
		stride = jump.XDPMaxEntryPoints
	}

	return jumpMapDeleteEntry(jumpMap, idx, stride)
}

func (m *bpfEndpointManager) removePolicyProgram(ap attachPoint, ipFamily proto.IPVersion) error {
	idx := ap.PolicyJmp(ipFamily)
	if idx == -1 {
		return fmt.Errorf("invalid policy jump map idx %d", idx)
	}

	var pm maps.Map
	var stride int
	if ap.HookName() == hook.XDP {
		stride = jump.XDPMaxEntryPoints
		pm = m.commonMaps.XDPJumpMap
	} else {
		stride = jump.TCMaxEntryPoints
		pm = m.commonMaps.JumpMap
	}

	if err := jumpMapDeleteEntry(pm, idx, stride); err != nil {
		return fmt.Errorf("removing policy iface %s hook %s: %w", ap.IfaceName(), ap.HookName(), err)
	}

	m.removePolicyDebugInfo(ap.IfaceName(), ipFamily, ap.HookName())
	return nil
}

func FindJumpMap(progID int, ifaceName string) (mapFD maps.FD, err error) {
	logCtx := log.WithField("progID", progID).WithField("iface", ifaceName)
	logCtx.Debugf("Looking up jump map")
	bpftool := exec.Command("bpftool", "prog", "show", "id",
		fmt.Sprintf("%d", progID), "--json")
	output, err := bpftool.Output()
	if err != nil {
		// We can hit this case if the interface was deleted underneath us; check that it's still there.
		if _, err := os.Stat(fmt.Sprintf("/proc/sys/net/ipv4/conf/%s", ifaceName)); os.IsNotExist(err) {
			return 0, tc.ErrDeviceNotFound
		}
		return 0, fmt.Errorf("failed to get map metadata: %w out=\n%v", err, string(output))
	}
	var prog struct {
		MapIDs []int `json:"map_ids"`
	}
	err = json.Unmarshal(output, &prog)
	if err != nil {
		return 0, fmt.Errorf("failed to parse bpftool output: %w", err)
	}

	for _, mapID := range prog.MapIDs {
		mapFD, err := maps.GetMapFDByID(mapID)
		if err != nil {
			return 0, fmt.Errorf("failed to get map FD from ID: %w", err)
		}
		mapInfo, err := maps.GetMapInfo(mapFD)
		if err != nil {
			err = mapFD.Close()
			if err != nil {
				log.WithError(err).Panic("Failed to close FD.")
			}
			return 0, fmt.Errorf("failed to get map info: %w", err)
		}
		if mapInfo.Type == unix.BPF_MAP_TYPE_PROG_ARRAY {
			logCtx.WithField("fd", mapFD).Debug("Found jump map")
			return mapFD, nil
		}
		err = mapFD.Close()
		if err != nil {
			log.WithError(err).Panic("Failed to close FD.")
		}
	}

	return 0, fmt.Errorf("failed to find jump map for iface=%s progID=%d", ifaceName, progID)
}

func (d *bpfEndpointManagerDataplane) getInterfaceIP(ifaceName string) (*net.IP, error) {
	var ipAddrs []net.IP
	if ip, ok := d.ifaceToIpMap[ifaceName]; ok {
		return &ip, nil
	}
	intf, err := net.InterfaceByName(ifaceName)
	if err != nil {
		return nil, err
	}
	addrs, err := intf.Addrs()
	if err != nil {
		return nil, err
	}
	log.Debugf("Addrs for dev %s : %v", ifaceName, addrs)
	for _, addr := range addrs {
		switch t := addr.(type) {
		case *net.IPNet:
			ipAddrs = append(ipAddrs, t.IP)
		}
	}
	sort.Slice(ipAddrs, func(i, j int) bool {
		return bytes.Compare(ipAddrs[i], ipAddrs[j]) < 0
	})
	if len(ipAddrs) > 0 {
		return &ipAddrs[0], nil
	}
	return nil, errors.New("interface ip address not found")
}

func (m *bpfEndpointManager) onServiceUpdate(update *proto.ServiceUpdate) {
	if m.hostNetworkedNATMode == hostNetworkedNATDisabled {
		return
	}

	if m.hostNetworkedNATMode == hostNetworkedNATUDPOnly {
		hasUDP := false

		for _, port := range update.Ports {
			if port.Protocol == "UDP" {
				hasUDP = true
				break
			}
		}

		if !hasUDP {
			return // skip services that do not have UDP ports
		}
	}

	log.WithFields(log.Fields{
		"Name":      update.Name,
		"Namespace": update.Namespace,
	}).Info("Service Update")

	ipstr := make([]string, 0, 2)
	if len(update.ClusterIps) > 0 {
		ipstr = append(ipstr, update.ClusterIps...)
	}
	if update.LoadbalancerIp != "" {
		ipstr = append(ipstr, update.LoadbalancerIp)
	}

	key := serviceKey{name: update.Name, namespace: update.Namespace}

	ips := make([]ip.CIDR, 0, len(ipstr))
	for _, i := range ipstr {
		cidr, err := ip.ParseCIDROrIP(i)
		if err != nil {
			log.WithFields(log.Fields{"service": key, "ip": i}).Warn("Not a valid CIDR.")
		} else {
			_, v := m.natExcludedCIDRs.LPM(cidr)
			if v != nil {
				continue
			}
			if m.v6 != nil {
				if _, ok := cidr.(ip.V6CIDR); ok {
					ips = append(ips, cidr)
				}
			}
			if m.v4 != nil {
				if _, ok := cidr.(ip.V4CIDR); ok {
					ips = append(ips, cidr)
				}
			}
		}
	}

	// Check which IPs have been removed (no-op if we haven't seen it yet)
	for _, old := range m.services[key] {
		exists := false
		for _, svcIP := range ips {
			if old == svcIP {
				exists = true
				break
			}
		}
		if !exists {
			m.dp.delRoute(old)
		}
	}

	m.services[key] = ips
	m.dirtyServices.Add(key)
}

func (m *bpfEndpointManager) onServiceRemove(update *proto.ServiceRemove) {
	if m.hostNetworkedNATMode == hostNetworkedNATDisabled {
		return
	}

	log.WithFields(log.Fields{
		"Name":      update.Name,
		"Namespace": update.Namespace,
	}).Info("Service Remove")

	key := serviceKey{name: update.Name, namespace: update.Namespace}

	for _, svcIP := range m.services[key] {
		m.dp.delRoute(svcIP)
	}

	delete(m.services, key)
}

var (
	bpfnatGW       = net.ParseIP("169.254.1.1")
	bpfnatGWIP     = ip.FromNetIP(bpfnatGW)
	bpfnatGWCIDR   = ip.CIDRFromAddrAndPrefix(bpfnatGWIP, 32)
	bpfnatGWv6     = net.ParseIP("2001:db8::1")
	bpfnatGWIPv6   = ip.FromNetIP(bpfnatGWv6)
	bpfnatGWCIDRv6 = ip.CIDRFromAddrAndPrefix(bpfnatGWIPv6, 128)
)

func (m *bpfEndpointManager) setRoute(cidr ip.CIDR) {
	target := routetable.Target{
		Type: routetable.TargetTypeGlobalUnicast,
		CIDR: cidr,
	}

	if cidr.Version() == 6 {
		if m.v6 != nil && m.v6.hostIP != nil {
			target.GW = bpfnatGWIPv6
			target.Src = ip.FromNetIP(m.v6.hostIP)
			m.routeTableV6.RouteUpdate(dataplanedefs.BPFInDev, target)
		}
	} else if m.v4 != nil && m.v4.hostIP != nil {
		target.GW = bpfnatGWIP
		target.Src = ip.FromNetIP(m.v4.hostIP)
		m.routeTableV4.RouteUpdate(dataplanedefs.BPFInDev, target)
	}

	log.WithFields(log.Fields{
		"cidr": cidr,
	}).Debug("setRoute")
}

func (m *bpfEndpointManager) delRoute(cidr ip.CIDR) {
	if m.v6 != nil && cidr.Version() == 6 {
		m.routeTableV6.RouteRemove(dataplanedefs.BPFInDev, cidr)
	}
	if m.v4 != nil && cidr.Version() == 4 {
		m.routeTableV4.RouteRemove(dataplanedefs.BPFInDev, cidr)
	}
	log.WithFields(log.Fields{
		"cidr": cidr,
	}).Debug("delRoute")
}

// updatePolicyCache modifies entries in the cache, adding new entries and marking old entries dirty.
func (m *bpfEndpointManager) updatePolicyCache(name string, owner string, inboundRules, outboundRules []*proto.Rule) {
	ruleIds := set.New[polprog.RuleMatchID]()
	if val, ok := m.polNameToMatchIDs[name]; ok {
		// If the policy name exists, it means the policy is updated. There are cases where both inbound,
		// outbound rules are updated or any one.
		// Mark all the entries as dirty.
		m.dirtyRules.AddSet(val)
	}
	// Now iterate through all the rules and if the ruleIds are already in the cache, it means the rule has not
	// changed as part of the update. Remove the dirty flag and add this entry back as non-dirty.
	for idx, rule := range inboundRules {
		ruleIds.Add(m.addRuleInfo(rule, idx, owner, PolDirnIngress, name))
	}
	for idx, rule := range outboundRules {
		ruleIds.Add(m.addRuleInfo(rule, idx, owner, PolDirnEgress, name))
	}
	m.polNameToMatchIDs[name] = ruleIds
}

func (m *bpfEndpointManager) addRuleInfo(rule *proto.Rule, idx int,
	owner string, direction PolDirection, polName string,
) polprog.RuleMatchID {
	ruleOwner := rules.RuleOwnerTypePolicy
	if owner == "Profile" {
		ruleOwner = rules.RuleOwnerTypeProfile
	}
	matchID := m.dp.ruleMatchID(direction.RuleDir(), rule.Action, ruleOwner, idx, polName)
	m.dirtyRules.Discard(matchID)

	return matchID
}

func (m *bpfEndpointManager) ruleMatchID(
	dir rules.RuleDir,
	action string,
	owner rules.RuleOwnerType,
	idx int,
	name string,
) polprog.RuleMatchID {
	var a rules.RuleAction
	switch action {
	case "", "allow":
		a = rules.RuleActionAllow
	case "next-tier", "pass":
		a = rules.RuleActionPass
	case "deny":
		a = rules.RuleActionDeny
	case "log":
		// If we get it here, we dont know what to do about that, 0 means
		// invalid, but does not break anything.
		return 0
	default:
		log.WithField("action", action).Panic("Unknown rule action")
	}

	return m.ruleMatchIDFromNFLOGPrefix(rules.CalculateNFLOGPrefixStr(a, owner, dir, idx, name))
}

func (m *bpfEndpointManager) getIfaceLink(name string) (netlink.Link, error) {
	link, err := netlink.LinkByName(name)
	if err != nil {
		return nil, err
	}
	return link, nil
}

func (m *bpfEndpointManager) getNumEPs() int {
	return len(m.nameToIface)
}

func (m *bpfEndpointManager) getIfaceTypeFromLink(link netlink.Link) IfaceType {
	attrs := link.Attrs()
	if attrs.Slave != nil && attrs.Slave.SlaveType() == "bond" {
		return IfaceTypeBondSlave
	}

	switch link.Type() {
	case "ipip":
		return IfaceTypeIPIP
	case "wireguard":
		return IfaceTypeWireguard
	case "vxlan":
		return IfaceTypeVXLAN
	case "bond":
		return IfaceTypeBond
	case "tuntap":
		if link.(*netlink.Tuntap).Mode == netlink.TUNTAP_MODE_TUN {
			return IfaceTypeL3
		}
	default:
		// Loopback device.
		if attrs.Flags&net.FlagLoopback > 0 {
			return IfaceTypeData
		}

		ifa, err := net.InterfaceByName(attrs.Name)
		if err == nil {
			addrs, err := ifa.Addrs()
			if err == nil {
				if len(attrs.HardwareAddr) == 0 && len(addrs) > 0 {
					return IfaceTypeL3
				}
			}
		}
		if m.isL3Iface(attrs.Name) {
			return IfaceTypeL3
		}
	}
	return IfaceTypeData
}

func (trees bpfIfaceTrees) getPhyDevices(masterIfName string) []string {
	hostIf := trees.findIfaceByName(masterIfName)
	if hostIf == nil {
		log.Errorf("error finding interface %s", masterIfName)
		return []string{}
	}

	if len(hostIf.children) > 0 {
		return getLeafNodes(hostIf)
	}
	return []string{}
}

func (trees bpfIfaceTrees) addIfaceStandAlone(intf *bpfIfaceNode) {
	// Check if the interface already exists in the tree.
	val := trees.findIfaceByIndex(intf.index)
	if val != nil {
		// If the interface had a master and now it has an update
		// as a standalone interface, it means the interface is moving
		// away, e.g. out of bond. Delete the interface, and add the interface
		// as a standalone one.
		if val.masterIndex != 0 {
			trees.deleteIface(intf.name)
		} else {
			// We might have created this interface.
			// Hence just update the name of the interface, without overwriting the
			// child information. Since we add the parent interface to the tree when
			// adding the child to the tree, its important that we don't overwrite the
			// child information.
			val.name = intf.name
			return
		}
	}
	trees[intf.index] = intf
}

// addIfaceWithMaster handles adding slave interface to the tree.
func (trees bpfIfaceTrees) addIfaceWithMaster(intf *bpfIfaceNode, masterIndex int) {
	// If the interface is already in the correct position in the tree,
	// don't add it.
	val := trees.findIfaceByIndex(intf.index)
	if val != nil {
		if val.parentIface != nil && val.parentIface.index == masterIndex {
			return
		}
	}
	// Now the interface is a slave interface, perhaps with a different master.
	// So delete the interface and add it again.
	trees.deleteIface(intf.name)
	// Master interface is already there in the tree. Add the slave interface as a child.
	masterIface := trees.findIfaceByIndex(masterIndex)
	if masterIface != nil {
		masterIface.children[intf.index] = intf
	} else {
		// If the master interface is not there in the tree. Add the master interface to the
		// tree and the slave interface as its child.
		masterIface = &bpfIfaceNode{index: masterIndex, children: make(map[int]*bpfIfaceNode)}
	}
	intf.parentIface = masterIface
	masterIface.children[intf.index] = intf
	trees[masterIndex] = masterIface
}

// addIfaceWithChild add in-tree parent of the childIdx interface.
func (trees bpfIfaceTrees) addIfaceWithChild(intf *bpfIfaceNode, childIdx int) {
	// Check if the interface with childIdx is in the tree. If so,
	// add this interface as a parent.
	val := trees.findIfaceByIndex(childIdx)
	if val != nil {
		val.parentIface = intf
		intf.children[val.index] = val
		delete(trees, childIdx)
	} else {
		// If the child interface is not in the tree, add a new interface with
		// childIdx as a child of intf.
		intf.children[childIdx] = &bpfIfaceNode{index: childIdx,
			parentIface: intf,
			children:    make(map[int]*bpfIfaceNode)}
	}
	trees[intf.index] = intf
}

// addHostIface adds host interface to hostIfaceTrees tree.
func (trees bpfIfaceTrees) addIface(link netlink.Link) {
	attrs := link.Attrs()
	intf := &bpfIfaceNode{name: attrs.Name,
		index:       attrs.Index,
		masterIndex: attrs.MasterIndex,
		children:    make(map[int]*bpfIfaceNode)}

	if attrs.MasterIndex == 0 && attrs.ParentIndex == 0 {
		trees.addIfaceStandAlone(intf)
	} else if attrs.MasterIndex != 0 {
		trees.addIfaceWithMaster(intf, attrs.MasterIndex)
	} else if attrs.ParentIndex != 0 {
		trees.addIfaceWithChild(intf, attrs.ParentIndex)
	}
}

func (trees bpfIfaceTrees) deleteIface(name string) {
	// Interface not in the tree.
	node := trees.findIfaceByName(name)
	if node == nil {
		return
	}

	// Interface is a root interface.
	if node.parentIface == nil {
		for _, child := range node.children {
			child.parentIface = nil
			trees[child.index] = child
		}
		delete(trees, node.index)
	} else {
		// Interface is not a root and not a leaf. Add each child node
		// as a separate tree and delete this tree.
		if len(node.children) > 0 {
			for _, child := range node.children {
				child.parentIface = nil
				trees[child.index] = child
			}
			delete(trees, node.parentIface.index)
		} else {
			// Interface is a leaf.
			delete(node.parentIface.children, node.index)
		}
	}
}

// findIfaceByIndex returns the bpfIfaceNode if present matching the index.
func (trees bpfIfaceTrees) findIfaceByIndex(index int) *bpfIfaceNode {
	for _, tree := range trees {
		if node := tree.findIfaceByIndex(index); node != nil {
			return node
		}
	}
	return nil
}

// findIfaceByName returns the bpfIfaceNode if present matching the name.
func (trees bpfIfaceTrees) findIfaceByName(name string) *bpfIfaceNode {
	for _, tree := range trees {
		if node := tree.findIfaceByName(name); node != nil {
			return node
		}
	}
	return nil
}

func (n *bpfIfaceNode) findIfaceByIndex(index int) *bpfIfaceNode {
	if n.index == index {
		return n
	}
	for _, child := range n.children {
		if child.index == index {
			return child
		}
		if node := child.findIfaceByIndex(index); node != nil {
			return node
		}
	}
	return nil
}

func (n *bpfIfaceNode) findIfaceByName(name string) *bpfIfaceNode {
	if n.name == name {
		return n
	}
	for _, child := range n.children {
		if child.name == name {
			return child
		}
		if node := child.findIfaceByName(name); node != nil {
			return node
		}
	}
	return nil
}

func (n *bpfIfaceNode) getIfacesInTree() []string {
	nodes := []string{n.name}
	for _, child := range n.children {
		nodes = append(nodes, child.getIfacesInTree()...)
	}
	return nodes
}

func getRootInterface(hostIf *bpfIfaceNode) *bpfIfaceNode {
	temp := hostIf
	for {
		if temp.parentIface == nil {
			return temp
		}
		temp = temp.parentIface
	}
}

// getAllIfacesInTree returns all the interface names in the tree as a slice.
func (m *bpfEndpointManager) getAllIfacesInTree(name string) set.Set[string] {
	allIfaces := set.New[string]()
	hostIf := m.hostIfaceTrees.findIfaceByName(name)
	if hostIf == nil {
		return allIfaces
	}
	root := getRootInterface(hostIf)
	if root == nil {
		return allIfaces
	}
	allIfaces.AddAll(root.getIfacesInTree())
	return allIfaces
}

// isLeafIface returns if the interface does not have a valid child.
// This can be as simple as return len(hostIf.children) == 0.
// However, the main interfaces may have a parent in a different namespace, like a veth,
// and we are not going to see and update from that parent.
func isLeafIface(hostIf *bpfIfaceNode) bool {
	for _, child := range hostIf.children {
		if child.name != "" {
			return false
		}
	}
	return true
}

// isRootIface returns if the interface is root or not.
func isRootIface(hostIf *bpfIfaceNode) bool {
	return hostIf.parentIface == nil
}

// getLeafNodes returns the list of leaf nodes, given
// any node in the tree.
func getLeafNodes(intf *bpfIfaceNode) []string {
	leaves := []string{}
	if intf == nil {
		return leaves
	}

	if len(intf.children) == 0 {
		leaves = append(leaves, intf.name)
	}
	for _, child := range intf.children {
		leaves = append(leaves, getLeafNodes(child)...)
	}
	return leaves
}

func newJumpMapAlloc(entryPoints int) *jumpMapAlloc {
	a := &jumpMapAlloc{
		max:       entryPoints,
		free:      set.New[int](),
		freeStack: make([]int, entryPoints),
		inUse:     map[int]string{},
	}
	for i := 0; i < entryPoints; i++ {
		a.free.Add(i)
		a.freeStack[entryPoints-1-i] = i
	}
	return a
}

type jumpMapAlloc struct {
	lock sync.Mutex
	max  int

	free      set.Set[int]
	freeStack []int
	inUse     map[int]string
}

func (pa *jumpMapAlloc) Get(owner string) (int, error) {
	pa.lock.Lock()
	defer pa.lock.Unlock()

	if len(pa.freeStack) == 0 {
		return -1, errors.New("jumpMapAlloc: ran out of policy map indexes")
	}
	idx := pa.freeStack[len(pa.freeStack)-1]
	pa.freeStack = pa.freeStack[:len(pa.freeStack)-1]
	pa.free.Discard(idx)
	pa.inUse[idx] = owner

	log.WithFields(log.Fields{"owner": owner, "index": idx}).Debug("jumpMapAlloc: Allocated policy map index")
	pa.checkFreeLockHeld(idx)
	return idx, nil
}

// Assign explicitly assigns ownership of a specific free index to the given
// owner.  Used at start-of-day to re-establish existing ownerships.
func (pa *jumpMapAlloc) Assign(idx int, owner string) error {
	if idx < 0 || idx >= pa.max {
		return fmt.Errorf("index %d out of jump map range", idx)
	}

	pa.lock.Lock()
	defer pa.lock.Unlock()

	if recordedOwner, ok := pa.inUse[idx]; ok {
		err := fmt.Errorf("jumpMapAlloc: trying to set owner of %d to %q but it is owned by %q", idx, owner, recordedOwner)
		return err
	}

	pa.free.Discard(idx)
	pa.inUse[idx] = owner
	// Iterate backwards because it's most likely that the previously-used
	// item came from the lower indexes (which start life at the end of
	// the stack slice).
	for i := len(pa.freeStack) - 1; i >= 0; i-- {
		if pa.freeStack[i] == idx {
			pa.freeStack[i] = pa.freeStack[len(pa.freeStack)-1]
			pa.freeStack = pa.freeStack[:len(pa.freeStack)-1]
			break
		}
	}
	pa.checkFreeLockHeld(idx)
	return nil
}

// Put puts an index into the free pool.  The recorded owner must match the
// given owner.
func (pa *jumpMapAlloc) Put(idx int, owner string) error {
	if idx < 0 || idx >= pa.max {
		return nil // ignore, especially if an index is -1 aka unused
	}

	pa.lock.Lock()
	defer pa.lock.Unlock()

	if recordedOwner, ok := pa.inUse[idx]; !ok || recordedOwner != owner {
		err := fmt.Errorf("jumpMapAlloc: %q trying to free index %d but it is owned by %q", owner, idx, recordedOwner)
		return err
	}
	log.WithFields(log.Fields{"owner": owner, "index": idx}).Debug("jumpMapAlloc: Released policy map index")
	delete(pa.inUse, idx)
	pa.free.Add(idx)
	pa.freeStack = append(pa.freeStack, idx)
	pa.checkFreeLockHeld(idx)
	return nil
}

func (pa *jumpMapAlloc) checkFreeLockHeld(idx int) {
	if len(pa.freeStack) != pa.free.Len() {
		log.WithFields(log.Fields{
			"assigning": idx,
			"set":       pa.free,
			"stack":     pa.freeStack,
		}).Panic("jumpMapAlloc: Free set and free stack got out of sync")
	}
}<|MERGE_RESOLUTION|>--- conflicted
+++ resolved
@@ -2979,12 +2979,9 @@
 	ap.PSNATStart = m.psnatPorts.MinPort
 	ap.PSNATEnd = m.psnatPorts.MaxPort
 	ap.TunnelMTU = uint16(m.vxlanMTU)
-<<<<<<< HEAD
+	ap.Profiling = m.profiling
 	ap.EGWVxlanPort = m.egwVxlanPort
 	ap.EgressIPEnabled = m.egIPEnabled
-=======
-	ap.Profiling = m.profiling
->>>>>>> 671a29be
 
 	switch m.rpfEnforceOption {
 	case "Strict":
