--- conflicted
+++ resolved
@@ -153,15 +153,10 @@
 }
 
 type bpfInterfaceState struct {
-<<<<<<< HEAD
-	jumpMapFDs                map[string]bpf.MapFD
+	jumpMapFDs                map[string]maps.FD
 	isReady                   bool
 	programmedAsEgressGateway bool
 	programmedAsEgressClient  bool
-=======
-	jumpMapFDs map[string]maps.FD
-	isReady    bool
->>>>>>> 72969e64
 }
 
 type ctlbWorkaroundMode int
@@ -267,8 +262,7 @@
 	natInIdx  int
 	natOutIdx int
 
-<<<<<<< HEAD
-	arpMap bpf.Map
+	arpMap maps.Map
 
 	// CaliEnt features below
 
@@ -277,9 +271,6 @@
 	actionOnDrop   string
 	egIPEnabled    bool
 	egwVxlanPort   uint16
-=======
-	arpMap maps.Map
->>>>>>> 72969e64
 }
 
 type serviceKey struct {
@@ -2222,7 +2213,6 @@
 	return nil
 }
 
-<<<<<<< HEAD
 func (m *bpfEndpointManager) isEgressProgrammingCorrect(ifaceName string, isEgressGateway, isEgressClient bool) (correct bool) {
 	m.ifacesLock.Lock()
 	defer m.ifacesLock.Unlock()
@@ -2244,10 +2234,7 @@
 	return
 }
 
-func (m *bpfEndpointManager) updatePolicyProgram(jumpMapFD bpf.MapFD, rules polprog.Rules, polDir string, ap attachPoint) error {
-=======
 func (m *bpfEndpointManager) updatePolicyProgram(jumpMapFD maps.FD, rules polprog.Rules, polDir string, ap attachPoint) error {
->>>>>>> 72969e64
 	ipVersions := []proto.IPVersion{proto.IPVersion_IPV4}
 	if m.ipv6Enabled {
 		ipVersions = append(ipVersions, proto.IPVersion_IPV6)
@@ -2287,18 +2274,13 @@
 func (m *bpfEndpointManager) doUpdatePolicyProgram(progName string, jumpMapFD maps.FD, rules polprog.Rules,
 	ipFamily proto.IPVersion) (asm.Insns, error) {
 
-<<<<<<< HEAD
 	opts := []polprog.Option{polprog.WithActionDropOverride(m.actionOnDrop)}
 	if m.bpfPolicyDebugEnabled {
 		opts = append(opts, polprog.WithPolicyDebugEnabled())
 	}
 
-	pg := polprog.NewBuilder(m.ipSetIDAlloc, m.maps.IpsetsMap.MapFD(),
-		m.maps.StateMap.MapFD(), jumpMapFD, opts...)
-=======
 	pg := polprog.NewBuilder(m.ipSetIDAlloc, m.bpfmaps.IpsetsMap.MapFD(),
-		m.bpfmaps.StateMap.MapFD(), jumpMapFD, m.bpfPolicyDebugEnabled)
->>>>>>> 72969e64
+		m.bpfmaps.StateMap.MapFD(), jumpMapFD, opts...)
 	if ipFamily == proto.IPVersion_IPV6 {
 		pg.EnableIPv6Mode()
 	}
