//go:build !windows

// Copyright (c) 2020-2023 Tigera, Inc. All rights reserved.
//
// Licensed under the Apache License, Version 2.0 (the "License");
// you may not use this file except in compliance with the License.
// You may obtain a copy of the License at
//
//     http://www.apache.org/licenses/LICENSE-2.0
//
// Unless required by applicable law or agreed to in writing, software
// distributed under the License is distributed on an "AS IS" BASIS,
// WITHOUT WARRANTIES OR CONDITIONS OF ANY KIND, either express or implied.
// See the License for the specific language governing permissions and
// limitations under the License.

package intdataplane

import (
	"bytes"
	"context"
	"encoding/binary"
	"encoding/json"
	"errors"
	"fmt"
	"net"
	"os"
	"os/exec"
	"path"
	"reflect"
	"regexp"
	"runtime"
	"sort"
	"strconv"
	"strings"
	"sync"
	"syscall"
	"time"

	"github.com/projectcalico/calico/felix/ethtool"

	"github.com/prometheus/client_golang/prometheus"
	log "github.com/sirupsen/logrus"
	apiv3 "github.com/tigera/api/pkg/apis/projectcalico/v3"
	"github.com/tigera/api/pkg/lib/numorstring"
	"github.com/vishvananda/netlink"
	"golang.org/x/sync/semaphore"
	"golang.org/x/sys/unix"

	"github.com/projectcalico/calico/felix/bpf"
	bpfarp "github.com/projectcalico/calico/felix/bpf/arp"
	"github.com/projectcalico/calico/felix/bpf/asm"
	"github.com/projectcalico/calico/felix/bpf/bpfdefs"
	"github.com/projectcalico/calico/felix/bpf/bpfmap"
	"github.com/projectcalico/calico/felix/bpf/counters"
	"github.com/projectcalico/calico/felix/bpf/filter"
	"github.com/projectcalico/calico/felix/bpf/hook"
	"github.com/projectcalico/calico/felix/bpf/ifstate"
	"github.com/projectcalico/calico/felix/bpf/jump"
	"github.com/projectcalico/calico/felix/bpf/legacy"
	"github.com/projectcalico/calico/felix/bpf/libbpf"
	"github.com/projectcalico/calico/felix/bpf/maps"
	"github.com/projectcalico/calico/felix/bpf/polprog"
	"github.com/projectcalico/calico/felix/bpf/tc"
	tcdefs "github.com/projectcalico/calico/felix/bpf/tc/defs"
	"github.com/projectcalico/calico/felix/bpf/xdp"
	"github.com/projectcalico/calico/felix/cachingmap"
	"github.com/projectcalico/calico/felix/calc"
	"github.com/projectcalico/calico/felix/environment"
	"github.com/projectcalico/calico/felix/idalloc"
	"github.com/projectcalico/calico/felix/ifacemonitor"
	"github.com/projectcalico/calico/felix/ip"
	"github.com/projectcalico/calico/felix/ipsets"
	"github.com/projectcalico/calico/felix/iptables"
	"github.com/projectcalico/calico/felix/logutils"
	"github.com/projectcalico/calico/felix/proto"
	"github.com/projectcalico/calico/felix/routetable"
	"github.com/projectcalico/calico/felix/rules"
	"github.com/projectcalico/calico/libcalico-go/lib/backend/model"
	"github.com/projectcalico/calico/libcalico-go/lib/set"
)

const (
	bpfInDev  = "bpfin.cali"
	bpfOutDev = "bpfout.cali"
)

var (
	bpfEndpointsGauge = prometheus.NewGauge(prometheus.GaugeOpts{
		Name: "felix_bpf_dataplane_endpoints",
		Help: "Number of BPF endpoints managed in the dataplane.",
	})
	bpfDirtyEndpointsGauge = prometheus.NewGauge(prometheus.GaugeOpts{
		Name: "felix_bpf_dirty_dataplane_endpoints",
		Help: "Number of BPF endpoints managed in the dataplane that are left dirty after a failure.",
	})
	bpfHappyEndpointsGauge = prometheus.NewGauge(prometheus.GaugeOpts{
		Name: "felix_bpf_happy_dataplane_endpoints",
		Help: "Number of BPF endpoints that are successfully programmed.",
	})
)

var (
	jumpMapV4PolicyKey = make([]byte, 4)
	jumpMapV6PolicyKey = make([]byte, 4)
)

func init() {
	prometheus.MustRegister(bpfEndpointsGauge)
	prometheus.MustRegister(bpfDirtyEndpointsGauge)
	prometheus.MustRegister(bpfHappyEndpointsGauge)

	binary.LittleEndian.PutUint32(jumpMapV4PolicyKey, uint32(tcdefs.ProgIndexPolicy))
	binary.LittleEndian.PutUint32(jumpMapV6PolicyKey, uint32(tcdefs.ProgIndexPolicy))
}

type attachPoint interface {
	IfaceName() string
	HookName() hook.Hook
	IsAttached() (bool, error)
	AttachProgram() (bpf.AttachResult, error)
	DetachProgram() error
	Log() *log.Entry
	PolicyJmp() int
}

type attachPointWithPolicyJumps interface {
	attachPoint
	PolicyAllowJumpIdx(int) int
	PolicyDenyJumpIdx(int) int
}

type fileDescriptor interface {
	FD() uint32
	Close() error
}

type bpfDataplane interface {
	ensureStarted()
	ensureProgramAttached(ap attachPoint) (bpf.AttachResult, error)
	ensureNoProgram(ap attachPoint) error
	ensureQdisc(iface string) (bool, error)
	ensureBPFDevices() error
	updatePolicyProgram(rules polprog.Rules, polDir string, ap attachPoint) error
	removePolicyProgram(ap attachPoint) error
	setAcceptLocal(iface string, val bool) error
	setRPFilter(iface string, val int) error
	setRoute(ip.CIDR)
	delRoute(ip.CIDR)
	ruleMatchID(dir rules.RuleDir, action string, owner rules.RuleOwnerType, idx int, name string) polprog.RuleMatchID
	loadDefaultPolicies() error
	loadTCLogFilter(ap *tc.AttachPoint) (fileDescriptor, int, error)
	interfaceByIndex(int) (*net.Interface, error)
	queryClassifier(int, int, int, bool) (int, error)
}

type hasLoadPolicyProgram interface {
	loadPolicyProgram(progName string,
		ipFamily proto.IPVersion,
		rules polprog.Rules,
		staticProgsMap maps.Map,
		polProgsMap maps.Map,
		opts ...polprog.Option,
	) ([]fileDescriptor, []asm.Insns, error)
}

type bpfInterface struct {
	// info contains the information about the interface sent to us from external sources. For example,
	// the ID of the controlling workload interface and our current expectation of its "oper state".
	// When the info changes, we mark the interface dirty and refresh its dataplane state.
	info bpfInterfaceInfo
	// dpState contains the dataplane state that we've derived locally.  It caches the result of updating
	// the interface (so changes to dpState don't cause the interface to be marked dirty).
	dpState bpfInterfaceState
}

func (i *bpfInterfaceState) clearJumps() {
	i.policyIdx = [hook.Count]int{-1, -1, -1}
	i.filterIdx = [hook.Count]int{-1, -1, -1}
}

var zeroIface bpfInterface = func() bpfInterface {
	var i bpfInterface
	i.dpState.clearJumps()
	return i
}()

type bpfInterfaceInfo struct {
	ifIndex    int
	isUP       bool
	endpointID *proto.WorkloadEndpointID
}

func (i bpfInterfaceInfo) ifaceIsUp() bool {
	return i.isUP
}

type ifaceReadiness int

const (
	ifaceNotReady ifaceReadiness = iota
	ifaceIsReady
	// We know it was ready at some point in time and we
	// assume it still is, but we need to reassure ourselves.
	ifaceIsReadyNotAssured
)

type bpfInterfaceState struct {
	policyIdx                 [hook.Count]int
	filterIdx                 [hook.Count]int
	programmedAsEgressGateway bool
	programmedAsEgressClient  bool
	readiness                 ifaceReadiness
	qdisc                     qDiscInfo
}

type qDiscInfo struct {
	valid  bool
	prio   int
	handle int
}

type hostNetworkedNATMode int

const (
	hostNetworkedNATDisabled = iota
	hostNetworkedNATEnabled
	hostNetworkedNATUDPOnly
)

type bpfEndpointManager struct {
	initAttaches      map[string]bpf.EPAttachInfo
	initUnknownIfaces set.Set[string]

	// Main store of information about interfaces; indexed on interface name.
	ifacesLock  sync.Mutex
	nameToIface map[string]bpfInterface

	allWEPs        map[proto.WorkloadEndpointID]*proto.WorkloadEndpoint
	happyWEPs      map[proto.WorkloadEndpointID]*proto.WorkloadEndpoint
	happyWEPsDirty bool
	policies       map[proto.PolicyID]*proto.Policy
	profiles       map[proto.ProfileID]*proto.Profile

	// Indexes
	policiesToWorkloads map[proto.PolicyID]set.Set[any]  /* FIXME proto.WorkloadEndpointID or string (for a HEP) */
	profilesToWorkloads map[proto.ProfileID]set.Set[any] /* FIXME proto.WorkloadEndpointID or string (for a HEP) */

	dirtyIfaceNames set.Set[string]

	logFilters              map[string]string
	bpfLogLevel             string
	hostname                string
	hostIP                  net.IP
	fibLookupEnabled        bool
	dataIfaceRegex          *regexp.Regexp
	l3IfaceRegex            *regexp.Regexp
	workloadIfaceRegex      *regexp.Regexp
	ipSetIDAlloc            *idalloc.IDAllocator
	epToHostAction          string
	vxlanMTU                int
	vxlanPort               uint16
	wgPort                  uint16
	dsrEnabled              bool
	dsrOptoutCidrs          bool
	bpfExtToServiceConnmark int
	psnatPorts              numorstring.Port
	bpfmaps                 *bpfmap.Maps
	ifStateMap              *cachingmap.CachingMap[ifstate.Key, ifstate.Value]
	removeOldJumps          bool
	legacyCleanUp           bool

	jumpMapAlloc     *jumpMapAlloc
	xdpJumpMapAlloc  *jumpMapAlloc
	policyDefaultObj *libbpf.Obj
	policyTcAllowFD  bpf.ProgFD
	policyTcDenyFD   bpf.ProgFD

	ruleRenderer        bpfAllowChainRenderer
	iptablesFilterTable IptablesTable

	startupOnce   sync.Once
	copyDeltaOnce sync.Once

	// onStillAlive is called from loops to reset the watchdog.
	onStillAlive func()

	loadPolicyProgramFn func(
		progName string,
		ipFamily proto.IPVersion,
		rules polprog.Rules,
		staticProgsMap maps.Map,
		polProgsMap maps.Map,
		opts ...polprog.Option,
	) ([]fileDescriptor, []asm.Insns, error)
	updatePolicyProgramFn func(rules polprog.Rules, polDir string, ap attachPoint) error

	// HEP processing.
	hostIfaceToEpMap     map[string]proto.HostEndpoint
	wildcardHostEndpoint proto.HostEndpoint
	wildcardExists       bool

	// UT-able BPF dataplane interface.
	dp bpfDataplane

	ifaceToIpMap map[string]net.IP
	opReporter   logutils.OpRecorder

	// XDP
	xdpModes []bpf.XDPMode

	// IPv6 Support
	ipv6Enabled bool

	// IP of the tunnel / overlay device
	tunnelIP net.IP

	// Detected features
	Features *environment.Features

	// RPF mode
	rpfEnforceOption string

	// BPF Disable GRO ifaces map
	bpfDisableGROForIfaces *regexp.Regexp

	// Service routes
	hostNetworkedNATMode hostNetworkedNATMode

	bpfPolicyDebugEnabled bool

	routeTable    routetable.RouteTableInterface
	services      map[serviceKey][]ip.CIDR
	dirtyServices set.Set[serviceKey]

	// Maps for policy rule counters
	polNameToMatchIDs map[string]set.Set[polprog.RuleMatchID]
	dirtyRules        set.Set[polprog.RuleMatchID]

	natInIdx  int
	natOutIdx int

	arpMap maps.Map

	// CaliEnt features below

	enableTcpStats bool
	lookupsCache   *calc.LookupsCache
	actionOnDrop   string
	egIPEnabled    bool
	egwVxlanPort   uint16
}

type serviceKey struct {
	name      string
	namespace string
}

type bpfAllowChainRenderer interface {
	WorkloadInterfaceAllowChains(endpoints map[proto.WorkloadEndpointID]*proto.WorkloadEndpoint) []*iptables.Chain
}

type ManagerWithHEPUpdate interface {
	Manager
	OnHEPUpdate(hostIfaceToEpMap map[string]proto.HostEndpoint)
}

func NewTestEpMgr(config *Config, bpfmaps *bpfmap.Maps, workloadIfaceRegex *regexp.Regexp) (ManagerWithHEPUpdate, error) {
	return newBPFEndpointManager(nil, config, bpfmaps, true, workloadIfaceRegex, idalloc.New(),
		rules.NewRenderer(rules.Config{
			BPFEnabled:                  true,
			IPIPEnabled:                 true,
			IPIPTunnelAddress:           nil,
			IPSetConfigV4:               ipsets.NewIPVersionConfig(ipsets.IPFamilyV4, "cali", nil, nil),
			IPSetConfigV6:               ipsets.NewIPVersionConfig(ipsets.IPFamilyV6, "cali", nil, nil),
			IptablesMarkAccept:          0x8,
			IptablesMarkPass:            0x10,
			IptablesMarkScratch0:        0x20,
			IptablesMarkScratch1:        0x40,
			IptablesMarkEndpoint:        0xff00,
			IptablesMarkNonCaliEndpoint: 0x0100,
			KubeIPVSSupportEnabled:      true,
			WorkloadIfacePrefixes:       []string{"cali", "tap"},
			VXLANPort:                   4789,
			VXLANVNI:                    4096,

			IptablesMarkDrop: 0x80,
		}),
		iptables.NewNoopTable(),
		nil,
		logutils.NewSummarizer("test"),
		new(environment.FakeFeatureDetector),

		// EE args
		calc.NewLookupsCache(),
		"DROP",
		false,
	)
}

func newBPFEndpointManager(
	dp bpfDataplane,
	config *Config,
	bpfmaps *bpfmap.Maps,
	fibLookupEnabled bool,
	workloadIfaceRegex *regexp.Regexp,
	ipSetIDAlloc *idalloc.IDAllocator,
	iptablesRuleRenderer bpfAllowChainRenderer,
	iptablesFilterTable IptablesTable,
	livenessCallback func(),
	opReporter logutils.OpRecorder,
	featureDetector environment.FeatureDetectorIface,

	// CaliEnt args below

	lookupsCache *calc.LookupsCache,
	actionOnDrop string,
	enableTcpStats bool,
) (*bpfEndpointManager, error) {
	if livenessCallback == nil {
		livenessCallback = func() {}
	}

	switch actionOnDrop {
	case "ACCEPT", "LOGandACCEPT":
		actionOnDrop = "allow"
	case "DROP", "LOGandDROP":
		actionOnDrop = "deny"
	}
	m := &bpfEndpointManager{
		initUnknownIfaces:       set.New[string](),
		dp:                      dp,
		allWEPs:                 map[proto.WorkloadEndpointID]*proto.WorkloadEndpoint{},
		happyWEPs:               map[proto.WorkloadEndpointID]*proto.WorkloadEndpoint{},
		happyWEPsDirty:          true,
		policies:                map[proto.PolicyID]*proto.Policy{},
		profiles:                map[proto.ProfileID]*proto.Profile{},
		nameToIface:             map[string]bpfInterface{},
		policiesToWorkloads:     map[proto.PolicyID]set.Set[any]{},
		profilesToWorkloads:     map[proto.ProfileID]set.Set[any]{},
		dirtyIfaceNames:         set.New[string](),
		bpfLogLevel:             config.BPFLogLevel,
		logFilters:              config.BPFLogFilters,
		hostname:                config.Hostname,
		fibLookupEnabled:        fibLookupEnabled,
		dataIfaceRegex:          config.BPFDataIfacePattern,
		l3IfaceRegex:            config.BPFL3IfacePattern,
		workloadIfaceRegex:      workloadIfaceRegex,
		ipSetIDAlloc:            ipSetIDAlloc,
		epToHostAction:          config.RulesConfig.EndpointToHostAction,
		vxlanMTU:                config.VXLANMTU,
		vxlanPort:               uint16(config.VXLANPort),
		wgPort:                  uint16(config.Wireguard.ListeningPort),
		dsrEnabled:              config.BPFNodePortDSREnabled,
		dsrOptoutCidrs:          len(config.BPFDSROptoutCIDRs) > 0,
		bpfExtToServiceConnmark: config.BPFExtToServiceConnmark,
		psnatPorts:              config.BPFPSNATPorts,
		bpfmaps:                 bpfmaps,
		ifStateMap: cachingmap.New[ifstate.Key, ifstate.Value](ifstate.MapParams.Name,
			maps.NewTypedMap[ifstate.Key, ifstate.Value](
				bpfmaps.IfStateMap.(maps.MapWithExistsCheck), ifstate.KeyFromBytes, ifstate.ValueFromBytes,
			)),

		// Note: the allocators only allocate a fraction of the map, the
		// rest is reserved for sub-programs generated if a single program
		// would be too large.
		jumpMapAlloc:        newJumpMapAlloc(jump.TCMaxEntryPoints),
		xdpJumpMapAlloc:     newJumpMapAlloc(jump.XDPMaxEntryPoints),
		ruleRenderer:        iptablesRuleRenderer,
		iptablesFilterTable: iptablesFilterTable,
		onStillAlive:        livenessCallback,
		lookupsCache:        lookupsCache,
		hostIfaceToEpMap:    map[string]proto.HostEndpoint{},
		ifaceToIpMap:        map[string]net.IP{},
		opReporter:          opReporter,
		actionOnDrop:        actionOnDrop,
		enableTcpStats:      enableTcpStats,
		// ipv6Enabled Should be set to config.Ipv6Enabled, but for now it is better
		// to set it to BPFIpv6Enabled which is a dedicated flag for development of IPv6.
		// TODO: set ipv6Enabled to config.Ipv6Enabled when IPv6 support is complete
		ipv6Enabled:            config.BPFIpv6Enabled,
		rpfEnforceOption:       config.BPFEnforceRPF,
		bpfDisableGROForIfaces: config.BPFDisableGROForIfaces,
		bpfPolicyDebugEnabled:  config.BPFPolicyDebugEnabled,
		egwVxlanPort:           uint16(config.EgressIPVXLANPort),
		egIPEnabled:            config.EgressIPEnabled,
		polNameToMatchIDs:      map[string]set.Set[polprog.RuleMatchID]{},
		dirtyRules:             set.New[polprog.RuleMatchID](),
		arpMap:                 bpfmaps.ArpMap,
	}

	// Calculate allowed XDP attachment modes.  Note, in BPF mode untracked ingress policy is
	// _only_ implemented by XDP, so we _should_ fall back to XDPGeneric if necessary in order
	// to preserve the semantics of untracked ingress policy.  (Therefore we are also saying
	// here that the GenericXDPEnabled config setting, like XDPEnabled, is only relevant when
	// BPFEnabled is false.)
	m.xdpModes = []bpf.XDPMode{
		bpf.XDPOffload,
		bpf.XDPDriver,
		bpf.XDPGeneric,
	}

	// Clean all the files under /var/run/calico/bpf/prog to remove any information from the
	// previous execution of the bpf dataplane, and make sure the directory exists.
	bpf.CleanAttachedProgDir()

	// Normally this endpoint manager uses its own dataplane implementation, but we have an
	// indirection here so that UT can simulate the dataplane and test how it's called.
	if m.dp == nil {
		m.dp = m
	}

	if config.BPFConnTimeLB == string(apiv3.BPFConnectTimeLBTCP) {
		m.hostNetworkedNATMode = hostNetworkedNATUDPOnly
	} else if config.BPFHostNetworkedNAT == string(apiv3.BPFHostNetworkedNATEnabled) {
		m.hostNetworkedNATMode = hostNetworkedNATEnabled
	}

	if m.hostNetworkedNATMode != hostNetworkedNATDisabled {
		log.Infof("HostNetworkedNATMode is %d", m.hostNetworkedNATMode)
		family := uint8(4)
		if m.ipv6Enabled {
			family = 6
		}
		m.routeTable = routetable.New(
			[]string{bpfInDev},
			family,
			false, // vxlan
			config.NetlinkTimeout,
			nil, // deviceRouteSourceAddress
			config.DeviceRouteProtocol,
			true, // removeExternalRoutes
			unix.RT_TABLE_MAIN,
			opReporter,
			featureDetector,
		)
		m.services = make(map[serviceKey][]ip.CIDR)
		m.dirtyServices = set.New[serviceKey]()

		// Anything else would prevent packets being accepted from the special
		// service veth. It does not create a security hole since BPF does the RPF
		// on its own.
		if !m.ipv6Enabled {
			if err := m.dp.setRPFilter("all", 0); err != nil {
				return nil, fmt.Errorf("setting rp_filter for all: %w", err)
			}
		}

		if err := m.dp.ensureBPFDevices(); err != nil {
			return nil, fmt.Errorf("ensure BPF devices: %w", err)
		} else {
			log.Infof("Created %s:%s veth pair.", bpfInDev, bpfOutDev)
		}
	}

	if m.bpfPolicyDebugEnabled {
		err := m.bpfmaps.RuleCountersMap.Iter(func(k, v []byte) maps.IteratorAction {
			return maps.IterDelete
		})
		if err != nil {
			log.WithError(err).Warn("Failed to iterate over policy counters map")
		}
	}

	// If not running in test
	if m.dp == m {
		// Repin jump maps to a different path so that existing programs keep working
		// as if nothing has changed. We keep those maps as long as we have dirty
		// devices.
		//
		// Since we are restarting, we reload programs for all the devices, the
		// generic sets and the preables and then we can just remove the old maps.
		// We never copy from the old maps to the new ones.
		if err := m.repinJumpMaps(); err != nil {
			return nil, err
		}
		m.removeOldJumps = true
		// Make sure that we eventually clean up after previous versions.
		m.legacyCleanUp = true
	}

	m.updatePolicyProgramFn = m.dp.updatePolicyProgram

	if x, ok := m.dp.(hasLoadPolicyProgram); ok {
		m.loadPolicyProgramFn = x.loadPolicyProgram
		m.updatePolicyProgramFn = m.updatePolicyProgram
	}

	return m, nil
}

var _ hasLoadPolicyProgram = (*bpfEndpointManager)(nil)

func (m *bpfEndpointManager) repinJumpMaps() error {
	oldBase := path.Join(bpfdefs.GlobalPinDir, "old_jumps")
	err := os.Mkdir(oldBase, 0700)
	if err != nil && !os.IsExist(err) {
		return fmt.Errorf("cannot create %s: %w", oldBase, err)
	}

	tmp, err := os.MkdirTemp(oldBase, "")
	if err != nil && !os.IsExist(err) {
		return fmt.Errorf("cannot create temp dir in %s: %w", oldBase, err)
	}

	mps := []maps.Map{
		m.bpfmaps.ProgramsMap,
		m.bpfmaps.JumpMap,
		m.bpfmaps.XDPProgramsMap,
		m.bpfmaps.XDPJumpMap,
	}

	for _, mp := range mps {
		pin := path.Join(tmp, mp.GetName())
		if err := libbpf.ObjPin(int(mp.MapFD()), pin); err != nil {
			_ = os.RemoveAll(tmp)
			return fmt.Errorf("failed to repin %s to %s: %w", mp.GetName(), pin, err)
		}
	}

	for _, mp := range mps {
		if err := mp.Close(); err != nil {
			_ = os.RemoveAll(tmp)
			return fmt.Errorf("failed to close %s: %w", mp.Path(), err)
		}
		if err := os.Remove(mp.Path()); err != nil {
			_ = os.RemoveAll(tmp)
			return fmt.Errorf("failed to remove %s from %s: %w", mp.GetName(), mp.Path(), err)
		}
	}

	for _, mp := range mps {
		if err := mp.EnsureExists(); err != nil {
			_ = os.RemoveAll(tmp)
			return fmt.Errorf("failed to recreate %s: %w", mp.Path(), err)
		}
	}

	return nil
}

// withIface handles the bookkeeping for working with a particular bpfInterface value.  It
// * creates the value if needed
// * calls the giving callback with the value so it can be edited
// * if the bpfInterface's info field changes, it marks it as dirty
// * if the bpfInterface is now empty (no info or state), it cleans it up.
func (m *bpfEndpointManager) withIface(ifaceName string, fn func(iface *bpfInterface) (forceDirty bool)) {
	iface, ok := m.nameToIface[ifaceName]
	if !ok {
		iface = zeroIface
	}
	ifaceCopy := iface
	dirty := fn(&iface)
	logCtx := log.WithField("name", ifaceName)

	if reflect.DeepEqual(iface, zeroIface) {
		logCtx.Debug("Interface info is now empty.")
		delete(m.nameToIface, ifaceName)
	} else {
		// Always store the result (rather than checking the dirty flag) because dirty only covers the info..
		m.nameToIface[ifaceName] = iface
	}

	dirty = dirty || iface.info != ifaceCopy.info

	if !dirty {
		return
	}

	logCtx.Debug("Marking iface dirty.")
	m.dirtyIfaceNames.Add(ifaceName)
}

func (m *bpfEndpointManager) updateHostIP(ip net.IP) {
	if ip != nil {
		m.hostIP = ip
		// Should be safe without the lock since there shouldn't be any active background threads
		// but taking it now makes us robust to refactoring.
		m.ifacesLock.Lock()
		for ifaceName := range m.nameToIface {
			m.dirtyIfaceNames.Add(ifaceName)
		}
		m.ifacesLock.Unlock()
	} else {
		log.Warn("Cannot parse hostip, no change applied")
	}
}

func (m *bpfEndpointManager) OnUpdate(msg interface{}) {
	switch msg := msg.(type) {
	// Updates from the dataplane:

	// Interface updates.
	case *ifaceStateUpdate:
		m.onInterfaceUpdate(msg)
	case *ifaceAddrsUpdate:
		m.onInterfaceAddrsUpdate(msg)
	// Updates from the datamodel:

	// Workloads.
	case *proto.WorkloadEndpointUpdate:
		m.onWorkloadEndpointUpdate(msg)
	case *proto.WorkloadEndpointRemove:
		m.onWorkloadEndpointRemove(msg)
	// Policies.
	case *proto.ActivePolicyUpdate:
		m.onPolicyUpdate(msg)
	case *proto.ActivePolicyRemove:
		m.onPolicyRemove(msg)
	// Profiles.
	case *proto.ActiveProfileUpdate:
		m.onProfileUpdate(msg)
	case *proto.ActiveProfileRemove:
		m.onProfileRemove(msg)

	case *proto.HostMetadataUpdate:
		if !m.ipv6Enabled && msg.Hostname == m.hostname {
			log.WithField("HostMetadataUpdate", msg).Infof("Host IP changed: %s", msg.Ipv4Addr)
			m.updateHostIP(net.ParseIP(msg.Ipv4Addr))
		}
	case *proto.HostMetadataV6Update:
		if m.ipv6Enabled && msg.Hostname == m.hostname {
			log.WithField("HostMetadataV6Update", msg).Infof("Host IPv6 changed: %s", msg.Ipv6Addr)
			m.updateHostIP(net.ParseIP(msg.Ipv6Addr))
		}
	case *proto.HostMetadataV4V6Update:
		if msg.Hostname != m.hostname {
			break
		}
		if m.ipv6Enabled {
			log.WithField("HostMetadataV4V6Update", msg).Infof("Host IPv6 changed: %s", msg.Ipv6Addr)
			m.updateHostIP(net.ParseIP(msg.Ipv6Addr))
		} else {
			log.WithField("HostMetadataV4V6Update", msg).Infof("Host IP changed: %s", msg.Ipv4Addr)
			m.updateHostIP(net.ParseIP(msg.Ipv4Addr))
		}
	case *proto.ServiceUpdate:
		m.onServiceUpdate(msg)
	case *proto.ServiceRemove:
		m.onServiceRemove(msg)
	case *proto.RouteUpdate:
		m.onRouteUpdate(msg)
	}
}

func (m *bpfEndpointManager) onRouteUpdate(update *proto.RouteUpdate) {
	if update.Type == proto.RouteType_LOCAL_TUNNEL {
		ip, _, err := net.ParseCIDR(update.Dst)
		if err != nil {
			log.WithField("local tunnel cird", update.Dst).WithError(err).Warn("not parsable")
			return
		}
		if m.ipv6Enabled {
			if ip.To4() != nil {
				return // skip ipv4 in ipv6 mode
			}
		} else {
			if ip.To4() == nil {
				return // skip ipv6 in ipv4 mode
			}
		}
		m.tunnelIP = ip
		log.WithField("ip", update.Dst).Info("host tunnel")
		m.dirtyIfaceNames.Add(bpfOutDev)
	}
}

func (m *bpfEndpointManager) onInterfaceAddrsUpdate(update *ifaceAddrsUpdate) {
	var ipAddrs []net.IP
	m.ifacesLock.Lock()
	defer m.ifacesLock.Unlock()

	if update.Addrs != nil && update.Addrs.Len() > 0 {
		log.Debugf("Interface %+v received address update %+v", update.Name, update.Addrs)
		update.Addrs.Iter(func(item string) error {
			ip := net.ParseIP(item)
			if m.ipv6Enabled {
				if ip.To4() == nil && !ip.IsLinkLocalUnicast() {
					ipAddrs = append(ipAddrs, ip)
				}
			} else {
				if ip.To4() != nil {
					ipAddrs = append(ipAddrs, ip)
				}
			}
			return nil
		})
		sort.Slice(ipAddrs, func(i, j int) bool {
			return bytes.Compare(ipAddrs[i], ipAddrs[j]) < 0
		})
		if len(ipAddrs) > 0 {
			ip, ok := m.ifaceToIpMap[update.Name]
			if !ok || !ip.Equal(ipAddrs[0]) {
				m.ifaceToIpMap[update.Name] = ipAddrs[0]
				m.dirtyIfaceNames.Add(update.Name)
			}

		}
	} else {
		_, ok := m.ifaceToIpMap[update.Name]
		if ok {
			delete(m.ifaceToIpMap, update.Name)
			m.dirtyIfaceNames.Add(update.Name)
		}
	}
}

func (m *bpfEndpointManager) updateIfaceStateMap(name string, iface *bpfInterface) {
	k := ifstate.NewKey(uint32(iface.info.ifIndex))
	if iface.info.ifaceIsUp() {
		flags := uint32(0)
		if m.isWorkloadIface(name) {
			flags |= ifstate.FlgWEP
		}
		if iface.dpState.readiness != ifaceNotReady {
			flags |= ifstate.FlgReady
		}
		v := ifstate.NewValue(flags, name,
			iface.dpState.policyIdx[hook.XDP],
			iface.dpState.policyIdx[hook.Ingress],
			iface.dpState.policyIdx[hook.Egress],
			iface.dpState.filterIdx[hook.Ingress],
			iface.dpState.filterIdx[hook.Egress],
		)
		m.ifStateMap.Desired().Set(k, v)
	} else {
		if err := m.jumpMapDelete(hook.XDP, iface.dpState.policyIdx[hook.XDP]); err != nil {
			log.WithError(err).Warn("Policy program may leak.")
		}
		if err := m.xdpJumpMapAlloc.Put(iface.dpState.policyIdx[hook.XDP], name); err != nil {
			log.WithError(err).Error("XDP")
		}

		if err := m.jumpMapDelete(hook.Ingress, iface.dpState.policyIdx[hook.Ingress]); err != nil {
			log.WithError(err).Warn("Policy program may leak.")
		}
		if err := m.jumpMapAlloc.Put(iface.dpState.policyIdx[hook.Ingress], name); err != nil {
			log.WithError(err).Error("Ingress")
		}

		if err := m.jumpMapDelete(hook.Egress, iface.dpState.policyIdx[hook.Egress]); err != nil {
			log.WithError(err).Warn("Policy program may leak.")
		}
		if err := m.jumpMapAlloc.Put(iface.dpState.policyIdx[hook.Egress], name); err != nil {
			log.WithError(err).Error("Ingress")
		}

		if err := m.jumpMapDelete(hook.Egress, iface.dpState.filterIdx[hook.Egress]); err != nil {
			log.WithError(err).Warn("Filter program may leak.")
		}
		if err := m.jumpMapAlloc.Put(iface.dpState.filterIdx[hook.Egress], name); err != nil {
			log.WithError(err).Error("Ingress")
		}

		if err := m.jumpMapDelete(hook.Ingress, iface.dpState.filterIdx[hook.Ingress]); err != nil {
			log.WithError(err).Warn("Filter program may leak.")
		}
		if err := m.jumpMapAlloc.Put(iface.dpState.filterIdx[hook.Ingress], name); err != nil {
			log.WithError(err).Error("Ingress")
		}

		m.ifStateMap.Desired().Delete(k)
		iface.dpState.clearJumps()
	}
}

func (m *bpfEndpointManager) deleteIfaceCounters(name string, ifindex int) {
	err := m.bpfmaps.CountersMap.Delete(counters.NewKey(ifindex, hook.Ingress).AsBytes())
	if err != nil && !maps.IsNotExists(err) {
		log.WithError(err).Warnf("Failed to remove  ingress counters for dev %s ifindex %d.", name, ifindex)
	}
	err = m.bpfmaps.CountersMap.Delete(counters.NewKey(ifindex, hook.Egress).AsBytes())
	if err != nil && !maps.IsNotExists(err) {
		log.WithError(err).Warnf("Failed to remove  egress counters for dev %s ifindex %d.", name, ifindex)
	}
	err = m.bpfmaps.CountersMap.Delete(counters.NewKey(ifindex, hook.XDP).AsBytes())
	if err != nil && !maps.IsNotExists(err) {
		log.WithError(err).Warnf("Failed to remove  XDP counters for dev %s ifindex %d.", name, ifindex)
	}
	log.Debugf("Deleted counters for dev %s ifindex %d.", name, ifindex)
}

func (m *bpfEndpointManager) cleanupOldAttach(iface string, ai bpf.EPAttachInfo) error {
	if ai.XDP != 0 {
		ap := xdp.AttachPoint{
			AttachPoint: bpf.AttachPoint{
				Iface: iface,
				Hook:  hook.XDP,
			},
			// Try all modes in this order
			Modes: []bpf.XDPMode{bpf.XDPGeneric, bpf.XDPDriver, bpf.XDPOffload},
		}

		if err := m.dp.ensureNoProgram(&ap); err != nil {
			return fmt.Errorf("xdp: %w", err)
		}
	}
	if ai.Ingress != 0 || ai.Egress != 0 {
		ap := tc.AttachPoint{
			AttachPoint: bpf.AttachPoint{
				Iface: iface,
				Hook:  hook.Egress,
			},
		}

		if err := m.dp.ensureNoProgram(&ap); err != nil {
			return fmt.Errorf("tc egress: %w", err)
		}

		ap.Hook = hook.Ingress

		if err := m.dp.ensureNoProgram(&ap); err != nil {
			return fmt.Errorf("tc ingress: %w", err)
		}
	}

	return nil
}

func (m *bpfEndpointManager) onInterfaceUpdate(update *ifaceStateUpdate) {
	log.Debugf("Interface update for %v, state %v", update.Name, update.State)
	// Should be safe without the lock since there shouldn't be any active background threads
	// but taking it now makes us robust to refactoring.
	m.ifacesLock.Lock()
	defer m.ifacesLock.Unlock()

	if update.State == ifacemonitor.StateNotPresent {
		if err := bpf.ForgetIfaceAttachedProg(update.Name); err != nil {
			log.WithError(err).Errorf("Error in removing interface %s json file. err=%v", update.Name, err)
		}
	}

	if !m.isDataIface(update.Name) && !m.isWorkloadIface(update.Name) && !m.isL3Iface(update.Name) {
		if update.State == ifacemonitor.StateUp {
			if ai, ok := m.initAttaches[update.Name]; ok {
				if err := m.cleanupOldAttach(update.Name, ai); err != nil {
					log.WithError(err).Warnf("Failed to detach old programs from now unused device '%s'", update.Name)
				} else {
					delete(m.initAttaches, update.Name)
				}
			}
		}
		if m.initUnknownIfaces != nil {
			m.initUnknownIfaces.Add(update.Name)
		}
		log.WithField("update", update).Debug("Ignoring interface that's neither data nor workload nor L3.")
		return
	}

	m.withIface(update.Name, func(iface *bpfInterface) (forceDirty bool) {
		ifaceIsUp := update.State == ifacemonitor.StateUp
		// Note, only need to handle the mapping and unmapping of the host-* endpoint here.
		// For specific host endpoints OnHEPUpdate doesn't depend on iface state, and has
		// already stored and mapped as needed.
		if ifaceIsUp {
			delete(m.initAttaches, update.Name)
			// We require host interfaces to be in non-strict RPF mode so that
			// packets can return straight to host for services bypassing CTLB.
			switch update.Name {
			case bpfInDev, bpfOutDev:
				// do nothing
			default:
				if !m.ipv6Enabled {
					if err := m.dp.setRPFilter(update.Name, 2); err != nil {
						log.WithError(err).Warnf("Failed to set rp_filter for %s.", update.Name)
					}
				}
			}

			if !m.ipv6Enabled {
				_ = m.dp.setAcceptLocal(update.Name, true)
			}

			if _, hostEpConfigured := m.hostIfaceToEpMap[update.Name]; m.wildcardExists && !hostEpConfigured {
				log.Debugf("Map host-* endpoint for %v", update.Name)
				m.addHEPToIndexes(update.Name, &m.wildcardHostEndpoint)
				m.hostIfaceToEpMap[update.Name] = m.wildcardHostEndpoint
			}
			iface.info.ifIndex = update.Index
			iface.info.isUP = true
			m.updateIfaceStateMap(update.Name, iface)
		} else {
			if m.wildcardExists && reflect.DeepEqual(m.hostIfaceToEpMap[update.Name], m.wildcardHostEndpoint) {
				log.Debugf("Unmap host-* endpoint for %v", update.Name)
				m.removeHEPFromIndexes(update.Name, &m.wildcardHostEndpoint)
				delete(m.hostIfaceToEpMap, update.Name)
			}
			m.deleteIfaceCounters(update.Name, iface.info.ifIndex)
			iface.dpState.readiness = ifaceNotReady
			iface.info.isUP = false
			m.updateIfaceStateMap(update.Name, iface)
			iface.info.ifIndex = 0
		}
		return true // Force interface to be marked dirty in case we missed a transition during a resync.
	})
}

// onWorkloadEndpointUpdate adds/updates the workload in the cache along with the index from active policy to
// workloads using that policy.
func (m *bpfEndpointManager) onWorkloadEndpointUpdate(msg *proto.WorkloadEndpointUpdate) {
	log.WithField("wep", msg.Endpoint).Debug("Workload endpoint update")
	wlID := *msg.Id
	oldWEP := m.allWEPs[wlID]
	m.removeWEPFromIndexes(wlID, oldWEP)

	wl := msg.Endpoint
	m.allWEPs[wlID] = wl
	m.addWEPToIndexes(wlID, wl)
	m.withIface(wl.Name, func(iface *bpfInterface) bool {
		iface.info.endpointID = &wlID
		return true // Force interface to be marked dirty in case policies changed.
	})
}

// onWorkloadEndpointRemove removes the workload from the cache and the index, which maps from policy to workload.
func (m *bpfEndpointManager) onWorkloadEndpointRemove(msg *proto.WorkloadEndpointRemove) {
	wlID := *msg.Id
	log.WithField("id", wlID).Debug("Workload endpoint removed")
	oldWEP := m.allWEPs[wlID]
	m.removeWEPFromIndexes(wlID, oldWEP)
	delete(m.allWEPs, wlID)

	if m.happyWEPs[wlID] != nil {
		delete(m.happyWEPs, wlID)
		m.happyWEPsDirty = true
	}

	m.withIface(oldWEP.Name, func(iface *bpfInterface) bool {
		iface.info.endpointID = nil
		return false
	})
	// Remove policy debug info if any
	m.removeIfaceAllPolicyDebugInfo(oldWEP.Name)
}

// onPolicyUpdate stores the policy in the cache and marks any endpoints using it dirty.
func (m *bpfEndpointManager) onPolicyUpdate(msg *proto.ActivePolicyUpdate) {
	polID := *msg.Id
	log.WithField("id", polID).Debug("Policy update")
	m.policies[polID] = msg.Policy
	// Note, polID includes the tier name as well as the policy name.
	m.markEndpointsDirty(m.policiesToWorkloads[polID], "policy")
	if m.bpfPolicyDebugEnabled {
		m.updatePolicyCache(polID.Name, "Policy", m.policies[polID].InboundRules, m.policies[polID].OutboundRules)
	}
}

// onPolicyRemove removes the policy from the cache and marks any endpoints using it dirty.
// The latter should be a no-op due to the ordering guarantees of the calc graph.
func (m *bpfEndpointManager) onPolicyRemove(msg *proto.ActivePolicyRemove) {
	polID := *msg.Id
	log.WithField("id", polID).Debug("Policy removed")
	// Note, polID includes the tier name as well as the policy name.
	m.markEndpointsDirty(m.policiesToWorkloads[polID], "policy")
	delete(m.policies, polID)
	delete(m.policiesToWorkloads, polID)
	if m.bpfPolicyDebugEnabled {
		m.dirtyRules.AddSet(m.polNameToMatchIDs[polID.Name])
		delete(m.polNameToMatchIDs, polID.Name)
	}
}

// onProfileUpdate stores the profile in the cache and marks any endpoints that use it as dirty.
func (m *bpfEndpointManager) onProfileUpdate(msg *proto.ActiveProfileUpdate) {
	profID := *msg.Id
	log.WithField("id", profID).Debug("Profile update")
	m.profiles[profID] = msg.Profile
	m.markEndpointsDirty(m.profilesToWorkloads[profID], "profile")
	if m.bpfPolicyDebugEnabled {
		m.updatePolicyCache(profID.Name, "Profile", m.profiles[profID].InboundRules, m.profiles[profID].OutboundRules)
	}
}

// onProfileRemove removes the profile from the cache and marks any endpoints that were using it as dirty.
// The latter should be a no-op due to the ordering guarantees of the calc graph.
func (m *bpfEndpointManager) onProfileRemove(msg *proto.ActiveProfileRemove) {
	profID := *msg.Id
	log.WithField("id", profID).Debug("Profile removed")
	m.markEndpointsDirty(m.profilesToWorkloads[profID], "profile")
	delete(m.profiles, profID)
	delete(m.profilesToWorkloads, profID)
	if m.bpfPolicyDebugEnabled {
		m.dirtyRules.AddSet(m.polNameToMatchIDs[profID.Name])
		delete(m.polNameToMatchIDs, profID.Name)
	}
}

func (m *bpfEndpointManager) removeDirtyPolicies() {
	b := make([]byte, 8)
	m.dirtyRules.Iter(func(item polprog.RuleMatchID) error {
		binary.LittleEndian.PutUint64(b, item)
		log.WithField("ruleId", item).Debug("deleting entry")
		err := m.bpfmaps.RuleCountersMap.Delete(b)
		if err != nil && !maps.IsNotExists(err) {
			log.WithField("ruleId", item).Info("error deleting entry")
		}

		return set.RemoveItem
	})
}

func (m *bpfEndpointManager) markEndpointsDirty(ids set.Set[any], kind string) {
	if ids == nil {
		// Hear about the policy/profile before the endpoint.
		return
	}
	ids.Iter(func(item any) error {
		switch id := item.(type) {
		case proto.WorkloadEndpointID:
			m.markExistingWEPDirty(id, kind)
		case string:
			if id == allInterfaces {
				for ifaceName := range m.nameToIface {
					if m.isWorkloadIface(ifaceName) {
						log.Debugf("Mark WEP iface dirty, for host-* endpoint %v change", kind)
						m.dirtyIfaceNames.Add(ifaceName)
					}
				}
			} else {
				log.Debugf("Mark host iface dirty, for host %v change", kind)
				m.dirtyIfaceNames.Add(id)
			}
		}
		return nil
	})
}

func (m *bpfEndpointManager) markExistingWEPDirty(wlID proto.WorkloadEndpointID, mapping string) {
	wep := m.allWEPs[wlID]
	if wep == nil {
		log.WithField("wlID", wlID).Panicf(
			"BUG: %s mapping points to unknown workload.", mapping)
	} else {
		m.dirtyIfaceNames.Add(wep.Name)
	}
}

func jumpMapDeleteEntry(m maps.Map, idx, stride int) error {
	for subProg := 0; subProg < jump.MaxSubPrograms; subProg++ {
		if err := m.Delete(jump.Key(polprog.SubProgramJumpIdx(idx, subProg, stride))); err != nil {
			if maps.IsNotExists(err) {
				log.WithError(err).WithField("idx", idx).Debug(
					"Policy program already gone from map.")
				return nil
			} else {
				log.WithError(err).Warn("Failed to delete policy program from map; policy program may leak.")
				return err
			}
		}
	}

	return nil
}

func (m *bpfEndpointManager) interfaceByIndex(ifindex int) (*net.Interface, error) {
	return net.InterfaceByIndex(ifindex)
}

func (m *bpfEndpointManager) syncIfStateMap() {
	tcSeenIndexes := set.New[int]()
	xdpSeenIndexes := set.New[int]()

	m.ifacesLock.Lock()
	defer m.ifacesLock.Unlock()

	m.ifStateMap.Dataplane().Iter(func(k ifstate.Key, v ifstate.Value) {
		ifindex := int(k.IfIndex())
		netiface, err := m.dp.interfaceByIndex(ifindex)
		if err != nil {
			// "net" does not export the strings or err types :(
			if strings.Contains(err.Error(), "no such network interface") {
				m.ifStateMap.Desired().Delete(k)
				// Device does not exist anymore so delete all associated policies we know
				// about as we will not hear about that device again.
				for _, fn := range []func() int{
					v.XDPPolicy,
				} {
					if idx := fn(); idx != -1 {
						_ = jumpMapDeleteEntry(m.bpfmaps.XDPJumpMap, idx, jump.XDPMaxEntryPoints)
					}
				}
				for _, fn := range []func() int{
					v.IngressPolicy,
					v.EgressPolicy,
					v.TcIngressFilter,
					v.TcEgressFilter,
				} {
					if idx := fn(); idx != -1 {
						_ = jumpMapDeleteEntry(m.bpfmaps.JumpMap, idx, jump.TCMaxEntryPoints)
					}
				}
			} else {
				// It will get deleted by the first CompleteDeferredWork() if we
				// do not get any state update on that interface.
				log.WithError(err).Warnf("Failed to sync ifstate for iface %d, deferring it.", ifindex)
			}
		} else if m.isDataIface(netiface.Name) || m.isWorkloadIface(netiface.Name) || m.isL3Iface(netiface.Name) {
			// We only add iface that we still manage as configuration could have changed.

			m.ifStateMap.Desired().Set(k, v)

			m.withIface(netiface.Name, func(iface *bpfInterface) bool {
				if netiface.Flags&net.FlagUp != 0 {
					iface.info.ifIndex = netiface.Index
					iface.info.isUP = true
					if v.Flags()&ifstate.FlgReady != 0 {
						iface.dpState.readiness = ifaceIsReadyNotAssured
					}
				}
				checkAndReclaimIdx := func(idx int, h hook.Hook, indexMap []int) {
					if idx < 0 {
						return
					}
					var alloc *jumpMapAlloc
					var seenIndexes set.Set[int]
					if h == hook.XDP {
						alloc = m.xdpJumpMapAlloc
						seenIndexes = xdpSeenIndexes
					} else {
						alloc = m.jumpMapAlloc
						seenIndexes = tcSeenIndexes
					}
					if err := alloc.Assign(idx, netiface.Name); err != nil {
						// Conflict with another program; need to alloc a new index.
						log.WithError(err).Error("Start of day resync found invalid jump map index, " +
							"allocate a fresh one.")
						idx = -1
					} else {
						seenIndexes.Add(idx)
					}
					indexMap[h] = idx
				}

				if !m.isWorkloadIface(netiface.Name) {
					// We don't use XDP for WEPs so any ID we read back must be a mistake.
					checkAndReclaimIdx(v.XDPPolicy(), hook.XDP, iface.dpState.policyIdx[:])
				}
				checkAndReclaimIdx(v.IngressPolicy(), hook.Ingress, iface.dpState.policyIdx[:])
				checkAndReclaimIdx(v.EgressPolicy(), hook.Egress, iface.dpState.policyIdx[:])

				checkAndReclaimIdx(v.TcIngressFilter(), hook.Ingress, iface.dpState.filterIdx[:])
				checkAndReclaimIdx(v.TcEgressFilter(), hook.Egress, iface.dpState.filterIdx[:])

				// Mark all interfaces that we knew about, that we still manage and
				// that exist as dirty. Since they exist, we either have to deal
				// with them sooner or later or they will disappear and we get
				// notified about that. Either way they won't be dirty anymore.
				//
				// The first time we see that we have no dirty ifaces, we can
				// release old jump maps because we know that all the ifaces now use
				// the new jump maps!
				return true
			})
		} else {
			// We no longer manage this device
			m.ifStateMap.Desired().Delete(k)
		}
	})
<<<<<<< HEAD
=======

	// Fill unallocated indexes.
	for i := 0; i < jump.TCMaxEntryPoints; i++ {
		if !palloc.Contains(i) {
			_ = m.jumpMapAlloc.Put(i)
		}
	}
	for i := 0; i < jump.XDPMaxEntryPoints; i++ {
		if !xdpPalloc.Contains(i) {
			_ = m.xdpJumpMapAlloc.Put(i)
		}
	}
>>>>>>> 6b3e5e94
}

func (m *bpfEndpointManager) syncIfaceProperties() error {
	ifaces, err := net.Interfaces()
	if err != nil {
		return fmt.Errorf("cannot list interfaces: %w", err)
	}

	// Update Generic Receive Offload [GRO] if configured.
	if m.bpfDisableGROForIfaces != nil {
		expr := m.bpfDisableGROForIfaces.String()
		if len(expr) > 0 {
			var config = map[string]bool{
				ethtool.EthtoolRxGRO: false,
			}

			for _, entry := range ifaces {
				iface := entry.Name
				if m.bpfDisableGROForIfaces.MatchString(iface) {
					log.WithField(expr, iface).Debug("BPF Disable GRO iface match")
					err = ethtool.EthtoolChangeImpl(iface, config)
					if err == nil {
						log.WithField(iface, config).Debug("ethtool.Change() succeeded")
					}
				}
			}
		}
	}

	exists := set.New[int]()
	for i := range ifaces {
		exists.Add(ifaces[i].Index)
	}

	err = m.bpfmaps.CountersMap.Iter(func(k, v []byte) maps.IteratorAction {
		var key counters.Key
		copy(key[:], k)

		if !exists.Contains(key.IfIndex()) {
			return maps.IterDelete
		}

		return maps.IterNone
	})

	if err != nil {
		return fmt.Errorf("iterating over counters map failed")
	}

	return nil
}

func (m *bpfEndpointManager) loadDefaultPolicies() error {
	file := path.Join(bpfdefs.ObjectDir, "policy_default.o")
	obj, err := libbpf.OpenObject(file)
	if err != nil {
		return fmt.Errorf("file %s: %w", file, err)
	}

	for m, err := obj.FirstMap(); m != nil && err == nil; m, err = m.NextMap() {
		mapName := m.Name()
		if strings.HasPrefix(mapName, ".rodata") {
			continue
		}
		if size := maps.Size(mapName); size != 0 {
			if err := m.SetSize(size); err != nil {
				return fmt.Errorf("error resizing map %s: %w", mapName, err)
			}
		}
		if err := m.SetPinPath(path.Join(bpfdefs.GlobalPinDir, mapName)); err != nil {
			return fmt.Errorf("error pinning map %s: %w", mapName, err)
		}
	}

	if err := obj.Load(); err != nil {
		return fmt.Errorf("default policies: %w", err)
	}

	m.policyDefaultObj = obj

	fd, err := obj.ProgramFD("calico_tc_deny")
	if err != nil {
		return fmt.Errorf("failed to load default deny policy program: %w", err)
	}
	m.policyTcDenyFD = bpf.ProgFD(fd)

	fd, err = obj.ProgramFD("calico_tc_allow")
	if err != nil {
		return fmt.Errorf("failed to load default allow policy program: %w", err)
	}
	m.policyTcAllowFD = bpf.ProgFD(fd)

	return nil
}

func (m *bpfEndpointManager) CompleteDeferredWork() error {
	defer func() {
		log.Debug("CompleteDeferredWork done.")
	}()

	// Do one-off initialisation.
	m.startupOnce.Do(func() {
		m.dp.ensureStarted()

		if err := m.ifStateMap.LoadCacheFromDataplane(); err != nil {
			log.WithError(err).Fatal("Cannot load interface state map - essential for consistent operation.")
		}

		m.initUnknownIfaces.Iter(func(iface string) error {
			if ai, ok := m.initAttaches[iface]; ok {
				if err := m.cleanupOldAttach(iface, ai); err != nil {
					log.WithError(err).Warnf("Failed to detach old programs from now unused device '%s'", iface)
				} else {
					delete(m.initAttaches, iface)
					return set.RemoveItem
				}
			}
			return nil
		})

		// Makes sure that we delete entries for non-existing devices and preserve entries
		// for those that exists until we can make sure that they did (not) change.
		m.syncIfStateMap()
		log.Info("BPF Interface state map synced.")

		if err := m.dp.loadDefaultPolicies(); err != nil {
			log.WithError(err).Warn("Failed to load default policies, some programs may default to DENY.")
		}
		log.Info("Default BPF policy programs loaded.")

		m.initUnknownIfaces = nil

		if err := m.syncIfaceProperties(); err != nil {
			log.WithError(err).Warn("Failed to sync counters map with existing interfaces - some counters may have leaked.")
		}
		log.Info("BPF counters synced.")
	})

	m.applyProgramsToDirtyDataInterfaces()
	m.updateWEPsInDataplane()
	if m.bpfPolicyDebugEnabled {
		m.removeDirtyPolicies()
	}

	bpfEndpointsGauge.Set(float64(len(m.nameToIface)))
	bpfDirtyEndpointsGauge.Set(float64(m.dirtyIfaceNames.Len()))

	if m.hostNetworkedNATMode != hostNetworkedNATDisabled {
		// Update all existing IPs of dirty services
		m.dirtyServices.Iter(func(svc serviceKey) error {
			for _, ip := range m.services[svc] {
				m.dp.setRoute(ip)
			}
			return set.RemoveItem
		})
	}

	if err := m.ifStateMap.ApplyAllChanges(); err != nil {
		log.WithError(err).Warn("Failed to write updates to ifstate BPF map.")
		return err
	}

	if m.happyWEPsDirty {
		chains := m.ruleRenderer.WorkloadInterfaceAllowChains(m.happyWEPs)
		m.iptablesFilterTable.UpdateChains(chains)
		m.happyWEPsDirty = false
	}
	bpfHappyEndpointsGauge.Set(float64(len(m.happyWEPs)))
	// Copy data from old map to the new map
	m.copyDeltaOnce.Do(func() {
		log.Info("Copy delta entries from old map to the new map")
		err := m.bpfmaps.CtMap.CopyDeltaFromOldMap()
		if err != nil {
			log.WithError(err).Debugf("Failed to copy data from old conntrack map %s", err)
		}
	})

	if m.dirtyIfaceNames.Len() == 0 {
		if m.removeOldJumps {
			oldBase := path.Join(bpfdefs.GlobalPinDir, "old_jumps")
			if err := os.RemoveAll(oldBase); err != nil && os.IsNotExist(err) {
				return fmt.Errorf("failed to remove %s: %w", oldBase, err)
			}
			m.removeOldJumps = false
		}
		if m.legacyCleanUp {
			legacy.CleanUpMaps()
			m.legacyCleanUp = false
		}
	}

	return nil
}

func (m *bpfEndpointManager) applyProgramsToDirtyDataInterfaces() {
	var mutex sync.Mutex
	errs := map[string]error{}
	var wg sync.WaitGroup
	m.dirtyIfaceNames.Iter(func(iface string) error {
		if !m.isDataIface(iface) && !m.isL3Iface(iface) {
			log.WithField("iface", iface).Debug(
				"Ignoring interface that doesn't match the host data/l3 interface regex")
			return nil
		}

		var (
			err                               error
			up                                bool
			xdpIdx, ingressIdx, egressIdx     int
			ingressFilterIdx, egressFilterIdx int
		)

		m.ifacesLock.Lock()
		defer m.ifacesLock.Unlock()
		ifaceName := iface
		m.withIface(iface, func(iface *bpfInterface) bool {
			up = iface.info.ifaceIsUp()

			if xdpIdx = iface.dpState.policyIdx[hook.XDP]; xdpIdx == -1 {
				if xdpIdx, err = m.xdpJumpMapAlloc.Get(ifaceName); err != nil {
					return false
				}
			}
			iface.dpState.policyIdx[hook.XDP] = xdpIdx

			if ingressIdx = iface.dpState.policyIdx[hook.Ingress]; ingressIdx == -1 {
				if ingressIdx, err = m.jumpMapAlloc.Get(ifaceName); err != nil {
					return false
				}
			}
			iface.dpState.policyIdx[hook.Ingress] = ingressIdx

			if egressIdx = iface.dpState.policyIdx[hook.Egress]; egressIdx == -1 {
				if egressIdx, err = m.jumpMapAlloc.Get(ifaceName); err != nil {
					return false
				}
			}
			iface.dpState.policyIdx[hook.Egress] = egressIdx

			if ingressFilterIdx = iface.dpState.filterIdx[hook.Ingress]; ingressFilterIdx == -1 {
				if m.bpfLogLevel == "debug" {
					if ingressFilterIdx, err = m.jumpMapAlloc.Get(ifaceName); err != nil {
						return false
					}
				}
			}
			iface.dpState.filterIdx[hook.Ingress] = ingressFilterIdx

			if egressFilterIdx = iface.dpState.filterIdx[hook.Egress]; egressFilterIdx == -1 {
				if m.bpfLogLevel == "debug" {
					if egressFilterIdx, err = m.jumpMapAlloc.Get(ifaceName); err != nil {
						return false
					}
				}
			}
			iface.dpState.filterIdx[hook.Egress] = egressFilterIdx

			return false
		})

		if err != nil {
			errs[iface] = err
			return nil
		}

		if !up {
			log.WithField("iface", iface).Debug("Ignoring interface that is down")
			return set.RemoveItem
		}

		m.opReporter.RecordOperation("update-data-iface")

		wg.Add(1)
		go func() {
			defer wg.Done()

			// Attach the qdisc first; it is shared between the directions.
			_, err := m.dp.ensureQdisc(iface)
			if err != nil {
				mutex.Lock()
				errs[iface] = err
				mutex.Unlock()
				return
			}

			var hepPtr *proto.HostEndpoint
			if hep, hepExists := m.hostIfaceToEpMap[iface]; hepExists {
				hepPtr = &hep
			}

			var parallelWG sync.WaitGroup
			var ingressErr, xdpErr error
			parallelWG.Add(1)
			go func() {
				defer parallelWG.Done()
				ingressErr = m.attachDataIfaceProgram(iface, hepPtr, PolDirnIngress, ingressIdx, ingressFilterIdx)
			}()

			if !m.ipv6Enabled {
				parallelWG.Add(1)
				go func() {
					defer parallelWG.Done()
					xdpErr = m.attachXDPProgram(iface, hepPtr, xdpIdx)
				}()
			}

			err = m.attachDataIfaceProgram(iface, hepPtr, PolDirnEgress, egressIdx, egressFilterIdx)
			parallelWG.Wait()
			if err == nil {
				err = ingressErr
			}
			if err == nil {
				err = xdpErr
			}
			if err == nil {
				// This is required to allow NodePort forwarding with
				// encapsulation with the host's IP as the source address
				if !m.ipv6Enabled {
					_ = m.dp.setAcceptLocal(iface, true)
				}
			}
			mutex.Lock()
			errs[iface] = err
			mutex.Unlock()
		}()
		return nil
	})
	wg.Wait()

	// We can hold the lock for the whole iteration below because nothing else
	// is running now. We hold it pretty much to make race detector happy.
	m.ifacesLock.Lock()
	defer m.ifacesLock.Unlock()

	for iface, err := range errs {
		isReady := true
		if err == nil {
			log.WithField("id", iface).Info("Applied program to host interface")
			m.dirtyIfaceNames.Discard(iface)
		} else {
			isReady = false
			if isLinkNotFoundError(err) {
				log.WithField("iface", iface).Debug(
					"Tried to apply BPF program to interface but the interface wasn't present.  " +
						"Will retry if it shows up.")
				m.dirtyIfaceNames.Discard(iface)
			} else {
				log.WithField("iface", iface).WithError(err).Warn("Failed to apply policy to interface, will retry")
			}
		}

		m.withIface(iface, func(i *bpfInterface) bool {
			if isReady {
				i.dpState.readiness = ifaceIsReady
			} else {
				i.dpState.readiness = ifaceNotReady
			}
			m.updateIfaceStateMap(iface, i)
			return false // no need to enforce dirty
		})
	}
}

func (m *bpfEndpointManager) updateWEPsInDataplane() {
	var mutex sync.Mutex
	errs := map[string]error{}
	var wg sync.WaitGroup

	// Limit the number of parallel workers.  Without this, all the workers vie for CPU and complete slowly.
	// On a constrained system, we can end up taking too long and going non-ready.
	maxWorkers := runtime.GOMAXPROCS(0)
	sem := semaphore.NewWeighted(int64(maxWorkers))

	m.dirtyIfaceNames.Iter(func(ifaceName string) error {
		if !m.isWorkloadIface(ifaceName) {
			return nil
		}

		log.Debugf("Update dataplane programming for WEP %v", ifaceName)
		m.opReporter.RecordOperation("update-workload-iface")

		if err := sem.Acquire(context.Background(), 1); err != nil {
			// Should only happen if the context finishes.
			log.WithError(err).Panic("Failed to acquire semaphore")
		}
		m.onStillAlive()

		wg.Add(1)
		go func(ifaceName string) {
			defer wg.Done()
			defer sem.Release(1)
			err := m.applyPolicy(ifaceName)
			if err == nil {
				if !m.ipv6Enabled {
					_ = m.dp.setAcceptLocal(ifaceName, true)
				}
			}
			mutex.Lock()
			errs[ifaceName] = err
			mutex.Unlock()
		}(ifaceName)
		return nil
	})
	wg.Wait()

	for ifaceName, err := range errs {
		var wlID *proto.WorkloadEndpointID

		m.withIface(ifaceName, func(iface *bpfInterface) bool {
			wlID = iface.info.endpointID
			m.updateIfaceStateMap(ifaceName, iface)
			return false // no need to enforce dirty
		})

		if err == nil {
			log.WithField("iface", ifaceName).Info("Updated workload interface.")
			if wlID != nil && m.allWEPs[*wlID] != nil {
				if m.happyWEPs[*wlID] == nil {
					log.WithFields(log.Fields{
						"id":    wlID,
						"iface": ifaceName,
					}).Info("Adding workload interface to iptables allow list.")
				}
				m.happyWEPs[*wlID] = m.allWEPs[*wlID]
				m.happyWEPsDirty = true
			}
			m.dirtyIfaceNames.Discard(ifaceName)
		} else {
			if wlID != nil && m.happyWEPs[*wlID] != nil {
				if !isLinkNotFoundError(err) {
					log.WithField("id", *wlID).WithError(err).Warning(
						"Failed to add policy to workload, removing from iptables allow list")
				}
				delete(m.happyWEPs, *wlID)
				m.happyWEPsDirty = true
			}

			if isLinkNotFoundError(err) {
				log.WithField("wep", wlID).Debug(
					"Tried to apply BPF program to interface but the interface wasn't present.  " +
						"Will retry if it shows up.")
				m.dirtyIfaceNames.Discard(ifaceName)
			} else {
				log.WithError(err).WithFields(log.Fields{
					"wepID": wlID,
					"name":  ifaceName,
				}).Warn("Failed to apply policy to endpoint, leaving it dirty")
			}
		}
	}
}

func (m *bpfEndpointManager) wepStateFillJumps(ifaceName string, state *bpfInterfaceState) error {
	var err error

	if state.policyIdx[hook.Ingress] == -1 {
		state.policyIdx[hook.Ingress], err = m.jumpMapAlloc.Get(ifaceName)
		if err != nil {
			return err
		}
	}

	if state.policyIdx[hook.Egress] == -1 {
		state.policyIdx[hook.Egress], err = m.jumpMapAlloc.Get(ifaceName)
		if err != nil {
			return err
		}
	}

	if m.bpfLogLevel == "debug" {
		if state.filterIdx[hook.Ingress] == -1 {
			state.filterIdx[hook.Ingress], err = m.jumpMapAlloc.Get(ifaceName)
			if err != nil {
				return err
			}
		}

		if state.filterIdx[hook.Egress] == -1 {
			state.filterIdx[hook.Egress], err = m.jumpMapAlloc.Get(ifaceName)
			if err != nil {
				return err
			}
		}
	}

	return nil
}

func (m *bpfEndpointManager) queryClassifier(ifindex, handle, prio int, ingress bool) (int, error) {
	return libbpf.QueryClassifier(ifindex, handle, prio, ingress)
}

func (m *bpfEndpointManager) doApplyPolicy(ifaceName string) (bpfInterfaceState, error) {
	startTime := time.Now()

	var (
		state      bpfInterfaceState
		endpointID *proto.WorkloadEndpointID
		ifaceUp    bool
		ifindex    int
	)

	// Other threads might be filling in jump map FDs in the map so take the lock.
	m.ifacesLock.Lock()
	m.withIface(ifaceName, func(iface *bpfInterface) (forceDirty bool) {
		ifaceUp = iface.info.ifaceIsUp()
		ifindex = iface.info.ifIndex
		endpointID = iface.info.endpointID
		state = iface.dpState
		return false
	})
	m.ifacesLock.Unlock()

	if !ifaceUp {
		// Interface is gone, nothing to do.
		log.WithField("ifaceName", ifaceName).Debug(
			"Ignoring request to program interface that is not present.")
		return state, nil
	}

	if err := m.wepStateFillJumps(ifaceName, &state); err != nil {
		return state, err
	}

	// Otherwise, the interface appears to be present but we may or may not have an endpoint from the
	// datastore.  If we don't have an endpoint then we'll attach a program to block traffic and we'll
	// get the jump map ready to insert the policy if the endpoint shows up.
	log.Debugf("WEP iface %v appears to be present", ifaceName)

	// Attach the qdisc first; it is shared between the directions.
	existed, err := m.dp.ensureQdisc(ifaceName)
	if err != nil {
		if isLinkNotFoundError(err) {
			// Interface is gone, nothing to do.
			log.WithField("ifaceName", ifaceName).Debug(
				"Ignoring request to program interface that is not present.")
			return state, nil
		}
		return state, err
	}
	if !existed {
		// Cannot be ready if the qdisc is not there so no program can be
		// attached. Do the full attach!
		state.readiness = ifaceNotReady
	}

	var (
		ingressErr, egressErr     error
		ingressQdisc, egressQdisc qDiscInfo
		wg                        sync.WaitGroup
		wep                       *proto.WorkloadEndpoint
	)

	if endpointID != nil {
		wep = m.allWEPs[*endpointID]
	}

	wg.Add(2)
	go func() {
		defer wg.Done()
		readiness := state.readiness
		if readiness == ifaceIsReady {
			if _, err := m.dp.queryClassifier(ifindex, state.qdisc.handle, state.qdisc.prio, true); err != nil {
				readiness = ifaceNotReady
			}
		}
		ingressQdisc, ingressErr = m.wepApplyPolicyToDirection(readiness, ifaceName,
			state.policyIdx[hook.Ingress], state.filterIdx[hook.Ingress], wep, PolDirnIngress)
	}()
	go func() {
		defer wg.Done()
		readiness := state.readiness
		if readiness == ifaceIsReady {
			if _, err := m.dp.queryClassifier(ifindex, state.qdisc.handle, state.qdisc.prio, false); err != nil {
				readiness = ifaceNotReady
			}
		}
		egressQdisc, egressErr = m.wepApplyPolicyToDirection(readiness, ifaceName,
			state.policyIdx[hook.Egress], state.filterIdx[hook.Egress], wep, PolDirnEgress)
	}()
	wg.Wait()

	if ingressErr != nil {
		return state, ingressErr
	}
	if egressErr != nil {
		return state, egressErr
	}

	if egressQdisc != ingressQdisc {
		return state, fmt.Errorf("ingress qdisc info (%v) does not equal egress qdist info (%v)",
			ingressQdisc, egressQdisc)
	}

	applyTime := time.Since(startTime)
	log.WithFields(log.Fields{"timeTaken": applyTime, "ifaceName": ifaceName}).
		Info("Finished applying BPF programs for workload")

	state.qdisc = ingressQdisc
	state.readiness = ifaceIsReady

	return state, nil
}

// applyPolicy actually applies the policy to the given workload.
func (m *bpfEndpointManager) applyPolicy(ifaceName string) error {
	state, err := m.doApplyPolicy(ifaceName)

	m.ifacesLock.Lock()
	m.withIface(ifaceName, func(iface *bpfInterface) (forceDirty bool) {
		iface.dpState = state
		return false // already dirty
	})
	m.ifacesLock.Unlock()

	return err
}

func isLinkNotFoundError(err error) bool {
	if errors.Is(err, tc.ErrDeviceNotFound) { // From the tc package.
		return true
	}
	if err.Error() == "Link not found" { // From netlink and friends.
		return true
	}
	return false
}

var calicoRouterIP = net.IPv4(169, 254, 1, 1).To4()

func (m *bpfEndpointManager) wepTCAttachPoint(ifaceName string, policyIdx, filterIdx int,
	polDirection PolDirection, endpoint *proto.WorkloadEndpoint) *tc.AttachPoint {

	ap := m.calculateTCAttachPoint(polDirection, ifaceName)
	ap.HostIP = m.hostIP
	// * Since we don't pass packet length when doing fib lookup, MTU check is skipped.
	// * Hence it is safe to set the tunnel mtu same as veth mtu
	ap.TunnelMTU = uint16(m.vxlanMTU)
	if m.ipv6Enabled {
		ip, err := m.getInterfaceIP(ifaceName)
		if err != nil {
			log.Debugf("Error getting IP for interface %+v: %+v", ifaceName, err)
			ap.IntfIP = m.hostIP
		} else {
			ap.IntfIP = *ip
		}
	} else {
		ap.IntfIP = calicoRouterIP
	}
	ap.ExtToServiceConnmark = uint32(m.bpfExtToServiceConnmark)
	ap.PolicyIdx = policyIdx
	ap.LogFilterIdx = filterIdx

	ap.EnableTCPStats = m.enableTcpStats
	ap.EGWVxlanPort = m.egwVxlanPort
	ap.EgressIPEnabled = m.egIPEnabled
	if endpoint != nil {
		ap.IsEgressGateway = endpoint.IsEgressGateway
		ap.IsEgressClient = len(endpoint.EgressGatewayRules) > 0
		ap.EgressGatewayHealthPort = uint16(endpoint.EgressGatewayHealthPort)
	}
	if !m.isEgressProgrammingCorrect(ap.Iface, ap.IsEgressGateway, ap.IsEgressClient) {
		log.WithField("iface", ap.Iface).Infof(
			"Will reapply BPF program because egress gateway state has changed (client %v gateway %v)",
			ap.IsEgressClient, ap.IsEgressGateway,
		)
		ap.ForceReattach = true
	}

	return ap
}

func (m *bpfEndpointManager) wepApplyPolicyToDirection(readiness ifaceReadiness, ifaceName string, policyIdx,
	filterIdx int, endpoint *proto.WorkloadEndpoint, polDirection PolDirection) (qDiscInfo, error) {

	var qdisc qDiscInfo

	if m.hostIP == nil {
		// Do not bother and wait
		return qdisc, fmt.Errorf("unknown host IP")
	}

	ap := m.wepTCAttachPoint(ifaceName, policyIdx, filterIdx, polDirection, endpoint)

	// AttachPoint config can change even without reload. Hence we need to re attach the program if ForceReattach is
	// true.
	log.WithField("iface", ifaceName).Debugf("readiness: %d, ForceReattach: %v", readiness, ap.ForceReattach)
	if (readiness != ifaceIsReady) || ap.ForceReattach {
		res, err := m.wepAttachProgram(ap)
		if err != nil {
			return qdisc, fmt.Errorf("attaching program to wep: %w", err)
		}
		qdisc.valid = true
		qdisc.prio = res.(tc.AttachResult).Prio()
		qdisc.handle = res.(tc.AttachResult).Handle()
		ap.Log().Info("Attached programs to the WEP")
	}

	if err := m.wepApplyPolicy(ap, endpoint, polDirection); err != nil {
		return qdisc, fmt.Errorf("applying policy to wep: %w", err)
	}

	return qdisc, nil
}

func (m *bpfEndpointManager) wepAttachProgram(ap *tc.AttachPoint) (bpf.AttachResult, error) {
	res, err := m.dp.ensureProgramAttached(ap)
	if err != nil {
		return nil, err
	}
	m.setEgressProgramming(ap.Iface, ap.IsEgressGateway, ap.IsEgressClient)

	if ap.LogLevel == "debug" {
		if err := m.updateLogFilter(ap); err != nil {
			ap.Log().WithError(err).Warn("Failed to update logging filter, logging may be incorrect.")
		}
	}

	return res, nil
}

func (m *bpfEndpointManager) wepApplyPolicy(ap *tc.AttachPoint,
	endpoint *proto.WorkloadEndpoint, polDirection PolDirection) error {

	var profileIDs []string
	var tiers []*proto.TierInfo
	if endpoint != nil {
		profileIDs = endpoint.ProfileIds
		tiers = endpoint.Tiers
	} else {
		log.WithField("name", ap.IfaceName()).Debug(
			"Workload interface with no endpoint in datastore, installing default-drop program.")
	}

	// If tiers or profileIDs is nil, this will return an empty set of rules but updatePolicyProgram appends a
	// drop rule, giving us default drop behaviour in that case.
	rules := m.extractRules(tiers, profileIDs, polDirection)

	// If host-* endpoint is configured, add in its policy.
	if m.wildcardExists {
		m.addHostPolicy(&rules, &m.wildcardHostEndpoint, polDirection.Inverse())
	}

	// If workload egress and DefaultEndpointToHostAction is ACCEPT or DROP, suppress the normal
	// host-* endpoint policy.
	if polDirection == PolDirnEgress && m.epToHostAction != "RETURN" {
		rules.SuppressNormalHostPolicy = true
	}

	// If host -> workload, always suppress the normal host-* endpoint policy.
	if polDirection == PolDirnIngress {
		rules.SuppressNormalHostPolicy = true
	}

	return m.updatePolicyProgramFn(rules, polDirection.RuleDir().String(), ap)
}

func (m *bpfEndpointManager) addHostPolicy(rules *polprog.Rules, hostEndpoint *proto.HostEndpoint, polDirection PolDirection) {
	// When there is applicable pre-DNAT policy that does not explicitly Allow or Deny traffic,
	// we continue on to subsequent tiers and normal or AoF policy.
	rules.HostPreDnatTiers = m.extractTiers(hostEndpoint.PreDnatTiers, polDirection, NoEndTierDrop)

	// When there is applicable apply-on-forward policy that does not explicitly Allow or Deny
	// traffic, traffic is dropped.
	rules.HostForwardTiers = m.extractTiers(hostEndpoint.ForwardTiers, polDirection, EndTierDrop)

	// When there is applicable normal policy that does not explicitly Allow or Deny traffic,
	// traffic is dropped.
	rules.HostNormalTiers = m.extractTiers(hostEndpoint.Tiers, polDirection, EndTierDrop)
	rules.HostProfiles = m.extractProfiles(hostEndpoint.ProfileIds, polDirection)
}

func (m *bpfEndpointManager) attachDataIfaceProgram(
	ifaceName string,
	ep *proto.HostEndpoint,
	polDirection PolDirection,
	policyIdx, filterIdx int,
) error {

	if m.hostIP == nil {
		// Do not bother and wait
		return fmt.Errorf("unknown host IP")
	}

	ap := m.calculateTCAttachPoint(polDirection, ifaceName)
	ap.HostIP = m.hostIP
	ap.TunnelMTU = uint16(m.vxlanMTU)
	ap.ExtToServiceConnmark = uint32(m.bpfExtToServiceConnmark)
	ap.EgressIPEnabled = m.egIPEnabled
	ap.EGWVxlanPort = m.egwVxlanPort
	ip, err := m.getInterfaceIP(ifaceName)
	if err != nil {
		log.Debugf("Error getting IP for interface %+v: %+v", ifaceName, err)
		ap.IntfIP = m.hostIP
	} else {
		ap.IntfIP = *ip
	}
	ap.NATin = uint32(m.natInIdx)
	ap.NATout = uint32(m.natOutIdx)
	ap.PolicyIdx = policyIdx
	ap.LogFilterIdx = filterIdx

	if _, err := m.dp.ensureProgramAttached(ap); err != nil {
		return err
	}

	if ap.LogLevel == "debug" {
		if err := m.updateLogFilter(ap); err != nil {
			ap.Log().WithError(err).Warn("Failed to update logging filter, logging may be incorrect.")
		}
	}

	if ep != nil {
		rules := polprog.Rules{
			ForHostInterface: true,
			NoProfileMatchID: m.profileNoMatchID(polDirection.RuleDir()),
		}
		m.addHostPolicy(&rules, ep, polDirection)
		return m.updatePolicyProgramFn(rules, polDirection.RuleDir().String(), ap)
	}

	if err := m.dp.removePolicyProgram(ap); err != nil {
		return err
	}
	return nil
}

func (m *bpfEndpointManager) attachXDPProgram(ifaceName string, ep *proto.HostEndpoint, jumpIdx int) error {
	ap := &xdp.AttachPoint{
		AttachPoint: bpf.AttachPoint{
			Hook:      hook.XDP,
			Iface:     ifaceName,
			LogLevel:  m.bpfLogLevel,
			PolicyIdx: jumpIdx,
		},
		Modes: m.xdpModes,
	}

	if ep != nil && len(ep.UntrackedTiers) == 1 {
		_, err := m.dp.ensureProgramAttached(ap)
		if err != nil {
			return err
		}

		ap.Log().Debugf("Building program for untracked policy hep=%v", ep.Name)
		rules := polprog.Rules{
			ForHostInterface: true,
			HostNormalTiers:  m.extractTiers(ep.UntrackedTiers, PolDirnIngress, false),
			ForXDP:           true,
		}
		ap.Log().Debugf("Rules: %v", rules)
		err = m.updatePolicyProgramFn(rules, "xdp", ap)
		ap.Log().WithError(err).Debugf("Applied untracked policy hep=%v", ep.Name)

		return err
	} else {
		return m.dp.ensureNoProgram(ap)
	}
}

// PolDirection is the Calico datamodel direction of policy.  On a host endpoint, ingress is towards the host.
// On a workload endpoint, ingress is towards the workload.
type PolDirection int

const (
	PolDirnIngress PolDirection = iota
	PolDirnEgress
)

func (polDirection PolDirection) RuleDir() rules.RuleDir {
	if polDirection == PolDirnIngress {
		return rules.RuleDirIngress
	}
	return rules.RuleDirEgress
}

func (polDirection PolDirection) Inverse() PolDirection {
	if polDirection == PolDirnIngress {
		return PolDirnEgress
	}
	return PolDirnIngress
}

func (m *bpfEndpointManager) apLogFilter(ap *tc.AttachPoint, iface string) (string, string) {
	if m.logFilters == nil {
		return m.bpfLogLevel, ""
	}

	exp, ok := m.logFilters[iface]
	if !ok {
		if ap.Type == tcdefs.EpTypeWorkload {
			if exp, ok := m.logFilters["weps"]; ok {
				return m.bpfLogLevel, exp
			}
		}
		if ap.Type == tcdefs.EpTypeHost {
			if exp, ok := m.logFilters["heps"]; ok {
				return m.bpfLogLevel, exp
			}
		}
		if exp, ok := m.logFilters["all"]; ok {
			return m.bpfLogLevel, exp
		}

		return "off", ""
	}

	return m.bpfLogLevel, exp
}

func (m *bpfEndpointManager) calculateTCAttachPoint(policyDirection PolDirection, ifaceName string) *tc.AttachPoint {
	ap := &tc.AttachPoint{
		AttachPoint: bpf.AttachPoint{
			Iface: ifaceName,
		},
	}

	var endpointType tcdefs.EndpointType

	// Determine endpoint type.
	if m.isWorkloadIface(ifaceName) {
		endpointType = tcdefs.EpTypeWorkload
	} else if ifaceName == "lo" {
		endpointType = tcdefs.EpTypeLO
		ap.HostTunnelIP = m.tunnelIP
		log.Debugf("Setting tunnel ip %s on ap %s", m.tunnelIP, ifaceName)
		if m.hostNetworkedNATMode == hostNetworkedNATUDPOnly {
			ap.UDPOnly = true
		}
	} else if ifaceName == "tunl0" {
		if m.Features.IPIPDeviceIsL3 {
			endpointType = tcdefs.EpTypeL3Device
		} else {
			endpointType = tcdefs.EpTypeTunnel
		}
	} else if ifaceName == "wireguard.cali" || ifaceName == "wg-v6.cali" || m.isL3Iface(ifaceName) {
		endpointType = tcdefs.EpTypeL3Device
	} else if ifaceName == bpfInDev || ifaceName == bpfOutDev {
		endpointType = tcdefs.EpTypeNAT
		ap.HostTunnelIP = m.tunnelIP
		log.Debugf("Setting tunnel ip %s on ap %s", m.tunnelIP, ifaceName)
	} else if m.isDataIface(ifaceName) {
		endpointType = tcdefs.EpTypeHost
		ap.HostTunnelIP = m.tunnelIP
		log.Debugf("Setting tunnel ip %s on ap %s", m.tunnelIP, ifaceName)
	} else {
		log.Panicf("Unsupported ifaceName %v", ifaceName)
	}

	if endpointType == tcdefs.EpTypeWorkload {
		// Policy direction is relative to the workload so, from the host namespace it's flipped.
		if policyDirection == PolDirnIngress {
			ap.Hook = hook.Egress
		} else {
			ap.Hook = hook.Ingress
		}
	} else {
		ap.WgPort = m.wgPort
		// Host endpoints have the natural relationship between policy direction and hook.
		if policyDirection == PolDirnIngress {
			ap.Hook = hook.Ingress
		} else {
			ap.Hook = hook.Egress
		}
	}

	var toOrFrom tcdefs.ToOrFromEp
	if ap.Hook == hook.Ingress {
		toOrFrom = tcdefs.FromEp
	} else {
		toOrFrom = tcdefs.ToEp
	}

	ap.Type = endpointType
	ap.ToOrFrom = toOrFrom
	ap.ToHostDrop = (m.epToHostAction == "DROP")
	ap.FIB = m.fibLookupEnabled
	ap.DSR = m.dsrEnabled
	ap.DSROptoutCIDRs = m.dsrOptoutCidrs
	ap.LogLevel, ap.LogFilter = m.apLogFilter(ap, ifaceName)
	ap.VXLANPort = m.vxlanPort
	ap.PSNATStart = m.psnatPorts.MinPort
	ap.PSNATEnd = m.psnatPorts.MaxPort
	ap.IPv6Enabled = m.ipv6Enabled

	switch m.rpfEnforceOption {
	case "Strict":
		ap.RPFEnforceOption = tcdefs.RPFEnforceOptionStrict
	case "Loose":
		ap.RPFEnforceOption = tcdefs.RPFEnforceOptionLoose
	default:
		ap.RPFEnforceOption = tcdefs.RPFEnforceOptionDisabled
	}

	return ap
}

// Given a slice of TierInfo - as present on workload and host endpoints - that actually consists
// only of tier and policy NAMEs, build and return a slice of tier data that includes all of the
// implied policy rules as well.
const EndTierDrop = true
const NoEndTierDrop = false

func (m *bpfEndpointManager) extractTiers(tiers []*proto.TierInfo, direction PolDirection, endTierDrop bool) (rTiers []polprog.Tier) {
	dir := direction.RuleDir()
	for _, tier := range tiers {
		directionalPols := tier.IngressPolicies
		if direction == PolDirnEgress {
			directionalPols = tier.EgressPolicies
		}

		if len(directionalPols) > 0 {

			stagedOnly := true

			polTier := polprog.Tier{
				Name:     tier.Name,
				Policies: make([]polprog.Policy, len(directionalPols)),
			}

			for i, polName := range directionalPols {
				staged := model.PolicyIsStaged(polName)

				if !staged {
					stagedOnly = false
				}

				pol := m.policies[proto.PolicyID{Tier: tier.Name, Name: polName}]
				if pol == nil {
					log.WithField("tier", tier).Warn("Tier refers to unknown policy!")
					continue
				}
				var prules []*proto.Rule
				if direction == PolDirnIngress {
					prules = pol.InboundRules
				} else {
					prules = pol.OutboundRules
				}
				policy := polprog.Policy{
					Name:   polName,
					Rules:  make([]polprog.Rule, len(prules)),
					Staged: staged,
				}

				if staged {
					policy.NoMatchID = m.policyNoMatchID(dir, polName)
				}

				for ri, r := range prules {
					policy.Rules[ri] = polprog.Rule{
						Rule:    r,
						MatchID: m.ruleMatchID(dir, r.Action, rules.RuleOwnerTypePolicy, ri, polName),
					}
				}

				polTier.Policies[i] = policy
			}

			if endTierDrop && !stagedOnly {
				polTier.EndRuleID = m.endOfTierDropID(dir, tier.Name)
				polTier.EndAction = polprog.TierEndDeny
			} else {
				polTier.EndRuleID = m.endOfTierPassID(dir, tier.Name)
				polTier.EndAction = polprog.TierEndPass
			}

			rTiers = append(rTiers, polTier)
		}
	}
	return
}

func (m *bpfEndpointManager) extractProfiles(profileNames []string, direction PolDirection) (rProfiles []polprog.Profile) {
	dir := direction.RuleDir()
	if count := len(profileNames); count > 0 {
		rProfiles = make([]polprog.Profile, count)

		for i, profName := range profileNames {
			prof := m.profiles[proto.ProfileID{Name: profName}]
			var prules []*proto.Rule
			if direction == PolDirnIngress {
				prules = prof.InboundRules
			} else {
				prules = prof.OutboundRules
			}
			profile := polprog.Profile{
				Name:  profName,
				Rules: make([]polprog.Rule, len(prules)),
			}

			for ri, r := range prules {
				profile.Rules[ri] = polprog.Rule{
					Rule:    r,
					MatchID: m.ruleMatchID(dir, r.Action, rules.RuleOwnerTypeProfile, ri, profName),
				}
			}

			rProfiles[i] = profile
		}
	}
	return
}

func (m *bpfEndpointManager) extractRules(tiers []*proto.TierInfo, profileNames []string, direction PolDirection) polprog.Rules {
	var r polprog.Rules
	dir := direction.RuleDir()

	// When there is applicable normal policy that does not explicitly Allow or Deny traffic,
	// traffic is dropped.
	r.Tiers = m.extractTiers(tiers, direction, EndTierDrop)

	r.Profiles = m.extractProfiles(profileNames, direction)

	r.NoProfileMatchID = m.profileNoMatchID(dir)

	return r
}

func strToByte64(s string) [64]byte {
	var bytes [64]byte
	copy(bytes[:], []byte(s))
	return bytes
}

func (m *bpfEndpointManager) ruleMatchIDFromNFLOGPrefix(nflogPrefix string) polprog.RuleMatchID {
	return m.lookupsCache.GetID64FromNFLOGPrefix(strToByte64(nflogPrefix))
}

func (m *bpfEndpointManager) endOfTierPassID(dir rules.RuleDir, tier string) polprog.RuleMatchID {
	return m.ruleMatchIDFromNFLOGPrefix(rules.CalculateEndOfTierPassNFLOGPrefixStr(dir, tier))
}

func (m *bpfEndpointManager) endOfTierDropID(dir rules.RuleDir, tier string) polprog.RuleMatchID {
	return m.ruleMatchIDFromNFLOGPrefix(rules.CalculateEndOfTierDropNFLOGPrefixStr(dir, tier))
}

func (m *bpfEndpointManager) policyNoMatchID(dir rules.RuleDir, policy string) polprog.RuleMatchID {
	return m.ruleMatchIDFromNFLOGPrefix(rules.CalculateNoMatchPolicyNFLOGPrefixStr(dir, policy))
}

func (m *bpfEndpointManager) profileNoMatchID(dir rules.RuleDir) polprog.RuleMatchID {
	return m.ruleMatchIDFromNFLOGPrefix(rules.CalculateNoMatchProfileNFLOGPrefixStr(dir))
}

func (m *bpfEndpointManager) isWorkloadIface(iface string) bool {
	return m.workloadIfaceRegex.MatchString(iface)
}

func (m *bpfEndpointManager) isDataIface(iface string) bool {
	return m.dataIfaceRegex.MatchString(iface) ||
		(m.hostNetworkedNATMode != hostNetworkedNATDisabled && (iface == bpfOutDev || iface == "lo"))
}

func (m *bpfEndpointManager) isL3Iface(iface string) bool {
	if m.l3IfaceRegex == nil {
		return false
	}
	return m.l3IfaceRegex.MatchString(iface)
}

func (m *bpfEndpointManager) addWEPToIndexes(wlID proto.WorkloadEndpointID, wl *proto.WorkloadEndpoint) {
	for _, t := range wl.Tiers {
		m.addPolicyToEPMappings(t.Name, t.IngressPolicies, wlID)
		m.addPolicyToEPMappings(t.Name, t.EgressPolicies, wlID)
	}
	m.addProfileToEPMappings(wl.ProfileIds, wlID)
}

func (m *bpfEndpointManager) addPolicyToEPMappings(tier string, polNames []string, id interface{}) {
	for _, pol := range polNames {
		polID := proto.PolicyID{Tier: tier, Name: pol}
		if m.policiesToWorkloads[polID] == nil {
			m.policiesToWorkloads[polID] = set.New[any]()
		}
		m.policiesToWorkloads[polID].Add(id)
	}
}

func (m *bpfEndpointManager) addProfileToEPMappings(profileIds []string, id interface{}) {
	for _, profName := range profileIds {
		profID := proto.ProfileID{Name: profName}
		profSet := m.profilesToWorkloads[profID]
		if profSet == nil {
			profSet = set.New[any]()
			m.profilesToWorkloads[profID] = profSet
		}
		profSet.Add(id)
	}
}

func (m *bpfEndpointManager) removeWEPFromIndexes(wlID proto.WorkloadEndpointID, wep *proto.WorkloadEndpoint) {
	if wep == nil {
		return
	}

	for _, t := range wep.Tiers {
		m.removePolicyToEPMappings(t.Name, t.IngressPolicies, wlID)
		m.removePolicyToEPMappings(t.Name, t.EgressPolicies, wlID)
	}

	m.removeProfileToEPMappings(wep.ProfileIds, wlID)

	m.withIface(wep.Name, func(iface *bpfInterface) bool {
		iface.info.endpointID = nil
		return false
	})
}

func (m *bpfEndpointManager) removePolicyToEPMappings(tier string, polNames []string, id interface{}) {
	for _, pol := range polNames {
		polID := proto.PolicyID{Tier: tier, Name: pol}
		polSet := m.policiesToWorkloads[polID]
		if polSet == nil {
			continue
		}
		polSet.Discard(id)
		if polSet.Len() == 0 {
			// Defensive; we also clean up when the profile is removed.
			delete(m.policiesToWorkloads, polID)
		}
	}
}

func (m *bpfEndpointManager) removeProfileToEPMappings(profileIds []string, id any) {
	for _, profName := range profileIds {
		profID := proto.ProfileID{Name: profName}
		profSet := m.profilesToWorkloads[profID]
		if profSet == nil {
			continue
		}
		profSet.Discard(id)
		if profSet.Len() == 0 {
			// Defensive; we also clean up when the policy is removed.
			delete(m.profilesToWorkloads, profID)
		}
	}
}

func (m *bpfEndpointManager) OnHEPUpdate(hostIfaceToEpMap map[string]proto.HostEndpoint) {
	if m == nil {
		return
	}

	log.Debugf("HEP update from generic endpoint manager: %v", hostIfaceToEpMap)

	// Pre-process the map for the host-* endpoint: if there is a host-* endpoint, any host
	// interface without its own HEP should use the host-* endpoint's policy.
	wildcardHostEndpoint, wildcardExists := hostIfaceToEpMap[allInterfaces]
	if wildcardExists {
		log.Info("Host-* endpoint is configured")
		for ifaceName := range m.nameToIface {
			if _, specificExists := hostIfaceToEpMap[ifaceName]; (m.isDataIface(ifaceName) || m.isL3Iface(ifaceName)) && !specificExists {
				log.Infof("Use host-* endpoint policy for %v", ifaceName)
				hostIfaceToEpMap[ifaceName] = wildcardHostEndpoint
			}
		}
		delete(hostIfaceToEpMap, allInterfaces)
	}

	// If there are parts of proto.HostEndpoint that do not affect us, we could mask those out
	// here so that they can't cause spurious updates - at the cost of having different
	// proto.HostEndpoint data here than elsewhere.  For example, the ExpectedIpv4Addrs and
	// ExpectedIpv6Addrs fields.  But currently there are no fields that are sufficiently likely
	// to change as to make this worthwhile.

	// If the host-* endpoint is changing, mark all workload interfaces as dirty.
	if (wildcardExists != m.wildcardExists) || !reflect.DeepEqual(wildcardHostEndpoint, m.wildcardHostEndpoint) {
		log.Infof("Host-* endpoint is changing; was %v, now %v", m.wildcardHostEndpoint, wildcardHostEndpoint)
		m.removeHEPFromIndexes(allInterfaces, &m.wildcardHostEndpoint)
		m.wildcardHostEndpoint = wildcardHostEndpoint
		m.wildcardExists = wildcardExists
		m.addHEPToIndexes(allInterfaces, &wildcardHostEndpoint)
		for ifaceName := range m.nameToIface {
			if m.isWorkloadIface(ifaceName) {
				log.Info("Mark WEP iface dirty, for host-* endpoint change")
				m.dirtyIfaceNames.Add(ifaceName)
			}
		}
	}

	// Loop through existing host endpoints, in case they are changing or disappearing.
	for ifaceName, existingEp := range m.hostIfaceToEpMap {
		newEp, stillExists := hostIfaceToEpMap[ifaceName]
		if stillExists && reflect.DeepEqual(newEp, existingEp) {
			log.Debugf("No change to host endpoint for ifaceName=%v", ifaceName)
		} else {
			m.removeHEPFromIndexes(ifaceName, &existingEp)
			if stillExists {
				log.Infof("Host endpoint changing for ifaceName=%v", ifaceName)
				m.addHEPToIndexes(ifaceName, &newEp)
				m.hostIfaceToEpMap[ifaceName] = newEp
			} else {
				log.Infof("Host endpoint deleted for ifaceName=%v", ifaceName)
				delete(m.hostIfaceToEpMap, ifaceName)
			}
			m.dirtyIfaceNames.Add(ifaceName)
		}
		delete(hostIfaceToEpMap, ifaceName)
	}

	// Now anything remaining in hostIfaceToEpMap must be a new host endpoint.
	for ifaceName, newEp := range hostIfaceToEpMap {
		if !m.isDataIface(ifaceName) && !m.isL3Iface(ifaceName) {
			log.Warningf("Host endpoint configured for ifaceName=%v, but that doesn't match BPFDataIfacePattern/BPFL3IfacePattern; ignoring", ifaceName)
			continue
		}
		log.Infof("Host endpoint added for ifaceName=%v", ifaceName)
		m.addHEPToIndexes(ifaceName, &newEp)
		m.hostIfaceToEpMap[ifaceName] = newEp
		m.dirtyIfaceNames.Add(ifaceName)
	}
}

func (m *bpfEndpointManager) addHEPToIndexes(ifaceName string, ep *proto.HostEndpoint) {
	for _, tiers := range [][]*proto.TierInfo{ep.Tiers, ep.UntrackedTiers, ep.PreDnatTiers, ep.ForwardTiers} {
		for _, t := range tiers {
			m.addPolicyToEPMappings(t.Name, t.IngressPolicies, ifaceName)
			m.addPolicyToEPMappings(t.Name, t.EgressPolicies, ifaceName)
		}
	}
	m.addProfileToEPMappings(ep.ProfileIds, ifaceName)
}

func (m *bpfEndpointManager) removeHEPFromIndexes(ifaceName string, ep *proto.HostEndpoint) {
	for _, tiers := range [][]*proto.TierInfo{ep.Tiers, ep.UntrackedTiers, ep.PreDnatTiers, ep.ForwardTiers} {
		for _, t := range tiers {
			m.removePolicyToEPMappings(t.Name, t.IngressPolicies, ifaceName)
			m.removePolicyToEPMappings(t.Name, t.EgressPolicies, ifaceName)
		}
	}

	m.removeProfileToEPMappings(ep.ProfileIds, ifaceName)
}

// Dataplane code.
//
// We don't yet have an enforced dividing line between the "manager" and "dataplane" parts of the
// BPF endpoint manager.  But we do have an indirection (the `dp` field) that allows us to UT the
// "manager" logic on its own, and it's useful to keep a separation in mind so that we can continue
// to UT in that way.
//
// As a small help for that, all of the "dataplane" code comes after this point in the file, and all
// of the "manager" code above.

func (m *bpfEndpointManager) setAcceptLocal(iface string, val bool) error {
	numval := "0"
	if val {
		numval = "1"
	}

	path := fmt.Sprintf("/proc/sys/net/ipv4/conf/%s/accept_local", iface)
	err := writeProcSys(path, numval)
	if err != nil {
		if _, errif := net.InterfaceByName(iface); errif == nil {
			log.WithField("err", err).Errorf("Failed to set %s to %s", path, numval)
			return err
		}
		log.Debugf("%s not set to %s - iface does not exist.", path, numval)
		return nil
	}

	log.Infof("%s set to %s", path, numval)
	return nil
}

func (m *bpfEndpointManager) setRPFilter(iface string, val int) error {
	// We only support IPv4 for now.
	path := fmt.Sprintf("/proc/sys/net/ipv4/conf/%s/rp_filter", iface)
	numval := strconv.Itoa(val)
	err := writeProcSys(path, numval)
	if err != nil {
		log.WithField("err", err).Errorf("Failed to  set %s to %s", path, numval)
		return err
	}

	log.Infof("%s set to %s", path, numval)
	return nil
}

func (m *bpfEndpointManager) ensureStarted() {
	log.Info("Starting map cleanup runner.")

	var err error

	m.initAttaches, err = bpf.ListCalicoAttached()
	if err != nil {
		log.WithError(err).Warn("Failed to list previously attached programs. We may not clean up some.")
	}
}

func (m *bpfEndpointManager) ensureBPFDevices() error {
	if m.hostNetworkedNATMode == hostNetworkedNATDisabled {
		return nil
	}

	var bpfout, bpfin netlink.Link

	bpfin, err := netlink.LinkByName(bpfInDev)
	if err != nil {
		la := netlink.NewLinkAttrs()
		la.Name = bpfInDev
		nat := &netlink.Veth{
			LinkAttrs: la,
			PeerName:  bpfOutDev,
		}
		if err := netlink.LinkAdd(nat); err != nil {
			return fmt.Errorf("failed to add %s: %w", bpfInDev, err)
		}
		bpfin, err = netlink.LinkByName(bpfInDev)
		if err != nil {
			return fmt.Errorf("missing %s after add: %w", bpfInDev, err)
		}
	}
	if state := bpfin.Attrs().OperState; state != netlink.OperUp {
		log.WithField("state", state).Info(bpfInDev)
		if err := netlink.LinkSetUp(bpfin); err != nil {
			return fmt.Errorf("failed to set %s up: %w", bpfInDev, err)
		}
	}
	bpfout, err = netlink.LinkByName(bpfOutDev)
	if err != nil {
		return fmt.Errorf("missing %s after add: %w", bpfOutDev, err)
	}
	if state := bpfout.Attrs().OperState; state != netlink.OperUp {
		log.WithField("state", state).Info(bpfOutDev)
		if err := netlink.LinkSetUp(bpfout); err != nil {
			return fmt.Errorf("failed to set %s up: %w", bpfOutDev, err)
		}
	}

	m.natInIdx = bpfin.Attrs().Index
	m.natOutIdx = bpfout.Attrs().Index

	if m.ipv6Enabled {
		anyV6, _ := ip.CIDRFromString("::/128")
		err = m.arpMap.Update(
			bpfarp.NewKeyV6(anyV6.Addr().AsNetIP(), uint32(m.natInIdx)).AsBytes(),
			bpfarp.NewValue(bpfin.Attrs().HardwareAddr, bpfout.Attrs().HardwareAddr).AsBytes(),
		)
	} else {
		anyV4, _ := ip.CIDRFromString("0.0.0.0/0")
		err = m.arpMap.Update(
			bpfarp.NewKey(anyV4.Addr().AsNetIP(), uint32(m.natInIdx)).AsBytes(),
			bpfarp.NewValue(bpfin.Attrs().HardwareAddr, bpfout.Attrs().HardwareAddr).AsBytes(),
		)
	}

	if err != nil {
		return fmt.Errorf("failed to program arp for natif: %w", err)
	}

	// Add a permanent ARP entry to point to the other side of the veth to avoid
	// ARP requests that would not be proxied if .all.rp_filter == 1
	arp := &netlink.Neigh{
		State:        netlink.NUD_PERMANENT,
		HardwareAddr: bpfout.Attrs().HardwareAddr,
		LinkIndex:    bpfin.Attrs().Index,
	}

	var cidr ip.CIDR

	if m.ipv6Enabled {
		arp.Family = netlink.FAMILY_V6
		arp.IP = bpfnatGWv6
		cidr = bpfnatGWCIDRv6
	} else {
		arp.Family = netlink.FAMILY_V4
		arp.IP = bpfnatGW
		cidr = bpfnatGWCIDR
	}

	retries := 10
	i := retries
	for {
		if err := netlink.NeighAdd(arp); err != nil && err != syscall.EEXIST {
			log.WithError(err).Warnf("Failed to update neigh for %s (arp %#v), retrying.", bpfOutDev, arp)
			i--
			if i > 0 {
				time.Sleep(250 * time.Millisecond)
				continue
			} else {
				return fmt.Errorf("failed to update neigh for %s (arp %#v) after %d tries: %w",
					bpfOutDev, arp, retries, err)
			}
		}
		break
	}
	log.Infof("Updated neigh for %s (arp %v)", bpfOutDev, arp)

	if !m.ipv6Enabled {
		if err := configureInterface(bpfInDev, 4, "0", writeProcSys); err != nil {
			return fmt.Errorf("failed to configure %s parameters: %w", bpfOutDev, err)
		}
		if err := configureInterface(bpfOutDev, 4, "0", writeProcSys); err != nil {
			return fmt.Errorf("failed to configure %s parameters: %w", bpfOutDev, err)
		}
	}

	_, err = m.ensureQdisc(bpfInDev)
	if err != nil {
		return fmt.Errorf("failed to set qdisc on %s: %w", bpfOutDev, err)
	}

	_, err = m.ensureQdisc("lo")
	if err != nil {
		log.WithError(err).Fatalf("Failed to set qdisc on lo.")
	}

	// Setup a link local route to a nonexistent link local address that would
	// serve as a gateway to route services via bpfnat veth rather than having
	// link local routes for each service that would trigger ARP queries.
	m.routeTable.RouteUpdate(bpfInDev, routetable.Target{
		Type: routetable.TargetTypeLinkLocalUnicast,
		CIDR: cidr,
	})

	return nil
}

func (m *bpfEndpointManager) ensureQdisc(iface string) (bool, error) {
	return tc.EnsureQdisc(iface)
}

func (m *bpfEndpointManager) loadTCObj(at hook.AttachType) (hook.Layout, error) {
	pm := m.bpfmaps.ProgramsMap.(*hook.ProgramsMap)

	layout, err := pm.LoadObj(at)
	if err != nil {
		return nil, fmt.Errorf("failed to load obj for %#v: %w", at, err)
	}

	if at.LogLevel != "debug" {
		return layout, nil
	}

	at.LogLevel = "off"
	layoutNoDebug, err := pm.LoadObj(at)
	if err != nil {
		return nil, fmt.Errorf("failed to load non-debug obj for %#v: %w", at, err)
	}

	return hook.MergeLayouts(layoutNoDebug, layout), nil
}

// Ensure TC/XDP program is attached to the specified interface.
func (m *bpfEndpointManager) ensureProgramAttached(ap attachPoint) (bpf.AttachResult, error) {
	var err error

	if aptc, ok := ap.(*tc.AttachPoint); ok {
		at := hook.AttachType{
			Hook:       aptc.HookName(),
			Type:       aptc.Type,
			LogLevel:   aptc.LogLevel,
			FIB:        aptc.FIB,
			ToHostDrop: aptc.ToHostDrop,
			DSR:        aptc.DSR,
		}

		ipFamily := 4
		if m.ipv6Enabled {
			ipFamily = 6
		}

		at.Family = ipFamily
		ap.Log().Debugf("ensureProgramAttached %d", ipFamily)
		if aptc.HookLayout, err = m.loadTCObj(at); err != nil {
			return nil, fmt.Errorf("loading generic v%d tc hook program: %w", ipFamily, err)
		}

		// Load default policy before the real policy is created and loaded.
		switch at.DefaultPolicy() {
		case hook.DefPolicyAllow:
			err = maps.UpdateMapEntry(m.bpfmaps.JumpMap.MapFD(),
				jump.Key(aptc.PolicyIdx), jump.Value(m.policyTcAllowFD.FD()))
		case hook.DefPolicyDeny:
			err = maps.UpdateMapEntry(m.bpfmaps.JumpMap.MapFD(),
				jump.Key(aptc.PolicyIdx), jump.Value(m.policyTcDenyFD.FD()))
		}

		if err != nil {
			return nil, fmt.Errorf("failed to set default policy: %w", err)
		}
	} else if apxdp, ok := ap.(*xdp.AttachPoint); ok {
		at := hook.AttachType{
			Hook:     hook.XDP,
			LogLevel: apxdp.LogLevel,
		}

		pm := m.bpfmaps.XDPProgramsMap.(*hook.ProgramsMap)
		if apxdp.HookLayout, err = pm.LoadObj(at); err != nil {
			return nil, fmt.Errorf("loading generic xdp hook program: %w", err)
		}
	} else {
		return nil, fmt.Errorf("unknown attach type")
	}

	return ap.AttachProgram()
}

// Ensure that the specified attach point does not have our program.
func (m *bpfEndpointManager) ensureNoProgram(ap attachPoint) error {
	// Ensure interface does not have our program attached.
	err := ap.DetachProgram()

	if err := m.jumpMapDelete(ap.HookName(), ap.PolicyJmp()); err != nil {
		log.WithError(err).Warn("Policy program may leak.")
	}

	// Forget the policy debug info
	m.removePolicyDebugInfo(ap.IfaceName(), 4, ap.HookName())

	return err
}

func (m *bpfEndpointManager) removeIfaceAllPolicyDebugInfo(ifaceName string) {
	ipVersions := []proto.IPVersion{proto.IPVersion_IPV4}
	if m.ipv6Enabled {
		ipVersions = append(ipVersions, proto.IPVersion_IPV6)
	}

	for _, ipFamily := range ipVersions {
		for _, hook := range hook.All {
			m.removePolicyDebugInfo(ifaceName, ipFamily, hook)
		}
	}
}

func (m *bpfEndpointManager) removePolicyDebugInfo(ifaceName string, ipFamily proto.IPVersion, hook hook.Hook) {
	if !m.bpfPolicyDebugEnabled {
		return
	}
	filename := bpf.PolicyDebugJSONFileName(ifaceName, hook.String(), ipFamily)
	err := os.Remove(filename)
	if err != nil {
		log.WithError(err).Debugf("Failed to remove the policy debug file %v. Ignoring", filename)
	}
}

func (m *bpfEndpointManager) writePolicyDebugInfo(insns []asm.Insns, ifaceName string, ipFamily proto.IPVersion, polDir string, h hook.Hook, polErr error) error {
	if !m.bpfPolicyDebugEnabled {
		return nil
	}
	if err := os.MkdirAll(bpf.RuntimePolDir, 0o600); err != nil {
		return err
	}

	errStr := ""
	if polErr != nil {
		errStr = polErr.Error()
	}

	// We may have >1 sub-program; it seems to work reasonably well to just
	// concatenate the instructions.  The policy program builder writes
	// comments that delineate the programs.
	var combinedInsns asm.Insns
	if len(insns) > 0 {
		combinedInsns = insns[0]
		for _, ins := range insns[1:] {
			combinedInsns = append(combinedInsns, ins...)
		}
	}
	policyDebugInfo := bpf.PolicyDebugInfo{
		IfaceName:  ifaceName,
		Hook:       "tc " + h.String(),
		PolicyInfo: combinedInsns,
		Error:      errStr,
	}

	filename := bpf.PolicyDebugJSONFileName(ifaceName, strings.ToLower(polDir), ipFamily)
	buffer := &bytes.Buffer{}
	encoder := json.NewEncoder(buffer)
	err := encoder.Encode(policyDebugInfo)
	if err != nil {
		return err
	}

	if err := os.WriteFile(filename, buffer.Bytes(), 0600); err != nil {
		return err
	}
	log.Debugf("Policy iface %s hook %s written to %s", ifaceName, h, filename)
	return nil
}

func (m *bpfEndpointManager) isEgressProgrammingCorrect(ifaceName string, isEgressGateway, isEgressClient bool) (correct bool) {
	m.ifacesLock.Lock()
	defer m.ifacesLock.Unlock()
	m.withIface(ifaceName, func(iface *bpfInterface) bool {
		correct = ((iface.dpState.programmedAsEgressGateway == isEgressGateway) && (iface.dpState.programmedAsEgressClient == isEgressClient))
		return false
	})
	return
}

func (m *bpfEndpointManager) setEgressProgramming(ifaceName string, isEgressGateway, isEgressClient bool) {
	m.ifacesLock.Lock()
	defer m.ifacesLock.Unlock()
	m.withIface(ifaceName, func(iface *bpfInterface) bool {
		iface.dpState.programmedAsEgressGateway = isEgressGateway
		iface.dpState.programmedAsEgressClient = isEgressClient
		return false
	})
}

func (m *bpfEndpointManager) updatePolicyProgram(rules polprog.Rules, polDir string, ap attachPoint) error {
	ipFamily := proto.IPVersion_IPV4
	if m.ipv6Enabled {
		ipFamily = proto.IPVersion_IPV6
	}

	progName := policyProgramName(ap.IfaceName(), polDir, ipFamily)

	opts := []polprog.Option{polprog.WithActionDropOverride(m.actionOnDrop)}
	if apj, ok := ap.(attachPointWithPolicyJumps); ok {
		allow := apj.PolicyAllowJumpIdx(int(ipFamily))
		if allow == -1 {
			return fmt.Errorf("no allow jump index")
		}

		deny := apj.PolicyDenyJumpIdx(int(ipFamily))
		if deny == -1 {
			return fmt.Errorf("no deny jump index")
		}
		opts = append(opts, polprog.WithAllowDenyJumps(allow, deny))
	}
	insns, err := m.doUpdatePolicyProgram(
		ap.HookName(),
		progName,
		ap.PolicyJmp(),
		rules,
		ipFamily,
		opts...,
	)
	perr := m.writePolicyDebugInfo(insns, ap.IfaceName(), ipFamily, polDir, ap.HookName(), err)
	if perr != nil {
		log.WithError(perr).Warn("error writing policy debug information")
	}
	if err != nil {
		return fmt.Errorf("failed to update policy program v%d: %w", ipFamily, err)
	}

	return nil
}

func (m *bpfEndpointManager) loadTCLogFilter(ap *tc.AttachPoint) (fileDescriptor, int, error) {
	logFilter, err := filter.New(ap.Type, 64, ap.LogFilter, m.bpfmaps.ProgramsMap.MapFD())
	if err != nil {
		return nil, 0, err
	}

	fd, err := bpf.LoadBPFProgramFromInsns(logFilter, "calico_log_filter",
		"Apache-2.0", uint32(unix.BPF_PROG_TYPE_SCHED_CLS))

	if err != nil {
		return nil, 0, fmt.Errorf("failed to load BPF log filter program: %w", err)
	}

	return fd, ap.LogFilterIdx, nil
}

func (m *bpfEndpointManager) updateLogFilter(ap attachPoint) error {
	switch t := ap.(type) {
	case *tc.AttachPoint:
		fd, idx, err := m.dp.loadTCLogFilter(t)
		if err != nil {
			return err
		}
		defer fd.Close()
		if err := m.bpfmaps.JumpMap.Update(jump.Key(idx), jump.Value(fd.FD())); err != nil {
			return fmt.Errorf("failed to update %s policy jump map [%d]=%d: %w", ap.HookName(), idx, fd.FD(), err)
		}

		ap.Log().Debugf("Loaded filter at %d", idx)
	default:
		return fmt.Errorf("log filters not supported for %T attach points", ap)
	}

	return nil
}

func policyProgramName(iface, polDir string, ipFamily proto.IPVersion) string {
	version := "4"
	if ipFamily == proto.IPVersion_IPV6 {
		version = "6"
	}

	return fmt.Sprintf("p%v%c_%s", version, polDir[0], iface)
}

func (m *bpfEndpointManager) loadPolicyProgram(
	progName string,
	ipFamily proto.IPVersion,
	rules polprog.Rules,
	staticProgsMap maps.Map,
	polProgsMap maps.Map,
	opts ...polprog.Option,
) (
	fd []fileDescriptor, insns []asm.Insns, err error,
) {
	log.WithFields(log.Fields{
		"progName": progName,
		"ipFamily": ipFamily,
	}).Debug("Generating policy program...")

	if ipFamily == proto.IPVersion_IPV6 {
		opts = append(opts, polprog.WithIPv6())
	}

	pg := polprog.NewBuilder(
		m.ipSetIDAlloc,
		m.bpfmaps.IpsetsMap.MapFD(),
		m.bpfmaps.StateMap.MapFD(),
		staticProgsMap.MapFD(),
		polProgsMap.MapFD(),
		opts...,
	)
	programs, err := pg.Instructions(rules)
	if err != nil {
		return nil, nil, fmt.Errorf("failed to generate policy bytecode v%v: %w", ipFamily, err)
	}
	progType := unix.BPF_PROG_TYPE_SCHED_CLS
	if rules.ForXDP {
		progType = unix.BPF_PROG_TYPE_XDP
	}

	progFDs := make([]fileDescriptor, 0, len(programs))
	success := false
	defer func() {
		if success {
			return
		}
		for _, progFD := range progFDs {
			if err := progFD.Close(); err != nil {
				log.WithError(err).Panic("Failed to close program FD.")
			}
		}
	}()
	for i, p := range programs {
		subProgName := progName
		if i > 0 {
			if len(subProgName) > 12 {
				subProgName = subProgName[:12]
			}
			subProgName = fmt.Sprintf("%s_%d", subProgName, i)
		}
		progFD, err := bpf.LoadBPFProgramFromInsns(p, subProgName, "Apache-2.0", uint32(progType))
		if err != nil {
			log.WithError(err).WithFields(log.Fields{
				"name":       subProgName,
				"subProgram": i,
			}).Error("Failed to load BPF policy program")
			return nil, nil, fmt.Errorf("failed to load BPF policy program %v: %w", ipFamily, err)
		}
		progFDs = append(progFDs, progFD)
	}
	success = true
	return progFDs, programs, nil
}

func (m *bpfEndpointManager) doUpdatePolicyProgram(
	hk hook.Hook,
	progName string,
	polJumpMapIdx int,
	rules polprog.Rules,
	ipFamily proto.IPVersion,
	opts ...polprog.Option,
) ([]asm.Insns, error) {
	if m.bpfPolicyDebugEnabled {
		opts = append(opts, polprog.WithPolicyDebugEnabled())
	}

	staticProgsMap := m.bpfmaps.ProgramsMap
	if hk == hook.XDP {
		staticProgsMap = m.bpfmaps.XDPProgramsMap
	}

	// If we have to break a program up into sub-programs to please the
	// verifier then we store the sub-programs at
	// polJumpMapIdx + subProgNo * stride.
	polProgsMap := m.bpfmaps.JumpMap
	stride := jump.TCMaxEntryPoints
	if hk == hook.XDP {
		polProgsMap = m.bpfmaps.XDPJumpMap
		stride = jump.XDPMaxEntryPoints
	}
	opts = append(opts, polprog.WithPolicyMapIndexAndStride(polJumpMapIdx, stride))
	progFDs, insns, err := m.loadPolicyProgramFn(
		progName,
		ipFamily,
		rules,
		staticProgsMap,
		polProgsMap,
		opts...,
	)
	if err != nil {
		return nil, err
	}

	defer func() {
		for _, progFD := range progFDs {
			// Once we've put the programs in the map, we don't need their FDs.
			if err := progFD.Close(); err != nil {
				log.WithError(err).Panic("Failed to close program FD.")
			}
		}
	}()

	for i, progFD := range progFDs {
		subProgIdx := polprog.SubProgramJumpIdx(polJumpMapIdx, i, stride)
		log.Debugf("Putting sub-program %d at position %d", i, subProgIdx)
		if err := polProgsMap.Update(jump.Key(subProgIdx), jump.Value(progFD.FD())); err != nil {
			return nil, fmt.Errorf("failed to update %s policy jump map [%d]=%d: %w", hk, subProgIdx, progFD, err)
		}
	}
	for i := len(progFDs); i < jump.MaxSubPrograms; i++ {
		subProgIdx := polprog.SubProgramJumpIdx(polJumpMapIdx, i, stride)
		if err := polProgsMap.Delete(jump.Key(subProgIdx)); err != nil {
			if os.IsNotExist(err) {
				break
			}
			log.WithError(err).Warn("Unexpected error while trying to clean up old policy programs.")
		}
	}

	return insns, nil
}

func (m *bpfEndpointManager) jumpMapDelete(h hook.Hook, idx int) error {
	if idx < 0 {
		return nil
	}

	jumpMap := m.bpfmaps.JumpMap
	stride := jump.TCMaxEntryPoints
	if h == hook.XDP {
		jumpMap = m.bpfmaps.XDPJumpMap
		stride = jump.XDPMaxEntryPoints
	}

	return jumpMapDeleteEntry(jumpMap, idx, stride)
}

func (m *bpfEndpointManager) removePolicyProgram(ap attachPoint) error {
	ipVersions := []proto.IPVersion{proto.IPVersion_IPV4}
	if m.ipv6Enabled {
		ipVersions = append(ipVersions, proto.IPVersion_IPV6)
	}

	for _, ipFamily := range ipVersions {
		idx := ap.PolicyJmp()
		if idx == -1 {
			continue
		}

		var pm maps.Map
		var stride int
		if ap.HookName() == hook.XDP {
			stride = jump.XDPMaxEntryPoints
			pm = m.bpfmaps.XDPJumpMap
		} else {
			stride = jump.TCMaxEntryPoints
			pm = m.bpfmaps.JumpMap
		}

		if err := jumpMapDeleteEntry(pm, idx, stride); err != nil {
			return fmt.Errorf("removing policy iface %s hook %s: %w", ap.IfaceName(), ap.HookName(), err)
		}

		m.removePolicyDebugInfo(ap.IfaceName(), ipFamily, ap.HookName())
	}

	return nil
}

func FindJumpMap(progID int, ifaceName string) (mapFD maps.FD, err error) {
	logCtx := log.WithField("progID", progID).WithField("iface", ifaceName)
	logCtx.Debugf("Looking up jump map")
	bpftool := exec.Command("bpftool", "prog", "show", "id",
		fmt.Sprintf("%d", progID), "--json")
	output, err := bpftool.Output()
	if err != nil {
		// We can hit this case if the interface was deleted underneath us; check that it's still there.
		if _, err := os.Stat(fmt.Sprintf("/proc/sys/net/ipv4/conf/%s", ifaceName)); os.IsNotExist(err) {
			return 0, tc.ErrDeviceNotFound
		}
		return 0, fmt.Errorf("failed to get map metadata: %w out=\n%v", err, string(output))
	}
	var prog struct {
		MapIDs []int `json:"map_ids"`
	}
	err = json.Unmarshal(output, &prog)
	if err != nil {
		return 0, fmt.Errorf("failed to parse bpftool output: %w", err)
	}

	for _, mapID := range prog.MapIDs {
		mapFD, err := maps.GetMapFDByID(mapID)
		if err != nil {
			return 0, fmt.Errorf("failed to get map FD from ID: %w", err)
		}
		mapInfo, err := maps.GetMapInfo(mapFD)
		if err != nil {
			err = mapFD.Close()
			if err != nil {
				log.WithError(err).Panic("Failed to close FD.")
			}
			return 0, fmt.Errorf("failed to get map info: %w", err)
		}
		if mapInfo.Type == unix.BPF_MAP_TYPE_PROG_ARRAY {
			logCtx.WithField("fd", mapFD).Debug("Found jump map")
			return mapFD, nil
		}
		err = mapFD.Close()
		if err != nil {
			log.WithError(err).Panic("Failed to close FD.")
		}
	}

	return 0, fmt.Errorf("failed to find jump map for iface=%s progID=%d", ifaceName, progID)
}

func (m *bpfEndpointManager) getInterfaceIP(ifaceName string) (*net.IP, error) {
	var ipAddrs []net.IP
	if ip, ok := m.ifaceToIpMap[ifaceName]; ok {
		return &ip, nil
	}
	intf, err := net.InterfaceByName(ifaceName)
	if err != nil {
		return nil, err
	}
	addrs, err := intf.Addrs()
	if err != nil {
		return nil, err
	}
	log.Debugf("Addrs for dev %s : %v", ifaceName, addrs)
	for _, addr := range addrs {
		switch t := addr.(type) {
		case *net.IPNet:
			if !m.ipv6Enabled && t.IP.To4() != nil {
				ipAddrs = append(ipAddrs, t.IP)
			} else if m.ipv6Enabled && t.IP.To4() == nil {
				ipAddrs = append(ipAddrs, t.IP)
			}
		}
	}
	sort.Slice(ipAddrs, func(i, j int) bool {
		return bytes.Compare(ipAddrs[i], ipAddrs[j]) < 0
	})
	if len(ipAddrs) > 0 {
		return &ipAddrs[0], nil
	}
	return nil, errors.New("interface ip address not found")
}

func (m *bpfEndpointManager) onServiceUpdate(update *proto.ServiceUpdate) {
	if m.hostNetworkedNATMode == hostNetworkedNATDisabled {
		return
	}

	if m.hostNetworkedNATMode == hostNetworkedNATUDPOnly {
		hasUDP := false

		for _, port := range update.Ports {
			if port.Protocol == "UDP" {
				hasUDP = true
				break
			}
		}

		if !hasUDP {
			return // skip services that do not have UDP ports
		}
	}

	log.WithFields(log.Fields{
		"Name":      update.Name,
		"Namespace": update.Namespace,
	}).Info("Service Update")

	ipstr := make([]string, 0, 2)
	if update.ClusterIp != "" {
		ipstr = append(ipstr, update.ClusterIp)
	}
	if update.LoadbalancerIp != "" {
		ipstr = append(ipstr, update.LoadbalancerIp)
	}

	key := serviceKey{name: update.Name, namespace: update.Namespace}

	ips := make([]ip.CIDR, 0, len(ipstr))
	for _, i := range ipstr {
		cidr, err := ip.ParseCIDROrIP(i)
		if err != nil {
			log.WithFields(log.Fields{"service": key, "ip": i}).Warn("Not a valid CIDR.")
		} else {
			if m.ipv6Enabled {
				if _, ok := cidr.(ip.V6CIDR); ok {
					ips = append(ips, cidr)
				}
			} else {
				if _, ok := cidr.(ip.V4CIDR); ok {
					ips = append(ips, cidr)
				}
			}
		}
	}

	// Check which IPs have been removed (no-op if we haven't seen it yet)
	for _, old := range m.services[key] {
		exists := false
		for _, svcIP := range ips {
			if old == svcIP {
				exists = true
				break
			}
		}
		if !exists {
			m.dp.delRoute(old)
		}
	}

	m.services[key] = ips
	m.dirtyServices.Add(key)
}

func (m *bpfEndpointManager) onServiceRemove(update *proto.ServiceRemove) {
	if m.hostNetworkedNATMode == hostNetworkedNATDisabled {
		return
	}

	log.WithFields(log.Fields{
		"Name":      update.Name,
		"Namespace": update.Namespace,
	}).Info("Service Remove")

	key := serviceKey{name: update.Name, namespace: update.Namespace}

	for _, svcIP := range m.services[key] {
		m.dp.delRoute(svcIP)
	}

	delete(m.services, key)
}

var (
	bpfnatGW       = net.ParseIP("169.254.1.1")
	bpfnatGWIP     = ip.FromNetIP(bpfnatGW)
	bpfnatGWCIDR   = ip.CIDRFromAddrAndPrefix(bpfnatGWIP, 32)
	bpfnatGWv6     = net.ParseIP("2001:db8::1")
	bpfnatGWIPv6   = ip.FromNetIP(bpfnatGWv6)
	bpfnatGWCIDRv6 = ip.CIDRFromAddrAndPrefix(bpfnatGWIPv6, 128)
)

func (m *bpfEndpointManager) setRoute(cidr ip.CIDR) {
	var gw ip.Addr
	if m.ipv6Enabled {
		gw = bpfnatGWIPv6
	} else {
		gw = bpfnatGWIP
	}
	m.routeTable.RouteUpdate(bpfInDev, routetable.Target{
		Type: routetable.TargetTypeGlobalUnicast,
		CIDR: cidr,
		GW:   gw,
	})
	log.WithFields(log.Fields{
		"cidr": cidr,
	}).Debug("setRoute")
}

func (m *bpfEndpointManager) delRoute(cidr ip.CIDR) {
	m.routeTable.RouteRemove(bpfInDev, cidr)
	log.WithFields(log.Fields{
		"cidr": cidr,
	}).Debug("delRoute")
}

func (m *bpfEndpointManager) GetRouteTableSyncers() []routetable.RouteTableSyncer {
	if m.hostNetworkedNATMode == hostNetworkedNATDisabled {
		return nil
	}

	tables := []routetable.RouteTableSyncer{m.routeTable}

	return tables
}

// updatePolicyCache modifies entries in the cache, adding new entries and marking old entries dirty.
func (m *bpfEndpointManager) updatePolicyCache(name string, owner string, inboundRules, outboundRules []*proto.Rule) {
	ruleIds := set.New[polprog.RuleMatchID]()
	if val, ok := m.polNameToMatchIDs[name]; ok {
		// If the policy name exists, it means the policy is updated. There are cases where both inbound,
		// outbound rules are updated or any one.
		// Mark all the entries as dirty.
		m.dirtyRules.AddSet(val)
	}
	// Now iterate through all the rules and if the ruleIds are already in the cache, it means the rule has not
	// changed as part of the update. Remove the dirty flag and add this entry back as non-dirty.
	for idx, rule := range inboundRules {
		ruleIds.Add(m.addRuleInfo(rule, idx, owner, PolDirnIngress, name))
	}
	for idx, rule := range outboundRules {
		ruleIds.Add(m.addRuleInfo(rule, idx, owner, PolDirnEgress, name))
	}
	m.polNameToMatchIDs[name] = ruleIds
}

func (m *bpfEndpointManager) addRuleInfo(rule *proto.Rule, idx int,
	owner string, direction PolDirection, polName string) polprog.RuleMatchID {

	ruleOwner := rules.RuleOwnerTypePolicy
	if owner == "Profile" {
		ruleOwner = rules.RuleOwnerTypeProfile
	}
	matchID := m.dp.ruleMatchID(direction.RuleDir(), rule.Action, ruleOwner, idx, polName)
	m.dirtyRules.Discard(matchID)

	return matchID
}

func (m *bpfEndpointManager) ruleMatchID(
	dir rules.RuleDir,
	action string,
	owner rules.RuleOwnerType,
	idx int,
	name string,
) polprog.RuleMatchID {
	var a rules.RuleAction
	switch action {
	case "", "allow":
		a = rules.RuleActionAllow
	case "next-tier", "pass":
		a = rules.RuleActionPass
	case "deny":
		a = rules.RuleActionDeny
	case "log":
		// If we get it here, we dont know what to do about that, 0 means
		// invalid, but does not break anything.
		return 0
	default:
		log.WithField("action", action).Panic("Unknown rule action")
	}

	return m.ruleMatchIDFromNFLOGPrefix(rules.CalculateNFLOGPrefixStr(a, owner, dir, idx, name))
}

func newJumpMapAlloc(entryPoints int) *jumpMapAlloc {
	a := &jumpMapAlloc{
		max:       entryPoints,
		free:      set.New[int](),
		freeStack: make([]int, entryPoints),
		inUse:     map[int]string{},
	}
	for i := 0; i < entryPoints; i++ {
		a.free.Add(i)
		a.freeStack[entryPoints-1-i] = i
	}
	return a
}

func newJumpMapAlloc(entryPoints int) *jumpMapAlloc {
	return &jumpMapAlloc{
		max:  entryPoints,
		free: make(chan int, entryPoints),
	}
}

type jumpMapAlloc struct {
	lock sync.Mutex
	max  int

	free      set.Set[int]
	freeStack []int
	inUse     map[int]string
}

func (pa *jumpMapAlloc) Get(owner string) (int, error) {
	pa.lock.Lock()
	defer pa.lock.Unlock()

	if len(pa.freeStack) == 0 {
		return -1, errors.New("jumpMapAlloc: ran out of policy map indexes")
	}
	idx := pa.freeStack[len(pa.freeStack)-1]
	pa.freeStack = pa.freeStack[:len(pa.freeStack)-1]
	pa.free.Discard(idx)
	pa.inUse[idx] = owner

	log.WithFields(log.Fields{"owner": owner, "index": idx}).Debug("jumpMapAlloc: Allocated policy map index")
	pa.checkFreeLockHeld(idx)
	return idx, nil
}

// Assign explicitly assigns ownership of a specific free index to the given
// owner.  Used at start-of-day to re-establish existing ownerships.
func (pa *jumpMapAlloc) Assign(idx int, owner string) error {
	if idx < 0 || idx >= pa.max {
		return fmt.Errorf("index %d out of jump map range", idx)
	}

	pa.lock.Lock()
	defer pa.lock.Unlock()

	if recordedOwner, ok := pa.inUse[idx]; ok {
		err := fmt.Errorf("jumpMapAlloc: trying to set owner of %d to %q but it is owned by %q", idx, owner, recordedOwner)
		return err
	}

	pa.free.Discard(idx)
	pa.inUse[idx] = owner
	// Iterate backwards because it's most likely that the previously-used
	// item came from the lower indexes (which start life at the end of
	// the stack slice).
	for i := len(pa.freeStack) - 1; i >= 0; i-- {
		if pa.freeStack[i] == idx {
			pa.freeStack[i] = pa.freeStack[len(pa.freeStack)-1]
			pa.freeStack = pa.freeStack[:len(pa.freeStack)-1]
			break
		}
	}
	pa.checkFreeLockHeld(idx)
	return nil
}

// Put puts an index into the free pool.  The recorded owner must match the
// given owner.
func (pa *jumpMapAlloc) Put(idx int, owner string) error {
	if idx < 0 || idx >= pa.max {
		return nil // ignore, especially if an index is -1 aka unused
	}

	pa.lock.Lock()
	defer pa.lock.Unlock()

	if recordedOwner, ok := pa.inUse[idx]; !ok || recordedOwner != owner {
		err := fmt.Errorf("jumpMapAlloc: %q trying to free index %d but it is owned by %q", owner, idx, recordedOwner)
		return err
	}
	log.WithFields(log.Fields{"owner": owner, "index": idx}).Debug("jumpMapAlloc: Released policy map index")
	delete(pa.inUse, idx)
	pa.free.Add(idx)
	pa.freeStack = append(pa.freeStack, idx)
	pa.checkFreeLockHeld(idx)
	return nil
}

func (pa *jumpMapAlloc) checkFreeLockHeld(idx int) {
	if len(pa.freeStack) != pa.free.Len() {
		log.WithFields(log.Fields{
			"assigning": idx,
			"set":       pa.free,
			"stack":     pa.freeStack,
		}).Panic("jumpMapAlloc: Free set and free stack got out of sync")
	}
}<|MERGE_RESOLUTION|>--- conflicted
+++ resolved
@@ -1256,21 +1256,6 @@
 			m.ifStateMap.Desired().Delete(k)
 		}
 	})
-<<<<<<< HEAD
-=======
-
-	// Fill unallocated indexes.
-	for i := 0; i < jump.TCMaxEntryPoints; i++ {
-		if !palloc.Contains(i) {
-			_ = m.jumpMapAlloc.Put(i)
-		}
-	}
-	for i := 0; i < jump.XDPMaxEntryPoints; i++ {
-		if !xdpPalloc.Contains(i) {
-			_ = m.xdpJumpMapAlloc.Put(i)
-		}
-	}
->>>>>>> 6b3e5e94
 }
 
 func (m *bpfEndpointManager) syncIfaceProperties() error {
