--- conflicted
+++ resolved
@@ -1780,13 +1780,6 @@
 		log.WithField("iface", iface).Debug("Ignoring interface that is down")
 		return state, nil
 	}
-<<<<<<< HEAD
-
-	if err := m.dataIfaceStateFillJumps(ifaceName, xdpMode, &state); err != nil {
-		return state, err
-	}
-=======
->>>>>>> f747905f
 
 	hepIface := iface
 	if xdpMode != XDPModeOnly {
@@ -1810,7 +1803,7 @@
 	var xdpAP4, xdpAP6 *xdp.AttachPoint
 
 	tcAttachPoint := m.calculateTCAttachPoint(iface)
-	if err := m.dataIfaceStateFillJumps(tcAttachPoint, attachXDPOnly, &state); err != nil {
+	if err := m.dataIfaceStateFillJumps(tcAttachPoint, xdpMode, &state); err != nil {
 		return state, err
 	}
 
@@ -2192,30 +2185,18 @@
 	return nil
 }
 
-<<<<<<< HEAD
-func (m *bpfEndpointManager) dataIfaceStateFillJumps(ifaceName string, xdpMode XDPMode, state *bpfInterfaceState) error {
+func (m *bpfEndpointManager) dataIfaceStateFillJumps(ap *tc.AttachPoint, xdpMode XDPMode, state *bpfInterfaceState) error {
 	var err error
 
 	if m.v4 != nil {
-		err = m.allocJumpIndicesForDataIface(ifaceName, xdpMode, &state.v4)
-=======
-func (m *bpfEndpointManager) dataIfaceStateFillJumps(ap *tc.AttachPoint, attachXDPOnly bool, state *bpfInterfaceState) error {
-	var err error
-
-	if m.v4 != nil {
-		err = m.allocJumpIndicesForDataIface(ap.IfaceName(), attachXDPOnly, &state.v4)
->>>>>>> f747905f
+		err = m.allocJumpIndicesForDataIface(ap.IfaceName(), xdpMode, &state.v4)
 		if err != nil {
 			return err
 		}
 	}
 
 	if m.v6 != nil {
-<<<<<<< HEAD
-		err = m.allocJumpIndicesForDataIface(ifaceName, xdpMode, &state.v6)
-=======
-		err = m.allocJumpIndicesForDataIface(ap.IfaceName(), attachXDPOnly, &state.v6)
->>>>>>> f747905f
+		err = m.allocJumpIndicesForDataIface(ap.IfaceName(), xdpMode, &state.v6)
 		if err != nil {
 			return err
 		}
