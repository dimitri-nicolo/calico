--- conflicted
+++ resolved
@@ -507,11 +507,8 @@
 		lookupsCache:     lookupsCache,
 		hostIfaceToEpMap: map[string]proto.HostEndpoint{},
 		opReporter:       opReporter,
-<<<<<<< HEAD
 		actionOnDrop:     actionOnDrop,
 		enableTcpStats:   enableTcpStats,
-=======
->>>>>>> e03bd02d
 		// ipv6Enabled Should be set to config.Ipv6Enabled, but for now it is better
 		// to set it to BPFIpv6Enabled which is a dedicated flag for development of IPv6.
 		// TODO: set ipv6Enabled to config.Ipv6Enabled when IPv6 support is complete
@@ -2096,7 +2093,12 @@
 		attachPreamble = v6Readiness != ifaceIsReady
 	}
 	if m.v4 != nil {
-		attachPreamble = v4Readiness != ifaceIsReady
+		forceReAttach := false
+		if ingressAP4 != nil && ingressAP4.ForceReattach ||
+			egressAP4 != nil && egressAP4.ForceReattach {
+			forceReAttach = true
+		}
+		attachPreamble = v4Readiness != ifaceIsReady || forceReAttach
 	}
 
 	//Attach preamble TC program
@@ -2278,9 +2280,9 @@
 
 	ap = d.wepTCAttachPoint(ap, policyIdx, filterIdx, polDirection, endpoint)
 
-	// AttachPoint config can change even without reload. Hence we need to re attach the program if ForceReattach is
+	// AttachPoint config can change even without reload. Hence we need to re attach the program if attach is
 	// true.
-	log.WithField("iface", ap.IfaceName()).Debugf("readiness: %d, ForceReattach: %v", readiness, ap.ForceReattach)
+	log.WithField("iface", ap.IfaceName()).Debugf("readiness: %d, attach: %v", readiness, ap.ForceReattach)
 	if (readiness != ifaceIsReady) || ap.ForceReattach {
 		err := d.mgr.loadPrograms(ap, d.ipFamily)
 		if err != nil {
