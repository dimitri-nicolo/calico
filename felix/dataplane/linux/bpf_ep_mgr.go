--- conflicted
+++ resolved
@@ -23,10 +23,6 @@
 	"encoding/json"
 	"errors"
 	"fmt"
-<<<<<<< HEAD
-=======
-	"hash/fnv"
->>>>>>> 485e4015
 	"net"
 	"os"
 	"os/exec"
@@ -2210,11 +2206,7 @@
 		return err
 	}
 
-<<<<<<< HEAD
-	if err := os.WriteFile(filename, buffer.Bytes(), 0o600); err != nil {
-=======
 	if err := os.WriteFile(filename, buffer.Bytes(), 0600); err != nil {
->>>>>>> 485e4015
 		return err
 	}
 	return nil
