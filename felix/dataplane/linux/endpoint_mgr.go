--- conflicted
+++ resolved
@@ -37,21 +37,6 @@
 	"github.com/projectcalico/calico/libcalico-go/lib/set"
 )
 
-<<<<<<< HEAD
-// routeTable is the interface provided by the standard routetable module used to program the RIB.
-type routeTable interface {
-	routeTableSyncer
-	routeTableReader
-	Index() int
-	SetRoutes(ifaceName string, targets []routetable.Target)
-	RouteRemove(ifaceName string, cidr ip.CIDR)
-	SetL2Routes(ifaceName string, targets []routetable.L2Target)
-	QueueResyncIface(ifaceName string)
-	SetRemoveExternalRoutes(b bool)
-}
-
-=======
->>>>>>> 228488d6
 type hepListener interface {
 	OnHEPUpdate(hostIfaceToEpMap map[string]proto.HostEndpoint)
 }
