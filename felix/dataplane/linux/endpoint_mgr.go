// Copyright (c) 2016-2023 Tigera, Inc. All rights reserved.
//
// Licensed under the Apache License, Version 2.0 (the "License");
// you may not use this file except in compliance with the License.
// You may obtain a copy of the License at
//
//     http://www.apache.org/licenses/LICENSE-2.0
//
// Unless required by applicable law or agreed to in writing, software
// distributed under the License is distributed on an "AS IS" BASIS,
// WITHOUT WARRANTIES OR CONDITIONS OF ANY KIND, either express or implied.
// See the License for the specific language governing permissions and
// limitations under the License.

package intdataplane

import (
	"fmt"
	"io"
	"net"
	"os"
	"reflect"
	"regexp"
	"strings"

	log "github.com/sirupsen/logrus"
	apiv3 "github.com/tigera/api/pkg/apis/projectcalico/v3"
	"github.com/vishvananda/netlink"

	"github.com/projectcalico/calico/felix/bpf/stats"
	"github.com/projectcalico/calico/felix/dataplane/common"
	"github.com/projectcalico/calico/felix/generictables"
	"github.com/projectcalico/calico/felix/ifacemonitor"
	"github.com/projectcalico/calico/felix/ip"
	"github.com/projectcalico/calico/felix/iptables"
	"github.com/projectcalico/calico/felix/nftables"
	"github.com/projectcalico/calico/felix/proto"
	"github.com/projectcalico/calico/felix/routetable"
	"github.com/projectcalico/calico/felix/rules"
	"github.com/projectcalico/calico/libcalico-go/lib/set"
)

type hepListener interface {
	OnHEPUpdate(hostIfaceToEpMap map[string]proto.HostEndpoint)
}

type endpointManagerCallbacks struct {
	addInterface           *common.AddInterfaceFuncs
	removeInterface        *common.RemoveInterfaceFuncs
	updateInterface        *common.UpdateInterfaceFuncs
	updateHostEndpoint     *common.UpdateHostEndpointFuncs
	removeHostEndpoint     *common.RemoveHostEndpointFuncs
	updateWorkloadEndpoint *common.UpdateWorkloadEndpointFuncs
	removeWorkloadEndpoint *common.RemoveWorkloadEndpointFuncs
}

func newEndpointManagerCallbacks(callbacks *common.Callbacks, ipVersion uint8) endpointManagerCallbacks {
	if ipVersion == 4 {
		return endpointManagerCallbacks{
			addInterface:           callbacks.AddInterfaceV4,
			removeInterface:        callbacks.RemoveInterfaceV4,
			updateInterface:        callbacks.UpdateInterfaceV4,
			updateHostEndpoint:     callbacks.UpdateHostEndpointV4,
			removeHostEndpoint:     callbacks.RemoveHostEndpointV4,
			updateWorkloadEndpoint: callbacks.UpdateWorkloadEndpointV4,
			removeWorkloadEndpoint: callbacks.RemoveWorkloadEndpointV4,
		}
	} else {
		return endpointManagerCallbacks{
			addInterface:           &common.AddInterfaceFuncs{},
			removeInterface:        &common.RemoveInterfaceFuncs{},
			updateInterface:        &common.UpdateInterfaceFuncs{},
			updateHostEndpoint:     &common.UpdateHostEndpointFuncs{},
			removeHostEndpoint:     &common.RemoveHostEndpointFuncs{},
			updateWorkloadEndpoint: &common.UpdateWorkloadEndpointFuncs{},
			removeWorkloadEndpoint: &common.RemoveWorkloadEndpointFuncs{},
		}
	}
}

func (c *endpointManagerCallbacks) InvokeInterfaceCallbacks(old, new map[string]proto.HostEndpointID) {
	for ifaceName, oldEpID := range old {
		if newEpID, ok := new[ifaceName]; ok {
			if oldEpID != newEpID {
				c.updateInterface.Invoke(ifaceName, newEpID)
			}
		} else {
			c.removeInterface.Invoke(ifaceName)
		}
	}
	for ifaceName, newEpID := range new {
		if _, ok := old[ifaceName]; !ok {
			c.addInterface.Invoke(ifaceName, newEpID)
		}
	}
}

func (c *endpointManagerCallbacks) InvokeUpdateHostEndpoint(hostEpID proto.HostEndpointID) {
	c.updateHostEndpoint.Invoke(hostEpID)
}

func (c *endpointManagerCallbacks) InvokeRemoveHostEndpoint(hostEpID proto.HostEndpointID) {
	c.removeHostEndpoint.Invoke(hostEpID)
}

func (c *endpointManagerCallbacks) InvokeUpdateWorkload(old, new *proto.WorkloadEndpoint) {
	c.updateWorkloadEndpoint.Invoke(old, new)
}

func (c *endpointManagerCallbacks) InvokeRemoveWorkload(old *proto.WorkloadEndpoint) {
	c.removeWorkloadEndpoint.Invoke(old)
}

// endpointManager manages the dataplane resources that belong to each endpoint as well as
// the "dispatch chains" that fan out packets to the right per-endpoint chain.
//
// It programs the relevant iptables chains (via the generictables.Table objects) along with
// per-endpoint routes (via the RouteTable).
//
// Since calculating the dispatch chains is fairly expensive, the main OnUpdate method
// simply records the pending state of each interface and defers the actual calculation
// to CompleteDeferredWork().  This is also the basis of our failure handling; updates
// that fail are left in the pending state so they can be retried later.
type endpointManager struct {
	// Config.
	ipVersion              uint8
	wlIfacesRegexp         *regexp.Regexp
	kubeIPVSSupportEnabled bool
	floatingIPsEnabled     bool

	// Our dependencies.
	rawTable     Table
	mangleTable  Table
	filterTable  Table
	ruleRenderer rules.RuleRenderer
	routeTable   routetable.RouteTableInterface
	writeProcSys procSysWriter
	osStat       func(path string) (os.FileInfo, error)
	epMarkMapper rules.EndpointMarkMapper
	newMatch     func() generictables.MatchCriteria
	actions      generictables.ActionFactory

	// Pending updates, cleared in CompleteDeferredWork as the data is copied to the activeXYZ
	// fields.
	pendingWlEpUpdates  map[proto.WorkloadEndpointID]*proto.WorkloadEndpoint
	pendingIfaceUpdates map[string]ifacemonitor.State
	dirtyPolicyIDs      set.Set[proto.PolicyID]

	// Active state, updated in CompleteDeferredWork.
	activeWlEndpoints                map[proto.WorkloadEndpointID]*proto.WorkloadEndpoint
	activeWlIfaceNameToID            map[string]proto.WorkloadEndpointID
	activeUpIfaces                   set.Set[string]
<<<<<<< HEAD
	activeWlIDToChains               map[proto.WorkloadEndpointID][]*iptables.Chain
	activeWlDispatchChains           map[string]*iptables.Chain
	activeWlRPFDispatchChains        map[string]*iptables.Chain
	activeEPMarkDispatchChains       map[string]*iptables.Chain
=======
	activeWlIDToChains               map[proto.WorkloadEndpointID][]*generictables.Chain
	activeWlDispatchChains           map[string]*generictables.Chain
	activeEPMarkDispatchChains       map[string]*generictables.Chain
>>>>>>> a91c52b8
	ifaceNameToPolicyGroupChainNames map[string][]string /*chain name*/

	activePolicySelectors map[proto.PolicyID]string
	policyChainRefCounts  map[string]int // Chain name to count.

	// Workload endpoints that would be locally active but are 'shadowed' by other endpoints
	// with the same interface name.
	shadowedWlEndpoints map[proto.WorkloadEndpointID]*proto.WorkloadEndpoint

	// wlIfaceNamesToReconfigure contains names of workload interfaces that need to have
	// their configuration (sysctls etc.) refreshed.
	wlIfaceNamesToReconfigure set.Set[string]

	// epIDsToUpdateStatus contains IDs of endpoints that we need to report status for.
	// Mix of host and workload endpoint IDs.
	epIDsToUpdateStatus set.Set[any]

	// sourceSpoofingConfig maps interface names to lists of source IPs that we accept from these interfaces
	// these interfaces (in addition to the pod IPs)
	sourceSpoofingConfig map[string][]string
	// rpfSkipChainDirty is set to true when the rpf status of some endpoints is updated
	rpfSkipChainDirty bool
	// default configuration for new interfaces
	// used to reset kernel settings when source spoofing is disabled
	defaultRPFilter string

	// hostIfaceToAddrs maps host interface name to the set of IPs on that interface (reported
	// from the dataplane).
	hostIfaceToAddrs map[string]set.Set[string]
	// rawHostEndpoints contains the raw (i.e. not resolved to interface) host endpoints.
	rawHostEndpoints map[proto.HostEndpointID]*proto.HostEndpoint
	// hostEndpointsDirty is set to true when host endpoints are updated.
	hostEndpointsDirty bool
	// activeHostIfaceToChains maps host interface name to the chains that we've programmed.
	activeHostIfaceToRawChains           map[string][]*generictables.Chain
	activeHostIfaceToFiltChains          map[string][]*generictables.Chain
	activeHostIfaceToMangleIngressChains map[string][]*generictables.Chain
	activeHostIfaceToMangleEgressChains  map[string][]*generictables.Chain
	// Dispatch chains that we've programmed for host endpoints.
	activeHostRawDispatchChains    map[string]*generictables.Chain
	activeHostFilterDispatchChains map[string]*generictables.Chain
	activeHostMangleDispatchChains map[string]*generictables.Chain
	// activeHostEpIDToIfaceNames records which interfaces we resolved each host endpoint to.
	activeHostEpIDToIfaceNames map[proto.HostEndpointID][]string
	// activeIfaceNameToHostEpID records which endpoint we resolved each host interface to.
	activeIfaceNameToHostEpID map[string]proto.HostEndpointID
	newIfaceNameToHostEpID    map[string]proto.HostEndpointID
	// tcpStatsProgramAttached holds the list of workloads with tcp stats bpf program attached.
	tcpStatsProgramAttached map[string]struct{}
	// Interfaces to which we've added a host-side address, for egress IP function to work.
	egressGatewayAddressAdded map[string]netlink.Addr

	needToCheckDispatchChains     bool
	needToCheckEndpointMarkChains bool

	// Callbacks
	OnEndpointStatusUpdate EndpointStatusUpdateCallback
	callbacks              endpointManagerCallbacks
	bpfEnabled             bool
	bpfEndpointManager     hepListener
	nlHandle               netlinkHandle
	tcpStatsEnabled        bool
	bpfLogLevel            string
}

type EndpointStatusUpdateCallback func(ipVersion uint8, id interface{}, status string)

type procSysWriter func(path, value string) error

func newEndpointManager(
	rawTable Table,
	mangleTable Table,
	filterTable Table,
	ruleRenderer rules.RuleRenderer,
	routeTable routetable.RouteTableInterface,
	ipVersion uint8,
	epMarkMapper rules.EndpointMarkMapper,
	kubeIPVSSupportEnabled bool,
	wlInterfacePrefixes []string,
	onWorkloadEndpointStatusUpdate EndpointStatusUpdateCallback,
	defaultRPFilter string,
	bpfEnabled bool,
	bpfEndpointManager hepListener,
	callbacks *common.Callbacks,
	tcpStatsEnabled bool,
	bpfLogLevel string,
	floatingIPsEnabled bool,
	nft bool,
) *endpointManager {
	nlHandle, _ := netlink.NewHandle()

	return newEndpointManagerWithShims(
		rawTable,
		mangleTable,
		filterTable,
		ruleRenderer,
		routeTable,
		ipVersion,
		epMarkMapper,
		kubeIPVSSupportEnabled,
		wlInterfacePrefixes,
		onWorkloadEndpointStatusUpdate,
		writeProcSys,
		os.Stat,
		defaultRPFilter,
		bpfEnabled,
		bpfEndpointManager,
		callbacks,
		nlHandle,
		tcpStatsEnabled,
		bpfLogLevel,
		floatingIPsEnabled,
		nft,
	)
}

func newEndpointManagerWithShims(
	rawTable Table,
	mangleTable Table,
	filterTable Table,
	ruleRenderer rules.RuleRenderer,
	routeTable routetable.RouteTableInterface,
	ipVersion uint8,
	epMarkMapper rules.EndpointMarkMapper,
	kubeIPVSSupportEnabled bool,
	wlInterfacePrefixes []string,
	onWorkloadEndpointStatusUpdate EndpointStatusUpdateCallback,
	procSysWriter procSysWriter,
	osStat func(name string) (os.FileInfo, error),
	defaultRPFilter string,
	bpfEnabled bool,
	bpfEndpointManager hepListener,
	callbacks *common.Callbacks,
	nlHandle netlinkHandle,
	tcpStatsEnabled bool,
	bpfLogLevel string,
	floatingIPsEnabled bool,
	nft bool,
) *endpointManager {
	wlIfacesPattern := "^(" + strings.Join(wlInterfacePrefixes, "|") + ").*"
	wlIfacesRegexp := regexp.MustCompile(wlIfacesPattern)

	newMatchFn := iptables.Match
	actions := iptables.Actions()
	if nft {
		newMatchFn = nftables.Match
		actions = nftables.Actions()
	}

	return &endpointManager{
		ipVersion:              ipVersion,
		wlIfacesRegexp:         wlIfacesRegexp,
		kubeIPVSSupportEnabled: kubeIPVSSupportEnabled,
		bpfEnabled:             bpfEnabled,
		bpfEndpointManager:     bpfEndpointManager,
		floatingIPsEnabled:     floatingIPsEnabled,

		newMatch: newMatchFn,
		actions:  actions,

		rawTable:     rawTable,
		mangleTable:  mangleTable,
		filterTable:  filterTable,
		ruleRenderer: ruleRenderer,
		routeTable:   routeTable,
		writeProcSys: procSysWriter,
		osStat:       osStat,
		epMarkMapper: epMarkMapper,

		// Pending updates, we store these up as OnUpdate is called, then process them
		// in CompleteDeferredWork and transfer the important data to the activeXYX fields.
		pendingWlEpUpdates:  map[proto.WorkloadEndpointID]*proto.WorkloadEndpoint{},
		pendingIfaceUpdates: map[string]ifacemonitor.State{},
		dirtyPolicyIDs:      set.New[proto.PolicyID](),

		activeUpIfaces: set.New[string](),

		activeWlEndpoints:                map[proto.WorkloadEndpointID]*proto.WorkloadEndpoint{},
		activeWlIfaceNameToID:            map[string]proto.WorkloadEndpointID{},
		activeWlIDToChains:               map[proto.WorkloadEndpointID][]*generictables.Chain{},
		ifaceNameToPolicyGroupChainNames: map[string][]string{},

		activePolicySelectors: map[proto.PolicyID]string{},
		policyChainRefCounts:  map[string]int{},

		shadowedWlEndpoints: map[proto.WorkloadEndpointID]*proto.WorkloadEndpoint{},

		wlIfaceNamesToReconfigure: set.New[string](),

		epIDsToUpdateStatus: set.New[any](),

		sourceSpoofingConfig: map[string][]string{},
		rpfSkipChainDirty:    true,
		defaultRPFilter:      defaultRPFilter,

		hostIfaceToAddrs:   map[string]set.Set[string]{},
		rawHostEndpoints:   map[proto.HostEndpointID]*proto.HostEndpoint{},
		hostEndpointsDirty: true,

<<<<<<< HEAD
		activeHostIfaceToRawChains:           map[string][]*iptables.Chain{},
		activeHostIfaceToFiltChains:          map[string][]*iptables.Chain{},
		activeHostIfaceToMangleIngressChains: map[string][]*iptables.Chain{},
		activeHostIfaceToMangleEgressChains:  map[string][]*iptables.Chain{},
		egressGatewayAddressAdded:            map[string]netlink.Addr{},

		// Caches of the current dispatch chains indexed by chain name.  We use these to
		// calculate deltas when we need to update the chains.
		activeWlDispatchChains:         map[string]*iptables.Chain{},
		activeWlRPFDispatchChains:      map[string]*iptables.Chain{},
		activeHostFilterDispatchChains: map[string]*iptables.Chain{},
		activeHostMangleDispatchChains: map[string]*iptables.Chain{},
		activeHostRawDispatchChains:    map[string]*iptables.Chain{},
		activeEPMarkDispatchChains:     map[string]*iptables.Chain{},
		tcpStatsProgramAttached:        map[string]struct{}{},
=======
		activeHostIfaceToRawChains:           map[string][]*generictables.Chain{},
		activeHostIfaceToFiltChains:          map[string][]*generictables.Chain{},
		activeHostIfaceToMangleIngressChains: map[string][]*generictables.Chain{},
		activeHostIfaceToMangleEgressChains:  map[string][]*generictables.Chain{},

		// Caches of the current dispatch chains indexed by chain name.  We use these to
		// calculate deltas when we need to update the chains.
		activeWlDispatchChains:         map[string]*generictables.Chain{},
		activeHostFilterDispatchChains: map[string]*generictables.Chain{},
		activeHostMangleDispatchChains: map[string]*generictables.Chain{},
		activeHostRawDispatchChains:    map[string]*generictables.Chain{},
		activeEPMarkDispatchChains:     map[string]*generictables.Chain{},
>>>>>>> a91c52b8
		needToCheckDispatchChains:      true, // Need to do start-of-day update.
		needToCheckEndpointMarkChains:  true, // Need to do start-of-day update.

		OnEndpointStatusUpdate: onWorkloadEndpointStatusUpdate,
		callbacks:              newEndpointManagerCallbacks(callbacks, ipVersion),
		nlHandle:               nlHandle,
		tcpStatsEnabled:        tcpStatsEnabled,
		bpfLogLevel:            bpfLogLevel,
	}
}

func (m *endpointManager) OnUpdate(protoBufMsg interface{}) {
	log.WithField("msg", protoBufMsg).Debug("Received message")
	switch msg := protoBufMsg.(type) {
	case *proto.WorkloadEndpointUpdate:
		m.pendingWlEpUpdates[*msg.Id] = msg.Endpoint
	case *proto.WorkloadEndpointRemove:
		m.pendingWlEpUpdates[*msg.Id] = nil
	case *proto.HostEndpointUpdate:
		log.WithField("msg", msg).Debug("Host endpoint update")
		m.callbacks.InvokeUpdateHostEndpoint(*msg.Id)
		m.rawHostEndpoints[*msg.Id] = msg.Endpoint
		m.hostEndpointsDirty = true
		m.epIDsToUpdateStatus.Add(*msg.Id)
	case *proto.HostEndpointRemove:
		log.WithField("msg", msg).Debug("Host endpoint removed")
		m.callbacks.InvokeRemoveHostEndpoint(*msg.Id)
		delete(m.rawHostEndpoints, *msg.Id)
		m.hostEndpointsDirty = true
		m.epIDsToUpdateStatus.Add(*msg.Id)
	case *ifaceStateUpdate:
		log.WithField("update", msg).Debug("Interface state changed.")
		m.pendingIfaceUpdates[msg.Name] = msg.State
	case *ifaceAddrsUpdate:
		log.WithField("update", msg).Debug("Interface addrs changed.")
		// If we added an address to this interface for egress gateway function, check if it
		// is still there, and update our tracking if not, so that we don't try to remove it
		// again later.  This is part of the normal endpoint deletion process.
		egressAddr := m.egressGatewayAddressAdded[msg.Name]
		if egressAddr.IPNet != nil && !msg.Addrs.Contains(egressAddr.IP.String()) {
			log.Debug("Egress gateway address has disappeared")
			delete(m.egressGatewayAddressAdded, msg.Name)
		}
		if m.wlIfacesRegexp.MatchString(msg.Name) {
			log.WithField("update", msg).Debug("Workload interface, ignoring.")
			return
		}
		if msg.Addrs != nil {
			m.hostIfaceToAddrs[msg.Name] = msg.Addrs
		} else {
			delete(m.hostIfaceToAddrs, msg.Name)
		}
		m.hostEndpointsDirty = true
	case *proto.ActivePolicyUpdate:
		newSel := msg.Policy.OriginalSelector
		if oldSel, ok := m.activePolicySelectors[*msg.Id]; ok && oldSel == newSel {
			// No change that we care about.
			return
		} else if ok {
			// Existing policy changed selector, mark any endpoints using that
			// policy for update in case it changes the policy groups.  We don't
			// need to do that for new policies because the calc graph guarantees
			// that we'll see an endpoint update after any new policies are
			// added to an endpoint.
			m.dirtyPolicyIDs.Add(*msg.Id)
		}
		log.WithFields(log.Fields{
			"id":       *msg.Id,
			"selector": newSel,
		}).Debug("Active policy selector new/updated.")
		m.activePolicySelectors[*msg.Id] = newSel
	case *proto.ActivePolicyRemove:
		// We can only get a remove after no endpoints are using this policy
		// so we no longer need to track it at all.
		m.dirtyPolicyIDs.Discard(*msg.Id)
		delete(m.activePolicySelectors, *msg.Id)
	}
}

func (m *endpointManager) ResolveUpdateBatch() error {
	// Copy the pending interface state to the active set and mark any interfaces that have
	// changed state for reconfiguration by resolveWorkload/HostEndpoints()
	for ifaceName, state := range m.pendingIfaceUpdates {
		if state == ifacemonitor.StateUp {
			m.activeUpIfaces.Add(ifaceName)
			if m.wlIfacesRegexp.MatchString(ifaceName) {
				log.WithField("ifaceName", ifaceName).Info(
					"Workload interface came up, marking for reconfiguration.")
				m.wlIfaceNamesToReconfigure.Add(ifaceName)
			}
		} else {
			m.activeUpIfaces.Discard(ifaceName)
		}
		// If this interface is linked to any already-existing endpoints, mark the endpoint
		// status for recalculation.  If the matching endpoint changes when we do
		// resolveHostEndpoints() then that will mark old and new matching endpoints for
		// update.
		m.markEndpointStatusDirtyByIface(ifaceName)
		// Clean up as we go...
		delete(m.pendingIfaceUpdates, ifaceName)
	}

	if m.hostEndpointsDirty {
		log.Debug("Host endpoints updated, resolving them.")
		m.newIfaceNameToHostEpID = m.resolveHostEndpoints()
	}

	return nil
}

func (m *endpointManager) CompleteDeferredWork() error {
	m.markEPsWithDirtyPolicies()
	m.resolveWorkloadEndpoints()

	if m.hostEndpointsDirty {
		log.Debug("Host endpoints updated, resolving them.")
		m.updateHostEndpoints()
		m.hostEndpointsDirty = false
	}

	if m.rpfSkipChainDirty {
		log.Debug("Workload RPF configuration updated, applying changes")
		m.updateRPFSkipChain()
		m.rpfSkipChainDirty = false
	}

	if m.kubeIPVSSupportEnabled && m.needToCheckEndpointMarkChains {
		m.resolveEndpointMarks()
		m.needToCheckEndpointMarkChains = false
	}

	// Now send any endpoint status updates.
	m.updateEndpointStatuses()

	return nil
}

func (m *endpointManager) markEPsWithDirtyPolicies() {
	if m.dirtyPolicyIDs.Len() == 0 {
		return
	}

wepLoop:
	for wepID, wep := range m.activeWlEndpoints {
		if _, ok := m.pendingWlEpUpdates[wepID]; ok {
			continue // Already have an update, skip the scan.
		}
		for _, t := range wep.Tiers {
			for _, pols := range [][]string{t.IngressPolicies, t.EgressPolicies} {
				for _, p := range pols {
					polID := proto.PolicyID{
						Tier: t.Name,
						Name: p,
					}
					if m.dirtyPolicyIDs.Contains(polID) {
						m.pendingWlEpUpdates[wepID] = wep
						continue wepLoop
					}
				}
			}
		}
	}

	if !m.hostEndpointsDirty {
	hepLoop:
		for _, hep := range m.rawHostEndpoints {
			for _, tiers := range [][]*proto.TierInfo{
				hep.Tiers,
				hep.PreDnatTiers,
				hep.UntrackedTiers,
				hep.ForwardTiers,
			} {
				if m.tiersUseDirtyPolicy(tiers) {
					m.hostEndpointsDirty = true
					break hepLoop
				}
			}
		}
	}

	m.dirtyPolicyIDs.Clear()
}

func (m *endpointManager) tiersUseDirtyPolicy(tiers []*proto.TierInfo) bool {
	for _, t := range tiers {
		for _, pols := range [][]string{t.IngressPolicies, t.EgressPolicies} {
			for _, p := range pols {
				polID := proto.PolicyID{
					Tier: t.Name,
					Name: p,
				}
				if m.dirtyPolicyIDs.Contains(polID) {
					return true
				}
			}
		}
	}
	return false
}

func (m *endpointManager) GetRouteTableSyncers() []routetable.RouteTableSyncer {
	return []routetable.RouteTableSyncer{m.routeTable}
}

func (m *endpointManager) markEndpointStatusDirtyByIface(ifaceName string) {
	logCxt := log.WithField("ifaceName", ifaceName)
	if epID, ok := m.activeWlIfaceNameToID[ifaceName]; ok {
		logCxt.Info("Workload interface state changed; marking for status update.")
		m.epIDsToUpdateStatus.Add(epID)
	} else if epID, ok := m.activeIfaceNameToHostEpID[ifaceName]; ok {
		logCxt.Info("Host interface state changed; marking for status update.")
		m.epIDsToUpdateStatus.Add(epID)
	} else {
		// We don't know about this interface yet (or it's already been deleted).
		// If the endpoint gets created, we'll do the update then. If it's been
		// deleted, we've already cleaned it up.
		logCxt.Debug("Ignoring interface state change for unknown interface.")
	}
}

func (m *endpointManager) updateEndpointStatuses() {
	log.WithField("dirtyEndpoints", m.epIDsToUpdateStatus).Debug("Reporting endpoint status.")
	m.epIDsToUpdateStatus.Iter(func(item interface{}) error {
		switch id := item.(type) {
		case proto.WorkloadEndpointID:
			status := m.calculateWorkloadEndpointStatus(id)
			m.OnEndpointStatusUpdate(m.ipVersion, id, status)
		case proto.HostEndpointID:
			status := m.calculateHostEndpointStatus(id)
			m.OnEndpointStatusUpdate(m.ipVersion, id, status)
		}

		return set.RemoveItem
	})
}

func (m *endpointManager) calculateWorkloadEndpointStatus(id proto.WorkloadEndpointID) string {
	logCxt := log.WithField("workloadEndpointID", id)
	logCxt.Debug("Re-evaluating workload endpoint status")
	var operUp, adminUp, failed bool
	workload, known := m.activeWlEndpoints[id]
	if known {
		adminUp = workload.State == "active"
		operUp = m.activeUpIfaces.Contains(workload.Name)
		failed = m.wlIfaceNamesToReconfigure.Contains(workload.Name)
	}

	// Note: if endpoint is not known (i.e. has been deleted), status will be "", which signals
	// a deletion.
	var status string
	if known {
		if failed {
			status = "error"
		} else if operUp && adminUp {
			status = "up"
		} else {
			status = "down"
		}
	}
	logCxt = logCxt.WithFields(log.Fields{
		"known":   known,
		"failed":  failed,
		"operUp":  operUp,
		"adminUp": adminUp,
		"status":  status,
	})
	logCxt.Info("Re-evaluated workload endpoint status")
	return status
}

func (m *endpointManager) calculateHostEndpointStatus(id proto.HostEndpointID) (status string) {
	logCxt := log.WithField("hostEndpointID", id)
	logCxt.Debug("Re-evaluating host endpoint status")
	var resolved, operUp bool
	_, known := m.rawHostEndpoints[id]

	// Note: if endpoint is not known (i.e. has been deleted), status will be "", which signals
	// a deletion.
	if known {
		ifaceNames := m.activeHostEpIDToIfaceNames[id]
		if len(ifaceNames) > 0 {
			resolved = true
			operUp = true
			for _, ifaceName := range ifaceNames {
				if ifaceName == allInterfaces {
					// For * host endpoints we don't let particular interfaces
					// impact their reported status, because it's unclear what
					// the semantics would be, and we'd potentially have to look
					// at every interface on the host.
					continue
				}
				ifaceUp := m.activeUpIfaces.Contains(ifaceName)
				logCxt.WithFields(log.Fields{
					"ifaceName": ifaceName,
					"ifaceUp":   ifaceUp,
				}).Debug("Status of matching interface.")
				operUp = operUp && ifaceUp
			}
		}

		if resolved && operUp {
			status = "up"
		} else if resolved {
			status = "down"
		} else {
			// Known but failed to resolve, map that to error.
			status = "error"
		}
	}

	logCxt = logCxt.WithFields(log.Fields{
		"known":    known,
		"resolved": resolved,
		"operUp":   operUp,
		"status":   status,
	})
	logCxt.Info("Re-evaluated host endpoint status")
	return status
}

func (m *endpointManager) resolveWorkloadEndpoints() {
	if len(m.pendingWlEpUpdates) > 0 {
		// We're about to make endpoint updates, make sure we recheck the dispatch chains.
		m.needToCheckDispatchChains = true
	}

	removeActiveWorkload := func(logCxt *log.Entry, oldWorkload *proto.WorkloadEndpoint, id proto.WorkloadEndpointID) {
		m.callbacks.InvokeRemoveWorkload(oldWorkload)
		m.filterTable.RemoveChains(m.activeWlIDToChains[id])
		delete(m.activeWlIDToChains, id)
		if oldWorkload != nil {
			m.epMarkMapper.ReleaseEndpointMark(oldWorkload.Name)
			// Remove any routes from the routing table.  The RouteTable will remove any
			// conntrack entries as a side-effect.
			logCxt.Info("Workload removed, deleting old state.")
			m.routeTable.SetRoutes(oldWorkload.Name, nil)
			m.wlIfaceNamesToReconfigure.Discard(oldWorkload.Name)
			delete(m.activeWlIfaceNameToID, oldWorkload.Name)
			if m.hasSourceSpoofingConfiguration(oldWorkload.Name) {
				logCxt.Debugf("Removing RPF configuration for old workload %s", oldWorkload.Name)
				delete(m.sourceSpoofingConfig, oldWorkload.Name)
				m.rpfSkipChainDirty = true
			}
			log.WithField("ifaceName", oldWorkload.Name).Debug("Cleaning up policy groups for workload iface")
			m.updatePolicyGroups(oldWorkload.Name, nil)
		}
		delete(m.activeWlEndpoints, id)
	}

	// Repeat the following loop until the pending update map is empty.  Note that it's possible
	// for an endpoint deletion to add a further update into the map (for a previously shadowed
	// endpoint), so we cannot assume that a single iteration will always be enough.
	for len(m.pendingWlEpUpdates) > 0 {
		// Handle pending workload endpoint updates.
		for id, workload := range m.pendingWlEpUpdates {
			logCxt := log.WithField("id", id)
			oldWorkload := m.activeWlEndpoints[id]
			if workload != nil {
				// Check if there is already an active workload endpoint with the same
				// interface name.
				if existingId, ok := m.activeWlIfaceNameToID[workload.Name]; ok && existingId != id {
					// There is.  We need to decide which endpoint takes preference.
					// (We presume this is some kind of make before break logic, and the
					// situation will shortly be resolved by one of the endpoints being
					// removed.  But in the meantime we must have predictable
					// behaviour.)
					logCxt.WithFields(log.Fields{
						"interfaceName": workload.Name,
						"existingId":    existingId,
					}).Info("New endpoint has same iface name as existing")
					if wlIdsAscending(&existingId, &id) {
						logCxt.Info("Existing endpoint takes preference")
						m.shadowedWlEndpoints[id] = workload
						delete(m.pendingWlEpUpdates, id)
						continue
					}
					logCxt.Info("New endpoint takes preference; remove existing")
					m.shadowedWlEndpoints[existingId] = m.activeWlEndpoints[existingId]
					removeActiveWorkload(logCxt, m.activeWlEndpoints[existingId], existingId)
				}
				logCxt.Info("Updating per-endpoint chains.")
				if oldWorkload != nil && oldWorkload.Name != workload.Name {
					logCxt.Debug("Interface name changed, cleaning up old state")
					m.epMarkMapper.ReleaseEndpointMark(oldWorkload.Name)
					if !m.bpfEnabled {
						m.filterTable.RemoveChains(m.activeWlIDToChains[id])
						if m.hasSourceSpoofingConfiguration(oldWorkload.Name) {
							logCxt.Debugf("Removing RPF configuration for workload %s", workload.Name)
							delete(m.sourceSpoofingConfig, workload.Name)
							m.rpfSkipChainDirty = true
						}
					}
					m.routeTable.SetRoutes(oldWorkload.Name, nil)
					m.wlIfaceNamesToReconfigure.Discard(oldWorkload.Name)
					delete(m.activeWlIfaceNameToID, oldWorkload.Name)
				}
				adminUp := workload.State == "active"
				if !m.bpfEnabled {
					m.updateWorkloadEndpointChains(id, workload, adminUp)

					if len(workload.AllowSpoofedSourcePrefixes) > 0 && !m.hasSourceSpoofingConfiguration(workload.Name) {
						logCxt.Infof("Disabling RPF check for workload %s", workload.Name)
						m.sourceSpoofingConfig[workload.Name] = workload.AllowSpoofedSourcePrefixes
						m.rpfSkipChainDirty = true
					} else if m.hasSourceSpoofingConfiguration(workload.Name) && len(workload.AllowSpoofedSourcePrefixes) == 0 {
						logCxt.Infof("Enabling RPF check for workload %s (previously disabled)", workload.Name)
						delete(m.sourceSpoofingConfig, workload.Name)
						m.rpfSkipChainDirty = true
					}
				}

				// Collect the IP prefixes that we want to route locally to this endpoint:
				logCxt.Info("Updating endpoint routes.")
				var (
					ipStrings  []string
					natInfos   []*proto.NatInfo
					addrSuffix string
				)
				if m.ipVersion == 4 {
					ipStrings = workload.Ipv4Nets
					natInfos = workload.Ipv4Nat
					addrSuffix = "/32"
				} else {
					ipStrings = workload.Ipv6Nets
					natInfos = workload.Ipv6Nat
					addrSuffix = "/128"
				}
				alreadyCopied := false
				for _, natInfo := range natInfos {
					if m.floatingIPsEnabled || id.OrchestratorId == apiv3.OrchestratorOpenStack {
						if !alreadyCopied {
							ipStrings = append([]string(nil), ipStrings...)
							alreadyCopied = true
						}
						ipStrings = append(ipStrings, natInfo.ExtIp+addrSuffix)
					}
				}

				var mac net.HardwareAddr
				if workload.Mac != "" {
					var err error
					mac, err = net.ParseMAC(workload.Mac)
					if err != nil {
						logCxt.WithError(err).Error(
							"Failed to parse endpoint's MAC address")
					}
				}
				var routeTargets []routetable.Target
				if adminUp {
					logCxt.Debug("Endpoint up, adding routes")
					for _, s := range ipStrings {
						routeTargets = append(routeTargets, routetable.Target{
							CIDR:    ip.MustParseCIDROrIP(s),
							DestMAC: mac,
						})
					}
				} else {
					logCxt.Debug("Endpoint down, removing routes")
				}
				m.routeTable.SetRoutes(workload.Name, routeTargets)
				m.wlIfaceNamesToReconfigure.Add(workload.Name)
				m.activeWlEndpoints[id] = workload
				m.activeWlIfaceNameToID[workload.Name] = id
				delete(m.pendingWlEpUpdates, id)

				if !m.bpfEnabled && m.tcpStatsEnabled {
					_, ok := m.tcpStatsProgramAttached[workload.Name]
					if !ok {
						l, err := netlink.LinkByName(workload.Name)
						if err != nil {
							log.Errorf("error getting workload %v namespace", workload.Name)
						} else {
							err = stats.AttachTcpStatsBpfProgram(workload.Name, m.bpfLogLevel, uint16(l.Attrs().NetNsID))
							if err != nil {
								log.Errorf("error attaching tcp stats program %v %v", workload.Name, err)
							} else {
								m.tcpStatsProgramAttached[workload.Name] = struct{}{}
							}
						}
					}
				}
				m.callbacks.InvokeUpdateWorkload(oldWorkload, workload)
			} else {
				logCxt.Info("Workload removed, deleting its chains.")
				removeActiveWorkload(logCxt, oldWorkload, id)
				delete(m.pendingWlEpUpdates, id)
				delete(m.shadowedWlEndpoints, id)

				if oldWorkload != nil {
					// Check for another endpoint with the same interface name,
					// that should now become active.
					bestShadowedId := proto.WorkloadEndpointID{}
					for sId, sWorkload := range m.shadowedWlEndpoints {
						logCxt.Infof("Old workload %v", oldWorkload)
						logCxt.Infof("Shadowed workload %v", sWorkload)
						if sWorkload.Name == oldWorkload.Name {
							if bestShadowedId.EndpointId == "" || wlIdsAscending(&sId, &bestShadowedId) {
								bestShadowedId = sId
							}
						}
					}
					if bestShadowedId.EndpointId != "" {
						m.pendingWlEpUpdates[bestShadowedId] = m.shadowedWlEndpoints[bestShadowedId]
						delete(m.shadowedWlEndpoints, bestShadowedId)
					}
					if m.tcpStatsEnabled {
						delete(m.tcpStatsProgramAttached, oldWorkload.Name)
					}
				}
			}

			// Update or deletion, make sure we update the interface status.
			m.epIDsToUpdateStatus.Add(id)
		}
	}

	if !m.bpfEnabled && m.needToCheckDispatchChains {
		// Rewrite the dispatch chains if they've changed.
		newDispatchChains := m.ruleRenderer.WorkloadDispatchChains(m.activeWlEndpoints)
		m.updateDispatchChains(m.activeWlDispatchChains, newDispatchChains, m.filterTable)
		m.needToCheckDispatchChains = false

		if m.ipVersion == 4 {
			// Collect the workload interface names that are allowed to bypass RPF
			// because they are egress gateways.
			gatewayInterfaceNames := make([]string, 0, len(m.activeWlEndpoints))
			for _, endpoint := range m.activeWlEndpoints {
				if endpoint.IsEgressGateway {
					gatewayInterfaceNames = append(gatewayInterfaceNames, endpoint.Name)
				}
			}
			newRPFDispatchChains := m.ruleRenderer.WorkloadRPFDispatchChains(m.ipVersion, gatewayInterfaceNames)
			m.updateDispatchChains(m.activeWlRPFDispatchChains, newRPFDispatchChains, m.rawTable)
		}

		// Set flag to update endpoint mark chains.
		m.needToCheckEndpointMarkChains = true
	}

	m.wlIfaceNamesToReconfigure.Iter(func(ifaceName string) error {
		err := m.configureInterface(ifaceName)
		if err != nil {
			if exists, err := m.interfaceExistsInProcSys(ifaceName); err == nil && !exists {
				// Suppress log spam if interface has been removed.
				log.WithError(err).Debug("Failed to configure interface and it seems to be gone")
			} else {
				log.WithError(err).Warn("Failed to configure interface, will retry")
			}
			return nil
		}
		return set.RemoveItem
	})
}

func (m *endpointManager) updateWorkloadEndpointChains(
	id proto.WorkloadEndpointID,
	workload *proto.WorkloadEndpoint,
	adminUp bool,
) {
	tierGroups := m.groupTieredPolicy(workload.Tiers, includeInbound|includeOutbound)
	m.updatePolicyGroups(workload.Name, tierGroups)

	chains := m.ruleRenderer.WorkloadEndpointToIptablesChains(
		workload.Name,
		m.epMarkMapper,
		adminUp,
		tierGroups,
		workload.ProfileIds,
		workload.IsEgressGateway,
		uint16(workload.EgressGatewayHealthPort),
		m.ipVersion,
	)
	m.filterTable.UpdateChains(chains)
	m.activeWlIDToChains[id] = chains
}

type tierGroupFilter int

const (
	includeInbound tierGroupFilter = 1 << iota
	includeOutbound
)

func (m *endpointManager) groupTieredPolicy(tieredPolicies []*proto.TierInfo, filter tierGroupFilter) []rules.TierPolicyGroups {
	var tierPolGroups []rules.TierPolicyGroups
	for _, tierInfo := range tieredPolicies {
		var inPols, outPols []*rules.PolicyGroup
		if filter&includeInbound != 0 {
			inPols = m.groupPolicies(tierInfo.Name, tierInfo.IngressPolicies, rules.PolicyDirectionInbound)
		}
		if filter&includeOutbound != 0 {
			outPols = m.groupPolicies(tierInfo.Name, tierInfo.EgressPolicies, rules.PolicyDirectionOutbound)
		}
		tierPolGroups = append(tierPolGroups, rules.TierPolicyGroups{
			Name:            tierInfo.Name,
			IngressPolicies: inPols,
			EgressPolicies:  outPols,
		})
	}
	return tierPolGroups
}

func wlIdsAscending(id1, id2 *proto.WorkloadEndpointID) bool {
	if id1.OrchestratorId == id2.OrchestratorId {
		// Need to compare WorkloadId.
		if id1.WorkloadId == id2.WorkloadId {
			// Need to compare EndpointId.
			return id1.EndpointId < id2.EndpointId
		}
		return id1.WorkloadId < id2.WorkloadId
	}
	return id1.OrchestratorId < id2.OrchestratorId
}

func (m *endpointManager) hasSourceSpoofingConfiguration(interfaceName string) bool {
	_, ok := m.sourceSpoofingConfig[interfaceName]
	return ok
}

func (m *endpointManager) updateRPFSkipChain() {
	log.Debug("Updating RPF skip chain")
	chain := &generictables.Chain{
		Name:  rules.ChainRpfSkip,
		Rules: make([]generictables.Rule, 0),
	}
	for interfaceName, addresses := range m.sourceSpoofingConfig {
		for _, addr := range addresses {
			chain.Rules = append(chain.Rules, generictables.Rule{
				Match:  m.newMatch().InInterface(interfaceName).SourceNet(addr),
				Action: m.actions.Allow(),
			})
		}
	}
	m.rawTable.UpdateChain(chain)
}

func (m *endpointManager) resolveEndpointMarks() {
	if m.bpfEnabled {
		return
	}

	// Render endpoint mark chains for active workload and host endpoint.
	newEndpointMarkDispatchChains := m.ruleRenderer.EndpointMarkDispatchChains(m.epMarkMapper, m.activeWlEndpoints, m.activeIfaceNameToHostEpID)
	m.updateDispatchChains(m.activeEPMarkDispatchChains, newEndpointMarkDispatchChains, m.filterTable)
}

func (m *endpointManager) resolveHostEndpoints() map[string]proto.HostEndpointID {
	// Host endpoint resolution
	// ------------------------
	//
	// There is a set of non-workload interfaces on the local host, each possibly with
	// IP addresses, that might be controlled by HostEndpoint resources in the Calico
	// data model.  The data model syntactically allows multiple HostEndpoint
	// resources to match a given interface - for example, an interface 'eth1' might
	// have address 10.240.0.34 and 172.19.2.98, and the data model might include:
	//
	// - HostEndpoint A with Name 'eth1'
	//
	// - HostEndpoint B with ExpectedIpv4Addrs including '10.240.0.34'
	//
	// - HostEndpoint C with ExpectedIpv4Addrs including '172.19.2.98'.
	//
	// but at runtime, at any given time, we only allow one HostEndpoint to govern
	// that interface.  That HostEndpoint becomes the active one, and the others
	// remain inactive.  (But if, for example, the active HostEndpoint resource was
	// deleted, then one of the inactive ones could take over.)  Given multiple
	// matching HostEndpoint resources, the one that wins is the one with the
	// alphabetically earliest HostEndpointId
	//
	// So the process here is not about 'resolving' a particular HostEndpoint on its
	// own.  Rather it is looking at the set of local non-workload interfaces and
	// seeing which of them are matched by the current set of HostEndpoints as a
	// whole.
	newIfaceNameToHostEpID := map[string]proto.HostEndpointID{}
	for ifaceName, ifaceAddrs := range m.hostIfaceToAddrs {
		ifaceCxt := log.WithFields(log.Fields{
			"ifaceName":  ifaceName,
			"ifaceAddrs": ifaceAddrs,
		})
		bestHostEpId := proto.HostEndpointID{}
	HostEpLoop:
		for id, hostEp := range m.rawHostEndpoints {
			logCxt := ifaceCxt.WithField("id", id)
			if forAllInterfaces(hostEp) {
				logCxt.Debug("Skip all-interfaces host endpoint")
				continue
			}
			logCxt.WithField("bestHostEpId", bestHostEpId).Debug("See if HostEp matches interface")
			if (bestHostEpId.EndpointId != "") && (bestHostEpId.EndpointId < id.EndpointId) {
				// We already have a HostEndpointId that is better than
				// this one, so no point looking any further.
				logCxt.Debug("No better than existing match")
				continue
			}
			if hostEp.Name == ifaceName {
				// The HostEndpoint has an explicit name that matches the
				// interface.
				logCxt.Debug("Match on explicit iface name")
				bestHostEpId = id
				continue
			} else if hostEp.Name != "" {
				// The HostEndpoint has an explicit name that isn't this
				// interface.  Continue, so as not to allow it to match on
				// an IP address instead.
				logCxt.Debug("Rejected on explicit iface name")
				continue
			}
			for _, wantedList := range [][]string{hostEp.ExpectedIpv4Addrs, hostEp.ExpectedIpv6Addrs} {
				for _, wanted := range wantedList {
					logCxt.WithField("wanted", wanted).Debug("Address wanted by HostEp")
					if ifaceAddrs.Contains(wanted) {
						// The HostEndpoint expects an IP address
						// that is on this interface.
						logCxt.Debug("Match on address")
						bestHostEpId = id
						continue HostEpLoop
					}
				}
			}
		}
		if bestHostEpId.EndpointId != "" {
			logCxt := log.WithFields(log.Fields{
				"ifaceName":    ifaceName,
				"bestHostEpId": bestHostEpId,
			})
			logCxt.Debug("Got HostEp for interface")
			newIfaceNameToHostEpID[ifaceName] = bestHostEpId
		}
	}

	// Similar loop to find the best all-interfaces host endpoint.
	bestHostEpId := proto.HostEndpointID{}
	for id, hostEp := range m.rawHostEndpoints {
		logCxt := log.WithField("id", id)
		if !forAllInterfaces(hostEp) {
			logCxt.Debug("Skip interface-specific host endpoint")
			continue
		}
		if (bestHostEpId.EndpointId != "") && (bestHostEpId.EndpointId < id.EndpointId) {
			// We already have a HostEndpointId that is better than
			// this one, so no point looking any further.
			logCxt.Debug("No better than existing match")
			continue
		}
		logCxt.Debug("New best all-interfaces host endpoint")
		bestHostEpId = id
	}

	if bestHostEpId.EndpointId != "" {
		log.WithField("bestHostEpId", bestHostEpId).Debug("Got all interfaces HostEp")
		newIfaceNameToHostEpID[allInterfaces] = bestHostEpId
	}

	if m.bpfEndpointManager != nil {
		// Construct map of interface names to host endpoints, and pass to the BPF endpoint
		// manager.
		hostIfaceToEpMap := map[string]proto.HostEndpoint{}
		for ifaceName, id := range newIfaceNameToHostEpID {
			// Note, dereference the proto.HostEndpoint here so that the data lifetime
			// is decoupled from the validity of the pointer here.
			hostIfaceToEpMap[ifaceName] = *m.rawHostEndpoints[id]
		}
		m.bpfEndpointManager.OnHEPUpdate(hostIfaceToEpMap)
	}

	return newIfaceNameToHostEpID
}

func (m *endpointManager) updateHostEndpoints() {
	// Calculate filtered name/id maps for untracked and pre-DNAT policy, and a reverse map from
	// each active host endpoint to the interfaces it is in use for.
	newIfaceNameToHostEpID := m.newIfaceNameToHostEpID
	newPreDNATIfaceNameToHostEpID := map[string]proto.HostEndpointID{}
	newUntrackedIfaceNameToHostEpID := map[string]proto.HostEndpointID{}
	newHostEpIDToIfaceNames := map[proto.HostEndpointID][]string{}
	for ifaceName, id := range newIfaceNameToHostEpID {
		logCxt := log.WithField("id", id).WithField("ifaceName", ifaceName)
		ep := m.rawHostEndpoints[id]
		if len(ep.UntrackedTiers) > 0 {
			if ifaceName == allInterfaces {
				// GlobalNetworkPolicy with `doNotTrack: True` has been configured
				// to apply to a host-* endpoint, which is not currently supported.
				// Log and warning and ignore it.
				logCxt.Warning("DoNotTrack policy is not supported for a HEP with `interfaceName: *`; ignoring it")
			} else {
				// Optimisation: only add the endpoint chains to the raw (untracked)
				// table if there's some untracked policy to apply.  This reduces
				// per-packet latency since every packet has to traverse the raw
				// table.
				logCxt.Debug("Endpoint has untracked policies.")
				newUntrackedIfaceNameToHostEpID[ifaceName] = id
			}
		}
		if len(ep.PreDnatTiers) > 0 {
			// Similar optimisation (or neatness) for pre-DNAT policy.
			logCxt.Debug("Endpoint has pre-DNAT policies.")
			newPreDNATIfaceNameToHostEpID[ifaceName] = id
		}
		// Record that this host endpoint is in use, for status reporting.
		newHostEpIDToIfaceNames[id] = append(
			newHostEpIDToIfaceNames[id], ifaceName)

		// Also determine endpoints for which we need to review status.
		oldID, wasKnown := m.activeIfaceNameToHostEpID[ifaceName]
		newID, isKnown := newIfaceNameToHostEpID[ifaceName]
		if oldID != newID {
			logCxt := logCxt.WithFields(log.Fields{
				"oldID": m.activeIfaceNameToHostEpID[ifaceName],
				"newID": newIfaceNameToHostEpID[ifaceName],
			})
			logCxt.Info("Endpoint matching interface changed")
			if wasKnown {
				logCxt.Debug("Endpoint was known, updating old endpoint status")
				m.epIDsToUpdateStatus.Add(oldID)
			}
			if isKnown {
				logCxt.Debug("Endpoint is known, updating new endpoint status")
				m.epIDsToUpdateStatus.Add(newID)
			}
		}
	}

	ifaceNameToPolicyGroups := map[string][]rules.TierPolicyGroups{}
	addPolicyGroups := func(ifaceName string, pgs []rules.TierPolicyGroups) {
		ifaceNameToPolicyGroups[ifaceName] = append(ifaceNameToPolicyGroups[ifaceName], pgs...)
	}

	if !m.bpfEnabled {
		// Build iptables chains for normal and apply-on-forward host endpoint policy.
		newHostIfaceFiltChains := map[string][]*generictables.Chain{}
		newHostIfaceMangleEgressChains := map[string][]*generictables.Chain{}
		for ifaceName, id := range newIfaceNameToHostEpID {
			log.WithField("id", id).Info("Updating host endpoint normal policy chains.")
			hostEp := m.rawHostEndpoints[id]

			// Update chains in the filter and mangle tables, for normal traffic.
			normalTierGroups := m.groupTieredPolicy(hostEp.Tiers, includeInbound|includeOutbound)
			addPolicyGroups(ifaceName, normalTierGroups)
			forwardTierGroups := m.groupTieredPolicy(hostEp.ForwardTiers, includeInbound|includeOutbound)
			addPolicyGroups(ifaceName, forwardTierGroups)

			filtChains := m.ruleRenderer.HostEndpointToFilterChains(
				ifaceName,
				normalTierGroups,
				forwardTierGroups,
				m.epMarkMapper,
				hostEp.ProfileIds,
			)

			if !reflect.DeepEqual(filtChains, m.activeHostIfaceToFiltChains[ifaceName]) {
				m.filterTable.UpdateChains(filtChains)
			}
			newHostIfaceFiltChains[ifaceName] = filtChains
			delete(m.activeHostIfaceToFiltChains, ifaceName)

			mangleChains := m.ruleRenderer.HostEndpointToMangleEgressChains(
				ifaceName,
				normalTierGroups,
				hostEp.ProfileIds,
			)
			if !reflect.DeepEqual(mangleChains, m.activeHostIfaceToMangleEgressChains[ifaceName]) {
				m.mangleTable.UpdateChains(mangleChains)
			}
			newHostIfaceMangleEgressChains[ifaceName] = mangleChains
			delete(m.activeHostIfaceToMangleEgressChains, ifaceName)
		}

		// Build iptables chains for pre-DNAT host endpoint policy.
		newHostIfaceMangleIngressChains := map[string][]*generictables.Chain{}
		for ifaceName, id := range newPreDNATIfaceNameToHostEpID {
			log.WithField("id", id).Info("Updating host endpoint mangle ingress chains.")
			hostEp := m.rawHostEndpoints[id]

			// Update the mangle table for preDNAT policy.
			preDNATTierGroups := m.groupTieredPolicy(hostEp.PreDnatTiers, includeInbound)
			addPolicyGroups(ifaceName, preDNATTierGroups)
			mangleChains := m.ruleRenderer.HostEndpointToMangleIngressChains(
				ifaceName,
				preDNATTierGroups,
			)
			if !reflect.DeepEqual(mangleChains, m.activeHostIfaceToMangleIngressChains[ifaceName]) {
				m.mangleTable.UpdateChains(mangleChains)
			}
			newHostIfaceMangleIngressChains[ifaceName] = mangleChains
			delete(m.activeHostIfaceToMangleIngressChains, ifaceName)
		}

		// Remove normal, apply-on-forward and pre-DNAT policy iptables chains that are no
		// longer wanted.
		for ifaceName, chains := range m.activeHostIfaceToFiltChains {
			log.WithField("ifaceName", ifaceName).Info(
				"Host interface no longer protected, deleting its normal chains.")
			m.filterTable.RemoveChains(chains)
		}
		for ifaceName, chains := range m.activeHostIfaceToMangleEgressChains {
			log.WithField("ifaceName", ifaceName).Info(
				"Host interface no longer protected, deleting its mangle egress chains.")
			m.mangleTable.RemoveChains(chains)
		}
		for ifaceName, chains := range m.activeHostIfaceToMangleIngressChains {
			log.WithField("ifaceName", ifaceName).Info(
				"Host interface no longer protected, deleting its preDNAT chains.")
			m.mangleTable.RemoveChains(chains)
		}

		m.callbacks.InvokeInterfaceCallbacks(m.activeIfaceNameToHostEpID, newIfaceNameToHostEpID)

		m.activeHostIfaceToFiltChains = newHostIfaceFiltChains
		m.activeHostIfaceToMangleEgressChains = newHostIfaceMangleEgressChains
		m.activeHostIfaceToMangleIngressChains = newHostIfaceMangleIngressChains
	}

	// Build iptables chains for untracked host endpoint policy.
	newHostIfaceRawChains := map[string][]*generictables.Chain{}
	for ifaceName, id := range newUntrackedIfaceNameToHostEpID {
		log.WithField("id", id).Info("Updating host endpoint raw chains.")
		hostEp := m.rawHostEndpoints[id]

		// Update the raw chain, for untracked traffic.
<<<<<<< HEAD
		var rawChains []*iptables.Chain
=======
		var ingressPolicyNames, egressPolicyNames []string
		if len(hostEp.UntrackedTiers) > 0 {
			ingressPolicyNames = hostEp.UntrackedTiers[0].IngressPolicies
			egressPolicyNames = hostEp.UntrackedTiers[0].EgressPolicies
		}
		var rawChains []*generictables.Chain
>>>>>>> a91c52b8
		if m.bpfEnabled {
			untrackedTierGroups := m.groupTieredPolicy(hostEp.UntrackedTiers, includeOutbound)
			addPolicyGroups(ifaceName, untrackedTierGroups)

			rawChains = append(rawChains, m.ruleRenderer.HostEndpointToRawEgressChain(
				ifaceName,
				untrackedTierGroups,
			))
		} else {
			untrackedTierGroups := m.groupTieredPolicy(hostEp.UntrackedTiers, includeInbound|includeOutbound)
			addPolicyGroups(ifaceName, untrackedTierGroups)

			rawChains = m.ruleRenderer.HostEndpointToRawChains(
				ifaceName,
				untrackedTierGroups,
			)
		}
		if !reflect.DeepEqual(rawChains, m.activeHostIfaceToRawChains[ifaceName]) {
			m.rawTable.UpdateChains(rawChains)
		}
		newHostIfaceRawChains[ifaceName] = rawChains
		delete(m.activeHostIfaceToRawChains, ifaceName)
	}

	// Remove untracked policy iptables chains that are no longer wanted.
	for ifaceName, chains := range m.activeHostIfaceToRawChains {
		log.WithField("ifaceName", ifaceName).Info(
			"Host interface no longer protected, deleting its untracked chains.")
		m.rawTable.RemoveChains(chains)
	}

	m.activeHostIfaceToRawChains = newHostIfaceRawChains

	// Update policy group refcounting.  First clean up any policy groups
	// for former host endpoints.
	for ifaceName := range m.activeIfaceNameToHostEpID {
		if _, ok := ifaceNameToPolicyGroups[ifaceName]; ok {
			// This HEP is still active, will be handled below.
			continue
		}
		log.WithField("ifaceName", ifaceName).Debug("Cleaning up policy groups for host iface")
		m.updatePolicyGroups(ifaceName, nil)
	}
	// Then update the policy groups of all active HEPs.
	for ifaceName, groups := range ifaceNameToPolicyGroups {
		m.updatePolicyGroups(ifaceName, groups)
	}

	// Remember the host endpoints that are now in use.
	m.activeIfaceNameToHostEpID = newIfaceNameToHostEpID
	m.activeHostEpIDToIfaceNames = newHostEpIDToIfaceNames

	// Rewrite the raw dispatch chains if they've changed.  Note, we use iptables for untracked
	// egress policy even in BPF mode.
	log.WithField("resolvedHostEpIds", newUntrackedIfaceNameToHostEpID).Debug("Rewrite raw dispatch chains?")
	var newRawDispatchChains []*generictables.Chain
	if m.bpfEnabled {
		newRawDispatchChains = m.ruleRenderer.ToHostDispatchChains(newUntrackedIfaceNameToHostEpID, "")
	} else {
		newRawDispatchChains = m.ruleRenderer.HostDispatchChains(newUntrackedIfaceNameToHostEpID, "", false)
	}
	m.updateDispatchChains(m.activeHostRawDispatchChains, newRawDispatchChains, m.rawTable)

	if m.bpfEnabled {
		// Code after this point is for other dispatch chains and IPVS endpoint marking,
		// which aren't needed in BPF mode.
		return
	}

	// Rewrite the filter dispatch chains if they've changed.
	log.WithField("resolvedHostEpIds", newIfaceNameToHostEpID).Debug("Rewrite filter dispatch chains?")
	defaultIfaceName := ""
	if _, ok := newIfaceNameToHostEpID[allInterfaces]; ok {
		// All-interfaces host endpoint is active.  Arrange for it to be the default,
		// instead of trying to dispatch to it directly based on the nonexistent interface
		// name *.
		defaultIfaceName = allInterfaces
		delete(newIfaceNameToHostEpID, allInterfaces)
	}
	newFilterDispatchChains := m.ruleRenderer.HostDispatchChains(newIfaceNameToHostEpID, defaultIfaceName, true)
	newMangleEgressDispatchChains := m.ruleRenderer.ToHostDispatchChains(newIfaceNameToHostEpID, defaultIfaceName)
	m.updateDispatchChains(m.activeHostFilterDispatchChains, newFilterDispatchChains, m.filterTable)
	// Set flag to update endpoint mark chains.
	m.needToCheckEndpointMarkChains = true

	// Rewrite the mangle dispatch chains if they've changed.
	log.WithField("resolvedHostEpIds", newPreDNATIfaceNameToHostEpID).Debug("Rewrite mangle dispatch chains?")
	defaultIfaceName = ""
	if _, ok := newPreDNATIfaceNameToHostEpID[allInterfaces]; ok {
		// All-interfaces host endpoint is active.  Arrange for it to be the
		// default. This is handled the same as the filter dispatch chains above.
		defaultIfaceName = allInterfaces
		delete(newPreDNATIfaceNameToHostEpID, allInterfaces)
	}
	newMangleIngressDispatchChains := m.ruleRenderer.FromHostDispatchChains(newPreDNATIfaceNameToHostEpID, defaultIfaceName)
	newMangleDispatchChains := append(newMangleIngressDispatchChains, newMangleEgressDispatchChains...)
	m.updateDispatchChains(m.activeHostMangleDispatchChains, newMangleDispatchChains, m.mangleTable)

	log.Debug("Done resolving host endpoints.")
}

// updateDispatchChains updates one of the sets of dispatch chains.  It sends the changes to the
// given generictables.Table and records the updates in the activeChains map.
//
// Calculating the minimum update prevents log spam and reduces the work needed in the Table.
func (m *endpointManager) updateDispatchChains(
	activeChains map[string]*generictables.Chain,
	newChains []*generictables.Chain,
	table Table,
) {
	seenChains := set.New[string]()
	for _, newChain := range newChains {
		seenChains.Add(newChain.Name)
		oldChain := activeChains[newChain.Name]
		if !reflect.DeepEqual(newChain, oldChain) {
			table.UpdateChain(newChain)
			activeChains[newChain.Name] = newChain
		}
	}
	for name := range activeChains {
		if !seenChains.Contains(name) {
			table.RemoveChainByName(name)
			delete(activeChains, name)
		}
	}
}

func (m *endpointManager) ifaceIsForEgressGateway(name string) bool {
	id, ok := m.activeWlIfaceNameToID[name]
	if !ok {
		return false
	}
	ep := m.activeWlEndpoints[id]
	return ep != nil && ep.IsEgressGateway
}

func (m *endpointManager) configureEgressGatewayInterface(name, rpfilter string) error {
	log.WithField("iface", name).Debug("Configure interface for egress gateway role")

	// Enable loose reverse-path filtering for this interface.  This allows an egress
	// gateway workload to forward traffic with any source IP address.
	err := m.writeProcSys(fmt.Sprintf("/proc/sys/net/ipv4/conf/%s/rp_filter", name), rpfilter)
	if err != nil {
		return err
	}

	// rp_filter=2 only works if the interface also has at least one IP address defined on it.
	// So assign the IPv4 link-local address 169.254.1.2 on the interface (which is the host
	// side of the veth pair for the egress gateway pod).
	link, err := m.nlHandle.LinkByName(name)
	if err != nil {
		// Presumably the link is not up yet.  We will be called again when it is.
		return err
	}
	addrs, err := m.nlHandle.AddrList(link, netlink.FAMILY_V4)
	if err != nil {
		// Not sure why this would happen, but pass it up.
		return err
	}
	if len(addrs) > 0 {
		// Any IP is good enough to make rp_filter=2 work, so we don't need to add another
		// one.
		log.Infof("Egress gateway interface already has IPv4(s): %v", addrs)
		return nil
	}

	// No existing IPv4 addresses, so add 169.254.1.2/32.
	ip, net, err := net.ParseCIDR("169.254.1.2/32")
	if err != nil {
		return err
	}
	net.IP = ip
	addr := netlink.Addr{IPNet: net, Scope: int(netlink.SCOPE_LINK)}
	log.WithFields(log.Fields{"address": addr}).Info("Assign address to egress gateway device")
	if err = m.nlHandle.AddrAdd(link, &addr); err != nil {
		return err
	}
	m.egressGatewayAddressAdded[name] = addr
	return nil
}

func lookupLink(nlHandle netlinkHandle, name string) (link netlink.Link, err error, notFound bool) {
	link, err = nlHandle.LinkByName(name)
	if err != nil {
		_, notFound = err.(netlink.LinkNotFoundError)
	}
	return
}

func (m *endpointManager) removeEgressGatewayInterfaceAddress(name string) {
	addr, added := m.egressGatewayAddressAdded[name]
	if !added {
		// We haven't added an address to this interface, so nothing to remove.
		return
	}

	log.WithField("iface", name).Debug("Remove configuration for egress gateway role")

	// In all cases, we only want to try deleting the added address once, as the possible cases
	// are:
	// 1. Link not found - the address will already be gone.
	// 2. Address deletion failed - no point trying the same thing again.
	// 3. Address deletion succeeded.
	// So remove the entry from our tracking map upfront here.
	delete(m.egressGatewayAddressAdded, name)

	// Look up the interface.
	link, err, notFound := lookupLink(m.nlHandle, name)
	if notFound {
		// The link has been removed.  Address already gone.
		return
	} else if err != nil {
		log.WithError(err).Warning("Failed to look up egress gateway device link")
		return
	}
	if err = m.nlHandle.AddrDel(link, &addr); err != nil {
		// Only emit the following warning log if the link still exists.
		if _, _, notFound = lookupLink(m.nlHandle, name); !notFound {
			log.WithField("address", addr).WithError(err).Warning("Failed to remove address from egress gateway device")
		}
		return
	}
	log.WithField("address", addr).Info("Removed address from egress gateway device")

	// Removing this address causes the egress gateway device route to disappear, so tell the
	// route table to resync in order to reinstate it.
	m.routeTable.QueueResyncIface(name)
}

func (m *endpointManager) interfaceExistsInProcSys(name string) (bool, error) {
	var directory string
	if m.ipVersion == 4 {
		directory = fmt.Sprintf("/proc/sys/net/ipv4/conf/%s", name)
	} else {
		directory = fmt.Sprintf("/proc/sys/net/ipv6/conf/%s", name)
	}
	_, err := m.osStat(directory)
	if os.IsNotExist(err) {
		return false, nil
	}
	if err != nil {
		return false, err
	}
	return true, nil
}

func configureInterface(name string, ipVersion int, rpFilter string, writeProcSys procSysWriter) error {
	log.WithField("ifaceName", name).Info(
		"Applying /proc/sys configuration to interface.")

	if ipVersion == 4 {
		// Enable routing to localhost.  This is required to allow for NAT to the local
		// host.
		err := writeProcSys(fmt.Sprintf("/proc/sys/net/ipv4/conf/%s/route_localnet", name), "1")
		if err != nil {
			return err
		}
		// Normally, the kernel has a delay before responding to proxy ARP but we know
		// that's not needed in a Calico network so we disable it.
		err = writeProcSys(fmt.Sprintf("/proc/sys/net/ipv4/neigh/%s/proxy_delay", name), "0")
		if err != nil {
			log.Warnf("failed to set net.ipv4.neigh.%s.proxy_delay=0: %s", name, err)
		}
		// Enable proxy ARP, this makes the host respond to all ARP requests with its own
		// MAC.  This has a couple of advantages:
		//
		// - In OpenStack, we're forced to configure the guest's networking using DHCP.
		//   Since DHCP requires a subnet and gateway, representing the Calico network
		//   in the natural way would lose a lot of IP addresses.  For IPv4, we'd have to
		//   advertise a distinct /30 to each guest, which would use up 4 IPs per guest.
		//   Using proxy ARP, we can advertise the whole pool to each guest as its subnet
		//   but have the host respond to all ARP requests and route all the traffic whether
		//   it is on or off subnet.
		//
		// - For containers, we install explicit routes into the containers network
		//   namespace and we use a link-local address for the gateway.  Turing on proxy ARP
		//   means that we don't need to assign the link local address explicitly to each
		//   host side of the veth, which is one fewer thing to maintain and one fewer
		//   thing we may clash over.
		err = writeProcSys(fmt.Sprintf("/proc/sys/net/ipv4/conf/%s/proxy_arp", name), "1")
		if err != nil {
			return err
		}
		// Enable IP forwarding of packets coming _from_ this interface.  For packets to
		// be forwarded in both directions we need this flag to be set on the fabric-facing
		// interface too (or for the global default to be set).
		err = writeProcSys(fmt.Sprintf("/proc/sys/net/ipv4/conf/%s/forwarding", name), "1")
		if err != nil {
			return err
		}
		// Disable kernel rpf check for interfaces that have rpf filtering explicitly disabled
		// This is set only in IPv4 mode as there's no equivalent sysctl in IPv6
		err = writeProcSys(fmt.Sprintf("/proc/sys/net/ipv4/conf/%s/rp_filter", name), rpFilter)
		if err != nil {
			return err
		}
	} else {
		// Enable proxy NDP, similarly to proxy ARP, described above.
		err := writeProcSys(fmt.Sprintf("/proc/sys/net/ipv6/conf/%s/proxy_ndp", name), "1")
		if err != nil {
			return err
		}
		// Enable IP forwarding of packets coming _from_ this interface.  For packets to
		// be forwarded in both directions we need this flag to be set on the fabric-facing
		// interface too (or for the global default to be set).
		err = writeProcSys(fmt.Sprintf("/proc/sys/net/ipv6/conf/%s/forwarding", name), "1")
		if err != nil {
			return err
		}
	}

	return nil
}

func (m *endpointManager) configureInterface(name string) error {
	if !m.activeUpIfaces.Contains(name) {
		log.WithField("ifaceName", name).Info(
			"Skipping configuration of interface because it is oper down.")
		return nil
	}

	// Special case: for security, even if our IPv6 support is disabled, try to disable RAs on the interface.
	acceptRAPath := fmt.Sprintf("/proc/sys/net/ipv6/conf/%s/accept_ra", name)
	err := m.writeProcSys(acceptRAPath, "0")
	if err != nil {
		if exists, err2 := m.interfaceExistsInProcSys(name); err2 == nil && !exists {
			log.WithField("file", acceptRAPath).Debug(
				"Failed to set accept_ra flag. Interface is missing in /proc/sys.")
		} else {
			if err2 != nil {
				log.WithError(err2).Error("Error checking if interface exists")
			}
			log.WithError(err).WithField("ifaceName", name).Warnf("Could not set accept_ra")
		}
	}

	rpFilter := m.defaultRPFilter
	if m.hasSourceSpoofingConfiguration(name) || m.bpfEnabled {
		rpFilter = "0"
	}

	if m.ipVersion == 4 {
		if m.ifaceIsForEgressGateway(name) {
			rpFilter = "2"
			if err := m.configureEgressGatewayInterface(name, rpFilter); err != nil {
				return err
			}
		} else {
			m.removeEgressGatewayInterfaceAddress(name)
		}
	}

	return configureInterface(name, int(m.ipVersion), rpFilter, m.writeProcSys)
}

func writeProcSys(path, value string) error {
	f, err := os.OpenFile(path, os.O_WRONLY, 0)
	if err != nil {
		return err
	}
	n, err := f.Write([]byte(value))
	if err == nil && n < len(value) {
		err = io.ErrShortWrite
	}
	if err1 := f.Close(); err == nil {
		err = err1
	}
	return err
}

// The interface name that we use to mean "all interfaces".  This is intentionally longer than
// IFNAMSIZ (16) characters, so that it can't possibly match a real interface name.
var allInterfaces = "any-interface-at-all"

// True if the given host endpoint is for all interfaces, as opposed to for a specific interface.
func forAllInterfaces(hep *proto.HostEndpoint) bool {
	return hep.Name == "*"
}

// for implementing the endpointsSource interface
func (m *endpointManager) GetRawHostEndpoints() map[proto.HostEndpointID]*proto.HostEndpoint {
	return m.rawHostEndpoints
}

func (m *endpointManager) groupPolicies(tierName string, names []string, direction rules.PolicyDirection) []*rules.PolicyGroup {
	if len(names) == 0 {
		return nil
	}
	group := &rules.PolicyGroup{
		Tier:        tierName,
		Direction:   direction,
		PolicyNames: []string{names[0]},
		Selector: m.activePolicySelectors[proto.PolicyID{
			Tier: tierName,
			Name: names[0],
		}],
	}
	groups := []*rules.PolicyGroup{group}
	for _, name := range names[1:] {
		sel := m.activePolicySelectors[proto.PolicyID{
			Tier: tierName,
			Name: name,
		}]
		if sel != group.Selector {
			group = &rules.PolicyGroup{
				Tier:      tierName,
				Direction: direction,
				Selector:  sel,
			}
			groups = append(groups, group)
		}
		group.PolicyNames = append(group.PolicyNames, name)
	}
	return groups
}

func (m *endpointManager) increfTierGroups(tierGroups []rules.TierPolicyGroups) {
	for _, tg := range tierGroups {
		m.increfGroups(tg.IngressPolicies)
		m.increfGroups(tg.EgressPolicies)
	}
}

func (m *endpointManager) increfGroups(groups []*rules.PolicyGroup) {
	for _, group := range groups {
		if group.ShouldBeInlined() {
			continue
		}
		refcnt := m.policyChainRefCounts[group.ChainName()]
		if refcnt == 0 {
			// This group just became active.
			chains := m.ruleRenderer.PolicyGroupToIptablesChains(group)
			m.filterTable.UpdateChains(chains)
			m.mangleTable.UpdateChains(chains)
			m.rawTable.UpdateChains(chains)
		}
		m.policyChainRefCounts[group.ChainName()] = refcnt + 1
	}
}

func (m *endpointManager) decrefGroups(chainNames []string) {
	for _, chainName := range chainNames {
		refcnt := m.policyChainRefCounts[chainName]
		if refcnt == 0 {
			continue // an inlined chainName.
		}
		if refcnt == 1 {
			// This chain just became inactive.
			log.WithField("chainName", chainName).Debug("Policy group chain no longer referenced.  Removing chain.")
			m.filterTable.RemoveChainByName(chainName)
			m.mangleTable.RemoveChainByName(chainName)
			m.rawTable.RemoveChainByName(chainName)
			delete(m.policyChainRefCounts, chainName)
			continue
		}
		m.policyChainRefCounts[chainName] = refcnt - 1
	}
}

func (m *endpointManager) updatePolicyGroups(ifaceName string, allGroups []rules.TierPolicyGroups) {
	log.WithFields(log.Fields{
		"ifaceName": ifaceName,
		"groups":    rules.TierPolicyGroupsStringer(allGroups),
	}).Debug("Updating policy groups for iface")
	oldChainNames := m.ifaceNameToPolicyGroupChainNames[ifaceName]

	// Incref first to avoid flapping.
	m.increfTierGroups(allGroups)
	m.decrefGroups(oldChainNames)

	var newChainNames []string
	for _, tg := range allGroups {
		for _, groups := range [][]*rules.PolicyGroup{tg.IngressPolicies, tg.EgressPolicies} {
			for _, group := range groups {
				newChainNames = append(newChainNames, group.ChainName())
			}
		}
	}

	if len(newChainNames) > 0 {
		m.ifaceNameToPolicyGroupChainNames[ifaceName] = newChainNames
	} else {
		delete(m.ifaceNameToPolicyGroupChainNames, ifaceName)
	}
}<|MERGE_RESOLUTION|>--- conflicted
+++ resolved
@@ -150,16 +150,10 @@
 	activeWlEndpoints                map[proto.WorkloadEndpointID]*proto.WorkloadEndpoint
 	activeWlIfaceNameToID            map[string]proto.WorkloadEndpointID
 	activeUpIfaces                   set.Set[string]
-<<<<<<< HEAD
-	activeWlIDToChains               map[proto.WorkloadEndpointID][]*iptables.Chain
-	activeWlDispatchChains           map[string]*iptables.Chain
-	activeWlRPFDispatchChains        map[string]*iptables.Chain
-	activeEPMarkDispatchChains       map[string]*iptables.Chain
-=======
 	activeWlIDToChains               map[proto.WorkloadEndpointID][]*generictables.Chain
 	activeWlDispatchChains           map[string]*generictables.Chain
+	activeWlRPFDispatchChains        map[string]*generictables.Chain
 	activeEPMarkDispatchChains       map[string]*generictables.Chain
->>>>>>> a91c52b8
 	ifaceNameToPolicyGroupChainNames map[string][]string /*chain name*/
 
 	activePolicySelectors map[proto.PolicyID]string
@@ -359,23 +353,10 @@
 		rawHostEndpoints:   map[proto.HostEndpointID]*proto.HostEndpoint{},
 		hostEndpointsDirty: true,
 
-<<<<<<< HEAD
-		activeHostIfaceToRawChains:           map[string][]*iptables.Chain{},
-		activeHostIfaceToFiltChains:          map[string][]*iptables.Chain{},
-		activeHostIfaceToMangleIngressChains: map[string][]*iptables.Chain{},
-		activeHostIfaceToMangleEgressChains:  map[string][]*iptables.Chain{},
-		egressGatewayAddressAdded:            map[string]netlink.Addr{},
-
-		// Caches of the current dispatch chains indexed by chain name.  We use these to
-		// calculate deltas when we need to update the chains.
-		activeWlDispatchChains:         map[string]*iptables.Chain{},
-		activeWlRPFDispatchChains:      map[string]*iptables.Chain{},
-		activeHostFilterDispatchChains: map[string]*iptables.Chain{},
-		activeHostMangleDispatchChains: map[string]*iptables.Chain{},
-		activeHostRawDispatchChains:    map[string]*iptables.Chain{},
-		activeEPMarkDispatchChains:     map[string]*iptables.Chain{},
-		tcpStatsProgramAttached:        map[string]struct{}{},
-=======
+		egressGatewayAddressAdded: map[string]netlink.Addr{},
+
+		tcpStatsProgramAttached: map[string]struct{}{},
+
 		activeHostIfaceToRawChains:           map[string][]*generictables.Chain{},
 		activeHostIfaceToFiltChains:          map[string][]*generictables.Chain{},
 		activeHostIfaceToMangleIngressChains: map[string][]*generictables.Chain{},
@@ -384,11 +365,11 @@
 		// Caches of the current dispatch chains indexed by chain name.  We use these to
 		// calculate deltas when we need to update the chains.
 		activeWlDispatchChains:         map[string]*generictables.Chain{},
+		activeWlRPFDispatchChains:      map[string]*generictables.Chain{},
 		activeHostFilterDispatchChains: map[string]*generictables.Chain{},
 		activeHostMangleDispatchChains: map[string]*generictables.Chain{},
 		activeHostRawDispatchChains:    map[string]*generictables.Chain{},
 		activeEPMarkDispatchChains:     map[string]*generictables.Chain{},
->>>>>>> a91c52b8
 		needToCheckDispatchChains:      true, // Need to do start-of-day update.
 		needToCheckEndpointMarkChains:  true, // Need to do start-of-day update.
 
@@ -1308,16 +1289,7 @@
 		hostEp := m.rawHostEndpoints[id]
 
 		// Update the raw chain, for untracked traffic.
-<<<<<<< HEAD
-		var rawChains []*iptables.Chain
-=======
-		var ingressPolicyNames, egressPolicyNames []string
-		if len(hostEp.UntrackedTiers) > 0 {
-			ingressPolicyNames = hostEp.UntrackedTiers[0].IngressPolicies
-			egressPolicyNames = hostEp.UntrackedTiers[0].EgressPolicies
-		}
 		var rawChains []*generictables.Chain
->>>>>>> a91c52b8
 		if m.bpfEnabled {
 			untrackedTierGroups := m.groupTieredPolicy(hostEp.UntrackedTiers, includeOutbound)
 			addPolicyGroups(ifaceName, untrackedTierGroups)
