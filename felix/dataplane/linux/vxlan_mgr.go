// Copyright (c) 2016-2022 Tigera, Inc. All rights reserved.
//
// Licensed under the Apache License, Version 2.0 (the "License");
// you may not use this file except in compliance with the License.
// You may obtain a copy of the License at
//
//     http://www.apache.org/licenses/LICENSE-2.0
//
// Unless required by applicable law or agreed to in writing, software
// distributed under the License is distributed on an "AS IS" BASIS,
// WITHOUT WARRANTIES OR CONDITIONS OF ANY KIND, either express or implied.
// See the License for the specific language governing permissions and
// limitations under the License.

package intdataplane

import (
	"context"
	"errors"
	"fmt"
	"net"
	"reflect"
	"regexp"
	"sort"
	"strings"
	"sync"
	"syscall"
	"time"

	"github.com/projectcalico/calico/libcalico-go/lib/set"

	"github.com/sirupsen/logrus"
	"github.com/vishvananda/netlink"
	"golang.org/x/sys/unix"

	"github.com/projectcalico/calico/felix/dataplane/common"
	"github.com/projectcalico/calico/felix/environment"
	"github.com/projectcalico/calico/felix/ethtool"
	"github.com/projectcalico/calico/felix/ip"
	"github.com/projectcalico/calico/felix/ipsets"
	"github.com/projectcalico/calico/felix/logutils"
	"github.com/projectcalico/calico/felix/proto"
	"github.com/projectcalico/calico/felix/routetable"
	"github.com/projectcalico/calico/felix/rules"
	"github.com/projectcalico/calico/libcalico-go/lib/set"
)

// added so that we can shim netlink for tests
type netlinkHandle interface {
	LinkByName(name string) (netlink.Link, error)
	LinkSetMTU(link netlink.Link, mtu int) error
	LinkSetUp(link netlink.Link) error
	AddrList(link netlink.Link, family int) ([]netlink.Addr, error)
	AddrAdd(link netlink.Link, addr *netlink.Addr) error
	AddrDel(link netlink.Link, addr *netlink.Addr) error
	LinkList() ([]netlink.Link, error)
	LinkAdd(netlink.Link) error
	LinkDel(netlink.Link) error
}

type vxlanManager struct {
	// Our dependencies.
	hostname                  string
	routeTable                routetable.RouteTableInterface
	blackholeRouteTable       routetable.RouteTableInterface
	noEncapRouteTable         routetable.RouteTableInterface
	parentIfaceName           string
	lastParentDevUpdate       time.Time
	previouslyUsedParentNames set.Set[string]

	// Hold pending updates.
	routesByDest    map[string]*proto.RouteUpdate
	localIPAMBlocks map[string]*proto.RouteUpdate
	vtepsByNode     map[string]*proto.VXLANTunnelEndpointUpdate

	// Holds this node's VTEP information.
	myVTEPLock     sync.Mutex
	myVTEPChangedC chan struct{}
	myVTEP         *proto.VXLANTunnelEndpointUpdate

	// VXLAN configuration.
	vxlanDevice string
	vxlanID     int
	vxlanPort   int
	ipVersion   uint8

	writeProcSys procSysWriter

	// Indicates if configuration has changed since the last apply.
	routesDirty       bool
	ipsetsDataplane   common.IPSetsDataplane
	ipSetMetadata     ipsets.IPSetMetadata
	externalNodeCIDRs []string
	vtepsDirty        bool
	nlHandle          netlinkHandle
	dpConfig          Config
	noEncapProtocol   netlink.RouteProtocol
	// Used so that we can shim the no encap route table for the tests
	noEncapRTConstruct func(
		interfacePrefixes []string, ipVersion uint8, vxlan bool, netlinkTimeout time.Duration,
		deviceRouteSourceAddress net.IP, deviceRouteProtocol netlink.RouteProtocol, removeExternalRoutes bool,
	) routetable.RouteTableInterface

	// Log context
	logCtx *logrus.Entry

	// Enterprise additions
	conflictHandler VXLANConflictHandler
}

const (
	defaultVXLANProto netlink.RouteProtocol = 80
)

func newVXLANManager(
	ipsetsDataplane common.IPSetsDataplane,
	rt routetable.RouteTableInterface,
	deviceName string,
	dpConfig Config,
	opRecorder logutils.OpRecorder,
	ipVersion uint8,
	featureDetector environment.FeatureDetectorIface,
) *vxlanManager {
	nlHandle, _ := netlink.NewHandle()

	blackHoleProto := defaultVXLANProto
	if dpConfig.DeviceRouteProtocol != syscall.RTPROT_BOOT {
		blackHoleProto = dpConfig.DeviceRouteProtocol
	}

	var brt routetable.RouteTableInterface
	if !dpConfig.RouteSyncDisabled {
		logrus.Debug("RouteSyncDisabled is false.")
		brt = routetable.New(
			[]string{routetable.InterfaceNone},
			4,
			false,
			dpConfig.NetlinkTimeout,
			dpConfig.DeviceRouteSourceAddress,
			blackHoleProto,
			false,
			unix.RT_TABLE_MAIN,
			opRecorder,
			featureDetector,
		)
		if ipVersion == 6 {
			brt = routetable.New(
				[]string{routetable.InterfaceNone},
				ipVersion,
				false,
				dpConfig.NetlinkTimeout,
				dpConfig.DeviceRouteSourceAddressIPv6,
				blackHoleProto,
				false,
				unix.RT_TABLE_MAIN,
				opRecorder,
				featureDetector,
			)
		} else if ipVersion != 4 {
			logrus.WithField("ipVersion", ipVersion).Panic("Unknown IP version")
		}
	} else {
		logrus.Info("RouteSyncDisabled is true, using DummyTable.")
		brt = &routetable.DummyTable{}
	}

	return newVXLANManagerWithShims(
		ipsetsDataplane,
		rt, brt,
		deviceName,
		dpConfig,
		writeProcSys,
		nlHandle,
		ipVersion,
		func(interfaceRegexes []string, ipVersion uint8, vxlan bool, netlinkTimeout time.Duration,
			deviceRouteSourceAddress net.IP, deviceRouteProtocol netlink.RouteProtocol, removeExternalRoutes bool) routetable.RouteTableInterface {
			return routetable.New(interfaceRegexes, ipVersion, vxlan, netlinkTimeout,
				deviceRouteSourceAddress, deviceRouteProtocol, removeExternalRoutes, unix.RT_TABLE_MAIN,
				opRecorder, featureDetector,
			)
		},
	)
}

func newVXLANManagerWithShims(
	ipsetsDataplane common.IPSetsDataplane,
	rt, brt routetable.RouteTableInterface,
	deviceName string,
	dpConfig Config,
	procSysWriter procSysWriter,
	nlHandle netlinkHandle,
	ipVersion uint8,
	noEncapRTConstruct func(interfacePrefixes []string, ipVersion uint8, vxlan bool, netlinkTimeout time.Duration,
		deviceRouteSourceAddress net.IP, deviceRouteProtocol netlink.RouteProtocol, removeExternalRoutes bool) routetable.RouteTableInterface,
) *vxlanManager {
	noEncapProtocol := defaultVXLANProto
	if dpConfig.DeviceRouteProtocol != syscall.RTPROT_BOOT {
		noEncapProtocol = dpConfig.DeviceRouteProtocol
	}

	logCtx := logrus.WithField("ipVersion", ipVersion)
	mgr := &vxlanManager{
		ipsetsDataplane: ipsetsDataplane,
		ipSetMetadata: ipsets.IPSetMetadata{
			MaxSize: dpConfig.MaxIPSetSize,
			SetID:   rules.IPSetIDAllVXLANSourceNets,
			Type:    ipsets.IPSetTypeHashNet,
		},
<<<<<<< HEAD
		hostname:            dpConfig.Hostname,
		routeTable:          rt,
		blackholeRouteTable: brt,
		routesByDest:        map[string]*proto.RouteUpdate{},
		localIPAMBlocks:     map[string]*proto.RouteUpdate{},
		vtepsByNode:         map[string]*proto.VXLANTunnelEndpointUpdate{},
		vxlanDevice:         deviceName,
		vxlanID:             dpConfig.RulesConfig.VXLANVNI,
		vxlanPort:           dpConfig.RulesConfig.VXLANPort,
		writeProcSys:        procSysWriter,
		ipVersion:           ipVersion,
		externalNodeCIDRs:   dpConfig.ExternalNodesCidrs,
		routesDirty:         true,
		vtepsDirty:          true,
		dpConfig:            dpConfig,
		nlHandle:            nlHandle,
		noEncapProtocol:     noEncapProtocol,
		noEncapRTConstruct:  noEncapRTConstruct,
		logCtx:              logCtx,
=======
		hostname:                  dpConfig.Hostname,
		routeTable:                rt,
		blackholeRouteTable:       brt,
		previouslyUsedParentNames: set.New[string](),
		routesByDest:              map[string]*proto.RouteUpdate{},
		localIPAMBlocks:           map[string]*proto.RouteUpdate{},
		vtepsByNode:               map[string]*proto.VXLANTunnelEndpointUpdate{},
		myVTEPChangedC:            make(chan struct{}, 1),
		vxlanDevice:               deviceName,
		vxlanID:                   dpConfig.RulesConfig.VXLANVNI,
		vxlanPort:                 dpConfig.RulesConfig.VXLANPort,
		ipVersion:                 ipVersion,
		externalNodeCIDRs:         dpConfig.ExternalNodesCidrs,
		routesDirty:               true,
		vtepsDirty:                true,
		dpConfig:                  dpConfig,
		nlHandle:                  nlHandle,
		noEncapProtocol:           noEncapProtocol,
		noEncapRTConstruct:        noEncapRTConstruct,
		logCtx:                    logCtx,
>>>>>>> d3513a88
	}

	mgr.conflictHandler = VXLANConflictHandler{
		ipVersion: ipVersion,
		logCtx:    logCtx,
		vtepAccessor: func(node string) *proto.VXLANTunnelEndpointUpdate {
			if mgr.hostname == node {
				return mgr.getLocalVTEP()
			} else {
				return mgr.vtepsByNode[node]
			}
		},
		vtepRoutesByDest: map[string]*proto.RouteUpdate{},
		nodesByVTEPMAC:   map[string]set.Set[string]{},
	}

	return mgr
}

func (m *vxlanManager) OnUpdate(protoBufMsg interface{}) {
	switch msg := protoBufMsg.(type) {
	case *proto.RouteUpdate:
		// Check to make sure that we are dealing with messages of the correct IP version.
		cidr, err := ip.CIDRFromString(msg.Dst)
		if err != nil {
			m.logCtx.WithError(err).WithField("msg", msg).Warning("Unable to parse route update destination. Skipping update.")
			return
		}
		if m.ipVersion != cidr.Version() {
			// Skip since the update is for a mismatched IP version
			return
		}

		// In case the route changes type to one we no longer care about...
		m.deleteRoute(msg.Dst)

		// Process remote IPAM blocks.
		if msg.Type == proto.RouteType_REMOTE_WORKLOAD && msg.IpPoolType == proto.IPPoolType_VXLAN {
			m.logCtx.WithField("msg", msg).Debug("VXLAN data plane received route update")
			m.routesByDest[msg.Dst] = msg
			m.routesDirty = true
		}

		// Process IPAM blocks that aren't associated to a single or /32 local workload
		if routeIsLocalVXLANBlock(msg) {
			m.logCtx.WithField("msg", msg).Debug("VXLAN data plane received route update for IPAM block")
			m.localIPAMBlocks[msg.Dst] = msg
			m.routesDirty = true
		} else if _, ok := m.localIPAMBlocks[msg.Dst]; ok {
			m.logCtx.WithField("msg", msg).Debug("VXLAN data plane IPAM block changed to something else")
			delete(m.localIPAMBlocks, msg.Dst)
			m.routesDirty = true
		}

		// Process tunnel endpoint routes. We capture these routes to ensure that we only flush VTEPs that pass the CIDR conflict resolution
		// performed by the Calc Graph.
		routeUpdated := m.conflictHandler.handleRouteUpdate(msg)
		if routeUpdated {
			m.routesDirty = true
			m.vtepsDirty = true
		}

	case *proto.RouteRemove:
		// Check to make sure that we are dealing with messages of the correct IP version.
		cidr, err := ip.CIDRFromString(msg.Dst)
		if err != nil {
			m.logCtx.WithError(err).WithField("msg", msg).Warning("Unable to parse route removal destination. Skipping update.")
			return
		}
		if m.ipVersion != cidr.Version() {
			// Skip since the update is for a mismatched IP version
			return
		}
		m.deleteRoute(msg.Dst)

		routeUpdated := m.conflictHandler.handleRouteRemove(msg)
		if routeUpdated {
			m.routesDirty = true
			m.vtepsDirty = true
		}
	case *proto.VXLANTunnelEndpointUpdate:
		// Check to make sure that we are dealing with messages of the correct IP version.
		if (m.ipVersion == 4 && msg.Ipv4Addr == "") || (m.ipVersion == 6 && msg.Ipv6Addr == "") {
			// Skip since the update is for a mismatched IP version
			m.logCtx.WithField("msg", msg).Debug("Skipping mismatched IP version update")
			return
		}

		m.logCtx.WithField("msg", msg).Debug("VXLAN data plane received VTEP update")
		if msg.Node == m.hostname {
			m.setLocalVTEP(msg)
		} else {
			m.vtepsByNode[msg.Node] = msg
		}

		// Track MAC addresses for VTEPs to detect conflicts involving remote clusters.
		m.conflictHandler.handleVTEPUpdate(msg)

		m.routesDirty = true
		m.vtepsDirty = true
	case *proto.VXLANTunnelEndpointRemove:
		m.logCtx.WithField("msg", msg).Debug("VXLAN data plane received VTEP remove")
		if msg.Node == m.hostname {
			m.setLocalVTEP(nil)
		} else {
			delete(m.vtepsByNode, msg.Node)
		}

		m.conflictHandler.handleVTEPRemove(msg)

		m.routesDirty = true
		m.vtepsDirty = true
	}
}

func routeIsLocalVXLANBlock(msg *proto.RouteUpdate) bool {
	// RouteType_LOCAL_WORKLOAD means "local IPAM block _or_ /32 of workload" in IPv4.
	// It means "local IPAM block _or_ /128 of workload" in IPv6.
	if msg.Type != proto.RouteType_LOCAL_WORKLOAD {
		return false
	}
	// Only care about VXLAN blocks.
	if msg.IpPoolType != proto.IPPoolType_VXLAN {
		return false
	}
	// Ignore routes that we know are from local workload endpoints.
	if msg.LocalWorkload {
		return false
	}

	// Check the valid suffix depending on IP version.
	cidr, err := ip.CIDRFromString(msg.Dst)
	if err != nil {
		logrus.WithError(err).WithField("msg", msg).Warning("Unable to parse destination into a CIDR. Treating block as external.")
	}
	if cidr.Version() == 4 {
		// This is an IPv4 route.
		// Ignore /32 routes in any case for two reasons:
		// * If we have a /32 block then our blackhole route would stop the CNI plugin from programming its /32 for a
		//   newly added workload.
		// * If this isn't a /32 block then it must be a borrowed /32 from another block.  In that case, we know we're
		//   racing with CNI, adding a new workload.  We've received the borrowed IP but not the workload endpoint yet.
		if strings.HasSuffix(msg.Dst, "/32") {
			return false
		}
	} else {
		// This is an IPv6 route.
		// Ignore /128 routes in any case for two reasons:
		// * If we have a /128 block then our blackhole route would stop the CNI plugin from programming its /128 for a
		//   newly added workload.
		// * If this isn't a /128 block then it must be a borrowed /128 from another block.  In that case, we know we're
		//   racing with CNI, adding a new workload.  We've received the borrowed IP but not the workload endpoint yet.
		if strings.HasSuffix(msg.Dst, "/128") {
			return false
		}
	}
	return true
}

func (m *vxlanManager) deleteRoute(dst string) {
	_, exists := m.routesByDest[dst]
	if exists {
		logrus.Debug("deleting route dst ", dst)
		// In case the route changes type to one we no longer care about...
		delete(m.routesByDest, dst)
		m.routesDirty = true
	}

	if _, exists := m.localIPAMBlocks[dst]; exists {
		logrus.Debug("deleting local ipam dst ", dst)
		delete(m.localIPAMBlocks, dst)
		m.routesDirty = true
	}
}

func (m *vxlanManager) setLocalVTEP(vtep *proto.VXLANTunnelEndpointUpdate) {
	m.myVTEPLock.Lock()
	defer m.myVTEPLock.Unlock()
	m.myVTEP = vtep
	select {
	case m.myVTEPChangedC <- struct{}{}:
	default:
	}
}

func (m *vxlanManager) getLocalVTEP() *proto.VXLANTunnelEndpointUpdate {
	m.myVTEPLock.Lock()
	defer m.myVTEPLock.Unlock()
	return m.myVTEP
}

func (m *vxlanManager) getLocalVTEPParent() (netlink.Link, error) {
	return m.getParentInterface(m.getLocalVTEP())
}

func (m *vxlanManager) GetRouteTableSyncers() []routetable.RouteTableSyncer {
	rts := []routetable.RouteTableSyncer{m.routeTable, m.blackholeRouteTable}

	if time.Since(m.lastParentDevUpdate) > 5*time.Minute && m.previouslyUsedParentNames.Len() > 1 {
		// Make sure the set of names doesn't grow forever.
		m.previouslyUsedParentNames.Clear()
	}
	if m.noEncapRouteTable != nil {
		m.previouslyUsedParentNames.Add(m.parentIfaceName)
		rts = append(rts, m.noEncapRouteTable)
	}

	return rts
}

func (m *vxlanManager) blackholeRoutes() []routetable.Target {
	var rtt []routetable.Target
	for dst := range m.localIPAMBlocks {
		cidr, err := ip.CIDRFromString(dst)
		if err != nil {
			m.logCtx.WithError(err).Warning(
				"Error processing IPAM block CIDR: ", dst,
			)
			continue
		}
		rtt = append(rtt, routetable.Target{
			Type: routetable.TargetTypeBlackhole,
			CIDR: cidr,
		})
	}
	m.logCtx.Debug("calculated blackholes ", rtt)
	return rtt
}

func (m *vxlanManager) CompleteDeferredWork() error {
	if !m.routesDirty {
		m.logCtx.Debug("No change since last application, nothing to do")
		return nil
	}

	if m.vtepsDirty {
		var allowedVXLANSources []string
		if m.vtepsDirty {
			m.logCtx.Debug("VTEPs are dirty, collecting the allowed VXLAN source set")
			allowedVXLANSources = append(allowedVXLANSources, m.externalNodeCIDRs...)
		}

		// The route table accepts the desired state. Start by setting the desired L2 "routes" by iterating
		// known VTEPs.
		var l2routes []routetable.L2Target
		for _, u := range m.vtepsByNode {
			mac, err := parseMacForIPVersion(u, m.ipVersion)
			if err != nil {
				// Don't block programming of other VTEPs if somehow we receive one with a bad mac.
				m.logCtx.WithError(err).Warn("Failed to parse VTEP mac address")
				continue
			}
			addr := u.Ipv4Addr
			parentDeviceIP := u.ParentDeviceIp
			suffix := "/32"
			if m.ipVersion == 6 {
				addr = u.Ipv6Addr
				parentDeviceIP = u.ParentDeviceIpv6
				suffix = "/128"
			}

			// If VTEP is from a remote cluster, check if its IP or MAC address conflicts with other VTEPs.
			if m.conflictHandler.vtepConflicts(addr, suffix, mac.String(), u.Node) {
				continue
			}

			l2routes = append(l2routes, routetable.L2Target{
				VTEPMAC: mac,
				GW:      ip.FromString(addr),
				IP:      ip.FromString(parentDeviceIP),
			})
			allowedVXLANSources = append(allowedVXLANSources, parentDeviceIP)
		}
		m.logCtx.WithField("l2routes", l2routes).Debug("VXLAN manager sending L2 updates")
		m.routeTable.SetL2Routes(m.vxlanDevice, l2routes)
		m.ipsetsDataplane.AddOrReplaceIPSet(m.ipSetMetadata, allowedVXLANSources)
		m.vtepsDirty = false
	}

	if m.routesDirty {
		// Iterate through all of our L3 routes and send them through to the route table.
		var vxlanRoutes []routetable.Target
		var noEncapRoutes []routetable.Target
		for _, r := range m.routesByDest {
			logCtx := m.logCtx.WithField("route", r)
			cidr, err := ip.CIDRFromString(r.Dst)
			if err != nil {
				// Don't block programming of other routes if somehow we receive one with a bad dst.
				logCtx.WithError(err).Warn("Failed to parse VXLAN route destination")
				continue
			}

			if r.GetSameSubnet() {
				if r.DstNodeIp == "" {
					logCtx.Debug("Can't program non-encap route since host IP is not known.")
					continue
				}

				defaultRoute := routetable.Target{
					Type: routetable.TargetTypeNoEncap,
					CIDR: cidr,
					GW:   ip.FromString(r.DstNodeIp),
				}

				noEncapRoutes = append(noEncapRoutes, defaultRoute)
				logCtx.WithField("route", r).Debug("adding no encap route to list for addition")
			} else {
				// Extract the gateway addr for this route based on its remote VTEP.
				vtep, ok := m.vtepsByNode[r.DstNodeName]
				if !ok {
					// When the VTEP arrives, it'll set routesDirty=true so this loop will execute again.
					logCtx.Debug("Dataplane has route with no corresponding VTEP")
					continue
				}

				vtepAddr := vtep.Ipv4Addr
				if m.ipVersion == 6 {
					vtepAddr = vtep.Ipv6Addr
				}
				vxlanRoute := routetable.Target{
					Type: routetable.TargetTypeVXLAN,
					CIDR: cidr,
					GW:   ip.FromString(vtepAddr),
				}

				vxlanRoutes = append(vxlanRoutes, vxlanRoute)
				logCtx.WithField("route", vxlanRoute).Debug("adding vxlan route to list for addition")
			}
		}

		m.logCtx.WithField("vxlanroutes", vxlanRoutes).Debug("VXLAN manager sending VXLAN L3 updates")
		m.routeTable.SetRoutes(m.vxlanDevice, vxlanRoutes)

		m.blackholeRouteTable.SetRoutes(routetable.InterfaceNone, m.blackholeRoutes())

		// only set the noEncapRouteTable table if it's nil, as you will lose the routes that are being managed already
		// and the new table will probably delete routes that were put in there by the previous table
		if m.noEncapRouteTable != nil {

			m.logCtx.WithField("link", m.parentIfaceName).WithField("routes", noEncapRoutes).Debug(
				"VXLAN manager sending unencapsulated L3 updates")
			m.noEncapRouteTable.SetRoutes(m.parentIfaceName, noEncapRoutes)

		} else {
			return errors.New("no encap route table not set, will defer adding routes")
		}

		m.logCtx.Info("VXLAN Manager completed deferred work")

		m.routesDirty = false
	}

	return nil
}

func (m *vxlanManager) OnParentNameUpdate(name string) {
	if name == "" {
		m.logCtx.Warn("Empty parent interface name? Ignoring.")
		return
	}
	m.logCtx.WithField("parent", name).Info("Parent interface updated, creating new routing table.")
	devRouteSrcAddr := m.dpConfig.DeviceRouteSourceAddress
	if m.ipVersion == 6 {
		devRouteSrcAddr = m.dpConfig.DeviceRouteSourceAddressIPv6
	}
	m.parentIfaceName = name
	m.lastParentDevUpdate = time.Now()

	// If we're changing the name, we need to make sure the new RouteTable will
	// clean up the routes on the old interface.  Add previously-used names to
	// the regexp.
	names := m.previouslyUsedParentNames.Slice()
	if !m.previouslyUsedParentNames.Contains(m.parentIfaceName) {
		names = append(names, m.parentIfaceName)
	}
	sort.Strings(names)
	for i, name := range names {
		names[i] = regexp.QuoteMeta(name)
	}

	m.noEncapRouteTable = m.noEncapRTConstruct(
		[]string{"^" + strings.Join(names, "|") + "$"},
		m.ipVersion,
		false,
		m.dpConfig.NetlinkTimeout,
		devRouteSrcAddr,
		m.noEncapProtocol,
		false,
	)
	m.routesDirty = true
}

// KeepVXLANDeviceInSync is a goroutine that configures the VXLAN tunnel device, then periodically
// checks that it is still correctly configured.
func (m *vxlanManager) KeepVXLANDeviceInSync(ctx context.Context, mtu int, xsumBroken bool, wait time.Duration, parentNameC chan string) {
	m.logCtx.WithFields(logrus.Fields{
		"mtu":        mtu,
		"xsumBroken": xsumBroken,
		"wait":       wait,
	}).Info("VXLAN tunnel device thread started.")
	logNextSuccess := true
	parentName := ""

	sleepMonitoringChans := func(maxDuration time.Duration) {
		timer := time.NewTimer(maxDuration)
		defer timer.Stop()
		select {
		case <-timer.C:
		case <-ctx.Done():
			logrus.Debug("Sleep returning early: context finished.")
		case <-m.myVTEPChangedC:
			logrus.Debug("Sleep returning early: VTEP changed.")
		}
	}

	for ctx.Err() == nil {
		localVTEP := m.getLocalVTEP()
		if localVTEP == nil {
			m.logCtx.Debug("Missing local VTEP information, retrying...")
			sleepMonitoringChans(10 * time.Second)
			continue
		}

		parent, err := m.getLocalVTEPParent()
		if err != nil {
			m.logCtx.WithError(err).Warn("Failed to find VXLAN tunnel device parent, retrying...")
			sleepMonitoringChans(1 * time.Second)
			continue
		}

		m.logCtx.WithField("localVTEP", localVTEP).Debug("Configuring VXLAN device")
		err = m.configureVXLANDevice(mtu, localVTEP, xsumBroken)
		if err != nil {
			m.logCtx.WithError(err).Warn("Failed to configure VXLAN tunnel device, retrying...")
			logNextSuccess = true
			sleepMonitoringChans(1 * time.Second)
			continue
		}

		newParentName := parent.Attrs().Name
		if newParentName != parentName {
			// Send a message back to the main loop to tell it to update the
			// routing tables.
			m.logCtx.Infof("VXLAN device parent changed from %q to %q", parentName, newParentName)
			select {
			case parentNameC <- newParentName:
				parentName = newParentName
			case <-m.myVTEPChangedC:
				m.logCtx.Info("My VTEP changed; restarting configuration.")
				continue
			case <-ctx.Done():
				continue
			}
		}

		if logNextSuccess {
			m.logCtx.Info("VXLAN tunnel device configured")
			logNextSuccess = false
		}
		sleepMonitoringChans(wait)
	}
	m.logCtx.Info("KeepVXLANDeviceInSync exiting due to context.")
}

// getParentInterface returns the parent interface for the given local VTEP based on IP address. This link returned is nil
// if, and only if, an error occurred
func (m *vxlanManager) getParentInterface(localVTEP *proto.VXLANTunnelEndpointUpdate) (netlink.Link, error) {
	m.logCtx.WithField("localVTEP", localVTEP).Debug("Getting parent interface")
	links, err := m.nlHandle.LinkList()
	if err != nil {
		return nil, err
	}

	family := netlink.FAMILY_V4
	parentDeviceIP := localVTEP.ParentDeviceIp
	if m.ipVersion == 6 {
		family = netlink.FAMILY_V6
		parentDeviceIP = localVTEP.ParentDeviceIpv6
	}
	for _, link := range links {
		addrs, err := m.nlHandle.AddrList(link, family)
		if err != nil {
			return nil, err
		}
		for _, addr := range addrs {
			if addr.IPNet.IP.String() == parentDeviceIP {
				m.logCtx.Debugf("Found parent interface: %+v", link)
				return link, nil
			}
		}
	}
	return nil, fmt.Errorf("Unable to find parent interface with address %s", parentDeviceIP)
}

// configureVXLANDevice ensures the VXLAN tunnel device is up and configured correctly.
func (m *vxlanManager) configureVXLANDevice(mtu int, localVTEP *proto.VXLANTunnelEndpointUpdate, xsumBroken bool) error {
	logCtx := m.logCtx.WithFields(logrus.Fields{"device": m.vxlanDevice})
	logCtx.Debug("Configuring VXLAN tunnel device")
	parent, err := m.getParentInterface(localVTEP)
	if err != nil {
		return err
	}
	mac, err := parseMacForIPVersion(localVTEP, m.ipVersion)
	if err != nil {
		return err
	}
	addr := localVTEP.Ipv4Addr
	parentDeviceIP := localVTEP.ParentDeviceIp
	if m.ipVersion == 6 {
		addr = localVTEP.Ipv6Addr
		parentDeviceIP = localVTEP.ParentDeviceIpv6
	}
	la := netlink.NewLinkAttrs()
	la.Name = m.vxlanDevice
	la.HardwareAddr = mac
	vxlan := &netlink.Vxlan{
		LinkAttrs:    la,
		VxlanId:      m.vxlanID,
		Port:         m.vxlanPort,
		VtepDevIndex: parent.Attrs().Index,
		SrcAddr:      ip.FromString(parentDeviceIP).AsNetIP(),
	}

	// Try to get the device.
	link, err := m.nlHandle.LinkByName(m.vxlanDevice)
	if err != nil {
		m.logCtx.WithError(err).Info("Failed to get VXLAN tunnel device, assuming it isn't present")
		if err := m.nlHandle.LinkAdd(vxlan); err == syscall.EEXIST {
			// Device already exists - likely a race.
			m.logCtx.Debug("VXLAN device already exists, likely created by someone else.")
		} else if err != nil {
			// Error other than "device exists" - return it.
			return err
		}

		// The device now exists - requery it to check that the link exists and is a vxlan device.
		link, err = m.nlHandle.LinkByName(m.vxlanDevice)
		if err != nil {
			return fmt.Errorf("can't locate created vxlan device %v", m.vxlanDevice)
		}
	}

	// At this point, we have successfully queried the existing device, or made sure it exists if it didn't
	// already. Check for mismatched configuration. If they don't match, recreate the device.
	if incompat := vxlanLinksIncompat(vxlan, link); incompat != "" {
		// Existing device doesn't match desired configuration - delete it and recreate.
		logrus.Warningf("%q exists with incompatible configuration: %v; recreating device", vxlan.Name, incompat)
		if err = m.nlHandle.LinkDel(link); err != nil {
			return fmt.Errorf("failed to delete interface: %v", err)
		}
		if err = m.nlHandle.LinkAdd(vxlan); err != nil {
			if err == syscall.EEXIST {
				logrus.Warnf("Failed to create VXLAN device. Another device with this VNI may already exist")
			}
			return fmt.Errorf("failed to create vxlan interface: %v", err)
		}
		link, err = m.nlHandle.LinkByName(vxlan.Name)
		if err != nil {
			return err
		}
	}

	// Make sure the MTU is set correctly.
	attrs := link.Attrs()
	oldMTU := attrs.MTU
	if oldMTU != mtu {
		logCtx.WithFields(logrus.Fields{"old": oldMTU, "new": mtu}).Info("VXLAN device MTU needs to be updated")
		if err := m.nlHandle.LinkSetMTU(link, mtu); err != nil {
			m.logCtx.WithError(err).Warn("Failed to set vxlan tunnel device MTU")
		} else {
			logCtx.Info("Updated vxlan tunnel MTU")
		}
	}

	// Make sure the IP address is configured.
	if err := m.ensureAddressOnLink(addr, link); err != nil {
		return fmt.Errorf("failed to ensure address of interface: %s", err)
	}

	// If required, disable checksum offload.
	if xsumBroken {
		if err := ethtool.EthtoolTXOff(m.vxlanDevice); err != nil {
			return fmt.Errorf("failed to disable checksum offload: %s", err)
		}
	}

	// And the device is up.
	if err := m.nlHandle.LinkSetUp(link); err != nil {
		return fmt.Errorf("failed to set interface up: %s", err)
	}

	if m.dpConfig.EgressIPEnabled {
		// Enable loose reverse-path filtering for this interface.
		// From client node point of view, data path for an egress traffic looks like the following:
		// Outgoing path : client pod -> egress.calico -> tunnel device -> remote gateway pod -> external server.
		// Return path : external server -> remote gateway pod -> tunnel device -> client pod

		// When return packet arrives in tunnel device of client node, it has external server ip as its' source ip
		// which is not routable via the tunnel device itself. Enabling loose reverse-path filtering would allow
		// tunnel device to forward packet back to client pod as long as there is a default route on any host interface.
		err = m.writeProcSys(fmt.Sprintf("/proc/sys/net/ipv4/conf/%s/rp_filter", m.vxlanDevice), "2")
		if err != nil {
			return err
		}
	}

	return nil
}

// ensureAddressOnLink ensures that the provided IP address is configured on the provided Link. If there are other addresses,
// this function will remove them, ensuring that the desired IP address is the _only_ address on the Link.
func (m *vxlanManager) ensureAddressOnLink(ipStr string, link netlink.Link) error {
	suffix := "/32"
	family := netlink.FAMILY_V4
	if m.ipVersion == 6 {
		suffix = "/128"
		family = netlink.FAMILY_V6
	}
	_, net, err := net.ParseCIDR(ipStr + suffix)
	if err != nil {
		return err
	}
	addr := netlink.Addr{IPNet: net}
	existingAddrs, err := m.nlHandle.AddrList(link, family)
	if err != nil {
		return err
	}

	// Remove any addresses which we don't want.
	addrPresent := false
	for _, existing := range existingAddrs {
		if reflect.DeepEqual(existing.IPNet, addr.IPNet) {
			addrPresent = true
			continue
		}
		m.logCtx.WithFields(logrus.Fields{"address": existing, "link": link.Attrs().Name}).Warn("Removing unwanted IP from VXLAN device")
		if err := m.nlHandle.AddrDel(link, &existing); err != nil {
			return fmt.Errorf("failed to remove IP address %s", existing)
		}
	}

	// Actually add the desired address to the interface if needed.
	if !addrPresent {
		m.logCtx.WithFields(logrus.Fields{"address": addr}).Info("Assigning address to VXLAN device")
		if err := m.nlHandle.AddrAdd(link, &addr); err != nil {
			return fmt.Errorf("failed to add IP address")
		}
	}
	return nil
}

// vlanLinksIncompat takes two vxlan devices and compares them to make sure they match. If they do not match,
// this function will return a message indicating which configuration is mismatched.
func vxlanLinksIncompat(l1, l2 netlink.Link) string {
	if l1.Type() != l2.Type() {
		return fmt.Sprintf("link type: %v vs %v", l1.Type(), l2.Type())
	}

	v1 := l1.(*netlink.Vxlan)
	v2 := l2.(*netlink.Vxlan)

	if v1.VxlanId != v2.VxlanId {
		return fmt.Sprintf("vni: %v vs %v", v1.VxlanId, v2.VxlanId)
	}

	if v1.VtepDevIndex > 0 && v2.VtepDevIndex > 0 && v1.VtepDevIndex != v2.VtepDevIndex {
		return fmt.Sprintf("vtep (external) interface: %v vs %v", v1.VtepDevIndex, v2.VtepDevIndex)
	}

	if len(v1.SrcAddr) > 0 && len(v2.SrcAddr) > 0 && !v1.SrcAddr.Equal(v2.SrcAddr) {
		return fmt.Sprintf("vtep (external) IP: %v vs %v", v1.SrcAddr, v2.SrcAddr)
	}

	if v1.HardwareAddr.String() != v2.HardwareAddr.String() {
		return fmt.Sprintf("vtep (external) MAC %v vs %v", v1.HardwareAddr, v2.HardwareAddr)
	}

	if len(v1.Group) > 0 && len(v2.Group) > 0 && !v1.Group.Equal(v2.Group) {
		return fmt.Sprintf("group address: %v vs %v", v1.Group, v2.Group)
	}

	if v1.L2miss != v2.L2miss {
		return fmt.Sprintf("l2miss: %v vs %v", v1.L2miss, v2.L2miss)
	}

	if v1.Port > 0 && v2.Port > 0 && v1.Port != v2.Port {
		return fmt.Sprintf("port: %v vs %v", v1.Port, v2.Port)
	}

	if v1.GBP != v2.GBP {
		return fmt.Sprintf("gbp: %v vs %v", v1.GBP, v2.GBP)
	}

	return ""
}

func parseMacForIPVersion(vtep *proto.VXLANTunnelEndpointUpdate, ipVersion uint8) (net.HardwareAddr, error) {
	switch ipVersion {
	case 4:
		return net.ParseMAC(vtep.Mac)
	case 6:
		return net.ParseMAC(vtep.MacV6)
	default:
		return nil, fmt.Errorf("Invalid IP version")
	}
}<|MERGE_RESOLUTION|>--- conflicted
+++ resolved
@@ -42,7 +42,6 @@
 	"github.com/projectcalico/calico/felix/proto"
 	"github.com/projectcalico/calico/felix/routetable"
 	"github.com/projectcalico/calico/felix/rules"
-	"github.com/projectcalico/calico/libcalico-go/lib/set"
 )
 
 // added so that we can shim netlink for tests
@@ -206,38 +205,18 @@
 			SetID:   rules.IPSetIDAllVXLANSourceNets,
 			Type:    ipsets.IPSetTypeHashNet,
 		},
-<<<<<<< HEAD
-		hostname:            dpConfig.Hostname,
-		routeTable:          rt,
-		blackholeRouteTable: brt,
-		routesByDest:        map[string]*proto.RouteUpdate{},
-		localIPAMBlocks:     map[string]*proto.RouteUpdate{},
-		vtepsByNode:         map[string]*proto.VXLANTunnelEndpointUpdate{},
-		vxlanDevice:         deviceName,
-		vxlanID:             dpConfig.RulesConfig.VXLANVNI,
-		vxlanPort:           dpConfig.RulesConfig.VXLANPort,
-		writeProcSys:        procSysWriter,
-		ipVersion:           ipVersion,
-		externalNodeCIDRs:   dpConfig.ExternalNodesCidrs,
-		routesDirty:         true,
-		vtepsDirty:          true,
-		dpConfig:            dpConfig,
-		nlHandle:            nlHandle,
-		noEncapProtocol:     noEncapProtocol,
-		noEncapRTConstruct:  noEncapRTConstruct,
-		logCtx:              logCtx,
-=======
 		hostname:                  dpConfig.Hostname,
 		routeTable:                rt,
 		blackholeRouteTable:       brt,
 		previouslyUsedParentNames: set.New[string](),
 		routesByDest:              map[string]*proto.RouteUpdate{},
 		localIPAMBlocks:           map[string]*proto.RouteUpdate{},
+		myVTEPChangedC:            make(chan struct{}, 1),
 		vtepsByNode:               map[string]*proto.VXLANTunnelEndpointUpdate{},
-		myVTEPChangedC:            make(chan struct{}, 1),
 		vxlanDevice:               deviceName,
 		vxlanID:                   dpConfig.RulesConfig.VXLANVNI,
 		vxlanPort:                 dpConfig.RulesConfig.VXLANPort,
+		writeProcSys:              procSysWriter,
 		ipVersion:                 ipVersion,
 		externalNodeCIDRs:         dpConfig.ExternalNodesCidrs,
 		routesDirty:               true,
@@ -247,7 +226,6 @@
 		noEncapProtocol:           noEncapProtocol,
 		noEncapRTConstruct:        noEncapRTConstruct,
 		logCtx:                    logCtx,
->>>>>>> d3513a88
 	}
 
 	mgr.conflictHandler = VXLANConflictHandler{
