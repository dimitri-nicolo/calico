--- conflicted
+++ resolved
@@ -362,7 +362,7 @@
 		}
 		outRules = append(outRules, generictables.Rule{
 			Match:  iptables.Match(),
-			Action: iptables.ClearMarkAction{Mark: 0x98}, // IptablesMarkAccept + IptablesMarkDrop + IptablesMarkPass
+			Action: iptables.ClearMarkAction{Mark: 0x98}, // MarkAccept + MarkDrop + MarkPass
 		})
 
 		if egress && ipVersion == 4 && isEgressGateway {
@@ -501,7 +501,7 @@
 		}
 		inRules = append(inRules, generictables.Rule{
 			Match:  iptables.Match(),
-			Action: iptables.ClearMarkAction{Mark: 0x98}, // IptablesMarkAccept + IptablesMarkDrop + IptablesMarkPass
+			Action: iptables.ClearMarkAction{Mark: 0x98}, // MarkAccept + MarkDrop + MarkPass
 		})
 
 		if ingress && tierName != "" && tableKind == ifaceKind {
@@ -833,14 +833,6 @@
 	panic("implement me")
 }
 
-func (t *mockRouteTable) ReadRoutesFromKernel(ifaceName string) ([]routetable.Target, error) {
-	return t.kernelRoutes[ifaceName], nil
-}
-
-func (t *mockRouteTable) Index() int {
-	return t.index
-}
-
 func (t *mockRouteTable) SetRoutes(routeClass routetable.RouteClass, ifaceName string, targets []routetable.Target) {
 	log.WithFields(log.Fields{
 		"index":     t.index,
@@ -866,8 +858,6 @@
 func (t *mockRouteTable) QueueResync()                                        {}
 func (t *mockRouteTable) QueueResyncIface(ifaceName string)                   {}
 
-<<<<<<< HEAD
-=======
 func (t *mockRouteTable) Index() int {
 	return t.index
 }
@@ -877,7 +867,6 @@
 	panic("implement me")
 }
 
->>>>>>> 02c47a5b
 func (t *mockRouteTable) Apply() error {
 	return nil
 }
@@ -943,46 +932,29 @@
 
 		BeforeEach(func() {
 			rrConfigNormal = rules.Config{
-<<<<<<< HEAD
-				IPIPEnabled:                      true,
-				IPIPTunnelAddress:                nil,
-				IPSetConfigV4:                    ipsets.NewIPVersionConfig(ipsets.IPFamilyV4, "cali", nil, nil),
-				IPSetConfigV6:                    ipsets.NewIPVersionConfig(ipsets.IPFamilyV6, "cali", nil, nil),
-				DNSPolicyMode:                    apiv3.DNSPolicyModeDelayDeniedPacket,
-				DNSPolicyNfqueueID:               100,
-				DNSPacketsNfqueueID:              101,
-				IptablesMarkEgress:               0x4,
-				IptablesMarkAccept:               0x8,
-				IptablesMarkPass:                 0x10,
-				IptablesMarkScratch0:             0x20,
-				IptablesMarkScratch1:             0x40,
-				IptablesMarkDrop:                 0x80,
-				IptablesMarkIPsec:                0x10000,
-				IptablesMarkDNSPolicy:            0x00001,
-				IptablesMarkSkipDNSPolicyNfqueue: 0x400000,
-				IptablesMarkEndpoint:             0xff00,
-				IptablesMarkNonCaliEndpoint:      0x0100,
-				KubeIPVSSupportEnabled:           true,
-				WorkloadIfacePrefixes:            []string{"cali", "tap"},
-				VXLANPort:                        4789,
-				EgressIPVXLANPort:                4790,
-				VXLANVNI:                         4096,
-=======
-				IPIPEnabled:            true,
-				IPIPTunnelAddress:      nil,
-				IPSetConfigV4:          ipsets.NewIPVersionConfig(ipsets.IPFamilyV4, "cali", nil, nil),
-				IPSetConfigV6:          ipsets.NewIPVersionConfig(ipsets.IPFamilyV6, "cali", nil, nil),
-				MarkAccept:             0x8,
-				MarkPass:               0x10,
-				MarkScratch0:           0x20,
-				MarkScratch1:           0x40,
-				MarkEndpoint:           0xff00,
-				MarkNonCaliEndpoint:    0x0100,
-				KubeIPVSSupportEnabled: true,
-				WorkloadIfacePrefixes:  []string{"cali", "tap"},
-				VXLANPort:              4789,
-				VXLANVNI:               4096,
->>>>>>> 02c47a5b
+				IPIPEnabled:              true,
+				IPIPTunnelAddress:        nil,
+				IPSetConfigV4:            ipsets.NewIPVersionConfig(ipsets.IPFamilyV4, "cali", nil, nil),
+				IPSetConfigV6:            ipsets.NewIPVersionConfig(ipsets.IPFamilyV6, "cali", nil, nil),
+				DNSPolicyMode:            apiv3.DNSPolicyModeDelayDeniedPacket,
+				DNSPolicyNfqueueID:       100,
+				DNSPacketsNfqueueID:      101,
+				MarkEgress:               0x4,
+				MarkAccept:               0x8,
+				MarkPass:                 0x10,
+				MarkScratch0:             0x20,
+				MarkScratch1:             0x40,
+				MarkDrop:                 0x80,
+				MarkIPsec:                0x10000,
+				MarkDNSPolicy:            0x00001,
+				MarkSkipDNSPolicyNfqueue: 0x400000,
+				MarkEndpoint:             0xff00,
+				MarkNonCaliEndpoint:      0x0100,
+				KubeIPVSSupportEnabled:   true,
+				WorkloadIfacePrefixes:    []string{"cali", "tap"},
+				VXLANPort:                4789,
+				EgressIPVXLANPort:        4790,
+				VXLANVNI:                 4096,
 			}
 			eth0Addrs = set.New[string]()
 			eth0Addrs.Add(ipv4)
