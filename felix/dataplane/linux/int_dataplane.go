--- conflicted
+++ resolved
@@ -806,11 +806,8 @@
 		// bpffs so there's nothing to clean up
 	}
 
-<<<<<<< HEAD
-	ipsetsManager := common.NewIPSetsManager(ipSetsV4, config.MaxIPSetSize, dp.domainInfoStore)
-=======
-	ipsetsManager := common.NewIPSetsManager("ipv4", ipSetsV4, config.MaxIPSetSize)
-	ipsetsManagerV6 := common.NewIPSetsManager("ipv6", nil, config.MaxIPSetSize)
+	ipsetsManager := common.NewIPSetsManager("ipv4", ipSetsV4, config.MaxIPSetSize, dp.domainInfoStore)
+	ipsetsManagerV6 := common.NewIPSetsManager("ipv6", nil, config.MaxIPSetSize, dp.domainInfoStore)
 	filterTableV6 := iptables.NewTable(
 		"filter",
 		6,
@@ -820,7 +817,6 @@
 		iptablesOptions,
 	)
 
->>>>>>> bf23336e
 	dp.RegisterManager(ipsetsManager)
 
 	if !config.BPFEnabled {
@@ -1019,21 +1015,8 @@
 		// Important that we create the maps before we load a BPF program with TC since we make sure the map
 		// metadata name is set whereas TC doesn't set that field.
 		ipSetIDAllocator := idalloc.New()
-<<<<<<< HEAD
 		ipSetIDAllocator.ReserveWellKnownID(bpfipsets.TrustedDNSServersName, bpfipsets.TrustedDNSServersID)
 		ipSetIDAllocator.ReserveWellKnownID(bpfipsets.EgressGWHealthPortsName, bpfipsets.EgressGWHealthPortsID)
-		ipSetsV4 := bpfipsets.NewBPFIPSets(
-			ipSetsConfigV4,
-			ipSetIDAllocator,
-			bpfMaps.IpsetsMap,
-			bpfipsets.IPSetEntryFromBytes,
-			bpfipsets.ProtoIPSetMemberToBPFEntry,
-			dp.loopSummarizer,
-		)
-		dp.ipSets = append(dp.ipSets, ipSetsV4)
-		ipsetsManager.AddDataplane(ipSetsV4)
-		bpfIPSets = ipSetsV4
-=======
 
 		if config.BPFIpv6Enabled {
 			ipSetsV6 := bpfipsets.NewBPFIPSets(
@@ -1058,7 +1041,6 @@
 			dp.ipSets = append(dp.ipSets, ipSetsV4)
 			ipsetsManager.AddDataplane(ipSetsV4)
 		}
->>>>>>> bf23336e
 		bpfRTMgr := newBPFRouteManager(&config, bpfMaps, dp.loopSummarizer)
 		dp.RegisterManager(bpfRTMgr)
 
@@ -1487,10 +1469,6 @@
 		ipsetsManagerV6.AddDataplane(ipSetsV6)
 		dp.RegisterManager(ipsetsManagerV6)
 		if !config.BPFEnabled {
-<<<<<<< HEAD
-			dp.RegisterManager(common.NewIPSetsManager(ipSetsV6, config.MaxIPSetSize, dp.domainInfoStore))
-=======
->>>>>>> bf23336e
 			dp.RegisterManager(newHostIPManager(
 				config.RulesConfig.WorkloadIfacePrefixes,
 				rules.IPSetIDThisHostIPs,
