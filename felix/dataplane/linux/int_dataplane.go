// Copyright (c) 2017-2023 Tigera, Inc. All rights reserved.
//
// Licensed under the Apache License, Version 2.0 (the "License");
// you may not use this file except in compliance with the License.
// You may obtain a copy of the License at
//
//     http://www.apache.org/licenses/LICENSE-2.0
//
// Unless required by applicable law or agreed to in writing, software
// distributed under the License is distributed on an "AS IS" BASIS,
// WITHOUT WARRANTIES OR CONDITIONS OF ANY KIND, either express or implied.
// See the License for the specific language governing permissions and
// limitations under the License.

package intdataplane

import (
	"context"
	"encoding/binary"
	"errors"
	"fmt"
	"net"
	"os"
	"reflect"
	"regexp"
	"strings"
	"sync"
	"sync/atomic"
	"syscall"
	"time"

	"github.com/prometheus/client_golang/prometheus"
	"github.com/sirupsen/logrus"
	log "github.com/sirupsen/logrus"
	apiv3 "github.com/tigera/api/pkg/apis/projectcalico/v3"
	"github.com/tigera/api/pkg/lib/numorstring"
	"github.com/vishvananda/netlink"
	"golang.org/x/sys/unix"
	"golang.zx2c4.com/wireguard/wgctrl/wgtypes"
	"k8s.io/client-go/kubernetes"

	"github.com/projectcalico/calico/felix/aws"
	"github.com/projectcalico/calico/felix/bpf"
	"github.com/projectcalico/calico/felix/bpf/bpfmap"
	"github.com/projectcalico/calico/felix/bpf/conntrack"
	bpfconntrack "github.com/projectcalico/calico/felix/bpf/conntrack"
	"github.com/projectcalico/calico/felix/bpf/events"
	"github.com/projectcalico/calico/felix/bpf/failsafes"
	bpfifstate "github.com/projectcalico/calico/felix/bpf/ifstate"
	bpfipsets "github.com/projectcalico/calico/felix/bpf/ipsets"
	"github.com/projectcalico/calico/felix/bpf/kprobe"
	bpfmaps "github.com/projectcalico/calico/felix/bpf/maps"
	"github.com/projectcalico/calico/felix/bpf/nat"
	bpfnat "github.com/projectcalico/calico/felix/bpf/nat"
	bpfproxy "github.com/projectcalico/calico/felix/bpf/proxy"
	bpfroutes "github.com/projectcalico/calico/felix/bpf/routes"
	"github.com/projectcalico/calico/felix/bpf/stats"
	"github.com/projectcalico/calico/felix/bpf/tc"
	tcdefs "github.com/projectcalico/calico/felix/bpf/tc/defs"
	"github.com/projectcalico/calico/felix/calc"
	"github.com/projectcalico/calico/felix/capture"
	"github.com/projectcalico/calico/felix/collector"
	"github.com/projectcalico/calico/felix/config"
	felixconfig "github.com/projectcalico/calico/felix/config"
	"github.com/projectcalico/calico/felix/dataplane/common"
	"github.com/projectcalico/calico/felix/dataplane/linux/debugconsole"
	"github.com/projectcalico/calico/felix/environment"
	"github.com/projectcalico/calico/felix/idalloc"
	"github.com/projectcalico/calico/felix/ifacemonitor"
	"github.com/projectcalico/calico/felix/ip"
	"github.com/projectcalico/calico/felix/ipsec"
	"github.com/projectcalico/calico/felix/ipsets"
	"github.com/projectcalico/calico/felix/iptables"
	"github.com/projectcalico/calico/felix/iptables/cmdshim"
	"github.com/projectcalico/calico/felix/jitter"
	"github.com/projectcalico/calico/felix/k8sutils"
	"github.com/projectcalico/calico/felix/labelindex"
	"github.com/projectcalico/calico/felix/logutils"
	"github.com/projectcalico/calico/felix/nfqueue/dnsdeniedpacket"
	"github.com/projectcalico/calico/felix/nfqueue/dnsresponsepacket"
	"github.com/projectcalico/calico/felix/proto"
	"github.com/projectcalico/calico/felix/routerule"
	"github.com/projectcalico/calico/felix/routetable"
	"github.com/projectcalico/calico/felix/rules"
	"github.com/projectcalico/calico/felix/throttle"
	"github.com/projectcalico/calico/felix/vxlanfdb"
	"github.com/projectcalico/calico/felix/wireguard"
	"github.com/projectcalico/calico/libcalico-go/lib/health"
	"github.com/projectcalico/calico/libcalico-go/lib/ipam"
	lclogutils "github.com/projectcalico/calico/libcalico-go/lib/logutils"
	cprometheus "github.com/projectcalico/calico/libcalico-go/lib/prometheus"
	"github.com/projectcalico/calico/libcalico-go/lib/set"
	"github.com/projectcalico/calico/nfnetlink"
)

const (
	// msgPeekLimit is the maximum number of messages we'll try to grab from our channels
	// before we apply the changes.  Higher values allow us to batch up more work on
	// the channel for greater throughput when we're under load (at cost of higher latency).
	msgPeekLimit = 100

	// Interface name used by kube-proxy to bind service ips.
	KubeIPVSInterface = "kube-ipvs0"

	// Route cleanup grace period. Used for workload routes only.
	routeCleanupGracePeriod = 10 * time.Second

	// Size of a VXLAN header.
	VXLANHeaderSize = 50
)

var (
	countDataplaneSyncErrors = prometheus.NewCounter(prometheus.CounterOpts{
		Name: "felix_int_dataplane_failures",
		Help: "Number of times dataplane updates failed and will be retried.",
	})
	countMessages = prometheus.NewCounterVec(prometheus.CounterOpts{
		Name: "felix_int_dataplane_messages",
		Help: "Number dataplane messages by type.",
	}, []string{"type"})
	summaryApplyTime = cprometheus.NewSummary(prometheus.SummaryOpts{
		Name: "felix_int_dataplane_apply_time_seconds",
		Help: "Time in seconds that it took to apply a dataplane update.",
	})
	summaryBatchSize = cprometheus.NewSummary(prometheus.SummaryOpts{
		Name: "felix_int_dataplane_msg_batch_size",
		Help: "Number of messages processed in each batch. Higher values indicate we're " +
			"doing more batching to try to keep up.",
	})
	summaryIfaceBatchSize = cprometheus.NewSummary(prometheus.SummaryOpts{
		Name: "felix_int_dataplane_iface_msg_batch_size",
		Help: "Number of interface state messages processed in each batch. Higher " +
			"values indicate we're doing more batching to try to keep up.",
	})
	summaryAddrBatchSize = cprometheus.NewSummary(prometheus.SummaryOpts{
		Name: "felix_int_dataplane_addr_msg_batch_size",
		Help: "Number of interface address messages processed in each batch. Higher " +
			"values indicate we're doing more batching to try to keep up.",
	})

	processStartTime time.Time
	zeroKey          = wgtypes.Key{}

	maxCleanupRetries = 5
)

func init() {
	prometheus.MustRegister(countDataplaneSyncErrors)
	prometheus.MustRegister(summaryApplyTime)
	prometheus.MustRegister(countMessages)
	prometheus.MustRegister(summaryBatchSize)
	prometheus.MustRegister(summaryIfaceBatchSize)
	prometheus.MustRegister(summaryAddrBatchSize)
	processStartTime = time.Now()
}

func EnableTimestamping() error {
	s, err := unix.Socket(unix.AF_INET, unix.SOCK_RAW, unix.IPPROTO_RAW)
	if err != nil || s < 0 {
		return fmt.Errorf("Failed to create raw socket: %v", err)
	}

	err = unix.SetsockoptInt(s, unix.SOL_SOCKET, unix.SO_TIMESTAMP, 1)
	if err != nil {
		return fmt.Errorf("Failed to set SO_TIMESTAMP socket option: %v", err)
	}

	return nil
}

type Config struct {
	Hostname             string
	NodeZone             string
	IPv6Enabled          bool
	RuleRendererOverride rules.RuleRenderer
	IPIPMTU              int
	VXLANMTU             int
	VXLANMTUV6           int
	VXLANPort            int

	MaxIPSetSize                   int
	RouteSyncDisabled              bool
	IptablesBackend                string
	IPSetsRefreshInterval          time.Duration
	RouteRefreshInterval           time.Duration
	DeviceRouteSourceAddress       net.IP
	DeviceRouteSourceAddressIPv6   net.IP
	DeviceRouteProtocol            netlink.RouteProtocol
	RemoveExternalRoutes           bool
	IptablesRefreshInterval        time.Duration
	IPSecPolicyRefreshInterval     time.Duration
	IptablesPostWriteCheckInterval time.Duration
	IptablesInsertMode             string
	IptablesLockFilePath           string
	IptablesLockTimeout            time.Duration
	IptablesLockProbeInterval      time.Duration
	XDPRefreshInterval             time.Duration

	FloatingIPsEnabled bool

	Wireguard wireguard.Config

	NetlinkTimeout time.Duration

	RulesConfig rules.Config

	IfaceMonitorConfig ifacemonitor.Config

	StatusReportingInterval time.Duration

	ConfigChangedRestartCallback func()
	FatalErrorRestartCallback    func(error)
	ChildExitedRestartCallback   func()

	PostInSyncCallback func()
	HealthAggregator   *health.HealthAggregator
	WatchdogTimeout    time.Duration
	RouteTableManager  *idalloc.IndexAllocator

<<<<<<< HEAD
=======
	DebugSimulateDataplaneHangAfter  time.Duration
	DebugSimulateDataplaneApplyDelay time.Duration

>>>>>>> b549e68b
	ExternalNodesCidrs []string

	BPFEnabled                         bool
	BPFPolicyDebugEnabled              bool
	BPFDisableUnprivileged             bool
	BPFKubeProxyIptablesCleanupEnabled bool
	BPFLogLevel                        string
	BPFLogFilters                      map[string]string
	BPFCTLBLogFilter                   string
	BPFExtToServiceConnmark            int
	BPFDataIfacePattern                *regexp.Regexp
	BPFL3IfacePattern                  *regexp.Regexp
	XDPEnabled                         bool
	XDPAllowGeneric                    bool
	BPFConntrackTimeouts               bpfconntrack.Timeouts
	BPFCgroupV2                        string
	BPFConnTimeLBEnabled               bool
	BPFConnTimeLB                      string
	BPFHostNetworkedNAT                string
	BPFMapRepin                        bool
	BPFNodePortDSREnabled              bool
	BPFDSROptoutCIDRs                  []string
	BPFPSNATPorts                      numorstring.Port
	BPFMapSizeRoute                    int
	BPFMapSizeConntrack                int
	BPFMapSizeNATFrontend              int
	BPFMapSizeNATBackend               int
	BPFMapSizeNATAffinity              int
	BPFMapSizeIPSets                   int
	BPFMapSizeIfState                  int
	BPFIpv6Enabled                     bool
	BPFHostConntrackBypass             bool
	BPFEnforceRPF                      string
	BPFDisableGROForIfaces             *regexp.Regexp
	BPFExcludeCIDRsFromNAT             []string
	KubeProxyMinSyncPeriod             time.Duration
	KubeProxyEndpointSlicesEnabled     bool
	FlowLogsCollectProcessInfo         bool
	FlowLogsCollectTcpStats            bool
	FlowLogsCollectProcessPath         bool
	FlowLogsFileIncludeService         bool
	FlowLogsFileDomainsLimit           int
	NfNetlinkBufSize                   int

	SidecarAccelerationEnabled bool

	DebugSimulateDataplaneHangAfter time.Duration
	DebugConsoleEnabled             bool
	DebugUseShortPollIntervals      bool

	FelixHostname string
	NodeIP        net.IP

	IPSecPSK string
	// IPSecAllowUnsecuredTraffic controls whether
	// - IPsec is required for every packet (on a supported path), or
	// - IPsec is used opportunistically but unsecured traffic is still allowed.
	IPSecAllowUnsecuredTraffic bool
	IPSecIKEProposal           string
	IPSecESPProposal           string
	IPSecLogLevel              string
	IPSecRekeyTime             time.Duration

	EgressIPEnabled               bool
	EgressIPRoutingRulePriority   int
	EgressIPVXLANPort             int
	EgressGatewayPollInterval     time.Duration
	EgressGatewayPollFailureCount int

	ExternalNetworkEnabled             bool
	ExternalNetworkRoutingRulePriority int

	// Optional stats collector
	Collector collector.Collector

	// AWS-specials.
	AWSSecondaryIPSupport             string
	AWSRequestTimeout                 time.Duration
	AWSSecondaryIPRoutingRulePriority int

	// Config for DNS policy.
	DNSCacheFile         string
	DNSCacheSaveInterval time.Duration
	DNSCacheEpoch        int
	DNSExtraTTL          time.Duration
	DNSLogsLatency       bool

	DNSPolicyMode                    apiv3.DNSPolicyMode
	DNSPolicyNfqueueID               int
	DNSPolicyNfqueueSize             int
	DNSPacketsNfqueueID              int
	DNSPacketsNfqueueSize            int
	DNSPacketsNfqueueMaxHoldDuration time.Duration
	DebugDNSResponseDelay            time.Duration
	DisableDNSPolicyPacketProcessor  bool

	EnableDestDomainsByClient bool

	LookPathOverride func(file string) (string, error)

	IPAMClient    ipam.Interface
	KubeClientSet kubernetes.Interface

	FeatureDetectOverrides map[string]string
	FeatureGates           map[string]string

	PacketCapture capture.Config

	// Populated with the smallest host MTU based on auto-detection.
	hostMTU         int
	MTUIfacePattern *regexp.Regexp

	RouteSource string

	KubernetesProvider felixconfig.Provider

	LookupsCache *calc.LookupsCache
}

type UpdateBatchResolver interface {
	// Opportunity for a manager component to resolve state that depends jointly on the updates
	// that it has seen since the preceding CompleteDeferredWork call.  Processing here can
	// include passing resolved state to other managers.  It should not include any actual
	// dataplane updates yet.  (Those should be actioned in CompleteDeferredWork.)
	ResolveUpdateBatch() error
}

// InternalDataplane implements an in-process Felix dataplane driver based on iptables
// and ipsets.  It communicates with the datastore-facing part of Felix via the
// Send/RecvMessage methods, which operate on the protobuf-defined API objects.
//
// # Architecture
//
// The internal dataplane driver is organised around a main event loop, which handles
// update events from the datastore and dataplane.
//
// Each pass around the main loop has two phases.  In the first phase, updates are fanned
// out to "manager" objects, which calculate the changes that are needed and pass them to
// the dataplane programming layer.  In the second phase, the dataplane layer applies the
// updates in a consistent sequence.  The second phase is skipped until the datastore is
// in sync; this ensures that the first update to the dataplane applies a consistent
// snapshot.
//
// Having the dataplane layer batch updates has several advantages.  It is much more
// efficient to batch updates, since each call to iptables/ipsets has a high fixed cost.
// In addition, it allows for different managers to make updates without having to
// coordinate on their sequencing.
//
// # Requirements on the API
//
// The internal dataplane does not do consistency checks on the incoming data (as the
// old Python-based driver used to do).  It expects to be told about dependent resources
// before they are needed and for their lifetime to exceed that of the resources that
// depend on them. For example, it is important that the datastore layer sends an IP set
// create event before it sends a rule that references that IP set.
type InternalDataplane struct {
	toDataplane             chan interface{}
	fromDataplane           chan interface{}
	sendDataplaneInSyncOnce sync.Once

	allIptablesTables    []*iptables.Table
	iptablesMangleTables []*iptables.Table
	iptablesNATTables    []*iptables.Table
	iptablesRawTables    []*iptables.Table
	iptablesFilterTables []*iptables.Table
	ipSets               []common.IPSetsDataplane

	ipipManager          *ipipManager
	allHostsIpsetManager *allHostsIpsetManager

	ipSecPolTable  *ipsec.PolicyTable
	ipSecDataplane ipSecDataplane

	vxlanManager   *vxlanManager
	vxlanParentC   chan string
	vxlanManagerV6 *vxlanManager
	vxlanParentCV6 chan string
	vxlanFDBs      []*vxlanfdb.VXLANFDB

	wireguardManager   *wireguardManager
	wireguardManagerV6 *wireguardManager

	ifaceMonitor *ifacemonitor.InterfaceMonitor
	ifaceUpdates chan any

	endpointStatusCombiner *endpointStatusCombiner

	domainInfoStore *common.DomainInfoStore

	allManagers             []Manager
	managersWithRouteTables []ManagerWithRouteTables
	managersWithRouteRules  []ManagerWithRouteRules
	ruleRenderer            rules.RuleRenderer

	// datastoreInSync is set to true after we receive the "in sync" message from the datastore.
	// We delay programming of the dataplane until we're in sync with the datastore.
	datastoreInSync bool
	// ifaceMonitorInSync is set to true after the interface monitor reports that it is in sync.
	// As above, we block dataplane updates until we get that message.
	ifaceMonitorInSync bool

	// dataplaneNeedsSync is set if the dataplane is dirty in some way, i.e. we need to
	// call apply().
	dataplaneNeedsSync bool
	// forceIPSetsRefresh is set by the IP sets refresh timer to indicate that we should
	// check the IP sets in the dataplane.
	forceIPSetsRefresh bool
	// forceRouteRefresh is set by the route refresh timer to indicate that we should
	// check the routes in the dataplane.
	forceRouteRefresh bool
	// forceXDPRefresh is set by the XDP refresh timer to indicate that we should
	// check the XDP state in the dataplane.
	forceXDPRefresh bool
	// doneFirstApply is set after we finish the first update to the dataplane. It indicates
	// that the dataplane should now be in sync, though it is possible that an error occurred
	// necessitating a re-apply.
	doneFirstApply bool

	reschedTimer *time.Timer
	reschedC     <-chan time.Time

	applyThrottle *throttle.Throttle

	config Config

	debugHangC <-chan time.Time

	// Channel used when the Felix top level wants the dataplane to stop.
	stopChan chan *sync.WaitGroup

	xdpState          *xdpState
	sockmapState      *sockmapState
	endpointsSourceV4 endpointsSource
	ipsetsSourceV4    ipsetsSource
	callbacks         *common.Callbacks

	loopSummarizer *logutils.Summarizer

	// Fields used to accumulate counts of messages of various types before we report them to
	// prometheus.
	datastoreBatchSize   int
	linkUpdateBatchSize  int
	addrsUpdateBatchSize int

	dnsDeniedPacketProcessor   dnsdeniedpacket.PacketProcessor
	dnsResponsePacketProcessor dnsresponsepacket.PacketProcessor

	awsStateUpdC <-chan *aws.LocalAWSNetworkState
	awsSubnetMgr *awsIPManager

	egwHealthReportC chan EGWHealthReport
	egressIPManager  *egressIPManager

	externalNetworkManager *externalNetworkManager
}

const (
	healthName     = "InternalDataplaneMainLoop"
	healthInterval = 10 * time.Second

	ipipMTUOverhead        = 20
	vxlanMTUOverhead       = 50
	vxlanV6MTUOverhead     = 70
	wireguardMTUOverhead   = 60
	wireguardV6MTUOverhead = 80
	aksMTUOverhead         = 100
)

func NewIntDataplaneDriver(config Config, stopChan chan *sync.WaitGroup) *InternalDataplane {
	if config.DNSLogsLatency && !config.BPFEnabled {
		// With non-BPF dataplane, set SO_TIMESTAMP so we get timestamps on packets passed
		// up via NFLOG and NFQUEUE.
		if err := EnableTimestamping(); err != nil {
			log.WithError(err).Warning("Couldn't enable timestamping, so DNS and NFQUEUE latency will not be measured")
		} else {
			log.Info("Timestamping enabled, so DNS latency will be measured")
		}
	}

	// Get the feature detector and feature set upfront.
	featureDetector := environment.NewFeatureDetector(
		config.FeatureDetectOverrides,
		environment.WithFeatureGates(config.FeatureGates),
	)
	dataplaneFeatures := featureDetector.GetFeatures()

	// Based on the feature set, fix the DNSPolicyMode based on dataplane and Kernel version. The delay packet modes
	// are only available on the iptables dataplane, and the DelayDNSResponse mode is only available on higher kernel
	// versions.
	if config.BPFEnabled && config.DNSPolicyMode != apiv3.DNSPolicyModeNoDelay {
		log.Warning("Dataplane is using eBPF which does not support NfQueue. Set DNSPolicyMode to NoDelay")
		config.DNSPolicyMode = apiv3.DNSPolicyModeNoDelay
	} else if config.DNSPolicyMode == apiv3.DNSPolicyModeDelayDNSResponse && !dataplaneFeatures.NFQueueBypass {
		log.Warning("Dataplane does not support NfQueue bypass option. Downgrade DNSPolicyMode to DelayDeniedPacket")
		config.DNSPolicyMode = apiv3.DNSPolicyModeDelayDeniedPacket
	}

	log.WithField("config", config).Info("Creating internal dataplane driver.")
	ruleRenderer := config.RuleRendererOverride

	if ruleRenderer == nil {

		if config.RulesConfig.KubernetesProvider == felixconfig.ProviderEKS {
			var err error
			config.RulesConfig.EKSPrimaryENI, err = aws.PrimaryInterfaceName()

			if err != nil {
				log.WithError(err).Error("Failed to find primary EKS link name based default route " +
					"- proxied nodeports may not work correctly")
			}
		}

		ruleRenderer = rules.NewRenderer(config.RulesConfig)
	}
	epMarkMapper := rules.NewEndpointMarkMapper(
		config.RulesConfig.IptablesMarkEndpoint,
		config.RulesConfig.IptablesMarkNonCaliEndpoint)

	// Auto-detect host MTU.
	hostMTU, err := findHostMTU(config.MTUIfacePattern)
	if err != nil {
		log.WithError(err).Fatal("Unable to detect host MTU, shutting down")
		return nil
	}
	ConfigureDefaultMTUs(hostMTU, &config)
	podMTU := determinePodMTU(config)
	if err := writeMTUFile(podMTU); err != nil {
		log.WithError(err).Error("Failed to write MTU file, pod MTU may not be properly set")
	}

	dp := &InternalDataplane{
		toDataplane:    make(chan interface{}, msgPeekLimit),
		fromDataplane:  make(chan interface{}, 100),
		ruleRenderer:   ruleRenderer,
		ifaceMonitor:   ifacemonitor.New(config.IfaceMonitorConfig, featureDetector, config.FatalErrorRestartCallback),
		ifaceUpdates:   make(chan any, 100),
		config:         config,
		applyThrottle:  throttle.New(10),
		loopSummarizer: logutils.NewSummarizer("dataplane reconciliation loops"),
		stopChan:       stopChan,
	}

	dp.applyThrottle.Refill() // Allow the first apply() immediately.

	dp.ifaceMonitor.StateCallback = dp.onIfaceStateChange
	dp.ifaceMonitor.AddrCallback = dp.onIfaceAddrsChange
	dp.ifaceMonitor.InSyncCallback = dp.onIfaceInSync

	backendMode := environment.DetectBackend(config.LookPathOverride, cmdshim.NewRealCmd, config.IptablesBackend)

	// Most iptables tables need the same options.
	iptablesOptions := iptables.TableOptions{
		HistoricChainPrefixes: rules.AllHistoricChainNamePrefixes,
		InsertMode:            config.IptablesInsertMode,
		RefreshInterval:       config.IptablesRefreshInterval,
		PostWriteInterval:     config.IptablesPostWriteCheckInterval,
		LockTimeout:           config.IptablesLockTimeout,
		LockProbeInterval:     config.IptablesLockProbeInterval,
		BackendMode:           backendMode,
		LookPathOverride:      config.LookPathOverride,
		OnStillAlive:          dp.reportHealth,
		OpRecorder:            dp.loopSummarizer,
	}

	if config.BPFEnabled && config.BPFKubeProxyIptablesCleanupEnabled {
		// If BPF-mode is enabled, clean up kube-proxy's rules too.
		log.Info("BPF enabled, configuring iptables layer to clean up kube-proxy's rules.")
		iptablesOptions.ExtraCleanupRegexPattern = rules.KubeProxyInsertRuleRegex
		iptablesOptions.HistoricChainPrefixes = append(iptablesOptions.HistoricChainPrefixes, rules.KubeProxyChainPrefixes...)
	}

	if config.BPFEnabled && !config.BPFPolicyDebugEnabled {
		err := os.RemoveAll(bpf.RuntimePolDir)
		if err != nil && !os.IsNotExist(err) {
			log.WithError(err).Info("Policy debug disabled but failed to remove the debug directory.  Ignoring.")
		}
	}

	// However, the NAT tables need an extra cleanup regex.
	iptablesNATOptions := iptablesOptions
	if iptablesNATOptions.ExtraCleanupRegexPattern == "" {
		iptablesNATOptions.ExtraCleanupRegexPattern = rules.HistoricInsertedNATRuleRegex
	} else {
		iptablesNATOptions.ExtraCleanupRegexPattern += "|" + rules.HistoricInsertedNATRuleRegex
	}

	var iptablesLock sync.Locker
	if dataplaneFeatures.RestoreSupportsLock {
		log.Debug("Calico implementation of iptables lock disabled (because detected version of " +
			"iptables-restore will use its own implementation).")
		iptablesLock = dummyLock{}
	} else if config.IptablesLockTimeout <= 0 {
		log.Debug("Calico implementation of iptables lock disabled (by configuration).")
		iptablesLock = dummyLock{}
	} else {
		// Create the shared iptables lock.  This allows us to block other processes from
		// manipulating iptables while we make our updates.  We use a shared lock because we
		// actually do multiple updates in parallel (but to different tables), which is safe.
		log.WithField("timeout", config.IptablesLockTimeout).Debug(
			"Calico implementation of iptables lock enabled")
		iptablesLock = iptables.NewSharedLock(
			config.IptablesLockFilePath,
			config.IptablesLockTimeout,
			config.IptablesLockProbeInterval,
		)
	}

	mangleTableV4 := iptables.NewTable(
		"mangle",
		4,
		rules.RuleHashPrefix,
		iptablesLock,
		featureDetector,
		iptablesOptions)
	natTableV4 := iptables.NewTable(
		"nat",
		4,
		rules.RuleHashPrefix,
		iptablesLock,
		featureDetector,
		iptablesNATOptions,
	)
	rawTableV4 := iptables.NewTable(
		"raw",
		4,
		rules.RuleHashPrefix,
		iptablesLock,
		featureDetector,
		iptablesOptions)
	filterTableV4 := iptables.NewTable(
		"filter",
		4,
		rules.RuleHashPrefix,
		iptablesLock,
		featureDetector,
		iptablesOptions)
	ipSetsConfigV4 := config.RulesConfig.IPSetConfigV4
	ipSetsV4 := ipsets.NewIPSets(ipSetsConfigV4, dp.loopSummarizer)
	dp.iptablesNATTables = append(dp.iptablesNATTables, natTableV4)
	dp.iptablesRawTables = append(dp.iptablesRawTables, rawTableV4)
	dp.iptablesMangleTables = append(dp.iptablesMangleTables, mangleTableV4)
	dp.iptablesFilterTables = append(dp.iptablesFilterTables, filterTableV4)
	dp.ipSets = append(dp.ipSets, ipSetsV4)

	if config.RulesConfig.VXLANEnabled {
		var routeTableVXLAN routetable.RouteTableInterface
		if !config.RouteSyncDisabled {
			log.Debug("RouteSyncDisabled is false.")
			routeTableVXLAN = routetable.New([]string{"^" + VXLANIfaceNameV4 + "$"}, 4, config.NetlinkTimeout,
				config.DeviceRouteSourceAddress, config.DeviceRouteProtocol, true, unix.RT_TABLE_MAIN,
				dp.loopSummarizer, featureDetector, routetable.WithLivenessCB(dp.reportHealth))
		} else {
			log.Info("RouteSyncDisabled is true, using DummyTable.")
			routeTableVXLAN = &routetable.DummyTable{}
		}

		vxlanFDB := vxlanfdb.New(netlink.FAMILY_V4, VXLANIfaceNameV4, featureDetector, config.NetlinkTimeout)
		dp.vxlanFDBs = append(dp.vxlanFDBs, vxlanFDB)

		dp.vxlanManager = newVXLANManager(
			ipSetsV4,
			routeTableVXLAN,
			vxlanFDB,
			VXLANIfaceNameV4,
			config,
			dp.loopSummarizer,
			4,
			featureDetector,
		)
		dp.vxlanParentC = make(chan string, 1)
		go dp.vxlanManager.KeepVXLANDeviceInSync(context.Background(), config.VXLANMTU, dataplaneFeatures.ChecksumOffloadBroken, 10*time.Second, dp.vxlanParentC)
		dp.RegisterManager(dp.vxlanManager)
	} else {
		// Start a cleanup goroutine not to block felix if it needs to retry
		go cleanUpVXLANDevice(VXLANIfaceNameV4)
	}

	// Allocate the tproxy route table indices before Egress grabs them all.
	// Always allocate so that we can clean up the tables if proxy was
	// previously enabled but is disabled now.
	var tproxyRTIndex4, tproxyRTIndex6 int

	tproxyRTIndex4, err = config.RouteTableManager.GrabIndex()
	if err != nil {
		log.WithError(err).Fatal("Failed to allocate routing table index for tproxy v4")
	}
	if config.IPv6Enabled {
		tproxyRTIndex6, err = config.RouteTableManager.GrabIndex()
		if err != nil {
			log.WithError(err).Fatal("Failed to allocate routing table index for tproxy v6")
		}
	}

	var awsTableIndexes []int
	if config.AWSSecondaryIPSupport != "Disabled" {
		// Since the egress gateway machinery claims all remaining indexes below, claim enough for all possible
		// AWS secondary NICs now.
		for i := 0; i < aws.SecondaryInterfaceCap; i++ {
			rti, err := config.RouteTableManager.GrabIndex()
			if err != nil {
				logrus.WithError(err).Panic("Failed to allocate route table index for AWS subnet manager.")
			}
			awsTableIndexes = append(awsTableIndexes, rti)
		}
	}

	dp.endpointStatusCombiner = newEndpointStatusCombiner(dp.fromDataplane, config.IPv6Enabled)
	dp.domainInfoStore = common.NewDomainInfoStore(&common.DnsConfig{
		Collector:                 config.Collector,
		DNSCacheEpoch:             config.DNSCacheEpoch,
		DNSCacheFile:              config.DNSCacheFile,
		DNSCacheSaveInterval:      config.DNSCacheSaveInterval,
		DNSExtraTTL:               config.DNSExtraTTL,
		DNSLogsLatency:            config.DNSLogsLatency,
		DebugDNSResponseDelay:     config.DebugDNSResponseDelay,
		EnableDestDomainsByClient: config.EnableDestDomainsByClient,
		MaxTopLevelDomains:        config.FlowLogsFileDomainsLimit,
	})
	dp.RegisterManager(dp.domainInfoStore)

	if config.DNSPolicyMode == apiv3.DNSPolicyModeDelayDeniedPacket &&
		config.RulesConfig.IptablesMarkDNSPolicy != 0x0 &&
		!config.DisableDNSPolicyPacketProcessor {
		packetProcessor := dnsdeniedpacket.New(
			uint16(config.DNSPolicyNfqueueID),
			uint32(config.DNSPolicyNfqueueSize),
			config.RulesConfig.IptablesMarkSkipDNSPolicyNfqueue,
		)
		dp.dnsDeniedPacketProcessor = packetProcessor
	}

	if config.DNSPolicyMode == apiv3.DNSPolicyModeDelayDNSResponse &&
		config.RulesConfig.DNSPacketsNfqueueID != 0 {
		packetProcessor := dnsresponsepacket.New(
			uint16(config.DNSPacketsNfqueueID),
			uint32(config.DNSPacketsNfqueueSize),
			config.DNSPacketsNfqueueMaxHoldDuration,
			dp.domainInfoStore,
		)
		dp.dnsResponsePacketProcessor = packetProcessor
	}

	callbacks := common.NewCallbacks()
	dp.callbacks = callbacks
	if config.XDPEnabled {
		if err := bpf.SupportsXDP(); err != nil {
			log.WithError(err).Warn("Can't enable XDP acceleration.")
			config.XDPEnabled = false
		} else if !config.BPFEnabled {
			st, err := NewXDPState(config.XDPAllowGeneric)
			if err != nil {
				log.WithError(err).Warn("Can't enable XDP acceleration.")
			} else {
				dp.xdpState = st
				dp.xdpState.PopulateCallbacks(callbacks)
				dp.RegisterManager(st)
				log.Info("XDP acceleration enabled.")
			}
		}
	} else {
		log.Info("XDP acceleration disabled.")
	}

	// TODO Support cleaning up non-BPF XDP state from a previous Felix run, when BPF mode has just been enabled.
	if !config.BPFEnabled && dp.xdpState == nil {
		xdpState, err := NewXDPState(config.XDPAllowGeneric)
		if err == nil {
			if err := xdpState.WipeXDP(); err != nil {
				log.WithError(err).Warn("Failed to cleanup preexisting XDP state")
			}
		}
		// if we can't create an XDP state it means we couldn't get a working
		// bpffs so there's nothing to clean up
	}

	if config.SidecarAccelerationEnabled {
		if err := bpf.SupportsSockmap(); err != nil {
			log.WithError(err).Warn("Can't enable Sockmap acceleration.")
		} else {
			st, err := NewSockmapState()
			if err != nil {
				log.WithError(err).Warn("Can't enable Sockmap acceleration.")
			} else {
				dp.sockmapState = st
				dp.sockmapState.PopulateCallbacks(callbacks)

				if err := dp.sockmapState.SetupSockmapAcceleration(); err != nil {
					dp.sockmapState = nil
					log.WithError(err).Warn("Failed to set up Sockmap acceleration")
				} else {
					log.Info("Sockmap acceleration enabled.")
				}
			}
		}
	}

	if dp.sockmapState == nil {
		st, err := NewSockmapState()
		if err == nil {
			st.WipeSockmap(bpf.FindInBPFFSOnly)
		}
		// if we can't create a sockmap state it means we couldn't get a working
		// bpffs so there's nothing to clean up
	}

	ipsetsManager := common.NewIPSetsManager("ipv4", ipSetsV4, config.MaxIPSetSize, dp.domainInfoStore)
	ipsetsManagerV6 := common.NewIPSetsManager("ipv6", nil, config.MaxIPSetSize, dp.domainInfoStore)
	filterTableV6 := iptables.NewTable(
		"filter",
		6,
		rules.RuleHashPrefix,
		iptablesLock,
		featureDetector,
		iptablesOptions,
	)

	dp.RegisterManager(ipsetsManager)

	if !config.BPFEnabled {
		// BPF mode disabled, create the iptables-only managers.
		dp.ipsetsSourceV4 = ipsetsManager
		// TODO Connect host IP manager to BPF
		dp.RegisterManager(newHostIPManager(
			config.RulesConfig.WorkloadIfacePrefixes,
			rules.IPSetIDThisHostIPs,
			ipSetsV4,
			config.MaxIPSetSize,
			rules.IPSetIDAllTunnelNets))
		dp.RegisterManager(newPolicyManager(rawTableV4, mangleTableV4, filterTableV4, ruleRenderer, 4))

		// Clean up any leftover BPF state.
		err := bpfnat.RemoveConnectTimeLoadBalancer("")
		if err != nil {
			log.WithError(err).Info("Failed to remove BPF connect-time load balancer, ignoring.")
		}
		tc.CleanUpProgramsAndPins()
	} else {
		// In BPF mode we still use iptables for raw egress policy, but we
		// filter the IP sets that we render to the dataplane.  Set an empty
		// filter now so that the IP sets driver does a lot less logging.
		ipSetsV4.SetFilter(set.New[string]())
		dp.RegisterManager(newRawEgressPolicyManager(rawTableV4, ruleRenderer, 4, ipSetsV4.SetFilter))
	}

	interfaceRegexes := make([]string, len(config.RulesConfig.WorkloadIfacePrefixes))
	for i, r := range config.RulesConfig.WorkloadIfacePrefixes {
		interfaceRegexes[i] = "^" + r + ".*"
	}

	defaultRPFilter, err := os.ReadFile("/proc/sys/net/ipv4/conf/default/rp_filter")
	if err != nil {
		log.Warn("could not determine default rp_filter setting, defaulting to strict")
		defaultRPFilter = []byte{'1'}
	}

	if config.BPFMapRepin {
		bpfmaps.EnableRepin()
	} else {
		bpfmaps.DisableRepin()
	}

	bpfipsets.SetMapSize(config.BPFMapSizeIPSets)
	bpfnat.SetMapSizes(config.BPFMapSizeNATFrontend, config.BPFMapSizeNATBackend, config.BPFMapSizeNATAffinity)
	bpfroutes.SetMapSize(config.BPFMapSizeRoute)
	bpfconntrack.SetMapSize(config.BPFMapSizeConntrack)
	bpfifstate.SetMapSize(config.BPFMapSizeIfState)

	var (
		bpfEndpointManager   *bpfEndpointManager
		bpfEvnt              events.Events
		bpfEventPoller       *bpfEventPoller
		eventProtoStatsSink  *events.EventProtoStatsSink
		eventTcpStatsSink    *events.EventTcpStatsSink
		eventProcessPathSink *events.EventProcessPathSink

		collectorPacketInfoReader    collector.PacketInfoReader
		collectorConntrackInfoReader collector.ConntrackInfoReader
		processInfoCache             collector.ProcessInfoCache
		processPathInfoCache         *events.BPFProcessPathCache
	)

	if config.BPFEnabled || config.FlowLogsCollectProcessInfo || config.FlowLogsCollectTcpStats {
		var err error
		bpfEvnt, err = events.New(events.SourcePerfEvents)
		if err != nil {
			log.WithError(err).Error("Failed to create perf event")
			config.FlowLogsCollectProcessInfo = false
			config.FlowLogsCollectTcpStats = false
			config.FlowLogsCollectProcessPath = false
		} else {
			bpfEventPoller = newBpfEventPoller(bpfEvnt)

			// Register BPF event handling for DNS events.
			bpfEventPoller.Register(events.TypeDNSEvent,
				func(e events.Event) {
					log.Debugf("DNS packet from BPF: %v", e)
					// The first 8 bytes of the event data are a 64-bit timestamp (in nanoseconds).  The DNS
					// packet data begins after that.
					timestampNS := binary.LittleEndian.Uint64(e.Data())
					consumed := 8
					dp.domainInfoStore.MsgChannel() <- common.DataWithTimestamp{
						// When we capture DNS packets on Ethernet interfaces - i.e. those that are not
						// "L3 devices" - the packet data begins with an Ethernet header that we don't
						// want.  (Note, Ethernet interfaces can be either workload or host interfaces.)
						// Therefore strip off that Ethernet header, which occupies the first 14 bytes.
						Data:      e.Data()[consumed+14:],
						Timestamp: timestampNS,
					}
				})
			log.Info("BPF: Registered events sink for TypeDNSEvent")

			// Register BPF event handling for DNS events from L3 devices.
			bpfEventPoller.Register(events.TypeDNSEventL3,
				func(e events.Event) {
					log.Debugf("DNS L3 packet from BPF: %v", e)
					// The first 8 bytes of the event data are a 64-bit timestamp (in nanoseconds).  The DNS
					// packet data begins after that.
					timestampNS := binary.LittleEndian.Uint64(e.Data())
					consumed := 8
					dp.domainInfoStore.MsgChannel() <- common.DataWithTimestamp{
						// On L3 devices the packet data begins with the IP
						// header, and we don't need to strip anything off.
						Data:      e.Data()[consumed:],
						Timestamp: timestampNS,
					}
				})
			log.Info("BPF: Registered events sink for TypeDNSEventL3")
		}
	}
	if config.FlowLogsCollectProcessInfo {
		installKprobes := func() error {
			kp := kprobe.New(config.BPFLogLevel, bpfEvnt)
			if kp != nil {
				if config.FlowLogsCollectProcessPath {
					err = kp.AttachSyscall()
					if err != nil {
						log.WithError(err).Error("error installing process path kprobes. skipping it")
						config.FlowLogsCollectProcessPath = false
					}
				}
				err = kp.AttachTCPv4()
				if err != nil {
					return fmt.Errorf("failed to install TCP v4 kprobes: %v", err)
				}
				err = kp.AttachUDPv4()
				if err != nil {
					_ = kp.DetachTCPv4()
					return fmt.Errorf("failed to install UDP v4 kprobes: %v", err)
				}
			} else {
				return fmt.Errorf("error creating new kprobe object.")
			}
			return nil
		}
		if err := installKprobes(); err != nil {
			log.WithError(err).Error("error installing kprobes. skipping it")
			config.FlowLogsCollectProcessInfo = false
		} else {
			log.Info("BPF: Registered events sink for TypeProtoStats")
			eventProtoStatsSink = events.NewEventProtoStatsSink()
			bpfEventPoller.Register(events.TypeProtoStats, eventProtoStatsSink.HandleEvent)
			if config.FlowLogsCollectProcessPath {
				eventProcessPathSink = events.NewEventProcessPathSink()
				bpfEventPoller.Register(events.TypeProcessPath, eventProcessPathSink.HandleEvent)
			}
		}
	}

	if config.FlowLogsCollectTcpStats {
		eventTcpStatsSink = events.NewEventTcpStatsSink()
		bpfEventPoller.Register(events.TypeTcpStats, eventTcpStatsSink.HandleEvent)
		socketStatsMap := stats.SocketStatsMap()
		err := socketStatsMap.EnsureExists()
		if err != nil {
			log.WithError(err).Error("Failed to create socket stats BPF map. Disabling socket stats collection")
			config.FlowLogsCollectTcpStats = false
		}

	}

	var ipSetsV6 *ipsets.IPSets

	if config.IPv6Enabled {
		ipSetsConfigV6 := config.RulesConfig.IPSetConfigV6
		ipSetsV6 = ipsets.NewIPSets(ipSetsConfigV6, dp.loopSummarizer)
		dp.ipSets = append(dp.ipSets, ipSetsV6)
	}

	tproxyMgr := newTProxyManager(config,
		tproxyRTIndex4, tproxyRTIndex6,
		dp.loopSummarizer,
		featureDetector,
		tproxyWithIptablesEqualIPsChecker(newIptablesEqualIPsChecker(config, ipSetsV4, ipSetsV6)),
	)
	dp.RegisterManager(tproxyMgr)

	var bpfIPSetsV4 egressIPSets
	if config.BPFEnabled {
		log.Info("BPF enabled, starting BPF endpoint manager and map manager.")

		bpfMaps, err := bpfmap.CreateBPFMaps(config.BPFIpv6Enabled)
		if err != nil {
			log.WithError(err).Panic("error creating bpf maps")
		}

		// Register map managers first since they create the maps that will be used by the endpoint manager.
		// Important that we create the maps before we load a BPF program with TC since we make sure the map
		// metadata name is set whereas TC doesn't set that field.
		var conntrackScannerV4, conntrackScannerV6 *bpfconntrack.Scanner
		var ipSetIDAllocatorV4, ipSetIDAllocatorV6 *idalloc.IDAllocator
		ipSetIDAllocatorV4 = idalloc.New()
		ipSetIDAllocatorV4.ReserveWellKnownID(bpfipsets.TrustedDNSServersName, bpfipsets.TrustedDNSServersID)
		ipSetIDAllocatorV4.ReserveWellKnownID(bpfipsets.EgressGWHealthPortsName, bpfipsets.EgressGWHealthPortsID)

		// Start IPv4 BPF dataplane components
		conntrackScannerV4, bpfIPSetsV4 = startBPFDataplaneComponents(proto.IPVersion_IPV4, bpfMaps.V4, ipSetIDAllocatorV4, config, ipsetsManager, dp)
		if config.BPFIpv6Enabled {
			// Start IPv6 BPF dataplane components
			ipSetIDAllocatorV6 = idalloc.New()
			ipSetIDAllocatorV6.ReserveWellKnownID(bpfipsets.TrustedDNSServersName, bpfipsets.TrustedDNSServersID)
			conntrackScannerV6, _ = startBPFDataplaneComponents(proto.IPVersion_IPV6, bpfMaps.V6, ipSetIDAllocatorV6, config, ipsetsManagerV6, dp)
		}

		workloadIfaceRegex := regexp.MustCompile(strings.Join(interfaceRegexes, "|"))

		if config.BPFConnTimeLB == string(apiv3.BPFConnectTimeLBDisabled) &&
			config.BPFHostNetworkedNAT == string(apiv3.BPFHostNetworkedNATDisabled) {
			log.Warn("Host-networked access to services from host networked process won't work properly " +
				"- BPFHostNetworkedNAT is disabled.")
		}

		config.LookupsCache.EnableID64()
		// Forwarding into an IPIP tunnel fails silently because IPIP tunnels are L3 devices and support for
		// L3 devices in BPF is not available yet.  Disable the FIB lookup in that case.
		fibLookupEnabled := !config.RulesConfig.IPIPEnabled
		bpfEndpointManager, err = newBPFEndpointManager(
			nil,
			&config,
			bpfMaps,
			fibLookupEnabled,
			workloadIfaceRegex,
			ipSetIDAllocatorV4,
			ipSetIDAllocatorV6,
			ruleRenderer,
			filterTableV4,
			filterTableV6,
			dp.reportHealth,
			dp.loopSummarizer,
			featureDetector,
			config.LookupsCache,
			config.RulesConfig.ActionOnDrop,
			config.FlowLogsCollectTcpStats,
			config.HealthAggregator,
		)

		if err != nil {
			log.WithError(err).Panic("Failed to create BPF endpoint manager.")
		}

		dp.RegisterManager(bpfEndpointManager)

		bpfEndpointManager.Features = dataplaneFeatures

		// HostNetworkedNAT is Enabled and CTLB enabled.
		// HostNetworkedNAT is Disabled and CTLB is either disabled/TCP.
		// The above cases are invalid configuration. Revert to CTLB enabled.
		if config.BPFHostNetworkedNAT == string(apiv3.BPFHostNetworkedNATEnabled) {
			if config.BPFConnTimeLB == string(apiv3.BPFConnectTimeLBEnabled) {
				log.Warn("Both BPFConnectTimeLoadBalancing and BPFHostNetworkedNATWithoutCTLB are enabled. " +
					"Disabling BPFHostNetworkedNATWithoutCTLB. " +
					"Set BPFConnectTimeLoadBalancing=TCP if you want disable it for other protocols.")
				config.BPFHostNetworkedNAT = string(apiv3.BPFHostNetworkedNATDisabled)
			}
		} else {
			if config.BPFConnTimeLB != string(apiv3.BPFConnectTimeLBEnabled) {
				if config.BPFHostNetworkedNAT == string(apiv3.BPFHostNetworkedNATDisabled) {
					log.Warnf("Access to (some) services from host may not work properly because "+
						"BPFConnectTimeLoadBalancing is %s and BPFHostNetworkedNATWithoutCTLB is disabled",
						config.BPFConnTimeLB)
				}
			}
		}

		if config.BPFConnTimeLB != string(apiv3.BPFConnectTimeLBDisabled) {
			excludeUDP := false
			if config.BPFConnTimeLB == string(apiv3.BPFConnectTimeLBTCP) && config.BPFHostNetworkedNAT == string(apiv3.BPFHostNetworkedNATEnabled) {
				excludeUDP = true
			}
			logLevel := strings.ToLower(config.BPFLogLevel)
			if config.BPFLogFilters != nil {
				if logLevel != "off" && config.BPFCTLBLogFilter != "all" {
					logLevel = "off"
				}
			}

			// Activate the connect-time load balancer.
			err = bpfnat.InstallConnectTimeLoadBalancer(true, config.BPFIpv6Enabled,
				config.BPFCgroupV2, logLevel, config.BPFConntrackTimeouts.UDPLastSeen, excludeUDP)
			if err != nil {
				log.WithError(err).Panic("BPFConnTimeLBEnabled but failed to attach connect-time load balancer, bailing out.")
			}
			log.Infof("Connect time load balancer enabled: %s", config.BPFConnTimeLB)
		} else {
			// Deactivate the connect-time load balancer.
			err = nat.RemoveConnectTimeLoadBalancer(config.BPFCgroupV2)
			if err != nil {
				log.WithError(err).Warn("Failed to detach connect-time load balancer. Ignoring.")
			}
		}

		if config.Collector != nil && bpfEventPoller != nil {
			policyEventListener := events.NewCollectorPolicyListener(config.LookupsCache)
			bpfEventPoller.Register(events.TypePolicyVerdict, policyEventListener.EventHandler)
			log.Info("BPF: Registered events sink for TypePolicyVerdict")

			collectorPacketInfoReader = policyEventListener

			conntrackInfoReader := conntrack.NewInfoReader(
				config.BPFConntrackTimeouts,
				config.BPFNodePortDSREnabled,
				nil,
			)
			// We must add the collectorConntrackInfoReader before
			// conntrack.LivenessScanner as we want to see expired connections and the
			// liveness scanner would remove them for us.
			conntrackScannerV4.AddFirstUnlocked(conntrackInfoReader)
			log.Info("BPF: ConntrackInfoReader added to conntrackScanner")
			collectorConntrackInfoReader = conntrackInfoReader
		}

		if conntrackScannerV4 != nil {
			conntrackScannerV4.Start()
		}
		if conntrackScannerV6 != nil {
			conntrackScannerV6.Start()
		}

		log.Info("conntrackScanner started")
	}

	if config.EgressIPEnabled {
		// Allocate all remaining tables to the egress manager.
		// This assumes no remaining modules need to reserve table indices.
		log.Info("Egress IP support enabled, creating egress IP manager")
		egressTablesIndices := config.RouteTableManager.GrabAllRemainingIndices()

		egressStatusCallback := func(namespace, name string, addr ip.Addr, maintenanceStarted, maintenanceFinished time.Time) error {
			dp.fromDataplane <- &proto.EgressPodStatusUpdate{
				Namespace:           namespace,
				Name:                name,
				Addr:                addr.String(),
				MaintenanceStarted:  proto.ConvertTime(maintenanceStarted),
				MaintenanceFinished: proto.ConvertTime(maintenanceFinished),
			}
			return nil
		}
		dp.egwHealthReportC = make(chan EGWHealthReport, 100)
		egressFDB := vxlanfdb.New(netlink.FAMILY_V4, "egress.calico", featureDetector, config.NetlinkTimeout)
		dp.vxlanFDBs = append(dp.vxlanFDBs, egressFDB)
		dp.egressIPManager = newEgressIPManager(
			"egress.calico",
			egressFDB,
			egressTablesIndices,
			config,
			dp.loopSummarizer,
			egressStatusCallback,
			config.HealthAggregator,
			dp.egwHealthReportC,
			ipSetsV4,
			bpfIPSetsV4,
			featureDetector,
		)
		dp.RegisterManager(dp.egressIPManager)
	} else {
		// If Egress ip is not enabled, check to see if there is a VXLAN device and delete it if there is.
		log.Info("Checking if we need to clean up the egress VXLAN device")
		if link, err := netlink.LinkByName("egress.calico"); err != nil && err != syscall.ENODEV {
			log.WithError(err).Warnf("Failed to query egress VXLAN device")
		} else if err = netlink.LinkDel(link); err != nil {
			log.WithError(err).Error("Failed to delete unwanted egress VXLAN device")
		}
	}

	if config.ExternalNetworkEnabled {
		dp.externalNetworkManager = newExternalNetworkManager(
			config,
			dp.loopSummarizer,
		)
		dp.RegisterManager(dp.externalNetworkManager)
	}

	var routeTableV4 routetable.RouteTableInterface

	if !config.RouteSyncDisabled {
		log.Debug("RouteSyncDisabled is false.")
		routeTableV4 = routetable.New(interfaceRegexes, 4, config.NetlinkTimeout,
			config.DeviceRouteSourceAddress, config.DeviceRouteProtocol, config.RemoveExternalRoutes, unix.RT_TABLE_MAIN,
			dp.loopSummarizer, featureDetector, routetable.WithLivenessCB(dp.reportHealth),
			routetable.WithRouteCleanupGracePeriod(routeCleanupGracePeriod))
	} else {
		log.Info("RouteSyncDisabled is true, using DummyTable.")
		routeTableV4 = &routetable.DummyTable{}
	}

	epManager := newEndpointManager(
		rawTableV4,
		mangleTableV4,
		filterTableV4,
		ruleRenderer,
		routeTableV4,
		4,
		epMarkMapper,
		config.RulesConfig.KubeIPVSSupportEnabled,
		config.RulesConfig.WorkloadIfacePrefixes,
		dp.endpointStatusCombiner.OnEndpointStatusUpdate,
		string(defaultRPFilter),
		config.BPFEnabled,
		bpfEndpointManager,
		callbacks,
		config.FlowLogsCollectTcpStats,
		config.BPFLogLevel,
		config.FloatingIPsEnabled,
	)
	dp.RegisterManager(epManager)
	dp.endpointsSourceV4 = epManager
	dp.RegisterManager(newFloatingIPManager(natTableV4, ruleRenderer, 4, config.FloatingIPsEnabled))
	dp.RegisterManager(newMasqManager(ipSetsV4, natTableV4, ruleRenderer, config.MaxIPSetSize, 4))
	if !config.BPFEnabled {
		dp.RegisterManager(newNodeLocalDNSManager(ruleRenderer, 4, rawTableV4))
	}

	if config.RulesConfig.IPIPEnabled {
		// Create and maintain the IPIP tunnel device
		dp.ipipManager = newIPIPManager(ipSetsV4, config.MaxIPSetSize, config.ExternalNodesCidrs, dp.config)
	} else {
		// Only clean up IPIP addresses if IPIP is implicitly disabled (no IPIP pools and not explicitly set in FelixConfig)
		if config.RulesConfig.FelixConfigIPIPEnabled == nil {
			// Start a cleanup goroutine not to block felix if it needs to retry
			go cleanUpIPIPAddrs()
		}
	}

	if config.RulesConfig.IPIPEnabled || config.RulesConfig.IPSecEnabled || config.EgressIPEnabled {
		// Add a manager to keep the all-hosts IP set up to date.
		dp.allHostsIpsetManager = newAllHostsIpsetManager(ipSetsV4, config.MaxIPSetSize, config.ExternalNodesCidrs)
		dp.RegisterManager(dp.allHostsIpsetManager) // IPv4-only
	}

	// Add a manager for IPv4 wireguard configuration. This is added irrespective of whether wireguard is actually enabled
	// because it may need to tidy up some of the routing rules when disabled.
	cryptoRouteTableWireguard := wireguard.New(config.Hostname, &config.Wireguard, 4, config.NetlinkTimeout,
		config.DeviceRouteProtocol, func(publicKey wgtypes.Key) error {
			if publicKey == zeroKey {
				dp.fromDataplane <- &proto.WireguardStatusUpdate{PublicKey: "", IpVersion: 4}
			} else {
				dp.fromDataplane <- &proto.WireguardStatusUpdate{PublicKey: publicKey.String(), IpVersion: 4}
			}
			return nil
		},
		dp.loopSummarizer,
		featureDetector,
	)
	dp.wireguardManager = newWireguardManager(cryptoRouteTableWireguard, config, 4)
	dp.RegisterManager(dp.wireguardManager) // IPv4

	dp.RegisterManager(newServiceLoopManager(filterTableV4, ruleRenderer, 4))

	activeCaptures, err := capture.NewActiveCaptures(config.PacketCapture, dp.fromDataplane)
	if err != nil {
		log.WithError(err).Panicf("Failed create dir %s required to start packet capture", config.PacketCapture.Directory)
	}
	captureManager := newCaptureManager(activeCaptures, config.RulesConfig.WorkloadIfacePrefixes)
	dp.RegisterManager(captureManager)

	if config.AWSSecondaryIPSupport != "Disabled" {
		k8sCapacityUpdater := k8sutils.NewCapacityUpdater(config.FelixHostname, config.KubeClientSet.CoreV1())
		k8sCapacityUpdater.Start(context.Background())
		var ha aws.HealthAggregator
		if config.HealthAggregator != nil {
			ha = config.HealthAggregator
		}
		secondaryIfaceProv := aws.NewSecondaryIfaceProvisioner(
			config.AWSSecondaryIPSupport,
			config.FelixHostname,
			ha,
			config.IPAMClient,
			aws.OptTimeout(dp.config.AWSRequestTimeout),
			aws.OptCapacityCallback(k8sCapacityUpdater.OnCapacityChange),
		)
		secondaryIfaceProv.Start(context.Background())
		awsSubnetManager := NewAWSIPManager(
			awsTableIndexes,
			dp.config,
			dp.loopSummarizer,
			secondaryIfaceProv,
			featureDetector,
		)
		dp.RegisterManager(awsSubnetManager)
		dp.awsStateUpdC = secondaryIfaceProv.ResponseC()
		dp.awsSubnetMgr = awsSubnetManager
	}

	if config.IPv6Enabled {
		mangleTableV6 := iptables.NewTable(
			"mangle",
			6,
			rules.RuleHashPrefix,
			iptablesLock,
			featureDetector,
			iptablesOptions,
		)
		natTableV6 := iptables.NewTable(
			"nat",
			6,
			rules.RuleHashPrefix,
			iptablesLock,
			featureDetector,
			iptablesNATOptions,
		)
		rawTableV6 := iptables.NewTable(
			"raw",
			6,
			rules.RuleHashPrefix,
			iptablesLock,
			featureDetector,
			iptablesOptions,
		)

		dp.iptablesNATTables = append(dp.iptablesNATTables, natTableV6)
		dp.iptablesRawTables = append(dp.iptablesRawTables, rawTableV6)
		dp.iptablesMangleTables = append(dp.iptablesMangleTables, mangleTableV6)
		dp.iptablesFilterTables = append(dp.iptablesFilterTables, filterTableV6)

		if config.RulesConfig.VXLANEnabledV6 {
			var routeTableVXLANV6 routetable.RouteTableInterface
			if !config.RouteSyncDisabled {
				log.Debug("RouteSyncDisabled is false.")
				routeTableVXLANV6 = routetable.New([]string{"^" + VXLANIfaceNameV6 + "$"}, 6, config.NetlinkTimeout,
					config.DeviceRouteSourceAddressIPv6, config.DeviceRouteProtocol, true, unix.RT_TABLE_MAIN,
					dp.loopSummarizer, featureDetector, routetable.WithLivenessCB(dp.reportHealth))
			} else {
				log.Debug("RouteSyncDisabled is true, using DummyTable for routeTableVXLANV6.")
				routeTableVXLANV6 = &routetable.DummyTable{}
			}

			vxlanFDBV6 := vxlanfdb.New(netlink.FAMILY_V6, VXLANIfaceNameV6, featureDetector, config.NetlinkTimeout)
			dp.vxlanFDBs = append(dp.vxlanFDBs, vxlanFDBV6)

			dp.vxlanManagerV6 = newVXLANManager(
				ipSetsV6,
				routeTableVXLANV6,
				vxlanFDBV6,
				VXLANIfaceNameV6,
				config,
				dp.loopSummarizer,
				6,
				featureDetector,
			)
			dp.vxlanParentCV6 = make(chan string, 1)
			go dp.vxlanManagerV6.KeepVXLANDeviceInSync(context.Background(), config.VXLANMTUV6, dataplaneFeatures.ChecksumOffloadBroken, 10*time.Second, dp.vxlanParentCV6)
			dp.RegisterManager(dp.vxlanManagerV6)
		} else {
			// Start a cleanup goroutine not to block felix if it needs to retry
			go cleanUpVXLANDevice(VXLANIfaceNameV6)
		}

		var routeTableV6 routetable.RouteTableInterface
		if !config.RouteSyncDisabled {
			log.Debug("RouteSyncDisabled is false.")
			routeTableV6 = routetable.New(
				interfaceRegexes, 6, config.NetlinkTimeout,
				config.DeviceRouteSourceAddressIPv6, config.DeviceRouteProtocol, config.RemoveExternalRoutes,
				unix.RT_TABLE_MAIN, dp.loopSummarizer, featureDetector, routetable.WithLivenessCB(dp.reportHealth),
				routetable.WithRouteCleanupGracePeriod(routeCleanupGracePeriod))
		} else {
			log.Debug("RouteSyncDisabled is true, using DummyTable for routeTableV6.")
			routeTableV6 = &routetable.DummyTable{}
		}

		ipsetsManagerV6.AddDataplane(ipSetsV6)
		dp.RegisterManager(ipsetsManagerV6)
		if !config.BPFEnabled {
			dp.RegisterManager(newHostIPManager(
				config.RulesConfig.WorkloadIfacePrefixes,
				rules.IPSetIDThisHostIPs,
				ipSetsV6,
				config.MaxIPSetSize,
				rules.IPSetIDAllTunnelNets))
			dp.RegisterManager(newPolicyManager(rawTableV6, mangleTableV6, filterTableV6, ruleRenderer, 6))
		} else {
			dp.RegisterManager(newRawEgressPolicyManager(rawTableV6, ruleRenderer, 6, ipSetsV6.SetFilter))
		}

		dp.RegisterManager(newEndpointManager(
			rawTableV6,
			mangleTableV6,
			filterTableV6,
			ruleRenderer,
			routeTableV6,
			6,
			epMarkMapper,
			config.RulesConfig.KubeIPVSSupportEnabled,
			config.RulesConfig.WorkloadIfacePrefixes,
			dp.endpointStatusCombiner.OnEndpointStatusUpdate,
			"",
			config.BPFEnabled,
			nil,
			callbacks,
			config.FlowLogsCollectTcpStats,
			config.BPFLogLevel,
			config.FloatingIPsEnabled,
		))
		dp.RegisterManager(newFloatingIPManager(natTableV6, ruleRenderer, 6, config.FloatingIPsEnabled))
		dp.RegisterManager(newMasqManager(ipSetsV6, natTableV6, ruleRenderer, config.MaxIPSetSize, 6))
		dp.RegisterManager(newServiceLoopManager(filterTableV6, ruleRenderer, 6))
		if !config.BPFEnabled {
			dp.RegisterManager(newNodeLocalDNSManager(ruleRenderer, 6, rawTableV6))
		}

		// Add a manager for IPv6 wireguard configuration. This is added irrespective of whether wireguard is actually enabled
		// because it may need to tidy up some of the routing rules when disabled.
		cryptoRouteTableWireguardV6 := wireguard.New(config.Hostname, &config.Wireguard, 6, config.NetlinkTimeout,
			config.DeviceRouteProtocol, func(publicKey wgtypes.Key) error {
				if publicKey == zeroKey {
					dp.fromDataplane <- &proto.WireguardStatusUpdate{PublicKey: "", IpVersion: 6}
				} else {
					dp.fromDataplane <- &proto.WireguardStatusUpdate{PublicKey: publicKey.String(), IpVersion: 6}
				}
				return nil
			},
			dp.loopSummarizer,
			featureDetector)
		dp.wireguardManagerV6 = newWireguardManager(cryptoRouteTableWireguardV6, config, 6)
		dp.RegisterManager(dp.wireguardManagerV6)
	}

	dp.allIptablesTables = append(dp.allIptablesTables, dp.iptablesMangleTables...)
	dp.allIptablesTables = append(dp.allIptablesTables, dp.iptablesNATTables...)
	dp.allIptablesTables = append(dp.allIptablesTables, dp.iptablesFilterTables...)
	dp.allIptablesTables = append(dp.allIptablesTables, dp.iptablesRawTables...)

	// We always create the IPsec policy table (the component that manipulates the IPsec dataplane).  That ensures
	// that we clean up our old policies if IPsec is disabled.
	ipsecEnabled := config.IPSecPSK != "" && config.IPSecESPProposal != "" && config.IPSecIKEProposal != "" && config.NodeIP != nil
	dp.ipSecPolTable = ipsec.NewPolicyTable(ipsec.ReqID, ipsecEnabled, config.DebugUseShortPollIntervals, dp.loopSummarizer)
	if ipsecEnabled {
		// Set up IPsec.

		// Initialise charon main config file.
		charonConfig := ipsec.NewCharonConfig(ipsec.CharonConfigRootDir, ipsec.CharonMainConfigFile)
		charonConfig.SetLogLevel(config.IPSecLogLevel)
		charonConfig.SetBooleanOption(ipsec.CharonFollowRedirects, false)
		charonConfig.SetBooleanOption(ipsec.CharonMakeBeforeBreak, true)
		log.Infof("Initialising charon config %+v", charonConfig)
		charonConfig.RenderToFile()
		ikeDaemon := ipsec.NewCharonIKEDaemon(
			config.IPSecESPProposal,
			config.IPSecIKEProposal,
			config.IPSecRekeyTime,
			config.ChildExitedRestartCallback,
		)
		var charonWG sync.WaitGroup
		err := ikeDaemon.Start(context.Background(), &charonWG)
		if err != nil {
			log.WithError(err).Panic("error starting Charon.")
		}

		dp.ipSecDataplane = ipsec.NewDataplane(
			config.NodeIP,
			config.IPSecPSK,
			config.RulesConfig.IptablesMarkIPsec,
			dp.ipSecPolTable,
			ikeDaemon,
			config.IPSecAllowUnsecuredTraffic,
		)
		ipSecManager := newIPSecManager(dp.ipSecDataplane)
		dp.allManagers = append(dp.allManagers, ipSecManager)
	}

	// Register that we will report liveness and readiness.
	if config.HealthAggregator != nil {
		log.Info("Registering to report health.")
		timeout := config.WatchdogTimeout
		if timeout < healthInterval*2 {
			log.Warnf("Dataplane watchdog timeout (%v) too low, defaulting to %v", timeout, healthInterval*2)
			timeout = healthInterval * 2
		}
		config.HealthAggregator.RegisterReporter(
			healthName,
			&health.HealthReport{Live: true, Ready: true},
			timeout,
		)
	}

	if config.DebugSimulateDataplaneHangAfter != 0 {
		log.WithField("delay", config.DebugSimulateDataplaneHangAfter).Warn(
			"Simulating a dataplane hang.")
		dp.debugHangC = time.After(config.DebugSimulateDataplaneHangAfter)
	}

	// If required, subscribe to NFLog collection.
	if config.Collector != nil {
		if !config.BPFEnabled {
			log.Debug("Stats collection is required, create nflog reader")
			nflogrd := collector.NewNFLogReader(config.LookupsCache, 1, 2,
				config.NfNetlinkBufSize, config.FlowLogsFileIncludeService)
			collectorPacketInfoReader = nflogrd
			log.Debug("Stats collection is required, create conntrack reader")
			ctrd := collector.NewNetLinkConntrackReader(felixconfig.DefaultConntrackPollingInterval, config.RulesConfig.IptablesMarkProxy)
			collectorConntrackInfoReader = ctrd
		}

		if config.FlowLogsCollectProcessInfo || config.FlowLogsCollectTcpStats {
			log.Debug("Process/TCP stats collection is required, create process info cache")
			gcInterval := time.Second * 1
			entryTTL := time.Second * 10
			var eventProcessC <-chan events.EventProtoStats
			var eventTcpC <-chan events.EventTcpStats
			var eventProcessPathC <-chan events.ProcessPath
			if config.FlowLogsCollectProcessInfo {
				eventProcessC = eventProtoStatsSink.EventProtoStatsChan()
				if config.FlowLogsCollectProcessPath {
					eventProcessPathC = eventProcessPathSink.EventProcessPathChan()
					processPathInfoCache = events.NewBPFProcessPathCache(eventProcessPathC, gcInterval, entryTTL*30)
				}
			}
			if config.FlowLogsCollectTcpStats {
				eventTcpC = eventTcpStatsSink.EventTcpStatsChan()
			}
			prd := events.NewBPFProcessInfoCache(eventProcessC, eventTcpC, gcInterval, entryTTL, processPathInfoCache)
			processInfoCache = prd
		}

		config.Collector.SetPacketInfoReader(collectorPacketInfoReader)
		log.Info("PacketInfoReader added to collector")
		config.Collector.SetConntrackInfoReader(collectorConntrackInfoReader)
		log.Info("ConntrackInfoReader added to collector")
		config.Collector.SetProcessInfoCache(processInfoCache)
		log.Info("ProcessInfoCache added to collector")
	}

	if bpfEventPoller != nil {
		log.Info("Starting BPF event poller")
		if err := bpfEventPoller.Start(); err != nil {
			log.WithError(err).Info("Stopping bpf event poller")
			bpfEvnt.Close()
		}
	}

	if config.DebugConsoleEnabled {
		if dp.dnsDeniedPacketProcessor != nil {
			console := debugconsole.New(dp.dnsDeniedPacketProcessor)
			console.Start()
		} else if dp.dnsResponsePacketProcessor != nil {
			console := debugconsole.New(dp.dnsResponsePacketProcessor)
			console.Start()
		}
	}

	return dp
}

// findHostMTU auto-detects the smallest host interface MTU.
func findHostMTU(matchRegex *regexp.Regexp) (int, error) {
	// Find all the interfaces on the host.
	links, err := netlink.LinkList()
	if err != nil {
		log.WithError(err).Error("Failed to list interfaces. Unable to auto-detect MTU")
		return 0, err
	}

	// Iterate through them, keeping track of the lowest MTU.
	smallest := 0
	for _, l := range links {
		// Skip links that we know are not external interfaces.
		fields := log.Fields{"mtu": l.Attrs().MTU, "name": l.Attrs().Name}
		if matchRegex == nil || !matchRegex.MatchString(l.Attrs().Name) {
			log.WithFields(fields).Debug("Skipping interface for MTU detection (name is excluded by regex)")
			continue
		}
		// Skip links that are down.  In particular, we want to ignore newly-added AWS secondary ENIs until
		// the AWS IP manager has had a chance to configure them.
		if l.Attrs().OperState != netlink.OperUp {
			log.WithFields(fields).Debug("Skipping interface for MTU detection (link is down)")
			continue
		}
		if !ifacemonitor.LinkIsOperUp(l) {
			log.WithFields(fields).Debug("Skipping down interface for MTU detection")
			continue
		}
		log.WithFields(fields).Debug("Examining link for MTU calculation")
		if l.Attrs().MTU < smallest || smallest == 0 {
			smallest = l.Attrs().MTU
		}
	}

	if smallest == 0 {
		// We failed to find a usable interface. Default the MTU of the host
		// to 1460 - the smallest among common cloud providers.
		log.Warn("Failed to auto-detect host MTU - no interfaces matched the MTU interface pattern. To use auto-MTU, set mtuIfacePattern to match your host's interfaces")
		return 1460, nil
	}
	return smallest, nil
}

// writeMTUFile writes the smallest MTU among enabled encapsulation types to disk
// for use by other components (e.g., CNI plugin).
func writeMTUFile(mtu int) error {
	// Make sure directory exists.
	if err := os.MkdirAll("/var/lib/calico", os.ModePerm); err != nil {
		return fmt.Errorf("failed to create directory /var/lib/calico: %s", err)
	}

	// Write the smallest MTU to disk so other components can rely on this calculation consistently.
	filename := "/var/lib/calico/mtu"
	log.Debugf("Writing %d to "+filename, mtu)
	if err := os.WriteFile(filename, []byte(fmt.Sprintf("%d", mtu)), 0644); err != nil {
		log.WithError(err).Error("Unable to write to " + filename)
		return err
	}
	return nil
}

// determinePodMTU looks at the configured MTUs and enabled encapsulations to determine which
// value for MTU should be used for pod interfaces.
func determinePodMTU(config Config) int {
	// Determine the smallest MTU among enabled encap methods. If none of the encap methods are
	// enabled, we'll just use the host's MTU.
	mtu := 0
	type mtuState struct {
		mtu     int
		enabled bool
	}
	for _, s := range []mtuState{
		{config.IPIPMTU, config.RulesConfig.IPIPEnabled},
		{config.VXLANMTU, config.RulesConfig.VXLANEnabled},
		{config.VXLANMTUV6, config.RulesConfig.VXLANEnabledV6},
		{config.Wireguard.MTU, config.Wireguard.Enabled},
		{config.Wireguard.MTUV6, config.Wireguard.EnabledV6},
	} {
		if s.enabled && s.mtu != 0 && (s.mtu < mtu || mtu == 0) {
			mtu = s.mtu
		}
	}

	if mtu == 0 {
		// No enabled encapsulation. Just use the host MTU.
		mtu = config.hostMTU
	} else if mtu > config.hostMTU {
		fields := logrus.Fields{"mtu": mtu, "hostMTU": config.hostMTU}
		log.WithFields(fields).Warn("Configured MTU is larger than detected host interface MTU")
	}
	log.WithField("mtu", mtu).Info("Determined pod MTU")
	return mtu
}

// ConfigureDefaultMTUs defaults any MTU configurations that have not been set.
// We default the values even if the encap is not enabled, in order to match behavior from earlier versions of Calico.
// However, they MTU will only be considered for allocation to pod interfaces if the encap is enabled.
func ConfigureDefaultMTUs(hostMTU int, c *Config) {
	c.hostMTU = hostMTU
	if c.IPIPMTU == 0 {
		log.Debug("Defaulting IPIP MTU based on host")
		c.IPIPMTU = hostMTU - ipipMTUOverhead
	}
	if c.VXLANMTU == 0 {
		log.Debug("Defaulting IPv4 VXLAN MTU based on host")
		c.VXLANMTU = hostMTU - vxlanMTUOverhead
	}
	if c.VXLANMTUV6 == 0 {
		log.Debug("Defaulting IPv6 VXLAN MTU based on host")
		c.VXLANMTUV6 = hostMTU - vxlanV6MTUOverhead
	}
	if c.Wireguard.MTU == 0 {
		if c.KubernetesProvider == felixconfig.ProviderAKS && c.Wireguard.EncryptHostTraffic {
			// The default MTU on Azure is 1500, but the underlying network stack will fragment packets at 1400 bytes,
			// see https://docs.microsoft.com/en-us/azure/virtual-network/virtual-network-tcpip-performance-tuning#azure-and-vm-mtu
			// for details.
			// Additionally, Wireguard sets the DF bit on its packets, and so if the MTU is set too high large packets
			// will be dropped. Therefore it is necessary to allow for the difference between the MTU of the host and
			// the underlying network.
			log.Debug("Defaulting IPv4 Wireguard MTU based on host and AKS with WorkloadIPs")
			c.Wireguard.MTU = hostMTU - aksMTUOverhead - wireguardMTUOverhead
		} else {
			log.Debug("Defaulting IPv4 Wireguard MTU based on host")
			c.Wireguard.MTU = hostMTU - wireguardMTUOverhead
		}
	}
	if c.Wireguard.MTUV6 == 0 {
		if c.KubernetesProvider == config.ProviderAKS && c.Wireguard.EncryptHostTraffic {
			// The default MTU on Azure is 1500, but the underlying network stack will fragment packets at 1400 bytes,
			// see https://docs.microsoft.com/en-us/azure/virtual-network/virtual-network-tcpip-performance-tuning#azure-and-vm-mtu
			// for details.
			// Additionally, Wireguard sets the DF bit on its packets, and so if the MTU is set too high large packets
			// will be dropped. Therefore it is necessary to allow for the difference between the MTU of the host and
			// the underlying network.
			log.Debug("Defaulting IPv6 Wireguard MTU based on host and AKS with WorkloadIPs")
			c.Wireguard.MTUV6 = hostMTU - aksMTUOverhead - wireguardV6MTUOverhead
		} else {
			log.Debug("Defaulting IPv6 Wireguard MTU based on host")
			c.Wireguard.MTUV6 = hostMTU - wireguardV6MTUOverhead
		}
	}
}

func cleanUpIPIPAddrs() {
	// If IPIP is not enabled, check to see if there is are addresses in the IPIP device and delete them if there are.
	log.Debug("Checking if we need to clean up the IPIP device")

	var errFound bool

cleanupRetry:
	for i := 0; i <= maxCleanupRetries; i++ {
		errFound = false
		if i > 0 {
			log.Debugf("Retrying %v/%v times", i, maxCleanupRetries)
		}
		link, err := netlink.LinkByName("tunl0")
		if err != nil {
			if _, ok := err.(netlink.LinkNotFoundError); ok {
				log.Debug("IPIP disabled and no IPIP device found")
				return
			}
			log.WithError(err).Warn("IPIP disabled and failed to query IPIP device.")
			errFound = true

			// Sleep for 1 second before retrying
			time.Sleep(1 * time.Second)
			continue
		}
		addrs, err := netlink.AddrList(link, netlink.FAMILY_V4)
		if err != nil {
			log.WithError(err).Warn("IPIP disabled and failed to list addresses, will be unable to remove any old addresses from the device should they exist.")
			errFound = true

			// Sleep for 1 second before retrying
			time.Sleep(1 * time.Second)
			continue
		}

		for _, oldAddr := range addrs {
			if err := netlink.AddrDel(link, &oldAddr); err != nil {
				log.WithError(err).Errorf("IPIP disabled and failed to delete unwanted IPIP address %s.", oldAddr.IPNet)
				errFound = true

				// Sleep for 1 second before retrying
				time.Sleep(1 * time.Second)
				continue cleanupRetry
			}
		}
	}
	if errFound {
		log.Warnf("Giving up trying to clean up IPIP addresses after retrying %v times", maxCleanupRetries)
	}
}

func cleanUpVXLANDevice(deviceName string) {
	// If VXLAN is not enabled, check to see if there is a VXLAN device and delete it if there is.
	log.Debug("Checking if we need to clean up the VXLAN device")

	var errFound bool
	for i := 0; i <= maxCleanupRetries; i++ {
		errFound = false
		if i > 0 {
			log.Debugf("Retrying %v/%v times", i, maxCleanupRetries)
		}
		link, err := netlink.LinkByName(deviceName)
		if err != nil {
			if _, ok := err.(netlink.LinkNotFoundError); ok {
				log.Debug("VXLAN disabled and no VXLAN device found")
				return
			}
			log.WithError(err).Warn("VXLAN disabled and failed to query VXLAN device.")
			errFound = true

			// Sleep for 1 second before retrying
			time.Sleep(1 * time.Second)
			continue
		}
		if err = netlink.LinkDel(link); err != nil {
			log.WithError(err).Error("VXLAN disabled and failed to delete unwanted VXLAN device.")
			errFound = true

			// Sleep for 1 second before retrying
			time.Sleep(1 * time.Second)
			continue
		}
	}
	if errFound {
		log.Warnf("Giving up trying to clean up VXLAN device after retrying %v times", maxCleanupRetries)
	}
}

type Manager interface {
	// OnUpdate is called for each protobuf message from the datastore.  May either directly
	// send updates to the IPSets and iptables.Table objects (which will queue the updates
	// until the main loop instructs them to act) or (for efficiency) may wait until
	// a call to CompleteDeferredWork() to flush updates to the dataplane.
	OnUpdate(protoBufMsg interface{})
	// Called before the main loop flushes updates to the dataplane to allow for batched
	// work to be completed.
	CompleteDeferredWork() error
}

type ManagerWithRouteTables interface {
	Manager
	GetRouteTableSyncers() []routetable.RouteTableSyncer
}

type ManagerWithRouteRules interface {
	Manager
	GetRouteRules() []routeRules
}

type routeRules interface {
	GetAllActiveRules() []*routerule.Rule
	SetRule(rule *routerule.Rule)
	RemoveRule(rule *routerule.Rule)
	InitFromKernel()
	QueueResync()
	Apply() error
}

func (d *InternalDataplane) routeTableSyncers() []routetable.RouteTableSyncer {
	var rts []routetable.RouteTableSyncer
	for _, mrts := range d.managersWithRouteTables {
		rts = append(rts, mrts.GetRouteTableSyncers()...)
	}

	return rts
}

func (d *InternalDataplane) routeRules() []routeRules {
	var rrs []routeRules
	for _, mrrs := range d.managersWithRouteRules {
		rrs = append(rrs, mrrs.GetRouteRules()...)
	}

	return rrs
}

func (d *InternalDataplane) RegisterManager(mgr Manager) {
	tableMgr, ok := mgr.(ManagerWithRouteTables)
	if ok {
		// Used to log the whole manager out here but if we do that then we cause races if the manager has
		// other threads or locks.
		log.WithField("manager", reflect.TypeOf(mgr).Name()).Debug("registering ManagerWithRouteTables")
		d.managersWithRouteTables = append(d.managersWithRouteTables, tableMgr)
	}

	rulesMgr, ok := mgr.(ManagerWithRouteRules)
	if ok {
		log.WithField("manager", mgr).Debug("registering ManagerWithRouteRules")
		d.managersWithRouteRules = append(d.managersWithRouteRules, rulesMgr)
	}
	d.allManagers = append(d.allManagers, mgr)
}

func (d *InternalDataplane) Start() {
	// Do our start-of-day configuration.
	d.doStaticDataplaneConfig()

	// Then, start the worker threads.
	if d.egressIPManager != nil {
		// If IPIP or VXLAN is enabled, MTU of egress.calico device should be 50 bytes less than
		// MTU of IPIP or VXLAN device. MTU of the VETH device of a workload should be set to
		// the same value as MTU of egress.calico device.
		mtu := d.config.VXLANMTU

		if d.config.RulesConfig.VXLANEnabled {
			mtu = d.config.VXLANMTU - VXLANHeaderSize
		} else if d.config.RulesConfig.IPIPEnabled {
			mtu = d.config.IPIPMTU - VXLANHeaderSize
		}
		go d.egressIPManager.KeepVXLANDeviceInSync(mtu, 10*time.Second)
	}
	go d.loopUpdatingDataplane()
	go d.loopReportingStatus()
	go d.ifaceMonitor.MonitorInterfaces()
	go d.monitorHostMTU()

	// Start the domain info store (for periodically saving DNS info).
	d.domainInfoStore.Start()

	// Use nfnetlink to capture DNS packets from iptables.
	stopChannel := make(chan struct{})
	if err := nfnetlink.SubscribeDNS(
		int(rules.NFLOGDomainGroup),
		65535,
		func(data []byte, timestamp uint64) {
			d.domainInfoStore.MsgChannel() <- common.DataWithTimestamp{
				Data:      data,
				Timestamp: timestamp,
			}
		},
		stopChannel); err != nil {
		log.WithError(err).Error("failed to subscribe DNS")
	}

	// Start the packet processors if configured.
	if d.dnsDeniedPacketProcessor != nil {
		d.dnsDeniedPacketProcessor.Start()
	}
	if d.dnsResponsePacketProcessor != nil {
		d.dnsResponsePacketProcessor.Start()
	}
}

func (d *InternalDataplane) Stop() {
	if d.dnsDeniedPacketProcessor != nil {
		d.dnsDeniedPacketProcessor.Stop()
	}
	if d.dnsResponsePacketProcessor != nil {
		d.dnsResponsePacketProcessor.Stop()
	}
}

// onIfaceInSync is used as a callback from the interface monitor.  We use it to send a message back to
// the main goroutine via a channel.
func (d *InternalDataplane) onIfaceInSync() {
	d.ifaceUpdates <- &ifaceInSync{}
}

type ifaceInSync struct {
}

// onIfaceStateChange is our interface monitor callback.  It gets called from the monitor's thread.
func (d *InternalDataplane) onIfaceStateChange(ifaceName string, state ifacemonitor.State, ifIndex int) {
	log.WithFields(log.Fields{
		"ifaceName": ifaceName,
		"ifIndex":   ifIndex,
		"state":     state,
	}).Info("Linux interface state changed.")
	d.ifaceUpdates <- &ifaceStateUpdate{
		Name:  ifaceName,
		State: state,
		Index: ifIndex,
	}
}

type ifaceStateUpdate struct {
	Name  string
	State ifacemonitor.State
	Index int
}

func NewIfaceStateUpdate(name string, state ifacemonitor.State, index int) any {
	return &ifaceStateUpdate{
		Name:  name,
		State: state,
		Index: index,
	}
}

// Check if current felix ipvs config is correct when felix gets a kube-ipvs0 interface update.
// If KubeIPVSInterface is UP and felix ipvs support is disabled (kube-proxy switched from iptables to ipvs mode),
// or if KubeIPVSInterface is DOWN and felix ipvs support is enabled (kube-proxy switched from ipvs to iptables mode),
// restart felix to pick up correct ipvs support mode.
func (d *InternalDataplane) checkIPVSConfigOnStateUpdate(state ifacemonitor.State) {
	ipvsIfacePresent := state != ifacemonitor.StateNotPresent
	ipvsSupportEnabled := d.config.RulesConfig.KubeIPVSSupportEnabled
	if ipvsSupportEnabled != ipvsIfacePresent {
		log.WithFields(log.Fields{
			"ipvsIfaceState": state,
			"ipvsSupport":    ipvsSupportEnabled,
		}).Info("kube-proxy mode changed. Restart felix.")
		d.config.ConfigChangedRestartCallback()
	}
}

// onIfaceAddrsChange is our interface address monitor callback.  It gets called
// from the monitor's thread.
func (d *InternalDataplane) onIfaceAddrsChange(ifaceName string, addrs set.Set[string]) {
	log.WithFields(log.Fields{
		"ifaceName": ifaceName,
		"addrs":     addrs,
	}).Info("Linux interface addrs changed.")
	d.ifaceUpdates <- &ifaceAddrsUpdate{
		Name:  ifaceName,
		Addrs: addrs,
	}
}

type ifaceAddrsUpdate struct {
	Name  string
	Addrs set.Set[string]
}

func NewIfaceAddrsUpdate(name string, ips ...string) any {
	return &ifaceAddrsUpdate{
		Name:  name,
		Addrs: set.FromArray[string](ips),
	}
}

func (d *InternalDataplane) SendMessage(msg interface{}) error {
	d.toDataplane <- msg
	return nil
}

func (d *InternalDataplane) RecvMessage() (interface{}, error) {
	return <-d.fromDataplane, nil
}

func (d *InternalDataplane) monitorHostMTU() {
	for {
		mtu, err := findHostMTU(d.config.MTUIfacePattern)
		if err != nil {
			log.WithError(err).Error("Error detecting host MTU")
		} else if d.config.hostMTU != mtu {
			// Since log writing is done a background thread, we set the force-flush flag on this log to ensure that
			// all the in-flight logs get written before we exit.
			log.WithFields(log.Fields{lclogutils.FieldForceFlush: true}).Info("Host MTU changed")
			d.config.ConfigChangedRestartCallback()
		}
		time.Sleep(30 * time.Second)
	}
}

// doStaticDataplaneConfig sets up the kernel and our static iptables  chains.  Should be called
// once at start of day before starting the main loop.  The actual iptables programming is deferred
// to the main loop.
func (d *InternalDataplane) doStaticDataplaneConfig() {
	// Check/configure global kernel parameters.
	d.configureKernel()

	if d.config.BPFEnabled {
		d.setUpIptablesBPFEarly()
		d.setUpIptablesBPF()
	} else {
		d.setUpIptablesNormal()
	}

	if d.config.RulesConfig.IPIPEnabled {
		log.Info("IPIP enabled, starting thread to keep tunnel configuration in sync.")
		go d.ipipManager.KeepIPIPDeviceInSync(
			d.config.IPIPMTU,
			d.config.RulesConfig.IPIPTunnelAddress,
		)
	} else {
		log.Info("IPIP disabled. Not starting tunnel update thread.")
	}
}

func bpfMarkPreestablishedFlowsRules() []iptables.Rule {
	return []iptables.Rule{{
		Match: iptables.Match().
			ConntrackState("ESTABLISHED,RELATED"),
		Comment: []string{"Mark pre-established flows."},
		Action: iptables.SetMaskedMarkAction{
			Mark: tcdefs.MarkLinuxConntrackEstablished,
			Mask: tcdefs.MarkLinuxConntrackEstablishedMask,
		},
	}}
}

func (d *InternalDataplane) setUpIptablesBPF() {
	rulesConfig := d.config.RulesConfig
	for _, t := range d.iptablesFilterTables {
		fwdRules := []iptables.Rule{
			{
				// Bypass is a strong signal from the BPF program, it means that the flow is approved
				// by the program at both ingress and egress.
				Comment: []string{"Pre-approved by BPF programs."},
				Match:   iptables.Match().MarkMatchesWithMask(tcdefs.MarkSeenBypass, tcdefs.MarkSeenBypassMask),
				Action:  iptables.AcceptAction{},
			},
		}

		var inputRules, outputRules []iptables.Rule

		// Handle packets for flows that pre-date the BPF programs.  The BPF program doesn't have any conntrack
		// state for these so it allows them to fall through to iptables with a mark set.
		inputRules = append(inputRules,
			iptables.Rule{
				Match: iptables.Match().
					MarkMatchesWithMask(tcdefs.MarkSeenFallThrough, tcdefs.MarkSeenFallThroughMask).
					ConntrackState("ESTABLISHED,RELATED"),
				Comment: []string{"Accept packets from flows that pre-date BPF."},
				Action:  iptables.AcceptAction{},
			},
			iptables.Rule{
				Match:   iptables.Match().MarkMatchesWithMask(tcdefs.MarkSeenFallThrough, tcdefs.MarkSeenFallThroughMask),
				Comment: []string{fmt.Sprintf("%s packets from unknown flows.", d.ruleRenderer.IptablesFilterDenyAction())},
				Action:  d.ruleRenderer.IptablesFilterDenyAction(),
			},
		)

		// Mark traffic leaving the host that already has an established linux conntrack entry.
		outputRules = append(outputRules, bpfMarkPreestablishedFlowsRules()...)

		for _, prefix := range rulesConfig.WorkloadIfacePrefixes {
			fwdRules = append(fwdRules,
				// Drop/reject packets that have come from a workload but have not been through our BPF program.
				iptables.Rule{
					Match:   iptables.Match().InInterface(prefix+"+").NotMarkMatchesWithMask(tcdefs.MarkSeen, tcdefs.MarkSeenMask),
					Action:  d.ruleRenderer.IptablesFilterDenyAction(),
					Comment: []string{"From workload without BPF seen mark"},
				},
			)

			if rulesConfig.EndpointToHostAction == "ACCEPT" {
				// Only need to worry about ACCEPT here.  Drop gets compiled into the BPF program and
				// RETURN would be a no-op since there's nothing to RETURN from.
				inputRules = append(inputRules, iptables.Rule{
					Match:  iptables.Match().InInterface(prefix+"+").MarkMatchesWithMask(tcdefs.MarkSeen, tcdefs.MarkSeenMask),
					Action: iptables.AcceptAction{},
				})
			}

			// Catch any workload to host packets that haven't been through the BPF program.
			inputRules = append(inputRules, iptables.Rule{
				Match:  iptables.Match().InInterface(prefix+"+").NotMarkMatchesWithMask(tcdefs.MarkSeen, tcdefs.MarkSeenMask),
				Action: d.ruleRenderer.IptablesFilterDenyAction(),
			})
		}

		if rulesConfig.EndpointToHostAction != "ACCEPT" {
			// We must accept WG traffic that goes towards the host. By this time, it is a
			// SEEN traffic, so it was policed and accepted at a HEP. If the default INPUT
			// chain policy was DROP, it would get dropped now, therefore an explicit accept
			// is needed.
			inputRules = append(inputRules, rules.FilterInputChainAllowWG(t.IPVersion, rulesConfig, iptables.AcceptAction{})...)
		}

		if t.IPVersion == 6 {
			if !d.config.BPFIpv6Enabled {
				for _, prefix := range rulesConfig.WorkloadIfacePrefixes {
					// In BPF ipv4 mode, drop ipv6 packets to pods.
					fwdRules = append(fwdRules, iptables.Rule{
						Match:   iptables.Match().OutInterface(prefix + "+"),
						Action:  d.ruleRenderer.IptablesFilterDenyAction(),
						Comment: []string{"To workload, drop IPv6."},
					})
				}
			} else {
				// ICMPv6 for router/neighbor soliciting are allowed towards the
				// host, but the bpf programs cannot easily make sure that they
				// only go to the host. Make sure that they are not forwarded.
				fwdRules = append(fwdRules, rules.ICMPv6Filter(d.ruleRenderer.IptablesFilterDenyAction())...)
			}
		} else if (t.IPVersion == 6) == (d.config.BPFIpv6Enabled) /* XXX remove condition for dual stack */ {
			// Let the BPF programs know if Linux conntrack knows about the flow.
			fwdRules = append(fwdRules, bpfMarkPreestablishedFlowsRules()...)
			// The packet may be about to go to a local workload.  However, the local workload may not have a BPF
			// program attached (yet).  To catch that case, we send the packet through a dispatch chain.  We only
			// add interfaces to the dispatch chain if the BPF program is in place.
			for _, prefix := range rulesConfig.WorkloadIfacePrefixes {
				// Make sure iptables rules don't drop packets that we're about to process through BPF.
				fwdRules = append(fwdRules,
					iptables.Rule{
						Match:   iptables.Match().OutInterface(prefix + "+"),
						Action:  iptables.JumpAction{Target: rules.ChainToWorkloadDispatch},
						Comment: []string{"To workload, check workload is known."},
					},
				)
			}
			// Need a final rule to accept traffic that is from a workload and going somewhere else.
			// Otherwise, if iptables has a DROP policy on the forward chain, the packet will get dropped.
			// This rule must come after the to-workload jump rules above to ensure that we don't accept too
			// early before the destination is checked.
			for _, prefix := range rulesConfig.WorkloadIfacePrefixes {
				// Make sure iptables rules don't drop packets that we're about to process through BPF.
				fwdRules = append(fwdRules,
					iptables.Rule{
						Match:   iptables.Match().InInterface(prefix + "+"),
						Action:  iptables.AcceptAction{},
						Comment: []string{"To workload, mark has already been verified."},
					},
				)
			}
			fwdRules = append(fwdRules,
				iptables.Rule{
					Match:   iptables.Match().InInterface(bpfOutDev),
					Action:  iptables.AcceptAction{},
					Comment: []string{"From ", bpfOutDev, " device, mark verified, accept."},
				},
			)
		}

		t.InsertOrAppendRules("INPUT", inputRules)
		t.InsertOrAppendRules("FORWARD", fwdRules)
		t.InsertOrAppendRules("OUTPUT", outputRules)
	}

	for _, t := range d.iptablesNATTables {
		t.UpdateChains(d.ruleRenderer.StaticNATPostroutingChains(t.IPVersion))
		t.InsertOrAppendRules("POSTROUTING", []iptables.Rule{{
			Action: iptables.JumpAction{Target: rules.ChainNATPostrouting},
		}})
	}

	for _, t := range d.iptablesRawTables {
		t.UpdateChains(d.ruleRenderer.StaticBPFModeRawChains(t.IPVersion,
			d.config.Wireguard.EncryptHostTraffic, d.config.BPFHostConntrackBypass,
		))
		t.InsertOrAppendRules("PREROUTING", []iptables.Rule{{
			Action: iptables.JumpAction{Target: rules.ChainRawPrerouting},
		}})
		t.InsertOrAppendRules("OUTPUT", []iptables.Rule{{
			Action: iptables.JumpAction{Target: rules.ChainRawOutput},
		}})
	}

	if d.config.BPFExtToServiceConnmark != 0 {
		mark := uint32(d.config.BPFExtToServiceConnmark)
		for _, t := range d.iptablesMangleTables {
			t.InsertOrAppendRules("PREROUTING", []iptables.Rule{{
				Match: iptables.Match().MarkMatchesWithMask(
					tcdefs.MarkSeen|mark,
					tcdefs.MarkSeenMask|mark,
				),
				Comment: []string{"Mark connections with ExtToServiceConnmark"},
				Action:  iptables.SetConnMarkAction{Mark: mark, Mask: mark},
			}})
		}
	}
}

// setUpIptablesBPFEarly that need to be written asap
func (d *InternalDataplane) setUpIptablesBPFEarly() {
	rules := bpfMarkPreestablishedFlowsRules()

	for _, t := range d.iptablesFilterTables {
		// We want to prevent inserting the rules over and over again if something later
		// crashed. We do not expect that we would insert just a part of the batch as that
		// should be handled by the iptables-restore transaction.  Never the less if we
		// see that unexpected case, perhaps due to an upgrade, we skip over updating the
		// iptables now and will wait for the full resync. That could be temporarily
		// disrupting.
		if present := t.CheckRulesPresent("FORWARD", rules); present != nil {
			if len(present) != len(rules) {
				log.WithField("presentRules", present).
					Warn("Some early rules on filter FORWARD, skipping adding other, full resync will resolve it.")
			}
		} else {
			if err := t.InsertRulesNow("FORWARD", rules); err != nil {
				log.WithError(err).
					Warn("Failed inserting some early rules to filter FORWARD, some flows may get temporarily disrupted.")
			}
		}
		if present := t.CheckRulesPresent("OUTPUT", rules); present != nil {
			if len(present) != len(rules) {
				log.WithField("presentRules", present).
					Warn("Some early rules on filter OUTPUT, skipping adding other, full resync will resolve it.")
			}
		} else {
			if err := t.InsertRulesNow("OUTPUT", rules); err != nil {
				log.WithError(err).
					Warn("Failed inserting some early rules to filter OUTPUT, some flows may get temporarily disrupted.")
			}
		}
	}
}

func (d *InternalDataplane) setUpIptablesNormal() {
	for _, t := range d.iptablesRawTables {
		// the cali-PREROUTING and cali-OUTPUT chains created by through
		// StaticRawTableChains will later be referenced by nodeLocalDNSManager
		// to write NFLOG rules supporting DNS Policies
		rawChains := d.ruleRenderer.StaticRawTableChains(t.IPVersion)
		t.UpdateChains(rawChains)
		t.InsertOrAppendRules("PREROUTING", []iptables.Rule{{
			Action: iptables.JumpAction{Target: rules.ChainRawPrerouting},
		}})
		t.InsertOrAppendRules("OUTPUT", []iptables.Rule{{
			Action: iptables.JumpAction{Target: rules.ChainRawOutput},
		}})
	}
	for _, t := range d.iptablesFilterTables {
		filterChains := d.ruleRenderer.StaticFilterTableChains(t.IPVersion)
		t.UpdateChains(filterChains)
		t.InsertOrAppendRules("FORWARD", []iptables.Rule{{
			Action: iptables.JumpAction{Target: rules.ChainFilterForward},
		}})
		t.InsertOrAppendRules("INPUT", []iptables.Rule{{
			Action: iptables.JumpAction{Target: rules.ChainFilterInput},
		}})
		t.InsertOrAppendRules("OUTPUT", []iptables.Rule{{
			Action: iptables.JumpAction{Target: rules.ChainFilterOutput},
		}})

		// Include rules which should be appended to the filter table forward chain.
		t.AppendRules("FORWARD", d.ruleRenderer.StaticFilterForwardAppendRules())
	}
	for _, t := range d.iptablesNATTables {
		t.UpdateChains(d.ruleRenderer.StaticNATTableChains(t.IPVersion))
		t.InsertOrAppendRules("PREROUTING", []iptables.Rule{{
			Action: iptables.JumpAction{Target: rules.ChainNATPrerouting},
		}})
		if t.IPVersion == 4 && d.config.EgressIPEnabled {
			t.AppendRules("PREROUTING", []iptables.Rule{{
				Action: iptables.JumpAction{Target: rules.ChainNATPreroutingEgress},
			}})
		}
		t.InsertOrAppendRules("POSTROUTING", []iptables.Rule{{
			Action: iptables.JumpAction{Target: rules.ChainNATPostrouting},
		}})
		t.InsertOrAppendRules("OUTPUT", []iptables.Rule{{
			Action: iptables.JumpAction{Target: rules.ChainNATOutput},
		}})
	}
	for _, t := range d.iptablesMangleTables {
		chains := d.ruleRenderer.StaticMangleTableChains(t.IPVersion)
		t.UpdateChains(chains)
		rs := []iptables.Rule{}
		if t.IPVersion == 4 && d.config.EgressIPEnabled {
			// Make sure egress rule at top.
			rs = append(rs, iptables.Rule{
				Action: iptables.JumpAction{Target: rules.ChainManglePreroutingEgress},
			})
			rs = append(rs, iptables.Rule{
				Action: iptables.JumpAction{Target: rules.ChainManglePreroutingEgressInbound},
			})
		}
		rs = append(rs, iptables.Rule{
			Action: iptables.JumpAction{Target: rules.ChainManglePrerouting},
		})
		t.InsertOrAppendRules("PREROUTING", rs)

		rs = []iptables.Rule{}
		for _, chain := range chains {
			if chain.Name == rules.ChainManglePostroutingEgress {
				rs = append(rs, iptables.Rule{
					Action: iptables.JumpAction{Target: rules.ChainManglePostroutingEgress},
				})
				break
			}
		}
		rs = append(rs, iptables.Rule{
			Action: iptables.JumpAction{Target: rules.ChainManglePostrouting},
		})
		t.InsertOrAppendRules("POSTROUTING", rs)

		rs = []iptables.Rule{}
		rs = append(rs, iptables.Rule{
			Action: iptables.JumpAction{Target: rules.ChainMangleOutput},
		})
		t.InsertOrAppendRules("OUTPUT", rs)
	}
	if d.xdpState != nil {
		if err := d.setXDPFailsafePorts(); err != nil {
			log.Warnf("failed to set XDP failsafe ports, disabling XDP: %v", err)
			if err := d.shutdownXDPCompletely(); err != nil {
				log.Warnf("failed to disable XDP: %v, will proceed anyway.", err)
			}
		}
	}
}

func stringToProtocol(protocol string) (labelindex.IPSetPortProtocol, error) {
	switch protocol {
	case "tcp":
		return labelindex.ProtocolTCP, nil
	case "udp":
		return labelindex.ProtocolUDP, nil
	case "sctp":
		return labelindex.ProtocolSCTP, nil
	}
	return labelindex.ProtocolNone, fmt.Errorf("unknown protocol %q", protocol)
}

func (d *InternalDataplane) setXDPFailsafePorts() error {
	inboundPorts := d.config.RulesConfig.FailsafeInboundHostPorts

	if _, err := d.xdpState.common.bpfLib.NewFailsafeMap(); err != nil {
		return err
	}

	for _, p := range inboundPorts {
		proto, err := stringToProtocol(p.Protocol)
		if err != nil {
			return err
		}

		if err := d.xdpState.common.bpfLib.UpdateFailsafeMap(uint8(proto), p.Port); err != nil {
			return err
		}
	}

	log.Infof("Set XDP failsafe ports: %+v", inboundPorts)
	return nil
}

// shutdownXDPCompletely attempts to disable XDP state.  This could fail in cases where XDP isn't working properly.
func (d *InternalDataplane) shutdownXDPCompletely() error {
	if d.xdpState == nil {
		return nil
	}
	if d.callbacks != nil {
		d.xdpState.DepopulateCallbacks(d.callbacks)
	}
	// spend 1 second attempting to wipe XDP, in case of a hiccup.
	maxTries := 10
	waitInterval := 100 * time.Millisecond
	var err error
	for i := 0; i < maxTries; i++ {
		err = d.xdpState.WipeXDP()
		if err == nil {
			d.xdpState = nil
			return nil
		}
		log.WithError(err).WithField("try", i).Warn("failed to wipe the XDP state")
		time.Sleep(waitInterval)
	}
	return fmt.Errorf("Failed to wipe the XDP state after %v tries over %v seconds: Error %v", maxTries, waitInterval, err)
}

func (d *InternalDataplane) loopUpdatingDataplane() {
	log.Info("Started internal iptables dataplane driver loop")
	healthTicks := time.NewTicker(healthInterval).C
	d.reportHealth()

	// Retry any failed operations every 10s.
	retryTicker := time.NewTicker(10 * time.Second)

	// If configured, start tickers to refresh the IP sets and routing table entries.
	ipSetsRefreshC := newRefreshTicker("IP sets", d.config.IPSetsRefreshInterval)
	routeRefreshC := newRefreshTicker("routes", d.config.RouteRefreshInterval)
	var xdpRefreshC <-chan time.Time
	if d.xdpState != nil {
		xdpRefreshC = newRefreshTicker("XDP state", d.config.XDPRefreshInterval)
	}
	ipSecRefreshC := newRefreshTicker("IPsec policy", d.config.XDPRefreshInterval)

	// Implement a simple leaky bucket throttle to control how often we refresh the dataplane.
	// This makes sure that we tend to favour processing updates from the datastore if we're
	// under load.
	throttleC := jitter.NewTicker(100*time.Millisecond, 10*time.Millisecond).Channel()
	beingThrottled := false

	for {
		select {
		case msg := <-d.toDataplane:
			d.onDatastoreMessage(msg)
		case ifaceUpdate := <-d.ifaceUpdates:
			d.onIfaceMonitorMessage(ifaceUpdate)
		case <-d.domainInfoStore.UpdatesReadyChannel():
			if d.domainInfoStore.HandleUpdates() {
				d.dataplaneNeedsSync = true
			}
		case msg := <-d.awsStateUpdC:
			d.awsSubnetMgr.OnSecondaryIfaceStateUpdate(msg)
		case msg := <-d.egwHealthReportC:
			d.egressIPManager.OnEGWHealthReport(msg)
			// Drain the rest of the channel.  This makes sure that we combine work if we're getting backed up.
			drainChan(d.egwHealthReportC, d.egressIPManager.OnEGWHealthReport)
		case name := <-d.vxlanParentC:
			d.vxlanManager.OnParentNameUpdate(name)
		case name := <-d.vxlanParentCV6:
			d.vxlanManagerV6.OnParentNameUpdate(name)
		case <-ipSetsRefreshC:
			log.Debug("Refreshing IP sets state")
			d.forceIPSetsRefresh = true
			d.dataplaneNeedsSync = true
		case <-routeRefreshC:
			log.Debug("Refreshing routes")
			d.forceRouteRefresh = true
			d.dataplaneNeedsSync = true
		case <-xdpRefreshC:
			log.Debug("Refreshing XDP")
			d.forceXDPRefresh = true
			d.dataplaneNeedsSync = true
		case <-ipSecRefreshC:
			d.ipSecPolTable.QueueResync()
		case <-d.reschedC:
			log.Debug("Reschedule kick received")
			d.dataplaneNeedsSync = true
			// nil out the channel to record that the timer is now inactive.
			d.reschedC = nil
		case <-throttleC:
			d.applyThrottle.Refill()
		case <-healthTicks:
			d.reportHealth()
		case <-retryTicker.C:
		case <-d.debugHangC:
			log.Warning("Debug hang simulation timer popped, hanging the dataplane!!")
			time.Sleep(1 * time.Hour)
			log.Panic("Woke up after 1 hour, something's probably wrong with the test.")
		case stopWG := <-d.stopChan:
			func() { // Avoid linter warnings on the "defer".
				defer stopWG.Done()
				if err := d.domainInfoStore.SaveMappingsV1(); err != nil {
					log.WithError(err).Warning("Failed to save mappings to file on Felix shutdown")
				}
			}()
			return
		}

		if d.datastoreInSync && d.ifaceMonitorInSync && d.dataplaneNeedsSync {
			// Dataplane is out-of-sync, check if we're throttled.
			if d.applyThrottle.Admit() {
				if beingThrottled && d.applyThrottle.WouldAdmit() {
					log.Info("Dataplane updates no longer throttled")
					beingThrottled = false
				}
				log.Debug("Applying dataplane updates")
				applyStart := time.Now()

				if d.config.DebugSimulateDataplaneApplyDelay > 0 {
					log.WithField("delay", d.config.DebugSimulateDataplaneApplyDelay).Debug("Simulating a dataplane-apply delay")
					time.Sleep(d.config.DebugSimulateDataplaneApplyDelay)
				}
				// Actually apply the changes to the dataplane.
				d.apply()

				// Record stats.
				applyTime := time.Since(applyStart)
				summaryApplyTime.Observe(applyTime.Seconds())

				if d.dataplaneNeedsSync {
					// Dataplane is still dirty, record an error.
					countDataplaneSyncErrors.Inc()
				} else {
					d.sendDataplaneInSyncOnce.Do(func() {
						d.fromDataplane <- &proto.DataplaneInSync{}
					})
				}

				d.loopSummarizer.EndOfIteration(applyTime)

				if !d.doneFirstApply {
					log.WithField(
						"secsSinceStart", time.Since(processStartTime).Seconds(),
					).Info("Completed first update to dataplane.")
					d.loopSummarizer.RecordOperation("first-update")
					d.doneFirstApply = true
					if d.config.PostInSyncCallback != nil {
						d.config.PostInSyncCallback()
					}
				}
				d.reportHealth()
			} else {
				if !beingThrottled {
					log.Info("Dataplane updates throttled")
					beingThrottled = true
				}
			}
		}
	}
}

func newRefreshTicker(name string, interval time.Duration) <-chan time.Time {
	if interval <= 0 {
		log.Infof("Refresh of %s on timer disabled", name)
		return nil
	}
	log.WithField("interval", interval).Infof("Will refresh %s on timer", name)
	refreshTicker := jitter.NewTicker(interval, interval/10)
	return refreshTicker.Channel()
}

// onDatastoreMessage is called when we get a message from the calculation graph
// it opportunistically processes a match of messages from its channel.
func (d *InternalDataplane) onDatastoreMessage(msg interface{}) {
	d.datastoreBatchSize = 1

	// Process the message we received, then opportunistically process any other
	// pending messages.  This helps to avoid doing two dataplane updates in quick
	// succession (and hence increasing latency) if we're _not_ being throttled.
	d.processMsgFromCalcGraph(msg)
	drainChan(d.toDataplane, d.processMsgFromCalcGraph)

	summaryBatchSize.Observe(float64(d.datastoreBatchSize))
}

func (d *InternalDataplane) processMsgFromCalcGraph(msg interface{}) {
	log.WithField("msg", proto.MsgStringer{Msg: msg}).Infof("Received %T update from calculation graph", msg)
	d.datastoreBatchSize++
	d.dataplaneNeedsSync = true
	d.recordMsgStat(msg)
	for _, mgr := range d.allManagers {
		mgr.OnUpdate(msg)
	}
	switch msg.(type) {
	case *proto.InSync:
		log.WithField("timeSinceStart", time.Since(processStartTime)).Info(
			"Datastore in sync, flushing the dataplane for the first time...")
		d.datastoreInSync = true
	}
}

// onIfaceMonitorMessage is called when we get a message from the interface monitor
// it opportunistically processes a match of messages from its channel.
func (d *InternalDataplane) onIfaceMonitorMessage(ifaceUpdate any) {
	// Separate stats for historic reasons: there use to be two channels.
	d.linkUpdateBatchSize = 0
	d.addrsUpdateBatchSize = 0

	// As for datastore messages, the interface monitor can send many messages in one go, so we
	// opportunistically process a batch even if we're not being throttled.
	d.processIfaceUpdate(ifaceUpdate)
	drainChan(d.ifaceUpdates, d.processIfaceUpdate)

	d.dataplaneNeedsSync = true
	if d.linkUpdateBatchSize > 0 {
		summaryIfaceBatchSize.Observe(float64(d.linkUpdateBatchSize))
	}
	if d.addrsUpdateBatchSize > 0 {
		summaryAddrBatchSize.Observe(float64(d.addrsUpdateBatchSize))
	}
}

func (d *InternalDataplane) processIfaceUpdate(ifaceUpdate any) {
	switch ifaceUpdateMsg := ifaceUpdate.(type) {
	case *ifaceStateUpdate:
		d.processIfaceStateUpdate(ifaceUpdateMsg)
	case *ifaceAddrsUpdate:
		d.processIfaceAddrsUpdate(ifaceUpdateMsg)
	case *ifaceInSync:
		d.processIfaceInSync()
	}
}

func (d *InternalDataplane) processIfaceInSync() {
	if d.ifaceMonitorInSync {
		return
	}
	log.Info("Interface monitor now in sync.")
	d.ifaceMonitorInSync = true
	d.dataplaneNeedsSync = true
}

func (d *InternalDataplane) processIfaceStateUpdate(ifaceUpdate *ifaceStateUpdate) {
	log.WithField("msg", ifaceUpdate).Info("Received interface update")
	d.dataplaneNeedsSync = true
	d.linkUpdateBatchSize++
	if ifaceUpdate.Name == KubeIPVSInterface {
		d.checkIPVSConfigOnStateUpdate(ifaceUpdate.State)
		return
	}

	for _, mgr := range d.allManagers {
		mgr.OnUpdate(ifaceUpdate)
	}

	for _, fdb := range d.vxlanFDBs {
		fdb.OnIfaceStateChanged(ifaceUpdate.Name, ifaceUpdate.State)
	}

	for _, mgr := range d.managersWithRouteTables {
		for _, routeTable := range mgr.GetRouteTableSyncers() {
			routeTable.OnIfaceStateChanged(ifaceUpdate.Name, ifaceUpdate.State)
		}
	}
}

func (d *InternalDataplane) processIfaceAddrsUpdate(ifaceAddrsUpdate *ifaceAddrsUpdate) {
	log.WithField("msg", ifaceAddrsUpdate).Info("Received interface addresses update")
	d.dataplaneNeedsSync = true
	d.addrsUpdateBatchSize++
	for _, mgr := range d.allManagers {
		mgr.OnUpdate(ifaceAddrsUpdate)
	}
}

func drainChan[T any](c <-chan T, f func(T)) {
	for i := 0; i < msgPeekLimit; i++ {
		select {
		case v := <-c:
			f(v)
		default:
			return
		}
	}
}

func (d *InternalDataplane) configureKernel() {
	// Attempt to modprobe nf_conntrack_proto_sctp.  In some kernels this is a
	// module that needs to be loaded, otherwise all SCTP packets are marked
	// INVALID by conntrack and dropped by Calico's rules.  However, some kernels
	// (confirmed in Ubuntu 19.10's build of 5.3.0-24-generic) include this
	// conntrack without it being a kernel module, and so modprobe will fail.
	// Log result at INFO level for troubleshooting, but otherwise ignore any
	// failed modprobe calls.
	mp := newModProbe(moduleConntrackSCTP, newRealCmd)
	out, err := mp.Exec()
	log.WithError(err).WithField("output", out).Infof("attempted to modprobe %s", moduleConntrackSCTP)

	log.Info("Making sure IPv4 forwarding is enabled.")
	err = writeProcSys("/proc/sys/net/ipv4/ip_forward", "1")
	if err != nil {
		log.WithError(err).Error("Failed to set IPv4 forwarding sysctl")
	}

	if d.config.IPv6Enabled {
		log.Info("Making sure IPv6 forwarding is enabled.")
		err = writeProcSys("/proc/sys/net/ipv6/conf/all/forwarding", "1")
		if err != nil {
			log.WithError(err).Error("Failed to set IPv6 forwarding sysctl")
		}
	}

	// Enable conntrack packet and byte accounting.
	err = writeProcSys("/proc/sys/net/netfilter/nf_conntrack_acct", "1")
	if err != nil {
		log.Warnf("failed to set enable conntrack packet and byte accounting: %v\n", err)
	}

	if d.config.BPFEnabled && d.config.BPFDisableUnprivileged {
		log.Info("BPF enabled, disabling unprivileged BPF usage.")
		err := writeProcSys("/proc/sys/kernel/unprivileged_bpf_disabled", "1")
		if err != nil {
			log.WithError(err).Error("Failed to set unprivileged_bpf_disabled sysctl")
		}
	}
	if d.config.Wireguard.Enabled || d.config.Wireguard.EnabledV6 {
		// wireguard module is available in linux kernel >= 5.6
		mpwg := newModProbe(moduleWireguard, newRealCmd)
		out, err = mpwg.Exec()
		log.WithError(err).WithField("output", out).Infof("attempted to modprobe %s", moduleWireguard)
	}
}

func (d *InternalDataplane) recordMsgStat(msg interface{}) {
	typeName := reflect.ValueOf(msg).Elem().Type().Name()
	countMessages.WithLabelValues(typeName).Inc()
}

func (d *InternalDataplane) apply() {
	// Update sequencing is important here because iptables rules have dependencies on ipsets.
	// Creating a rule that references an unknown IP set fails, as does deleting an IP set that
	// is in use.

	// Unset the needs-sync flag, we'll set it again if something fails.
	d.dataplaneNeedsSync = false

	// First, give the managers a chance to resolve any state based on the preceding batch of
	// updates.  In some cases, e.g. EndpointManager, this can result in an update to another
	// manager (BPFEndpointManager.OnHEPUpdate) that must happen before either of those managers
	// begins its dataplane programming updates.
	for _, mgr := range d.allManagers {
		if handler, ok := mgr.(UpdateBatchResolver); ok {
			err := handler.ResolveUpdateBatch()
			if err != nil {
				log.WithField("manager", reflect.TypeOf(mgr).Name()).WithError(err).Debug(
					"couldn't resolve update batch for manager, will try again later")
				d.dataplaneNeedsSync = true
			}
			d.reportHealth()
		}
	}

	// Now allow managers to complete the dataplane programming updates that they need.
	for _, mgr := range d.allManagers {
		err := mgr.CompleteDeferredWork()
		if err != nil {
			log.WithField("manager", reflect.TypeOf(mgr).Name()).WithError(err).Debug(
				"couldn't complete deferred work for manager, will try again later")
			d.dataplaneNeedsSync = true
		}
		d.reportHealth()
	}

	if d.xdpState != nil {
		if d.forceXDPRefresh {
			// Refresh timer popped.
			d.xdpState.QueueResync()
			d.forceXDPRefresh = false
		}

		var applyXDPError error
		d.xdpState.ProcessPendingDiffState(d.endpointsSourceV4)
		if err := d.applyXDPActions(); err != nil {
			applyXDPError = err
		} else {
			err := d.xdpState.ProcessMemberUpdates()
			d.xdpState.DropPendingDiffState()
			if err != nil {
				log.WithError(err).Warning("Failed to process XDP member updates, will resync later...")
				if err := d.applyXDPActions(); err != nil {
					applyXDPError = err
				}
			}
			d.xdpState.UpdateState()
		}
		if applyXDPError != nil {
			log.WithError(applyXDPError).Info("Applying XDP actions did not succeed, disabling XDP")
			if err := d.shutdownXDPCompletely(); err != nil {
				log.Warnf("failed to disable XDP: %v, will proceed anyway.", err)
			}
		}
	}
	d.reportHealth()

	d.ipSecPolTable.Apply()

	if d.forceRouteRefresh {
		// Refresh timer popped.
		for _, r := range d.routeTableSyncers() {
			// Queue a resync on the next Apply().
			r.QueueResync()
		}
		for _, r := range d.routeRules() {
			// Queue a resync on the next Apply().
			r.QueueResync()
		}
		for _, fdb := range d.vxlanFDBs {
			fdb.QueueResync()
		}
		d.forceRouteRefresh = false
	}

	if d.forceIPSetsRefresh {
		// Refresh timer popped.
		for _, r := range d.ipSets {
			// Queue a resync on the next Apply().
			r.QueueResync()
		}
		d.forceIPSetsRefresh = false
	}

	// Next, create/update IP sets.  We defer deletions of IP sets until after we update
	// iptables.
	var ipSetsWG sync.WaitGroup
	ipSetsWG.Add(1)
	go func() {
		defer ipSetsWG.Done()
		d.applyIPSetsAndNotifyDomainInfoStore()
	}()

	// Update any VXLAN FDB entries.
	for _, fdb := range d.vxlanFDBs {
		err := fdb.Apply()
		if err != nil {
			var lnf netlink.LinkNotFoundError
			if errors.As(err, &lnf) || errors.Is(err, vxlanfdb.ErrLinkDown) {
				log.Debug("VXLAN interface not ready yet, can't sync FDB entries.")
			} else {
				log.WithError(err).Warn("Failed to synchronize VXLAN FDB entries, will retry...")
				d.dataplaneNeedsSync = true
			}
		}
	}

	// Update the routing table in parallel with the other updates.  We'll wait for it to finish
	// before we return.
	var routesWG sync.WaitGroup
	for _, r := range d.routeTableSyncers() {
		routesWG.Add(1)
		go func(r routetable.RouteTableSyncer) {
			err := r.Apply()
			if err != nil {
				log.Warn("Failed to synchronize routing table, will retry...")
				d.dataplaneNeedsSync = true
			}
			d.reportHealth()
			routesWG.Done()
		}(r)
	}

	// Update the routing rules in parallel with the other updates.  We'll wait for it to finish
	// before we return.
	var rulesWG sync.WaitGroup
	for _, r := range d.routeRules() {
		rulesWG.Add(1)
		go func(r routeRules) {
			err := r.Apply()
			if err != nil {
				log.Warn("Failed to synchronize routing rules, will retry...")
				d.dataplaneNeedsSync = true
			}
			d.reportHealth()
			rulesWG.Done()
		}(r)
	}

	// Wait for the IP sets update to finish.  We can't update iptables until it has.  Once updated, we can trigger
	// a background goroutine to update IPSets from domain name info changes. This can take place while iptables is
	// being updated.
	ipSetsWG.Wait()
	ipSetsStopCh := make(chan struct{})
	ipSetsWG.Add(1)
	go func() {
		defer ipSetsWG.Done()
		d.loopUpdatingDataplaneForDomainInfoUpdates(ipSetsStopCh)
	}()

	// Update iptables, this should sever any references to now-unused IP sets.
	var reschedDelayMutex sync.Mutex
	var reschedDelay time.Duration
	var iptablesWG sync.WaitGroup
	for _, t := range d.allIptablesTables {
		iptablesWG.Add(1)
		go func(t *iptables.Table) {
			tableReschedAfter := t.Apply()

			reschedDelayMutex.Lock()
			defer reschedDelayMutex.Unlock()
			if tableReschedAfter != 0 && (reschedDelay == 0 || tableReschedAfter < reschedDelay) {
				reschedDelay = tableReschedAfter
			}
			d.reportHealth()
			iptablesWG.Done()
		}(t)
	}

	iptablesWG.Wait()

	// Stop the background ipsets update and wait for it to complete.
	close(ipSetsStopCh)
	ipSetsWG.Wait()

	// Now clean up any left-over IP sets.
	var ipSetsNeedsReschedule atomic.Bool
	for _, ipSets := range d.ipSets {
		ipSetsWG.Add(1)
		go func(s common.IPSetsDataplane) {
			defer ipSetsWG.Done()
			reschedule := s.ApplyDeletions()
			if reschedule {
				ipSetsNeedsReschedule.Store(true)
			}
			d.reportHealth()
		}(ipSets)
	}
	ipSetsWG.Wait()
	if ipSetsNeedsReschedule.Load() {
		if reschedDelay == 0 || reschedDelay > 100*time.Millisecond {
			reschedDelay = 100 * time.Millisecond
		}
	}

	// Wait for the route updates to finish.
	routesWG.Wait()

	// Wait for the rule updates to finish.
	rulesWG.Wait()

	// And publish and status updates.
	d.endpointStatusCombiner.Apply()

	// Set up any needed rescheduling kick.
	if d.reschedC != nil {
		// We have an active rescheduling timer, stop it so we can restart it with a
		// different timeout below if it is still needed.
		// This snippet comes from the docs for Timer.Stop().
		if !d.reschedTimer.Stop() {
			// Timer had already popped, drain its channel.
			<-d.reschedC
		}
		// Nil out our copy of the channel to record that the timer is inactive.
		d.reschedC = nil
	}
	if reschedDelay != 0 {
		// We need to reschedule.
		log.WithField("delay", reschedDelay).Debug("Asked to reschedule.")
		if d.reschedTimer == nil {
			// First time, create the timer.
			d.reschedTimer = time.NewTimer(reschedDelay)
		} else {
			// Have an existing timer, reset it.
			d.reschedTimer.Reset(reschedDelay)
		}
		d.reschedC = d.reschedTimer.C
	}
}

// loopUpdatingDataplaneForDomainInfoUpdates loops while the main IPTables update is taking place. This keeps pulling
// domain info updates and programs them into the IPSets.
func (d *InternalDataplane) loopUpdatingDataplaneForDomainInfoUpdates(ipSetsStopCh chan struct{}) {
	for {
		select {
		case <-d.domainInfoStore.UpdatesReadyChannel():
			if d.domainInfoStore.HandleUpdates() {
				d.applyIPSetsAndNotifyDomainInfoStore()
			}
		case <-ipSetsStopCh:
			return
		}
	}
}

// applyIPSetsAndNotifyDomainInfoStore applies changes to the IPSetDataplanes and once complete invokes any
// domainInfoCallbacks to indicate domain name policy updates are now programmed.
func (d *InternalDataplane) applyIPSetsAndNotifyDomainInfoStore() {
	var ipSetsWG sync.WaitGroup
	for _, ipSets := range d.ipSets {
		ipSetsWG.Add(1)
		go func(ipSets common.IPSetsDataplane) {
			defer ipSetsWG.Done()

			// Apply the IPSet updates.  The filter is requesting that ApplyUpdates only returns the updates IP sets
			// that contain egress domains. The filter does not change which IPSets are updated - all IPSets that have
			// been modified will be updated.
			programmedIPs := ipSets.ApplyUpdates(func(ipSetName string) bool {
				// Collect only Domain IP set updates so we don't overload the packet processor with irrelevant ips.
				ipSetID := ipsets.StripIPSetNamePrefix(ipSetName)
				return strings.HasPrefix(ipSetID, "d:")
			})

			d.reportHealth()

			if d.dnsDeniedPacketProcessor == nil || programmedIPs == nil {
				return
			}
			if programmedIPs.Len() != 0 {
				d.dnsDeniedPacketProcessor.OnIPSetMemberUpdates(programmedIPs)
			}
		}(ipSets)
	}
	ipSetsWG.Wait()

	// Notify the domain info store that any updates applied to the handlers has now been applied.
	d.domainInfoStore.UpdatesApplied()
}

func (d *InternalDataplane) applyXDPActions() error {
	var err error = nil
	for i := 0; i < 10; i++ {
		err = d.xdpState.ResyncIfNeeded(d.ipsetsSourceV4)
		if err != nil {
			return err
		}
		if err = d.xdpState.ApplyBPFActions(d.ipsetsSourceV4); err == nil {
			return nil
		} else {
			log.WithError(err).Info("Applying XDP BPF actions did not succeed, will retry with resync...")
		}
	}
	return err
}

func (d *InternalDataplane) loopReportingStatus() {
	log.Info("Started internal status report thread")
	if d.config.StatusReportingInterval <= 0 {
		log.Info("Process status reports disabled")
		return
	}
	// Wait before first report so that we don't check in if we're in a tight cyclic restart.
	time.Sleep(10 * time.Second)
	for {
		uptimeSecs := time.Since(processStartTime).Seconds()
		d.fromDataplane <- &proto.ProcessStatusUpdate{
			IsoTimestamp: time.Now().UTC().Format(time.RFC3339),
			Uptime:       uptimeSecs,
		}
		time.Sleep(d.config.StatusReportingInterval)
	}
}

// IptablesTable is a shim interface for iptables.Table.
type IptablesTable interface {
	UpdateChain(chain *iptables.Chain)
	UpdateChains([]*iptables.Chain)
	RemoveChains([]*iptables.Chain)
	RemoveChainByName(name string)
}

func (d *InternalDataplane) reportHealth() {
	if d.config.HealthAggregator != nil {
		d.config.HealthAggregator.Report(
			healthName,
			&health.HealthReport{Live: true, Ready: d.doneFirstApply && d.ifaceMonitorInSync},
		)
	}
}

type dummyLock struct{}

func (d dummyLock) Lock() {
}

func (d dummyLock) Unlock() {
}

func startBPFDataplaneComponents(ipFamily proto.IPVersion,
	bpfmaps *bpfmap.IPMaps,
	ipSetIDAllocator *idalloc.IDAllocator,
	config Config,
	ipSetsMgr *common.IPSetsManager,
	dp *InternalDataplane) (*bpfconntrack.Scanner, egressIPSets) {

	ipSetConfig := config.RulesConfig.IPSetConfigV4
	ipSetEntry := bpfipsets.IPSetEntryFromBytes
	ipSetProtoEntry := bpfipsets.ProtoIPSetMemberToBPFEntry

	failSafesKeyFromSlice := failsafes.KeyFromSlice
	failSafesKey := failsafes.MakeKey

	ctKey := conntrack.KeyFromBytes
	ctVal := conntrack.ValueFromBytes

	bpfproxyOpts := []bpfproxy.Option{
		bpfproxy.WithMinSyncPeriod(config.KubeProxyMinSyncPeriod),
	}

	if config.BPFNodePortDSREnabled {
		bpfproxyOpts = append(bpfproxyOpts, bpfproxy.WithDSREnabled())
	}

	if len(config.NodeZone) != 0 {
		bpfproxyOpts = append(bpfproxyOpts, bpfproxy.WithTopologyNodeZone(config.NodeZone))
	}

	if len(config.BPFExcludeCIDRsFromNAT) > 0 {
		bpfproxyOpts = append(bpfproxyOpts, bpfproxy.WithExcludedCIDRs(config.BPFExcludeCIDRsFromNAT))
	}

	if ipFamily == proto.IPVersion_IPV6 {
		ipSetConfig = config.RulesConfig.IPSetConfigV6
		ipSetEntry = bpfipsets.IPSetEntryV6FromBytes
		ipSetProtoEntry = bpfipsets.ProtoIPSetMemberToBPFEntryV6

		failSafesKeyFromSlice = failsafes.KeyV6FromSlice
		failSafesKey = failsafes.MakeKeyV6

		ctKey = conntrack.KeyV6FromBytes
		ctVal = conntrack.ValueV6FromBytes

		bpfproxyOpts = append(bpfproxyOpts, bpfproxy.WithIPFamily(6))
	}

	ipSets := bpfipsets.NewBPFIPSets(ipSetConfig, ipSetIDAllocator, bpfmaps.IpsetsMap, ipSetEntry, ipSetProtoEntry, dp.loopSummarizer)
	dp.ipSets = append(dp.ipSets, ipSets)
	ipSetsMgr.AddDataplane(ipSets)

	if ipFamily == proto.IPVersion_IPV4 {
		// Create an 'ipset' to represent trusted DNS servers.
		trustedDNSServers := []string{}
		for _, serverPort := range config.RulesConfig.DNSTrustedServers {
			trustedDNSServers = append(trustedDNSServers,
				fmt.Sprintf("%v,udp:%v", serverPort.IP, serverPort.Port))
		}
		ipSets.AddOrReplaceIPSet(
			ipsets.IPSetMetadata{SetID: bpfipsets.TrustedDNSServersName, Type: ipsets.IPSetTypeHashIPPort},
			trustedDNSServers,
		)
	}

	failsafeMgr := failsafes.NewManager(
		bpfmaps.FailsafesMap,
		config.RulesConfig.FailsafeInboundHostPorts,
		config.RulesConfig.FailsafeOutboundHostPorts,
		dp.loopSummarizer,
		ipFamily,
		failSafesKeyFromSlice,
		failSafesKey,
	)
	dp.RegisterManager(failsafeMgr)

	bpfRTMgr := newBPFRouteManager(&config, bpfmaps, ipFamily, dp.loopSummarizer)
	dp.RegisterManager(bpfRTMgr)

	conntrackScanner := bpfconntrack.NewScanner(bpfmaps.CtMap, ctKey, ctVal,
		bpfconntrack.NewLivenessScanner(config.BPFConntrackTimeouts, config.BPFNodePortDSREnabled))

	// Before we start, scan for all finished / timed out connections to
	// free up the conntrack table asap as it may take time to sync up the
	// proxy and kick off the first full cleaner scan.
	conntrackScanner.Scan()

	if config.KubeClientSet != nil {
		kp, err := bpfproxy.StartKubeProxy(
			config.KubeClientSet,
			config.Hostname,
			bpfmaps,
			bpfproxyOpts...,
		)
		if err != nil {
			log.WithError(err).Panic("Failed to start kube-proxy.")
		}

		bpfRTMgr.setHostIPUpdatesCallBack(kp.OnHostIPsUpdate)
		bpfRTMgr.setRoutesCallBacks(kp.OnRouteUpdate, kp.OnRouteDelete)
		conntrackScanner.AddUnlocked(bpfconntrack.NewStaleNATScanner(kp))
	} else {
		log.Info("BPF enabled but no Kubernetes client available, unable to run kube-proxy module.")
	}
	return conntrackScanner, ipSets
}<|MERGE_RESOLUTION|>--- conflicted
+++ resolved
@@ -217,12 +217,6 @@
 	WatchdogTimeout    time.Duration
 	RouteTableManager  *idalloc.IndexAllocator
 
-<<<<<<< HEAD
-=======
-	DebugSimulateDataplaneHangAfter  time.Duration
-	DebugSimulateDataplaneApplyDelay time.Duration
-
->>>>>>> b549e68b
 	ExternalNodesCidrs []string
 
 	BPFEnabled                         bool
@@ -269,9 +263,10 @@
 
 	SidecarAccelerationEnabled bool
 
-	DebugSimulateDataplaneHangAfter time.Duration
-	DebugConsoleEnabled             bool
-	DebugUseShortPollIntervals      bool
+	DebugSimulateDataplaneHangAfter  time.Duration
+	DebugConsoleEnabled              bool
+	DebugUseShortPollIntervals       bool
+	DebugSimulateDataplaneApplyDelay time.Duration
 
 	FelixHostname string
 	NodeIP        net.IP
