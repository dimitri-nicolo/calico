--- conflicted
+++ resolved
@@ -1080,26 +1080,20 @@
 	dp.RegisterManager(newFloatingIPManager(natTableV4, ruleRenderer, 4, config.FloatingIPsEnabled))
 	dp.RegisterManager(newMasqManager(ipSetsV4, natTableV4, ruleRenderer, config.MaxIPSetSize, 4))
 	if config.RulesConfig.IPIPEnabled {
-<<<<<<< HEAD
 		// Create and maintain the IPIP tunnel device
 		dp.ipipManager = newIPIPManager(ipSetsV4, config.MaxIPSetSize, config.ExternalNodesCidrs, dp.config)
-	}
-
-	if config.RulesConfig.IPIPEnabled || config.RulesConfig.IPSecEnabled || config.EgressIPEnabled {
-		// Add a manager to keep the all-hosts IP set up to date.
-		dp.allHostsIpsetManager = newAllHostsIpsetManager(ipSetsV4, config.MaxIPSetSize, config.ExternalNodesCidrs)
-		dp.RegisterManager(dp.allHostsIpsetManager) // IPv4-only
-=======
-		// Add a manager to keep the all-hosts IP set up to date.
-		dp.ipipManager = newIPIPManager(ipSetsV4, config.MaxIPSetSize, config.ExternalNodesCidrs)
-		dp.RegisterManager(dp.ipipManager) // IPv4-only
 	} else {
 		// Only clean up IPIP addresses if IPIP is implicitly disabled (no IPIP pools and not explicitly set in FelixConfig)
 		if config.RulesConfig.FelixConfigIPIPEnabled == nil {
 			// Start a cleanup goroutine not to block felix if it needs to retry
 			go cleanUpIPIPAddrs()
 		}
->>>>>>> 979eb04b
+	}
+
+	if config.RulesConfig.IPIPEnabled || config.RulesConfig.IPSecEnabled || config.EgressIPEnabled {
+		// Add a manager to keep the all-hosts IP set up to date.
+		dp.allHostsIpsetManager = newAllHostsIpsetManager(ipSetsV4, config.MaxIPSetSize, config.ExternalNodesCidrs)
+		dp.RegisterManager(dp.allHostsIpsetManager) // IPv4-only
 	}
 
 	// Add a manager for wireguard configuration. This is added irrespective of whether wireguard is actually enabled
