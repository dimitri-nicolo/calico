--- conflicted
+++ resolved
@@ -77,12 +77,9 @@
 	"github.com/projectcalico/calico/felix/k8sutils"
 	"github.com/projectcalico/calico/felix/labelindex"
 	"github.com/projectcalico/calico/felix/logutils"
-<<<<<<< HEAD
 	"github.com/projectcalico/calico/felix/nfqueue/dnsdeniedpacket"
 	"github.com/projectcalico/calico/felix/nfqueue/dnsresponsepacket"
-=======
 	"github.com/projectcalico/calico/felix/nftables"
->>>>>>> a91c52b8
 	"github.com/projectcalico/calico/felix/proto"
 	"github.com/projectcalico/calico/felix/routerule"
 	"github.com/projectcalico/calico/felix/routetable"
@@ -463,13 +460,15 @@
 
 	loopSummarizer *logutils.Summarizer
 
+	actions  generictables.ActionFactory
+	newMatch func() generictables.MatchCriteria
+
 	// Fields used to accumulate counts of messages of various types before we report them to
 	// prometheus.
 	datastoreBatchSize   int
 	linkUpdateBatchSize  int
 	addrsUpdateBatchSize int
 
-<<<<<<< HEAD
 	dnsDeniedPacketProcessor   dnsdeniedpacket.PacketProcessor
 	dnsResponsePacketProcessor dnsresponsepacket.PacketProcessor
 
@@ -480,10 +479,6 @@
 	egressIPManager  *egressIPManager
 
 	externalNetworkManager *externalNetworkManager
-=======
-	actions  generictables.ActionFactory
-	newMatch func() generictables.MatchCriteria
->>>>>>> a91c52b8
 }
 
 const (
@@ -535,7 +530,6 @@
 		if config.RulesConfig.KubernetesProvider == felixconfig.ProviderEKS {
 			var err error
 			config.RulesConfig.EKSPrimaryENI, err = aws.PrimaryInterfaceName()
-
 			if err != nil {
 				log.WithError(err).Error("Failed to find primary EKS link name based default route " +
 					"- proxied nodeports may not work correctly")
@@ -560,8 +554,6 @@
 		log.WithError(err).Error("Failed to write MTU file, pod MTU may not be properly set")
 	}
 
-<<<<<<< HEAD
-=======
 	featureDetector := environment.NewFeatureDetector(
 		config.FeatureDetectOverrides,
 		environment.WithFeatureGates(config.FeatureGates),
@@ -575,7 +567,6 @@
 		newMatchFn = nftables.Match
 	}
 
->>>>>>> a91c52b8
 	dp := &InternalDataplane{
 		toDataplane:    make(chan interface{}, msgPeekLimit),
 		fromDataplane:  make(chan interface{}, 100),
@@ -585,12 +576,9 @@
 		config:         config,
 		applyThrottle:  throttle.New(10),
 		loopSummarizer: logutils.NewSummarizer("dataplane reconciliation loops"),
-<<<<<<< HEAD
 		stopChan:       stopChan,
-=======
 		actions:        actionSet,
 		newMatch:       newMatchFn,
->>>>>>> a91c52b8
 	}
 
 	dp.applyThrottle.Refill() // Allow the first apply() immediately.
@@ -907,21 +895,8 @@
 		// bpffs so there's nothing to clean up
 	}
 
-<<<<<<< HEAD
 	ipsetsManager := common.NewIPSetsManager("ipv4", ipSetsV4, config.MaxIPSetSize, dp.domainInfoStore)
 	ipsetsManagerV6 := common.NewIPSetsManager("ipv6", nil, config.MaxIPSetSize, dp.domainInfoStore)
-	filterTableV6 := iptables.NewTable(
-		"filter",
-		6,
-		rules.RuleHashPrefix,
-		iptablesLock,
-		featureDetector,
-		iptablesOptions,
-	)
-=======
-	ipsetsManager := common.NewIPSetsManager("ipv4", ipSetsV4, config.MaxIPSetSize)
-	ipsetsManagerV6 := common.NewIPSetsManager("ipv6", nil, config.MaxIPSetSize)
-
 	var mangleTableV6, natTableV6, rawTableV6, filterTableV6 generictables.Table
 	var nftablesV6RootTable generictables.Table
 
@@ -935,7 +910,7 @@
 		)
 		filterTableV6 = nftables.NewTableLayer("filter", nftablesV6RootTable)
 	} else {
-		filterTableV6 = iptables.NewTable(
+		filterTableV6 := iptables.NewTable(
 			"filter",
 			6,
 			rules.RuleHashPrefix,
@@ -944,7 +919,6 @@
 			iptablesOptions,
 		)
 	}
->>>>>>> a91c52b8
 
 	dp.RegisterManager(ipsetsManager)
 
@@ -998,7 +972,6 @@
 	bpfconntrack.SetMapSize(config.BPFMapSizeConntrack)
 	bpfifstate.SetMapSize(config.BPFMapSizeIfState)
 
-<<<<<<< HEAD
 	var (
 		bpfEndpointManager   *bpfEndpointManager
 		bpfEvnt              events.Events
@@ -1012,9 +985,6 @@
 		processInfoCache             collector.ProcessInfoCache
 		processPathInfoCache         *events.BPFProcessPathCache
 	)
-=======
-	var bpfEndpointManager *bpfEndpointManager
->>>>>>> a91c52b8
 
 	if config.BPFEnabled || config.FlowLogsCollectProcessInfo || config.FlowLogsCollectTcpStats {
 		var err error
@@ -1460,37 +1430,6 @@
 	}
 
 	if config.IPv6Enabled {
-<<<<<<< HEAD
-		mangleTableV6 := iptables.NewTable(
-			"mangle",
-			6,
-			rules.RuleHashPrefix,
-			iptablesLock,
-			featureDetector,
-			iptablesOptions,
-		)
-		natTableV6 := iptables.NewTable(
-			"nat",
-			6,
-			rules.RuleHashPrefix,
-			iptablesLock,
-			featureDetector,
-			iptablesNATOptions,
-		)
-		rawTableV6 := iptables.NewTable(
-			"raw",
-			6,
-			rules.RuleHashPrefix,
-			iptablesLock,
-			featureDetector,
-			iptablesOptions,
-		)
-
-		dp.iptablesNATTables = append(dp.iptablesNATTables, natTableV6)
-		dp.iptablesRawTables = append(dp.iptablesRawTables, rawTableV6)
-		dp.iptablesMangleTables = append(dp.iptablesMangleTables, mangleTableV6)
-		dp.iptablesFilterTables = append(dp.iptablesFilterTables, filterTableV6)
-=======
 		ipSetsConfigV6 := config.RulesConfig.IPSetConfigV6
 		var ipSetsV6 common.IPSetsDataplane
 
@@ -1501,7 +1440,7 @@
 
 			ipSetsV6 = nftablesV6RootTable.(common.IPSetsDataplane)
 		} else {
-			mangleTableV6 = iptables.NewTable(
+			mangleTableV6 := iptables.NewTable(
 				"mangle",
 				6,
 				rules.RuleHashPrefix,
@@ -1509,7 +1448,7 @@
 				featureDetector,
 				iptablesOptions,
 			)
-			natTableV6 = iptables.NewTable(
+			natTableV6 := iptables.NewTable(
 				"nat",
 				6,
 				rules.RuleHashPrefix,
@@ -1517,7 +1456,7 @@
 				featureDetector,
 				iptablesNATOptions,
 			)
-			rawTableV6 = iptables.NewTable(
+			rawTableV6 := iptables.NewTable(
 				"raw",
 				6,
 				rules.RuleHashPrefix,
@@ -1533,7 +1472,6 @@
 		dp.rawTables = append(dp.rawTables, rawTableV6)
 		dp.mangleTables = append(dp.mangleTables, mangleTableV6)
 		dp.filterTables = append(dp.filterTables, filterTableV6)
->>>>>>> a91c52b8
 
 		if config.RulesConfig.VXLANEnabledV6 {
 			var routeTableVXLANV6 routetable.RouteTableInterface
@@ -2104,7 +2042,7 @@
 	// Start the domain info store (for periodically saving DNS info).
 	d.domainInfoStore.Start()
 
-	// Use nfnetlink to capture DNS packets from iptables.
+	// Use nfnetlink to capture DNS packets.
 	stopChannel := make(chan struct{})
 	if err := nfnetlink.SubscribeDNS(
 		int(rules.NFLOGDomainGroup),
@@ -2482,16 +2420,11 @@
 }
 
 func (d *InternalDataplane) setUpIptablesNormal() {
-<<<<<<< HEAD
-	for _, t := range d.iptablesRawTables {
+	for _, t := range d.rawTables {
 		// the cali-PREROUTING and cali-OUTPUT chains created by through
 		// StaticRawTableChains will later be referenced by nodeLocalDNSManager
 		// to write NFLOG rules supporting DNS Policies
-		rawChains := d.ruleRenderer.StaticRawTableChains(t.IPVersion)
-=======
-	for _, t := range d.rawTables {
 		rawChains := d.ruleRenderer.StaticRawTableChains(t.IPVersion())
->>>>>>> a91c52b8
 		t.UpdateChains(rawChains)
 		t.InsertOrAppendRules("PREROUTING", []generictables.Rule{{
 			Match:  d.newMatch(),
@@ -2527,75 +2460,57 @@
 			Match:  d.newMatch(),
 			Action: d.actions.Jump(rules.ChainNATPrerouting),
 		}})
-<<<<<<< HEAD
 		if t.IPVersion == 4 && d.config.EgressIPEnabled {
-			t.AppendRules("PREROUTING", []iptables.Rule{{
-				Action: iptables.JumpAction{Target: rules.ChainNATPreroutingEgress},
+			t.AppendRules("PREROUTING", []generictables.Rule{{
+				Action: d.actions.Jump(rules.ChainNATPreroutingEgress),
 			}})
 		}
-		t.InsertOrAppendRules("POSTROUTING", []iptables.Rule{{
-			Action: iptables.JumpAction{Target: rules.ChainNATPostrouting},
-=======
 		t.InsertOrAppendRules("POSTROUTING", []generictables.Rule{{
 			Match:  d.newMatch(),
 			Action: d.actions.Jump(rules.ChainNATPostrouting),
->>>>>>> a91c52b8
 		}})
 		t.InsertOrAppendRules("OUTPUT", []generictables.Rule{{
 			Match:  d.newMatch(),
 			Action: d.actions.Jump(rules.ChainNATOutput),
 		}})
 	}
-<<<<<<< HEAD
-	for _, t := range d.iptablesMangleTables {
-		chains := d.ruleRenderer.StaticMangleTableChains(t.IPVersion)
+	for _, t := range d.mangleTables {
+		chains := d.ruleRenderer.StaticMangleTableChains(t.IPVersion())
 		t.UpdateChains(chains)
-		rs := []iptables.Rule{}
+		rs := []generictables.Rule{}
 		if t.IPVersion == 4 && d.config.EgressIPEnabled {
 			// Make sure egress rule at top.
-			rs = append(rs, iptables.Rule{
-				Action: iptables.JumpAction{Target: rules.ChainManglePreroutingEgress},
+			rs = append(rs, generictables.Rule{
+				Action: d.actions.Jump(rules.ChainManglePreroutingEgress),
 			})
-			rs = append(rs, iptables.Rule{
-				Action: iptables.JumpAction{Target: rules.ChainManglePreroutingEgressInbound},
+			rs = append(rs, generictables.Rule{
+				Action: d.actions.Jump(rules.ChainManglePreroutingEgressInbound),
 			})
 		}
-		rs = append(rs, iptables.Rule{
-			Action: iptables.JumpAction{Target: rules.ChainManglePrerouting},
+		rs = append(rs, generictables.Rule{
+			Action: d.actions.Jump(rules.ChainManglePrerouting),
 		})
 		t.InsertOrAppendRules("PREROUTING", rs)
 
-		rs = []iptables.Rule{}
+		rs = []generictables.Rule{}
 		for _, chain := range chains {
 			if chain.Name == rules.ChainManglePostroutingEgress {
-				rs = append(rs, iptables.Rule{
-					Action: iptables.JumpAction{Target: rules.ChainManglePostroutingEgress},
+				rs = append(rs, generictables.Rule{
+					Action: d.actions.Jump(rules.ChainManglePostroutingEgress),
 				})
 				break
 			}
 		}
-		rs = append(rs, iptables.Rule{
-			Action: iptables.JumpAction{Target: rules.ChainManglePostrouting},
+		rs = append(rs, generictables.Rule{
+			Action: d.actions.Jump(rules.ChainManglePostrouting),
 		})
 		t.InsertOrAppendRules("POSTROUTING", rs)
 
-		rs = []iptables.Rule{}
-		rs = append(rs, iptables.Rule{
-			Action: iptables.JumpAction{Target: rules.ChainMangleOutput},
+		rs = []generictables.Rule{}
+		rs = append(rs, generictables.Rule{
+			Action: d.actions.Jump(rules.ChainMangleOutput),
 		})
 		t.InsertOrAppendRules("OUTPUT", rs)
-=======
-	for _, t := range d.mangleTables {
-		t.UpdateChains(d.ruleRenderer.StaticMangleTableChains(t.IPVersion()))
-		t.InsertOrAppendRules("PREROUTING", []generictables.Rule{{
-			Match:  d.newMatch(),
-			Action: d.actions.Jump(rules.ChainManglePrerouting),
-		}})
-		t.InsertOrAppendRules("POSTROUTING", []generictables.Rule{{
-			Match:  d.newMatch(),
-			Action: d.actions.Jump(rules.ChainManglePostrouting),
-		}})
->>>>>>> a91c52b8
 	}
 	if d.xdpState != nil {
 		if err := d.setXDPFailsafePorts(); err != nil {
@@ -3328,11 +3243,7 @@
 	config Config,
 	ipSetsMgr *common.IPSetsManager,
 	dp *InternalDataplane,
-<<<<<<< HEAD
 ) (*bpfconntrack.Scanner, egressIPSets) {
-=======
-) {
->>>>>>> a91c52b8
 	ipSetConfig := config.RulesConfig.IPSetConfigV4
 	ipSetEntry := bpfipsets.IPSetEntryFromBytes
 	ipSetProtoEntry := bpfipsets.ProtoIPSetMemberToBPFEntry
