// Copyright (c) 2017-2022 Tigera, Inc. All rights reserved.
//
// Licensed under the Apache License, Version 2.0 (the "License");
// you may not use this file except in compliance with the License.
// You may obtain a copy of the License at
//
//     http://www.apache.org/licenses/LICENSE-2.0
//
// Unless required by applicable law or agreed to in writing, software
// distributed under the License is distributed on an "AS IS" BASIS,
// WITHOUT WARRANTIES OR CONDITIONS OF ANY KIND, either express or implied.
// See the License for the specific language governing permissions and
// limitations under the License.

package intdataplane

import (
	"context"
	"encoding/binary"
	"fmt"
	"io/ioutil"
	"net"
	"os"
	"reflect"
	"regexp"
	"strings"
	"sync"
	"syscall"
	"time"

	apiv3 "github.com/tigera/api/pkg/apis/projectcalico/v3"

	"github.com/prometheus/client_golang/prometheus"
	"github.com/sirupsen/logrus"
	log "github.com/sirupsen/logrus"
	"github.com/tigera/api/pkg/lib/numorstring"
	"github.com/vishvananda/netlink"
	"golang.org/x/sys/unix"
	"golang.zx2c4.com/wireguard/wgctrl/wgtypes"
	"k8s.io/client-go/kubernetes"

	"github.com/projectcalico/calico/felix/aws"
	"github.com/projectcalico/calico/felix/bpf"
	"github.com/projectcalico/calico/felix/bpf/bpfmap"
	"github.com/projectcalico/calico/felix/bpf/conntrack"
	"github.com/projectcalico/calico/felix/bpf/events"
	"github.com/projectcalico/calico/felix/bpf/failsafes"
	bpfipsets "github.com/projectcalico/calico/felix/bpf/ipsets"
	"github.com/projectcalico/calico/felix/bpf/kprobe"
	"github.com/projectcalico/calico/felix/bpf/nat"
	bpfproxy "github.com/projectcalico/calico/felix/bpf/proxy"
	"github.com/projectcalico/calico/felix/bpf/stats"
	"github.com/projectcalico/calico/felix/bpf/tc"
	tcdefs "github.com/projectcalico/calico/felix/bpf/tc/defs"
	"github.com/projectcalico/calico/felix/calc"
	"github.com/projectcalico/calico/felix/capture"
	"github.com/projectcalico/calico/felix/collector"
	"github.com/projectcalico/calico/felix/config"
	felixconfig "github.com/projectcalico/calico/felix/config"
	"github.com/projectcalico/calico/felix/dataplane/common"
	"github.com/projectcalico/calico/felix/dataplane/linux/debugconsole"
	"github.com/projectcalico/calico/felix/environment"
	"github.com/projectcalico/calico/felix/idalloc"
	"github.com/projectcalico/calico/felix/ifacemonitor"
	"github.com/projectcalico/calico/felix/ipsec"
	"github.com/projectcalico/calico/felix/ipsets"
	"github.com/projectcalico/calico/felix/iptables"
	"github.com/projectcalico/calico/felix/iptables/cmdshim"
	"github.com/projectcalico/calico/felix/jitter"
	"github.com/projectcalico/calico/felix/k8sutils"
	"github.com/projectcalico/calico/felix/labelindex"
	"github.com/projectcalico/calico/felix/logutils"
	"github.com/projectcalico/calico/felix/nfqueue/dnsdeniedpacket"
	"github.com/projectcalico/calico/felix/nfqueue/dnsresponsepacket"
	"github.com/projectcalico/calico/felix/proto"
	"github.com/projectcalico/calico/felix/routerule"
	"github.com/projectcalico/calico/felix/routetable"
	"github.com/projectcalico/calico/felix/rules"
	"github.com/projectcalico/calico/felix/throttle"
	"github.com/projectcalico/calico/felix/wireguard"
	"github.com/projectcalico/calico/libcalico-go/lib/health"
	"github.com/projectcalico/calico/libcalico-go/lib/ipam"
	lclogutils "github.com/projectcalico/calico/libcalico-go/lib/logutils"
	cprometheus "github.com/projectcalico/calico/libcalico-go/lib/prometheus"
	"github.com/projectcalico/calico/libcalico-go/lib/set"
	"github.com/projectcalico/calico/nfnetlink"
)

const (
	// msgPeekLimit is the maximum number of messages we'll try to grab from the to-dataplane
	// channel before we apply the changes.  Higher values allow us to batch up more work on
	// the channel for greater throughput when we're under load (at cost of higher latency).
	msgPeekLimit = 100

	// Interface name used by kube-proxy to bind service ips.
	KubeIPVSInterface = "kube-ipvs0"

	// Route cleanup grace period. Used for workload routes only.
	routeCleanupGracePeriod = 10 * time.Second

	// Size of a VXLAN header.
	VXLANHeaderSize = 50
)

var (
	countDataplaneSyncErrors = prometheus.NewCounter(prometheus.CounterOpts{
		Name: "felix_int_dataplane_failures",
		Help: "Number of times dataplane updates failed and will be retried.",
	})
	countMessages = prometheus.NewCounterVec(prometheus.CounterOpts{
		Name: "felix_int_dataplane_messages",
		Help: "Number dataplane messages by type.",
	}, []string{"type"})
	summaryApplyTime = cprometheus.NewSummary(prometheus.SummaryOpts{
		Name: "felix_int_dataplane_apply_time_seconds",
		Help: "Time in seconds that it took to apply a dataplane update.",
	})
	summaryBatchSize = cprometheus.NewSummary(prometheus.SummaryOpts{
		Name: "felix_int_dataplane_msg_batch_size",
		Help: "Number of messages processed in each batch. Higher values indicate we're " +
			"doing more batching to try to keep up.",
	})
	summaryIfaceBatchSize = cprometheus.NewSummary(prometheus.SummaryOpts{
		Name: "felix_int_dataplane_iface_msg_batch_size",
		Help: "Number of interface state messages processed in each batch. Higher " +
			"values indicate we're doing more batching to try to keep up.",
	})
	summaryAddrBatchSize = cprometheus.NewSummary(prometheus.SummaryOpts{
		Name: "felix_int_dataplane_addr_msg_batch_size",
		Help: "Number of interface address messages processed in each batch. Higher " +
			"values indicate we're doing more batching to try to keep up.",
	})

	processStartTime time.Time
	zeroKey          = wgtypes.Key{}

	maxCleanupRetries = 5
)

func init() {
	prometheus.MustRegister(countDataplaneSyncErrors)
	prometheus.MustRegister(summaryApplyTime)
	prometheus.MustRegister(countMessages)
	prometheus.MustRegister(summaryBatchSize)
	prometheus.MustRegister(summaryIfaceBatchSize)
	prometheus.MustRegister(summaryAddrBatchSize)
	processStartTime = time.Now()
}

func EnableTimestamping() error {
	s, err := unix.Socket(unix.AF_INET, unix.SOCK_RAW, unix.IPPROTO_RAW)
	if err != nil || s < 0 {
		return fmt.Errorf("Failed to create raw socket: %v", err)
	}

	err = unix.SetsockoptInt(s, unix.SOL_SOCKET, unix.SO_TIMESTAMP, 1)
	if err != nil {
		return fmt.Errorf("Failed to set SO_TIMESTAMP socket option: %v", err)
	}

	return nil
}

type Config struct {
	Hostname string

	IPv6Enabled          bool
	RuleRendererOverride rules.RuleRenderer
	IPIPMTU              int
	VXLANMTU             int
	VXLANMTUV6           int
	VXLANPort            int

	MaxIPSetSize                   int
	RouteSyncDisabled              bool
	IptablesBackend                string
	IPSetsRefreshInterval          time.Duration
	RouteRefreshInterval           time.Duration
	DeviceRouteSourceAddress       net.IP
	DeviceRouteSourceAddressIPv6   net.IP
	DeviceRouteProtocol            netlink.RouteProtocol
	RemoveExternalRoutes           bool
	IptablesRefreshInterval        time.Duration
	IPSecPolicyRefreshInterval     time.Duration
	IptablesPostWriteCheckInterval time.Duration
	IptablesInsertMode             string
	IptablesLockFilePath           string
	IptablesLockTimeout            time.Duration
	IptablesLockProbeInterval      time.Duration
	XDPRefreshInterval             time.Duration

	FloatingIPsEnabled bool

	Wireguard wireguard.Config

	NetlinkTimeout time.Duration

	RulesConfig rules.Config

	IfaceMonitorConfig ifacemonitor.Config

	StatusReportingInterval time.Duration

	ConfigChangedRestartCallback func()
	FatalErrorRestartCallback    func(error)
	ChildExitedRestartCallback   func()

	PostInSyncCallback func()
	HealthAggregator   *health.HealthAggregator
	WatchdogTimeout    time.Duration
	RouteTableManager  *idalloc.IndexAllocator

	ExternalNodesCidrs []string

	BPFEnabled                         bool
	BPFPolicyDebugEnabled              bool
	BPFDisableUnprivileged             bool
	BPFKubeProxyIptablesCleanupEnabled bool
	BPFLogLevel                        string
	BPFExtToServiceConnmark            int
	BPFDataIfacePattern                *regexp.Regexp
	XDPEnabled                         bool
	XDPAllowGeneric                    bool
	BPFConntrackTimeouts               conntrack.Timeouts
	BPFCgroupV2                        string
	BPFConnTimeLBEnabled               bool
	BPFMapRepin                        bool
	BPFNodePortDSREnabled              bool
	BPFPSNATPorts                      numorstring.Port
	BPFMapSizeRoute                    int
	BPFMapSizeConntrack                int
	BPFMapSizeNATFrontend              int
	BPFMapSizeNATBackend               int
	BPFMapSizeNATAffinity              int
	BPFMapSizeIPSets                   int
	BPFMapSizeIfState                  int
	BPFIpv6Enabled                     bool
	BPFHostConntrackBypass             bool
	BPFEnforceRPF                      string
	KubeProxyMinSyncPeriod             time.Duration
	KubeProxyEndpointSlicesEnabled     bool
	FlowLogsCollectProcessInfo         bool
	FlowLogsCollectTcpStats            bool
	FlowLogsCollectProcessPath         bool
	FlowLogsFileIncludeService         bool
	FlowLogsFileDomainsLimit           int
	NfNetlinkBufSize                   int

	SidecarAccelerationEnabled bool

	DebugSimulateDataplaneHangAfter time.Duration
	DebugConsoleEnabled             bool
	DebugUseShortPollIntervals      bool

	FelixHostname string
	NodeIP        net.IP

	IPSecPSK string
	// IPSecAllowUnsecuredTraffic controls whether
	// - IPsec is required for every packet (on a supported path), or
	// - IPsec is used opportunistically but unsecured traffic is still allowed.
	IPSecAllowUnsecuredTraffic bool
	IPSecIKEProposal           string
	IPSecESPProposal           string
	IPSecLogLevel              string
	IPSecRekeyTime             time.Duration

	EgressIPEnabled             bool
	EgressIPRoutingRulePriority int

	// Optional stats collector
	Collector collector.Collector

	// AWS-specials.
	AWSSecondaryIPSupport             string
	AWSRequestTimeout                 time.Duration
	AWSSecondaryIPRoutingRulePriority int

	// Config for DNS policy.
	DNSCacheFile         string
	DNSCacheSaveInterval time.Duration
	DNSCacheEpoch        int
	DNSExtraTTL          time.Duration
	DNSLogsLatency       bool

	DNSPolicyMode                    apiv3.DNSPolicyMode
	DNSPolicyNfqueueID               int
	DNSPolicyNfqueueSize             int
	DNSPacketsNfqueueID              int
	DNSPacketsNfqueueSize            int
	DNSPacketsNfqueueMaxHoldDuration time.Duration
	DebugDNSResponseDelay            time.Duration
	DisableDNSPolicyPacketProcessor  bool

	LookPathOverride func(file string) (string, error)

	IPAMClient    ipam.Interface
	KubeClientSet kubernetes.Interface

	FeatureDetectOverrides map[string]string

	PacketCapture capture.Config

	// Populated with the smallest host MTU based on auto-detection.
	hostMTU         int
	MTUIfacePattern *regexp.Regexp

	RouteSource string

	KubernetesProvider felixconfig.Provider

	LookupsCache *calc.LookupsCache
}

type UpdateBatchResolver interface {
	// Opportunity for a manager component to resolve state that depends jointly on the updates
	// that it has seen since the preceding CompleteDeferredWork call.  Processing here can
	// include passing resolved state to other managers.  It should not include any actual
	// dataplane updates yet.  (Those should be actioned in CompleteDeferredWork.)
	ResolveUpdateBatch() error
}

// InternalDataplane implements an in-process Felix dataplane driver based on iptables
// and ipsets.  It communicates with the datastore-facing part of Felix via the
// Send/RecvMessage methods, which operate on the protobuf-defined API objects.
//
// Architecture
//
// The internal dataplane driver is organised around a main event loop, which handles
// update events from the datastore and dataplane.
//
// Each pass around the main loop has two phases.  In the first phase, updates are fanned
// out to "manager" objects, which calculate the changes that are needed and pass them to
// the dataplane programming layer.  In the second phase, the dataplane layer applies the
// updates in a consistent sequence.  The second phase is skipped until the datastore is
// in sync; this ensures that the first update to the dataplane applies a consistent
// snapshot.
//
// Having the dataplane layer batch updates has several advantages.  It is much more
// efficient to batch updates, since each call to iptables/ipsets has a high fixed cost.
// In addition, it allows for different managers to make updates without having to
// coordinate on their sequencing.
//
// Requirements on the API
//
// The internal dataplane does not do consistency checks on the incoming data (as the
// old Python-based driver used to do).  It expects to be told about dependent resources
// before they are needed and for their lifetime to exceed that of the resources that
// depend on them. For example, it is important that the datastore layer sends an IP set
// create event before it sends a rule that references that IP set.
type InternalDataplane struct {
	toDataplane   chan interface{}
	fromDataplane chan interface{}

	allIptablesTables    []*iptables.Table
	iptablesMangleTables []*iptables.Table
	iptablesNATTables    []*iptables.Table
	iptablesRawTables    []*iptables.Table
	iptablesFilterTables []*iptables.Table
	ipSets               []common.IPSetsDataplane

	ipipManager          *ipipManager
	allHostsIpsetManager *allHostsIpsetManager

	ipSecPolTable  *ipsec.PolicyTable
	ipSecDataplane ipSecDataplane

	wireguardManager   *wireguardManager
	wireguardManagerV6 *wireguardManager

	ifaceMonitor     *ifacemonitor.InterfaceMonitor
	ifaceUpdates     chan *ifaceUpdate
	ifaceAddrUpdates chan *ifaceAddrsUpdate

	endpointStatusCombiner *endpointStatusCombiner

	domainInfoStore *common.DomainInfoStore

	allManagers             []Manager
	managersWithRouteTables []ManagerWithRouteTables
	managersWithRouteRules  []ManagerWithRouteRules
	ruleRenderer            rules.RuleRenderer

	lookupCache *calc.LookupsCache

	// dataplaneNeedsSync is set if the dataplane is dirty in some way, i.e. we need to
	// call apply().
	dataplaneNeedsSync bool
	// forceIPSetsRefresh is set by the IP sets refresh timer to indicate that we should
	// check the IP sets in the dataplane.
	forceIPSetsRefresh bool
	// forceRouteRefresh is set by the route refresh timer to indicate that we should
	// check the routes in the dataplane.
	forceRouteRefresh bool
	// forceXDPRefresh is set by the XDP refresh timer to indicate that we should
	// check the XDP state in the dataplane.
	forceXDPRefresh bool
	// doneFirstApply is set after we finish the first update to the dataplane. It indicates
	// that the dataplane should now be in sync.
	doneFirstApply bool

	reschedTimer *time.Timer
	reschedC     <-chan time.Time

	applyThrottle *throttle.Throttle

	config Config

	debugHangC <-chan time.Time

	// Channel used when the Felix top level wants the dataplane to stop.
	stopChan chan *sync.WaitGroup

	xdpState          *xdpState
	sockmapState      *sockmapState
	endpointsSourceV4 endpointsSource
	ipsetsSourceV4    ipsetsSource
	callbacks         *common.Callbacks

	loopSummarizer *logutils.Summarizer

	dnsDeniedPacketProcessor   dnsdeniedpacket.PacketProcessor
	dnsResponsePacketProcessor dnsresponsepacket.PacketProcessor

	awsStateUpdC <-chan *aws.LocalAWSNetworkState
	awsSubnetMgr *awsIPManager
}

const (
	healthName     = "int_dataplane"
	healthInterval = 10 * time.Second

	ipipMTUOverhead        = 20
	vxlanMTUOverhead       = 50
	vxlanV6MTUOverhead     = 70
	wireguardMTUOverhead   = 60
	wireguardV6MTUOverhead = 80
	aksMTUOverhead         = 100
)

func NewIntDataplaneDriver(config Config, stopChan chan *sync.WaitGroup) *InternalDataplane {
	if config.DNSLogsLatency && !config.BPFEnabled {
		// With non-BPF dataplane, set SO_TIMESTAMP so we get timestamps on packets passed
		// up via NFLOG and NFQUEUE.
		if err := EnableTimestamping(); err != nil {
			log.WithError(err).Warning("Couldn't enable timestamping, so DNS and NFQUEUE latency will not be measured")
		} else {
			log.Info("Timestamping enabled, so DNS latency will be measured")
		}
	}

	// Get the feature detector and feature set upfront.
	featureDetector := environment.NewFeatureDetector(config.FeatureDetectOverrides)
	dataplaneFeatures := featureDetector.GetFeatures()

	// Based on the feature set, fix the DNSPolicyMode based on dataplane and Kernel version. The delay packet modes
	// are only available on the iptables dataplane, and the DelayDNSResponse mode is only available on higher kernel
	// versions.
	if config.BPFEnabled && config.DNSPolicyMode != apiv3.DNSPolicyModeNoDelay {
		log.Warning("Dataplane is using eBPF which does not support NfQueue. Set DNSPolicyMode to NoDelay")
		config.DNSPolicyMode = apiv3.DNSPolicyModeNoDelay
	} else if config.DNSPolicyMode == apiv3.DNSPolicyModeDelayDNSResponse && !dataplaneFeatures.NFQueueBypass {
		log.Warning("Dataplane does not support NfQueue bypass option. Downgrade DNSPolicyMode to DelayDeniedPacket")
		config.DNSPolicyMode = apiv3.DNSPolicyModeDelayDeniedPacket
	}

	log.WithField("config", config).Info("Creating internal dataplane driver.")
	ruleRenderer := config.RuleRendererOverride
	if ruleRenderer == nil {

		if config.RulesConfig.KubernetesProvider == felixconfig.ProviderEKS {
			var err error
			config.RulesConfig.EKSPrimaryENI, err = aws.PrimaryInterfaceName()

			if err != nil {
				log.WithError(err).Error("Failed to find primary EKS link name based default route " +
					"- proxied nodeports may not work correctly")
			}
		}

		ruleRenderer = rules.NewRenderer(config.RulesConfig)
	}
	epMarkMapper := rules.NewEndpointMarkMapper(
		config.RulesConfig.IptablesMarkEndpoint,
		config.RulesConfig.IptablesMarkNonCaliEndpoint)

	// Auto-detect host MTU.
	hostMTU, err := findHostMTU(config.MTUIfacePattern)
	if err != nil {
		log.WithError(err).Fatal("Unable to detect host MTU, shutting down")
		return nil
	}
	ConfigureDefaultMTUs(hostMTU, &config)
	podMTU := determinePodMTU(config)
	if err := writeMTUFile(podMTU); err != nil {
		log.WithError(err).Error("Failed to write MTU file, pod MTU may not be properly set")
	}

	dp := &InternalDataplane{
		toDataplane:      make(chan interface{}, msgPeekLimit),
		fromDataplane:    make(chan interface{}, 100),
		ruleRenderer:     ruleRenderer,
		ifaceMonitor:     ifacemonitor.New(config.IfaceMonitorConfig, config.FatalErrorRestartCallback),
		ifaceUpdates:     make(chan *ifaceUpdate, 100),
		ifaceAddrUpdates: make(chan *ifaceAddrsUpdate, 100),
		config:           config,
		applyThrottle:    throttle.New(10),
		loopSummarizer:   logutils.NewSummarizer("dataplane reconciliation loops"),
		stopChan:         stopChan,
	}

	dp.applyThrottle.Refill() // Allow the first apply() immediately.

	dp.ifaceMonitor.StateCallback = dp.onIfaceStateChange
	dp.ifaceMonitor.AddrCallback = dp.onIfaceAddrsChange

	backendMode := environment.DetectBackend(config.LookPathOverride, cmdshim.NewRealCmd, config.IptablesBackend)

	// Most iptables tables need the same options.
	iptablesOptions := iptables.TableOptions{
		HistoricChainPrefixes: rules.AllHistoricChainNamePrefixes,
		InsertMode:            config.IptablesInsertMode,
		RefreshInterval:       config.IptablesRefreshInterval,
		PostWriteInterval:     config.IptablesPostWriteCheckInterval,
		LockTimeout:           config.IptablesLockTimeout,
		LockProbeInterval:     config.IptablesLockProbeInterval,
		BackendMode:           backendMode,
		LookPathOverride:      config.LookPathOverride,
		OnStillAlive:          dp.reportHealth,
		OpRecorder:            dp.loopSummarizer,
	}

	if config.BPFEnabled && config.BPFKubeProxyIptablesCleanupEnabled {
		// If BPF-mode is enabled, clean up kube-proxy's rules too.
		log.Info("BPF enabled, configuring iptables layer to clean up kube-proxy's rules.")
		iptablesOptions.ExtraCleanupRegexPattern = rules.KubeProxyInsertRuleRegex
		iptablesOptions.HistoricChainPrefixes = append(iptablesOptions.HistoricChainPrefixes, rules.KubeProxyChainPrefixes...)
	}

	if config.BPFEnabled && !config.BPFPolicyDebugEnabled {
		err := os.RemoveAll(bpf.RuntimePolDir)
		if err != nil && !os.IsNotExist(err) {
			log.WithError(err).Info("Policy debug disabled but failed to remove the debug directory.  Ignoring.")
		}
	}

	// However, the NAT tables need an extra cleanup regex.
	iptablesNATOptions := iptablesOptions
	if iptablesNATOptions.ExtraCleanupRegexPattern == "" {
		iptablesNATOptions.ExtraCleanupRegexPattern = rules.HistoricInsertedNATRuleRegex
	} else {
		iptablesNATOptions.ExtraCleanupRegexPattern += "|" + rules.HistoricInsertedNATRuleRegex
	}

	var iptablesLock sync.Locker
	if dataplaneFeatures.RestoreSupportsLock {
		log.Debug("Calico implementation of iptables lock disabled (because detected version of " +
			"iptables-restore will use its own implementation).")
		iptablesLock = dummyLock{}
	} else if config.IptablesLockTimeout <= 0 {
		log.Debug("Calico implementation of iptables lock disabled (by configuration).")
		iptablesLock = dummyLock{}
	} else {
		// Create the shared iptables lock.  This allows us to block other processes from
		// manipulating iptables while we make our updates.  We use a shared lock because we
		// actually do multiple updates in parallel (but to different tables), which is safe.
		log.WithField("timeout", config.IptablesLockTimeout).Debug(
			"Calico implementation of iptables lock enabled")
		iptablesLock = iptables.NewSharedLock(
			config.IptablesLockFilePath,
			config.IptablesLockTimeout,
			config.IptablesLockProbeInterval,
		)
	}

	mangleTableV4 := iptables.NewTable(
		"mangle",
		4,
		rules.RuleHashPrefix,
		iptablesLock,
		featureDetector,
		iptablesOptions)
	natTableV4 := iptables.NewTable(
		"nat",
		4,
		rules.RuleHashPrefix,
		iptablesLock,
		featureDetector,
		iptablesNATOptions,
	)
	rawTableV4 := iptables.NewTable(
		"raw",
		4,
		rules.RuleHashPrefix,
		iptablesLock,
		featureDetector,
		iptablesOptions)
	filterTableV4 := iptables.NewTable(
		"filter",
		4,
		rules.RuleHashPrefix,
		iptablesLock,
		featureDetector,
		iptablesOptions)
	ipSetsConfigV4 := config.RulesConfig.IPSetConfigV4
	ipSetsV4 := ipsets.NewIPSets(ipSetsConfigV4, dp.loopSummarizer)
	dp.iptablesNATTables = append(dp.iptablesNATTables, natTableV4)
	dp.iptablesRawTables = append(dp.iptablesRawTables, rawTableV4)
	dp.iptablesMangleTables = append(dp.iptablesMangleTables, mangleTableV4)
	dp.iptablesFilterTables = append(dp.iptablesFilterTables, filterTableV4)
	dp.ipSets = append(dp.ipSets, ipSetsV4)

	if config.RulesConfig.VXLANEnabled {
		var routeTableVXLAN routetable.RouteTableInterface
		if !config.RouteSyncDisabled {
			log.Debug("RouteSyncDisabled is false.")
			routeTableVXLAN = routetable.New([]string{"^vxlan.calico$"}, 4, true, config.NetlinkTimeout,
				config.DeviceRouteSourceAddress, config.DeviceRouteProtocol, true, unix.RT_TABLE_UNSPEC,
				dp.loopSummarizer, routetable.WithLivenessCB(dp.reportHealth))
		} else {
			log.Info("RouteSyncDisabled is true, using DummyTable.")
			routeTableVXLAN = &routetable.DummyTable{}
		}

		vxlanManager := newVXLANManager(
			ipSetsV4,
			routeTableVXLAN,
			"vxlan.calico",
			config,
			dp.loopSummarizer,
			4,
		)
		go vxlanManager.KeepVXLANDeviceInSync(config.VXLANMTU, dataplaneFeatures.ChecksumOffloadBroken, 10*time.Second)
		dp.RegisterManager(vxlanManager)
	} else {
		// Start a cleanup goroutine not to block felix if it needs to retry
		go cleanUpVXLANDevice("vxlan.calico")
	}

	// Allocate the tproxy route table indices before Egress grabs them all.
	// Always allocate so that we can clean up the tables if proxy was
	// previously enabled but is disabled now.
	var tproxyRTIndex4, tproxyRTIndex6 int

	tproxyRTIndex4, err = config.RouteTableManager.GrabIndex()
	if err != nil {
		log.WithError(err).Fatal("Failed to allocate routing table index for tproxy v4")
	}
	if config.IPv6Enabled {
		tproxyRTIndex6, err = config.RouteTableManager.GrabIndex()
		if err != nil {
			log.WithError(err).Fatal("Failed to allocate routing table index for tproxy v6")
		}
	}

	var awsTableIndexes []int
	if config.AWSSecondaryIPSupport != "Disabled" {
		// Since the egress gateway machinery claims all remaining indexes below, claim enough for all possible
		// AWS secondary NICs now.
		for i := 0; i < aws.SecondaryInterfaceCap; i++ {
			rti, err := config.RouteTableManager.GrabIndex()
			if err != nil {
				logrus.WithError(err).Panic("Failed to allocate route table index for AWS subnet manager.")
			}
			awsTableIndexes = append(awsTableIndexes, rti)
		}
	}

	if config.EgressIPEnabled {
		// If IPIP or VXLAN is enabled, MTU of egress.calico device should be 50 bytes less than
		// MTU of IPIP or VXLAN device. MTU of the VETH device of a workload should be set to
		// the same value as MTU of egress.calico device.
		mtu := config.VXLANMTU

		// Allocate all remaining tables to the egress manager.
		// This assumes no remaining modules need to reserve table indices.
		egressTablesIndices := config.RouteTableManager.GrabAllRemainingIndices()

		if config.RulesConfig.VXLANEnabled {
			mtu = config.VXLANMTU - VXLANHeaderSize
		} else if config.RulesConfig.IPIPEnabled {
			mtu = config.IPIPMTU - VXLANHeaderSize
		}

		egressStatusCallback := func(namespace, name, cidr string, maintenanceStarted, maintenanceFinished time.Time) error {
			dp.fromDataplane <- &proto.EgressPodStatusUpdate{
				Namespace:           namespace,
				Name:                name,
				Cidr:                cidr,
				MaintenanceStarted:  proto.ConvertTime(maintenanceStarted),
				MaintenanceFinished: proto.ConvertTime(maintenanceFinished),
			}
			return nil
		}
		egressIpMgr := newEgressIPManager("egress.calico", egressTablesIndices, config, dp.loopSummarizer, egressStatusCallback, config.HealthAggregator)
		go egressIpMgr.KeepVXLANDeviceInSync(mtu, 10*time.Second)
		dp.RegisterManager(egressIpMgr)
	} else {
		// If Egress ip is not enabled, check to see if there is a VXLAN device and delete it if there is.
		log.Info("Checking if we need to clean up the egress VXLAN device")
		if link, err := netlink.LinkByName("egress.calico"); err != nil && err != syscall.ENODEV {
			log.WithError(err).Warnf("Failed to query egress VXLAN device")
		} else if err = netlink.LinkDel(link); err != nil {
			log.WithError(err).Error("Failed to delete unwanted egress VXLAN device")
		}
	}

	dp.endpointStatusCombiner = newEndpointStatusCombiner(dp.fromDataplane, config.IPv6Enabled)
	dp.domainInfoStore = common.NewDomainInfoStore(&common.DnsConfig{
		Collector:             config.Collector,
		DNSCacheEpoch:         config.DNSCacheEpoch,
		DNSCacheFile:          config.DNSCacheFile,
		DNSCacheSaveInterval:  config.DNSCacheSaveInterval,
		DNSExtraTTL:           config.DNSExtraTTL,
		DNSLogsLatency:        config.DNSLogsLatency,
		DebugDNSResponseDelay: config.DebugDNSResponseDelay,
		MaxTopLevelDomains:    config.FlowLogsFileDomainsLimit,
	})
	dp.RegisterManager(dp.domainInfoStore)

	if config.DNSPolicyMode == apiv3.DNSPolicyModeDelayDeniedPacket &&
		config.RulesConfig.IptablesMarkDNSPolicy != 0x0 &&
		!config.DisableDNSPolicyPacketProcessor {
		packetProcessor := dnsdeniedpacket.New(
			uint16(config.DNSPolicyNfqueueID),
			uint32(config.DNSPolicyNfqueueSize),
			config.RulesConfig.IptablesMarkSkipDNSPolicyNfqueue,
		)
		dp.dnsDeniedPacketProcessor = packetProcessor
	}

	if config.DNSPolicyMode == apiv3.DNSPolicyModeDelayDNSResponse &&
		config.RulesConfig.DNSPacketsNfqueueID != 0 {
		packetProcessor := dnsresponsepacket.New(
			uint16(config.DNSPacketsNfqueueID),
			uint32(config.DNSPacketsNfqueueSize),
			config.DNSPacketsNfqueueMaxHoldDuration,
			dp.domainInfoStore,
		)
		dp.dnsResponsePacketProcessor = packetProcessor
	}

	callbacks := common.NewCallbacks()
	dp.callbacks = callbacks
	if config.XDPEnabled {
		if err := bpf.SupportsXDP(); err != nil {
			log.WithError(err).Warn("Can't enable XDP acceleration.")
			config.XDPEnabled = false
		} else if !config.BPFEnabled {
			st, err := NewXDPState(config.XDPAllowGeneric)
			if err != nil {
				log.WithError(err).Warn("Can't enable XDP acceleration.")
			} else {
				dp.xdpState = st
				dp.xdpState.PopulateCallbacks(callbacks)
				dp.RegisterManager(st)
				log.Info("XDP acceleration enabled.")
			}
		}
	} else {
		log.Info("XDP acceleration disabled.")
	}

	// TODO Support cleaning up non-BPF XDP state from a previous Felix run, when BPF mode has just been enabled.
	if !config.BPFEnabled && dp.xdpState == nil {
		xdpState, err := NewXDPState(config.XDPAllowGeneric)
		if err == nil {
			if err := xdpState.WipeXDP(); err != nil {
				log.WithError(err).Warn("Failed to cleanup preexisting XDP state")
			}
		}
		// if we can't create an XDP state it means we couldn't get a working
		// bpffs so there's nothing to clean up
	}

	if config.SidecarAccelerationEnabled {
		if err := bpf.SupportsSockmap(); err != nil {
			log.WithError(err).Warn("Can't enable Sockmap acceleration.")
		} else {
			st, err := NewSockmapState()
			if err != nil {
				log.WithError(err).Warn("Can't enable Sockmap acceleration.")
			} else {
				dp.sockmapState = st
				dp.sockmapState.PopulateCallbacks(callbacks)

				if err := dp.sockmapState.SetupSockmapAcceleration(); err != nil {
					dp.sockmapState = nil
					log.WithError(err).Warn("Failed to set up Sockmap acceleration")
				} else {
					log.Info("Sockmap acceleration enabled.")
				}
			}
		}
	}

	if dp.sockmapState == nil {
		st, err := NewSockmapState()
		if err == nil {
			st.WipeSockmap(bpf.FindInBPFFSOnly)
		}
		// if we can't create a sockmap state it means we couldn't get a working
		// bpffs so there's nothing to clean up
	}

	ipsetsManager := common.NewIPSetsManager(ipSetsV4, config.MaxIPSetSize, dp.domainInfoStore)
	dp.RegisterManager(ipsetsManager)

	if !config.BPFEnabled {
		// BPF mode disabled, create the iptables-only managers.
		dp.ipsetsSourceV4 = ipsetsManager
		// TODO Connect host IP manager to BPF
		dp.RegisterManager(newHostIPManager(
			config.RulesConfig.WorkloadIfacePrefixes,
			rules.IPSetIDThisHostIPs,
			ipSetsV4,
			config.MaxIPSetSize))
		dp.RegisterManager(newPolicyManager(rawTableV4, mangleTableV4, filterTableV4, ruleRenderer, 4))

		// Clean up any leftover BPF state.
		err := nat.RemoveConnectTimeLoadBalancer("")
		if err != nil {
			log.WithError(err).Info("Failed to remove BPF connect-time load balancer, ignoring.")
		}
		tc.CleanUpProgramsAndPins()
	} else {
		// In BPF mode we still use iptables for raw egress policy.
		dp.RegisterManager(newRawEgressPolicyManager(rawTableV4, ruleRenderer, 4,
			func(neededIPSets set.Set[string]) {
				ipSetsV4.SetFilter(neededIPSets)
			}))
	}

	interfaceRegexes := make([]string, len(config.RulesConfig.WorkloadIfacePrefixes))
	for i, r := range config.RulesConfig.WorkloadIfacePrefixes {
		interfaceRegexes[i] = "^" + r + ".*"
	}

	defaultRPFilter, err := os.ReadFile("/proc/sys/net/ipv4/conf/default/rp_filter")
	if err != nil {
		log.Warn("could not determine default rp_filter setting, defaulting to strict")
		defaultRPFilter = []byte{'1'}
	}

	bpfMapContext := bpfmap.CreateBPFMapContext(
		config.BPFMapSizeIPSets,
		config.BPFMapSizeNATFrontend,
		config.BPFMapSizeNATBackend,
		config.BPFMapSizeNATAffinity,
		config.BPFMapSizeRoute,
		config.BPFMapSizeConntrack,
		config.BPFMapSizeIfState,
		config.BPFMapRepin,
	)

	var (
		bpfEvnt              events.Events
		bpfEventPoller       *bpfEventPoller
		bpfEndpointManager   *bpfEndpointManager
		eventProtoStatsSink  *events.EventProtoStatsSink
		eventTcpStatsSink    *events.EventTcpStatsSink
		eventProcessPathSink *events.EventProcessPathSink

		collectorPacketInfoReader    collector.PacketInfoReader
		collectorConntrackInfoReader collector.ConntrackInfoReader
		processInfoCache             collector.ProcessInfoCache
		processPathInfoCache         *events.BPFProcessPathCache
	)
	if config.BPFEnabled || config.FlowLogsCollectProcessInfo || config.FlowLogsCollectTcpStats {
		var err error
		bpfEvnt, err = events.New(bpfMapContext, events.SourcePerfEvents)
		if err != nil {
			log.WithError(err).Error("Failed to create perf event")
			config.FlowLogsCollectProcessInfo = false
			config.FlowLogsCollectTcpStats = false
			config.FlowLogsCollectProcessPath = false
		} else {
			bpfEventPoller = newBpfEventPoller(bpfEvnt)

			// Register BPF event handling for DNS events.
			bpfEventPoller.Register(events.TypeDNSEvent,
				func(e events.Event) {
					log.Debugf("DNS packet from BPF: %v", e)
					// The first 8 bytes of the event data are a 64-bit timestamp (in nanoseconds).  The DNS
					// packet data begins after that.
					timestampNS := binary.LittleEndian.Uint64(e.Data())
					consumed := 8
					dp.domainInfoStore.MsgChannel() <- common.DataWithTimestamp{
						// We currently only capture DNS packets on workload interfaces, and the packet data
						// on those interfaces always begins with an Ethernet header that we don't want.
						// Therefore strip off that Ethernet header, which occupies the first 14 bytes.
						Data:      e.Data()[consumed+14:],
						Timestamp: timestampNS,
					}
				})
			log.Info("BPF: Registered events sink for TypeDNSEvent")
		}
	}
	if config.FlowLogsCollectProcessInfo {
		installKprobes := func() error {
			kp := kprobe.New(config.BPFLogLevel, bpfEvnt, bpfMapContext)
			if kp != nil {
				if config.FlowLogsCollectProcessPath {
					err = kp.AttachSyscall()
					if err != nil {
						log.WithError(err).Error("error installing process path kprobes. skipping it")
						config.FlowLogsCollectProcessPath = false
					}
				}
				err = kp.AttachTCPv4()
				if err != nil {
					return fmt.Errorf("failed to install TCP v4 kprobes: %v", err)
				}
				err = kp.AttachUDPv4()
				if err != nil {
					kp.DetachTCPv4()
					return fmt.Errorf("failed to install UDP v4 kprobes: %v", err)
				}
			} else {
				return fmt.Errorf("error creating new kprobe object.")
			}
			return nil
		}
		if err := installKprobes(); err != nil {
			log.WithError(err).Error("error installing kprobes. skipping it")
			config.FlowLogsCollectProcessInfo = false
		} else {
			log.Info("BPF: Registered events sink for TypeProtoStats")
			eventProtoStatsSink = events.NewEventProtoStatsSink()
			bpfEventPoller.Register(events.TypeProtoStats, eventProtoStatsSink.HandleEvent)
			if config.FlowLogsCollectProcessPath {
				eventProcessPathSink = events.NewEventProcessPathSink()
				bpfEventPoller.Register(events.TypeProcessPath, eventProcessPathSink.HandleEvent)
			}
		}
	}

	if config.FlowLogsCollectTcpStats {
		eventTcpStatsSink = events.NewEventTcpStatsSink()
		bpfEventPoller.Register(events.TypeTcpStats, eventTcpStatsSink.HandleEvent)
		if !config.BPFEnabled {
			socketStatsMap := stats.SocketStatsMap(bpfMapContext)
			err := socketStatsMap.EnsureExists()
			if err != nil {
				log.WithError(err).Error("Failed to create socket stats BPF map. Disabling socket stats collection")
				config.FlowLogsCollectTcpStats = false
			}

		}
	}

	var ipSetsV6 *ipsets.IPSets

	if config.IPv6Enabled {
		ipSetsConfigV6 := config.RulesConfig.IPSetConfigV6
		ipSetsV6 = ipsets.NewIPSets(ipSetsConfigV6, dp.loopSummarizer)
		dp.ipSets = append(dp.ipSets, ipSetsV6)
	}

	tproxyMgr := newTProxyManager(config,
		tproxyRTIndex4, tproxyRTIndex6,
		dp.loopSummarizer,
		tproxyWithIptablesEqualIPsChecker(newIptablesEqualIPsChecker(config, ipSetsV4, ipSetsV6)),
	)
	dp.RegisterManager(tproxyMgr)

	if config.BPFEnabled {
		log.Info("BPF enabled, starting BPF endpoint manager and map manager.")
		err := bpfmap.CreateBPFMaps(bpfMapContext)
		if err != nil {
			log.WithError(err).Panic("error creating bpf maps")
		}
		// Register map managers first since they create the maps that will be used by the endpoint manager.
		// Important that we create the maps before we load a BPF program with TC since we make sure the map
		// metadata name is set whereas TC doesn't set that field.
		ipSetIDAllocator := idalloc.New()
		ipSetIDAllocator.ReserveWellKnownID(bpfipsets.TrustedDNSServersName, bpfipsets.TrustedDNSServersID)
		ipSetsV4 := bpfipsets.NewBPFIPSets(
			ipSetsConfigV4,
			ipSetIDAllocator,
			bpfMapContext.IpsetsMap,
			dp.loopSummarizer,
		)
		dp.ipSets = append(dp.ipSets, ipSetsV4)
		ipsetsManager.AddDataplane(ipSetsV4)
		bpfRTMgr := newBPFRouteManager(&config, bpfMapContext, dp.loopSummarizer)
		dp.RegisterManager(bpfRTMgr)

		// Create an 'ipset' to represent trusted DNS servers.
		trustedDNSServers := []string{}
		for _, serverPort := range config.RulesConfig.DNSTrustedServers {
			trustedDNSServers = append(trustedDNSServers,
				fmt.Sprintf("%v,udp:%v", serverPort.IP, serverPort.Port))
		}
		ipSetsV4.AddOrReplaceIPSet(
			ipsets.IPSetMetadata{SetID: bpfipsets.TrustedDNSServersName, Type: ipsets.IPSetTypeHashIPPort},
			trustedDNSServers,
		)

		// Forwarding into an IPIP tunnel fails silently because IPIP tunnels are L3 devices and support for
		// L3 devices in BPF is not available yet.  Disable the FIB lookup in that case.
		fibLookupEnabled := !config.RulesConfig.IPIPEnabled

		config.LookupsCache.EnableID64()
		// The failsafe manager sets up the failsafe port map.  It's important that it is registered before the
		// endpoint managers so that the map is brought up to date before they run for the first time.
		failsafeMgr := failsafes.NewManager(
			bpfMapContext.FailsafesMap,
			config.RulesConfig.FailsafeInboundHostPorts,
			config.RulesConfig.FailsafeOutboundHostPorts,
			dp.loopSummarizer,
		)
		dp.RegisterManager(failsafeMgr)

		workloadIfaceRegex := regexp.MustCompile(strings.Join(interfaceRegexes, "|"))
		bpfEndpointManager, err = newBPFEndpointManager(
			nil,
			&config,
			bpfMapContext,
			fibLookupEnabled,
			workloadIfaceRegex,
			ipSetIDAllocator,
			ruleRenderer,
			filterTableV4,
			dp.reportHealth,
			dp.loopSummarizer,
			config.LookupsCache,
			config.RulesConfig.ActionOnDrop,
			config.FlowLogsCollectTcpStats,
		)

		if err != nil {
			log.WithError(err).Panic("Failed to create BPF endpoint manager.")
		}

		dp.RegisterManager(bpfEndpointManager)

		bpfEndpointManager.Features = dataplaneFeatures

		conntrackScanner := conntrack.NewScanner(bpfMapContext.CtMap,
			conntrack.NewLivenessScanner(config.BPFConntrackTimeouts, config.BPFNodePortDSREnabled))

		// Before we start, scan for all finished / timed out connections to
		// free up the conntrack table asap as it may take time to sync up the
		// proxy and kick off the first full cleaner scan.
		conntrackScanner.Scan()

		bpfproxyOpts := []bpfproxy.Option{
			bpfproxy.WithMinSyncPeriod(config.KubeProxyMinSyncPeriod),
		}

		if config.BPFNodePortDSREnabled {
			bpfproxyOpts = append(bpfproxyOpts, bpfproxy.WithDSREnabled())
		}

		if config.KubeClientSet != nil {
			// We have a Kubernetes connection, start watching services and populating the NAT maps.
			kp, err := bpfproxy.StartKubeProxy(
				config.KubeClientSet,
				config.Hostname,
				bpfMapContext,
				bpfproxyOpts...,
			)
			if err != nil {
				log.WithError(err).Panic("Failed to start kube-proxy.")
			}
			bpfRTMgr.setHostIPUpdatesCallBack(kp.OnHostIPsUpdate)
			bpfRTMgr.setRoutesCallBacks(kp.OnRouteUpdate, kp.OnRouteDelete)
			conntrackScanner.AddUnlocked(conntrack.NewStaleNATScanner(kp))
		} else {
			log.Info("BPF enabled but no Kubernetes client available, unable to run kube-proxy module.")
		}

		if config.BPFConnTimeLBEnabled {
			// Activate the connect-time load balancer.
			err = nat.InstallConnectTimeLoadBalancer(
				config.BPFCgroupV2, config.BPFLogLevel, config.BPFConntrackTimeouts.UDPLastSeen, bpfMapContext)
			if err != nil {
				log.WithError(err).Panic("BPFConnTimeLBEnabled but failed to attach connect-time load balancer, bailing out.")
			}
		} else {
			// Deactivate the connect-time load balancer.
			err = nat.RemoveConnectTimeLoadBalancer(config.BPFCgroupV2)
			if err != nil {
				log.WithError(err).Warn("Failed to detach connect-time load balancer. Ignoring.")
			}
		}

		if config.Collector != nil && bpfEventPoller != nil {
			policyEventListener := events.NewCollectorPolicyListener(config.LookupsCache)
			bpfEventPoller.Register(events.TypePolicyVerdict, policyEventListener.EventHandler)
			log.Info("BPF: Registered events sink for TypePolicyVerdict")

			collectorPacketInfoReader = policyEventListener

			conntrackInfoReader := conntrack.NewInfoReader(
				config.BPFConntrackTimeouts,
				config.BPFNodePortDSREnabled,
				nil,
			)
			// We must add the collectorConntrackInfoReader before
			// conntrack.LivenessScanner as we want to see expired connections and the
			// liveness scanner would remove them for us.
			conntrackScanner.AddFirstUnlocked(conntrackInfoReader)
			log.Info("BPF: ConntrackInfoReader added to conntrackScanner")
			collectorConntrackInfoReader = conntrackInfoReader
		}

		conntrackScanner.Start()
		log.Info("conntrackScanner started")
	}

	var routeTableV4 routetable.RouteTableInterface

	if !config.RouteSyncDisabled {
		log.Debug("RouteSyncDisabled is false.")
		routeTableV4 = routetable.New(interfaceRegexes, 4, false, config.NetlinkTimeout,
			config.DeviceRouteSourceAddress, config.DeviceRouteProtocol, config.RemoveExternalRoutes, unix.RT_TABLE_UNSPEC,
			dp.loopSummarizer, routetable.WithLivenessCB(dp.reportHealth),
			routetable.WithRouteCleanupGracePeriod(routeCleanupGracePeriod))
	} else {
		log.Info("RouteSyncDisabled is true, using DummyTable.")
		routeTableV4 = &routetable.DummyTable{}
	}

	epManager := newEndpointManager(
		rawTableV4,
		mangleTableV4,
		filterTableV4,
		ruleRenderer,
		routeTableV4,
		4,
		epMarkMapper,
		config.RulesConfig.KubeIPVSSupportEnabled,
		config.RulesConfig.WorkloadIfacePrefixes,
		dp.endpointStatusCombiner.OnEndpointStatusUpdate,
		string(defaultRPFilter),
		config.BPFEnabled,
		bpfEndpointManager,
		callbacks,
		config.FlowLogsCollectTcpStats,
		config.BPFLogLevel,
		config.FloatingIPsEnabled,
	)
	dp.RegisterManager(epManager)
	dp.endpointsSourceV4 = epManager
	dp.RegisterManager(newFloatingIPManager(natTableV4, ruleRenderer, 4, config.FloatingIPsEnabled))
	dp.RegisterManager(newMasqManager(ipSetsV4, natTableV4, ruleRenderer, config.MaxIPSetSize, 4))
	if config.RulesConfig.IPIPEnabled {
		// Create and maintain the IPIP tunnel device
		dp.ipipManager = newIPIPManager(ipSetsV4, config.MaxIPSetSize, config.ExternalNodesCidrs, dp.config)
	} else {
		// Only clean up IPIP addresses if IPIP is implicitly disabled (no IPIP pools and not explicitly set in FelixConfig)
		if config.RulesConfig.FelixConfigIPIPEnabled == nil {
			// Start a cleanup goroutine not to block felix if it needs to retry
			go cleanUpIPIPAddrs()
		}
	}

	if config.RulesConfig.IPIPEnabled || config.RulesConfig.IPSecEnabled || config.EgressIPEnabled {
		// Add a manager to keep the all-hosts IP set up to date.
		dp.allHostsIpsetManager = newAllHostsIpsetManager(ipSetsV4, config.MaxIPSetSize, config.ExternalNodesCidrs)
		dp.RegisterManager(dp.allHostsIpsetManager) // IPv4-only
	}

	// Add a manager for IPv4 wireguard configuration. This is added irrespective of whether wireguard is actually enabled
	// because it may need to tidy up some of the routing rules when disabled.
	cryptoRouteTableWireguard := wireguard.New(config.Hostname, &config.Wireguard, 4, config.NetlinkTimeout,
		config.DeviceRouteProtocol, func(publicKey wgtypes.Key) error {
			if publicKey == zeroKey {
				dp.fromDataplane <- &proto.WireguardStatusUpdate{PublicKey: "", IpVersion: 4}
			} else {
				dp.fromDataplane <- &proto.WireguardStatusUpdate{PublicKey: publicKey.String(), IpVersion: 4}
			}
			return nil
		},
		dp.loopSummarizer)
	dp.wireguardManager = newWireguardManager(cryptoRouteTableWireguard, config, 4)
	dp.RegisterManager(dp.wireguardManager) // IPv4

	dp.RegisterManager(newServiceLoopManager(filterTableV4, ruleRenderer, 4))

	activeCaptures, err := capture.NewActiveCaptures(config.PacketCapture, dp.fromDataplane)
	if err != nil {
		log.WithError(err).Panicf("Failed create dir %s required to start packet capture", config.PacketCapture.Directory)
	}
	captureManager := newCaptureManager(activeCaptures, config.RulesConfig.WorkloadIfacePrefixes)
	dp.RegisterManager(captureManager)

	if config.AWSSecondaryIPSupport != "Disabled" {
		k8sCapacityUpdater := k8sutils.NewCapacityUpdater(config.FelixHostname, config.KubeClientSet.CoreV1())
		k8sCapacityUpdater.Start(context.Background())
		var ha aws.HealthAggregator
		if config.HealthAggregator != nil {
			ha = config.HealthAggregator
		}
		secondaryIfaceProv := aws.NewSecondaryIfaceProvisioner(
			config.AWSSecondaryIPSupport,
			config.FelixHostname,
			ha,
			config.IPAMClient,
			aws.OptTimeout(dp.config.AWSRequestTimeout),
			aws.OptCapacityCallback(k8sCapacityUpdater.OnCapacityChange),
		)
		secondaryIfaceProv.Start(context.Background())
		awsSubnetManager := NewAWSIPManager(
			awsTableIndexes,
			dp.config,
			dp.loopSummarizer,
			secondaryIfaceProv,
		)
		dp.RegisterManager(awsSubnetManager)
		dp.awsStateUpdC = secondaryIfaceProv.ResponseC()
		dp.awsSubnetMgr = awsSubnetManager
	}

	if config.IPv6Enabled {
		mangleTableV6 := iptables.NewTable(
			"mangle",
			6,
			rules.RuleHashPrefix,
			iptablesLock,
			featureDetector,
			iptablesOptions,
		)
		natTableV6 := iptables.NewTable(
			"nat",
			6,
			rules.RuleHashPrefix,
			iptablesLock,
			featureDetector,
			iptablesNATOptions,
		)
		rawTableV6 := iptables.NewTable(
			"raw",
			6,
			rules.RuleHashPrefix,
			iptablesLock,
			featureDetector,
			iptablesOptions,
		)
		filterTableV6 := iptables.NewTable(
			"filter",
			6,
			rules.RuleHashPrefix,
			iptablesLock,
			featureDetector,
			iptablesOptions,
		)

		dp.iptablesNATTables = append(dp.iptablesNATTables, natTableV6)
		dp.iptablesRawTables = append(dp.iptablesRawTables, rawTableV6)
		dp.iptablesMangleTables = append(dp.iptablesMangleTables, mangleTableV6)
		dp.iptablesFilterTables = append(dp.iptablesFilterTables, filterTableV6)

		if config.RulesConfig.VXLANEnabledV6 {
			var routeTableVXLANV6 routetable.RouteTableInterface
			if !config.RouteSyncDisabled {
				log.Debug("RouteSyncDisabled is false.")
				routeTableVXLANV6 = routetable.New([]string{"^vxlan-v6.calico$"}, 6, true, config.NetlinkTimeout,
					config.DeviceRouteSourceAddressIPv6, config.DeviceRouteProtocol, true, unix.RT_TABLE_UNSPEC,
					dp.loopSummarizer, routetable.WithLivenessCB(dp.reportHealth))
			} else {
				log.Debug("RouteSyncDisabled is true, using DummyTable for routeTableVXLANV6.")
				routeTableVXLANV6 = &routetable.DummyTable{}
			}

			vxlanManagerV6 := newVXLANManager(
				ipSetsV6,
				routeTableVXLANV6,
				"vxlan-v6.calico",
				config,
				dp.loopSummarizer,
				6,
			)
			go vxlanManagerV6.KeepVXLANDeviceInSync(config.VXLANMTUV6, dataplaneFeatures.ChecksumOffloadBroken, 10*time.Second)
			dp.RegisterManager(vxlanManagerV6)
		} else {
			// Start a cleanup goroutine not to block felix if it needs to retry
			go cleanUpVXLANDevice("vxlan-v6.calico")
		}

		var routeTableV6 routetable.RouteTableInterface
		if !config.RouteSyncDisabled {
			log.Debug("RouteSyncDisabled is false.")
			routeTableV6 = routetable.New(
				interfaceRegexes, 6, false, config.NetlinkTimeout,
				config.DeviceRouteSourceAddressIPv6, config.DeviceRouteProtocol, config.RemoveExternalRoutes,
				unix.RT_TABLE_UNSPEC, dp.loopSummarizer, routetable.WithLivenessCB(dp.reportHealth),
				routetable.WithRouteCleanupGracePeriod(routeCleanupGracePeriod))
		} else {
			log.Debug("RouteSyncDisabled is true, using DummyTable for routeTableV6.")
			routeTableV6 = &routetable.DummyTable{}
		}

		if !config.BPFEnabled {
			dp.RegisterManager(common.NewIPSetsManager(ipSetsV6, config.MaxIPSetSize, dp.domainInfoStore))
			dp.RegisterManager(newHostIPManager(
				config.RulesConfig.WorkloadIfacePrefixes,
				rules.IPSetIDThisHostIPs,
				ipSetsV6,
				config.MaxIPSetSize))
			dp.RegisterManager(newPolicyManager(rawTableV6, mangleTableV6, filterTableV6, ruleRenderer, 6))
		}
		dp.RegisterManager(newEndpointManager(
			rawTableV6,
			mangleTableV6,
			filterTableV6,
			ruleRenderer,
			routeTableV6,
			6,
			epMarkMapper,
			config.RulesConfig.KubeIPVSSupportEnabled,
			config.RulesConfig.WorkloadIfacePrefixes,
			dp.endpointStatusCombiner.OnEndpointStatusUpdate,
			"",
			config.BPFEnabled,
			nil,
			callbacks,
			config.FlowLogsCollectTcpStats,
			config.BPFLogLevel,
			config.FloatingIPsEnabled,
		))
		dp.RegisterManager(newFloatingIPManager(natTableV6, ruleRenderer, 6, config.FloatingIPsEnabled))
		dp.RegisterManager(newMasqManager(ipSetsV6, natTableV6, ruleRenderer, config.MaxIPSetSize, 6))
		dp.RegisterManager(newServiceLoopManager(filterTableV6, ruleRenderer, 6))

		// Add a manager for IPv6 wireguard configuration. This is added irrespective of whether wireguard is actually enabled
		// because it may need to tidy up some of the routing rules when disabled.
		cryptoRouteTableWireguardV6 := wireguard.New(config.Hostname, &config.Wireguard, 6, config.NetlinkTimeout,
			config.DeviceRouteProtocol, func(publicKey wgtypes.Key) error {
				if publicKey == zeroKey {
					dp.fromDataplane <- &proto.WireguardStatusUpdate{PublicKey: "", IpVersion: 6}
				} else {
					dp.fromDataplane <- &proto.WireguardStatusUpdate{PublicKey: publicKey.String(), IpVersion: 6}
				}
				return nil
			},
			dp.loopSummarizer)
		dp.wireguardManagerV6 = newWireguardManager(cryptoRouteTableWireguardV6, config, 6)
		dp.RegisterManager(dp.wireguardManagerV6)
	}

	dp.allIptablesTables = append(dp.allIptablesTables, dp.iptablesMangleTables...)
	dp.allIptablesTables = append(dp.allIptablesTables, dp.iptablesNATTables...)
	dp.allIptablesTables = append(dp.allIptablesTables, dp.iptablesFilterTables...)
	dp.allIptablesTables = append(dp.allIptablesTables, dp.iptablesRawTables...)

	// We always create the IPsec policy table (the component that manipulates the IPsec dataplane).  That ensures
	// that we clean up our old policies if IPsec is disabled.
	ipsecEnabled := config.IPSecPSK != "" && config.IPSecESPProposal != "" && config.IPSecIKEProposal != "" && config.NodeIP != nil
	dp.ipSecPolTable = ipsec.NewPolicyTable(ipsec.ReqID, ipsecEnabled, config.DebugUseShortPollIntervals, dp.loopSummarizer)
	if ipsecEnabled {
		// Set up IPsec.

		// Initialise charon main config file.
		charonConfig := ipsec.NewCharonConfig(ipsec.CharonConfigRootDir, ipsec.CharonMainConfigFile)
		charonConfig.SetLogLevel(config.IPSecLogLevel)
		charonConfig.SetBooleanOption(ipsec.CharonFollowRedirects, false)
		charonConfig.SetBooleanOption(ipsec.CharonMakeBeforeBreak, true)
		log.Infof("Initialising charon config %+v", charonConfig)
		charonConfig.RenderToFile()
		ikeDaemon := ipsec.NewCharonIKEDaemon(
			config.IPSecESPProposal,
			config.IPSecIKEProposal,
			config.IPSecRekeyTime,
			config.ChildExitedRestartCallback,
		)
		var charonWG sync.WaitGroup
		err := ikeDaemon.Start(context.Background(), &charonWG)
		if err != nil {
			log.WithError(err).Panic("error starting Charon.")
		}

		dp.ipSecDataplane = ipsec.NewDataplane(
			config.NodeIP,
			config.IPSecPSK,
			config.RulesConfig.IptablesMarkIPsec,
			dp.ipSecPolTable,
			ikeDaemon,
			config.IPSecAllowUnsecuredTraffic,
		)
		ipSecManager := newIPSecManager(dp.ipSecDataplane)
		dp.allManagers = append(dp.allManagers, ipSecManager)
	}

	// Register that we will report liveness and readiness.
	if config.HealthAggregator != nil {
		log.Info("Registering to report health.")
		timeout := config.WatchdogTimeout
		if timeout < healthInterval*2 {
			log.Warnf("Dataplane watchdog timeout (%v) too low, defaulting to %v", timeout, healthInterval*2)
			timeout = healthInterval * 2
		}
		config.HealthAggregator.RegisterReporter(
			healthName,
			&health.HealthReport{Live: true, Ready: true},
			timeout,
		)
	}

	if config.DebugSimulateDataplaneHangAfter != 0 {
		log.WithField("delay", config.DebugSimulateDataplaneHangAfter).Warn(
			"Simulating a dataplane hang.")
		dp.debugHangC = time.After(config.DebugSimulateDataplaneHangAfter)
	}

	// If required, subscribe to NFLog collection.
	if config.Collector != nil {
		if !config.BPFEnabled {
			log.Debug("Stats collection is required, create nflog reader")
			nflogrd := collector.NewNFLogReader(config.LookupsCache, 1, 2,
				config.NfNetlinkBufSize, config.FlowLogsFileIncludeService)
			collectorPacketInfoReader = nflogrd
			log.Debug("Stats collection is required, create conntrack reader")
			ctrd := collector.NewNetLinkConntrackReader(felixconfig.DefaultConntrackPollingInterval, config.RulesConfig.IptablesMarkProxy)
			collectorConntrackInfoReader = ctrd
		}

		if config.FlowLogsCollectProcessInfo || config.FlowLogsCollectTcpStats {
			log.Debug("Process/TCP stats collection is required, create process info cache")
			gcInterval := time.Second * 1
			entryTTL := time.Second * 10
			var eventProcessC <-chan events.EventProtoStats
			var eventTcpC <-chan events.EventTcpStats
			var eventProcessPathC <-chan events.ProcessPath
			if config.FlowLogsCollectProcessInfo {
				eventProcessC = eventProtoStatsSink.EventProtoStatsChan()
				if config.FlowLogsCollectProcessPath {
					eventProcessPathC = eventProcessPathSink.EventProcessPathChan()
					processPathInfoCache = events.NewBPFProcessPathCache(eventProcessPathC, gcInterval, entryTTL*30)
				}
			}
			if config.FlowLogsCollectTcpStats {
				eventTcpC = eventTcpStatsSink.EventTcpStatsChan()
			}
			prd := events.NewBPFProcessInfoCache(eventProcessC, eventTcpC, gcInterval, entryTTL, processPathInfoCache)
			processInfoCache = prd
		}

		config.Collector.SetPacketInfoReader(collectorPacketInfoReader)
		log.Info("PacketInfoReader added to collector")
		config.Collector.SetConntrackInfoReader(collectorConntrackInfoReader)
		log.Info("ConntrackInfoReader added to collector")
		config.Collector.SetProcessInfoCache(processInfoCache)
		log.Info("ProcessInfoCache added to collector")
	}

	if bpfEventPoller != nil {
		log.Info("Starting BPF event poller")
		if err := bpfEventPoller.Start(); err != nil {
			log.WithError(err).Info("Stopping bpf event poller")
			bpfEvnt.Close()
		}

	}

	if config.DebugConsoleEnabled {
		if dp.dnsDeniedPacketProcessor != nil {
			console := debugconsole.New(dp.dnsDeniedPacketProcessor)
			console.Start()
		} else if dp.dnsResponsePacketProcessor != nil {
			console := debugconsole.New(dp.dnsResponsePacketProcessor)
			console.Start()
		}
	}

	return dp
}

// findHostMTU auto-detects the smallest host interface MTU.
func findHostMTU(matchRegex *regexp.Regexp) (int, error) {
	// Find all the interfaces on the host.
	links, err := netlink.LinkList()
	if err != nil {
		log.WithError(err).Error("Failed to list interfaces. Unable to auto-detect MTU")
		return 0, err
	}

	// Iterate through them, keeping track of the lowest MTU.
	smallest := 0
	for _, l := range links {
		// Skip links that we know are not external interfaces.
		fields := log.Fields{"mtu": l.Attrs().MTU, "name": l.Attrs().Name}
		if matchRegex == nil || !matchRegex.MatchString(l.Attrs().Name) {
			log.WithFields(fields).Debug("Skipping interface for MTU detection (name is excluded by regex)")
			continue
		}
		// Skip links that are down.  In particular, we want to ignore newly-added AWS secondary ENIs until
		// the AWS IP manager has had a chance to configure them.
		if l.Attrs().OperState != netlink.OperUp {
			log.WithFields(fields).Debug("Skipping interface for MTU detection (link is down)")
			continue
		}
		log.WithFields(fields).Debug("Examining link for MTU calculation")
		if l.Attrs().MTU < smallest || smallest == 0 {
			smallest = l.Attrs().MTU
		}
	}

	if smallest == 0 {
		// We failed to find a usable interface. Default the MTU of the host
		// to 1460 - the smallest among common cloud providers.
		log.Warn("Failed to auto-detect host MTU - no interfaces matched the MTU interface pattern. To use auto-MTU, set mtuIfacePattern to match your host's interfaces")
		return 1460, nil
	}
	return smallest, nil
}

// writeMTUFile writes the smallest MTU among enabled encapsulation types to disk
// for use by other components (e.g., CNI plugin).
func writeMTUFile(mtu int) error {
	// Make sure directory exists.
	if err := os.MkdirAll("/var/lib/calico", os.ModePerm); err != nil {
		return fmt.Errorf("failed to create directory /var/lib/calico: %s", err)
	}

	// Write the smallest MTU to disk so other components can rely on this calculation consistently.
	filename := "/var/lib/calico/mtu"
	log.Debugf("Writing %d to "+filename, mtu)
	if err := ioutil.WriteFile(filename, []byte(fmt.Sprintf("%d", mtu)), 0o644); err != nil {
		log.WithError(err).Error("Unable to write to " + filename)
		return err
	}
	return nil
}

// determinePodMTU looks at the configured MTUs and enabled encapsulations to determine which
// value for MTU should be used for pod interfaces.
func determinePodMTU(config Config) int {
	// Determine the smallest MTU among enabled encap methods. If none of the encap methods are
	// enabled, we'll just use the host's MTU.
	mtu := 0
	type mtuState struct {
		mtu     int
		enabled bool
	}
	for _, s := range []mtuState{
		{config.IPIPMTU, config.RulesConfig.IPIPEnabled},
		{config.VXLANMTU, config.RulesConfig.VXLANEnabled},
		{config.VXLANMTUV6, config.RulesConfig.VXLANEnabledV6},
		{config.Wireguard.MTU, config.Wireguard.Enabled},
		{config.Wireguard.MTUV6, config.Wireguard.EnabledV6},
	} {
		if s.enabled && s.mtu != 0 && (s.mtu < mtu || mtu == 0) {
			mtu = s.mtu
		}
	}

	if mtu == 0 {
		// No enabled encapsulation. Just use the host MTU.
		mtu = config.hostMTU
	} else if mtu > config.hostMTU {
		fields := logrus.Fields{"mtu": mtu, "hostMTU": config.hostMTU}
		log.WithFields(fields).Warn("Configured MTU is larger than detected host interface MTU")
	}
	log.WithField("mtu", mtu).Info("Determined pod MTU")
	return mtu
}

// ConfigureDefaultMTUs defaults any MTU configurations that have not been set.
// We default the values even if the encap is not enabled, in order to match behavior from earlier versions of Calico.
// However, they MTU will only be considered for allocation to pod interfaces if the encap is enabled.
func ConfigureDefaultMTUs(hostMTU int, c *Config) {
	c.hostMTU = hostMTU
	if c.IPIPMTU == 0 {
		log.Debug("Defaulting IPIP MTU based on host")
		c.IPIPMTU = hostMTU - ipipMTUOverhead
	}
	if c.VXLANMTU == 0 {
		log.Debug("Defaulting IPv4 VXLAN MTU based on host")
		c.VXLANMTU = hostMTU - vxlanMTUOverhead
	}
	if c.VXLANMTUV6 == 0 {
		log.Debug("Defaulting IPv6 VXLAN MTU based on host")
		c.VXLANMTUV6 = hostMTU - vxlanV6MTUOverhead
	}
	if c.Wireguard.MTU == 0 {
		if c.KubernetesProvider == felixconfig.ProviderAKS && c.Wireguard.EncryptHostTraffic {
			// The default MTU on Azure is 1500, but the underlying network stack will fragment packets at 1400 bytes,
			// see https://docs.microsoft.com/en-us/azure/virtual-network/virtual-network-tcpip-performance-tuning#azure-and-vm-mtu
			// for details.
			// Additionally, Wireguard sets the DF bit on its packets, and so if the MTU is set too high large packets
			// will be dropped. Therefore it is necessary to allow for the difference between the MTU of the host and
			// the underlying network.
			log.Debug("Defaulting IPv4 Wireguard MTU based on host and AKS with WorkloadIPs")
			c.Wireguard.MTU = hostMTU - aksMTUOverhead - wireguardMTUOverhead
		} else {
			log.Debug("Defaulting IPv4 Wireguard MTU based on host")
			c.Wireguard.MTU = hostMTU - wireguardMTUOverhead
		}
	}
	if c.Wireguard.MTUV6 == 0 {
		if c.KubernetesProvider == config.ProviderAKS && c.Wireguard.EncryptHostTraffic {
			// The default MTU on Azure is 1500, but the underlying network stack will fragment packets at 1400 bytes,
			// see https://docs.microsoft.com/en-us/azure/virtual-network/virtual-network-tcpip-performance-tuning#azure-and-vm-mtu
			// for details.
			// Additionally, Wireguard sets the DF bit on its packets, and so if the MTU is set too high large packets
			// will be dropped. Therefore it is necessary to allow for the difference between the MTU of the host and
			// the underlying network.
			log.Debug("Defaulting IPv6 Wireguard MTU based on host and AKS with WorkloadIPs")
			c.Wireguard.MTUV6 = hostMTU - aksMTUOverhead - wireguardV6MTUOverhead
		} else {
			log.Debug("Defaulting IPv6 Wireguard MTU based on host")
			c.Wireguard.MTUV6 = hostMTU - wireguardV6MTUOverhead
		}
	}
}

func cleanUpIPIPAddrs() {
	// If IPIP is not enabled, check to see if there is are addresses in the IPIP device and delete them if there are.
	log.Debug("Checking if we need to clean up the IPIP device")

	var errFound bool

cleanupRetry:
	for i := 0; i <= maxCleanupRetries; i++ {
		errFound = false
		if i > 0 {
			log.Debugf("Retrying %v/%v times", i, maxCleanupRetries)
		}
		link, err := netlink.LinkByName("tunl0")
		if err != nil {
			if _, ok := err.(netlink.LinkNotFoundError); ok {
				log.Debug("IPIP disabled and no IPIP device found")
				return
			}
			log.WithError(err).Warn("IPIP disabled and failed to query IPIP device.")
			errFound = true

			// Sleep for 1 second before retrying
			time.Sleep(1 * time.Second)
			continue
		}
		addrs, err := netlink.AddrList(link, netlink.FAMILY_V4)
		if err != nil {
			log.WithError(err).Warn("IPIP disabled and failed to list addresses, will be unable to remove any old addresses from the device should they exist.")
			errFound = true

			// Sleep for 1 second before retrying
			time.Sleep(1 * time.Second)
			continue
		}

		for _, oldAddr := range addrs {
			if err := netlink.AddrDel(link, &oldAddr); err != nil {
				log.WithError(err).Errorf("IPIP disabled and failed to delete unwanted IPIP address %s.", oldAddr.IPNet)
				errFound = true

				// Sleep for 1 second before retrying
				time.Sleep(1 * time.Second)
				continue cleanupRetry
			}
		}
	}
	if errFound {
		log.Warnf("Giving up trying to clean up IPIP addresses after retrying %v times", maxCleanupRetries)
	}
}

func cleanUpVXLANDevice(deviceName string) {
	// If VXLAN is not enabled, check to see if there is a VXLAN device and delete it if there is.
	log.Debug("Checking if we need to clean up the VXLAN device")

	var errFound bool
	for i := 0; i <= maxCleanupRetries; i++ {
		errFound = false
		if i > 0 {
			log.Debugf("Retrying %v/%v times", i, maxCleanupRetries)
		}
		link, err := netlink.LinkByName(deviceName)
		if err != nil {
			if _, ok := err.(netlink.LinkNotFoundError); ok {
				log.Debug("VXLAN disabled and no VXLAN device found")
				return
			}
			log.WithError(err).Warn("VXLAN disabled and failed to query VXLAN device.")
			errFound = true

			// Sleep for 1 second before retrying
			time.Sleep(1 * time.Second)
			continue
		}
		if err = netlink.LinkDel(link); err != nil {
			log.WithError(err).Error("VXLAN disabled and failed to delete unwanted VXLAN device.")
			errFound = true

			// Sleep for 1 second before retrying
			time.Sleep(1 * time.Second)
			continue
		}
	}
	if errFound {
		log.Warnf("Giving up trying to clean up VXLAN device after retrying %v times", maxCleanupRetries)
	}
}

type Manager interface {
	// OnUpdate is called for each protobuf message from the datastore.  May either directly
	// send updates to the IPSets and iptables.Table objects (which will queue the updates
	// until the main loop instructs them to act) or (for efficiency) may wait until
	// a call to CompleteDeferredWork() to flush updates to the dataplane.
	OnUpdate(protoBufMsg interface{})
	// Called before the main loop flushes updates to the dataplane to allow for batched
	// work to be completed.
	CompleteDeferredWork() error
}

type ManagerWithRouteTables interface {
	Manager
	GetRouteTableSyncers() []routetable.RouteTableSyncer
}

type ManagerWithRouteRules interface {
	Manager
	GetRouteRules() []routeRules
}

<<<<<<< HEAD
type routeTableReader interface {
	ReadRoutesFromKernel(ifaceName string) ([]routetable.Target, error)
}

// routeTableSyncer is the interface used to manage data-sync of route table managers. This includes notification of
// interface state changes, hooks to queue a full resync and apply routing updates.
type routeTableSyncer interface {
	OnIfaceStateChanged(string, ifacemonitor.State)
	QueueResync()
	Apply() error
}

=======
>>>>>>> 228488d6
type routeRules interface {
	GetAllActiveRules() []*routerule.Rule
	SetRule(rule *routerule.Rule)
	RemoveRule(rule *routerule.Rule)
	InitFromKernel()
	QueueResync()
	Apply() error
}

func (d *InternalDataplane) routeTableSyncers() []routetable.RouteTableSyncer {
	var rts []routetable.RouteTableSyncer
	for _, mrts := range d.managersWithRouteTables {
		rts = append(rts, mrts.GetRouteTableSyncers()...)
	}

	return rts
}

func (d *InternalDataplane) routeRules() []routeRules {
	var rrs []routeRules
	for _, mrrs := range d.managersWithRouteRules {
		rrs = append(rrs, mrrs.GetRouteRules()...)
	}

	return rrs
}

func (d *InternalDataplane) RegisterManager(mgr Manager) {
	tableMgr, ok := mgr.(ManagerWithRouteTables)
	if ok {
		// Used to log the whole manager out here but if we do that then we cause races if the manager has
		// other threads or locks.
		log.WithField("manager", reflect.TypeOf(mgr).Name()).Debug("registering ManagerWithRouteTables")
		d.managersWithRouteTables = append(d.managersWithRouteTables, tableMgr)
	}

	rulesMgr, ok := mgr.(ManagerWithRouteRules)
	if ok {
		log.WithField("manager", mgr).Debug("registering ManagerWithRouteRules")
		d.managersWithRouteRules = append(d.managersWithRouteRules, rulesMgr)
	}
	d.allManagers = append(d.allManagers, mgr)
}

func (d *InternalDataplane) Start() {
	// Do our start-of-day configuration.
	d.doStaticDataplaneConfig()

	// Then, start the worker threads.
	go d.loopUpdatingDataplane()
	go d.loopReportingStatus()
	go d.ifaceMonitor.MonitorInterfaces()
	go d.monitorHostMTU()

	// Start the domain info store (for periodically saving DNS info).
	d.domainInfoStore.Start()

	// Use nfnetlink to capture DNS packets from iptables.
	stopChannel := make(chan struct{})
	nfnetlink.SubscribeDNS(
		int(rules.NFLOGDomainGroup),
		65535,
		func(data []byte, timestamp uint64) {
			d.domainInfoStore.MsgChannel() <- common.DataWithTimestamp{
				Data:      data,
				Timestamp: timestamp,
			}
		},
		stopChannel)

	// Start the packet processors if configured.
	if d.dnsDeniedPacketProcessor != nil {
		d.dnsDeniedPacketProcessor.Start()
	}
	if d.dnsResponsePacketProcessor != nil {
		d.dnsResponsePacketProcessor.Start()
	}
}

func (d *InternalDataplane) Stop() {
	if d.dnsDeniedPacketProcessor != nil {
		d.dnsDeniedPacketProcessor.Stop()
	}
	if d.dnsResponsePacketProcessor != nil {
		d.dnsResponsePacketProcessor.Stop()
	}
}

// onIfaceStateChange is our interface monitor callback.  It gets called from the monitor's thread.
func (d *InternalDataplane) onIfaceStateChange(ifaceName string, state ifacemonitor.State, ifIndex int) {
	log.WithFields(log.Fields{
		"ifaceName": ifaceName,
		"ifIndex":   ifIndex,
		"state":     state,
	}).Info("Linux interface state changed.")
	d.ifaceUpdates <- &ifaceUpdate{
		Name:  ifaceName,
		State: state,
		Index: ifIndex,
	}
}

type ifaceUpdate struct {
	Name  string
	State ifacemonitor.State
	Index int
}

// Check if current felix ipvs config is correct when felix gets a kube-ipvs0 interface update.
// If KubeIPVSInterface is UP and felix ipvs support is disabled (kube-proxy switched from iptables to ipvs mode),
// or if KubeIPVSInterface is DOWN and felix ipvs support is enabled (kube-proxy switched from ipvs to iptables mode),
// restart felix to pick up correct ipvs support mode.
func (d *InternalDataplane) checkIPVSConfigOnStateUpdate(state ifacemonitor.State) {
	ipvsIfacePresent := state != ifacemonitor.StateNotPresent
	ipvsSupportEnabled := d.config.RulesConfig.KubeIPVSSupportEnabled
	if ipvsSupportEnabled != ipvsIfacePresent {
		log.WithFields(log.Fields{
			"ipvsIfaceState": state,
			"ipvsSupport":    ipvsSupportEnabled,
		}).Info("kube-proxy mode changed. Restart felix.")
		d.config.ConfigChangedRestartCallback()
	}
}

// onIfaceAddrsChange is our interface address monitor callback.  It gets called
// from the monitor's thread.
func (d *InternalDataplane) onIfaceAddrsChange(ifaceName string, addrs set.Set[string]) {
	log.WithFields(log.Fields{
		"ifaceName": ifaceName,
		"addrs":     addrs,
	}).Info("Linux interface addrs changed.")
	d.ifaceAddrUpdates <- &ifaceAddrsUpdate{
		Name:  ifaceName,
		Addrs: addrs,
	}
}

type ifaceAddrsUpdate struct {
	Name  string
	Addrs set.Set[string]
}

func (d *InternalDataplane) SendMessage(msg interface{}) error {
	d.toDataplane <- msg
	return nil
}

func (d *InternalDataplane) RecvMessage() (interface{}, error) {
	return <-d.fromDataplane, nil
}

func (d *InternalDataplane) monitorHostMTU() {
	for {
		mtu, err := findHostMTU(d.config.MTUIfacePattern)
		if err != nil {
			log.WithError(err).Error("Error detecting host MTU")
		} else if d.config.hostMTU != mtu {
			// Since log writing is done a background thread, we set the force-flush flag on this log to ensure that
			// all the in-flight logs get written before we exit.
			log.WithFields(log.Fields{lclogutils.FieldForceFlush: true}).Info("Host MTU changed")
			d.config.ConfigChangedRestartCallback()
		}
		time.Sleep(30 * time.Second)
	}
}

// doStaticDataplaneConfig sets up the kernel and our static iptables  chains.  Should be called
// once at start of day before starting the main loop.  The actual iptables programming is deferred
// to the main loop.
func (d *InternalDataplane) doStaticDataplaneConfig() {
	// Check/configure global kernel parameters.
	d.configureKernel()

	if d.config.BPFEnabled {
		d.setUpIptablesBPF()
	} else {
		d.setUpIptablesNormal()
	}

	if d.config.RulesConfig.IPIPEnabled {
		log.Info("IPIP enabled, starting thread to keep tunnel configuration in sync.")
		go d.ipipManager.KeepIPIPDeviceInSync(
			d.config.IPIPMTU,
			d.config.RulesConfig.IPIPTunnelAddress,
		)
	} else {
		log.Info("IPIP disabled. Not starting tunnel update thread.")
	}
}

func (d *InternalDataplane) setUpIptablesBPF() {
	rulesConfig := d.config.RulesConfig
	for _, t := range d.iptablesFilterTables {
		fwdRules := []iptables.Rule{
			{
				// Bypass is a strong signal from the BPF program, it means that the flow is approved
				// by the program at both ingress and egress.
				Comment: []string{"Pre-approved by BPF programs."},
				Match:   iptables.Match().MarkMatchesWithMask(tcdefs.MarkSeenBypass, tcdefs.MarkSeenBypassMask),
				Action:  iptables.AcceptAction{},
			},
		}

		var inputRules, outputRules []iptables.Rule

		// Handle packets for flows that pre-date the BPF programs.  The BPF program doesn't have any conntrack
		// state for these so it allows them to fall through to iptables with a mark set.
		inputRules = append(inputRules,
			iptables.Rule{
				Match: iptables.Match().
					MarkMatchesWithMask(tcdefs.MarkSeenFallThrough, tcdefs.MarkSeenFallThroughMask).
					ConntrackState("ESTABLISHED,RELATED"),
				Comment: []string{"Accept packets from flows that pre-date BPF."},
				Action:  iptables.AcceptAction{},
			},
			iptables.Rule{
				Match:   iptables.Match().MarkMatchesWithMask(tcdefs.MarkSeenFallThrough, tcdefs.MarkSeenFallThroughMask),
				Comment: []string{"Drop packets from unknown flows."},
				Action:  iptables.DropAction{},
			},
		)

		// Mark traffic leaving the host that already has an established linux conntrack entry.
		outputRules = append(outputRules,
			iptables.Rule{
				Match: iptables.Match().
					ConntrackState("ESTABLISHED,RELATED"),
				Comment: []string{"Mark pre-established host flows."},
				Action: iptables.SetMaskedMarkAction{
					Mark: tcdefs.MarkLinuxConntrackEstablished,
					Mask: tcdefs.MarkLinuxConntrackEstablishedMask,
				},
			},
		)

		for _, prefix := range rulesConfig.WorkloadIfacePrefixes {
			fwdRules = append(fwdRules,
				// Drop packets that have come from a workload but have not been through our BPF program.
				iptables.Rule{
					Match:   iptables.Match().InInterface(prefix+"+").NotMarkMatchesWithMask(tcdefs.MarkSeen, tcdefs.MarkSeenMask),
					Action:  iptables.DropAction{},
					Comment: []string{"From workload without BPF seen mark"},
				},
			)

			if rulesConfig.EndpointToHostAction == "ACCEPT" {
				// Only need to worry about ACCEPT here.  Drop gets compiled into the BPF program and
				// RETURN would be a no-op since there's nothing to RETURN from.
				inputRules = append(inputRules, iptables.Rule{
					Match:  iptables.Match().InInterface(prefix+"+").MarkMatchesWithMask(tcdefs.MarkSeen, tcdefs.MarkSeenMask),
					Action: iptables.AcceptAction{},
				})
			}

			// Catch any workload to host packets that haven't been through the BPF program.
			inputRules = append(inputRules, iptables.Rule{
				Match:  iptables.Match().InInterface(prefix+"+").NotMarkMatchesWithMask(tcdefs.MarkSeen, tcdefs.MarkSeenMask),
				Action: iptables.DropAction{},
			})
		}

		// Accept any SEEN packets that go to the host. What remains here should be from
		// host interfaces. This should accept packets in default-DROP iptable
		// environments.  Such packets go through BPF on host iface but must go through
		// the INPUT of iptables too. default-DROP would block IPIP/VXLAN/WG/etc. traffic
		// without explicit ACCEPT.
		inputRules = append(inputRules, iptables.Rule{
			Match:  iptables.Match().MarkMatchesWithMask(tcdefs.MarkSeen, tcdefs.MarkSeenMask),
			Action: iptables.AcceptAction{},
		})

		if t.IPVersion == 6 {
			for _, prefix := range rulesConfig.WorkloadIfacePrefixes {
				// In BPF mode, we don't support IPv6 yet.  Drop it.
				fwdRules = append(fwdRules, iptables.Rule{
					Match:   iptables.Match().OutInterface(prefix + "+"),
					Action:  iptables.DropAction{},
					Comment: []string{"To workload, drop IPv6."},
				})
			}
		} else {
			// Let the BPF programs know if Linux conntrack knows about the flow.
			fwdRules = append(fwdRules,
				iptables.Rule{
					Match: iptables.Match().
						ConntrackState("ESTABLISHED,RELATED"),
					Comment: []string{"Mark pre-established flows."},
					Action: iptables.SetMaskedMarkAction{
						Mark: tcdefs.MarkLinuxConntrackEstablished,
						Mask: tcdefs.MarkLinuxConntrackEstablishedMask,
					},
				},
			)
			// The packet may be about to go to a local workload.  However, the local workload may not have a BPF
			// program attached (yet).  To catch that case, we send the packet through a dispatch chain.  We only
			// add interfaces to the dispatch chain if the BPF program is in place.
			for _, prefix := range rulesConfig.WorkloadIfacePrefixes {
				// Make sure iptables rules don't drop packets that we're about to process through BPF.
				fwdRules = append(fwdRules,
					iptables.Rule{
						Match:   iptables.Match().OutInterface(prefix + "+"),
						Action:  iptables.JumpAction{Target: rules.ChainToWorkloadDispatch},
						Comment: []string{"To workload, check workload is known."},
					},
				)
			}
			// Need a final rule to accept traffic that is from a workload and going somewhere else.
			// Otherwise, if iptables has a DROP policy on the forward chain, the packet will get dropped.
			// This rule must come after the to-workload jump rules above to ensure that we don't accept too
			// early before the destination is checked.
			for _, prefix := range rulesConfig.WorkloadIfacePrefixes {
				// Make sure iptables rules don't drop packets that we're about to process through BPF.
				fwdRules = append(fwdRules,
					iptables.Rule{
						Match:   iptables.Match().InInterface(prefix + "+"),
						Action:  iptables.AcceptAction{},
						Comment: []string{"To workload, mark has already been verified."},
					},
				)
			}
			fwdRules = append(fwdRules,
				iptables.Rule{
					Match:   iptables.Match().InInterface(bpfOutDev),
					Action:  iptables.AcceptAction{},
					Comment: []string{"From ", bpfOutDev, " device, mark verified, accept."},
				},
			)
		}

		t.InsertOrAppendRules("INPUT", inputRules)
		t.InsertOrAppendRules("FORWARD", fwdRules)
		t.InsertOrAppendRules("OUTPUT", outputRules)
	}

	for _, t := range d.iptablesNATTables {
		t.UpdateChains(d.ruleRenderer.StaticNATPostroutingChains(t.IPVersion))
		t.InsertOrAppendRules("POSTROUTING", []iptables.Rule{{
			Action: iptables.JumpAction{Target: rules.ChainNATPostrouting},
		}})
	}

	for _, t := range d.iptablesRawTables {
		t.UpdateChains(d.ruleRenderer.StaticBPFModeRawChains(t.IPVersion,
			d.config.Wireguard.EncryptHostTraffic, d.config.BPFHostConntrackBypass,
		))
		t.InsertOrAppendRules("PREROUTING", []iptables.Rule{{
			Action: iptables.JumpAction{Target: rules.ChainRawPrerouting},
		}})
		if t.IPVersion == 4 {
			t.InsertOrAppendRules("OUTPUT", []iptables.Rule{{
				Action: iptables.JumpAction{Target: rules.ChainRawOutput},
			}})
		}
	}

	if d.config.BPFExtToServiceConnmark != 0 {
		mark := uint32(d.config.BPFExtToServiceConnmark)
		for _, t := range d.iptablesMangleTables {
			t.InsertOrAppendRules("PREROUTING", []iptables.Rule{{
				Match: iptables.Match().MarkMatchesWithMask(
					tcdefs.MarkSeen|mark,
					tcdefs.MarkSeenMask|mark,
				),
				Comment: []string{"Mark connections with ExtToServiceConnmark"},
				Action:  iptables.SetConnMarkAction{Mark: mark, Mask: mark},
			}})
		}
	}
}

func (d *InternalDataplane) setUpIptablesNormal() {
	for _, t := range d.iptablesRawTables {
		rawChains := d.ruleRenderer.StaticRawTableChains(t.IPVersion)
		t.UpdateChains(rawChains)
		t.InsertOrAppendRules("PREROUTING", []iptables.Rule{{
			Action: iptables.JumpAction{Target: rules.ChainRawPrerouting},
		}})
		t.InsertOrAppendRules("OUTPUT", []iptables.Rule{{
			Action: iptables.JumpAction{Target: rules.ChainRawOutput},
		}})
	}
	for _, t := range d.iptablesFilterTables {
		filterChains := d.ruleRenderer.StaticFilterTableChains(t.IPVersion)
		t.UpdateChains(filterChains)
		t.InsertOrAppendRules("FORWARD", []iptables.Rule{{
			Action: iptables.JumpAction{Target: rules.ChainFilterForward},
		}})
		t.InsertOrAppendRules("INPUT", []iptables.Rule{{
			Action: iptables.JumpAction{Target: rules.ChainFilterInput},
		}})
		t.InsertOrAppendRules("OUTPUT", []iptables.Rule{{
			Action: iptables.JumpAction{Target: rules.ChainFilterOutput},
		}})
	}
	for _, t := range d.iptablesNATTables {
		t.UpdateChains(d.ruleRenderer.StaticNATTableChains(t.IPVersion))
		t.InsertOrAppendRules("PREROUTING", []iptables.Rule{{
			Action: iptables.JumpAction{Target: rules.ChainNATPrerouting},
		}})
		if t.IPVersion == 4 && d.config.EgressIPEnabled {
			t.AppendRules("PREROUTING", []iptables.Rule{{
				Action: iptables.JumpAction{Target: rules.ChainNATPreroutingEgress},
			}})
		}
		t.InsertOrAppendRules("POSTROUTING", []iptables.Rule{{
			Action: iptables.JumpAction{Target: rules.ChainNATPostrouting},
		}})
		t.InsertOrAppendRules("OUTPUT", []iptables.Rule{{
			Action: iptables.JumpAction{Target: rules.ChainNATOutput},
		}})
	}
	for _, t := range d.iptablesMangleTables {
		chains := d.ruleRenderer.StaticMangleTableChains(t.IPVersion)
		t.UpdateChains(chains)
		rs := []iptables.Rule{}
		if t.IPVersion == 4 && d.config.EgressIPEnabled {
			// Make sure egress rule at top.
			rs = append(rs, iptables.Rule{
				Action: iptables.JumpAction{Target: rules.ChainManglePreroutingEgress},
			})
			rs = append(rs, iptables.Rule{
				Action: iptables.JumpAction{Target: rules.ChainManglePreroutingEgressInbound},
			})
		}
		rs = append(rs, iptables.Rule{
			Action: iptables.JumpAction{Target: rules.ChainManglePrerouting},
		})
		t.InsertOrAppendRules("PREROUTING", rs)

		rs = []iptables.Rule{}
		for _, chain := range chains {
			if chain.Name == rules.ChainManglePostroutingEgress {
				rs = append(rs, iptables.Rule{
					Action: iptables.JumpAction{Target: rules.ChainManglePostroutingEgress},
				})
				break
			}
		}
		rs = append(rs, iptables.Rule{
			Action: iptables.JumpAction{Target: rules.ChainManglePostrouting},
		})
		t.InsertOrAppendRules("POSTROUTING", rs)

		rs = []iptables.Rule{}
		rs = append(rs, iptables.Rule{
			Action: iptables.JumpAction{Target: rules.ChainMangleOutput},
		})
		t.InsertOrAppendRules("OUTPUT", rs)
	}
	if d.xdpState != nil {
		if err := d.setXDPFailsafePorts(); err != nil {
			log.Warnf("failed to set XDP failsafe ports, disabling XDP: %v", err)
			if err := d.shutdownXDPCompletely(); err != nil {
				log.Warnf("failed to disable XDP: %v, will proceed anyway.", err)
			}
		}
	}
}

func stringToProtocol(protocol string) (labelindex.IPSetPortProtocol, error) {
	switch protocol {
	case "tcp":
		return labelindex.ProtocolTCP, nil
	case "udp":
		return labelindex.ProtocolUDP, nil
	case "sctp":
		return labelindex.ProtocolSCTP, nil
	}
	return labelindex.ProtocolNone, fmt.Errorf("unknown protocol %q", protocol)
}

func (d *InternalDataplane) setXDPFailsafePorts() error {
	inboundPorts := d.config.RulesConfig.FailsafeInboundHostPorts

	if _, err := d.xdpState.common.bpfLib.NewFailsafeMap(); err != nil {
		return err
	}

	for _, p := range inboundPorts {
		proto, err := stringToProtocol(p.Protocol)
		if err != nil {
			return err
		}

		if err := d.xdpState.common.bpfLib.UpdateFailsafeMap(uint8(proto), p.Port); err != nil {
			return err
		}
	}

	log.Infof("Set XDP failsafe ports: %+v", inboundPorts)
	return nil
}

// shutdownXDPCompletely attempts to disable XDP state.  This could fail in cases where XDP isn't working properly.
func (d *InternalDataplane) shutdownXDPCompletely() error {
	if d.xdpState == nil {
		return nil
	}
	if d.callbacks != nil {
		d.xdpState.DepopulateCallbacks(d.callbacks)
	}
	// spend 1 second attempting to wipe XDP, in case of a hiccup.
	maxTries := 10
	waitInterval := 100 * time.Millisecond
	var err error
	for i := 0; i < maxTries; i++ {
		err = d.xdpState.WipeXDP()
		if err == nil {
			d.xdpState = nil
			return nil
		}
		log.WithError(err).WithField("try", i).Warn("failed to wipe the XDP state")
		time.Sleep(waitInterval)
	}
	return fmt.Errorf("Failed to wipe the XDP state after %v tries over %v seconds: Error %v", maxTries, waitInterval, err)
}

func (d *InternalDataplane) loopUpdatingDataplane() {
	log.Info("Started internal iptables dataplane driver loop")
	healthTicks := time.NewTicker(healthInterval).C
	d.reportHealth()

	// Retry any failed operations every 10s.
	retryTicker := time.NewTicker(10 * time.Second)

	// If configured, start tickers to refresh the IP sets and routing table entries.
	var ipSetsRefreshC <-chan time.Time
	if d.config.IPSetsRefreshInterval > 0 {
		log.WithField("interval", d.config.IptablesRefreshInterval).Info(
			"Will refresh IP sets on timer")
		refreshTicker := jitter.NewTicker(
			d.config.IPSetsRefreshInterval,
			d.config.IPSetsRefreshInterval/10,
		)
		ipSetsRefreshC = refreshTicker.Channel()
	}
	var routeRefreshC <-chan time.Time
	if d.config.RouteRefreshInterval > 0 {
		log.WithField("interval", d.config.RouteRefreshInterval).Info(
			"Will refresh routes on timer")
		refreshTicker := jitter.NewTicker(
			d.config.RouteRefreshInterval,
			d.config.RouteRefreshInterval/10,
		)
		routeRefreshC = refreshTicker.Channel()
	}
	var xdpRefreshC <-chan time.Time
	if d.config.XDPRefreshInterval > 0 && d.xdpState != nil {
		log.WithField("interval", d.config.XDPRefreshInterval).Info(
			"Will refresh XDP on timer")
		refreshTicker := jitter.NewTicker(
			d.config.XDPRefreshInterval,
			d.config.XDPRefreshInterval/10,
		)
		xdpRefreshC = refreshTicker.Channel()
	}
	var ipSecRefreshC <-chan time.Time
	if d.config.IPSecPolicyRefreshInterval > 0 {
		log.WithField("interval", d.config.IPSecPolicyRefreshInterval).Info(
			"Will recheck IPsec policy on timer")
		refreshTicker := jitter.NewTicker(
			d.config.IPSecPolicyRefreshInterval,
			d.config.IPSecPolicyRefreshInterval/10,
		)
		ipSecRefreshC = refreshTicker.Channel()
	}

	// Fill the apply throttle leaky bucket.
	throttleC := jitter.NewTicker(100*time.Millisecond, 10*time.Millisecond).Channel()
	beingThrottled := false

	datastoreInSync := false

	processMsgFromCalcGraph := func(msg interface{}) {
		log.WithField("msg", proto.MsgStringer{Msg: msg}).Infof(
			"Received %T update from calculation graph", msg)
		d.recordMsgStat(msg)
		for _, mgr := range d.allManagers {
			mgr.OnUpdate(msg)
		}
		switch msg.(type) {
		case *proto.InSync:
			log.WithField("timeSinceStart", time.Since(processStartTime)).Info(
				"Datastore in sync, flushing the dataplane for the first time...")
			datastoreInSync = true
		}
	}

	processIfaceUpdate := func(ifaceUpdate *ifaceUpdate) {
		log.WithField("msg", ifaceUpdate).Info("Received interface update")
		if ifaceUpdate.Name == KubeIPVSInterface {
			d.checkIPVSConfigOnStateUpdate(ifaceUpdate.State)
			return
		}

		for _, mgr := range d.allManagers {
			mgr.OnUpdate(ifaceUpdate)
		}

		for _, mgr := range d.managersWithRouteTables {
			for _, routeTable := range mgr.GetRouteTableSyncers() {
				routeTable.OnIfaceStateChanged(ifaceUpdate.Name, ifaceUpdate.State)
			}
		}
	}

	processAddrsUpdate := func(ifaceAddrsUpdate *ifaceAddrsUpdate) {
		log.WithField("msg", ifaceAddrsUpdate).Info("Received interface addresses update")
		for _, mgr := range d.allManagers {
			mgr.OnUpdate(ifaceAddrsUpdate)
		}
	}

	// Track domain info callbacks used to notify when domain updates have been programmed.
	for {
		select {
		case msg := <-d.toDataplane:
			// Process the message we received, then opportunistically process any other
			// pending messages.
			batchSize := 1
			processMsgFromCalcGraph(msg)
		msgLoop1:
			for i := 0; i < msgPeekLimit; i++ {
				select {
				case msg := <-d.toDataplane:
					processMsgFromCalcGraph(msg)
					batchSize++
				default:
					// Channel blocked so we must be caught up.
					break msgLoop1
				}
			}
			d.dataplaneNeedsSync = true
			summaryBatchSize.Observe(float64(batchSize))
		case ifaceUpdate := <-d.ifaceUpdates:
			// Process the message we received, then opportunistically process any other
			// pending messages.
			batchSize := 1
			processIfaceUpdate(ifaceUpdate)
		msgLoop2:
			for i := 0; i < msgPeekLimit; i++ {
				select {
				case ifaceUpdate := <-d.ifaceUpdates:
					processIfaceUpdate(ifaceUpdate)
					batchSize++
				default:
					// Channel blocked so we must be caught up.
					break msgLoop2
				}
			}
			d.dataplaneNeedsSync = true
			summaryIfaceBatchSize.Observe(float64(batchSize))
		case ifaceAddrsUpdate := <-d.ifaceAddrUpdates:
			batchSize := 1
			processAddrsUpdate(ifaceAddrsUpdate)
		msgLoop3:
			for i := 0; i < msgPeekLimit; i++ {
				select {
				case ifaceAddrsUpdate := <-d.ifaceAddrUpdates:
					processAddrsUpdate(ifaceAddrsUpdate)
					batchSize++
				default:
					// Channel blocked so we must be caught up.
					break msgLoop3
				}
			}
			summaryAddrBatchSize.Observe(float64(batchSize))
			d.dataplaneNeedsSync = true
		case <-d.domainInfoStore.UpdatesReadyChannel():
			if d.domainInfoStore.HandleUpdates() {
				d.dataplaneNeedsSync = true
			}
		case msg := <-d.awsStateUpdC:
			d.awsSubnetMgr.OnSecondaryIfaceStateUpdate(msg)
		case <-ipSetsRefreshC:
			log.Debug("Refreshing IP sets state")
			d.forceIPSetsRefresh = true
			d.dataplaneNeedsSync = true
		case <-routeRefreshC:
			log.Debug("Refreshing routes")
			d.forceRouteRefresh = true
			d.dataplaneNeedsSync = true
		case <-xdpRefreshC:
			log.Debug("Refreshing XDP")
			d.forceXDPRefresh = true
			d.dataplaneNeedsSync = true
		case <-ipSecRefreshC:
			d.ipSecPolTable.QueueResync()
		case <-d.reschedC:
			log.Debug("Reschedule kick received")
			d.dataplaneNeedsSync = true
			// nil out the channel to record that the timer is now inactive.
			d.reschedC = nil
		case <-throttleC:
			d.applyThrottle.Refill()
		case <-healthTicks:
			d.reportHealth()
		case <-retryTicker.C:
		case <-d.debugHangC:
			log.Warning("Debug hang simulation timer popped, hanging the dataplane!!")
			time.Sleep(1 * time.Hour)
			log.Panic("Woke up after 1 hour, something's probably wrong with the test.")
		case stopWG := <-d.stopChan:
			defer stopWG.Done()
			if err := d.domainInfoStore.SaveMappingsV1(); err != nil {
				log.WithError(err).Warning("Failed to save mappings to file on Felix shutdown")
			}
			return
		}

		if datastoreInSync && d.dataplaneNeedsSync {
			// Dataplane is out-of-sync, check if we're throttled.
			if d.applyThrottle.Admit() {
				if beingThrottled && d.applyThrottle.WouldAdmit() {
					log.Info("Dataplane updates no longer throttled")
					beingThrottled = false
				}
				log.Debug("Applying dataplane updates")
				applyStart := time.Now()

				// Actually apply the changes to the dataplane.
				d.apply()

				// Record stats.
				applyTime := time.Since(applyStart)
				summaryApplyTime.Observe(applyTime.Seconds())

				if d.dataplaneNeedsSync {
					// Dataplane is still dirty, record an error.
					countDataplaneSyncErrors.Inc()
				}

				d.loopSummarizer.EndOfIteration(applyTime)

				if !d.doneFirstApply {
					log.WithField(
						"secsSinceStart", time.Since(processStartTime).Seconds(),
					).Info("Completed first update to dataplane.")
					d.loopSummarizer.RecordOperation("first-update")
					d.doneFirstApply = true
					if d.config.PostInSyncCallback != nil {
						d.config.PostInSyncCallback()
					}
				}
				d.reportHealth()
			} else {
				if !beingThrottled {
					log.Info("Dataplane updates throttled")
					beingThrottled = true
				}
			}
		}
	}
}

func (d *InternalDataplane) configureKernel() {
	// Attempt to modprobe nf_conntrack_proto_sctp.  In some kernels this is a
	// module that needs to be loaded, otherwise all SCTP packets are marked
	// INVALID by conntrack and dropped by Calico's rules.  However, some kernels
	// (confirmed in Ubuntu 19.10's build of 5.3.0-24-generic) include this
	// conntrack without it being a kernel module, and so modprobe will fail.
	// Log result at INFO level for troubleshooting, but otherwise ignore any
	// failed modprobe calls.
	mp := newModProbe(moduleConntrackSCTP, newRealCmd)
	out, err := mp.Exec()
	log.WithError(err).WithField("output", out).Infof("attempted to modprobe %s", moduleConntrackSCTP)

	log.Info("Making sure IPv4 forwarding is enabled.")
	err = writeProcSys("/proc/sys/net/ipv4/ip_forward", "1")
	if err != nil {
		log.WithError(err).Error("Failed to set IPv4 forwarding sysctl")
	}

	if d.config.IPv6Enabled {
		log.Info("Making sure IPv6 forwarding is enabled.")
		err = writeProcSys("/proc/sys/net/ipv6/conf/all/forwarding", "1")
		if err != nil {
			log.WithError(err).Error("Failed to set IPv6 forwarding sysctl")
		}
	}

	// Enable conntrack packet and byte accounting.
	err = writeProcSys("/proc/sys/net/netfilter/nf_conntrack_acct", "1")
	if err != nil {
		log.Warnf("failed to set enable conntrack packet and byte accounting: %v\n", err)
	}

	if d.config.BPFEnabled && d.config.BPFDisableUnprivileged {
		log.Info("BPF enabled, disabling unprivileged BPF usage.")
		err := writeProcSys("/proc/sys/kernel/unprivileged_bpf_disabled", "1")
		if err != nil {
			log.WithError(err).Error("Failed to set unprivileged_bpf_disabled sysctl")
		}
	}
	if d.config.Wireguard.Enabled || d.config.Wireguard.EnabledV6 {
		// wireguard module is available in linux kernel >= 5.6
		mpwg := newModProbe(moduleWireguard, newRealCmd)
		out, err = mpwg.Exec()
		log.WithError(err).WithField("output", out).Infof("attempted to modprobe %s", moduleWireguard)
	}
}

func (d *InternalDataplane) recordMsgStat(msg interface{}) {
	typeName := reflect.ValueOf(msg).Elem().Type().Name()
	countMessages.WithLabelValues(typeName).Inc()
}

func (d *InternalDataplane) apply() {
	// Update sequencing is important here because iptables rules have dependencies on ipsets.
	// Creating a rule that references an unknown IP set fails, as does deleting an IP set that
	// is in use.

	// Unset the needs-sync flag, we'll set it again if something fails.
	d.dataplaneNeedsSync = false

	// First, give the managers a chance to resolve any state based on the preceding batch of
	// updates.  In some cases, e.g. EndpointManager, this can result in an update to another
	// manager (BPFEndpointManager.OnHEPUpdate) that must happen before either of those managers
	// begins its dataplane programming updates.
	for _, mgr := range d.allManagers {
		if handler, ok := mgr.(UpdateBatchResolver); ok {
			err := handler.ResolveUpdateBatch()
			if err != nil {
				log.WithField("manager", reflect.TypeOf(mgr).Name()).WithError(err).Debug(
					"couldn't resolve update batch for manager, will try again later")
				d.dataplaneNeedsSync = true
			}
			d.reportHealth()
		}
	}

	// Now allow managers to complete the dataplane programming updates that they need.
	for _, mgr := range d.allManagers {
		err := mgr.CompleteDeferredWork()
		if err != nil {
			log.WithField("manager", reflect.TypeOf(mgr).Name()).WithError(err).Debug(
				"couldn't complete deferred work for manager, will try again later")
			d.dataplaneNeedsSync = true
		}
		d.reportHealth()
	}

	if d.xdpState != nil {
		if d.forceXDPRefresh {
			// Refresh timer popped.
			d.xdpState.QueueResync()
			d.forceXDPRefresh = false
		}

		var applyXDPError error
		d.xdpState.ProcessPendingDiffState(d.endpointsSourceV4)
		if err := d.applyXDPActions(); err != nil {
			applyXDPError = err
		} else {
			err := d.xdpState.ProcessMemberUpdates()
			d.xdpState.DropPendingDiffState()
			if err != nil {
				log.WithError(err).Warning("Failed to process XDP member updates, will resync later...")
				if err := d.applyXDPActions(); err != nil {
					applyXDPError = err
				}
			}
			d.xdpState.UpdateState()
		}
		if applyXDPError != nil {
			log.WithError(applyXDPError).Info("Applying XDP actions did not succeed, disabling XDP")
			if err := d.shutdownXDPCompletely(); err != nil {
				log.Warnf("failed to disable XDP: %v, will proceed anyway.", err)
			}
		}
	}
	d.reportHealth()

	d.ipSecPolTable.Apply()

	if d.forceRouteRefresh {
		// Refresh timer popped.
		for _, r := range d.routeTableSyncers() {
			// Queue a resync on the next Apply().
			r.QueueResync()
		}
		for _, r := range d.routeRules() {
			// Queue a resync on the next Apply().
			r.QueueResync()
		}
		d.forceRouteRefresh = false
	}

	if d.forceIPSetsRefresh {
		// Refresh timer popped.
		for _, r := range d.ipSets {
			// Queue a resync on the next Apply().
			r.QueueResync()
		}
		d.forceIPSetsRefresh = false
	}

	// Next, create/update IP sets.  We defer deletions of IP sets until after we update
	// iptables.
	var ipSetsWG sync.WaitGroup
	ipSetsWG.Add(1)
	go func() {
		defer ipSetsWG.Done()
		d.applyIPSetsAndNotifyDomainInfoStore()
	}()

	// Update the routing table in parallel with the other updates.  We'll wait for it to finish
	// before we return.
	var routesWG sync.WaitGroup
	for _, r := range d.routeTableSyncers() {
		routesWG.Add(1)
		go func(r routetable.RouteTableSyncer) {
			err := r.Apply()
			if err != nil {
				log.Warn("Failed to synchronize routing table, will retry...")
				d.dataplaneNeedsSync = true
			}
			d.reportHealth()
			routesWG.Done()
		}(r)
	}

	// Update the routing rules in parallel with the other updates.  We'll wait for it to finish
	// before we return.
	var rulesWG sync.WaitGroup
	for _, r := range d.routeRules() {
		rulesWG.Add(1)
		go func(r routeRules) {
			err := r.Apply()
			if err != nil {
				log.Warn("Failed to synchronize routing rules, will retry...")
				d.dataplaneNeedsSync = true
			}
			d.reportHealth()
			rulesWG.Done()
		}(r)
	}

	// Wait for the IP sets update to finish.  We can't update iptables until it has.  Once updated, we can trigger
	// a background goroutine to update IPSets from domain name info changes. This can take place while iptables is
	// being updated.
	ipSetsWG.Wait()
	ipSetsStopCh := make(chan struct{})
	ipSetsWG.Add(1)
	go func() {
		defer ipSetsWG.Done()
		d.loopUpdatingDataplaneForDomainInfoUpdates(ipSetsStopCh)
	}()

	// Update iptables, this should sever any references to now-unused IP sets.
	var reschedDelayMutex sync.Mutex
	var reschedDelay time.Duration
	var iptablesWG sync.WaitGroup
	for _, t := range d.allIptablesTables {
		iptablesWG.Add(1)
		go func(t *iptables.Table) {
			tableReschedAfter := t.Apply()

			reschedDelayMutex.Lock()
			defer reschedDelayMutex.Unlock()
			if tableReschedAfter != 0 && (reschedDelay == 0 || tableReschedAfter < reschedDelay) {
				reschedDelay = tableReschedAfter
			}
			d.reportHealth()
			iptablesWG.Done()
		}(t)
	}
	iptablesWG.Wait()

	// Stop the background ipsets update and wait for it to complete.
	close(ipSetsStopCh)
	ipSetsWG.Wait()

	// Now clean up any left-over IP sets.
	for _, ipSets := range d.ipSets {
		ipSetsWG.Add(1)
		go func(s common.IPSetsDataplane) {
			s.ApplyDeletions()
			d.reportHealth()
			ipSetsWG.Done()
		}(ipSets)
	}
	ipSetsWG.Wait()

	// Wait for the route updates to finish.
	routesWG.Wait()

	// Wait for the rule updates to finish.
	rulesWG.Wait()

	// And publish and status updates.
	d.endpointStatusCombiner.Apply()

	// Set up any needed rescheduling kick.
	if d.reschedC != nil {
		// We have an active rescheduling timer, stop it so we can restart it with a
		// different timeout below if it is still needed.
		// This snippet comes from the docs for Timer.Stop().
		if !d.reschedTimer.Stop() {
			// Timer had already popped, drain its channel.
			<-d.reschedC
		}
		// Nil out our copy of the channel to record that the timer is inactive.
		d.reschedC = nil
	}
	if reschedDelay != 0 {
		// We need to reschedule.
		log.WithField("delay", reschedDelay).Debug("Asked to reschedule.")
		if d.reschedTimer == nil {
			// First time, create the timer.
			d.reschedTimer = time.NewTimer(reschedDelay)
		} else {
			// Have an existing timer, reset it.
			d.reschedTimer.Reset(reschedDelay)
		}
		d.reschedC = d.reschedTimer.C
	}
}

// loopUpdatingDataplaneForDomainInfoUpdates loops while the main IPTables update is taking place. This keeps pulling
// domain info updates and programs them into the IPSets.
func (d *InternalDataplane) loopUpdatingDataplaneForDomainInfoUpdates(ipSetsStopCh chan struct{}) {
	for {
		select {
		case <-d.domainInfoStore.UpdatesReadyChannel():
			if d.domainInfoStore.HandleUpdates() {
				d.applyIPSetsAndNotifyDomainInfoStore()
			}
		case <-ipSetsStopCh:
			return
		}
	}
}

// applyIPSetsAndNotifyDomainInfoStore applies changes to the IPSetDataplanes and once complete invokes any
// domainInfoCallbacks to indicate domain name policy updates are now programmed.
func (d *InternalDataplane) applyIPSetsAndNotifyDomainInfoStore() {
	var ipSetsWG sync.WaitGroup
	for _, ipSets := range d.ipSets {
		ipSetsWG.Add(1)
		go func(ipSets common.IPSetsDataplane) {
			defer ipSetsWG.Done()

			// Apply the IPSet updates.  The filter is requesting that ApplyUpdates only returns the updates IP sets
			// that contain egress domains. The filter does not change which IPSets are updated - all IPSets that have
			// been modified will be updated.
			programmedIPs := ipSets.ApplyUpdates(func(ipSetName string) bool {
				// Collect only Domain IP set updates so we don't overload the packet processor with irrelevant ips.
				return ipSetName[0:2] == "d:"
			})

			d.reportHealth()

			if d.dnsDeniedPacketProcessor == nil || programmedIPs == nil {
				return
			}
			if programmedIPs.Len() != 0 {
				d.dnsDeniedPacketProcessor.OnIPSetMemberUpdates(programmedIPs)
			}
		}(ipSets)
	}
	ipSetsWG.Wait()

	// Notify the domain info store that any updates applied to the handlers has now been applied.
	d.domainInfoStore.UpdatesApplied()
}

func (d *InternalDataplane) applyXDPActions() error {
	var err error = nil
	for i := 0; i < 10; i++ {
		err = d.xdpState.ResyncIfNeeded(d.ipsetsSourceV4)
		if err != nil {
			return err
		}
		if err = d.xdpState.ApplyBPFActions(d.ipsetsSourceV4); err == nil {
			return nil
		} else {
			log.WithError(err).Info("Applying XDP BPF actions did not succeed, will retry with resync...")
		}
	}
	return err
}

func (d *InternalDataplane) loopReportingStatus() {
	log.Info("Started internal status report thread")
	if d.config.StatusReportingInterval <= 0 {
		log.Info("Process status reports disabled")
		return
	}
	// Wait before first report so that we don't check in if we're in a tight cyclic restart.
	time.Sleep(10 * time.Second)
	for {
		uptimeSecs := time.Since(processStartTime).Seconds()
		d.fromDataplane <- &proto.ProcessStatusUpdate{
			IsoTimestamp: time.Now().UTC().Format(time.RFC3339),
			Uptime:       uptimeSecs,
		}
		time.Sleep(d.config.StatusReportingInterval)
	}
}

// iptablesTable is a shim interface for iptables.Table.
type iptablesTable interface {
	UpdateChain(chain *iptables.Chain)
	UpdateChains([]*iptables.Chain)
	RemoveChains([]*iptables.Chain)
	RemoveChainByName(name string)
}

func (d *InternalDataplane) reportHealth() {
	if d.config.HealthAggregator != nil {
		d.config.HealthAggregator.Report(
			healthName,
			&health.HealthReport{Live: true, Ready: d.doneFirstApply},
		)
	}
}

type dummyLock struct{}

func (d dummyLock) Lock() {
}

func (d dummyLock) Unlock() {
}<|MERGE_RESOLUTION|>--- conflicted
+++ resolved
@@ -1716,21 +1716,6 @@
 	GetRouteRules() []routeRules
 }
 
-<<<<<<< HEAD
-type routeTableReader interface {
-	ReadRoutesFromKernel(ifaceName string) ([]routetable.Target, error)
-}
-
-// routeTableSyncer is the interface used to manage data-sync of route table managers. This includes notification of
-// interface state changes, hooks to queue a full resync and apply routing updates.
-type routeTableSyncer interface {
-	OnIfaceStateChanged(string, ifacemonitor.State)
-	QueueResync()
-	Apply() error
-}
-
-=======
->>>>>>> 228488d6
 type routeRules interface {
 	GetAllActiveRules() []*routerule.Rule
 	SetRule(rule *routerule.Rule)
