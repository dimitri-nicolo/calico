// Copyright (c) 2017-2022 Tigera, Inc. All rights reserved.
//
// Licensed under the Apache License, Version 2.0 (the "License");
// you may not use this file except in compliance with the License.
// You may obtain a copy of the License at
//
//     http://www.apache.org/licenses/LICENSE-2.0
//
// Unless required by applicable law or agreed to in writing, software
// distributed under the License is distributed on an "AS IS" BASIS,
// WITHOUT WARRANTIES OR CONDITIONS OF ANY KIND, either express or implied.
// See the License for the specific language governing permissions and
// limitations under the License.

package intdataplane

import (
	"context"
	"encoding/binary"
	"fmt"
	"io/ioutil"
	"net"
	"os"
	"reflect"
	"regexp"
	"strings"
	"sync"
	"syscall"
	"time"

	apiv3 "github.com/tigera/api/pkg/apis/projectcalico/v3"

	"github.com/projectcalico/calico/felix/nfqueue/dnsresponsepacket"

	"github.com/prometheus/client_golang/prometheus"
	"github.com/sirupsen/logrus"
	log "github.com/sirupsen/logrus"
	"github.com/tigera/api/pkg/lib/numorstring"
	"github.com/vishvananda/netlink"
	"golang.org/x/sys/unix"
	"golang.zx2c4.com/wireguard/wgctrl/wgtypes"
	"k8s.io/client-go/kubernetes"

	"github.com/projectcalico/calico/felix/aws"
	"github.com/projectcalico/calico/felix/bpf"
	"github.com/projectcalico/calico/felix/bpf/bpfmap"
	"github.com/projectcalico/calico/felix/bpf/conntrack"
	"github.com/projectcalico/calico/felix/bpf/events"
	"github.com/projectcalico/calico/felix/bpf/failsafes"
	bpfipsets "github.com/projectcalico/calico/felix/bpf/ipsets"
	"github.com/projectcalico/calico/felix/bpf/kprobe"
	"github.com/projectcalico/calico/felix/bpf/nat"
	bpfproxy "github.com/projectcalico/calico/felix/bpf/proxy"
	"github.com/projectcalico/calico/felix/bpf/stats"
	"github.com/projectcalico/calico/felix/bpf/tc"
	tcdefs "github.com/projectcalico/calico/felix/bpf/tc/defs"
	"github.com/projectcalico/calico/felix/calc"
	"github.com/projectcalico/calico/felix/capture"
	"github.com/projectcalico/calico/felix/collector"
	felixconfig "github.com/projectcalico/calico/felix/config"
	"github.com/projectcalico/calico/felix/dataplane/common"
	"github.com/projectcalico/calico/felix/dataplane/linux/debugconsole"
	"github.com/projectcalico/calico/felix/idalloc"
	"github.com/projectcalico/calico/felix/ifacemonitor"
	"github.com/projectcalico/calico/felix/ipsec"
	"github.com/projectcalico/calico/felix/ipsets"
	"github.com/projectcalico/calico/felix/iptables"
	"github.com/projectcalico/calico/felix/jitter"
	"github.com/projectcalico/calico/felix/k8sutils"
	"github.com/projectcalico/calico/felix/labelindex"
	"github.com/projectcalico/calico/felix/logutils"
	"github.com/projectcalico/calico/felix/nfqueue"
	nfqdnspolicy "github.com/projectcalico/calico/felix/nfqueue/dnsdeniedpacket"
	"github.com/projectcalico/calico/felix/proto"
	"github.com/projectcalico/calico/felix/routetable"
	"github.com/projectcalico/calico/felix/rules"
	"github.com/projectcalico/calico/felix/throttle"
	"github.com/projectcalico/calico/felix/wireguard"
	"github.com/projectcalico/calico/libcalico-go/lib/health"
	"github.com/projectcalico/calico/libcalico-go/lib/ipam"
	lclogutils "github.com/projectcalico/calico/libcalico-go/lib/logutils"
	cprometheus "github.com/projectcalico/calico/libcalico-go/lib/prometheus"
	"github.com/projectcalico/calico/libcalico-go/lib/set"
	"github.com/projectcalico/calico/nfnetlink"
)

const (
	// msgPeekLimit is the maximum number of messages we'll try to grab from the to-dataplane
	// channel before we apply the changes.  Higher values allow us to batch up more work on
	// the channel for greater throughput when we're under load (at cost of higher latency).
	msgPeekLimit = 100

	// Interface name used by kube-proxy to bind service ips.
	KubeIPVSInterface = "kube-ipvs0"

	// Size of a VXLAN header.
	VXLANHeaderSize = 50
)

var (
	countDataplaneSyncErrors = prometheus.NewCounter(prometheus.CounterOpts{
		Name: "felix_int_dataplane_failures",
		Help: "Number of times dataplane updates failed and will be retried.",
	})
	countMessages = prometheus.NewCounterVec(prometheus.CounterOpts{
		Name: "felix_int_dataplane_messages",
		Help: "Number dataplane messages by type.",
	}, []string{"type"})
	summaryApplyTime = cprometheus.NewSummary(prometheus.SummaryOpts{
		Name: "felix_int_dataplane_apply_time_seconds",
		Help: "Time in seconds that it took to apply a dataplane update.",
	})
	summaryBatchSize = cprometheus.NewSummary(prometheus.SummaryOpts{
		Name: "felix_int_dataplane_msg_batch_size",
		Help: "Number of messages processed in each batch. Higher values indicate we're " +
			"doing more batching to try to keep up.",
	})
	summaryIfaceBatchSize = cprometheus.NewSummary(prometheus.SummaryOpts{
		Name: "felix_int_dataplane_iface_msg_batch_size",
		Help: "Number of interface state messages processed in each batch. Higher " +
			"values indicate we're doing more batching to try to keep up.",
	})
	summaryAddrBatchSize = cprometheus.NewSummary(prometheus.SummaryOpts{
		Name: "felix_int_dataplane_addr_msg_batch_size",
		Help: "Number of interface address messages processed in each batch. Higher " +
			"values indicate we're doing more batching to try to keep up.",
	})

	processStartTime time.Time
	zeroKey          = wgtypes.Key{}
)

func init() {
	prometheus.MustRegister(countDataplaneSyncErrors)
	prometheus.MustRegister(summaryApplyTime)
	prometheus.MustRegister(countMessages)
	prometheus.MustRegister(summaryBatchSize)
	prometheus.MustRegister(summaryIfaceBatchSize)
	prometheus.MustRegister(summaryAddrBatchSize)
	processStartTime = time.Now()
}

func EnableTimestamping() error {
	s, err := unix.Socket(unix.AF_INET, unix.SOCK_RAW, unix.IPPROTO_RAW)
	if err != nil || s < 0 {
		return fmt.Errorf("Failed to create raw socket: %v", err)
	}

	err = unix.SetsockoptInt(s, unix.SOL_SOCKET, unix.SO_TIMESTAMP, 1)
	if err != nil {
		return fmt.Errorf("Failed to set SO_TIMESTAMP socket option: %v", err)
	}

	return nil
}

type Config struct {
	Hostname string

	IPv6Enabled          bool
	RuleRendererOverride rules.RuleRenderer
	IPIPMTU              int
	VXLANMTU             int
	VXLANPort            int

	MaxIPSetSize                   int
	IptablesBackend                string
	IPSetsRefreshInterval          time.Duration
	RouteRefreshInterval           time.Duration
	DeviceRouteSourceAddress       net.IP
	DeviceRouteProtocol            netlink.RouteProtocol
	RemoveExternalRoutes           bool
	IptablesRefreshInterval        time.Duration
	IPSecPolicyRefreshInterval     time.Duration
	IptablesPostWriteCheckInterval time.Duration
	IptablesInsertMode             string
	IptablesLockFilePath           string
	IptablesLockTimeout            time.Duration
	IptablesLockProbeInterval      time.Duration
	XDPRefreshInterval             time.Duration

	Wireguard wireguard.Config

	NetlinkTimeout time.Duration

	RulesConfig rules.Config

	IfaceMonitorConfig ifacemonitor.Config

	StatusReportingInterval time.Duration

	ConfigChangedRestartCallback func()
	FatalErrorRestartCallback    func(error)
	ChildExitedRestartCallback   func()

	PostInSyncCallback func()
	HealthAggregator   *health.HealthAggregator
	RouteTableManager  *idalloc.IndexAllocator

	ExternalNodesCidrs []string

	BPFEnabled                         bool
	BPFDisableUnprivileged             bool
	BPFKubeProxyIptablesCleanupEnabled bool
	BPFLogLevel                        string
	BPFExtToServiceConnmark            int
	BPFDataIfacePattern                *regexp.Regexp
	XDPEnabled                         bool
	XDPAllowGeneric                    bool
	BPFConntrackTimeouts               conntrack.Timeouts
	BPFCgroupV2                        string
	BPFConnTimeLBEnabled               bool
	BPFMapRepin                        bool
	BPFNodePortDSREnabled              bool
	BPFPSNATPorts                      numorstring.Port
	BPFMapSizeRoute                    int
	BPFMapSizeConntrack                int
	BPFMapSizeNATFrontend              int
	BPFMapSizeNATBackend               int
	BPFMapSizeNATAffinity              int
	BPFMapSizeIPSets                   int
	BPFIpv6Enabled                     bool
	KubeProxyMinSyncPeriod             time.Duration
<<<<<<< HEAD
	KubeProxyEndpointSlicesEnabled     bool
	FlowLogsCollectProcessInfo         bool
	FlowLogsCollectTcpStats            bool
	FlowLogsCollectProcessPath         bool
	FlowLogsFileIncludeService         bool
	NfNetlinkBufSize                   int
=======
>>>>>>> fed86f84

	SidecarAccelerationEnabled bool

	DebugSimulateDataplaneHangAfter time.Duration
	DebugConsoleEnabled             bool
	DebugUseShortPollIntervals      bool

	FelixHostname string
	NodeIP        net.IP

	IPSecPSK string
	// IPSecAllowUnsecuredTraffic controls whether
	// - IPsec is required for every packet (on a supported path), or
	// - IPsec is used opportunistically but unsecured traffic is still allowed.
	IPSecAllowUnsecuredTraffic bool
	IPSecIKEProposal           string
	IPSecESPProposal           string
	IPSecLogLevel              string
	IPSecRekeyTime             time.Duration

	EgressIPEnabled             bool
	EgressIPRoutingRulePriority int

	// Optional stats collector
	Collector collector.Collector

	// AWS-specials.
	AWSSecondaryIPSupport             string
	AWSRequestTimeout                 time.Duration
	AWSSecondaryIPRoutingRulePriority int

	// Config for DNS policy.
	DNSCacheFile         string
	DNSCacheSaveInterval time.Duration
	DNSCacheEpoch        int
	DNSExtraTTL          time.Duration
	DNSLogsLatency       bool

	DNSPolicyMode                    apiv3.DNSPolicyMode
	DNSPolicyNfqueueID               int
	DNSPolicyNfqueueSize             int
	DNSPacketsNfqueueID              int
	DNSPacketsNfqueueSize            int
	DNSPacketsNfqueueMaxHoldDuration time.Duration
	DebugDNSResponseDelay            time.Duration
	DisableDNSPolicyPacketProcessor  bool

	LookPathOverride func(file string) (string, error)

	IPAMClient    ipam.Interface
	KubeClientSet kubernetes.Interface

	FeatureDetectOverrides map[string]string

	PacketCapture capture.Config

	// Populated with the smallest host MTU based on auto-detection.
	hostMTU         int
	MTUIfacePattern *regexp.Regexp

	RouteSource string

	KubernetesProvider felixconfig.Provider

	LookupsCache *calc.LookupsCache
}

type UpdateBatchResolver interface {
	// Opportunity for a manager component to resolve state that depends jointly on the updates
	// that it has seen since the preceding CompleteDeferredWork call.  Processing here can
	// include passing resolved state to other managers.  It should not include any actual
	// dataplane updates yet.  (Those should be actioned in CompleteDeferredWork.)
	ResolveUpdateBatch() error
}

// InternalDataplane implements an in-process Felix dataplane driver based on iptables
// and ipsets.  It communicates with the datastore-facing part of Felix via the
// Send/RecvMessage methods, which operate on the protobuf-defined API objects.
//
// Architecture
//
// The internal dataplane driver is organised around a main event loop, which handles
// update events from the datastore and dataplane.
//
// Each pass around the main loop has two phases.  In the first phase, updates are fanned
// out to "manager" objects, which calculate the changes that are needed and pass them to
// the dataplane programming layer.  In the second phase, the dataplane layer applies the
// updates in a consistent sequence.  The second phase is skipped until the datastore is
// in sync; this ensures that the first update to the dataplane applies a consistent
// snapshot.
//
// Having the dataplane layer batch updates has several advantages.  It is much more
// efficient to batch updates, since each call to iptables/ipsets has a high fixed cost.
// In addition, it allows for different managers to make updates without having to
// coordinate on their sequencing.
//
// Requirements on the API
//
// The internal dataplane does not do consistency checks on the incoming data (as the
// old Python-based driver used to do).  It expects to be told about dependent resources
// before they are needed and for their lifetime to exceed that of the resources that
// depend on them.  For example, it is important the the datastore layer send an
// IP set create event before it sends a rule that references that IP set.
type InternalDataplane struct {
	toDataplane   chan interface{}
	fromDataplane chan interface{}

	allIptablesTables    []*iptables.Table
	iptablesMangleTables []*iptables.Table
	iptablesNATTables    []*iptables.Table
	iptablesRawTables    []*iptables.Table
	iptablesFilterTables []*iptables.Table
	ipSets               []common.IPSetsDataplane

	ipipManager          *ipipManager
	allHostsIpsetManager *allHostsIpsetManager

	ipSecPolTable  *ipsec.PolicyTable
	ipSecDataplane ipSecDataplane

	wireguardManager *wireguardManager

	ifaceMonitor     *ifacemonitor.InterfaceMonitor
	ifaceUpdates     chan *ifaceUpdate
	ifaceAddrUpdates chan *ifaceAddrsUpdate

	endpointStatusCombiner *endpointStatusCombiner

	domainInfoStore *common.DomainInfoStore

	allManagers             []Manager
	managersWithRouteTables []ManagerWithRouteTables
	managersWithRouteRules  []ManagerWithRouteRules
	ruleRenderer            rules.RuleRenderer

	lookupCache *calc.LookupsCache

	// dataplaneNeedsSync is set if the dataplane is dirty in some way, i.e. we need to
	// call apply().
	dataplaneNeedsSync bool
	// forceIPSetsRefresh is set by the IP sets refresh timer to indicate that we should
	// check the IP sets in the dataplane.
	forceIPSetsRefresh bool
	// forceRouteRefresh is set by the route refresh timer to indicate that we should
	// check the routes in the dataplane.
	forceRouteRefresh bool
	// forceXDPRefresh is set by the XDP refresh timer to indicate that we should
	// check the XDP state in the dataplane.
	forceXDPRefresh bool
	// doneFirstApply is set after we finish the first update to the dataplane. It indicates
	// that the dataplane should now be in sync.
	doneFirstApply bool

	reschedTimer *time.Timer
	reschedC     <-chan time.Time

	applyThrottle *throttle.Throttle

	config Config

	debugHangC <-chan time.Time

	// Channel used when the Felix top level wants the dataplane to stop.
	stopChan chan *sync.WaitGroup

	xdpState          *xdpState
	sockmapState      *sockmapState
	endpointsSourceV4 endpointsSource
	ipsetsSourceV4    ipsetsSource
	callbacks         *common.Callbacks

	loopSummarizer *logutils.Summarizer

	dnsDeniedPacketProcessor   nfqdnspolicy.PacketProcessorWithNfqueueRestarter
	dnsResponsePacketProcessor dnsresponsepacket.PacketProcessor

	awsStateUpdC <-chan *aws.LocalAWSNetworkState
	awsSubnetMgr *awsIPManager
}

const (
	healthName     = "int_dataplane"
	healthInterval = 10 * time.Second

	ipipMTUOverhead      = 20
	vxlanMTUOverhead     = 50
	wireguardMTUOverhead = 60
	aksMTUOverhead       = 100
)

func NewIntDataplaneDriver(config Config, stopChan chan *sync.WaitGroup) *InternalDataplane {
	if config.DNSLogsLatency && !config.BPFEnabled {
		// With non-BPF dataplane, set SO_TIMESTAMP so we get timestamps on packets passed
		// up via NFLOG and NFQUEUE.
		if err := EnableTimestamping(); err != nil {
			log.WithError(err).Warning("Couldn't enable timestamping, so DNS and NFQUEUE latency will not be measured")
		} else {
			log.Info("Timestamping enabled, so DNS latency will be measured")
		}
	}

	log.WithField("config", config).Info("Creating internal dataplane driver.")
	ruleRenderer := config.RuleRendererOverride
	if ruleRenderer == nil {

		if config.RulesConfig.KubernetesProvider == felixconfig.ProviderEKS {
			var err error
			config.RulesConfig.EKSPrimaryENI, err = aws.PrimaryInterfaceName()

			if err != nil {
				log.WithError(err).Error("Failed to find primary EKS link name based default route " +
					"- proxied nodeports may not work correctly")
			}
		}

		ruleRenderer = rules.NewRenderer(config.RulesConfig)
	}
	epMarkMapper := rules.NewEndpointMarkMapper(
		config.RulesConfig.IptablesMarkEndpoint,
		config.RulesConfig.IptablesMarkNonCaliEndpoint)

	// Auto-detect host MTU.
	hostMTU, err := findHostMTU(config.MTUIfacePattern)
	if err != nil {
		log.WithError(err).Fatal("Unable to detect host MTU, shutting down")
		return nil
	}
	ConfigureDefaultMTUs(hostMTU, &config)
	podMTU := determinePodMTU(config)
	if err := writeMTUFile(podMTU); err != nil {
		log.WithError(err).Error("Failed to write MTU file, pod MTU may not be properly set")
	}

	dp := &InternalDataplane{
		toDataplane:      make(chan interface{}, msgPeekLimit),
		fromDataplane:    make(chan interface{}, 100),
		ruleRenderer:     ruleRenderer,
		ifaceMonitor:     ifacemonitor.New(config.IfaceMonitorConfig, config.FatalErrorRestartCallback),
		ifaceUpdates:     make(chan *ifaceUpdate, 100),
		ifaceAddrUpdates: make(chan *ifaceAddrsUpdate, 100),
		config:           config,
		applyThrottle:    throttle.New(10),
		loopSummarizer:   logutils.NewSummarizer("dataplane reconciliation loops"),
		stopChan:         stopChan,
	}

	dp.applyThrottle.Refill() // Allow the first apply() immediately.

	dp.ifaceMonitor.StateCallback = dp.onIfaceStateChange
	dp.ifaceMonitor.AddrCallback = dp.onIfaceAddrsChange

	backendMode := iptables.DetectBackend(config.LookPathOverride, iptables.NewRealCmd, config.IptablesBackend)

	// Most iptables tables need the same options.
	iptablesOptions := iptables.TableOptions{
		HistoricChainPrefixes: rules.AllHistoricChainNamePrefixes,
		InsertMode:            config.IptablesInsertMode,
		RefreshInterval:       config.IptablesRefreshInterval,
		PostWriteInterval:     config.IptablesPostWriteCheckInterval,
		LockTimeout:           config.IptablesLockTimeout,
		LockProbeInterval:     config.IptablesLockProbeInterval,
		BackendMode:           backendMode,
		LookPathOverride:      config.LookPathOverride,
		OnStillAlive:          dp.reportHealth,
		OpRecorder:            dp.loopSummarizer,
	}

	if config.BPFEnabled && config.BPFKubeProxyIptablesCleanupEnabled {
		// If BPF-mode is enabled, clean up kube-proxy's rules too.
		log.Info("BPF enabled, configuring iptables layer to clean up kube-proxy's rules.")
		iptablesOptions.ExtraCleanupRegexPattern = rules.KubeProxyInsertRuleRegex
		iptablesOptions.HistoricChainPrefixes = append(iptablesOptions.HistoricChainPrefixes, rules.KubeProxyChainPrefixes...)
	}

	// However, the NAT tables need an extra cleanup regex.
	iptablesNATOptions := iptablesOptions
	if iptablesNATOptions.ExtraCleanupRegexPattern == "" {
		iptablesNATOptions.ExtraCleanupRegexPattern = rules.HistoricInsertedNATRuleRegex
	} else {
		iptablesNATOptions.ExtraCleanupRegexPattern += "|" + rules.HistoricInsertedNATRuleRegex
	}

	featureDetector := iptables.NewFeatureDetector(config.FeatureDetectOverrides)
	iptablesFeatures := featureDetector.GetFeatures()

	var iptablesLock sync.Locker
	if iptablesFeatures.RestoreSupportsLock {
		log.Debug("Calico implementation of iptables lock disabled (because detected version of " +
			"iptables-restore will use its own implementation).")
		iptablesLock = dummyLock{}
	} else if config.IptablesLockTimeout <= 0 {
		log.Debug("Calico implementation of iptables lock disabled (by configuration).")
		iptablesLock = dummyLock{}
	} else {
		// Create the shared iptables lock.  This allows us to block other processes from
		// manipulating iptables while we make our updates.  We use a shared lock because we
		// actually do multiple updates in parallel (but to different tables), which is safe.
		log.WithField("timeout", config.IptablesLockTimeout).Debug(
			"Calico implementation of iptables lock enabled")
		iptablesLock = iptables.NewSharedLock(
			config.IptablesLockFilePath,
			config.IptablesLockTimeout,
			config.IptablesLockProbeInterval,
		)
	}

	mangleTableV4 := iptables.NewTable(
		"mangle",
		4,
		rules.RuleHashPrefix,
		iptablesLock,
		featureDetector,
		iptablesOptions)
	natTableV4 := iptables.NewTable(
		"nat",
		4,
		rules.RuleHashPrefix,
		iptablesLock,
		featureDetector,
		iptablesNATOptions,
	)
	rawTableV4 := iptables.NewTable(
		"raw",
		4,
		rules.RuleHashPrefix,
		iptablesLock,
		featureDetector,
		iptablesOptions)
	filterTableV4 := iptables.NewTable(
		"filter",
		4,
		rules.RuleHashPrefix,
		iptablesLock,
		featureDetector,
		iptablesOptions)
	ipSetsConfigV4 := config.RulesConfig.IPSetConfigV4
	ipSetsV4 := ipsets.NewIPSets(ipSetsConfigV4, dp.loopSummarizer)
	dp.iptablesNATTables = append(dp.iptablesNATTables, natTableV4)
	dp.iptablesRawTables = append(dp.iptablesRawTables, rawTableV4)
	dp.iptablesMangleTables = append(dp.iptablesMangleTables, mangleTableV4)
	dp.iptablesFilterTables = append(dp.iptablesFilterTables, filterTableV4)
	dp.ipSets = append(dp.ipSets, ipSetsV4)

	if config.RulesConfig.VXLANEnabled {
		routeTableVXLAN := routetable.New([]string{"^vxlan.calico$"}, 4, true, config.NetlinkTimeout,
			config.DeviceRouteSourceAddress, config.DeviceRouteProtocol, true, unix.RT_TABLE_UNSPEC,
			dp.loopSummarizer, routetable.WithLivenessCB(dp.reportHealth))

		vxlanManager := newVXLANManager(
			ipSetsV4,
			routeTableVXLAN,
			"vxlan.calico",
			config,
			dp.loopSummarizer,
		)
		go vxlanManager.KeepVXLANDeviceInSync(config.VXLANMTU, iptablesFeatures.ChecksumOffloadBroken, 10*time.Second)
		dp.RegisterManager(vxlanManager)
	} else {
		cleanUpVXLANDevice()
	}

	// Allocate the tproxy route table indices before Egress grabs them all.
	// Always allocate so that we can clean up the tables if proxy was
	// previously enabled but is disabled now.
	var tproxyRTIndex4, tproxyRTIndex6 int

	tproxyRTIndex4, err = config.RouteTableManager.GrabIndex()
	if err != nil {
		log.WithError(err).Fatal("Failed to allocate routing table index for tproxy v4")
	}
	if config.IPv6Enabled {
		tproxyRTIndex6, err = config.RouteTableManager.GrabIndex()
		if err != nil {
			log.WithError(err).Fatal("Failed to allocate routing table index for tproxy v6")
		}
	}

	var awsTableIndexes []int
	if config.AWSSecondaryIPSupport != "Disabled" {
		// Since the egress gateway machinery claims all remaining indexes below, claim enough for all possible
		// AWS secondary NICs now.
		for i := 0; i < aws.SecondaryInterfaceCap; i++ {
			rti, err := config.RouteTableManager.GrabIndex()
			if err != nil {
				logrus.WithError(err).Panic("Failed to allocate route table index for AWS subnet manager.")
			}
			awsTableIndexes = append(awsTableIndexes, rti)
		}
	}

	if config.EgressIPEnabled {
		// If IPIP or VXLAN is enabled, MTU of egress.calico device should be 50 bytes less than
		// MTU of IPIP or VXLAN device. MTU of the VETH device of a workload should be set to
		// the same value as MTU of egress.calico device.
		mtu := config.VXLANMTU

		// Allocate all remaining tables to the egress manager.
		// This assumes no remaining modules need to reserve table indices.
		egressTablesIndices := config.RouteTableManager.GrabAllRemainingIndices()

		if config.RulesConfig.VXLANEnabled {
			mtu = config.VXLANMTU - VXLANHeaderSize
		} else if config.RulesConfig.IPIPEnabled {
			mtu = config.IPIPMTU - VXLANHeaderSize
		}

		egressStatusCallback := func(namespace, name, cidr string, maintenanceStarted, maintenanceFinished time.Time) error {
			dp.fromDataplane <- &proto.EgressPodStatusUpdate{
				Namespace:           namespace,
				Name:                name,
				Cidr:                cidr,
				MaintenanceStarted:  proto.ConvertTime(maintenanceStarted),
				MaintenanceFinished: proto.ConvertTime(maintenanceFinished),
			}
			return nil
		}
		egressIpMgr := newEgressIPManager("egress.calico", egressTablesIndices, config, dp.loopSummarizer, egressStatusCallback, config.HealthAggregator)
		go egressIpMgr.KeepVXLANDeviceInSync(mtu, 10*time.Second)
		dp.RegisterManager(egressIpMgr)
	} else {
		// If Egress ip is not enabled, check to see if there is a VXLAN device and delete it if there is.
		log.Info("Checking if we need to clean up the egress VXLAN device")
		if link, err := netlink.LinkByName("egress.calico"); err != nil && err != syscall.ENODEV {
			log.WithError(err).Warnf("Failed to query egress VXLAN device")
		} else if err = netlink.LinkDel(link); err != nil {
			log.WithError(err).Error("Failed to delete unwanted egress VXLAN device")
		}
	}

	dp.endpointStatusCombiner = newEndpointStatusCombiner(dp.fromDataplane, config.IPv6Enabled)
	dp.domainInfoStore = common.NewDomainInfoStore(&common.DnsConfig{
		Collector:             config.Collector,
		DNSCacheEpoch:         config.DNSCacheEpoch,
		DNSCacheFile:          config.DNSCacheFile,
		DNSCacheSaveInterval:  config.DNSCacheSaveInterval,
		DNSExtraTTL:           config.DNSExtraTTL,
		DNSLogsLatency:        config.DNSLogsLatency,
		DebugDNSResponseDelay: config.DebugDNSResponseDelay,
	})
	dp.RegisterManager(dp.domainInfoStore)

	if config.DNSPolicyMode == apiv3.DNSPolicyModeDelayDeniedPacket &&
		config.RulesConfig.IptablesMarkDNSPolicy != 0x0 &&
		!config.DisableDNSPolicyPacketProcessor {
		packetProcessorRestarter := nfqdnspolicy.NewPacketProcessorWithNfqueueRestarter(
			nfqueue.DefaultNfqueueCreator(config.DNSPolicyNfqueueID, uint32(config.DNSPolicyNfqueueSize)),
			config.RulesConfig.IptablesMarkSkipDNSPolicyNfqueue)
		dp.dnsDeniedPacketProcessor = packetProcessorRestarter
	}

	if config.DNSPolicyMode == apiv3.DNSPolicyModeDelayDNSResponse &&
		config.RulesConfig.DNSPacketsNfqueueID != 0 {
		packetProcessor := dnsresponsepacket.New(
			uint16(config.DNSPacketsNfqueueID),
			uint32(config.DNSPacketsNfqueueSize),
			config.DNSPacketsNfqueueMaxHoldDuration,
			dp.domainInfoStore,
		)
		dp.dnsResponsePacketProcessor = packetProcessor
	}

	callbacks := common.NewCallbacks()
	dp.callbacks = callbacks
	if config.XDPEnabled {
		if err := bpf.SupportsXDP(); err != nil {
			log.WithError(err).Warn("Can't enable XDP acceleration.")
			config.XDPEnabled = false
		} else if !config.BPFEnabled {
			st, err := NewXDPState(config.XDPAllowGeneric)
			if err != nil {
				log.WithError(err).Warn("Can't enable XDP acceleration.")
			} else {
				dp.xdpState = st
				dp.xdpState.PopulateCallbacks(callbacks)
				dp.RegisterManager(st)
				log.Info("XDP acceleration enabled.")
			}
		}
	} else {
		log.Info("XDP acceleration disabled.")
	}

	// TODO Support cleaning up non-BPF XDP state from a previous Felix run, when BPF mode has just been enabled.
	if !config.BPFEnabled && dp.xdpState == nil {
		xdpState, err := NewXDPState(config.XDPAllowGeneric)
		if err == nil {
			if err := xdpState.WipeXDP(); err != nil {
				log.WithError(err).Warn("Failed to cleanup preexisting XDP state")
			}
		}
		// if we can't create an XDP state it means we couldn't get a working
		// bpffs so there's nothing to clean up
	}

	if config.SidecarAccelerationEnabled {
		if err := bpf.SupportsSockmap(); err != nil {
			log.WithError(err).Warn("Can't enable Sockmap acceleration.")
		} else {
			st, err := NewSockmapState()
			if err != nil {
				log.WithError(err).Warn("Can't enable Sockmap acceleration.")
			} else {
				dp.sockmapState = st
				dp.sockmapState.PopulateCallbacks(callbacks)

				if err := dp.sockmapState.SetupSockmapAcceleration(); err != nil {
					dp.sockmapState = nil
					log.WithError(err).Warn("Failed to set up Sockmap acceleration")
				} else {
					log.Info("Sockmap acceleration enabled.")
				}
			}
		}
	}

	if dp.sockmapState == nil {
		st, err := NewSockmapState()
		if err == nil {
			st.WipeSockmap(bpf.FindInBPFFSOnly)
		}
		// if we can't create a sockmap state it means we couldn't get a working
		// bpffs so there's nothing to clean up
	}

	ipsetsManager := common.NewIPSetsManager(ipSetsV4, config.MaxIPSetSize, dp.domainInfoStore)
	dp.RegisterManager(ipsetsManager)

	if !config.BPFEnabled {
		// BPF mode disabled, create the iptables-only managers.
		dp.ipsetsSourceV4 = ipsetsManager
		// TODO Connect host IP manager to BPF
		dp.RegisterManager(newHostIPManager(
			config.RulesConfig.WorkloadIfacePrefixes,
			rules.IPSetIDThisHostIPs,
			ipSetsV4,
			config.MaxIPSetSize))
		dp.RegisterManager(newPolicyManager(rawTableV4, mangleTableV4, filterTableV4, ruleRenderer, 4))

		// Clean up any leftover BPF state.
		err := nat.RemoveConnectTimeLoadBalancer("")
		if err != nil {
			log.WithError(err).Info("Failed to remove BPF connect-time load balancer, ignoring.")
		}
		tc.CleanUpProgramsAndPins()
	} else {
		// In BPF mode we still use iptables for raw egress policy.
		dp.RegisterManager(newRawEgressPolicyManager(rawTableV4, ruleRenderer, 4, func(neededIPSets set.Set) {
			ipSetsV4.SetFilter(neededIPSets)
		}))
	}

	interfaceRegexes := make([]string, len(config.RulesConfig.WorkloadIfacePrefixes))
	for i, r := range config.RulesConfig.WorkloadIfacePrefixes {
		interfaceRegexes[i] = "^" + r + ".*"
	}
	bpfMapContext := bpfmap.CreateBPFMapContext(config.BPFMapSizeIPSets, config.BPFMapSizeNATFrontend,
		config.BPFMapSizeNATBackend, config.BPFMapSizeNATAffinity, config.BPFMapSizeRoute, config.BPFMapSizeConntrack, config.BPFMapRepin)

	var (
		bpfEvnt              events.Events
		bpfEventPoller       *bpfEventPoller
		bpfEndpointManager   *bpfEndpointManager
		eventProtoStatsSink  *events.EventProtoStatsSink
		eventTcpStatsSink    *events.EventTcpStatsSink
		eventProcessPathSink *events.EventProcessPathSink

		collectorPacketInfoReader    collector.PacketInfoReader
		collectorConntrackInfoReader collector.ConntrackInfoReader
		processInfoCache             collector.ProcessInfoCache
		processPathInfoCache         *events.BPFProcessPathCache
	)
	if config.BPFEnabled || config.FlowLogsCollectProcessInfo || config.FlowLogsCollectTcpStats {
		var err error
		bpfEvnt, err = events.New(bpfMapContext, events.SourcePerfEvents)
		if err != nil {
			log.WithError(err).Error("Failed to create perf event")
			config.FlowLogsCollectProcessInfo = false
			config.FlowLogsCollectTcpStats = false
			config.FlowLogsCollectProcessPath = false
		} else {
			bpfEventPoller = newBpfEventPoller(bpfEvnt)

			// Register BPF event handling for DNS events.
			bpfEventPoller.Register(events.TypeDNSEvent,
				func(e events.Event) {
					log.Debugf("DNS packet from BPF: %v", e)
					// The first 8 bytes of the event data are a 64-bit timestamp (in nanoseconds).  The DNS
					// packet data begins after that.
					timestampNS := binary.LittleEndian.Uint64(e.Data())
					consumed := 8
					dp.domainInfoStore.MsgChannel() <- common.DataWithTimestamp{
						// We currently only capture DNS packets on workload interfaces, and the packet data
						// on those interfaces always begins with an Ethernet header that we don't want.
						// Therefore strip off that Ethernet header, which occupies the first 14 bytes.
						Data:      e.Data()[consumed+14:],
						Timestamp: timestampNS,
					}
				})
			log.Info("BPF: Registered events sink for TypeDNSEvent")
		}
	}
	if config.FlowLogsCollectProcessInfo {
		installKprobes := func() error {
			kp := kprobe.New(config.BPFLogLevel, bpfEvnt, bpfMapContext)
			if kp != nil {
				if config.FlowLogsCollectProcessPath {
					err = kp.AttachSyscall()
					if err != nil {
						log.WithError(err).Error("error installing process path kprobes. skipping it")
						config.FlowLogsCollectProcessPath = false
					}
				}
				err = kp.AttachTCPv4()
				if err != nil {
					return fmt.Errorf("failed to install TCP v4 kprobes: %v", err)
				}
				err = kp.AttachUDPv4()
				if err != nil {
					kp.DetachTCPv4()
					return fmt.Errorf("failed to install UDP v4 kprobes: %v", err)
				}
			} else {
				return fmt.Errorf("error creating new kprobe object.")
			}
			return nil
		}
		if err := installKprobes(); err != nil {
			log.WithError(err).Error("error installing kprobes. skipping it")
			config.FlowLogsCollectProcessInfo = false
		} else {
			log.Info("BPF: Registered events sink for TypeProtoStats")
			eventProtoStatsSink = events.NewEventProtoStatsSink()
			bpfEventPoller.Register(events.TypeProtoStats, eventProtoStatsSink.HandleEvent)
			if config.FlowLogsCollectProcessPath {
				eventProcessPathSink = events.NewEventProcessPathSink()
				bpfEventPoller.Register(events.TypeProcessPath, eventProcessPathSink.HandleEvent)
			}
		}
	}

	if config.FlowLogsCollectTcpStats {
		eventTcpStatsSink = events.NewEventTcpStatsSink()
		bpfEventPoller.Register(events.TypeTcpStats, eventTcpStatsSink.HandleEvent)
		if !config.BPFEnabled {
			socketStatsMap := stats.SocketStatsMap(bpfMapContext)
			err := socketStatsMap.EnsureExists()
			if err != nil {
				log.WithError(err).Error("Failed to create socket stats BPF map. Disabling socket stats collection")
				config.FlowLogsCollectTcpStats = false
			}

		}
	}

	var ipSetsV6 *ipsets.IPSets

	if config.IPv6Enabled {
		ipSetsConfigV6 := config.RulesConfig.IPSetConfigV6
		ipSetsV6 = ipsets.NewIPSets(ipSetsConfigV6, dp.loopSummarizer)
		dp.ipSets = append(dp.ipSets, ipSetsV6)
	}

	tproxyMgr := newTProxyManager(config,
		tproxyRTIndex4, tproxyRTIndex6,
		dp.loopSummarizer,
		tproxyWithIptablesEqualIPsChecker(newIptablesEqualIPsChecker(config, ipSetsV4, ipSetsV6)),
	)
	dp.RegisterManager(tproxyMgr)

	if config.BPFEnabled {
		log.Info("BPF enabled, starting BPF endpoint manager and map manager.")
		bpfmap.CreateBPFMaps(bpfMapContext)
		// Register map managers first since they create the maps that will be used by the endpoint manager.
		// Important that we create the maps before we load a BPF program with TC since we make sure the map
		// metadata name is set whereas TC doesn't set that field.
		ipSetIDAllocator := idalloc.New()
		ipSetIDAllocator.ReserveWellKnownID(bpfipsets.TrustedDNSServersName, bpfipsets.TrustedDNSServersID)
		ipSetsV4 := bpfipsets.NewBPFIPSets(
			ipSetsConfigV4,
			ipSetIDAllocator,
			bpfMapContext.IpsetsMap,
			dp.loopSummarizer,
		)
		dp.ipSets = append(dp.ipSets, ipSetsV4)
		ipsetsManager.AddDataplane(ipSetsV4)
		bpfRTMgr := newBPFRouteManager(config.Hostname, config.ExternalNodesCidrs, bpfMapContext, dp.loopSummarizer)
		dp.RegisterManager(bpfRTMgr)

		// Create an 'ipset' to represent trusted DNS servers.
		trustedDNSServers := []string{}
		for _, serverPort := range config.RulesConfig.DNSTrustedServers {
			trustedDNSServers = append(trustedDNSServers,
				fmt.Sprintf("%v,udp:%v", serverPort.IP, serverPort.Port))
		}
		ipSetsV4.AddOrReplaceIPSet(
			ipsets.IPSetMetadata{SetID: bpfipsets.TrustedDNSServersName, Type: ipsets.IPSetTypeHashIPPort},
			trustedDNSServers,
		)

		// Forwarding into an IPIP tunnel fails silently because IPIP tunnels are L3 devices and support for
		// L3 devices in BPF is not available yet.  Disable the FIB lookup in that case.
		fibLookupEnabled := !config.RulesConfig.IPIPEnabled

		config.LookupsCache.EnableID64()
		// The failsafe manager sets up the failsafe port map.  It's important that it is registered before the
		// endpoint managers so that the map is brought up to date before they run for the first time.
		failsafeMgr := failsafes.NewManager(
			bpfMapContext.FailsafesMap,
			config.RulesConfig.FailsafeInboundHostPorts,
			config.RulesConfig.FailsafeOutboundHostPorts,
			dp.loopSummarizer,
		)
		dp.RegisterManager(failsafeMgr)

		workloadIfaceRegex := regexp.MustCompile(strings.Join(interfaceRegexes, "|"))
		bpfEndpointManager = newBPFEndpointManager(
			&config,
			bpfMapContext,
			fibLookupEnabled,
			workloadIfaceRegex,
			ipSetIDAllocator,
			ruleRenderer,
			filterTableV4,
			dp.reportHealth,
			dp.loopSummarizer,
			config.LookupsCache,
			config.RulesConfig.ActionOnDrop,
			config.FlowLogsCollectTcpStats,
		)
		dp.RegisterManager(bpfEndpointManager)

		conntrackScanner := conntrack.NewScanner(bpfMapContext.CtMap,
			conntrack.NewLivenessScanner(config.BPFConntrackTimeouts, config.BPFNodePortDSREnabled))

		// Before we start, scan for all finished / timed out connections to
		// free up the conntrack table asap as it may take time to sync up the
		// proxy and kick off the first full cleaner scan.
		conntrackScanner.Scan()

		bpfproxyOpts := []bpfproxy.Option{
			bpfproxy.WithMinSyncPeriod(config.KubeProxyMinSyncPeriod),
		}

		if config.BPFNodePortDSREnabled {
			bpfproxyOpts = append(bpfproxyOpts, bpfproxy.WithDSREnabled())
		}

		if config.KubeClientSet != nil {
			// We have a Kubernetes connection, start watching services and populating the NAT maps.
			kp, err := bpfproxy.StartKubeProxy(
				config.KubeClientSet,
				config.Hostname,
				bpfMapContext,
				bpfproxyOpts...,
			)
			if err != nil {
				log.WithError(err).Panic("Failed to start kube-proxy.")
			}
			bpfRTMgr.setHostIPUpdatesCallBack(kp.OnHostIPsUpdate)
			bpfRTMgr.setRoutesCallBacks(kp.OnRouteUpdate, kp.OnRouteDelete)
			conntrackScanner.AddUnlocked(conntrack.NewStaleNATScanner(kp))
		} else {
			log.Info("BPF enabled but no Kubernetes client available, unable to run kube-proxy module.")
		}

		if config.BPFConnTimeLBEnabled {
			// Activate the connect-time load balancer.
			err = nat.InstallConnectTimeLoadBalancer(
				config.BPFCgroupV2, config.BPFLogLevel, config.BPFConntrackTimeouts.UDPLastSeen, bpfMapContext)
			if err != nil {
				log.WithError(err).Panic("BPFConnTimeLBEnabled but failed to attach connect-time load balancer, bailing out.")
			}
		} else {
			// Deactivate the connect-time load balancer.
			err = nat.RemoveConnectTimeLoadBalancer(config.BPFCgroupV2)
			if err != nil {
				log.WithError(err).Warn("Failed to detach connect-time load balancer. Ignoring.")
			}
		}

		if config.Collector != nil && bpfEventPoller != nil {
			policyEventListener := events.NewCollectorPolicyListener(config.LookupsCache)
			bpfEventPoller.Register(events.TypePolicyVerdict, policyEventListener.EventHandler)
			log.Info("BPF: Registered events sink for TypePolicyVerdict")

			collectorPacketInfoReader = policyEventListener

			conntrackInfoReader := conntrack.NewInfoReader(
				config.BPFConntrackTimeouts,
				config.BPFNodePortDSREnabled,
				nil,
			)
			// We must add the collectorConntrackInfoReader before
			// conntrack.LivenessScanner as we want to see expired connections and the
			// liveness scanner would remove them for us.
			conntrackScanner.AddFirstUnlocked(conntrackInfoReader)
			log.Info("BPF: ConntrackInfoReader added to conntrackScanner")
			collectorConntrackInfoReader = conntrackInfoReader
		}

		conntrackScanner.Start()
		log.Info("conntrackScanner started")
	}

	routeTableV4 := routetable.New(interfaceRegexes, 4, false, config.NetlinkTimeout,
		config.DeviceRouteSourceAddress, config.DeviceRouteProtocol, config.RemoveExternalRoutes, unix.RT_TABLE_UNSPEC,
		dp.loopSummarizer, routetable.WithLivenessCB(dp.reportHealth))

	epManager := newEndpointManager(
		rawTableV4,
		mangleTableV4,
		filterTableV4,
		ruleRenderer,
		routeTableV4,
		4,
		epMarkMapper,
		config.RulesConfig.KubeIPVSSupportEnabled,
		config.RulesConfig.WorkloadIfacePrefixes,
		dp.endpointStatusCombiner.OnEndpointStatusUpdate,
		config.BPFEnabled,
		bpfEndpointManager,
		callbacks,
		config.FlowLogsCollectTcpStats,
		config.BPFLogLevel)
	dp.RegisterManager(epManager)
	dp.endpointsSourceV4 = epManager
	dp.RegisterManager(newFloatingIPManager(natTableV4, ruleRenderer, 4))
	dp.RegisterManager(newMasqManager(ipSetsV4, natTableV4, ruleRenderer, config.MaxIPSetSize, 4))
	if config.RulesConfig.IPIPEnabled {
		// Create and maintain the IPIP tunnel device
		dp.ipipManager = newIPIPManager(ipSetsV4, config.MaxIPSetSize, config.ExternalNodesCidrs, dp.config)
	}

	if config.RulesConfig.IPIPEnabled || config.RulesConfig.IPSecEnabled || config.EgressIPEnabled {
		// Add a manager to keep the all-hosts IP set up to date.
		dp.allHostsIpsetManager = newAllHostsIpsetManager(ipSetsV4, config.MaxIPSetSize, config.ExternalNodesCidrs)
		dp.RegisterManager(dp.allHostsIpsetManager) // IPv4-only
	}

	// Add a manager for wireguard configuration. This is added irrespective of whether wireguard is actually enabled
	// because it may need to tidy up some of the routing rules when disabled.
	cryptoRouteTableWireguard := wireguard.New(config.Hostname, &config.Wireguard, config.NetlinkTimeout,
		config.DeviceRouteProtocol, func(publicKey wgtypes.Key) error {
			if publicKey == zeroKey {
				dp.fromDataplane <- &proto.WireguardStatusUpdate{PublicKey: ""}
			} else {
				dp.fromDataplane <- &proto.WireguardStatusUpdate{PublicKey: publicKey.String()}
			}
			return nil
		},
		dp.loopSummarizer)
	dp.wireguardManager = newWireguardManager(cryptoRouteTableWireguard, config)
	dp.RegisterManager(dp.wireguardManager) // IPv4-only

	dp.RegisterManager(newServiceLoopManager(filterTableV4, ruleRenderer, 4))

	activeCaptures, err := capture.NewActiveCaptures(config.PacketCapture, dp.fromDataplane)
	if err != nil {
		log.WithError(err).Panicf("Failed create dir %s required to start packet capture", config.PacketCapture.Directory)
	}
	captureManager := newCaptureManager(activeCaptures, config.RulesConfig.WorkloadIfacePrefixes)
	dp.RegisterManager(captureManager)

	if config.AWSSecondaryIPSupport != "Disabled" {
		k8sCapacityUpdater := k8sutils.NewCapacityUpdater(config.FelixHostname, config.KubeClientSet.CoreV1())
		k8sCapacityUpdater.Start(context.Background())
		var ha aws.HealthAggregator
		if config.HealthAggregator != nil {
			ha = config.HealthAggregator
		}
		secondaryIfaceProv := aws.NewSecondaryIfaceProvisioner(
			config.AWSSecondaryIPSupport,
			config.FelixHostname,
			ha,
			config.IPAMClient,
			aws.OptTimeout(dp.config.AWSRequestTimeout),
			aws.OptCapacityCallback(k8sCapacityUpdater.OnCapacityChange),
		)
		secondaryIfaceProv.Start(context.Background())
		awsSubnetManager := NewAWSIPManager(
			awsTableIndexes,
			dp.config,
			dp.loopSummarizer,
			secondaryIfaceProv,
		)
		dp.RegisterManager(awsSubnetManager)
		dp.awsStateUpdC = secondaryIfaceProv.ResponseC()
		dp.awsSubnetMgr = awsSubnetManager
	}

	if config.IPv6Enabled {
		mangleTableV6 := iptables.NewTable(
			"mangle",
			6,
			rules.RuleHashPrefix,
			iptablesLock,
			featureDetector,
			iptablesOptions,
		)
		natTableV6 := iptables.NewTable(
			"nat",
			6,
			rules.RuleHashPrefix,
			iptablesLock,
			featureDetector,
			iptablesNATOptions,
		)
		rawTableV6 := iptables.NewTable(
			"raw",
			6,
			rules.RuleHashPrefix,
			iptablesLock,
			featureDetector,
			iptablesOptions,
		)
		filterTableV6 := iptables.NewTable(
			"filter",
			6,
			rules.RuleHashPrefix,
			iptablesLock,
			featureDetector,
			iptablesOptions,
		)

		dp.iptablesNATTables = append(dp.iptablesNATTables, natTableV6)
		dp.iptablesRawTables = append(dp.iptablesRawTables, rawTableV6)
		dp.iptablesMangleTables = append(dp.iptablesMangleTables, mangleTableV6)
		dp.iptablesFilterTables = append(dp.iptablesFilterTables, filterTableV6)

		routeTableV6 := routetable.New(
			interfaceRegexes, 6, false, config.NetlinkTimeout,
			config.DeviceRouteSourceAddress, config.DeviceRouteProtocol, config.RemoveExternalRoutes,
			unix.RT_TABLE_UNSPEC, dp.loopSummarizer, routetable.WithLivenessCB(dp.reportHealth))

		if !config.BPFEnabled {
			dp.RegisterManager(common.NewIPSetsManager(ipSetsV6, config.MaxIPSetSize, dp.domainInfoStore))
			dp.RegisterManager(newHostIPManager(
				config.RulesConfig.WorkloadIfacePrefixes,
				rules.IPSetIDThisHostIPs,
				ipSetsV6,
				config.MaxIPSetSize))
			dp.RegisterManager(newPolicyManager(rawTableV6, mangleTableV6, filterTableV6, ruleRenderer, 6))
		}
		dp.RegisterManager(newEndpointManager(
			rawTableV6,
			mangleTableV6,
			filterTableV6,
			ruleRenderer,
			routeTableV6,
			6,
			epMarkMapper,
			config.RulesConfig.KubeIPVSSupportEnabled,
			config.RulesConfig.WorkloadIfacePrefixes,
			dp.endpointStatusCombiner.OnEndpointStatusUpdate,
			config.BPFEnabled,
			nil,
			callbacks,
			config.FlowLogsCollectTcpStats,
			config.BPFLogLevel))
		dp.RegisterManager(newFloatingIPManager(natTableV6, ruleRenderer, 6))
		dp.RegisterManager(newMasqManager(ipSetsV6, natTableV6, ruleRenderer, config.MaxIPSetSize, 6))
		dp.RegisterManager(newServiceLoopManager(filterTableV6, ruleRenderer, 6))
	}

	dp.allIptablesTables = append(dp.allIptablesTables, dp.iptablesMangleTables...)
	dp.allIptablesTables = append(dp.allIptablesTables, dp.iptablesNATTables...)
	dp.allIptablesTables = append(dp.allIptablesTables, dp.iptablesFilterTables...)
	dp.allIptablesTables = append(dp.allIptablesTables, dp.iptablesRawTables...)

	// We always create the IPsec policy table (the component that manipulates the IPsec dataplane).  That ensures
	// that we clean up our old policies if IPsec is disabled.
	ipsecEnabled := config.IPSecPSK != "" && config.IPSecESPProposal != "" && config.IPSecIKEProposal != "" && config.NodeIP != nil
	dp.ipSecPolTable = ipsec.NewPolicyTable(ipsec.ReqID, ipsecEnabled, config.DebugUseShortPollIntervals, dp.loopSummarizer)
	if ipsecEnabled {
		// Set up IPsec.

		// Initialise charon main config file.
		charonConfig := ipsec.NewCharonConfig(ipsec.CharonConfigRootDir, ipsec.CharonMainConfigFile)
		charonConfig.SetLogLevel(config.IPSecLogLevel)
		charonConfig.SetBooleanOption(ipsec.CharonFollowRedirects, false)
		charonConfig.SetBooleanOption(ipsec.CharonMakeBeforeBreak, true)
		log.Infof("Initialising charon config %+v", charonConfig)
		charonConfig.RenderToFile()
		ikeDaemon := ipsec.NewCharonIKEDaemon(
			config.IPSecESPProposal,
			config.IPSecIKEProposal,
			config.IPSecRekeyTime,
			config.ChildExitedRestartCallback,
		)
		var charonWG sync.WaitGroup
		err := ikeDaemon.Start(context.Background(), &charonWG)
		if err != nil {
			log.WithError(err).Panic("error starting Charon.")
		}

		dp.ipSecDataplane = ipsec.NewDataplane(
			config.NodeIP,
			config.IPSecPSK,
			config.RulesConfig.IptablesMarkIPsec,
			dp.ipSecPolTable,
			ikeDaemon,
			config.IPSecAllowUnsecuredTraffic,
		)
		ipSecManager := newIPSecManager(dp.ipSecDataplane)
		dp.allManagers = append(dp.allManagers, ipSecManager)
	}

	// Register that we will report liveness and readiness.
	if config.HealthAggregator != nil {
		log.Info("Registering to report health.")
		config.HealthAggregator.RegisterReporter(
			healthName,
			&health.HealthReport{Live: true, Ready: true},
			healthInterval*2,
		)
	}

	if config.DebugSimulateDataplaneHangAfter != 0 {
		log.WithField("delay", config.DebugSimulateDataplaneHangAfter).Warn(
			"Simulating a dataplane hang.")
		dp.debugHangC = time.After(config.DebugSimulateDataplaneHangAfter)
	}

	// If required, subscribe to NFLog collection.
	if config.Collector != nil {
		if !config.BPFEnabled {
			log.Debug("Stats collection is required, create nflog reader")
			nflogrd := collector.NewNFLogReader(config.LookupsCache, 1, 2,
				config.NfNetlinkBufSize, config.FlowLogsFileIncludeService)
			collectorPacketInfoReader = nflogrd
			log.Debug("Stats collection is required, create conntrack reader")
			ctrd := collector.NewNetLinkConntrackReader(felixconfig.DefaultConntrackPollingInterval, config.RulesConfig.IptablesMarkProxy)
			collectorConntrackInfoReader = ctrd
		}

		if config.FlowLogsCollectProcessInfo || config.FlowLogsCollectTcpStats {
			log.Debug("Process/TCP stats collection is required, create process info cache")
			gcInterval := time.Second * 1
			entryTTL := time.Second * 10
			var eventProcessC <-chan events.EventProtoStats
			var eventTcpC <-chan events.EventTcpStats
			var eventProcessPathC <-chan events.ProcessPath
			if config.FlowLogsCollectProcessInfo {
				eventProcessC = eventProtoStatsSink.EventProtoStatsChan()
				if config.FlowLogsCollectProcessPath {
					eventProcessPathC = eventProcessPathSink.EventProcessPathChan()
					processPathInfoCache = events.NewBPFProcessPathCache(eventProcessPathC, gcInterval, entryTTL*30)
				}
			}
			if config.FlowLogsCollectTcpStats {
				eventTcpC = eventTcpStatsSink.EventTcpStatsChan()
			}
			prd := events.NewBPFProcessInfoCache(eventProcessC, eventTcpC, gcInterval, entryTTL, processPathInfoCache)
			processInfoCache = prd
		}

		config.Collector.SetPacketInfoReader(collectorPacketInfoReader)
		log.Info("PacketInfoReader added to collector")
		config.Collector.SetConntrackInfoReader(collectorConntrackInfoReader)
		log.Info("ConntrackInfoReader added to collector")
		config.Collector.SetProcessInfoCache(processInfoCache)
		log.Info("ProcessInfoCache added to collector")
	}

	if bpfEventPoller != nil {
		log.Info("Starting BPF event poller")
		if err := bpfEventPoller.Start(); err != nil {
			log.WithError(err).Info("Stopping bpf event poller")
			bpfEvnt.Close()
		}

	}

	if config.DebugConsoleEnabled && dp.dnsDeniedPacketProcessor != nil {
		console := debugconsole.New(dp.dnsDeniedPacketProcessor)
		console.Start()
	}

	return dp
}

// findHostMTU auto-detects the smallest host interface MTU.
func findHostMTU(matchRegex *regexp.Regexp) (int, error) {
	// Find all the interfaces on the host.
	links, err := netlink.LinkList()
	if err != nil {
		log.WithError(err).Error("Failed to list interfaces. Unable to auto-detect MTU")
		return 0, err
	}

	// Iterate through them, keeping track of the lowest MTU.
	smallest := 0
	for _, l := range links {
		// Skip links that we know are not external interfaces.
		fields := log.Fields{"mtu": l.Attrs().MTU, "name": l.Attrs().Name}
		if matchRegex == nil || !matchRegex.MatchString(l.Attrs().Name) {
			log.WithFields(fields).Debug("Skipping interface for MTU detection (name is excluded by regex)")
			continue
		}
		// Skip links that are down.  In particular, we want to ignore newly-added AWS secondary ENIs until
		// the AWS IP manager has had a chance to configure them.
		if l.Attrs().OperState != netlink.OperUp {
			log.WithFields(fields).Debug("Skipping interface for MTU detection (link is down)")
			continue
		}
		log.WithFields(fields).Debug("Examining link for MTU calculation")
		if l.Attrs().MTU < smallest || smallest == 0 {
			smallest = l.Attrs().MTU
		}
	}

	if smallest == 0 {
		// We failed to find a usable interface. Default the MTU of the host
		// to 1460 - the smallest among common cloud providers.
		log.Warn("Failed to auto-detect host MTU - no interfaces matched the MTU interface pattern. To use auto-MTU, set mtuIfacePattern to match your host's interfaces")
		return 1460, nil
	}
	return smallest, nil
}

// writeMTUFile writes the smallest MTU among enabled encapsulation types to disk
// for use by other components (e.g., CNI plugin).
func writeMTUFile(mtu int) error {
	// Make sure directory exists.
	if err := os.MkdirAll("/var/lib/calico", os.ModePerm); err != nil {
		return fmt.Errorf("failed to create directory /var/lib/calico: %s", err)
	}

	// Write the smallest MTU to disk so other components can rely on this calculation consistently.
	filename := "/var/lib/calico/mtu"
	log.Debugf("Writing %d to "+filename, mtu)
	if err := ioutil.WriteFile(filename, []byte(fmt.Sprintf("%d", mtu)), 0644); err != nil {
		log.WithError(err).Error("Unable to write to " + filename)
		return err
	}
	return nil
}

// determinePodMTU looks at the configured MTUs and enabled encapsulations to determine which
// value for MTU should be used for pod interfaces.
func determinePodMTU(config Config) int {
	// Determine the smallest MTU among enabled encap methods. If none of the encap methods are
	// enabled, we'll just use the host's MTU.
	mtu := 0
	type mtuState struct {
		mtu     int
		enabled bool
	}
	for _, s := range []mtuState{
		{config.IPIPMTU, config.RulesConfig.IPIPEnabled},
		{config.VXLANMTU, config.RulesConfig.VXLANEnabled},
		{config.Wireguard.MTU, config.Wireguard.Enabled},
	} {
		if s.enabled && s.mtu != 0 && (s.mtu < mtu || mtu == 0) {
			mtu = s.mtu
		}
	}

	if mtu == 0 {
		// No enabled encapsulation. Just use the host MTU.
		mtu = config.hostMTU
	} else if mtu > config.hostMTU {
		fields := logrus.Fields{"mtu": mtu, "hostMTU": config.hostMTU}
		log.WithFields(fields).Warn("Configured MTU is larger than detected host interface MTU")
	}
	log.WithField("mtu", mtu).Info("Determined pod MTU")
	return mtu
}

// ConfigureDefaultMTUs defaults any MTU configurations that have not been set.
// We default the values even if the encap is not enabled, in order to match behavior from earlier versions of Calico.
// However, they MTU will only be considered for allocation to pod interfaces if the encap is enabled.
func ConfigureDefaultMTUs(hostMTU int, c *Config) {
	c.hostMTU = hostMTU
	if c.IPIPMTU == 0 {
		log.Debug("Defaulting IPIP MTU based on host")
		c.IPIPMTU = hostMTU - ipipMTUOverhead
	}
	if c.VXLANMTU == 0 {
		log.Debug("Defaulting VXLAN MTU based on host")
		c.VXLANMTU = hostMTU - vxlanMTUOverhead
	}
	if c.Wireguard.MTU == 0 {
		if c.KubernetesProvider == felixconfig.ProviderAKS && c.Wireguard.EncryptHostTraffic {
			// The default MTU on Azure is 1500, but the underlying network stack will fragment packets at 1400 bytes,
			// see https://docs.microsoft.com/en-us/azure/virtual-network/virtual-network-tcpip-performance-tuning#azure-and-vm-mtu
			// for details.
			// Additionally, Wireguard sets the DF bit on its packets, and so if the MTU is set too high large packets
			// will be dropped. Therefore it is necessary to allow for the difference between the MTU of the host and
			// the underlying network.
			log.Debug("Defaulting Wireguard MTU based on host and AKS with WorkloadIPs")
			c.Wireguard.MTU = hostMTU - aksMTUOverhead - wireguardMTUOverhead
		} else {
			log.Debug("Defaulting Wireguard MTU based on host")
			c.Wireguard.MTU = hostMTU - wireguardMTUOverhead
		}
	}
}

func cleanUpVXLANDevice() {
	// If VXLAN is not enabled, check to see if there is a VXLAN device and delete it if there is.
	log.Debug("Checking if we need to clean up the VXLAN device")
	link, err := netlink.LinkByName("vxlan.calico")
	if err != nil {
		if _, ok := err.(netlink.LinkNotFoundError); ok {
			log.Debug("VXLAN disabled and no VXLAN device found")
			return
		}
		log.WithError(err).Warnf("VXLAN disabled and failed to query VXLAN device.  Ignoring.")
		return
	}
	if err = netlink.LinkDel(link); err != nil {
		log.WithError(err).Error("VXLAN disabled and failed to delete unwanted VXLAN device. Ignoring.")
	}
}

type Manager interface {
	// OnUpdate is called for each protobuf message from the datastore.  May either directly
	// send updates to the IPSets and iptables.Table objects (which will queue the updates
	// until the main loop instructs them to act) or (for efficiency) may wait until
	// a call to CompleteDeferredWork() to flush updates to the dataplane.
	OnUpdate(protoBufMsg interface{})
	// Called before the main loop flushes updates to the dataplane to allow for batched
	// work to be completed.
	CompleteDeferredWork() error
}

type ManagerWithRouteTables interface {
	Manager
	GetRouteTableSyncers() []routeTableSyncer
}

type ManagerWithRouteRules interface {
	Manager
	GetRouteRules() []routeRules
}

func (d *InternalDataplane) routeTableSyncers() []routeTableSyncer {
	var rts []routeTableSyncer
	for _, mrts := range d.managersWithRouteTables {
		rts = append(rts, mrts.GetRouteTableSyncers()...)
	}

	return rts
}

func (d *InternalDataplane) routeRules() []routeRules {
	var rrs []routeRules
	for _, mrrs := range d.managersWithRouteRules {
		rrs = append(rrs, mrrs.GetRouteRules()...)
	}

	return rrs
}

func (d *InternalDataplane) RegisterManager(mgr Manager) {
	tableMgr, ok := mgr.(ManagerWithRouteTables)
	if ok {
		log.WithField("manager", reflect.TypeOf(mgr).Name()).Debug("registering ManagerWithRouteTables")
		d.managersWithRouteTables = append(d.managersWithRouteTables, tableMgr)
	}

	rulesMgr, ok := mgr.(ManagerWithRouteRules)
	if ok {
		log.WithField("manager", reflect.TypeOf(mgr).Name()).Debug("registering ManagerWithRouteRules")
		d.managersWithRouteRules = append(d.managersWithRouteRules, rulesMgr)
	}
	d.allManagers = append(d.allManagers, mgr)
}

func (d *InternalDataplane) Start() {
	// Do our start-of-day configuration.
	d.doStaticDataplaneConfig()

	// Then, start the worker threads.
	go d.loopUpdatingDataplane()
	go d.loopReportingStatus()
	go d.ifaceMonitor.MonitorInterfaces()
	go d.monitorHostMTU()

	// Start the domain info store (for periodically saving DNS info).
	d.domainInfoStore.Start()

	// Use nfnetlink to capture DNS packets from iptables.
	stopChannel := make(chan struct{})
	nfnetlink.SubscribeDNS(
		int(rules.NFLOGDomainGroup),
		65535,
		func(data []byte, timestamp uint64) {
			d.domainInfoStore.MsgChannel() <- common.DataWithTimestamp{
				Data:      data,
				Timestamp: timestamp,
			}
		},
		stopChannel)

	// Start the packet processors if configured.
	if d.dnsDeniedPacketProcessor != nil {
		d.dnsDeniedPacketProcessor.Start()
	}
	if d.dnsResponsePacketProcessor != nil {
		d.dnsResponsePacketProcessor.Start()
	}
}

func (d *InternalDataplane) Stop() {
	if d.dnsDeniedPacketProcessor != nil {
		d.dnsDeniedPacketProcessor.Stop()
	}
	if d.dnsResponsePacketProcessor != nil {
		d.dnsResponsePacketProcessor.Stop()
	}
}

// onIfaceStateChange is our interface monitor callback.  It gets called from the monitor's thread.
func (d *InternalDataplane) onIfaceStateChange(ifaceName string, state ifacemonitor.State, ifIndex int) {
	log.WithFields(log.Fields{
		"ifaceName": ifaceName,
		"ifIndex":   ifIndex,
		"state":     state,
	}).Info("Linux interface state changed.")
	d.ifaceUpdates <- &ifaceUpdate{
		Name:  ifaceName,
		State: state,
		Index: ifIndex,
	}
}

type ifaceUpdate struct {
	Name  string
	State ifacemonitor.State
	Index int
}

// Check if current felix ipvs config is correct when felix gets an kube-ipvs0 interface update.
// If KubeIPVSInterface is UP and felix ipvs support is disabled (kube-proxy switched from iptables to ipvs mode),
// or if KubeIPVSInterface is DOWN and felix ipvs support is enabled (kube-proxy switched from ipvs to iptables mode),
// restart felix to pick up correct ipvs support mode.
func (d *InternalDataplane) checkIPVSConfigOnStateUpdate(state ifacemonitor.State) {
	if (!d.config.RulesConfig.KubeIPVSSupportEnabled && state == ifacemonitor.StateUp) ||
		(d.config.RulesConfig.KubeIPVSSupportEnabled && state == ifacemonitor.StateDown) {
		log.WithFields(log.Fields{
			"ipvsIfaceState": state,
			"ipvsSupport":    d.config.RulesConfig.KubeIPVSSupportEnabled,
		}).Info("kube-proxy mode changed. Restart felix.")
		d.config.ConfigChangedRestartCallback()
	}
}

// onIfaceAddrsChange is our interface address monitor callback.  It gets called
// from the monitor's thread.
func (d *InternalDataplane) onIfaceAddrsChange(ifaceName string, addrs set.Set) {
	log.WithFields(log.Fields{
		"ifaceName": ifaceName,
		"addrs":     addrs,
	}).Info("Linux interface addrs changed.")
	d.ifaceAddrUpdates <- &ifaceAddrsUpdate{
		Name:  ifaceName,
		Addrs: addrs,
	}
}

type ifaceAddrsUpdate struct {
	Name  string
	Addrs set.Set
}

func (d *InternalDataplane) SendMessage(msg interface{}) error {
	d.toDataplane <- msg
	return nil
}

func (d *InternalDataplane) RecvMessage() (interface{}, error) {
	return <-d.fromDataplane, nil
}

func (d *InternalDataplane) monitorHostMTU() {
	for {
		mtu, err := findHostMTU(d.config.MTUIfacePattern)
		if err != nil {
			log.WithError(err).Error("Error detecting host MTU")
		} else if d.config.hostMTU != mtu {
			// Since log writing is done a background thread, we set the force-flush flag on this log to ensure that
			// all the in-flight logs get written before we exit.
			log.WithFields(log.Fields{lclogutils.FieldForceFlush: true}).Info("Host MTU changed")
			d.config.ConfigChangedRestartCallback()
		}
		time.Sleep(30 * time.Second)
	}
}

// doStaticDataplaneConfig sets up the kernel and our static iptables  chains.  Should be called
// once at start of day before starting the main loop.  The actual iptables programming is deferred
// to the main loop.
func (d *InternalDataplane) doStaticDataplaneConfig() {
	// Check/configure global kernel parameters.
	d.configureKernel()

	if d.config.BPFEnabled {
		d.setUpIptablesBPF()
	} else {
		d.setUpIptablesNormal()
	}

	if d.config.RulesConfig.IPIPEnabled {
		log.Info("IPIP enabled, starting thread to keep tunnel configuration in sync.")
		go d.ipipManager.KeepIPIPDeviceInSync(
			d.config.IPIPMTU,
			d.config.RulesConfig.IPIPTunnelAddress,
		)
	} else {
		log.Info("IPIP disabled. Not starting tunnel update thread.")
	}
}

func (d *InternalDataplane) setUpIptablesBPF() {
	rulesConfig := d.config.RulesConfig
	for _, t := range d.iptablesFilterTables {
		fwdRules := []iptables.Rule{
			{
				// Bypass is a strong signal from the BPF program, it means that the flow is approved
				// by the program at both ingress and egress.
				Comment: []string{"Pre-approved by BPF programs."},
				Match:   iptables.Match().MarkMatchesWithMask(tcdefs.MarkSeenBypass, tcdefs.MarkSeenBypassMask),
				Action:  iptables.AcceptAction{},
			},
		}

		var inputRules, outputRules []iptables.Rule

		// Handle packets for flows that pre-date the BPF programs.  The BPF program doesn't have any conntrack
		// state for these so it allows them to fall through to iptables with a mark set.
		inputRules = append(inputRules,
			iptables.Rule{
				Match: iptables.Match().
					MarkMatchesWithMask(tcdefs.MarkSeenFallThrough, tcdefs.MarkSeenFallThroughMask).
					ConntrackState("ESTABLISHED,RELATED"),
				Comment: []string{"Accept packets from flows that pre-date BPF."},
				Action:  iptables.AcceptAction{},
			},
			iptables.Rule{
				Match:   iptables.Match().MarkMatchesWithMask(tcdefs.MarkSeenFallThrough, tcdefs.MarkSeenFallThroughMask),
				Comment: []string{"Drop packets from unknown flows."},
				Action:  iptables.DropAction{},
			},
		)

		// Mark traffic leaving the host that already has an established linux conntrack entry.
		outputRules = append(outputRules,
			iptables.Rule{
				Match: iptables.Match().
					ConntrackState("ESTABLISHED,RELATED"),
				Comment: []string{"Mark pre-established host flows."},
				Action: iptables.SetMaskedMarkAction{
					Mark: tcdefs.MarkLinuxConntrackEstablished,
					Mask: tcdefs.MarkLinuxConntrackEstablishedMask,
				},
			},
		)

		for _, prefix := range rulesConfig.WorkloadIfacePrefixes {
			fwdRules = append(fwdRules,
				// Drop packets that have come from a workload but have not been through our BPF program.
				iptables.Rule{
					Match:   iptables.Match().InInterface(prefix+"+").NotMarkMatchesWithMask(tcdefs.MarkSeen, tcdefs.MarkSeenMask),
					Action:  iptables.DropAction{},
					Comment: []string{"From workload without BPF seen mark"},
				},
			)

			if rulesConfig.EndpointToHostAction == "ACCEPT" {
				// Only need to worry about ACCEPT here.  Drop gets compiled into the BPF program and
				// RETURN would be a no-op since there's nothing to RETURN from.
				inputRules = append(inputRules, iptables.Rule{
					Match:  iptables.Match().InInterface(prefix+"+").MarkMatchesWithMask(tcdefs.MarkSeen, tcdefs.MarkSeenMask),
					Action: iptables.AcceptAction{},
				})
			}

			// Catch any workload to host packets that haven't been through the BPF program.
			inputRules = append(inputRules, iptables.Rule{
				Match:  iptables.Match().InInterface(prefix+"+").NotMarkMatchesWithMask(tcdefs.MarkSeen, tcdefs.MarkSeenMask),
				Action: iptables.DropAction{},
			})
		}

		if t.IPVersion == 6 {
			for _, prefix := range rulesConfig.WorkloadIfacePrefixes {
				// In BPF mode, we don't support IPv6 yet.  Drop it.
				fwdRules = append(fwdRules, iptables.Rule{
					Match:   iptables.Match().OutInterface(prefix + "+"),
					Action:  iptables.DropAction{},
					Comment: []string{"To workload, drop IPv6."},
				})
			}
		} else {
			// Let the BPF programs know if Linux conntrack knows about the flow.
			fwdRules = append(fwdRules,
				iptables.Rule{
					Match: iptables.Match().
						ConntrackState("ESTABLISHED,RELATED"),
					Comment: []string{"Mark pre-established flows."},
					Action: iptables.SetMaskedMarkAction{
						Mark: tcdefs.MarkLinuxConntrackEstablished,
						Mask: tcdefs.MarkLinuxConntrackEstablishedMask,
					},
				},
			)
			// The packet may be about to go to a local workload.  However, the local workload may not have a BPF
			// program attached (yet).  To catch that case, we send the packet through a dispatch chain.  We only
			// add interfaces to the dispatch chain if the BPF program is in place.
			for _, prefix := range rulesConfig.WorkloadIfacePrefixes {
				// Make sure iptables rules don't drop packets that we're about to process through BPF.
				fwdRules = append(fwdRules,
					iptables.Rule{
						Match:   iptables.Match().OutInterface(prefix + "+"),
						Action:  iptables.JumpAction{Target: rules.ChainToWorkloadDispatch},
						Comment: []string{"To workload, check workload is known."},
					},
				)
			}
			// Need a final rule to accept traffic that is from a workload and going somewhere else.
			// Otherwise, if iptables has a DROP policy on the forward chain, the packet will get dropped.
			// This rule must come after the to-workload jump rules above to ensure that we don't accept too
			// early before the destination is checked.
			for _, prefix := range rulesConfig.WorkloadIfacePrefixes {
				// Make sure iptables rules don't drop packets that we're about to process through BPF.
				fwdRules = append(fwdRules,
					iptables.Rule{
						Match:   iptables.Match().InInterface(prefix + "+"),
						Action:  iptables.AcceptAction{},
						Comment: []string{"To workload, mark has already been verified."},
					},
				)
			}
		}

		t.InsertOrAppendRules("INPUT", inputRules)
		t.InsertOrAppendRules("FORWARD", fwdRules)
		t.InsertOrAppendRules("OUTPUT", outputRules)
	}

	for _, t := range d.iptablesNATTables {
		t.UpdateChains(d.ruleRenderer.StaticNATPostroutingChains(t.IPVersion))
		t.InsertOrAppendRules("POSTROUTING", []iptables.Rule{{
			Action: iptables.JumpAction{Target: rules.ChainNATPostrouting},
		}})
	}

	for _, t := range d.iptablesRawTables {
		// Do not RPF check what is marked as to be skipped by RPF check.
		rpfRules := []iptables.Rule{{
			Match:  iptables.Match().MarkMatchesWithMask(tcdefs.MarkSeenBypassSkipRPF, tcdefs.MarkSeenBypassSkipRPFMask),
			Action: iptables.ReturnAction{},
		}}

		// For anything we approved for forward, permit accept_local as it is
		// traffic encapped for NodePort, ICMP replies etc. - stuff we trust.
		rpfRules = append(rpfRules, iptables.Rule{
			Match:  iptables.Match().MarkMatchesWithMask(tcdefs.MarkSeenBypassForward, tcdefs.MarksMask).RPFCheckPassed(true),
			Action: iptables.ReturnAction{},
		})

		rpfRules = append(rpfRules, d.ruleRenderer.RPFilter(t.IPVersion, tcdefs.MarkSeen, tcdefs.MarkSeenMask,
			rulesConfig.OpenStackSpecialCasesEnabled, false)...)

		rpfChain := []*iptables.Chain{{
			Name:  rules.ChainNamePrefix + "RPF",
			Rules: rpfRules,
		}}
		t.UpdateChains(rpfChain)

		var rawRules []iptables.Rule
		if t.IPVersion == 4 && rulesConfig.WireguardEnabled && len(rulesConfig.WireguardInterfaceName) > 0 &&
			d.config.Wireguard.EncryptHostTraffic {
			// Set a mark on packets coming from any interface except for lo, wireguard, or pod veths to ensure the RPF
			// check allows it.
			log.Debug("Adding Wireguard iptables rule chain")
			rawRules = append(rawRules, iptables.Rule{
				Match:  nil,
				Action: iptables.JumpAction{Target: rules.ChainSetWireguardIncomingMark},
			})
			t.UpdateChain(d.ruleRenderer.WireguardIncomingMarkChain())
		}

		rawRules = append(rawRules, iptables.Rule{
			Action: iptables.JumpAction{Target: rpfChain[0].Name},
		})

		rawChains := []*iptables.Chain{{
			Name:  rules.ChainRawPrerouting,
			Rules: rawRules,
		}}
		t.UpdateChains(rawChains)

		t.InsertOrAppendRules("PREROUTING", []iptables.Rule{{
			Action: iptables.JumpAction{Target: rules.ChainRawPrerouting},
		}})

		if t.IPVersion == 4 {
			// Iptables for untracked policy.
			t.UpdateChains(d.ruleRenderer.StaticBPFModeRawChains(t.IPVersion, uint32(tcdefs.MarkSeenBypass)))
			t.InsertOrAppendRules("PREROUTING", []iptables.Rule{{
				Action: iptables.JumpAction{Target: rules.ChainRawPrerouting},
			}})
			t.InsertOrAppendRules("OUTPUT", []iptables.Rule{{
				Action: iptables.JumpAction{Target: rules.ChainRawOutput},
			}})
		}
	}

	if d.config.BPFExtToServiceConnmark != 0 {
		mark := uint32(d.config.BPFExtToServiceConnmark)
		for _, t := range d.iptablesMangleTables {
			t.InsertOrAppendRules("PREROUTING", []iptables.Rule{{
				Match: iptables.Match().MarkMatchesWithMask(
					tcdefs.MarkSeen|mark,
					tcdefs.MarkSeenMask|mark,
				),
				Comment: []string{"Mark connections with ExtToServiceConnmark"},
				Action:  iptables.SetConnMarkAction{Mark: mark, Mask: mark},
			}})
		}
	}
}

func (d *InternalDataplane) setUpIptablesNormal() {
	for _, t := range d.iptablesRawTables {
		rawChains := d.ruleRenderer.StaticRawTableChains(t.IPVersion)
		t.UpdateChains(rawChains)
		t.InsertOrAppendRules("PREROUTING", []iptables.Rule{{
			Action: iptables.JumpAction{Target: rules.ChainRawPrerouting},
		}})
		t.InsertOrAppendRules("OUTPUT", []iptables.Rule{{
			Action: iptables.JumpAction{Target: rules.ChainRawOutput},
		}})
	}
	for _, t := range d.iptablesFilterTables {
		filterChains := d.ruleRenderer.StaticFilterTableChains(t.IPVersion)
		t.UpdateChains(filterChains)
		t.InsertOrAppendRules("FORWARD", []iptables.Rule{{
			Action: iptables.JumpAction{Target: rules.ChainFilterForward},
		}})
		t.InsertOrAppendRules("INPUT", []iptables.Rule{{
			Action: iptables.JumpAction{Target: rules.ChainFilterInput},
		}})
		t.InsertOrAppendRules("OUTPUT", []iptables.Rule{{
			Action: iptables.JumpAction{Target: rules.ChainFilterOutput},
		}})
	}
	for _, t := range d.iptablesNATTables {
		t.UpdateChains(d.ruleRenderer.StaticNATTableChains(t.IPVersion))
		t.InsertOrAppendRules("PREROUTING", []iptables.Rule{{
			Action: iptables.JumpAction{Target: rules.ChainNATPrerouting},
		}})
		if t.IPVersion == 4 && d.config.EgressIPEnabled {
			t.AppendRules("PREROUTING", []iptables.Rule{{
				Action: iptables.JumpAction{Target: rules.ChainNATPreroutingEgress},
			}})
		}
		t.InsertOrAppendRules("POSTROUTING", []iptables.Rule{{
			Action: iptables.JumpAction{Target: rules.ChainNATPostrouting},
		}})
		t.InsertOrAppendRules("OUTPUT", []iptables.Rule{{
			Action: iptables.JumpAction{Target: rules.ChainNATOutput},
		}})
	}
	for _, t := range d.iptablesMangleTables {
		chains := d.ruleRenderer.StaticMangleTableChains(t.IPVersion)
		t.UpdateChains(chains)
		rs := []iptables.Rule{}
		if t.IPVersion == 4 && d.config.EgressIPEnabled {
			// Make sure egress rule at top.
			rs = append(rs, iptables.Rule{
				Action: iptables.JumpAction{Target: rules.ChainManglePreroutingEgress},
			})
			rs = append(rs, iptables.Rule{
				Action: iptables.JumpAction{Target: rules.ChainManglePreroutingEgressInbound},
			})
		}
		rs = append(rs, iptables.Rule{
			Action: iptables.JumpAction{Target: rules.ChainManglePrerouting},
		})
		t.InsertOrAppendRules("PREROUTING", rs)

		rs = []iptables.Rule{}
		for _, chain := range chains {
			if chain.Name == rules.ChainManglePostroutingEgress {
				rs = append(rs, iptables.Rule{
					Action: iptables.JumpAction{Target: rules.ChainManglePostroutingEgress},
				})
				break
			}
		}
		rs = append(rs, iptables.Rule{
			Action: iptables.JumpAction{Target: rules.ChainManglePostrouting},
		})
		t.InsertOrAppendRules("POSTROUTING", rs)

		rs = []iptables.Rule{}
		rs = append(rs, iptables.Rule{
			Action: iptables.JumpAction{Target: rules.ChainMangleOutput},
		})
		t.InsertOrAppendRules("OUTPUT", rs)
	}
	if d.xdpState != nil {
		if err := d.setXDPFailsafePorts(); err != nil {
			log.Warnf("failed to set XDP failsafe ports, disabling XDP: %v", err)
			if err := d.shutdownXDPCompletely(); err != nil {
				log.Warnf("failed to disable XDP: %v, will proceed anyway.", err)
			}
		}
	}
}

func stringToProtocol(protocol string) (labelindex.IPSetPortProtocol, error) {
	switch protocol {
	case "tcp":
		return labelindex.ProtocolTCP, nil
	case "udp":
		return labelindex.ProtocolUDP, nil
	case "sctp":
		return labelindex.ProtocolSCTP, nil
	}
	return labelindex.ProtocolNone, fmt.Errorf("unknown protocol %q", protocol)
}

func (d *InternalDataplane) setXDPFailsafePorts() error {
	inboundPorts := d.config.RulesConfig.FailsafeInboundHostPorts

	if _, err := d.xdpState.common.bpfLib.NewFailsafeMap(); err != nil {
		return err
	}

	for _, p := range inboundPorts {
		proto, err := stringToProtocol(p.Protocol)
		if err != nil {
			return err
		}

		if err := d.xdpState.common.bpfLib.UpdateFailsafeMap(uint8(proto), p.Port); err != nil {
			return err
		}
	}

	log.Infof("Set XDP failsafe ports: %+v", inboundPorts)
	return nil
}

// shutdownXDPCompletely attempts to disable XDP state.  This could fail in cases where XDP isn't working properly.
func (d *InternalDataplane) shutdownXDPCompletely() error {
	if d.xdpState == nil {
		return nil
	}
	if d.callbacks != nil {
		d.xdpState.DepopulateCallbacks(d.callbacks)
	}
	// spend 1 second attempting to wipe XDP, in case of a hiccup.
	maxTries := 10
	waitInterval := 100 * time.Millisecond
	var err error
	for i := 0; i < maxTries; i++ {
		err = d.xdpState.WipeXDP()
		if err == nil {
			d.xdpState = nil
			return nil
		}
		log.WithError(err).WithField("try", i).Warn("failed to wipe the XDP state")
		time.Sleep(waitInterval)
	}
	return fmt.Errorf("Failed to wipe the XDP state after %v tries over %v seconds: Error %v", maxTries, waitInterval, err)
}

func (d *InternalDataplane) loopUpdatingDataplane() {
	log.Info("Started internal iptables dataplane driver loop")
	healthTicks := time.NewTicker(healthInterval).C
	d.reportHealth()

	// Retry any failed operations every 10s.
	retryTicker := time.NewTicker(10 * time.Second)

	// If configured, start tickers to refresh the IP sets and routing table entries.
	var ipSetsRefreshC <-chan time.Time
	if d.config.IPSetsRefreshInterval > 0 {
		log.WithField("interval", d.config.IptablesRefreshInterval).Info(
			"Will refresh IP sets on timer")
		refreshTicker := jitter.NewTicker(
			d.config.IPSetsRefreshInterval,
			d.config.IPSetsRefreshInterval/10,
		)
		ipSetsRefreshC = refreshTicker.Channel()
	}
	var routeRefreshC <-chan time.Time
	if d.config.RouteRefreshInterval > 0 {
		log.WithField("interval", d.config.RouteRefreshInterval).Info(
			"Will refresh routes on timer")
		refreshTicker := jitter.NewTicker(
			d.config.RouteRefreshInterval,
			d.config.RouteRefreshInterval/10,
		)
		routeRefreshC = refreshTicker.Channel()
	}
	var xdpRefreshC <-chan time.Time
	if d.config.XDPRefreshInterval > 0 && d.xdpState != nil {
		log.WithField("interval", d.config.XDPRefreshInterval).Info(
			"Will refresh XDP on timer")
		refreshTicker := jitter.NewTicker(
			d.config.XDPRefreshInterval,
			d.config.XDPRefreshInterval/10,
		)
		xdpRefreshC = refreshTicker.Channel()
	}
	var ipSecRefreshC <-chan time.Time
	if d.config.IPSecPolicyRefreshInterval > 0 {
		log.WithField("interval", d.config.IPSecPolicyRefreshInterval).Info(
			"Will recheck IPsec policy on timer")
		refreshTicker := jitter.NewTicker(
			d.config.IPSecPolicyRefreshInterval,
			d.config.IPSecPolicyRefreshInterval/10,
		)
		ipSecRefreshC = refreshTicker.Channel()
	}

	// Fill the apply throttle leaky bucket.
	throttleC := jitter.NewTicker(100*time.Millisecond, 10*time.Millisecond).Channel()
	beingThrottled := false

	datastoreInSync := false

	processMsgFromCalcGraph := func(msg interface{}) {
		log.WithField("msg", proto.MsgStringer{Msg: msg}).Infof(
			"Received %T update from calculation graph", msg)
		d.recordMsgStat(msg)
		for _, mgr := range d.allManagers {
			mgr.OnUpdate(msg)
		}
		switch msg.(type) {
		case *proto.InSync:
			log.WithField("timeSinceStart", time.Since(processStartTime)).Info(
				"Datastore in sync, flushing the dataplane for the first time...")
			datastoreInSync = true
		}
	}

	processIfaceUpdate := func(ifaceUpdate *ifaceUpdate) {
		log.WithField("msg", ifaceUpdate).Info("Received interface update")
		if ifaceUpdate.Name == KubeIPVSInterface {
			d.checkIPVSConfigOnStateUpdate(ifaceUpdate.State)
			return
		}

		for _, mgr := range d.allManagers {
			mgr.OnUpdate(ifaceUpdate)
		}

		for _, mgr := range d.managersWithRouteTables {
			for _, routeTable := range mgr.GetRouteTableSyncers() {
				routeTable.OnIfaceStateChanged(ifaceUpdate.Name, ifaceUpdate.State)
			}
		}
	}

	processAddrsUpdate := func(ifaceAddrsUpdate *ifaceAddrsUpdate) {
		log.WithField("msg", ifaceAddrsUpdate).Info("Received interface addresses update")
		for _, mgr := range d.allManagers {
			mgr.OnUpdate(ifaceAddrsUpdate)
		}
	}

	// Track domain info callbacks used to notify when domain updates have been programmed.
	for {
		select {
		case msg := <-d.toDataplane:
			// Process the message we received, then opportunistically process any other
			// pending messages.
			batchSize := 1
			processMsgFromCalcGraph(msg)
		msgLoop1:
			for i := 0; i < msgPeekLimit; i++ {
				select {
				case msg := <-d.toDataplane:
					processMsgFromCalcGraph(msg)
					batchSize++
				default:
					// Channel blocked so we must be caught up.
					break msgLoop1
				}
			}
			d.dataplaneNeedsSync = true
			summaryBatchSize.Observe(float64(batchSize))
		case ifaceUpdate := <-d.ifaceUpdates:
			// Process the message we received, then opportunistically process any other
			// pending messages.
			batchSize := 1
			processIfaceUpdate(ifaceUpdate)
		msgLoop2:
			for i := 0; i < msgPeekLimit; i++ {
				select {
				case ifaceUpdate := <-d.ifaceUpdates:
					processIfaceUpdate(ifaceUpdate)
					batchSize++
				default:
					// Channel blocked so we must be caught up.
					break msgLoop2
				}
			}
			d.dataplaneNeedsSync = true
			summaryIfaceBatchSize.Observe(float64(batchSize))
		case ifaceAddrsUpdate := <-d.ifaceAddrUpdates:
			batchSize := 1
			processAddrsUpdate(ifaceAddrsUpdate)
		msgLoop3:
			for i := 0; i < msgPeekLimit; i++ {
				select {
				case ifaceAddrsUpdate := <-d.ifaceAddrUpdates:
					processAddrsUpdate(ifaceAddrsUpdate)
					batchSize++
				default:
					// Channel blocked so we must be caught up.
					break msgLoop3
				}
			}
			summaryAddrBatchSize.Observe(float64(batchSize))
			d.dataplaneNeedsSync = true
		case <-d.domainInfoStore.UpdatesReadyChannel():
			if d.domainInfoStore.HandleUpdates() {
				d.dataplaneNeedsSync = true
			}
		case msg := <-d.awsStateUpdC:
			d.awsSubnetMgr.OnSecondaryIfaceStateUpdate(msg)
		case <-ipSetsRefreshC:
			log.Debug("Refreshing IP sets state")
			d.forceIPSetsRefresh = true
			d.dataplaneNeedsSync = true
		case <-routeRefreshC:
			log.Debug("Refreshing routes")
			d.forceRouteRefresh = true
			d.dataplaneNeedsSync = true
		case <-xdpRefreshC:
			log.Debug("Refreshing XDP")
			d.forceXDPRefresh = true
			d.dataplaneNeedsSync = true
		case <-ipSecRefreshC:
			d.ipSecPolTable.QueueResync()
		case <-d.reschedC:
			log.Debug("Reschedule kick received")
			d.dataplaneNeedsSync = true
			// nil out the channel to record that the timer is now inactive.
			d.reschedC = nil
		case <-throttleC:
			d.applyThrottle.Refill()
		case <-healthTicks:
			d.reportHealth()
		case <-retryTicker.C:
		case <-d.debugHangC:
			log.Warning("Debug hang simulation timer popped, hanging the dataplane!!")
			time.Sleep(1 * time.Hour)
			log.Panic("Woke up after 1 hour, something's probably wrong with the test.")
		case stopWG := <-d.stopChan:
			defer stopWG.Done()
			if err := d.domainInfoStore.SaveMappingsV1(); err != nil {
				log.WithError(err).Warning("Failed to save mappings to file on Felix shutdown")
			}
			return
		}

		if datastoreInSync && d.dataplaneNeedsSync {
			// Dataplane is out-of-sync, check if we're throttled.
			if d.applyThrottle.Admit() {
				if beingThrottled && d.applyThrottle.WouldAdmit() {
					log.Info("Dataplane updates no longer throttled")
					beingThrottled = false
				}
				log.Debug("Applying dataplane updates")
				applyStart := time.Now()

				// Actually apply the changes to the dataplane.
				d.apply()

				// Record stats.
				applyTime := time.Since(applyStart)
				summaryApplyTime.Observe(applyTime.Seconds())

				if d.dataplaneNeedsSync {
					// Dataplane is still dirty, record an error.
					countDataplaneSyncErrors.Inc()
				}

				d.loopSummarizer.EndOfIteration(applyTime)

				if !d.doneFirstApply {
					log.WithField(
						"secsSinceStart", time.Since(processStartTime).Seconds(),
					).Info("Completed first update to dataplane.")
					d.loopSummarizer.RecordOperation("first-update")
					d.doneFirstApply = true
					if d.config.PostInSyncCallback != nil {
						d.config.PostInSyncCallback()
					}
				}
				d.reportHealth()
			} else {
				if !beingThrottled {
					log.Info("Dataplane updates throttled")
					beingThrottled = true
				}
			}
		}
	}
}

func (d *InternalDataplane) configureKernel() {
	// Attempt to modprobe nf_conntrack_proto_sctp.  In some kernels this is a
	// module that needs to be loaded, otherwise all SCTP packets are marked
	// INVALID by conntrack and dropped by Calico's rules.  However, some kernels
	// (confirmed in Ubuntu 19.10's build of 5.3.0-24-generic) include this
	// conntrack without it being a kernel module, and so modprobe will fail.
	// Log result at INFO level for troubleshooting, but otherwise ignore any
	// failed modprobe calls.
	mp := newModProbe(moduleConntrackSCTP, newRealCmd)
	out, err := mp.Exec()
	log.WithError(err).WithField("output", out).Infof("attempted to modprobe %s", moduleConntrackSCTP)

	log.Info("Making sure IPv4 forwarding is enabled.")
	err = writeProcSys("/proc/sys/net/ipv4/ip_forward", "1")
	if err != nil {
		log.WithError(err).Error("Failed to set IPv4 forwarding sysctl")
	}

	if d.config.IPv6Enabled {
		log.Info("Making sure IPv6 forwarding is enabled.")
		err = writeProcSys("/proc/sys/net/ipv6/conf/all/forwarding", "1")
		if err != nil {
			log.WithError(err).Error("Failed to set IPv6 forwarding sysctl")
		}
	}

	// Enable conntrack packet and byte accounting.
	err = writeProcSys("/proc/sys/net/netfilter/nf_conntrack_acct", "1")
	if err != nil {
		log.Warnf("failed to set enable conntrack packet and byte accounting: %v\n", err)
	}

	if d.config.BPFEnabled && d.config.BPFDisableUnprivileged {
		log.Info("BPF enabled, disabling unprivileged BPF usage.")
		err := writeProcSys("/proc/sys/kernel/unprivileged_bpf_disabled", "1")
		if err != nil {
			log.WithError(err).Error("Failed to set unprivileged_bpf_disabled sysctl")
		}
	}
	if d.config.Wireguard.Enabled {
		// wireguard module is available in linux kernel >= 5.6
		mpwg := newModProbe(moduleWireguard, newRealCmd)
		out, err = mpwg.Exec()
		log.WithError(err).WithField("output", out).Infof("attempted to modprobe %s", moduleWireguard)
	}
}

func (d *InternalDataplane) recordMsgStat(msg interface{}) {
	typeName := reflect.ValueOf(msg).Elem().Type().Name()
	countMessages.WithLabelValues(typeName).Inc()
}

func (d *InternalDataplane) apply() {
	// Update sequencing is important here because iptables rules have dependencies on ipsets.
	// Creating a rule that references an unknown IP set fails, as does deleting an IP set that
	// is in use.

	// Unset the needs-sync flag, we'll set it again if something fails.
	d.dataplaneNeedsSync = false

	// First, give the managers a chance to resolve any state based on the preceding batch of
	// updates.  In some cases, e.g. EndpointManager, this can result in an update to another
	// manager (BPFEndpointManager.OnHEPUpdate) that must happen before either of those managers
	// begins its dataplane programming updates.
	for _, mgr := range d.allManagers {
		if handler, ok := mgr.(UpdateBatchResolver); ok {
			err := handler.ResolveUpdateBatch()
			if err != nil {
				log.WithField("manager", reflect.TypeOf(mgr).Name()).WithError(err).Debug(
					"couldn't resolve update batch for manager, will try again later")
				d.dataplaneNeedsSync = true
			}
			d.reportHealth()
		}
	}

	// Now allow managers to complete the dataplane programming updates that they need.
	for _, mgr := range d.allManagers {
		err := mgr.CompleteDeferredWork()
		if err != nil {
			log.WithField("manager", reflect.TypeOf(mgr).Name()).WithError(err).Debug(
				"couldn't complete deferred work for manager, will try again later")
			d.dataplaneNeedsSync = true
		}
		d.reportHealth()
	}

	if d.xdpState != nil {
		if d.forceXDPRefresh {
			// Refresh timer popped.
			d.xdpState.QueueResync()
			d.forceXDPRefresh = false
		}

		var applyXDPError error
		d.xdpState.ProcessPendingDiffState(d.endpointsSourceV4)
		if err := d.applyXDPActions(); err != nil {
			applyXDPError = err
		} else {
			err := d.xdpState.ProcessMemberUpdates()
			d.xdpState.DropPendingDiffState()
			if err != nil {
				log.WithError(err).Warning("Failed to process XDP member updates, will resync later...")
				if err := d.applyXDPActions(); err != nil {
					applyXDPError = err
				}
			}
			d.xdpState.UpdateState()
		}
		if applyXDPError != nil {
			log.WithError(applyXDPError).Info("Applying XDP actions did not succeed, disabling XDP")
			if err := d.shutdownXDPCompletely(); err != nil {
				log.Warnf("failed to disable XDP: %v, will proceed anyway.", err)
			}
		}
	}
	d.reportHealth()

	d.ipSecPolTable.Apply()

	if d.forceRouteRefresh {
		// Refresh timer popped.
		for _, r := range d.routeTableSyncers() {
			// Queue a resync on the next Apply().
			r.QueueResync()
		}
		for _, r := range d.routeRules() {
			// Queue a resync on the next Apply().
			r.QueueResync()
		}
		d.forceRouteRefresh = false
	}

	if d.forceIPSetsRefresh {
		// Refresh timer popped.
		for _, r := range d.ipSets {
			// Queue a resync on the next Apply().
			r.QueueResync()
		}
		d.forceIPSetsRefresh = false
	}

	// Next, create/update IP sets.  We defer deletions of IP sets until after we update
	// iptables.
	var ipSetsWG sync.WaitGroup
	ipSetsWG.Add(1)
	go func() {
		defer ipSetsWG.Done()
		d.applyIPSetsAndNotifyDomainInfoStore()
	}()

	// Update the routing table in parallel with the other updates.  We'll wait for it to finish
	// before we return.
	var routesWG sync.WaitGroup
	for _, r := range d.routeTableSyncers() {
		routesWG.Add(1)
		go func(r routeTableSyncer) {
			err := r.Apply()
			if err != nil {
				log.Warn("Failed to synchronize routing table, will retry...")
				d.dataplaneNeedsSync = true
			}
			d.reportHealth()
			routesWG.Done()
		}(r)
	}

	// Update the routing rules in parallel with the other updates.  We'll wait for it to finish
	// before we return.
	var rulesWG sync.WaitGroup
	for _, r := range d.routeRules() {
		rulesWG.Add(1)
		go func(r routeRules) {
			err := r.Apply()
			if err != nil {
				log.Warn("Failed to synchronize routing rules, will retry...")
				d.dataplaneNeedsSync = true
			}
			d.reportHealth()
			rulesWG.Done()
		}(r)
	}

	// Wait for the IP sets update to finish.  We can't update iptables until it has.  Once updated, we can trigger
	// a background goroutine to update IPSets from domain name info changes. This can take place while iptables is
	// being updated.
	ipSetsWG.Wait()
	ipSetsStopCh := make(chan struct{})
	ipSetsWG.Add(1)
	go func() {
		defer ipSetsWG.Done()
		d.loopUpdatingDataplaneForDomainInfoUpdates(ipSetsStopCh)
	}()

	// Update iptables, this should sever any references to now-unused IP sets.
	var reschedDelayMutex sync.Mutex
	var reschedDelay time.Duration
	var iptablesWG sync.WaitGroup
	for _, t := range d.allIptablesTables {
		iptablesWG.Add(1)
		go func(t *iptables.Table) {
			tableReschedAfter := t.Apply()

			reschedDelayMutex.Lock()
			defer reschedDelayMutex.Unlock()
			if tableReschedAfter != 0 && (reschedDelay == 0 || tableReschedAfter < reschedDelay) {
				reschedDelay = tableReschedAfter
			}
			d.reportHealth()
			iptablesWG.Done()
		}(t)
	}
	iptablesWG.Wait()

	// Stop the background ipsets update and wait for it to complete.
	close(ipSetsStopCh)
	ipSetsWG.Wait()

	// Now clean up any left-over IP sets.
	for _, ipSets := range d.ipSets {
		ipSetsWG.Add(1)
		go func(s common.IPSetsDataplane) {
			s.ApplyDeletions()
			d.reportHealth()
			ipSetsWG.Done()
		}(ipSets)
	}
	ipSetsWG.Wait()

	// Wait for the route updates to finish.
	routesWG.Wait()

	// Wait for the rule updates to finish.
	rulesWG.Wait()

	// And publish and status updates.
	d.endpointStatusCombiner.Apply()

	// Set up any needed rescheduling kick.
	if d.reschedC != nil {
		// We have an active rescheduling timer, stop it so we can restart it with a
		// different timeout below if it is still needed.
		// This snippet comes from the docs for Timer.Stop().
		if !d.reschedTimer.Stop() {
			// Timer had already popped, drain its channel.
			<-d.reschedC
		}
		// Nil out our copy of the channel to record that the timer is inactive.
		d.reschedC = nil
	}
	if reschedDelay != 0 {
		// We need to reschedule.
		log.WithField("delay", reschedDelay).Debug("Asked to reschedule.")
		if d.reschedTimer == nil {
			// First time, create the timer.
			d.reschedTimer = time.NewTimer(reschedDelay)
		} else {
			// Have an existing timer, reset it.
			d.reschedTimer.Reset(reschedDelay)
		}
		d.reschedC = d.reschedTimer.C
	}
}

// loopUpdatingDataplaneForDomainInfoUpdates loops while the main IPTables update is taking place. This keeps pulling
// domain info updates and programs them into the IPSets.
func (d *InternalDataplane) loopUpdatingDataplaneForDomainInfoUpdates(ipSetsStopCh chan struct{}) {
	for {
		select {
		case <-d.domainInfoStore.UpdatesReadyChannel():
			if d.domainInfoStore.HandleUpdates() {
				d.applyIPSetsAndNotifyDomainInfoStore()
			}
		case <-ipSetsStopCh:
			return
		}
	}
}

// applyIPSetsAndNotifyDomainInfoStore applies changes to the IPSetDataplanes and once complete invokes any
// domainInfoCallbacks to indicate domain name policy updates are now programmed.
func (d *InternalDataplane) applyIPSetsAndNotifyDomainInfoStore() {
	var ipSetsWG sync.WaitGroup
	for _, ipSets := range d.ipSets {
		ipSetsWG.Add(1)
		go func(ipSets common.IPSetsDataplane) {
			defer ipSetsWG.Done()

			// Apply the IPSet updates.  The filter is requesting that ApplyUpdates only returns the updates IP sets
			// that contain egress domains. The filter does not change which IPSets are updated - all IPSets that have
			// been modified will be updated.
			updatedIPSets := ipSets.ApplyUpdates(func(ipSetName string) bool {
				// Collect only Domain IP set updates so we don't overload the packet processor with irrelevant ips.
				return ipSetName[0:2] == "d:"
			})

			d.reportHealth()

			if d.dnsDeniedPacketProcessor == nil || updatedIPSets == nil {
				return
			}

			for _, ipSetMembers := range updatedIPSets {
				if ipSetMembers.Len() != 0 {
					d.dnsDeniedPacketProcessor.OnIPSetMemberUpdates(ipSetMembers)
				}
			}
		}(ipSets)
	}
	ipSetsWG.Wait()

	// Notify the domain info store that any updates applied to the handlers has now been applied.
	d.domainInfoStore.UpdatesApplied()
}

func (d *InternalDataplane) applyXDPActions() error {
	var err error = nil
	for i := 0; i < 10; i++ {
		err = d.xdpState.ResyncIfNeeded(d.ipsetsSourceV4)
		if err != nil {
			return err
		}
		if err = d.xdpState.ApplyBPFActions(d.ipsetsSourceV4); err == nil {
			return nil
		} else {
			log.WithError(err).Info("Applying XDP BPF actions did not succeed, will retry with resync...")
		}
	}
	return err
}

func (d *InternalDataplane) loopReportingStatus() {
	log.Info("Started internal status report thread")
	if d.config.StatusReportingInterval <= 0 {
		log.Info("Process status reports disabled")
		return
	}
	// Wait before first report so that we don't check in if we're in a tight cyclic restart.
	time.Sleep(10 * time.Second)
	for {
		uptimeSecs := time.Since(processStartTime).Seconds()
		d.fromDataplane <- &proto.ProcessStatusUpdate{
			IsoTimestamp: time.Now().UTC().Format(time.RFC3339),
			Uptime:       uptimeSecs,
		}
		time.Sleep(d.config.StatusReportingInterval)
	}
}

// iptablesTable is a shim interface for iptables.Table.
type iptablesTable interface {
	UpdateChain(chain *iptables.Chain)
	UpdateChains([]*iptables.Chain)
	RemoveChains([]*iptables.Chain)
	RemoveChainByName(name string)
}

func (d *InternalDataplane) reportHealth() {
	if d.config.HealthAggregator != nil {
		d.config.HealthAggregator.Report(
			healthName,
			&health.HealthReport{Live: true, Ready: d.doneFirstApply},
		)
	}
}

type dummyLock struct{}

func (d dummyLock) Lock() {

}

func (d dummyLock) Unlock() {

}<|MERGE_RESOLUTION|>--- conflicted
+++ resolved
@@ -221,15 +221,12 @@
 	BPFMapSizeIPSets                   int
 	BPFIpv6Enabled                     bool
 	KubeProxyMinSyncPeriod             time.Duration
-<<<<<<< HEAD
 	KubeProxyEndpointSlicesEnabled     bool
 	FlowLogsCollectProcessInfo         bool
 	FlowLogsCollectTcpStats            bool
 	FlowLogsCollectProcessPath         bool
 	FlowLogsFileIncludeService         bool
 	NfNetlinkBufSize                   int
-=======
->>>>>>> fed86f84
 
 	SidecarAccelerationEnabled bool
 
@@ -2610,9 +2607,7 @@
 type dummyLock struct{}
 
 func (d dummyLock) Lock() {
-
 }
 
 func (d dummyLock) Unlock() {
-
 }