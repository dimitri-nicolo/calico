// Copyright (c) 2017-2023 Tigera, Inc. All rights reserved.
//
// Licensed under the Apache License, Version 2.0 (the "License");
// you may not use this file except in compliance with the License.
// You may obtain a copy of the License at
//
//     http://www.apache.org/licenses/LICENSE-2.0
//
// Unless required by applicable law or agreed to in writing, software
// distributed under the License is distributed on an "AS IS" BASIS,
// WITHOUT WARRANTIES OR CONDITIONS OF ANY KIND, either express or implied.
// See the License for the specific language governing permissions and
// limitations under the License.

package intdataplane

import (
	"context"
	"encoding/binary"
	"errors"
	"fmt"
	"net"
	"os"
	"reflect"
	"regexp"
	"strings"
	"sync"
	"sync/atomic"
	"syscall"
	"time"

	"github.com/prometheus/client_golang/prometheus"
	"github.com/sirupsen/logrus"
	log "github.com/sirupsen/logrus"
	apiv3 "github.com/tigera/api/pkg/apis/projectcalico/v3"
	"github.com/tigera/api/pkg/lib/numorstring"
	"github.com/vishvananda/netlink"
	"golang.org/x/sys/unix"
	"golang.zx2c4.com/wireguard/wgctrl/wgtypes"
	"k8s.io/client-go/kubernetes"

	"github.com/projectcalico/calico/felix/aws"
	"github.com/projectcalico/calico/felix/bpf"
	"github.com/projectcalico/calico/felix/bpf/bpfmap"
	"github.com/projectcalico/calico/felix/bpf/conntrack"
	bpfconntrack "github.com/projectcalico/calico/felix/bpf/conntrack"
	"github.com/projectcalico/calico/felix/bpf/dnsresolver"
	"github.com/projectcalico/calico/felix/bpf/events"
	"github.com/projectcalico/calico/felix/bpf/failsafes"
	bpfifstate "github.com/projectcalico/calico/felix/bpf/ifstate"
	bpfipsets "github.com/projectcalico/calico/felix/bpf/ipsets"
	"github.com/projectcalico/calico/felix/bpf/kprobe"
	bpfmaps "github.com/projectcalico/calico/felix/bpf/maps"
	"github.com/projectcalico/calico/felix/bpf/nat"
	bpfnat "github.com/projectcalico/calico/felix/bpf/nat"
	bpfproxy "github.com/projectcalico/calico/felix/bpf/proxy"
	bpfroutes "github.com/projectcalico/calico/felix/bpf/routes"
	"github.com/projectcalico/calico/felix/bpf/stats"
	"github.com/projectcalico/calico/felix/bpf/tc"
	tcdefs "github.com/projectcalico/calico/felix/bpf/tc/defs"
	"github.com/projectcalico/calico/felix/calc"
	"github.com/projectcalico/calico/felix/capture"
	"github.com/projectcalico/calico/felix/collector"
	"github.com/projectcalico/calico/felix/config"
	felixconfig "github.com/projectcalico/calico/felix/config"
	"github.com/projectcalico/calico/felix/dataplane/common"
	"github.com/projectcalico/calico/felix/dataplane/dns"
	dpsets "github.com/projectcalico/calico/felix/dataplane/ipsets"
	"github.com/projectcalico/calico/felix/dataplane/linux/dataplanedefs"
	"github.com/projectcalico/calico/felix/dataplane/linux/debugconsole"
	"github.com/projectcalico/calico/felix/environment"
	"github.com/projectcalico/calico/felix/generictables"
	"github.com/projectcalico/calico/felix/idalloc"
	"github.com/projectcalico/calico/felix/ifacemonitor"
	"github.com/projectcalico/calico/felix/ip"
	"github.com/projectcalico/calico/felix/ipsec"
	"github.com/projectcalico/calico/felix/ipsets"
	"github.com/projectcalico/calico/felix/iptables"
	"github.com/projectcalico/calico/felix/iptables/cmdshim"
	"github.com/projectcalico/calico/felix/jitter"
	"github.com/projectcalico/calico/felix/k8sutils"
	"github.com/projectcalico/calico/felix/labelindex"
	"github.com/projectcalico/calico/felix/logutils"
	"github.com/projectcalico/calico/felix/netlinkshim"
	"github.com/projectcalico/calico/felix/nfqueue/dnsdeniedpacket"
	"github.com/projectcalico/calico/felix/nfqueue/dnsresponsepacket"
	"github.com/projectcalico/calico/felix/nftables"
	"github.com/projectcalico/calico/felix/proto"
	"github.com/projectcalico/calico/felix/routerule"
	"github.com/projectcalico/calico/felix/routetable"
	"github.com/projectcalico/calico/felix/routetable/ownershippol"
	"github.com/projectcalico/calico/felix/rules"
	"github.com/projectcalico/calico/felix/throttle"
	"github.com/projectcalico/calico/felix/vxlanfdb"
	"github.com/projectcalico/calico/felix/wireguard"
	"github.com/projectcalico/calico/libcalico-go/lib/health"
	"github.com/projectcalico/calico/libcalico-go/lib/ipam"
	lclogutils "github.com/projectcalico/calico/libcalico-go/lib/logutils"
	cprometheus "github.com/projectcalico/calico/libcalico-go/lib/prometheus"
	"github.com/projectcalico/calico/libcalico-go/lib/set"
	"github.com/projectcalico/calico/nfnetlink"
)

const (
	// msgPeekLimit is the maximum number of messages we'll try to grab from our channels
	// before we apply the changes.  Higher values allow us to batch up more work on
	// the channel for greater throughput when we're under load (at cost of higher latency).
	msgPeekLimit = 100

	// Interface name used by kube-proxy to bind service ips.
	KubeIPVSInterface = "kube-ipvs0"

	// Route cleanup grace period. Used for workload routes only.
	routeCleanupGracePeriod = 10 * time.Second

	// Size of a VXLAN header.
	VXLANHeaderSize = 50
)

var (
	countDataplaneSyncErrors = prometheus.NewCounter(prometheus.CounterOpts{
		Name: "felix_int_dataplane_failures",
		Help: "Number of times dataplane updates failed and will be retried.",
	})
	countMessages = prometheus.NewCounterVec(prometheus.CounterOpts{
		Name: "felix_int_dataplane_messages",
		Help: "Number dataplane messages by type.",
	}, []string{"type"})
	summaryApplyTime = cprometheus.NewSummary(prometheus.SummaryOpts{
		Name: "felix_int_dataplane_apply_time_seconds",
		Help: "Time in seconds that it took to apply a dataplane update.",
	})
	summaryBatchSize = cprometheus.NewSummary(prometheus.SummaryOpts{
		Name: "felix_int_dataplane_msg_batch_size",
		Help: "Number of messages processed in each batch. Higher values indicate we're " +
			"doing more batching to try to keep up.",
	})
	summaryIfaceBatchSize = cprometheus.NewSummary(prometheus.SummaryOpts{
		Name: "felix_int_dataplane_iface_msg_batch_size",
		Help: "Number of interface state messages processed in each batch. Higher " +
			"values indicate we're doing more batching to try to keep up.",
	})
	summaryAddrBatchSize = cprometheus.NewSummary(prometheus.SummaryOpts{
		Name: "felix_int_dataplane_addr_msg_batch_size",
		Help: "Number of interface address messages processed in each batch. Higher " +
			"values indicate we're doing more batching to try to keep up.",
	})

	processStartTime time.Time
	zeroKey          = wgtypes.Key{}

	maxCleanupRetries = 5
)

func init() {
	prometheus.MustRegister(countDataplaneSyncErrors)
	prometheus.MustRegister(summaryApplyTime)
	prometheus.MustRegister(countMessages)
	prometheus.MustRegister(summaryBatchSize)
	prometheus.MustRegister(summaryIfaceBatchSize)
	prometheus.MustRegister(summaryAddrBatchSize)
	processStartTime = time.Now()
}

func EnableTimestamping() error {
	s, err := unix.Socket(unix.AF_INET, unix.SOCK_RAW, unix.IPPROTO_RAW)
	if err != nil || s < 0 {
		return fmt.Errorf("Failed to create raw socket: %v", err)
	}

	err = unix.SetsockoptInt(s, unix.SOL_SOCKET, unix.SO_TIMESTAMP, 1)
	if err != nil {
		return fmt.Errorf("Failed to set SO_TIMESTAMP socket option: %v", err)
	}

	return nil
}

type Config struct {
	Hostname             string
	NodeZone             string
	IPv6Enabled          bool
	RuleRendererOverride rules.RuleRenderer
	IPIPMTU              int
	VXLANMTU             int
	VXLANMTUV6           int
	VXLANPort            int

	MaxIPSetSize                   int
	RouteSyncDisabled              bool
	IptablesBackend                string
	IPSetsRefreshInterval          time.Duration
	RouteRefreshInterval           time.Duration
	DeviceRouteSourceAddress       net.IP
	DeviceRouteSourceAddressIPv6   net.IP
	DeviceRouteProtocol            netlink.RouteProtocol
	RemoveExternalRoutes           bool
	TableRefreshInterval           time.Duration
	IPSecPolicyRefreshInterval     time.Duration
	IptablesPostWriteCheckInterval time.Duration
	IptablesInsertMode             string
	IptablesLockFilePath           string
	IptablesLockTimeout            time.Duration
	IptablesLockProbeInterval      time.Duration
	XDPRefreshInterval             time.Duration

	FloatingIPsEnabled bool

	Wireguard wireguard.Config

	NetlinkTimeout time.Duration

	RulesConfig rules.Config

	IfaceMonitorConfig ifacemonitor.Config

	StatusReportingInterval time.Duration

	ConfigChangedRestartCallback func()
	FatalErrorRestartCallback    func(error)
	ChildExitedRestartCallback   func()

	PostInSyncCallback func()
	HealthAggregator   *health.HealthAggregator
	WatchdogTimeout    time.Duration
	RouteTableManager  *idalloc.IndexAllocator

	ExternalNodesCidrs []string

	BPFEnabled                         bool
	BPFPolicyDebugEnabled              bool
	BPFDisableUnprivileged             bool
	BPFKubeProxyIptablesCleanupEnabled bool
	BPFLogLevel                        string
	BPFLogFilters                      map[string]string
	BPFCTLBLogFilter                   string
	BPFExtToServiceConnmark            int
	BPFDataIfacePattern                *regexp.Regexp
	BPFL3IfacePattern                  *regexp.Regexp
	XDPEnabled                         bool
	XDPAllowGeneric                    bool
	BPFConntrackTimeouts               bpfconntrack.Timeouts
	BPFCgroupV2                        string
	BPFConnTimeLBEnabled               bool
	BPFConnTimeLB                      string
	BPFHostNetworkedNAT                string
	BPFMapRepin                        bool
	BPFNodePortDSREnabled              bool
	BPFDSROptoutCIDRs                  []string
	BPFPSNATPorts                      numorstring.Port
	BPFMapSizeRoute                    int
	BPFMapSizeConntrack                int
	BPFMapSizeNATFrontend              int
	BPFMapSizeNATBackend               int
	BPFMapSizeNATAffinity              int
	BPFMapSizeIPSets                   int
	BPFMapSizeIfState                  int
	BPFIpv6Enabled                     bool
	BPFHostConntrackBypass             bool
	BPFEnforceRPF                      string
	BPFDisableGROForIfaces             *regexp.Regexp
	BPFExcludeCIDRsFromNAT             []string
<<<<<<< HEAD
	BPFExportBufferSizeMB              int
=======
	BPFRedirectToPeer                  string
>>>>>>> ccb43e52
	KubeProxyMinSyncPeriod             time.Duration
	KubeProxyEndpointSlicesEnabled     bool
	FlowLogsCollectProcessInfo         bool
	FlowLogsCollectTcpStats            bool
	FlowLogsCollectProcessPath         bool
	FlowLogsFileIncludeService         bool
	FlowLogsFileDomainsLimit           int
	NfNetlinkBufSize                   int

	SidecarAccelerationEnabled bool

	DebugSimulateDataplaneHangAfter  time.Duration
	DebugConsoleEnabled              bool
	DebugUseShortPollIntervals       bool
	DebugSimulateDataplaneApplyDelay time.Duration

	FelixHostname string
	NodeIP        net.IP

	IPSecPSK string
	// IPSecAllowUnsecuredTraffic controls whether
	// - IPsec is required for every packet (on a supported path), or
	// - IPsec is used opportunistically but unsecured traffic is still allowed.
	IPSecAllowUnsecuredTraffic bool
	IPSecIKEProposal           string
	IPSecESPProposal           string
	IPSecLogLevel              string
	IPSecRekeyTime             time.Duration

	EgressIPEnabled               bool
	EgressIPRoutingRulePriority   int
	EgressIPVXLANPort             int
	EgressGatewayPollInterval     time.Duration
	EgressGatewayPollFailureCount int

	ExternalNetworkEnabled             bool
	ExternalNetworkRoutingRulePriority int

	// Optional stats collector
	Collector collector.Collector

	// AWS-specials.
	AWSSecondaryIPSupport             string
	AWSRequestTimeout                 time.Duration
	AWSSecondaryIPRoutingRulePriority int

	// Config for DNS policy.
	DNSCacheFile         string
	DNSCacheSaveInterval time.Duration
	DNSCacheEpoch        int
	DNSExtraTTL          time.Duration
	DNSLogsLatency       bool

	DNSPolicyMode                    apiv3.DNSPolicyMode
	BPFDNSPolicyMode                 apiv3.BPFDNSPolicyMode
	DNSPolicyNfqueueID               int
	DNSPolicyNfqueueSize             int
	DNSPacketsNfqueueID              int
	DNSPacketsNfqueueSize            int
	DNSPacketsNfqueueMaxHoldDuration time.Duration
	DebugDNSResponseDelay            time.Duration
	DisableDNSPolicyPacketProcessor  bool
	DebugDNSDoNotWriteIPSets         bool // Do all the processing, just don't write the IPs in IPsets

	EnableDestDomainsByClient bool
	ServiceLoopPrevention     string

	LookPathOverride func(file string) (string, error)

	IPAMClient    ipam.Interface
	KubeClientSet kubernetes.Interface

	FeatureDetectOverrides map[string]string
	FeatureGates           map[string]string

	PacketCapture capture.Config

	// Populated with the smallest host MTU based on auto-detection.
	hostMTU         int
	MTUIfacePattern *regexp.Regexp

	RouteSource string

	KubernetesProvider felixconfig.Provider

	LookupsCache *calc.LookupsCache
}

type UpdateBatchResolver interface {
	// Opportunity for a manager component to resolve state that depends jointly on the updates
	// that it has seen since the preceding CompleteDeferredWork call.  Processing here can
	// include passing resolved state to other managers.  It should not include any actual
	// dataplane updates yet.  (Those should be actioned in CompleteDeferredWork.)
	ResolveUpdateBatch() error
}

// InternalDataplane implements an in-process Felix dataplane driver based on iptables
// and ipsets.  It communicates with the datastore-facing part of Felix via the
// Send/RecvMessage methods, which operate on the protobuf-defined API objects.
//
// # Architecture
//
// The internal dataplane driver is organised around a main event loop, which handles
// update events from the datastore and dataplane.
//
// Each pass around the main loop has two phases.  In the first phase, updates are fanned
// out to "manager" objects, which calculate the changes that are needed and pass them to
// the dataplane programming layer.  In the second phase, the dataplane layer applies the
// updates in a consistent sequence.  The second phase is skipped until the datastore is
// in sync; this ensures that the first update to the dataplane applies a consistent
// snapshot.
//
// Having the dataplane layer batch updates has several advantages.  It is much more
// efficient to batch updates, since each call to iptables/ipsets has a high fixed cost.
// In addition, it allows for different managers to make updates without having to
// coordinate on their sequencing.
//
// # Requirements on the API
//
// The internal dataplane does not do consistency checks on the incoming data (as the
// old Python-based driver used to do).  It expects to be told about dependent resources
// before they are needed and for their lifetime to exceed that of the resources that
// depend on them. For example, it is important that the datastore layer sends an IP set
// create event before it sends a rule that references that IP set.
type InternalDataplane struct {
	toDataplane             chan interface{}
	fromDataplane           chan interface{}
	sendDataplaneInSyncOnce sync.Once

	mainRouteTables []routetable.SyncerInterface
	allTables       []generictables.Table
	mangleTables    []generictables.Table
	natTables       []generictables.Table
	rawTables       []generictables.Table
	filterTables    []generictables.Table
	ipSets          []dpsets.IPSetsDataplane

	ipipManager          *ipipManager
	allHostsIpsetManager *allHostsIpsetManager

	ipSecPolTable  *ipsec.PolicyTable
	ipSecDataplane ipSecDataplane

	vxlanManager   *vxlanManager
	vxlanParentC   chan string
	vxlanManagerV6 *vxlanManager
	vxlanParentCV6 chan string
	vxlanFDBs      []*vxlanfdb.VXLANFDB

	wireguardManager   *wireguardManager
	wireguardManagerV6 *wireguardManager

	ifaceMonitor *ifacemonitor.InterfaceMonitor
	ifaceUpdates chan any

	endpointStatusCombiner *endpointStatusCombiner

	domainInfoStore *dns.DomainInfoStore

	allManagers             []Manager
	managersWithRouteTables []ManagerWithRouteTables
	managersWithRouteRules  []ManagerWithRouteRules
	ruleRenderer            rules.RuleRenderer

	// datastoreInSync is set to true after we receive the "in sync" message from the datastore.
	// We delay programming of the dataplane until we're in sync with the datastore.
	datastoreInSync bool
	// ifaceMonitorInSync is set to true after the interface monitor reports that it is in sync.
	// As above, we block dataplane updates until we get that message.
	ifaceMonitorInSync bool

	// dataplaneNeedsSync is set if the dataplane is dirty in some way, i.e. we need to
	// call apply().
	dataplaneNeedsSync bool
	// forceIPSetsRefresh is set by the IP sets refresh timer to indicate that we should
	// check the IP sets in the dataplane.
	forceIPSetsRefresh bool
	// forceRouteRefresh is set by the route refresh timer to indicate that we should
	// check the routes in the dataplane.
	forceRouteRefresh bool
	// forceXDPRefresh is set by the XDP refresh timer to indicate that we should
	// check the XDP state in the dataplane.
	forceXDPRefresh bool
	// doneFirstApply is set after we finish the first update to the dataplane. It indicates
	// that the dataplane should now be in sync, though it is possible that an error occurred
	// necessitating a re-apply.
	doneFirstApply bool

	reschedTimer *time.Timer
	reschedC     <-chan time.Time

	applyThrottle *throttle.Throttle

	config Config

	debugHangC <-chan time.Time

	// Channel used when the Felix top level wants the dataplane to stop.
	stopChan chan *sync.WaitGroup

	xdpState          *xdpState
	sockmapState      *sockmapState
	endpointsSourceV4 endpointsSource
	ipsetsSourceV4    ipsetsSource
	callbacks         *common.Callbacks

	loopSummarizer *logutils.Summarizer

	actions  generictables.ActionFactory
	newMatch func() generictables.MatchCriteria

	// Fields used to accumulate counts of messages of various types before we report them to
	// prometheus.
	datastoreBatchSize   int
	linkUpdateBatchSize  int
	addrsUpdateBatchSize int

	dnsDeniedPacketProcessor   dnsdeniedpacket.PacketProcessor
	dnsResponsePacketProcessor dnsresponsepacket.PacketProcessor

	awsStateUpdC <-chan *aws.LocalAWSNetworkState
	awsSubnetMgr *awsIPManager

	egwHealthReportC    chan EGWHealthReport
	egressIPManager     *egressIPManager
	egressVXLANUpdatedC chan struct{}

	externalNetworkManager *externalNetworkManager
}

const (
	healthName     = "InternalDataplaneMainLoop"
	healthInterval = 10 * time.Second

	ipipMTUOverhead        = 20
	vxlanMTUOverhead       = 50
	vxlanV6MTUOverhead     = 70
	wireguardMTUOverhead   = 60
	wireguardV6MTUOverhead = 80
	aksMTUOverhead         = 100
)

func NewIntDataplaneDriver(config Config, stopChan chan *sync.WaitGroup) *InternalDataplane {
	if config.DNSLogsLatency && !config.BPFEnabled {
		// With non-BPF dataplane, set SO_TIMESTAMP so we get timestamps on packets passed
		// up via NFLOG and NFQUEUE.
		if err := EnableTimestamping(); err != nil {
			log.WithError(err).Warning("Couldn't enable timestamping, so DNS and NFQUEUE latency will not be measured")
		} else {
			log.Info("Timestamping enabled, so DNS latency will be measured")
		}
	}

	// Get the feature detector and feature set upfront.
	featureDetector := environment.NewFeatureDetector(
		config.FeatureDetectOverrides,
		environment.WithFeatureGates(config.FeatureGates),
	)
	dataplaneFeatures := featureDetector.GetFeatures()

	if !config.BPFEnabled {
		if config.DNSPolicyMode == apiv3.DNSPolicyModeDelayDNSResponse && !dataplaneFeatures.NFQueueBypass {
			log.Warning("Dataplane does not support NfQueue bypass option. Downgrade DNSPolicyMode to DelayDeniedPacket")
			config.DNSPolicyMode = apiv3.DNSPolicyModeDelayDeniedPacket
		}
	}

	log.WithField("config", config).Info("Creating internal dataplane driver.")
	ruleRenderer := config.RuleRendererOverride

	if ruleRenderer == nil {

		if config.RulesConfig.KubernetesProvider == felixconfig.ProviderEKS {
			var err error
			config.RulesConfig.EKSPrimaryENI, err = aws.PrimaryInterfaceName()
			if err != nil {
				log.WithError(err).Error("Failed to find primary EKS link name based default route " +
					"- proxied nodeports may not work correctly")
			}
		}

		ruleRenderer = rules.NewRenderer(config.RulesConfig)
	}
	epMarkMapper := rules.NewEndpointMarkMapper(
		config.RulesConfig.MarkEndpoint,
		config.RulesConfig.MarkNonCaliEndpoint)

	// Auto-detect host MTU.
	hostMTU, err := findHostMTU(config.MTUIfacePattern)
	if err != nil {
		log.WithError(err).Fatal("Unable to detect host MTU, shutting down")
		return nil
	}
	ConfigureDefaultMTUs(hostMTU, &config)
	podMTU := determinePodMTU(config)
	if err := writeMTUFile(podMTU); err != nil {
		log.WithError(err).Error("Failed to write MTU file, pod MTU may not be properly set")
	}

	// Determine the action set and new match function based on the underlying generictables implementation.
	actionSet := iptables.Actions()
	newMatchFn := iptables.Match
	if config.RulesConfig.NFTables {
		actionSet = nftables.Actions()
		newMatchFn = nftables.Match
	}

	dp := &InternalDataplane{
		toDataplane:    make(chan interface{}, msgPeekLimit),
		fromDataplane:  make(chan interface{}, 100),
		ruleRenderer:   ruleRenderer,
		ifaceMonitor:   ifacemonitor.New(config.IfaceMonitorConfig, featureDetector, config.FatalErrorRestartCallback),
		ifaceUpdates:   make(chan any, 100),
		config:         config,
		applyThrottle:  throttle.New(10),
		loopSummarizer: logutils.NewSummarizer("dataplane reconciliation loops"),
		stopChan:       stopChan,
		actions:        actionSet,
		newMatch:       newMatchFn,
	}

	dp.applyThrottle.Refill() // Allow the first apply() immediately.

	dp.ifaceMonitor.StateCallback = dp.onIfaceStateChange
	dp.ifaceMonitor.AddrCallback = dp.onIfaceAddrsChange
	dp.ifaceMonitor.InSyncCallback = dp.onIfaceInSync

	backendMode := environment.DetectBackend(config.LookPathOverride, cmdshim.NewRealCmd, config.IptablesBackend)

	// Most tables need the same options.
	iptablesOptions := iptables.TableOptions{
		HistoricChainPrefixes: rules.AllHistoricChainNamePrefixes,
		InsertMode:            config.IptablesInsertMode,
		RefreshInterval:       config.TableRefreshInterval,
		PostWriteInterval:     config.IptablesPostWriteCheckInterval,
		LockTimeout:           config.IptablesLockTimeout,
		LockProbeInterval:     config.IptablesLockProbeInterval,
		BackendMode:           backendMode,
		LookPathOverride:      config.LookPathOverride,
		OnStillAlive:          dp.reportHealth,
		OpRecorder:            dp.loopSummarizer,
	}
	nftablesOptions := nftables.TableOptions{
		RefreshInterval:  config.TableRefreshInterval,
		LookPathOverride: config.LookPathOverride,
		OnStillAlive:     dp.reportHealth,
		OpRecorder:       dp.loopSummarizer,
	}

	if config.BPFEnabled && config.BPFKubeProxyIptablesCleanupEnabled {
		// If BPF-mode is enabled, clean up kube-proxy's rules too.
		if !config.RulesConfig.NFTables {
			log.Info("BPF enabled, configuring iptables layer to clean up kube-proxy's rules.")
			iptablesOptions.ExtraCleanupRegexPattern = rules.KubeProxyInsertRuleRegex
			iptablesOptions.HistoricChainPrefixes = append(iptablesOptions.HistoricChainPrefixes, rules.KubeProxyChainPrefixes...)
		}
	}

	if config.BPFEnabled && !config.BPFPolicyDebugEnabled {
		err := os.RemoveAll(bpf.RuntimePolDir)
		if err != nil && !os.IsNotExist(err) {
			log.WithError(err).Info("Policy debug disabled but failed to remove the debug directory.  Ignoring.")
		}
	}

	// However, the NAT tables need an extra cleanup regex.
	iptablesNATOptions := iptablesOptions
	if iptablesNATOptions.ExtraCleanupRegexPattern == "" {
		iptablesNATOptions.ExtraCleanupRegexPattern = rules.HistoricInsertedNATRuleRegex
	} else {
		iptablesNATOptions.ExtraCleanupRegexPattern += "|" + rules.HistoricInsertedNATRuleRegex
	}

	var iptablesLock sync.Locker
	if !config.RulesConfig.NFTables {
		if dataplaneFeatures.RestoreSupportsLock {
			log.Debug("Calico implementation of iptables lock disabled (because detected version of " +
				"iptables-restore will use its own implementation).")
			iptablesLock = dummyLock{}
		} else if config.IptablesLockTimeout <= 0 {
			log.Debug("Calico implementation of iptables lock disabled (by configuration).")
			iptablesLock = dummyLock{}
		} else {
			// Create the shared iptables lock.  This allows us to block other processes from
			// manipulating iptables while we make our updates.  We use a shared lock because we
			// actually do multiple updates in parallel (but to different tables), which is safe.
			log.WithField("timeout", config.IptablesLockTimeout).Debug(
				"Calico implementation of iptables lock enabled")
			iptablesLock = iptables.NewSharedLock(
				config.IptablesLockFilePath,
				config.IptablesLockTimeout,
				config.IptablesLockProbeInterval,
			)
		}
	}

	var nftablesV4RootTable generictables.Table
	var mangleTableV4, natTableV4, rawTableV4, filterTableV4 generictables.Table
	var ipSetsV4 dpsets.IPSetsDataplane

	if config.RulesConfig.NFTables {
		// Create the underlying table.
		nftablesV4RootTable = nftables.NewTable(
			"calico",
			4,
			rules.RuleHashPrefix,
			featureDetector,
			nftablesOptions,
		)

		// Now, create layers on top of the root table.
		mangleTableV4 = nftables.NewTableLayer("mangle", nftablesV4RootTable)
		natTableV4 = nftables.NewTableLayer("nat", nftablesV4RootTable)
		rawTableV4 = nftables.NewTableLayer("raw", nftablesV4RootTable)
		filterTableV4 = nftables.NewTableLayer("filter", nftablesV4RootTable)

		// We use the root table for IP sets as well.
		ipSetsV4 = nftablesV4RootTable.(dpsets.IPSetsDataplane)
	} else {
		// iptables mode
		mangleTableV4 = iptables.NewTable(
			"mangle",
			4,
			rules.RuleHashPrefix,
			iptablesLock,
			featureDetector,
			iptablesOptions,
		)
		natTableV4 = iptables.NewTable(
			"nat",
			4,
			rules.RuleHashPrefix,
			iptablesLock,
			featureDetector,
			iptablesNATOptions,
		)
		rawTableV4 = iptables.NewTable(
			"raw",
			4,
			rules.RuleHashPrefix,
			iptablesLock,
			featureDetector,
			iptablesOptions,
		)
		filterTableV4 = iptables.NewTable(
			"filter",
			4,
			rules.RuleHashPrefix,
			iptablesLock,
			featureDetector,
			iptablesOptions,
		)

		ipSetsConfigV4 := config.RulesConfig.IPSetConfigV4
		ipSetsV4 = ipsets.NewIPSets(ipSetsConfigV4, dp.loopSummarizer)
	}

	dp.natTables = append(dp.natTables, natTableV4)
	dp.rawTables = append(dp.rawTables, rawTableV4)
	dp.mangleTables = append(dp.mangleTables, mangleTableV4)
	dp.filterTables = append(dp.filterTables, filterTableV4)

	dp.ipSets = append(dp.ipSets, ipSetsV4)

	var routeTableV4 routetable.Interface
	var routeTableV6 routetable.Interface

	if !config.RouteSyncDisabled {
		log.Debug("Route management is enabled.")
		routeTableV4 = routetable.New(
			ownershippol.NewMainTable(
				dataplanedefs.VXLANIfaceNameV4,
				config.DeviceRouteProtocol,
				config.RulesConfig.WorkloadIfacePrefixes,
				config.RemoveExternalRoutes,
			),
			4,
			config.NetlinkTimeout,
			config.DeviceRouteSourceAddress,
			config.DeviceRouteProtocol,
			config.RemoveExternalRoutes,
			unix.RT_TABLE_MAIN,
			dp.loopSummarizer,
			featureDetector,
			routetable.WithStaticARPEntries(true),
			routetable.WithLivenessCB(dp.reportHealth),
			routetable.WithRouteCleanupGracePeriod(routeCleanupGracePeriod),
		)
		if config.IPv6Enabled {
			routeTableV6 = routetable.New(
				ownershippol.NewMainTable(
					dataplanedefs.VXLANIfaceNameV6,
					config.DeviceRouteProtocol,
					config.RulesConfig.WorkloadIfacePrefixes,
					config.RemoveExternalRoutes,
				),
				6,
				config.NetlinkTimeout,
				config.DeviceRouteSourceAddressIPv6,
				config.DeviceRouteProtocol,
				config.RemoveExternalRoutes,
				unix.RT_TABLE_MAIN,
				dp.loopSummarizer,
				featureDetector,
				// Note: deliberately not including:
				// - Static neighbor entries: we've never supported these for IPv6;
				//   we let the kernel populate them.
				routetable.WithLivenessCB(dp.reportHealth),
				routetable.WithRouteCleanupGracePeriod(routeCleanupGracePeriod),
			)
		}
	} else {
		log.Info("Route management is disabled, using DummyTables.")
		routeTableV4 = &routetable.DummyTable{}
		if config.IPv6Enabled {
			routeTableV6 = &routetable.DummyTable{}
		}
	}
	dp.mainRouteTables = append(dp.mainRouteTables, routeTableV4)
	if routeTableV6 != nil {
		dp.mainRouteTables = append(dp.mainRouteTables, routeTableV6)
	}

	if config.RulesConfig.VXLANEnabled {
		vxlanFDB := vxlanfdb.New(netlink.FAMILY_V4, dataplanedefs.VXLANIfaceNameV4, featureDetector, config.NetlinkTimeout)
		dp.vxlanFDBs = append(dp.vxlanFDBs, vxlanFDB)

		dp.vxlanManager = newVXLANManager(
			ipSetsV4,
			routeTableV4,
			vxlanFDB,
			dataplanedefs.VXLANIfaceNameV4,
			config,
			dp.loopSummarizer,
			4,
		)
		dp.vxlanParentC = make(chan string, 1)
		go dp.vxlanManager.KeepVXLANDeviceInSync(context.Background(), config.VXLANMTU, dataplaneFeatures.ChecksumOffloadBroken, 10*time.Second, dp.vxlanParentC)
		dp.RegisterManager(dp.vxlanManager)
	} else {
		// Start a cleanup goroutine not to block felix if it needs to retry
		go cleanUpVXLANDevice(dataplanedefs.VXLANIfaceNameV4)
	}

	// Allocate the tproxy route table indices before Egress grabs them all.
	// Always allocate so that we can clean up the tables if proxy was
	// previously enabled but is disabled now.
	var tproxyRTIndex4, tproxyRTIndex6 int

	tproxyRTIndex4, err = config.RouteTableManager.GrabIndex()
	if err != nil {
		log.WithError(err).Fatal("Failed to allocate routing table index for tproxy v4")
	}
	if config.IPv6Enabled {
		tproxyRTIndex6, err = config.RouteTableManager.GrabIndex()
		if err != nil {
			log.WithError(err).Fatal("Failed to allocate routing table index for tproxy v6")
		}
	}

	var awsTableIndexes []int
	if config.AWSSecondaryIPSupport != "Disabled" {
		// Since the egress gateway machinery claims all remaining indexes below, claim enough for all possible
		// AWS secondary NICs now.
		for i := 0; i < aws.SecondaryInterfaceCap; i++ {
			rti, err := config.RouteTableManager.GrabIndex()
			if err != nil {
				logrus.WithError(err).Panic("Failed to allocate route table index for AWS subnet manager.")
			}
			awsTableIndexes = append(awsTableIndexes, rti)
		}
	}

	dp.endpointStatusCombiner = newEndpointStatusCombiner(dp.fromDataplane, config.IPv6Enabled)
	dp.domainInfoStore = dns.NewDomainInfoStore(&dns.DnsConfig{
		Collector:                 config.Collector,
		DNSCacheEpoch:             config.DNSCacheEpoch,
		DNSCacheFile:              config.DNSCacheFile,
		DNSCacheSaveInterval:      config.DNSCacheSaveInterval,
		DNSExtraTTL:               config.DNSExtraTTL,
		DNSLogsLatency:            config.DNSLogsLatency,
		DebugDNSResponseDelay:     config.DebugDNSResponseDelay,
		EnableDestDomainsByClient: config.EnableDestDomainsByClient,
		MaxTopLevelDomains:        config.FlowLogsFileDomainsLimit,
	})
	dp.RegisterManager(dp.domainInfoStore)

	if config.DNSPolicyMode == apiv3.DNSPolicyModeDelayDeniedPacket &&
		config.RulesConfig.MarkDNSPolicy != 0x0 &&
		!config.DisableDNSPolicyPacketProcessor {

		// We use mark bits to track packets that go through IPVS; we must
		// preserve those mark bits when we queue packets or the re-injected
		// packet will be mishandled.  MarkEndpoint is essential, the
		// others "make sense" to preserve but may not be needed.
		markBitsToPreserve := config.RulesConfig.MarkEndpoint |
			config.RulesConfig.MarkEgress |
			uint32(config.Wireguard.FirewallMark)

		packetProcessor := dnsdeniedpacket.New(
			uint16(config.DNSPolicyNfqueueID),
			uint32(config.DNSPolicyNfqueueSize),
			config.RulesConfig.MarkSkipDNSPolicyNfqueue,
			markBitsToPreserve,
		)
		dp.dnsDeniedPacketProcessor = packetProcessor
	}

	if config.DNSPolicyMode == apiv3.DNSPolicyModeDelayDNSResponse &&
		config.RulesConfig.DNSPacketsNfqueueID != 0 {
		packetProcessor := dnsresponsepacket.New(
			uint16(config.DNSPacketsNfqueueID),
			uint32(config.DNSPacketsNfqueueSize),
			config.DNSPacketsNfqueueMaxHoldDuration,
			dp.domainInfoStore,
		)
		dp.dnsResponsePacketProcessor = packetProcessor
	}

	callbacks := common.NewCallbacks()
	dp.callbacks = callbacks
	if config.XDPEnabled {
		if err := bpf.SupportsXDP(); err != nil {
			log.WithError(err).Warn("Can't enable XDP acceleration.")
			config.XDPEnabled = false
		} else if !config.BPFEnabled {
			st, err := NewXDPState(config.XDPAllowGeneric)
			if err != nil {
				log.WithError(err).Warn("Can't enable XDP acceleration.")
			} else {
				dp.xdpState = st
				dp.xdpState.PopulateCallbacks(callbacks)
				dp.RegisterManager(st)
				log.Info("XDP acceleration enabled.")
			}
		}
	} else {
		log.Info("XDP acceleration disabled.")
	}

	// TODO Support cleaning up non-BPF XDP state from a previous Felix run, when BPF mode has just been enabled.
	if !config.BPFEnabled && dp.xdpState == nil {
		xdpState, err := NewXDPState(config.XDPAllowGeneric)
		if err == nil {
			if err := xdpState.WipeXDP(); err != nil {
				log.WithError(err).Warn("Failed to cleanup preexisting XDP state")
			}
		}
		// if we can't create an XDP state it means we couldn't get a working
		// bpffs so there's nothing to clean up
	}

	if config.SidecarAccelerationEnabled {
		if err := bpf.SupportsSockmap(); err != nil {
			log.WithError(err).Warn("Can't enable Sockmap acceleration.")
		} else {
			st, err := NewSockmapState()
			if err != nil {
				log.WithError(err).Warn("Can't enable Sockmap acceleration.")
			} else {
				dp.sockmapState = st
				dp.sockmapState.PopulateCallbacks(callbacks)

				if err := dp.sockmapState.SetupSockmapAcceleration(); err != nil {
					dp.sockmapState = nil
					log.WithError(err).Warn("Failed to set up Sockmap acceleration")
				} else {
					log.Info("Sockmap acceleration enabled.")
				}
			}
		}
	}

	if dp.sockmapState == nil {
		st, err := NewSockmapState()
		if err == nil {
			st.WipeSockmap(bpf.FindInBPFFSOnly)
		}
		// if we can't create a sockmap state it means we couldn't get a working
		// bpffs so there's nothing to clean up
	}

	var domainInfoStore dpsets.IPSetsDomainStore

	domainInfoStore = dp.domainInfoStore

	if config.DebugDNSDoNotWriteIPSets {
		domainInfoStore = new(dpsets.IPSetsDomainStoreVoid)
	}

	ipsetsManager := dpsets.NewIPSetsManager("ipv4", ipSetsV4, config.MaxIPSetSize, domainInfoStore)
	ipsetsManagerV6 := dpsets.NewIPSetsManager("ipv6", nil, config.MaxIPSetSize, domainInfoStore)
	var mangleTableV6, natTableV6, rawTableV6, filterTableV6 generictables.Table
	var nftablesV6RootTable generictables.Table

	if config.RulesConfig.NFTables {
		nftablesV6RootTable = nftables.NewTable(
			"calico",
			6,
			rules.RuleHashPrefix,
			featureDetector,
			nftablesOptions,
		)
		filterTableV6 = nftables.NewTableLayer("filter", nftablesV6RootTable)
	} else {
		filterTableV6 = iptables.NewTable(
			"filter",
			6,
			rules.RuleHashPrefix,
			iptablesLock,
			featureDetector,
			iptablesOptions,
		)
	}

	dp.RegisterManager(ipsetsManager)

	if !config.BPFEnabled {
		// BPF mode disabled, create the iptables/nftables-only managers.
		dp.ipsetsSourceV4 = ipsetsManager
		// TODO Connect host IP manager to BPF
		dp.RegisterManager(newHostIPManager(
			config.RulesConfig.WorkloadIfacePrefixes,
			rules.IPSetIDThisHostIPs,
			ipSetsV4,
			config.MaxIPSetSize,
			rules.IPSetIDAllTunnelNets))
		dp.RegisterManager(newPolicyManager(rawTableV4, mangleTableV4, filterTableV4, ruleRenderer, 4))

		// Clean up any leftover BPF state.
		err := bpfnat.RemoveConnectTimeLoadBalancer("")
		if err != nil {
			log.WithError(err).Info("Failed to remove BPF connect-time load balancer, ignoring.")
		}
		tc.CleanUpProgramsAndPins()
		removeBPFSpecialDevices()
	} else {
		// In BPF mode we still use iptables for raw egress policy, but we
		// filter the IP sets that we render to the dataplane.  Set an empty
		// filter now so that the IP sets driver does a lot less logging.
		ipSetsV4.SetFilter(set.New[string]())
		dp.RegisterManager(newRawEgressPolicyManager(rawTableV4, ruleRenderer, 4, ipSetsV4.SetFilter))
	}

	interfaceRegexes := make([]string, len(config.RulesConfig.WorkloadIfacePrefixes))
	for i, r := range config.RulesConfig.WorkloadIfacePrefixes {
		interfaceRegexes[i] = "^" + r + ".*"
	}

	defaultRPFilter, err := os.ReadFile("/proc/sys/net/ipv4/conf/default/rp_filter")
	if err != nil {
		log.Warn("could not determine default rp_filter setting, defaulting to strict")
		defaultRPFilter = []byte{'1'}
	}

	if config.BPFMapRepin {
		bpfmaps.EnableRepin()
	} else {
		bpfmaps.DisableRepin()
	}

	bpfipsets.SetMapSize(config.BPFMapSizeIPSets)
	bpfnat.SetMapSizes(config.BPFMapSizeNATFrontend, config.BPFMapSizeNATBackend, config.BPFMapSizeNATAffinity)
	bpfroutes.SetMapSize(config.BPFMapSizeRoute)
	bpfconntrack.SetMapSize(config.BPFMapSizeConntrack)
	bpfifstate.SetMapSize(config.BPFMapSizeIfState)

	var (
		bpfEndpointManager   *bpfEndpointManager
		bpfEvnt              events.Events
		bpfEventPoller       *bpfEventPoller
		eventProtoStatsSink  *events.EventProtoStatsSink
		eventTcpStatsSink    *events.EventTcpStatsSink
		eventProcessPathSink *events.EventProcessPathSink

		collectorPacketInfoReader    collector.PacketInfoReader
		collectorConntrackInfoReader collector.ConntrackInfoReader
		processInfoCache             collector.ProcessInfoCache
		processPathInfoCache         *events.BPFProcessPathCache
	)

	if config.BPFEnabled || config.FlowLogsCollectProcessInfo || config.FlowLogsCollectTcpStats {
		var err error
		// convert buffer size to bytes.
		ringSize := config.BPFExportBufferSizeMB * 1024 * 1024
		bpfEvnt, err = events.New(events.SourcePerfEvents, ringSize)
		if err != nil {
			log.WithError(err).Error("Failed to create perf event")
			config.FlowLogsCollectProcessInfo = false
			config.FlowLogsCollectTcpStats = false
			config.FlowLogsCollectProcessPath = false
		} else {
			bpfEventPoller = newBpfEventPoller(bpfEvnt)

			// Register BPF event handling for DNS events.
			bpfEventPoller.Register(events.TypeDNSEvent,
				func(e events.Event) {
					log.Debugf("DNS packet from BPF: %v", e)
					// The first 8 bytes of the event data are a 64-bit timestamp (in nanoseconds).  The DNS
					// packet data begins after that.
					timestampNS := binary.LittleEndian.Uint64(e.Data())
					consumed := 8
					dp.domainInfoStore.MsgChannel() <- dns.DataWithTimestamp{
						// When we capture DNS packets on Ethernet interfaces - i.e. those that are not
						// "L3 devices" - the packet data begins with an Ethernet header that we don't
						// want.  (Note, Ethernet interfaces can be either workload or host interfaces.)
						// Therefore strip off that Ethernet header, which occupies the first 14 bytes.
						Data:      e.Data()[consumed+14:],
						Timestamp: timestampNS,
					}
				})
			log.Info("BPF: Registered events sink for TypeDNSEvent")

			// Register BPF event handling for DNS events from L3 devices.
			bpfEventPoller.Register(events.TypeDNSEventL3,
				func(e events.Event) {
					log.Debugf("DNS L3 packet from BPF: %v", e)
					// The first 8 bytes of the event data are a 64-bit timestamp (in nanoseconds).  The DNS
					// packet data begins after that.
					timestampNS := binary.LittleEndian.Uint64(e.Data())
					consumed := 8
					dp.domainInfoStore.MsgChannel() <- dns.DataWithTimestamp{
						// On L3 devices the packet data begins with the IP
						// header, and we don't need to strip anything off.
						Data:      e.Data()[consumed:],
						Timestamp: timestampNS,
					}
				})
			log.Info("BPF: Registered events sink for TypeDNSEventL3")
		}
	}
	if config.FlowLogsCollectProcessInfo {
		installKprobes := func() error {
			kp := kprobe.New(config.BPFLogLevel, bpfEvnt)
			if kp != nil {
				if config.FlowLogsCollectProcessPath {
					err = kp.AttachSyscall()
					if err != nil {
						log.WithError(err).Error("error installing process path kprobes. skipping it")
						config.FlowLogsCollectProcessPath = false
					}
				}
				err = kp.AttachTCPv4()
				if err != nil {
					return fmt.Errorf("failed to install TCP v4 kprobes: %v", err)
				}
				err = kp.AttachUDPv4()
				if err != nil {
					_ = kp.DetachTCPv4()
					return fmt.Errorf("failed to install UDP v4 kprobes: %v", err)
				}
			} else {
				return fmt.Errorf("error creating new kprobe object.")
			}
			return nil
		}
		if err := installKprobes(); err != nil {
			log.WithError(err).Error("error installing kprobes. skipping it")
			config.FlowLogsCollectProcessInfo = false
		} else {
			log.Info("BPF: Registered events sink for TypeProtoStats")
			eventProtoStatsSink = events.NewEventProtoStatsSink()
			bpfEventPoller.Register(events.TypeProtoStats, eventProtoStatsSink.HandleEvent)
			if config.FlowLogsCollectProcessPath {
				eventProcessPathSink = events.NewEventProcessPathSink()
				bpfEventPoller.Register(events.TypeProcessPath, eventProcessPathSink.HandleEvent)
			}
		}
	}

	if config.FlowLogsCollectTcpStats {
		eventTcpStatsSink = events.NewEventTcpStatsSink()
		bpfEventPoller.Register(events.TypeTcpStats, eventTcpStatsSink.HandleEvent)
		socketStatsMap := stats.SocketStatsMap()
		err := socketStatsMap.EnsureExists()
		if err != nil {
			log.WithError(err).Error("Failed to create socket stats BPF map. Disabling socket stats collection")
			config.FlowLogsCollectTcpStats = false
		}

	}

	var ipSetsV6 *ipsets.IPSets

	if config.IPv6Enabled {
		ipSetsConfigV6 := config.RulesConfig.IPSetConfigV6
		ipSetsV6 = ipsets.NewIPSets(ipSetsConfigV6, dp.loopSummarizer)
		dp.ipSets = append(dp.ipSets, ipSetsV6)
	}

	tproxyMgr := newTProxyManager(config,
		tproxyRTIndex4, tproxyRTIndex6,
		dp.loopSummarizer,
		featureDetector,
		tproxyWithIptablesEqualIPsChecker(newIptablesEqualIPsChecker(config, ipSetsV4, ipSetsV6)),
	)
	dp.RegisterManager(tproxyMgr)

	var bpfIPSetsV4 egressIPSets
	if config.BPFEnabled {
		log.Info("BPF enabled, starting BPF endpoint manager and map manager.")

		bpfMaps, err := bpfmap.CreateBPFMaps(config.BPFIpv6Enabled)
		if err != nil {
			log.WithError(err).Panic("error creating bpf maps")
		}

		// Register map managers first since they create the maps that will be used by the endpoint manager.
		// Important that we create the maps before we load a BPF program with TC since we make sure the map
		// metadata name is set whereas TC doesn't set that field.
		var conntrackScannerV4, conntrackScannerV6 *bpfconntrack.Scanner
		var ipSetIDAllocatorV4, ipSetIDAllocatorV6 *idalloc.IDAllocator
		ipSetIDAllocatorV4 = idalloc.New()
		ipSetIDAllocatorV4.ReserveWellKnownID(bpfipsets.TrustedDNSServersName, bpfipsets.TrustedDNSServersID)
		ipSetIDAllocatorV4.ReserveWellKnownID(bpfipsets.EgressGWHealthPortsName, bpfipsets.EgressGWHealthPortsID)

		// Start IPv4 BPF dataplane components
		conntrackScannerV4, bpfIPSetsV4 = startBPFDataplaneComponents(proto.IPVersion_IPV4, bpfMaps.V4, ipSetIDAllocatorV4, config, ipsetsManager, dp)
		if config.BPFIpv6Enabled {
			// Start IPv6 BPF dataplane components
			ipSetIDAllocatorV6 = idalloc.New()
			ipSetIDAllocatorV6.ReserveWellKnownID(bpfipsets.TrustedDNSServersName, bpfipsets.TrustedDNSServersID)
			conntrackScannerV6, _ = startBPFDataplaneComponents(proto.IPVersion_IPV6, bpfMaps.V6, ipSetIDAllocatorV6, config, ipsetsManagerV6, dp)
		}

		workloadIfaceRegex := regexp.MustCompile(strings.Join(interfaceRegexes, "|"))

		if config.BPFConnTimeLB == string(apiv3.BPFConnectTimeLBDisabled) &&
			config.BPFHostNetworkedNAT == string(apiv3.BPFHostNetworkedNATDisabled) {
			log.Warn("Host-networked access to services from host networked process won't work properly " +
				"- BPFHostNetworkedNAT is disabled.")
		}

		config.LookupsCache.EnableID64()
		// Forwarding into an IPIP tunnel fails silently because IPIP tunnels are L3 devices and support for
		// L3 devices in BPF is not available yet.  Disable the FIB lookup in that case.
		fibLookupEnabled := !config.RulesConfig.IPIPEnabled
		bpfEndpointManager, err = newBPFEndpointManager(
			nil,
			&config,
			bpfMaps,
			fibLookupEnabled,
			workloadIfaceRegex,
			ipSetIDAllocatorV4,
			ipSetIDAllocatorV6,
			ruleRenderer,
			filterTableV4,
			filterTableV6,
			dp.reportHealth,
			dp.loopSummarizer,
			routeTableV4,
			routeTableV6,
			config.LookupsCache,
			config.RulesConfig.ActionOnDrop,
			config.FlowLogsCollectTcpStats,
			config.HealthAggregator,
			dataplaneFeatures,
			podMTU,
		)
		if err != nil {
			log.WithError(err).Panic("Failed to create BPF endpoint manager.")
		}

		dp.RegisterManager(bpfEndpointManager)

		// HostNetworkedNAT is Enabled and CTLB enabled.
		// HostNetworkedNAT is Disabled and CTLB is either disabled/TCP.
		// The above cases are invalid configuration. Revert to CTLB enabled.
		if config.BPFHostNetworkedNAT == string(apiv3.BPFHostNetworkedNATEnabled) {
			if config.BPFConnTimeLB == string(apiv3.BPFConnectTimeLBEnabled) {
				log.Warn("Both BPFConnectTimeLoadBalancing and BPFHostNetworkedNATWithoutCTLB are enabled. " +
					"Disabling BPFHostNetworkedNATWithoutCTLB. " +
					"Set BPFConnectTimeLoadBalancing=TCP if you want disable it for other protocols.")
				config.BPFHostNetworkedNAT = string(apiv3.BPFHostNetworkedNATDisabled)
			}
		} else {
			if config.BPFConnTimeLB != string(apiv3.BPFConnectTimeLBEnabled) {
				if config.BPFHostNetworkedNAT == string(apiv3.BPFHostNetworkedNATDisabled) {
					log.Warnf("Access to (some) services from host may not work properly because "+
						"BPFConnectTimeLoadBalancing is %s and BPFHostNetworkedNATWithoutCTLB is disabled",
						config.BPFConnTimeLB)
				}
			}
		}

		if config.BPFConnTimeLB != string(apiv3.BPFConnectTimeLBDisabled) {
			excludeUDP := false
			if config.BPFConnTimeLB == string(apiv3.BPFConnectTimeLBTCP) && config.BPFHostNetworkedNAT == string(apiv3.BPFHostNetworkedNATEnabled) {
				excludeUDP = true
			}
			logLevel := strings.ToLower(config.BPFLogLevel)
			if config.BPFLogFilters != nil {
				if logLevel != "off" && config.BPFCTLBLogFilter != "all" {
					logLevel = "off"
				}
			}

			// Activate the connect-time load balancer.
			err = bpfnat.InstallConnectTimeLoadBalancer(true, config.BPFIpv6Enabled,
				config.BPFCgroupV2, logLevel, config.BPFConntrackTimeouts.UDPLastSeen, excludeUDP)
			if err != nil {
				log.WithError(err).Panic("BPFConnTimeLBEnabled but failed to attach connect-time load balancer, bailing out.")
			}
			log.Infof("Connect time load balancer enabled: %s", config.BPFConnTimeLB)
		} else {
			// Deactivate the connect-time load balancer.
			err = nat.RemoveConnectTimeLoadBalancer(config.BPFCgroupV2)
			if err != nil {
				log.WithError(err).Warn("Failed to detach connect-time load balancer. Ignoring.")
			}
		}

		if config.Collector != nil && bpfEventPoller != nil {
			policyEventListener := events.NewCollectorPolicyListener(config.LookupsCache)
			bpfEventPoller.Register(events.TypePolicyVerdict, policyEventListener.EventHandler)
			if config.BPFIpv6Enabled {
				bpfEventPoller.Register(events.TypePolicyVerdictV6, policyEventListener.EventHandler)
			}
			log.Info("BPF: Registered events sink for TypePolicyVerdict")

			collectorPacketInfoReader = policyEventListener

			collectorCtInfoReader := conntrack.NewCollectorCtInfoReader()
			// We must add the collectorConntrackInfoReader before
			// conntrack.LivenessScanner as we want to see expired connections and the
			// liveness scanner would remove them for us.
			if conntrackScannerV4 != nil {
				conntrackInfoReaderV4 := conntrack.NewInfoReader(
					config.BPFConntrackTimeouts,
					config.BPFNodePortDSREnabled,
					nil,
					collectorCtInfoReader,
				)
				conntrackScannerV4.AddFirstUnlocked(conntrackInfoReaderV4)
			}
			if conntrackScannerV6 != nil {
				conntrackInfoReaderV6 := conntrack.NewInfoReader(
					config.BPFConntrackTimeouts,
					config.BPFNodePortDSREnabled,
					nil,
					collectorCtInfoReader,
				)
				conntrackScannerV6.AddFirstUnlocked(conntrackInfoReaderV6)
			}

			log.Info("BPF: ConntrackInfoReader added to conntrackScanner")
			collectorConntrackInfoReader = collectorCtInfoReader
		}

		if conntrackScannerV4 != nil {
			conntrackScannerV4.Start()
		}
		if conntrackScannerV6 != nil {
			conntrackScannerV6.Start()
		}

		log.Info("conntrackScanner started")
	}

	if config.EgressIPEnabled {
		// Allocate all remaining tables to the egress manager.
		// This assumes no remaining modules need to reserve table indices.
		log.Info("Egress IP support enabled, creating egress IP manager")
		egressTablesIndices := config.RouteTableManager.GrabAllRemainingIndices()

		egressStatusCallback := func(namespace, name string, addr ip.Addr, maintenanceStarted, maintenanceFinished time.Time) error {
			dp.fromDataplane <- &proto.EgressPodStatusUpdate{
				Namespace:           namespace,
				Name:                name,
				Addr:                addr.String(),
				MaintenanceStarted:  proto.ConvertTime(maintenanceStarted),
				MaintenanceFinished: proto.ConvertTime(maintenanceFinished),
			}
			return nil
		}
		dp.egwHealthReportC = make(chan EGWHealthReport, 100)
		egressFDB := vxlanfdb.New(netlink.FAMILY_V4, "egress.calico", featureDetector, config.NetlinkTimeout)
		dp.vxlanFDBs = append(dp.vxlanFDBs, egressFDB)
		dp.egressVXLANUpdatedC = make(chan struct{}, 1)
		dp.egressIPManager = newEgressIPManager(
			"egress.calico",
			egressFDB,
			egressTablesIndices,
			config,
			dp.loopSummarizer,
			egressStatusCallback,
			config.HealthAggregator,
			dp.egwHealthReportC,
			ipSetsV4,
			bpfIPSetsV4,
			featureDetector,
		)
		dp.RegisterManager(dp.egressIPManager)
	} else {
		// If Egress ip is not enabled, check to see if there is a VXLAN device and delete it if there is.
		log.Info("Checking if we need to clean up the egress VXLAN device")
		if link, err := netlink.LinkByName("egress.calico"); err != nil && err != syscall.ENODEV {
			log.WithError(err).Warnf("Failed to query egress VXLAN device")
		} else if err = netlink.LinkDel(link); err != nil {
			log.WithError(err).Error("Failed to delete unwanted egress VXLAN device")
		}
	}

	if config.ExternalNetworkEnabled {
		dp.externalNetworkManager = newExternalNetworkManager(
			config,
			dp.loopSummarizer,
		)
		dp.RegisterManager(dp.externalNetworkManager)
	}

	epManager := newEndpointManager(
		rawTableV4,
		mangleTableV4,
		filterTableV4,
		ruleRenderer,
		routeTableV4,
		4,
		epMarkMapper,
		config.RulesConfig.KubeIPVSSupportEnabled,
		config.RulesConfig.WorkloadIfacePrefixes,
		dp.endpointStatusCombiner.OnEndpointStatusUpdate,
		string(defaultRPFilter),
		config.BPFEnabled,
		bpfEndpointManager,
		callbacks,
		config.FlowLogsCollectTcpStats,
		config.BPFLogLevel,
		config.FloatingIPsEnabled,
		config.RulesConfig.NFTables,
	)
	dp.RegisterManager(epManager)
	dp.endpointsSourceV4 = epManager
	dp.RegisterManager(newFloatingIPManager(natTableV4, ruleRenderer, 4, config.FloatingIPsEnabled))
	dp.RegisterManager(newMasqManager(ipSetsV4, natTableV4, ruleRenderer, config.MaxIPSetSize, 4))
	if !config.BPFEnabled {
		dp.RegisterManager(newNodeLocalDNSManager(ruleRenderer, 4, rawTableV4))
	}

	if config.RulesConfig.IPIPEnabled {
		log.Info("IPIP enabled, starting thread to keep tunnel configuration in sync.")
		// Add a manager to keep the all-hosts IP set up to date.
		dp.ipipManager = newIPIPManager(ipSetsV4, config.MaxIPSetSize, config.ExternalNodesCidrs, dp.config)
		go dp.ipipManager.KeepIPIPDeviceInSync(config.IPIPMTU, config.RulesConfig.IPIPTunnelAddress, dataplaneFeatures.ChecksumOffloadBroken)
		dp.RegisterManager(dp.ipipManager) // IPv4-only
	} else {
		// Only clean up IPIP addresses if IPIP is implicitly disabled (no IPIP pools and not explicitly set in FelixConfig)
		if config.RulesConfig.FelixConfigIPIPEnabled == nil {
			// Start a cleanup goroutine not to block felix if it needs to retry
			go cleanUpIPIPAddrs()
		}
	}

	if config.RulesConfig.IPIPEnabled || config.RulesConfig.IPSecEnabled || config.EgressIPEnabled {
		// Add a manager to keep the all-hosts IP set up to date.
		dp.allHostsIpsetManager = newAllHostsIpsetManager(ipSetsV4, config.MaxIPSetSize, config.ExternalNodesCidrs)
		dp.RegisterManager(dp.allHostsIpsetManager) // IPv4-only
	}

	// Add a manager for IPv4 wireguard configuration. This is added irrespective of whether wireguard is actually enabled
	// because it may need to tidy up some of the routing rules when disabled.
	cryptoRouteTableWireguard := wireguard.New(config.Hostname, &config.Wireguard, 4, config.NetlinkTimeout,
		config.DeviceRouteProtocol, func(publicKey wgtypes.Key) error {
			if publicKey == zeroKey {
				dp.fromDataplane <- &proto.WireguardStatusUpdate{PublicKey: "", IpVersion: 4}
			} else {
				dp.fromDataplane <- &proto.WireguardStatusUpdate{PublicKey: publicKey.String(), IpVersion: 4}
			}
			return nil
		},
		dp.loopSummarizer,
		featureDetector,
	)
	dp.wireguardManager = newWireguardManager(cryptoRouteTableWireguard, config, 4)
	dp.RegisterManager(dp.wireguardManager) // IPv4

	dp.RegisterManager(newServiceLoopManager(filterTableV4, ruleRenderer, 4))

	activeCaptures, err := capture.NewActiveCaptures(config.PacketCapture, dp.fromDataplane)
	if err != nil {
		log.WithError(err).Panicf("Failed create dir %s required to start packet capture", config.PacketCapture.Directory)
	}
	captureManager := newCaptureManager(activeCaptures, config.RulesConfig.WorkloadIfacePrefixes)
	dp.RegisterManager(captureManager)

	if config.AWSSecondaryIPSupport != "Disabled" {
		k8sCapacityUpdater := k8sutils.NewCapacityUpdater(config.FelixHostname, config.KubeClientSet.CoreV1())
		k8sCapacityUpdater.Start(context.Background())
		var ha aws.HealthAggregator
		if config.HealthAggregator != nil {
			ha = config.HealthAggregator
		}
		secondaryIfaceProv := aws.NewSecondaryIfaceProvisioner(
			config.AWSSecondaryIPSupport,
			config.FelixHostname,
			ha,
			config.IPAMClient,
			aws.OptTimeout(dp.config.AWSRequestTimeout),
			aws.OptCapacityCallback(k8sCapacityUpdater.OnCapacityChange),
		)
		secondaryIfaceProv.Start(context.Background())
		awsSubnetManager := NewAWSIPManager(
			awsTableIndexes,
			dp.config,
			dp.loopSummarizer,
			secondaryIfaceProv,
			featureDetector,
		)
		dp.RegisterManager(awsSubnetManager)
		dp.awsStateUpdC = secondaryIfaceProv.ResponseC()
		dp.awsSubnetMgr = awsSubnetManager
	}

	if config.IPv6Enabled {
		ipSetsConfigV6 := config.RulesConfig.IPSetConfigV6
		var ipSetsV6 dpsets.IPSetsDataplane

		if config.RulesConfig.NFTables {
			mangleTableV6 = nftables.NewTableLayer("mangle", nftablesV6RootTable)
			natTableV6 = nftables.NewTableLayer("nat", nftablesV6RootTable)
			rawTableV6 = nftables.NewTableLayer("raw", nftablesV6RootTable)

			ipSetsV6 = nftablesV6RootTable.(dpsets.IPSetsDataplane)
		} else {
			mangleTableV6 = iptables.NewTable(
				"mangle",
				6,
				rules.RuleHashPrefix,
				iptablesLock,
				featureDetector,
				iptablesOptions,
			)
			natTableV6 = iptables.NewTable(
				"nat",
				6,
				rules.RuleHashPrefix,
				iptablesLock,
				featureDetector,
				iptablesNATOptions,
			)
			rawTableV6 = iptables.NewTable(
				"raw",
				6,
				rules.RuleHashPrefix,
				iptablesLock,
				featureDetector,
				iptablesOptions,
			)
			ipSetsV6 = ipsets.NewIPSets(ipSetsConfigV6, dp.loopSummarizer)
		}

		dp.ipSets = append(dp.ipSets, ipSetsV6)
		dp.natTables = append(dp.natTables, natTableV6)
		dp.rawTables = append(dp.rawTables, rawTableV6)
		dp.mangleTables = append(dp.mangleTables, mangleTableV6)
		dp.filterTables = append(dp.filterTables, filterTableV6)

		if config.RulesConfig.VXLANEnabledV6 {
			vxlanFDBV6 := vxlanfdb.New(netlink.FAMILY_V6, dataplanedefs.VXLANIfaceNameV6, featureDetector, config.NetlinkTimeout)
			dp.vxlanFDBs = append(dp.vxlanFDBs, vxlanFDBV6)

			dp.vxlanManagerV6 = newVXLANManager(
				ipSetsV6,
				routeTableV6,
				vxlanFDBV6,
				dataplanedefs.VXLANIfaceNameV6,
				config,
				dp.loopSummarizer,
				6,
			)
			dp.vxlanParentCV6 = make(chan string, 1)
			go dp.vxlanManagerV6.KeepVXLANDeviceInSync(context.Background(), config.VXLANMTUV6, dataplaneFeatures.ChecksumOffloadBroken, 10*time.Second, dp.vxlanParentCV6)
			dp.RegisterManager(dp.vxlanManagerV6)
		} else {
			// Start a cleanup goroutine not to block felix if it needs to retry
			go cleanUpVXLANDevice(dataplanedefs.VXLANIfaceNameV6)
		}

		ipsetsManagerV6.AddDataplane(ipSetsV6)
		dp.RegisterManager(ipsetsManagerV6)
		if !config.BPFEnabled {
			dp.RegisterManager(newHostIPManager(
				config.RulesConfig.WorkloadIfacePrefixes,
				rules.IPSetIDThisHostIPs,
				ipSetsV6,
				config.MaxIPSetSize,
				rules.IPSetIDAllTunnelNets))
			dp.RegisterManager(newPolicyManager(rawTableV6, mangleTableV6, filterTableV6, ruleRenderer, 6))
		} else {
			dp.RegisterManager(newRawEgressPolicyManager(rawTableV6, ruleRenderer, 6, ipSetsV6.SetFilter))
		}

		dp.RegisterManager(newEndpointManager(
			rawTableV6,
			mangleTableV6,
			filterTableV6,
			ruleRenderer,
			routeTableV6,
			6,
			epMarkMapper,
			config.RulesConfig.KubeIPVSSupportEnabled,
			config.RulesConfig.WorkloadIfacePrefixes,
			dp.endpointStatusCombiner.OnEndpointStatusUpdate,
			"",
			config.BPFEnabled,
			nil,
			callbacks,
			config.FlowLogsCollectTcpStats,
			config.BPFLogLevel,
			config.FloatingIPsEnabled,
			config.RulesConfig.NFTables,
		))
		dp.RegisterManager(newFloatingIPManager(natTableV6, ruleRenderer, 6, config.FloatingIPsEnabled))
		dp.RegisterManager(newMasqManager(ipSetsV6, natTableV6, ruleRenderer, config.MaxIPSetSize, 6))
		dp.RegisterManager(newServiceLoopManager(filterTableV6, ruleRenderer, 6))
		if !config.BPFEnabled {
			dp.RegisterManager(newNodeLocalDNSManager(ruleRenderer, 6, rawTableV6))
		}

		// Add a manager for IPv6 wireguard configuration. This is added irrespective of whether wireguard is actually enabled
		// because it may need to tidy up some of the routing rules when disabled.
		cryptoRouteTableWireguardV6 := wireguard.New(config.Hostname, &config.Wireguard, 6, config.NetlinkTimeout,
			config.DeviceRouteProtocol, func(publicKey wgtypes.Key) error {
				if publicKey == zeroKey {
					dp.fromDataplane <- &proto.WireguardStatusUpdate{PublicKey: "", IpVersion: 6}
				} else {
					dp.fromDataplane <- &proto.WireguardStatusUpdate{PublicKey: publicKey.String(), IpVersion: 6}
				}
				return nil
			},
			dp.loopSummarizer,
			featureDetector)
		dp.wireguardManagerV6 = newWireguardManager(cryptoRouteTableWireguardV6, config, 6)
		dp.RegisterManager(dp.wireguardManagerV6)
	}

	if config.RulesConfig.NFTables {
		// In nftables mode, we use a single underlying table to implement all tables. Only add the base table here
		// to avoid duplicating Apply() calls.
		dp.allTables = append(dp.allTables, nftablesV4RootTable)
		if config.IPv6Enabled {
			dp.allTables = append(dp.allTables, nftablesV6RootTable)
		}
	} else {
		dp.allTables = append(dp.allTables, dp.mangleTables...)
		dp.allTables = append(dp.allTables, dp.natTables...)
		dp.allTables = append(dp.allTables, dp.filterTables...)
		dp.allTables = append(dp.allTables, dp.rawTables...)
	}

	// We always create the IPsec policy table (the component that manipulates the IPsec dataplane).  That ensures
	// that we clean up our old policies if IPsec is disabled.
	ipsecEnabled := config.IPSecPSK != "" && config.IPSecESPProposal != "" && config.IPSecIKEProposal != "" && config.NodeIP != nil
	dp.ipSecPolTable = ipsec.NewPolicyTable(ipsec.ReqID, ipsecEnabled, config.DebugUseShortPollIntervals, dp.loopSummarizer)
	if ipsecEnabled {
		// Set up IPsec.

		// Initialise charon main config file.
		charonConfig := ipsec.NewCharonConfig(ipsec.CharonConfigRootDir, ipsec.CharonMainConfigFile)
		charonConfig.SetLogLevel(config.IPSecLogLevel)
		charonConfig.SetBooleanOption(ipsec.CharonFollowRedirects, false)
		charonConfig.SetBooleanOption(ipsec.CharonMakeBeforeBreak, true)
		log.Infof("Initialising charon config %+v", charonConfig)
		charonConfig.RenderToFile()
		ikeDaemon := ipsec.NewCharonIKEDaemon(
			config.IPSecESPProposal,
			config.IPSecIKEProposal,
			config.IPSecRekeyTime,
			config.ChildExitedRestartCallback,
		)
		var charonWG sync.WaitGroup
		err := ikeDaemon.Start(context.Background(), &charonWG)
		if err != nil {
			log.WithError(err).Panic("error starting Charon.")
		}

		dp.ipSecDataplane = ipsec.NewDataplane(
			config.NodeIP,
			config.IPSecPSK,
			config.RulesConfig.MarkIPsec,
			dp.ipSecPolTable,
			ikeDaemon,
			config.IPSecAllowUnsecuredTraffic,
		)
		ipSecManager := newIPSecManager(dp.ipSecDataplane)
		dp.allManagers = append(dp.allManagers, ipSecManager)
	}

	// Register that we will report liveness and readiness.
	if config.HealthAggregator != nil {
		log.Info("Registering to report health.")
		timeout := config.WatchdogTimeout
		if config.HealthAggregator.SystemdWatchDogEnabled() {
			// Systemd timeout value has the higher priority.
			timeout = config.HealthAggregator.GetSystemdWatchDogTimeout()
			if timeout < healthInterval*2 {
				log.Panicf("Systemd watchdog timeout (%v) too low, it should be longer than %v", timeout, healthInterval*2)
			}
		} else {
			if timeout < healthInterval*2 {
				log.Warnf("Dataplane watchdog timeout (%v) too low, defaulting to %v", timeout, healthInterval*2)
				timeout = healthInterval * 2
			}
		}
		config.HealthAggregator.RegisterReporter(
			healthName,
			&health.HealthReport{Live: true, Ready: true},
			timeout,
		)
	}

	if config.DebugSimulateDataplaneHangAfter != 0 {
		log.WithField("delay", config.DebugSimulateDataplaneHangAfter).Warn(
			"Simulating a dataplane hang.")
		dp.debugHangC = time.After(config.DebugSimulateDataplaneHangAfter)
	}

	// If required, subscribe to NFLog collection.
	if config.Collector != nil {
		if !config.BPFEnabled {
			log.Debug("Stats collection is required, create nflog reader")
			nflogrd := collector.NewNFLogReader(config.LookupsCache, 1, 2,
				config.NfNetlinkBufSize, config.FlowLogsFileIncludeService)
			collectorPacketInfoReader = nflogrd
			log.Debug("Stats collection is required, create conntrack reader")
			ctrd := collector.NewNetLinkConntrackReader(felixconfig.DefaultConntrackPollingInterval, config.RulesConfig.MarkProxy)
			collectorConntrackInfoReader = ctrd
		}

		if config.FlowLogsCollectProcessInfo || config.FlowLogsCollectTcpStats {
			log.Debug("Process/TCP stats collection is required, create process info cache")
			infoEntryTTL := 10 * time.Second
			infoGCInterval := infoEntryTTL / 5
			procEntryTTL := 30 * time.Second
			procGCInterval := procEntryTTL / 5

			var eventProcessC <-chan events.EventProtoStats
			var eventTcpC <-chan events.EventTcpStats
			var eventProcessPathC <-chan events.ProcessPath
			if config.FlowLogsCollectProcessInfo {
				eventProcessC = eventProtoStatsSink.EventProtoStatsChan()
				if config.FlowLogsCollectProcessPath {
					eventProcessPathC = eventProcessPathSink.EventProcessPathChan()
					processPathInfoCache = events.NewBPFProcessPathCache(eventProcessPathC, procGCInterval, procEntryTTL)
				}
			}
			if config.FlowLogsCollectTcpStats {
				eventTcpC = eventTcpStatsSink.EventTcpStatsChan()
			}
			prd := events.NewBPFProcessInfoCache(eventProcessC, eventTcpC, infoGCInterval, infoEntryTTL, processPathInfoCache)
			processInfoCache = prd
		}

		config.Collector.SetPacketInfoReader(collectorPacketInfoReader)
		log.Info("PacketInfoReader added to collector")
		config.Collector.SetConntrackInfoReader(collectorConntrackInfoReader)
		log.Info("ConntrackInfoReader added to collector")
		config.Collector.SetProcessInfoCache(processInfoCache)
		log.Info("ProcessInfoCache added to collector")
	}

	if bpfEventPoller != nil {
		log.Info("Starting BPF event poller")
		if err := bpfEventPoller.Start(); err != nil {
			log.WithError(err).Info("Stopping bpf event poller")
			bpfEvnt.Close()
		}
	}

	if config.DebugConsoleEnabled {
		if dp.dnsDeniedPacketProcessor != nil {
			console := debugconsole.New(dp.dnsDeniedPacketProcessor)
			console.Start()
		} else if dp.dnsResponsePacketProcessor != nil {
			console := debugconsole.New(dp.dnsResponsePacketProcessor)
			console.Start()
		}
	}

	return dp
}

// findHostMTU auto-detects the smallest host interface MTU.
func findHostMTU(matchRegex *regexp.Regexp) (int, error) {
	// Find all the interfaces on the host.

	nlHandle, err := netlinkshim.NewRealNetlink()
	if err != nil {
		log.WithError(err).Error("Failed to create netlink handle. Unable to auto-detect MTU.")
		return 0, err
	}

	links, err := nlHandle.LinkList()
	if err != nil {
		log.WithError(err).Error("Failed to list interfaces. Unable to auto-detect MTU.")
		return 0, err
	}

	// Iterate through them, keeping track of the lowest MTU.
	smallest := 0
	for _, l := range links {
		// Skip links that we know are not external interfaces.
		fields := log.Fields{"mtu": l.Attrs().MTU, "name": l.Attrs().Name}
		if matchRegex == nil || !matchRegex.MatchString(l.Attrs().Name) {
			log.WithFields(fields).Debug("Skipping interface for MTU detection (name is excluded by regex)")
			continue
		}
		// Skip links that are down.  In particular, we want to ignore newly-added AWS secondary ENIs until
		// the AWS IP manager has had a chance to configure them.
		if l.Attrs().OperState != netlink.OperUp {
			log.WithFields(fields).Debug("Skipping interface for MTU detection (link is down)")
			continue
		}
		if !ifacemonitor.LinkIsOperUp(l) {
			log.WithFields(fields).Debug("Skipping down interface for MTU detection")
			continue
		}
		log.WithFields(fields).Debug("Examining link for MTU calculation")
		if l.Attrs().MTU < smallest || smallest == 0 {
			smallest = l.Attrs().MTU
		}
	}

	if smallest == 0 {
		// We failed to find a usable interface. Default the MTU of the host
		// to 1460 - the smallest among common cloud providers.
		log.Warn("Failed to auto-detect host MTU - no interfaces matched the MTU interface pattern. To use auto-MTU, set mtuIfacePattern to match your host's interfaces")
		return 1460, nil
	}
	return smallest, nil
}

// writeMTUFile writes the smallest MTU among enabled encapsulation types to disk
// for use by other components (e.g., CNI plugin).
func writeMTUFile(mtu int) error {
	// Make sure directory exists.
	if err := os.MkdirAll("/var/lib/calico", os.ModePerm); err != nil {
		return fmt.Errorf("failed to create directory /var/lib/calico: %s", err)
	}

	// Write the smallest MTU to disk so other components can rely on this calculation consistently.
	filename := "/var/lib/calico/mtu"
	log.Debugf("Writing %d to "+filename, mtu)
	if err := os.WriteFile(filename, []byte(fmt.Sprintf("%d", mtu)), 0o644); err != nil {
		log.WithError(err).Error("Unable to write to " + filename)
		return err
	}
	return nil
}

// determinePodMTU looks at the configured MTUs and enabled encapsulations to determine which
// value for MTU should be used for pod interfaces.
func determinePodMTU(config Config) int {
	// Determine the smallest MTU among enabled encap methods. If none of the encap methods are
	// enabled, we'll just use the host's MTU.
	mtu := 0
	type mtuState struct {
		mtu     int
		enabled bool
	}
	for _, s := range []mtuState{
		{config.IPIPMTU, config.RulesConfig.IPIPEnabled},
		{config.VXLANMTU, config.RulesConfig.VXLANEnabled},
		{config.VXLANMTUV6, config.RulesConfig.VXLANEnabledV6},
		{config.Wireguard.MTU, config.Wireguard.Enabled},
		{config.Wireguard.MTUV6, config.Wireguard.EnabledV6},
	} {
		if s.enabled && s.mtu != 0 && (s.mtu < mtu || mtu == 0) {
			mtu = s.mtu
		}
	}

	if mtu == 0 {
		// No enabled encapsulation. Just use the host MTU.
		mtu = config.hostMTU
	} else if mtu > config.hostMTU {
		fields := log.Fields{"mtu": mtu, "hostMTU": config.hostMTU}
		log.WithFields(fields).Warn("Configured MTU is larger than detected host interface MTU")
	}
	log.WithField("mtu", mtu).Info("Determined pod MTU")
	return mtu
}

// ConfigureDefaultMTUs defaults any MTU configurations that have not been set.
// We default the values even if the encap is not enabled, in order to match behavior from earlier versions of Calico.
// However, they MTU will only be considered for allocation to pod interfaces if the encap is enabled.
func ConfigureDefaultMTUs(hostMTU int, c *Config) {
	c.hostMTU = hostMTU
	if c.IPIPMTU == 0 {
		log.Debug("Defaulting IPIP MTU based on host")
		c.IPIPMTU = hostMTU - ipipMTUOverhead
	}
	if c.VXLANMTU == 0 {
		log.Debug("Defaulting IPv4 VXLAN MTU based on host")
		c.VXLANMTU = hostMTU - vxlanMTUOverhead
	}
	if c.VXLANMTUV6 == 0 {
		log.Debug("Defaulting IPv6 VXLAN MTU based on host")
		c.VXLANMTUV6 = hostMTU - vxlanV6MTUOverhead
	}
	if c.Wireguard.MTU == 0 {
		if c.KubernetesProvider == felixconfig.ProviderAKS && c.Wireguard.EncryptHostTraffic {
			// The default MTU on Azure is 1500, but the underlying network stack will fragment packets at 1400 bytes,
			// see https://docs.microsoft.com/en-us/azure/virtual-network/virtual-network-tcpip-performance-tuning#azure-and-vm-mtu
			// for details.
			// Additionally, Wireguard sets the DF bit on its packets, and so if the MTU is set too high large packets
			// will be dropped. Therefore it is necessary to allow for the difference between the MTU of the host and
			// the underlying network.
			log.Debug("Defaulting IPv4 Wireguard MTU based on host and AKS with WorkloadIPs")
			c.Wireguard.MTU = hostMTU - aksMTUOverhead - wireguardMTUOverhead
		} else {
			log.Debug("Defaulting IPv4 Wireguard MTU based on host")
			c.Wireguard.MTU = hostMTU - wireguardMTUOverhead
		}
	}
	if c.Wireguard.MTUV6 == 0 {
		if c.KubernetesProvider == config.ProviderAKS && c.Wireguard.EncryptHostTraffic {
			// The default MTU on Azure is 1500, but the underlying network stack will fragment packets at 1400 bytes,
			// see https://docs.microsoft.com/en-us/azure/virtual-network/virtual-network-tcpip-performance-tuning#azure-and-vm-mtu
			// for details.
			// Additionally, Wireguard sets the DF bit on its packets, and so if the MTU is set too high large packets
			// will be dropped. Therefore it is necessary to allow for the difference between the MTU of the host and
			// the underlying network.
			log.Debug("Defaulting IPv6 Wireguard MTU based on host and AKS with WorkloadIPs")
			c.Wireguard.MTUV6 = hostMTU - aksMTUOverhead - wireguardV6MTUOverhead
		} else {
			log.Debug("Defaulting IPv6 Wireguard MTU based on host")
			c.Wireguard.MTUV6 = hostMTU - wireguardV6MTUOverhead
		}
	}
}

func cleanUpIPIPAddrs() {
	// If IPIP is not enabled, check to see if there is are addresses in the IPIP device and delete them if there are.
	log.Debug("Checking if we need to clean up the IPIP device")

	var errFound bool

cleanupRetry:
	for i := 0; i <= maxCleanupRetries; i++ {
		errFound = false
		if i > 0 {
			log.Debugf("Retrying %v/%v times", i, maxCleanupRetries)
		}
		link, err := netlink.LinkByName("tunl0")
		if err != nil {
			if _, ok := err.(netlink.LinkNotFoundError); ok {
				log.Debug("IPIP disabled and no IPIP device found")
				return
			}
			log.WithError(err).Warn("IPIP disabled and failed to query IPIP device.")
			errFound = true

			// Sleep for 1 second before retrying
			time.Sleep(1 * time.Second)
			continue
		}
		addrs, err := netlink.AddrList(link, netlink.FAMILY_V4)
		if err != nil {
			log.WithError(err).Warn("IPIP disabled and failed to list addresses, will be unable to remove any old addresses from the device should they exist.")
			errFound = true

			// Sleep for 1 second before retrying
			time.Sleep(1 * time.Second)
			continue
		}

		for _, oldAddr := range addrs {
			if err := netlink.AddrDel(link, &oldAddr); err != nil {
				log.WithError(err).Errorf("IPIP disabled and failed to delete unwanted IPIP address %s.", oldAddr.IPNet)
				errFound = true

				// Sleep for 1 second before retrying
				time.Sleep(1 * time.Second)
				continue cleanupRetry
			}
		}
	}
	if errFound {
		log.Warnf("Giving up trying to clean up IPIP addresses after retrying %v times", maxCleanupRetries)
	}
}

func cleanUpVXLANDevice(deviceName string) {
	// If VXLAN is not enabled, check to see if there is a VXLAN device and delete it if there is.
	log.Debug("Checking if we need to clean up the VXLAN device")

	var errFound bool
	for i := 0; i <= maxCleanupRetries; i++ {
		errFound = false
		if i > 0 {
			log.Debugf("Retrying %v/%v times", i, maxCleanupRetries)
		}
		link, err := netlink.LinkByName(deviceName)
		if err != nil {
			if _, ok := err.(netlink.LinkNotFoundError); ok {
				log.Debug("VXLAN disabled and no VXLAN device found")
				return
			}
			log.WithError(err).Warn("VXLAN disabled and failed to query VXLAN device.")
			errFound = true

			// Sleep for 1 second before retrying
			time.Sleep(1 * time.Second)
			continue
		}
		if err = netlink.LinkDel(link); err != nil {
			log.WithError(err).Error("VXLAN disabled and failed to delete unwanted VXLAN device.")
			errFound = true

			// Sleep for 1 second before retrying
			time.Sleep(1 * time.Second)
			continue
		}
	}
	if errFound {
		log.Warnf("Giving up trying to clean up VXLAN device after retrying %v times", maxCleanupRetries)
	}
}

type Manager interface {
	// OnUpdate is called for each protobuf message from the datastore.  May either directly
	// send updates to the IPSets and generictables.Table objects (which will queue the updates
	// until the main loop instructs them to act) or (for efficiency) may wait until
	// a call to CompleteDeferredWork() to flush updates to the dataplane.
	OnUpdate(protoBufMsg interface{})
	// Called before the main loop flushes updates to the dataplane to allow for batched
	// work to be completed.
	CompleteDeferredWork() error
}

type ManagerWithRouteTables interface {
	Manager
	GetRouteTableSyncers() []routetable.SyncerInterface
}

type ManagerWithRouteRules interface {
	Manager
	GetRouteRules() []routeRules
}

type routeRules interface {
	GetAllActiveRules() []*routerule.Rule
	SetRule(rule *routerule.Rule)
	RemoveRule(rule *routerule.Rule)
	InitFromKernel()
	QueueResync()
	Apply() error
}

func (d *InternalDataplane) routeTableSyncers() []routetable.SyncerInterface {
	rts := d.mainRouteTables
	for _, mrts := range d.managersWithRouteTables {
		rts = append(rts, mrts.GetRouteTableSyncers()...)
	}
	return rts
}

func (d *InternalDataplane) routeRules() []routeRules {
	var rrs []routeRules
	for _, mrrs := range d.managersWithRouteRules {
		rrs = append(rrs, mrrs.GetRouteRules()...)
	}

	return rrs
}

func (d *InternalDataplane) RegisterManager(mgr Manager) {
	tableMgr, ok := mgr.(ManagerWithRouteTables)
	if ok {
		// Used to log the whole manager out here but if we do that then we cause races if the manager has
		// other threads or locks.
		log.WithField("manager", reflect.TypeOf(mgr).Name()).Debug("registering ManagerWithRouteTables")
		d.managersWithRouteTables = append(d.managersWithRouteTables, tableMgr)
	}

	rulesMgr, ok := mgr.(ManagerWithRouteRules)
	if ok {
		log.WithField("manager", mgr).Debug("registering ManagerWithRouteRules")
		d.managersWithRouteRules = append(d.managersWithRouteRules, rulesMgr)
	}
	d.allManagers = append(d.allManagers, mgr)
}

func (d *InternalDataplane) Start() {
	// Do our start-of-day configuration.
	d.doStaticDataplaneConfig()

	// Then, start the worker threads.
	if d.egressIPManager != nil {
		// If IPIP or VXLAN is enabled, MTU of egress.calico device should be 50 bytes less than
		// MTU of IPIP or VXLAN device. MTU of the VETH device of a workload should be set to
		// the same value as MTU of egress.calico device.
		mtu := d.config.VXLANMTU

		if d.config.RulesConfig.VXLANEnabled {
			mtu = d.config.VXLANMTU - VXLANHeaderSize
		} else if d.config.RulesConfig.IPIPEnabled {
			mtu = d.config.IPIPMTU - VXLANHeaderSize
		}
		go d.egressIPManager.KeepVXLANDeviceInSync(mtu, 10*time.Second, d.egressVXLANUpdatedC)
	}
	go d.loopUpdatingDataplane()
	go d.loopReportingStatus()
	go d.ifaceMonitor.MonitorInterfaces()
	go d.monitorHostMTU()

	// Start the domain info store (for periodically saving DNS info).
	d.domainInfoStore.Start()

	if !d.config.BPFEnabled {
		// Use nfnetlink to capture DNS packets.
		stopChannel := make(chan struct{})
		if err := nfnetlink.SubscribeDNS(
			int(rules.NFLOGDomainGroup),
			65535,
			func(data []byte, timestamp uint64) {
				d.domainInfoStore.MsgChannel() <- dns.DataWithTimestamp{
					Data:      data,
					Timestamp: timestamp,
				}
			},
			stopChannel); err != nil {
			log.WithError(err).Error("failed to subscribe DNS")
		}
	}

	// Start the packet processors if configured.
	if d.dnsDeniedPacketProcessor != nil {
		d.dnsDeniedPacketProcessor.Start()
	}

	if d.dnsResponsePacketProcessor != nil {
		d.dnsResponsePacketProcessor.Start()
	}
}

func (d *InternalDataplane) Stop() {
	if d.dnsDeniedPacketProcessor != nil {
		d.dnsDeniedPacketProcessor.Stop()
	}

	if d.dnsResponsePacketProcessor != nil {
		d.dnsResponsePacketProcessor.Stop()
	}
}

// onIfaceInSync is used as a callback from the interface monitor.  We use it to send a message back to
// the main goroutine via a channel.
func (d *InternalDataplane) onIfaceInSync() {
	d.ifaceUpdates <- &ifaceInSync{}
}

type ifaceInSync struct{}

// onIfaceStateChange is our interface monitor callback.  It gets called from the monitor's thread.
func (d *InternalDataplane) onIfaceStateChange(ifaceName string, state ifacemonitor.State, ifIndex int) {
	log.WithFields(log.Fields{
		"ifaceName": ifaceName,
		"ifIndex":   ifIndex,
		"state":     state,
	}).Info("Linux interface state changed.")
	d.ifaceUpdates <- &ifaceStateUpdate{
		Name:  ifaceName,
		State: state,
		Index: ifIndex,
	}
}

type ifaceStateUpdate struct {
	Name  string
	State ifacemonitor.State
	Index int
}

func NewIfaceStateUpdate(name string, state ifacemonitor.State, index int) any {
	return &ifaceStateUpdate{
		Name:  name,
		State: state,
		Index: index,
	}
}

// Check if current felix ipvs config is correct when felix gets a kube-ipvs0 interface update.
// If KubeIPVSInterface is UP and felix ipvs support is disabled (kube-proxy switched from iptables to ipvs mode),
// or if KubeIPVSInterface is DOWN and felix ipvs support is enabled (kube-proxy switched from ipvs to iptables mode),
// restart felix to pick up correct ipvs support mode.
func (d *InternalDataplane) checkIPVSConfigOnStateUpdate(state ifacemonitor.State) {
	ipvsIfacePresent := state != ifacemonitor.StateNotPresent
	ipvsSupportEnabled := d.config.RulesConfig.KubeIPVSSupportEnabled
	if ipvsSupportEnabled != ipvsIfacePresent {
		log.WithFields(log.Fields{
			"ipvsIfaceState": state,
			"ipvsSupport":    ipvsSupportEnabled,
		}).Info("kube-proxy mode changed. Restart felix.")
		d.config.ConfigChangedRestartCallback()
	}
}

// onIfaceAddrsChange is our interface address monitor callback.  It gets called
// from the monitor's thread.
func (d *InternalDataplane) onIfaceAddrsChange(ifaceName string, addrs set.Set[string]) {
	log.WithFields(log.Fields{
		"ifaceName": ifaceName,
		"addrs":     addrs,
	}).Info("Linux interface addrs changed.")
	d.ifaceUpdates <- &ifaceAddrsUpdate{
		Name:  ifaceName,
		Addrs: addrs,
	}
}

type ifaceAddrsUpdate struct {
	Name  string
	Addrs set.Set[string]
}

func NewIfaceAddrsUpdate(name string, ips ...string) any {
	return &ifaceAddrsUpdate{
		Name:  name,
		Addrs: set.FromArray[string](ips),
	}
}

func (d *InternalDataplane) SendMessage(msg interface{}) error {
	d.toDataplane <- msg
	return nil
}

func (d *InternalDataplane) RecvMessage() (interface{}, error) {
	return <-d.fromDataplane, nil
}

func (d *InternalDataplane) monitorHostMTU() {
	for {
		mtu, err := findHostMTU(d.config.MTUIfacePattern)
		if err != nil {
			log.WithError(err).Error("Error detecting host MTU")
		} else if d.config.hostMTU != mtu {
			// Since log writing is done a background thread, we set the force-flush flag on this log to ensure that
			// all the in-flight logs get written before we exit.
			log.WithFields(log.Fields{lclogutils.FieldForceFlush: true}).Info("Host MTU changed")
			d.config.ConfigChangedRestartCallback()
		}
		time.Sleep(30 * time.Second)
	}
}

// doStaticDataplaneConfig sets up the kernel and our static iptables  chains.  Should be called
// once at start of day before starting the main loop.  The actual iptables programming is deferred
// to the main loop.
func (d *InternalDataplane) doStaticDataplaneConfig() {
	// Check/configure global kernel parameters.
	d.configureKernel()

	if d.config.BPFEnabled {
		d.setUpIptablesBPFEarly()
		d.setUpIptablesBPF()
	} else {
		d.setUpIptablesNormal()
	}
}

func (d *InternalDataplane) bpfMarkPreestablishedFlowsRules() []generictables.Rule {
	return []generictables.Rule{{
		Match:   d.newMatch().ConntrackState("ESTABLISHED,RELATED"),
		Comment: []string{"Mark pre-established flows."},
		Action: d.actions.SetMaskedMark(
			tcdefs.MarkLinuxConntrackEstablished,
			tcdefs.MarkLinuxConntrackEstablishedMask,
		),
	}}
}

func (d *InternalDataplane) setUpIptablesBPF() {
	// Wildcard matching varies based on iptables vs nftables.
	wildcard := iptables.Wildcard
	if d.config.RulesConfig.NFTables {
		wildcard = nftables.Wildcard
	}

	rulesConfig := d.config.RulesConfig
	for _, t := range d.filterTables {
		fwdRules := []generictables.Rule{
			{
				// Bypass is a strong signal from the BPF program, it means that the flow is approved
				// by the program at both ingress and egress.
				Comment: []string{"Pre-approved by BPF programs."},
				Match:   d.newMatch().MarkMatchesWithMask(tcdefs.MarkSeenBypass, tcdefs.MarkSeenBypassMask),
				Action:  d.actions.Allow(),
			},
		}

		var inputRules, outputRules []generictables.Rule

		// Handle packets for flows that pre-date the BPF programs.  The BPF program doesn't have any conntrack
		// state for these so it allows them to fall through to iptables with a mark set.
		inputRules = append(inputRules,
			generictables.Rule{
				Match: d.newMatch().
					MarkMatchesWithMask(tcdefs.MarkSeenFallThrough, tcdefs.MarkSeenFallThroughMask).
					ConntrackState("ESTABLISHED,RELATED"),
				Comment: []string{"Accept packets from flows that pre-date BPF."},
				Action:  d.actions.Allow(),
			},
			generictables.Rule{
				Match: d.newMatch().
					MarkMatchesWithMask(tcdefs.MarkSeenFallThrough, tcdefs.MarkSeenFallThroughMask).
					Protocol("tcp"),
				Comment: []string{"REJECT/rst packets from unknown TCP flows."},
				Action:  d.actions.Reject("tcp-reset"),
			},
			generictables.Rule{
				Match:   d.newMatch().MarkMatchesWithMask(tcdefs.MarkSeenFallThrough, tcdefs.MarkSeenFallThroughMask),
				Comment: []string{fmt.Sprintf("%s packets from unknown non-TCP flows.", d.ruleRenderer.IptablesFilterDenyAction())},
				Action:  d.ruleRenderer.IptablesFilterDenyAction(),
			},
		)

		// Mark traffic leaving the host that already has an established linux conntrack entry.
		outputRules = append(outputRules, d.bpfMarkPreestablishedFlowsRules()...)

		for _, prefix := range rulesConfig.WorkloadIfacePrefixes {
			fwdRules = append(fwdRules,
				// Drop/reject packets that have come from a workload but have not been through our BPF program.
				generictables.Rule{
					Match:   d.newMatch().InInterface(prefix+wildcard).NotMarkMatchesWithMask(tcdefs.MarkSeen, tcdefs.MarkSeenMask),
					Action:  d.ruleRenderer.IptablesFilterDenyAction(),
					Comment: []string{"From workload without BPF seen mark"},
				},
			)

			if rulesConfig.EndpointToHostAction == "ACCEPT" {
				// Only need to worry about ACCEPT here.  Drop gets compiled into the BPF program and
				// RETURN would be a no-op since there's nothing to RETURN from.
				inputRules = append(inputRules, generictables.Rule{
					Match:  d.newMatch().InInterface(prefix+wildcard).MarkMatchesWithMask(tcdefs.MarkSeen, tcdefs.MarkSeenMask),
					Action: d.actions.Allow(),
				})
			}

			// Catch any workload to host packets that haven't been through the BPF program.
			inputRules = append(inputRules, generictables.Rule{
				Match:  d.newMatch().InInterface(prefix+wildcard).NotMarkMatchesWithMask(tcdefs.MarkSeen, tcdefs.MarkSeenMask),
				Action: d.ruleRenderer.IptablesFilterDenyAction(),
			})
		}

		if rulesConfig.EndpointToHostAction != "ACCEPT" {
			// We must accept WG traffic that goes towards the host. By this time, it is a
			// SEEN traffic, so it was policed and accepted at a HEP. If the default INPUT
			// chain policy was DROP, it would get dropped now, therefore an explicit accept
			// is needed.
			inputRules = append(inputRules, d.ruleRenderer.FilterInputChainAllowWG(t.IPVersion(), rulesConfig, d.actions.Allow())...)
		}

		if t.IPVersion() == 6 {
			if !d.config.BPFIpv6Enabled {
				for _, prefix := range rulesConfig.WorkloadIfacePrefixes {
					// In BPF ipv4 mode, drop ipv6 packets to pods.
					fwdRules = append(fwdRules, generictables.Rule{
						Match:   d.newMatch().OutInterface(prefix + wildcard),
						Action:  d.ruleRenderer.IptablesFilterDenyAction(),
						Comment: []string{"To workload, drop IPv6."},
					})
				}
			} else {
				// ICMPv6 for router/neighbor soliciting are allowed towards the
				// host, but the bpf programs cannot easily make sure that they
				// only go to the host. Make sure that they are not forwarded.
				fwdRules = append(fwdRules, d.ruleRenderer.ICMPv6Filter(d.ruleRenderer.IptablesFilterDenyAction())...)
			}
		}

		if t.IPVersion() == 4 || d.config.BPFIpv6Enabled {
			// Let the BPF programs know if Linux conntrack knows about the flow.
			fwdRules = append(fwdRules, d.bpfMarkPreestablishedFlowsRules()...)
			// The packet may be about to go to a local workload.  However, the local workload may not have a BPF
			// program attached (yet).  To catch that case, we send the packet through a dispatch chain.  We only
			// add interfaces to the dispatch chain if the BPF program is in place.
			for _, prefix := range rulesConfig.WorkloadIfacePrefixes {
				// Make sure iptables rules don't drop packets that we're about to process through BPF.
				fwdRules = append(fwdRules,
					generictables.Rule{
						Match:   d.newMatch().OutInterface(prefix + wildcard),
						Action:  d.actions.Jump(rules.ChainToWorkloadDispatch),
						Comment: []string{"To workload, check workload is known."},
					},
				)
			}
			// Need a final rule to accept traffic that is from a workload and going somewhere else.
			// Otherwise, if iptables has a DROP policy on the forward chain, the packet will get dropped.
			// This rule must come after the to-workload jump rules above to ensure that we don't accept too
			// early before the destination is checked.
			for _, prefix := range rulesConfig.WorkloadIfacePrefixes {
				// Make sure iptables rules don't drop packets that we're about to process through BPF.
				fwdRules = append(fwdRules,
					generictables.Rule{
						Match:   d.newMatch().InInterface(prefix + wildcard),
						Action:  d.actions.Allow(),
						Comment: []string{"To workload, mark has already been verified."},
					},
				)
			}
			fwdRules = append(fwdRules,
				generictables.Rule{
					Match:   d.newMatch().InInterface(dataplanedefs.BPFOutDev),
					Action:  d.actions.Allow(),
					Comment: []string{"From ", dataplanedefs.BPFOutDev, " device, mark verified, accept."},
				},
			)
		}

		t.InsertOrAppendRules("INPUT", inputRules)
		t.InsertOrAppendRules("FORWARD", fwdRules)
		t.InsertOrAppendRules("OUTPUT", outputRules)
	}

	for _, t := range d.natTables {
		t.UpdateChains(d.ruleRenderer.StaticNATPostroutingChains(t.IPVersion()))
		t.InsertOrAppendRules("POSTROUTING", []generictables.Rule{{
			Match:  d.newMatch(),
			Action: d.actions.Jump(rules.ChainNATPostrouting),
		}})
	}

	for _, t := range d.rawTables {
		t.UpdateChains(d.ruleRenderer.StaticBPFModeRawChains(t.IPVersion(),
			d.config.Wireguard.EncryptHostTraffic, d.config.BPFHostConntrackBypass,
		))
		t.InsertOrAppendRules("PREROUTING", []generictables.Rule{{
			Match:  d.newMatch(),
			Action: d.actions.Jump(rules.ChainRawPrerouting),
		}})
		t.InsertOrAppendRules("OUTPUT", []generictables.Rule{{
			Match:  d.newMatch(),
			Action: d.actions.Jump(rules.ChainRawOutput),
		}})
	}

	if d.config.BPFExtToServiceConnmark != 0 {
		mark := uint32(d.config.BPFExtToServiceConnmark)
		for _, t := range d.mangleTables {
			t.InsertOrAppendRules("PREROUTING", []generictables.Rule{{
				Match: d.newMatch().MarkMatchesWithMask(
					tcdefs.MarkSeen|mark,
					tcdefs.MarkSeenMask|mark,
				),
				Comment: []string{"Mark connections with ExtToServiceConnmark"},
				Action:  d.actions.SetConnmark(mark, mark),
			}})
		}
	}
}

// setUpIptablesBPFEarly that need to be written asap
func (d *InternalDataplane) setUpIptablesBPFEarly() {
	rules := d.bpfMarkPreestablishedFlowsRules()

	for _, t := range d.filterTables {
		// We want to prevent inserting the rules over and over again if something later
		// crashed. We do not expect that we would insert just a part of the batch as that
		// should be handled by the iptables-restore transaction.  Never the less if we
		// see that unexpected case, perhaps due to an upgrade, we skip over updating the
		// iptables now and will wait for the full resync. That could be temporarily
		// disrupting.
		if present := t.CheckRulesPresent("FORWARD", rules); present != nil {
			if len(present) != len(rules) {
				log.WithField("presentRules", present).
					Warn("Some early rules on filter FORWARD, skipping adding other, full resync will resolve it.")
			}
		} else {
			if err := t.InsertRulesNow("FORWARD", rules); err != nil {
				log.WithError(err).
					Warn("Failed inserting some early rules to filter FORWARD, some flows may get temporarily disrupted.")
			}
		}
		if present := t.CheckRulesPresent("OUTPUT", rules); present != nil {
			if len(present) != len(rules) {
				log.WithField("presentRules", present).
					Warn("Some early rules on filter OUTPUT, skipping adding other, full resync will resolve it.")
			}
		} else {
			if err := t.InsertRulesNow("OUTPUT", rules); err != nil {
				log.WithError(err).
					Warn("Failed inserting some early rules to filter OUTPUT, some flows may get temporarily disrupted.")
			}
		}
	}
}

func (d *InternalDataplane) setUpIptablesNormal() {
	for _, t := range d.rawTables {
		// the cali-PREROUTING and cali-OUTPUT chains created by through
		// StaticRawTableChains will later be referenced by nodeLocalDNSManager
		// to write NFLOG rules supporting DNS Policies
		rawChains := d.ruleRenderer.StaticRawTableChains(t.IPVersion())
		t.UpdateChains(rawChains)
		t.InsertOrAppendRules("PREROUTING", []generictables.Rule{{
			Match:  d.newMatch(),
			Action: d.actions.Jump(rules.ChainRawPrerouting),
		}})
		t.InsertOrAppendRules("OUTPUT", []generictables.Rule{{
			Match:  d.newMatch(),
			Action: d.actions.Jump(rules.ChainRawOutput),
		}})
	}
	for _, t := range d.filterTables {
		filterChains := d.ruleRenderer.StaticFilterTableChains(t.IPVersion())
		t.UpdateChains(filterChains)
		t.InsertOrAppendRules("FORWARD", []generictables.Rule{{
			Match:  d.newMatch(),
			Action: d.actions.Jump(rules.ChainFilterForward),
		}})
		t.InsertOrAppendRules("INPUT", []generictables.Rule{{
			Match:  d.newMatch(),
			Action: d.actions.Jump(rules.ChainFilterInput),
		}})
		t.InsertOrAppendRules("OUTPUT", []generictables.Rule{{
			Match:  d.newMatch(),
			Action: d.actions.Jump(rules.ChainFilterOutput),
		}})

		// Include rules which should be appended to the filter table forward chain.
		t.AppendRules("FORWARD", d.ruleRenderer.StaticFilterForwardAppendRules())
	}
	for _, t := range d.natTables {
		t.UpdateChains(d.ruleRenderer.StaticNATTableChains(t.IPVersion()))
		t.InsertOrAppendRules("PREROUTING", []generictables.Rule{{
			Match:  d.newMatch(),
			Action: d.actions.Jump(rules.ChainNATPrerouting),
		}})
		if t.IPVersion() == 4 && d.config.EgressIPEnabled {
			t.AppendRules("PREROUTING", []generictables.Rule{{
				Action: d.actions.Jump(rules.ChainNATPreroutingEgress),
			}})
		}
		// We must go last to avoid a conflict if both kube-proxy and Calico
		// decide to MASQ the traffic.
		//
		// This is because kube-proxy uses a mark bit to trigger its MASQ and
		// we need the mark bit to get cleared by kube-proxy's chain.  If we
		// go first, our MASQ rule terminates further processing, and the
		// mark bit remains set on the packet.
		//
		// Leaving the mark set on the packet is a problem when the packet
		// gets encapped because the mark is copied to the outer encap packet.
		// The outer packet then gets MASQed by kube-proxy's rule.  In turn,
		// that MASQ triggers a checksum offload bug in the kernel resulting
		// in corrupted packets.
		//
		// N.B. ChainFIPSnat does not do MASQ, but does not collide with k8s
		// service, namely nodeports.
		t.AppendRules("POSTROUTING", []generictables.Rule{{
			Match:  d.newMatch(),
			Action: d.actions.Jump(rules.ChainNATPostrouting),
		}})
		t.InsertOrAppendRules("OUTPUT", []generictables.Rule{{
			Match:  d.newMatch(),
			Action: d.actions.Jump(rules.ChainNATOutput),
		}})
	}
	for _, t := range d.mangleTables {
		chains := d.ruleRenderer.StaticMangleTableChains(t.IPVersion())
		t.UpdateChains(chains)
		rs := []generictables.Rule{}
		if t.IPVersion() == 4 && d.config.EgressIPEnabled {
			// Make sure egress rule at top.
			rs = append(rs, generictables.Rule{
				Action: d.actions.Jump(rules.ChainManglePreroutingEgress),
			})
			rs = append(rs, generictables.Rule{
				Action: d.actions.Jump(rules.ChainManglePreroutingEgressInbound),
			})
		}
		rs = append(rs, generictables.Rule{
			Action: d.actions.Jump(rules.ChainManglePrerouting),
		})
		t.InsertOrAppendRules("PREROUTING", rs)

		rs = []generictables.Rule{}
		for _, chain := range chains {
			if chain.Name == rules.ChainManglePostroutingEgress {
				rs = append(rs, generictables.Rule{
					Action: d.actions.Jump(rules.ChainManglePostroutingEgress),
				})
				break
			}
		}
		rs = append(rs, generictables.Rule{
			Action: d.actions.Jump(rules.ChainManglePostrouting),
		})
		t.InsertOrAppendRules("POSTROUTING", rs)

		rs = []generictables.Rule{}
		rs = append(rs, generictables.Rule{
			Action: d.actions.Jump(rules.ChainMangleOutput),
		})
		t.InsertOrAppendRules("OUTPUT", rs)
	}
	if d.xdpState != nil {
		if err := d.setXDPFailsafePorts(); err != nil {
			log.Warnf("failed to set XDP failsafe ports, disabling XDP: %v", err)
			if err := d.shutdownXDPCompletely(); err != nil {
				log.Warnf("failed to disable XDP: %v, will proceed anyway.", err)
			}
		}
	}
}

func stringToProtocol(protocol string) (labelindex.IPSetPortProtocol, error) {
	switch protocol {
	case "tcp":
		return labelindex.ProtocolTCP, nil
	case "udp":
		return labelindex.ProtocolUDP, nil
	case "sctp":
		return labelindex.ProtocolSCTP, nil
	}
	return labelindex.ProtocolNone, fmt.Errorf("unknown protocol %q", protocol)
}

func (d *InternalDataplane) setXDPFailsafePorts() error {
	inboundPorts := d.config.RulesConfig.FailsafeInboundHostPorts

	if _, err := d.xdpState.common.bpfLib.NewFailsafeMap(); err != nil {
		return err
	}

	for _, p := range inboundPorts {
		proto, err := stringToProtocol(p.Protocol)
		if err != nil {
			return err
		}

		if err := d.xdpState.common.bpfLib.UpdateFailsafeMap(uint8(proto), p.Port); err != nil {
			return err
		}
	}

	log.Infof("Set XDP failsafe ports: %+v", inboundPorts)
	return nil
}

// shutdownXDPCompletely attempts to disable XDP state.  This could fail in cases where XDP isn't working properly.
func (d *InternalDataplane) shutdownXDPCompletely() error {
	if d.xdpState == nil {
		return nil
	}
	if d.callbacks != nil {
		d.xdpState.DepopulateCallbacks(d.callbacks)
	}
	// spend 1 second attempting to wipe XDP, in case of a hiccup.
	maxTries := 10
	waitInterval := 100 * time.Millisecond
	var err error
	for i := 0; i < maxTries; i++ {
		err = d.xdpState.WipeXDP()
		if err == nil {
			d.xdpState = nil
			return nil
		}
		log.WithError(err).WithField("try", i).Warn("failed to wipe the XDP state")
		time.Sleep(waitInterval)
	}
	return fmt.Errorf("Failed to wipe the XDP state after %v tries over %v seconds: Error %v", maxTries, waitInterval, err)
}

func (d *InternalDataplane) loopUpdatingDataplane() {
	log.Info("Started internal iptables dataplane driver loop")
	healthTicks := time.NewTicker(healthInterval).C
	d.reportHealth()

	// Retry any failed operations every 10s.
	retryTicker := time.NewTicker(10 * time.Second)

	// If configured, start tickers to refresh the IP sets and routing table entries.
	ipSetsRefreshC := newRefreshTicker("IP sets", d.config.IPSetsRefreshInterval)
	routeRefreshC := newRefreshTicker("routes", d.config.RouteRefreshInterval)
	var xdpRefreshC <-chan time.Time
	if d.xdpState != nil {
		xdpRefreshC = newRefreshTicker("XDP state", d.config.XDPRefreshInterval)
	}
	ipSecRefreshC := newRefreshTicker("IPsec policy", d.config.XDPRefreshInterval)

	// Implement a simple leaky bucket throttle to control how often we refresh the dataplane.
	// This makes sure that we tend to favour processing updates from the datastore if we're
	// under load.
	throttleC := jitter.NewTicker(100*time.Millisecond, 10*time.Millisecond).Channel()
	beingThrottled := false

	for {
		select {
		case msg := <-d.toDataplane:
			d.onDatastoreMessage(msg)
		case ifaceUpdate := <-d.ifaceUpdates:
			d.onIfaceMonitorMessage(ifaceUpdate)
		case <-d.domainInfoStore.UpdatesReadyChannel():
			if d.domainInfoStore.HandleUpdates() {
				d.dataplaneNeedsSync = true
			}
		case msg := <-d.awsStateUpdC:
			d.awsSubnetMgr.OnSecondaryIfaceStateUpdate(msg)
		case msg := <-d.egwHealthReportC:
			d.egressIPManager.OnEGWHealthReport(msg)
			// Drain the rest of the channel.  This makes sure that we combine work if we're getting backed up.
			drainChan(d.egwHealthReportC, d.egressIPManager.OnEGWHealthReport)
		case name := <-d.vxlanParentC:
			d.vxlanManager.OnParentNameUpdate(name)
		case name := <-d.vxlanParentCV6:
			d.vxlanManagerV6.OnParentNameUpdate(name)
		case <-d.egressVXLANUpdatedC:
			d.egressIPManager.OnVXLANDeviceUpdate()
		case <-ipSetsRefreshC:
			log.Debug("Refreshing IP sets state")
			d.forceIPSetsRefresh = true
			d.dataplaneNeedsSync = true
		case <-routeRefreshC:
			log.Debug("Refreshing routes")
			d.forceRouteRefresh = true
			d.dataplaneNeedsSync = true
		case <-xdpRefreshC:
			log.Debug("Refreshing XDP")
			d.forceXDPRefresh = true
			d.dataplaneNeedsSync = true
		case <-ipSecRefreshC:
			d.ipSecPolTable.QueueResync()
		case <-d.reschedC:
			log.Debug("Reschedule kick received")
			d.dataplaneNeedsSync = true
			// nil out the channel to record that the timer is now inactive.
			d.reschedC = nil
		case <-throttleC:
			d.applyThrottle.Refill()
		case <-healthTicks:
			d.reportHealth()
		case <-retryTicker.C:
		case <-d.debugHangC:
			log.Warning("Debug hang simulation timer popped, hanging the dataplane!!")
			time.Sleep(1 * time.Hour)
			log.Panic("Woke up after 1 hour, something's probably wrong with the test.")
		case stopWG := <-d.stopChan:
			func() { // Avoid linter warnings on the "defer".
				defer stopWG.Done()
				if err := d.domainInfoStore.SaveMappingsV1(); err != nil {
					log.WithError(err).Warning("Failed to save mappings to file on Felix shutdown")
				}
			}()
			return
		}

		if d.datastoreInSync && d.ifaceMonitorInSync && d.dataplaneNeedsSync {
			// Dataplane is out-of-sync, check if we're throttled.
			if d.applyThrottle.Admit() {
				if beingThrottled && d.applyThrottle.WouldAdmit() {
					log.Info("Dataplane updates no longer throttled")
					beingThrottled = false
				}
				log.Debug("Applying dataplane updates")
				applyStart := time.Now()

				if d.config.DebugSimulateDataplaneApplyDelay > 0 {
					log.WithField("delay", d.config.DebugSimulateDataplaneApplyDelay).Debug("Simulating a dataplane-apply delay")
					time.Sleep(d.config.DebugSimulateDataplaneApplyDelay)
				}
				// Actually apply the changes to the dataplane.
				d.apply()

				// Record stats.
				applyTime := time.Since(applyStart)
				summaryApplyTime.Observe(applyTime.Seconds())

				if d.dataplaneNeedsSync {
					// Dataplane is still dirty, record an error.
					countDataplaneSyncErrors.Inc()
				} else {
					d.sendDataplaneInSyncOnce.Do(func() {
						d.fromDataplane <- &proto.DataplaneInSync{}
					})
				}

				d.loopSummarizer.EndOfIteration(applyTime)

				if !d.doneFirstApply {
					log.WithField(
						"secsSinceStart", time.Since(processStartTime).Seconds(),
					).Info("Completed first update to dataplane.")
					d.loopSummarizer.RecordOperation("first-update")
					d.doneFirstApply = true
					if d.config.PostInSyncCallback != nil {
						d.config.PostInSyncCallback()
					}
				}
				d.reportHealth()
			} else {
				if !beingThrottled {
					log.Info("Dataplane updates throttled")
					beingThrottled = true
				}
			}
		}
	}
}

func newRefreshTicker(name string, interval time.Duration) <-chan time.Time {
	if interval <= 0 {
		log.Infof("Refresh of %s on timer disabled", name)
		return nil
	}
	log.WithField("interval", interval).Infof("Will refresh %s on timer", name)
	refreshTicker := jitter.NewTicker(interval, interval/10)
	return refreshTicker.Channel()
}

// onDatastoreMessage is called when we get a message from the calculation graph
// it opportunistically processes a match of messages from its channel.
func (d *InternalDataplane) onDatastoreMessage(msg interface{}) {
	d.datastoreBatchSize = 1

	// Process the message we received, then opportunistically process any other
	// pending messages.  This helps to avoid doing two dataplane updates in quick
	// succession (and hence increasing latency) if we're _not_ being throttled.
	d.processMsgFromCalcGraph(msg)
	drainChan(d.toDataplane, d.processMsgFromCalcGraph)

	summaryBatchSize.Observe(float64(d.datastoreBatchSize))
}

func (d *InternalDataplane) processMsgFromCalcGraph(msg interface{}) {
	log.WithField("msg", proto.MsgStringer{Msg: msg}).Infof("Received %T update from calculation graph", msg)
	d.datastoreBatchSize++
	d.dataplaneNeedsSync = true
	d.recordMsgStat(msg)
	for _, mgr := range d.allManagers {
		mgr.OnUpdate(msg)
	}
	switch msg.(type) {
	case *proto.InSync:
		log.WithField("timeSinceStart", time.Since(processStartTime)).Info(
			"Datastore in sync, flushing the dataplane for the first time...")
		d.datastoreInSync = true
	}
}

// onIfaceMonitorMessage is called when we get a message from the interface monitor
// it opportunistically processes a match of messages from its channel.
func (d *InternalDataplane) onIfaceMonitorMessage(ifaceUpdate any) {
	// Separate stats for historic reasons: there use to be two channels.
	d.linkUpdateBatchSize = 0
	d.addrsUpdateBatchSize = 0

	// As for datastore messages, the interface monitor can send many messages in one go, so we
	// opportunistically process a batch even if we're not being throttled.
	d.processIfaceUpdate(ifaceUpdate)
	drainChan(d.ifaceUpdates, d.processIfaceUpdate)

	d.dataplaneNeedsSync = true
	if d.linkUpdateBatchSize > 0 {
		summaryIfaceBatchSize.Observe(float64(d.linkUpdateBatchSize))
	}
	if d.addrsUpdateBatchSize > 0 {
		summaryAddrBatchSize.Observe(float64(d.addrsUpdateBatchSize))
	}
}

func (d *InternalDataplane) processIfaceUpdate(ifaceUpdate any) {
	switch ifaceUpdateMsg := ifaceUpdate.(type) {
	case *ifaceStateUpdate:
		d.processIfaceStateUpdate(ifaceUpdateMsg)
	case *ifaceAddrsUpdate:
		d.processIfaceAddrsUpdate(ifaceUpdateMsg)
	case *ifaceInSync:
		d.processIfaceInSync()
	}
}

func (d *InternalDataplane) processIfaceInSync() {
	if d.ifaceMonitorInSync {
		return
	}
	log.Info("Interface monitor now in sync.")
	d.ifaceMonitorInSync = true
	d.dataplaneNeedsSync = true
}

func (d *InternalDataplane) processIfaceStateUpdate(ifaceUpdate *ifaceStateUpdate) {
	log.WithField("msg", ifaceUpdate).Info("Received interface update")
	d.dataplaneNeedsSync = true
	d.linkUpdateBatchSize++
	if ifaceUpdate.Name == KubeIPVSInterface {
		d.checkIPVSConfigOnStateUpdate(ifaceUpdate.State)
		return
	}

	for _, mgr := range d.allManagers {
		mgr.OnUpdate(ifaceUpdate)
	}

	for _, fdb := range d.vxlanFDBs {
		fdb.OnIfaceStateChanged(ifaceUpdate.Name, ifaceUpdate.State)
	}

	for _, rt := range d.mainRouteTables {
		rt.OnIfaceStateChanged(ifaceUpdate.Name, ifaceUpdate.Index, ifaceUpdate.State)
	}
	for _, mgr := range d.managersWithRouteTables {
		for _, routeTable := range mgr.GetRouteTableSyncers() {
			routeTable.OnIfaceStateChanged(ifaceUpdate.Name, ifaceUpdate.Index, ifaceUpdate.State)
		}
	}
}

func (d *InternalDataplane) processIfaceAddrsUpdate(ifaceAddrsUpdate *ifaceAddrsUpdate) {
	log.WithField("msg", ifaceAddrsUpdate).Info("Received interface addresses update")
	d.dataplaneNeedsSync = true
	d.addrsUpdateBatchSize++
	for _, mgr := range d.allManagers {
		mgr.OnUpdate(ifaceAddrsUpdate)
	}
}

func drainChan[T any](c <-chan T, f func(T)) {
	for i := 0; i < msgPeekLimit; i++ {
		select {
		case v := <-c:
			f(v)
		default:
			return
		}
	}
}

func (d *InternalDataplane) configureKernel() {
	// Attempt to modprobe nf_conntrack_proto_sctp.  In some kernels this is a
	// module that needs to be loaded, otherwise all SCTP packets are marked
	// INVALID by conntrack and dropped by Calico's rules.  However, some kernels
	// (confirmed in Ubuntu 19.10's build of 5.3.0-24-generic) include this
	// conntrack without it being a kernel module, and so modprobe will fail.
	// Log result at INFO level for troubleshooting, but otherwise ignore any
	// failed modprobe calls.
	mp := newModProbe(moduleConntrackSCTP, newRealCmd)
	out, err := mp.Exec()
	log.WithError(err).WithField("output", out).Infof("attempted to modprobe %s", moduleConntrackSCTP)

	log.Info("Making sure IPv4 forwarding is enabled.")
	err = writeProcSys("/proc/sys/net/ipv4/ip_forward", "1")
	if err != nil {
		log.WithError(err).Error("Failed to set IPv4 forwarding sysctl")
	}

	if d.config.IPv6Enabled {
		log.Info("Making sure IPv6 forwarding is enabled.")
		err = writeProcSys("/proc/sys/net/ipv6/conf/all/forwarding", "1")
		if err != nil {
			log.WithError(err).Error("Failed to set IPv6 forwarding sysctl")
		}
	}

	// Enable conntrack packet and byte accounting.
	err = writeProcSys("/proc/sys/net/netfilter/nf_conntrack_acct", "1")
	if err != nil {
		log.Warnf("failed to set enable conntrack packet and byte accounting: %v\n", err)
	}

	if d.config.BPFEnabled && d.config.BPFDisableUnprivileged {
		log.Info("BPF enabled, disabling unprivileged BPF usage.")
		err := writeProcSys("/proc/sys/kernel/unprivileged_bpf_disabled", "1")
		if err != nil {
			log.WithError(err).Error("Failed to set unprivileged_bpf_disabled sysctl")
		}
	}
	if d.config.Wireguard.Enabled || d.config.Wireguard.EnabledV6 {
		// wireguard module is available in linux kernel >= 5.6
		mpwg := newModProbe(moduleWireguard, newRealCmd)
		out, err = mpwg.Exec()
		log.WithError(err).WithField("output", out).Infof("attempted to modprobe %s", moduleWireguard)
	}
}

func (d *InternalDataplane) recordMsgStat(msg interface{}) {
	typeName := reflect.ValueOf(msg).Elem().Type().Name()
	countMessages.WithLabelValues(typeName).Inc()
}

func (d *InternalDataplane) apply() {
	// Update sequencing is important here because iptables rules have dependencies on ipsets.
	// Creating a rule that references an unknown IP set fails, as does deleting an IP set that
	// is in use.

	// Unset the needs-sync flag, we'll set it again if something fails.
	d.dataplaneNeedsSync = false

	// First, give the managers a chance to resolve any state based on the preceding batch of
	// updates.  In some cases, e.g. EndpointManager, this can result in an update to another
	// manager (BPFEndpointManager.OnHEPUpdate) that must happen before either of those managers
	// begins its dataplane programming updates.
	for _, mgr := range d.allManagers {
		if handler, ok := mgr.(UpdateBatchResolver); ok {
			err := handler.ResolveUpdateBatch()
			if err != nil {
				log.WithField("manager", reflect.TypeOf(mgr).Name()).WithError(err).Debug(
					"couldn't resolve update batch for manager, will try again later")
				d.dataplaneNeedsSync = true
			}
			d.reportHealth()
		}
	}

	// Now allow managers to complete the dataplane programming updates that they need.
	for _, mgr := range d.allManagers {
		err := mgr.CompleteDeferredWork()
		if err != nil {
			log.WithField("manager", reflect.TypeOf(mgr).Name()).WithError(err).Debug(
				"couldn't complete deferred work for manager, will try again later")
			d.dataplaneNeedsSync = true
		}
		d.reportHealth()
	}

	if d.xdpState != nil {
		if d.forceXDPRefresh {
			// Refresh timer popped.
			d.xdpState.QueueResync()
			d.forceXDPRefresh = false
		}

		var applyXDPError error
		d.xdpState.ProcessPendingDiffState(d.endpointsSourceV4)
		if err := d.applyXDPActions(); err != nil {
			applyXDPError = err
		} else {
			err := d.xdpState.ProcessMemberUpdates()
			d.xdpState.DropPendingDiffState()
			if err != nil {
				log.WithError(err).Warning("Failed to process XDP member updates, will resync later...")
				if err := d.applyXDPActions(); err != nil {
					applyXDPError = err
				}
			}
			d.xdpState.UpdateState()
		}
		if applyXDPError != nil {
			log.WithError(applyXDPError).Info("Applying XDP actions did not succeed, disabling XDP")
			if err := d.shutdownXDPCompletely(); err != nil {
				log.Warnf("failed to disable XDP: %v, will proceed anyway.", err)
			}
		}
	}
	d.reportHealth()

	d.ipSecPolTable.Apply()

	if d.forceRouteRefresh {
		// Refresh timer popped.
		for _, r := range d.routeTableSyncers() {
			// Queue a resync on the next Apply().
			r.QueueResync()
		}
		for _, r := range d.routeRules() {
			// Queue a resync on the next Apply().
			r.QueueResync()
		}
		for _, fdb := range d.vxlanFDBs {
			fdb.QueueResync()
		}
		d.forceRouteRefresh = false
	}

	if d.forceIPSetsRefresh {
		// Refresh timer popped.
		for _, r := range d.ipSets {
			// Queue a resync on the next Apply().
			r.QueueResync()
		}
		d.forceIPSetsRefresh = false
	}

	// Next, create/update IP sets.  We defer deletions of IP sets until after we update tables.
	var ipSetsWG sync.WaitGroup
	ipSetsWG.Add(1)
	go func() {
		defer ipSetsWG.Done()
		d.applyIPSetsAndNotifyDomainInfoStore()
	}()

	// Update any VXLAN FDB entries.
	for _, fdb := range d.vxlanFDBs {
		err := fdb.Apply()
		if err != nil {
			var lnf netlink.LinkNotFoundError
			if errors.As(err, &lnf) || errors.Is(err, vxlanfdb.ErrLinkDown) {
				log.Debug("VXLAN interface not ready yet, can't sync FDB entries.")
			} else {
				log.WithError(err).Warn("Failed to synchronize VXLAN FDB entries, will retry...")
				d.dataplaneNeedsSync = true
			}
		}
	}

	// Update the routing table in parallel with the other updates.  We'll wait for it to finish
	// before we return.
	var routesWG sync.WaitGroup
	var numBackgroundProblems atomic.Uint64
	for _, r := range d.routeTableSyncers() {
		routesWG.Add(1)
		go func(r routetable.SyncerInterface) {
			err := r.Apply()
			if err != nil {
				log.Warn("Failed to synchronize routing table, will retry...")
				numBackgroundProblems.Add(1)
			}
			d.reportHealth()
			routesWG.Done()
		}(r)
	}

	// Update the routing rules in parallel with the other updates.  We'll wait for it to finish
	// before we return.
	var rulesWG sync.WaitGroup
	for _, r := range d.routeRules() {
		rulesWG.Add(1)
		go func(r routeRules) {
			err := r.Apply()
			if err != nil {
				log.Warn("Failed to synchronize routing rules, will retry...")
				numBackgroundProblems.Add(1)
			}
			d.reportHealth()
			rulesWG.Done()
		}(r)
	}

	// Wait for the IP sets update to finish.  We can't update iptables until it has.  Once updated, we can trigger
	// a background goroutine to update IPSets from domain name info changes. This can take place while iptables is
	// being updated.
	ipSetsWG.Wait()
	ipSetsStopCh := make(chan struct{})
	ipSetsWG.Add(1)
	go func() {
		defer ipSetsWG.Done()
		d.loopUpdatingDataplaneForDomainInfoUpdates(ipSetsStopCh)
	}()

	// Update iptables, this should sever any references to now-unused IP sets.
	var reschedDelayMutex sync.Mutex
	var reschedDelay time.Duration
	var iptablesWG sync.WaitGroup
	for _, t := range d.allTables {
		iptablesWG.Add(1)
		go func(t generictables.Table) {
			tableReschedAfter := t.Apply()

			reschedDelayMutex.Lock()
			defer reschedDelayMutex.Unlock()
			if tableReschedAfter != 0 && (reschedDelay == 0 || tableReschedAfter < reschedDelay) {
				reschedDelay = tableReschedAfter
			}
			d.reportHealth()
			iptablesWG.Done()
		}(t)
	}

	iptablesWG.Wait()

	// Stop the background ipsets update and wait for it to complete.
	close(ipSetsStopCh)
	ipSetsWG.Wait()

	// Now clean up any left-over IP sets.
	var ipSetsNeedsReschedule atomic.Bool
	for _, ipSets := range d.ipSets {
		ipSetsWG.Add(1)
		go func(s dpsets.IPSetsDataplane) {
			defer ipSetsWG.Done()
			reschedule := s.ApplyDeletions()
			if reschedule {
				ipSetsNeedsReschedule.Store(true)
			}
			d.reportHealth()
		}(ipSets)
	}
	ipSetsWG.Wait()
	if ipSetsNeedsReschedule.Load() {
		if reschedDelay == 0 || reschedDelay > 100*time.Millisecond {
			reschedDelay = 100 * time.Millisecond
		}
	}

	// Wait for the route updates to finish.
	routesWG.Wait()

	// Wait for the rule updates to finish.
	rulesWG.Wait()

	if numBackgroundProblems.Load() > 0 {
		d.dataplaneNeedsSync = true
	}

	// And publish and status updates.
	d.endpointStatusCombiner.Apply()

	// Set up any needed rescheduling kick.
	if d.reschedC != nil {
		// We have an active rescheduling timer, stop it so we can restart it with a
		// different timeout below if it is still needed.
		// This snippet comes from the docs for Timer.Stop().
		if !d.reschedTimer.Stop() {
			// Timer had already popped, drain its channel.
			<-d.reschedC
		}
		// Nil out our copy of the channel to record that the timer is inactive.
		d.reschedC = nil
	}
	if reschedDelay != 0 {
		// We need to reschedule.
		log.WithField("delay", reschedDelay).Debug("Asked to reschedule.")
		if d.reschedTimer == nil {
			// First time, create the timer.
			d.reschedTimer = time.NewTimer(reschedDelay)
		} else {
			// Have an existing timer, reset it.
			d.reschedTimer.Reset(reschedDelay)
		}
		d.reschedC = d.reschedTimer.C
	}
}

// loopUpdatingDataplaneForDomainInfoUpdates loops while the main IPTables update is taking place. This keeps pulling
// domain info updates and programs them into the IPSets.
func (d *InternalDataplane) loopUpdatingDataplaneForDomainInfoUpdates(ipSetsStopCh chan struct{}) {
	for {
		select {
		case <-d.domainInfoStore.UpdatesReadyChannel():
			if d.domainInfoStore.HandleUpdates() {
				d.applyIPSetsAndNotifyDomainInfoStore()
			}
		case <-ipSetsStopCh:
			return
		}
	}
}

// applyIPSetsAndNotifyDomainInfoStore applies changes to the IPSetDataplanes and once complete invokes any
// domainInfoCallbacks to indicate domain name policy updates are now programmed.
func (d *InternalDataplane) applyIPSetsAndNotifyDomainInfoStore() {
	var ipSetsWG sync.WaitGroup
	for _, ipSets := range d.ipSets {
		ipSetsWG.Add(1)
		go func(ipSets dpsets.IPSetsDataplane) {
			defer ipSetsWG.Done()

			// Apply the IPSet updates.  The filter is requesting that ApplyUpdates only returns the updates IP sets
			// that contain egress domains. The filter does not change which IPSets are updated - all IPSets that have
			// been modified will be updated.
			programmedIPs := ipSets.ApplyUpdates(func(ipSetName string) bool {
				// Collect only Domain IP set updates so we don't overload the packet processor with irrelevant ips.
				ipSetID := ipsets.StripIPSetNamePrefix(ipSetName)
				return strings.HasPrefix(ipSetID, "d:")
			})

			d.reportHealth()

			if d.dnsDeniedPacketProcessor == nil || programmedIPs == nil {
				return
			}
			if programmedIPs.Len() != 0 {
				d.dnsDeniedPacketProcessor.OnIPSetMemberUpdates(programmedIPs)
			}
		}(ipSets)
	}
	ipSetsWG.Wait()

	// Notify the domain info store that any updates applied to the handlers has now been applied.
	d.domainInfoStore.UpdatesApplied()
}

func (d *InternalDataplane) applyXDPActions() error {
	var err error = nil
	for i := 0; i < 10; i++ {
		err = d.xdpState.ResyncIfNeeded(d.ipsetsSourceV4)
		if err != nil {
			return err
		}
		if err = d.xdpState.ApplyBPFActions(d.ipsetsSourceV4); err == nil {
			return nil
		} else {
			log.WithError(err).Info("Applying XDP BPF actions did not succeed, will retry with resync...")
		}
	}
	return err
}

func (d *InternalDataplane) loopReportingStatus() {
	log.Info("Started internal status report thread")
	if d.config.StatusReportingInterval <= 0 {
		log.Info("Process status reports disabled")
		return
	}
	// Wait before first report so that we don't check in if we're in a tight cyclic restart.
	time.Sleep(10 * time.Second)
	for {
		uptimeSecs := time.Since(processStartTime).Seconds()
		d.fromDataplane <- &proto.ProcessStatusUpdate{
			IsoTimestamp: time.Now().UTC().Format(time.RFC3339),
			Uptime:       uptimeSecs,
		}
		time.Sleep(d.config.StatusReportingInterval)
	}
}

// Table is a shim interface for generictables.Table.
type Table interface {
	UpdateChain(chain *generictables.Chain)
	UpdateChains([]*generictables.Chain)
	RemoveChains([]*generictables.Chain)
	RemoveChainByName(name string)
}

func (d *InternalDataplane) reportHealth() {
	if d.config.HealthAggregator != nil {
		d.config.HealthAggregator.Report(
			healthName,
			&health.HealthReport{Live: true, Ready: d.doneFirstApply && d.ifaceMonitorInSync},
		)
	}
}

type dummyLock struct{}

func (d dummyLock) Lock() {
}

func (d dummyLock) Unlock() {
}

func startBPFDataplaneComponents(
	ipFamily proto.IPVersion,
	bpfmaps *bpfmap.IPMaps,
	ipSetIDAllocator *idalloc.IDAllocator,
	config Config,
	ipSetsMgr *dpsets.IPSetsManager,
	dp *InternalDataplane,
) (*bpfconntrack.Scanner, egressIPSets) {
	ipSetConfig := config.RulesConfig.IPSetConfigV4
	ipSetEntry := bpfipsets.IPSetEntryFromBytes
	ipSetProtoEntry := bpfipsets.ProtoIPSetMemberToBPFEntry

	failSafesKeyFromSlice := failsafes.KeyFromSlice
	failSafesKey := failsafes.MakeKey

	ctKey := conntrack.KeyFromBytes
	ctVal := conntrack.ValueFromBytes

	bpfproxyOpts := []bpfproxy.Option{
		bpfproxy.WithMinSyncPeriod(config.KubeProxyMinSyncPeriod),
	}

	if config.BPFNodePortDSREnabled {
		bpfproxyOpts = append(bpfproxyOpts, bpfproxy.WithDSREnabled())
	}

	if len(config.NodeZone) != 0 {
		bpfproxyOpts = append(bpfproxyOpts, bpfproxy.WithTopologyNodeZone(config.NodeZone))
	}

	if len(config.BPFExcludeCIDRsFromNAT) > 0 {
		bpfproxyOpts = append(bpfproxyOpts, bpfproxy.WithExcludedCIDRs(config.BPFExcludeCIDRsFromNAT))
	}

	if ipFamily == proto.IPVersion_IPV6 {
		ipSetConfig = config.RulesConfig.IPSetConfigV6
		ipSetEntry = bpfipsets.IPSetEntryV6FromBytes
		ipSetProtoEntry = bpfipsets.ProtoIPSetMemberToBPFEntryV6

		failSafesKeyFromSlice = failsafes.KeyV6FromSlice
		failSafesKey = failsafes.MakeKeyV6

		ctKey = conntrack.KeyV6FromBytes
		ctVal = conntrack.ValueV6FromBytes

		bpfproxyOpts = append(bpfproxyOpts, bpfproxy.WithIPFamily(6))
	}

	ipSets := bpfipsets.NewBPFIPSets(ipSetConfig, ipSetIDAllocator, bpfmaps.IpsetsMap, ipSetEntry, ipSetProtoEntry, dp.loopSummarizer)
	dp.ipSets = append(dp.ipSets, ipSets)
	ipSetsMgr.AddDataplane(ipSets)
	tracker, err := dnsresolver.NewDomainTracker(func(id string) uint64 {
		return ipSets.IDStringToUint64(id)
	})
	if err != nil {
		log.WithError(err).Fatal("Failed to create BPF domain tracker.")
	}
	ipSetsMgr.AddDomainTracker(tracker)

	if ipFamily == proto.IPVersion_IPV4 {
		// Create an 'ipset' to represent trusted DNS servers.
		trustedDNSServers := []string{}
		for _, serverPort := range config.RulesConfig.DNSTrustedServers {
			trustedDNSServers = append(trustedDNSServers,
				fmt.Sprintf("%v,udp:%v", serverPort.IP, serverPort.Port))
		}
		ipSets.AddOrReplaceIPSet(
			ipsets.IPSetMetadata{SetID: bpfipsets.TrustedDNSServersName, Type: ipsets.IPSetTypeHashIPPort},
			trustedDNSServers,
		)
	}

	failsafeMgr := failsafes.NewManager(
		bpfmaps.FailsafesMap,
		config.RulesConfig.FailsafeInboundHostPorts,
		config.RulesConfig.FailsafeOutboundHostPorts,
		dp.loopSummarizer,
		ipFamily,
		failSafesKeyFromSlice,
		failSafesKey,
	)
	dp.RegisterManager(failsafeMgr)

	bpfRTMgr := newBPFRouteManager(&config, bpfmaps, ipFamily, dp.loopSummarizer)
	dp.RegisterManager(bpfRTMgr)

	conntrackScanner := bpfconntrack.NewScanner(bpfmaps.CtMap, ctKey, ctVal,
		bpfconntrack.NewLivenessScanner(config.BPFConntrackTimeouts, config.BPFNodePortDSREnabled))

	// Before we start, scan for all finished / timed out connections to
	// free up the conntrack table asap as it may take time to sync up the
	// proxy and kick off the first full cleaner scan.
	conntrackScanner.Scan()

	if config.KubeClientSet != nil {
		kp, err := bpfproxy.StartKubeProxy(
			config.KubeClientSet,
			config.Hostname,
			bpfmaps,
			bpfproxyOpts...,
		)
		if err != nil {
			log.WithError(err).Panic("Failed to start kube-proxy.")
		}

		bpfRTMgr.setHostIPUpdatesCallBack(kp.OnHostIPsUpdate)
		bpfRTMgr.setRoutesCallBacks(kp.OnRouteUpdate, kp.OnRouteDelete)
		conntrackScanner.AddUnlocked(bpfconntrack.NewStaleNATScanner(kp))
	} else {
		log.Info("BPF enabled but no Kubernetes client available, unable to run kube-proxy module.")
	}
	return conntrackScanner, ipSets
}<|MERGE_RESOLUTION|>--- conflicted
+++ resolved
@@ -260,11 +260,8 @@
 	BPFEnforceRPF                      string
 	BPFDisableGROForIfaces             *regexp.Regexp
 	BPFExcludeCIDRsFromNAT             []string
-<<<<<<< HEAD
 	BPFExportBufferSizeMB              int
-=======
 	BPFRedirectToPeer                  string
->>>>>>> ccb43e52
 	KubeProxyMinSyncPeriod             time.Duration
 	KubeProxyEndpointSlicesEnabled     bool
 	FlowLogsCollectProcessInfo         bool
