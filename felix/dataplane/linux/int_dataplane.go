--- conflicted
+++ resolved
@@ -63,13 +63,9 @@
 	"github.com/projectcalico/calico/felix/config"
 	felixconfig "github.com/projectcalico/calico/felix/config"
 	"github.com/projectcalico/calico/felix/dataplane/common"
-<<<<<<< HEAD
 	"github.com/projectcalico/calico/felix/dataplane/dns"
 	dpsets "github.com/projectcalico/calico/felix/dataplane/ipsets"
 	"github.com/projectcalico/calico/felix/dataplane/linux/debugconsole"
-=======
-	dpsets "github.com/projectcalico/calico/felix/dataplane/ipsets"
->>>>>>> 5d7cbf3a
 	"github.com/projectcalico/calico/felix/environment"
 	"github.com/projectcalico/calico/felix/generictables"
 	"github.com/projectcalico/calico/felix/idalloc"
@@ -896,14 +892,9 @@
 		// bpffs so there's nothing to clean up
 	}
 
-<<<<<<< HEAD
 	ipsetsManager := dpsets.NewIPSetsManager("ipv4", ipSetsV4, config.MaxIPSetSize, dp.domainInfoStore)
 	ipsetsManagerV6 := dpsets.NewIPSetsManager("ipv6", nil, config.MaxIPSetSize, dp.domainInfoStore)
-=======
-	ipsetsManager := dpsets.NewIPSetsManager("ipv4", ipSetsV4, config.MaxIPSetSize)
-	ipsetsManagerV6 := dpsets.NewIPSetsManager("ipv6", nil, config.MaxIPSetSize)
-
->>>>>>> 5d7cbf3a
+
 	var mangleTableV6, natTableV6, rawTableV6, filterTableV6 generictables.Table
 	var nftablesV6RootTable generictables.Table
 
@@ -2993,22 +2984,11 @@
 
 	// Next, create/update IP sets.  We defer deletions of IP sets until after we update tables.
 	var ipSetsWG sync.WaitGroup
-<<<<<<< HEAD
 	ipSetsWG.Add(1)
 	go func() {
 		defer ipSetsWG.Done()
 		d.applyIPSetsAndNotifyDomainInfoStore()
 	}()
-=======
-	for _, ipSets := range d.ipSets {
-		ipSetsWG.Add(1)
-		go func(ipSets dpsets.IPSetsDataplane) {
-			ipSets.ApplyUpdates()
-			d.reportHealth()
-			ipSetsWG.Done()
-		}(ipSets)
-	}
->>>>>>> 5d7cbf3a
 
 	// Update any VXLAN FDB entries.
 	for _, fdb := range d.vxlanFDBs {
