--- conflicted
+++ resolved
@@ -996,14 +996,9 @@
 			config.RulesConfig.WorkloadIfacePrefixes,
 			rules.IPSetIDThisHostIPs,
 			ipSetsV4,
-<<<<<<< HEAD
 			config.MaxIPSetSize,
 			rules.IPSetIDAllTunnelNets))
-		dp.RegisterManager(newPolicyManager(rawTableV4, mangleTableV4, filterTableV4, ruleRenderer, 4))
-=======
-			config.MaxIPSetSize))
 		dp.RegisterManager(newPolicyManager(rawTableV4, mangleTableV4, filterTableV4, ruleRenderer, 4, config.RulesConfig.NFTables))
->>>>>>> b2542899
 
 		// Clean up any leftover BPF state.
 		err := bpfnat.RemoveConnectTimeLoadBalancer("")
@@ -1013,19 +1008,14 @@
 		tc.CleanUpProgramsAndPins()
 		bpfutils.RemoveBPFSpecialDevices()
 	} else {
-<<<<<<< HEAD
 		// In BPF mode we still use iptables for raw egress policy, but we
 		// filter the IP sets that we render to the dataplane.  Set an empty
 		// filter now so that the IP sets driver does a lot less logging.
 		ipSetsV4.SetFilter(set.New[string]())
-		dp.RegisterManager(newRawEgressPolicyManager(rawTableV4, ruleRenderer, 4, ipSetsV4.SetFilter))
+		dp.RegisterManager(newRawEgressPolicyManager(rawTableV4, ruleRenderer, 4, ipSetsV4.SetFilter, config.RulesConfig.NFTables))
 		// Cleanup any tcp stats program attached in IPTables mode. In eBPF mode, tcp stats program is part of
 		// the main Tc program.
 		tc.CleanUpTcpStatsPrograms()
-=======
-		// In BPF mode we still use iptables for raw egress policy.
-		dp.RegisterManager(newRawEgressPolicyManager(rawTableV4, ruleRenderer, 4, ipSetsV4.SetFilter, config.RulesConfig.NFTables))
->>>>>>> b2542899
 	}
 
 	interfaceRegexes := make([]string, len(config.RulesConfig.WorkloadIfacePrefixes))
@@ -1570,14 +1560,9 @@
 				config.RulesConfig.WorkloadIfacePrefixes,
 				rules.IPSetIDThisHostIPs,
 				ipSetsV6,
-<<<<<<< HEAD
 				config.MaxIPSetSize,
 				rules.IPSetIDAllTunnelNets))
-			dp.RegisterManager(newPolicyManager(rawTableV6, mangleTableV6, filterTableV6, ruleRenderer, 6))
-=======
-				config.MaxIPSetSize))
 			dp.RegisterManager(newPolicyManager(rawTableV6, mangleTableV6, filterTableV6, ruleRenderer, 6, config.RulesConfig.NFTables))
->>>>>>> b2542899
 		} else {
 			dp.RegisterManager(newRawEgressPolicyManager(rawTableV6, ruleRenderer, 6, ipSetsV6.SetFilter, config.RulesConfig.NFTables))
 		}
