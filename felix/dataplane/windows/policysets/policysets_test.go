--- conflicted
+++ resolved
@@ -952,13 +952,8 @@
 	},
 	), "incorrect hns rules returned for multi IPs")
 
-<<<<<<< HEAD
-	//verify aclPolicy for multiple ips and port in a sigle outbound rule with chunksize 2
+	//verify aclPolicy for multiple ips and port in a single outbound rule with chunksize 2
 	aclPolicy, _ = ps.protoRuleToHnsRules("policy-Multi-ips-ports-out-1",
-=======
-	//verify aclPolicy for multiple ips and port in a single outbound rule with chunksize 2
-	aclPolicy, _ = ps.protoRuleToHnsRules("Multi-ips-ports-out-1",
->>>>>>> 75d25f4f
 		&proto.Rule{
 			Action:   "Allow",
 			DstNet:   []string{"10.0.0.0/24", "10.1.1.0/24", "10.2.2.0/24"},
