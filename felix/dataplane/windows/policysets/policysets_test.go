// Copyright (c) 2017-2024 Tigera, Inc. All rights reserved.
//
// Licensed under the Apache License, Version 2.0 (the "License");
// you may not use this file except in compliance with the License.
// You may obtain a copy of the License at
//
//     http://www.apache.org/licenses/LICENSE-2.0
//
// Unless required by applicable law or agreed to in writing, software
// distributed under the License is distributed on an "AS IS" BASIS,
// WITHOUT WARRANTIES OR CONDITIONS OF ANY KIND, either express or implied.
// See the License for the specific language governing permissions and
// limitations under the License.

package policysets

import (
	"testing"

	. "github.com/onsi/gomega"
	log "github.com/sirupsen/logrus"

	"github.com/projectcalico/calico/felix/dataplane/windows/hns"
	"github.com/projectcalico/calico/felix/proto"
	"github.com/projectcalico/calico/felix/types"
)

func TestRuleRenderingWithStaticRules(t *testing.T) {
	RegisterTestingT(t)

	h := mockHNS{}

	// Windows 1803/RS4
	h.SupportedFeatures.Acl.AclRuleId = true
	h.SupportedFeatures.Acl.AclNoHostRulePriority = true

	log.SetLevel(log.DebugLevel)

	ipsc := mockIPSetCache{
		IPSets: map[string][]string{},
	}

	ps := NewPolicySets(&h, []IPSetCache{&ipsc}, mockReader(staticRules))

	// Unknown policy should result in default drop.
	Expect(ps.GetPolicySetRules([]string{"unknown"}, true, true)).To(Equal([]*hns.ACLPolicy{
		// Static inbound rule.
		{Type: hns.ACL, Id: "MyPlatform-block-client", Protocol: 17, Action: hns.Allow, Direction: hns.In,
			RuleType: hns.Host, Priority: 300, RemoteAddresses: "10.0.0.2/32", RemotePorts: "90"},
		// Default deny rule.
		{Type: hns.ACL, Id: "DRI", Protocol: 256, Action: hns.Block, Direction: hns.In, RuleType: hns.Switch, Priority: 1001},
	}), "unexpected rules returned for unknown policy")

	// Empty policy should return no rules (apart from the default drop).
	ps.AddOrReplacePolicySet("empty", &proto.Policy{
		InboundRules:  []*proto.Rule{},
		OutboundRules: []*proto.Rule{},
	})

	// Unknown policy should result in default pass with endOfTierDrop disabled.
	Expect(ps.GetPolicySetRules([]string{"unknown"}, true, false)).To(Equal([]*hns.ACLPolicy{
		// Static inbound rule.
		{Type: hns.ACL, Id: "MyPlatform-block-client", Protocol: 17, Action: hns.Allow, Direction: hns.In,
			RuleType: hns.Host, Priority: 300, RemoteAddresses: "10.0.0.2/32", RemotePorts: "90"},
		// Default pass rule.
		{Type: hns.ACL, Id: "DRI", Protocol: 256, Action: ActionPass, Direction: hns.In, RuleType: hns.Switch, Priority: 1001},
	}), "unexpected rules returned for unknown policy")

	// Empty policy should return no rules (apart from the default drop).
	ps.AddOrReplacePolicySet("empty", &proto.Policy{
		InboundRules:  []*proto.Rule{},
		OutboundRules: []*proto.Rule{},
	})

	Expect(ps.GetPolicySetRules([]string{"empty"}, true, true)).To(Equal([]*hns.ACLPolicy{
		// Static inbound rule.
		{Type: hns.ACL, Id: "MyPlatform-block-client", Protocol: 17, Action: hns.Allow, Direction: hns.In,
			RuleType: hns.Host, Priority: 300, RemoteAddresses: "10.0.0.2/32", RemotePorts: "90"},
		// Default deny rule.
		{Type: hns.ACL, Id: "DRI", Protocol: 256, Action: hns.Block, Direction: hns.In, RuleType: hns.Switch, Priority: 1001},
	}), "unexpected rules returned for empty policy")

	Expect(ps.GetPolicySetRules([]string{"empty"}, false, true)).To(Equal([]*hns.ACLPolicy{
		// Static outbound rule.
		{Type: hns.ACL, Id: "MyPlatform-block-server", Protocol: 6, Action: hns.Block, Direction: hns.Out,
			RuleType: hns.Switch, Priority: 200, RemoteAddresses: "10.0.0.1/32", RemotePorts: "80"},
		// Default deny rule.
		{Type: hns.ACL, Id: "DRE", Protocol: 256, Action: hns.Block, Direction: hns.Out, RuleType: hns.Switch, Priority: 1001},
	}), "unexpected rules returned for empty policy")

	// Tests of basic policy matches: CIDRs, protocol, ports.
	ps.AddOrReplacePolicySet("policy-basic", &proto.Policy{
		InboundRules: []*proto.Rule{
			{
				Action:   "Allow",
				SrcNet:   []string{"10.0.0.0/24"},
				Protocol: &proto.Protocol{NumberOrName: &proto.Protocol_Name{Name: "tcp"}},
				SrcPorts: []*proto.PortRange{{First: 1234, Last: 1234}},
				DstPorts: []*proto.PortRange{{First: 80, Last: 80}},
				RuleId:   "rule-1",
			},
			{
				Action:   "Allow",
				Protocol: &proto.Protocol{NumberOrName: &proto.Protocol_Number{Number: 17}},
				RuleId:   "rule-2",
			},
			{
				Action: "Deny",
				DstNet: []string{"10.0.0.0/24"},
				RuleId: "rule-3",
			},
			{
				Action: "Deny",
				DstNet: []string{"11.0.0.0/24"},
				RuleId: "rule-4",
			},
		},
		OutboundRules: []*proto.Rule{
			{
				Action:   "Allow",
				Protocol: &proto.Protocol{NumberOrName: &proto.Protocol_Number{Number: 17}},
				RuleId:   "rule-5",
			},
		},
	})

	Expect(ps.GetPolicySetRules([]string{"policy-basic"}, true, true)).To(Equal([]*hns.ACLPolicy{
		// Static inbound rule.
		{Type: hns.ACL, Id: "MyPlatform-block-client", Protocol: 17, Action: hns.Allow, Direction: hns.In,
			RuleType: hns.Host, Priority: 300, RemoteAddresses: "10.0.0.2/32", RemotePorts: "90"},
		{
			Type: hns.ACL, Action: hns.Allow, Direction: hns.In, RuleType: hns.Switch,
			Priority:        1000,
			Protocol:        6,
			Id:              "API0|basic---rule-1---0",
			RemoteAddresses: "10.0.0.0/24",
			RemotePorts:     "1234",
			LocalPorts:      "80",
		},
		{
			Type: hns.ACL, Action: hns.Allow, Direction: hns.In, RuleType: hns.Switch,
			Priority: 1001,
			Protocol: 17,
			Id:       "API1|basic---rule-2---0",
		},
		{
			Type: hns.ACL, Action: hns.Block, Direction: hns.In, RuleType: hns.Switch,
			Priority:       1002,
			Protocol:       256,
			Id:             "DPI2|basic---rule-3---0",
			LocalAddresses: "10.0.0.0/24",
		},
		{
			Type: hns.ACL, Action: hns.Block, Direction: hns.In, RuleType: hns.Switch,
			Priority:       1003,
			Protocol:       256,
			Id:             "DPI3|basic---rule-4---0",
			LocalAddresses: "11.0.0.0/24",
		},
		// Default deny rule.
		{Type: hns.ACL, Protocol: 256, Id: "DRI", Action: hns.Block, Direction: hns.In, RuleType: hns.Switch, Priority: 1004},
	}), "unexpected rules returned for basic policy")

	Expect(ps.GetPolicySetRules([]string{"policy-basic"}, false, true)).To(Equal([]*hns.ACLPolicy{
		// Static outbound rule.
		{Type: hns.ACL, Id: "MyPlatform-block-server", Protocol: 6, Action: hns.Block, Direction: hns.Out,
			RuleType: hns.Switch, Priority: 200, RemoteAddresses: "10.0.0.1/32", RemotePorts: "80"},
		{
			Type: hns.ACL, Action: hns.Allow, Direction: hns.Out, RuleType: hns.Switch,
			Priority: 1000,
			Protocol: 17,
			Id:       "APE0|basic---rule-5---0",
		},
		// Default deny rule.
		{Type: hns.ACL, Protocol: 256, Id: "DRE", Action: hns.Block, Direction: hns.Out, RuleType: hns.Switch, Priority: 1001},
	}), "unexpected rules returned for basic policy")
}

func TestRuleRenderingExceedingPriorityLimit(t *testing.T) {
	RegisterTestingT(t)

	h := mockHNS{}

	// Windows 1803/RS4
	h.SupportedFeatures.Acl.AclRuleId = true
	h.SupportedFeatures.Acl.AclNoHostRulePriority = true

	log.SetLevel(log.DebugLevel)

	ipsc := mockIPSetCache{
		IPSets: map[string][]string{},
	}

	ps := NewPolicySets(&h, []IPSetCache{&ipsc}, mockReader(""))
	ps.priorityLimit = 1002

	// Test a set of rules that exceeds the priority limit. Rule priority should
	// be reused when action and direction do not change.
	ps.AddOrReplacePolicySet("policy-basic", &proto.Policy{
		InboundRules: []*proto.Rule{
			{
				Action:   "Allow",
				SrcNet:   []string{"10.0.0.0/24"},
				Protocol: &proto.Protocol{NumberOrName: &proto.Protocol_Name{Name: "tcp"}},
				SrcPorts: []*proto.PortRange{{First: 1234, Last: 1234}},
				DstPorts: []*proto.PortRange{{First: 80, Last: 80}},
				RuleId:   "rule-1",
			},
			{
				Action:   "Allow",
				Protocol: &proto.Protocol{NumberOrName: &proto.Protocol_Number{Number: 17}},
				RuleId:   "rule-2",
			},
			{
				Action: "Deny",
				DstNet: []string{"10.0.0.0/24"},
				RuleId: "rule-3",
			},
			{
				Action: "Deny",
				DstNet: []string{"11.0.0.0/24"},
				RuleId: "rule-4",
			},
		},
		OutboundRules: []*proto.Rule{},
	})

	Expect(ps.GetPolicySetRules([]string{"policy-basic"}, true, false)).To(Equal([]*hns.ACLPolicy{
		{
			Type: hns.ACL, Action: hns.Allow, Direction: hns.In, RuleType: hns.Switch,
			Priority:        1000,
			Protocol:        6,
			Id:              "API0|basic---rule-1---0",
			RemoteAddresses: "10.0.0.0/24",
			RemotePorts:     "1234",
			LocalPorts:      "80",
		},
		{
			Type: hns.ACL, Action: hns.Allow, Direction: hns.In, RuleType: hns.Switch,
			Priority: 1000,
			Protocol: 17,
			Id:       "API1|basic---rule-2---0",
		},
		{
			Type: hns.ACL, Action: hns.Block, Direction: hns.In, RuleType: hns.Switch,
			Priority:       1001, // Switch from Allow to Deny triggers increment to priority.
			Protocol:       256,
			Id:             "DPI2|basic---rule-3---0",
			LocalAddresses: "10.0.0.0/24",
		},
		{
			Type: hns.ACL, Action: hns.Block, Direction: hns.In, RuleType: hns.Switch,
			Priority:       1001, // No change of action so priority stays the same.
			Protocol:       256,
			Id:             "DPI3|basic---rule-4---0",
			LocalAddresses: "11.0.0.0/24",
		},
		// Default pass rule.
		{Type: hns.ACL, Id: "DRI", Protocol: 256, Action: ActionPass, Direction: hns.In, RuleType: hns.Switch, Priority: 1002},
	}), "unexpected rules returned for basic policy")

}

func TestRuleRendering(t *testing.T) {
	RegisterTestingT(t)

	h := mockHNS{}

	// Windows 1803/RS4
	h.SupportedFeatures.Acl.AclRuleId = true
	h.SupportedFeatures.Acl.AclNoHostRulePriority = true

	log.SetLevel(log.DebugLevel)

	ipsc := mockIPSetCache{
		IPSets: map[string][]string{},
	}

	ps := NewPolicySets(&h, []IPSetCache{&ipsc}, mockReader(""))
	Expect(ps.priorityLimit).To(BeEquivalentTo(PolicyRuleMaxPriority))

	// Unknown policy should result in default drop.
	Expect(ps.GetPolicySetRules([]string{"unknown"}, true, true)).To(Equal([]*hns.ACLPolicy{
		// Default deny rule.
		{Type: hns.ACL, Id: "DRI", Protocol: 256, Action: hns.Block, Direction: hns.In, RuleType: hns.Switch, Priority: 1001},
	}), "unexpected rules returned for unknown policy")

	// Empty policy should return no rules (apart from the default drop).
	ps.AddOrReplacePolicySet("empty", &proto.Policy{
		InboundRules:  []*proto.Rule{},
		OutboundRules: []*proto.Rule{},
	})

	Expect(ps.GetPolicySetRules([]string{"empty"}, true, false)).To(Equal([]*hns.ACLPolicy{
		// Default pass rule.
		{Type: hns.ACL, Id: "DRI", Protocol: 256, Action: ActionPass, Direction: hns.In, RuleType: hns.Switch, Priority: 1001},
	}), "unexpected rules returned for empty policy")

	// Tests of basic policy matches: CIDRs, protocol, ports.
	ps.AddOrReplacePolicySet("policy-basic", &proto.Policy{
		InboundRules: []*proto.Rule{
			{
				Action:   "Allow",
				SrcNet:   []string{"10.0.0.0/24"},
				Protocol: &proto.Protocol{NumberOrName: &proto.Protocol_Name{Name: "tcp"}},
				SrcPorts: []*proto.PortRange{{First: 1234, Last: 1234}},
				DstPorts: []*proto.PortRange{{First: 80, Last: 80}},
				RuleId:   "rule-1",
			},
			{
				Action:   "Allow",
				Protocol: &proto.Protocol{NumberOrName: &proto.Protocol_Number{Number: 17}},
				RuleId:   "rule-2",
			},
			{
				Action: "Deny",
				DstNet: []string{"10.0.0.0/24"},
				RuleId: "rule-3",
			},
			{
				Action: "Deny",
				DstNet: []string{"11.0.0.0/24"},
				RuleId: "rule-4",
			},
		},
		OutboundRules: []*proto.Rule{},
	})

	Expect(ps.GetPolicySetRules([]string{"policy-basic"}, true, false)).To(Equal([]*hns.ACLPolicy{
		{
			Type: hns.ACL, Action: hns.Allow, Direction: hns.In, RuleType: hns.Switch,
			Priority:        1000,
			Protocol:        6,
			Id:              "API0|basic---rule-1---0",
			RemoteAddresses: "10.0.0.0/24",
			RemotePorts:     "1234",
			LocalPorts:      "80",
		},
		{
			Type: hns.ACL, Action: hns.Allow, Direction: hns.In, RuleType: hns.Switch,
			Priority: 1001,
			Protocol: 17,
			Id:       "API1|basic---rule-2---0",
		},
		{
			Type: hns.ACL, Action: hns.Block, Direction: hns.In, RuleType: hns.Switch,
			Priority:       1002,
			Protocol:       256,
			Id:             "DPI2|basic---rule-3---0",
			LocalAddresses: "10.0.0.0/24",
		},
		{
			Type: hns.ACL, Action: hns.Block, Direction: hns.In, RuleType: hns.Switch,
			Priority:       1003,
			Protocol:       256,
			Id:             "DPI3|basic---rule-4---0",
			LocalAddresses: "11.0.0.0/24",
		},
		// Default pass rule.
		{Type: hns.ACL, Id: "DRI", Protocol: 256, Action: ActionPass, Direction: hns.In, RuleType: hns.Switch, Priority: 1004},
	}), "unexpected rules returned for basic policy")

	// Tests for Profile
	// Empty profile should return no rules (apart from the default drop).
	ps.AddOrReplacePolicySet("profile-empty", &proto.Profile{
		InboundRules:  []*proto.Rule{},
		OutboundRules: []*proto.Rule{},
	})

	Expect(ps.GetPolicySetRules([]string{"profile-empty"}, true, true)).To(Equal([]*hns.ACLPolicy{
		// Default deny rule.
		{Type: hns.ACL, Id: "DRI", Protocol: 256, Action: hns.Block, Direction: hns.In, RuleType: hns.Switch, Priority: 1001},
	}), "unexpected rules returned for empty profile")

	// Test for Rule with profile
	ps.AddOrReplacePolicySet("profile-rule-with", &proto.Profile{
		InboundRules: []*proto.Rule{
			{
				Action: "Allow",
				RuleId: "rule-1",
			},
		},
		OutboundRules: []*proto.Rule{},
	})

	Expect(ps.GetPolicySetRules([]string{"profile-rule-with"}, true, true)).To(Equal([]*hns.ACLPolicy{
		{
			Type: hns.ACL, Action: hns.Allow, Direction: hns.In, RuleType: hns.Switch, Priority: 1000, Protocol: 256,
			Id: "ARI0|rule-with---rule-1---0",
		},
		// Default deny rule.
		{Type: hns.ACL, Id: "DRI", Protocol: 256, Action: hns.Block, Direction: hns.In, RuleType: hns.Switch, Priority: 1001},
	}), "unexpected rules returned for profile")

	//Test with Mixed CIDR to filterout IpV4
	ps.AddOrReplacePolicySet("policy-mixed-cidr", &proto.Policy{
		InboundRules: []*proto.Rule{
			{
				Action:    "Allow",
				SrcNet:    []string{"0:0:0:0:0:ffff:af4:301"},
				IpVersion: 4,
				RuleId:    "rule-1",
			},
			{
				Action:    "Allow",
				DstNet:    []string{"0:0:0:0:0:ffff:af4:301"},
				IpVersion: 4,
				RuleId:    "rule-2",
			},
			{
				Action:    "Allow",
				NotSrcNet: []string{"0:0:0:0:0:ffff:af4:301"},
				IpVersion: 4,
				RuleId:    "rule-3",
			},
			{
				Action:    "Allow",
				NotDstNet: []string{"0:0:0:0:0:ffff:af4:301"},
				IpVersion: 4,
				RuleId:    "rule-4",
			},
		},
		OutboundRules: []*proto.Rule{},
	})

	// We expect the rules to be skipped as there isn't any ip of type Ipv4
	Expect(ps.GetPolicySetRules([]string{"policy-mixed-cidr"}, true, false)).To(Equal([]*hns.ACLPolicy{
		// Default pass rule.
		{Type: hns.ACL, Id: "DRI", Protocol: 256, Action: ActionPass, Direction: hns.In, RuleType: hns.Switch, Priority: 1001},
	}), "unexpected rules returned for mixed-cidr")

	//Outbound policy with SrcNet
	ps.AddOrReplacePolicySet("policy-out-srcnet", &proto.Policy{
		InboundRules: []*proto.Rule{},
		OutboundRules: []*proto.Rule{
			{
				Action: "Allow",
				SrcNet: []string{"10.0.0.0/24"},
				RuleId: "rule-1",
			},
		},
	})

	Expect(ps.GetPolicySetRules([]string{"policy-out-srcnet"}, false, true)).To(Equal([]*hns.ACLPolicy{
		{
			Type: hns.ACL, Action: hns.Allow, Direction: hns.Out, RuleType: hns.Switch, Priority: 1000, Protocol: 256,
			Id:             "APE0|out-srcnet---rule-1---0",
			LocalAddresses: "10.0.0.0/24",
		},
		// Default deny rule.
		{Type: hns.ACL, Id: "DRE", Protocol: 256, Action: hns.Block, Direction: hns.Out, RuleType: hns.Switch, Priority: 1001},
	}), "unexpected rules returned for outbound policy with SrcNet")

}

func TestIpPortRuleRendering(t *testing.T) {
	RegisterTestingT(t)

	h := mockHNS{}

	// Windows 1803/RS4
	h.SupportedFeatures.Acl.AclRuleId = true
	h.SupportedFeatures.Acl.AclNoHostRulePriority = true

	log.SetLevel(log.DebugLevel)

	ipsc := mockIPSetCache{
		IPSets: map[string][]string{
			"ip-set-id": {"10.0.0.1,tcp:80", "10.0.0.2,udp:80"},
		},
	}

	ps := NewPolicySets(&h, []IPSetCache{&ipsc}, mockReader(""))

	// Tests of basic policy matches: CIDRs, protocol, ports.
	ps.AddOrReplacePolicySet("policy-basic", &proto.Policy{
		OutboundRules: []*proto.Rule{
			{
				Action:          "Allow",
				RuleId:          "rule-1",
				DstIpPortSetIds: []string{"ip-set-id"},
			},
		},
		InboundRules: []*proto.Rule{},
	})

	Expect(ps.GetPolicySetRules([]string{"policy-basic"}, false, true)).To(Equal([]*hns.ACLPolicy{
		{
			Type: hns.ACL, Action: hns.Allow, Direction: hns.Out, RuleType: hns.Switch,
			Priority:        1000,
			Protocol:        6,
			Id:              "policy-basic-rule-1-0",
			RemoteAddresses: "10.0.0.1",
			RemotePorts:     "80",
		},
		{
			Type: hns.ACL, Action: hns.Allow, Direction: hns.Out, RuleType: hns.Switch,
			Priority:        1001,
			Protocol:        17,
			Id:              "policy-basic-rule-1-1",
			RemoteAddresses: "10.0.0.2",
			RemotePorts:     "80",
		},
		// Default deny rule.
		{Type: hns.ACL, Id: "DRE", Protocol: 256, Action: hns.Block, Direction: hns.Out, RuleType: hns.Switch, Priority: 1002},
	}), "unexpected rules returned for IP+port policy")
}

func TestIpPortRuleRenderingMultiPort(t *testing.T) {
	RegisterTestingT(t)

	h := mockHNS{}

	// Windows 1803/RS4
	h.SupportedFeatures.Acl.AclRuleId = true
	h.SupportedFeatures.Acl.AclNoHostRulePriority = true

	log.SetLevel(log.DebugLevel)

	ipsc := mockIPSetCache{
		IPSets: map[string][]string{
			"ip-set-id": {"10.0.0.1,tcp:80", "10.0.0.2,tcp:80", "10.0.0.2,udp:80"},
		},
	}

	ps := NewPolicySets(&h, []IPSetCache{&ipsc}, mockReader(""))

	ps.AddOrReplacePolicySet("policy-basic", &proto.Policy{
		OutboundRules: []*proto.Rule{
			{
				Action:          "Allow",
				RuleId:          "rule-1",
				DstIpPortSetIds: []string{"ip-set-id"},
			},
		},
		InboundRules: []*proto.Rule{},
	})

	// Should combine the first two endpoints since they share a protocol / port.
	Expect(ps.GetPolicySetRules([]string{"policy-basic"}, false, true)).To(Equal([]*hns.ACLPolicy{
		{
			Type: hns.ACL, Action: hns.Allow, Direction: hns.Out, RuleType: hns.Switch,
			Priority:        1000,
			Protocol:        6,
			Id:              "policy-basic-rule-1-0",
			RemoteAddresses: "10.0.0.1,10.0.0.2",
			RemotePorts:     "80",
		},
		{
			Type: hns.ACL, Action: hns.Allow, Direction: hns.Out, RuleType: hns.Switch,
			Priority:        1001,
			Protocol:        17,
			Id:              "policy-basic-rule-1-1",
			RemoteAddresses: "10.0.0.2",
			RemotePorts:     "80",
		},
		// Default deny rule.
		{Type: hns.ACL, Id: "DRE", Protocol: 256, Action: hns.Block, Direction: hns.Out, RuleType: hns.Switch, Priority: 1002},
	}), "unexpected rules returned for IP+port policy")
}

func TestIpPortRuleRenderingEmptyIPSet(t *testing.T) {
	RegisterTestingT(t)

	h := mockHNS{}

	// Windows 1803/RS4
	h.SupportedFeatures.Acl.AclRuleId = true
	h.SupportedFeatures.Acl.AclNoHostRulePriority = true

	log.SetLevel(log.DebugLevel)

	ipsc := mockIPSetCache{
		IPSets: map[string][]string{"ip-set-id": {}},
	}

	ps := NewPolicySets(&h, []IPSetCache{&ipsc}, mockReader(""))

	ps.AddOrReplacePolicySet("policy-basic", &proto.Policy{
		OutboundRules: []*proto.Rule{
			{
				Action:          "Allow",
				RuleId:          "rule-1",
				DstIpPortSetIds: []string{"ip-set-id"},
			},
		},
		InboundRules: []*proto.Rule{},
	})

	// Should only have the default rules.
	Expect(ps.GetPolicySetRules([]string{"policy-basic"}, false, false)).To(Equal([]*hns.ACLPolicy{
		// Default pass rule.
		{Type: hns.ACL, Id: "DRE", Protocol: 256, Action: ActionPass, Direction: hns.Out, RuleType: hns.Switch, Priority: 1001},
	}), "unexpected rules returned for IP+port policy")
}

func TestNegativeTestCases(t *testing.T) {

	RegisterTestingT(t)

	h := mockHNS{}

	// Windows 1803/RS4
	h.SupportedFeatures.Acl.AclRuleId = true
	h.SupportedFeatures.Acl.AclNoHostRulePriority = true

	ipsc := mockIPSetCache{
		IPSets: map[string][]string{},
	}

	ps := NewPolicySets(&h, []IPSetCache{&ipsc}, mockReader(""))
	Expect(ps.priorityLimit).To(BeEquivalentTo(PolicyRuleMaxPriority))

	//Test Negative scenarios
	//look up ip set that doesn't exist.
	ps.AddOrReplacePolicySet("policy-ipset-that-does-not-exist", &proto.Policy{
		InboundRules: []*proto.Rule{
			{
				Action:      "Allow",
				SrcIpSetIds: []string{"i", "j"},
				RuleId:      "rule-1",
			},
			{
				Action:      "Allow",
				DstIpSetIds: []string{"k"},
				RuleId:      "rule-2",
			},
		},
		OutboundRules: []*proto.Rule{},
	})

	Expect(ps.GetPolicySetRules([]string{"policy-ipset-that-does-not-exist"}, true, false)).To(Equal([]*hns.ACLPolicy{
		// Rules should be skipped
		// Only the Default rules should exist.
		// Default pass rule.
		{Type: hns.ACL, Id: "DRI", Protocol: 256, Action: ActionPass, Direction: hns.In, RuleType: hns.Switch, Priority: 1001},
	}), "unexpected rules returned for ipset-that-does-not-exist")

	//Negative test: Unsupported protocol
	ps.AddOrReplacePolicySet("policy-unsupported-protocol", &proto.Policy{
		InboundRules: []*proto.Rule{
			{
				Action:   "Allow",
				Protocol: &proto.Protocol{NumberOrName: &proto.Protocol_Name{Name: "gre"}},
				RuleId:   "rule-1",
			},
		},
		OutboundRules: []*proto.Rule{},
	})

	Expect(ps.GetPolicySetRules([]string{"policy-unsupported-protocol"}, true, true)).NotTo(Equal([]*hns.ACLPolicy{
		{
			Type: hns.ACL, Action: hns.Allow, Direction: hns.In, RuleType: hns.Switch,
			Priority: 1000,
			Protocol: 47,
			Id:       "API0|unsupported-protocol---rule-1---0",
		},
		// Default deny rule.
		{Type: hns.ACL, Id: "DRI", Protocol: 256, Action: hns.Block, Direction: hns.In, RuleType: hns.Switch, Priority: 1001},
	}), "unexpected rule returned for Unsupported protocol")

	//Negative test: Unsupported IP version (IP v6)
	ps.AddOrReplacePolicySet("policy-unsupported-ip-version", &proto.Policy{
		InboundRules: []*proto.Rule{
			{
				Action:    "Allow",
				IpVersion: 6,
				SrcNet:    []string{"0:0:0:0:0:ffff:af4:301"},
				RuleId:    "rule-1",
			},
		},
		OutboundRules: []*proto.Rule{},
	})

	Expect(ps.GetPolicySetRules([]string{"policy-unsupported-ip-version"}, true, true)).To(Equal([]*hns.ACLPolicy{
		//The rule with IP v6 should be skipped
		// Default deny rule.
		{Type: hns.ACL, Id: "DRI", Protocol: 256, Action: hns.Block, Direction: hns.In, RuleType: hns.Switch, Priority: 1001},
	}), "unexpected rule returned for unsupported IP version")

	//Negative test: Named port
	ps.AddOrReplacePolicySet("policy-named-port", &proto.Policy{
		InboundRules: []*proto.Rule{
			{
				Action:               "Allow",
				Protocol:             &proto.Protocol{NumberOrName: &proto.Protocol_Name{Name: "tcp"}},
				SrcNamedPortIpSetIds: []string{"ipset-1"},
				RuleId:               "rule-1",
			},
		},
		OutboundRules: []*proto.Rule{},
	})

	Expect(ps.GetPolicySetRules([]string{"policy-named-port"}, true, false)).To(Equal([]*hns.ACLPolicy{
		//The rule with named port should be skipped
		// Default pass rule.
		{Type: hns.ACL, Id: "DRI", Protocol: 256, Action: ActionPass, Direction: hns.In, RuleType: hns.Switch, Priority: 1001},
	}), "unexpected rule with named port")

	//Negative test: ICMP type
	ps.AddOrReplacePolicySet("policy-icmp-type", &proto.Policy{
		InboundRules: []*proto.Rule{
			{
				Action: "Allow",
				Icmp:   &proto.Rule_IcmpType{IcmpType: 10},
				RuleId: "rule-1",
			},
		},
		OutboundRules: []*proto.Rule{},
	})

	Expect(ps.GetPolicySetRules([]string{"policy-icmp-type"}, true, true)).To(Equal([]*hns.ACLPolicy{
		//The rule with ICMP type should be skipped
		// Default deny rule.
		{Type: hns.ACL, Id: "DRI", Protocol: 256, Action: hns.Block, Direction: hns.In, RuleType: hns.Switch, Priority: 1001},
	}), "unexpected rule with ICMP Type")

	//Negative test: With Negative Matches
	ps.AddOrReplacePolicySet("policy-negative-match", &proto.Policy{
		InboundRules: []*proto.Rule{
			{
				Action:    "Allow",
				NotSrcNet: []string{"10.0.0.0/24"},
				RuleId:    "rule-1",
			},
		},
		OutboundRules: []*proto.Rule{},
	})

	Expect(ps.GetPolicySetRules([]string{"policy-negative-match"}, true, true)).To(Equal([]*hns.ACLPolicy{
		//The rule with negative match should be skipped
		// Default deny rule.
		{Type: hns.ACL, Id: "DRI", Protocol: 256, Action: hns.Block, Direction: hns.In, RuleType: hns.Switch, Priority: 1001},
	}), "unexpected rule with Negative match")

	//Test with invalid argument to AddOrReplacePolicySet (Other than Profile/Policy)
<<<<<<< HEAD
	ps.AddOrReplacePolicySet("policy-invalid-arg", &proto.ProfileID{
=======
	ps.AddOrReplacePolicySet("invalid-arg", &types.ProfileID{
>>>>>>> dd34212b
		Name: "abc",
	})

	Expect(ps.GetPolicySetRules([]string{"policy-invalid-arg"}, true, false)).To(Equal([]*hns.ACLPolicy{
		// Default pass rule.
		{Type: hns.ACL, Id: "DRI", Protocol: 256, Action: ActionPass, Direction: hns.In, RuleType: hns.Switch, Priority: 1001},
	}), "unexpected rules returned when invalid argument is passed to addOrReplacePolicySet function")

	//Negative test for protoRuleToHnsRules
	chunkSize := 2

	var aclPolicy []*hns.ACLPolicy
	//Negative test: Policy with NotSrcNet
	aclPolicy, _ = ps.protoRuleToHnsRules("policy-with-NotSrcNet",
		&proto.Rule{
			Action:    "Allow",
			NotSrcNet: []string{"10.0.0.0/24"},
			RuleId:    "rule-1",
		}, 0, true, chunkSize)

	//Rule should be skipped
	Expect(aclPolicy).To(Equal([]*hns.ACLPolicy(nil)), "incorrect rules returned for policy with NotSrcNet")

	//Negative test: Policy with NotDstNet
	aclPolicy, _ = ps.protoRuleToHnsRules("policy-with-NotDstNet",
		&proto.Rule{
			Action:    "Allow",
			NotDstNet: []string{"10.0.0.0/24"},
			RuleId:    "rule-1",
		}, 0, true, chunkSize)

	//Rule should be skipped
	Expect(aclPolicy).To(Equal([]*hns.ACLPolicy(nil)), "incorrect rules returned for NotDstNet")

	//Negative test: Policy where Action is pass/next-tier/log
	aclPolicy, _ = ps.protoRuleToHnsRules("policy-with-unsupported-action",
		&proto.Rule{
			Action:    "pass",
			NotDstNet: []string{"10.0.0.0/24"},
			RuleId:    "rule-1",
		}, 0, true, chunkSize)

	// Rule should be skipped
	Expect(aclPolicy).To(Equal([]*hns.ACLPolicy(nil)), "incorrect rules returned for Policy with unsupported action")

	//Negative test: Policy with invalid Action
	aclPolicy, _ = ps.protoRuleToHnsRules("policy-with-invalid-action",
		&proto.Rule{
			Action:    "abc",
			NotDstNet: []string{"10.0.0.0/24"},
			RuleId:    "rule-1",
		}, 0, true, chunkSize)

	//Rule should be skipped
	Expect(aclPolicy).To(Equal([]*hns.ACLPolicy(nil)), "incorrect rules returned for Policy with invalid action")

}

func TestMultiIpPortChunks(t *testing.T) {
	RegisterTestingT(t)

	h := mockHNS{}

	// Windows 1803/RS4
	h.SupportedFeatures.Acl.AclRuleId = true
	h.SupportedFeatures.Acl.AclNoHostRulePriority = true

	ipsc := mockIPSetCache{
		IPSets: map[string][]string{
			"a": {"10.0.0.1", "10.0.0.2"},
			"b": {"10.0.0.2", "10.0.0.3"},
			"d": {"10.1.0.1", "10.1.0.2"},
			"e": {"10.1.0.2", "10.1.0.3"},
			"f": {"10.0.0.3", "10.1.0.1"},
		},
	}

	ps := NewPolicySets(&h, []IPSetCache{&ipsc}, mockReader(""))
	ps.priorityLimit = 1000

	chunkSize := 2
	//check for empty portrange
	Expect(SplitPortList([]*proto.PortRange{}, chunkSize)).To(Equal([][]*proto.PortRange{{}}), "incorrect chunks returned for empty PortRange")

	//check with multi port number and range
	portChunks := SplitPortList([]*proto.PortRange{{First: 1234, Last: 1234}, {First: 22, Last: 24}, {First: 80, Last: 80}}, chunkSize)
	Expect(portChunks).To(Equal([][]*proto.PortRange{
		{
			{First: 1234, Last: 1234},
			{First: 22, Last: 24},
		},
		{
			{First: 80, Last: 80},
		},
	}), "incorrect chunks returned for multi ports")

	//Now verify that each chunk should be converted into HCS format
	var portList string
	results := []string{"1234,22-24", "80"}
	i := 0
	for _, ports := range portChunks {
		portList = appendPortsinList(ports)
		Expect(portList).To(Equal(results[i]), "incorrect portList returned for multi ports")
		i++
	}

	//check with empty string
	Expect(SplitIPList([]string{}, chunkSize)).To(Equal([][]string{{}}), "incorrect chunks returned for empty string")

	//check with multi ip addresses
	Expect(SplitIPList([]string{"10.1.1.1/32", "10.2.2.2/32", "10.3.3.3/32"}, chunkSize)).To(Equal([][]string{
		{"10.1.1.1/32", "10.2.2.2/32"},
		{"10.3.3.3/32"},
	}), "incorrect chunks returned for multi IPs")

	//verify aclpolicy for empty egress rule
	Expect(ps.protoRuleToHnsRules("policy-empty-egress-1", &proto.Rule{}, 0, false, chunkSize)).To(Equal([]*hns.ACLPolicy{
		{
			Type: hns.ACL, Action: hns.Allow, Direction: hns.Out, RuleType: hns.Switch,
			Id:              "APE0|empty-egress-1---0",
			Protocol:        256,
			LocalAddresses:  "",
			RemoteAddresses: "",
			LocalPorts:      "",
			RemotePorts:     "",
			Priority:        1000,
		},
	}), "incorrect hns rules returned for empty egress rules")

	//verify aclpolicy for empty ingress rule
	Expect(ps.protoRuleToHnsRules("policy-empty-ingress-1", &proto.Rule{}, 0, true, chunkSize)).To(Equal([]*hns.ACLPolicy{
		{
			Type: hns.ACL, Action: hns.Allow, Direction: hns.In, RuleType: hns.Switch,
			Id:              "API0|empty-ingress-1---0",
			Protocol:        256,
			LocalAddresses:  "",
			RemoteAddresses: "",
			LocalPorts:      "",
			RemotePorts:     "",
			Priority:        1000,
		},
	}), "incorrect hns rules returned for empty egress rules")

	//verify aclPolicy for multiple ips and port in a single inbound rule with chunksize 2
	var aclPolicy []*hns.ACLPolicy
	aclPolicy, _ = ps.protoRuleToHnsRules("policy-Multi-ips-ports-1",
		&proto.Rule{
			Action:   "Allow",
			SrcNet:   []string{"10.0.0.0/24", "10.1.1.0/24", "10.2.2.0/24"},
			Protocol: &proto.Protocol{NumberOrName: &proto.Protocol_Name{Name: "tcp"}},
			SrcPorts: []*proto.PortRange{{First: 1234, Last: 1234}, {First: 22, Last: 24}, {First: 81, Last: 81}},
			DstPorts: []*proto.PortRange{{First: 80, Last: 80}, {First: 81, Last: 81}, {First: 85, Last: 85}},
			RuleId:   "rule-1",
		}, 0, true, chunkSize)

	Expect(aclPolicy).To(Equal([]*hns.ACLPolicy{
		{
			Type: hns.ACL, Action: hns.Allow, Direction: hns.In, RuleType: hns.Switch,
			Id:              "API0|Multi-ips-ports-1---rule-1---0",
			Protocol:        6,
			Protocols:       "",
			RemoteAddresses: "10.0.0.0/24,10.1.1.0/24",
			LocalPorts:      "80,81",
			RemotePorts:     "1234,22-24",
			Priority:        1000,
		},
		{
			Type: hns.ACL, Action: hns.Allow, Direction: hns.In, RuleType: hns.Switch,
			Id:              "API0|Multi-ips-ports-1---rule-1---1",
			Protocol:        6,
			RemoteAddresses: "10.0.0.0/24,10.1.1.0/24",
			LocalPorts:      "80,81",
			RemotePorts:     "81",
			Priority:        1000,
		},
		{
			Type: hns.ACL, Action: hns.Allow, Direction: hns.In, RuleType: hns.Switch,
			Id:              "API0|Multi-ips-ports-1---rule-1---2",
			Protocol:        6,
			RemoteAddresses: "10.2.2.0/24",
			LocalPorts:      "80,81",
			RemotePorts:     "1234,22-24",
			Priority:        1000,
		},
		{
			Type: hns.ACL, Action: hns.Allow, Direction: hns.In, RuleType: hns.Switch,
			Id:              "API0|Multi-ips-ports-1---rule-1---3",
			Protocol:        6,
			RemoteAddresses: "10.2.2.0/24",
			LocalPorts:      "80,81",
			RemotePorts:     "81",
			Priority:        1000,
		},
		{
			Type: hns.ACL, Action: hns.Allow, Direction: hns.In, RuleType: hns.Switch,
			Id:              "API0|Multi-ips-ports-1---rule-1---4",
			Protocol:        6,
			RemoteAddresses: "10.0.0.0/24,10.1.1.0/24",
			LocalPorts:      "85",
			RemotePorts:     "1234,22-24",
			Priority:        1000,
		},
		{
			Type: hns.ACL, Action: hns.Allow, Direction: hns.In, RuleType: hns.Switch,
			Id:              "API0|Multi-ips-ports-1---rule-1---5",
			Protocol:        6,
			RemoteAddresses: "10.0.0.0/24,10.1.1.0/24",
			LocalPorts:      "85",
			RemotePorts:     "81",
			Priority:        1000,
		},
		{
			Type: hns.ACL, Action: hns.Allow, Direction: hns.In, RuleType: hns.Switch,
			Id:              "API0|Multi-ips-ports-1---rule-1---6",
			Protocol:        6,
			RemoteAddresses: "10.2.2.0/24",
			LocalPorts:      "85",
			RemotePorts:     "1234,22-24",
			Priority:        1000,
		},
		{
			Type: hns.ACL, Action: hns.Allow, Direction: hns.In, RuleType: hns.Switch,
			Id:              "API0|Multi-ips-ports-1---rule-1---7",
			Protocol:        6,
			RemoteAddresses: "10.2.2.0/24",
			LocalPorts:      "85",
			RemotePorts:     "81",
			Priority:        1000,
		},
	},
	), "incorrect hns rules returned for multi IPs")

	//verify aclPolicy for multiple ips and port in a single outbound rule with chunksize 2
	aclPolicy, _ = ps.protoRuleToHnsRules("policy-Multi-ips-ports-out-1",
		&proto.Rule{
			Action:   "Allow",
			DstNet:   []string{"10.0.0.0/24", "10.1.1.0/24", "10.2.2.0/24"},
			Protocol: &proto.Protocol{NumberOrName: &proto.Protocol_Name{Name: "tcp"}},
			SrcPorts: []*proto.PortRange{{First: 1234, Last: 1234}, {First: 22, Last: 24}, {First: 81, Last: 81}},
			DstPorts: []*proto.PortRange{{First: 80, Last: 80}, {First: 81, Last: 81}, {First: 85, Last: 85}},
			RuleId:   "rule-1",
		}, 0, false, chunkSize)

	Expect(aclPolicy).To(Equal([]*hns.ACLPolicy{
		{
			Type: hns.ACL, Action: hns.Allow, Direction: hns.Out, RuleType: hns.Switch,
			Id:              "APE0|Multi-ips-ports-out-1---rule-1---0",
			Protocol:        6,
			RemoteAddresses: "10.0.0.0/24,10.1.1.0/24",
			LocalPorts:      "1234,22-24",
			RemotePorts:     "80,81",
			Priority:        1000,
		},
		{
			Type: hns.ACL, Action: hns.Allow, Direction: hns.Out, RuleType: hns.Switch,
			Id:              "APE0|Multi-ips-ports-out-1---rule-1---1",
			Protocol:        6,
			RemoteAddresses: "10.0.0.0/24,10.1.1.0/24",
			LocalPorts:      "1234,22-24",
			RemotePorts:     "85",
			Priority:        1000,
		},
		{
			Type: hns.ACL, Action: hns.Allow, Direction: hns.Out, RuleType: hns.Switch,
			Id:              "APE0|Multi-ips-ports-out-1---rule-1---2",
			Protocol:        6,
			RemoteAddresses: "10.2.2.0/24",
			LocalPorts:      "1234,22-24",
			RemotePorts:     "80,81",
			Priority:        1000,
		},
		{
			Type: hns.ACL, Action: hns.Allow, Direction: hns.Out, RuleType: hns.Switch,
			Id:              "APE0|Multi-ips-ports-out-1---rule-1---3",
			Protocol:        6,
			RemoteAddresses: "10.2.2.0/24",
			LocalPorts:      "1234,22-24",
			RemotePorts:     "85",
			Priority:        1000,
		},
		{
			Type: hns.ACL, Action: hns.Allow, Direction: hns.Out, RuleType: hns.Switch,
			Id:              "APE0|Multi-ips-ports-out-1---rule-1---4",
			Protocol:        6,
			RemoteAddresses: "10.0.0.0/24,10.1.1.0/24",
			LocalPorts:      "81",
			RemotePorts:     "80,81",
			Priority:        1000,
		},
		{
			Type: hns.ACL, Action: hns.Allow, Direction: hns.Out, RuleType: hns.Switch,
			Id:              "APE0|Multi-ips-ports-out-1---rule-1---5",
			Protocol:        6,
			RemoteAddresses: "10.0.0.0/24,10.1.1.0/24",
			LocalPorts:      "81",
			RemotePorts:     "85",
			Priority:        1000,
		},
		{
			Type: hns.ACL, Action: hns.Allow, Direction: hns.Out, RuleType: hns.Switch,
			Id:              "APE0|Multi-ips-ports-out-1---rule-1---6",
			Protocol:        6,
			RemoteAddresses: "10.2.2.0/24",
			LocalPorts:      "81",
			RemotePorts:     "80,81",
			Priority:        1000,
		},
		{
			Type: hns.ACL, Action: hns.Allow, Direction: hns.Out, RuleType: hns.Switch,
			Id:              "APE0|Multi-ips-ports-out-1---rule-1---7",
			Protocol:        6,
			RemoteAddresses: "10.2.2.0/24",
			LocalPorts:      "81",
			RemotePorts:     "85",
			Priority:        1000,
		},
	},
	), "incorrect hns rules returned for multi IPs with outbound policy")

	// Tests that look up an IP set.
	ps.AddOrReplacePolicySet("policy-selector", &proto.Policy{
		InboundRules: []*proto.Rule{
			{
				Action:      "Allow",
				SrcIpSetIds: []string{"a", "b"},
				RuleId:      "rule-1",
			},
			{
				Action:      "Allow",
				DstIpSetIds: []string{"d"},
				RuleId:      "rule-2",
			},
		},
		OutboundRules: []*proto.Rule{},
	})

	//check multi ips hns rules should be created using ipsets
	Expect(ps.GetPolicySetRules([]string{"policy-selector"}, true, false)).To(Equal([]*hns.ACLPolicy{
		{
			Type: hns.ACL, Action: hns.Allow, Direction: hns.In, RuleType: hns.Switch, Priority: 1000, Protocol: 256,
			Id: "API0|selector---rule-1---0", RemoteAddresses: "10.0.0.1,10.0.0.2,10.0.0.3",
		},
		{
			Type: hns.ACL, Action: hns.Allow, Direction: hns.In, RuleType: hns.Switch, Priority: 1000, Protocol: 256,
			Id: "API1|selector---rule-2---0", LocalAddresses: "10.1.0.1,10.1.0.2",
		},
		// Default pass rule.
		{Type: hns.ACL, Id: "DRI", Protocol: 256, Action: ActionPass, Direction: hns.In, RuleType: hns.Switch, Priority: 1001},
	}), "unexpected rules returned for selector multi ips policy")

	// Source and dest IP sets should be converted into hns rule with multi ips.
	ps.AddOrReplacePolicySet("policy-selector-ipsets", &proto.Policy{
		InboundRules: []*proto.Rule{
			{
				Action:      "Allow",
				SrcIpSetIds: []string{"a"},
				DstIpSetIds: []string{"d"},
				RuleId:      "rule-1",
			},
		},
		OutboundRules: []*proto.Rule{},
	})

	Expect(ps.GetPolicySetRules([]string{"policy-selector-ipsets"}, true, true)).To(Equal([]*hns.ACLPolicy{
		// We expect the source/dest IP sets to be expressed as the cross product.
		{
			Type: hns.ACL, Action: hns.Allow, Direction: hns.In, RuleType: hns.Switch, Priority: 1000, Protocol: 256,
			Id: "API0|selector-ipsets---rule-1---0", LocalAddresses: "10.1.0.1,10.1.0.2", RemoteAddresses: "10.0.0.1,10.0.0.2",
		},
		// Default deny rule.
		{Type: hns.ACL, Id: "DRI", Protocol: 256, Action: hns.Block, Direction: hns.In, RuleType: hns.Switch, Priority: 1001},
	}), "unexpected rules returned for selector ipset multi ips")

	// The source IP set should be intersected with the source CIDR.
	ps.AddOrReplacePolicySet("policy-selector-cidr", &proto.Policy{
		InboundRules: []*proto.Rule{
			{
				Action:      "Allow",
				SrcIpSetIds: []string{"a", "f"},
				SrcNet:      []string{"10.0.0.0/24"},
				RuleId:      "rule-1",
			},
			{
				Action:      "Allow",
				SrcIpSetIds: []string{"a", "f"},
				SrcNet:      []string{"10.1.0.0/24"},
				RuleId:      "rule-2",
			},
			{
				Action:      "Allow",
				SrcIpSetIds: []string{"a", "f"},
				SrcNet:      []string{"10.0.0.0/24", "10.1.0.0/24"},
				RuleId:      "rule-3",
			},
			{
				Action:      "Allow",
				SrcIpSetIds: []string{"a", "f"},
				SrcNet:      []string{"12.0.0.0/24"},
				RuleId:      "rule-4",
			},
		},
		OutboundRules: []*proto.Rule{},
	})

	Expect(ps.GetPolicySetRules([]string{"policy-selector-cidr"}, true, false)).To(Equal([]*hns.ACLPolicy{
		// Intersection with first CIDR, picks up some IPs from each IP set.
		{
			Type: hns.ACL, Action: hns.Allow, Direction: hns.In, RuleType: hns.Switch, Priority: 1000, Protocol: 256,
			Id: "API0|selector-cidr---rule-1---0", RemoteAddresses: "10.0.0.1/32,10.0.0.2/32,10.0.0.3/32",
		},
		// Intersection with second CIDR picks up only one IP.
		{
			Type: hns.ACL, Action: hns.Allow, Direction: hns.In, RuleType: hns.Switch, Priority: 1000, Protocol: 256,
			Id: "API1|selector-cidr---rule-2---0", RemoteAddresses: "10.1.0.1/32",
		},

		// Intersection with both picks up everything.
		{
			Type: hns.ACL, Action: hns.Allow, Direction: hns.In, RuleType: hns.Switch, Priority: 1000, Protocol: 256,
			Id: "API2|selector-cidr---rule-3---0", RemoteAddresses: "10.0.0.1/32,10.0.0.2/32,10.0.0.3/32,10.1.0.1/32",
		},
		// Rule 4 becomes a no-op since intersection is empty.

		// Default pass rule.
		{Type: hns.ACL, Id: "DRI", Protocol: 256, Action: ActionPass, Direction: hns.In, RuleType: hns.Switch, Priority: 1001},
	}), "unexpected rules returned for selector CIDR filtering policy")

	//Complete coverage of IPSetUpdate
	ipsc = mockIPSetCache{
		IPSets: map[string][]string{
			"a": {"10.0.0.1", "10.0.0.2", "10.0.0.3"},
			"b": {"10.0.0.2", "10.0.0.3"},
			"d": {"10.1.0.1", "10.1.0.2"},
			"e": {"10.1.0.2", "10.1.0.3"},
			"f": {"10.0.0.3", "10.1.0.1"},
		},
	}

	//Updates the policies those use ipset a
	ps.ProcessIpSetUpdate("a")

	Expect(ps.GetPolicySetRules([]string{"policy-selector-ipsets"}, true, true)).To(Equal([]*hns.ACLPolicy{
		// We expect the policy to reflect the updated ipset
		{
			Type: hns.ACL, Action: hns.Allow, Direction: hns.In, RuleType: hns.Switch, Priority: 1000, Protocol: 256,
			Id: "API0|selector-ipsets---rule-1---0", LocalAddresses: "10.1.0.1,10.1.0.2", RemoteAddresses: "10.0.0.1,10.0.0.2,10.0.0.3",
		},
		// Default deny rule.
		{Type: hns.ACL, Id: "DRI", Protocol: 256, Action: hns.Block, Direction: hns.In, RuleType: hns.Switch, Priority: 1001},
	}), "unexpected rules returned after ipset update")

	// Test for the ProcessIpSetUpdate while applying policy after updating the ipset
	ps.AddOrReplacePolicySet("policy-ipset-update", &proto.Policy{
		InboundRules: []*proto.Rule{
			{
				Action:      "Allow",
				SrcIpSetIds: []string{"i"},
				RuleId:      "rule-1",
			},
		},
		OutboundRules: []*proto.Rule{},
	})

	Expect(ps.GetPolicySetRules([]string{"policy-ipset-update"}, true, true)).To(Equal([]*hns.ACLPolicy{
		// Rule should be skipped
		// Only the Default rules should exist.
		// Default deny rule.
		{Type: hns.ACL, Id: "DRI", Protocol: 256, Action: hns.Block, Direction: hns.In, RuleType: hns.Switch, Priority: 1001},
	}), "unexpected rules returned for ipset-update")

	//Updating the ipset
	ipsc = mockIPSetCache{
		IPSets: map[string][]string{
			"a": {"10.0.0.1", "10.0.0.2", "10.0.0.3"},
			"b": {"10.0.0.2", "10.0.0.3"},
			"d": {"10.1.0.1", "10.1.0.2"},
			"e": {"10.1.0.2", "10.1.0.3"},
			"f": {"10.0.0.3", "10.1.0.1"},
			"i": {"10.0.0.3", "10.1.0.4"},
			"k": {"10.0.0.5", "10.1.0.6"},
		},
	}

	ps.AddOrReplacePolicySet("policy-ipset-update", &proto.Policy{
		InboundRules: []*proto.Rule{
			{
				Action:      "Allow",
				SrcIpSetIds: []string{"i"},
				RuleId:      "rule-1",
			},
		},
		OutboundRules: []*proto.Rule{},
	})

	Expect(ps.GetPolicySetRules([]string{"policy-ipset-update"}, true, false)).To(Equal([]*hns.ACLPolicy{
		//We expect the ipset updates would reflect in the rule
		{
			Type:            hns.ACL,
			Id:              "API0|ipset-update---rule-1---0",
			Protocol:        256,
			Action:          hns.Allow,
			Direction:       hns.In,
			RemoteAddresses: "10.0.0.3,10.1.0.4",
			RuleType:        hns.Switch,
			Priority:        1000,
		},
		// Default pass rule.
		{Type: hns.ACL, Id: "DRI", Protocol: 256, Action: ActionPass, Direction: hns.In, RuleType: hns.Switch, Priority: 1001},
	}), "unexpected rules returned for ipset-update")

	//Test where ProcessIpSetUpdate() receives an ipset-Id that doesn't have any policies linked
	//We expect the ProcessIpSetUpdate() should return nil
	Expect(ps.ProcessIpSetUpdate("policy-k")).To(Equal([]string(nil)), "Unexpected result returned by ProcessIpSetUpdate")

	//No overlapping as between SrcIpSetId and SrcNet & DstIpSetId and DstNet
	ps.AddOrReplacePolicySet("policy-no-overlapping", &proto.Policy{
		InboundRules: []*proto.Rule{
			{
				Action:      "Allow",
				SrcNet:      []string{"10.5.5.5"},
				SrcIpSetIds: []string{"b"},
				RuleId:      "rule-1",
			},
			{
				Action:      "Allow",
				DstNet:      []string{"10.5.5.6"},
				DstIpSetIds: []string{"d"},
				RuleId:      "rule-2",
			},
		},
		OutboundRules: []*proto.Rule{},
	})

	Expect(ps.GetPolicySetRules([]string{"policy-no-overlapping"}, true, true)).To(Equal([]*hns.ACLPolicy{
		// We expect the rules to be skipped as no overlapping exist
		// Default deny rule.
		{Type: hns.ACL, Id: "DRI", Protocol: 256, Action: hns.Block, Direction: hns.In, RuleType: hns.Switch, Priority: 1001},
	}), "unexpected rules returned for no-overlapping")

}

func TestRuleRenderingWithDomainIPSets(t *testing.T) {
	RegisterTestingT(t)

	h := mockHNS{}

	// Windows 1803/RS4
	h.SupportedFeatures.Acl.AclRuleId = true
	h.SupportedFeatures.Acl.AclNoHostRulePriority = true

	//Updating the ipset
	ipsc := mockIPSetCache{
		IPSets: map[string][]string{
			"a": {"10.0.0.1", "10.0.0.2"},
			"d": {"10.1.0.1", "10.1.0.2"},
			"s": {"12.0.0.1"},
		},
	}

	ps := NewPolicySets(&h, []IPSetCache{&ipsc}, mockReader(""))

	// Policy should handle domain IpSets.
	ps.AddOrReplacePolicySet("policy-domain-ipset-update", &proto.Policy{
		InboundRules: []*proto.Rule{
			{
				Action:      "Allow",
				SrcIpSetIds: []string{"s"},
				RuleId:      "rule-1",
			},
		},
		OutboundRules: []*proto.Rule{
			{
				Action:            "Allow",
				DstIpSetIds:       []string{"a"},
				DstDomainIpSetIds: []string{"d"},
				RuleId:            "rule-1",
			},
		},
	})

	Expect(ps.GetPolicySetRules([]string{"policy-domain-ipset-update"}, true, false)).To(Equal([]*hns.ACLPolicy{
		// Inbound rule.
		{Type: hns.ACL, Id: "API0|domain-ipset-update---rule-1---0", Protocol: 256, Action: hns.Allow, Direction: hns.In,
			RuleType: hns.Switch, Priority: 1000, RemoteAddresses: "12.0.0.1", RemotePorts: ""},
		// Default pass rule.
		{Type: hns.ACL, Id: "DRI", Protocol: 256, Action: ActionPass, Direction: hns.In, RuleType: hns.Switch, Priority: 1001},
	}), "unexpected rules returned for domain ipset policy")

	Expect(ps.GetPolicySetRules([]string{"policy-domain-ipset-update"}, false, true)).To(Equal([]*hns.ACLPolicy{
		// Outbound rule.
		{Type: hns.ACL, Id: "APE0|domain-ipset-update---rule-1---0", Protocol: 256, Action: hns.Allow, Direction: hns.Out,
			RuleType: hns.Switch, Priority: 1000, RemoteAddresses: "10.0.0.1,10.0.0.2,10.1.0.1,10.1.0.2", RemotePorts: ""},
		// Default deny rule.
		{Type: hns.ACL, Id: "DRE", Protocol: 256, Action: hns.Block, Direction: hns.Out, RuleType: hns.Switch, Priority: 1001},
	}), "unexpected rules returned for domain ipset policy")

	//Policy should handle empty domain IpSets.
	ipsc.IPSets["d"] = []string{}

	ps.ProcessIpSetUpdate("d")

	Expect(ps.GetPolicySetRules([]string{"policy-domain-ipset-update"}, false, false)).To(Equal([]*hns.ACLPolicy{
		// Outbound rule.
		{Type: hns.ACL, Id: "APE0|domain-ipset-update---rule-1---0", Protocol: 256, Action: hns.Allow, Direction: hns.Out,
			RuleType: hns.Switch, Priority: 1000, RemoteAddresses: "10.0.0.1,10.0.0.2", RemotePorts: ""},
		// Default pass rule.
		{Type: hns.ACL, Id: "DRE", Protocol: 256, Action: ActionPass, Direction: hns.Out, RuleType: hns.Switch, Priority: 1001},
	}), "unexpected rules returned for domain ipset policy")

	//Policy should handle empty DstIpSet.
	ipsc.IPSets["a"] = []string{}
	ipsc.IPSets["d"] = []string{"10.1.0.1", "10.1.0.2"}

	ps.ProcessIpSetUpdate("a")
	ps.ProcessIpSetUpdate("d")

	Expect(ps.GetPolicySetRules([]string{"policy-domain-ipset-update"}, false, true)).To(Equal([]*hns.ACLPolicy{
		// Outbound rule.
		{Type: hns.ACL, Id: "APE0|domain-ipset-update---rule-1---0", Protocol: 256, Action: hns.Allow, Direction: hns.Out,
			RuleType: hns.Switch, Priority: 1000, RemoteAddresses: "10.1.0.1,10.1.0.2", RemotePorts: ""},
		// Default deny rule.
		{Type: hns.ACL, Id: "DRE", Protocol: 256, Action: hns.Block, Direction: hns.Out, RuleType: hns.Switch, Priority: 1001},
	}), "unexpected rules returned for domain ipset policy")

	//Policy should handle empty DstIpSet and domain IpSets.
	ipsc.IPSets["a"] = []string{}
	ipsc.IPSets["d"] = []string{}

	ps.ProcessIpSetUpdate("a")
	ps.ProcessIpSetUpdate("d")

	Expect(ps.GetPolicySetRules([]string{"policy-domain-ipset-update"}, false, true)).To(Equal([]*hns.ACLPolicy{
		// Default deny rule.
		{Type: hns.ACL, Id: "DRE", Protocol: 256, Action: hns.Block, Direction: hns.Out, RuleType: hns.Switch, Priority: 1001},
	}), "unexpected rules returned for domain ipset policy")

}

func TestPolicyOrderingExceedingPriorityLimit(t *testing.T) {
	RegisterTestingT(t)

	h := mockHNS{}
	// Windows 1803/RS4
	h.SupportedFeatures.Acl.AclRuleId = true
	h.SupportedFeatures.Acl.AclNoHostRulePriority = true

	ipsc := mockIPSetCache{
		IPSets: map[string][]string{},
	}

	ps := NewPolicySets(&h, []IPSetCache{&ipsc}, mockReader(""))
	ps.priorityLimit = 1000

	// Empty policy should return no rules (apart from the default drop).
	ps.AddOrReplacePolicySet("policy-allow", &proto.Policy{
		InboundRules: []*proto.Rule{{Action: "Allow"}},
	})
	ps.AddOrReplacePolicySet("policy-deny", &proto.Policy{
		InboundRules: []*proto.Rule{{Action: "Deny"}},
	})

	Expect(ps.GetPolicySetRules([]string{"policy-allow", "policy-deny"}, true, true)).To(Equal([]*hns.ACLPolicy{
		{Type: hns.ACL, Protocol: 256, Action: hns.Allow, Direction: hns.In, RuleType: hns.Switch, Priority: 1000,
			Id: "API0|allow---0"},
		{Type: hns.ACL, Protocol: 256, Action: hns.Block, Direction: hns.In, RuleType: hns.Switch, Priority: 1001,
			Id: "DPI0|deny---0"},
		// Default deny rule.
		{Type: hns.ACL, Id: "DRI", Protocol: 256, Action: hns.Block, Direction: hns.In, RuleType: hns.Switch, Priority: 1002},
	}), "incorrect rules returned for allow,deny")

	Expect(ps.GetPolicySetRules([]string{"policy-allow", "policy-allow"}, true, true)).To(Equal([]*hns.ACLPolicy{
		{Type: hns.ACL, Protocol: 256, Action: hns.Allow, Direction: hns.In, RuleType: hns.Switch, Priority: 1000,
			Id: "API0|allow---0"},
		{Type: hns.ACL, Protocol: 256, Action: hns.Allow, Direction: hns.In, RuleType: hns.Switch, Priority: 1000,
			Id: "API0|allow---0"},
		// Default deny rule.
		{Type: hns.ACL, Id: "DRI", Protocol: 256, Action: hns.Block, Direction: hns.In, RuleType: hns.Switch, Priority: 1001},
	}), "incorrect rules returned for allow,allow")

	Expect(ps.GetPolicySetRules([]string{"policy-deny", "policy-allow"}, true, false)).To(Equal([]*hns.ACLPolicy{
		{Type: hns.ACL, Protocol: 256, Action: hns.Block, Direction: hns.In, RuleType: hns.Switch, Priority: 1000,
			Id: "DPI0|deny---0"},
		{Type: hns.ACL, Protocol: 256, Action: hns.Allow, Direction: hns.In, RuleType: hns.Switch, Priority: 1001,
			Id: "API0|allow---0"},
		// Default pass rule.
		{Type: hns.ACL, Id: "DRI", Protocol: 256, Action: ActionPass, Direction: hns.In, RuleType: hns.Switch, Priority: 1002},
	}), "incorrect rules returned for deny,allow")
}

func TestPolicyOrdering(t *testing.T) {
	RegisterTestingT(t)

	h := mockHNS{}
	// Windows 1803/RS4
	h.SupportedFeatures.Acl.AclRuleId = true
	h.SupportedFeatures.Acl.AclNoHostRulePriority = true

	ipsc := mockIPSetCache{
		IPSets: map[string][]string{},
	}

	ps := NewPolicySets(&h, []IPSetCache{&ipsc}, mockReader(""))
	Expect(ps.priorityLimit).To(BeEquivalentTo(PolicyRuleMaxPriority))

	// Empty policy should return no rules (apart from the default drop).
	ps.AddOrReplacePolicySet("policy-allow", &proto.Policy{
		InboundRules: []*proto.Rule{{Action: "Allow"}},
	})
	ps.AddOrReplacePolicySet("policy-deny", &proto.Policy{
		InboundRules: []*proto.Rule{{Action: "Deny"}},
	})

	Expect(ps.GetPolicySetRules([]string{"policy-allow", "policy-deny"}, true, true)).To(Equal([]*hns.ACLPolicy{
		{Type: hns.ACL, Protocol: 256, Action: hns.Allow, Direction: hns.In, RuleType: hns.Switch, Priority: 1000,
			Id: "API0|allow---0"},
		{Type: hns.ACL, Protocol: 256, Action: hns.Block, Direction: hns.In, RuleType: hns.Switch, Priority: 1001,
			Id: "DPI0|deny---0"},
		// Default deny rule.
		{Type: hns.ACL, Id: "DRI", Protocol: 256, Action: hns.Block, Direction: hns.In, RuleType: hns.Switch, Priority: 1002},
	}), "incorrect rules returned for allow,deny")

	Expect(ps.GetPolicySetRules([]string{"policy-allow", "policy-allow"}, true, true)).To(Equal([]*hns.ACLPolicy{
		{Type: hns.ACL, Protocol: 256, Action: hns.Allow, Direction: hns.In, RuleType: hns.Switch, Priority: 1000,
			Id: "API0|allow---0"},
		{Type: hns.ACL, Protocol: 256, Action: hns.Allow, Direction: hns.In, RuleType: hns.Switch, Priority: 1001,
			Id: "API0|allow---0"},
		// Default deny rule.
		{Type: hns.ACL, Id: "DRI", Protocol: 256, Action: hns.Block, Direction: hns.In, RuleType: hns.Switch, Priority: 1002},
	}), "incorrect rules returned for allow,allow")

	Expect(ps.GetPolicySetRules([]string{"policy-deny", "policy-allow"}, true, false)).To(Equal([]*hns.ACLPolicy{
		{Type: hns.ACL, Protocol: 256, Action: hns.Block, Direction: hns.In, RuleType: hns.Switch, Priority: 1000,
			Id: "DPI0|deny---0"},
		{Type: hns.ACL, Protocol: 256, Action: hns.Allow, Direction: hns.In, RuleType: hns.Switch, Priority: 1001,
			Id: "API0|allow---0"},
		// Default pass rule.
		{Type: hns.ACL, Id: "DRI", Protocol: 256, Action: ActionPass, Direction: hns.In, RuleType: hns.Switch, Priority: 1002},
	}), "incorrect rules returned for deny,allow")
}

// Test of ruleHasNegativeMatches()
func TestRuleHasNegativeMatches(t *testing.T) {

	RegisterTestingT(t)

	Expect(ruleHasNegativeMatches(&proto.Rule{
		Action:    "Allow",
		NotSrcNet: []string{"10.0.0.0/24"},
	})).To(Equal(true), "Unexpected result with NotSrcNet")

	Expect(ruleHasNegativeMatches(&proto.Rule{
		Action:      "Allow",
		NotSrcPorts: []*proto.PortRange{{First: 1234, Last: 1234}},
	})).To(Equal(true), "Unexpected result with NotSrcPort")

	Expect(ruleHasNegativeMatches(&proto.Rule{
		Action:         "Allow",
		NotSrcIpSetIds: []string{"a"},
	})).To(Equal(true), "Unexpected result with NotSrcIpSetIds")

	Expect(ruleHasNegativeMatches(&proto.Rule{
		Action:                  "Allow",
		NotSrcNamedPortIpSetIds: []string{"ipset-1"},
	})).To(Equal(true), "Unexpected result with NotSrcNamedPortIpSetIds")

	Expect(ruleHasNegativeMatches(&proto.Rule{
		Action:      "Allow",
		NotProtocol: &proto.Protocol{NumberOrName: &proto.Protocol_Name{Name: "tcp"}},
	})).To(Equal(true), "Unexpected result with NotProtocol")

	Expect(ruleHasNegativeMatches(&proto.Rule{
		Action:  "Allow",
		NotIcmp: &proto.Rule_NotIcmpType{NotIcmpType: 10},
	})).To(Equal(true), "Unexpected result with NotIcmp")

}

// Test of ProtocolNameToNumber()
func TestProtocolNameToNumber(t *testing.T) {

	RegisterTestingT(t)

	Expect(protocolNameToNumber("tcp")).To(Equal(uint16(6)), "Unexpected result for protocolNameToNumber with tcp")

	Expect(protocolNameToNumber("udp")).To(Equal(uint16(17)), "Unexpected result for protocolNameToNumber with udp")

	Expect(protocolNameToNumber("icmp")).To(Equal(uint16(1)), "Unexpected result for protocolNameToNumber with icmp")

	Expect(protocolNameToNumber("icmpv6")).To(Equal(uint16(58)), "Unexpected result for protocolNameToNumber with icmpv6")

	Expect(protocolNameToNumber("sctp")).To(Equal(uint16(132)), "Unexpected result for protocolNameToNumber with sctp")

	Expect(protocolNameToNumber("udplite")).To(Equal(uint16(136)), "Unexpected result for protocolNameToNumber with udplite")

	Expect(protocolNameToNumber("gre")).To(Equal(uint16(256)), "Unexpected result for protocolNameToNumber with any")

}

// Test of filterNets()
func TestFilterNets(t *testing.T) {

	RegisterTestingT(t)

	Expect(filterNets([]string{}, uint8(4))).To(Equal([]string(nil)), "Unexpected result for filterNets with empty argument")

	Expect(filterNets([]string{"10.0.0.1", "10.0.0.2", "0:0:0:0:0:ffff:af4:301"}, uint8(6))).To(Equal([]string{"0:0:0:0:0:ffff:af4:301"}), "Unexpected result for filterNets with ip v6 filtering")

	Expect(filterNets([]string{"10.0.0.1", "10.0.0.2", "0:0:0:0:0:ffff:af4:301"}, uint8(4))).To(Equal([]string{"10.0.0.1", "10.0.0.2"}), "Unexpected result for filterNets with ip v4 filtering")
}

type mockHNS struct {
	SupportedFeatures hns.HNSSupportedFeatures
}

func (h *mockHNS) GetHNSSupportedFeatures() hns.HNSSupportedFeatures {
	return h.SupportedFeatures
}

type mockIPSetCache struct {
	IPSets map[string][]string
}

func (c *mockIPSetCache) GetIPSetMembers(ipsetID string) []string {
	if len(c.IPSets[ipsetID]) == 0 {
		return nil
	}

	return c.IPSets[ipsetID]
}<|MERGE_RESOLUTION|>--- conflicted
+++ resolved
@@ -734,11 +734,7 @@
 	}), "unexpected rule with Negative match")
 
 	//Test with invalid argument to AddOrReplacePolicySet (Other than Profile/Policy)
-<<<<<<< HEAD
-	ps.AddOrReplacePolicySet("policy-invalid-arg", &proto.ProfileID{
-=======
-	ps.AddOrReplacePolicySet("invalid-arg", &types.ProfileID{
->>>>>>> dd34212b
+	ps.AddOrReplacePolicySet("policy-invalid-arg", &types.ProfileID{
 		Name: "abc",
 	})
 
