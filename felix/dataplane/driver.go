// Copyright (c) 2024 Tigera, Inc. All rights reserved.
//
// Licensed under the Apache License, Version 2.0 (the "License");
// you may not use this file except in compliance with the License.
// You may obtain a copy of the License at
//
//     http://www.apache.org/licenses/LICENSE-2.0
//
// Unless required by applicable law or agreed to in writing, software
// distributed under the License is distributed on an "AS IS" BASIS,
// WITHOUT WARRANTIES OR CONDITIONS OF ANY KIND, either express or implied.
// See the License for the specific language governing permissions and
// limitations under the License.

//go:build !windows

package dataplane

import (
	"context"
	"math/bits"
	"net"
	"os/exec"
	"runtime/debug"
	"strings"
	"sync"

	"github.com/prometheus/client_golang/prometheus"
	"github.com/prometheus/client_golang/prometheus/collectors"
	log "github.com/sirupsen/logrus"
	apiv3 "github.com/tigera/api/pkg/apis/projectcalico/v3"
	"github.com/vishvananda/netlink"
	coreV1 "k8s.io/api/core/v1"
	v1 "k8s.io/apimachinery/pkg/apis/meta/v1"
	"k8s.io/client-go/kubernetes"
	"k8s.io/utils/clock"

	"github.com/projectcalico/calico/felix/aws"
	"github.com/projectcalico/calico/felix/bpf"
	"github.com/projectcalico/calico/felix/bpf/conntrack"
	tcdefs "github.com/projectcalico/calico/felix/bpf/tc/defs"
	"github.com/projectcalico/calico/felix/calc"
	"github.com/projectcalico/calico/felix/capture"
	"github.com/projectcalico/calico/felix/collector"
	"github.com/projectcalico/calico/felix/config"
	extdataplane "github.com/projectcalico/calico/felix/dataplane/external"
	"github.com/projectcalico/calico/felix/dataplane/inactive"
	intdataplane "github.com/projectcalico/calico/felix/dataplane/linux"
	"github.com/projectcalico/calico/felix/idalloc"
	"github.com/projectcalico/calico/felix/ifacemonitor"
	"github.com/projectcalico/calico/felix/ipsets"
	"github.com/projectcalico/calico/felix/logutils"
	"github.com/projectcalico/calico/felix/markbits"
	"github.com/projectcalico/calico/felix/rules"
	"github.com/projectcalico/calico/felix/wireguard"
	"github.com/projectcalico/calico/libcalico-go/lib/health"
	"github.com/projectcalico/calico/libcalico-go/lib/ipam"
)

func StartDataplaneDriver(configParams *config.Config,
	healthAggregator *health.HealthAggregator,
	collector collector.Collector,
	configChangedRestartCallback func(),
	fatalErrorCallback func(error),
<<<<<<< HEAD
	childExitedRestartCallback func(),
	ipamClient ipam.Interface,
	k8sClientSet *kubernetes.Clientset,
	lc *calc.LookupsCache) (DataplaneDriver, *exec.Cmd, chan *sync.WaitGroup) {

=======
	k8sClientSet *kubernetes.Clientset,
) (DataplaneDriver, *exec.Cmd) {
>>>>>>> a91c52b8
	if !configParams.IsLeader() {
		// Return an inactive dataplane, since we're not the leader.
		log.Info("Not the leader, using an inactive dataplane")
		return &inactive.InactiveDataplane{}, nil, make(chan *sync.WaitGroup)
	}

	if configParams.UseInternalDataplaneDriver {
		log.Info("Using internal (linux) dataplane driver.")
		// If kube ipvs interface is present, enable ipvs support.  In BPF mode, we bypass kube-proxy so IPVS
		// is irrelevant.
		kubeIPVSSupportEnabled := false
		if ifacemonitor.IsInterfacePresent(intdataplane.KubeIPVSInterface) {
			if configParams.BPFEnabled {
				log.Info("kube-proxy IPVS device found but we're in BPF mode, ignoring.")
			} else {
				kubeIPVSSupportEnabled = true
				log.Info("Kube-proxy in ipvs mode, enabling felix kube-proxy ipvs support.")
			}
		}
		if configChangedRestartCallback == nil || fatalErrorCallback == nil {
			log.Panic("Starting dataplane with nil callback func.")
		}

		allowedMarkBits := configParams.IptablesMarkMask
		if configParams.BPFEnabled {
			// In BPF mode, the BPF programs use mark bits that are not configurable.  Make sure that those
			// bits are covered by our allowed mask.
			if allowedMarkBits&tcdefs.MarksMask != tcdefs.MarksMask {
				log.WithFields(log.Fields{
					"Name":            "felix-iptables",
					"MarkMask":        allowedMarkBits,
					"RequiredBPFBits": tcdefs.MarksMask,
				}).Panic("IptablesMarkMask doesn't cover bits that are used (unconditionally) by eBPF mode.")
			}
			allowedMarkBits ^= allowedMarkBits & tcdefs.MarksMask
			log.WithField("updatedBits", allowedMarkBits).Info(
				"Removed BPF program bits from available mark bits.")
		}

		markBitsManager := markbits.NewMarkBitsManager(allowedMarkBits, "felix-iptables")

		// Allocate mark bits; only the accept, scratch-0 and Wireguard bits are used in BPF mode so we
		// avoid allocating the others to minimize the number of bits in use.

		// The accept bit is a long-lived bit used to communicate between chains.
		var markAccept, markPass, markScratch0, markScratch1, markWireguard, markEndpointNonCaliEndpoint uint32
		markAccept, _ = markBitsManager.NextSingleBitMark()

		// The pass bit is used to communicate from a policy chain up to the endpoint chain.
		markPass, _ = markBitsManager.NextSingleBitMark()

		markDrop, _ := markBitsManager.NextSingleBitMark()
		var markIPsec, markEgressIP uint32
		if configParams.IPSecEnabled() {
			log.Info("IPsec enabled, allocating a mark bit")
			markIPsec, _ = markBitsManager.NextSingleBitMark()
			if markIPsec == 0 {
				log.WithFields(log.Fields{
					"Name":     "felix-iptables",
					"MarkMask": configParams.IptablesMarkMask,
				}).Panic("Failed to allocate a mark bit for IPsec, not enough mark bits available.")
			}
		}

		// Egress mark is hard-coded in BPF mode - because then it needs to
		// interop between the BPF C code and Felix golang code - but dynamically
		// allocated in iptables mode.
		if configParams.BPFEnabled {
			markEgressIP = tcdefs.MarkEgress
		} else if configParams.EgressIPCheckEnabled() {
			log.Info("Egress IP enabled, allocating a mark bit")
			markEgressIP, _ = markBitsManager.NextSingleBitMark()
			if markEgressIP == 0 {
				log.WithFields(log.Fields{
					"Name":     "felix-iptables",
					"MarkMask": configParams.IptablesMarkMask,
				}).Panic("Failed to allocate a mark bit for Egress IP, not enough mark bits available.")
			}
		}

		// Scratch bits are short-lived bits used for calculating multi-rule results.
		markScratch0, _ = markBitsManager.NextSingleBitMark()
		markScratch1, _ = markBitsManager.NextSingleBitMark()

		if configParams.WireguardEnabled || configParams.WireguardEnabledV6 {
			log.Info("Wireguard enabled, allocating a mark bit")
			markWireguard, _ = markBitsManager.NextSingleBitMark()
			if markWireguard == 0 {
				log.WithFields(log.Fields{
					"Name":     "felix-iptables",
					"MarkMask": allowedMarkBits,
				}).Panic("Failed to allocate a mark bit for wireguard, not enough mark bits available.")
			}
		}

		var markProxy, k8sMasqMark uint32

		k8sMasqMark = 1 << configParams.KubeMasqueradeBit

		if configParams.TPROXYModeEnabled() {
			log.Infof("TPROXYMode %s, allocating a mark bit", configParams.TPROXYMode)
			markProxy, _ = markBitsManager.NextSingleBitMark()
			if markProxy == 0 {
				log.WithFields(log.Fields{
					"Name":     "felix-iptables",
					"MarkMask": allowedMarkBits,
				}).Panic("Failed to allocate a mark bit for proxy, not enough mark bits available.")
			}
		}

		if markAccept == 0 || markScratch0 == 0 || markPass == 0 || markScratch1 == 0 {
			log.WithFields(log.Fields{
				"Name":     "felix-iptables",
				"MarkMask": allowedMarkBits,
			}).Panic("Not enough mark bits available.")
		}

		var markDNSPolicy, markSkipDNSPolicyNfqueue uint32
		// If this is in BPF mode don't even try to allocate DNS policy bits. The markDNSPolicy bit is used as a flag
		// to enable the DNS policy enhancements and we don't want to somehow have the markDNSPolicy bit set without
		// the markSkipDNSPolicyNfqueue.
		if !configParams.BPFEnabled {
			markDNSPolicy, _ = markBitsManager.NextSingleBitMark()
			markSkipDNSPolicyNfqueue, _ = markBitsManager.NextSingleBitMark()
		}

		// Mark bits for endpoint mark. Currently Felix takes the rest bits from mask available for use.
		markEndpointMark, allocated := markBitsManager.NextBlockBitsMark(markBitsManager.AvailableMarkBitCount())
		if kubeIPVSSupportEnabled {
			if allocated == 0 {
				log.WithFields(log.Fields{
					"Name":     "felix-iptables",
					"MarkMask": allowedMarkBits,
				}).Panic("Not enough mark bits available for endpoint mark.")
			}
			// Take lowest bit position (position 1) from endpoint mark mask reserved for non-calico endpoint.
			markEndpointNonCaliEndpoint = uint32(1) << uint(bits.TrailingZeros32(markEndpointMark))
		}
		log.WithFields(log.Fields{
			"acceptMark":           markAccept,
			"passMark":             markPass,
			"dropMark":             markDrop,
			"scratch0Mark":         markScratch0,
			"scratch1Mark":         markScratch1,
			"endpointMark":         markEndpointMark,
			"endpointMarkNonCali":  markEndpointNonCaliEndpoint,
			"wireguardMark":        markWireguard,
			"ipsecMark":            markIPsec,
			"egressMark":           markEgressIP,
			"dnsPolicyMark":        markDNSPolicy,
			"skipDNSPolicyNfqueue": markSkipDNSPolicyNfqueue,
		}).Info("Calculated iptables mark bits")

		// Create a routing table manager. There are certain components that should take specific indices in the range
		// to simplify table tidy-up.
		reservedTables := []idalloc.IndexRange{{Min: 253, Max: 255}}
		routeTableIndexAllocator := idalloc.NewIndexAllocator(configParams.RouteTableIndices(), reservedTables)

		// Always allocate the wireguard table index (even when not enabled). This ensures we can tidy up entries
		// if wireguard is disabled after being previously enabled.
		var wireguardEnabled bool
		var wireguardTableIndex int
		if idx, err := routeTableIndexAllocator.GrabIndex(); err == nil {
			log.Debugf("Assigned IPv4 wireguard table index: %d", idx)
			wireguardEnabled = configParams.WireguardEnabled
			wireguardTableIndex = idx
		} else {
			log.WithError(err).Warning("Unable to assign table index for IPv4 wireguard")
		}

		var wireguardEnabledV6 bool
		var wireguardTableIndexV6 int
		if idx, err := routeTableIndexAllocator.GrabIndex(); err == nil {
			log.Debugf("Assigned IPv6 wireguard table index: %d", idx)
			wireguardEnabledV6 = configParams.WireguardEnabledV6
			wireguardTableIndexV6 = idx
		} else {
			log.WithError(err).Warning("Unable to assign table index for IPv6 wireguard")
		}

		// Extract node labels from the hosts such they could be referenced later
		// e.g. Topology Aware Hints.
		felixHostname := configParams.FelixHostname

		var felixNodeZone string
		if k8sClientSet != nil {

			// Code defensively here as k8sClientSet may be nil for certain FV tests e.g. OpenStack
			felixNode, err := k8sClientSet.CoreV1().Nodes().Get(context.Background(), felixHostname, v1.GetOptions{})
			if err != nil {
				log.WithFields(log.Fields{
					"FelixHostname": felixHostname,
				}).Info("Unable to extract node labels from Felix host")
			}

			felixNodeZone = felixNode.Labels[coreV1.LabelTopologyZone]
		}

		dpConfig := intdataplane.Config{
			Hostname:           felixHostname,
			NodeZone:           felixNodeZone,
			FloatingIPsEnabled: strings.EqualFold(configParams.FloatingIPs, string(apiv3.FloatingIPsEnabled)),
			IfaceMonitorConfig: ifacemonitor.Config{
				InterfaceExcludes: configParams.InterfaceExclude,
				ResyncInterval:    configParams.InterfaceRefreshInterval,
				NetlinkTimeout:    configParams.NetlinkTimeoutSecs,
			},
			RulesConfig: rules.Config{
				NFTables:              configParams.NFTablesMode == "Enabled",
				WorkloadIfacePrefixes: configParams.InterfacePrefixes(),

				IPSetConfigV4: ipsets.NewIPVersionConfig(
					ipsets.IPFamilyV4,
					rules.IPSetNamePrefix,
					rules.AllHistoricIPSetNamePrefixes,
					rules.LegacyV4IPSetNames,
				),
				IPSetConfigV6: ipsets.NewIPVersionConfig(
					ipsets.IPFamilyV6,
					rules.IPSetNamePrefix,
					rules.AllHistoricIPSetNamePrefixes,
					nil,
				),

				KubeNodePortRanges:     configParams.KubeNodePortRanges,
				KubeIPVSSupportEnabled: kubeIPVSSupportEnabled,
				KubernetesProvider:     configParams.KubernetesProvider(),

				OpenStackSpecialCasesEnabled: configParams.OpenstackActive(),
				OpenStackMetadataIP:          net.ParseIP(configParams.MetadataAddr),
				OpenStackMetadataPort:        uint16(configParams.MetadataPort),

				DNSPolicyMode:       apiv3.DNSPolicyMode(configParams.DNSPolicyMode),
				DNSPolicyNfqueueID:  int64(configParams.DNSPolicyNfqueueID),
				DNSPacketsNfqueueID: int64(configParams.DNSPacketsNfqueueID),

				IptablesMarkAccept:               markAccept,
				IptablesMarkPass:                 markPass,
				IptablesMarkDrop:                 markDrop,
				IptablesMarkIPsec:                markIPsec,
				IptablesMarkEgress:               markEgressIP,
				IptablesMarkScratch0:             markScratch0,
				IptablesMarkScratch1:             markScratch1,
				IptablesMarkEndpoint:             markEndpointMark,
				IptablesMarkNonCaliEndpoint:      markEndpointNonCaliEndpoint,
				IptablesMarkDNSPolicy:            markDNSPolicy,
				IptablesMarkSkipDNSPolicyNfqueue: markSkipDNSPolicyNfqueue,

				VXLANEnabled:   configParams.Encapsulation.VXLANEnabled,
				VXLANEnabledV6: configParams.Encapsulation.VXLANEnabledV6,
				VXLANPort:      configParams.VXLANPort,
				VXLANVNI:       configParams.VXLANVNI,

				IPIPEnabled:            configParams.Encapsulation.IPIPEnabled,
				FelixConfigIPIPEnabled: configParams.IpInIpEnabled,
				IPIPTunnelAddress:      configParams.IpInIpTunnelAddr,
				VXLANTunnelAddress:     configParams.IPv4VXLANTunnelAddr,
				VXLANTunnelAddressV6:   configParams.IPv6VXLANTunnelAddr,

				IPSecEnabled: configParams.IPSecEnabled(),

				EgressIPEnabled:   configParams.EgressIPCheckEnabled(),
				EgressIPVXLANPort: configParams.EgressIPVXLANPort,
				EgressIPVXLANVNI:  configParams.EgressIPVXLANVNI,
				EgressIPInterface: "egress.calico",

				AllowVXLANPacketsFromWorkloads: configParams.AllowVXLANPacketsFromWorkloads,
				AllowIPIPPacketsFromWorkloads:  configParams.AllowIPIPPacketsFromWorkloads,

				WireguardEnabled:            configParams.WireguardEnabled,
				WireguardEnabledV6:          configParams.WireguardEnabledV6,
				WireguardInterfaceName:      configParams.WireguardInterfaceName,
				WireguardInterfaceNameV6:    configParams.WireguardInterfaceNameV6,
				WireguardIptablesMark:       markWireguard,
				WireguardListeningPort:      configParams.WireguardListeningPort,
				WireguardListeningPortV6:    configParams.WireguardListeningPortV6,
				WireguardEncryptHostTraffic: configParams.WireguardHostEncryptionEnabled,
				RouteSource:                 configParams.RouteSource,

				IptablesLogPrefix:         configParams.LogPrefix,
				IncludeDropActionInPrefix: configParams.LogDropActionOverride,
				ActionOnDrop:              configParams.DropActionOverride,
				EndpointToHostAction:      configParams.DefaultEndpointToHostAction,
				IptablesFilterAllowAction: configParams.IptablesFilterAllowAction,
				IptablesMangleAllowAction: configParams.IptablesMangleAllowAction,
				IptablesFilterDenyAction:  configParams.IptablesFilterDenyAction,

				FailsafeInboundHostPorts:  configParams.FailsafeInboundHostPorts,
				FailsafeOutboundHostPorts: configParams.FailsafeOutboundHostPorts,

				DisableConntrackInvalid: configParams.DisableConntrackInvalidCheck,

				NATPortRange:                       configParams.NATPortRange,
				IptablesNATOutgoingInterfaceFilter: configParams.IptablesNATOutgoingInterfaceFilter,
				DNSTrustedServers:                  configParams.DNSTrustedServers,
				NATOutgoingAddress:                 configParams.NATOutgoingAddress,
				BPFEnabled:                         configParams.BPFEnabled,
				BPFForceTrackPacketsFromIfaces:     configParams.BPFForceTrackPacketsFromIfaces,
				ServiceLoopPrevention:              configParams.ServiceLoopPrevention,

				TPROXYMode:             configParams.TPROXYMode,
				TPROXYPort:             configParams.TPROXYPort,
				TPROXYUpstreamConnMark: configParams.TPROXYUpstreamConnMark,
				IptablesMarkProxy:      markProxy,
				KubeMasqueradeMark:     k8sMasqMark,
			},

			Wireguard: wireguard.Config{
				Enabled:             wireguardEnabled,
				EnabledV6:           wireguardEnabledV6,
				ListeningPort:       configParams.WireguardListeningPort,
				ListeningPortV6:     configParams.WireguardListeningPortV6,
				FirewallMark:        int(markWireguard),
				RoutingRulePriority: configParams.WireguardRoutingRulePriority,
				RoutingTableIndex:   wireguardTableIndex,
				RoutingTableIndexV6: wireguardTableIndexV6,
				InterfaceName:       configParams.WireguardInterfaceName,
				InterfaceNameV6:     configParams.WireguardInterfaceNameV6,
				MTU:                 configParams.WireguardMTU,
				MTUV6:               configParams.WireguardMTUV6,
				RouteSource:         configParams.RouteSource,
				EncryptHostTraffic:  configParams.WireguardHostEncryptionEnabled,
				PersistentKeepAlive: configParams.WireguardPersistentKeepAlive,
				RouteSyncDisabled:   configParams.RouteSyncDisabled,
			},

			IPIPMTU:                        configParams.IpInIpMtu,
			VXLANMTU:                       configParams.VXLANMTU,
			VXLANMTUV6:                     configParams.VXLANMTUV6,
			VXLANPort:                      configParams.VXLANPort,
			IptablesBackend:                configParams.IptablesBackend,
			IptablesRefreshInterval:        configParams.IptablesRefreshInterval,
			RouteSyncDisabled:              configParams.RouteSyncDisabled,
			RouteRefreshInterval:           configParams.RouteRefreshInterval,
			DeviceRouteSourceAddress:       configParams.DeviceRouteSourceAddress,
			DeviceRouteSourceAddressIPv6:   configParams.DeviceRouteSourceAddressIPv6,
			DeviceRouteProtocol:            netlink.RouteProtocol(configParams.DeviceRouteProtocol),
			RemoveExternalRoutes:           configParams.RemoveExternalRoutes,
			IPSetsRefreshInterval:          configParams.IpsetsRefreshInterval,
			IptablesPostWriteCheckInterval: configParams.IptablesPostWriteCheckIntervalSecs,
			IptablesInsertMode:             configParams.ChainInsertMode,
			IptablesLockFilePath:           configParams.IptablesLockFilePath,
			IptablesLockTimeout:            configParams.IptablesLockTimeoutSecs,
			IptablesLockProbeInterval:      configParams.IptablesLockProbeIntervalMillis,
			MaxIPSetSize:                   configParams.MaxIpsetSize,
			IPv6Enabled:                    configParams.Ipv6Support,
			BPFIpv6Enabled:                 configParams.Ipv6Support && configParams.BPFEnabled,
			BPFHostConntrackBypass:         configParams.BPFHostConntrackBypass,
			StatusReportingInterval:        configParams.ReportingIntervalSecs,
			XDPRefreshInterval:             configParams.XDPRefreshInterval,

			NetlinkTimeout: configParams.NetlinkTimeoutSecs,

			NodeIP:                     configParams.NodeIP,
			IPSecPSK:                   configParams.GetPSKFromFile(),
			IPSecAllowUnsecuredTraffic: configParams.IPSecAllowUnsecuredTraffic,
			IPSecIKEProposal:           configParams.IPSecIKEAlgorithm,
			IPSecESPProposal:           configParams.IPSecESPAlgorithm,
			IPSecLogLevel:              configParams.IPSecLogLevel,
			IPSecRekeyTime:             configParams.IPSecRekeyTime,
			IPSecPolicyRefreshInterval: configParams.IPSecPolicyRefreshInterval,

			EgressIPEnabled:               configParams.EgressIPCheckEnabled(),
			EgressIPVXLANPort:             configParams.EgressIPVXLANPort,
			EgressIPRoutingRulePriority:   configParams.EgressIPRoutingRulePriority,
			EgressGatewayPollInterval:     configParams.EgressGatewayPollInterval,
			EgressGatewayPollFailureCount: configParams.EgressGatewayPollFailureCount,

			ExternalNetworkEnabled:             configParams.ExternalNetworkCheckEnabled(),
			ExternalNetworkRoutingRulePriority: configParams.ExternalNetworkRoutingRulePriority,

			ConfigChangedRestartCallback: configChangedRestartCallback,
			FatalErrorRestartCallback:    fatalErrorCallback,
			ChildExitedRestartCallback:   childExitedRestartCallback,

			PostInSyncCallback: func() {
				// The initial resync uses a lot of scratch space so now is
				// a good time to force a GC and return any RAM that we can.
				debug.FreeOSMemory()

				if configParams.DebugMemoryProfilePath == "" {
					return
				}
				logutils.DumpHeapMemoryProfile(configParams.DebugMemoryProfilePath)
			},
			HealthAggregator:                 healthAggregator,
			WatchdogTimeout:                  configParams.DataplaneWatchdogTimeout,
			DebugConsoleEnabled:              configParams.DebugConsoleEnabled,
			DebugSimulateDataplaneHangAfter:  configParams.DebugSimulateDataplaneHangAfter,
			DebugUseShortPollIntervals:       configParams.DebugUseShortPollIntervals,
			DebugSimulateDataplaneApplyDelay: configParams.DebugSimulateDataplaneApplyDelay,

			FelixHostname:              configParams.FelixHostname,
			ExternalNodesCidrs:         configParams.ExternalNodesCIDRList,
			SidecarAccelerationEnabled: configParams.SidecarAccelerationEnabled,

			BPFEnabled:                         configParams.BPFEnabled,
			BPFPolicyDebugEnabled:              configParams.BPFPolicyDebugEnabled,
			BPFDisableUnprivileged:             configParams.BPFDisableUnprivileged,
			BPFConnTimeLBEnabled:               configParams.BPFConnectTimeLoadBalancingEnabled,
			BPFConnTimeLB:                      configParams.BPFConnectTimeLoadBalancing,
			BPFHostNetworkedNAT:                configParams.BPFHostNetworkedNATWithoutCTLB,
			BPFKubeProxyIptablesCleanupEnabled: configParams.BPFKubeProxyIptablesCleanupEnabled,
			BPFLogLevel:                        configParams.BPFLogLevel,
			BPFLogFilters:                      configParams.BPFLogFilters,
			BPFCTLBLogFilter:                   configParams.BPFCTLBLogFilter,
			BPFExtToServiceConnmark:            configParams.BPFExtToServiceConnmark,
			BPFDataIfacePattern:                configParams.BPFDataIfacePattern,
			BPFL3IfacePattern:                  configParams.BPFL3IfacePattern,
			BPFCgroupV2:                        configParams.DebugBPFCgroupV2,
			BPFMapRepin:                        configParams.DebugBPFMapRepinEnabled,
			KubeProxyMinSyncPeriod:             configParams.BPFKubeProxyMinSyncPeriod,
			BPFPSNATPorts:                      configParams.BPFPSNATPorts,
			BPFMapSizeRoute:                    configParams.BPFMapSizeRoute,
			BPFMapSizeNATFrontend:              configParams.BPFMapSizeNATFrontend,
			BPFMapSizeNATBackend:               configParams.BPFMapSizeNATBackend,
			BPFMapSizeNATAffinity:              configParams.BPFMapSizeNATAffinity,
			BPFMapSizeConntrack:                configParams.BPFMapSizeConntrack,
			BPFMapSizeIPSets:                   configParams.BPFMapSizeIPSets,
			BPFMapSizeIfState:                  configParams.BPFMapSizeIfState,
			BPFEnforceRPF:                      configParams.BPFEnforceRPF,
			BPFDisableGROForIfaces:             configParams.BPFDisableGROForIfaces,
			BPFExportBufferSizeMB:              configParams.BPFExportBufferSizeMB,
			XDPEnabled:                         configParams.XDPEnabled,
			XDPAllowGeneric:                    configParams.GenericXDPEnabled,
			BPFConntrackTimeouts:               conntrack.DefaultTimeouts(), // FIXME make timeouts configurable
			RouteTableManager:                  routeTableIndexAllocator,
			MTUIfacePattern:                    configParams.MTUIfacePattern,
			BPFExcludeCIDRsFromNAT:             configParams.BPFExcludeCIDRsFromNAT,
			FlowLogsCollectProcessInfo:         configParams.FlowLogsCollectProcessInfo,
			FlowLogsCollectProcessPath:         configParams.FlowLogsCollectProcessPath,
			FlowLogsCollectTcpStats:            configParams.FlowLogsCollectTcpStats,
			FlowLogsFileIncludeService:         configParams.FlowLogsFileIncludeService,
			FlowLogsFileDomainsLimit:           configParams.FlowLogsFileDomainsLimit,
			NfNetlinkBufSize:                   configParams.NfNetlinkBufSize,
			ServiceLoopPrevention:              configParams.ServiceLoopPrevention,

			IPAMClient: ipamClient,

			FeatureDetectOverrides: configParams.FeatureDetectOverride,
			FeatureGates:           configParams.FeatureGates,

			RouteSource: configParams.RouteSource,

			KubernetesProvider: configParams.KubernetesProvider(),

			Collector:                 collector,
			DNSCacheFile:              configParams.GetDNSCacheFile(),
			DNSCacheSaveInterval:      configParams.DNSCacheSaveInterval,
			DNSCacheEpoch:             configParams.DNSCacheEpoch,
			DNSExtraTTL:               configParams.GetDNSExtraTTL(),
			DNSLogsLatency:            configParams.DNSLogsLatency,
			EnableDestDomainsByClient: configParams.FlowLogsDestDomainsByClient,

			AWSSecondaryIPSupport:             configParams.AWSSecondaryIPSupport,
			AWSRequestTimeout:                 configParams.AWSRequestTimeout,
			AWSSecondaryIPRoutingRulePriority: configParams.AWSSecondaryIPRoutingRulePriority,

			PacketCapture: capture.Config{
				Directory:       configParams.CaptureDir,
				MaxSizeBytes:    configParams.CaptureMaxSizeBytes,
				RotationSeconds: configParams.CaptureRotationSeconds,
				MaxFiles:        configParams.CaptureMaxFiles,
			},

			LookupsCache: lc,

			DNSPolicyMode:                    apiv3.DNSPolicyMode(configParams.DNSPolicyMode),
			DNSPolicyNfqueueID:               configParams.DNSPolicyNfqueueID,
			DNSPolicyNfqueueSize:             configParams.DNSPolicyNfqueueSize,
			DNSPacketsNfqueueID:              configParams.DNSPacketsNfqueueID,
			DNSPacketsNfqueueSize:            configParams.DNSPacketsNfqueueSize,
			DNSPacketsNfqueueMaxHoldDuration: configParams.DNSPacketsNfqueueMaxHoldDuration,
			DebugDNSResponseDelay:            configParams.DebugDNSResponseDelay,
		}
		if k8sClientSet != nil {
			dpConfig.KubeClientSet = k8sClientSet
		}

		if configParams.BPFExternalServiceMode == "dsr" {
			dpConfig.BPFNodePortDSREnabled = true
			dpConfig.BPFDSROptoutCIDRs = configParams.BPFDSROptoutCIDRs
		}

		stopChan := make(chan *sync.WaitGroup, 1)
		intDP := intdataplane.NewIntDataplaneDriver(dpConfig, stopChan)
		intDP.Start()

		// Set source-destination-check on AWS EC2 instance.
		check := apiv3.AWSSrcDstCheckOption(configParams.AWSSrcDstCheck)
		if check != apiv3.AWSSrcDstCheckOptionDoNothing {
			c := &clock.RealClock{}
			updater := aws.NewEC2SrcDstCheckUpdater()
			go aws.WaitForEC2SrcDstCheckUpdate(check, healthAggregator, updater, c)
		}

		return intDP, nil, stopChan
	} else {
		log.WithField("driver", configParams.DataplaneDriver).Info(
			"Using external dataplane driver.")

		dpConn, cmd := extdataplane.StartExtDataplaneDriver(configParams.DataplaneDriver)
		return dpConn, cmd, nil
	}
}

func SupportsBPF() error {
	return bpf.SupportsBPFDataplane()
}

func ConfigurePrometheusMetrics(configParams *config.Config) {
	if configParams.PrometheusGoMetricsEnabled && configParams.PrometheusProcessMetricsEnabled && configParams.PrometheusWireGuardMetricsEnabled {
		log.Info("Including Golang, Process and WireGuard metrics")
	} else {
		if !configParams.PrometheusGoMetricsEnabled {
			log.Info("Discarding Golang metrics")
			prometheus.Unregister(collectors.NewGoCollector())
		}
		if !configParams.PrometheusProcessMetricsEnabled {
			log.Info("Discarding process metrics")
			prometheus.Unregister(collectors.NewProcessCollector(collectors.ProcessCollectorOpts{}))
		}
		if !configParams.PrometheusWireGuardMetricsEnabled || (!configParams.WireguardEnabled && !configParams.WireguardEnabledV6) {
			log.Info("Discarding WireGuard metrics")
			prometheus.Unregister(wireguard.MustNewWireguardMetrics())
		}
	}
}<|MERGE_RESOLUTION|>--- conflicted
+++ resolved
@@ -62,16 +62,11 @@
 	collector collector.Collector,
 	configChangedRestartCallback func(),
 	fatalErrorCallback func(error),
-<<<<<<< HEAD
 	childExitedRestartCallback func(),
 	ipamClient ipam.Interface,
 	k8sClientSet *kubernetes.Clientset,
-	lc *calc.LookupsCache) (DataplaneDriver, *exec.Cmd, chan *sync.WaitGroup) {
-
-=======
-	k8sClientSet *kubernetes.Clientset,
-) (DataplaneDriver, *exec.Cmd) {
->>>>>>> a91c52b8
+	lc *calc.LookupsCache,
+) (DataplaneDriver, *exec.Cmd, chan *sync.WaitGroup) {
 	if !configParams.IsLeader() {
 		// Return an inactive dataplane, since we're not the leader.
 		log.Info("Not the leader, using an inactive dataplane")
