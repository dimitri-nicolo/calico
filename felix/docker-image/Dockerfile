--- conflicted
+++ resolved
@@ -16,13 +16,10 @@
 # This ensures that testing of Felix in this repository is done in the same
 # userspace environment as it will be deployed in calico/node.
 
-<<<<<<< HEAD
-=======
 ARG QEMU_IMAGE
 
 FROM ${QEMU_IMAGE} as qemu
 
->>>>>>> 11810ab2
 FROM calico/bpftool:v7.4.0 as bpftool
 
 FROM debian:11-slim as source
