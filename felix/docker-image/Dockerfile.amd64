--- conflicted
+++ resolved
@@ -52,19 +52,18 @@
     # Also needed (provides utilities for browsing procfs like ps)
     procps \
     ca-certificates \
-<<<<<<< HEAD
     strongswan \
     strongswan-swanctl \
-    libpcap-dev
-=======
+    libpcap-dev \
     # Felix FV tests require these
     wget \
     ethtool \
-    tcpdump
+    tcpdump \
+    libpcap-dev \
+    netcat-openbsd
 
 # Copy in wg tool from stage 1.
 COPY --from=wgtool /usr/bin/wg /usr/bin/wg
->>>>>>> 0feeb09f
 
 # Default to the xtables backend of iptables.
 RUN update-alternatives --set iptables /usr/sbin/iptables-legacy
