// Copyright (c) 2019-2020 Tigera, Inc. All rights reserved.
//
// Licensed under the Apache License, Version 2.0 (the "License");
// you may not use this file except in compliance with the License.
// You may obtain a copy of the License at
//
//     http://www.apache.org/licenses/LICENSE-2.0
//
// Unless required by applicable law or agreed to in writing, software
// distributed under the License is distributed on an "AS IS" BASIS,
// WITHOUT WARRANTIES OR CONDITIONS OF ANY KIND, either express or implied.
// See the License for the specific language governing permissions and
// limitations under the License.

package commands

import (
	"fmt"
	"sort"

	"github.com/projectcalico/calico/felix/bpf/ipsets"
	"github.com/projectcalico/calico/felix/bpf/maps"

	"github.com/pkg/errors"
	log "github.com/sirupsen/logrus"
	"github.com/spf13/cobra"
)

var debug bool

func init() {
	ipsetsDumpCmd.Flags().BoolVar(&debug, "debug", false, "")
	ipsetsCmd.AddCommand(ipsetsDumpCmd)
	rootCmd.AddCommand(ipsetsCmd)
}

var ipsetsDumpCmd = &cobra.Command{
	Use:   "dump [--debug]",
	Short: "dumps ipsets",
	Run: func(cmd *cobra.Command, args []string) {
		if debug {
			log.SetLevel(log.DebugLevel)
		}
		if err := dumpIPSets(); err != nil {
			log.WithError(err).Error("Failed to dump IP sets map.")
		}
	},
}

// ipsetsCmd represents the ipsets command
var ipsetsCmd = &cobra.Command{
	Use:   "ipsets",
	Short: "Manipulates ipsets",
}

func dumpIPSets() error {
	ipsetMap := ipsets.Map()

	if err := ipsetMap.Open(); err != nil {
		return errors.WithMessage(err, "failed to open map")
	}

	membersBySet := map[uint64][]string{}
<<<<<<< HEAD
	err := ipsetMap.Iter(func(k, v []byte) bpf.IteratorAction {
		log.Debugf("K: %v", k)
		log.Debugf("V: %v", v)
=======
	err := ipsetMap.Iter(func(k, v []byte) maps.IteratorAction {
>>>>>>> 72969e64
		var entry ipsets.IPSetEntry
		copy(entry[:], k[:])
		var member string
		if entry.Protocol() == 0 {
			member = fmt.Sprintf("%s/%d", entry.Addr(), entry.PrefixLen()-64)
		} else {
			member = fmt.Sprintf("%s:%d (proto %d)", entry.Addr(), entry.Port(), entry.Protocol())
		}
		membersBySet[entry.SetID()] = append(membersBySet[entry.SetID()], member)
		return maps.IterNone
	})
	if err != nil {
		return err
	}
	var setIDs []uint64
	for k, v := range membersBySet {
		setIDs = append(setIDs, k)
		sort.Strings(v)
	}
	sort.Slice(setIDs, func(i, j int) bool {
		return setIDs[i] < setIDs[j]
	})
	for _, setID := range setIDs {
		fmt.Printf("IP set %#x\n", setID)
		for _, member := range membersBySet[setID] {
			fmt.Println("  ", member)
		}
		fmt.Println()
	}
	if len(setIDs) == 0 {
		fmt.Println("No IP sets found.")
	}

	return nil
}<|MERGE_RESOLUTION|>--- conflicted
+++ resolved
@@ -61,13 +61,7 @@
 	}
 
 	membersBySet := map[uint64][]string{}
-<<<<<<< HEAD
-	err := ipsetMap.Iter(func(k, v []byte) bpf.IteratorAction {
-		log.Debugf("K: %v", k)
-		log.Debugf("V: %v", v)
-=======
 	err := ipsetMap.Iter(func(k, v []byte) maps.IteratorAction {
->>>>>>> 72969e64
 		var entry ipsets.IPSetEntry
 		copy(entry[:], k[:])
 		var member string
