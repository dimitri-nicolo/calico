--- conflicted
+++ resolved
@@ -278,12 +278,6 @@
 
 	LogFilePath string `config:"file;/var/log/calico/felix.log;die-on-fail"`
 
-<<<<<<< HEAD
-	LogSeverityFile   string         `config:"oneof(DEBUG,INFO,WARNING,ERROR,FATAL);INFO"`
-	LogSeverityScreen string         `config:"oneof(DEBUG,INFO,WARNING,ERROR,FATAL);INFO"`
-	LogSeveritySys    string         `config:"oneof(DEBUG,INFO,WARNING,ERROR,FATAL);INFO"`
-	LogDebugRegexp    *regexp.Regexp `config:"regexp;.*"`
-=======
 	LogSeverityFile   string `config:"oneof(DEBUG,INFO,WARNING,ERROR,FATAL);INFO"`
 	LogSeverityScreen string `config:"oneof(DEBUG,INFO,WARNING,ERROR,FATAL);INFO"`
 	LogSeveritySys    string `config:"oneof(DEBUG,INFO,WARNING,ERROR,FATAL);INFO"`
@@ -291,7 +285,6 @@
 	// Only logs from files with names that match the given regular expression are included.  The filter only applies
 	// to Debug level logs.
 	LogDebugFilenameRegex *regexp.Regexp `config:"regexp(nil-on-empty);"`
->>>>>>> a28c52c7
 
 	VXLANEnabled        bool   `config:"bool;false"`
 	VXLANPort           int    `config:"int;4789"`
