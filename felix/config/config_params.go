// Copyright (c) 2020-2022 Tigera, Inc. All rights reserved.
//
// Licensed under the Apache License, Version 2.0 (the "License");
// you may not use this file except in compliance with the License.
// You may obtain a copy of the License at
//
//     http://www.apache.org/licenses/LICENSE-2.0
//
// Unless required by applicable law or agreed to in writing, software
// distributed under the License is distributed on an "AS IS" BASIS,
// WITHOUT WARRANTIES OR CONDITIONS OF ANY KIND, either express or implied.
// See the License for the specific language governing permissions and
// limitations under the License.

package config

import (
	"errors"
	"fmt"
	"net"
	"os"
	"reflect"
	"regexp"
	"strconv"
	"strings"
	"time"

<<<<<<< HEAD
	log "github.com/sirupsen/logrus"
	"github.com/tigera/api/pkg/lib/numorstring"
=======
	"github.com/projectcalico/api/pkg/lib/numorstring"
	log "github.com/sirupsen/logrus"
>>>>>>> 06860805

	"github.com/projectcalico/calico/libcalico-go/lib/names"

	"github.com/projectcalico/calico/felix/idalloc"
	"github.com/projectcalico/calico/felix/proto"
	"github.com/projectcalico/calico/libcalico-go/lib/apiconfig"
	"github.com/projectcalico/calico/libcalico-go/lib/set"
	"github.com/projectcalico/calico/typha/pkg/discovery"
)

var (
	// RegexpIfaceElemRegexp matches an individual element in the overall interface list;
	// assumes the value represents a regular expression and is marked by '/' at the start
	// and end and cannot have spaces
	RegexpIfaceElemRegexp = regexp.MustCompile(`^\/[^\s]+\/$`)
	// NonRegexpIfaceElemRegexp matches an individual element in the overall interface list;
	// assumes the value is between 1-15 chars long and only be alphanumeric or - or _
	NonRegexpIfaceElemRegexp = regexp.MustCompile(`^[a-zA-Z0-9_-]{1,15}$`)
	IfaceListRegexp          = regexp.MustCompile(`^[a-zA-Z0-9_-]{1,15}(,[a-zA-Z0-9_-]{1,15})*$`)
	AuthorityRegexp          = regexp.MustCompile(`^[^:/]+:\d+$`)
	HostnameRegexp           = regexp.MustCompile(`^[a-zA-Z0-9_.-]+$`)
	StringRegexp             = regexp.MustCompile(`^.*$`)
	IfaceParamRegexp         = regexp.MustCompile(`^[a-zA-Z0-9:._+-]{1,15}$`)
	// Hostname  have to be valid ipv4, ipv6 or strings up to 64 characters.
	HostAddressRegexp = regexp.MustCompile(`^[a-zA-Z0-9:._+-]{1,64}$`)
)

const (
	maxUint = ^uint(0)
	maxInt  = int(maxUint >> 1)
	minInt  = -maxInt - 1
)

// Source of a config value.  Values from higher-numbered sources override
// those from lower-numbered sources.  Note: some parameters (such as those
// needed to connect to the datastore) can only be set from a local source.
type Source uint8

const (
	Default Source = iota
	DatastoreGlobal
	DatastorePerHost
	ConfigFile
	EnvironmentVariable
	InternalOverride
	DisabledByLicenseCheck
)

// Default stats collection const used globally
const (
	DefaultAgeTimeout               = time.Duration(10) * time.Second
	DefaultInitialReportingDelay    = time.Duration(5) * time.Second
	DefaultExportingInterval        = time.Duration(1) * time.Second
	DefaultConntrackPollingInterval = time.Duration(5) * time.Second
)

var SourcesInDescendingOrder = []Source{DisabledByLicenseCheck, InternalOverride, EnvironmentVariable, ConfigFile, DatastorePerHost, DatastoreGlobal}

func (source Source) String() string {
	switch source {
	case Default:
		return "<default>"
	case DatastoreGlobal:
		return "datastore (global)"
	case DatastorePerHost:
		return "datastore (per-host)"
	case ConfigFile:
		return "config file"
	case EnvironmentVariable:
		return "environment variable"
	case DisabledByLicenseCheck:
		return "license check"
	case InternalOverride:
		return "internal override"
	}
	return fmt.Sprintf("<unknown(%v)>", uint8(source))
}

func (source Source) Local() bool {
	switch source {
	case Default, ConfigFile, EnvironmentVariable, InternalOverride:
		return true
	default:
		return false
	}
}

// Provider represents a particular provider or flavor of Kubernetes.
type Provider uint8

const (
	ProviderNone Provider = iota
	ProviderEKS
	ProviderGKE
	ProviderAKS
	ProviderOpenShift
	ProviderDockerEE
)

func (p Provider) String() string {
	switch p {
	case ProviderNone:
		return ""
	case ProviderEKS:
		return "EKS"
	case ProviderGKE:
		return "GKE"
	case ProviderAKS:
		return "AKS"
	case ProviderOpenShift:
		return "OpenShift"
	case ProviderDockerEE:
		return "DockerEnterprise"
	default:
		return fmt.Sprintf("<unknown-provider(%v)>", uint8(p))
	}
}

func newProvider(s string) (Provider, error) {
	switch strings.ToLower(s) {
	case strings.ToLower(ProviderNone.String()):
		return ProviderNone, nil
	case strings.ToLower(ProviderEKS.String()), "ecs":
		return ProviderEKS, nil
	case strings.ToLower(ProviderGKE.String()):
		return ProviderGKE, nil
	case strings.ToLower(ProviderAKS.String()):
		return ProviderAKS, nil
	case strings.ToLower(ProviderOpenShift.String()):
		return ProviderOpenShift, nil
	case strings.ToLower(ProviderDockerEE.String()):
		return ProviderDockerEE, nil
	default:
		return 0, fmt.Errorf("unknown provider %s", s)
	}
}

// Config contains the best, parsed config values loaded from the various sources.
// We use tags to control the parsing and validation.
type Config struct {
	// Configuration parameters.
	UseInternalDataplaneDriver bool          `config:"bool;true"`
	DataplaneDriver            string        `config:"file(must-exist,executable);calico-iptables-plugin;non-zero,die-on-fail,skip-default-validation"`
	DataplaneWatchdogTimeout   time.Duration `config:"seconds;90"`

	// Wireguard configuration
	WireguardEnabled               bool          `config:"bool;false"`
	WireguardEnabledV6             bool          `config:"bool;false"`
	WireguardListeningPort         int           `config:"int;51820"`
	WireguardListeningPortV6       int           `config:"int;51821"`
	WireguardRoutingRulePriority   int           `config:"int;99"`
	WireguardInterfaceName         string        `config:"iface-param;wireguard.cali;non-zero"`
	WireguardInterfaceNameV6       string        `config:"iface-param;wg-v6.cali;non-zero"`
	WireguardMTU                   int           `config:"int;0"`
	WireguardMTUV6                 int           `config:"int;0"`
	WireguardHostEncryptionEnabled bool          `config:"bool;false"`
	WireguardPersistentKeepAlive   time.Duration `config:"seconds;0"`

	BPFEnabled                         bool             `config:"bool;false"`
	BPFDisableUnprivileged             bool             `config:"bool;true"`
	BPFLogLevel                        string           `config:"oneof(off,info,debug);off;non-zero"`
	BPFDataIfacePattern                *regexp.Regexp   `config:"regexp;^((en|wl|ww|sl|ib)[opsx].*|(eth|wlan|wwan).*|tunl0$|vxlan.calico$|egress.calico$|wireguard.cali$|wg-v6.cali$)"`
	BPFL3IfacePattern                  *regexp.Regexp   `config:"regexp;"`
	BPFConnectTimeLoadBalancingEnabled bool             `config:"bool;true"`
	BPFExternalServiceMode             string           `config:"oneof(tunnel,dsr);tunnel;non-zero"`
	BPFKubeProxyIptablesCleanupEnabled bool             `config:"bool;true"`
	BPFKubeProxyMinSyncPeriod          time.Duration    `config:"seconds;1"`
	BPFKubeProxyEndpointSlicesEnabled  bool             `config:"bool;true"`
	BPFExtToServiceConnmark            int              `config:"int;0"`
	BPFPSNATPorts                      numorstring.Port `config:"portrange;20000:29999"`
	BPFMapSizeNATFrontend              int              `config:"int;65536;non-zero"`
	BPFMapSizeNATBackend               int              `config:"int;262144;non-zero"`
	BPFMapSizeNATAffinity              int              `config:"int;65536;non-zero"`
	BPFMapSizeRoute                    int              `config:"int;262144;non-zero"`
	BPFMapSizeConntrack                int              `config:"int;512000;non-zero"`
	BPFMapSizeIPSets                   int              `config:"int;1048576;non-zero"`
	BPFMapSizeIfState                  int              `config:"int;1000;non-zero"`
	BPFHostConntrackBypass             bool             `config:"bool;true"`
	BPFEnforceRPF                      string           `config:"oneof(Disabled,Strict);Strict;non-zero"`
	BPFPolicyDebugEnabled              bool             `config:"bool;true"`

	FlowLogsCollectProcessInfo  bool `config:"bool;false"`
	FlowLogsCollectTcpStats     bool `config:"bool;true"`
	FlowLogsCollectProcessPath  bool `config:"bool;false"`
	FlowLogsCollectorDebugTrace bool `config:"bool;false"`

	// DebugBPFCgroupV2 controls the cgroup v2 path that we apply the connect-time load balancer to.  Most distros
	// are configured for cgroup v1, which prevents all but the root cgroup v2 from working so this is only useful
	// for development right now.
	DebugBPFCgroupV2 string `config:"string;;local"`
	// DebugBPFMapRepinEnabled can be used to prevent Felix from repinning its BPF maps at startup.  This is useful for
	// testing with multiple Felix instances running on one host.
	DebugBPFMapRepinEnabled bool `config:"bool;false;local"`

	DatastoreType string `config:"oneof(kubernetes,etcdv3);etcdv3;non-zero,die-on-fail,local"`

	FelixHostname string `config:"hostname;;local,non-zero"`
	NodeIP        net.IP `config:"ipv4;;"`

	EtcdAddr      string   `config:"authority;127.0.0.1:2379;local"`
	EtcdScheme    string   `config:"oneof(http,https);http;local"`
	EtcdKeyFile   string   `config:"file(must-exist);;local"`
	EtcdCertFile  string   `config:"file(must-exist);;local"`
	EtcdCaFile    string   `config:"file(must-exist);;local"`
	EtcdEndpoints []string `config:"endpoint-list;;local"`

	TyphaAddr           string        `config:"authority;;local"`
	TyphaK8sServiceName string        `config:"string;;local"`
	TyphaK8sNamespace   string        `config:"string;kube-system;non-zero,local"`
	TyphaReadTimeout    time.Duration `config:"seconds;30;local"`
	TyphaWriteTimeout   time.Duration `config:"seconds;10;local"`

	// Client-side TLS config for Felix's communication with Typha.  If any of these are
	// specified, they _all_ must be - except that either TyphaCN or TyphaURISAN may be left
	// unset.  Felix will then initiate a secure (TLS) connection to Typha.  Typha must present
	// a certificate signed by a CA in TyphaCAFile, and with CN matching TyphaCN or URI SAN
	// matching TyphaURISAN.
	TyphaKeyFile  string `config:"file(must-exist);;local"`
	TyphaCertFile string `config:"file(must-exist);;local"`
	TyphaCAFile   string `config:"file(must-exist);;local"`
	TyphaCN       string `config:"string;;local"`
	TyphaURISAN   string `config:"string;;local"`

	Ipv6Support    bool `config:"bool;true"`
	BpfIpv6Support bool `config:"bool;false"`

	IptablesBackend                    string            `config:"oneof(legacy,nft,auto);auto"`
	RouteRefreshInterval               time.Duration     `config:"seconds;90"`
	InterfaceRefreshInterval           time.Duration     `config:"seconds;90"`
	DeviceRouteSourceAddress           net.IP            `config:"ipv4;"`
	DeviceRouteSourceAddressIPv6       net.IP            `config:"ipv6;"`
	DeviceRouteProtocol                int               `config:"int;3"`
	RemoveExternalRoutes               bool              `config:"bool;true"`
	IptablesRefreshInterval            time.Duration     `config:"seconds;90"`
	IptablesPostWriteCheckIntervalSecs time.Duration     `config:"seconds;1"`
	IptablesLockFilePath               string            `config:"file;/run/xtables.lock"`
	IptablesLockTimeoutSecs            time.Duration     `config:"seconds;0"`
	IptablesLockProbeIntervalMillis    time.Duration     `config:"millis;50"`
	FeatureDetectOverride              map[string]string `config:"keyvaluelist;;"`
	FeatureGates                       map[string]string `config:"keyvaluelist;;"`
	IpsetsRefreshInterval              time.Duration     `config:"seconds;10"`
	MaxIpsetSize                       int               `config:"int;1048576;non-zero"`
	XDPRefreshInterval                 time.Duration     `config:"seconds;90"`

	WindowsNetworkName *regexp.Regexp `config:"regexp;(?i)calico.*"`

	PolicySyncPathPrefix string `config:"file;;"`

	NetlinkTimeoutSecs time.Duration `config:"seconds;10"`

	MetadataAddr string `config:"hostname;127.0.0.1;die-on-fail"`
	MetadataPort int    `config:"int(0:65535);8775;die-on-fail"`

	OpenstackRegion string `config:"region;;die-on-fail"`

	InterfacePrefix  string           `config:"iface-list;cali;non-zero,die-on-fail"`
	InterfaceExclude []*regexp.Regexp `config:"iface-list-regexp;kube-ipvs0"`

	ChainInsertMode             string `config:"oneof(insert,append);insert;non-zero,die-on-fail"`
	DefaultEndpointToHostAction string `config:"oneof(DROP,RETURN,ACCEPT);DROP;non-zero,die-on-fail"`
	DropActionOverride          string `config:"oneof(DROP,ACCEPT,LOGandDROP,LOGandACCEPT);DROP;non-zero,die-on-fail"`
	IptablesFilterAllowAction   string `config:"oneof(ACCEPT,RETURN);ACCEPT;non-zero,die-on-fail"`
	IptablesMangleAllowAction   string `config:"oneof(ACCEPT,RETURN);ACCEPT;non-zero,die-on-fail"`
	LogPrefix                   string `config:"string;calico-packet"`
	LogDropActionOverride       bool   `config:"bool;false"`

	LogFilePath string `config:"file;/var/log/calico/felix.log;die-on-fail"`

	LogSeverityFile   string `config:"oneof(DEBUG,INFO,WARNING,ERROR,FATAL);INFO"`
	LogSeverityScreen string `config:"oneof(DEBUG,INFO,WARNING,ERROR,FATAL);INFO"`
	LogSeveritySys    string `config:"oneof(DEBUG,INFO,WARNING,ERROR,FATAL);INFO"`
	// LogDebugFilenameRegex controls which source code files have their Debug log output included in the logs.
	// Only logs from files with names that match the given regular expression are included.  The filter only applies
	// to Debug level logs.
	LogDebugFilenameRegex *regexp.Regexp `config:"regexp(nil-on-empty);"`

	// Optional: VXLAN encap is now determined by the existing IP pools (Encapsulation struct)
	VXLANEnabled         *bool  `config:"*bool;"`
	VXLANPort            int    `config:"int;4789"`
	VXLANVNI             int    `config:"int;4096"`
	VXLANMTU             int    `config:"int;0"`
	VXLANMTUV6           int    `config:"int;0"`
	IPv4VXLANTunnelAddr  net.IP `config:"ipv4;"`
	IPv6VXLANTunnelAddr  net.IP `config:"ipv6;"`
	VXLANTunnelMACAddr   string `config:"string;"`
	VXLANTunnelMACAddrV6 string `config:"string;"`

	// Optional: IPIP encap is now determined by the existing IP pools (Encapsulation struct)
	IpInIpEnabled    *bool  `config:"*bool;"`
	IpInIpMtu        int    `config:"int;0"`
	IpInIpTunnelAddr net.IP `config:"ipv4;"`

	// Feature enablement.  Can be either "Enabled" or "Disabled".  Note, this governs the
	// programming of NAT mappings derived from Kubernetes pod annotations.  OpenStack floating
	// IPs are always programmed, regardless of this setting.
	FloatingIPs string `config:"oneof(Enabled,Disabled);Disabled"`

	// Knobs provided to explicitly control whether we add rules to drop encap traffic
	// from workloads. We always add them unless explicitly requested not to add them.
	AllowVXLANPacketsFromWorkloads bool `config:"bool;false"`
	AllowIPIPPacketsFromWorkloads  bool `config:"bool;false"`

	AWSSrcDstCheck                    string        `config:"oneof(DoNothing,Enable,Disable);DoNothing;non-zero"`
	AWSSecondaryIPSupport             string        `config:"oneof(Disabled,Enabled,EnabledENIPerWorkload);Disabled"`
	AWSSecondaryIPRoutingRulePriority int           `config:"int(0:4294967295);101"`
	AWSRequestTimeout                 time.Duration `config:"seconds;30"`

	ServiceLoopPrevention string `config:"oneof(Drop,Reject,Disabled);Drop"`

	WorkloadSourceSpoofing string `config:"oneof(Disabled,Any);Disabled"`

	ReportingIntervalSecs time.Duration `config:"seconds;30"`
	ReportingTTLSecs      time.Duration `config:"seconds;90"`

	EndpointReportingEnabled   bool          `config:"bool;false"`
	EndpointReportingDelaySecs time.Duration `config:"seconds;1"`

	IptablesMarkMask uint32 `config:"mark-bitmask;0xffff0000;non-zero,die-on-fail"`

	DisableConntrackInvalidCheck bool `config:"bool;false"`

<<<<<<< HEAD
	HealthEnabled                     bool                     `config:"bool;false"`
	HealthPort                        int                      `config:"int(0:65535);9099"`
	HealthHost                        string                   `config:"host-address;localhost"`
	HealthTimeoutOverrides            map[string]time.Duration `config:"keydurationlist;;"`
	PrometheusMetricsEnabled          bool                     `config:"bool;false"`
	PrometheusMetricsHost             string                   `config:"host-address;"`
	PrometheusMetricsPort             int                      `config:"int(0:65535);9091"`
	PrometheusGoMetricsEnabled        bool                     `config:"bool;true"`
	PrometheusProcessMetricsEnabled   bool                     `config:"bool;true"`
	PrometheusWireGuardMetricsEnabled bool                     `config:"bool;true"`
	PrometheusMetricsCertFile         string                   `config:"file(must-exist);"`
	PrometheusMetricsKeyFile          string                   `config:"file(must-exist);"`
	PrometheusMetricsCAFile           string                   `config:"file(must-exist);"`
=======
	HealthEnabled          bool                     `config:"bool;false"`
	HealthPort             int                      `config:"int(0,65535);9099"`
	HealthHost             string                   `config:"host-address;localhost"`
	HealthTimeoutOverrides map[string]time.Duration `config:"keydurationlist;;"`

	PrometheusMetricsEnabled          bool   `config:"bool;false"`
	PrometheusMetricsHost             string `config:"host-address;"`
	PrometheusMetricsPort             int    `config:"int(0,65535);9091"`
	PrometheusGoMetricsEnabled        bool   `config:"bool;true"`
	PrometheusProcessMetricsEnabled   bool   `config:"bool;true"`
	PrometheusWireGuardMetricsEnabled bool   `config:"bool;true"`
>>>>>>> 06860805

	FailsafeInboundHostPorts  []ProtoPort `config:"port-list;tcp:22,udp:68,tcp:179,tcp:2379,tcp:2380,tcp:5473,tcp:6443,tcp:6666,tcp:6667;die-on-fail"`
	FailsafeOutboundHostPorts []ProtoPort `config:"port-list;udp:53,udp:67,tcp:179,tcp:2379,tcp:2380,tcp:5473,tcp:6443,tcp:6666,tcp:6667;die-on-fail"`

	NfNetlinkBufSize int `config:"int;65536"`

	StatsDumpFilePath string `config:"file;/var/log/calico/stats/dump;die-on-fail"`

	PrometheusReporterEnabled  bool   `config:"bool;false"`
	PrometheusReporterPort     int    `config:"int(0:65535);9092"`
	PrometheusReporterCertFile string `config:"file(must-exist);"`
	PrometheusReporterKeyFile  string `config:"file(must-exist);"`
	PrometheusReporterCAFile   string `config:"file(must-exist);"`

	SyslogReporterNetwork       string        `config:"string;"`
	SyslogReporterAddress       string        `config:"string;"`
	DeletedMetricsRetentionSecs time.Duration `config:"seconds;30"`

	FlowLogsEnableHostEndpoint     bool          `config:"bool;false"`
	FlowLogsFlushInterval          time.Duration `config:"seconds;300"`
	FlowLogsEnableNetworkSets      bool          `config:"bool;false"`
	FlowLogsMaxOriginalIPsIncluded int           `config:"int;50"`

	FlowLogsFileEnabled                   bool   `config:"bool;false"`
	FlowLogsFileDirectory                 string `config:"string;/var/log/calico/flowlogs"`
	FlowLogsFileMaxFiles                  int    `config:"int;5"`
	FlowLogsFileMaxFileSizeMB             int    `config:"int;100"`
	FlowLogsFileAggregationKindForAllowed int    `config:"int(0:3);2"`
	FlowLogsFileAggregationKindForDenied  int    `config:"int(0:3);1"`
	FlowLogsFileIncludeService            bool   `config:"bool;false"`
	FlowLogsFileIncludeLabels             bool   `config:"bool;false"`
	FlowLogsFileIncludePolicies           bool   `config:"bool;false"`
	FlowLogsFileEnabledForAllowed         bool   `config:"bool;true"`
	FlowLogsFileEnabledForDenied          bool   `config:"bool;true"`
	FlowLogsDynamicAggregationEnabled     bool   `config:"bool;false"`
	FlowLogsPositionFilePath              string `config:"string;/var/log/calico/flows.log.pos"`
	FlowLogsAggregationThresholdBytes     int    `config:"int;8192"`
	FlowLogsFilePerFlowProcessLimit       int    `config:"int;2"`
	FlowLogsFilePerFlowProcessArgsLimit   int    `config:"int;5"`
	FlowLogsFileNatOutgoingPortLimit      int    `config:"int;3"`
	FlowLogsFileDomainsLimit              int    `config:"int;5"`

	// Config for DNS logs.
	DNSLogsFlushInterval       time.Duration `config:"seconds;300"`
	DNSLogsFileEnabled         bool          `config:"bool;false"`
	DNSLogsFileDirectory       string        `config:"string;/var/log/calico/dnslogs"`
	DNSLogsFileMaxFiles        int           `config:"int;5"`
	DNSLogsFileMaxFileSizeMB   int           `config:"int;100"`
	DNSLogsFileAggregationKind int           `config:"int(0:1);1"`
	DNSLogsFileIncludeLabels   bool          `config:"bool;true"`
	DNSLogsFilePerNodeLimit    int           `config:"int;0"`
	DNSLogsLatency             bool          `config:"bool;true"`

	// Config for DNS policy.
	DNSPolicyMode                    string        `config:"oneof(NoDelay,DelayDeniedPacket,DelayDNSResponse);DelayDeniedPacket;non-zero"`
	DNSPolicyNfqueueID               int           `config:"int;100"`
	DNSPolicyNfqueueSize             int           `config:"int;255"`
	DNSPacketsNfqueueID              int           `config:"int;101"`
	DNSPacketsNfqueueSize            int           `config:"int;100"`
	DNSPacketsNfqueueMaxHoldDuration time.Duration `config:"millis;3000"`

	// Config for DNS cache.
	DNSCacheFile         string        `config:"file;/var/run/calico/felix-dns-cache.txt"`
	DNSCacheSaveInterval time.Duration `config:"seconds;60"`
	DNSTrustedServers    []ServerPort  `config:"server-list;k8s-service:kube-dns"`
	DNSCacheEpoch        int           `config:"int;0"`
	DNSExtraTTL          time.Duration `config:"seconds;0"`

	L7LogsFlushInterval                  time.Duration `config:"seconds;300"`
	L7LogsFileEnabled                    bool          `config:"bool;true"`
	L7LogsFileDirectory                  string        `config:"string;/var/log/calico/l7logs"`
	L7LogsFileMaxFiles                   int           `config:"int;5"`
	L7LogsFileMaxFileSizeMB              int           `config:"int;100"`
	L7LogsFileAggregationHTTPHeaderInfo  string        `config:"string;ExcludeL7HTTPHeaderInfo"`
	L7LogsFileAggregationHTTPMethod      string        `config:"string;IncludeL7HTTPMethod"`
	L7LogsFileAggregationServiceInfo     string        `config:"string;IncludeL7ServiceInfo"`
	L7LogsFileAggregationDestinationInfo string        `config:"string;IncludeL7DestinationInfo"`
	L7LogsFileAggregationSourceInfo      string        `config:"string;IncludeL7SourceInfoNoPort"`
	L7LogsFileAggregationResponseCode    string        `config:"string;IncludeL7ResponseCode"`
	L7LogsFileAggregationTrimURL         string        `config:"string;IncludeL7FullURL"`
	L7LogsFileAggregationNumURLPath      int           `config:"int;5"`
	L7LogsFileAggregationURLCharLimit    int           `config:"int;250"`
	L7LogsFilePerNodeLimit               int           `config:"int;1500"`

	WindowsFlowLogsFileDirectory    string        `config:"string;c:\\TigeraCalico\\flowlogs"`
	WindowsFlowLogsPositionFilePath string        `config:"string;c:\\TigeraCalico\\flowlogs\\flows.log.pos"`
	WindowsStatsDumpFilePath        string        `config:"file;c:\\TigeraCalico\\stats\\dump;die-on-fail"`
	WindowsDNSCacheFile             string        `config:"file;c:\\TigeraCalico\\felix-dns-cache.txt"`
	WindowsDNSExtraTTL              time.Duration `config:"seconds;120"`

	KubeNodePortRanges []numorstring.Port `config:"portrange-list;30000:32767"`
	NATPortRange       numorstring.Port   `config:"portrange;"`
	NATOutgoingAddress net.IP             `config:"ipv4;"`

	// TSEE no longer does any usage reporting, but we still support the config fields
	// so as not to break deployments that set them.  (In particular, not to break the
	// case where a deployment sets UsageReportingEnabled to false.)
	UsageReportingEnabled          bool          `config:"bool;true"`
	UsageReportingInitialDelaySecs time.Duration `config:"seconds;300"`
	UsageReportingIntervalSecs     time.Duration `config:"seconds;86400"`
	ClusterGUID                    string        `config:"string;baddecaf"`
	ClusterType                    string        `config:"string;"`
	CalicoVersion                  string        `config:"string;"`
	CNXVersion                     string        `config:"string;"`

	ExternalNodesCIDRList []string `config:"cidr-list;;die-on-fail"`

	DebugMemoryProfilePath          string        `config:"file;;"`
	DebugCPUProfilePath             string        `config:"file;/tmp/felix-cpu-<timestamp>.pprof;"`
	DebugDisableLogDropping         bool          `config:"bool;false"`
	DebugSimulateCalcGraphHangAfter time.Duration `config:"seconds;0"`
	DebugSimulateDataplaneHangAfter time.Duration `config:"seconds;0"`
	DebugConsoleEnabled             bool          `config:"bool;false"`
	DebugUseShortPollIntervals      bool          `config:"bool;false"`
	DebugCloudWatchLogsFile         string        `config:"file;;"`
	DebugWindowsPktMonStartArgs     string        `config:"string;"`

	// IPSecMode controls which mode IPSec is operating on.
	// Default value means IPSec is not enabled.
	IPSecMode string `config:"string;"`
	// IPSecAllowUnsecuredTraffic, when set to true, IPsec will be used opportunistically on packet paths where it is
	// supported but non-IPsec traffic will still be allowed.  This setting is useful for transitioning to/from IPsec
	// since it allows traffic to keep flowing while the IPsec peerings are being set up or torn down.  However,
	// it allows an attacker who has penetrated the network to inject packets and, if they can disrupt the IPsec
	// peerings, they may be able to force user traffic to be sent unencrypted.
	IPSecAllowUnsecuredTraffic bool `config:"bool;false"`
	// File contains PSK.
	IPSecPSKFile string `config:"file(must-exist);;local"`
	// Defaults are the RFC 6379 Suite B recommendations:
	// https://wiki.strongswan.org/projects/strongswan/wiki/IKEv2CipherSuites#Suite-B-Cryptographic-Suites-for-IPsec-RFC-6379
	IPSecIKEAlgorithm string `config:"string;aes128gcm16-prfsha256-ecp256"`
	IPSecESPAlgorithm string `config:"string;aes128gcm16-ecp256"`
	// IPSecLogLevel controls log level for IPSec components. [Default: Info]
	IPSecLogLevel              string        `config:"oneof(NOTICE,INFO,DEBUG,VERBOSE);INFO"`
	IPSecPolicyRefreshInterval time.Duration `config:"seconds;600"`

	IPSecRekeyTime time.Duration `config:"seconds;3600"`

	DebugPanicAfter       time.Duration `config:"seconds;0"`
	DebugSimulateDataRace bool          `config:"bool;false"`
	DebugDNSResponseDelay time.Duration `config:"millis;0"`

	// Configure where Felix gets its routing information.
	// - workloadIPs: use workload endpoints to construct routes.
	// - calicoIPAM: use IPAM data to construct routes.
	RouteSource string `config:"oneof(WorkloadIPs,CalicoIPAM);CalicoIPAM"`

	// RouteTableRange is deprecated in favor of RouteTableRanges,
	RouteTableRange   idalloc.IndexRange   `config:"route-table-range;;die-on-fail"`
	RouteTableRanges  []idalloc.IndexRange `config:"route-table-ranges;;die-on-fail"`
	RouteSyncDisabled bool                 `config:"bool;false"`

	IptablesNATOutgoingInterfaceFilter string `config:"iface-param;"`

	SidecarAccelerationEnabled bool `config:"bool;false"`
	// XDP is not supported in Calico Enterprise. Disable it by default.
	XDPEnabled        bool `config:"bool;false"`
	GenericXDPEnabled bool `config:"bool;false"`

	// Config for egress gateways.
	EgressIPSupport               string        `config:"oneof(Disabled,EnabledPerNamespace,EnabledPerNamespaceOrPerPod);Disabled"`
	EgressIPVXLANPort             int           `config:"int;4790"`
	EgressIPVXLANVNI              int           `config:"int;4097"`
	EgressIPRoutingRulePriority   int           `config:"int;100"`
	EgressGatewayPollInterval     time.Duration `config:"seconds;10"`
	EgressGatewayPollFailureCount int           `config:"int;3"`

	// Config for external networks.
	ExternalNetworkSupport             string `config:"oneof(Disabled,Enabled);Disabled"`
	ExternalNetworkRoutingRulePriority int    `config:"int;102"`

	// Config for packet capturing
	CaptureDir             string `config:"string;/var/log/calico/pcap"`
	CaptureMaxSizeBytes    int    `config:"int;10000000"`
	CaptureRotationSeconds int    `config:"int;3600"`
	CaptureMaxFiles        int    `config:"int;2"`

	Variant string `config:"string;CalicoEnterprise"`

	// Configures MTU auto-detection.
	MTUIfacePattern *regexp.Regexp `config:"regexp;^((en|wl|ww|sl|ib)[copsx].*|(eth|wlan|wwan).*)"`

	// Configures Transparent proxying modes
	TPROXYMode             string `config:"oneof(Disabled,Enabled,EnabledAllServices);Disabled"`
	TPROXYPort             int    `config:"int;16001"`
	TPROXYUpstreamConnMark uint32 `config:"mark-bitmask;0x17"`

	KubeMasqueradeBit int `config:"int;14"`

	// Encapsulation information calculated from IP Pools and FelixConfiguration (VXLANEnabled and IpInIpEnabled)
	Encapsulation Encapsulation

	// State tracking.

	// internalOverrides contains our highest priority config source, generated from internal constraints
	// such as kernel version support.
	internalOverrides map[string]string
	// sourceToRawConfig maps each source to the set of config that was give to us via UpdateFrom.
	sourceToRawConfig map[Source]map[string]string
	// rawValues maps keys to the current highest-priority raw value.
	rawValues map[string]string
	// Err holds the most recent error from a config update.
	Err error

	loadClientConfigFromEnvironment func() (*apiconfig.CalicoAPIConfig, error)

	useNodeResourceUpdates bool
}

// Copy makes a copy of the object.  Internal state is deep copied but config parameters are only shallow copied.
// This saves work since updates to the copy will trigger the config params to be recalculated.
func (config *Config) Copy() *Config {
	// Start by shallow-copying the object.
	cp := *config

	// Copy the internal state over as a deep copy.
	cp.internalOverrides = map[string]string{}
	for k, v := range config.internalOverrides {
		cp.internalOverrides[k] = v
	}

	cp.sourceToRawConfig = map[Source]map[string]string{}
	for k, v := range config.sourceToRawConfig {
		cp.sourceToRawConfig[k] = map[string]string{}
		for k2, v2 := range v {
			cp.sourceToRawConfig[k][k2] = v2
		}
	}

	cp.rawValues = map[string]string{}
	for k, v := range config.rawValues {
		cp.rawValues[k] = v
	}

	return &cp
}

type ProtoPort struct {
	Net      string
	Protocol string
	Port     uint16
}

<<<<<<< HEAD
type ServerPort struct {
	IP   string
	Port uint16
}

=======
>>>>>>> 06860805
func (config *Config) ToConfigUpdate() *proto.ConfigUpdate {
	var buf proto.ConfigUpdate

	buf.SourceToRawConfig = map[uint32]*proto.RawConfig{}
	for source, c := range config.sourceToRawConfig {
		kvs := map[string]string{}
		for k, v := range c {
			kvs[k] = v
		}
		buf.SourceToRawConfig[uint32(source)] = &proto.RawConfig{
			Source: source.String(),
			Config: kvs,
		}
	}

	buf.Config = map[string]string{}
	for k, v := range config.rawValues {
		buf.Config[k] = v
	}

	return &buf
}

func (config *Config) UpdateFromConfigUpdate(configUpdate *proto.ConfigUpdate) (changedFields set.Set[string], err error) {
	log.Debug("Updating configuration from calculation graph message.")
	config.sourceToRawConfig = map[Source]map[string]string{}
	for sourceInt, c := range configUpdate.GetSourceToRawConfig() {
		source := Source(sourceInt)
		config.sourceToRawConfig[source] = map[string]string{}
		for k, v := range c.GetConfig() {
			config.sourceToRawConfig[source][k] = v
		}
	}
	// Note: the ConfigUpdate also carries the rawValues, but we recalculate those by calling resolve(),
	// which tells us if anything changed as a result.
	return config.resolve()
}

// UpdateFrom parses and merges the rawData from one particular source into this config object.
// If there is a config value already loaded from a higher-priority source, then
// the new value will be ignored (after validation).
func (config *Config) UpdateFrom(rawData map[string]string, source Source) (changed bool, err error) {
	log.Infof("Merging in config from %v: %v", source, rawData)
	// Defensively take a copy of the raw data, in case we've been handed
	// a mutable map by mistake.
	rawDataCopy := make(map[string]string)
	for k, v := range rawData {
		if v == "" {
			log.WithFields(log.Fields{
				"name":   k,
				"source": source,
			}).Info("Ignoring empty configuration parameter. Use value 'none' if " +
				"your intention is to explicitly disable the default value.")
			continue
		}
		rawDataCopy[k] = v
	}
	config.sourceToRawConfig[source] = rawDataCopy

	changedFields, err := config.resolve()
	if err != nil {
		return
	}
	return changedFields.Len() > 0, nil
}

func (config *Config) IsLeader() bool {
	return config.Variant == "CalicoEnterprise"
}

func (config *Config) InterfacePrefixes() []string {
	return strings.Split(config.InterfacePrefix, ",")
}

func (config *Config) OpenstackActive() bool {
	if strings.Contains(strings.ToLower(config.ClusterType), "openstack") {
		// OpenStack is explicitly known to be present.  Newer versions of the OpenStack plugin
		// set this flag.
		log.Debug("Cluster type contains OpenStack")
		return true
	}
	// If we get here, either OpenStack isn't present or we're running against an old version
	// of the OpenStack plugin, which doesn't set the flag.  Use heuristics based on the
	// presence of the OpenStack-related parameters.
	if config.MetadataAddr != "" && config.MetadataAddr != "127.0.0.1" {
		log.Debug("OpenStack metadata IP set to non-default, assuming OpenStack active")
		return true
	}
	if config.MetadataPort != 0 && config.MetadataPort != 8775 {
		log.Debug("OpenStack metadata port set to non-default, assuming OpenStack active")
		return true
	}
	for _, prefix := range config.InterfacePrefixes() {
		if prefix == "tap" {
			log.Debug("Interface prefix list contains 'tap', assuming OpenStack")
			return true
		}
	}
	log.Debug("No evidence this is an OpenStack deployment; disabling OpenStack special-cases")
	return false
}

func (c *Config) ExternalNetworkCheckEnabled() bool {
	return c.ExternalNetworkSupport == "Enabled"
}

func (c *Config) EgressIPCheckEnabled() bool {
	return c.EgressIPSupport == "EnabledPerNamespace" || c.EgressIPSupport == "EnabledPerNamespaceOrPerPod"
}

func (c *Config) TPROXYModeEnabledAllServices() bool {
	return c.TPROXYMode == "EnabledAllServices"
}

func (c *Config) TPROXYModeEnabled() bool {
	return c.TPROXYMode == "Enabled" || c.TPROXYModeEnabledAllServices()
}

func (c *Config) IPSecEnabled() bool {
	return c.IPSecMode != "" && c.IPSecIKEAlgorithm != "" && c.IPSecESPAlgorithm != ""
}

func (c *Config) GetPSKFromFile() string {
	// Extract pre-shared key from file.
	if c.IPSecMode != "PSK" {
		return ""
	}

	if _, err := os.Stat(c.IPSecPSKFile); os.IsNotExist(err) {
		log.Panicf("error file does not exist for PSK: %s", c.IPSecPSKFile)
	}

	data, err := os.ReadFile(c.IPSecPSKFile)
	if err != nil {
		log.Panicf("error reading PSK from file: %s, err %v", c.IPSecPSKFile, err)
	}
	if len(data) == 0 {
		log.Panicf("error reading PSK from file: %s, read zero bytes", c.IPSecPSKFile)
	}

	return string(data)
}

// KubernetesProvider attempts to parse the kubernetes provider, e.g. AKS out of the ClusterType.
// The ClusterType is a string which contains a set of comma-separated values in no particular order.
func (config *Config) KubernetesProvider() Provider {
	settings := strings.Split(config.ClusterType, ",")
	for _, s := range settings {
		p, err := newProvider(s)
		if err == nil {
			log.WithFields(log.Fields{"clusterType": config.ClusterType, "provider": p}).Debug(
				"detected a known kubernetes provider")
			return p
		}
	}

	log.WithField("clusterType", config.ClusterType).Debug(
		"failed to detect a known kubernetes provider, defaulting to none")
	return ProviderNone
}

func (config *Config) applyDefaults() {
	for _, param := range knownParams {
		param.setDefault(config)
	}
	hostname, err := names.Hostname()
	if err != nil {
		log.Warningf("Failed to get hostname from kernel, "+
			"trying HOSTNAME variable: %v", err)
		hostname = strings.ToLower(os.Getenv("HOSTNAME"))
	}
	config.FelixHostname = hostname
}

func (config *Config) resolve() (changedFields set.Set[string], err error) {
	log.Debug("Resolving configuration from different sources...")

	// Take a copy, so we can compare the final post-parsing results at the end.
	oldConfigCopy := config.Copy()

	// Start with fresh defaults.
	config.applyDefaults()

	newRawValues := make(map[string]string)
	// Map from lower-case version of name to the highest-priority source found so far.
	// We use the lower-case version of the name since we can calculate it both for
	// expected and "raw" parameters, which may be used by plugins.
	nameToSource := make(map[string]Source)
	for _, source := range SourcesInDescendingOrder {
	valueLoop:
		for rawName, rawValue := range config.sourceToRawConfig[source] {
			lowerCaseName := strings.ToLower(rawName)
			currentSource := nameToSource[lowerCaseName]
			param, ok := knownParams[lowerCaseName]
			if !ok {
				if source >= currentSource {
					// Stash the raw value in case it's useful for an external
					// dataplane driver.  Use the raw name since the driver may
					// want it.
					newRawValues[rawName] = rawValue
					nameToSource[lowerCaseName] = source
				}
				log.WithField("raw name", rawName).Info(
					"Ignoring unknown config param.")
				continue valueLoop
			}
			metadata := param.GetMetadata()
			name := metadata.Name
			if metadata.Local && !source.Local() {
				log.Warningf("Ignoring local-only configuration %v=%q from %v",
					name, rawValue, source)
				continue valueLoop
			}

			log.Infof("Parsing value for %v: %v (from %v)",
				name, rawValue, source)
			var value interface{}
			if strings.ToLower(rawValue) == "none" {
				// Special case: we allow a value of "none" to force the value to
				// the zero value for a field.  The zero value often differs from
				// the default value.  Typically, the zero value means "turn off
				// the feature".
				if metadata.NonZero {
					err = errors.New("non-zero field cannot be set to none")
					log.Errorf(
						"Failed to parse value for %v: %v from source %v. %v",
						name, rawValue, source, err)
					config.Err = err
					return
				}
				value = metadata.ZeroValue
				log.Infof("Value set to 'none', replacing with zero-value: %#v.",
					value)
			} else {
				value, err = param.Parse(rawValue)
				if err != nil {
					logCxt := log.WithError(err).WithField("source", source)
					if metadata.DieOnParseFailure {
						logCxt.Error("Invalid (required) config value.")
						config.Err = err
						return
					} else {
						logCxt.WithField("default", metadata.Default).Warn(
							"Replacing invalid value with default")
						value = metadata.Default
						err = nil
					}
				}
			}

			log.Infof("Parsed value for %v: %v (from %v)",
				name, value, source)
			if source < currentSource {
				log.Infof("Skipping config value for %v from %v; "+
					"already have a value from %v", name,
					source, currentSource)
				continue
			}
			field := reflect.ValueOf(config).Elem().FieldByName(name)
			field.Set(reflect.ValueOf(value))
			newRawValues[name] = rawValue
			nameToSource[lowerCaseName] = source
		}
	}
<<<<<<< HEAD
	if config.IPSecMode != "" {
		log.Info("IPsec is enabled, ignoring IPIP configuration")
		f := false
		config.IpInIpEnabled = &f
		delete(newRawValues, "IpInIpEnabled")
		config.IpInIpTunnelAddr = nil
		delete(newRawValues, "IpInIpTunnelAddr")
	}

=======

	log.WithField("changedFields", changedFields).Debug("Calculated changed fields.")
>>>>>>> 06860805
	changedFields = set.New[string]()
	kind := reflect.TypeOf(Config{})
	for ii := 0; ii < kind.NumField(); ii++ {
		field := kind.Field(ii)
		tag := field.Tag.Get("config")
		if tag == "" {
			continue
		}

		oldV := reflect.ValueOf(oldConfigCopy).Elem().Field(ii).Interface()
		newV := reflect.ValueOf(config).Elem().Field(ii).Interface()

		if SafeParamsEqual(oldV, newV) {
			continue
		}
		changedFields.Add(field.Name)
	}
<<<<<<< HEAD
	log.WithField("changedFields", changedFields).Debug("Calculated changed fields.")
=======
>>>>>>> 06860805

	config.rawValues = newRawValues
	return
}

// SafeParamsEqual compares two values drawn from the types of our config fields.  For the most part
// it uses reflect.DeepEquals() but some types (such as regexps and IPs) are handled inline to avoid pitfalls.
func SafeParamsEqual(a any, b any) bool {
	if (a == nil) != (b == nil) {
		return false
	}
	switch a := a.(type) {
	case *regexp.Regexp:
		b := b.(*regexp.Regexp)
		if (a == nil) || (b == nil) {
			return a == b
		}
		return a.String() == b.String()
	case []*regexp.Regexp:
		b := b.([]*regexp.Regexp)
		if len(a) != len(b) {
			return false
		}
		for i := 0; i < len(a); i++ {
			if (a[i] == nil) || (b[i] == nil) {
				if a[i] == b[i] {
					continue
				}
				return false
			}
			if a[i].String() != b[i].String() {
				return false
			}
		}
		return true
	case net.IP:
		// IP has its own Equal method.
		b := b.(net.IP)
		return a.Equal(b)
	}

	return reflect.DeepEqual(a, b)
}

func (config *Config) setBy(name string, source Source) bool {
	_, set := config.sourceToRawConfig[source][name]
	return set
}

func (config *Config) setByConfigFileOrEnvironment(name string) bool {
	return config.setBy(name, ConfigFile) || config.setBy(name, EnvironmentVariable)
}

func (config *Config) DatastoreConfig() apiconfig.CalicoAPIConfig {
	// We want Felix's datastore connection to be fully configurable using the same
	// CALICO_XXX_YYY (or just XXX_YYY) environment variables that work for any libcalico-go
	// client - for both the etcdv3 and KDD cases.  However, for the etcd case, Felix has for a
	// long time supported FELIX_XXXYYY environment variables, and we want those to keep working
	// too.

	// To achieve that, first build a CalicoAPIConfig using libcalico-go's
	// LoadClientConfigFromEnvironment - which means incorporating defaults and CALICO_XXX_YYY
	// and XXX_YYY variables.
	cfg, err := config.loadClientConfigFromEnvironment()
	if err != nil {
		log.WithError(err).Panic("Failed to create datastore config")
	}

	// Now allow FELIX_XXXYYY variables or XxxYyy config file settings to override that, in the
	// etcd case. Note that that etcd options are set even if the DatastoreType isn't etcdv3.
	// This allows the user to rely the default DatastoreType being etcdv3 and still being able
	// to configure the other etcdv3 options. As of the time of this code change, the etcd options
	// have no affect if the DatastoreType is not etcdv3.

	// Datastore type, either etcdv3 or kubernetes
	if config.setByConfigFileOrEnvironment("DatastoreType") {
		log.Infof("Overriding DatastoreType from felix config to %s", config.DatastoreType)
		if config.DatastoreType == string(apiconfig.EtcdV3) {
			cfg.Spec.DatastoreType = apiconfig.EtcdV3
		} else if config.DatastoreType == string(apiconfig.Kubernetes) {
			cfg.Spec.DatastoreType = apiconfig.Kubernetes
		}
	}

	// Endpoints.
	if config.setByConfigFileOrEnvironment("EtcdEndpoints") && len(config.EtcdEndpoints) > 0 {
		log.Infof("Overriding EtcdEndpoints from felix config to %s", config.EtcdEndpoints)
		cfg.Spec.EtcdEndpoints = strings.Join(config.EtcdEndpoints, ",")
		cfg.Spec.DatastoreType = apiconfig.EtcdV3
	} else if config.setByConfigFileOrEnvironment("EtcdAddr") {
		etcdEndpoints := config.EtcdScheme + "://" + config.EtcdAddr
		log.Infof("Overriding EtcdEndpoints from felix config to %s", etcdEndpoints)
		cfg.Spec.EtcdEndpoints = etcdEndpoints
		cfg.Spec.DatastoreType = apiconfig.EtcdV3
	}
	// TLS.
	if config.setByConfigFileOrEnvironment("EtcdKeyFile") {
		log.Infof("Overriding EtcdKeyFile from felix config to %s", config.EtcdKeyFile)
		cfg.Spec.EtcdKeyFile = config.EtcdKeyFile
	}
	if config.setByConfigFileOrEnvironment("EtcdCertFile") {
		log.Infof("Overriding EtcdCertFile from felix config to %s", config.EtcdCertFile)
		cfg.Spec.EtcdCertFile = config.EtcdCertFile
	}
	if config.setByConfigFileOrEnvironment("EtcdCaFile") {
		log.Infof("Overriding EtcdCaFile from felix config to %s", config.EtcdCaFile)
		cfg.Spec.EtcdCACertFile = config.EtcdCaFile
	}

	if !(config.Encapsulation.IPIPEnabled || config.Encapsulation.VXLANEnabled || config.BPFEnabled || config.IPSecEnabled()) {
		// Polling k8s for node updates is expensive (because we get many superfluous
		// updates) so disable if we don't need it.
		log.Info("Encap disabled, disabling node poll (if KDD is in use).")
		cfg.Spec.K8sDisableNodePoll = true
	}
	return *cfg
}

// Validate() performs cross-field validation.
func (config *Config) Validate() (err error) {
	if config.FelixHostname == "" {
		err = errors.New("Failed to determine hostname")
	}

	if config.DatastoreType == "etcdv3" && len(config.EtcdEndpoints) == 0 {
		if config.EtcdScheme == "" {
			err = errors.New("EtcdEndpoints and EtcdScheme both missing")
		}
		if config.EtcdAddr == "" {
			err = errors.New("EtcdEndpoints and EtcdAddr both missing")
		}
	}

	// If any client-side TLS config parameters are specified, they _all_ must be - except that
	// either TyphaCN or TyphaURISAN may be left unset.
	if config.TyphaCAFile != "" ||
		config.TyphaCertFile != "" ||
		config.TyphaKeyFile != "" ||
		config.TyphaCN != "" ||
		config.TyphaURISAN != "" {
		// Some TLS config specified.
		if config.TyphaKeyFile == "" ||
			config.TyphaCertFile == "" ||
			config.TyphaCAFile == "" ||
			(config.TyphaCN == "" && config.TyphaURISAN == "") {
			err = errors.New("If any Felix-Typha TLS config parameters are specified," +
				" they _all_ must be" +
				" - except that either TyphaCN or TyphaURISAN may be left unset.")
		}
	}

	if config.IPSecMode != "" {
		var problems []string
		if config.IPSecPSKFile == "" {
			problems = append(problems, "IPSecPSKFile is not set")
		} else if _, err := os.Stat(config.IPSecPSKFile); os.IsNotExist(err) {
			problems = append(problems, "IPSecPSKFile not found")
		}
		if config.IPSecIKEAlgorithm == "" {
			problems = append(problems, "IPSecIKEAlgorithm is not set")
		}
		if config.IPSecESPAlgorithm == "" {
			problems = append(problems, "IPSecESPAlgorithm is not set")
		}
		if len(config.NodeIP) == 0 {
			problems = append(problems, "Node resource for this node is missing its IP")
		}
		if problems != nil {
			err = errors.New("IPsec is misconfigured: " + strings.Join(problems, "; "))
		}
	}

	if config.FlowLogsFileEnabled {
		if !config.FlowLogsFileEnabledForAllowed && !config.FlowLogsFileEnabledForDenied {
			err = errors.New("FlowLogsFileEnabled is set to true. " +
				"Enable at least one of FlowLogsFileEnabledForAllowed or " +
				"FlowLogsFileEnabledForDenied")
		}
	}

	if config.TPROXYModeEnabled() && (config.IptablesMarkMask&config.TPROXYUpstreamConnMark != 0) {
		err = fmt.Errorf("TPROXYUpstreamConnMark 0x%x overlaps with IptablesMarkMask 0x%x",
			config.TPROXYUpstreamConnMark, config.IptablesMarkMask)
	}

	if err != nil {
		config.Err = err
	}
	return
}

var knownParams map[string]param

func loadParams() {
	knownParams = make(map[string]param)
	config := Config{}
	kind := reflect.TypeOf(config)
	metaRegexp := regexp.MustCompile(`^([^;(]+)(?:\(([^)]*)\))?;` +
		`([^;]*)(?:;` +
		`([^;]*))?$`)
	for ii := 0; ii < kind.NumField(); ii++ {
		field := kind.Field(ii)
		tag := field.Tag.Get("config")
		if tag == "" {
			continue
		}
		captures := metaRegexp.FindStringSubmatch(tag)
		if len(captures) == 0 {
			log.Panicf("Failed to parse metadata for config param %v", field.Name)
		}
		log.Debugf("%v: metadata captures: %#v", field.Name, captures)
		kind := captures[1]       // Type: "int|oneof|bool|port-list|..."
		kindParams := captures[2] // Parameters for the type: e.g. for oneof "http,https"
		defaultStr := captures[3] // Default value e.g "1.0"
		flags := captures[4]
		var param param
		var err error
		switch kind {
		case "bool":
			param = &BoolParam{}
		case "*bool":
			param = &BoolPtrParam{}
		case "int":
			intParam := &IntParam{}
			if kindParams != "" {
				var min, max int
				for _, r := range strings.Split(kindParams, ",") {
					minAndMax := strings.Split(r, ":")
					min, err = strconv.Atoi(minAndMax[0])
					if err != nil {
						log.Panicf("Failed to parse min value for %v", field.Name)
					}
					if len(minAndMax) == 2 {
						max, err = strconv.Atoi(minAndMax[1])
						if err != nil {
							log.Panicf("Failed to parse max value for %v", field.Name)
						}
					} else {
						max = min
					}
					intParam.Ranges = append(intParam.Ranges, MinMax{Min: min, Max: max})
				}
			} else {
				intParam.Ranges = []MinMax{{Min: minInt, Max: maxInt}}
			}
			param = intParam
		case "int32":
			param = &Int32Param{}
		case "mark-bitmask":
			param = &MarkBitmaskParam{}
		case "float":
			param = &FloatParam{}
		case "seconds":
			min := minInt
			max := maxInt
			if kindParams != "" {
				minAndMax := strings.Split(kindParams, ":")
				min, err = strconv.Atoi(minAndMax[0])
				if err != nil {
					log.Panicf("Failed to parse min value for %v", field.Name)
				}
				max, err = strconv.Atoi(minAndMax[1])
				if err != nil {
					log.Panicf("Failed to parse max value for %v", field.Name)
				}
			}
			param = &SecondsParam{Min: min, Max: max}
		case "millis":
			param = &MillisParam{}
		case "iface-list":
			param = &RegexpParam{
				Regexp: IfaceListRegexp,
				Msg:    "invalid Linux interface name",
			}
		case "iface-list-regexp":
			param = &RegexpPatternListParam{
				NonRegexpElemRegexp: NonRegexpIfaceElemRegexp,
				RegexpElemRegexp:    RegexpIfaceElemRegexp,
				Delimiter:           ",",
				Msg:                 "list contains invalid Linux interface name or regex pattern",
			}
		case "regexp":
			param = &RegexpPatternParam{
				Flags: strings.Split(kindParams, ","),
			}
		case "iface-param":
			param = &RegexpParam{
				Regexp: IfaceParamRegexp,
				Msg:    "invalid Linux interface parameter",
			}
		case "file":
			param = &FileParam{
				MustExist:  strings.Contains(kindParams, "must-exist"),
				Executable: strings.Contains(kindParams, "executable"),
			}
		case "authority":
			param = &RegexpParam{
				Regexp: AuthorityRegexp,
				Msg:    "invalid URL authority",
			}
		case "ipv4":
			param = &Ipv4Param{}
		case "ipv6":
			param = &Ipv6Param{}
		case "endpoint-list":
			param = &EndpointListParam{}
		case "port-list":
			param = &PortListParam{}
		case "portrange":
			param = &PortRangeParam{}
		case "portrange-list":
			param = &PortRangeListParam{}
		case "hostname":
			param = &RegexpParam{
				Regexp: HostnameRegexp,
				Msg:    "invalid hostname",
			}
		case "host-address":
			param = &RegexpParam{
				Regexp: HostAddressRegexp,
				Msg:    "invalid host address",
			}
		case "region":
			param = &RegionParam{}
		case "oneof":
			options := strings.Split(kindParams, ",")
			lowerCaseToCanon := make(map[string]string)
			for _, option := range options {
				lowerCaseToCanon[strings.ToLower(option)] = option
			}
			param = &OneofListParam{
				lowerCaseOptionsToCanonical: lowerCaseToCanon,
			}
		case "string":
			param = &RegexpParam{
				Regexp: StringRegexp,
				Msg:    "invalid string",
			}
		case "cidr-list":
			param = &CIDRListParam{}
		case "server-list":
			param = &ServerListParam{}
		case "route-table-range":
			param = &RouteTableRangeParam{}
		case "route-table-ranges":
			param = &RouteTableRangesParam{}
		case "keyvaluelist":
			param = &KeyValueListParam{}
		case "keydurationlist":
			param = &KeyDurationListParam{}
		default:
			log.Panicf("Unknown type of parameter: %v", kind)
		}

		metadata := param.GetMetadata()
		metadata.Name = field.Name
		metadata.ZeroValue = reflect.ValueOf(config).FieldByName(field.Name).Interface()
		if strings.Contains(flags, "non-zero") {
			metadata.NonZero = true
		}
		if strings.Contains(flags, "die-on-fail") {
			metadata.DieOnParseFailure = true
		}
		if strings.Contains(flags, "local") {
			metadata.Local = true
		}

		if defaultStr != "" {
			metadata.DefaultString = defaultStr
			if strings.Contains(flags, "skip-default-validation") {
				metadata.Default = defaultStr
			} else {
				// Parse the default value and save it in the metadata. Doing
				// that here ensures that we syntax-check the defaults now.
				defaultVal, err := param.Parse(defaultStr)
				if err != nil {
					log.Panicf("Invalid default value: %v", err)
				}
				metadata.Default = defaultVal
			}
		} else {
			metadata.Default = metadata.ZeroValue
		}
		knownParams[strings.ToLower(field.Name)] = param
	}
}

func (config *Config) SetUseNodeResourceUpdates(b bool) {
	config.useNodeResourceUpdates = b
}

func (config *Config) UseNodeResourceUpdates() bool {
	return config.useNodeResourceUpdates
}

func (config *Config) RawValues() map[string]string {
	cp := map[string]string{}
	for k, v := range config.rawValues {
		cp[k] = v
	}
	return cp
}

func (config *Config) SetLoadClientConfigFromEnvironmentFunction(fnc func() (*apiconfig.CalicoAPIConfig, error)) {
	config.loadClientConfigFromEnvironment = fnc
}

// OverrideParam installs a maximum priority parameter override for the given parameter.  This is useful for
// disabling features that are found to be unsupported, for example. By using an extra priority class, the
// override will persist even if the host/global config is updated.
func (config *Config) OverrideParam(name, value string) (bool, error) {
	config.internalOverrides[name] = value
	return config.UpdateFrom(config.internalOverrides, InternalOverride)
}

func (config *Config) TyphaDiscoveryOpts() []discovery.Option {
	return []discovery.Option{
		discovery.WithAddrOverride(config.TyphaAddr),
		discovery.WithKubeService(config.TyphaK8sNamespace, config.TyphaK8sServiceName),
	}
}

// RouteTableIndices compares provided args for the deprecated RoutTableRange arg
// and the newer RouteTableRanges arg, giving precedence to the newer arg if it's explicitly-set
func (config *Config) RouteTableIndices() []idalloc.IndexRange {
	if config.RouteTableRanges == nil || len(config.RouteTableRanges) == 0 {
		if config.RouteTableRange != (idalloc.IndexRange{}) {
			log.Warn("Proceeding with `RouteTableRange` config option. This field has been deprecated in favor of `RouteTableRanges`.")
			return []idalloc.IndexRange{
				config.RouteTableRange,
			}
		}

		// default RouteTableRanges val
		return []idalloc.IndexRange{
			{Min: 1, Max: 250},
		}
	} else if config.RouteTableRange != (idalloc.IndexRange{}) {
		log.Warn("Both `RouteTableRanges` and deprecated `RouteTableRange` options are set. `RouteTableRanges` value will be given precedence.")
	}
	return config.RouteTableRanges
}

func New() *Config {
	if knownParams == nil {
		loadParams()
	}
	p := &Config{
		rawValues:         map[string]string{},
		sourceToRawConfig: map[Source]map[string]string{},
		internalOverrides: map[string]string{},
	}
	p.loadClientConfigFromEnvironment = apiconfig.LoadClientConfigFromEnvironment
	p.applyDefaults()

	return p
}

type param interface {
	GetMetadata() *Metadata
	Parse(raw string) (result interface{}, err error)
	setDefault(*Config)
}

func FromConfigUpdate(msg *proto.ConfigUpdate) *Config {
	p := New()
	// It doesn't have very great meaning for this standalone
	// config object, but we use DatastorePerHost here, as the
	// source, because proto.ConfigUpdate is formed by merging
	// global and per-host datastore configuration fields.
	p.UpdateFrom(msg.Config, DatastorePerHost)
	return p
}

type Encapsulation struct {
	IPIPEnabled    bool
	VXLANEnabled   bool
	VXLANEnabledV6 bool
}<|MERGE_RESOLUTION|>--- conflicted
+++ resolved
@@ -25,13 +25,8 @@
 	"strings"
 	"time"
 
-<<<<<<< HEAD
 	log "github.com/sirupsen/logrus"
 	"github.com/tigera/api/pkg/lib/numorstring"
-=======
-	"github.com/projectcalico/api/pkg/lib/numorstring"
-	log "github.com/sirupsen/logrus"
->>>>>>> 06860805
 
 	"github.com/projectcalico/calico/libcalico-go/lib/names"
 
@@ -353,33 +348,20 @@
 
 	DisableConntrackInvalidCheck bool `config:"bool;false"`
 
-<<<<<<< HEAD
-	HealthEnabled                     bool                     `config:"bool;false"`
-	HealthPort                        int                      `config:"int(0:65535);9099"`
-	HealthHost                        string                   `config:"host-address;localhost"`
-	HealthTimeoutOverrides            map[string]time.Duration `config:"keydurationlist;;"`
-	PrometheusMetricsEnabled          bool                     `config:"bool;false"`
-	PrometheusMetricsHost             string                   `config:"host-address;"`
-	PrometheusMetricsPort             int                      `config:"int(0:65535);9091"`
-	PrometheusGoMetricsEnabled        bool                     `config:"bool;true"`
-	PrometheusProcessMetricsEnabled   bool                     `config:"bool;true"`
-	PrometheusWireGuardMetricsEnabled bool                     `config:"bool;true"`
-	PrometheusMetricsCertFile         string                   `config:"file(must-exist);"`
-	PrometheusMetricsKeyFile          string                   `config:"file(must-exist);"`
-	PrometheusMetricsCAFile           string                   `config:"file(must-exist);"`
-=======
 	HealthEnabled          bool                     `config:"bool;false"`
-	HealthPort             int                      `config:"int(0,65535);9099"`
+	HealthPort             int                      `config:"int(0:65535);9099"`
 	HealthHost             string                   `config:"host-address;localhost"`
 	HealthTimeoutOverrides map[string]time.Duration `config:"keydurationlist;;"`
 
 	PrometheusMetricsEnabled          bool   `config:"bool;false"`
 	PrometheusMetricsHost             string `config:"host-address;"`
-	PrometheusMetricsPort             int    `config:"int(0,65535);9091"`
+	PrometheusMetricsPort             int    `config:"int(0:65535);9091"`
 	PrometheusGoMetricsEnabled        bool   `config:"bool;true"`
 	PrometheusProcessMetricsEnabled   bool   `config:"bool;true"`
 	PrometheusWireGuardMetricsEnabled bool   `config:"bool;true"`
->>>>>>> 06860805
+	PrometheusMetricsCertFile         string `config:"file(must-exist);"`
+	PrometheusMetricsKeyFile          string `config:"file(must-exist);"`
+	PrometheusMetricsCAFile           string `config:"file(must-exist);"`
 
 	FailsafeInboundHostPorts  []ProtoPort `config:"port-list;tcp:22,udp:68,tcp:179,tcp:2379,tcp:2380,tcp:5473,tcp:6443,tcp:6666,tcp:6667;die-on-fail"`
 	FailsafeOutboundHostPorts []ProtoPort `config:"port-list;udp:53,udp:67,tcp:179,tcp:2379,tcp:2380,tcp:5473,tcp:6443,tcp:6666,tcp:6667;die-on-fail"`
@@ -623,14 +605,11 @@
 	Port     uint16
 }
 
-<<<<<<< HEAD
 type ServerPort struct {
 	IP   string
 	Port uint16
 }
 
-=======
->>>>>>> 06860805
 func (config *Config) ToConfigUpdate() *proto.ConfigUpdate {
 	var buf proto.ConfigUpdate
 
@@ -895,7 +874,6 @@
 			nameToSource[lowerCaseName] = source
 		}
 	}
-<<<<<<< HEAD
 	if config.IPSecMode != "" {
 		log.Info("IPsec is enabled, ignoring IPIP configuration")
 		f := false
@@ -905,10 +883,6 @@
 		delete(newRawValues, "IpInIpTunnelAddr")
 	}
 
-=======
-
-	log.WithField("changedFields", changedFields).Debug("Calculated changed fields.")
->>>>>>> 06860805
 	changedFields = set.New[string]()
 	kind := reflect.TypeOf(Config{})
 	for ii := 0; ii < kind.NumField(); ii++ {
@@ -926,10 +900,7 @@
 		}
 		changedFields.Add(field.Name)
 	}
-<<<<<<< HEAD
 	log.WithField("changedFields", changedFields).Debug("Calculated changed fields.")
-=======
->>>>>>> 06860805
 
 	config.rawValues = newRawValues
 	return
