--- conflicted
+++ resolved
@@ -215,16 +215,13 @@
 	BPFForceTrackPacketsFromIfaces     []string          `config:"iface-filter-slice;docker+"`
 	BPFDisableGROForIfaces             *regexp.Regexp    `config:"regexp;"`
 	BPFExcludeCIDRsFromNAT             []string          `config:"cidr-list;;"`
-<<<<<<< HEAD
 	BPFExportBufferSizeMB              int               `config:"int;1;non-zero"`
 
-	FlowLogsCollectProcessInfo  bool `config:"bool;false"`
-	FlowLogsCollectTcpStats     bool `config:"bool;false"`
-	FlowLogsCollectProcessPath  bool `config:"bool;false"`
-	FlowLogsCollectorDebugTrace bool `config:"bool;false"`
-=======
-	BPFRedirectToPeer                  string            `config:"oneof(Disabled,Enabled,L2Only);L2Only;non-zero"`
->>>>>>> ccb43e52
+	FlowLogsCollectProcessInfo  bool   `config:"bool;false"`
+	FlowLogsCollectTcpStats     bool   `config:"bool;false"`
+	FlowLogsCollectProcessPath  bool   `config:"bool;false"`
+	FlowLogsCollectorDebugTrace bool   `config:"bool;false"`
+	BPFRedirectToPeer           string `config:"oneof(Disabled,Enabled,L2Only);Disabled;non-zero"`
 
 	// DebugBPFCgroupV2 controls the cgroup v2 path that we apply the connect-time load balancer to.  Most distros
 	// are configured for cgroup v1, which prevents all but the root cgroup v2 from working so this is only useful
