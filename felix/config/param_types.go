// Copyright (c) 2016-2021 Tigera, Inc. All rights reserved.
//
// Licensed under the Apache License, Version 2.0 (the "License");
// you may not use this file except in compliance with the License.
// You may obtain a copy of the License at
//
//     http://www.apache.org/licenses/LICENSE-2.0
//
// Unless required by applicable law or agreed to in writing, software
// distributed under the License is distributed on an "AS IS" BASIS,
// WITHOUT WARRANTIES OR CONDITIONS OF ANY KIND, either express or implied.
// See the License for the specific language governing permissions and
// limitations under the License.

package config

import (
	"context"
	"errors"
	"fmt"
	"net"
	"net/url"
	"os"
	"os/exec"
	"reflect"
	"regexp"
	"strconv"
	"strings"
	"time"

	"k8s.io/client-go/rest"

	v1 "k8s.io/api/core/v1"
	metav1 "k8s.io/apimachinery/pkg/apis/meta/v1"
	"k8s.io/apimachinery/pkg/util/validation"
	"k8s.io/client-go/kubernetes"
	"k8s.io/client-go/tools/clientcmd"

	"github.com/kardianos/osext"
	log "github.com/sirupsen/logrus"

	"github.com/tigera/api/pkg/lib/numorstring"

	"github.com/projectcalico/calico/felix/idalloc"
	"github.com/projectcalico/calico/felix/stringutils"
	cnet "github.com/projectcalico/calico/libcalico-go/lib/net"
)

const (
	MinIptablesMarkBits = 2
)

type Metadata struct {
	Name              string
	Default           interface{}
	ZeroValue         interface{}
	NonZero           bool
	DieOnParseFailure bool
	Local             bool
}

func (m *Metadata) GetMetadata() *Metadata {
	return m
}

func (m *Metadata) parseFailed(raw, msg string) error {
	return fmt.Errorf("Failed to parse config parameter %v; value %#v: %v", m.Name, raw, msg)
}

func (m *Metadata) setDefault(config *Config) {
	log.Debugf("Defaulting: %v to %v", m.Name, m.Default)
	field := reflect.ValueOf(config).Elem().FieldByName(m.Name)
	value := reflect.ValueOf(m.Default)
	field.Set(value)
}

type BoolParam struct {
	Metadata
}

func (p *BoolParam) Parse(raw string) (interface{}, error) {
	switch strings.ToLower(raw) {
	case "true", "1", "yes", "y", "t":
		return true, nil
	case "false", "0", "no", "n", "f":
		return false, nil
	}
	return nil, p.parseFailed(raw, "invalid boolean")
}

<<<<<<< HEAD
type MinMax struct {
=======
type BoolPtrParam struct {
	Metadata
}

func (p *BoolPtrParam) Parse(raw string) (interface{}, error) {
	t := true
	f := false
	switch strings.ToLower(raw) {
	case "true", "1", "yes", "y", "t":
		return &t, nil
	case "false", "0", "no", "n", "f":
		return &f, nil
	}
	return nil, p.parseFailed(raw, "invalid boolean")
}

type IntParam struct {
	Metadata
>>>>>>> 979eb04b
	Min int
	Max int
}

type IntParam struct {
	Metadata
	Ranges []MinMax
}

func (p *IntParam) Parse(raw string) (interface{}, error) {
	value, err := strconv.ParseInt(raw, 0, 64)
	if err != nil {
		err = p.parseFailed(raw, "invalid int")
		return nil, err
	}
	result := int(value)
	if len(p.Ranges) == 1 {
		if result < p.Ranges[0].Min {
			err = p.parseFailed(raw,
				fmt.Sprintf("value must be at least %v", p.Ranges[0].Min))
		} else if result > p.Ranges[0].Max {
			err = p.parseFailed(raw,
				fmt.Sprintf("value must be at most %v", p.Ranges[0].Max))
		}
	} else {
		good := false
		for _, r := range p.Ranges {
			if result >= r.Min && result <= r.Max {
				good = true
				break
			}
		}
		if !good {
			msg := "value must be one of"
			for _, r := range p.Ranges {
				if r.Min == r.Max {
					msg = msg + fmt.Sprintf(" %v", r.Min)
				} else {
					msg = msg + fmt.Sprintf(" %v-%v", r.Min, r.Max)
				}
			}
			err = p.parseFailed(raw, msg)
		}
	}
	return result, err
}

type Int32Param struct {
	Metadata
}

func (p *Int32Param) Parse(raw string) (interface{}, error) {
	value, err := strconv.ParseInt(raw, 0, 32)
	if err != nil {
		err = p.parseFailed(raw, "invalid 32-bit int")
		return nil, err
	}
	result := int32(value)
	return result, err
}

type FloatParam struct {
	Metadata
}

func (p *FloatParam) Parse(raw string) (result interface{}, err error) {
	result, err = strconv.ParseFloat(raw, 64)
	if err != nil {
		err = p.parseFailed(raw, "invalid float")
		return
	}
	return
}

type SecondsParam struct {
	Metadata
	Min int
	Max int
}

func (p *SecondsParam) Parse(raw string) (result interface{}, err error) {
	seconds, err := strconv.ParseFloat(raw, 64)
	if err != nil {
		err = p.parseFailed(raw, "invalid float")
		return
	}
	result = time.Duration(seconds * float64(time.Second))
	if int(seconds) < p.Min {
		err = p.parseFailed(raw, fmt.Sprintf("value must be at least %v", p.Min))
	} else if int(seconds) > p.Max {
		err = p.parseFailed(raw, fmt.Sprintf("value must be at most %v", p.Max))
	}
	return result, err
	return
}

type MillisParam struct {
	Metadata
}

func (p *MillisParam) Parse(raw string) (result interface{}, err error) {
	millis, err := strconv.ParseFloat(raw, 64)
	if err != nil {
		err = p.parseFailed(raw, "invalid float")
		return
	}
	result = time.Duration(millis * float64(time.Millisecond))
	return
}

type RegexpParam struct {
	Metadata
	Regexp *regexp.Regexp
	Msg    string
}

func (p *RegexpParam) Parse(raw string) (result interface{}, err error) {
	if !p.Regexp.MatchString(raw) {
		err = p.parseFailed(raw, p.Msg)
	} else {
		result = raw
	}
	return
}

// RegexpPatternParam differs from RegexpParam (above) in that it validates
// string values that are (themselves) regular expressions.
type RegexpPatternParam struct {
	Metadata
	Flags []string
}

// Parse validates whether the given raw string contains a valid regexp pattern.
func (p *RegexpPatternParam) Parse(raw string) (interface{}, error) {
	var result *regexp.Regexp
	if raw == "" {
		for _, f := range p.Flags {
			if f == "nil-on-empty" {
				return nil, nil
			}
		}
	}
	result, compileErr := regexp.Compile(raw)
	if compileErr != nil {
		return nil, p.parseFailed(raw, "invalid regexp")
	}
	return result, nil
}

// RegexpPatternListParam differs from RegexpParam (above) in that it validates
// string values that are (themselves) regular expressions.
type RegexpPatternListParam struct {
	Metadata
	RegexpElemRegexp    *regexp.Regexp
	NonRegexpElemRegexp *regexp.Regexp
	Delimiter           string
	Msg                 string
}

// Parse validates whether the given raw string contains a list of valid values.
// Validation is dictated by two regexp patterns: one for valid regular expression
// values, another for non-regular expressions.
func (p *RegexpPatternListParam) Parse(raw string) (interface{}, error) {
	var result []*regexp.Regexp
	// Split into individual elements, then validate each one and compile to regexp
	tokens := strings.Split(raw, p.Delimiter)
	for _, t := range tokens {
		if p.RegexpElemRegexp.Match([]byte(t)) {
			// Need to remove the start and end symbols that wrap the actual regexp
			// Note: There's a coupling here with the assumed pattern in RegexpElemRegexp
			// i.e. that each value is wrapped by a single char symbol on either side
			regexpValue := t[1 : len(t)-1]
			compiledRegexp, compileErr := regexp.Compile(regexpValue)
			if compileErr != nil {
				return nil, p.parseFailed(raw, p.Msg)
			}
			result = append(result, compiledRegexp)
		} else if p.NonRegexpElemRegexp.Match([]byte(t)) {
			compiledRegexp, compileErr := regexp.Compile("^" + regexp.QuoteMeta(t) + "$")
			if compileErr != nil {
				return nil, p.parseFailed(raw, p.Msg)
			}
			result = append(result, compiledRegexp)
		} else {
			return nil, p.parseFailed(raw, p.Msg)
		}
	}
	return result, nil
}

type FileParam struct {
	Metadata
	MustExist  bool
	Executable bool
}

func (p *FileParam) Parse(raw string) (interface{}, error) {
	if p.Executable {
		// Special case: for executable files, we search our directory
		// and the system path.
		logCxt := log.WithField("name", raw)
		var path string
		if myDir, err := osext.ExecutableFolder(); err == nil {
			logCxt.WithField("myDir", myDir).Info(
				"Looking for executable in my directory")
			path = myDir + string(os.PathSeparator) + raw
			stat, err := os.Stat(path)
			if err == nil {
				if m := stat.Mode(); !m.IsDir() && m&0111 > 0 {
					return path, nil
				}
			} else {
				logCxt.WithField("myDir", myDir).Info(
					"No executable in my directory")
				path = ""
			}
		} else {
			logCxt.WithError(err).Warn("Failed to get my dir")
		}
		if path == "" {
			logCxt.Info("Looking for executable on path")
			var err error
			path, err = exec.LookPath(raw)
			if err != nil {
				logCxt.WithError(err).Warn("Path lookup failed")
				path = ""
			}
		}
		if path == "" && p.MustExist {
			log.Error("Executable missing")
			return nil, p.parseFailed(raw, "missing file")
		}
		log.WithField("path", path).Info("Executable path")
		return path, nil
	} else if p.MustExist && raw != "" {
		log.WithField("path", raw).Info("Looking for required file")
		_, err := os.Stat(raw)
		if err != nil {
			log.Errorf("Failed to access %v: %v", raw, err)
			return nil, p.parseFailed(raw, "failed to access file")
		}
	}
	return raw, nil
}

type Ipv4Param struct {
	Metadata
}

func (p *Ipv4Param) Parse(raw string) (result interface{}, err error) {
	res := net.ParseIP(raw)
	if res == nil {
		err = p.parseFailed(raw, "invalid IP")
	}
	result = res
	return
}

type PortListParam struct {
	Metadata
}

func (p *PortListParam) Parse(raw string) (interface{}, error) {
	var result []ProtoPort
	for _, portStr := range strings.Split(raw, ",") {
		portStr = strings.Trim(portStr, " ")
		if portStr == "" {
			continue
		}

		protocolStr := "tcp"
		netStr := ""

		// Check if IPv6 network is set
		if strings.Contains(portStr, "[") && strings.Contains(portStr, "]") {
			// Grab the IPv6 network
			startIndex := strings.Index(portStr, "[")
			endIndex := strings.Index(portStr, "]:")
			netStr = portStr[startIndex+1 : endIndex]

			// Remove the IPv6 network value from portStr
			var withoutIPv6 strings.Builder
			withoutIPv6.WriteString(portStr[:startIndex])
			withoutIPv6.WriteString(portStr[endIndex+2:])
			portStr = withoutIPv6.String()
		}

		parts := strings.Split(portStr, ":")
		if len(parts) > 3 {
			return nil, p.parseFailed(raw,
				"ports should be <protocol>:<net>:<number> or <protocol>:<number> or <number>")
		}

		if len(parts) > 2 {
			netStr = parts[1]
			protocolStr = strings.ToLower(parts[0])
			portStr = parts[2]
		}

		if len(parts) == 2 {
			protocolStr = strings.ToLower(parts[0])
			portStr = parts[1]
		}

		if protocolStr != "tcp" && protocolStr != "udp" {
			return nil, p.parseFailed(raw, "unknown protocol: "+protocolStr)
		}

		port, err := strconv.Atoi(portStr)
		if err != nil {
			err = p.parseFailed(raw, "ports should be integers")
			return nil, err
		}
		if port < 0 || port > 65535 {
			err = p.parseFailed(raw, "ports must be in range 0-65535")
			return nil, err
		}

		protoPort := ProtoPort{
			Protocol: protocolStr,
			Port:     uint16(port),
		}

		if netStr != "" {
			_, netParsed, err := cnet.ParseCIDROrIP(netStr)
			if err != nil {
				err = p.parseFailed(raw, "invalid CIDR or IP "+netStr)
				return nil, err
			}
			protoPort.Net = netParsed.String()
		}

		result = append(result, protoPort)
	}
	return result, nil
}

type PortRangeParam struct {
	Metadata
}

func (p *PortRangeParam) Parse(raw string) (interface{}, error) {
	portRange, err := numorstring.PortFromString(raw)
	if err != nil {
		return nil, p.parseFailed(raw, fmt.Sprintf("%s is not a valid port range", raw))
	}
	if len(portRange.PortName) > 0 {
		return nil, p.parseFailed(raw, fmt.Sprintf("%s has port name set", raw))
	}
	return portRange, nil
}

type PortRangeListParam struct {
	Metadata
}

func (p *PortRangeListParam) Parse(raw string) (interface{}, error) {
	var result []numorstring.Port
	for _, rangeStr := range strings.Split(raw, ",") {
		portRange, err := numorstring.PortFromString(rangeStr)
		if err != nil {
			return nil, p.parseFailed(raw, fmt.Sprintf("%s is not a valid port range", rangeStr))
		}
		if len(portRange.PortName) > 0 {
			return nil, p.parseFailed(raw, fmt.Sprintf("%s has port name set", rangeStr))
		}
		result = append(result, portRange)
	}
	return result, nil
}

type EndpointListParam struct {
	Metadata
}

func (p *EndpointListParam) Parse(raw string) (result interface{}, err error) {
	value := strings.Split(raw, ",")
	scheme := ""
	resultSlice := []string{}
	for _, endpoint := range value {
		endpoint = strings.Trim(endpoint, " ")
		if len(endpoint) == 0 {
			continue
		}
		var u *url.URL
		u, err = url.Parse(endpoint)
		if err != nil {
			err = p.parseFailed(raw,
				fmt.Sprintf("%v is not a valid URL", endpoint))
			return
		}
		if scheme != "" && u.Scheme != scheme {
			err = p.parseFailed(raw,
				"all endpoints must have the same scheme")
			return
		}
		if u.Path == "" {
			u.Path = "/"
		}
		if u.Opaque != "" || u.User != nil || u.Path != "/" ||
			u.RawPath != "" || u.RawQuery != "" ||
			u.Fragment != "" {
			log.WithField("url", fmt.Sprintf("%#v", u)).Error(
				"Unsupported URL part")
			err = p.parseFailed(raw,
				"endpoint contained unsupported URL part; "+
					"expected http(s)://hostname:port only.")
			return
		}
		resultSlice = append(resultSlice, u.String())
	}
	result = resultSlice
	return
}

type MarkBitmaskParam struct {
	Metadata
}

func (p *MarkBitmaskParam) Parse(raw string) (interface{}, error) {
	value, err := strconv.ParseUint(raw, 0, 32)
	if err != nil {
		log.Warningf("Failed to parse %#v as an int: %v", raw, err)
		err = p.parseFailed(raw, "invalid mark: should be 32-bit int")
		return nil, err
	}
	result := uint32(value)
	bitCount := uint32(0)
	for i := uint(0); i < 32; i++ {
		bit := (result >> i) & 1
		bitCount += bit
	}
	if bitCount < MinIptablesMarkBits {
		err = p.parseFailed(raw,
			fmt.Sprintf("invalid mark: needs to have %v bits set",
				MinIptablesMarkBits))
	}
	return result, err
}

type OneofListParam struct {
	Metadata
	lowerCaseOptionsToCanonical map[string]string
}

func (p *OneofListParam) Parse(raw string) (result interface{}, err error) {
	result, ok := p.lowerCaseOptionsToCanonical[strings.ToLower(raw)]
	if !ok {
		err = p.parseFailed(raw, "unknown option")
	}
	return
}

type CIDRListParam struct {
	Metadata
}

func (c *CIDRListParam) Parse(raw string) (result interface{}, err error) {
	log.WithField("CIDRs raw", raw).Info("CIDRList")
	values := strings.Split(raw, ",")
	resultSlice := []string{}
	for _, in := range values {
		val := strings.Trim(in, " ")
		if len(val) == 0 {
			continue
		}
		ip, net, e := cnet.ParseCIDROrIP(val)
		if e != nil {
			err = c.parseFailed(in, "invalid CIDR or IP "+val)
			return
		}
		if ip.Version() != 4 {
			err = c.parseFailed(in, "invalid CIDR or IP (not v4)")
			return
		}
		resultSlice = append(resultSlice, net.String())
	}
	return resultSlice, nil
}

type ServerListParam struct {
	Metadata
}

const k8sServicePrefix = "k8s-service:"

func (c *ServerListParam) Parse(raw string) (result interface{}, err error) {
	log.WithField("raw", raw).Info("ServerList")
	values := strings.Split(raw, ",")
	resultSlice := []ServerPort{}
	for _, in := range values {
		val := strings.TrimSpace(in)
		if len(val) == 0 {
			continue
		}
		port := 53
		portStr := ""
		if strings.HasPrefix(val, k8sServicePrefix) {
			svcName := val[len(k8sServicePrefix):]
			namespace := "kube-system"
			if slash := strings.Index(svcName, "/"); slash >= 0 {
				namespace = svcName[:slash]
				svcName = svcName[slash+1:]
			}
			if colon := strings.Index(svcName, ":"); colon >= 0 {
				portStr = svcName[colon+1:]
				svcName = svcName[:colon]
			}
			svc, e := GetKubernetesService(namespace, svcName)
			if e != nil {
				// Warn but don't report parse failure, so that other trusted IPs
				// can still take effect.
				log.Warningf("Couldn't get Kubernetes service '%v': %v", svcName, e)
				continue
			}
			val = svc.Spec.ClusterIP
			if val == "" {
				// Ditto.
				log.Warningf("Kubernetes service '%v' has no ClusterIP", svcName)
				continue
			}
			if len(svc.Spec.Ports) > 0 {
				port = int(svc.Spec.Ports[0].Port)
			}
		} else {
			// 10.25.3.4
			// 10.25.3.4:536
			// [fd10:25::2]:536
			// fd10:25::2
			if colon := strings.Index(val, "]:"); colon >= 0 {
				// IPv6 address with port number.
				portStr = val[colon+2:]
				val = val[1:colon]
			} else if colon := strings.Index(val, ":"); colon >= 0 && strings.Count(val, ":") == 1 {
				// IPv4 address with port number.
				portStr = val[colon+1:]
				val = val[:colon]
			}
			if net.ParseIP(val) == nil {
				err = c.parseFailed(in, "invalid server IP '"+val+"'")
				return
			}
		}
		if portStr != "" {
			port, err = strconv.Atoi(portStr)
			if err != nil {
				err = c.parseFailed(in, "invalid port '"+portStr+"': "+err.Error())
				return
			}
			if port < 0 || port > 65535 {
				err = c.parseFailed(in, "invalid port '"+portStr+"': should be between 0 and 65535")
				return
			}
		}
		resultSlice = append(resultSlice, ServerPort{IP: val, Port: uint16(port)})
	}
	return resultSlice, nil
}

func realGetKubernetesService(namespace, svcName string) (*v1.Service, error) {
	// Try to get the kubernetes config either from environments or in-cluster.
	// Note: Felix on Windows does not run as a Pod hence no in-cluster config is available.
	// Attempt in-cluster config first.
	k8scfg, err := rest.InClusterConfig()
	if err != nil {
		log.WithError(err).Info("Unable to create in-cluster Kubernetes config, attemping environments instead")

		cfgFile := os.Getenv("KUBECONFIG")
		master := os.Getenv("KUBERNETES_MASTER")
		k8scfg, err = clientcmd.BuildConfigFromFlags(master, cfgFile)
		if err != nil {
			log.WithError(err).Errorf("Unable to create Kubernetes config.")
			return nil, err
		}
	}

	clientset, err := kubernetes.NewForConfig(k8scfg)
	if err != nil {
		log.WithError(err).Error("Unable to create Kubernetes client set.")
		return nil, err
	}
	svcClient := clientset.CoreV1().Services(namespace)
	return svcClient.Get(context.Background(), svcName, metav1.GetOptions{})
}

var GetKubernetesService = realGetKubernetesService

type RegionParam struct {
	Metadata
}

const regionNamespacePrefix = "openstack-region-"
const maxRegionLength int = validation.DNS1123LabelMaxLength - len(regionNamespacePrefix)

func (r *RegionParam) Parse(raw string) (result interface{}, err error) {
	log.WithField("raw", raw).Info("Region")
	if len(raw) > maxRegionLength {
		err = fmt.Errorf("The value of OpenstackRegion must be %v chars or fewer", maxRegionLength)
		return
	}
	errs := validation.IsDNS1123Label(raw)
	if len(errs) != 0 {
		msg := "The value of OpenstackRegion must be a valid DNS label"
		for _, err := range errs {
			msg = msg + "; " + err
		}
		err = errors.New(msg)
		return
	}
	return raw, nil
}

// linux can support route-tables with indices up to 0xfffffff, however, using all of them would likely blow up, so cap the limit at 65535
const routeTableMaxLinux = 0xffffffff
const routeTableRangeMaxTables = 0xffff

type RouteTableRangeParam struct {
	Metadata
}

func (p *RouteTableRangeParam) Parse(raw string) (result interface{}, err error) {
	err = p.parseFailed(raw, "must be a range of route table indices within 1-250")
	m := regexp.MustCompile(`^(\d+)-(\d+)$`).FindStringSubmatch(raw)
	if m == nil {
		return
	}
	min, serr := strconv.Atoi(m[1])
	if serr != nil {
		return
	}
	max, serr := strconv.Atoi(m[2])
	if serr != nil {
		return
	}
	if min >= 1 && max >= min && max <= 250 {
		result = idalloc.IndexRange{Min: min, Max: max}
		err = nil
	}
	return
}

type RouteTableRangesParam struct {
	Metadata
}

// reserved linux kernel routing tables (will be ignored if targeted by routetablerange)
var routeTablesReservedLinux = []int{253, 254, 255}

func (p *RouteTableRangesParam) Parse(raw string) (result interface{}, err error) {
	match := regexp.MustCompile(`(\d+)-(\d+)`).FindAllStringSubmatch(raw, -1)
	if match == nil {
		err = p.parseFailed(raw, "must be a list of route-table ranges")
		return
	}

	tablesTargeted := 0
	ranges := make([]idalloc.IndexRange, 0)
	for _, r := range match {
		// first match is the whole matching string - we only care about submatches
		min, serr := strconv.Atoi(r[1])
		if serr != nil || min <= 0 {
			err = p.parseFailed(raw, "min value is not a valid number")
			return
		}
		max, serr := strconv.Atoi(r[2])
		if serr != nil {
			err = p.parseFailed(raw, "max value is not a valid number")
			return
		}
		// max val must be greater than min val
		if min > max {
			err = p.parseFailed(raw, "min value is greater than max value")
			return
		}

		if int64(max) > int64(routeTableMaxLinux) {
			err = p.parseFailed(raw, "max value is too high")
			return
		}

		tablesTargeted += max - min
		if tablesTargeted > routeTableRangeMaxTables {
			err = p.parseFailed(raw, "targets too many tables")
			return
		}

		// check if ranges collide with reserved linux tables
		includesReserved := false
		for _, rsrv := range routeTablesReservedLinux {
			if min <= rsrv && max >= rsrv {
				includesReserved = true
			}
		}
		if includesReserved {
			log.Infof("Felix route-table range includes reserved Linux tables, values 253-255 will be ignored.")
		}

		ranges = append(ranges, idalloc.IndexRange{Min: min, Max: max})
	}

	result = ranges
	return
}

type KeyValueListParam struct {
	Metadata
}

func (p *KeyValueListParam) Parse(raw string) (result interface{}, err error) {
	result, err = stringutils.ParseKeyValueList(raw)
	return
}<|MERGE_RESOLUTION|>--- conflicted
+++ resolved
@@ -88,9 +88,6 @@
 	return nil, p.parseFailed(raw, "invalid boolean")
 }
 
-<<<<<<< HEAD
-type MinMax struct {
-=======
 type BoolPtrParam struct {
 	Metadata
 }
@@ -107,9 +104,7 @@
 	return nil, p.parseFailed(raw, "invalid boolean")
 }
 
-type IntParam struct {
-	Metadata
->>>>>>> 979eb04b
+type MinMax struct {
 	Min int
 	Max int
 }
