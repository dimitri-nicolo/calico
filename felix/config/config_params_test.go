// Copyright (c) 2016-2022 Tigera, Inc. All rights reserved.

// Licensed under the Apache License, Version 2.0 (the "License");
// you may not use this file except in compliance with the License.
// You may obtain a copy of the License at
//
//     http://www.apache.org/licenses/LICENSE-2.0
//
// Unless required by applicable law or agreed to in writing, software
// distributed under the License is distributed on an "AS IS" BASIS,
// WITHOUT WARRANTIES OR CONDITIONS OF ANY KIND, either express or implied.
// See the License for the specific language governing permissions and
// limitations under the License.

package config_test

import (
	"fmt"

	v1 "k8s.io/api/core/v1"

	"github.com/projectcalico/calico/felix/config"
	"github.com/projectcalico/calico/felix/testutils"
	"github.com/projectcalico/calico/libcalico-go/lib/apiconfig"
	"github.com/projectcalico/calico/libcalico-go/lib/set"

	"io/ioutil"
	"net"
	"os"
	"reflect"
	"regexp"
	"strings"
	"time"

	. "github.com/onsi/ginkgo"
	. "github.com/onsi/ginkgo/extensions/table"
	. "github.com/onsi/gomega"

	log "github.com/sirupsen/logrus"

	v3 "github.com/tigera/api/pkg/apis/projectcalico/v3"
	"github.com/tigera/api/pkg/lib/numorstring"
)

var _ = Describe("FelixConfigurationSpec vs ConfigParams parity", func() {
	var fcFields map[string]reflect.StructField
	var cpFields map[string]reflect.StructField
	cpFieldsToIgnore := []string{
		"sourceToRawConfig",
		"rawValues",
		"Err",
		"numIptablesBitsAllocated",
		"LicenseValid",
		"LicensePollingIntervalSecs",

		// Moved to ClusterInformation
		"ClusterGUID",
		"ClusterType",
		"CalicoVersion",
		"Variant",
		"CNXVersion",

		// Moved to Node.
		"IpInIpTunnelAddr",
		"IPv4VXLANTunnelAddr",
		"IPv6VXLANTunnelAddr",
		"VXLANTunnelMACAddr",
<<<<<<< HEAD

		"NodeIP",

		// The rekey time is used by the IPsec tests but it isn't exposed in FelixConfiguration.
		"IPSecRekeyTime",

		"EnableNflogSize",

=======
		"VXLANTunnelMACAddrV6",
>>>>>>> 2fd5e119
		"loadClientConfigFromEnvironment",

		"loadClientConfigFromEnvironment",
		"useNodeResourceUpdates",
		"internalOverrides",
		"BPFHostConntrackBypass",

		// Temporary field to implement and test IPv6 in BPF dataplane
		"BpfIpv6Support",
	}
	cpFieldNameToFC := map[string]string{
		"IpInIpEnabled":                      "IPIPEnabled",
		"VXLANEnabled":                       "VXLANEnabled",
		"IpInIpMtu":                          "IPIPMTU",
		"Ipv6Support":                        "IPv6Support",
		"IptablesLockTimeoutSecs":            "IptablesLockTimeout",
		"IptablesLockProbeIntervalMillis":    "IptablesLockProbeInterval",
		"IptablesPostWriteCheckIntervalSecs": "IptablesPostWriteCheckInterval",
		"NetlinkTimeoutSecs":                 "NetlinkTimeout",
		"ReportingIntervalSecs":              "ReportingInterval",
		"ReportingTTLSecs":                   "ReportingTTL",
		"UsageReportingInitialDelaySecs":     "UsageReportingInitialDelay",
		"UsageReportingIntervalSecs":         "UsageReportingInterval",
		"EndpointReportingDelaySecs":         "EndpointReportingDelay",
	}
	fcFieldNameToCP := map[string]string{}
	for k, v := range cpFieldNameToFC {
		fcFieldNameToCP[v] = k
	}

	BeforeEach(func() {
		fcFields = fieldsByName(v3.FelixConfigurationSpec{})

		cpFields = fieldsByName(config.Config{})
		for _, name := range cpFieldsToIgnore {
			delete(cpFields, name)
		}
	})

	It("FelixConfigurationSpec should contain all Config fields", func() {
		missingFields := set.New()
		for n, f := range cpFields {
			mappedName := cpFieldNameToFC[n]
			if mappedName != "" {
				n = mappedName
			}
			if strings.HasPrefix(n, "Debug") {
				continue
			}
			if strings.Contains(string(f.Tag), "local") {
				continue
			}
			if n == "Encapsulation" {
				continue
			}
			if _, ok := fcFields[n]; !ok {
				missingFields.Add(n)
			}
		}
		Expect(missingFields).To(BeEmpty())
	})
	It("Config should contain all FelixConfigurationSpec fields", func() {
		missingFields := set.New()
		for n := range fcFields {
			mappedName := fcFieldNameToCP[n]
			if mappedName != "" {
				n = mappedName
			}
			if _, ok := cpFields[n]; !ok {
				missingFields.Add(n)
			}
		}
		Expect(missingFields).To(BeEmpty())
	})
})

func fieldsByName(example interface{}) map[string]reflect.StructField {
	fields := map[string]reflect.StructField{}
	t := reflect.TypeOf(example)
	for i := 0; i < t.NumField(); i++ {
		f := t.Field(i)
		fields[f.Name] = f
	}
	return fields
}

var _ = Describe("Config override empty", func() {
	var cp *config.Config
	BeforeEach(func() {
		cp = config.New()
	})

	It("should allow config override", func() {
		changed, err := cp.OverrideParam("BPFEnabled", "true")
		Expect(changed).To(BeTrue())
		Expect(err).NotTo(HaveOccurred())
		Expect(cp.BPFEnabled).To(BeTrue())
	})

	Describe("with a param set", func() {
		BeforeEach(func() {
			_, err := cp.UpdateFrom(map[string]string{"BPFEnabled": "true"}, config.DatastorePerHost)
			Expect(err).NotTo(HaveOccurred())
		})

		It("should allow config override", func() {
			By("Having correct initial value")
			Expect(cp.BPFEnabled).To(BeTrue())

			By("Having correct value after override")
			changed, err := cp.OverrideParam("BPFEnabled", "false")
			Expect(changed).To(BeTrue())
			Expect(err).NotTo(HaveOccurred())
			Expect(cp.BPFEnabled).To(BeFalse())

			By("Ignoring a lower-priority config update")
			// Env vars get converted to lower-case before calling UpdateFrom.
			changed, err = cp.UpdateFrom(map[string]string{"bpfenabled": "true"}, config.EnvironmentVariable)
			Expect(changed).To(BeFalse())
			Expect(err).NotTo(HaveOccurred())
			Expect(cp.BPFEnabled).To(BeFalse())
		})
	})

	Describe("with env var set", func() {
		BeforeEach(func() {
			// Env vars get converted to lower-case before calling UpdateFrom.
			changed, err := cp.UpdateFrom(map[string]string{"bpfenabled": "true"}, config.EnvironmentVariable)
			Expect(changed).To(BeTrue())
			Expect(err).NotTo(HaveOccurred())
			Expect(cp.BPFEnabled).To(BeTrue())
		})

		It("should be overridable", func() {
			changed, err := cp.OverrideParam("BPFEnabled", "false")
			Expect(changed).To(BeTrue())
			Expect(err).ToNot(HaveOccurred())
			Expect(cp.BPFEnabled).To(BeFalse())
		})
	})
})

var nilServerPortSlice []config.ServerPort
var t bool = true

var _ = DescribeTable("Config parsing",
	func(key, value string, expected interface{}, errorExpected ...bool) {
		cfg := config.New()
		_, err := cfg.UpdateFrom(map[string]string{key: value},
			config.EnvironmentVariable)
		configPtr := reflect.ValueOf(cfg)
		configElem := configPtr.Elem()
		fieldRef := configElem.FieldByName(key)
		newVal := fieldRef.Interface()
		Expect(newVal).To(Equal(expected))
		if len(errorExpected) > 0 && errorExpected[0] {
			Expect(err).To(HaveOccurred())
			Expect(cfg.Err).To(HaveOccurred())
		} else {
			Expect(err).NotTo(HaveOccurred())
			Expect(cfg.Err).NotTo(HaveOccurred())
		}
	},

	Entry("Netlink Timeout - default value", "NetlinkTimeoutSecs", "", time.Duration(10*time.Second), false),

	Entry("FelixHostname", "FelixHostname", "hostname", "hostname"),
	Entry("FelixHostname FQDN", "FelixHostname", "hostname.foo.bar.com", "hostname.foo.bar.com"),
	Entry("FelixHostname as IP", "FelixHostname", "1.2.3.4", "1.2.3.4"),

	Entry("EtcdAddr IP", "EtcdAddr", "10.0.0.1:1234", "10.0.0.1:1234"),
	Entry("EtcdAddr Empty", "EtcdAddr", "", "127.0.0.1:2379"),
	Entry("EtcdAddr host", "EtcdAddr", "host:1234", "host:1234"),
	Entry("EtcdScheme", "EtcdScheme", "https", "https"),

	// Etcd key files will be tested for existence, skipping for now.

	Entry("EtcdEndpoints HTTP", "EtcdEndpoints",
		"http://127.0.0.1:1234, http://host:2345",
		[]string{"http://127.0.0.1:1234/", "http://host:2345/"}),
	Entry("EtcdEndpoints HTTPS", "EtcdEndpoints",
		"https://127.0.0.1:1234/, https://host:2345",
		[]string{"https://127.0.0.1:1234/", "https://host:2345/"}),

	Entry("TyphaAddr empty", "TyphaAddr", "", ""),
	Entry("TyphaAddr set", "TyphaAddr", "foo:1234", "foo:1234"),
	Entry("TyphaK8sServiceName empty", "TyphaK8sServiceName", "", ""),
	Entry("TyphaK8sServiceName set", "TyphaK8sServiceName", "calico-typha", "calico-typha"),
	Entry("TyphaK8sNamespace empty", "TyphaK8sNamespace", "", "kube-system"),
	Entry("TyphaK8sNamespace set", "TyphaK8sNamespace", "default", "default"),
	Entry("TyphaK8sNamespace none", "TyphaK8sNamespace", "none", "kube-system", true),

	Entry("InterfacePrefix", "InterfacePrefix", "tap", "tap"),
	Entry("InterfacePrefix list", "InterfacePrefix", "tap,cali", "tap,cali"),

	Entry("InterfaceExclude one value no regexp", "InterfaceExclude", "kube-ipvs0", []*regexp.Regexp{
		regexp.MustCompile("^kube-ipvs0$"),
	}),
	Entry("InterfaceExclude list no regexp", "InterfaceExclude", "kube-ipvs0,dummy", []*regexp.Regexp{
		regexp.MustCompile("^kube-ipvs0$"),
		regexp.MustCompile("^dummy$"),
	}),
	Entry("InterfaceExclude one value regexp", "InterfaceExclude", "/kube-ipvs/", []*regexp.Regexp{
		regexp.MustCompile("kube-ipvs"),
	}),
	Entry("InterfaceExclude list regexp", "InterfaceExclude", "kube-ipvs0,dummy,/^veth.*$/", []*regexp.Regexp{
		regexp.MustCompile("^kube-ipvs0$"),
		regexp.MustCompile("^dummy$"),
		regexp.MustCompile("^veth.*$"),
	}),
	Entry("InterfaceExclude no regexp", "InterfaceExclude", "/^kube.*/,/veth/", []*regexp.Regexp{
		regexp.MustCompile("^kube.*"),
		regexp.MustCompile("veth"),
	}),
	Entry("InterfaceExclude list empty regexp", "InterfaceExclude", "kube,//", []*regexp.Regexp{
		regexp.MustCompile("^kube-ipvs0$"),
	}),
	Entry("InterfaceExclude list bad comma use", "InterfaceExclude", "/kube,/,dummy", []*regexp.Regexp{
		regexp.MustCompile("^kube-ipvs0$"),
	}),
	Entry("InterfaceExclude list invalid regexp symbol", "InterfaceExclude", `/^kube\K/`, []*regexp.Regexp{
		regexp.MustCompile("^kube-ipvs0$"),
	}),

	Entry("ChainInsertMode append", "ChainInsertMode", "append", "append"),
	Entry("ChainInsertMode append", "ChainInsertMode", "Append", "append"),

	Entry("IptablesPostWriteCheckIntervalSecs", "IptablesPostWriteCheckIntervalSecs",
		"1.5", 1500*time.Millisecond),
	Entry("IptablesLockFilePath", "IptablesLockFilePath",
		"/host/run/xtables.lock", "/host/run/xtables.lock"),
	Entry("IptablesLockTimeoutSecs", "IptablesLockTimeoutSecs",
		"123", 123*time.Second),
	Entry("IptablesLockProbeIntervalMillis", "IptablesLockProbeIntervalMillis",
		"123", 123*time.Millisecond),
	Entry("IptablesLockProbeIntervalMillis garbage", "IptablesLockProbeIntervalMillis",
		"garbage", 50*time.Millisecond),

	Entry("DefaultEndpointToHostAction", "DefaultEndpointToHostAction",
		"RETURN", "RETURN"),
	Entry("DefaultEndpointToHostAction", "DefaultEndpointToHostAction",
		"ACCEPT", "ACCEPT"),

	Entry("DropActionOverride", "DropActionOverride",
		"Accept", "ACCEPT"),
	Entry("DropActionOverride norm", "DropActionOverride",
		"accept", "ACCEPT"),
	Entry("DropActionOverride LogAndAccept", "DropActionOverride",
		"LogAndAccept", "LOGandACCEPT"),
	Entry("DropActionOverride logandaccept", "DropActionOverride",
		"logandaccept", "LOGandACCEPT"),
	Entry("DropActionOverride LogAndDrop", "DropActionOverride",
		"LogAndDrop", "LOGandDROP"),

	Entry("IptablesFilterAllowAction", "IptablesFilterAllowAction",
		"RETURN", "RETURN"),
	Entry("IptablesMangleAllowAction", "IptablesMangleAllowAction",
		"RETURN", "RETURN"),

	Entry("LogFilePath", "LogFilePath", "/tmp/felix.log", "/tmp/felix.log"),

	Entry("LogSeverityFile", "LogSeverityFile", "debug", "DEBUG"),
	Entry("LogSeverityFile", "LogSeverityFile", "warning", "WARNING"),
	Entry("LogSeverityFile", "LogSeverityFile", "error", "ERROR"),
	Entry("LogSeverityFile", "LogSeverityFile", "fatal", "FATAL"),

	Entry("LogSeverityScreen", "LogSeverityScreen", "debug", "DEBUG"),
	Entry("LogSeverityScreen", "LogSeverityScreen", "warning", "WARNING"),
	Entry("LogSeverityScreen", "LogSeverityScreen", "error", "ERROR"),
	Entry("LogSeverityScreen", "LogSeverityScreen", "fatal", "FATAL"),

	Entry("LogSeveritySys", "LogSeveritySys", "debug", "DEBUG"),
	Entry("LogSeveritySys", "LogSeveritySys", "warning", "WARNING"),
	Entry("LogSeveritySys", "LogSeveritySys", "error", "ERROR"),
	Entry("LogSeveritySys", "LogSeveritySys", "fatal", "FATAL"),

	Entry("LogDebugFilenameRegex", "LogDebugFilenameRegex", "", (*regexp.Regexp)(nil)),
	Entry("LogDebugFilenameRegex", "LogDebugFilenameRegex", ".*", regexp.MustCompile(".*")),

	Entry("IpInIpEnabled", "IpInIpEnabled", "true", &t),
	Entry("IpInIpEnabled", "IpInIpEnabled", "y", &t),
	Entry("IpInIpEnabled", "IpInIpEnabled", "True", &t),

	Entry("IpInIpMtu", "IpInIpMtu", "1234", int(1234)),
	Entry("IpInIpTunnelAddr", "IpInIpTunnelAddr",
		"10.0.0.1", net.ParseIP("10.0.0.1")),

	Entry("ReportingIntervalSecs", "ReportingIntervalSecs", "31", 31*time.Second),
	Entry("ReportingTTLSecs", "ReportingTTLSecs", "91", 91*time.Second),

	Entry("EndpointReportingEnabled", "EndpointReportingEnabled",
		"true", true),
	Entry("EndpointReportingEnabled", "EndpointReportingEnabled",
		"yes", true),
	Entry("EndpointReportingDelaySecs", "EndpointReportingDelaySecs",
		"10", 10*time.Second),

	Entry("MaxIpsetSize", "MaxIpsetSize", "12345", int(12345)),
	Entry("IptablesMarkMask", "IptablesMarkMask", "0xf0f0", uint32(0xf0f0)),

	Entry("HealthEnabled", "HealthEnabled", "true", true),
	Entry("HealthHost", "HealthHost", "127.0.0.1", "127.0.0.1"),
	Entry("HealthPort", "HealthPort", "1234", int(1234)),

	Entry("PrometheusMetricsEnabled", "PrometheusMetricsEnabled", "true", true),
	Entry("PrometheusMetricsHost", "PrometheusMetricsHost", "10.0.0.1", "10.0.0.1"),
	Entry("PrometheusMetricsPort", "PrometheusMetricsPort", "1234", int(1234)),
	Entry("PrometheusGoMetricsEnabled", "PrometheusGoMetricsEnabled", "false", false),
	Entry("PrometheusProcessMetricsEnabled", "PrometheusProcessMetricsEnabled", "false", false),
	Entry("PrometheusWireGuardMetricsEnabled", "PrometheusWireGuardMetricsEnabled", "false", false),

	Entry("FailsafeInboundHostPorts old syntax", "FailsafeInboundHostPorts", "1,2,3,4",
		[]config.ProtoPort{
			{Protocol: "tcp", Port: 1},
			{Protocol: "tcp", Port: 2},
			{Protocol: "tcp", Port: 3},
			{Protocol: "tcp", Port: 4},
		}),
	Entry("FailsafeOutboundHostPorts old syntax", "FailsafeOutboundHostPorts", "1,2,3,4",
		[]config.ProtoPort{
			{Protocol: "tcp", Port: 1},
			{Protocol: "tcp", Port: 2},
			{Protocol: "tcp", Port: 3},
			{Protocol: "tcp", Port: 4},
		}),
	Entry("FailsafeInboundHostPorts new syntax", "FailsafeInboundHostPorts", "tcp:1,udp:2",
		[]config.ProtoPort{
			{Protocol: "tcp", Port: 1},
			{Protocol: "udp", Port: 2},
		}),
	Entry("FailsafeOutboundHostPorts new syntax", "FailsafeOutboundHostPorts", "tcp:1,udp:2",
		[]config.ProtoPort{
			{Protocol: "tcp", Port: 1},
			{Protocol: "udp", Port: 2},
		}),
	Entry("FailsafeInboundHostPorts new cidr syntax", "FailsafeInboundHostPorts", "tcp:0.0.0.0/0:1,udp:0.0.0.0/0:2",
		[]config.ProtoPort{
			{Net: "0.0.0.0/0", Protocol: "tcp", Port: 1},
			{Net: "0.0.0.0/0", Protocol: "udp", Port: 2},
		}),
	Entry("FailsafeOutboundHostPorts new cidr syntax", "FailsafeOutboundHostPorts", "tcp:0.0.0.0/0:1,udp:0.0.0.0/0:2",
		[]config.ProtoPort{
			{Net: "0.0.0.0/0", Protocol: "tcp", Port: 1},
			{Net: "0.0.0.0/0", Protocol: "udp", Port: 2},
		}),
	Entry("FailsafeInboundHostPorts new cidr syntax IPv6", "FailsafeInboundHostPorts", "tcp:[::/0]:1,udp:[::/0]:2",
		[]config.ProtoPort{
			{Net: "::/0", Protocol: "tcp", Port: 1},
			{Net: "::/0", Protocol: "udp", Port: 2},
		}),
	Entry("FailsafeOutboundHostPorts new cidr syntax IPv6", "FailsafeOutboundHostPorts", "tcp:[::/0]:1,udp:[::/0]:2",
		[]config.ProtoPort{
			{Net: "::/0", Protocol: "tcp", Port: 1},
			{Net: "::/0", Protocol: "udp", Port: 2},
		}),
	Entry("FailsafeInboundHostPorts mixed syntax", "FailsafeInboundHostPorts", "1,udp:2",
		[]config.ProtoPort{
			{Protocol: "tcp", Port: 1},
			{Protocol: "udp", Port: 2},
		}),
	Entry("FailsafeOutboundHostPorts mixed syntax", "FailsafeOutboundHostPorts", "1,udp:2",
		[]config.ProtoPort{
			{Protocol: "tcp", Port: 1},
			{Protocol: "udp", Port: 2},
		}),
	Entry("FailsafeInboundHostPorts new mixed syntax", "FailsafeInboundHostPorts", "1,udp:0.0.0.0/0:2",
		[]config.ProtoPort{
			{Protocol: "tcp", Port: 1},
			{Net: "0.0.0.0/0", Protocol: "udp", Port: 2},
		}),
	Entry("FailsafeOutboundHostPorts new mixed syntax", "FailsafeOutboundHostPorts", "1,udp:0.0.0.0/0:2",
		[]config.ProtoPort{
			{Protocol: "tcp", Port: 1},
			{Net: "0.0.0.0/0", Protocol: "udp", Port: 2},
		}),
	Entry("FailsafeInboundHostPorts bad syntax -> defaulted", "FailsafeInboundHostPorts", "foo:1",
		[]config.ProtoPort{
			{Protocol: "tcp", Port: 22},
			{Protocol: "udp", Port: 68},
			{Protocol: "tcp", Port: 179},
			{Protocol: "tcp", Port: 2379},
			{Protocol: "tcp", Port: 2380},
			{Protocol: "tcp", Port: 5473},
			{Protocol: "tcp", Port: 6443},
			{Protocol: "tcp", Port: 6666},
			{Protocol: "tcp", Port: 6667},
		},
		true,
	),
	Entry("FailsafeInboundHostPorts too many parts -> defaulted", "FailsafeInboundHostPorts", "tcp:0.0.0.0/0:1:bar",
		[]config.ProtoPort{
			{Protocol: "tcp", Port: 22},
			{Protocol: "udp", Port: 68},
			{Protocol: "tcp", Port: 179},
			{Protocol: "tcp", Port: 2379},
			{Protocol: "tcp", Port: 2380},
			{Protocol: "tcp", Port: 5473},
			{Protocol: "tcp", Port: 6443},
			{Protocol: "tcp", Port: 6666},
			{Protocol: "tcp", Port: 6667},
		},
		true,
	),

	Entry("FailsafeInboundHostPorts none", "FailsafeInboundHostPorts", "none", []config.ProtoPort(nil)),
	Entry("FailsafeOutboundHostPorts none", "FailsafeOutboundHostPorts", "none", []config.ProtoPort(nil)),

	Entry("FailsafeInboundHostPorts empty", "FailsafeInboundHostPorts", "",
		[]config.ProtoPort{
			{Protocol: "tcp", Port: 22},
			{Protocol: "udp", Port: 68},
			{Protocol: "tcp", Port: 179},
			{Protocol: "tcp", Port: 2379},
			{Protocol: "tcp", Port: 2380},
			{Protocol: "tcp", Port: 5473},
			{Protocol: "tcp", Port: 6443},
			{Protocol: "tcp", Port: 6666},
			{Protocol: "tcp", Port: 6667},
		},
	),
	Entry("FailsafeOutboundHostPorts empty", "FailsafeOutboundHostPorts", "",
		[]config.ProtoPort{
			{Protocol: "udp", Port: 53},
			{Protocol: "udp", Port: 67},
			{Protocol: "tcp", Port: 179},
			{Protocol: "tcp", Port: 2379},
			{Protocol: "tcp", Port: 2380},
			{Protocol: "tcp", Port: 5473},
			{Protocol: "tcp", Port: 6443},
			{Protocol: "tcp", Port: 6666},
			{Protocol: "tcp", Port: 6667},
		},
	),
	Entry("KubeNodePortRanges empty", "KubeNodePortRanges", "",
		[]numorstring.Port{
			{MinPort: 30000, MaxPort: 32767, PortName: ""},
		},
	),
	Entry("KubeNodePortRanges range", "KubeNodePortRanges", "30001:30002,30030:30040,30500:30600",
		[]numorstring.Port{
			{MinPort: 30001, MaxPort: 30002, PortName: ""},
			{MinPort: 30030, MaxPort: 30040, PortName: ""},
			{MinPort: 30500, MaxPort: 30600, PortName: ""},
		},
	),

	Entry("IptablesNATOutgoingInterfaceFilter", "IptablesNATOutgoingInterfaceFilter", "cali-123", "cali-123"),
	Entry("IptablesNATOutgoingInterfaceFilter", "IptablesNATOutgoingInterfaceFilter", "cali@123", "", false),

	Entry("IPSecMode", "IPSecMode", "PSK", "PSK"),
	Entry("IPSecPSKFile", "IPSecPSKFile", "/proc/1/cmdline", "/proc/1/cmdline"),
	Entry("IPSecIKEAlgorithm", "IPSecIKEAlgorithm", "aes256gcm16-prfsha384-ecp384", "aes256gcm16-prfsha384-ecp384"),
	Entry("IPSecESPAlgorithm", "IPSecESPAlgorithm", "aes256gcm16-ecp384", "aes256gcm16-ecp384"),
	Entry("IPSecPolicyRefreshInterval", "IPSecPolicyRefreshInterval", "1.5", 1500*time.Millisecond),

	Entry("IPSecLogLevel", "IPSecLogLevel", "none", ""),
	Entry("IPSecLogLevel", "IPSecLogLevel", "notice", "NOTICE"),
	Entry("IPSecLogLevel", "IPSecLogLevel", "info", "INFO"),
	Entry("IPSecLogLevel", "IPSecLogLevel", "debug", "DEBUG"),
	Entry("IPSecLogLevel", "IPSecLogLevel", "verbose", "VERBOSE"),

	Entry("IPSecRekeyTime", "IPSecRekeyTime", "123", 123*time.Second),

	Entry("DNSCacheFile", "DNSCacheFile", "/dnsinfo.txt", "/dnsinfo.txt"),
	Entry("DNSCacheSaveInterval", "DNSCacheSaveInterval", "3600", time.Hour),
	Entry("DNSTrustedServers default",
		"DNSTrustedServers", "",
		// No IP for kube-dns, because UT does not run in Kubernetes environment.
		[]config.ServerPort{}),
	Entry("Trust 1 server IP",
		"DNSTrustedServers", "1.2.3.4",
		[]config.ServerPort{{IP: "1.2.3.4", Port: 53}}),
	Entry("Trust 2 server IPs",
		"DNSTrustedServers", "1.2.3.4,42.5.6.7",
		[]config.ServerPort{{IP: "1.2.3.4", Port: 53}, {IP: "42.5.6.7", Port: 53}}),
	Entry("Trust kube-dns service",
		"DNSTrustedServers", "k8s-service:kube-dns",
		// No IP for kube-dns, because UT does not run in Kubernetes environment.
		[]config.ServerPort{}),
	Entry("Trust kube-dns and an IP",
		"DNSTrustedServers", "k8s-service:kube-dns,42.5.6.7",
		// No IP for kube-dns, because UT does not run in Kubernetes environment.
		[]config.ServerPort{{IP: "42.5.6.7", Port: 53}}),
	Entry("Disable trusting DNS servers",
		"DNSTrustedServers", "none",
		nilServerPortSlice),
	Entry("DNSTrustedServers syntax error 1",
		"DNSTrustedServers", "k8s-servce:kube-dns,42.5.6.7",
		// Parse error -> default.
		// No IP for kube-dns, because UT does not run in Kubernetes environment.
		[]config.ServerPort{}),
	Entry("DNSTrustedServers syntax error 2",
		"DNSTrustedServers", "4245.5.699.7",
		// Parse error -> default.
		// No IP for kube-dns, because UT does not run in Kubernetes environment.
		[]config.ServerPort{}),
	Entry("DNSTrustedServers IPv4 address with port",
		"DNSTrustedServers", "10.25.3.4:536",
		[]config.ServerPort{{IP: "10.25.3.4", Port: 536}}),
	Entry("DNSTrustedServers IPv6 address with port",
		"DNSTrustedServers", "[fd10:25::2]:536",
		[]config.ServerPort{{IP: "fd10:25::2", Port: 536}}),
	Entry("DNSTrustedServers IPv6 address with non-numeric port",
		"DNSTrustedServers", "[fd10:25::2]:que",
		// Parse error -> default.
		[]config.ServerPort{}),
	Entry("DNSTrustedServers IPv6 address with negative port",
		"DNSTrustedServers", "[fd10:25::2]:-34",
		// Parse error -> default.
		[]config.ServerPort{}),
	Entry("DNSTrustedServers IPv6 address with too large port",
		"DNSTrustedServers", "[fd10:25::2]:70000",
		// Parse error -> default.
		[]config.ServerPort{}),
)

var _ = DescribeTable("Config parsing with Kubernetes service lookup",
	func(key, value string, expected interface{}, errorExpected ...bool) {
		cfg := config.New()
		saveGetKubernetesService := config.GetKubernetesService
		defer func() { config.GetKubernetesService = saveGetKubernetesService }()
		config.GetKubernetesService = func(namespace, name string) (*v1.Service, error) {
			if namespace == "openshift-dns" && name == "openshift-dns" {
				return &v1.Service{Spec: v1.ServiceSpec{
					ClusterIP: "10.96.0.12",
					Ports:     []v1.ServicePort{{Port: 546}},
				}}, nil
			}
			if namespace == "kube-system" && name == "kube-dns" {
				return &v1.Service{Spec: v1.ServiceSpec{
					ClusterIP: "10.96.0.45",
					Ports:     []v1.ServicePort{{Port: 54}},
				}}, nil
			}
			if namespace == "kube-system" && name == "kube-dns-v6" {
				return &v1.Service{Spec: v1.ServiceSpec{
					ClusterIP: "fd20:99::34",
					Ports:     []v1.ServicePort{{Port: 5367}},
				}}, nil
			}
			return nil, fmt.Errorf("No such service")
		}
		_, err := cfg.UpdateFrom(map[string]string{key: value},
			config.EnvironmentVariable)
		configPtr := reflect.ValueOf(cfg)
		configElem := configPtr.Elem()
		fieldRef := configElem.FieldByName(key)
		newVal := fieldRef.Interface()
		Expect(newVal).To(Equal(expected))
		if len(errorExpected) > 0 && errorExpected[0] {
			Expect(err).To(HaveOccurred())
			Expect(cfg.Err).To(HaveOccurred())
		} else {
			Expect(err).NotTo(HaveOccurred())
			Expect(cfg.Err).NotTo(HaveOccurred())
		}
	},

	Entry("Trust kube-dns service",
		"DNSTrustedServers", "k8s-service:kube-dns",
		// No IP for kube-dns, because UT does not run in Kubernetes environment.
		[]config.ServerPort{{IP: "10.96.0.45", Port: 54}}),
	Entry("Trust kube-dns and an IP",
		"DNSTrustedServers", "k8s-service:kube-dns,42.5.6.7",
		// No IP for kube-dns, because UT does not run in Kubernetes environment.
		[]config.ServerPort{{IP: "10.96.0.45", Port: 54}, {IP: "42.5.6.7", Port: 53}}),
	Entry("IPv6 service with port override",
		"DNSTrustedServers", "k8s-service:kube-dns-v6:5369",
		[]config.ServerPort{{IP: "fd20:99::34", Port: 5369}}),
	Entry("IPv6 service with port specified by service",
		"DNSTrustedServers", "k8s-service:kube-dns-v6",
		[]config.ServerPort{{IP: "fd20:99::34", Port: 5367}}),
	Entry("IPv4 service with port override",
		"DNSTrustedServers", "k8s-service:kube-dns:51",
		[]config.ServerPort{{IP: "10.96.0.45", Port: 51}}),
	Entry("OpenShift settings",
		"DNSTrustedServers", "k8s-service:openshift-dns/openshift-dns",
		[]config.ServerPort{{IP: "10.96.0.12", Port: 546}}),
)

var _ = DescribeTable("OpenStack heuristic tests",
	func(clusterType, metadataAddr, metadataPort, ifacePrefixes interface{}, expected bool) {
		c := config.New()
		values := make(map[string]string)
		if clusterType != nil {
			values["ClusterType"] = clusterType.(string)
		}
		if metadataAddr != nil {
			values["MetadataAddr"] = metadataAddr.(string)
		}
		if metadataPort != nil {
			values["MetadataPort"] = metadataPort.(string)
		}
		if ifacePrefixes != nil {
			values["InterfacePrefix"] = ifacePrefixes.(string)
		}
		_, err := c.UpdateFrom(values, config.EnvironmentVariable)
		Expect(err).NotTo(HaveOccurred())
		Expect(c.OpenstackActive()).To(Equal(expected))
	},
	Entry("no config", nil, nil, nil, nil, false),

	Entry("explicit openstack as cluster type", "openstack", nil, nil, nil, true),
	Entry("explicit openstack at start of cluster type", "openstack,k8s", nil, nil, nil, true),
	Entry("explicit openstack at end of cluster type", "k8s,openstack", nil, nil, nil, true),
	Entry("explicit openstack in middle of cluster type", "k8s,openstack,k8s", nil, nil, nil, true),

	Entry("metadataAddr set", nil, "10.0.0.1", nil, nil, true),
	Entry("metadataAddr = none", nil, "none", nil, nil, false),
	Entry("metadataAddr = ''", nil, "", nil, nil, false),

	Entry("metadataPort set", nil, nil, "1234", nil, true),
	Entry("metadataPort = none", nil, nil, "none", nil, false),

	Entry("ifacePrefixes = tap", nil, nil, nil, "tap", true),
	Entry("ifacePrefixes = cali,tap", nil, nil, nil, "cali,tap", true),
	Entry("ifacePrefixes = tap,cali ", nil, nil, nil, "tap,cali", true),
	Entry("ifacePrefixes = cali ", nil, nil, nil, "cali", false),
)

var _ = DescribeTable("Kubernetes Provider tests",
	func(clusterType string, expected config.Provider) {
		c := config.New()
		c.ClusterType = clusterType
		Expect(c.KubernetesProvider()).To(Equal(expected))
	},
	Entry("no config", nil, config.ProviderNone),

	Entry("explicit provider as cluster type", "aks", config.ProviderAKS),
	Entry("explicit provider at start of cluster type", "AKS,k8s", config.ProviderAKS),
	Entry("explicit provider at end of cluster type", "k8s,aks", config.ProviderAKS),
	Entry("explicit provider in middle of cluster type", "k8s,EKS,k8s", config.ProviderEKS),
	Entry("no explicit provider in cluster type", "k8s,something,else", config.ProviderNone),

	Entry("EKS provider", "k8s,eks", config.ProviderEKS),
	Entry("GKE provider", "GKE,k8s", config.ProviderGKE),
	Entry("AKS provider", "Aks,k8s", config.ProviderAKS),
	Entry("OpenShift provider", "OpenShift,k8s", config.ProviderOpenShift),
	Entry("DockerEE provider", "dockerenterprise,k8s", config.ProviderDockerEE),
)

var _ = Describe("DatastoreConfig tests", func() {
	var c *config.Config
	Describe("with IPIP enabled", func() {
		BeforeEach(func() {
			c = config.New()
			c.DatastoreType = "k8s"
			t := true
			c.IpInIpEnabled = &t
			c.Encapsulation.IPIPEnabled = true
		})
		It("should leave node polling enabled", func() {
			Expect(c.DatastoreConfig().Spec.K8sDisableNodePoll).To(BeFalse())
		})
	})
	Describe("with IPIP disabled", func() {
		BeforeEach(func() {
			c = config.New()
			c.DatastoreType = "k8s"
			f := false
			c.IpInIpEnabled = &f
			c.Encapsulation.IPIPEnabled = false
		})
		It("should leave node polling enabled", func() {
			Expect(c.DatastoreConfig().Spec.K8sDisableNodePoll).To(BeTrue())
		})
	})

	Describe("with the configuration set only from the common calico configuration", func() {
		BeforeEach(func() {
			c = config.New()
			c.SetLoadClientConfigFromEnvironmentFunction(func() (*apiconfig.CalicoAPIConfig, error) {
				return &apiconfig.CalicoAPIConfig{
					Spec: apiconfig.CalicoAPIConfigSpec{
						DatastoreType: apiconfig.EtcdV3,
						EtcdConfig: apiconfig.EtcdConfig{
							EtcdEndpoints:  "http://localhost:1234",
							EtcdKeyFile:    testutils.TestDataFile("etcdkeyfile.key"),
							EtcdCertFile:   testutils.TestDataFile("etcdcertfile.cert"),
							EtcdCACertFile: testutils.TestDataFile("etcdcacertfile.cert"),
						},
					},
				}, nil
			})
		})
		It("sets the configuration options", func() {
			spec := c.DatastoreConfig().Spec
			Expect(spec.DatastoreType).To(Equal(apiconfig.EtcdV3))
			Expect(spec.EtcdEndpoints).To(Equal("http://localhost:1234"))
			Expect(spec.EtcdKeyFile).To(Equal(testutils.TestDataFile("etcdkeyfile.key")))
			Expect(spec.EtcdCertFile).To(Equal(testutils.TestDataFile("etcdcertfile.cert")))
			Expect(spec.EtcdCACertFile).To(Equal(testutils.TestDataFile("etcdcacertfile.cert")))
		})
	})
	Describe("without setting the DatastoreType and setting the etcdv3 suboptions through the felix configuration", func() {
		BeforeEach(func() {
			c = config.New()
			_, err := c.UpdateFrom(map[string]string{
				"EtcdEndpoints": "http://localhost:1234",
				"EtcdKeyFile":   testutils.TestDataFile("etcdkeyfile.key"),
				"EtcdCertFile":  testutils.TestDataFile("etcdcertfile.cert"),
				"EtcdCaFile":    testutils.TestDataFile("etcdcacertfile.cert"),
			}, config.EnvironmentVariable)
			Expect(err).NotTo(HaveOccurred())
		})
		It("sets the etcd suboptions", func() {
			spec := c.DatastoreConfig().Spec
			Expect(spec.DatastoreType).To(Equal(apiconfig.EtcdV3))
			Expect(spec.EtcdEndpoints).To(Equal("http://localhost:1234/"))
			Expect(spec.EtcdKeyFile).To(Equal(testutils.TestDataFile("etcdkeyfile.key")))
			Expect(spec.EtcdCertFile).To(Equal(testutils.TestDataFile("etcdcertfile.cert")))
			Expect(spec.EtcdCACertFile).To(Equal(testutils.TestDataFile("etcdcacertfile.cert")))
		})
	})
	Describe("with the configuration set from the common calico configuration and the felix configuration", func() {
		BeforeEach(func() {
			c = config.New()

			c.SetLoadClientConfigFromEnvironmentFunction(func() (*apiconfig.CalicoAPIConfig, error) {
				return &apiconfig.CalicoAPIConfig{
					Spec: apiconfig.CalicoAPIConfigSpec{
						DatastoreType: apiconfig.Kubernetes,
						EtcdConfig: apiconfig.EtcdConfig{
							EtcdEndpoints:  "http://localhost:5432",
							EtcdKeyFile:    testutils.TestDataFile("etcdkeyfileother.key"),
							EtcdCertFile:   testutils.TestDataFile("etcdcertfileother.cert"),
							EtcdCACertFile: testutils.TestDataFile("etcdcacertfileother.cert"),
						},
					},
				}, nil
			})

			_, err := c.UpdateFrom(map[string]string{
				"DatastoreType": "etcdv3",
				"EtcdEndpoints": "http://localhost:1234",
				"EtcdKeyFile":   testutils.TestDataFile("etcdkeyfile.key"),
				"EtcdCertFile":  testutils.TestDataFile("etcdcertfile.cert"),
				"EtcdCaFile":    testutils.TestDataFile("etcdcacertfile.cert"),
			}, config.EnvironmentVariable)
			Expect(err).NotTo(HaveOccurred())
		})
		It("sets the configuration to what the felix configuration is", func() {
			spec := c.DatastoreConfig().Spec
			Expect(spec.DatastoreType).To(Equal(apiconfig.EtcdV3))
			Expect(spec.EtcdEndpoints).To(Equal("http://localhost:1234/"))
			Expect(spec.EtcdKeyFile).To(Equal(testutils.TestDataFile("etcdkeyfile.key")))
			Expect(spec.EtcdCertFile).To(Equal(testutils.TestDataFile("etcdcertfile.cert")))
			Expect(spec.EtcdCACertFile).To(Equal(testutils.TestDataFile("etcdcacertfile.cert")))
		})
	})
})

var _ = DescribeTable("Config validation",
	func(settings map[string]string, ok bool) {
		cfg := config.New()
		_, err := cfg.UpdateFrom(settings, config.ConfigFile)
		log.WithError(err).Info("UpdateFrom result")
		if err == nil {
			err = cfg.Validate()
			log.WithError(err).Info("Validation result")
		}
		if !ok {
			Expect(err).To(HaveOccurred())
		} else {
			Expect(err).NotTo(HaveOccurred())
		}
	},

	Entry("no settings", map[string]string{}, true),
	Entry("just one TLS setting", map[string]string{
		"TyphaKeyFile": "/usr",
	}, false),
	Entry("TLS certs and key but no CN or URI SAN", map[string]string{
		"TyphaKeyFile":  "/usr",
		"TyphaCertFile": "/usr",
		"TyphaCAFile":   "/usr",
	}, false),
	Entry("TLS certs and key and CN but no URI SAN", map[string]string{
		"TyphaKeyFile":  "/usr",
		"TyphaCertFile": "/usr",
		"TyphaCAFile":   "/usr",
		"TyphaCN":       "typha-peer",
	}, true),
	Entry("TLS certs and key and URI SAN but no CN", map[string]string{
		"TyphaKeyFile":  "/usr",
		"TyphaCertFile": "/usr",
		"TyphaCAFile":   "/usr",
		"TyphaURISAN":   "spiffe://k8s.example.com/typha-peer",
	}, true),
	Entry("all Felix-Typha TLS params", map[string]string{
		"TyphaKeyFile":  "/usr",
		"TyphaCertFile": "/usr",
		"TyphaCAFile":   "/usr",
		"TyphaCN":       "typha-peer",
		"TyphaURISAN":   "spiffe://k8s.example.com/typha-peer",
	}, true),
	Entry("valid OpenstackRegion", map[string]string{
		"OpenstackRegion": "region1",
	}, true),
	Entry("OpenstackRegion with uppercase", map[string]string{
		"OpenstackRegion": "RegionOne",
	}, false),
	Entry("OpenstackRegion with slash", map[string]string{
		"OpenstackRegion": "us/east",
	}, false),
	Entry("OpenstackRegion with underscore", map[string]string{
		"OpenstackRegion": "my_region",
	}, false),
	Entry("OpenstackRegion too long", map[string]string{
		"OpenstackRegion": "my-region-has-a-very-long-and-extremely-interesting-name",
	}, false),
	Entry("valid RouteTableRange", map[string]string{
		"RouteTableRange": "1-250",
	}, true),
	Entry("invalid RouteTableRange", map[string]string{
		"RouteTableRange": "1-255",
	}, false),
	Entry("valid RouteTableRanges", map[string]string{
		"RouteTableRanges": "1-10000",
	}, true),
	// 0xFFFFFFFF + 1
	Entry("overflowing RouteTableRanges", map[string]string{
		"RouteTableRanges": "4294967295-4294967296",
	}, false),
	// exceeds max allowed number of individual tables
	Entry("excessive RouteTableRanges", map[string]string{
		"RouteTableRanges": "1-100000000",
	}, false),
	Entry("invalid RouteTableRanges", map[string]string{
		"RouteTableRanges": "abcde",
	}, false),
)

var _ = DescribeTable("Config InterfaceExclude",
	func(excludeList string, expected []*regexp.Regexp) {
		cfg := config.New()
		_, err := cfg.UpdateFrom(map[string]string{"InterfaceExclude": excludeList}, config.EnvironmentVariable)
		Expect(err).NotTo(HaveOccurred())
		regexps := cfg.InterfaceExclude
		Expect(regexps).To(Equal(expected))
	},

	Entry("empty exclude list", "", []*regexp.Regexp{
		regexp.MustCompile("^kube-ipvs0$"),
	}),
	Entry("non-regexp single value", "kube-ipvs0", []*regexp.Regexp{
		regexp.MustCompile("^kube-ipvs0$"),
	}),
	Entry("non-regexp multiple values", "kube-ipvs0,veth1", []*regexp.Regexp{
		regexp.MustCompile("^kube-ipvs0$"),
		regexp.MustCompile("^veth1$"),
	}),
	Entry("regexp single value", "/^veth.*/", []*regexp.Regexp{
		regexp.MustCompile("^veth.*"),
	}),
	Entry("regexp multiple values", "/veth/,/^kube.*/", []*regexp.Regexp{
		regexp.MustCompile("veth"),
		regexp.MustCompile("^kube.*"),
	}),
	Entry("both non-regexp and regexp values", "kube-ipvs0,/veth/,/^kube.*/", []*regexp.Regexp{
		regexp.MustCompile("^kube-ipvs0$"),
		regexp.MustCompile("veth"),
		regexp.MustCompile("^kube.*"),
	}),
	Entry("invalid non-regexp value", `not.a.valid.interf@e!!`, []*regexp.Regexp{
		regexp.MustCompile("^kube-ipvs0$"),
	}),
	Entry("invalid regexp value", `/^kube\K/`, []*regexp.Regexp{
		regexp.MustCompile("^kube-ipvs0$"),
	}),
)

var _ = Describe("IPSec PSK parameters test", func() {
	var c *config.Config
	psk := "pre-shared-key"
	pskFile := "./tmp-psk-file-ut"

	Describe("with IPSec PSK File", func() {
		BeforeEach(func() {
			c = config.New()
			err := ioutil.WriteFile(pskFile, []byte(psk), 0600)
			Expect(err).NotTo(HaveOccurred())
		})
		AfterEach(func() {
			err := os.Remove(pskFile)
			Expect(err).NotTo(HaveOccurred())
		})
		It("should read PSK correctly", func() {
			c.IPSecMode = "PSK"
			c.IPSecPSKFile = pskFile
			Expect(c.GetPSKFromFile()).To(Equal(psk))
		})
		It("should read empty PSK if IPSec is not enabled", func() {
			c.IPSecMode = ""
			c.IPSecPSKFile = pskFile
			Expect(c.GetPSKFromFile()).Should(BeEmpty())
		})
		It("should panic on empty PSK file", func() {
			c.IPSecMode = "PSK"
			c.IPSecPSKFile = pskFile
			err := ioutil.WriteFile(pskFile, []byte{}, 0600)
			Expect(err).NotTo(HaveOccurred())

			panicWrapper := func() { c.GetPSKFromFile() }
			Expect(panicWrapper).To(Panic())
		})
	})

	It("should ignore IPIP params if IPsec is turned on", func() {
		cfg := config.New()
		_, err := cfg.UpdateFrom(map[string]string{
			"IpInIpEnabled":    "true",
			"IpInIpTunnelAddr": "10.0.0.1",
		}, config.EnvironmentVariable)
		Expect(err).NotTo(HaveOccurred())
		Expect(cfg.IpInIpTunnelAddr.String()).To(Equal("10.0.0.1"))
		t := true
		Expect(cfg.IpInIpEnabled).To(Equal(&t))
		Expect(cfg.IPSecEnabled()).To(BeFalse())
		Expect(cfg.IPSecMode).To(Equal(""))

		_, err = cfg.UpdateFrom(map[string]string{
			"IPSecMode": "PSK",
		}, config.DatastoreGlobal)
		Expect(err).NotTo(HaveOccurred())
		Expect(cfg.IpInIpTunnelAddr).To(BeNil())
		f := false
		Expect(cfg.IpInIpEnabled).To(Equal(&f))
		Expect(cfg.IPSecEnabled()).To(BeTrue())
		Expect(cfg.IPSecMode).To(Equal("PSK"))
	})
})<|MERGE_RESOLUTION|>--- conflicted
+++ resolved
@@ -16,14 +16,6 @@
 
 import (
 	"fmt"
-
-	v1 "k8s.io/api/core/v1"
-
-	"github.com/projectcalico/calico/felix/config"
-	"github.com/projectcalico/calico/felix/testutils"
-	"github.com/projectcalico/calico/libcalico-go/lib/apiconfig"
-	"github.com/projectcalico/calico/libcalico-go/lib/set"
-
 	"io/ioutil"
 	"net"
 	"os"
@@ -31,6 +23,13 @@
 	"regexp"
 	"strings"
 	"time"
+
+	v1 "k8s.io/api/core/v1"
+
+	"github.com/projectcalico/calico/felix/config"
+	"github.com/projectcalico/calico/felix/testutils"
+	"github.com/projectcalico/calico/libcalico-go/lib/apiconfig"
+	"github.com/projectcalico/calico/libcalico-go/lib/set"
 
 	. "github.com/onsi/ginkgo"
 	. "github.com/onsi/ginkgo/extensions/table"
@@ -65,7 +64,7 @@
 		"IPv4VXLANTunnelAddr",
 		"IPv6VXLANTunnelAddr",
 		"VXLANTunnelMACAddr",
-<<<<<<< HEAD
+		"VXLANTunnelMACAddrV6",
 
 		"NodeIP",
 
@@ -74,9 +73,6 @@
 
 		"EnableNflogSize",
 
-=======
-		"VXLANTunnelMACAddrV6",
->>>>>>> 2fd5e119
 		"loadClientConfigFromEnvironment",
 
 		"loadClientConfigFromEnvironment",
@@ -219,8 +215,10 @@
 	})
 })
 
-var nilServerPortSlice []config.ServerPort
-var t bool = true
+var (
+	nilServerPortSlice []config.ServerPort
+	t                  bool = true
+)
 
 var _ = DescribeTable("Config parsing",
 	func(key, value string, expected interface{}, errorExpected ...bool) {
