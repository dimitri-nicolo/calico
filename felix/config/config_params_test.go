// Copyright (c) 2016-2022 Tigera, Inc. All rights reserved.

// Licensed under the Apache License, Version 2.0 (the "License");
// you may not use this file except in compliance with the License.
// You may obtain a copy of the License at
//
//     http://www.apache.org/licenses/LICENSE-2.0
//
// Unless required by applicable law or agreed to in writing, software
// distributed under the License is distributed on an "AS IS" BASIS,
// WITHOUT WARRANTIES OR CONDITIONS OF ANY KIND, either express or implied.
// See the License for the specific language governing permissions and
// limitations under the License.

package config_test

import (
	"fmt"

	v1 "k8s.io/api/core/v1"

	"github.com/projectcalico/calico/felix/config"
	"github.com/projectcalico/calico/felix/testutils"
	"github.com/projectcalico/calico/libcalico-go/lib/apiconfig"
	"github.com/projectcalico/calico/libcalico-go/lib/set"

	"io/ioutil"
	"net"
	"os"
	"reflect"
	"regexp"
	"strings"
	"time"

	. "github.com/onsi/ginkgo"
	. "github.com/onsi/ginkgo/extensions/table"
	. "github.com/onsi/gomega"

	log "github.com/sirupsen/logrus"

	v3 "github.com/tigera/api/pkg/apis/projectcalico/v3"
	"github.com/tigera/api/pkg/lib/numorstring"
)

var _ = Describe("FelixConfigurationSpec vs ConfigParams parity", func() {
	var fcFields map[string]reflect.StructField
	var cpFields map[string]reflect.StructField
	cpFieldsToIgnore := []string{
		"sourceToRawConfig",
		"rawValues",
		"Err",
		"numIptablesBitsAllocated",
		"LicenseValid",
		"LicensePollingIntervalSecs",

		// Moved to ClusterInformation
		"ClusterGUID",
		"ClusterType",
		"CalicoVersion",
		"Variant",
		"CNXVersion",

		// Moved to Node.
		"IpInIpTunnelAddr",
		"IPv4VXLANTunnelAddr",
		"VXLANTunnelMACAddr",

		"NodeIP",

		// The rekey time is used by the IPsec tests but it isn't exposed in FelixConfiguration.
		"IPSecRekeyTime",

		"EnableNflogSize",

		"loadClientConfigFromEnvironment",

		"loadClientConfigFromEnvironment",
		"useNodeResourceUpdates",
		"internalOverrides",

		// Temporary field to implement and test IPv6 in BPF dataplane
		"BpfIpv6Support",
	}
	cpFieldNameToFC := map[string]string{
		"IpInIpEnabled":                      "IPIPEnabled",
		"VXLANEnabled":                       "VXLANEnabled",
		"IpInIpMtu":                          "IPIPMTU",
		"Ipv6Support":                        "IPv6Support",
		"IptablesLockTimeoutSecs":            "IptablesLockTimeout",
		"IptablesLockProbeIntervalMillis":    "IptablesLockProbeInterval",
		"IptablesPostWriteCheckIntervalSecs": "IptablesPostWriteCheckInterval",
		"NetlinkTimeoutSecs":                 "NetlinkTimeout",
		"ReportingIntervalSecs":              "ReportingInterval",
		"ReportingTTLSecs":                   "ReportingTTL",
		"UsageReportingInitialDelaySecs":     "UsageReportingInitialDelay",
		"UsageReportingIntervalSecs":         "UsageReportingInterval",
		"EndpointReportingDelaySecs":         "EndpointReportingDelay",
	}
	fcFieldNameToCP := map[string]string{}
	for k, v := range cpFieldNameToFC {
		fcFieldNameToCP[v] = k
	}

	BeforeEach(func() {
		fcFields = fieldsByName(v3.FelixConfigurationSpec{})

		cpFields = fieldsByName(config.Config{})
		for _, name := range cpFieldsToIgnore {
			delete(cpFields, name)
		}
	})

	It("FelixConfigurationSpec should contain all Config fields", func() {
		missingFields := set.New()
		for n, f := range cpFields {
			mappedName := cpFieldNameToFC[n]
			if mappedName != "" {
				n = mappedName
			}
			if strings.HasPrefix(n, "Debug") {
				continue
			}
			if strings.Contains(string(f.Tag), "local") {
				continue
			}
<<<<<<< HEAD
			if _, ok := fcFields[n]; !ok {
				missingFields.Add(n)
			}
=======
			if n == "Encapsulation" {
				continue
			}
			Expect(fcFields).To(HaveKey(n))
>>>>>>> 979eb04b
		}
		Expect(missingFields).To(BeEmpty())
	})
	It("Config should contain all FelixConfigurationSpec fields", func() {
		missingFields := set.New()
		for n := range fcFields {
			mappedName := fcFieldNameToCP[n]
			if mappedName != "" {
				n = mappedName
			}
			if _, ok := cpFields[n]; !ok {
				missingFields.Add(n)
			}
		}
		Expect(missingFields).To(BeEmpty())
	})
})

func fieldsByName(example interface{}) map[string]reflect.StructField {
	fields := map[string]reflect.StructField{}
	t := reflect.TypeOf(example)
	for i := 0; i < t.NumField(); i++ {
		f := t.Field(i)
		fields[f.Name] = f
	}
	return fields
}

var _ = Describe("Config override empty", func() {
	var cp *config.Config
	BeforeEach(func() {
		cp = config.New()
	})

	It("should allow config override", func() {
		changed, err := cp.OverrideParam("BPFEnabled", "true")
		Expect(changed).To(BeTrue())
		Expect(err).NotTo(HaveOccurred())
		Expect(cp.BPFEnabled).To(BeTrue())
	})

	Describe("with a param set", func() {
		BeforeEach(func() {
			_, err := cp.UpdateFrom(map[string]string{"BPFEnabled": "true"}, config.DatastorePerHost)
			Expect(err).NotTo(HaveOccurred())
		})

		It("should allow config override", func() {
			By("Having correct initial value")
			Expect(cp.BPFEnabled).To(BeTrue())

			By("Having correct value after override")
			changed, err := cp.OverrideParam("BPFEnabled", "false")
			Expect(changed).To(BeTrue())
			Expect(err).NotTo(HaveOccurred())
			Expect(cp.BPFEnabled).To(BeFalse())

			By("Ignoring a lower-priority config update")
			// Env vars get converted to lower-case before calling UpdateFrom.
			changed, err = cp.UpdateFrom(map[string]string{"bpfenabled": "true"}, config.EnvironmentVariable)
			Expect(changed).To(BeFalse())
			Expect(err).NotTo(HaveOccurred())
			Expect(cp.BPFEnabled).To(BeFalse())
		})
	})

	Describe("with env var set", func() {
		BeforeEach(func() {
			// Env vars get converted to lower-case before calling UpdateFrom.
			changed, err := cp.UpdateFrom(map[string]string{"bpfenabled": "true"}, config.EnvironmentVariable)
			Expect(changed).To(BeTrue())
			Expect(err).NotTo(HaveOccurred())
			Expect(cp.BPFEnabled).To(BeTrue())
		})

		It("should be overridable", func() {
			changed, err := cp.OverrideParam("BPFEnabled", "false")
			Expect(changed).To(BeTrue())
			Expect(err).ToNot(HaveOccurred())
			Expect(cp.BPFEnabled).To(BeFalse())
		})
	})
})

<<<<<<< HEAD
var nilServerPortSlice []config.ServerPort
=======
var t bool = true
>>>>>>> 979eb04b

var _ = DescribeTable("Config parsing",
	func(key, value string, expected interface{}, errorExpected ...bool) {
		cfg := config.New()
		_, err := cfg.UpdateFrom(map[string]string{key: value},
			config.EnvironmentVariable)
		configPtr := reflect.ValueOf(cfg)
		configElem := configPtr.Elem()
		fieldRef := configElem.FieldByName(key)
		newVal := fieldRef.Interface()
		Expect(newVal).To(Equal(expected))
		if len(errorExpected) > 0 && errorExpected[0] {
			Expect(err).To(HaveOccurred())
			Expect(cfg.Err).To(HaveOccurred())
		} else {
			Expect(err).NotTo(HaveOccurred())
			Expect(cfg.Err).NotTo(HaveOccurred())
		}
	},

	Entry("Netlink Timeout - default value", "NetlinkTimeoutSecs", "", time.Duration(10*time.Second), false),

	Entry("FelixHostname", "FelixHostname", "hostname", "hostname"),
	Entry("FelixHostname FQDN", "FelixHostname", "hostname.foo.bar.com", "hostname.foo.bar.com"),
	Entry("FelixHostname as IP", "FelixHostname", "1.2.3.4", "1.2.3.4"),

	Entry("EtcdAddr IP", "EtcdAddr", "10.0.0.1:1234", "10.0.0.1:1234"),
	Entry("EtcdAddr Empty", "EtcdAddr", "", "127.0.0.1:2379"),
	Entry("EtcdAddr host", "EtcdAddr", "host:1234", "host:1234"),
	Entry("EtcdScheme", "EtcdScheme", "https", "https"),

	// Etcd key files will be tested for existence, skipping for now.

	Entry("EtcdEndpoints HTTP", "EtcdEndpoints",
		"http://127.0.0.1:1234, http://host:2345",
		[]string{"http://127.0.0.1:1234/", "http://host:2345/"}),
	Entry("EtcdEndpoints HTTPS", "EtcdEndpoints",
		"https://127.0.0.1:1234/, https://host:2345",
		[]string{"https://127.0.0.1:1234/", "https://host:2345/"}),

	Entry("TyphaAddr empty", "TyphaAddr", "", ""),
	Entry("TyphaAddr set", "TyphaAddr", "foo:1234", "foo:1234"),
	Entry("TyphaK8sServiceName empty", "TyphaK8sServiceName", "", ""),
	Entry("TyphaK8sServiceName set", "TyphaK8sServiceName", "calico-typha", "calico-typha"),
	Entry("TyphaK8sNamespace empty", "TyphaK8sNamespace", "", "kube-system"),
	Entry("TyphaK8sNamespace set", "TyphaK8sNamespace", "default", "default"),
	Entry("TyphaK8sNamespace none", "TyphaK8sNamespace", "none", "kube-system", true),

	Entry("InterfacePrefix", "InterfacePrefix", "tap", "tap"),
	Entry("InterfacePrefix list", "InterfacePrefix", "tap,cali", "tap,cali"),

	Entry("InterfaceExclude one value no regexp", "InterfaceExclude", "kube-ipvs0", []*regexp.Regexp{
		regexp.MustCompile("^kube-ipvs0$"),
	}),
	Entry("InterfaceExclude list no regexp", "InterfaceExclude", "kube-ipvs0,dummy", []*regexp.Regexp{
		regexp.MustCompile("^kube-ipvs0$"),
		regexp.MustCompile("^dummy$"),
	}),
	Entry("InterfaceExclude one value regexp", "InterfaceExclude", "/kube-ipvs/", []*regexp.Regexp{
		regexp.MustCompile("kube-ipvs"),
	}),
	Entry("InterfaceExclude list regexp", "InterfaceExclude", "kube-ipvs0,dummy,/^veth.*$/", []*regexp.Regexp{
		regexp.MustCompile("^kube-ipvs0$"),
		regexp.MustCompile("^dummy$"),
		regexp.MustCompile("^veth.*$"),
	}),
	Entry("InterfaceExclude no regexp", "InterfaceExclude", "/^kube.*/,/veth/", []*regexp.Regexp{
		regexp.MustCompile("^kube.*"),
		regexp.MustCompile("veth"),
	}),
	Entry("InterfaceExclude list empty regexp", "InterfaceExclude", "kube,//", []*regexp.Regexp{
		regexp.MustCompile("^kube-ipvs0$"),
	}),
	Entry("InterfaceExclude list bad comma use", "InterfaceExclude", "/kube,/,dummy", []*regexp.Regexp{
		regexp.MustCompile("^kube-ipvs0$"),
	}),
	Entry("InterfaceExclude list invalid regexp symbol", "InterfaceExclude", `/^kube\K/`, []*regexp.Regexp{
		regexp.MustCompile("^kube-ipvs0$"),
	}),

	Entry("ChainInsertMode append", "ChainInsertMode", "append", "append"),
	Entry("ChainInsertMode append", "ChainInsertMode", "Append", "append"),

	Entry("IptablesPostWriteCheckIntervalSecs", "IptablesPostWriteCheckIntervalSecs",
		"1.5", 1500*time.Millisecond),
	Entry("IptablesLockFilePath", "IptablesLockFilePath",
		"/host/run/xtables.lock", "/host/run/xtables.lock"),
	Entry("IptablesLockTimeoutSecs", "IptablesLockTimeoutSecs",
		"123", 123*time.Second),
	Entry("IptablesLockProbeIntervalMillis", "IptablesLockProbeIntervalMillis",
		"123", 123*time.Millisecond),
	Entry("IptablesLockProbeIntervalMillis garbage", "IptablesLockProbeIntervalMillis",
		"garbage", 50*time.Millisecond),

	Entry("DefaultEndpointToHostAction", "DefaultEndpointToHostAction",
		"RETURN", "RETURN"),
	Entry("DefaultEndpointToHostAction", "DefaultEndpointToHostAction",
		"ACCEPT", "ACCEPT"),

	Entry("DropActionOverride", "DropActionOverride",
		"Accept", "ACCEPT"),
	Entry("DropActionOverride norm", "DropActionOverride",
		"accept", "ACCEPT"),
	Entry("DropActionOverride LogAndAccept", "DropActionOverride",
		"LogAndAccept", "LOGandACCEPT"),
	Entry("DropActionOverride logandaccept", "DropActionOverride",
		"logandaccept", "LOGandACCEPT"),
	Entry("DropActionOverride LogAndDrop", "DropActionOverride",
		"LogAndDrop", "LOGandDROP"),

	Entry("IptablesFilterAllowAction", "IptablesFilterAllowAction",
		"RETURN", "RETURN"),
	Entry("IptablesMangleAllowAction", "IptablesMangleAllowAction",
		"RETURN", "RETURN"),

	Entry("LogFilePath", "LogFilePath", "/tmp/felix.log", "/tmp/felix.log"),

	Entry("LogSeverityFile", "LogSeverityFile", "debug", "DEBUG"),
	Entry("LogSeverityFile", "LogSeverityFile", "warning", "WARNING"),
	Entry("LogSeverityFile", "LogSeverityFile", "error", "ERROR"),
	Entry("LogSeverityFile", "LogSeverityFile", "fatal", "FATAL"),

	Entry("LogSeverityScreen", "LogSeverityScreen", "debug", "DEBUG"),
	Entry("LogSeverityScreen", "LogSeverityScreen", "warning", "WARNING"),
	Entry("LogSeverityScreen", "LogSeverityScreen", "error", "ERROR"),
	Entry("LogSeverityScreen", "LogSeverityScreen", "fatal", "FATAL"),

	Entry("LogSeveritySys", "LogSeveritySys", "debug", "DEBUG"),
	Entry("LogSeveritySys", "LogSeveritySys", "warning", "WARNING"),
	Entry("LogSeveritySys", "LogSeveritySys", "error", "ERROR"),
	Entry("LogSeveritySys", "LogSeveritySys", "fatal", "FATAL"),

	Entry("LogDebugFilenameRegex", "LogDebugFilenameRegex", "", (*regexp.Regexp)(nil)),
	Entry("LogDebugFilenameRegex", "LogDebugFilenameRegex", ".*", regexp.MustCompile(".*")),

	Entry("IpInIpEnabled", "IpInIpEnabled", "true", &t),
	Entry("IpInIpEnabled", "IpInIpEnabled", "y", &t),
	Entry("IpInIpEnabled", "IpInIpEnabled", "True", &t),

	Entry("IpInIpMtu", "IpInIpMtu", "1234", int(1234)),
	Entry("IpInIpTunnelAddr", "IpInIpTunnelAddr",
		"10.0.0.1", net.ParseIP("10.0.0.1")),

	Entry("ReportingIntervalSecs", "ReportingIntervalSecs", "31", 31*time.Second),
	Entry("ReportingTTLSecs", "ReportingTTLSecs", "91", 91*time.Second),

	Entry("EndpointReportingEnabled", "EndpointReportingEnabled",
		"true", true),
	Entry("EndpointReportingEnabled", "EndpointReportingEnabled",
		"yes", true),
	Entry("EndpointReportingDelaySecs", "EndpointReportingDelaySecs",
		"10", 10*time.Second),

	Entry("MaxIpsetSize", "MaxIpsetSize", "12345", int(12345)),
	Entry("IptablesMarkMask", "IptablesMarkMask", "0xf0f0", uint32(0xf0f0)),

	Entry("HealthEnabled", "HealthEnabled", "true", true),
	Entry("HealthHost", "HealthHost", "127.0.0.1", "127.0.0.1"),
	Entry("HealthPort", "HealthPort", "1234", int(1234)),

	Entry("PrometheusMetricsEnabled", "PrometheusMetricsEnabled", "true", true),
	Entry("PrometheusMetricsHost", "PrometheusMetricsHost", "10.0.0.1", "10.0.0.1"),
	Entry("PrometheusMetricsPort", "PrometheusMetricsPort", "1234", int(1234)),
	Entry("PrometheusGoMetricsEnabled", "PrometheusGoMetricsEnabled", "false", false),
	Entry("PrometheusProcessMetricsEnabled", "PrometheusProcessMetricsEnabled", "false", false),
	Entry("PrometheusWireGuardMetricsEnabled", "PrometheusWireGuardMetricsEnabled", "false", false),

	Entry("FailsafeInboundHostPorts old syntax", "FailsafeInboundHostPorts", "1,2,3,4",
		[]config.ProtoPort{
			{Protocol: "tcp", Port: 1},
			{Protocol: "tcp", Port: 2},
			{Protocol: "tcp", Port: 3},
			{Protocol: "tcp", Port: 4},
		}),
	Entry("FailsafeOutboundHostPorts old syntax", "FailsafeOutboundHostPorts", "1,2,3,4",
		[]config.ProtoPort{
			{Protocol: "tcp", Port: 1},
			{Protocol: "tcp", Port: 2},
			{Protocol: "tcp", Port: 3},
			{Protocol: "tcp", Port: 4},
		}),
	Entry("FailsafeInboundHostPorts new syntax", "FailsafeInboundHostPorts", "tcp:1,udp:2",
		[]config.ProtoPort{
			{Protocol: "tcp", Port: 1},
			{Protocol: "udp", Port: 2},
		}),
	Entry("FailsafeOutboundHostPorts new syntax", "FailsafeOutboundHostPorts", "tcp:1,udp:2",
		[]config.ProtoPort{
			{Protocol: "tcp", Port: 1},
			{Protocol: "udp", Port: 2},
		}),
	Entry("FailsafeInboundHostPorts new cidr syntax", "FailsafeInboundHostPorts", "tcp:0.0.0.0/0:1,udp:0.0.0.0/0:2",
		[]config.ProtoPort{
			{Net: "0.0.0.0/0", Protocol: "tcp", Port: 1},
			{Net: "0.0.0.0/0", Protocol: "udp", Port: 2},
		}),
	Entry("FailsafeOutboundHostPorts new cidr syntax", "FailsafeOutboundHostPorts", "tcp:0.0.0.0/0:1,udp:0.0.0.0/0:2",
		[]config.ProtoPort{
			{Net: "0.0.0.0/0", Protocol: "tcp", Port: 1},
			{Net: "0.0.0.0/0", Protocol: "udp", Port: 2},
		}),
	Entry("FailsafeInboundHostPorts new cidr syntax IPv6", "FailsafeInboundHostPorts", "tcp:[::/0]:1,udp:[::/0]:2",
		[]config.ProtoPort{
			{Net: "::/0", Protocol: "tcp", Port: 1},
			{Net: "::/0", Protocol: "udp", Port: 2},
		}),
	Entry("FailsafeOutboundHostPorts new cidr syntax IPv6", "FailsafeOutboundHostPorts", "tcp:[::/0]:1,udp:[::/0]:2",
		[]config.ProtoPort{
			{Net: "::/0", Protocol: "tcp", Port: 1},
			{Net: "::/0", Protocol: "udp", Port: 2},
		}),
	Entry("FailsafeInboundHostPorts mixed syntax", "FailsafeInboundHostPorts", "1,udp:2",
		[]config.ProtoPort{
			{Protocol: "tcp", Port: 1},
			{Protocol: "udp", Port: 2},
		}),
	Entry("FailsafeOutboundHostPorts mixed syntax", "FailsafeOutboundHostPorts", "1,udp:2",
		[]config.ProtoPort{
			{Protocol: "tcp", Port: 1},
			{Protocol: "udp", Port: 2},
		}),
	Entry("FailsafeInboundHostPorts new mixed syntax", "FailsafeInboundHostPorts", "1,udp:0.0.0.0/0:2",
		[]config.ProtoPort{
			{Protocol: "tcp", Port: 1},
			{Net: "0.0.0.0/0", Protocol: "udp", Port: 2},
		}),
	Entry("FailsafeOutboundHostPorts new mixed syntax", "FailsafeOutboundHostPorts", "1,udp:0.0.0.0/0:2",
		[]config.ProtoPort{
			{Protocol: "tcp", Port: 1},
			{Net: "0.0.0.0/0", Protocol: "udp", Port: 2},
		}),
	Entry("FailsafeInboundHostPorts bad syntax -> defaulted", "FailsafeInboundHostPorts", "foo:1",
		[]config.ProtoPort{
			{Protocol: "tcp", Port: 22},
			{Protocol: "udp", Port: 68},
			{Protocol: "tcp", Port: 179},
			{Protocol: "tcp", Port: 2379},
			{Protocol: "tcp", Port: 2380},
			{Protocol: "tcp", Port: 5473},
			{Protocol: "tcp", Port: 6443},
			{Protocol: "tcp", Port: 6666},
			{Protocol: "tcp", Port: 6667},
		},
		true,
	),
	Entry("FailsafeInboundHostPorts too many parts -> defaulted", "FailsafeInboundHostPorts", "tcp:0.0.0.0/0:1:bar",
		[]config.ProtoPort{
			{Protocol: "tcp", Port: 22},
			{Protocol: "udp", Port: 68},
			{Protocol: "tcp", Port: 179},
			{Protocol: "tcp", Port: 2379},
			{Protocol: "tcp", Port: 2380},
			{Protocol: "tcp", Port: 5473},
			{Protocol: "tcp", Port: 6443},
			{Protocol: "tcp", Port: 6666},
			{Protocol: "tcp", Port: 6667},
		},
		true,
	),

	Entry("FailsafeInboundHostPorts none", "FailsafeInboundHostPorts", "none", []config.ProtoPort(nil)),
	Entry("FailsafeOutboundHostPorts none", "FailsafeOutboundHostPorts", "none", []config.ProtoPort(nil)),

	Entry("FailsafeInboundHostPorts empty", "FailsafeInboundHostPorts", "",
		[]config.ProtoPort{
			{Protocol: "tcp", Port: 22},
			{Protocol: "udp", Port: 68},
			{Protocol: "tcp", Port: 179},
			{Protocol: "tcp", Port: 2379},
			{Protocol: "tcp", Port: 2380},
			{Protocol: "tcp", Port: 5473},
			{Protocol: "tcp", Port: 6443},
			{Protocol: "tcp", Port: 6666},
			{Protocol: "tcp", Port: 6667},
		},
	),
	Entry("FailsafeOutboundHostPorts empty", "FailsafeOutboundHostPorts", "",
		[]config.ProtoPort{
			{Protocol: "udp", Port: 53},
			{Protocol: "udp", Port: 67},
			{Protocol: "tcp", Port: 179},
			{Protocol: "tcp", Port: 2379},
			{Protocol: "tcp", Port: 2380},
			{Protocol: "tcp", Port: 5473},
			{Protocol: "tcp", Port: 6443},
			{Protocol: "tcp", Port: 6666},
			{Protocol: "tcp", Port: 6667},
		},
	),
	Entry("KubeNodePortRanges empty", "KubeNodePortRanges", "",
		[]numorstring.Port{
			{MinPort: 30000, MaxPort: 32767, PortName: ""},
		},
	),
	Entry("KubeNodePortRanges range", "KubeNodePortRanges", "30001:30002,30030:30040,30500:30600",
		[]numorstring.Port{
			{MinPort: 30001, MaxPort: 30002, PortName: ""},
			{MinPort: 30030, MaxPort: 30040, PortName: ""},
			{MinPort: 30500, MaxPort: 30600, PortName: ""},
		},
	),

	Entry("IptablesNATOutgoingInterfaceFilter", "IptablesNATOutgoingInterfaceFilter", "cali-123", "cali-123"),
	Entry("IptablesNATOutgoingInterfaceFilter", "IptablesNATOutgoingInterfaceFilter", "cali@123", "", false),

	Entry("IPSecMode", "IPSecMode", "PSK", "PSK"),
	Entry("IPSecPSKFile", "IPSecPSKFile", "/proc/1/cmdline", "/proc/1/cmdline"),
	Entry("IPSecIKEAlgorithm", "IPSecIKEAlgorithm", "aes256gcm16-prfsha384-ecp384", "aes256gcm16-prfsha384-ecp384"),
	Entry("IPSecESPAlgorithm", "IPSecESPAlgorithm", "aes256gcm16-ecp384", "aes256gcm16-ecp384"),
	Entry("IPSecPolicyRefreshInterval", "IPSecPolicyRefreshInterval", "1.5", 1500*time.Millisecond),

	Entry("IPSecLogLevel", "IPSecLogLevel", "none", ""),
	Entry("IPSecLogLevel", "IPSecLogLevel", "notice", "NOTICE"),
	Entry("IPSecLogLevel", "IPSecLogLevel", "info", "INFO"),
	Entry("IPSecLogLevel", "IPSecLogLevel", "debug", "DEBUG"),
	Entry("IPSecLogLevel", "IPSecLogLevel", "verbose", "VERBOSE"),

	Entry("IPSecRekeyTime", "IPSecRekeyTime", "123", 123*time.Second),

	Entry("DNSCacheFile", "DNSCacheFile", "/dnsinfo.txt", "/dnsinfo.txt"),
	Entry("DNSCacheSaveInterval", "DNSCacheSaveInterval", "3600", time.Hour),
	Entry("DNSTrustedServers default",
		"DNSTrustedServers", "",
		// No IP for kube-dns, because UT does not run in Kubernetes environment.
		[]config.ServerPort{}),
	Entry("Trust 1 server IP",
		"DNSTrustedServers", "1.2.3.4",
		[]config.ServerPort{{IP: "1.2.3.4", Port: 53}}),
	Entry("Trust 2 server IPs",
		"DNSTrustedServers", "1.2.3.4,42.5.6.7",
		[]config.ServerPort{{IP: "1.2.3.4", Port: 53}, {IP: "42.5.6.7", Port: 53}}),
	Entry("Trust kube-dns service",
		"DNSTrustedServers", "k8s-service:kube-dns",
		// No IP for kube-dns, because UT does not run in Kubernetes environment.
		[]config.ServerPort{}),
	Entry("Trust kube-dns and an IP",
		"DNSTrustedServers", "k8s-service:kube-dns,42.5.6.7",
		// No IP for kube-dns, because UT does not run in Kubernetes environment.
		[]config.ServerPort{{IP: "42.5.6.7", Port: 53}}),
	Entry("Disable trusting DNS servers",
		"DNSTrustedServers", "none",
		nilServerPortSlice),
	Entry("DNSTrustedServers syntax error 1",
		"DNSTrustedServers", "k8s-servce:kube-dns,42.5.6.7",
		// Parse error -> default.
		// No IP for kube-dns, because UT does not run in Kubernetes environment.
		[]config.ServerPort{}),
	Entry("DNSTrustedServers syntax error 2",
		"DNSTrustedServers", "4245.5.699.7",
		// Parse error -> default.
		// No IP for kube-dns, because UT does not run in Kubernetes environment.
		[]config.ServerPort{}),
	Entry("DNSTrustedServers IPv4 address with port",
		"DNSTrustedServers", "10.25.3.4:536",
		[]config.ServerPort{{IP: "10.25.3.4", Port: 536}}),
	Entry("DNSTrustedServers IPv6 address with port",
		"DNSTrustedServers", "[fd10:25::2]:536",
		[]config.ServerPort{{IP: "fd10:25::2", Port: 536}}),
	Entry("DNSTrustedServers IPv6 address with non-numeric port",
		"DNSTrustedServers", "[fd10:25::2]:que",
		// Parse error -> default.
		[]config.ServerPort{}),
	Entry("DNSTrustedServers IPv6 address with negative port",
		"DNSTrustedServers", "[fd10:25::2]:-34",
		// Parse error -> default.
		[]config.ServerPort{}),
	Entry("DNSTrustedServers IPv6 address with too large port",
		"DNSTrustedServers", "[fd10:25::2]:70000",
		// Parse error -> default.
		[]config.ServerPort{}),
)

var _ = DescribeTable("Config parsing with Kubernetes service lookup",
	func(key, value string, expected interface{}, errorExpected ...bool) {
		cfg := config.New()
		saveGetKubernetesService := config.GetKubernetesService
		defer func() { config.GetKubernetesService = saveGetKubernetesService }()
		config.GetKubernetesService = func(namespace, name string) (*v1.Service, error) {
			if namespace == "openshift-dns" && name == "openshift-dns" {
				return &v1.Service{Spec: v1.ServiceSpec{
					ClusterIP: "10.96.0.12",
					Ports:     []v1.ServicePort{{Port: 546}},
				}}, nil
			}
			if namespace == "kube-system" && name == "kube-dns" {
				return &v1.Service{Spec: v1.ServiceSpec{
					ClusterIP: "10.96.0.45",
					Ports:     []v1.ServicePort{{Port: 54}},
				}}, nil
			}
			if namespace == "kube-system" && name == "kube-dns-v6" {
				return &v1.Service{Spec: v1.ServiceSpec{
					ClusterIP: "fd20:99::34",
					Ports:     []v1.ServicePort{{Port: 5367}},
				}}, nil
			}
			return nil, fmt.Errorf("No such service")
		}
		_, err := cfg.UpdateFrom(map[string]string{key: value},
			config.EnvironmentVariable)
		configPtr := reflect.ValueOf(cfg)
		configElem := configPtr.Elem()
		fieldRef := configElem.FieldByName(key)
		newVal := fieldRef.Interface()
		Expect(newVal).To(Equal(expected))
		if len(errorExpected) > 0 && errorExpected[0] {
			Expect(err).To(HaveOccurred())
			Expect(cfg.Err).To(HaveOccurred())
		} else {
			Expect(err).NotTo(HaveOccurred())
			Expect(cfg.Err).NotTo(HaveOccurred())
		}
	},

	Entry("Trust kube-dns service",
		"DNSTrustedServers", "k8s-service:kube-dns",
		// No IP for kube-dns, because UT does not run in Kubernetes environment.
		[]config.ServerPort{{IP: "10.96.0.45", Port: 54}}),
	Entry("Trust kube-dns and an IP",
		"DNSTrustedServers", "k8s-service:kube-dns,42.5.6.7",
		// No IP for kube-dns, because UT does not run in Kubernetes environment.
		[]config.ServerPort{{IP: "10.96.0.45", Port: 54}, {IP: "42.5.6.7", Port: 53}}),
	Entry("IPv6 service with port override",
		"DNSTrustedServers", "k8s-service:kube-dns-v6:5369",
		[]config.ServerPort{{IP: "fd20:99::34", Port: 5369}}),
	Entry("IPv6 service with port specified by service",
		"DNSTrustedServers", "k8s-service:kube-dns-v6",
		[]config.ServerPort{{IP: "fd20:99::34", Port: 5367}}),
	Entry("IPv4 service with port override",
		"DNSTrustedServers", "k8s-service:kube-dns:51",
		[]config.ServerPort{{IP: "10.96.0.45", Port: 51}}),
	Entry("OpenShift settings",
		"DNSTrustedServers", "k8s-service:openshift-dns/openshift-dns",
		[]config.ServerPort{{IP: "10.96.0.12", Port: 546}}),
)

var _ = DescribeTable("OpenStack heuristic tests",
	func(clusterType, metadataAddr, metadataPort, ifacePrefixes interface{}, expected bool) {
		c := config.New()
		values := make(map[string]string)
		if clusterType != nil {
			values["ClusterType"] = clusterType.(string)
		}
		if metadataAddr != nil {
			values["MetadataAddr"] = metadataAddr.(string)
		}
		if metadataPort != nil {
			values["MetadataPort"] = metadataPort.(string)
		}
		if ifacePrefixes != nil {
			values["InterfacePrefix"] = ifacePrefixes.(string)
		}
		_, err := c.UpdateFrom(values, config.EnvironmentVariable)
		Expect(err).NotTo(HaveOccurred())
		Expect(c.OpenstackActive()).To(Equal(expected))
	},
	Entry("no config", nil, nil, nil, nil, false),

	Entry("explicit openstack as cluster type", "openstack", nil, nil, nil, true),
	Entry("explicit openstack at start of cluster type", "openstack,k8s", nil, nil, nil, true),
	Entry("explicit openstack at end of cluster type", "k8s,openstack", nil, nil, nil, true),
	Entry("explicit openstack in middle of cluster type", "k8s,openstack,k8s", nil, nil, nil, true),

	Entry("metadataAddr set", nil, "10.0.0.1", nil, nil, true),
	Entry("metadataAddr = none", nil, "none", nil, nil, false),
	Entry("metadataAddr = ''", nil, "", nil, nil, false),

	Entry("metadataPort set", nil, nil, "1234", nil, true),
	Entry("metadataPort = none", nil, nil, "none", nil, false),

	Entry("ifacePrefixes = tap", nil, nil, nil, "tap", true),
	Entry("ifacePrefixes = cali,tap", nil, nil, nil, "cali,tap", true),
	Entry("ifacePrefixes = tap,cali ", nil, nil, nil, "tap,cali", true),
	Entry("ifacePrefixes = cali ", nil, nil, nil, "cali", false),
)

var _ = DescribeTable("Kubernetes Provider tests",
	func(clusterType string, expected config.Provider) {
		c := config.New()
		c.ClusterType = clusterType
		Expect(c.KubernetesProvider()).To(Equal(expected))
	},
	Entry("no config", nil, config.ProviderNone),

	Entry("explicit provider as cluster type", "aks", config.ProviderAKS),
	Entry("explicit provider at start of cluster type", "AKS,k8s", config.ProviderAKS),
	Entry("explicit provider at end of cluster type", "k8s,aks", config.ProviderAKS),
	Entry("explicit provider in middle of cluster type", "k8s,EKS,k8s", config.ProviderEKS),
	Entry("no explicit provider in cluster type", "k8s,something,else", config.ProviderNone),

	Entry("EKS provider", "k8s,eks", config.ProviderEKS),
	Entry("GKE provider", "GKE,k8s", config.ProviderGKE),
	Entry("AKS provider", "Aks,k8s", config.ProviderAKS),
	Entry("OpenShift provider", "OpenShift,k8s", config.ProviderOpenShift),
	Entry("DockerEE provider", "dockerenterprise,k8s", config.ProviderDockerEE),
)

var _ = Describe("DatastoreConfig tests", func() {
	var c *config.Config
	Describe("with IPIP enabled", func() {
		BeforeEach(func() {
			c = config.New()
			c.DatastoreType = "k8s"
			t := true
			c.IpInIpEnabled = &t
			c.Encapsulation.IPIPEnabled = true
		})
		It("should leave node polling enabled", func() {
			Expect(c.DatastoreConfig().Spec.K8sDisableNodePoll).To(BeFalse())
		})
	})
	Describe("with IPIP disabled", func() {
		BeforeEach(func() {
			c = config.New()
			c.DatastoreType = "k8s"
			f := false
			c.IpInIpEnabled = &f
			c.Encapsulation.IPIPEnabled = false
		})
		It("should leave node polling enabled", func() {
			Expect(c.DatastoreConfig().Spec.K8sDisableNodePoll).To(BeTrue())
		})
	})

	Describe("with the configuration set only from the common calico configuration", func() {
		BeforeEach(func() {
			c = config.New()
			c.SetLoadClientConfigFromEnvironmentFunction(func() (*apiconfig.CalicoAPIConfig, error) {
				return &apiconfig.CalicoAPIConfig{
					Spec: apiconfig.CalicoAPIConfigSpec{
						DatastoreType: apiconfig.EtcdV3,
						EtcdConfig: apiconfig.EtcdConfig{
							EtcdEndpoints:  "http://localhost:1234",
							EtcdKeyFile:    testutils.TestDataFile("etcdkeyfile.key"),
							EtcdCertFile:   testutils.TestDataFile("etcdcertfile.cert"),
							EtcdCACertFile: testutils.TestDataFile("etcdcacertfile.cert"),
						},
					},
				}, nil
			})
		})
		It("sets the configuration options", func() {
			spec := c.DatastoreConfig().Spec
			Expect(spec.DatastoreType).To(Equal(apiconfig.EtcdV3))
			Expect(spec.EtcdEndpoints).To(Equal("http://localhost:1234"))
			Expect(spec.EtcdKeyFile).To(Equal(testutils.TestDataFile("etcdkeyfile.key")))
			Expect(spec.EtcdCertFile).To(Equal(testutils.TestDataFile("etcdcertfile.cert")))
			Expect(spec.EtcdCACertFile).To(Equal(testutils.TestDataFile("etcdcacertfile.cert")))
		})
	})
	Describe("without setting the DatastoreType and setting the etcdv3 suboptions through the felix configuration", func() {
		BeforeEach(func() {
			c = config.New()
			_, err := c.UpdateFrom(map[string]string{
				"EtcdEndpoints": "http://localhost:1234",
				"EtcdKeyFile":   testutils.TestDataFile("etcdkeyfile.key"),
				"EtcdCertFile":  testutils.TestDataFile("etcdcertfile.cert"),
				"EtcdCaFile":    testutils.TestDataFile("etcdcacertfile.cert"),
			}, config.EnvironmentVariable)
			Expect(err).NotTo(HaveOccurred())
		})
		It("sets the etcd suboptions", func() {
			spec := c.DatastoreConfig().Spec
			Expect(spec.DatastoreType).To(Equal(apiconfig.EtcdV3))
			Expect(spec.EtcdEndpoints).To(Equal("http://localhost:1234/"))
			Expect(spec.EtcdKeyFile).To(Equal(testutils.TestDataFile("etcdkeyfile.key")))
			Expect(spec.EtcdCertFile).To(Equal(testutils.TestDataFile("etcdcertfile.cert")))
			Expect(spec.EtcdCACertFile).To(Equal(testutils.TestDataFile("etcdcacertfile.cert")))
		})
	})
	Describe("with the configuration set from the common calico configuration and the felix configuration", func() {
		BeforeEach(func() {
			c = config.New()

			c.SetLoadClientConfigFromEnvironmentFunction(func() (*apiconfig.CalicoAPIConfig, error) {
				return &apiconfig.CalicoAPIConfig{
					Spec: apiconfig.CalicoAPIConfigSpec{
						DatastoreType: apiconfig.Kubernetes,
						EtcdConfig: apiconfig.EtcdConfig{
							EtcdEndpoints:  "http://localhost:5432",
							EtcdKeyFile:    testutils.TestDataFile("etcdkeyfileother.key"),
							EtcdCertFile:   testutils.TestDataFile("etcdcertfileother.cert"),
							EtcdCACertFile: testutils.TestDataFile("etcdcacertfileother.cert"),
						},
					},
				}, nil
			})

			_, err := c.UpdateFrom(map[string]string{
				"DatastoreType": "etcdv3",
				"EtcdEndpoints": "http://localhost:1234",
				"EtcdKeyFile":   testutils.TestDataFile("etcdkeyfile.key"),
				"EtcdCertFile":  testutils.TestDataFile("etcdcertfile.cert"),
				"EtcdCaFile":    testutils.TestDataFile("etcdcacertfile.cert"),
			}, config.EnvironmentVariable)
			Expect(err).NotTo(HaveOccurred())
		})
		It("sets the configuration to what the felix configuration is", func() {
			spec := c.DatastoreConfig().Spec
			Expect(spec.DatastoreType).To(Equal(apiconfig.EtcdV3))
			Expect(spec.EtcdEndpoints).To(Equal("http://localhost:1234/"))
			Expect(spec.EtcdKeyFile).To(Equal(testutils.TestDataFile("etcdkeyfile.key")))
			Expect(spec.EtcdCertFile).To(Equal(testutils.TestDataFile("etcdcertfile.cert")))
			Expect(spec.EtcdCACertFile).To(Equal(testutils.TestDataFile("etcdcacertfile.cert")))
		})
	})
})

var _ = DescribeTable("Config validation",
	func(settings map[string]string, ok bool) {
		cfg := config.New()
		_, err := cfg.UpdateFrom(settings, config.ConfigFile)
		log.WithError(err).Info("UpdateFrom result")
		if err == nil {
			err = cfg.Validate()
			log.WithError(err).Info("Validation result")
		}
		if !ok {
			Expect(err).To(HaveOccurred())
		} else {
			Expect(err).NotTo(HaveOccurred())
		}
	},

	Entry("no settings", map[string]string{}, true),
	Entry("just one TLS setting", map[string]string{
		"TyphaKeyFile": "/usr",
	}, false),
	Entry("TLS certs and key but no CN or URI SAN", map[string]string{
		"TyphaKeyFile":  "/usr",
		"TyphaCertFile": "/usr",
		"TyphaCAFile":   "/usr",
	}, false),
	Entry("TLS certs and key and CN but no URI SAN", map[string]string{
		"TyphaKeyFile":  "/usr",
		"TyphaCertFile": "/usr",
		"TyphaCAFile":   "/usr",
		"TyphaCN":       "typha-peer",
	}, true),
	Entry("TLS certs and key and URI SAN but no CN", map[string]string{
		"TyphaKeyFile":  "/usr",
		"TyphaCertFile": "/usr",
		"TyphaCAFile":   "/usr",
		"TyphaURISAN":   "spiffe://k8s.example.com/typha-peer",
	}, true),
	Entry("all Felix-Typha TLS params", map[string]string{
		"TyphaKeyFile":  "/usr",
		"TyphaCertFile": "/usr",
		"TyphaCAFile":   "/usr",
		"TyphaCN":       "typha-peer",
		"TyphaURISAN":   "spiffe://k8s.example.com/typha-peer",
	}, true),
	Entry("valid OpenstackRegion", map[string]string{
		"OpenstackRegion": "region1",
	}, true),
	Entry("OpenstackRegion with uppercase", map[string]string{
		"OpenstackRegion": "RegionOne",
	}, false),
	Entry("OpenstackRegion with slash", map[string]string{
		"OpenstackRegion": "us/east",
	}, false),
	Entry("OpenstackRegion with underscore", map[string]string{
		"OpenstackRegion": "my_region",
	}, false),
	Entry("OpenstackRegion too long", map[string]string{
		"OpenstackRegion": "my-region-has-a-very-long-and-extremely-interesting-name",
	}, false),
	Entry("valid RouteTableRange", map[string]string{
		"RouteTableRange": "1-250",
	}, true),
	Entry("invalid RouteTableRange", map[string]string{
		"RouteTableRange": "1-255",
	}, false),
	Entry("valid RouteTableRanges", map[string]string{
		"RouteTableRanges": "1-10000",
	}, true),
	// 0xFFFFFFFF + 1
	Entry("overflowing RouteTableRanges", map[string]string{
		"RouteTableRanges": "4294967295-4294967296",
	}, false),
	// exceeds max allowed number of individual tables
	Entry("excessive RouteTableRanges", map[string]string{
		"RouteTableRanges": "1-100000000",
	}, false),
	Entry("invalid RouteTableRanges", map[string]string{
		"RouteTableRanges": "abcde",
	}, false),
)

var _ = DescribeTable("Config InterfaceExclude",
	func(excludeList string, expected []*regexp.Regexp) {
		cfg := config.New()
		_, err := cfg.UpdateFrom(map[string]string{"InterfaceExclude": excludeList}, config.EnvironmentVariable)
		Expect(err).NotTo(HaveOccurred())
		regexps := cfg.InterfaceExclude
		Expect(regexps).To(Equal(expected))
	},

	Entry("empty exclude list", "", []*regexp.Regexp{
		regexp.MustCompile("^kube-ipvs0$"),
	}),
	Entry("non-regexp single value", "kube-ipvs0", []*regexp.Regexp{
		regexp.MustCompile("^kube-ipvs0$"),
	}),
	Entry("non-regexp multiple values", "kube-ipvs0,veth1", []*regexp.Regexp{
		regexp.MustCompile("^kube-ipvs0$"),
		regexp.MustCompile("^veth1$"),
	}),
	Entry("regexp single value", "/^veth.*/", []*regexp.Regexp{
		regexp.MustCompile("^veth.*"),
	}),
	Entry("regexp multiple values", "/veth/,/^kube.*/", []*regexp.Regexp{
		regexp.MustCompile("veth"),
		regexp.MustCompile("^kube.*"),
	}),
	Entry("both non-regexp and regexp values", "kube-ipvs0,/veth/,/^kube.*/", []*regexp.Regexp{
		regexp.MustCompile("^kube-ipvs0$"),
		regexp.MustCompile("veth"),
		regexp.MustCompile("^kube.*"),
	}),
	Entry("invalid non-regexp value", `not.a.valid.interf@e!!`, []*regexp.Regexp{
		regexp.MustCompile("^kube-ipvs0$"),
	}),
	Entry("invalid regexp value", `/^kube\K/`, []*regexp.Regexp{
		regexp.MustCompile("^kube-ipvs0$"),
	}),
)

var _ = Describe("IPSec PSK parameters test", func() {
	var c *config.Config
	psk := "pre-shared-key"
	pskFile := "./tmp-psk-file-ut"

	Describe("with IPSec PSK File", func() {
		BeforeEach(func() {
			c = config.New()
			err := ioutil.WriteFile(pskFile, []byte(psk), 0600)
			Expect(err).NotTo(HaveOccurred())
		})
		AfterEach(func() {
			err := os.Remove(pskFile)
			Expect(err).NotTo(HaveOccurred())
		})
		It("should read PSK correctly", func() {
			c.IPSecMode = "PSK"
			c.IPSecPSKFile = pskFile
			Expect(c.GetPSKFromFile()).To(Equal(psk))
		})
		It("should read empty PSK if IPSec is not enabled", func() {
			c.IPSecMode = ""
			c.IPSecPSKFile = pskFile
			Expect(c.GetPSKFromFile()).Should(BeEmpty())
		})
		It("should panic on empty PSK file", func() {
			c.IPSecMode = "PSK"
			c.IPSecPSKFile = pskFile
			err := ioutil.WriteFile(pskFile, []byte{}, 0600)
			Expect(err).NotTo(HaveOccurred())

			panicWrapper := func() { c.GetPSKFromFile() }
			Expect(panicWrapper).To(Panic())
		})
	})

	It("should ignore IPIP params if IPsec is turned on", func() {
		cfg := config.New()
		_, err := cfg.UpdateFrom(map[string]string{
			"IpInIpEnabled":    "true",
			"IpInIpTunnelAddr": "10.0.0.1",
		}, config.EnvironmentVariable)
		Expect(err).NotTo(HaveOccurred())
		Expect(cfg.IpInIpTunnelAddr.String()).To(Equal("10.0.0.1"))
		Expect(cfg.IpInIpEnabled).To(BeTrue())
		Expect(cfg.IPSecEnabled()).To(BeFalse())
		Expect(cfg.IPSecMode).To(Equal(""))

		_, err = cfg.UpdateFrom(map[string]string{
			"IPSecMode": "PSK",
		}, config.DatastoreGlobal)
		Expect(err).NotTo(HaveOccurred())
		Expect(cfg.IpInIpTunnelAddr).To(BeNil())
		Expect(cfg.IpInIpEnabled).To(BeFalse())
		Expect(cfg.IPSecEnabled()).To(BeTrue())
		Expect(cfg.IPSecMode).To(Equal("PSK"))
	})
})<|MERGE_RESOLUTION|>--- conflicted
+++ resolved
@@ -123,16 +123,12 @@
 			if strings.Contains(string(f.Tag), "local") {
 				continue
 			}
-<<<<<<< HEAD
+			if n == "Encapsulation" {
+				continue
+			}
 			if _, ok := fcFields[n]; !ok {
 				missingFields.Add(n)
 			}
-=======
-			if n == "Encapsulation" {
-				continue
-			}
-			Expect(fcFields).To(HaveKey(n))
->>>>>>> 979eb04b
 		}
 		Expect(missingFields).To(BeEmpty())
 	})
@@ -217,11 +213,8 @@
 	})
 })
 
-<<<<<<< HEAD
 var nilServerPortSlice []config.ServerPort
-=======
 var t bool = true
->>>>>>> 979eb04b
 
 var _ = DescribeTable("Config parsing",
 	func(key, value string, expected interface{}, errorExpected ...bool) {
@@ -994,7 +987,8 @@
 		}, config.EnvironmentVariable)
 		Expect(err).NotTo(HaveOccurred())
 		Expect(cfg.IpInIpTunnelAddr.String()).To(Equal("10.0.0.1"))
-		Expect(cfg.IpInIpEnabled).To(BeTrue())
+		t := true
+		Expect(cfg.IpInIpEnabled).To(Equal(&t))
 		Expect(cfg.IPSecEnabled()).To(BeFalse())
 		Expect(cfg.IPSecMode).To(Equal(""))
 
@@ -1003,7 +997,8 @@
 		}, config.DatastoreGlobal)
 		Expect(err).NotTo(HaveOccurred())
 		Expect(cfg.IpInIpTunnelAddr).To(BeNil())
-		Expect(cfg.IpInIpEnabled).To(BeFalse())
+		f := false
+		Expect(cfg.IpInIpEnabled).To(Equal(&f))
 		Expect(cfg.IPSecEnabled()).To(BeTrue())
 		Expect(cfg.IPSecMode).To(Equal("PSK"))
 	})
