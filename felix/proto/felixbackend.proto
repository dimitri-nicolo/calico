syntax = "proto3";
package felix;
<<<<<<< HEAD
option go_package = "proto";
import "google/protobuf/timestamp.proto";
=======
option go_package = "./proto";
>>>>>>> dd34212b

service PolicySync {
  // On this API, only the following payloads will be sent:
  //  - InSync
  //  - ConfigUpdate
  //  - IPSetUpdate
  //  - IPSetDeltaUpdate
  //  - IPSetRemove
  //  - ActiveProfileUpdate
  //  - ActiveProfileRemove
  //  - ActivePolicyUpdate
  //  - ActivePolicyRemove
  //  - WorkloadEndpointUpdate
  //  - WorkloadEndpointRemove
  //  - ServiceAccountUpdate
  //  - ServiceAccountRemove
  //  - NamespaceUpdate
  //  - NamespaceRemove
  //  - RouteUpdate
  //  - RouteRemove
  //  - VXLANTunnelEndpointUpdate
  //  - VXLANTunnelEndpointRemove
  //  - PacketCaptureUpdate
  //  - PacketCaptureRemove
  //
  // The ConfigUpdate payload is only sent if the receiver has features enabled that
  // require it. Furthermore, the ConfigUpdate message will only contain the configuration
  // parameters required for those features.
  rpc Sync(SyncRequest) returns (stream ToDataplane);

  // Report dataplane statistics to Felix.
  rpc Report(DataplaneStats) returns (ReportResult);

  // Report WAF events to Felix.
  rpc ReportWAF(stream WAFEvent) returns (WAFEventResult);
}

message SyncRequest {
  // Whether the sync consumer supports the DropActionOverride feature. If set to true,
  // the dropActionOverride value will be supplied in a ConfigUpdate message (if supported
  // by Felix).
  bool supportsDropActionOverride = 1;
  // Whether the sync consumer supports dataplane stats. If set to true, the ConfigUpdate message
  // will contain DataplaneStatsEnabledForAllowed and DataplaneStatsEnabledForDenied settings
  // if supported by Felix. If enabled, the sync consumer may call the Report RPC method to stream
  // dataplane statistics to Felix.
  bool supportsDataplaneStats = 2;
  // Determines which types of payloads will be sent to the client.
  // Valid values are "per-pod-policies", "per-host-policies", or "l3-routes".
  string subscriptionType = 3;

  // Enterprise-only fields, start at 100.

  // Controls whether IPv6 routes will be sent or not.
  bool supportsIPv6RouteUpdates = 100;
}

// Rationale for having explicit Remove messages rather than sending and update
// with empty payload (which is the convention we used to use in Felix):
// protobuf and golang use zero values to indicate missing data and that makes
// it impossible to tell the difference between an empty list of IP set members
// and a deletion, for example.

message ToDataplane {
  // Sequence number incremented with each message.  Useful for correlating
  // messages in logs.
  uint64 sequence_number = 15;
  oneof payload {
    // InSync is sent once a complete snapshot of the datastore has been
    // processed.  The dataplane driver should use it as a signal to
    // resynchronise the dataplane.
    InSync in_sync = 1;

    // IPSetUpdate is sent when an IP set becomes active.  It contains the
    // complete membership of the IP set.
    IPSetUpdate ipset_update = 2;
    // IPSetDeltaUpdates are sent after the first IPSetUpdate; they contain
    // a list of IPs that should be added and removed from the IP set.
    IPSetDeltaUpdate ipset_delta_update = 3;
    // IPSet remove is sent when an IP set is no longer needed.
    IPSetRemove ipset_remove = 4;

    // ActiveProfileUpdate is sent when a profile becomes active or is updated.
    ActiveProfileUpdate active_profile_update = 5;
    // ActiveProfileRemove is sent when a profile becomes inactive or is
    // deleted.
    ActiveProfileRemove active_profile_remove = 6;

    // ActivePolicyUpdate is sent when a policy becomes active or is updated.
    ActivePolicyUpdate active_policy_update = 7;
    // ActivePolicyRemove is sent when a policy becomes inactive or is
    // deleted.
    ActivePolicyRemove active_policy_remove = 8;

    // HostEndpointUpdate is sent when a local host endpoint is added or
    // updated.
    HostEndpointUpdate host_endpoint_update = 9;
    // HostEndpointRemove is sent when a local host endpoint is removed.
    HostEndpointRemove host_endpoint_remove = 10;

    // WorkloadEndpointUpdate is sent when a local workload endpoint is added
    // or updated.
    WorkloadEndpointUpdate workload_endpoint_update = 11;
    // WorkloadEndpointRemove is sent when a local workload endpoint is
    // removed.
    WorkloadEndpointRemove workload_endpoint_remove = 12;

    // ConfigUpdate is sent at start of day or when the config changes.
    ConfigUpdate config_update = 13;

    // HostMetadataUpdate is sent when a host IP is added or updated.  I.e. the
    // IP used for BGP peering/IPIP.
    HostMetadataUpdate host_metadata_update = 14;
    // HostIPRemove is sent when a host IP is removed.
    HostMetadataRemove host_metadata_remove = 18;

    // HostMetadataV4V6Update is sent when a host is added or updated.
    HostMetadataV4V6Update host_metadata_v4v6_update = 37;
    // HostIPRemove is sent when a host is removed.
    HostMetadataV4V6Remove host_metadata_v4v6_remove = 38; 

    // IPAMPoolUpdate is sent when an IPAM pool is added/updated.
    IPAMPoolUpdate ipam_pool_update = 16;
    // IPAMPoolRemove is sent when an IPAM pool is removed.
    IPAMPoolRemove ipam_pool_remove = 17;

    // ServiceAccountUpdate is sent when a ServiceAccount is added/updated.
    ServiceAccountUpdate service_account_update = 19;
    // ServiceAccountRemove is sent when a ServiceAccount is removed.
    ServiceAccountRemove service_account_remove = 20;

    // NamespaceUpdate is sent when a Namespace is added/updated.
    NamespaceUpdate namespace_update = 21;
    // NamespaceRemove is sent when a Namespace is removed.
    NamespaceRemove namespace_remove = 22;

    // RouteUpdate is send when a route is added/updated.
    RouteUpdate route_update = 23;
    // RouteRemove is send when a route is deleted.
    RouteRemove route_remove = 24;

    // VXLANTunnelEndpointUpdate is send when a vtep is added/updated.
    VXLANTunnelEndpointUpdate vtep_update = 25;
    // VXLANTunnelEndpointRemove is send when a route is deleted.
    VXLANTunnelEndpointRemove vtep_remove = 26;

    // WireguardEndpointUpdate is sent to setup IPv4 wireguard on the host.
    WireguardEndpointUpdate wireguard_endpoint_update = 27;
    // WireguardEndpointRemove is sent to undo IPv4 wireguard on the host.
    WireguardEndpointRemove wireguard_endpoint_remove = 28;

    // GlobalBGPConfigUpdate is sent when global BGPConfiguration changes.
    GlobalBGPConfigUpdate global_bgp_config_update = 29;

    Encapsulation encapsulation = 30;

    ServiceUpdate service_update = 31;
    ServiceRemove service_remove = 32;

    // WireguardEndpointV6Update is sent to setup IPv6 wireguard on the host.
    WireguardEndpointV6Update wireguard_endpoint_v6_update = 33;
    // WireguardEndpointV6Remove is sent to undo IPv6 wireguard on the host.
    WireguardEndpointV6Remove wireguard_endpoint_v6_remove = 34;

    // HostMetadataV6Update is sent when a host IPv6 address is added or updated.
    HostMetadataV6Update host_metadata_v6_update = 35;
    // HostMetadataV6Remove is sent when a host IPv6 address is removed.
    HostMetadataV6Remove host_metadata_v6_remove = 36;

    //--------------------------------------------------------------------
    // Private members below here; use ids >100 to avoid merge conflicts.
    //--------------------------------------------------------------------

    // Sent when the set of IPs behind one of our IPsec tunnels changes.
    IPSecTunnelAdd ipsec_tunnel_add = 126;
    IPSecTunnelRemove ipsec_tunnel_remove = 127;
    IPSecBindingUpdate ipsec_binding_update = 123;

    // Send when one or more IPs is blacklisted.
    IPSecBlacklistAdd ipsec_binding_add = 124;
    // Send when one or more IPs is un-blacklisted.
    IPSecBlacklistRemove ipsec_binding_remove = 125;

    // PacketCaptureUpdate is sent to setup packetcapture.
    PacketCaptureUpdate packet_capture_update = 128;
    // PacketCaptureRemove is sent to stop packetcapture.
    PacketCaptureRemove packet_capture_remove = 129;

    // ExternalNetworkUpdate is sent when a ExternalNetwork is added/updated.
    ExternalNetworkUpdate external_network_update = 130;
    // ExternalNetworkRemove is sent when a ExternalNetwork is removed.
    ExternalNetworkRemove external_network_remove = 131;

    // RemoteIPAMPoolUpdate is sent when a remote IPAM pool is added/updated.
    RemoteIPAMPoolUpdate remote_ipam_pool_update = 132;
    // RemoteIPAMPoolRemove is sent when a remote IPAM pool is removed.
    RemoteIPAMPoolRemove remote_ipam_pool_remove = 133;
  }
}

message FromDataplane {
  uint64 sequence_number = 8;
  oneof payload {
    // ProcessStatusUpdate is sent as a periodic heartbeat.
    ProcessStatusUpdate process_status_update = 3;

    // HostEndpointStatusUpdate is sent when the oper status of an endpoint
    // changes.
    HostEndpointStatusUpdate host_endpoint_status_update = 4;
    // HostEndpointStatusRemove is sent when an endpoint is removed to clean
    // up its oper status entry.
    HostEndpointStatusRemove host_endpoint_status_remove = 5;

    // WorkloadEndpointStatusUpdate is sent when the oper status of an endpoint
    // changes.
    WorkloadEndpointStatusUpdate workload_endpoint_status_update = 6;
    // WorkloadEndpointStatusRemove is sent when an endpoint is removed to
    // clean up its oper status entry.
    WorkloadEndpointStatusRemove workload_endpoint_status_remove = 7;

    // WireguardStatusUpdate is sent when the wireguard is available with the
    // crypto primitives set up.
    WireguardStatusUpdate wireguard_status_update = 9;

    // PacketCaptureStatusUpdate is sent when a capture file is created/removed
    PacketCaptureStatusUpdate packet_capture_status_update = 10;

    EgressPodStatusUpdate egress_pod_status_update = 11;

    DataplaneInSync dataplane_in_sync = 12;
  }
}

message ConfigUpdate {
  string message = 3;
  map<string, string> config = 1;
  map<uint32, RawConfig> source_to_raw_config = 2;
}

message RawConfig {
  string source = 1;
  map<string,string> config = 2;
}

message InSync {
}

message IPSetUpdate {
  string id = 1;
  repeated string members = 2;
  enum IPSetType {
    IP = 0;           // Each member is an IP address in dotted-decimal or IPv6 format.
    IP_AND_PORT = 1;  // Each member is "<IP>,(tcp|udp):port".
    NET = 2;          // Each member is a CIDR in dotted-decimal or IPv6 format.
    DOMAIN = 3;       // Each member is a domain name.
    EGRESS_IP = 4;    // Each member is an egress IP.
    NET_NET = 5;      // Each member is two CIDRs.
    PORTS = 6;        // Each member is a port (bitmap of ports)
  }
  IPSetType type = 3;
}

message IPSetDeltaUpdate {
  string id = 1;
  repeated string added_members = 2;
  repeated string removed_members = 3;
}

message IPSetRemove {
  string id = 1;
}

message ActiveProfileUpdate {
  ProfileID id = 1;
  Profile profile = 2;
}

message ActiveProfileRemove {
  ProfileID id = 1;
}

message ProfileID {
  string name = 1;
}

message Profile {
  repeated Rule inbound_rules = 1;
  repeated Rule outbound_rules = 2;
}

message ActivePolicyUpdate {
  PolicyID id = 1;
  Policy policy = 2;
}

message ActivePolicyRemove {
  PolicyID id = 1;
}

message PolicyID {
  string tier = 1;
  string name = 2;
}

message Policy {
  // If the Policy represents a NetworkPolicy, this contains the namespace that the policy came
  // from.  Otherwise, empty.
  string namespace = 5;

  repeated Rule inbound_rules = 1;
  repeated Rule outbound_rules = 2;
  bool untracked = 3;
  bool pre_dnat = 4;

  string original_selector = 6;
}

enum IPVersion {
  ANY = 0;
  IPV4 = 4;
  IPV6 = 6;
}

message Rule {
  string action = 1;
  IPVersion ip_version = 2;

  Protocol protocol = 3;

  repeated string src_net = 4;

  // The list of ports is split into numeric and named ports, where named ports are represented
  // by (IP, port) IP sets.  A packet matches this rule if it matches any numeric port range *or*
  // any listed named port IP set.
  repeated PortRange src_ports = 5;
  repeated string src_named_port_ip_set_ids = 12;

  repeated string dst_net = 6;
  repeated PortRange dst_ports = 7;
  repeated string dst_named_port_ip_set_ids = 13;
  oneof icmp {
    // Distinguish between a match on type only and type+code.  We can't use
    // the fact that fields ar optional because Go can't distinguish 0 from
    // "not-present".
    int32 icmp_type = 8;
    IcmpTypeAndCode icmp_type_code = 9;
  }
  repeated string src_ip_set_ids = 10;
  // There should not be any situation where dst_ip_set_ids or dst_domain_ip_set_ids have
  // more than one value (i.e more than one IPSet id). The intended semantics is that their
  // values will be OR'ed when processed by the dataplane.
  repeated string dst_ip_set_ids = 11;
  repeated string dst_domain_ip_set_ids = 14;

  // IP sets on which we should match both IP and port.
  repeated string dst_ip_port_set_ids = 15;

  Protocol not_protocol = 102;

  repeated string not_src_net = 103;
  repeated PortRange not_src_ports = 104;
  repeated string not_dst_net = 105;
  repeated PortRange not_dst_ports = 106;
  oneof not_icmp {
    int32 not_icmp_type = 107;
    IcmpTypeAndCode not_icmp_type_code = 108;
  }
  repeated string not_src_ip_set_ids = 109;
  repeated string not_dst_ip_set_ids = 110;
  repeated string not_src_named_port_ip_set_ids = 112;
  repeated string not_dst_named_port_ip_set_ids = 113;

  // These fields pass through the original selectors from the v3 datamodel unmodified as required
  // for the policy sync API.
  string original_src_selector = 114;
  string original_dst_selector = 115;
  string original_src_namespace_selector = 116;
  string original_dst_namespace_selector = 117;
  string original_not_src_selector = 118;
  string original_not_dst_selector = 119;

  // Original source service match criteria.
  string original_src_service = 132;
  string original_src_service_namespace = 133;

  // Original destination service match criteria.
  string original_dst_service = 130;
  string original_dst_service_namespace = 131;

  // Pass through of the v3 datamodel service account match criteria.
  ServiceAccountMatch src_service_account_match = 120;
  ServiceAccountMatch dst_service_account_match = 121;

  // Pass through of the v3 datamodel HTTP match criteria.
  HTTPMatch http_match = 122;

  RuleMetadata metadata = 123;

  string log_prefix = 200;

  // An opaque ID/hash for the rule.
  string rule_id = 201;
}

message ServiceAccountMatch {
  string selector = 1;
  repeated string names = 2;
}

message HTTPMatch {
  repeated string methods = 1;
  message PathMatch {
    oneof path_match {
      string exact = 1;
      string prefix = 2;
    }
  }
  repeated PathMatch paths = 2;
}

message RuleMetadata {
  map<string, string> annotations = 1;
}

message IcmpTypeAndCode {
  int32 type = 1;
  int32 code = 2;
}

message Protocol {
  oneof number_or_name {
    int32 number = 1;
    string name = 2;
  }
}

// Individual ports are sent with first == last.
message PortRange {
  int32 first = 1;
  int32 last = 2;
}

message WorkloadEndpointID {
  // hostname not needed since this is implicitly a local endpoint?
  reserved 1;
  reserved "hostname";

  string orchestrator_id = 2;
  string workload_id = 3;
  string endpoint_id = 4;
}

message WorkloadEndpointUpdate {
  WorkloadEndpointID id = 1;
  WorkloadEndpoint endpoint = 5;
}

message EgressGatewayRule {
    string ip_set_id = 1;
    int32 max_next_hops = 2;
    string destination = 3;
    bool prefer_local_egress_gateway = 4;
}

message WorkloadEndpoint {
  string state = 1;
  string name = 2;
  string mac = 3;
  repeated string profile_ids = 4;
  repeated string ipv4_nets = 5;
  repeated string ipv6_nets = 6;
  repeated TierInfo tiers = 7;
  repeated NatInfo ipv4_nat = 8;
  repeated NatInfo ipv6_nat = 9;
  repeated EgressGatewayRule egress_gateway_rules = 100;
  bool is_egress_gateway = 101;
  int32 egress_gateway_health_port = 104;
  repeated string aws_elastic_ips = 102;
  repeated string allow_spoofed_source_prefixes = 10;
  map<string, string> annotations = 11;
  repeated string external_network_names = 105;
  ApplicationLayer application_layer = 106;
}

message WorkloadEndpointRemove {
  WorkloadEndpointID id = 1;
}

message HostEndpointID {
  // hostname not needed since this is implicitly a local endpoint?
  reserved 1;
  reserved "hostname";
  string endpoint_id = 2;
}

message HostEndpointUpdate {
  HostEndpointID id = 1;
  HostEndpoint endpoint = 3;
}

message HostEndpoint {
  string name = 1;
  repeated string profile_ids = 2;
  repeated TierInfo tiers = 3;
  repeated TierInfo untracked_tiers = 6;
  repeated TierInfo pre_dnat_tiers = 7;
  repeated TierInfo forward_tiers = 8;
  repeated string expected_ipv4_addrs = 4;
  repeated string expected_ipv6_addrs = 5;
}

message HostEndpointRemove {
  HostEndpointID id = 1;
}

message TierInfo {
  string name = 1;
  repeated string ingress_policies = 2;
  repeated string egress_policies = 3;
  string default_action = 4;
}

message NatInfo {
  string ext_ip = 1;
  string int_ip = 2;
}

message ApplicationLayer {
  string logging = 1;
  string policy = 2;
  string waf = 3;
  string waf_config_map = 4;
}

message ProcessStatusUpdate {
  string iso_timestamp = 1;
  double uptime = 2;
}

message HostEndpointStatusUpdate {
  HostEndpointID id = 1;
  EndpointStatus status = 2;
}

message EndpointStatus {
  string status = 1;
}

message HostEndpointStatusRemove {
  HostEndpointID id = 1;
}

message WorkloadEndpointStatusUpdate {
  WorkloadEndpointID id = 1;
  EndpointStatus status = 2;
}
message WorkloadEndpointStatusRemove {
  WorkloadEndpointID id = 1;
}

message WireguardStatusUpdate {
  // Wireguard public-key set on the interface.
  string public_key = 1;

  // The IP version of this update
  IPVersion ip_version = 2;
}

message DataplaneInSync {
}

message HostMetadataV4V6Update {
  string hostname = 1;
  string ipv4_addr = 2;
  string ipv6_addr = 3;
  string asnumber = 4;
  map<string, string> labels = 5;
}

message HostMetadataV4V6Remove {
  string hostname = 1;
  string ipv4_addr = 2;
}

message HostMetadataUpdate {
  string hostname = 1;
  string ipv4_addr = 2;
}

message HostMetadataRemove {
  string hostname = 1;
  string ipv4_addr = 2;
}

message HostMetadataV6Update {
  string hostname = 1;
  string ipv6_addr = 2;
}

message HostMetadataV6Remove {
  string hostname = 1;
  string ipv6_addr = 2;
}

message IPSecTunnelAdd {
  // The address of the host's tunnel.
  string tunnel_addr = 1;
}

message IPSecTunnelRemove {
  // The address of the host's tunnel.
  string tunnel_addr = 1;
}

message IPSecBindingUpdate {
  // The address of the host's tunnel.
  string tunnel_addr = 1;
  // Newly added addresses behind the tunnel.
  repeated string added_addrs = 2;
  // Newly removed addresses behind the tunnel.
  repeated string removed_addrs = 3;
}

message IPSecBlacklistAdd {
  repeated string added_addrs = 1;
}

message IPSecBlacklistRemove {
  repeated string removed_addrs = 1;
}

message IPAMPoolUpdate {
  string id = 1;
  IPAMPool pool = 2;
}

message IPAMPoolRemove {
  string id = 1;
}

message IPAMPool {
  string cidr = 1;
  bool masquerade = 2;
  string ipip_mode = 3;
  string vxlan_mode = 4;

  // Enterprise additions; use IDs after 100.
  string aws_subnet_id = 101;
}

message Encapsulation {
  bool ipip_enabled = 1;
  bool vxlan_enabled = 2;
  bool vxlan_enabled_v6 = 3;
}

message ServiceAccountUpdate {
  ServiceAccountID id = 1;
  map<string, string> labels = 2;
}

message ServiceAccountRemove {
  ServiceAccountID id = 1;
}

message ServiceAccountID {
  string namespace = 1;
  string name = 2;
}

message NamespaceUpdate {
  NamespaceID id = 1;
  map<string, string> labels = 2;
}

message NamespaceRemove {
  NamespaceID id = 1;
}

message NamespaceID {
  string name = 1;
}

enum RouteType {
  // CIDR_INFO gives information about a CIDR without establishing a route.  For example,
  // it is emitted for IP pools with no blocks.
  CIDR_INFO = 0;
  REMOTE_WORKLOAD = 1;
  REMOTE_HOST = 2;
  LOCAL_WORKLOAD = 3;
  LOCAL_HOST = 4;
  REMOTE_TUNNEL = 5;
  LOCAL_TUNNEL = 6;
}

enum IPPoolType {
  NONE = 0;
  NO_ENCAP = 1;
  VXLAN = 2;
  IPIP = 3;
}

message TunnelType {
  bool ipip = 1;
  bool vxlan = 2;
  bool wireguard = 3;
}

message RouteUpdate {
  RouteType type = 1;
  IPPoolType ip_pool_type = 2;
  string dst = 3;
  // The name of the node holding this destination, if this route targets a calico node.
  string dst_node_name = 4;
  // IP of the node holding this destination.
  string dst_node_ip = 5;
  bool same_subnet = 7;
  bool nat_outgoing = 8;
  bool local_workload = 9;
  TunnelType tunnel_type = 10;

  // Enterprise additions; use IDs after 100.
  string aws_subnet_id = 101;
}

message RouteRemove {
  string dst = 2;
}

message VXLANTunnelEndpointUpdate {
  string node = 1;
  string mac = 2;
  string ipv4_addr = 3;
  string parent_device_ip = 4;
  string mac_v6 = 5;
  string ipv6_addr = 6;
  string parent_device_ipv6 = 7;
}

message VXLANTunnelEndpointRemove {
  string node = 1;
}

message ReportResult {
  // Whether the data was reported successfully.
  bool successful = 1;
}

// DataplaneStats reports statistics about a flow from the dataplane.
message DataplaneStats {
  // Identity of the flow.
  // Right now, just 5-tuple
  string src_ip = 1;
  string dst_ip = 2;
  int32 src_port = 3;
  int32 dst_port = 4;
  Protocol protocol = 5;

  // Each message can report zero or more statistics about the flow.
  repeated Statistic stats = 6;

  // RuleTrace is the sequence of rules that matched the flow. The last rule
  // allows or denies the flow, each rule prior "passed" to the next tier or
  // to profiles.
  repeated RuleTrace rules = 7;

  // Whether the flow was allowed or denied
  Action action = 8;

  // HTTPData is a collection of the metadata collected from HTTP headers.
  repeated HTTPData http_data = 9;
}

// Action represents an action taken by a policy or rule.
enum Action {
  ALLOWED = 0;
  DENIED = 1;
}

// Statistic is a piece of summary information for a flow.
message Statistic {

  // Whether the statistic is for inbound or outbound data flow, relative to
  // the dataplane reporting.
  enum Direction {
    IN = 0;
    OUT = 1;
  }
  Direction direction = 1;

  // Whether the data is relative. ABSOLUTE data gives the total for the flow
  // since it started.  DELTA data gives the change since the last report
  // for this flow.
  enum Relativity {
    ABSOLUTE = 0;
    DELTA = 1;
  }
  Relativity relativity = 2;

  // Kind indicates what this statistic is about.
  enum Kind {
    PACKETS = 0;
    BYTES = 1;
    HTTP_REQUESTS = 2;
    HTTP_DATA = 3;
    INGRESS_DATA = 4;
  }
  Kind kind = 3;

  // Action further qualifies the kind.  For example, an action of ALLOWED with
  // a kind of PACKETS means this statistic is the number of allowed packets.
  Action action = 4;

  // The numerical value of the statistic.
  int64 value = 5;
}

// RuleTrace indicates a rule that matched the flow as it was being evaluated.
message RuleTrace {
  oneof id {
    // The rule is part of a policy identified in this field.
    PolicyID policy = 1;

    // The rule is part of a profile identified in this field.
    ProfileID profile = 2;

    // The flow was neither allowed nor denied by any policy or profile.  By
    // default this means the flow is denied. If this is set the rule num should
    // be ignored since no rule matched the flow.
    bool none = 3;
  }

  // Whether the rule appears in INBOUND or OUTBOUND rules for the policy /
  // profile.
  enum Direction {
    INBOUND = 0;
    OUTBOUND = 1;
  }
  Direction direction = 4;

  // The numerical index of the rule that matched.
  int32 rule_num = 5;
}

// HTTPData provides HTTP header information.
message HTTPData {
  string x_forwarded_for = 1;
  string x_real_ip = 2;

  // Fields for L7 logs
  int32 duration = 3;
  int32 response_code = 4;
  int32 bytes_sent = 5;
  int32 bytes_received = 6;
  string user_agent = 7;
  string request_path = 8;
  string request_method = 9;
  int32 count = 10;
  string domain = 11;
  int32 duration_max = 12;
  string type = 13;
  int32 latency = 14;
}

message WireguardEndpointUpdate {
  // The name of the IPv4 wireguard host.
  string hostname = 1;

  // The public key for IPv4 wireguard on this endpoint.
  string public_key = 2;

  // The IP address of the IPv4 wireguard interface.
  string interface_ipv4_addr = 3;
}

message WireguardEndpointRemove {
  // The name of the IPv4 wireguard host.
  string hostname = 1;
}

message WireguardEndpointV6Update {
  // The name of the IPv6 wireguard host.
  string hostname = 1;

  // The public key for IPv6 wireguard on this endpoint.
  string public_key_v6 = 2;

  // The IP address of the IPv6 wireguard interface.
  string interface_ipv6_addr = 3;
}

message WireguardEndpointV6Remove {
  // The name of the IPv6 wireguard host.
  string hostname = 1;
}

message GlobalBGPConfigUpdate {
  repeated string service_cluster_cidrs = 1;
  repeated string service_external_cidrs = 2;
  repeated string service_loadbalancer_cidrs = 3;
}

message PacketCaptureUpdate {
  PacketCaptureID id = 1;
  WorkloadEndpointID endpoint = 2;
  PacketCaptureSpecification specification = 3;
}

message PacketCaptureRemove {
  PacketCaptureID id = 1;
  WorkloadEndpointID endpoint = 2;
}

message PacketCaptureID {
  string name = 1;
  string namespace = 2;
}

message PacketCaptureStatusUpdate {
  PacketCaptureID id = 1;
  repeated string capture_files = 2;
  enum PacketCaptureState {
    SCHEDULED = 0;
    CAPTURING = 1;
    FINISHED = 2;
    ERROR = 3;
    WAITING_FOR_TRAFFIC = 4;
  }
  PacketCaptureState state = 3;
}

message PacketCaptureSpecification {
  string bpfFilter = 1;
  google.protobuf.Timestamp start_time = 2;
  google.protobuf.Timestamp end_time = 3;
}

message EgressPodStatusUpdate {
  string name = 1;
  string namespace = 2;
  string addr = 3;
  google.protobuf.Timestamp maintenance_started = 4;
  google.protobuf.Timestamp maintenance_finished = 5;
}

message ServicePort {
	string Protocol = 1;
	int32 Port = 2;
	int32 NodePort = 3;
}

message ServiceUpdate {
	string name = 1;
	string namespace = 2;
	string type = 3;
	repeated string cluster_ips = 4;
	string loadbalancer_ip = 5;
	repeated string external_ips = 6;
	repeated ServicePort ports = 7;
}

message ServiceRemove {
	string name = 1;
	string namespace = 2;
}

message ExternalNetworkID {
  string name = 1;
}

message ExternalNetwork {
  string name = 1;
  uint32 route_table_index = 2;
}

message ExternalNetworkUpdate {
  ExternalNetworkID id = 1;
  ExternalNetwork network = 2;
}

message ExternalNetworkRemove {
  ExternalNetworkID id = 1;;
}

message RemoteIPAMPoolUpdate {
  string id = 1;
  string cluster = 2;
  IPAMPool pool = 3;
}

message RemoteIPAMPoolRemove {
  string id = 1;
  string cluster = 2;
}

message WAFEvent {
  string tx_id = 1;
  string host = 2;
  string src_ip = 3;
  int32 src_port = 4;
  string dst_ip = 5;
  int32 dst_port = 6;
  repeated WAFRuleHit rules = 7;
  string action = 8;
  HTTPRequest request = 9;
  google.protobuf.Timestamp timestamp = 10;
}

message WAFRule {
  string id = 1;
  string message = 2;
  string severity = 3;
  string file = 4;
  string line = 5;
}

message WAFRuleHit {
  WAFRule rule = 1;
  bool disruptive = 6;
}

message HTTPRequest {
  string method = 1;
  string path = 2;
  string version = 3;
  map<string, string> headers = 4;
}

message WAFEventResult {
  bool successful = 1;
}<|MERGE_RESOLUTION|>--- conflicted
+++ resolved
@@ -1,11 +1,7 @@
 syntax = "proto3";
 package felix;
-<<<<<<< HEAD
-option go_package = "proto";
+option go_package = "./proto";
 import "google/protobuf/timestamp.proto";
-=======
-option go_package = "./proto";
->>>>>>> dd34212b
 
 service PolicySync {
   // On this API, only the following payloads will be sent:
