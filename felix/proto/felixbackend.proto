syntax = "proto3";
package felix;
option go_package = "proto";
import "google/protobuf/timestamp.proto";

service PolicySync {
  // On this API, only the following payloads will be sent:
  //  - InSync
  //  - ConfigUpdate
  //  - IPSetUpdate
  //  - IPSetDeltaUpdate
  //  - IPSetRemove
  //  - ActiveProfileUpdate
  //  - ActiveProfileRemove
  //  - ActivePolicyUpdate
  //  - ActivePolicyRemove
  //  - WorkloadEndpointUpdate
  //  - WorkloadEndpointRemove
  //  - ServiceAccountUpdate
  //  - ServiceAccountRemove
  //  - NamespaceUpdate
  //  - NamespaceRemove
  //  - RouteUpdate
  //  - RouteRemove
  //  - VXLANTunnelEndpointUpdate
  //  - VXLANTunnelEndpointRemove
  //  - PacketCaptureUpdate
  //  - PacketCaptureRemove
  //
  // The ConfigUpdate payload is only sent if the receiver has features enabled that
  // require it. Furthermore, the ConfigUpdate message will only contain the configuration
  // parameters required for those features.
  rpc Sync(SyncRequest) returns (stream ToDataplane);

  // Report dataplane statistics to Felix.
  rpc Report(DataplaneStats) returns (ReportResult);
}

message SyncRequest {
  // Whether the sync consumer supports the DropActionOverride feature. If set to true,
  // the dropActionOverride value will be supplied in a ConfigUpdate message (if supported
  // by Felix).
  bool supportsDropActionOverride = 1;
  // Whether the sync consumer supports dataplane stats. If set to true, the ConfigUpdate message
  // will contain DataplaneStatsEnabledForAllowed and DataplaneStatsEnabledForDenied settings
  // if supported by Felix. If enabled, the sync consumer may call the Report RPC method to stream
  // dataplane statistics to Felix.
  bool supportsDataplaneStats = 2;
  // Determines which types of payloads will be sent to the client.
  // Valid values are "per-pod-policies", "per-host-policies", or "l3-routes".
  string subscriptionType = 3;

  // Enterprise-only fields, start at 100.

  // Controls whether IPv6 routes will be sent or not.
  bool supportsIPv6RouteUpdates = 100;
}

// Rationale for having explicit Remove messages rather than sending and update
// with empty payload (which is the convention we used to use in Felix):
// protobuf and golang use zero values to indicate missing data and that makes
// it impossible to tell the difference between an empty list of IP set members
// and a deletion, for example.

message ToDataplane {
  // Sequence number incremented with each message.  Useful for correlating
  // messages in logs.
  uint64 sequence_number = 15;
  oneof payload {
    // InSync is sent once a complete snapshot of the datastore has been
    // processed.  The dataplane driver should use it as a signal to
    // resynchronise the dataplane.
    InSync in_sync = 1;

    // IPSetUpdate is sent when an IP set becomes active.  It contains the
    // complete membership of the IP set.
    IPSetUpdate ipset_update = 2;
    // IPSetDeltaUpdates are sent after the first IPSetUpdate; they contain
    // a list of IPs that should be added and removed from the IP set.
    IPSetDeltaUpdate ipset_delta_update = 3;
    // IPSet remove is sent when an IP set is no longer needed.
    IPSetRemove ipset_remove = 4;

    // ActiveProfileUpdate is sent when a profile becomes active or is updated.
    ActiveProfileUpdate active_profile_update = 5;
    // ActiveProfileRemove is sent when a profile becomes inactive or is
    // deleted.
    ActiveProfileRemove active_profile_remove = 6;

    // ActivePolicyUpdate is sent when a policy becomes active or is updated.
    ActivePolicyUpdate active_policy_update = 7;
    // ActivePolicyRemove is sent when a policy becomes inactive or is
    // deleted.
    ActivePolicyRemove active_policy_remove = 8;

    // HostEndpointUpdate is sent when a local host endpoint is added or
    // updated.
    HostEndpointUpdate host_endpoint_update = 9;
    // HostEndpointRemove is sent when a local host endpoint is removed.
    HostEndpointRemove host_endpoint_remove = 10;

    // WorkloadEndpointUpdate is sent when a local workload endpoint is added
    // or updated.
    WorkloadEndpointUpdate workload_endpoint_update = 11;
    // WorkloadEndpointRemove is sent when a local workload endpoint is
    // removed.
    WorkloadEndpointRemove workload_endpoint_remove = 12;

    // ConfigUpdate is sent at start of day or when the config changes.
    ConfigUpdate config_update = 13;

    // HostMetadataUpdate is sent when a host IP is added or updated.  I.e. the
    // IP used for BGP peering/IPIP.
    HostMetadataUpdate host_metadata_update = 14;
    // HostIPRemove is sent when a host IP is removed.
    HostMetadataRemove host_metadata_remove = 18;

    // HostMetadataV4V6Update is sent when a host is added or updated.
    HostMetadataV4V6Update host_metadata_v4v6_update = 37;
    // HostIPRemove is sent when a host is removed.
    HostMetadataV4V6Remove host_metadata_v4v6_remove = 38; 

    // IPAMPoolUpdate is sent when an IPAM pool is added/updated.
    IPAMPoolUpdate ipam_pool_update = 16;
    // IPAMPoolRemove is sent when an IPAM pool is removed.
    IPAMPoolRemove ipam_pool_remove = 17;

    // ServiceAccountUpdate is sent when a ServiceAccount is added/updated.
    ServiceAccountUpdate service_account_update = 19;
    // ServiceAccountRemove is sent when a ServiceAccount is removed.
    ServiceAccountRemove service_account_remove = 20;

    // NamespaceUpdate is sent when a Namespace is added/updated.
    NamespaceUpdate namespace_update = 21;
    // NamespaceRemove is sent when a Namespace is removed.
    NamespaceRemove namespace_remove = 22;

    // RouteUpdate is send when a route is added/updated.
    RouteUpdate route_update = 23;
    // RouteRemove is send when a route is deleted.
    RouteRemove route_remove = 24;

    // VXLANTunnelEndpointUpdate is send when a vtep is added/updated.
    VXLANTunnelEndpointUpdate vtep_update = 25;
    // VXLANTunnelEndpointRemove is send when a route is deleted.
    VXLANTunnelEndpointRemove vtep_remove = 26;

    // WireguardEndpointUpdate is sent to setup IPv4 wireguard on the host.
    WireguardEndpointUpdate wireguard_endpoint_update = 27;
    // WireguardEndpointRemove is sent to undo IPv4 wireguard on the host.
    WireguardEndpointRemove wireguard_endpoint_remove = 28;

    // GlobalBGPConfigUpdate is sent when global BGPConfiguration changes.
    GlobalBGPConfigUpdate global_bgp_config_update = 29;

    Encapsulation encapsulation = 30;

    ServiceUpdate service_update = 31;
    ServiceRemove service_remove = 32;

    // WireguardEndpointV6Update is sent to setup IPv6 wireguard on the host.
    WireguardEndpointV6Update wireguard_endpoint_v6_update = 33;
    // WireguardEndpointV6Remove is sent to undo IPv6 wireguard on the host.
    WireguardEndpointV6Remove wireguard_endpoint_v6_remove = 34;

    // HostMetadataV6Update is sent when a host IPv6 address is added or updated.
    HostMetadataV6Update host_metadata_v6_update = 35;
    // HostMetadataV6Remove is sent when a host IPv6 address is removed.
    HostMetadataV6Remove host_metadata_v6_remove = 36;

    //--------------------------------------------------------------------
    // Private members below here; use ids >100 to avoid merge conflicts.
    //--------------------------------------------------------------------

    // Sent when the set of IPs behind one of our IPsec tunnels changes.
    IPSecTunnelAdd ipsec_tunnel_add = 126;
    IPSecTunnelRemove ipsec_tunnel_remove = 127;
    IPSecBindingUpdate ipsec_binding_update = 123;

    // Send when one or more IPs is blacklisted.
    IPSecBlacklistAdd ipsec_binding_add = 124;
    // Send when one or more IPs is un-blacklisted.
    IPSecBlacklistRemove ipsec_binding_remove = 125;

    // PacketCaptureUpdate is sent to setup packetcapture.
    PacketCaptureUpdate packet_capture_update = 128;
    // PacketCaptureRemove is sent to stop packetcapture.
    PacketCaptureRemove packet_capture_remove = 129;

    // ExternalNetworkUpdate is sent when a ExternalNetwork is added/updated.
    ExternalNetworkUpdate external_network_update = 130;
    // ExternalNetworkRemove is sent when a ExternalNetwork is removed.
    ExternalNetworkRemove external_network_remove = 131;

    // RemoteIPAMPoolUpdate is sent when a remote IPAM pool is added/updated.
    RemoteIPAMPoolUpdate remote_ipam_pool_update = 132;
    // RemoteIPAMPoolRemove is sent when a remote IPAM pool is removed.
    RemoteIPAMPoolRemove remote_ipam_pool_remove = 133;
  }
}

message FromDataplane {
  uint64 sequence_number = 8;
  oneof payload {
    // ProcessStatusUpdate is sent as a periodic heartbeat.
    ProcessStatusUpdate process_status_update = 3;

    // HostEndpointStatusUpdate is sent when the oper status of an endpoint
    // changes.
    HostEndpointStatusUpdate host_endpoint_status_update = 4;
    // HostEndpointStatusRemove is sent when an endpoint is removed to clean
    // up its oper status entry.
    HostEndpointStatusRemove host_endpoint_status_remove = 5;

    // WorkloadEndpointStatusUpdate is sent when the oper status of an endpoint
    // changes.
    WorkloadEndpointStatusUpdate workload_endpoint_status_update = 6;
    // WorkloadEndpointStatusRemove is sent when an endpoint is removed to
    // clean up its oper status entry.
    WorkloadEndpointStatusRemove workload_endpoint_status_remove = 7;

    // WireguardStatusUpdate is sent when the wireguard is available with the
    // crypto primitives set up.
    WireguardStatusUpdate wireguard_status_update = 9;

<<<<<<< HEAD
    // PacketCaptureStatusUpdate is sent when a capture file is created/removed
    PacketCaptureStatusUpdate packet_capture_status_update = 10;

    EgressPodStatusUpdate egress_pod_status_update = 11;
=======
    DataplaneInSync dataplane_in_sync = 10;
>>>>>>> b549e68b
  }
}

message ConfigUpdate {
  string message = 3;
  map<string, string> config = 1;
  map<uint32, RawConfig> source_to_raw_config = 2;
}

message RawConfig {
  string source = 1;
  map<string,string> config = 2;
}

message InSync {
}

message IPSetUpdate {
  string id = 1;
  repeated string members = 2;
  enum IPSetType {
    IP = 0;           // Each member is an IP address in dotted-decimal or IPv6 format.
    IP_AND_PORT = 1;  // Each member is "<IP>,(tcp|udp):port".
    NET = 2;          // Each member is a CIDR in dotted-decimal or IPv6 format.
    DOMAIN = 3;       // Each member is a domain name.
    EGRESS_IP = 4;    // Each member is an egress IP.
    NET_NET = 5;      // Each member is two CIDRs.
    PORTS = 6;        // Each member is a port (bitmap of ports)
  }
  IPSetType type = 3;
}

message IPSetDeltaUpdate {
  string id = 1;
  repeated string added_members = 2;
  repeated string removed_members = 3;
}

message IPSetRemove {
  string id = 1;
}

message ActiveProfileUpdate {
  ProfileID id = 1;
  Profile profile = 2;
}

message ActiveProfileRemove {
  ProfileID id = 1;
}

message ProfileID {
  string name = 1;
}

message Profile {
  repeated Rule inbound_rules = 1;
  repeated Rule outbound_rules = 2;
}

message ActivePolicyUpdate {
  PolicyID id = 1;
  Policy policy = 2;
}

message ActivePolicyRemove {
  PolicyID id = 1;
}

message PolicyID {
  string tier = 1;
  string name = 2;
}

message Policy {
  // If the Policy represents a NetworkPolicy, this contains the namespace that the policy came
  // from.  Otherwise, empty.
  string namespace = 5;

  repeated Rule inbound_rules = 1;
  repeated Rule outbound_rules = 2;
  bool untracked = 3;
  bool pre_dnat = 4;

  string original_selector = 6;
}

enum IPVersion {
  ANY = 0;
  IPV4 = 4;
  IPV6 = 6;
}

message Rule {
  string action = 1;
  IPVersion ip_version = 2;

  Protocol protocol = 3;

  repeated string src_net = 4;

  // The list of ports is split into numeric and named ports, where named ports are represented
  // by (IP, port) IP sets.  A packet matches this rule if it matches any numeric port range *or*
  // any listed named port IP set.
  repeated PortRange src_ports = 5;
  repeated string src_named_port_ip_set_ids = 12;

  repeated string dst_net = 6;
  repeated PortRange dst_ports = 7;
  repeated string dst_named_port_ip_set_ids = 13;
  oneof icmp {
    // Distinguish between a match on type only and type+code.  We can't use
    // the fact that fields ar optional because Go can't distinguish 0 from
    // "not-present".
    int32 icmp_type = 8;
    IcmpTypeAndCode icmp_type_code = 9;
  }
  repeated string src_ip_set_ids = 10;
  // There should not be any situation where dst_ip_set_ids or dst_domain_ip_set_ids have
  // more than one value (i.e more than one IPSet id). The intended semantics is that their
  // values will be OR'ed when processed by the dataplane.
  repeated string dst_ip_set_ids = 11;
  repeated string dst_domain_ip_set_ids = 14;

  // IP sets on which we should match both IP and port.
  repeated string dst_ip_port_set_ids = 15;

  Protocol not_protocol = 102;

  repeated string not_src_net = 103;
  repeated PortRange not_src_ports = 104;
  repeated string not_dst_net = 105;
  repeated PortRange not_dst_ports = 106;
  oneof not_icmp {
    int32 not_icmp_type = 107;
    IcmpTypeAndCode not_icmp_type_code = 108;
  }
  repeated string not_src_ip_set_ids = 109;
  repeated string not_dst_ip_set_ids = 110;
  repeated string not_src_named_port_ip_set_ids = 112;
  repeated string not_dst_named_port_ip_set_ids = 113;

  // These fields pass through the original selectors from the v3 datamodel unmodified as required
  // for the policy sync API.
  string original_src_selector = 114;
  string original_dst_selector = 115;
  string original_src_namespace_selector = 116;
  string original_dst_namespace_selector = 117;
  string original_not_src_selector = 118;
  string original_not_dst_selector = 119;

  // Original source service match criteria.
  string original_src_service = 132;
  string original_src_service_namespace = 133;

  // Original destination service match criteria.
  string original_dst_service = 130;
  string original_dst_service_namespace = 131;

  // Pass through of the v3 datamodel service account match criteria.
  ServiceAccountMatch src_service_account_match = 120;
  ServiceAccountMatch dst_service_account_match = 121;

  // Pass through of the v3 datamodel HTTP match criteria.
  HTTPMatch http_match = 122;

  RuleMetadata metadata = 123;

  string log_prefix = 200;

  // An opaque ID/hash for the rule.
  string rule_id = 201;
}

message ServiceAccountMatch {
  string selector = 1;
  repeated string names = 2;
}

message HTTPMatch {
  repeated string methods = 1;
  message PathMatch {
    oneof path_match {
      string exact = 1;
      string prefix = 2;
    }
  }
  repeated PathMatch paths = 2;
}

message RuleMetadata {
  map<string, string> annotations = 1;
}

message IcmpTypeAndCode {
  int32 type = 1;
  int32 code = 2;
}

message Protocol {
  oneof number_or_name {
    int32 number = 1;
    string name = 2;
  }
}

// Individual ports are sent with first == last.
message PortRange {
  int32 first = 1;
  int32 last = 2;
}

message WorkloadEndpointID {
  // hostname not needed since this is implicitly a local endpoint?
  reserved 1;
  reserved "hostname";

  string orchestrator_id = 2;
  string workload_id = 3;
  string endpoint_id = 4;
}

message WorkloadEndpointUpdate {
  WorkloadEndpointID id = 1;
  WorkloadEndpoint endpoint = 5;
}

message EgressGatewayRule {
    string ip_set_id = 1;
    int32 max_next_hops = 2;
    string destination = 3;
    bool prefer_local_egress_gateway = 4;
}

message WorkloadEndpoint {
  string state = 1;
  string name = 2;
  string mac = 3;
  repeated string profile_ids = 4;
  repeated string ipv4_nets = 5;
  repeated string ipv6_nets = 6;
  repeated TierInfo tiers = 7;
  repeated NatInfo ipv4_nat = 8;
  repeated NatInfo ipv6_nat = 9;
  repeated EgressGatewayRule egress_gateway_rules = 100;
  bool is_egress_gateway = 101;
  int32 egress_gateway_health_port = 104;
  repeated string aws_elastic_ips = 102;
  repeated string allow_spoofed_source_prefixes = 10;
  map<string, string> annotations = 11;
  repeated string external_network_names = 105;
}

message WorkloadEndpointRemove {
  WorkloadEndpointID id = 1;
}

message HostEndpointID {
  // hostname not needed since this is implicitly a local endpoint?
  reserved 1;
  reserved "hostname";
  string endpoint_id = 2;
}

message HostEndpointUpdate {
  HostEndpointID id = 1;
  HostEndpoint endpoint = 3;
}

message HostEndpoint {
  string name = 1;
  repeated string profile_ids = 2;
  repeated TierInfo tiers = 3;
  repeated TierInfo untracked_tiers = 6;
  repeated TierInfo pre_dnat_tiers = 7;
  repeated TierInfo forward_tiers = 8;
  repeated string expected_ipv4_addrs = 4;
  repeated string expected_ipv6_addrs = 5;
}

message HostEndpointRemove {
  HostEndpointID id = 1;
}

message TierInfo {
  string name = 1;
  repeated string ingress_policies = 2;
  repeated string egress_policies = 3;
}

message NatInfo {
  string ext_ip = 1;
  string int_ip = 2;
}

message ProcessStatusUpdate {
  string iso_timestamp = 1;
  double uptime = 2;
}

message HostEndpointStatusUpdate {
  HostEndpointID id = 1;
  EndpointStatus status = 2;
}

message EndpointStatus {
  string status = 1;
}

message HostEndpointStatusRemove {
  HostEndpointID id = 1;
}

message WorkloadEndpointStatusUpdate {
  WorkloadEndpointID id = 1;
  EndpointStatus status = 2;
}
message WorkloadEndpointStatusRemove {
  WorkloadEndpointID id = 1;
}

message WireguardStatusUpdate {
  // Wireguard public-key set on the interface.
  string public_key = 1;

  // The IP version of this update
  IPVersion ip_version = 2;
}

message DataplaneInSync {
}

message HostMetadataV4V6Update {
  string hostname = 1;
  string ipv4_addr = 2;
  string ipv6_addr = 3;
  string asnumber = 4;
  map<string, string> labels = 5;
}

message HostMetadataV4V6Remove {
  string hostname = 1;
  string ipv4_addr = 2;
}

message HostMetadataUpdate {
  string hostname = 1;
  string ipv4_addr = 2;
}

message HostMetadataRemove {
  string hostname = 1;
  string ipv4_addr = 2;
}

message HostMetadataV6Update {
  string hostname = 1;
  string ipv6_addr = 2;
}

message HostMetadataV6Remove {
  string hostname = 1;
  string ipv6_addr = 2;
}

message IPSecTunnelAdd {
  // The address of the host's tunnel.
  string tunnel_addr = 1;
}

message IPSecTunnelRemove {
  // The address of the host's tunnel.
  string tunnel_addr = 1;
}

message IPSecBindingUpdate {
  // The address of the host's tunnel.
  string tunnel_addr = 1;
  // Newly added addresses behind the tunnel.
  repeated string added_addrs = 2;
  // Newly removed addresses behind the tunnel.
  repeated string removed_addrs = 3;
}

message IPSecBlacklistAdd {
  repeated string added_addrs = 1;
}

message IPSecBlacklistRemove {
  repeated string removed_addrs = 1;
}

message IPAMPoolUpdate {
  string id = 1;
  IPAMPool pool = 2;
}

message IPAMPoolRemove {
  string id = 1;
}

message IPAMPool {
  string cidr = 1;
  bool masquerade = 2;
  string ipip_mode = 3;
  string vxlan_mode = 4;

  // Enterprise additions; use IDs after 100.
  string aws_subnet_id = 101;
}

message Encapsulation {
  bool ipip_enabled = 1;
  bool vxlan_enabled = 2;
  bool vxlan_enabled_v6 = 3;
}

message ServiceAccountUpdate {
  ServiceAccountID id = 1;
  map<string, string> labels = 2;
}

message ServiceAccountRemove {
  ServiceAccountID id = 1;
}

message ServiceAccountID {
  string namespace = 1;
  string name = 2;
}

message NamespaceUpdate {
  NamespaceID id = 1;
  map<string, string> labels = 2;
}

message NamespaceRemove {
  NamespaceID id = 1;
}

message NamespaceID {
  string name = 1;
}

enum RouteType {
  // CIDR_INFO gives information about a CIDR without establishing a route.  For example,
  // it is emitted for IP pools with no blocks.
  CIDR_INFO = 0;
  REMOTE_WORKLOAD = 1;
  REMOTE_HOST = 2;
  LOCAL_WORKLOAD = 3;
  LOCAL_HOST = 4;
  REMOTE_TUNNEL = 5;
  LOCAL_TUNNEL = 6;
}

enum IPPoolType {
  NONE = 0;
  NO_ENCAP = 1;
  VXLAN = 2;
  IPIP = 3;
}

message TunnelType {
  bool ipip = 1;
  bool vxlan = 2;
  bool wireguard = 3;
}

message RouteUpdate {
  RouteType type = 1;
  IPPoolType ip_pool_type = 2;
  string dst = 3;
  // The name of the node holding this destination, if this route targets a calico node.
  string dst_node_name = 4;
  // IP of the node holding this destination.
  string dst_node_ip = 5;
  bool same_subnet = 7;
  bool nat_outgoing = 8;
  bool local_workload = 9;
  TunnelType tunnel_type = 10;

  // Enterprise additions; use IDs after 100.
  string aws_subnet_id = 101;
}

message RouteRemove {
  string dst = 2;
}

message VXLANTunnelEndpointUpdate {
  string node = 1;
  string mac = 2;
  string ipv4_addr = 3;
  string parent_device_ip = 4;
  string mac_v6 = 5;
  string ipv6_addr = 6;
  string parent_device_ipv6 = 7;
}

message VXLANTunnelEndpointRemove {
  string node = 1;
}

message ReportResult {
  // Whether the data was reported successfully.
  bool successful = 1;
}

// DataplaneStats reports statistics about a flow from the dataplane.
message DataplaneStats {
  // Identity of the flow.
  // Right now, just 5-tuple
  string src_ip = 1;
  string dst_ip = 2;
  int32 src_port = 3;
  int32 dst_port = 4;
  Protocol protocol = 5;

  // Each message can report zero or more statistics about the flow.
  repeated Statistic stats = 6;

  // RuleTrace is the sequence of rules that matched the flow. The last rule
  // allows or denies the flow, each rule prior "passed" to the next tier or
  // to profiles.
  repeated RuleTrace rules = 7;

  // Whether the flow was allowed or denied
  Action action = 8;

  // HTTPData is a collection of the metadata collected from HTTP headers.
  repeated HTTPData http_data = 9;
}

// Action represents an action taken by a policy or rule.
enum Action {
  ALLOWED = 0;
  DENIED = 1;
}

// Statistic is a piece of summary information for a flow.
message Statistic {

  // Whether the statistic is for inbound or outbound data flow, relative to
  // the dataplane reporting.
  enum Direction {
    IN = 0;
    OUT = 1;
  }
  Direction direction = 1;

  // Whether the data is relative. ABSOLUTE data gives the total for the flow
  // since it started.  DELTA data gives the change since the last report
  // for this flow.
  enum Relativity {
    ABSOLUTE = 0;
    DELTA = 1;
  }
  Relativity relativity = 2;

  // Kind indicates what this statistic is about.
  enum Kind {
    PACKETS = 0;
    BYTES = 1;
    HTTP_REQUESTS = 2;
    HTTP_DATA = 3;
    INGRESS_DATA = 4;
  }
  Kind kind = 3;

  // Action further qualifies the kind.  For example, an action of ALLOWED with
  // a kind of PACKETS means this statistic is the number of allowed packets.
  Action action = 4;

  // The numerical value of the statistic.
  int64 value = 5;
}

// RuleTrace indicates a rule that matched the flow as it was being evaluated.
message RuleTrace {
  oneof id {
    // The rule is part of a policy identified in this field.
    PolicyID policy = 1;

    // The rule is part of a profile identified in this field.
    ProfileID profile = 2;

    // The flow was neither allowed nor denied by any policy or profile.  By
    // default this means the flow is denied. If this is set the rule num should
    // be ignored since no rule matched the flow.
    bool none = 3;
  }

  // Whether the rule appears in INBOUND or OUTBOUND rules for the policy /
  // profile.
  enum Direction {
    INBOUND = 0;
    OUTBOUND = 1;
  }
  Direction direction = 4;

  // The numerical index of the rule that matched.
  int32 rule_num = 5;
}

// HTTPData provides HTTP header information.
message HTTPData {
  string x_forwarded_for = 1;
  string x_real_ip = 2;

  // Fields for L7 logs
  int32 duration = 3;
  int32 response_code = 4;
  int32 bytes_sent = 5;
  int32 bytes_received = 6;
  string user_agent = 7;
  string request_path = 8;
  string request_method = 9;
  int32 count = 10;
  string domain = 11;
  int32 duration_max = 12;
  string type = 13;
  int32 latency = 14;
}

message WireguardEndpointUpdate {
  // The name of the IPv4 wireguard host.
  string hostname = 1;

  // The public key for IPv4 wireguard on this endpoint.
  string public_key = 2;

  // The IP address of the IPv4 wireguard interface.
  string interface_ipv4_addr = 3;
}

message WireguardEndpointRemove {
  // The name of the IPv4 wireguard host.
  string hostname = 1;
}

message WireguardEndpointV6Update {
  // The name of the IPv6 wireguard host.
  string hostname = 1;

  // The public key for IPv6 wireguard on this endpoint.
  string public_key_v6 = 2;

  // The IP address of the IPv6 wireguard interface.
  string interface_ipv6_addr = 3;
}

message WireguardEndpointV6Remove {
  // The name of the IPv6 wireguard host.
  string hostname = 1;
}

message GlobalBGPConfigUpdate {
  repeated string service_cluster_cidrs = 1;
  repeated string service_external_cidrs = 2;
  repeated string service_loadbalancer_cidrs = 3;
}

message PacketCaptureUpdate {
  PacketCaptureID id = 1;
  WorkloadEndpointID endpoint = 2;
  PacketCaptureSpecification specification = 3;
}

message PacketCaptureRemove {
  PacketCaptureID id = 1;
  WorkloadEndpointID endpoint = 2;
}

message PacketCaptureID {
  string name = 1;
  string namespace = 2;
}

message PacketCaptureStatusUpdate {
  PacketCaptureID id = 1;
  repeated string capture_files = 2;
  enum PacketCaptureState {
    SCHEDULED = 0;
    CAPTURING = 1;
    FINISHED = 2;
    ERROR = 3;
    WAITING_FOR_TRAFFIC = 4;
  }
  PacketCaptureState state = 3;
}

message PacketCaptureSpecification {
  string bpfFilter = 1;
  google.protobuf.Timestamp start_time = 2;
  google.protobuf.Timestamp end_time = 3;
}

message EgressPodStatusUpdate {
  string name = 1;
  string namespace = 2;
  string addr = 3;
  google.protobuf.Timestamp maintenance_started = 4;
  google.protobuf.Timestamp maintenance_finished = 5;
}

message ServicePort {
	string Protocol = 1;
	int32 Port = 2;
	int32 NodePort = 3;
}

message ServiceUpdate {
	string name = 1;
	string namespace = 2;
	string type = 3;
	string cluster_ip = 4;
	string loadbalancer_ip = 5;
	repeated string external_ips = 6;
	repeated ServicePort ports = 7;
}

message ServiceRemove {
	string name = 1;
	string namespace = 2;
}

message ExternalNetworkID {
  string name = 1;
}

message ExternalNetwork {
  string name = 1;
  uint32 route_table_index = 2;
}

message ExternalNetworkUpdate {
  ExternalNetworkID id = 1;
  ExternalNetwork network = 2;
}

message ExternalNetworkRemove {
  ExternalNetworkID id = 1;;
}

message RemoteIPAMPoolUpdate {
  string id = 1;
  string cluster = 2;
  IPAMPool pool = 3;
}

message RemoteIPAMPoolRemove {
  string id = 1;
  string cluster = 2;
}<|MERGE_RESOLUTION|>--- conflicted
+++ resolved
@@ -223,14 +223,12 @@
     // crypto primitives set up.
     WireguardStatusUpdate wireguard_status_update = 9;
 
-<<<<<<< HEAD
     // PacketCaptureStatusUpdate is sent when a capture file is created/removed
     PacketCaptureStatusUpdate packet_capture_status_update = 10;
 
     EgressPodStatusUpdate egress_pod_status_update = 11;
-=======
-    DataplaneInSync dataplane_in_sync = 10;
->>>>>>> b549e68b
+
+    DataplaneInSync dataplane_in_sync = 12;
   }
 }
 
