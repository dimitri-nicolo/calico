syntax = "proto3";
package felix;
option go_package = "./proto";
import "google/protobuf/timestamp.proto";

service PolicySync {
  // On this API, only the following payloads will be sent:
  //  - InSync
  //  - ConfigUpdate
  //  - IPSetUpdate
  //  - IPSetDeltaUpdate
  //  - IPSetRemove
  //  - ActiveProfileUpdate
  //  - ActiveProfileRemove
  //  - ActivePolicyUpdate
  //  - ActivePolicyRemove
  //  - WorkloadEndpointUpdate
  //  - WorkloadEndpointRemove
  //  - ServiceAccountUpdate
  //  - ServiceAccountRemove
  //  - NamespaceUpdate
  //  - NamespaceRemove
  //  - RouteUpdate
  //  - RouteRemove
  //  - VXLANTunnelEndpointUpdate
  //  - VXLANTunnelEndpointRemove
  //  - PacketCaptureUpdate
  //  - PacketCaptureRemove
  //
  // The ConfigUpdate payload is only sent if the receiver has features enabled that
  // require it. Furthermore, the ConfigUpdate message will only contain the configuration
  // parameters required for those features.
  rpc Sync(SyncRequest) returns (stream ToDataplane);

  // Report dataplane statistics to Felix.
  rpc Report(DataplaneStats) returns (ReportResult);

  // Report WAF events to Felix.
  rpc ReportWAF(stream WAFEvent) returns (WAFEventResult);
}

message SyncRequest {
  // Whether the sync consumer supports the DropActionOverride feature. If set to true,
  // the dropActionOverride value will be supplied in a ConfigUpdate message (if supported
  // by Felix).
  bool supportsDropActionOverride = 1;
  // Whether the sync consumer supports dataplane stats. If set to true, the ConfigUpdate message
  // will contain DataplaneStatsEnabledForAllowed and DataplaneStatsEnabledForDenied settings
  // if supported by Felix. If enabled, the sync consumer may call the Report RPC method to stream
  // dataplane statistics to Felix.
  bool supportsDataplaneStats = 2;
  // Determines which types of payloads will be sent to the client.
  // Valid values are "per-pod-policies", "per-host-policies", or "l3-routes".
  string subscriptionType = 3;

  // Enterprise-only fields, start at 100.

  // Controls whether IPv6 routes will be sent or not.
  bool supportsIPv6RouteUpdates = 100;
}

// Rationale for having explicit Remove messages rather than sending and update
// with empty payload (which is the convention we used to use in Felix):
// protobuf and golang use zero values to indicate missing data and that makes
// it impossible to tell the difference between an empty list of IP set members
// and a deletion, for example.

message ToDataplane {
  // Sequence number incremented with each message.  Useful for correlating
  // messages in logs.
  uint64 sequence_number = 15;
  oneof payload {
    // InSync is sent once a complete snapshot of the datastore has been
    // processed.  The dataplane driver should use it as a signal to
    // resynchronise the dataplane.
    InSync in_sync = 1;

    // IPSetUpdate is sent when an IP set becomes active.  It contains the
    // complete membership of the IP set.
    IPSetUpdate ipset_update = 2;
    // IPSetDeltaUpdates are sent after the first IPSetUpdate; they contain
    // a list of IPs that should be added and removed from the IP set.
    IPSetDeltaUpdate ipset_delta_update = 3;
    // IPSet remove is sent when an IP set is no longer needed.
    IPSetRemove ipset_remove = 4;

    // ActiveProfileUpdate is sent when a profile becomes active or is updated.
    ActiveProfileUpdate active_profile_update = 5;
    // ActiveProfileRemove is sent when a profile becomes inactive or is
    // deleted.
    ActiveProfileRemove active_profile_remove = 6;

    // ActivePolicyUpdate is sent when a policy becomes active or is updated.
    ActivePolicyUpdate active_policy_update = 7;
    // ActivePolicyRemove is sent when a policy becomes inactive or is
    // deleted.
    ActivePolicyRemove active_policy_remove = 8;

    // HostEndpointUpdate is sent when a local host endpoint is added or
    // updated.
    HostEndpointUpdate host_endpoint_update = 9;
    // HostEndpointRemove is sent when a local host endpoint is removed.
    HostEndpointRemove host_endpoint_remove = 10;

    // WorkloadEndpointUpdate is sent when a local workload endpoint is added
    // or updated.
    WorkloadEndpointUpdate workload_endpoint_update = 11;
    // WorkloadEndpointRemove is sent when a local workload endpoint is
    // removed.
    WorkloadEndpointRemove workload_endpoint_remove = 12;

    // ConfigUpdate is sent at start of day or when the config changes.
    ConfigUpdate config_update = 13;

    // HostMetadataUpdate is sent when a host IP is added or updated.  I.e. the
    // IP used for BGP peering/IPIP.
    HostMetadataUpdate host_metadata_update = 14;
    // HostIPRemove is sent when a host IP is removed.
    HostMetadataRemove host_metadata_remove = 18;

    // HostMetadataV4V6Update is sent when a host is added or updated.
    HostMetadataV4V6Update host_metadata_v4v6_update = 37;
    // HostIPRemove is sent when a host is removed.
    HostMetadataV4V6Remove host_metadata_v4v6_remove = 38; 

    // IPAMPoolUpdate is sent when an IPAM pool is added/updated.
    IPAMPoolUpdate ipam_pool_update = 16;
    // IPAMPoolRemove is sent when an IPAM pool is removed.
    IPAMPoolRemove ipam_pool_remove = 17;

    // ServiceAccountUpdate is sent when a ServiceAccount is added/updated.
    ServiceAccountUpdate service_account_update = 19;
    // ServiceAccountRemove is sent when a ServiceAccount is removed.
    ServiceAccountRemove service_account_remove = 20;

    // NamespaceUpdate is sent when a Namespace is added/updated.
    NamespaceUpdate namespace_update = 21;
    // NamespaceRemove is sent when a Namespace is removed.
    NamespaceRemove namespace_remove = 22;

    // RouteUpdate is send when a route is added/updated.
    RouteUpdate route_update = 23;
    // RouteRemove is send when a route is deleted.
    RouteRemove route_remove = 24;

    // VXLANTunnelEndpointUpdate is send when a vtep is added/updated.
    VXLANTunnelEndpointUpdate vtep_update = 25;
    // VXLANTunnelEndpointRemove is send when a route is deleted.
    VXLANTunnelEndpointRemove vtep_remove = 26;

    // WireguardEndpointUpdate is sent to setup IPv4 wireguard on the host.
    WireguardEndpointUpdate wireguard_endpoint_update = 27;
    // WireguardEndpointRemove is sent to undo IPv4 wireguard on the host.
    WireguardEndpointRemove wireguard_endpoint_remove = 28;

    // GlobalBGPConfigUpdate is sent when global BGPConfiguration changes.
    GlobalBGPConfigUpdate global_bgp_config_update = 29;

    Encapsulation encapsulation = 30;

    ServiceUpdate service_update = 31;
    ServiceRemove service_remove = 32;

    // WireguardEndpointV6Update is sent to setup IPv6 wireguard on the host.
    WireguardEndpointV6Update wireguard_endpoint_v6_update = 33;
    // WireguardEndpointV6Remove is sent to undo IPv6 wireguard on the host.
    WireguardEndpointV6Remove wireguard_endpoint_v6_remove = 34;

    // HostMetadataV6Update is sent when a host IPv6 address is added or updated.
    HostMetadataV6Update host_metadata_v6_update = 35;
    // HostMetadataV6Remove is sent when a host IPv6 address is removed.
    HostMetadataV6Remove host_metadata_v6_remove = 36;

    //--------------------------------------------------------------------
    // Private members below here; use ids >100 to avoid merge conflicts.
    //--------------------------------------------------------------------

    // Sent when the set of IPs behind one of our IPsec tunnels changes.
    IPSecTunnelAdd ipsec_tunnel_add = 126;
    IPSecTunnelRemove ipsec_tunnel_remove = 127;
    IPSecBindingUpdate ipsec_binding_update = 123;

    // Send when one or more IPs is blacklisted.
    IPSecBlacklistAdd ipsec_binding_add = 124;
    // Send when one or more IPs is un-blacklisted.
    IPSecBlacklistRemove ipsec_binding_remove = 125;

    // PacketCaptureUpdate is sent to setup packetcapture.
    PacketCaptureUpdate packet_capture_update = 128;
    // PacketCaptureRemove is sent to stop packetcapture.
    PacketCaptureRemove packet_capture_remove = 129;

    // ExternalNetworkUpdate is sent when a ExternalNetwork is added/updated.
    ExternalNetworkUpdate external_network_update = 130;
    // ExternalNetworkRemove is sent when a ExternalNetwork is removed.
    ExternalNetworkRemove external_network_remove = 131;

    // RemoteIPAMPoolUpdate is sent when a remote IPAM pool is added/updated.
    RemoteIPAMPoolUpdate remote_ipam_pool_update = 132;
    // RemoteIPAMPoolRemove is sent when a remote IPAM pool is removed.
    RemoteIPAMPoolRemove remote_ipam_pool_remove = 133;
  }
}

message FromDataplane {
  uint64 sequence_number = 8;
  oneof payload {
    // ProcessStatusUpdate is sent as a periodic heartbeat.
    ProcessStatusUpdate process_status_update = 3;

    // HostEndpointStatusUpdate is sent when the oper status of an endpoint
    // changes.
    HostEndpointStatusUpdate host_endpoint_status_update = 4;
    // HostEndpointStatusRemove is sent when an endpoint is removed to clean
    // up its oper status entry.
    HostEndpointStatusRemove host_endpoint_status_remove = 5;

    // WorkloadEndpointStatusUpdate is sent when the oper status of an endpoint
    // changes.
    WorkloadEndpointStatusUpdate workload_endpoint_status_update = 6;
    // WorkloadEndpointStatusRemove is sent when an endpoint is removed to
    // clean up its oper status entry.
    WorkloadEndpointStatusRemove workload_endpoint_status_remove = 7;

    // WireguardStatusUpdate is sent when the wireguard is available with the
    // crypto primitives set up.
    WireguardStatusUpdate wireguard_status_update = 9;

    // PacketCaptureStatusUpdate is sent when a capture file is created/removed
    PacketCaptureStatusUpdate packet_capture_status_update = 10;

    EgressPodStatusUpdate egress_pod_status_update = 11;

    DataplaneInSync dataplane_in_sync = 12;
  }
}

message ConfigUpdate {
  string message = 3;
  map<string, string> config = 1;
  map<uint32, RawConfig> source_to_raw_config = 2;
}

message RawConfig {
  string source = 1;
  map<string,string> config = 2;
}

message InSync {
}

message IPSetUpdate {
  string id = 1;
  repeated string members = 2;
  enum IPSetType {
    IP = 0;           // Each member is an IP address in dotted-decimal or IPv6 format.
    IP_AND_PORT = 1;  // Each member is "<IP>,(tcp|udp):port".
    NET = 2;          // Each member is a CIDR in dotted-decimal or IPv6 format.
    DOMAIN = 3;       // Each member is a domain name.
    EGRESS_IP = 4;    // Each member is an egress IP.
    NET_NET = 5;      // Each member is two CIDRs.
    PORTS = 6;        // Each member is a port (bitmap of ports)
  }
  IPSetType type = 3;
}

message IPSetDeltaUpdate {
  string id = 1;
  repeated string added_members = 2;
  repeated string removed_members = 3;
}

message IPSetRemove {
  string id = 1;
}

message ActiveProfileUpdate {
  ProfileID id = 1;
  Profile profile = 2;
}

message ActiveProfileRemove {
  ProfileID id = 1;
}

message ProfileID {
  string name = 1;
}

message Profile {
  repeated Rule inbound_rules = 1;
  repeated Rule outbound_rules = 2;
}

message ActivePolicyUpdate {
  PolicyID id = 1;
  Policy policy = 2;
}

message ActivePolicyRemove {
  PolicyID id = 1;
}

message PolicyID {
  string tier = 1;
  string name = 2;
}

message Policy {
  // If the Policy represents a NetworkPolicy, this contains the namespace that the policy came
  // from.  Otherwise, empty.
  string namespace = 5;

  repeated Rule inbound_rules = 1;
  repeated Rule outbound_rules = 2;
  bool untracked = 3;
  bool pre_dnat = 4;

  string original_selector = 6;
}

enum IPVersion {
  ANY = 0;
  IPV4 = 4;
  IPV6 = 6;
}

message Rule {
  string action = 1;
  IPVersion ip_version = 2;

  Protocol protocol = 3;

  repeated string src_net = 4;

  // The list of ports is split into numeric and named ports, where named ports are represented
  // by (IP, port) IP sets.  A packet matches this rule if it matches any numeric port range *or*
  // any listed named port IP set.
  repeated PortRange src_ports = 5;
  repeated string src_named_port_ip_set_ids = 12;

  repeated string dst_net = 6;
  repeated PortRange dst_ports = 7;
  repeated string dst_named_port_ip_set_ids = 13;
  oneof icmp {
    // Distinguish between a match on type only and type+code.  We can't use
    // the fact that fields ar optional because Go can't distinguish 0 from
    // "not-present".
    int32 icmp_type = 8;
    IcmpTypeAndCode icmp_type_code = 9;
  }
  repeated string src_ip_set_ids = 10;
  // There should not be any situation where dst_ip_set_ids or dst_domain_ip_set_ids have
  // more than one value (i.e more than one IPSet id). The intended semantics is that their
  // values will be OR'ed when processed by the dataplane.
  repeated string dst_ip_set_ids = 11;
  repeated string dst_domain_ip_set_ids = 14;

  // IP sets on which we should match both IP and port.
  repeated string dst_ip_port_set_ids = 15;

  Protocol not_protocol = 102;

  repeated string not_src_net = 103;
  repeated PortRange not_src_ports = 104;
  repeated string not_dst_net = 105;
  repeated PortRange not_dst_ports = 106;
  oneof not_icmp {
    int32 not_icmp_type = 107;
    IcmpTypeAndCode not_icmp_type_code = 108;
  }
  repeated string not_src_ip_set_ids = 109;
  repeated string not_dst_ip_set_ids = 110;
  repeated string not_src_named_port_ip_set_ids = 112;
  repeated string not_dst_named_port_ip_set_ids = 113;

  // These fields pass through the original selectors from the v3 datamodel unmodified as required
  // for the policy sync API.
  string original_src_selector = 114;
  string original_dst_selector = 115;
  string original_src_namespace_selector = 116;
  string original_dst_namespace_selector = 117;
  string original_not_src_selector = 118;
  string original_not_dst_selector = 119;

  // Original source service match criteria.
  string original_src_service = 132;
  string original_src_service_namespace = 133;

  // Original destination service match criteria.
  string original_dst_service = 130;
  string original_dst_service_namespace = 131;

  // Pass through of the v3 datamodel service account match criteria.
  ServiceAccountMatch src_service_account_match = 120;
  ServiceAccountMatch dst_service_account_match = 121;

  // Pass through of the v3 datamodel HTTP match criteria.
  HTTPMatch http_match = 122;

  RuleMetadata metadata = 123;

  string log_prefix = 200;

  // An opaque ID/hash for the rule.
  string rule_id = 201;
}

message ServiceAccountMatch {
  string selector = 1;
  repeated string names = 2;
}

message HTTPMatch {
  repeated string methods = 1;
  message PathMatch {
    oneof path_match {
      string exact = 1;
      string prefix = 2;
    }
  }
  repeated PathMatch paths = 2;
}

message RuleMetadata {
  map<string, string> annotations = 1;
}

message IcmpTypeAndCode {
  int32 type = 1;
  int32 code = 2;
}

message Protocol {
  oneof number_or_name {
    int32 number = 1;
    string name = 2;
  }
}

// Individual ports are sent with first == last.
message PortRange {
  int32 first = 1;
  int32 last = 2;
}

message WorkloadEndpointID {
  // hostname not needed since this is implicitly a local endpoint?
  reserved 1;
  reserved "hostname";

  string orchestrator_id = 2;
  string workload_id = 3;
  string endpoint_id = 4;
}

message WorkloadEndpointUpdate {
  WorkloadEndpointID id = 1;
  WorkloadEndpoint endpoint = 5;
}

message EgressGatewayRule {
    string ip_set_id = 1;
    int32 max_next_hops = 2;
    string destination = 3;
    bool prefer_local_egress_gateway = 4;
}

message WorkloadEndpoint {
  string state = 1;
  string name = 2;
  string mac = 3;
  repeated string profile_ids = 4;
  repeated string ipv4_nets = 5;
  repeated string ipv6_nets = 6;
  repeated TierInfo tiers = 7;
  repeated NatInfo ipv4_nat = 8;
  repeated NatInfo ipv6_nat = 9;
  repeated EgressGatewayRule egress_gateway_rules = 100;
  bool is_egress_gateway = 101;
  int32 egress_gateway_health_port = 104;
  repeated string aws_elastic_ips = 102;
  repeated string allow_spoofed_source_prefixes = 10;
  map<string, string> annotations = 11;
  repeated string external_network_names = 105;
  ApplicationLayer application_layer = 106;
}

message WorkloadEndpointRemove {
  WorkloadEndpointID id = 1;
}

message HostEndpointID {
  // hostname not needed since this is implicitly a local endpoint?
  reserved 1;
  reserved "hostname";
  string endpoint_id = 2;
}

message HostEndpointUpdate {
  HostEndpointID id = 1;
  HostEndpoint endpoint = 3;
}

message HostEndpoint {
  string name = 1;
  repeated string profile_ids = 2;
  repeated TierInfo tiers = 3;
  repeated TierInfo untracked_tiers = 6;
  repeated TierInfo pre_dnat_tiers = 7;
  repeated TierInfo forward_tiers = 8;
  repeated string expected_ipv4_addrs = 4;
  repeated string expected_ipv6_addrs = 5;
}

message HostEndpointRemove {
  HostEndpointID id = 1;
}

message TierInfo {
  string name = 1;
  repeated string ingress_policies = 2;
  repeated string egress_policies = 3;
  string default_action = 4;
}

message NatInfo {
  string ext_ip = 1;
  string int_ip = 2;
}

message ApplicationLayer {
  string logging = 1;
  string policy = 2;
  string waf = 3;
  string waf_config_map = 4;
}

message ProcessStatusUpdate {
  string iso_timestamp = 1;
  double uptime = 2;
}

message HostEndpointStatusUpdate {
  HostEndpointID id = 1;
  EndpointStatus status = 2;
}

message EndpointStatus {
  string status = 1;
}

message HostEndpointStatusRemove {
  HostEndpointID id = 1;
}

message WorkloadEndpointStatusUpdate {
  WorkloadEndpointID id = 1;
  EndpointStatus status = 2;
}
message WorkloadEndpointStatusRemove {
  WorkloadEndpointID id = 1;
}

message WireguardStatusUpdate {
  // Wireguard public-key set on the interface.
  string public_key = 1;

  // The IP version of this update
  IPVersion ip_version = 2;
}

message DataplaneInSync {
}

message HostMetadataV4V6Update {
  string hostname = 1;
  string ipv4_addr = 2;
  string ipv6_addr = 3;
  string asnumber = 4;
  map<string, string> labels = 5;
}

message HostMetadataV4V6Remove {
  string hostname = 1;
  string ipv4_addr = 2;
}

message HostMetadataUpdate {
  string hostname = 1;
  string ipv4_addr = 2;
}

message HostMetadataRemove {
  string hostname = 1;
  string ipv4_addr = 2;
}

message HostMetadataV6Update {
  string hostname = 1;
  string ipv6_addr = 2;
}

message HostMetadataV6Remove {
  string hostname = 1;
  string ipv6_addr = 2;
}

message IPSecTunnelAdd {
  // The address of the host's tunnel.
  string tunnel_addr = 1;
}

message IPSecTunnelRemove {
  // The address of the host's tunnel.
  string tunnel_addr = 1;
}

message IPSecBindingUpdate {
  // The address of the host's tunnel.
  string tunnel_addr = 1;
  // Newly added addresses behind the tunnel.
  repeated string added_addrs = 2;
  // Newly removed addresses behind the tunnel.
  repeated string removed_addrs = 3;
}

message IPSecBlacklistAdd {
  repeated string added_addrs = 1;
}

message IPSecBlacklistRemove {
  repeated string removed_addrs = 1;
}

message IPAMPoolUpdate {
  string id = 1;
  IPAMPool pool = 2;
}

message IPAMPoolRemove {
  string id = 1;
}

message IPAMPool {
  string cidr = 1;
  bool masquerade = 2;
  string ipip_mode = 3;
  string vxlan_mode = 4;

  // Enterprise additions; use IDs after 100.
  string aws_subnet_id = 101;
}

message Encapsulation {
  bool ipip_enabled = 1;
  bool vxlan_enabled = 2;
  bool vxlan_enabled_v6 = 3;
}

message ServiceAccountUpdate {
  ServiceAccountID id = 1;
  map<string, string> labels = 2;
}

message ServiceAccountRemove {
  ServiceAccountID id = 1;
}

message ServiceAccountID {
  string namespace = 1;
  string name = 2;
}

message NamespaceUpdate {
  NamespaceID id = 1;
  map<string, string> labels = 2;
}

message NamespaceRemove {
  NamespaceID id = 1;
}

message NamespaceID {
  string name = 1;
}

enum RouteType {
  // CIDR_INFO gives information about a CIDR without establishing a route.  For example,
  // it is emitted for IP pools with no blocks.
  CIDR_INFO = 0;
  REMOTE_WORKLOAD = 1;
  REMOTE_HOST = 2;
  LOCAL_WORKLOAD = 3;
  LOCAL_HOST = 4;
  REMOTE_TUNNEL = 5;
  LOCAL_TUNNEL = 6;
}

enum IPPoolType {
  NONE = 0;
  NO_ENCAP = 1;
  VXLAN = 2;
  IPIP = 3;
}

message TunnelType {
  bool ipip = 1;
  bool vxlan = 2;
  bool wireguard = 3;
}

message RouteUpdate {
  RouteType type = 1;
  IPPoolType ip_pool_type = 2;
  string dst = 3;
  // The name of the node holding this destination, if this route targets a calico node.
  string dst_node_name = 4;
  // IP of the node holding this destination.
  string dst_node_ip = 5;
  bool same_subnet = 7;
  bool nat_outgoing = 8;
  bool local_workload = 9;
  TunnelType tunnel_type = 10;
<<<<<<< HEAD

  // Enterprise additions; use IDs after 100.
  string aws_subnet_id = 101;
=======
  bool borrowed = 11;
>>>>>>> 342d8ec6
}

message RouteRemove {
  string dst = 2;
}

message VXLANTunnelEndpointUpdate {
  string node = 1;
  string mac = 2;
  string ipv4_addr = 3;
  string parent_device_ip = 4;
  string mac_v6 = 5;
  string ipv6_addr = 6;
  string parent_device_ipv6 = 7;
}

message VXLANTunnelEndpointRemove {
  string node = 1;
}

message ReportResult {
  // Whether the data was reported successfully.
  bool successful = 1;
}

// DataplaneStats reports statistics about a flow from the dataplane.
message DataplaneStats {
  // Identity of the flow.
  // Right now, just 5-tuple
  string src_ip = 1;
  string dst_ip = 2;
  int32 src_port = 3;
  int32 dst_port = 4;
  Protocol protocol = 5;

  // Each message can report zero or more statistics about the flow.
  repeated Statistic stats = 6;

  // RuleTrace is the sequence of rules that matched the flow. The last rule
  // allows or denies the flow, each rule prior "passed" to the next tier or
  // to profiles.
  repeated RuleTrace rules = 7;

  // Whether the flow was allowed or denied
  Action action = 8;

  // HTTPData is a collection of the metadata collected from HTTP headers.
  repeated HTTPData http_data = 9;
}

// Action represents an action taken by a policy or rule.
enum Action {
  ALLOWED = 0;
  DENIED = 1;
}

// Statistic is a piece of summary information for a flow.
message Statistic {

  // Whether the statistic is for inbound or outbound data flow, relative to
  // the dataplane reporting.
  enum Direction {
    IN = 0;
    OUT = 1;
  }
  Direction direction = 1;

  // Whether the data is relative. ABSOLUTE data gives the total for the flow
  // since it started.  DELTA data gives the change since the last report
  // for this flow.
  enum Relativity {
    ABSOLUTE = 0;
    DELTA = 1;
  }
  Relativity relativity = 2;

  // Kind indicates what this statistic is about.
  enum Kind {
    PACKETS = 0;
    BYTES = 1;
    HTTP_REQUESTS = 2;
    HTTP_DATA = 3;
    INGRESS_DATA = 4;
  }
  Kind kind = 3;

  // Action further qualifies the kind.  For example, an action of ALLOWED with
  // a kind of PACKETS means this statistic is the number of allowed packets.
  Action action = 4;

  // The numerical value of the statistic.
  int64 value = 5;
}

// RuleTrace indicates a rule that matched the flow as it was being evaluated.
message RuleTrace {
  oneof id {
    // The rule is part of a policy identified in this field.
    PolicyID policy = 1;

    // The rule is part of a profile identified in this field.
    ProfileID profile = 2;

    // The flow was neither allowed nor denied by any policy or profile.  By
    // default this means the flow is denied. If this is set the rule num should
    // be ignored since no rule matched the flow.
    bool none = 3;
  }

  // Whether the rule appears in INBOUND or OUTBOUND rules for the policy /
  // profile.
  enum Direction {
    INBOUND = 0;
    OUTBOUND = 1;
  }
  Direction direction = 4;

  // The numerical index of the rule that matched.
  int32 rule_num = 5;
}

// HTTPData provides HTTP header information.
message HTTPData {
  string x_forwarded_for = 1;
  string x_real_ip = 2;

  // Fields for L7 logs
  int32 duration = 3;
  int32 response_code = 4;
  int32 bytes_sent = 5;
  int32 bytes_received = 6;
  string user_agent = 7;
  string request_path = 8;
  string request_method = 9;
  int32 count = 10;
  string domain = 11;
  int32 duration_max = 12;
  string type = 13;
  int32 latency = 14;
}

message WireguardEndpointUpdate {
  // The name of the IPv4 wireguard host.
  string hostname = 1;

  // The public key for IPv4 wireguard on this endpoint.
  string public_key = 2;

  // The IP address of the IPv4 wireguard interface.
  string interface_ipv4_addr = 3;
}

message WireguardEndpointRemove {
  // The name of the IPv4 wireguard host.
  string hostname = 1;
}

message WireguardEndpointV6Update {
  // The name of the IPv6 wireguard host.
  string hostname = 1;

  // The public key for IPv6 wireguard on this endpoint.
  string public_key_v6 = 2;

  // The IP address of the IPv6 wireguard interface.
  string interface_ipv6_addr = 3;
}

message WireguardEndpointV6Remove {
  // The name of the IPv6 wireguard host.
  string hostname = 1;
}

message GlobalBGPConfigUpdate {
  repeated string service_cluster_cidrs = 1;
  repeated string service_external_cidrs = 2;
  repeated string service_loadbalancer_cidrs = 3;
}

message PacketCaptureUpdate {
  PacketCaptureID id = 1;
  WorkloadEndpointID endpoint = 2;
  PacketCaptureSpecification specification = 3;
}

message PacketCaptureRemove {
  PacketCaptureID id = 1;
  WorkloadEndpointID endpoint = 2;
}

message PacketCaptureID {
  string name = 1;
  string namespace = 2;
}

message PacketCaptureStatusUpdate {
  PacketCaptureID id = 1;
  repeated string capture_files = 2;
  enum PacketCaptureState {
    SCHEDULED = 0;
    CAPTURING = 1;
    FINISHED = 2;
    ERROR = 3;
    WAITING_FOR_TRAFFIC = 4;
  }
  PacketCaptureState state = 3;
}

message PacketCaptureSpecification {
  string bpfFilter = 1;
  google.protobuf.Timestamp start_time = 2;
  google.protobuf.Timestamp end_time = 3;
}

message EgressPodStatusUpdate {
  string name = 1;
  string namespace = 2;
  string addr = 3;
  google.protobuf.Timestamp maintenance_started = 4;
  google.protobuf.Timestamp maintenance_finished = 5;
}

message ServicePort {
	string Protocol = 1;
	int32 Port = 2;
	int32 NodePort = 3;
}

message ServiceUpdate {
	string name = 1;
	string namespace = 2;
	string type = 3;
	repeated string cluster_ips = 4;
	string loadbalancer_ip = 5;
	repeated string external_ips = 6;
	repeated ServicePort ports = 7;
}

message ServiceRemove {
	string name = 1;
	string namespace = 2;
}

message ExternalNetworkID {
  string name = 1;
}

message ExternalNetwork {
  string name = 1;
  uint32 route_table_index = 2;
}

message ExternalNetworkUpdate {
  ExternalNetworkID id = 1;
  ExternalNetwork network = 2;
}

message ExternalNetworkRemove {
  ExternalNetworkID id = 1;;
}

message RemoteIPAMPoolUpdate {
  string id = 1;
  string cluster = 2;
  IPAMPool pool = 3;
}

message RemoteIPAMPoolRemove {
  string id = 1;
  string cluster = 2;
}

message WAFEvent {
  string tx_id = 1;
  string host = 2;
  string src_ip = 3;
  int32 src_port = 4;
  string dst_ip = 5;
  int32 dst_port = 6;
  repeated WAFRuleHit rules = 7;
  string action = 8;
  HTTPRequest request = 9;
  google.protobuf.Timestamp timestamp = 10;
}

message WAFRule {
  string id = 1;
  string message = 2;
  string severity = 3;
  string file = 4;
  string line = 5;
}

message WAFRuleHit {
  WAFRule rule = 1;
  bool disruptive = 6;
}

message HTTPRequest {
  string method = 1;
  string path = 2;
  string version = 3;
  map<string, string> headers = 4;
}

message WAFEventResult {
  bool successful = 1;
}<|MERGE_RESOLUTION|>--- conflicted
+++ resolved
@@ -722,13 +722,10 @@
   bool nat_outgoing = 8;
   bool local_workload = 9;
   TunnelType tunnel_type = 10;
-<<<<<<< HEAD
+  bool borrowed = 11;
 
   // Enterprise additions; use IDs after 100.
   string aws_subnet_id = 101;
-=======
-  bool borrowed = 11;
->>>>>>> 342d8ec6
 }
 
 message RouteRemove {
