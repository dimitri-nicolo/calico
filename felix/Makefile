--- conflicted
+++ resolved
@@ -553,33 +553,6 @@
 cd: cd-common
 
 ###############################################################################
-<<<<<<< HEAD
-=======
-# Release
-###############################################################################
-## Produces a clean build of release artifacts at the specified version.
-release-build: .release-$(VERSION).created 
-.release-$(VERSION).created:
-	$(MAKE) clean image-all
-	$(MAKE) retag-build-images-with-registries IMAGETAG=$(VERSION)
-	$(MAKE) retag-build-images-with-registries IMAGETAG=latest
-	touch $@
-
-## Verifies the release artifacts produces by `make release-build` are correct.
-release-verify: release-prereqs
-	# Check the reported version is correct for each release artifact.
-	for img in $(FELIX_IMAGE):$(VERSION)-$(ARCH) quay.io/$(FELIX_IMAGE):$(VERSION)-$(ARCH); do \
-	  if docker run $$img calico-felix --version | grep -q '$(VERSION)$$'; \
-	  then \
-	    echo "Check successful. ($$img)"; \
-	  else \
-	    echo "Incorrect version in docker image $$img!"; \
-	    result=false; \
-	  fi \
-	done; \
-
-###############################################################################
->>>>>>> 00f5b4e4
 # Developer helper scripts (not used by build or test)
 ###############################################################################
 .PHONY: ut-no-cover
