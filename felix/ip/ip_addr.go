--- conflicted
+++ resolved
@@ -46,12 +46,9 @@
 	AsCalicoNetIP() calinet.IP
 	AsCIDR() CIDR
 	String() string
-<<<<<<< HEAD
 	AsBinary() string
 	Add(int) Addr
-=======
 	NthBit(uint) int
->>>>>>> 604e44b8
 }
 
 type V4Addr [4]byte
@@ -185,11 +182,8 @@
 	Prefix() uint8
 	String() string
 	ToIPNet() net.IPNet
-<<<<<<< HEAD
 	AsBinary() string
-=======
 	Contains(addr Addr) bool
->>>>>>> 604e44b8
 }
 
 type V4CIDR struct {
