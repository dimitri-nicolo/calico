--- conflicted
+++ resolved
@@ -975,50 +975,6 @@
 		return nil, err
 	}
 
-<<<<<<< HEAD
-=======
-	// In order to allow Calico to run without Felix in an emergency, the CNI plugin pre-adds
-	// the route to the interface.  To avoid flapping the route when Felix sees the interface
-	// before learning about the endpoint, we give each interface a grace period after we first
-	// see it before we remove routes that we're not expecting.  Check whether the grace period
-	// applies to this interface.
-	ifaceInGracePeriod := r.time.Since(r.ifaceNameToFirstSeen[ifaceName]) < r.routeCleanupGracePeriod
-
-	// Got the link; try to sync its routes.  Note: We used to check if the interface
-	// was oper down before we tried to do the sync but that prevented us from removing
-	// routes from an interface in some corner cases (such as being admin up but oper
-	// down).
-	routeFilter := &netlink.Route{
-		Table: r.tableIndex,
-	}
-
-	routeFilterFlags := netlink.RT_FILTER_OIF
-	if r.tableIndex != 0 {
-		routeFilterFlags |= netlink.RT_FILTER_TABLE
-	}
-	if linkAttrs != nil {
-		// Link attributes might be nil for the special "no-OIF" interface name.
-		routeFilter.LinkIndex = linkAttrs.Index
-	} else if r.ipVersion == 6 {
-		// IPv6 no-OIF interfaces get corrected to lo, which is interface index 1.
-		routeFilter.LinkIndex = 1
-	}
-	programmedRoutes, err := nl.RouteListFiltered(r.netlinkFamily, routeFilter, routeFilterFlags)
-	r.livenessCallback()
-	if err != nil {
-		// Filter the error so that we don't spam errors if the interface is being torn
-		// down.
-		filteredErr := r.filterErrorByIfaceState(ifaceName, err, ListFailed, false)
-		if filteredErr == ListFailed {
-			logCxt.WithError(err).Error("Error listing routes")
-			r.closeNetlink() // Defensive: force a netlink reconnection next time.
-		} else {
-			logCxt.WithError(err).Info("Failed to list routes; interface down/gone.")
-		}
-		return nil, filteredErr
-	}
-
->>>>>>> 2fd5e119
 	var routesToDelete []netlink.Route
 	expectedTargets := r.ifaceNameToTargets[ifaceName]
 	pendingDeltaTargets := r.pendingIfaceNameToDeltaTargets[ifaceName]
@@ -1152,7 +1108,11 @@
 	if linkAttrs != nil {
 		// Link attributes might be nil for the special "no-OIF" interface name.
 		routeFilter.LinkIndex = linkAttrs.Index
-	}
+	} else if r.ipVersion == 6 {
+		// IPv6 no-OIF interfaces get corrected to lo, which is interface index 1.
+		routeFilter.LinkIndex = 1
+	}
+
 	programmedRoutes, err := nl.RouteListFiltered(r.netlinkFamily, routeFilter, routeFilterFlags)
 	r.livenessCallback()
 	if err != nil {
