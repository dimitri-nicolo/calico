--- conflicted
+++ resolved
@@ -58,149 +58,6 @@
 		Name: "felix_route_table_conntrack_wait_seconds",
 		Help: "Time waiting for conntrack cleanups to finish.",
 	})
-<<<<<<< HEAD
-
-	defaultCidr, _ = ip.ParseCIDROrIP("0.0.0.0/0")
-)
-
-func init() {
-	prometheus.MustRegister(listIfaceTime, perIfaceSyncTime)
-}
-
-const (
-	// Use this for targets with no outbound interface.
-	InterfaceNone = "*NoOIF*"
-)
-
-type TargetType string
-
-const (
-	TargetTypeLocal            TargetType = "local"
-	TargetTypeVXLAN            TargetType = "vxlan"
-	TargetTypeNoEncap          TargetType = "noencap"
-	TargetTypeOnLink           TargetType = "onlink"
-	TargetTypeGlobalUnicast    TargetType = "global-unicast"
-	TargetTypeLinkLocalUnicast TargetType = "local-unicast"
-
-	// The following target types should be used with InterfaceNone.
-	TargetTypeBlackhole   TargetType = "blackhole"
-	TargetTypeProhibit    TargetType = "prohibit"
-	TargetTypeThrow       TargetType = "throw"
-	TargetTypeUnreachable TargetType = "unreachable"
-)
-
-const (
-	maxApplyRetries = 2
-)
-
-type NextHop struct {
-	Gw        ip.Addr
-	LinkIndex int
-}
-
-type Target struct {
-	Type      TargetType
-	CIDR      ip.CIDR
-	GW        ip.Addr
-	Src       ip.Addr
-	DestMAC   net.HardwareAddr
-	MultiPath []NextHop
-}
-
-func (t Target) Equal(t2 Target) bool {
-	return reflect.DeepEqual(t, t2)
-}
-
-func (t Target) RouteType() int {
-	switch t.Type {
-	case TargetTypeLocal:
-		return syscall.RTN_LOCAL
-	case TargetTypeThrow:
-		return syscall.RTN_THROW
-	case TargetTypeBlackhole:
-		return syscall.RTN_BLACKHOLE
-	case TargetTypeProhibit:
-		return syscall.RTN_PROHIBIT
-	case TargetTypeUnreachable:
-		return syscall.RTN_UNREACHABLE
-	default:
-		return syscall.RTN_UNICAST
-	}
-}
-
-func (t Target) RouteScope() netlink.Scope {
-	switch t.Type {
-	case TargetTypeLocal:
-		return netlink.SCOPE_HOST
-	case TargetTypeLinkLocalUnicast:
-		return netlink.SCOPE_LINK
-	case TargetTypeGlobalUnicast:
-		return netlink.SCOPE_UNIVERSE
-	case TargetTypeNoEncap:
-		return netlink.SCOPE_UNIVERSE
-	case TargetTypeVXLAN:
-		return netlink.SCOPE_UNIVERSE
-	case TargetTypeThrow:
-		return netlink.SCOPE_UNIVERSE
-	case TargetTypeBlackhole:
-		return netlink.SCOPE_UNIVERSE
-	case TargetTypeProhibit:
-		return netlink.SCOPE_UNIVERSE
-	case TargetTypeOnLink:
-		return netlink.SCOPE_LINK
-	default:
-		return netlink.SCOPE_LINK
-	}
-}
-
-func (t Target) Flags() netlink.NextHopFlag {
-	switch t.Type {
-	case TargetTypeVXLAN, TargetTypeNoEncap, TargetTypeOnLink:
-		return syscall.RTNH_F_ONLINK
-	default:
-		return 0
-	}
-}
-
-type updateType byte
-
-const (
-	updateTypeFullResync updateType = iota
-	updateTypeDelta
-)
-
-func (t Target) EqualGWOrMultiPath(r netlink.Route) bool {
-	if t.GW != nil {
-		if !r.Gw.Equal(t.GW.AsNetIP()) {
-			return false
-		}
-	} else {
-		if len(r.Gw) > 0 {
-			return false
-		}
-	}
-
-	if len(t.MultiPath) != len(r.MultiPath) {
-		return false
-	}
-	for i, tm := range t.MultiPath {
-		rm := r.MultiPath[i]
-		if rm.LinkIndex != tm.LinkIndex {
-			return false
-		}
-		if !rm.Gw.Equal(tm.Gw.AsNetIP()) {
-			return false
-		}
-	}
-	return true
-}
-
-// RouteTable manages calico routes for a specific table. It reconciles the
-// routes that we desire to have for calico managed devices with what is the
-// current status in the dataplane. That is, it removes any routes that we do
-// not desire and adds those that we do. It skips over devices that we do not
-// manage not to interfere with other users of the route tables.
-=======
 	gaugeVecNumRoutes = prometheus.NewGaugeVec(prometheus.GaugeOpts{
 		Name: "felix_route_table_num_routes",
 		Help: "Number of routes that Felix is managing in the particular routing table.",
@@ -209,6 +66,8 @@
 		Name: "felix_route_table_num_ifaces",
 		Help: "Number of interfaces that Felix is monitoring for the particular routing table.",
 	}, []string{"table"})
+
+	defaultCidr, _ = ip.ParseCIDROrIP("0.0.0.0/0")
 )
 
 func init() {
@@ -263,7 +122,6 @@
 //     cleanup to the RouteOwnershipTracker; giving it callbacks when routes move.
 //     We do that cleanup in the background to avoid holding up other route
 //     programming.
->>>>>>> 6d43538e
 type RouteTable struct {
 	logCxt        *log.Entry
 	ipVersion     uint8
@@ -483,15 +341,11 @@
 	return rt
 }
 
-<<<<<<< HEAD
 func (r *RouteTable) Index() int {
 	return r.tableIndex
 }
 
-func (r *RouteTable) OnIfaceStateChanged(ifaceName string, state ifacemonitor.State) {
-=======
 func (r *RouteTable) OnIfaceStateChanged(ifaceName string, ifIndex int, state ifacemonitor.State) {
->>>>>>> 6d43538e
 	logCxt := r.logCxt.WithField("ifaceName", ifaceName)
 	if !r.ownershipPolicy.IfaceIsOurs(ifaceName) {
 		logCxt.Trace("Ignoring interface state change, not an interface managed by this routetable.")
@@ -556,23 +410,15 @@
 	}
 }
 
-<<<<<<< HEAD
 func (r *RouteTable) QueueResyncIface(ifaceName string) {
-	r.markIfaceForUpdate(ifaceName, true)
-}
-
-// SetRoutes sets the full set of targets for the specified interface. This recalculates the deltas from the current
-// set of programmed routes.
-func (r *RouteTable) SetRoutes(ifaceName string, targets []Target) {
-	if ifaceName == InterfaceNone && !r.includeNoInterface {
-		r.logCxt.Error("Setting route with no interface")
-=======
+	r.ifacesToRescan.Add(ifaceName)
+}
+
 // SetRoutes replaces the full set of targets for the specified interface.
 func (r *RouteTable) SetRoutes(routeClass RouteClass, ifaceName string, targets []Target) {
 	if !r.ownershipPolicy.IfaceIsOurs(ifaceName) {
 		r.logCxt.WithField("ifaceName", ifaceName).Error(
 			"Cannot set route for interface not managed by this routetable.")
->>>>>>> 6d43538e
 		return
 	}
 	r.logCxt.WithFields(log.Fields{
@@ -684,7 +530,181 @@
 	}
 }
 
-<<<<<<< HEAD
+func (r *RouteTable) addOwningIface(class RouteClass, ifaceName string, cidr ip.CIDR) {
+	if r.cidrToIfaces[class] == nil {
+		r.cidrToIfaces[class] = map[ip.CIDR]set.Set[string]{}
+	}
+	ifaceNames := r.cidrToIfaces[class][cidr]
+	if ifaceNames == nil {
+		ifaceNames = set.New[string]()
+		r.cidrToIfaces[class][cidr] = ifaceNames
+	}
+	ifaceNames.Add(ifaceName)
+	r.recalculateDesiredKernelRoute(cidr)
+}
+
+func (r *RouteTable) removeOwningIface(class RouteClass, ifaceName string, cidr ip.CIDR) {
+	ifaceNames, ok := r.cidrToIfaces[class][cidr]
+	if !ok {
+		return
+	}
+	ifaceNames.Discard(ifaceName)
+	if ifaceNames.Len() == 0 {
+		delete(r.cidrToIfaces[class], cidr)
+	}
+	r.recalculateDesiredKernelRoute(cidr)
+}
+
+// recheckRouteOwnershipsByIface reruns conflict resolution for all
+// the interface's routes.
+func (r *RouteTable) recheckRouteOwnershipsByIface(name string) {
+	seen := set.New[ip.CIDR]()
+	for _, ifaceToRoutes := range r.ifaceToRoutes {
+		for cidr := range ifaceToRoutes[name] {
+			if seen.Contains(cidr) {
+				continue
+			}
+			r.recalculateDesiredKernelRoute(cidr)
+			seen.Add(cidr)
+		}
+	}
+}
+
+func (r *RouteTable) ifaceIndexForName(ifaceName string) (int, bool) {
+	if ifaceName == InterfaceNone {
+		if r.ipVersion == 6 {
+			// IPv6 "special" routes use ifindex 1 (vs 0 for IPv4).
+			return 1, true
+		} else {
+			// IPv4 uses 0.
+			return 0, true
+		}
+	}
+
+	idx, ok := r.ifaceNameToIndex[ifaceName]
+	return idx, ok
+}
+
+func (r *RouteTable) ifaceNameForIndex(ifindex int) (string, bool) {
+	if ifindex <= 1 {
+		return InterfaceNone, true
+	}
+	name, ok := r.ifaceIndexToName[ifindex]
+	return name, ok
+}
+
+func (r *RouteTable) recalculateDesiredKernelRoute(cidr ip.CIDR) {
+	defer r.updateGauges()
+	kernKey := r.routeKeyForCIDR(cidr)
+	oldDesiredRoute, _ := r.kernelRoutes.Desired().Get(kernKey)
+
+	var bestTarget Target
+	bestRouteClass := RouteClassMax
+	bestIface := ""
+	bestIfaceIdx := -1
+	var candidates []string
+
+	for routeClass, cidrToIface := range r.cidrToIfaces {
+		ifaces := cidrToIface[cidr]
+		if ifaces == nil {
+			continue
+		}
+
+		// In case of conflicts (more than one route with the same CIDR), pick
+		// one deterministically so that we don't churn the dataplane.
+
+		ifaces.Iter(func(ifaceName string) error {
+			candidates = append(candidates, ifaceName)
+			ifIndex, ok := r.ifaceIndexForName(ifaceName)
+			if !ok {
+				r.logCxt.WithField("ifaceName", ifaceName).Debug("Skipping route for missing interface.")
+				return nil
+			}
+
+			// We've got some routes for this interface, force-expire its
+			// grace period.
+			if graceInf, ok := r.ifaceIndexToGraceInfo[ifIndex]; ok {
+				graceInf.GraceExpired = true
+				r.ifaceIndexToGraceInfo[ifIndex] = graceInf
+			}
+
+			if ifaceName != InterfaceNone && r.ifaceIndexToState[ifIndex] != ifacemonitor.StateUp {
+				r.logCxt.WithField("ifaceName", ifaceName).Debug("Skipping route for down interface.")
+				return nil
+			}
+
+			// Main tie-breaker is the RouteClass, which is prioritised
+			// by the function of the routes.  For example, local workload routes
+			// take precedence over VXLAN tunnel routes.
+			if routeClass < bestRouteClass || (routeClass == bestRouteClass && ifIndex > bestIfaceIdx) {
+				bestIface = ifaceName
+				bestIfaceIdx = ifIndex
+				bestRouteClass = routeClass
+				bestTarget = r.ifaceToRoutes[routeClass][ifaceName][cidr]
+			}
+			return nil
+		})
+	}
+
+	if bestIfaceIdx == -1 {
+		if len(candidates) == 0 {
+			r.logCxt.WithFields(log.Fields{
+				"cidr": cidr,
+			}).Debug("CIDR no longer has any associated routes.")
+		} else {
+			r.logCxt.WithFields(log.Fields{
+				"cidr":       cidr,
+				"candidates": candidates,
+			}).Debug("No valid route for this CIDR (all candidate routes missing iface index).")
+		}
+
+		// Clean up the old entries.
+		r.kernelRoutes.Desired().Delete(kernKey)
+		r.conntrackTracker.RemoveCIDROwner(cidr)
+		return
+	}
+
+	src := r.deviceRouteSourceAddress
+	if bestTarget.Src != nil {
+		src = bestTarget.Src
+	}
+	proto := r.defaultRouteProtocol
+	if bestTarget.Protocol != 0 {
+		proto = bestTarget.Protocol
+	}
+	kernRoute := kernelRoute{
+		Type:     bestTarget.RouteType(),
+		Scope:    bestTarget.RouteScope(),
+		GW:       bestTarget.GW,
+		Src:      src,
+		Ifindex:  bestIfaceIdx,
+		OnLink:   bestTarget.Flags()&unix.RTNH_F_ONLINK != 0,
+		Protocol: proto,
+	}
+	if log.IsLevelEnabled(log.DebugLevel) && !reflect.DeepEqual(oldDesiredRoute, kernRoute) {
+		r.logCxt.WithFields(log.Fields{
+			"dst":      kernKey,
+			"oldRoute": oldDesiredRoute,
+			"newRoute": kernRoute,
+			"iface":    bestIface,
+		}).Debug("Preferred kernel route for this dest has changed.")
+	} else if log.IsLevelEnabled(log.DebugLevel) {
+		r.logCxt.WithFields(log.Fields{
+			"dst":   kernKey,
+			"route": kernRoute,
+			"iface": bestIface,
+		}).Debug("Preferred kernel route for this dest still the same.")
+	}
+
+	r.kernelRoutes.Desired().Set(kernKey, kernRoute)
+	r.conntrackTracker.UpdateCIDROwner(cidr, bestIfaceIdx, bestRouteClass)
+}
+
+func (r *RouteTable) QueueResync() {
+	r.logCxt.Debug("Queueing a resync of routing table.")
+	r.fullResyncNeeded = true
+}
+
 func (r *RouteTable) ReadRoutesFromKernel(ifaceName string) ([]Target, error) {
 	r.logCxt.Debug("Reading routing table from kernel.")
 
@@ -727,186 +747,6 @@
 	return defaultCidr
 }
 
-func (r *RouteTable) Apply() error {
-	if r.reSync {
-		r.opReporter.RecordOperation(fmt.Sprintf("resync-routes-%d-v%d", r.tableIndex, r.ipVersion))
-=======
-func (r *RouteTable) addOwningIface(class RouteClass, ifaceName string, cidr ip.CIDR) {
-	if r.cidrToIfaces[class] == nil {
-		r.cidrToIfaces[class] = map[ip.CIDR]set.Set[string]{}
-	}
-	ifaceNames := r.cidrToIfaces[class][cidr]
-	if ifaceNames == nil {
-		ifaceNames = set.New[string]()
-		r.cidrToIfaces[class][cidr] = ifaceNames
-	}
-	ifaceNames.Add(ifaceName)
-	r.recalculateDesiredKernelRoute(cidr)
-}
->>>>>>> 6d43538e
-
-func (r *RouteTable) removeOwningIface(class RouteClass, ifaceName string, cidr ip.CIDR) {
-	ifaceNames, ok := r.cidrToIfaces[class][cidr]
-	if !ok {
-		return
-	}
-	ifaceNames.Discard(ifaceName)
-	if ifaceNames.Len() == 0 {
-		delete(r.cidrToIfaces[class], cidr)
-	}
-	r.recalculateDesiredKernelRoute(cidr)
-}
-
-// recheckRouteOwnershipsByIface reruns conflict resolution for all
-// the interface's routes.
-func (r *RouteTable) recheckRouteOwnershipsByIface(name string) {
-	seen := set.New[ip.CIDR]()
-	for _, ifaceToRoutes := range r.ifaceToRoutes {
-		for cidr := range ifaceToRoutes[name] {
-			if seen.Contains(cidr) {
-				continue
-			}
-			r.recalculateDesiredKernelRoute(cidr)
-			seen.Add(cidr)
-		}
-	}
-}
-
-func (r *RouteTable) ifaceIndexForName(ifaceName string) (int, bool) {
-	if ifaceName == InterfaceNone {
-		if r.ipVersion == 6 {
-			// IPv6 "special" routes use ifindex 1 (vs 0 for IPv4).
-			return 1, true
-		} else {
-			// IPv4 uses 0.
-			return 0, true
-		}
-	}
-
-	idx, ok := r.ifaceNameToIndex[ifaceName]
-	return idx, ok
-}
-
-func (r *RouteTable) ifaceNameForIndex(ifindex int) (string, bool) {
-	if ifindex <= 1 {
-		return InterfaceNone, true
-	}
-	name, ok := r.ifaceIndexToName[ifindex]
-	return name, ok
-}
-
-func (r *RouteTable) recalculateDesiredKernelRoute(cidr ip.CIDR) {
-	defer r.updateGauges()
-	kernKey := r.routeKeyForCIDR(cidr)
-	oldDesiredRoute, _ := r.kernelRoutes.Desired().Get(kernKey)
-
-	var bestTarget Target
-	bestRouteClass := RouteClassMax
-	bestIface := ""
-	bestIfaceIdx := -1
-	var candidates []string
-
-	for routeClass, cidrToIface := range r.cidrToIfaces {
-		ifaces := cidrToIface[cidr]
-		if ifaces == nil {
-			continue
-		}
-
-		// In case of conflicts (more than one route with the same CIDR), pick
-		// one deterministically so that we don't churn the dataplane.
-
-		ifaces.Iter(func(ifaceName string) error {
-			candidates = append(candidates, ifaceName)
-			ifIndex, ok := r.ifaceIndexForName(ifaceName)
-			if !ok {
-				r.logCxt.WithField("ifaceName", ifaceName).Debug("Skipping route for missing interface.")
-				return nil
-			}
-
-			// We've got some routes for this interface, force-expire its
-			// grace period.
-			if graceInf, ok := r.ifaceIndexToGraceInfo[ifIndex]; ok {
-				graceInf.GraceExpired = true
-				r.ifaceIndexToGraceInfo[ifIndex] = graceInf
-			}
-
-			if ifaceName != InterfaceNone && r.ifaceIndexToState[ifIndex] != ifacemonitor.StateUp {
-				r.logCxt.WithField("ifaceName", ifaceName).Debug("Skipping route for down interface.")
-				return nil
-			}
-
-			// Main tie-breaker is the RouteClass, which is prioritised
-			// by the function of the routes.  For example, local workload routes
-			// take precedence over VXLAN tunnel routes.
-			if routeClass < bestRouteClass || (routeClass == bestRouteClass && ifIndex > bestIfaceIdx) {
-				bestIface = ifaceName
-				bestIfaceIdx = ifIndex
-				bestRouteClass = routeClass
-				bestTarget = r.ifaceToRoutes[routeClass][ifaceName][cidr]
-			}
-			return nil
-		})
-	}
-
-	if bestIfaceIdx == -1 {
-		if len(candidates) == 0 {
-			r.logCxt.WithFields(log.Fields{
-				"cidr": cidr,
-			}).Debug("CIDR no longer has any associated routes.")
-		} else {
-			r.logCxt.WithFields(log.Fields{
-				"cidr":       cidr,
-				"candidates": candidates,
-			}).Debug("No valid route for this CIDR (all candidate routes missing iface index).")
-		}
-
-		// Clean up the old entries.
-		r.kernelRoutes.Desired().Delete(kernKey)
-		r.conntrackTracker.RemoveCIDROwner(cidr)
-		return
-	}
-
-	src := r.deviceRouteSourceAddress
-	if bestTarget.Src != nil {
-		src = bestTarget.Src
-	}
-	proto := r.defaultRouteProtocol
-	if bestTarget.Protocol != 0 {
-		proto = bestTarget.Protocol
-	}
-	kernRoute := kernelRoute{
-		Type:     bestTarget.RouteType(),
-		Scope:    bestTarget.RouteScope(),
-		GW:       bestTarget.GW,
-		Src:      src,
-		Ifindex:  bestIfaceIdx,
-		OnLink:   bestTarget.Flags()&unix.RTNH_F_ONLINK != 0,
-		Protocol: proto,
-	}
-	if log.IsLevelEnabled(log.DebugLevel) && !reflect.DeepEqual(oldDesiredRoute, kernRoute) {
-		r.logCxt.WithFields(log.Fields{
-			"dst":      kernKey,
-			"oldRoute": oldDesiredRoute,
-			"newRoute": kernRoute,
-			"iface":    bestIface,
-		}).Debug("Preferred kernel route for this dest has changed.")
-	} else if log.IsLevelEnabled(log.DebugLevel) {
-		r.logCxt.WithFields(log.Fields{
-			"dst":   kernKey,
-			"route": kernRoute,
-			"iface": bestIface,
-		}).Debug("Preferred kernel route for this dest still the same.")
-	}
-
-	r.kernelRoutes.Desired().Set(kernKey, kernRoute)
-	r.conntrackTracker.UpdateCIDROwner(cidr, bestIfaceIdx, bestRouteClass)
-}
-
-func (r *RouteTable) QueueResync() {
-	r.logCxt.Debug("Queueing a resync of routing table.")
-	r.fullResyncNeeded = true
-}
-
 func (r *RouteTable) Apply() (err error) {
 	err = r.attemptApply(0)
 	if err != nil {
@@ -929,29 +769,10 @@
 	return err
 }
 
-<<<<<<< HEAD
-	// Delete the combined set of routes.
-	for _, route := range routesToDelete {
-		r.livenessCallback()
-		if route.Dst == nil && route.Src == nil && route.Gw == nil {
-			// Fix destination for default route.
-			// We could have a default ECMP route to be deleted.
-			// Without fixing route.Dst, netlink would return error
-			// "one of Dst.IP, Src, or Gw must not be nil"
-			ipsetNet := defaultCidr.ToIPNet()
-			route.Dst = &ipsetNet
-		}
-		if err := nl.RouteDel(&route); err != nil {
-			logCxt.WithError(err).Warnf("Failed to delete route %v", route)
-			updatesFailed = true
-		} else {
-			logCxt.WithField("route", route).Debug("Deleted route")
-=======
 func (r *RouteTable) attemptApply(attempt int) (err error) {
 	defer func() {
 		if err != nil {
 			r.nl.MarkHandleForReopen()
->>>>>>> 6d43538e
 		}
 	}()
 	if err = r.maybeResyncWithDataplane(); err != nil {
@@ -964,40 +785,6 @@
 	return nil
 }
 
-<<<<<<< HEAD
-	// Now add target routes.
-	for _, target := range targetsToCreate {
-		r.livenessCallback()
-		route := r.createL3Route(linkAttrs, target)
-
-		// In case this IP is being re-used, wait for any previous conntrack entry
-		// to be cleaned up.  (No-op if there are no pending deletes.)
-		r.waitForPendingConntrackDeletion(target.CIDR.Addr())
-
-		if firstTry || !r.shouldDeleteConflictingRoutes() {
-			// Even if we're in "delete conflicting" mode, we use RouteAdd on
-			// the first pass.  This makes sure that we scan over all interfaces
-			// at least once before we start overwriting conflicting routes.
-			// This makes sure that we handle a common case where a route
-			// is being removed from one interface and added to another more
-			// cleanly.
-			err = nl.RouteAdd(&route)
-		} else {
-			err = nl.RouteReplace(&route)
-		}
-		if err != nil {
-			if firstTry {
-				logCxt.WithError(err).WithField("route", route).Debug("Failed to add route on first attempt, retrying...")
-			} else {
-				logCxt.WithError(err).WithFields(log.Fields{
-					"route":  route,
-					"target": target,
-				}).Warn("Failed to add route")
-			}
-			updatesFailed = true
-		} else {
-			logCxt.WithField("route", route).Debug("Added route")
-=======
 func (r *RouteTable) maybeCleanUpGracePeriods() {
 	if time.Since(r.lastGracePeriodCleanup) < r.routeCleanupGracePeriod {
 		return
@@ -1005,7 +792,6 @@
 	for k, v := range r.ifaceIndexToGraceInfo {
 		if time.Since(v.FirstSeen) < r.routeCleanupGracePeriod {
 			continue
->>>>>>> 6d43538e
 		}
 		if _, ok := r.ifaceIndexToName[k]; ok {
 			continue // Iface still exists, don't want to reset its grace period.
@@ -1089,30 +875,13 @@
 	return nil
 }
 
-<<<<<<< HEAD
-func (r *RouteTable) createL3Route(linkAttrs *netlink.LinkAttrs, target Target) netlink.Route {
-	log.Debugf("Create L3 route for: %#v", target)
-	var linkIndex int
-	if linkAttrs != nil {
-		linkIndex = linkAttrs.Index
-	} else {
-		// For InterfaceNone
-		linkIndex = 0
-	}
-	cidr := target.CIDR
-	ipNet := cidr.ToIPNet()
-	route := netlink.Route{
-		LinkIndex: linkIndex,
-		Dst:       &ipNet,
-		Type:      target.RouteType(),
-		Protocol:  r.deviceRouteProtocol,
-		Scope:     target.RouteScope(),
-		Table:     r.tableIndex,
-=======
+func (r *RouteTable) SetRemoveExternalRoutes(b bool) {
+	r.removeExternalRoutes = b
+}
+
 func (r *RouteTable) resyncIndividualInterfaces(nl netlinkshim.Interface) error {
 	if r.ifacesToRescan.Len() == 0 {
 		return nil
->>>>>>> 6d43538e
 	}
 	r.opReporter.RecordOperation(fmt.Sprint("partial-resync-routes-v", r.ipVersion))
 	r.ifacesToRescan.Iter(func(ifaceName string) error {
@@ -1150,25 +919,6 @@
 		return nil
 	}
 
-<<<<<<< HEAD
-	if target.GW != nil {
-		route.Gw = target.GW.AsNetIP()
-	} else if len(target.MultiPath) > 0 {
-		// Multipath routes
-		hops := []*netlink.NexthopInfo{}
-		for _, h := range target.MultiPath {
-			if target.Type != TargetTypeVXLAN {
-				hops = append(hops, &netlink.NexthopInfo{LinkIndex: h.LinkIndex, Gw: h.Gw.AsNetIP()})
-			} else {
-				hops = append(hops, &netlink.NexthopInfo{LinkIndex: h.LinkIndex, Gw: h.Gw.AsNetIP(), Flags: int(netlink.FLAG_ONLINK)})
-			}
-		}
-		route.MultiPath = hops
-	}
-
-	if f := target.Flags(); f != 0 {
-		route.SetFlag(f)
-=======
 	routeFilter := &netlink.Route{
 		Table:     r.tableIndex,
 		LinkIndex: ifIndex,
@@ -1230,7 +980,6 @@
 			}
 			r.kernelRoutes.Dataplane().Delete(kernKey)
 		}
->>>>>>> 6d43538e
 	}
 	// Update tracker with the routes that we did see.
 	for kk, kr := range kernRoutes {
@@ -1246,28 +995,6 @@
 
 	links, err := nl.LinkList()
 	if err != nil {
-<<<<<<< HEAD
-		return nil, err
-	}
-
-	var routesToDelete []netlink.Route
-	expectedTargets := r.ifaceNameToTargets[ifaceName]
-	pendingDeltaTargets := r.pendingIfaceNameToDeltaTargets[ifaceName]
-	if pendingDeltaTargets == nil {
-		pendingDeltaTargets = map[ip.CIDR]*Target{}
-		r.pendingIfaceNameToDeltaTargets[ifaceName] = pendingDeltaTargets
-	}
-	alreadyCorrectCIDRs := set.New[ip.CIDR]()
-	leaveDirty := false
-	for _, route := range programmedRoutes {
-		logCxt.WithField("route", route).Debug("Processing route")
-		var dest ip.CIDR
-		if route.Dst != nil {
-			dest = ip.CIDRFromIPNet(route.Dst)
-		} else {
-			// This is a default route
-			dest = defaultCidr
-=======
 		return err
 	}
 	seenNames := set.New[string]()
@@ -1285,7 +1012,6 @@
 				"newIdx":    link.Attrs().Index,
 			}).Info("Spotted interface had changed index during resync.")
 			r.OnIfaceStateChanged(link.Attrs().Name, oldIdx, ifacemonitor.StateNotPresent)
->>>>>>> 6d43538e
 		}
 		oldName, ok := r.ifaceIndexToName[link.Attrs().Index]
 		if ok && oldName != link.Attrs().Name {
@@ -1325,37 +1051,7 @@
 					"newState":  newState,
 				}).Debug("Spotted interface had changed state during resync.")
 			}
-<<<<<<< HEAD
-			if expectedTargetFound && !expectedTarget.EqualGWOrMultiPath(route) {
-				routeProblems = append(routeProblems, "GW or multipath incorrect")
-			}
-		}
-
-		if len(routeProblems) == 0 {
-			logCxt.Debug("Route is correct")
-			alreadyCorrectCIDRs.Add(dest)
-			continue
-		}
-		// In order to allow Calico to run without Felix in an emergency, the CNI plugin pre-adds
-		// the route to the interface.  To avoid flapping the route when Felix sees the interface
-		// before learning about the endpoint, we give each interface a grace period after we first
-		// see it before we remove routes that we're not expecting.  Check whether the grace period
-		// applies to this interface.
-		ifaceInGracePeriod := r.time.Since(r.ifaceNameToFirstSeen[ifaceName]) < r.routeCleanupGracePeriod
-		if ifaceInGracePeriod && !routeExpected {
-			// Don't remove unexpected routes from interfaces created recently.
-			logCxt.Info("Syncing routes: found unexpected route; ignoring due to grace period.")
-			leaveDirty = true
-			continue
-		}
-		logCxt.WithField("routeProblems", routeProblems).Infof("Remove old route %#v with expected target %#v",
-			route, expectedTarget)
-		routesToDelete = append(routesToDelete, route)
-		if dest != nil {
-			deletedConnCIDRs.Add(dest)
-=======
 			r.OnIfaceStateChanged(link.Attrs().Name, link.Attrs().Index, newState)
->>>>>>> 6d43538e
 		}
 		r.livenessCallback()
 	}
@@ -1397,23 +1093,6 @@
 	return kernelRouteKey{CIDR: cidr}
 }
 
-<<<<<<< HEAD
-func (r *RouteTable) SetRemoveExternalRoutes(b bool) {
-	r.removeExternalRoutes = b
-}
-
-func (r *RouteTable) readProgrammedRoutes(logCxt *log.Entry, ifaceName string) ([]netlink.Route, error) {
-	// Get the netlink client and the link attributes
-	nl, err := r.nl.Handle()
-	if err != nil {
-		logCxt.Debug("Failed to connect to netlink")
-		return nil, ConnectFailed
-	}
-	// Try to get the link.  This may fail if it's been deleted out from under us.
-	linkAttrs, err := r.getLinkAttributes(ifaceName)
-	if err != nil {
-		return nil, err
-=======
 // netlinkRouteToKernelRoute converts (only) routes that we own back
 // to our kernelRoute/Key structs (returning ok=true).  Other routes
 // are ignored and returned with ok = false.
@@ -1442,7 +1121,6 @@
 			logCxt.Debug("Ignoring route for unknown iface")
 			return
 		}
->>>>>>> 6d43538e
 	}
 
 	if !r.ownershipPolicy.RouteIsOurs(ifaceName, &route) {
@@ -1464,22 +1142,11 @@
 		OnLink:   route.Flags&unix.RTNH_F_ONLINK != 0,
 		Protocol: route.Protocol,
 	}
-<<<<<<< HEAD
-
-	programmedRoutes, err := nl.RouteListFiltered(r.netlinkFamily, routeFilter, routeFilterFlags)
-	if errors.Is(err, unix.ENOENT) {
-		// In strict mode, get this if the routing table doesn't exist; it'll be auto-created
-		// when we add the first route so just treat it as empty.
-		log.WithError(err).Debug("Routing table doesn't exist (yet). Treating as empty.")
-		err = nil
-		programmedRoutes = nil
-=======
 	if debug {
 		logCxt.WithFields(log.Fields{
 			"kernRoute": kernRoute,
 			"kernKey":   kernKey,
 		}).Debug("Loaded route from kernel.")
->>>>>>> 6d43538e
 	}
 	ok = true
 	return
