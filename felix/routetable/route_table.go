--- conflicted
+++ resolved
@@ -770,7 +770,7 @@
 
 	// Delete the combined set of routes.
 	for _, route := range routesToDelete {
-<<<<<<< HEAD
+		r.livenessCallback()
 		if route.Dst == nil && route.Src == nil && route.Gw == nil {
 			// Fix destination for default route.
 			// We could have a default ECMP route to be deleted.
@@ -779,9 +779,6 @@
 			ipsetNet := defaultCidr.ToIPNet()
 			route.Dst = &ipsetNet
 		}
-=======
-		r.livenessCallback()
->>>>>>> 81888db8
 		if err := nl.RouteDel(&route); err != nil {
 			logCxt.WithError(err).Warnf("Failed to delete route %v", route)
 			updatesFailed = true
