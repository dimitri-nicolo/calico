--- conflicted
+++ resolved
@@ -27,8 +27,7 @@
 func (_ *DummyTable) RouteRemove(routeClass RouteClass, ifaceName string, cidr ip.CIDR) {
 }
 
-<<<<<<< HEAD
-func (_ *DummyTable) RouteUpdate(_ string, _ Target) {
+func (_ *DummyTable) RouteUpdate(routeClass RouteClass, ifaceName string, target Target) {
 }
 
 func (_ *DummyTable) Index() int {
@@ -40,7 +39,4 @@
 }
 
 func (_ *DummyTable) SetRemoveExternalRoutes(b bool) {
-=======
-func (_ *DummyTable) RouteUpdate(routeClass RouteClass, ifaceName string, target Target) {
->>>>>>> 6d43538e
 }