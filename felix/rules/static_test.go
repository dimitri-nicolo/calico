--- conflicted
+++ resolved
@@ -103,7 +103,6 @@
 						{Net: "0.0.0.0/0", Protocol: "tcp", Port: 23},
 						{Net: "0.0.0.0/0", Protocol: "tcp", Port: 1023},
 					},
-<<<<<<< HEAD
 					DNSPolicyMode:                    apiv3.DNSPolicyModeDelayDeniedPacket,
 					DNSPolicyNfqueueID:               100,
 					DNSPacketsNfqueueID:              101,
@@ -119,18 +118,8 @@
 					IptablesMarkSkipDNSPolicyNfqueue: 0x400000,
 					KubeIPVSSupportEnabled:           kubeIPVSEnabled,
 					KubeNodePortRanges:               []numorstring.Port{{MinPort: 30030, MaxPort: 30040, PortName: ""}},
+					IptablesFilterDenyAction:         denyActionString,
 					DNSTrustedServers:                []config.ServerPort{{IP: "1.2.3.4", Port: 53}, {IP: "fd5f:83a5::34:2", Port: 53}},
-=======
-					IptablesMarkAccept:          0x10,
-					IptablesMarkPass:            0x20,
-					IptablesMarkScratch0:        0x40,
-					IptablesMarkScratch1:        0x80,
-					IptablesMarkEndpoint:        0xff00,
-					IptablesMarkNonCaliEndpoint: 0x100,
-					KubeIPVSSupportEnabled:      kubeIPVSEnabled,
-					KubeNodePortRanges:          []numorstring.Port{{MinPort: 30030, MaxPort: 30040, PortName: ""}},
-					IptablesFilterDenyAction:    denyActionString,
->>>>>>> dafddb90
 				}
 			})
 
@@ -146,17 +135,8 @@
 							{Action: ClearMarkAction{Mark: 0xf1}},
 							{Match: Match().InInterface("cali+"),
 								Action: SetMarkAction{Mark: 0x40}},
-<<<<<<< HEAD
 							{Match: Match().MarkSingleBitSet(0x40),
 								Action: JumpAction{Target: ChainFromWorkloadDispatch}},
-=======
-							{Match: Match().MarkMatchesWithMask(0x40, 0x40),
-								Action: JumpAction{Target: ChainRpfSkip}},
-							{Match: Match().Protocol("udp").SourceNet("0.0.0.0").SourcePorts(68).DestPorts(67),
-								Action: AcceptAction{}},
-							{Match: Match().MarkSingleBitSet(0x40).RPFCheckFailed(false),
-								Action: denyAction},
->>>>>>> dafddb90
 							{Match: Match().MarkClear(0x40),
 								Action: JumpAction{Target: ChainDispatchFromHostEndpoint}},
 							{Match: Match().MarkSingleBitSet(0x10),
@@ -613,15 +593,8 @@
 						{Action: ClearMarkAction{Mark: 0xf1}},
 						{Match: Match().InInterface("cali+"),
 							Action: SetMarkAction{Mark: 0x40}},
-<<<<<<< HEAD
 						{Match: Match().MarkSingleBitSet(0x40),
 							Action: JumpAction{Target: ChainFromWorkloadDispatch}},
-=======
-						{Match: Match().MarkMatchesWithMask(0x40, 0x40),
-							Action: JumpAction{Target: ChainRpfSkip}},
-						{Match: Match().MarkSingleBitSet(0x40).RPFCheckFailed(false),
-							Action: denyAction},
->>>>>>> dafddb90
 						{Match: Match().MarkClear(0x40),
 							Action: JumpAction{Target: ChainDispatchFromHostEndpoint}},
 						{Match: Match().MarkSingleBitSet(0x10),
@@ -742,7 +715,6 @@
 			epMark := uint32(0xff000)
 			BeforeEach(func() {
 				conf = Config{
-<<<<<<< HEAD
 					WorkloadIfacePrefixes:            []string{"cali"},
 					IPIPEnabled:                      true,
 					IPIPTunnelAddress:                net.ParseIP("10.0.0.1"),
@@ -762,21 +734,7 @@
 					IptablesMarkSkipDNSPolicyNfqueue: 0x400000,
 					IptablesMarkDrop:                 0x200,
 					KubeIPVSSupportEnabled:           kubeIPVSEnabled,
-=======
-					WorkloadIfacePrefixes:       []string{"cali"},
-					IPIPEnabled:                 true,
-					IPIPTunnelAddress:           net.ParseIP("10.0.0.1"),
-					IPSetConfigV4:               ipsets.NewIPVersionConfig(ipsets.IPFamilyV4, "cali", nil, nil),
-					IPSetConfigV6:               ipsets.NewIPVersionConfig(ipsets.IPFamilyV6, "cali", nil, nil),
-					IptablesMarkAccept:          0x10,
-					IptablesMarkPass:            0x20,
-					IptablesMarkScratch0:        0x40,
-					IptablesMarkScratch1:        0x80,
-					IptablesMarkEndpoint:        epMark,
-					IptablesMarkNonCaliEndpoint: 0x100,
-					KubeIPVSSupportEnabled:      kubeIPVSEnabled,
-					IptablesFilterDenyAction:    denyActionString,
->>>>>>> dafddb90
+					IptablesFilterDenyAction:         denyActionString,
 				}
 			})
 
