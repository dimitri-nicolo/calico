--- conflicted
+++ resolved
@@ -40,20 +40,8 @@
 		names = append(names, endpoint.Name)
 	}
 
-	// If there is no policy at all for a workload endpoint, we don't allow any traffic through
-	// it.
-<<<<<<< HEAD
+	// If there is no policy at all for a workload endpoint, we don't allow any traffic through it.
 	endRules := r.DropRules(Match(), "Unknown interface")
-
-=======
-	endRules := []generictables.Rule{
-		{
-			Match:   r.NewMatch(),
-			Action:  r.IptablesFilterDenyAction(),
-			Comment: []string{"Unknown interface"},
-		},
-	}
->>>>>>> a91c52b8
 	return r.interfaceNameDispatchChains(
 		names,
 		WorkloadFromEndpointPfx,
@@ -329,17 +317,10 @@
 	toEndpointPfx,
 	dispatchFromEndpointChainName,
 	dispatchToEndpointChainName string,
-<<<<<<< HEAD
-	fromEndRules []Rule,
-	toEndRules []Rule,
-	perEndpointFn func(pfx, name string) Action,
-) (chains []*Chain) {
-
-=======
 	fromEndRules []generictables.Rule,
 	toEndRules []generictables.Rule,
+	perEndpointFn func(pfx, name string) Action,
 ) (chains []*generictables.Chain) {
->>>>>>> a91c52b8
 	log.WithField("ifaceNames", names).Debug("Rendering endpoint dispatch chains")
 
 	// Since there can be >100 endpoints, putting them in a single list adds some latency to
@@ -355,15 +336,8 @@
 			prefixes,
 			prefixToNames,
 			fromEndpointPfx,
-<<<<<<< HEAD
-			func(name string) MatchCriteria { return Match().InInterface(name) },
+			func(name string) generictables.MatchCriteria { return r.NewMatch().InInterface(name) },
 			perEndpointFn,
-=======
-			func(name string) generictables.MatchCriteria { return r.NewMatch().InInterface(name) },
-			func(pfx, name string) generictables.Action {
-				return r.GoTo(EndpointChainName(pfx, name, r.maxNameLength))
-			},
->>>>>>> a91c52b8
 			fromEndRules,
 		)
 		chains = append(chains, fromChildChains...)
@@ -378,15 +352,8 @@
 			prefixes,
 			prefixToNames,
 			toEndpointPfx,
-<<<<<<< HEAD
-			func(name string) MatchCriteria { return Match().OutInterface(name) },
+			func(name string) generictables.MatchCriteria { return r.NewMatch().OutInterface(name) },
 			perEndpointFn,
-=======
-			func(name string) generictables.MatchCriteria { return r.NewMatch().OutInterface(name) },
-			func(pfx, name string) generictables.Action {
-				return r.GoTo(EndpointChainName(pfx, name, r.maxNameLength))
-			},
->>>>>>> a91c52b8
 			toEndRules,
 		)
 		chains = append(chains, toChildChains...)
