// Copyright (c) 2017-2022 Tigera, Inc. All rights reserved.
//
// Licensed under the Apache License, Version 2.0 (the "License");
// you may not use this file except in compliance with the License.
// You may obtain a copy of the License at
//
//     http://www.apache.org/licenses/LICENSE-2.0
//
// Unless required by applicable law or agreed to in writing, software
// distributed under the License is distributed on an "AS IS" BASIS,
// WITHOUT WARRANTIES OR CONDITIONS OF ANY KIND, either express or implied.
// See the License for the specific language governing permissions and
// limitations under the License.

package rules_test

import (
	"fmt"
	"net"

	apiv3 "github.com/tigera/api/pkg/apis/projectcalico/v3"
	"github.com/tigera/api/pkg/lib/numorstring"

	"github.com/projectcalico/calico/felix/generictables"
	. "github.com/projectcalico/calico/felix/rules"

	. "github.com/onsi/ginkgo"
	. "github.com/onsi/gomega"

	"github.com/projectcalico/calico/felix/ipsets"
	. "github.com/projectcalico/calico/felix/iptables"
)

var _ = Describe("NAT", func() {
<<<<<<< HEAD
	var rrConfigNormal Config
	BeforeEach(func() {
		rrConfigNormal = Config{
			IPIPEnabled:                      true,
			IPIPTunnelAddress:                nil,
			IPSetConfigV4:                    ipsets.NewIPVersionConfig(ipsets.IPFamilyV4, "cali", nil, nil),
			IPSetConfigV6:                    ipsets.NewIPVersionConfig(ipsets.IPFamilyV6, "cali", nil, nil),
			DNSPolicyMode:                    apiv3.DNSPolicyModeDelayDeniedPacket,
			DNSPolicyNfqueueID:               100,
			DNSPacketsNfqueueID:              101,
			IptablesMarkEgress:               0x4,
			IptablesMarkAccept:               0x8,
			IptablesMarkPass:                 0x10,
			IptablesMarkScratch0:             0x20,
			IptablesMarkScratch1:             0x40,
			IptablesMarkDrop:                 0x80,
			IptablesMarkEndpoint:             0xff00,
			IptablesMarkNonCaliEndpoint:      0x100,
			IptablesMarkDNSPolicy:            0x00001,
			IptablesMarkSkipDNSPolicyNfqueue: 0x400000,
			EgressIPInterface:                "egress.calico",
		}
	})
=======
	rrConfigNormal := Config{
		IPIPEnabled:          true,
		IPIPTunnelAddress:    nil,
		IPSetConfigV4:        ipsets.NewIPVersionConfig(ipsets.IPFamilyV4, "cali", nil, nil),
		IPSetConfigV6:        ipsets.NewIPVersionConfig(ipsets.IPFamilyV6, "cali", nil, nil),
		IptablesMarkAccept:   0x8,
		IptablesMarkPass:     0x10,
		IptablesMarkScratch0: 0x20,
		IptablesMarkScratch1: 0x40,
		IptablesMarkEndpoint: 0xff00,
	}
>>>>>>> a91c52b8

	var renderer RuleRenderer
	JustBeforeEach(func() {
		renderer = NewRenderer(rrConfigNormal)
	})

	It("should render rules when active", func() {
		Expect(renderer.NATOutgoingChain(true, 4)).To(Equal(&generictables.Chain{
			Name: "cali-nat-outgoing",
			Rules: []generictables.Rule{
				{
					Action: MasqAction{},
					Match: Match().
						SourceIPSet("cali40masq-ipam-pools").
						NotDestIPSet("cali40all-ipam-pools"),
				},
			},
		}))
	})
	It("should render rules when active with an explicit SNAT address", func() {
		snatAddress := "192.168.0.1"
		localConfig := rrConfigNormal
		localConfig.NATOutgoingAddress = net.ParseIP(snatAddress)
		renderer = NewRenderer(localConfig)

		Expect(renderer.NATOutgoingChain(true, 4)).To(Equal(&generictables.Chain{
			Name: "cali-nat-outgoing",
			Rules: []generictables.Rule{
				{
					Action: SNATAction{ToAddr: snatAddress},
					Match: Match().
						SourceIPSet("cali40masq-ipam-pools").
						NotDestIPSet("cali40all-ipam-pools"),
				},
			},
		}))
	})
	It("should render rules when active with explicit port range", func() {
		// copy struct
		localConfig := rrConfigNormal
		localConfig.NATPortRange, _ = numorstring.PortFromRange(99, 100)
		renderer = NewRenderer(localConfig)

		Expect(renderer.NATOutgoingChain(true, 4)).To(Equal(&generictables.Chain{
			Name: "cali-nat-outgoing",
			Rules: []generictables.Rule{
				{
					Action: MasqAction{ToPorts: "99-100"},
					Match: Match().
						SourceIPSet("cali40masq-ipam-pools").
						NotDestIPSet("cali40all-ipam-pools").Protocol("tcp"),
				},
				{
					Action: ReturnAction{},
					Match: Match().
						SourceIPSet("cali40masq-ipam-pools").
						NotDestIPSet("cali40all-ipam-pools").Protocol("tcp"),
				},
				{
					Action: MasqAction{ToPorts: "99-100"},
					Match: Match().
						SourceIPSet("cali40masq-ipam-pools").
						NotDestIPSet("cali40all-ipam-pools").Protocol("udp"),
				},
				{
					Action: ReturnAction{},
					Match: Match().
						SourceIPSet("cali40masq-ipam-pools").
						NotDestIPSet("cali40all-ipam-pools").Protocol("udp"),
				},
				{
					Action: MasqAction{},
					Match: Match().
						SourceIPSet("cali40masq-ipam-pools").
						NotDestIPSet("cali40all-ipam-pools"),
				},
			},
		}))
	})
	It("should render rules when active with explicit port range", func() {
		// copy struct
		localConfig := rrConfigNormal
		localConfig.NATPortRange, _ = numorstring.PortFromRange(99, 100)
		localConfig.IptablesNATOutgoingInterfaceFilter = "cali-123"
		renderer = NewRenderer(localConfig)

		Expect(renderer.NATOutgoingChain(true, 4)).To(Equal(&generictables.Chain{
			Name: "cali-nat-outgoing",
			Rules: []generictables.Rule{
				{
					Action: MasqAction{ToPorts: "99-100"},
					Match: Match().
						SourceIPSet("cali40masq-ipam-pools").
						NotDestIPSet("cali40all-ipam-pools").Protocol("tcp").
						OutInterface("cali-123"),
				},
				{
					Action: ReturnAction{},
					Match: Match().
						SourceIPSet("cali40masq-ipam-pools").
						NotDestIPSet("cali40all-ipam-pools").Protocol("tcp").
						OutInterface("cali-123"),
				},
				{
					Action: MasqAction{ToPorts: "99-100"},
					Match: Match().
						SourceIPSet("cali40masq-ipam-pools").
						NotDestIPSet("cali40all-ipam-pools").Protocol("udp").
						OutInterface("cali-123"),
				},
				{
					Action: ReturnAction{},
					Match: Match().
						SourceIPSet("cali40masq-ipam-pools").
						NotDestIPSet("cali40all-ipam-pools").Protocol("udp").
						OutInterface("cali-123"),
				},
				{
					Action: MasqAction{},
					Match: Match().
						SourceIPSet("cali40masq-ipam-pools").
						NotDestIPSet("cali40all-ipam-pools").
						OutInterface("cali-123"),
				},
			},
		}))
	})
	It("should render rules when active with explicit port range and an explicit SNAT address", func() {
		snatAddress := "192.168.0.1"
		// copy struct
		localConfig := rrConfigNormal
		localConfig.NATPortRange, _ = numorstring.PortFromRange(99, 100)
		localConfig.NATOutgoingAddress = net.ParseIP(snatAddress)
		renderer = NewRenderer(localConfig)

		expectedAddress := fmt.Sprintf("%s:%s", snatAddress, "99-100")

		Expect(renderer.NATOutgoingChain(true, 4)).To(Equal(&generictables.Chain{
			Name: "cali-nat-outgoing",
			Rules: []generictables.Rule{
				{
					Action: SNATAction{ToAddr: expectedAddress},
					Match: Match().
						SourceIPSet("cali40masq-ipam-pools").
						NotDestIPSet("cali40all-ipam-pools").Protocol("tcp"),
				},
				{
					Action: ReturnAction{},
					Match: Match().
						SourceIPSet("cali40masq-ipam-pools").
						NotDestIPSet("cali40all-ipam-pools").Protocol("tcp"),
				},
				{
					Action: SNATAction{ToAddr: expectedAddress},
					Match: Match().
						SourceIPSet("cali40masq-ipam-pools").
						NotDestIPSet("cali40all-ipam-pools").Protocol("udp"),
				},
				{
					Action: ReturnAction{},
					Match: Match().
						SourceIPSet("cali40masq-ipam-pools").
						NotDestIPSet("cali40all-ipam-pools").Protocol("udp"),
				},
				{
					Action: SNATAction{ToAddr: snatAddress},
					Match: Match().
						SourceIPSet("cali40masq-ipam-pools").
						NotDestIPSet("cali40all-ipam-pools"),
				},
			},
		}))
	})
	It("should render nothing when inactive", func() {
		Expect(renderer.NATOutgoingChain(false, 4)).To(Equal(&generictables.Chain{
			Name:  "cali-nat-outgoing",
			Rules: nil,
		}))
	})

	Describe("with IPsec enabled", func() {
		BeforeEach(func() { rrConfigNormal.IPSecEnabled = true })

		It("should render v4 rules correctly rules when active", func() {
			Expect(renderer.NATOutgoingChain(true, 4)).To(Equal(&Chain{
				Name: "cali-nat-outgoing",
				Rules: []Rule{
					{
						Action: MasqAction{},
						Match: Match().
							SourceIPSet("cali40masq-ipam-pools").
							NotDestIPSet("cali40all-ipam-pools").
							NotDestIPSet("cali40all-hosts-net"),
					},
				},
			}))
		})
		It("should render v6 rules correctly rules when active", func() {
			Expect(renderer.NATOutgoingChain(true, 6)).To(Equal(&Chain{
				Name: "cali-nat-outgoing",
				Rules: []Rule{
					{
						Action: MasqAction{},
						Match: Match().
							SourceIPSet("cali60masq-ipam-pools").
							NotDestIPSet("cali60all-ipam-pools"),
					},
				},
			}))
		})
		It("should render nothing when inactive", func() {
			Expect(renderer.NATOutgoingChain(false, 4)).To(Equal(&Chain{
				Name:  "cali-nat-outgoing",
				Rules: nil,
			}))
		})
		It("should render rules when active with explicit port range", func() {

			//copy struct
			localConfig := rrConfigNormal
			localConfig.NATPortRange, _ = numorstring.PortFromRange(99, 100)
			renderer = NewRenderer(localConfig)

			Expect(renderer.NATOutgoingChain(true, 4)).To(Equal(&Chain{
				Name: "cali-nat-outgoing",
				Rules: []Rule{
					{
						Action: MasqAction{ToPorts: "99-100"},
						Match: Match().
							SourceIPSet("cali40masq-ipam-pools").
							NotDestIPSet("cali40all-ipam-pools").
							NotDestIPSet("cali40all-hosts-net").Protocol("tcp"),
					},
					{
						Action: ReturnAction{},
						Match: Match().
							SourceIPSet("cali40masq-ipam-pools").
							NotDestIPSet("cali40all-ipam-pools").
							NotDestIPSet("cali40all-hosts-net").Protocol("tcp"),
					},
					{
						Action: MasqAction{ToPorts: "99-100"},
						Match: Match().
							SourceIPSet("cali40masq-ipam-pools").
							NotDestIPSet("cali40all-ipam-pools").
							NotDestIPSet("cali40all-hosts-net").Protocol("udp"),
					},
					{
						Action: ReturnAction{},
						Match: Match().
							SourceIPSet("cali40masq-ipam-pools").
							NotDestIPSet("cali40all-ipam-pools").
							NotDestIPSet("cali40all-hosts-net").Protocol("udp"),
					},
					{
						Action: MasqAction{},
						Match: Match().
							SourceIPSet("cali40masq-ipam-pools").
							NotDestIPSet("cali40all-ipam-pools").
							NotDestIPSet("cali40all-hosts-net"),
					},
				},
			}))
		})
	})

	Describe("with Egress IP enabled", func() {
		BeforeEach(func() { rrConfigNormal.EgressIPEnabled = true })

		It("should render v4 rules correctly rules when active", func() {
			Expect(renderer.NATOutgoingChain(true, 4)).To(Equal(&Chain{
				Name: "cali-nat-outgoing",
				Rules: []Rule{
					{
						Action: MasqAction{},
						Match: Match().
							SourceIPSet("cali40masq-ipam-pools").
							NotDestIPSet("cali40all-ipam-pools").
							NotOutInterface("egress.calico"),
					},
				},
			}))
		})
		It("should render v6 rules correctly rules when active", func() {
			Expect(renderer.NATOutgoingChain(true, 6)).To(Equal(&Chain{
				Name: "cali-nat-outgoing",
				Rules: []Rule{
					{
						Action: MasqAction{},
						Match: Match().
							SourceIPSet("cali60masq-ipam-pools").
							NotDestIPSet("cali60all-ipam-pools"),
					},
				},
			}))
		})
		It("should render nothing when inactive", func() {
			Expect(renderer.NATOutgoingChain(false, 4)).To(Equal(&Chain{
				Name:  "cali-nat-outgoing",
				Rules: nil,
			}))
		})
	})
})<|MERGE_RESOLUTION|>--- conflicted
+++ resolved
@@ -32,7 +32,6 @@
 )
 
 var _ = Describe("NAT", func() {
-<<<<<<< HEAD
 	var rrConfigNormal Config
 	BeforeEach(func() {
 		rrConfigNormal = Config{
@@ -56,19 +55,6 @@
 			EgressIPInterface:                "egress.calico",
 		}
 	})
-=======
-	rrConfigNormal := Config{
-		IPIPEnabled:          true,
-		IPIPTunnelAddress:    nil,
-		IPSetConfigV4:        ipsets.NewIPVersionConfig(ipsets.IPFamilyV4, "cali", nil, nil),
-		IPSetConfigV6:        ipsets.NewIPVersionConfig(ipsets.IPFamilyV6, "cali", nil, nil),
-		IptablesMarkAccept:   0x8,
-		IptablesMarkPass:     0x10,
-		IptablesMarkScratch0: 0x20,
-		IptablesMarkScratch1: 0x40,
-		IptablesMarkEndpoint: 0xff00,
-	}
->>>>>>> a91c52b8
 
 	var renderer RuleRenderer
 	JustBeforeEach(func() {
@@ -286,8 +272,7 @@
 			}))
 		})
 		It("should render rules when active with explicit port range", func() {
-
-			//copy struct
+			// copy struct
 			localConfig := rrConfigNormal
 			localConfig.NATPortRange, _ = numorstring.PortFromRange(99, 100)
 			renderer = NewRenderer(localConfig)
