--- conflicted
+++ resolved
@@ -403,11 +403,7 @@
 			// is handled differently in the per-endpoint chain because we need
 			// to continue processing in the same chain on a pass rule.
 			rules = append(rules, generictables.Rule{
-<<<<<<< HEAD
-				Match:   r.NewMatch().MarkNotClear(r.IptablesMarkPass | r.IptablesMarkAccept | r.IptablesMarkDrop),
-=======
-				Match:   r.NewMatch().MarkNotClear(r.MarkPass | r.MarkAccept),
->>>>>>> 02c47a5b
+				Match:   r.NewMatch().MarkNotClear(r.MarkPass | r.MarkAccept | r.MarkDrop),
 				Action:  r.Return(),
 				Comment: []string{"Return on verdict"},
 			})
@@ -423,11 +419,7 @@
 		} else {
 			// We're not the first rule in a block, only jump to this policy if
 			// the previous policy didn't set a mark bit.
-<<<<<<< HEAD
-			match = r.NewMatch().MarkClear(r.IptablesMarkPass | r.IptablesMarkAccept | r.IptablesMarkDrop)
-=======
-			match = r.NewMatch().MarkClear(r.MarkPass | r.MarkAccept)
->>>>>>> 02c47a5b
+			match = r.NewMatch().MarkClear(r.MarkPass | r.MarkAccept | r.MarkDrop)
 		}
 
 		chainToJumpTo := PolicyChainName(
@@ -511,11 +503,7 @@
 	// there's no match).
 	rules = append(rules, generictables.Rule{
 		Match:  r.NewMatch(),
-<<<<<<< HEAD
-		Action: r.ClearMark(r.IptablesMarkAccept | r.IptablesMarkDrop | r.IptablesMarkPass),
-=======
-		Action: r.ClearMark(r.MarkAccept | r.MarkPass),
->>>>>>> 02c47a5b
+		Action: r.ClearMark(r.MarkAccept | r.MarkDrop | r.MarkPass),
 	})
 
 	// Accept the UDP VXLAN traffic for egress gateways
@@ -664,10 +652,9 @@
 			}
 
 			if chainType == chainTypeNormal || chainType == chainTypeForward {
-<<<<<<< HEAD
 				if endOfTierDrop {
 					nfqueueRule := r.NfqueueRuleDelayDeniedPacket(
-						r.NewMatch().MarkClear(r.IptablesMarkPass),
+						r.NewMatch().MarkClear(r.MarkPass),
 						fmt.Sprintf("%s if no policies passed packet", r.IptablesFilterDenyAction()),
 					)
 					if nfqueueRule != nil {
@@ -680,32 +667,20 @@
 					// For untracked and pre-DNAT rules, we don't do that because there may be
 					// normal rules still to be applied to the packet in the filter table.
 					rules = append(rules, generictables.Rule{
-						Match:  r.NewMatch().MarkClear(r.IptablesMarkPass),
+						Match:  r.NewMatch().MarkClear(r.MarkPass),
 						Action: r.Nflog(nflogGroup, CalculateEndOfTierDropNFLOGPrefixStr(dir, tier.Name), 0),
 					})
 
-					rules = append(rules, r.DropRules(r.NewMatch().MarkClear(r.IptablesMarkPass), fmt.Sprintf("%s if no policies passed packet", r.IptablesFilterDenyAction()))...)
+					rules = append(rules, r.DropRules(r.NewMatch().MarkClear(r.MarkPass), fmt.Sprintf("%s if no policies passed packet", r.IptablesFilterDenyAction()))...)
 				} else {
 					// If we do not require an end of tier drop (i.e. because all of the policies in the tier are
 					// staged), then add an end of tier pass nflog action so that we can at least track that we
 					// would hit end of tier drop. This simplifies the processing in the collector.
 					rules = append(rules, generictables.Rule{
-						Match:  r.NewMatch().MarkClear(r.IptablesMarkPass),
+						Match:  r.NewMatch().MarkClear(r.MarkPass),
 						Action: r.Nflog(nflogGroup, CalculateEndOfTierPassNFLOGPrefixStr(dir, tier.Name), 0),
 					})
 				}
-=======
-				// When rendering normal and forward rules, if no policy marked the packet as "pass", drop the
-				// packet.
-				//
-				// For untracked and pre-DNAT rules, we don't do that because there may be
-				// normal rules still to be applied to the packet in the filter table.
-				rules = append(rules, generictables.Rule{
-					Match:   r.NewMatch().MarkClear(r.MarkPass),
-					Action:  r.IptablesFilterDenyAction(),
-					Comment: []string{fmt.Sprintf("%s if no policies passed packet", r.IptablesFilterDenyAction())},
-				})
->>>>>>> 02c47a5b
 			}
 		}
 	}
