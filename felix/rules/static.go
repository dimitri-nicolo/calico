// Copyright (c) 2020-2022 Tigera, Inc. All rights reserved.
//
// Licensed under the Apache License, Version 2.0 (the "License");
// you may not use this file except in compliance with the License.
// You may obtain a copy of the License at
//
//     http://www.apache.org/licenses/LICENSE-2.0
//
// Unless required by applicable law or agreed to in writing, software
// distributed under the License is distributed on an "AS IS" BASIS,
// WITHOUT WARRANTIES OR CONDITIONS OF ANY KIND, either express or implied.
// See the License for the specific language governing permissions and
// limitations under the License.

package rules

import (
	"fmt"
	"strings"

	apiv3 "github.com/tigera/api/pkg/apis/projectcalico/v3"

	log "github.com/sirupsen/logrus"

	tcdefs "github.com/projectcalico/calico/felix/bpf/tc/defs"
	"github.com/projectcalico/calico/felix/config"
	. "github.com/projectcalico/calico/felix/iptables"
	"github.com/projectcalico/calico/felix/proto"
	"github.com/projectcalico/calico/felix/tproxydefs"
	cnet "github.com/projectcalico/calico/libcalico-go/lib/net"
)

func (r *DefaultRuleRenderer) StaticFilterTableChains(ipVersion uint8) (chains []*Chain) {
	chains = append(chains, r.StaticFilterForwardChains(ipVersion)...)
	chains = append(chains, r.StaticFilterInputChains(ipVersion)...)
	chains = append(chains, r.StaticFilterOutputChains(ipVersion)...)
	return
}

const (
	ProtoIPIP   = 4
	ProtoTCP    = 6
	ProtoUDP    = 17
	ProtoESP    = 50
	ProtoICMPv6 = 58
	PortIKE     = 500
)

const (
	DNSActionPrefix = "DNS"

	// match the size of the conntrack rules for DNS policies expect
	DNSNFlogExpectedPacketSize = 1024
)

func (r *DefaultRuleRenderer) tproxyInputPolicyRules(ipVersion uint8) []Rule {
	rules := []Rule{}

	// N.B. we do not snoop on DNS in input towards proxy, we defer it to output from proxy

	// Jump to from-host-endpoint dispatch chains.
	rules = append(rules, r.filterFromHEP(ipVersion)...)

	// Jump to workload dispatch chains - from wl only as we we are in INPUT to proxy and
	// we do not know the output ifaces, thus the to-wl must be done after proxy.
	for _, prefix := range r.WorkloadIfacePrefixes {
		log.WithField("ifacePrefix", prefix).Debug("Adding workload match rules")
		ifaceMatch := prefix + "+"
		rules = append(rules,
			Rule{
				Match:  Match().InInterface(ifaceMatch),
				Action: JumpAction{Target: ChainFromWorkloadDispatch},
			},
		)
	}

	// Accept packet if policies above set ACCEPT mark.
	rules = append(rules,
		Rule{
			Match:   Match().MarkSingleBitSet(r.IptablesMarkAccept),
			Action:  r.filterAllowAction,
			Comment: []string{"Policy explicitly accepted packet."},
		},
	)

	return rules
}

func (r *DefaultRuleRenderer) tproxyOutputPolicyRules(ipVersion uint8) []Rule {
	rules := []Rule{}

	// Jump to workload dispatch chains.
	for _, prefix := range r.WorkloadIfacePrefixes {
		log.WithField("ifacePrefix", prefix).Debug("Adding workload match rules")
		ifaceMatch := prefix + "+"
		rules = append(rules,
			Rule{
				Match:  Match().OutInterface(ifaceMatch),
				Action: JumpAction{Target: ChainToWorkloadDispatch},
			},
		)
	}

	return rules
}

func (r *DefaultRuleRenderer) StaticFilterInputChains(ipVersion uint8) []*Chain {
	result := []*Chain{}
	result = append(result,
		r.filterInputChain(ipVersion),
		r.filterWorkloadToHostChain(ipVersion),
		r.failsafeInChain("filter", ipVersion),
	)
	if r.KubeIPVSSupportEnabled {
		result = append(result, r.StaticFilterInputForwardCheckChain(ipVersion))
	}
	if r.TPROXYModeEnabled() && r.BPFEnabled == false {
		result = append(result,
			&Chain{
				Name:  ChainFilterInputTProxy,
				Rules: r.tproxyInputPolicyRules(ipVersion),
			})
	}
	return result
}

func (r *DefaultRuleRenderer) acceptAlreadyAccepted() []Rule {
	return []Rule{
		{
			Match:  Match().MarkSingleBitSet(r.IptablesMarkAccept),
			Action: r.filterAllowAction,
		},
	}
}

// Forward check chain is to check if a packet belongs to a forwarded traffic or not.
// With kube-proxy running in ipvs mode, both local or forwarded traffic goes through INPUT filter chain.
func (r *DefaultRuleRenderer) StaticFilterInputForwardCheckChain(ipVersion uint8) *Chain {
	var fwRules []Rule
	var portRanges []*proto.PortRange

	// Assembly port ranges for kubernetes node ports.
	for _, portRange := range r.KubeNodePortRanges {
		pr := &proto.PortRange{
			First: int32(portRange.MinPort),
			Last:  int32(portRange.MaxPort),
		}
		portRanges = append(portRanges, pr)
	}

	// Get ipsets name for local host ips.
	nameForIPSet := func(ipsetID string) string {
		if ipVersion == 4 {
			return r.IPSetConfigV4.NameForMainIPSet(ipsetID)
		} else {
			return r.IPSetConfigV6.NameForMainIPSet(ipsetID)
		}
	}
	hostIPSet := nameForIPSet(IPSetIDThisHostIPs)

	fwRules = append(fwRules,
		// If packet belongs to an existing conntrack connection, it does not belong to a forwarded traffic even destination ip is a
		// service ip. This could happen when pod send back response to a local host process accessing a service ip.
		Rule{
			Match:  Match().ConntrackState("RELATED,ESTABLISHED"),
			Action: ReturnAction{},
		},
	)

	// If packet is accessing local host within kubernetes NodePort range, it belongs to a forwarded traffic.
	for _, portSplit := range SplitPortList(portRanges) {
		fwRules = append(fwRules,
			Rule{
				Match: Match().Protocol("tcp").
					DestPortRanges(portSplit).
					DestIPSet(hostIPSet),
				Action:  GotoAction{Target: ChainDispatchSetEndPointMark},
				Comment: []string{"To kubernetes NodePort service"},
			},
			Rule{
				Match: Match().Protocol("udp").
					DestPortRanges(portSplit).
					DestIPSet(hostIPSet),
				Action:  GotoAction{Target: ChainDispatchSetEndPointMark},
				Comment: []string{"To kubernetes NodePort service"},
			},
		)
	}

	fwRules = append(fwRules,
		// If packet is accessing non local host ip, it belongs to a forwarded traffic.
		Rule{
			Match:   Match().NotDestIPSet(hostIPSet),
			Action:  JumpAction{Target: ChainDispatchSetEndPointMark},
			Comment: []string{"To kubernetes service"},
		},
	)

	return &Chain{
		Name:  ChainForwardCheck,
		Rules: fwRules,
	}
}

// With kube-proxy running in ipvs mode, we categorise traffic going through OUTPUT chain into three classes.
// Class 1. forwarded packet originated from a calico workload or host endpoint --> INPUT filter --> OUTPUT filter
// Class 2. forwarded packet originated from a non calico endpoint              --> INPUT filter --> OUTPUT filter
// Class 3. local process originated packet --> OUTPUT filter
// This function handles traffic in Class 1 and Class 2.
func (r *DefaultRuleRenderer) StaticFilterOutputForwardEndpointMarkChain() *Chain {
	var fwRules []Rule

	fwRules = append(fwRules,
		// Only packets that we know are really being forwarded reach this chain. However, since
		// we're called from the OUTPUT chain, we're forbidden from using the input interface match.
		// Instead, we rely on the INPUT chain to mark the packet with a per-endpoint mark value
		// and do our dispatch on that mark value.  So that we don't touch "Class 2" packets, we
		// mark them with mark pattern IptablesMarkNonCaliEndpoint and exclude them here.  This
		// prevents the default drop at the end of the dispatch chain from dropping non-Calico
		// traffic.
		Rule{
			Match:  Match().NotMarkMatchesWithMask(r.IptablesMarkNonCaliEndpoint, r.IptablesMarkEndpoint),
			Action: JumpAction{Target: ChainDispatchFromEndPointMark},
		},
	)

	// The packet may be going to a workload interface.  Send any such packets to the normal,
	// interface-name-based dispatch chains.
	for _, prefix := range r.WorkloadIfacePrefixes {
		log.WithField("ifacePrefix", prefix).Debug("Adding workload match rules")
		ifaceMatch := prefix + "+"
		fwRules = append(fwRules,
			Rule{
				Match:  Match().OutInterface(ifaceMatch),
				Action: JumpAction{Target: ChainToWorkloadDispatch},
			},
		)
	}

	fwRules = append(fwRules,
		// The packet may be going to a host endpoint, send it to the host endpoint
		// apply-on-forward dispatch chain. That chain returns any packets that are not going to a
		// known host endpoint for further processing.
		Rule{
			Action: JumpAction{Target: ChainDispatchToHostEndpointForward},
		},

		// Before we ACCEPT the packet, clear the per-interface mark bit.  This is required because
		// the packet may get encapsulated and pass through iptables again.  Since the new encapped
		// packet would inherit the mark bits, it would be (incorrectly) treated as a forwarded
		// packet.
		Rule{
			Action: ClearMarkAction{Mark: r.IptablesMarkEndpoint},
		},

		// If a packet reaches here, one of the following must be true:
		//
		// - it is going to a workload endpoint and it has passed that endpoint's policy
		// - it is going to a host interface with a Calico host endpoint and it has passed that
		//   endpoint's policy
		// - it is going to a host interface with no Calico host endpoint.
		//
		// In the first two cases, the policy will have set the accept bit in the mark and we "own"
		// the packet so it's right for us to ACCEPT it here (unless configured otherwise).  In
		// the other case, we don't own the packet so we always return it to the OUTPUT chain
		// for further processing.
		Rule{
			Match:   Match().MarkSingleBitSet(r.IptablesMarkAccept),
			Action:  r.filterAllowAction,
			Comment: []string{"Policy explicitly accepted packet."},
		},
	)

	return &Chain{
		Name:  ChainForwardEndpointMark,
		Rules: fwRules,
	}
}

func (r *DefaultRuleRenderer) filterInputChain(ipVersion uint8) *Chain {
	var inputRules []Rule

	if r.TPROXYModeEnabled() {
		mark := r.IptablesMarkProxy
		inputRules = append(inputRules,
			Rule{
				Comment: []string{"Police packets towards proxy"},
				Match:   Match().MarkMatchesWithMask(mark, mark),
				Action:  JumpAction{Target: ChainFilterInputTProxy},
			},
		)
	}

	// Snoop DNS responses to a client directly on this host (e.g. bare metal, or a
	// host-networked workload).  Place this first as it only snoops and does not accept or
	// drop.  There are cases where we can snoop some DNS info and the packet is then dropped,
	// e.g. because of host endpoint ingress policy.  However we are still filtering on trusted
	// DNS servers, so the DNS info is trustworthy even if the packet gets dropped later by
	// policy.  Also, if we placed this after host endpoint policy processing, we might be too
	// late because of the packet already having been accepted.
	inputRules = append(inputRules, r.dnsResponseSnoopingRules("", ipVersion)...)

	// Similar rules to snoop DNS requests from a local Calico-networked client to a local
	// host-networked DNS server.
	for _, prefix := range r.WorkloadIfacePrefixes {
		log.WithField("ifacePrefix", prefix).Debug("Adding DNS request snooping rules")
		ifaceMatch := prefix + "+"
		inputRules = append(inputRules, r.dnsRequestSnoopingRules(ifaceMatch, ipVersion)...)
	}

	if ipVersion == 4 && r.IPIPEnabled {
		// IPIP is enabled, filter incoming IPIP packets to ensure they come from a
		// recognised host and are going to a local address on the host.  We use the protocol
		// number rather than its name because the name is not guaranteed to be known by the kernel.
		inputRules = append(inputRules,
			Rule{
				Match: Match().ProtocolNum(ProtoIPIP).
					SourceIPSet(r.IPSetConfigV4.NameForMainIPSet(IPSetIDAllHostNets)).
					DestAddrType(AddrTypeLocal),
				Action:  r.filterAllowAction,
				Comment: []string{"Allow IPIP packets from Calico hosts"},
			},
		)
		inputRules = append(inputRules,
			r.DropRules(Match().ProtocolNum(ProtoIPIP), fmt.Sprintf("%s IPIP packets from non-Calico hosts", r.IptablesFilterDenyAction))...,
		)
	}

	if ipVersion == 4 && r.IPSecEnabled {
		// IPsec is enabled, filter incoming IPSec IKE and ESP packets to ensure they come from a
		// recognised host and are going to a local address on the host.  We use the protocol
		// number for ESP packets rather than its name because the name is not guaranteed to be known by the kernel.
		// For IKE packets, only port 500 is used since there can be no NAT between the hosts.
		inputRules = append(inputRules,
			Rule{
<<<<<<< HEAD
				Match: Match().ProtocolNum(ProtoESP).
					SourceIPSet(r.IPSetConfigV4.NameForMainIPSet(IPSetIDAllHostNets)).
					DestAddrType(AddrTypeLocal),
				Action:  r.filterAllowAction,
				Comment: []string{"Allow IPSec ESP packets from Calico hosts"},
=======
				Match:   Match().ProtocolNum(ProtoIPIP),
				Action:  r.IptablesFilterDenyAction(),
				Comment: []string{fmt.Sprintf("%s IPIP packets from non-Calico hosts", r.IptablesFilterDenyAction())},
>>>>>>> ae1aada5
			},
		)
		inputRules = append(inputRules,
			Rule{
				Match: Match().ProtocolNum(ProtoUDP).
					DestPorts(PortIKE).
					SourceIPSet(r.IPSetConfigV4.NameForMainIPSet(IPSetIDAllHostNets)).
					DestAddrType(AddrTypeLocal),
				Action:  r.filterAllowAction,
				Comment: []string{"Allow IPSec IKEv2 packets from Calico hosts"},
			},
		)
		inputRules = append(inputRules,
			r.DropRules(Match().ProtocolNum(ProtoESP), fmt.Sprintf("%s IPSec ESP packets from non-Calico hosts", r.IptablesFilterDenyAction))...,
		)
		inputRules = append(inputRules,
			r.DropRules(Match().ProtocolNum(ProtoUDP).DestPorts(PortIKE),
				fmt.Sprintf("%s IPSec IKE packets from non-Calico hosts", r.IptablesFilterDenyAction))...,
		)
	}

	if ipVersion == 4 && r.VXLANEnabled {
		// IPv4 VXLAN is enabled, filter incoming VXLAN packets that match our VXLAN port to ensure they
		// come from a recognised host and are going to a local address on the host.
		inputRules = append(inputRules,
			Rule{
				Match: Match().ProtocolNum(ProtoUDP).
					DestPorts(uint16(r.Config.VXLANPort)).
					SourceIPSet(r.IPSetConfigV4.NameForMainIPSet(IPSetIDAllVXLANSourceNets)).
					DestAddrType(AddrTypeLocal),
				Action:  r.filterAllowAction,
				Comment: []string{"Allow IPv4 VXLAN packets from allowed hosts"},
			},
			Rule{
				Match: Match().ProtocolNum(ProtoUDP).
					DestPorts(uint16(r.Config.VXLANPort)).
					DestAddrType(AddrTypeLocal),
				Action:  r.IptablesFilterDenyAction,
				Comment: []string{fmt.Sprintf("%s IPv4 VXLAN packets from non-allowed hosts", r.IptablesFilterDenyAction)},
			},
		)
	}

	if ipVersion == 6 && r.VXLANEnabledV6 {
		// IPv6 VXLAN is enabled, filter incoming VXLAN packets that match our VXLAN port to ensure they
		// come from a recognised host and are going to a local address on the host.
		inputRules = append(inputRules,
			Rule{
				Match: Match().ProtocolNum(ProtoUDP).
					DestPorts(uint16(r.Config.VXLANPort)).
					SourceIPSet(r.IPSetConfigV6.NameForMainIPSet(IPSetIDAllVXLANSourceNets)).
					DestAddrType(AddrTypeLocal),
				Action:  r.filterAllowAction,
				Comment: []string{"Allow IPv6 VXLAN packets from allowed hosts"},
			},
			Rule{
				Match: Match().ProtocolNum(ProtoUDP).
					DestPorts(uint16(r.Config.VXLANPort)).
					DestAddrType(AddrTypeLocal),
				Action:  r.IptablesFilterDenyAction(),
				Comment: []string{fmt.Sprintf("%s IPv6 VXLAN packets from non-allowed hosts", r.IptablesFilterDenyAction())},
			},
		)
	}

	if ipVersion == 4 && r.WireguardEnabled {
		// When Wireguard is enabled, auto-allow Wireguard traffic from other nodes.  Without this,
		// it's too easy to make a host policy that blocks Wireguard traffic, resulting in very confusing
		// connectivity problems.
		inputRules = append(inputRules,
			Rule{
				Match: Match().ProtocolNum(ProtoUDP).
					DestPorts(uint16(r.Config.WireguardListeningPort)).
					DestAddrType(AddrTypeLocal),
				Action:  r.filterAllowAction,
				Comment: []string{"Allow incoming IPv4 Wireguard packets"},
			},
			// Note that we do not need a drop rule for Wireguard because it already has the peering and allowed IPs
			// baked into the crypto routing table.
		)
	}

	if ipVersion == 6 && r.WireguardEnabledV6 {
		// When Wireguard is enabled, auto-allow Wireguard traffic from other nodes.  Without this,
		// it's too easy to make a host policy that blocks Wireguard traffic, resulting in very confusing
		// connectivity problems.
		inputRules = append(inputRules,
			Rule{
				Match: Match().ProtocolNum(ProtoUDP).
					DestPorts(uint16(r.Config.WireguardListeningPortV6)).
					DestAddrType(AddrTypeLocal),
				Action:  r.filterAllowAction,
				Comment: []string{"Allow incoming IPv6 Wireguard packets"},
			},
			// Note that we do not need a drop rule for Wireguard because it already has the peering and allowed IPs
			// baked into the crypto routing table.
		)
	}

	if ipVersion == 4 && r.EgressIPEnabled && !r.BPFEnabled {
		// Auto-allow VXLAN traffic destined to egress.calico.
		// Such traffic has destination of the local host and expected udp port.
		// Therefore we need to explicitly accept it in INPUT chain.
		inputRules = append(inputRules,
			Rule{
				Match: Match().ProtocolNum(ProtoUDP).
					DestPorts(uint16(r.Config.EgressIPVXLANPort)).
					DestAddrType(AddrTypeLocal),
				Action:  r.filterAllowAction,
				Comment: []string{"Allow VXLAN UDP traffic to egress clients"},
			},
		)
		// Auto-allow egress gateways health probes.
		inputRules = append(inputRules, Rule{
			Match: Match().ProtocolNum(ProtoTCP).DestAddrType(AddrTypeLocal).SourceIPPortSet(
				r.IPSetConfigV4.NameForMainIPSet(IPSetIDAllEGWHealthPorts)),
			Action:  r.filterAllowAction,
			Comment: []string{"Accept egress gateway health port probe traffic"},
		})

	}

	if r.KubeIPVSSupportEnabled {
		// Check if packet belongs to forwarded traffic. (e.g. part of an ipvs connection).
		// If it is, set endpoint mark and skip "to local host" rules below.
		inputRules = append(inputRules,
			Rule{
				Action: ClearMarkAction{Mark: r.IptablesMarkEndpoint},
			},
			Rule{
				Action: JumpAction{Target: ChainForwardCheck},
			},
			Rule{
				Match:  Match().MarkNotClear(r.IptablesMarkEndpoint),
				Action: ReturnAction{},
			},
		)
	}

	// Apply our policy to packets coming from workload endpoints.
	for _, prefix := range r.WorkloadIfacePrefixes {
		log.WithField("ifacePrefix", prefix).Debug("Adding workload match rules")
		ifaceMatch := prefix + "+"
		inputRules = append(inputRules, Rule{
			Match:  Match().InInterface(ifaceMatch),
			Action: GotoAction{Target: ChainWorkloadToHost},
		})
	}

	// Now we only have ingress host endpoint processing to do.  The ingress host endpoint may
	// have already accepted this packet in the raw or mangle table.  In that case, accept the
	// packet immediately here too.
	inputRules = append(inputRules, r.acceptAlreadyAccepted()...)

	// Apply host endpoint policy.
	inputRules = append(inputRules,
		Rule{
			Action: ClearMarkAction{Mark: r.allCalicoMarkBits()},
		},
		Rule{
			Action: JumpAction{Target: ChainDispatchFromHostEndpoint},
		},
		Rule{
			Match:   Match().MarkSingleBitSet(r.IptablesMarkAccept),
			Action:  r.filterAllowAction,
			Comment: []string{"Host endpoint policy accepted packet."},
		},
	)

	return &Chain{
		Name:  ChainFilterInput,
		Rules: inputRules,
	}
}

func (r *DefaultRuleRenderer) filterWorkloadToHostChain(ipVersion uint8) *Chain {
	var rules []Rule

	// For IPv6, we need to allow certain ICMP traffic from workloads in order to act
	// as a router.  Note: we do this before the policy chains, so we're bypassing the egress
	// rules for this traffic.  While that might be unexpected, it makes sure that the user
	// doesn't cut off their own connectivity in subtle ways that they shouldn't have to worry
	// about.
	//
	// - 130: multicast listener query.
	// - 131: multicast listener report.
	// - 132: multicast listener done.
	// - 133: router solicitation, which an endpoint uses to request
	//        configuration information rather than waiting for an
	//        unsolicited router advertisement.
	// - 135: neighbor solicitation.
	// - 136: neighbor advertisement.
	if ipVersion == 6 {
		for _, icmpType := range []uint8{130, 131, 132, 133, 135, 136} {
			rules = append(rules, Rule{
				Match: Match().
					ProtocolNum(ProtoICMPv6).
					ICMPV6Type(icmpType),
				Action: r.filterAllowAction,
			})
		}
	}

	if r.OpenStackSpecialCasesEnabled {
		log.Info("Adding OpenStack special-case rules.")
		if ipVersion == 4 && r.OpenStackMetadataIP != nil {
			// For OpenStack compatibility, we support a special-case to allow incoming traffic
			// to the OpenStack metadata IP/port.
			// TODO(smc) Long-term, it'd be nice if the OpenStack plugin programmed a policy to
			// do this instead.
			log.WithField("ip", r.OpenStackMetadataIP).Info(
				"OpenStack metadata IP specified, installing special-case rule.")
			rules = append(rules, Rule{
				Match: Match().
					Protocol("tcp").
					DestNet(r.OpenStackMetadataIP.String()).
					DestPorts(r.OpenStackMetadataPort),
				Action: r.filterAllowAction,
			})
		}

		// Again, for OpenStack compatibility, allow certain protocols.
		// TODO(smc) Long-term, it'd be nice if the OpenStack plugin programmed a policy to
		// do this instead.
		dhcpSrcPort := uint16(68)
		dhcpDestPort := uint16(67)
		if ipVersion == 6 {
			dhcpSrcPort = uint16(546)
			dhcpDestPort = uint16(547)
		}
		dnsDestPort := uint16(53)
		rules = append(rules,
			Rule{
				Match: Match().
					Protocol("udp").
					SourcePorts(dhcpSrcPort).
					DestPorts(dhcpDestPort),
				Action: r.filterAllowAction,
			},
			Rule{
				Match: Match().
					Protocol("udp").
					DestPorts(dnsDestPort),
				Action: r.filterAllowAction,
			},
		)
	}

	// Now send traffic to the policy chains to apply the egress policy.
	rules = append(rules, Rule{
		Action: JumpAction{Target: ChainFromWorkloadDispatch},
	})

	// If the dispatch chain accepts the packet, it returns to us here.  Apply the configured
	// action.  Note: we may have done work above to allow the packet and then end up dropping
	// it here.  We can't optimize that away because there may be other rules (such as log
	// rules in the policy).
	for _, action := range r.inputAcceptActions {
		rules = append(rules, Rule{
			Action:  action,
			Comment: []string{"Configured DefaultEndpointToHostAction"},
		})
	}

	return &Chain{
		Name:  ChainWorkloadToHost,
		Rules: rules,
	}
}

func (r *DefaultRuleRenderer) failsafeInChain(table string, ipVersion uint8) *Chain {
	rules := []Rule{}

	for _, protoPort := range r.Config.FailsafeInboundHostPorts {
		rule := Rule{
			Match: Match().
				Protocol(protoPort.Protocol).
				DestPorts(protoPort.Port),
			Action: AcceptAction{},
		}

		if protoPort.Net != "" {
			ip, _, err := cnet.ParseCIDROrIP(protoPort.Net)
			if err != nil {
				log.WithError(err).Error("Failed to parse CIDR in inbound failsafe rule. Skipping failsafe rule")
				continue
			}
			if int(ipVersion) == ip.Version() {
				rule.Match = Match().
					Protocol(protoPort.Protocol).
					DestPorts(protoPort.Port).
					SourceNet(protoPort.Net)
			}
		}
		rules = append(rules, rule)
	}

	if table == "raw" {
		// We're in the raw table, before conntrack, so we need to allow response traffic.
		// Otherwise, it could fall through to some doNotTrack policy and half of the connection
		// would get untracked.  If we ACCEPT here then the traffic falls through to the filter
		// table, where it'll only be accepted if there's a conntrack entry.
		for _, protoPort := range r.Config.FailsafeOutboundHostPorts {
			rule := Rule{
				Match: Match().
					Protocol(protoPort.Protocol).
					SourcePorts(protoPort.Port),
				Action: AcceptAction{},
			}

			if protoPort.Net != "" {
				ip, _, err := cnet.ParseCIDROrIP(protoPort.Net)
				if err != nil {
					log.WithError(err).Error("Failed to parse CIDR in inbound failsafe rule. Skipping failsafe rule")
					continue
				}
				if int(ipVersion) == ip.Version() {
					rule.Match = Match().
						Protocol(protoPort.Protocol).
						SourcePorts(protoPort.Port).
						SourceNet(protoPort.Net)
				}
			}
			rules = append(rules, rule)
		}
	}

	return &Chain{
		Name:  ChainFailsafeIn,
		Rules: rules,
	}
}

func (r *DefaultRuleRenderer) failsafeOutChain(table string, ipVersion uint8) *Chain {
	rules := []Rule{}

	for _, protoPort := range r.Config.FailsafeOutboundHostPorts {
		rule := Rule{
			Match: Match().
				Protocol(protoPort.Protocol).
				DestPorts(protoPort.Port),
			Action: AcceptAction{},
		}

		if protoPort.Net != "" {
			ip, _, err := cnet.ParseCIDROrIP(protoPort.Net)
			if err != nil {
				log.WithError(err).Error("Failed to parse CIDR in outbound failsafe rule. Skipping failsafe rule")
				continue
			}
			if int(ipVersion) == ip.Version() {
				rule.Match = Match().
					Protocol(protoPort.Protocol).
					DestPorts(protoPort.Port).
					DestNet(protoPort.Net)
			}
		}
		rules = append(rules, rule)
	}

	if table == "raw" {
		// We're in the raw table, before conntrack, so we need to allow response traffic.
		// Otherwise, it could fall through to some doNotTrack policy and half of the connection
		// would get untracked.  If we ACCEPT here then the traffic falls through to the filter
		// table, where it'll only be accepted if there's a conntrack entry.
		for _, protoPort := range r.Config.FailsafeInboundHostPorts {
			rule := Rule{
				Match: Match().
					Protocol(protoPort.Protocol).
					SourcePorts(protoPort.Port),
				Action: AcceptAction{},
			}

			if protoPort.Net != "" {
				ip, _, err := cnet.ParseCIDROrIP(protoPort.Net)
				if err != nil {
					log.WithError(err).Error("Failed to parse CIDR in outbound failsafe rule. Skipping failsafe rule")
					continue
				}
				if int(ipVersion) == ip.Version() {
					rule.Match = Match().
						Protocol(protoPort.Protocol).
						SourcePorts(protoPort.Port).
						SourceNet(protoPort.Net)
				}
			}
			rules = append(rules, rule)
		}
	}

	return &Chain{
		Name:  ChainFailsafeOut,
		Rules: rules,
	}
}

func (r *DefaultRuleRenderer) filterFromHEP(ipVersion uint8) []Rule {
	return []Rule{
		{
			// we're clearing all our mark bits to minimise non-determinism caused by rules in other chains.
			// We exclude the accept bit because we use that to communicate from the raw/pre-dnat chains.
			// Similarly, the IPsec bit is used across multiple tables.
			Action: ClearMarkAction{Mark: r.allCalicoMarkBits() &^ (r.IptablesMarkAccept | r.IptablesMarkIPsec)},
		},
		{
			// Apply forward policy for the incoming Host endpoint if accept bit is clear which means the packet
			// was not accepted in a previous raw or pre-DNAT chain.
			Match:  Match().MarkClear(r.IptablesMarkAccept),
			Action: JumpAction{Target: ChainDispatchFromHostEndPointForward},
		},
	}
}

func (r *DefaultRuleRenderer) StaticFilterForwardChains(ipVersion uint8) []*Chain {
	rules := []Rule{}

	// Rules for filter forward chains dispatches the packet to our dispatch chains if it is going
	// to/from an interface that we're responsible for.  Note: the dispatch chains represent "allow"
	// by returning to this chain for further processing; this is required to handle traffic that
	// is going between endpoints on the same host.  In that case we need to apply the egress policy
	// for one endpoint and the ingress policy for the other.
	//
	// Packets will be accepted if they passed through both workload and host endpoint policy
	// and were returned.

	// Snoop DNS messages to or from a local workload.  Place this first as it only snoops and
	// does not accept or drop.  There are cases where we can snoop some DNS info and the packet
	// is then dropped, e.g. because of host endpoint ingress policy.  However we are still
	// filtering on trusted DNS servers, so the DNS info is trustworthy even if the packet gets
	// dropped later by policy.  Also, if we placed this after host endpoint policy processing,
	// we might be too late because of the packet already having been accepted.
	for _, prefix := range r.WorkloadIfacePrefixes {
		log.WithField("ifacePrefix", prefix).Debug("Adding DNS snooping rules")
		ifaceMatch := prefix + "+"
		rules = append(rules, r.dnsResponseSnoopingRules(ifaceMatch, ipVersion)...)
		rules = append(rules, r.dnsRequestSnoopingRules(ifaceMatch, ipVersion)...)
	}

	// Jump to from-host-endpoint dispatch chains.
	rules = append(rules, r.filterFromHEP(ipVersion)...)

	// Jump to workload dispatch chains.
	for _, prefix := range r.WorkloadIfacePrefixes {
		log.WithField("ifacePrefix", prefix).Debug("Adding workload match rules")
		ifaceMatch := prefix + "+"
		rules = append(rules,
			Rule{
				Match:  Match().InInterface(ifaceMatch),
				Action: JumpAction{Target: ChainFromWorkloadDispatch},
			},
			Rule{
				Match:  Match().OutInterface(ifaceMatch),
				Action: JumpAction{Target: ChainToWorkloadDispatch},
			},
		)
	}

	// Jump to to-host-endpoint dispatch chains.
	rules = append(rules,
		Rule{
			// Apply forward policy for the outgoing host endpoint.
			Action: JumpAction{Target: ChainDispatchToHostEndpointForward},
		},
	)

	// Jump to chain for blocking service CIDR loops.
	rules = append(rules,
		Rule{
			Action: JumpAction{Target: ChainCIDRBlock},
		},
	)

	return []*Chain{{
		Name:  ChainFilterForward,
		Rules: rules,
	}}
}

func (r *DefaultRuleRenderer) dnsResponseSnoopingRules(ifaceMatch string, ipVersion uint8) (rules []Rule) {
	for _, server := range r.DNSTrustedServers {
		if (ipVersion == 4) && strings.Contains(server.IP, ":") {
			continue
		}
		if (ipVersion == 6) && !strings.Contains(server.IP, ":") {
			continue
		}
		var baseMatch MatchCriteria
		if ifaceMatch != "" {
			// DNS response FORWARD/OUTPUT to Calico-networked client workload: match on workload prefix.
			baseMatch = Match().OutInterface(ifaceMatch)
		} else {
			// DNS response INPUT to host-networked client workload, so there is no outgoing interface.
			baseMatch = Match()
		}
		if r.Config.DNSPolicyMode == apiv3.DNSPolicyModeDelayDNSResponse && r.Config.DNSPacketsNfqueueID != 0 {
			// We are delaying the DNS response by queueing the response packet.
			rules = append(rules,
				Rule{
					Match: baseMatch.Protocol("udp").
						ConntrackState("ESTABLISHED").
						ConntrackOrigDstPort(server.Port).
						ConntrackOrigDst(server.IP),
					Action: NfqueueWithBypassAction{QueueNum: r.Config.DNSPacketsNfqueueID},
				},
			)
		} else {
			// We are not delaying the DNS response, so just add an NFLOG rule to snoop responses.
			rules = append(rules,
				Rule{
					Match: baseMatch.Protocol("udp").
						ConntrackState("ESTABLISHED").
						ConntrackOrigDstPort(server.Port).
						ConntrackOrigDst(server.IP),
					Action: NflogAction{
						Group:  NFLOGDomainGroup,
						Prefix: DNSActionPrefix,
						// Traditional DNS over UDP has a maximum size of 512 bytes,
						// but we need to allow for headers as well (Ethernet, IP
						// and UDP); DNSNflogExpectedPacketSize will amply cover what we need.
						Size: DNSNFlogExpectedPacketSize,
					},
				},
			)
		}
	}
	return
}

// Similar rules for snooping DNS requests, which we do only so that we can access the timestamp on
// each request and hence calculate the latency of each DNS request/response pair.
func (r *DefaultRuleRenderer) dnsRequestSnoopingRules(ifaceMatch string, ipVersion uint8) (rules []Rule) {
	for _, server := range r.DNSTrustedServers {
		if (ipVersion == 4) && strings.Contains(server.IP, ":") {
			continue
		}
		if (ipVersion == 6) && !strings.Contains(server.IP, ":") {
			continue
		}
		var baseMatch MatchCriteria
		if ifaceMatch != "" {
			// DNS request FORWARD/INPUT from a Calico-networked client workload: match on workload prefix.
			baseMatch = Match().InInterface(ifaceMatch)
		} else {
			// DNS request OUTPUT from a host-networked client workload, so there is no incoming interface.
			baseMatch = Match()
		}
		rules = append(rules,
			Rule{
				Match: baseMatch.Protocol("udp").
					ConntrackState("NEW").
					ConntrackOrigDstPort(server.Port).
					ConntrackOrigDst(server.IP),
				Action: NflogAction{
					Group:  NFLOGDomainGroup,
					Prefix: DNSActionPrefix,
					// Traditional DNS over UDP has a maximum size of 512 bytes,
					// but we need to allow for headers as well (Ethernet, IP
					// and UDP); DNSNflogExpectedPacketSize will amply cover what we need.
					Size: DNSNFlogExpectedPacketSize,
				},
			},
		)
	}
	return
}

// StaticFilterForwardAppendRules returns rules which should be statically appended to the end of the filter
// table's forward chain.
func (r *DefaultRuleRenderer) StaticFilterForwardAppendRules() []Rule {
	return []Rule{
		{
			Match:   Match().MarkSingleBitSet(r.IptablesMarkAccept),
			Action:  r.filterAllowAction,
			Comment: []string{"Policy explicitly accepted packet."},
		},
		// Set IptablesMarkAccept bit here, to indicate to our mangle-POSTROUTING chain that this is
		// forwarded traffic and should not be subject to normal host endpoint policy.
		{
			Action: SetMarkAction{Mark: r.IptablesMarkAccept},
		},
	}
}

func (r *DefaultRuleRenderer) StaticFilterOutputChains(ipVersion uint8) []*Chain {
	result := []*Chain{}
	result = append(result,
		r.filterOutputChain(ipVersion),
		r.failsafeOutChain("filter", ipVersion),
	)

	if r.KubeIPVSSupportEnabled {
		result = append(result, r.StaticFilterOutputForwardEndpointMarkChain())
	}

	if r.TPROXYModeEnabled() && r.BPFEnabled == false {
		result = append(result,
			&Chain{
				Name:  ChainFilterOutputTProxy,
				Rules: r.tproxyOutputPolicyRules(ipVersion),
			})
	}

	return result
}

func (r *DefaultRuleRenderer) filterOutputChain(ipVersion uint8) *Chain {
	var rules []Rule

	if r.TPROXYModeEnabled() {
		rules = append(rules,
			Rule{
				Comment: []string{"Police packets from proxy"},
				// Atm any traffic from local host that does not have a local source.
				// XXX that would not work well for nodeports if we let proxy to use local
				// XXX source instead of passing it through MASQUERADE
				Match:  Match().NotSrcAddrType(AddrTypeLocal, false),
				Action: JumpAction{Target: ChainFilterOutputTProxy},
			},
		)
	}

	// Accept immediately if we've already accepted this packet in the raw or mangle table.
	rules = append(rules, r.acceptAlreadyAccepted()...)

	if r.KubeIPVSSupportEnabled {
		// Special case: packets that are forwarded through IPVS hit the INPUT and OUTPUT chains
		// instead of FORWARD.  In the INPUT chain, we mark such packets with a per-interface ID.
		// Divert those packets to a chain that handles them as we would if they had hit the FORWARD
		// chain.
		//
		// We use a goto so that a RETURN from that chain will skip the rest of this chain
		// and continue execution in the parent chain (OUTPUT).
		rules = append(rules,
			Rule{
				Match:  Match().MarkNotClear(r.IptablesMarkEndpoint),
				Action: GotoAction{Target: ChainForwardEndpointMark},
			},
		)
	}

	// Add rules to snoop DNS requests from a host-networked client workload.
	rules = append(rules, r.dnsRequestSnoopingRules("", ipVersion)...)

	// We don't currently police host -> endpoint according to the endpoint's ingress policy.
	// That decision is based on pragmatism; it's generally very useful to be able to contact
	// any local workload from the host and policing the traffic doesn't really protect
	// against host compromise.  If a host is compromised, then the rules could be removed!
	// However, we do apply policy to workload ingress traffic if it belongs to an IPVS connection.
	for _, prefix := range r.WorkloadIfacePrefixes {
		// If the packet is going to a workload endpoint, apply workload ingress policy if traffic
		// belongs to an IPVS connection and return at the end.
		log.WithField("ifacePrefix", prefix).Debug("Adding workload match rules")
		ifaceMatch := prefix + "+"
		rules = append(rules, r.dnsResponseSnoopingRules(ifaceMatch, ipVersion)...)
		rules = append(rules,
			Rule{
				// if packet goes to a workload endpoint. set return action properly.
				Match:  Match().OutInterface(ifaceMatch),
				Action: ReturnAction{},
			},
		)
	}

	// If we reach here, the packet is not going to a workload so it must be going to a
	// host endpoint. It also has no endpoint mark so it must be going from a process.

	if ipVersion == 4 && r.IPIPEnabled {
		// When IPIP is enabled, auto-allow IPIP traffic to other Calico nodes.  Without this,
		// it's too easy to make a host policy that blocks IPIP traffic, resulting in very confusing
		// connectivity problems.
		rules = append(rules,
			Rule{
				Match: Match().ProtocolNum(ProtoIPIP).
					DestIPSet(r.IPSetConfigV4.NameForMainIPSet(IPSetIDAllHostNets)).
					SrcAddrType(AddrTypeLocal, false),
				Action:  r.filterAllowAction,
				Comment: []string{"Allow IPIP packets to other Calico hosts"},
			},
		)
	}

	if ipVersion == 4 && r.VXLANEnabled {
		// When IPv4 VXLAN is enabled, auto-allow VXLAN traffic to other Calico nodes.  Without this,
		// it's too easy to make a host policy that blocks VXLAN traffic, resulting in very confusing
		// connectivity problems.
		rules = append(rules,
			Rule{
				Match: Match().ProtocolNum(ProtoUDP).
					DestPorts(uint16(r.Config.VXLANPort)).
					SrcAddrType(AddrTypeLocal, false).
					DestIPSet(r.IPSetConfigV4.NameForMainIPSet(IPSetIDAllVXLANSourceNets)),
				Action:  r.filterAllowAction,
				Comment: []string{"Allow IPv4 VXLAN packets to other allowed hosts"},
			},
		)
	}

	if ipVersion == 4 && r.EgressIPEnabled && !r.BPFEnabled {
		// When Egress IP is enabled, auto-allow VXLAN traffic to egress gateways with source IP
		// as host IP.
		match := Match().ProtocolNum(ProtoUDP)
		match = match.SrcAddrType(AddrTypeLocal, false)
		match = match.
			DestPorts(
				uint16(r.Config.EgressIPVXLANPort), // egress.calico
			)
		rules = append(rules, Rule{
			Match:   match,
			Action:  r.filterAllowAction,
			Comment: []string{"Accept VXLAN UDP traffic from egress clients"},
		})

		// Auto-allow HTTP traffic to the egress gateways health ports.
		rules = append(rules, Rule{
			Match: Match().ProtocolNum(ProtoTCP).SrcAddrType(AddrTypeLocal, false).DestIPPortSet(
				r.IPSetConfigV4.NameForMainIPSet(IPSetIDAllEGWHealthPorts)),
			Action:  r.filterAllowAction,
			Comment: []string{"Accept egress gateway health port probe traffic"},
		})
	}

	if ipVersion == 6 && r.VXLANEnabledV6 {
		// When IPv6 VXLAN is enabled, auto-allow VXLAN traffic to other Calico nodes.  Without this,
		// it's too easy to make a host policy that blocks VXLAN traffic, resulting in very confusing
		// connectivity problems.
		rules = append(rules,
			Rule{
				Match: Match().ProtocolNum(ProtoUDP).
					DestPorts(uint16(r.Config.VXLANPort)).
					SrcAddrType(AddrTypeLocal, false).
					DestIPSet(r.IPSetConfigV6.NameForMainIPSet(IPSetIDAllVXLANSourceNets)),
				Action:  r.filterAllowAction,
				Comment: []string{"Allow IPv6 VXLAN packets to other allowed hosts"},
			},
		)
	}

	if ipVersion == 4 && r.IPSecEnabled {
		// When IPSec is enabled, auto-allow IPSec traffic to other Calico nodes.  Without this,
		// it's too easy to make a host policy that blocks IPSec traffic, resulting in very confusing
		// connectivity problems.
		rules = append(rules,
			Rule{
				Match: Match().ProtocolNum(ProtoESP).
					DestIPSet(r.IPSetConfigV4.NameForMainIPSet(IPSetIDAllHostNets)).
					SrcAddrType(AddrTypeLocal, false),
				Action:  r.filterAllowAction,
				Comment: []string{"Allow IPSec ESP packets to other Calico hosts"},
			},
		)

		rules = append(rules,
			Rule{
				Match: Match().ProtocolNum(ProtoUDP).
					DestPorts(PortIKE).
					DestIPSet(r.IPSetConfigV4.NameForMainIPSet(IPSetIDAllHostNets)).
					SrcAddrType(AddrTypeLocal, false),
				Action:  r.filterAllowAction,
				Comment: []string{"Allow IPSec IKE packets to other Calico hosts"},
			},
		)
	}

	if ipVersion == 4 && r.WireguardEnabled {
		// When Wireguard is enabled, auto-allow Wireguard traffic to other Calico nodes.  Without this,
		// it's too easy to make a host policy that blocks Wireguard traffic, resulting in very confusing
		// connectivity problems.
		rules = append(rules,
			Rule{
				Match: Match().ProtocolNum(ProtoUDP).
					DestPorts(uint16(r.Config.WireguardListeningPort)).
					// Note that we do not need to limit the destination hosts to Calico nodes because allowed peers are
					// programmed separately
					SrcAddrType(AddrTypeLocal, false),
				Action:  r.filterAllowAction,
				Comment: []string{"Allow outgoing IPv4 Wireguard packets"},
			},
		)
	}

	if ipVersion == 6 && r.WireguardEnabledV6 {
		// When Wireguard is enabled, auto-allow Wireguard traffic to other Calico nodes.  Without this,
		// it's too easy to make a host policy that blocks Wireguard traffic, resulting in very confusing
		// connectivity problems.
		rules = append(rules,
			Rule{
				Match: Match().ProtocolNum(ProtoUDP).
					DestPorts(uint16(r.Config.WireguardListeningPortV6)).
					// Note that we do not need to limit the destination hosts to Calico nodes because allowed peers are
					// programmed separately
					SrcAddrType(AddrTypeLocal, false),
				Action:  r.filterAllowAction,
				Comment: []string{"Allow outgoing IPv6 Wireguard packets"},
			},
		)
	}

	// Apply host endpoint policy to traffic that has not been DNAT'd.  In the DNAT case we
	// can't correctly apply policy here because the packet's OIF is still the OIF from a
	// routing lookup based on the pre-DNAT destination IP; Linux will shortly update it based
	// on the new destination IP, but that hasn't happened yet.  Instead, in the DNAT case, we
	// apply host endpoint in the mangle POSTROUTING chain; see StaticManglePostroutingChain for
	// that.
	rules = append(rules,
		Rule{
			Action: ClearMarkAction{Mark: r.allCalicoMarkBits()},
		},
		Rule{
			Match:  Match().NotConntrackState("DNAT"),
			Action: JumpAction{Target: ChainDispatchToHostEndpoint},
		},
		Rule{
			Match:   Match().MarkSingleBitSet(r.IptablesMarkAccept),
			Action:  r.filterAllowAction,
			Comment: []string{"Host endpoint policy accepted packet."},
		},
	)

	return &Chain{
		Name:  ChainFilterOutput,
		Rules: rules,
	}
}

func (r *DefaultRuleRenderer) StaticNATTableChains(ipVersion uint8) (chains []*Chain) {
	chains = append(chains, r.StaticNATPreroutingChains(ipVersion)...)
	chains = append(chains, r.StaticNATPostroutingChains(ipVersion)...)
	chains = append(chains, r.StaticNATOutputChains(ipVersion)...)
	return
}

func (r *DefaultRuleRenderer) StaticNATPreroutingChains(ipVersion uint8) []*Chain {
	rules := []Rule{
		{
			Action: JumpAction{Target: ChainFIPDnat},
		},
	}

	if ipVersion == 4 && r.OpenStackSpecialCasesEnabled && r.OpenStackMetadataIP != nil {
		rules = append(rules, Rule{
			Match: Match().
				Protocol("tcp").
				DestPorts(80).
				DestNet("169.254.169.254/32"),
			Action: DNATAction{
				DestAddr: r.OpenStackMetadataIP.String(),
				DestPort: r.OpenStackMetadataPort,
			},
		})
	}

	chains := []*Chain{{
		Name:  ChainNATPrerouting,
		Rules: rules,
	}}

	if ipVersion == 4 && r.EgressIPEnabled {
		var egressRules []Rule

		// Set mark on first packet from a pod to destinations other than pod or host.
		egressRules = append(egressRules,
			Rule{
				Match: Match().
					SourceIPSet(r.IPSetConfigV4.NameForMainIPSet(IPSetIDNATOutgoingAllPools)).
					NotDestIPSet(r.IPSetConfigV4.NameForMainIPSet(IPSetIDNATOutgoingAllPools)).
					NotDestIPSet(r.IPSetConfigV4.NameForMainIPSet(IPSetIDAllHostNets)),
				Action: SetMaskedMarkAction{
					Mark: r.IptablesMarkEgress,
					Mask: r.IptablesMarkEgress,
				},
				Comment: []string{"Set mark for egress packet"},
			},
		)

		// Save mark to connmark which is used to be restored for subsequent packets in the same connection.
		egressRules = append(egressRules,
			Rule{
				Match:   Match().MarkSingleBitSet(r.IptablesMarkEgress),
				Action:  SaveConnMarkAction{},
				Comment: []string{"Save mark for egress connection"},
			},
		)

		chains = append(chains, &Chain{Name: ChainNATPreroutingEgress, Rules: egressRules})
	}

	return chains
}

func (r *DefaultRuleRenderer) StaticNATPostroutingChains(ipVersion uint8) []*Chain {
	rules := []Rule{
		{
			Action: JumpAction{Target: ChainFIPSnat},
		},
		{
			Action: JumpAction{Target: ChainNATOutgoing},
		},
	}

	if r.BPFEnabled {
		// Prepend a BPF SNAT rule.
		rules = append([]Rule{
			{
				Comment: []string{"BPF loopback SNAT"},
				Match:   Match().MarkMatchesWithMask(tcdefs.MarkSeenMASQ, tcdefs.MarkSeenMASQMask),
				Action:  MasqAction{},
			},
		}, rules...)
	}

	var tunnelIfaces []string

	if ipVersion == 4 && r.IPIPEnabled && len(r.IPIPTunnelAddress) > 0 {
		tunnelIfaces = append(tunnelIfaces, "tunl0")
	}
	if ipVersion == 4 && r.VXLANEnabled && len(r.VXLANTunnelAddress) > 0 {
		tunnelIfaces = append(tunnelIfaces, "vxlan.calico")
	}
	if ipVersion == 6 && r.VXLANEnabledV6 && len(r.VXLANTunnelAddressV6) > 0 {
		tunnelIfaces = append(tunnelIfaces, "vxlan-v6.calico")
	}
	if ipVersion == 4 && r.WireguardEnabled && len(r.WireguardInterfaceName) > 0 {
		// Wireguard is assigned an IP dynamically and without restarting Felix. Just add the interface if we have
		// wireguard enabled.
		tunnelIfaces = append(tunnelIfaces, r.WireguardInterfaceName)
	}
	if ipVersion == 6 && r.WireguardEnabledV6 && len(r.WireguardInterfaceNameV6) > 0 {
		// Wireguard is assigned an IP dynamically and without restarting Felix. Just add the interface if we have
		// wireguard enabled.
		tunnelIfaces = append(tunnelIfaces, r.WireguardInterfaceNameV6)
	}

	for _, tunnel := range tunnelIfaces {
		// Add a rule to catch packets that are being sent down a tunnel from an
		// incorrect local IP address of the host and NAT them to use the tunnel IP as its
		// source.  This happens if:
		//
		// - the user explicitly binds their socket to the wrong source IP accidentally
		// - the user sends traffic to, for example, a Kubernetes service IP, which is
		//   implemented via NAT instead of routing, leading the kernel to choose the
		//   wrong source IP.
		//
		// We NAT the source of the packet to use the tunnel IP.  We assume that
		// non-local IPs have been correctly routed.  Since Calico-assigned IPs are
		// non-local (because they're down a veth), they won't get caught by the rule.
		// Other remote sources will only reach the tunnel if they're being NATted
		// already (for example, a Kubernetes "NodePort").  The kernel will then
		// choose the correct source on its own.
		rules = append(rules, Rule{
			Match: Match().
				// Only match packets going out the tunnel.
				OutInterface(tunnel).
				// Match packets that don't have the correct source address.  This
				// matches local addresses (i.e. ones assigned to this host)
				// limiting the match to the output interface (which we matched
				// above as the tunnel).  Avoiding embedding the IP address lets
				// us use a static rule, which is easier to manage.
				NotSrcAddrType(AddrTypeLocal, true).
				// Only match if the IP is also some local IP on the box.  This
				// prevents us from matching packets from workloads, which are
				// remote as far as the routing table is concerned.
				SrcAddrType(AddrTypeLocal, false),
			Action: MasqAction{},
		})
	}
	return []*Chain{{
		Name:  ChainNATPostrouting,
		Rules: rules,
	}}
}

func (r *DefaultRuleRenderer) StaticNATOutputChains(ipVersion uint8) []*Chain {
	rules := []Rule{
		{
			Action: JumpAction{Target: ChainFIPDnat},
		},
	}

	return []*Chain{{
		Name:  ChainNATOutput,
		Rules: rules,
	}}
}

func (r *DefaultRuleRenderer) StaticMangleTableChains(ipVersion uint8) (chains []*Chain) {
	if ipVersion == 4 && r.EgressIPEnabled {
		var rules []Rule

		// Prerouting chain for egress ip
		// Restore ConnMark for pod traffic.
		rules = append(rules,
			Rule{
				Match: Match().SourceIPSet(r.IPSetConfigV4.NameForMainIPSet(IPSetIDNATOutgoingAllPools)),
				Action: RestoreConnMarkAction{
					RestoreMask: r.IptablesMarkEgress,
				},
				Comment: []string{"Restore connmark for pod traffic"},
			},
		)

		chains = append(chains, &Chain{Name: ChainManglePreroutingEgress, Rules: rules})

		// Postrouting chain for egress ip
		// Fill checksum for packet leaving egress.calico interface and going into tunnel device.
		tunnelDeviceName := "None"
		if r.VXLANEnabled {
			tunnelDeviceName = "vxlan.calico"
		} else if r.IPIPEnabled {
			tunnelDeviceName = "tunl0"
		}

		if tunnelDeviceName != "None" {
			chains = append(chains, &Chain{
				Name: ChainManglePostroutingEgress,
				Rules: []Rule{{
					Match:  Match().MarkSingleBitSet(r.IptablesMarkEgress).OutInterface(tunnelDeviceName),
					Action: ChecksumAction{},
				}},
			})
		}

		chains = append(chains, &Chain{
			Name: ChainManglePreroutingEgressInbound,
			Rules: []Rule{
				// mark returning egress traffic for RPF purposes
				{
					Match: Match().
						InInterface("egress.calico"),
					Action: SetMaskedMarkAction{
						Mark: r.IptablesMarkEgress,
						Mask: r.IptablesMarkEgress,
					},
					Comment: []string{"Set mark for returning egress packet"},
				},
			},
		})
	}

	if r.TPROXYModeEnabled() {
		mark := r.IptablesMarkProxy

		// We match in this chain if the packet is either on an established
		// connection that is proxied and marked accordingly or not.
		tproxyEstablRules := []Rule{
			{
				Comment: []string{"Clean upstream mark, not needed anymore"},
				Action:  ClearMarkAction{Mark: r.TPROXYUpstreamConnMark},
			},
			{
				Comment: []string{"Restore proxy mark from connection if not set"},
				Match:   Match().MarkClear(mark),
				Action:  RestoreConnMarkAction{RestoreMask: mark},
			},
			{
				Comment: []string{"Accept packets destined to proxy on existing connection"},
				Match:   Match().MarkMatchesWithMask(mark, mark),
				Action:  AcceptAction{}, // No further processing to match TPROXY behavior.
			},
		}

		chains = append(chains, &Chain{Name: ChainManglePreroutingTProxyEstabl, Rules: tproxyEstablRules})

		tproxyRules := []Rule{
			{
				Comment: []string{"Mark the connection so that subsequent packets go to proxy"},
				Action:  SetConnMarkAction{Mark: mark, Mask: mark},
			},
			{
				Comment: []string{"Divert the TCP connection to proxy"},
				Match:   Match().Protocol("tcp"),
				Action:  TProxyAction{Mark: mark, Mask: mark, Port: uint16(r.TPROXYPort)},
			},
			{
				Comment: []string{"Unmark non-proxied"},
				Action:  SetConnMarkAction{Mark: 0, Mask: mark},
			},
		}

		chains = append(chains, &Chain{Name: ChainManglePreroutingTProxySvc, Rules: tproxyRules})

		nameForIPSet := func(ipsetID string) string {
			if ipVersion == 4 {
				return r.IPSetConfigV4.NameForMainIPSet(ipsetID)
			} else {
				return r.IPSetConfigV6.NameForMainIPSet(ipsetID)
			}
		}

		chains = append(chains, &Chain{
			Name: ChainManglePreroutingTProxySelect,
			Rules: []Rule{
				{
					Comment: []string{"Proxy selected services"},
					Match:   Match().DestIPPortSet(nameForIPSet(tproxydefs.ServiceIPsIPSet)),
					Action:  JumpAction{Target: ChainManglePreroutingTProxySvc},
				},
				{
					Comment: []string{"Proxy selected pods"},
					Match: Match().
						Protocol("tcp").
						DestIPSet(nameForIPSet(tproxydefs.ApplicationLayerPolicyIPSet)),
					Action: JumpAction{Target: ChainManglePreroutingTProxySvc},
				},
				{
					Comment: []string{"Proxy selected nodeports"},
					Match: Match().
						Protocol("tcp").
						DestAddrType(AddrTypeLocal).
						// We use a single port ipset for both V4 and V6
						DestIPPortSet(r.IPSetConfigV4.NameForMainIPSet(tproxydefs.NodePortsIPSet)),
					Action: JumpAction{Target: ChainManglePreroutingTProxyNP},
				},
			},
		})

		tproxyRules = nil

		if r.KubernetesProvider == config.ProviderEKS && r.EKSPrimaryENI != "" {
			tproxyRules = []Rule{{
				Comment: []string{"Set the EKS nodeport mark that we bypass"},
				Match: Match().
					InInterface(r.EKSPrimaryENI).
					DestAddrTypeLimitIfaceIn(AddrTypeLocal),
				Action: SetConnMarkAction{Mark: 0x80, Mask: 0x80},
			}}
		}

		tproxyRules = append(tproxyRules,
			Rule{
				Comment: []string{"Divert the TCP connection to proxy"},
				Match:   Match().Protocol("tcp").DestAddrType(AddrTypeLocal),
				Action:  TProxyAction{Mark: mark, Mask: mark, Port: uint16(r.TPROXYPort + 1)},
			},
			Rule{
				Comment: []string{"Divert the TCP connection to proxy"},
				Match:   Match().Protocol("udp").DestAddrType(AddrTypeLocal),
				Action:  TProxyAction{Mark: mark, Mask: mark, Port: uint16(r.TPROXYPort + 1)},
			},
		)

		chains = append(chains, &Chain{Name: ChainManglePreroutingTProxyNP, Rules: tproxyRules})

		upMark := r.TPROXYUpstreamConnMark

		rules := []Rule{
			{
				// Proxied connections for regular services do not have
				// local source nor destination. This is how we can easily
				// identify the upstream part and mark it.
				Comment: []string{"Mark any non-local connection as local for return"},
				Action:  SetConnMarkAction{Mark: mark, Mask: mark},
			},
			{
				Comment: []string{"Save tproxy upstream mark in conntrack if set"},
				// XXX use the same mark in conntrack for now
				Match:  Match().MarkMatchesWithMask(upMark, upMark),
				Action: SetConnMarkAction{Mark: upMark, Mask: upMark},
			},
			{
				// Proxied connections that are pod-to-self need to be masqueraded
				Comment: []string{"MASQ proxied pod-service-self"},
				Match:   Match().SourceDestSet(nameForIPSet(tproxydefs.PodSelf)),
				Action:  SetMaskedMarkAction{Mark: r.KubeMasqueradeMark, Mask: r.KubeMasqueradeMark},
			},
		}

		if r.KubernetesProvider == config.ProviderEKS {
			rules = append(rules, Rule{
				Comment: []string{"Restore EKS nodeport routing mark"},
				Action:  RestoreConnMarkAction{RestoreMask: 0x80},
			})
		}

		chains = append(chains, &Chain{
			Name:  ChainMangleOutputTProxy,
			Rules: rules,
		})

		rules = []Rule{
			{
				Comment: []string{"Restore tproxy upstream mark in conntrack if not set"},
				// XXX use the same mark in conntrack for now
				Match:  Match().MarkClear(upMark),
				Action: RestoreConnMarkAction{RestoreMask: upMark},
			},
			{
				// If it is upstream and from local address, it means it is
				// retuning traffic from local host and we need to turn it back
				// to the proxy on the local host.
				Comment: []string{"If upstream and from local address, accept it"},
				Match:   Match().MarkMatchesWithMask(upMark, upMark).ConntrackState("RELATED,ESTABLISHED"),
				Action:  JumpAction{Target: ChainManglePreroutingTProxyEstabl},
			},
		}

		chains = append(chains, &Chain{
			Name:  ChainMangleOutputTProxyHostNet,
			Rules: rules,
		})
	}

	chains = append(chains,
		r.failsafeInChain("mangle", ipVersion),
		r.failsafeOutChain("mangle", ipVersion),
		r.StaticManglePreroutingChain(ipVersion),
		r.StaticManglePostroutingChain(ipVersion),
		r.StaticMangleOutputChain(ipVersion),
	)

	return chains
}

func (r *DefaultRuleRenderer) StaticManglePreroutingChain(ipVersion uint8) *Chain {
	rules := []Rule{}

	// First check if the connection is being proxied.
	if r.TPROXYModeEnabled() {
		rules = append(rules,
			Rule{
				Comment: []string{"Check if should be proxied when established"},
				Match:   Match().ConntrackState("RELATED,ESTABLISHED"),
				Action:  JumpAction{Target: ChainManglePreroutingTProxyEstabl},
			},
		)
	}

	// ACCEPT or RETURN immediately if packet matches an existing connection.  Note that we also
	// have a rule like this at the start of each pre-endpoint chain; the functional difference
	// with placing this rule here is that it will also apply to packets that may be unrelated
	// to Calico (i.e. not to or from Calico workloads, and not via Calico host endpoints).  We
	// think this is appropriate in the mangle table here - whereas we don't have a rule like
	// this in the filter table - because the mangle table is generally not used (except by us)
	// for dropping packets, so it is very unlikely that we would be circumventing someone
	// else's rule to drop a packet.  (And in that case, the user can configure
	// IptablesMangleAllowAction to be RETURN.)
	rules = append(rules,
		Rule{
			Match:  Match().ConntrackState("RELATED,ESTABLISHED"),
			Action: r.mangleAllowAction,
		},
	)

	// Or if we've already accepted this packet in the raw table.
	rules = append(rules,
		Rule{
			Match:  Match().MarkSingleBitSet(r.IptablesMarkAccept),
			Action: r.mangleAllowAction,
		},
	)

	// Now dispatch to host endpoint chain for the incoming interface.
	rules = append(rules,
		Rule{
			Action: JumpAction{Target: ChainDispatchFromHostEndpoint},
		},
		// Following that...  If the packet was explicitly allowed by a pre-DNAT policy, it
		// will have MarkAccept set.  If the packet was denied, it will have been dropped
		// already.  If the incoming interface isn't one that we're policing, or the packet
		// isn't governed by any pre-DNAT policy on that interface, it will fall through to
		// here without any Calico bits set.

		// In the MarkAccept case, we ACCEPT or RETURN according to
		// IptablesMangleAllowAction.
		Rule{
			Match:   Match().MarkSingleBitSet(r.IptablesMarkAccept),
			Action:  r.mangleAllowAction,
			Comment: []string{"Host endpoint policy accepted packet."},
		},
	)

	if r.TPROXYModeEnabled() {
		rules = append(rules,
			Rule{
				Comment: []string{"Check if it is a new connection to be proxied"},
				Action:  JumpAction{Target: ChainManglePreroutingTProxySelect},
			},
		)
	}

	return &Chain{
		Name:  ChainManglePrerouting,
		Rules: rules,
	}
}

func (r *DefaultRuleRenderer) StaticMangleOutputChain(ipVersion uint8) *Chain {
	rules := []Rule{}

	if r.TPROXYModeEnabled() {
		rules = append(rules,
			Rule{
				Comment: []string{"Process non-local connections as proxied"},
				Match:   Match().NotSrcAddrType(AddrTypeLocal, false),
				Action:  JumpAction{Target: ChainMangleOutputTProxy},
			},
			Rule{
				Comment: []string{"Check local connections for host networked workloads"},
				Match:   Match().SrcAddrType(AddrTypeLocal, false),
				Action:  JumpAction{Target: ChainMangleOutputTProxyHostNet},
			},
		)
	}

	return &Chain{
		Name:  ChainMangleOutput,
		Rules: rules,
	}
}

func (r *DefaultRuleRenderer) StaticManglePostroutingChain(ipVersion uint8) *Chain {
	rules := []Rule{}

	// Note, we use RETURN as the Allow action in this chain, rather than ACCEPT because the
	// mangle table is typically used, if at all, for packet manipulations that might need to
	// apply to our allowed traffic.

	// Allow immediately if IptablesMarkAccept is set.  Our filter-FORWARD chain sets this for
	// any packets that reach the end of that chain.  The principle is that we don't want to
	// apply normal host endpoint policy to forwarded traffic.
	rules = append(rules, Rule{
		Match:  Match().MarkSingleBitSet(r.IptablesMarkAccept),
		Action: ReturnAction{},
	})

	// Similarly, avoid applying normal host endpoint policy to IPVS-forwarded traffic.
	// IPVS-forwarded traffic is identified by having a non-zero endpoint ID in the
	// IptablesMarkEndpoint bits.  Note: we only need this check for when net.ipv4.vs.conntrack
	// is enabled.  When net.ipv4.vs.conntrack is disabled (which is the default),
	// IPVS-forwarded traffic will fail the ConntrackState("DNAT") match below, and so would
	// avoid normal host endpoint policy anyway.  But it doesn't hurt to have this additional
	// check even when not strictly needed.
	if r.KubeIPVSSupportEnabled {
		rules = append(rules,
			Rule{
				Match:  Match().MarkNotClear(r.IptablesMarkEndpoint),
				Action: ReturnAction{},
			},
		)
	}

	// At this point we know that the packet is not forwarded, so it must be originated by a
	// host-based process or host-networked pod.

	// The similar sequence in filterOutputChain has rules here to allow IPIP and VXLAN traffic.
	// We don't need those rules here because the encapsulated traffic won't match `--ctstate
	// DNAT` and so we won't try applying HEP policy to it anyway.

	// The similar sequence in filterOutputChain has rules here to detect traffic to local
	// workloads, and to return early in that case.  We don't need those rules here because
	// ChainDispatchToHostEndpoint also checks for traffic to a local workload, and avoids
	// applying any host endpoint policy in that case.  Search for "Skip egress WHEP" in
	// dispatch.go, to see that.

	// Apply host endpoint policy to non-forwarded traffic that has been DNAT'd.  We do this
	// here, rather than in filter-OUTPUT, because Linux is weird: when a host-originated packet
	// is DNAT'd (typically in nat-OUTPUT), its destination IP is changed immediately, but Linux
	// does not recalculate the outgoing interface (OIF) until AFTER the filter-OUTPUT chain.
	// The OIF has been recalculated by the time we hit THIS chain (mangle-POSTROUTING), so we
	// can reliably apply host endpoint policy here.
	rules = append(rules,
		Rule{
			Action: ClearMarkAction{Mark: r.allCalicoMarkBits()},
		},
		Rule{
			Match:  Match().ConntrackState("DNAT"),
			Action: JumpAction{Target: ChainDispatchToHostEndpoint},
		},
		Rule{
			Match:   Match().MarkSingleBitSet(r.IptablesMarkAccept),
			Action:  ReturnAction{},
			Comment: []string{"Host endpoint policy accepted packet."},
		},
	)

	return &Chain{
		Name:  ChainManglePostrouting,
		Rules: rules,
	}
}

func (r *DefaultRuleRenderer) StaticRawTableChains(ipVersion uint8) []*Chain {
	staticRawChains := []*Chain{
		r.failsafeInChain("raw", ipVersion),
		r.failsafeOutChain("raw", ipVersion),
		r.StaticRawPreroutingChain(ipVersion, nil),
		r.WireguardIncomingMarkChain(),
		r.StaticRawOutputChain(0, nil),
	}

	return staticRawChains
}

func (r *DefaultRuleRenderer) StaticBPFModeRawChains(ipVersion uint8,
	wgEncryptHost, bypassHostConntrack bool,
) []*Chain {
	var rawRules []Rule

	if ((r.WireguardEnabled && len(r.WireguardInterfaceName) > 0) || (r.WireguardEnabledV6 && len(r.WireguardInterfaceNameV6) > 0)) && wgEncryptHost {
		// Set a mark on packets coming from any interface except for lo, wireguard, or pod veths to ensure the RPF
		// check allows it.
		log.Debug("Adding Wireguard iptables rule chain")
		rawRules = append(rawRules, Rule{
			Match:  nil,
			Action: JumpAction{Target: ChainSetWireguardIncomingMark},
		})
	}

	rawRules = append(rawRules,
		Rule{
			// Return, i.e. no-op, if bypass mark is not set.
			Match:   Match().MarkMatchesWithMask(tcdefs.MarkSeenBypass, 0xffffffff),
			Action:  GotoAction{Target: ChainRawBPFUntrackedPolicy},
			Comment: []string{"Jump to target for packets with Bypass mark"},
		},
		Rule{
			Match:   Match().DestAddrType(AddrTypeLocal),
			Action:  SetMaskedMarkAction{Mark: tcdefs.MarkSeenSkipFIB, Mask: tcdefs.MarkSeenSkipFIB},
			Comment: []string{"Mark traffic towards the host - it is TRACKed"},
		},
		Rule{
			Match:   Match().NotDestAddrType(AddrTypeLocal),
			Action:  GotoAction{Target: ChainRawUntrackedFlows},
			Comment: []string{"Check if forwarded traffic needs to be TRACKed"},
		},
	)

	rawPreroutingChain := &Chain{
		Name:  ChainRawPrerouting,
		Rules: rawRules,
	}

	bpfUntrackedFlowChain := &Chain{
		Name:  ChainRawUntrackedFlows,
		Rules: []Rule{},
	}

	if bypassHostConntrack {
		bpfUntrackedFlowChain = &Chain{
			Name: ChainRawUntrackedFlows,
			Rules: []Rule{
				{
					Match:   Match().MarkMatchesWithMask(tcdefs.MarkSeenSkipFIB, tcdefs.MarkSeenSkipFIB),
					Action:  ReturnAction{},
					Comment: []string{"MarkSeenSkipFIB Mark"},
				},
				{
					Match:   Match().MarkMatchesWithMask(tcdefs.MarkSeenFallThrough, tcdefs.MarkSeenFallThroughMask),
					Action:  ReturnAction{},
					Comment: []string{"MarkSeenFallThrough Mark"},
				},
				{
					Match:   Match().MarkMatchesWithMask(tcdefs.MarkSeenMASQ, tcdefs.MarkSeenMASQMask),
					Action:  ReturnAction{},
					Comment: []string{"MarkSeenMASQ Mark"},
				},
				{
					Match:   Match().MarkMatchesWithMask(tcdefs.MarkSeenNATOutgoing, tcdefs.MarkSeenNATOutgoingMask),
					Action:  ReturnAction{},
					Comment: []string{"MarkSeenNATOutgoing Mark"},
				},
				{
					Action: NoTrackAction{},
				},
			},
		}
	}

	xdpUntrakedPoliciesChain := &Chain{
		Name: ChainRawBPFUntrackedPolicy,
		Rules: []Rule{
			// At this point we know bypass mark is set, which means that the packet has
			// been explicitly allowed by untracked ingress policy (XDP).  We should
			// clear the mark so as not to affect any FROM_HOST processing.  (There
			// shouldn't be any FROM_HOST processing, because untracked policy is only
			// intended for traffic to/from the host.  But if the traffic is in fact
			// forwarded and goes to or through another endpoint, it's better to enforce
			// that endpoint's policy than to accidentally skip it because of the BYPASS
			// mark.  Note that we can clear the mark without stomping on anyone else's
			// logic because no one else's iptables should have had a chance to execute
			// yet.
			{
				Action: SetMarkAction{Mark: 0},
			},
			// Now ensure that the packet is not tracked.
			{
				Action: NoTrackAction{},
			},
		},
	}

	chains := []*Chain{
		rawPreroutingChain,
		xdpUntrakedPoliciesChain,
		bpfUntrackedFlowChain,
		r.failsafeOutChain("raw", ipVersion),
		r.WireguardIncomingMarkChain(),
	}

	if ipVersion == 4 {
		chains = append(chains,
			r.StaticRawOutputChain(tcdefs.MarkSeenBypass, nil))
	}

	return chains
}

func (r *DefaultRuleRenderer) StaticRawPreroutingChain(ipVersion uint8, nodeLocalDNSAddrs []config.ServerPort) *Chain {
	rules := []Rule{}

	// For safety, clear all our mark bits before we start.  (We could be in append mode and
	// another process' rules could have left the mark bit set.)
	rules = append(rules,
		Rule{Action: ClearMarkAction{Mark: r.allCalicoMarkBits()}},
	)

	if len(nodeLocalDNSAddrs) > 0 {
		log.Debug("Adding nodelocaldns iptables rule to cali-PREROUTING")
		rules = append(rules, r.nodeLocalDNSPreRoutingRules(nodeLocalDNSAddrs)...)
	}

	// Set a mark on encapsulated packets coming from WireGuard to ensure the RPF check allows it
	if ((r.WireguardEnabled && len(r.WireguardInterfaceName) > 0) || (r.WireguardEnabledV6 && len(r.WireguardInterfaceNameV6) > 0)) && r.Config.WireguardEncryptHostTraffic {
		log.Debug("Adding Wireguard iptables rule")
		rules = append(rules, Rule{
			Match:  nil,
			Action: JumpAction{Target: ChainSetWireguardIncomingMark},
		})
	}

	// Set a mark on the packet if it's from a workload interface.
	markFromWorkload := r.IptablesMarkScratch0
	for _, ifacePrefix := range r.WorkloadIfacePrefixes {
		rules = append(rules, Rule{
			Match:  Match().InInterface(ifacePrefix + "+"),
			Action: SetMarkAction{Mark: markFromWorkload},
		})
	}

	if ipVersion == 4 && r.IptablesMarkIPsec != 0 {
		rules = append(rules, Rule{
			Match:  Match().MarkSingleBitSet(markFromWorkload),
			Action: SetMarkAction{Mark: r.IptablesMarkIPsec},
		})
	}

<<<<<<< HEAD
	if ipVersion == 4 {
		// Apply strict RPF check to packets from workload interfaces (except for egress
		// gateways).  This prevents workloads from spoofing their IPs.  Note:
		// non-privileged containers can't usually spoof but privileged containers and VMs
		// can.
		rules = append(rules, Rule{
			Match:  Match().MarkSingleBitSet(markFromWorkload),
			Action: JumpAction{Target: ChainFromWorkloadDispatch},
		})
	} else {
		// Send workload traffic to a specific chain to skip the rpf check for some workloads
		rules = append(rules,
			Rule{
				Match:  Match().MarkMatchesWithMask(markFromWorkload, markFromWorkload),
				Action: JumpAction{Target: ChainRpfSkip},
			})

		// Apply strict RPF check to packets from workload interfaces.  This prevents
		// workloads from spoofing their IPs.  Note: non-privileged containers can't usually
		// spoof but privileged containers and VMs can.
		//
		rules = append(rules,
			r.RPFilter(ipVersion, markFromWorkload, markFromWorkload, r.OpenStackSpecialCasesEnabled, false)...)
	}
=======
	// Apply strict RPF check to packets from workload interfaces.  This prevents
	// workloads from spoofing their IPs.  Note: non-privileged containers can't
	// usually spoof but privileged containers and VMs can.
	//
	rules = append(rules,
		RPFilter(ipVersion, markFromWorkload, markFromWorkload, r.OpenStackSpecialCasesEnabled, false, r.IptablesFilterDenyAction())...)
>>>>>>> ae1aada5

	rules = append(rules,
		// Send non-workload traffic to the untracked policy chains.
		Rule{
			Match:  Match().MarkClear(markFromWorkload),
			Action: JumpAction{Target: ChainDispatchFromHostEndpoint},
		},
		// Then, if the packet was marked as allowed, accept it.  Packets also return here
		// without the mark bit set if the interface wasn't one that we're policing.  We
		// let those packets fall through to the user's policy.
		Rule{
			Match:  Match().MarkSingleBitSet(r.IptablesMarkAccept),
			Action: AcceptAction{},
		},
	)

	return &Chain{
		Name:  ChainRawPrerouting,
		Rules: rules,
	}
}

// RPFilter returns rules that implement RPF
func (r *DefaultRuleRenderer) RPFilter(ipVersion uint8, mark, mask uint32, openStackSpecialCasesEnabled, acceptLocal bool) []Rule {
	rules := make([]Rule, 0, 2)

	// For OpenStack, allow DHCP v4 packets with source 0.0.0.0.  These must be allowed before
	// checking against the iptables rp_filter module, because the rp_filter module in some
	// kernel versions does not allow for DHCP with source 0.0.0.0 (whereas the rp_filter sysctl
	// setting _did_).
	//
	// Initial DHCP requests (DHCPDISCOVER) have source 0.0.0.0, and so will be allowed through
	// by the specific rule just following.  Later DHCP requests (DHCPREQUEST) may have source
	// 0.0.0.0, or the client's actual IP (as discovered through the DHCP process).  The 0.0.0.0
	// case will again be allowed by the following specific rule; the actual IP case should be
	// allowed by the general RPF check.  (Ref: https://www.ietf.org/rfc/rfc2131.txt page 37)
	//
	// Note: in DHCPv6, the initial request is sent with a link-local IPv6 address, which should
	// pass RPF, hence no special case is needed for DHCPv6.
	//
	// Here we are only focussing on anti-spoofing, and note that we ACCEPT a correct packet for
	// the current raw table, but don't mark it (with our Accept bit) as automatically accepted
	// for later tables.  Hence - for the policy level - we still have an OpenStack DHCP special
	// case again in filterWorkloadToHostChain.
	if openStackSpecialCasesEnabled && ipVersion == 4 {
		log.Info("Add OpenStack special-case rule for DHCP with source 0.0.0.0")
		rules = append(rules,
			Rule{
				Match: Match().
					Protocol("udp").
					SourceNet("0.0.0.0").
					SourcePorts(68).
					DestPorts(67),
				Action: AcceptAction{},
			},
		)
	}

	baseMatch := Match()
	if mark == 0 {
		// No mark to match; we're in a context where we already know we're coming from a
		// workload interface.
	} else {
		// Match on mark to check we're coming from a workload interface.
		baseMatch = baseMatch.MarkMatchesWithMask(mark, mask)
	}
	rules = append(rules, r.DropRules(baseMatch.RPFCheckFailed(acceptLocal))...)

	return rules
}

func (r *DefaultRuleRenderer) allCalicoMarkBits() uint32 {
	return r.IptablesMarkAccept |
		r.IptablesMarkPass |
		r.IptablesMarkScratch0 |
		r.IptablesMarkScratch1 |
		r.IptablesMarkIPsec |
		r.IptablesMarkDNSPolicy
}

func (r *DefaultRuleRenderer) WireguardIncomingMarkChain() *Chain {
	rules := []Rule{
		{
			Match:  Match().InInterface("lo"),
			Action: ReturnAction{},
		},
		{
			Match:  Match().InInterface(r.WireguardInterfaceName),
			Action: ReturnAction{},
		},
		{
			Match:  Match().InInterface(r.WireguardInterfaceNameV6),
			Action: ReturnAction{},
		},
	}

	for _, ifacePrefix := range r.WorkloadIfacePrefixes {
		rules = append(rules, Rule{
			Match:  Match().InInterface(fmt.Sprintf("%s+", ifacePrefix)),
			Action: ReturnAction{},
		})
	}

	rules = append(rules, Rule{Match: nil, Action: SetMarkAction{Mark: r.WireguardIptablesMark}})

	return &Chain{
		Name:  ChainSetWireguardIncomingMark,
		Rules: rules,
	}
}

func (r *DefaultRuleRenderer) nodeLocalDNSPreRoutingRules(nodeLocalDNSAddrs []config.ServerPort) []Rule {
	rules := []Rule{}

	for _, server := range nodeLocalDNSAddrs {
		dnsLocalIPRule := []Rule{
			{
				Match: Match().Protocol("udp").
					DestPorts(server.Port).
					DestNet(server.IP),
				Action: NflogAction{
					Group:  NFLOGDomainGroup,
					Prefix: DNSActionPrefix,
					Size:   DNSNFlogExpectedPacketSize,
				},
			},
			{
				Match: Match().Protocol("tcp").
					DestPorts(server.Port).
					DestNet(server.IP),
				Action: NflogAction{
					Group:  NFLOGDomainGroup,
					Prefix: DNSActionPrefix,
					Size:   DNSNFlogExpectedPacketSize,
				},
			},
		}

		rules = append(rules, dnsLocalIPRule...)
	}

	return rules
}

func (r *DefaultRuleRenderer) StaticRawOutputChain(tcBypassMark uint32, nodeLocalDNSAddrs []config.ServerPort) *Chain {
	rules := []Rule{
		// For safety, clear all our mark bits before we start.  (We could be in
		// append mode and another process' rules could have left the mark bit set.)
		{Action: ClearMarkAction{Mark: r.allCalicoMarkBits()}},
		// Then, jump to the untracked policy chains.
		{Action: JumpAction{Target: ChainDispatchToHostEndpoint}},
		// Then, if the packet was marked as allowed, accept it.  Packets also
		// return here without the mark bit set if the interface wasn't one that
		// we're policing.
	}

	if len(nodeLocalDNSAddrs) > 0 {
		log.Debug("Adding nodelocaldns iptables rule to cali-OUTPUT")
		rules = append(rules, r.nodeLocalDNSOutputRules(nodeLocalDNSAddrs)...)
	}

	if tcBypassMark == 0 {
		rules = append(rules, []Rule{
			{
				Match:  Match().MarkSingleBitSet(r.IptablesMarkAccept),
				Action: AcceptAction{},
			},
		}...)
	} else {
		rules = append(rules, []Rule{
			{
				Match:  Match().MarkSingleBitSet(r.IptablesMarkAccept),
				Action: SetMaskedMarkAction{Mark: tcBypassMark, Mask: 0xffffffff},
			},
			{
				Match:  Match().MarkMatchesWithMask(tcBypassMark, 0xffffffff),
				Action: AcceptAction{},
			},
		}...)
	}

	return &Chain{
		Name:  ChainRawOutput,
		Rules: rules,
	}
}

func (r *DefaultRuleRenderer) nodeLocalDNSOutputRules(nodeLocalDNSAddrs []config.ServerPort) []Rule {
	rules := []Rule{}
	for _, server := range nodeLocalDNSAddrs {
		dnsLocalIPRule := []Rule{
			{
				Match: Match().Protocol("udp").
					SourcePorts(server.Port).
					SourceNet(server.IP),
				Action: NflogAction{
					Group:  NFLOGDomainGroup,
					Prefix: DNSActionPrefix,
					Size:   DNSNFlogExpectedPacketSize,
				},
			},
			{
				Match: Match().Protocol("tcp").
					SourcePorts(server.Port).
					SourceNet(server.IP),
				Action: NflogAction{
					Group:  NFLOGDomainGroup,
					Prefix: DNSActionPrefix,
					Size:   DNSNFlogExpectedPacketSize,
				},
			},
		}

		rules = append(rules, dnsLocalIPRule...)
	}

	return rules

}

// DropRules combines the matchCritera and comments given in the function parameters to the drop rules calculated when
// the DefaultRenderer was constructed.
//
// If the original drop rules have MatchCriteria the matchCriteria is combined with the existing MatchCritera on the
// rule.
func (r DefaultRuleRenderer) DropRules(matchCriteria MatchCriteria, comments ...string) []Rule {
	rules := []Rule{}

	for _, rule := range r.dropRules {
		if matchCriteria != nil {
			rule.Match = Combine(rule.Match, matchCriteria)
		}
		rule.Comment = comments
		rules = append(rules, rule)
	}

	return rules
}

// NfqueueRuleDelayDeniedPacket combines the matchCritera and comments given in the function parameters to the delay-denied packet
// nfqueue rule calculated when the DefaultRenderer was constructed.
func (r DefaultRuleRenderer) NfqueueRuleDelayDeniedPacket(matchCriteria MatchCriteria, comments ...string) *Rule {
	if r.nfqueueRuleDelayDeniedPacket != nil {
		nfqueueRule := *r.nfqueueRuleDelayDeniedPacket

		if matchCriteria != nil {
			nfqueueRule.Match = Combine(nfqueueRule.Match, matchCriteria)
		}
		nfqueueRule.Comment = comments

		return &nfqueueRule
	}

	return nil
}<|MERGE_RESOLUTION|>--- conflicted
+++ resolved
@@ -322,7 +322,7 @@
 			},
 		)
 		inputRules = append(inputRules,
-			r.DropRules(Match().ProtocolNum(ProtoIPIP), fmt.Sprintf("%s IPIP packets from non-Calico hosts", r.IptablesFilterDenyAction))...,
+			r.DropRules(Match().ProtocolNum(ProtoIPIP), fmt.Sprintf("%s IPIP packets from non-Calico hosts", r.IptablesFilterDenyAction()))...,
 		)
 	}
 
@@ -333,17 +333,11 @@
 		// For IKE packets, only port 500 is used since there can be no NAT between the hosts.
 		inputRules = append(inputRules,
 			Rule{
-<<<<<<< HEAD
 				Match: Match().ProtocolNum(ProtoESP).
 					SourceIPSet(r.IPSetConfigV4.NameForMainIPSet(IPSetIDAllHostNets)).
 					DestAddrType(AddrTypeLocal),
 				Action:  r.filterAllowAction,
 				Comment: []string{"Allow IPSec ESP packets from Calico hosts"},
-=======
-				Match:   Match().ProtocolNum(ProtoIPIP),
-				Action:  r.IptablesFilterDenyAction(),
-				Comment: []string{fmt.Sprintf("%s IPIP packets from non-Calico hosts", r.IptablesFilterDenyAction())},
->>>>>>> ae1aada5
 			},
 		)
 		inputRules = append(inputRules,
@@ -357,11 +351,11 @@
 			},
 		)
 		inputRules = append(inputRules,
-			r.DropRules(Match().ProtocolNum(ProtoESP), fmt.Sprintf("%s IPSec ESP packets from non-Calico hosts", r.IptablesFilterDenyAction))...,
+			r.DropRules(Match().ProtocolNum(ProtoESP), fmt.Sprintf("%s IPSec ESP packets from non-Calico hosts", r.IptablesFilterDenyAction()))...,
 		)
 		inputRules = append(inputRules,
 			r.DropRules(Match().ProtocolNum(ProtoUDP).DestPorts(PortIKE),
-				fmt.Sprintf("%s IPSec IKE packets from non-Calico hosts", r.IptablesFilterDenyAction))...,
+				fmt.Sprintf("%s IPSec IKE packets from non-Calico hosts", r.IptablesFilterDenyAction()))...,
 		)
 	}
 
@@ -381,8 +375,8 @@
 				Match: Match().ProtocolNum(ProtoUDP).
 					DestPorts(uint16(r.Config.VXLANPort)).
 					DestAddrType(AddrTypeLocal),
-				Action:  r.IptablesFilterDenyAction,
-				Comment: []string{fmt.Sprintf("%s IPv4 VXLAN packets from non-allowed hosts", r.IptablesFilterDenyAction)},
+				Action:  r.IptablesFilterDenyAction(),
+				Comment: []string{fmt.Sprintf("%s IPv4 VXLAN packets from non-allowed hosts", r.IptablesFilterDenyAction())},
 			},
 		)
 	}
@@ -1889,7 +1883,6 @@
 		})
 	}
 
-<<<<<<< HEAD
 	if ipVersion == 4 {
 		// Apply strict RPF check to packets from workload interfaces (except for egress
 		// gateways).  This prevents workloads from spoofing their IPs.  Note:
@@ -1914,14 +1907,6 @@
 		rules = append(rules,
 			r.RPFilter(ipVersion, markFromWorkload, markFromWorkload, r.OpenStackSpecialCasesEnabled, false)...)
 	}
-=======
-	// Apply strict RPF check to packets from workload interfaces.  This prevents
-	// workloads from spoofing their IPs.  Note: non-privileged containers can't
-	// usually spoof but privileged containers and VMs can.
-	//
-	rules = append(rules,
-		RPFilter(ipVersion, markFromWorkload, markFromWorkload, r.OpenStackSpecialCasesEnabled, false, r.IptablesFilterDenyAction())...)
->>>>>>> ae1aada5
 
 	rules = append(rules,
 		// Send non-workload traffic to the untracked policy chains.
