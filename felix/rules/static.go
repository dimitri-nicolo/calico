--- conflicted
+++ resolved
@@ -1753,15 +1753,11 @@
 		r.failsafeOutChain("raw", ipVersion),
 		r.StaticRawPreroutingChain(ipVersion, nil),
 		r.WireguardIncomingMarkChain(),
-<<<<<<< HEAD
-		r.StaticRawOutputChain(0, nil),
+		r.StaticRawOutputChain(0, ipVersion, nil),
 
 		// Include the DNS log chain; depending on configuration it may not get
 		// used but the iptables layer will filter it out if it's not needed.
 		r.dnsLogChain(),
-=======
-		r.StaticRawOutputChain(0, ipVersion),
->>>>>>> 7932f55b
 	}
 }
 
@@ -1887,16 +1883,11 @@
 		r.WireguardIncomingMarkChain(),
 	}
 
-<<<<<<< HEAD
-	chains = append(chains, r.StaticRawOutputChain(tcdefs.MarkSeenBypass, nil))
+	chains = append(chains, r.StaticRawOutputChain(tcdefs.MarkSeenBypass, ipVersion, nil))
 
 	// Include the DNS log chain; depending on configuration it may not get
 	// used but the iptables layer will filter it out if it's not needed.
 	chains = append(chains, r.dnsLogChain())
-=======
-	chains = append(chains,
-		r.StaticRawOutputChain(tcdefs.MarkSeenBypass, ipVersion))
->>>>>>> 7932f55b
 
 	return chains
 }
@@ -2084,7 +2075,6 @@
 	}
 }
 
-<<<<<<< HEAD
 func (r *DefaultRuleRenderer) nodeLocalDNSPreRoutingRules(nodeLocalDNSAddrs []config.ServerPort) []generictables.Rule {
 	rules := []generictables.Rule{}
 
@@ -2139,10 +2129,7 @@
 	}
 }
 
-func (r *DefaultRuleRenderer) StaticRawOutputChain(tcBypassMark uint32, nodeLocalDNSAddrs []config.ServerPort) *generictables.Chain {
-=======
-func (r *DefaultRuleRenderer) StaticRawOutputChain(tcBypassMark uint32, ipVersion uint8) *generictables.Chain {
->>>>>>> 7932f55b
+func (r *DefaultRuleRenderer) StaticRawOutputChain(tcBypassMark uint32, ipVersion uint8, nodeLocalDNSAddrs []config.ServerPort) *generictables.Chain {
 	rules := []generictables.Rule{
 		// For safety, clear all our mark bits before we start.  (We could be in
 		// append mode and another process' rules could have left the mark bit set.)
@@ -2154,11 +2141,11 @@
 		// we're policing.
 	}
 
-<<<<<<< HEAD
 	if len(nodeLocalDNSAddrs) > 0 {
 		log.Debug("Adding nodelocaldns iptables rule to cali-OUTPUT")
 		rules = append(rules, r.nodeLocalDNSOutputRules(nodeLocalDNSAddrs)...)
-=======
+	}
+
 	// Ensure VXLAN UDP Flows are not tracked in conntrack.
 	if (ipVersion == 4 && r.VXLANEnabled) || (ipVersion == 6 && r.VXLANEnabledV6) {
 		log.Debug("Adding VXLAN NOTRACK iptables rule")
@@ -2166,7 +2153,6 @@
 			Match:  r.NewMatch().Protocol("udp").DestPort(uint16(r.VXLANPort)),
 			Action: r.NoTrack(),
 		})
->>>>>>> 7932f55b
 	}
 
 	if tcBypassMark == 0 {
