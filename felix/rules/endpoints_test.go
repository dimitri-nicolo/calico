--- conflicted
+++ resolved
@@ -55,93 +55,56 @@
 
 		kubeIPVSEnabled := trueOrFalse
 		rrConfigNormalMangleReturn := Config{
-<<<<<<< HEAD
-			IPIPEnabled:                      true,
-			IPIPTunnelAddress:                nil,
-			IPSetConfigV4:                    ipsets.NewIPVersionConfig(ipsets.IPFamilyV4, "cali", nil, nil),
-			IPSetConfigV6:                    ipsets.NewIPVersionConfig(ipsets.IPFamilyV6, "cali", nil, nil),
-			DNSPolicyMode:                    apiv3.DNSPolicyModeDelayDeniedPacket,
-			DNSPolicyNfqueueID:               100,
-			DNSPacketsNfqueueID:              101,
-			IptablesMarkEgress:               0x4,
-			IptablesMarkAccept:               0x8,
-			IptablesMarkPass:                 0x10,
-			IptablesMarkScratch0:             0x20,
-			IptablesMarkScratch1:             0x40,
-			IptablesMarkDrop:                 0x80,
-			IptablesMarkEndpoint:             0xff00,
-			IptablesMarkNonCaliEndpoint:      0x0100,
-			IptablesMarkDNSPolicy:            0x00001,
-			IptablesMarkSkipDNSPolicyNfqueue: 0x400000,
-			KubeIPVSSupportEnabled:           kubeIPVSEnabled,
-			IptablesMangleAllowAction:        "RETURN",
-			IptablesFilterDenyAction:         denyActionCommand,
-			VXLANPort:                        4789,
-			EgressIPVXLANPort:                4790,
-			VXLANVNI:                         4096,
+			IPIPEnabled:              true,
+			IPIPTunnelAddress:        nil,
+			IPSetConfigV4:            ipsets.NewIPVersionConfig(ipsets.IPFamilyV4, "cali", nil, nil),
+			IPSetConfigV6:            ipsets.NewIPVersionConfig(ipsets.IPFamilyV6, "cali", nil, nil),
+			DNSPolicyMode:            apiv3.DNSPolicyModeDelayDeniedPacket,
+			DNSPolicyNfqueueID:       100,
+			DNSPacketsNfqueueID:      101,
+			MarkEgress:               0x4,
+			MarkAccept:               0x8,
+			MarkPass:                 0x10,
+			MarkScratch0:             0x20,
+			MarkScratch1:             0x40,
+			MarkDrop:                 0x80,
+			MarkEndpoint:             0xff00,
+			MarkNonCaliEndpoint:      0x0100,
+			MarkDNSPolicy:            0x00001,
+			MarkSkipDNSPolicyNfqueue: 0x400000,
+			KubeIPVSSupportEnabled:   kubeIPVSEnabled,
+			MangleAllowAction:        "RETURN",
+			FilterDenyAction:         denyActionCommand,
+			VXLANPort:                4789,
+			EgressIPVXLANPort:        4790,
+			VXLANVNI:                 4096,
 		}
 
 		rrConfigConntrackDisabledReturnAction := Config{
-			IPIPEnabled:                      true,
-			IPIPTunnelAddress:                nil,
-			IPSetConfigV4:                    ipsets.NewIPVersionConfig(ipsets.IPFamilyV4, "cali", nil, nil),
-			IPSetConfigV6:                    ipsets.NewIPVersionConfig(ipsets.IPFamilyV6, "cali", nil, nil),
-			DNSPolicyMode:                    apiv3.DNSPolicyModeDelayDeniedPacket,
-			DNSPolicyNfqueueID:               100,
-			DNSPacketsNfqueueID:              101,
-			IptablesMarkEgress:               0x4,
-			IptablesMarkAccept:               0x8,
-			IptablesMarkPass:                 0x10,
-			IptablesMarkScratch0:             0x20,
-			IptablesMarkScratch1:             0x40,
-			IptablesMarkDrop:                 0x80,
-			IptablesMarkEndpoint:             0xff00,
-			IptablesMarkNonCaliEndpoint:      0x0100,
-			IptablesMarkDNSPolicy:            0x00001,
-			IptablesMarkSkipDNSPolicyNfqueue: 0x400000,
-			KubeIPVSSupportEnabled:           kubeIPVSEnabled,
-			DisableConntrackInvalid:          true,
-			IptablesFilterAllowAction:        "RETURN",
-			IptablesFilterDenyAction:         denyActionCommand,
-			VXLANPort:                        4789,
-			EgressIPVXLANPort:                4790,
-			VXLANVNI:                         4096,
-=======
-			IPIPEnabled:            true,
-			IPIPTunnelAddress:      nil,
-			IPSetConfigV4:          ipsets.NewIPVersionConfig(ipsets.IPFamilyV4, "cali", nil, nil),
-			IPSetConfigV6:          ipsets.NewIPVersionConfig(ipsets.IPFamilyV6, "cali", nil, nil),
-			MarkAccept:             0x8,
-			MarkPass:               0x10,
-			MarkScratch0:           0x20,
-			MarkScratch1:           0x40,
-			MarkEndpoint:           0xff00,
-			MarkNonCaliEndpoint:    0x0100,
-			KubeIPVSSupportEnabled: kubeIPVSEnabled,
-			MangleAllowAction:      "RETURN",
-			FilterDenyAction:       denyActionCommand,
-			VXLANPort:              4789,
-			VXLANVNI:               4096,
-		}
-
-		rrConfigConntrackDisabledReturnAction := Config{
-			IPIPEnabled:             true,
-			IPIPTunnelAddress:       nil,
-			IPSetConfigV4:           ipsets.NewIPVersionConfig(ipsets.IPFamilyV4, "cali", nil, nil),
-			IPSetConfigV6:           ipsets.NewIPVersionConfig(ipsets.IPFamilyV6, "cali", nil, nil),
-			MarkAccept:              0x8,
-			MarkPass:                0x10,
-			MarkScratch0:            0x20,
-			MarkScratch1:            0x40,
-			MarkEndpoint:            0xff00,
-			MarkNonCaliEndpoint:     0x0100,
-			KubeIPVSSupportEnabled:  kubeIPVSEnabled,
-			DisableConntrackInvalid: true,
-			FilterAllowAction:       "RETURN",
-			FilterDenyAction:        denyActionCommand,
-			VXLANPort:               4789,
-			VXLANVNI:                4096,
->>>>>>> 02c47a5b
+			IPIPEnabled:              true,
+			IPIPTunnelAddress:        nil,
+			IPSetConfigV4:            ipsets.NewIPVersionConfig(ipsets.IPFamilyV4, "cali", nil, nil),
+			IPSetConfigV6:            ipsets.NewIPVersionConfig(ipsets.IPFamilyV6, "cali", nil, nil),
+			DNSPolicyMode:            apiv3.DNSPolicyModeDelayDeniedPacket,
+			DNSPolicyNfqueueID:       100,
+			DNSPacketsNfqueueID:      101,
+			MarkEgress:               0x4,
+			MarkAccept:               0x8,
+			MarkPass:                 0x10,
+			MarkScratch0:             0x20,
+			MarkScratch1:             0x40,
+			MarkDrop:                 0x80,
+			MarkEndpoint:             0xff00,
+			MarkNonCaliEndpoint:      0x0100,
+			MarkDNSPolicy:            0x00001,
+			MarkSkipDNSPolicyNfqueue: 0x400000,
+			KubeIPVSSupportEnabled:   kubeIPVSEnabled,
+			DisableConntrackInvalid:  true,
+			FilterAllowAction:        "RETURN",
+			FilterDenyAction:         denyActionCommand,
+			VXLANPort:                4789,
+			EgressIPVXLANPort:        4790,
+			VXLANVNI:                 4096,
 		}
 
 		var renderer RuleRenderer
@@ -2115,8 +2078,8 @@
 				It("should render a minimal workload endpoint without VXLAN drop encap rule and with IPIP drop encap rule", func() {
 					rrConfigNormalMangleReturn.AllowVXLANPacketsFromWorkloads = true
 					renderer = NewRenderer(rrConfigNormalMangleReturn)
-					epMarkMapper = NewEndpointMarkMapper(rrConfigNormalMangleReturn.IptablesMarkEndpoint,
-						rrConfigNormalMangleReturn.IptablesMarkNonCaliEndpoint)
+					epMarkMapper = NewEndpointMarkMapper(rrConfigNormalMangleReturn.MarkEndpoint,
+						rrConfigNormalMangleReturn.MarkNonCaliEndpoint)
 					Expect(renderer.WorkloadEndpointToIptablesChains(
 						"cali1234", epMarkMapper,
 						true,
@@ -2208,16 +2171,10 @@
 				It("should render a minimal workload endpoint with VXLAN drop encap rule and without IPIP drop encap rule", func() {
 					rrConfigNormalMangleReturn.AllowIPIPPacketsFromWorkloads = true
 					renderer = NewRenderer(rrConfigNormalMangleReturn)
-<<<<<<< HEAD
-					epMarkMapper = NewEndpointMarkMapper(rrConfigNormalMangleReturn.IptablesMarkEndpoint,
-						rrConfigNormalMangleReturn.IptablesMarkNonCaliEndpoint)
-
-					actual := renderer.WorkloadEndpointToIptablesChains(
-=======
 					epMarkMapper = NewEndpointMarkMapper(rrConfigNormalMangleReturn.MarkEndpoint,
 						rrConfigNormalMangleReturn.MarkNonCaliEndpoint)
-					Expect(renderer.WorkloadEndpointToIptablesChains(
->>>>>>> 02c47a5b
+
+					actual := renderer.WorkloadEndpointToIptablesChains(
 						"cali1234", epMarkMapper,
 						true,
 						nil,
@@ -2312,16 +2269,9 @@
 					rrConfigNormalMangleReturn.AllowVXLANPacketsFromWorkloads = true
 					rrConfigNormalMangleReturn.AllowIPIPPacketsFromWorkloads = true
 					renderer = NewRenderer(rrConfigNormalMangleReturn)
-<<<<<<< HEAD
-					epMarkMapper = NewEndpointMarkMapper(rrConfigNormalMangleReturn.IptablesMarkEndpoint,
-						rrConfigNormalMangleReturn.IptablesMarkNonCaliEndpoint)
-					Expect(renderer.WorkloadEndpointToIptablesChains(
-=======
 					epMarkMapper = NewEndpointMarkMapper(rrConfigNormalMangleReturn.MarkEndpoint,
 						rrConfigNormalMangleReturn.MarkNonCaliEndpoint)
-
-					actual := renderer.WorkloadEndpointToIptablesChains(
->>>>>>> 02c47a5b
+					Expect(renderer.WorkloadEndpointToIptablesChains(
 						"cali1234", epMarkMapper,
 						true,
 						nil,
@@ -2421,9 +2371,8 @@
 				BeforeEach(func() {
 					rrConfigNormalMangleReturn.DNSPolicyMode = dnsMode
 					renderer = NewRenderer(rrConfigNormalMangleReturn)
-<<<<<<< HEAD
-					epMarkMapper = NewEndpointMarkMapper(rrConfigNormalMangleReturn.IptablesMarkEndpoint,
-						rrConfigNormalMangleReturn.IptablesMarkNonCaliEndpoint)
+					epMarkMapper = NewEndpointMarkMapper(rrConfigNormalMangleReturn.MarkEndpoint,
+						rrConfigNormalMangleReturn.MarkNonCaliEndpoint)
 				})
 
 				AfterEach(func() {
@@ -2431,10 +2380,6 @@
 				})
 
 				It("should render a fully-loaded workload endpoint - one staged policy, one enforced", func() {
-=======
-					epMarkMapper = NewEndpointMarkMapper(rrConfigNormalMangleReturn.MarkEndpoint,
-						rrConfigNormalMangleReturn.MarkNonCaliEndpoint)
->>>>>>> 02c47a5b
 					Expect(renderer.WorkloadEndpointToIptablesChains(
 						"cali1234",
 						epMarkMapper,
@@ -2747,27 +2692,18 @@
 var _ = table.DescribeTable("PolicyGroup chains",
 	func(group PolicyGroup, expectedRules []generictables.Rule) {
 		renderer := NewRenderer(Config{
-<<<<<<< HEAD
-			DNSPolicyNfqueueID:               100,
-			DNSPacketsNfqueueID:              101,
-			IptablesMarkEgress:               0x4,
-			IptablesMarkAccept:               0x8,
-			IptablesMarkPass:                 0x10,
-			IptablesMarkScratch0:             0x20,
-			IptablesMarkScratch1:             0x40,
-			IptablesMarkDrop:                 0x80,
-			IptablesMarkEndpoint:             0xff00,
-			IptablesMarkNonCaliEndpoint:      0x0100,
-			IptablesMarkDNSPolicy:            0x00001,
-			IptablesMarkSkipDNSPolicyNfqueue: 0x400000,
-=======
-			MarkAccept:          0x8,
-			MarkPass:            0x10,
-			MarkScratch0:        0x20,
-			MarkScratch1:        0x40,
-			MarkEndpoint:        0xff00,
-			MarkNonCaliEndpoint: 0x0100,
->>>>>>> 02c47a5b
+			DNSPolicyNfqueueID:       100,
+			DNSPacketsNfqueueID:      101,
+			MarkEgress:               0x4,
+			MarkAccept:               0x8,
+			MarkPass:                 0x10,
+			MarkScratch0:             0x20,
+			MarkScratch1:             0x40,
+			MarkDrop:                 0x80,
+			MarkEndpoint:             0xff00,
+			MarkNonCaliEndpoint:      0x0100,
+			MarkDNSPolicy:            0x00001,
+			MarkSkipDNSPolicyNfqueue: 0x400000,
 		})
 		chains := renderer.PolicyGroupToIptablesChains(&group)
 		Expect(chains).To(HaveLen(1))
