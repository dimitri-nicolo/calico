--- conflicted
+++ resolved
@@ -717,179 +717,11 @@
 				})))
 			})
 
-<<<<<<< HEAD
 			It("should render a fully-loaded workload endpoint - one staged policy, one enforced", func() {
-=======
-			It("should render a fully-loaded workload endpoint with EndOfTierPass enabled", func() {
->>>>>>> df5ddba2
 				Expect(renderer.WorkloadEndpointToIptablesChains(
 					"cali1234",
 					epMarkMapper,
 					true,
-<<<<<<< HEAD
-=======
-					tiersToSinglePolGroups([]*proto.TierInfo{{
-						Name:            "default",
-						DefaultAction:   "Pass",
-						IngressPolicies: []string{"ai", "bi"},
-						EgressPolicies:  []string{"ae", "be"},
-					}}),
-					[]string{"prof1", "prof2"},
-				)).To(Equal(trimSMChain(kubeIPVSEnabled, []*generictables.Chain{
-					{
-						Name: "cali-tw-cali1234",
-						Rules: []generictables.Rule{
-							// conntrack rules.
-							{
-								Match:  Match().ConntrackState("RELATED,ESTABLISHED"),
-								Action: AcceptAction{},
-							},
-							{
-								Match:  Match().ConntrackState("INVALID"),
-								Action: denyAction,
-							},
-
-							{
-								Match:  Match(),
-								Action: ClearMarkAction{Mark: 0x18},
-							},
-
-							{
-								Comment: []string{"Start of tier default"},
-								Match:   Match(),
-								Action:  ClearMarkAction{Mark: 0x10},
-							},
-							{
-								Match:  Match().MarkClear(0x10),
-								Action: JumpAction{Target: "cali-pi-default/ai"},
-							},
-							{
-								Match:   Match().MarkSingleBitSet(0x8),
-								Action:  ReturnAction{},
-								Comment: []string{"Return if policy accepted"},
-							},
-							{
-								Match:  Match().MarkClear(0x10),
-								Action: JumpAction{Target: "cali-pi-default/bi"},
-							},
-							{
-								Match:   Match().MarkSingleBitSet(0x8),
-								Action:  ReturnAction{},
-								Comment: []string{"Return if policy accepted"},
-							},
-							{
-								Match:  Match(),
-								Action: JumpAction{Target: "cali-pri-prof1"},
-							},
-							{
-								Match:   Match().MarkSingleBitSet(0x8),
-								Action:  ReturnAction{},
-								Comment: []string{"Return if profile accepted"},
-							},
-							{
-								Match:  Match(),
-								Action: JumpAction{Target: "cali-pri-prof2"},
-							},
-							{
-								Match:   Match().MarkSingleBitSet(0x8),
-								Action:  ReturnAction{},
-								Comment: []string{"Return if profile accepted"},
-							},
-							{
-								Match:   Match(),
-								Action:  denyAction,
-								Comment: []string{fmt.Sprintf("%s if no profiles matched", denyActionString)},
-							},
-						},
-					},
-					{
-						Name: "cali-fw-cali1234",
-						Rules: []generictables.Rule{
-							// conntrack rules.
-							{
-								Match:  Match().ConntrackState("RELATED,ESTABLISHED"),
-								Action: AcceptAction{},
-							},
-							{
-								Match:  Match().ConntrackState("INVALID"),
-								Action: denyAction,
-							},
-
-							{
-								Match:  Match(),
-								Action: ClearMarkAction{Mark: 0x18},
-							},
-							dropVXLANRule,
-							dropIPIPRule,
-
-							{
-								Comment: []string{"Start of tier default"},
-								Match:   Match(),
-								Action:  ClearMarkAction{Mark: 0x10},
-							},
-							{
-								Match:  Match().MarkClear(0x10),
-								Action: JumpAction{Target: "cali-po-default/ae"},
-							},
-							{
-								Match:   Match().MarkSingleBitSet(0x8),
-								Action:  ReturnAction{},
-								Comment: []string{"Return if policy accepted"},
-							},
-							{
-								Match:  Match().MarkClear(0x10),
-								Action: JumpAction{Target: "cali-po-default/be"},
-							},
-							{
-								Match:   Match().MarkSingleBitSet(0x8),
-								Action:  ReturnAction{},
-								Comment: []string{"Return if policy accepted"},
-							},
-							{
-								Match:  Match(),
-								Action: JumpAction{Target: "cali-pro-prof1"},
-							},
-							{
-								Match:   Match().MarkSingleBitSet(0x8),
-								Action:  ReturnAction{},
-								Comment: []string{"Return if profile accepted"},
-							},
-							{
-								Match:  Match(),
-								Action: JumpAction{Target: "cali-pro-prof2"},
-							},
-							{
-								Match:   Match().MarkSingleBitSet(0x8),
-								Action:  ReturnAction{},
-								Comment: []string{"Return if profile accepted"},
-							},
-							{
-								Match:   Match(),
-								Action:  denyAction,
-								Comment: []string{fmt.Sprintf("%s if no profiles matched", denyActionString)},
-							},
-						},
-					},
-					{
-						Name: "cali-sm-cali1234",
-						Rules: []generictables.Rule{
-							{
-								Match:  Match(),
-								Action: SetMaskedMarkAction{Mark: 0xd400, Mask: 0xff00},
-							},
-						},
-					},
-				})))
-			})
-
-			It("should render a host endpoint", func() {
-				actual := renderer.HostEndpointToFilterChains("eth0",
-					tiersToSinglePolGroups([]*proto.TierInfo{{
-						Name:            "default",
-						IngressPolicies: []string{"ai", "bi"},
-						EgressPolicies:  []string{"ae", "be"},
-					}}),
->>>>>>> df5ddba2
 					tiersToSinglePolGroups([]*proto.TierInfo{{
 						Name:            "default",
 						IngressPolicies: []string{"staged:ai", "bi"},
@@ -1404,6 +1236,194 @@
 								Comment: []string{"Return if profile accepted"},
 							},
 
+							{
+								Match:   Match().MarkSingleBitSet(0x00001).NotMarkMatchesWithMask(0x400000, 0x400000),
+								Action:  NfqueueAction{QueueNum: 100},
+								Comment: []string{fmt.Sprintf("%s if no profiles matched", denyActionString)},
+							},
+							{
+								Match:  Match(),
+								Action: NflogAction{Group: 2, Prefix: "DRE"},
+							},
+							{
+								Match:   Match(),
+								Action:  denyAction,
+								Comment: []string{fmt.Sprintf("%s if no profiles matched", denyActionString)},
+							},
+						},
+					},
+					{
+						Name: "cali-sm-cali1234",
+						Rules: []generictables.Rule{
+							{
+								Match:  Match(),
+								Action: SetMaskedMarkAction{Mark: 0xd400, Mask: 0xff00},
+							},
+						},
+					},
+				})))
+			})
+
+			It("should render a fully-loaded workload endpoint with tier defaultAction is Pass", func() {
+				Expect(renderer.WorkloadEndpointToIptablesChains(
+					"cali1234",
+					epMarkMapper,
+					true,
+					tiersToSinglePolGroups([]*proto.TierInfo{{
+						Name:            "default",
+						DefaultAction:   "Pass",
+						IngressPolicies: []string{"ai", "bi"},
+						EgressPolicies:  []string{"ae", "be"},
+					}}),
+					[]string{"prof1", "prof2"},
+					NotAnEgressGateway,
+					0,
+					UndefinedIPVersion,
+				)).To(Equal(trimSMChain(kubeIPVSEnabled, []*generictables.Chain{
+					{
+						Name: "cali-tw-cali1234",
+						Rules: []generictables.Rule{
+							// conntrack rules.
+							{
+								Match:  Match().ConntrackState("RELATED,ESTABLISHED"),
+								Action: AcceptAction{},
+							},
+							{
+								Match:  Match().ConntrackState("INVALID"),
+								Action: denyAction,
+							},
+
+							{
+								Match:  Match(),
+								Action: ClearMarkAction{Mark: 0x98},
+							},
+
+							{
+								Comment: []string{"Start of tier default"},
+								Match:   Match(),
+								Action:  ClearMarkAction{Mark: 0x10},
+							},
+							{
+								Match:  Match().MarkClear(0x10),
+								Action: JumpAction{Target: "cali-pi-default/ai"},
+							},
+							{
+								Match:   Match().MarkSingleBitSet(0x8),
+								Action:  ReturnAction{},
+								Comment: []string{"Return if policy accepted"},
+							},
+							{
+								Match:  Match().MarkClear(0x10),
+								Action: JumpAction{Target: "cali-pi-default/bi"},
+							},
+							{
+								Match:   Match().MarkSingleBitSet(0x8),
+								Action:  ReturnAction{},
+								Comment: []string{"Return if policy accepted"},
+							},
+							{
+								Match:  Match().MarkClear(0x10),
+								Action: NflogAction{Group: 1, Prefix: "PPI|default"},
+							},
+							{
+								Match:  Match(),
+								Action: JumpAction{Target: "cali-pri-prof1"},
+							},
+							{
+								Match:   Match().MarkSingleBitSet(0x8),
+								Action:  ReturnAction{},
+								Comment: []string{"Return if profile accepted"},
+							},
+							{
+								Match:  Match(),
+								Action: JumpAction{Target: "cali-pri-prof2"},
+							},
+							{
+								Match:   Match().MarkSingleBitSet(0x8),
+								Action:  ReturnAction{},
+								Comment: []string{"Return if profile accepted"},
+							},
+							{
+								Match:   Match().MarkSingleBitSet(0x00001).NotMarkMatchesWithMask(0x400000, 0x400000),
+								Action:  NfqueueAction{QueueNum: 100},
+								Comment: []string{fmt.Sprintf("%s if no profiles matched", denyActionString)},
+							},
+							{
+								Match:  Match(),
+								Action: NflogAction{Group: 1, Prefix: "DRI"},
+							},
+							{
+								Match:   Match(),
+								Action:  denyAction,
+								Comment: []string{fmt.Sprintf("%s if no profiles matched", denyActionString)},
+							},
+						},
+					},
+					{
+						Name: "cali-fw-cali1234",
+						Rules: []generictables.Rule{
+							// conntrack rules.
+							{
+								Match:  Match().ConntrackState("RELATED,ESTABLISHED"),
+								Action: AcceptAction{},
+							},
+							{
+								Match:  Match().ConntrackState("INVALID"),
+								Action: denyAction,
+							},
+
+							{
+								Match:  Match(),
+								Action: ClearMarkAction{Mark: 0x98},
+							},
+							dropVXLANRule,
+							dropIPIPRule,
+
+							{
+								Comment: []string{"Start of tier default"},
+								Match:   Match(),
+								Action:  ClearMarkAction{Mark: 0x10},
+							},
+							{
+								Match:  Match().MarkClear(0x10),
+								Action: JumpAction{Target: "cali-po-default/ae"},
+							},
+							{
+								Match:   Match().MarkSingleBitSet(0x8),
+								Action:  ReturnAction{},
+								Comment: []string{"Return if policy accepted"},
+							},
+							{
+								Match:  Match().MarkClear(0x10),
+								Action: JumpAction{Target: "cali-po-default/be"},
+							},
+							{
+								Match:   Match().MarkSingleBitSet(0x8),
+								Action:  ReturnAction{},
+								Comment: []string{"Return if policy accepted"},
+							},
+							{
+								Match:  Match().MarkClear(0x10),
+								Action: NflogAction{Group: 2, Prefix: "PPE|default"},
+							},
+							{
+								Match:  Match(),
+								Action: JumpAction{Target: "cali-pro-prof1"},
+							},
+							{
+								Match:   Match().MarkSingleBitSet(0x8),
+								Action:  ReturnAction{},
+								Comment: []string{"Return if profile accepted"},
+							},
+							{
+								Match:  Match(),
+								Action: JumpAction{Target: "cali-pro-prof2"},
+							},
+							{
+								Match:   Match().MarkSingleBitSet(0x8),
+								Action:  ReturnAction{},
+								Comment: []string{"Return if profile accepted"},
+							},
 							{
 								Match:   Match().MarkSingleBitSet(0x00001).NotMarkMatchesWithMask(0x400000, 0x400000),
 								Action:  NfqueueAction{QueueNum: 100},
