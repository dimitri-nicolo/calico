--- conflicted
+++ resolved
@@ -1,11 +1,7 @@
-<<<<<<< HEAD
 //go:build !windows
 // +build !windows
 
-// Copyright (c) 2021 Tigera, Inc. All rights reserved.
-=======
 // Copyright (c) 2019-2022 Tigera, Inc. All rights reserved.
->>>>>>> 8144afeb
 //
 // Licensed under the Apache License, Version 2.0 (the "License");
 // you may not use this file except in compliance with the License.
@@ -339,7 +335,6 @@
 	}()
 	for {
 		k, v, err := it.Next()
-
 		if err != nil {
 			if err == ErrIterationFinished {
 				return nil
@@ -384,7 +379,6 @@
 
 	for {
 		k, v, err := it.Next()
-
 		if err != nil {
 			if err == ErrIterationFinished {
 				return nil
@@ -420,7 +414,7 @@
 		return err
 	}
 	// FIXME hard-coded dir
-	err = os.MkdirAll("/sys/fs/bpf/tc/globals", 0700)
+	err = os.MkdirAll("/sys/fs/bpf/tc/globals", 0o700)
 	if err != nil {
 		logrus.WithError(err).Error("Failed create dir")
 		return err
