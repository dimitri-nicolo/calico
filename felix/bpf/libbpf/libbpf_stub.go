--- conflicted
+++ resolved
@@ -99,12 +99,8 @@
 	GlobalsIPv6Enabled uint32 = 1
 )
 
-<<<<<<< HEAD
-func TcSetGlobals(m *Map, hostIP, intfIP, extToSvcMark uint32, tmtu, vxlanPort, psNatStart, psNatLen, vethNS uint16,
-	enableTcpStats, isEgressGatway, isEgressClient bool, flags uint32) error {
-=======
-func TcSetGlobals(_ *Map, _, _, _ uint32, _, _, _, _ uint16, _, _ uint32) error {
->>>>>>> 075cc516
+func TcSetGlobals(m *Map, _, _, _ uint32, _, _, _, _ uint16, _ uint32,
+	_ uint16, _, _, _ bool, flags uint32) error {
 	panic("LIBBPF syscall stub")
 }
 
