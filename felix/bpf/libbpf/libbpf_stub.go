// Copyright (c) 2021-2022 Tigera, Inc. All rights reserved.
//
// Licensed under the Apache License, Version 2.0 (the "License");
// you may not use this file except in compliance with the License.
// You may obtain a copy of the License at
//
//     http://www.apache.org/licenses/LICENSE-2.0
//
// Unless required by applicable law or agreed to in writing, software
// distributed under the License is distributed on an "AS IS" BASIS,
// WITHOUT WARRANTIES OR CONDITIONS OF ANY KIND, either express or implied.
// See the License for the specific language governing permissions and
// limitations under the License.

//go:build !cgo

package libbpf

import (
	"runtime"
	"time"
)

type Obj struct {
}

type Map struct {
}

type Link struct {
}

func (m *Map) Name() string {
	panic("LIBBPF syscall stub")
}

func (m *Map) Type() int {
	panic("LIBBPF syscall stub")
}

func (m *Map) SetPinPath(path string) error {
	panic("LIBBPF syscall stub")
}

func OpenObject(filename string) (*Obj, error) {
	panic("LIBBPF syscall stub")
}

func (o *Obj) Load() error {
	panic("LIBBPF syscall stub")
}

func (o *Obj) FirstMap() (*Map, error) {
	panic("LIBBPF syscall stub")
}

func (m *Map) NextMap() (*Map, error) {
	panic("LIBBPF syscall stub")
}

func (o *Obj) AttachClassifier(secName, ifName, hook string) (int, error) {
	panic("LIBBPF syscall stub")
}

func (o *Obj) AttachKprobe(progName, fn string) (*Link, error) {
	panic("LIBBPF syscall stub")
}

func (o *Obj) AttachXDP(ifName, progName string, oldFD int, mode uint) (int, error) {
	panic("LIBBPF syscall stub")
}

func DetachXDP(ifName string, mode uint) error {
	panic("LIBBPF syscall stub")
}

func GetXDPProgramID(ifName string) (int, error) {
	panic("LIBBPF syscall stub")
}

func (o *Obj) AttachCGroup(_, _ string) (*Link, error) {
	panic("LIBBPF syscall stub")
}

func CreateQDisc(ifName string) error {
	panic("LIBBPF syscall stub")
}

func RemoveQDisc(ifName string) error {
	panic("LIBBPF syscall stub")
}

func (o *Obj) UpdateJumpMap(mapName, progName string, mapIndex int) error {
	panic("LIBBPF syscall stub")
}

func (o *Obj) Close() error {
	panic("LIBBPF syscall stub")
}

func (l *Link) Close() error {
	panic("LIBBPF syscall stub")
}

func (m *Map) IsMapInternal() bool {
	panic("LIBBPF syscall stub")
}

const (
	GlobalsIPv6Enabled      uint32 = 1
	GlobalsTCPStatsEnabled  uint32 = 2
	GlobalsIsEgressGateway  uint32 = 4
	GlobalsIsEgressClient   uint32 = 8
	GlobalsRPFStrictEnabled uint32 = 16
	GlobalsEgressIPEnabled  uint32 = 32
)

func TcSetGlobals(_ *Map, globalData *TcGlobalData) error {
	panic("LIBBPF syscall stub")
}

func CTLBSetGlobals(_ *Map, _ time.Duration, _ bool) error {
	panic("LIBBPF syscall stub")
}

<<<<<<< HEAD
func TcSetStatsGlobals(_ *Map, _ TcStatsGlobalData) error {
=======
func XDPSetGlobals(_ *Map, _ *XDPGlobalData) error {
>>>>>>> d00765c5
	panic("LIBBPF syscall stub")
}

func (m *Map) SetMapSize(size uint32) error {
	panic("LIBBPF syscall stub")
}

func NumPossibleCPUs() (int, error) {
	return runtime.NumCPU(), nil
}<|MERGE_RESOLUTION|>--- conflicted
+++ resolved
@@ -123,11 +123,11 @@
 	panic("LIBBPF syscall stub")
 }
 
-<<<<<<< HEAD
+func XDPSetGlobals(_ *Map, _ *XDPGlobalData) error {
+	panic("LIBBPF syscall stub")
+}
+
 func TcSetStatsGlobals(_ *Map, _ TcStatsGlobalData) error {
-=======
-func XDPSetGlobals(_ *Map, _ *XDPGlobalData) error {
->>>>>>> d00765c5
 	panic("LIBBPF syscall stub")
 }
 
