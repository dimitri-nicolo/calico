--- conflicted
+++ resolved
@@ -95,16 +95,12 @@
 	panic("LIBBPF syscall stub")
 }
 
-<<<<<<< HEAD
-func TcSetGlobals(m *Map, hostIP, intfIP, extToSvcMark uint32, tmtu, vxlanPort, psNatStart, psNatLen, vethNS uint16,
-	enableTcpStats, isEgressGatway, isEgressClient bool) error {
-=======
 const (
 	GlobalsIPv6Enabled uint32 = 1
 )
 
-func TcSetGlobals(_ *Map, _, _, _ uint32, _, _, _, _ uint16, _ uint32) error {
->>>>>>> 404b9728
+func TcSetGlobals(m *Map, hostIP, intfIP, extToSvcMark uint32, tmtu, vxlanPort, psNatStart, psNatLen, vethNS uint16,
+	enableTcpStats, isEgressGatway, isEgressClient bool, flags uint32) error {
 	panic("LIBBPF syscall stub")
 }
 
