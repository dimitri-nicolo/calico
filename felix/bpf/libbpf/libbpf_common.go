--- conflicted
+++ resolved
@@ -15,26 +15,6 @@
 package libbpf
 
 type TcGlobalData struct {
-<<<<<<< HEAD
-	IfaceName     string
-	HostIP        [16]byte
-	IntfIP        [16]byte
-	ExtToSvcMark  uint32
-	Tmtu          uint16
-	VxlanPort     uint16
-	PSNatStart    uint16
-	PSNatLen      uint16
-	HostTunnelIP  [16]byte
-	VethNS        uint16
-	Flags         uint32
-	WgPort        uint16
-	NatIn         uint32
-	NatOut        uint32
-	EgwVxlanPort  uint16
-	EgwHealthPort uint16
-	LogFilterJmp  uint32
-	Jumps         [40]uint32
-=======
 	IfaceName      string
 	HostIPv4       [16]byte
 	IntfIPv4       [16]byte
@@ -44,14 +24,15 @@
 	PSNatStart     uint16
 	PSNatLen       uint16
 	HostTunnelIPv4 [16]byte
+	VethNS         uint16
 	Flags          uint32
 	WgPort         uint16
 	NatIn          uint32
 	NatOut         uint32
+	EgwVxlanPort   uint16
+	EgwHealthPort  uint16
 	LogFilterJmp   uint32
 	Jumps          [40]uint32
->>>>>>> d7934529
-
 	HostIPv6       [16]byte
 	IntfIPv6       [16]byte
 	HostTunnelIPv6 [16]byte
