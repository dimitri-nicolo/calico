//go:build !windows
// +build !windows

// Copyright (c) 2021-2022 Tigera, Inc. All rights reserved.
//
// Licensed under the Apache License, Version 2.0 (the "License");
// you may not use this file except in compliance with the License.
// You may obtain a copy of the License at
//
//     http://www.apache.org/licenses/LICENSE-2.0
//
// Unless required by applicable law or agreed to in writing, software
// distributed under the License is distributed on an "AS IS" BASIS,
// WITHOUT WARRANTIES OR CONDITIONS OF ANY KIND, either express or implied.
// See the License for the specific language governing permissions and
// limitations under the License.

package libbpf

import (
	"fmt"
	"os"
	"syscall"
	"time"
	"unsafe"

	"github.com/projectcalico/calico/felix/bpf/bpfutils"
)

// #include "libbpf_api.h"
import "C"

type Obj struct {
	obj *C.struct_bpf_object
}

type Map struct {
	bpfMap *C.struct_bpf_map
	bpfObj *C.struct_bpf_object
}

const MapTypeProgrArray = C.BPF_MAP_TYPE_PROG_ARRAY

type QdiskHook string

const (
	QdiskIngress QdiskHook = "ingress"
	QdiskEgress  QdiskHook = "egress"
)

func (m *Map) Name() string {
	name := C.bpf_map__name(m.bpfMap)
	if name == nil {
		return ""
	}
	return C.GoString(name)
}

func (m *Map) Type() int {
	mapType := C.bpf_map__type(m.bpfMap)
	return int(mapType)
}

func (m *Map) SetPinPath(path string) error {
	cPath := C.CString(path)
	defer C.free(unsafe.Pointer(cPath))
	errno := C.bpf_map__set_pin_path(m.bpfMap, cPath)
	if errno != 0 {
		err := syscall.Errno(errno)
		return fmt.Errorf("pinning map failed %w", err)
	}
	return nil
}

func (m *Map) SetMapSize(size uint32) error {
	_, err := C.bpf_map_set_max_entries(m.bpfMap, C.uint(size))
	if err != nil {
		return fmt.Errorf("setting %s map size failed %w", m.Name(), err)
	}
	return nil
}

func (m *Map) IsMapInternal() bool {
	return bool(C.bpf_map__is_internal(m.bpfMap))
}

func OpenObject(filename string) (*Obj, error) {
	bpfutils.IncreaseLockedMemoryQuota()
	cFilename := C.CString(filename)
	defer C.free(unsafe.Pointer(cFilename))
	obj, err := C.bpf_obj_open(cFilename)
	if obj == nil || err != nil {
		return nil, fmt.Errorf("error opening libbpf object %w", err)
	}
	return &Obj{obj: obj}, nil
}

func (o *Obj) Load() error {
	_, err := C.bpf_obj_load(o.obj)
	if err != nil {
		return fmt.Errorf("error loading object %w", err)
	}
	return nil
}

// FirstMap returns first bpf map of the object.
// Returns error if the map is nil.
func (o *Obj) FirstMap() (*Map, error) {
	bpfMap, err := C.bpf_map__next(nil, o.obj)
	if bpfMap == nil || err != nil {
		return nil, fmt.Errorf("error getting first map %w", err)
	}
	return &Map{bpfMap: bpfMap, bpfObj: o.obj}, nil
}

// NextMap returns the successive maps given the first map.
// Returns nil, no error at the end of the list.
func (m *Map) NextMap() (*Map, error) {
	bpfMap, err := C.bpf_map__next(m.bpfMap, m.bpfObj)
	if err != nil {
		return nil, fmt.Errorf("error getting next map %w", err)
	}
	if bpfMap == nil {
		return nil, nil
	}
	return &Map{bpfMap: bpfMap, bpfObj: m.bpfObj}, nil
}

func (o *Obj) AttachClassifier(secName, ifName, hook string) (int, error) {
	isIngress := 0
	cSecName := C.CString(secName)
	cIfName := C.CString(ifName)
	defer C.free(unsafe.Pointer(cSecName))
	defer C.free(unsafe.Pointer(cIfName))
	ifIndex, err := C.if_nametoindex(cIfName)
	if err != nil {
		return -1, err
	}

	if hook == string(QdiskIngress) {
		isIngress = 1
	}

	opts, err := C.bpf_tc_program_attach(o.obj, cSecName, C.int(ifIndex), C.int(isIngress))
	if err != nil {
		return -1, fmt.Errorf("Error attaching tc program %w", err)
	}

	progId, err := C.bpf_tc_query_iface(C.int(ifIndex), opts, C.int(isIngress))
	if err != nil {
		return -1, fmt.Errorf("Error querying interface %s: %w", ifName, err)
	}
	return int(progId), nil
}

type Link struct {
	link *C.struct_bpf_link
}

func (l *Link) Close() error {
	if l.link != nil {
		err := C.bpf_link_destroy(l.link)
		if err != 0 {
			return fmt.Errorf("error destroying link: %v", err)
		}
		l.link = nil
		return nil
	}
	return fmt.Errorf("link nil")
}

func (o *Obj) AttachKprobe(progName, fn string) (*Link, error) {
	cProgName := C.CString(progName)
	cFnName := C.CString(fn)
	defer C.free(unsafe.Pointer(cProgName))
	defer C.free(unsafe.Pointer(cFnName))
	link, err := C.bpf_program_attach_kprobe(o.obj, cProgName, cFnName)
	if err != nil {
		return nil, fmt.Errorf("failed to attach kprobe: %w", err)
	}
	return &Link{link: link}, nil
}

func CreateQDisc(ifName string) error {
	cIfName := C.CString(ifName)
	defer C.free(unsafe.Pointer(cIfName))
	ifIndex, err := C.if_nametoindex(cIfName)
	if err != nil {
		return err
	}
	_, err = C.bpf_tc_create_qdisc(C.int(ifIndex))
	if err != nil {
		return fmt.Errorf("Error creating qdisc %w", err)
	}
	return nil
}

func RemoveQDisc(ifName string) error {
	cIfName := C.CString(ifName)
	defer C.free(unsafe.Pointer(cIfName))
	ifIndex, err := C.if_nametoindex(cIfName)
	if err != nil {
		return err
	}
	_, err = C.bpf_tc_remove_qdisc(C.int(ifIndex))
	if err != nil {
		return fmt.Errorf("Error removing qdisc %w", err)
	}
	return nil
}

func (o *Obj) UpdateJumpMap(mapName, progName string, mapIndex int) error {
	cMapName := C.CString(mapName)
	cProgName := C.CString(progName)
	defer C.free(unsafe.Pointer(cMapName))
	defer C.free(unsafe.Pointer(cProgName))
	_, err := C.bpf_tc_update_jump_map(o.obj, cMapName, cProgName, C.int(mapIndex))
	if err != nil {
		return fmt.Errorf("Error updating %s at index %d: %w", mapName, mapIndex, err)
	}
	return nil
}

func (o *Obj) Close() error {
	if o.obj != nil {
		C.bpf_object__close(o.obj)
		o.obj = nil
		return nil
	}
	return fmt.Errorf("error: libbpf obj nil")
}

func (o *Obj) AttachCGroup(cgroup, progName string) (*Link, error) {
	cProgName := C.CString(progName)
	defer C.free(unsafe.Pointer(cProgName))

	f, err := os.OpenFile(cgroup, os.O_RDONLY, 0)
	if err != nil {
		return nil, fmt.Errorf("failed to join cgroup %s: %w", cgroup, err)
	}
	defer f.Close()
	fd := int(f.Fd())

	link, err := C.bpf_program_attach_cgroup(o.obj, C.int(fd), cProgName)
	if err != nil {
		link = nil
		_, err2 := C.bpf_program_attach_cgroup_legacy(o.obj, C.int(fd), cProgName)
		if err2 != nil {
			return nil, fmt.Errorf("failed to attach %s to cgroup %s (legacy try %s): %w",
				progName, cgroup, err2, err)
		}
	}

	return &Link{link: link}, nil
}

const (
	// Set when IPv6 is enabled to configure bpf dataplane accordingly
	GlobalsIPv6Enabled uint32 = C.CALI_GLOBALS_IPV6_ENABLED
)

func TcSetGlobals(
	m *Map,
	hostIP uint32,
	intfIP uint32,
	extToSvcMark uint32,
	tmtu uint16,
	vxlanPort uint16,
	psNatStart uint16,
	psNatLen uint16,
<<<<<<< HEAD
	vethNS uint16,
	enableTcpStats bool,
	isEgressGatway bool,
	isEgressClient bool,
=======
	flags uint32,
>>>>>>> 404b9728
) error {
	var tcpStats, egw, egc C.uchar
	if enableTcpStats {
		tcpStats = 1
	}
	if isEgressGatway {
		egw = 1
	}
	if isEgressClient {
		egc = 1
	}

	_, err := C.bpf_tc_set_globals(m.bpfMap,
		C.uint(hostIP),
		C.uint(intfIP),
		C.uint(extToSvcMark),
		C.ushort(tmtu),
		C.ushort(vxlanPort),
		C.ushort(psNatStart),
		C.ushort(psNatLen),
<<<<<<< HEAD
		C.ushort(vethNS),
		tcpStats,
		egw,
		egc,
	)
=======
		C.uint(flags))
>>>>>>> 404b9728

	return err
}

func CTLBSetGlobals(m *Map, udpNotSeen time.Duration) error {
	udpNotSeen /= time.Second // Convert to seconds
	_, err := C.bpf_ctlb_set_globals(m.bpfMap, C.uint(udpNotSeen))

	return err
}

func NumPossibleCPUs() (int, error) {
	ncpus := int(C.num_possible_cpu())
	if ncpus < 0 {
		return ncpus, fmt.Errorf("Invalid number of CPUs: %d", ncpus)
	}
	return ncpus, nil
}<|MERGE_RESOLUTION|>--- conflicted
+++ resolved
@@ -268,14 +268,11 @@
 	vxlanPort uint16,
 	psNatStart uint16,
 	psNatLen uint16,
-<<<<<<< HEAD
 	vethNS uint16,
 	enableTcpStats bool,
 	isEgressGatway bool,
 	isEgressClient bool,
-=======
 	flags uint32,
->>>>>>> 404b9728
 ) error {
 	var tcpStats, egw, egc C.uchar
 	if enableTcpStats {
@@ -296,15 +293,11 @@
 		C.ushort(vxlanPort),
 		C.ushort(psNatStart),
 		C.ushort(psNatLen),
-<<<<<<< HEAD
 		C.ushort(vethNS),
 		tcpStats,
 		egw,
 		egc,
-	)
-=======
 		C.uint(flags))
->>>>>>> 404b9728
 
 	return err
 }
