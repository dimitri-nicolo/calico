--- conflicted
+++ resolved
@@ -417,31 +417,7 @@
 		cJumps[i] = C.uint(v)
 	}
 
-<<<<<<< HEAD
-	_, err := C.bpf_tc_set_globals(m.bpfMap,
-		cName,
-		C.uint(globalData.HostIP),
-		C.uint(globalData.IntfIP),
-		C.uint(globalData.ExtToSvcMark),
-		C.ushort(globalData.Tmtu),
-		C.ushort(globalData.VxlanPort),
-		C.ushort(globalData.PSNatStart),
-		C.ushort(globalData.PSNatLen),
-		C.uint(globalData.HostTunnelIP),
-		C.ushort(globalData.VethNS),
-		C.uint(globalData.Flags),
-		C.ushort(globalData.WgPort),
-		C.uint(globalData.NatIn),
-		C.uint(globalData.NatOut),
-		C.ushort(globalData.EgwVxlanPort),
-		C.ushort(globalData.EgwHealthPort),
-		C.uint(globalData.LogFilterJmp),
-		&cJumps[0], // it is safe because we hold the reference here until we return.
-	)
-=======
 	cJumpsV6 := make([]C.uint, len(globalData.JumpsV6))
->>>>>>> 7d934aed
-
 	for i, v := range globalData.JumpsV6 {
 		cJumpsV6[i] = C.uint(v)
 	}
@@ -459,10 +435,13 @@
 		C.ushort(globalData.PSNatLen),
 		(*C.char)(unsafe.Pointer(&globalData.HostTunnelIP[0])),
 		(*C.char)(unsafe.Pointer(&globalData.HostTunnelIPv6[0])),
+		C.ushort(globalData.VethNS),
 		C.uint(globalData.Flags),
 		C.ushort(globalData.WgPort),
 		C.uint(globalData.NatIn),
 		C.uint(globalData.NatOut),
+		C.ushort(globalData.EgwVxlanPort),
+		C.ushort(globalData.EgwHealthPort),
 		C.uint(globalData.LogFilterJmp),
 		&cJumps[0], // it is safe because we hold the reference here until we return.
 		&cJumpsV6[0],
