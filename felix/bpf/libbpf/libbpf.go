//go:build !windows
// +build !windows

// Copyright (c) 2021-2022 Tigera, Inc. All rights reserved.
//
// Licensed under the Apache License, Version 2.0 (the "License");
// you may not use this file except in compliance with the License.
// You may obtain a copy of the License at
//
//     http://www.apache.org/licenses/LICENSE-2.0
//
// Unless required by applicable law or agreed to in writing, software
// distributed under the License is distributed on an "AS IS" BASIS,
// WITHOUT WARRANTIES OR CONDITIONS OF ANY KIND, either express or implied.
// See the License for the specific language governing permissions and
// limitations under the License.

package libbpf

import (
	"fmt"
	"os"
	"syscall"
	"time"
	"unsafe"

	"github.com/projectcalico/calico/felix/bpf/bpfutils"
)

// #include "libbpf_api.h"
import "C"

type Obj struct {
	obj *C.struct_bpf_object
}

type Map struct {
	bpfMap *C.struct_bpf_map
	bpfObj *C.struct_bpf_object
}

const MapTypeProgrArray = C.BPF_MAP_TYPE_PROG_ARRAY

type QdiskHook string

const (
	QdiskIngress QdiskHook = "ingress"
	QdiskEgress  QdiskHook = "egress"
)

func (m *Map) Name() string {
	name := C.bpf_map__name(m.bpfMap)
	if name == nil {
		return ""
	}
	return C.GoString(name)
}

func (m *Map) Type() int {
	mapType := C.bpf_map__type(m.bpfMap)
	return int(mapType)
}

func (m *Map) SetPinPath(path string) error {
	cPath := C.CString(path)
	defer C.free(unsafe.Pointer(cPath))
	errno := C.bpf_map__set_pin_path(m.bpfMap, cPath)
	if errno != 0 {
		err := syscall.Errno(errno)
		return fmt.Errorf("pinning map failed %w", err)
	}
	return nil
}

func (m *Map) SetMapSize(size uint32) error {
	_, err := C.bpf_map_set_max_entries(m.bpfMap, C.uint(size))
	if err != nil {
		return fmt.Errorf("setting %s map size failed %w", m.Name(), err)
	}
	return nil
}

func (m *Map) IsMapInternal() bool {
	return bool(C.bpf_map__is_internal(m.bpfMap))
}

func OpenObject(filename string) (*Obj, error) {
	bpfutils.IncreaseLockedMemoryQuota()
	cFilename := C.CString(filename)
	defer C.free(unsafe.Pointer(cFilename))
	obj, err := C.bpf_obj_open(cFilename)
	if obj == nil || err != nil {
		return nil, fmt.Errorf("error opening libbpf object %w", err)
	}
	return &Obj{obj: obj}, nil
}

func (o *Obj) Load() error {
	_, err := C.bpf_obj_load(o.obj)
	if err != nil {
		return fmt.Errorf("error loading object %w", err)
	}
	return nil
}

// FirstMap returns first bpf map of the object.
// Returns error if the map is nil.
func (o *Obj) FirstMap() (*Map, error) {
	bpfMap, err := C.bpf_map__next(nil, o.obj)
	if bpfMap == nil || err != nil {
		return nil, fmt.Errorf("error getting first map %w", err)
	}
	return &Map{bpfMap: bpfMap, bpfObj: o.obj}, nil
}

// NextMap returns the successive maps given the first map.
// Returns nil, no error at the end of the list.
func (m *Map) NextMap() (*Map, error) {
	bpfMap, err := C.bpf_map__next(m.bpfMap, m.bpfObj)
	if err != nil {
		return nil, fmt.Errorf("error getting next map %w", err)
	}
	if bpfMap == nil {
		return nil, nil
	}
	return &Map{bpfMap: bpfMap, bpfObj: m.bpfObj}, nil
}

func (o *Obj) AttachClassifier(secName, ifName, hook string) (int, error) {
	isIngress := 0
	cSecName := C.CString(secName)
	cIfName := C.CString(ifName)
	defer C.free(unsafe.Pointer(cSecName))
	defer C.free(unsafe.Pointer(cIfName))
	ifIndex, err := C.if_nametoindex(cIfName)
	if err != nil {
		return -1, err
	}

	if hook == string(QdiskIngress) {
		isIngress = 1
	}

	opts, err := C.bpf_tc_program_attach(o.obj, cSecName, C.int(ifIndex), C.int(isIngress))
	if err != nil {
		return -1, fmt.Errorf("Error attaching tc program %w", err)
	}

	progId, err := C.bpf_tc_query_iface(C.int(ifIndex), opts, C.int(isIngress))
	if err != nil {
		return -1, fmt.Errorf("Error querying interface %s: %w", ifName, err)
	}
	return int(progId), nil
}

type Link struct {
	link *C.struct_bpf_link
}

func (l *Link) Close() error {
	if l.link != nil {
		err := C.bpf_link_destroy(l.link)
		if err != 0 {
			return fmt.Errorf("error destroying link: %v", err)
		}
		l.link = nil
		return nil
	}
	return fmt.Errorf("link nil")
}

func (o *Obj) AttachKprobe(progName, fn string) (*Link, error) {
	cProgName := C.CString(progName)
	cFnName := C.CString(fn)
	defer C.free(unsafe.Pointer(cProgName))
	defer C.free(unsafe.Pointer(cFnName))
	link, err := C.bpf_program_attach_kprobe(o.obj, cProgName, cFnName)
	if err != nil {
		return nil, fmt.Errorf("failed to attach kprobe: %w", err)
	}
	return &Link{link: link}, nil
}

func CreateQDisc(ifName string) error {
	cIfName := C.CString(ifName)
	defer C.free(unsafe.Pointer(cIfName))
	ifIndex, err := C.if_nametoindex(cIfName)
	if err != nil {
		return err
	}
	_, err = C.bpf_tc_create_qdisc(C.int(ifIndex))
	if err != nil {
		return fmt.Errorf("Error creating qdisc %w", err)
	}
	return nil
}

func RemoveQDisc(ifName string) error {
	cIfName := C.CString(ifName)
	defer C.free(unsafe.Pointer(cIfName))
	ifIndex, err := C.if_nametoindex(cIfName)
	if err != nil {
		return err
	}
	_, err = C.bpf_tc_remove_qdisc(C.int(ifIndex))
	if err != nil {
		return fmt.Errorf("Error removing qdisc %w", err)
	}
	return nil
}

func (o *Obj) UpdateJumpMap(mapName, progName string, mapIndex int) error {
	cMapName := C.CString(mapName)
	cProgName := C.CString(progName)
	defer C.free(unsafe.Pointer(cMapName))
	defer C.free(unsafe.Pointer(cProgName))
	_, err := C.bpf_tc_update_jump_map(o.obj, cMapName, cProgName, C.int(mapIndex))
	if err != nil {
		return fmt.Errorf("Error updating %s at index %d: %w", mapName, mapIndex, err)
	}
	return nil
}

func (o *Obj) Close() error {
	if o.obj != nil {
		C.bpf_object__close(o.obj)
		o.obj = nil
		return nil
	}
	return fmt.Errorf("error: libbpf obj nil")
}

func (o *Obj) AttachCGroup(cgroup, progName string) (*Link, error) {
	cProgName := C.CString(progName)
	defer C.free(unsafe.Pointer(cProgName))

	f, err := os.OpenFile(cgroup, os.O_RDONLY, 0)
	if err != nil {
		return nil, fmt.Errorf("failed to join cgroup %s: %w", cgroup, err)
	}
	defer f.Close()
	fd := int(f.Fd())

	link, err := C.bpf_program_attach_cgroup(o.obj, C.int(fd), cProgName)
	if err != nil {
		link = nil
		_, err2 := C.bpf_program_attach_cgroup_legacy(o.obj, C.int(fd), cProgName)
		if err2 != nil {
			return nil, fmt.Errorf("failed to attach %s to cgroup %s (legacy try %s): %w",
				progName, cgroup, err2, err)
		}
	}

	return &Link{link: link}, nil
}

const (
	// Set when IPv6 is enabled to configure bpf dataplane accordingly
<<<<<<< HEAD
	GlobalsIPv6Enabled     uint32 = C.CALI_GLOBALS_IPV6_ENABLED
	GlobalsTCPStatsEnabled uint32 = C.CALI_GLOBALS_TCP_STATS_ENABLED
	GlobalsIsEgressGateway uint32 = C.CALI_GLOBALS_IS_EGRESS_GATEWAY
	GlobalsIsEgressClient  uint32 = C.CALI_GLOBALS_IS_EGRESS_CLIENT
=======
	GlobalsIPv6Enabled      uint32 = C.CALI_GLOBALS_IPV6_ENABLED
	GlobalsRPFStrictEnabled uint32 = C.CALI_GLOBALS_RPF_STRICT_ENABLED
>>>>>>> a5d7d73d
)

func TcSetGlobals(
	m *Map,
	hostIP uint32,
	intfIP uint32,
	extToSvcMark uint32,
	tmtu uint16,
	vxlanPort uint16,
	psNatStart uint16,
	psNatLen uint16,
	hostTunnelIP uint32,
	vethNS uint16,
	flags uint32,
) error {
	_, err := C.bpf_tc_set_globals(m.bpfMap,
		C.uint(hostIP),
		C.uint(intfIP),
		C.uint(extToSvcMark),
		C.ushort(tmtu),
		C.ushort(vxlanPort),
		C.ushort(psNatStart),
		C.ushort(psNatLen),
		C.uint(hostTunnelIP),
		C.ushort(vethNS),
		C.uint(flags),
	)

	return err
}

func CTLBSetGlobals(m *Map, udpNotSeen time.Duration) error {
	udpNotSeen /= time.Second // Convert to seconds
	_, err := C.bpf_ctlb_set_globals(m.bpfMap, C.uint(udpNotSeen))

	return err
}

func NumPossibleCPUs() (int, error) {
	ncpus := int(C.num_possible_cpu())
	if ncpus < 0 {
		return ncpus, fmt.Errorf("Invalid number of CPUs: %d", ncpus)
	}
	return ncpus, nil
}<|MERGE_RESOLUTION|>--- conflicted
+++ resolved
@@ -256,15 +256,11 @@
 
 const (
 	// Set when IPv6 is enabled to configure bpf dataplane accordingly
-<<<<<<< HEAD
-	GlobalsIPv6Enabled     uint32 = C.CALI_GLOBALS_IPV6_ENABLED
-	GlobalsTCPStatsEnabled uint32 = C.CALI_GLOBALS_TCP_STATS_ENABLED
-	GlobalsIsEgressGateway uint32 = C.CALI_GLOBALS_IS_EGRESS_GATEWAY
-	GlobalsIsEgressClient  uint32 = C.CALI_GLOBALS_IS_EGRESS_CLIENT
-=======
 	GlobalsIPv6Enabled      uint32 = C.CALI_GLOBALS_IPV6_ENABLED
+	GlobalsTCPStatsEnabled  uint32 = C.CALI_GLOBALS_TCP_STATS_ENABLED
+	GlobalsIsEgressGateway  uint32 = C.CALI_GLOBALS_IS_EGRESS_GATEWAY
+	GlobalsIsEgressClient   uint32 = C.CALI_GLOBALS_IS_EGRESS_CLIENT
 	GlobalsRPFStrictEnabled uint32 = C.CALI_GLOBALS_RPF_STRICT_ENABLED
->>>>>>> a5d7d73d
 )
 
 func TcSetGlobals(
