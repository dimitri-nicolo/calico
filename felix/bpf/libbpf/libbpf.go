--- conflicted
+++ resolved
@@ -374,7 +374,7 @@
 
 func TcSetGlobals(
 	m *Map,
-	globalData TcGlobalData,
+	globalData *TcGlobalData,
 ) error {
 
 	cName := C.CString(globalData.IfaceName)
@@ -409,7 +409,19 @@
 	return err
 }
 
-<<<<<<< HEAD
+func XDPSetGlobals(
+	m *Map,
+	globalData *XDPGlobalData,
+) error {
+
+	cName := C.CString(globalData.IfaceName)
+	defer C.free(unsafe.Pointer(cName))
+
+	_, err := C.bpf_xdp_set_globals(m.bpfMap, cName)
+
+	return err
+}
+
 func TcSetStatsGlobals(
 	m *Map,
 	globalData TcStatsGlobalData,
@@ -418,17 +430,6 @@
 	_, err := C.bpf_tc_stats_set_globals(m.bpfMap,
 		C.ushort(globalData.VethNS),
 	)
-=======
-func XDPSetGlobals(
-	m *Map,
-	globalData *XDPGlobalData,
-) error {
-
-	cName := C.CString(globalData.IfaceName)
-	defer C.free(unsafe.Pointer(cName))
-
-	_, err := C.bpf_xdp_set_globals(m.bpfMap, cName)
->>>>>>> d00765c5
 
 	return err
 }
