--- conflicted
+++ resolved
@@ -138,14 +138,11 @@
 			uint host_tunnel_ip,
 			ushort if_ns,
 			uint flags,
-<<<<<<< HEAD
-			ushort wg_port, ushort egw_vxlan_port,
-			ushort egw_health_port)
-=======
 			ushort wg_port,
 			uint natin,
-			uint natout)
->>>>>>> 29a28f3b
+			uint natout,
+			ushort egw_vxlan_port,
+			ushort egw_health_port)
 {
 	struct cali_tc_globals data = {
 		.host_ip = host_ip,
@@ -159,13 +156,10 @@
 		.if_ns = if_ns,
 		.flags = flags,
 		.wg_port = wg_port,
-<<<<<<< HEAD
+		.natin_idx = natin,
+		.natout_idx = natout,
 		.egw_vxlan_port = egw_vxlan_port,
 		.egw_health_port = egw_health_port,
-=======
-		.natin_idx = natin,
-		.natout_idx = natout,
->>>>>>> 29a28f3b
 	};
 
 	set_errno(bpf_map__set_initial_value(map, (void*)(&data), sizeof(data)));
