// Copyright (c) 2020-2021 Tigera, Inc. All rights reserved.

// Licensed under the Apache License, Version 2.0 (the "License");
// you may not use this file except in compliance with the License.
// You may obtain a copy of the License at
//
//     http://www.apache.org/licenses/LICENSE-2.0
//
// Unless required by applicable law or agreed to in writing, software
// distributed under the License is distributed on an "AS IS" BASIS,
// WITHOUT WARRANTIES OR CONDITIONS OF ANY KIND, either express or implied.
// See the License for the specific language governing permissions and
// limitations under the License.

package state

import (
	"unsafe"

	log "github.com/sirupsen/logrus"

	"github.com/projectcalico/calico/felix/bpf"
)

type PolicyResult int32

const (
	PolicyNoMatch PolicyResult = iota
	PolicyAllow
	PolicyDeny
	PolicyTailCallFailed = 10
)

// struct cali_tc_state {
//    struct perf_event_header eventhdr;  // 64 bits
//    __be32 ip_src;
//    __be32 ip_dst;
//    __be32 pre_nat_ip_dst;
//    __be32 post_nat_ip_dst;
//    __be32 tun_ip;
//    __s32 pol_rc;
//    __u16 sport;
//    __u16 dport;
//    __u16 pre_nat_dport;
//    __u16 post_nat_dport;
//    __u8 ip_proto;
//    __u8 flags;
//    __be16 ip_size;
//    __u32 rules_hit;
//    __u64 rule_ids[MAX_RULE_IDS];
//    struct calico_ct_result ct_result;
//    struct calico_nat_dest nat_dest;
//    __u64 prog_start_time;
// };

const MaxRuleIDs = 32

type State struct {
	perfEventHeader     uint64
	SrcAddr             uint32
	DstAddr             uint32
	PreNATDstAddr       uint32
	PostNATDstAddr      uint32
	TunIP               uint32
	PolicyRC            PolicyResult
	SrcPort             uint16
	DstPort             uint16
	PreNATDstPort       uint16
	PostNATDstPort      uint16
	IPProto             uint8
	Flags               uint8
	IPSize              uint16
	RulesHit            uint32
	RuleIDs             [MaxRuleIDs]uint64
	ConntrackRCFlags    uint32
	ConntrackNATIP      uint32
	ConntrackNATPort    uint32
	ConntrackTunIP      uint32
	ConntrackIfIndexFwd uint32
	ConntrackIfIndexCtd uint32
	TimeStamp           uint64
	NATData             uint64
	ProgStartTime       uint64
}

const expectedSize = 8 /*eventhdr*/ + 344

func (s *State) AsBytes() []byte {
	size := unsafe.Sizeof(State{})
	if size != expectedSize {
		log.WithField("size", size).Panic("Incorrect struct size")
	}
	bPtr := (*[expectedSize]byte)(unsafe.Pointer(s))
	bytes := make([]byte, expectedSize)
	copy(bytes, bPtr[:])
	return bytes
}

func StateFromBytes(bytes []byte) State {
	s := State{}
	bPtr := (*[expectedSize]byte)(unsafe.Pointer(&s))
	copy(bPtr[:], bytes)
	return s
}

var MapParameters = bpf.MapParameters{
	Filename:   "/sys/fs/bpf/tc/globals/cali_v4_state",
	Type:       "percpu_array",
	KeySize:    4,
	ValueSize:  expectedSize,
	MaxEntries: 1,
	Name:       "cali_v4_state",
	Version:    3,
}

func Map(mc *bpf.MapContext) bpf.Map {
<<<<<<< HEAD
	return mc.NewPinnedMap(bpf.MapParameters{
		Filename:   "/sys/fs/bpf/tc/globals/cali_v4_state",
		Type:       "percpu_array",
		KeySize:    4,
		ValueSize:  expectedSize,
		MaxEntries: 1,
		Name:       "cali_v4_state",
		Version:    4,
	})
=======
	return mc.NewPinnedMap(MapParameters)
>>>>>>> 0fa8d2e6
}

func MapForTest(mc *bpf.MapContext) bpf.Map {
	return mc.NewPinnedMap(bpf.MapParameters{
		Filename:   "/sys/fs/bpf/tc/globals/test_v4_state",
		Type:       "array",
		KeySize:    4,
		ValueSize:  expectedSize,
		MaxEntries: 1,
		Name:       "test_v4_state",
	})
}<|MERGE_RESOLUTION|>--- conflicted
+++ resolved
@@ -110,23 +110,11 @@
 	ValueSize:  expectedSize,
 	MaxEntries: 1,
 	Name:       "cali_v4_state",
-	Version:    3,
+	Version:    4,
 }
 
 func Map(mc *bpf.MapContext) bpf.Map {
-<<<<<<< HEAD
-	return mc.NewPinnedMap(bpf.MapParameters{
-		Filename:   "/sys/fs/bpf/tc/globals/cali_v4_state",
-		Type:       "percpu_array",
-		KeySize:    4,
-		ValueSize:  expectedSize,
-		MaxEntries: 1,
-		Name:       "cali_v4_state",
-		Version:    4,
-	})
-=======
 	return mc.NewPinnedMap(MapParameters)
->>>>>>> 0fa8d2e6
 }
 
 func MapForTest(mc *bpf.MapContext) bpf.Map {
