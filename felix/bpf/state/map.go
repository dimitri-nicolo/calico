// Copyright (c) 2020-2023 Tigera, Inc. All rights reserved.

// Licensed under the Apache License, Version 2.0 (the "License");
// you may not use this file except in compliance with the License.
// You may obtain a copy of the License at
//
//     http://www.apache.org/licenses/LICENSE-2.0
//
// Unless required by applicable law or agreed to in writing, software
// distributed under the License is distributed on an "AS IS" BASIS,
// WITHOUT WARRANTIES OR CONDITIONS OF ANY KIND, either express or implied.
// See the License for the specific language governing permissions and
// limitations under the License.

package state

import (
	"unsafe"

	log "github.com/sirupsen/logrus"

	"github.com/projectcalico/calico/felix/bpf"
)

type PolicyResult int32

const (
	PolicyNoMatch PolicyResult = iota
	PolicyAllow
	PolicyDeny
	PolicyTailCallFailed = 10
	MaxRuleIDs           = 32
)

// struct cali_tc_state {
//    struct perf_event_header eventhdr;  // 64 bits
//    __be32 ip_src;
//    __be32 ip_src1;
//    __be32 ip_src2;
//    __be32 ip_src3;
//    __be32 ip_dst;
//    __be32 ip_dst1;
//    __be32 ip_dst2;
//    __be32 ip_dst3;
//    __be32 pre_nat_ip_dst;
//    __be32 pre_nat_ip_dst1;
//    __be32 pre_nat_ip_dst2;
//    __be32 pre_nat_ip_dst3;
//    __be32 post_nat_ip_dst;
//    __be32 post_nat_ip_dst1;
//    __be32 post_nat_ip_dst2;
//    __be32 post_nat_ip_dst3;
//    __be32 tun_ip;
//    __be32 tun_ip1;
//    __be32 tun_ip2;
//    __be32 tun_ip3;
//    __u32 unused;
//    __s32 pol_rc;
//    __u16 sport;
//    __u16 dport;
//    __u16 pre_nat_dport;
//    __u16 post_nat_dport;
//    __u8 ip_proto;
//    __u8 __pad;
//    __be16 ip_size;
//    __u32 rules_hit;
//    __u64 rule_ids[MAX_RULE_IDS];
//    struct calico_ct_result ct_result;
//    struct calico_nat_dest nat_dest;
//    __u64 prog_start_time;
//    __u64 flags;
// };

type State struct {
	perfEventHeader     uint64
	SrcAddr             uint32
	SrcAddr1            uint32
	SrcAddr2            uint32
	SrcAddr3            uint32
	DstAddr             uint32
	DstAddr1            uint32
	DstAddr2            uint32
	DstAddr3            uint32
	PreNATDstAddr       uint32
	PreNATDstAddr1      uint32
	PreNATDstAddr2      uint32
	PreNATDstAddr3      uint32
	PostNATDstAddr      uint32
	PostNATDstAddr1     uint32
	PostNATDstAddr2     uint32
	PostNATDstAddr3     uint32
	TunIP               uint32
	TunIP1              uint32
	TunIP2              uint32
	TunIP3              uint32
	_                   uint32
	PolicyRC            PolicyResult
	SrcPort             uint16
	DstPort             uint16
	PreNATDstPort       uint16
	PostNATDstPort      uint16
	IPProto             uint8
	pad                 uint8
	IPSize              uint16
	RulesHit            uint32
	RuleIDs             [MaxRuleIDs]uint64
	ConntrackRCFlags    uint32
	ConntrackNATIP      uint32
	ConntrackNATsIP     uint32
	ConntrackNATPorts   uint32
	ConntrackTunIP      uint32
	ConntrackIfIndexFwd uint32
	ConntrackIfIndexCtd uint32
	pad                 uint32
	TimeStamp           uint64
	NATData             uint64
	ProgStartTime       uint64
	Flags               uint64
}

<<<<<<< HEAD
const expectedSize = 424
=======
const expectedSize = 416
>>>>>>> 29a28f3b

func (s *State) AsBytes() []byte {
	size := unsafe.Sizeof(State{})
	if size != expectedSize {
		log.WithField("size", size).Panic("Incorrect struct size")
	}
	bPtr := (*[expectedSize]byte)(unsafe.Pointer(s))
	bytes := make([]byte, expectedSize)
	copy(bytes, bPtr[:])
	return bytes
}

func StateFromBytes(bytes []byte) State {
	s := State{}
	bPtr := (*[expectedSize]byte)(unsafe.Pointer(&s))
	copy(bPtr[:], bytes)
	return s
}

var MapParameters = bpf.MapParameters{
	Filename:   "/sys/fs/bpf/tc/globals/cali_state",
	Type:       "percpu_array",
	KeySize:    4,
	ValueSize:  expectedSize,
	MaxEntries: 1,
	Name:       "cali_state",
	Version:    2,
}

func Map(mc *bpf.MapContext) bpf.Map {
	return mc.NewPinnedMap(MapParameters)
}

func MapForTest(mc *bpf.MapContext) bpf.Map {
	return mc.NewPinnedMap(bpf.MapParameters{
		Filename:   "/sys/fs/bpf/tc/globals/test_state",
		Type:       "array",
		KeySize:    4,
		ValueSize:  expectedSize,
		MaxEntries: 1,
		Name:       "test_state",
	})
}<|MERGE_RESOLUTION|>--- conflicted
+++ resolved
@@ -100,7 +100,7 @@
 	PreNATDstPort       uint16
 	PostNATDstPort      uint16
 	IPProto             uint8
-	pad                 uint8
+	_                   uint8
 	IPSize              uint16
 	RulesHit            uint32
 	RuleIDs             [MaxRuleIDs]uint64
@@ -111,18 +111,14 @@
 	ConntrackTunIP      uint32
 	ConntrackIfIndexFwd uint32
 	ConntrackIfIndexCtd uint32
-	pad                 uint32
+	_                   uint32
 	TimeStamp           uint64
 	NATData             uint64
 	ProgStartTime       uint64
 	Flags               uint64
 }
 
-<<<<<<< HEAD
-const expectedSize = 424
-=======
-const expectedSize = 416
->>>>>>> 29a28f3b
+const expectedSize = 432
 
 func (s *State) AsBytes() []byte {
 	size := unsafe.Sizeof(State{})
