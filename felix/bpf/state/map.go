// Copyright (c) 2020-2021 Tigera, Inc. All rights reserved.

// Licensed under the Apache License, Version 2.0 (the "License");
// you may not use this file except in compliance with the License.
// You may obtain a copy of the License at
//
//     http://www.apache.org/licenses/LICENSE-2.0
//
// Unless required by applicable law or agreed to in writing, software
// distributed under the License is distributed on an "AS IS" BASIS,
// WITHOUT WARRANTIES OR CONDITIONS OF ANY KIND, either express or implied.
// See the License for the specific language governing permissions and
// limitations under the License.

package state

import (
	"unsafe"

	log "github.com/sirupsen/logrus"

	"github.com/projectcalico/calico/felix/bpf"
)

type PolicyResult int32

const (
	PolicyNoMatch PolicyResult = iota
	PolicyAllow
	PolicyDeny
	PolicyTailCallFailed = 10
	MaxRuleIDs           = 32
)

// struct cali_tc_state {
//    struct perf_event_header eventhdr;  // 64 bits
//    __be32 ip_src;
//    __be32 ip_dst;
//    __be32 pre_nat_ip_dst;
//    __be32 post_nat_ip_dst;
//    __be32 tun_ip;
//    __s32 pol_rc;
//    __u16 sport;
//    __u16 dport;
//    __u16 pre_nat_dport;
//    __u16 post_nat_dport;
//    __u8 ip_proto;
//    __u8 flags;
//    __be16 ip_size;
//    __u32 rules_hit;
//    __u64 rule_ids[MAX_RULE_IDS];
//    struct calico_ct_result ct_result;
//    struct calico_nat_dest nat_dest;
//    __u64 prog_start_time;
// };

const MaxRuleIDs = 32

type State struct {
	perfEventHeader     uint64
	SrcAddr             uint32
	DstAddr             uint32
	PreNATDstAddr       uint32
	PostNATDstAddr      uint32
	TunIP               uint32
	PolicyRC            PolicyResult
	SrcPort             uint16
	DstPort             uint16
	PreNATDstPort       uint16
	PostNATDstPort      uint16
	IPProto             uint8
	Flags               uint8
	IPSize              uint16
	RulesHit            uint32
	RuleIDs             [MaxRuleIDs]uint64
	ConntrackRCFlags    uint32
	ConntrackNATIP      uint32
	ConntrackNATsIP     uint32
	ConntrackNATPorts   uint32
	ConntrackTunIP      uint32
	ConntrackIfIndexFwd uint32
	ConntrackIfIndexCtd uint32
	pad                 uint32
	TimeStamp           uint64
	NATData             uint64
	ProgStartTime       uint64
}

<<<<<<< HEAD
const expectedSize = 8 /*eventhdr*/ + 352
=======
const expectedSize = 344
>>>>>>> 26edd034

func (s *State) AsBytes() []byte {
	size := unsafe.Sizeof(State{})
	if size != expectedSize {
		log.WithField("size", size).Panic("Incorrect struct size")
	}
	bPtr := (*[expectedSize]byte)(unsafe.Pointer(s))
	bytes := make([]byte, expectedSize)
	copy(bytes, bPtr[:])
	return bytes
}

func StateFromBytes(bytes []byte) State {
	s := State{}
	bPtr := (*[expectedSize]byte)(unsafe.Pointer(&s))
	copy(bPtr[:], bytes)
	return s
}

var MapParameters = bpf.MapParameters{
	Filename:   "/sys/fs/bpf/tc/globals/cali_v4_state",
	Type:       "percpu_array",
	KeySize:    4,
	ValueSize:  expectedSize,
	MaxEntries: 1,
	Name:       "cali_v4_state",
<<<<<<< HEAD
	Version:    5,
=======
	Version:    4,
>>>>>>> 26edd034
}

func Map(mc *bpf.MapContext) bpf.Map {
	return mc.NewPinnedMap(MapParameters)
}

func MapForTest(mc *bpf.MapContext) bpf.Map {
	return mc.NewPinnedMap(bpf.MapParameters{
		Filename:   "/sys/fs/bpf/tc/globals/test_v4_state",
		Type:       "array",
		KeySize:    4,
		ValueSize:  expectedSize,
		MaxEntries: 1,
		Name:       "test_v4_state",
	})
}<|MERGE_RESOLUTION|>--- conflicted
+++ resolved
@@ -54,8 +54,6 @@
 //    __u64 prog_start_time;
 // };
 
-const MaxRuleIDs = 32
-
 type State struct {
 	perfEventHeader     uint64
 	SrcAddr             uint32
@@ -86,11 +84,7 @@
 	ProgStartTime       uint64
 }
 
-<<<<<<< HEAD
 const expectedSize = 8 /*eventhdr*/ + 352
-=======
-const expectedSize = 344
->>>>>>> 26edd034
 
 func (s *State) AsBytes() []byte {
 	size := unsafe.Sizeof(State{})
@@ -117,11 +111,7 @@
 	ValueSize:  expectedSize,
 	MaxEntries: 1,
 	Name:       "cali_v4_state",
-<<<<<<< HEAD
 	Version:    5,
-=======
-	Version:    4,
->>>>>>> 26edd034
 }
 
 func Map(mc *bpf.MapContext) bpf.Map {
