--- conflicted
+++ resolved
@@ -98,19 +98,11 @@
 //      struct calico_ct_leg b_to_a; // 56
 //
 //      // CALI_CT_TYPE_NAT_REV only.
-<<<<<<< HEAD
 //      __u32 orig_dst;                    // 88
 //      __u16 orig_port;                   // 92
 //      __u8 pad1[2];                      // 94
 //      __u32 tun_ip;                      // 96
-//      __u32 pad3;                        // 100
-=======
-//      __u32 orig_ip;                    // 48
-//      __u16 orig_port;                   // 52
-//      __u16 orig_sport;                  // 54
-//      __u32 tun_ip;                      // 56
-//      __u32 orig_sip;                    // 60
->>>>>>> e413b9da
+//      __u32 orig_sip;                        // 100
 //    };
 //
 //    // CALI_CT_TYPE_NAT_FWD; key for the CALI_CT_TYPE_NAT_REV entry.
@@ -134,6 +126,7 @@
 	voOrigPort  int = 80
 	voOrigSPort int = 82
 	voTunIP     int = 72
+	voOrigSIP   int = 84
 )
 
 type Value [ValueSize]byte
@@ -393,26 +386,16 @@
 }
 
 func (e Value) Data() EntryData {
-<<<<<<< HEAD
 	ip := e[voOrigIP : voOrigIP+4]
 	tip := e[voTunIP : voTunIP+4]
-=======
-	ip := e[48:52]
-	sip := e[60:64]
-	tip := e[56:60]
->>>>>>> e413b9da
+	sip := e[voOrigSIP : voOrigSIP+4]
 	return EntryData{
 		A2B:       readConntrackLeg(e[voLegAB : voLegAB+legSize]),
 		B2A:       readConntrackLeg(e[voLegBA : voLegBA+legSize]),
 		OrigDst:   ip,
-<<<<<<< HEAD
 		OrigPort:  binary.LittleEndian.Uint16(e[voOrigPort : voOrigPort+2]),
-		OrigSPort: binary.LittleEndian.Uint16(e[voOrigPort+2 : voOrigPort+4]),
-=======
-		OrigPort:  binary.LittleEndian.Uint16(e[52:54]),
-		OrigSPort: binary.LittleEndian.Uint16(e[54:56]),
+		OrigSPort: binary.LittleEndian.Uint16(e[voOrigSPort : voOrigSPort+2]),
 		OrigSrc:   sip,
->>>>>>> e413b9da
 		TunIP:     tip,
 	}
 }
