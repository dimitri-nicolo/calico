--- conflicted
+++ resolved
@@ -140,13 +140,8 @@
 	return e[voType]
 }
 
-<<<<<<< HEAD
-func (e Value) Flags() uint8 {
-	return e[voFlags]
-=======
 func (e Value) Flags() uint16 {
 	return uint16(e[17]) | (uint16(e[23]) << 8)
->>>>>>> a7af9f9b
 }
 
 // OrigIP returns the original destination IP, valid only if Type() is TypeNormal or TypeNATReverse
@@ -175,15 +170,6 @@
 	TypeNATForward
 	TypeNATReverse
 
-<<<<<<< HEAD
-	FlagNATOut        uint8 = (1 << 0)
-	FlagNATFwdDsr     uint8 = (1 << 1)
-	FlagNATNPFwd      uint8 = (1 << 2)
-	FlagSkipFIB       uint8 = (1 << 3)
-	FlagTrustDNS      uint8 = (1 << 4)
-	FlagTrustWorkload uint8 = (1 << 5)
-	FlagExtLocal      uint8 = (1 << 6)
-=======
 	FlagNATOut    uint16 = (1 << 0)
 	FlagNATFwdDsr uint16 = (1 << 1)
 	FlagNATNPFwd  uint16 = (1 << 2)
@@ -192,7 +178,6 @@
 	FlagReserved5 uint16 = (1 << 5)
 	FlagExtLocal  uint16 = (1 << 6)
 	FlagViaNATIf  uint16 = (1 << 7)
->>>>>>> a7af9f9b
 )
 
 func (e Value) ReverseNATKey() Key {
@@ -217,20 +202,12 @@
 	copy(e[voLegBA:voLegBA+legSize], leg.AsBytes())
 }
 
-<<<<<<< HEAD
-func initValue(v *Value, created, lastSeen time.Duration, typ, flags uint8) {
+func initValue(v *Value, created, lastSeen time.Duration, typ uint8, flags uint16) {
 	binary.LittleEndian.PutUint64(v[voCreated:voCreated+8], uint64(created))
 	binary.LittleEndian.PutUint64(v[voLastSeen:voLastSeen+8], uint64(lastSeen))
 	v[voType] = typ
-	v[voFlags] = flags
-=======
-func initValue(v *Value, created, lastSeen time.Duration, typ uint8, flags uint16) {
-	binary.LittleEndian.PutUint64(v[:8], uint64(created))
-	binary.LittleEndian.PutUint64(v[8:16], uint64(lastSeen))
-	v[16] = typ
 	v[17] = byte(flags & 0xff)
 	v[23] = byte((flags >> 8) & 0xff)
->>>>>>> a7af9f9b
 }
 
 // NewValueNormal creates a new Value of type TypeNormal based on the given parameters
