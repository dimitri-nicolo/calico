--- conflicted
+++ resolved
@@ -115,57 +115,6 @@
 	if s.ipVersion == 6 {
 		ctMapParams = MapParamsV6
 	}
-<<<<<<< HEAD
-	configuredGlobals := false
-	pinnedCTMap := false
-	var internalMaps []string
-	for m, err := obj.FirstMap(); m != nil && err == nil; m, err = m.NextMap() {
-		// In case of global variables, libbpf creates an internal map <prog_name>.rodata
-		// The values are read only for the BPF programs, but can be set to a value from
-		// userspace before the program is loaded.
-		mapName := m.Name()
-		if m.IsMapInternal() {
-			internalMaps = append(internalMaps, mapName)
-			if mapName != "conntrac.rodata" {
-				continue
-			}
-
-			err := libbpf.CTCleanupSetGlobals(
-				m,
-				s.timeouts.CreationGracePeriod,
-				s.timeouts.TCPPreEstablished,
-				s.timeouts.TCPEstablished,
-				s.timeouts.TCPFinsSeen,
-				s.timeouts.TCPResetSeen,
-				s.timeouts.UDPLastSeen,
-				s.timeouts.GenericIPLastSeen,
-				s.timeouts.ICMPLastSeen,
-			)
-			if err != nil {
-				return nil, fmt.Errorf("error setting global variables for map %s: %w", mapName, err)
-			}
-			configuredGlobals = true
-			continue
-		}
-
-		if size := maps.Size(mapName); size != 0 {
-			log.WithField("mapName", mapName).Info("Resizing map")
-			if err := m.SetSize(size); err != nil {
-				return nil, fmt.Errorf("error resizing map %s: %w", mapName, err)
-			}
-		}
-
-		if mapName == ctMapParams.VersionedName() {
-			log.Debugf("Pinning map %s k %d v %d", mapName, m.KeySize(), m.ValueSize())
-			pinDir := bpf.MapPinDir()
-			if err := m.SetPinPath(path.Join(pinDir, mapName)); err != nil {
-				return nil, fmt.Errorf("error pinning map %s k %d v %d: %w", mapName, m.KeySize(), m.ValueSize(), err)
-			}
-			pinnedCTMap = true
-		}
-	}
-=======
->>>>>>> 3b90ba62
 
 	ctCleanupData := &libbpf.CTCleanupGlobalData{
 		CreationGracePeriod: s.timeouts.CreationGracePeriod,
