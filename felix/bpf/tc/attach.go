<<<<<<< HEAD
//go:build !windows
// +build !windows

// Copyright (c) 2020-2021 Tigera, Inc. All rights reserved.
=======
// Copyright (c) 2020-2022 Tigera, Inc. All rights reserved.
>>>>>>> 404b9728
//
// Licensed under the Apache License, Version 2.0 (the "License");
// you may not use this file except in compliance with the License.
// You may obtain a copy of the License at
//
//     http://www.apache.org/licenses/LICENSE-2.0
//
// Unless required by applicable law or agreed to in writing, software
// distributed under the License is distributed on an "AS IS" BASIS,
// WITHOUT WARRANTIES OR CONDITIONS OF ANY KIND, either express or implied.
// See the License for the specific language governing permissions and
// limitations under the License.

// Copyright (c) 2020  All rights reserved.

package tc

import (
	"bytes"
	"encoding/binary"
	"encoding/json"
	"errors"
	"fmt"
	"io/ioutil"
	"net"
	"os"
	"os/exec"
	"path"
	"path/filepath"
	"regexp"
	"strconv"
	"strings"
	"sync"

	log "github.com/sirupsen/logrus"
	"github.com/vishvananda/netlink"

	"github.com/projectcalico/calico/libcalico-go/lib/set"

	"github.com/projectcalico/calico/felix/bpf"
	"github.com/projectcalico/calico/felix/bpf/libbpf"
)

type AttachPoint struct {
	Type                 EndpointType
	ToOrFrom             ToOrFromEp
	Hook                 Hook
	Iface                string
	LogLevel             string
	HostIP               net.IP
	IntfIP               net.IP
	FIB                  bool
	ToHostDrop           bool
	DSR                  bool
	TunnelMTU            uint16
	VXLANPort            uint16
	ExtToServiceConnmark uint32
	VethNS               uint16
	EnableTCPStats       bool
	IsEgressGateway      bool
	IsEgressClient       bool
	ForceReattach        bool
	PSNATStart           uint16
	PSNATEnd             uint16
	IPv6Enabled          bool
	MapSizes             map[string]uint32
}

var tcLock sync.RWMutex
var ErrDeviceNotFound = errors.New("device not found")
var ErrInterrupted = errors.New("dump interrupted")
var prefHandleRe = regexp.MustCompile(`pref ([^ ]+) .* handle ([^ ]+)`)

func (ap AttachPoint) Log() *log.Entry {
	return log.WithFields(log.Fields{
		"iface": ap.Iface,
		"type":  ap.Type,
		"hook":  ap.Hook,
	})
}

func (ap AttachPoint) AlreadyAttached(object string) (string, bool) {
	logCxt := log.WithField("attachPoint", ap)
	progID, err := ap.ProgramID()
	if err != nil {
		logCxt.WithError(err).Debugf("Couldn't get the attached TC program ID.")
		return "", false
	}

	progsToClean, err := ap.listAttachedPrograms()
	if err != nil {
		logCxt.WithError(err).Debugf("Couldn't get the list of already attached TC programs")
		return "", false
	}

	isAttached, err := bpf.AlreadyAttachedProg(ap, object, progID)
	if err != nil {
		logCxt.WithError(err).Debugf("Failed to check if BPF program was already attached.")
		return "", false
	}

	if isAttached && len(progsToClean) == 1 {
		return progID, true
	}
	return "", false
}

// AttachProgram attaches a BPF program from a file to the TC attach point
func (ap AttachPoint) AttachProgram() (string, error) {
	logCxt := log.WithField("attachPoint", ap)

	if ap.Type == EpTypeWorkload {
		l, err := netlink.LinkByName(ap.Iface)
		if err != nil {
			return "", err
		}
		ap.VethNS = uint16(l.Attrs().NetNsID)
	}

	tempDir, err := ioutil.TempDir("", "calico-tc")
	if err != nil {
		return "", fmt.Errorf("failed to create temporary directory: %w", err)
	}
	defer func() {
		_ = os.RemoveAll(tempDir)
	}()

	filename := ap.FileName()
	preCompiledBinary := path.Join(bpf.ObjectDir, filename)
	tempBinary := path.Join(tempDir, filename)

	err = ap.patchLogPrefix(logCxt, preCompiledBinary, tempBinary)
	if err != nil {
		logCxt.WithError(err).Error("Failed to patch binary")
		return "", err
	}

	// Using the RLock allows multiple attach calls to proceed in parallel unless
	// CleanUpJumpMaps() (which takes the writer lock) is running.
	logCxt.Debug("AttachProgram waiting for lock...")
	tcLock.RLock()
	defer tcLock.RUnlock()
	logCxt.Debug("AttachProgram got lock.")

	//nolint
	progsToClean, err := ap.listAttachedPrograms()
	if err != nil {
		return "", err
	}
	obj, err := libbpf.OpenObject(tempBinary)
	if err != nil {
		return "", err
	}
	defer obj.Close()

	baseDir := "/sys/fs/bpf/tc/"
	for m, err := obj.FirstMap(); m != nil && err == nil; m, err = m.NextMap() {
		// In case of global variables, libbpf creates an internal map <prog_name>.rodata
		// The values are read only for the BPF programs, but can be set to a value from
		// userspace before the program is loaded.
		if m.IsMapInternal() {
			if err := ap.ConfigureProgram(m); err != nil {
				return "", fmt.Errorf("failed to configure %s: %w", filename, err)
			}
			continue
		}
		subDir := "globals"
		if m.Type() == libbpf.MapTypeProgrArray && strings.Contains(m.Name(), "cali_jump") {
			// Remove period in the interface name if any
			ifName := strings.ReplaceAll(ap.Iface, ".", "")
			if ap.Hook == HookIngress {
				subDir = ifName + "_igr/"
			} else {
				subDir = ifName + "_egr/"
			}
		}
		if err := ap.setMapSize(m); err != nil {
			return "", fmt.Errorf("error setting map size %s : %w", m.Name(), err)
		}
		pinPath := path.Join(baseDir, subDir, m.Name())
		if err := m.SetPinPath(pinPath); err != nil {
			return "", fmt.Errorf("error pinning map %s: %w", m.Name(), err)
		}
	}

	// Check if the bpf object is already attached, and we should skip
	// re-attaching it if the binary and its configuration are the same.
	progID, isAttached := ap.AlreadyAttached(preCompiledBinary)
	if isAttached {
		logCxt.Infof("Program already attached to TC, skip reattaching %s", ap.FileName())
		return progID, nil
	}
	logCxt.Debugf("Continue with attaching BPF program %s", ap.FileName())

	if err := obj.Load(); err != nil {
		return "", fmt.Errorf("error loading program: %w", err)
	}

	isHost := false
	if ap.Type == "host" {
		isHost = true
	}

	err = updateJumpMap(obj, isHost, ap.IPv6Enabled)
	if err != nil {
		return "", fmt.Errorf("error updating jump map %v", err)
	}

	progId, err := obj.AttachClassifier(SectionName(ap.Type, ap.ToOrFrom), ap.Iface, string(ap.Hook))
	if err != nil {
		return "", err
	}
	logCxt.Info("Program attached to TC.")

	var progErrs []error
	for _, p := range progsToClean {
		log.WithField("prog", p).Debug("Cleaning up old calico program")
		attemptCleanup := func() error {
			_, err := ExecTC("filter", "del", "dev", ap.Iface, string(ap.Hook), "pref", p.pref, "handle", p.handle, "bpf")
			return err
		}
		err = attemptCleanup()
		if errors.Is(err, ErrInterrupted) {
			// This happens if the interface is deleted in the middle of calling tc.
			log.Debug("First cleanup hit 'Dump was interrupted', retrying (once).")
			err = attemptCleanup()
		}
		if errors.Is(err, ErrDeviceNotFound) {
			continue
		}
		if err != nil {
			log.WithError(err).WithField("prog", p).Warn("Failed to clean up old calico program.")
			progErrs = append(progErrs, err)
		}
	}

	if len(progErrs) != 0 {
		return "", fmt.Errorf("failed to clean up one or more old calico programs: %v", progErrs)
	}

	// Store information of object in a json file so in future we can skip reattaching it.
	// If the process fails, the json file with the correct name and program details
	// is not stored on disk, and during Felix restarts the same program will be reattached
	// which leads to an unnecessary load time
	if err = bpf.RememberAttachedProg(ap, preCompiledBinary, strconv.Itoa(progId)); err != nil {
		logCxt.WithError(err).Error("Failed to record hash of BPF program on disk; ignoring.")
	}

	return strconv.Itoa(progId), nil
}

func (ap AttachPoint) patchLogPrefix(logCtx *log.Entry, ifile, ofile string) error {
	b, err := bpf.BinaryFromFile(ifile)
	if err != nil {
		return fmt.Errorf("failed to read pre-compiled BPF binary: %w", err)
	}

	b.PatchLogPrefix(ap.Iface)

	err = b.WriteToFile(ofile)
	if err != nil {
		return fmt.Errorf("failed to write pre-compiled BPF binary: %w", err)
	}
	return nil
}

func AttachTcpStatsProgram(ifaceName, fileName string, nsId uint16) error {
	preCompiledBinary := path.Join(bpf.ObjectDir, fileName)
	obj, err := libbpf.OpenObject(preCompiledBinary)
	if err != nil {
		return err
	}
	defer obj.Close()

	baseDir := "/sys/fs/bpf/tc/globals"
	for m, err := obj.FirstMap(); m != nil && err == nil; m, err = m.NextMap() {
		if m.IsMapInternal() {
			err := ConfigureVethNS(m, nsId)
			if err != nil {
				return err
			}
			continue
		}

		pinPath := path.Join(baseDir, m.Name())
		err := m.SetPinPath(pinPath)
		if err != nil {
			return fmt.Errorf("error pinning map %v errno %v", m.Name(), err)
		}
	}

	err = obj.Load()
	if err != nil {
		return fmt.Errorf("error loading program %v", err)
	}

	_, err = obj.AttachClassifier("calico_tcp_stats", ifaceName, string(HookIngress))
	return err
}

func (ap AttachPoint) DetachProgram() error {
	// We never detach TC programs, so this should not be called.
	ap.Log().Panic("DetachProgram is not implemented for TC")
	return nil
}

func ExecTC(args ...string) (out string, err error) {
	tcCmd := exec.Command("tc", args...)
	outBytes, err := tcCmd.Output()
	if err != nil {
		if isCannotFindDevice(err) {
			err = ErrDeviceNotFound
		} else if isDumpInterrupted(err) {
			err = ErrInterrupted
		} else if err2, ok := err.(*exec.ExitError); ok {
			err = fmt.Errorf("failed to execute tc %v: rc=%v stderr=%v (%w)",
				args, err2.ExitCode(), string(err2.Stderr), err)
		} else {
			err = fmt.Errorf("failed to execute tc %v: %w", args, err)
		}
	}
	out = string(outBytes)
	return
}

func isCannotFindDevice(err error) bool {
	if errors.Is(err, ErrDeviceNotFound) {
		return true
	}
	if err, ok := err.(*exec.ExitError); ok {
		stderr := string(err.Stderr)
		if strings.Contains(stderr, "Cannot find device") ||
			strings.Contains(stderr, "No such device") {
			return true
		}
	}
	return false
}

func isDumpInterrupted(err error) bool {
	if errors.Is(err, ErrInterrupted) {
		return true
	}
	if err, ok := err.(*exec.ExitError); ok {
		stderr := string(err.Stderr)
		if strings.Contains(stderr, "Dump was interrupted") {
			return true
		}
	}
	return false
}

type attachedProg struct {
	pref   string
	handle string
}

func (ap AttachPoint) listAttachedPrograms() ([]attachedProg, error) {
	out, err := ExecTC("filter", "show", "dev", ap.Iface, string(ap.Hook))
	if err != nil {
		return nil, fmt.Errorf("failed to list tc filters on interface: %w", err)
	}
	// Lines look like this; the section name always includes calico.
	// filter protocol all pref 49152 bpf chain 0 handle 0x1 to_hep_no_log.o:[calico_to_host_ep] direct-action not_in_hw id 821 tag ee402594f8f85ac3 jited
	var progsToClean []attachedProg
	for _, line := range strings.Split(string(out), "\n") {
		if !strings.Contains(line, "calico") {
			continue
		}
		// find the pref and the handle
		if sm := prefHandleRe.FindStringSubmatch(line); len(sm) > 0 {
			p := attachedProg{
				pref:   sm[1],
				handle: sm[2],
			}
			log.WithField("prog", p).Debug("Found old calico program")
			progsToClean = append(progsToClean, p)
		}
	}
	return progsToClean, nil
}

func patchVethNs(nsId uint16, ifile, ofile string) error {
	b, err := bpf.BinaryFromFile(ifile)
	if err != nil {
		return fmt.Errorf("failed to read pre-compiled BPF binary: %w", err)
	}

	b.PatchIfNS(nsId)
	err = b.WriteToFile(ofile)
	if err != nil {
		return fmt.Errorf("failed to write pre-compiled BPF binary: %w", err)
	}

	return nil
}

// ProgramName returns the name of the program associated with this AttachPoint
func (ap AttachPoint) ProgramName() string {
	return SectionName(ap.Type, ap.ToOrFrom)
}

var ErrNoTC = errors.New("no TC program attached")

// TODO: we should try to not get the program ID via 'tc' binary and rather
// we should use libbpf to obtain it.
func (ap *AttachPoint) ProgramID() (string, error) {
	out, err := ExecTC("filter", "show", "dev", ap.IfaceName(), string(ap.Hook))
	if err != nil {
		return "", fmt.Errorf("Failed to check interface %s program ID: %w", ap.Iface, err)
	}

	s := strings.Fields(string(out))
	for i := range s {
		// Example of output:
		//
		// filter protocol all pref 49152 bpf chain 0
		// filter protocol all pref 49152 bpf chain 0 handle 0x1 calico_from_hos:[61] direct-action not_in_hw id 61 tag 4add0302745d594c jited
		if s[i] == "id" && len(s) > i+1 {
			_, err := strconv.Atoi(s[i+1])
			if err != nil {
				return "", fmt.Errorf("Couldn't parse ID in 'tc filter' command err=%w out=\n%v", err, string(out))
			}
			return s[i+1], nil
		}
	}
	return "", fmt.Errorf("Couldn't find 'id <ID> in 'tc filter' command out=\n%v err=%w", string(out), ErrNoTC)
}

// FileName return the file the AttachPoint will load the program from
func (ap AttachPoint) FileName() string {
	return ProgFilename(ap.Type, ap.ToOrFrom, ap.ToHostDrop, ap.FIB, ap.DSR, ap.LogLevel)
}

func (ap AttachPoint) IsAttached() (bool, error) {
	hasQ, err := HasQdisc(ap.Iface)
	if err != nil {
		return false, err
	}
	if !hasQ {
		return false, nil
	}
	progs, err := ap.listAttachedPrograms()
	if err != nil {
		return false, err
	}
	return len(progs) > 0, nil
}

// tcDirRegex matches tc's auto-created directory names, directories created when using libbpf
// so we can clean them up when removing maps without accidentally removing other user-created dirs..
var tcDirRegex = regexp.MustCompile(`([0-9a-f]{40})|(.*_(igr|egr))`)

// CleanUpJumpMaps scans for cali_jump maps that are still pinned to the filesystem but no longer referenced by
// our BPF programs.
func CleanUpJumpMaps() {
	// So that we serialise with AttachProgram()
	log.Debug("CleanUpJumpMaps waiting for lock...")
	tcLock.Lock()
	defer tcLock.Unlock()
	log.Debug("CleanUpJumpMaps got lock, cleaning up...")

	// Find the maps we care about by walking the BPF filesystem.
	mapIDToPath := make(map[int]string)
	err := filepath.Walk("/sys/fs/bpf/tc", func(p string, info os.FileInfo, err error) error {
		if err != nil {
			return err
		}
		if strings.HasPrefix(info.Name(), "cali_jump") {
			log.WithField("path", p).Debug("Examining map")

			out, err := exec.Command("bpftool", "map", "show", "pinned", p).Output()
			if err != nil {
				log.WithError(err).Panic("Failed to show map")
			}
			log.WithField("dump", string(out)).Debug("Map show before deletion")
			idStr := string(bytes.Split(out, []byte(":"))[0])
			id, err := strconv.Atoi(idStr)
			if err != nil {
				log.WithError(err).WithField("dump", string(out)).Error("Failed to parse bpftool output.")
				return err
			}
			mapIDToPath[id] = p
		}
		return nil
	})
	if os.IsNotExist(err) {
		log.WithError(err).Warn("tc directory missing from BPF file system?")
		return
	}
	if err != nil {
		log.WithError(err).Error("Error while looking for maps.")
	}

	// Find all the programs that are attached to interfaces.
	out, err := exec.Command("bpftool", "net", "-j").Output()
	if err != nil {
		log.WithError(err).Panic("Failed to list attached bpf programs")
	}
	log.WithField("dump", string(out)).Debug("Attached BPF programs")

	var attached []struct {
		TC []struct {
			DevName string `json:"devname"`
			ID      int    `json:"id"`
		} `json:"tc"`
		XDP []struct {
			DevName string `json:"devname"`
			IfIndex int    `json:"ifindex"`
			Mode    string `json:"mode"`
			ID      int    `json:"id"`
		} `json:"xdp"`
	}
	err = json.Unmarshal(out, &attached)
	if err != nil {
		log.WithError(err).WithField("dump", string(out)).Error("Failed to parse list of attached BPF programs")
	}
	attachedProgs := set.New()
	for _, prog := range attached[0].TC {
		log.WithField("prog", prog).Debug("Adding TC prog to attached set")
		attachedProgs.Add(prog.ID)
	}
	for _, prog := range attached[0].XDP {
		log.WithField("prog", prog).Debug("Adding XDP prog to attached set")
		attachedProgs.Add(prog.ID)
	}

	// Find all the maps that the attached programs refer to and remove them from consideration.
	progsJSON, err := exec.Command("bpftool", "prog", "list", "--json").Output()
	if err != nil {
		log.WithError(err).Info("Failed to list BPF programs, assuming there's nothing to clean up.")
		return
	}
	var progs []struct {
		ID   int    `json:"id"`
		Name string `json:"name"`
		Maps []int  `json:"map_ids"`
	}
	err = json.Unmarshal(progsJSON, &progs)
	if err != nil {
		log.WithError(err).Info("Failed to parse bpftool output.  Assuming nothing to clean up.")
		return
	}
	for _, p := range progs {
		if !attachedProgs.Contains(p.ID) {
			log.WithField("prog", p).Debug("Prog is not in the attached set, skipping")
			continue
		}
		for _, id := range p.Maps {
			log.WithField("mapID", id).WithField("prog", p).Debugf("Map is still in use: %v", mapIDToPath[id])
			delete(mapIDToPath, id)
		}
	}

	// Remove the pins.
	for id, p := range mapIDToPath {
		log.WithFields(log.Fields{"id": id, "path": p}).Debug("Removing stale BPF map pin.")
		err := os.Remove(p)
		if err != nil {
			log.WithError(err).Warn("Removed stale BPF map pin.")
		}
		log.WithFields(log.Fields{"id": id, "path": p}).Info("Removed stale BPF map pin.")
	}

	// Look for empty dirs.
	emptyAutoDirs := set.New()
	err = filepath.Walk("/sys/fs/bpf/tc", func(p string, info os.FileInfo, err error) error {
		if err != nil {
			return err
		}
		if info.IsDir() && tcDirRegex.MatchString(info.Name()) {
			p := path.Clean(p)
			log.WithField("path", p).Debug("Found tc auto-created dir.")
			emptyAutoDirs.Add(p)
		} else {
			dirPath := path.Clean(path.Dir(p))
			if emptyAutoDirs.Contains(dirPath) {
				log.WithField("path", dirPath).Debug("tc dir is not empty.")
				emptyAutoDirs.Discard(dirPath)
			}
		}
		return nil
	})
	if os.IsNotExist(err) {
		log.WithError(err).Warn("tc directory missing from BPF file system?")
		return
	}
	if err != nil {
		log.WithError(err).Error("Error while looking for maps.")
	}

	emptyAutoDirs.Iter(func(item interface{}) error {
		p := item.(string)
		log.WithField("path", p).Debug("Removing empty dir.")
		err := os.Remove(p)
		if err != nil {
			log.WithError(err).Error("Error while removing empty dir.")
		}
		return nil
	})
}

// EnsureQdisc makes sure that qdisc is attached to the given interface
func EnsureQdisc(ifaceName string) error {
	hasQdisc, err := HasQdisc(ifaceName)
	if err != nil {
		return err
	}
	if hasQdisc {
		log.WithField("iface", ifaceName).Debug("Already have a clsact qdisc on this interface")
		return nil
	}
	return libbpf.CreateQDisc(ifaceName)
}

func HasQdisc(ifaceName string) (bool, error) {
	out, err := ExecTC("qdisc", "show", "dev", ifaceName, "clsact")
	if err != nil {
		return false, fmt.Errorf("failed to check if interface '%s' has qdisc: %w", ifaceName, err)
	}
	if strings.Contains(out, "qdisc clsact") {
		return true, nil
	}
	return false, nil
}

// RemoveQdisc makes sure that there is no qdisc attached to the given interface
func RemoveQdisc(ifaceName string) error {
	hasQdisc, err := HasQdisc(ifaceName)
	if err != nil {
		return err
	}
	if !hasQdisc {
		return nil
	}

	// Remove the json files of the programs attached to the interface for both directions
	if err = bpf.ForgetAttachedProg(ifaceName, "ingress"); err != nil {
		return fmt.Errorf("Failed to remove runtime json file of ingress direction: %w", err)
	}
	if err = bpf.ForgetAttachedProg(ifaceName, "egress"); err != nil {
		return fmt.Errorf("Failed to remove runtime json file of egress direction: %w", err)
	}

	return libbpf.RemoveQDisc(ifaceName)
}

// Return a key that uniquely identifies this attach point, amongst all of the possible attach
// points associated with a single given interface.
func (ap *AttachPoint) JumpMapFDMapKey() string {
	return "tc-" + string(ap.Hook)
}

func (ap AttachPoint) IfaceName() string {
	return ap.Iface
}

func (ap *AttachPoint) MustReattach() bool {
	return ap.ForceReattach
}

func ConfigureVethNS(m *libbpf.Map, VethNS uint16) error {
	return libbpf.TcSetGlobals(m, 0, 0, 0, 0, 0, 0, 0, VethNS, false, false, false)
}

func (ap AttachPoint) HookName() string {
	return string(ap.Hook)
}

func (ap AttachPoint) Config() string {
	return fmt.Sprintf("%+v", ap)
}

func (ap *AttachPoint) ConfigureProgram(m *libbpf.Map) error {
	hostIP, err := convertIPToUint32(ap.HostIP)
	if err != nil {
		return err
	}
	vxlanPort := ap.VXLANPort
	if vxlanPort == 0 {
		vxlanPort = 4789
	}

	intfIP, err := convertIPToUint32(ap.IntfIP)
	if err != nil {
		return err
	}
<<<<<<< HEAD
	return libbpf.TcSetGlobals(m, hostIP, intfIP, ap.ExtToServiceConnmark, ap.TunnelMTU, vxlanPort,
		ap.PSNATStart, ap.PSNATEnd, ap.VethNS, ap.EnableTCPStats, ap.IsEgressGateway, ap.IsEgressClient)
=======

	var flags uint32
	if ap.IPv6Enabled {
		flags |= libbpf.GlobalsIPv6Enabled
	}

	return libbpf.TcSetGlobals(m, hostIP, intfIP,
		ap.ExtToServiceConnmark, ap.TunnelMTU, vxlanPort, ap.PSNATStart, ap.PSNATEnd, flags)
>>>>>>> 404b9728
}

// nolint
func (ap *AttachPoint) setMapSize(m *libbpf.Map) error {
	if size, ok := ap.MapSizes[m.Name()]; ok {
		return m.SetMapSize(size)
	}
	return nil
}

// nolint
func updateJumpMap(obj *libbpf.Obj, isHost bool, ipv6Enabled bool) error {
	ipVersions := set.New()
	ipVersions.Add("IPv4")
	if ipv6Enabled {
		ipVersions.Add("IPv6")
	}

	ipVersions.Iter(func(ipFamily interface{}) error {
		// Since in IPv4, we don't add prologue to the jump map, and hence the first
		// program is policy, the base index should be set to -1 to properly offset the
		// policy program (base+1) to the first entry in the jump map, i.e. 0. However,
		// in IPv6, we add the prologue program to the jump map, and the first entry is 3.
		base := -1
		if ipFamily == "IPv6" {
			base = 3
		}

		// Update prologue program, but only in IPv6. IPv4 prologue program is the start
		// of execution, and we don't need to add it into the jump map
		if ipFamily == "IPv6" {
			err := obj.UpdateJumpMap("cali_jump", string(programNames[base]), base)
			if err != nil {
				return fmt.Errorf("error updating %v proglogue program: %v", ipFamily, err)
			}
		}
		pIndex := base + 1
		if !isHost {
			err := obj.UpdateJumpMap("cali_jump", string(programNames[pIndex]), pIndex)
			if err != nil {
				return fmt.Errorf("error updating %v policy program: %v", ipFamily, err)
			}
		}
		eIndex := base + 2
		err := obj.UpdateJumpMap("cali_jump", string(programNames[eIndex]), eIndex)
		if err != nil {
			return fmt.Errorf("error updating %v epilogue program: %v", ipFamily, err)
		}
<<<<<<< HEAD
	}
	err := obj.UpdateJumpMap("cali_jump", string(allowProgram), AllowProgramIndex)
	if err != nil {
		return fmt.Errorf("error updating epilogue program %v", err)
	}
	err = obj.UpdateJumpMap("cali_jump", string(icmpProgram), IcmpProgramIndex)
	if err != nil {
		return fmt.Errorf("error updating icmp program %v", err)
	}
	err = obj.UpdateJumpMap("cali_jump", string(dropProgram), DropProgramIndex)
	if err != nil {
		return fmt.Errorf("error updating icmp program %v", err)
	}
=======
		iIndex := base + 3
		err = obj.UpdateJumpMap("cali_jump", string(programNames[iIndex]), iIndex)
		if err != nil {
			return fmt.Errorf("error updating %v icmp program: %v", ipFamily, err)
		}
		return nil
	})

>>>>>>> 404b9728
	return nil
}

// nolint
func convertIPToUint32(ip net.IP) (uint32, error) {
	ipv4 := ip.To4()
	if ipv4 == nil {
		return 0, fmt.Errorf("ip addr nil")
	}
	return binary.LittleEndian.Uint32([]byte(ipv4)), nil
}<|MERGE_RESOLUTION|>--- conflicted
+++ resolved
@@ -1,11 +1,7 @@
-<<<<<<< HEAD
 //go:build !windows
 // +build !windows
 
-// Copyright (c) 2020-2021 Tigera, Inc. All rights reserved.
-=======
 // Copyright (c) 2020-2022 Tigera, Inc. All rights reserved.
->>>>>>> 404b9728
 //
 // Licensed under the Apache License, Version 2.0 (the "License");
 // you may not use this file except in compliance with the License.
@@ -668,7 +664,7 @@
 }
 
 func ConfigureVethNS(m *libbpf.Map, VethNS uint16) error {
-	return libbpf.TcSetGlobals(m, 0, 0, 0, 0, 0, 0, 0, VethNS, false, false, false)
+	return libbpf.TcSetGlobals(m, 0, 0, 0, 0, 0, 0, 0, VethNS, false, false, false, 0)
 }
 
 func (ap AttachPoint) HookName() string {
@@ -693,19 +689,14 @@
 	if err != nil {
 		return err
 	}
-<<<<<<< HEAD
-	return libbpf.TcSetGlobals(m, hostIP, intfIP, ap.ExtToServiceConnmark, ap.TunnelMTU, vxlanPort,
-		ap.PSNATStart, ap.PSNATEnd, ap.VethNS, ap.EnableTCPStats, ap.IsEgressGateway, ap.IsEgressClient)
-=======
 
 	var flags uint32
 	if ap.IPv6Enabled {
 		flags |= libbpf.GlobalsIPv6Enabled
 	}
 
-	return libbpf.TcSetGlobals(m, hostIP, intfIP,
-		ap.ExtToServiceConnmark, ap.TunnelMTU, vxlanPort, ap.PSNATStart, ap.PSNATEnd, flags)
->>>>>>> 404b9728
+	return libbpf.TcSetGlobals(m, hostIP, intfIP, ap.ExtToServiceConnmark, ap.TunnelMTU, vxlanPort,
+		ap.PSNATStart, ap.PSNATEnd, ap.VethNS, ap.EnableTCPStats, ap.IsEgressGateway, ap.IsEgressClient, flags)
 }
 
 // nolint
@@ -731,7 +722,7 @@
 		// in IPv6, we add the prologue program to the jump map, and the first entry is 3.
 		base := -1
 		if ipFamily == "IPv6" {
-			base = 3
+			base = 4
 		}
 
 		// Update prologue program, but only in IPv6. IPv4 prologue program is the start
@@ -754,30 +745,19 @@
 		if err != nil {
 			return fmt.Errorf("error updating %v epilogue program: %v", ipFamily, err)
 		}
-<<<<<<< HEAD
-	}
-	err := obj.UpdateJumpMap("cali_jump", string(allowProgram), AllowProgramIndex)
-	if err != nil {
-		return fmt.Errorf("error updating epilogue program %v", err)
-	}
-	err = obj.UpdateJumpMap("cali_jump", string(icmpProgram), IcmpProgramIndex)
-	if err != nil {
-		return fmt.Errorf("error updating icmp program %v", err)
-	}
-	err = obj.UpdateJumpMap("cali_jump", string(dropProgram), DropProgramIndex)
-	if err != nil {
-		return fmt.Errorf("error updating icmp program %v", err)
-	}
-=======
 		iIndex := base + 3
 		err = obj.UpdateJumpMap("cali_jump", string(programNames[iIndex]), iIndex)
 		if err != nil {
 			return fmt.Errorf("error updating %v icmp program: %v", ipFamily, err)
 		}
+		dIndex := base + 4
+		err = obj.UpdateJumpMap("cali_jump", string(programNames[dIndex]), dIndex)
+		if err != nil {
+			return fmt.Errorf("error updating %v drop program: %v", ipFamily, err)
+		}
 		return nil
 	})
 
->>>>>>> 404b9728
 	return nil
 }
 
