//go:build !windows
// +build !windows

// Copyright (c) 2020-2022 Tigera, Inc. All rights reserved.
//
// Licensed under the Apache License, Version 2.0 (the "License");
// you may not use this file except in compliance with the License.
// You may obtain a copy of the License at
//
//     http://www.apache.org/licenses/LICENSE-2.0
//
// Unless required by applicable law or agreed to in writing, software
// distributed under the License is distributed on an "AS IS" BASIS,
// WITHOUT WARRANTIES OR CONDITIONS OF ANY KIND, either express or implied.
// See the License for the specific language governing permissions and
// limitations under the License.

package tc

import (
	"bytes"
	"encoding/binary"
	"encoding/json"
	"errors"
	"fmt"
	"io/ioutil"
	"net"
	"os"
	"os/exec"
	"path"
	"path/filepath"
	"regexp"
	"strconv"
	"strings"
	"sync"

	log "github.com/sirupsen/logrus"
	"github.com/vishvananda/netlink"

	"github.com/projectcalico/calico/libcalico-go/lib/set"

	"github.com/projectcalico/calico/felix/bpf"
	"github.com/projectcalico/calico/felix/bpf/bpfutils"
	"github.com/projectcalico/calico/felix/bpf/libbpf"
	"github.com/projectcalico/calico/felix/environment"
)

type AttachPoint struct {
	Type                 EndpointType
	ToOrFrom             ToOrFromEp
	Hook                 Hook
	Iface                string
	LogLevel             string
	HostIP               net.IP
	HostTunnelIP         net.IP
	IntfIP               net.IP
	FIB                  bool
	ToHostDrop           bool
	DSR                  bool
	TunnelMTU            uint16
	VXLANPort            uint16
	ExtToServiceConnmark uint32
	VethNS               uint16
	EnableTCPStats       bool
	IsEgressGateway      bool
	IsEgressClient       bool
	ForceReattach        bool
	PSNATStart           uint16
	PSNATEnd             uint16
	IPv6Enabled          bool
	MapSizes             map[string]uint32
	Features             environment.Features
}

var tcLock sync.RWMutex
var ErrDeviceNotFound = errors.New("device not found")
var ErrInterrupted = errors.New("dump interrupted")
var prefHandleRe = regexp.MustCompile(`pref ([^ ]+) .* handle ([^ ]+)`)

func (ap AttachPoint) Log() *log.Entry {
	return log.WithFields(log.Fields{
		"iface": ap.Iface,
		"type":  ap.Type,
		"hook":  ap.Hook,
	})
}

func (ap AttachPoint) AlreadyAttached(object string) (string, bool) {
	logCxt := log.WithField("attachPoint", ap)
	progID, err := ap.ProgramID()
	if err != nil {
		logCxt.WithError(err).Debugf("Couldn't get the attached TC program ID.")
		return "", false
	}

	progsToClean, err := ap.listAttachedPrograms()
	if err != nil {
		logCxt.WithError(err).Debugf("Couldn't get the list of already attached TC programs")
		return "", false
	}

	isAttached, err := bpf.AlreadyAttachedProg(ap, object, progID)
	if err != nil {
		logCxt.WithError(err).Debugf("Failed to check if BPF program was already attached.")
		return "", false
	}

	if isAttached && len(progsToClean) == 1 {
		return progID, true
	}
	return "", false
}

// AttachProgram attaches a BPF program from a file to the TC attach point
func (ap AttachPoint) AttachProgram() (string, error) {
	logCxt := log.WithField("attachPoint", ap)

	if ap.Type == EpTypeWorkload {
		l, err := netlink.LinkByName(ap.Iface)
		if err != nil {
			return "", err
		}
		ap.VethNS = uint16(l.Attrs().NetNsID)
	}

	tempDir, err := ioutil.TempDir("", "calico-tc")
	if err != nil {
		return "", fmt.Errorf("failed to create temporary directory: %w", err)
	}
	defer func() {
		_ = os.RemoveAll(tempDir)
	}()

	filename := ap.FileName()
	preCompiledBinary := path.Join(bpf.ObjectDir, filename)
	tempBinary := path.Join(tempDir, filename)

	err = ap.patchLogPrefix(logCxt, preCompiledBinary, tempBinary)
	if err != nil {
		logCxt.WithError(err).Error("Failed to patch binary")
		return "", err
	}

	// Using the RLock allows multiple attach calls to proceed in parallel unless
	// CleanUpJumpMaps() (which takes the writer lock) is running.
	logCxt.Debug("AttachProgram waiting for lock...")
	tcLock.RLock()
	defer tcLock.RUnlock()
	logCxt.Debug("AttachProgram got lock.")

	progsToClean, err := ap.listAttachedPrograms()
	if err != nil {
		return "", err
	}
	obj, err := libbpf.OpenObject(tempBinary)
	if err != nil {
		return "", err
	}
	defer obj.Close()

	baseDir := "/sys/fs/bpf/tc/"
	for m, err := obj.FirstMap(); m != nil && err == nil; m, err = m.NextMap() {
		// In case of global variables, libbpf creates an internal map <prog_name>.rodata
		// The values are read only for the BPF programs, but can be set to a value from
		// userspace before the program is loaded.
		if m.IsMapInternal() {
			if err := ap.ConfigureProgram(m); err != nil {
				return "", fmt.Errorf("failed to configure %s: %w", filename, err)
			}
			continue
		}
		subDir := "globals"
		if m.Type() == libbpf.MapTypeProgrArray && strings.Contains(m.Name(), bpf.JumpMapName()) {
			// Remove period in the interface name if any
			ifName := strings.ReplaceAll(ap.Iface, ".", "")
			if ap.Hook == HookIngress {
				subDir = ifName + "_igr/"
			} else {
				subDir = ifName + "_egr/"
			}
		}
		if err := ap.setMapSize(m); err != nil {
			return "", fmt.Errorf("error setting map size %s : %w", m.Name(), err)
		}
		pinPath := path.Join(baseDir, subDir, m.Name())
		if err := m.SetPinPath(pinPath); err != nil {
			return "", fmt.Errorf("error pinning map %s: %w", m.Name(), err)
		}
	}

	// Check if the bpf object is already attached, and we should skip
	// re-attaching it if the binary and its configuration are the same.
	progID, isAttached := ap.AlreadyAttached(preCompiledBinary)
	if isAttached {
		logCxt.Infof("Program already attached to TC, skip reattaching %s", ap.FileName())
		return progID, nil
	}
	logCxt.Debugf("Continue with attaching BPF program %s", ap.FileName())

	if err := obj.Load(); err != nil {
		return "", fmt.Errorf("error loading program: %w", err)
	}

	isHost := false
	if ap.Type == "host" {
		isHost = true
	}

	err = updateJumpMap(obj, isHost, ap.IPv6Enabled)
	if err != nil {
		return "", fmt.Errorf("error updating jump map %v", err)
	}

	progId, err := obj.AttachClassifier(SectionName(ap.Type, ap.ToOrFrom), ap.Iface, string(ap.Hook))
	if err != nil {
		return "", err
	}
	logCxt.Info("Program attached to TC.")

	var progErrs []error
	for _, p := range progsToClean {
		log.WithField("prog", p).Debug("Cleaning up old calico program")
		attemptCleanup := func() error {
			_, err := ExecTC("filter", "del", "dev", ap.Iface, string(ap.Hook), "pref", p.pref, "handle", p.handle, "bpf")
			return err
		}
		err = attemptCleanup()
		if errors.Is(err, ErrInterrupted) {
			// This happens if the interface is deleted in the middle of calling tc.
			log.Debug("First cleanup hit 'Dump was interrupted', retrying (once).")
			err = attemptCleanup()
		}
		if errors.Is(err, ErrDeviceNotFound) {
			continue
		}
		if err != nil {
			log.WithError(err).WithField("prog", p).Warn("Failed to clean up old calico program.")
			progErrs = append(progErrs, err)
		}
	}

	if len(progErrs) != 0 {
		return "", fmt.Errorf("failed to clean up one or more old calico programs: %v", progErrs)
	}

	// Store information of object in a json file so in future we can skip reattaching it.
	// If the process fails, the json file with the correct name and program details
	// is not stored on disk, and during Felix restarts the same program will be reattached
	// which leads to an unnecessary load time
	if err = bpf.RememberAttachedProg(ap, preCompiledBinary, strconv.Itoa(progId)); err != nil {
		logCxt.WithError(err).Error("Failed to record hash of BPF program on disk; ignoring.")
	}

	return strconv.Itoa(progId), nil
}

func (ap AttachPoint) patchLogPrefix(logCtx *log.Entry, ifile, ofile string) error {
	b, err := bpf.BinaryFromFile(ifile)
	if err != nil {
		return fmt.Errorf("failed to read pre-compiled BPF binary: %w", err)
	}

	b.PatchLogPrefix(ap.Iface)

	err = b.WriteToFile(ofile)
	if err != nil {
		return fmt.Errorf("failed to write pre-compiled BPF binary: %w", err)
	}
	return nil
}

func AttachTcpStatsProgram(ifaceName, fileName string, nsId uint16) error {
	preCompiledBinary := path.Join(bpf.ObjectDir, fileName)
	obj, err := libbpf.OpenObject(preCompiledBinary)
	if err != nil {
		return err
	}
	defer obj.Close()

	baseDir := "/sys/fs/bpf/tc/globals"
	for m, err := obj.FirstMap(); m != nil && err == nil; m, err = m.NextMap() {
		if m.IsMapInternal() {
			err := ConfigureVethNS(m, nsId)
			if err != nil {
				return err
			}
			continue
		}

		pinPath := path.Join(baseDir, m.Name())
		err := m.SetPinPath(pinPath)
		if err != nil {
			return fmt.Errorf("error pinning map %v errno %v", m.Name(), err)
		}
	}

	err = obj.Load()
	if err != nil {
		return fmt.Errorf("error loading program %v", err)
	}

	_, err = obj.AttachClassifier("calico_tcp_stats", ifaceName, string(HookIngress))
	return err
}

func (ap AttachPoint) DetachProgram() error {
	// We never detach TC programs, so this should not be called.
	ap.Log().Panic("DetachProgram is not implemented for TC")
	return nil
}

func ExecTC(args ...string) (out string, err error) {
	tcCmd := exec.Command("tc", args...)
	outBytes, err := tcCmd.Output()
	if err != nil {
		if isCannotFindDevice(err) {
			err = ErrDeviceNotFound
		} else if isDumpInterrupted(err) {
			err = ErrInterrupted
		} else if err2, ok := err.(*exec.ExitError); ok {
			err = fmt.Errorf("failed to execute tc %v: rc=%v stderr=%v (%w)",
				args, err2.ExitCode(), string(err2.Stderr), err)
		} else {
			err = fmt.Errorf("failed to execute tc %v: %w", args, err)
		}
	}
	out = string(outBytes)
	return
}

func isCannotFindDevice(err error) bool {
	if errors.Is(err, ErrDeviceNotFound) {
		return true
	}
	if err, ok := err.(*exec.ExitError); ok {
		stderr := string(err.Stderr)
		if strings.Contains(stderr, "Cannot find device") ||
			strings.Contains(stderr, "No such device") {
			return true
		}
	}
	return false
}

func isDumpInterrupted(err error) bool {
	if errors.Is(err, ErrInterrupted) {
		return true
	}
	if err, ok := err.(*exec.ExitError); ok {
		stderr := string(err.Stderr)
		if strings.Contains(stderr, "Dump was interrupted") {
			return true
		}
	}
	return false
}

type attachedProg struct {
	pref   string
	handle string
}

func (ap AttachPoint) listAttachedPrograms() ([]attachedProg, error) {
	out, err := ExecTC("filter", "show", "dev", ap.Iface, string(ap.Hook))
	if err != nil {
		return nil, fmt.Errorf("failed to list tc filters on interface: %w", err)
	}
	// Lines look like this; the section name always includes calico.
	// filter protocol all pref 49152 bpf chain 0 handle 0x1 to_hep_no_log.o:[calico_to_host_ep] direct-action not_in_hw id 821 tag ee402594f8f85ac3 jited
	var progsToClean []attachedProg
	for _, line := range strings.Split(string(out), "\n") {
		if !strings.Contains(line, "calico") {
			continue
		}
		// find the pref and the handle
		if sm := prefHandleRe.FindStringSubmatch(line); len(sm) > 0 {
			p := attachedProg{
				pref:   sm[1],
				handle: sm[2],
			}
			log.WithField("prog", p).Debug("Found old calico program")
			progsToClean = append(progsToClean, p)
		}
	}
	return progsToClean, nil
}

func patchVethNs(nsId uint16, ifile, ofile string) error {
	b, err := bpf.BinaryFromFile(ifile)
	if err != nil {
		return fmt.Errorf("failed to read pre-compiled BPF binary: %w", err)
	}

	b.PatchIfNS(nsId)
	err = b.WriteToFile(ofile)
	if err != nil {
		return fmt.Errorf("failed to write pre-compiled BPF binary: %w", err)
	}

	return nil
}

// ProgramName returns the name of the program associated with this AttachPoint
func (ap AttachPoint) ProgramName() string {
	return SectionName(ap.Type, ap.ToOrFrom)
}

var ErrNoTC = errors.New("no TC program attached")

// TODO: we should try to not get the program ID via 'tc' binary and rather
// we should use libbpf to obtain it.
func (ap *AttachPoint) ProgramID() (string, error) {
	out, err := ExecTC("filter", "show", "dev", ap.IfaceName(), string(ap.Hook))
	if err != nil {
		return "", fmt.Errorf("Failed to check interface %s program ID: %w", ap.Iface, err)
	}

	s := strings.Fields(string(out))
	for i := range s {
		// Example of output:
		//
		// filter protocol all pref 49152 bpf chain 0
		// filter protocol all pref 49152 bpf chain 0 handle 0x1 calico_from_hos:[61] direct-action not_in_hw id 61 tag 4add0302745d594c jited
		if s[i] == "id" && len(s) > i+1 {
			_, err := strconv.Atoi(s[i+1])
			if err != nil {
				return "", fmt.Errorf("Couldn't parse ID in 'tc filter' command err=%w out=\n%v", err, string(out))
			}
			return s[i+1], nil
		}
	}
	return "", fmt.Errorf("Couldn't find 'id <ID> in 'tc filter' command out=\n%v err=%w", string(out), ErrNoTC)
}

// FileName return the file the AttachPoint will load the program from
func (ap AttachPoint) FileName() string {
	return ProgFilename(ap.Type, ap.ToOrFrom, ap.ToHostDrop, ap.FIB, ap.DSR, ap.LogLevel, bpfutils.BTFEnabled, &ap.Features)
}

func (ap AttachPoint) IsAttached() (bool, error) {
	hasQ, err := HasQdisc(ap.Iface)
	if err != nil {
		return false, err
	}
	if !hasQ {
		return false, nil
	}
	progs, err := ap.listAttachedPrograms()
	if err != nil {
		return false, err
	}
	return len(progs) > 0, nil
}

// tcDirRegex matches tc's auto-created directory names, directories created when using libbpf
// so we can clean them up when removing maps without accidentally removing other user-created dirs..
var tcDirRegex = regexp.MustCompile(`([0-9a-f]{40})|(.*_(igr|egr))`)

// CleanUpJumpMaps scans for cali_jump maps that are still pinned to the filesystem but no longer referenced by
// our BPF programs.
func CleanUpJumpMaps() {
	// So that we serialise with AttachProgram()
	log.Debug("CleanUpJumpMaps waiting for lock...")
	tcLock.Lock()
	defer tcLock.Unlock()
	log.Debug("CleanUpJumpMaps got lock, cleaning up...")

	// Find the maps we care about by walking the BPF filesystem.
	mapIDToPath := make(map[int]string)
	err := filepath.Walk("/sys/fs/bpf/tc", func(p string, info os.FileInfo, err error) error {
		if err != nil {
			return err
		}
		if strings.HasPrefix(info.Name(), bpf.JumpMapName()) {
			log.WithField("path", p).Debug("Examining map")

			out, err := exec.Command("bpftool", "map", "show", "pinned", p).Output()
			if err != nil {
				log.WithError(err).Panic("Failed to show map")
			}
			log.WithField("dump", string(out)).Debug("Map show before deletion")
			idStr := string(bytes.Split(out, []byte(":"))[0])
			id, err := strconv.Atoi(idStr)
			if err != nil {
				log.WithError(err).WithField("dump", string(out)).Error("Failed to parse bpftool output.")
				return err
			}
			mapIDToPath[id] = p
		}
		return nil
	})
	if os.IsNotExist(err) {
		log.WithError(err).Warn("tc directory missing from BPF file system?")
		return
	}
	if err != nil {
		log.WithError(err).Error("Error while looking for maps.")
	}

	// Find all the programs that are attached to interfaces.
	out, err := exec.Command("bpftool", "net", "-j").Output()
	if err != nil {
		log.WithError(err).Panic("Failed to list attached bpf programs")
	}
	log.WithField("dump", string(out)).Debug("Attached BPF programs")

	var attached []struct {
		TC []struct {
			DevName string `json:"devname"`
			ID      int    `json:"id"`
		} `json:"tc"`
		XDP []struct {
			DevName string `json:"devname"`
			IfIndex int    `json:"ifindex"`
			Mode    string `json:"mode"`
			ID      int    `json:"id"`
		} `json:"xdp"`
	}
	err = json.Unmarshal(out, &attached)
	if err != nil {
		log.WithError(err).WithField("dump", string(out)).Error("Failed to parse list of attached BPF programs")
	}
	attachedProgs := set.New()
	for _, prog := range attached[0].TC {
		log.WithField("prog", prog).Debug("Adding TC prog to attached set")
		attachedProgs.Add(prog.ID)
	}
	for _, prog := range attached[0].XDP {
		log.WithField("prog", prog).Debug("Adding XDP prog to attached set")
		attachedProgs.Add(prog.ID)
	}

	// Find all the maps that the attached programs refer to and remove them from consideration.
	progsJSON, err := exec.Command("bpftool", "prog", "list", "--json").Output()
	if err != nil {
		log.WithError(err).Info("Failed to list BPF programs, assuming there's nothing to clean up.")
		return
	}
	var progs []struct {
		ID   int    `json:"id"`
		Name string `json:"name"`
		Maps []int  `json:"map_ids"`
	}
	err = json.Unmarshal(progsJSON, &progs)
	if err != nil {
		log.WithError(err).Info("Failed to parse bpftool output.  Assuming nothing to clean up.")
		return
	}
	for _, p := range progs {
		if !attachedProgs.Contains(p.ID) {
			log.WithField("prog", p).Debug("Prog is not in the attached set, skipping")
			continue
		}
		for _, id := range p.Maps {
			log.WithField("mapID", id).WithField("prog", p).Debugf("Map is still in use: %v", mapIDToPath[id])
			delete(mapIDToPath, id)
		}
	}

	// Remove the pins.
	for id, p := range mapIDToPath {
		log.WithFields(log.Fields{"id": id, "path": p}).Debug("Removing stale BPF map pin.")
		err := os.Remove(p)
		if err != nil {
			log.WithError(err).Warn("Removed stale BPF map pin.")
		}
		log.WithFields(log.Fields{"id": id, "path": p}).Info("Removed stale BPF map pin.")
	}

	// Look for empty dirs.
	emptyAutoDirs := set.New()
	err = filepath.Walk("/sys/fs/bpf/tc", func(p string, info os.FileInfo, err error) error {
		if err != nil {
			return err
		}
		if info.IsDir() && tcDirRegex.MatchString(info.Name()) {
			p := path.Clean(p)
			log.WithField("path", p).Debug("Found tc auto-created dir.")
			emptyAutoDirs.Add(p)
		} else {
			dirPath := path.Clean(path.Dir(p))
			if emptyAutoDirs.Contains(dirPath) {
				log.WithField("path", dirPath).Debug("tc dir is not empty.")
				emptyAutoDirs.Discard(dirPath)
			}
		}
		return nil
	})
	if os.IsNotExist(err) {
		log.WithError(err).Warn("tc directory missing from BPF file system?")
		return
	}
	if err != nil {
		log.WithError(err).Error("Error while looking for maps.")
	}

	emptyAutoDirs.Iter(func(item interface{}) error {
		p := item.(string)
		log.WithField("path", p).Debug("Removing empty dir.")
		err := os.Remove(p)
		if err != nil {
			log.WithError(err).Error("Error while removing empty dir.")
		}
		return nil
	})
}

// EnsureQdisc makes sure that qdisc is attached to the given interface
func EnsureQdisc(ifaceName string) error {
	hasQdisc, err := HasQdisc(ifaceName)
	if err != nil {
		return err
	}
	if hasQdisc {
		log.WithField("iface", ifaceName).Debug("Already have a clsact qdisc on this interface")
		return nil
	}
	return libbpf.CreateQDisc(ifaceName)
}

func HasQdisc(ifaceName string) (bool, error) {
	out, err := ExecTC("qdisc", "show", "dev", ifaceName, "clsact")
	if err != nil {
		return false, fmt.Errorf("failed to check if interface '%s' has qdisc: %w", ifaceName, err)
	}
	if strings.Contains(out, "qdisc clsact") {
		return true, nil
	}
	return false, nil
}

// RemoveQdisc makes sure that there is no qdisc attached to the given interface
func RemoveQdisc(ifaceName string) error {
	hasQdisc, err := HasQdisc(ifaceName)
	if err != nil {
		return err
	}
	if !hasQdisc {
		return nil
	}

	// Remove the json files of the programs attached to the interface for both directions
	if err = bpf.ForgetAttachedProg(ifaceName, "ingress"); err != nil {
		return fmt.Errorf("Failed to remove runtime json file of ingress direction: %w", err)
	}
	if err = bpf.ForgetAttachedProg(ifaceName, "egress"); err != nil {
		return fmt.Errorf("Failed to remove runtime json file of egress direction: %w", err)
	}

	return libbpf.RemoveQDisc(ifaceName)
}

// Return a key that uniquely identifies this attach point, amongst all of the possible attach
// points associated with a single given interface.
func (ap *AttachPoint) JumpMapFDMapKey() string {
	return "tc-" + string(ap.Hook)
}

func (ap AttachPoint) IfaceName() string {
	return ap.Iface
}

func (ap *AttachPoint) MustReattach() bool {
	return ap.ForceReattach
}

func ConfigureVethNS(m *libbpf.Map, VethNS uint16) error {
	return libbpf.TcSetGlobals(m, 0, 0, 0, 0, 0, 0, 0, VethNS, false, false, false, 0)
}

func (ap AttachPoint) HookName() string {
	return string(ap.Hook)
}

func (ap AttachPoint) Config() string {
	return fmt.Sprintf("%+v", ap)
}

func (ap *AttachPoint) ConfigureProgram(m *libbpf.Map) error {
	hostIP, err := convertIPToUint32(ap.HostIP)
	if err != nil {
		return err
	}
	vxlanPort := ap.VXLANPort
	if vxlanPort == 0 {
		vxlanPort = 4789
	}

	intfIP, err := convertIPToUint32(ap.IntfIP)
	if err != nil {
		return err
	}

	var flags uint32
	if ap.IPv6Enabled {
		flags |= libbpf.GlobalsIPv6Enabled
	}

<<<<<<< HEAD
	return libbpf.TcSetGlobals(m, hostIP, intfIP, ap.ExtToServiceConnmark, ap.TunnelMTU, vxlanPort,
		ap.PSNATStart, ap.PSNATEnd, ap.VethNS, ap.EnableTCPStats, ap.IsEgressGateway, ap.IsEgressClient, flags)
=======
	hostTunnelIP := hostIP

	if ap.HostTunnelIP != nil {
		hostTunnelIP, err = convertIPToUint32(ap.HostTunnelIP)
		if err != nil {
			return err
		}
	}

	return libbpf.TcSetGlobals(m, hostIP, intfIP,
		ap.ExtToServiceConnmark, ap.TunnelMTU, vxlanPort, ap.PSNATStart, ap.PSNATEnd, hostTunnelIP, flags)
>>>>>>> 075cc516
}

func (ap *AttachPoint) setMapSize(m *libbpf.Map) error {
	if size, ok := ap.MapSizes[m.Name()]; ok {
		return m.SetMapSize(size)
	}
	return nil
}

func updateJumpMap(obj *libbpf.Obj, isHost bool, ipv6Enabled bool) error {
	ipVersions := []string{"IPv4"}
	if ipv6Enabled {
		ipVersions = append(ipVersions, "IPv6")
	}

	for _, ipFamily := range ipVersions {
		// Since in IPv4, we don't add prologue to the jump map, and hence the first
		// program is policy, the base index should be set to -1 to properly offset the
		// policy program (base+1) to the first entry in the jump map, i.e. 0. However,
		// in IPv6, we add the prologue program to the jump map, and the first entry is 4.
		base := -1
		if ipFamily == "IPv6" {
			base = 4
		}

		// Update prologue program, but only in IPv6. IPv4 prologue program is the start
		// of execution, and we don't need to add it into the jump map
		if ipFamily == "IPv6" {
			err := obj.UpdateJumpMap(bpf.JumpMapName(), string(programNames[base]), base)
			if err != nil {
				return fmt.Errorf("error updating %v proglogue program: %v", ipFamily, err)
			}
		}
		pIndex := base + 1
		if !isHost {
			err := obj.UpdateJumpMap(bpf.JumpMapName(), string(programNames[pIndex]), pIndex)
			if err != nil {
				return fmt.Errorf("error updating %v policy program: %v", ipFamily, err)
			}
		}
		eIndex := base + 2
		err := obj.UpdateJumpMap(bpf.JumpMapName(), string(programNames[eIndex]), eIndex)
		if err != nil {
			return fmt.Errorf("error updating %v epilogue program: %v", ipFamily, err)
		}
		iIndex := base + 3
		err = obj.UpdateJumpMap(bpf.JumpMapName(), string(programNames[iIndex]), iIndex)
		if err != nil {
			return fmt.Errorf("error updating %v icmp program: %v", ipFamily, err)
		}
		dIndex := base + 4
		err = obj.UpdateJumpMap(bpf.JumpMapName(), string(programNames[dIndex]), dIndex)
		if err != nil {
			return fmt.Errorf("error updating %v drop program: %v", ipFamily, err)
		}
	}

	return nil
}

func convertIPToUint32(ip net.IP) (uint32, error) {
	ipv4 := ip.To4()
	if ipv4 == nil {
		return 0, fmt.Errorf("ip addr nil")
	}
	return binary.LittleEndian.Uint32([]byte(ipv4)), nil
}<|MERGE_RESOLUTION|>--- conflicted
+++ resolved
@@ -665,7 +665,7 @@
 }
 
 func ConfigureVethNS(m *libbpf.Map, VethNS uint16) error {
-	return libbpf.TcSetGlobals(m, 0, 0, 0, 0, 0, 0, 0, VethNS, false, false, false, 0)
+	return libbpf.TcSetGlobals(m, 0, 0, 0, 0, 0, 0, 0, 0, VethNS, false, false, false, 0)
 }
 
 func (ap AttachPoint) HookName() string {
@@ -696,10 +696,6 @@
 		flags |= libbpf.GlobalsIPv6Enabled
 	}
 
-<<<<<<< HEAD
-	return libbpf.TcSetGlobals(m, hostIP, intfIP, ap.ExtToServiceConnmark, ap.TunnelMTU, vxlanPort,
-		ap.PSNATStart, ap.PSNATEnd, ap.VethNS, ap.EnableTCPStats, ap.IsEgressGateway, ap.IsEgressClient, flags)
-=======
 	hostTunnelIP := hostIP
 
 	if ap.HostTunnelIP != nil {
@@ -710,8 +706,8 @@
 	}
 
 	return libbpf.TcSetGlobals(m, hostIP, intfIP,
-		ap.ExtToServiceConnmark, ap.TunnelMTU, vxlanPort, ap.PSNATStart, ap.PSNATEnd, hostTunnelIP, flags)
->>>>>>> 075cc516
+		ap.ExtToServiceConnmark, ap.TunnelMTU, vxlanPort, ap.PSNATStart, ap.PSNATEnd, hostTunnelIP,
+		ap.VethNS, ap.EnableTCPStats, ap.IsEgressGateway, ap.IsEgressClient, flags)
 }
 
 func (ap *AttachPoint) setMapSize(m *libbpf.Map) error {
