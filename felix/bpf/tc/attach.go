//go:build !windows
// +build !windows

// Copyright (c) 2020-2022 Tigera, Inc. All rights reserved.
//
// Licensed under the Apache License, Version 2.0 (the "License");
// you may not use this file except in compliance with the License.
// You may obtain a copy of the License at
//
//     http://www.apache.org/licenses/LICENSE-2.0
//
// Unless required by applicable law or agreed to in writing, software
// distributed under the License is distributed on an "AS IS" BASIS,
// WITHOUT WARRANTIES OR CONDITIONS OF ANY KIND, either express or implied.
// See the License for the specific language governing permissions and
// limitations under the License.

package tc

import (
	"bytes"
	"encoding/binary"
	"encoding/json"
	"errors"
	"fmt"
	"io/ioutil"
	"net"
	"os"
	"os/exec"
	"path"
	"path/filepath"
	"regexp"
	"strconv"
	"strings"
	"sync"

	log "github.com/sirupsen/logrus"
	"github.com/vishvananda/netlink"

	"github.com/projectcalico/calico/libcalico-go/lib/set"

	"github.com/projectcalico/calico/felix/bpf"
	"github.com/projectcalico/calico/felix/bpf/bpfutils"
	"github.com/projectcalico/calico/felix/bpf/libbpf"
	"github.com/projectcalico/calico/felix/environment"
)

type AttachPoint struct {
	Type                 EndpointType
	ToOrFrom             ToOrFromEp
	Hook                 Hook
	Iface                string
	LogLevel             string
	HostIP               net.IP
	HostTunnelIP         net.IP
	IntfIP               net.IP
	FIB                  bool
	ToHostDrop           bool
	DSR                  bool
	TunnelMTU            uint16
	VXLANPort            uint16
	WgPort               uint16
	ExtToServiceConnmark uint32
	VethNS               uint16
	EnableTCPStats       bool
	IsEgressGateway      bool
	IsEgressClient       bool
	ForceReattach        bool
	PSNATStart           uint16
	PSNATEnd             uint16
	IPv6Enabled          bool
	MapSizes             map[string]uint32
	Features             environment.Features
	RPFStrictEnabled     bool
}

var tcLock sync.RWMutex
var ErrDeviceNotFound = errors.New("device not found")
var ErrInterrupted = errors.New("dump interrupted")
var prefHandleRe = regexp.MustCompile(`pref ([^ ]+) .* handle ([^ ]+)`)

func (ap AttachPoint) Log() *log.Entry {
	return log.WithFields(log.Fields{
		"iface": ap.Iface,
		"type":  ap.Type,
		"hook":  ap.Hook,
	})
}

func (ap AttachPoint) AlreadyAttached(object string) (string, bool) {
	logCxt := log.WithField("attachPoint", ap)
	progID, err := ap.ProgramID()
	if err != nil {
		logCxt.WithError(err).Debugf("Couldn't get the attached TC program ID.")
		return "", false
	}

	progsToClean, err := ap.listAttachedPrograms()
	if err != nil {
		logCxt.WithError(err).Debugf("Couldn't get the list of already attached TC programs")
		return "", false
	}

	isAttached, err := bpf.AlreadyAttachedProg(ap, object, progID)
	if err != nil {
		logCxt.WithError(err).Debugf("Failed to check if BPF program was already attached.")
		return "", false
	}

	if isAttached && len(progsToClean) == 1 {
		return progID, true
	}
	return "", false
}

// AttachProgram attaches a BPF program from a file to the TC attach point
func (ap AttachPoint) AttachProgram() (string, error) {
	logCxt := log.WithField("attachPoint", ap)

	if ap.Type == EpTypeWorkload {
		l, err := netlink.LinkByName(ap.Iface)
		if err != nil {
			return "", err
		}
		ap.VethNS = uint16(l.Attrs().NetNsID)
	}

	tempDir, err := ioutil.TempDir("", "calico-tc")
	if err != nil {
		return "", fmt.Errorf("failed to create temporary directory: %w", err)
	}
	defer func() {
		_ = os.RemoveAll(tempDir)
	}()

	filename := ap.FileName()
	preCompiledBinary := path.Join(bpf.ObjectDir, filename)
	tempBinary := path.Join(tempDir, filename)

	err = ap.patchLogPrefix(logCxt, preCompiledBinary, tempBinary)
	if err != nil {
		logCxt.WithError(err).Error("Failed to patch binary")
		return "", err
	}

	// Using the RLock allows multiple attach calls to proceed in parallel unless
	// CleanUpJumpMaps() (which takes the writer lock) is running.
	logCxt.Debug("AttachProgram waiting for lock...")
	tcLock.RLock()
	defer tcLock.RUnlock()
	logCxt.Debug("AttachProgram got lock.")

	progsToClean, err := ap.listAttachedPrograms()
	if err != nil {
		return "", err
	}
	obj, err := libbpf.OpenObject(tempBinary)
	if err != nil {
		return "", err
	}
	defer obj.Close()

	baseDir := "/sys/fs/bpf/tc/"
	for m, err := obj.FirstMap(); m != nil && err == nil; m, err = m.NextMap() {
		// In case of global variables, libbpf creates an internal map <prog_name>.rodata
		// The values are read only for the BPF programs, but can be set to a value from
		// userspace before the program is loaded.
		if m.IsMapInternal() {
			if err := ap.ConfigureProgram(m); err != nil {
				return "", fmt.Errorf("failed to configure %s: %w", filename, err)
			}
			continue
		}
		subDir := "globals"
		if m.Type() == libbpf.MapTypeProgrArray && strings.Contains(m.Name(), bpf.JumpMapName()) {
			// Remove period in the interface name if any
			ifName := strings.ReplaceAll(ap.Iface, ".", "")
			if ap.Hook == HookIngress {
				subDir = ifName + "_igr/"
			} else {
				subDir = ifName + "_egr/"
			}
		}
		if err := ap.setMapSize(m); err != nil {
			return "", fmt.Errorf("error setting map size %s : %w", m.Name(), err)
		}
		pinPath := path.Join(baseDir, subDir, m.Name())
		if err := m.SetPinPath(pinPath); err != nil {
			return "", fmt.Errorf("error pinning map %s: %w", m.Name(), err)
		}
	}

	// Check if the bpf object is already attached, and we should skip
	// re-attaching it if the binary and its configuration are the same.
	progID, isAttached := ap.AlreadyAttached(preCompiledBinary)
	if isAttached {
		logCxt.Infof("Program already attached to TC, skip reattaching %s", ap.FileName())
		return progID, nil
	}
	logCxt.Debugf("Continue with attaching BPF program %s", ap.FileName())

	if err := obj.Load(); err != nil {
		logCxt.Warn("Failed to load program")
		return "", fmt.Errorf("error loading program: %w", err)
	}

	isHost := false
	if ap.Type == "host" || ap.Type == "nat" {
		isHost = true
	}

	err = updateJumpMap(obj, isHost, ap.IPv6Enabled)
	if err != nil {
		logCxt.Warn("Failed to update jump map")
		return "", fmt.Errorf("error updating jump map %v", err)
	}

	progId, err := obj.AttachClassifier(SectionName(ap.Type, ap.ToOrFrom), ap.Iface, string(ap.Hook))
	if err != nil {
		logCxt.Warnf("Failed to attach to TC section %s", SectionName(ap.Type, ap.ToOrFrom))
		return "", err
	}
	logCxt.Info("Program attached to TC.")

	var progErrs []error
	for _, p := range progsToClean {
		log.WithField("prog", p).Debug("Cleaning up old calico program")
		attemptCleanup := func() error {
			_, err := ExecTC("filter", "del", "dev", ap.Iface, string(ap.Hook), "pref", p.pref, "handle", p.handle, "bpf")
			return err
		}
		err = attemptCleanup()
		if errors.Is(err, ErrInterrupted) {
			// This happens if the interface is deleted in the middle of calling tc.
			log.Debug("First cleanup hit 'Dump was interrupted', retrying (once).")
			err = attemptCleanup()
		}
		if errors.Is(err, ErrDeviceNotFound) {
			continue
		}
		if err != nil {
			log.WithError(err).WithField("prog", p).Warn("Failed to clean up old calico program.")
			progErrs = append(progErrs, err)
		}
	}

	if len(progErrs) != 0 {
		return "", fmt.Errorf("failed to clean up one or more old calico programs: %v", progErrs)
	}

	// Store information of object in a json file so in future we can skip reattaching it.
	// If the process fails, the json file with the correct name and program details
	// is not stored on disk, and during Felix restarts the same program will be reattached
	// which leads to an unnecessary load time
	if err = bpf.RememberAttachedProg(ap, preCompiledBinary, strconv.Itoa(progId)); err != nil {
		logCxt.WithError(err).Error("Failed to record hash of BPF program on disk; ignoring.")
	}

	return strconv.Itoa(progId), nil
}

func (ap AttachPoint) patchLogPrefix(logCtx *log.Entry, ifile, ofile string) error {
	b, err := bpf.BinaryFromFile(ifile)
	if err != nil {
		return fmt.Errorf("failed to read pre-compiled BPF binary: %w", err)
	}

	b.PatchLogPrefix(ap.Iface)

	err = b.WriteToFile(ofile)
	if err != nil {
		return fmt.Errorf("failed to write pre-compiled BPF binary: %w", err)
	}
	return nil
}

func AttachTcpStatsProgram(ifaceName, fileName string, nsId uint16) error {
	preCompiledBinary := path.Join(bpf.ObjectDir, fileName)
	obj, err := libbpf.OpenObject(preCompiledBinary)
	if err != nil {
		return err
	}
	defer obj.Close()

	baseDir := "/sys/fs/bpf/tc/globals"
	for m, err := obj.FirstMap(); m != nil && err == nil; m, err = m.NextMap() {
		if m.IsMapInternal() {
			err := ConfigureVethNS(m, nsId)
			if err != nil {
				return err
			}
			continue
		}

		pinPath := path.Join(baseDir, m.Name())
		err := m.SetPinPath(pinPath)
		if err != nil {
			return fmt.Errorf("error pinning map %v errno %v", m.Name(), err)
		}
	}

	err = obj.Load()
	if err != nil {
		return fmt.Errorf("error loading program %v", err)
	}

	_, err = obj.AttachClassifier("calico_tcp_stats", ifaceName, string(HookIngress))
	return err
}

func (ap AttachPoint) DetachProgram() error {
	// We never detach TC programs, so this should not be called.
	ap.Log().Panic("DetachProgram is not implemented for TC")
	return nil
}

func ExecTC(args ...string) (out string, err error) {
	tcCmd := exec.Command("tc", args...)
	outBytes, err := tcCmd.Output()
	if err != nil {
		if isCannotFindDevice(err) {
			err = ErrDeviceNotFound
		} else if isDumpInterrupted(err) {
			err = ErrInterrupted
		} else if err2, ok := err.(*exec.ExitError); ok {
			err = fmt.Errorf("failed to execute tc %v: rc=%v stderr=%v (%w)",
				args, err2.ExitCode(), string(err2.Stderr), err)
		} else {
			err = fmt.Errorf("failed to execute tc %v: %w", args, err)
		}
	}
	out = string(outBytes)
	return
}

func isCannotFindDevice(err error) bool {
	if errors.Is(err, ErrDeviceNotFound) {
		return true
	}
	if err, ok := err.(*exec.ExitError); ok {
		stderr := string(err.Stderr)
		if strings.Contains(stderr, "Cannot find device") ||
			strings.Contains(stderr, "No such device") {
			return true
		}
	}
	return false
}

func isDumpInterrupted(err error) bool {
	if errors.Is(err, ErrInterrupted) {
		return true
	}
	if err, ok := err.(*exec.ExitError); ok {
		stderr := string(err.Stderr)
		if strings.Contains(stderr, "Dump was interrupted") {
			return true
		}
	}
	return false
}

type attachedProg struct {
	pref   string
	handle string
}

func (ap AttachPoint) listAttachedPrograms() ([]attachedProg, error) {
	out, err := ExecTC("filter", "show", "dev", ap.Iface, string(ap.Hook))
	if err != nil {
		return nil, fmt.Errorf("failed to list tc filters on interface: %w", err)
	}
	// Lines look like this; the section name always includes calico.
	// filter protocol all pref 49152 bpf chain 0 handle 0x1 to_hep_no_log.o:[calico_to_host_ep] direct-action not_in_hw id 821 tag ee402594f8f85ac3 jited
	var progsToClean []attachedProg
	for _, line := range strings.Split(string(out), "\n") {
		if !strings.Contains(line, "calico") {
			continue
		}
		// find the pref and the handle
		if sm := prefHandleRe.FindStringSubmatch(line); len(sm) > 0 {
			p := attachedProg{
				pref:   sm[1],
				handle: sm[2],
			}
			log.WithField("prog", p).Debug("Found old calico program")
			progsToClean = append(progsToClean, p)
		}
	}
	return progsToClean, nil
}

func patchVethNs(nsId uint16, ifile, ofile string) error {
	b, err := bpf.BinaryFromFile(ifile)
	if err != nil {
		return fmt.Errorf("failed to read pre-compiled BPF binary: %w", err)
	}

	b.PatchIfNS(nsId)
	err = b.WriteToFile(ofile)
	if err != nil {
		return fmt.Errorf("failed to write pre-compiled BPF binary: %w", err)
	}

	return nil
}

// ProgramName returns the name of the program associated with this AttachPoint
func (ap AttachPoint) ProgramName() string {
	return SectionName(ap.Type, ap.ToOrFrom)
}

var ErrNoTC = errors.New("no TC program attached")

// TODO: we should try to not get the program ID via 'tc' binary and rather
// we should use libbpf to obtain it.
func (ap *AttachPoint) ProgramID() (string, error) {
	out, err := ExecTC("filter", "show", "dev", ap.IfaceName(), string(ap.Hook))
	if err != nil {
		return "", fmt.Errorf("Failed to check interface %s program ID: %w", ap.Iface, err)
	}

	s := strings.Fields(string(out))
	for i := range s {
		// Example of output:
		//
		// filter protocol all pref 49152 bpf chain 0
		// filter protocol all pref 49152 bpf chain 0 handle 0x1 calico_from_hos:[61] direct-action not_in_hw id 61 tag 4add0302745d594c jited
		if s[i] == "id" && len(s) > i+1 {
			_, err := strconv.Atoi(s[i+1])
			if err != nil {
				return "", fmt.Errorf("Couldn't parse ID in 'tc filter' command err=%w out=\n%v", err, string(out))
			}
			return s[i+1], nil
		}
	}
	return "", fmt.Errorf("Couldn't find 'id <ID> in 'tc filter' command out=\n%v err=%w", string(out), ErrNoTC)
}

// FileName return the file the AttachPoint will load the program from
func (ap AttachPoint) FileName() string {
	return ProgFilename(ap.Type, ap.ToOrFrom, ap.ToHostDrop, ap.FIB, ap.DSR, ap.LogLevel, bpfutils.BTFEnabled, &ap.Features)
}

func (ap AttachPoint) IsAttached() (bool, error) {
	hasQ, err := HasQdisc(ap.Iface)
	if err != nil {
		return false, err
	}
	if !hasQ {
		return false, nil
	}
	progs, err := ap.listAttachedPrograms()
	if err != nil {
		return false, err
	}
	return len(progs) > 0, nil
}

// tcDirRegex matches tc's auto-created directory names, directories created when using libbpf
// so we can clean them up when removing maps without accidentally removing other user-created dirs..
var tcDirRegex = regexp.MustCompile(`([0-9a-f]{40})|(.*_(igr|egr))`)

// CleanUpJumpMaps scans for cali_jump maps that are still pinned to the filesystem but no longer referenced by
// our BPF programs.
func CleanUpJumpMaps() {
	// So that we serialise with AttachProgram()
	log.Debug("CleanUpJumpMaps waiting for lock...")
	tcLock.Lock()
	defer tcLock.Unlock()
	log.Debug("CleanUpJumpMaps got lock, cleaning up...")

	// Find the maps we care about by walking the BPF filesystem.
	mapIDToPath := make(map[int]string)
	err := filepath.Walk("/sys/fs/bpf/tc", func(p string, info os.FileInfo, err error) error {
		if err != nil {
			return err
		}
		if strings.HasPrefix(info.Name(), bpf.JumpMapName()) {
			log.WithField("path", p).Debug("Examining map")

			out, err := exec.Command("bpftool", "map", "show", "pinned", p).Output()
			if err != nil {
				log.WithError(err).Panic("Failed to show map")
			}
			log.WithField("dump", string(out)).Debug("Map show before deletion")
			idStr := string(bytes.Split(out, []byte(":"))[0])
			id, err := strconv.Atoi(idStr)
			if err != nil {
				log.WithError(err).WithField("dump", string(out)).Error("Failed to parse bpftool output.")
				return err
			}
			mapIDToPath[id] = p
		}
		return nil
	})
	if os.IsNotExist(err) {
		log.WithError(err).Warn("tc directory missing from BPF file system?")
		return
	}
	if err != nil {
		log.WithError(err).Error("Error while looking for maps.")
	}

	// Find all the programs that are attached to interfaces.
	out, err := exec.Command("bpftool", "net", "-j").Output()
	if err != nil {
		log.WithError(err).Panic("Failed to list attached bpf programs")
	}
	log.WithField("dump", string(out)).Debug("Attached BPF programs")

	var attached []struct {
		TC []struct {
			DevName string `json:"devname"`
			ID      int    `json:"id"`
		} `json:"tc"`
		XDP []struct {
			DevName string `json:"devname"`
			IfIndex int    `json:"ifindex"`
			Mode    string `json:"mode"`
			ID      int    `json:"id"`
		} `json:"xdp"`
	}
	err = json.Unmarshal(out, &attached)
	if err != nil {
		log.WithError(err).WithField("dump", string(out)).Error("Failed to parse list of attached BPF programs")
	}
	attachedProgs := set.New()
	for _, prog := range attached[0].TC {
		log.WithField("prog", prog).Debug("Adding TC prog to attached set")
		attachedProgs.Add(prog.ID)
	}
	for _, prog := range attached[0].XDP {
		log.WithField("prog", prog).Debug("Adding XDP prog to attached set")
		attachedProgs.Add(prog.ID)
	}

	// Find all the maps that the attached programs refer to and remove them from consideration.
	progsJSON, err := exec.Command("bpftool", "prog", "list", "--json").Output()
	if err != nil {
		log.WithError(err).Info("Failed to list BPF programs, assuming there's nothing to clean up.")
		return
	}
	var progs []struct {
		ID   int    `json:"id"`
		Name string `json:"name"`
		Maps []int  `json:"map_ids"`
	}
	err = json.Unmarshal(progsJSON, &progs)
	if err != nil {
		log.WithError(err).Info("Failed to parse bpftool output.  Assuming nothing to clean up.")
		return
	}
	for _, p := range progs {
		if !attachedProgs.Contains(p.ID) {
			log.WithField("prog", p).Debug("Prog is not in the attached set, skipping")
			continue
		}
		for _, id := range p.Maps {
			log.WithField("mapID", id).WithField("prog", p).Debugf("Map is still in use: %v", mapIDToPath[id])
			delete(mapIDToPath, id)
		}
	}

	// Remove the pins.
	for id, p := range mapIDToPath {
		log.WithFields(log.Fields{"id": id, "path": p}).Debug("Removing stale BPF map pin.")
		err := os.Remove(p)
		if err != nil {
			log.WithError(err).Warn("Removed stale BPF map pin.")
		}
		log.WithFields(log.Fields{"id": id, "path": p}).Info("Removed stale BPF map pin.")
	}

	// Look for empty dirs.
	emptyAutoDirs := set.New()
	err = filepath.Walk("/sys/fs/bpf/tc", func(p string, info os.FileInfo, err error) error {
		if err != nil {
			return err
		}
		if info.IsDir() && tcDirRegex.MatchString(info.Name()) {
			p := path.Clean(p)
			log.WithField("path", p).Debug("Found tc auto-created dir.")
			emptyAutoDirs.Add(p)
		} else {
			dirPath := path.Clean(path.Dir(p))
			if emptyAutoDirs.Contains(dirPath) {
				log.WithField("path", dirPath).Debug("tc dir is not empty.")
				emptyAutoDirs.Discard(dirPath)
			}
		}
		return nil
	})
	if os.IsNotExist(err) {
		log.WithError(err).Warn("tc directory missing from BPF file system?")
		return
	}
	if err != nil {
		log.WithError(err).Error("Error while looking for maps.")
	}

	emptyAutoDirs.Iter(func(item interface{}) error {
		p := item.(string)
		log.WithField("path", p).Debug("Removing empty dir.")
		err := os.Remove(p)
		if err != nil {
			log.WithError(err).Error("Error while removing empty dir.")
		}
		return nil
	})
}

// EnsureQdisc makes sure that qdisc is attached to the given interface
func EnsureQdisc(ifaceName string) error {
	hasQdisc, err := HasQdisc(ifaceName)
	if err != nil {
		return err
	}
	if hasQdisc {
		log.WithField("iface", ifaceName).Debug("Already have a clsact qdisc on this interface")
		return nil
	}
	return libbpf.CreateQDisc(ifaceName)
}

func HasQdisc(ifaceName string) (bool, error) {
	out, err := ExecTC("qdisc", "show", "dev", ifaceName, "clsact")
	if err != nil {
		return false, fmt.Errorf("failed to check if interface '%s' has qdisc: %w", ifaceName, err)
	}
	if strings.Contains(out, "qdisc clsact") {
		return true, nil
	}
	return false, nil
}

// RemoveQdisc makes sure that there is no qdisc attached to the given interface
func RemoveQdisc(ifaceName string) error {
	hasQdisc, err := HasQdisc(ifaceName)
	if err != nil {
		return err
	}
	if !hasQdisc {
		return nil
	}

	// Remove the json files of the programs attached to the interface for both directions
	if err = bpf.ForgetAttachedProg(ifaceName, "ingress"); err != nil {
		return fmt.Errorf("Failed to remove runtime json file of ingress direction: %w", err)
	}
	if err = bpf.ForgetAttachedProg(ifaceName, "egress"); err != nil {
		return fmt.Errorf("Failed to remove runtime json file of egress direction: %w", err)
	}

	return libbpf.RemoveQDisc(ifaceName)
}

// Return a key that uniquely identifies this attach point, amongst all of the possible attach
// points associated with a single given interface.
func (ap *AttachPoint) JumpMapFDMapKey() string {
	return "tc-" + string(ap.Hook)
}

func (ap AttachPoint) IfaceName() string {
	return ap.Iface
}

func (ap *AttachPoint) MustReattach() bool {
	return ap.ForceReattach
}

func ConfigureVethNS(m *libbpf.Map, VethNS uint16) error {
	return libbpf.TcSetGlobals(m, 0, 0, 0, 0, 0, 0, 0, 0, VethNS, 0)
}

func (ap AttachPoint) HookName() string {
	return string(ap.Hook)
}

func (ap AttachPoint) Config() string {
	return fmt.Sprintf("%+v", ap)
}

func (ap *AttachPoint) ConfigureProgram(m *libbpf.Map) error {
	hostIP, err := convertIPToUint32(ap.HostIP)
	if err != nil {
		return err
	}
	vxlanPort := ap.VXLANPort
	if vxlanPort == 0 {
		vxlanPort = 4789
	}

	intfIP, err := convertIPToUint32(ap.IntfIP)
	if err != nil {
		return err
	}

	var flags uint32
	if ap.IPv6Enabled {
		flags |= libbpf.GlobalsIPv6Enabled
	}
	if ap.EnableTCPStats {
		flags |= libbpf.GlobalsTCPStatsEnabled
	}
	if ap.IsEgressGateway {
		flags |= libbpf.GlobalsIsEgressGateway
	}
	if ap.IsEgressClient {
		flags |= libbpf.GlobalsIsEgressClient
	}
	if ap.RPFStrictEnabled {
		flags |= libbpf.GlobalsRPFStrictEnabled
	}

	hostTunnelIP := hostIP

	if ap.HostTunnelIP != nil {
		hostTunnelIP, err = convertIPToUint32(ap.HostTunnelIP)
		if err != nil {
			return err
		}
	}

<<<<<<< HEAD
	return libbpf.TcSetGlobals(m, hostIP, intfIP, ap.ExtToServiceConnmark, ap.TunnelMTU,
		vxlanPort, ap.PSNATStart, ap.PSNATEnd, hostTunnelIP, ap.VethNS, flags)
=======
	return libbpf.TcSetGlobals(m, hostIP, intfIP,
		ap.ExtToServiceConnmark, ap.TunnelMTU, vxlanPort, ap.PSNATStart, ap.PSNATEnd, hostTunnelIP,
		flags, ap.WgPort)
>>>>>>> 095de00c
}

func (ap *AttachPoint) setMapSize(m *libbpf.Map) error {
	if size, ok := ap.MapSizes[m.Name()]; ok {
		return m.SetMapSize(size)
	}
	return nil
}

func updateJumpMap(obj *libbpf.Obj, isHost bool, ipv6Enabled bool) error {
	ipVersions := []string{"IPv4"}
	if ipv6Enabled {
		ipVersions = append(ipVersions, "IPv6")
	}

	for _, ipFamily := range ipVersions {
		// Since in IPv4, we don't add prologue to the jump map, and hence the first
		// program is policy, the base index should be set to -1 to properly offset the
		// policy program (base+1) to the first entry in the jump map, i.e. 0. However,
		// in IPv6, we add the prologue program to the jump map, and the first entry is 4.
		base := -1
		if ipFamily == "IPv6" {
			base = 5
		}

		// Update prologue program, but only in IPv6. IPv4 prologue program is the start
		// of execution, and we don't need to add it into the jump map
		if ipFamily == "IPv6" {
			err := obj.UpdateJumpMap(bpf.JumpMapName(), string(programNames[base]), base)
			if err != nil {
				return fmt.Errorf("error updating %v proglogue program: %v", ipFamily, err)
			}
		}
		pIndex := base + 1
		if !isHost {
			err := obj.UpdateJumpMap(bpf.JumpMapName(), string(programNames[pIndex]), pIndex)
			if err != nil {
				return fmt.Errorf("error updating %v policy program: %v", ipFamily, err)
			}
		}
		eIndex := base + 2
		err := obj.UpdateJumpMap(bpf.JumpMapName(), string(programNames[eIndex]), eIndex)
		if err != nil {
			return fmt.Errorf("error updating %v epilogue program: %v", ipFamily, err)
		}
		iIndex := base + 3
		err = obj.UpdateJumpMap(bpf.JumpMapName(), string(programNames[iIndex]), iIndex)
		if err != nil {
			return fmt.Errorf("error updating %v icmp program: %v", ipFamily, err)
		}
		dIndex := base + 4
		err = obj.UpdateJumpMap(bpf.JumpMapName(), string(programNames[dIndex]), dIndex)
		if err != nil {
			return fmt.Errorf("error updating %v drop program: %v", ipFamily, err)
		}
		if ipFamily != "IPv6" {
			iIndex := base + 5
			err = obj.UpdateJumpMap(bpf.JumpMapName(), string(programNames[iIndex]), iIndex)
			if err != nil {
				return fmt.Errorf("error updating %v host CT conflict program: %v", ipFamily, err)
			}
		}
	}

	return nil
}

func convertIPToUint32(ip net.IP) (uint32, error) {
	ipv4 := ip.To4()
	if ipv4 == nil {
		return 0, fmt.Errorf("ip addr nil")
	}
	return binary.LittleEndian.Uint32([]byte(ipv4)), nil
}<|MERGE_RESOLUTION|>--- conflicted
+++ resolved
@@ -722,14 +722,9 @@
 		}
 	}
 
-<<<<<<< HEAD
-	return libbpf.TcSetGlobals(m, hostIP, intfIP, ap.ExtToServiceConnmark, ap.TunnelMTU,
-		vxlanPort, ap.PSNATStart, ap.PSNATEnd, hostTunnelIP, ap.VethNS, flags)
-=======
 	return libbpf.TcSetGlobals(m, hostIP, intfIP,
 		ap.ExtToServiceConnmark, ap.TunnelMTU, vxlanPort, ap.PSNATStart, ap.PSNATEnd, hostTunnelIP,
-		flags, ap.WgPort)
->>>>>>> 095de00c
+		ap.VethNS, flags, ap.WgPort)
 }
 
 func (ap *AttachPoint) setMapSize(m *libbpf.Map) error {
