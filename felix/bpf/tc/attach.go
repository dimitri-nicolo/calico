//go:build !windows
// +build !windows

// Copyright (c) 2020-2023 Tigera, Inc. All rights reserved.
//
// Licensed under the Apache License, Version 2.0 (the "License");
// you may not use this file except in compliance with the License.
// You may obtain a copy of the License at
//
//     http://www.apache.org/licenses/LICENSE-2.0
//
// Unless required by applicable law or agreed to in writing, software
// distributed under the License is distributed on an "AS IS" BASIS,
// WITHOUT WARRANTIES OR CONDITIONS OF ANY KIND, either express or implied.
// See the License for the specific language governing permissions and
// limitations under the License.

package tc

import (
	"errors"
	"fmt"
	"net"
	"os/exec"
	"path"
	"regexp"
	"strconv"
	"strings"

	log "github.com/sirupsen/logrus"
	"github.com/vishvananda/netlink"

	"github.com/projectcalico/calico/felix/bpf"
	"github.com/projectcalico/calico/felix/bpf/bpfdefs"
	"github.com/projectcalico/calico/felix/bpf/hook"
	"github.com/projectcalico/calico/felix/bpf/libbpf"
	tcdefs "github.com/projectcalico/calico/felix/bpf/tc/defs"
)

type AttachPoint struct {
	bpf.AttachPoint

	LogFilter            string
	LogFilterIdx         int
	Type                 tcdefs.EndpointType
	ToOrFrom             tcdefs.ToOrFromEp
	HookLayout           hook.Layout
	HostIP               net.IP
	HostTunnelIP         net.IP
	IntfIP               net.IP
	FIB                  bool
	ToHostDrop           bool
	DSR                  bool
	DSROptoutCIDRs       bool
	TunnelMTU            uint16
	VXLANPort            uint16
	WgPort               uint16
	ExtToServiceConnmark uint32
	PSNATStart           uint16
	PSNATEnd             uint16
	IPv6Enabled          bool
	RPFEnforceOption     uint8
	NATin                uint32
	NATout               uint32
	UDPOnly              bool

	// EE only
	VethNS                  uint16
	EnableTCPStats          bool
	IsEgressGateway         bool
	IsEgressClient          bool
	ForceReattach           bool
	EGWVxlanPort            uint16
	EgressIPEnabled         bool
	EgressGatewayHealthPort uint16
}

var ErrDeviceNotFound = errors.New("device not found")
var ErrInterrupted = errors.New("dump interrupted")
var prefHandleRe = regexp.MustCompile(`pref ([^ ]+) .* handle ([^ ]+)`)

func (ap *AttachPoint) Log() *log.Entry {
	return log.WithFields(log.Fields{
		"iface": ap.Iface,
		"type":  ap.Type,
		"hook":  ap.Hook,
	})
}

func (ap *AttachPoint) loadObject(file string) (*libbpf.Obj, error) {
	obj, err := libbpf.OpenObject(file)
	if err != nil {
		return nil, err
	}

	for m, err := obj.FirstMap(); m != nil && err == nil; m, err = m.NextMap() {
		// In case of global variables, libbpf creates an internal map <prog_name>.rodata
		// The values are read only for the BPF programs, but can be set to a value from
		// userspace before the program is loaded.
		mapName := m.Name()
		if m.IsMapInternal() {
			if strings.HasPrefix(mapName, ".rodata") {
				continue
			}

			if err := ap.ConfigureProgram(m); err != nil {
				return nil, fmt.Errorf("failed to configure %s: %w", file, err)
			}
			continue
		}

		log.Debugf("Pinning map %s k %d v %d", mapName, m.KeySize(), m.ValueSize())
		pinDir := bpf.MapPinDir(m.Type(), mapName, ap.Iface, ap.Hook)
		if err := m.SetPinPath(path.Join(pinDir, mapName)); err != nil {
			return nil, fmt.Errorf("error pinning map %s k %d v %d: %w", mapName, m.KeySize(), m.ValueSize(), err)
		}
	}

	if err := obj.Load(); err != nil {
		return nil, fmt.Errorf("error loading program: %w", err)
	}

	return obj, nil
}

type AttachResult struct {
	progId int
	prio   int
	handle int
}

func (ar AttachResult) ProgID() int {
	return ar.progId
}

func (ar AttachResult) Prio() int {
	return ar.prio
}

func (ar AttachResult) Handle() int {
	return ar.handle
}

// AttachProgram attaches a BPF program from a file to the TC attach point
func (ap *AttachPoint) AttachProgram() (bpf.AttachResult, error) {
	logCxt := log.WithField("attachPoint", ap)

	if ap.Type == tcdefs.EpTypeWorkload {
		l, err := netlink.LinkByName(ap.Iface)
		if err != nil {
			return nil, err
		}
		ap.VethNS = uint16(l.Attrs().NetNsID)
	}

	// By now the attach type specific generic set of programs is loaded and we
	// only need to load and configure the preamble that will pass the
	// configuration further to the selected set of programs.

	binaryToLoad := path.Join(bpfdefs.ObjectDir, "tc_preamble.o")
	var res AttachResult

	/* XXX we should remember the tag of the program and skip the rest if the tag is
	* still the same */
	progsToClean, err := ap.listAttachedPrograms(true)
	if err != nil {
		return nil, err
	}

	obj, err := ap.loadObject(binaryToLoad)
	if err != nil {
		logCxt.Warn("Failed to load program")
		return nil, fmt.Errorf("object %w", err)
	}
	defer obj.Close()

	res.progId, res.prio, res.handle, err = obj.AttachClassifier("cali_tc_preamble", ap.Iface, ap.Hook == hook.Ingress)
	if err != nil {
		logCxt.Warnf("Failed to attach to TC section cali_tc_preamble")
		return nil, err
	}
	logCxt.Info("Program attached to TC.")

	if err := ap.detachPrograms(progsToClean); err != nil {
		return nil, err
	}

	return res, nil
}

func AttachTcpStatsProgram(ifaceName, fileName string, nsId uint16) error {
	preCompiledBinary := path.Join(bpfdefs.ObjectDir, fileName)
	obj, err := libbpf.OpenObject(preCompiledBinary)
	if err != nil {
		return err
	}
	defer obj.Close()

	baseDir := "/sys/fs/bpf/tc/globals"
	for m, err := obj.FirstMap(); m != nil && err == nil; m, err = m.NextMap() {
		mapName := m.Name()
		if m.IsMapInternal() {
			if strings.HasPrefix(mapName, ".rodata") {
				continue
			}
			err := ConfigureVethNS(m, nsId)
			if err != nil {
				return err
			}
			continue
		}

		pinPath := path.Join(baseDir, mapName)
		err := m.SetPinPath(pinPath)
		if err != nil {
			return fmt.Errorf("error pinning map %v errno %v", m.Name(), err)
		}
	}

	err = obj.Load()
	if err != nil {
		return fmt.Errorf("error loading program %v", err)
	}

	_, _, _, err = obj.AttachClassifier("calico_tcp_stats", ifaceName, true)
	return err
}

func (ap *AttachPoint) DetachProgram() error {
	progsToClean, err := ap.listAttachedPrograms(true)
	if err != nil {
		return err
	}

	return ap.detachPrograms(progsToClean)
}

func (ap *AttachPoint) detachPrograms(progsToClean []attachedProg) error {
	var progErrs []error
	for _, p := range progsToClean {
		log.WithField("prog", p).Debug("Cleaning up old calico program")
		attemptCleanup := func() error {
			_, err := ExecTC("filter", "del", "dev", ap.Iface, ap.Hook.String(), "pref", p.pref, "handle", p.handle, "bpf")
			return err
		}
		err := attemptCleanup()
		if errors.Is(err, ErrInterrupted) {
			// This happens if the interface is deleted in the middle of calling tc.
			log.Debug("First cleanup hit 'Dump was interrupted', retrying (once).")
			err = attemptCleanup()
		}
		if errors.Is(err, ErrDeviceNotFound) {
			continue
		}
		if err != nil {
			log.WithError(err).WithField("prog", p).Warn("Failed to clean up old calico program.")
			progErrs = append(progErrs, err)
		}
	}

	if len(progErrs) != 0 {
		return fmt.Errorf("failed to clean up one or more old calico programs: %v", progErrs)
	}

	return nil
}

func ExecTC(args ...string) (out string, err error) {
	tcCmd := exec.Command("tc", args...)
	outBytes, err := tcCmd.Output()
	if err != nil {
		if isCannotFindDevice(err) {
			err = ErrDeviceNotFound
		} else if isDumpInterrupted(err) {
			err = ErrInterrupted
		} else if err2, ok := err.(*exec.ExitError); ok {
			err = fmt.Errorf("failed to execute tc %v: rc=%v stderr=%v (%w)",
				args, err2.ExitCode(), string(err2.Stderr), err)
		} else {
			err = fmt.Errorf("failed to execute tc %v: %w", args, err)
		}
	}
	out = string(outBytes)
	return
}

func isCannotFindDevice(err error) bool {
	if errors.Is(err, ErrDeviceNotFound) {
		return true
	}
	if err, ok := err.(*exec.ExitError); ok {
		stderr := string(err.Stderr)
		if strings.Contains(stderr, "Cannot find device") ||
			strings.Contains(stderr, "No such device") {
			return true
		}
	}
	return false
}

func isDumpInterrupted(err error) bool {
	if errors.Is(err, ErrInterrupted) {
		return true
	}
	if err, ok := err.(*exec.ExitError); ok {
		stderr := string(err.Stderr)
		if strings.Contains(stderr, "Dump was interrupted") {
			return true
		}
	}
	return false
}

type attachedProg struct {
	pref   string
	handle string
}

func (ap *AttachPoint) listAttachedPrograms(includeLegacy bool) ([]attachedProg, error) {
	out, err := ExecTC("filter", "show", "dev", ap.Iface, ap.Hook.String())
	if err != nil {
		return nil, fmt.Errorf("failed to list tc filters on interface: %w", err)
	}
	// Lines look like this; the section name always includes calico.
	// filter protocol all pref 49152 bpf chain 0 handle 0x1 to_hep_no_log.o:[calico_to_host_ep] direct-action not_in_hw id 821 tag ee402594f8f85ac3 jited
	var progsToClean []attachedProg
	for _, line := range strings.Split(string(out), "\n") {
		if !strings.Contains(line, "cali_tc_preambl") && (!includeLegacy || !strings.Contains(line, "calico")) {
			continue
		}
		// find the pref and the handle
		if sm := prefHandleRe.FindStringSubmatch(line); len(sm) > 0 {
			p := attachedProg{
				pref:   sm[1],
				handle: sm[2],
			}
			log.WithField("prog", p).Debug("Found old calico program")
			progsToClean = append(progsToClean, p)
		}
	}
	return progsToClean, nil
}

// ProgramName returns the name of the program associated with this AttachPoint
func (ap *AttachPoint) ProgramName() string {
	return tcdefs.SectionName(ap.Type, ap.ToOrFrom)
}

var ErrNoTC = errors.New("no TC program attached")

// TODO: we should try to not get the program ID via 'tc' binary and rather
// we should use libbpf to obtain it.
func (ap *AttachPoint) ProgramID() (int, error) {
	out, err := ExecTC("filter", "show", "dev", ap.IfaceName(), ap.Hook.String())
	if err != nil {
		return -1, fmt.Errorf("failed to check interface %s program ID: %w", ap.Iface, err)
	}

	s := strings.Fields(string(out))
	for i := range s {
		// Example of output:
		//
		// filter protocol all pref 49152 bpf chain 0
		// filter protocol all pref 49152 bpf chain 0 handle 0x1 calico_from_hos:[61] direct-action not_in_hw id 61 tag 4add0302745d594c jited
		if s[i] == "id" && len(s) > i+1 {
			progID, err := strconv.Atoi(s[i+1])
			if err != nil {
				return -1, fmt.Errorf("couldn't parse ID in 'tc filter' command err=%w out=\n%v", err, string(out))
			}

			return progID, nil
		}
	}
	return -1, fmt.Errorf("couldn't find 'id <ID> in 'tc filter' command out=\n%v err=%w", string(out), ErrNoTC)
}

func (ap *AttachPoint) IsAttached() (bool, error) {
	hasQ, err := HasQdisc(ap.Iface)
	if err != nil {
		return false, err
	}
	if !hasQ {
		return false, nil
	}
	progs, err := ap.listAttachedPrograms(false)
	if err != nil {
		return false, err
	}
	return len(progs) > 0, nil
}

// EnsureQdisc makes sure that qdisc is attached to the given interface
func EnsureQdisc(ifaceName string) (bool, error) {
	hasQdisc, err := HasQdisc(ifaceName)
	if err != nil {
		return false, err
	}
	if hasQdisc {
		log.WithField("iface", ifaceName).Debug("Already have a clsact qdisc on this interface")
		return true, nil
	}
	return false, libbpf.CreateQDisc(ifaceName)
}

func HasQdisc(ifaceName string) (bool, error) {
	out, err := ExecTC("qdisc", "show", "dev", ifaceName, "clsact")
	if err != nil {
		return false, fmt.Errorf("failed to check if interface '%s' has qdisc: %w", ifaceName, err)
	}
	if strings.Contains(out, "qdisc clsact") {
		return true, nil
	}
	return false, nil
}

// RemoveQdisc makes sure that there is no qdisc attached to the given interface
func RemoveQdisc(ifaceName string) error {
	hasQdisc, err := HasQdisc(ifaceName)
	if err != nil {
		return err
	}
	if !hasQdisc {
		return nil
	}

	// Remove the json files of the programs attached to the interface for both directions
	if err = bpf.ForgetAttachedProg(ifaceName, hook.Ingress); err != nil {
		return fmt.Errorf("failed to remove runtime json file of ingress direction: %w", err)
	}
	if err = bpf.ForgetAttachedProg(ifaceName, hook.Egress); err != nil {
		return fmt.Errorf("failed to remove runtime json file of egress direction: %w", err)
	}

	return libbpf.RemoveQDisc(ifaceName)
}

func ConfigureVethNS(m *libbpf.Map, VethNS uint16) error {
	bpfGlobalData := libbpf.TcStatsGlobalData{
		VethNS: VethNS,
	}
	return libbpf.TcSetStatsGlobals(m, bpfGlobalData)
}

func (ap *AttachPoint) HookName() hook.Hook {
	return ap.Hook
}

func (ap *AttachPoint) Config() string {
	return fmt.Sprintf("%+v", ap)
}

func (ap *AttachPoint) ConfigureProgram(m *libbpf.Map) error {
	globalData := libbpf.TcGlobalData{
		ExtToSvcMark:  ap.ExtToServiceConnmark,
		VxlanPort:     ap.VXLANPort,
		Tmtu:          ap.TunnelMTU,
		PSNatStart:    ap.PSNATStart,
		PSNatLen:      ap.PSNATEnd,
		WgPort:        ap.WgPort,
		NatIn:         ap.NATin,
		NatOut:        ap.NATout,
		EgwVxlanPort:  ap.EGWVxlanPort,
		EgwHealthPort: ap.EgressGatewayHealthPort,

		LogFilterJmp: uint32(ap.LogFilterIdx),
	}
<<<<<<< HEAD
	var err error

	globalData.HostIP, err = convertIPToUint32(ap.HostIP, "host IP")
	if err != nil {
		return err
=======
	if ap.HostIP.To4() != nil {
		copy(globalData.HostIP[0:4], ap.HostIP.To4())
	} else {
		copy(globalData.HostIPv6[:], ap.HostIP.To16())
>>>>>>> 7d934aed
	}

	if globalData.VxlanPort == 0 {
		globalData.VxlanPort = 4789
	}

<<<<<<< HEAD
	globalData.IntfIP, err = convertIPToUint32(ap.IntfIP, "interface IP")
	if err != nil {
		return err
=======
	if ap.IntfIP.To4() != nil {
		copy(globalData.IntfIP[0:4], ap.IntfIP.To4())
	} else {
		copy(globalData.IntfIPv6[:], ap.IntfIP.To16())
>>>>>>> 7d934aed
	}

	if ap.DSROptoutCIDRs {
		globalData.Flags |= libbpf.GlobalsNoDSRCidrs
	}

	switch ap.RPFEnforceOption {
	case tcdefs.RPFEnforceOptionStrict:
		globalData.Flags |= libbpf.GlobalsRPFOptionEnabled
		globalData.Flags |= libbpf.GlobalsRPFOptionStrict
	case tcdefs.RPFEnforceOptionLoose:
		globalData.Flags |= libbpf.GlobalsRPFOptionEnabled
	}

	if ap.UDPOnly {
		globalData.Flags |= libbpf.GlobalsLoUDPOnly
	}

	// EE only
	if ap.EgressIPEnabled {
		globalData.Flags |= libbpf.GlobalsEgressIPEnabled
	}

	if ap.EnableTCPStats {
		globalData.Flags |= libbpf.GlobalsTCPStatsEnabled
	}
	if ap.IsEgressGateway {
		globalData.Flags |= libbpf.GlobalsIsEgressGateway
	}
	if ap.IsEgressClient {
		globalData.Flags |= libbpf.GlobalsIsEgressClient
	}

	globalData.HostTunnelIP = globalData.HostIP

	if ap.HostTunnelIP != nil {
<<<<<<< HEAD
		globalData.HostTunnelIP, err = convertIPToUint32(ap.HostTunnelIP, "host tunnel IP")
		if err != nil {
			return err
=======
		if ap.HostTunnelIP.To4() != nil {
			copy(globalData.HostTunnelIP[0:4], ap.HostTunnelIP.To4())
		} else {
			copy(globalData.HostTunnelIPv6[:], ap.HostTunnelIP.To16())
>>>>>>> 7d934aed
		}
	}

	for i := 0; i < len(globalData.Jumps); i++ {
		globalData.Jumps[i] = 0xffffffff   /* uint32(-1) */
		globalData.JumpsV6[i] = 0xffffffff /* uint32(-1) */
	}

	if ap.HookLayout != nil {
		log.WithField("HookLayout", ap.HookLayout).Debugf("ConfigureProgram")
		if ap.IPv6Enabled {
			for p, i := range ap.HookLayout {
				globalData.JumpsV6[p] = uint32(i)
			}
			globalData.JumpsV6[tcdefs.ProgIndexPolicy] = uint32(ap.PolicyIdx)
		} else {
			for p, i := range ap.HookLayout {
				globalData.Jumps[p] = uint32(i)
			}
			globalData.Jumps[tcdefs.ProgIndexPolicy] = uint32(ap.PolicyIdx)
		}
	}

	return ConfigureProgram(m, ap.Iface, &globalData)
}

func ConfigureProgram(m *libbpf.Map, iface string, globalData *libbpf.TcGlobalData) error {
	in := []byte("---------------")
	copy(in, iface)
	globalData.IfaceName = string(in)

	return libbpf.TcSetGlobals(m, globalData)
<<<<<<< HEAD
}

func ConfigureProgramV6(m *libbpf.Map, iface string, globalData *libbpf.TcGlobalData6) error {
	in := []byte("---------------")
	copy(in, iface)
	globalData.IfaceName = string(in)

	return libbpf.TcSetGlobals6(m, globalData)
}

func convertIPToUint32(ip net.IP, name string) (uint32, error) {
	ipv4 := ip.To4()
	if ipv4 == nil {
		return 0, fmt.Errorf("%s IP addr is nil", name)
	}
	return binary.LittleEndian.Uint32([]byte(ipv4)), nil
=======
>>>>>>> 7d934aed
}<|MERGE_RESOLUTION|>--- conflicted
+++ resolved
@@ -464,34 +464,20 @@
 
 		LogFilterJmp: uint32(ap.LogFilterIdx),
 	}
-<<<<<<< HEAD
-	var err error
-
-	globalData.HostIP, err = convertIPToUint32(ap.HostIP, "host IP")
-	if err != nil {
-		return err
-=======
 	if ap.HostIP.To4() != nil {
 		copy(globalData.HostIP[0:4], ap.HostIP.To4())
 	} else {
 		copy(globalData.HostIPv6[:], ap.HostIP.To16())
->>>>>>> 7d934aed
 	}
 
 	if globalData.VxlanPort == 0 {
 		globalData.VxlanPort = 4789
 	}
 
-<<<<<<< HEAD
-	globalData.IntfIP, err = convertIPToUint32(ap.IntfIP, "interface IP")
-	if err != nil {
-		return err
-=======
 	if ap.IntfIP.To4() != nil {
 		copy(globalData.IntfIP[0:4], ap.IntfIP.To4())
 	} else {
 		copy(globalData.IntfIPv6[:], ap.IntfIP.To16())
->>>>>>> 7d934aed
 	}
 
 	if ap.DSROptoutCIDRs {
@@ -528,16 +514,10 @@
 	globalData.HostTunnelIP = globalData.HostIP
 
 	if ap.HostTunnelIP != nil {
-<<<<<<< HEAD
-		globalData.HostTunnelIP, err = convertIPToUint32(ap.HostTunnelIP, "host tunnel IP")
-		if err != nil {
-			return err
-=======
 		if ap.HostTunnelIP.To4() != nil {
 			copy(globalData.HostTunnelIP[0:4], ap.HostTunnelIP.To4())
 		} else {
 			copy(globalData.HostTunnelIPv6[:], ap.HostTunnelIP.To16())
->>>>>>> 7d934aed
 		}
 	}
 
@@ -570,23 +550,4 @@
 	globalData.IfaceName = string(in)
 
 	return libbpf.TcSetGlobals(m, globalData)
-<<<<<<< HEAD
-}
-
-func ConfigureProgramV6(m *libbpf.Map, iface string, globalData *libbpf.TcGlobalData6) error {
-	in := []byte("---------------")
-	copy(in, iface)
-	globalData.IfaceName = string(in)
-
-	return libbpf.TcSetGlobals6(m, globalData)
-}
-
-func convertIPToUint32(ip net.IP, name string) (uint32, error) {
-	ipv4 := ip.To4()
-	if ipv4 == nil {
-		return 0, fmt.Errorf("%s IP addr is nil", name)
-	}
-	return binary.LittleEndian.Uint32([]byte(ipv4)), nil
-=======
->>>>>>> 7d934aed
 }