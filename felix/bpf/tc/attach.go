--- conflicted
+++ resolved
@@ -121,32 +121,7 @@
 	}
 
 	filename := ap.FileName()
-<<<<<<< HEAD
-	preCompiledBinary := path.Join(bpf.ObjectDir, filename)
-	binaryToLoad := preCompiledBinary
-
-	if ap.loadLogging() {
-		tempDir, err := os.MkdirTemp("", "calico-tc")
-		if err != nil {
-			return -1, fmt.Errorf("failed to create temporary directory: %w", err)
-		}
-		defer func() {
-			_ = os.RemoveAll(tempDir)
-		}()
-
-		tempBinary := path.Join(tempDir, filename)
-
-		err = ap.patchLogPrefix(logCxt, preCompiledBinary, tempBinary)
-		if err != nil {
-			logCxt.WithError(err).Error("Failed to patch binary")
-			return -1, err
-		}
-
-		binaryToLoad = tempBinary
-	}
-=======
 	binaryToLoad := path.Join(bpf.ObjectDir, filename)
->>>>>>> 49da2f36
 
 	progsToClean, err := ap.listAttachedPrograms()
 	if err != nil {
@@ -220,22 +195,6 @@
 	return progId, nil
 }
 
-<<<<<<< HEAD
-func (ap *AttachPoint) patchLogPrefix(logCtx *log.Entry, ifile, ofile string) error {
-	b, err := bpf.BinaryFromFile(ifile)
-	if err != nil {
-		return fmt.Errorf("failed to read pre-compiled BPF binary: %w", err)
-	}
-
-	b.PatchLogPrefix(ap.Iface)
-
-	err = b.WriteToFile(ofile)
-	if err != nil {
-		return fmt.Errorf("failed to write pre-compiled BPF binary: %w", err)
-	}
-	return nil
-}
-
 func AttachTcpStatsProgram(ifaceName, fileName string, nsId uint16) error {
 	preCompiledBinary := path.Join(bpf.ObjectDir, fileName)
 	obj, err := libbpf.OpenObject(preCompiledBinary)
@@ -270,8 +229,6 @@
 	return err
 }
 
-=======
->>>>>>> 49da2f36
 func (ap *AttachPoint) DetachProgram() error {
 	progsToClean, err := ap.listAttachedPrograms()
 	if err != nil {
@@ -584,16 +541,11 @@
 			return err
 		}
 	}
-<<<<<<< HEAD
-	return libbpf.TcSetGlobals(m, globalData)
-=======
-
 	in := []byte("---------------")
 	copy(in, ap.Iface)
 	globalData.IfaceName = string(in)
 
-	return libbpf.TcSetGlobals(m, &globalData)
->>>>>>> 49da2f36
+	return libbpf.TcSetGlobals(m, globalData)
 }
 
 func (ap *AttachPoint) setMapSize(m *libbpf.Map) error {
