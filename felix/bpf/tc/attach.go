//go:build !windows
// +build !windows

// Copyright (c) 2020-2023 Tigera, Inc. All rights reserved.
//
// Licensed under the Apache License, Version 2.0 (the "License");
// you may not use this file except in compliance with the License.
// You may obtain a copy of the License at
//
//     http://www.apache.org/licenses/LICENSE-2.0
//
// Unless required by applicable law or agreed to in writing, software
// distributed under the License is distributed on an "AS IS" BASIS,
// WITHOUT WARRANTIES OR CONDITIONS OF ANY KIND, either express or implied.
// See the License for the specific language governing permissions and
// limitations under the License.

package tc

import (
	"bytes"
	"encoding/binary"
	"encoding/json"
	"errors"
	"fmt"
	"net"
	"os"
	"os/exec"
	"path"
	"path/filepath"
	"regexp"
	"strconv"
	"strings"
	"sync"

	log "github.com/sirupsen/logrus"
	"github.com/vishvananda/netlink"

	"github.com/projectcalico/calico/libcalico-go/lib/set"

	"github.com/projectcalico/calico/felix/bpf"
	"github.com/projectcalico/calico/felix/bpf/bpfutils"
	"github.com/projectcalico/calico/felix/bpf/libbpf"
	tcdefs "github.com/projectcalico/calico/felix/bpf/tc/defs"
)

type AttachPoint struct {
	Type                    EndpointType
	ToOrFrom                ToOrFromEp
	Hook                    bpf.Hook
	Iface                   string
	LogLevel                string
	HostIP                  net.IP
	HostTunnelIP            net.IP
	IntfIP                  net.IP
	FIB                     bool
	ToHostDrop              bool
	DSR                     bool
	TunnelMTU               uint16
	VXLANPort               uint16
	WgPort                  uint16
	ExtToServiceConnmark    uint32
	VethNS                  uint16
	EnableTCPStats          bool
	IsEgressGateway         bool
	IsEgressClient          bool
	ForceReattach           bool
	PSNATStart              uint16
	PSNATEnd                uint16
	IPv6Enabled             bool
	MapSizes                map[string]uint32
	RPFStrictEnabled        bool
	NATin                   uint32
	NATout                  uint32
	EGWVxlanPort            uint16
	EgressIPEnabled         bool
	EgressGatewayHealthPort uint16
}

var tcLock sync.RWMutex
var ErrDeviceNotFound = errors.New("device not found")
var ErrInterrupted = errors.New("dump interrupted")
var prefHandleRe = regexp.MustCompile(`pref ([^ ]+) .* handle ([^ ]+)`)

func (ap *AttachPoint) Log() *log.Entry {
	return log.WithFields(log.Fields{
		"iface": ap.Iface,
		"type":  ap.Type,
		"hook":  ap.Hook,
	})
}

func (ap *AttachPoint) loadLogging() bool {
	return strings.ToLower(ap.LogLevel) != "off"
}

func (ap *AttachPoint) AlreadyAttached(object string) (int, bool) {
	logCxt := log.WithField("attachPoint", ap)
	progID, err := ap.ProgramID()
	if err != nil {
		logCxt.WithError(err).Debugf("Couldn't get the attached TC program ID.")
		return -1, false
	}

	progsToClean, err := ap.listAttachedPrograms()
	if err != nil {
		logCxt.WithError(err).Debugf("Couldn't get the list of already attached TC programs")
		return -1, false
	}

	isAttached, err := bpf.AlreadyAttachedProg(ap, object, progID)
	if err != nil {
		logCxt.WithError(err).Debugf("Failed to check if BPF program was already attached.")
		return -1, false
	}

	if isAttached && len(progsToClean) == 1 {
		return progID, true
	}
	return -1, false
}

// AttachProgram attaches a BPF program from a file to the TC attach point
func (ap *AttachPoint) AttachProgram() (int, error) {
	logCxt := log.WithField("attachPoint", ap)

	if ap.Type == EpTypeWorkload {
		l, err := netlink.LinkByName(ap.Iface)
		if err != nil {
			return -1, err
		}
		ap.VethNS = uint16(l.Attrs().NetNsID)
	}

	tempDir, err := os.MkdirTemp("", "calico-tc")
	if err != nil {
		return -1, fmt.Errorf("failed to create temporary directory: %w", err)
	}
	defer func() {
		_ = os.RemoveAll(tempDir)
	}()

	filename := ap.FileName()
	preCompiledBinary := path.Join(bpf.ObjectDir, filename)
	binaryToLoad := preCompiledBinary

	if ap.loadLogging() {
		tempBinary := path.Join(tempDir, filename)

		err = ap.patchLogPrefix(logCxt, preCompiledBinary, tempBinary)
		if err != nil {
			logCxt.WithError(err).Error("Failed to patch binary")
			return -1, err
		}

		binaryToLoad = tempBinary
	}

	// Using the RLock allows multiple attach calls to proceed in parallel unless
	// CleanUpMaps() (which takes the writer lock) is running.
	logCxt.Debug("AttachProgram waiting for lock...")
	tcLock.RLock()
	defer tcLock.RUnlock()
	logCxt.Debug("AttachProgram got lock.")

	progsToClean, err := ap.listAttachedPrograms()
	if err != nil {
		return -1, err
	}
	obj, err := libbpf.OpenObject(binaryToLoad)
	if err != nil {
		return -1, err
	}
	defer obj.Close()

	for m, err := obj.FirstMap(); m != nil && err == nil; m, err = m.NextMap() {
		// In case of global variables, libbpf creates an internal map <prog_name>.rodata
		// The values are read only for the BPF programs, but can be set to a value from
		// userspace before the program is loaded.
		if m.IsMapInternal() {
			if err := ap.ConfigureProgram(m); err != nil {
				return -1, fmt.Errorf("failed to configure %s: %w", filename, err)
			}
			continue
		}

		if err := ap.setMapSize(m); err != nil {
			return -1, fmt.Errorf("error setting map size %s : %w", m.Name(), err)
		}
		pinPath := bpf.MapPinPath(m.Type(), m.Name(), ap.Iface, ap.Hook)
		if err := m.SetPinPath(pinPath); err != nil {
			return -1, fmt.Errorf("error pinning map %s: %w", m.Name(), err)
		}
	}

	// Check if the bpf object is already attached, and we should skip
	// re-attaching it if the binary and its configuration are the same.
	progID, isAttached := ap.AlreadyAttached(preCompiledBinary)
	if isAttached {
		logCxt.Infof("Program already attached to TC, skip reattaching %s", filename)
		return progID, nil
	}
	logCxt.Debugf("Continue with attaching BPF program %s", filename)

	if err := obj.Load(); err != nil {
		logCxt.Warn("Failed to load program")
		return -1, fmt.Errorf("error loading program: %w", err)
	}

	err = ap.updateJumpMap(obj)
	if err != nil {
		logCxt.Warn("Failed to update jump map")
		return -1, fmt.Errorf("error updating jump map %v", err)
	}

	progId, err := obj.AttachClassifier(SectionName(ap.Type, ap.ToOrFrom), ap.Iface, string(ap.Hook))
	if err != nil {
		logCxt.Warnf("Failed to attach to TC section %s", SectionName(ap.Type, ap.ToOrFrom))
		return -1, err
	}
	logCxt.Info("Program attached to TC.")

	var progErrs []error
	for _, p := range progsToClean {
		log.WithField("prog", p).Debug("Cleaning up old calico program")
		attemptCleanup := func() error {
			_, err := ExecTC("filter", "del", "dev", ap.Iface, string(ap.Hook), "pref", p.pref, "handle", p.handle, "bpf")
			return err
		}
		err = attemptCleanup()
		if errors.Is(err, ErrInterrupted) {
			// This happens if the interface is deleted in the middle of calling tc.
			log.Debug("First cleanup hit 'Dump was interrupted', retrying (once).")
			err = attemptCleanup()
		}
		if errors.Is(err, ErrDeviceNotFound) {
			continue
		}
		if err != nil {
			log.WithError(err).WithField("prog", p).Warn("Failed to clean up old calico program.")
			progErrs = append(progErrs, err)
		}
	}

	if len(progErrs) != 0 {
		return -1, fmt.Errorf("failed to clean up one or more old calico programs: %v", progErrs)
	}

	// Store information of object in a json file so in future we can skip reattaching it.
	// If the process fails, the json file with the correct name and program details
	// is not stored on disk, and during Felix restarts the same program will be reattached
	// which leads to an unnecessary load time
	if err = bpf.RememberAttachedProg(ap, preCompiledBinary, progId); err != nil {
		logCxt.WithError(err).Error("Failed to record hash of BPF program on disk; ignoring.")
	}

	return progId, nil
}

func (ap *AttachPoint) patchLogPrefix(logCtx *log.Entry, ifile, ofile string) error {
	b, err := bpf.BinaryFromFile(ifile)
	if err != nil {
		return fmt.Errorf("failed to read pre-compiled BPF binary: %w", err)
	}

	b.PatchLogPrefix(ap.Iface)

	err = b.WriteToFile(ofile)
	if err != nil {
		return fmt.Errorf("failed to write pre-compiled BPF binary: %w", err)
	}
	return nil
}

<<<<<<< HEAD
func AttachTcpStatsProgram(ifaceName, fileName string, nsId uint16) error {
	preCompiledBinary := path.Join(bpf.ObjectDir, fileName)
	obj, err := libbpf.OpenObject(preCompiledBinary)
	if err != nil {
		return err
	}
	defer obj.Close()

	baseDir := "/sys/fs/bpf/tc/globals"
	for m, err := obj.FirstMap(); m != nil && err == nil; m, err = m.NextMap() {
		if m.IsMapInternal() {
			err := ConfigureVethNS(m, nsId)
			if err != nil {
				return err
			}
			continue
		}

		pinPath := path.Join(baseDir, m.Name())
		err := m.SetPinPath(pinPath)
		if err != nil {
			return fmt.Errorf("error pinning map %v errno %v", m.Name(), err)
		}
	}

	err = obj.Load()
	if err != nil {
		return fmt.Errorf("error loading program %v", err)
	}

	_, err = obj.AttachClassifier("calico_tcp_stats", ifaceName, string(bpf.HookIngress))
	return err
}

func (ap AttachPoint) DetachProgram() error {
=======
func (ap *AttachPoint) DetachProgram() error {
>>>>>>> 74351b1d
	// We never detach TC programs, so this should not be called.
	ap.Log().Panic("DetachProgram is not implemented for TC")
	return nil
}

func ExecTC(args ...string) (out string, err error) {
	tcCmd := exec.Command("tc", args...)
	outBytes, err := tcCmd.Output()
	if err != nil {
		if isCannotFindDevice(err) {
			err = ErrDeviceNotFound
		} else if isDumpInterrupted(err) {
			err = ErrInterrupted
		} else if err2, ok := err.(*exec.ExitError); ok {
			err = fmt.Errorf("failed to execute tc %v: rc=%v stderr=%v (%w)",
				args, err2.ExitCode(), string(err2.Stderr), err)
		} else {
			err = fmt.Errorf("failed to execute tc %v: %w", args, err)
		}
	}
	out = string(outBytes)
	return
}

func isCannotFindDevice(err error) bool {
	if errors.Is(err, ErrDeviceNotFound) {
		return true
	}
	if err, ok := err.(*exec.ExitError); ok {
		stderr := string(err.Stderr)
		if strings.Contains(stderr, "Cannot find device") ||
			strings.Contains(stderr, "No such device") {
			return true
		}
	}
	return false
}

func isDumpInterrupted(err error) bool {
	if errors.Is(err, ErrInterrupted) {
		return true
	}
	if err, ok := err.(*exec.ExitError); ok {
		stderr := string(err.Stderr)
		if strings.Contains(stderr, "Dump was interrupted") {
			return true
		}
	}
	return false
}

type attachedProg struct {
	pref   string
	handle string
}

func (ap *AttachPoint) listAttachedPrograms() ([]attachedProg, error) {
	out, err := ExecTC("filter", "show", "dev", ap.Iface, string(ap.Hook))
	if err != nil {
		return nil, fmt.Errorf("failed to list tc filters on interface: %w", err)
	}
	// Lines look like this; the section name always includes calico.
	// filter protocol all pref 49152 bpf chain 0 handle 0x1 to_hep_no_log.o:[calico_to_host_ep] direct-action not_in_hw id 821 tag ee402594f8f85ac3 jited
	var progsToClean []attachedProg
	for _, line := range strings.Split(string(out), "\n") {
		if !strings.Contains(line, "calico") {
			continue
		}
		// find the pref and the handle
		if sm := prefHandleRe.FindStringSubmatch(line); len(sm) > 0 {
			p := attachedProg{
				pref:   sm[1],
				handle: sm[2],
			}
			log.WithField("prog", p).Debug("Found old calico program")
			progsToClean = append(progsToClean, p)
		}
	}
	return progsToClean, nil
}

func patchVethNs(nsId uint16, ifile, ofile string) error {
	b, err := bpf.BinaryFromFile(ifile)
	if err != nil {
		return fmt.Errorf("failed to read pre-compiled BPF binary: %w", err)
	}

	b.PatchIfNS(nsId)
	err = b.WriteToFile(ofile)
	if err != nil {
		return fmt.Errorf("failed to write pre-compiled BPF binary: %w", err)
	}

	return nil
}

// ProgramName returns the name of the program associated with this AttachPoint
func (ap *AttachPoint) ProgramName() string {
	return SectionName(ap.Type, ap.ToOrFrom)
}

var ErrNoTC = errors.New("no TC program attached")

// TODO: we should try to not get the program ID via 'tc' binary and rather
// we should use libbpf to obtain it.
func (ap *AttachPoint) ProgramID() (int, error) {
	out, err := ExecTC("filter", "show", "dev", ap.IfaceName(), string(ap.Hook))
	if err != nil {
		return -1, fmt.Errorf("Failed to check interface %s program ID: %w", ap.Iface, err)
	}

	s := strings.Fields(string(out))
	for i := range s {
		// Example of output:
		//
		// filter protocol all pref 49152 bpf chain 0
		// filter protocol all pref 49152 bpf chain 0 handle 0x1 calico_from_hos:[61] direct-action not_in_hw id 61 tag 4add0302745d594c jited
		if s[i] == "id" && len(s) > i+1 {
			progID, err := strconv.Atoi(s[i+1])
			if err != nil {
				return -1, fmt.Errorf("Couldn't parse ID in 'tc filter' command err=%w out=\n%v", err, string(out))
			}

			return progID, nil
		}
	}
	return -1, fmt.Errorf("Couldn't find 'id <ID> in 'tc filter' command out=\n%v err=%w", string(out), ErrNoTC)
}

// FileName return the file the AttachPoint will load the program from
func (ap *AttachPoint) FileName() string {
	return ProgFilename(ap.Type, ap.ToOrFrom, ap.ToHostDrop, ap.FIB, ap.DSR, ap.LogLevel, bpfutils.BTFEnabled)
}

func (ap *AttachPoint) IsAttached() (bool, error) {
	hasQ, err := HasQdisc(ap.Iface)
	if err != nil {
		return false, err
	}
	if !hasQ {
		return false, nil
	}
	progs, err := ap.listAttachedPrograms()
	if err != nil {
		return false, err
	}
	return len(progs) > 0, nil
}

// tcDirRegex matches tc's and xdp's auto-created directory names, directories created when using libbpf
// so we can clean them up when removing maps without accidentally removing other user-created dirs..
var tcDirRegex = regexp.MustCompile(`([0-9a-f]{40})|(.*_(igr|egr|xdp))`)

// CleanUpMaps scans for cali_jump maps that are still pinned to the filesystem but no longer referenced by
// our BPF programs.
func CleanUpMaps() {
	// So that we serialise with AttachProgram()
	log.Debug("CleanUpMaps waiting for lock...")
	tcLock.Lock()
	defer tcLock.Unlock()
	log.Debug("CleanUpMaps got lock, cleaning up...")

	// Find the maps we care about by walking the BPF filesystem.
	mapIDToPath := make(map[int]string)
	err := filepath.Walk("/sys/fs/bpf/tc", func(p string, info os.FileInfo, err error) error {
		if err != nil {
			return err
		}
		if strings.HasPrefix(info.Name(), bpf.JumpMapName()) ||
			strings.HasPrefix(info.Name(), bpf.CountersMapName()) {
			log.WithField("path", p).Debug("Examining map")

			out, err := exec.Command("bpftool", "map", "show", "pinned", p).Output()
			if err != nil {
				log.WithError(err).Panic("Failed to show map")
			}
			log.WithField("dump", string(out)).Debug("Map show before deletion")
			idStr := string(bytes.Split(out, []byte(":"))[0])
			id, err := strconv.Atoi(idStr)
			if err != nil {
				log.WithError(err).WithField("dump", string(out)).Error("Failed to parse bpftool output.")
				return err
			}
			mapIDToPath[id] = p
		}
		return nil
	})
	if os.IsNotExist(err) {
		log.WithError(err).Warn("tc directory missing from BPF file system?")
		return
	}
	if err != nil {
		log.WithError(err).Error("Error while looking for maps.")
	}

	// Find all the programs that are attached to interfaces.
	out, err := exec.Command("bpftool", "net", "-j").Output()
	if err != nil {
		log.WithError(err).Panic("Failed to list attached bpf programs")
	}
	log.WithField("dump", string(out)).Debug("Attached BPF programs")

	var attached []struct {
		TC []struct {
			DevName string `json:"devname"`
			ID      int    `json:"id"`
		} `json:"tc"`
		XDP []struct {
			DevName string `json:"devname"`
			IfIndex int    `json:"ifindex"`
			Mode    string `json:"mode"`
			ID      int    `json:"id"`
		} `json:"xdp"`
	}
	err = json.Unmarshal(out, &attached)
	if err != nil {
		log.WithError(err).WithField("dump", string(out)).Error("Failed to parse list of attached BPF programs")
	}
	attachedProgs := set.New[int]()
	for _, prog := range attached[0].TC {
		log.WithField("prog", prog).Debug("Adding TC prog to attached set")
		attachedProgs.Add(prog.ID)
	}
	for _, prog := range attached[0].XDP {
		log.WithField("prog", prog).Debug("Adding XDP prog to attached set")
		attachedProgs.Add(prog.ID)
	}

	// Find all the maps that the attached programs refer to and remove them from consideration.
	progsJSON, err := exec.Command("bpftool", "prog", "list", "--json").Output()
	if err != nil {
		log.WithError(err).Info("Failed to list BPF programs, assuming there's nothing to clean up.")
		return
	}
	var progs []struct {
		ID   int    `json:"id"`
		Name string `json:"name"`
		Maps []int  `json:"map_ids"`
	}
	err = json.Unmarshal(progsJSON, &progs)
	if err != nil {
		log.WithError(err).Info("Failed to parse bpftool output.  Assuming nothing to clean up.")
		return
	}
	for _, p := range progs {
		if !attachedProgs.Contains(p.ID) {
			log.WithField("prog", p).Debug("Prog is not in the attached set, skipping")
			continue
		}
		for _, id := range p.Maps {
			log.WithField("mapID", id).WithField("prog", p).Debugf("Map is still in use: %v", mapIDToPath[id])
			delete(mapIDToPath, id)
		}
	}

	// Remove the pins.
	for id, p := range mapIDToPath {
		log.WithFields(log.Fields{"id": id, "path": p}).Debug("Removing stale BPF map pin.")
		err := os.Remove(p)
		if err != nil {
			log.WithError(err).Warn("Removed stale BPF map pin.")
		}
		log.WithFields(log.Fields{"id": id, "path": p}).Info("Removed stale BPF map pin.")
	}

	// Look for empty dirs.
	emptyAutoDirs := set.New[string]()
	err = filepath.Walk("/sys/fs/bpf/tc", func(p string, info os.FileInfo, err error) error {
		if err != nil {
			return err
		}
		if info.IsDir() && tcDirRegex.MatchString(info.Name()) {
			p := path.Clean(p)
			log.WithField("path", p).Debug("Found tc auto-created dir.")
			emptyAutoDirs.Add(p)
		} else {
			dirPath := path.Clean(path.Dir(p))
			if emptyAutoDirs.Contains(dirPath) {
				log.WithField("path", dirPath).Debug("tc dir is not empty.")
				emptyAutoDirs.Discard(dirPath)
			}
		}
		return nil
	})
	if os.IsNotExist(err) {
		log.WithError(err).Warn("tc directory missing from BPF file system?")
		return
	}
	if err != nil {
		log.WithError(err).Error("Error while looking for maps.")
	}

	emptyAutoDirs.Iter(func(p string) error {
		log.WithField("path", p).Debug("Removing empty dir.")
		err := os.Remove(p)
		if err != nil {
			log.WithError(err).Error("Error while removing empty dir.")
		}
		return nil
	})
}

// EnsureQdisc makes sure that qdisc is attached to the given interface
func EnsureQdisc(ifaceName string) error {
	hasQdisc, err := HasQdisc(ifaceName)
	if err != nil {
		return err
	}
	if hasQdisc {
		log.WithField("iface", ifaceName).Debug("Already have a clsact qdisc on this interface")
		return nil
	}
	return libbpf.CreateQDisc(ifaceName)
}

func HasQdisc(ifaceName string) (bool, error) {
	out, err := ExecTC("qdisc", "show", "dev", ifaceName, "clsact")
	if err != nil {
		return false, fmt.Errorf("failed to check if interface '%s' has qdisc: %w", ifaceName, err)
	}
	if strings.Contains(out, "qdisc clsact") {
		return true, nil
	}
	return false, nil
}

// RemoveQdisc makes sure that there is no qdisc attached to the given interface
func RemoveQdisc(ifaceName string) error {
	hasQdisc, err := HasQdisc(ifaceName)
	if err != nil {
		return err
	}
	if !hasQdisc {
		return nil
	}

	// Remove the json files of the programs attached to the interface for both directions
	if err = bpf.ForgetAttachedProg(ifaceName, "ingress"); err != nil {
		return fmt.Errorf("Failed to remove runtime json file of ingress direction: %w", err)
	}
	if err = bpf.ForgetAttachedProg(ifaceName, "egress"); err != nil {
		return fmt.Errorf("Failed to remove runtime json file of egress direction: %w", err)
	}

	return libbpf.RemoveQDisc(ifaceName)
}

// Return a key that uniquely identifies this attach point, amongst all of the possible attach
// points associated with a single given interface.
func (ap *AttachPoint) JumpMapFDMapKey() string {
	return string(ap.Hook)
}

func (ap *AttachPoint) IfaceName() string {
	return ap.Iface
}

<<<<<<< HEAD
func (ap AttachPoint) MustReattach() bool {
	return ap.ForceReattach
}

func ConfigureVethNS(m *libbpf.Map, VethNS uint16) error {
	bpfGlobalData := libbpf.TcGlobalData{VethNS: VethNS}
	return libbpf.TcSetGlobals(m, bpfGlobalData)
}

func (ap AttachPoint) HookName() bpf.Hook {
=======
func (ap *AttachPoint) HookName() bpf.Hook {
>>>>>>> 74351b1d
	return ap.Hook
}

func (ap *AttachPoint) Config() string {
	return fmt.Sprintf("%+v", ap)
}

func (ap *AttachPoint) ConfigureProgram(m *libbpf.Map) error {
	globalData := libbpf.TcGlobalData{ExtToSvcMark: ap.ExtToServiceConnmark,
		VxlanPort:     ap.VXLANPort,
		Tmtu:          ap.TunnelMTU,
		PSNatStart:    ap.PSNATStart,
		PSNatLen:      ap.PSNATEnd,
		VethNS:        ap.VethNS,
		WgPort:        ap.WgPort,
		NatIn:         ap.NATin,
		NatOut:        ap.NATout,
		EgwVxlanPort:  ap.EGWVxlanPort,
		EgwHealthPort: ap.EgressGatewayHealthPort,
	}
	var err error

	globalData.HostIP, err = convertIPToUint32(ap.HostIP)
	if err != nil {
		return err
	}

	if globalData.VxlanPort == 0 {
		globalData.VxlanPort = 4789
	}

	globalData.IntfIP, err = convertIPToUint32(ap.IntfIP)
	if err != nil {
		return err
	}

	if ap.EgressIPEnabled {
		globalData.Flags |= libbpf.GlobalsEgressIPEnabled
	}

	if ap.IPv6Enabled {
		globalData.Flags |= libbpf.GlobalsIPv6Enabled
	}
	if ap.EnableTCPStats {
		globalData.Flags |= libbpf.GlobalsTCPStatsEnabled
	}
	if ap.IsEgressGateway {
		globalData.Flags |= libbpf.GlobalsIsEgressGateway
	}
	if ap.IsEgressClient {
		globalData.Flags |= libbpf.GlobalsIsEgressClient
	}
	if ap.RPFStrictEnabled {
		globalData.Flags |= libbpf.GlobalsRPFStrictEnabled
	}

	globalData.HostTunnelIP = globalData.HostIP

	if ap.HostTunnelIP != nil {
		globalData.HostTunnelIP, err = convertIPToUint32(ap.HostTunnelIP)
		if err != nil {
			return err
		}
	}
	return libbpf.TcSetGlobals(m, globalData)
}

func (ap *AttachPoint) setMapSize(m *libbpf.Map) error {
	if size, ok := ap.MapSizes[m.Name()]; ok {
		return m.SetMapSize(size)
	}
	return nil
}

func (ap *AttachPoint) hasPolicyProg() bool {
	switch ap.Type {
	case EpTypeHost, EpTypeNAT, EpTypeLO:
		return false
	}

	return true
}

func (ap *AttachPoint) hasHostConflictProg() bool {
	switch ap.Type {
	case EpTypeWorkload:
		return false
	}

	return ap.ToOrFrom == ToEp
}

func (ap *AttachPoint) updateJumpMap(obj *libbpf.Obj) error {
	ipVersions := []string{"IPv4"}
	if ap.IPv6Enabled {
		ipVersions = append(ipVersions, "IPv6")
	}

	mapName := bpf.JumpMapName()

	for _, ipFamily := range ipVersions {
		for _, idx := range tcdefs.JumpMapIndexes[ipFamily] {
			if (idx == tcdefs.ProgIndexPolicy || idx == tcdefs.ProgIndexV6Policy) && !ap.hasPolicyProg() {
				continue
			}
			if idx == tcdefs.ProgIndexHostCtConflict && !ap.hasHostConflictProg() {
				continue
			}
			err := obj.UpdateJumpMap(mapName, tcdefs.ProgramNames[idx], idx)
			if err != nil {
				return fmt.Errorf("error updating %v %s program: %w", ipFamily, tcdefs.ProgramNames[idx], err)
			}
		}
	}

	return nil
}

func convertIPToUint32(ip net.IP) (uint32, error) {
	ipv4 := ip.To4()
	if ipv4 == nil {
		return 0, fmt.Errorf("ip addr nil")
	}
	return binary.LittleEndian.Uint32([]byte(ipv4)), nil
}<|MERGE_RESOLUTION|>--- conflicted
+++ resolved
@@ -272,7 +272,6 @@
 	return nil
 }
 
-<<<<<<< HEAD
 func AttachTcpStatsProgram(ifaceName, fileName string, nsId uint16) error {
 	preCompiledBinary := path.Join(bpf.ObjectDir, fileName)
 	obj, err := libbpf.OpenObject(preCompiledBinary)
@@ -307,10 +306,7 @@
 	return err
 }
 
-func (ap AttachPoint) DetachProgram() error {
-=======
 func (ap *AttachPoint) DetachProgram() error {
->>>>>>> 74351b1d
 	// We never detach TC programs, so this should not be called.
 	ap.Log().Panic("DetachProgram is not implemented for TC")
 	return nil
@@ -668,7 +664,6 @@
 	return ap.Iface
 }
 
-<<<<<<< HEAD
 func (ap AttachPoint) MustReattach() bool {
 	return ap.ForceReattach
 }
@@ -678,10 +673,7 @@
 	return libbpf.TcSetGlobals(m, bpfGlobalData)
 }
 
-func (ap AttachPoint) HookName() bpf.Hook {
-=======
 func (ap *AttachPoint) HookName() bpf.Hook {
->>>>>>> 74351b1d
 	return ap.Hook
 }
 
