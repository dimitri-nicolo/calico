--- conflicted
+++ resolved
@@ -747,20 +747,11 @@
 			return fmt.Errorf("error updating %v icmp program: %v", ipFamily, err)
 		}
 		dIndex := base + 4
-<<<<<<< HEAD
-		err = obj.UpdateJumpMap("cali_jump", string(programNames[dIndex]), dIndex)
+		err = obj.UpdateJumpMap(bpf.JumpMapName(), string(programNames[dIndex]), dIndex)
 		if err != nil {
 			return fmt.Errorf("error updating %v drop program: %v", ipFamily, err)
 		}
-		return nil
-	})
-=======
-		err = obj.UpdateJumpMap(bpf.JumpMapName(), string(programNames[dIndex]), dIndex)
-		if err != nil {
-			return fmt.Errorf("error updating %v drop program: %v", ipFamily, err)
-		}
-	}
->>>>>>> ca1f2f01
+	}
 
 	return nil
 }
