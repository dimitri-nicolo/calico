//go:build !windows
// +build !windows

// Copyright (c) 2020-2023 Tigera, Inc. All rights reserved.
//
// Licensed under the Apache License, Version 2.0 (the "License");
// you may not use this file except in compliance with the License.
// You may obtain a copy of the License at
//
//     http://www.apache.org/licenses/LICENSE-2.0
//
// Unless required by applicable law or agreed to in writing, software
// distributed under the License is distributed on an "AS IS" BASIS,
// WITHOUT WARRANTIES OR CONDITIONS OF ANY KIND, either express or implied.
// See the License for the specific language governing permissions and
// limitations under the License.

package tc

import (
	"encoding/binary"
	"errors"
	"fmt"
	"net"
	"os/exec"
	"path"
	"regexp"
	"strconv"
	"strings"

	log "github.com/sirupsen/logrus"
	"github.com/vishvananda/netlink"

	"github.com/projectcalico/calico/felix/bpf"
	"github.com/projectcalico/calico/felix/bpf/bpfutils"
	"github.com/projectcalico/calico/felix/bpf/libbpf"
	tcdefs "github.com/projectcalico/calico/felix/bpf/tc/defs"
)

type AttachPoint struct {
	Type                    EndpointType
	ToOrFrom                ToOrFromEp
	Hook                    bpf.Hook
	Iface                   string
	LogLevel                string
	HostIP                  net.IP
	HostTunnelIP            net.IP
	IntfIP                  net.IP
	FIB                     bool
	ToHostDrop              bool
	DSR                     bool
	TunnelMTU               uint16
	VXLANPort               uint16
	WgPort                  uint16
	ExtToServiceConnmark    uint32
	VethNS                  uint16
	EnableTCPStats          bool
	IsEgressGateway         bool
	IsEgressClient          bool
	ForceReattach           bool
	PSNATStart              uint16
	PSNATEnd                uint16
	IPv6Enabled             bool
	MapSizes                map[string]uint32
	RPFStrictEnabled        bool
	NATin                   uint32
	NATout                  uint32
	EGWVxlanPort            uint16
	EgressIPEnabled         bool
	EgressGatewayHealthPort uint16
}

var ErrDeviceNotFound = errors.New("device not found")
var ErrInterrupted = errors.New("dump interrupted")
var prefHandleRe = regexp.MustCompile(`pref ([^ ]+) .* handle ([^ ]+)`)

func (ap *AttachPoint) Log() *log.Entry {
	return log.WithFields(log.Fields{
		"iface": ap.Iface,
		"type":  ap.Type,
		"hook":  ap.Hook,
	})
}

func (ap *AttachPoint) AlreadyAttached(object string) (int, bool) {
	logCxt := log.WithField("attachPoint", ap)
	progID, err := ap.ProgramID()
	if err != nil {
		logCxt.WithError(err).Debugf("Couldn't get the attached TC program ID.")
		return -1, false
	}

	progsToClean, err := ap.listAttachedPrograms()
	if err != nil {
		logCxt.WithError(err).Debugf("Couldn't get the list of already attached TC programs")
		return -1, false
	}

	isAttached, err := bpf.AlreadyAttachedProg(ap, object, progID)
	if err != nil {
		logCxt.WithError(err).Debugf("Failed to check if BPF program was already attached.")
		return -1, false
	}

	if isAttached && len(progsToClean) == 1 {
		return progID, true
	}
	return -1, false
}

<<<<<<< HEAD
// AttachProgram attaches a BPF program from a file to the TC attach point
func (ap *AttachPoint) AttachProgram() (int, error) {
	logCxt := log.WithField("attachPoint", ap)

	if ap.Type == EpTypeWorkload {
		l, err := netlink.LinkByName(ap.Iface)
		if err != nil {
			return -1, err
		}
		ap.VethNS = uint16(l.Attrs().NetNsID)
	}

	filename := ap.FileName()
	binaryToLoad := path.Join(bpf.ObjectDir, filename)

	progsToClean, err := ap.listAttachedPrograms()
	if err != nil {
		return -1, err
	}
	obj, err := libbpf.OpenObject(binaryToLoad)
=======
func (ap *AttachPoint) loadObject(ipVer int, file string) (*libbpf.Obj, error) {
	obj, err := libbpf.OpenObject(file)
>>>>>>> 80dcaf90
	if err != nil {
		return nil, err
	}

	for m, err := obj.FirstMap(); m != nil && err == nil; m, err = m.NextMap() {
		// In case of global variables, libbpf creates an internal map <prog_name>.rodata
		// The values are read only for the BPF programs, but can be set to a value from
		// userspace before the program is loaded.
		if m.IsMapInternal() {
			if err := ap.ConfigureProgram(m); err != nil {
				return nil, fmt.Errorf("failed to configure %s: %w", file, err)
			}
			continue
		}

		if err := ap.setMapSize(m); err != nil {
			return nil, fmt.Errorf("error setting map size %s : %w", m.Name(), err)
		}
		pinPath := bpf.MapPinPath(m.Type(), m.Name(), ap.Iface, ap.Hook)
		if err := m.SetPinPath(pinPath); err != nil {
			return nil, fmt.Errorf("error pinning map %s: %w", m.Name(), err)
		}
	}

	if err := obj.Load(); err != nil {
		return nil, fmt.Errorf("error loading program: %w", err)
	}

	err = ap.updateJumpMap(ipVer, obj)
	if err != nil {
		return nil, fmt.Errorf("error updating jump map %v", err)
	}

	return obj, nil
}

// AttachProgram attaches a BPF program from a file to the TC attach point
func (ap *AttachPoint) AttachProgram() (int, error) {
	logCxt := log.WithField("attachPoint", ap)

	filename := ap.FileName(4)
	binaryToLoad := path.Join(bpf.ObjectDir, filename)

	progsToClean, err := ap.listAttachedPrograms()
	if err != nil {
		return -1, err
	}

	// Check if the bpf object is already attached, and we should skip
	// re-attaching it if the binary and its configuration are the same.
	progID, isAttached := ap.AlreadyAttached(binaryToLoad)
	if isAttached {
		logCxt.Infof("Program already attached to TC, skip reattaching %s", filename)
		return progID, nil
	}
	logCxt.Debugf("Continue with attaching BPF program %s", filename)

	obj, err := ap.loadObject(4, binaryToLoad)
	if err != nil {
		logCxt.Warn("Failed to load program")
		return -1, fmt.Errorf("object v4: %w", err)
	}
	defer obj.Close()

	if ap.IPv6Enabled {
		filename := ap.FileName(6)
		obj, err := ap.loadObject(6, path.Join(bpf.ObjectDir, filename))
		if err != nil {
			logCxt.Warn("Failed to load program")
			return -1, fmt.Errorf("object v6: %w", err)
		}
		defer obj.Close()
	}

	progId, err := obj.AttachClassifier(SectionName(ap.Type, ap.ToOrFrom), ap.Iface, string(ap.Hook))
	if err != nil {
		logCxt.Warnf("Failed to attach to TC section %s", SectionName(ap.Type, ap.ToOrFrom))
		return -1, err
	}
	logCxt.Info("Program attached to TC.")

	if err := ap.detachPrograms(progsToClean); err != nil {
		return -1, err
	}

	// Store information of object in a json file so in future we can skip reattaching it.
	// If the process fails, the json file with the correct name and program details
	// is not stored on disk, and during Felix restarts the same program will be reattached
	// which leads to an unnecessary load time
	if err = bpf.RememberAttachedProg(ap, binaryToLoad, progId); err != nil {
		logCxt.WithError(err).Error("Failed to record hash of BPF program on disk; ignoring.")
	}

	return progId, nil
}

func AttachTcpStatsProgram(ifaceName, fileName string, nsId uint16) error {
	preCompiledBinary := path.Join(bpf.ObjectDir, fileName)
	obj, err := libbpf.OpenObject(preCompiledBinary)
	if err != nil {
		return err
	}
	defer obj.Close()

	baseDir := "/sys/fs/bpf/tc/globals"
	for m, err := obj.FirstMap(); m != nil && err == nil; m, err = m.NextMap() {
		if m.IsMapInternal() {
			err := ConfigureVethNS(m, nsId)
			if err != nil {
				return err
			}
			continue
		}

		pinPath := path.Join(baseDir, m.Name())
		err := m.SetPinPath(pinPath)
		if err != nil {
			return fmt.Errorf("error pinning map %v errno %v", m.Name(), err)
		}
	}

	err = obj.Load()
	if err != nil {
		return fmt.Errorf("error loading program %v", err)
	}

	_, err = obj.AttachClassifier("calico_tcp_stats", ifaceName, string(bpf.HookIngress))
	return err
}

func (ap *AttachPoint) DetachProgram() error {
	progsToClean, err := ap.listAttachedPrograms()
	if err != nil {
		return err
	}

	return ap.detachPrograms(progsToClean)
}

func (ap *AttachPoint) detachPrograms(progsToClean []attachedProg) error {
	var progErrs []error
	for _, p := range progsToClean {
		log.WithField("prog", p).Debug("Cleaning up old calico program")
		attemptCleanup := func() error {
			_, err := ExecTC("filter", "del", "dev", ap.Iface, string(ap.Hook), "pref", p.pref, "handle", p.handle, "bpf")
			return err
		}
		err := attemptCleanup()
		if errors.Is(err, ErrInterrupted) {
			// This happens if the interface is deleted in the middle of calling tc.
			log.Debug("First cleanup hit 'Dump was interrupted', retrying (once).")
			err = attemptCleanup()
		}
		if errors.Is(err, ErrDeviceNotFound) {
			continue
		}
		if err != nil {
			log.WithError(err).WithField("prog", p).Warn("Failed to clean up old calico program.")
			progErrs = append(progErrs, err)
		}
	}

	if len(progErrs) != 0 {
		return fmt.Errorf("failed to clean up one or more old calico programs: %v", progErrs)
	}

	return nil
}

func ExecTC(args ...string) (out string, err error) {
	tcCmd := exec.Command("tc", args...)
	outBytes, err := tcCmd.Output()
	if err != nil {
		if isCannotFindDevice(err) {
			err = ErrDeviceNotFound
		} else if isDumpInterrupted(err) {
			err = ErrInterrupted
		} else if err2, ok := err.(*exec.ExitError); ok {
			err = fmt.Errorf("failed to execute tc %v: rc=%v stderr=%v (%w)",
				args, err2.ExitCode(), string(err2.Stderr), err)
		} else {
			err = fmt.Errorf("failed to execute tc %v: %w", args, err)
		}
	}
	out = string(outBytes)
	return
}

func isCannotFindDevice(err error) bool {
	if errors.Is(err, ErrDeviceNotFound) {
		return true
	}
	if err, ok := err.(*exec.ExitError); ok {
		stderr := string(err.Stderr)
		if strings.Contains(stderr, "Cannot find device") ||
			strings.Contains(stderr, "No such device") {
			return true
		}
	}
	return false
}

func isDumpInterrupted(err error) bool {
	if errors.Is(err, ErrInterrupted) {
		return true
	}
	if err, ok := err.(*exec.ExitError); ok {
		stderr := string(err.Stderr)
		if strings.Contains(stderr, "Dump was interrupted") {
			return true
		}
	}
	return false
}

type attachedProg struct {
	pref   string
	handle string
}

func (ap *AttachPoint) listAttachedPrograms() ([]attachedProg, error) {
	out, err := ExecTC("filter", "show", "dev", ap.Iface, string(ap.Hook))
	if err != nil {
		return nil, fmt.Errorf("failed to list tc filters on interface: %w", err)
	}
	// Lines look like this; the section name always includes calico.
	// filter protocol all pref 49152 bpf chain 0 handle 0x1 to_hep_no_log.o:[calico_to_host_ep] direct-action not_in_hw id 821 tag ee402594f8f85ac3 jited
	var progsToClean []attachedProg
	for _, line := range strings.Split(string(out), "\n") {
		if !strings.Contains(line, "calico") {
			continue
		}
		// find the pref and the handle
		if sm := prefHandleRe.FindStringSubmatch(line); len(sm) > 0 {
			p := attachedProg{
				pref:   sm[1],
				handle: sm[2],
			}
			log.WithField("prog", p).Debug("Found old calico program")
			progsToClean = append(progsToClean, p)
		}
	}
	return progsToClean, nil
}

func patchVethNs(nsId uint16, ifile, ofile string) error {
	b, err := bpf.BinaryFromFile(ifile)
	if err != nil {
		return fmt.Errorf("failed to read pre-compiled BPF binary: %w", err)
	}

	b.PatchIfNS(nsId)
	err = b.WriteToFile(ofile)
	if err != nil {
		return fmt.Errorf("failed to write pre-compiled BPF binary: %w", err)
	}

	return nil
}

// ProgramName returns the name of the program associated with this AttachPoint
func (ap *AttachPoint) ProgramName() string {
	return SectionName(ap.Type, ap.ToOrFrom)
}

var ErrNoTC = errors.New("no TC program attached")

// TODO: we should try to not get the program ID via 'tc' binary and rather
// we should use libbpf to obtain it.
func (ap *AttachPoint) ProgramID() (int, error) {
	out, err := ExecTC("filter", "show", "dev", ap.IfaceName(), string(ap.Hook))
	if err != nil {
		return -1, fmt.Errorf("Failed to check interface %s program ID: %w", ap.Iface, err)
	}

	s := strings.Fields(string(out))
	for i := range s {
		// Example of output:
		//
		// filter protocol all pref 49152 bpf chain 0
		// filter protocol all pref 49152 bpf chain 0 handle 0x1 calico_from_hos:[61] direct-action not_in_hw id 61 tag 4add0302745d594c jited
		if s[i] == "id" && len(s) > i+1 {
			progID, err := strconv.Atoi(s[i+1])
			if err != nil {
				return -1, fmt.Errorf("Couldn't parse ID in 'tc filter' command err=%w out=\n%v", err, string(out))
			}

			return progID, nil
		}
	}
	return -1, fmt.Errorf("Couldn't find 'id <ID> in 'tc filter' command out=\n%v err=%w", string(out), ErrNoTC)
}

// FileName return the file the AttachPoint will load the program from
func (ap *AttachPoint) FileName(ipVer int) string {
	return ProgFilename(ipVer, ap.Type, ap.ToOrFrom, ap.ToHostDrop, ap.FIB, ap.DSR, ap.LogLevel, bpfutils.BTFEnabled)
}

func (ap *AttachPoint) IsAttached() (bool, error) {
	hasQ, err := HasQdisc(ap.Iface)
	if err != nil {
		return false, err
	}
	if !hasQ {
		return false, nil
	}
	progs, err := ap.listAttachedPrograms()
	if err != nil {
		return false, err
	}
	return len(progs) > 0, nil
}

// EnsureQdisc makes sure that qdisc is attached to the given interface
func EnsureQdisc(ifaceName string) error {
	hasQdisc, err := HasQdisc(ifaceName)
	if err != nil {
		return err
	}
	if hasQdisc {
		log.WithField("iface", ifaceName).Debug("Already have a clsact qdisc on this interface")
		return nil
	}
	return libbpf.CreateQDisc(ifaceName)
}

func HasQdisc(ifaceName string) (bool, error) {
	out, err := ExecTC("qdisc", "show", "dev", ifaceName, "clsact")
	if err != nil {
		return false, fmt.Errorf("failed to check if interface '%s' has qdisc: %w", ifaceName, err)
	}
	if strings.Contains(out, "qdisc clsact") {
		return true, nil
	}
	return false, nil
}

// RemoveQdisc makes sure that there is no qdisc attached to the given interface
func RemoveQdisc(ifaceName string) error {
	hasQdisc, err := HasQdisc(ifaceName)
	if err != nil {
		return err
	}
	if !hasQdisc {
		return nil
	}

	// Remove the json files of the programs attached to the interface for both directions
	if err = bpf.ForgetAttachedProg(ifaceName, "ingress"); err != nil {
		return fmt.Errorf("Failed to remove runtime json file of ingress direction: %w", err)
	}
	if err = bpf.ForgetAttachedProg(ifaceName, "egress"); err != nil {
		return fmt.Errorf("Failed to remove runtime json file of egress direction: %w", err)
	}

	return libbpf.RemoveQDisc(ifaceName)
}

// Return a key that uniquely identifies this attach point, amongst all of the possible attach
// points associated with a single given interface.
func (ap *AttachPoint) JumpMapFDMapKey() string {
	return string(ap.Hook)
}

func (ap *AttachPoint) IfaceName() string {
	return ap.Iface
}

func (ap AttachPoint) MustReattach() bool {
	return ap.ForceReattach
}

func ConfigureVethNS(m *libbpf.Map, VethNS uint16) error {
	bpfGlobalData := libbpf.TcGlobalData{VethNS: VethNS}
	return libbpf.TcSetGlobals(m, bpfGlobalData)
}

func (ap *AttachPoint) HookName() bpf.Hook {
	return ap.Hook
}

func (ap *AttachPoint) Config() string {
	return fmt.Sprintf("%+v", ap)
}

func (ap *AttachPoint) ConfigureProgram(m *libbpf.Map) error {
	globalData := libbpf.TcGlobalData{ExtToSvcMark: ap.ExtToServiceConnmark,
		VxlanPort:     ap.VXLANPort,
		Tmtu:          ap.TunnelMTU,
		PSNatStart:    ap.PSNATStart,
		PSNatLen:      ap.PSNATEnd,
		VethNS:        ap.VethNS,
		WgPort:        ap.WgPort,
		NatIn:         ap.NATin,
		NatOut:        ap.NATout,
		EgwVxlanPort:  ap.EGWVxlanPort,
		EgwHealthPort: ap.EgressGatewayHealthPort,
	}
	var err error

	globalData.HostIP, err = convertIPToUint32(ap.HostIP, "host IP")
	if err != nil {
		return err
	}

	if globalData.VxlanPort == 0 {
		globalData.VxlanPort = 4789
	}

	globalData.IntfIP, err = convertIPToUint32(ap.IntfIP, "interface IP")
	if err != nil {
		return err
	}

	if ap.EgressIPEnabled {
		globalData.Flags |= libbpf.GlobalsEgressIPEnabled
	}

	if ap.IPv6Enabled {
		globalData.Flags |= libbpf.GlobalsIPv6Enabled
	}
	if ap.EnableTCPStats {
		globalData.Flags |= libbpf.GlobalsTCPStatsEnabled
	}
	if ap.IsEgressGateway {
		globalData.Flags |= libbpf.GlobalsIsEgressGateway
	}
	if ap.IsEgressClient {
		globalData.Flags |= libbpf.GlobalsIsEgressClient
	}
	if ap.RPFStrictEnabled {
		globalData.Flags |= libbpf.GlobalsRPFStrictEnabled
	}

	globalData.HostTunnelIP = globalData.HostIP

	if ap.HostTunnelIP != nil {
		globalData.HostTunnelIP, err = convertIPToUint32(ap.HostTunnelIP, "host tunnel IP")
		if err != nil {
			return err
		}
	}
	in := []byte("---------------")
	copy(in, ap.Iface)
	globalData.IfaceName = string(in)

	return libbpf.TcSetGlobals(m, globalData)
}

func (ap *AttachPoint) setMapSize(m *libbpf.Map) error {
	if size, ok := ap.MapSizes[m.Name()]; ok {
		return m.SetMapSize(size)
	}
	return nil
}

func (ap *AttachPoint) hasPolicyProg() bool {
	switch ap.Type {
	case EpTypeHost, EpTypeNAT, EpTypeLO:
		return false
	}

	return true
}

func (ap *AttachPoint) hasHostConflictProg() bool {
	switch ap.Type {
	case EpTypeWorkload:
		return false
	}

	return ap.ToOrFrom == ToEp
}

func (ap *AttachPoint) updateJumpMap(ipVer int, obj *libbpf.Obj) error {
	ipVersion := "IPv4"
	if ipVer == 6 {
		ipVersion = "IPv6"
	}

	mapName := bpf.JumpMapName()

	for _, idx := range tcdefs.JumpMapIndexes[ipVersion] {
		if (idx == tcdefs.ProgIndexPolicy || idx == tcdefs.ProgIndexV6Policy) && !ap.hasPolicyProg() {
			continue
		}
		if idx == tcdefs.ProgIndexHostCtConflict && !ap.hasHostConflictProg() {
			continue
		}
		err := obj.UpdateJumpMap(mapName, tcdefs.ProgramNames[idx], idx)
		if err != nil {
			return fmt.Errorf("error updating %v %s program: %w", ipVersion, tcdefs.ProgramNames[idx], err)
		}
	}

	return nil
}

func convertIPToUint32(ip net.IP, name string) (uint32, error) {
	ipv4 := ip.To4()
	if ipv4 == nil {
		return 0, fmt.Errorf("%s IP addr is nil", name)
	}
	return binary.LittleEndian.Uint32([]byte(ipv4)), nil
}<|MERGE_RESOLUTION|>--- conflicted
+++ resolved
@@ -108,31 +108,8 @@
 	return -1, false
 }
 
-<<<<<<< HEAD
-// AttachProgram attaches a BPF program from a file to the TC attach point
-func (ap *AttachPoint) AttachProgram() (int, error) {
-	logCxt := log.WithField("attachPoint", ap)
-
-	if ap.Type == EpTypeWorkload {
-		l, err := netlink.LinkByName(ap.Iface)
-		if err != nil {
-			return -1, err
-		}
-		ap.VethNS = uint16(l.Attrs().NetNsID)
-	}
-
-	filename := ap.FileName()
-	binaryToLoad := path.Join(bpf.ObjectDir, filename)
-
-	progsToClean, err := ap.listAttachedPrograms()
-	if err != nil {
-		return -1, err
-	}
-	obj, err := libbpf.OpenObject(binaryToLoad)
-=======
 func (ap *AttachPoint) loadObject(ipVer int, file string) (*libbpf.Obj, error) {
 	obj, err := libbpf.OpenObject(file)
->>>>>>> 80dcaf90
 	if err != nil {
 		return nil, err
 	}
@@ -172,6 +149,14 @@
 // AttachProgram attaches a BPF program from a file to the TC attach point
 func (ap *AttachPoint) AttachProgram() (int, error) {
 	logCxt := log.WithField("attachPoint", ap)
+
+	if ap.Type == EpTypeWorkload {
+		l, err := netlink.LinkByName(ap.Iface)
+		if err != nil {
+			return -1, err
+		}
+		ap.VethNS = uint16(l.Attrs().NetNsID)
+	}
 
 	filename := ap.FileName(4)
 	binaryToLoad := path.Join(bpf.ObjectDir, filename)
