--- conflicted
+++ resolved
@@ -1,8 +1,4 @@
-<<<<<<< HEAD
-// Copyright (c) 2019-2021 Tigera, Inc. All rights reserved.
-=======
 // Copyright (c) 2019-2022 Tigera, Inc. All rights reserved.
->>>>>>> c5e2ca20
 
 // Licensed under the Apache License, Version 2.0 (the "License");
 // you may not use this file except in compliance with the License.
@@ -797,9 +793,9 @@
 		ver2 := environment.MustParseVersion(test.b)
 		Expect(ver1.Compare(ver2)).To(Equal(test.expected))
 	}
-	ver := versionparse.MustParseVersion("4.15.1")
+	ver := environment.MustParseVersion("4.15.1")
 	expectedVersionCode := 265985
-	versionCode := versionparse.ConvertKernelVersionToCode(ver)
+	versionCode := environment.ConvertKernelVersionToCode(ver)
 	Expect(versionCode).To(Equal(expectedVersionCode))
 }
 
