//go:build !windows
// +build !windows

// Copyright (c) 2019-2022 Tigera, Inc. All rights reserved.
// Licensed under the Apache License, Version 2.0 (the "License");
// you may not use this file except in compliance with the License.
// You may obtain a copy of the License at
//
//     http://www.apache.org/licenses/LICENSE-2.0
//
// Unless required by applicable law or agreed to in writing, software
// distributed under the License is distributed on an "AS IS" BASIS,
// WITHOUT WARRANTIES OR CONDITIONS OF ANY KIND, either express or implied.
// See the License for the specific language governing permissions and
// limitations under the License.

// Package bpf provides primitives to manage Calico-specific XDP programs
// attached to network interfaces, along with the blocklist LPM map and the
// failsafe map.
//
// It does not call the bpf() syscall itself but executes external programs
// like bpftool and ip.
package bpf

import (
	"bytes"
	"encoding/binary"
	"encoding/json"
	"errors"
	"fmt"
	"net"
	"os"
	"os/exec"
	"path"
	"path/filepath"
	"regexp"
	"strconv"
	"strings"

	log "github.com/sirupsen/logrus"
	"golang.org/x/sys/unix"

	"github.com/projectcalico/calico/felix/bpf/bpfdefs"
	"github.com/projectcalico/calico/felix/bpf/maps"
	"github.com/projectcalico/calico/felix/bpf/utils"
	"github.com/projectcalico/calico/felix/environment"
	"github.com/projectcalico/calico/felix/labelindex"
	"github.com/projectcalico/calico/felix/proto"
	"github.com/projectcalico/calico/libcalico-go/lib/set"
)

// Hook is the hook to which a BPF program should be attached. This is relative to
// the host namespace so workload PolDirnIngress policy is attached to the HookEgress.
type Hook int

func (h Hook) String() string {
	switch h {
	case HookIngress:
		return "ingress"
	case HookEgress:
		return "egress"
	case HookXDP:
		return "xdp"
	}

	return "unknown"
}

func StringToHook(s string) Hook {
	switch s {
	case "ingress":
		return HookIngress
	case "egress":
		return HookEgress
	case "xdp":
		return HookXDP
	}

	return HookBad
}

const (
	HookIngress Hook = iota
	HookEgress
	HookXDP
	HookCount

	HookBad Hook = -1
)

var Hooks = []Hook{HookIngress, HookEgress, HookXDP}

type XDPMode int

const (
	XDPDriver  XDPMode = unix.XDP_FLAGS_DRV_MODE
	XDPOffload XDPMode = unix.XDP_FLAGS_HW_MODE
	XDPGeneric XDPMode = unix.XDP_FLAGS_SKB_MODE
)

type FindObjectMode uint32

const (
	FindInBPFFSOnly FindObjectMode = 1 << iota
	FindByID
)

const (
	// XDP
	cidrMapVersion        = "v1"
	failsafeMapVersion    = "v1"
	xdpProgVersion        = "v1"
	failsafeMapName       = "calico_failsafe_ports_" + failsafeMapVersion
	failsafeSymbolMapName = "calico_failsafe_ports" // no need to version the symbol name

	// sockmap
	sockopsProgVersion         = "v1"
	sockopsProgName            = "calico_sockops_" + sockopsProgVersion
	skMsgProgVersion           = "v1"
	skMsgProgName              = "calico_sk_msg_" + skMsgProgVersion
	sockMapVersion             = "v1"
	sockMapName                = "calico_sock_map_" + sockMapVersion
	sockmapEndpointsMapVersion = "v1"
	sockmapEndpointsMapName    = "calico_sk_endpoints_" + sockmapEndpointsMapVersion
<<<<<<< HEAD

	DefaultBPFfsPath   = "/sys/fs/bpf"
	CgroupV2Path       = "/run/calico/cgroup"
	defaultDebugfsPath = "/sys/kernel/debug"

	GlobalPinDir = DefaultBPFfsPath + "/tc/globals/"
=======
>>>>>>> 72969e64
)

var (
	xdpFilename     = "filter.o"
	sockopsFilename = "sockops.o"
	redirFilename   = "redir.o"

	bpfCalicoSubdir = "calico"
	ifaceRegexp     = regexp.MustCompile(`(?m)^[0-9]+:\s+(?P<name>.+):`)
	// v4Dot4Dot0 is the first kernel version that has all the
	// required features we use for kprobes
	v4Dot4Dot0 = environment.MustParseVersion("4.4.0")
	// v4Dot16Dot0 is the first kernel version that has all the
	// required features we use for XDP filtering
	v4Dot16Dot0 = environment.MustParseVersion("4.16.0")
	// v4Dot18Dot0 is the kernel version in RHEL that has all the
	// required features for BPF dataplane, sidecar acceleration
	v4Dot18Dot0 = environment.MustParseVersion("4.18.0-193")
	// v4Dot20Dot0 is the first kernel version that has all the
	// required features we use for sidecar acceleration
	v4Dot20Dot0 = environment.MustParseVersion("4.20.0")
	// v5Dot3Dot0 is the first kernel version that has all the
	// required features we use for BPF dataplane mode
	v5Dot3Dot0 = environment.MustParseVersion("5.3.0")
)

var distToVersionMap = map[string]*environment.Version{
	environment.Ubuntu:        v5Dot3Dot0,
	environment.RedHat:        v4Dot18Dot0,
	environment.DefaultDistro: v5Dot3Dot0,
}

func (m XDPMode) String() string {
	switch m {
	case XDPDriver:
		return "xdpdrv"
	case XDPOffload:
		return "xdpoffload"
	case XDPGeneric:
		return "xdpgeneric"
	default:
		return "unknown"
	}
}

// XXX maybe use ipsets.IPFamily
type IPFamily int

const (
	IPFamilyUnknown IPFamily = iota
	IPFamilyV4
	IPFamilyV6
)

func (m IPFamily) String() string {
	switch m {
	case IPFamilyV4:
		return "ipv4"
	case IPFamilyV6:
		return "ipv6"
	default:
		return "unknown"
	}
}

func (m IPFamily) Size() int {
	switch m {
	case IPFamilyV4:
		return 4
	case IPFamilyV6:
		return 16
	}
	return -1
}

func printCommand(name string, arg ...string) {
	log.Debugf("running: %s %s", name, strings.Join(arg, " "))
}

type BPFLib struct {
	binDir      string
	bpffsDir    string
	calicoDir   string
	sockmapDir  string
	cgroupV2Dir string
	xdpDir      string
}

func NewBPFLib(binDir string) (*BPFLib, error) {
	_, err := exec.LookPath("bpftool")
	if err != nil {
		return nil, errors.New("bpftool not found in $PATH")
	}

	bpfDir, err := utils.MaybeMountBPFfs()
	if err != nil {
		return nil, err
	}

	cgroupV2Dir, err := utils.MaybeMountCgroupV2()
	if err != nil {
		return nil, err
	}

	calicoDir := filepath.Join(bpfDir, bpfCalicoSubdir)
	xdpDir := filepath.Join(calicoDir, "xdp")
	sockmapDir := filepath.Join(calicoDir, "sockmap")

	return &BPFLib{
		binDir:      binDir,
		bpffsDir:    bpfDir,
		calicoDir:   calicoDir,
		sockmapDir:  sockmapDir,
		cgroupV2Dir: cgroupV2Dir,
		xdpDir:      xdpDir,
	}, nil
}

type BPFDataplane interface {
	DumpCIDRMap(ifName string, family IPFamily) (map[CIDRMapKey]uint32, error)
	DumpFailsafeMap() ([]ProtoPort, error)
	GetCIDRMapID(ifName string, family IPFamily) (int, error)
	GetFailsafeMapID() (int, error)
	GetMapsFromXDP(ifName string) ([]int, error)
	GetXDPID(ifName string) (int, error)
	GetXDPMode(ifName string) (XDPMode, error)
	GetXDPIfaces() ([]string, error)
	GetXDPObjTag(objPath string) (string, error)
	GetXDPObjTagAuto() (string, error)
	GetXDPTag(ifName string) (string, error)
	IsValidMap(ifName string, family IPFamily) (bool, error)
	ListCIDRMaps(family IPFamily) ([]string, error)
	LoadXDP(objPath, ifName string, mode XDPMode) error
	LoadXDPAuto(ifName string, mode XDPMode) error
	LookupCIDRMap(ifName string, family IPFamily, ip net.IP, mask int) (uint32, error)
	LookupFailsafeMap(proto uint8, port uint16) (bool, error)
	NewCIDRMap(ifName string, family IPFamily) (string, error)
	NewFailsafeMap() (string, error)
	RemoveCIDRMap(ifName string, family IPFamily) error
	RemoveFailsafeMap() error
	RemoveItemCIDRMap(ifName string, family IPFamily, ip net.IP, mask int) error
	RemoveItemFailsafeMap(proto uint8, port uint16) error
	RemoveXDP(ifName string, mode XDPMode) error
	UpdateCIDRMap(ifName string, family IPFamily, ip net.IP, mask int, refCount uint32) error
	UpdateFailsafeMap(proto uint8, port uint16) error
	loadXDPRaw(objPath, ifName string, mode XDPMode, mapArgs []string) error
	GetBPFCalicoDir() string
	AttachToSockmap() error
	DetachFromSockmap(mode FindObjectMode) error
	RemoveSockmap(mode FindObjectMode) error
	loadBPF(objPath, progPath, progType string, mapArgs []string) error
	LoadSockops(objPath string) error
	LoadSockopsAuto() error
	RemoveSockops() error
	LoadSkMsg(objPath string) error
	LoadSkMsgAuto() error
	RemoveSkMsg() error
	AttachToCgroup() error
	DetachFromCgroup(mode FindObjectMode) error
	NewSockmapEndpointsMap() (string, error)
	NewSockmap() (string, error)
	UpdateSockmapEndpoints(ip net.IP, mask int) error
	DumpSockmapEndpointsMap(family IPFamily) ([]CIDRMapKey, error)
	LookupSockmapEndpointsMap(ip net.IP, mask int) (bool, error)
	RemoveItemSockmapEndpointsMap(ip net.IP, mask int) error
	RemoveSockmapEndpointsMap() error
}

func getCIDRMapName(ifName string, family IPFamily) string {
	return fmt.Sprintf("%s_%s_%s_blacklist", ifName, family, cidrMapVersion)
}

func getProgName(ifName string) string {
	return fmt.Sprintf("prefilter_%s_%s", xdpProgVersion, ifName)
}

func newMap(name, path, kind string, entries, keySize, valueSize, flags int) (string, error) {
	// FIXME: for some reason this function was called several times for a
	// particular map, just assume it's created if the pinned file is there for
	// now
	if _, err := os.Stat(path); err == nil {
		return path, nil
	}

	dir := filepath.Dir(path)

	if err := os.MkdirAll(dir, 0700); err != nil {
		return "", err
	}

	prog := "bpftool"
	args := []string{
		"map",
		"create",
		path,
		"type",
		kind,
		"key",
		fmt.Sprintf("%d", keySize),
		"value",
		fmt.Sprintf("%d", valueSize),
		"entries",
		fmt.Sprintf("%d", entries),
		"name",
		name,
		"flags",
		fmt.Sprintf("%d", flags),
	}

	printCommand(prog, args...)
	output, err := exec.Command(prog, args...).CombinedOutput()
	if err != nil {
		return "", fmt.Errorf("failed to create map (%s): %s\n%s", name, err, output)
	}

	return path, nil
}

func (b *BPFLib) NewFailsafeMap() (string, error) {
	mapName := failsafeMapName
	mapPath := filepath.Join(b.calicoDir, mapName)

	keySize := 4
	valueSize := 1

	return newMap(mapName,
		mapPath,
		"hash",
		65535,
		keySize,
		valueSize,
		1, // BPF_F_NO_PREALLOC
	)
}

func (b *BPFLib) GetBPFCalicoDir() string {
	return b.calicoDir
}

func (b *BPFLib) NewCIDRMap(ifName string, family IPFamily) (string, error) {
	mapName := getCIDRMapName(ifName, family)
	mapPath := filepath.Join(b.xdpDir, mapName)

	if family == IPFamilyV6 {
		return "", errors.New("IPv6 not supported")
	}

	keySize := 8
	valueSize := 4

	return newMap(mapName,
		mapPath,
		"lpm_trie",
		10240,
		keySize,
		valueSize,
		1, // BPF_F_NO_PREALLOC
	)
}

func (b *BPFLib) ListCIDRMaps(family IPFamily) ([]string, error) {
	var ifNames []string
	maps, err := os.ReadDir(b.xdpDir)
	if err != nil {
		return nil, err
	}

	suffix := fmt.Sprintf("_%s_%s_blacklist", family, cidrMapVersion)
	for _, m := range maps {
		name := m.Name()
		if strings.HasSuffix(name, suffix) {
			ifName := strings.TrimSuffix(name, suffix)
			ifNames = append(ifNames, ifName)
		}
	}

	return ifNames, nil
}

func (b *BPFLib) RemoveFailsafeMap() error {
	mapName := failsafeMapName
	mapPath := filepath.Join(b.calicoDir, mapName)

	return os.Remove(mapPath)
}

func (b *BPFLib) RemoveCIDRMap(ifName string, family IPFamily) error {
	mapName := getCIDRMapName(ifName, family)
	mapPath := filepath.Join(b.xdpDir, mapName)

	return os.Remove(mapPath)
}

type mapInfo struct {
	Id        int    `json:"id"`
	Type      string `json:"type"`
	KeySize   int    `json:"bytes_key"`
	ValueSize int    `json:"bytes_value"`
	Err       string `json:"error"`
}

type getnextEntry struct {
	Key     []string `json:"key"`
	NextKey []string `json:"next_key"`
	Err     string   `json:"error"`
}

type mapEntry struct {
	Key   []string `json:"key"`
	Value []string `json:"value"`
	Err   string   `json:"error"`
}

type perCpuMapEntry []struct {
	Key    []string `json:"key"`
	Values []struct {
		CPU   int      `json:"cpu"`
		Value []string `json:"value"`
	} `json:"values"`
}

type ProgInfo struct {
	Id     int    `json:"id"`
	Type   string `json:"type"`
	Tag    string `json:"tag"`
	MapIds []int  `json:"map_ids"`
	Err    string `json:"error"`
}

type cgroupProgEntry struct {
	ID          int    `json:"id"`
	AttachType  string `json:"attach_type"`
	AttachFlags string `json:"attach_flags"`
	Name        string `json:"name"`
	Err         string `json:"error"`
}

type ProtoPort struct {
	Proto labelindex.IPSetPortProtocol
	Port  uint16
}

func getMapStructGeneral(mapDesc []string) (*mapInfo, error) {
	prog := "bpftool"
	args := []string{
		"--json",
		"--pretty",
		"map",
		"show"}
	args = append(args, mapDesc...)

	printCommand(prog, args...)
	output, err := exec.Command(prog, args...).CombinedOutput()
	if err != nil {
		return nil, fmt.Errorf("failed to show map (%v): %s\n%s", mapDesc, err, output)
	}

	m := mapInfo{}
	err = json.Unmarshal(output, &m)
	if err != nil {
		return nil, fmt.Errorf("cannot parse json output: %v\n%s", err, output)
	}
	if m.Err != "" {
		return nil, fmt.Errorf("%s", m.Err)
	}
	return &m, nil
}

func getMapStruct(mapPath string) (*mapInfo, error) {
	return getMapStructGeneral([]string{"pinned", mapPath})
}

func (b *BPFLib) GetFailsafeMapID() (int, error) {
	mapName := failsafeMapName
	mapPath := filepath.Join(b.calicoDir, mapName)

	m, err := getMapStruct(mapPath)
	if err != nil {
		return -1, err
	}
	return m.Id, nil
}

func (b *BPFLib) DumpFailsafeMap() ([]ProtoPort, error) {
	mapName := failsafeMapName
	mapPath := filepath.Join(b.calicoDir, mapName)
	prog := "bpftool"
	args := []string{
		"--json",
		"--pretty",
		"map",
		"dump",
		"pinned",
		mapPath}

	printCommand(prog, args...)
	output, err := exec.Command(prog, args...).CombinedOutput()
	if err != nil {
		return nil, fmt.Errorf("failed to dump map (%s): %s\n%s", mapPath, err, output)
	}

	l := []mapEntry{}
	err = json.Unmarshal(output, &l)
	if err != nil {
		return nil, fmt.Errorf("cannot parse json output: %v\n%s", err, output)
	}

	pp := []ProtoPort{}
	for _, entry := range l {
		proto, port, err := hexToFailsafe(entry.Key)
		if err != nil {
			return nil, err
		}
		pp = append(pp, ProtoPort{labelindex.IPSetPortProtocol(proto), port})
	}

	return pp, nil
}

func (b *BPFLib) GetCIDRMapID(ifName string, family IPFamily) (int, error) {
	mapName := getCIDRMapName(ifName, family)
	mapPath := filepath.Join(b.xdpDir, mapName)

	m, err := getMapStruct(mapPath)
	if err != nil {
		return -1, err
	}
	return m.Id, nil
}

func (b *BPFLib) IsValidMap(ifName string, family IPFamily) (bool, error) {
	mapName := getCIDRMapName(ifName, family)
	mapPath := filepath.Join(b.xdpDir, mapName)

	m, err := getMapStruct(mapPath)
	if err != nil {
		return false, err
	}
	switch family {
	case IPFamilyV4:
		if m.Type != "lpm_trie" || m.KeySize != 8 || m.ValueSize != 4 {
			return false, nil
		}
	case IPFamilyV6:
		return false, fmt.Errorf("IPv6 not implemented yet")
	default:
		return false, fmt.Errorf("unknown IP family %d", family)
	}
	return true, nil
}

func (b *BPFLib) LookupFailsafeMap(proto uint8, port uint16) (bool, error) {
	mapName := failsafeMapName
	mapPath := filepath.Join(b.calicoDir, mapName)

	if err := os.MkdirAll(b.xdpDir, 0700); err != nil {
		return false, err
	}

	hexKey, err := failsafeToHex(proto, port)
	if err != nil {
		return false, err
	}

	prog := "bpftool"
	args := []string{
		"--json",
		"--pretty",
		"map",
		"lookup",
		"pinned",
		mapPath,
		"key",
		"hex"}

	args = append(args, hexKey...)

	printCommand(prog, args...)
	output, err := exec.Command(prog, args...).CombinedOutput()
	if err != nil {
		return false, fmt.Errorf("failed to lookup in map (%s): %s\n%s", mapName, err, output)
	}

	l := mapEntry{}
	err = json.Unmarshal(output, &l)
	if err != nil {
		return false, fmt.Errorf("cannot parse json output: %v\n%s", err, output)
	}
	if l.Err != "" {
		return false, fmt.Errorf("%s", l.Err)
	}

	return true, err
}

func (b *BPFLib) LookupCIDRMap(ifName string, family IPFamily, ip net.IP, mask int) (uint32, error) {
	mapName := getCIDRMapName(ifName, family)
	mapPath := filepath.Join(b.xdpDir, mapName)

	if err := os.MkdirAll(b.xdpDir, 0700); err != nil {
		return 0, err
	}

	cidr := fmt.Sprintf("%s/%d", ip.String(), mask)

	hexKey, err := CidrToHex(cidr)
	if err != nil {
		return 0, err
	}

	prog := "bpftool"
	args := []string{
		"--json",
		"--pretty",
		"map",
		"lookup",
		"pinned",
		mapPath,
		"key",
		"hex"}

	args = append(args, hexKey...)

	printCommand(prog, args...)
	output, err := exec.Command(prog, args...).CombinedOutput()
	if err != nil {
		return 0, fmt.Errorf("failed to lookup in map (%s): %s\n%s", mapName, err, output)
	}

	l := mapEntry{}
	err = json.Unmarshal(output, &l)
	if err != nil {
		return 0, fmt.Errorf("cannot parse json output: %v\n%s", err, output)
	}
	if l.Err != "" {
		return 0, fmt.Errorf("%s", l.Err)
	}

	val, err := hexToCIDRMapValue(l.Value)
	if err != nil {
		return 0, err
	}

	return val, err
}

type CIDRMapKey struct {
	rawIP   [16]byte
	rawMask [16]byte
}

func (k *CIDRMapKey) ToIPNet() *net.IPNet {
	ip := net.IP(k.rawIP[:]).To16()
	mask := func() net.IPMask {
		if ip.To4() != nil {
			// it's an IPV4 address
			return k.rawMask[12:16]
		} else {
			return k.rawMask[:]
		}
	}()
	return &net.IPNet{
		IP:   ip,
		Mask: mask,
	}
}

func NewCIDRMapKey(n *net.IPNet) CIDRMapKey {
	k := CIDRMapKey{
		rawMask: [16]byte{
			0xff, 0xff, 0xff, 0xff,
			0xff, 0xff, 0xff, 0xff,
			0xff, 0xff, 0xff, 0xff,
			0xff, 0xff, 0xff, 0xff,
		},
	}
	rawIPSlice := k.rawIP[:]
	copy(rawIPSlice, n.IP.To16())
	rawMaskSlice := k.rawMask[len(k.rawMask)-len(n.Mask):]
	copy(rawMaskSlice, n.Mask)
	return k
}

func (b *BPFLib) DumpCIDRMap(ifName string, family IPFamily) (map[CIDRMapKey]uint32, error) {
	mapName := getCIDRMapName(ifName, family)
	mapPath := filepath.Join(b.xdpDir, mapName)

	if err := os.MkdirAll(b.xdpDir, 0700); err != nil {
		return nil, err
	}

	prog := "bpftool"
	args := []string{
		"--json",
		"--pretty",
		"map",
		"dump",
		"pinned",
		mapPath}

	printCommand(prog, args...)
	output, err := exec.Command(prog, args...).CombinedOutput()
	if err != nil {
		return nil, fmt.Errorf("failed to dump in map (%s): %s\n%s", mapName, err, output)
	}

	var al []mapEntry
	err = json.Unmarshal(output, &al)
	if err != nil {
		return nil, fmt.Errorf("cannot parse json output: %v\n%s", err, output)
	}

	m := make(map[CIDRMapKey]uint32, len(al))
	for _, l := range al {
		ipnet, err := hexToIPNet(l.Key, family)
		if err != nil {
			return nil, fmt.Errorf("failed to parse bpf map key (%v) to ip and mask: %v", l.Key, err)
		}
		value, err := hexToCIDRMapValue(l.Value)
		if err != nil {
			return nil, fmt.Errorf("failed to parse bpf map value (%v): %v", l.Value, err)
		}
		m[NewCIDRMapKey(ipnet)] = value
	}

	return m, nil
}

func (b *BPFLib) RemoveItemFailsafeMap(proto uint8, port uint16) error {
	mapName := failsafeMapName
	mapPath := filepath.Join(b.calicoDir, mapName)

	if err := os.MkdirAll(b.xdpDir, 0700); err != nil {
		return err
	}

	hexKey, err := failsafeToHex(proto, port)
	if err != nil {
		return err
	}

	prog := "bpftool"
	args := []string{
		"map",
		"delete",
		"pinned",
		mapPath,
		"key",
		"hex"}

	args = append(args, hexKey...)

	printCommand(prog, args...)
	output, err := exec.Command(prog, args...).CombinedOutput()
	if err != nil {
		return fmt.Errorf("failed to delete item (%d) from map (%s): %s\n%s", port, mapName, err, output)
	}

	return nil
}

func (b *BPFLib) RemoveItemCIDRMap(ifName string, family IPFamily, ip net.IP, mask int) error {
	mapName := getCIDRMapName(ifName, family)
	mapPath := filepath.Join(b.xdpDir, mapName)

	if err := os.MkdirAll(b.xdpDir, 0700); err != nil {
		return err
	}

	cidr := fmt.Sprintf("%s/%d", ip.String(), mask)

	hexKey, err := CidrToHex(cidr)
	if err != nil {
		return err
	}

	prog := "bpftool"
	args := []string{
		"map",
		"delete",
		"pinned",
		mapPath,
		"key",
		"hex"}

	args = append(args, hexKey...)

	printCommand(prog, args...)
	output, err := exec.Command(prog, args...).CombinedOutput()
	if err != nil {
		return fmt.Errorf("failed to delete item (%v/%d) from map (%s): %s\n%s", ip, mask, mapName, err, output)
	}

	return nil
}

func (b *BPFLib) UpdateFailsafeMap(proto uint8, port uint16) error {
	mapName := failsafeMapName
	mapPath := filepath.Join(b.calicoDir, mapName)

	if err := os.MkdirAll(b.xdpDir, 0700); err != nil {
		return err
	}

	hexKey, err := failsafeToHex(proto, port)
	if err != nil {
		return err
	}

	prog := "bpftool"
	args := []string{
		"map",
		"update",
		"pinned",
		mapPath,
		"key",
		"hex"}
	args = append(args, hexKey...)
	args = append(args, []string{
		"value",
		fmt.Sprintf("%d", 1), // it's just a set, so use 1 as value
	}...)

	printCommand(prog, args...)
	output, err := exec.Command(prog, args...).CombinedOutput()
	if err != nil {
		return fmt.Errorf("failed to update map (%s) with (%d): %s\n%s", mapName, port, err, output)
	}

	return nil
}

func (b *BPFLib) UpdateCIDRMap(ifName string, family IPFamily, ip net.IP, mask int, refCount uint32) error {
	mapName := getCIDRMapName(ifName, family)
	mapPath := filepath.Join(b.xdpDir, mapName)

	if err := os.MkdirAll(b.xdpDir, 0700); err != nil {
		return err
	}

	cidr := fmt.Sprintf("%s/%d", ip.String(), mask)

	hexKey, err := CidrToHex(cidr)
	if err != nil {
		return err
	}
	hexValue := cidrMapValueToHex(refCount)

	prog := "bpftool"
	args := []string{
		"map",
		"update",
		"pinned",
		mapPath,
		"key",
		"hex"}
	args = append(args, hexKey...)
	args = append(args, "value", "hex")
	args = append(args, hexValue...)

	printCommand(prog, args...)
	output, err := exec.Command(prog, args...).CombinedOutput()
	if err != nil {
		return fmt.Errorf("failed to update map (%s) with (%v/%d): %s\n%s", mapName, ip, mask, err, output)
	}

	return nil
}

func (b *BPFLib) loadXDPRaw(objPath, ifName string, mode XDPMode, mapArgs []string) error {
	objPath = path.Join(b.binDir, objPath)

	if _, err := os.Stat(objPath); os.IsNotExist(err) {
		return fmt.Errorf("cannot find XDP object %q", objPath)
	}

	progName := getProgName(ifName)
	progPath := filepath.Join(b.xdpDir, progName)

	if err := b.loadBPF(objPath, progPath, "xdp", mapArgs); err != nil {
		return err
	}

	prog := "ip"
	args := []string{
		"link",
		"set",
		"dev",
		ifName,
		mode.String(),
		"pinned",
		progPath}

	printCommand(prog, args...)
	output, err := exec.Command(prog, args...).CombinedOutput()
	log.Debugf("out:\n%v", string(output))

	if err != nil {
		if removeErr := os.Remove(progPath); removeErr != nil {
			return fmt.Errorf("failed to attach XDP program (%s) to %s: %s (also failed to remove the pinned program: %s)\n%s", progPath, ifName, err, removeErr, output)
		} else {
			return fmt.Errorf("failed to attach XDP program (%s) to %s: %s\n%s", progPath, ifName, err, output)
		}
	}

	return nil
}

func (b *BPFLib) getMapArgs(ifName string) ([]string, error) {
	// FIXME hardcoded ipv4, do we need both?
	mapName := getCIDRMapName(ifName, IPFamilyV4)
	mapPath := filepath.Join(b.xdpDir, mapName)

	failsafeMapPath := filepath.Join(b.calicoDir, failsafeMapName)

	// key: symbol of the map definition in the XDP program
	// value: path where the map is pinned
	maps := map[string]string{
		"calico_prefilter_v4": mapPath,
		failsafeSymbolMapName: failsafeMapPath,
	}

	var mapArgs []string

	for n, p := range maps {
		if _, err := os.Stat(p); os.IsNotExist(err) {
			return nil, fmt.Errorf("map %q needs to be loaded first", p)
		}

		mapArgs = append(mapArgs, []string{"map", "name", n, "pinned", p}...)
	}

	return mapArgs, nil
}

func (b *BPFLib) LoadXDP(objPath, ifName string, mode XDPMode) error {
	mapArgs, err := b.getMapArgs(ifName)
	if err != nil {
		return err
	}

	return b.loadXDPRaw(objPath, ifName, mode, mapArgs)
}

func (b *BPFLib) LoadXDPAuto(ifName string, mode XDPMode) error {
	return b.LoadXDP(xdpFilename, ifName, mode)
}

func (b *BPFLib) RemoveXDP(ifName string, mode XDPMode) error {
	progName := getProgName(ifName)
	progPath := filepath.Join(b.xdpDir, progName)

	prog := "ip"
	args := []string{
		"link",
		"set",
		"dev",
		ifName,
		mode.String(),
		"off"}

	printCommand(prog, args...)
	output, err := exec.Command(prog, args...).CombinedOutput()
	if err != nil {
		return fmt.Errorf("failed to detach XDP program (%s) from %s: %s\n%s", progPath, ifName, err, output)
	}

	return os.Remove(progPath)
}

func (b *BPFLib) GetXDPTag(ifName string) (string, error) {
	progName := getProgName(ifName)
	progPath := filepath.Join(b.xdpDir, progName)

	prog := "bpftool"
	args := []string{
		"--json",
		"--pretty",
		"prog",
		"show",
		"pinned",
		progPath}

	printCommand(prog, args...)
	output, err := exec.Command(prog, args...).CombinedOutput()
	if err != nil {
		return "", fmt.Errorf("failed to show XDP program (%s): %s\n%s", progPath, err, output)
	}

	p := ProgInfo{}
	err = json.Unmarshal(output, &p)
	if err != nil {
		return "", fmt.Errorf("cannot parse json output: %v\n%s", err, output)
	}
	if p.Err != "" {
		return "", fmt.Errorf("%s", p.Err)
	}

	return p.Tag, nil
}

func (b *BPFLib) GetXDPObjTag(objPath string) (tag string, err error) {
	// To find out what tag is assigned to an XDP object we create a temporary
	// veth pair and load the program. Then, the kernel will assign the tag and
	// we can read it.
	tmpIfA := "calico_tmp_A"
	tmpIfB := "calico_tmp_B"

	// clean up possible stale interfaces
	if err := maybeDeleteIface(tmpIfA); err != nil {
		return "", fmt.Errorf("cannot delete %q iface", tmpIfA)
	}
	if err := maybeDeleteIface(tmpIfB); err != nil {
		return "", fmt.Errorf("cannot delete %q iface", tmpIfB)
	}

	prog := "ip"
	createVethPairArgs := []string{
		"link",
		"add",
		tmpIfA,
		"type",
		"veth",
		"peer",
		"name",
		tmpIfB}
	deleteVethPairArgs := []string{
		"link",
		"del",
		tmpIfA}

	printCommand(prog, createVethPairArgs...)
	output, err := exec.Command(prog, createVethPairArgs...).CombinedOutput()
	if err != nil {
		return "", fmt.Errorf("failed to create temporary veth pair: %s\n%s", err, output)
	}
	defer func() {
		printCommand(prog, deleteVethPairArgs...)
		output, e := exec.Command(prog, deleteVethPairArgs...).CombinedOutput()
		if err == nil && e != nil {
			err = fmt.Errorf("failed to delete temporary veth pair: %s\n%s", e, output)
		}
	}()

	if err := b.loadXDPRaw(objPath, tmpIfA, XDPGeneric, nil); err != nil {
		return "", err
	}
	defer func() {
		e := b.RemoveXDP(tmpIfA, XDPGeneric)
		if err == nil {
			err = e
		}
	}()

	return b.GetXDPTag(tmpIfA)
}

func (b *BPFLib) GetXDPObjTagAuto() (string, error) {
	return b.GetXDPObjTag(xdpFilename)
}

func (b *BPFLib) GetMapsFromXDP(ifName string) ([]int, error) {
	progName := getProgName(ifName)
	progPath := filepath.Join(b.xdpDir, progName)

	prog := "bpftool"
	args := []string{
		"--json",
		"--pretty",
		"prog",
		"show",
		"pinned",
		progPath}

	printCommand(prog, args...)
	output, err := exec.Command(prog, args...).CombinedOutput()
	if err != nil {
		return nil, fmt.Errorf("failed to show XDP program (%s): %s\n%s", progPath, err, output)
	}
	p := ProgInfo{}
	err = json.Unmarshal(output, &p)
	if err != nil {
		return nil, fmt.Errorf("cannot parse json output: %v\n%s", err, output)
	}
	if p.Err != "" {
		return nil, fmt.Errorf("%s", p.Err)
	}

	return p.MapIds, nil
}

func (b *BPFLib) GetXDPID(ifName string) (int, error) {
	prog := "ip"
	args := []string{
		"link",
		"show",
		"dev",
		ifName}

	printCommand(prog, args...)
	output, err := exec.Command(prog, args...).CombinedOutput()
	if err != nil {
		return -1, fmt.Errorf("failed to show interface information (%s): %s\n%s", ifName, err, output)
	}

	s := strings.Fields(string(output))
	for i := range s {
		// Example of output:
		//
		// 196: test_A@test_B: <BROADCAST,MULTICAST> mtu 1500 xdpgeneric qdisc noop state DOWN mode DEFAULT group default qlen 1000
		//    link/ether 1a:d0:df:a5:12:59 brd ff:ff:ff:ff:ff:ff
		//    prog/xdp id 175 tag 5199fa060702bbff jited
		if s[i] == "prog/xdp" && len(s) > i+2 && s[i+1] == "id" {
			id, err := strconv.Atoi(s[i+2])
			if err != nil {
				continue
			}
			return id, nil
		}
	}

	return -1, errors.New("ID not found")
}

func (b *BPFLib) GetXDPMode(ifName string) (XDPMode, error) {
	prog := "ip"
	args := []string{
		"link",
		"show",
		"dev",
		ifName}

	printCommand(prog, args...)
	output, err := exec.Command(prog, args...).CombinedOutput()
	if err != nil {
		return XDPGeneric, fmt.Errorf("failed to show interface information (%s): %s\n%s", ifName, err, output)
	}

	s := strings.Fields(string(output))
	// Note: using a slice (rather than a map[string]XDPMode) here to ensure deterministic ordering.
	for _, modeMapping := range []struct {
		String string
		Mode   XDPMode
	}{
		{"xdpgeneric", XDPGeneric},
		{"xdpoffload", XDPOffload},
		{"xdp", XDPDriver}, // We write "xdpdrv" but read back "xdp"
	} {
		for _, f := range s {
			if f == modeMapping.String {
				return modeMapping.Mode, nil
			}
		}
	}

	return XDPGeneric, errors.New("ID not found")
}

func (b *BPFLib) GetXDPIfaces() ([]string, error) {
	var xdpIfaces []string

	prog := "ip"
	args := []string{
		"link",
		"show"}

	printCommand(prog, args...)
	output, err := exec.Command(prog, args...).CombinedOutput()
	if err != nil {
		return nil, fmt.Errorf("failed to show interface information: %s\n%s", err, output)
	}

	m := ifaceRegexp.FindAllStringSubmatch(string(output), -1)
	if len(m) < 2 {
		return nil, fmt.Errorf("failed to parse interface information")
	}

	for _, i := range m {
		if len(i) != 2 {
			continue
		}

		// handle paired interfaces
		ifaceParts := strings.Split(i[1], "@")
		ifaceName := ifaceParts[0]

		if _, err := b.GetXDPID(ifaceName); err == nil {
			xdpIfaces = append(xdpIfaces, ifaceName)
		}
	}

	return xdpIfaces, nil
}

// failsafeToHex takes a protocol and port number and outputs a string slice
// of hex-encoded bytes ready to be passed to bpftool.
//
// For example, for 8080/TCP:
//
// [
//
//	06,     IPPROTO_TCP as defined by <linux/in.h>
//	00,     padding
//	90, 1F  LSB in little endian order
//
// ]
func failsafeToHex(proto uint8, port uint16) ([]string, error) {
	portBytes := make([]byte, 2)
	binary.LittleEndian.PutUint16(portBytes, port)

	hexStr := fmt.Sprintf("%02x 00 %02x %02x",
		proto,
		portBytes[0], portBytes[1])

	return strings.Split(hexStr, " "), nil
}

func hexToByte(hexString string) (byte, error) {
	hex := strings.TrimPrefix(hexString, "0x")
	proto64, err := strconv.ParseUint(hex, 16, 8)
	if err != nil {
		return 0, err
	}
	return byte(proto64), nil
}

// hexToFailsafe takes the bpftool hex representation of a protocol and port
// number and returns the protocol and port number.
func hexToFailsafe(hexString []string) (proto uint8, port uint16, err error) {
	proto, err = hexToByte(hexString[0])
	if err != nil {
		return
	}

	padding, err := hexToByte(hexString[1])
	if err != nil {
		return
	}

	if padding != 0 {
		err = fmt.Errorf("invalid proto in hex string: %q\n", hexString[1])
		return
	}

	portMSB, err := hexToByte(hexString[2])
	if err != nil {
		err = fmt.Errorf("invalid port MSB in hex string: %q\n", hexString[2])
		return
	}

	portLSB, err := hexToByte(hexString[3])
	if err != nil {
		err = fmt.Errorf("invalid port LSB in hex string: %q\n", hexString[3])
		return
	}

	port = binary.LittleEndian.Uint16([]byte{portLSB, portMSB})
	return
}

// CidrToHex takes a CIDR in string form (e.g. "192.168.0.0/16") and outputs a
// string slice of hex-encoded bytes ready to be passed to bpftool.
//
// For example, for "192.168.0.0/16":
//
// [
//
//	10, 00, 00, 00,   mask in little endian order
//	C0, A8, 00, 00    IP address
//
// ]
func CidrToHex(cidr string) ([]string, error) {
	cidrParts := strings.Split(cidr, "/")
	if len(cidrParts) != 2 {
		return nil, fmt.Errorf("failed to split CIDR %q", cidr)
	}
	rawIP := cidrParts[0]

	mask, err := strconv.Atoi(cidrParts[1])
	if err != nil {
		return nil, fmt.Errorf("failed to convert mask %d to int", mask)
	}

	ip := net.ParseIP(rawIP)
	if ip == nil {
		return nil, fmt.Errorf("invalid IP %q", rawIP)
	}

	ipv4 := ip.To4()
	if ipv4 == nil {
		return nil, fmt.Errorf("IP %q is not IPv4", ip)
	}

	maskBytes := make([]byte, 4)
	binary.LittleEndian.PutUint32(maskBytes, uint32(mask))

	hexStr := fmt.Sprintf("%02x %02x %02x %02x %02x %02x %02x %02x",
		maskBytes[0], maskBytes[1], maskBytes[2], maskBytes[3],
		ipv4[0], ipv4[1], ipv4[2], ipv4[3])

	return strings.Split(hexStr, " "), nil
}

// hexToIPNet takes the bpftool hex representation of a CIDR (see above) and
// returns a net.IPNet.
func hexToIPNet(hexStrings []string, family IPFamily) (*net.IPNet, error) {
	hex, err := hexStringsToBytes(hexStrings)
	if err != nil {
		return nil, err
	}
	maskBytes := hex[0:4]
	ipBytes := hex[4:]
	mask := int(binary.LittleEndian.Uint32(maskBytes))

	return &net.IPNet{
		IP:   ipBytes,
		Mask: net.CIDRMask(mask, family.Size()*8),
	}, nil
}

// hexToCIDRMapValue takes a string slice containing the bpftool hex
// representation of a 1-byte value and returns it as an uint32
func hexToCIDRMapValue(hexStrings []string) (uint32, error) {
	hex, err := hexStringsToBytes(hexStrings)
	if err != nil {
		return 0, err
	}
	if len(hex) != 4 {
		return 0, fmt.Errorf("wrong size of hex in %q", hexStrings)
	}
	return nativeEndian.Uint32(hex), nil
}

// cidrMapValueToHex takes a ref count as unsigned 32 bit number and
// turns it into an array of hex strings, which bpftool can understand.
func cidrMapValueToHex(refCount uint32) []string {
	refCountBytes := make([]byte, 4)
	nativeEndian.PutUint32(refCountBytes, refCount)

	hexStr := fmt.Sprintf("%02x %02x %02x %02x",
		refCountBytes[0], refCountBytes[1], refCountBytes[2], refCountBytes[3])

	return strings.Split(hexStr, " ")
}

// hexStringsToBytes takes a string slice containing bpf data represented as
// bpftool hex and returns a slice of bytes containing that data.
func hexStringsToBytes(hexStrings []string) ([]byte, error) {
	var hex []byte
	for _, b := range hexStrings {
		h, err := hexToByte(b)
		if err != nil {
			return nil, err
		}
		hex = append(hex, byte(h))
	}
	return hex, nil
}

func MemberToIPMask(member string) (*net.IP, int, error) {
	var (
		mask  int
		rawIP string
	)

	memberParts := strings.Split(member, "/")
	switch len(memberParts) {
	case 1:
		mask = 32
		rawIP = memberParts[0]
	case 2:
		var err error
		mask, err = strconv.Atoi(memberParts[1])
		if err != nil {
			return nil, -1, fmt.Errorf("failed to convert mask %d to int", mask)
		}
		rawIP = memberParts[0]
	default:
		return nil, -1, fmt.Errorf("invalid member format %q", member)
	}

	ip := net.ParseIP(rawIP)
	if ip == nil {
		return nil, -1, fmt.Errorf("invalid IP %q", rawIP)
	}

	return &ip, mask, nil
}

func maybeDeleteIface(name string) error {
	args := []string{"-c", fmt.Sprintf("ip link del %s || true", name)}
	output, err := exec.Command("/bin/sh", args...).CombinedOutput()
	if err != nil {
		return fmt.Errorf("cannot run ip command: %v\n%s", err, output)
	}
	return nil
}

func SupportsXDP() error {
	if err := isAtLeastKernel(v4Dot16Dot0); err != nil {
		return err
	}

	// Test endianness
	if nativeEndian != binary.LittleEndian {
		return fmt.Errorf("this bpf library only supports little endian architectures")
	}

	return nil
}

func (b *BPFLib) AttachToSockmap() error {
	mapPath := filepath.Join(b.sockmapDir, sockMapName)
	progPath := filepath.Join(b.sockmapDir, skMsgProgName)

	prog := "bpftool"
	args := []string{
		"prog",
		"attach",
		"pinned",
		progPath,
		"msg_verdict",
		"pinned",
		mapPath}

	printCommand(prog, args...)
	output, err := exec.Command(prog, args...).CombinedOutput()
	if err != nil {
		return fmt.Errorf("failed to attach sk_msg prog to sockmap: %s\n%s", err, output)
	}

	return nil
}

func (b *BPFLib) DetachFromSockmap(mode FindObjectMode) error {
	mapPath := filepath.Join(b.sockmapDir, sockMapName)

	progPath := filepath.Join(b.sockmapDir, skMsgProgName)

	prog := "bpftool"
	args := []string{
		"prog",
		"detach",
		"pinned",
		progPath,
		"msg_verdict",
		"pinned",
		mapPath}

	printCommand(prog, args...)
	output, err := exec.Command(prog, args...).CombinedOutput()
	if err != nil {
		if mode != FindByID {
			return fmt.Errorf("failed to detach sk_msg prog from sockmap: %s\n%s", err, output)
		}
		progID, err2 := b.getSkMsgID()
		if err2 != nil {
			return fmt.Errorf("failed to detach sk_msg prog from sockmap: %s\n%s\n\nfailed to get the id of the program: %s", err, output, err2)
		}
		if progID >= 0 {
			mapID, err2 := b.getSockMapID(progID)
			if err2 != nil {
				return fmt.Errorf("failed to detach sk_msg prog from sockmap: %s\n%s\n\nfailed to get the id of the sockmap: %s", err, output, err2)
			}

			args := []string{
				"prog",
				"detach",
				"id",
				fmt.Sprintf("%d", progID),
				"msg_verdict",
				"id",
				fmt.Sprintf("%d", mapID)}

			printCommand(prog, args...)
			output2, err2 := exec.Command(prog, args...).CombinedOutput()
			if err2 != nil {
				return fmt.Errorf("failed to detach sk_msg prog from sockmap: %s\n%s\n\nfailed to detach sk_msg prog from sockmap by id: %s\n%s", err, output, err2, output2)
			}
		}
	}

	return nil
}

func (b *BPFLib) getSkMsgID() (int, error) {
	progs, err := getAllProgs()
	if err != nil {
		return -1, fmt.Errorf("failed to get sk msg prog id: %s", err)
	}

	for _, p := range progs {
		if p.Type == "sk_msg" {
			return p.Id, nil
		}
	}
	return -1, nil
}

func GetAllProgs() ([]ProgInfo, error) {
	return getAllProgs()
}

func getAllProgs() ([]ProgInfo, error) {
	prog := "bpftool"
	args := []string{
		"--json",
		"--pretty",
		"prog",
		"show",
	}

	printCommand(prog, args...)
	output, err := exec.Command(prog, args...).CombinedOutput()
	if err != nil {
		return nil, fmt.Errorf("failed to get progs: %s\n%s", err, output)
	}

	var progs []ProgInfo
	err = json.Unmarshal(output, &progs)
	if err != nil {
		return nil, fmt.Errorf("cannot parse json output: %v\n%s", err, output)
	}

	return progs, nil
}

func (b *BPFLib) getAttachedSockopsID() (int, error) {
	prog := "bpftool"
	args := []string{
		"--json",
		"--pretty",
		"cgroup",
		"show",
		b.cgroupV2Dir}

	printCommand(prog, args...)
	output, err := exec.Command(prog, args...).CombinedOutput()
	if err != nil {
		return -1, fmt.Errorf("failed to get attached sockmap id: %s\n%s", err, output)
	}

	var al []cgroupProgEntry
	err = json.Unmarshal(output, &al)
	if err != nil {
		return -1, fmt.Errorf("cannot parse json output: %v\n%s", err, output)
	}

	for _, l := range al {
		if l.Name == "calico_sockops" && l.AttachType == "sock_ops" {
			return l.ID, nil
		}
	}

	return -1, nil
}

func (b *BPFLib) getSockMapID(progID int) (int, error) {
	prog := "bpftool"
	args := []string{
		"--json",
		"--pretty",
		"prog",
		"show",
		"id",
		fmt.Sprintf("%d", progID)}

	printCommand(prog, args...)
	output, err := exec.Command(prog, args...).CombinedOutput()
	if err != nil {
		return -1, fmt.Errorf("failed to get sockmap ID for prog %d: %s\n%s", progID, err, output)
	}

	p := ProgInfo{}
	err = json.Unmarshal(output, &p)
	if err != nil {
		return -1, fmt.Errorf("cannot parse json output: %v\n%s", err, output)
	}
	if p.Err != "" {
		return -1, fmt.Errorf("%s", p.Err)
	}

	for _, mapID := range p.MapIds {
		mapInfo, err := getMapStructGeneral([]string{"id", fmt.Sprintf("%d", mapID)})
		if err != nil {
			return -1, err
		}
		if mapInfo.Type == "sockhash" {
			return mapID, nil
		}
	}
	return -1, fmt.Errorf("sockhash map for prog %d not found", progID)
}

func jsonKeyToArgs(jsonKey []string) []string {
	var ret []string
	for _, b := range jsonKey {
		ret = append(ret, strings.TrimPrefix(b, "0x"))
	}

	return ret
}

func clearSockmap(mapArgs []string) error {
	prog := "bpftool"

	var e getnextEntry

	for {
		args := []string{
			"map",
			"--json",
			"getnext"}
		args = append(args, mapArgs...)

		printCommand(prog, args...)
		// don't check error here, we'll catch them parsing the output
		output, _ := exec.Command(prog, args...).CombinedOutput()

		err := json.Unmarshal(output, &e)
		if err != nil {
			return fmt.Errorf("cannot parse json output: %v\n%s", err, output)
		}

		if e.Err == "can't get next key: No such file or directory" {
			// reached the end
			return nil
		}

		if e.Err != "" {
			return fmt.Errorf("%s", e.Err)
		}

		keyArgs := jsonKeyToArgs(e.NextKey)
		args = []string{
			"map",
			"--json",
			"delete",
		}
		args = append(args, mapArgs...)
		args = append(args, "key", "hex")
		args = append(args, keyArgs...)

		printCommand(prog, args...)
		output, err = exec.Command(prog, args...).CombinedOutput()
		if err != nil {
			return fmt.Errorf("failed to delete item (%v) from map (%v): %s\n%s", e.NextKey, mapArgs, err, output)
		}
	}
}

func (b *BPFLib) RemoveSockmap(mode FindObjectMode) error {
	mapPath := filepath.Join(b.sockmapDir, sockMapName)
	defer os.Remove(mapPath)
	if err := clearSockmap([]string{"pinned", mapPath}); err != nil {
		if mode != FindByID {
			return fmt.Errorf("failed to clear sock map: %v", err)
		}

		m, err := b.getSockMap()
		if err != nil {
			return err
		}
		if m != nil {
			if err := clearSockmap([]string{"id", fmt.Sprintf("%d", m.Id)}); err != nil {
				return err
			}
		}
	}
	return nil
}

func (b *BPFLib) getAllMaps() ([]mapInfo, error) {
	prog := "bpftool"
	args := []string{
		"--json",
		"--pretty",
		"map",
		"show"}

	printCommand(prog, args...)
	output, err := exec.Command(prog, args...).CombinedOutput()
	if err != nil {
		return nil, fmt.Errorf("failed to get all maps: %s\n%s", err, output)
	}

	var maps []mapInfo
	err = json.Unmarshal(output, &maps)
	if err != nil {
		return nil, fmt.Errorf("cannot parse json output: %v\n%s", err, output)
	}
	return maps, nil
}

func (b *BPFLib) getSockMap() (*mapInfo, error) {
	maps, err := b.getAllMaps()
	if err != nil {
		return nil, err
	}

	for _, m := range maps {
		if m.Type == "sockhash" {
			return &m, nil
		}
	}
	return nil, nil
}

func (b *BPFLib) loadBPF(objPath, progPath, progType string, mapArgs []string) error {
	if err := os.MkdirAll(filepath.Dir(progPath), 0700); err != nil {
		return err
	}

	prog := "bpftool"
	args := []string{
		"prog",
		"load",
		objPath,
		progPath,
		"type",
		progType}

	args = append(args, mapArgs...)

	printCommand(prog, args...)
	output, err := exec.Command(prog, args...).CombinedOutput()
	log.Debugf("out:\n%v", string(output))

	if err != nil {
		// FIXME: for some reason this function was called several times for a
		// particular XDP program, just assume the map is loaded if the pinned
		// file is there for now
		if _, err := os.Stat(progPath); err != nil {
			return fmt.Errorf("failed to load BPF program (%s): %s\n%s", objPath, err, output)
		}
	}

	return nil
}

func (b *BPFLib) getSockmapArgs() ([]string, error) {
	sockmapPath := filepath.Join(b.sockmapDir, sockMapName)
	sockmapEndpointsPath := filepath.Join(b.sockmapDir, sockmapEndpointsMapName)

	// key: symbol of the map definition in the XDP program
	// value: path where the map is pinned
	maps := map[string]string{
		"calico_sock_map":     sockmapPath,
		"calico_sk_endpoints": sockmapEndpointsPath,
	}

	var mapArgs []string

	for n, p := range maps {
		if _, err := os.Stat(p); os.IsNotExist(err) {
			return nil, fmt.Errorf("map %q needs to be loaded first", p)
		}

		mapArgs = append(mapArgs, []string{"map", "name", n, "pinned", p}...)
	}

	return mapArgs, nil
}

func (b *BPFLib) LoadSockops(objPath string) error {
	objPath = path.Join(b.binDir, objPath)
	progPath := filepath.Join(b.sockmapDir, sockopsProgName)

	sockmapArgs, err := b.getSockmapArgs()
	if err != nil {
		return err
	}

	return b.loadBPF(objPath, progPath, "sockops", sockmapArgs)
}

func (b *BPFLib) LoadSockopsAuto() error {
	return b.LoadSockops(sockopsFilename)
}

func (b *BPFLib) RemoveSockops() error {
	progPath := filepath.Join(b.sockmapDir, sockopsProgName)
	return os.Remove(progPath)
}

func (b *BPFLib) getSkMsgArgs() ([]string, error) {
	sockmapPath := filepath.Join(b.sockmapDir, sockMapName)

	// key: symbol of the map definition in the XDP program
	// value: path where the map is pinned
	maps := map[string]string{
		"calico_sock_map": sockmapPath,
	}

	var mapArgs []string

	for n, p := range maps {
		if _, err := os.Stat(p); os.IsNotExist(err) {
			return nil, fmt.Errorf("map %q needs to be loaded first", p)
		}

		mapArgs = append(mapArgs, []string{"map", "name", n, "pinned", p}...)
	}

	return mapArgs, nil
}

func (b *BPFLib) LoadSkMsg(objPath string) error {
	objPath = path.Join(b.binDir, objPath)
	progPath := filepath.Join(b.sockmapDir, skMsgProgName)
	mapArgs, err := b.getSkMsgArgs()
	if err != nil {
		return err
	}

	return b.loadBPF(objPath, progPath, "sk_msg", mapArgs)
}

func (b *BPFLib) LoadSkMsgAuto() error {
	return b.LoadSkMsg(redirFilename)
}

func (b *BPFLib) RemoveSkMsg() error {
	progPath := filepath.Join(b.sockmapDir, skMsgProgName)
	return os.Remove(progPath)
}

func (b *BPFLib) AttachToCgroup() error {
	progPath := filepath.Join(b.sockmapDir, sockopsProgName)

	if b.cgroupV2Dir == "" {
		return errors.New("cgroup V2 not mounted")
	}

	prog := "bpftool"
	args := []string{
		"cgroup",
		"attach",
		b.cgroupV2Dir,
		"sock_ops",
		"pinned",
		progPath}

	printCommand(prog, args...)
	output, err := exec.Command(prog, args...).CombinedOutput()
	if err != nil {
		return fmt.Errorf("failed to attach sockops prog to cgroup: %s\n%s", err, output)
	}

	return nil
}

func (b *BPFLib) DetachFromCgroup(mode FindObjectMode) error {
	progPath := filepath.Join(b.sockmapDir, sockopsProgName)

	if b.cgroupV2Dir == "" {
		return errors.New("cgroup V2 not mounted")
	}

	prog := "bpftool"
	args := []string{
		"cgroup",
		"detach",
		b.cgroupV2Dir,
		"sock_ops",
		"pinned",
		progPath}

	printCommand(prog, args...)
	output, err := exec.Command(prog, args...).CombinedOutput()
	if err != nil {
		if mode != FindByID {
			return fmt.Errorf("failed to detach sockops prog from cgroup: %s\n%s", err, output)
		}

		progID, err2 := b.getAttachedSockopsID()
		if err2 != nil {
			return fmt.Errorf("failed to detach sockops prog from cgroup: %s\n%s\n\nfailed to get the id of the program: %s", err, output, err2)
		}
		if progID >= 0 {
			args := []string{
				"cgroup",
				"detach",
				b.cgroupV2Dir,
				"sock_ops",
				"id",
				fmt.Sprintf("%d", progID)}

			printCommand(prog, args...)
			output2, err2 := exec.Command(prog, args...).CombinedOutput()
			if err2 != nil {
				return fmt.Errorf("failed to detach sockops prog from cgroup: %s\n%s\n\nfailed to detach sockops prog from cgroup by id: %s\n%s", err, output, err2, output2)
			}
		}
	}

	return nil
}

func (b *BPFLib) NewSockmap() (string, error) {
	mapPath := filepath.Join(b.sockmapDir, sockMapName)

	keySize := 12
	valueSize := 4

	return newMap(sockMapName,
		mapPath,
		"sockhash",
		65535,
		keySize,
		valueSize,
		0,
	)
}

func (b *BPFLib) NewSockmapEndpointsMap() (string, error) {
	mapPath := filepath.Join(b.sockmapDir, sockmapEndpointsMapName)

	keySize := 8
	valueSize := 4

	return newMap(sockmapEndpointsMapName,
		mapPath,
		"lpm_trie",
		65535,
		keySize,
		valueSize,
		1, // BPF_F_NO_PREALLOC
	)

}

func (b *BPFLib) UpdateSockmapEndpoints(ip net.IP, mask int) error {
	mapPath := filepath.Join(b.sockmapDir, sockmapEndpointsMapName)

	if err := os.MkdirAll(b.sockmapDir, 0700); err != nil {
		return err
	}

	cidr := fmt.Sprintf("%s/%d", ip.String(), mask)

	hexKey, err := CidrToHex(cidr)
	if err != nil {
		return err
	}
	hexValue := []string{"01", "00", "00", "00"}

	prog := "bpftool"
	args := []string{
		"map",
		"update",
		"pinned",
		mapPath,
		"key",
		"hex"}
	args = append(args, hexKey...)
	args = append(args, "value", "hex")
	args = append(args, hexValue...)

	printCommand(prog, args...)
	output, err := exec.Command(prog, args...).CombinedOutput()
	if err != nil {
		return fmt.Errorf("failed to update map (%s) with (%v/%d): %s\n%s", sockmapEndpointsMapName, ip, mask, err, output)
	}

	return nil
}

func (b *BPFLib) DumpSockmapEndpointsMap(family IPFamily) ([]CIDRMapKey, error) {
	mapPath := filepath.Join(b.sockmapDir, sockmapEndpointsMapName)

	if err := os.MkdirAll(b.sockmapDir, 0700); err != nil {
		return nil, err
	}

	prog := "bpftool"
	args := []string{
		"--json",
		"--pretty",
		"map",
		"dump",
		"pinned",
		mapPath}

	printCommand(prog, args...)
	output, err := exec.Command(prog, args...).CombinedOutput()
	if err != nil {
		return nil, fmt.Errorf("failed to dump in map (%s): %s\n%s", sockmapEndpointsMapName, err, output)
	}

	var al []mapEntry
	err = json.Unmarshal(output, &al)
	if err != nil {
		return nil, fmt.Errorf("cannot parse json output: %v\n%s", err, output)
	}

	var s []CIDRMapKey
	for _, l := range al {
		ipnet, err := hexToIPNet(l.Key, family)
		if err != nil {
			return nil, fmt.Errorf("failed to parse bpf map key (%v) to ip and mask: %v", l.Key, err)
		}

		s = append(s, NewCIDRMapKey(ipnet))
	}

	return s, nil
}

func (b *BPFLib) LookupSockmapEndpointsMap(ip net.IP, mask int) (bool, error) {
	mapPath := filepath.Join(b.sockmapDir, sockmapEndpointsMapName)

	if err := os.MkdirAll(b.sockmapDir, 0700); err != nil {
		return false, err
	}

	cidr := fmt.Sprintf("%s/%d", ip.String(), mask)

	hexKey, err := CidrToHex(cidr)
	if err != nil {
		return false, err
	}

	prog := "bpftool"
	args := []string{
		"--json",
		"--pretty",
		"map",
		"lookup",
		"pinned",
		mapPath,
		"key",
		"hex"}

	args = append(args, hexKey...)

	printCommand(prog, args...)
	output, err := exec.Command(prog, args...).CombinedOutput()
	if err != nil {
		return false, fmt.Errorf("failed to lookup in map (%s): %s\n%s", sockmapEndpointsMapName, err, output)
	}

	l := mapEntry{}
	err = json.Unmarshal(output, &l)
	if err != nil {
		return false, fmt.Errorf("cannot parse json output: %v\n%s", err, output)
	}
	if l.Err != "" {
		return false, fmt.Errorf("%s", l.Err)
	}

	return true, err
}

func (b *BPFLib) RemoveItemSockmapEndpointsMap(ip net.IP, mask int) error {
	mapPath := filepath.Join(b.sockmapDir, sockmapEndpointsMapName)

	if err := os.MkdirAll(b.sockmapDir, 0700); err != nil {
		return err
	}

	cidr := fmt.Sprintf("%s/%d", ip.String(), mask)

	hexKey, err := CidrToHex(cidr)
	if err != nil {
		return err
	}

	prog := "bpftool"
	args := []string{
		"--json",
		"--pretty",
		"map",
		"delete",
		"pinned",
		mapPath,
		"key",
		"hex"}

	args = append(args, hexKey...)

	printCommand(prog, args...)
	output, err := exec.Command(prog, args...).CombinedOutput()
	if err != nil {
		return fmt.Errorf("failed to lookup in map (%s): %s\n%s", sockmapEndpointsMapName, err, output)
	}

	return nil
}

func (b *BPFLib) RemoveSockmapEndpointsMap() error {
	mapPath := filepath.Join(b.sockmapDir, sockmapEndpointsMapName)

	return os.Remove(mapPath)
}

func isAtLeastKernel(v *environment.Version) error {
	versionReader, err := environment.GetKernelVersionReader()
	if err != nil {
		return fmt.Errorf("failed to get kernel version reader: %v", err)
	}

	kernelVersion, err := environment.GetKernelVersion(versionReader)
	if err != nil {
		return fmt.Errorf("failed to get kernel version: %v", err)
	}

	if kernelVersion.Compare(v) < 0 {
		return fmt.Errorf("kernel is too old (have: %v but want at least: %v)", kernelVersion, v)
	}

	return nil
}

func SupportsSockmap() error {
	if err := isAtLeastKernel(v4Dot20Dot0); err != nil {
		return err
	}

	// Test endianness
	if nativeEndian != binary.LittleEndian {
		return fmt.Errorf("this bpf library only supports little endian architectures")
	}

	return nil
}

func GetMinKernelVersionForDistro(distName string) *environment.Version {
	return distToVersionMap[distName]
}

func SupportsBPFDataplane() error {
	distName := environment.GetDistributionName()
	if err := isAtLeastKernel(GetMinKernelVersionForDistro(distName)); err != nil {
		return err
	}

	// Test endianness
	if nativeEndian != binary.LittleEndian {
		return errors.New("this bpf library only supports little endian architectures")
	}

	if !SyscallSupport() {
		return errors.New("BPF syscall support is not available on this platform")
	}

	return nil
}

// KTimeNanos returns a nanosecond timestamp that is comparable with the ones generated by BPF.
func KTimeNanos() int64 {
	var ts unix.Timespec
	err := unix.ClockGettime(unix.CLOCK_MONOTONIC, &ts)
	if err != nil {
		log.WithError(err).Panic("Failed to read system clock")
	}
	return ts.Nano()
}

func PolicyDebugJSONFileName(iface, polDir string, ipFamily proto.IPVersion) string {
	return path.Join(RuntimePolDir, fmt.Sprintf("%s_%s_v%d.json", iface, polDir, ipFamily))
}

func MapPinDir(typ int, name, iface string, hook Hook) string {
	PinBaseDir := path.Join(bpfdefs.DefaultBPFfsPath, "tc")
	subDir := "globals"
	// We need one jump map and one counter map for each program, thus we need to pin those
	// to a unique path, which is /sys/fs/bpf/tc/[iface]_[igr|egr|xdp]/[map_name].
	if typ == unix.BPF_MAP_TYPE_PROG_ARRAY && strings.Contains(name, maps.JumpMapName()) {
		// Remove period in the interface name if any
		ifName := strings.ReplaceAll(iface, ".", "")
		switch hook {
		case HookXDP:
			subDir = ifName + "_xdp"
		case HookIngress:
			subDir = ifName + "_igr"
		case HookEgress:
			subDir = ifName + "_egr"
		default:
			panic("Invalid hook")
		}
	}
	return path.Join(PinBaseDir, subDir)
}

type TcList []struct {
	DevName string `json:"devname"`
	ID      int    `json:"id"`
}

type XDPList []struct {
	DevName string `json:"devname"`
	IfIndex int    `json:"ifindex"`
	Mode    string `json:"mode"`
	ID      int    `json:"id"`
}

// ListTcXDPAttachedProgs returns all programs attached to TC or XDP hooks.
func ListTcXDPAttachedProgs() (TcList, XDPList, error) {
	// Find all the programs that are attached to interfaces.
	out, err := exec.Command("bpftool", "net", "-j").Output()
	if err != nil {
		return nil, nil, fmt.Errorf("failed to list attached bpf programs: %w", err)
	}

	var attached []struct {
		TC  TcList  `json:"tc"`
		XDP XDPList `json:"xdp"`
	}

	err = json.Unmarshal(out, &attached)
	if err != nil {
		return nil, nil, fmt.Errorf("failed to parse list of attached BPF programs: %w\n%s", err, out)
	}

	return attached[0].TC, attached[0].XDP, nil
}

func ListPerEPMaps() (map[int]string, error) {
	mapIDToPath := make(map[int]string)
	err := filepath.Walk("/sys/fs/bpf/tc", func(p string, info os.FileInfo, err error) error {
		if err != nil {
			return err
		}
		if strings.Contains(p, "globals") {
			return nil
		}
		if strings.HasPrefix(info.Name(), maps.JumpMapName()) {
			log.WithField("path", p).Debug("Examining map")

			out, err := exec.Command("bpftool", "map", "show", "pinned", p).Output()
			if err != nil {
				log.WithError(err).Panic("Failed to show map")
			}
			log.WithField("dump", string(out)).Debug("Map show before deletion")
			idStr := string(bytes.Split(out, []byte(":"))[0])
			id, err := strconv.Atoi(idStr)
			if err != nil {
				log.WithError(err).WithField("dump", string(out)).Error("Failed to parse bpftool output.")
				return err
			}
			mapIDToPath[id] = p
		}
		return nil
	})

	return mapIDToPath, err
}

// pinDirRegex matches tc's and xdp's auto-created directory names, directories created when using libbpf
// so we can clean them up when removing maps without accidentally removing other user-created dirs..
var pinDirRegex = regexp.MustCompile(`([0-9a-f]{40})|(.*_(igr|egr|xdp))`)

// CleanUpMaps scans for cali_jump maps that are still pinned to the filesystem but no longer referenced by
// our BPF programs.
func CleanUpMaps() {
	// Find the maps we care about by walking the BPF filesystem.
	mapIDToPath, err := ListPerEPMaps()
	if os.IsNotExist(err) {
		log.WithError(err).Warn("tc directory missing from BPF file system?")
		return
	}
	if err != nil {
		log.WithError(err).Error("Error while looking for maps.")
		return
	}

	aTc, aXdp, err := ListTcXDPAttachedProgs()
	if err != nil {
		log.WithError(err).Warn("Failed to list attached programs.")
		return
	}
	log.WithFields(log.Fields{"tc": aTc, "xdp": aXdp}).Debug("Attached BPF programs")

	attachedProgs := set.New[int]()
	for _, prog := range aTc {
		log.WithField("prog", prog).Debug("Adding TC prog to attached set")
		attachedProgs.Add(prog.ID)
	}
	for _, prog := range aXdp {
		log.WithField("prog", prog).Debug("Adding XDP prog to attached set")
		attachedProgs.Add(prog.ID)
	}

	// Find all the maps that the attached programs refer to and remove them from consideration.
	progsJSON, err := exec.Command("bpftool", "prog", "list", "--json").Output()
	if err != nil {
		log.WithError(err).Info("Failed to list BPF programs, assuming there's nothing to clean up.")
		return
	}
	var progs []struct {
		ID   int    `json:"id"`
		Name string `json:"name"`
		Maps []int  `json:"map_ids"`
	}
	err = json.Unmarshal(progsJSON, &progs)
	if err != nil {
		log.WithError(err).Info("Failed to parse bpftool output.  Assuming nothing to clean up.")
		return
	}
	for _, p := range progs {
		if !attachedProgs.Contains(p.ID) {
			log.WithField("prog", p).Debug("Prog is not in the attached set, skipping")
			continue
		}
		for _, id := range p.Maps {
			log.WithField("mapID", id).WithField("prog", p).Debugf("Map is still in use: %v", mapIDToPath[id])
			delete(mapIDToPath, id)
		}
	}

	// Remove the pins.
	for id, p := range mapIDToPath {
		log.WithFields(log.Fields{"id": id, "path": p}).Debug("Removing stale BPF map pin.")
		err := os.Remove(p)
		if err != nil {
			log.WithError(err).Warn("Removed stale BPF map pin.")
		}
		log.WithFields(log.Fields{"id": id, "path": p}).Info("Removed stale BPF map pin.")
	}

	// Look for empty dirs.
	emptyAutoDirs := set.New[string]()
	err = filepath.Walk("/sys/fs/bpf/tc", func(p string, info os.FileInfo, err error) error {
		if err != nil {
			return err
		}
		if info.IsDir() && pinDirRegex.MatchString(info.Name()) {
			p := path.Clean(p)
			log.WithField("path", p).Debug("Found tc auto-created dir.")
			emptyAutoDirs.Add(p)
		} else {
			dirPath := path.Clean(path.Dir(p))
			if emptyAutoDirs.Contains(dirPath) {
				log.WithField("path", dirPath).Debug("tc dir is not empty.")
				emptyAutoDirs.Discard(dirPath)
			}
		}
		return nil
	})
	if os.IsNotExist(err) {
		log.WithError(err).Warn("tc directory missing from BPF file system?")
		return
	}
	if err != nil {
		log.WithError(err).Error("Error while looking for maps.")
	}

	emptyAutoDirs.Iter(func(p string) error {
		log.WithField("path", p).Debug("Removing empty dir.")
		err := os.Remove(p)
		if err != nil {
			log.WithError(err).Error("Error while removing empty dir.")
		}
		return nil
	})
}

// IterMapCmdOutput iterates over the output of a command obtained by DumpMapCmd
func IterMapCmdOutput(output []byte, f func(k, v []byte)) error {
	var mp []mapEntry
	err := json.Unmarshal(output, &mp)
	if err != nil {
		return fmt.Errorf("cannot parse json output: %w\n%s", err, output)
	}

	for _, me := range mp {
		k, err := hexStringsToBytes(me.Key)
		if err != nil {
			return fmt.Errorf("failed parsing entry %s key: %w", me, err)
		}
		v, err := hexStringsToBytes(me.Value)
		if err != nil {
			return fmt.Errorf("failed parsing entry %s val: %w", me, err)
		}
		f(k, v)
	}

	return nil
}

// IterPerCpuMapCmdOutput iterates over the output of the dump of per-cpu map
func IterPerCpuMapCmdOutput(output []byte, f func(k, v []byte)) error {
	var mp perCpuMapEntry
	var v []byte
	err := json.Unmarshal(output, &mp)
	if err != nil {
		return fmt.Errorf("cannot parse json output: %w\n%s", err, output)
	}

	for _, me := range mp {
		k, err := hexStringsToBytes(me.Key)
		if err != nil {
			return fmt.Errorf("failed parsing entry %v key: %w", me, err)
		}
		for _, value := range me.Values {
			perCpuVal, err := hexStringsToBytes(value.Value)
			if err != nil {
				return fmt.Errorf("failed parsing entry %v val: %w", me, err)
			}
			v = append(v, perCpuVal...)
		}
		f(k, v)
	}
	return nil
}<|MERGE_RESOLUTION|>--- conflicted
+++ resolved
@@ -122,15 +122,6 @@
 	sockMapName                = "calico_sock_map_" + sockMapVersion
 	sockmapEndpointsMapVersion = "v1"
 	sockmapEndpointsMapName    = "calico_sk_endpoints_" + sockmapEndpointsMapVersion
-<<<<<<< HEAD
-
-	DefaultBPFfsPath   = "/sys/fs/bpf"
-	CgroupV2Path       = "/run/calico/cgroup"
-	defaultDebugfsPath = "/sys/kernel/debug"
-
-	GlobalPinDir = DefaultBPFfsPath + "/tc/globals/"
-=======
->>>>>>> 72969e64
 )
 
 var (
