//go:build !windows
// +build !windows

// Copyright (c) 2019-2022 Tigera, Inc. All rights reserved.
// Licensed under the Apache License, Version 2.0 (the "License");
// you may not use this file except in compliance with the License.
// You may obtain a copy of the License at
//
//     http://www.apache.org/licenses/LICENSE-2.0
//
// Unless required by applicable law or agreed to in writing, software
// distributed under the License is distributed on an "AS IS" BASIS,
// WITHOUT WARRANTIES OR CONDITIONS OF ANY KIND, either express or implied.
// See the License for the specific language governing permissions and
// limitations under the License.

// Package bpf provides primitives to manage Calico-specific XDP programs
// attached to network interfaces, along with the blacklist LPM map and the
// failsafe map.
//
// It does not call the bpf() syscall itself but executes external programs
// like bpftool and ip.
package bpf

import (
	"bufio"
	"encoding/binary"
	"encoding/json"
	"errors"
	"fmt"
	"io/ioutil"
	"net"
	"os"
	"os/exec"
	"path"
	"path/filepath"
	"regexp"
	"strconv"
	"strings"
	"syscall"

	log "github.com/sirupsen/logrus"
	"golang.org/x/sys/unix"

	"github.com/projectcalico/calico/felix/environment"
	"github.com/projectcalico/calico/felix/labelindex"
)

type XDPMode int

const (
	XDPDriver XDPMode = iota
	XDPOffload
	XDPGeneric
)

type FindObjectMode uint32

const (
	FindInBPFFSOnly FindObjectMode = 1 << iota
	FindByID
)

const (
	// XDP
	cidrMapVersion        = "v1"
	failsafeMapVersion    = "v1"
	xdpProgVersion        = "v1"
	failsafeMapName       = "calico_failsafe_ports_" + failsafeMapVersion
	failsafeSymbolMapName = "calico_failsafe_ports" // no need to version the symbol name

	// sockmap
	sockopsProgVersion         = "v1"
	sockopsProgName            = "calico_sockops_" + sockopsProgVersion
	skMsgProgVersion           = "v1"
	skMsgProgName              = "calico_sk_msg_" + skMsgProgVersion
	sockMapVersion             = "v1"
	sockMapName                = "calico_sock_map_" + sockMapVersion
	sockmapEndpointsMapVersion = "v1"
	sockmapEndpointsMapName    = "calico_sk_endpoints_" + sockmapEndpointsMapVersion

<<<<<<< HEAD
	defaultBPFfsPath   = "/sys/fs/bpf"
	defaultDebugfsPath = "/sys/kernel/debug"
=======
	DefaultBPFfsPath = "/sys/fs/bpf"
	CgroupV2Path     = "/run/calico/cgroup"
>>>>>>> 0c5c9f68
)

var (
	xdpFilename     = "filter.o"
	sockopsFilename = "sockops.o"
	redirFilename   = "redir.o"

	bpfCalicoSubdir = "calico"
	ifaceRegexp     = regexp.MustCompile(`(?m)^[0-9]+:\s+(?P<name>.+):`)
	// v4Dot4Dot0 is the first kernel version that has all the
	// required features we use for kprobes
	v4Dot4Dot0 = environment.MustParseVersion("4.4.0")
	// v4Dot16Dot0 is the first kernel version that has all the
	// required features we use for XDP filtering
	v4Dot16Dot0 = environment.MustParseVersion("4.16.0")
	// v4Dot18Dot0 is the kernel version in RHEL that has all the
	// required features for BPF dataplane, sidecar acceleration
	v4Dot18Dot0 = environment.MustParseVersion("4.18.0-193")
	// v4Dot20Dot0 is the first kernel version that has all the
	// required features we use for sidecar acceleration
	v4Dot20Dot0 = environment.MustParseVersion("4.20.0")
	// v5Dot3Dot0 is the first kernel version that has all the
	// required features we use for BPF dataplane mode
	v5Dot3Dot0 = environment.MustParseVersion("5.3.0")
)

var distToVersionMap = map[string]*environment.Version{
	environment.Ubuntu:        v5Dot3Dot0,
	environment.RedHat:        v4Dot18Dot0,
	environment.DefaultDistro: v5Dot3Dot0,
}

func (m XDPMode) String() string {
	switch m {
	case XDPDriver:
		return "xdpdrv"
	case XDPOffload:
		return "xdpoffload"
	case XDPGeneric:
		return "xdpgeneric"
	default:
		return "unknown"
	}
}

// XXX maybe use ipsets.IPFamily
type IPFamily int

const (
	IPFamilyUnknown IPFamily = iota
	IPFamilyV4
	IPFamilyV6
)

func (m IPFamily) String() string {
	switch m {
	case IPFamilyV4:
		return "ipv4"
	case IPFamilyV6:
		return "ipv6"
	default:
		return "unknown"
	}
}

func (m IPFamily) Size() int {
	switch m {
	case IPFamilyV4:
		return 4
	case IPFamilyV6:
		return 16
	}
	return -1
}

func printCommand(name string, arg ...string) {
	log.Debugf("running: %s %s", name, strings.Join(arg, " "))
}

type BPFLib struct {
	binDir      string
	bpffsDir    string
	calicoDir   string
	sockmapDir  string
	cgroupV2Dir string
	xdpDir      string
}

func NewBPFLib(binDir string) (*BPFLib, error) {
	_, err := exec.LookPath("bpftool")
	if err != nil {
		return nil, errors.New("bpftool not found in $PATH")
	}

	bpfDir, err := MaybeMountBPFfs()
	if err != nil {
		return nil, err
	}

	cgroupV2Dir, err := MaybeMountCgroupV2()
	if err != nil {
		return nil, err
	}

	calicoDir := filepath.Join(bpfDir, bpfCalicoSubdir)
	xdpDir := filepath.Join(calicoDir, "xdp")
	sockmapDir := filepath.Join(calicoDir, "sockmap")

	return &BPFLib{
		binDir:      binDir,
		bpffsDir:    bpfDir,
		calicoDir:   calicoDir,
		sockmapDir:  sockmapDir,
		cgroupV2Dir: cgroupV2Dir,
		xdpDir:      xdpDir,
	}, nil
}

func MaybeMountBPFfs() (string, error) {
	var err error
	bpffsPath := DefaultBPFfsPath

	mnt, err := isMount(DefaultBPFfsPath)
	if err != nil {
		return "", err
	}

	fsBPF, err := isBPF(DefaultBPFfsPath)
	if err != nil {
		return "", err
	}

	if !mnt {
		err = mountBPFfs(DefaultBPFfsPath)
	} else if !fsBPF {
		var runfsBPF bool

		bpffsPath = "/var/run/calico/bpffs"

		if err := os.MkdirAll(bpffsPath, 0700); err != nil {
			return "", err
		}

		runfsBPF, err = isBPF(bpffsPath)
		if err != nil {
			return "", err
		}

		if !runfsBPF {
			err = mountBPFfs(bpffsPath)
		}
	}

	return bpffsPath, err
}

func MaybeMountCgroupV2() (string, error) {
	var err error
	if err := os.MkdirAll(CgroupV2Path, 0700); err != nil {
		return "", err
	}

	mnt, err := isMount(CgroupV2Path)
	if err != nil {
		return "", fmt.Errorf("error checking if %s is a mount: %v", CgroupV2Path, err)
	}

	fsCgroup, err := isCgroupV2(CgroupV2Path)
	if err != nil {
		return "", fmt.Errorf("error checking if %s is CgroupV2: %v", CgroupV2Path, err)
	}

	if !mnt {
		err = mountCgroupV2(CgroupV2Path)
	} else if !fsCgroup {
		err = fmt.Errorf("something that's not cgroup v2 is already mounted in %s", CgroupV2Path)
	}

	return CgroupV2Path, err
}

func mountCgroupV2(path string) error {
	return syscall.Mount(path, path, "cgroup2", 0, "")
}

func isMount(path string) (bool, error) {
	procPath := "/proc/self/mountinfo"

	mi, err := os.Open(procPath)
	if err != nil {
		return false, err
	}
	defer mi.Close()

	sc := bufio.NewScanner(mi)

	for sc.Scan() {
		line := sc.Text()
		columns := strings.Split(line, " ")
		if len(columns) < 7 {
			return false, fmt.Errorf("not enough fields from line %q: %+v", line, columns)
		}

		mountPoint := columns[4]
		if filepath.Clean(mountPoint) == filepath.Clean(path) {
			return true, nil
		}
	}

	return false, nil
}

func isBPF(path string) (bool, error) {
	var fsdata unix.Statfs_t
	if err := unix.Statfs(path, &fsdata); err != nil {
		return false, fmt.Errorf("%s is not mounted", path)
	}

	return uint32(fsdata.Type) == uint32(unix.BPF_FS_MAGIC), nil
}

func isCgroupV2(path string) (bool, error) {
	var fsdata unix.Statfs_t
	if err := unix.Statfs(path, &fsdata); err != nil {
		return false, fmt.Errorf("%s is not mounted", path)
	}

	return uint32(fsdata.Type) == uint32(unix.CGROUP2_SUPER_MAGIC), nil
}

func mountBPFfs(path string) error {
	return syscall.Mount(path, path, "bpf", 0, "")
}

type BPFDataplane interface {
	DumpCIDRMap(ifName string, family IPFamily) (map[CIDRMapKey]uint32, error)
	DumpFailsafeMap() ([]ProtoPort, error)
	GetCIDRMapID(ifName string, family IPFamily) (int, error)
	GetFailsafeMapID() (int, error)
	GetMapsFromXDP(ifName string) ([]int, error)
	GetXDPID(ifName string) (int, error)
	GetXDPMode(ifName string) (XDPMode, error)
	GetXDPIfaces() ([]string, error)
	GetXDPObjTag(objPath string) (string, error)
	GetXDPObjTagAuto() (string, error)
	GetXDPTag(ifName string) (string, error)
	IsValidMap(ifName string, family IPFamily) (bool, error)
	ListCIDRMaps(family IPFamily) ([]string, error)
	LoadXDP(objPath, ifName string, mode XDPMode) error
	LoadXDPAuto(ifName string, mode XDPMode) error
	LookupCIDRMap(ifName string, family IPFamily, ip net.IP, mask int) (uint32, error)
	LookupFailsafeMap(proto uint8, port uint16) (bool, error)
	NewCIDRMap(ifName string, family IPFamily) (string, error)
	NewFailsafeMap() (string, error)
	RemoveCIDRMap(ifName string, family IPFamily) error
	RemoveFailsafeMap() error
	RemoveItemCIDRMap(ifName string, family IPFamily, ip net.IP, mask int) error
	RemoveItemFailsafeMap(proto uint8, port uint16) error
	RemoveXDP(ifName string, mode XDPMode) error
	UpdateCIDRMap(ifName string, family IPFamily, ip net.IP, mask int, refCount uint32) error
	UpdateFailsafeMap(proto uint8, port uint16) error
	loadXDPRaw(objPath, ifName string, mode XDPMode, mapArgs []string) error
	GetBPFCalicoDir() string
	AttachToSockmap() error
	DetachFromSockmap(mode FindObjectMode) error
	RemoveSockmap(mode FindObjectMode) error
	loadBPF(objPath, progPath, progType string, mapArgs []string) error
	LoadSockops(objPath string) error
	LoadSockopsAuto() error
	RemoveSockops() error
	LoadSkMsg(objPath string) error
	LoadSkMsgAuto() error
	RemoveSkMsg() error
	AttachToCgroup() error
	DetachFromCgroup(mode FindObjectMode) error
	NewSockmapEndpointsMap() (string, error)
	NewSockmap() (string, error)
	UpdateSockmapEndpoints(ip net.IP, mask int) error
	DumpSockmapEndpointsMap(family IPFamily) ([]CIDRMapKey, error)
	LookupSockmapEndpointsMap(ip net.IP, mask int) (bool, error)
	RemoveItemSockmapEndpointsMap(ip net.IP, mask int) error
	RemoveSockmapEndpointsMap() error
}

func getCIDRMapName(ifName string, family IPFamily) string {
	return fmt.Sprintf("%s_%s_%s_blacklist", ifName, family, cidrMapVersion)
}

func getProgName(ifName string) string {
	return fmt.Sprintf("prefilter_%s_%s", xdpProgVersion, ifName)
}

func newMap(name, path, kind string, entries, keySize, valueSize, flags int) (string, error) {
	// FIXME: for some reason this function was called several times for a
	// particular map, just assume it's created if the pinned file is there for
	// now
	if _, err := os.Stat(path); err == nil {
		return path, nil
	}

	dir := filepath.Dir(path)

	if err := os.MkdirAll(dir, 0700); err != nil {
		return "", err
	}

	prog := "bpftool"
	args := []string{
		"map",
		"create",
		path,
		"type",
		kind,
		"key",
		fmt.Sprintf("%d", keySize),
		"value",
		fmt.Sprintf("%d", valueSize),
		"entries",
		fmt.Sprintf("%d", entries),
		"name",
		name,
		"flags",
		fmt.Sprintf("%d", flags),
	}

	printCommand(prog, args...)
	output, err := exec.Command(prog, args...).CombinedOutput()
	if err != nil {
		return "", fmt.Errorf("failed to create map (%s): %s\n%s", name, err, output)
	}

	return path, nil
}

func (b *BPFLib) NewFailsafeMap() (string, error) {
	mapName := failsafeMapName
	mapPath := filepath.Join(b.calicoDir, mapName)

	keySize := 4
	valueSize := 1

	return newMap(mapName,
		mapPath,
		"hash",
		65535,
		keySize,
		valueSize,
		1, // BPF_F_NO_PREALLOC
	)
}

func (b *BPFLib) GetBPFCalicoDir() string {
	return b.calicoDir
}

func (b *BPFLib) NewCIDRMap(ifName string, family IPFamily) (string, error) {
	mapName := getCIDRMapName(ifName, family)
	mapPath := filepath.Join(b.xdpDir, mapName)

	if family == IPFamilyV6 {
		return "", errors.New("IPv6 not supported")
	}

	keySize := 8
	valueSize := 4

	return newMap(mapName,
		mapPath,
		"lpm_trie",
		10240,
		keySize,
		valueSize,
		1, // BPF_F_NO_PREALLOC
	)
}

func (b *BPFLib) ListCIDRMaps(family IPFamily) ([]string, error) {
	var ifNames []string
	maps, err := ioutil.ReadDir(b.xdpDir)
	if err != nil {
		return nil, err
	}

	suffix := fmt.Sprintf("_%s_%s_blacklist", family, cidrMapVersion)
	for _, m := range maps {
		name := m.Name()
		if strings.HasSuffix(name, suffix) {
			ifName := strings.TrimSuffix(name, suffix)
			ifNames = append(ifNames, ifName)
		}
	}

	return ifNames, nil
}

func (b *BPFLib) RemoveFailsafeMap() error {
	mapName := failsafeMapName
	mapPath := filepath.Join(b.calicoDir, mapName)

	return os.Remove(mapPath)
}

func (b *BPFLib) RemoveCIDRMap(ifName string, family IPFamily) error {
	mapName := getCIDRMapName(ifName, family)
	mapPath := filepath.Join(b.xdpDir, mapName)

	return os.Remove(mapPath)
}

type mapInfo struct {
	Id        int    `json:"id"`
	Type      string `json:"type"`
	KeySize   int    `json:"bytes_key"`
	ValueSize int    `json:"bytes_value"`
	Err       string `json:"error"`
}

type getnextEntry struct {
	Key     []string `json:"key"`
	NextKey []string `json:"next_key"`
	Err     string   `json:"error"`
}

type mapEntry struct {
	Key   []string `json:"key"`
	Value []string `json:"value"`
	Err   string   `json:"error"`
}

type progInfo struct {
	Id     int    `json:"id"`
	Type   string `json:"type"`
	Tag    string `json:"tag"`
	MapIds []int  `json:"map_ids"`
	Err    string `json:"error"`
}

type cgroupProgEntry struct {
	ID          int    `json:"id"`
	AttachType  string `json:"attach_type"`
	AttachFlags string `json:"attach_flags"`
	Name        string `json:"name"`
	Err         string `json:"error"`
}

type ProtoPort struct {
	Proto labelindex.IPSetPortProtocol
	Port  uint16
}

func getMapStructGeneral(mapDesc []string) (*mapInfo, error) {
	prog := "bpftool"
	args := []string{
		"--json",
		"--pretty",
		"map",
		"show"}
	args = append(args, mapDesc...)

	printCommand(prog, args...)
	output, err := exec.Command(prog, args...).CombinedOutput()
	if err != nil {
		return nil, fmt.Errorf("failed to show map (%v): %s\n%s", mapDesc, err, output)
	}

	m := mapInfo{}
	err = json.Unmarshal(output, &m)
	if err != nil {
		return nil, fmt.Errorf("cannot parse json output: %v\n%s", err, output)
	}
	if m.Err != "" {
		return nil, fmt.Errorf("%s", m.Err)
	}
	return &m, nil
}

func getMapStruct(mapPath string) (*mapInfo, error) {
	return getMapStructGeneral([]string{"pinned", mapPath})
}

func (b *BPFLib) GetFailsafeMapID() (int, error) {
	mapName := failsafeMapName
	mapPath := filepath.Join(b.calicoDir, mapName)

	m, err := getMapStruct(mapPath)
	if err != nil {
		return -1, err
	}
	return m.Id, nil
}

func (b *BPFLib) DumpFailsafeMap() ([]ProtoPort, error) {
	mapName := failsafeMapName
	mapPath := filepath.Join(b.calicoDir, mapName)
	prog := "bpftool"
	args := []string{
		"--json",
		"--pretty",
		"map",
		"dump",
		"pinned",
		mapPath}

	printCommand(prog, args...)
	output, err := exec.Command(prog, args...).CombinedOutput()
	if err != nil {
		return nil, fmt.Errorf("failed to dump map (%s): %s\n%s", mapPath, err, output)
	}

	l := []mapEntry{}
	err = json.Unmarshal(output, &l)
	if err != nil {
		return nil, fmt.Errorf("cannot parse json output: %v\n%s", err, output)
	}

	pp := []ProtoPort{}
	for _, entry := range l {
		proto, port, err := hexToFailsafe(entry.Key)
		if err != nil {
			return nil, err
		}
		pp = append(pp, ProtoPort{labelindex.IPSetPortProtocol(proto), port})
	}

	return pp, nil
}

func (b *BPFLib) GetCIDRMapID(ifName string, family IPFamily) (int, error) {
	mapName := getCIDRMapName(ifName, family)
	mapPath := filepath.Join(b.xdpDir, mapName)

	m, err := getMapStruct(mapPath)
	if err != nil {
		return -1, err
	}
	return m.Id, nil
}

func (b *BPFLib) IsValidMap(ifName string, family IPFamily) (bool, error) {
	mapName := getCIDRMapName(ifName, family)
	mapPath := filepath.Join(b.xdpDir, mapName)

	m, err := getMapStruct(mapPath)
	if err != nil {
		return false, err
	}
	switch family {
	case IPFamilyV4:
		if m.Type != "lpm_trie" || m.KeySize != 8 || m.ValueSize != 4 {
			return false, nil
		}
	case IPFamilyV6:
		return false, fmt.Errorf("IPv6 not implemented yet")
	default:
		return false, fmt.Errorf("unknown IP family %d", family)
	}
	return true, nil
}

func (b *BPFLib) LookupFailsafeMap(proto uint8, port uint16) (bool, error) {
	mapName := failsafeMapName
	mapPath := filepath.Join(b.calicoDir, mapName)

	if err := os.MkdirAll(b.xdpDir, 0700); err != nil {
		return false, err
	}

	hexKey, err := failsafeToHex(proto, port)
	if err != nil {
		return false, err
	}

	prog := "bpftool"
	args := []string{
		"--json",
		"--pretty",
		"map",
		"lookup",
		"pinned",
		mapPath,
		"key",
		"hex"}

	args = append(args, hexKey...)

	printCommand(prog, args...)
	output, err := exec.Command(prog, args...).CombinedOutput()
	if err != nil {
		return false, fmt.Errorf("failed to lookup in map (%s): %s\n%s", mapName, err, output)
	}

	l := mapEntry{}
	err = json.Unmarshal(output, &l)
	if err != nil {
		return false, fmt.Errorf("cannot parse json output: %v\n%s", err, output)
	}
	if l.Err != "" {
		return false, fmt.Errorf("%s", l.Err)
	}

	return true, err
}

func (b *BPFLib) LookupCIDRMap(ifName string, family IPFamily, ip net.IP, mask int) (uint32, error) {
	mapName := getCIDRMapName(ifName, family)
	mapPath := filepath.Join(b.xdpDir, mapName)

	if err := os.MkdirAll(b.xdpDir, 0700); err != nil {
		return 0, err
	}

	cidr := fmt.Sprintf("%s/%d", ip.String(), mask)

	hexKey, err := CidrToHex(cidr)
	if err != nil {
		return 0, err
	}

	prog := "bpftool"
	args := []string{
		"--json",
		"--pretty",
		"map",
		"lookup",
		"pinned",
		mapPath,
		"key",
		"hex"}

	args = append(args, hexKey...)

	printCommand(prog, args...)
	output, err := exec.Command(prog, args...).CombinedOutput()
	if err != nil {
		return 0, fmt.Errorf("failed to lookup in map (%s): %s\n%s", mapName, err, output)
	}

	l := mapEntry{}
	err = json.Unmarshal(output, &l)
	if err != nil {
		return 0, fmt.Errorf("cannot parse json output: %v\n%s", err, output)
	}
	if l.Err != "" {
		return 0, fmt.Errorf("%s", l.Err)
	}

	val, err := hexToCIDRMapValue(l.Value)
	if err != nil {
		return 0, err
	}

	return val, err
}

type CIDRMapKey struct {
	rawIP   [16]byte
	rawMask [16]byte
}

func (k *CIDRMapKey) ToIPNet() *net.IPNet {
	ip := net.IP(k.rawIP[:]).To16()
	mask := func() net.IPMask {
		if ip.To4() != nil {
			// it's an IPV4 address
			return k.rawMask[12:16]
		} else {
			return k.rawMask[:]
		}
	}()
	return &net.IPNet{
		IP:   ip,
		Mask: mask,
	}
}

func NewCIDRMapKey(n *net.IPNet) CIDRMapKey {
	k := CIDRMapKey{
		rawMask: [16]byte{
			0xff, 0xff, 0xff, 0xff,
			0xff, 0xff, 0xff, 0xff,
			0xff, 0xff, 0xff, 0xff,
			0xff, 0xff, 0xff, 0xff,
		},
	}
	rawIPSlice := k.rawIP[:]
	copy(rawIPSlice, n.IP.To16())
	rawMaskSlice := k.rawMask[len(k.rawMask)-len(n.Mask):]
	copy(rawMaskSlice, n.Mask)
	return k
}

func (b *BPFLib) DumpCIDRMap(ifName string, family IPFamily) (map[CIDRMapKey]uint32, error) {
	mapName := getCIDRMapName(ifName, family)
	mapPath := filepath.Join(b.xdpDir, mapName)

	if err := os.MkdirAll(b.xdpDir, 0700); err != nil {
		return nil, err
	}

	prog := "bpftool"
	args := []string{
		"--json",
		"--pretty",
		"map",
		"dump",
		"pinned",
		mapPath}

	printCommand(prog, args...)
	output, err := exec.Command(prog, args...).CombinedOutput()
	if err != nil {
		return nil, fmt.Errorf("failed to dump in map (%s): %s\n%s", mapName, err, output)
	}

	var al []mapEntry
	err = json.Unmarshal(output, &al)
	if err != nil {
		return nil, fmt.Errorf("cannot parse json output: %v\n%s", err, output)
	}

	m := make(map[CIDRMapKey]uint32, len(al))
	for _, l := range al {
		ipnet, err := hexToIPNet(l.Key, family)
		if err != nil {
			return nil, fmt.Errorf("failed to parse bpf map key (%v) to ip and mask: %v", l.Key, err)
		}
		value, err := hexToCIDRMapValue(l.Value)
		if err != nil {
			return nil, fmt.Errorf("failed to parse bpf map value (%v): %v", l.Value, err)
		}
		m[NewCIDRMapKey(ipnet)] = value
	}

	return m, nil
}

func (b *BPFLib) RemoveItemFailsafeMap(proto uint8, port uint16) error {
	mapName := failsafeMapName
	mapPath := filepath.Join(b.calicoDir, mapName)

	if err := os.MkdirAll(b.xdpDir, 0700); err != nil {
		return err
	}

	hexKey, err := failsafeToHex(proto, port)
	if err != nil {
		return err
	}

	prog := "bpftool"
	args := []string{
		"map",
		"delete",
		"pinned",
		mapPath,
		"key",
		"hex"}

	args = append(args, hexKey...)

	printCommand(prog, args...)
	output, err := exec.Command(prog, args...).CombinedOutput()
	if err != nil {
		return fmt.Errorf("failed to delete item (%d) from map (%s): %s\n%s", port, mapName, err, output)
	}

	return nil
}

func (b *BPFLib) RemoveItemCIDRMap(ifName string, family IPFamily, ip net.IP, mask int) error {
	mapName := getCIDRMapName(ifName, family)
	mapPath := filepath.Join(b.xdpDir, mapName)

	if err := os.MkdirAll(b.xdpDir, 0700); err != nil {
		return err
	}

	cidr := fmt.Sprintf("%s/%d", ip.String(), mask)

	hexKey, err := CidrToHex(cidr)
	if err != nil {
		return err
	}

	prog := "bpftool"
	args := []string{
		"map",
		"delete",
		"pinned",
		mapPath,
		"key",
		"hex"}

	args = append(args, hexKey...)

	printCommand(prog, args...)
	output, err := exec.Command(prog, args...).CombinedOutput()
	if err != nil {
		return fmt.Errorf("failed to delete item (%v/%d) from map (%s): %s\n%s", ip, mask, mapName, err, output)
	}

	return nil
}

func (b *BPFLib) UpdateFailsafeMap(proto uint8, port uint16) error {
	mapName := failsafeMapName
	mapPath := filepath.Join(b.calicoDir, mapName)

	if err := os.MkdirAll(b.xdpDir, 0700); err != nil {
		return err
	}

	hexKey, err := failsafeToHex(proto, port)
	if err != nil {
		return err
	}

	prog := "bpftool"
	args := []string{
		"map",
		"update",
		"pinned",
		mapPath,
		"key",
		"hex"}
	args = append(args, hexKey...)
	args = append(args, []string{
		"value",
		fmt.Sprintf("%d", 1), // it's just a set, so use 1 as value
	}...)

	printCommand(prog, args...)
	output, err := exec.Command(prog, args...).CombinedOutput()
	if err != nil {
		return fmt.Errorf("failed to update map (%s) with (%d): %s\n%s", mapName, port, err, output)
	}

	return nil
}

func (b *BPFLib) UpdateCIDRMap(ifName string, family IPFamily, ip net.IP, mask int, refCount uint32) error {
	mapName := getCIDRMapName(ifName, family)
	mapPath := filepath.Join(b.xdpDir, mapName)

	if err := os.MkdirAll(b.xdpDir, 0700); err != nil {
		return err
	}

	cidr := fmt.Sprintf("%s/%d", ip.String(), mask)

	hexKey, err := CidrToHex(cidr)
	if err != nil {
		return err
	}
	hexValue := cidrMapValueToHex(refCount)

	prog := "bpftool"
	args := []string{
		"map",
		"update",
		"pinned",
		mapPath,
		"key",
		"hex"}
	args = append(args, hexKey...)
	args = append(args, "value", "hex")
	args = append(args, hexValue...)

	printCommand(prog, args...)
	output, err := exec.Command(prog, args...).CombinedOutput()
	if err != nil {
		return fmt.Errorf("failed to update map (%s) with (%v/%d): %s\n%s", mapName, ip, mask, err, output)
	}

	return nil
}

func (b *BPFLib) loadXDPRaw(objPath, ifName string, mode XDPMode, mapArgs []string) error {
	objPath = path.Join(b.binDir, objPath)

	if _, err := os.Stat(objPath); os.IsNotExist(err) {
		return fmt.Errorf("cannot find XDP object %q", objPath)
	}

	progName := getProgName(ifName)
	progPath := filepath.Join(b.xdpDir, progName)

	if err := b.loadBPF(objPath, progPath, "xdp", mapArgs); err != nil {
		return err
	}

	prog := "ip"
	args := []string{
		"link",
		"set",
		"dev",
		ifName,
		mode.String(),
		"pinned",
		progPath}

	printCommand(prog, args...)
	output, err := exec.Command(prog, args...).CombinedOutput()
	log.Debugf("out:\n%v", string(output))

	if err != nil {
		if removeErr := os.Remove(progPath); removeErr != nil {
			return fmt.Errorf("failed to attach XDP program (%s) to %s: %s (also failed to remove the pinned program: %s)\n%s", progPath, ifName, err, removeErr, output)
		} else {
			return fmt.Errorf("failed to attach XDP program (%s) to %s: %s\n%s", progPath, ifName, err, output)
		}
	}

	return nil
}

func (b *BPFLib) getMapArgs(ifName string) ([]string, error) {
	// FIXME hardcoded ipv4, do we need both?
	mapName := getCIDRMapName(ifName, IPFamilyV4)
	mapPath := filepath.Join(b.xdpDir, mapName)

	failsafeMapPath := filepath.Join(b.calicoDir, failsafeMapName)

	// key: symbol of the map definition in the XDP program
	// value: path where the map is pinned
	maps := map[string]string{
		"calico_prefilter_v4": mapPath,
		failsafeSymbolMapName: failsafeMapPath,
	}

	var mapArgs []string

	for n, p := range maps {
		if _, err := os.Stat(p); os.IsNotExist(err) {
			return nil, fmt.Errorf("map %q needs to be loaded first", p)
		}

		mapArgs = append(mapArgs, []string{"map", "name", n, "pinned", p}...)
	}

	return mapArgs, nil
}

func (b *BPFLib) LoadXDP(objPath, ifName string, mode XDPMode) error {
	mapArgs, err := b.getMapArgs(ifName)
	if err != nil {
		return err
	}

	return b.loadXDPRaw(objPath, ifName, mode, mapArgs)
}

func (b *BPFLib) LoadXDPAuto(ifName string, mode XDPMode) error {
	return b.LoadXDP(xdpFilename, ifName, mode)
}

func (b *BPFLib) RemoveXDP(ifName string, mode XDPMode) error {
	progName := getProgName(ifName)
	progPath := filepath.Join(b.xdpDir, progName)

	prog := "ip"
	args := []string{
		"link",
		"set",
		"dev",
		ifName,
		mode.String(),
		"off"}

	printCommand(prog, args...)
	output, err := exec.Command(prog, args...).CombinedOutput()
	if err != nil {
		return fmt.Errorf("failed to detach XDP program (%s) from %s: %s\n%s", progPath, ifName, err, output)
	}

	return os.Remove(progPath)
}

func (b *BPFLib) GetXDPTag(ifName string) (string, error) {
	progName := getProgName(ifName)
	progPath := filepath.Join(b.xdpDir, progName)

	prog := "bpftool"
	args := []string{
		"--json",
		"--pretty",
		"prog",
		"show",
		"pinned",
		progPath}

	printCommand(prog, args...)
	output, err := exec.Command(prog, args...).CombinedOutput()
	if err != nil {
		return "", fmt.Errorf("failed to show XDP program (%s): %s\n%s", progPath, err, output)
	}

	p := progInfo{}
	err = json.Unmarshal(output, &p)
	if err != nil {
		return "", fmt.Errorf("cannot parse json output: %v\n%s", err, output)
	}
	if p.Err != "" {
		return "", fmt.Errorf("%s", p.Err)
	}

	return p.Tag, nil
}

func (b *BPFLib) GetXDPObjTag(objPath string) (tag string, err error) {
	// To find out what tag is assigned to an XDP object we create a temporary
	// veth pair and load the program. Then, the kernel will assign the tag and
	// we can read it.
	tmpIfA := "calico_tmp_A"
	tmpIfB := "calico_tmp_B"

	// clean up possible stale interfaces
	if err := maybeDeleteIface(tmpIfA); err != nil {
		return "", fmt.Errorf("cannot delete %q iface", tmpIfA)
	}
	if err := maybeDeleteIface(tmpIfB); err != nil {
		return "", fmt.Errorf("cannot delete %q iface", tmpIfB)
	}

	prog := "ip"
	createVethPairArgs := []string{
		"link",
		"add",
		tmpIfA,
		"type",
		"veth",
		"peer",
		"name",
		tmpIfB}
	deleteVethPairArgs := []string{
		"link",
		"del",
		tmpIfA}

	printCommand(prog, createVethPairArgs...)
	output, err := exec.Command(prog, createVethPairArgs...).CombinedOutput()
	if err != nil {
		return "", fmt.Errorf("failed to create temporary veth pair: %s\n%s", err, output)
	}
	defer func() {
		printCommand(prog, deleteVethPairArgs...)
		output, e := exec.Command(prog, deleteVethPairArgs...).CombinedOutput()
		if err == nil && e != nil {
			err = fmt.Errorf("failed to delete temporary veth pair: %s\n%s", e, output)
		}
	}()

	if err := b.loadXDPRaw(objPath, tmpIfA, XDPGeneric, nil); err != nil {
		return "", err
	}
	defer func() {
		e := b.RemoveXDP(tmpIfA, XDPGeneric)
		if err == nil {
			err = e
		}
	}()

	return b.GetXDPTag(tmpIfA)
}

func (b *BPFLib) GetXDPObjTagAuto() (string, error) {
	return b.GetXDPObjTag(xdpFilename)
}

func (b *BPFLib) GetMapsFromXDP(ifName string) ([]int, error) {
	progName := getProgName(ifName)
	progPath := filepath.Join(b.xdpDir, progName)

	prog := "bpftool"
	args := []string{
		"--json",
		"--pretty",
		"prog",
		"show",
		"pinned",
		progPath}

	printCommand(prog, args...)
	output, err := exec.Command(prog, args...).CombinedOutput()
	if err != nil {
		return nil, fmt.Errorf("failed to show XDP program (%s): %s\n%s", progPath, err, output)
	}
	p := progInfo{}
	err = json.Unmarshal(output, &p)
	if err != nil {
		return nil, fmt.Errorf("cannot parse json output: %v\n%s", err, output)
	}
	if p.Err != "" {
		return nil, fmt.Errorf("%s", p.Err)
	}

	return p.MapIds, nil
}

func (b *BPFLib) GetXDPID(ifName string) (int, error) {
	prog := "ip"
	args := []string{
		"link",
		"show",
		"dev",
		ifName}

	printCommand(prog, args...)
	output, err := exec.Command(prog, args...).CombinedOutput()
	if err != nil {
		return -1, fmt.Errorf("failed to show interface information (%s): %s\n%s", ifName, err, output)
	}

	s := strings.Fields(string(output))
	for i := range s {
		// Example of output:
		//
		// 196: test_A@test_B: <BROADCAST,MULTICAST> mtu 1500 xdpgeneric qdisc noop state DOWN mode DEFAULT group default qlen 1000
		//    link/ether 1a:d0:df:a5:12:59 brd ff:ff:ff:ff:ff:ff
		//    prog/xdp id 175 tag 5199fa060702bbff jited
		if s[i] == "prog/xdp" && len(s) > i+2 && s[i+1] == "id" {
			id, err := strconv.Atoi(s[i+2])
			if err != nil {
				continue
			}
			return id, nil
		}
	}

	return -1, errors.New("ID not found")
}

func (b *BPFLib) GetXDPMode(ifName string) (XDPMode, error) {
	prog := "ip"
	args := []string{
		"link",
		"show",
		"dev",
		ifName}

	printCommand(prog, args...)
	output, err := exec.Command(prog, args...).CombinedOutput()
	if err != nil {
		return XDPGeneric, fmt.Errorf("failed to show interface information (%s): %s\n%s", ifName, err, output)
	}

	s := strings.Fields(string(output))
	// Note: using a slice (rather than a map[string]XDPMode) here to ensure deterministic ordering.
	for _, modeMapping := range []struct {
		String string
		Mode   XDPMode
	}{
		{"xdpgeneric", XDPGeneric},
		{"xdpoffload", XDPOffload},
		{"xdp", XDPDriver}, // We write "xdpdrv" but read back "xdp"
	} {
		for _, f := range s {
			if f == modeMapping.String {
				return modeMapping.Mode, nil
			}
		}
	}

	return XDPGeneric, errors.New("ID not found")
}

func (b *BPFLib) GetXDPIfaces() ([]string, error) {
	var xdpIfaces []string

	prog := "ip"
	args := []string{
		"link",
		"show"}

	printCommand(prog, args...)
	output, err := exec.Command(prog, args...).CombinedOutput()
	if err != nil {
		return nil, fmt.Errorf("failed to show interface information: %s\n%s", err, output)
	}

	m := ifaceRegexp.FindAllStringSubmatch(string(output), -1)
	if len(m) < 2 {
		return nil, fmt.Errorf("failed to parse interface information")
	}

	for _, i := range m {
		if len(i) != 2 {
			continue
		}

		// handle paired interfaces
		ifaceParts := strings.Split(i[1], "@")
		ifaceName := ifaceParts[0]

		if _, err := b.GetXDPID(ifaceName); err == nil {
			xdpIfaces = append(xdpIfaces, ifaceName)
		}
	}

	return xdpIfaces, nil
}

// failsafeToHex takes a protocol and port number and outputs a string slice
// of hex-encoded bytes ready to be passed to bpftool.
//
// For example, for 8080/TCP:
//
// [
//  06,     IPPROTO_TCP as defined by <linux/in.h>
//  00,     padding
//  90, 1F  LSB in little endian order
// ]
func failsafeToHex(proto uint8, port uint16) ([]string, error) {
	portBytes := make([]byte, 2)
	binary.LittleEndian.PutUint16(portBytes, port)

	hexStr := fmt.Sprintf("%02x 00 %02x %02x",
		proto,
		portBytes[0], portBytes[1])

	return strings.Split(hexStr, " "), nil
}

func hexToByte(hexString string) (byte, error) {
	hex := strings.TrimPrefix(hexString, "0x")
	proto64, err := strconv.ParseUint(hex, 16, 8)
	if err != nil {
		return 0, err
	}
	return byte(proto64), nil
}

// hexToFailsafe takes the bpftool hex representation of a protocol and port
// number and returns the protocol and port number.
func hexToFailsafe(hexString []string) (proto uint8, port uint16, err error) {
	proto, err = hexToByte(hexString[0])
	if err != nil {
		return
	}

	padding, err := hexToByte(hexString[1])
	if err != nil {
		return
	}

	if padding != 0 {
		err = fmt.Errorf("invalid proto in hex string: %q\n", hexString[1])
		return
	}

	portMSB, err := hexToByte(hexString[2])
	if err != nil {
		err = fmt.Errorf("invalid port MSB in hex string: %q\n", hexString[2])
		return
	}

	portLSB, err := hexToByte(hexString[3])
	if err != nil {
		err = fmt.Errorf("invalid port LSB in hex string: %q\n", hexString[3])
		return
	}

	port = binary.LittleEndian.Uint16([]byte{portLSB, portMSB})
	return
}

// CidrToHex takes a CIDR in string form (e.g. "192.168.0.0/16") and outputs a
// string slice of hex-encoded bytes ready to be passed to bpftool.
//
// For example, for "192.168.0.0/16":
//
// [
//  10, 00, 00, 00,   mask in little endian order
//  C0, A8, 00, 00    IP address
// ]
func CidrToHex(cidr string) ([]string, error) {
	cidrParts := strings.Split(cidr, "/")
	if len(cidrParts) != 2 {
		return nil, fmt.Errorf("failed to split CIDR %q", cidr)
	}
	rawIP := cidrParts[0]

	mask, err := strconv.Atoi(cidrParts[1])
	if err != nil {
		return nil, fmt.Errorf("failed to convert mask %d to int", mask)
	}

	ip := net.ParseIP(rawIP)
	if ip == nil {
		return nil, fmt.Errorf("invalid IP %q", rawIP)
	}

	ipv4 := ip.To4()
	if ipv4 == nil {
		return nil, fmt.Errorf("IP %q is not IPv4", ip)
	}

	maskBytes := make([]byte, 4)
	binary.LittleEndian.PutUint32(maskBytes, uint32(mask))

	hexStr := fmt.Sprintf("%02x %02x %02x %02x %02x %02x %02x %02x",
		maskBytes[0], maskBytes[1], maskBytes[2], maskBytes[3],
		ipv4[0], ipv4[1], ipv4[2], ipv4[3])

	return strings.Split(hexStr, " "), nil
}

// hexToIPNet takes the bpftool hex representation of a CIDR (see above) and
// returns a net.IPNet.
func hexToIPNet(hexStrings []string, family IPFamily) (*net.IPNet, error) {
	hex, err := hexStringsToBytes(hexStrings)
	if err != nil {
		return nil, err
	}
	maskBytes := hex[0:4]
	ipBytes := hex[4:]
	mask := int(binary.LittleEndian.Uint32(maskBytes))

	return &net.IPNet{
		IP:   ipBytes,
		Mask: net.CIDRMask(mask, family.Size()*8),
	}, nil
}

// hexToCIDRMapValue takes a string slice containing the bpftool hex
// representation of a 1-byte value and returns it as an uint32
func hexToCIDRMapValue(hexStrings []string) (uint32, error) {
	hex, err := hexStringsToBytes(hexStrings)
	if err != nil {
		return 0, err
	}
	if len(hex) != 4 {
		return 0, fmt.Errorf("wrong size of hex in %q", hexStrings)
	}
	return nativeEndian.Uint32(hex), nil
}

// cidrMapValueToHex takes a ref count as unsigned 32 bit number and
// turns it into an array of hex strings, which bpftool can understand.
func cidrMapValueToHex(refCount uint32) []string {
	refCountBytes := make([]byte, 4)
	nativeEndian.PutUint32(refCountBytes, refCount)

	hexStr := fmt.Sprintf("%02x %02x %02x %02x",
		refCountBytes[0], refCountBytes[1], refCountBytes[2], refCountBytes[3])

	return strings.Split(hexStr, " ")
}

// hexStringsToBytes takes a string slice containing bpf data represented as
// bpftool hex and returns a slice of bytes containing that data.
func hexStringsToBytes(hexStrings []string) ([]byte, error) {
	var hex []byte
	for _, b := range hexStrings {
		h, err := hexToByte(b)
		if err != nil {
			return nil, err
		}
		hex = append(hex, byte(h))
	}
	return hex, nil
}

func MemberToIPMask(member string) (*net.IP, int, error) {
	var (
		mask  int
		rawIP string
	)

	memberParts := strings.Split(member, "/")
	switch len(memberParts) {
	case 1:
		mask = 32
		rawIP = memberParts[0]
	case 2:
		var err error
		mask, err = strconv.Atoi(memberParts[1])
		if err != nil {
			return nil, -1, fmt.Errorf("failed to convert mask %d to int", mask)
		}
		rawIP = memberParts[0]
	default:
		return nil, -1, fmt.Errorf("invalid member format %q", member)
	}

	ip := net.ParseIP(rawIP)
	if ip == nil {
		return nil, -1, fmt.Errorf("invalid IP %q", rawIP)
	}

	return &ip, mask, nil
}

func maybeDeleteIface(name string) error {
	args := []string{"-c", fmt.Sprintf("ip link del %s || true", name)}
	output, err := exec.Command("/bin/sh", args...).CombinedOutput()
	if err != nil {
		return fmt.Errorf("cannot run ip command: %v\n%s", err, output)
	}
	return nil
}

func SupportsXDP() error {
	if err := isAtLeastKernel(v4Dot16Dot0); err != nil {
		return err
	}

	// Test endianness
	if nativeEndian != binary.LittleEndian {
		return fmt.Errorf("this bpf library only supports little endian architectures")
	}

	return nil
}

func (b *BPFLib) AttachToSockmap() error {
	mapPath := filepath.Join(b.sockmapDir, sockMapName)
	progPath := filepath.Join(b.sockmapDir, skMsgProgName)

	prog := "bpftool"
	args := []string{
		"prog",
		"attach",
		"pinned",
		progPath,
		"msg_verdict",
		"pinned",
		mapPath}

	printCommand(prog, args...)
	output, err := exec.Command(prog, args...).CombinedOutput()
	if err != nil {
		return fmt.Errorf("failed to attach sk_msg prog to sockmap: %s\n%s", err, output)
	}

	return nil
}

func (b *BPFLib) DetachFromSockmap(mode FindObjectMode) error {
	mapPath := filepath.Join(b.sockmapDir, sockMapName)

	progPath := filepath.Join(b.sockmapDir, skMsgProgName)

	prog := "bpftool"
	args := []string{
		"prog",
		"detach",
		"pinned",
		progPath,
		"msg_verdict",
		"pinned",
		mapPath}

	printCommand(prog, args...)
	output, err := exec.Command(prog, args...).CombinedOutput()
	if err != nil {
		if mode != FindByID {
			return fmt.Errorf("failed to detach sk_msg prog from sockmap: %s\n%s", err, output)
		}
		progID, err2 := b.getSkMsgID()
		if err2 != nil {
			return fmt.Errorf("failed to detach sk_msg prog from sockmap: %s\n%s\n\nfailed to get the id of the program: %s", err, output, err2)
		}
		if progID >= 0 {
			mapID, err2 := b.getSockMapID(progID)
			if err2 != nil {
				return fmt.Errorf("failed to detach sk_msg prog from sockmap: %s\n%s\n\nfailed to get the id of the sockmap: %s", err, output, err2)
			}

			args := []string{
				"prog",
				"detach",
				"id",
				fmt.Sprintf("%d", progID),
				"msg_verdict",
				"id",
				fmt.Sprintf("%d", mapID)}

			printCommand(prog, args...)
			output2, err2 := exec.Command(prog, args...).CombinedOutput()
			if err2 != nil {
				return fmt.Errorf("failed to detach sk_msg prog from sockmap: %s\n%s\n\nfailed to detach sk_msg prog from sockmap by id: %s\n%s", err, output, err2, output2)
			}
		}
	}

	return nil
}

func (b *BPFLib) getSkMsgID() (int, error) {
	progs, err := getAllProgs()
	if err != nil {
		return -1, fmt.Errorf("failed to get sk msg prog id: %s", err)
	}

	for _, p := range progs {
		if p.Type == "sk_msg" {
			return p.Id, nil
		}
	}
	return -1, nil
}

func getAllProgs() ([]progInfo, error) {
	prog := "bpftool"
	args := []string{
		"--json",
		"--pretty",
		"prog",
		"show",
	}

	printCommand(prog, args...)
	output, err := exec.Command(prog, args...).CombinedOutput()
	if err != nil {
		return nil, fmt.Errorf("failed to get progs: %s\n%s", err, output)
	}

	var progs []progInfo
	err = json.Unmarshal(output, &progs)
	if err != nil {
		return nil, fmt.Errorf("cannot parse json output: %v\n%s", err, output)
	}

	return progs, nil
}

func (b *BPFLib) getAttachedSockopsID() (int, error) {
	prog := "bpftool"
	args := []string{
		"--json",
		"--pretty",
		"cgroup",
		"show",
		b.cgroupV2Dir}

	printCommand(prog, args...)
	output, err := exec.Command(prog, args...).CombinedOutput()
	if err != nil {
		return -1, fmt.Errorf("failed to get attached sockmap id: %s\n%s", err, output)
	}

	var al []cgroupProgEntry
	err = json.Unmarshal(output, &al)
	if err != nil {
		return -1, fmt.Errorf("cannot parse json output: %v\n%s", err, output)
	}

	for _, l := range al {
		if l.Name == "calico_sockops" && l.AttachType == "sock_ops" {
			return l.ID, nil
		}
	}

	return -1, nil
}

func (b *BPFLib) getSockMapID(progID int) (int, error) {
	prog := "bpftool"
	args := []string{
		"--json",
		"--pretty",
		"prog",
		"show",
		"id",
		fmt.Sprintf("%d", progID)}

	printCommand(prog, args...)
	output, err := exec.Command(prog, args...).CombinedOutput()
	if err != nil {
		return -1, fmt.Errorf("failed to get sockmap ID for prog %d: %s\n%s", progID, err, output)
	}

	p := progInfo{}
	err = json.Unmarshal(output, &p)
	if err != nil {
		return -1, fmt.Errorf("cannot parse json output: %v\n%s", err, output)
	}
	if p.Err != "" {
		return -1, fmt.Errorf("%s", p.Err)
	}

	for _, mapID := range p.MapIds {
		mapInfo, err := getMapStructGeneral([]string{"id", fmt.Sprintf("%d", mapID)})
		if err != nil {
			return -1, err
		}
		if mapInfo.Type == "sockhash" {
			return mapID, nil
		}
	}
	return -1, fmt.Errorf("sockhash map for prog %d not found", progID)
}

func jsonKeyToArgs(jsonKey []string) []string {
	var ret []string
	for _, b := range jsonKey {
		ret = append(ret, strings.TrimPrefix(b, "0x"))
	}

	return ret
}

func clearSockmap(mapArgs []string) error {
	prog := "bpftool"

	var e getnextEntry

	for {
		args := []string{
			"map",
			"--json",
			"getnext"}
		args = append(args, mapArgs...)

		printCommand(prog, args...)
		// don't check error here, we'll catch them parsing the output
		output, _ := exec.Command(prog, args...).CombinedOutput()

		err := json.Unmarshal(output, &e)
		if err != nil {
			return fmt.Errorf("cannot parse json output: %v\n%s", err, output)
		}

		if e.Err == "can't get next key: No such file or directory" {
			// reached the end
			return nil
		}

		if e.Err != "" {
			return fmt.Errorf("%s", e.Err)
		}

		keyArgs := jsonKeyToArgs(e.NextKey)
		args = []string{
			"map",
			"--json",
			"delete",
		}
		args = append(args, mapArgs...)
		args = append(args, "key", "hex")
		args = append(args, keyArgs...)

		printCommand(prog, args...)
		output, err = exec.Command(prog, args...).CombinedOutput()
		if err != nil {
			return fmt.Errorf("failed to delete item (%v) from map (%v): %s\n%s", e.NextKey, mapArgs, err, output)
		}
	}
}

func (b *BPFLib) RemoveSockmap(mode FindObjectMode) error {
	mapPath := filepath.Join(b.sockmapDir, sockMapName)
	defer os.Remove(mapPath)
	if err := clearSockmap([]string{"pinned", mapPath}); err != nil {
		if mode != FindByID {
			return fmt.Errorf("failed to clear sock map: %v", err)
		}

		m, err := b.getSockMap()
		if err != nil {
			return err
		}
		if m != nil {
			if err := clearSockmap([]string{"id", fmt.Sprintf("%d", m.Id)}); err != nil {
				return err
			}
		}
	}
	return nil
}

func (b *BPFLib) getAllMaps() ([]mapInfo, error) {
	prog := "bpftool"
	args := []string{
		"--json",
		"--pretty",
		"map",
		"show"}

	printCommand(prog, args...)
	output, err := exec.Command(prog, args...).CombinedOutput()
	if err != nil {
		return nil, fmt.Errorf("failed to get all maps: %s\n%s", err, output)
	}

	var maps []mapInfo
	err = json.Unmarshal(output, &maps)
	if err != nil {
		return nil, fmt.Errorf("cannot parse json output: %v\n%s", err, output)
	}
	return maps, nil
}

func (b *BPFLib) getSockMap() (*mapInfo, error) {
	maps, err := b.getAllMaps()
	if err != nil {
		return nil, err
	}

	for _, m := range maps {
		if m.Type == "sockhash" {
			return &m, nil
		}
	}
	return nil, nil
}

func (b *BPFLib) loadBPF(objPath, progPath, progType string, mapArgs []string) error {
	if err := os.MkdirAll(filepath.Dir(progPath), 0700); err != nil {
		return err
	}

	prog := "bpftool"
	args := []string{
		"prog",
		"load",
		objPath,
		progPath,
		"type",
		progType}

	args = append(args, mapArgs...)

	printCommand(prog, args...)
	output, err := exec.Command(prog, args...).CombinedOutput()
	log.Debugf("out:\n%v", string(output))

	if err != nil {
		// FIXME: for some reason this function was called several times for a
		// particular XDP program, just assume the map is loaded if the pinned
		// file is there for now
		if _, err := os.Stat(progPath); err != nil {
			return fmt.Errorf("failed to load BPF program (%s): %s\n%s", objPath, err, output)
		}
	}

	return nil
}

func (b *BPFLib) getSockmapArgs() ([]string, error) {
	sockmapPath := filepath.Join(b.sockmapDir, sockMapName)
	sockmapEndpointsPath := filepath.Join(b.sockmapDir, sockmapEndpointsMapName)

	// key: symbol of the map definition in the XDP program
	// value: path where the map is pinned
	maps := map[string]string{
		"calico_sock_map":     sockmapPath,
		"calico_sk_endpoints": sockmapEndpointsPath,
	}

	var mapArgs []string

	for n, p := range maps {
		if _, err := os.Stat(p); os.IsNotExist(err) {
			return nil, fmt.Errorf("map %q needs to be loaded first", p)
		}

		mapArgs = append(mapArgs, []string{"map", "name", n, "pinned", p}...)
	}

	return mapArgs, nil
}

func (b *BPFLib) LoadSockops(objPath string) error {
	objPath = path.Join(b.binDir, objPath)
	progPath := filepath.Join(b.sockmapDir, sockopsProgName)

	sockmapArgs, err := b.getSockmapArgs()
	if err != nil {
		return err
	}

	return b.loadBPF(objPath, progPath, "sockops", sockmapArgs)
}

func (b *BPFLib) LoadSockopsAuto() error {
	return b.LoadSockops(sockopsFilename)
}

func (b *BPFLib) RemoveSockops() error {
	progPath := filepath.Join(b.sockmapDir, sockopsProgName)
	return os.Remove(progPath)
}

func (b *BPFLib) getSkMsgArgs() ([]string, error) {
	sockmapPath := filepath.Join(b.sockmapDir, sockMapName)

	// key: symbol of the map definition in the XDP program
	// value: path where the map is pinned
	maps := map[string]string{
		"calico_sock_map": sockmapPath,
	}

	var mapArgs []string

	for n, p := range maps {
		if _, err := os.Stat(p); os.IsNotExist(err) {
			return nil, fmt.Errorf("map %q needs to be loaded first", p)
		}

		mapArgs = append(mapArgs, []string{"map", "name", n, "pinned", p}...)
	}

	return mapArgs, nil
}

func (b *BPFLib) LoadSkMsg(objPath string) error {
	objPath = path.Join(b.binDir, objPath)
	progPath := filepath.Join(b.sockmapDir, skMsgProgName)
	mapArgs, err := b.getSkMsgArgs()
	if err != nil {
		return err
	}

	return b.loadBPF(objPath, progPath, "sk_msg", mapArgs)
}

func (b *BPFLib) LoadSkMsgAuto() error {
	return b.LoadSkMsg(redirFilename)
}

func (b *BPFLib) RemoveSkMsg() error {
	progPath := filepath.Join(b.sockmapDir, skMsgProgName)
	return os.Remove(progPath)
}

func (b *BPFLib) AttachToCgroup() error {
	progPath := filepath.Join(b.sockmapDir, sockopsProgName)

	if b.cgroupV2Dir == "" {
		return errors.New("cgroup V2 not mounted")
	}

	prog := "bpftool"
	args := []string{
		"cgroup",
		"attach",
		b.cgroupV2Dir,
		"sock_ops",
		"pinned",
		progPath}

	printCommand(prog, args...)
	output, err := exec.Command(prog, args...).CombinedOutput()
	if err != nil {
		return fmt.Errorf("failed to attach sockops prog to cgroup: %s\n%s", err, output)
	}

	return nil
}

func (b *BPFLib) DetachFromCgroup(mode FindObjectMode) error {
	progPath := filepath.Join(b.sockmapDir, sockopsProgName)

	if b.cgroupV2Dir == "" {
		return errors.New("cgroup V2 not mounted")
	}

	prog := "bpftool"
	args := []string{
		"cgroup",
		"detach",
		b.cgroupV2Dir,
		"sock_ops",
		"pinned",
		progPath}

	printCommand(prog, args...)
	output, err := exec.Command(prog, args...).CombinedOutput()
	if err != nil {
		if mode != FindByID {
			return fmt.Errorf("failed to detach sockops prog from cgroup: %s\n%s", err, output)
		}

		progID, err2 := b.getAttachedSockopsID()
		if err2 != nil {
			return fmt.Errorf("failed to detach sockops prog from cgroup: %s\n%s\n\nfailed to get the id of the program: %s", err, output, err2)
		}
		if progID >= 0 {
			args := []string{
				"cgroup",
				"detach",
				b.cgroupV2Dir,
				"sock_ops",
				"id",
				fmt.Sprintf("%d", progID)}

			printCommand(prog, args...)
			output2, err2 := exec.Command(prog, args...).CombinedOutput()
			if err2 != nil {
				return fmt.Errorf("failed to detach sockops prog from cgroup: %s\n%s\n\nfailed to detach sockops prog from cgroup by id: %s\n%s", err, output, err2, output2)
			}
		}
	}

	return nil
}

func (b *BPFLib) NewSockmap() (string, error) {
	mapPath := filepath.Join(b.sockmapDir, sockMapName)

	keySize := 12
	valueSize := 4

	return newMap(sockMapName,
		mapPath,
		"sockhash",
		65535,
		keySize,
		valueSize,
		0,
	)
}

func (b *BPFLib) NewSockmapEndpointsMap() (string, error) {
	mapPath := filepath.Join(b.sockmapDir, sockmapEndpointsMapName)

	keySize := 8
	valueSize := 4

	return newMap(sockmapEndpointsMapName,
		mapPath,
		"lpm_trie",
		65535,
		keySize,
		valueSize,
		1, // BPF_F_NO_PREALLOC
	)

}

func (b *BPFLib) UpdateSockmapEndpoints(ip net.IP, mask int) error {
	mapPath := filepath.Join(b.sockmapDir, sockmapEndpointsMapName)

	if err := os.MkdirAll(b.sockmapDir, 0700); err != nil {
		return err
	}

	cidr := fmt.Sprintf("%s/%d", ip.String(), mask)

	hexKey, err := CidrToHex(cidr)
	if err != nil {
		return err
	}
	hexValue := []string{"01", "00", "00", "00"}

	prog := "bpftool"
	args := []string{
		"map",
		"update",
		"pinned",
		mapPath,
		"key",
		"hex"}
	args = append(args, hexKey...)
	args = append(args, "value", "hex")
	args = append(args, hexValue...)

	printCommand(prog, args...)
	output, err := exec.Command(prog, args...).CombinedOutput()
	if err != nil {
		return fmt.Errorf("failed to update map (%s) with (%v/%d): %s\n%s", sockmapEndpointsMapName, ip, mask, err, output)
	}

	return nil
}

func (b *BPFLib) DumpSockmapEndpointsMap(family IPFamily) ([]CIDRMapKey, error) {
	mapPath := filepath.Join(b.sockmapDir, sockmapEndpointsMapName)

	if err := os.MkdirAll(b.sockmapDir, 0700); err != nil {
		return nil, err
	}

	prog := "bpftool"
	args := []string{
		"--json",
		"--pretty",
		"map",
		"dump",
		"pinned",
		mapPath}

	printCommand(prog, args...)
	output, err := exec.Command(prog, args...).CombinedOutput()
	if err != nil {
		return nil, fmt.Errorf("failed to dump in map (%s): %s\n%s", sockmapEndpointsMapName, err, output)
	}

	var al []mapEntry
	err = json.Unmarshal(output, &al)
	if err != nil {
		return nil, fmt.Errorf("cannot parse json output: %v\n%s", err, output)
	}

	var s []CIDRMapKey
	for _, l := range al {
		ipnet, err := hexToIPNet(l.Key, family)
		if err != nil {
			return nil, fmt.Errorf("failed to parse bpf map key (%v) to ip and mask: %v", l.Key, err)
		}

		s = append(s, NewCIDRMapKey(ipnet))
	}

	return s, nil
}

func (b *BPFLib) LookupSockmapEndpointsMap(ip net.IP, mask int) (bool, error) {
	mapPath := filepath.Join(b.sockmapDir, sockmapEndpointsMapName)

	if err := os.MkdirAll(b.sockmapDir, 0700); err != nil {
		return false, err
	}

	cidr := fmt.Sprintf("%s/%d", ip.String(), mask)

	hexKey, err := CidrToHex(cidr)
	if err != nil {
		return false, err
	}

	prog := "bpftool"
	args := []string{
		"--json",
		"--pretty",
		"map",
		"lookup",
		"pinned",
		mapPath,
		"key",
		"hex"}

	args = append(args, hexKey...)

	printCommand(prog, args...)
	output, err := exec.Command(prog, args...).CombinedOutput()
	if err != nil {
		return false, fmt.Errorf("failed to lookup in map (%s): %s\n%s", sockmapEndpointsMapName, err, output)
	}

	l := mapEntry{}
	err = json.Unmarshal(output, &l)
	if err != nil {
		return false, fmt.Errorf("cannot parse json output: %v\n%s", err, output)
	}
	if l.Err != "" {
		return false, fmt.Errorf("%s", l.Err)
	}

	return true, err
}

func (b *BPFLib) RemoveItemSockmapEndpointsMap(ip net.IP, mask int) error {
	mapPath := filepath.Join(b.sockmapDir, sockmapEndpointsMapName)

	if err := os.MkdirAll(b.sockmapDir, 0700); err != nil {
		return err
	}

	cidr := fmt.Sprintf("%s/%d", ip.String(), mask)

	hexKey, err := CidrToHex(cidr)
	if err != nil {
		return err
	}

	prog := "bpftool"
	args := []string{
		"--json",
		"--pretty",
		"map",
		"delete",
		"pinned",
		mapPath,
		"key",
		"hex"}

	args = append(args, hexKey...)

	printCommand(prog, args...)
	output, err := exec.Command(prog, args...).CombinedOutput()
	if err != nil {
		return fmt.Errorf("failed to lookup in map (%s): %s\n%s", sockmapEndpointsMapName, err, output)
	}

	return nil
}

func (b *BPFLib) RemoveSockmapEndpointsMap() error {
	mapPath := filepath.Join(b.sockmapDir, sockmapEndpointsMapName)

	return os.Remove(mapPath)
}

func isAtLeastKernel(v *environment.Version) error {
	versionReader, err := environment.GetKernelVersionReader()
	if err != nil {
		return fmt.Errorf("failed to get kernel version reader: %v", err)
	}

	kernelVersion, err := environment.GetKernelVersion(versionReader)
	if err != nil {
		return fmt.Errorf("failed to get kernel version: %v", err)
	}

	if kernelVersion.Compare(v) < 0 {
		return fmt.Errorf("kernel is too old (have: %v but want at least: %v)", kernelVersion, v)
	}

	return nil
}

func SupportsSockmap() error {
	if err := isAtLeastKernel(v4Dot20Dot0); err != nil {
		return err
	}

	// Test endianness
	if nativeEndian != binary.LittleEndian {
		return fmt.Errorf("this bpf library only supports little endian architectures")
	}

	return nil
}

func GetMinKernelVersionForDistro(distName string) *environment.Version {
	return distToVersionMap[distName]
}

func SupportsBPFDataplane() error {
	distName := environment.GetDistributionName()
	if err := isAtLeastKernel(GetMinKernelVersionForDistro(distName)); err != nil {
		return err
	}

	// Test endianness
	if nativeEndian != binary.LittleEndian {
		return errors.New("this bpf library only supports little endian architectures")
	}

	if !SyscallSupport() {
		return errors.New("BPF syscall support is not available on this platform")
	}

	return nil
}

// KTimeNanos returns a nanosecond timestamp that is comparable with the ones generated by BPF.
func KTimeNanos() int64 {
	var ts unix.Timespec
	err := unix.ClockGettime(unix.CLOCK_MONOTONIC, &ts)
	if err != nil {
		log.WithError(err).Panic("Failed to read system clock")
	}
	return ts.Nano()
}

const jumpMapVersion = 2

func JumpMapName() string {
	return fmt.Sprintf("cali_jump%d", jumpMapVersion)
}<|MERGE_RESOLUTION|>--- conflicted
+++ resolved
@@ -79,13 +79,9 @@
 	sockmapEndpointsMapVersion = "v1"
 	sockmapEndpointsMapName    = "calico_sk_endpoints_" + sockmapEndpointsMapVersion
 
-<<<<<<< HEAD
-	defaultBPFfsPath   = "/sys/fs/bpf"
+	DefaultBPFfsPath   = "/sys/fs/bpf"
+	CgroupV2Path       = "/run/calico/cgroup"
 	defaultDebugfsPath = "/sys/kernel/debug"
-=======
-	DefaultBPFfsPath = "/sys/fs/bpf"
-	CgroupV2Path     = "/run/calico/cgroup"
->>>>>>> 0c5c9f68
 )
 
 var (
