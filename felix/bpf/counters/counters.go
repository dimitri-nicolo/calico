// Copyright (c) 2022 Tigera, Inc. All rights reserved.
//
// Licensed under the Apache License, Version 2.0 (the "License");
// you may not use this file except in compliance with the License.
// You may obtain a copy of the License at
//
//     http://www.apache.org/licenses/LICENSE-2.0
//
// Unless required by applicable law or agreed to in writing, software
// distributed under the License is distributed on an "AS IS" BASIS,
// WITHOUT WARRANTIES OR CONDITIONS OF ANY KIND, either express or implied.
// See the License for the specific language governing permissions and
// limitations under the License.

package counters

import (
	"encoding/binary"
	"fmt"
	"os"
	"sort"

	"golang.org/x/sys/unix"

	"github.com/projectcalico/calico/felix/bpf/hook"
	"github.com/projectcalico/calico/felix/bpf/maps"
)

const (
<<<<<<< HEAD
	MaxCounterNumber    int = 16
=======
	MaxCounterNumber    int = 17
>>>>>>> f7c8ebba
	counterMapKeySize   int = 8
	counterMapValueSize int = 8
)

var (
	zeroVal = make([]byte, counterMapValueSize*MaxCounterNumber*maps.NumPossibleCPUs())
)

type Key [8]byte

func (k Key) AsBytes() []byte {
	return k[:]
}

func NewKey(ifindex int, hook hook.Hook) Key {
	var k Key

	binary.LittleEndian.PutUint32(k[:4], uint32(ifindex))
	binary.LittleEndian.PutUint32(k[4:8], uint32(hook))

	return k

}

func (k Key) IfIndex() int {
	return int(binary.LittleEndian.Uint32(k[:4]))
}

// The following values are used as index to counters map, and should be kept in sync
// with constants defined in bpf-gpl/reasons.h.
const (
	TotalPackets = iota
	AcceptedByFailsafe
	AcceptedByPolicy
	AcceptedByAnotherProgram
	DroppedByPolicy
	DroppedShortPacket
	DroppedFailedCSUM
	DroppedIPOptions
	DroppedIPMalformed
	DroppedFailedEncap
	DroppedFailedDecap
	DroppedUnauthSource
	DroppedUnknownRoute
	AcceptedByEgressGW
	DroppedBlackholeRoute
<<<<<<< HEAD
	// Add counters above this
	AcceptedByXDP
	WEPNotReady
=======
	SourceCollisionHit
	SourceCollisionResolutionFailed
	ConntrackCreateFailed
>>>>>>> f7c8ebba
)

type Description struct {
	Category string
	Caption  string
	Counter  int
}

type DescList []Description

func (d DescList) Len() int {
	return len(d)
}

func (d DescList) Less(i, j int) bool {
	if d[i].Category == d[j].Category {
		return d[i].Caption < d[j].Caption
	}
	return d[i].Category < d[j].Category
}

func (d DescList) Swap(i, j int) {
	d[i], d[j] = d[j], d[i]
}

var descriptions DescList = DescList{
	{
		Counter:  TotalPackets,
		Category: "Total", Caption: "packets",
	},
	{
		Counter:  AcceptedByFailsafe,
		Category: "Accepted", Caption: "by failsafe",
	},
	{
		Counter:  AcceptedByPolicy,
		Category: "Accepted", Caption: "by policy",
	},
	{
		Counter:  AcceptedByAnotherProgram,
		Category: "Accepted", Caption: "by another program",
	},
	{
		Counter:  DroppedByPolicy,
		Category: "Dropped", Caption: "by policy",
	},
	{
		Counter:  DroppedShortPacket,
		Category: "Dropped", Caption: "too short packets",
	},
	{
		Counter:  DroppedFailedCSUM,
		Category: "Dropped", Caption: "incorrect checksum",
	},
	{
		Counter:  DroppedIPOptions,
		Category: "Dropped", Caption: "packets with unsupported IP options",
	},
	{
		Counter:  DroppedIPMalformed,
		Category: "Dropped", Caption: "malformed IP packets",
	},
	{
		Counter:  DroppedFailedEncap,
		Category: "Dropped", Caption: "failed encapsulation",
	},
	{
		Counter:  DroppedFailedDecap,
		Category: "Dropped", Caption: "failed decapsulation",
	},
	{
		Counter:  DroppedUnauthSource,
		Category: "Dropped", Caption: "packets with unknown source",
	},
	{
		Counter:  DroppedUnknownRoute,
		Category: "Dropped", Caption: "packets with unknown route",
	},
	{
		Counter:  AcceptedByEgressGW,
		Category: "Accepted", Caption: "by Egress gateways",
	},
	{
		Counter:  DroppedBlackholeRoute,
		Category: "Dropped", Caption: "packets hitting blackhole route",
	},
	{
		Counter:  SourceCollisionHit,
		Category: "Other", Caption: "packets hitting NAT source collision",
	},
	{
		Counter:  ConntrackCreateFailed,
		Category: "Dropped", Caption: "failed to create conntrack",
	},
	{
		Counter:  SourceCollisionResolutionFailed,
		Category: "Dropped", Caption: "NAT source collision resolution failed",
	},
}

func Descriptions() DescList {
	sort.Stable(descriptions)
	return descriptions
}

func Read(m maps.Map, ifindex int, hook hook.Hook) ([]uint64, error) {
	values, err := m.Get(NewKey(ifindex, hook).AsBytes())
	if err != nil {
		return []uint64{}, fmt.Errorf("failed to read counters map. err=%w", err)
	}

	bpfCounters := make([]uint64, MaxCounterNumber)
	for i := range bpfCounters {
		for cpu := 0; cpu < maps.NumPossibleCPUs(); cpu++ {
			begin := i*counterMapValueSize + cpu*MaxCounterNumber*counterMapValueSize
			data := uint64(binary.LittleEndian.Uint32(values[begin : begin+counterMapValueSize]))
			bpfCounters[i] += data
		}
	}
	return bpfCounters, nil
}

func Flush(m maps.Map, ifindex int, hook hook.Hook) error {
	if err := m.(maps.MapWithUpdateWithFlags).
		UpdateWithFlags(NewKey(ifindex, hook).AsBytes(), zeroVal, unix.BPF_EXIST); err != nil {
		return fmt.Errorf("failed to update counters map. err=%v", err)
	}
	return nil
}

func EnsureExists(m maps.Map, ifindex int, hook hook.Hook) error {
	err := m.(maps.MapWithUpdateWithFlags).
		UpdateWithFlags(NewKey(ifindex, hook).AsBytes(), zeroVal, unix.BPF_NOEXIST)
	if err != nil && !os.IsExist(err) {
		return fmt.Errorf("failed to ensure counters map. err=%v", err)
	}
	return nil
}<|MERGE_RESOLUTION|>--- conflicted
+++ resolved
@@ -27,11 +27,7 @@
 )
 
 const (
-<<<<<<< HEAD
-	MaxCounterNumber    int = 16
-=======
-	MaxCounterNumber    int = 17
->>>>>>> f7c8ebba
+	MaxCounterNumber    int = 19
 	counterMapKeySize   int = 8
 	counterMapValueSize int = 8
 )
@@ -78,15 +74,12 @@
 	DroppedUnknownRoute
 	AcceptedByEgressGW
 	DroppedBlackholeRoute
-<<<<<<< HEAD
+	SourceCollisionHit
+	SourceCollisionResolutionFailed
+	ConntrackCreateFailed
 	// Add counters above this
 	AcceptedByXDP
 	WEPNotReady
-=======
-	SourceCollisionHit
-	SourceCollisionResolutionFailed
-	ConntrackCreateFailed
->>>>>>> f7c8ebba
 )
 
 type Description struct {
