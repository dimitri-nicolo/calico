// Copyright (c) 2019-2021 Tigera, Inc. All rights reserved.
//
// Licensed under the Apache License, Version 2.0 (the "License");
// you may not use this file except in compliance with the License.
// You may obtain a copy of the License at
//
//     http://www.apache.org/licenses/LICENSE-2.0
//
// Unless required by applicable law or agreed to in writing, software
// distributed under the License is distributed on an "AS IS" BASIS,
// WITHOUT WARRANTIES OR CONDITIONS OF ANY KIND, either express or implied.
// See the License for the specific language governing permissions and
// limitations under the License.

//go:build !cgo

package bpf

import (
	"github.com/projectcalico/calico/felix/bpf/asm"
)

const MapIteratorNumKeys = 16

func SyscallSupport() bool {
	return false
}

func LoadBPFProgramFromInsns(insns asm.Insns, name, license string, progType uint32) (ProgFD, error) {
	panic("BPF syscall stub")
}

func RunBPFProgram(fd ProgFD, dataIn []byte, repeat int) (pr ProgResult, err error) {
	panic("BPF syscall stub")
}

func PinBPFProgram(fd ProgFD, filename string) error {
	panic("BPF syscall stub")
<<<<<<< HEAD
}

func UpdateMapEntry(mapFD MapFD, k, v []byte) error {
	panic("BPF syscall stub")
}

func UpdateMapEntryWithFlags(mapFD MapFD, k, v []byte, flags int) error {
	panic("BPF syscall stub")
}

func GetMapEntry(mapFD MapFD, k []byte, valueSize int) ([]byte, error) {
	panic("BPF syscall stub")
}

func GetMapInfo(fd MapFD) (*MapInfo, error) {
	panic("BPF syscall stub")
}

func DeleteMapEntry(mapFD MapFD, k []byte, valueSize int) error {
	panic("BPF syscall stub")
}

func DeleteMapEntryIfExists(mapFD MapFD, k []byte, valueSize int) error {
	panic("BPF syscall stub")
}

func GetMapNextKey(mapFD MapFD, k []byte, keySize int) ([]byte, error) {
	panic("BPF syscall stub")
}

func NewMapIterator(mapFD MapFD, keySize, valueSize, maxEntries int) (*MapIterator, error) {
	panic("BPF syscall stub")
}

type MapIterator struct {
}

func (m *MapIterator) Next() (k, v []byte, err error) {
	return
}

func (m *MapIterator) Close() error {
	return nil
}

func PerfEventOpenTracepoint(id int, progFd int) (int, error) {
	panic("BPF syscall stub")
}

func PerfEventDisableTracepoint(fd int) error {
	panic("BPF syscall stub")
=======
>>>>>>> 72969e64
}<|MERGE_RESOLUTION|>--- conflicted
+++ resolved
@@ -36,50 +36,6 @@
 
 func PinBPFProgram(fd ProgFD, filename string) error {
 	panic("BPF syscall stub")
-<<<<<<< HEAD
-}
-
-func UpdateMapEntry(mapFD MapFD, k, v []byte) error {
-	panic("BPF syscall stub")
-}
-
-func UpdateMapEntryWithFlags(mapFD MapFD, k, v []byte, flags int) error {
-	panic("BPF syscall stub")
-}
-
-func GetMapEntry(mapFD MapFD, k []byte, valueSize int) ([]byte, error) {
-	panic("BPF syscall stub")
-}
-
-func GetMapInfo(fd MapFD) (*MapInfo, error) {
-	panic("BPF syscall stub")
-}
-
-func DeleteMapEntry(mapFD MapFD, k []byte, valueSize int) error {
-	panic("BPF syscall stub")
-}
-
-func DeleteMapEntryIfExists(mapFD MapFD, k []byte, valueSize int) error {
-	panic("BPF syscall stub")
-}
-
-func GetMapNextKey(mapFD MapFD, k []byte, keySize int) ([]byte, error) {
-	panic("BPF syscall stub")
-}
-
-func NewMapIterator(mapFD MapFD, keySize, valueSize, maxEntries int) (*MapIterator, error) {
-	panic("BPF syscall stub")
-}
-
-type MapIterator struct {
-}
-
-func (m *MapIterator) Next() (k, v []byte, err error) {
-	return
-}
-
-func (m *MapIterator) Close() error {
-	return nil
 }
 
 func PerfEventOpenTracepoint(id int, progFd int) (int, error) {
@@ -88,6 +44,4 @@
 
 func PerfEventDisableTracepoint(fd int) error {
 	panic("BPF syscall stub")
-=======
->>>>>>> 72969e64
 }