// Copyright (c) 2020-2022 Tigera, Inc. All rights reserved.

// Licensed under the Apache License, Version 2.0 (the "License");
// you may not use this file except in compliance with the License.
// You may obtain a copy of the License at
//
//     http://www.apache.org/licenses/LICENSE-2.0
//
// Unless required by applicable law or agreed to in writing, software
// distributed under the License is distributed on an "AS IS" BASIS,
// WITHOUT WARRANTIES OR CONDITIONS OF ANY KIND, either express or implied.
// See the License for the specific language governing permissions and
// limitations under the License.

package polprog

import (
	"fmt"
	"math"
	"math/bits"
	"strings"

	"github.com/projectcalico/calico/felix/bpf/ipsets"

	"github.com/projectcalico/calico/felix/bpf"

	log "github.com/sirupsen/logrus"

	. "github.com/projectcalico/calico/felix/bpf/asm"
	"github.com/projectcalico/calico/felix/bpf/state"
	"github.com/projectcalico/calico/felix/ip"
	"github.com/projectcalico/calico/felix/proto"
	"github.com/projectcalico/calico/felix/rules"
)

type Builder struct {
	b               *Block
	tierID          int
	policyID        int
	ruleID          int
	rulePartID      int
	ipSetIDProvider ipSetIDProvider

	ipSetMapFD         bpf.MapFD
	stateMapFD         bpf.MapFD
	jumpMapFD          bpf.MapFD
	policyDebugEnabled bool
<<<<<<< HEAD

	// CaliEnt features below

	actionOnDrop string
=======
	forIPv6            bool
>>>>>>> 52384cd1
}

type ipSetIDProvider interface {
	GetNoAlloc(ipSetID string) uint64
}

// Option is an additional option that can change default behaviour
type Option func(b *Builder)

func NewBuilder(ipSetIDProvider ipSetIDProvider, ipsetMapFD, stateMapFD, jumpMapFD bpf.MapFD, opts ...Option) *Builder {
	b := &Builder{
		ipSetIDProvider: ipSetIDProvider,
		ipSetMapFD:      ipsetMapFD,
		stateMapFD:      stateMapFD,
		jumpMapFD:       jumpMapFD,
		actionOnDrop:    "deny",
	}

	for _, option := range opts {
		option(b)
	}

	return b
}

var offset int = 0

func nextOffset(size int, align int) int16 {
	offset -= size
	remainder := offset % align
	if remainder != 0 {
		// For negative numbers, the remainder is negative (e.g. -9 % 8 == -1)
		offset = offset - remainder - align
	}
	return int16(offset)
}

const (
	stateEventHdrSize int16 = 8
)

var (
	// Stack offsets.  These are defined locally.
	offStateKey    = nextOffset(4, 4)
	offSrcIPSetKey = nextOffset(ipsets.IPSetEntrySize, 8)
	offDstIPSetKey = nextOffset(ipsets.IPSetEntrySize, 8)

	// Offsets within the cal_tc_state struct.
	// WARNING: must be kept in sync with the definitions in bpf-gpl/types.h.
	stateOffIPSrc          = FieldOffset{Offset: stateEventHdrSize + 0, Field: "state->ip_src"}
	stateOffIPDst          = FieldOffset{Offset: stateEventHdrSize + 16, Field: "state->ip_dst"}
	_                      = stateOffIPDst
	stateOffPreNATIPDst    = FieldOffset{Offset: stateEventHdrSize + 32, Field: "state->pre_nat_ip_dst"}
	_                      = stateOffPreNATIPDst
	stateOffPostNATIPDst   = FieldOffset{Offset: stateEventHdrSize + 48, Field: "state->post_nat_ip_dst"}
	stateOffPolResult      = FieldOffset{Offset: stateEventHdrSize + 84, Field: "state->pol_rc"}
	stateOffSrcPort        = FieldOffset{Offset: stateEventHdrSize + 88, Field: "state->sport"}
	stateOffDstPort        = FieldOffset{Offset: stateEventHdrSize + 90, Field: "state->dport"}
	_                      = stateOffDstPort
	stateOffICMPType       = FieldOffset{Offset: stateEventHdrSize + 90, Field: "state->icmp_type"}
	stateOffPreNATDstPort  = FieldOffset{Offset: stateEventHdrSize + 92, Field: "state->pre_nat_dport"}
	_                      = stateOffPreNATDstPort
<<<<<<< HEAD
	stateOffPostNATDstPort = FieldOffset{Offset: stateEventHdrSize + 30, Field: "state->post_nat_dport"}
	stateOffIPProto        = FieldOffset{Offset: stateEventHdrSize + 32, Field: "state->ip_proto"}
	stateOffFlags          = FieldOffset{Offset: stateEventHdrSize + 33, Field: "state->flags"}
	stateOffIPSize         = FieldOffset{Offset: stateEventHdrSize + 34, Field: "state->ip_size"}
	stateOffRulesHit       = FieldOffset{Offset: stateEventHdrSize + 36, Field: "state->rules_hit"}
	stateOffRuleIDs        = FieldOffset{Offset: stateEventHdrSize + 40, Field: "state->rule_ids"}
=======
	stateOffPostNATDstPort = FieldOffset{Offset: stateEventHdrSize + 94, Field: "state->post_nat_dport"}
	stateOffIPProto        = FieldOffset{Offset: stateEventHdrSize + 96, Field: "state->ip_proto"}
	stateOffFlags          = FieldOffset{Offset: stateEventHdrSize + 97, Field: "state->flags"}
	stateOffIPSize         = FieldOffset{Offset: stateEventHdrSize + 98, Field: "state->ip_size"}
	_                      = stateOffIPSize

	stateOffRulesHit = FieldOffset{Offset: stateEventHdrSize + 100, Field: "state->rules_hit"}
	stateOffRuleIDs  = FieldOffset{Offset: stateEventHdrSize + 104, Field: "state->rule_ids"}
>>>>>>> 52384cd1

	// Compile-time check that IPSetEntrySize hasn't changed; if it changes, the code will need to change.
	_ = [1]struct{}{{}}[20-ipsets.IPSetEntrySize]

	// Offsets within struct ip4_set_key.
	// WARNING: must be kept in sync with the definitions in bpf/ipsets/map.go.
	// WARNING: must be kept in sync with the definitions in bpf/include/policy.h.
	ipsKeyPrefix int16 = 0
	ipsKeyID     int16 = 4
	ipsKeyAddr   int16 = 12
	ipsKeyPort   int16 = 16
	ipsKeyProto  int16 = 18
	ipsKeyPad    int16 = 19

	// Bits in the state flags field.
	FlagDestIsHost uint8 = 1 << 2
	FlagSrcIsHost  uint8 = 1 << 3
)

type Rule struct {
	*proto.Rule
	MatchID RuleMatchID
}

type Policy struct {
	Name      string
	Rules     []Rule
	NoMatchID RuleMatchID
	Staged    bool
}

type Tier struct {
	Name      string
	EndRuleID RuleMatchID
	EndAction TierEndAction
	Policies  []Policy
}

type Rules struct {
	// Both workload and host interfaces can enforce host endpoint policy (carried here in the
	// Host... fields); in the case of a workload interface, that can only come from the
	// wildcard host endpoint, aka "host-*".
	//
	// However, only a workload interface can have any workload policy (carried here in the
	// Tiers and Profiles fields), and workload interfaces also Deny by default when there is no
	// workload policy at all.  ForHostInterface (with reversed polarity) is the boolean that
	// tells us whether or not to implement workload policy and that default Deny.
	ForHostInterface bool

	// Indicates to suppress normal host policy because it's trumped by the setting of
	// DefaultEndpointToHostAction.
	SuppressNormalHostPolicy bool

	// Workload policy.
	Tiers            []Tier
	Profiles         []Profile
	NoProfileMatchID RuleMatchID

	// Host endpoint policy.
	HostPreDnatTiers []Tier
	HostForwardTiers []Tier
	HostNormalTiers  []Tier
	HostProfiles     []Profile

	// True when building a policy program for XDP, as opposed to for TC.  This also means that
	// we are implementing untracked policy (provided in the HostNormalTiers field) and that
	// traffic is allowed to continue if not explicitly allowed or denied.
	ForXDP bool
}

type RuleMatchID = uint64

type Profile = Policy

type TierEndAction string

const (
	TierEndUndef TierEndAction = ""
	TierEndDeny  TierEndAction = "deny"
	TierEndPass  TierEndAction = "pass"
)

func (p *Builder) EnableIPv6Mode() {
	p.forIPv6 = true
}

func (p *Builder) Instructions(rules Rules) (Insns, error) {
	p.b = NewBlock(p.policyDebugEnabled)
	p.writeProgramHeader()

	if rules.ForXDP {
		// For an XDP program HostNormalTiers continues the untracked policy to enforce;
		// other fields are unused.
		goto normalPolicy
	}

	// Pre-DNAT policy: on a host interface, or host-* policy on a workload interface.  Traffic
	// is allowed to continue if there is no applicable pre-DNAT policy.
	p.writeTiers(rules.HostPreDnatTiers, legDestPreNAT, "allowed_by_host_policy")

	// If traffic is to or from the local host, skip over any apply-on-forward policy.  Note
	// that this case can be:
	// - on a workload interface, workload <--> own host
	// - on a host interface, this host (not a workload) <--> anywhere outside this host
	//
	// When rules.SuppressNormalHostPolicy is true, we also skip normal host policy; this is
	// the case when we're building the policy program for workload -> host and
	// DefaultEndpointToHostAction is ACCEPT or DROP; or for host -> workload.
	if rules.SuppressNormalHostPolicy {
		p.writeJumpIfToOrFromHost("allowed_by_host_policy")
	} else {
		p.writeJumpIfToOrFromHost("to_or_from_host")
	}

	// At this point we know we have traffic that is being forwarded through the host's root
	// network namespace.  Note that this case can be:
	// - workload interface, workload <--> another local workload
	// - workload interface, workload <--> anywhere outside this host
	// - host interface, workload <--> anywhere outside this host
	// - host interface, anywhere outside this host <--> anywhere outside this host

	// Apply-On-Forward policy: on a host interface, or host-* policy on a workload interface.
	// Traffic is allowed to continue if there is no applicable AoF policy.
	p.writeTiers(rules.HostForwardTiers, legDest, "allowed_by_host_policy")

	// Now skip over normal host policy and jump to where we apply possible workload policy.
	p.b.Jump("allowed_by_host_policy")

normalPolicy:
	if !rules.SuppressNormalHostPolicy {
		// "Normal" host policy, i.e. for non-forwarded traffic.
		p.b.LabelNextInsn("to_or_from_host")
		if rules.ForXDP {
			p.writeTiers(rules.HostNormalTiers, legDestPreNAT, "allowed_by_host_policy")
			p.b.Jump("xdp_pass")
		} else {
			p.writeTiers(rules.HostNormalTiers, legDest, "allowed_by_host_policy")
			p.writeProfiles(rules.HostProfiles, rules.NoProfileMatchID, "allowed_by_host_policy")
		}
	}

	// End of host policy.
	p.b.LabelNextInsn("allowed_by_host_policy")

	if rules.ForHostInterface {
		// On a host interface there is no workload policy, so we are now done.
		p.b.Jump("allow")
	} else {
		// Workload policy.
		p.writeTiers(rules.Tiers, legDest, "allow")
		p.writeProfiles(rules.Profiles, rules.NoProfileMatchID, "allow")
	}

	p.writeProgramFooter(rules.ForXDP)
	return p.b.Assemble()
}

// writeProgramHeader emits instructions to load the state from the state map, leaving
// R6 = program context
// R9 = pointer to state map
func (p *Builder) writeProgramHeader() {
	// Preamble to the policy program.
	p.b.LabelNextInsn("start")
	p.b.Mov64(R6, R1) // Save R1 (context) in R6.
	// Zero-out the map key
	p.b.MovImm64(R1, 0) // R1 = 0
	p.b.StoreStack32(R1, offStateKey)
	// Get pointer to map key in R2.
	p.b.Mov64(R2, R10) // R2 = R10
	p.b.AddImm64(R2, int32(offStateKey))
	// Load map file descriptor into R1.
	// clang uses a 64-bit load so copy that for now.
	p.b.AddComment("Load packet metadata saved by previous program")
	p.b.LoadMapFD(R1, uint32(p.stateMapFD)) // R1 = 0 (64-bit immediate)
	p.b.Call(HelperMapLookupElem)           // Call helper
	// Check return value for NULL.
	p.b.JumpEqImm64(R0, 0, "exit")
	// Save state pointer in R9.
	p.b.AddComment("Save state pointer in register R9")
	p.b.Mov64(R9, R0)
	p.b.LabelNextInsn("policy")
}

func (p *Builder) writeJumpIfToOrFromHost(label string) {
	// Load state flags.
	p.b.Load8(R1, R9, stateOffFlags)

	// Mask against host bits.
	p.b.AndImm32(R1, int32(FlagDestIsHost|FlagSrcIsHost))

	// If non-zero, jump to specified label.
	p.b.JumpNEImm64(R1, 0, label)
}

func (p *Builder) indexOfDropProgram() int32 {
	if p.forIPv6 {
		return int32(bpf.ProgIndexV6Drop)
	} else {
		return int32(bpf.ProgIndexDrop)
	}
}

func (p *Builder) indexOfAllowesProgram() int32 {
	if p.forIPv6 {
		return int32(bpf.ProgIndexV6Allowed)
	} else {
		return int32(bpf.ProgIndexAllowed)
	}
}

// writeProgramFooter emits the program exit jump targets.
func (p *Builder) writeProgramFooter(forXDP bool) {
	// Fall through here if there's no match.  Also used when we hit an error or if policy rejects packet.
	p.b.LabelNextInsn("deny")

	// Store the policy result in the state for the next program to see.
	p.b.MovImm32(R1, int32(state.PolicyDeny))
	p.b.Store32(R9, R1, stateOffPolResult)

	// Execute the tail call to drop program
	p.b.Mov64(R1, R6)                        // First arg is the context.
	p.b.LoadMapFD(R2, uint32(p.jumpMapFD))   // Second arg is the map.
	p.b.MovImm32(R3, p.indexOfDropProgram()) // Third arg is the index (rather than a pointer to the index).
	p.b.Call(HelperTailCall)

	// Fall through if tail call fails.
	p.b.LabelNextInsn("exit")
	if forXDP {
		p.b.MovImm64(R0, 1 /* XDP_DROP */)
	} else {
		p.b.MovImm64(R0, 2 /* TC_ACT_SHOT */)
	}
	p.b.Exit()

	if forXDP {
		p.b.LabelNextInsn("xdp_pass")
		p.b.MovImm64(R0, 2 /* XDP_PASS */)
		p.b.Exit()
	}

	if p.b.TargetIsUsed("allow") {
		p.b.LabelNextInsn("allow")
		// Store the policy result in the state for the next program to see.
		p.b.MovImm32(R1, int32(state.PolicyAllow))
		p.b.Store32(R9, R1, stateOffPolResult)
		// Execute the tail call.
		p.b.Mov64(R1, R6)                           // First arg is the context.
		p.b.LoadMapFD(R2, uint32(p.jumpMapFD))      // Second arg is the map.
		p.b.MovImm32(R3, p.indexOfAllowesProgram()) // Third arg is the index (rather than a pointer to the index).
		p.b.Call(HelperTailCall)

		// Fall through if tail call fails.
		p.b.MovImm32(R1, state.PolicyTailCallFailed)
		p.b.Store32(R9, R1, stateOffPolResult)
		if forXDP {
			p.b.MovImm64(R0, 1 /* XDP_DROP */)
		} else {
			p.b.MovImm64(R0, 2 /* TC_ACT_SHOT */)
		}
		p.b.Exit()
	}
}

func (p *Builder) writeRecordRuleID(id RuleMatchID, skipLabel string) {
	// Load the hit count
	p.b.Load8(R1, R9, stateOffRulesHit)

	// Make sure we do not hit too many rules, if so skip to action without
	// recording the rule ID
	p.b.JumpGEImm64(R1, state.MaxRuleIDs, skipLabel)

	// Increment the hit count
	p.b.Mov64(R2, R1)
	p.b.AddImm64(R2, 1)
	// Store the new count
	p.b.Store8(R9, R2, stateOffRulesHit)

	// Store the rule ID in the rule ids array
	p.b.ShiftLImm64(R1, 3) // x8
	p.b.AddImm64(R1, int32(stateOffRuleIDs.Offset))
	p.b.LoadImm64(R2, int64(id))
	p.b.Add64(R1, R9)
	p.b.Store64(R1, R2, FieldOffset{Offset: 0, Field: ""})
}

func (p *Builder) writeRecordRuleHit(r Rule, skipLabel string) {
	log.Debugf("Hit rule ID 0x%x", r.MatchID)
	p.writeRecordRuleID(r.MatchID, skipLabel)
}

func (p *Builder) setUpIPSetKey(ipsetID uint64, keyOffset int16, ipOffset, portOffset FieldOffset) {
	// TODO track whether we've already done an initialisation and skip the parts that don't change.
	// Zero the padding.
	p.b.MovImm64(R1, 0) // R1 = 0
	p.b.StoreStack8(R1, keyOffset+ipsKeyPad)
	p.b.MovImm64(R1, 128) // R1 = 128
	p.b.StoreStack32(R1, keyOffset+ipsKeyPrefix)

	// Store the IP address, port and protocol.
	p.b.Load32(R1, R9, ipOffset)
	p.b.StoreStack32(R1, keyOffset+ipsKeyAddr)
	p.b.Load16(R1, R9, portOffset)
	p.b.StoreStack16(R1, keyOffset+ipsKeyPort)
	p.b.Load8(R1, R9, stateOffIPProto)
	p.b.StoreStack8(R1, keyOffset+ipsKeyProto)

	// Store the IP set ID.  It is 64-bit but, since it's a packed struct, we have to write it in two
	// 32-bit chunks.
	beIPSetID := bits.ReverseBytes64(ipsetID)
	p.b.MovImm32(R1, int32(beIPSetID))
	p.b.StoreStack32(R1, keyOffset+ipsKeyID)
	p.b.MovImm32(R1, int32(beIPSetID>>32))
	p.b.StoreStack32(R1, keyOffset+ipsKeyID+4)
}

func (p *Builder) writeTiers(tiers []Tier, destLeg matchLeg, allowLabel string) {
	actionLabels := map[string]string{
		"allow": allowLabel,
		"deny":  "deny",
	}
	for _, tier := range tiers {
		endOfTierLabel := fmt.Sprint("end_of_tier_", p.tierID)
		actionLabels["pass"] = endOfTierLabel
		actionLabels["next-tier"] = endOfTierLabel

		log.Debugf("Start of tier %d %q", p.tierID, tier.Name)
		p.b.AddComment(fmt.Sprintf("Start of tier %s", tier.Name))
		for _, pol := range tier.Policies {
			p.writePolicy(pol, actionLabels, destLeg)
		}

		// End of tier rule.
		action := tier.EndAction
		if action == TierEndUndef {
			action = TierEndDeny
		}
		p.b.AddComment(fmt.Sprintf("End of tier %s", tier.Name))
		log.Debugf("End of tier %d %q: %s", p.tierID, tier.Name, action)
		p.writeRule(Rule{
			Rule:    &proto.Rule{},
			MatchID: tier.EndRuleID,
		}, actionLabels[string(action)], destLeg)
		p.b.LabelNextInsn(endOfTierLabel)
		p.tierID++
	}
}

func (p *Builder) writeProfiles(profiles []Policy, noProfileMatchID uint64, allowLabel string) {
	log.Debugf("Start of profiles")
	for idx, prof := range profiles {
		p.writeProfile(prof, idx, allowLabel)
	}

	log.Debugf("End of profiles drop")
	p.writeRule(Rule{
		Rule:    &proto.Rule{},
		MatchID: noProfileMatchID,
	}, "deny", legDest)
}

func (p *Builder) writePolicyRules(policy Policy, actionLabels map[string]string, destLeg matchLeg) {
	endOfPolicyLabel := fmt.Sprintf("end_of_policy_%d", p.policyID)

	if policy.Staged {
		// When a pass or allow rule matches in a staged policy then we want to skip
		// the rest of the rules in the staged policy and continue processing the next
		// policy in the same tier.  Note: don't modify the caller's map here!
		actionLabels = map[string]string{
			"pass":      endOfPolicyLabel,
			"next-tier": endOfPolicyLabel,
			"allow":     endOfPolicyLabel,
			"deny":      endOfPolicyLabel,
		}
	}

	for ruleIdx, rule := range policy.Rules {
		log.Debugf("Start of rule %d", ruleIdx)
		p.b.AddComment(fmt.Sprintf("Start of rule %s", rule))
		p.b.AddComment(fmt.Sprintf("Rule MatchID: %d", rule.MatchID))
		action := strings.ToLower(rule.Action)
		if action == "log" {
			log.Debug("Skipping log rule.  Not supported in BPF mode.")
			continue
		}
		p.writeRule(rule, actionLabels[action], destLeg)
		log.Debugf("End of rule %d", ruleIdx)
		p.b.AddComment(fmt.Sprintf("End of rule %s", rule.RuleId))
	}

	if policy.Staged {
		log.Debugf("NoMatch policy ID 0x%x", policy.NoMatchID)
		p.writeRecordRuleID(policy.NoMatchID, endOfPolicyLabel)
		p.b.LabelNextInsn(endOfPolicyLabel)
	}
}

func (p *Builder) writePolicy(policy Policy, actionLabels map[string]string, destLeg matchLeg) {
	p.b.AddComment(fmt.Sprintf("Start of policy %s", policy.Name))
	log.Debugf("Start of policy %q %d", policy.Name, p.policyID)
	p.writePolicyRules(policy, actionLabels, destLeg)
	log.Debugf("End of policy %q %d", policy.Name, p.policyID)
	p.b.AddComment(fmt.Sprintf("End of policy %s", policy.Name))
	p.policyID++
}

func (p *Builder) writeProfile(profile Profile, idx int, allowLabel string) {
	actionLabels := map[string]string{
		"allow":     allowLabel,
		"deny":      "deny",
		"pass":      "deny",
		"next-tier": "deny",
	}
	log.Debugf("Start of profile %q %d", profile.Name, idx)
	p.writePolicyRules(profile, actionLabels, legDest)
	log.Debugf("End of profile %q %d", profile.Name, idx)
	p.policyID++
}

type matchLeg string

const (
	legSource     matchLeg = "source"
	legDest       matchLeg = "dest"
	legDestPreNAT matchLeg = "destPreNAT"
)

func (leg matchLeg) offsetToStateIPAddressField() (offset FieldOffset) {
	if leg == legSource {
		offset = stateOffIPSrc
	} else if leg == legDestPreNAT {
		offset = stateOffPreNATIPDst
	} else {
		offset = stateOffPostNATIPDst
	}
	return
}

func (leg matchLeg) offsetToStatePortField() (portOffset FieldOffset) {
	if leg == legSource {
		portOffset = stateOffSrcPort
	} else if leg == legDestPreNAT {
		portOffset = stateOffPreNATDstPort
	} else {
		portOffset = stateOffPostNATDstPort
	}
	return
}

func (leg matchLeg) stackOffsetToIPSetKey() (keyOffset int16) {
	if leg == legSource {
		keyOffset = offSrcIPSetKey
	} else {
		keyOffset = offDstIPSetKey
	}
	return
}

func (p Builder) ipVersion() uint8 {
	if p.forIPv6 {
		return uint8(proto.IPVersion_IPV6)
	} else {
		return uint8(proto.IPVersion_IPV4)
	}
}

func (p *Builder) writeRule(r Rule, actionLabel string, destLeg matchLeg) {
	if actionLabel == "" {
		log.Panic("empty action label")
	}

<<<<<<< HEAD
	if actionLabel == "deny" {
		actionLabel = p.actionOnDrop
	}

	rule := rules.FilterRuleToIPVersion(4, r.Rule)
=======
	rule := rules.FilterRuleToIPVersion(p.ipVersion(), r.Rule)
>>>>>>> 52384cd1
	if rule == nil {
		log.Debugf("Version mismatch, skipping rule")
		return
	}
	p.writeStartOfRule()

	if rule.Protocol != nil {
		log.WithField("proto", rule.Protocol).Debugf("Protocol match")
		p.writeProtoMatch(false, rule.Protocol)
	}
	if rule.NotProtocol != nil {
		log.WithField("proto", rule.NotProtocol).Debugf("NotProtocol match")
		p.writeProtoMatch(true, rule.NotProtocol)
	}

	if len(rule.SrcNet) != 0 {
		log.WithField("cidrs", rule.SrcNet).Debugf("SrcNet match")
		p.writeCIDRSMatch(false, legSource, rule.SrcNet)
	}
	if len(rule.NotSrcNet) != 0 {
		log.WithField("cidrs", rule.NotSrcNet).Debugf("NotSrcNet match")
		p.writeCIDRSMatch(true, legSource, rule.NotSrcNet)
	}

	if len(rule.DstNet) != 0 {
		log.WithField("cidrs", rule.DstNet).Debugf("DstNet match")
		p.writeCIDRSMatch(false, destLeg, rule.DstNet)
	}
	if len(rule.NotDstNet) != 0 {
		log.WithField("cidrs", rule.NotDstNet).Debugf("NotDstNet match")
		p.writeCIDRSMatch(true, destLeg, rule.NotDstNet)
	}

	if len(rule.SrcIpSetIds) > 0 {
		log.WithField("ipSetIDs", rule.SrcIpSetIds).Debugf("SrcIpSetIds match")
		p.writeIPSetMatch(false, legSource, rule.SrcIpSetIds)
	}
	if len(rule.NotSrcIpSetIds) > 0 {
		log.WithField("ipSetIDs", rule.NotSrcIpSetIds).Debugf("NotSrcIpSetIds match")
		p.writeIPSetMatch(true, legSource, rule.NotSrcIpSetIds)
	}

	if len(rule.DstIpSetIds) > 1 {
		log.WithField("rule", rule).Panic("proto.Rule has more than one DstIpSetIds")
	}
	if len(rule.DstDomainIpSetIds) > 1 {
		log.WithField("rule", rule).Panic("proto.Rule has more than one DstDomainIpSetIds")
	}
	dstIPSetIDs := append(rule.DstDomainIpSetIds, rule.DstIpSetIds...)
	if len(dstIPSetIDs) > 0 {
		log.WithField("ipSetIDs", rule.DstDomainIpSetIds).Debugf("DstDomainIpSetIds match")
		log.WithField("ipSetIDs", rule.DstIpSetIds).Debugf("DstIpSetIds match")
		p.writeIPSetOrMatch(destLeg, dstIPSetIDs)
	}
	if len(rule.NotDstIpSetIds) > 0 {
		log.WithField("ipSetIDs", rule.NotDstIpSetIds).Debugf("NotDstIpSetIds match")
		p.writeIPSetMatch(true, destLeg, rule.NotDstIpSetIds)
	}

	if len(rule.DstIpPortSetIds) > 0 {
		log.WithField("ipPortSetIDs", rule.DstIpPortSetIds).Debugf("DstIpPortSetIds match")
		p.writeIPSetMatch(false, destLeg, rule.DstIpPortSetIds)
	}

	if len(rule.SrcPorts) > 0 || len(rule.SrcNamedPortIpSetIds) > 0 {
		log.WithFields(log.Fields{
			"ports":   rule.SrcPorts,
			"set ids": rule.SrcNamedPortIpSetIds,
		}).Debugf("SrcPorts match")
		p.writePortsMatch(false, legSource, rule.SrcPorts, rule.SrcNamedPortIpSetIds)
	}
	if len(rule.NotSrcPorts) > 0 || len(rule.NotSrcNamedPortIpSetIds) > 0 {
		log.WithFields(log.Fields{
			"ports":   rule.NotSrcPorts,
			"set ids": rule.NotSrcNamedPortIpSetIds,
		}).Debugf("NotSrcPorts match")
		p.writePortsMatch(true, legSource, rule.NotSrcPorts, rule.NotSrcNamedPortIpSetIds)
	}

	if len(rule.DstPorts) > 0 || len(rule.DstNamedPortIpSetIds) > 0 {
		log.WithFields(log.Fields{
			"ports":   rule.DstPorts,
			"set ids": rule.DstNamedPortIpSetIds,
		}).Debugf("DstPorts match")
		p.writePortsMatch(false, destLeg, rule.DstPorts, rule.DstNamedPortIpSetIds)
	}
	if len(rule.NotDstPorts) > 0 || len(rule.NotDstNamedPortIpSetIds) > 0 {
		log.WithFields(log.Fields{
			"ports":   rule.NotDstPorts,
			"set ids": rule.NotDstNamedPortIpSetIds,
		}).Debugf("NotDstPorts match")
		p.writePortsMatch(true, destLeg, rule.NotDstPorts, rule.NotDstNamedPortIpSetIds)
	}

	if rule.Icmp != nil {
		log.WithField("icmpv4", rule.Icmp).Debugf("ICMP type/code match")
		switch icmp := rule.Icmp.(type) {
		case *proto.Rule_IcmpTypeCode:
			p.writeICMPTypeCodeMatch(false, uint8(icmp.IcmpTypeCode.Type), uint8(icmp.IcmpTypeCode.Code))
		case *proto.Rule_IcmpType:
			p.writeICMPTypeMatch(false, uint8(icmp.IcmpType))
		}
	}
	if rule.NotIcmp != nil {
		log.WithField("icmpv4", rule.Icmp).Debugf("Not ICMP type/code match")
		switch icmp := rule.NotIcmp.(type) {
		case *proto.Rule_NotIcmpTypeCode:
			p.writeICMPTypeCodeMatch(true, uint8(icmp.NotIcmpTypeCode.Type), uint8(icmp.NotIcmpTypeCode.Code))
		case *proto.Rule_NotIcmpType:
			p.writeICMPTypeMatch(true, uint8(icmp.NotIcmpType))
		}
	}

	p.writeEndOfRule(r, actionLabel)
	p.ruleID++
	p.rulePartID = 0
}

func (p *Builder) writeStartOfRule() {
}

func (p *Builder) writeEndOfRule(rule Rule, actionLabel string) {
	// If all the match criteria are met, we fall through to the end of the rule
	// so all that's left to do is to jump to the relevant action.
	// TODO log and log-and-xxx actions

	p.writeRecordRuleHit(rule, actionLabel)

	p.b.Jump(actionLabel)

	p.b.LabelNextInsn(p.endOfRuleLabel())
}

func (p *Builder) writeProtoMatch(negate bool, protocol *proto.Protocol) {
	comment := ""
	if negate {
		comment = fmt.Sprintf("If protocol == %s, skip to next rule", protocolToName(protocol))
	} else {
		comment = fmt.Sprintf("If protocol != %s, skip to next rule", protocolToName(protocol))
	}
	p.b.AddComment(comment)

	p.b.Load8(R1, R9, stateOffIPProto)
	protoNum := protocolToNumber(protocol)
	if negate {
		p.b.JumpEqImm64(R1, int32(protoNum), p.endOfRuleLabel())
	} else {
		p.b.JumpNEImm64(R1, int32(protoNum), p.endOfRuleLabel())
	}
}

func (p *Builder) writeICMPTypeMatch(negate bool, icmpType uint8) {
	comment := ""
	if negate {
		comment = fmt.Sprintf("If ICMP type == %d, skip to next rule", icmpType)
	} else {
		comment = fmt.Sprintf("If ICMP type != %d, skip to next rule", icmpType)
	}
	p.b.AddComment(comment)
	p.b.Load8(R1, R9, stateOffICMPType)
	if negate {
		p.b.JumpEqImm64(R1, int32(icmpType), p.endOfRuleLabel())
	} else {
		p.b.JumpNEImm64(R1, int32(icmpType), p.endOfRuleLabel())
	}
}

func (p *Builder) writeICMPTypeCodeMatch(negate bool, icmpType, icmpCode uint8) {
	comment := ""
	if negate {
		comment = fmt.Sprintf("If ICMP type == %d and code == %d, skip to next rule", icmpType, icmpCode)
	} else {
		comment = fmt.Sprintf("If ICMP type != %d or code != %d, skip to next rule", icmpType, icmpCode)
	}
	p.b.AddComment(comment)
	p.b.Load16(R1, R9, stateOffICMPType)
	if negate {
		p.b.JumpEqImm64(R1, (int32(icmpCode)<<8)|int32(icmpType), p.endOfRuleLabel())
	} else {
		p.b.JumpNEImm64(R1, (int32(icmpCode)<<8)|int32(icmpType), p.endOfRuleLabel())
	}
}
func (p *Builder) writeCIDRSMatch(negate bool, leg matchLeg, cidrs []string) {
	if p.policyDebugEnabled {
		comment := ""
		cidrStrings := "{"
		if len(cidrs) == 0 {
			cidrStrings = "{}"
		}

		for _, cidrStr := range cidrs {
			cidrStrings = cidrStrings + fmt.Sprintf("%s,", cidrStr)
		}
		cidrStrings = cidrStrings[:len(cidrStrings)-1] + "}"

		if negate {
			comment = fmt.Sprintf("If %s in %s, skip to next rule", leg, cidrStrings)
		} else {
			comment = fmt.Sprintf("If %s not in %s, skip to next rule", leg, cidrStrings)
		}

		p.b.AddComment(comment)
	}

	var onMatchLabel string
	if negate {
		// Match negated, if we match any CIDR then we jump to the next rule.
		onMatchLabel = p.endOfRuleLabel()
	} else {
		// Match is non-negated, if we match, go to the next match criteria.
		onMatchLabel = p.freshPerRuleLabel()
	}

	size := ip.IPv4SizeDword
	if p.forIPv6 {
		size = ip.IPv6SizeDword
	}

	addrU32 := make([]uint32, size)
	maskU32 := make([]uint32, size)
	for cidrIndex, cidrStr := range cidrs {
		cidr := ip.MustParseCIDROrIP(cidrStr)
		if p.forIPv6 {
			addrU64P1, addrU64P2 := cidr.Addr().(ip.V6Addr).AsUint64Pair()
			addrU32[0] = bits.ReverseBytes32(uint32(addrU64P1 >> 32))
			addrU32[1] = bits.ReverseBytes32(uint32(addrU64P1))
			addrU32[2] = bits.ReverseBytes32(uint32(addrU64P2 >> 32))
			addrU32[3] = bits.ReverseBytes32(uint32(addrU64P2))

			var maskU64P1, maskU64P2 uint64
			if cidr.Prefix() > 64 {
				maskU64P1 = math.MaxUint64
				maskU64P2 = uint64(math.MaxUint64 << (128 - cidr.Prefix()) & math.MaxUint64)
			} else {
				maskU64P1 = uint64(math.MaxUint64 << (64 - cidr.Prefix()) & math.MaxUint64)
				maskU64P2 = 0
			}
			maskU32[0] = bits.ReverseBytes32(uint32(maskU64P1 >> 32))
			maskU32[1] = bits.ReverseBytes32(uint32(maskU64P1))
			maskU32[2] = bits.ReverseBytes32(uint32(maskU64P2 >> 32))
			maskU32[3] = bits.ReverseBytes32(uint32(maskU64P2))
		} else { // IPv4
			addrU32[0] = bits.ReverseBytes32(cidr.Addr().(ip.V4Addr).AsUint32())
			maskU32[0] = bits.ReverseBytes32(math.MaxUint32 << (32 - cidr.Prefix()) & math.MaxUint32)
		}

		lastAddr := addrU32[0]
		for section, addr := range addrU32 {
			// Optimisation: If mask for this section, i.e. this match, is 0,
			// then we can skip the match since the result of AND operation is
			// irrelevant of packet address. However, we need to check at least one 32bit section.
			if section > 0 && maskU32[section] == 0 {
				break
			}

			offset := leg.offsetToStateIPAddressField()
			offset.Offset += int16(section * 4)
			p.b.Load32(R1, R9, offset)
			p.b.MovImm32(R2, int32(maskU32[section]))
			p.b.And32(R2, R1)

			lastAddr = addr
			// If a 32bits section of an IPv6 does not match, we can skip the rest and jump to the
			// next CIDR, rather than checking all 4 32bits sections.
			if section != len(addrU32)-1 {
				p.b.JumpNEImm32(R2, int32(addr), p.endOfcidrV6Match(cidrIndex))
			}
		}

		p.b.JumpEqImm32(R2, int32(lastAddr), onMatchLabel)
		if p.forIPv6 {
			p.b.LabelNextInsn(p.endOfcidrV6Match(cidrIndex))
		}
	}

	if !negate {
		// If we fall through then none of the CIDRs matched so the rule doesn't match.
		p.b.Jump(p.endOfRuleLabel())
		// Label the next match so we can skip to it on success.
		p.b.LabelNextInsn(onMatchLabel)
	}
}

func (p *Builder) writeIPSetMatch(negate bool, leg matchLeg, ipSets []string) {
	// IP sets are different to CIDRs, if we have multiple IP sets then they all have to match
	// so we treat them as independent match criteria.
	for _, ipSetID := range ipSets {
		id := p.ipSetIDProvider.GetNoAlloc(ipSetID)
		if id == 0 {
			log.WithField("setID", ipSetID).Panic("Failed to look up IP set ID.")
		}
		comment := ""
		if negate {
			comment = fmt.Sprintf("If %s matches ipset %s, skip to next rule", leg, ipSetID)
		} else {
			comment = fmt.Sprintf("If %s doesn't match ipset %s, skip to next rule", leg, ipSetID)
		}
		p.b.AddComment(comment)

		keyOffset := leg.stackOffsetToIPSetKey()
		p.setUpIPSetKey(id, keyOffset, leg.offsetToStateIPAddressField(), leg.offsetToStatePortField())
		p.b.LoadMapFD(R1, uint32(p.ipSetMapFD))
		p.b.Mov64(R2, R10)
		p.b.AddImm64(R2, int32(keyOffset))
		p.b.Call(HelperMapLookupElem)

		if negate {
			// Negated; if we got a hit (non-0) then the rule doesn't match.
			// (Otherwise we fall through to the next match criteria.)
			p.b.JumpNEImm64(R0, 0, p.endOfRuleLabel())
		} else {
			// Non-negated; if we got a miss (0) then the rule can't match.
			// (Otherwise we fall through to the next match criteria.)
			p.b.JumpEqImm64(R0, 0, p.endOfRuleLabel())
		}
	}
}

// Match if packet matches ANY of the given IP sets.
func (p *Builder) writeIPSetOrMatch(leg matchLeg, ipSets []string) {

	onMatchLabel := p.freshPerRuleLabel()

	for _, ipSetID := range ipSets {
		id := p.ipSetIDProvider.GetNoAlloc(ipSetID)
		if id == 0 {
			log.WithField("setID", ipSetID).Panic("Failed to look up IP set ID.")
		}

		comment := ""
		if len(ipSets) == 1 {
			comment = fmt.Sprintf("If %s doesn't match ipset %s, skip to next rule", leg, ipSetID)
		} else {
			comment = fmt.Sprintf("If %s doesn't match ipset %s, jump to next ipset", leg, ipSetID)
		}
		p.b.AddComment(comment)

		keyOffset := leg.stackOffsetToIPSetKey()
		p.setUpIPSetKey(id, keyOffset, leg.offsetToStateIPAddressField(), leg.offsetToStatePortField())
		p.b.LoadMapFD(R1, uint32(p.ipSetMapFD))
		p.b.Mov64(R2, R10)
		p.b.AddImm64(R2, int32(keyOffset))
		p.b.Call(HelperMapLookupElem)

		// If we got a hit (non-0) then packet matches one of the IP sets.
		// (Otherwise we fall through to try the next IP set.)
		p.b.JumpNEImm64(R0, 0, onMatchLabel)
	}

	// If packet reaches here, it hasn't matched any of the IP sets.
	if len(ipSets) > 1 {
		comment := fmt.Sprintf("If %s doesn't match any of the IP sets, skip to next rule", leg)
		p.b.AddComment(comment)
	}
	p.b.Jump(p.endOfRuleLabel())
	// Label the next match so we can skip to it on success.
	p.b.LabelNextInsn(onMatchLabel)
}

func (p *Builder) writePortsMatch(negate bool, leg matchLeg, ports []*proto.PortRange, namedPorts []string) {
	// For a ports match, numeric ports and named ports are ORed together.  Check any
	// numeric ports first and then any named ports.
	var onMatchLabel string
	if negate {
		// Match negated, if we match any port then we jump to the next rule.
		onMatchLabel = p.endOfRuleLabel()
	} else {
		// Match is non-negated, if we match, go to the next match criteria.
		onMatchLabel = p.freshPerRuleLabel()
	}

	comment := ""
	if p.policyDebugEnabled {
		portRangeStr := "{"
		for idx, portRange := range ports {
			portRangeStr = portRangeStr + protoPortRangeToString(portRange)
			if idx != len(ports)-1 {
				portRangeStr = portRangeStr + ","
			}
		}
		portRangeStr = portRangeStr + "}"
		if negate {
			comment = fmt.Sprintf("If %s port is within any of %s, skip to next rule", leg, portRangeStr)
		} else {
			comment = fmt.Sprintf("If %s port is not within any of %s, skip to next rule", leg, portRangeStr)
		}
		p.b.AddComment(comment)
	}
	// R1 = port to test against.
	p.b.Load16(R1, R9, leg.offsetToStatePortField())
	for _, portRange := range ports {
		if portRange.First == portRange.Last {
			// Optimisation, single port, just do a comparison.
			p.b.JumpEqImm64(R1, portRange.First, onMatchLabel)
		} else {
			// Port range,
			var skipToNextPortLabel string
			if portRange.First > 0 {
				// If port is too low, skip to next port.
				skipToNextPortLabel = p.freshPerRuleLabel()
				p.b.JumpLTImm64(R1, portRange.First, skipToNextPortLabel)
			}
			// If port is in range, got a match, otherwise fall through to next port.
			p.b.JumpLEImm64(R1, portRange.Last, onMatchLabel)
			if portRange.First > 0 {
				p.b.LabelNextInsn(skipToNextPortLabel)
			}
		}
	}

	if p.policyDebugEnabled {
		namedPortStr := "{"
		for idx, ipSetID := range namedPorts {
			namedPortStr = namedPortStr + ipSetID
			if idx != len(namedPorts)-1 {
				namedPortStr = namedPortStr + ","
			}
		}
		namedPortStr = namedPortStr + "}"
		if negate {
			comment = fmt.Sprintf("If %s port is within any of the named ports %s, skip to next rule", leg, namedPortStr)
		} else {
			comment = fmt.Sprintf("If %s port is not within any of the named ports %s, skip to next rule", leg, namedPortStr)
		}
		p.b.AddComment(comment)
	}

	for _, ipSetID := range namedPorts {
		id := p.ipSetIDProvider.GetNoAlloc(ipSetID)
		if id == 0 {
			log.WithField("setID", ipSetID).Panic("Failed to look up IP set ID.")
		}
		keyOffset := leg.stackOffsetToIPSetKey()
		p.setUpIPSetKey(id, keyOffset, leg.offsetToStateIPAddressField(), leg.offsetToStatePortField())
		p.b.LoadMapFD(R1, uint32(p.ipSetMapFD))
		p.b.Mov64(R2, R10)
		p.b.AddImm64(R2, int32(keyOffset))
		p.b.Call(HelperMapLookupElem)

		p.b.JumpNEImm64(R0, 0, onMatchLabel)
	}

	if !negate {
		// If we fall through then none of the ports matched so the rule doesn't match.
		p.b.Jump(p.endOfRuleLabel())
		// Label the next match so we can skip to it on success.
		p.b.LabelNextInsn(onMatchLabel)
	}
}

func (p *Builder) freshPerRuleLabel() string {
	part := p.rulePartID
	p.rulePartID++
	return fmt.Sprintf("rule_%d_part_%d", p.ruleID, part)
}

func (p *Builder) endOfRuleLabel() string {
	return fmt.Sprintf("rule_%d_no_match", p.ruleID)
}

func (p *Builder) endOfcidrV6Match(cidrIndex int) string {
	return fmt.Sprintf("rule_%d_cidr_%d_end", p.ruleID, cidrIndex)
}

func protocolToNumber(protocol *proto.Protocol) uint8 {
	var pcol uint8
	switch p := protocol.NumberOrName.(type) {
	case *proto.Protocol_Name:
		switch strings.ToLower(p.Name) {
		case "tcp":
			pcol = 6
		case "udp":
			pcol = 17
		case "icmp":
			pcol = 1
		case "sctp":
			pcol = 132
		}
	case *proto.Protocol_Number:
		pcol = uint8(p.Number)
	}
	return pcol
}

// WithActionDropOverride sets the default drop action.
func WithActionDropOverride(value string) Option {
	return func(b *Builder) {
		b.actionOnDrop = value
	}
}

// WithPolicyDebug enabled policy debug.
func WithPolicyDebugEnabled() Option {
	return func(b *Builder) {
		b.policyDebugEnabled = true
	}
}

func protocolToName(protocol *proto.Protocol) string {
	var pcol string
	switch p := protocol.NumberOrName.(type) {
	case *proto.Protocol_Name:
		return strings.ToLower(p.Name)
	case *proto.Protocol_Number:
		switch p.Number {
		case 6:
			pcol = "tcp"
		case 11:
			pcol = "udp"
		case 1:
			pcol = "icmp"
		case 132:
			pcol = "sctp"
		}
	}
	return pcol
}

func protoPortRangeToString(portRange *proto.PortRange) string {
	if portRange.First == portRange.Last {
		return fmt.Sprintf("%d", portRange.First)
	}
	return fmt.Sprintf("%d-%d", portRange.First, portRange.Last)
}<|MERGE_RESOLUTION|>--- conflicted
+++ resolved
@@ -1,4 +1,4 @@
-// Copyright (c) 2020-2022 Tigera, Inc. All rights reserved.
+// Copyright (c) 2020-2023 Tigera, Inc. All rights reserved.
 
 // Licensed under the Apache License, Version 2.0 (the "License");
 // you may not use this file except in compliance with the License.
@@ -45,14 +45,11 @@
 	stateMapFD         bpf.MapFD
 	jumpMapFD          bpf.MapFD
 	policyDebugEnabled bool
-<<<<<<< HEAD
+	forIPv6            bool
 
 	// CaliEnt features below
 
 	actionOnDrop string
-=======
-	forIPv6            bool
->>>>>>> 52384cd1
 }
 
 type ipSetIDProvider interface {
@@ -115,14 +112,6 @@
 	stateOffICMPType       = FieldOffset{Offset: stateEventHdrSize + 90, Field: "state->icmp_type"}
 	stateOffPreNATDstPort  = FieldOffset{Offset: stateEventHdrSize + 92, Field: "state->pre_nat_dport"}
 	_                      = stateOffPreNATDstPort
-<<<<<<< HEAD
-	stateOffPostNATDstPort = FieldOffset{Offset: stateEventHdrSize + 30, Field: "state->post_nat_dport"}
-	stateOffIPProto        = FieldOffset{Offset: stateEventHdrSize + 32, Field: "state->ip_proto"}
-	stateOffFlags          = FieldOffset{Offset: stateEventHdrSize + 33, Field: "state->flags"}
-	stateOffIPSize         = FieldOffset{Offset: stateEventHdrSize + 34, Field: "state->ip_size"}
-	stateOffRulesHit       = FieldOffset{Offset: stateEventHdrSize + 36, Field: "state->rules_hit"}
-	stateOffRuleIDs        = FieldOffset{Offset: stateEventHdrSize + 40, Field: "state->rule_ids"}
-=======
 	stateOffPostNATDstPort = FieldOffset{Offset: stateEventHdrSize + 94, Field: "state->post_nat_dport"}
 	stateOffIPProto        = FieldOffset{Offset: stateEventHdrSize + 96, Field: "state->ip_proto"}
 	stateOffFlags          = FieldOffset{Offset: stateEventHdrSize + 97, Field: "state->flags"}
@@ -131,7 +120,6 @@
 
 	stateOffRulesHit = FieldOffset{Offset: stateEventHdrSize + 100, Field: "state->rules_hit"}
 	stateOffRuleIDs  = FieldOffset{Offset: stateEventHdrSize + 104, Field: "state->rule_ids"}
->>>>>>> 52384cd1
 
 	// Compile-time check that IPSetEntrySize hasn't changed; if it changes, the code will need to change.
 	_ = [1]struct{}{{}}[20-ipsets.IPSetEntrySize]
@@ -602,15 +590,11 @@
 		log.Panic("empty action label")
 	}
 
-<<<<<<< HEAD
 	if actionLabel == "deny" {
 		actionLabel = p.actionOnDrop
 	}
 
-	rule := rules.FilterRuleToIPVersion(4, r.Rule)
-=======
 	rule := rules.FilterRuleToIPVersion(p.ipVersion(), r.Rule)
->>>>>>> 52384cd1
 	if rule == nil {
 		log.Debugf("Version mismatch, skipping rule")
 		return
