--- conflicted
+++ resolved
@@ -338,7 +338,6 @@
 	if forXDP {
 		p.b.MovImm64(R0, 1 /* XDP_DROP */)
 	} else {
-<<<<<<< HEAD
 		// Execute the tail call (for dropping with a flow log).
 		p.b.Mov64(R1, R6)                      // First arg is the context.
 		p.b.LoadMapFD(R2, uint32(p.jumpMapFD)) // Second arg is the map.
@@ -347,8 +346,6 @@
 
 		// Fall through if tail call fails.
 		p.b.LabelNextInsn("exit")
-=======
->>>>>>> 3b388821
 		p.b.MovImm64(R0, 2 /* TC_ACT_SHOT */)
 	}
 	p.b.Exit()
