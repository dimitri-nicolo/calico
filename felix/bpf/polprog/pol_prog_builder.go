// Copyright (c) 2020-2021 Tigera, Inc. All rights reserved.

// Licensed under the Apache License, Version 2.0 (the "License");
// you may not use this file except in compliance with the License.
// You may obtain a copy of the License at
//
//     http://www.apache.org/licenses/LICENSE-2.0
//
// Unless required by applicable law or agreed to in writing, software
// distributed under the License is distributed on an "AS IS" BASIS,
// WITHOUT WARRANTIES OR CONDITIONS OF ANY KIND, either express or implied.
// See the License for the specific language governing permissions and
// limitations under the License.

package polprog

import (
	"fmt"
	"math"
	"math/bits"
	"strings"

	"github.com/projectcalico/calico/felix/bpf/ipsets"

	"github.com/projectcalico/calico/felix/bpf"

	log "github.com/sirupsen/logrus"

	. "github.com/projectcalico/calico/felix/bpf/asm"
	"github.com/projectcalico/calico/felix/bpf/state"
	"github.com/projectcalico/calico/felix/ip"
	"github.com/projectcalico/calico/felix/proto"
	"github.com/projectcalico/calico/felix/rules"
)

type Builder struct {
	b               *Block
	tierID          int
	policyID        int
	ruleID          int
	rulePartID      int
	ipSetIDProvider ipSetIDProvider

	ipSetMapFD bpf.MapFD
	stateMapFD bpf.MapFD
	jumpMapFD  bpf.MapFD

	// CaliEnt features below

	actionOnDrop string
}

type ipSetIDProvider interface {
	GetNoAlloc(ipSetID string) uint64
}

// Option is an additional option that can change default behaviour
type Option func(b *Builder)

func NewBuilder(ipSetIDProvider ipSetIDProvider, ipsetMapFD, stateMapFD, jumpMapFD bpf.MapFD, opts ...Option) *Builder {
	b := &Builder{
		ipSetIDProvider: ipSetIDProvider,
		ipSetMapFD:      ipsetMapFD,
		stateMapFD:      stateMapFD,
		jumpMapFD:       jumpMapFD,

		actionOnDrop: "deny",
	}

	for _, option := range opts {
		option(b)
	}

	return b
}

var offset int = 0

func nextOffset(size int, align int) int16 {
	offset -= size
	remainder := offset % align
	if remainder != 0 {
		// For negative numbers, the remainder is negative (e.g. -9 % 8 == -1)
		offset = offset - remainder - align
	}
	return int16(offset)
}

const (
	stateEventHdrSize int16 = 8
)

var (
	// Stack offsets.  These are defined locally.
	offStateKey    = nextOffset(4, 4)
	offSrcIPSetKey = nextOffset(ipsets.IPSetEntrySize, 8)
	offDstIPSetKey = nextOffset(ipsets.IPSetEntrySize, 8)

	// Offsets within the cal_tc_state struct.
	// WARNING: must be kept in sync with the definitions in bpf/include/jump.h.
	stateOffIPSrc          int16 = stateEventHdrSize + 0
	stateOffIPDst          int16 = stateEventHdrSize + 4
	_                            = stateOffIPDst
	stateOffPreNATIPDst    int16 = stateEventHdrSize + 8
	_                            = stateOffPreNATIPDst
	stateOffPostNATIPDst   int16 = stateEventHdrSize + 12
	stateOffPolResult      int16 = stateEventHdrSize + 20
	stateOffSrcPort        int16 = stateEventHdrSize + 24
	stateOffDstPort        int16 = stateEventHdrSize + 26
	stateOffICMPType             = stateOffDstPort
	stateOffPreNATDstPort  int16 = stateEventHdrSize + 28
	_                            = stateOffPreNATDstPort
	stateOffPostNATDstPort int16 = stateEventHdrSize + 30
	stateOffIPProto        int16 = stateEventHdrSize + 32
	stateOffFlags          int16 = stateEventHdrSize + 33
	stateOffIPSize         int16 = stateEventHdrSize + 34

	stateOffRulesHit int16 = stateEventHdrSize + 36
	stateOffRuleIDs  int16 = stateEventHdrSize + 40

	// Compile-time check that IPSetEntrySize hasn't changed; if it changes, the code will need to change.
	_ = [1]struct{}{{}}[20-ipsets.IPSetEntrySize]

	// Offsets within struct ip4_set_key.
	// WARNING: must be kept in sync with the definitions in bpf/ipsets/map.go.
	// WARNING: must be kept in sync with the definitions in bpf/include/policy.h.
	ipsKeyPrefix int16 = 0
	ipsKeyID     int16 = 4
	ipsKeyAddr   int16 = 12
	ipsKeyPort   int16 = 16
	ipsKeyProto  int16 = 18
	ipsKeyPad    int16 = 19

	// Bits in the state flags field.
	FlagDestIsHost uint8 = 1 << 2
	FlagSrcIsHost  uint8 = 1 << 3
)

type Rule struct {
	*proto.Rule
	MatchID RuleMatchID
}

type Policy struct {
	Name      string
	Rules     []Rule
	NoMatchID RuleMatchID
	Staged    bool
}

type Tier struct {
	Name      string
	EndRuleID RuleMatchID
	EndAction TierEndAction
	Policies  []Policy
}

type Rules struct {
	// Both workload and host interfaces can enforce host endpoint policy (carried here in the
	// Host... fields); in the case of a workload interface, that can only come from the
	// wildcard host endpoint, aka "host-*".
	//
	// However, only a workload interface can have any workload policy (carried here in the
	// Tiers and Profiles fields), and workload interfaces also Deny by default when there is no
	// workload policy at all.  ForHostInterface (with reversed polarity) is the boolean that
	// tells us whether or not to implement workload policy and that default Deny.
	ForHostInterface bool

	// Indicates to suppress normal host policy because it's trumped by the setting of
	// DefaultEndpointToHostAction.
	SuppressNormalHostPolicy bool

	// Workload policy.
	Tiers            []Tier
	Profiles         []Profile
	NoProfileMatchID RuleMatchID

	// Host endpoint policy.
	HostPreDnatTiers []Tier
	HostForwardTiers []Tier
	HostNormalTiers  []Tier
	HostProfiles     []Profile

	// True when building a policy program for XDP, as opposed to for TC.  This also means that
	// we are implementing untracked policy (provided in the HostNormalTiers field) and that
	// traffic is allowed to continue if not explicitly allowed or denied.
	ForXDP bool
}

type RuleMatchID = uint64

type Profile = Policy

type TierEndAction string

const (
	TierEndUndef TierEndAction = ""
	TierEndDeny  TierEndAction = "deny"
	TierEndPass  TierEndAction = "pass"
)

func (p *Builder) Instructions(rules Rules) (Insns, error) {
	p.b = NewBlock()
	p.writeProgramHeader()

	if rules.ForXDP {
		// For an XDP program HostNormalTiers continues the untracked policy to enforce;
		// other fields are unused.
		goto normalPolicy
	}

	// Pre-DNAT policy: on a host interface, or host-* policy on a workload interface.  Traffic
	// is allowed to continue if there is no applicable pre-DNAT policy.
	p.writeTiers(rules.HostPreDnatTiers, legDestPreNAT, "allowed_by_host_policy")

	// If traffic is to or from the local host, skip over any apply-on-forward policy.  Note
	// that this case can be:
	// - on a workload interface, workload <--> own host
	// - on a host interface, this host (not a workload) <--> anywhere outside this host
	//
	// When rules.SuppressNormalHostPolicy is true, we also skip normal host policy; this is
	// the case when we're building the policy program for workload -> host and
	// DefaultEndpointToHostAction is ACCEPT or DROP; or for host -> workload.
	if rules.SuppressNormalHostPolicy {
		p.writeJumpIfToOrFromHost("allowed_by_host_policy")
	} else {
		p.writeJumpIfToOrFromHost("to_or_from_host")
	}

	// At this point we know we have traffic that is being forwarded through the host's root
	// network namespace.  Note that this case can be:
	// - workload interface, workload <--> another local workload
	// - workload interface, workload <--> anywhere outside this host
	// - host interface, workload <--> anywhere outside this host
	// - host interface, anywhere outside this host <--> anywhere outside this host

	// Apply-On-Forward policy: on a host interface, or host-* policy on a workload interface.
	// Traffic is allowed to continue if there is no applicable AoF policy.
	p.writeTiers(rules.HostForwardTiers, legDest, "allowed_by_host_policy")

	// Now skip over normal host policy and jump to where we apply possible workload policy.
	p.b.Jump("allowed_by_host_policy")

normalPolicy:
	if !rules.SuppressNormalHostPolicy {
		// "Normal" host policy, i.e. for non-forwarded traffic.
		p.b.LabelNextInsn("to_or_from_host")
		if rules.ForXDP {
			p.writeTiers(rules.HostNormalTiers, legDestPreNAT, "allowed_by_host_policy")
			p.b.Jump("xdp_pass")
		} else {
			p.writeTiers(rules.HostNormalTiers, legDest, "allowed_by_host_policy")
			p.writeProfiles(rules.HostProfiles, rules.NoProfileMatchID, "allowed_by_host_policy")
		}
	}

	// End of host policy.
	p.b.LabelNextInsn("allowed_by_host_policy")

	if rules.ForHostInterface {
		// On a host interface there is no workload policy, so we are now done.
		p.b.Jump("allow")
	} else {
		// Workload policy.
		p.writeTiers(rules.Tiers, legDest, "allow")
		p.writeProfiles(rules.Profiles, rules.NoProfileMatchID, "allow")
	}

	p.writeProgramFooter(rules.ForXDP)
	return p.b.Assemble()
}

// writeProgramHeader emits instructions to load the state from the state map, leaving
// R6 = program context
// R9 = pointer to state map
func (p *Builder) writeProgramHeader() {
	// Preamble to the policy program.
	p.b.LabelNextInsn("start")
	p.b.Mov64(R6, R1) // Save R1 (context) in R6.
	// Zero-out the map key
	p.b.MovImm64(R1, 0) // R1 = 0
	p.b.StoreStack32(R1, offStateKey)
	// Get pointer to map key in R2.
	p.b.Mov64(R2, R10) // R2 = R10
	p.b.AddImm64(R2, int32(offStateKey))
	// Load map file descriptor into R1.
	// clang uses a 64-bit load so copy that for now.
	p.b.LoadMapFD(R1, uint32(p.stateMapFD)) // R1 = 0 (64-bit immediate)
	p.b.Call(HelperMapLookupElem)           // Call helper
	// Check return value for NULL.
	p.b.JumpEqImm64(R0, 0, "exit")
	// Save state pointer in R9.
	p.b.Mov64(R9, R0)
	p.b.LabelNextInsn("policy")
}

const (
	jumpIdxPolicy = iota
	jumpIdxAllowed
	jumpIdxICMP
	jumpIdxDrop

	_ = jumpIdxPolicy
	_ = jumpIdxICMP
	_ = jumpIdxDrop
)

func (p *Builder) writeJumpIfToOrFromHost(label string) {
	// Load state flags.
	p.b.Load8(R1, R9, stateOffFlags)

	// Mask against host bits.
	p.b.AndImm32(R1, int32(FlagDestIsHost|FlagSrcIsHost))

	// If non-zero, jump to specified label.
	p.b.JumpNEImm64(R1, 0, label)
}

// writeProgramFooter emits the program exit jump targets.
func (p *Builder) writeProgramFooter(forXDP bool) {
	// Fall through here if there's no match.  Also used when we hit an error or if policy rejects packet.
	p.b.LabelNextInsn("deny")

	// Store the policy result in the state for the next program to see.
	p.b.MovImm32(R1, int32(state.PolicyDeny))
	p.b.Store32(R9, R1, stateOffPolResult)

	if forXDP {
		p.b.LabelNextInsn("exit")
		p.b.MovImm64(R0, 1 /* XDP_DROP */)
	} else {
<<<<<<< HEAD
		// Execute the tail call (for dropping with a flow log).
=======
		// Execute the tail call to drop program
>>>>>>> 89b438f5
		p.b.Mov64(R1, R6)                      // First arg is the context.
		p.b.LoadMapFD(R2, uint32(p.jumpMapFD)) // Second arg is the map.
		p.b.MovImm32(R3, jumpIdxDrop)          // Third arg is the index (rather than a pointer to the index).
		p.b.Call(HelperTailCall)

		// Fall through if tail call fails.
		p.b.LabelNextInsn("exit")
		p.b.MovImm64(R0, 2 /* TC_ACT_SHOT */)
	}
	p.b.Exit()

	if forXDP {
		p.b.LabelNextInsn("xdp_pass")
		p.b.MovImm64(R0, 2 /* XDP_PASS */)
		p.b.Exit()
	}

	if p.b.TargetIsUsed("allow") {
		p.b.LabelNextInsn("allow")
		// Store the policy result in the state for the next program to see.
		p.b.MovImm32(R1, int32(state.PolicyAllow))
		p.b.Store32(R9, R1, stateOffPolResult)
		// Execute the tail call.
		p.b.Mov64(R1, R6)                      // First arg is the context.
		p.b.LoadMapFD(R2, uint32(p.jumpMapFD)) // Second arg is the map.
		p.b.MovImm32(R3, jumpIdxAllowed)       // Third arg is the index (rather than a pointer to the index).
		p.b.Call(HelperTailCall)

		// Fall through if tail call fails.
		p.b.MovImm32(R1, state.PolicyTailCallFailed)
		p.b.Store32(R9, R1, stateOffPolResult)
		p.b.MovImm64(R0, 2 /* TC_ACT_SHOT */)
		p.b.Exit()
	}
}

func (p *Builder) writeRecordRuleID(id RuleMatchID, skipLabel string) {
	// Load the hit count
	p.b.Load8(R1, R9, stateOffRulesHit)

	// Make sure we do not hit too many rules, if so skip to action without
	// recording the rule ID
	p.b.JumpGEImm64(R1, state.MaxRuleIDs, skipLabel)

	// Increment the hit count
	p.b.Mov64(R2, R1)
	p.b.AddImm64(R2, 1)
	// Store the new count
	p.b.Store8(R9, R2, stateOffRulesHit)

	// Store the rule ID in the rule ids array
	p.b.ShiftLImm64(R1, 3) // x8
	p.b.AddImm64(R1, int32(stateOffRuleIDs))
	p.b.LoadImm64(R2, int64(id))
	p.b.Add64(R1, R9)
	p.b.Store64(R1, R2, 0)
}

func (p *Builder) writeRecordRuleHit(r Rule, skipLabel string) {
	log.Debugf("Hit rule ID 0x%x", r.MatchID)
	p.writeRecordRuleID(r.MatchID, skipLabel)
}

func (p *Builder) setUpIPSetKey(ipsetID uint64, keyOffset, ipOffset, portOffset int16) {
	// TODO track whether we've already done an initialisation and skip the parts that don't change.
	// Zero the padding.
	p.b.MovImm64(R1, 0) // R1 = 0
	p.b.StoreStack8(R1, keyOffset+ipsKeyPad)
	p.b.MovImm64(R1, 128) // R1 = 128
	p.b.StoreStack32(R1, keyOffset+ipsKeyPrefix)

	// Store the IP address, port and protocol.
	p.b.Load32(R1, R9, ipOffset)
	p.b.StoreStack32(R1, keyOffset+ipsKeyAddr)
	p.b.Load16(R1, R9, portOffset)
	p.b.StoreStack16(R1, keyOffset+ipsKeyPort)
	p.b.Load8(R1, R9, stateOffIPProto)
	p.b.StoreStack8(R1, keyOffset+ipsKeyProto)

	// Store the IP set ID.  It is 64-bit but, since it's a packed struct, we have to write it in two
	// 32-bit chunks.
	beIPSetID := bits.ReverseBytes64(ipsetID)
	p.b.MovImm32(R1, int32(beIPSetID))
	p.b.StoreStack32(R1, keyOffset+ipsKeyID)
	p.b.MovImm32(R1, int32(beIPSetID>>32))
	p.b.StoreStack32(R1, keyOffset+ipsKeyID+4)
}

func (p *Builder) writeTiers(tiers []Tier, destLeg matchLeg, allowLabel string) {
	actionLabels := map[string]string{
		"allow": allowLabel,
		"deny":  "deny",
	}
	for _, tier := range tiers {
		endOfTierLabel := fmt.Sprint("end_of_tier_", p.tierID)
		actionLabels["pass"] = endOfTierLabel
		actionLabels["next-tier"] = endOfTierLabel

		log.Debugf("Start of tier %d %q", p.tierID, tier.Name)
		for _, pol := range tier.Policies {
			p.writePolicy(pol, actionLabels, destLeg)
		}

		// End of tier rule.
		action := tier.EndAction
		if action == TierEndUndef {
			action = TierEndDeny
		}
		log.Debugf("End of tier %d %q: %s", p.tierID, tier.Name, action)
		p.writeRule(Rule{
			Rule:    &proto.Rule{},
			MatchID: tier.EndRuleID,
		}, actionLabels[string(action)], destLeg)
		p.b.LabelNextInsn(endOfTierLabel)
		p.tierID++
	}
}

func (p *Builder) writeProfiles(profiles []Policy, noProfileMatchID uint64, allowLabel string) {
	log.Debugf("Start of profiles")
	for idx, prof := range profiles {
		p.writeProfile(prof, idx, allowLabel)
	}

	log.Debugf("End of profiles drop")
	p.writeRule(Rule{
		Rule:    &proto.Rule{},
		MatchID: noProfileMatchID,
	}, "deny", legDest)
}

func (p *Builder) writePolicyRules(policy Policy, actionLabels map[string]string, destLeg matchLeg) {
	endOfPolicyLabel := fmt.Sprintf("end_of_policy_%d", p.policyID)

	if policy.Staged {
		// When a pass or allow rule matches in a staged policy then we want to skip
		// the rest of the rules in the staged policy and continue processing the next
		// policy in the same tier.  Note: don't modify the caller's map here!
		actionLabels = map[string]string{
			"pass":      endOfPolicyLabel,
			"next-tier": endOfPolicyLabel,
			"allow":     endOfPolicyLabel,
			"deny":      endOfPolicyLabel,
		}
	}

	for ruleIdx, rule := range policy.Rules {
		log.Debugf("Start of rule %d", ruleIdx)
		action := strings.ToLower(rule.Action)
		if action == "log" {
			log.Debug("Skipping log rule.  Not supported in BPF mode.")
			continue
		}
		p.writeRule(rule, actionLabels[action], destLeg)
		log.Debugf("End of rule %d", ruleIdx)
	}

	if policy.Staged {
		log.Debugf("NoMatch policy ID 0x%x", policy.NoMatchID)
		p.writeRecordRuleID(policy.NoMatchID, endOfPolicyLabel)
		p.b.LabelNextInsn(endOfPolicyLabel)
	}
}

func (p *Builder) writePolicy(policy Policy, actionLabels map[string]string, destLeg matchLeg) {
	log.Debugf("Start of policy %q %d", policy.Name, p.policyID)
	p.writePolicyRules(policy, actionLabels, destLeg)
	log.Debugf("End of policy %q %d", policy.Name, p.policyID)
	p.policyID++
}

func (p *Builder) writeProfile(profile Profile, idx int, allowLabel string) {
	actionLabels := map[string]string{
		"allow":     allowLabel,
		"deny":      "deny",
		"pass":      "deny",
		"next-tier": "deny",
	}
	log.Debugf("Start of profile %q %d", profile.Name, idx)
	p.writePolicyRules(profile, actionLabels, legDest)
	log.Debugf("End of profile %q %d", profile.Name, idx)
	p.policyID++
}

type matchLeg string

const (
	legSource     matchLeg = "source"
	legDest       matchLeg = "dest"
	legDestPreNAT matchLeg = "destPreNAT"
)

func (leg matchLeg) offsetToStateIPAddressField() (offset int16) {
	if leg == legSource {
		offset = stateOffIPSrc
	} else if leg == legDestPreNAT {
		offset = stateOffPreNATIPDst
	} else {
		offset = stateOffPostNATIPDst
	}
	return
}

func (leg matchLeg) offsetToStatePortField() (portOffset int16) {
	if leg == legSource {
		portOffset = stateOffSrcPort
	} else if leg == legDestPreNAT {
		portOffset = stateOffPreNATDstPort
	} else {
		portOffset = stateOffPostNATDstPort
	}
	return
}

func (leg matchLeg) stackOffsetToIPSetKey() (keyOffset int16) {
	if leg == legSource {
		keyOffset = offSrcIPSetKey
	} else {
		keyOffset = offDstIPSetKey
	}
	return
}

func (p *Builder) writeRule(r Rule, actionLabel string, destLeg matchLeg) {
	if actionLabel == "" {
		log.Panic("empty action label")
	}

	if actionLabel == "deny" {
		actionLabel = p.actionOnDrop
	}

	rule := rules.FilterRuleToIPVersion(4, r.Rule)
	if rule == nil {
		log.Debugf("Version mismatch, skipping rule")
		return
	}
	p.writeStartOfRule()

	if rule.Protocol != nil {
		log.WithField("proto", rule.Protocol).Debugf("Protocol match")
		p.writeProtoMatch(false, rule.Protocol)
	}
	if rule.NotProtocol != nil {
		log.WithField("proto", rule.NotProtocol).Debugf("NotProtocol match")
		p.writeProtoMatch(true, rule.NotProtocol)
	}

	if len(rule.SrcNet) != 0 {
		log.WithField("cidrs", rule.SrcNet).Debugf("SrcNet match")
		p.writeCIDRSMatch(false, legSource, rule.SrcNet)
	}
	if len(rule.NotSrcNet) != 0 {
		log.WithField("cidrs", rule.NotSrcNet).Debugf("NotSrcNet match")
		p.writeCIDRSMatch(true, legSource, rule.NotSrcNet)
	}

	if len(rule.DstNet) != 0 {
		log.WithField("cidrs", rule.DstNet).Debugf("DstNet match")
		p.writeCIDRSMatch(false, destLeg, rule.DstNet)
	}
	if len(rule.NotDstNet) != 0 {
		log.WithField("cidrs", rule.NotDstNet).Debugf("NotDstNet match")
		p.writeCIDRSMatch(true, destLeg, rule.NotDstNet)
	}

	if len(rule.SrcIpSetIds) > 0 {
		log.WithField("ipSetIDs", rule.SrcIpSetIds).Debugf("SrcIpSetIds match")
		p.writeIPSetMatch(false, legSource, rule.SrcIpSetIds)
	}
	if len(rule.NotSrcIpSetIds) > 0 {
		log.WithField("ipSetIDs", rule.NotSrcIpSetIds).Debugf("NotSrcIpSetIds match")
		p.writeIPSetMatch(true, legSource, rule.NotSrcIpSetIds)
	}

	if len(rule.DstIpSetIds) > 1 {
		log.WithField("rule", rule).Panic("proto.Rule has more than one DstIpSetIds")
	}
	if len(rule.DstDomainIpSetIds) > 1 {
		log.WithField("rule", rule).Panic("proto.Rule has more than one DstDomainIpSetIds")
	}
	dstIPSetIDs := append(rule.DstDomainIpSetIds, rule.DstIpSetIds...)
	if len(dstIPSetIDs) > 0 {
		log.WithField("ipSetIDs", rule.DstDomainIpSetIds).Debugf("DstDomainIpSetIds match")
		log.WithField("ipSetIDs", rule.DstIpSetIds).Debugf("DstIpSetIds match")
		p.writeIPSetOrMatch(destLeg, dstIPSetIDs)
	}
	if len(rule.NotDstIpSetIds) > 0 {
		log.WithField("ipSetIDs", rule.NotDstIpSetIds).Debugf("NotDstIpSetIds match")
		p.writeIPSetMatch(true, destLeg, rule.NotDstIpSetIds)
	}

	if len(rule.DstIpPortSetIds) > 0 {
		log.WithField("ipPortSetIDs", rule.DstIpPortSetIds).Debugf("DstIpPortSetIds match")
		p.writeIPSetMatch(false, destLeg, rule.DstIpPortSetIds)
	}

	if len(rule.SrcPorts) > 0 || len(rule.SrcNamedPortIpSetIds) > 0 {
		log.WithFields(log.Fields{
			"ports":   rule.SrcPorts,
			"set ids": rule.SrcNamedPortIpSetIds,
		}).Debugf("SrcPorts match")
		p.writePortsMatch(false, legSource, rule.SrcPorts, rule.SrcNamedPortIpSetIds)
	}
	if len(rule.NotSrcPorts) > 0 || len(rule.NotSrcNamedPortIpSetIds) > 0 {
		log.WithFields(log.Fields{
			"ports":   rule.NotSrcPorts,
			"set ids": rule.NotSrcNamedPortIpSetIds,
		}).Debugf("NotSrcPorts match")
		p.writePortsMatch(true, legSource, rule.NotSrcPorts, rule.NotSrcNamedPortIpSetIds)
	}

	if len(rule.DstPorts) > 0 || len(rule.DstNamedPortIpSetIds) > 0 {
		log.WithFields(log.Fields{
			"ports":   rule.DstPorts,
			"set ids": rule.DstNamedPortIpSetIds,
		}).Debugf("DstPorts match")
		p.writePortsMatch(false, destLeg, rule.DstPorts, rule.DstNamedPortIpSetIds)
	}
	if len(rule.NotDstPorts) > 0 || len(rule.NotDstNamedPortIpSetIds) > 0 {
		log.WithFields(log.Fields{
			"ports":   rule.NotDstPorts,
			"set ids": rule.NotDstNamedPortIpSetIds,
		}).Debugf("NotDstPorts match")
		p.writePortsMatch(true, destLeg, rule.NotDstPorts, rule.NotDstNamedPortIpSetIds)
	}

	if rule.Icmp != nil {
		log.WithField("icmpv4", rule.Icmp).Debugf("ICMP type/code match")
		switch icmp := rule.Icmp.(type) {
		case *proto.Rule_IcmpTypeCode:
			p.writeICMPTypeCodeMatch(false, uint8(icmp.IcmpTypeCode.Type), uint8(icmp.IcmpTypeCode.Code))
		case *proto.Rule_IcmpType:
			p.writeICMPTypeMatch(false, uint8(icmp.IcmpType))
		}
	}
	if rule.NotIcmp != nil {
		log.WithField("icmpv4", rule.Icmp).Debugf("Not ICMP type/code match")
		switch icmp := rule.NotIcmp.(type) {
		case *proto.Rule_NotIcmpTypeCode:
			p.writeICMPTypeCodeMatch(true, uint8(icmp.NotIcmpTypeCode.Type), uint8(icmp.NotIcmpTypeCode.Code))
		case *proto.Rule_NotIcmpType:
			p.writeICMPTypeMatch(true, uint8(icmp.NotIcmpType))
		}
	}

	p.writeEndOfRule(r, actionLabel)
	p.ruleID++
	p.rulePartID = 0
}

func (p *Builder) writeStartOfRule() {
}

func (p *Builder) writeEndOfRule(rule Rule, actionLabel string) {
	// If all the match criteria are met, we fall through to the end of the rule
	// so all that's left to do is to jump to the relevant action.
	// TODO log and log-and-xxx actions

	p.writeRecordRuleHit(rule, actionLabel)

	p.b.Jump(actionLabel)

	p.b.LabelNextInsn(p.endOfRuleLabel())
}

func (p *Builder) writeProtoMatch(negate bool, protocol *proto.Protocol) {
	p.b.Load8(R1, R9, stateOffIPProto)
	protoNum := protocolToNumber(protocol)
	if negate {
		p.b.JumpEqImm64(R1, int32(protoNum), p.endOfRuleLabel())
	} else {
		p.b.JumpNEImm64(R1, int32(protoNum), p.endOfRuleLabel())
	}
}

func (p *Builder) writeICMPTypeMatch(negate bool, icmpType uint8) {
	p.b.Load8(R1, R9, stateOffICMPType)
	if negate {
		p.b.JumpEqImm64(R1, int32(icmpType), p.endOfRuleLabel())
	} else {
		p.b.JumpNEImm64(R1, int32(icmpType), p.endOfRuleLabel())
	}
}

func (p *Builder) writeICMPTypeCodeMatch(negate bool, icmpType, icmpCode uint8) {
	p.b.Load16(R1, R9, stateOffICMPType)
	if negate {
		p.b.JumpEqImm64(R1, (int32(icmpCode)<<8)|int32(icmpType), p.endOfRuleLabel())
	} else {
		p.b.JumpNEImm64(R1, (int32(icmpCode)<<8)|int32(icmpType), p.endOfRuleLabel())
	}
}
func (p *Builder) writeCIDRSMatch(negate bool, leg matchLeg, cidrs []string) {
	p.b.Load32(R1, R9, leg.offsetToStateIPAddressField())

	var onMatchLabel string
	if negate {
		// Match negated, if we match any CIDR then we jump to the next rule.
		onMatchLabel = p.endOfRuleLabel()
	} else {
		// Match is non-negated, if we match, got to the next match criteria.
		onMatchLabel = p.freshPerRuleLabel()
	}
	for _, cidrStr := range cidrs {
		cidr := ip.MustParseCIDROrIP(cidrStr)
		addrU32 := bits.ReverseBytes32(cidr.Addr().(ip.V4Addr).AsUint32()) // TODO IPv6
		maskU32 := bits.ReverseBytes32(math.MaxUint32 << (32 - cidr.Prefix()) & math.MaxUint32)

		p.b.MovImm32(R2, int32(maskU32))
		p.b.And32(R2, R1)
		p.b.JumpEqImm32(R2, int32(addrU32), onMatchLabel)
	}
	if !negate {
		// If we fall through then none of the CIDRs matched so the rule doesn't match.
		p.b.Jump(p.endOfRuleLabel())
		// Label the next match so we can skip to it on success.
		p.b.LabelNextInsn(onMatchLabel)
	}
}

func (p *Builder) writeIPSetMatch(negate bool, leg matchLeg, ipSets []string) {
	// IP sets are different to CIDRs, if we have multiple IP sets then they all have to match
	// so we treat them as independent match criteria.
	for _, ipSetID := range ipSets {
		id := p.ipSetIDProvider.GetNoAlloc(ipSetID)
		if id == 0 {
			log.WithField("setID", ipSetID).Panic("Failed to look up IP set ID.")
		}

		keyOffset := leg.stackOffsetToIPSetKey()
		p.setUpIPSetKey(id, keyOffset, leg.offsetToStateIPAddressField(), leg.offsetToStatePortField())
		p.b.LoadMapFD(R1, uint32(p.ipSetMapFD))
		p.b.Mov64(R2, R10)
		p.b.AddImm64(R2, int32(keyOffset))
		p.b.Call(HelperMapLookupElem)

		if negate {
			// Negated; if we got a hit (non-0) then the rule doesn't match.
			// (Otherwise we fall through to the next match criteria.)
			p.b.JumpNEImm64(R0, 0, p.endOfRuleLabel())
		} else {
			// Non-negated; if we got a miss (0) then the rule can't match.
			// (Otherwise we fall through to the next match criteria.)
			p.b.JumpEqImm64(R0, 0, p.endOfRuleLabel())
		}
	}
}

// Match if packet matches ANY of the given IP sets.
func (p *Builder) writeIPSetOrMatch(leg matchLeg, ipSets []string) {

	onMatchLabel := p.freshPerRuleLabel()

	for _, ipSetID := range ipSets {
		id := p.ipSetIDProvider.GetNoAlloc(ipSetID)
		if id == 0 {
			log.WithField("setID", ipSetID).Panic("Failed to look up IP set ID.")
		}

		keyOffset := leg.stackOffsetToIPSetKey()
		p.setUpIPSetKey(id, keyOffset, leg.offsetToStateIPAddressField(), leg.offsetToStatePortField())
		p.b.LoadMapFD(R1, uint32(p.ipSetMapFD))
		p.b.Mov64(R2, R10)
		p.b.AddImm64(R2, int32(keyOffset))
		p.b.Call(HelperMapLookupElem)

		// If we got a hit (non-0) then packet matches one of the IP sets.
		// (Otherwise we fall through to try the next IP set.)
		p.b.JumpNEImm64(R0, 0, onMatchLabel)
	}

	// If packet reaches here, it hasn't matched any of the IP sets.
	p.b.Jump(p.endOfRuleLabel())
	// Label the next match so we can skip to it on success.
	p.b.LabelNextInsn(onMatchLabel)
}

func (p *Builder) writePortsMatch(negate bool, leg matchLeg, ports []*proto.PortRange, namedPorts []string) {
	// For a ports match, numeric ports and named ports are ORed together.  Check any
	// numeric ports first and then any named ports.
	var onMatchLabel string
	if negate {
		// Match negated, if we match any port then we jump to the next rule.
		onMatchLabel = p.endOfRuleLabel()
	} else {
		// Match is non-negated, if we match, go to the next match criteria.
		onMatchLabel = p.freshPerRuleLabel()
	}

	// R1 = port to test against.
	p.b.Load16(R1, R9, leg.offsetToStatePortField())

	for _, portRange := range ports {
		if portRange.First == portRange.Last {
			// Optimisation, single port, just do a comparison.
			p.b.JumpEqImm64(R1, portRange.First, onMatchLabel)
		} else {
			// Port range,
			var skipToNextPortLabel string
			if portRange.First > 0 {
				// If port is too low, skip to next port.
				skipToNextPortLabel = p.freshPerRuleLabel()
				p.b.JumpLTImm64(R1, portRange.First, skipToNextPortLabel)
			}
			// If port is in range, got a match, otherwise fall through to next port.
			p.b.JumpLEImm64(R1, portRange.Last, onMatchLabel)
			if portRange.First > 0 {
				p.b.LabelNextInsn(skipToNextPortLabel)
			}
		}
	}

	for _, ipSetID := range namedPorts {
		id := p.ipSetIDProvider.GetNoAlloc(ipSetID)
		if id == 0 {
			log.WithField("setID", ipSetID).Panic("Failed to look up IP set ID.")
		}

		keyOffset := leg.stackOffsetToIPSetKey()
		p.setUpIPSetKey(id, keyOffset, leg.offsetToStateIPAddressField(), leg.offsetToStatePortField())
		p.b.LoadMapFD(R1, uint32(p.ipSetMapFD))
		p.b.Mov64(R2, R10)
		p.b.AddImm64(R2, int32(keyOffset))
		p.b.Call(HelperMapLookupElem)

		p.b.JumpNEImm64(R0, 0, onMatchLabel)
	}

	if !negate {
		// If we fall through then none of the ports matched so the rule doesn't match.
		p.b.Jump(p.endOfRuleLabel())
		// Label the next match so we can skip to it on success.
		p.b.LabelNextInsn(onMatchLabel)
	}
}

func (p *Builder) freshPerRuleLabel() string {
	part := p.rulePartID
	p.rulePartID++
	return fmt.Sprintf("rule_%d_part_%d", p.ruleID, part)
}

func (p *Builder) endOfRuleLabel() string {
	return fmt.Sprintf("rule_%d_no_match", p.ruleID)
}

func protocolToNumber(protocol *proto.Protocol) uint8 {
	var pcol uint8
	switch p := protocol.NumberOrName.(type) {
	case *proto.Protocol_Name:
		switch strings.ToLower(p.Name) {
		case "tcp":
			pcol = 6
		case "udp":
			pcol = 17
		case "icmp":
			pcol = 1
		case "sctp":
			pcol = 132
		}
	case *proto.Protocol_Number:
		pcol = uint8(p.Number)
	}
	return pcol
}

// WithActionDropOverride sets the default drop action.
func WithActionDropOverride(value string) Option {
	return func(b *Builder) {
		b.actionOnDrop = value
	}
}<|MERGE_RESOLUTION|>--- conflicted
+++ resolved
@@ -329,11 +329,7 @@
 		p.b.LabelNextInsn("exit")
 		p.b.MovImm64(R0, 1 /* XDP_DROP */)
 	} else {
-<<<<<<< HEAD
-		// Execute the tail call (for dropping with a flow log).
-=======
 		// Execute the tail call to drop program
->>>>>>> 89b438f5
 		p.b.Mov64(R1, R6)                      // First arg is the context.
 		p.b.LoadMapFD(R2, uint32(p.jumpMapFD)) // Second arg is the map.
 		p.b.MovImm32(R3, jumpIdxDrop)          // Third arg is the index (rather than a pointer to the index).
