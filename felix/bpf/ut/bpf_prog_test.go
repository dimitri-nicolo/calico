// Copyright (c) 2020-2022 Tigera, Inc. All rights reserved.
//
// Licensed under the Apache License, Version 2.0 (the "License");
// you may not use this file except in compliance with the License.
// You may obtain a copy of the License at
//
//     http://www.apache.org/licenses/LICENSE-2.0
//
// Unless required by applicable law or agreed to in writing, software
// distributed under the License is distributed on an "AS IS" BASIS,
// WITHOUT WARRANTIES OR CONDITIONS OF ANY KIND, either express or implied.
// See the License for the specific language governing permissions and
// limitations under the License.

package ut_test

import (
	"encoding/binary"
	"encoding/json"
	"fmt"
	"io/ioutil"
	"net"
	"os"
	"os/exec"
	"path"
	"reflect"
	"runtime"
	"strings"
	"sync"
	"testing"

	"github.com/projectcalico/calico/felix/bpf/failsafes"

	"github.com/projectcalico/calico/felix/bpf/ipsets"
	"github.com/projectcalico/calico/felix/bpf/jump"
	"github.com/projectcalico/calico/felix/bpf/polprog"

	"github.com/google/gopacket"
	"github.com/google/gopacket/layers"
	. "github.com/onsi/gomega"
	. "github.com/onsi/gomega/gstruct"
	"github.com/onsi/gomega/types"
	"github.com/pkg/errors"
	log "github.com/sirupsen/logrus"
	"golang.org/x/sys/unix"

	"github.com/projectcalico/calico/felix/bpf"
	"github.com/projectcalico/calico/felix/bpf/arp"
	"github.com/projectcalico/calico/felix/bpf/conntrack"
<<<<<<< HEAD
=======
	"github.com/projectcalico/calico/felix/bpf/counters"
	"github.com/projectcalico/calico/felix/bpf/failsafes"
	"github.com/projectcalico/calico/felix/bpf/ipsets"
	"github.com/projectcalico/calico/felix/bpf/jump"
>>>>>>> 27fcbc96
	"github.com/projectcalico/calico/felix/bpf/nat"
	"github.com/projectcalico/calico/felix/bpf/perf"
	"github.com/projectcalico/calico/felix/bpf/routes"
	"github.com/projectcalico/calico/felix/bpf/state"
	tcdefs "github.com/projectcalico/calico/felix/bpf/tc/defs"
	"github.com/projectcalico/calico/felix/environment"
	"github.com/projectcalico/calico/felix/idalloc"
	"github.com/projectcalico/calico/felix/ip"
	"github.com/projectcalico/calico/felix/logutils"
	"github.com/projectcalico/calico/felix/proto"
)

var canTestMarks bool

func init() {
	logutils.ConfigureEarlyLogging()
	log.SetLevel(log.DebugLevel)

	fd := environment.NewFeatureDetector(make(map[string]string))
	if ok, err := fd.KernelIsAtLeast("5.9.0"); err == nil && ok {
		canTestMarks = true
	}
}

// Constants that are shared with the UT binaries that we build.
const (
	natTunnelMTU  = uint16(700)
	testVxlanPort = uint16(5665)
)

var (
	rulesDefaultAllow = &polprog.Rules{
		Tiers: []polprog.Tier{{
			Name: "base tier",
			Policies: []polprog.Policy{{
				Name:  "allow all",
				Rules: []polprog.Rule{{Rule: &proto.Rule{Action: "Allow"}}},
			}},
		}},
	}
	node1ip    = net.IPv4(10, 10, 0, 1).To4()
	node1ip2   = net.IPv4(10, 10, 2, 1).To4()
	node1tunIP = net.IPv4(11, 11, 0, 1).To4()
	node2ip    = net.IPv4(10, 10, 0, 2).To4()
	intfIP     = net.IPv4(10, 10, 0, 3).To4()
	node1CIDR  = net.IPNet{
		IP:   node1ip,
		Mask: net.IPv4Mask(255, 255, 255, 255),
	}
	node2CIDR = net.IPNet{
		IP:   node2ip,
		Mask: net.IPv4Mask(255, 255, 255, 255),
	}
)

// Globals that we use to configure the next test run.
var (
	hostIP       = node1ip
	skbMark      uint32
	bpfIfaceName string
)

const (
	resTC_ACT_OK int = iota
	resTC_ACT_RECLASSIFY
	resTC_ACT_SHOT
	resTC_ACT_PIPE
	resTC_ACT_STOLEN
	resTC_ACT_QUEUED
	resTC_ACT_REPEAT
	resTC_ACT_REDIRECT
	resTC_ACT_UNSPEC = (1 << 32) - 1
)

var retvalToStr = map[int]string{
	resTC_ACT_OK:         "TC_ACT_OK",
	resTC_ACT_RECLASSIFY: "TC_ACT_RECLASSIFY",
	resTC_ACT_SHOT:       "TC_ACT_SHOT",
	resTC_ACT_PIPE:       "TC_ACT_PIPE",
	resTC_ACT_STOLEN:     "TC_ACT_STOLEN",
	resTC_ACT_QUEUED:     "TC_ACT_QUEUED",
	resTC_ACT_REPEAT:     "TC_ACT_REPEAT",
	resTC_ACT_REDIRECT:   "TC_ACT_REDIRECT",
	resTC_ACT_UNSPEC:     "TC_ACT_UNSPEC",
}

const (
	resXDP_ABORTED int = iota
	resXDP_DROP
	resXDP_PASS
)

var retvalToStrXDP = map[int]string{
	resXDP_ABORTED: "XDP_ABORTED",
	resXDP_PASS:    "XDP_PASS",
	resXDP_DROP:    "XDP_DROP",
}

func expectMark(expect int) {
	if canTestMarks {
		ExpectWithOffset(1, skbMark).To(Equal(uint32(expect)),
			fmt.Sprintf("skbMark 0x%08x should be 0x%08x at %s", skbMark, expect, caller(2)))
	} else {
		// If we cannot verify the mark, set it to the expected value as the
		// next stage expects it to be set.
		skbMark = uint32(expect)
	}
}

func TestCompileTemplateRun(t *testing.T) {
	skbMark = tcdefs.MarkSeen
	runBpfTest(t, "calico_to_workload_ep", &polprog.Rules{}, func(bpfrun bpfProgRunFn) {
		_, _, _, _, pktBytes, err := testPacketUDPDefault()
		Expect(err).NotTo(HaveOccurred())

		res, err := bpfrun(pktBytes)
		Expect(err).NotTo(HaveOccurred())

		// Implicitly denied by normal policy: DROP
		Expect(res.Retval).To(Equal(resTC_ACT_SHOT))
	})
}

func TestLoadZeroProgram(t *testing.T) {
	RegisterTestingT(t)
	fd, err := bpf.LoadBPFProgramFromInsns(nil, "Apache-2.0", unix.BPF_PROG_TYPE_SCHED_CLS)
	if err == nil {
		_ = fd.Close()
	}
	Expect(err).To(Equal(unix.E2BIG))
}

type testLogger interface {
	Log(args ...interface{})
	Logf(format string, args ...interface{})
}

func setupAndRun(logger testLogger, loglevel, section string, rules *polprog.Rules,
	runFn func(progName string), opts ...testOption) {

	topts := testOpts{
		subtests:  true,
		logLevel:  log.DebugLevel,
		psnaStart: 20000,
		psnatEnd:  30000,
	}

	for _, o := range opts {
		o(&topts)
	}

	maps := make([]bpf.Map, len(progMaps))
	copy(maps, progMaps)

outer:
	for _, m := range topts.extraMaps {
		for i := range maps {
			if maps[i].Path() == m.Path() {
				continue outer
			}
		}
		maps = append(maps, m)
	}

	tempDir, err := ioutil.TempDir("", "calico-bpf-")
	Expect(err).NotTo(HaveOccurred())
	defer os.RemoveAll(tempDir)

	unique := path.Base(tempDir)
	bpfFsDir := "/sys/fs/bpf/" + unique

	err = os.Mkdir(bpfFsDir, os.ModePerm)
	Expect(err).NotTo(HaveOccurred())
	defer os.RemoveAll(bpfFsDir)

	obj := "../../bpf-gpl/bin/test_xdp_debug"
	progLog := ""
	if !topts.xdp {
		obj = "../../bpf-gpl/bin/test_"
		if strings.Contains(section, "from") {
			obj += "from_"
		} else {
			obj += "to_"
		}

		if strings.Contains(section, "host") {
			obj += "hep_"
			progLog = "HEP"
		} else if strings.Contains(section, "nat") {
			obj += "nat_"
			progLog = "NAT"
		} else if strings.Contains(section, "wireguard") {
			obj += "wg_"
			progLog = "WG"
		} else {
			obj += "wep_"
			progLog = "WEP"
		}

		log.WithField("hostIP", hostIP).Info("Host IP")
		log.WithField("intfIP", intfIP).Info("Intf IP")
		obj += fmt.Sprintf("fib_%s", loglevel)

		if strings.Contains(section, "_dsr") {
			obj += "_dsr"
			// XXX bit of a hack, we should change the section names to contain _dsr
			section = strings.Trim(section, "_dsr")
		}
	}

	obj += ".o"
	log.Infof("Patching binary %s", obj)

	bin, err := bpf.BinaryFromFile(obj)
	Expect(err).NotTo(HaveOccurred())
	bin.PatchLogPrefix(progLog + "-" + bpfIfaceName)
	err = bin.PatchIPv4(hostIP)
	Expect(err).NotTo(HaveOccurred())
	err = bin.PatchIntfAddr(intfIP)
	Expect(err).NotTo(HaveOccurred())
	bin.PatchTunnelMTU(natTunnelMTU)
	bin.PatchVXLANPort(testVxlanPort)
	bin.PatchPSNATPorts(topts.psnaStart, topts.psnatEnd)
	// XXX for now we both path the mark here and include it in the context as
	// well. This needs to be done for as long as we want to run the tests on
	// older kernels.
	bin.PatchSkbMark(skbMark)
	err = bin.PatchHostTunnelIPv4(node1tunIP)
	Expect(err).NotTo(HaveOccurred())
	bin.PatchExtToServiceConnmark(0)
	tempObj := tempDir + "bpf.o"
	err = bin.WriteToFile(tempObj)
	Expect(err).NotTo(HaveOccurred())

	err = bpftoolProgLoadAll(tempObj, bpfFsDir, topts.xdp, rules != nil, maps...)
	Expect(err).NotTo(HaveOccurred())

	if err != nil {
		logger.Log("Error:", string(err.(*exec.ExitError).Stderr))
	}
	Expect(err).NotTo(HaveOccurred())

	jumpMap := tcJumpMap
	if topts.xdp {
		jumpMap = xdpJumpMap
	}

	if rules != nil {
		alloc := &forceAllocator{alloc: idalloc.New()}
		ipsMapFD := ipsMap.MapFD()
		Expect(ipsMapFD).NotTo(BeZero())
		stateMapFD := stateMap.MapFD()
		Expect(stateMapFD).NotTo(BeZero())
		pg := polprog.NewBuilder(alloc, ipsMapFD, stateMapFD, jumpMap.MapFD())
		insns, err := pg.Instructions(*rules)
		Expect(err).NotTo(HaveOccurred())
		var polProgFD bpf.ProgFD
		if topts.xdp {
			polProgFD, err = bpf.LoadBPFProgramFromInsns(insns, "Apache-2.0", unix.BPF_PROG_TYPE_XDP)
		} else {
			polProgFD, err = bpf.LoadBPFProgramFromInsns(insns, "Apache-2.0", unix.BPF_PROG_TYPE_SCHED_CLS)
		}
		Expect(err).NotTo(HaveOccurred(), "Failed to load rules program.")
		defer func() { _ = polProgFD.Close() }()
		progFDBytes := make([]byte, 4)
		binary.LittleEndian.PutUint32(progFDBytes, uint32(polProgFD))
		err = jumpMap.Update([]byte{0, 0, 0, 0}, progFDBytes)
		Expect(err).NotTo(HaveOccurred())
	}

	runFn(bpfFsDir + "/" + section)
}

func caller(skip int) string {
	_, f, l, ok := runtime.Caller(skip)
	if ok {
		return fmt.Sprintf("%s:%d", f, l)
	}

	return "<unknown>"
}

// runBpfTest runs a specific section of the entire bpf program in isolation
func runBpfTest(t *testing.T, section string, rules *polprog.Rules, testFn func(bpfProgRunFn), opts ...testOption) {
	RegisterTestingT(t)
	xdp := false
	if strings.Contains(section, "xdp") == false {
		section = "classifier_" + section
	} else {
		xdp = true
	}

	ctxIn := make([]byte, 18*4)
	binary.LittleEndian.PutUint32(ctxIn[2*4:3*4], skbMark)
	if xdp {
		// XDP tests cannot take context and would fail.
		ctxIn = nil
	}

	topts := testOpts{}

	for _, o := range opts {
		o(&topts)
	}

	cllr := caller(2)

	setupAndRun(t, "debug", section, rules, func(progName string) {
		t.Run(section, func(_ *testing.T) {
			if strings.Contains(section, "calico_from_") {
				ExpectWithOffset(2, skbMark).To(Equal(uint32(0)),
					fmt.Sprintf("skb mark 0x%08x should be zero at %s", skbMark, cllr))
			}
			if !topts.hostNetworked && !topts.fromHost && strings.Contains(section, "calico_to_") {
				ExpectWithOffset(2, skbMark&uint32(tcdefs.MarkSeen) != 0).
					To(BeTrue(), fmt.Sprintf("skb mark 0x%08x does not have tcdefs.MarkSeen 0x%08x set before tc at %s",
						skbMark, tcdefs.MarkSeen, cllr))
			}

			testFn(func(dataIn []byte) (bpfRunResult, error) {
				res, err := bpftoolProgRun(progName, dataIn, ctxIn)
				log.Debugf("dataIn  = %+v", dataIn)
				if err == nil {
					log.Debugf("dataOut = %+v", res.dataOut)
				}

				if res.Retval != resTC_ACT_SHOT && canTestMarks && strings.Contains(section, "calico_from_") {
					ExpectWithOffset(3, skbMark&uint32(tcdefs.MarkSeen) != 0).
						To(BeTrue(), fmt.Sprintf("skb mark 0x%08x does not have tcdefs.MarkSeen 0x%08x set after tc at %s",
							skbMark, tcdefs.MarkSeen, cllr))
				}

				return res, err
			})
		})
	}, opts...)
}

type forceAllocator struct {
	alloc *idalloc.IDAllocator
}

func (a *forceAllocator) GetNoAlloc(id string) uint64 {
	return a.alloc.GetOrAlloc(id)
}

func bpftool(args ...string) ([]byte, error) {
	args = append([]string{"--json", "--pretty"}, args...)
	cmd := exec.Command("bpftool", args...)
	log.WithField("cmd", cmd.String()).Debugf("executing")
	out, err := cmd.Output()
	if err != nil {
		if e, ok := err.(*exec.ExitError); ok {
			log.WithField("stderr", string(e.Stderr)).Errorf("bpftool %s failed: %v out=\n%v", args, err, string(out))
			// to make the output reflect the new lines, logrus ignores it
			fmt.Print(fmt.Sprint(string(e.Stderr)))
		}
	}

	return out, err
}

var (
	mapInitOnce sync.Once

<<<<<<< HEAD
	natMap, natBEMap, ctMap, rtMap, ipsMap, stateMap, testStateMap, tcJumpMap, xdpJumpMap, affinityMap, arpMap, fsafeMap bpf.Map
	perfMap                                                                                                              bpf.Map
	allMaps, progMaps                                                                                                    []bpf.Map
=======
	natMap, natBEMap, ctMap, rtMap, ipsMap, stateMap, testStateMap, tcJumpMap, xdpJumpMap, affinityMap, arpMap, fsafeMap, countersMap bpf.Map
	allMaps, progMaps                                                                                                                 []bpf.Map
>>>>>>> 27fcbc96
)

func initMapsOnce() {
	mapInitOnce.Do(func() {
		mc := &bpf.MapContext{}

		natMap = nat.FrontendMap(mc)
		natBEMap = nat.BackendMap(mc)
		ctMap = conntrack.Map(mc)
		rtMap = routes.Map(mc)
		ipsMap = ipsets.Map(mc)
		stateMap = state.Map(mc)
		testStateMap = state.MapForTest(mc)
		tcJumpMap = jump.MapForTest(mc)
		xdpJumpMap = MapForTest(mc)
		affinityMap = nat.AffinityMap(mc)
		arpMap = arp.Map(mc)
		perfMap = perf.Map(mc, "perf_evnt", 512)
		fsafeMap = failsafes.Map(mc)
		countersMap = counters.MapForTest(mc)

		allMaps = []bpf.Map{natMap, natBEMap, ctMap, rtMap, ipsMap, stateMap, testStateMap,
			tcJumpMap, xdpJumpMap, affinityMap, arpMap, fsafeMap, countersMap}
		for _, m := range allMaps {
			err := m.EnsureExists()
			if err != nil {
				log.WithError(err).Panic("Failed to initialise maps")
			}
		}

		err := perfMap.EnsureExists()
		if err != nil {
			log.WithError(err).Panic("Failed to initialise perfMap")
		}

		progMaps = []bpf.Map{
			natMap,
			natBEMap,
			ctMap,
			rtMap,
			tcJumpMap,
			xdpJumpMap,
			stateMap,
			affinityMap,
			arpMap,
			fsafeMap,
			countersMap,
		}

	})
}

func cleanUpMaps() {
	log.Info("Cleaning up all maps")

	logLevel := log.GetLevel()
	log.SetLevel(log.InfoLevel)
	defer log.SetLevel(logLevel)

	for _, m := range allMaps {
		if m == stateMap || m == testStateMap || m == tcJumpMap || m == xdpJumpMap || m == countersMap {
			continue // Can't clean up array maps
		}
		log.WithField("map", m.GetName()).Info("Cleaning")
		err := m.Iter(func(_, _ []byte) bpf.IteratorAction {
			return bpf.IterDelete
		})
		if err != nil {
			log.WithError(err).Panic("Failed to walk map")
		}
	}
	log.Info("Cleaned up all maps")
}

func bpftoolProgLoadAll(fname, bpfFsDir string, forXDP bool, polProg bool, maps ...bpf.Map) error {
	args := []string{"prog", "loadall", fname, bpfFsDir, "type", "classifier"}
	if forXDP {
		args = []string{"prog", "loadall", fname, bpfFsDir, "type", "xdp"}
	}

	for _, m := range maps {
		if forXDP && m == tcJumpMap {
			log.Info("XDP program, skipping TC jump map")
			continue
		}
		if !forXDP && m == xdpJumpMap {
			log.Info("TC program, skipping XDP jump map")
			continue
		}

		args = append(args, "map", "name", m.GetName(), "pinned", m.Path())
	}

	log.WithField("program", fname).Debug("Loading BPF program")
	_, err := bpftool(args...)
	if err != nil {
		return err
	}

	jumpMap := tcJumpMap
	if forXDP {
		jumpMap = xdpJumpMap
	}

	if polProg {
		polProgPath := "1_0"
		if !forXDP {
			polProgPath = "classifier_tc_policy"
		}
		polProgPath = path.Join(bpfFsDir, polProgPath)
		_, err = os.Stat(polProgPath)
		if err == nil {
			_, err = bpftool("map", "update", "pinned", jumpMap.Path(), "key", "0", "0", "0", "0", "value", "pinned", polProgPath)
			if err != nil {
				return errors.Wrap(err, "failed to update jump map (policy program)")
			}
		}
		if !forXDP {
			polProgPathv6 := path.Join(bpfFsDir, "classifier_tc_policy_v6")
			_, err = os.Stat(polProgPathv6)
			if err == nil {
				_, err = bpftool("map", "update", "pinned", jumpMap.Path(), "key", "5", "0", "0", "0", "value", "pinned", polProgPathv6)
				if err != nil {
					return errors.Wrap(err, "failed to update jump map (policy_v6 program)")
				}
			}
		}
	} else {
		_, err = bpftool("map", "delete", "pinned", jumpMap.Path(), "key", "0", "0", "0", "0")
		if err != nil {
			log.WithError(err).Info("failed to update jump map (deleting policy program)")
		}
		_, err = bpftool("map", "delete", "pinned", jumpMap.Path(), "key", "5", "0", "0", "0")
		if err != nil {
			log.WithError(err).Info("failed to update jump map (deleting policy_v6 program)")
		}
	}
	polProgPath := "1_1"
	if !forXDP {
		polProgPath = "classifier_tc_accept"
	}
	_, err = bpftool("map", "update", "pinned", jumpMap.Path(), "key", "1", "0", "0", "0", "value", "pinned", path.Join(bpfFsDir, polProgPath))
	if err != nil {
		return errors.Wrap(err, "failed to update jump map (allowed program)")
	}

	if !forXDP {
		_, err = bpftool("map", "update", "pinned", jumpMap.Path(), "key", "2", "0", "0", "0", "value", "pinned", path.Join(bpfFsDir, "classifier_tc_icmp"))
		if err != nil {
			return errors.Wrap(err, "failed to update jump map (icmp program)")
		}
		_, err = bpftool("map", "update", "pinned", jumpMap.Path(), "key", "3", "0", "0", "0", "value", "pinned", path.Join(bpfFsDir, "classifier_tc_drop"))
		if err != nil {
			return errors.Wrap(err, "failed to update jump map (drop program)")
		}
		_, err = bpftool("map", "update", "pinned", jumpMap.Path(), "key", "4", "0", "0", "0", "value", "pinned", path.Join(bpfFsDir, "classifier_tc_prologue_v6"))
		if err != nil {
			return errors.Wrap(err, "failed to update jump map (prologue_v6)")
		}
		_, err = bpftool("map", "update", "pinned", jumpMap.Path(), "key", "6", "0", "0", "0", "value", "pinned", path.Join(bpfFsDir, "classifier_tc_accept_v6"))
		if err != nil {
			return errors.Wrap(err, "failed to update jump map (accept_v6 program)")
		}
		_, err = bpftool("map", "update", "pinned", jumpMap.Path(), "key", "7", "0", "0", "0", "value", "pinned", path.Join(bpfFsDir, "classifier_tc_icmp_v6"))
		if err != nil {
			return errors.Wrap(err, "failed to update jump map (icmp_v6 program)")
		}
		_, err = bpftool("map", "update", "pinned", jumpMap.Path(), "key", "8", "0", "0", "0", "value", "pinned", path.Join(bpfFsDir, "classifier_tc_drop_v6"))
		if err != nil {
			return errors.Wrap(err, "failed to update jump map (drop_v6 program)")
		}
	}

	if !forXDP {
		_, err = bpftool("map", "update", "pinned", jumpMap.Path(), "key", "4", "0", "0", "0", "value", "pinned", path.Join(bpfFsDir, "classifier_tc_host_ct_conflict"))
		if err != nil {
			return errors.Wrap(err, "failed to update jump map (icmp program)")
		}
	}

	return nil
}

type bpfRunResult struct {
	Retval   int
	Duration int
	dataOut  []byte
}

func (r bpfRunResult) RetvalStr() string {
	s := retvalToStr[r.Retval]
	if s == "" {
		return fmt.Sprint(r.Retval)
	}
	return s
}

func (r bpfRunResult) RetvalStrXDP() string {
	s := retvalToStrXDP[r.Retval]
	if s == "" {
		return fmt.Sprint(r.Retval)
	}
	return s
}

func bpftoolProgRun(progName string, dataIn, ctxIn []byte) (bpfRunResult, error) {
	return bpftoolProgRunN(progName, dataIn, ctxIn, 1)
}

func bpftoolProgRunN(progName string, dataIn, ctxIn []byte, N int) (bpfRunResult, error) {
	var res bpfRunResult

	tempDir, err := ioutil.TempDir("", "bpftool-data-")
	Expect(err).NotTo(HaveOccurred())

	defer os.RemoveAll(tempDir)

	dataInFname := tempDir + "/data_in"
	dataOutFname := tempDir + "/data_out"

	ctxInFname := tempDir + "/ctx_in"
	ctxOutFname := tempDir + "/ctx_out"

	if err := ioutil.WriteFile(dataInFname, dataIn, 0644); err != nil {
		return res, errors.Errorf("failed to write input data in file: %s", err)
	}

	if ctxIn != nil {
		if err := ioutil.WriteFile(ctxInFname, ctxIn, 0644); err != nil {
			return res, errors.Errorf("failed to write input ctx in file: %s", err)
		}
	}

	args := []string{"prog", "run", "pinned", progName, "data_in", dataInFname, "data_out", dataOutFname}
	if ctxIn != nil {
		args = append(args, "ctx_in", ctxInFname, "ctx_out", ctxOutFname)
	}
	if N > 1 {
		args = append(args, "repeat", fmt.Sprintf("%d", N))
	}

	out, err := bpftool(args...)
	if err != nil {
		return res, err
	}

	if err := json.Unmarshal(out, &res); err != nil {
		return res, errors.Errorf("failed to unmarshall json: %s", err)
	}

	res.dataOut, err = ioutil.ReadFile(dataOutFname)
	if err != nil {
		return res, errors.Errorf("failed to read output data from file: %s", err)
	}

	if ctxIn != nil {
		ctxOut, err := ioutil.ReadFile(ctxOutFname)
		if err != nil {
			return res, errors.Errorf("failed to read output ctx from file: %s", err)
		}
		skbMark = binary.LittleEndian.Uint32(ctxOut[2*4 : 3*4])
	}

	return res, nil
}

type bpfProgRunFn func(data []byte) (bpfRunResult, error)

// runBpfUnitTest runs a small unit in isolation. It requires a small .c file
// that wraps the unit and compiles into a calico_unittest section.
func runBpfUnitTest(t *testing.T, source string, testFn func(bpfProgRunFn), opts ...testOption) {
	RegisterTestingT(t)

	topts := testOpts{
		subtests: true,
		logLevel: log.DebugLevel,
	}

	for _, o := range opts {
		o(&topts)
	}

	loglevel := log.GetLevel()
	if topts.logLevel != loglevel {
		defer log.SetLevel(loglevel)
		log.SetLevel(topts.logLevel)
	}

	maps := make([]bpf.Map, len(progMaps))
	copy(maps, progMaps)

outer:
	for _, m := range topts.extraMaps {
		for i := range maps {
			if maps[i].Path() == m.Path() {
				continue outer
			}
		}
		maps = append(maps, m)
	}

	tempDir, err := ioutil.TempDir("", "calico-bpf-")
	Expect(err).NotTo(HaveOccurred())
	defer os.RemoveAll(tempDir)

	unique := path.Base(tempDir)
	bpfFsDir := "/sys/fs/bpf/" + unique

	err = os.Mkdir(bpfFsDir, os.ModePerm)
	Expect(err).NotTo(HaveOccurred())
	defer os.RemoveAll(bpfFsDir)

	objFname := "../../bpf-gpl/ut/" + strings.TrimSuffix(source, path.Ext(source)) + ".o"

	log.Infof("Patching binary %s", objFname)
	bin, err := bpf.BinaryFromFile(objFname)
	Expect(err).NotTo(HaveOccurred())
	err = bin.PatchIPv4(hostIP)
	Expect(err).NotTo(HaveOccurred())
	err = bin.PatchIntfAddr(intfIP)
	Expect(err).NotTo(HaveOccurred())
	bin.PatchTunnelMTU(natTunnelMTU)
	bin.PatchVXLANPort(testVxlanPort)
	bin.PatchExtToServiceConnmark(0)
	tempObj := tempDir + "bpf.o"
	err = bin.WriteToFile(tempObj)
	Expect(err).NotTo(HaveOccurred())

	err = bpftoolProgLoadAll(tempObj, bpfFsDir, false, true, maps...)
	Expect(err).NotTo(HaveOccurred())

	ctxIn := make([]byte, 18*4)

	runTest := func() {
		testFn(func(dataIn []byte) (bpfRunResult, error) {
			res, err := bpftoolProgRun(bpfFsDir+"/calico_unittest", dataIn, ctxIn)
			log.Debugf("dataIn  = %+v", dataIn)
			if err == nil {
				log.Debugf("dataOut = %+v", res.dataOut)
			}
			return res, err
		})
	}

	if topts.subtests {
		t.Run(source, func(_ *testing.T) {
			runTest()
		})
	} else {
		runTest()
	}
}

type testOpts struct {
	subtests      bool
	logLevel      log.Level
	extraMaps     []bpf.Map
	xdp           bool
	psnaStart     uint32
	psnatEnd      uint32
	hostNetworked bool
	fromHost      bool
}

type testOption func(opts *testOpts)

func withSubtests(v bool) testOption {
	return func(o *testOpts) {
		o.subtests = v
	}
}

func withLogLevel(l log.Level) testOption {
	return func(o *testOpts) {
		o.logLevel = l
	}
}

func withExtraMap(m bpf.Map) testOption {
	return func(o *testOpts) {
		o.extraMaps = append(o.extraMaps, m)
	}
}

func withXDP() testOption {
	return func(o *testOpts) {
		o.xdp = true
	}
}

func withPSNATPorts(start, end uint16) testOption {
	return func(o *testOpts) {
		o.psnaStart = uint32(start)
		o.psnatEnd = uint32(end)
	}
}

func withHostNetworked() testOption {
	return func(o *testOpts) {
		o.hostNetworked = true
	}
}

func withFromHost() testOption {
	return func(o *testOpts) {
		o.fromHost = true
	}
}

var _ = withExtraMap

// layersMatchFields matches all Exported fields and ignore the ones explicitly
// listed. It always ignores BaseLayer as that is not set by the tests.
func layersMatchFields(l gopacket.Layer, ignore ...string) types.GomegaMatcher {
	toIgnore := make(map[string]bool)
	for _, x := range ignore {
		toIgnore[x] = true
	}

	toIgnore["BaseLayer"] = true

	f := Fields{}
	v := reflect.Indirect(reflect.ValueOf(l))
	if v.Kind() != reflect.Struct {
		return Reject()
	}

	for i := 0; i < v.NumField(); i++ {
		name := v.Type().Field(i).Name
		if !toIgnore[name] && v.Field(i).CanInterface() {
			val := v.Field(i).Interface()
			f[name] = Equal(val)
		}
	}

	return PointTo(MatchFields(IgnoreMissing|IgnoreExtras, f))
}

func udpResponseRaw(in []byte) []byte {
	pkt := gopacket.NewPacket(in, layers.LayerTypeEthernet, gopacket.Default)
	ethL := pkt.Layer(layers.LayerTypeEthernet)
	ethR := ethL.(*layers.Ethernet)
	ethR.SrcMAC, ethR.DstMAC = ethR.DstMAC, ethR.SrcMAC

	payload := pkt.ApplicationLayer().Payload()
	lenDiff := uint16(len(resposeDefault) - len(payload))

	ipv4L := pkt.Layer(layers.LayerTypeIPv4)
	ipv4R := ipv4L.(*layers.IPv4)
	ipv4R.SrcIP, ipv4R.DstIP = ipv4R.DstIP, ipv4R.SrcIP
	ipv4R.Length += lenDiff

	udpL := pkt.Layer(layers.LayerTypeUDP)
	udpR := udpL.(*layers.UDP)
	udpR.SrcPort, udpR.DstPort = udpR.DstPort, udpR.SrcPort
	udpR.Length += lenDiff

	_ = udpR.SetNetworkLayerForChecksum(ipv4R)

	out := gopacket.NewSerializeBuffer()
	err := gopacket.SerializeLayers(out, gopacket.SerializeOptions{ComputeChecksums: true},
		ethR, ipv4R, udpR, gopacket.Payload(resposeDefault))
	Expect(err).NotTo(HaveOccurred())

	return out.Bytes()
}

func tcpResponseRaw(in []byte) []byte {
	pkt := gopacket.NewPacket(in, layers.LayerTypeEthernet, gopacket.Default)
	ethL := pkt.Layer(layers.LayerTypeEthernet)
	ethR := ethL.(*layers.Ethernet)
	ethR.SrcMAC, ethR.DstMAC = ethR.DstMAC, ethR.SrcMAC

	ipv4L := pkt.Layer(layers.LayerTypeIPv4)
	ipv4R := ipv4L.(*layers.IPv4)
	ipv4R.SrcIP, ipv4R.DstIP = ipv4R.DstIP, ipv4R.SrcIP

	tcpL := pkt.Layer(layers.LayerTypeTCP)
	tcpR := tcpL.(*layers.TCP)
	tcpR.SrcPort, tcpR.DstPort = tcpR.DstPort, tcpR.SrcPort

	if tcpR.SYN {
		tcpR.ACK = true
	}

	_ = tcpR.SetNetworkLayerForChecksum(ipv4R)

	out := gopacket.NewSerializeBuffer()
	err := gopacket.SerializeLayers(out, gopacket.SerializeOptions{ComputeChecksums: true},
		ethR, ipv4R, tcpR, gopacket.Payload(pkt.ApplicationLayer().Payload()))
	Expect(err).NotTo(HaveOccurred())

	return out.Bytes()
}

func dumpNATMap(natMap bpf.Map) {
	nt, err := nat.LoadFrontendMap(natMap)
	Expect(err).NotTo(HaveOccurred())
	for k, v := range nt {
		fmt.Printf("%s : %s\n", k, v)
	}
}

func resetMap(m bpf.Map) {
	err := m.Iter(func(_, _ []byte) bpf.IteratorAction {
		return bpf.IterDelete
	})
	Expect(err).NotTo(HaveOccurred())
}

func dumpCTMap(ctMap bpf.Map) {
	ct, err := conntrack.LoadMapMem(ctMap)
	Expect(err).NotTo(HaveOccurred())
	fmt.Printf("Conntrack dump:\n")
	for k, v := range ct {
		fmt.Printf("- %s : %s\n", k, v)
	}
	fmt.Printf("\n")
}

func resetCTMap(ctMap bpf.Map) {
	resetMap(ctMap)
}

func saveCTMap(ctMap bpf.Map) conntrack.MapMem {
	ct, err := conntrack.LoadMapMem(ctMap)
	Expect(err).NotTo(HaveOccurred())
	return ct
}

func restoreCTMap(ctMap bpf.Map, m conntrack.MapMem) {
	for k, v := range m {
		err := ctMap.Update(k[:], v[:])
		Expect(err).NotTo(HaveOccurred())
	}
}

func dumpRTMap(rtMap bpf.Map) {
	rt, err := routes.LoadMap(rtMap)
	Expect(err).NotTo(HaveOccurred())
	for k, v := range rt {
		fmt.Printf("%15s: %s\n", k.Dest(), v)
	}
}

func resetRTMap(rtMap bpf.Map) {
	resetMap(rtMap)
}

func saveRTMap(rtMap bpf.Map) routes.MapMem {
	rt, err := routes.LoadMap(rtMap)
	Expect(err).NotTo(HaveOccurred())
	return rt
}

func restoreRTMap(rtMap bpf.Map, m routes.MapMem) {
	for k, v := range m {
		err := rtMap.Update(k[:], v[:])
		Expect(err).NotTo(HaveOccurred())
	}
}

func dumpARPMap(arpMap bpf.Map) {
	ct, err := arp.LoadMapMem(arpMap)
	Expect(err).NotTo(HaveOccurred())
	fmt.Printf("ARP dump:\n")
	for k, v := range ct {
		fmt.Printf("- %s : %s\n", k, v)
	}
	fmt.Printf("\n")
}

func saveARPMap(ctMap bpf.Map) arp.MapMem {
	m, err := arp.LoadMapMem(arpMap)
	Expect(err).NotTo(HaveOccurred())
	return m
}

var ethDefault = &layers.Ethernet{
	SrcMAC:       []byte{0, 0, 0, 0, 0, 1},
	DstMAC:       []byte{0, 0, 0, 0, 0, 2},
	EthernetType: layers.EthernetTypeIPv4,
}

var payloadDefault = []byte("ABCDEABCDEXXXXXXXXXXXX")
var resposeDefault = []byte("THISISRESPONSETHISISRESPONSETHISISRESPONSE")

var srcIP = net.IPv4(1, 1, 1, 1)
var dstIP = net.IPv4(2, 2, 2, 2)
var srcV4CIDR = ip.CIDRFromNetIP(srcIP).(ip.V4CIDR)
var dstV4CIDR = ip.CIDRFromNetIP(dstIP).(ip.V4CIDR)

var ipv4Default = &layers.IPv4{
	Version:  4,
	IHL:      5,
	TTL:      64,
	Flags:    layers.IPv4DontFragment,
	SrcIP:    srcIP,
	DstIP:    dstIP,
	Protocol: layers.IPProtocolUDP,
}

var srcIPv6 = net.IP([]byte{0xff, 0, 0, 0, 0, 0, 0, 0, 0, 0, 0, 0, 0, 0, 0, 1})
var dstIPv6 = net.IP([]byte{0xff, 0, 0, 0, 0, 0, 0, 0, 0, 0, 0, 0, 0, 0, 0, 2})

var ipv6Default = &layers.IPv6{
	Version:    6,
	HopLimit:   64,
	SrcIP:      srcIPv6,
	DstIP:      dstIPv6,
	NextHeader: layers.IPProtocolUDP,
}

var udpDefault = &layers.UDP{
	SrcPort: 1234,
	DstPort: 5678,
}

func testPacket(eth *layers.Ethernet, l3 gopacket.Layer, l4 gopacket.Layer, payload []byte) (
	*layers.Ethernet, *layers.IPv4, gopacket.Layer, []byte, []byte, error) {
	pkt := Packet{
		eth:     eth,
		l3:      l3,
		l4:      l4,
		payload: payload,
	}
	err := pkt.Generate()
	return pkt.eth, pkt.ipv4, pkt.l4, pkt.payload, pkt.bytes, err
}

type Packet struct {
	eth        *layers.Ethernet
	l3         gopacket.Layer
	ipv4       *layers.IPv4
	ipv6       *layers.IPv6
	l4         gopacket.Layer
	udp        *layers.UDP
	tcp        *layers.TCP
	icmp       *layers.ICMPv4
	icmpv6     *layers.ICMPv6
	payload    []byte
	bytes      []byte
	layers     []gopacket.SerializableLayer
	length     int
	l4Protocol layers.IPProtocol
	l3Protocol layers.EthernetType
}

func (pkt *Packet) handlePayload() {
	if pkt.payload == nil {
		pkt.payload = payloadDefault
	}
	pkt.length = len(pkt.payload)
	pkt.layers = []gopacket.SerializableLayer{gopacket.Payload(pkt.payload)}
}

func (pkt *Packet) handleL4() error {
	if pkt.l4 == nil {
		pkt.l4 = udpDefault
	}

	switch v := pkt.l4.(type) {
	case *layers.UDP:
		pkt.udp = v
		pkt.length += 8
		pkt.udp.Length = uint16(pkt.length)
		pkt.l4Protocol = layers.IPProtocolUDP
		pkt.layers = append(pkt.layers, pkt.udp)
	case *layers.TCP:
		pkt.tcp = v
		pkt.length += 20
		pkt.l4Protocol = layers.IPProtocolTCP
		pkt.layers = append(pkt.layers, pkt.tcp)
	case *layers.ICMPv4:
		pkt.icmp = v
		pkt.length += 8
		pkt.l4Protocol = layers.IPProtocolICMPv4
		pkt.layers = append(pkt.layers, pkt.icmp)
	case *layers.ICMPv6:
		pkt.icmpv6 = v
		pkt.length += 8
		pkt.l4Protocol = layers.IPProtocolICMPv6
		pkt.layers = append(pkt.layers, pkt.icmpv6)
	default:
		return errors.Errorf("unrecognized l4 layer type %t", pkt.l4)
	}
	return nil
}

func (pkt *Packet) handleL3() error {
	if pkt.l3 == nil {
		pkt.l3 = ipv4Default
	}

	switch v := pkt.l3.(type) {
	case *layers.IPv4:
		pkt.ipv4 = v
		pkt.length += 5 * 4
		pkt.l3Protocol = layers.EthernetTypeIPv4
		pkt.ipv4.Protocol = pkt.l4Protocol
		pkt.ipv4.Length = uint16(pkt.length)
		pkt.layers = append(pkt.layers, pkt.ipv4)
	case *layers.IPv6:
		pkt.ipv6 = v
		pkt.l3Protocol = layers.EthernetTypeIPv6
		pkt.ipv6.NextHeader = pkt.l4Protocol
		pkt.ipv6.Length = uint16(pkt.length)
		pkt.layers = append(pkt.layers, pkt.ipv6)
	default:
		return errors.Errorf("unrecognized l3 layer type %t", pkt.l3)
	}
	return nil
}

func (pkt *Packet) handleEthernet() {
	if pkt.eth == nil {
		pkt.eth = ethDefault
	}
	pkt.eth.EthernetType = pkt.l3Protocol
	pkt.layers = append(pkt.layers, pkt.eth)
}

func (pkt *Packet) setChecksum() {
	switch pkt.l4Protocol {
	case layers.IPProtocolUDP:
		if pkt.l3Protocol == layers.EthernetTypeIPv6 {
			_ = pkt.udp.SetNetworkLayerForChecksum(pkt.ipv6)
		} else {
			_ = pkt.udp.SetNetworkLayerForChecksum(pkt.ipv4)
		}
	case layers.IPProtocolTCP:
		if pkt.l3Protocol == layers.EthernetTypeIPv6 {
			_ = pkt.tcp.SetNetworkLayerForChecksum(pkt.ipv6)
		} else {
			_ = pkt.tcp.SetNetworkLayerForChecksum(pkt.ipv4)
		}
	}
}

func (pkt *Packet) Generate() error {
	pkt.handlePayload()
	err := pkt.handleL4()
	if err != nil {
		return err
	}

	err = pkt.handleL3()
	if err != nil {
		return err
	}

	pkt.handleEthernet()
	pkt.setChecksum()
	pkt.bytes, err = generatePacket(pkt.layers)
	return err
}

func generatePacket(layers []gopacket.SerializableLayer) ([]byte, error) {
	pkt := gopacket.NewSerializeBuffer()
	err := gopacket.SerializeLayers(pkt, gopacket.SerializeOptions{ComputeChecksums: true})
	if err != nil {
		return nil, fmt.Errorf("Failed to init packet buffer: %w", err)
	}

	for i, layer := range layers {
		log.Infof("Layer %d: %v", i, layer)
		if layer == nil {
			continue
		}
		err = layer.SerializeTo(pkt, gopacket.SerializeOptions{ComputeChecksums: true})
		if err != nil {
			return nil, fmt.Errorf("Failed to serialize packet: %w", err)
		}
	}
	return pkt.Bytes(), nil
}

func testPacketUDPDefault() (*layers.Ethernet, *layers.IPv4, gopacket.Layer, []byte, []byte, error) {
	return testPacket(nil, nil, nil, nil)
}

func testPacketUDPDefaultNP(destIP net.IP) (*layers.Ethernet, *layers.IPv4, gopacket.Layer, []byte, []byte, error) {
	if destIP == nil {
		return testPacketUDPDefault()
	}

	ip := *ipv4Default
	ip.DstIP = destIP

	return testPacket(nil, &ip, nil, nil)
}

func resetBPFMaps() {
	resetCTMap(ctMap)
	resetRTMap(rtMap)
	resetMap(fsafeMap)
	resetMap(natMap)
	resetMap(natBEMap)
}

func TestMapIterWithDelete(t *testing.T) {
	RegisterTestingT(t)

	m := (&bpf.MapContext{}).NewPinnedMap(bpf.MapParameters{
		Filename:   "/sys/fs/bpf/tc/globals/cali_tmap",
		Type:       "hash",
		KeySize:    8,
		ValueSize:  8,
		MaxEntries: 1000,
		Name:       "cali_tmap",
		Flags:      unix.BPF_F_NO_PREALLOC,
	})

	err := m.EnsureExists()
	Expect(err).NotTo(HaveOccurred())

	for i := 0; i < 10; i++ {
		var k, v [8]byte

		binary.LittleEndian.PutUint64(k[:], uint64(i))
		binary.LittleEndian.PutUint64(v[:], uint64(i*7))

		err := m.Update(k[:], v[:])
		Expect(err).NotTo(HaveOccurred())
	}

	out := make(map[uint64]uint64)

	cnt := 0
	err = m.Iter(func(K, V []byte) bpf.IteratorAction {
		k := binary.LittleEndian.Uint64(K)
		v := binary.LittleEndian.Uint64(V)

		out[k] = v
		cnt++

		return bpf.IterDelete
	})
	Expect(err).NotTo(HaveOccurred())

	Expect(cnt).To(Equal(10))

	for i := 0; i < 10; i++ {
		Expect(out).To(HaveKey(uint64(i)))
		Expect(out[uint64(i)]).To(Equal(uint64(i * 7)))
	}
}

func TestMapIterWithDeleteLastOfBatch(t *testing.T) {
	RegisterTestingT(t)

	m := (&bpf.MapContext{}).NewPinnedMap(bpf.MapParameters{
		Filename:   "/sys/fs/bpf/tc/globals/cali_tmap",
		Type:       "hash",
		KeySize:    8,
		ValueSize:  8,
		MaxEntries: 1000,
		Name:       "cali_tmap",
		Flags:      unix.BPF_F_NO_PREALLOC,
	})

	err := m.EnsureExists()
	Expect(err).NotTo(HaveOccurred())

	for i := 0; i < 40; i++ {
		var k, v [8]byte

		binary.LittleEndian.PutUint64(k[:], uint64(i))
		binary.LittleEndian.PutUint64(v[:], uint64(i*7))

		err := m.Update(k[:], v[:])
		Expect(err).NotTo(HaveOccurred())
	}

	out := make(map[uint64]uint64)

	cnt := 0
	err = m.Iter(func(K, V []byte) bpf.IteratorAction {
		k := binary.LittleEndian.Uint64(K)
		v := binary.LittleEndian.Uint64(V)

		out[k] = v

		cnt++
		// Delete the last of the first batch. Must not make the iteration to
		// restart from the beginning.
		if cnt == bpf.MapIteratorNumKeys {
			return bpf.IterDelete
		}
		return bpf.IterNone
	})
	Expect(err).NotTo(HaveOccurred())

	Expect(cnt).To(Equal(40))

	for i := 0; i < 40; i++ {
		Expect(out).To(HaveKey(uint64(i)))
		Expect(out[uint64(i)]).To(Equal(uint64(i * 7)))
	}
}

func TestJumpMap(t *testing.T) {
	RegisterTestingT(t)

	jumpMapFD := tcJumpMap.MapFD()
	pg := polprog.NewBuilder(idalloc.New(), ipsMap.MapFD(), stateMap.MapFD(), jumpMapFD)
	rules := polprog.Rules{}
	insns, err := pg.Instructions(rules)
	Expect(err).NotTo(HaveOccurred())
	progFD, err := bpf.LoadBPFProgramFromInsns(insns, "Apache-2.0", unix.BPF_PROG_TYPE_SCHED_CLS)
	Expect(err).NotTo(HaveOccurred())

	k := make([]byte, 4)
	v := make([]byte, 4)
	binary.LittleEndian.PutUint32(v, uint32(progFD))

	err = bpf.UpdateMapEntry(jumpMapFD, k, v)
	Expect(err).NotTo(HaveOccurred())

	err = bpf.DeleteMapEntry(jumpMapFD, k, 4)
	Expect(err).NotTo(HaveOccurred())

	err = bpf.UpdateMapEntry(jumpMapFD, k, v)
	Expect(err).NotTo(HaveOccurred())

	err = bpf.DeleteMapEntryIfExists(jumpMapFD, k, 4)
	Expect(err).NotTo(HaveOccurred())

	err = bpf.DeleteMapEntryIfExists(jumpMapFD, k, 4)
	Expect(err).NotTo(HaveOccurred())

	err = bpf.DeleteMapEntry(jumpMapFD, k, 4)
	Expect(err).To(HaveOccurred())
}<|MERGE_RESOLUTION|>--- conflicted
+++ resolved
@@ -47,13 +47,10 @@
 	"github.com/projectcalico/calico/felix/bpf"
 	"github.com/projectcalico/calico/felix/bpf/arp"
 	"github.com/projectcalico/calico/felix/bpf/conntrack"
-<<<<<<< HEAD
-=======
 	"github.com/projectcalico/calico/felix/bpf/counters"
 	"github.com/projectcalico/calico/felix/bpf/failsafes"
 	"github.com/projectcalico/calico/felix/bpf/ipsets"
 	"github.com/projectcalico/calico/felix/bpf/jump"
->>>>>>> 27fcbc96
 	"github.com/projectcalico/calico/felix/bpf/nat"
 	"github.com/projectcalico/calico/felix/bpf/perf"
 	"github.com/projectcalico/calico/felix/bpf/routes"
@@ -419,14 +416,9 @@
 var (
 	mapInitOnce sync.Once
 
-<<<<<<< HEAD
-	natMap, natBEMap, ctMap, rtMap, ipsMap, stateMap, testStateMap, tcJumpMap, xdpJumpMap, affinityMap, arpMap, fsafeMap bpf.Map
-	perfMap                                                                                                              bpf.Map
-	allMaps, progMaps                                                                                                    []bpf.Map
-=======
 	natMap, natBEMap, ctMap, rtMap, ipsMap, stateMap, testStateMap, tcJumpMap, xdpJumpMap, affinityMap, arpMap, fsafeMap, countersMap bpf.Map
+	perfMap                                                                                                                           bpf.Map
 	allMaps, progMaps                                                                                                                 []bpf.Map
->>>>>>> 27fcbc96
 )
 
 func initMapsOnce() {
