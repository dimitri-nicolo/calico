--- conflicted
+++ resolved
@@ -432,23 +432,6 @@
 
 func initMapsOnce() {
 	mapInitOnce.Do(func() {
-<<<<<<< HEAD
-		mc := &bpf.MapContext{}
-
-		natMap = nat.FrontendMap(mc)
-		natBEMap = nat.BackendMap(mc)
-		ctMap = conntrack.Map(mc)
-		rtMap = routes.Map(mc)
-		ipsMap = ipsets.Map(mc)
-		stateMap = state.Map(mc)
-		testStateMap = state.MapForTest(mc)
-		affinityMap = nat.AffinityMap(mc)
-		arpMap = arp.Map(mc)
-		perfMap = perf.Map(mc, "perf_evnt", 512)
-		fsafeMap = failsafes.Map(mc)
-		countersMap = counters.MapForTest(mc)
-		ifstateMap = ifstate.Map(mc)
-=======
 		natMap = nat.FrontendMap()
 		natBEMap = nat.BackendMap()
 		ctMap = conntrack.Map()
@@ -458,10 +441,10 @@
 		testStateMap = state.MapForTest()
 		affinityMap = nat.AffinityMap()
 		arpMap = arp.Map()
+		perfMap = perf.Map("perf_evnt", 512)
 		fsafeMap = failsafes.Map()
 		countersMap = counters.MapForTest()
 		ifstateMap = ifstate.Map()
->>>>>>> 0f800739
 
 		allMaps = []bpf.Map{natMap, natBEMap, ctMap, rtMap, ipsMap, stateMap, testStateMap,
 			affinityMap, arpMap, fsafeMap, countersMap, ifstateMap}
