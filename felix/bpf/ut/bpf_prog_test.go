--- conflicted
+++ resolved
@@ -555,18 +555,11 @@
 var (
 	mapInitOnce sync.Once
 
-<<<<<<< HEAD
 	natMap, natBEMap, ctMap, rtMap, ipsMap, testStateMap, affinityMap, arpMap, fsafeMap     maps.Map
-	natMapV6, natBEMapV6, ctMapV6, rtMapV6, affinityMapV6, arpMapV6                         maps.Map
+	natMapV6, natBEMapV6, ctMapV6, rtMapV6, ipsMapV6, affinityMapV6, arpMapV6, fsafeMapV6   maps.Map
 	stateMap, countersMap, ifstateMap, progMap, progMapXDP, policyJumpMap, policyJumpMapXDP maps.Map
 	perfMap                                                                                 maps.Map
 	allMaps                                                                                 []maps.Map
-=======
-	natMap, natBEMap, ctMap, rtMap, ipsMap, testStateMap, affinityMap, arpMap, fsafeMap   maps.Map
-	natMapV6, natBEMapV6, ctMapV6, rtMapV6, ipsMapV6, affinityMapV6, arpMapV6, fsafeMapV6 maps.Map
-	stateMap, countersMap, ifstateMap, progMap, progMapXDP, jumpMap, jumpMapXDP           maps.Map
-	allMaps                                                                               []maps.Map
->>>>>>> 39cc89e0
 )
 
 func initMapsOnce() {
@@ -596,15 +589,10 @@
 
 		perfMap = perf.Map("perf_evnt", 512)
 
-<<<<<<< HEAD
-		allMaps = []maps.Map{natMap, natBEMap, natMapV6, natBEMapV6, ctMap, ctMapV6, rtMap, rtMapV6, ipsMap,
-			stateMap, testStateMap, affinityMap, affinityMapV6, arpMap, arpMapV6, fsafeMap, countersMap, ifstateMap,
-			policyJumpMap, policyJumpMapXDP}
-=======
 		allMaps = []maps.Map{natMap, natBEMap, natMapV6, natBEMapV6, ctMap, ctMapV6, rtMap, rtMapV6, ipsMap, ipsMapV6,
 			stateMap, testStateMap, affinityMap, affinityMapV6, arpMap, arpMapV6, fsafeMap, fsafeMapV6,
-			countersMap, ifstateMap}
->>>>>>> 39cc89e0
+			countersMap, ifstateMap,
+			policyJumpMap, policyJumpMapXDP}
 		for _, m := range allMaps {
 			err := m.EnsureExists()
 			if err != nil {
