--- conflicted
+++ resolved
@@ -1,4 +1,4 @@
-// Copyright (c) 2020-2022 Tigera, Inc. All rights reserved.
+// Copyright (c) 2020-2023 Tigera, Inc. All rights reserved.
 
 // Licensed under the Apache License, Version 2.0 (the "License");
 // you may not use this file except in compliance with the License.
@@ -2230,6 +2230,11 @@
 	matches []uint64
 }
 
+func (tc testFlowLogCase) ForIPv6() bool {
+	// We are not supporting IPv6 yet
+	return false
+}
+
 func (tc testFlowLogCase) StateIn() state.State {
 	return tc.packet.StateIn()
 }
@@ -2268,6 +2273,10 @@
 }
 
 func (t testFlowLog) XDP() bool {
+	return false
+}
+
+func (t testFlowLog) ForIPv6() bool {
 	return false
 }
 
@@ -2795,7 +2804,6 @@
 
 	// Zero parts we do not care about
 	expectedStateOut.PolicyRC = 0 // PolicyRC tested by the caller
-<<<<<<< HEAD
 	expectedStateOut.RulesHit = 0
 	expectedStateOut.RuleIDs = [state.MaxRuleIDs]uint64{}
 
@@ -2803,9 +2811,6 @@
 	stateOut.RulesHit = 0
 	stateOut.RuleIDs = [state.MaxRuleIDs]uint64{}
 
-=======
-	stateOut.PolicyRC = 0
->>>>>>> 52384cd1
 	Expect(stateOut).To(Equal(expectedStateOut), "policy program modified unexpected parts of the state")
 }
 
@@ -2854,12 +2859,7 @@
 	MatchStateOut(stateOut state.State)
 }
 
-<<<<<<< HEAD
 func runTest(t *testing.T, tp testPolicy, polprogOpts ...polprog.Option) {
-=======
-func runTest(t *testing.T, tp testPolicy) {
-	log.Infof("nina")
->>>>>>> 52384cd1
 	RegisterTestingT(t)
 
 	// The prog builder refuses to allocate IDs as a precaution, give it an allocator that forces allocations.
@@ -2873,14 +2873,10 @@
 	setUpIPSets(tp.IPSets(), realAlloc, ipsMap)
 
 	// Build the program.
-<<<<<<< HEAD
 	pg := polprog.NewBuilder(forceAlloc, ipsMap.MapFD(), testStateMap.MapFD(), tcJumpMap.MapFD(), polprogOpts...)
-=======
-	pg := polprog.NewBuilder(forceAlloc, ipsMap.MapFD(), testStateMap.MapFD(), tcJumpMap.MapFD(), false)
 	if tp.ForIPv6() {
 		pg.EnableIPv6Mode()
 	}
->>>>>>> 52384cd1
 	insns, err := pg.Instructions(tp.Policy())
 	Expect(err).NotTo(HaveOccurred(), "failed to assemble program")
 
