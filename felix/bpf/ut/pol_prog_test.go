// Copyright (c) 2020-2023 Tigera, Inc. All rights reserved.

// Licensed under the Apache License, Version 2.0 (the "License");
// you may not use this file except in compliance with the License.
// You may obtain a copy of the License at
//
//     http://www.apache.org/licenses/LICENSE-2.0
//
// Unless required by applicable law or agreed to in writing, software
// distributed under the License is distributed on an "AS IS" BASIS,
// WITHOUT WARRANTIES OR CONDITIONS OF ANY KIND, either express or implied.
// See the License for the specific language governing permissions and
// limitations under the License.

package ut_test

import (
	"encoding/binary"
	"fmt"
	"net"
	"strconv"
	"strings"
	"sync"
	"sync/atomic"
	"testing"

	. "github.com/onsi/gomega"
	log "github.com/sirupsen/logrus"

	"golang.org/x/sys/unix"

	"github.com/projectcalico/calico/felix/bpf"
	"github.com/projectcalico/calico/felix/bpf/asm"
	"github.com/projectcalico/calico/felix/bpf/ipsets"
	"github.com/projectcalico/calico/felix/bpf/jump"
	"github.com/projectcalico/calico/felix/bpf/maps"
	"github.com/projectcalico/calico/felix/bpf/polprog"
	"github.com/projectcalico/calico/felix/bpf/state"
	tcdefs "github.com/projectcalico/calico/felix/bpf/tc/defs"
	"github.com/projectcalico/calico/felix/idalloc"
	"github.com/projectcalico/calico/felix/proto"
)

func TestPolicyLoadAllowAllProgram(t *testing.T) {
	RegisterTestingT(t)

	b := asm.NewBlock(false)
	b.MovImm32(asm.R0, -1)
	b.Exit()
	insns, err := b.Assemble()
	Expect(err).NotTo(HaveOccurred())

	fd, err := bpf.LoadBPFProgramFromInsns(insns, "calico_policy", "Apache-2.0", unix.BPF_PROG_TYPE_SCHED_CLS)
	Expect(err).NotTo(HaveOccurred())
	Expect(fd).NotTo(BeZero())
	defer func() {
		Expect(fd.Close()).NotTo(HaveOccurred())
	}()

	rc, err := bpf.RunBPFProgram(fd, make([]byte, 500), 1)
	Expect(err).NotTo(HaveOccurred())
	Expect(rc.RC).To(BeNumerically("==", -1))
}

func TestPolicyLoadProgramWithMapAccess(t *testing.T) {
	RegisterTestingT(t)

	ipsMap := ipsets.Map()
	Expect(ipsMap.EnsureExists()).NotTo(HaveOccurred())
	Expect(ipsMap.MapFD()).NotTo(BeZero())

	b := asm.NewBlock(false)
	b.MovImm64(asm.R1, 0)
	b.StoreStack64(asm.R1, -8)
	b.StoreStack64(asm.R1, -16)
	b.StoreStack64(asm.R1, -24)
	b.StoreStack64(asm.R1, -32)
	b.Mov64(asm.R2, asm.R10)
	b.AddImm64(asm.R2, -32)
	b.LoadMapFD(asm.R1, uint32(ipsMap.MapFD()))
	b.Call(asm.HelperMapLookupElem)
	b.MovImm32(asm.R0, -1)
	b.Exit()
	insns, err := b.Assemble()
	Expect(err).NotTo(HaveOccurred())

	fd, err := bpf.LoadBPFProgramFromInsns(insns, "calico_policy", "Apache-2.0", unix.BPF_PROG_TYPE_SCHED_CLS)
	Expect(err).NotTo(HaveOccurred())
	Expect(fd).NotTo(BeZero())
	defer func() {
		Expect(fd.Close()).NotTo(HaveOccurred())
	}()

	rc, err := bpf.RunBPFProgram(fd, make([]byte, 500), 1)
	Expect(err).NotTo(HaveOccurred())
	Expect(rc.RC).To(BeNumerically("==", -1))
}

func makeRulesSingleTier(protoRules []*proto.Rule) polprog.Rules {

	polRules := make([]polprog.Rule, len(protoRules))

	for i, r := range protoRules {
		polRules[i].Rule = r
	}

	return polprog.Rules{
		Tiers: []polprog.Tier{{
			Name: "base tier",
			Policies: []polprog.Policy{{
				Name:  "test policy",
				Rules: polRules,
			}},
		}},
	}
}

func TestPolicyLoadKitchenSinkPolicy(t *testing.T) {
	RegisterTestingT(t)
	alloc := idalloc.New()
	allocID := func(id string) string {
		alloc.GetOrAlloc(id)
		return id
	}

	cleanIPSetMap()

	pg := polprog.NewBuilder(alloc, ipsMap.MapFD(), stateMap.MapFD(), policyJumpMap.MapFD(), 0,
		polprog.WithAllowDenyJumps(tcdefs.ProgIndexAllowed, tcdefs.ProgIndexDrop))
	insns, err := pg.Instructions(polprog.Rules{
		Tiers: []polprog.Tier{{
			Name: "base tier",
			Policies: []polprog.Policy{{
				Name: "test policy",
				Rules: []polprog.Rule{{Rule: &proto.Rule{
					Action:                  "Allow",
					IpVersion:               4,
					Protocol:                &proto.Protocol{NumberOrName: &proto.Protocol_Number{Number: 6}},
					SrcNet:                  []string{"10.0.0.0/8"},
					SrcPorts:                []*proto.PortRange{{First: 80, Last: 81}, {First: 8080, Last: 8081}},
					SrcNamedPortIpSetIds:    []string{allocID("n:abcdef1234567890")},
					DstNet:                  []string{"11.0.0.0/8"},
					DstPorts:                []*proto.PortRange{{First: 3000, Last: 3001}},
					DstNamedPortIpSetIds:    []string{allocID("n:foo1234567890")},
					Icmp:                    nil,
					SrcIpSetIds:             []string{allocID("s:sbcdef1234567890")},
					DstIpSetIds:             []string{allocID("s:dbcdef1234567890")},
					NotProtocol:             &proto.Protocol{NumberOrName: &proto.Protocol_Name{Name: "UDP"}},
					NotSrcNet:               []string{"12.0.0.0/8"},
					NotSrcPorts:             []*proto.PortRange{{First: 5000, Last: 5000}},
					NotDstNet:               []string{"13.0.0.0/8"},
					NotDstPorts:             []*proto.PortRange{{First: 4000, Last: 4000}},
					NotIcmp:                 nil,
					NotSrcIpSetIds:          []string{allocID("s:abcdef1234567890")},
					NotDstIpSetIds:          []string{allocID("s:abcdef123456789l")},
					NotSrcNamedPortIpSetIds: []string{allocID("n:0bcdef1234567890")},
					NotDstNamedPortIpSetIds: []string{allocID("n:0bcdef1234567890")},
				}}},
			}},
		}}})

	Expect(err).NotTo(HaveOccurred())
	Expect(insns).To(HaveLen(1))
	fd, err := bpf.LoadBPFProgramFromInsns(insns[0], "calico_policy", "Apache-2.0", unix.BPF_PROG_TYPE_SCHED_CLS)
	Expect(err).NotTo(HaveOccurred())
	Expect(fd).NotTo(BeZero())
	Expect(fd.Close()).NotTo(HaveOccurred())
}

func TestPolicyLoadGarbageProgram(t *testing.T) {
	RegisterTestingT(t)

	var insns asm.Insns
	for i := 0; i < 256; i++ {
		i := uint8(i)
		insns = append(insns, asm.Insn{Instruction: [8]uint8{i, i, i, i, i, i, i, i}})
	}

	fd, err := bpf.LoadBPFProgramFromInsns(insns, "calico_policy", "Apache-2.0", unix.BPF_PROG_TYPE_SCHED_CLS)
	Expect(err).To(HaveOccurred())
	Expect(fd).To(BeZero())
}

const (
	RCAllowedReached = 123
	RCDropReached    = 124
	XDPPass          = 2
)

func packetWithPorts(proto int, src, dst string) packet {
	// Just using ResolveUDPAddr to parse a string to ip and port
	srcAddr, err := net.ResolveUDPAddr("udp", src)
	if err != nil {
		panic(err)
	}
	dstAddr, err := net.ResolveUDPAddr("udp", dst)
	if err != nil {
		panic(err)
	}
	return packet{
		protocol: proto,
		srcAddr:  srcAddr.IP.String(),
		srcPort:  srcAddr.Port,
		dstAddr:  dstAddr.IP.String(),
		dstPort:  dstAddr.Port,
	}
}

func tcpPkt(src, dst string) packet {
	return packetWithPorts(6, src, dst)
}

func udpPkt(src, dst string) packet {
	return packetWithPorts(17, src, dst)
}

func icmpPkt(src, dst string) packet {
	return packetWithPorts(1, src+":0", dst+":0")
}

func icmpPktWithTypeCode(src, dst string, icmpType, icmpCode int) packet {
	return packet{
		protocol: 1,
		srcAddr:  src,
		srcPort:  0,
		dstAddr:  dst,
		dstPort:  (icmpCode << 8) | (icmpType),
	}
}

func packetNoPorts(proto int, src, dst string) packet {
	// Just using ResolveUDPAddr to parse a string to ip and port
	srcAddr := net.ParseIP(src)
	if srcAddr == nil {
		panic(fmt.Errorf("failed to parse src addr %v", src))
	}
	dstAddr := net.ParseIP(dst)
	if dstAddr == nil {
		panic(fmt.Errorf("failed to parse dst addr %v", dst))
	}
	return packet{
		protocol: proto,
		srcAddr:  srcAddr.String(),
		dstAddr:  dstAddr.String(),
	}
}

var polProgramTests = []polProgramTest{
	// Tests of actions and flow control.
	{
		PolicyName: "no tiers",
		DroppedPackets: []packet{
			tcpPkt("10.0.0.1:31245", "10.0.0.2:80"),
			tcpPkt("10.0.0.2:80", "10.0.0.1:31245"),
			icmpPkt("10.0.0.1", "10.0.0.2"),
			packetNoPorts(253, "10.0.0.1", "10.0.0.2")},
	},
	{
		PolicyName: "no tiers-v6",
		ForIPv6:    true,
		DroppedPackets: []packet{
			tcpPkt("[1001::1]:31245", "[1001::2]:80"),
			tcpPkt("[1001::1]:80", "[1001::2]:31245"),
			icmpPkt("[1001::1]", "[1001::2]"),
			packetNoPorts(253, "1001::1", "1002::2")},
	},
	{
		PolicyName: "empty tier has no impact",
		Policy: polprog.Rules{
			Tiers: []polprog.Tier{
				{
					Name:      "empty tier",
					EndAction: polprog.TierEndPass, // this would be set by the caller
				},
				{
					Name: "allow",
					Policies: []polprog.Policy{{
						Name: "allow all",
						Rules: []polprog.Rule{{Rule: &proto.Rule{
							Action: "Allow",
						}}},
					}},
				},
			},
		},
		AllowedPackets: []packet{
			tcpPkt("10.0.0.1:31245", "10.0.0.2:80"),
			tcpPkt("10.0.0.2:80", "10.0.0.1:31245"),
			icmpPkt("10.0.0.1", "10.0.0.2"),
			packetNoPorts(253, "10.0.0.1", "10.0.0.2")},
	},
	{
		PolicyName: "empty tier has no impact-v6",
		ForIPv6:    true,
		Policy: polprog.Rules{
			Tiers: []polprog.Tier{
				{
					Name:      "empty tier",
					EndAction: polprog.TierEndPass, // this would be set by the caller
				},
				{
					Name: "allow",
					Policies: []polprog.Policy{{
						Name: "allow all",
						Rules: []polprog.Rule{{Rule: &proto.Rule{
							Action: "Allow",
						}}},
					}},
				},
			},
		},
		AllowedPackets: []packet{
			tcpPkt("[ffff::abcd:2]:31245", "[eeee::abcd:1]:80"),
			tcpPkt("[ffff::abcd:2]:80", "[eeee::abcd:1]:31245"),
			icmpPkt("[ffff::abcd:2]", "[eeee::abcd:1]"),
			packetNoPorts(253, "ffff::abcd:2", "eeee::abcd:1")},
	},
	{
		PolicyName: "unreachable tier",
		Policy: polprog.Rules{
			Tiers: []polprog.Tier{
				{
					Name: "allow all",
					Policies: []polprog.Policy{{
						Name: "allow all",
						Rules: []polprog.Rule{{Rule: &proto.Rule{
							Action: "Allow",
						}}},
					}},
				},
				{
					Name: "unreachable",
					Policies: []polprog.Policy{{
						Name: "deny all",
						Rules: []polprog.Rule{{Rule: &proto.Rule{
							Action: "Deny",
						}}},
					}},
				},
			},
		},
		AllowedPackets: []packet{
			packetNoPorts(253, "10.0.0.1", "10.0.0.2"),
			tcpPkt("10.0.0.1:31245", "10.0.0.2:80"),
			tcpPkt("10.0.0.2:80", "10.0.0.1:31245"),
			icmpPkt("10.0.0.1", "10.0.0.2")},
	},
	{
		PolicyName: "unreachable tier-v6",
		ForIPv6:    true,
		Policy: polprog.Rules{
			Tiers: []polprog.Tier{
				{
					Name: "allow all",
					Policies: []polprog.Policy{{
						Name: "allow all",
						Rules: []polprog.Rule{{Rule: &proto.Rule{
							Action: "Allow",
						}}},
					}},
				},
				{
					Name: "unreachable",
					Policies: []polprog.Policy{{
						Name: "deny all",
						Rules: []polprog.Rule{{Rule: &proto.Rule{
							Action: "Deny",
						}}},
					}},
				},
			},
		},
		AllowedPackets: []packet{
			tcpPkt("[1001::1]:31245", "[1001::2]:80"),
			tcpPkt("[1001::1]:80", "[1001::2]:31245"),
			icmpPkt("[1001::1]", "[1001::2]"),
			packetNoPorts(253, "1001::1", "1002::2")},
	},
	{
		PolicyName: "pass to nowhere",
		Policy: polprog.Rules{
			Tiers: []polprog.Tier{
				{
					Name: "pass",
					Policies: []polprog.Policy{{
						Name:  "pass rule",
						Rules: []polprog.Rule{{Rule: &proto.Rule{Action: "Pass"}}},
					}},
				},
			},
		},
		DroppedPackets: []packet{
			packetNoPorts(253, "10.0.0.1", "10.0.0.2"),
			tcpPkt("10.0.0.1:31245", "10.0.0.2:80"),
			tcpPkt("10.0.0.2:80", "10.0.0.1:31245"),
			icmpPkt("10.0.0.1", "10.0.0.2")},
	},
	{
		PolicyName: "pass to nowhere-v6",
		ForIPv6:    true,
		Policy: polprog.Rules{
			Tiers: []polprog.Tier{
				{
					Name: "pass",
					Policies: []polprog.Policy{{
						Name:  "pass rule",
						Rules: []polprog.Rule{{Rule: &proto.Rule{Action: "Pass"}}},
					}},
				},
			},
		},
		DroppedPackets: []packet{
			tcpPkt("[ff02::1]:31245", "[ff02::2]:80"),
			tcpPkt("[ff02::1]:80", "[ff02::2]:31245"),
			icmpPkt("[ff02::1]", "[ff02::2]"),
			packetNoPorts(253, "ff02::1", "ff02::2")},
	},
	{
		PolicyName: "pass to allow",
		Policy: polprog.Rules{
			Tiers: []polprog.Tier{
				{
					Name: "pass",
					Policies: []polprog.Policy{{
						Name: "pass through",
						Rules: []polprog.Rule{
							{Rule: &proto.Rule{Action: "Pass"}},
							{Rule: &proto.Rule{Action: "Deny"}},
						},
					}},
				},
				{
					Name: "allow",
					Policies: []polprog.Policy{{
						Name: "allow all",
						Rules: []polprog.Rule{{Rule: &proto.Rule{
							Action: "Allow",
						}}},
					}},
				},
			},
		},
		AllowedPackets: []packet{
			packetNoPorts(253, "10.0.0.1", "10.0.0.2"),
			tcpPkt("10.0.0.1:31245", "10.0.0.2:80"),
			tcpPkt("10.0.0.2:80", "10.0.0.1:31245"),
			icmpPkt("10.0.0.1", "10.0.0.2")},
	},
	{
		PolicyName: "pass to allow-v6",
		ForIPv6:    true,
		Policy: polprog.Rules{
			Tiers: []polprog.Tier{
				{
					Name: "pass",
					Policies: []polprog.Policy{{
						Name: "pass through",
						Rules: []polprog.Rule{
							{Rule: &proto.Rule{Action: "Pass"}},
							{Rule: &proto.Rule{Action: "Deny"}},
						},
					}},
				},
				{
					Name: "allow",
					Policies: []polprog.Policy{{
						Name: "allow all",
						Rules: []polprog.Rule{{Rule: &proto.Rule{
							Action: "Allow",
						}}},
					}},
				},
			},
		},
		AllowedPackets: []packet{
			tcpPkt("[ff02::1]:31245", "[ff02::2]:80"),
			tcpPkt("[ff02::1]:80", "[ff02::2]:31245"),
			icmpPkt("[ff02::1]", "[ff02::2]"),
			packetNoPorts(253, "ff02::1", "ff02::2")},
	},
	{
		PolicyName: "pass to deny",
		Policy: polprog.Rules{
			Tiers: []polprog.Tier{
				{
					Name: "pass",
					Policies: []polprog.Policy{{
						Name: "pass through",
						Rules: []polprog.Rule{
							{Rule: &proto.Rule{Action: "Pass"}},
							{Rule: &proto.Rule{Action: "Allow"}},
						},
					}},
				},
				{
					Name: "allow",
					Policies: []polprog.Policy{{
						Name: "deny all",
						Rules: []polprog.Rule{{Rule: &proto.Rule{
							Action: "Deny",
						}}},
					}},
				},
			},
		},
		DroppedPackets: []packet{
			packetNoPorts(253, "10.0.0.1", "10.0.0.2"),
			tcpPkt("10.0.0.1:31245", "10.0.0.2:80"),
			tcpPkt("10.0.0.2:80", "10.0.0.1:31245"),
			icmpPkt("10.0.0.1", "10.0.0.2")},
	},
	{
		PolicyName: "pass to deny-v6",
		ForIPv6:    true,
		Policy: polprog.Rules{
			Tiers: []polprog.Tier{
				{
					Name: "pass",
					Policies: []polprog.Policy{{
						Name: "pass through",
						Rules: []polprog.Rule{
							{Rule: &proto.Rule{Action: "Pass"}},
							{Rule: &proto.Rule{Action: "Allow"}},
						},
					}},
				},
				{
					Name: "allow",
					Policies: []polprog.Policy{{
						Name: "deny all",
						Rules: []polprog.Rule{{Rule: &proto.Rule{
							Action: "Deny",
						}}},
					}},
				},
			},
		},
		DroppedPackets: []packet{
			tcpPkt("[ff02::1]:31245", "[ff02::2]:80"),
			tcpPkt("[ff02::1]:80", "[ff02::2]:31245"),
			icmpPkt("[ff02::1]", "[ff02::2]"),
			packetNoPorts(253, "ff02::1", "ff02::2")},
	},
	{
		PolicyName: "explicit allow",
		Policy: makeRulesSingleTier([]*proto.Rule{{
			Action: "Allow",
		}}),
		AllowedPackets: []packet{
			packetNoPorts(253, "10.0.0.1", "10.0.0.2"),
			tcpPkt("10.0.0.1:31245", "10.0.0.2:80"),
			tcpPkt("10.0.0.2:80", "10.0.0.1:31245"),
			udpPkt("10.0.0.2:80", "10.0.0.1:31245"),
			udpPkt("10.0.0.1:31245", "10.0.0.2:80"),
			icmpPkt("10.0.0.1", "10.0.0.2")},
	},
	{
		PolicyName: "explicit allow-v6",
		ForIPv6:    true,
		Policy: makeRulesSingleTier([]*proto.Rule{{
			Action: "Allow",
		}}),
		AllowedPackets: []packet{
			tcpPkt("[ff02::1]:31245", "[ff02::2]:80"),
			tcpPkt("[ff02::1]:80", "[ff02::2]:31245"),
			udpPkt("[ff02::1]:31245", "[ff02::2]:80"),
			udpPkt("[ff02::1]:80", "[ff02::2]:31245"),
			icmpPkt("[ff02::1]", "[ff02::2]"),
			packetNoPorts(253, "ff02::1", "ff02::2")},
	},
	{
		PolicyName: "explicit deny",
		Policy: makeRulesSingleTier([]*proto.Rule{{
			Action: "Deny",
		}}),
		DroppedPackets: []packet{
			tcpPkt("10.0.0.1:31245", "10.0.0.2:80"),
			tcpPkt("10.0.0.2:80", "10.0.0.1:31245"),
			udpPkt("10.0.0.2:80", "10.0.0.1:31245"),
			udpPkt("10.0.0.1:31245", "10.0.0.2:80"),
			icmpPkt("10.0.0.1", "10.0.0.2")},
	},
	{
		PolicyName: "explicit deny-v6",
		ForIPv6:    true,
		Policy: makeRulesSingleTier([]*proto.Rule{{
			Action: "Deny",
		}}),
		DroppedPackets: []packet{
			tcpPkt("[ff02::1]:31245", "[ff02::2]:80"),
			tcpPkt("[ff02::1]:80", "[ff02::2]:31245"),
			udpPkt("[ff02::1]:31245", "[ff02::2]:80"),
			udpPkt("[ff02::1]:80", "[ff02::2]:31245"),
			icmpPkt("[ff02::1]", "[ff02::2]"),
			packetNoPorts(253, "ff02::1", "ff02::2")},
	},

	// Protocol match tests.
	{
		PolicyName: "allow tcp",
		Policy: makeRulesSingleTier([]*proto.Rule{{
			Action:   "Allow",
			Protocol: &proto.Protocol{NumberOrName: &proto.Protocol_Name{Name: "tcp"}},
		}}),
		AllowedPackets: []packet{
			tcpPkt("10.0.0.1:31245", "10.0.0.2:80"),
			tcpPkt("10.0.0.2:80", "10.0.0.1:31245")},
		DroppedPackets: []packet{
			packetNoPorts(253, "10.0.0.1", "10.0.0.2"),
			udpPkt("10.0.0.2:80", "10.0.0.1:31245"),
			udpPkt("10.0.0.1:31245", "10.0.0.2:80"),
			icmpPkt("10.0.0.1", "10.0.0.2")},
	},
	{
		PolicyName: "allow tcp - v6",
		ForIPv6:    true,
		Policy: makeRulesSingleTier([]*proto.Rule{{
			Action:   "Allow",
			Protocol: &proto.Protocol{NumberOrName: &proto.Protocol_Name{Name: "tcp"}},
		}}),
		AllowedPackets: []packet{
			tcpPkt("[ff02::1]:31245", "[ff02::2]:80"),
			tcpPkt("[ff02::1]:80", "[ff02::2]:31245")},
		DroppedPackets: []packet{
			udpPkt("[ff02::1]:31245", "[ff02::2]:80"),
			udpPkt("[ff02::1]:80", "[ff02::2]:31245"),
			icmpPkt("[ff02::1]", "[ff02::2]"),
			packetNoPorts(253, "ff02::1", "ff02::2")},
	},
	{
		PolicyName: "allow !tcp",
		Policy: makeRulesSingleTier([]*proto.Rule{{
			Action:      "Allow",
			NotProtocol: &proto.Protocol{NumberOrName: &proto.Protocol_Name{Name: "tcp"}},
		}}),
		AllowedPackets: []packet{
			packetNoPorts(253, "10.0.0.1", "10.0.0.2"),
			udpPkt("10.0.0.2:80", "10.0.0.1:31245"),
			udpPkt("10.0.0.1:31245", "10.0.0.2:80"),
			icmpPkt("10.0.0.1", "10.0.0.2")},
		DroppedPackets: []packet{
			tcpPkt("10.0.0.1:31245", "10.0.0.2:80"),
			tcpPkt("10.0.0.2:80", "10.0.0.1:31245")},
	},
	{
		PolicyName: "allow !tcp-v6",
		ForIPv6:    true,
		Policy: makeRulesSingleTier([]*proto.Rule{{
			Action:      "Allow",
			NotProtocol: &proto.Protocol{NumberOrName: &proto.Protocol_Name{Name: "tcp"}},
		}}),
		AllowedPackets: []packet{
			udpPkt("[ff02::1]:31245", "[ff02::2]:80"),
			udpPkt("[ff02::1]:80", "[ff02::2]:31245"),
			icmpPkt("[ff02::1]", "[ff02::2]"),
			packetNoPorts(253, "ff02::1", "ff02::2")},
		DroppedPackets: []packet{
			tcpPkt("[ff02::1]:31245", "[ff02::2]:80"),
			tcpPkt("[ff02::1]:80", "[ff02::2]:31245")},
	},
	{
		PolicyName: "allow udp",
		Policy: makeRulesSingleTier([]*proto.Rule{{
			Action:   "Allow",
			Protocol: &proto.Protocol{NumberOrName: &proto.Protocol_Name{Name: "udp"}},
		}}),
		AllowedPackets: []packet{
			udpPkt("10.0.0.2:80", "10.0.0.1:31245"),
			udpPkt("10.0.0.1:31245", "10.0.0.2:80")},
		DroppedPackets: []packet{
			packetNoPorts(253, "10.0.0.1", "10.0.0.2"),
			tcpPkt("10.0.0.1:31245", "10.0.0.2:80"),
			tcpPkt("10.0.0.2:80", "10.0.0.1:31245"),
			icmpPkt("10.0.0.1", "10.0.0.2")},
	},
	{
		PolicyName: "allow udp-v6",
		ForIPv6:    true,
		Policy: makeRulesSingleTier([]*proto.Rule{{
			Action:   "Allow",
			Protocol: &proto.Protocol{NumberOrName: &proto.Protocol_Name{Name: "udp"}},
		}}),
		AllowedPackets: []packet{
			udpPkt("[ff02::1]:31245", "[ff02::2]:80"),
			udpPkt("[ff02::1]:80", "[ff02::2]:31245")},
		DroppedPackets: []packet{
			tcpPkt("[ff02::1]:31245", "[ff02::2]:80"),
			tcpPkt("[ff02::1]:80", "[ff02::2]:31245"),
			icmpPkt("[ff02::1]", "[ff02::2]"),
			packetNoPorts(253, "ff02::1", "ff02::2")},
	},

	// CIDR tests.
	{
		PolicyName: "allow 10.0.0.1/32",
		Policy: makeRulesSingleTier([]*proto.Rule{{
			Action: "Allow",
			SrcNet: []string{"10.0.0.1/32"},
		}}),
		AllowedPackets: []packet{
			packetNoPorts(253, "10.0.0.1", "10.0.0.2"),
			tcpPkt("10.0.0.1:31245", "10.0.0.2:80"),
			udpPkt("10.0.0.1:31245", "10.0.0.2:80"),
			icmpPkt("10.0.0.1", "10.0.0.2")},
		DroppedPackets: []packet{
			packetNoPorts(253, "10.0.0.2", "10.0.0.2"),
			tcpPkt("10.0.0.2:80", "10.0.0.1:31245"),
			udpPkt("10.0.0.2:80", "10.0.0.1:31245")},
	},
	{
		PolicyName: "allow ff01::1/128",
		ForIPv6:    true,
		Policy: makeRulesSingleTier([]*proto.Rule{{
			Action: "Allow",
			SrcNet: []string{"ff02::1/128"},
		}}),
		AllowedPackets: []packet{
			tcpPkt("[ff02::1]:31245", "[ff02::2]:80"),
			udpPkt("[ff02::1]:80", "[ff02::2]:31245"),
			icmpPkt("[ff02::1]", "[ff02::2]"),
			packetNoPorts(253, "ff02::1", "ff02::2")},
		DroppedPackets: []packet{
			tcpPkt("[ff02::3]:31245", "[ff02::2]:80"),
			udpPkt("[ff02::3]:80", "[ff02::2]:31245"),
			icmpPkt("[ff02::3]", "[ff02::2]"),
			packetNoPorts(253, "ff02::3", "ff02::2")},
	},
	{
		PolicyName: "allow from 10.0.0.0/8",
		Policy: makeRulesSingleTier([]*proto.Rule{{
			Action: "Allow",
			SrcNet: []string{"10.0.0.0/8"},
		}}),
		AllowedPackets: []packet{
			packetNoPorts(253, "10.0.0.1", "10.0.0.2"),
			tcpPkt("10.0.0.1:31245", "10.0.0.2:80"),
			udpPkt("10.0.0.1:31245", "10.0.0.2:80"),
			icmpPkt("10.0.0.1", "10.0.0.2"),
			tcpPkt("10.0.0.2:80", "10.0.0.1:31245"),
			udpPkt("10.0.0.2:80", "10.0.0.1:31245")},
		DroppedPackets: []packet{
			packetNoPorts(253, "11.0.0.1", "10.0.0.2"),
			icmpPkt("11.0.0.1", "10.0.0.2")},
	},
	{
		PolicyName: "allow ffe2::1/16",
		ForIPv6:    true,
		Policy: makeRulesSingleTier([]*proto.Rule{{
			Action: "Allow",
			SrcNet: []string{"ffe2::1/16"},
		}}),
		AllowedPackets: []packet{
			tcpPkt("[ffe2::1]:31245", "[ffe2::2]:80"),
			udpPkt("[ffe2::1]:80", "[ffe2::2]:31245"),
			icmpPkt("[ffe2::1]", "[ffe2::2]"),
			packetNoPorts(253, "ffe2::1", "ffe2::2")},
		DroppedPackets: []packet{
			tcpPkt("[ffe1::3]:31245", "[ffe2::2]:80"),
			udpPkt("[ffe1::3]:80", "[ffe2::2]:31245"),
			icmpPkt("[ffe1::3]", "[ffe2::2]"),
			packetNoPorts(253, "ffe1::3", "ffe2::2")},
	},
	{
		PolicyName: "allow from CIDRs",
		Policy: makeRulesSingleTier([]*proto.Rule{{
			Action: "Allow",
			SrcNet: []string{"102.0.0.0/8", "10.0.0.1/32", "11.0.0.1/32"},
		}}),
		AllowedPackets: []packet{
			packetNoPorts(253, "10.0.0.1", "10.0.0.2"),
			icmpPkt("11.0.0.1", "10.0.0.2"),
			udpPkt("10.0.0.1:31245", "10.0.0.2:80")},
		DroppedPackets: []packet{
			packetNoPorts(253, "10.0.0.2", "10.0.0.2"),
			tcpPkt("10.0.0.2:80", "10.0.0.1:31245")},
	},
	{
		PolicyName: "allow from CIDRs-v6",
		ForIPv6:    true,
		Policy: makeRulesSingleTier([]*proto.Rule{{
			Action: "Allow",
			SrcNet: []string{"ffee::1/16", "ffe2:0000:1111::1/64", "ffe2:0000:2222::1/80", "ffe2::f/128"},
		}}),
		AllowedPackets: []packet{
			packetNoPorts(253, "ffee::1", "ffee::2"),
			icmpPkt("[ffe2:0000:1111::1]", "[ffff::2]"),
			udpPkt("[ffe2:0000:2222::1]:1024", "[ffe2::1]:80"),
			tcpPkt("[ffe2::f]:31245", "[::2]:80")},
		DroppedPackets: []packet{
			tcpPkt("[ffe0::2]:31245", "[ff01::2]:80"),
			udpPkt("[ffe2:0000:1112::1]:80", "[ff02::2]:31245"),
			icmpPkt("[ffe2:0000:2222:0010::1]", "[ff02::2]"),
			packetNoPorts(253, "ffe2::e", "ff02::2")},
	},
	{
		PolicyName: "allow from !CIDRs",
		Policy: makeRulesSingleTier([]*proto.Rule{{
			Action:    "Allow",
			NotSrcNet: []string{"102.0.0.0/8", "10.0.0.1/32", "11.0.0.1/32"},
		}}),
		AllowedPackets: []packet{
			packetNoPorts(253, "10.0.0.2", "10.0.0.2"),
			tcpPkt("10.0.0.2:80", "10.0.0.1:31245")},
		DroppedPackets: []packet{
			packetNoPorts(253, "10.0.0.1", "10.0.0.2"),
			icmpPkt("11.0.0.1", "10.0.0.2"),
			udpPkt("10.0.0.1:31245", "10.0.0.2:80")},
	},
	{
		PolicyName: "allow from !CIDRs-v6",
		ForIPv6:    true,
		Policy: makeRulesSingleTier([]*proto.Rule{{
			Action:    "Allow",
			NotSrcNet: []string{"ffee::1/16", "ffe2:0000:1111::1/64", "ffe2:0000:2222::1/80", "ffe2::f/128"},
		}}),
		AllowedPackets: []packet{
			tcpPkt("[ffe0::2]:31245", "[ff01::2]:80"),
			udpPkt("[ffe2:0000:1112::1]:80", "[ff02::2]:31245"),
			icmpPkt("[ffe2:0000:2222:0010::1]", "[ff02::2]"),
			packetNoPorts(253, "ffe2::e", "ff02::2")},
		DroppedPackets: []packet{
			packetNoPorts(253, "ffee::1", "ffee::2"),
			icmpPkt("[ffe2:0000:1111::1]", "[ffff::2]"),
			udpPkt("[ffe2:0000:2222::1]:1024", "[ffe2::1]:80"),
			tcpPkt("[ffe2::f]:31245", "[::2]:80")},
	},
	{
		PolicyName: "allow to CIDRs",
		Policy: makeRulesSingleTier([]*proto.Rule{{
			Action: "Allow",
			DstNet: []string{"102.0.0.0/8", "10.0.0.1/32", "11.0.0.1/32"},
		}}),
		AllowedPackets: []packet{
			packetNoPorts(253, "10.0.0.2", "10.0.0.1"),
			tcpPkt("10.0.0.2:80", "10.0.0.1:31245")},
		DroppedPackets: []packet{
			packetNoPorts(253, "10.0.0.1", "10.0.0.2"),
			udpPkt("10.0.0.2:12345", "123.0.0.1:1024")},
	},
	{
		PolicyName: "allow to CIDRs-v6",
		ForIPv6:    true,
		Policy: makeRulesSingleTier([]*proto.Rule{{
			Action: "Allow",
			DstNet: []string{"ffee::1/16", "ffe2:0000:1111::1/64", "ffe2:0000:2222::1/80", "ffe2::f/128"},
		}}),
		AllowedPackets: []packet{
			packetNoPorts(253, "ffee::2", "ffee::1"),
			icmpPkt("[ffff::2]", "[ffe2:0000:1111::1]"),
			udpPkt("[ffe2::1]:80", "[ffe2:0000:2222::1]:1024"),
			tcpPkt("[::2]:80", "[ffe2::f]:31245")},
		DroppedPackets: []packet{
			tcpPkt("[ff01::2]:80", "[ffe0::2]:31245"),
			udpPkt("[ff02::2]:31245", "[ffe2:0000:1112::1]:80"),
			icmpPkt("[ff02::2]", "[ffe2:0000:2222:0010::1]"),
			packetNoPorts(253, "ff02::2", "ffe2::e")},
	},
	{
		PolicyName: "allow to !CIDRs",
		Policy: makeRulesSingleTier([]*proto.Rule{{
			Action:    "Allow",
			NotDstNet: []string{"102.0.0.0/8", "10.0.0.1/32", "11.0.0.1/32"},
		}}),
		AllowedPackets: []packet{
			packetNoPorts(253, "10.0.0.1", "123.0.0.1"),
			udpPkt("10.0.0.2:12345", "123.0.0.1:1024"),
			tcpPkt("[ff02::1]:31245", "[ff02::2]:80"),
			udpPkt("[ff02::1]:80", "[ff02::2]:31245"),
			icmpPkt("[ff02::1]", "[ff02::2]"),
			packetNoPorts(253, "ff02::1", "ff02::2")},
		DroppedPackets: []packet{
			packetNoPorts(253, "10.0.0.2", "10.0.0.1"),
			tcpPkt("10.0.0.2:80", "10.0.0.1:31245")},
	},
	{
		PolicyName: "allow to !CIDRs-v6",
		ForIPv6:    true,
		Policy: makeRulesSingleTier([]*proto.Rule{{
			Action:    "Allow",
			NotDstNet: []string{"ffee::1/16", "ffe2:0000:1111::1/64", "ffe2:0000:2222::1/80", "ffe2::f/128"},
		}}),
		AllowedPackets: []packet{
			tcpPkt("[ff01::2]:80", "[ffe0::2]:31245"),
			udpPkt("[ff02::2]:31245", "[ffe2:0000:1112::1]:80"),
			icmpPkt("[ff02::2]", "[ffe2:0000:2222:0010::1]"),
			packetNoPorts(253, "ff02::2", "ffe2::e")},
		DroppedPackets: []packet{
			packetNoPorts(253, "ffee::2", "ffee::1"),
			icmpPkt("[ffff::2]", "[ffe2:0000:1111::1]"),
			udpPkt("[ffe2::1]:80", "[ffe2:0000:2222::1]:1024"),
			tcpPkt("[::2]:80", "[ffe2::f]:31245")},
	},
	{
		PolicyName: "allow from !10.0.0.0/8",
		Policy: makeRulesSingleTier([]*proto.Rule{{
			Action:    "Allow",
			NotSrcNet: []string{"10.0.0.0/8"},
		}}),
		AllowedPackets: []packet{
			packetNoPorts(253, "11.0.0.2", "10.0.0.1"),
			icmpPkt("11.0.0.1", "10.0.0.2")},
		DroppedPackets: []packet{
			packetNoPorts(253, "10.0.0.2", "10.0.0.1"),
			tcpPkt("10.0.0.1:31245", "10.0.0.2:80"),
			udpPkt("10.0.0.1:31245", "10.0.0.2:80"),
			icmpPkt("10.0.0.1", "10.0.0.2"),
			tcpPkt("10.0.0.2:80", "10.0.0.1:31245"),
			udpPkt("10.0.0.2:80", "10.0.0.1:31245")},
	},
	{
		PolicyName: "allow to 10.0.0.1/32",
		Policy: makeRulesSingleTier([]*proto.Rule{{
			Action: "Allow",
			DstNet: []string{"10.0.0.1/32"},
		}}),
		AllowedPackets: []packet{
			packetNoPorts(253, "10.0.0.2", "10.0.0.1"),
			tcpPkt("10.0.0.2:80", "10.0.0.1:31245"),
			udpPkt("10.0.0.2:80", "10.0.0.1:31245")},
		DroppedPackets: []packet{
			packetNoPorts(253, "10.0.0.1", "10.0.0.2"),
			tcpPkt("10.0.0.1:31245", "10.0.0.2:80"),
			udpPkt("10.0.0.1:31245", "10.0.0.2:80"),
			icmpPkt("10.0.0.1", "10.0.0.2"),
			udpPkt("10.0.0.2:12345", "123.0.0.1:1024")},
	},
	{
		PolicyName: "allow to 10.0.0.0/8",
		Policy: makeRulesSingleTier([]*proto.Rule{{
			Action: "Allow",
			DstNet: []string{"10.0.0.0/8"},
		}}),
		AllowedPackets: []packet{
			packetNoPorts(253, "10.0.0.1", "10.0.0.2"),
			tcpPkt("10.0.0.1:31245", "10.0.0.2:80"),
			udpPkt("10.0.0.1:31245", "10.0.0.2:80"),
			icmpPkt("10.0.0.1", "10.0.0.2"),
			tcpPkt("10.0.0.2:80", "10.0.0.1:31245"),
			udpPkt("10.0.0.2:80", "10.0.0.1:31245"),
			icmpPkt("11.0.0.1", "10.0.0.2")},
		DroppedPackets: []packet{
			packetNoPorts(253, "10.0.0.1", "123.0.0.2"),
			udpPkt("10.0.0.2:12345", "123.0.0.1:1024")},
	},
	{
		PolicyName: "allow to !10.0.0.0/8",
		Policy: makeRulesSingleTier([]*proto.Rule{{
			Action:    "Allow",
			NotDstNet: []string{"10.0.0.0/8"},
		}}),
		AllowedPackets: []packet{
			packetNoPorts(253, "10.0.0.1", "123.0.0.2"),
			udpPkt("10.0.0.2:12345", "123.0.0.1:1024")},
		DroppedPackets: []packet{
			packetNoPorts(253, "10.0.0.1", "10.0.0.2"),
			tcpPkt("10.0.0.1:31245", "10.0.0.2:80"),
			udpPkt("10.0.0.1:31245", "10.0.0.2:80"),
			icmpPkt("10.0.0.1", "10.0.0.2"),
			tcpPkt("10.0.0.2:80", "10.0.0.1:31245"),
			udpPkt("10.0.0.2:80", "10.0.0.1:31245")},
	},
	{
		PolicyName: "allow to 0.0.0.0/0",
		Policy: makeRulesSingleTier([]*proto.Rule{{
			Action: "Allow",
			DstNet: []string{"0.0.0.0/0"},
		}}),
		AllowedPackets: []packet{
			packetNoPorts(253, "192.168.0.1", "123.0.0.2"),
			tcpPkt("10.0.0.1:31245", "10.0.0.2:80"),
			udpPkt("1.1.1.1:31245", "2.2.2.2:80"),
			icmpPkt("172.16.1.1", "172.17.2.2")},
		DroppedPackets: []packet{},
	},
	{
		PolicyName: "allow to !0.0.0.0/0",
		Policy: makeRulesSingleTier([]*proto.Rule{{
			Action:    "Allow",
			NotDstNet: []string{"0.0.0.0/0"},
		}}),
		AllowedPackets: []packet{},
		DroppedPackets: []packet{
			packetNoPorts(253, "192.168.0.1", "123.0.0.2"),
			tcpPkt("10.0.0.1:31245", "10.0.0.2:80"),
			udpPkt("1.1.1.1:31245", "2.2.2.2:80"),
			icmpPkt("172.16.1.1", "172.17.2.2")},
	},
	{
		PolicyName: "allow from !ffe2::1/8",
		ForIPv6:    true,
		Policy: makeRulesSingleTier([]*proto.Rule{{
			Action:    "Allow",
			NotSrcNet: []string{"ffe2::/8"},
		}}),
		AllowedPackets: []packet{
			packetNoPorts(253, "2::1", "::1"),
			icmpPkt("[ee00:2345::2]", "[::2]"),
			tcpPkt("[f002::1]:31245", "[ff02::2]:80"),
			udpPkt("[fa02::1]:80", "[ff02::2]:31245"),
			icmpPkt("[::1]", "[ff01::2]"),
			packetNoPorts(253, "f002::1", "ff02::2")},
		DroppedPackets: []packet{
			packetNoPorts(253, "ff02::1", "::1"),
			icmpPkt("[ff00:2345::2]", "[::2]"),
			tcpPkt("[ff02::1]:31245", "[ff02::2]:80"),
			udpPkt("[ff02::1]:80", "[ff02::2]:31245"),
			icmpPkt("[ff01::1]", "[ff01::2]"),
			packetNoPorts(253, "ff02::1", "ff02::2")},
	},
	{
		PolicyName: "allow from !ffe2::/112",
		ForIPv6:    true,
		Policy: makeRulesSingleTier([]*proto.Rule{{
			Action:    "Allow",
			NotSrcNet: []string{"ffe2::1:0/112"},
		}}),
		AllowedPackets: []packet{
			packetNoPorts(253, "2::1", "::1"),
			icmpPkt("[ee00:2345::2]", "[::2]"),
			tcpPkt("[f002::2:1]:31245", "[ff02::2]:80"),
			udpPkt("[fa02::1]:80", "[ff02::2]:31245"),
			icmpPkt("[::1]", "[ff01::2]"),
			packetNoPorts(253, "ffe2::2:1", "ff02::2")},
		DroppedPackets: []packet{
			tcpPkt("[ffe2::1:1]:31245", "[ff02::2]:80"),
			packetNoPorts(253, "ffe2::1:1", "ff02::2")},
	},
	{
		PolicyName: "allow to ff00::1/128",
		ForIPv6:    true,
		Policy: makeRulesSingleTier([]*proto.Rule{{
			Action: "Allow",
			DstNet: []string{"ff00::1/128"},
		}}),
		AllowedPackets: []packet{
			tcpPkt("[f002::2:1]:31245", "[ff00::1]:80"),
			udpPkt("[fa02::1]:80", "[ff00::1]:31245"),
			icmpPkt("[::1]", "[ff00::1]"),
			packetNoPorts(253, "ffe2::2:1", "ff00::1")},
		DroppedPackets: []packet{
			tcpPkt("[ffe2::1:1]:31245", "[ff02::2]:80"),
			packetNoPorts(253, "ffe2::1:1", "ff00::2")},
	},
	{
		PolicyName: "allow to ff00::/64",
		ForIPv6:    true,
		Policy: makeRulesSingleTier([]*proto.Rule{{
			Action: "Allow",
			DstNet: []string{"ff00::/64"},
		}}),
		AllowedPackets: []packet{
			tcpPkt("[f002::2:1]:31245", "[ff00::1]:80"),
			udpPkt("[fa02::1]:80", "[ff00::2]:31245"),
			icmpPkt("[::1]", "[ff00::ffff:1]"),
			packetNoPorts(253, "ffe2::2:1", "ff00:0:0:0:f::1:2")},
		DroppedPackets: []packet{
			tcpPkt("[ffe2::1:1]:31245", "[ff00:0:0:1:f::1:2]:80"),
			packetNoPorts(253, "ffe2::1:1", "ff01::2")},
	},
	{
		PolicyName: "allow to !ff00::1/64",
		ForIPv6:    true,
		Policy: makeRulesSingleTier([]*proto.Rule{{
			Action:    "Allow",
			NotDstNet: []string{"ff00::/64"},
		}}),
		AllowedPackets: []packet{
			tcpPkt("[ffe2::1:1]:31245", "[ff00:0:0:1:f::1:2]:80"),
			packetNoPorts(253, "ffe2::1:1", "ff01::2")},
		DroppedPackets: []packet{
			tcpPkt("[f002::2:1]:31245", "[ff00::1]:80"),
			udpPkt("[fa02::1]:80", "[ff00::2]:31245"),
			icmpPkt("[::1]", "[ff00::ffff:1]"),
			packetNoPorts(253, "ffe2::2:1", "ff00:0:0:0:f::1:2")},
	},
	{
		PolicyName: "allow to !ff00::1/16",
		ForIPv6:    true,
		Policy: makeRulesSingleTier([]*proto.Rule{{
			Action:    "Allow",
			NotDstNet: []string{"ff00::/16"},
		}}),
		AllowedPackets: []packet{
			tcpPkt("[ffe2::1:1]:31245", "[ff10::1:2]:80"),
			packetNoPorts(253, "ffe2::1:1", "ff01::2")},
		DroppedPackets: []packet{
			tcpPkt("[f002::2:1]:31245", "[ff00::1]:80"),
			udpPkt("[fa02::1]:80", "[ff00::2]:31245"),
			icmpPkt("[::1]", "[ff00::ffff:1]"),
			packetNoPorts(253, "ffe2::2:1", "ff00:0:0:0:f::1:2")},
	},
	{
		PolicyName: "allow to ::/0",
		ForIPv6:    true,
		Policy: makeRulesSingleTier([]*proto.Rule{{
			Action: "Allow",
			DstNet: []string{"::/0"},
		}}),
		AllowedPackets: []packet{
			tcpPkt("[ffe2::1:1]:31245", "[ff10::1:2]:80"),
			udpPkt("[fa02::1]:80", "[ff00::2]:31245"),
			icmpPkt("[::1]", "[ff00::ffff:1]"),
			packetNoPorts(253, "ffe2::1:1", "ff01::2")},
		DroppedPackets: []packet{},
	},
	{
		PolicyName: "allow to !::/0",
		ForIPv6:    true,
		Policy: makeRulesSingleTier([]*proto.Rule{{
			Action:    "Allow",
			NotDstNet: []string{"::/0"},
		}}),
		AllowedPackets: []packet{},
		DroppedPackets: []packet{
			tcpPkt("[ffe2::1:1]:31245", "[ff10::1:2]:80"),
			udpPkt("[fa02::1]:80", "[ff00::2]:31245"),
			icmpPkt("[::1]", "[ff00::ffff:1]"),
			packetNoPorts(253, "ffe2::1:1", "ff01::2")},
	},

	// Port tests.
	{
		PolicyName: "allow from tcp:80",
		Policy: makeRulesSingleTier([]*proto.Rule{{
			Action:   "Allow",
			Protocol: &proto.Protocol{NumberOrName: &proto.Protocol_Name{Name: "tcp"}},
			SrcPorts: []*proto.PortRange{{
				First: 80,
				Last:  80,
			}},
		}}),
		AllowedPackets: []packet{
			tcpPkt("10.0.0.2:80", "10.0.0.1:31245")},
		DroppedPackets: []packet{
			packetNoPorts(253, "10.0.0.2", "10.0.0.1"),
			tcpPkt("10.0.0.1:31245", "10.0.0.2:80"),
			udpPkt("10.0.0.2:80", "10.0.0.1:31245"),
			udpPkt("10.0.0.1:31245", "10.0.0.2:80"),
			icmpPkt("10.0.0.1", "10.0.0.2")},
	},
	{
		PolicyName: "allow from tcp:80-v6",
		ForIPv6:    true,
		Policy: makeRulesSingleTier([]*proto.Rule{{
			Action:   "Allow",
			Protocol: &proto.Protocol{NumberOrName: &proto.Protocol_Name{Name: "tcp"}},
			SrcPorts: []*proto.PortRange{{
				First: 80,
				Last:  80,
			}},
		}}),
		AllowedPackets: []packet{
			tcpPkt("[ff02::1]:80", "[ff02::2]:31245")},
		DroppedPackets: []packet{
			tcpPkt("[ff02::1]:31245", "[ff02::2]:80"),
			udpPkt("[ff02::1]:80", "[ff02::2]:31245"),
			icmpPkt("[ff02::1]", "[ff02::2]"),
			packetNoPorts(253, "ff02::1", "ff02::2")},
	},
	{
		PolicyName: "allow from tcp:80-81",
		Policy: makeRulesSingleTier([]*proto.Rule{{
			Action:   "Allow",
			Protocol: &proto.Protocol{NumberOrName: &proto.Protocol_Name{Name: "tcp"}},
			SrcPorts: []*proto.PortRange{{
				First: 80,
				Last:  81,
			}},
		}}),
		AllowedPackets: []packet{
			tcpPkt("10.0.0.2:80", "10.0.0.1:31245"),
			tcpPkt("10.0.0.2:81", "10.0.0.1:31245")},
		DroppedPackets: []packet{
			packetNoPorts(253, "10.0.0.2", "10.0.0.1"),
			tcpPkt("10.0.0.2:79", "10.0.0.1:31245"),
			tcpPkt("10.0.0.2:82", "10.0.0.1:31245"),
			tcpPkt("10.0.0.1:31245", "10.0.0.2:80"),
			udpPkt("10.0.0.2:80", "10.0.0.1:31245")},
	},
	{
		PolicyName: "allow from tcp:80-81-v6",
		ForIPv6:    true,
		Policy: makeRulesSingleTier([]*proto.Rule{{
			Action:   "Allow",
			Protocol: &proto.Protocol{NumberOrName: &proto.Protocol_Name{Name: "tcp"}},
			SrcPorts: []*proto.PortRange{{
				First: 80,
				Last:  81,
			}},
		}}),
		AllowedPackets: []packet{
			tcpPkt("[ff02::1]:80", "[ff02::2]:12345"),
			tcpPkt("[ff02::1]:81", "[ff02::2]:23456")},
		DroppedPackets: []packet{
			tcpPkt("[ff02::1]:31245", "[ff02::2]:80"),
			udpPkt("[ff02::1]:80", "[ff02::2]:31245"),
			icmpPkt("[ff02::1]", "[ff02::2]"),
			packetNoPorts(253, "ff02::1", "ff02::2")},
	},
	{
		PolicyName: "allow from tcp:0-80",
		Policy: makeRulesSingleTier([]*proto.Rule{{
			Action:   "Allow",
			Protocol: &proto.Protocol{NumberOrName: &proto.Protocol_Name{Name: "tcp"}},
			SrcPorts: []*proto.PortRange{{
				First: 0,
				Last:  80,
			}},
		}}),
		AllowedPackets: []packet{
			tcpPkt("10.0.0.2:0", "10.0.0.1:31245"),
			tcpPkt("10.0.0.2:80", "10.0.0.1:31245")},
		DroppedPackets: []packet{
			packetNoPorts(253, "10.0.0.2", "10.0.0.1"),
			tcpPkt("10.0.0.2:81", "10.0.0.1:31245")},
	},
	{
		PolicyName: "allow from tcp:0-80-v6",
		ForIPv6:    true,
		Policy: makeRulesSingleTier([]*proto.Rule{{
			Action:   "Allow",
			Protocol: &proto.Protocol{NumberOrName: &proto.Protocol_Name{Name: "tcp"}},
			SrcPorts: []*proto.PortRange{{
				First: 0,
				Last:  80,
			}},
		}}),
		AllowedPackets: []packet{
			tcpPkt("[ff02::1]:0", "[ff02::2]:12345"),
			tcpPkt("[ff02::1]:30", "[ff02::2]:12345"),
			tcpPkt("[ff02::1]:80", "[ff02::2]:23456")},
		DroppedPackets: []packet{
			tcpPkt("[ff02::1]:81", "[ff02::2]:80"),
			udpPkt("[ff02::1]:80", "[ff02::2]:31245"),
			icmpPkt("[ff02::1]", "[ff02::2]"),
			packetNoPorts(253, "ff02::1", "ff02::2")},
	},
	{
		PolicyName: "allow to tcp:80-65535",
		Policy: makeRulesSingleTier([]*proto.Rule{{
			Action:   "Allow",
			Protocol: &proto.Protocol{NumberOrName: &proto.Protocol_Name{Name: "tcp"}},
			DstPorts: []*proto.PortRange{{
				First: 80,
				Last:  65535,
			}},
		}}),
		AllowedPackets: []packet{
			tcpPkt("10.0.0.1:31245", "10.0.0.2:80"),
			tcpPkt("10.0.0.1:31245", "10.0.0.2:65535")},
		DroppedPackets: []packet{
			packetNoPorts(253, "10.0.0.2", "10.0.0.1"),
			tcpPkt("10.0.0.1:31245", "10.0.0.2:79")},
	},
	{
		PolicyName: "allow to tcp:80-65535-v6",
		ForIPv6:    true,
		Policy: makeRulesSingleTier([]*proto.Rule{{
			Action:   "Allow",
			Protocol: &proto.Protocol{NumberOrName: &proto.Protocol_Name{Name: "tcp"}},
			DstPorts: []*proto.PortRange{{
				First: 80,
				Last:  65535,
			}},
		}}),
		AllowedPackets: []packet{
			tcpPkt("[ff02::1]:81", "[ff02::2]:80"),
			tcpPkt("[ff02::1]:81", "[ff02::2]:65535")},
		DroppedPackets: []packet{
			tcpPkt("[ff02::1]:81", "[ff02::2]:79"),
			udpPkt("[ff02::1]:80", "[ff02::2]:31245"),
			icmpPkt("[ff02::1]", "[ff02::2]"),
			packetNoPorts(253, "ff02::1", "ff02::2")},
	},
	{
		PolicyName: "allow to tcp:ranges",
		Policy: makeRulesSingleTier([]*proto.Rule{{
			Action:   "Allow",
			Protocol: &proto.Protocol{NumberOrName: &proto.Protocol_Name{Name: "tcp"}},
			DstPorts: []*proto.PortRange{
				{First: 80, Last: 81},
				{First: 90, Last: 90},
			},
		}}),
		AllowedPackets: []packet{
			tcpPkt("10.0.0.1:31245", "10.0.0.2:80"),
			tcpPkt("10.0.0.1:31245", "10.0.0.2:81"),
			tcpPkt("10.0.0.1:31245", "10.0.0.2:90")},
		DroppedPackets: []packet{
			packetNoPorts(253, "10.0.0.1", "10.0.0.2"),
			tcpPkt("10.0.0.1:31245", "10.0.0.2:79"),
			tcpPkt("10.0.0.1:31245", "10.0.0.2:82"),
			tcpPkt("10.0.0.1:31245", "10.0.0.2:89"),
			tcpPkt("10.0.0.1:31245", "10.0.0.2:91"),
			udpPkt("10.0.0.1:31245", "10.0.0.2:80")},
	},
	{
		PolicyName: "allow to tcp:ranges-v6",
		ForIPv6:    true,
		Policy: makeRulesSingleTier([]*proto.Rule{{
			Action:   "Allow",
			Protocol: &proto.Protocol{NumberOrName: &proto.Protocol_Name{Name: "tcp"}},
			DstPorts: []*proto.PortRange{
				{First: 80, Last: 81},
				{First: 90, Last: 90},
			},
		}}),
		AllowedPackets: []packet{
			tcpPkt("[ff02::1]:31245", "[ff02::2]:80"),
			tcpPkt("[ff02::1]:31245", "[ff02::2]:81"),
			tcpPkt("[ff02::1]:31245", "[ff02::2]:90")},
		DroppedPackets: []packet{
			tcpPkt("[ff02::1]:1001", "[ff02::2]:79"),
			tcpPkt("[ff02::1]:1001", "[ff02::2]:82"),
			tcpPkt("[ff02::1]:1001", "[ff02::2]:89"),
			tcpPkt("[ff02::1]:1001", "[ff02::2]:91"),
			udpPkt("[ff02::1]:80", "[ff02::2]:31245"),
			icmpPkt("[ff02::1]", "[ff02::2]"),
			packetNoPorts(253, "ff02::1", "ff02::2")},
	},
	{
		PolicyName: "allow to tcp:!ranges",
		Policy: makeRulesSingleTier([]*proto.Rule{{
			Action:   "Allow",
			Protocol: &proto.Protocol{NumberOrName: &proto.Protocol_Name{Name: "tcp"}},
			NotDstPorts: []*proto.PortRange{
				{First: 80, Last: 81},
				{First: 90, Last: 90},
			},
		}}),
		AllowedPackets: []packet{
			tcpPkt("10.0.0.1:31245", "10.0.0.2:79"),
			tcpPkt("10.0.0.1:31245", "10.0.0.2:82"),
			tcpPkt("10.0.0.1:31245", "10.0.0.2:89"),
			tcpPkt("10.0.0.1:31245", "10.0.0.2:91")},
		DroppedPackets: []packet{
			packetNoPorts(253, "10.0.0.2", "10.0.0.1"),
			tcpPkt("10.0.0.1:31245", "10.0.0.2:80"),
			tcpPkt("10.0.0.1:31245", "10.0.0.2:81"),
			tcpPkt("10.0.0.1:31245", "10.0.0.2:90"),
			udpPkt("10.0.0.1:31245", "10.0.0.2:80")},
	},
	{
		PolicyName: "allow to tcp:!ranges-v6",
		ForIPv6:    true,
		Policy: makeRulesSingleTier([]*proto.Rule{{
			Action:   "Allow",
			Protocol: &proto.Protocol{NumberOrName: &proto.Protocol_Name{Name: "tcp"}},
			NotDstPorts: []*proto.PortRange{
				{First: 80, Last: 81},
				{First: 90, Last: 90},
			},
		}}),
		AllowedPackets: []packet{
			tcpPkt("[ff02::1]:1001", "[ff02::2]:79"),
			tcpPkt("[ff02::1]:1001", "[ff02::2]:82"),
			tcpPkt("[ff02::1]:1001", "[ff02::2]:89"),
			tcpPkt("[ff02::1]:1001", "[ff02::2]:91")},
		DroppedPackets: []packet{
			tcpPkt("[ff02::1]:1001", "[ff02::2]:80"),
			tcpPkt("[ff02::1]:1001", "[ff02::2]:81"),
			tcpPkt("[ff02::1]:1001", "[ff02::2]:90"),
			udpPkt("[ff02::1]:80", "[ff02::2]:90"),
			icmpPkt("[ff02::1]", "[ff02::2]"),
			packetNoPorts(253, "ff02::1", "ff02::2")},
	},
	{
		PolicyName: "allow from tcp:!80",
		Policy: makeRulesSingleTier([]*proto.Rule{{
			Action:   "Allow",
			Protocol: &proto.Protocol{NumberOrName: &proto.Protocol_Name{Name: "tcp"}},
			NotSrcPorts: []*proto.PortRange{{
				First: 80,
				Last:  80,
			}},
		}}),
		AllowedPackets: []packet{
			tcpPkt("10.0.0.1:31245", "10.0.0.2:80")},
		DroppedPackets: []packet{
			packetNoPorts(253, "10.0.0.2", "10.0.0.1"),
			tcpPkt("10.0.0.2:80", "10.0.0.1:31245"),
			udpPkt("10.0.0.2:80", "10.0.0.1:31245"),
			udpPkt("10.0.0.1:31245", "10.0.0.2:80"),
			icmpPkt("10.0.0.1", "10.0.0.2")},
	},
	{
		PolicyName: "allow from tcp:!80-v6",
		ForIPv6:    true,
		Policy: makeRulesSingleTier([]*proto.Rule{{
			Action:   "Allow",
			Protocol: &proto.Protocol{NumberOrName: &proto.Protocol_Name{Name: "tcp"}},
			NotSrcPorts: []*proto.PortRange{{
				First: 80,
				Last:  80,
			}},
		}}),
		AllowedPackets: []packet{
			tcpPkt("[ff02::1]:31245", "[ff02::2]:80")},
		DroppedPackets: []packet{
			tcpPkt("[ff02::1]:80", "[ff02::2]:90"),
			udpPkt("[ff02::1]:80", "[ff02::2]:90"),
			udpPkt("[ff02::1]:31245", "[ff02::2]:90"),
			icmpPkt("[ff02::1]", "[ff02::2]"),
			packetNoPorts(253, "ff02::1", "ff02::2")},
	},
	{
		PolicyName: "allow to tcp:80",
		Policy: makeRulesSingleTier([]*proto.Rule{{
			Action:   "Allow",
			Protocol: &proto.Protocol{NumberOrName: &proto.Protocol_Name{Name: "tcp"}},
			DstPorts: []*proto.PortRange{{
				First: 80,
				Last:  80,
			}},
		}}),
		AllowedPackets: []packet{
			tcpPkt("10.0.0.1:31245", "10.0.0.2:80")},
		DroppedPackets: []packet{
			packetNoPorts(253, "10.0.0.2", "10.0.0.1"),
			tcpPkt("10.0.0.2:80", "10.0.0.1:31245"),
			udpPkt("10.0.0.2:80", "10.0.0.1:31245"),
			udpPkt("10.0.0.1:31245", "10.0.0.2:80"),
			icmpPkt("10.0.0.1", "10.0.0.2")},
	},
	{
		PolicyName: "allow to tcp:80-v6",
		ForIPv6:    true,
		Policy: makeRulesSingleTier([]*proto.Rule{{
			Action:   "Allow",
			Protocol: &proto.Protocol{NumberOrName: &proto.Protocol_Name{Name: "tcp"}},
			DstPorts: []*proto.PortRange{{
				First: 80,
				Last:  80,
			}},
		}}),
		AllowedPackets: []packet{
			tcpPkt("[ff02::1]:31245", "[ff02::2]:80")},
		DroppedPackets: []packet{
			tcpPkt("[ff02::1]:80", "[ff02::2]:90"),
			udpPkt("[ff02::1]:31245", "[ff02::2]:80"),
			udpPkt("[ff02::1]:80", "[ff02::2]:90"),
			icmpPkt("[ff02::1]", "[ff02::2]"),
			packetNoPorts(253, "ff02::1", "ff02::2")},
	},
	{
		// BPF immediate values are signed, check that we don't get tripped up by a sign extension.
		PolicyName: "allow to tcp:65535",
		Policy: makeRulesSingleTier([]*proto.Rule{{
			Action:   "Allow",
			Protocol: &proto.Protocol{NumberOrName: &proto.Protocol_Name{Name: "tcp"}},
			DstPorts: []*proto.PortRange{{
				First: 65535,
				Last:  65535,
			}},
		}}),
		AllowedPackets: []packet{
			tcpPkt("10.0.0.1:31245", "10.0.0.2:65535")},
		DroppedPackets: []packet{
			packetNoPorts(253, "10.0.0.2", "10.0.0.1"),
			tcpPkt("10.0.0.2:80", "10.0.0.1:31245")},
	},
	{
		// BPF immediate values are signed, check that we don't get tripped up by a sign extension.
		PolicyName: "allow to tcp:65535-v6",
		ForIPv6:    true,
		Policy: makeRulesSingleTier([]*proto.Rule{{
			Action:   "Allow",
			Protocol: &proto.Protocol{NumberOrName: &proto.Protocol_Name{Name: "tcp"}},
			DstPorts: []*proto.PortRange{{
				First: 65535,
				Last:  65535,
			}},
		}}),
		AllowedPackets: []packet{
			tcpPkt("[ff02::1]:31245", "[ff02::2]:65535")},
		DroppedPackets: []packet{
			tcpPkt("[ff02::1]:80", "[ff02::2]:31245"),
			udpPkt("[ff02::1]:80", "[ff02::2]:31245"),
			icmpPkt("[ff02::1]", "[ff02::2]"),
			packetNoPorts(253, "ff02::1", "ff02::2")},
	},
	{
		PolicyName: "allow to tcp:!80",
		Policy: makeRulesSingleTier([]*proto.Rule{{
			Action:   "Allow",
			Protocol: &proto.Protocol{NumberOrName: &proto.Protocol_Name{Name: "tcp"}},
			NotDstPorts: []*proto.PortRange{{
				First: 80,
				Last:  80,
			}},
		}}),
		AllowedPackets: []packet{
			tcpPkt("10.0.0.2:80", "10.0.0.1:31245")},
		DroppedPackets: []packet{
			packetNoPorts(253, "10.0.0.2", "10.0.0.1"),
			tcpPkt("10.0.0.1:31245", "10.0.0.2:80"),
			udpPkt("10.0.0.2:80", "10.0.0.1:31245"),
			udpPkt("10.0.0.1:31245", "10.0.0.2:80"),
			icmpPkt("10.0.0.1", "10.0.0.2")},
	},
	{
		PolicyName: "allow to tcp:!80-v6",
		ForIPv6:    true,
		Policy: makeRulesSingleTier([]*proto.Rule{{
			Action:   "Allow",
			Protocol: &proto.Protocol{NumberOrName: &proto.Protocol_Name{Name: "tcp"}},
			NotDstPorts: []*proto.PortRange{{
				First: 80,
				Last:  80,
			}},
		}}),
		AllowedPackets: []packet{
			tcpPkt("[ff02::1]:80", "[ff02::2]:31245")},
		DroppedPackets: []packet{
			tcpPkt("[ff02::1]:80", "[ff02::2]:80"),
			udpPkt("[ff02::1]:80", "[ff02::2]:31245"),
			udpPkt("[ff02::1]:31245", "[ff02::2]:80"),
			icmpPkt("[ff02::1]", "[ff02::2]"),
			packetNoPorts(253, "ff02::1", "ff02::2")},
	},

	// IP set tests.
	// TODO: Add test cases for IPv6
	{
		PolicyName: "allow from empty IP set",
		Policy: makeRulesSingleTier([]*proto.Rule{{
			Action:      "Allow",
			Protocol:    &proto.Protocol{NumberOrName: &proto.Protocol_Name{Name: "tcp"}},
			SrcIpSetIds: []string{"setA"},
		}}),
		DroppedPackets: []packet{
			packetNoPorts(253, "10.0.0.2", "10.0.0.1"),
			tcpPkt("10.0.0.2:80", "10.0.0.1:31245"),
			tcpPkt("10.0.0.1:31245", "10.0.0.2:80"),
			udpPkt("10.0.0.2:80", "10.0.0.1:31245"),
			udpPkt("10.0.0.1:31245", "10.0.0.2:80"),
			icmpPkt("10.0.0.1", "10.0.0.2")},
		IPSets: map[string][]string{
			"setA": {},
		},
	},
	{
		PolicyName: "allow from !empty IP set",
		Policy: makeRulesSingleTier([]*proto.Rule{{
			Action:         "Allow",
			Protocol:       &proto.Protocol{NumberOrName: &proto.Protocol_Name{Name: "tcp"}},
			NotSrcIpSetIds: []string{"setA"},
		}}),
		AllowedPackets: []packet{
			tcpPkt("10.0.0.2:80", "10.0.0.1:31245"),
			tcpPkt("10.0.0.1:31245", "10.0.0.2:80")},
		DroppedPackets: []packet{
			packetNoPorts(253, "10.0.0.2", "10.0.0.1"),
			udpPkt("10.0.0.2:80", "10.0.0.1:31245"),
			udpPkt("10.0.0.1:31245", "10.0.0.2:80"),
			icmpPkt("10.0.0.1", "10.0.0.2")},
		IPSets: map[string][]string{
			"setA": {},
		},
	},
	{
		PolicyName: "allow from IP set",
		Policy: makeRulesSingleTier([]*proto.Rule{{
			Action:      "Allow",
			SrcIpSetIds: []string{"setA"},
		}}),
		AllowedPackets: []packet{
			packetNoPorts(253, "10.0.0.2", "10.0.0.1"),
			tcpPkt("10.0.0.2:80", "10.0.0.1:31245"),
			udpPkt("10.0.0.2:12345", "123.0.0.1:1024"),
			udpPkt("10.0.0.2:80", "10.0.0.1:31245"),
			udpPkt("10.0.0.1:31245", "10.0.0.2:80"),
			icmpPkt("10.0.0.1", "10.0.0.2")},
		DroppedPackets: []packet{
			packetNoPorts(253, "11.0.0.2", "10.0.0.1"),
			tcpPkt("11.0.0.1:12345", "10.0.0.2:8080")},
		IPSets: map[string][]string{
			"setA": {"10.0.0.0/8"},
		},
	},
	{
		PolicyName: "allow to IP set",
		Policy: makeRulesSingleTier([]*proto.Rule{{
			Action:      "Allow",
			DstIpSetIds: []string{"setA"},
		}}),
		AllowedPackets: []packet{
			packetNoPorts(253, "11.0.0.2", "11.0.0.1"),
			udpPkt("10.0.0.2:12345", "123.0.0.1:1024")},
		DroppedPackets: []packet{
			packetNoPorts(253, "11.0.0.2", "10.0.0.1"),
			tcpPkt("11.0.0.1:12345", "10.0.0.2:8080"),
			udpPkt("10.0.0.1:31245", "10.0.0.2:80")},
		IPSets: map[string][]string{
			"setA": {"11.0.0.0/8", "123.0.0.1/32"},
		},
	},
	{
		PolicyName: "allow to domain-derived or non-domain-derived IP set",
		Policy: makeRulesSingleTier([]*proto.Rule{{
			Action:            "Allow",
			DstIpSetIds:       []string{"setA"},
			DstDomainIpSetIds: []string{"setB"},
		}}),
		AllowedPackets: []packet{
			udpPkt("10.0.0.2:12345", "123.0.0.1:1024"),
			udpPkt("10.0.0.2:31245", "10.0.0.1:80")},
		DroppedPackets: []packet{
			tcpPkt("11.0.0.1:12345", "10.0.0.2:8080")},
		IPSets: map[string][]string{
			"setA": {"11.0.0.0/8", "123.0.0.1/32"},
			"setB": {"10.0.0.1/32"},
		},
	},
	{
		PolicyName: "allow from !IP set",
		Policy: makeRulesSingleTier([]*proto.Rule{{
			Action:         "Allow",
			NotSrcIpSetIds: []string{"setA"},
		}}),
		AllowedPackets: []packet{
			packetNoPorts(253, "11.0.0.2", "10.0.0.1"),
			tcpPkt("11.0.0.1:12345", "10.0.0.2:8080")},
		DroppedPackets: []packet{
			packetNoPorts(253, "10.0.0.2", "10.0.0.1"),
			tcpPkt("10.0.0.2:80", "10.0.0.1:31245"),
			udpPkt("10.0.0.2:12345", "123.0.0.1:1024"),
			udpPkt("10.0.0.2:80", "10.0.0.1:31245"),
			udpPkt("10.0.0.1:31245", "10.0.0.2:80"),
			icmpPkt("10.0.0.1", "10.0.0.2")},
		IPSets: map[string][]string{
			"setA": {"10.0.0.0/8"},
		},
	},
	{
		PolicyName: "allow to !IP set",
		Policy: makeRulesSingleTier([]*proto.Rule{{
			Action:         "Allow",
			NotDstIpSetIds: []string{"setA"},
		}}),
		AllowedPackets: []packet{
			packetNoPorts(253, "11.0.0.2", "10.0.0.1"),
			tcpPkt("11.0.0.1:12345", "10.0.0.2:8080"),
			udpPkt("10.0.0.1:31245", "10.0.0.2:80")},
		DroppedPackets: []packet{
			packetNoPorts(253, "11.0.0.2", "11.0.0.1"),
			udpPkt("10.0.0.2:12345", "123.0.0.1:1024")},
		IPSets: map[string][]string{
			"setA": {"11.0.0.0/8", "123.0.0.1/32"},
		},
	},
	{
		PolicyName: "allow to named port",
		Policy: makeRulesSingleTier([]*proto.Rule{{
			Action:               "Allow",
			DstNamedPortIpSetIds: []string{"setA"},
		}}),
		AllowedPackets: []packet{
			udpPkt("10.0.0.2:12345", "123.0.0.1:1024"),
			tcpPkt("10.0.0.1:31245", "10.0.0.2:80")},
		DroppedPackets: []packet{
			packetNoPorts(253, "11.0.0.2", "10.0.0.2"), // Wrong proto, no ports
			tcpPkt("11.0.0.1:12345", "10.0.0.2:8080"),  // Wrong port
			udpPkt("10.0.0.1:31245", "10.0.0.2:80"),    // Wrong proto
			tcpPkt("10.0.0.2:80", "10.0.0.1:31245"),    // Src/dest confusion
			tcpPkt("10.0.0.2:31245", "10.0.0.1:80"),    // Wrong dest
		},
		IPSets: map[string][]string{
			"setA": {"10.0.0.2/32,tcp:80", "123.0.0.1/32,udp:1024"},
		},
	},
	{
		PolicyName: "allow to named ports",
		Policy: makeRulesSingleTier([]*proto.Rule{{
			Action:               "Allow",
			DstNamedPortIpSetIds: []string{"setA", "setB"},
		}}),
		AllowedPackets: []packet{
			udpPkt("10.0.0.2:12345", "123.0.0.1:1024"),
			tcpPkt("10.0.0.1:31245", "10.0.0.2:80")},
		DroppedPackets: []packet{
			packetNoPorts(253, "11.0.0.2", "10.0.0.2"), // Wrong proto, no ports
			tcpPkt("11.0.0.1:12345", "10.0.0.2:8080"),  // Wrong port
			udpPkt("10.0.0.1:31245", "10.0.0.2:80"),    // Wrong proto
			tcpPkt("10.0.0.2:80", "10.0.0.1:31245"),    // Src/dest confusion
			tcpPkt("10.0.0.2:31245", "10.0.0.1:80"),    // Wrong dest
		},
		IPSets: map[string][]string{
			"setA": {"10.0.0.2/32,tcp:80"},
			"setB": {"123.0.0.1/32,udp:1024"},
		},
	},
	{
		PolicyName: "allow to mixed ports",
		Policy: makeRulesSingleTier([]*proto.Rule{{
			Action: "Allow",
			// Should match either port or named port
			DstPorts: []*proto.PortRange{
				{First: 81, Last: 82},
				{First: 90, Last: 90},
			},
			DstNamedPortIpSetIds: []string{"setA", "setB"},
		}}),
		AllowedPackets: []packet{
			udpPkt("10.0.0.2:12345", "123.0.0.1:1024"),
			tcpPkt("10.0.0.1:31245", "10.0.0.2:80"),
			tcpPkt("10.0.0.1:31245", "10.0.0.2:90"),
			tcpPkt("10.0.0.1:31245", "10.0.0.2:82")},
		DroppedPackets: []packet{
			packetNoPorts(253, "11.0.0.2", "10.0.0.2"), // Wrong proto, no ports
			tcpPkt("11.0.0.1:12345", "10.0.0.2:8080"),  // Wrong port
			udpPkt("10.0.0.1:31245", "10.0.0.2:80"),    // Wrong proto
			tcpPkt("10.0.0.2:80", "10.0.0.1:31245"),    // Src/dest confusion
			tcpPkt("10.0.0.2:31245", "10.0.0.1:80"),    // Wrong dest
		},
		IPSets: map[string][]string{
			"setA": {"10.0.0.2/32,tcp:80"},
			"setB": {"123.0.0.1/32,udp:1024"},
		},
	},
	{
		PolicyName: "allow from named port",
		Policy: makeRulesSingleTier([]*proto.Rule{{
			Action:               "Allow",
			SrcNamedPortIpSetIds: []string{"setA"},
		}}),
		AllowedPackets: []packet{
			udpPkt("123.0.0.1:1024", "10.0.0.2:12345"),
			tcpPkt("10.0.0.2:80", "10.0.0.1:31245")},
		DroppedPackets: []packet{
			packetNoPorts(253, "10.0.0.2", "10.0.0.2"), // Wrong proto, no ports
			tcpPkt("10.0.0.2:8080", "11.0.0.1:12345"),  // Wrong port
			udpPkt("10.0.0.2:80", "10.0.0.1:31245"),    // Wrong proto
			tcpPkt("10.0.0.1:31245", "10.0.0.2:80"),    // Src/dest confusion
			tcpPkt("10.0.0.1:80", "10.0.0.2:31245"),    // Wrong src
		},
		IPSets: map[string][]string{
			"setA": {"10.0.0.2/32,tcp:80", "123.0.0.1/32,udp:1024"},
		},
	},
	{
		PolicyName: "allow from named ports",
		Policy: makeRulesSingleTier([]*proto.Rule{{
			Action:               "Allow",
			SrcNamedPortIpSetIds: []string{"setA", "setB"},
		}}),
		AllowedPackets: []packet{
			udpPkt("123.0.0.1:1024", "10.0.0.2:12345"),
			tcpPkt("10.0.0.2:80", "10.0.0.1:31245")},
		DroppedPackets: []packet{
			packetNoPorts(253, "10.0.0.2", "10.0.0.2"), // Wrong proto, no ports
			tcpPkt("10.0.0.2:8080", "11.0.0.1:12345"),  // Wrong port
			udpPkt("10.0.0.2:80", "10.0.0.1:31245"),    // Wrong proto
			tcpPkt("10.0.0.1:31245", "10.0.0.2:80"),    // Src/dest confusion
			tcpPkt("10.0.0.1:80", "10.0.0.2:31245"),    // Wrong src
		},
		IPSets: map[string][]string{
			"setA": {"10.0.0.2/32,tcp:80"},
			"setB": {"123.0.0.1/32,udp:1024"},
		},
	},
	// ICMP tests
	// TODO: Add test cases for IPv6
	{
		PolicyName: "allow icmp packet with type 8",
		Policy: makeRulesSingleTier([]*proto.Rule{{
			Action: "Allow",
			Icmp:   &proto.Rule_IcmpType{IcmpType: 8},
		}}),
		AllowedPackets: []packet{
			icmpPktWithTypeCode("10.0.0.1", "10.0.0.2", 8, 0)},
		DroppedPackets: []packet{
			packetNoPorts(253, "11.0.0.2", "10.0.0.2"), // Wrong proto
			icmpPktWithTypeCode("10.0.0.1", "10.0.0.2", 10, 0)},
	},
	{
		PolicyName: "allow icmp packet with type 8 and code 3",
		Policy: makeRulesSingleTier([]*proto.Rule{{
			Action: "Allow",
			Icmp:   &proto.Rule_IcmpTypeCode{IcmpTypeCode: &proto.IcmpTypeAndCode{Type: 8, Code: 3}},
		}}),
		AllowedPackets: []packet{
			icmpPktWithTypeCode("10.0.0.1", "10.0.0.2", 8, 3)},
		DroppedPackets: []packet{
			icmpPktWithTypeCode("10.0.0.1", "10.0.0.2", 10, 0),
			icmpPktWithTypeCode("10.0.0.1", "10.0.0.2", 10, 3),
			icmpPktWithTypeCode("10.0.0.1", "10.0.0.2", 8, 4)},
	},
	{
		PolicyName: "allow icmp packet with type not equal to 8",
		Policy: makeRulesSingleTier([]*proto.Rule{{
			Action:  "Allow",
			NotIcmp: &proto.Rule_NotIcmpType{NotIcmpType: 8},
		}}),
		AllowedPackets: []packet{
			icmpPktWithTypeCode("10.0.0.1", "10.0.0.2", 10, 0)},
		DroppedPackets: []packet{
			icmpPktWithTypeCode("10.0.0.1", "10.0.0.2", 8, 0)},
	},
	{
		PolicyName: "allow icmp packet with type not equal to 8 and code not equal to 3",
		Policy: makeRulesSingleTier([]*proto.Rule{{
			Action:  "Allow",
			NotIcmp: &proto.Rule_NotIcmpTypeCode{NotIcmpTypeCode: &proto.IcmpTypeAndCode{Type: 8, Code: 3}},
		}}),
		AllowedPackets: []packet{
			icmpPktWithTypeCode("10.0.0.1", "10.0.0.2", 10, 0),
			icmpPktWithTypeCode("10.0.0.1", "10.0.0.2", 8, 4),
			icmpPktWithTypeCode("10.0.0.1", "10.0.0.2", 10, 3)},
		DroppedPackets: []packet{
			icmpPktWithTypeCode("10.0.0.1", "10.0.0.2", 8, 3)},
	},
	// Generic protocol tests.
	{
		PolicyName: "Protocol match",
		Policy: makeRulesSingleTier([]*proto.Rule{{
			Action:   "Allow",
			Protocol: &proto.Protocol{NumberOrName: &proto.Protocol_Number{Number: 253}},
		}}),
		AllowedPackets: []packet{
			packetNoPorts(253, "11.0.0.2", "10.0.0.2"),
		},
		DroppedPackets: []packet{
			icmpPktWithTypeCode("10.0.0.1", "10.0.0.2", 10, 0),
			udpPkt("123.0.0.1:1024", "10.96.0.10:53"),
			packetNoPorts(254, "11.0.0.2", "10.0.0.2"),
		},
	},
}

var hostPolProgramTests = []polProgramTest{
	{
		PolicyName: "no policy",
		Policy: polprog.Rules{
			ForHostInterface: true,
		},
		AllowedPackets: []packet{
			udpPkt("123.0.0.1:1024", "10.0.0.2:12345").preNAT("10.96.0.10:53"),
			udpPkt("123.0.0.1:1024", "10.96.0.10:53"),
			udpPkt("123.0.0.1:1024", "10.0.0.2:12345").preNAT("10.96.0.11:53"),
			udpPkt("123.0.0.1:1024", "10.96.0.10:53").preNAT("10.0.0.2:12345"),
			udpPkt("123.0.0.1:1024", "10.96.0.11:53"),
		},
		DroppedPackets: []packet{
			udpPkt("123.0.0.1:1024", "10.0.0.2:12345").preNAT("10.96.0.10:53").fromHost(),
			udpPkt("123.0.0.1:1024", "10.96.0.10:53").fromHost(),
			udpPkt("123.0.0.1:1024", "10.0.0.2:12345").preNAT("10.96.0.11:53").toHost(),
			udpPkt("123.0.0.1:1024", "10.96.0.10:53").preNAT("10.0.0.2:12345").toHost(),
			udpPkt("123.0.0.1:1024", "10.96.0.11:53").toHost(),
		},
	},
	{
		PolicyName: "pre-DNAT",
		Policy: polprog.Rules{
			ForHostInterface: true,
			HostPreDnatTiers: []polprog.Tier{{
				Name:      "default",
				EndAction: "pass",
				Policies:  allowDestElseDeny("p1", "10.96.0.10/32"),
			}},
		},
		AllowedPackets: []packet{
			packetNoPorts(253, "11.0.0.2", "10.96.0.10"),
			udpPkt("123.0.0.1:1024", "10.0.0.2:12345").preNAT("10.96.0.10:53"),
			udpPkt("123.0.0.1:1024", "10.96.0.10:53"),
		},
		DroppedPackets: []packet{
			packetNoPorts(253, "11.0.0.2", "10.0.0.10"),
			udpPkt("123.0.0.1:1024", "10.0.0.2:12345").preNAT("10.96.0.11:53"),
			udpPkt("123.0.0.1:1024", "10.96.0.10:53").preNAT("10.0.0.2:12345"),
			udpPkt("123.0.0.1:1024", "10.96.0.11:53"),
		},
	},
	{
		PolicyName: "apply-on-forward",
		Policy: polprog.Rules{
			ForHostInterface: true,
			HostForwardTiers: []polprog.Tier{{
				Name:      "default",
				EndAction: "pass",
				Policies:  allowDestElseDeny("p1", "10.96.0.10/32"),
			}},
		},
		AllowedPackets: []packet{
			udpPkt("123.0.0.1:1024", "10.96.0.10:53"),
			udpPkt("123.0.0.1:1024", "10.96.0.10:53").preNAT("10.0.0.2:12345"),
		},
		DroppedPackets: []packet{
			udpPkt("123.0.0.1:1024", "10.96.0.11:53"),
			udpPkt("123.0.0.1:1024", "10.0.0.2:12345").preNAT("10.96.0.10:53"),
			udpPkt("123.0.0.1:1024", "10.96.0.10:53").toHost(),
		},
	},
	{
		PolicyName: "normal host policy",
		Policy: polprog.Rules{
			ForHostInterface: true,
			HostNormalTiers: []polprog.Tier{{
				Name:      "default",
				EndAction: "pass",
				Policies:  allowDestElseDeny("p1", "10.96.0.10/32"),
			}},
		},
		AllowedPackets: []packet{
			udpPkt("123.0.0.1:1024", "10.96.0.10:53"),
			udpPkt("123.0.0.1:1024", "10.96.0.10:53").preNAT("10.0.0.2:12345"),
			udpPkt("123.0.0.1:1024", "10.96.0.11:53"),
			udpPkt("123.0.0.1:1024", "10.96.0.10:53").fromHost(),
			udpPkt("123.0.0.1:1024", "10.96.0.10:53").preNAT("10.0.0.2:12345").toHost(),
		},
		DroppedPackets: []packet{
			udpPkt("123.0.0.1:1024", "10.0.0.2:12345").preNAT("10.96.0.10:53").fromHost(),
			udpPkt("123.0.0.1:1024", "10.0.0.2:12345").preNAT("10.96.0.11:53").toHost(),
			udpPkt("123.0.0.1:1024", "10.96.0.11:53").toHost(),
		},
	},
	{
		PolicyName: "AoF + normal",
		Policy: polprog.Rules{
			ForHostInterface: true,
			HostForwardTiers: []polprog.Tier{{
				Name:      "default",
				EndAction: "pass",
				Policies:  allowDestElseDeny("p1", "10.96.0.10/32"),
			}},
			HostNormalTiers: []polprog.Tier{{
				Name:      "default",
				EndAction: "pass",
				Policies:  allowDestElseDeny("p2", "10.96.5.0/24"),
			}},
		},
		AllowedPackets: []packet{
			udpPkt("123.0.0.1:1024", "10.96.0.10:53"),
			udpPkt("123.0.0.1:1024", "10.96.5.10:53").toHost(),
			udpPkt("123.0.0.1:1024", "10.96.5.10:53").fromHost(),
		},
		DroppedPackets: []packet{
			udpPkt("123.0.0.1:1024", "10.96.5.10:53"),
			udpPkt("123.0.0.1:1024", "10.96.0.10:53").toHost(),
			udpPkt("123.0.0.1:1024", "10.96.0.10:53").fromHost(),
		},
	},
	{
		PolicyName: "AoF + suppressed normal",
		Policy: polprog.Rules{
			ForHostInterface: false,
			HostForwardTiers: []polprog.Tier{{
				Name:      "default",
				EndAction: "pass",
				Policies:  allowDestElseDeny("p1", "10.96.0.10/32"),
			}},
			HostNormalTiers: []polprog.Tier{{
				Name:      "default",
				EndAction: "pass",
				Policies:  allowDestElseDeny("p2", "10.96.5.0/24"),
			}},
			SuppressNormalHostPolicy: true,
			// Workload policy.
			Tiers: []polprog.Tier{{
				Name:      "default",
				EndAction: "pass",
				Policies:  allowDestElseDeny("p1", "10.96.0.10/32"),
			}},
		},
		AllowedPackets: []packet{
			// Allowed by workload and AoF host policy.
			udpPkt("123.0.0.1:1024", "10.96.0.10:53"),
			// Allowed by workload policy, normal host policy suppressed.
			udpPkt("123.0.0.1:1024", "10.96.0.10:53").toHost(),
			udpPkt("123.0.0.1:1024", "10.96.0.10:53").fromHost(),
		},
		DroppedPackets: []packet{
			// Denied by workload policy.
			udpPkt("123.0.0.1:1024", "10.96.5.10:53"),
			udpPkt("123.0.0.1:1024", "10.96.5.10:53").toHost(),
			udpPkt("123.0.0.1:1024", "10.96.5.10:53").fromHost(),
		},
	},
	{
		PolicyName: "pre-DNAT policy + normal profiles",
		Policy: polprog.Rules{
			ForHostInterface: true,
			HostPreDnatTiers: []polprog.Tier{{
				Name:      "default",
				EndAction: "pass",
				Policies:  allowDest("p1", "10.96.0.10/32"),
			}},
			HostProfiles: allowDest("p2", "10.96.5.0/24"),
		},
		AllowedPackets: []packet{
			// Allowed by pre-DNAT policy.
			udpPkt("123.0.0.1:1024", "10.96.0.10:53"),
			udpPkt("123.0.0.1:1024", "10.96.0.10:53").toHost(),
			udpPkt("123.0.0.1:1024", "10.96.0.10:53").fromHost(),
			// Passed by pre-DNAT policy.  No AoF policy.
			udpPkt("123.0.0.1:1024", "10.96.5.10:53"),
			// Passed by pre-DNAT policy.  Allowed by normal profile.
			udpPkt("123.0.0.1:1024", "10.96.5.10:53").toHost(),
			udpPkt("123.0.0.1:1024", "10.96.5.10:53").fromHost(),
			// Allowed by pre-DNAT policy.
			udpPkt("123.0.0.1:1024", "10.0.0.2:12345").preNAT("10.96.0.10:53").fromHost(),
		},
		DroppedPackets: []packet{
			// Passed by pre-DNAT policy.  Denied by normal profile.
			udpPkt("123.0.0.1:1024", "10.96.0.10:53").preNAT("10.0.0.2:12345").toHost(),
			udpPkt("123.0.0.1:1024", "10.0.0.2:12345").preNAT("10.96.0.11:53").toHost(),
		},
	},
	{
		PolicyName: "pre-DNAT + workload",
		Policy: polprog.Rules{
			ForHostInterface: false,
			HostPreDnatTiers: []polprog.Tier{{
				Name:      "default",
				EndAction: "pass",
				Policies:  allowDest("p1", "10.96.0.10/31"),
			}},
			// Workload policy.
			Tiers: []polprog.Tier{{
				Name:      "default",
				EndAction: "deny",
				Policies:  allowDest("p1", "10.96.0.10/32"),
			}},
			SuppressNormalHostPolicy: true,
		},
		AllowedPackets: []packet{
			// Allowed by pre-DNAT and workload.
			udpPkt("123.0.0.1:1024", "10.96.0.10:53"),
			udpPkt("123.0.0.1:1024", "10.96.0.10:53").toHost(),
			udpPkt("123.0.0.1:1024", "10.96.0.10:53").fromHost(),
			// Passed by pre-DNAT.  Allowed by workload.
			udpPkt("123.0.0.1:1024", "10.96.0.10:53").preNAT("10.0.0.2:12345").toHost(),
		},
		DroppedPackets: []packet{
			// Allowed by pre-DNAT.  Denied by workload.
			udpPkt("123.0.0.1:1024", "10.96.0.11:53"),
			udpPkt("123.0.0.1:1024", "10.96.0.11:53").toHost(),
			udpPkt("123.0.0.1:1024", "10.96.0.11:53").fromHost(),
			// Allowed pre-DNAT.  Post-NAT IP denied by workload.
			udpPkt("123.0.0.1:1024", "10.0.0.2:12345").preNAT("10.96.0.10:53").fromHost(),
			// Passed by pre-DNAT.  Post-NAT IP denied by workload.
			udpPkt("123.0.0.1:1024", "10.0.0.2:12345").preNAT("10.96.0.11:53").toHost(),
		},
	},
	{
		PolicyName: "AoF + workload",
		Policy: polprog.Rules{
			ForHostInterface: false,
			HostForwardTiers: []polprog.Tier{{
				Name:      "default",
				EndAction: "pass",
				Policies:  allowDestElseDeny("p1", "10.96.0.11/32"),
			}},
			// Workload policy.
			Tiers: []polprog.Tier{{
				Name:      "default",
				EndAction: "deny",
				Policies:  allowDest("p1", "10.96.0.10/31"),
			}},
			SuppressNormalHostPolicy: true,
		},
		AllowedPackets: []packet{
			// Allowed by AoF and workload.
			udpPkt("123.0.0.1:1024", "10.96.0.11:53"),
			// Allowed by workload; normal host policy suppressed.
			udpPkt("123.0.0.1:1024", "10.96.0.10:53").toHost(),
			udpPkt("123.0.0.1:1024", "10.96.0.10:53").fromHost(),
			udpPkt("123.0.0.1:1024", "10.96.0.10:53").preNAT("10.0.0.2:12345").toHost(),
		},
		DroppedPackets: []packet{
			// Denied by AoF.
			udpPkt("123.0.0.1:1024", "10.96.0.10:53"),
			// Allowed by AoF.  Denied by workload.
			udpPkt("123.0.0.1:1024", "10.0.0.2:12345").preNAT("10.96.0.11:53").toHost(),
		},
	},
}

var xdpPolProgramTests = []polProgramTest{
	{
		PolicyName: "XDP allow else deny",
		Policy: polprog.Rules{
			ForXDP:           true,
			ForHostInterface: true,
			HostNormalTiers: []polprog.Tier{{
				Name:      "default",
				EndAction: "pass",
				Policies:  allowDestElseDeny("p1", "10.96.0.10/32"),
			}},
		},
		AllowedPackets: []packet{
			udpPkt("123.0.0.1:1024", "10.96.0.10:53"),
		},
		DroppedPackets: []packet{
			udpPkt("123.0.0.1:1024", "10.96.0.11:53"),
		},
	},
	{
		PolicyName: "XDP allow some",
		Policy: polprog.Rules{
			ForXDP:           true,
			ForHostInterface: true,
			HostNormalTiers: []polprog.Tier{{
				Name:      "default",
				EndAction: "pass",
				Policies:  allowDest("p1", "10.96.0.10/32"),
			}},
		},
		AllowedPackets: []packet{
			udpPkt("123.0.0.1:1024", "10.96.0.10:53"),
		},
		UnmatchedPackets: []packet{
			udpPkt("123.0.0.1:1024", "10.96.0.11:53"),
		},
	},
	{
		PolicyName: "XDP deny some",
		Policy: polprog.Rules{
			ForXDP:           true,
			ForHostInterface: true,
			HostNormalTiers: []polprog.Tier{{
				Name:      "default",
				EndAction: "pass",
				Policies:  denyDest("p1", "10.96.0.10/32"),
			}},
		},
		DroppedPackets: []packet{
			udpPkt("123.0.0.1:1024", "10.96.0.10:53"),
		},
		UnmatchedPackets: []packet{
			udpPkt("123.0.0.1:1024", "10.96.0.11:53"),
		},
	},
}

func allowDestElseDeny(name, dst string) []polprog.Policy {
	return []polprog.Policy{{
		Name: name,
		Rules: []polprog.Rule{{
			Rule: &proto.Rule{
				Action: "Allow",
				DstNet: []string{dst},
			}}, {
			Rule: &proto.Rule{
				Action: "Deny",
			}},
		}},
	}
}

func allowDest(name, dst string) []polprog.Policy {
	return []polprog.Policy{{
		Name: name,
		Rules: []polprog.Rule{{
			Rule: &proto.Rule{
				Action: "Allow",
				DstNet: []string{dst},
			}},
		}},
	}
}

func denyDest(name, dst string) []polprog.Policy {
	return []polprog.Policy{{
		Name: name,
		Rules: []polprog.Rule{{
			Rule: &proto.Rule{
				Action: "Deny",
				DstNet: []string{dst},
			}},
		}},
	}
}

// polProgramTestWrapper allows to keep polProgramTest intact as well as the tests that
// use it. The wrapped object satisfies testCase interface that allows to use the same
// algo for testing with different testcase options.
type polProgramTestWrapper struct {
	p polProgramTest
}

func (w polProgramTestWrapper) Policy() polprog.Rules {
	return w.p.Policy
}

func (w polProgramTestWrapper) IPSets() map[string][]string {
	return w.p.IPSets
}

func (w polProgramTestWrapper) AllowedPackets() []testCase {
	ret := make([]testCase, len(w.p.AllowedPackets))
	for i, p := range w.p.AllowedPackets {
		ret[i] = p
	}

	return ret
}

func (w polProgramTestWrapper) DroppedPackets() []testCase {
	ret := make([]testCase, len(w.p.DroppedPackets))
	for i, p := range w.p.DroppedPackets {
		ret[i] = p
	}

	return ret
}

func (w polProgramTestWrapper) UnmatchedPackets() []testCase {
	ret := make([]testCase, len(w.p.UnmatchedPackets))
	for i, p := range w.p.UnmatchedPackets {
		ret[i] = p
	}

	return ret
}

func (w polProgramTestWrapper) XDP() bool {
	return w.p.Policy.ForXDP
}

func (w polProgramTestWrapper) ForIPv6() bool {
	return w.p.ForIPv6
}

func wrap(p polProgramTest) polProgramTestWrapper {
	return polProgramTestWrapper{p}
}

func TestPolicyPolicyPrograms(t *testing.T) {
	for i, p := range polProgramTests {
		t.Run(fmt.Sprintf("%d:Policy=%s", i, p.PolicyName), func(t *testing.T) { runTest(t, wrap(p)) })
<<<<<<< HEAD
	}
}

func TestExpandedPolicyPrograms(t *testing.T) {
	RegisterTestingT(t)
	for i, p := range polProgramTests {
		for _, expander := range testExpanders {
			expandedP := expander.Expand(p)
			Expect(expandedP).NotTo(Equal(p))
			t.Run(fmt.Sprintf("%s/%d:Policy=%s", expander.Name, i, p.PolicyName),
				func(t *testing.T) {
					// Expansions result ina  lot of debug output, disable that.
					logLevel := log.GetLevel()
					defer log.SetLevel(logLevel)
					log.SetLevel(log.InfoLevel)

					runTest(t, wrap(expandedP))
				})
		}
	}
}

var testExpanders = []testExpander{
	{
		Name: "WithLargePrefixedTier",
		Expand: func(p polProgramTest) polProgramTest {
			out := p
			initExtraTierOnce.Do(initExtraTier)
			out.Policy.Tiers = append([]polprog.Tier{extraTier}, out.Policy.Tiers...)
			return out
		},
	},
}

var extraTier polprog.Tier
var initExtraTierOnce sync.Once

func initExtraTier() {
	const numExtraPols = 250
	const numRulesPerPol = 50
	pols := make([]polprog.Policy, 0, numExtraPols)
	for i := 0; i < numExtraPols; i++ {
		pol := polprog.Policy{
			Name: fmt.Sprintf("pol-%d", i),
		}
		for j := 0; j < numRulesPerPol; j++ {
			pol.Rules = append(pol.Rules, noOpRule(i*numRulesPerPol+j))
		}
		pols = append(pols, pol)
	}
	// Need a pass rule somewhere to send traffic to the tier under
	// test.
	passRule := polprog.Rule{
		Rule: &proto.Rule{
			Action: "pass",
		},
		MatchID: polprog.RuleMatchID(numExtraPols * numRulesPerPol),
	}
	pols[len(pols)-1].Rules = append(pols[len(pols)-1].Rules, passRule)
	extraTier = polprog.Tier{
		Name:     "extra tier",
		Policies: pols,
	}
}
func noOpRule(n int) polprog.Rule {
	actions := []string{
		"allow", "deny", "pass",
	}
	ports := []*proto.PortRange{
		{First: 1, Last: int32(1 + (n % 8000))},
	}
	if n%1000 == 0 {
		// Add lots of ports to a handful of rules.
		for p := 0; p < 2000; p++ {
			ports = append(ports, &proto.PortRange{
				First: int32(p*2 + 10000),
				Last:  int32(p*2 + 10001),
			})
		}
	}
	r := polprog.Rule{
		Rule: &proto.Rule{
			SrcIpSetIds: []string{"setNoOp"},
			Protocol:    &proto.Protocol{NumberOrName: &proto.Protocol_Name{Name: "tcp"}},
			Action:      actions[n%len(actions)],
			DstPorts:    ports,
		},
		MatchID: polprog.RuleMatchID(n),
	}
	return r
}

type testExpander struct {
	Name   string
	Expand func(p polProgramTest) polProgramTest
}

type testFlowLogCase struct {
	packet  packet
	matches []uint64
}

func (tc testFlowLogCase) ForIPv6() bool {
	// We are not supporting IPv6 yet
	return false
}

func (tc testFlowLogCase) StateIn() state.State {
	return tc.packet.StateIn()
}

func (tc testFlowLogCase) String() string {
	return tc.packet.String()
}

func (tc testFlowLogCase) MatchStateOut(stateOut state.State) {
	// Check no other fields got clobbered.
	s := tc.StateIn()

	// We do not record more then state.MaxRuleIDs as we do not have more space
	s.RulesHit = uint32(len(tc.matches))
	if s.RulesHit > state.MaxRuleIDs {
		s.RulesHit = uint32(state.MaxRuleIDs)
	}
	copy(s.RuleIDs[:], tc.matches[:int(s.RulesHit)])

	// Zero parts we do not care about
	s.PolicyRC = 0 // PolicyRC tested by the caller
	stateOut.PolicyRC = 0

	Expect(stateOut).To(Equal(s), "policy program modified unexpected parts of the state")
}

type testFlowLog struct {
	policy         polprog.Rules
	allowedPackets []testFlowLogCase
	droppedPackets []testFlowLogCase
	ipSets         map[string][]string
}

func (t testFlowLog) UnmatchedPackets() []testCase {
	return nil
}

func (t testFlowLog) XDP() bool {
	return false
}

func (t testFlowLog) ForIPv6() bool {
	return false
}

func (t testFlowLog) Policy() polprog.Rules {
	return t.policy
}

func (t testFlowLog) AllowedPackets() []testCase {
	ret := make([]testCase, len(t.allowedPackets))
	for i, p := range t.allowedPackets {
		ret[i] = p
	}

	return ret
}

func (t testFlowLog) DroppedPackets() []testCase {
	ret := make([]testCase, len(t.droppedPackets))
	for i, p := range t.droppedPackets {
		ret[i] = p
	}

	return ret
}

func (t testFlowLog) IPSets() map[string][]string {
	return t.ipSets
}

func TestPolicyProgramsExceedMatchIdSpace(t *testing.T) {
	test := testFlowLog{
		policy: polprog.Rules{
			NoProfileMatchID: 0xdead,
		},
	}

	pkt := testFlowLogCase{packet: icmpPktWithTypeCode("10.0.0.1", "10.0.0.2", 8, 3)}

	// Fill the Policy with more then state.MaxRuleIDs all with a pass rule
	for i := 0; i <= state.MaxRuleIDs; i++ {
		test.policy.Tiers = append(test.policy.Tiers, polprog.Tier{
			Policies: []polprog.Policy{{
				Rules: []polprog.Rule{{
					Rule:    &proto.Rule{Action: "Pass"},
					MatchID: uint64(i + 1),
				}},
			}},
		})
		pkt.matches = append(pkt.matches, uint64(i+1))
	}

	// The last tier has an Allow rule which we must hit despite the fact that we cannot
	// record anymore rule IDs. This must not break policy enforcement.
	test.policy.Tiers = append(test.policy.Tiers, polprog.Tier{
		Policies: []polprog.Policy{{
			Rules: []polprog.Rule{{
				Rule:    &proto.Rule{Action: "Allow"},
				MatchID: uint64(state.MaxRuleIDs + 1),
			}},
		}},
	})
	pkt.matches = append(pkt.matches, uint64(state.MaxRuleIDs+1))

	test.allowedPackets = []testFlowLogCase{pkt}

	runTest(t, test)
}

func TestPolicyProgramsFlowLog(t *testing.T) {
	tests := []struct {
		name string
		test testFlowLog
	}{
		{
			name: "no tiers - no profile match",
			test: testFlowLog{
				policy: polprog.Rules{
					NoProfileMatchID: 0xdead0000beef0000,
				},
				droppedPackets: []testFlowLogCase{
					{packet: udpPkt("10.0.0.1:31245", "10.0.0.2:80"), matches: []uint64{0xdead0000beef0000}},
					{packet: tcpPkt("10.0.0.2:80", "10.0.0.1:31245"), matches: []uint64{0xdead0000beef0000}},
					{packet: icmpPkt("10.0.0.1", "10.0.0.2"), matches: []uint64{0xdead0000beef0000}},
				},
			},
		},
		{
			name: "pass to nowhere - pass and no profile matches",
			test: testFlowLog{
				policy: polprog.Rules{
					NoProfileMatchID: 0xdead,
					Tiers: []polprog.Tier{
						{
							Name: "pass",
							Policies: []polprog.Policy{{
								Name:  "pass rule",
								Rules: []polprog.Rule{{Rule: &proto.Rule{Action: "Pass"}, MatchID: 1234}},
							}},
						},
					},
				},
				droppedPackets: []testFlowLogCase{
					{packet: udpPkt("10.0.0.1:31245", "10.0.0.2:80"), matches: []uint64{1234, 0xdead}},
					{packet: tcpPkt("10.0.0.2:80", "10.0.0.1:31245"), matches: []uint64{1234, 0xdead}},
					{packet: icmpPkt("10.0.0.1", "10.0.0.2"), matches: []uint64{1234, 0xdead}},
				},
			},
		},
		{
			name: "different packets match different tiers and rules",
			test: testFlowLog{
				policy: polprog.Rules{
					NoProfileMatchID: 0xdead,
					Tiers: []polprog.Tier{
						{
							Name:      "first",
							EndRuleID: 0xbeef,
							Policies: []polprog.Policy{
								{
									Name: "TCP pass",
									Rules: []polprog.Rule{{
										MatchID: 6,
										Rule: &proto.Rule{
											Action: "Pass",
											Protocol: &proto.Protocol{
												NumberOrName: &proto.Protocol_Name{Name: "tcp"},
											},
										},
									}},
								},
								{
									Name: "UDP allow",
									Rules: []polprog.Rule{{
										MatchID: 17,
										Rule: &proto.Rule{
											Action: "Allow",
											Protocol: &proto.Protocol{
												NumberOrName: &proto.Protocol_Name{Name: "udp"},
											},
										},
									}},
								},
								// Explicit deny rest
							},
						},
						{
							Name:      "tcp",
							EndRuleID: 0xdeadbeef,
							Policies: []polprog.Policy{
								{
									Name: "TCP ports",
									Rules: []polprog.Rule{
										{
											MatchID: 80,
											Rule: &proto.Rule{
												Action:   "Pass",
												DstPorts: []*proto.PortRange{{First: 80, Last: 80}},
											},
										},
										{
											MatchID: 443,
											Rule: &proto.Rule{
												Action:   "Allow",
												DstPorts: []*proto.PortRange{{First: 443, Last: 443}},
											},
										},
									},
								},
								{
									Name: "UDP allow",
									Rules: []polprog.Rule{{
										MatchID: 17,
										Rule: &proto.Rule{
											Action: "Allow",
											Protocol: &proto.Protocol{
												NumberOrName: &proto.Protocol_Name{Name: "udp"},
											},
										},
									}},
								},
								// Explicit deny rest
							},
						},
						{
							Name:      "http",
							EndRuleID: 0xbad,
							Policies: []polprog.Policy{
								{
									Name: "TCP ports",
									Rules: []polprog.Rule{
										{
											MatchID: 10002,
											Rule: &proto.Rule{
												Action:      "Allow",
												SrcIpSetIds: []string{"setFrom"},
											},
										},
									},
								},
								// Explicit deny rest
							},
						},
					},
				},
				ipSets: map[string][]string{
					"setFrom": {"10.0.0.2/32"},
				},
				allowedPackets: []testFlowLogCase{
					{packet: udpPkt("10.0.0.1:53", "10.0.0.2:53"), matches: []uint64{17}},
					{packet: tcpPkt("10.0.0.2:1234", "10.0.0.1:80"), matches: []uint64{6, 80, 10002}},
					{packet: tcpPkt("10.0.0.2:1234", "10.0.0.1:443"), matches: []uint64{6, 443}},
				},
				droppedPackets: []testFlowLogCase{
					{packet: tcpPkt("10.0.0.2:8080", "10.0.0.1:31245"), matches: []uint64{6, 0xdeadbeef}},
					{packet: icmpPkt("10.0.0.1", "10.0.0.2"), matches: []uint64{0xbeef}},
					{packet: tcpPkt("10.0.0.3:1234", "10.0.0.1:80"), matches: []uint64{6, 80, 0xbad}},
				},
			},
		},
		{
			name: "staged policies recorded",
			test: testFlowLog{
				policy: polprog.Rules{
					NoProfileMatchID: 666,
					Tiers: []polprog.Tier{
						{
							Name: "pass",
							Policies: []polprog.Policy{{
								Name:  "pass rule",
								Rules: []polprog.Rule{{Rule: &proto.Rule{Action: "Pass"}, MatchID: 1234}},
							}},
						},
						{
							Name:      "staged only",
							EndRuleID: 0x7455,
							EndAction: polprog.TierEndPass,
							Policies: []polprog.Policy{
								{
									Name:   "staged deny",
									Staged: true,
									Rules:  []polprog.Rule{{Rule: &proto.Rule{Action: "Deny"}, MatchID: 0xdead}},
								},
								{
									Name:   "staged allow",
									Staged: true,
									Rules:  []polprog.Rule{{Rule: &proto.Rule{Action: "Allow"}, MatchID: 0x600d}},
								},
							},
						},
						{
							Name: "protocols",
							Policies: []polprog.Policy{
								{
									Name:      "TCP allow - staged",
									Staged:    true,
									NoMatchID: 0x66,
									Rules: []polprog.Rule{{
										MatchID: 0x6,
										Rule: &proto.Rule{
											Action: "Allow",
											Protocol: &proto.Protocol{
												NumberOrName: &proto.Protocol_Name{Name: "tcp"},
											},
										},
									}},
								},
								{
									Name:      "UDP allow - staged",
									Staged:    true,
									NoMatchID: 0x1717,
									Rules: []polprog.Rule{{
										MatchID: 0x17,
										Rule: &proto.Rule{
											Action: "Allow",
											Protocol: &proto.Protocol{
												NumberOrName: &proto.Protocol_Name{Name: "udp"},
											},
										},
									}},
								},
								{
									Name:  "allow all",
									Rules: []polprog.Rule{{Rule: &proto.Rule{Action: "Allow"}, MatchID: 1}},
								},
							},
						},
					},
				},
				allowedPackets: []testFlowLogCase{
					{
						packet:  udpPkt("10.0.0.1:31245", "10.0.0.2:80"),
						matches: []uint64{1234, 0xdead, 0x600d, 0x7455, 0x66, 0x17, 1},
					},
					{
						packet:  tcpPkt("10.0.0.2:80", "10.0.0.1:31245"),
						matches: []uint64{1234, 0xdead, 0x600d, 0x7455, 0x6, 0x1717, 1},
					},
					{
						packet:  icmpPkt("10.0.0.1", "10.0.0.2"),
						matches: []uint64{1234, 0xdead, 0x600d, 0x7455, 0x66, 0x1717, 1},
					},
				},
			},
		},
	}

	for _, test := range tests {
		t.Run(fmt.Sprintf("name=%s", test.name), func(t *testing.T) { runTest(t, test.test) })
	}
}

func TestPolicyProgramsWithStagedPolicy(t *testing.T) {
	for i, p := range polProgramTests {
		if p.ForIPv6 {
			// XXX skip for now
			continue
		}
		if len(p.Policy.Tiers) > 0 {

			// Make a copy of the tiers
			tiers := p.Policy.Tiers
			p.Policy.Tiers = make([]polprog.Tier, len(tiers))
			copy(p.Policy.Tiers, tiers)

			p.Policy.Tiers[0].Policies = append(
				[]polprog.Policy{{
					Name: "staged allow all",
					Rules: []polprog.Rule{{
						Rule: &proto.Rule{
							Action: "Allow",
						},
						MatchID: 0x600d,
					}},
					Staged:    true,
					NoMatchID: 0x666,
				}},
				p.Policy.Tiers[0].Policies...)

			if len(p.Policy.Tiers[0].Policies) == 1 {
				p.Policy.Tiers[0].EndAction = polprog.TierEndPass
			}
			t.Run(fmt.Sprintf("Staged policy first in first tier %d:Policy=%s", i, p.PolicyName),
				func(t *testing.T) { runTest(t, wrap(p)) },
			)
		}
=======
>>>>>>> f1807de7
	}

<<<<<<< HEAD
	for i, p := range polProgramTests {
		if p.ForIPv6 {
			// XXX skip for now
			continue
		}
		if len(p.Policy.Tiers) < 2 {
			continue
		}
		stagedTier := polprog.Tier{
			Name: "staged tier",
			Policies: []polprog.Policy{{
				Name: "staged allow all",
				Rules: []polprog.Rule{{
					Rule: &proto.Rule{
						Action: "Allow",
					},
					MatchID: 0x600d600d,
				}},
				Staged:    true,
				NoMatchID: 0x666,
			}},
			EndAction: polprog.TierEndPass,
		}

		tiers := p.Policy.Tiers

		p.Policy.Tiers = tiers[:1:1] // force a copy on the next append
		p.Policy.Tiers = append(p.Policy.Tiers, stagedTier)
		p.Policy.Tiers = append(p.Policy.Tiers, tiers[1:]...)

		t.Run(fmt.Sprintf("Staged only tier between tiers %d:Policy=%s", i, p.PolicyName),
			func(t *testing.T) { runTest(t, wrap(p)) },
		)
	}
}

func TestPolicyProgramsWithDropActionOverride(t *testing.T) {
	for i, p := range polProgramTests {
		if p.ForIPv6 {
			// XXX skip for now
			continue
		}
		allowed := make([]packet, 0, len(p.AllowedPackets)+len(p.DroppedPackets))
		allowed = append(allowed, p.AllowedPackets...)
		allowed = append(allowed, p.DroppedPackets...)

		p.AllowedPackets = allowed
		p.DroppedPackets = nil

		t.Run(fmt.Sprintf("DropActionOverride=allow %d:Policy=%s", i, p.PolicyName),
			func(t *testing.T) { runTest(t, wrap(p), polprog.WithActionDropOverride("allow")) },
		)
	}

	for i, p := range polProgramTests {
		if p.ForIPv6 {
			// XXX skip for now
			continue
		}
		t.Run(fmt.Sprintf("DropActionOverride=deny %d:Policy=%s", i, p.PolicyName),
			func(t *testing.T) { runTest(t, wrap(p), polprog.WithActionDropOverride("deny")) },
		)
	}
}

func TestPolicyHostPolicyPrograms(t *testing.T) {
	for i, p := range hostPolProgramTests {
		t.Run(fmt.Sprintf("%d:Policy=%s", i, p.PolicyName), func(t *testing.T) { runTest(t, wrap(p)) })
	}
}

=======
func TestPolicyHostPolicyPrograms(t *testing.T) {
	for i, p := range hostPolProgramTests {
		t.Run(fmt.Sprintf("%d:Policy=%s", i, p.PolicyName), func(t *testing.T) { runTest(t, wrap(p)) })
	}
}

>>>>>>> f1807de7
func TestPolicyXDPPolicyPrograms(t *testing.T) {
	for i, p := range xdpPolProgramTests {
		t.Run(fmt.Sprintf("%d:Policy=%s", i, p.PolicyName), func(t *testing.T) { runTest(t, wrap(p)) })
	}
}

type polProgramTest struct {
	PolicyName       string
	Policy           polprog.Rules
	AllowedPackets   []packet
	DroppedPackets   []packet
	UnmatchedPackets []packet
	IPSets           map[string][]string
	ForIPv6          bool
}

type packet struct {
	protocol int
	srcAddr  string
	srcPort  int
	dstAddr  string
	dstPort  int

	preNATDstAddr string
	preNATDstPort int
	fromHostFlag  bool
	toHostFlag    bool
}

func (p packet) preNAT(dst string) packet {
	var err error
	parts := strings.Split(dst, ":")
	p.preNATDstAddr = parts[0]
	p.preNATDstPort, err = strconv.Atoi(parts[1])
	if err != nil {
		panic(err)
	}
	return p
}

func (p packet) fromHost() packet {
	p.fromHostFlag = true
	return p
}

func (p packet) toHost() packet {
	p.toHostFlag = true
	return p
}

func (p packet) String() string {
	protoName := fmt.Sprint(p.protocol)
	switch p.protocol {
	case 6:
		protoName = "tcp"
	case 17:
		protoName = "udp"
	case 1:
		protoName = "icmp"
	}
	preNAT := ""
	if p.preNATDstAddr != "" {
		preNAT = fmt.Sprintf("%s:%d->", p.preNATDstAddr, p.preNATDstPort)
	}
	fromHost := ""
	if p.fromHostFlag {
		fromHost = "(H)"
	}
	toHost := ""
	if p.toHostFlag {
		toHost = "(H)"
	}
	return fmt.Sprintf("%s-%s%s:%d->%s%s%s:%d", protoName, p.srcAddr, fromHost, p.srcPort, preNAT, p.dstAddr, toHost, p.dstPort)
}

func (p packet) StateIn() state.State {
	preNATDstAddr := p.dstAddr
	preNATDstPort := p.dstPort
	if p.preNATDstAddr != "" {
		preNATDstAddr = p.preNATDstAddr
		preNATDstPort = p.preNATDstPort
	}
	flags := uint64(0)
	if p.fromHostFlag {
		flags |= polprog.FlagSrcIsHost
	}
	if p.toHostFlag {
		flags |= polprog.FlagDestIsHost
	}

	dstPort := 0
	postNATDstPort := p.dstPort
	if uint8(p.protocol) == 1 {
		dstPort = p.dstPort
		preNATDstPort = 0
	}

	return state.State{
		IPProto:         uint8(p.protocol),
		SrcAddr:         ipUintFromString(p.srcAddr, 0),
		SrcAddr1:        ipUintFromString(p.srcAddr, 1),
		SrcAddr2:        ipUintFromString(p.srcAddr, 2),
		SrcAddr3:        ipUintFromString(p.srcAddr, 3),
		PostNATDstAddr:  ipUintFromString(p.dstAddr, 0),
		PostNATDstAddr1: ipUintFromString(p.dstAddr, 1),
		PostNATDstAddr2: ipUintFromString(p.dstAddr, 2),
		PostNATDstAddr3: ipUintFromString(p.dstAddr, 3),
		SrcPort:         uint16(p.srcPort),
		DstPort:         uint16(dstPort),
		PostNATDstPort:  uint16(postNATDstPort),
		PreNATDstAddr:   ipUintFromString(preNATDstAddr, 0),
		PreNATDstAddr1:  ipUintFromString(preNATDstAddr, 1),
		PreNATDstAddr2:  ipUintFromString(preNATDstAddr, 2),
		PreNATDstAddr3:  ipUintFromString(preNATDstAddr, 3),
		PreNATDstPort:   uint16(preNATDstPort),
		Flags:           flags,
	}
}

func (p packet) MatchStateOut(stateOut state.State) {
	// Check no other fields got clobbered.
	expectedStateOut := p.StateIn()

	// Zero parts we do not care about
	expectedStateOut.PolicyRC = 0 // PolicyRC tested by the caller
	expectedStateOut.RulesHit = 0
	expectedStateOut.RuleIDs = [state.MaxRuleIDs]uint64{}

	stateOut.PolicyRC = 0
	stateOut.RulesHit = 0
	stateOut.RuleIDs = [state.MaxRuleIDs]uint64{}

	Expect(stateOut).To(Equal(expectedStateOut), "policy program modified unexpected parts of the state")
}

func ipUintFromString(addrStr string, section int) uint32 {
	if addrStr == "" {
		return 0
	}

	addrBytes := net.ParseIP(addrStr).To4()
	if addrBytes != nil {
		if section > 0 {
			return 0
		}
		return binary.LittleEndian.Uint32(addrBytes)
	}
	addrBytes = net.ParseIP(addrStr).To16()
	return binary.LittleEndian.Uint32(addrBytes[section*4 : (section+1)*4])
}

func TestPolicyIPUintFromString(t *testing.T) {
	RegisterTestingT(t)
	Expect(ipUintFromString("10.0.0.1", 0)).To(Equal(uint32(0x0100000a)))
	Expect(ipUintFromString("10.0.0.1", 1)).To(Equal(uint32(0)))
	Expect(ipUintFromString("10.0.0.1", 2)).To(Equal(uint32(0)))
	Expect(ipUintFromString("10.0.0.1", 3)).To(Equal(uint32(0)))

	Expect(ipUintFromString("ffff:8888:4444::2222:1111:0000", 0)).To(Equal(uint32(0x8888ffff)))
	Expect(ipUintFromString("ffff:8888:4444::2222:1111:0000", 1)).To(Equal(uint32(0x00004444)))
	Expect(ipUintFromString("ffff:8888:4444::2222:1111:0000", 2)).To(Equal(uint32(0x22220000)))
	Expect(ipUintFromString("ffff:8888:4444::2222:1111:0000", 3)).To(Equal(uint32(0x00001111)))
}

type testPolicy interface {
	Policy() polprog.Rules
	IPSets() map[string][]string
	AllowedPackets() []testCase
	DroppedPackets() []testCase
	UnmatchedPackets() []testCase
	XDP() bool
	ForIPv6() bool
}

type testCase interface {
	String() string
	StateIn() state.State
	MatchStateOut(stateOut state.State)
}

var nextPolProgIdx atomic.Int64

func runTest(t *testing.T, tp testPolicy, polprogOpts ...polprog.Option) {
	RegisterTestingT(t)

	// The prog builder refuses to allocate IDs as a precaution, give it an allocator that forces allocations.
	realAlloc := idalloc.New()
	forceAlloc := &forceAllocator{alloc: realAlloc}

	// Make sure the maps are available.
	cleanIPSetMap()
	// FIXME should clean up the maps at the end of each test but recreating the maps seems to be racy

	setUpIPSets(tp.IPSets(), realAlloc, ipsMap)

	if policyJumpMap != nil {
		_ = policyJumpMap.Close()
	}
	policyJumpMap = jump.Map()
	_ = unix.Unlink(policyJumpMap.Path())
	err := policyJumpMap.EnsureExists()
	Expect(err).NotTo(HaveOccurred())

<<<<<<< HEAD
=======
	// Build the program.
>>>>>>> f1807de7
	allowIdx := tcdefs.ProgIndexAllowed
	denyIdx := tcdefs.ProgIndexDrop
	if tp.ForIPv6() {
		allowIdx = tcdefs.ProgIndexV6Allowed
		denyIdx = tcdefs.ProgIndexV6Drop
	}

<<<<<<< HEAD
	polprogOpts = append(polprogOpts, polprog.WithAllowDenyJumps(allowIdx, denyIdx))

	staticProgsMap := maps.NewPinnedMap(maps.MapParameters{
		Type:       "prog_array",
		KeySize:    4,
		ValueSize:  4,
		MaxEntries: 32,
		Name:       "teststatic",
	})
	err = staticProgsMap.EnsureExists()
	defer func() {
		_ = staticProgsMap.Close()
	}()
	Expect(err).NotTo(HaveOccurred())

	polProgIdx := int(nextPolProgIdx.Add(1))
	stride := jump.TCMaxEntryPoints
	polprogOpts = append(polprogOpts, polprog.WithPolicyMapIndexAndStride(int(polProgIdx), stride))
	pg := polprog.NewBuilder(
		forceAlloc,
		ipsMap.MapFD(),
		testStateMap.MapFD(),
		staticProgsMap.MapFD(),
		policyJumpMap.MapFD(),
		polprogOpts...,
	)
=======
	pg := polprog.NewBuilder(forceAlloc, ipsMap.MapFD(), testStateMap.MapFD(), jumpMap.MapFD(),
		polprog.WithAllowDenyJumps(allowIdx, denyIdx))
>>>>>>> f1807de7
	if tp.ForIPv6() {
		pg.EnableIPv6Mode()
	}
	insns, err := pg.Instructions(tp.Policy())
	Expect(err).NotTo(HaveOccurred(), "failed to assemble program")

	// Load the program(s) into the kernel.
	var polProgFDs []bpf.ProgFD
	defer func() {
		var errs []error
		for _, polProgFD := range polProgFDs {
			err := polProgFD.Close()
			if err != nil {
				errs = append(errs, err)
			}
		}
		Expect(errs).To(BeEmpty())
	}()
	for i, p := range insns {
		polProgFD, err := bpf.LoadBPFProgramFromInsns(p, "calico_policy", "Apache-2.0", unix.BPF_PROG_TYPE_SCHED_CLS)
		Expect(err).NotTo(HaveOccurred(), "failed to load program into the kernel")
		Expect(polProgFD).NotTo(BeZero())
		polProgFDs = append(polProgFDs, polProgFD)
		err = policyJumpMap.Update(
			jump.Key(polprog.SubProgramJumpIdx(polProgIdx, i, stride)),
			jump.Value(polProgFD.FD()),
		)
		Expect(err).NotTo(HaveOccurred(), fmt.Sprintf("Failed to add policy sub program %d/%d", i, len(insns)))
	}

	// Give the policy program somewhere to jump to.
	allowProgIdx := tcdefs.ProgIndexAllowed
	if tp.ForIPv6() {
		allowProgIdx = tcdefs.ProgIndexV6Allowed
	}
	epiFD := installAllowedProgram(staticProgsMap, allowProgIdx)
	defer func() {
		err := epiFD.Close()
		Expect(err).NotTo(HaveOccurred())
	}()

	dropProgIdx := tcdefs.ProgIndexDrop
	if tp.ForIPv6() {
		dropProgIdx = tcdefs.ProgIndexV6Drop
	}
	dropFD := installDropProgram(staticProgsMap, dropProgIdx)
	defer func() {
		err := dropFD.Close()
		Expect(err).NotTo(HaveOccurred())
	}()

	log.Debug("Setting up state map")
	for _, tc := range tp.AllowedPackets() {
		t.Run(fmt.Sprintf("should allow %s", tc), func(t *testing.T) {
			RegisterTestingT(t)
			runProgram(tc, testStateMap, polProgFDs[0], RCAllowedReached, state.PolicyAllow)
		})
	}
	for _, tc := range tp.DroppedPackets() {
		t.Run(fmt.Sprintf("should drop %s", tc), func(t *testing.T) {
			RegisterTestingT(t)
			runProgram(tc, testStateMap, polProgFDs[0], RCDropReached, state.PolicyDeny)
		})
	}
	for _, tc := range tp.UnmatchedPackets() {
		t.Run(fmt.Sprintf("should not match %s", tc), func(t *testing.T) {
			RegisterTestingT(t)
			runProgram(tc, testStateMap, polProgFDs[0], XDPPass, state.PolicyNoMatch)
		})
	}
}

// installAllowedProgram installs a trivial BPF program into the jump table that returns RCAllowedReached.
func installAllowedProgram(jumpMap maps.Map, jumpMapindex int) bpf.ProgFD {
	b := asm.NewBlock(false)

	// Load the RC into the return register.
	b.MovImm64(asm.R0, RCAllowedReached)
	// Exit!
	b.Exit()

	epiInsns, err := b.Assemble()
	Expect(err).NotTo(HaveOccurred())
	epiFD, err := bpf.LoadBPFProgramFromInsns(epiInsns, "calico_policy", "Apache-2.0", unix.BPF_PROG_TYPE_SCHED_CLS)
	Expect(err).NotTo(HaveOccurred(), "failed to load program into the kernel")
	Expect(epiFD).NotTo(BeZero())

	jumpValue := make([]byte, 4)
	binary.LittleEndian.PutUint32(jumpValue, uint32(epiFD))
	err = jumpMap.Update([]byte{byte(jumpMapindex), 0, 0, 0}, jumpValue)
	Expect(err).NotTo(HaveOccurred())

	return epiFD
}

// installDropProgram installs a trivial BPF program into the jump table that returns RCDropReached.
func installDropProgram(jumpMap maps.Map, jumpMapindex int) bpf.ProgFD {
	b := asm.NewBlock(false)

	// Load the RC into the return register.
	b.MovImm64(asm.R0, RCDropReached)
	// Exit!
	b.Exit()

	epiInsns, err := b.Assemble()
	Expect(err).NotTo(HaveOccurred())
	dropFD, err := bpf.LoadBPFProgramFromInsns(epiInsns, "calico_policy", "Apache-2.0", unix.BPF_PROG_TYPE_SCHED_CLS)
	Expect(err).NotTo(HaveOccurred(), "failed to load program into the kernel")
	Expect(dropFD).NotTo(BeZero())

	jumpValue := make([]byte, 4)
	binary.LittleEndian.PutUint32(jumpValue, uint32(dropFD))
	err = jumpMap.Update([]byte{byte(jumpMapindex), 0, 0, 0}, jumpValue)
	Expect(err).NotTo(HaveOccurred())

	return dropFD
}

func runProgram(tc testCase, stateMap maps.Map, progFD bpf.ProgFD, expProgRC int, expPolRC state.PolicyResult) {
	// The policy program takes its input from the state map (rather than looking at the
	// packet).  Set up the state map.
	stateIn := tc.StateIn()
	stateMapKey := []byte{0, 0, 0, 0} // State map has a single key
	stateBytesIn := stateIn.AsBytes()
	log.WithField("stateBytes", stateBytesIn).Debug("State bytes in")
	log.Debugf("State in %#v", stateIn)
	err := stateMap.Update(stateMapKey, stateBytesIn)
	Expect(err).NotTo(HaveOccurred(), "failed to update state map")

	log.Debug("Running BPF program")
	result, err := bpf.RunBPFProgram(progFD, make([]byte, 1000), 1)
	Expect(err).NotTo(HaveOccurred())

	log.Debug("Checking result...")
	stateBytesOut, err := stateMap.Get(stateMapKey)
	Expect(err).NotTo(HaveOccurred())
	log.WithField("stateBytes", stateBytesOut).Debug("State bytes out")
	stateOut := state.StateFromBytes(stateBytesOut)
	log.Debugf("State out %#v", stateOut)
	Expect(stateOut.PolicyRC).To(BeNumerically("==", expPolRC), "policy RC was incorrect")
	Expect(result.RC).To(BeNumerically("==", expProgRC), "program RC was incorrect")
	tc.MatchStateOut(stateOut)
}

func setUpIPSets(ipSets map[string][]string, alloc *idalloc.IDAllocator, ipsMap maps.Map) {
	for name, members := range ipSets {
		id := alloc.GetOrAlloc(name)
		for _, m := range members {
			entry := ipsets.ProtoIPSetMemberToBPFEntry(id, m)
			err := ipsMap.Update(entry[:], ipsets.DummyValue)
			Expect(err).NotTo(HaveOccurred())
		}
	}
}

func cleanIPSetMap() {
	// Clean out any existing IP sets.  (The other maps have a fixed number of keys that
	// we set as needed.)
	var keys [][]byte
	err := ipsMap.Iter(func(k, v []byte) maps.IteratorAction {
		kCopy := make([]byte, len(k))
		copy(kCopy, k)
		keys = append(keys, kCopy)
		return maps.IterNone
	})
	Expect(err).NotTo(HaveOccurred(), "failed to clean out map before test")
	for _, k := range keys {
		err = ipsMap.Delete(k)
		Expect(err).NotTo(HaveOccurred(), "failed to clean out map before test")
	}
}<|MERGE_RESOLUTION|>--- conflicted
+++ resolved
@@ -2229,7 +2229,6 @@
 func TestPolicyPolicyPrograms(t *testing.T) {
 	for i, p := range polProgramTests {
 		t.Run(fmt.Sprintf("%d:Policy=%s", i, p.PolicyName), func(t *testing.T) { runTest(t, wrap(p)) })
-<<<<<<< HEAD
 	}
 }
 
@@ -2724,11 +2723,8 @@
 				func(t *testing.T) { runTest(t, wrap(p)) },
 			)
 		}
-=======
->>>>>>> f1807de7
-	}
-
-<<<<<<< HEAD
+	}
+
 	for i, p := range polProgramTests {
 		if p.ForIPv6 {
 			// XXX skip for now
@@ -2800,14 +2796,6 @@
 	}
 }
 
-=======
-func TestPolicyHostPolicyPrograms(t *testing.T) {
-	for i, p := range hostPolProgramTests {
-		t.Run(fmt.Sprintf("%d:Policy=%s", i, p.PolicyName), func(t *testing.T) { runTest(t, wrap(p)) })
-	}
-}
-
->>>>>>> f1807de7
 func TestPolicyXDPPolicyPrograms(t *testing.T) {
 	for i, p := range xdpPolProgramTests {
 		t.Run(fmt.Sprintf("%d:Policy=%s", i, p.PolicyName), func(t *testing.T) { runTest(t, wrap(p)) })
@@ -3011,10 +2999,6 @@
 	err := policyJumpMap.EnsureExists()
 	Expect(err).NotTo(HaveOccurred())
 
-<<<<<<< HEAD
-=======
-	// Build the program.
->>>>>>> f1807de7
 	allowIdx := tcdefs.ProgIndexAllowed
 	denyIdx := tcdefs.ProgIndexDrop
 	if tp.ForIPv6() {
@@ -3022,7 +3006,6 @@
 		denyIdx = tcdefs.ProgIndexV6Drop
 	}
 
-<<<<<<< HEAD
 	polprogOpts = append(polprogOpts, polprog.WithAllowDenyJumps(allowIdx, denyIdx))
 
 	staticProgsMap := maps.NewPinnedMap(maps.MapParameters{
@@ -3049,10 +3032,6 @@
 		policyJumpMap.MapFD(),
 		polprogOpts...,
 	)
-=======
-	pg := polprog.NewBuilder(forceAlloc, ipsMap.MapFD(), testStateMap.MapFD(), jumpMap.MapFD(),
-		polprog.WithAllowDenyJumps(allowIdx, denyIdx))
->>>>>>> f1807de7
 	if tp.ForIPv6() {
 		pg.EnableIPv6Mode()
 	}
