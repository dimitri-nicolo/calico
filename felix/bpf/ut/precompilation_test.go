--- conflicted
+++ resolved
@@ -27,7 +27,7 @@
 	"github.com/vishvananda/netlink"
 
 	"github.com/projectcalico/calico/felix/bpf"
-<<<<<<< HEAD
+	"github.com/projectcalico/calico/felix/bpf/bpfutils"
 	"github.com/projectcalico/calico/felix/bpf/stats"
 	"github.com/projectcalico/calico/felix/bpf/tc"
 )
@@ -48,10 +48,6 @@
 		})
 	}
 }
-=======
-	"github.com/projectcalico/calico/felix/bpf/bpfutils"
-	"github.com/projectcalico/calico/felix/bpf/tc"
-)
 
 func checkBTFEnabled() []bool {
 	if bpfutils.BTFEnabled {
@@ -60,7 +56,6 @@
 	return []bool{false}
 }
 
->>>>>>> 4e8d56bc
 func TestPrecompiledBinariesAreLoadable(t *testing.T) {
 	RegisterTestingT(t)
 
@@ -105,63 +100,41 @@
 								log.Debug("Skipping combination since fibEnabled/epToHostDrop only affect from targets")
 								continue
 							}
-							for _, enableTcpStats := range []bool{false, true} {
-
-<<<<<<< HEAD
-								ap := tc.AttachPoint{
-									Type:           epType,
-									ToOrFrom:       toOrFrom,
-									Hook:           tc.HookIngress,
-									ToHostDrop:     epToHostDrop,
-									FIB:            fibEnabled,
-									DSR:            dsr,
-									LogLevel:       logLevel,
-									HostIP:         net.ParseIP("10.0.0.1"),
-									IntfIP:         net.ParseIP("10.0.0.2"),
-									EnableTCPStats: enableTcpStats,
-								}
-
-								t.Run(ap.FileName(), func(t *testing.T) {
-									RegisterTestingT(t)
-									logCxt.Debugf("Testing %v in %v", ap.ProgramName(), ap.FileName())
-
-									vethName, veth := createVeth()
-									defer deleteLink(veth)
-
-=======
 							for _, dsr := range []bool{false, true} {
 								if dsr && !((epType == tc.EpTypeWorkload && toOrFrom == tc.FromEp) ||
 									(epType == tc.EpTypeHost)) {
 									log.Debug("DSR only affects from WEP and HEP")
 									continue
 								}
+								for _, enableTcpStats := range []bool{false, true} {
 
-								ap := tc.AttachPoint{
-									Type:       epType,
-									ToOrFrom:   toOrFrom,
-									Hook:       tc.HookIngress,
-									ToHostDrop: epToHostDrop,
-									FIB:        fibEnabled,
-									DSR:        dsr,
-									LogLevel:   logLevel,
-									HostIP:     net.ParseIP("10.0.0.1"),
-									IntfIP:     net.ParseIP("10.0.0.2"),
+									ap := tc.AttachPoint{
+										Type:           epType,
+										ToOrFrom:       toOrFrom,
+										Hook:           tc.HookIngress,
+										ToHostDrop:     epToHostDrop,
+										FIB:            fibEnabled,
+										DSR:            dsr,
+										LogLevel:       logLevel,
+										HostIP:         net.ParseIP("10.0.0.1"),
+										IntfIP:         net.ParseIP("10.0.0.2"),
+										EnableTCPStats: enableTcpStats,
+									}
+
+									t.Run(ap.FileName(), func(t *testing.T) {
+										RegisterTestingT(t)
+										logCxt.Debugf("Testing %v in %v", ap.ProgramName(), ap.FileName())
+
+										vethName, veth := createVeth()
+										defer deleteLink(veth)
+										ap.Iface = vethName
+										err := tc.EnsureQdisc(ap.Iface)
+										Expect(err).NotTo(HaveOccurred())
+										opts, err := ap.AttachProgram()
+										Expect(err).NotTo(HaveOccurred())
+										Expect(opts).NotTo(Equal(nil))
+									})
 								}
-
-								t.Run(ap.FileName(), func(t *testing.T) {
-									RegisterTestingT(t)
-									logCxt.Debugf("Testing %v in %v", ap.ProgramName(), ap.FileName())
-
-									vethName, veth := createVeth()
-									defer deleteLink(veth)
->>>>>>> 4e8d56bc
-									ap.Iface = vethName
-									err := tc.EnsureQdisc(ap.Iface)
-									Expect(err).NotTo(HaveOccurred())
-									opts, err := ap.AttachProgram()
-									Expect(err).NotTo(HaveOccurred())
-									Expect(opts).NotTo(Equal(nil))
-								})
 							}
 						}
 					}
