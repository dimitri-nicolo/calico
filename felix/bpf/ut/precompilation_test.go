--- conflicted
+++ resolved
@@ -105,7 +105,6 @@
 									log.Debug("DSR only affects from WEP and HEP")
 									continue
 								}
-<<<<<<< HEAD
 								for _, enableTcpStats := range []bool{false, true} {
 									egw := []bool{false}
 									if epType == tc.EpTypeWorkload {
@@ -115,6 +114,7 @@
 									for _, isEgw := range egw {
 										for _, egIpEnabled := range egIPEnabled {
 											ap := tc.AttachPoint{
+												IPv6Enabled:     true,
 												Type:            epType,
 												ToOrFrom:        toOrFrom,
 												Hook:            bpf.HookIngress,
@@ -129,9 +129,9 @@
 												EgressIPEnabled: egIpEnabled,
 											}
 
-											t.Run(ap.FileName(), func(t *testing.T) {
+											t.Run(ap.FileName(4), func(t *testing.T) {
 												RegisterTestingT(t)
-												logCxt.Debugf("Testing %v in %v", ap.ProgramName(), ap.FileName())
+												logCxt.Debugf("Testing %v in %v", ap.ProgramName(), ap.FileName(4))
 
 												vethName, veth := createVeth()
 												defer deleteLink(veth)
@@ -145,35 +145,6 @@
 										}
 									}
 								}
-=======
-
-								ap := tc.AttachPoint{
-									IPv6Enabled: true,
-									Type:        epType,
-									ToOrFrom:    toOrFrom,
-									Hook:        bpf.HookIngress,
-									ToHostDrop:  epToHostDrop,
-									FIB:         fibEnabled,
-									DSR:         dsr,
-									LogLevel:    logLevel,
-									HostIP:      net.ParseIP("10.0.0.1"),
-									IntfIP:      net.ParseIP("10.0.0.2"),
-								}
-
-								t.Run(ap.FileName(4), func(t *testing.T) {
-									RegisterTestingT(t)
-									logCxt.Debugf("Testing %v in %v", ap.ProgramName(), ap.FileName(4))
-
-									vethName, veth := createVeth()
-									defer deleteLink(veth)
-									ap.Iface = vethName
-									err := tc.EnsureQdisc(ap.Iface)
-									Expect(err).NotTo(HaveOccurred())
-									opts, err := ap.AttachProgram()
-									Expect(err).NotTo(HaveOccurred())
-									Expect(opts).NotTo(Equal(nil))
-								})
->>>>>>> 80dcaf90
 							}
 						}
 					}
