--- conflicted
+++ resolved
@@ -1325,38 +1325,18 @@
 		if _, ok := awsState.eniIDByPrimaryIP[addr]; ok {
 			return nil
 		}
-<<<<<<< HEAD
 		// IP is not assigned to any of our local ENIs and, if we got this far, we've already attached
 		// any orphaned ENIs or deleted them.  Clean up the IP.
 		logrus.WithField("addr", addr).Info(
 			"Found IP assigned to this node in IPAM but not in use for an AWS ENI, freeing it.")
 		ctx, cancel := m.newContext()
-		_, err := m.ipamClient.ReleaseIPs(ctx, []calinet.IP{addr.AsCalicoNetIP()})
+		_, err := m.ipamClient.ReleaseIPs(ctx, ipam.ReleaseOptions{Address: addr.String()})
 		cancel()
 		if err != nil {
 			logrus.WithError(err).WithField("ip", addr).Error(
 				"Failed to free host IP that we no longer need.")
 			finalErr = err
 			return nil
-=======
-		return fmt.Errorf("failed to look up our existing IPs: %w", err)
-	}
-
-	var finalErr error
-	for _, addr := range ourIPs {
-		cAddr := ip.FromNetIP(addr.IP)
-		if _, ok := awsState.eniIDByPrimaryIP[cAddr]; !ok {
-			// IP is not assigned to any of our local ENIs and, if we got this far, we've already attached
-			// any orphaned ENIs or deleted them.  Clean up the IP.
-			logrus.WithField("addr", addr).Info(
-				"Found IP assigned to this node in IPAM but not in use for an AWS ENI, freeing it.")
-			_, err := m.ipamClient.ReleaseIPs(ctx, ipam.ReleaseOptions{Address: addr.IP.String()})
-			if err != nil {
-				logrus.WithError(err).WithField("ip", addr).Error(
-					"Failed to free host IP that we no longer need.")
-				finalErr = err
-			}
->>>>>>> b6680340
 		}
 		return set.RemoveItem // Freed the IP so update the cache.
 	})
