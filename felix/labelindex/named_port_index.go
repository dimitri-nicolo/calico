--- conflicted
+++ resolved
@@ -348,18 +348,6 @@
 			log.Debugf("Removing profile labels %v from NamedPortIndex", key)
 			idx.deleteParentLabels(key.Name)
 		}
-<<<<<<< HEAD
-	case model.ProfileTagsKey:
-		if update.Value != nil {
-			log.Debugf("Updating NamedPortIndex for profile tags %v", key)
-			labels := update.Value.([]string)
-			idx.updateParentTags(key.Name, labels)
-		} else {
-			log.Debugf("Removing profile tags %v from NamedPortIndex", key)
-			idx.deleteParentTags(key.Name)
-		}
-=======
->>>>>>> 30b279e6
 	}
 	return
 }
@@ -712,29 +700,6 @@
 	)
 }
 
-<<<<<<< HEAD
-func (idx *SelectorAndNamedPortIndex) updateParentTags(parentID string, tags []string) {
-	parentData := idx.getOrCreateParent(parentID)
-	if reflect.DeepEqual(parentData.tags, tags) {
-		log.WithField("parentID", parentID).Debug("Skipping no-op update to parent labels")
-		return
-	}
-	oldTags := parentData.tags
-	idx.updateParent(
-		parentData,
-		// Function to apply the update.
-		func() {
-			parentData.tags = tags
-		},
-		// Function to back out the update.
-		func() {
-			parentData.tags = oldTags
-		},
-	)
-}
-
-=======
->>>>>>> 30b279e6
 func (idx *SelectorAndNamedPortIndex) updateParent(parentData *npParentData, applyUpdate, revertUpdate func()) {
 	parentData.IterEndpointIDs(func(id interface{}) error {
 		epData := idx.endpointDataByID[id]
@@ -830,14 +795,6 @@
 	return contrib
 }
 
-<<<<<<< HEAD
-func (idx *SelectorAndNamedPortIndex) deleteParentTags(parentID string) {
-	idx.updateParentTags(parentID, nil)
-	idx.discardParentIfEmpty(parentID)
-}
-
-=======
->>>>>>> 30b279e6
 func (idx *SelectorAndNamedPortIndex) getOrCreateParent(id string) *npParentData {
 	parent := idx.parentDataByParentID[id]
 	if parent == nil {
