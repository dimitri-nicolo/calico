// Copyright (c) 2017-2021 Tigera, Inc. All rights reserved.

// Licensed under the Apache License, Version 2.0 (the "License");
// you may not use this file except in compliance with the License.
// You may obtain a copy of the License at
//
//     http://www.apache.org/licenses/LICENSE-2.0
//
// Unless required by applicable law or agreed to in writing, software
// distributed under the License is distributed on an "AS IS" BASIS,
// WITHOUT WARRANTIES OR CONDITIONS OF ANY KIND, either express or implied.
// See the License for the specific language governing permissions and
// limitations under the License.

package calc_test

import (
	"fmt"
	"strings"

	metav1 "k8s.io/apimachinery/pkg/apis/meta/v1"

	v3 "github.com/tigera/api/pkg/apis/projectcalico/v3"

	"github.com/projectcalico/calico/felix/calc"
	"github.com/projectcalico/calico/felix/dataplane/mock"
	"github.com/projectcalico/calico/felix/proto"
	apiv3 "github.com/projectcalico/calico/libcalico-go/lib/apis/v3"
	. "github.com/projectcalico/calico/libcalico-go/lib/backend/model"
)

// Pre-defined datastore states.  Each State object wraps up the complete state
// of the datastore as well as the expected state of the dataplane.  The state
// of the dataplane *should* depend only on the current datastore state, not on
// the path taken to get there.  Therefore, it's always a valid test to move
// from any state to any other state (by feeding in the corresponding
// datastore updates) and then assert that the dataplane matches the resulting
// state.
//
// Notice that most of these pre-defined states are compounded. A small test
// might prefer to start with a simpler state instead.

// empty is the base state, with nothing in the datastore or dataplane.
// Note: Incase of Tproxy mode, the ipset exists even when no updates are present, this is a one off case
var empty = NewState().withName("<empty>").
	withIPSet(tproxyIpSetSelector, []string{}).
	withIPSet(tproxyIpSetNodeports, []string{})

// initialisedStore builds on empty, adding in the ready flag and global config.
var initialisedStore = empty.withKVUpdates(
	KVPair{Key: GlobalConfigKey{Name: "InterfacePrefix"}, Value: "cali"},
	KVPair{Key: ReadyFlagKey{}, Value: true},
).withName("<initialised>")

// withPolicy adds a tier and policy containing selectors for all and b=="b"
var pol1KVPair = KVPair{Key: PolicyKey{Name: "pol-1", Tier: "default"}, Value: &policy1_order20}
var withPolicy = initialisedStore.withKVUpdates(
	pol1KVPair,
).withName("with policy")

// withPolicyIngressOnly adds a tier and ingress policy containing selectors for all
var withPolicyIngressOnly = initialisedStore.withKVUpdates(
	KVPair{Key: PolicyKey{Name: "pol-1", Tier: "default"}, Value: &policy1_order20_ingress_only},
).withName("with ingress-only policy")

// withPolicyEgressOnly adds a tier and egress policy containing selectors for b=="b"
var withPolicyEgressOnly = initialisedStore.withKVUpdates(
	KVPair{Key: PolicyKey{Name: "pol-1", Tier: "default"}, Value: &policy1_order20_egress_only},
).withName("with egress-only policy")

// withUntrackedPolicy adds a tier and policy containing selectors for all and b=="b"
var withUntrackedPolicy = initialisedStore.withKVUpdates(
	KVPair{Key: PolicyKey{Name: "pol-1", Tier: "default"}, Value: &policy1_order20_untracked},
).withName("with untracked policy")

// withPreDNATPolicy adds a tier and policy containing selectors for all and a=="a"
var withPreDNATPolicy = initialisedStore.withKVUpdates(
	KVPair{Key: PolicyKey{Name: "pre-dnat-pol-1", Tier: "default"}, Value: &policy1_order20_pre_dnat},
).withName("with pre-DNAT policy")

// withHttpMethodPolicy adds a policy containing http method selector.
var withHttpMethodPolicy = initialisedStore.withKVUpdates(
	KVPair{Key: PolicyKey{Name: "pol-1"}, Value: &policy1_order20_http_match},
).withTotalALPPolicies(
	1,
).withName("with http-method policy")

// DNS Policy state(s)
// withDNSPolicy tests the base use case of limiting egress traffic of a WEP to a single external domain.
var withDNSPolicy = initialisedStore.withKVUpdates(
	KVPair{Key: localWlEpKey1, Value: &localWlEpDNS},
	KVPair{Key: netSetDNSKey, Value: &netSetDNS},
	KVPair{Key: PolicyKey{Tier: "default", Name: "default.dns-basic"}, Value: &policyDNSBasic},
	KVPair{Key: PolicyKey{Tier: "default", Name: "default.ext-service"}, Value: &policyDNSExternal},
).withActivePolicies(
	proto.PolicyID{"default", "default.dns-basic"},
	proto.PolicyID{"default", "default.ext-service"},
).withEndpoint(
	localWlEp1Id,
	[]mock.TierInfo{
		{"default", nil, []string{"default.ext-service", "default.dns-basic"}},
	},
).withIPSet(allSelectorId, []string{
	"fc00:fe11::1/128",
	"fc00:fe11::2/128",
	"10.0.0.1/32",
	"10.0.0.2/32",
}).withRoutes(
	// Routes for the local WEPs.
	routelocalWlTenDotOne,
	routelocalWlTenDotTwo,
).withIPSet(selectorIdDNSExternal, allowedEgressDomains).withIPSet(selectorIdDNSEmpty, []string{}).withName("with DNS Policy")

// Same as withDNSPolicy, but with no duplication in the network set domain names.
var withDNSPolicyNoDupe = withDNSPolicy.withKVUpdates(
	KVPair{Key: netSetDNSKey, Value: &netSetDNSNoDupe},
).withIPSet(selectorIdDNSExternal, allowedEgressDomainsNoDupe)

// withDNSPolicy2 verifies that when two GlobalNetworkSets, each with its own allowedEgressDomains, are selected by an appropriate
// GlobalNetworkPolicy, the resulting IPSet will contain the domain names from both Sets.
var withDNSPolicy2 = initialisedStore.withKVUpdates(
	KVPair{Key: localWlEpKey1, Value: &localWlEpDNS},
	KVPair{Key: netSetDNSKey, Value: &netSetDNS},
	KVPair{Key: netSetDNSKey2, Value: &netSetDNS2},
	KVPair{Key: PolicyKey{Tier: "default", Name: "default.dns-basic"}, Value: &policyDNSBasic},
	KVPair{Key: PolicyKey{Tier: "default", Name: "default.ext-service-2"}, Value: &policyDNSExternal2},
).withActivePolicies(
	proto.PolicyID{"default", "default.dns-basic"},
	proto.PolicyID{"default", "default.ext-service-2"},
).withEndpoint(
	localWlEp1Id,
	[]mock.TierInfo{
		{"default", nil, []string{"default.ext-service-2", "default.dns-basic"}},
	},
).withIPSet(allSelectorId, []string{
	"fc00:fe11::1/128",
	"fc00:fe11::2/128",
	"10.0.0.1/32",
	"10.0.0.2/32",
}).withRoutes(
	// Routes for the local WEPs.
	routelocalWlTenDotOne,
	routelocalWlTenDotTwo,
).withIPSet(selectorIdDNSExternal2, append(allowedEgressDomains, allowedEgressDomains2...)).withIPSet(selectorIdDNSEmpty2, []string{}).withName("with DNS Policy 2")

// withDNSPolicy3 verifies that a GlobalNetworkSet with allowedEgressDomains and a Policy that matches the domains directly but
// without a selector will contain an IPSet with the correct domains.
var withDNSPolicy3 = initialisedStore.withKVUpdates(
	KVPair{Key: localWlEpKey1, Value: &localWlEpDNS},
	KVPair{Key: netSetDNSKey, Value: &netSetDNS},
	KVPair{Key: PolicyKey{Tier: "default", Name: "default.dns-basic"}, Value: &policyDNSBasic},
	KVPair{Key: PolicyKey{Tier: "default", Name: "default.destination-domains"}, Value: &policyDNSExternal3},
).withActivePolicies(
	proto.PolicyID{"default", "default.dns-basic"},
	proto.PolicyID{"default", "default.destination-domains"},
).withEndpoint(
	localWlEp1Id,
	[]mock.TierInfo{
		{"default", nil, []string{"default.destination-domains", "default.dns-basic"}},
	},
).withIPSet(allSelectorId, []string{
	"fc00:fe11::1/128",
	"fc00:fe11::2/128",
	"10.0.0.1/32",
	"10.0.0.2/32",
}).withRoutes(
	// Routes for the local WEPs.
	routelocalWlTenDotOne,
	routelocalWlTenDotTwo,
).withIPSet(selectorIdDNSExternal3, allowedEgressDomains).withName("with DNS Policy 3")

// withServiceAccountPolicy adds two policies containing service account selector.
var withServiceAccountPolicy = initialisedStore.withKVUpdates(
	KVPair{Key: PolicyKey{Name: "pol-1"}, Value: &policy1_order20_src_service_account},
	KVPair{Key: PolicyKey{Name: "pol-2"}, Value: &policy1_order20_dst_service_account},
).withTotalALPPolicies(
	0,
).withName("with service-account policy")

// withNonALPPolicy adds a non ALP policy.
var withNonALPPolicy = withPolicy.withTotalALPPolicies(
	0,
).withName("with non-ALP policy")

// Routes for local workloads.  Most of the tests pre-date route generation so they don't have a
// local host resource; hence we get routes with no next hop.
var routelocalWlTenDotOne = proto.RouteUpdate{
	Type:          proto.RouteType_LOCAL_WORKLOAD,
	Dst:           "10.0.0.1/32",
	DstNodeName:   localHostname,
	LocalWorkload: true,
}

var routelocalWlTenDotTwo = proto.RouteUpdate{
	Type:          proto.RouteType_LOCAL_WORKLOAD,
	Dst:           "10.0.0.2/32",
	DstNodeName:   localHostname,
	LocalWorkload: true,
}

var routelocalWlTenDotThree = proto.RouteUpdate{
	Type:          proto.RouteType_LOCAL_WORKLOAD,
	Dst:           "10.0.0.3/32",
	DstNodeName:   localHostname,
	LocalWorkload: true,
}

<<<<<<< HEAD
var routelocalWlTenDotOneWithNodeIP = proto.RouteUpdate{
	Type:          proto.RouteType_LOCAL_WORKLOAD,
	Dst:           "10.0.0.1/32",
	DstNodeName:   localHostname,
	DstNodeIp:     "192.168.0.1",
	LocalWorkload: true,
}

var routelocalWlTenDotTwoWithNodeIP = proto.RouteUpdate{
	Type:          proto.RouteType_LOCAL_WORKLOAD,
	Dst:           "10.0.0.2/32",
	DstNodeName:   localHostname,
	DstNodeIp:     "192.168.0.1",
	LocalWorkload: true,
}

var routelocalWlTenDotThreeWithNodeIP = proto.RouteUpdate{
	Type:          proto.RouteType_LOCAL_WORKLOAD,
	Dst:           "10.0.0.3/32",
	DstNodeName:   localHostname,
	DstNodeIp:     "192.168.0.1",
	LocalWorkload: true,
}

var routelocalWlTenDotFourWithNodeIP = proto.RouteUpdate{
	Type:          proto.RouteType_LOCAL_WORKLOAD,
	Dst:           "10.0.0.4/32",
	DstNodeName:   localHostname,
	DstNodeIp:     "192.168.0.1",
	LocalWorkload: true,
}

var routelocalWlTenDotOneWithNodeIPTwo = proto.RouteUpdate{
	Type:          proto.RouteType_LOCAL_WORKLOAD,
	Dst:           "10.0.0.1/32",
	DstNodeName:   localHostname,
	DstNodeIp:     "192.168.0.2",
	LocalWorkload: true,
}

var routelocalWlTenDotTwoWithNodeIPTwo = proto.RouteUpdate{
	Type:          proto.RouteType_LOCAL_WORKLOAD,
	Dst:           "10.0.0.2/32",
	DstNodeName:   localHostname,
	DstNodeIp:     "192.168.0.2",
	LocalWorkload: true,
}

var routelocalWlTenDotThreeWithNodeIPTwo = proto.RouteUpdate{
	Type:          proto.RouteType_LOCAL_WORKLOAD,
	Dst:           "10.0.0.3/32",
	DstNodeName:   localHostname,
	DstNodeIp:     "192.168.0.2",
=======
var routelocalWlV6ColonOne = proto.RouteUpdate{
	Type:          proto.RouteType_LOCAL_WORKLOAD,
	Dst:           "fc00:fe11::1/128",
	DstNodeName:   localHostname,
	LocalWorkload: true,
}

var routelocalWlV6ColonTwo = proto.RouteUpdate{
	Type:          proto.RouteType_LOCAL_WORKLOAD,
	Dst:           "fc00:fe11::2/128",
	DstNodeName:   localHostname,
	LocalWorkload: true,
}

var routelocalWlV6ColonThree = proto.RouteUpdate{
	Type:          proto.RouteType_LOCAL_WORKLOAD,
	Dst:           "fc00:fe11::3/128",
	DstNodeName:   localHostname,
>>>>>>> 604e44b8
	LocalWorkload: true,
}

// localEp1WithPolicy adds a local endpoint to the mix.  It matches all and b=="b".
var localEp1WithPolicy = withPolicy.withKVUpdates(
	KVPair{Key: localWlEpKey1, Value: &localWlEp1},
).withIPSet(allSelectorId, []string{
	"10.0.0.1/32", // ep1
	"fc00:fe11::1/128",
	"10.0.0.2/32", // ep1 and ep2
	"fc00:fe11::2/128",
}).withIPSet(bEqBSelectorId, []string{
	"10.0.0.1/32",
	"fc00:fe11::1/128",
	"10.0.0.2/32",
	"fc00:fe11::2/128",
}).withActivePolicies(
	proto.PolicyID{Tier: "default", Name: "pol-1"},
).withActiveProfiles(
	proto.ProfileID{Name: "prof-1"},
	proto.ProfileID{Name: "prof-2"},
	proto.ProfileID{Name: "prof-missing"},
).withEndpoint(
	localWlEp1Id,
	[]mock.TierInfo{
		{Name: "default", IngressPolicyNames: []string{"pol-1"}, EgressPolicyNames: []string{"pol-1"}},
	},
).withRoutes(
	// Routes for the local WEPs.
	routelocalWlTenDotOne,
	routelocalWlTenDotTwo,
	routelocalWlV6ColonOne,
	routelocalWlV6ColonTwo,
).withName("ep1 local, policy")

// localEp1WithNamedPortPolicy as above but with named port in the policy.
var localEp1WithNamedPortPolicy = localEp1WithPolicy.withKVUpdates(
	KVPair{Key: PolicyKey{Tier: "default", Name: "pol-1"}, Value: &policy1_order20_with_selector_and_named_port_tcpport},
).withIPSet(namedPortAllTCPID, []string{
	"10.0.0.1,tcp:8080",
	"10.0.0.2,tcp:8080",
	"fc00:fe11::1,tcp:8080",
	"fc00:fe11::2,tcp:8080",
}).withIPSet(allSelectorId, nil).withName("ep1 local, named port policy")

// localEp1WithNamedPortPolicy as above but with negated named port in the policy.
var localEp1WithNegatedNamedPortPolicy = empty.withKVUpdates(
	KVPair{Key: localWlEpKey1, Value: &localWlEp1},
	KVPair{Key: PolicyKey{Name: "pol-1", Tier: "default"}, Value: &policy1_order20_with_selector_and_negated_named_port_tcpport},
).withIPSet(namedPortAllLessFoobarTCPID, []string{
	"10.0.0.1,tcp:8080",
	"10.0.0.2,tcp:8080",
	"fc00:fe11::1,tcp:8080",
	"fc00:fe11::2,tcp:8080",
}).withIPSet(allLessFoobarSelectorId, []string{
	// The selector gets filled in because it's needed when doing the negation.
	"10.0.0.1/32",
	"10.0.0.2/32",
	"fc00:fe11::1/128",
	"fc00:fe11::2/128",
}).withActivePolicies(
	proto.PolicyID{Tier: "default", Name: "pol-1"},
).withActiveProfiles(
	proto.ProfileID{Name: "prof-1"},
	proto.ProfileID{Name: "prof-2"},
	proto.ProfileID{Name: "prof-missing"},
).withEndpoint(
	localWlEp1Id,
	[]mock.TierInfo{
		{
			Name:               "default",
			IngressPolicyNames: []string{"pol-1"},
		},
	},
).withRoutes(
	// Routes for the local WEPs.
	routelocalWlTenDotOne,
	routelocalWlTenDotTwo,
	routelocalWlV6ColonOne,
	routelocalWlV6ColonTwo,
).withName("ep1 local, negated named port policy")

// As above but using the destination fields in the policy instead of source.
var localEp1WithNegatedNamedPortPolicyDest = localEp1WithNegatedNamedPortPolicy.withKVUpdates(
	KVPair{
		Key:   PolicyKey{Name: "pol-1", Tier: "default"},
		Value: &policy1_order20_with_selector_and_negated_named_port_tcpport_dest,
	},
).withName("ep1 local, negated named port policy in destination fields")

// A host endpoint with a named port
var localHostEp1WithNamedPortPolicy = empty.withKVUpdates(
	KVPair{Key: hostEpWithNameKey, Value: &hostEpWithNamedPorts},
	KVPair{Key: PolicyKey{Tier: "default", Name: "pol-1"}, Value: &policy1_order20_with_selector_and_named_port_tcpport},
).withIPSet(namedPortAllTCPID, []string{
	"10.0.0.1,tcp:8080",
	"10.0.0.2,tcp:8080",
	"fc00:fe11::1,tcp:8080",
	"fc00:fe11::2,tcp:8080",
}).withIPSet(bEqBSelectorId, []string{
	"10.0.0.1/32",
	"fc00:fe11::1/128",
	"10.0.0.2/32",
	"fc00:fe11::2/128",
}).withActivePolicies(
	proto.PolicyID{Tier: "default", Name: "pol-1"},
).withActiveProfiles(
	proto.ProfileID{Name: "prof-1"},
).withEndpoint(
	"named",
	[]mock.TierInfo{
		{Name: "default", IngressPolicyNames: []string{"pol-1"}, EgressPolicyNames: []string{"pol-1"}},
	},
).withName("Host endpoint, named port policy")

// As above but with no selector in the rules.
var localEp1WithNamedPortPolicyNoSelector = localEp1WithNamedPortPolicy.withKVUpdates(
	KVPair{Key: PolicyKey{Tier: "default", Name: "pol-1"}, Value: &policy1_order20_with_named_port_tcpport},
).withName("ep1 local, named port only")

// As above but with negated named port.
var localEp1WithNegatedNamedPortPolicyNoSelector = localEp1WithNamedPortPolicy.withKVUpdates(
	KVPair{Key: PolicyKey{Tier: "default", Name: "pol-1"}, Value: &policy1_order20_with_named_port_tcpport_negated},
).withName("ep1 local, negated named port only")

// localEp1WithIngressPolicy is as above except ingress policy only.
var localEp1WithIngressPolicy = withPolicyIngressOnly.withKVUpdates(
	KVPair{Key: localWlEpKey1, Value: &localWlEp1},
).withIPSet(allSelectorId, []string{
	"10.0.0.1/32", // ep1
	"fc00:fe11::1/128",
	"10.0.0.2/32", // ep1 and ep2
	"fc00:fe11::2/128",
}).withActivePolicies(
	proto.PolicyID{Tier: "default", Name: "pol-1"},
).withActiveProfiles(
	proto.ProfileID{Name: "prof-1"},
	proto.ProfileID{Name: "prof-2"},
	proto.ProfileID{Name: "prof-missing"},
).withEndpoint(
	localWlEp1Id,
	[]mock.TierInfo{
		{Name: "default", IngressPolicyNames: []string{"pol-1"}, EgressPolicyNames: nil},
	},
).withRoutes(
	// Routes for the local WEPs.
	routelocalWlTenDotOne,
	routelocalWlTenDotTwo,
	routelocalWlV6ColonOne,
	routelocalWlV6ColonTwo,
).withName("ep1 local, ingress-only policy")

// localEp1WithNamedPortPolicy as above but with UDP named port in the policy.
var localEp1WithNamedPortPolicyUDP = localEp1WithPolicy.withKVUpdates(
	KVPair{Key: PolicyKey{Tier: "default", Name: "pol-1"}, Value: &policy1_order20_with_selector_and_named_port_udpport},
).withIPSet(namedPortAllUDPID, []string{
	"10.0.0.1,udp:9091",
	"10.0.0.2,udp:9091",
	"fc00:fe11::1,udp:9091",
	"fc00:fe11::2,udp:9091",
}).withIPSet(allSelectorId, nil).withName("ep1 local, named port policy")

var hostEp1WithPolicy = withPolicy.withKVUpdates(
	KVPair{Key: hostEpWithNameKey, Value: &hostEpWithName},
).withIPSet(allSelectorId, []string{
	"10.0.0.1/32", // ep1
	"fc00:fe11::1/128",
	"10.0.0.2/32", // ep1 and ep2
	"fc00:fe11::2/128",
}).withIPSet(bEqBSelectorId, []string{
	"10.0.0.1/32",
	"fc00:fe11::1/128",
	"10.0.0.2/32",
	"fc00:fe11::2/128",
}).withActivePolicies(
	proto.PolicyID{Tier: "default", Name: "pol-1"},
).withActiveProfiles(
	proto.ProfileID{Name: "prof-1"},
	proto.ProfileID{Name: "prof-2"},
	proto.ProfileID{Name: "prof-missing"},
).withEndpoint(
	hostEpWithNameId,
	[]mock.TierInfo{
		{Name: "default", IngressPolicyNames: []string{"pol-1"}, EgressPolicyNames: []string{"pol-1"}},
	},
).withName("host ep1, policy")

var hostEp1WithIngressPolicy = withPolicyIngressOnly.withKVUpdates(
	KVPair{Key: hostEpWithNameKey, Value: &hostEpWithName},
).withIPSet(allSelectorId, []string{
	"10.0.0.1/32", // ep1
	"fc00:fe11::1/128",
	"10.0.0.2/32", // ep1 and ep2
	"fc00:fe11::2/128",
}).withActivePolicies(
	proto.PolicyID{Tier: "default", Name: "pol-1"},
).withActiveProfiles(
	proto.ProfileID{Name: "prof-1"},
	proto.ProfileID{Name: "prof-2"},
	proto.ProfileID{Name: "prof-missing"},
).withEndpoint(
	hostEpWithNameId,
	[]mock.TierInfo{
		{Name: "default", IngressPolicyNames: []string{"pol-1"}, EgressPolicyNames: nil},
	},
).withName("host ep1, ingress-only policy")

var hostEp1WithEgressPolicy = withPolicyEgressOnly.withKVUpdates(
	KVPair{Key: hostEpWithNameKey, Value: &hostEpWithName},
).withIPSet(bEqBSelectorId, []string{
	"10.0.0.1/32",
	"fc00:fe11::1/128",
	"10.0.0.2/32",
	"fc00:fe11::2/128",
}).withActivePolicies(
	proto.PolicyID{Tier: "default", Name: "pol-1"},
).withActiveProfiles(
	proto.ProfileID{Name: "prof-1"},
	proto.ProfileID{Name: "prof-2"},
	proto.ProfileID{Name: "prof-missing"},
).withEndpoint(
	hostEpWithNameId,
	[]mock.TierInfo{
		{Name: "default", IngressPolicyNames: nil, EgressPolicyNames: []string{"pol-1"}},
	},
).withName("host ep1, egress-only policy")

var hostEp1WithUntrackedPolicy = withUntrackedPolicy.withKVUpdates(
	KVPair{Key: hostEpWithNameKey, Value: &hostEpWithName},
).withIPSet(allSelectorId, []string{
	"10.0.0.1/32", // ep1
	"fc00:fe11::1/128",
	"10.0.0.2/32", // ep1 and ep2
	"fc00:fe11::2/128",
}).withIPSet(bEqBSelectorId, []string{
	"10.0.0.1/32",
	"fc00:fe11::1/128",
	"10.0.0.2/32",
	"fc00:fe11::2/128",
}).withActivePolicies(
	proto.PolicyID{Tier: "default", Name: "pol-1"},
).withUntrackedPolicies(
	proto.PolicyID{Tier: "default", Name: "pol-1"},
).withActiveProfiles(
	proto.ProfileID{Name: "prof-1"},
	proto.ProfileID{Name: "prof-2"},
	proto.ProfileID{Name: "prof-missing"},
).withEndpointUntracked(
	hostEpWithNameId,
	[]mock.TierInfo{},
	[]mock.TierInfo{
		{Name: "default", IngressPolicyNames: []string{"pol-1"}, EgressPolicyNames: []string{"pol-1"}},
	},
	[]mock.TierInfo{},
).withName("host ep1, untracked policy")

var hostEp1WithPreDNATPolicy = withPreDNATPolicy.withKVUpdates(
	KVPair{Key: hostEpWithNameKey, Value: &hostEpWithName},
).withIPSet(allSelectorId, []string{
	"10.0.0.1/32", // ep1
	"fc00:fe11::1/128",
	"10.0.0.2/32", // ep1 and ep2
	"fc00:fe11::2/128",
}).withActivePolicies(
	proto.PolicyID{Tier: "default", Name: "pre-dnat-pol-1"},
).withPreDNATPolicies(
	proto.PolicyID{Tier: "default", Name: "pre-dnat-pol-1"},
).withActiveProfiles(
	proto.ProfileID{Name: "prof-1"},
	proto.ProfileID{Name: "prof-2"},
	proto.ProfileID{Name: "prof-missing"},
).withEndpointUntracked(
	hostEpWithNameId,
	[]mock.TierInfo{},
	[]mock.TierInfo{},
	[]mock.TierInfo{
		{Name: "default", IngressPolicyNames: []string{"pre-dnat-pol-1"}, EgressPolicyNames: nil},
	},
).withName("host ep1, pre-DNAT policy")

var hostEp1WithTrackedAndUntrackedPolicy = hostEp1WithUntrackedPolicy.withKVUpdates(
	KVPair{Key: PolicyKey{Name: "pol-2", Tier: "default"}, Value: &policy1_order20},
).withActivePolicies(
	proto.PolicyID{Tier: "default", Name: "pol-1"},
	proto.PolicyID{Tier: "default", Name: "pol-2"},
).withEndpointUntracked(
	hostEpWithNameId,
	[]mock.TierInfo{
		{Name: "default", IngressPolicyNames: []string{"pol-2"}, EgressPolicyNames: []string{"pol-2"}},
	},
	[]mock.TierInfo{
		{Name: "default", IngressPolicyNames: []string{"pol-1"}, EgressPolicyNames: []string{"pol-1"}},
	},
	[]mock.TierInfo{},
).withName("host ep1, tracked+untracked policy")

var hostEp2WithPolicy = withPolicy.withKVUpdates(
	KVPair{Key: hostEp2NoNameKey, Value: &hostEp2NoName},
).withIPSet(allSelectorId, []string{
	"10.0.0.2/32", // ep1 and ep2
	"fc00:fe11::2/128",
	"10.0.0.3/32", // ep2
	"fc00:fe11::3/128",
}).withIPSet(bEqBSelectorId, []string{}).withActivePolicies(
	proto.PolicyID{Tier: "default", Name: "pol-1"},
).withActiveProfiles(
	proto.ProfileID{Name: "prof-2"},
	proto.ProfileID{Name: "prof-3"},
).withEndpoint(
	hostEpNoNameId,
	[]mock.TierInfo{
		{Name: "default", IngressPolicyNames: []string{"pol-1"}, EgressPolicyNames: []string{"pol-1"}},
	},
).withName("host ep2, policy")

// Policy ordering tests.  We keep the names of the policies the same but we
// change their orders to check that order trumps name.
var localEp1WithOneTierPolicy123 = policyOrderState(
	[3]float64{order10, order20, order30},
	[3]string{"pol-1", "pol-2", "pol-3"},
)
var localEp1WithOneTierPolicy321 = policyOrderState(
	[3]float64{order30, order20, order10},
	[3]string{"pol-3", "pol-2", "pol-1"},
)
var localEp1WithOneTierPolicyAlpha = policyOrderState(
	[3]float64{order10, order10, order10},
	[3]string{"pol-1", "pol-2", "pol-3"},
)

func policyOrderState(policyOrders [3]float64, expectedOrder [3]string) State {
	policies := [3]Policy{}
	for i := range policies {
		policies[i] = Policy{
			Order:         &policyOrders[i],
			Selector:      "a == 'a'",
			InboundRules:  []Rule{{SrcSelector: allSelector}},
			OutboundRules: []Rule{{SrcSelector: bEpBSelector}},
		}
	}
	state := initialisedStore.withKVUpdates(
		KVPair{Key: localWlEpKey1, Value: &localWlEp1},
		KVPair{Key: PolicyKey{Name: "pol-1", Tier: "default"}, Value: &policies[0]},
		KVPair{Key: PolicyKey{Name: "pol-2", Tier: "default"}, Value: &policies[1]},
		KVPair{Key: PolicyKey{Name: "pol-3", Tier: "default"}, Value: &policies[2]},
	).withIPSet(allSelectorId, []string{
		"10.0.0.1/32", // ep1
		"fc00:fe11::1/128",
		"10.0.0.2/32", // ep1 and ep2
		"fc00:fe11::2/128",
	}).withIPSet(bEqBSelectorId, []string{
		"10.0.0.1/32",
		"fc00:fe11::1/128",
		"10.0.0.2/32",
		"fc00:fe11::2/128",
	}).withActivePolicies(
		proto.PolicyID{Tier: "default", Name: "pol-1"},
		proto.PolicyID{Tier: "default", Name: "pol-2"},
		proto.PolicyID{Tier: "default", Name: "pol-3"},
	).withActiveProfiles(
		proto.ProfileID{Name: "prof-1"},
		proto.ProfileID{Name: "prof-2"},
		proto.ProfileID{Name: "prof-missing"},
	).withEndpoint(
		localWlEp1Id,
		[]mock.TierInfo{
			{Name: "default", IngressPolicyNames: expectedOrder[:], EgressPolicyNames: expectedOrder[:]},
		},
	).withRoutes(
		// Routes for the local WEPs.
		routelocalWlTenDotOne,
		routelocalWlTenDotTwo,
		routelocalWlV6ColonOne,
		routelocalWlV6ColonTwo,
	).withName(fmt.Sprintf("ep1 local, 1 tier, policies %v", expectedOrder[:]))
	return state
}

// localEp2WithPolicy adds a different endpoint that doesn't match b=="b".
// This tests an empty IP set.
var localEp2WithPolicy = withPolicy.withKVUpdates(
	KVPair{Key: localWlEpKey2, Value: &localWlEp2},
).withIPSet(allSelectorId, []string{
	"10.0.0.2/32", // ep1 and ep2
	"fc00:fe11::2/128",
	"10.0.0.3/32", // ep2
	"fc00:fe11::3/128",
}).withIPSet(
	bEqBSelectorId, []string{},
).withActivePolicies(
	proto.PolicyID{Tier: "default", Name: "pol-1"},
).withActiveProfiles(
	proto.ProfileID{Name: "prof-2"},
	proto.ProfileID{Name: "prof-3"},
).withEndpoint(
	localWlEp2Id,
	[]mock.TierInfo{
		{Name: "default", IngressPolicyNames: []string{"pol-1"}, EgressPolicyNames: []string{"pol-1"}},
	},
).withRoutes(
	// Routes for the local WEPs.
	routelocalWlTenDotTwo,
	routelocalWlTenDotThree,
	routelocalWlV6ColonTwo,
	routelocalWlV6ColonThree,
).withName("ep2 local, policy")

// localEpsWithPolicy contains both of the above endpoints, which have some
// overlapping IPs.  When we sequence this with the states above, we test
// overlapping IP addition and removal.
var localEpsWithPolicy = withPolicy.withKVUpdates(
	// Two local endpoints with overlapping IPs.
	KVPair{Key: localWlEpKey1, Value: &localWlEp1},
	KVPair{Key: localWlEpKey2, Value: &localWlEp2},
).withIPSet(allSelectorId, []string{
	"10.0.0.1/32", // ep1
	"fc00:fe11::1/128",
	"10.0.0.2/32", // ep1 and ep2
	"fc00:fe11::2/128",
	"10.0.0.3/32", // ep2
	"fc00:fe11::3/128",
}).withIPSet(bEqBSelectorId, []string{
	"10.0.0.1/32",
	"fc00:fe11::1/128",
	"10.0.0.2/32",
	"fc00:fe11::2/128",
}).withActivePolicies(
	proto.PolicyID{Tier: "default", Name: "pol-1"},
).withActiveProfiles(
	proto.ProfileID{Name: "prof-1"},
	proto.ProfileID{Name: "prof-2"},
	proto.ProfileID{Name: "prof-3"},
	proto.ProfileID{Name: "prof-missing"},
).withEndpoint(
	localWlEp1Id,
	[]mock.TierInfo{
		{Name: "default", IngressPolicyNames: []string{"pol-1"}, EgressPolicyNames: []string{"pol-1"}},
	},
).withEndpoint(
	localWlEp2Id,
	[]mock.TierInfo{
		{Name: "default", IngressPolicyNames: []string{"pol-1"}, EgressPolicyNames: []string{"pol-1"}},
	},
).withRoutes(
	// Routes for the local WEPs.
	routelocalWlTenDotOne,
	routelocalWlTenDotTwo,
	routelocalWlTenDotThree,
	routelocalWlV6ColonOne,
	routelocalWlV6ColonTwo,
	routelocalWlV6ColonThree,
).withName("2 local, overlapping IPs & a policy")

var localEpsWithNamedPortsPolicy = localEpsWithPolicy.withKVUpdates(
	KVPair{Key: PolicyKey{Tier: "default", Name: "pol-1"}, Value: &policy1_order20_with_selector_and_named_port_tcpport},
).withIPSet(
	allSelectorId, nil,
).withIPSet(namedPortAllTCPID, []string{
	"10.0.0.1,tcp:8080", // ep1
	"fc00:fe11::1,tcp:8080",
	"10.0.0.2,tcp:8080", // ep1 and ep2
	"fc00:fe11::2,tcp:8080",
	"10.0.0.3,tcp:8080", // ep2
	"fc00:fe11::3,tcp:8080",
}).withName("2 local, overlapping IPs & a named port policy")

var localEpsWithNamedPortsPolicyTCPPort2 = localEpsWithPolicy.withKVUpdates(
	KVPair{Key: PolicyKey{Tier: "default", Name: "pol-1"}, Value: &policy1_order20_with_selector_and_named_port_tcpport2},
).withIPSet(
	allSelectorId, nil,
).withIPSet(namedPortAllTCP2ID, []string{
	"10.0.0.1,tcp:1234", // ep1
	"fc00:fe11::1,tcp:1234",

	"10.0.0.2,tcp:1234", // IP shared between ep1 and ep2 but different port no
	"10.0.0.2,tcp:2345",
	"fc00:fe11::2,tcp:1234",
	"fc00:fe11::2,tcp:2345",

	"10.0.0.3,tcp:2345", // ep2
	"fc00:fe11::3,tcp:2345",
}).withName("2 local, overlapping IPs & a named port policy")

// localEpsWithMismatchedNamedPortsPolicy contains a policy that has named port matches where the
// rule has a protocol that doesn't match that in the named port definitions in the endpoint.
var localEpsWithMismatchedNamedPortsPolicy = localEpsWithPolicy.withKVUpdates(
	KVPair{Key: PolicyKey{Tier: "default", Name: "pol-1"}, Value: &policy1_order20_with_named_port_mismatched_protocol},
).withIPSet(
	allSelectorId, nil,
).withIPSet(
	bEqBSelectorId, nil,
).withIPSet(
	namedPortID(allSelector, "udp", "tcpport"), []string{},
).withIPSet(
	namedPortID(allSelector, "tcp", "udpport"), []string{},
).withName("Named ports policy with protocol not matching endpoints")

// In this state, we have a couple of endpoints.  EP1 has a profile, through which it inherits
// a label.
var localEpsWithOverlappingIPsAndInheritedLabels = empty.withKVUpdates(
	// Two local endpoints with overlapping IPs.
	KVPair{Key: localWlEpKey1, Value: &localWlEp1},
	KVPair{Key: localWlEpKey2, Value: &localWlEp2},
	KVPair{Key: ResourceKey{Kind: v3.KindProfile, Name: "prof-1"}, Value: profileLabels1},
).withEndpoint(
	localWlEp1Id,
	[]mock.TierInfo{},
).withEndpoint(
	localWlEp2Id,
	[]mock.TierInfo{},
).withActiveProfiles(
	proto.ProfileID{Name: "prof-1"},
	proto.ProfileID{Name: "prof-2"},
	proto.ProfileID{Name: "prof-3"},
	proto.ProfileID{Name: "prof-missing"},
).withRoutes(
	// Routes for the local WEPs.
	routelocalWlTenDotOne,
	routelocalWlTenDotTwo,
	routelocalWlTenDotThree,
	routelocalWlV6ColonOne,
	routelocalWlV6ColonTwo,
	routelocalWlV6ColonThree,
)

// Building on the above, we add a policy to match on the inherited label, which should produce
// a named port.
var localEpsAndNamedPortPolicyMatchingInheritedLabelOnEP1 = localEpsWithOverlappingIPsAndInheritedLabels.withKVUpdates(
	KVPair{Key: PolicyKey{Tier: "default", Name: "inherit-pol"}, Value: &policy_with_named_port_inherit},
).withActivePolicies(
	proto.PolicyID{Tier: "default", Name: "inherit-pol"},
).withEndpoint(
	localWlEp1Id,
	[]mock.TierInfo{{Name: "default",
		IngressPolicyNames: []string{"inherit-pol"},
		EgressPolicyNames:  []string{"inherit-pol"},
	}},
).withEndpoint(
	localWlEp2Id,
	[]mock.TierInfo{{Name: "default",
		IngressPolicyNames: []string{"inherit-pol"},
		EgressPolicyNames:  []string{"inherit-pol"},
	}},
).withIPSet(namedPortInheritIPSetID, []string{
	"10.0.0.1,tcp:8080", // ep1
	"fc00:fe11::1,tcp:8080",
	"10.0.0.2,tcp:8080", // ep1 and ep2
	"fc00:fe11::2,tcp:8080",
	// ep2 doesn't match because it doesn't inherit the profile.
}).withName("2 local WEPs with policy matching inherited label on WEP1")

// Add a second profile with the same labels so that both endpoints now match.
var localEpsAndNamedPortPolicyMatchingInheritedLabelBothEPs = localEpsAndNamedPortPolicyMatchingInheritedLabelOnEP1.withKVUpdates(
	KVPair{Key: ResourceKey{Kind: v3.KindProfile, Name: "prof-2"}, Value: profileLabels1},
).withIPSet(namedPortInheritIPSetID, []string{
	"10.0.0.1,tcp:8080", // ep1
	"fc00:fe11::1,tcp:8080",
	"10.0.0.2,tcp:8080", // ep1 and ep2
	"fc00:fe11::2,tcp:8080",
	"10.0.0.3,tcp:8080", // ep2
	"fc00:fe11::3,tcp:8080",
}).withName("2 local WEPs with policy matching inherited label on both WEPs")

// Adjust workload 1 so it has duplicate named ports.
var localEpsAndNamedPortPolicyDuplicatePorts = localEpsAndNamedPortPolicyMatchingInheritedLabelBothEPs.withKVUpdates(
	KVPair{Key: localWlEpKey1, Value: &localWlEp1WithDupeNamedPorts},
).withIPSet(namedPortInheritIPSetID, []string{
	"10.0.0.1,tcp:8080", // ep1
	"fc00:fe11::1,tcp:8080",
	"10.0.0.1,tcp:8081", // ep1
	"fc00:fe11::1,tcp:8081",
	"10.0.0.1,tcp:8082", // ep1
	"fc00:fe11::1,tcp:8082",
	"10.0.0.2,tcp:8081", // ep1
	"fc00:fe11::2,tcp:8081",
	"10.0.0.2,tcp:8082", // ep1
	"fc00:fe11::2,tcp:8082",

	"10.0.0.2,tcp:8080", // ep1 and ep2
	"fc00:fe11::2,tcp:8080",

	"10.0.0.3,tcp:8080", // ep2
	"fc00:fe11::3,tcp:8080",
}).withName("2 local WEPs with policy and duplicate named port on WEP1")

// Then, change the label on EP2 so it no-longer matches.
var localEpsAndNamedPortPolicyNoLongerMatchingInheritedLabelOnEP2 = localEpsAndNamedPortPolicyMatchingInheritedLabelBothEPs.withKVUpdates(
	KVPair{Key: ResourceKey{Kind: v3.KindProfile, Name: "prof-2"}, Value: profileLabels2},
).withIPSet(namedPortInheritIPSetID, []string{
	"10.0.0.1,tcp:8080", // ep1
	"fc00:fe11::1,tcp:8080",
	"10.0.0.2,tcp:8080", // ep1 and ep2
	"fc00:fe11::2,tcp:8080",
	// ep2 no longer matches
}).withName("2 local WEPs with policy matching inherited label on WEP1; WEP2 has different label")

// Then, change the label on EP1 so it no-longer matches.
var localEpsAndNamedPortPolicyNoLongerMatchingInheritedLabelOnEP1 = localEpsAndNamedPortPolicyNoLongerMatchingInheritedLabelOnEP2.withKVUpdates(
	KVPair{Key: ResourceKey{Kind: v3.KindProfile, Name: "prof-1"}, Value: profileLabels2},
).withIPSet(namedPortInheritIPSetID, []string{
	// No longer any matches.
}).withName("2 local WEPs with policy not matching inherited labels")

// Alternatively, prevent EP2 from matching by removing its profiles.
var localEpsAndNamedPortPolicyEP2ProfileRemoved = localEpsAndNamedPortPolicyMatchingInheritedLabelBothEPs.withKVUpdates(
	KVPair{Key: localWlEpKey2, Value: &localWlEp2WithLabelsButNoProfiles},
).withIPSet(namedPortInheritIPSetID, []string{
	"10.0.0.1,tcp:8080", // ep1
	"fc00:fe11::1,tcp:8080",
	"10.0.0.2,tcp:8080", // ep1 and ep2
	"fc00:fe11::2,tcp:8080",
	// ep2 no longer matches
}).withActiveProfiles(
	proto.ProfileID{Name: "prof-1"},
	proto.ProfileID{Name: "prof-2"},
	proto.ProfileID{Name: "prof-missing"},
).withName("2 local WEPs with policy matching inherited label on WEP1; WEP2 has no profile")

// Then do the same for EP1.
var localEpsAndNamedPortPolicyBothEPsProfilesRemoved = localEpsAndNamedPortPolicyEP2ProfileRemoved.withKVUpdates(
	KVPair{Key: localWlEpKey1, Value: &localWlEp1WithLabelsButNoProfiles},
).withIPSet(namedPortInheritIPSetID, []string{
	// Neither EP matches.
}).withRoutes(
	// Routes for the local WEPs.
	routelocalWlTenDotOne,
	routelocalWlTenDotTwo,
	routelocalWlTenDotThree,
	routelocalWlV6ColonOne,
	routelocalWlV6ColonTwo,
	routelocalWlV6ColonThree,
).withActiveProfiles().withName("2 local WEPs with no matches due to removing profiles from endpoints")

// localEpsWithPolicyUpdatedIPs, when used with localEpsWithPolicy checks
// correct handling of IP address updates.  We add and remove some IPs from
// endpoint 1 and check that only its non-shared IPs are removed from the IP
// sets.
var localEpsWithPolicyUpdatedIPs = localEpsWithPolicy.withKVUpdates(
	KVPair{Key: localWlEpKey1, Value: &localWlEp1DifferentIPs},
	KVPair{Key: localWlEpKey2, Value: &localWlEp2},
).withIPSet(allSelectorId, []string{
	"11.0.0.1/32", // ep1
	"fc00:fe12::1/128",
	"11.0.0.2/32",
	"fc00:fe12::2/128",
	"10.0.0.2/32", // now ep2 only
	"fc00:fe11::2/128",
	"10.0.0.3/32", // ep2
	"fc00:fe11::3/128",
}).withIPSet(bEqBSelectorId, []string{
	"11.0.0.1/32", // ep1
	"fc00:fe12::1/128",
	"11.0.0.2/32",
	"fc00:fe12::2/128",
}).withRoutes(
	// Routes for the local WEPs.
	proto.RouteUpdate{
		Type:          proto.RouteType_LOCAL_WORKLOAD,
		Dst:           "11.0.0.1/32",
		DstNodeName:   localHostname,
		LocalWorkload: true,
	},
	proto.RouteUpdate{
		Type:          proto.RouteType_LOCAL_WORKLOAD,
		Dst:           "11.0.0.2/32",
		DstNodeName:   localHostname,
		LocalWorkload: true,
	},
	routelocalWlTenDotTwo,
	routelocalWlTenDotThree,
	proto.RouteUpdate{
		Type:          proto.RouteType_LOCAL_WORKLOAD,
		Dst:           "fc00:fe12::1/128",
		DstNodeName:   localHostname,
		LocalWorkload: true,
	},
	proto.RouteUpdate{
		Type:          proto.RouteType_LOCAL_WORKLOAD,
		Dst:           "fc00:fe12::2/128",
		DstNodeName:   localHostname,
		LocalWorkload: true,
	},
	routelocalWlV6ColonTwo,
	routelocalWlV6ColonThree,
).withName("2 local, non-overlapping IPs")

// withProfile adds a profile to the initialised state.
var withProfile = initialisedStore.withKVUpdates(
	KVPair{Key: ProfileRulesKey{ProfileKey: ProfileKey{Name: "prof-1"}}, Value: &profileRules1},
	KVPair{Key: ResourceKey{Kind: v3.KindProfile, Name: "prof-1"}, Value: profileLabels1Tag1},
).withName("profile")

// localEpsWithProfile contains a pair of overlapping IP endpoints and a profile
// that matches them both.
var localEpsWithProfile = withProfile.withKVUpdates(
	// Two local endpoints with overlapping IPs.
	KVPair{Key: localWlEpKey1, Value: &localWlEp1},
	KVPair{Key: localWlEpKey2, Value: &localWlEp2},
).withIPSet(allSelectorId, []string{
	"10.0.0.1/32", // ep1
	"fc00:fe11::1/128",
	"10.0.0.2/32", // ep1 and ep2
	"fc00:fe11::2/128",
	"10.0.0.3/32", // ep2
	"fc00:fe11::3/128",
}).withIPSet(tag1LabelID, []string{
	"10.0.0.1/32",
	"fc00:fe11::1/128",
	"10.0.0.2/32",
	"fc00:fe11::2/128",
}).withActiveProfiles(
	proto.ProfileID{Name: "prof-1"},
	proto.ProfileID{Name: "prof-2"},
	proto.ProfileID{Name: "prof-3"},
	proto.ProfileID{Name: "prof-missing"},
).withEndpoint(
	localWlEp1Id,
	[]mock.TierInfo{},
).withEndpoint(
	localWlEp2Id,
	[]mock.TierInfo{},
).withRoutes(
	// Routes for the local WEPs.
	routelocalWlTenDotOne,
	routelocalWlTenDotTwo,
	routelocalWlTenDotThree,
	routelocalWlV6ColonOne,
	routelocalWlV6ColonTwo,
	routelocalWlV6ColonThree,
).withName("2 local, overlapping IPs & a profile")

// localEpsWithNonMatchingProfile contains a pair of overlapping IP endpoints and a profile
// that matches them both.
var localEpsWithNonMatchingProfile = withProfile.withKVUpdates(
	// Two local endpoints with overlapping IPs.
	KVPair{Key: localWlEpKey1, Value: &localWlEp1NoProfiles},
	KVPair{Key: localWlEpKey2, Value: &localWlEp2NoProfiles},
).withEndpoint(
	localWlEp1Id,
	[]mock.TierInfo{},
).withEndpoint(
	localWlEp2Id,
	[]mock.TierInfo{},
).withRoutes(
	// Routes for the local WEPs.
	routelocalWlTenDotOne,
	routelocalWlTenDotTwo,
	routelocalWlTenDotThree,
	routelocalWlV6ColonOne,
	routelocalWlV6ColonTwo,
	routelocalWlV6ColonThree,
).withName("2 local, overlapping IPs & a non-matching profile")

// localEpsWithUpdatedProfile Follows on from localEpsWithProfile, changing the
// profile to use a different tag and selector.
var localEpsWithUpdatedProfile = localEpsWithProfile.withKVUpdates(
	KVPair{Key: ProfileRulesKey{ProfileKey: ProfileKey{Name: "prof-1"}}, Value: &profileRules1TagUpdate},
).withIPSet(
	tag1LabelID, nil,
).withIPSet(
	allSelectorId, nil,
).withIPSet(bEqBSelectorId, []string{
	"10.0.0.1/32",
	"fc00:fe11::1/128",
	"10.0.0.2/32",
	"fc00:fe11::2/128",
}).withIPSet(
	tag2LabelID, []string{},
).withEndpoint(
	localWlEp1Id,
	[]mock.TierInfo{},
).withEndpoint(
	localWlEp2Id,
	[]mock.TierInfo{},
).withName("2 local, overlapping IPs & updated profile")

var localEpsWithUpdatedProfileNegatedTags = localEpsWithUpdatedProfile.withKVUpdates(
	KVPair{Key: ProfileRulesKey{ProfileKey: ProfileKey{Name: "prof-1"}}, Value: &profileRules1NegatedTagSelUpdate},
)

// withProfileTagInherit adds a profile that includes rules that match on
// tags as labels.  I.e. a tag of name foo should be equivalent to label foo=""
var withProfileTagInherit = initialisedStore.withKVUpdates(
	KVPair{Key: ProfileRulesKey{ProfileKey: ProfileKey{Name: "prof-1"}}, Value: &profileRulesWithTagInherit},
	KVPair{Key: ResourceKey{Kind: v3.KindProfile, Name: "prof-1"}, Value: profileLabels1Tag1},
).withName("profile")

var localEpsWithTagInheritProfile = withProfileTagInherit.withKVUpdates(
	// Two local endpoints with overlapping IPs.
	KVPair{Key: localWlEpKey1, Value: &localWlEp1},
	KVPair{Key: localWlEpKey2, Value: &localWlEp2},
).withIPSet(tagSelectorId, []string{
	"10.0.0.1/32", // ep1
	"fc00:fe11::1/128",
	"10.0.0.2/32", // ep1 and ep2
	"fc00:fe11::2/128",
}).withIPSet(
	tagFoobarSelectorId, []string{},
).withActiveProfiles(
	proto.ProfileID{Name: "prof-1"},
	proto.ProfileID{Name: "prof-2"},
	proto.ProfileID{Name: "prof-3"},
	proto.ProfileID{Name: "prof-missing"},
).withEndpoint(
	localWlEp1Id, []mock.TierInfo{},
).withEndpoint(
	localWlEp2Id, []mock.TierInfo{},
).withRoutes(
	// Routes for the local WEPs.
	routelocalWlTenDotOne,
	routelocalWlTenDotTwo,
	routelocalWlTenDotThree,
	routelocalWlV6ColonOne,
	routelocalWlV6ColonTwo,
	routelocalWlV6ColonThree,
).withName("2 local, overlapping IPs & a tag inherit profile")

var withProfileTagOverriden = initialisedStore.withKVUpdates(
	KVPair{Key: ProfileRulesKey{ProfileKey: ProfileKey{Name: "prof-1"}}, Value: &profileRulesWithTagInherit},
	KVPair{Key: ResourceKey{Kind: v3.KindProfile, Name: "prof-1"}, Value: profileLabelsTag1},
).withName("profile")

// localEpsWithTagOverriddenProfile Checks that tags-inherited labels can be
// overridden by explicit labels on the profile.
var localEpsWithTagOverriddenProfile = withProfileTagOverriden.withKVUpdates(
	// Two local endpoints with overlapping IPs.
	KVPair{Key: localWlEpKey1, Value: &localWlEp1},
	KVPair{Key: localWlEpKey2, Value: &localWlEp2},
).withIPSet(tagSelectorId, []string{
	"10.0.0.1/32", // ep1
	"fc00:fe11::1/128",
	"10.0.0.2/32", // ep1 and ep2
	"fc00:fe11::2/128",
}).withIPSet(tagFoobarSelectorId, []string{
	"10.0.0.1/32", // ep1
	"fc00:fe11::1/128",
	"10.0.0.2/32", // ep1 and ep2
	"fc00:fe11::2/128",
}).withActiveProfiles(
	proto.ProfileID{Name: "prof-1"},
	proto.ProfileID{Name: "prof-2"},
	proto.ProfileID{Name: "prof-3"},
	proto.ProfileID{Name: "prof-missing"},
).withEndpoint(
	localWlEp1Id,
	[]mock.TierInfo{},
).withEndpoint(
	localWlEp2Id,
	[]mock.TierInfo{},
).withRoutes(
	// Routes for the local WEPs.
	routelocalWlTenDotOne,
	routelocalWlTenDotTwo,
	routelocalWlTenDotThree,
	routelocalWlV6ColonOne,
	routelocalWlV6ColonTwo,
	routelocalWlV6ColonThree,
).withName("2 local, overlapping IPs & a tag inherit profile")

var hostEp1WithPolicyAndANetworkSet = hostEp1WithPolicy.withKVUpdates(
	KVPair{Key: netSet1Key, Value: &netSet1},
).withIPSet(allSelectorId, []string{
	"10.0.0.1/32", // ep1 and net set.
	"fc00:fe11::1/128",
	"10.0.0.2/32", // ep1 and ep2
	"fc00:fe11::2/128",
	"12.0.0.0/24",
	"12.1.0.0/24",
	"feed:beef::/32",
}).withIPSet(bEqBSelectorId, []string{
	"10.0.0.1/32",
	"fc00:fe11::1/128",
	"10.0.0.2/32",
	"fc00:fe11::2/128",
})

var hostEp1WithPolicyAndTwoNetworkSets = hostEp1WithPolicyAndANetworkSet.withKVUpdates(
	KVPair{Key: netSet2Key, Value: &netSet2},
).withIPSet(allSelectorId, []string{
	"10.0.0.1/32",
	"fc00:fe11::1/128",
	"10.0.0.2/32",
	"fc00:fe11::2/128",
	"12.0.0.0/24", // Shared by both net sets.
	"12.1.0.0/24",
	"feed:beef::/32",
	"13.1.0.0/24", // Unique to netset-2
}).withIPSet(bEqBSelectorId, []string{
	"10.0.0.1/32",
	"fc00:fe11::1/128",
	"10.0.0.2/32",
	"fc00:fe11::2/128",
})

var hostEp1WithPolicyAndANetworkSetMatchingBEqB = hostEp1WithPolicy.withKVUpdates(
	KVPair{Key: netSet1Key, Value: &netSet1WithBEqB},
).withIPSet(allSelectorId, []string{
	"10.0.0.1/32", // ep1 and net set.
	"fc00:fe11::1/128",
	"10.0.0.2/32", // ep1 and ep2
	"fc00:fe11::2/128",
	"12.0.0.0/24",
	"12.1.0.0/24",
}).withIPSet(bEqBSelectorId, []string{
	"10.0.0.1/32",
	"fc00:fe11::1/128",
	"10.0.0.2/32",
	"fc00:fe11::2/128",
	"12.0.0.0/24",
	"12.1.0.0/24",
})

// RouteUpdate expected for ipPoolWithVXLAN.
var routeUpdateIPPoolVXLAN = proto.RouteUpdate{
	Type:        proto.RouteType_CIDR_INFO,
	IpPoolType:  proto.IPPoolType_VXLAN,
	Dst:         ipPoolWithVXLAN.CIDR.String(),
	NatOutgoing: ipPoolWithVXLAN.Masquerade,
}

// RouteUpdate expected for ipPool2WithVXLAN.
var routeUpdateIPPool2VXLAN = proto.RouteUpdate{
	Type:        proto.RouteType_CIDR_INFO,
	IpPoolType:  proto.IPPoolType_VXLAN,
	Dst:         ipPool2WithVXLAN.CIDR.String(),
	NatOutgoing: ipPool2WithVXLAN.Masquerade,
}

// RouteUpdate expected for ipPoolWithVXLANSlash32.
var routeUpdateIPPoolVXLANSlash32 = proto.RouteUpdate{
	Type:        proto.RouteType_CIDR_INFO,
	IpPoolType:  proto.IPPoolType_VXLAN,
	Dst:         ipPoolWithVXLANSlash32.CIDR.String(),
	NatOutgoing: ipPoolWithVXLANSlash32.Masquerade,
}

// RouteUpdate expected for ipPoolWithVXLANCrossSubnet.
var routeUpdateIPPoolVXLANCrossSubnet = proto.RouteUpdate{
	Type:        proto.RouteType_CIDR_INFO,
	IpPoolType:  proto.IPPoolType_VXLAN,
	Dst:         ipPoolWithVXLANCrossSubnet.CIDR.String(),
	NatOutgoing: ipPoolWithVXLANCrossSubnet.Masquerade,
}

// RouteUpdate expected for v6IPPoolWithVXLAN.
var routeUpdateV6IPPoolVXLAN = proto.RouteUpdate{
	Type:        proto.RouteType_CIDR_INFO,
	IpPoolType:  proto.IPPoolType_VXLAN,
	Dst:         v6IPPoolWithVXLAN.CIDR.String(),
	NatOutgoing: v6IPPoolWithVXLAN.Masquerade,
}

// RouteUpdate expected for ipPoolWithIPIP.
var routeUpdateIPPoolIPIP = proto.RouteUpdate{
	Type:        proto.RouteType_CIDR_INFO,
	IpPoolType:  proto.IPPoolType_IPIP,
	Dst:         ipPoolWithIPIP.CIDR.String(),
	NatOutgoing: ipPoolWithIPIP.Masquerade,
}

// RouteUpdate expected for the remote host with its normal IP.
var routeUpdateRemoteHost = proto.RouteUpdate{
	Type:        proto.RouteType_REMOTE_HOST,
	IpPoolType:  proto.IPPoolType_NONE,
	Dst:         remoteHostIP.String() + "/32",
	DstNodeName: remoteHostname,
	DstNodeIp:   remoteHostIP.String(),
}

// RouteUpdate expected for the second remote host.
var routeUpdateRemoteHost2 = proto.RouteUpdate{
	Type:        proto.RouteType_REMOTE_HOST,
	IpPoolType:  proto.IPPoolType_NONE,
	Dst:         remoteHost2IP.String() + "/32",
	DstNodeName: remoteHostname2,
	DstNodeIp:   remoteHost2IP.String(),
}

// RouteUpdate expected for the remote host with its normal IPv6 address.
var routeUpdateRemoteHostV6 = proto.RouteUpdate{
	Type:        proto.RouteType_REMOTE_HOST,
	IpPoolType:  proto.IPPoolType_NONE,
	Dst:         remoteHostIPv6.String() + "/128",
	DstNodeName: remoteHostname,
	DstNodeIp:   remoteHostIPv6.String(),
}

// Minimal VXLAN set-up using WorkloadIPs for routing information rather than using
// IPAM blocks. Includes remoteHost2
var vxlanWithWEPIPs = empty.withKVUpdates(
	KVPair{Key: GlobalConfigKey{Name: "RouteSource"}, Value: &workloadIPs},
	KVPair{Key: ipPoolKey, Value: &ipPoolWithVXLAN},
	KVPair{Key: remoteHost2IPKey, Value: &remoteHost2IP},
	KVPair{Key: remoteHost2VXLANTunnelConfigKey, Value: remoteHost2VXLANTunnelIP},
).withName("VXLAN using WorkloadIPs").withVTEPs(
	proto.VXLANTunnelEndpointUpdate{
		Node:           remoteHostname2,
		Mac:            "66:40:18:59:1f:16",
		Ipv4Addr:       remoteHost2VXLANTunnelIP,
		ParentDeviceIp: remoteHost2IP.String(),
	},
).withRoutes(
	routeUpdateIPPoolVXLAN,
	routeUpdateRemoteHost2,
).withExpectedEncapsulation(
	proto.Encapsulation{IpipEnabled: false, VxlanEnabled: true},
)

// Adds in an workload on remoteHost2 and expected route.
var vxlanWithWEPIPsAndWEP = vxlanWithWEPIPs.withKVUpdates(
	KVPair{Key: remoteWlEpKey2, Value: &remoteWlEp1New},
).withName("VXLAN using WorkloadIPs and a WEP").withRoutes(
	routeUpdateIPPoolVXLAN,
	routeUpdateRemoteHost2,
	proto.RouteUpdate{
		Type:        proto.RouteType_REMOTE_WORKLOAD,
		IpPoolType:  proto.IPPoolType_VXLAN,
		Dst:         "10.0.0.5/32",
		DstNodeName: remoteHostname2,
		DstNodeIp:   remoteHost2IP.String(),
		NatOutgoing: true,
	},
).withIPSecBinding(
	"192.168.0.3", "10.0.0.5",
).withRemoteEndpoint(
	&calc.EndpointData{
		Key:      remoteWlEpKey2,
		Endpoint: &remoteWlEp1New,
	},
)

// Add in another workload with the same IP, but on a different node - remoteHost1.
// Since this new host sorts lower than the original, its should mask the route of the
// WEP on the other node.
var vxlanWithWEPIPsAndWEPDuplicate = vxlanWithWEPIPsAndWEP.withKVUpdates(
	KVPair{Key: remoteHostIPKey, Value: &remoteHostIP},
	KVPair{Key: remoteHostVXLANTunnelConfigKey, Value: remoteHostVXLANTunnelIP},
	KVPair{Key: remoteWlEpKey1, Value: &remoteWlEp1New},
).withName("VXLAN using WorkloadIPs and overlapping WEPs").withVTEPs(
	proto.VXLANTunnelEndpointUpdate{
		Node:           remoteHostname2,
		Mac:            "66:40:18:59:1f:16",
		Ipv4Addr:       remoteHost2VXLANTunnelIP,
		ParentDeviceIp: remoteHost2IP.String(),
	},
	proto.VXLANTunnelEndpointUpdate{
		Node:           remoteHostname,
		Mac:            "66:3e:ca:a4:db:65",
		Ipv4Addr:       remoteHostVXLANTunnelIP,
		ParentDeviceIp: remoteHostIP.String(),
	},
).withRoutes(
	routeUpdateIPPoolVXLAN,
	routeUpdateRemoteHost,
	routeUpdateRemoteHost2,
	proto.RouteUpdate{
		Type:        proto.RouteType_REMOTE_WORKLOAD,
		IpPoolType:  proto.IPPoolType_VXLAN,
		Dst:         "10.0.0.5/32",
		DstNodeName: remoteHostname,
		DstNodeIp:   remoteHostIP.String(),
		NatOutgoing: true,
	},
).withoutIPSecBinding(
	"192.168.0.3", "10.0.0.5",
).withIPSecBlacklist(
	"10.0.0.5",
).withRemoteEndpoint(
	&calc.EndpointData{
		Key:      remoteWlEpKey1,
		Endpoint: &remoteWlEp1New,
	},
)

// Minimal VXLAN set-up using Calico IPAM, all the data needed for a remote VTEP, a pool and a block.
var vxlanWithBlock = empty.withKVUpdates(
	KVPair{Key: ipPoolKey, Value: &ipPoolWithVXLAN},
	KVPair{Key: remoteIPAMBlockKey, Value: &remoteIPAMBlock},
	KVPair{Key: remoteHostIPKey, Value: &remoteHostIP},
	KVPair{Key: remoteHostVXLANTunnelConfigKey, Value: remoteHostVXLANTunnelIP},
).withName("VXLAN").withVTEPs(
	// VTEP for the remote node.
	proto.VXLANTunnelEndpointUpdate{
		Node:           remoteHostname,
		Mac:            "66:3e:ca:a4:db:65",
		Ipv4Addr:       remoteHostVXLANTunnelIP,
		ParentDeviceIp: remoteHostIP.String(),
	},
).withExpectedEncapsulation(
	proto.Encapsulation{IpipEnabled: false, VxlanEnabled: true},
).withRoutes(vxlanWithBlockRoutes...)

var vxlanWithBlockRoutes = []proto.RouteUpdate{
	routeUpdateIPPoolVXLAN,
	routeUpdateRemoteHost,
	// Single route for the block.
	proto.RouteUpdate{
		Type:        proto.RouteType_REMOTE_WORKLOAD,
		IpPoolType:  proto.IPPoolType_VXLAN,
		Dst:         "10.0.1.0/29",
		DstNodeName: remoteHostname,
		DstNodeIp:   remoteHostIP.String(),
		NatOutgoing: true,
	},
}

var remoteNodeResKey = ResourceKey{Name: remoteHostname, Kind: apiv3.KindNode}
var localNodeResKey = ResourceKey{Name: localHostname, Kind: apiv3.KindNode}

// As vxlanWithBlock but with a host sharing the same IP.  No route update because we tie-break on host name.
var vxlanWithBlockDupNodeIP = vxlanWithBlock.withKVUpdates(
	KVPair{Key: remoteHost2IPKey, Value: &remoteHostIP},
).withName("VXLAN with dup node IP")

var vxlanWithDupNodeIPRemoved = vxlanWithBlockDupNodeIP.withKVUpdates(
	KVPair{Key: remoteHostIPKey, Value: nil},
).withName("VXLAN with dup node IP removed").withVTEPs().withRoutes(
	routeUpdateIPPoolVXLAN,
	// Remote host 2 but with remotehost's IP:
	proto.RouteUpdate{
		Type:        proto.RouteType_REMOTE_HOST,
		IpPoolType:  proto.IPPoolType_NONE,
		Dst:         remoteHostIP.String() + "/32",
		DstNodeName: remoteHostname2,
		DstNodeIp:   remoteHostIP.String(),
	},
	// Single route for the block.  No IP because the block belongs to remotehost and its IP was
	// removed.
	proto.RouteUpdate{
		Type:        proto.RouteType_REMOTE_WORKLOAD,
		IpPoolType:  proto.IPPoolType_VXLAN,
		Dst:         "10.0.1.0/29",
		DstNodeName: remoteHostname,
		NatOutgoing: true,
	},
)

// As vxlanWithBlock but with node resources instead of host IPs.
var vxlanWithBlockNodeRes = vxlanWithBlock.withKVUpdates(
	KVPair{Key: remoteHostIPKey, Value: nil},
	KVPair{Key: remoteNodeResKey, Value: &apiv3.Node{
		ObjectMeta: metav1.ObjectMeta{
			Name: localHostname,
		},
		Spec: apiv3.NodeSpec{BGP: &apiv3.NodeBGPSpec{
			IPv4Address: remoteHostIP.String() + "/24",
		}}}},
).withName("VXLAN with node resource (node resources)")

// As vxlanWithBlock but with some superfluous IPv6 resources (VXLAN is IPv4 only).
var vxlanWithIPv6Resources = vxlanWithBlock.withKVUpdates(
	KVPair{Key: v6IPPoolKey, Value: &v6IPPool},
	KVPair{Key: remotev6IPAMBlockKey, Value: &remotev6IPAMBlock},
).withRoutes(
	append(vxlanWithBlockRoutes,
		proto.RouteUpdate{
			Type:        proto.RouteType_REMOTE_WORKLOAD,
			IpPoolType:  proto.IPPoolType_NO_ENCAP,
			Dst:         "feed:beef:0:0:1::/96",
			DstNodeName: remoteHostname,
		},
		proto.RouteUpdate{
			Type:       proto.RouteType_CIDR_INFO,
			IpPoolType: proto.IPPoolType_NO_ENCAP,
			Dst:        "feed:beef::/64",
		},
	)...,
).withName("VXLAN with IPv6 Resources")

// Minimal VXLAN set-up with a MAC address override for the remote node.
var vxlanWithMAC = vxlanWithBlock.withKVUpdates(
	KVPair{Key: remoteHostVXLANTunnelMACConfigKey, Value: remoteHostVXLANTunnelMAC},
).withName("VXLAN MAC").withVTEPs(
	// VTEP for the remote node.
	proto.VXLANTunnelEndpointUpdate{
		Node:           remoteHostname,
		Mac:            remoteHostVXLANTunnelMAC,
		Ipv4Addr:       remoteHostVXLANTunnelIP,
		ParentDeviceIp: remoteHostIP.String(),
	},
)

// As vxlanWithBlock but with a more complex block.  The block has some allocated IPs on the same
// node as well as one that's borrowed by a second node.  We add the extra VTEP config for the
// other node.
var vxlanWithBlockAndBorrows = vxlanWithBlock.withKVUpdates(
	KVPair{Key: remoteIPAMBlockKey, Value: &remoteIPAMBlockWithBorrows},
	KVPair{Key: remoteHost2IPKey, Value: &remoteHost2IP},
	KVPair{Key: remoteHost2VXLANTunnelConfigKey, Value: remoteHost2VXLANTunnelIP},
).withName("VXLAN borrow").withVTEPs(
	proto.VXLANTunnelEndpointUpdate{
		Node:           remoteHostname,
		Mac:            "66:3e:ca:a4:db:65",
		Ipv4Addr:       remoteHostVXLANTunnelIP,
		ParentDeviceIp: remoteHostIP.String(),
	},
	proto.VXLANTunnelEndpointUpdate{
		Node:           remoteHostname2,
		Mac:            "66:40:18:59:1f:16",
		Ipv4Addr:       remoteHost2VXLANTunnelIP,
		ParentDeviceIp: remoteHost2IP.String(),
	},
).withRoutes(
	routeUpdateIPPoolVXLAN,
	routeUpdateRemoteHost,
	routeUpdateRemoteHost2,
	// Single route for the block.
	proto.RouteUpdate{
		Type:        proto.RouteType_REMOTE_WORKLOAD,
		IpPoolType:  proto.IPPoolType_VXLAN,
		Dst:         "10.0.1.0/29",
		DstNodeName: remoteHostname,
		DstNodeIp:   remoteHostIP.String(),
		NatOutgoing: true,
	},
	proto.RouteUpdate{
		Type:        proto.RouteType_REMOTE_WORKLOAD,
		IpPoolType:  proto.IPPoolType_VXLAN,
		Dst:         "10.0.1.2/32",
		DstNodeName: remoteHostname2,
		DstNodeIp:   remoteHost2IP.String(),
		NatOutgoing: true,
	},
)

// vxlanWithBlock but with a different tunnel IP.
var vxlanWithBlockAndDifferentTunnelIP = vxlanWithBlock.withKVUpdates(
	KVPair{Key: remoteHostVXLANTunnelConfigKey, Value: remoteHostVXLANTunnelIP2},
).withName("VXLAN different tunnel IP").withVTEPs(
	// VTEP for the remote node.
	proto.VXLANTunnelEndpointUpdate{
		Node:           remoteHostname,
		Mac:            "66:3e:ca:a4:db:65",
		Ipv4Addr:       remoteHostVXLANTunnelIP2,
		ParentDeviceIp: remoteHostIP.String(),
	},
)

// vxlanWithBlock but with a different node IP.
var vxlanWithBlockAndDifferentNodeIP = vxlanWithBlock.withKVUpdates(
	KVPair{Key: remoteHostIPKey, Value: &remoteHost2IP},
).withName("VXLAN different node IP").withVTEPs(
	// VTEP for the remote node.
	proto.VXLANTunnelEndpointUpdate{
		Node:           remoteHostname,
		Mac:            "66:3e:ca:a4:db:65",
		Ipv4Addr:       remoteHostVXLANTunnelIP,
		ParentDeviceIp: remoteHost2IP.String(),
	},
).withRoutes(
	routeUpdateIPPoolVXLAN,
	proto.RouteUpdate{
		Type:        proto.RouteType_REMOTE_HOST,
		IpPoolType:  proto.IPPoolType_NONE,
		Dst:         remoteHost2IP.String() + "/32",
		DstNodeName: remoteHostname,
		DstNodeIp:   remoteHost2IP.String(),
	},
	// Single route for the block.
	proto.RouteUpdate{
		Type:        proto.RouteType_REMOTE_WORKLOAD,
		IpPoolType:  proto.IPPoolType_VXLAN,
		Dst:         "10.0.1.0/29",
		DstNodeName: remoteHostname,
		DstNodeIp:   remoteHost2IP.String(),
		NatOutgoing: true,
	},
)

// As vxlanWithBlockAndBorrows but with the owner of the block and the borrows switched.
var vxlanBlockOwnerSwitch = vxlanWithBlockAndBorrows.withKVUpdates(
	KVPair{Key: remoteIPAMBlockKey, Value: &remoteIPAMBlockWithBorrowsSwitched},
).withRoutes(
	routeUpdateIPPoolVXLAN,
	routeUpdateRemoteHost,
	routeUpdateRemoteHost2,
	// Single route for the block.
	proto.RouteUpdate{
		Type:        proto.RouteType_REMOTE_WORKLOAD,
		IpPoolType:  proto.IPPoolType_VXLAN,
		Dst:         "10.0.1.0/29",
		DstNodeName: remoteHostname2,
		DstNodeIp:   remoteHost2IP.String(),
		NatOutgoing: true,
	},
	proto.RouteUpdate{
		Type:        proto.RouteType_REMOTE_WORKLOAD,
		IpPoolType:  proto.IPPoolType_VXLAN,
		Dst:         "10.0.1.2/32",
		DstNodeName: remoteHostname,
		DstNodeIp:   remoteHostIP.String(),
		NatOutgoing: true,
	},
).withName("VXLAN owner switch")

// VXLAN set-up with local block.
var vxlanLocalBlockWithBorrows = empty.withKVUpdates(
	KVPair{Key: ipPoolKey, Value: &ipPoolWithVXLAN},

	KVPair{Key: localHostIPKey, Value: &localHostIP},
	KVPair{Key: localHostVXLANTunnelConfigKey, Value: localHostVXLANTunnelIP},

	KVPair{Key: remoteHostIPKey, Value: &remoteHostIP},
	KVPair{Key: remoteHostVXLANTunnelConfigKey, Value: remoteHostVXLANTunnelIP},

	KVPair{Key: localIPAMBlockKey, Value: &localIPAMBlockWithBorrows},
).withVTEPs(
	proto.VXLANTunnelEndpointUpdate{
		Node:           remoteHostname,
		Mac:            "66:3e:ca:a4:db:65",
		Ipv4Addr:       remoteHostVXLANTunnelIP,
		ParentDeviceIp: remoteHostIP.String(),
	},
	proto.VXLANTunnelEndpointUpdate{
		Node:           localHostname,
		Mac:            "66:48:f6:56:dc:f1",
		Ipv4Addr:       localHostVXLANTunnelIP,
		ParentDeviceIp: localHostIP.String(),
	},
).withRoutes(
	routeUpdateIPPoolVXLAN,
	routeUpdateRemoteHost,
	proto.RouteUpdate{
		Type:        proto.RouteType_LOCAL_HOST,
		IpPoolType:  proto.IPPoolType_NONE,
		Dst:         localHostIP.String() + "/32",
		DstNodeName: localHostname,
		DstNodeIp:   localHostIP.String(),
	},
	// Single route for the block.
	proto.RouteUpdate{
		Type:        proto.RouteType_LOCAL_WORKLOAD,
		IpPoolType:  proto.IPPoolType_VXLAN,
		Dst:         "10.0.0.0/29",
		DstNodeName: localHostname,
		DstNodeIp:   localHostIP.String(),
		NatOutgoing: true,
	},
	proto.RouteUpdate{
		Type:        proto.RouteType_REMOTE_WORKLOAD,
		IpPoolType:  proto.IPPoolType_VXLAN,
		Dst:         "10.0.0.2/32",
		DstNodeName: remoteHostname,
		DstNodeIp:   remoteHostIP.String(),
		NatOutgoing: true,
	},
).withExpectedEncapsulation(
	proto.Encapsulation{IpipEnabled: false, VxlanEnabled: true},
)

var localVXLANWep1Route1 = proto.RouteUpdate{
	Type:          proto.RouteType_LOCAL_WORKLOAD,
	IpPoolType:    proto.IPPoolType_VXLAN,
	Dst:           "10.0.0.1/32",
	DstNodeName:   localHostname,
	DstNodeIp:     localHostIP.String(),
	NatOutgoing:   true,
	LocalWorkload: true,
}

var localVXLANWep1Route2 = proto.RouteUpdate{
	Type:          proto.RouteType_LOCAL_WORKLOAD,
	IpPoolType:    proto.IPPoolType_VXLAN,
	Dst:           "10.0.0.2/32",
	DstNodeName:   localHostname,
	DstNodeIp:     localHostIP.String(),
	NatOutgoing:   true,
	LocalWorkload: true,
}

// As vxlanLocalBlockWithBorrows but with a local workload.  The local workload has an IP that overlaps with
// the remote workload, we take that in preference to the remote route.
var vxlanLocalBlockWithBorrowsLocalWEP = vxlanLocalBlockWithBorrows.withKVUpdates(
	KVPair{Key: localWlEpKey1, Value: &localWlEp1},
).withRoutes(
	routeUpdateIPPoolVXLAN,
	routeUpdateRemoteHost,
	proto.RouteUpdate{
		Type:        proto.RouteType_LOCAL_HOST,
		IpPoolType:  proto.IPPoolType_NONE,
		Dst:         localHostIP.String() + "/32",
		DstNodeName: localHostname,
		DstNodeIp:   localHostIP.String(),
	},
	// Single route for the block.
	proto.RouteUpdate{
		Type:        proto.RouteType_LOCAL_WORKLOAD,
		IpPoolType:  proto.IPPoolType_VXLAN,
		Dst:         "10.0.0.0/29",
		DstNodeName: localHostname,
		DstNodeIp:   localHostIP.String(),
		NatOutgoing: true,
	},
	// Plus individual routes for the local WEPs.
	localVXLANWep1Route1,
	localVXLANWep1Route2,
	// Plus V6 workloads
	routelocalWlV6ColonOne,
	routelocalWlV6ColonTwo,
).withName("VXLAN local with borrows with local WEP override").withActiveProfiles(
	proto.ProfileID{Name: "prof-1"},
	proto.ProfileID{Name: "prof-2"},
	proto.ProfileID{Name: "prof-missing"},
).withIPSecBinding(
	"192.168.0.1", "10.0.0.1",
).withIPSecBinding(
	"192.168.0.1", "10.0.0.2",
).withEndpoint("orch/wl1/ep1", []mock.TierInfo{})

// As vxlanLocalBlockWithBorrows but using Node resources instead of host IPs.
var vxlanLocalBlockWithBorrowsNodeRes = vxlanLocalBlockWithBorrows.withKVUpdates(
	KVPair{Key: localHostIPKey, Value: nil},
	KVPair{Key: remoteHostIPKey, Value: nil},
	KVPair{Key: remoteNodeResKey, Value: &apiv3.Node{
		ObjectMeta: metav1.ObjectMeta{
			Name: remoteHostname,
		},
		Spec: apiv3.NodeSpec{BGP: &apiv3.NodeBGPSpec{
			IPv4Address: remoteHostIPWithPrefix,
		}}}},
	KVPair{Key: localNodeResKey, Value: &apiv3.Node{
		ObjectMeta: metav1.ObjectMeta{
			Name: localHostname,
		},
		Spec: apiv3.NodeSpec{BGP: &apiv3.NodeBGPSpec{
			IPv4Address: localHostIPWithPrefix,
		}}}},
).withName("VXLAN local with borrows (node resources)")

// As vxlanLocalBlockWithBorrowsNodeRes using the cross-subnet version of the IP pool.
// Hosts are in the same subnet.
var vxlanLocalBlockWithBorrowsCrossSubnetNodeRes = vxlanLocalBlockWithBorrowsNodeRes.withKVUpdates(
	KVPair{Key: ipPoolKey, Value: &ipPoolWithVXLANCrossSubnet},
).withRoutes(
	routeUpdateIPPoolVXLANCrossSubnet,
	routeUpdateRemoteHost,
	proto.RouteUpdate{
		Type:        proto.RouteType_LOCAL_HOST,
		IpPoolType:  proto.IPPoolType_NONE,
		Dst:         localHostIP.String() + "/32",
		DstNodeName: localHostname,
		DstNodeIp:   localHostIP.String(),
	},
	// Single route for the block.
	proto.RouteUpdate{
		Type:        proto.RouteType_LOCAL_WORKLOAD,
		IpPoolType:  proto.IPPoolType_VXLAN,
		Dst:         "10.0.0.0/29",
		DstNodeName: localHostname,
		DstNodeIp:   localHostIP.String(),
		SameSubnet:  true, // cross subnet.
	},
	proto.RouteUpdate{
		Type:        proto.RouteType_REMOTE_WORKLOAD,
		IpPoolType:  proto.IPPoolType_VXLAN,
		Dst:         "10.0.0.2/32",
		DstNodeName: remoteHostname,
		DstNodeIp:   remoteHostIP.String(),
		SameSubnet:  true, // cross subnet.
	},
).withName("VXLAN local with borrows cross subnet (node resources)")

// As vxlanLocalBlockWithBorrowsCrossSubnetNodeRes but hosts are in a different pool.
var vxlanLocalBlockWithBorrowsDifferentSubnetNodeRes = vxlanLocalBlockWithBorrowsNodeRes.withKVUpdates(
	KVPair{Key: ipPoolKey, Value: &ipPoolWithVXLANCrossSubnet},
	KVPair{Key: remoteNodeResKey, Value: &apiv3.Node{
		ObjectMeta: metav1.ObjectMeta{
			Name: remoteHostname,
		},
		Spec: apiv3.NodeSpec{BGP: &apiv3.NodeBGPSpec{
			IPv4Address: remoteHostIP.String(), // Omitting the /32 here to check the v3 validator is used for this resource.
		}}}},
	KVPair{Key: localNodeResKey, Value: &apiv3.Node{
		ObjectMeta: metav1.ObjectMeta{
			Name: localHostname,
		},
		Spec: apiv3.NodeSpec{BGP: &apiv3.NodeBGPSpec{
			IPv4Address: localHostIP.String() + "/32",
		}}}},
).withRoutes(
	routeUpdateIPPoolVXLANCrossSubnet,
	routeUpdateRemoteHost,
	proto.RouteUpdate{
		Type:        proto.RouteType_LOCAL_HOST,
		IpPoolType:  proto.IPPoolType_NONE,
		Dst:         localHostIP.String() + "/32",
		DstNodeName: localHostname,
		DstNodeIp:   localHostIP.String(),
	},
	// Single route for the block.
	proto.RouteUpdate{
		Type:        proto.RouteType_LOCAL_WORKLOAD,
		IpPoolType:  proto.IPPoolType_VXLAN,
		Dst:         "10.0.0.0/29",
		DstNodeName: localHostname,
		DstNodeIp:   localHostIP.String(),
		SameSubnet:  true, // cross subnet.
	},
	proto.RouteUpdate{
		Type:        proto.RouteType_REMOTE_WORKLOAD,
		IpPoolType:  proto.IPPoolType_VXLAN,
		Dst:         "10.0.0.2/32",
		DstNodeName: remoteHostname,
		DstNodeIp:   remoteHostIP.String(),
		SameSubnet:  false, // subnets don't match.
	},
).withName("VXLAN cross subnet different subnet (node resources)")

// vxlanWithBlockAndBorrows but missing the VTEP information for the first host.
var vxlanWithBlockAndBorrowsAndMissingFirstVTEP = vxlanWithBlockAndBorrows.withKVUpdates(
	KVPair{Key: remoteHostIPKey, Value: nil},
).withName("VXLAN borrow missing VTEP").withVTEPs(
	proto.VXLANTunnelEndpointUpdate{
		Node:           remoteHostname2,
		Mac:            "66:40:18:59:1f:16",
		Ipv4Addr:       remoteHost2VXLANTunnelIP,
		ParentDeviceIp: remoteHost2IP.String(),
	},
).withRoutes(
	routeUpdateIPPoolVXLAN,
	routeUpdateRemoteHost2,
	// Single route for the block.
	proto.RouteUpdate{
		Type:        proto.RouteType_REMOTE_WORKLOAD,
		IpPoolType:  proto.IPPoolType_VXLAN,
		Dst:         "10.0.1.0/29",
		DstNodeName: remoteHostname,
		NatOutgoing: true,
	},
	proto.RouteUpdate{
		Type:        proto.RouteType_REMOTE_WORKLOAD,
		IpPoolType:  proto.IPPoolType_VXLAN,
		Dst:         "10.0.1.2/32",
		DstNodeName: remoteHostname2,
		DstNodeIp:   remoteHost2IP.String(),
		NatOutgoing: true,
	},
)

// As vxlanWithBlock but with the IP pool switched to IPIP mode.
var vxlanToIPIPSwitch = vxlanWithBlock.withKVUpdates(
	KVPair{Key: ipPoolKey, Value: &ipPoolWithIPIP},
).withName("VXLAN switched to IPIP").withRoutes(
	routeUpdateIPPoolIPIP,
	routeUpdateRemoteHost,
	// Single route for the block.
	proto.RouteUpdate{
		Type:        proto.RouteType_REMOTE_WORKLOAD,
		IpPoolType:  proto.IPPoolType_IPIP,
		Dst:         "10.0.1.0/29",
		DstNodeName: remoteHostname,
		DstNodeIp:   remoteHostIP.String(),
	},
).withExpectedEncapsulation(
	proto.Encapsulation{IpipEnabled: true, VxlanEnabled: false},
)

var vxlanBlockDelete = vxlanWithBlock.withKVUpdates(
	KVPair{Key: remoteIPAMBlockKey, Value: nil},
).withName("VXLAN block removed").withRoutes(
	// VXLAN block route removed but still keep the IP pool and host routes.
	routeUpdateIPPoolVXLAN,
	routeUpdateRemoteHost,
).withVTEPs(
	// VTEP for the remote node.
	proto.VXLANTunnelEndpointUpdate{
		Node:           remoteHostname,
		Mac:            "66:3e:ca:a4:db:65",
		Ipv4Addr:       remoteHostVXLANTunnelIP,
		ParentDeviceIp: remoteHostIP.String(),
	},
)

var vxlanHostIPDelete = vxlanWithBlock.withKVUpdates(
	KVPair{Key: remoteHostIPKey, Value: nil},
).withName("VXLAN host IP removed").withRoutes(
	routeUpdateIPPoolVXLAN,
	// Host removed but keep the route without the node IP.
	proto.RouteUpdate{
		Type:        proto.RouteType_REMOTE_WORKLOAD,
		IpPoolType:  proto.IPPoolType_VXLAN,
		Dst:         "10.0.1.0/29",
		DstNodeName: remoteHostname,
		DstNodeIp:   "",
		NatOutgoing: true,
	},
).withVTEPs()

var vxlanTunnelIPDelete = vxlanWithBlock.withKVUpdates(
	KVPair{Key: remoteHostVXLANTunnelConfigKey, Value: nil},
).withName("VXLAN tunnel IP removed").withVTEPs()

// Corner case: VXLAN set-up where the IP pool and block are both /32s.
var vxlanSlash32 = empty.withKVUpdates(
	KVPair{Key: ipPoolKey, Value: &ipPoolWithVXLANSlash32},
	KVPair{Key: remoteIPAMSlash32BlockKey, Value: &remoteIPAMBlockSlash32},
	KVPair{Key: remoteHostIPKey, Value: &remoteHostIP},
	KVPair{Key: remoteHostVXLANTunnelConfigKey, Value: remoteHostVXLANTunnelIP},
).withName("VXLAN /32").withVTEPs(
	// VTEP for the remote node.
	proto.VXLANTunnelEndpointUpdate{
		Node:           remoteHostname,
		Mac:            "66:3e:ca:a4:db:65",
		Ipv4Addr:       remoteHostVXLANTunnelIP,
		ParentDeviceIp: remoteHostIP.String(),
	},
).withRoutes(
	// No CIDR_INFO route, it gets subsumed into the REMOTE_WORKLOAD one.
	routeUpdateRemoteHost,
	// Single route for the block.
	proto.RouteUpdate{
		Type:        proto.RouteType_REMOTE_WORKLOAD,
		IpPoolType:  proto.IPPoolType_VXLAN,
		Dst:         "10.0.0.0/32",
		DstNodeName: remoteHostname,
		DstNodeIp:   remoteHostIP.String(),
		NatOutgoing: true,
	},
).withExpectedEncapsulation(
	proto.Encapsulation{IpipEnabled: false, VxlanEnabled: true},
)

var vxlanSlash32NoBlock = empty.withKVUpdates(
	KVPair{Key: ipPoolKey, Value: &ipPoolWithVXLANSlash32},
	KVPair{Key: remoteHostIPKey, Value: &remoteHostIP},
	KVPair{Key: remoteHostVXLANTunnelConfigKey, Value: remoteHostVXLANTunnelIP},
).withName("VXLAN /32 no block").withVTEPs(
	// VTEP for the remote node.
	proto.VXLANTunnelEndpointUpdate{
		Node:           remoteHostname,
		Mac:            "66:3e:ca:a4:db:65",
		Ipv4Addr:       remoteHostVXLANTunnelIP,
		ParentDeviceIp: remoteHostIP.String(),
	},
).withRoutes(
	routeUpdateIPPoolVXLANSlash32,
	routeUpdateRemoteHost,
).withExpectedEncapsulation(
	proto.Encapsulation{IpipEnabled: false, VxlanEnabled: true},
)

var vxlanSlash32NoPool = empty.withKVUpdates(
	KVPair{Key: remoteIPAMSlash32BlockKey, Value: &remoteIPAMBlockSlash32},
	KVPair{Key: remoteHostIPKey, Value: &remoteHostIP},
	KVPair{Key: remoteHostVXLANTunnelConfigKey, Value: remoteHostVXLANTunnelIP},
).withName("VXLAN /32 no pool").withVTEPs(
	// VTEP for the remote node.
	proto.VXLANTunnelEndpointUpdate{
		Node:           remoteHostname,
		Mac:            "66:3e:ca:a4:db:65",
		Ipv4Addr:       remoteHostVXLANTunnelIP,
		ParentDeviceIp: remoteHostIP.String(),
	},
).withRoutes(
	routeUpdateRemoteHost,
	// Single route for the block.
	proto.RouteUpdate{
		Type:        proto.RouteType_REMOTE_WORKLOAD,
		IpPoolType:  proto.IPPoolType_NONE,
		Dst:         "10.0.0.0/32",
		DstNodeName: remoteHostname,
		DstNodeIp:   remoteHostIP.String(),
	},
)

// Minimal IPv6 VXLAN set-up using Calico IPAM, all the data needed for a remote VTEP, a pool and a block.
var vxlanV6WithBlock = empty.withKVUpdates(
	KVPair{Key: v6IPPoolKey, Value: &v6IPPoolWithVXLAN},
	KVPair{Key: remotev6IPAMBlockKey, Value: &remotev6IPAMBlock},
	KVPair{Key: remoteNodeResKey, Value: &apiv3.Node{
		ObjectMeta: metav1.ObjectMeta{
			Name: remoteHostname,
		},
		Spec: apiv3.NodeSpec{BGP: &apiv3.NodeBGPSpec{
			IPv6Address: remoteHostIPv6.String() + "/96",
		}}}},
	KVPair{Key: remoteHostVXLANV6TunnelConfigKey, Value: remoteHostVXLANV6TunnelIP},
).withName("VXLAN IPv6").withVTEPs(
	// VTEP for the remote node.
	proto.VXLANTunnelEndpointUpdate{
		Node:             remoteHostname,
		MacV6:            "66:a0:68:c9:4c:79",
		Ipv6Addr:         remoteHostVXLANV6TunnelIP,
		ParentDeviceIpv6: remoteHostIPv6.String(),
	},
).withExpectedEncapsulation(
	proto.Encapsulation{IpipEnabled: false, VxlanEnabled: true},
).withRoutes(vxlanV6WithBlockRoutes...)

var vxlanV6WithBlockRoutes = []proto.RouteUpdate{
	routeUpdateV6IPPoolVXLAN,
	routeUpdateRemoteHostV6,
	// Single route for the block.
	proto.RouteUpdate{
		Type:        proto.RouteType_REMOTE_WORKLOAD,
		IpPoolType:  proto.IPPoolType_VXLAN,
		Dst:         "feed:beef:0:0:1::/96",
		DstNodeName: remoteHostname,
		DstNodeIp:   remoteHostIPv6.String(),
		NatOutgoing: true,
	},
}

var vxlanV6BlockDelete = vxlanV6WithBlock.withKVUpdates(
	KVPair{Key: remotev6IPAMBlockKey, Value: nil},
).withName("VXLAN IPv6 block removed").withRoutes(
	// VXLAN block route removed but still keep the IP pool and host routes.
	routeUpdateV6IPPoolVXLAN,
	routeUpdateRemoteHostV6,
).withVTEPs(
	// VTEP for the remote node.
	proto.VXLANTunnelEndpointUpdate{
		Node:             remoteHostname,
		MacV6:            "66:a0:68:c9:4c:79",
		Ipv6Addr:         remoteHostVXLANV6TunnelIP,
		ParentDeviceIpv6: remoteHostIPv6.String(),
	},
)

var vxlanV6NodeResIPDelete = vxlanV6WithBlock.withKVUpdates(
	KVPair{Key: remoteNodeResKey, Value: &apiv3.Node{
		ObjectMeta: metav1.ObjectMeta{
			Name: remoteHostname,
		},
		Spec: apiv3.NodeSpec{BGP: &apiv3.NodeBGPSpec{}}}},
).withName("VXLAN IPv6 Node Resource IP removed").withRoutes(
	routeUpdateV6IPPoolVXLAN,
	proto.RouteUpdate{
		Type:        proto.RouteType_REMOTE_WORKLOAD,
		IpPoolType:  proto.IPPoolType_VXLAN,
		Dst:         "feed:beef:0:0:1::/96",
		DstNodeName: remoteHostname,
		NatOutgoing: true,
	},
).withVTEPs()

var vxlanV6NodeResBGPDelete = vxlanV6WithBlock.withKVUpdates(
	KVPair{Key: remoteNodeResKey, Value: &apiv3.Node{
		ObjectMeta: metav1.ObjectMeta{
			Name: remoteHostname,
		},
		Spec: apiv3.NodeSpec{BGP: nil}}},
).withName("VXLAN IPv6 Node Resource BGP removed").withRoutes(
	routeUpdateV6IPPoolVXLAN,
	proto.RouteUpdate{
		Type:        proto.RouteType_REMOTE_WORKLOAD,
		IpPoolType:  proto.IPPoolType_VXLAN,
		Dst:         "feed:beef:0:0:1::/96",
		DstNodeName: remoteHostname,
		NatOutgoing: true,
	},
).withVTEPs()

var vxlanV6NodeResDelete = vxlanV6WithBlock.withKVUpdates(
	KVPair{Key: remoteNodeResKey, Value: nil},
).withName("VXLAN IPv6 Node Resource removed").withRoutes(
	routeUpdateV6IPPoolVXLAN,
	proto.RouteUpdate{
		Type:        proto.RouteType_REMOTE_WORKLOAD,
		IpPoolType:  proto.IPPoolType_VXLAN,
		Dst:         "feed:beef:0:0:1::/96",
		DstNodeName: remoteHostname,
		NatOutgoing: true,
	},
).withVTEPs()

var vxlanV6TunnelIPDelete = vxlanV6WithBlock.withKVUpdates(
	KVPair{Key: remoteHostVXLANV6TunnelConfigKey, Value: nil},
).withName("VXLAN IPv6 tunnel IP removed").withVTEPs()

var vxlanV6WithMAC = vxlanV6WithBlock.withKVUpdates(
	KVPair{Key: remoteHostVXLANV6TunnelMACConfigKey, Value: remoteHostVXLANV6TunnelMAC},
).withName("VXLAN IPv6 with MAC").withVTEPs(
	// VTEP for the remote node.
	proto.VXLANTunnelEndpointUpdate{
		Node:             remoteHostname,
		MacV6:            remoteHostVXLANV6TunnelMAC,
		Ipv6Addr:         remoteHostVXLANV6TunnelIP,
		ParentDeviceIpv6: remoteHostIPv6.String(),
	},
)

// IPv4+IPv6 VXLAN (dual stack)
var vxlanV4V6WithBlock = empty.withKVUpdates(
	KVPair{Key: v6IPPoolKey, Value: &v6IPPoolWithVXLAN},
	KVPair{Key: remotev6IPAMBlockKey, Value: &remotev6IPAMBlock},
	KVPair{Key: remoteHostVXLANV6TunnelConfigKey, Value: remoteHostVXLANV6TunnelIP},
	KVPair{Key: ipPoolKey, Value: &ipPoolWithVXLAN},
	KVPair{Key: remoteIPAMBlockKey, Value: &remoteIPAMBlock},
	KVPair{Key: remoteHostVXLANTunnelConfigKey, Value: remoteHostVXLANTunnelIP},
	KVPair{Key: remoteNodeResKey, Value: &apiv3.Node{
		ObjectMeta: metav1.ObjectMeta{
			Name: remoteHostname,
		},
		Spec: apiv3.NodeSpec{BGP: &apiv3.NodeBGPSpec{
			IPv4Address: remoteHostIP.String() + "/24",
			IPv6Address: remoteHostIPv6.String() + "/96",
		}}}},
).withName("VXLAN IPv4+IPv6").withVTEPs(
	// VTEP for the remote node.
	proto.VXLANTunnelEndpointUpdate{
		Node:             remoteHostname,
		Mac:              "66:3e:ca:a4:db:65",
		Ipv4Addr:         remoteHostVXLANTunnelIP,
		ParentDeviceIp:   remoteHostIP.String(),
		MacV6:            "66:a0:68:c9:4c:79",
		Ipv6Addr:         remoteHostVXLANV6TunnelIP,
		ParentDeviceIpv6: remoteHostIPv6.String(),
	},
).withExpectedEncapsulation(
	proto.Encapsulation{IpipEnabled: false, VxlanEnabled: true},
).withRoutes(append(vxlanWithBlockRoutes, vxlanV6WithBlockRoutes...)...)

var vxlanV4V6BlockV6Delete = vxlanV4V6WithBlock.withKVUpdates(
	KVPair{Key: remotev6IPAMBlockKey, Value: nil},
).withName("VXLAN IPv4+IPv6 with IPv6 block removed").withRoutes(
	append(vxlanWithBlockRoutes,
		routeUpdateV6IPPoolVXLAN,
		routeUpdateRemoteHostV6)...,
).withVTEPs(
	// VTEP for the remote node.
	proto.VXLANTunnelEndpointUpdate{
		Node:             remoteHostname,
		Mac:              "66:3e:ca:a4:db:65",
		Ipv4Addr:         remoteHostVXLANTunnelIP,
		ParentDeviceIp:   remoteHostIP.String(),
		MacV6:            "66:a0:68:c9:4c:79",
		Ipv6Addr:         remoteHostVXLANV6TunnelIP,
		ParentDeviceIpv6: remoteHostIPv6.String(),
	},
)

var vxlanV4V6BlockV4Delete = vxlanV4V6WithBlock.withKVUpdates(
	KVPair{Key: remoteIPAMBlockKey, Value: nil},
).withName("VXLAN IPv4+IPv6 with IPv4 block removed").withRoutes(
	// VXLAN block route removed but still keep the IP pool and host routes.
	append(vxlanV6WithBlockRoutes,
		routeUpdateIPPoolVXLAN,
		routeUpdateRemoteHost)...,
).withVTEPs(
	// VTEP for the remote node.
	proto.VXLANTunnelEndpointUpdate{
		Node:             remoteHostname,
		Mac:              "66:3e:ca:a4:db:65",
		Ipv4Addr:         remoteHostVXLANTunnelIP,
		ParentDeviceIp:   remoteHostIP.String(),
		MacV6:            "66:a0:68:c9:4c:79",
		Ipv6Addr:         remoteHostVXLANV6TunnelIP,
		ParentDeviceIpv6: remoteHostIPv6.String(),
	},
)

var vxlanV4V6NodeResIPv4Delete = vxlanV4V6WithBlock.withKVUpdates(
	KVPair{Key: remoteNodeResKey, Value: &apiv3.Node{
		ObjectMeta: metav1.ObjectMeta{
			Name: remoteHostname,
		},
		Spec: apiv3.NodeSpec{BGP: &apiv3.NodeBGPSpec{
			IPv6Address: remoteHostIPv6.String() + "/96",
		}}}},
).withName("VXLAN IPv4+IPv6 Node Resource IPv4 removed").withRoutes(
	append(vxlanV6WithBlockRoutes,
		routeUpdateIPPoolVXLAN,
		// Host removed but keep the route without the node IP.
		proto.RouteUpdate{
			Type:        proto.RouteType_REMOTE_WORKLOAD,
			IpPoolType:  proto.IPPoolType_VXLAN,
			Dst:         "10.0.1.0/29",
			DstNodeName: remoteHostname,
			DstNodeIp:   "",
			NatOutgoing: true,
		})...,
).withVTEPs(
	// VTEP for the remote node.
	proto.VXLANTunnelEndpointUpdate{
		Node:             remoteHostname,
		MacV6:            "66:a0:68:c9:4c:79",
		Ipv6Addr:         remoteHostVXLANV6TunnelIP,
		ParentDeviceIpv6: remoteHostIPv6.String(),
	},
)

var vxlanV4V6NodeResIPv6Delete = vxlanV4V6WithBlock.withKVUpdates(
	KVPair{Key: remoteNodeResKey, Value: &apiv3.Node{
		ObjectMeta: metav1.ObjectMeta{
			Name: remoteHostname,
		},
		Spec: apiv3.NodeSpec{BGP: &apiv3.NodeBGPSpec{
			IPv4Address: remoteHostIP.String() + "/24",
		}}}},
).withName("VXLAN IPv4+IPv6 Node Resource IPv6 removed").withRoutes(
	append(vxlanWithBlockRoutes,
		routeUpdateV6IPPoolVXLAN,
		proto.RouteUpdate{
			Type:        proto.RouteType_REMOTE_WORKLOAD,
			IpPoolType:  proto.IPPoolType_VXLAN,
			Dst:         "feed:beef:0:0:1::/96",
			DstNodeName: remoteHostname,
			NatOutgoing: true,
		})...,
).withVTEPs(
	// VTEP for the remote node.
	proto.VXLANTunnelEndpointUpdate{
		Node:           remoteHostname,
		Mac:            "66:3e:ca:a4:db:65",
		Ipv4Addr:       remoteHostVXLANTunnelIP,
		ParentDeviceIp: remoteHostIP.String(),
	},
)

var vxlanV4V6NodeResBGPDelete = vxlanV4V6WithBlock.withKVUpdates(
	KVPair{Key: remoteNodeResKey, Value: &apiv3.Node{
		ObjectMeta: metav1.ObjectMeta{
			Name: remoteHostname,
		},
		Spec: apiv3.NodeSpec{BGP: nil}}},
).withName("VXLAN IPv4+IPv6 Node Resource BGP removed").withRoutes(
	routeUpdateIPPoolVXLAN,
	// Host removed but keep the route without the node IP.
	proto.RouteUpdate{
		Type:        proto.RouteType_REMOTE_WORKLOAD,
		IpPoolType:  proto.IPPoolType_VXLAN,
		Dst:         "10.0.1.0/29",
		DstNodeName: remoteHostname,
		DstNodeIp:   "",
		NatOutgoing: true,
	},
	routeUpdateV6IPPoolVXLAN,
	proto.RouteUpdate{
		Type:        proto.RouteType_REMOTE_WORKLOAD,
		IpPoolType:  proto.IPPoolType_VXLAN,
		Dst:         "feed:beef:0:0:1::/96",
		DstNodeName: remoteHostname,
		NatOutgoing: true,
	},
).withVTEPs()

var vxlanV4V6NodeResDelete = vxlanV4V6WithBlock.withKVUpdates(
	KVPair{Key: remoteNodeResKey, Value: nil},
).withName("VXLAN IPv4+IPv6 Node Resource removed").withRoutes(
	routeUpdateIPPoolVXLAN,
	// Host removed but keep the route without the node IP.
	proto.RouteUpdate{
		Type:        proto.RouteType_REMOTE_WORKLOAD,
		IpPoolType:  proto.IPPoolType_VXLAN,
		Dst:         "10.0.1.0/29",
		DstNodeName: remoteHostname,
		DstNodeIp:   "",
		NatOutgoing: true,
	},
	routeUpdateV6IPPoolVXLAN,
	proto.RouteUpdate{
		Type:        proto.RouteType_REMOTE_WORKLOAD,
		IpPoolType:  proto.IPPoolType_VXLAN,
		Dst:         "feed:beef:0:0:1::/96",
		DstNodeName: remoteHostname,
		NatOutgoing: true,
	},
).withVTEPs()

var vxlanV4V6TunnelIPv4Delete = vxlanV4V6WithBlock.withKVUpdates(
	KVPair{Key: remoteHostVXLANTunnelConfigKey, Value: nil},
).withName("VXLAN IPv4+IPv6 tunnel IPv4 removed").withVTEPs(
	// VTEP for the remote node.
	proto.VXLANTunnelEndpointUpdate{
		Node:             remoteHostname,
		MacV6:            "66:a0:68:c9:4c:79",
		Ipv6Addr:         remoteHostVXLANV6TunnelIP,
		ParentDeviceIpv6: remoteHostIPv6.String(),
	},
)

var vxlanV4V6TunnelIPv6Delete = vxlanV4V6WithBlock.withKVUpdates(
	KVPair{Key: remoteHostVXLANV6TunnelConfigKey, Value: nil},
).withName("VXLAN IPv4+IPv6 tunnel IPv6 removed").withVTEPs(
	// VTEP for the remote node.
	proto.VXLANTunnelEndpointUpdate{
		Node:           remoteHostname,
		Mac:            "66:3e:ca:a4:db:65",
		Ipv4Addr:       remoteHostVXLANTunnelIP,
		ParentDeviceIp: remoteHostIP.String(),
	},
)

var vxlanV4V6WithMAC = vxlanV4V6WithBlock.withKVUpdates(
	KVPair{Key: remoteHostVXLANTunnelMACConfigKey, Value: remoteHostVXLANTunnelMAC},
	KVPair{Key: remoteHostVXLANV6TunnelMACConfigKey, Value: remoteHostVXLANV6TunnelMAC},
).withName("VXLAN IPv4+IPv6 with IPv4+IPv6 MAC").withVTEPs(
	// VTEP for the remote node.
	proto.VXLANTunnelEndpointUpdate{
		Node:             remoteHostname,
		Mac:              remoteHostVXLANTunnelMAC,
		Ipv4Addr:         remoteHostVXLANTunnelIP,
		ParentDeviceIp:   remoteHostIP.String(),
		MacV6:            remoteHostVXLANV6TunnelMAC,
		Ipv6Addr:         remoteHostVXLANV6TunnelIP,
		ParentDeviceIpv6: remoteHostIPv6.String(),
	},
)

var vxlanV4V6WithV4MAC = vxlanV4V6WithBlock.withKVUpdates(
	KVPair{Key: remoteHostVXLANTunnelMACConfigKey, Value: remoteHostVXLANTunnelMAC},
).withName("VXLAN IPv4+IPv6 with IPv4+IPv6 MAC").withVTEPs(
	// VTEP for the remote node.
	proto.VXLANTunnelEndpointUpdate{
		Node:             remoteHostname,
		Mac:              remoteHostVXLANTunnelMAC,
		Ipv4Addr:         remoteHostVXLANTunnelIP,
		ParentDeviceIp:   remoteHostIP.String(),
		MacV6:            "66:a0:68:c9:4c:79",
		Ipv6Addr:         remoteHostVXLANV6TunnelIP,
		ParentDeviceIpv6: remoteHostIPv6.String(),
	},
)

var vxlanV4V6WithV6MAC = vxlanV4V6WithBlock.withKVUpdates(
	KVPair{Key: remoteHostVXLANV6TunnelMACConfigKey, Value: remoteHostVXLANV6TunnelMAC},
).withName("VXLAN IPv4+IPv6 with IPv4+IPv6 MAC").withVTEPs(
	// VTEP for the remote node.
	proto.VXLANTunnelEndpointUpdate{
		Node:             remoteHostname,
		Mac:              "66:3e:ca:a4:db:65",
		Ipv4Addr:         remoteHostVXLANTunnelIP,
		ParentDeviceIp:   remoteHostIP.String(),
		MacV6:            remoteHostVXLANV6TunnelMAC,
		Ipv6Addr:         remoteHostVXLANV6TunnelIP,
		ParentDeviceIpv6: remoteHostIPv6.String(),
	},
)

// Corner case: host inside an IP pool.
var hostInIPPool = vxlanWithBlock.withKVUpdates(
	KVPair{Key: hostCoveringIPPoolKey, Value: &hostCoveringIPPool},
).withName("host in IP pool").withRoutes(
	routeUpdateIPPoolVXLAN,
	proto.RouteUpdate{
		Type:        proto.RouteType_CIDR_INFO,
		IpPoolType:  proto.IPPoolType_NO_ENCAP,
		Dst:         hostCoveringIPPool.CIDR.String(),
		NatOutgoing: true,
	},
	proto.RouteUpdate{
		Type:        proto.RouteType_REMOTE_HOST,
		IpPoolType:  proto.IPPoolType_NO_ENCAP, // Host now marked as inside the IP pool.
		Dst:         remoteHostIP.String() + "/32",
		DstNodeName: remoteHostname,
		DstNodeIp:   remoteHostIP.String(),
		NatOutgoing: true,
	},
	// Single route for the block.
	proto.RouteUpdate{
		Type:        proto.RouteType_REMOTE_WORKLOAD,
		IpPoolType:  proto.IPPoolType_VXLAN,
		Dst:         "10.0.1.0/29",
		DstNodeName: remoteHostname,
		DstNodeIp:   remoteHostIP.String(),
		NatOutgoing: true,
	},
).withExpectedEncapsulation(
	proto.Encapsulation{IpipEnabled: false, VxlanEnabled: true},
)

// we start from vxlan setup as the test framework expects vxlan enabled
var nodesWithMoreIPs = vxlanWithBlock.withKVUpdates(
	KVPair{Key: remoteNodeResKey, Value: &apiv3.Node{
		ObjectMeta: metav1.ObjectMeta{
			Name: remoteHostname,
		},
		Spec: apiv3.NodeSpec{
			BGP: &apiv3.NodeBGPSpec{
				IPv4Address: remoteHostIPWithPrefix,
			},
			Addresses: []apiv3.NodeAddress{
				{
					Address: remoteHostIPWithPrefix,
				},
				{
					Address: "1.2.3.4",
				},
			},
		}}},
	KVPair{Key: localNodeResKey, Value: &apiv3.Node{
		ObjectMeta: metav1.ObjectMeta{
			Name: localHostname,
		},
		Spec: apiv3.NodeSpec{
			BGP: &apiv3.NodeBGPSpec{
				IPv4Address: localHostIPWithPrefix,
			},
			Addresses: []apiv3.NodeAddress{
				{
					Address: localHostIPWithPrefix,
				},
				{
					Address: "4.3.2.1",
				},
			},
		}}},
).withRoutes(nodesWithMoreIPsRoutes...).
	withName("routes for nodes with more IPs")

var nodesWithMoreIPsRoutes = append(vxlanWithBlockRoutes[0:len(vxlanWithBlockRoutes):len(vxlanWithBlockRoutes) /* force copy */],
	proto.RouteUpdate{
		Type:        proto.RouteType_REMOTE_HOST,
		Dst:         "1.2.3.4/32",
		DstNodeIp:   remoteHostIP.String(),
		DstNodeName: remoteHostname,
	},
	proto.RouteUpdate{
		Type:        proto.RouteType_LOCAL_HOST,
		Dst:         localHostIP.String() + "/32",
		DstNodeIp:   localHostIP.String(),
		DstNodeName: localHostname,
	},
	proto.RouteUpdate{
		Type:        proto.RouteType_LOCAL_HOST,
		Dst:         "4.3.2.1/32",
		DstNodeIp:   localHostIP.String(),
		DstNodeName: localHostname,
	},
)

var nodesWithMoreIPsAndDuplicates = nodesWithMoreIPs.withKVUpdates(
	KVPair{Key: remoteNodeResKey, Value: &apiv3.Node{
		ObjectMeta: metav1.ObjectMeta{
			Name: remoteHostname,
		},
		Spec: apiv3.NodeSpec{
			BGP: &apiv3.NodeBGPSpec{
				IPv4Address: remoteHostIPWithPrefix,
			},
			Addresses: []apiv3.NodeAddress{
				{
					Address: "1.2.3.4",
				},
				{
					Address: remoteHostIPWithPrefix,
				},
				{
					Address: remoteHostIPWithPrefix,
				},
				{
					Address: "1.2.3.4/19",
				},
				{
					Address: "1.2.3.4",
				},
			},
		},
	},
	},
).withName("routes for nodes with more IPs and duplicates")

var nodesWithDifferentAddressTypes = nodesWithMoreIPs.withKVUpdates(
	KVPair{Key: localNodeResKey, Value: &apiv3.Node{
		ObjectMeta: metav1.ObjectMeta{
			Name: localHostname,
		},
		Spec: apiv3.NodeSpec{
			BGP: &apiv3.NodeBGPSpec{
				IPv4Address: localHostIPWithPrefix,
			},
			Addresses: []apiv3.NodeAddress{
				{
					Address: localHostIPWithPrefix,
				},
				{
					Address: "4.3.2.1",
				},
				{
					Address: "feed:dead:beef::/64",
				},
				{
					Address: "some.thing.like.a.domain.name",
				},
			},
		}}},
).withRoutes(append(nodesWithMoreIPsRoutes,
	// IPv6 route is now valid
	proto.RouteUpdate{
		Type:        proto.RouteType_LOCAL_HOST,
		Dst:         "feed:dead:beef::/128",
		DstNodeName: localHostname,
	})...,
).withName("routes for nodes with more IPs some of them unexpected/invalid")

var nodesWithMoreIPsRoutesDeletedExtras = append(vxlanWithBlockRoutes[0:len(vxlanWithBlockRoutes):len(vxlanWithBlockRoutes) /* force copy */],
	proto.RouteUpdate{
		Type:        proto.RouteType_LOCAL_HOST,
		Dst:         localHostIP.String() + "/32",
		DstNodeIp:   localHostIP.String(),
		DstNodeName: localHostname,
	},
)

var nodesWithMoreIPsDeleted = vxlanWithBlock.withKVUpdates(
	KVPair{Key: remoteNodeResKey, Value: &apiv3.Node{
		ObjectMeta: metav1.ObjectMeta{
			Name: remoteHostname,
		},
		Spec: apiv3.NodeSpec{
			BGP: &apiv3.NodeBGPSpec{
				IPv4Address: remoteHostIPWithPrefix,
			},
			Addresses: []apiv3.NodeAddress{
				{
					Address: remoteHostIPWithPrefix,
				},
			},
		}}},
	KVPair{Key: localNodeResKey, Value: &apiv3.Node{
		ObjectMeta: metav1.ObjectMeta{
			Name: localHostname,
		},
		Spec: apiv3.NodeSpec{
			BGP: &apiv3.NodeBGPSpec{
				IPv4Address: localHostIPWithPrefix,
			},
			Addresses: []apiv3.NodeAddress{
				{
					Address: localHostIPWithPrefix,
				},
			},
		}}},
).withRoutes(nodesWithMoreIPsRoutesDeletedExtras...).
	withName("routes for nodes with more IPs deleted the extra IPs")

var l7EnabledState = empty.withKVUpdates(
	KVPair{Key: GlobalConfigKey{Name: "TPROXYMode"}, Value: "Enabled"},
).withName("l7EnabledState")

var withOutL7Annotation = l7EnabledState.withKVUpdates(
	svcWithOutL7Annotation,
).withName("withOutL7Annotation")

var clusterIPWithL7Annotation = withOutL7Annotation.withKVUpdates(
	svcWithL7Annotation,
).withIPSet(tproxyIpSetSelector, []string{
	"10.0.0.0,tcp:123",
}).withIPSet(tproxyIpSetNodeports, []string{
	"v4,234", "v6,234",
}).withName("clusterIPWithL7Annotation")

var externalIPWithL7Annotation = clusterIPWithL7Annotation.withKVUpdates(
	externalSvcWithL7Annotation,
).withIPSet(tproxyIpSetSelector, []string{
	"10.0.0.0,tcp:123",
	"2001:569:7007:1a00:45ac:2caa:a3be:5e10,tcp:123",
	"10.0.0.20,tcp:123",
}).withIPSet(tproxyIpSetNodeports, []string{
	"v4,234", "v6,234",
}).withName("externalIPWithL7Annotation")

var deleteClusterIPL7Annotation = externalIPWithL7Annotation.withKVUpdates(
	deleteSvcWithL7Annotation,
).withIPSet(tproxyIpSetSelector, []string{
	"2001:569:7007:1a00:45ac:2caa:a3be:5e10,tcp:123",
	"10.0.0.20,tcp:123",
}).withIPSet(tproxyIpSetNodeports, []string{
	"v4,234", "v6,234",
}).withName("deleteClusterIPL7Annotation")

var deleteExternalIPL7Annotation = deleteClusterIPL7Annotation.withKVUpdates(
	deleteExternalSvcWithL7Annotation,
).withIPSet(tproxyIpSetSelector, []string{}).
	withIPSet(tproxyIpSetNodeports, []string{}).
	withName("deleteExternalIPL7Annotation")

// Local workload endpoint and an endpoint slice for service named "svc".
var endpointSliceAndLocalWorkload = empty.withKVUpdates(
	KVPair{Key: localWlEpKey1, Value: &localWlEp1},
	KVPair{Key: endpointSliceKey1, Value: &endpointSlice1},
).withRoutes(
	// Routes for the local WEP.
	routelocalWlTenDotOne,
	routelocalWlTenDotTwo,
	routelocalWlV6ColonOne,
	routelocalWlV6ColonTwo,
).withEndpoint(
	localWlEp1Id,
	[]mock.TierInfo{},
).withActiveProfiles(
	proto.ProfileID{Name: "prof-1"},
	proto.ProfileID{Name: "prof-2"},
	proto.ProfileID{Name: "prof-missing"},
).withName("EndpointSliceInactive")

// Add a network policy that makes the endpoint slice active.
var endpointSliceActive = endpointSliceAndLocalWorkload.withKVUpdates(
	KVPair{Key: servicePolicyKey, Value: &servicePolicy},
).withName("EndpointSliceActive").withIPSet("svc:Jhwii46PCMT5NlhWsUqZmv7al8TeHFbNQMhoVg", []string{
	"10.0.0.1,tcp:80",
}).withActivePolicies(
	proto.PolicyID{Tier: "default", Name: "svc-policy"},
).withEndpoint(
	localWlEp1Id,
	[]mock.TierInfo{
		{Name: "default", EgressPolicyNames: []string{"svc-policy"}},
	},
)

var encapWithIPIPPool = empty.withKVUpdates(
	KVPair{Key: ipPoolKey, Value: &ipPoolWithIPIP},
).withExpectedEncapsulation(
	proto.Encapsulation{IpipEnabled: true, VxlanEnabled: false},
).withRoutes(
	routeUpdateIPPoolIPIP,
).withName("Encap with IPIP Pool")

var encapWithVXLANPool = empty.withKVUpdates(
	KVPair{Key: ipPoolKey, Value: &ipPoolWithVXLAN},
).withExpectedEncapsulation(
	proto.Encapsulation{IpipEnabled: false, VxlanEnabled: true},
).withRoutes(
	routeUpdateIPPoolVXLAN,
).withName("Encap with VXLAN Pool")

var encapWithIPIPAndVXLANPool = empty.withKVUpdates(
	KVPair{Key: ipPoolKey, Value: &ipPoolWithIPIP},
	KVPair{Key: ipPoolKey2, Value: &ipPool2WithVXLAN},
).withExpectedEncapsulation(
	proto.Encapsulation{IpipEnabled: true, VxlanEnabled: true},
).withRoutes(
	routeUpdateIPPoolIPIP,
	routeUpdateIPPool2VXLAN,
).withName("Encap with IPIP and VXLAN Pools")

type StateList []State

func (l StateList) String() string {
	names := make([]string, 0)
	for _, state := range l {
		names = append(names, state.String())
	}
	return "[" + strings.Join(names, ", ") + "]"
}

// UsesNodeResources returns true if any of the KVs in this state are apiv3.Node resources.
// Some calculation graph nodes support either the v3 Node or the old model.HostIP object.
func (l StateList) UsesNodeResources() bool {
	for _, s := range l {
		for _, kv := range s.DatastoreState {
			if resourceKey, ok := kv.Key.(ResourceKey); ok && resourceKey.Kind == apiv3.KindNode {
				return true
			}
		}
	}
	return false
}

// RouteSource returns the route source to use for the test, based on the states in the test.
// If the states include a Felix configuration update to set the route source, then it is used.
// Otherwise, default to CalicoIPAM
func (l StateList) RouteSource() string {
	for _, s := range l {
		for _, kv := range s.DatastoreState {
			if resourceKey, ok := kv.Key.(GlobalConfigKey); ok && resourceKey.Name == "RouteSource" {
				if kv.Value != nil {
					return *kv.Value.(*string)
				}
			}
		}
	}
	return "CalicoIPAM"
}

// identity is a test expander that returns the test unaltered.
func identity(baseTest StateList) (string, []StateList) {
	return "in normal ordering", []StateList{baseTest}
}

// reverseStateOrder returns a StateList containing the same states in
// reverse order.
func reverseStateOrder(baseTest StateList) (desc string, mappedTests []StateList) {
	desc = "with order of states reversed"
	palindrome := true
	mappedTest := StateList{}
	for ii := 0; ii < len(baseTest); ii++ {
		mappedTest = append(mappedTest, baseTest[len(baseTest)-ii-1])
		if &baseTest[len(baseTest)-1-ii] != &baseTest[ii] {
			palindrome = false
		}
	}
	if palindrome {
		// Test was a palindrome so there's no point in reversing it.
		return
	}
	mappedTests = []StateList{mappedTest}
	return
}

// reverseKVOrder returns a StateList containing the states in the same order
// but with their DataStore key order reversed.
func reverseKVOrder(baseTests StateList) (desc string, mappedTests []StateList) {
	desc = "with order of KVs reversed within each state"
	mappedTest := StateList{}
	for _, test := range baseTests {
		mappedState := test.Copy()
		state := mappedState.DatastoreState
		for ii := 0; ii < len(state)/2; ii++ {
			jj := len(state) - ii - 1
			state[ii], state[jj] = state[jj], state[ii]
		}
		mappedTest = append(mappedTest, mappedState)
	}
	mappedTests = []StateList{mappedTest}
	return
}

// insertEmpties inserts an empty state between each state in the base test.
func insertEmpties(baseTest StateList) (desc string, mappedTests []StateList) {
	desc = "with empty state inserted between each state"
	mappedTest := StateList{}
	first := true
	for _, state := range baseTest {
		if !first {
			mappedTest = append(mappedTest, empty)
		} else {
			first = false
		}
		mappedTest = append(mappedTest, state)
	}
	mappedTests = append(mappedTests, mappedTest)
	return
}

func splitStates(baseTest StateList) (desc string, mappedTests []StateList) {
	desc = "with individual states broken out"
	if len(baseTest) <= 1 {
		// No point in splitting a single-item test.
		return
	}
	for _, state := range baseTest {
		mappedTests = append(mappedTests, StateList{state})
	}
	return
}

// squash returns a StateList with all the states squashed into one (which may
// include some deletions in the DatastoreState.
func squashStates(baseTests StateList) (desc string, mappedTests []StateList) {
	mappedTest := StateList{}
	desc = "all states squashed into one"
	if len(baseTests) == 0 {
		return
	}
	kvs := make([]KVPair, 0)
	mappedState := baseTests[len(baseTests)-1].Copy()
	lastTest := empty
	for _, test := range baseTests {
		for _, update := range test.KVDeltas(lastTest) {
			kvs = append(kvs, update.KVPair)
		}
		lastTest = test
	}
	mappedState.DatastoreState = kvs
	mappedState.ExpectedEndpointPolicyOrder = lastTest.ExpectedEndpointPolicyOrder
	mappedState.Name = fmt.Sprintf("squashed(%v)", baseTests)
	mappedTest = append(mappedTest, mappedState)
	mappedTests = []StateList{mappedTest}
	return
}<|MERGE_RESOLUTION|>--- conflicted
+++ resolved
@@ -205,7 +205,6 @@
 	LocalWorkload: true,
 }
 
-<<<<<<< HEAD
 var routelocalWlTenDotOneWithNodeIP = proto.RouteUpdate{
 	Type:          proto.RouteType_LOCAL_WORKLOAD,
 	Dst:           "10.0.0.1/32",
@@ -259,7 +258,9 @@
 	Dst:           "10.0.0.3/32",
 	DstNodeName:   localHostname,
 	DstNodeIp:     "192.168.0.2",
-=======
+	LocalWorkload: true,
+}
+
 var routelocalWlV6ColonOne = proto.RouteUpdate{
 	Type:          proto.RouteType_LOCAL_WORKLOAD,
 	Dst:           "fc00:fe11::1/128",
@@ -278,7 +279,6 @@
 	Type:          proto.RouteType_LOCAL_WORKLOAD,
 	Dst:           "fc00:fe11::3/128",
 	DstNodeName:   localHostname,
->>>>>>> 604e44b8
 	LocalWorkload: true,
 }
 
