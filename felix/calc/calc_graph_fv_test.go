--- conflicted
+++ resolved
@@ -788,7 +788,7 @@
 		"Active VTEPs were incorrect after moving to state: %v",
 		state.Name)
 	// Comparing stringified versions of the routes here so that, on failure, we get much more readable output.
-	Expect(stringify(mockDataplane.ActiveRoutes())).To(Equal(stringify(state.ExpectedRoutes)),
+	Expect(stringifyRoutes(mockDataplane.ActiveRoutes())).To(Equal(stringifyRoutes(state.ExpectedRoutes)),
 		"Active routes were incorrect after moving to state: %v",
 		state.Name)
 	Expect(mockDataplane.EndpointToPolicyOrder()).To(Equal(state.ExpectedEndpointPolicyOrder),
@@ -817,7 +817,7 @@
 			"IPsec blacklist incorrect after moving to state: %v",
 			state.Name)
 	}
-	Expect(stringify(mockDataplane.ActivePacketCaptureUpdates())).To(Equal(stringify(state.ExpectedCaptureUpdates)),
+	Expect(stringifyPacketCapture(mockDataplane.ActivePacketCaptureUpdates())).To(Equal(stringifyPacketCapture(state.ExpectedCaptureUpdates)),
 		"Active packet captured were incorrect after moving to state: %v",
 		state.Name)
 	Expect(mockDataplane.Encapsulation()).To(Equal(state.ExpectedEncapsulation),
@@ -825,28 +825,26 @@
 		state.Name)
 }
 
-<<<<<<< HEAD
-func stringify(routes set.Set) []string {
-	out := make([]string, 0, routes.Len())
-	routes.Iter(func(item interface{}) error {
-		switch item.(type) {
-		case proto.PacketCaptureUpdate:
-			update := item.(proto.PacketCaptureUpdate)
-			out = append(out, fmt.Sprintf("%+v-%+v", update.Id, update.Endpoint))
-		default:
-			out = append(out, fmt.Sprintf("%+v", item))
-		}
-=======
 func stringifyRoutes(routes set.Set[proto.RouteUpdate]) []string {
 	out := make([]string, 0, routes.Len())
 	routes.Iter(func(item proto.RouteUpdate) error {
 		out = append(out, fmt.Sprintf("%+v", item))
->>>>>>> f4a51c8b
 		return nil
 	})
 	sort.Strings(out)
 	return out
 }
+
+func stringifyPacketCapture(pc set.Set[proto.PacketCaptureUpdate]) []string {
+	out := make([]string, 0, pc.Len())
+	routes.Iter(func(item proto.PacketCapture) error {
+			out = append(out, fmt.Sprintf("%+v-%+v", update.Id, update.Endpoint))
+			return nil
+	})
+	sort.Strings(out)
+	return out
+}
+
 
 type flushStrategy int
 
