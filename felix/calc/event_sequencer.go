--- conflicted
+++ resolved
@@ -66,7 +66,6 @@
 
 	// Buffers used to hold data that we haven't flushed yet so we can coalesce multiple
 	// updates and generate updates in dependency order.
-<<<<<<< HEAD
 	pendingAddedIPSets            map[string]proto.IPSetUpdate_IPSetType
 	pendingRemovedIPSets          set.Set[string]
 	pendingAddedIPSetMembers      multidict.StringToIface
@@ -84,8 +83,8 @@
 	pendingHostIPDeletes          set.Set[string]
 	pendingHostIPv6Updates        map[string]*net.IP
 	pendingHostIPv6Deletes        set.Set[string]
-	pendingHostUpdates            map[string]*hostInfo
-	pendingHostDeletes            set.Set[string]
+	pendingHostMetadataUpdates    map[string]*hostInfo
+	pendingHostMetadataDeletes    set.Set[string]
 	pendingIPPoolUpdates          map[ip.CIDR]*model.IPPool
 	pendingIPPoolDeletes          set.Set[ip.CIDR]
 	pendingNotReady               bool
@@ -114,44 +113,6 @@
 	pendingPacketCaptureRemovals  map[string]*proto.PacketCaptureRemove
 	pendingServiceUpdates         map[serviceID]*proto.ServiceUpdate
 	pendingServiceDeletes         set.Set[serviceID]
-=======
-	pendingAddedIPSets           map[string]proto.IPSetUpdate_IPSetType
-	pendingRemovedIPSets         set.Set[string]
-	pendingAddedIPSetMembers     multidict.StringToIface
-	pendingRemovedIPSetMembers   multidict.StringToIface
-	pendingPolicyUpdates         map[model.PolicyKey]*ParsedRules
-	pendingPolicyDeletes         set.Set[model.PolicyKey]
-	pendingProfileUpdates        map[model.ProfileRulesKey]*ParsedRules
-	pendingProfileDeletes        set.Set[model.ProfileRulesKey]
-	pendingEncapUpdate           *config.Encapsulation
-	pendingEndpointUpdates       map[model.Key]interface{}
-	pendingEndpointTierUpdates   map[model.Key][]tierInfo
-	pendingEndpointDeletes       set.Set[model.Key]
-	pendingHostIPUpdates         map[string]*net.IP
-	pendingHostIPDeletes         set.Set[string]
-	pendingHostIPv6Updates       map[string]*net.IP
-	pendingHostIPv6Deletes       set.Set[string]
-	pendingHostMetadataUpdates   map[string]*hostInfo
-	pendingHostMetadataDeletes   set.Set[string]
-	pendingIPPoolUpdates         map[ip.CIDR]*model.IPPool
-	pendingIPPoolDeletes         set.Set[ip.CIDR]
-	pendingNotReady              bool
-	pendingGlobalConfig          map[string]string
-	pendingHostConfig            map[string]string
-	pendingServiceAccountUpdates map[proto.ServiceAccountID]*proto.ServiceAccountUpdate
-	pendingServiceAccountDeletes set.Set[proto.ServiceAccountID]
-	pendingNamespaceUpdates      map[proto.NamespaceID]*proto.NamespaceUpdate
-	pendingNamespaceDeletes      set.Set[proto.NamespaceID]
-	pendingRouteUpdates          map[routeID]*proto.RouteUpdate
-	pendingRouteDeletes          set.Set[routeID]
-	pendingVTEPUpdates           map[string]*proto.VXLANTunnelEndpointUpdate
-	pendingVTEPDeletes           set.Set[string]
-	pendingWireguardUpdates      map[string]*model.Wireguard
-	pendingWireguardDeletes      set.Set[string]
-	pendingGlobalBGPConfig       *proto.GlobalBGPConfigUpdate
-	pendingServiceUpdates        map[serviceID]*proto.ServiceUpdate
-	pendingServiceDeletes        set.Set[serviceID]
->>>>>>> 861eb319
 
 	// Sets to record what we've sent downstream. Updated whenever we flush.
 	sentIPSets           set.Set[string]
@@ -207,7 +168,6 @@
 		pendingAddedIPSetMembers:   multidict.NewStringToIface(),
 		pendingRemovedIPSetMembers: multidict.NewStringToIface(),
 
-<<<<<<< HEAD
 		pendingPolicyUpdates:          map[model.PolicyKey]*ParsedRules{},
 		pendingPolicyDeletes:          set.New[model.PolicyKey](),
 		pendingProfileUpdates:         map[model.ProfileRulesKey]*ParsedRules{},
@@ -220,8 +180,8 @@
 		pendingHostIPDeletes:          set.New[string](),
 		pendingHostIPv6Updates:        map[string]*net.IP{},
 		pendingHostIPv6Deletes:        set.New[string](),
-		pendingHostUpdates:            map[string]*hostInfo{},
-		pendingHostDeletes:            set.New[string](),
+		pendingHostMetadataUpdates:    map[string]*hostInfo{},
+		pendingHostMetadataDeletes:    set.New[string](),
 		pendingIPPoolUpdates:          map[ip.CIDR]*model.IPPool{},
 		pendingIPPoolDeletes:          set.NewBoxed[ip.CIDR](),
 		pendingServiceAccountUpdates:  map[proto.ServiceAccountID]*proto.ServiceAccountUpdate{},
@@ -246,35 +206,6 @@
 		pendingServiceDeletes:         set.New[serviceID](),
 		pendingExternalNetworkUpdates: map[proto.ExternalNetworkID]*proto.ExternalNetworkUpdate{},
 		pendingExternalNetworkDeletes: set.New[proto.ExternalNetworkID](),
-=======
-		pendingPolicyUpdates:         map[model.PolicyKey]*ParsedRules{},
-		pendingPolicyDeletes:         set.New[model.PolicyKey](),
-		pendingProfileUpdates:        map[model.ProfileRulesKey]*ParsedRules{},
-		pendingProfileDeletes:        set.New[model.ProfileRulesKey](),
-		pendingEndpointUpdates:       map[model.Key]interface{}{},
-		pendingEndpointTierUpdates:   map[model.Key][]tierInfo{},
-		pendingEndpointDeletes:       set.NewBoxed[model.Key](),
-		pendingHostIPUpdates:         map[string]*net.IP{},
-		pendingHostIPDeletes:         set.New[string](),
-		pendingHostIPv6Updates:       map[string]*net.IP{},
-		pendingHostIPv6Deletes:       set.New[string](),
-		pendingHostMetadataUpdates:   map[string]*hostInfo{},
-		pendingHostMetadataDeletes:   set.New[string](),
-		pendingIPPoolUpdates:         map[ip.CIDR]*model.IPPool{},
-		pendingIPPoolDeletes:         set.NewBoxed[ip.CIDR](),
-		pendingServiceAccountUpdates: map[proto.ServiceAccountID]*proto.ServiceAccountUpdate{},
-		pendingServiceAccountDeletes: set.New[proto.ServiceAccountID](),
-		pendingNamespaceUpdates:      map[proto.NamespaceID]*proto.NamespaceUpdate{},
-		pendingNamespaceDeletes:      set.New[proto.NamespaceID](),
-		pendingRouteUpdates:          map[routeID]*proto.RouteUpdate{},
-		pendingRouteDeletes:          set.New[routeID](),
-		pendingVTEPUpdates:           map[string]*proto.VXLANTunnelEndpointUpdate{},
-		pendingVTEPDeletes:           set.New[string](),
-		pendingWireguardUpdates:      map[string]*model.Wireguard{},
-		pendingWireguardDeletes:      set.New[string](),
-		pendingServiceUpdates:        map[serviceID]*proto.ServiceUpdate{},
-		pendingServiceDeletes:        set.New[serviceID](),
->>>>>>> 861eb319
 
 		// Sets to record what we've sent downstream. Updated whenever we flush.
 		sentIPSets:           set.New[string](),
