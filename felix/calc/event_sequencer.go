--- conflicted
+++ resolved
@@ -486,13 +486,10 @@
 		Ipv6Nat:                    natsToProtoNatInfo(ep.IPv6NAT),
 		AllowSpoofedSourcePrefixes: netsToStrings(ep.AllowSpoofedSourcePrefixes),
 		Annotations:                ep.Annotations,
-<<<<<<< HEAD
 		AwsElasticIps:              ep.AWSElasticIPs,
 		ExternalNetworkNames:       ep.ExternalNetworkNames,
 		ApplicationLayer:           appLayerToProtoAppLayer(ep.ApplicationLayer),
-=======
 		QosControls:                qosControls,
->>>>>>> 7304c5b2
 	}
 }
 
