// Copyright (c) 2016-2021 Tigera, Inc. All rights reserved.
//
// Licensed under the Apache License, Version 2.0 (the "License");
// you may not use this file except in compliance with the License.
// You may obtain a copy of the License at
//
//     http://www.apache.org/licenses/LICENSE-2.0
//
// Unless required by applicable law or agreed to in writing, software
// distributed under the License is distributed on an "AS IS" BASIS,
// WITHOUT WARRANTIES OR CONDITIONS OF ANY KIND, either express or implied.
// See the License for the specific language governing permissions and
// limitations under the License.

package calc

import (
	"fmt"
	"strings"
	"time"

	log "github.com/sirupsen/logrus"

	v3 "github.com/tigera/api/pkg/apis/projectcalico/v3"

	"github.com/projectcalico/calico/felix/config"
	"github.com/projectcalico/calico/felix/ip"
	"github.com/projectcalico/calico/felix/labelindex"
	"github.com/projectcalico/calico/felix/multidict"
	"github.com/projectcalico/calico/felix/proto"
	"github.com/projectcalico/calico/libcalico-go/lib/backend/model"
	"github.com/projectcalico/calico/libcalico-go/lib/net"
	"github.com/projectcalico/calico/libcalico-go/lib/set"
)

type EventHandler func(message interface{})

type configInterface interface {
	UpdateFrom(map[string]string, config.Source) (changed bool, err error)
	RawValues() map[string]string
	ToConfigUpdate() *proto.ConfigUpdate
}

// Struct for additional data that feeds into proto.WorkloadEndpoint but is computed rather than
// taken directly from model.WorkloadEndpoint.  Currently this is all related to egress IP function.
// (It could be generalised in future, and so perhaps renamed EndpointComputedData.)
type EndpointEgressData struct {
	// The egress IP set for this endpoint.  This is non-empty when an active local endpoint is
	// configured to use egress gateways.
	EgressIPSetID string

	// Whether this endpoint _is_ an egress gateway.
	IsEgressGateway bool

	// The number of egress gateway pods this workload should use.
	MaxNextHops int

	// Health port of the EGW or 0 if EGW has none.
	HealthPort uint16
}

// EventSequencer buffers and coalesces updates from the calculation graph then flushes them
// when Flush() is called.  It flushed updates in a dependency-safe order.
type EventSequencer struct {
	config configInterface

	// Buffers used to hold data that we haven't flushed yet so we can coalesce multiple
	// updates and generate updates in dependency order.
	pendingAddedIPSets            map[string]proto.IPSetUpdate_IPSetType
	pendingRemovedIPSets          set.Set[string]
	pendingAddedIPSetMembers      multidict.StringToIface
	pendingRemovedIPSetMembers    multidict.StringToIface
	pendingPolicyUpdates          map[model.PolicyKey]*ParsedRules
	pendingPolicyDeletes          set.Set[model.PolicyKey]
	pendingProfileUpdates         map[model.ProfileRulesKey]*ParsedRules
	pendingProfileDeletes         set.Set[model.ProfileRulesKey]
	pendingEncapUpdate            *config.Encapsulation
	pendingEndpointUpdates        map[model.Key]interface{}
	pendingEndpointEgressUpdates  map[model.Key]EndpointEgressData
	pendingEndpointTierUpdates    map[model.Key][]tierInfo
	pendingEndpointDeletes        set.Set[model.Key]
	pendingHostIPUpdates          map[string]*net.IP
	pendingHostIPDeletes          set.Set[string]
	pendingHostIPv6Updates        map[string]*net.IP
	pendingHostIPv6Deletes        set.Set[string]
	pendingIPPoolUpdates          map[ip.CIDR]*model.IPPool
	pendingIPPoolDeletes          set.Set[ip.CIDR]
	pendingNotReady               bool
	pendingGlobalConfig           map[string]string
	pendingHostConfig             map[string]string
	pendingServiceAccountUpdates  map[proto.ServiceAccountID]*proto.ServiceAccountUpdate
	pendingServiceAccountDeletes  set.Set[proto.ServiceAccountID]
	pendingNamespaceUpdates       map[proto.NamespaceID]*proto.NamespaceUpdate
	pendingNamespaceDeletes       set.Set[proto.NamespaceID]
	pendingRouteUpdates           map[routeID]*proto.RouteUpdate
	pendingRouteDeletes           set.Set[routeID]
	pendingVTEPUpdates            map[string]*proto.VXLANTunnelEndpointUpdate
	pendingVTEPDeletes            set.Set[string]
	pendingIPSecTunnelAdds        set.Set[ip.Addr]
	pendingIPSecTunnelRemoves     set.Set[ip.Addr]
	pendingIPSecBindingAdds       set.Set[IPSecBinding]
	pendingIPSecBindingRemoves    set.Set[IPSecBinding]
	pendingIPSecBlacklistAdds     set.Set[ip.Addr]
	pendingIPSecBlacklistRemoves  set.Set[ip.Addr]
	pendingWireguardUpdates       map[string]*model.Wireguard
	pendingWireguardDeletes       set.Set[string]
	pendingGlobalBGPConfig        *proto.GlobalBGPConfigUpdate
	pendingExternalNetworkUpdates map[proto.ExternalNetworkID]*proto.ExternalNetworkUpdate
	pendingExternalNetworkDeletes set.Set[proto.ExternalNetworkID]
	pendingPacketCaptureUpdates   map[string]*proto.PacketCaptureUpdate
	pendingPacketCaptureRemovals  map[string]*proto.PacketCaptureRemove
	pendingServiceUpdates         map[serviceID]*proto.ServiceUpdate
	pendingServiceDeletes         set.Set[serviceID]

	// Sets to record what we've sent downstream. Updated whenever we flush.
	sentIPSets           set.Set[string]
	sentPolicies         set.Set[model.PolicyKey]
	sentProfiles         set.Set[model.ProfileRulesKey]
	sentEndpoints        set.Set[model.Key]
	sentHostIPs          set.Set[string]
	sentHostIPv6s        set.Set[string]
	sentIPPools          set.Set[ip.CIDR]
	sentServiceAccounts  set.Set[proto.ServiceAccountID]
	sentNamespaces       set.Set[proto.NamespaceID]
	sentRoutes           set.Set[routeID]
	sentVTEPs            set.Set[string]
	sentWireguard        set.Set[string]
	sentWireguardV6      set.Set[string]
	sentServices         set.Set[serviceID]
	sentExternalNetworks set.Set[proto.ExternalNetworkID]

	// Enterprise-only fields.
	sentPacketCapture set.Set[string]

	Callback EventHandler
}

type serviceID struct {
	Name      string
	Namespace string
}

// func (buf *EventSequencer) HasPendingUpdates() {
//	return buf.pendingAddedIPSets.Len() > 0 ||
//		buf.pendingRemovedIPSets.Len() > 0 ||
//		buf.pendingAddedIPSetMembers.Len() > 0 ||
//		buf.pendingRemovedIPSetMembers.Len() > 0 ||
//		len(buf.pendingPolicyUpdates) > 0 ||
//		buf.pendingPolicyDeletes.Len() > 0 ||
//
// }

func NewEventSequencer(conf configInterface) *EventSequencer {
	buf := &EventSequencer{
		config:                     conf,
		pendingAddedIPSets:         map[string]proto.IPSetUpdate_IPSetType{},
		pendingRemovedIPSets:       set.New[string](),
		pendingAddedIPSetMembers:   multidict.NewStringToIface(),
		pendingRemovedIPSetMembers: multidict.NewStringToIface(),

		pendingPolicyUpdates:          map[model.PolicyKey]*ParsedRules{},
		pendingPolicyDeletes:          set.New[model.PolicyKey](),
		pendingProfileUpdates:         map[model.ProfileRulesKey]*ParsedRules{},
		pendingProfileDeletes:         set.New[model.ProfileRulesKey](),
		pendingEndpointUpdates:        map[model.Key]interface{}{},
		pendingEndpointEgressUpdates:  map[model.Key]EndpointEgressData{},
		pendingEndpointTierUpdates:    map[model.Key][]tierInfo{},
		pendingEndpointDeletes:        set.NewBoxed[model.Key](),
		pendingHostIPUpdates:          map[string]*net.IP{},
		pendingHostIPDeletes:          set.New[string](),
		pendingHostIPv6Updates:        map[string]*net.IP{},
		pendingHostIPv6Deletes:        set.New[string](),
		pendingIPPoolUpdates:          map[ip.CIDR]*model.IPPool{},
		pendingIPPoolDeletes:          set.NewBoxed[ip.CIDR](),
		pendingServiceAccountUpdates:  map[proto.ServiceAccountID]*proto.ServiceAccountUpdate{},
		pendingServiceAccountDeletes:  set.New[proto.ServiceAccountID](),
		pendingNamespaceUpdates:       map[proto.NamespaceID]*proto.NamespaceUpdate{},
		pendingNamespaceDeletes:       set.New[proto.NamespaceID](),
		pendingRouteUpdates:           map[routeID]*proto.RouteUpdate{},
		pendingRouteDeletes:           set.New[routeID](),
		pendingVTEPUpdates:            map[string]*proto.VXLANTunnelEndpointUpdate{},
		pendingVTEPDeletes:            set.New[string](),
		pendingIPSecTunnelAdds:        set.NewBoxed[ip.Addr](),
		pendingIPSecTunnelRemoves:     set.NewBoxed[ip.Addr](),
		pendingIPSecBindingAdds:       set.NewBoxed[IPSecBinding](),
		pendingIPSecBindingRemoves:    set.NewBoxed[IPSecBinding](),
		pendingIPSecBlacklistAdds:     set.NewBoxed[ip.Addr](),
		pendingIPSecBlacklistRemoves:  set.NewBoxed[ip.Addr](),
		pendingWireguardUpdates:       map[string]*model.Wireguard{},
		pendingWireguardDeletes:       set.New[string](),
		pendingPacketCaptureUpdates:   map[string]*proto.PacketCaptureUpdate{},
		pendingPacketCaptureRemovals:  map[string]*proto.PacketCaptureRemove{},
		pendingServiceUpdates:         map[serviceID]*proto.ServiceUpdate{},
		pendingServiceDeletes:         set.New[serviceID](),
		pendingExternalNetworkUpdates: map[proto.ExternalNetworkID]*proto.ExternalNetworkUpdate{},
		pendingExternalNetworkDeletes: set.New[proto.ExternalNetworkID](),

		// Sets to record what we've sent downstream. Updated whenever we flush.
		sentIPSets:           set.New[string](),
		sentPolicies:         set.New[model.PolicyKey](),
		sentProfiles:         set.New[model.ProfileRulesKey](),
		sentEndpoints:        set.NewBoxed[model.Key](),
		sentHostIPs:          set.New[string](),
		sentHostIPv6s:        set.New[string](),
		sentIPPools:          set.NewBoxed[ip.CIDR](),
		sentServiceAccounts:  set.New[proto.ServiceAccountID](),
		sentNamespaces:       set.New[proto.NamespaceID](),
		sentRoutes:           set.New[routeID](),
		sentVTEPs:            set.New[string](),
		sentWireguard:        set.New[string](),
		sentWireguardV6:      set.New[string](),
		sentServices:         set.New[serviceID](),
		sentPacketCapture:    set.New[string](),
		sentExternalNetworks: set.New[proto.ExternalNetworkID](),
	}
	return buf
}

type routeID struct {
	dst string
}

func (buf *EventSequencer) OnIPSetAdded(setID string, ipSetType proto.IPSetUpdate_IPSetType) {
	log.Debugf("IP set %v now active", setID)
	sent := buf.sentIPSets.Contains(setID)
	removePending := buf.pendingRemovedIPSets.Contains(setID)
	if sent && !removePending {
		log.Panic("OnIPSetAdded called for existing IP set")
	}
	buf.pendingAddedIPSets[setID] = ipSetType
	buf.pendingRemovedIPSets.Discard(setID)
	// An add implicitly means that the set is now empty.
	buf.pendingAddedIPSetMembers.DiscardKey(setID)
	buf.pendingRemovedIPSetMembers.DiscardKey(setID)
}

func (buf *EventSequencer) OnIPSetRemoved(setID string) {
	log.Debugf("IP set %v no longer active", setID)
	sent := buf.sentIPSets.Contains(setID)
	_, updatePending := buf.pendingAddedIPSets[setID]
	if !sent && !updatePending {
		log.WithField("setID", setID).Panic("IPSetRemoved called for unknown IP set")
	}
	if sent {
		buf.pendingRemovedIPSets.Add(setID)
	}
	delete(buf.pendingAddedIPSets, setID)
	buf.pendingAddedIPSetMembers.DiscardKey(setID)
	buf.pendingRemovedIPSetMembers.DiscardKey(setID)
}

func (buf *EventSequencer) OnIPSetMemberAdded(setID string, member labelindex.IPSetMember) {
	log.Debugf("IP set %v now contains %v", setID, member)
	sent := buf.sentIPSets.Contains(setID)
	_, updatePending := buf.pendingAddedIPSets[setID]
	if !sent && !updatePending {
		log.WithField("setID", setID).Panic("Member added to unknown IP set")
	}
	if buf.pendingRemovedIPSetMembers.Contains(setID, member) {
		buf.pendingRemovedIPSetMembers.Discard(setID, member)
	} else {
		buf.pendingAddedIPSetMembers.Put(setID, member)
	}
}

func (buf *EventSequencer) OnIPSetMemberRemoved(setID string, member labelindex.IPSetMember) {
	log.Debugf("IP set %v no longer contains %v", setID, member)
	sent := buf.sentIPSets.Contains(setID)
	_, updatePending := buf.pendingAddedIPSets[setID]
	if !sent && !updatePending {
		log.WithField("setID", setID).Panic("Member removed from unknown IP set")
	}
	if buf.pendingAddedIPSetMembers.Contains(setID, member) {
		buf.pendingAddedIPSetMembers.Discard(setID, member)
	} else {
		buf.pendingRemovedIPSetMembers.Put(setID, member)
	}
}

func (buf *EventSequencer) OnDatastoreNotReady() {
	buf.pendingNotReady = true
}

func (buf *EventSequencer) flushReadyFlag() {
	if !buf.pendingNotReady {
		return
	}
	buf.pendingNotReady = false
	buf.Callback(&DatastoreNotReady{})
}

type DatastoreNotReady struct{}

func (buf *EventSequencer) OnConfigUpdate(globalConfig, hostConfig map[string]string) {
	buf.pendingGlobalConfig = globalConfig
	buf.pendingHostConfig = hostConfig
}

func (buf *EventSequencer) flushConfigUpdate() {
	if buf.pendingGlobalConfig == nil {
		return
	}
	logCxt := log.WithFields(log.Fields{
		"global": buf.pendingGlobalConfig,
		"host":   buf.pendingHostConfig,
	})
	logCxt.Info("Possible config update.")
	globalChanged, err := buf.config.UpdateFrom(buf.pendingGlobalConfig, config.DatastoreGlobal)
	if err != nil {
		logCxt.WithError(err).Panic("Failed to parse config update")
	}
	hostChanged, err := buf.config.UpdateFrom(buf.pendingHostConfig, config.DatastorePerHost)
	if err != nil {
		logCxt.WithError(err).Panic("Failed to parse config update")
	}
	if globalChanged || hostChanged {
		rawConfig := buf.config.RawValues()
		log.WithField("merged", rawConfig).Info("Config changed. Sending ConfigUpdate message.")
		buf.Callback(buf.config.ToConfigUpdate())
	}
	buf.pendingGlobalConfig = nil
	buf.pendingHostConfig = nil
}

func (buf *EventSequencer) OnPolicyActive(key model.PolicyKey, rules *ParsedRules) {
	buf.pendingPolicyDeletes.Discard(key)
	buf.pendingPolicyUpdates[key] = rules
}

func (buf *EventSequencer) flushPolicyUpdates() {
	for key, rules := range buf.pendingPolicyUpdates {
		buf.Callback(ParsedRulesToActivePolicyUpdate(key, rules))
		buf.sentPolicies.Add(key)
		delete(buf.pendingPolicyUpdates, key)
	}
}

func ParsedRulesToActivePolicyUpdate(key model.PolicyKey, rules *ParsedRules) *proto.ActivePolicyUpdate {
	return &proto.ActivePolicyUpdate{
		Id: &proto.PolicyID{
			Tier: key.Tier,
			Name: key.Name,
		},
		Policy: &proto.Policy{
			Namespace: rules.Namespace,
			InboundRules: parsedRulesToProtoRules(
				rules.InboundRules,
				"pol-in-default/"+key.Name,
			),
			OutboundRules: parsedRulesToProtoRules(
				rules.OutboundRules,
				"pol-out-default/"+key.Name,
			),
			Untracked: rules.Untracked,
			PreDnat:   rules.PreDNAT,
		},
	}
}

func (buf *EventSequencer) OnPolicyInactive(key model.PolicyKey) {
	delete(buf.pendingPolicyUpdates, key)
	if buf.sentPolicies.Contains(key) {
		buf.pendingPolicyDeletes.Add(key)
	}
}

func (buf *EventSequencer) flushPolicyDeletes() {
	buf.pendingPolicyDeletes.Iter(func(item model.PolicyKey) error {
		buf.Callback(&proto.ActivePolicyRemove{
			Id: &proto.PolicyID{
				Tier: item.Tier,
				Name: item.Name,
			},
		})
		buf.sentPolicies.Discard(item)
		return set.RemoveItem
	})
}

func (buf *EventSequencer) OnProfileActive(key model.ProfileRulesKey, rules *ParsedRules) {
	buf.pendingProfileDeletes.Discard(key)
	buf.pendingProfileUpdates[key] = rules
}

func (buf *EventSequencer) flushProfileUpdates() {
	for key, rulesOrNil := range buf.pendingProfileUpdates {
		buf.Callback(&proto.ActiveProfileUpdate{
			Id: &proto.ProfileID{
				Name: key.Name,
			},
			Profile: &proto.Profile{
				InboundRules: parsedRulesToProtoRules(
					rulesOrNil.InboundRules,
					"prof-in-"+key.Name,
				),
				OutboundRules: parsedRulesToProtoRules(
					rulesOrNil.OutboundRules,
					"prof-out-"+key.Name,
				),
			},
		})
		buf.sentProfiles.Add(key)
		delete(buf.pendingProfileUpdates, key)
	}
}

func (buf *EventSequencer) OnProfileInactive(key model.ProfileRulesKey) {
	delete(buf.pendingProfileUpdates, key)
	if buf.sentProfiles.Contains(key) {
		buf.pendingProfileDeletes.Add(key)
	}
}

func (buf *EventSequencer) flushProfileDeletes() {
	buf.pendingProfileDeletes.Iter(func(item model.ProfileRulesKey) error {
		buf.Callback(&proto.ActiveProfileRemove{
			Id: &proto.ProfileID{
				Name: item.Name,
			},
		})
		buf.sentProfiles.Discard(item)
		return set.RemoveItem
	})
}

func ModelWorkloadEndpointToProto(ep *model.WorkloadEndpoint, tiers []*proto.TierInfo) *proto.WorkloadEndpoint {
	mac := ""
	if ep.Mac != nil {
		mac = ep.Mac.String()
	}
	return &proto.WorkloadEndpoint{
		State:                      ep.State,
		Name:                       ep.Name,
		Mac:                        mac,
		ProfileIds:                 ep.ProfileIDs,
		Ipv4Nets:                   netsToStrings(ep.IPv4Nets),
		Ipv6Nets:                   netsToStrings(ep.IPv6Nets),
		Tiers:                      tiers,
		Ipv4Nat:                    natsToProtoNatInfo(ep.IPv4NAT),
		Ipv6Nat:                    natsToProtoNatInfo(ep.IPv6NAT),
		AllowSpoofedSourcePrefixes: netsToStrings(ep.AllowSpoofedSourcePrefixes),
<<<<<<< HEAD
		AwsElasticIps:              ep.AWSElasticIPs,
		EgressMaxNextHops:          int32(ep.EgressMaxNextHops),
		ExternalNetworkNames:       ep.ExternalNetworkNames,
=======
		Annotations:                ep.Annotations,
>>>>>>> 44452cb3
	}
}

func ModelHostEndpointToProto(ep *model.HostEndpoint, tiers, untrackedTiers, preDNATTiers []*proto.TierInfo, forwardTiers []*proto.TierInfo) *proto.HostEndpoint {
	return &proto.HostEndpoint{
		Name:              ep.Name,
		ExpectedIpv4Addrs: ipsToStrings(ep.ExpectedIPv4Addrs),
		ExpectedIpv6Addrs: ipsToStrings(ep.ExpectedIPv6Addrs),
		ProfileIds:        ep.ProfileIDs,
		Tiers:             tiers,
		UntrackedTiers:    untrackedTiers,
		PreDnatTiers:      preDNATTiers,
		ForwardTiers:      forwardTiers,
	}
}

func (buf *EventSequencer) OnEndpointTierUpdate(key model.Key,
	endpoint interface{},
	egressData EndpointEgressData,
	filteredTiers []tierInfo,
) {
	if endpoint == nil {
		// Deletion. Squash any queued updates.
		delete(buf.pendingEndpointUpdates, key)
		delete(buf.pendingEndpointEgressUpdates, key)
		delete(buf.pendingEndpointTierUpdates, key)
		if buf.sentEndpoints.Contains(key) {
			// We'd previously sent an update, so we need to send a deletion.
			buf.pendingEndpointDeletes.Add(key)
		}
	} else {
		// Update.
		buf.pendingEndpointDeletes.Discard(key)
		buf.pendingEndpointUpdates[key] = endpoint
		buf.pendingEndpointEgressUpdates[key] = egressData
		buf.pendingEndpointTierUpdates[key] = filteredTiers
	}
}

func (buf *EventSequencer) flushEndpointTierUpdates() {
	for key, endpoint := range buf.pendingEndpointUpdates {
		tiers, untrackedTiers, preDNATTiers, forwardTiers := tierInfoToProtoTierInfo(buf.pendingEndpointTierUpdates[key])
		switch key := key.(type) {
		case model.WorkloadEndpointKey:
			wlep := endpoint.(*model.WorkloadEndpoint)
			protoEp := ModelWorkloadEndpointToProto(wlep, tiers)
			protoEp.EgressIpSetId = buf.pendingEndpointEgressUpdates[key].EgressIPSetID
			protoEp.IsEgressGateway = buf.pendingEndpointEgressUpdates[key].IsEgressGateway
			protoEp.EgressGatewayHealthPort = int32(buf.pendingEndpointEgressUpdates[key].HealthPort)
			protoEp.EgressMaxNextHops = int32(buf.pendingEndpointEgressUpdates[key].MaxNextHops)
			if protoEp.IsEgressGateway {
				// To break gatewaying loops, we do not allow a workload to route
				// via egress gateways if it is _itself_ an egress gateway.
				protoEp.EgressIpSetId = ""
				protoEp.EgressMaxNextHops = 0
			}
			buf.Callback(&proto.WorkloadEndpointUpdate{
				Id: &proto.WorkloadEndpointID{
					OrchestratorId: key.OrchestratorID,
					WorkloadId:     key.WorkloadID,
					EndpointId:     key.EndpointID,
				},
				Endpoint: protoEp,
			})
		case model.HostEndpointKey:
			hep := endpoint.(*model.HostEndpoint)
			buf.Callback(&proto.HostEndpointUpdate{
				Id: &proto.HostEndpointID{
					EndpointId: key.EndpointID,
				},
				Endpoint: ModelHostEndpointToProto(hep, tiers, untrackedTiers, preDNATTiers, forwardTiers),
			})
		}
		// Record that we've sent this endpoint.
		buf.sentEndpoints.Add(key)
		// And clean up the pending buffer.
		delete(buf.pendingEndpointUpdates, key)
		delete(buf.pendingEndpointEgressUpdates, key)
		delete(buf.pendingEndpointTierUpdates, key)
	}
}

func (buf *EventSequencer) flushEndpointTierDeletes() {
	buf.pendingEndpointDeletes.Iter(func(item model.Key) error {
		switch key := item.(type) {
		case model.WorkloadEndpointKey:
			buf.Callback(&proto.WorkloadEndpointRemove{
				Id: &proto.WorkloadEndpointID{
					OrchestratorId: key.OrchestratorID,
					WorkloadId:     key.WorkloadID,
					EndpointId:     key.EndpointID,
				},
			})
		case model.HostEndpointKey:
			buf.Callback(&proto.HostEndpointRemove{
				Id: &proto.HostEndpointID{
					EndpointId: key.EndpointID,
				},
			})
		}
		buf.sentEndpoints.Discard(item)
		return set.RemoveItem
	})
}

func (buf *EventSequencer) OnEncapUpdate(encap config.Encapsulation) {
	log.WithFields(log.Fields{
		"IPIPEnabled":    encap.IPIPEnabled,
		"VXLANEnabled":   encap.VXLANEnabled,
		"VXLANEnabledV6": encap.VXLANEnabledV6,
	}).Debug("Encapsulation update")
	buf.pendingEncapUpdate = &encap
}

func (buf *EventSequencer) flushEncapUpdate() {
	if buf.pendingEncapUpdate != nil {
		buf.Callback(&proto.Encapsulation{
			IpipEnabled:    buf.pendingEncapUpdate.IPIPEnabled,
			VxlanEnabled:   buf.pendingEncapUpdate.VXLANEnabled,
			VxlanEnabledV6: buf.pendingEncapUpdate.VXLANEnabledV6,
		})
		buf.pendingEncapUpdate = nil
	}
}

func (buf *EventSequencer) OnHostIPUpdate(hostname string, ip *net.IP) {
	log.WithFields(log.Fields{
		"hostname": hostname,
		"ip":       ip,
	}).Debug("HostIP update")
	buf.pendingHostIPDeletes.Discard(hostname)
	buf.pendingHostIPUpdates[hostname] = ip
}

func (buf *EventSequencer) flushHostIPUpdates() {
	for hostname, hostIP := range buf.pendingHostIPUpdates {
		buf.Callback(&proto.HostMetadataUpdate{
			Hostname: hostname,
			Ipv4Addr: hostIP.IP.String(),
		})
		buf.sentHostIPs.Add(hostname)
		delete(buf.pendingHostIPUpdates, hostname)
	}
}

func (buf *EventSequencer) OnHostIPRemove(hostname string) {
	log.WithField("hostname", hostname).Debug("HostIP removed")
	delete(buf.pendingHostIPUpdates, hostname)
	if buf.sentHostIPs.Contains(hostname) {
		buf.pendingHostIPDeletes.Add(hostname)
	}
}

func (buf *EventSequencer) flushHostIPDeletes() {
	buf.pendingHostIPDeletes.Iter(func(item string) error {
		buf.Callback(&proto.HostMetadataRemove{
			Hostname: item,
		})
		buf.sentHostIPs.Discard(item)
		return set.RemoveItem
	})
}

func (buf *EventSequencer) OnHostIPv6Update(hostname string, ip *net.IP) {
	log.WithFields(log.Fields{
		"hostname": hostname,
		"ip":       ip,
	}).Debug("Host IPv6 update")
	buf.pendingHostIPv6Deletes.Discard(hostname)
	buf.pendingHostIPv6Updates[hostname] = ip
}

func (buf *EventSequencer) flushHostIPv6Updates() {
	for hostname, hostIP := range buf.pendingHostIPv6Updates {
		buf.Callback(&proto.HostMetadataV6Update{
			Hostname: hostname,
			Ipv6Addr: hostIP.IP.String(),
		})
		buf.sentHostIPv6s.Add(hostname)
		delete(buf.pendingHostIPv6Updates, hostname)
	}
}

func (buf *EventSequencer) OnHostIPv6Remove(hostname string) {
	log.WithField("hostname", hostname).Debug("Host IPv6 removed")
	delete(buf.pendingHostIPv6Updates, hostname)
	if buf.sentHostIPv6s.Contains(hostname) {
		buf.pendingHostIPv6Deletes.Add(hostname)
	}
}

func (buf *EventSequencer) flushHostIPv6Deletes() {
	buf.pendingHostIPv6Deletes.Iter(func(item string) error {
		buf.Callback(&proto.HostMetadataV6Remove{
			Hostname: item,
		})
		buf.sentHostIPv6s.Discard(item)
		return set.RemoveItem
	})
}

func (buf *EventSequencer) OnIPPoolUpdate(key model.IPPoolKey, pool *model.IPPool) {
	log.WithFields(log.Fields{
		"key":  key,
		"pool": pool,
	}).Debug("IPPool update")
	cidr := ip.CIDRFromCalicoNet(key.CIDR)
	buf.pendingIPPoolDeletes.Discard(cidr)
	buf.pendingIPPoolUpdates[cidr] = pool
}

func (buf *EventSequencer) flushIPPoolUpdates() {
	for key, pool := range buf.pendingIPPoolUpdates {
		buf.Callback(&proto.IPAMPoolUpdate{
			Id: cidrToIPPoolID(key),
			Pool: &proto.IPAMPool{
				Cidr:        pool.CIDR.String(),
				Masquerade:  pool.Masquerade,
				AwsSubnetId: pool.AWSSubnetID,
			},
		})
		buf.sentIPPools.Add(key)
		delete(buf.pendingIPPoolUpdates, key)
	}
}

func (buf *EventSequencer) flushHostWireguardUpdates() {
	for nodename, wg := range buf.pendingWireguardUpdates {
		log.WithFields(log.Fields{"nodename": nodename, "wg": wg}).Debug("Processing pending wireguard update")

		var ipv4Str, ipv6Str string

		if wg.PublicKey != "" {
			if wg.InterfaceIPv4Addr != nil {
				ipv4Str = wg.InterfaceIPv4Addr.String()
			}
			log.WithField("ipv4Str", ipv4Str).Debug("Sending IPv4 wireguard endpoint update")
			buf.Callback(&proto.WireguardEndpointUpdate{
				Hostname:          nodename,
				PublicKey:         wg.PublicKey,
				InterfaceIpv4Addr: ipv4Str,
			})
			buf.sentWireguard.Add(nodename)
		} else if buf.sentWireguard.Contains(nodename) {
			log.Debug("Sending IPv4 wireguard endpoint remove")
			buf.Callback(&proto.WireguardEndpointRemove{
				Hostname: nodename,
			})
			buf.sentWireguard.Discard(nodename)
		}

		if wg.PublicKeyV6 != "" {
			if wg.InterfaceIPv6Addr != nil {
				ipv6Str = wg.InterfaceIPv6Addr.String()
			}
			log.WithField("ipv6Str", ipv6Str).Debug("Sending IPv6 wireguard endpoint update")
			buf.Callback(&proto.WireguardEndpointV6Update{
				Hostname:          nodename,
				PublicKeyV6:       wg.PublicKeyV6,
				InterfaceIpv6Addr: ipv6Str,
			})
			buf.sentWireguardV6.Add(nodename)
		} else if buf.sentWireguardV6.Contains(nodename) {
			log.Debug("Sending IPv6 wireguard endpoint remove")
			buf.Callback(&proto.WireguardEndpointV6Remove{
				Hostname: nodename,
			})
			buf.sentWireguardV6.Discard(nodename)
		}

		delete(buf.pendingWireguardUpdates, nodename)
	}
	log.Debug("Done flushing wireguard updates")
}

func (buf *EventSequencer) OnIPPoolRemove(key model.IPPoolKey) {
	log.WithField("key", key).Debug("IPPool removed")
	cidr := ip.CIDRFromCalicoNet(key.CIDR)
	delete(buf.pendingIPPoolUpdates, cidr)
	if buf.sentIPPools.Contains(cidr) {
		buf.pendingIPPoolDeletes.Add(cidr)
	}
}

func (buf *EventSequencer) flushIPPoolDeletes() {
	buf.pendingIPPoolDeletes.Iter(func(key ip.CIDR) error {
		buf.Callback(&proto.IPAMPoolRemove{
			Id: cidrToIPPoolID(key),
		})
		buf.sentIPPools.Discard(key)
		return set.RemoveItem
	})
}

func (buf *EventSequencer) flushHostWireguardDeletes() {
	buf.pendingWireguardDeletes.Iter(func(key string) error {
		log.WithField("nodename", key).Debug("Processing pending wireguard delete")
		if buf.sentWireguard.Contains(key) {
			log.Debug("Sending IPv4 wireguard endpoint remove")
			buf.Callback(&proto.WireguardEndpointRemove{
				Hostname: key,
			})
			buf.sentWireguard.Discard(key)
		}
		if buf.sentWireguardV6.Contains(key) {
			log.Debug("Sending IPv6 wireguard endpoint remove")
			buf.Callback(&proto.WireguardEndpointV6Remove{
				Hostname: key,
			})
			buf.sentWireguardV6.Discard(key)
		}
		return set.RemoveItem
	})
	log.Debug("Done flushing wireguard removes")
}

func (buf *EventSequencer) flushAddedIPSets() {
	for setID, setType := range buf.pendingAddedIPSets {
		log.WithField("setID", setID).Debug("Flushing added IP set")
		members := make([]string, 0)
		buf.pendingAddedIPSetMembers.Iter(setID, func(value interface{}) {
			member := value.(labelindex.IPSetMember)
			members = append(members, memberToProto(member))
		})
		buf.pendingAddedIPSetMembers.DiscardKey(setID)
		buf.Callback(&proto.IPSetUpdate{
			Id:      setID,
			Members: members,
			Type:    setType,
		})
		buf.sentIPSets.Add(setID)
		delete(buf.pendingAddedIPSets, setID)
	}
}

func memberToProto(member labelindex.IPSetMember) string {
	if member.IsEgressGateway {
		return EgressIPSetMemberToProto(member)
	}

	switch member.Protocol {
	case labelindex.ProtocolNone:
		if member.Domain != "" {
			return member.Domain
		}
		if member.CIDR == nil {
			return fmt.Sprintf("v%d,%d", member.Family, member.PortNumber)
		}
		return member.CIDR.String()
	case labelindex.ProtocolTCP:
		return fmt.Sprintf("%s,tcp:%d", member.CIDR.Addr(), member.PortNumber)
	case labelindex.ProtocolUDP:
		return fmt.Sprintf("%s,udp:%d", member.CIDR.Addr(), member.PortNumber)
	case labelindex.ProtocolSCTP:
		return fmt.Sprintf("%s,sctp:%d", member.CIDR.Addr(), member.PortNumber)
	}
	log.WithField("member", member).Panic("Unknown IP set member type")
	return ""
}

func EgressIPSetMemberToProto(member labelindex.IPSetMember) string {
	// The member strings for egress gateway need to contain the cidr, the maintenance started timestamp, and the
	// maintenance finished timestamps for each member, because the egress gateway manager needs to detect when
	// an egress gateway pod is terminating.
	maintenanceFinished := member.DeletionTimestamp
	maintenanceStarted := maintenanceFinished.Add(-time.Second * time.Duration(member.DeletionGracePeriodSeconds))

	startBytes, err := maintenanceStarted.MarshalText()
	if err != nil {
		log.WithField("member", member).Warnf("unable to marshal timestamp to text, defaulting to empty str: %s", maintenanceStarted)
		return fmt.Sprintf("%s,,", member.CIDR.String())
	}

	finishBytes, err := maintenanceFinished.MarshalText()
	if err != nil {
		log.WithField("member", member).Warnf("unable to marshal timestamp to text, defaulting to empty str: %s", maintenanceFinished)
		return fmt.Sprintf("%s,,", member.CIDR.String())
	}

	return fmt.Sprintf("%s,%s,%s,%d",
		member.CIDR.String(),
		strings.ToLower(string(startBytes)),
		strings.ToLower(string(finishBytes)),
		member.PortNumber,
	)
}

func (buf *EventSequencer) OnPacketCaptureActive(key model.ResourceKey, endpoint model.WorkloadEndpointKey, spec PacketCaptureSpecification) {
	id := buf.packetCaptureKey(key, endpoint)
	delete(buf.pendingPacketCaptureRemovals, id)
	buf.pendingPacketCaptureUpdates[id] = &proto.PacketCaptureUpdate{
		Id: &proto.PacketCaptureID{
			Name:      key.Name,
			Namespace: key.Namespace,
		}, Endpoint: &proto.WorkloadEndpointID{
			OrchestratorId: endpoint.OrchestratorID,
			WorkloadId:     endpoint.WorkloadID,
			EndpointId:     endpoint.EndpointID,
		},
		Specification: &proto.PacketCaptureSpecification{
			BpfFilter: spec.BPFFilter,
			StartTime: proto.ConvertTime(spec.StartTime),
			EndTime:   proto.ConvertTime(spec.EndTime),
		},
	}
}

// packetCaptureKey constructs the key to store pending PacketCaptureRemovals and PacketCaptureUpdates
// It is formed from the PacketCapture namespace, name and WorkloadEndpointID. This is required as
// PacketCapture is a namespaced resource
func (buf *EventSequencer) packetCaptureKey(key model.ResourceKey, endpoint model.WorkloadEndpointKey) string {
	return fmt.Sprintf("%s/%s-%s", key.Namespace, key.Name, endpoint.WorkloadID)
}

func (buf *EventSequencer) OnPacketCaptureInactive(key model.ResourceKey, endpoint model.WorkloadEndpointKey) {
	id := buf.packetCaptureKey(key, endpoint)
	delete(buf.pendingPacketCaptureUpdates, id)
	if buf.sentPacketCapture.Contains(id) {
		buf.pendingPacketCaptureRemovals[id] = &proto.PacketCaptureRemove{
			Id: &proto.PacketCaptureID{
				Name:      key.Name,
				Namespace: key.Namespace,
			}, Endpoint: &proto.WorkloadEndpointID{
				OrchestratorId: endpoint.OrchestratorID,
				WorkloadId:     endpoint.WorkloadID,
				EndpointId:     endpoint.EndpointID,
			},
		}
	}
}

func (buf *EventSequencer) Flush() {
	// Flush (rare) config changes first, since they may trigger a restart of the process.
	buf.flushReadyFlag()
	buf.flushConfigUpdate()

	// Flush mainline additions/updates in dependency order (IP sets, policy, endpoints) so
	// that later updates always have their dependencies in place.
	buf.flushAddedIPSets()
	buf.flushIPSetDeltas()
	buf.flushPolicyUpdates()
	buf.flushProfileUpdates()
	buf.flushEndpointTierUpdates()

	// Then flush removals in reverse order.
	buf.flushEndpointTierDeletes()
	buf.flushProfileDeletes()
	buf.flushPolicyDeletes()
	buf.flushRemovedIPSets()

	// Flush ServiceAccount and Namespace updates. These have no particular ordering compared with other updates.
	buf.flushServiceAccounts()
	buf.flushNamespaces()

	// Flush VXLAN data. Order such that no routes are present in the data plane unless
	// they have a corresponding VTEP in the data plane as well. Do this by sending VTEP adds
	// before flushsing route adds, and route removes before flushing VTEP removes. We also send
	// route removes before route adds in order to minimize maximum occupancy.
	buf.flushRouteRemoves()
	buf.flushVTEPRemoves()
	buf.flushVTEPAdds()
	buf.flushRouteAdds()

	// Flush IPSec bindings, these have no particular ordering with other updates.
	buf.flushIPSecBindings()

	// Flush PacketCaptures, these have no particular ordering with other updates.
	buf.flushPacketCaptureRemovals()
	buf.flushPacketCaptureUpdates()

	// Flush (rare) cluster-wide updates.  There's no particular ordering to these so we might
	// as well do deletions first to minimise occupancy.
	buf.flushHostWireguardDeletes()
	buf.flushHostWireguardUpdates()
	buf.flushHostIPDeletes()
	buf.flushHostIPUpdates()
	buf.flushHostIPv6Deletes()
	buf.flushHostIPv6Updates()
	buf.flushIPPoolDeletes()
	buf.flushIPPoolUpdates()
	buf.flushEncapUpdate()
	buf.flushExternalNetworkRemoves()
	buf.flushExternalNetworkUpdates()

	// Flush global BGPConfiguration updates.
	if buf.pendingGlobalBGPConfig != nil {
		buf.Callback(buf.pendingGlobalBGPConfig)
		buf.pendingGlobalBGPConfig = nil
	}

	buf.flushServices()
}

func (buf *EventSequencer) flushRemovedIPSets() {
	buf.pendingRemovedIPSets.Iter(func(setID string) (err error) {
		log.Debugf("Flushing IP set remove: %v", setID)
		buf.Callback(&proto.IPSetRemove{
			Id: setID,
		})
		buf.pendingRemovedIPSetMembers.DiscardKey(setID)
		buf.pendingAddedIPSetMembers.DiscardKey(setID)
		buf.pendingRemovedIPSets.Discard(setID)
		buf.sentIPSets.Discard(setID)
		return
	})
	log.Debugf("Done flushing IP set removes")
}

func (buf *EventSequencer) flushIPSetDeltas() {
	buf.pendingRemovedIPSetMembers.IterKeys(buf.flushAddsOrRemoves)
	buf.pendingAddedIPSetMembers.IterKeys(buf.flushAddsOrRemoves)
	log.Debugf("Done flushing IP address deltas")
}

func (buf *EventSequencer) flushAddsOrRemoves(setID string) {
	log.Debugf("Flushing IP set deltas: %v", setID)
	deltaUpdate := proto.IPSetDeltaUpdate{
		Id: setID,
	}
	buf.pendingAddedIPSetMembers.Iter(setID, func(member interface{}) {
		deltaUpdate.AddedMembers = append(deltaUpdate.AddedMembers, memberToProto(member.(labelindex.IPSetMember)))
	})
	buf.pendingRemovedIPSetMembers.Iter(setID, func(member interface{}) {
		deltaUpdate.RemovedMembers = append(deltaUpdate.RemovedMembers, memberToProto(member.(labelindex.IPSetMember)))
	})
	buf.pendingAddedIPSetMembers.DiscardKey(setID)
	buf.pendingRemovedIPSetMembers.DiscardKey(setID)
	buf.Callback(&deltaUpdate)
}

func (buf *EventSequencer) OnServiceAccountUpdate(update *proto.ServiceAccountUpdate) {
	// We trust the caller not to send us an update with nil ID, so safe to dereference.
	id := *update.Id
	log.WithFields(log.Fields{
		"key":    id,
		"labels": update.GetLabels(),
	}).Debug("ServiceAccount update")
	buf.pendingServiceAccountDeletes.Discard(id)
	buf.pendingServiceAccountUpdates[id] = update
}

func (buf *EventSequencer) OnServiceAccountRemove(id proto.ServiceAccountID) {
	log.WithFields(log.Fields{
		"key": id,
	}).Debug("ServiceAccount removed")
	delete(buf.pendingServiceAccountUpdates, id)
	if buf.sentServiceAccounts.Contains(id) {
		buf.pendingServiceAccountDeletes.Add(id)
	}
}

func (buf *EventSequencer) flushServiceAccounts() {
	// Order doesn't matter, but send removes first to reduce max occupancy
	buf.pendingServiceAccountDeletes.Iter(func(id proto.ServiceAccountID) error {
		msg := proto.ServiceAccountRemove{Id: &id}
		buf.Callback(&msg)
		buf.sentServiceAccounts.Discard(id)
		return nil
	})
	buf.pendingServiceAccountDeletes.Clear()
	for _, msg := range buf.pendingServiceAccountUpdates {
		buf.Callback(msg)
		id := msg.Id
		// We safely dereferenced the Id in OnServiceAccountUpdate before adding it to the pending updates map, so
		// it is safe to do so here.
		buf.sentServiceAccounts.Add(*id)
	}
	buf.pendingServiceAccountUpdates = make(map[proto.ServiceAccountID]*proto.ServiceAccountUpdate)
	log.Debug("Done flushing Service Accounts")
}

func (buf *EventSequencer) OnIPSecTunnelAdded(tunnelAddr ip.Addr) {
	if buf.pendingIPSecTunnelRemoves.Contains(tunnelAddr) {
		// We haven't sent this remove through to the dataplane yet so we can squash it here...
		buf.pendingIPSecTunnelRemoves.Discard(tunnelAddr)
	} else {
		buf.pendingIPSecTunnelAdds.Add(tunnelAddr)
	}
}

func (buf *EventSequencer) OnIPSecTunnelRemoved(tunnelAddr ip.Addr) {
	if buf.pendingIPSecTunnelAdds.Contains(tunnelAddr) {
		// We haven't sent this add through to the dataplane yet so we can squash it here...
		buf.pendingIPSecTunnelAdds.Discard(tunnelAddr)
	} else {
		buf.pendingIPSecTunnelRemoves.Add(tunnelAddr)
	}
}

func (buf *EventSequencer) OnIPSecBindingAdded(b IPSecBinding) {
	if buf.pendingIPSecBindingRemoves.Contains(b) {
		// We haven't sent this remove through to the dataplane yet so we can squash it here...
		buf.pendingIPSecBindingRemoves.Discard(b)
	} else {
		buf.pendingIPSecBindingAdds.Add(b)
	}
}

func (buf *EventSequencer) OnIPSecBindingRemoved(b IPSecBinding) {
	if buf.pendingIPSecBindingAdds.Contains(b) {
		// We haven't sent this add through to the dataplane yet so we can squash it here...
		buf.pendingIPSecBindingAdds.Discard(b)
	} else {
		buf.pendingIPSecBindingRemoves.Add(b)
	}
}

func (buf *EventSequencer) OnIPSecBlacklistAdded(b ip.Addr) {
	if buf.pendingIPSecBlacklistRemoves.Contains(b) {
		// We haven't sent this remove through to the dataplane yet so we can squash it here...
		buf.pendingIPSecBlacklistRemoves.Discard(b)
	} else {
		buf.pendingIPSecBlacklistAdds.Add(b)
	}
}

func (buf *EventSequencer) OnIPSecBlacklistRemoved(b ip.Addr) {
	if buf.pendingIPSecBlacklistAdds.Contains(b) {
		// We haven't sent this add through to the dataplane yet so we can squash it here...
		buf.pendingIPSecBlacklistAdds.Discard(b)
	} else {
		buf.pendingIPSecBlacklistRemoves.Add(b)
	}
}

func (buf *EventSequencer) flushIPSecBindings() {
	// Flush the blacklist removals first, otherwise, the presence of a blacklist entry prevents
	// the dataplane from adding a proper binding.
	if buf.pendingIPSecBlacklistRemoves.Len() > 0 {
		var addrs []string
		buf.pendingIPSecBlacklistRemoves.Iter(func(addr ip.Addr) error {
			addrs = append(addrs, addr.String())
			return set.RemoveItem
		})
		upd := &proto.IPSecBlacklistRemove{
			RemovedAddrs: addrs,
		}
		buf.Callback(upd)
	}

	// Then, flush the bindings removes and adds.
	updatesByTunnel := map[ip.Addr]*proto.IPSecBindingUpdate{}

	getOrCreateUpd := func(tunnelAddr ip.Addr) *proto.IPSecBindingUpdate {
		upd := updatesByTunnel[tunnelAddr]
		if upd == nil {
			upd = &proto.IPSecBindingUpdate{}
			updatesByTunnel[tunnelAddr] = upd
			upd.TunnelAddr = tunnelAddr.String()
		}
		return upd
	}

	// Send the removes first in a separate sequence of updates.  If we allow removes to be re-ordered with adds
	// then we can change "add, remove, add" into "add, update, remove" and accidentally remove the updated policy.
	// This is because the dataplane indexes policies on the policy selector (i.e. the match criteria for the
	// rule) rather than the whole rule, in order to match the kernel behaviour.
	buf.pendingIPSecBindingRemoves.Iter(func(b IPSecBinding) error {
		upd := getOrCreateUpd(b.TunnelAddr)
		upd.RemovedAddrs = append(upd.RemovedAddrs, b.WorkloadAddr.String())
		return set.RemoveItem
	})
	for k, upd := range updatesByTunnel {
		buf.Callback(upd)
		delete(updatesByTunnel, k)
	}

	// Now we've removed all the individual bindings, clean up any tunnels that are no longer present.
	buf.pendingIPSecTunnelRemoves.Iter(func(addr ip.Addr) error {
		buf.Callback(&proto.IPSecTunnelRemove{
			TunnelAddr: addr.String(),
		})
		return set.RemoveItem
	})

	// Then create any new tunnels.
	buf.pendingIPSecTunnelAdds.Iter(func(addr ip.Addr) error {
		buf.Callback(&proto.IPSecTunnelAdd{
			TunnelAddr: addr.String(),
		})
		return set.RemoveItem
	})

	// Now send the adds.
	buf.pendingIPSecBindingAdds.Iter(func(b IPSecBinding) error {
		upd := getOrCreateUpd(b.TunnelAddr)
		upd.AddedAddrs = append(upd.AddedAddrs, b.WorkloadAddr.String())
		return set.RemoveItem
	})

	for _, upd := range updatesByTunnel {
		buf.Callback(upd)
	}

	// Finally Add blacklist entries.  We do this after we remove the real entries to avoid clashes
	// in the dataplane.
	if buf.pendingIPSecBlacklistAdds.Len() > 0 {
		var addrs []string
		buf.pendingIPSecBlacklistAdds.Iter(func(addr ip.Addr) error {
			addrs = append(addrs, addr.String())
			return set.RemoveItem
		})
		upd := &proto.IPSecBlacklistAdd{
			AddedAddrs: addrs,
		}
		buf.Callback(upd)
	}
}

func (buf *EventSequencer) OnNamespaceUpdate(update *proto.NamespaceUpdate) {
	// We trust the caller not to send us an update with nil ID, so safe to dereference.
	id := *update.Id
	log.WithFields(log.Fields{
		"key":    id,
		"labels": update.GetLabels(),
	}).Debug("Namespace update")
	buf.pendingNamespaceDeletes.Discard(id)
	buf.pendingNamespaceUpdates[id] = update
}

func (buf *EventSequencer) OnNamespaceRemove(id proto.NamespaceID) {
	log.WithFields(log.Fields{
		"key": id,
	}).Debug("Namespace removed")
	delete(buf.pendingNamespaceUpdates, id)
	if buf.sentNamespaces.Contains(id) {
		buf.pendingNamespaceDeletes.Add(id)
	}
}

func (buf *EventSequencer) OnWireguardUpdate(nodename string, wg *model.Wireguard) {
	log.WithFields(log.Fields{
		"nodename": nodename,
	}).Debug("Wireguard updated")
	buf.pendingWireguardDeletes.Discard(nodename)
	buf.pendingWireguardUpdates[nodename] = wg
}

func (buf *EventSequencer) OnWireguardRemove(nodename string) {
	log.WithFields(log.Fields{
		"nodename": nodename,
	}).Debug("Wireguard removed")
	delete(buf.pendingWireguardUpdates, nodename)
	buf.pendingWireguardDeletes.Add(nodename)
}

func (buf *EventSequencer) OnGlobalBGPConfigUpdate(cfg *v3.BGPConfiguration) {
	log.WithField("cfg", cfg).Debug("Global BGPConfiguration updated")
	buf.pendingGlobalBGPConfig = &proto.GlobalBGPConfigUpdate{}
	if cfg != nil {
		for _, block := range cfg.Spec.ServiceClusterIPs {
			buf.pendingGlobalBGPConfig.ServiceClusterCidrs = append(buf.pendingGlobalBGPConfig.ServiceClusterCidrs, block.CIDR)
		}
		for _, block := range cfg.Spec.ServiceExternalIPs {
			buf.pendingGlobalBGPConfig.ServiceExternalCidrs = append(buf.pendingGlobalBGPConfig.ServiceExternalCidrs, block.CIDR)
		}
		for _, block := range cfg.Spec.ServiceLoadBalancerIPs {
			buf.pendingGlobalBGPConfig.ServiceLoadbalancerCidrs = append(buf.pendingGlobalBGPConfig.ServiceLoadbalancerCidrs, block.CIDR)
		}
	}
}

func (buf *EventSequencer) flushNamespaces() {
	// Order doesn't matter, but send removes first to reduce max occupancy
	buf.pendingNamespaceDeletes.Iter(func(id proto.NamespaceID) error {
		msg := proto.NamespaceRemove{Id: &id}
		buf.Callback(&msg)
		buf.sentNamespaces.Discard(id)
		return nil
	})
	buf.pendingNamespaceDeletes.Clear()
	for _, msg := range buf.pendingNamespaceUpdates {
		buf.Callback(msg)
		id := msg.Id
		// We safely dereferenced the Id in OnNamespaceUpdate before adding it to the pending updates map, so
		// it is safe to do so here.
		buf.sentNamespaces.Add(*id)
	}
	buf.pendingNamespaceUpdates = make(map[proto.NamespaceID]*proto.NamespaceUpdate)
	log.Debug("Done flushing Namespaces")
}

func (buf *EventSequencer) OnVTEPUpdate(update *proto.VXLANTunnelEndpointUpdate) {
	node := update.Node
	log.WithFields(log.Fields{"id": node}).Debug("VTEP update")
	buf.pendingVTEPDeletes.Discard(node)
	buf.pendingVTEPUpdates[node] = update
}

func (buf *EventSequencer) OnVTEPRemove(dst string) {
	log.WithFields(log.Fields{"dst": dst}).Debug("VTEP removed")
	delete(buf.pendingVTEPUpdates, dst)
	if buf.sentVTEPs.Contains(dst) {
		buf.pendingVTEPDeletes.Add(dst)
	}
}

func (buf *EventSequencer) flushVTEPRemoves() {
	buf.pendingVTEPDeletes.Iter(func(node string) error {
		msg := proto.VXLANTunnelEndpointRemove{Node: node}
		buf.Callback(&msg)
		buf.sentVTEPs.Discard(node)
		return nil
	})
	buf.pendingVTEPDeletes.Clear()
	log.Debug("Done flushing VTEP removes")
}

func (buf *EventSequencer) flushVTEPAdds() {
	for _, msg := range buf.pendingVTEPUpdates {
		buf.Callback(msg)
		buf.sentVTEPs.Add(msg.Node)
	}
	buf.pendingVTEPUpdates = make(map[string]*proto.VXLANTunnelEndpointUpdate)
	log.Debug("Done flushing VTEP adds")
}

func (buf *EventSequencer) OnRouteUpdate(update *proto.RouteUpdate) {
	routeID := routeID{
		dst: update.Dst,
	}
	log.WithFields(log.Fields{"id": routeID}).Debug("Route update")
	buf.pendingRouteDeletes.Discard(routeID)
	buf.pendingRouteUpdates[routeID] = update
}

func (buf *EventSequencer) OnRouteRemove(dst string) {
	routeID := routeID{
		dst: dst,
	}
	log.WithFields(log.Fields{"id": routeID}).Debug("Route update")
	delete(buf.pendingRouteUpdates, routeID)
	if buf.sentRoutes.Contains(routeID) {
		buf.pendingRouteDeletes.Add(routeID)
	}
}

func (buf *EventSequencer) flushRouteAdds() {
	for id, msg := range buf.pendingRouteUpdates {
		buf.Callback(msg)
		buf.sentRoutes.Add(id)
	}
	buf.pendingRouteUpdates = make(map[routeID]*proto.RouteUpdate)
	log.Debug("Done flushing route adds")
}

func (buf *EventSequencer) flushRouteRemoves() {
	buf.pendingRouteDeletes.Iter(func(id routeID) error {
		msg := proto.RouteRemove{Dst: id.dst}
		buf.Callback(&msg)
		buf.sentRoutes.Discard(id)
		return nil
	})
	buf.pendingRouteDeletes.Clear()
	log.Debug("Done flushing route deletes")
}

func (buf *EventSequencer) flushPacketCaptureUpdates() {
	for key, value := range buf.pendingPacketCaptureUpdates {
		buf.Callback(value)
		buf.sentPacketCapture.Add(key)
		delete(buf.pendingPacketCaptureUpdates, key)
	}
}

func (buf *EventSequencer) flushPacketCaptureRemovals() {
	for key, value := range buf.pendingPacketCaptureRemovals {
		buf.Callback(value)
		buf.sentPacketCapture.Discard(key)
		delete(buf.pendingPacketCaptureRemovals, key)
	}
}

func (buf *EventSequencer) OnExternalNetworkUpdate(update *proto.ExternalNetworkUpdate) {
	log.WithFields(log.Fields{
		"name":            update.Id.Name,
		"routeTableIndex": update.Network.RouteTableIndex,
	}).Debug("External network update")
	id := *update.Id
	buf.pendingExternalNetworkDeletes.Discard(id)
	buf.pendingExternalNetworkUpdates[id] = update
}

func (buf *EventSequencer) OnExternalNetworkRemove(update *proto.ExternalNetworkRemove) {
	log.WithFields(log.Fields{
		"name": update.Id.Name,
	}).Debug("External network update")
	id := *update.Id
	delete(buf.pendingExternalNetworkUpdates, id)
	if buf.sentExternalNetworks.Contains(id) {
		buf.pendingExternalNetworkDeletes.Add(id)
	}
}

func (buf *EventSequencer) flushExternalNetworkUpdates() {
	for id, msg := range buf.pendingExternalNetworkUpdates {
		buf.Callback(msg)
		buf.sentExternalNetworks.Add(id)
	}
	buf.pendingExternalNetworkUpdates = make(map[proto.ExternalNetworkID]*proto.ExternalNetworkUpdate)
	log.Debug("Done flushing external network updates")
}

func (buf *EventSequencer) flushExternalNetworkRemoves() {
	buf.pendingExternalNetworkDeletes.Iter(func(id proto.ExternalNetworkID) error {
		msg := proto.ExternalNetworkRemove{Id: &id}
		buf.Callback(&msg)
		buf.sentExternalNetworks.Discard(id)
		return nil
	})
	buf.pendingExternalNetworkDeletes.Clear()
	log.Debug("Done flushing external network deletes")
}

func (buf *EventSequencer) OnServiceUpdate(update *proto.ServiceUpdate) {
	log.WithFields(log.Fields{
		"name":      update.Name,
		"namespace": update.Namespace,
	}).Debug("Service update")
	id := serviceID{
		Name:      update.Name,
		Namespace: update.Namespace,
	}
	buf.pendingServiceDeletes.Discard(id)
	buf.pendingServiceUpdates[id] = update
}

func (buf *EventSequencer) OnServiceRemove(update *proto.ServiceRemove) {
	log.WithFields(log.Fields{
		"name":      update.Name,
		"namespace": update.Namespace,
	}).Debug("Service delete")
	id := serviceID{
		Name:      update.Name,
		Namespace: update.Namespace,
	}
	delete(buf.pendingServiceUpdates, id)
	if buf.sentServices.Contains(id) {
		buf.pendingServiceDeletes.Add(id)
	}
}

func (buf *EventSequencer) flushServices() {
	// Order doesn't matter, but send removes first to reduce max occupancy
	buf.pendingServiceDeletes.Iter(func(id serviceID) error {
		msg := &proto.ServiceRemove{
			Name:      id.Name,
			Namespace: id.Namespace,
		}
		buf.Callback(msg)
		buf.sentServices.Discard(id)
		return nil
	})
	buf.pendingServiceDeletes.Clear()
	for _, msg := range buf.pendingServiceUpdates {
		buf.Callback(msg)
		id := serviceID{
			Name:      msg.Name,
			Namespace: msg.Namespace,
		}
		// We safely dereferenced the Id in OnServiceUpdate before adding it to the pending updates map, so
		// it is safe to do so here.
		buf.sentServices.Add(id)
	}
	buf.pendingServiceUpdates = make(map[serviceID]*proto.ServiceUpdate)
	log.Debug("Done flushing Services")
}

func cidrToIPPoolID(cidr ip.CIDR) string {
	return strings.Replace(cidr.String(), "/", "-", 1)
}

func addPolicyToTierInfo(pol *PolKV, tierInfo *proto.TierInfo, egressAllowed bool) {
	if pol.GovernsIngress() {
		tierInfo.IngressPolicies = append(tierInfo.IngressPolicies, pol.Key.Name)
	}
	if egressAllowed && pol.GovernsEgress() {
		tierInfo.EgressPolicies = append(tierInfo.EgressPolicies, pol.Key.Name)
	}
}

func tierInfoToProtoTierInfo(filteredTiers []tierInfo) (normalTiers, untrackedTiers, preDNATTiers, forwardTiers []*proto.TierInfo) {
	if len(filteredTiers) > 0 {
		for _, ti := range filteredTiers {
			untrackedTierInfo := &proto.TierInfo{Name: ti.Name}
			preDNATTierInfo := &proto.TierInfo{Name: ti.Name}
			forwardTierInfo := &proto.TierInfo{Name: ti.Name}
			normalTierInfo := &proto.TierInfo{Name: ti.Name}
			for _, pol := range ti.OrderedPolicies {
				if pol.Value.DoNotTrack {
					addPolicyToTierInfo(&pol, untrackedTierInfo, true)
				} else if pol.Value.PreDNAT {
					addPolicyToTierInfo(&pol, preDNATTierInfo, false)
				} else {
					if pol.Value.ApplyOnForward {
						addPolicyToTierInfo(&pol, forwardTierInfo, true)
					}
					addPolicyToTierInfo(&pol, normalTierInfo, true)
				}
			}

			if len(untrackedTierInfo.IngressPolicies) > 0 || len(untrackedTierInfo.EgressPolicies) > 0 {
				untrackedTiers = append(untrackedTiers, untrackedTierInfo)
			}
			if len(preDNATTierInfo.IngressPolicies) > 0 || len(preDNATTierInfo.EgressPolicies) > 0 {
				preDNATTiers = append(preDNATTiers, preDNATTierInfo)
			}
			if len(forwardTierInfo.IngressPolicies) > 0 || len(forwardTierInfo.EgressPolicies) > 0 {
				forwardTiers = append(forwardTiers, forwardTierInfo)
			}
			if len(normalTierInfo.IngressPolicies) > 0 || len(normalTierInfo.EgressPolicies) > 0 {
				normalTiers = append(normalTiers, normalTierInfo)
			}
		}
	}
	return
}

func netsToStrings(nets []net.IPNet) []string {
	output := make([]string, len(nets))
	for ii, ipNet := range nets {
		output[ii] = ipNet.String()
	}
	return output
}

func ipsToStrings(ips []net.IP) []string {
	output := make([]string, len(ips))
	for ii, netIP := range ips {
		output[ii] = netIP.String()
	}
	return output
}

func natsToProtoNatInfo(nats []model.IPNAT) []*proto.NatInfo {
	protoNats := make([]*proto.NatInfo, len(nats))
	for ii, nat := range nats {
		protoNats[ii] = &proto.NatInfo{
			ExtIp: nat.ExtIP.String(),
			IntIp: nat.IntIP.String(),
		}
	}
	return protoNats
}<|MERGE_RESOLUTION|>--- conflicted
+++ resolved
@@ -439,13 +439,10 @@
 		Ipv4Nat:                    natsToProtoNatInfo(ep.IPv4NAT),
 		Ipv6Nat:                    natsToProtoNatInfo(ep.IPv6NAT),
 		AllowSpoofedSourcePrefixes: netsToStrings(ep.AllowSpoofedSourcePrefixes),
-<<<<<<< HEAD
+		Annotations:                ep.Annotations,
 		AwsElasticIps:              ep.AWSElasticIPs,
 		EgressMaxNextHops:          int32(ep.EgressMaxNextHops),
 		ExternalNetworkNames:       ep.ExternalNetworkNames,
-=======
-		Annotations:                ep.Annotations,
->>>>>>> 44452cb3
 	}
 }
 
