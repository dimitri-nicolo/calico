#!/usr/bin/env bash

# Copyright (c) 2019 Tigera, Inc. All rights reserved.
#
# Licensed under the Apache License, Version 2.0 (the "License");
# you may not use this file except in compliance with the License.
# You may obtain a copy of the License at
#
#     http://www.apache.org/licenses/LICENSE-2.0
#
# Unless required by applicable law or agreed to in writing, software
# distributed under the License is distributed on an "AS IS" BASIS,
# WITHOUT WARRANTIES OR CONDITIONS OF ANY KIND, either express or implied.
# See the License for the specific language governing permissions and
# limitations under the License.

set -e

source .semaphore/new-kernel-common.sh

log_monitor_regexps=(
  "(?<!Decode)Failure"
  "SUCCESS"
  "Parallel test node"
  "Test batch"
  "FV-TEST-START"
)

# Combine the regexps; in Perl mode, grep only supports one
# pattern so we combine them with '|'.
monitor_pattern=""
for r in "${log_monitor_regexps[@]}"; do
  monitor_pattern="${monitor_pattern}|$r"
done
monitor_pattern="${monitor_pattern:1}" # Strip leading '|'

vm_name_prefix=$1
project=unique-caldron-775
zone=${ZONE:-europe-west3-c}
my_dir="$(dirname $0)"
repo_dir="."
artifacts_dir="$repo_dir/artifacts"

echo
echo "===== Starting tests ====="
echo

pids=()
monitor_pids=()
log_files=()
for batch in "${batches[@]}"; do
  vm_name="$vm_name_prefix$batch"
  log_file="$artifacts_dir/test-$batch.log"
  log_files+=( $log_file )
  if [ $batch = "ut" ]; then
    VM_NAME=$vm_name $my_dir/on-test-vm make --directory=calico-private/${REPO_NAME} ut-bpf check-wireguard >& "$log_file" &
    pid=$!
    pids+=( $pid )
  else
<<<<<<< HEAD
    VM_NAME=$vm_name ./.semaphore/on-test-vm make --directory=calico-private/${REPO_NAME} fv-bpf GINKGO_FOCUS=BPF-SAFE FV_NUM_BATCHES=8 FV_BATCHES_TO_RUN="$batch" >& "$log_file" &
=======
    VM_NAME=$vm_name ./.semaphore/on-test-vm make --directory=calico/${REPO_NAME} fv-bpf FELIX_FV_NFTABLES="$FELIX_FV_NFTABLES" GINKGO_FOCUS=BPF-SAFE FV_NUM_BATCHES=8 FV_BATCHES_TO_RUN="$batch" >& "$log_file" &
>>>>>>> b06c2c92
    pid=$!
    pids+=( $pid )
  fi

  prefix="[batch=${batch} pid=${pid}]"
  echo "$prefix Started test batch in background; monitoring its log ($log_file)."
  (
    tail -F $log_file | \
      grep --line-buffered --perl "${monitor_pattern}" -B 2 -A 15 | \
      sed 's/.*/'"${prefix}"' &/';
  ) &
  mon_pid=$!
  monitor_pids+=( $mon_pid )
done

final_result=0

echo
echo "===== Waiting for background test runners to finish ===="
echo

num_batches=${#batches[@]}
summary=()
for (( i=0; i<num_batches; i++ )); do
  batch=${batches[$i]}
  pid=${pids[$i]}
  echo "Waiting for test batch $batch to finish (PID=$pid)..."
  if wait "$pid"; then
    summary+=( "Test batch $batch SUCCEEDED" )
    echo "===== Test batch $batch SUCCEEDED (PID=$pid).  Log file will be uploaded as artifact ${log_files[$i]}. ====="
  else
    summary+=( "Test batch $batch FAILED; Log file will be uploaded as artifact ${log_files[$i]}" )
    echo "===== Test batch $batch FAILED (PID=$pid).  Log file will be uploaded as artifact ${log_files[$i]}. ====="
    final_result=1
  fi
done

echo
echo "===== Shutting down test monitors ====="
for pid in "${monitor_pids[@]}"; do
  kill $pid || true
done

echo "===== Results summary ====="
for s in "${summary[@]}"; do
  echo "  $s"
done
echo
echo "===== Done, exiting with RC=$final_result ====="

exit $final_result<|MERGE_RESOLUTION|>--- conflicted
+++ resolved
@@ -57,11 +57,7 @@
     pid=$!
     pids+=( $pid )
   else
-<<<<<<< HEAD
-    VM_NAME=$vm_name ./.semaphore/on-test-vm make --directory=calico-private/${REPO_NAME} fv-bpf GINKGO_FOCUS=BPF-SAFE FV_NUM_BATCHES=8 FV_BATCHES_TO_RUN="$batch" >& "$log_file" &
-=======
-    VM_NAME=$vm_name ./.semaphore/on-test-vm make --directory=calico/${REPO_NAME} fv-bpf FELIX_FV_NFTABLES="$FELIX_FV_NFTABLES" GINKGO_FOCUS=BPF-SAFE FV_NUM_BATCHES=8 FV_BATCHES_TO_RUN="$batch" >& "$log_file" &
->>>>>>> b06c2c92
+    VM_NAME=$vm_name ./.semaphore/on-test-vm make --directory=calico-private/${REPO_NAME} fv-bpf FELIX_FV_NFTABLES="$FELIX_FV_NFTABLES" GINKGO_FOCUS=BPF-SAFE FV_NUM_BATCHES=8 FV_BATCHES_TO_RUN="$batch" >& "$log_file" &
     pid=$!
     pids+=( $pid )
   fi
