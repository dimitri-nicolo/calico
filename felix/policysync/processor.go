--- conflicted
+++ resolved
@@ -37,16 +37,15 @@
 const MaxMembersPerMessage = 82200
 
 type Processor struct {
-<<<<<<< HEAD
 	Updates             <-chan interface{}
 	JoinUpdates         chan interface{}
 	perHostPolicyAgents map[uint64]chan<- proto.ToDataplane
-	workloadsByID       map[proto.WorkloadEndpointID]*proto.WorkloadEndpointUpdate
-	endpointsByID       map[proto.WorkloadEndpointID]*EndpointInfo
-	policyByID          map[proto.PolicyID]*policyInfo
-	profileByID         map[proto.ProfileID]*profileInfo
-	serviceAccountByID  map[proto.ServiceAccountID]*proto.ServiceAccountUpdate
-	namespaceByID       map[proto.NamespaceID]*proto.NamespaceUpdate
+	workloadsByID       map[types.WorkloadEndpointID]*proto.WorkloadEndpointUpdate
+	endpointsByID       map[types.WorkloadEndpointID]*EndpointInfo
+	policyByID          map[types.PolicyID]*policyInfo
+	profileByID         map[types.ProfileID]*profileInfo
+	serviceAccountByID  map[types.ServiceAccountID]*proto.ServiceAccountUpdate
+	namespaceByID       map[types.NamespaceID]*proto.NamespaceUpdate
 	ipSetsByID          map[string]*ipSetInfo
 	routesByID          map[string]*proto.RouteUpdate
 	config              *config.Config
@@ -91,39 +90,19 @@
 	default:
 		return 0, fmt.Errorf("unknown subscription type %s", s)
 	}
-=======
-	Updates            <-chan interface{}
-	JoinUpdates        chan interface{}
-	endpointsByID      map[types.WorkloadEndpointID]*EndpointInfo
-	policyByID         map[types.PolicyID]*policyInfo
-	profileByID        map[types.ProfileID]*profileInfo
-	serviceAccountByID map[types.ServiceAccountID]*proto.ServiceAccountUpdate
-	namespaceByID      map[types.NamespaceID]*proto.NamespaceUpdate
-	ipSetsByID         map[string]*ipSetInfo
-	receivedInSync     bool
->>>>>>> dd34212b
 }
 
 type EndpointInfo struct {
 	// The channel to send updates for this workload to.
-<<<<<<< HEAD
-	output             chan<- proto.ToDataplane
+	output             chan<- *proto.ToDataplane
 	subscription       SubscriptionType
 	syncRequest        proto.SyncRequest
 	currentJoinUID     uint64
 	endpointUpd        *proto.WorkloadEndpointUpdate
-	syncedPolicies     map[proto.PolicyID]bool
-	syncedProfiles     map[proto.ProfileID]bool
+	syncedPolicies     map[types.PolicyID]bool
+	syncedProfiles     map[types.ProfileID]bool
 	syncedIPSets       map[string]bool
 	supportsIPv6Routes bool
-=======
-	output         chan<- *proto.ToDataplane
-	currentJoinUID uint64
-	endpointUpd    *proto.WorkloadEndpointUpdate
-	syncedPolicies map[types.PolicyID]bool
-	syncedProfiles map[types.ProfileID]bool
-	syncedIPSets   map[string]bool
->>>>>>> dd34212b
 }
 
 type JoinMetadata struct {
@@ -157,27 +136,17 @@
 		// Updates from the calculation graph.
 		Updates: updates,
 		// JoinUpdates from the new servers that have started.
-<<<<<<< HEAD
 		JoinUpdates:         make(chan interface{}, 10),
 		perHostPolicyAgents: make(map[uint64]chan<- proto.ToDataplane, 1024),
-		workloadsByID:       make(map[proto.WorkloadEndpointID]*proto.WorkloadEndpointUpdate),
-		endpointsByID:       make(map[proto.WorkloadEndpointID]*EndpointInfo),
-		policyByID:          make(map[proto.PolicyID]*policyInfo),
-		profileByID:         make(map[proto.ProfileID]*profileInfo),
-		serviceAccountByID:  make(map[proto.ServiceAccountID]*proto.ServiceAccountUpdate),
-		namespaceByID:       make(map[proto.NamespaceID]*proto.NamespaceUpdate),
+		workloadsByID:       make(map[types.WorkloadEndpointID]*proto.WorkloadEndpointUpdate),
+		endpointsByID:       make(map[types.WorkloadEndpointID]*EndpointInfo),
+		policyByID:          make(map[types.PolicyID]*policyInfo),
+		profileByID:         make(map[types.ProfileID]*profileInfo),
+		serviceAccountByID:  make(map[types.ServiceAccountID]*proto.ServiceAccountUpdate),
+		namespaceByID:       make(map[types.NamespaceID]*proto.NamespaceUpdate),
 		ipSetsByID:          make(map[string]*ipSetInfo),
 		routesByID:          make(map[string]*proto.RouteUpdate),
 		config:              config,
-=======
-		JoinUpdates:        make(chan interface{}, 10),
-		endpointsByID:      make(map[types.WorkloadEndpointID]*EndpointInfo),
-		policyByID:         make(map[types.PolicyID]*policyInfo),
-		profileByID:        make(map[types.ProfileID]*profileInfo),
-		serviceAccountByID: make(map[types.ServiceAccountID]*proto.ServiceAccountUpdate),
-		namespaceByID:      make(map[types.NamespaceID]*proto.NamespaceUpdate),
-		ipSetsByID:         make(map[string]*ipSetInfo),
->>>>>>> dd34212b
 	}
 	return proc
 }
@@ -270,14 +239,9 @@
 
 	if p.receivedInSync {
 		log.WithField("channel", ei.output).Debug("Already in sync with the datastore, sending in-sync message to client")
-<<<<<<< HEAD
 		ei.sendMsg(&proto.ToDataplane_InSync{
 			InSync: &proto.InSync{},
 		})
-=======
-		ei.output <- &proto.ToDataplane{
-			Payload: &proto.ToDataplane_InSync{InSync: &proto.InSync{}}}
->>>>>>> dd34212b
 	}
 	logCxt.Debug("Done with join")
 }
@@ -362,7 +326,6 @@
 		InSync: &proto.InSync{},
 	})
 	for _, ei := range p.updateableEndpoints() {
-<<<<<<< HEAD
 		ei.sendMsg(&proto.ToDataplane_InSync{
 			InSync: &proto.InSync{},
 		})
@@ -440,24 +403,16 @@
 				InSync: &proto.InSync{},
 			},
 		}
-=======
-		ei.output <- &proto.ToDataplane{
-			Payload: &proto.ToDataplane_InSync{InSync: &proto.InSync{}}}
->>>>>>> dd34212b
 	}
 }
 
 func (p *Processor) handleWorkloadEndpointUpdate(update *proto.WorkloadEndpointUpdate) {
-<<<<<<< HEAD
 	payload := &proto.ToDataplane_WorkloadEndpointUpdate{
 		WorkloadEndpointUpdate: update,
 	}
 	p.sendToAllPerHostAgents(payload)
 
-	epID := *update.Id
-=======
 	epID := types.ProtoToWorkloadEndpointID(update.GetId())
->>>>>>> dd34212b
 	log.WithField("epID", epID).Info("Endpoint update")
 	ei, ok := p.endpointsByID[epID]
 	if !ok {
@@ -490,14 +445,9 @@
 	doAdd()
 	p.syncAddedPolicies(ei)
 	p.syncAddedProfiles(ei)
-<<<<<<< HEAD
 	ei.sendMsg(&proto.ToDataplane_WorkloadEndpointUpdate{
 		WorkloadEndpointUpdate: ei.endpointUpd,
 	})
-=======
-	ei.output <- &proto.ToDataplane{
-		Payload: &proto.ToDataplane_WorkloadEndpointUpdate{WorkloadEndpointUpdate: ei.endpointUpd}}
->>>>>>> dd34212b
 	p.syncRemovedPolicies(ei)
 	p.syncRemovedProfiles(ei)
 	doDel()
@@ -514,27 +464,19 @@
 	ei := p.endpointsByID[epID]
 	if ei.output != nil {
 		// Send update and close down.
-<<<<<<< HEAD
 		ei.sendMsg(payload)
-=======
-		ei.output <- &proto.ToDataplane{Payload: &proto.ToDataplane_WorkloadEndpointRemove{WorkloadEndpointRemove: update}}
->>>>>>> dd34212b
 		close(ei.output)
 	}
 	delete(p.endpointsByID, epID)
 }
 
 func (p *Processor) handleActiveProfileUpdate(update *proto.ActiveProfileUpdate) {
-<<<<<<< HEAD
 	payload := &proto.ToDataplane_ActiveProfileUpdate{
 		ActiveProfileUpdate: update,
 	}
 	p.sendToAllPerHostAgents(payload)
 
-	pId := *update.Id
-=======
 	pId := types.ProtoToProfileID(update.GetId())
->>>>>>> dd34212b
 	profile := update.GetProfile()
 	p.profileByID[pId] = newProfileInfo(profile)
 
@@ -544,11 +486,7 @@
 			if other == pId {
 				doAdd, doDel := p.getIPSetsSync(ei)
 				doAdd()
-<<<<<<< HEAD
 				ei.sendMsg(payload)
-=======
-				ei.output <- &proto.ToDataplane{Payload: &proto.ToDataplane_ActiveProfileUpdate{ActiveProfileUpdate: update}}
->>>>>>> dd34212b
 				ei.syncedProfiles[pId] = true
 				doDel()
 				return true
@@ -560,16 +498,12 @@
 }
 
 func (p *Processor) handleActiveProfileRemove(update *proto.ActiveProfileRemove) {
-<<<<<<< HEAD
 	payload := &proto.ToDataplane_ActiveProfileRemove{
 		ActiveProfileRemove: update,
 	}
 	p.sendToAllPerHostAgents(payload)
 
-	pId := *update.Id
-=======
 	pId := types.ProtoToProfileID(update.GetId())
->>>>>>> dd34212b
 	log.WithFields(log.Fields{"ProfileID": pId}).Debug("Processing ActiveProfileRemove")
 
 	// We trust the Calc graph to remove all references to the Profile before sending the Remove, thus we will have
@@ -578,16 +512,12 @@
 }
 
 func (p *Processor) handleActivePolicyUpdate(update *proto.ActivePolicyUpdate) {
-<<<<<<< HEAD
 	payload := &proto.ToDataplane_ActivePolicyUpdate{
 		ActivePolicyUpdate: update,
 	}
 	p.sendToAllPerHostAgents(payload)
 
-	pId := *update.Id
-=======
 	pId := types.ProtoToPolicyID(update.GetId())
->>>>>>> dd34212b
 	log.WithFields(log.Fields{"PolicyID": pId}).Debug("Processing ActivePolicyUpdate")
 	policy := update.GetPolicy()
 	p.policyByID[pId] = newPolicyInfo(policy)
@@ -599,11 +529,7 @@
 			if other == pId {
 				doAdd, doDel := p.getIPSetsSync(ei)
 				doAdd()
-<<<<<<< HEAD
 				ei.sendMsg(payload)
-=======
-				ei.output <- &proto.ToDataplane{Payload: &proto.ToDataplane_ActivePolicyUpdate{ActivePolicyUpdate: update}}
->>>>>>> dd34212b
 				ei.syncedPolicies[pId] = true
 				doDel()
 				return true
@@ -615,16 +541,12 @@
 }
 
 func (p *Processor) handleActivePolicyRemove(update *proto.ActivePolicyRemove) {
-<<<<<<< HEAD
 	payload := &proto.ToDataplane_ActivePolicyRemove{
 		ActivePolicyRemove: update,
 	}
 	p.sendToAllPerHostAgents(payload)
 
-	pId := *update.Id
-=======
 	pId := types.ProtoToPolicyID(update.GetId())
->>>>>>> dd34212b
 	log.WithFields(log.Fields{"PolicyID": pId}).Debug("Processing ActivePolicyRemove")
 
 	// We trust the Calc graph to remove all references to the Policy before sending the Remove, thus we will have
@@ -633,93 +555,61 @@
 }
 
 func (p *Processor) handleServiceAccountUpdate(update *proto.ServiceAccountUpdate) {
-<<<<<<< HEAD
 	payload := &proto.ToDataplane_ServiceAccountUpdate{
 		ServiceAccountUpdate: update,
 	}
 	p.sendToAllPerHostAgents(payload)
 
-	id := *update.Id
+	id := types.ProtoToServiceAccountID(update.GetId())
 	log.WithField("ServiceAccountID", id).Debug("Processing ServiceAccountUpdate")
 
 	for _, ei := range p.updateableEndpoints() {
 		ei.sendMsg(payload)
-=======
-	id := types.ProtoToServiceAccountID(update.GetId())
-	log.WithField("ServiceAccountID", id).Debug("Processing ServiceAccountUpdate")
-
-	for _, ei := range p.updateableEndpoints() {
-		ei.output <- &proto.ToDataplane{Payload: &proto.ToDataplane_ServiceAccountUpdate{ServiceAccountUpdate: update}}
->>>>>>> dd34212b
 	}
 	p.serviceAccountByID[id] = update
 }
 
 func (p *Processor) handleServiceAccountRemove(update *proto.ServiceAccountRemove) {
-<<<<<<< HEAD
 	payload := &proto.ToDataplane_ServiceAccountRemove{
 		ServiceAccountRemove: update,
 	}
 	p.sendToAllPerHostAgents(payload)
 
-	id := *update.Id
+	id := types.ProtoToServiceAccountID(update.GetId())
 	log.WithField("ServiceAccountID", id).Debug("Processing ServiceAccountRemove")
 
 	for _, ei := range p.updateableEndpoints() {
 		ei.sendMsg(payload)
-=======
-	id := types.ProtoToServiceAccountID(update.GetId())
-	log.WithField("ServiceAccountID", id).Debug("Processing ServiceAccountRemove")
-
-	for _, ei := range p.updateableEndpoints() {
-		ei.output <- &proto.ToDataplane{Payload: &proto.ToDataplane_ServiceAccountRemove{ServiceAccountRemove: update}}
->>>>>>> dd34212b
 	}
 	delete(p.serviceAccountByID, id)
 }
 
 func (p *Processor) handleNamespaceUpdate(update *proto.NamespaceUpdate) {
-<<<<<<< HEAD
 	payload := &proto.ToDataplane_NamespaceUpdate{
 		NamespaceUpdate: update,
 	}
 
 	p.sendToAllPerHostAgents(payload)
-	id := *update.Id
+	id := types.ProtoToNamespaceID(update.GetId())
 	log.WithField("NamespaceID", id).Debug("Processing NamespaceUpdate")
 
 	for _, ei := range p.updateableEndpoints() {
 		ei.sendMsg(payload)
-=======
-	id := types.ProtoToNamespaceID(update.GetId())
-	log.WithField("NamespaceID", id).Debug("Processing NamespaceUpdate")
-
-	for _, ei := range p.updateableEndpoints() {
-		ei.output <- &proto.ToDataplane{Payload: &proto.ToDataplane_NamespaceUpdate{NamespaceUpdate: update}}
->>>>>>> dd34212b
 	}
 	p.namespaceByID[id] = update
 }
 
 func (p *Processor) handleNamespaceRemove(update *proto.NamespaceRemove) {
-<<<<<<< HEAD
 	payload := &proto.ToDataplane_NamespaceRemove{
 		NamespaceRemove: update,
 	}
 	p.sendToAllPerHostAgents(update)
 
-	id := *update.Id
+	id := types.ProtoToNamespaceID(update.GetId())
 	log.WithField("NamespaceID", id).Debug("Processing NamespaceRemove")
 
 	for _, ei := range p.updateableEndpoints() {
 		ei.sendMsg(payload)
-=======
-	id := types.ProtoToNamespaceID(update.GetId())
-	log.WithField("NamespaceID", id).Debug("Processing NamespaceRemove")
-
-	for _, ei := range p.updateableEndpoints() {
-		ei.output <- &proto.ToDataplane{Payload: &proto.ToDataplane_NamespaceRemove{NamespaceRemove: update}}
->>>>>>> dd34212b
 	}
 	delete(p.namespaceByID, id)
 }
@@ -867,12 +757,8 @@
 	ei.iteratePolicies(func(pId types.PolicyID) bool {
 		if !ei.syncedPolicies[pId] {
 			policy := p.policyByID[pId].p
-<<<<<<< HEAD
+			ppId := types.PolicyIDToProto(pId)
 			ei.sendMsg(&proto.ToDataplane_ActivePolicyUpdate{
-=======
-			ppId := types.PolicyIDToProto(pId)
-			ei.output <- &proto.ToDataplane{Payload: &proto.ToDataplane_ActivePolicyUpdate{
->>>>>>> dd34212b
 				ActivePolicyUpdate: &proto.ActivePolicyUpdate{
 					Id:     ppId,
 					Policy: policy,
@@ -906,16 +792,10 @@
 
 	// oldSyncedPolicies now contains only policies that are no longer needed by this endpoint.
 	for polID := range oldSyncedPolicies {
-<<<<<<< HEAD
+		ppolID := types.PolicyIDToProto(polID)
 		ei.sendMsg(&proto.ToDataplane_ActivePolicyRemove{
-			ActivePolicyRemove: &proto.ActivePolicyRemove{Id: &polID},
+			ActivePolicyRemove: &proto.ActivePolicyRemove{Id: ppolID},
 		})
-=======
-		ppolID := types.PolicyIDToProto(polID)
-		ei.output <- &proto.ToDataplane{Payload: &proto.ToDataplane_ActivePolicyRemove{
-			ActivePolicyRemove: &proto.ActivePolicyRemove{Id: ppolID},
-		}}
->>>>>>> dd34212b
 	}
 }
 
@@ -923,12 +803,8 @@
 	ei.iterateProfiles(func(pId types.ProfileID) bool {
 		if !ei.syncedProfiles[pId] {
 			profile := p.profileByID[pId].p
-<<<<<<< HEAD
+			ppId := types.ProfileIDToProto(pId)
 			ei.sendMsg(&proto.ToDataplane_ActiveProfileUpdate{
-=======
-			ppId := types.ProfileIDToProto(pId)
-			ei.output <- &proto.ToDataplane{Payload: &proto.ToDataplane_ActiveProfileUpdate{
->>>>>>> dd34212b
 				ActiveProfileUpdate: &proto.ActiveProfileUpdate{
 					Id:      ppId,
 					Profile: profile,
@@ -959,9 +835,9 @@
 
 	// oldSyncedProfiles now contains only policies that are no longer needed by this endpoint.
 	for polID := range oldSyncedProfiles {
-<<<<<<< HEAD
+		ppolID := types.ProfileIDToProto(polID)
 		ei.sendMsg(&proto.ToDataplane_ActiveProfileRemove{
-			ActiveProfileRemove: &proto.ActiveProfileRemove{Id: &polID},
+			ActiveProfileRemove: &proto.ActiveProfileRemove{Id: ppolID},
 		})
 	}
 }
@@ -993,12 +869,6 @@
 		ei.sendMsg(&proto.ToDataplane_ConfigUpdate{
 			ConfigUpdate: &proto.ConfigUpdate{Config: cu},
 		})
-=======
-		ppolID := types.ProfileIDToProto(polID)
-		ei.output <- &proto.ToDataplane{Payload: &proto.ToDataplane_ActiveProfileRemove{
-			ActiveProfileRemove: &proto.ActiveProfileRemove{Id: ppolID},
-		}}
->>>>>>> dd34212b
 	}
 }
 
@@ -1009,13 +879,9 @@
 			"serviceAccount": update.Id,
 			"endpoint":       ei.endpointUpd.GetEndpoint(),
 		}).Debug("sending ServiceAccountUpdate")
-<<<<<<< HEAD
 		ei.sendMsg(&proto.ToDataplane_ServiceAccountUpdate{
 			ServiceAccountUpdate: update,
 		})
-=======
-		ei.output <- &proto.ToDataplane{Payload: &proto.ToDataplane_ServiceAccountUpdate{ServiceAccountUpdate: update}}
->>>>>>> dd34212b
 	}
 }
 
@@ -1026,7 +892,6 @@
 			"namespace": update.Id,
 			"endpoint":  ei.endpointUpd.GetEndpoint(),
 		}).Debug("sending NamespaceUpdate")
-<<<<<<< HEAD
 		ei.sendMsg(&proto.ToDataplane_NamespaceUpdate{
 			NamespaceUpdate: update,
 		})
@@ -1044,9 +909,6 @@
 		ei.sendMsg(&proto.ToDataplane_RouteUpdate{
 			RouteUpdate: update,
 		})
-=======
-		ei.output <- &proto.ToDataplane{Payload: &proto.ToDataplane_NamespaceUpdate{NamespaceUpdate: update}}
->>>>>>> dd34212b
 	}
 }
 
@@ -1143,13 +1005,9 @@
 }
 
 func (p *Processor) sendIPSetRemove(ei *EndpointInfo, id string) {
-<<<<<<< HEAD
 	ei.sendMsg(&proto.ToDataplane_IpsetRemove{
 		IpsetRemove: &proto.IPSetRemove{Id: id},
 	})
-=======
-	ei.output <- &proto.ToDataplane{Payload: &proto.ToDataplane_IpsetRemove{IpsetRemove: &proto.IPSetRemove{Id: id}}}
->>>>>>> dd34212b
 }
 
 // Perform the action on every policy on the Endpoint, breaking if the action returns true.
@@ -1190,7 +1048,6 @@
 }
 
 // splitIPSetUpdate splits updates that would not fit into a single gRPC message into several smaller ones.
-<<<<<<< HEAD
 func splitIPSetUpdate(update *proto.IPSetUpdate) (*proto.ToDataplane_IpsetUpdate, []*proto.ToDataplane_IpsetDeltaUpdate) {
 	mPerMsg := splitMembers(update.GetMembers())
 	numMsg := len(mPerMsg)
@@ -1209,36 +1066,11 @@
 			Id:           update.Id,
 			AddedMembers: mPerMsg[i],
 		}}
-=======
-func splitIPSetUpdate(update *proto.IPSetUpdate) []*proto.ToDataplane {
-	mPerMsg := splitMembers(update.GetMembers())
-	numMsg := len(mPerMsg)
-	out := make([]*proto.ToDataplane, numMsg)
-
-	// First message is always IPSetUpdate, and always is included.
-	out[0] = &proto.ToDataplane{
-		Payload: &proto.ToDataplane_IpsetUpdate{IpsetUpdate: &proto.IPSetUpdate{
-			Id:      update.Id,
-			Type:    update.Type,
-			Members: mPerMsg[0],
-		}},
-	}
-
-	// If there are additional messages, they are IPSetDeltaUpdates
-	for i := 1; i < numMsg; i++ {
-		out[i] = &proto.ToDataplane{
-			Payload: &proto.ToDataplane_IpsetDeltaUpdate{IpsetDeltaUpdate: &proto.IPSetDeltaUpdate{
-				Id:           update.Id,
-				AddedMembers: mPerMsg[i],
-			}},
-		}
->>>>>>> dd34212b
 	}
 	return updateMsg, deltaUpdateMsgs
 }
 
 // splitIPSetDeltaUpdate splits updates that would not fit into a single gRPC message into smaller ones.
-<<<<<<< HEAD
 func splitIPSetDeltaUpdate(update *proto.IPSetDeltaUpdate) []*proto.ToDataplane_IpsetDeltaUpdate {
 	adds := splitMembers(update.GetAddedMembers())
 	dels := splitMembers(update.GetRemovedMembers())
@@ -1247,16 +1079,6 @@
 	for len(adds)+len(dels) > 0 {
 		msg := &proto.ToDataplane_IpsetDeltaUpdate{
 			IpsetDeltaUpdate: &proto.IPSetDeltaUpdate{Id: update.GetId()}}
-=======
-func splitIPSetDeltaUpdate(update *proto.IPSetDeltaUpdate) []*proto.ToDataplane {
-	adds := splitMembers(update.GetAddedMembers())
-	dels := splitMembers(update.GetRemovedMembers())
-
-	var out []*proto.ToDataplane
-	for len(adds)+len(dels) > 0 {
-		msg := &proto.ToDataplane{Payload: &proto.ToDataplane_IpsetDeltaUpdate{
-			IpsetDeltaUpdate: &proto.IPSetDeltaUpdate{Id: update.GetId()}}}
->>>>>>> dd34212b
 		out = append(out, msg)
 		update := msg.IpsetDeltaUpdate
 		if len(adds) > 0 {
@@ -1306,51 +1128,51 @@
 	return out
 }
 
-func sendMsg(output chan<- proto.ToDataplane, payload interface{}, subscription SubscriptionType) {
+func sendMsg(output chan<- *proto.ToDataplane, payload interface{}, subscription SubscriptionType) {
 	switch subscription {
 	case SubscriptionTypePerPodPolicies, SubscriptionTypePerHostPolicies:
 		switch payload := payload.(type) {
 		case *proto.ToDataplane_InSync:
-			output <- proto.ToDataplane{Payload: payload}
+			output <- &proto.ToDataplane{Payload: payload}
 		case *proto.ToDataplane_ConfigUpdate:
-			output <- proto.ToDataplane{Payload: payload}
+			output <- &proto.ToDataplane{Payload: payload}
 		case *proto.ToDataplane_WorkloadEndpointUpdate:
-			output <- proto.ToDataplane{Payload: payload}
+			output <- &proto.ToDataplane{Payload: payload}
 		case *proto.ToDataplane_WorkloadEndpointRemove:
-			output <- proto.ToDataplane{Payload: payload}
+			output <- &proto.ToDataplane{Payload: payload}
 		case *proto.ToDataplane_ActiveProfileUpdate:
-			output <- proto.ToDataplane{Payload: payload}
+			output <- &proto.ToDataplane{Payload: payload}
 		case *proto.ToDataplane_ActiveProfileRemove:
-			output <- proto.ToDataplane{Payload: payload}
+			output <- &proto.ToDataplane{Payload: payload}
 		case *proto.ToDataplane_ActivePolicyUpdate:
-			output <- proto.ToDataplane{Payload: payload}
+			output <- &proto.ToDataplane{Payload: payload}
 		case *proto.ToDataplane_ActivePolicyRemove:
-			output <- proto.ToDataplane{Payload: payload}
+			output <- &proto.ToDataplane{Payload: payload}
 		case *proto.ToDataplane_ServiceAccountUpdate:
-			output <- proto.ToDataplane{Payload: payload}
+			output <- &proto.ToDataplane{Payload: payload}
 		case *proto.ToDataplane_ServiceAccountRemove:
-			output <- proto.ToDataplane{Payload: payload}
+			output <- &proto.ToDataplane{Payload: payload}
 		case *proto.ToDataplane_NamespaceUpdate:
-			output <- proto.ToDataplane{Payload: payload}
+			output <- &proto.ToDataplane{Payload: payload}
 		case *proto.ToDataplane_NamespaceRemove:
-			output <- proto.ToDataplane{Payload: payload}
+			output <- &proto.ToDataplane{Payload: payload}
 		case *proto.ToDataplane_IpsetUpdate:
-			output <- proto.ToDataplane{Payload: payload}
+			output <- &proto.ToDataplane{Payload: payload}
 		case *proto.ToDataplane_IpsetDeltaUpdate:
-			output <- proto.ToDataplane{Payload: payload}
+			output <- &proto.ToDataplane{Payload: payload}
 		case *proto.ToDataplane_IpsetRemove:
-			output <- proto.ToDataplane{Payload: payload}
+			output <- &proto.ToDataplane{Payload: payload}
 		}
 	case SubscriptionTypeL3Routes:
 		switch payload := payload.(type) {
 		case *proto.ToDataplane_InSync:
-			output <- proto.ToDataplane{Payload: payload}
+			output <- &proto.ToDataplane{Payload: payload}
 		case *proto.ToDataplane_ConfigUpdate:
-			output <- proto.ToDataplane{Payload: payload}
+			output <- &proto.ToDataplane{Payload: payload}
 		case *proto.ToDataplane_RouteUpdate:
-			output <- proto.ToDataplane{Payload: payload}
+			output <- &proto.ToDataplane{Payload: payload}
 		case *proto.ToDataplane_RouteRemove:
-			output <- proto.ToDataplane{Payload: payload}
+			output <- &proto.ToDataplane{Payload: payload}
 		}
 	default:
 		log.WithFields(log.Fields{
