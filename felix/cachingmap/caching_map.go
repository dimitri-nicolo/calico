// Copyright (c) 2021 Tigera, Inc. All rights reserved.
//
// Licensed under the Apache License, Version 2.0 (the "License");
// you may not use this file except in compliance with the License.
// You may obtain a copy of the License at
//
//     http://www.apache.org/licenses/LICENSE-2.0
//
// Unless required by applicable law or agreed to in writing, software
// distributed under the License is distributed on an "AS IS" BASIS,
// WITHOUT WARRANTIES OR CONDITIONS OF ANY KIND, either express or implied.
// See the License for the specific language governing permissions and
// limitations under the License.

package cachingmap

import (
	"fmt"

	"github.com/sirupsen/logrus"

	"github.com/projectcalico/calico/felix/deltatracker"
)

// DataplaneMap is an interface of the underlying map that is being cached by the
// CachingMap. It implements interaction with the dataplane.
type DataplaneMap[K comparable, V comparable] interface {
	Update(K, V) error
	Delete(K) error
	Load() (map[K]V, error)
	ErrIsNotExists(error) bool
}

// CachingMap provides a caching layer around a DataplaneMap, when one of the Apply methods is called, it applies
// a minimal set of changes to the dataplane map to bring it into sync with the desired state.  Updating the
// desired state in and of itself has no effect on the dataplane.
//
// CachingMap will load a cache of the dataplane state on the first call to ApplyXXX, or the cache can be loaded
// explicitly by calling LoadCacheFromDataplane().  This allows for client code to inspect the dataplane cache
// with IterDataplane and GetDataplane.
type CachingMap[K comparable, V comparable] struct {
	// dpMap is the backing map in the dataplane
	dpMap DataplaneMap[K, V]
	name  string

	deltaTracker *deltatracker.DeltaTracker[K, V]

	cacheLoaded bool
}

func New[K comparable, V comparable](name string, dpMap DataplaneMap[K, V]) *CachingMap[K, V] {
	cm := &CachingMap[K, V]{
		name:  name,
		dpMap: dpMap,
		deltaTracker: deltatracker.New[K, V](
			deltatracker.WithValuesEqualFn[K, V](func(a, b V) bool {
				// Since we require V to be comparable, can just use '==' here.
				return a == b
			}),
			deltatracker.WithLogCtx[K, V](logrus.WithField("bpfMap", name)),
		),
	}
	return cm
}

// LoadCacheFromDataplane loads the contents of the DP map into the dataplane cache, allowing it to be queried with
// GetDataplane and IterDataplane.
func (c *CachingMap[K, V]) LoadCacheFromDataplane() error {
	logrus.WithField("name", c.name).Debug("Loading BPF map from dataplane.")
	dp, err := c.dpMap.Load()
	if err != nil {
		logrus.WithError(err).WithField("name", c.name).Warn("Failed to load cache of dataplane map")
		return err
	}
	c.deltaTracker.Dataplane().ReplaceAllMap(dp)
	c.cacheLoaded = true
	return nil
}

type ReadOnlyMap[K comparable, V any] interface {
	Get(k K) (v V, exists bool)
	Iter(func(k K, v V))
}

type ReadWriteMap[K comparable, V any] interface {
	ReadOnlyMap[K, V]
	Set(k K, v V)
	Delete(k K)
	DeleteAll()
}

func (c *CachingMap[K, V]) Desired() ReadWriteMap[K, V] {
	// Pass through to the delta tracker.
	return c.deltaTracker.Desired()
}

func (c *CachingMap[K, V]) Dataplane() ReadOnlyMap[K, V] {
	// Pass through to the delta tracker.
	return c.deltaTracker.Dataplane()
}

// ApplyAllChanges attempts to bring the dataplane map into sync with the desired state.
func (c *CachingMap[K, V]) ApplyAllChanges() error {
	var errs ErrSlice
	err := c.ApplyDeletionsOnly()
	if err != nil {
		errs = append(errs, err)
	}
	err = c.ApplyUpdatesOnly()
	if err != nil {
		errs = append(errs, err)
	}
	if len(errs) > 0 {
		return errs
	}
	return nil
}

func (c *CachingMap[K, V]) maybeLoadCache() error {
	if c.cacheLoaded {
		return nil
	}
	return c.LoadCacheFromDataplane()
}

// ApplyUpdatesOnly applies any pending adds/updates to the dataplane map.  It doesn't delete any keys that are no
// longer wanted.
func (c *CachingMap[K, V]) ApplyUpdatesOnly() error {
	logrus.WithField("name", c.name).Debug("Applying updates to DP map.")
	err := c.maybeLoadCache()
	if err != nil {
		return err
	}
	var errs ErrSlice
<<<<<<< HEAD
	c.deltaTracker.IterPendingUpdates(func(k K, v V) deltatracker.IterAction {
=======
	c.deltaTracker.PendingUpdates().Iter(func(k K, v V) deltatracker.IterAction {
>>>>>>> 8cbba0c5
		err := c.dpMap.Update(k, v)
		if err != nil {
			logrus.WithError(err).Warn("Error while updating DP map")
			errs = append(errs, err)
			return deltatracker.IterActionNoOp
		}
		return deltatracker.IterActionUpdateDataplane
	})
	if len(errs) > 0 {
		return errs
	}
	return nil
}

// ApplyDeletionsOnly applies any pending deletions to the dataplane map.  It doesn't add or update any keys that
// are new/changed.
func (c *CachingMap[K, V]) ApplyDeletionsOnly() error {
	logrus.WithField("name", c.name).Debug("Applying deletions to DP map.")
	err := c.maybeLoadCache()
	if err != nil {
		return err
	}
	var errs ErrSlice
<<<<<<< HEAD
	c.deltaTracker.IterPendingDeletions(func(k K) deltatracker.IterAction {
=======
	c.deltaTracker.PendingDeletions().Iter(func(k K) deltatracker.IterAction {
>>>>>>> 8cbba0c5
		err := c.dpMap.Delete(k)
		if err != nil && !c.dpMap.ErrIsNotExists(err) {
			logrus.WithError(err).Warn("Error while deleting from DP map")
			errs = append(errs, err)
			return deltatracker.IterActionNoOp
		}
		return deltatracker.IterActionUpdateDataplane
	})
	if len(errs) > 0 {
		return errs
	}
	return nil
}

type ErrSlice []error

func (e ErrSlice) Error() string {
	return fmt.Sprintf("multiple errors while updating dataplane (%d)", len(e))
}<|MERGE_RESOLUTION|>--- conflicted
+++ resolved
@@ -132,11 +132,7 @@
 		return err
 	}
 	var errs ErrSlice
-<<<<<<< HEAD
-	c.deltaTracker.IterPendingUpdates(func(k K, v V) deltatracker.IterAction {
-=======
 	c.deltaTracker.PendingUpdates().Iter(func(k K, v V) deltatracker.IterAction {
->>>>>>> 8cbba0c5
 		err := c.dpMap.Update(k, v)
 		if err != nil {
 			logrus.WithError(err).Warn("Error while updating DP map")
@@ -160,11 +156,7 @@
 		return err
 	}
 	var errs ErrSlice
-<<<<<<< HEAD
-	c.deltaTracker.IterPendingDeletions(func(k K) deltatracker.IterAction {
-=======
 	c.deltaTracker.PendingDeletions().Iter(func(k K) deltatracker.IterAction {
->>>>>>> 8cbba0c5
 		err := c.dpMap.Delete(k)
 		if err != nil && !c.dpMap.ErrIsNotExists(err) {
 			logrus.WithError(err).Warn("Error while deleting from DP map")
