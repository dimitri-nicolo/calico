// Copyright (c) 2018-2022 Tigera, Inc. All rights reserved.
//
// Licensed under the Apache License, Version 2.0 (the "License");
// you may not use this file except in compliance with the License.
// You may obtain a copy of the License at
//
//     http://www.apache.org/licenses/LICENSE-2.0
//
// Unless required by applicable law or agreed to in writing, software
// distributed under the License is distributed on an "AS IS" BASIS,
// WITHOUT WARRANTIES OR CONDITIONS OF ANY KIND, either express or implied.
// See the License for the specific language governing permissions and
// limitations under the License.

package environment_test

import (
	"bytes"
	"errors"
	"fmt"
	"io"
	"strings"
	"testing"

	. "github.com/onsi/ginkgo"
	. "github.com/onsi/gomega"
	log "github.com/sirupsen/logrus"
	"golang.org/x/sys/unix"

	"github.com/projectcalico/calico/felix/netlinkshim/mocknetlink"

	. "github.com/projectcalico/calico/felix/environment"
	"github.com/projectcalico/calico/felix/iptables/cmdshim"
	"github.com/projectcalico/calico/felix/iptables/testutils"
)

func init() {
	log.SetLevel(log.DebugLevel)
}

func TestFeatureDetection(t *testing.T) {
	RegisterTestingT(t)

	type test struct {
		iptablesVersion, kernelVersion string
		features                       Features
	}
	for _, tst := range []test{
		{
			"iptables v1.6.2",
			"Linux version 3.14.0",
			Features{
				RestoreSupportsLock:   true,
				SNATFullyRandom:       true,
				MASQFullyRandom:       true,
				ChecksumOffloadBroken: true,
				NFLogSize:             false,
				NFQueueBypass:         true,
			},
		},
		{
			"iptables v1.6.1",
			"Linux version 3.14.0",
			Features{
				RestoreSupportsLock:   false,
				SNATFullyRandom:       true,
				MASQFullyRandom:       false,
				ChecksumOffloadBroken: true,
				NFLogSize:             false,
				NFQueueBypass:         true,
			},
		},
		{
			"iptables v1.5.0",
			"Linux version 3.14.0",
			Features{
				RestoreSupportsLock:   false,
				SNATFullyRandom:       false,
				MASQFullyRandom:       false,
				ChecksumOffloadBroken: true,
				NFLogSize:             false,
				NFQueueBypass:         true,
			},
		},
		{
			"iptables v1.6.2",
			"Linux version 3.13.0",
			Features{
				RestoreSupportsLock:   true,
				SNATFullyRandom:       false,
				MASQFullyRandom:       false,
				ChecksumOffloadBroken: true,
				NFLogSize:             false,
				NFQueueBypass:         true,
			},
		},
		{
			"garbage",
			"Linux version 3.14.0",
			Features{
				RestoreSupportsLock:   false,
				SNATFullyRandom:       false,
				MASQFullyRandom:       false,
				ChecksumOffloadBroken: true,
				NFLogSize:             false,
				NFQueueBypass:         true,
			},
		},
		{
			"garbage",
			"Linux version 3.12.0",
			Features{
				RestoreSupportsLock:   false,
				SNATFullyRandom:       false,
				MASQFullyRandom:       false,
				ChecksumOffloadBroken: true,
				NFLogSize:             false,
				NFQueueBypass:         false,
			},
		},
		{
			"iptables v1.6.2",
			"garbage",
			Features{
				RestoreSupportsLock:   true,
				SNATFullyRandom:       false,
				MASQFullyRandom:       false,
				ChecksumOffloadBroken: true,
				NFLogSize:             false,
				NFQueueBypass:         false,
			},
		},
		{
			"error",
			"Linux version 3.14.0",
			Features{
				RestoreSupportsLock:   false,
				SNATFullyRandom:       false,
				MASQFullyRandom:       false,
				ChecksumOffloadBroken: true,
				NFLogSize:             false,
				NFQueueBypass:         true,
			},
		},
		{
			"iptables v1.6.2",
			"Linux version 4.20.0", // Triggers test harness to support KernelSideRouteFiltering
			Features{
				SNATFullyRandom:          true,
				MASQFullyRandom:          true,
				RestoreSupportsLock:      true,
				ChecksumOffloadBroken:    true,
				NFLogSize:                true,
				NFQueueBypass:            true,
				BPFKprobes:               true,
				KernelSideRouteFiltering: true,
			},
		},
		{
			"iptables v1.6.2",
			"error",
			Features{
				RestoreSupportsLock:   true,
				SNATFullyRandom:       false,
				MASQFullyRandom:       false,
				ChecksumOffloadBroken: true,
				NFLogSize:             false,
				NFQueueBypass:         false,
			},
		},
		{
			"iptables v1.8.4",
			"Linux version 4.8.0",
			Features{
				RestoreSupportsLock:   true,
				SNATFullyRandom:       true,
				MASQFullyRandom:       true,
				ChecksumOffloadBroken: true,
				NFLogSize:             true,
				NFQueueBypass:         true,
				BPFKprobes:            true,
			},
		},
		{
			"iptables v1.8.4",
			"Linux version 5.7.0",
			Features{
				RestoreSupportsLock:   true,
				SNATFullyRandom:       true,
				MASQFullyRandom:       true,
				ChecksumOffloadBroken: true,
				NFLogSize:             true,
				NFQueueBypass:         true,
				BPFKprobes:            true,
			},
		},
<<<<<<< HEAD
		{
			"iptables v1.8.4",
			"Linux version 5.8.0",
			Features{
				RestoreSupportsLock:   true,
				SNATFullyRandom:       true,
				MASQFullyRandom:       true,
				ChecksumOffloadBroken: false,
				NFLogSize:             true,
				NFQueueBypass:         true,
				BPFKprobes:            true,
			},
		},
=======
>>>>>>> 423ec00e
	} {
		tst := tst
		t.Run("iptables version "+tst.iptablesVersion+" kernel "+tst.kernelVersion, func(t *testing.T) {
			RegisterTestingT(t)
			dataplane := testutils.NewMockDataplane("filter", map[string][]string{}, "legacy")
			mockNL := mocknetlink.New()
			if !strings.Contains(tst.kernelVersion, "4.20.0") {
				mockNL.FailuresToSimulate = mocknetlink.FailNextSetStrict
				mockNL.SetStrictCheckErr = unix.ENOPROTOOPT
			}
			featureDetector := NewFeatureDetector(nil, WithNetlinkOverride(mockNL.NewMockNetlink))
			featureDetector.NewCmd = dataplane.NewCmd
			featureDetector.GetKernelVersionReader = dataplane.GetKernelVersionReader

			if tst.iptablesVersion == "error" {
				dataplane.FailNextVersion = true
			} else {
				dataplane.Version = tst.iptablesVersion
			}

			if tst.kernelVersion == "error" {
				dataplane.FailNextGetKernelVersionReader = true
			} else {
				dataplane.KernelVersion = tst.kernelVersion
			}

			features := featureDetector.GetFeatures()
			Expect(features).To(Equal(&tst.features))
		})
	}
}

func TestFeatureDetectionOverride(t *testing.T) {
	RegisterTestingT(t)

	type test struct {
		iptablesVersion, kernelVersion string
		features                       Features
		override                       map[string]string
	}
	for _, tst := range []test{
		{
			"iptables v1.6.2",
			"Linux version 3.14.0",
			Features{
				RestoreSupportsLock:   true,
				SNATFullyRandom:       true,
				MASQFullyRandom:       true,
				ChecksumOffloadBroken: true,
				NFLogSize:             false,
				NFQueueBypass:         true,
			},
			map[string]string{},
		},
		{
			"iptables v1.6.1",
			"Linux version 3.14.0",
			Features{
				RestoreSupportsLock:   true,
				SNATFullyRandom:       true,
				MASQFullyRandom:       false,
				ChecksumOffloadBroken: true,
				NFLogSize:             false,
				NFQueueBypass:         true,
			},
			map[string]string{
				"RestoreSupportsLock": "true",
			},
		},
		{
			"error",
			"error",
			Features{
				RestoreSupportsLock:   true,
				SNATFullyRandom:       true,
				MASQFullyRandom:       false,
				ChecksumOffloadBroken: true,
				NFLogSize:             true,
				NFQueueBypass:         true,
			},
			map[string]string{
				"RestoreSupportsLock":   "true",
				"SNATFullyRandom":       "true",
				"MASQFullyRandom":       "false",
				"ChecksumOffloadBroken": "true",
				"NFLogSize":             "true",
				"NFQueueBypass":         "true",
			},
		},
	} {
		tst := tst
		t.Run("iptables version "+tst.iptablesVersion+" kernel "+tst.kernelVersion, func(t *testing.T) {
			RegisterTestingT(t)
			dataplane := testutils.NewMockDataplane("filter", map[string][]string{}, "legacy")
			mockNL := mocknetlink.New()
			if !strings.Contains(tst.kernelVersion, "4.20.0") {
				mockNL.FailuresToSimulate = mocknetlink.FailNextSetStrict
				mockNL.SetStrictCheckErr = unix.ENOPROTOOPT
			}
			featureDetector := NewFeatureDetector(tst.override, WithNetlinkOverride(mockNL.NewMockNetlink))
			featureDetector.NewCmd = dataplane.NewCmd
			featureDetector.GetKernelVersionReader = dataplane.GetKernelVersionReader

			if tst.iptablesVersion == "error" {
				dataplane.FailNextVersion = true
			} else {
				dataplane.Version = tst.iptablesVersion
			}

			if tst.kernelVersion == "error" {
				dataplane.FailNextGetKernelVersionReader = true
			} else {
				dataplane.KernelVersion = tst.kernelVersion
			}

			Expect(featureDetector.GetFeatures()).To(Equal(&tst.features))
		})
	}
}

func TestIptablesBackendDetection(t *testing.T) {
	RegisterTestingT(t)

	type test struct {
		name            string
		spec            string
		cmdF            ipOutputFactory
		expectedBackend string
	}
	for _, tst := range []test{
		{
			"No output from cmds",
			"auto",
			ipOutputFactory{0, 0, 0, 0, 0, 0, 0, 0},
			"legacy",
		},
		{
			"Output from legacy cmds",
			"auto",
			ipOutputFactory{10, 10, 0, 0, 0, 0, 0, 0},
			"legacy",
		},
		{
			"Output from nft cmds",
			"auto",
			ipOutputFactory{0, 0, 10, 10, 0, 0, 0, 0},
			"nft",
		},
		{
			"Detected and Specified backend of nft match",
			"nft",
			ipOutputFactory{0, 0, 10, 10, 0, 0, 0, 0},
			"nft",
		},
		{
			"Detected and Specified backend of legacy match",
			"legacy",
			ipOutputFactory{10, 10, 0, 0, 0, 0, 0, 0},
			"legacy",
		},
		{
			"Backend detected as nft does not match Specified legacy",
			"legacy",
			ipOutputFactory{0, 0, 10, 10, 0, 0, 0, 0},
			"legacy",
		},
		{
			"Backend detected as legacy does not match Specified nft",
			"nft",
			ipOutputFactory{10, 10, 0, 0, 0, 0, 0, 0},
			"nft",
		},
		{
			"Errors from commands still causes legacy detection",
			"auto",
			ipOutputFactory{
				Ip6legacy: -1,
				Ip4legacy: -1,
				Ip6Nft:    -1,
				Ip4Nft:    -1,
			},
			"legacy",
		},
		{
			"Only ipv4 output from legacy cmds",
			"auto",
			ipOutputFactory{
				Ip6legacy: -1,
				Ip4legacy: 15,
				Ip6Nft:    10,
				Ip4Nft:    10,
			},
			"nft",
		},
		{
			"Only ipv6 output from legacy cmds",
			"auto",
			ipOutputFactory{
				Ip6legacy: 15,
				Ip4legacy: -1,
				Ip6Nft:    10,
				Ip4Nft:    10,
			},
			"nft",
		},
		{
			"Only ipv6 output from nft cmds still detects nft",
			"auto",
			ipOutputFactory{
				Ip6legacy: 4,
				Ip4legacy: 4,
				Ip6Nft:    15,
				Ip4Nft:    -1,
			},
			"nft",
		},
		{
			"Output from nft with kube chains",
			"auto",
			ipOutputFactory{
				Ip6legacy:     0,
				Ip4legacy:     0,
				Ip6Nft:        64,
				Ip4Nft:        123,
				Ip6legacyKube: 0,
				Ip4legacyKube: 0,
				Ip6NftKube:    2,
				Ip4NftKube:    2,
			},
			"nft",
		},
		{
			"Output from nft with kube chains and has legacy chains",
			"auto",
			ipOutputFactory{
				Ip6legacy:     20,
				Ip4legacy:     20,
				Ip6Nft:        2,
				Ip4Nft:        2,
				Ip6legacyKube: 0,
				Ip4legacyKube: 0,
				Ip6NftKube:    2,
				Ip4NftKube:    2,
			},
			"nft",
		}, {
			"Output from legacy with kube chains and has nft chains",
			"auto",
			ipOutputFactory{
				Ip6legacy:     20,
				Ip4legacy:     20,
				Ip6Nft:        30,
				Ip4Nft:        30,
				Ip6legacyKube: 2,
				Ip4legacyKube: 2,
				Ip6NftKube:    0,
				Ip4NftKube:    0,
			},
			"legacy",
		},
	} {
		tst := tst
		t.Run("DetectingBackend, testing "+tst.name, func(t *testing.T) {
			RegisterTestingT(t)
			Expect(DetectBackend(testutils.LookPathAll, tst.cmdF.NewCmd, tst.spec)).To(Equal(tst.expectedBackend))

			Expect(DetectBackend(testutils.LookPathAll, tst.cmdF.NewCmd, strings.ToUpper(tst.spec))).To(Equal(tst.expectedBackend), "Capitalization affected output")
		})
	}
}

type ipOutputFactory struct {
	Ip6legacy int
	Ip4legacy int
	Ip6Nft    int
	Ip4Nft    int

	Ip6legacyKube int
	Ip4legacyKube int
	Ip6NftKube    int
	Ip4NftKube    int
}

func (f *ipOutputFactory) NewCmd(name string, arg ...string) cmdshim.CmdIface {
	switch name {
	case "iptables-legacy-save":
		return &ipOutputCmd{out: f.Ip4legacy, outKube: f.Ip4legacyKube}
	case "ip6tables-legacy-save":
		return &ipOutputCmd{out: f.Ip6legacy, outKube: f.Ip6legacyKube}
	case "iptables-nft-save":
		return &ipOutputCmd{out: f.Ip4Nft, outKube: f.Ip4NftKube}
	case "ip6tables-nft-save":
		return &ipOutputCmd{out: f.Ip6Nft, outKube: f.Ip6NftKube}
	}
	return nil
}

type ipOutputCmd struct {
	out     int
	outKube int
}

func (d *ipOutputCmd) String() string {
	return ""
}

func (d *ipOutputCmd) SetStdin(r io.Reader) {
	Fail("Not implemented")
}

func (d *ipOutputCmd) SetStdout(w io.Writer) {
	Fail("Not implemented")
}

func (d *ipOutputCmd) SetStderr(w io.Writer) {
	Fail("Not implemented")
}

func (d *ipOutputCmd) Start() error {
	return errors.New("Not implemented")
}

func (d *ipOutputCmd) Wait() error {
	return errors.New("Not implemented")
}

func (d *ipOutputCmd) Kill() error {
	return errors.New("Not implemented")
}

func (d *ipOutputCmd) Output() ([]byte, error) {
	if d.out < 0 {
		return nil, errors.New("iptables command failed")
	}
	if d.outKube > d.out {
		return nil, errors.New("iptables command failed")
	}

	out := []byte{}
	for i := 0; i < d.outKube; i++ {
		out = append(out, []byte(fmt.Sprintf("KUBE-IPTABLES-HINT - [0:0] %d\n", i))...)
	}
	for i := 0; i < d.out-d.outKube; i++ {
		out = append(out, []byte(fmt.Sprintf("-Output line %d\n", i))...)
	}

	return out, nil
}

func (d *ipOutputCmd) StdoutPipe() (io.ReadCloser, error) {
	return nil, errors.New("Not implemented")
}

func (d *ipOutputCmd) Run() error {
	return errors.New("Not implemented")
}

func TestBPFFeatureDetection(t *testing.T) {
	RegisterTestingT(t)

	type test struct {
		kernelVersion string
		features      Features
		override      map[string]string
	}
	for _, tst := range []test{
		{
			"Linux version 5.10.0 - ubuntu",
			Features{
<<<<<<< HEAD
				BPFKprobes:    true,
				NFLogSize:     true,
				NFQueueBypass: true,
=======
				IPIPDeviceIsL3:        false,
				ChecksumOffloadBroken: true,
>>>>>>> 423ec00e
			},
			map[string]string{},
		},
		{
			"Linux version 5.14.0 - something else",
			Features{
<<<<<<< HEAD
				IPIPDeviceIsL3: true,
				BPFKprobes:     true,
				NFLogSize:      true,
				NFQueueBypass:  true,
=======
				IPIPDeviceIsL3:        true,
				ChecksumOffloadBroken: true,
>>>>>>> 423ec00e
			},
			map[string]string{},
		},
		{
			"Linux version 5.15.0",
			Features{
<<<<<<< HEAD
				IPIPDeviceIsL3: true,
				BPFKprobes:     true,
				NFLogSize:      true,
				NFQueueBypass:  true,
=======
				IPIPDeviceIsL3:        true,
				ChecksumOffloadBroken: true,
>>>>>>> 423ec00e
			},
			map[string]string{},
		},
		{
			"Linux version 5.10.0 - Default",
			Features{
<<<<<<< HEAD
				IPIPDeviceIsL3: true,
				BPFKprobes:     true,
				NFLogSize:      true,
				NFQueueBypass:  true,
=======
				IPIPDeviceIsL3:        true,
				ChecksumOffloadBroken: true,
>>>>>>> 423ec00e
			},
			map[string]string{
				"IPIPDeviceIsL3": "true",
			},
		},
		{
			"Linux version 5.14.0",
			Features{
<<<<<<< HEAD
				IPIPDeviceIsL3: false,
				BPFKprobes:     true,
				NFLogSize:      true,
				NFQueueBypass:  true,
=======
				IPIPDeviceIsL3:        false,
				ChecksumOffloadBroken: true,
>>>>>>> 423ec00e
			},
			map[string]string{
				"IPIPDeviceIsL3": "false",
			},
		},
		{
			"Linux version 5.16.0 - Ubuntu",
			Features{
<<<<<<< HEAD
				IPIPDeviceIsL3: false,
				BPFKprobes:     true,
				NFLogSize:      true,
				NFQueueBypass:  true,
=======
				IPIPDeviceIsL3:        false,
				ChecksumOffloadBroken: true,
>>>>>>> 423ec00e
			},
			map[string]string{
				"IPIPDeviceIsL3": "false",
			},
		},
		{
			"Linux version 4.18.0 - Red Hat",
			Features{
				ChecksumOffloadBroken: true,
				IPIPDeviceIsL3:        false,
				BPFKprobes:            true,
				NFLogSize:             true,
				NFQueueBypass:         true,
			},
			map[string]string{},
		},
		{
			"Linux version 4.18.0-330 - Red Hat",
			Features{
				ChecksumOffloadBroken: true,
				IPIPDeviceIsL3:        true,
				BPFKprobes:            true,
				NFLogSize:             true,
				NFQueueBypass:         true,
			},
			map[string]string{},
		},
		{
			"Linux version 4.18.0-420 - Red hat",
			Features{
				ChecksumOffloadBroken: true,
				IPIPDeviceIsL3:        true,
				BPFKprobes:            true,
				NFLogSize:             true,
				NFQueueBypass:         true,
			},
			map[string]string{},
		},
		{
			"Linux version 4.17.0 - el8_3",
			Features{
				ChecksumOffloadBroken: true,
				IPIPDeviceIsL3:        true,
				BPFKprobes:            true,
				NFLogSize:             true,
				NFQueueBypass:         true,
			},
			map[string]string{
				"IPIPDeviceIsL3": "true",
			},
		},
		{
			"Linux version 4.18.0-330 - el8_5",
			Features{
				ChecksumOffloadBroken: true,
				IPIPDeviceIsL3:        false,
				BPFKprobes:            true,
				NFLogSize:             true,
				NFQueueBypass:         true,
			},
			map[string]string{
				"IPIPDeviceIsL3": "false",
			},
		},
		{
			"Linux version 4.18.0-390 - el9_7",
			Features{
				ChecksumOffloadBroken: true,
				IPIPDeviceIsL3:        false,
				BPFKprobes:            true,
				NFLogSize:             true,
				NFQueueBypass:         true,
			},
			map[string]string{
				"IPIPDeviceIsL3": "false",
			},
		},
	} {
		t.Run("kernel "+tst.kernelVersion, func(t *testing.T) {
			RegisterTestingT(t)
			dataplane := testutils.NewMockDataplane("filter", map[string][]string{}, "legacy")
			dataplane.Version = "iptables v1.4.4"
			mockNL := mocknetlink.New()
			mockNL.FailuresToSimulate = mocknetlink.FailNextSetStrict
			mockNL.SetStrictCheckErr = unix.ENOPROTOOPT
			nlOpt := WithNetlinkOverride(mockNL.NewMockNetlink)
			featureDetector := NewFeatureDetector(nil, nlOpt)
			if tst.override != nil {
				featureDetector = NewFeatureDetector(tst.override, nlOpt)
			}
			kernel := mockKernelVersion{
				kernelVersion: tst.kernelVersion,
			}
			featureDetector.NewCmd = dataplane.NewCmd
			featureDetector.GetKernelVersionReader = kernel.GetKernelVersionReader
			Expect(featureDetector.GetFeatures()).To(Equal(&tst.features))
		})
	}
}

type mockKernelVersion struct {
	kernelVersion string
}

func (kv mockKernelVersion) GetKernelVersionReader() (io.Reader, error) {
	return bytes.NewBufferString(kv.kernelVersion), nil
}<|MERGE_RESOLUTION|>--- conflicted
+++ resolved
@@ -194,22 +194,6 @@
 				BPFKprobes:            true,
 			},
 		},
-<<<<<<< HEAD
-		{
-			"iptables v1.8.4",
-			"Linux version 5.8.0",
-			Features{
-				RestoreSupportsLock:   true,
-				SNATFullyRandom:       true,
-				MASQFullyRandom:       true,
-				ChecksumOffloadBroken: false,
-				NFLogSize:             true,
-				NFQueueBypass:         true,
-				BPFKprobes:            true,
-			},
-		},
-=======
->>>>>>> 423ec00e
 	} {
 		tst := tst
 		t.Run("iptables version "+tst.iptablesVersion+" kernel "+tst.kernelVersion, func(t *testing.T) {
@@ -455,7 +439,8 @@
 				Ip4NftKube:    2,
 			},
 			"nft",
-		}, {
+		},
+		{
 			"Output from legacy with kube chains and has nft chains",
 			"auto",
 			ipOutputFactory{
@@ -579,59 +564,44 @@
 		{
 			"Linux version 5.10.0 - ubuntu",
 			Features{
-<<<<<<< HEAD
-				BPFKprobes:    true,
-				NFLogSize:     true,
-				NFQueueBypass: true,
-=======
+				BPFKprobes:            true,
+				NFLogSize:             true,
+				NFQueueBypass:         true,
 				IPIPDeviceIsL3:        false,
 				ChecksumOffloadBroken: true,
->>>>>>> 423ec00e
 			},
 			map[string]string{},
 		},
 		{
 			"Linux version 5.14.0 - something else",
 			Features{
-<<<<<<< HEAD
-				IPIPDeviceIsL3: true,
-				BPFKprobes:     true,
-				NFLogSize:      true,
-				NFQueueBypass:  true,
-=======
+				BPFKprobes:            true,
+				NFLogSize:             true,
+				NFQueueBypass:         true,
 				IPIPDeviceIsL3:        true,
 				ChecksumOffloadBroken: true,
->>>>>>> 423ec00e
 			},
 			map[string]string{},
 		},
 		{
 			"Linux version 5.15.0",
 			Features{
-<<<<<<< HEAD
-				IPIPDeviceIsL3: true,
-				BPFKprobes:     true,
-				NFLogSize:      true,
-				NFQueueBypass:  true,
-=======
+				BPFKprobes:            true,
+				NFLogSize:             true,
+				NFQueueBypass:         true,
 				IPIPDeviceIsL3:        true,
 				ChecksumOffloadBroken: true,
->>>>>>> 423ec00e
 			},
 			map[string]string{},
 		},
 		{
 			"Linux version 5.10.0 - Default",
 			Features{
-<<<<<<< HEAD
-				IPIPDeviceIsL3: true,
-				BPFKprobes:     true,
-				NFLogSize:      true,
-				NFQueueBypass:  true,
-=======
+				BPFKprobes:            true,
+				NFLogSize:             true,
+				NFQueueBypass:         true,
 				IPIPDeviceIsL3:        true,
 				ChecksumOffloadBroken: true,
->>>>>>> 423ec00e
 			},
 			map[string]string{
 				"IPIPDeviceIsL3": "true",
@@ -640,15 +610,11 @@
 		{
 			"Linux version 5.14.0",
 			Features{
-<<<<<<< HEAD
-				IPIPDeviceIsL3: false,
-				BPFKprobes:     true,
-				NFLogSize:      true,
-				NFQueueBypass:  true,
-=======
+				BPFKprobes:            true,
+				NFLogSize:             true,
+				NFQueueBypass:         true,
 				IPIPDeviceIsL3:        false,
 				ChecksumOffloadBroken: true,
->>>>>>> 423ec00e
 			},
 			map[string]string{
 				"IPIPDeviceIsL3": "false",
@@ -657,15 +623,11 @@
 		{
 			"Linux version 5.16.0 - Ubuntu",
 			Features{
-<<<<<<< HEAD
-				IPIPDeviceIsL3: false,
-				BPFKprobes:     true,
-				NFLogSize:      true,
-				NFQueueBypass:  true,
-=======
+				BPFKprobes:            true,
+				NFLogSize:             true,
+				NFQueueBypass:         true,
 				IPIPDeviceIsL3:        false,
 				ChecksumOffloadBroken: true,
->>>>>>> 423ec00e
 			},
 			map[string]string{
 				"IPIPDeviceIsL3": "false",
