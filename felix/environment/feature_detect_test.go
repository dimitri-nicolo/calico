// Copyright (c) 2018-2022 Tigera, Inc. All rights reserved.
//
// Licensed under the Apache License, Version 2.0 (the "License");
// you may not use this file except in compliance with the License.
// You may obtain a copy of the License at
//
//     http://www.apache.org/licenses/LICENSE-2.0
//
// Unless required by applicable law or agreed to in writing, software
// distributed under the License is distributed on an "AS IS" BASIS,
// WITHOUT WARRANTIES OR CONDITIONS OF ANY KIND, either express or implied.
// See the License for the specific language governing permissions and
// limitations under the License.

package environment_test

import (
	"bytes"
	"errors"
	"fmt"
	"io"
	"strings"
	"testing"

	. "github.com/onsi/ginkgo"
	. "github.com/onsi/gomega"
	log "github.com/sirupsen/logrus"
	"golang.org/x/sys/unix"

	"github.com/projectcalico/calico/felix/netlinkshim/mocknetlink"

	. "github.com/projectcalico/calico/felix/environment"
	"github.com/projectcalico/calico/felix/iptables/cmdshim"
	"github.com/projectcalico/calico/felix/iptables/testutils"
)

func init() {
	log.SetLevel(log.DebugLevel)
}

func TestFeatureDetection(t *testing.T) {
	RegisterTestingT(t)

	type test struct {
		iptablesVersion, kernelVersion string
		features                       Features
	}
	for _, tst := range []test{
		{
			"iptables v1.6.2",
			"Linux version 3.14.0",
			Features{
				RestoreSupportsLock:   true,
				SNATFullyRandom:       true,
				MASQFullyRandom:       true,
				ChecksumOffloadBroken: true,
				NFLogSize:             false,
				NFQueueBypass:         true,
			},
		},
		{
			"iptables v1.6.1",
			"Linux version 3.14.0",
			Features{
				RestoreSupportsLock:   false,
				SNATFullyRandom:       true,
				MASQFullyRandom:       false,
				ChecksumOffloadBroken: true,
				NFLogSize:             false,
				NFQueueBypass:         true,
			},
		},
		{
			"iptables v1.5.0",
			"Linux version 3.14.0",
			Features{
				RestoreSupportsLock:   false,
				SNATFullyRandom:       false,
				MASQFullyRandom:       false,
				ChecksumOffloadBroken: true,
				NFLogSize:             false,
				NFQueueBypass:         true,
			},
		},
		{
			"iptables v1.6.2",
			"Linux version 3.13.0",
			Features{
				RestoreSupportsLock:   true,
				SNATFullyRandom:       false,
				MASQFullyRandom:       false,
				ChecksumOffloadBroken: true,
				NFLogSize:             false,
				NFQueueBypass:         true,
			},
		},
		{
			"garbage",
			"Linux version 3.14.0",
			Features{
				RestoreSupportsLock:   false,
				SNATFullyRandom:       false,
				MASQFullyRandom:       false,
				ChecksumOffloadBroken: true,
				NFLogSize:             false,
				NFQueueBypass:         true,
			},
		},
		{
			"garbage",
			"Linux version 3.12.0",
			Features{
				RestoreSupportsLock:   false,
				SNATFullyRandom:       false,
				MASQFullyRandom:       false,
				ChecksumOffloadBroken: true,
				NFLogSize:             false,
				NFQueueBypass:         false,
			},
		},
		{
			"iptables v1.6.2",
			"garbage",
			Features{
				RestoreSupportsLock:   true,
				SNATFullyRandom:       false,
				MASQFullyRandom:       false,
				ChecksumOffloadBroken: true,
				NFLogSize:             false,
				NFQueueBypass:         false,
			},
		},
		{
			"error",
			"Linux version 3.14.0",
			Features{
				RestoreSupportsLock:   false,
				SNATFullyRandom:       false,
				MASQFullyRandom:       false,
				ChecksumOffloadBroken: true,
				NFLogSize:             false,
				NFQueueBypass:         true,
			},
		},
		{
			"iptables v1.6.2",
			"Linux version 4.20.0", // Triggers test harness to support KernelSideRouteFiltering
			Features{
				SNATFullyRandom:          true,
				MASQFullyRandom:          true,
				RestoreSupportsLock:      true,
				ChecksumOffloadBroken:    true,
				NFLogSize:                true,
				NFQueueBypass:            true,
				BPFKprobes:               true,
				KernelSideRouteFiltering: true,
			},
		},
		{
			"iptables v1.6.2",
			"error",
			Features{
				RestoreSupportsLock:   true,
				SNATFullyRandom:       false,
				MASQFullyRandom:       false,
				ChecksumOffloadBroken: true,
				NFLogSize:             false,
				NFQueueBypass:         false,
			},
		},
		{
			"iptables v1.8.4",
			"Linux version 4.8.0",
			Features{
				RestoreSupportsLock:   true,
				SNATFullyRandom:       true,
				MASQFullyRandom:       true,
				ChecksumOffloadBroken: true,
				NFLogSize:             true,
				NFQueueBypass:         true,
				BPFKprobes:            true,
			},
		},
		{
			"iptables v1.8.4",
			"Linux version 5.7.0",
			Features{
				RestoreSupportsLock:   true,
				SNATFullyRandom:       true,
				MASQFullyRandom:       true,
				ChecksumOffloadBroken: true,
				NFLogSize:             true,
				NFQueueBypass:         true,
				BPFKprobes:            true,
			},
		},
		{
			"iptables v1.8.4",
			"Linux version 5.8.0",
			Features{
				RestoreSupportsLock:   true,
				SNATFullyRandom:       true,
				MASQFullyRandom:       true,
				ChecksumOffloadBroken: false,
			},
		},
	} {
		tst := tst
		t.Run("iptables version "+tst.iptablesVersion+" kernel "+tst.kernelVersion, func(t *testing.T) {
			RegisterTestingT(t)
			dataplane := testutils.NewMockDataplane("filter", map[string][]string{}, "legacy")
			mockNL := mocknetlink.New()
			if !strings.Contains(tst.kernelVersion, "4.20.0") {
				mockNL.FailuresToSimulate = mocknetlink.FailNextSetStrict
				mockNL.SetStrictCheckErr = unix.ENOPROTOOPT
			}
			featureDetector := NewFeatureDetector(nil, WithNetlinkOverride(mockNL.NewMockNetlink))
			featureDetector.NewCmd = dataplane.NewCmd
			featureDetector.GetKernelVersionReader = dataplane.GetKernelVersionReader

			if tst.iptablesVersion == "error" {
				dataplane.FailNextVersion = true
			} else {
				dataplane.Version = tst.iptablesVersion
			}

			if tst.kernelVersion == "error" {
				dataplane.FailNextGetKernelVersionReader = true
			} else {
				dataplane.KernelVersion = tst.kernelVersion
			}

			features := featureDetector.GetFeatures()
			Expect(features).To(Equal(&tst.features))
		})
	}
}

func TestFeatureDetectionOverride(t *testing.T) {
	RegisterTestingT(t)

	type test struct {
		iptablesVersion, kernelVersion string
		features                       Features
		override                       map[string]string
	}
	for _, tst := range []test{
		{
			"iptables v1.6.2",
			"Linux version 3.14.0",
			Features{
				RestoreSupportsLock:   true,
				SNATFullyRandom:       true,
				MASQFullyRandom:       true,
				ChecksumOffloadBroken: true,
				NFLogSize:             false,
				NFQueueBypass:         true,
			},
			map[string]string{},
		},
		{
			"iptables v1.6.1",
			"Linux version 3.14.0",
			Features{
				RestoreSupportsLock:   true,
				SNATFullyRandom:       true,
				MASQFullyRandom:       false,
				ChecksumOffloadBroken: true,
				NFLogSize:             false,
				NFQueueBypass:         true,
			},
			map[string]string{
				"RestoreSupportsLock": "true",
			},
		},
		{
			"error",
			"error",
			Features{
				RestoreSupportsLock:   true,
				SNATFullyRandom:       true,
				MASQFullyRandom:       false,
				ChecksumOffloadBroken: true,
				NFLogSize:             true,
				NFQueueBypass:         true,
			},
			map[string]string{
				"RestoreSupportsLock":   "true",
				"SNATFullyRandom":       "true",
				"MASQFullyRandom":       "false",
				"ChecksumOffloadBroken": "true",
				"NFLogSize":             "true",
				"NFQueueBypass":         "true",
			},
		},
	} {
		tst := tst
		t.Run("iptables version "+tst.iptablesVersion+" kernel "+tst.kernelVersion, func(t *testing.T) {
			RegisterTestingT(t)
			dataplane := testutils.NewMockDataplane("filter", map[string][]string{}, "legacy")
			mockNL := mocknetlink.New()
			if !strings.Contains(tst.kernelVersion, "4.20.0") {
				mockNL.FailuresToSimulate = mocknetlink.FailNextSetStrict
				mockNL.SetStrictCheckErr = unix.ENOPROTOOPT
			}
			featureDetector := NewFeatureDetector(tst.override, WithNetlinkOverride(mockNL.NewMockNetlink))
			featureDetector.NewCmd = dataplane.NewCmd
			featureDetector.GetKernelVersionReader = dataplane.GetKernelVersionReader

			if tst.iptablesVersion == "error" {
				dataplane.FailNextVersion = true
			} else {
				dataplane.Version = tst.iptablesVersion
			}

			if tst.kernelVersion == "error" {
				dataplane.FailNextGetKernelVersionReader = true
			} else {
				dataplane.KernelVersion = tst.kernelVersion
			}

			Expect(featureDetector.GetFeatures()).To(Equal(&tst.features))
		})
	}
}

func TestIptablesBackendDetection(t *testing.T) {
	RegisterTestingT(t)

	type test struct {
		name            string
		spec            string
		cmdF            ipOutputFactory
		expectedBackend string
	}
	for _, tst := range []test{
		{
			"No output from cmds",
			"auto",
			ipOutputFactory{0, 0, 0, 0, 0, 0, 0, 0},
			"legacy",
		},
		{
			"Output from legacy cmds",
			"auto",
			ipOutputFactory{10, 10, 0, 0, 0, 0, 0, 0},
			"legacy",
		},
		{
			"Output from nft cmds",
			"auto",
			ipOutputFactory{0, 0, 10, 10, 0, 0, 0, 0},
			"nft",
		},
		{
			"Detected and Specified backend of nft match",
			"nft",
			ipOutputFactory{0, 0, 10, 10, 0, 0, 0, 0},
			"nft",
		},
		{
			"Detected and Specified backend of legacy match",
			"legacy",
			ipOutputFactory{10, 10, 0, 0, 0, 0, 0, 0},
			"legacy",
		},
		{
			"Backend detected as nft does not match Specified legacy",
			"legacy",
			ipOutputFactory{0, 0, 10, 10, 0, 0, 0, 0},
			"legacy",
		},
		{
			"Backend detected as legacy does not match Specified nft",
			"nft",
			ipOutputFactory{10, 10, 0, 0, 0, 0, 0, 0},
			"nft",
		},
		{
			"Errors from commands still causes legacy detection",
			"auto",
			ipOutputFactory{
				Ip6legacy: -1,
				Ip4legacy: -1,
				Ip6Nft:    -1,
				Ip4Nft:    -1,
			},
			"legacy",
		},
		{
			"Only ipv4 output from legacy cmds",
			"auto",
			ipOutputFactory{
				Ip6legacy: -1,
				Ip4legacy: 15,
				Ip6Nft:    10,
				Ip4Nft:    10,
			},
			"nft",
		},
		{
			"Only ipv6 output from legacy cmds",
			"auto",
			ipOutputFactory{
				Ip6legacy: 15,
				Ip4legacy: -1,
				Ip6Nft:    10,
				Ip4Nft:    10,
			},
			"nft",
		},
		{
			"Only ipv6 output from nft cmds still detects nft",
			"auto",
			ipOutputFactory{
				Ip6legacy: 4,
				Ip4legacy: 4,
				Ip6Nft:    15,
				Ip4Nft:    -1,
			},
			"nft",
		},
		{
			"Output from nft with kube chains",
			"auto",
			ipOutputFactory{
				Ip6legacy:     0,
				Ip4legacy:     0,
				Ip6Nft:        64,
				Ip4Nft:        123,
				Ip6legacyKube: 0,
				Ip4legacyKube: 0,
				Ip6NftKube:    2,
				Ip4NftKube:    2,
			},
			"nft",
		},
		{
			"Output from nft with kube chains and has legacy chains",
			"auto",
			ipOutputFactory{
				Ip6legacy:     20,
				Ip4legacy:     20,
				Ip6Nft:        2,
				Ip4Nft:        2,
				Ip6legacyKube: 0,
				Ip4legacyKube: 0,
				Ip6NftKube:    2,
				Ip4NftKube:    2,
			},
			"nft",
		},
		{
			"Output from legacy with kube chains and has nft chains",
			"auto",
			ipOutputFactory{
				Ip6legacy:     20,
				Ip4legacy:     20,
				Ip6Nft:        30,
				Ip4Nft:        30,
				Ip6legacyKube: 2,
				Ip4legacyKube: 2,
				Ip6NftKube:    0,
				Ip4NftKube:    0,
			},
			"legacy",
		},
	} {
		tst := tst
		t.Run("DetectingBackend, testing "+tst.name, func(t *testing.T) {
			RegisterTestingT(t)
			Expect(DetectBackend(testutils.LookPathAll, tst.cmdF.NewCmd, tst.spec)).To(Equal(tst.expectedBackend))

			Expect(DetectBackend(testutils.LookPathAll, tst.cmdF.NewCmd, strings.ToUpper(tst.spec))).To(Equal(tst.expectedBackend), "Capitalization affected output")
		})
	}
}

type ipOutputFactory struct {
	Ip6legacy int
	Ip4legacy int
	Ip6Nft    int
	Ip4Nft    int

	Ip6legacyKube int
	Ip4legacyKube int
	Ip6NftKube    int
	Ip4NftKube    int
}

func (f *ipOutputFactory) NewCmd(name string, arg ...string) cmdshim.CmdIface {
	switch name {
	case "iptables-legacy-save":
		return &ipOutputCmd{out: f.Ip4legacy, outKube: f.Ip4legacyKube}
	case "ip6tables-legacy-save":
		return &ipOutputCmd{out: f.Ip6legacy, outKube: f.Ip6legacyKube}
	case "iptables-nft-save":
		return &ipOutputCmd{out: f.Ip4Nft, outKube: f.Ip4NftKube}
	case "ip6tables-nft-save":
		return &ipOutputCmd{out: f.Ip6Nft, outKube: f.Ip6NftKube}
	}
	return nil
}

type ipOutputCmd struct {
	out     int
	outKube int
}

func (d *ipOutputCmd) String() string {
	return ""
}

func (d *ipOutputCmd) SetStdin(r io.Reader) {
	Fail("Not implemented")
}

func (d *ipOutputCmd) SetStdout(w io.Writer) {
	Fail("Not implemented")
}

func (d *ipOutputCmd) SetStderr(w io.Writer) {
	Fail("Not implemented")
}

func (d *ipOutputCmd) Start() error {
	return errors.New("Not implemented")
}

func (d *ipOutputCmd) Wait() error {
	return errors.New("Not implemented")
}

func (d *ipOutputCmd) Kill() error {
	return errors.New("Not implemented")
}

func (d *ipOutputCmd) Output() ([]byte, error) {
	if d.out < 0 {
		return nil, errors.New("iptables command failed")
	}
	if d.outKube > d.out {
		return nil, errors.New("iptables command failed")
	}

	out := []byte{}
	for i := 0; i < d.outKube; i++ {
		out = append(out, []byte(fmt.Sprintf("KUBE-IPTABLES-HINT - [0:0] %d\n", i))...)
	}
	for i := 0; i < d.out-d.outKube; i++ {
		out = append(out, []byte(fmt.Sprintf("-Output line %d\n", i))...)
	}

	return out, nil
}

func (d *ipOutputCmd) StdoutPipe() (io.ReadCloser, error) {
	return nil, errors.New("Not implemented")
}

func (d *ipOutputCmd) Run() error {
	return errors.New("Not implemented")
}

func TestBPFFeatureDetection(t *testing.T) {
	RegisterTestingT(t)

	type test struct {
		kernelVersion string
		features      Features
		override      map[string]string
	}
	for _, tst := range []test{
		{
			"Linux version 5.10.0 - ubuntu",
			Features{
<<<<<<< HEAD
				BPFKprobes:            true,
				NFLogSize:             true,
				NFQueueBypass:         true,
				IPIPDeviceIsL3:        false,
				ChecksumOffloadBroken: true,
=======
				IPIPDeviceIsL3: false,
>>>>>>> ac7af845
			},
			map[string]string{},
		},
		{
			"Linux version 5.14.0 - something else",
			Features{
<<<<<<< HEAD
				BPFKprobes:            true,
				NFLogSize:             true,
				NFQueueBypass:         true,
				IPIPDeviceIsL3:        true,
				ChecksumOffloadBroken: true,
=======
				IPIPDeviceIsL3: true,
>>>>>>> ac7af845
			},
			map[string]string{},
		},
		{
			"Linux version 5.15.0",
			Features{
<<<<<<< HEAD
				BPFKprobes:            true,
				NFLogSize:             true,
				NFQueueBypass:         true,
				IPIPDeviceIsL3:        true,
				ChecksumOffloadBroken: true,
=======
				IPIPDeviceIsL3: true,
>>>>>>> ac7af845
			},
			map[string]string{},
		},
		{
			"Linux version 5.10.0 - Default",
			Features{
<<<<<<< HEAD
				BPFKprobes:            true,
				NFLogSize:             true,
				NFQueueBypass:         true,
				IPIPDeviceIsL3:        true,
				ChecksumOffloadBroken: true,
=======
				IPIPDeviceIsL3: true,
>>>>>>> ac7af845
			},
			map[string]string{
				"IPIPDeviceIsL3": "true",
			},
		},
		{
			"Linux version 5.14.0",
			Features{
<<<<<<< HEAD
				BPFKprobes:            true,
				NFLogSize:             true,
				NFQueueBypass:         true,
				IPIPDeviceIsL3:        false,
				ChecksumOffloadBroken: true,
=======
				IPIPDeviceIsL3: false,
>>>>>>> ac7af845
			},
			map[string]string{
				"IPIPDeviceIsL3": "false",
			},
		},
		{
			"Linux version 5.16.0 - Ubuntu",
			Features{
<<<<<<< HEAD
				BPFKprobes:            true,
				NFLogSize:             true,
				NFQueueBypass:         true,
				IPIPDeviceIsL3:        false,
				ChecksumOffloadBroken: true,
=======
				IPIPDeviceIsL3: false,
>>>>>>> ac7af845
			},
			map[string]string{
				"IPIPDeviceIsL3": "false",
			},
		},
		{
			"Linux version 4.18.0 - Red Hat",
			Features{
				ChecksumOffloadBroken: true,
				IPIPDeviceIsL3:        false,
				BPFKprobes:            true,
				NFLogSize:             true,
				NFQueueBypass:         true,
			},
			map[string]string{},
		},
		{
			"Linux version 4.18.0-330 - Red Hat",
			Features{
				ChecksumOffloadBroken: true,
				IPIPDeviceIsL3:        true,
				BPFKprobes:            true,
				NFLogSize:             true,
				NFQueueBypass:         true,
			},
			map[string]string{},
		},
		{
			"Linux version 4.18.0-420 - Red hat",
			Features{
				ChecksumOffloadBroken: true,
				IPIPDeviceIsL3:        true,
				BPFKprobes:            true,
				NFLogSize:             true,
				NFQueueBypass:         true,
			},
			map[string]string{},
		},
		{
			"Linux version 4.17.0 - el8_3",
			Features{
				ChecksumOffloadBroken: true,
				IPIPDeviceIsL3:        true,
				BPFKprobes:            true,
				NFLogSize:             true,
				NFQueueBypass:         true,
			},
			map[string]string{
				"IPIPDeviceIsL3": "true",
			},
		},
		{
			"Linux version 4.18.0-330 - el8_5",
			Features{
				ChecksumOffloadBroken: true,
				IPIPDeviceIsL3:        false,
				BPFKprobes:            true,
				NFLogSize:             true,
				NFQueueBypass:         true,
			},
			map[string]string{
				"IPIPDeviceIsL3": "false",
			},
		},
		{
			"Linux version 4.18.0-390 - el9_7",
			Features{
				ChecksumOffloadBroken: true,
				IPIPDeviceIsL3:        false,
				BPFKprobes:            true,
				NFLogSize:             true,
				NFQueueBypass:         true,
			},
			map[string]string{
				"IPIPDeviceIsL3": "false",
			},
		},
	} {
		t.Run("kernel "+tst.kernelVersion, func(t *testing.T) {
			RegisterTestingT(t)
			dataplane := testutils.NewMockDataplane("filter", map[string][]string{}, "legacy")
			dataplane.Version = "iptables v1.4.4"
			mockNL := mocknetlink.New()
			mockNL.FailuresToSimulate = mocknetlink.FailNextSetStrict
			mockNL.SetStrictCheckErr = unix.ENOPROTOOPT
			nlOpt := WithNetlinkOverride(mockNL.NewMockNetlink)
			featureDetector := NewFeatureDetector(nil, nlOpt)
			if tst.override != nil {
				featureDetector = NewFeatureDetector(tst.override, nlOpt)
			}
			kernel := mockKernelVersion{
				kernelVersion: tst.kernelVersion,
			}
			featureDetector.NewCmd = dataplane.NewCmd
			featureDetector.GetKernelVersionReader = kernel.GetKernelVersionReader
			Expect(featureDetector.GetFeatures()).To(Equal(&tst.features))
		})
	}
}

type mockKernelVersion struct {
	kernelVersion string
}

func (kv mockKernelVersion) GetKernelVersionReader() (io.Reader, error) {
	return bytes.NewBufferString(kv.kernelVersion), nil
}<|MERGE_RESOLUTION|>--- conflicted
+++ resolved
@@ -574,60 +574,44 @@
 		{
 			"Linux version 5.10.0 - ubuntu",
 			Features{
-<<<<<<< HEAD
 				BPFKprobes:            true,
 				NFLogSize:             true,
 				NFQueueBypass:         true,
 				IPIPDeviceIsL3:        false,
 				ChecksumOffloadBroken: true,
-=======
-				IPIPDeviceIsL3: false,
->>>>>>> ac7af845
 			},
 			map[string]string{},
 		},
 		{
 			"Linux version 5.14.0 - something else",
 			Features{
-<<<<<<< HEAD
 				BPFKprobes:            true,
 				NFLogSize:             true,
 				NFQueueBypass:         true,
 				IPIPDeviceIsL3:        true,
 				ChecksumOffloadBroken: true,
-=======
-				IPIPDeviceIsL3: true,
->>>>>>> ac7af845
 			},
 			map[string]string{},
 		},
 		{
 			"Linux version 5.15.0",
 			Features{
-<<<<<<< HEAD
 				BPFKprobes:            true,
 				NFLogSize:             true,
 				NFQueueBypass:         true,
 				IPIPDeviceIsL3:        true,
 				ChecksumOffloadBroken: true,
-=======
-				IPIPDeviceIsL3: true,
->>>>>>> ac7af845
 			},
 			map[string]string{},
 		},
 		{
 			"Linux version 5.10.0 - Default",
 			Features{
-<<<<<<< HEAD
 				BPFKprobes:            true,
 				NFLogSize:             true,
 				NFQueueBypass:         true,
 				IPIPDeviceIsL3:        true,
 				ChecksumOffloadBroken: true,
-=======
-				IPIPDeviceIsL3: true,
->>>>>>> ac7af845
 			},
 			map[string]string{
 				"IPIPDeviceIsL3": "true",
@@ -636,15 +620,11 @@
 		{
 			"Linux version 5.14.0",
 			Features{
-<<<<<<< HEAD
 				BPFKprobes:            true,
 				NFLogSize:             true,
 				NFQueueBypass:         true,
 				IPIPDeviceIsL3:        false,
 				ChecksumOffloadBroken: true,
-=======
-				IPIPDeviceIsL3: false,
->>>>>>> ac7af845
 			},
 			map[string]string{
 				"IPIPDeviceIsL3": "false",
@@ -653,15 +633,11 @@
 		{
 			"Linux version 5.16.0 - Ubuntu",
 			Features{
-<<<<<<< HEAD
 				BPFKprobes:            true,
 				NFLogSize:             true,
 				NFQueueBypass:         true,
 				IPIPDeviceIsL3:        false,
 				ChecksumOffloadBroken: true,
-=======
-				IPIPDeviceIsL3: false,
->>>>>>> ac7af845
 			},
 			map[string]string{
 				"IPIPDeviceIsL3": "false",
