--- conflicted
+++ resolved
@@ -1362,16 +1362,12 @@
 		goto deny;
 	}
 
-<<<<<<< HEAD
 	if (!policy_skipped) {
 		event_flow_log(ctx);
 		CALI_DEBUG("Flow log event generated for ALLOW\n");
 		update_rule_counters(ctx);
-	}
-=======
-	update_rule_counters(ctx);
-	skb_log(ctx, true);
->>>>>>> 9288fb5c
+		skb_log(ctx, true);
+	}
 
 	ctx->fwd = calico_tc_skb_accepted(ctx);
 	return forward_or_drop(ctx);
