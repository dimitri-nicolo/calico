// Project Calico BPF dataplane programs.
// Copyright (c) 2020-2023 Tigera, Inc. All rights reserved.
// SPDX-License-Identifier: Apache-2.0 OR GPL-2.0-or-later

#include <linux/types.h>
#include <linux/bpf.h>
#include <linux/pkt_cls.h>
#include <linux/ip.h>
#include <linux/ipv6.h>
#include <linux/tcp.h>
#include <linux/icmp.h>
#include <linux/in.h>
#include <linux/udp.h>
#include <linux/if_ether.h>
#include <iproute2/bpf_elf.h>

// stdbool.h has no deps so it's OK to include; stdint.h pulls in parts
// of the std lib that aren't compatible with BPF.
#include <stdbool.h>


#include "bpf.h"
#include "types.h"
#include "log.h"
#include "skb.h"
#include "policy.h"
#include "conntrack.h"
#include "nat.h"
#include "nat_lookup.h"
#include "routes.h"
#include "jump.h"
#include "reasons.h"
#include "icmp.h"
#include "arp.h"
#include "sendrecv.h"
#include "dns.h"
#include "events.h"
#include "fib.h"
#include "rpf.h"
#include "parsing.h"
#include "ipv6.h"
#include "tc.h"
#include "tcv6.h"
#include "policy_program.h"
#include "tcp_stats.h"
#include "socket_lookup.h"
#include "failsafe.h"
#include "metadata.h"
#include "bpf_helpers.h"
<<<<<<< HEAD
#include "egw.h"
=======
>>>>>>> 933bbb9d
#include "rule_counters.h"

#if !defined(__BPFTOOL_LOADER__)
const volatile struct cali_tc_globals __globals;
#endif

/* calico_tc is the main function used in all of the tc programs.  It is specialised
 * for particular hook at build time based on the CALI_F build flags.
 */
static CALI_BPF_INLINE int calico_tc(struct __sk_buff *skb)
{
#ifdef UNITTEST
	/* UT-only workaround to allow us to run the program with BPF_TEST_PROG_RUN
	 * and simulate a specific mark
	 */
	skb->mark = SKB_MARK;
#endif
	CALI_DEBUG("New packet at ifindex=%d; mark=%x\n", skb->ifindex, skb->mark);

	/* Optimisation: if another BPF program has already pre-approved the packet,
	 * skip all processing. */
	if (!CALI_F_TO_HOST && skb->mark == CALI_SKB_MARK_BYPASS) {
		CALI_INFO("Final result=ALLOW (%d). Bypass mark bit set.\n", CALI_REASON_BYPASS);
		return TC_ACT_UNSPEC;
	}

	/* Optimisation: if XDP program has already accepted the packet,
	 * skip all processing. */
	if (CALI_F_FROM_HEP) {
		if (xdp2tc_get_metadata(skb) & CALI_META_ACCEPTED_BY_XDP) {
			CALI_INFO("Final result=ALLOW (%d). Accepted by XDP.\n", CALI_REASON_ACCEPTED_BY_XDP);
			skb->mark = CALI_SKB_MARK_BYPASS;
			return TC_ACT_UNSPEC;
		}
	}

	/* Initialise the context, which is stored on the stack, and the state, which
	 * we use to pass data from one program to the next via tail calls. */
	struct cali_tc_ctx ctx = {
		.state = state_get(),
		.counters = counters_get(),
		.skb = skb,
		.fwd = {
			.res = TC_ACT_UNSPEC,
			.reason = CALI_REASON_UNKNOWN,
		},
		.ipheader_len = IP_SIZE,
	};
	if (!ctx.state) {
		CALI_DEBUG("State map lookup failed: DROP\n");
		return TC_ACT_SHOT;
	}
	__builtin_memset(ctx.state, 0, sizeof(*ctx.state));

	if (!ctx.counters) {
		CALI_DEBUG("Counters map lookup failed: DROP\n");
		// We don't want to drop packets just because counters initialization fails, but
		// failing here normally should not happen.
		return TC_ACT_SHOT;
	}
	COUNTER_INC(&ctx, COUNTER_TOTAL_PACKETS);

	if (CALI_LOG_LEVEL >= CALI_LOG_LEVEL_INFO) {
		ctx.state->prog_start_time = bpf_ktime_get_ns();
	}

	/* We only try a FIB lookup and redirect for packets that are towards the host.
	 * For packets that are leaving the host namespace, routing has already been done. */
	fwd_fib_set(&ctx.fwd, CALI_F_TO_HOST);

	if (CALI_F_TO_HEP || CALI_F_TO_WEP) {
		/* We're leaving the host namespace, check for other bypass mark bits.
		 * These are a bit more complex to handle so we do it after creating the
		 * context/state. */
		switch (skb->mark & CALI_SKB_MARK_BYPASS_MASK) {
		case CALI_SKB_MARK_BYPASS_FWD:
			CALI_DEBUG("Packet approved for forward.\n");
			COUNTER_INC(&ctx, CALI_REASON_BYPASS);
			goto allow;
		case CALI_SKB_MARK_BYPASS_FWD_SRC_FIXUP:
			CALI_DEBUG("Packet approved for forward - src ip fixup\n");
			COUNTER_INC(&ctx, CALI_REASON_BYPASS);

			/* we need to fix up the right src host IP */
			if (skb_refresh_validate_ptrs(&ctx, UDP_SIZE)) {
				DENY_REASON(&ctx, CALI_REASON_SHORT);
				CALI_DEBUG("Too short\n");
				goto deny;
			}

			__be32 ip_src = ip_hdr(&ctx)->saddr;
			if (ip_src == HOST_IP) {
				CALI_DEBUG("src ip fixup not needed %x\n", bpf_ntohl(ip_src));
				goto allow;
			} else {
				CALI_DEBUG("src ip fixup %x\n", bpf_ntohl(HOST_IP));
			}

			/* XXX do a proper CT lookup to find this */
			ip_hdr(&ctx)->saddr = HOST_IP;
			int l3_csum_off = skb_iphdr_offset(&ctx) + offsetof(struct iphdr, check);

			int res = bpf_l3_csum_replace(skb, l3_csum_off, ip_src, HOST_IP, 4);
			if (res) {
				DENY_REASON(&ctx, CALI_REASON_CSUM_FAIL);
				goto deny;
			}

			goto allow;
		}
	}

	/* Parse the packet as far as the IP header; as a side-effect this validates the packet size
	 * is large enough for UDP. */
	switch (parse_packet_ip(&ctx)) {
	case PARSING_OK:
		// IPv4 Packet.
		break;
	case PARSING_OK_V6:
		// An IPv6 packet, so we should jump to the relevant IPv6 programs
		CALI_DEBUG("About to jump to IPv6 prologue program\n");
		CALI_JUMP_TO(ctx.skb, PROG_INDEX_V6_PROLOGUE);
		CALI_DEBUG("Jump to IPv6 prologue failed.\n");
		goto deny;
	case PARSING_ALLOW_WITHOUT_ENFORCING_POLICY:
		// A packet that we automatically let through
		fwd_fib_set(&ctx.fwd, false);
		ctx.fwd.res = TC_ACT_UNSPEC;
		goto finalize;
	case PARSING_ERROR:
	default:
		// A malformed packet or a packet we don't support
		CALI_DEBUG("Drop malformed or unsupported packet\n");
		ctx.fwd.res = TC_ACT_SHOT;
		goto finalize;
	}
	return pre_policy_processing(&ctx);

allow:
finalize:
	return forward_or_drop(&ctx);

deny:
	ctx.fwd.res = TC_ACT_SHOT;
	goto finalize;
}

static CALI_BPF_INLINE int pre_policy_processing(struct cali_tc_ctx *ctx)
{
	/* Now we've got as far as the UDP header, check if this is one of our VXLAN packets, which we
	 * use to forward traffic for node ports. */
	if (dnat_should_decap() /* Compile time: is this a BPF program that should decap packets? */ &&
			is_vxlan_tunnel(ip_hdr(ctx), VXLAN_PORT) /* Is this a VXLAN packet? */ ) {
		/* Decap it; vxlan_attempt_decap will revalidate the packet if needed. */
		switch (vxlan_attempt_decap(ctx)) {
		case -1:
			/* Problem decoding the packet. */
			goto deny;
		case -2:
			/* Non-BPF VXLAN packet from another Calico node. */
			CALI_DEBUG("VXLAN packet from known Calico host, allow.\n");
			fwd_fib_set(&(ctx->fwd), false);
			goto allow;
		}
	}

	/* Copy fields that are needed by downstream programs from the packet to the state. */
	tc_state_fill_from_iphdr(ctx);

	/* Parse out the source/dest ports (or type/code for ICMP). */
	switch (tc_state_fill_from_nexthdr(ctx)) {
	case PARSING_ERROR:
		goto deny;
	case PARSING_ALLOW_WITHOUT_ENFORCING_POLICY:
		goto allow;
	}

	ctx->state->pol_rc = CALI_POL_NO_MATCH;

	/* Do conntrack lookup before anything else */
	ctx->state->ct_result = calico_ct_v4_lookup(ctx);

	calico_tc_process_ct_lookup(ctx);

allow:
finalize:
	return forward_or_drop(ctx);
deny:
	ctx->fwd.res = TC_ACT_SHOT;
	goto finalize;
}

static CALI_BPF_INLINE void calico_tc_process_ct_lookup(struct cali_tc_ctx *ctx)
{
	CALI_DEBUG("conntrack entry flags 0x%x\n", ctx->state->ct_result.flags);

	/* Handle reporting DNS packets up to Felix userspace. */
	calico_dns_check(ctx);

	if (CALI_F_TO_HEP &&
			(ctx->state->ct_result.flags & CALI_CT_FLAG_VIA_NAT_IF) &&
			!(ctx->skb->mark & (CALI_SKB_MARK_FROM_NAT_IFACE_OUT | CALI_SKB_MARK_SEEN))) {
		CALI_DEBUG("Host source SNAT conflict\n");
		CALI_JUMP_TO(ctx->skb, PROG_INDEX_HOST_CT_CONFLICT);
		CALI_DEBUG("Failed to call conflict resolution.\n");
		goto deny;
	}

	/* Check if someone is trying to spoof a tunnel packet */
	if (CALI_F_FROM_HEP && ct_result_tun_src_changed(ctx->state->ct_result.rc)) {
		CALI_DEBUG("dropping tunnel pkt with changed source node\n");
		goto deny;
	}

	if (ctx->state->ct_result.flags & CALI_CT_FLAG_NAT_OUT) {
		ctx->state->flags |= CALI_ST_NAT_OUTGOING;
	}

	if (CALI_F_TO_HOST && !CALI_F_NAT_IF &&
			(ct_result_rc(ctx->state->ct_result.rc) == CALI_CT_ESTABLISHED ||
			 ct_result_rc(ctx->state->ct_result.rc) == CALI_CT_ESTABLISHED_BYPASS) &&
			ctx->state->ct_result.flags & CALI_CT_FLAG_VIA_NAT_IF) {
		CALI_DEBUG("should route via bpfnatout\n");
		ctx->fwd.mark |= CALI_SKB_MARK_TO_NAT_IFACE_OUT;
		/* bpfnatout need to process the packet */
		ct_result_set_rc(ctx->state->ct_result.rc, CALI_CT_ESTABLISHED);
	}

	if (ct_result_rpf_failed(ctx->state->ct_result.rc) && !EGRESS_GATEWAY) {
		if (!CALI_F_FROM_WEP) {
			/* We are possibly past (D)NAT, but that is ok, we need to let the
			 * IP stack do the RPF check on the source, dest is not important.
			 */
			goto deny;
		} else if (!wep_rpf_check(ctx, cali_rt_lookup(ctx->state->ip_src))) {
			goto deny;
		}
	}

	if (ct_result_rc(ctx->state->ct_result.rc) == CALI_CT_MID_FLOW_MISS) {
		if (CALI_F_TO_HOST) {
			/* Mid-flow miss */
			if (EGRESS_GATEWAY) {

#ifndef UNITTEST /* XXX to make UTs pass verifier, not tested XXX */

				// On the return path of an egress gateway flow, on egress from the
				// egress gateway, and when the egress gateway is on a different
				// node than the client, we'll get a CT miss here for the original
				// (unencapped) client pod -> destination flow.  We want to create
				// that CT state and mark it as whitelisted on both sides, because a
				// mid-flow TCP packet will not be allowed on the FROM_HOST side if
				// it isn't already whitelisted.
				CALI_DEBUG("CT mid-flow miss from egress gateway\n");
				ctx->state->ct_result.rc = CALI_CT_NEW | CT_RES_ALLOW_FROM_SIDE;
#endif

			} else {
				/* Other mid-flow miss cases: let iptables handle it in case it's an
				 * existing flow in the Linux conntrack table. We can't apply policy
				 * or DNAT because it's too late in the flow.  iptables will drop if
				 * the flow is not known.
				 */
				CALI_DEBUG("CT mid-flow miss; fall through to iptables.\n");
				ctx->fwd.mark = CALI_SKB_MARK_FALLTHROUGH;
				fwd_fib_set(&(ctx->fwd), false);
				goto finalize;
			}
		} else {
			if (CALI_F_HEP) {
				// HEP egress for a mid-flow packet with no BPF or Linux CT state.
				// This happens, for example, with asymmetric untracked policy,
				// where we want the return path packet to be dropped if there is a
				// HEP present (regardless of the policy configured on it, for
				// consistency with the iptables dataplane's invalid CT state
				// check), but allowed if there is no HEP, i.e. the egress interface
				// is a plain data interface. Unfortunately we have no simple check
				// for "is there a HEP here?" All we can do - below - is try to
				// tail call the policy program; if that attempt returns, it means
				// there is no HEP. So what we can do is set a state flag to record
				// the situation that we are in, then let the packet continue. If
				// we find that there is no policy program - i.e. no HEP - the
				// packet is correctly allowed.  If there is a policy program and it
				// denies, fine. If there is a policy program and it allows, but
				// the state flag is set, we drop the packet at the start of
				// calico_tc_skb_accepted_entrypoint.
				//
				// Also we are mid-flow and so it's important to suppress any CT
				// state creation - which normally follows when a packet is allowed
				// through - because that CT state would not be correct. Basically,
				// unless we see the SYN packet that starts a flow, we should never
				// have CT state for that flow.
				//
				// Net, we can use the same flag, CALI_ST_SUPPRESS_CT_STATE, both to
				// suppress CT state creation and to drop the packet if we find that
				// there is a HEP present.
				CALI_DEBUG("CT mid-flow miss to HEP with no Linux conntrack entry: "
						"continue but suppressing CT state creation.\n");
				ctx->state->flags |= CALI_ST_SUPPRESS_CT_STATE;
				ct_result_set_rc(ctx->state->ct_result.rc, CALI_CT_NEW);
			} else {
				CALI_DEBUG("CT mid-flow miss away from host with no Linux "
						"conntrack entry, drop.\n");
				goto deny;
			}
		}
	}

	/* Skip policy if we get conntrack hit */
	if (ct_result_rc(ctx->state->ct_result.rc) != CALI_CT_NEW) {
		if (ctx->state->ct_result.flags & CALI_CT_FLAG_SKIP_FIB) {
			ctx->state->flags |= CALI_ST_SKIP_FIB;
		}
		CALI_DEBUG("CT Hit\n");

		if (ctx->state->ip_proto == IPPROTO_TCP && ct_result_is_syn(ctx->state->ct_result.rc)) {
			CALI_DEBUG("Forcing policy on SYN\n");
			if (ct_result_rc(ctx->state->ct_result.rc) == CALI_CT_ESTABLISHED_DNAT) {
				/* Set DNAT info for policy */
				ctx->state->post_nat_ip_dst = ctx->state->ct_result.nat_ip;
				ctx->state->post_nat_dport = ctx->state->ct_result.nat_port;
			} else {
				ctx->state->post_nat_ip_dst = ctx->state->ip_dst;
				ctx->state->post_nat_dport = ctx->state->dport;
			}
			goto syn_force_policy;
		}
		goto skip_policy;
	}

	/* No conntrack entry, check if we should do NAT */
	nat_lookup_result nat_res = NAT_LOOKUP_ALLOW;

	/* Skip NAT lookup for traffic leaving the host namespace */
	if (CALI_F_TO_HOST) {
		ctx->nat_dest = calico_v4_nat_lookup2(ctx->state->ip_src, ctx->state->ip_dst,
						      ctx->state->ip_proto, ctx->state->dport,
						      ctx->state->tun_ip != 0, &nat_res);
	}

	if (nat_res == NAT_FE_LOOKUP_DROP) {
		CALI_DEBUG("Packet is from an unauthorised source: DROP\n");
		DENY_REASON(ctx, CALI_REASON_UNAUTH_SOURCE);
		goto deny;
	}
	if (ctx->nat_dest != NULL) {
		ctx->state->post_nat_ip_dst = ctx->nat_dest->addr;
		ctx->state->post_nat_dport = ctx->nat_dest->port;
	} else if (nat_res == NAT_NO_BACKEND) {
		/* send icmp port unreachable if there is no backend for a service */
		ctx->state->icmp_type = ICMP_DEST_UNREACH;
		ctx->state->icmp_code = ICMP_PORT_UNREACH;
		ctx->state->tun_ip = 0;
		goto icmp_send_reply;
	} else {
		ctx->state->post_nat_ip_dst = ctx->state->ip_dst;
		ctx->state->post_nat_dport = ctx->state->dport;
	}

syn_force_policy:
	/* DNAT in state is set correctly now */

	if ((!(ctx->state->tun_ip) && CALI_F_FROM_HEP) && !CALI_F_NAT_IF) {
		if (!hep_rpf_check(ctx, false)) {
			goto deny;
		}
	}

	if (CALI_F_TO_WEP && !skb_seen(ctx->skb) &&
			cali_rt_flags_local_host(cali_rt_lookup_flags(ctx->state->ip_src))) {
		/* Host to workload traffic always allowed.  We discount traffic that was
		 * seen by another program since it must have come in via another interface.
		 */
		CALI_DEBUG("Packet is from the host: ACCEPT\n");
		goto skip_policy;
	}

	// Auto allow VXLAN packets to egress gateways to leave the client's host
	if (CALI_F_HEP && EGRESS_IP_ENABLED &&
			!skb_refresh_validate_ptrs(ctx, UDP_SIZE) &&
			is_vxlan_tunnel(ctx->ip_header, EGW_VXLAN_PORT)) {
		__be32 ip_addr = CALI_F_FROM_HOST ? ctx->state->ip_src : ctx->state->ip_dst;
		if (ip_addr == HOST_IP) {
			if (CALI_F_FROM_HOST) {
				CALI_DEBUG("Allow VXLAN packet to Egress Gateways\n");
			} else {
				CALI_DEBUG("Allow VXLAN packet from Egress Gateways\n");
			}
			COUNTER_INC(ctx, CALI_REASON_ACCEPTED_BY_EGW);
			goto skip_policy;
		}
	}

	// Auto-allow VXLAN packets from/to egress gateway pod
	if (CALI_F_WEP && EGRESS_GATEWAY) {
		if (!skb_refresh_validate_ptrs(ctx, UDP_SIZE) &&
				is_vxlan_tunnel(ctx->ip_header, EGW_VXLAN_PORT)) {
			__be32 ip_addr = CALI_F_FROM_WEP ? ctx->state->ip_dst : ctx->state->ip_src;
			__be32 flags = cali_rt_lookup_flags(ip_addr);
			if (cali_rt_flags_host(flags)) {
				COUNTER_INC(ctx, CALI_REASON_ACCEPTED_BY_EGW);
				if (CALI_F_FROM_WEP) {
					CALI_DEBUG("Allow VXLAN packet from EGW pod\n");
				} else {
					CALI_DEBUG("Allow VXLAN packet to EGW pod\n");
				}
				goto skip_policy;
			}
		} else if (CALI_F_TO_WEP) {
			if (EGW_HEALTH_PORT && (ctx->state->ip_proto == IPPROTO_TCP) && 
					(ctx->state->dport == EGW_HEALTH_PORT)) {
				CALI_DEBUG("Allow health check traffic to EGW pod\n");
				goto skip_policy;
			}	       
			goto deny;
		}
	}

	if (CALI_F_FROM_WEP && !EGRESS_GATEWAY) {
		/* Do RPF check since it's our responsibility to police that.  Skip this
		 * on egress from an egress gateway, because the whole point of egress
		 * gateways, on the return path, is to forward from destination IPs that
		 * are not their own IP. */
		struct cali_rt *r = cali_rt_lookup(ctx->state->ip_src);
		/* Do RPF check since it's our responsibility to police that. */
		if (!wep_rpf_check(ctx, r)) {
			goto deny;
		}

		if (EGRESS_CLIENT) {
			if (cali_rt_flags_outside_cluster(cali_rt_lookup_flags(ctx->state->post_nat_ip_dst))) {
				// Packet is from an egress client and destined to outside
				// the cluster, so CT state will be marked as an egress
				// gateway flow.
				CALI_DEBUG("Flow from egress gateway client to outside cluster\n");
				ctx->state->ct_result.flags |= CALI_CT_FLAG_EGRESS_GW;
			}
		}

		// Check whether the workload needs outgoing NAT to this address, except from an egress gateway
		// client. This is because, packets from egress clients are destined outside the cluster
		// the SNATing is done by the egw itself.
		if (!EGRESS_CLIENT && (r->flags & CALI_RT_NAT_OUT)) {
			if (!(cali_rt_lookup_flags(ctx->state->post_nat_ip_dst) & CALI_RT_IN_POOL)) {
				CALI_DEBUG("Source is in NAT-outgoing pool "
					   "but dest is not, need to SNAT.\n");
				ctx->state->flags |= CALI_ST_NAT_OUTGOING;
			}
		}
		
		/* If 3rd party CNI is used and dest is outside cluster. See commit fc711b192f for details. */
		if (!(r->flags & CALI_RT_IN_POOL)) {
			CALI_DEBUG("Source %x not in IP pool\n", bpf_ntohl(ctx->state->ip_src));
			r = cali_rt_lookup(ctx->state->post_nat_ip_dst);
			if (!r || !(r->flags & (CALI_RT_WORKLOAD | CALI_RT_HOST))) {
				CALI_DEBUG("Outside cluster dest %x\n", bpf_ntohl(ctx->state->post_nat_ip_dst));
				ctx->state->flags |= CALI_ST_SKIP_FIB;
			}
		}
	}

	/* [SMC] I had to add this revalidation when refactoring the conntrack code to use the context and
	 * adding possible packet pulls in the VXLAN logic.  I believe it is spurious but the verifier is
	 * not clever enough to spot that we'd have already bailed out if one of the pulls failed. */
	if (skb_refresh_validate_ptrs(ctx, UDP_SIZE)) {
		DENY_REASON(ctx, CALI_REASON_SHORT);
		CALI_DEBUG("Too short\n");
		goto deny;
	}

	ctx->state->pol_rc = CALI_POL_NO_MATCH;
	if (ctx->nat_dest) {
		ctx->state->nat_dest.addr = ctx->nat_dest->addr;
		ctx->state->nat_dest.port = ctx->nat_dest->port;
	} else {
		ctx->state->nat_dest.addr = 0;
		ctx->state->nat_dest.port = 0;
	}

	// For the case where the packet was sent from a socket on this host, get the
	// sending socket's cookie, so we can reverse a DNAT that the CTLB may have done.
	// This allows us to give the policy program the pre-DNAT destination as well as
	// the post-DNAT destination in all cases.
	__u64 cookie = bpf_get_socket_cookie(ctx->skb);
	if (cookie) {
		CALI_DEBUG("Socket cookie: %x\n", cookie);
		struct ct_nats_key ct_nkey = {
			.cookie	= cookie,
			.proto = ctx->state->ip_proto,
			.ip	= ctx->state->ip_dst,
			.port	= host_to_ctx_port(ctx->state->dport),
		};
		// If we didn't find a CTLB NAT entry then use the packet's own IP/port for the
		// pre-DNAT values that's set by tc_state_fill_from_iphdr() and
		// tc_state_fill_from_nextheader().
		struct sendrecv4_val *revnat = cali_v4_ct_nats_lookup_elem(&ct_nkey);
		if (revnat) {
			CALI_DEBUG("Got cali_v4_ct_nats entry; flow was NATted by CTLB.\n");
			ctx->state->pre_nat_ip_dst = revnat->ip;
			ctx->state->pre_nat_dport = ctx_port_to_host(revnat->port);
		}
	}

	if (rt_addr_is_local_host(ctx->state->post_nat_ip_dst)) {
		CALI_DEBUG("Post-NAT dest IP is local host.\n");
		if (CALI_F_FROM_HEP && is_failsafe_in(ctx->state->ip_proto, ctx->state->post_nat_dport, ctx->state->ip_src)) {
			CALI_DEBUG("Inbound failsafe port: %d. Skip policy.\n", ctx->state->post_nat_dport);
			COUNTER_INC(ctx, CALI_REASON_ACCEPTED_BY_FAILSAFE);
			goto skip_policy;
		}
		ctx->state->flags |= CALI_ST_DEST_IS_HOST;
	}
	if (rt_addr_is_local_host(ctx->state->ip_src)) {
		CALI_DEBUG("Source IP is local host.\n");
		if (CALI_F_TO_HEP && is_failsafe_out(ctx->state->ip_proto, ctx->state->post_nat_dport, ctx->state->post_nat_ip_dst)) {
			CALI_DEBUG("Outbound failsafe port: %d. Skip policy.\n", ctx->state->post_nat_dport);
			COUNTER_INC(ctx, CALI_REASON_ACCEPTED_BY_FAILSAFE);
			goto skip_policy;
		}
		ctx->state->flags |= CALI_ST_SRC_IS_HOST;
	}

	CALI_DEBUG("About to jump to policy program.\n");
	CALI_JUMP_TO(ctx->skb, PROG_INDEX_POLICY);
	if (CALI_F_HEP) {
		CALI_DEBUG("HEP with no policy, allow.\n");
		goto skip_policy;
	} else {
		/* should not reach here */
		CALI_DEBUG("WEP with no policy, deny.\n");
		goto deny;
	}

icmp_send_reply:
	CALI_JUMP_TO(ctx->skb, PROG_INDEX_ICMP);
	/* should not reach here */
	goto deny;

skip_policy:
	/* FIXME: only need to revalidate here on the conntrack related code path because the skb_refresh_validate_ptrs
	 * call that it uses can fail to pull data, leaving the packet invalid. */
	if (skb_refresh_validate_ptrs(ctx, UDP_SIZE)) {
		ctx->fwd.reason = CALI_REASON_SHORT;
		CALI_DEBUG("Too short\n");
		goto deny;
	}

	if (ENABLE_TCP_STATS && CALI_F_FROM_WEP) {
		if (IPPROTO_TCP == ctx->state->ip_proto) {
			socket_lookup(ctx);
		}
	}

	ctx->state->pol_rc = CALI_POL_ALLOW;
	ctx->state->flags |= CALI_ST_SKIP_POLICY;
	CALI_JUMP_TO(ctx->skb, PROG_INDEX_ALLOWED);
	/* should not reach here */
	goto deny;

finalize:
	return;

deny:
	ctx->fwd.res = TC_ACT_SHOT;
}

SEC("classifier/tc/accept")
int calico_tc_skb_accepted_entrypoint(struct __sk_buff *skb)
{
	CALI_DEBUG("Entering calico_tc_skb_accepted_entrypoint\n");

	/* Initialise the context, which is stored on the stack, and the state, which
	 * we use to pass data from one program to the next via tail calls. */
	struct cali_tc_ctx ctx = {
		.state = state_get(),
		.counters = counters_get(),
		.skb = skb,
		.fwd = {
			.res = TC_ACT_UNSPEC,
			.reason = CALI_REASON_UNKNOWN,
			.mark = CALI_SKB_MARK_SEEN,
		},
		.ipheader_len = IP_SIZE,
	};
	if (!ctx.state) {
		CALI_DEBUG("State map lookup failed: DROP\n");
		return TC_ACT_SHOT;
	}

	if (!ctx.counters) {
		CALI_DEBUG("Counters map lookup failed: DROP\n");
		// We don't want to drop packets just because counters initialization fails, but
		// failing here normally should not happen.
		return TC_ACT_SHOT;
	}

	if (!(ctx.state->flags & CALI_ST_SKIP_POLICY)) {
		COUNTER_INC(&ctx, CALI_REASON_ACCEPTED_BY_POLICY);
	}

	if (CALI_F_HEP) {
		if (!(ctx.state->flags & CALI_ST_SKIP_POLICY) && (ctx.state->flags & CALI_ST_SUPPRESS_CT_STATE)) {
			// See comment above where CALI_ST_SUPPRESS_CT_STATE is set.
			CALI_DEBUG("Egress HEP should drop packet with no CT state\n");
			return TC_ACT_SHOT;
		}
	}

	if (skb_refresh_validate_ptrs(&ctx, UDP_SIZE)) {
		DENY_REASON(&ctx, CALI_REASON_SHORT);
		CALI_DEBUG("Too short\n");
		goto deny;
	}

<<<<<<< HEAD
	event_flow_log(skb, ctx.state);
	CALI_DEBUG("Flow log event generated for ALLOW\n");

=======
>>>>>>> 933bbb9d
	update_rule_counters(ctx.state);
	struct calico_nat_dest *nat_dest = NULL;
	struct calico_nat_dest nat_dest_2 = {
		.addr=ctx.state->nat_dest.addr,
		.port=ctx.state->nat_dest.port,
	};
	if (ctx.state->nat_dest.addr != 0) {
		nat_dest = &nat_dest_2;
	}

	ctx.fwd = calico_tc_skb_accepted(&ctx, nat_dest);
	return forward_or_drop(&ctx);

deny:
	return TC_ACT_SHOT;
}

static CALI_BPF_INLINE struct fwd calico_tc_skb_accepted(struct cali_tc_ctx *ctx,
							 struct calico_nat_dest *nat_dest)
{
	CALI_DEBUG("Entering calico_tc_skb_accepted\n");
	struct __sk_buff *skb = ctx->skb;
	struct cali_tc_state *state = ctx->state;
	int rc = TC_ACT_UNSPEC;
	bool fib = true;
	struct ct_create_ctx ct_ctx_nat = {};
	int ct_rc = ct_result_rc(state->ct_result.rc);
	bool ct_related = ct_result_is_related(state->ct_result.rc);
	__u32 seen_mark = ctx->fwd.mark;
	size_t l4_csum_off = 0, l3_csum_off;

	CALI_DEBUG("src=%x dst=%x\n", bpf_ntohl(state->ip_src), bpf_ntohl(state->ip_dst));
	CALI_DEBUG("post_nat=%x:%d\n", bpf_ntohl(state->post_nat_ip_dst), state->post_nat_dport);
	CALI_DEBUG("tun_ip=%x\n", state->tun_ip);
	CALI_DEBUG("pol_rc=%d\n", state->pol_rc);
	CALI_DEBUG("sport=%d\n", state->sport);
	CALI_DEBUG("flags=%x\n", state->flags);
	CALI_DEBUG("ct_rc=%d\n", state->ct_result.rc);
	CALI_DEBUG("ct_related=%d\n", ct_related);
	CALI_DEBUG("mark=0x%x\n", seen_mark);

	ctx->fwd.reason = CALI_REASON_UNKNOWN;

	// Set the dport to 0, to make sure conntrack entries for icmp is proper as we use
	// dport to hold icmp type and code
	if (state->ip_proto == IPPROTO_ICMP) {
		state->dport = 0;
		state->post_nat_dport = 0;
	}

	if (CALI_F_FROM_WEP && (state->flags & CALI_ST_NAT_OUTGOING)) {
		// We are going to SNAT this traffic, using iptables SNAT so set the mark
		// to trigger that and leave the fib lookup disabled.
		fib = false;
		seen_mark = CALI_SKB_MARK_NAT_OUT;
		CALI_DEBUG("marking CALI_SKB_MARK_NAT_OUT\n");
	} else {
		if (state->flags & CALI_ST_SKIP_FIB) {
			fib = false;
			seen_mark = CALI_SKB_MARK_SKIP_FIB;
		}
	}

	/* We check the ttl here to avoid needing complicated handling of
	 * related traffic back from the host if we let the host to handle it.
	 */
	CALI_DEBUG("ip->ttl %d\n", ip_hdr(ctx)->ttl);
	if (ip_ttl_exceeded(ip_hdr(ctx))) {
		switch (ct_rc){
		case CALI_CT_NEW:
			if (nat_dest) {
				goto icmp_ttl_exceeded;
			}
			break;
		case CALI_CT_ESTABLISHED_DNAT:
		case CALI_CT_ESTABLISHED_SNAT:
			goto icmp_ttl_exceeded;
		}
	}

	l3_csum_off = skb_iphdr_offset(ctx) +  offsetof(struct iphdr, check);

	if (ct_related) {
		if (ip_hdr(ctx)->protocol == IPPROTO_ICMP) {
			bool outer_ip_snat;

			/* if we do SNAT ... */
			outer_ip_snat = ct_rc == CALI_CT_ESTABLISHED_SNAT;
			/* ... there is a return path to the tunnel ... */
			outer_ip_snat = outer_ip_snat && state->ct_result.tun_ip;
			/* ... and should do encap and it is not DSR or it is leaving host
			 * and either DSR from WEP or originated at host ... */
			outer_ip_snat = outer_ip_snat &&
				((dnat_return_should_encap() && !CALI_F_DSR) ||
				 (CALI_F_TO_HEP &&
				  ((CALI_F_DSR && skb_seen(skb)) || !skb_seen(skb))));

			/* ... then fix the outer header IP first */
			if (outer_ip_snat) {
				ip_hdr(ctx)->saddr = state->ct_result.nat_ip;
				int res = bpf_l3_csum_replace(skb, l3_csum_off,
						state->ip_src, state->ct_result.nat_ip, 4);
				if (res) {
					DENY_REASON(ctx, CALI_REASON_CSUM_FAIL);
					goto deny;
				}
				CALI_DEBUG("ICMP related: outer IP SNAT to %x\n",
						bpf_ntohl(state->ct_result.nat_ip));
			}

			/* Related ICMP traffic must be an error response so it should include inner IP
			 * and 8 bytes as payload. */
			if (skb_refresh_validate_ptrs(ctx, ICMP_SIZE + sizeof(struct iphdr) + 8)) {
				DENY_REASON(ctx, CALI_REASON_SHORT);
				CALI_DEBUG("Failed to revalidate packet size\n");
				goto deny;
			}

			/* Skip past the ICMP header and check the inner IP header.
			 * WARNING: this modifies the ip_header pointer in the main context; need to
			 * be careful in later code to avoid overwriting that. */
			l3_csum_off += sizeof(struct iphdr) + sizeof(struct icmphdr);
			ctx->ip_header = (void *)(icmp_hdr(ctx) + 1); /* skip to inner ip */
			if (ip_hdr(ctx)->ihl != 5) {
				CALI_INFO("ICMP inner IP header has options; unsupported\n");
				DENY_REASON(ctx, CALI_REASON_IP_OPTIONS);
				ctx->fwd.res = TC_ACT_SHOT;
				goto deny;
			}
			ctx->nh = (ctx->ip_header + ctx->ipheader_len);

			/* Flip the direction, we need to reverse the original packet. */
			switch (ct_rc) {
			case CALI_CT_ESTABLISHED_SNAT:
				/* handle the DSR case, see CALI_CT_ESTABLISHED_SNAT where nat is done */
				if (dnat_return_should_encap() && state->ct_result.tun_ip) {
					if (CALI_F_DSR) {
						/* SNAT will be done after routing, when leaving HEP */
						CALI_DEBUG("DSR enabled, skipping SNAT + encap\n");
						goto allow;
					}
				}
				ct_rc = CALI_CT_ESTABLISHED_DNAT;
				break;
			case CALI_CT_ESTABLISHED_DNAT:
				if (CALI_F_FROM_HEP && state->tun_ip && ct_result_np_node(state->ct_result)) {
					/* Packet is returning from a NAT tunnel, just forward it. */
					seen_mark = CALI_SKB_MARK_BYPASS_FWD;
					CALI_DEBUG("ICMP related returned from NAT tunnel\n");
					goto allow;
				}
				ct_rc = CALI_CT_ESTABLISHED_SNAT;
				break;
			}
		}
	}

	int res = 0;
	bool encap_needed = false;

	if (state->ip_proto == IPPROTO_ICMP && ct_related) {
		/* do not fix up embedded L4 checksum for related ICMP */
	} else {
		switch (ip_hdr(ctx)->protocol) {
		case IPPROTO_TCP:
			l4_csum_off = skb_l4hdr_offset(ctx) + offsetof(struct tcphdr, check);
			break;
		case IPPROTO_UDP:
			l4_csum_off = skb_l4hdr_offset(ctx) + offsetof(struct udphdr, check);
			break;
		}
	}

	switch (ct_rc){
	case CALI_CT_NEW:
		switch (state->pol_rc) {
		case CALI_POL_NO_MATCH:
			CALI_DEBUG("Implicitly denied by policy: DROP\n");
			goto deny;
		case CALI_POL_DENY:
			CALI_DEBUG("Denied by policy: DROP\n");
			goto deny;
		case CALI_POL_ALLOW:
			CALI_DEBUG("Allowed by policy: ACCEPT\n");
		}

		if (CALI_F_FROM_WEP &&
				CALI_DROP_WORKLOAD_TO_HOST &&
				cali_rt_flags_local_host(
					cali_rt_lookup_flags(state->post_nat_ip_dst))) {
			CALI_DEBUG("Workload to host traffic blocked by "
				   "DefaultEndpointToHostAction: DROP\n");
			goto deny;
		}

		ct_ctx_nat.skb = skb;
		ct_ctx_nat.proto = state->ip_proto;
		ct_ctx_nat.src = state->ip_src;
		ct_ctx_nat.sport = state->sport;
		ct_ctx_nat.dst = state->post_nat_ip_dst;
		ct_ctx_nat.dport = state->post_nat_dport;
		ct_ctx_nat.tun_ip = state->tun_ip;
		ct_ctx_nat.type = CALI_CT_TYPE_NORMAL;
		ct_ctx_nat.allow_from_host_side = false;
		if (state->flags & CALI_ST_NAT_OUTGOING) {
			ct_ctx_nat.flags |= CALI_CT_FLAG_NAT_OUT;
		}
		if (CALI_F_FROM_WEP && state->flags & CALI_ST_SKIP_FIB) {
			ct_ctx_nat.flags |= CALI_CT_FLAG_SKIP_FIB;
		}
		/* Packets received at WEP with CALI_CT_FLAG_SKIP_FIB mark signal
		 * that all traffic on this connection must flow via host namespace as it was
		 * originally meant for host, but got redirected to a WEP by a 3rd party DNAT rule.
		 */
		if (CALI_F_TO_WEP && ((ctx->skb->mark & CALI_SKB_MARK_SKIP_FIB) == CALI_SKB_MARK_SKIP_FIB)) {
			ct_ctx_nat.flags |= CALI_CT_FLAG_SKIP_FIB;
		}
		if (state->ct_result.rc & CT_RES_ALLOW_FROM_SIDE) {
			// See comment above where CT_RES_ALLOW_FROM_SIDE is set.
			ct_ctx_nat.allow_from_host_side = true;
		}

		// Propagate the trusted DNS flag when creating conntrack entry.  Note,
		// this isn't propagation from a previously looked up CT entry, because
		// there are no cases where we successfully look up a CT entry and then
		// create an equivalent entry for the same flow.  Rather, it's because we
		// got a CT miss for this flow and then used the state->ct_result.flags
		// field to record that the flow _should_ be trusted for DNS when the CT
		// state is created.
		ct_ctx_nat.flags |= (state->ct_result.flags & CALI_CT_FLAG_TRUST_DNS);

		// Similarly for the egress gateway flow flag.
		ct_ctx_nat.flags |= (state->ct_result.flags & CALI_CT_FLAG_EGRESS_GW);

		if (CALI_F_TO_HOST && CALI_F_NAT_IF) {
			ct_ctx_nat.flags |= CALI_CT_FLAG_VIA_NAT_IF;
		}
		if (state->flags & CALI_ST_HOST_PSNAT) {
			ct_ctx_nat.flags |= CALI_CT_FLAG_HOST_PSNAT;
		}
		/* Mark connections that were routed via bpfnatout, but had CT miss at
		 * HEP. That is because of SNAT happened between bpfnatout and here.
		 * Returning packets on such a connection must go back via natbpfout
		 * without a short-circuit to reverse the service NAT.
		 */
		if (CALI_F_TO_HEP &&
				((skb->mark & CALI_SKB_MARK_FROM_NAT_IFACE_OUT) == CALI_SKB_MARK_FROM_NAT_IFACE_OUT)) {
			ct_ctx_nat.flags |= CALI_CT_FLAG_VIA_NAT_IF;
		}

		if (state->ip_proto == IPPROTO_TCP) {
			if (skb_refresh_validate_ptrs(ctx, TCP_SIZE)) {
				DENY_REASON(ctx, CALI_REASON_SHORT);
				CALI_DEBUG("Too short for TCP: DROP\n");
				goto deny;
			}
			ct_ctx_nat.tcp = tcp_hdr(ctx);
		}

		// If we get here, we've passed policy.

		if (nat_dest == NULL) {
			if (conntrack_create(ctx, &ct_ctx_nat)) {
				CALI_DEBUG("Creating normal conntrack failed\n");

				if ((CALI_F_FROM_HEP && rt_addr_is_local_host(ct_ctx_nat.dst)) ||
						(CALI_F_TO_HEP && rt_addr_is_local_host(ct_ctx_nat.src))) {
					CALI_DEBUG("Allowing local host traffic without CT\n");
					goto allow;
				}

				goto deny;
			}
			goto allow;
		}

		ct_ctx_nat.orig_src = state->ip_src;
		ct_ctx_nat.orig_dst = state->ip_dst;
		ct_ctx_nat.orig_dport = state->dport;
		ct_ctx_nat.orig_sport = state->sport;
		state->ct_result.nat_sport = ct_ctx_nat.sport;
		/* fall through as DNAT is now established */

		if (CALI_F_TO_HOST && CALI_F_NAT_IF) {
			struct cali_rt *r = cali_rt_lookup(state->post_nat_ip_dst);
			if (r && cali_rt_flags_remote_workload(r->flags) && r->flags & CALI_RT_TUNNELED) {
				CALI_DEBUG("remote wl %x tunneled\n", bpf_htonl(state->post_nat_ip_dst));
				ct_ctx_nat.src = HOST_TUNNEL_IP;
				/* This would be the place to set a new source port if we
				 * had a way how to allocate it. Instead we rely on source
				 * port collision resolution.
				 * ct_ctx_nat.sport = 10101;
				 */
				state->ct_result.nat_sip = ct_ctx_nat.src;
				state->ct_result.nat_sport = ct_ctx_nat.sport;
			}
		}

	case CALI_CT_ESTABLISHED_DNAT:
		/* align with CALI_CT_NEW */
		if (ct_rc == CALI_CT_ESTABLISHED_DNAT) {
			if (CALI_F_FROM_HEP && state->tun_ip && ct_result_np_node(state->ct_result)) {
				/* Packet is returning from a NAT tunnel,
				 * already SNATed, just forward it.
				 */
				seen_mark = CALI_SKB_MARK_BYPASS_FWD;
				CALI_DEBUG("returned from NAT tunnel\n");
				goto allow;
			}
			state->post_nat_ip_dst = state->ct_result.nat_ip;
			state->post_nat_dport = state->ct_result.nat_port;
		}

		CALI_DEBUG("CT: DNAT to %x:%d\n",
				bpf_ntohl(state->post_nat_ip_dst), state->post_nat_dport);

		encap_needed = dnat_should_encap();

		/* We have not created the conntrack yet since we did not know
		 * if we need encap or not. Must do before MTU check and before
		 * we jump to do the encap.
		 */
		if (ct_rc == CALI_CT_NEW) {
			struct cali_rt * rt;

			if (encap_needed) {
				/* When we need to encap, we need to find out if the backend is
				 * local or not. If local, we actually do not need the encap.
				 */
				rt = cali_rt_lookup(state->post_nat_ip_dst);
				if (!rt) {
					DENY_REASON(ctx, CALI_REASON_RT_UNKNOWN);
					goto deny;
				}
				CALI_DEBUG("rt found for 0x%x local %d\n",
						bpf_ntohl(state->post_nat_ip_dst), !!cali_rt_is_local(rt));

				encap_needed = !cali_rt_is_local(rt);
				if (encap_needed) {
					if (CALI_F_FROM_HEP && state->tun_ip == 0) {
						if (CALI_F_DSR) {
							ct_ctx_nat.flags |= CALI_CT_FLAG_DSR_FWD;
						}
						ct_ctx_nat.flags |= CALI_CT_FLAG_NP_FWD;
					}

					ct_ctx_nat.allow_from_host_side = true;
					ct_ctx_nat.tun_ip = rt->next_hop;
					state->ip_dst = rt->next_hop;
				} else if (cali_rt_is_workload(rt) &&
						state->ip_dst != state->post_nat_ip_dst &&
						!CALI_F_NAT_IF) {
					/* Packet arrived from a HEP for a workload and we're
					 * about to NAT it.  We can't rely on the kernel's RPF check
					 * to do the right thing here in the presence of source
					 * based routing because the kernel would do the RPF check
					 * based on the post-NAT dest IP and that may give the wrong
					 * result.
					 *
					 * Marking the packet allows us to influence which routing
					 * rule is used.
					 */

					ct_ctx_nat.flags |= CALI_CT_FLAG_EXT_LOCAL;
					ctx->state->ct_result.flags |= CALI_CT_FLAG_EXT_LOCAL;
					CALI_DEBUG("CT_NEW marked with FLAG_EXT_LOCAL\n");
				}
			}

			if (CALI_F_FROM_WEP && state->ip_src == state->post_nat_ip_dst) {
				CALI_DEBUG("New loopback SNAT\n");
				ct_ctx_nat.flags |= CALI_CT_FLAG_SVC_SELF;
				ctx->state->ct_result.flags |= CALI_CT_FLAG_SVC_SELF;
			}

			ct_ctx_nat.type = CALI_CT_TYPE_NAT_REV;
			int err;
			if ((err = conntrack_create(ctx, &ct_ctx_nat))) {
				CALI_DEBUG("Creating NAT conntrack failed with %d\n", err);
				goto deny;
			}
			state->ct_result.nat_sip = ct_ctx_nat.src;
			state->ct_result.nat_sport = ct_ctx_nat.sport;
		} else {
			if (encap_needed && ct_result_np_node(state->ct_result)) {
				CALI_DEBUG("CT says encap to node %x\n", bpf_ntohl(state->ct_result.tun_ip));
				state->ip_dst = state->ct_result.tun_ip;
			} else {
				encap_needed = false;
			}
		}
		if (encap_needed) {
			if (!(state->ip_proto == IPPROTO_TCP && skb_is_gso(skb)) &&
					ip_is_dnf(ip_hdr(ctx)) && vxlan_v4_encap_too_big(ctx)) {
				CALI_DEBUG("Request packet with DNF set is too big\n");
				goto icmp_too_big;
			}
			state->ip_src = HOST_IP;
			seen_mark = CALI_SKB_MARK_BYPASS_FWD_SRC_FIXUP; /* Do FIB if possible */
			CALI_DEBUG("marking CALI_SKB_MARK_BYPASS_FWD_SRC_FIXUP\n");

			goto nat_encap;
		}

		ip_hdr(ctx)->saddr = state->ct_result.nat_sip;
		ip_hdr(ctx)->daddr = state->post_nat_ip_dst;

		switch (ip_hdr(ctx)->protocol) {
		case IPPROTO_TCP:
			if (state->ct_result.nat_sport) {
				CALI_DEBUG("Fixing TCP source port from %d to %d\n",
						bpf_ntohs(tcp_hdr(ctx)->source), state->ct_result.nat_sport);
				tcp_hdr(ctx)->source = bpf_htons(state->ct_result.nat_sport);
			}
			tcp_hdr(ctx)->dest = bpf_htons(state->post_nat_dport);
			break;
		case IPPROTO_UDP:
			if (state->ct_result.nat_sport) {
				CALI_DEBUG("Fixing UDP source port from %d to %d\n",
						bpf_ntohs(udp_hdr(ctx)->source), state->ct_result.nat_sport);
				udp_hdr(ctx)->source = bpf_htons(state->ct_result.nat_sport);
			}
			udp_hdr(ctx)->dest = bpf_htons(state->post_nat_dport);
			break;
		}

		CALI_VERB("L3 csum at %d L4 csum at %d\n", l3_csum_off, l4_csum_off);

		if (l4_csum_off) {
			res = skb_nat_l4_csum_ipv4(skb, l4_csum_off,
					state->ip_src,
					state->ct_result.nat_sip,
					state->ip_dst,
					state->post_nat_ip_dst,
					bpf_htons(state->dport),
					bpf_htons(state->post_nat_dport),
					bpf_htons(state->sport),
					bpf_htons(state->ct_result.nat_sport ? : state->sport),
					ip_hdr(ctx)->protocol == IPPROTO_UDP ? BPF_F_MARK_MANGLED_0 : 0);
		}

		res |= bpf_l3_csum_replace(skb, l3_csum_off, state->ip_src, state->ct_result.nat_sip, 4);
		res |= bpf_l3_csum_replace(skb, l3_csum_off, state->ip_dst, state->post_nat_ip_dst, 4);
		/* From now on, the packet has a new source IP */
		if (state->ct_result.nat_sip) {
			state->ip_src = state->ct_result.nat_sip;
		}

		if (res) {
			DENY_REASON(ctx, CALI_REASON_CSUM_FAIL);
			goto deny;
		}

		/* Handle returning ICMP related to tunnel
		 *
		 * N.B. we assume that we can fit in the MTU. Since it is ICMP
		 * and even though Linux sends up to min ipv4 MTU, it is
		 * unlikely that we are anywhere to close the MTU limit. If we
		 * are, we need to fail anyway.
		 */
		if (ct_related && state->ip_proto == IPPROTO_ICMP
				&& state->ct_result.tun_ip
				&& !CALI_F_DSR) {
			if (dnat_return_should_encap()) {
				CALI_DEBUG("Returning related ICMP from workload to tunnel\n");
				state->ip_dst = state->ct_result.tun_ip;
				seen_mark = CALI_SKB_MARK_BYPASS_FWD_SRC_FIXUP;
				goto nat_encap;
			} else if (CALI_F_TO_HEP) {
				/* Special case for ICMP error being returned by the host with the
				 * backing workload into the tunnel back to the original host. It is
				 * ICMP related and there is a return tunnel path. We need to change
				 * both the source and destination at once.
				 *
				 * XXX the packet was routed to the original client as if it was XXX
				 * DSR and we might not be on the right iface!!! Should we XXX try
				 * to reinject it to fix the routing?
				 */
				CALI_DEBUG("Returning related ICMP from host to tunnel\n");
				state->ip_src = HOST_IP;
				state->ip_dst = state->ct_result.tun_ip;
				goto nat_encap;
			}
		}

		state->dport = state->post_nat_dport;
		state->ip_dst = state->post_nat_ip_dst;

		goto allow;

	case CALI_CT_ESTABLISHED_SNAT:
		CALI_DEBUG("CT: SNAT from %x:%d\n",
				bpf_ntohl(state->ct_result.nat_ip), state->ct_result.nat_port);

		if (dnat_return_should_encap() && state->ct_result.tun_ip) {
			if (CALI_F_DSR) {
				/* SNAT will be done after routing, when leaving HEP */
				CALI_DEBUG("DSR enabled, skipping SNAT + encap\n");
				goto allow;
			}

			if (!(state->ip_proto == IPPROTO_TCP && skb_is_gso(skb)) &&
					ip_is_dnf(ip_hdr(ctx)) && vxlan_v4_encap_too_big(ctx)) {
				CALI_DEBUG("Return ICMP mtu is too big\n");
				goto icmp_too_big;
			}
		}

		// Actually do the NAT.
		ip_hdr(ctx)->saddr = state->ct_result.nat_ip;
		ip_hdr(ctx)->daddr = state->ct_result.nat_sip;

		switch (ip_hdr(ctx)->protocol) {
		case IPPROTO_TCP:
			tcp_hdr(ctx)->source = bpf_htons(state->ct_result.nat_port);
			if (state->ct_result.nat_sport) {
				CALI_DEBUG("Fixing TCP dest port from %d to %d\n",
						bpf_ntohs(tcp_hdr(ctx)->dest), state->ct_result.nat_sport);
				tcp_hdr(ctx)->dest = bpf_htons(state->ct_result.nat_sport);
			}
			break;
		case IPPROTO_UDP:
			udp_hdr(ctx)->source = bpf_htons(state->ct_result.nat_port);
			if (state->ct_result.nat_sport) {
				CALI_DEBUG("Fixing UDP dest port from %d to %d\n",
						bpf_ntohs(tcp_hdr(ctx)->dest), state->ct_result.nat_sport);
				udp_hdr(ctx)->dest = bpf_htons(state->ct_result.nat_sport);
			}
			break;
		}

		CALI_VERB("L3 csum at %d L4 csum at %d\n", l3_csum_off, l4_csum_off);

		if (l4_csum_off) {
			res = skb_nat_l4_csum_ipv4(skb, l4_csum_off,
				state->ip_src, state->ct_result.nat_ip,
				state->ip_dst, state->ct_result.nat_sip,
				bpf_htons(state->dport), bpf_htons(state->ct_result.nat_sport ? : state->dport),
				bpf_htons(state->sport), bpf_htons(state->ct_result.nat_port),
				ip_hdr(ctx)->protocol == IPPROTO_UDP ? BPF_F_MARK_MANGLED_0 : 0);
		}

		CALI_VERB("L3 checksum update (csum is at %d) port from %x to %x\n",
				l3_csum_off, state->ip_src, state->ct_result.nat_ip);

		int csum_rc = bpf_l3_csum_replace(skb, l3_csum_off,
						  state->ip_src, state->ct_result.nat_ip, 4);
		csum_rc |= bpf_l3_csum_replace(skb, l3_csum_off,
						  state->ip_dst, state->ct_result.nat_sip, 4);
		CALI_VERB("bpf_l3_csum_replace(IP): %d\n", csum_rc);
		res |= csum_rc;

		if (res) {
			DENY_REASON(ctx, CALI_REASON_CSUM_FAIL);
			goto deny;
		}

		/* In addition to dnat_return_should_encap() we also need to encap on the
		 * host endpoint for egress traffic, when we hit an SNAT rule. This is the
		 * case when the target was host namespace. If the target was a pod, the
		 * already encaped traffic would not reach this point and would not be
		 * able to match as SNAT.
		 */
		if ((dnat_return_should_encap() || (CALI_F_TO_HEP && !CALI_F_DSR)) &&
									state->ct_result.tun_ip) {
			state->ip_dst = state->ct_result.tun_ip;
			seen_mark = CALI_SKB_MARK_BYPASS_FWD_SRC_FIXUP;
			CALI_DEBUG("marking CALI_SKB_MARK_BYPASS_FWD_SRC_FIXUP\n");
			goto nat_encap;
		}

		state->sport = state->ct_result.nat_port;
		state->ip_src = state->ct_result.nat_ip;

		goto allow;

	case CALI_CT_ESTABLISHED_BYPASS:
		if (!ct_result_is_syn(state->ct_result.rc)) {
			seen_mark = CALI_SKB_MARK_BYPASS;
			CALI_DEBUG("marking CALI_SKB_MARK_BYPASS\n");
		}
		// fall through
	case CALI_CT_ESTABLISHED:
		goto allow;
	default:
		if (CALI_F_FROM_HEP) {
			/* Since we're using the host endpoint program for TC-redirect
			 * acceleration for workloads (but we haven't fully implemented
			 * host endpoint support yet), we can get an incorrect conntrack
			 * invalid for host traffic.
			 *
			 * FIXME: Properly handle host endpoint conntrack failures
			 */
			CALI_DEBUG("Traffic is towards host namespace but not conntracked, "
				"falling through to iptables\n");
			fib = false;
			goto allow;
		}
		goto deny;
	}

	CALI_INFO("We should never fall through here\n");
	goto deny;

icmp_ttl_exceeded:
	if (ip_frag_no(ip_hdr(ctx))) {
		goto deny;
	}
	state->icmp_type = ICMP_TIME_EXCEEDED;
	state->icmp_code = ICMP_EXC_TTL;
	state->tun_ip = 0;
	goto icmp_send_reply;

icmp_too_big:
	state->icmp_type = ICMP_DEST_UNREACH;
	state->icmp_code = ICMP_FRAG_NEEDED;

	struct {
		__be16  unused;
		__be16  mtu;
	} frag = {
		.mtu = bpf_htons(TUNNEL_MTU),
	};
	state->tun_ip = *(__be32 *)&frag;

	goto icmp_send_reply;

icmp_send_reply:
	CALI_JUMP_TO(skb, PROG_INDEX_ICMP);
	goto deny;

nat_encap:
	/* We are about to encap return traffic that originated on the local host
	 * namespace - a host networked pod. Routing was based on the dst IP,
	 * which was the original client's IP at that time, not the node's that
	 * forwarded it. We need to fix it now.
	 */
	if (CALI_F_TO_HEP) {
		struct arp_value *arpv;
		struct arp_key arpk = {
			.ip = state->ip_dst,
			.ifindex = skb->ifindex,
		};

		arpv = cali_v4_arp_lookup_elem(&arpk);
		if (!arpv) {
			CALI_DEBUG("ARP lookup failed for %x dev %d at HEP\n",
					bpf_ntohl(state->ip_dst), arpk.ifindex);
			/* Don't drop it yet, we might get lucky and the MAC is correct */
		} else {
			if (skb_refresh_validate_ptrs(ctx, 0)) {
				DENY_REASON(ctx, CALI_REASON_SHORT);
				CALI_DEBUG("Too short\n");
				goto deny;
			}
			__builtin_memcpy(&eth_hdr(ctx)->h_dest, arpv->mac_dst, ETH_ALEN);
			if (state->ct_result.ifindex_fwd == skb->ifindex) {
				/* No need to change src MAC, if we are at the right device */
			} else {
				/* FIXME we need to redirect to the right device */
			}
		}
	}

	if (vxlan_v4_encap(ctx, state->ip_src, state->ip_dst)) {
		DENY_REASON(ctx, CALI_REASON_ENCAP_FAIL);
		goto  deny;
	}

	state->sport = state->dport = VXLAN_PORT;
	state->ip_proto = IPPROTO_UDP;

	CALI_DEBUG("vxlan return %d ifindex_fwd %d\n",
			dnat_return_should_encap(), state->ct_result.ifindex_fwd);

	if (dnat_return_should_encap() && state->ct_result.ifindex_fwd != CT_INVALID_IFINDEX) {
		rc = CALI_RES_REDIR_IFINDEX;
	}

allow:
	if (state->ct_result.flags & CALI_CT_FLAG_SVC_SELF) {
		CALI_DEBUG("Loopback SNAT\n");
		seen_mark |=  CALI_SKB_MARK_MASQ;
		CALI_DEBUG("marking CALI_SKB_MARK_MASQ\n");
		fib = false; /* Disable FIB because we want to drop to iptables */
	}

	{
		struct fwd fwd = {
			.res = rc,
			.mark = seen_mark,
		};
		fwd_fib_set(&fwd, fib);
		return fwd;
	}

deny:
	{
		struct fwd fwd = {
			.res = TC_ACT_SHOT,
			.reason = ctx->fwd.reason,
		};
		return fwd;
	}
}

SEC("classifier/tc/icmp")
int calico_tc_skb_send_icmp_replies(struct __sk_buff *skb)
{
	__u32 fib_flags = 0;

	CALI_DEBUG("Entering calico_tc_skb_send_icmp_replies\n");

	/* Initialise the context, which is stored on the stack, and the state, which
	 * we use to pass data from one program to the next via tail calls. */
	struct cali_tc_ctx ctx = {
		.state = state_get(),
		.counters = counters_get(),
		.skb = skb,
		.fwd = {
			.res = TC_ACT_UNSPEC,
			.reason = CALI_REASON_UNKNOWN,
		},
		.ipheader_len = IP_SIZE,
	};
	if (!ctx.state) {
		CALI_DEBUG("State map lookup failed: DROP\n");
		return TC_ACT_SHOT;
	}

	if (!ctx.counters) {
		CALI_DEBUG("Counters map lookup failed: DROP\n");
		// We don't want to drop packets just because counters initialization fails, but
		// failing here normally should not happen.
		return TC_ACT_SHOT;
	}

	CALI_DEBUG("ICMP type %d and code %d\n",ctx.state->icmp_type, ctx.state->icmp_code);

	if (ctx.state->icmp_code == ICMP_FRAG_NEEDED) {
		fib_flags |= BPF_FIB_LOOKUP_OUTPUT;
		if (CALI_F_FROM_WEP) {
			/* we know it came from workload, just send it back the same way */
			ctx.fwd.res = CALI_RES_REDIR_BACK;
		}
	}

	if (icmp_v4_reply(&ctx, ctx.state->icmp_type, ctx.state->icmp_code, ctx.state->tun_ip)) {
		ctx.fwd.res = TC_ACT_SHOT;
	} else {
		ctx.fwd.mark = CALI_SKB_MARK_BYPASS_FWD;

		fwd_fib_set(&ctx.fwd, false);
		fwd_fib_set_flags(&ctx.fwd, fib_flags);
	}

	if (skb_refresh_validate_ptrs(&ctx, ICMP_SIZE)) {
		DENY_REASON(&ctx, CALI_REASON_SHORT);
		CALI_DEBUG("Too short\n");
		goto deny;
	}

	tc_state_fill_from_iphdr(&ctx);
	ctx.state->sport = ctx.state->dport = 0;
	return forward_or_drop(&ctx);
deny:
	return TC_ACT_SHOT;
}

SEC("classifier/tc/host_ct_conflict")
int calico_tc_host_ct_conflict(struct __sk_buff *skb)
{
	CALI_DEBUG("Entering calico_tc_host_ct_conflict_entrypoint\n");
	/* Initialise the context, which is stored on the stack, and the state, which
	 * we use to pass data from one program to the next via tail calls. */
	struct cali_tc_ctx ctx = {
		.state = state_get(),
		.counters = counters_get(),
		.skb = skb,
		.fwd = {
			.res = TC_ACT_UNSPEC,
			.reason = CALI_REASON_UNKNOWN,
		},
		.ipheader_len = IP_SIZE,
	};

	struct calico_nat_dest nat_dest_ident;

	if (!ctx.state) {
		CALI_DEBUG("State map lookup failed: DROP\n");
		goto deny;
	}

	if (!ctx.counters) {
		CALI_DEBUG("Counters map lookup failed: DROP\n");
		return TC_ACT_SHOT;
	}

	if (skb_refresh_validate_ptrs(&ctx, UDP_SIZE)) {
		DENY_REASON(&ctx, CALI_REASON_SHORT);
		CALI_DEBUG("Too short\n");
		goto deny;
	}

	__u16 sport = ctx.state->sport;
	ctx.state->sport = 0;
	ctx.state->ct_result = calico_ct_v4_lookup(&ctx);
	ctx.state->sport = sport;
	ctx.state->flags |= CALI_ST_HOST_PSNAT;

	switch (ct_result_rc(ctx.state->ct_result.rc)) {
	case CALI_CT_ESTABLISHED:
		/* Because we are on the "from host" path, conntrack gives us
		 * CALI_CT_ESTABLISHED only. Better to fix the corner case here than on
		 * the generic path.
		 */
		ct_result_set_rc(ctx.state->ct_result.rc, CALI_CT_ESTABLISHED_DNAT);
		/* fallthrough */
	case CALI_CT_NEW:
		/* There is a conflict, this is the first packet that conflicts. By
		 * setting a NAT destination being the same as the original destination,
		 * we trigger a void/fake DNAT which will conflict on the source
		 * port and will trigger psnat.
		 */
		nat_dest_ident.addr = ctx.state->ip_dst;
		nat_dest_ident.port = ctx.state->dport;

		ctx.nat_dest = &nat_dest_ident;
		break;
	default:
		CALI_INFO("Unexpected CT result %d after host source port collision DENY.\n",
			  ct_result_rc(ctx.state->ct_result.rc));
		goto deny;
	}

	calico_tc_process_ct_lookup(&ctx);

	return forward_or_drop(&ctx);

deny:
	return TC_ACT_SHOT;
}

SEC("classifier/tc/drop")
int calico_tc_skb_drop(struct __sk_buff *skb)
{
	CALI_DEBUG("Entering calico_tc_skb_drop\n");
	struct cali_tc_ctx ctx = {
		.state = state_get(),
		.counters = counters_get(),
		.ipheader_len = IP_SIZE,
	};
	
	if (!ctx.state) {
		CALI_DEBUG("State map lookup failed: no event generated\n");
		return TC_ACT_SHOT;
	}
	
	if (!ctx.counters) {
		CALI_DEBUG("Counters map lookup failed: DROP\n");
		return TC_ACT_SHOT;
	}
<<<<<<< HEAD

	if (CALI_F_HEP && EGRESS_IP_ENABLED) {
                __be32 host_ip = CALI_F_FROM_HOST ? ctx.state->ip_src : ctx.state->ip_dst;
                __be32 ipset_ip = CALI_F_FROM_HOST ? ctx.state->ip_dst : ctx.state->ip_src;
                __be16 ipset_port = CALI_F_FROM_HOST ? ctx.state->dport : ctx.state->sport;
		if ((host_ip == HOST_IP) &&
			is_egw_health_packet(ipset_ip, ipset_port)) {
			// Auto Allow health check traffic to EGW pod
			CALI_DEBUG("Allow EGW health check packets\n");
			COUNTER_INC(&ctx, CALI_REASON_ACCEPTED_BY_EGW);
			goto allow;
		}
	}

=======
>>>>>>> 933bbb9d
	update_rule_counters(ctx.state);
	COUNTER_INC(&ctx, CALI_REASON_DROPPED_BY_POLICY);

	CALI_DEBUG("proto=%d\n", ctx.state->ip_proto);
	CALI_DEBUG("src=%x dst=%x\n", bpf_ntohl(ctx.state->ip_src),
			bpf_ntohl(ctx.state->ip_dst));
	CALI_DEBUG("pre_nat=%x:%d\n", bpf_ntohl(ctx.state->pre_nat_ip_dst),
			ctx.state->pre_nat_dport);
	CALI_DEBUG("post_nat=%x:%d\n", bpf_ntohl(ctx.state->post_nat_ip_dst), ctx.state->post_nat_dport);
	CALI_DEBUG("tun_ip=%x\n", ctx.state->tun_ip);
	CALI_DEBUG("pol_rc=%d\n", ctx.state->pol_rc);
	CALI_DEBUG("sport=%d\n", ctx.state->sport);
	CALI_DEBUG("flags=0x%x\n", ctx.state->flags);
	CALI_DEBUG("ct_rc=%d\n", ctx.state->ct_result.rc);

	/* This is a policy override for Wireguard traffic. It is regular UDP
	 * traffic on known ports between known hosts. We want to let this
	 * traffic through so that a user does not shoot him/herself in a foot
	 * by blocking this traffic by a HEP policy.
	 *
	 * If such traffic is allowed here, it will create regular CT entry and
	 * thus every subsequent packet will save itself the trouble of going
	 * through policy and ending up here over and over again.
	 */
	if (CALI_F_HEP &&
			ctx.state->ip_proto == IPPROTO_UDP &&
			ctx.state->pre_nat_dport == ctx.state->post_nat_dport &&
			ctx.state->pre_nat_dport == WG_PORT &&
			ctx.state->sport == WG_PORT) {
		if ((CALI_F_FROM_HEP &&
				rt_addr_is_local_host(ctx.state->ip_dst) &&
				rt_addr_is_remote_host(ctx.state->ip_src)) ||
			(CALI_F_TO_HEP &&
				rt_addr_is_remote_host(ctx.state->ip_dst) &&
				rt_addr_is_local_host(ctx.state->ip_src))) {
			/* This is info as it is supposed to be low intensity (only when a
			 * new flow detected - should happen exactly once in a blue moon ;-) )
			 * but would be good to know about for issue debugging.
			 */
			CALI_INFO("Allowing WG %x <-> %x despite blocked by policy - known hosts.\n",
					bpf_ntohl(ctx.state->ip_src), bpf_ntohl(ctx.state->ip_dst));
			goto allow;
		}
	}
	event_flow_log(skb, ctx.state);
	CALI_DEBUG("Flow log event generated for DENY/DROP\n");
	goto deny;

allow:
	ctx.state->pol_rc = CALI_POL_ALLOW;
	ctx.state->flags |= CALI_ST_SKIP_POLICY;
	ctx.state->rules_hit = 0;
	CALI_JUMP_TO(skb, PROG_INDEX_ALLOWED);
	/* should not reach here */
	CALI_DEBUG("Failed to jump to allow program.");

deny:
	CALI_DEBUG("DENY due to policy");
	return TC_ACT_SHOT;
}

#ifndef CALI_ENTRYPOINT_NAME
#define CALI_ENTRYPOINT_NAME calico_entrypoint
#endif

#define ENTRY_FUNC(x)				\
	SEC("classifier/"XSTR(x))		\
	int  x(struct __sk_buff *skb)		\
	{					\
		return calico_tc(skb);		\
	}

// Entrypoint with definable name.  It's useful to redefine the name for each entrypoint
// because the name is exposed by bpftool et al.

ENTRY_FUNC(CALI_ENTRYPOINT_NAME)

char ____license[] __attribute__((section("license"), used)) = "GPL";<|MERGE_RESOLUTION|>--- conflicted
+++ resolved
@@ -47,10 +47,7 @@
 #include "failsafe.h"
 #include "metadata.h"
 #include "bpf_helpers.h"
-<<<<<<< HEAD
 #include "egw.h"
-=======
->>>>>>> 933bbb9d
 #include "rule_counters.h"
 
 #if !defined(__BPFTOOL_LOADER__)
@@ -665,12 +662,8 @@
 		goto deny;
 	}
 
-<<<<<<< HEAD
 	event_flow_log(skb, ctx.state);
 	CALI_DEBUG("Flow log event generated for ALLOW\n");
-
-=======
->>>>>>> 933bbb9d
 	update_rule_counters(ctx.state);
 	struct calico_nat_dest *nat_dest = NULL;
 	struct calico_nat_dest nat_dest_2 = {
@@ -1533,7 +1526,6 @@
 		CALI_DEBUG("Counters map lookup failed: DROP\n");
 		return TC_ACT_SHOT;
 	}
-<<<<<<< HEAD
 
 	if (CALI_F_HEP && EGRESS_IP_ENABLED) {
                 __be32 host_ip = CALI_F_FROM_HOST ? ctx.state->ip_src : ctx.state->ip_dst;
@@ -1548,8 +1540,6 @@
 		}
 	}
 
-=======
->>>>>>> 933bbb9d
 	update_rule_counters(ctx.state);
 	COUNTER_INC(&ctx, CALI_REASON_DROPPED_BY_POLICY);
 
