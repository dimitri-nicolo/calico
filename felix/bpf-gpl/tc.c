// Project Calico BPF dataplane programs.
// Copyright (c) 2020-2022 Tigera, Inc. All rights reserved.
// SPDX-License-Identifier: Apache-2.0 OR GPL-2.0-or-later

#include <linux/types.h>
#include <linux/bpf.h>
#include <linux/pkt_cls.h>
#include <linux/ip.h>
#include <linux/tcp.h>
#include <linux/icmp.h>
#include <linux/in.h>
#include <linux/udp.h>
#include <linux/if_ether.h>
#include <iproute2/bpf_elf.h>

// stdbool.h has no deps so it's OK to include; stdint.h pulls in parts
// of the std lib that aren't compatible with BPF.
#include <stdbool.h>


#include "bpf.h"
#include "types.h"
#include "log.h"
#include "skb.h"
#include "policy.h"
#include "conntrack.h"
#include "nat.h"
#include "nat_lookup.h"
#include "routes.h"
#include "jump.h"
#include "reasons.h"
#include "icmp.h"
#include "arp.h"
#include "sendrecv.h"
#include "fib.h"
#include "rpf.h"
#include "tc.h"
#include "tcv6.h"
#include "policy_program.h"
#include "parsing.h"
#include "failsafe.h"
#include "metadata.h"
#include "bpf_helpers.h"

#if !defined(__BPFTOOL_LOADER__) && !defined (__IPTOOL_LOADER__)
const volatile struct cali_tc_globals __globals;
#endif

/* calico_tc is the main function used in all of the tc programs.  It is specialised
 * for particular hook at build time based on the CALI_F build flags.
 */
static CALI_BPF_INLINE int calico_tc(struct __sk_buff *skb)
{
#ifdef UNITTEST
	/* UT-only workaround to allow us to run the program with BPF_TEST_PROG_RUN
	 * and simulate a specific mark
	 */
	skb->mark = SKB_MARK;
#endif
	CALI_DEBUG("New packet at ifindex=%d; mark=%x\n", skb->ifindex, skb->mark);

	/* Optimisation: if another BPF program has already pre-approved the packet,
	 * skip all processing. */
	if (!CALI_F_TO_HOST && skb->mark == CALI_SKB_MARK_BYPASS) {
		CALI_INFO("Final result=ALLOW (%d). Bypass mark bit set.\n", CALI_REASON_BYPASS);
		return TC_ACT_UNSPEC;
	}

	/* Optimisation: if XDP program has already accepted the packet,
	 * skip all processing. */
	if (CALI_F_FROM_HEP) {
		if (xdp2tc_get_metadata(skb) & CALI_META_ACCEPTED_BY_XDP) {
			CALI_INFO("Final result=ALLOW (%d). Accepted by XDP.\n", CALI_REASON_ACCEPTED_BY_XDP);
			skb->mark = CALI_SKB_MARK_BYPASS;
			return TC_ACT_UNSPEC;
		}
	}

	/* Initialise the context, which is stored on the stack, and the state, which
	 * we use to pass data from one program to the next via tail calls. */
	struct cali_tc_ctx ctx = {
		.state = state_get(),
		.counters = counters_get(),
		.skb = skb,
		.fwd = {
			.res = TC_ACT_UNSPEC,
			.reason = CALI_REASON_UNKNOWN,
		},
	};
	if (!ctx.state) {
		CALI_DEBUG("State map lookup failed: DROP\n");
		return TC_ACT_SHOT;
	}
	__builtin_memset(ctx.state, 0, sizeof(*ctx.state));

	if (!ctx.counters) {
		CALI_DEBUG("Counters map lookup failed: DROP\n");
		// We don't want to drop packets just because counters initialization fails, but
		// failing here normally should not happen.
		return TC_ACT_SHOT;
	}
	COUNTER_INC(&ctx, COUNTER_TOTAL_PACKETS);

	if (CALI_LOG_LEVEL >= CALI_LOG_LEVEL_INFO) {
		ctx.state->prog_start_time = bpf_ktime_get_ns();
	}

	/* We only try a FIB lookup and redirect for packets that are towards the host.
	 * For packets that are leaving the host namespace, routing has already been done. */
	fwd_fib_set(&ctx.fwd, CALI_F_TO_HOST);

	if (CALI_F_TO_HEP || CALI_F_TO_WEP) {
		/* We're leaving the host namespace, check for other bypass mark bits.
		 * These are a bit more complex to handle so we do it after creating the
		 * context/state. */
		switch (skb->mark & CALI_SKB_MARK_BYPASS_MASK) {
		case CALI_SKB_MARK_BYPASS_FWD:
			CALI_DEBUG("Packet approved for forward.\n");
			COUNTER_INC(&ctx, CALI_REASON_BYPASS);
			goto allow;
		case CALI_SKB_MARK_BYPASS_FWD_SRC_FIXUP:
			CALI_DEBUG("Packet approved for forward - src ip fixup\n");
			COUNTER_INC(&ctx, CALI_REASON_BYPASS);

			/* we need to fix up the right src host IP */
			if (skb_refresh_validate_ptrs(&ctx, UDP_SIZE)) {
				DENY_REASON(&ctx, CALI_REASON_SHORT);
				CALI_DEBUG("Too short\n");
				goto deny;
			}

			__be32 ip_src = ctx.ip_header->saddr;
			if (ip_src == HOST_IP) {
				CALI_DEBUG("src ip fixup not needed %x\n", bpf_ntohl(ip_src));
				goto allow;
			} else {
				CALI_DEBUG("src ip fixup %x\n", bpf_ntohl(HOST_IP));
			}

			/* XXX do a proper CT lookup to find this */
			ctx.ip_header->saddr = HOST_IP;
			int l3_csum_off = skb_iphdr_offset() + offsetof(struct iphdr, check);

			int res = bpf_l3_csum_replace(skb, l3_csum_off, ip_src, HOST_IP, 4);
			if (res) {
				DENY_REASON(&ctx, CALI_REASON_CSUM_FAIL);
				goto deny;
			}

			goto allow;
		}
	}

	/* Parse the packet as far as the IP header; as a side-effect this validates the packet size
	 * is large enough for UDP. */
	switch (parse_packet_ip(&ctx)) {
	case PARSING_OK:
		// IPv4 Packet.
		break;
	case PARSING_OK_V6:
		// An IPv6 packet, so we should jump to the relevant IPv6 programs
		// TODO: Replace this logic with the proper implementation, and finally a
		// tail call to the IPv6 prologue program
		if (CALI_F_WEP) {
			CALI_DEBUG("IPv6 from workload: drop\n");
			goto deny;
		}
		CALI_DEBUG("IPv6 on host interface: allow\n");
		fwd_fib_set(&ctx.fwd, false);
		ctx.fwd.res = TC_ACT_UNSPEC;
		goto finalize;
	case PARSING_ALLOW_WITHOUT_ENFORCING_POLICY:
		// A packet that we automatically let through
		fwd_fib_set(&ctx.fwd, false);
		ctx.fwd.res = TC_ACT_UNSPEC;
		goto finalize;
	case PARSING_ERROR:
	default:
		// A malformed packet or a packet we don't support
		CALI_DEBUG("Drop malformed or unsupported packet\n");
		ctx.fwd.res = TC_ACT_SHOT;
		goto finalize;
	}
	return pre_policy_processing(&ctx);

allow:
finalize:
	return forward_or_drop(&ctx);

deny:
	ctx.fwd.res = TC_ACT_SHOT;
	goto finalize;
}

static CALI_BPF_INLINE int pre_policy_processing(struct cali_tc_ctx *ctx)
{
	/* Now we've got as far as the UDP header, check if this is one of our VXLAN packets, which we
	 * use to forward traffic for node ports. */
	if (dnat_should_decap() /* Compile time: is this a BPF program that should decap packets? */ &&
			is_vxlan_tunnel(ctx->ip_header) /* Is this a VXLAN packet? */ ) {
		/* Decap it; vxlan_attempt_decap will revalidate the packet if needed. */
		switch (vxlan_attempt_decap(ctx)) {
		case -1:
			/* Problem decoding the packet. */
			goto deny;
		case -2:
			/* Non-BPF VXLAN packet from another Calico node. */
			CALI_DEBUG("VXLAN packet from known Calico host, allow.\n");
			fwd_fib_set(&(ctx->fwd), false);
			goto allow;
		}
	}

	/* Copy fields that are needed by downstream programs from the packet to the state. */
	tc_state_fill_from_iphdr(ctx);

	/* Parse out the source/dest ports (or type/code for ICMP). */
	switch (tc_state_fill_from_nexthdr(ctx)) {
	case PARSING_ERROR:
		goto deny;
	case PARSING_ALLOW_WITHOUT_ENFORCING_POLICY:
		goto allow;
	}

	ctx->state->pol_rc = CALI_POL_NO_MATCH;

	/* Do conntrack lookup before anything else */
	ctx->state->ct_result = calico_ct_v4_lookup(ctx);

	calico_tc_process_ct_lookup(ctx);

allow:
finalize:
	return forward_or_drop(ctx);
deny:
	ctx->fwd.res = TC_ACT_SHOT;
	goto finalize;
}

static CALI_BPF_INLINE void calico_tc_process_ct_lookup(struct cali_tc_ctx *ctx)
{
	CALI_DEBUG("conntrack entry flags 0x%x\n", ctx->state->ct_result.flags);

	if (CALI_F_TO_HEP &&
			(ctx->state->ct_result.flags & CALI_CT_FLAG_VIA_NAT_IF) &&
			!(ctx->skb->mark & (CALI_SKB_MARK_FROM_NAT_IFACE_OUT | CALI_SKB_MARK_SEEN))) {
		CALI_DEBUG("Host source SNAT conflict\n");
		CALI_JUMP_TO(ctx->skb, PROG_INDEX_HOST_CT_CONFLICT);
		CALI_DEBUG("Failed to call conflict resolution.\n");
		goto deny;
	}

	/* Check if someone is trying to spoof a tunnel packet */
	if (CALI_F_FROM_HEP && ct_result_tun_src_changed(ctx->state->ct_result.rc)) {
		CALI_DEBUG("dropping tunnel pkt with changed source node\n");
		goto deny;
	}

	if (ctx->state->ct_result.flags & CALI_CT_FLAG_NAT_OUT) {
		ctx->state->flags |= CALI_ST_NAT_OUTGOING;
	}

	if (CALI_F_TO_HOST && !CALI_F_NAT_IF &&
			(ct_result_rc(ctx->state->ct_result.rc) == CALI_CT_ESTABLISHED ||
			 ct_result_rc(ctx->state->ct_result.rc) == CALI_CT_ESTABLISHED_BYPASS) &&
			ctx->state->ct_result.flags & CALI_CT_FLAG_VIA_NAT_IF) {
		CALI_DEBUG("should route via bpfnatout\n");
		ctx->fwd.mark |= CALI_SKB_MARK_TO_NAT_IFACE_OUT;
		/* bpfnatout need to process the packet */
		ct_result_set_rc(ctx->state->ct_result.rc, CALI_CT_ESTABLISHED);
	}

	if (ct_result_rpf_failed(ctx->state->ct_result.rc)) {
		if (!CALI_F_FROM_WEP) {
			/* We are possibly past (D)NAT, but that is ok, we need to let the
			 * IP stack do the RPF check on the source, dest is not important.
			 */
			goto deny;
		} else if (!wep_rpf_check(ctx, cali_rt_lookup(ctx->state->ip_src))) {
			goto deny;
		}
	}

	if (ct_result_rc(ctx->state->ct_result.rc) == CALI_CT_MID_FLOW_MISS) {
		if (CALI_F_TO_HOST) {
			/* Mid-flow miss: let iptables handle it in case it's an existing flow
			 * in the Linux conntrack table. We can't apply policy or DNAT because
			 * it's too late in the flow.  iptables will drop if the flow is not
			 * known.
			 */
			CALI_DEBUG("CT mid-flow miss; fall through to iptables.\n");
			ctx->fwd.mark = CALI_SKB_MARK_FALLTHROUGH;
			fwd_fib_set(&ctx->fwd, false);
			goto finalize;
		} else {
			if (CALI_F_HEP) {
				// HEP egress for a mid-flow packet with no BPF or Linux CT state.
				// This happens, for example, with asymmetric untracked policy,
				// where we want the return path packet to be dropped if there is a
				// HEP present (regardless of the policy configured on it, for
				// consistency with the iptables dataplane's invalid CT state
				// check), but allowed if there is no HEP, i.e. the egress interface
				// is a plain data interface. Unfortunately we have no simple check
				// for "is there a HEP here?" All we can do - below - is try to
				// tail call the policy program; if that attempt returns, it means
				// there is no HEP. So what we can do is set a state flag to record
				// the situation that we are in, then let the packet continue. If
				// we find that there is no policy program - i.e. no HEP - the
				// packet is correctly allowed.  If there is a policy program and it
				// denies, fine. If there is a policy program and it allows, but
				// the state flag is set, we drop the packet at the start of
				// calico_tc_skb_accepted_entrypoint.
				//
				// Also we are mid-flow and so it's important to suppress any CT
				// state creation - which normally follows when a packet is allowed
				// through - because that CT state would not be correct. Basically,
				// unless we see the SYN packet that starts a flow, we should never
				// have CT state for that flow.
				//
				// Net, we can use the same flag, CALI_ST_SUPPRESS_CT_STATE, both to
				// suppress CT state creation and to drop the packet if we find that
				// there is a HEP present.
				CALI_DEBUG("CT mid-flow miss to HEP with no Linux conntrack entry: "
						"continue but suppressing CT state creation.\n");
				ctx->state->flags |= CALI_ST_SUPPRESS_CT_STATE;
				ct_result_set_rc(ctx->state->ct_result.rc, CALI_CT_NEW);
			} else {
				CALI_DEBUG("CT mid-flow miss away from host with no Linux "
						"conntrack entry, drop.\n");
				goto deny;
			}
		}
	}

	/* Skip policy if we get conntrack hit */
	if (ct_result_rc(ctx->state->ct_result.rc) != CALI_CT_NEW) {
		if (ctx->state->ct_result.flags & CALI_CT_FLAG_SKIP_FIB) {
			ctx->state->flags |= CALI_ST_SKIP_FIB;
		}
		CALI_DEBUG("CT Hit\n");

		if (ctx->state->ip_proto == IPPROTO_TCP && ct_result_is_syn(ctx->state->ct_result.rc)) {
			CALI_DEBUG("Forcing policy on SYN\n");
			if (ct_result_rc(ctx->state->ct_result.rc) == CALI_CT_ESTABLISHED_DNAT) {
				/* Set DNAT info for policy */
				ctx->state->post_nat_ip_dst = ctx->state->ct_result.nat_ip;
				ctx->state->post_nat_dport = ctx->state->ct_result.nat_port;
			} else {
				ctx->state->post_nat_ip_dst = ctx->state->ip_dst;
				ctx->state->post_nat_dport = ctx->state->dport;
			}
			goto syn_force_policy;
		}
		goto skip_policy;
	}

	/* No conntrack entry, check if we should do NAT */
	nat_lookup_result nat_res = NAT_LOOKUP_ALLOW;

	/* Skip NAT lookup for traffic leaving the host namespace */
	if (CALI_F_TO_HOST) {
		ctx->nat_dest = calico_v4_nat_lookup2(ctx->state->ip_src, ctx->state->ip_dst,
						      ctx->state->ip_proto, ctx->state->dport,
						      ctx->state->tun_ip != 0, &nat_res);
	}

	if (nat_res == NAT_FE_LOOKUP_DROP) {
		CALI_DEBUG("Packet is from an unauthorised source: DROP\n");
		DENY_REASON(ctx, CALI_REASON_UNAUTH_SOURCE);
		goto deny;
	}
	if (ctx->nat_dest != NULL) {
		ctx->state->post_nat_ip_dst = ctx->nat_dest->addr;
		ctx->state->post_nat_dport = ctx->nat_dest->port;
	} else if (nat_res == NAT_NO_BACKEND) {
		/* send icmp port unreachable if there is no backend for a service */
		ctx->state->icmp_type = ICMP_DEST_UNREACH;
		ctx->state->icmp_code = ICMP_PORT_UNREACH;
		ctx->state->tun_ip = 0;
		goto icmp_send_reply;
	} else {
		ctx->state->post_nat_ip_dst = ctx->state->ip_dst;
		ctx->state->post_nat_dport = ctx->state->dport;
	}

syn_force_policy:
	/* DNAT in state is set correctly now */

	if ((!(ctx->state->tun_ip) && CALI_F_FROM_HEP) && !CALI_F_NAT_IF) {
		if (!hep_rpf_check(ctx, false)) {
			goto deny;
		}
	}

	if (CALI_F_TO_WEP && !skb_seen(ctx->skb) &&
			cali_rt_flags_local_host(cali_rt_lookup_flags(ctx->state->ip_src))) {
		/* Host to workload traffic always allowed.  We discount traffic that was
		 * seen by another program since it must have come in via another interface.
		 */
		CALI_DEBUG("Packet is from the host: ACCEPT\n");
		goto skip_policy;
	}

	if (CALI_F_FROM_WEP) {
		struct cali_rt *r = cali_rt_lookup(ctx->state->ip_src);
		/* Do RPF check since it's our responsibility to police that. */
		if (!wep_rpf_check(ctx, r)) {
			goto deny;
		}

		// Check whether the workload needs outgoing NAT to this address.
		if (r->flags & CALI_RT_NAT_OUT) {
			if (!(cali_rt_lookup_flags(ctx->state->post_nat_ip_dst) & CALI_RT_IN_POOL)) {
				CALI_DEBUG("Source is in NAT-outgoing pool "
					   "but dest is not, need to SNAT.\n");
				ctx->state->flags |= CALI_ST_NAT_OUTGOING;
			}
		}
		/* If 3rd party CNI is used and dest is outside cluster. See commit fc711b192f for details. */
		if (!(r->flags & CALI_RT_IN_POOL)) {
			CALI_DEBUG("Source %x not in IP pool\n", bpf_ntohl(ctx->state->ip_src));
			r = cali_rt_lookup(ctx->state->post_nat_ip_dst);
			if (!r || !(r->flags & (CALI_RT_WORKLOAD | CALI_RT_HOST))) {
				CALI_DEBUG("Outside cluster dest %x\n", bpf_ntohl(ctx->state->post_nat_ip_dst));
				ctx->state->flags |= CALI_ST_SKIP_FIB;
			}
		}
	}

	/* [SMC] I had to add this revalidation when refactoring the conntrack code to use the context and
	 * adding possible packet pulls in the VXLAN logic.  I believe it is spurious but the verifier is
	 * not clever enough to spot that we'd have already bailed out if one of the pulls failed. */
	if (skb_refresh_validate_ptrs(ctx, UDP_SIZE)) {
		DENY_REASON(ctx, CALI_REASON_SHORT);
		CALI_DEBUG("Too short\n");
		goto deny;
	}

	ctx->state->pol_rc = CALI_POL_NO_MATCH;
	if (ctx->nat_dest) {
		ctx->state->nat_dest.addr = ctx->nat_dest->addr;
		ctx->state->nat_dest.port = ctx->nat_dest->port;
	} else {
		ctx->state->nat_dest.addr = 0;
		ctx->state->nat_dest.port = 0;
	}

	// For the case where the packet was sent from a socket on this host, get the
	// sending socket's cookie, so we can reverse a DNAT that the CTLB may have done.
	// This allows us to give the policy program the pre-DNAT destination as well as
	// the post-DNAT destination in all cases.
	__u64 cookie = bpf_get_socket_cookie(ctx->skb);
	if (cookie) {
		CALI_DEBUG("Socket cookie: %x\n", cookie);
		struct ct_nats_key ct_nkey = {
			.cookie	= cookie,
			.proto = ctx->state->ip_proto,
			.ip	= ctx->state->ip_dst,
			.port	= host_to_ctx_port(ctx->state->dport),
		};
		// If we didn't find a CTLB NAT entry then use the packet's own IP/port for the
		// pre-DNAT values that's set by tc_state_fill_from_iphdr() and
		// tc_state_fill_from_nextheader().
		struct sendrecv4_val *revnat = cali_v4_ct_nats_lookup_elem(&ct_nkey);
		if (revnat) {
			CALI_DEBUG("Got cali_v4_ct_nats entry; flow was NATted by CTLB.\n");
			ctx->state->pre_nat_ip_dst = revnat->ip;
			ctx->state->pre_nat_dport = ctx_port_to_host(revnat->port);
		}
	}

	if (rt_addr_is_local_host(ctx->state->post_nat_ip_dst)) {
		CALI_DEBUG("Post-NAT dest IP is local host.\n");
		if (CALI_F_FROM_HEP && is_failsafe_in(ctx->state->ip_proto, ctx->state->post_nat_dport, ctx->state->ip_src)) {
			CALI_DEBUG("Inbound failsafe port: %d. Skip policy.\n", ctx->state->post_nat_dport);
			COUNTER_INC(ctx, CALI_REASON_ACCEPTED_BY_FAILSAFE);
			goto skip_policy;
		}
		ctx->state->flags |= CALI_ST_DEST_IS_HOST;
	}
	if (rt_addr_is_local_host(ctx->state->ip_src)) {
		CALI_DEBUG("Source IP is local host.\n");
		if (CALI_F_TO_HEP && is_failsafe_out(ctx->state->ip_proto, ctx->state->post_nat_dport, ctx->state->post_nat_ip_dst)) {
			CALI_DEBUG("Outbound failsafe port: %d. Skip policy.\n", ctx->state->post_nat_dport);
			COUNTER_INC(ctx, CALI_REASON_ACCEPTED_BY_FAILSAFE);
			goto skip_policy;
		}
		ctx->state->flags |= CALI_ST_SRC_IS_HOST;
	}

	CALI_DEBUG("About to jump to policy program.\n");
	CALI_JUMP_TO(ctx->skb, PROG_INDEX_POLICY);
	if (CALI_F_HEP) {
		CALI_DEBUG("HEP with no policy, allow.\n");
		goto skip_policy;
	} else {
		/* should not reach here */
		CALI_DEBUG("WEP with no policy, deny.\n");
		goto deny;
	}

icmp_send_reply:
	CALI_JUMP_TO(ctx->skb, PROG_INDEX_ICMP);
	/* should not reach here */
	goto deny;

skip_policy:
	ctx->state->pol_rc = CALI_POL_ALLOW;
	ctx->state->flags |= CALI_ST_SKIP_POLICY;
	CALI_JUMP_TO(ctx->skb, PROG_INDEX_ALLOWED);
	/* should not reach here */
	goto deny;

finalize:
	return;

deny:
	ctx->fwd.res = TC_ACT_SHOT;
}

SEC("classifier/tc/accept")
int calico_tc_skb_accepted_entrypoint(struct __sk_buff *skb)
{
	CALI_DEBUG("Entering calico_tc_skb_accepted_entrypoint\n");
	/* Initialise the context, which is stored on the stack, and the state, which
	 * we use to pass data from one program to the next via tail calls. */
	struct cali_tc_ctx ctx = {
		.state = state_get(),
		.counters = counters_get(),
		.skb = skb,
		.fwd = {
			.res = TC_ACT_UNSPEC,
			.reason = CALI_REASON_UNKNOWN,
			.mark = CALI_SKB_MARK_SEEN,
		},
	};
	if (!ctx.state) {
		CALI_DEBUG("State map lookup failed: DROP\n");
		return TC_ACT_SHOT;
	}

	if (!ctx.counters) {
		CALI_DEBUG("Counters map lookup failed: DROP\n");
		// We don't want to drop packets just because counters initialization fails, but
		// failing here normally should not happen.
		return TC_ACT_SHOT;
	}

	if (!(ctx.state->flags & CALI_ST_SKIP_POLICY)) {
		COUNTER_INC(&ctx, CALI_REASON_ACCEPTED_BY_POLICY);
	}

	if (CALI_F_HEP) {
		if (!(ctx.state->flags & CALI_ST_SKIP_POLICY) && (ctx.state->flags & CALI_ST_SUPPRESS_CT_STATE)) {
			// See comment above where CALI_ST_SUPPRESS_CT_STATE is set.
			CALI_DEBUG("Egress HEP should drop packet with no CT state\n");
			return TC_ACT_SHOT;
		}
	}

	if (skb_refresh_validate_ptrs(&ctx, UDP_SIZE)) {
		DENY_REASON(&ctx, CALI_REASON_SHORT);
		CALI_DEBUG("Too short\n");
		goto deny;
	}

	struct calico_nat_dest *nat_dest = NULL;
	struct calico_nat_dest nat_dest_2 = {
		.addr=ctx.state->nat_dest.addr,
		.port=ctx.state->nat_dest.port,
	};
	if (ctx.state->nat_dest.addr != 0) {
		nat_dest = &nat_dest_2;
	}

	ctx.fwd = calico_tc_skb_accepted(&ctx, nat_dest);
	return forward_or_drop(&ctx);

deny:
	return TC_ACT_SHOT;
}

static CALI_BPF_INLINE struct fwd calico_tc_skb_accepted(struct cali_tc_ctx *ctx,
							 struct calico_nat_dest *nat_dest)
{
	CALI_DEBUG("Entering calico_tc_skb_accepted\n");
	struct __sk_buff *skb = ctx->skb;
	struct cali_tc_state *state = ctx->state;
	int rc = TC_ACT_UNSPEC;
	bool fib = true;
	struct ct_create_ctx ct_ctx_nat = {};
	int ct_rc = ct_result_rc(state->ct_result.rc);
	bool ct_related = ct_result_is_related(state->ct_result.rc);
	__u32 seen_mark = ctx->fwd.mark;
	size_t l4_csum_off = 0, l3_csum_off;

	CALI_DEBUG("src=%x dst=%x\n", bpf_ntohl(state->ip_src), bpf_ntohl(state->ip_dst));
	CALI_DEBUG("post_nat=%x:%d\n", bpf_ntohl(state->post_nat_ip_dst), state->post_nat_dport);
	CALI_DEBUG("tun_ip=%x\n", state->tun_ip);
	CALI_DEBUG("pol_rc=%d\n", state->pol_rc);
	CALI_DEBUG("sport=%d\n", state->sport);
	CALI_DEBUG("flags=%x\n", state->flags);
	CALI_DEBUG("ct_rc=%d\n", ct_rc);
	CALI_DEBUG("ct_related=%d\n", ct_related);
	CALI_DEBUG("mark=0x%x\n", seen_mark);

	ctx->fwd.reason = CALI_REASON_UNKNOWN;

	// Set the dport to 0, to make sure conntrack entries for icmp is proper as we use
	// dport to hold icmp type and code
	if (state->ip_proto == IPPROTO_ICMP) {
		state->dport = 0;
		state->post_nat_dport = 0;
	}

	if (CALI_F_FROM_WEP && (state->flags & CALI_ST_NAT_OUTGOING)) {
		// We are going to SNAT this traffic, using iptables SNAT so set the mark
		// to trigger that and leave the fib lookup disabled.
		fib = false;
		seen_mark = CALI_SKB_MARK_NAT_OUT;
		CALI_DEBUG("marking CALI_SKB_MARK_NAT_OUT\n");
	} else {
		if (state->flags & CALI_ST_SKIP_FIB) {
			fib = false;
			seen_mark = CALI_SKB_MARK_SKIP_FIB;
		}
	}

	/* We check the ttl here to avoid needing complicated handling of
	 * related traffic back from the host if we let the host to handle it.
	 */
	CALI_DEBUG("ip->ttl %d\n", ctx->ip_header->ttl);
	if (ip_ttl_exceeded(ctx->ip_header)) {
		switch (ct_rc){
		case CALI_CT_NEW:
			if (nat_dest) {
				goto icmp_ttl_exceeded;
			}
			break;
		case CALI_CT_ESTABLISHED_DNAT:
		case CALI_CT_ESTABLISHED_SNAT:
			goto icmp_ttl_exceeded;
		}
	}

	l3_csum_off = skb_iphdr_offset() +  offsetof(struct iphdr, check);

	if (ct_related) {
		if (ctx->ip_header->protocol == IPPROTO_ICMP) {
			bool outer_ip_snat;

			/* if we do SNAT ... */
			outer_ip_snat = ct_rc == CALI_CT_ESTABLISHED_SNAT;
			/* ... there is a return path to the tunnel ... */
			outer_ip_snat = outer_ip_snat && state->ct_result.tun_ip;
			/* ... and should do encap and it is not DSR or it is leaving host
			 * and either DSR from WEP or originated at host ... */
			outer_ip_snat = outer_ip_snat &&
				((dnat_return_should_encap() && !CALI_F_DSR) ||
				 (CALI_F_TO_HEP &&
				  ((CALI_F_DSR && skb_seen(skb)) || !skb_seen(skb))));

			/* ... then fix the outer header IP first */
			if (outer_ip_snat) {
				ctx->ip_header->saddr = state->ct_result.nat_ip;
				int res = bpf_l3_csum_replace(skb, l3_csum_off,
						state->ip_src, state->ct_result.nat_ip, 4);
				if (res) {
					DENY_REASON(ctx, CALI_REASON_CSUM_FAIL);
					goto deny;
				}
				CALI_DEBUG("ICMP related: outer IP SNAT to %x\n",
						bpf_ntohl(state->ct_result.nat_ip));
			}

			/* Related ICMP traffic must be an error response so it should include inner IP
			 * and 8 bytes as payload. */
			if (skb_refresh_validate_ptrs(ctx, ICMP_SIZE + sizeof(struct iphdr) + 8)) {
				DENY_REASON(ctx, CALI_REASON_SHORT);
				CALI_DEBUG("Failed to revalidate packet size\n");
				goto deny;
			}

			/* Skip past the ICMP header and check the inner IP header.
			 * WARNING: this modifies the ip_header pointer in the main context; need to
			 * be careful in later code to avoid overwriting that. */
			l3_csum_off += sizeof(*ctx->ip_header) + sizeof(struct icmphdr);
			ctx->ip_header = (struct iphdr *)(tc_icmphdr(ctx) + 1); /* skip to inner ip */
			if (ctx->ip_header->ihl != 5) {
				CALI_INFO("ICMP inner IP header has options; unsupported\n");
				DENY_REASON(ctx, CALI_REASON_IP_OPTIONS);
				ctx->fwd.res = TC_ACT_SHOT;
				goto deny;
			}
			ctx->nh = (void*)(ctx->ip_header+1);

			/* Flip the direction, we need to reverse the original packet. */
			switch (ct_rc) {
			case CALI_CT_ESTABLISHED_SNAT:
				/* handle the DSR case, see CALI_CT_ESTABLISHED_SNAT where nat is done */
				if (dnat_return_should_encap() && state->ct_result.tun_ip) {
					if (CALI_F_DSR) {
						/* SNAT will be done after routing, when leaving HEP */
						CALI_DEBUG("DSR enabled, skipping SNAT + encap\n");
						goto allow;
					}
				}
				ct_rc = CALI_CT_ESTABLISHED_DNAT;
				break;
			case CALI_CT_ESTABLISHED_DNAT:
				if (CALI_F_FROM_HEP && state->tun_ip && ct_result_np_node(state->ct_result)) {
					/* Packet is returning from a NAT tunnel, just forward it. */
					seen_mark = CALI_SKB_MARK_BYPASS_FWD;
					CALI_DEBUG("ICMP related returned from NAT tunnel\n");
					goto allow;
				}
				ct_rc = CALI_CT_ESTABLISHED_SNAT;
				break;
			}
		}
	}

	__u8 ihl = ctx->ip_header->ihl * 4;

	int res = 0;
	bool encap_needed = false;

	if (state->ip_proto == IPPROTO_ICMP && ct_related) {
		/* do not fix up embedded L4 checksum for related ICMP */
	} else {
		switch (ctx->ip_header->protocol) {
		case IPPROTO_TCP:
			l4_csum_off = skb_l4hdr_offset(skb, ihl) + offsetof(struct tcphdr, check);
			break;
		case IPPROTO_UDP:
			l4_csum_off = skb_l4hdr_offset(skb, ihl) + offsetof(struct udphdr, check);
			break;
		}
	}

	switch (ct_rc){
	case CALI_CT_NEW:
		switch (state->pol_rc) {
		case CALI_POL_NO_MATCH:
			CALI_DEBUG("Implicitly denied by policy: DROP\n");
			goto deny;
		case CALI_POL_DENY:
			CALI_DEBUG("Denied by policy: DROP\n");
			goto deny;
		case CALI_POL_ALLOW:
			CALI_DEBUG("Allowed by policy: ACCEPT\n");
		}

		if (CALI_F_FROM_WEP &&
				CALI_DROP_WORKLOAD_TO_HOST &&
				cali_rt_flags_local_host(
					cali_rt_lookup_flags(state->post_nat_ip_dst))) {
			CALI_DEBUG("Workload to host traffic blocked by "
				   "DefaultEndpointToHostAction: DROP\n");
			goto deny;
		}

		ct_ctx_nat.skb = skb;
		ct_ctx_nat.proto = state->ip_proto;
		ct_ctx_nat.src = state->ip_src;
		ct_ctx_nat.sport = state->sport;
		ct_ctx_nat.dst = state->post_nat_ip_dst;
		ct_ctx_nat.dport = state->post_nat_dport;
		ct_ctx_nat.tun_ip = state->tun_ip;
		ct_ctx_nat.type = CALI_CT_TYPE_NORMAL;
		ct_ctx_nat.allow_return = false;
		if (state->flags & CALI_ST_NAT_OUTGOING) {
			ct_ctx_nat.flags |= CALI_CT_FLAG_NAT_OUT;
		}
		if (CALI_F_FROM_WEP && state->flags & CALI_ST_SKIP_FIB) {
			ct_ctx_nat.flags |= CALI_CT_FLAG_SKIP_FIB;
		}
		if (CALI_F_TO_HOST && CALI_F_NAT_IF) {
			ct_ctx_nat.flags |= CALI_CT_FLAG_VIA_NAT_IF;
		}
		if (state->flags & CALI_ST_HOST_PSNAT) {
			ct_ctx_nat.flags |= CALI_CT_FLAG_HOST_PSNAT;
		}
		/* Mark connections that were routed via bpfnatout, but had CT miss at
		 * HEP. That is because of SNAT happened between bpfnatout and here.
		 * Returning packets on such a connection must go back via natbpfout
		 * without a short-circuit to reverse the service NAT.
		 */
		if (CALI_F_TO_HEP &&
				((skb->mark & CALI_SKB_MARK_FROM_NAT_IFACE_OUT) == CALI_SKB_MARK_FROM_NAT_IFACE_OUT)) {
			ct_ctx_nat.flags |= CALI_CT_FLAG_VIA_NAT_IF;
		}

		if (state->ip_proto == IPPROTO_TCP) {
			if (skb_refresh_validate_ptrs(ctx, TCP_SIZE)) {
				DENY_REASON(ctx, CALI_REASON_SHORT);
				CALI_DEBUG("Too short for TCP: DROP\n");
				goto deny;
			}
			ct_ctx_nat.tcp = tc_tcphdr(ctx);
		}

		// If we get here, we've passed policy.

		if (nat_dest == NULL) {
			if (conntrack_create(ctx, &ct_ctx_nat)) {
				CALI_DEBUG("Creating normal conntrack failed\n");

				if ((CALI_F_FROM_HEP && rt_addr_is_local_host(ct_ctx_nat.dst)) ||
						(CALI_F_TO_HEP && rt_addr_is_local_host(ct_ctx_nat.src))) {
					CALI_DEBUG("Allowing local host traffic without CT\n");
					goto allow;
				}

				goto deny;
			}
			goto allow;
		}

		ct_ctx_nat.orig_src = state->ip_src;
		ct_ctx_nat.orig_dst = state->ip_dst;
		ct_ctx_nat.orig_dport = state->dport;
		ct_ctx_nat.orig_sport = state->sport;
		state->ct_result.nat_sport = ct_ctx_nat.sport;
		/* fall through as DNAT is now established */

		if (CALI_F_TO_HOST && CALI_F_NAT_IF) {
			struct cali_rt *r = cali_rt_lookup(state->post_nat_ip_dst);
			if (r && cali_rt_flags_remote_workload(r->flags) && r->flags & CALI_RT_TUNNELED) {
				CALI_DEBUG("remote wl %x tunneled\n", bpf_htonl(state->post_nat_ip_dst));
				ct_ctx_nat.src = HOST_TUNNEL_IP;
				/* This would be the place to set a new source port if we
				 * had a way how to allocate it. Instead we rely on source
				 * port collision resolution.
				 * ct_ctx_nat.sport = 10101;
				 */
				state->ct_result.nat_sip = ct_ctx_nat.src;
				state->ct_result.nat_sport = ct_ctx_nat.sport;
			}
		}

	case CALI_CT_ESTABLISHED_DNAT:
		/* align with CALI_CT_NEW */
		if (ct_rc == CALI_CT_ESTABLISHED_DNAT) {
			if (CALI_F_FROM_HEP && state->tun_ip && ct_result_np_node(state->ct_result)) {
				/* Packet is returning from a NAT tunnel,
				 * already SNATed, just forward it.
				 */
				seen_mark = CALI_SKB_MARK_BYPASS_FWD;
				CALI_DEBUG("returned from NAT tunnel\n");
				goto allow;
			}
			state->post_nat_ip_dst = state->ct_result.nat_ip;
			state->post_nat_dport = state->ct_result.nat_port;
		}

		CALI_DEBUG("CT: DNAT to %x:%d\n",
				bpf_ntohl(state->post_nat_ip_dst), state->post_nat_dport);

		encap_needed = dnat_should_encap();

		/* We have not created the conntrack yet since we did not know
		 * if we need encap or not. Must do before MTU check and before
		 * we jump to do the encap.
		 */
		if (ct_rc == CALI_CT_NEW) {
			struct cali_rt * rt;

			if (encap_needed) {
				/* When we need to encap, we need to find out if the backend is
				 * local or not. If local, we actually do not need the encap.
				 */
				rt = cali_rt_lookup(state->post_nat_ip_dst);
				if (!rt) {
					DENY_REASON(ctx, CALI_REASON_RT_UNKNOWN);
					goto deny;
				}
				CALI_DEBUG("rt found for 0x%x local %d\n",
						bpf_ntohl(state->post_nat_ip_dst), !!cali_rt_is_local(rt));

				encap_needed = !cali_rt_is_local(rt);
				if (encap_needed) {
					if (CALI_F_FROM_HEP && state->tun_ip == 0) {
						if (CALI_F_DSR) {
							ct_ctx_nat.flags |= CALI_CT_FLAG_DSR_FWD;
						}
						ct_ctx_nat.flags |= CALI_CT_FLAG_NP_FWD;
					}

					ct_ctx_nat.allow_return = true;
					ct_ctx_nat.tun_ip = rt->next_hop;
					state->ip_dst = rt->next_hop;
				} else if (cali_rt_is_workload(rt) &&
						state->ip_dst != state->post_nat_ip_dst &&
						!CALI_F_NAT_IF) {
					/* Packet arrived from a HEP for a workload and we're
					 * about to NAT it.  We can't rely on the kernel's RPF check
					 * to do the right thing here in the presence of source
					 * based routing because the kernel would do the RPF check
					 * based on the post-NAT dest IP and that may give the wrong
					 * result.
					 *
					 * Marking the packet allows us to influence which routing
					 * rule is used.
					 */

					ct_ctx_nat.flags |= CALI_CT_FLAG_EXT_LOCAL;
					ctx->state->ct_result.flags |= CALI_CT_FLAG_EXT_LOCAL;
					CALI_DEBUG("CT_NEW marked with FLAG_EXT_LOCAL\n");
				}
			}

			ct_ctx_nat.type = CALI_CT_TYPE_NAT_REV;
			int err;
			if ((err = conntrack_create(ctx, &ct_ctx_nat))) {
				CALI_DEBUG("Creating NAT conntrack failed with %d\n", err);
				goto deny;
			}
			state->ct_result.nat_sip = ct_ctx_nat.src;
			state->ct_result.nat_sport = ct_ctx_nat.sport;
		} else {
			if (encap_needed && ct_result_np_node(state->ct_result)) {
				CALI_DEBUG("CT says encap to node %x\n", bpf_ntohl(state->ct_result.tun_ip));
				state->ip_dst = state->ct_result.tun_ip;
			} else {
				encap_needed = false;
			}
		}
		if (encap_needed) {
			if (!(state->ip_proto == IPPROTO_TCP && skb_is_gso(skb)) &&
					ip_is_dnf(ctx->ip_header) && vxlan_v4_encap_too_big(ctx)) {
				CALI_DEBUG("Request packet with DNF set is too big\n");
				goto icmp_too_big;
			}
			state->ip_src = HOST_IP;
			seen_mark = CALI_SKB_MARK_BYPASS_FWD_SRC_FIXUP; /* Do FIB if possible */
			CALI_DEBUG("marking CALI_SKB_MARK_BYPASS_FWD_SRC_FIXUP\n");

			goto nat_encap;
		}

		ctx->ip_header->saddr = state->ct_result.nat_sip;
		ctx->ip_header->daddr = state->post_nat_ip_dst;

		switch (ctx->ip_header->protocol) {
		case IPPROTO_TCP:
			if (state->ct_result.nat_sport) {
				CALI_DEBUG("Fixing TCP source port from %d to %d\n",
						bpf_ntohs(tc_tcphdr(ctx)->source), state->ct_result.nat_sport);
				tc_tcphdr(ctx)->source = bpf_htons(state->ct_result.nat_sport);
			}
			tc_tcphdr(ctx)->dest = bpf_htons(state->post_nat_dport);
			break;
		case IPPROTO_UDP:
			if (state->ct_result.nat_sport) {
				CALI_DEBUG("Fixing UDP source port from %d to %d\n",
						bpf_ntohs(tc_udphdr(ctx)->source), state->ct_result.nat_sport);
				tc_udphdr(ctx)->source = bpf_htons(state->ct_result.nat_sport);
			}
			tc_udphdr(ctx)->dest = bpf_htons(state->post_nat_dport);
			break;
		}

		CALI_VERB("L3 csum at %d L4 csum at %d\n", l3_csum_off, l4_csum_off);

		if (l4_csum_off) {
			res = skb_nat_l4_csum_ipv4(skb, l4_csum_off,
					state->ip_src,
					state->ct_result.nat_sip,
					state->ip_dst,
					state->post_nat_ip_dst,
					bpf_htons(state->dport),
					bpf_htons(state->post_nat_dport),
					bpf_htons(state->sport),
					bpf_htons(state->ct_result.nat_sport ? : state->sport),
					ctx->ip_header->protocol == IPPROTO_UDP ? BPF_F_MARK_MANGLED_0 : 0);
		}

		res |= bpf_l3_csum_replace(skb, l3_csum_off, state->ip_src, state->ct_result.nat_sip, 4);
		res |= bpf_l3_csum_replace(skb, l3_csum_off, state->ip_dst, state->post_nat_ip_dst, 4);
		/* From now on, the packet has a new source IP */
		if (state->ct_result.nat_sip) {
			state->ip_src = state->ct_result.nat_sip;
		}

		if (res) {
			DENY_REASON(ctx, CALI_REASON_CSUM_FAIL);
			goto deny;
		}

		/* Handle returning ICMP related to tunnel
		 *
		 * N.B. we assume that we can fit in the MTU. Since it is ICMP
		 * and even though Linux sends up to min ipv4 MTU, it is
		 * unlikely that we are anywhere to close the MTU limit. If we
		 * are, we need to fail anyway.
		 */
		if (ct_related && state->ip_proto == IPPROTO_ICMP
				&& state->ct_result.tun_ip
				&& !CALI_F_DSR) {
			if (dnat_return_should_encap()) {
				CALI_DEBUG("Returning related ICMP from workload to tunnel\n");
				state->ip_dst = state->ct_result.tun_ip;
				seen_mark = CALI_SKB_MARK_BYPASS_FWD_SRC_FIXUP;
				goto nat_encap;
			} else if (CALI_F_TO_HEP) {
				/* Special case for ICMP error being returned by the host with the
				 * backing workload into the tunnel back to the original host. It is
				 * ICMP related and there is a return tunnel path. We need to change
				 * both the source and destination at once.
				 *
				 * XXX the packet was routed to the original client as if it was XXX
				 * DSR and we might not be on the right iface!!! Should we XXX try
				 * to reinject it to fix the routing?
				 */
				CALI_DEBUG("Returning related ICMP from host to tunnel\n");
				state->ip_src = HOST_IP;
				state->ip_dst = state->ct_result.tun_ip;
				goto nat_encap;
			}
		}

		state->dport = state->post_nat_dport;
		state->ip_dst = state->post_nat_ip_dst;

		goto allow;

	case CALI_CT_ESTABLISHED_SNAT:
		CALI_DEBUG("CT: SNAT from %x:%d\n",
				bpf_ntohl(state->ct_result.nat_ip), state->ct_result.nat_port);

		if (dnat_return_should_encap() && state->ct_result.tun_ip) {
			if (CALI_F_DSR) {
				/* SNAT will be done after routing, when leaving HEP */
				CALI_DEBUG("DSR enabled, skipping SNAT + encap\n");
				goto allow;
			}

			if (!(state->ip_proto == IPPROTO_TCP && skb_is_gso(skb)) &&
					ip_is_dnf(ctx->ip_header) && vxlan_v4_encap_too_big(ctx)) {
				CALI_DEBUG("Return ICMP mtu is too big\n");
				goto icmp_too_big;
			}
		}

		// Actually do the NAT.
		ctx->ip_header->saddr = state->ct_result.nat_ip;
		ctx->ip_header->daddr = state->ct_result.nat_sip;

		switch (ctx->ip_header->protocol) {
		case IPPROTO_TCP:
			tc_tcphdr(ctx)->source = bpf_htons(state->ct_result.nat_port);
			if (state->ct_result.nat_sport) {
				CALI_DEBUG("Fixing TCP dest port from %d to %d\n",
						bpf_ntohs(tc_tcphdr(ctx)->dest), state->ct_result.nat_sport);
				tc_tcphdr(ctx)->dest = bpf_htons(state->ct_result.nat_sport);
			}
			break;
		case IPPROTO_UDP:
			tc_udphdr(ctx)->source = bpf_htons(state->ct_result.nat_port);
			if (state->ct_result.nat_sport) {
				CALI_DEBUG("Fixing UDP dest port from %d to %d\n",
						bpf_ntohs(tc_tcphdr(ctx)->dest), state->ct_result.nat_sport);
				tc_udphdr(ctx)->dest = bpf_htons(state->ct_result.nat_sport);
			}
			break;
		}

		CALI_VERB("L3 csum at %d L4 csum at %d\n", l3_csum_off, l4_csum_off);

		if (l4_csum_off) {
			res = skb_nat_l4_csum_ipv4(skb, l4_csum_off,
				state->ip_src, state->ct_result.nat_ip,
				state->ip_dst, state->ct_result.nat_sip,
				bpf_htons(state->dport), bpf_htons(state->ct_result.nat_sport ? : state->dport),
				bpf_htons(state->sport), bpf_htons(state->ct_result.nat_port),
				ctx->ip_header->protocol == IPPROTO_UDP ? BPF_F_MARK_MANGLED_0 : 0);
		}

		CALI_VERB("L3 checksum update (csum is at %d) port from %x to %x\n",
				l3_csum_off, state->ip_src, state->ct_result.nat_ip);

		int csum_rc = bpf_l3_csum_replace(skb, l3_csum_off,
						  state->ip_src, state->ct_result.nat_ip, 4);
		csum_rc |= bpf_l3_csum_replace(skb, l3_csum_off,
						  state->ip_dst, state->ct_result.nat_sip, 4);
		CALI_VERB("bpf_l3_csum_replace(IP): %d\n", csum_rc);
		res |= csum_rc;

		if (res) {
			DENY_REASON(ctx, CALI_REASON_CSUM_FAIL);
			goto deny;
		}

		/* In addition to dnat_return_should_encap() we also need to encap on the
		 * host endpoint for egress traffic, when we hit an SNAT rule. This is the
		 * case when the target was host namespace. If the target was a pod, the
		 * already encaped traffic would not reach this point and would not be
		 * able to match as SNAT.
		 */
		if ((dnat_return_should_encap() || (CALI_F_TO_HEP && !CALI_F_DSR)) &&
									state->ct_result.tun_ip) {
			state->ip_dst = state->ct_result.tun_ip;
			seen_mark = CALI_SKB_MARK_BYPASS_FWD_SRC_FIXUP;
			CALI_DEBUG("marking CALI_SKB_MARK_BYPASS_FWD_SRC_FIXUP\n");
			goto nat_encap;
		}

		state->sport = state->ct_result.nat_port;
		state->ip_src = state->ct_result.nat_ip;

		goto allow;

	case CALI_CT_ESTABLISHED_BYPASS:
		if (!ct_result_is_syn(state->ct_result.rc)) {
			seen_mark = CALI_SKB_MARK_BYPASS;
			CALI_DEBUG("marking CALI_SKB_MARK_BYPASS\n");
		}
		// fall through
	case CALI_CT_ESTABLISHED:
		goto allow;
	default:
		if (CALI_F_FROM_HEP) {
			/* Since we're using the host endpoint program for TC-redirect
			 * acceleration for workloads (but we haven't fully implemented
			 * host endpoint support yet), we can get an incorrect conntrack
			 * invalid for host traffic.
			 *
			 * FIXME: Properly handle host endpoint conntrack failures
			 */
			CALI_DEBUG("Traffic is towards host namespace but not conntracked, "
				"falling through to iptables\n");
			fib = false;
			goto allow;
		}
		goto deny;
	}

	CALI_INFO("We should never fall through here\n");
	goto deny;

icmp_ttl_exceeded:
	if (ip_frag_no(ctx->ip_header)) {
		goto deny;
	}
	state->icmp_type = ICMP_TIME_EXCEEDED;
	state->icmp_code = ICMP_EXC_TTL;
	state->tun_ip = 0;
	goto icmp_send_reply;

icmp_too_big:
	state->icmp_type = ICMP_DEST_UNREACH;
	state->icmp_code = ICMP_FRAG_NEEDED;

	struct {
		__be16  unused;
		__be16  mtu;
	} frag = {
		.mtu = bpf_htons(TUNNEL_MTU),
	};
	state->tun_ip = *(__be32 *)&frag;

	goto icmp_send_reply;

icmp_send_reply:
	CALI_JUMP_TO(skb, PROG_INDEX_ICMP);
	goto deny;

nat_encap:
	/* We are about to encap return traffic that originated on the local host
	 * namespace - a host networked pod. Routing was based on the dst IP,
	 * which was the original client's IP at that time, not the node's that
	 * forwarded it. We need to fix it now.
	 */
	if (CALI_F_TO_HEP) {
		struct arp_value *arpv;
		struct arp_key arpk = {
			.ip = state->ip_dst,
			.ifindex = skb->ifindex,
		};

		arpv = cali_v4_arp_lookup_elem(&arpk);
		if (!arpv) {
			CALI_DEBUG("ARP lookup failed for %x dev %d at HEP\n",
					bpf_ntohl(state->ip_dst), arpk.ifindex);
			/* Don't drop it yet, we might get lucky and the MAC is correct */
		} else {
			if (skb_refresh_validate_ptrs(ctx, 0)) {
				DENY_REASON(ctx, CALI_REASON_SHORT);
				CALI_DEBUG("Too short\n");
				goto deny;
			}
			__builtin_memcpy(&tc_ethhdr(ctx)->h_dest, arpv->mac_dst, ETH_ALEN);
			if (state->ct_result.ifindex_fwd == skb->ifindex) {
				/* No need to change src MAC, if we are at the right device */
			} else {
				/* FIXME we need to redirect to the right device */
			}
		}
	}

	if (vxlan_v4_encap(ctx, state->ip_src, state->ip_dst)) {
		DENY_REASON(ctx, CALI_REASON_ENCAP_FAIL);
		goto  deny;
	}

	state->sport = state->dport = VXLAN_PORT;
	state->ip_proto = IPPROTO_UDP;

	CALI_DEBUG("vxlan return %d ifindex_fwd %d\n",
			dnat_return_should_encap(), state->ct_result.ifindex_fwd);

	if (dnat_return_should_encap() && state->ct_result.ifindex_fwd != CT_INVALID_IFINDEX) {
		rc = CALI_RES_REDIR_IFINDEX;
	}

allow:
	if (CALI_F_FROM_WEP && state->ip_src == state->ip_dst) {
		CALI_DEBUG("Loopback SNAT\n");
		seen_mark |=  CALI_SKB_MARK_MASQ;
		CALI_DEBUG("marking CALI_SKB_MARK_MASQ\n");
		fib = false; /* Disable FIB because we want to drop to iptables */
	}

	{
		struct fwd fwd = {
			.res = rc,
			.mark = seen_mark,
		};
		fwd_fib_set(&fwd, fib);
		return fwd;
	}

deny:
	{
		struct fwd fwd = {
			.res = TC_ACT_SHOT,
			.reason = ctx->fwd.reason,
		};
		return fwd;
	}
}

SEC("classifier/tc/icmp")
int calico_tc_skb_send_icmp_replies(struct __sk_buff *skb)
{
	__u32 fib_flags = 0;

	CALI_DEBUG("Entering calico_tc_skb_send_icmp_replies\n");

	/* Initialise the context, which is stored on the stack, and the state, which
	 * we use to pass data from one program to the next via tail calls. */
	struct cali_tc_ctx ctx = {
		.state = state_get(),
		.counters = counters_get(),
		.skb = skb,
		.fwd = {
			.res = TC_ACT_UNSPEC,
			.reason = CALI_REASON_UNKNOWN,
		},
	};
	if (!ctx.state) {
		CALI_DEBUG("State map lookup failed: DROP\n");
		return TC_ACT_SHOT;
	}

	if (!ctx.counters) {
		CALI_DEBUG("Counters map lookup failed: DROP\n");
		// We don't want to drop packets just because counters initialization fails, but
		// failing here normally should not happen.
		return TC_ACT_SHOT;
	}

	CALI_DEBUG("ICMP type %d and code %d\n",ctx.state->icmp_type, ctx.state->icmp_code);

	if (ctx.state->icmp_code == ICMP_FRAG_NEEDED) {
		fib_flags |= BPF_FIB_LOOKUP_OUTPUT;
		if (CALI_F_FROM_WEP) {
			/* we know it came from workload, just send it back the same way */
			ctx.fwd.res = CALI_RES_REDIR_BACK;
		}
	}

	if (icmp_v4_reply(&ctx, ctx.state->icmp_type, ctx.state->icmp_code, ctx.state->tun_ip)) {
		ctx.fwd.res = TC_ACT_SHOT;
	} else {
		ctx.fwd.mark = CALI_SKB_MARK_BYPASS_FWD;

		fwd_fib_set(&ctx.fwd, false);
		fwd_fib_set_flags(&ctx.fwd, fib_flags);
	}

	if (skb_refresh_validate_ptrs(&ctx, ICMP_SIZE)) {
		DENY_REASON(&ctx, CALI_REASON_SHORT);
		CALI_DEBUG("Too short\n");
		goto deny;
	}

	tc_state_fill_from_iphdr(&ctx);
	ctx.state->sport = ctx.state->dport = 0;
	return forward_or_drop(&ctx);
deny:
	return TC_ACT_SHOT;
}

SEC("classifier/tc/host_ct_conflict")
int calico_tc_host_ct_conflict(struct __sk_buff *skb)
{
	CALI_DEBUG("Entering calico_tc_host_ct_conflict_entrypoint\n");
	/* Initialise the context, which is stored on the stack, and the state, which
	 * we use to pass data from one program to the next via tail calls. */
	struct cali_tc_ctx ctx = {
		.state = state_get(),
		.counters = counters_get(),
		.skb = skb,
		.fwd = {
			.res = TC_ACT_UNSPEC,
			.reason = CALI_REASON_UNKNOWN,
		},
	};

	struct calico_nat_dest nat_dest_ident;

	if (!ctx.state) {
		CALI_DEBUG("State map lookup failed: DROP\n");
		goto deny;
	}

	if (!ctx.counters) {
		CALI_DEBUG("Counters map lookup failed: DROP\n");
		return TC_ACT_SHOT;
	}

	if (skb_refresh_validate_ptrs(&ctx, UDP_SIZE)) {
		DENY_REASON(&ctx, CALI_REASON_SHORT);
		CALI_DEBUG("Too short\n");
		goto deny;
	}

	__u16 sport = ctx.state->sport;
	ctx.state->sport = 0;
	ctx.state->ct_result = calico_ct_v4_lookup(&ctx);
	ctx.state->sport = sport;
	ctx.state->flags |= CALI_ST_HOST_PSNAT;

	switch (ct_result_rc(ctx.state->ct_result.rc)) {
	case CALI_CT_ESTABLISHED:
		/* Because we are on the "from host" path, conntrack gives us
		 * CALI_CT_ESTABLISHED only. Better to fix the corner case here than on
		 * the generic path.
		 */
		ct_result_set_rc(ctx.state->ct_result.rc, CALI_CT_ESTABLISHED_DNAT);
		/* fallthrough */
	case CALI_CT_NEW:
		/* There is a conflict, this is the first packet that conflicts. By
		 * setting a NAT destination being the same as the original destination,
		 * we trigger a void/fake DNAT which will conflict on the source
		 * port and will trigger psnat.
		 */
		nat_dest_ident.addr = ctx.state->ip_dst;
		nat_dest_ident.port = ctx.state->dport;

		ctx.nat_dest = &nat_dest_ident;
		break;
	default:
		CALI_INFO("Unexpected CT result %d after host source port collision DENY.\n",
			  ct_result_rc(ctx.state->ct_result.rc));
		goto deny;
	}

	calico_tc_process_ct_lookup(&ctx);

	return forward_or_drop(&ctx);

deny:
	return TC_ACT_SHOT;
}

SEC("classifier/tc/drop")
int calico_tc_skb_drop(struct __sk_buff *skb)
{
	CALI_DEBUG("Entering calico_tc_skb_drop\n");

<<<<<<< HEAD
	struct cali_tc_ctx ctx = {
		.counters = counters_get(),
	};
	if (!ctx.counters) {
		CALI_DEBUG("Counters map lookup failed: DROP\n");
		return TC_ACT_SHOT;
	}
	COUNTER_INC(&ctx, CALI_REASON_DROPPED_BY_POLICY);

	if (CALI_LOG_LEVEL >= CALI_LOG_LEVEL_DEBUG) {
		ctx.state = state_get();
		if (!ctx.state) {
			CALI_DEBUG("State map lookup failed: no event generated\n");
			return TC_ACT_SHOT;
		}
=======
	struct cali_tc_state *state = state_get();

	if (!state) {
		CALI_DEBUG("State map lookup failed: no event generated\n");
		return TC_ACT_SHOT;
>>>>>>> 095de00c
	}

	CALI_DEBUG("proto=%d\n", ctx.state->ip_proto);
	CALI_DEBUG("src=%x dst=%x\n", bpf_ntohl(ctx.state->ip_src),
			bpf_ntohl(ctx.state->ip_dst));
	CALI_DEBUG("pre_nat=%x:%d\n", bpf_ntohl(ctx.state->pre_nat_ip_dst),
			ctx.state->pre_nat_dport);
	CALI_DEBUG("post_nat=%x:%d\n", bpf_ntohl(ctx.state->post_nat_ip_dst), ctx.state->post_nat_dport);
	CALI_DEBUG("tun_ip=%x\n", ctx.state->tun_ip);
	CALI_DEBUG("pol_rc=%d\n", ctx.state->pol_rc);
	CALI_DEBUG("sport=%d\n", ctx.state->sport);
	CALI_DEBUG("flags=0x%x\n", ctx.state->flags);
	CALI_DEBUG("ct_rc=%d\n", ctx.state->ct_result.rc);

	/* This is a policy override for Wireguard traffic. It is regular UDP
	 * traffic on known ports between known hosts. We want to let this
	 * traffic through so that a user does not shoot him/herself in a foot
	 * by blocking this traffic by a HEP policy.
	 *
	 * If such traffic is allowed here, it will create regular CT entry and
	 * thus every subsequent packet will save itself the trouble of going
	 * through policy and ending up here over and over again.
	 */
	if (CALI_F_HEP &&
			state->ip_proto == IPPROTO_UDP &&
			state->pre_nat_dport == state->post_nat_dport &&
			state->pre_nat_dport == WG_PORT &&
			state->sport == WG_PORT) {
		if ((CALI_F_FROM_HEP &&
				rt_addr_is_local_host(state->ip_dst) &&
				rt_addr_is_remote_host(state->ip_src)) ||
			(CALI_F_TO_HEP &&
				rt_addr_is_remote_host(state->ip_dst) &&
				rt_addr_is_local_host(state->ip_src))) {
			/* This is info as it is supposed to be low intensity (only when a
			 * new flow detected - should happen exactly once in a blue moon ;-) )
			 * but would be good to know about for issue debugging.
			 */
			CALI_INFO("Allowing WG %x <-> %x despite blocked by policy - known hosts.\n",
					bpf_ntohl(state->ip_src), bpf_ntohl(state->ip_dst));
			goto allow;
		}
	}

	goto deny;

allow:
	state->pol_rc = CALI_POL_ALLOW;
	state->flags |= CALI_ST_SKIP_POLICY;
	CALI_JUMP_TO(skb, PROG_INDEX_ALLOWED);
	/* should not reach here */
	CALI_DEBUG("Failed to jump to allow program.");

deny:
	CALI_DEBUG("DENY due to policy");
	return TC_ACT_SHOT;
}

#ifndef CALI_ENTRYPOINT_NAME
#define CALI_ENTRYPOINT_NAME calico_entrypoint
#endif

#define ENTRY_FUNC(x)				\
	SEC("classifier/"XSTR(x))		\
	int  x(struct __sk_buff *skb)		\
	{					\
		return calico_tc(skb);		\
	}

// Entrypoint with definable name.  It's useful to redefine the name for each entrypoint
// because the name is exposed by bpftool et al.

ENTRY_FUNC(CALI_ENTRYPOINT_NAME)

char ____license[] __attribute__((section("license"), used)) = "GPL";<|MERGE_RESOLUTION|>--- conflicted
+++ resolved
@@ -1380,31 +1380,21 @@
 int calico_tc_skb_drop(struct __sk_buff *skb)
 {
 	CALI_DEBUG("Entering calico_tc_skb_drop\n");
-
-<<<<<<< HEAD
 	struct cali_tc_ctx ctx = {
+		.state = states_get(),
 		.counters = counters_get(),
 	};
+	
+	if (!ctx.state) {
+		CALI_DEBUG("State map lookup failed: no event generated\n");
+		return TC_ACT_SHOT;
+	}
+	
 	if (!ctx.counters) {
 		CALI_DEBUG("Counters map lookup failed: DROP\n");
 		return TC_ACT_SHOT;
 	}
 	COUNTER_INC(&ctx, CALI_REASON_DROPPED_BY_POLICY);
-
-	if (CALI_LOG_LEVEL >= CALI_LOG_LEVEL_DEBUG) {
-		ctx.state = state_get();
-		if (!ctx.state) {
-			CALI_DEBUG("State map lookup failed: no event generated\n");
-			return TC_ACT_SHOT;
-		}
-=======
-	struct cali_tc_state *state = state_get();
-
-	if (!state) {
-		CALI_DEBUG("State map lookup failed: no event generated\n");
-		return TC_ACT_SHOT;
->>>>>>> 095de00c
-	}
 
 	CALI_DEBUG("proto=%d\n", ctx.state->ip_proto);
 	CALI_DEBUG("src=%x dst=%x\n", bpf_ntohl(ctx.state->ip_src),
