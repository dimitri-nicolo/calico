// Project Calico BPF dataplane programs.
// Copyright (c) 2020-2022 Tigera, Inc. All rights reserved.
// SPDX-License-Identifier: Apache-2.0 OR GPL-2.0-or-later

#include <linux/types.h>
#include <linux/bpf.h>
#include <linux/pkt_cls.h>
#include <linux/ip.h>
#include <linux/tcp.h>
#include <linux/icmp.h>
#include <linux/in.h>
#include <linux/udp.h>
#include <linux/if_ether.h>
#include <iproute2/bpf_elf.h>

// stdbool.h has no deps so it's OK to include; stdint.h pulls in parts
// of the std lib that aren't compatible with BPF.
#include <stdbool.h>


#include "bpf.h"
#include "types.h"
#include "log.h"
#include "skb.h"
#include "policy.h"
#include "conntrack.h"
#include "nat.h"
#include "nat_lookup.h"
#include "routes.h"
#include "jump.h"
#include "reasons.h"
#include "icmp.h"
#include "arp.h"
#include "sendrecv.h"
#include "dns.h"
#include "events.h"
#include "fib.h"
#include "rpf.h"
#include "tc.h"
#include "tcv6.h"
#include "policy_program.h"
#include "parsing.h"
#include "tcp_stats.h"
#include "socket_lookup.h"
#include "failsafe.h"
#include "metadata.h"
#include "bpf_helpers.h"
#include "egw.h"

#if !defined(__BPFTOOL_LOADER__) && !defined (__IPTOOL_LOADER__)
const volatile struct cali_tc_globals __globals;
#endif

/* calico_tc is the main function used in all of the tc programs.  It is specialised
 * for particular hook at build time based on the CALI_F build flags.
 */
static CALI_BPF_INLINE int calico_tc(struct __sk_buff *skb)
{
#ifdef UNITTEST
	/* UT-only workaround to allow us to run the program with BPF_TEST_PROG_RUN
	 * and simulate a specific mark
	 */
	skb->mark = SKB_MARK;
#endif
	CALI_DEBUG("New packet at ifindex=%d; mark=%x\n", skb->ifindex, skb->mark);

	/* Optimisation: if another BPF program has already pre-approved the packet,
	 * skip all processing. */
	if (!CALI_F_TO_HOST && skb->mark == CALI_SKB_MARK_BYPASS) {
		CALI_INFO("Final result=ALLOW (%d). Bypass mark bit set.\n", CALI_REASON_BYPASS);
		return TC_ACT_UNSPEC;
	}

	/* Optimisation: if XDP program has already accepted the packet,
	 * skip all processing. */
	if (CALI_F_FROM_HEP) {
		if (xdp2tc_get_metadata(skb) & CALI_META_ACCEPTED_BY_XDP) {
			CALI_INFO("Final result=ALLOW (%d). Accepted by XDP.\n", CALI_REASON_ACCEPTED_BY_XDP);
			skb->mark = CALI_SKB_MARK_BYPASS;
			return TC_ACT_UNSPEC;
		}
	}

	/* Initialise the context, which is stored on the stack, and the state, which
	 * we use to pass data from one program to the next via tail calls. */
	struct cali_tc_ctx ctx = {
		.state = state_get(),
		.counters = counters_get(),
		.skb = skb,
		.fwd = {
			.res = TC_ACT_UNSPEC,
			.reason = CALI_REASON_UNKNOWN,
		},
	};
	if (!ctx.state) {
		CALI_DEBUG("State map lookup failed: DROP\n");
		return TC_ACT_SHOT;
	}
	__builtin_memset(ctx.state, 0, sizeof(*ctx.state));

	if (!ctx.counters) {
		CALI_DEBUG("Counters map lookup failed: DROP\n");
		// We don't want to drop packets just because counters initialization fails, but
		// failing here normally should not happen.
		return TC_ACT_SHOT;
	}
	COUNTER_INC(&ctx, COUNTER_TOTAL_PACKETS);

	if (CALI_LOG_LEVEL >= CALI_LOG_LEVEL_INFO) {
		ctx.state->prog_start_time = bpf_ktime_get_ns();
	}

	/* We only try a FIB lookup and redirect for packets that are towards the host.
	 * For packets that are leaving the host namespace, routing has already been done. */
	fwd_fib_set(&ctx.fwd, CALI_F_TO_HOST);

	if (CALI_F_TO_HEP || CALI_F_TO_WEP) {
		/* We're leaving the host namespace, check for other bypass mark bits.
		 * These are a bit more complex to handle so we do it after creating the
		 * context/state. */
		switch (skb->mark & CALI_SKB_MARK_BYPASS_MASK) {
		case CALI_SKB_MARK_BYPASS_FWD:
			CALI_DEBUG("Packet approved for forward.\n");
			COUNTER_INC(&ctx, CALI_REASON_BYPASS);
			goto allow;
		case CALI_SKB_MARK_BYPASS_FWD_SRC_FIXUP:
			CALI_DEBUG("Packet approved for forward - src ip fixup\n");
			COUNTER_INC(&ctx, CALI_REASON_BYPASS);

			/* we need to fix up the right src host IP */
			if (skb_refresh_validate_ptrs(&ctx, UDP_SIZE)) {
				DENY_REASON(&ctx, CALI_REASON_SHORT);
				CALI_DEBUG("Too short\n");
				goto deny;
			}

			__be32 ip_src = ctx.ip_header->saddr;
			if (ip_src == HOST_IP) {
				CALI_DEBUG("src ip fixup not needed %x\n", bpf_ntohl(ip_src));
				goto allow;
			} else {
				CALI_DEBUG("src ip fixup %x\n", bpf_ntohl(HOST_IP));
			}

			/* XXX do a proper CT lookup to find this */
			ctx.ip_header->saddr = HOST_IP;
			int l3_csum_off = skb_iphdr_offset() + offsetof(struct iphdr, check);

			int res = bpf_l3_csum_replace(skb, l3_csum_off, ip_src, HOST_IP, 4);
			if (res) {
				DENY_REASON(&ctx, CALI_REASON_CSUM_FAIL);
				goto deny;
			}

			goto allow;
		}
	}

	/* Parse the packet as far as the IP header; as a side-effect this validates the packet size
	 * is large enough for UDP. */
	switch (parse_packet_ip(&ctx)) {
	case PARSING_OK:
		// IPv4 Packet.
		break;
	case PARSING_OK_V6:
		// An IPv6 packet, so we should jump to the relevant IPv6 programs
		// TODO: Replace this logic with the proper implementation, and finally a
		// tail call to the IPv6 prologue program
		if (CALI_F_WEP) {
			CALI_DEBUG("IPv6 from workload: drop\n");
			goto deny;
		}
		CALI_DEBUG("IPv6 on host interface: allow\n");
		fwd_fib_set(&ctx.fwd, false);
		ctx.fwd.res = TC_ACT_UNSPEC;
		goto finalize;
	case PARSING_ALLOW_WITHOUT_ENFORCING_POLICY:
		// A packet that we automatically let through
		fwd_fib_set(&ctx.fwd, false);
		ctx.fwd.res = TC_ACT_UNSPEC;
		goto finalize;
	case PARSING_ERROR:
	default:
		// A malformed packet or a packet we don't support
		CALI_DEBUG("Drop malformed or unsupported packet\n");
		ctx.fwd.res = TC_ACT_SHOT;
		goto finalize;
	}
	return pre_policy_processing(&ctx);

allow:
finalize:
	return forward_or_drop(&ctx);

deny:
	ctx.fwd.res = TC_ACT_SHOT;
	goto finalize;
}

static CALI_BPF_INLINE int pre_policy_processing(struct cali_tc_ctx *ctx)
{
	/* Now we've got as far as the UDP header, check if this is one of our VXLAN packets, which we
	 * use to forward traffic for node ports. */
	if (dnat_should_decap() /* Compile time: is this a BPF program that should decap packets? */ &&
			is_vxlan_tunnel(ctx->ip_header, VXLAN_PORT) /* Is this a VXLAN packet? */ ) {
		/* Decap it; vxlan_attempt_decap will revalidate the packet if needed. */
		switch (vxlan_attempt_decap(ctx)) {
		case -1:
			/* Problem decoding the packet. */
			goto deny;
		case -2:
			/* Non-BPF VXLAN packet from another Calico node. */
			CALI_DEBUG("VXLAN packet from known Calico host, allow.\n");
			fwd_fib_set(&(ctx->fwd), false);
			goto allow;
		}
	}

	/* Copy fields that are needed by downstream programs from the packet to the state. */
	tc_state_fill_from_iphdr(ctx);

	/* Parse out the source/dest ports (or type/code for ICMP). */
	switch (tc_state_fill_from_nexthdr(ctx)) {
	case PARSING_ERROR:
		goto deny;
	case PARSING_ALLOW_WITHOUT_ENFORCING_POLICY:
		goto allow;
	}

	ctx->state->pol_rc = CALI_POL_NO_MATCH;

	/* Do conntrack lookup before anything else */
	ctx->state->ct_result = calico_ct_v4_lookup(ctx);

	calico_tc_process_ct_lookup(ctx);

allow:
finalize:
	return forward_or_drop(ctx);
deny:
	ctx->fwd.res = TC_ACT_SHOT;
	goto finalize;
}

static CALI_BPF_INLINE void calico_tc_process_ct_lookup(struct cali_tc_ctx *ctx)
{
	CALI_DEBUG("conntrack entry flags 0x%x\n", ctx->state->ct_result.flags);

	/* Handle reporting DNS packets up to Felix userspace. */
	calico_dns_check(ctx);

	if (CALI_F_TO_HEP &&
			(ctx->state->ct_result.flags & CALI_CT_FLAG_VIA_NAT_IF) &&
			!(ctx->skb->mark & (CALI_SKB_MARK_FROM_NAT_IFACE_OUT | CALI_SKB_MARK_SEEN))) {
		CALI_DEBUG("Host source SNAT conflict\n");
		CALI_JUMP_TO(ctx->skb, PROG_INDEX_HOST_CT_CONFLICT);
		CALI_DEBUG("Failed to call conflict resolution.\n");
		goto deny;
	}

	/* Check if someone is trying to spoof a tunnel packet */
	if (CALI_F_FROM_HEP && ct_result_tun_src_changed(ctx->state->ct_result.rc)) {
		CALI_DEBUG("dropping tunnel pkt with changed source node\n");
		goto deny;
	}

	if (ctx->state->ct_result.flags & CALI_CT_FLAG_NAT_OUT) {
		ctx->state->flags |= CALI_ST_NAT_OUTGOING;
	}

	if (CALI_F_TO_HOST && !CALI_F_NAT_IF &&
			(ct_result_rc(ctx->state->ct_result.rc) == CALI_CT_ESTABLISHED ||
			 ct_result_rc(ctx->state->ct_result.rc) == CALI_CT_ESTABLISHED_BYPASS) &&
			ctx->state->ct_result.flags & CALI_CT_FLAG_VIA_NAT_IF) {
		CALI_DEBUG("should route via bpfnatout\n");
		ctx->fwd.mark |= CALI_SKB_MARK_TO_NAT_IFACE_OUT;
		/* bpfnatout need to process the packet */
		ct_result_set_rc(ctx->state->ct_result.rc, CALI_CT_ESTABLISHED);
	}

	if (ct_result_rpf_failed(ctx->state->ct_result.rc) && !EGRESS_GATEWAY) {
		if (!CALI_F_FROM_WEP) {
			/* We are possibly past (D)NAT, but that is ok, we need to let the
			 * IP stack do the RPF check on the source, dest is not important.
			 */
			goto deny;
		} else if (!wep_rpf_check(ctx, cali_rt_lookup(ctx->state->ip_src))) {
			goto deny;
		}
	}

	if (ct_result_rc(ctx->state->ct_result.rc) == CALI_CT_MID_FLOW_MISS) {
		if (CALI_F_TO_HOST) {
			/* Mid-flow miss */
			if (EGRESS_GATEWAY) {

#ifndef UNITTEST /* XXX to make UTs pass verifier, not tested XXX */

				// On the return path of an egress gateway flow, on egress from the
				// egress gateway, and when the egress gateway is on a different
				// node than the client, we'll get a CT miss here for the original
				// (unencapped) client pod -> destination flow.  We want to create
				// that CT state and mark it as whitelisted on both sides, because a
				// mid-flow TCP packet will not be allowed on the FROM_HOST side if
				// it isn't already whitelisted.
				CALI_DEBUG("CT mid-flow miss from egress gateway\n");
				ctx->state->ct_result.rc = CALI_CT_NEW | CT_RES_ALLOW_FROM_SIDE;
#endif

			} else {
				/* Other mid-flow miss cases: let iptables handle it in case it's an
				 * existing flow in the Linux conntrack table. We can't apply policy
				 * or DNAT because it's too late in the flow.  iptables will drop if
				 * the flow is not known.
				 */
				CALI_DEBUG("CT mid-flow miss; fall through to iptables.\n");
				ctx->fwd.mark = CALI_SKB_MARK_FALLTHROUGH;
				fwd_fib_set(&(ctx->fwd), false);
				goto finalize;
			}
		} else {
			if (CALI_F_HEP) {
				// HEP egress for a mid-flow packet with no BPF or Linux CT state.
				// This happens, for example, with asymmetric untracked policy,
				// where we want the return path packet to be dropped if there is a
				// HEP present (regardless of the policy configured on it, for
				// consistency with the iptables dataplane's invalid CT state
				// check), but allowed if there is no HEP, i.e. the egress interface
				// is a plain data interface. Unfortunately we have no simple check
				// for "is there a HEP here?" All we can do - below - is try to
				// tail call the policy program; if that attempt returns, it means
				// there is no HEP. So what we can do is set a state flag to record
				// the situation that we are in, then let the packet continue. If
				// we find that there is no policy program - i.e. no HEP - the
				// packet is correctly allowed.  If there is a policy program and it
				// denies, fine. If there is a policy program and it allows, but
				// the state flag is set, we drop the packet at the start of
				// calico_tc_skb_accepted_entrypoint.
				//
				// Also we are mid-flow and so it's important to suppress any CT
				// state creation - which normally follows when a packet is allowed
				// through - because that CT state would not be correct. Basically,
				// unless we see the SYN packet that starts a flow, we should never
				// have CT state for that flow.
				//
				// Net, we can use the same flag, CALI_ST_SUPPRESS_CT_STATE, both to
				// suppress CT state creation and to drop the packet if we find that
				// there is a HEP present.
				CALI_DEBUG("CT mid-flow miss to HEP with no Linux conntrack entry: "
						"continue but suppressing CT state creation.\n");
				ctx->state->flags |= CALI_ST_SUPPRESS_CT_STATE;
				ct_result_set_rc(ctx->state->ct_result.rc, CALI_CT_NEW);
			} else {
				CALI_DEBUG("CT mid-flow miss away from host with no Linux "
						"conntrack entry, drop.\n");
				goto deny;
			}
		}
	}

	/* Skip policy if we get conntrack hit */
	if (ct_result_rc(ctx->state->ct_result.rc) != CALI_CT_NEW) {
		if (ctx->state->ct_result.flags & CALI_CT_FLAG_SKIP_FIB) {
			ctx->state->flags |= CALI_ST_SKIP_FIB;
		}
		CALI_DEBUG("CT Hit\n");

		if (ctx->state->ip_proto == IPPROTO_TCP && ct_result_is_syn(ctx->state->ct_result.rc)) {
			CALI_DEBUG("Forcing policy on SYN\n");
			if (ct_result_rc(ctx->state->ct_result.rc) == CALI_CT_ESTABLISHED_DNAT) {
				/* Set DNAT info for policy */
				ctx->state->post_nat_ip_dst = ctx->state->ct_result.nat_ip;
				ctx->state->post_nat_dport = ctx->state->ct_result.nat_port;
			} else {
				ctx->state->post_nat_ip_dst = ctx->state->ip_dst;
				ctx->state->post_nat_dport = ctx->state->dport;
			}
			goto syn_force_policy;
		}
		goto skip_policy;
	}

	/* No conntrack entry, check if we should do NAT */
	nat_lookup_result nat_res = NAT_LOOKUP_ALLOW;

	/* Skip NAT lookup for traffic leaving the host namespace */
	if (CALI_F_TO_HOST) {
		ctx->nat_dest = calico_v4_nat_lookup2(ctx->state->ip_src, ctx->state->ip_dst,
						      ctx->state->ip_proto, ctx->state->dport,
						      ctx->state->tun_ip != 0, &nat_res);
	}

	if (nat_res == NAT_FE_LOOKUP_DROP) {
		CALI_DEBUG("Packet is from an unauthorised source: DROP\n");
		DENY_REASON(ctx, CALI_REASON_UNAUTH_SOURCE);
		goto deny;
	}
	if (ctx->nat_dest != NULL) {
		ctx->state->post_nat_ip_dst = ctx->nat_dest->addr;
		ctx->state->post_nat_dport = ctx->nat_dest->port;
	} else if (nat_res == NAT_NO_BACKEND) {
		/* send icmp port unreachable if there is no backend for a service */
		ctx->state->icmp_type = ICMP_DEST_UNREACH;
		ctx->state->icmp_code = ICMP_PORT_UNREACH;
		ctx->state->tun_ip = 0;
		goto icmp_send_reply;
	} else {
		ctx->state->post_nat_ip_dst = ctx->state->ip_dst;
		ctx->state->post_nat_dport = ctx->state->dport;
	}

syn_force_policy:
	/* DNAT in state is set correctly now */

	if ((!(ctx->state->tun_ip) && CALI_F_FROM_HEP) && !CALI_F_NAT_IF) {
		if (!hep_rpf_check(ctx, false)) {
			goto deny;
		}
	}

	if (CALI_F_TO_WEP && !skb_seen(ctx->skb) &&
			cali_rt_flags_local_host(cali_rt_lookup_flags(ctx->state->ip_src))) {
		/* Host to workload traffic always allowed.  We discount traffic that was
		 * seen by another program since it must have come in via another interface.
		 */
		CALI_DEBUG("Packet is from the host: ACCEPT\n");
		goto skip_policy;
	}

<<<<<<< HEAD
	// Auto allow VXLAN packets to egress gateways
	if (EGRESS_IP_ENABLED && (CALI_F_FROM_HOST) && 
			cali_rt_flags_local_host(cali_rt_lookup_flags(ctx->state->ip_src))) {
		if (!skb_refresh_validate_ptrs(ctx, UDP_SIZE) &&
				is_vxlan_tunnel(ctx->ip_header, EGW_VXLAN_PORT)) {
			CALI_DEBUG("Allow VXLAN packet to Egress Gateways\n");
			COUNTER_INC(ctx, CALI_REASON_ACCEPTED_BY_EGW);
			goto skip_policy;
		}
		// Auto Allow health traffic to EGW pod
		if (calico_check_for_egw_health(ctx)) {
			CALI_DEBUG("Allow EGW health check packets\n");
			COUNTER_INC(ctx, CALI_REASON_ACCEPTED_BY_EGW);
			goto skip_policy;
		}
	}

	// Auto-allow VXLAN packets from/to egress gateway pod
	if (EGRESS_GATEWAY && !skb_refresh_validate_ptrs(ctx, UDP_SIZE) && CALI_F_WEP) {
		__be32 ip_addr = ctx->state->ip_src;
		__be32 egw_health_port = 0;
		if (CALI_F_FROM_WEP) {
			ip_addr = ctx->state->ip_dst;
			egw_health_port = EGW_HEALTH_PORT; 
		}
		if ((rt_addr_is_remote_host(ip_addr) 
			|| rt_addr_is_remote_tunneled_host(ip_addr)) && 
			is_vxlan_tunnel(ctx->ip_header, EGW_VXLAN_PORT)) {
			COUNTER_INC(ctx, CALI_REASON_ACCEPTED_BY_EGW);
			if (CALI_F_FROM_WEP) {
				CALI_DEBUG("Allow VXLAN packet from EGW pod\n");
			} else {
				CALI_DEBUG("Allow VXLAN packet to EGW pod\n");
=======
	// Auto allow VXLAN packets to egress gateways to leave the client's host
	if (CALI_F_FROM_HOST && EGRESS_IP_ENABLED &&
			!skb_refresh_validate_ptrs(ctx, UDP_SIZE) &&
			is_vxlan_tunnel(ctx->ip_header, EGW_VXLAN_PORT) &&
			ctx->state->ip_src == HOST_IP) {
		CALI_DEBUG("Allow VXLAN packet to Egress Gateways\n");
		COUNTER_INC(ctx, CALI_REASON_ACCEPTED_BY_EGW);
		goto skip_policy;
	}

	// Auto-allow VXLAN packets from/to egress gateway pod
	if (CALI_F_WEP && EGRESS_GATEWAY) {
		if (!skb_refresh_validate_ptrs(ctx, UDP_SIZE) &&
				is_vxlan_tunnel(ctx->ip_header, EGW_VXLAN_PORT)) {
			__be32 ip_addr = CALI_F_FROM_WEP ? ctx->state->ip_dst : ctx->state->ip_src;
			if (rt_addr_is_remote_host(ip_addr)) {
				COUNTER_INC(ctx, CALI_REASON_ACCEPTED_BY_EGW);
				if (CALI_F_FROM_WEP) {
					CALI_DEBUG("Allow VXLAN packet from EGW pod\n");
				} else {
					CALI_DEBUG("Allow VXLAN packet to EGW pod\n");
				}
				goto skip_policy;
>>>>>>> 285384ba
			}
		} else if (CALI_F_TO_WEP) {
			if (egw_health_port && (ctx->state->ip_proto == IPPROTO_TCP) && 
					(ctx->state->dport == egw_health_port)) {
				CALI_DEBUG("Allow health check traffic to EGW pod\n");
				goto skip_policy;
			}	       
			goto deny;
		}
	}

	if (CALI_F_FROM_WEP && !EGRESS_GATEWAY) {
		/* Do RPF check since it's our responsibility to police that.  Skip this
		 * on egress from an egress gateway, because the whole point of egress
		 * gateways, on the return path, is to forward from destination IPs that
		 * are not their own IP. */
		struct cali_rt *r = cali_rt_lookup(ctx->state->ip_src);
		/* Do RPF check since it's our responsibility to police that. */
		if (!wep_rpf_check(ctx, r)) {
			goto deny;
		}

		if (EGRESS_CLIENT) {
			if (cali_rt_flags_outside_cluster(cali_rt_lookup_flags(ctx->state->post_nat_ip_dst))) {
				// Packet is from an egress client and destined to outside
				// the cluster, so CT state will be marked as an egress
				// gateway flow.
				CALI_DEBUG("Flow from egress gateway client to outside cluster\n");
				ctx->state->ct_result.flags |= CALI_CT_FLAG_EGRESS_GW;
			}
		}

		// Check whether the workload needs outgoing NAT to this address, except from an egress gateway
		// client. This is because, packets from egress clients are destined outside the cluster
		// the SNATing is done by the egw itself.
		if (!EGRESS_CLIENT && (r->flags & CALI_RT_NAT_OUT)) {
			if (!(cali_rt_lookup_flags(ctx->state->post_nat_ip_dst) & CALI_RT_IN_POOL)) {
				CALI_DEBUG("Source is in NAT-outgoing pool "
					   "but dest is not, need to SNAT.\n");
				ctx->state->flags |= CALI_ST_NAT_OUTGOING;
			}
		}
		
		/* If 3rd party CNI is used and dest is outside cluster. See commit fc711b192f for details. */
		if (!(r->flags & CALI_RT_IN_POOL)) {
			CALI_DEBUG("Source %x not in IP pool\n", bpf_ntohl(ctx->state->ip_src));
			r = cali_rt_lookup(ctx->state->post_nat_ip_dst);
			if (!r || !(r->flags & (CALI_RT_WORKLOAD | CALI_RT_HOST))) {
				CALI_DEBUG("Outside cluster dest %x\n", bpf_ntohl(ctx->state->post_nat_ip_dst));
				ctx->state->flags |= CALI_ST_SKIP_FIB;
			}
		}
	}

	/* [SMC] I had to add this revalidation when refactoring the conntrack code to use the context and
	 * adding possible packet pulls in the VXLAN logic.  I believe it is spurious but the verifier is
	 * not clever enough to spot that we'd have already bailed out if one of the pulls failed. */
	if (skb_refresh_validate_ptrs(ctx, UDP_SIZE)) {
		DENY_REASON(ctx, CALI_REASON_SHORT);
		CALI_DEBUG("Too short\n");
		goto deny;
	}

	ctx->state->pol_rc = CALI_POL_NO_MATCH;
	if (ctx->nat_dest) {
		ctx->state->nat_dest.addr = ctx->nat_dest->addr;
		ctx->state->nat_dest.port = ctx->nat_dest->port;
	} else {
		ctx->state->nat_dest.addr = 0;
		ctx->state->nat_dest.port = 0;
	}

	// For the case where the packet was sent from a socket on this host, get the
	// sending socket's cookie, so we can reverse a DNAT that the CTLB may have done.
	// This allows us to give the policy program the pre-DNAT destination as well as
	// the post-DNAT destination in all cases.
	__u64 cookie = bpf_get_socket_cookie(ctx->skb);
	if (cookie) {
		CALI_DEBUG("Socket cookie: %x\n", cookie);
		struct ct_nats_key ct_nkey = {
			.cookie	= cookie,
			.proto = ctx->state->ip_proto,
			.ip	= ctx->state->ip_dst,
			.port	= host_to_ctx_port(ctx->state->dport),
		};
		// If we didn't find a CTLB NAT entry then use the packet's own IP/port for the
		// pre-DNAT values that's set by tc_state_fill_from_iphdr() and
		// tc_state_fill_from_nextheader().
		struct sendrecv4_val *revnat = cali_v4_ct_nats_lookup_elem(&ct_nkey);
		if (revnat) {
			CALI_DEBUG("Got cali_v4_ct_nats entry; flow was NATted by CTLB.\n");
			ctx->state->pre_nat_ip_dst = revnat->ip;
			ctx->state->pre_nat_dport = ctx_port_to_host(revnat->port);
		}
	}

	if (rt_addr_is_local_host(ctx->state->post_nat_ip_dst)) {
		CALI_DEBUG("Post-NAT dest IP is local host.\n");
		if (CALI_F_FROM_HEP && is_failsafe_in(ctx->state->ip_proto, ctx->state->post_nat_dport, ctx->state->ip_src)) {
			CALI_DEBUG("Inbound failsafe port: %d. Skip policy.\n", ctx->state->post_nat_dport);
			COUNTER_INC(ctx, CALI_REASON_ACCEPTED_BY_FAILSAFE);
			goto skip_policy;
		}
		ctx->state->flags |= CALI_ST_DEST_IS_HOST;
	}
	if (rt_addr_is_local_host(ctx->state->ip_src)) {
		CALI_DEBUG("Source IP is local host.\n");
		if (CALI_F_TO_HEP && is_failsafe_out(ctx->state->ip_proto, ctx->state->post_nat_dport, ctx->state->post_nat_ip_dst)) {
			CALI_DEBUG("Outbound failsafe port: %d. Skip policy.\n", ctx->state->post_nat_dport);
			COUNTER_INC(ctx, CALI_REASON_ACCEPTED_BY_FAILSAFE);
			goto skip_policy;
		}
		ctx->state->flags |= CALI_ST_SRC_IS_HOST;
	}

	CALI_DEBUG("About to jump to policy program.\n");
	CALI_JUMP_TO(ctx->skb, PROG_INDEX_POLICY);
	if (CALI_F_HEP) {
		CALI_DEBUG("HEP with no policy, allow.\n");
		goto skip_policy;
	} else {
		/* should not reach here */
		CALI_DEBUG("WEP with no policy, deny.\n");
		goto deny;
	}

icmp_send_reply:
	CALI_JUMP_TO(ctx->skb, PROG_INDEX_ICMP);
	/* should not reach here */
	goto deny;

skip_policy:
	/* FIXME: only need to revalidate here on the conntrack related code path because the skb_refresh_validate_ptrs
	 * call that it uses can fail to pull data, leaving the packet invalid. */
	if (skb_refresh_validate_ptrs(ctx, UDP_SIZE)) {
		ctx->fwd.reason = CALI_REASON_SHORT;
		CALI_DEBUG("Too short\n");
		goto deny;
	}

	if (ENABLE_TCP_STATS && CALI_F_FROM_WEP) {
		if (IPPROTO_TCP == ctx->state->ip_proto) {
			socket_lookup(ctx);
		}
	}

	ctx->state->pol_rc = CALI_POL_ALLOW;
	ctx->state->flags |= CALI_ST_SKIP_POLICY;
	CALI_JUMP_TO(ctx->skb, PROG_INDEX_ALLOWED);
	/* should not reach here */
	goto deny;

finalize:
	return;

deny:
	ctx->fwd.res = TC_ACT_SHOT;
}

SEC("classifier/tc/accept")
int calico_tc_skb_accepted_entrypoint(struct __sk_buff *skb)
{
	CALI_DEBUG("Entering calico_tc_skb_accepted_entrypoint\n");

	/* Initialise the context, which is stored on the stack, and the state, which
	 * we use to pass data from one program to the next via tail calls. */
	struct cali_tc_ctx ctx = {
		.state = state_get(),
		.counters = counters_get(),
		.skb = skb,
		.fwd = {
			.res = TC_ACT_UNSPEC,
			.reason = CALI_REASON_UNKNOWN,
			.mark = CALI_SKB_MARK_SEEN,
		},
	};
	if (!ctx.state) {
		CALI_DEBUG("State map lookup failed: DROP\n");
		return TC_ACT_SHOT;
	}

	if (!ctx.counters) {
		CALI_DEBUG("Counters map lookup failed: DROP\n");
		// We don't want to drop packets just because counters initialization fails, but
		// failing here normally should not happen.
		return TC_ACT_SHOT;
	}

	if (!(ctx.state->flags & CALI_ST_SKIP_POLICY)) {
		COUNTER_INC(&ctx, CALI_REASON_ACCEPTED_BY_POLICY);
	}

	if (CALI_F_HEP) {
		if (!(ctx.state->flags & CALI_ST_SKIP_POLICY) && (ctx.state->flags & CALI_ST_SUPPRESS_CT_STATE)) {
			// See comment above where CALI_ST_SUPPRESS_CT_STATE is set.
			CALI_DEBUG("Egress HEP should drop packet with no CT state\n");
			return TC_ACT_SHOT;
		}
	}

	if (skb_refresh_validate_ptrs(&ctx, UDP_SIZE)) {
		DENY_REASON(&ctx, CALI_REASON_SHORT);
		CALI_DEBUG("Too short\n");
		goto deny;
	}

	event_flow_log(skb, ctx.state);
	CALI_DEBUG("Flow log event generated for ALLOW\n");

	struct calico_nat_dest *nat_dest = NULL;
	struct calico_nat_dest nat_dest_2 = {
		.addr=ctx.state->nat_dest.addr,
		.port=ctx.state->nat_dest.port,
	};
	if (ctx.state->nat_dest.addr != 0) {
		nat_dest = &nat_dest_2;
	}

	ctx.fwd = calico_tc_skb_accepted(&ctx, nat_dest);
	return forward_or_drop(&ctx);

deny:
	return TC_ACT_SHOT;
}

static CALI_BPF_INLINE struct fwd calico_tc_skb_accepted(struct cali_tc_ctx *ctx,
							 struct calico_nat_dest *nat_dest)
{
	CALI_DEBUG("Entering calico_tc_skb_accepted\n");
	struct __sk_buff *skb = ctx->skb;
	struct cali_tc_state *state = ctx->state;
	int rc = TC_ACT_UNSPEC;
	bool fib = true;
	struct ct_create_ctx ct_ctx_nat = {};
	int ct_rc = ct_result_rc(state->ct_result.rc);
	bool ct_related = ct_result_is_related(state->ct_result.rc);
	__u32 seen_mark = ctx->fwd.mark;
	size_t l4_csum_off = 0, l3_csum_off;

	CALI_DEBUG("src=%x dst=%x\n", bpf_ntohl(state->ip_src), bpf_ntohl(state->ip_dst));
	CALI_DEBUG("post_nat=%x:%d\n", bpf_ntohl(state->post_nat_ip_dst), state->post_nat_dport);
	CALI_DEBUG("tun_ip=%x\n", state->tun_ip);
	CALI_DEBUG("pol_rc=%d\n", state->pol_rc);
	CALI_DEBUG("sport=%d\n", state->sport);
	CALI_DEBUG("flags=%x\n", state->flags);
	CALI_DEBUG("ct_rc=%d\n", state->ct_result.rc);
	CALI_DEBUG("ct_related=%d\n", ct_related);
	CALI_DEBUG("mark=0x%x\n", seen_mark);

	ctx->fwd.reason = CALI_REASON_UNKNOWN;

	// Set the dport to 0, to make sure conntrack entries for icmp is proper as we use
	// dport to hold icmp type and code
	if (state->ip_proto == IPPROTO_ICMP) {
		state->dport = 0;
		state->post_nat_dport = 0;
	}

	if (CALI_F_FROM_WEP && (state->flags & CALI_ST_NAT_OUTGOING)) {
		// We are going to SNAT this traffic, using iptables SNAT so set the mark
		// to trigger that and leave the fib lookup disabled.
		fib = false;
		seen_mark = CALI_SKB_MARK_NAT_OUT;
		CALI_DEBUG("marking CALI_SKB_MARK_NAT_OUT\n");
	} else {
		if (state->flags & CALI_ST_SKIP_FIB) {
			fib = false;
			seen_mark = CALI_SKB_MARK_SKIP_FIB;
		}
	}

	/* We check the ttl here to avoid needing complicated handling of
	 * related traffic back from the host if we let the host to handle it.
	 */
	CALI_DEBUG("ip->ttl %d\n", ctx->ip_header->ttl);
	if (ip_ttl_exceeded(ctx->ip_header)) {
		switch (ct_rc){
		case CALI_CT_NEW:
			if (nat_dest) {
				goto icmp_ttl_exceeded;
			}
			break;
		case CALI_CT_ESTABLISHED_DNAT:
		case CALI_CT_ESTABLISHED_SNAT:
			goto icmp_ttl_exceeded;
		}
	}

	l3_csum_off = skb_iphdr_offset() +  offsetof(struct iphdr, check);

	if (ct_related) {
		if (ctx->ip_header->protocol == IPPROTO_ICMP) {
			bool outer_ip_snat;

			/* if we do SNAT ... */
			outer_ip_snat = ct_rc == CALI_CT_ESTABLISHED_SNAT;
			/* ... there is a return path to the tunnel ... */
			outer_ip_snat = outer_ip_snat && state->ct_result.tun_ip;
			/* ... and should do encap and it is not DSR or it is leaving host
			 * and either DSR from WEP or originated at host ... */
			outer_ip_snat = outer_ip_snat &&
				((dnat_return_should_encap() && !CALI_F_DSR) ||
				 (CALI_F_TO_HEP &&
				  ((CALI_F_DSR && skb_seen(skb)) || !skb_seen(skb))));

			/* ... then fix the outer header IP first */
			if (outer_ip_snat) {
				ctx->ip_header->saddr = state->ct_result.nat_ip;
				int res = bpf_l3_csum_replace(skb, l3_csum_off,
						state->ip_src, state->ct_result.nat_ip, 4);
				if (res) {
					DENY_REASON(ctx, CALI_REASON_CSUM_FAIL);
					goto deny;
				}
				CALI_DEBUG("ICMP related: outer IP SNAT to %x\n",
						bpf_ntohl(state->ct_result.nat_ip));
			}

			/* Related ICMP traffic must be an error response so it should include inner IP
			 * and 8 bytes as payload. */
			if (skb_refresh_validate_ptrs(ctx, ICMP_SIZE + sizeof(struct iphdr) + 8)) {
				DENY_REASON(ctx, CALI_REASON_SHORT);
				CALI_DEBUG("Failed to revalidate packet size\n");
				goto deny;
			}

			/* Skip past the ICMP header and check the inner IP header.
			 * WARNING: this modifies the ip_header pointer in the main context; need to
			 * be careful in later code to avoid overwriting that. */
			l3_csum_off += sizeof(*ctx->ip_header) + sizeof(struct icmphdr);
			ctx->ip_header = (struct iphdr *)(tc_icmphdr(ctx) + 1); /* skip to inner ip */
			if (ctx->ip_header->ihl != 5) {
				CALI_INFO("ICMP inner IP header has options; unsupported\n");
				DENY_REASON(ctx, CALI_REASON_IP_OPTIONS);
				ctx->fwd.res = TC_ACT_SHOT;
				goto deny;
			}
			ctx->nh = (void*)(ctx->ip_header+1);

			/* Flip the direction, we need to reverse the original packet. */
			switch (ct_rc) {
			case CALI_CT_ESTABLISHED_SNAT:
				/* handle the DSR case, see CALI_CT_ESTABLISHED_SNAT where nat is done */
				if (dnat_return_should_encap() && state->ct_result.tun_ip) {
					if (CALI_F_DSR) {
						/* SNAT will be done after routing, when leaving HEP */
						CALI_DEBUG("DSR enabled, skipping SNAT + encap\n");
						goto allow;
					}
				}
				ct_rc = CALI_CT_ESTABLISHED_DNAT;
				break;
			case CALI_CT_ESTABLISHED_DNAT:
				if (CALI_F_FROM_HEP && state->tun_ip && ct_result_np_node(state->ct_result)) {
					/* Packet is returning from a NAT tunnel, just forward it. */
					seen_mark = CALI_SKB_MARK_BYPASS_FWD;
					CALI_DEBUG("ICMP related returned from NAT tunnel\n");
					goto allow;
				}
				ct_rc = CALI_CT_ESTABLISHED_SNAT;
				break;
			}
		}
	}

	__u8 ihl = ctx->ip_header->ihl * 4;

	int res = 0;
	bool encap_needed = false;

	if (state->ip_proto == IPPROTO_ICMP && ct_related) {
		/* do not fix up embedded L4 checksum for related ICMP */
	} else {
		switch (ctx->ip_header->protocol) {
		case IPPROTO_TCP:
			l4_csum_off = skb_l4hdr_offset(skb, ihl) + offsetof(struct tcphdr, check);
			break;
		case IPPROTO_UDP:
			l4_csum_off = skb_l4hdr_offset(skb, ihl) + offsetof(struct udphdr, check);
			break;
		}
	}

	switch (ct_rc){
	case CALI_CT_NEW:
		switch (state->pol_rc) {
		case CALI_POL_NO_MATCH:
			CALI_DEBUG("Implicitly denied by policy: DROP\n");
			goto deny;
		case CALI_POL_DENY:
			CALI_DEBUG("Denied by policy: DROP\n");
			goto deny;
		case CALI_POL_ALLOW:
			CALI_DEBUG("Allowed by policy: ACCEPT\n");
		}

		if (CALI_F_FROM_WEP &&
				CALI_DROP_WORKLOAD_TO_HOST &&
				cali_rt_flags_local_host(
					cali_rt_lookup_flags(state->post_nat_ip_dst))) {
			CALI_DEBUG("Workload to host traffic blocked by "
				   "DefaultEndpointToHostAction: DROP\n");
			goto deny;
		}

		ct_ctx_nat.skb = skb;
		ct_ctx_nat.proto = state->ip_proto;
		ct_ctx_nat.src = state->ip_src;
		ct_ctx_nat.sport = state->sport;
		ct_ctx_nat.dst = state->post_nat_ip_dst;
		ct_ctx_nat.dport = state->post_nat_dport;
		ct_ctx_nat.tun_ip = state->tun_ip;
		ct_ctx_nat.type = CALI_CT_TYPE_NORMAL;
		ct_ctx_nat.allow_from_host_side = false;
		if (state->flags & CALI_ST_NAT_OUTGOING) {
			ct_ctx_nat.flags |= CALI_CT_FLAG_NAT_OUT;
		}
		if (CALI_F_FROM_WEP && state->flags & CALI_ST_SKIP_FIB) {
			ct_ctx_nat.flags |= CALI_CT_FLAG_SKIP_FIB;
		}
		/* Packets received at WEP with CALI_CT_FLAG_SKIP_FIB mark signal
		 * that all traffic on this connection must flow via host namespace as it was
		 * originally meant for host, but got redirected to a WEP by a 3rd party DNAT rule.
		 */
		if (CALI_F_TO_WEP && ((ctx->skb->mark & CALI_SKB_MARK_SKIP_FIB) == CALI_SKB_MARK_SKIP_FIB)) {
			ct_ctx_nat.flags |= CALI_CT_FLAG_SKIP_FIB;
		}
		if (state->ct_result.rc & CT_RES_ALLOW_FROM_SIDE) {
			// See comment above where CT_RES_ALLOW_FROM_SIDE is set.
			ct_ctx_nat.allow_from_host_side = true;
		}

		// Propagate the trusted DNS flag when creating conntrack entry.  Note,
		// this isn't propagation from a previously looked up CT entry, because
		// there are no cases where we successfully look up a CT entry and then
		// create an equivalent entry for the same flow.  Rather, it's because we
		// got a CT miss for this flow and then used the state->ct_result.flags
		// field to record that the flow _should_ be trusted for DNS when the CT
		// state is created.
		ct_ctx_nat.flags |= (state->ct_result.flags & CALI_CT_FLAG_TRUST_DNS);

		// Similarly for the egress gateway flow flag.
		ct_ctx_nat.flags |= (state->ct_result.flags & CALI_CT_FLAG_EGRESS_GW);

		if (CALI_F_TO_HOST && CALI_F_NAT_IF) {
			ct_ctx_nat.flags |= CALI_CT_FLAG_VIA_NAT_IF;
		}
		if (state->flags & CALI_ST_HOST_PSNAT) {
			ct_ctx_nat.flags |= CALI_CT_FLAG_HOST_PSNAT;
		}
		/* Mark connections that were routed via bpfnatout, but had CT miss at
		 * HEP. That is because of SNAT happened between bpfnatout and here.
		 * Returning packets on such a connection must go back via natbpfout
		 * without a short-circuit to reverse the service NAT.
		 */
		if (CALI_F_TO_HEP &&
				((skb->mark & CALI_SKB_MARK_FROM_NAT_IFACE_OUT) == CALI_SKB_MARK_FROM_NAT_IFACE_OUT)) {
			ct_ctx_nat.flags |= CALI_CT_FLAG_VIA_NAT_IF;
		}

		if (state->ip_proto == IPPROTO_TCP) {
			if (skb_refresh_validate_ptrs(ctx, TCP_SIZE)) {
				DENY_REASON(ctx, CALI_REASON_SHORT);
				CALI_DEBUG("Too short for TCP: DROP\n");
				goto deny;
			}
			ct_ctx_nat.tcp = tc_tcphdr(ctx);
		}

		// If we get here, we've passed policy.

		if (nat_dest == NULL) {
			if (conntrack_create(ctx, &ct_ctx_nat)) {
				CALI_DEBUG("Creating normal conntrack failed\n");

				if ((CALI_F_FROM_HEP && rt_addr_is_local_host(ct_ctx_nat.dst)) ||
						(CALI_F_TO_HEP && rt_addr_is_local_host(ct_ctx_nat.src))) {
					CALI_DEBUG("Allowing local host traffic without CT\n");
					goto allow;
				}

				goto deny;
			}
			goto allow;
		}

		ct_ctx_nat.orig_src = state->ip_src;
		ct_ctx_nat.orig_dst = state->ip_dst;
		ct_ctx_nat.orig_dport = state->dport;
		ct_ctx_nat.orig_sport = state->sport;
		state->ct_result.nat_sport = ct_ctx_nat.sport;
		/* fall through as DNAT is now established */

		if (CALI_F_TO_HOST && CALI_F_NAT_IF) {
			struct cali_rt *r = cali_rt_lookup(state->post_nat_ip_dst);
			if (r && cali_rt_flags_remote_workload(r->flags) && r->flags & CALI_RT_TUNNELED) {
				CALI_DEBUG("remote wl %x tunneled\n", bpf_htonl(state->post_nat_ip_dst));
				ct_ctx_nat.src = HOST_TUNNEL_IP;
				/* This would be the place to set a new source port if we
				 * had a way how to allocate it. Instead we rely on source
				 * port collision resolution.
				 * ct_ctx_nat.sport = 10101;
				 */
				state->ct_result.nat_sip = ct_ctx_nat.src;
				state->ct_result.nat_sport = ct_ctx_nat.sport;
			}
		}

	case CALI_CT_ESTABLISHED_DNAT:
		/* align with CALI_CT_NEW */
		if (ct_rc == CALI_CT_ESTABLISHED_DNAT) {
			if (CALI_F_FROM_HEP && state->tun_ip && ct_result_np_node(state->ct_result)) {
				/* Packet is returning from a NAT tunnel,
				 * already SNATed, just forward it.
				 */
				seen_mark = CALI_SKB_MARK_BYPASS_FWD;
				CALI_DEBUG("returned from NAT tunnel\n");
				goto allow;
			}
			state->post_nat_ip_dst = state->ct_result.nat_ip;
			state->post_nat_dport = state->ct_result.nat_port;
		}

		CALI_DEBUG("CT: DNAT to %x:%d\n",
				bpf_ntohl(state->post_nat_ip_dst), state->post_nat_dport);

		encap_needed = dnat_should_encap();

		/* We have not created the conntrack yet since we did not know
		 * if we need encap or not. Must do before MTU check and before
		 * we jump to do the encap.
		 */
		if (ct_rc == CALI_CT_NEW) {
			struct cali_rt * rt;

			if (encap_needed) {
				/* When we need to encap, we need to find out if the backend is
				 * local or not. If local, we actually do not need the encap.
				 */
				rt = cali_rt_lookup(state->post_nat_ip_dst);
				if (!rt) {
					DENY_REASON(ctx, CALI_REASON_RT_UNKNOWN);
					goto deny;
				}
				CALI_DEBUG("rt found for 0x%x local %d\n",
						bpf_ntohl(state->post_nat_ip_dst), !!cali_rt_is_local(rt));

				encap_needed = !cali_rt_is_local(rt);
				if (encap_needed) {
					if (CALI_F_FROM_HEP && state->tun_ip == 0) {
						if (CALI_F_DSR) {
							ct_ctx_nat.flags |= CALI_CT_FLAG_DSR_FWD;
						}
						ct_ctx_nat.flags |= CALI_CT_FLAG_NP_FWD;
					}

					ct_ctx_nat.allow_from_host_side = true;
					ct_ctx_nat.tun_ip = rt->next_hop;
					state->ip_dst = rt->next_hop;
				} else if (cali_rt_is_workload(rt) &&
						state->ip_dst != state->post_nat_ip_dst &&
						!CALI_F_NAT_IF) {
					/* Packet arrived from a HEP for a workload and we're
					 * about to NAT it.  We can't rely on the kernel's RPF check
					 * to do the right thing here in the presence of source
					 * based routing because the kernel would do the RPF check
					 * based on the post-NAT dest IP and that may give the wrong
					 * result.
					 *
					 * Marking the packet allows us to influence which routing
					 * rule is used.
					 */

					ct_ctx_nat.flags |= CALI_CT_FLAG_EXT_LOCAL;
					ctx->state->ct_result.flags |= CALI_CT_FLAG_EXT_LOCAL;
					CALI_DEBUG("CT_NEW marked with FLAG_EXT_LOCAL\n");
				}
			}

			ct_ctx_nat.type = CALI_CT_TYPE_NAT_REV;
			int err;
			if ((err = conntrack_create(ctx, &ct_ctx_nat))) {
				CALI_DEBUG("Creating NAT conntrack failed with %d\n", err);
				goto deny;
			}
			state->ct_result.nat_sip = ct_ctx_nat.src;
			state->ct_result.nat_sport = ct_ctx_nat.sport;
		} else {
			if (encap_needed && ct_result_np_node(state->ct_result)) {
				CALI_DEBUG("CT says encap to node %x\n", bpf_ntohl(state->ct_result.tun_ip));
				state->ip_dst = state->ct_result.tun_ip;
			} else {
				encap_needed = false;
			}
		}
		if (encap_needed) {
			if (!(state->ip_proto == IPPROTO_TCP && skb_is_gso(skb)) &&
					ip_is_dnf(ctx->ip_header) && vxlan_v4_encap_too_big(ctx)) {
				CALI_DEBUG("Request packet with DNF set is too big\n");
				goto icmp_too_big;
			}
			state->ip_src = HOST_IP;
			seen_mark = CALI_SKB_MARK_BYPASS_FWD_SRC_FIXUP; /* Do FIB if possible */
			CALI_DEBUG("marking CALI_SKB_MARK_BYPASS_FWD_SRC_FIXUP\n");

			goto nat_encap;
		}

		ctx->ip_header->saddr = state->ct_result.nat_sip;
		ctx->ip_header->daddr = state->post_nat_ip_dst;

		switch (ctx->ip_header->protocol) {
		case IPPROTO_TCP:
			if (state->ct_result.nat_sport) {
				CALI_DEBUG("Fixing TCP source port from %d to %d\n",
						bpf_ntohs(tc_tcphdr(ctx)->source), state->ct_result.nat_sport);
				tc_tcphdr(ctx)->source = bpf_htons(state->ct_result.nat_sport);
			}
			tc_tcphdr(ctx)->dest = bpf_htons(state->post_nat_dport);
			break;
		case IPPROTO_UDP:
			if (state->ct_result.nat_sport) {
				CALI_DEBUG("Fixing UDP source port from %d to %d\n",
						bpf_ntohs(tc_udphdr(ctx)->source), state->ct_result.nat_sport);
				tc_udphdr(ctx)->source = bpf_htons(state->ct_result.nat_sport);
			}
			tc_udphdr(ctx)->dest = bpf_htons(state->post_nat_dport);
			break;
		}

		CALI_VERB("L3 csum at %d L4 csum at %d\n", l3_csum_off, l4_csum_off);

		if (l4_csum_off) {
			res = skb_nat_l4_csum_ipv4(skb, l4_csum_off,
					state->ip_src,
					state->ct_result.nat_sip,
					state->ip_dst,
					state->post_nat_ip_dst,
					bpf_htons(state->dport),
					bpf_htons(state->post_nat_dport),
					bpf_htons(state->sport),
					bpf_htons(state->ct_result.nat_sport ? : state->sport),
					ctx->ip_header->protocol == IPPROTO_UDP ? BPF_F_MARK_MANGLED_0 : 0);
		}

		res |= bpf_l3_csum_replace(skb, l3_csum_off, state->ip_src, state->ct_result.nat_sip, 4);
		res |= bpf_l3_csum_replace(skb, l3_csum_off, state->ip_dst, state->post_nat_ip_dst, 4);
		/* From now on, the packet has a new source IP */
		if (state->ct_result.nat_sip) {
			state->ip_src = state->ct_result.nat_sip;
		}

		if (res) {
			DENY_REASON(ctx, CALI_REASON_CSUM_FAIL);
			goto deny;
		}

		/* Handle returning ICMP related to tunnel
		 *
		 * N.B. we assume that we can fit in the MTU. Since it is ICMP
		 * and even though Linux sends up to min ipv4 MTU, it is
		 * unlikely that we are anywhere to close the MTU limit. If we
		 * are, we need to fail anyway.
		 */
		if (ct_related && state->ip_proto == IPPROTO_ICMP
				&& state->ct_result.tun_ip
				&& !CALI_F_DSR) {
			if (dnat_return_should_encap()) {
				CALI_DEBUG("Returning related ICMP from workload to tunnel\n");
				state->ip_dst = state->ct_result.tun_ip;
				seen_mark = CALI_SKB_MARK_BYPASS_FWD_SRC_FIXUP;
				goto nat_encap;
			} else if (CALI_F_TO_HEP) {
				/* Special case for ICMP error being returned by the host with the
				 * backing workload into the tunnel back to the original host. It is
				 * ICMP related and there is a return tunnel path. We need to change
				 * both the source and destination at once.
				 *
				 * XXX the packet was routed to the original client as if it was XXX
				 * DSR and we might not be on the right iface!!! Should we XXX try
				 * to reinject it to fix the routing?
				 */
				CALI_DEBUG("Returning related ICMP from host to tunnel\n");
				state->ip_src = HOST_IP;
				state->ip_dst = state->ct_result.tun_ip;
				goto nat_encap;
			}
		}

		state->dport = state->post_nat_dport;
		state->ip_dst = state->post_nat_ip_dst;

		goto allow;

	case CALI_CT_ESTABLISHED_SNAT:
		CALI_DEBUG("CT: SNAT from %x:%d\n",
				bpf_ntohl(state->ct_result.nat_ip), state->ct_result.nat_port);

		if (dnat_return_should_encap() && state->ct_result.tun_ip) {
			if (CALI_F_DSR) {
				/* SNAT will be done after routing, when leaving HEP */
				CALI_DEBUG("DSR enabled, skipping SNAT + encap\n");
				goto allow;
			}

			if (!(state->ip_proto == IPPROTO_TCP && skb_is_gso(skb)) &&
					ip_is_dnf(ctx->ip_header) && vxlan_v4_encap_too_big(ctx)) {
				CALI_DEBUG("Return ICMP mtu is too big\n");
				goto icmp_too_big;
			}
		}

		// Actually do the NAT.
		ctx->ip_header->saddr = state->ct_result.nat_ip;
		ctx->ip_header->daddr = state->ct_result.nat_sip;

		switch (ctx->ip_header->protocol) {
		case IPPROTO_TCP:
			tc_tcphdr(ctx)->source = bpf_htons(state->ct_result.nat_port);
			if (state->ct_result.nat_sport) {
				CALI_DEBUG("Fixing TCP dest port from %d to %d\n",
						bpf_ntohs(tc_tcphdr(ctx)->dest), state->ct_result.nat_sport);
				tc_tcphdr(ctx)->dest = bpf_htons(state->ct_result.nat_sport);
			}
			break;
		case IPPROTO_UDP:
			tc_udphdr(ctx)->source = bpf_htons(state->ct_result.nat_port);
			if (state->ct_result.nat_sport) {
				CALI_DEBUG("Fixing UDP dest port from %d to %d\n",
						bpf_ntohs(tc_tcphdr(ctx)->dest), state->ct_result.nat_sport);
				tc_udphdr(ctx)->dest = bpf_htons(state->ct_result.nat_sport);
			}
			break;
		}

		CALI_VERB("L3 csum at %d L4 csum at %d\n", l3_csum_off, l4_csum_off);

		if (l4_csum_off) {
			res = skb_nat_l4_csum_ipv4(skb, l4_csum_off,
				state->ip_src, state->ct_result.nat_ip,
				state->ip_dst, state->ct_result.nat_sip,
				bpf_htons(state->dport), bpf_htons(state->ct_result.nat_sport ? : state->dport),
				bpf_htons(state->sport), bpf_htons(state->ct_result.nat_port),
				ctx->ip_header->protocol == IPPROTO_UDP ? BPF_F_MARK_MANGLED_0 : 0);
		}

		CALI_VERB("L3 checksum update (csum is at %d) port from %x to %x\n",
				l3_csum_off, state->ip_src, state->ct_result.nat_ip);

		int csum_rc = bpf_l3_csum_replace(skb, l3_csum_off,
						  state->ip_src, state->ct_result.nat_ip, 4);
		csum_rc |= bpf_l3_csum_replace(skb, l3_csum_off,
						  state->ip_dst, state->ct_result.nat_sip, 4);
		CALI_VERB("bpf_l3_csum_replace(IP): %d\n", csum_rc);
		res |= csum_rc;

		if (res) {
			DENY_REASON(ctx, CALI_REASON_CSUM_FAIL);
			goto deny;
		}

		/* In addition to dnat_return_should_encap() we also need to encap on the
		 * host endpoint for egress traffic, when we hit an SNAT rule. This is the
		 * case when the target was host namespace. If the target was a pod, the
		 * already encaped traffic would not reach this point and would not be
		 * able to match as SNAT.
		 */
		if ((dnat_return_should_encap() || (CALI_F_TO_HEP && !CALI_F_DSR)) &&
									state->ct_result.tun_ip) {
			state->ip_dst = state->ct_result.tun_ip;
			seen_mark = CALI_SKB_MARK_BYPASS_FWD_SRC_FIXUP;
			CALI_DEBUG("marking CALI_SKB_MARK_BYPASS_FWD_SRC_FIXUP\n");
			goto nat_encap;
		}

		state->sport = state->ct_result.nat_port;
		state->ip_src = state->ct_result.nat_ip;

		goto allow;

	case CALI_CT_ESTABLISHED_BYPASS:
		if (!ct_result_is_syn(state->ct_result.rc)) {
			seen_mark = CALI_SKB_MARK_BYPASS;
			CALI_DEBUG("marking CALI_SKB_MARK_BYPASS\n");
		}
		// fall through
	case CALI_CT_ESTABLISHED:
		goto allow;
	default:
		if (CALI_F_FROM_HEP) {
			/* Since we're using the host endpoint program for TC-redirect
			 * acceleration for workloads (but we haven't fully implemented
			 * host endpoint support yet), we can get an incorrect conntrack
			 * invalid for host traffic.
			 *
			 * FIXME: Properly handle host endpoint conntrack failures
			 */
			CALI_DEBUG("Traffic is towards host namespace but not conntracked, "
				"falling through to iptables\n");
			fib = false;
			goto allow;
		}
		goto deny;
	}

	CALI_INFO("We should never fall through here\n");
	goto deny;

icmp_ttl_exceeded:
	if (ip_frag_no(ctx->ip_header)) {
		goto deny;
	}
	state->icmp_type = ICMP_TIME_EXCEEDED;
	state->icmp_code = ICMP_EXC_TTL;
	state->tun_ip = 0;
	goto icmp_send_reply;

icmp_too_big:
	state->icmp_type = ICMP_DEST_UNREACH;
	state->icmp_code = ICMP_FRAG_NEEDED;

	struct {
		__be16  unused;
		__be16  mtu;
	} frag = {
		.mtu = bpf_htons(TUNNEL_MTU),
	};
	state->tun_ip = *(__be32 *)&frag;

	goto icmp_send_reply;

icmp_send_reply:
	CALI_JUMP_TO(skb, PROG_INDEX_ICMP);
	goto deny;

nat_encap:
	/* We are about to encap return traffic that originated on the local host
	 * namespace - a host networked pod. Routing was based on the dst IP,
	 * which was the original client's IP at that time, not the node's that
	 * forwarded it. We need to fix it now.
	 */
	if (CALI_F_TO_HEP) {
		struct arp_value *arpv;
		struct arp_key arpk = {
			.ip = state->ip_dst,
			.ifindex = skb->ifindex,
		};

		arpv = cali_v4_arp_lookup_elem(&arpk);
		if (!arpv) {
			CALI_DEBUG("ARP lookup failed for %x dev %d at HEP\n",
					bpf_ntohl(state->ip_dst), arpk.ifindex);
			/* Don't drop it yet, we might get lucky and the MAC is correct */
		} else {
			if (skb_refresh_validate_ptrs(ctx, 0)) {
				DENY_REASON(ctx, CALI_REASON_SHORT);
				CALI_DEBUG("Too short\n");
				goto deny;
			}
			__builtin_memcpy(&tc_ethhdr(ctx)->h_dest, arpv->mac_dst, ETH_ALEN);
			if (state->ct_result.ifindex_fwd == skb->ifindex) {
				/* No need to change src MAC, if we are at the right device */
			} else {
				/* FIXME we need to redirect to the right device */
			}
		}
	}

	if (vxlan_v4_encap(ctx, state->ip_src, state->ip_dst)) {
		DENY_REASON(ctx, CALI_REASON_ENCAP_FAIL);
		goto  deny;
	}

	state->sport = state->dport = VXLAN_PORT;
	state->ip_proto = IPPROTO_UDP;

	CALI_DEBUG("vxlan return %d ifindex_fwd %d\n",
			dnat_return_should_encap(), state->ct_result.ifindex_fwd);

	if (dnat_return_should_encap() && state->ct_result.ifindex_fwd != CT_INVALID_IFINDEX) {
		rc = CALI_RES_REDIR_IFINDEX;
	}

allow:
	if (CALI_F_FROM_WEP && state->ip_src == state->ip_dst) {
		CALI_DEBUG("Loopback SNAT\n");
		seen_mark |=  CALI_SKB_MARK_MASQ;
		CALI_DEBUG("marking CALI_SKB_MARK_MASQ\n");
		fib = false; /* Disable FIB because we want to drop to iptables */
	}

	{
		struct fwd fwd = {
			.res = rc,
			.mark = seen_mark,
		};
		fwd_fib_set(&fwd, fib);
		return fwd;
	}

deny:
	{
		struct fwd fwd = {
			.res = TC_ACT_SHOT,
			.reason = ctx->fwd.reason,
		};
		return fwd;
	}
}

SEC("classifier/tc/icmp")
int calico_tc_skb_send_icmp_replies(struct __sk_buff *skb)
{
	__u32 fib_flags = 0;

	CALI_DEBUG("Entering calico_tc_skb_send_icmp_replies\n");

	/* Initialise the context, which is stored on the stack, and the state, which
	 * we use to pass data from one program to the next via tail calls. */
	struct cali_tc_ctx ctx = {
		.state = state_get(),
		.counters = counters_get(),
		.skb = skb,
		.fwd = {
			.res = TC_ACT_UNSPEC,
			.reason = CALI_REASON_UNKNOWN,
		},
	};
	if (!ctx.state) {
		CALI_DEBUG("State map lookup failed: DROP\n");
		return TC_ACT_SHOT;
	}

	if (!ctx.counters) {
		CALI_DEBUG("Counters map lookup failed: DROP\n");
		// We don't want to drop packets just because counters initialization fails, but
		// failing here normally should not happen.
		return TC_ACT_SHOT;
	}

	CALI_DEBUG("ICMP type %d and code %d\n",ctx.state->icmp_type, ctx.state->icmp_code);

	if (ctx.state->icmp_code == ICMP_FRAG_NEEDED) {
		fib_flags |= BPF_FIB_LOOKUP_OUTPUT;
		if (CALI_F_FROM_WEP) {
			/* we know it came from workload, just send it back the same way */
			ctx.fwd.res = CALI_RES_REDIR_BACK;
		}
	}

	if (icmp_v4_reply(&ctx, ctx.state->icmp_type, ctx.state->icmp_code, ctx.state->tun_ip)) {
		ctx.fwd.res = TC_ACT_SHOT;
	} else {
		ctx.fwd.mark = CALI_SKB_MARK_BYPASS_FWD;

		fwd_fib_set(&ctx.fwd, false);
		fwd_fib_set_flags(&ctx.fwd, fib_flags);
	}

	if (skb_refresh_validate_ptrs(&ctx, ICMP_SIZE)) {
		DENY_REASON(&ctx, CALI_REASON_SHORT);
		CALI_DEBUG("Too short\n");
		goto deny;
	}

	tc_state_fill_from_iphdr(&ctx);
	ctx.state->sport = ctx.state->dport = 0;
	return forward_or_drop(&ctx);
deny:
	return TC_ACT_SHOT;
}

SEC("classifier/tc/host_ct_conflict")
int calico_tc_host_ct_conflict(struct __sk_buff *skb)
{
	CALI_DEBUG("Entering calico_tc_host_ct_conflict_entrypoint\n");
	/* Initialise the context, which is stored on the stack, and the state, which
	 * we use to pass data from one program to the next via tail calls. */
	struct cali_tc_ctx ctx = {
		.state = state_get(),
		.counters = counters_get(),
		.skb = skb,
		.fwd = {
			.res = TC_ACT_UNSPEC,
			.reason = CALI_REASON_UNKNOWN,
		},
	};

	struct calico_nat_dest nat_dest_ident;

	if (!ctx.state) {
		CALI_DEBUG("State map lookup failed: DROP\n");
		goto deny;
	}

	if (!ctx.counters) {
		CALI_DEBUG("Counters map lookup failed: DROP\n");
		return TC_ACT_SHOT;
	}

	if (skb_refresh_validate_ptrs(&ctx, UDP_SIZE)) {
		DENY_REASON(&ctx, CALI_REASON_SHORT);
		CALI_DEBUG("Too short\n");
		goto deny;
	}

	__u16 sport = ctx.state->sport;
	ctx.state->sport = 0;
	ctx.state->ct_result = calico_ct_v4_lookup(&ctx);
	ctx.state->sport = sport;
	ctx.state->flags |= CALI_ST_HOST_PSNAT;

	switch (ct_result_rc(ctx.state->ct_result.rc)) {
	case CALI_CT_ESTABLISHED:
		/* Because we are on the "from host" path, conntrack gives us
		 * CALI_CT_ESTABLISHED only. Better to fix the corner case here than on
		 * the generic path.
		 */
		ct_result_set_rc(ctx.state->ct_result.rc, CALI_CT_ESTABLISHED_DNAT);
		/* fallthrough */
	case CALI_CT_NEW:
		/* There is a conflict, this is the first packet that conflicts. By
		 * setting a NAT destination being the same as the original destination,
		 * we trigger a void/fake DNAT which will conflict on the source
		 * port and will trigger psnat.
		 */
		nat_dest_ident.addr = ctx.state->ip_dst;
		nat_dest_ident.port = ctx.state->dport;

		ctx.nat_dest = &nat_dest_ident;
		break;
	default:
		CALI_INFO("Unexpected CT result %d after host source port collision DENY.\n",
			  ct_result_rc(ctx.state->ct_result.rc));
		goto deny;
	}

	calico_tc_process_ct_lookup(&ctx);

	return forward_or_drop(&ctx);

deny:
	return TC_ACT_SHOT;
}

SEC("classifier/tc/drop")
int calico_tc_skb_drop(struct __sk_buff *skb)
{
	CALI_DEBUG("Entering calico_tc_skb_drop\n");
	struct cali_tc_ctx ctx = {
		.state = state_get(),
		.counters = counters_get(),
	};
	
	if (!ctx.state) {
		CALI_DEBUG("State map lookup failed: no event generated\n");
		return TC_ACT_SHOT;
	}
	
	if (!ctx.counters) {
		CALI_DEBUG("Counters map lookup failed: DROP\n");
		return TC_ACT_SHOT;
	}
	COUNTER_INC(&ctx, CALI_REASON_DROPPED_BY_POLICY);

	CALI_DEBUG("proto=%d\n", ctx.state->ip_proto);
	CALI_DEBUG("src=%x dst=%x\n", bpf_ntohl(ctx.state->ip_src),
			bpf_ntohl(ctx.state->ip_dst));
	CALI_DEBUG("pre_nat=%x:%d\n", bpf_ntohl(ctx.state->pre_nat_ip_dst),
			ctx.state->pre_nat_dport);
	CALI_DEBUG("post_nat=%x:%d\n", bpf_ntohl(ctx.state->post_nat_ip_dst), ctx.state->post_nat_dport);
	CALI_DEBUG("tun_ip=%x\n", ctx.state->tun_ip);
	CALI_DEBUG("pol_rc=%d\n", ctx.state->pol_rc);
	CALI_DEBUG("sport=%d\n", ctx.state->sport);
	CALI_DEBUG("flags=0x%x\n", ctx.state->flags);
	CALI_DEBUG("ct_rc=%d\n", ctx.state->ct_result.rc);

	/* This is a policy override for Wireguard traffic. It is regular UDP
	 * traffic on known ports between known hosts. We want to let this
	 * traffic through so that a user does not shoot him/herself in a foot
	 * by blocking this traffic by a HEP policy.
	 *
	 * If such traffic is allowed here, it will create regular CT entry and
	 * thus every subsequent packet will save itself the trouble of going
	 * through policy and ending up here over and over again.
	 */
	if (CALI_F_HEP &&
			ctx.state->ip_proto == IPPROTO_UDP &&
			ctx.state->pre_nat_dport == ctx.state->post_nat_dport &&
			ctx.state->pre_nat_dport == WG_PORT &&
			ctx.state->sport == WG_PORT) {
		if ((CALI_F_FROM_HEP &&
				rt_addr_is_local_host(ctx.state->ip_dst) &&
				rt_addr_is_remote_host(ctx.state->ip_src)) ||
			(CALI_F_TO_HEP &&
				rt_addr_is_remote_host(ctx.state->ip_dst) &&
				rt_addr_is_local_host(ctx.state->ip_src))) {
			/* This is info as it is supposed to be low intensity (only when a
			 * new flow detected - should happen exactly once in a blue moon ;-) )
			 * but would be good to know about for issue debugging.
			 */
			CALI_INFO("Allowing WG %x <-> %x despite blocked by policy - known hosts.\n",
					bpf_ntohl(ctx.state->ip_src), bpf_ntohl(ctx.state->ip_dst));
			event_flow_log(skb, ctx.state);
			CALI_DEBUG("Flow log event generated for ALLOW\n");
			goto allow;
		}
	}

	event_flow_log(skb, ctx.state);
	CALI_DEBUG("Flow log event generated for DENY/DROP\n");
	goto deny;

allow:
	ctx.state->pol_rc = CALI_POL_ALLOW;
	ctx.state->flags |= CALI_ST_SKIP_POLICY;
	CALI_JUMP_TO(skb, PROG_INDEX_ALLOWED);
	/* should not reach here */
	CALI_DEBUG("Failed to jump to allow program.");

deny:
	CALI_DEBUG("DENY due to policy");
	return TC_ACT_SHOT;
}

#ifndef CALI_ENTRYPOINT_NAME
#define CALI_ENTRYPOINT_NAME calico_entrypoint
#endif

#define ENTRY_FUNC(x)				\
	SEC("classifier/"XSTR(x))		\
	int  x(struct __sk_buff *skb)		\
	{					\
		return calico_tc(skb);		\
	}

// Entrypoint with definable name.  It's useful to redefine the name for each entrypoint
// because the name is exposed by bpftool et al.

ENTRY_FUNC(CALI_ENTRYPOINT_NAME)

char ____license[] __attribute__((section("license"), used)) = "GPL";<|MERGE_RESOLUTION|>--- conflicted
+++ resolved
@@ -427,49 +427,15 @@
 		goto skip_policy;
 	}
 
-<<<<<<< HEAD
-	// Auto allow VXLAN packets to egress gateways
-	if (EGRESS_IP_ENABLED && (CALI_F_FROM_HOST) && 
-			cali_rt_flags_local_host(cali_rt_lookup_flags(ctx->state->ip_src))) {
+	// Auto allow VXLAN packets to egress gateways to leave the client's host
+	if (CALI_F_FROM_HOST && EGRESS_IP_ENABLED) {
 		if (!skb_refresh_validate_ptrs(ctx, UDP_SIZE) &&
-				is_vxlan_tunnel(ctx->ip_header, EGW_VXLAN_PORT)) {
+			is_vxlan_tunnel(ctx->ip_header, EGW_VXLAN_PORT) &&
+			ctx->state->ip_src == HOST_IP) {
 			CALI_DEBUG("Allow VXLAN packet to Egress Gateways\n");
 			COUNTER_INC(ctx, CALI_REASON_ACCEPTED_BY_EGW);
 			goto skip_policy;
 		}
-		// Auto Allow health traffic to EGW pod
-		if (calico_check_for_egw_health(ctx)) {
-			CALI_DEBUG("Allow EGW health check packets\n");
-			COUNTER_INC(ctx, CALI_REASON_ACCEPTED_BY_EGW);
-			goto skip_policy;
-		}
-	}
-
-	// Auto-allow VXLAN packets from/to egress gateway pod
-	if (EGRESS_GATEWAY && !skb_refresh_validate_ptrs(ctx, UDP_SIZE) && CALI_F_WEP) {
-		__be32 ip_addr = ctx->state->ip_src;
-		__be32 egw_health_port = 0;
-		if (CALI_F_FROM_WEP) {
-			ip_addr = ctx->state->ip_dst;
-			egw_health_port = EGW_HEALTH_PORT; 
-		}
-		if ((rt_addr_is_remote_host(ip_addr) 
-			|| rt_addr_is_remote_tunneled_host(ip_addr)) && 
-			is_vxlan_tunnel(ctx->ip_header, EGW_VXLAN_PORT)) {
-			COUNTER_INC(ctx, CALI_REASON_ACCEPTED_BY_EGW);
-			if (CALI_F_FROM_WEP) {
-				CALI_DEBUG("Allow VXLAN packet from EGW pod\n");
-			} else {
-				CALI_DEBUG("Allow VXLAN packet to EGW pod\n");
-=======
-	// Auto allow VXLAN packets to egress gateways to leave the client's host
-	if (CALI_F_FROM_HOST && EGRESS_IP_ENABLED &&
-			!skb_refresh_validate_ptrs(ctx, UDP_SIZE) &&
-			is_vxlan_tunnel(ctx->ip_header, EGW_VXLAN_PORT) &&
-			ctx->state->ip_src == HOST_IP) {
-		CALI_DEBUG("Allow VXLAN packet to Egress Gateways\n");
-		COUNTER_INC(ctx, CALI_REASON_ACCEPTED_BY_EGW);
-		goto skip_policy;
 	}
 
 	// Auto-allow VXLAN packets from/to egress gateway pod
@@ -485,11 +451,10 @@
 					CALI_DEBUG("Allow VXLAN packet to EGW pod\n");
 				}
 				goto skip_policy;
->>>>>>> 285384ba
 			}
 		} else if (CALI_F_TO_WEP) {
-			if (egw_health_port && (ctx->state->ip_proto == IPPROTO_TCP) && 
-					(ctx->state->dport == egw_health_port)) {
+			if (EGW_HEALTH_PORT && (ctx->state->ip_proto == IPPROTO_TCP) && 
+					(ctx->state->dport == EGW_HEALTH_PORT)) {
 				CALI_DEBUG("Allow health check traffic to EGW pod\n");
 				goto skip_policy;
 			}	       
@@ -1549,6 +1514,18 @@
 		CALI_DEBUG("Counters map lookup failed: DROP\n");
 		return TC_ACT_SHOT;
 	}
+#if 0	
+	if (CALI_F_FROM_HOST && EGRESS_IP_ENABLED) {
+		// Auto Allow health check traffic to EGW pod
+		if (calico_check_for_egw_health(&ctx)) {
+			CALI_DEBUG("Allow EGW health check packets\n");
+			COUNTER_INC(&ctx, CALI_REASON_ACCEPTED_BY_EGW);
+			event_flow_log(skb, ctx.state);
+			goto allow;
+		}
+	}
+#endif
+
 	COUNTER_INC(&ctx, CALI_REASON_DROPPED_BY_POLICY);
 
 	CALI_DEBUG("proto=%d\n", ctx.state->ip_proto);
@@ -1594,7 +1571,6 @@
 			goto allow;
 		}
 	}
-
 	event_flow_log(skb, ctx.state);
 	CALI_DEBUG("Flow log event generated for DENY/DROP\n");
 	goto deny;
