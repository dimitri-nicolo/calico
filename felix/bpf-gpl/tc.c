// Project Calico BPF dataplane programs.
// Copyright (c) 2020-2023 Tigera, Inc. All rights reserved.
// SPDX-License-Identifier: Apache-2.0 OR GPL-2.0-or-later

#include <linux/types.h>
#include <linux/bpf.h>
#include <linux/pkt_cls.h>
#include <linux/ip.h>
#include <linux/tcp.h>
#include <linux/in.h>
#include <linux/udp.h>
#include <linux/if_ether.h>
#include <iproute2/bpf_elf.h>

// stdbool.h has no deps so it's OK to include; stdint.h pulls in parts
// of the std lib that aren't compatible with BPF.
#include <stdbool.h>


#include "bpf.h"
#include "types.h"
#include "counters.h"
#include "log.h"
#include "skb.h"
#include "policy.h"
#include "conntrack.h"
#include "nat.h"
#include "nat_lookup.h"
#include "routes.h"
#include "jump.h"
#include "reasons.h"
#include "icmp.h"
#include "arp.h"
#include "sendrecv.h"
#include "dns.h"
#include "events.h"
#include "fib.h"
#include "rpf.h"
#include "parsing.h"
#include "tc.h"
#include "tcp_stats.h"
#include "socket_lookup.h"
#include "failsafe.h"
#include "metadata.h"
#include "bpf_helpers.h"
#include "egw.h"
#include "rule_counters.h"
#include "dns_response.h"

#define HAS_HOST_CONFLICT_PROG CALI_F_TO_HEP

/* calico_tc_main is the main function used in all of the tc programs.  It is specialised
 * for particular hook at build time based on the CALI_F build flags.
 */
SEC("tc")
int calico_tc_main(struct __sk_buff *skb)
{
#ifdef UNITTEST
	/* UT-only workaround to allow us to run the program with BPF_TEST_PROG_RUN
	 * and simulate a specific mark
	 */
	skb->mark = SKB_MARK;
#endif

	if (CALI_F_LO && CALI_F_TO_HOST) {
		/* Do nothing, it is a packet that just looped around. */
		return TC_ACT_UNSPEC;
	}

	/* Optimisation: if another BPF program has already pre-approved the packet,
	 * skip all processing. */
	if (CALI_F_FROM_HOST && skb->mark == CALI_SKB_MARK_BYPASS) {
		if  (CALI_LOG_LEVEL >= CALI_LOG_LEVEL_DEBUG) {
			/* This generates a bit more richer output for logging */
			DECLARE_TC_CTX(_ctx,
				.skb = skb,
				.fwd = {
					.res = TC_ACT_UNSPEC,
					.reason = CALI_REASON_UNKNOWN,
				},
				.ipheader_len = IP_SIZE,
			);
			struct cali_tc_ctx *ctx = &_ctx;

			CALI_DEBUG("New packet at ifindex=%d; mark=%x\n", skb->ifindex, skb->mark);
			parse_packet_ip(ctx);
			CALI_DEBUG("Final result=ALLOW (%d). Bypass mark set.\n", CALI_REASON_BYPASS);
		}
		return TC_ACT_UNSPEC;
	}

	if (CALI_F_NAT_IF) {
		switch (skb->mark) {
		case CALI_SKB_MARK_BYPASS:
			/* We are turning a packet around to a local WEP using bpfnat
			 * iface, the WEP should do normal processing.
			 */
			skb->mark = 0UL;
			CALI_LOG_IF(CALI_LOG_LEVEL_INFO,
				"Final result=ALLOW (%d). Bypass mark set at bpfnat local WL\n", CALI_REASON_BYPASS);
			return TC_ACT_UNSPEC;
		case CALI_SKB_MARK_BYPASS_FWD:
			/* We are turning a packet around from lo to a remote WEP using
			 * bpfnat iface. Next hop is a HEP and it should just forward the
			 * packet.
			 */
			{
				__u32 mark = CALI_SKB_MARK_BYPASS;
				skb->mark = mark;
			}
			CALI_LOG_IF(CALI_LOG_LEVEL_INFO,
				"Final result=ALLOW (%d). Bypass mark set at bpfnat remote WL\n", CALI_REASON_BYPASS);
			return TC_ACT_UNSPEC;
		}
	}

	/* Optimisation: if XDP program has already accepted the packet,
	 * skip all processing. */
	if (CALI_F_FROM_HEP) {
		if (xdp2tc_get_metadata(skb) & CALI_META_ACCEPTED_BY_XDP) {
			CALI_LOG_IF(CALI_LOG_LEVEL_INFO,
					"Final result=ALLOW (%d). Accepted by XDP.\n", CALI_REASON_ACCEPTED_BY_XDP);
			skb->mark = CALI_SKB_MARK_BYPASS;
			return TC_ACT_UNSPEC;
		}
	}

	/* Initialise the context, which is stored on the stack, and the state, which
	 * we use to pass data from one program to the next via tail calls. */
	DECLARE_TC_CTX(_ctx,
		.skb = skb,
		.fwd = {
			.res = TC_ACT_UNSPEC,
			.reason = CALI_REASON_UNKNOWN,
		},
		.ipheader_len = IP_SIZE,
	);

	struct cali_tc_ctx *ctx = &_ctx;

	__builtin_memset(ctx->state, 0, sizeof(*ctx->state));

	CALI_DEBUG("New packet at ifindex=%d; mark=%x\n", skb->ifindex, skb->mark);

	counter_inc(ctx, COUNTER_TOTAL_PACKETS);

	if (CALI_LOG_LEVEL >= CALI_LOG_LEVEL_INFO) {
		ctx->state->prog_start_time = bpf_ktime_get_ns();
	}

	/* We only try a FIB lookup and redirect for packets that are towards the host.
	 * For packets that are leaving the host namespace, routing has already been done. */
	fwd_fib_set(&ctx->fwd, CALI_F_TO_HOST);

	if (CALI_F_TO_HEP || CALI_F_TO_WEP) {
		/* We're leaving the host namespace, check for other bypass mark bits.
		 * These are a bit more complex to handle so we do it after creating the
		 * context/state. */
		switch (skb->mark & CALI_SKB_MARK_BYPASS_MASK) {
		case CALI_SKB_MARK_BYPASS_FWD:
			CALI_DEBUG("Packet approved for forward.\n");
			counter_inc(ctx, CALI_REASON_BYPASS);
			goto allow;
		}
	}

	/* Parse the packet as far as the IP header; as a side-effect this validates the packet size
	 * is large enough for UDP. */
	switch (parse_packet_ip(ctx)) {
#ifdef IPVER6
	case PARSING_OK_V6:
		// IPv6 Packet.
		break;
#else
	case PARSING_OK:
		// IPv4 Packet.
		break;
#endif
	case PARSING_ALLOW_WITHOUT_ENFORCING_POLICY:
		// A packet that we automatically let through
		fwd_fib_set(&ctx->fwd, false);
		ctx->fwd.res = TC_ACT_UNSPEC;
		goto finalize;
	case PARSING_ERROR:
	default:
		// A malformed packet or a packet we don't support
		CALI_DEBUG("Drop malformed or unsupported packet\n");
		ctx->fwd.res = TC_ACT_SHOT;
		goto finalize;
	}
	return pre_policy_processing(ctx);

allow:
finalize:
	return forward_or_drop(ctx);
}

static CALI_BPF_INLINE int pre_policy_processing(struct cali_tc_ctx *ctx)
{
	/* Copy fields that are needed by downstream programs from the packet to the state. */
	tc_state_fill_from_iphdr(ctx);

	if (CALI_F_LO && (GLOBAL_FLAGS & CALI_GLOBALS_LO_UDP_ONLY) && ctx->state->ip_proto != IPPROTO_UDP) {
		CALI_DEBUG("Allowing because it is not UDP\n");
		goto allow;
	}

	/* Parse out the source/dest ports (or type/code for ICMP). */
	switch (tc_state_fill_from_nexthdr(ctx, dnat_should_decap())) {
	case PARSING_ERROR:
		goto deny;
	case PARSING_ALLOW_WITHOUT_ENFORCING_POLICY:
		goto allow;
	}

	/* Now we've got as far as the UDP header, check if this is one of our VXLAN packets, which we
	 * use to forward traffic for node ports. */
	if (dnat_should_decap() /* Compile time: is this a BPF program that should decap packets? */ &&
			is_vxlan_tunnel(ctx, VXLAN_PORT) /* Is this a VXLAN packet? */ ) {
		/* Decap it; vxlan_attempt_decap will revalidate the packet if needed. */
		switch (vxlan_attempt_decap(ctx)) {
		case -1:
			/* Problem decoding the packet. */
			goto deny;
		case -2:
			/* Non-BPF VXLAN packet from another Calico node. */
			CALI_DEBUG("VXLAN packet from known Calico host, allow.\n");
			fwd_fib_set(&(ctx->fwd), false);
			goto allow;
		}

		/* Again, copy fields that are needed by downstream programs from the
		 * packet to the state after we unpacked the inner packet.
		 */
		tc_state_fill_from_iphdr(ctx);
		/* Parse out the source/dest ports (or type/code for ICMP). */
		switch (tc_state_fill_from_nexthdr(ctx, dnat_should_decap())) {
		case PARSING_ERROR:
			goto deny;
		case PARSING_ALLOW_WITHOUT_ENFORCING_POLICY:
			goto allow;
		}
	}

	ctx->state->pol_rc = CALI_POL_NO_MATCH;

	/* Do conntrack lookup before anything else */
	ctx->state->ct_result = calico_ct_lookup(ctx);

	calico_tc_process_ct_lookup(ctx);

allow:
finalize:
	return forward_or_drop(ctx);
deny:
	ctx->fwd.res = TC_ACT_SHOT;
	goto finalize;
}

static CALI_BPF_INLINE void calico_tc_process_ct_lookup(struct cali_tc_ctx *ctx)
{
	CALI_DEBUG("conntrack entry flags 0x%x\n", ctx->state->ct_result.flags);

	/* We are forwarding a packet if it has a seen mark (that is another
	 * program has seen it already) and is either not routed through the
	 * bpfnat iface (which may be true for host traffic) or has the specific
	 * reasons set.
	 */
	bool forwarding = CALI_F_EGRESS &&
		skb_mark_equals(ctx->skb, CALI_SKB_MARK_SEEN_MASK, CALI_SKB_MARK_SEEN) &&
		(!skb_mark_equals(ctx->skb, CALI_SKB_MARK_FROM_NAT_IFACE_OUT, CALI_SKB_MARK_FROM_NAT_IFACE_OUT) ||
		 (skb_mark_equals(ctx->skb, CALI_SKB_MARK_BYPASS_MASK, CALI_SKB_MARK_FALLTHROUGH) ||
		  skb_mark_equals(ctx->skb, CALI_SKB_MARK_BYPASS_MASK, CALI_SKB_MARK_NAT_OUT) ||
		  skb_mark_equals(ctx->skb, CALI_SKB_MARK_BYPASS_MASK, CALI_SKB_MARK_MASQ) ||
		  skb_mark_equals(ctx->skb, CALI_SKB_MARK_BYPASS_MASK, CALI_SKB_MARK_SKIP_FIB)));

	/* Handle reporting DNS packets up to Felix userspace. */
	if (calico_dns_check(ctx) && DNS_INLINE_PROCESSING) {
		/* calico_dns_check decides when/where to do the check. It does not quite
		 * matter if the parsing is done 2x, but lets avoid it.
		 *
		 * We ned to do the parsing in a separate program not to runover the
		 * stack size so we need to mark whether to do the parsing then or not.
		 */
		CALI_DEBUG("Marking packet for DNS parsing\n");
		ctx->state->flags |= CALI_ST_DNS_PROCESS;
	}

	if (HAS_HOST_CONFLICT_PROG &&
			/* Do not do conflict resolution for host-self loop. Unlike with
			 * traffic to another backend, we are not able to tell traffic to
			 * self via service from straight to self.
			 */
			!CALI_F_LO &&
			/* Do conflict resolution on other device if it clashes with
			 * traffic looped via the NAT_IF but it hasn't been seen yet and
			 * is not looped via the NAT_IF, that is, it is from host, but not
			 * to a service.
			 */
			(ctx->state->ct_result.flags & CALI_CT_FLAG_VIA_NAT_IF) &&
			!(ctx->skb->mark & (CALI_SKB_MARK_FROM_NAT_IFACE_OUT | CALI_SKB_MARK_SEEN))) {
		CALI_DEBUG("Host source SNAT conflict\n");
		CALI_JUMP_TO(ctx, PROG_INDEX_HOST_CT_CONFLICT);
		CALI_DEBUG("Failed to call conflict resolution.\n");
		goto deny;
	}

	/* Check if someone is trying to spoof a tunnel packet */
	if (CALI_F_FROM_HEP && ct_result_tun_src_changed(ctx->state->ct_result.rc)) {
		CALI_DEBUG("dropping tunnel pkt with changed source node\n");
		goto deny;
	}

	if (ctx->state->ct_result.flags & CALI_CT_FLAG_NAT_OUT) {
		ctx->state->flags |= CALI_ST_NAT_OUTGOING;
	}

	if (CALI_F_TO_HOST && !CALI_F_NAT_IF &&
			(ct_result_rc(ctx->state->ct_result.rc) == CALI_CT_ESTABLISHED ||
			 ct_result_rc(ctx->state->ct_result.rc) == CALI_CT_ESTABLISHED_BYPASS) &&
			ctx->state->ct_result.flags & CALI_CT_FLAG_VIA_NAT_IF) {
		CALI_DEBUG("should route via bpfnatout\n");
		ctx->fwd.mark |= CALI_SKB_MARK_TO_NAT_IFACE_OUT;
		/* bpfnatout need to process the packet */
		ct_result_set_rc(ctx->state->ct_result.rc, CALI_CT_ESTABLISHED);
	}

<<<<<<< HEAD
	if (ct_result_rpf_failed(ctx->state->ct_result.rc) && !EGRESS_GATEWAY) {
		if (!CALI_F_FROM_WEP) {
			/* We are possibly past (D)NAT, but that is ok, we need to let the
			 * IP stack do the RPF check on the source, dest is not important.
			 */
			goto deny;
		} else if (!wep_rpf_check(ctx, cali_rt_lookup(&ctx->state->ip_src))) {
			goto deny;
		}
=======
	if (ct_result_rpf_failed(ctx->state->ct_result.rc)) {
		goto deny;
>>>>>>> ccb43e52
	}

	if (ct_result_rc(ctx->state->ct_result.rc) == CALI_CT_MID_FLOW_MISS) {
		if (CALI_F_TO_HOST) {
			/* Mid-flow miss */
			if (EGRESS_GATEWAY) {

#ifndef UNITTEST /* XXX to make UTs pass verifier, not tested XXX */

				// On the return path of an egress gateway flow, on egress from the
				// egress gateway, and when the egress gateway is on a different
				// node than the client, we'll get a CT miss here for the original
				// (unencapped) client pod -> destination flow.  We want to create
				// that CT state and mark it as approved on both sides, because a
				// mid-flow TCP packet will not be allowed on the FROM_HOST side if
				// it isn't already approved.
				CALI_DEBUG("CT mid-flow miss from egress gateway\n");
				ctx->state->ct_result.rc = CALI_CT_NEW | CT_RES_ALLOW_FROM_SIDE;
#endif

			} else {
				/* Other mid-flow miss cases: let iptables handle it in case it's an
				 * existing flow in the Linux conntrack table. We can't apply policy
				 * or DNAT because it's too late in the flow.  iptables will drop if
				 * the flow is not known.
				 */
				CALI_DEBUG("CT mid-flow miss; fall through to iptables.\n");
				ctx->fwd.mark = CALI_SKB_MARK_FALLTHROUGH;
				fwd_fib_set(&(ctx->fwd), false);
				goto finalize;
			}
		} else {
			if (CALI_F_HEP) {
				// HEP egress for a mid-flow packet with no BPF or Linux CT state.
				// This happens, for example, with asymmetric untracked policy,
				// where we want the return path packet to be dropped if there is a
				// HEP present (regardless of the policy configured on it, for
				// consistency with the iptables dataplane's invalid CT state
				// check), but allowed if there is no HEP, i.e. the egress interface
				// is a plain data interface. Unfortunately we have no simple check
				// for "is there a HEP here?" All we can do - below - is try to
				// tail call the policy program; if that attempt returns, it means
				// there is no HEP. So what we can do is set a state flag to record
				// the situation that we are in, then let the packet continue. If
				// we find that there is no policy program - i.e. no HEP - the
				// packet is correctly allowed.  If there is a policy program and it
				// denies, fine. If there is a policy program and it allows, but
				// the state flag is set, we drop the packet at the start of
				// calico_tc_skb_accepted_entrypoint.
				//
				// Also we are mid-flow and so it's important to suppress any CT
				// state creation - which normally follows when a packet is allowed
				// through - because that CT state would not be correct. Basically,
				// unless we see the SYN packet that starts a flow, we should never
				// have CT state for that flow.
				//
				// Net, we can use the same flag, CALI_ST_SUPPRESS_CT_STATE, both to
				// suppress CT state creation and to drop the packet if we find that
				// there is a HEP present.
				CALI_DEBUG("CT mid-flow miss to HEP with no Linux conntrack entry: "
						"continue but suppressing CT state creation.\n");
				ctx->state->flags |= CALI_ST_SUPPRESS_CT_STATE;
				ct_result_set_rc(ctx->state->ct_result.rc, CALI_CT_NEW);
			} else {
				CALI_DEBUG("CT mid-flow miss away from host with no Linux "
						"conntrack entry, drop.\n");
				goto deny;
			}
		}
	}

	/* Skip policy if we get conntrack hit */
	if (ct_result_rc(ctx->state->ct_result.rc) != CALI_CT_NEW) {
		if (ctx->state->ct_result.flags & CALI_CT_FLAG_SKIP_FIB) {
			ctx->state->flags |= CALI_ST_SKIP_FIB;
		}
		CALI_DEBUG("CT Hit\n");

		if (ctx->state->ip_proto == IPPROTO_TCP && ct_result_is_syn(ctx->state->ct_result.rc)) {
			CALI_DEBUG("Forcing policy on SYN\n");
			if (ct_result_rc(ctx->state->ct_result.rc) == CALI_CT_ESTABLISHED_DNAT) {
				/* Set DNAT info for policy */
				ctx->state->post_nat_ip_dst = ctx->state->ct_result.nat_ip;
				ctx->state->post_nat_dport = ctx->state->ct_result.nat_port;
			} else {
				ctx->state->post_nat_ip_dst = ctx->state->ip_dst;
				ctx->state->post_nat_dport = ctx->state->dport;
			}
			goto syn_force_policy;
		}
		goto skip_policy;
	}

	/* No conntrack entry, check if we should do NAT */
	nat_lookup_result nat_res = NAT_LOOKUP_ALLOW;

	if (CALI_F_TO_HOST || (CALI_F_FROM_HOST && !skb_seen(ctx->skb) && !ctx->nat_dest /* no sport conflict */)) {
		ctx->nat_dest = calico_nat_lookup_tc(ctx,
						     &ctx->state->ip_src, &ctx->state->ip_dst,
						     ctx->state->ip_proto, ctx->state->dport,
						     !ip_void(ctx->state->tun_ip), &nat_res);
	}

	if (nat_res == NAT_FE_LOOKUP_DROP) {
		CALI_DEBUG("Packet is from an unauthorised source: DROP\n");
		deny_reason(ctx, CALI_REASON_UNAUTH_SOURCE);
		goto deny;
	}
	if (ctx->nat_dest != NULL) {
		ctx->state->post_nat_ip_dst = ctx->nat_dest->addr;
		ctx->state->post_nat_dport = ctx->nat_dest->port;
	} else if (nat_res == NAT_NO_BACKEND) {
		/* send icmp port unreachable if there is no backend for a service */
#ifdef IPVER6
		ctx->state->icmp_type = ICMPV6_DEST_UNREACH;
		ctx->state->icmp_code = ICMPV6_PORT_UNREACH;
#else
		ctx->state->icmp_type = ICMP_DEST_UNREACH;
		ctx->state->icmp_code = ICMP_PORT_UNREACH;
#endif
		ip_set_void(ctx->state->tun_ip);
		goto icmp_send_reply;
	} else {
		ctx->state->post_nat_ip_dst = ctx->state->ip_dst;
		ctx->state->post_nat_dport = ctx->state->dport;
		if (nat_res == NAT_EXCLUDE) {
			/* We want such packets to go through the host namespace. The main
			 * usecase of this is node-local-dns.
			 */
			ctx->state->flags |= CALI_ST_SKIP_FIB;
			ctx->state->flags |= CALI_ST_NAT_EXCLUDE;
		}
	}

syn_force_policy:
	/* DNAT in state is set correctly now */

	if ((ip_void(ctx->state->tun_ip) && CALI_F_FROM_HEP) && !CALI_F_NAT_IF && !CALI_F_LO) {
		if (
#ifdef IPVER6
			ctx->state->ip_proto != IPPROTO_ICMPV6 &&
#endif
			!hep_rpf_check(ctx, false)) {
			goto deny;
		}
	}

	if (CALI_F_TO_WEP && (!skb_seen(ctx->skb) ||
			skb_mark_equals(ctx->skb, CALI_SKB_MARK_FROM_NAT_IFACE_OUT, CALI_SKB_MARK_FROM_NAT_IFACE_OUT)) &&
			cali_rt_flags_local_host(cali_rt_lookup_flags(&ctx->state->ip_src))) {
		/* Host to workload traffic always allowed.  We discount traffic that was
		 * seen by another program since it must have come in via another interface.
		 */
		CALI_DEBUG("Packet is from the host: ACCEPT\n");
		goto skip_policy;
	}

	// Auto allow VXLAN packets to egress gateways to leave the client's host
	if (CALI_F_HEP && EGRESS_IP_ENABLED &&
			!skb_refresh_validate_ptrs(ctx, UDP_SIZE) &&
			is_vxlan_tunnel(ctx, EGW_VXLAN_PORT)) {
		ipv46_addr_t ip_addr = CALI_F_FROM_HOST ? ctx->state->ip_src : ctx->state->ip_dst;
		if (ip_equal(ip_addr, HOST_IP)) {
			if (CALI_F_FROM_HOST) {
				CALI_DEBUG("Allow VXLAN packet to Egress Gateways\n");
			} else {
				CALI_DEBUG("Allow VXLAN packet from Egress Gateways\n");
			}
			counter_inc(ctx, CALI_REASON_ACCEPTED_BY_EGW);
			goto skip_policy;
		}
	}

	// Auto-allow VXLAN packets from/to egress gateway pod
	if (CALI_F_WEP && EGRESS_GATEWAY) {
		if (!skb_refresh_validate_ptrs(ctx, UDP_SIZE) &&
				is_vxlan_tunnel(ctx, EGW_VXLAN_PORT)) {
			ipv46_addr_t ip_addr = CALI_F_FROM_WEP ? ctx->state->ip_dst : ctx->state->ip_src;
			__be32 flags = cali_rt_lookup_flags(&ip_addr);
			if (cali_rt_flags_host(flags)) {
				counter_inc(ctx, CALI_REASON_ACCEPTED_BY_EGW);
				if (CALI_F_FROM_WEP) {
					CALI_DEBUG("Allow VXLAN packet from EGW pod\n");
				} else {
					CALI_DEBUG("Allow VXLAN packet to EGW pod\n");
				}
				goto skip_policy;
			}
		} else if (CALI_F_TO_WEP) {
			if (EGW_HEALTH_PORT && (ctx->state->ip_proto == IPPROTO_TCP) &&
					(ctx->state->dport == EGW_HEALTH_PORT)) {
				CALI_DEBUG("Allow health check traffic to EGW pod\n");
				goto skip_policy;
			}
			goto deny;
		}
	}

	if (CALI_F_FROM_WEP && !EGRESS_GATEWAY
#ifdef IPVER6
			&& !(ctx->state->ip_proto == IPPROTO_ICMPV6 && ip_link_local(ctx->state->ip_src))
#endif
			) {
		/* Do RPF check since it's our responsibility to police that.  Skip this
		 * on egress from an egress gateway, because the whole point of egress
		 * gateways, on the return path, is to forward from destination IPs that
		 * are not their own IP. */
		struct cali_rt *r = cali_rt_lookup(&ctx->state->ip_src);
		/* Do RPF check since it's our responsibility to police that. */
		if (!wep_rpf_check(ctx, r)) {
			goto deny;
		}

		if (EGRESS_CLIENT) {
			if (cali_rt_flags_outside_cluster(cali_rt_lookup_flags(&ctx->state->post_nat_ip_dst))) {
				// Packet is from an egress client and destined to outside
				// the cluster, so CT state will be marked as an egress
				// gateway flow.
				CALI_DEBUG("Flow from egress gateway client to outside cluster\n");
				ctx->state->ct_result.flags |= CALI_CT_FLAG_EGRESS_GW;
			}
		}

		// Check whether the workload needs outgoing NAT to this address, except from an egress gateway
		// client. This is because, packets from egress clients are destined outside the cluster
		// the SNATing is done by the egw itself.
		if (!EGRESS_CLIENT && (r->flags & CALI_RT_NAT_OUT)) {
			struct cali_rt *rt = cali_rt_lookup(&ctx->state->post_nat_ip_dst);
			enum cali_rt_flags flags = CALI_RT_UNKNOWN;
			if (rt) {
				flags = rt->flags;
			}
			if (!(flags & CALI_RT_IN_POOL) && !cali_rt_flags_local_host(flags)) {
				CALI_DEBUG("Source is in NAT-outgoing pool "
					   "but dest is not, need to SNAT.\n");
				ctx->state->flags |= CALI_ST_NAT_OUTGOING;
			}
		}

		/* If 3rd party CNI is used and dest is outside cluster. See commit fc711b192f for details. */
		if (!(r->flags & CALI_RT_IN_POOL)) {
			CALI_DEBUG("Source %x not in IP pool\n", debug_ip(ctx->state->ip_src));
			r = cali_rt_lookup(&ctx->state->post_nat_ip_dst);
			if (!r || !(r->flags & (CALI_RT_WORKLOAD | CALI_RT_HOST))) {
				CALI_DEBUG("Outside cluster dest %x\n", debug_ip(ctx->state->post_nat_ip_dst));
				ctx->state->flags |= CALI_ST_SKIP_FIB;
			}
		}
	}

	/* [SMC] I had to add this revalidation when refactoring the conntrack code to use the context and
	 * adding possible packet pulls in the VXLAN logic.  I believe it is spurious but the verifier is
	 * not clever enough to spot that we'd have already bailed out if one of the pulls failed. */
	if (skb_refresh_validate_ptrs(ctx, UDP_SIZE)) {
		deny_reason(ctx, CALI_REASON_SHORT);
		CALI_DEBUG("Too short\n");
		goto deny;
	}

	ctx->state->pol_rc = CALI_POL_NO_MATCH;
	if (ctx->nat_dest) {
		ctx->state->nat_dest.addr = ctx->nat_dest->addr;
		ctx->state->nat_dest.port = ctx->nat_dest->port;
	} else {
		ip_set_void(ctx->state->nat_dest.addr);
		ctx->state->nat_dest.port = 0;
	}

	// For the case where the packet was sent from a socket on this host, get the
	// sending socket's cookie, so we can reverse a DNAT that the CTLB may have done.
	// This allows us to give the policy program the pre-DNAT destination as well as
	// the post-DNAT destination in all cases.
	__u64 cookie = bpf_get_socket_cookie(ctx->skb);
	if (cookie) {
		CALI_DEBUG("Socket cookie: %x\n", cookie);
		struct ct_nats_key ct_nkey = {
			.cookie	= cookie,
			.proto = ctx->state->ip_proto,
			.ip	= ctx->state->ip_dst,
			.port	= host_to_ctx_port(ctx->state->dport),
		};
		// If we didn't find a CTLB NAT entry then use the packet's own IP/port for the
		// pre-DNAT values that's set by tc_state_fill_from_iphdr() and
		// tc_state_fill_from_nextheader().
		struct sendrec_val *revnat = cali_ct_nats_lookup_elem(&ct_nkey);
		if (revnat) {
			CALI_DEBUG("Got cali_ct_nats entry; flow was NATted by CTLB.\n");
			ctx->state->pre_nat_ip_dst = revnat->ip;
			ctx->state->pre_nat_dport = ctx_port_to_host(revnat->port);
		}
	}

	if (!forwarding && rt_addr_is_local_host(&ctx->state->ip_src)) {
		CALI_DEBUG("Source IP is local host.\n");
		if (CALI_F_TO_HEP && is_failsafe_out(ctx->state->ip_proto, ctx->state->post_nat_dport, ctx->state->post_nat_ip_dst)) {
			CALI_DEBUG("Outbound failsafe port: %d. Skip policy.\n", ctx->state->post_nat_dport);
			counter_inc(ctx, CALI_REASON_ACCEPTED_BY_FAILSAFE);
			goto skip_policy;
		}
		ctx->state->flags |= CALI_ST_SRC_IS_HOST;
	}

	struct cali_rt *dest_rt = NULL;
	// Route lookup is not done for those packets which are nat excluded, where there
	// is a nat hit, but we don't resolve (such as node local DNS cache).
	if (!(ctx->state->flags & CALI_ST_NAT_EXCLUDE)) {
		dest_rt = cali_rt_lookup(&ctx->state->post_nat_ip_dst);
	}
	if (!dest_rt) {
		CALI_DEBUG("No route for post DNAT dest %x\n", debug_ip(ctx->state->post_nat_ip_dst));
		if (CALI_F_FROM_HEP) {
			/* Disable FIB, let the packet go through the host after it is
			 * policed. It is ingress into the system and we do not know what
			 * exactly is the packet's destination. It may be a local VM or
			 * something similar and we let the host to route it or dump it.
			 *
			 * https://github.com/projectcalico/calico/issues/6450
			 */
			ctx->state->flags |= CALI_ST_SKIP_FIB;
		}
		goto do_policy;
	}

	/* If the dest route is a blackhole route, drop/reject the packet.
	 * This is based on the service loop prevention configuration.
	 * If ServiceLoopPrevention = Drop, route is a blackhole drop route.
	 * If ServiceLoopPrevention = Reject, route is a blackhole reject route.
	 * If ServiceLoopPrevention = Disabled, these routes are not programmed.
	 */
	if (CALI_F_TO_HOST) {
		if (cali_rt_is_blackhole_drop(dest_rt)) {
			CALI_DEBUG("Packet hit a black hole route: DROP\n");
			deny_reason(ctx, CALI_REASON_BLACK_HOLE);
			goto deny;
		}
		if (cali_rt_is_blackhole_reject(dest_rt)) {
			CALI_DEBUG("Packet hit a black hole route: REJECT\n");
			deny_reason(ctx, CALI_REASON_BLACK_HOLE);
#ifdef IPVER6
			ctx->state->icmp_type = ICMPV6_DEST_UNREACH;
			ctx->state->icmp_code = ICMPV6_PORT_UNREACH;
#else
			ctx->state->icmp_type = ICMP_DEST_UNREACH;
			ctx->state->icmp_code = ICMP_PORT_UNREACH;
#endif
			goto icmp_send_reply;
		}
	}

	if (cali_rt_flags_local_host(dest_rt->flags)) {
		CALI_DEBUG("Post-NAT dest IP is local host.\n");
		if (CALI_F_FROM_HEP && is_failsafe_in(ctx->state->ip_proto, ctx->state->post_nat_dport, ctx->state->ip_src)) {
			CALI_DEBUG("Inbound failsafe port: %d. Skip policy.\n", ctx->state->post_nat_dport);
			counter_inc(ctx, CALI_REASON_ACCEPTED_BY_FAILSAFE);
			goto skip_policy;
		}
		ctx->state->flags |= CALI_ST_DEST_IS_HOST;
	} else if (CALI_F_FROM_HEP && !ctx->nat_dest && !cali_rt_is_local(dest_rt)) {
		/* Disable FIB, let the packet go through the host after it is
		 * policed. It is ingress into the system and we got a packet, which is
		 * not for this host, and it wasn't resolved as a service and it is not
		 * for a local workload either. But we hit a route so it may be some L2
		 * broadcast, we do not quite know. Let the host route it or dump it.
		 *
		 * https://github.com/projectcalico/calico/issues/8918
		 */
		ctx->state->flags |= CALI_ST_SKIP_FIB;
	}

	if (CALI_F_TO_HEP && ctx->nat_dest && !skb_seen(ctx->skb) && !(ctx->state->flags & CALI_ST_HOST_PSNAT)) {
		CALI_DEBUG("Host accesses nodeport backend %x:%d\n",
			   debug_ip(ctx->state->post_nat_ip_dst), ctx->state->post_nat_dport);
		CALI_DEBUG("Host accesses nodeport state->flags 0x%x\n", ctx->state->flags);
		if (cali_rt_flags_local_workload(dest_rt->flags)) {
			CALI_DEBUG("NP redir on HEP - skip policy\n");
			ctx->state->flags |= CALI_ST_CT_NP_LOOP;
			ctx->state->pol_rc = CALI_POL_ALLOW;
			goto skip_policy;
		} else if (cali_rt_flags_remote_workload(dest_rt->flags)) {
			if (CALI_F_LO) {
				CALI_DEBUG("NP redir remote on LO\n");
				ctx->state->flags |= CALI_ST_CT_NP_LOOP;
			} else if (CALI_F_MAIN && cali_rt_is_tunneled(dest_rt)) {
				CALI_DEBUG("NP redir remote on HEP to tunnel\n");
				ctx->state->flags |= CALI_ST_CT_NP_LOOP;
			}
			ctx->state->flags |= CALI_ST_CT_NP_REMOTE;
		}
	}

do_policy:
#ifdef IPVER6
	if (ctx->state->ip_proto == IPPROTO_ICMPV6) {
		switch (icmp_hdr(ctx)->icmp6_type) {
		case 130: /* multicast listener query */
		case 131: /* multicast listener report */
		case 132: /* multicast listener done */
		case 133: /* router solicitation */
		case 135: /* neighbor solicitation */
		case 136: /* neighbor advertisement */
			CALI_DEBUG("allow ICMPv6 type %d\n", icmp_hdr(ctx)->icmp6_type);
			/* We use iptables to allow it only to the host. */
			if (CALI_F_TO_HOST) {
				ctx->state->flags |= CALI_ST_SKIP_FIB;
			}
			goto skip_policy;
		}
	}
#endif

	if (CALI_F_TO_WEP && ctx->skb->mark == CALI_SKB_MARK_MASQ) {
		CALI_DEBUG("MASQ to self - using dest as source for policy.\n");
		ctx->state->ip_src_masq = ctx->state->ip_src;
		ctx->state->ip_src = ctx->state->ip_dst;
	}
	CALI_DEBUG("About to jump to policy program.\n");
	CALI_JUMP_TO_POLICY(ctx);
	if (CALI_F_HEP) {
		CALI_DEBUG("HEP with no policy, allow.\n");
		goto skip_policy;
	} else {
		/* should not reach here */
		CALI_DEBUG("WEP with no policy, deny.\n");
		goto deny;
	}

icmp_send_reply:
	CALI_JUMP_TO(ctx, PROG_INDEX_ICMP);
	/* should not reach here */
	goto deny;

skip_policy:
	/* FIXME: only need to revalidate here on the conntrack related code path because the skb_refresh_validate_ptrs
	 * call that it uses can fail to pull data, leaving the packet invalid. */
	if (skb_refresh_validate_ptrs(ctx, UDP_SIZE)) {
		ctx->fwd.reason = CALI_REASON_SHORT;
		CALI_DEBUG("Too short\n");
		goto deny;
	}

	if (ENABLE_TCP_STATS && CALI_F_FROM_WEP) {
		if (IPPROTO_TCP == ctx->state->ip_proto) {
			socket_lookup(ctx);
		}
	}

	ctx->state->pol_rc = CALI_POL_ALLOW;
	ctx->state->flags |= CALI_ST_SKIP_POLICY;

	if (ctx->state->flags & CALI_ST_DNS_PROCESS) {
		CALI_JUMP_TO(ctx, PROG_INDEX_DNS_PARSER);
		/* should not reach here */
		CALI_DEBUG("Failed to jump to allow dns parser.");
	} else {
		CALI_JUMP_TO(ctx, PROG_INDEX_ALLOWED);
		/* should not reach here */
		CALI_DEBUG("Failed to jump to allow program.");
	}
	CALI_DEBUG("jump failed - deny\n");
	/* should not reach here */
	goto deny;

finalize:
	return;

deny:
	ctx->fwd.res = TC_ACT_SHOT;
}

enum do_nat_res {
	NAT_DENY,
	NAT_ALLOW,
	NAT_ENCAP_ALLOW,
	NAT_ICMP_TOO_BIG,
};

static CALI_BPF_INLINE enum do_nat_res do_nat(struct cali_tc_ctx *ctx,
					      size_t ip_hdr_offset,
					      size_t l4_csum_off,
					      bool ct_related,
					      int ct_rc,
					      struct ct_create_ctx *ct_ctx_nat,
					      bool *is_dnat,
					      __u32 *seen_mark,
					      bool inner_icmp)
{
	bool encap_needed = false;
#ifdef IPVER6
	size_t l3_csum_off = 0;
#else
	size_t l3_csum_off = ip_hdr_offset + offsetof(struct iphdr, check);
#endif

	switch (ct_rc){
	case CALI_CT_ESTABLISHED_DNAT:
		if (CALI_F_FROM_HEP && !ip_void(STATE->tun_ip) && ct_result_np_node(STATE->ct_result)) {
			/* Packet is returning from a NAT tunnel,
			 * already SNATed, just forward it.
			 */
			*seen_mark = CALI_SKB_MARK_BYPASS_FWD;
			CALI_DEBUG("returned from NAT tunnel\n");
			goto allow;
		}
		STATE->post_nat_ip_dst = STATE->ct_result.nat_ip;
		STATE->post_nat_dport = STATE->ct_result.nat_port;

		/* fall through */

	case CALI_CT_NEW:
		/* We may not do a true DNAT here if we are resolving service source port
		 * conflict with host->pod w/o service. See calico_tc_host_ct_conflict().
		 */
		*is_dnat = !ip_equal(STATE->ip_dst, STATE->post_nat_ip_dst) || STATE->dport != STATE->post_nat_dport;

		CALI_DEBUG("CT: DNAT to %x:%d\n",
				debug_ip(STATE->post_nat_ip_dst), STATE->post_nat_dport);

		encap_needed = dnat_should_encap();

		/* We have not created the conntrack yet since we did not know
		 * if we need encap or not. Must do before MTU check and before
		 * we jump to do the encap.
		 */
		if (ct_ctx_nat /* iff CALI_CT_NEW */) {
			struct cali_rt * rt;

			if (encap_needed) {
				/* When we need to encap, we need to find out if the backend is
				 * local or not. If local, we actually do not need the encap.
				 */
				rt = cali_rt_lookup(&STATE->post_nat_ip_dst);
				if (!rt) {
					deny_reason(ctx, CALI_REASON_RT_UNKNOWN);
					goto deny;
				}
				CALI_DEBUG("rt found for 0x%x local %d\n",
						debug_ip(STATE->post_nat_ip_dst), !!cali_rt_is_local(rt));

				encap_needed = !cali_rt_is_local(rt);
				if (encap_needed) {
					if (CALI_F_FROM_HEP && ip_void(STATE->tun_ip)) {
						if (CALI_F_DSR) {
							ct_ctx_nat->flags |= CALI_CT_FLAG_DSR_FWD |
								(STATE->ct_result.flags & CALI_CT_FLAG_NP_NO_DSR);
						}
						ct_ctx_nat->flags |= CALI_CT_FLAG_NP_FWD;
					}

					ct_ctx_nat->allow_from_host_side = true;
					ct_ctx_nat->tun_ip = rt->next_hop;
					STATE->ip_dst = rt->next_hop;
				} else if (cali_rt_is_workload(rt) &&
						!ip_equal(STATE->ip_dst, STATE->post_nat_ip_dst) &&
						!CALI_F_NAT_IF) {
					/* Packet arrived from a HEP for a workload and we're
					 * about to NAT it.  We can't rely on the kernel's RPF check
					 * to do the right thing here in the presence of source
					 * based routing because the kernel would do the RPF check
					 * based on the post-NAT dest IP and that may give the wrong
					 * result.
					 *
					 * Marking the packet allows us to influence which routing
					 * rule is used.
					 */

					ct_ctx_nat->flags |= CALI_CT_FLAG_EXT_LOCAL;
					STATE->ct_result.flags |= CALI_CT_FLAG_EXT_LOCAL;
					CALI_DEBUG("CT_NEW marked with FLAG_EXT_LOCAL\n");
				}
			}

			if (CALI_F_FROM_WEP && ip_equal(STATE->ip_src, STATE->post_nat_ip_dst)) {
				CALI_DEBUG("New loopback SNAT\n");
				ct_ctx_nat->flags |= CALI_CT_FLAG_SVC_SELF;
				STATE->ct_result.flags |= CALI_CT_FLAG_SVC_SELF;
			}

			ct_ctx_nat->type = CALI_CT_TYPE_NAT_REV;
			int err;
			if ((err = conntrack_create(ctx, ct_ctx_nat))) {
				CALI_DEBUG("Creating NAT conntrack failed with %d\n", err);
				goto deny;
			}
			STATE->ct_result.nat_sip = ct_ctx_nat->src;
			STATE->ct_result.nat_sport = ct_ctx_nat->sport;
		} else {
			if (encap_needed && ct_result_np_node(STATE->ct_result)) {
				CALI_DEBUG("CT says encap to node %x\n", debug_ip(STATE->ct_result.tun_ip));
				STATE->ip_dst = STATE->ct_result.tun_ip;
			} else {
				encap_needed = false;
			}
		}
		if (encap_needed) {
			if (!(STATE->ip_proto == IPPROTO_TCP && skb_is_gso(ctx->skb)) &&
					ip_is_dnf(ip_hdr(ctx)) && vxlan_encap_too_big(ctx)) {
				CALI_DEBUG("Request packet with DNF set is too big\n");
				goto icmp_too_big;
			}
			STATE->ip_src = HOST_IP;
			*seen_mark = CALI_SKB_MARK_BYPASS_FWD; /* Do FIB if possible */
			CALI_DEBUG("marking CALI_SKB_MARK_BYPASS_FWD\n");

			goto nat_encap;
		}

		ip_hdr_set_ip(ctx, saddr, STATE->ct_result.nat_sip);
		ip_hdr_set_ip(ctx, daddr, STATE->post_nat_ip_dst);

		switch (STATE->ip_proto) {
		case IPPROTO_TCP:
			if (STATE->ct_result.nat_sport) {
				CALI_DEBUG("Fixing TCP source port from %d to %d\n",
						bpf_ntohs(tcp_hdr(ctx)->source), STATE->ct_result.nat_sport);
				tcp_hdr(ctx)->source = bpf_htons(STATE->ct_result.nat_sport);
			}
			tcp_hdr(ctx)->dest = bpf_htons(STATE->post_nat_dport);
			break;
		case IPPROTO_UDP:
			if (STATE->ct_result.nat_sport) {
				CALI_DEBUG("Fixing UDP source port from %d to %d\n",
						bpf_ntohs(udp_hdr(ctx)->source), STATE->ct_result.nat_sport);
				udp_hdr(ctx)->source = bpf_htons(STATE->ct_result.nat_sport);
			}
			udp_hdr(ctx)->dest = bpf_htons(STATE->post_nat_dport);
			break;
		}

		CALI_DEBUG("DNAT L3 csum at %d L4 csum at %d\n", l3_csum_off, l4_csum_off);

		if (l4_csum_off) {
			if (skb_nat_l4_csum(ctx, l4_csum_off,
					    STATE->ip_src,
					    STATE->ct_result.nat_sip,
					    STATE->ip_dst,
					    STATE->post_nat_ip_dst,
					    bpf_htons(STATE->dport),
					    bpf_htons(STATE->post_nat_dport),
					    bpf_htons(STATE->sport),
					    bpf_htons(STATE->ct_result.nat_sport ? : STATE->sport),
					    STATE->ip_proto == IPPROTO_UDP ? BPF_F_MARK_MANGLED_0 : 0,
					    inner_icmp)) {
				goto deny;
			}
		}

		if (inner_icmp) {
			/* updating related icmp inner header. Because it can be anywhere
			 * and we are not updating in-place, we need to write it back
			 * before we update the csum.
			 */
			if (bpf_skb_store_bytes(ctx->skb, ip_hdr_offset, ip_hdr(ctx), IP_SIZE, 0)) {
				CALI_DEBUG("Too short for IP write back\n");
				deny_reason(ctx, CALI_REASON_SHORT);
				goto deny;
			}

			if (bpf_skb_store_bytes(ctx->skb, ip_hdr_offset + ctx->ipheader_len, ctx->nh, 8, 0)) {
				CALI_DEBUG("Too short for L4 ports write back\n");
				deny_reason(ctx, CALI_REASON_SHORT);
				goto deny;
			}
		}

#ifndef IPVER6
		if (!inner_icmp) {
			if (bpf_l3_csum_replace(ctx->skb, l3_csum_off, STATE->ip_src,
					STATE->ct_result.nat_sip, 4) ||
				bpf_l3_csum_replace(ctx->skb, l3_csum_off,
					STATE->ip_dst, STATE->post_nat_ip_dst, 4)) {
				deny_reason(ctx, CALI_REASON_CSUM_FAIL);
				goto deny;
			}
		}
#endif
		/* From now on, the packet has a new source IP */
		if (!ip_void(STATE->ct_result.nat_sip)) {
			STATE->ip_src = STATE->ct_result.nat_sip;
		}

		/* Handle returning ICMP related to tunnel
		 *
		 * N.B. we assume that we can fit in the MTU. Since it is ICMP
		 * and even though Linux sends up to min ipv4 MTU, it is
		 * unlikely that we are anywhere to close the MTU limit. If we
		 * are, we need to fail anyway.
		 */
		if (ct_related && STATE->ip_proto == IPPROTO_ICMP
				&& !ip_void(STATE->ct_result.tun_ip)
				&& (!CALI_F_DSR || (STATE->ct_result.flags & CALI_CT_FLAG_NP_NO_DSR))) {
			if (dnat_return_should_encap()) {
				CALI_DEBUG("Returning related ICMP from workload to tunnel\n");
			} else if (CALI_F_TO_HEP) {
				/* Special case for ICMP error being returned by the host with the
				 * backing workload into the tunnel back to the original host. It is
				 * ICMP related and there is a return tunnel path. We need to change
				 * both the source and destination at once.
				 *
				 * XXX the packet was routed to the original client as if it was XXX
				 * DSR and we might not be on the right iface!!! Should we XXX try
				 * to reinject it to fix the routing?
				 */
				CALI_DEBUG("Returning related ICMP from host to tunnel\n");
			}

			STATE->ip_src = HOST_IP;
			STATE->ip_dst = STATE->ct_result.tun_ip;
			goto nat_encap;
		}

		STATE->dport = STATE->post_nat_dport;
		STATE->ip_dst = STATE->post_nat_ip_dst;

		goto allow;

	case CALI_CT_ESTABLISHED_SNAT:
		CALI_DEBUG("CT: SNAT from %x:%d\n",
				debug_ip(STATE->ct_result.nat_ip), STATE->ct_result.nat_port);

		if (dnat_return_should_encap() && !ip_void(STATE->ct_result.tun_ip)) {
			if (CALI_F_DSR && !(STATE->ct_result.flags & CALI_CT_FLAG_NP_NO_DSR)) {
				/* SNAT will be done after routing, when leaving HEP */
				CALI_DEBUG("DSR enabled, skipping SNAT + encap\n");
				goto allow;
			}

			if (!(STATE->ip_proto == IPPROTO_TCP && skb_is_gso(ctx->skb)) &&
					ip_is_dnf(ip_hdr(ctx)) && vxlan_encap_too_big(ctx)) {
				CALI_DEBUG("Return ICMP mtu is too big\n");
				goto icmp_too_big;
			}
		}

		// Actually do the NAT.
		ip_hdr_set_ip(ctx, saddr, STATE->ct_result.nat_ip);
		ip_hdr_set_ip(ctx, daddr, STATE->ct_result.nat_sip);

		switch (ctx->state->ip_proto) {
		case IPPROTO_TCP:
			tcp_hdr(ctx)->source = bpf_htons(STATE->ct_result.nat_port);
			if (STATE->ct_result.nat_sport) {
				CALI_DEBUG("Fixing TCP dest port from %d to %d\n",
						bpf_ntohs(tcp_hdr(ctx)->dest), STATE->ct_result.nat_sport);
				tcp_hdr(ctx)->dest = bpf_htons(STATE->ct_result.nat_sport);
			}
			break;
		case IPPROTO_UDP:
			udp_hdr(ctx)->source = bpf_htons(STATE->ct_result.nat_port);
			if (STATE->ct_result.nat_sport) {
				CALI_DEBUG("Fixing UDP dest port from %d to %d\n",
						bpf_ntohs(tcp_hdr(ctx)->dest), STATE->ct_result.nat_sport);
				udp_hdr(ctx)->dest = bpf_htons(STATE->ct_result.nat_sport);
			}
			break;
		}

		CALI_DEBUG("SNAT L3 csum at %d L4 csum at %d\n", l3_csum_off, l4_csum_off);

		if (l4_csum_off && skb_nat_l4_csum(ctx, l4_csum_off,
						   STATE->ip_src, STATE->ct_result.nat_ip,
						   STATE->ip_dst, STATE->ct_result.nat_sip,
						   bpf_htons(STATE->dport),
						   bpf_htons(STATE->ct_result.nat_sport ? : STATE->dport),
						   bpf_htons(STATE->sport), bpf_htons(STATE->ct_result.nat_port),
						   STATE->ip_proto == IPPROTO_UDP ? BPF_F_MARK_MANGLED_0 : 0,
						   inner_icmp)) {
			deny_reason(ctx, CALI_REASON_CSUM_FAIL);
			goto deny;
		}

		if (inner_icmp) {
			/* updating related icmp inner header. Because it can be anywhere
			 * and we are not updating in-place, we need to write it back
			 * before we update the csum.
			 */
			if (bpf_skb_store_bytes(ctx->skb, ip_hdr_offset, ip_hdr(ctx), IP_SIZE, 0)) {
				CALI_DEBUG("Too short\n");
				deny_reason(ctx, CALI_REASON_SHORT);
				goto deny;
			}

			if (bpf_skb_store_bytes(ctx->skb, ip_hdr_offset + ctx->ipheader_len, ctx->nh, 8, 0)) {
				CALI_DEBUG("Too short\n");
				deny_reason(ctx, CALI_REASON_SHORT);
				goto deny;
			}
		}

#ifndef IPVER6
		if (!inner_icmp) {
			CALI_VERB("L3 checksum update (csum is at %d) port from %x to %x\n",
					l3_csum_off, STATE->ip_src, STATE->ct_result.nat_ip);

			if (bpf_l3_csum_replace(ctx->skb, l3_csum_off,
					  STATE->ip_src, STATE->ct_result.nat_ip, 4) ||
				bpf_l3_csum_replace(ctx->skb, l3_csum_off,
					  STATE->ip_dst, STATE->ct_result.nat_sip, 4)) {
				deny_reason(ctx, CALI_REASON_CSUM_FAIL);
				goto deny;
			}
		}
#endif

		/* In addition to dnat_return_should_encap() we also need to encap on the
		 * host endpoint for egress traffic, when we hit an SNAT rule. This is the
		 * case when the target was host namespace. If the target was a pod, the
		 * already encaped traffic would not reach this point and would not be
		 * able to match as SNAT.
		 */
		if ((dnat_return_should_encap() || (CALI_F_TO_HEP && !CALI_F_DSR)) &&
									!ip_void(STATE->ct_result.tun_ip)) {
			STATE->ip_src = HOST_IP;
			STATE->ip_dst = STATE->ct_result.tun_ip;
			goto nat_encap;
		}

		STATE->sport = STATE->ct_result.nat_port;
		STATE->ip_src = STATE->ct_result.nat_ip;

		goto allow;
	}

deny:
	return NAT_DENY;

allow:
	return NAT_ALLOW;

icmp_too_big:
#ifndef IPVER6
	STATE->icmp_type = ICMP_DEST_UNREACH;
	STATE->icmp_code = ICMP_FRAG_NEEDED;

	struct {
		__be16  unused;
		__be16  mtu;
	} frag = {
		.mtu = bpf_htons(TUNNEL_MTU),
	};
	STATE->icmp_un = *(__be32 *)&frag;
#else
	STATE->icmp_type = ICMPV6_PKT_TOOBIG;
	STATE->icmp_code = 0;
	STATE->icmp_un = bpf_htonl(TUNNEL_MTU);
#endif

	return NAT_ICMP_TOO_BIG;

nat_encap:
	/* XXX */
	/* We are about to encap return traffic that originated on the local host
	 * namespace - a host networked pod. Routing was based on the dst IP,
	 * which was the original client's IP at that time, not the node's that
	 * forwarded it. We need to fix it now.
	 */
	if (CALI_F_TO_HEP) {
		struct arp_value *arpv;
		struct arp_key arpk = {
			.ip = STATE->ip_dst,
			.ifindex = ctx->skb->ifindex,
		};

		arpv = cali_arp_lookup_elem(&arpk);
		if (!arpv) {
			CALI_DEBUG("ARP lookup failed for %x dev %d at HEP\n",
					debug_ip(STATE->ip_dst), arpk.ifindex);
			/* Don't drop it yet, we might get lucky and the MAC is correct */
		} else {
			if (skb_refresh_validate_ptrs(ctx, 0)) {
				deny_reason(ctx, CALI_REASON_SHORT);
				CALI_DEBUG("Too short\n");
				goto deny;
			}
			__builtin_memcpy(&eth_hdr(ctx)->h_dest, arpv->mac_dst, ETH_ALEN);
			if (STATE->ct_result.ifindex_fwd == ctx->skb->ifindex) {
				/* No need to change src MAC, if we are at the right device */
			} else {
				/* FIXME we need to redirect to the right device */
			}
		}
	}

	/* Trivial hash to use multiple vxlan flows. Note that any value will do
	 * as long as it is a constant for this direction of the flow. Does not
	 * even need to be the same for both directions.
	 *
	 * ICMP does not have ports, but there is little to no worries about a
	 * possible out-of-order processing in relation to the related flow.
	 */
	__u16 vxlan_src_port = STATE->sport ^ STATE->dport;

	if (vxlan_encap(ctx, &STATE->ip_src, &STATE->ip_dst, vxlan_src_port)) {
		deny_reason(ctx, CALI_REASON_ENCAP_FAIL);
		goto  deny;
	}

	STATE->sport = vxlan_src_port;
	STATE->dport = VXLAN_PORT;
	STATE->ip_proto = IPPROTO_UDP;

	CALI_DEBUG("vxlan return %d ifindex_fwd %d\n",
			dnat_return_should_encap(), STATE->ct_result.ifindex_fwd);

	return NAT_ENCAP_ALLOW;
}

static CALI_BPF_INLINE struct fwd post_nat(struct cali_tc_ctx *ctx,
					   enum do_nat_res nat_res,
					   bool fib,
					   __u32 seen_mark,
					   bool is_dnat)
{
	struct cali_tc_state *state = ctx->state;
	int rc = TC_ACT_UNSPEC;

	switch (nat_res) {
		case NAT_ALLOW:
			goto allow;
		case NAT_ENCAP_ALLOW:
			if (dnat_return_should_encap() && state->ct_result.ifindex_fwd != CT_INVALID_IFINDEX) {
				rc = CALI_RES_REDIR_IFINDEX;
			}

			goto encap_allow;
		default:
			goto deny;
	}

allow:
	if (state->ct_result.flags & CALI_CT_FLAG_SVC_SELF) {
		CALI_DEBUG("Loopback SNAT\n");
		seen_mark |=  CALI_SKB_MARK_MASQ;
		CALI_DEBUG("marking CALI_SKB_MARK_MASQ\n");
		fib = false; /* Disable FIB because we want to drop to iptables */
	}

	if (CALI_F_TO_HEP && !skb_seen(ctx->skb) && is_dnat) {
		struct cali_rt *r = cali_rt_lookup(&state->post_nat_ip_dst);

		if (r && cali_rt_flags_local_workload(r->flags)) {
			state->ct_result.ifindex_fwd = r->if_index;
			CALI_DEBUG("NP local WL %x:%d on HEP\n",
					debug_ip(state->post_nat_ip_dst), state->post_nat_dport);
			ctx->state->flags |= CALI_ST_CT_NP_LOOP;
			fib = true; /* Enforce FIB since we want to redirect */
		} else if (!r || cali_rt_flags_remote_workload(r->flags)) {
			/* If there is no route, treat it as a remote NP BE */
			if (CALI_F_LO || CALI_F_MAIN) {
				state->ct_result.ifindex_fwd = NATIN_IFACE  ;
				CALI_DEBUG("NP remote WL %x:%d on LO or main HEP\n",
						debug_ip(state->post_nat_ip_dst), state->post_nat_dport);
				ctx->state->flags |= CALI_ST_CT_NP_LOOP;
			}
			ctx->state->flags |= CALI_ST_CT_NP_REMOTE;
			fib = true; /* Enforce FIB since we want to redirect */
		}
	}

encap_allow:
	{
		struct fwd fwd = {
			.res = rc,
			.mark = seen_mark,
		};
		fwd_fib_set(&fwd, fib);
		return fwd;
	}

deny:
	{
		struct fwd fwd = {
			.res = TC_ACT_SHOT,
			.reason = ctx->fwd.reason,
		};
		return fwd;
	}
}

SEC("tc")
int calico_tc_skb_accepted_entrypoint(struct __sk_buff *skb)
{
	/* Initialise the context, which is stored on the stack, and the state, which
	 * we use to pass data from one program to the next via tail calls. */
	DECLARE_TC_CTX(_ctx,
		.skb = skb,
		.fwd = {
			.res = TC_ACT_UNSPEC,
			.reason = CALI_REASON_UNKNOWN,
			.mark = CALI_SKB_MARK_SEEN,
		},
	);
	struct cali_tc_ctx *ctx = &_ctx;
	bool policy_skipped = ctx->state->flags & CALI_ST_SKIP_POLICY;

	CALI_DEBUG("Entering calico_tc_skb_accepted_entrypoint\n");

	if (!policy_skipped) {
		counter_inc(ctx, CALI_REASON_ACCEPTED_BY_POLICY);
		if (CALI_F_TO_WEP && ctx->skb->mark == CALI_SKB_MARK_MASQ) {
			/* Restore state->ip_src */
			CALI_DEBUG("Accepted MASQ to self - restoring source for conntrack.\n");
			ctx->state->ip_src = ctx->state->ip_src_masq;
		}
	}

	if (CALI_F_HEP) {
		if (!policy_skipped && (ctx->state->flags & CALI_ST_SUPPRESS_CT_STATE)) {
			// See comment above where CALI_ST_SUPPRESS_CT_STATE is set.
			CALI_DEBUG("Egress HEP should drop packet with no CT state\n");
			return TC_ACT_SHOT;
		}
	}

	if (skb_refresh_validate_ptrs(ctx, UDP_SIZE)) {
		deny_reason(ctx, CALI_REASON_SHORT);
		CALI_DEBUG("Too short\n");
		goto deny;
	}

	if (!policy_skipped) {
		event_flow_log(ctx);
		CALI_DEBUG("Flow log event generated for ALLOW\n");
		update_rule_counters(ctx);
	}

	ctx->fwd = calico_tc_skb_accepted(ctx);
	return forward_or_drop(ctx);

deny:
	return TC_ACT_SHOT;
}

static CALI_BPF_INLINE void update_fib_mark(struct cali_tc_state *state, bool* fib, __u32 *seen_mark)
{
	if (CALI_F_FROM_WEP && (state->flags & CALI_ST_NAT_OUTGOING)) {
		// We are going to SNAT this traffic, using iptables SNAT so set the mark
		// to trigger that and leave the fib lookup disabled.
		*fib = false;
		*seen_mark = CALI_SKB_MARK_NAT_OUT;
	} else {
		if (state->flags & CALI_ST_SKIP_FIB) {
			*fib = false;
			*seen_mark = CALI_SKB_MARK_SKIP_FIB;
		}
	}
}

SEC("tc")
int calico_tc_skb_new_flow_entrypoint(struct __sk_buff *skb)
{
	DECLARE_TC_CTX(_ctx,
		.skb = skb,
		.fwd = {
			.res = TC_ACT_UNSPEC,
			.reason = CALI_REASON_UNKNOWN,
			.mark = CALI_SKB_MARK_SEEN,
		},
	);
	struct cali_tc_ctx *ctx = &_ctx;
	struct cali_tc_state *state = ctx->state;
	enum do_nat_res nat_res = NAT_ALLOW;
	bool is_dnat = false;
	__u32 seen_mark = ctx->fwd.mark;
	bool fib = true;

	CALI_DEBUG("Entering calico_tc_skb_new_flow\n");

	switch (state->pol_rc) {
	case CALI_POL_NO_MATCH:
		CALI_DEBUG("Implicitly denied by policy: DROP\n");
		goto deny;
	case CALI_POL_DENY:
		CALI_DEBUG("Denied by policy: DROP\n");
		goto deny;
	case CALI_POL_ALLOW:
		CALI_DEBUG("Allowed by policy: ACCEPT\n");
	}

	if (CALI_F_FROM_WEP &&
			CALI_DROP_WORKLOAD_TO_HOST &&
			cali_rt_flags_local_host(
				cali_rt_lookup_flags(&state->post_nat_ip_dst))) {
		CALI_DEBUG("Workload to host traffic blocked by "
			   "DefaultEndpointToHostAction: DROP\n");
		goto deny;
	}

	update_fib_mark(state, &fib, &seen_mark);

	struct ct_create_ctx *ct_ctx_nat = &ctx->scratch->ct_ctx_nat;
	__builtin_memset(ct_ctx_nat, 0, sizeof(*ct_ctx_nat));

	ct_ctx_nat->proto = state->ip_proto;
	ct_ctx_nat->src = state->ip_src;
	ct_ctx_nat->sport = state->sport;
	ct_ctx_nat->dst = state->post_nat_ip_dst;
	ct_ctx_nat->dport = state->post_nat_dport;
	ct_ctx_nat->tun_ip = state->tun_ip;
	ct_ctx_nat->type = CALI_CT_TYPE_NORMAL;
	ct_ctx_nat->allow_from_host_side = false;
	if (state->flags & CALI_ST_NAT_OUTGOING) {
		ct_ctx_nat->flags |= CALI_CT_FLAG_NAT_OUT;
	}
	if (CALI_F_TO_HOST && state->flags & CALI_ST_SKIP_FIB) {
		ct_ctx_nat->flags |= CALI_CT_FLAG_SKIP_FIB;
	}
	if (CALI_F_TO_WEP) {
		if (!(ctx->skb->mark & CALI_SKB_MARK_SEEN)) {
			/* If the packet wasn't seen, must come from host. There is no
			 * need to do FIB lookup for returning traffic. In fact, it may
			 * not be always correct, e.g. when some mesh and custom iptables
			 * rules are used by the host. So don't mess with it.
			 */
			ct_ctx_nat->flags |= CALI_CT_FLAG_SKIP_FIB;
		} else if ((ctx->skb->mark & CALI_SKB_MARK_SKIP_FIB) == CALI_SKB_MARK_SKIP_FIB) {
			/* Packets received at WEP with CALI_CT_FLAG_SKIP_FIB mark signal
			 * that all traffic on this connection must flow via host
			 * namespace as it was originally meant for host, but got
			 * redirected to a WEP by a 3rd party DNAT rule.
			 */
			ct_ctx_nat->flags |= CALI_CT_FLAG_SKIP_FIB;
		}
	}
	if (state->ct_result.rc & CT_RES_ALLOW_FROM_SIDE) {
		// See comment above where CT_RES_ALLOW_FROM_SIDE is set.
		ct_ctx_nat->allow_from_host_side = true;
	}

	// Propagate the trusted DNS flag when creating conntrack entry.  Note,
	// this isn't propagation from a previously looked up CT entry, because
	// there are no cases where we successfully look up a CT entry and then
	// create an equivalent entry for the same flow.  Rather, it's because we
	// got a CT miss for this flow and then used the state->ct_result.flags
	// field to record that the flow _should_ be trusted for DNS when the CT
	// state is created.
	ct_ctx_nat->flags |= (state->ct_result.flags & CALI_CT_FLAG_TRUST_DNS);

	// Similarly for the egress gateway flow flag.
	ct_ctx_nat->flags |= (state->ct_result.flags & CALI_CT_FLAG_EGRESS_GW);

	if (CALI_F_TO_HOST && CALI_F_NAT_IF) {
		ct_ctx_nat->flags |= CALI_CT_FLAG_VIA_NAT_IF;
	}
	if (CALI_F_TO_HEP && !CALI_F_NAT_IF && state->flags & CALI_ST_CT_NP_LOOP) {
		ct_ctx_nat->flags |= CALI_CT_FLAG_NP_LOOP;
	}
	if (CALI_F_TO_HEP && !CALI_F_NAT_IF && state->flags & CALI_ST_CT_NP_REMOTE) {
		ct_ctx_nat->flags |= CALI_CT_FLAG_NP_REMOTE;
	}
	if (state->flags & CALI_ST_HOST_PSNAT) {
		ct_ctx_nat->flags |= CALI_CT_FLAG_HOST_PSNAT;
	}
	/* Mark connections that were routed via bpfnatout, but had CT miss at
	 * HEP. That is because of SNAT happened between bpfnatout and here.
	 * Returning packets on such a connection must go back via natbpfout
	 * without a short-circuit to reverse the service NAT.
	 */
	if (CALI_F_TO_HEP &&
			((ctx->skb->mark & CALI_SKB_MARK_FROM_NAT_IFACE_OUT) == CALI_SKB_MARK_FROM_NAT_IFACE_OUT)) {
		ct_ctx_nat->flags |= CALI_CT_FLAG_VIA_NAT_IF;
	}

	/* If we just received the first packet for a NP forwarded from a
	 * different node via a tunnel and we are in DSR mode and there are optout
	 * CIDRs from DSR, we need to make a check if this client also opted out
	 * and save the information in conntrack.
	 */
	if (CALI_F_FROM_HEP && CALI_F_DSR && (GLOBAL_FLAGS & CALI_GLOBALS_NO_DSR_CIDRS)) {
		CALI_DEBUG("state->tun_ip = 0x%x\n", debug_ip(state->tun_ip));
		if (!ip_void(state->tun_ip) && cali_rt_lookup_flags(&state->ip_src) & CALI_RT_NO_DSR) {
			ct_ctx_nat->flags |= CALI_CT_FLAG_NP_NO_DSR;
			CALI_DEBUG("CALI_CT_FLAG_NP_NO_DSR\n");
		}
	}

	if (state->ip_proto == IPPROTO_TCP) {
		if (skb_refresh_validate_ptrs(ctx, TCP_SIZE)) {
			deny_reason(ctx, CALI_REASON_SHORT);
			CALI_DEBUG("Too short for TCP: DROP\n");
			goto deny;
		}
		ct_ctx_nat->tcp = tcp_hdr(ctx);
	}

	// If we get here, we've passed policy.

	if (ip_void(ctx->state->nat_dest.addr)) {
		if (conntrack_create(ctx, ct_ctx_nat)) {
			CALI_DEBUG("Creating normal conntrack failed\n");

			if ((CALI_F_FROM_HEP && rt_addr_is_local_host(&ct_ctx_nat->dst)) ||
					(CALI_F_TO_HEP && rt_addr_is_local_host(&ct_ctx_nat->src))) {
				CALI_DEBUG("Allowing local host traffic without CT\n");
				goto allow;
			}

			goto deny;
		}
		goto allow;
	}

	ct_ctx_nat->orig_src = state->ip_src;
	ct_ctx_nat->orig_dst = state->ip_dst;
	ct_ctx_nat->orig_dport = state->dport;
	ct_ctx_nat->orig_sport = state->sport;
	state->ct_result.nat_sport = ct_ctx_nat->sport;
	/* fall through as DNAT is now established */

	if ((CALI_F_TO_HOST && CALI_F_NAT_IF) || (CALI_F_TO_HEP && (CALI_F_LO || CALI_F_MAIN))) {
		struct cali_rt *r = cali_rt_lookup(&state->post_nat_ip_dst);
		if (r && cali_rt_flags_remote_workload(r->flags) && cali_rt_is_tunneled(r)) {
			CALI_DEBUG("remote wl %x tunneled via %x\n",
					debug_ip(state->post_nat_ip_dst), debug_ip(HOST_TUNNEL_IP));
			ct_ctx_nat->src = HOST_TUNNEL_IP;
			/* This would be the place to set a new source port if we
			 * had a way how to allocate it. Instead we rely on source
			 * port collision resolution.
			 * ct_ctx_nat->sport = 10101;
			 */
			state->ct_result.nat_sip = ct_ctx_nat->src;
			state->ct_result.nat_sport = ct_ctx_nat->sport;
		}
	}

	size_t l4_csum_off = 0;

	switch (ctx->state->ip_proto) {
	case IPPROTO_TCP:
		l4_csum_off = skb_l4hdr_offset(ctx) + offsetof(struct tcphdr, check);
		break;
	case IPPROTO_UDP:
		l4_csum_off = skb_l4hdr_offset(ctx) + offsetof(struct udphdr, check);
		break;
	}

	/* Only do the refresh if we get here */
	if (skb_refresh_validate_ptrs(ctx, UDP_SIZE)) {
		deny_reason(ctx, CALI_REASON_SHORT);
		CALI_DEBUG("Too short\n");
		goto deny;
	}

	nat_res = do_nat(ctx, skb_iphdr_offset(ctx), l4_csum_off, false,
			 CALI_CT_NEW, ct_ctx_nat, &is_dnat, &seen_mark, false);
	if (nat_res == NAT_ICMP_TOO_BIG) {
		goto icmp_send_reply;
	}

allow:
do_post_nat:
	ctx->fwd = post_nat(ctx, nat_res, fib, seen_mark, is_dnat);
	return forward_or_drop(ctx);

icmp_send_reply:
	CALI_JUMP_TO(ctx, PROG_INDEX_ICMP);
	goto deny;

deny:
	nat_res = NAT_DENY;
	goto do_post_nat;
}

static CALI_BPF_INLINE struct fwd calico_tc_skb_accepted(struct cali_tc_ctx *ctx)
{
	CALI_DEBUG("Entering calico_tc_skb_accepted\n");
	struct cali_tc_state *state = ctx->state;
	bool fib = true;
	int ct_rc = ct_result_rc(state->ct_result.rc);
	bool ct_related = ct_result_is_related(state->ct_result.rc);
	__u32 seen_mark = ctx->fwd.mark;
	size_t l4_csum_off = 0;
#ifndef IPVER6
	size_t l3_csum_off = 0;
#endif
	bool is_dnat = false;
	enum do_nat_res nat_res = NAT_ALLOW;

	CALI_DEBUG("src=%x dst=%x\n", debug_ip(state->ip_src), debug_ip(state->ip_dst));
	CALI_DEBUG("post_nat=%x:%d\n", debug_ip(state->post_nat_ip_dst), state->post_nat_dport);
	CALI_DEBUG("tun_ip=%x\n", debug_ip(state->tun_ip));
	CALI_DEBUG("pol_rc=%d\n", state->pol_rc);
	CALI_DEBUG("sport=%d\n", state->sport);
	CALI_DEBUG("dport=%d\n", state->dport);
	CALI_DEBUG("flags=%x\n", state->flags);
	CALI_DEBUG("ct_rc=%d\n", ct_rc);
	CALI_DEBUG("ct_related=%d\n", ct_related);
	CALI_DEBUG("mark=0x%x\n", seen_mark);

	ctx->fwd.reason = CALI_REASON_UNKNOWN;

	// Set the dport to 0, to make sure conntrack entries for icmp is proper as we use
	// dport to hold icmp type and code
	if (state->ip_proto == IPPROTO_ICMP_46 && !ct_related) {
		state->dport = 0;
		state->post_nat_dport = 0;
	}

	update_fib_mark(state, &fib, &seen_mark);

	/* We check the ttl here to avoid needing complicated handling of
	 * related traffic back from the host if we let the host to handle it.
	 */
#ifdef IPVER6
	CALI_DEBUG("ip->hop_limit %d\n", ip_hdr(ctx)->hop_limit);
#else
	CALI_DEBUG("ip->ttl %d\n", ip_hdr(ctx)->ttl);
#endif
	if (ip_ttl_exceeded(ip_hdr(ctx))) {
		switch (ct_rc){
		case CALI_CT_NEW:
			if (!ip_void(ctx->state->nat_dest.addr)) {
				goto icmp_ttl_exceeded;
			}
			break;
		case CALI_CT_ESTABLISHED_DNAT:
		case CALI_CT_ESTABLISHED_SNAT:
			goto icmp_ttl_exceeded;
		}
	}

	if (ct_rc == CALI_CT_NEW) {
		CALI_JUMP_TO(ctx, PROG_INDEX_NEW_FLOW);
		/* should not reach here */
		CALI_DEBUG("jump to new flow failed\n");
		goto deny;
	}

#ifndef IPVER6
	l3_csum_off = skb_iphdr_offset(ctx) + offsetof(struct iphdr, check);
#endif

	if (ct_related && skb_mark_equals(ctx->skb, CALI_SKB_MARK_RELATED_RESOLVED, CALI_SKB_MARK_RELATED_RESOLVED)) {
		ct_rc = CALI_CT_ESTABLISHED;
	} else if (ct_related &&
			/* I CALI_CT_FLAG_NP_FWD is set, we need to forward the related response
			 * to the node that has the backend and will deal with the rest.
			 */
			!(CALI_F_FROM_HEP && ctx->state->ct_result.flags & CALI_CT_FLAG_NP_FWD)) {
		if (ctx->state->ip_proto == IPPROTO_ICMP_46) {
			bool outer_ip_nat = false;
			ipv46_addr_t *addr;

			if (ct_rc == CALI_CT_ESTABLISHED_SNAT) {
				/* ... there is a return path to the tunnel ... */
				outer_ip_nat = !ip_void(state->ct_result.tun_ip);
				/* ... and should do encap and it is not DSR or it is leaving host
				 * and either DSR from WEP or originated at host ... */
				outer_ip_nat = outer_ip_nat &&
					((dnat_return_should_encap() && !CALI_F_DSR) ||
					 (CALI_F_TO_HEP &&
					  ((CALI_F_DSR && skb_seen(ctx->skb)) || !skb_seen(ctx->skb))));
				if (outer_ip_nat) {
					addr = &STATE->ip_src;
					ip_hdr_set_ip(ctx, saddr, state->ct_result.nat_ip);
					CALI_DEBUG("ICMP related: outer IP SNAT to %x\n",
							debug_ip(state->ct_result.nat_ip));
				}
			} else if (ct_rc == CALI_CT_ESTABLISHED_DNAT) {
				outer_ip_nat = true;
				addr = &STATE->ip_dst;
				ip_hdr_set_ip(ctx, daddr, state->ct_result.nat_ip);
				CALI_DEBUG("ICMP related: outer IP DNAT to %x\n",
						debug_ip(state->ct_result.nat_ip));
			}

			/* ... then fix the outer header IP first */
			if (outer_ip_nat) {
#ifdef IPVER6
				/* ... icmp6 checksum now includes pseudo header, fix it! */
				l4_csum_off = skb_l4hdr_offset(ctx) + offsetof(struct icmp6hdr, icmp6_cksum);

				__wsum csum = 0;
				csum = bpf_csum_diff((__u32*)addr, sizeof(ipv6_addr_t),
						     (__u32*)&STATE->ct_result.nat_ip, sizeof(ipv6_addr_t),
						     csum);
				int res = bpf_l4_csum_replace(ctx->skb, l4_csum_off, 0, csum,  BPF_F_PSEUDO_HDR);
				if (res) {
					deny_reason(ctx, CALI_REASON_CSUM_FAIL);
					goto deny;
				}
#else
				int res = bpf_l3_csum_replace(ctx->skb, l3_csum_off,
						*addr, state->ct_result.nat_ip, 4);
				if (res) {
					deny_reason(ctx, CALI_REASON_CSUM_FAIL);
					goto deny;
				}
#endif
			}

			/* Related ICMP traffic must be an error response so it should include inner IP
			 * and at least 8 bytes as payload. */
			if (skb_refresh_validate_ptrs(ctx, ICMP_SIZE + sizeof(struct iphdr) + 8)) {
				deny_reason(ctx, CALI_REASON_SHORT);
				CALI_DEBUG("Failed to revalidate packet size\n");
				goto deny;
			}

			switch (ct_rc) {
			case CALI_CT_ESTABLISHED_SNAT:
			case CALI_CT_ESTABLISHED_DNAT:
				CALI_JUMP_TO(ctx, PROG_INDEX_ICMP_INNER_NAT);
				/* should not reach here */
				CALI_DEBUG("jump to icmp inner nat failed\n");
				goto deny;
			}
		}
	}

	switch (ctx->state->ip_proto) {
	case IPPROTO_TCP:
		l4_csum_off = skb_l4hdr_offset(ctx) + offsetof(struct tcphdr, check);
		break;
	case IPPROTO_UDP:
		l4_csum_off = skb_l4hdr_offset(ctx) + offsetof(struct udphdr, check);
		break;
	}

	switch (ct_rc){
	case CALI_CT_ESTABLISHED_DNAT:
	case CALI_CT_ESTABLISHED_SNAT:
		nat_res = do_nat(ctx, skb_iphdr_offset(ctx), l4_csum_off, false,
				 ct_rc, NULL, &is_dnat, &seen_mark, false);
		if (nat_res == NAT_ICMP_TOO_BIG) {
			goto icmp_send_reply;
		}
		goto do_post_nat;

	case CALI_CT_ESTABLISHED_BYPASS:
		if (!ct_result_is_syn(state->ct_result.rc)) {
			seen_mark = CALI_SKB_MARK_BYPASS;
			CALI_DEBUG("marking CALI_SKB_MARK_BYPASS\n");
		}
		// fall through
	case CALI_CT_ESTABLISHED:
		goto allow;
	default:
		if (CALI_F_FROM_HEP) {
			/* Since we're using the host endpoint program for TC-redirect
			 * acceleration for workloads (but we haven't fully implemented
			 * host endpoint support yet), we can get an incorrect conntrack
			 * invalid for host traffic.
			 *
			 * FIXME: Properly handle host endpoint conntrack failures
			 */
			CALI_DEBUG("Traffic is towards host namespace but not conntracked, "
				"falling through to iptables\n");
			fib = false;
			goto allow;
		}
		goto deny;
	}

	CALI_INFO("We should never fall through here\n");
	goto deny;

icmp_ttl_exceeded:
#ifdef IPVER6
	state->icmp_type = ICMPV6_TIME_EXCEED;
	state->icmp_code = ICMPV6_EXC_HOPLIMIT;
#else
	if (ip_frag_no(ip_hdr(ctx))) {
		goto deny;
	}
	state->icmp_type = ICMP_TIME_EXCEEDED;
	state->icmp_code = ICMP_EXC_TTL;
#endif
	ip_set_void(state->tun_ip);
	goto icmp_send_reply;

icmp_send_reply:
	CALI_JUMP_TO(ctx, PROG_INDEX_ICMP);
	goto deny;

allow:
do_post_nat:
	return post_nat(ctx, nat_res, fib, seen_mark, is_dnat);

deny:
	nat_res = NAT_DENY;
	goto do_post_nat;
}

SEC("tc")
int calico_tc_skb_icmp_inner_nat(struct __sk_buff *skb)
{
	/* Initialise the context, which is stored on the stack, and the state, which
	 * we use to pass data from one program to the next via tail calls. */
	DECLARE_TC_CTX(_ctx,
		.skb = skb,
		.fwd = {
			.res = TC_ACT_UNSPEC,
			.reason = CALI_REASON_UNKNOWN,
		},
	);
	struct cali_tc_ctx *ctx = &_ctx;

	struct cali_tc_state *state = ctx->state;
	bool ct_related = ct_result_is_related(state->ct_result.rc);
	int ct_rc = ct_result_rc(state->ct_result.rc);

	CALI_DEBUG("Entering calico_tc_skb_icmp_inner_nat\n");

	if (!ct_related) {
		CALI_DEBUG("ICMP: unexpected unrelated\n");
		goto deny;
	}

	/* Start parsing the packet again to get what is the outer IP header size */

	switch (parse_packet_ip(ctx)) {
#ifdef IPVER6
	case PARSING_OK_V6:
		// IPv6 Packet.
		break;
#else
	case PARSING_OK:
		// IPv4 Packet.
		break;
#endif
	default:
		// A malformed packet or a packet we don't support
		CALI_DEBUG("ICMP: Drop malformed or unsupported packet\n");
		ctx->fwd.res = TC_ACT_SHOT;
		goto deny;
	}

	size_t icmp_csum_off = 0;

#ifdef IPVER6
	icmp_csum_off = skb_l4hdr_offset(ctx) + offsetof(struct icmp6hdr, icmp6_cksum);
#else
	icmp_csum_off = skb_l4hdr_offset(ctx) + offsetof(struct icmphdr, checksum);
#endif

	__u8 pkt[IP_SIZE] = { /* zero it to shut up verifier */ };
	__u8 l4pkt[8 /* what must be there */] = {};

	ctx->ip_header = (struct iphdr*)pkt;
	ctx->nh = (void *)l4pkt;

	int inner_ip_offset = skb_l4hdr_offset(ctx) + ICMP_SIZE;

	if (bpf_skb_load_bytes(ctx->skb, inner_ip_offset, pkt, IP_SIZE)) {
		CALI_DEBUG("Too short\n");
		goto deny;
	}

#ifdef IPVER6
	tc_state_fill_from_iphdr_v6_offset(ctx, inner_ip_offset);
#else
	tc_state_fill_from_iphdr_v4(ctx);
#endif

	if (bpf_skb_load_bytes(ctx->skb, inner_ip_offset + ctx->ipheader_len, l4pkt , 8)) {
		CALI_DEBUG("Too short\n");
		goto deny;
	}

	/* Flip the direction, we need to reverse the original packet. */
	switch (ct_rc) {
		case CALI_CT_ESTABLISHED_SNAT:
			/* handle the DSR case, see CALI_CT_ESTABLISHED_SNAT where nat is done */
			if (dnat_return_should_encap() && !ip_void(state->ct_result.tun_ip)) {
				if (CALI_F_DSR) {
					/* SNAT will be done after routing, when leaving HEP */
					CALI_DEBUG("DSR enabled, skipping SNAT + encap\n");
					/* Don't treat it as related anymore as we defer
					 * that. This will not set CALI_SKB_MARK_RELATED_RESOLVED
					 */
					ct_result_clear_flag(STATE->ct_result.rc, CT_RES_RELATED);
					goto allow;
				}
			}
			ct_rc = CALI_CT_ESTABLISHED_DNAT;
			break;
		case CALI_CT_ESTABLISHED_DNAT:
			if (CALI_F_FROM_HEP && !ip_void(state->tun_ip) && ct_result_np_node(state->ct_result)) {
				/* Packet is returning from a NAT tunnel, just forward it. */
				ctx->fwd.mark = CALI_SKB_MARK_BYPASS_FWD;
				CALI_DEBUG("ICMP related returned from NAT tunnel\n");
				goto allow;
			}
			ct_rc = CALI_CT_ESTABLISHED_SNAT;
			break;
	}

	bool is_dnat = false;
	enum do_nat_res nat_res = NAT_ALLOW;
	__u32 seen_mark = ctx->fwd.mark;
	bool fib = true;

	nat_res = do_nat(ctx, inner_ip_offset, icmp_csum_off, false, ct_rc, NULL, &is_dnat, &seen_mark, true);
	ctx->fwd = post_nat(ctx, nat_res, fib, seen_mark, is_dnat);

allow:
	/* We are going to forward the packet now. But all the state is about
	 * the inner IP so we need to refresh our state back to the outer IP
	 * that is used for forwarding!
	 *
	 * N.B. we could just remember an update the state, however, forwarding
	 * also updates ttl/hops in the header so we need the right header
	 * available anyway.
	 */
#ifdef IPVER6
	if (parse_packet_ip(ctx) != PARSING_OK_V6) {
#else
	if (parse_packet_ip(ctx) != PARSING_OK) {
#endif
		CALI_DEBUG("Non ipv4 packet on icmp path! DROP!\n");
		goto deny;
	}
	tc_state_fill_from_iphdr(ctx);
	fwd_fib_set(&ctx->fwd, true);

	return forward_or_drop(ctx);

deny:
	return TC_ACT_SHOT;
}


SEC("tc")
int calico_tc_skb_send_icmp_replies(struct __sk_buff *skb)
{
	__u32 fib_flags = 0;

	/* Initialise the context, which is stored on the stack, and the state, which
	 * we use to pass data from one program to the next via tail calls. */
	DECLARE_TC_CTX(_ctx,
		.skb = skb,
		.fwd = {
			.res = TC_ACT_UNSPEC,
			.reason = CALI_REASON_UNKNOWN,
		},
	);
	struct cali_tc_ctx *ctx = &_ctx;

	CALI_DEBUG("Entering calico_tc_skb_send_icmp_replies\n");
	CALI_DEBUG("ICMP type %d and code %d\n",ctx->state->icmp_type, ctx->state->icmp_code);

#ifdef IPVER6
	if (ctx->state->icmp_code == ICMPV6_PKT_TOOBIG) {
#else
	if (ctx->state->icmp_code == ICMP_FRAG_NEEDED) {
#endif
		fib_flags |= BPF_FIB_LOOKUP_OUTPUT;
		if (CALI_F_FROM_WEP) {
			/* we know it came from workload, just send it back the same way */
			ctx->fwd.res = CALI_RES_REDIR_BACK;
		}
	}

	if (icmp_reply(ctx, ctx->state->icmp_type, ctx->state->icmp_code, ctx->state->icmp_un)) {
		ctx->fwd.res = TC_ACT_SHOT;
	} else {
		ctx->fwd.mark = CALI_SKB_MARK_BYPASS_FWD;

		fwd_fib_set(&ctx->fwd, false);
		fwd_fib_set_flags(&ctx->fwd, fib_flags);
	}

	if (skb_refresh_validate_ptrs(ctx, ICMP_SIZE)) {
		deny_reason(ctx, CALI_REASON_SHORT);
		CALI_DEBUG("Too short\n");
		goto deny;
	}

	tc_state_fill_from_iphdr(ctx);
	ctx->state->sport = ctx->state->dport = 0;
	return forward_or_drop(ctx);
deny:
	(void)fib_flags;
	return TC_ACT_SHOT;
}

#if HAS_HOST_CONFLICT_PROG
SEC("tc")
int calico_tc_host_ct_conflict(struct __sk_buff *skb)
{
	/* Initialise the context, which is stored on the stack, and the state, which
	 * we use to pass data from one program to the next via tail calls. */
	DECLARE_TC_CTX(_ctx,
		.skb = skb,
		.fwd = {
			.res = TC_ACT_UNSPEC,
			.reason = CALI_REASON_UNKNOWN,
		},
	);

	struct cali_tc_ctx *ctx = &_ctx;

	struct calico_nat_dest nat_dest_ident;

	CALI_DEBUG("Entering calico_tc_host_ct_conflict_entrypoint\n");

	if (skb_refresh_validate_ptrs(ctx, UDP_SIZE)) {
		deny_reason(ctx, CALI_REASON_SHORT);
		CALI_DEBUG("Too short\n");
		goto deny;
	}

	__u16 sport = ctx->state->sport;
	ctx->state->sport = 0;
	ctx->state->ct_result = calico_ct_lookup(ctx);
	ctx->state->sport = sport;
	ctx->state->flags |= CALI_ST_HOST_PSNAT;

	switch (ct_result_rc(ctx->state->ct_result.rc)) {
	case CALI_CT_ESTABLISHED:
		/* Because we are on the "from host" path, conntrack may give us
		 * CALI_CT_ESTABLISHED only if traffic targets pod without DNAT. Better to
		 * fix the corner case here than on the generic path.
		 */
		ct_result_set_rc(ctx->state->ct_result.rc, CALI_CT_ESTABLISHED_DNAT);
		/* fallthrough */
	case CALI_CT_NEW:
		/* There is a conflict, this is the first packet that conflicts. By
		 * setting a NAT destination being the same as the original destination,
		 * we trigger a void/fake DNAT which will conflict on the source
		 * port and will trigger psnat.
		 */
		nat_dest_ident.addr = ctx->state->ip_dst;
		nat_dest_ident.port = ctx->state->dport;

		ctx->nat_dest = &nat_dest_ident;
		break;
	default:
		CALI_INFO("Unexpected CT result %d after host source port collision DENY.\n",
			  ct_result_rc(ctx->state->ct_result.rc));
		goto deny;
	}

	calico_tc_process_ct_lookup(ctx);

	return forward_or_drop(ctx);

deny:
	return TC_ACT_SHOT;
}
#endif /* HAS_HOST_CONFLICT_PROG */

SEC("tc")
int calico_tc_skb_drop(struct __sk_buff *skb)
{
	DECLARE_TC_CTX(_ctx,
		.skb = skb,
	);
	struct cali_tc_ctx *ctx = &_ctx;

	if (CALI_F_HEP && EGRESS_IP_ENABLED) {
                ipv46_addr_t host_ip = CALI_F_FROM_HOST ? ctx->state->ip_src : ctx->state->ip_dst;
                ipv46_addr_t ipset_ip = CALI_F_FROM_HOST ? ctx->state->ip_dst : ctx->state->ip_src;
                __be16 ipset_port = CALI_F_FROM_HOST ? ctx->state->dport : ctx->state->sport;
		if (ip_equal(host_ip, HOST_IP) &&
			is_egw_health_packet(&ipset_ip, ipset_port)) {
			// Auto Allow health check traffic to EGW pod
			CALI_DEBUG("IP 0x%x port 0x%x are for EGW - health check packets\n",ipset_ip, ipset_port);
			counter_inc(ctx, CALI_REASON_ACCEPTED_BY_EGW);
			goto allow;
		}
	}

	CALI_DEBUG("Entering calico_tc_skb_drop\n");

	update_rule_counters(ctx);
	counter_inc(ctx, CALI_REASON_DROPPED_BY_POLICY);

	CALI_DEBUG("proto=%d\n", ctx->state->ip_proto);
	CALI_DEBUG("src=%x dst=%x\n", debug_ip(ctx->state->ip_src),
			debug_ip(ctx->state->ip_dst));
	CALI_DEBUG("pre_nat=%x:%d\n", debug_ip(ctx->state->pre_nat_ip_dst),
			ctx->state->pre_nat_dport);
	CALI_DEBUG("post_nat=%x:%d\n", debug_ip(ctx->state->post_nat_ip_dst), ctx->state->post_nat_dport);
	CALI_DEBUG("tun_ip=%x\n", debug_ip(ctx->state->tun_ip));
	CALI_DEBUG("pol_rc=%d\n", ctx->state->pol_rc);
	CALI_DEBUG("sport=%d\n", ctx->state->sport);
	CALI_DEBUG("flags=0x%x\n", ctx->state->flags);
	CALI_DEBUG("ct_rc=%d\n", ctx->state->ct_result.rc);

	/* This is a policy override for Wireguard traffic. It is regular UDP
	 * traffic on known ports between known hosts. We want to let this
	 * traffic through so that a user does not shoot him/herself in a foot
	 * by blocking this traffic by a HEP policy.
	 *
	 * If such traffic is allowed here, it will create regular CT entry and
	 * thus every subsequent packet will save itself the trouble of going
	 * through policy and ending up here over and over again.
	 */
	if (CALI_F_HEP &&
			ctx->state->ip_proto == IPPROTO_UDP &&
			ctx->state->pre_nat_dport == ctx->state->post_nat_dport &&
			ctx->state->pre_nat_dport == WG_PORT &&
			ctx->state->sport == WG_PORT) {
		if ((CALI_F_FROM_HEP &&
				rt_addr_is_local_host(&ctx->state->ip_dst) &&
				rt_addr_is_remote_host(&ctx->state->ip_src)) ||
			(CALI_F_TO_HEP &&
				rt_addr_is_remote_host(&ctx->state->ip_dst) &&
				rt_addr_is_local_host(&ctx->state->ip_src))) {
			/* This is info as it is supposed to be low intensity (only when a
			 * new flow detected - should happen exactly once in a blue moon ;-) )
			 * but would be good to know about for issue debugging.
			 */
			CALI_INFO("Allowing WG %x <-> %x despite blocked by policy - known hosts.\n",
					debug_ip(ctx->state->ip_src), debug_ip(ctx->state->ip_dst));
			goto allow;
		}
	}
	event_flow_log(ctx);
	CALI_DEBUG("Flow log event generated for DENY/DROP\n");
	goto deny;

allow:
	ctx->state->pol_rc = CALI_POL_ALLOW;
	ctx->state->flags |= CALI_ST_SKIP_POLICY;
	ctx->state->rules_hit = 0;

	if (ctx->state->flags & CALI_ST_DNS_PROCESS) {
		CALI_JUMP_TO(ctx, PROG_INDEX_DNS_PARSER);
		/* should not reach here */
		CALI_DEBUG("Failed to jump to allow dns parser.");
	} else {
		CALI_JUMP_TO(ctx, PROG_INDEX_ALLOWED);
		/* should not reach here */
		CALI_DEBUG("Failed to jump to allow program.");
	}

deny:
	CALI_DEBUG("DENY due to policy\n");
	return TC_ACT_SHOT;
}

SEC("tc")
int calico_tc_dns_parser(struct __sk_buff *skb)
{
	DECLARE_TC_CTX(_ctx,
		.skb = skb,
		.fwd = {
			.res = TC_ACT_UNSPEC,
			.reason = CALI_REASON_UNKNOWN,
			.mark = CALI_SKB_MARK_SEEN,
		},
	);
	struct cali_tc_ctx *ctx = &_ctx;

	CALI_DEBUG("Entering calico_tc_dns_parser\n");

#ifdef BPF_CORE_SUPPORTED
	dns_process_datagram(ctx);
#endif

	CALI_JUMP_TO(ctx, PROG_INDEX_ALLOWED);
	/* should not reach here */
	CALI_DEBUG("Failed to jump to allow program - deny.");

	return TC_ACT_SHOT;
}<|MERGE_RESOLUTION|>--- conflicted
+++ resolved
@@ -325,20 +325,8 @@
 		ct_result_set_rc(ctx->state->ct_result.rc, CALI_CT_ESTABLISHED);
 	}
 
-<<<<<<< HEAD
 	if (ct_result_rpf_failed(ctx->state->ct_result.rc) && !EGRESS_GATEWAY) {
-		if (!CALI_F_FROM_WEP) {
-			/* We are possibly past (D)NAT, but that is ok, we need to let the
-			 * IP stack do the RPF check on the source, dest is not important.
-			 */
-			goto deny;
-		} else if (!wep_rpf_check(ctx, cali_rt_lookup(&ctx->state->ip_src))) {
-			goto deny;
-		}
-=======
-	if (ct_result_rpf_failed(ctx->state->ct_result.rc)) {
-		goto deny;
->>>>>>> ccb43e52
+		goto deny;
 	}
 
 	if (ct_result_rc(ctx->state->ct_result.rc) == CALI_CT_MID_FLOW_MISS) {
