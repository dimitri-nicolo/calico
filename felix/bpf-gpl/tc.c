--- conflicted
+++ resolved
@@ -1264,7 +1264,6 @@
 	return TC_ACT_SHOT;
 }
 
-<<<<<<< HEAD
 SEC("classifier/tc/skb_drop")
 int calico_tc_skb_drop(struct __sk_buff *skb)
 {
@@ -1280,27 +1279,6 @@
 	CALI_DEBUG("Flow log event generated for DENY/DROP\n");
 
 drop:
-	return TC_ACT_SHOT;
-}
-
-SEC("classifier/tc/prologue_v6")
-int calico_tc_v6(struct __sk_buff *skb)
-=======
-SEC("classifier/tc/drop")
-int calico_tc_skb_drop(struct __sk_buff *skb)
->>>>>>> ca1f2f01
-{
-	CALI_DEBUG("Entering calico_tc_skb_drop\n");
-	// We should not reach here since no tail call happens to this program
-	return TC_ACT_SHOT;
-}
-
-SEC("classifier/tc/drop_v6")
-int calico_tc_v6_skb_drop(struct __sk_buff *skb)
-{
-	CALI_DEBUG("Entering IPv6 drop program");
-	// TODO: Implement the logic for dropped packets by the policy program
-	// We should not reach here since no tail call happens to this program
 	return TC_ACT_SHOT;
 }
 
