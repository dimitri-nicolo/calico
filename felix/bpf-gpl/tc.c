// Project Calico BPF dataplane programs.
// Copyright (c) 2020-2022 Tigera, Inc. All rights reserved.
// SPDX-License-Identifier: Apache-2.0 OR GPL-2.0-or-later

#include <linux/types.h>
#include <linux/bpf.h>
#include <linux/pkt_cls.h>
#include <linux/ip.h>
#include <linux/tcp.h>
#include <linux/icmp.h>
#include <linux/in.h>
#include <linux/udp.h>
#include <linux/if_ether.h>
#include <iproute2/bpf_elf.h>

// stdbool.h has no deps so it's OK to include; stdint.h pulls in parts
// of the std lib that aren't compatible with BPF.
#include <stdbool.h>


#include "bpf.h"
#include "types.h"
#include "log.h"
#include "skb.h"
#include "policy.h"
#include "conntrack.h"
#include "nat.h"
#include "nat_lookup.h"
#include "routes.h"
#include "jump.h"
#include "reasons.h"
#include "icmp.h"
#include "arp.h"
#include "sendrecv.h"
#include "dns.h"
#include "events.h"
#include "fib.h"
#include "tc.h"
#include "tcv6.h"
#include "policy_program.h"
#include "parsing.h"
#include "tcp_stats_bpf.h"
#include "socket_lookup.h"
#include "failsafe.h"
#include "metadata.h"
#include "bpf_helpers.h"

#if !defined(__BPFTOOL_LOADER__) && !defined (__IPTOOL_LOADER__)
const volatile struct cali_tc_globals __globals;
#endif

/* calico_tc is the main function used in all of the tc programs.  It is specialised
 * for particular hook at build time based on the CALI_F build flags.
 */
static CALI_BPF_INLINE int calico_tc(struct __sk_buff *skb)
{
#ifdef UNITTEST
	/* UT-only workaround to allow us to run the program with BPF_TEST_PROG_RUN
	 * and simulate a specific mark
	 */
	skb->mark = SKB_MARK;
#endif
	CALI_DEBUG("New packet at ifindex=%d; mark=%x\n", skb->ifindex, skb->mark);

	/* Optimisation: if another BPF program has already pre-approved the packet,
	 * skip all processing. */
	if (!CALI_F_TO_HOST && skb->mark == CALI_SKB_MARK_BYPASS) {
		CALI_INFO("Final result=ALLOW (%d). Bypass mark bit set.\n", CALI_REASON_BYPASS);
		return TC_ACT_UNSPEC;
	}

	/* Optimisation: if XDP program has already accepted the packet,
	 * skip all processing. */
	if (CALI_F_FROM_HEP) {
		if (xdp2tc_get_metadata(skb) & CALI_META_ACCEPTED_BY_XDP) {
			CALI_INFO("Final result=ALLOW (%d). Accepted by XDP.\n", CALI_REASON_ACCEPTED_BY_XDP);
			skb->mark = CALI_SKB_MARK_BYPASS;
			return TC_ACT_UNSPEC;
		}
	}

	/* Initialise the context, which is stored on the stack, and the state, which
	 * we use to pass data from one program to the next via tail calls. */
	struct cali_tc_ctx ctx = {
		.state = state_get(),
		.skb = skb,
		.fwd = {
			.res = TC_ACT_UNSPEC,
			.reason = CALI_REASON_UNKNOWN,
		},
	};
	if (!ctx.state) {
		CALI_DEBUG("State map lookup failed: DROP\n");
		return TC_ACT_SHOT;
	}
	__builtin_memset(ctx.state, 0, sizeof(*ctx.state));

	if (CALI_LOG_LEVEL >= CALI_LOG_LEVEL_INFO) {
		ctx.state->prog_start_time = bpf_ktime_get_ns();
	}

	/* We only try a FIB lookup and redirect for packets that are towards the host.
	 * For packets that are leaving the host namespace, routing has already been done. */
	fwd_fib_set(&ctx.fwd, CALI_F_TO_HOST);

	if (CALI_F_TO_HEP || CALI_F_TO_WEP) {
		/* We're leaving the host namespace, check for other bypass mark bits.
		 * These are a bit more complex to handle so we do it after creating the
		 * context/state. */
		switch (skb->mark & CALI_SKB_MARK_BYPASS_MASK) {
		case CALI_SKB_MARK_BYPASS_FWD:
			CALI_DEBUG("Packet approved for forward.\n");
			ctx.fwd.reason = CALI_REASON_BYPASS;
			goto allow;
		case CALI_SKB_MARK_BYPASS_FWD_SRC_FIXUP:
			CALI_DEBUG("Packet approved for forward - src ip fixup\n");
			ctx.fwd.reason = CALI_REASON_BYPASS;

			/* we need to fix up the right src host IP */
			if (skb_refresh_validate_ptrs(&ctx, UDP_SIZE)) {
				ctx.fwd.reason = CALI_REASON_SHORT;
				CALI_DEBUG("Too short\n");
				goto deny;
			}

			__be32 ip_src = ctx.ip_header->saddr;
			if (ip_src == HOST_IP) {
				CALI_DEBUG("src ip fixup not needed %x\n", bpf_ntohl(ip_src));
				goto allow;
			} else {
				CALI_DEBUG("src ip fixup %x\n", bpf_ntohl(HOST_IP));
			}

			/* XXX do a proper CT lookup to find this */
			ctx.ip_header->saddr = HOST_IP;
			int l3_csum_off = skb_iphdr_offset() + offsetof(struct iphdr, check);

			int res = bpf_l3_csum_replace(skb, l3_csum_off, ip_src, HOST_IP, 4);
			if (res) {
				ctx.fwd.reason = CALI_REASON_CSUM_FAIL;
				goto deny;
			}

			goto allow;
		}
	}

	/* Parse the packet as far as the IP header; as a side-effect this validates the packet size
	 * is large enough for UDP. */
	switch (parse_packet_ip(&ctx)) {
	case PARSING_OK:
		// IPv4 Packet.
		break;
	case PARSING_OK_V6:
		// An IPv6 packet, so we should jump to the relevant IPv6 programs
		// TODO: Replace this logic with the proper implementation, and finally a
		// tail call to the IPv6 prologue program
		if (CALI_F_WEP) {
			CALI_DEBUG("IPv6 from workload: drop\n");
			goto deny;
		}
		CALI_DEBUG("IPv6 on host interface: allow\n");
		fwd_fib_set(&ctx.fwd, false);
		ctx.fwd.res = TC_ACT_UNSPEC;
		goto finalize;
	case PARSING_ALLOW_WITHOUT_ENFORCING_POLICY:
		// A packet that we automatically let through
		fwd_fib_set(&ctx.fwd, false);
		ctx.fwd.res = TC_ACT_UNSPEC;
		goto finalize;
	case PARSING_ERROR:
	default:
		// A malformed packet or a packet we don't support
		CALI_DEBUG("Drop malformed or unsupported packet\n");
		ctx.fwd.res = TC_ACT_SHOT;
		goto finalize;
	}
	return pre_policy_processing(&ctx);

allow:
finalize:
	return forward_or_drop(&ctx);

deny:
	ctx.fwd.res = TC_ACT_SHOT;
	goto finalize;
}

static CALI_BPF_INLINE int pre_policy_processing(struct cali_tc_ctx *ctx)
{
	__u64 cookie;
	/* Now we've got as far as the UDP header, check if this is one of our VXLAN packets, which we
	 * use to forward traffic for node ports. */
	if (dnat_should_decap() /* Compile time: is this a BPF program that should decap packets? */ &&
			is_vxlan_tunnel(ctx->ip_header) /* Is this a VXLAN packet? */ ) {
		/* Decap it; vxlan_attempt_decap will revalidate the packet if needed. */
		switch (vxlan_attempt_decap(ctx)) {
		case -1:
			/* Problem decoding the packet. */
			goto deny;
		case -2:
			/* Non-BPF VXLAN packet from another Calico node. */
			CALI_DEBUG("VXLAN packet from known Calico host, allow.\n");
			fwd_fib_set(&(ctx->fwd), false);
			goto allow;
		}
	}

	/* Copy fields that are needed by downstream programs from the packet to the state. */
	tc_state_fill_from_iphdr(ctx);

	/* Parse out the source/dest ports (or type/code for ICMP). */
	switch (tc_state_fill_from_nexthdr(ctx)) {
	case PARSING_ERROR:
		goto deny;
	case PARSING_ALLOW_WITHOUT_ENFORCING_POLICY:
		goto allow;
	}

	ctx->state->pol_rc = CALI_POL_NO_MATCH;

	/* Do conntrack lookup before anything else */
	ctx->state->ct_result = calico_ct_v4_lookup(ctx);
	CALI_DEBUG("conntrack entry flags 0x%x ifindex_created %u\n", ctx->state->ct_result.flags, ctx->state->ct_result.ifindex_created);

	/* Handle reporting DNS packets up to Felix userspace. */
	calico_dns_check(ctx);

	/* Check if someone is trying to spoof a tunnel packet */
	if (CALI_F_FROM_HEP && ct_result_tun_src_changed(ctx->state->ct_result.rc)) {
		CALI_DEBUG("dropping tunnel pkt with changed source node\n");
		goto deny;
	}

	if (ctx->state->ct_result.flags & CALI_CT_FLAG_NAT_OUT) {
		ctx->state->flags |= CALI_ST_NAT_OUTGOING;
	}

	/* We are possibly past (D)NAT, but that is ok, we need to let the IP
	 * stack do the RPF check on the source, dest is not important.
	 */
	if (ct_result_rpf_failed(ctx->state->ct_result.rc)) {
		fwd_fib_set(&ctx->fwd, false);
	}

	if (ct_result_rc(ctx->state->ct_result.rc) == CALI_CT_MID_FLOW_MISS) {
		if (CALI_F_TO_HOST) {
			/* Mid-flow miss */
			if (EGRESS_GATEWAY) {

#ifndef UNITTEST /* XXX to make UTs pass verifier, not tested XXX */

				// On the return path of an egress gateway flow, on egress from the
				// egress gateway, and when the egress gateway is on a different
				// node than the client, we'll get a CT miss here for the original
				// (unencapped) client pod -> destination flow.  We want to create
				// that CT state and mark it as whitelisted on both sides, because a
				// mid-flow TCP packet will not be allowed on the FROM_HOST side if
				// it isn't already whitelisted.
				CALI_DEBUG("CT mid-flow miss from egress gateway\n");
				ctx->state->ct_result.rc = CALI_CT_NEW | CALI_CT_ALLOW_FROM_SIDE;
#endif

			} else {
				/* Other mid-flow miss cases: let iptables handle it in case it's an
				 * existing flow in the Linux conntrack table. We can't apply policy
				 * or DNAT because it's too late in the flow.  iptables will drop if
				 * the flow is not known.
				 */
				CALI_DEBUG("CT mid-flow miss; fall through to iptables.\n");
				ctx->fwd.mark = CALI_SKB_MARK_FALLTHROUGH;
				fwd_fib_set(&(ctx->fwd), false);
				goto finalize;
			}
		} else {
			if (CALI_F_HEP) {
				// HEP egress for a mid-flow packet with no BPF or Linux CT state.
				// This happens, for example, with asymmetric untracked policy,
				// where we want the return path packet to be dropped if there is a
				// HEP present (regardless of the policy configured on it, for
				// consistency with the iptables dataplane's invalid CT state
				// check), but allowed if there is no HEP, i.e. the egress interface
				// is a plain data interface. Unfortunately we have no simple check
				// for "is there a HEP here?" All we can do - below - is try to
				// tail call the policy program; if that attempt returns, it means
				// there is no HEP. So what we can do is set a state flag to record
				// the situation that we are in, then let the packet continue. If
				// we find that there is no policy program - i.e. no HEP - the
				// packet is correctly allowed.  If there is a policy program and it
				// denies, fine. If there is a policy program and it allows, but
				// the state flag is set, we drop the packet at the start of
				// calico_tc_skb_accepted_entrypoint.
				//
				// Also we are mid-flow and so it's important to suppress any CT
				// state creation - which normally follows when a packet is allowed
				// through - because that CT state would not be correct. Basically,
				// unless we see the SYN packet that starts a flow, we should never
				// have CT state for that flow.
				//
				// Net, we can use the same flag, CALI_ST_SUPPRESS_CT_STATE, both to
				// suppress CT state creation and to drop the packet if we find that
				// there is a HEP present.
				CALI_DEBUG("CT mid-flow miss to HEP with no Linux conntrack entry: "
						"continue but suppressing CT state creation.\n");
				ctx->state->flags |= CALI_ST_SUPPRESS_CT_STATE;
				ct_result_set_rc(ctx->state->ct_result.rc, CALI_CT_NEW);
			} else {
				CALI_DEBUG("CT mid-flow miss away from host with no Linux "
						"conntrack entry, drop.\n");
				goto deny;
			}
		}
	}

	/* Skip policy if we get conntrack hit */
	if (ct_result_rc(ctx->state->ct_result.rc) != CALI_CT_NEW) {
		if (ctx->state->ct_result.flags & CALI_CT_FLAG_SKIP_FIB) {
			ctx->state->flags |= CALI_ST_SKIP_FIB;
		}
		CALI_DEBUG("CT Hit\n");

		if (ctx->state->ip_proto == IPPROTO_TCP && ct_result_is_syn(ctx->state->ct_result.rc)) {
			CALI_DEBUG("Forcing policy on SYN\n");
			if (ct_result_rc(ctx->state->ct_result.rc) == CALI_CT_ESTABLISHED_DNAT) {
				/* Set DNAT info for policy */
				ctx->state->post_nat_ip_dst = ctx->state->ct_result.nat_ip;
				ctx->state->post_nat_dport = ctx->state->ct_result.nat_port;
			} else {
				ctx->state->post_nat_ip_dst = ctx->state->ip_dst;
				ctx->state->post_nat_dport = ctx->state->dport;
			}
			goto syn_force_policy;
		}
		goto skip_policy;
	}

	/* No conntrack entry, check if we should do NAT */
	nat_lookup_result nat_res = NAT_LOOKUP_ALLOW;

	/* Skip NAT lookup for traffic leaving the host namespace. */
	if (CALI_F_TO_HOST) {
		ctx->nat_dest = calico_v4_nat_lookup2(ctx->state->ip_src, ctx->state->ip_dst,
						      ctx->state->ip_proto, ctx->state->dport,
						      ctx->state->tun_ip != 0, &nat_res);
	}

	if (nat_res == NAT_FE_LOOKUP_DROP) {
		CALI_DEBUG("Packet is from an unauthorised source: DROP\n");
		ctx->fwd.reason = CALI_REASON_UNAUTH_SOURCE;
		goto deny;
	}
	if (ctx->nat_dest != NULL) {
		ctx->state->post_nat_ip_dst = ctx->nat_dest->addr;
		ctx->state->post_nat_dport = ctx->nat_dest->port;
	} else if (nat_res == NAT_NO_BACKEND) {
		/* send icmp port unreachable if there is no backend for a service */
		ctx->state->icmp_type = ICMP_DEST_UNREACH;
		ctx->state->icmp_code = ICMP_PORT_UNREACH;
		ctx->state->tun_ip = 0;
		goto icmp_send_reply;
	} else {
		ctx->state->post_nat_ip_dst = ctx->state->ip_dst;
		ctx->state->post_nat_dport = ctx->state->dport;
	}

syn_force_policy:
	/* DNAT in state is set correctly now */

	/* Unlike from WEP where we can do RPF by comparing to calico routing
	 * info, we must rely in Linux to do it for us when receiving packets
	 * from outside of the host. We enforce RPF failed on every new flow.
	 * This will make it to skip fib in calico_tc_skb_accepted()
	 */
	if (CALI_F_FROM_HEP) {
		ct_result_set_flag(ctx->state->ct_result.rc, CALI_CT_RPF_FAILED);
	}

	if (CALI_F_TO_WEP && !skb_seen(ctx->skb) &&
			cali_rt_flags_local_host(cali_rt_lookup_flags(ctx->state->ip_src))) {
		/* Host to workload traffic always allowed.  We discount traffic that was
		 * seen by another program since it must have come in via another interface.
		 */
		CALI_DEBUG("Packet is from the host: ACCEPT\n");
		goto skip_policy;
	}

	if (CALI_F_FROM_WEP && !EGRESS_GATEWAY) {
		/* Do RPF check since it's our responsibility to police that.  Skip this
		 * on egress from an egress gateway, because the whole point of egress
		 * gateways, on the return path, is to forward from destination IPs that
		 * are not their own IP. */
		CALI_DEBUG("Workload RPF check src=%x skb iface=%d.\n",
				bpf_ntohl(ctx->state->ip_src), ctx->skb->ifindex);
		struct cali_rt *r = cali_rt_lookup(ctx->state->ip_src);
		if (!r) {
			CALI_INFO("Workload RPF fail: missing route.\n");
			goto deny;
		}
		if (!cali_rt_flags_local_workload(r->flags)) {
			CALI_INFO("Workload RPF fail: not a local workload.\n");
			goto deny;
		}
		if (r->if_index != ctx->skb->ifindex) {
			CALI_INFO("Workload RPF fail skb iface (%d) != route iface (%d)\n",
					ctx->skb->ifindex, r->if_index);
			goto deny;
		}

		if (EGRESS_CLIENT) {
			if (cali_rt_flags_outside_cluster(cali_rt_lookup_flags(ctx->state->post_nat_ip_dst))) {
				// Packet is from an egress client and destined to outside
				// the cluster, so CT state will be marked as an egress
				// gateway flow.
				CALI_DEBUG("Flow from egress gateway client to outside cluster\n");
				ctx->state->ct_result.flags |= CALI_CT_FLAG_EGRESS_GW;
			}
		}

		// Check whether the workload needs outgoing NAT to this address.
		if (r->flags & CALI_RT_NAT_OUT) {
			if (!(cali_rt_lookup_flags(ctx->state->post_nat_ip_dst) & CALI_RT_IN_POOL)) {
				CALI_DEBUG("Source is in NAT-outgoing pool "
					   "but dest is not, need to SNAT.\n");
				ctx->state->flags |= CALI_ST_NAT_OUTGOING;
			}
		}
		if (!(r->flags & CALI_RT_IN_POOL)) {
			CALI_DEBUG("Source %x not in IP pool\n", bpf_ntohl(ctx->state->ip_src));
			r = cali_rt_lookup(ctx->state->post_nat_ip_dst);
			if (!r || !(r->flags & (CALI_RT_WORKLOAD | CALI_RT_HOST))) {
				CALI_DEBUG("Outside cluster dest %x\n", bpf_ntohl(ctx->state->post_nat_ip_dst));
				ctx->state->flags |= CALI_ST_SKIP_FIB;
			}
		}
	}

	/* [SMC] I had to add this revalidation when refactoring the conntrack code to use the context and
	 * adding possible packet pulls in the VXLAN logic.  I believe it is spurious but the verifier is
	 * not clever enough to spot that we'd have already bailed out if one of the pulls failed. */
	if (skb_refresh_validate_ptrs(ctx, UDP_SIZE)) {
		ctx->fwd.reason = CALI_REASON_SHORT;
		CALI_DEBUG("Too short\n");
		goto deny;
	}

	ctx->state->pol_rc = CALI_POL_NO_MATCH;
	if (ctx->nat_dest) {
		ctx->state->nat_dest.addr = ctx->nat_dest->addr;
		ctx->state->nat_dest.port = ctx->nat_dest->port;
	} else {
		ctx->state->nat_dest.addr = 0;
		ctx->state->nat_dest.port = 0;
	}

	// For the case where the packet was sent from a socket on this host, get the
	// sending socket's cookie, so we can reverse a DNAT that the CTLB may have done.
	// This allows us to give the policy program the pre-DNAT destination as well as
	// the post-DNAT destination in all cases.
	cookie = bpf_get_socket_cookie(ctx->skb);
	if (cookie) {
		CALI_DEBUG("Socket cookie: %x\n", cookie);
		struct ct_nats_key ct_nkey = {
			.cookie	= cookie,
			.proto = ctx->state->ip_proto,
			.ip	= ctx->state->ip_dst,
			.port	= host_to_ctx_port(ctx->state->dport),
		};
		// If we didn't find a CTLB NAT entry then use the packet's own IP/port for the
		// pre-DNAT values that's set by tc_state_fill_from_iphdr() and
		// tc_state_fill_from_nextheader().
		struct sendrecv4_val *revnat = cali_v4_ct_nats_lookup_elem(&ct_nkey);
		if (revnat) {
			CALI_DEBUG("Got cali_v4_ct_nats entry; flow was NATted by CTLB.\n");
			ctx->state->pre_nat_ip_dst = revnat->ip;
			ctx->state->pre_nat_dport = ctx_port_to_host(revnat->port);
		}
	}

	if (rt_addr_is_local_host(ctx->state->post_nat_ip_dst)) {
		CALI_DEBUG("Post-NAT dest IP is local host.\n");
		if (CALI_F_FROM_HEP && is_failsafe_in(ctx->state->ip_proto, ctx->state->post_nat_dport, ctx->state->ip_src)) {
			CALI_DEBUG("Inbound failsafe port: %d. Skip policy.\n", ctx->state->post_nat_dport);
			goto skip_policy;
		}
		ctx->state->flags |= CALI_ST_DEST_IS_HOST;
	}
	if (rt_addr_is_local_host(ctx->state->ip_src)) {
		CALI_DEBUG("Source IP is local host.\n");
		if (CALI_F_TO_HEP && is_failsafe_out(ctx->state->ip_proto, ctx->state->post_nat_dport, ctx->state->post_nat_ip_dst)) {
			CALI_DEBUG("Outbound failsafe port: %d. Skip policy.\n", ctx->state->post_nat_dport);
			goto skip_policy;
		}
		ctx->state->flags |= CALI_ST_SRC_IS_HOST;
	}

	CALI_DEBUG("About to jump to policy program.\n");
	CALI_JUMP_TO(ctx->skb, PROG_INDEX_POLICY);
	if (CALI_F_HEP) {
		CALI_DEBUG("HEP with no policy, allow.\n");
		goto skip_policy;
	} else {
		/* should not reach here */
		CALI_DEBUG("WEP with no policy, deny.\n");
		goto deny;
	}

icmp_send_reply:
	CALI_JUMP_TO(ctx->skb, PROG_INDEX_ICMP);
	/* should not reach here */
	goto deny;

skip_policy:
	/* FIXME: only need to revalidate here on the conntrack related code path because the skb_refresh_validate_ptrs
	 * call that it uses can fail to pull data, leaving the packet invalid. */
	if (skb_refresh_validate_ptrs(ctx, UDP_SIZE)) {
		ctx->fwd.reason = CALI_REASON_SHORT;
		CALI_DEBUG("Too short\n");
		goto deny;
	}

	if (ENABLE_TCP_STATS && CALI_F_FROM_WEP) {
		if (IPPROTO_TCP == ctx->state->ip_proto) {
			socket_lookup(ctx);
		}
	}

	ctx->state->pol_rc = CALI_POL_ALLOW;
	ctx->state->flags |= CALI_ST_SKIP_POLICY;
	CALI_JUMP_TO(ctx->skb, PROG_INDEX_ALLOWED);
	/* should not reach here */
	goto deny;

allow:
finalize:
	return forward_or_drop(ctx);
deny:
	ctx->fwd.res = TC_ACT_SHOT;
	goto finalize;
}

SEC("classifier/tc/accept")
int calico_tc_skb_accepted_entrypoint(struct __sk_buff *skb)
{
	CALI_DEBUG("Entering calico_tc_skb_accepted_entrypoint\n");

	/* Initialise the context, which is stored on the stack, and the state, which
	 * we use to pass data from one program to the next via tail calls. */
	struct cali_tc_ctx ctx = {
		.state = state_get(),
		.skb = skb,
		.fwd = {
			.res = TC_ACT_UNSPEC,
			.reason = CALI_REASON_UNKNOWN,
		},
	};
	if (!ctx.state) {
		CALI_DEBUG("State map lookup failed: DROP\n");
		return TC_ACT_SHOT;
	}
	if (CALI_F_HEP) {
		if (!(ctx.state->flags & CALI_ST_SKIP_POLICY) && (ctx.state->flags & CALI_ST_SUPPRESS_CT_STATE)) {
			// See comment above where CALI_ST_SUPPRESS_CT_STATE is set.
			CALI_DEBUG("Egress HEP should drop packet with no CT state\n");
			return TC_ACT_SHOT;
		}
	}

	if (skb_refresh_validate_ptrs(&ctx, UDP_SIZE)) {
		ctx.fwd.reason = CALI_REASON_SHORT;
		CALI_DEBUG("Too short\n");
		goto deny;
	}

	event_flow_log(skb, ctx.state);
	CALI_DEBUG("Flow log event generated for ALLOW\n");

	struct calico_nat_dest *nat_dest = NULL;
	struct calico_nat_dest nat_dest_2 = {
		.addr=ctx.state->nat_dest.addr,
		.port=ctx.state->nat_dest.port,
	};
	if (ctx.state->nat_dest.addr != 0) {
		nat_dest = &nat_dest_2;
	}

	ctx.fwd = calico_tc_skb_accepted(&ctx, nat_dest);
	return forward_or_drop(&ctx);

deny:
	return TC_ACT_SHOT;
}

static CALI_BPF_INLINE struct fwd calico_tc_skb_accepted(struct cali_tc_ctx *ctx,
							 struct calico_nat_dest *nat_dest)
{
	CALI_DEBUG("Entering calico_tc_skb_accepted\n");
	struct __sk_buff *skb = ctx->skb;
	struct cali_tc_state *state = ctx->state;

	enum calico_reason reason = CALI_REASON_UNKNOWN;
	int rc = TC_ACT_UNSPEC;
	bool fib = false;
	struct ct_create_ctx ct_ctx_nat = {};
	int ct_rc = ct_result_rc(state->ct_result.rc);
	bool ct_related = ct_result_is_related(state->ct_result.rc);
	__u32 seen_mark;
	size_t l4_csum_off = 0, l3_csum_off;

	CALI_DEBUG("src=%x dst=%x\n", bpf_ntohl(state->ip_src), bpf_ntohl(state->ip_dst));
	CALI_DEBUG("post_nat=%x:%d\n", bpf_ntohl(state->post_nat_ip_dst), state->post_nat_dport);
	CALI_DEBUG("tun_ip=%x\n", state->tun_ip);
	CALI_DEBUG("pol_rc=%d\n", state->pol_rc);
	CALI_DEBUG("sport=%d\n", state->sport);
	CALI_DEBUG("flags=%x\n", state->flags);
	CALI_DEBUG("ct_rc=%d\n", state->ct_result.rc);
	CALI_DEBUG("ct_related=%d\n", ct_related);

	// Set the dport to 0, to make sure conntrack entries for icmp is proper as we use
	// dport to hold icmp type and code
	if (state->ip_proto == IPPROTO_ICMP) {
		state->dport = 0;
		state->post_nat_dport = 0;
	}

	if (CALI_F_FROM_WEP && (state->flags & CALI_ST_NAT_OUTGOING)) {
		// We are going to SNAT this traffic, using iptables SNAT so set the mark
		// to trigger that and leave the fib lookup disabled.
		seen_mark = CALI_SKB_MARK_NAT_OUT;
	} else {
		if (state->flags & CALI_ST_SKIP_FIB) {
			fib = false;
		} else if (CALI_F_TO_HOST && !ct_result_rpf_failed(state->ct_result.rc)) {
			// Non-SNAT case, allow FIB lookup only if RPF check passed.
			// Note: tried to pass in the calculated value from calico_tc but
			// hit verifier issues so recalculate it here.
			fib = true;
		}
		seen_mark = CALI_SKB_MARK_SEEN;
	}

	/* We check the ttl here to avoid needing complicated handling of
	 * related traffic back from the host if we let the host to handle it.
	 */
	CALI_DEBUG("ip->ttl %d\n", ctx->ip_header->ttl);
	if (ip_ttl_exceeded(ctx->ip_header)) {
		switch (ct_rc){
		case CALI_CT_NEW:
			if (nat_dest) {
				goto icmp_ttl_exceeded;
			}
			break;
		case CALI_CT_ESTABLISHED_DNAT:
		case CALI_CT_ESTABLISHED_SNAT:
			goto icmp_ttl_exceeded;
		}
	}

	l3_csum_off = skb_iphdr_offset() +  offsetof(struct iphdr, check);

	if (ct_related) {
		if (ctx->ip_header->protocol == IPPROTO_ICMP) {
			bool outer_ip_snat;

			/* if we do SNAT ... */
			outer_ip_snat = ct_rc == CALI_CT_ESTABLISHED_SNAT;
			/* ... there is a return path to the tunnel ... */
			outer_ip_snat = outer_ip_snat && state->ct_result.tun_ip;
			/* ... and should do encap and it is not DSR or it is leaving host
			 * and either DSR from WEP or originated at host ... */
			outer_ip_snat = outer_ip_snat &&
				((dnat_return_should_encap() && !CALI_F_DSR) ||
				 (CALI_F_TO_HEP &&
				  ((CALI_F_DSR && skb_seen(skb)) || !skb_seen(skb))));

			/* ... then fix the outer header IP first */
			if (outer_ip_snat) {
				ctx->ip_header->saddr = state->ct_result.nat_ip;
				int res = bpf_l3_csum_replace(skb, l3_csum_off,
						state->ip_src, state->ct_result.nat_ip, 4);
				if (res) {
					reason = CALI_REASON_CSUM_FAIL;
					goto deny;
				}
				CALI_DEBUG("ICMP related: outer IP SNAT to %x\n",
						bpf_ntohl(state->ct_result.nat_ip));
			}

			/* Related ICMP traffic must be an error response so it should include inner IP
			 * and 8 bytes as payload. */
			if (skb_refresh_validate_ptrs(ctx, ICMP_SIZE + sizeof(struct iphdr) + 8)) {
				CALI_DEBUG("Failed to revalidate packet size\n");
				goto deny;
			}

			/* Skip past the ICMP header and check the inner IP header.
			 * WARNING: this modifies the ip_header pointer in the main context; need to
			 * be careful in later code to avoid overwriting that. */
			l3_csum_off += sizeof(*ctx->ip_header) + sizeof(struct icmphdr);
			ctx->ip_header = (struct iphdr *)(tc_icmphdr(ctx) + 1); /* skip to inner ip */
			if (ctx->ip_header->ihl != 5) {
				CALI_INFO("ICMP inner IP header has options; unsupported\n");
				ctx->fwd.reason = CALI_REASON_IP_OPTIONS;
				ctx->fwd.res = TC_ACT_SHOT;
				goto deny;
			}
			ctx->nh = (void*)(ctx->ip_header+1);

			/* Flip the direction, we need to reverse the original packet. */
			switch (ct_rc) {
			case CALI_CT_ESTABLISHED_SNAT:
				/* handle the DSR case, see CALI_CT_ESTABLISHED_SNAT where nat is done */
				if (dnat_return_should_encap() && state->ct_result.tun_ip) {
					if (CALI_F_DSR) {
						/* SNAT will be done after routing, when leaving HEP */
						CALI_DEBUG("DSR enabled, skipping SNAT + encap\n");
						goto allow;
					}
				}
				ct_rc = CALI_CT_ESTABLISHED_DNAT;
				break;
			case CALI_CT_ESTABLISHED_DNAT:
				if (CALI_F_FROM_HEP && state->tun_ip && ct_result_np_node(state->ct_result)) {
					/* Packet is returning from a NAT tunnel, just forward it. */
					seen_mark = CALI_SKB_MARK_BYPASS_FWD;
					CALI_DEBUG("ICMP related returned from NAT tunnel\n");
					goto allow;
				}
				ct_rc = CALI_CT_ESTABLISHED_SNAT;
				break;
			}
		}
	}

	__u8 ihl = ctx->ip_header->ihl * 4;

	int res = 0;
	bool encap_needed = false;

	if (state->ip_proto == IPPROTO_ICMP && ct_related) {
		/* do not fix up embedded L4 checksum for related ICMP */
	} else {
		switch (ctx->ip_header->protocol) {
		case IPPROTO_TCP:
			l4_csum_off = skb_l4hdr_offset(skb, ihl) + offsetof(struct tcphdr, check);
			break;
		case IPPROTO_UDP:
			l4_csum_off = skb_l4hdr_offset(skb, ihl) + offsetof(struct udphdr, check);
			break;
		}
	}

	switch (ct_rc){
	case CALI_CT_NEW:
		switch (state->pol_rc) {
		case CALI_POL_NO_MATCH:
			CALI_DEBUG("Implicitly denied by policy: DROP\n");
			goto deny;
		case CALI_POL_DENY:
			CALI_DEBUG("Denied by policy: DROP\n");
			goto deny;
		case CALI_POL_ALLOW:
			CALI_DEBUG("Allowed by policy: ACCEPT\n");
		}

		if (CALI_F_FROM_WEP &&
				CALI_DROP_WORKLOAD_TO_HOST &&
				cali_rt_flags_local_host(
					cali_rt_lookup_flags(state->post_nat_ip_dst))) {
			CALI_DEBUG("Workload to host traffic blocked by "
				   "DefaultEndpointToHostAction: DROP\n");
			goto deny;
		}

		ct_ctx_nat.skb = skb;
		ct_ctx_nat.proto = state->ip_proto;
		ct_ctx_nat.src = state->ip_src;
		ct_ctx_nat.sport = state->sport;
		ct_ctx_nat.dst = state->post_nat_ip_dst;
		ct_ctx_nat.dport = state->post_nat_dport;
		ct_ctx_nat.tun_ip = state->tun_ip;
		ct_ctx_nat.type = CALI_CT_TYPE_NORMAL;
		ct_ctx_nat.allow_from_host_side = false;
		if (state->flags & CALI_ST_NAT_OUTGOING) {
			ct_ctx_nat.flags |= CALI_CT_FLAG_NAT_OUT;
		}
		if (CALI_F_FROM_WEP && state->flags & CALI_ST_SKIP_FIB) {
			ct_ctx_nat.flags |= CALI_CT_FLAG_SKIP_FIB;
		}
		if (state->ct_result.rc & CALI_CT_ALLOW_FROM_SIDE) {
			// See comment above where CALI_CT_ALLOW_FROM_SIDE is set.
			ct_ctx_nat.allow_from_host_side = true;
		}

		// Propagate the trusted DNS flag when creating conntrack entry.  Note,
		// this isn't propagation from a previously looked up CT entry, because
		// there are no cases where we successfully look up a CT entry and then
		// create an equivalent entry for the same flow.  Rather, it's because we
		// got a CT miss for this flow and then used the state->ct_result.flags
		// field to record that the flow _should_ be trusted for DNS when the CT
		// state is created.
		ct_ctx_nat.flags |= (state->ct_result.flags & CALI_CT_FLAG_TRUST_DNS);

		// Similarly for the egress gateway flow flag.
		ct_ctx_nat.flags |= (state->ct_result.flags & CALI_CT_FLAG_EGRESS_GW);

		if (state->ip_proto == IPPROTO_TCP) {
			if (skb_refresh_validate_ptrs(ctx, TCP_SIZE)) {
				CALI_DEBUG("Too short for TCP: DROP\n");
				goto deny;
			}
			ct_ctx_nat.tcp = tc_tcphdr(ctx);
		}

		// If we get here, we've passed policy.

		if (nat_dest == NULL) {
			if (conntrack_create(ctx, &ct_ctx_nat)) {
				CALI_DEBUG("Creating normal conntrack failed\n");

				if ((CALI_F_FROM_HEP && rt_addr_is_local_host(ct_ctx_nat.dst)) ||
						(CALI_F_TO_HEP && rt_addr_is_local_host(ct_ctx_nat.src))) {
					CALI_DEBUG("Allowing local host traffic without CT\n");
					goto allow;
				}

				goto deny;
			}
			goto allow;
		}

		ct_ctx_nat.orig_dst = state->ip_dst;
		ct_ctx_nat.orig_dport = state->dport;
		state->ct_result.nat_sport = ct_ctx_nat.sport;
		/* fall through as DNAT is now established */

	case CALI_CT_ESTABLISHED_DNAT:
		/* align with CALI_CT_NEW */
		if (ct_rc == CALI_CT_ESTABLISHED_DNAT) {
			if (CALI_F_FROM_HEP && state->tun_ip && ct_result_np_node(state->ct_result)) {
				/* Packet is returning from a NAT tunnel,
				 * already SNATed, just forward it.
				 */
				seen_mark = CALI_SKB_MARK_BYPASS_FWD;
				CALI_DEBUG("returned from NAT tunnel\n");
				goto allow;
			}
			state->post_nat_ip_dst = state->ct_result.nat_ip;
			state->post_nat_dport = state->ct_result.nat_port;
		}

		CALI_DEBUG("CT: DNAT to %x:%d\n",
				bpf_ntohl(state->post_nat_ip_dst), state->post_nat_dport);

		encap_needed = dnat_should_encap();

		/* We have not created the conntrack yet since we did not know
		 * if we need encap or not. Must do before MTU check and before
		 * we jump to do the encap.
		 */
		if (ct_rc == CALI_CT_NEW) {
			struct cali_rt * rt;

			if (encap_needed) {
				/* When we need to encap, we need to find out if the backend is
				 * local or not. If local, we actually do not need the encap.
				 */
				rt = cali_rt_lookup(state->post_nat_ip_dst);
				if (!rt) {
					reason = CALI_REASON_RT_UNKNOWN;
					goto deny;
				}
				CALI_DEBUG("rt found for 0x%x local %d\n",
						bpf_ntohl(state->post_nat_ip_dst), !!cali_rt_is_local(rt));

				encap_needed = !cali_rt_is_local(rt);
				if (encap_needed) {
					if (CALI_F_FROM_HEP && state->tun_ip == 0) {
						if (CALI_F_DSR) {
							ct_ctx_nat.flags |= CALI_CT_FLAG_DSR_FWD;
						}
						ct_ctx_nat.flags |= CALI_CT_FLAG_NP_FWD;
					}

					ct_ctx_nat.allow_from_host_side = true;
					ct_ctx_nat.tun_ip = rt->next_hop;
					state->ip_dst = rt->next_hop;
				} else if (cali_rt_is_workload(rt) && state->ip_dst != state->post_nat_ip_dst) {
					/* Packet arrived from a HEP for a workload and we're
					 * about to NAT it.  We can't rely on the kernel's RPF check
					 * to do the right thing here in the presence of source
					 * based routing because the kernel would do the RPF check
					 * based on the post-NAT dest IP and that may give the wrong
					 * result.
					 *
					 * Marking the packet allows us to influence which routing
					 * rule is used.
					 */

					ct_ctx_nat.flags |= CALI_CT_FLAG_EXT_LOCAL;
					ctx->state->ct_result.flags |= CALI_CT_FLAG_EXT_LOCAL;
					CALI_DEBUG("CT_NEW marked with FLAG_EXT_LOCAL\n");
				}
			}

			ct_ctx_nat.type = CALI_CT_TYPE_NAT_REV;
			int err;
			if ((err = conntrack_create(ctx, &ct_ctx_nat))) {
				CALI_DEBUG("Creating NAT conntrack failed with %d\n", err);
				goto deny;
			}
			state->ct_result.nat_sport = ct_ctx_nat.sport;
		} else {
			if (encap_needed && ct_result_np_node(state->ct_result)) {
				CALI_DEBUG("CT says encap to node %x\n", bpf_ntohl(state->ct_result.tun_ip));
				state->ip_dst = state->ct_result.tun_ip;
			} else {
				encap_needed = false;
			}
		}
		if (encap_needed) {
			if (!(state->ip_proto == IPPROTO_TCP && skb_is_gso(skb)) &&
					ip_is_dnf(ctx->ip_header) && vxlan_v4_encap_too_big(ctx)) {
				CALI_DEBUG("Request packet with DNF set is too big\n");
				goto icmp_too_big;
			}
			state->ip_src = HOST_IP;
			seen_mark = CALI_SKB_MARK_SKIP_RPF;

			/* We cannot enforce RPF check on encapped traffic, do FIB if you can */
			fib = true;

			goto nat_encap;
		}

		ctx->ip_header->daddr = state->post_nat_ip_dst;

		switch (ctx->ip_header->protocol) {
		case IPPROTO_TCP:
			if (state->ct_result.nat_sport) {
				CALI_DEBUG("Fixing TCP source port from %d to %d\n",
						bpf_ntohs(tc_tcphdr(ctx)->source), state->ct_result.nat_sport);
				tc_tcphdr(ctx)->source = bpf_htons(state->ct_result.nat_sport);
			}
			tc_tcphdr(ctx)->dest = bpf_htons(state->post_nat_dport);
			break;
		case IPPROTO_UDP:
			if (state->ct_result.nat_sport) {
				CALI_DEBUG("Fixing UDP source port from %d to %d\n",
						bpf_ntohs(tc_udphdr(ctx)->source), state->ct_result.nat_sport);
				tc_udphdr(ctx)->source = bpf_htons(state->ct_result.nat_sport);
			}
			tc_udphdr(ctx)->dest = bpf_htons(state->post_nat_dport);
			break;
		}

		CALI_VERB("L3 csum at %d L4 csum at %d\n", l3_csum_off, l4_csum_off);

		if (l4_csum_off) {
			res = skb_nat_l4_csum_ipv4(skb, l4_csum_off, state->ip_dst,
					state->post_nat_ip_dst,
					bpf_htons(state->dport),
					bpf_htons(state->post_nat_dport),
					bpf_htons(state->sport),
					bpf_htons(state->ct_result.nat_sport ? : state->sport),
					ctx->ip_header->protocol == IPPROTO_UDP ? BPF_F_MARK_MANGLED_0 : 0);
		}

		res |= bpf_l3_csum_replace(skb, l3_csum_off, state->ip_dst, state->post_nat_ip_dst, 4);

		if (res) {
			reason = CALI_REASON_CSUM_FAIL;
			goto deny;
		}

		/* Handle returning ICMP related to tunnel
		 *
		 * N.B. we assume that we can fit in the MTU. Since it is ICMP
		 * and even though Linux sends up to min ipv4 MTU, it is
		 * unlikely that we are anywhere to close the MTU limit. If we
		 * are, we need to fail anyway.
		 */
		if (ct_related && state->ip_proto == IPPROTO_ICMP
				&& state->ct_result.tun_ip
				&& !CALI_F_DSR) {
			if (dnat_return_should_encap()) {
				CALI_DEBUG("Returning related ICMP from workload to tunnel\n");
				state->ip_dst = state->ct_result.tun_ip;
				seen_mark = CALI_SKB_MARK_BYPASS_FWD_SRC_FIXUP;
				goto nat_encap;
			} else if (CALI_F_TO_HEP) {
				/* Special case for ICMP error being returned by the host with the
				 * backing workload into the tunnel back to the original host. It is
				 * ICMP related and there is a return tunnel path. We need to change
				 * both the source and destination at once.
				 *
				 * XXX the packet was routed to the original client as if it was XXX
				 * DSR and we might not be on the right iface!!! Should we XXX try
				 * to reinject it to fix the routing?
				 */
				CALI_DEBUG("Returning related ICMP from host to tunnel\n");
				state->ip_src = HOST_IP;
				state->ip_dst = state->ct_result.tun_ip;
				goto nat_encap;
			}
		}

		state->dport = state->post_nat_dport;
		state->ip_dst = state->post_nat_ip_dst;

		goto allow;

	case CALI_CT_ESTABLISHED_SNAT:
		CALI_DEBUG("CT: SNAT from %x:%d\n",
				bpf_ntohl(state->ct_result.nat_ip), state->ct_result.nat_port);

		if (dnat_return_should_encap() && state->ct_result.tun_ip) {
			if (CALI_F_DSR) {
				/* SNAT will be done after routing, when leaving HEP */
				CALI_DEBUG("DSR enabled, skipping SNAT + encap\n");
				goto allow;
			}

			if (!(state->ip_proto == IPPROTO_TCP && skb_is_gso(skb)) &&
					ip_is_dnf(ctx->ip_header) && vxlan_v4_encap_too_big(ctx)) {
				CALI_DEBUG("Return ICMP mtu is too big\n");
				goto icmp_too_big;
			}
		}

		// Actually do the NAT.
		ctx->ip_header->saddr = state->ct_result.nat_ip;

		switch (ctx->ip_header->protocol) {
		case IPPROTO_TCP:
			tc_tcphdr(ctx)->source = bpf_htons(state->ct_result.nat_port);
			if (state->ct_result.nat_sport) {
				CALI_DEBUG("Fixing TCP dest port from %d to %d\n",
						bpf_ntohs(tc_tcphdr(ctx)->dest), state->ct_result.nat_sport);
				tc_tcphdr(ctx)->dest = bpf_htons(state->ct_result.nat_sport);
			}
			break;
		case IPPROTO_UDP:
			tc_udphdr(ctx)->source = bpf_htons(state->ct_result.nat_port);
			if (state->ct_result.nat_sport) {
				CALI_DEBUG("Fixing UDP dest port from %d to %d\n",
						bpf_ntohs(tc_tcphdr(ctx)->dest), state->ct_result.nat_sport);
				tc_udphdr(ctx)->dest = bpf_htons(state->ct_result.nat_sport);
			}
			break;
		}

		CALI_VERB("L3 csum at %d L4 csum at %d\n", l3_csum_off, l4_csum_off);

		if (l4_csum_off) {
			res = skb_nat_l4_csum_ipv4(skb, l4_csum_off,
				state->ip_src, state->ct_result.nat_ip,
				bpf_htons(state->dport), bpf_htons(state->ct_result.nat_sport ? : state->dport),
				bpf_htons(state->sport), bpf_htons(state->ct_result.nat_port),
				ctx->ip_header->protocol == IPPROTO_UDP ? BPF_F_MARK_MANGLED_0 : 0);
		}

		CALI_VERB("L3 checksum update (csum is at %d) port from %x to %x\n",
				l3_csum_off, state->ip_src, state->ct_result.nat_ip);

		int csum_rc = bpf_l3_csum_replace(skb, l3_csum_off,
						  state->ip_src, state->ct_result.nat_ip, 4);
		CALI_VERB("bpf_l3_csum_replace(IP): %d\n", csum_rc);
		res |= csum_rc;

		if (res) {
			reason = CALI_REASON_CSUM_FAIL;
			goto deny;
		}

		/* In addition to dnat_return_should_encap() we also need to encap on the
		 * host endpoint for egress traffic, when we hit an SNAT rule. This is the
		 * case when the target was host namespace. If the target was a pod, the
		 * already encaped traffic would not reach this point and would not be
		 * able to match as SNAT.
		 */
		if ((dnat_return_should_encap() || (CALI_F_TO_HEP && !CALI_F_DSR)) &&
									state->ct_result.tun_ip) {
			state->ip_dst = state->ct_result.tun_ip;
			seen_mark = CALI_SKB_MARK_BYPASS_FWD_SRC_FIXUP;
			goto nat_encap;
		}

		state->sport = state->ct_result.nat_port;
		state->ip_src = state->ct_result.nat_ip;

		goto allow;

	case CALI_CT_ESTABLISHED_BYPASS:
		if (!ct_result_is_syn(state->ct_result.rc)) {
			seen_mark = CALI_SKB_MARK_BYPASS;
		}
		// fall through
	case CALI_CT_ESTABLISHED:
		goto allow;
	default:
		if (CALI_F_FROM_HEP) {
			/* Since we're using the host endpoint program for TC-redirect
			 * acceleration for workloads (but we haven't fully implemented
			 * host endpoint support yet), we can get an incorrect conntrack
			 * invalid for host traffic.
			 *
			 * FIXME: Properly handle host endpoint conntrack failures
			 */
			CALI_DEBUG("Traffic is towards host namespace but not conntracked, "
				"falling through to iptables\n");
			fib = false;
			goto allow;
		}
		goto deny;
	}

	CALI_INFO("We should never fall through here\n");
	goto deny;

icmp_ttl_exceeded:
	if (ip_frag_no(ctx->ip_header)) {
		goto deny;
	}
	state->icmp_type = ICMP_TIME_EXCEEDED;
	state->icmp_code = ICMP_EXC_TTL;
	state->tun_ip = 0;
	goto icmp_send_reply;

icmp_too_big:
	state->icmp_type = ICMP_DEST_UNREACH;
	state->icmp_code = ICMP_FRAG_NEEDED;

	struct {
		__be16  unused;
		__be16  mtu;
	} frag = {
		.mtu = bpf_htons(TUNNEL_MTU),
	};
	state->tun_ip = *(__be32 *)&frag;

	goto icmp_send_reply;

icmp_send_reply:
	CALI_JUMP_TO(skb, PROG_INDEX_ICMP);
	goto deny;

nat_encap:
	/* We are about to encap return traffic that originated on the local host
	 * namespace - a host networked pod. Routing was based on the dst IP,
	 * which was the original client's IP at that time, not the node's that
	 * forwarded it. We need to fix it now.
	 */
	if (CALI_F_TO_HEP) {
		struct arp_value *arpv;
		struct arp_key arpk = {
			.ip = state->ip_dst,
			.ifindex = skb->ifindex,
		};

		arpv = cali_v4_arp_lookup_elem(&arpk);
		if (!arpv) {
			CALI_DEBUG("ARP lookup failed for %x dev %d at HEP\n",
					bpf_ntohl(state->ip_dst), arpk.ifindex);
			/* Don't drop it yet, we might get lucky and the MAC is correct */
		} else {
			if (skb_refresh_validate_ptrs(ctx, 0)) {
				reason = CALI_REASON_SHORT;
				goto deny;
			}
			__builtin_memcpy(&tc_ethhdr(ctx)->h_dest, arpv->mac_dst, ETH_ALEN);
			if (state->ct_result.ifindex_fwd == skb->ifindex) {
				/* No need to change src MAC, if we are at the right device */
			} else {
				/* FIXME we need to redirect to the right device */
			}
		}
	}

	if (vxlan_v4_encap(ctx, state->ip_src, state->ip_dst)) {
		reason = CALI_REASON_ENCAP_FAIL;
		goto  deny;
	}

	state->sport = state->dport = VXLAN_PORT;
	state->ip_proto = IPPROTO_UDP;

	CALI_DEBUG("vxlan return %d ifindex_fwd %d\n",
			dnat_return_should_encap(), state->ct_result.ifindex_fwd);

	if (dnat_return_should_encap() && state->ct_result.ifindex_fwd != CT_INVALID_IFINDEX) {
		rc = CALI_RES_REDIR_IFINDEX;
	}

allow:
	if (CALI_F_FROM_WEP && state->ip_src == state->ip_dst) {
		CALI_DEBUG("Loopback SNAT\n");
		seen_mark |=  CALI_SKB_MARK_MASQ;
		fib = false; /* Disable FIB because we want to drop to iptables */
	}

	{
		struct fwd fwd = {
			.res = rc,
			.mark = seen_mark,
		};
		fwd_fib_set(&fwd, fib);
		return fwd;
	}

deny:
	{
		struct fwd fwd = {
			.res = TC_ACT_SHOT,
			.reason = reason,
		};
		return fwd;
	}
}

SEC("classifier/tc/icmp")
int calico_tc_skb_send_icmp_replies(struct __sk_buff *skb)
{
	__u32 fib_flags = 0;

	CALI_DEBUG("Entering calico_tc_skb_send_icmp_replies\n");

	/* Initialise the context, which is stored on the stack, and the state, which
	 * we use to pass data from one program to the next via tail calls. */
	struct cali_tc_ctx ctx = {
		.state = state_get(),
		.skb = skb,
		.fwd = {
			.res = TC_ACT_UNSPEC,
			.reason = CALI_REASON_UNKNOWN,
		},
	};
	if (!ctx.state) {
		CALI_DEBUG("State map lookup failed: DROP\n");
		return TC_ACT_SHOT;
	}

	CALI_DEBUG("ICMP type %d and code %d\n",ctx.state->icmp_type, ctx.state->icmp_code);

	if (ctx.state->icmp_code == ICMP_FRAG_NEEDED) {
		fib_flags |= BPF_FIB_LOOKUP_OUTPUT;
		if (CALI_F_FROM_WEP) {
			/* we know it came from workload, just send it back the same way */
			ctx.fwd.res = CALI_RES_REDIR_BACK;
		}
	}

	if (icmp_v4_reply(&ctx, ctx.state->icmp_type, ctx.state->icmp_code, ctx.state->tun_ip)) {
		ctx.fwd.res = TC_ACT_SHOT;
	} else {
		ctx.fwd.mark = CALI_SKB_MARK_BYPASS_FWD;

		fwd_fib_set(&ctx.fwd, false);
		fwd_fib_set_flags(&ctx.fwd, fib_flags);
	}

	if (skb_refresh_validate_ptrs(&ctx, ICMP_SIZE)) {
		ctx.fwd.reason = CALI_REASON_SHORT;
		CALI_DEBUG("Too short\n");
		goto deny;
	}

	tc_state_fill_from_iphdr(&ctx);
	ctx.state->sport = ctx.state->dport = 0;
	return forward_or_drop(&ctx);
deny:
	return TC_ACT_SHOT;
}

SEC("classifier/tc/drop")
int calico_tc_skb_drop(struct __sk_buff *skb)
{
	CALI_DEBUG("Entering calico_tc_skb_drop - DENY\n");
<<<<<<< HEAD
=======

	struct cali_tc_state *state;
>>>>>>> 369fac98

	if (CALI_LOG_LEVEL >= CALI_LOG_LEVEL_DEBUG) {
		state = state_get();
		if (!state) {
			CALI_DEBUG("State map lookup failed: no event generated\n");
			return TC_ACT_SHOT;
		}
	}

	event_flow_log(skb, state);
	CALI_DEBUG("Flow log event generated for DENY/DROP\n");
	CALI_DEBUG("proto=%d\n", state->ip_proto);
	CALI_DEBUG("src=%x dst=%x\n", bpf_ntohl(state->ip_src), bpf_ntohl(state->ip_dst));
	CALI_DEBUG("pre_nat=%x:%d\n", bpf_ntohl(state->pre_nat_ip_dst), state->pre_nat_dport);
	CALI_DEBUG("post_nat=%x:%d\n", bpf_ntohl(state->post_nat_ip_dst), state->post_nat_dport);
	CALI_DEBUG("tun_ip=%x\n", state->tun_ip);
	CALI_DEBUG("pol_rc=%d\n", state->pol_rc);
	CALI_DEBUG("sport=%d\n", state->sport);
	CALI_DEBUG("flags=0x%x\n", state->flags);
	CALI_DEBUG("ct_rc=%d\n", state->ct_result.rc);

	return TC_ACT_SHOT;
}

#ifndef CALI_ENTRYPOINT_NAME
#define CALI_ENTRYPOINT_NAME calico_entrypoint
#endif

#define ENTRY_FUNC(x)				\
	SEC("classifier/"XSTR(x))		\
	int  x(struct __sk_buff *skb)		\
	{					\
		return calico_tc(skb);		\
	}

// Entrypoint with definable name.  It's useful to redefine the name for each entrypoint
// because the name is exposed by bpftool et al.

ENTRY_FUNC(CALI_ENTRYPOINT_NAME)

char ____license[] __attribute__((section("license"), used)) = "GPL";<|MERGE_RESOLUTION|>--- conflicted
+++ resolved
@@ -1275,18 +1275,11 @@
 int calico_tc_skb_drop(struct __sk_buff *skb)
 {
 	CALI_DEBUG("Entering calico_tc_skb_drop - DENY\n");
-<<<<<<< HEAD
-=======
-
-	struct cali_tc_state *state;
->>>>>>> 369fac98
-
-	if (CALI_LOG_LEVEL >= CALI_LOG_LEVEL_DEBUG) {
-		state = state_get();
-		if (!state) {
-			CALI_DEBUG("State map lookup failed: no event generated\n");
-			return TC_ACT_SHOT;
-		}
+
+	struct cali_tc_state *state = state_get();
+	if (!state) {
+		CALI_DEBUG("State map lookup failed: no event generated\n");
+		return TC_ACT_SHOT;
 	}
 
 	event_flow_log(skb, state);
