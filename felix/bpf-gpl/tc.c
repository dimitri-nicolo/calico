--- conflicted
+++ resolved
@@ -439,16 +439,11 @@
 	/* DNAT in state is set correctly now */
 
 	if ((ip_void(ctx->state->tun_ip) && CALI_F_FROM_HEP) && !CALI_F_NAT_IF && !CALI_F_LO) {
-<<<<<<< HEAD
-		if (!hep_rpf_check(ctx, false)) {
-=======
 		if (
 #ifdef IPVER6
-
 			ctx->state->ip_proto != IPPROTO_ICMPV6 &&
 #endif
-			!hep_rpf_check(ctx)) {
->>>>>>> e2bfbb2b
+			!hep_rpf_check(ctx, false)) {
 			goto deny;
 		}
 	}
