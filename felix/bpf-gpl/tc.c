--- conflicted
+++ resolved
@@ -1267,7 +1267,6 @@
 SEC("classifier/tc/drop")
 int calico_tc_skb_drop(struct __sk_buff *skb)
 {
-<<<<<<< HEAD
 	CALI_DEBUG("Entering calico_tc_skb_drop - DENY\n");
 
 	struct cali_tc_state *state = state_get();
@@ -1280,9 +1279,6 @@
 	CALI_DEBUG("Flow log event generated for DENY/DROP\n");
 
 drop:
-=======
-	CALI_DEBUG("Entering calico_tc_skb_drop\n");
->>>>>>> 89b438f5
 	return TC_ACT_SHOT;
 }
 
