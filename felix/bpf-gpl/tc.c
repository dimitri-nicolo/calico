// Project Calico BPF dataplane programs.
// Copyright (c) 2020-2023 Tigera, Inc. All rights reserved.
// SPDX-License-Identifier: Apache-2.0 OR GPL-2.0-or-later

#include <linux/types.h>
#include <linux/bpf.h>
#include <linux/pkt_cls.h>
#include <linux/ip.h>
#include <linux/ipv6.h>
#include <linux/tcp.h>
#include <linux/icmp.h>
#include <linux/in.h>
#include <linux/udp.h>
#include <linux/if_ether.h>
#include <iproute2/bpf_elf.h>

// stdbool.h has no deps so it's OK to include; stdint.h pulls in parts
// of the std lib that aren't compatible with BPF.
#include <stdbool.h>


#include "bpf.h"
#include "types.h"
#include "counters.h"
#include "log.h"
#include "skb.h"
#include "policy.h"
#include "conntrack.h"
#include "nat.h"
#include "nat_lookup.h"
#include "routes.h"
#include "jump.h"
#include "reasons.h"
#include "icmp.h"
#include "arp.h"
#include "sendrecv.h"
#include "dns.h"
#include "events.h"
#include "fib.h"
#include "rpf.h"
#include "parsing.h"
#include "ipv6.h"
#include "tc.h"
#include "policy_program.h"
#include "tcp_stats.h"
#include "socket_lookup.h"
#include "failsafe.h"
#include "metadata.h"
#include "bpf_helpers.h"
#include "egw.h"
#include "rule_counters.h"

#define HAS_HOST_CONFLICT_PROG CALI_F_TO_HEP

const volatile struct cali_tc_globals __globals;

/* calico_tc is the main function used in all of the tc programs.  It is specialised
 * for particular hook at build time based on the CALI_F build flags.
 */
static CALI_BPF_INLINE int calico_tc(struct __sk_buff *skb)
{
#ifdef UNITTEST
	/* UT-only workaround to allow us to run the program with BPF_TEST_PROG_RUN
	 * and simulate a specific mark
	 */
	skb->mark = SKB_MARK;
#endif
	CALI_DEBUG("New packet at ifindex=%d; mark=%x\n", skb->ifindex, skb->mark);

	/* Optimisation: if another BPF program has already pre-approved the packet,
	 * skip all processing. */
	if (CALI_F_FROM_HOST && skb->mark == CALI_SKB_MARK_BYPASS) {
		CALI_INFO("Final result=ALLOW (%d). Bypass mark set.\n", CALI_REASON_BYPASS);
		if  (CALI_LOG_LEVEL >= CALI_LOG_LEVEL_DEBUG) {
			/* This generates a bit more richer output for logging */
			struct cali_tc_ctx ctx = {
				.state = state_get(),
				.skb = skb,
				.fwd = {
					.res = TC_ACT_UNSPEC,
					.reason = CALI_REASON_UNKNOWN,
				},
				.ipheader_len = IP_SIZE,
			};
			parse_packet_ip(&ctx);
		}
		return TC_ACT_UNSPEC;
	}

	if (CALI_F_NAT_IF) {
		switch (skb->mark) {
		case CALI_SKB_MARK_BYPASS:
			/* We are turning a packet around to a local WEP using bpfnat
			 * iface, the WEP should do normal processing.
			 */
			skb->mark = 0UL;
			CALI_INFO("Final result=ALLOW (%d). Bypass mark set at bpfnat local WL\n", CALI_REASON_BYPASS);
			return TC_ACT_UNSPEC;
		case CALI_SKB_MARK_BYPASS_FWD:
			/* We are turning a packet around from lo to a remote WEP using
			 * bpfnat iface. Next hop is a HEP and it should just forward the
			 * packet.
			 */
			{
				__u32 mark = CALI_SKB_MARK_BYPASS;
				skb->mark = mark;
			}
			CALI_INFO("Final result=ALLOW (%d). Bypass mark set at bpfnat remote WL\n", CALI_REASON_BYPASS);
			return TC_ACT_UNSPEC;
		}
	}

	/* Optimisation: if XDP program has already accepted the packet,
	 * skip all processing. */
	if (CALI_F_FROM_HEP) {
		if (xdp2tc_get_metadata(skb) & CALI_META_ACCEPTED_BY_XDP) {
			CALI_INFO("Final result=ALLOW (%d). Accepted by XDP.\n", CALI_REASON_ACCEPTED_BY_XDP);
			skb->mark = CALI_SKB_MARK_BYPASS;
			return TC_ACT_UNSPEC;
		}
	}

	/* Initialise the context, which is stored on the stack, and the state, which
	 * we use to pass data from one program to the next via tail calls. */
	struct cali_tc_ctx ctx = {
		.state = state_get(),
		.skb = skb,
		.fwd = {
			.res = TC_ACT_UNSPEC,
			.reason = CALI_REASON_UNKNOWN,
		},
		.ipheader_len = IP_SIZE,
	};
	if (!ctx.state) {
		CALI_DEBUG("State map lookup failed: DROP\n");
		return TC_ACT_SHOT;
	}
	__builtin_memset(ctx.state, 0, sizeof(*ctx.state));

	counter_inc(&ctx, COUNTER_TOTAL_PACKETS);

	if (CALI_LOG_LEVEL >= CALI_LOG_LEVEL_INFO) {
		ctx.state->prog_start_time = bpf_ktime_get_ns();
	}

	/* We only try a FIB lookup and redirect for packets that are towards the host.
	 * For packets that are leaving the host namespace, routing has already been done. */
	fwd_fib_set(&ctx.fwd, CALI_F_TO_HOST);

	if (CALI_F_TO_HEP || CALI_F_TO_WEP) {
		/* We're leaving the host namespace, check for other bypass mark bits.
		 * These are a bit more complex to handle so we do it after creating the
		 * context/state. */
		switch (skb->mark & CALI_SKB_MARK_BYPASS_MASK) {
		case CALI_SKB_MARK_BYPASS_FWD:
			CALI_DEBUG("Packet approved for forward.\n");
			counter_inc(&ctx, CALI_REASON_BYPASS);
			goto allow;
		}
	}

	/* Parse the packet as far as the IP header; as a side-effect this validates the packet size
	 * is large enough for UDP. */
	switch (parse_packet_ip(&ctx)) {
	case PARSING_OK:
		// IPv4 Packet.
		break;
	case PARSING_OK_V6:
		// An IPv6 packet, so we should jump to the relevant IPv6 programs
		CALI_DEBUG("About to jump to IPv6 prologue program\n");
		CALI_JUMP_TO(ctx.skb, PROG_INDEX_V6_PROLOGUE);
		CALI_DEBUG("Jump to IPv6 prologue failed.\n");
		goto deny;
	case PARSING_ALLOW_WITHOUT_ENFORCING_POLICY:
		// A packet that we automatically let through
		fwd_fib_set(&ctx.fwd, false);
		ctx.fwd.res = TC_ACT_UNSPEC;
		goto finalize;
	case PARSING_ERROR:
	default:
		// A malformed packet or a packet we don't support
		CALI_DEBUG("Drop malformed or unsupported packet\n");
		ctx.fwd.res = TC_ACT_SHOT;
		goto finalize;
	}
	return pre_policy_processing(&ctx);

allow:
finalize:
	return forward_or_drop(&ctx);

deny:
	ctx.fwd.res = TC_ACT_SHOT;
	goto finalize;
}

static CALI_BPF_INLINE int pre_policy_processing(struct cali_tc_ctx *ctx)
{
	/* Now we've got as far as the UDP header, check if this is one of our VXLAN packets, which we
	 * use to forward traffic for node ports. */
	if (dnat_should_decap() /* Compile time: is this a BPF program that should decap packets? */ &&
			is_vxlan_tunnel(ip_hdr(ctx), VXLAN_PORT) /* Is this a VXLAN packet? */ ) {
		/* Decap it; vxlan_attempt_decap will revalidate the packet if needed. */
		switch (vxlan_attempt_decap(ctx)) {
		case -1:
			/* Problem decoding the packet. */
			goto deny;
		case -2:
			/* Non-BPF VXLAN packet from another Calico node. */
			CALI_DEBUG("VXLAN packet from known Calico host, allow.\n");
			fwd_fib_set(&(ctx->fwd), false);
			goto allow;
		}
	}

	/* Copy fields that are needed by downstream programs from the packet to the state. */
	tc_state_fill_from_iphdr(ctx);

	/* Parse out the source/dest ports (or type/code for ICMP). */
	switch (tc_state_fill_from_nexthdr(ctx)) {
	case PARSING_ERROR:
		goto deny;
	case PARSING_ALLOW_WITHOUT_ENFORCING_POLICY:
		goto allow;
	}

	ctx->state->pol_rc = CALI_POL_NO_MATCH;

	/* Do conntrack lookup before anything else */
	ctx->state->ct_result = calico_ct_v4_lookup(ctx);

	calico_tc_process_ct_lookup(ctx);

allow:
finalize:
	return forward_or_drop(ctx);
deny:
	ctx->fwd.res = TC_ACT_SHOT;
	goto finalize;
}

static CALI_BPF_INLINE void calico_tc_process_ct_lookup(struct cali_tc_ctx *ctx)
{
	CALI_DEBUG("conntrack entry flags 0x%x\n", ctx->state->ct_result.flags);

	/* Handle reporting DNS packets up to Felix userspace. */
	calico_dns_check(ctx);

	if (HAS_HOST_CONFLICT_PROG &&
			(ctx->state->ct_result.flags & CALI_CT_FLAG_VIA_NAT_IF) &&
			!(ctx->skb->mark & (CALI_SKB_MARK_FROM_NAT_IFACE_OUT | CALI_SKB_MARK_SEEN))) {
		CALI_DEBUG("Host source SNAT conflict\n");
		CALI_JUMP_TO(ctx->skb, PROG_INDEX_HOST_CT_CONFLICT);
		CALI_DEBUG("Failed to call conflict resolution.\n");
		goto deny;
	}

	/* Check if someone is trying to spoof a tunnel packet */
	if (CALI_F_FROM_HEP && ct_result_tun_src_changed(ctx->state->ct_result.rc)) {
		CALI_DEBUG("dropping tunnel pkt with changed source node\n");
		goto deny;
	}

	if (ctx->state->ct_result.flags & CALI_CT_FLAG_NAT_OUT) {
		ctx->state->flags |= CALI_ST_NAT_OUTGOING;
	}

	if (CALI_F_TO_HOST && !CALI_F_NAT_IF &&
			(ct_result_rc(ctx->state->ct_result.rc) == CALI_CT_ESTABLISHED ||
			 ct_result_rc(ctx->state->ct_result.rc) == CALI_CT_ESTABLISHED_BYPASS) &&
			ctx->state->ct_result.flags & CALI_CT_FLAG_VIA_NAT_IF) {
		CALI_DEBUG("should route via bpfnatout\n");
		ctx->fwd.mark |= CALI_SKB_MARK_TO_NAT_IFACE_OUT;
		/* bpfnatout need to process the packet */
		ct_result_set_rc(ctx->state->ct_result.rc, CALI_CT_ESTABLISHED);
	}

	if (ct_result_rpf_failed(ctx->state->ct_result.rc) && !EGRESS_GATEWAY) {
		if (!CALI_F_FROM_WEP) {
			/* We are possibly past (D)NAT, but that is ok, we need to let the
			 * IP stack do the RPF check on the source, dest is not important.
			 */
			goto deny;
		} else if (!wep_rpf_check(ctx, cali_rt_lookup(ctx->state->ip_src))) {
			goto deny;
		}
	}

	if (ct_result_rc(ctx->state->ct_result.rc) == CALI_CT_MID_FLOW_MISS) {
		if (CALI_F_TO_HOST) {
			/* Mid-flow miss */
			if (EGRESS_GATEWAY) {

#ifndef UNITTEST /* XXX to make UTs pass verifier, not tested XXX */

				// On the return path of an egress gateway flow, on egress from the
				// egress gateway, and when the egress gateway is on a different
				// node than the client, we'll get a CT miss here for the original
				// (unencapped) client pod -> destination flow.  We want to create
				// that CT state and mark it as approved on both sides, because a
				// mid-flow TCP packet will not be allowed on the FROM_HOST side if
				// it isn't already approved.
				CALI_DEBUG("CT mid-flow miss from egress gateway\n");
				ctx->state->ct_result.rc = CALI_CT_NEW | CT_RES_ALLOW_FROM_SIDE;
#endif

			} else {
				/* Other mid-flow miss cases: let iptables handle it in case it's an
				 * existing flow in the Linux conntrack table. We can't apply policy
				 * or DNAT because it's too late in the flow.  iptables will drop if
				 * the flow is not known.
				 */
				CALI_DEBUG("CT mid-flow miss; fall through to iptables.\n");
				ctx->fwd.mark = CALI_SKB_MARK_FALLTHROUGH;
				fwd_fib_set(&(ctx->fwd), false);
				goto finalize;
			}
		} else {
			if (CALI_F_HEP) {
				// HEP egress for a mid-flow packet with no BPF or Linux CT state.
				// This happens, for example, with asymmetric untracked policy,
				// where we want the return path packet to be dropped if there is a
				// HEP present (regardless of the policy configured on it, for
				// consistency with the iptables dataplane's invalid CT state
				// check), but allowed if there is no HEP, i.e. the egress interface
				// is a plain data interface. Unfortunately we have no simple check
				// for "is there a HEP here?" All we can do - below - is try to
				// tail call the policy program; if that attempt returns, it means
				// there is no HEP. So what we can do is set a state flag to record
				// the situation that we are in, then let the packet continue. If
				// we find that there is no policy program - i.e. no HEP - the
				// packet is correctly allowed.  If there is a policy program and it
				// denies, fine. If there is a policy program and it allows, but
				// the state flag is set, we drop the packet at the start of
				// calico_tc_skb_accepted_entrypoint.
				//
				// Also we are mid-flow and so it's important to suppress any CT
				// state creation - which normally follows when a packet is allowed
				// through - because that CT state would not be correct. Basically,
				// unless we see the SYN packet that starts a flow, we should never
				// have CT state for that flow.
				//
				// Net, we can use the same flag, CALI_ST_SUPPRESS_CT_STATE, both to
				// suppress CT state creation and to drop the packet if we find that
				// there is a HEP present.
				CALI_DEBUG("CT mid-flow miss to HEP with no Linux conntrack entry: "
						"continue but suppressing CT state creation.\n");
				ctx->state->flags |= CALI_ST_SUPPRESS_CT_STATE;
				ct_result_set_rc(ctx->state->ct_result.rc, CALI_CT_NEW);
			} else {
				CALI_DEBUG("CT mid-flow miss away from host with no Linux "
						"conntrack entry, drop.\n");
				goto deny;
			}
		}
	}

	/* Skip policy if we get conntrack hit */
	if (ct_result_rc(ctx->state->ct_result.rc) != CALI_CT_NEW) {
		if (ctx->state->ct_result.flags & CALI_CT_FLAG_SKIP_FIB) {
			ctx->state->flags |= CALI_ST_SKIP_FIB;
		}
		CALI_DEBUG("CT Hit\n");

		if (ctx->state->ip_proto == IPPROTO_TCP && ct_result_is_syn(ctx->state->ct_result.rc)) {
			CALI_DEBUG("Forcing policy on SYN\n");
			if (ct_result_rc(ctx->state->ct_result.rc) == CALI_CT_ESTABLISHED_DNAT) {
				/* Set DNAT info for policy */
				ctx->state->post_nat_ip_dst = ctx->state->ct_result.nat_ip;
				ctx->state->post_nat_dport = ctx->state->ct_result.nat_port;
			} else {
				ctx->state->post_nat_ip_dst = ctx->state->ip_dst;
				ctx->state->post_nat_dport = ctx->state->dport;
			}
			goto syn_force_policy;
		}
		goto skip_policy;
	}

	/* No conntrack entry, check if we should do NAT */
	nat_lookup_result nat_res = NAT_LOOKUP_ALLOW;

	if (CALI_F_TO_HOST || (CALI_F_FROM_HOST && !skb_seen(ctx->skb) && !ctx->nat_dest /* no sport conflcit */)) {
		ctx->nat_dest = calico_v4_nat_lookup2(ctx->state->ip_src, ctx->state->ip_dst,
						      ctx->state->ip_proto, ctx->state->dport,
						      ctx->state->tun_ip != 0, &nat_res);
	}

	if (nat_res == NAT_FE_LOOKUP_DROP) {
		CALI_DEBUG("Packet is from an unauthorised source: DROP\n");
		deny_reason(ctx, CALI_REASON_UNAUTH_SOURCE);
		goto deny;
	}
	if (ctx->nat_dest != NULL) {
		ctx->state->post_nat_ip_dst = ctx->nat_dest->addr;
		ctx->state->post_nat_dport = ctx->nat_dest->port;
	} else if (nat_res == NAT_NO_BACKEND) {
		/* send icmp port unreachable if there is no backend for a service */
		ctx->state->icmp_type = ICMP_DEST_UNREACH;
		ctx->state->icmp_code = ICMP_PORT_UNREACH;
		ctx->state->tun_ip = 0;
		goto icmp_send_reply;
	} else {
		ctx->state->post_nat_ip_dst = ctx->state->ip_dst;
		ctx->state->post_nat_dport = ctx->state->dport;
	}

syn_force_policy:
	/* DNAT in state is set correctly now */

	if ((!(ctx->state->tun_ip) && CALI_F_FROM_HEP) && !CALI_F_NAT_IF && !CALI_F_LO) {
		if (!hep_rpf_check(ctx, false)) {
			goto deny;
		}
	}

	if (CALI_F_TO_WEP && !skb_seen(ctx->skb) &&
			cali_rt_flags_local_host(cali_rt_lookup_flags(ctx->state->ip_src))) {
		/* Host to workload traffic always allowed.  We discount traffic that was
		 * seen by another program since it must have come in via another interface.
		 */
		CALI_DEBUG("Packet is from the host: ACCEPT\n");
		goto skip_policy;
	}

	// Auto allow VXLAN packets to egress gateways to leave the client's host
	if (CALI_F_HEP && EGRESS_IP_ENABLED &&
			!skb_refresh_validate_ptrs(ctx, UDP_SIZE) &&
			is_vxlan_tunnel(ctx->ip_header, EGW_VXLAN_PORT)) {
		__be32 ip_addr = CALI_F_FROM_HOST ? ctx->state->ip_src : ctx->state->ip_dst;
		if (ip_addr == HOST_IP) {
			if (CALI_F_FROM_HOST) {
				CALI_DEBUG("Allow VXLAN packet to Egress Gateways\n");
			} else {
				CALI_DEBUG("Allow VXLAN packet from Egress Gateways\n");
			}
			COUNTER_INC(ctx, CALI_REASON_ACCEPTED_BY_EGW);
			goto skip_policy;
		}
	}

	// Auto-allow VXLAN packets from/to egress gateway pod
	if (CALI_F_WEP && EGRESS_GATEWAY) {
		if (!skb_refresh_validate_ptrs(ctx, UDP_SIZE) &&
				is_vxlan_tunnel(ctx->ip_header, EGW_VXLAN_PORT)) {
			__be32 ip_addr = CALI_F_FROM_WEP ? ctx->state->ip_dst : ctx->state->ip_src;
			__be32 flags = cali_rt_lookup_flags(ip_addr);
			if (cali_rt_flags_host(flags)) {
				COUNTER_INC(ctx, CALI_REASON_ACCEPTED_BY_EGW);
				if (CALI_F_FROM_WEP) {
					CALI_DEBUG("Allow VXLAN packet from EGW pod\n");
				} else {
					CALI_DEBUG("Allow VXLAN packet to EGW pod\n");
				}
				goto skip_policy;
			}
		} else if (CALI_F_TO_WEP) {
			if (EGW_HEALTH_PORT && (ctx->state->ip_proto == IPPROTO_TCP) &&
					(ctx->state->dport == EGW_HEALTH_PORT)) {
				CALI_DEBUG("Allow health check traffic to EGW pod\n");
				goto skip_policy;
			}
			goto deny;
		}
	}

	if (CALI_F_FROM_WEP && !EGRESS_GATEWAY) {
		/* Do RPF check since it's our responsibility to police that.  Skip this
		 * on egress from an egress gateway, because the whole point of egress
		 * gateways, on the return path, is to forward from destination IPs that
		 * are not their own IP. */
		struct cali_rt *r = cali_rt_lookup(ctx->state->ip_src);
		/* Do RPF check since it's our responsibility to police that. */
		if (!wep_rpf_check(ctx, r)) {
			goto deny;
		}

		if (EGRESS_CLIENT) {
			if (cali_rt_flags_outside_cluster(cali_rt_lookup_flags(ctx->state->post_nat_ip_dst))) {
				// Packet is from an egress client and destined to outside
				// the cluster, so CT state will be marked as an egress
				// gateway flow.
				CALI_DEBUG("Flow from egress gateway client to outside cluster\n");
				ctx->state->ct_result.flags |= CALI_CT_FLAG_EGRESS_GW;
			}
		}

		// Check whether the workload needs outgoing NAT to this address, except from an egress gateway
		// client. This is because, packets from egress clients are destined outside the cluster
		// the SNATing is done by the egw itself.
		if (!EGRESS_CLIENT && (r->flags & CALI_RT_NAT_OUT)) {
			if (!(cali_rt_lookup_flags(ctx->state->post_nat_ip_dst) & CALI_RT_IN_POOL)) {
				CALI_DEBUG("Source is in NAT-outgoing pool "
					   "but dest is not, need to SNAT.\n");
				ctx->state->flags |= CALI_ST_NAT_OUTGOING;
			}
		}

		/* If 3rd party CNI is used and dest is outside cluster. See commit fc711b192f for details. */
		if (!(r->flags & CALI_RT_IN_POOL)) {
			CALI_DEBUG("Source %x not in IP pool\n", bpf_ntohl(ctx->state->ip_src));
			r = cali_rt_lookup(ctx->state->post_nat_ip_dst);
			if (!r || !(r->flags & (CALI_RT_WORKLOAD | CALI_RT_HOST))) {
				CALI_DEBUG("Outside cluster dest %x\n", bpf_ntohl(ctx->state->post_nat_ip_dst));
				ctx->state->flags |= CALI_ST_SKIP_FIB;
			}
		}
	}

	/* [SMC] I had to add this revalidation when refactoring the conntrack code to use the context and
	 * adding possible packet pulls in the VXLAN logic.  I believe it is spurious but the verifier is
	 * not clever enough to spot that we'd have already bailed out if one of the pulls failed. */
	if (skb_refresh_validate_ptrs(ctx, UDP_SIZE)) {
		deny_reason(ctx, CALI_REASON_SHORT);
		CALI_DEBUG("Too short\n");
		goto deny;
	}

	ctx->state->pol_rc = CALI_POL_NO_MATCH;
	if (ctx->nat_dest) {
		ctx->state->nat_dest.addr = ctx->nat_dest->addr;
		ctx->state->nat_dest.port = ctx->nat_dest->port;
	} else {
		ctx->state->nat_dest.addr = 0;
		ctx->state->nat_dest.port = 0;
	}

	// For the case where the packet was sent from a socket on this host, get the
	// sending socket's cookie, so we can reverse a DNAT that the CTLB may have done.
	// This allows us to give the policy program the pre-DNAT destination as well as
	// the post-DNAT destination in all cases.
	__u64 cookie = bpf_get_socket_cookie(ctx->skb);
	if (cookie) {
		CALI_DEBUG("Socket cookie: %x\n", cookie);
		struct ct_nats_key ct_nkey = {
			.cookie	= cookie,
			.proto = ctx->state->ip_proto,
			.ip	= ctx->state->ip_dst,
			.port	= host_to_ctx_port(ctx->state->dport),
		};
		// If we didn't find a CTLB NAT entry then use the packet's own IP/port for the
		// pre-DNAT values that's set by tc_state_fill_from_iphdr() and
		// tc_state_fill_from_nextheader().
		struct sendrecv4_val *revnat = cali_v4_ct_nats_lookup_elem(&ct_nkey);
		if (revnat) {
			CALI_DEBUG("Got cali_v4_ct_nats entry; flow was NATted by CTLB.\n");
			ctx->state->pre_nat_ip_dst = revnat->ip;
			ctx->state->pre_nat_dport = ctx_port_to_host(revnat->port);
		}
	}

	if (rt_addr_is_local_host(ctx->state->ip_src)) {
		CALI_DEBUG("Source IP is local host.\n");
		if (CALI_F_TO_HEP && is_failsafe_out(ctx->state->ip_proto, ctx->state->post_nat_dport, ctx->state->post_nat_ip_dst)) {
			CALI_DEBUG("Outbound failsafe port: %d. Skip policy.\n", ctx->state->post_nat_dport);
			counter_inc(ctx, CALI_REASON_ACCEPTED_BY_FAILSAFE);
			goto skip_policy;
		}
		ctx->state->flags |= CALI_ST_SRC_IS_HOST;
	}

	struct cali_rt *dest_rt = cali_rt_lookup(ctx->state->post_nat_ip_dst);

	if (!dest_rt) {
		CALI_DEBUG("No route for post DNAT dest %x\n", bpf_ntohl(ctx->state->post_nat_ip_dst));
		if (CALI_F_FROM_HEP) {
			/* Disable FIB, let the packet go through the host after it is
			 * policed. It is ingress into the system and we do not know what
			 * exactly is the packet's destination. It may be a local VM or
			 * something similar and we let the host to route it or dump it.
			 *
			 * https://github.com/projectcalico/calico/issues/6450
			 */
			ctx->state->flags |= CALI_ST_SKIP_FIB;
		}
		goto do_policy;
	}

	if (cali_rt_flags_local_host(dest_rt->flags)) {
		CALI_DEBUG("Post-NAT dest IP is local host.\n");
		if (CALI_F_FROM_HEP && is_failsafe_in(ctx->state->ip_proto, ctx->state->post_nat_dport, ctx->state->ip_src)) {
			CALI_DEBUG("Inbound failsafe port: %d. Skip policy.\n", ctx->state->post_nat_dport);
			counter_inc(ctx, CALI_REASON_ACCEPTED_BY_FAILSAFE);
			goto skip_policy;
		}
		ctx->state->flags |= CALI_ST_DEST_IS_HOST;
	}

	if (CALI_F_TO_HEP && ctx->nat_dest && !skb_seen(ctx->skb) && !(ctx->state->flags & CALI_ST_HOST_PSNAT)) {
		CALI_DEBUG("Host accesses nodeport backend %x:%d\n",
			   bpf_htonl(ctx->state->post_nat_ip_dst), ctx->state->post_nat_dport);
		CALI_DEBUG("Host accesses nodeport state->flags 0x%x\n", ctx->state->flags);
		if (cali_rt_flags_local_workload(dest_rt->flags)) {
			CALI_DEBUG("NP redir on HEP - skip policy\n");
			ctx->state->flags |= CALI_ST_CT_NP_LOOP;
			ctx->state->pol_rc = CALI_POL_ALLOW;
			goto skip_policy;
		} else if (cali_rt_flags_remote_workload(dest_rt->flags)) {
			if (CALI_F_LO) {
				CALI_DEBUG("NP redir remote on LO\n");
				ctx->state->flags |= CALI_ST_CT_NP_LOOP;
			} else if (CALI_F_MAIN && cali_rt_is_tunneled(dest_rt)) {
				CALI_DEBUG("NP redir remote on HEP to tunnel\n");
				ctx->state->flags |= CALI_ST_CT_NP_LOOP;
			}
			ctx->state->flags |= CALI_ST_CT_NP_REMOTE;
		}
	}

do_policy:
	CALI_DEBUG("About to jump to policy program.\n");
	CALI_JUMP_TO(ctx->skb, PROG_INDEX_POLICY);
	if (CALI_F_HEP) {
		CALI_DEBUG("HEP with no policy, allow.\n");
		goto skip_policy;
	} else {
		/* should not reach here */
		CALI_DEBUG("WEP with no policy, deny.\n");
		goto deny;
	}

icmp_send_reply:
	CALI_JUMP_TO(ctx->skb, PROG_INDEX_ICMP);
	/* should not reach here */
	goto deny;

skip_policy:
	/* FIXME: only need to revalidate here on the conntrack related code path because the skb_refresh_validate_ptrs
	 * call that it uses can fail to pull data, leaving the packet invalid. */
	if (skb_refresh_validate_ptrs(ctx, UDP_SIZE)) {
		ctx->fwd.reason = CALI_REASON_SHORT;
		CALI_DEBUG("Too short\n");
		goto deny;
	}

	if (ENABLE_TCP_STATS && CALI_F_FROM_WEP) {
		if (IPPROTO_TCP == ctx->state->ip_proto) {
			socket_lookup(ctx);
		}
	}

	ctx->state->pol_rc = CALI_POL_ALLOW;
	ctx->state->flags |= CALI_ST_SKIP_POLICY;
	CALI_JUMP_TO(ctx->skb, PROG_INDEX_ALLOWED);
	/* should not reach here */
	goto deny;

finalize:
	return;

deny:
	ctx->fwd.res = TC_ACT_SHOT;
}

SEC("classifier/tc/accept")
int calico_tc_skb_accepted_entrypoint(struct __sk_buff *skb)
{
	CALI_DEBUG("Entering calico_tc_skb_accepted_entrypoint\n");

	/* Initialise the context, which is stored on the stack, and the state, which
	 * we use to pass data from one program to the next via tail calls. */
	struct cali_tc_ctx ctx = {
		.state = state_get(),
		.skb = skb,
		.fwd = {
			.res = TC_ACT_UNSPEC,
			.reason = CALI_REASON_UNKNOWN,
			.mark = CALI_SKB_MARK_SEEN,
		},
		.ipheader_len = IP_SIZE,
	};
	if (!ctx.state) {
		CALI_DEBUG("State map lookup failed: DROP\n");
		return TC_ACT_SHOT;
	}

	if (!(ctx.state->flags & CALI_ST_SKIP_POLICY)) {
		counter_inc(&ctx, CALI_REASON_ACCEPTED_BY_POLICY);
	}

	if (CALI_F_HEP) {
		if (!(ctx.state->flags & CALI_ST_SKIP_POLICY) && (ctx.state->flags & CALI_ST_SUPPRESS_CT_STATE)) {
			// See comment above where CALI_ST_SUPPRESS_CT_STATE is set.
			CALI_DEBUG("Egress HEP should drop packet with no CT state\n");
			return TC_ACT_SHOT;
		}
	}

	if (skb_refresh_validate_ptrs(&ctx, UDP_SIZE)) {
		deny_reason(&ctx, CALI_REASON_SHORT);
		CALI_DEBUG("Too short\n");
		goto deny;
	}

	event_flow_log(skb, ctx.state);
	CALI_DEBUG("Flow log event generated for ALLOW\n");
	update_rule_counters(ctx.state);
	struct calico_nat_dest *nat_dest = NULL;
	struct calico_nat_dest nat_dest_2 = {
		.addr = ctx.state->nat_dest.addr,
		.port = ctx.state->nat_dest.port,
	};
	if (ctx.state->nat_dest.addr != 0) {
		nat_dest = &nat_dest_2;
	}

	ctx.fwd = calico_tc_skb_accepted(&ctx, nat_dest);
	return forward_or_drop(&ctx);

deny:
	return TC_ACT_SHOT;
}

static CALI_BPF_INLINE struct fwd calico_tc_skb_accepted(struct cali_tc_ctx *ctx,
							 struct calico_nat_dest *nat_dest)
{
	CALI_DEBUG("Entering calico_tc_skb_accepted\n");
	struct __sk_buff *skb = ctx->skb;
	struct cali_tc_state *state = ctx->state;
	int rc = TC_ACT_UNSPEC;
	bool fib = true;
	struct ct_create_ctx ct_ctx_nat = {};
	int ct_rc = ct_result_rc(state->ct_result.rc);
	bool ct_related = ct_result_is_related(state->ct_result.rc);
	__u32 seen_mark = ctx->fwd.mark;
	size_t l4_csum_off = 0, l3_csum_off;
	bool is_dnat = false;

	CALI_DEBUG("src=%x dst=%x\n", bpf_ntohl(state->ip_src), bpf_ntohl(state->ip_dst));
	CALI_DEBUG("post_nat=%x:%d\n", bpf_ntohl(state->post_nat_ip_dst), state->post_nat_dport);
	CALI_DEBUG("tun_ip=%x\n", state->tun_ip);
	CALI_DEBUG("pol_rc=%d\n", state->pol_rc);
	CALI_DEBUG("sport=%d\n", state->sport);
	CALI_DEBUG("flags=%x\n", state->flags);
	CALI_DEBUG("ct_rc=%d\n", state->ct_result.rc);
	CALI_DEBUG("ct_related=%d\n", ct_related);
	CALI_DEBUG("mark=0x%x\n", seen_mark);

	ctx->fwd.reason = CALI_REASON_UNKNOWN;

	// Set the dport to 0, to make sure conntrack entries for icmp is proper as we use
	// dport to hold icmp type and code
	if (state->ip_proto == IPPROTO_ICMP) {
		state->dport = 0;
		state->post_nat_dport = 0;
	}

	if (CALI_F_FROM_WEP && (state->flags & CALI_ST_NAT_OUTGOING)) {
		// We are going to SNAT this traffic, using iptables SNAT so set the mark
		// to trigger that and leave the fib lookup disabled.
		fib = false;
		seen_mark = CALI_SKB_MARK_NAT_OUT;
		CALI_DEBUG("marking CALI_SKB_MARK_NAT_OUT\n");
	} else {
		if (state->flags & CALI_ST_SKIP_FIB) {
			fib = false;
			seen_mark = CALI_SKB_MARK_SKIP_FIB;
		}
	}

	/* We check the ttl here to avoid needing complicated handling of
	 * related traffic back from the host if we let the host to handle it.
	 */
	CALI_DEBUG("ip->ttl %d\n", ip_hdr(ctx)->ttl);
	if (ip_ttl_exceeded(ip_hdr(ctx))) {
		switch (ct_rc){
		case CALI_CT_NEW:
			if (nat_dest) {
				goto icmp_ttl_exceeded;
			}
			break;
		case CALI_CT_ESTABLISHED_DNAT:
		case CALI_CT_ESTABLISHED_SNAT:
			goto icmp_ttl_exceeded;
		}
	}

	l3_csum_off = skb_iphdr_offset(ctx) +  offsetof(struct iphdr, check);

	if (ct_related) {
		if (ip_hdr(ctx)->protocol == IPPROTO_ICMP) {
			bool outer_ip_snat;

			/* if we do SNAT ... */
			outer_ip_snat = ct_rc == CALI_CT_ESTABLISHED_SNAT;
			/* ... there is a return path to the tunnel ... */
			outer_ip_snat = outer_ip_snat && state->ct_result.tun_ip;
			/* ... and should do encap and it is not DSR or it is leaving host
			 * and either DSR from WEP or originated at host ... */
			outer_ip_snat = outer_ip_snat &&
				((dnat_return_should_encap() && !CALI_F_DSR) ||
				 (CALI_F_TO_HEP &&
				  ((CALI_F_DSR && skb_seen(skb)) || !skb_seen(skb))));

			/* ... then fix the outer header IP first */
			if (outer_ip_snat) {
				ip_hdr(ctx)->saddr = state->ct_result.nat_ip;
				int res = bpf_l3_csum_replace(skb, l3_csum_off,
						state->ip_src, state->ct_result.nat_ip, 4);
				if (res) {
					deny_reason(ctx, CALI_REASON_CSUM_FAIL);
					goto deny;
				}
				CALI_DEBUG("ICMP related: outer IP SNAT to %x\n",
						bpf_ntohl(state->ct_result.nat_ip));
			}

			/* Related ICMP traffic must be an error response so it should include inner IP
			 * and 8 bytes as payload. */
			if (skb_refresh_validate_ptrs(ctx, ICMP_SIZE + sizeof(struct iphdr) + 8)) {
				deny_reason(ctx, CALI_REASON_SHORT);
				CALI_DEBUG("Failed to revalidate packet size\n");
				goto deny;
			}

			/* Skip past the ICMP header and check the inner IP header.
			 * WARNING: this modifies the ip_header pointer in the main context; need to
			 * be careful in later code to avoid overwriting that. */
			l3_csum_off += sizeof(struct iphdr) + sizeof(struct icmphdr);
			ctx->ip_header = (void *)(icmp_hdr(ctx) + 1); /* skip to inner ip */
			if (ip_hdr(ctx)->ihl != 5) {
				CALI_INFO("ICMP inner IP header has options; unsupported\n");
				deny_reason(ctx, CALI_REASON_IP_OPTIONS);
				ctx->fwd.res = TC_ACT_SHOT;
				goto deny;
			}
			ctx->nh = (ctx->ip_header + ctx->ipheader_len);

			/* Flip the direction, we need to reverse the original packet. */
			switch (ct_rc) {
			case CALI_CT_ESTABLISHED_SNAT:
				/* handle the DSR case, see CALI_CT_ESTABLISHED_SNAT where nat is done */
				if (dnat_return_should_encap() && state->ct_result.tun_ip) {
					if (CALI_F_DSR) {
						/* SNAT will be done after routing, when leaving HEP */
						CALI_DEBUG("DSR enabled, skipping SNAT + encap\n");
						goto allow;
					}
				}
				ct_rc = CALI_CT_ESTABLISHED_DNAT;
				break;
			case CALI_CT_ESTABLISHED_DNAT:
				if (CALI_F_FROM_HEP && state->tun_ip && ct_result_np_node(state->ct_result)) {
					/* Packet is returning from a NAT tunnel, just forward it. */
					seen_mark = CALI_SKB_MARK_BYPASS_FWD;
					CALI_DEBUG("ICMP related returned from NAT tunnel\n");
					goto allow;
				}
				ct_rc = CALI_CT_ESTABLISHED_SNAT;
				break;
			}
		}
	}

	int res = 0;
	bool encap_needed = false;

	if (state->ip_proto == IPPROTO_ICMP && ct_related) {
		/* do not fix up embedded L4 checksum for related ICMP */
	} else {
		switch (ip_hdr(ctx)->protocol) {
		case IPPROTO_TCP:
			l4_csum_off = skb_l4hdr_offset(ctx) + offsetof(struct tcphdr, check);
			break;
		case IPPROTO_UDP:
			l4_csum_off = skb_l4hdr_offset(ctx) + offsetof(struct udphdr, check);
			break;
		}
	}

	switch (ct_rc){
	case CALI_CT_NEW:
		switch (state->pol_rc) {
		case CALI_POL_NO_MATCH:
			CALI_DEBUG("Implicitly denied by policy: DROP\n");
			goto deny;
		case CALI_POL_DENY:
			CALI_DEBUG("Denied by policy: DROP\n");
			goto deny;
		case CALI_POL_ALLOW:
			CALI_DEBUG("Allowed by policy: ACCEPT\n");
		}

		if (CALI_F_FROM_WEP &&
				CALI_DROP_WORKLOAD_TO_HOST &&
				cali_rt_flags_local_host(
					cali_rt_lookup_flags(state->post_nat_ip_dst))) {
			CALI_DEBUG("Workload to host traffic blocked by "
				   "DefaultEndpointToHostAction: DROP\n");
			goto deny;
		}

		ct_ctx_nat.skb = skb;
		ct_ctx_nat.proto = state->ip_proto;
		ct_ctx_nat.src = state->ip_src;
		ct_ctx_nat.sport = state->sport;
		ct_ctx_nat.dst = state->post_nat_ip_dst;
		ct_ctx_nat.dport = state->post_nat_dport;
		ct_ctx_nat.tun_ip = state->tun_ip;
		ct_ctx_nat.type = CALI_CT_TYPE_NORMAL;
		ct_ctx_nat.allow_from_host_side = false;
		if (state->flags & CALI_ST_NAT_OUTGOING) {
			ct_ctx_nat.flags |= CALI_CT_FLAG_NAT_OUT;
		}
		if (CALI_F_FROM_WEP && state->flags & CALI_ST_SKIP_FIB) {
			ct_ctx_nat.flags |= CALI_CT_FLAG_SKIP_FIB;
		}
		/* Packets received at WEP with CALI_CT_FLAG_SKIP_FIB mark signal
		 * that all traffic on this connection must flow via host namespace as it was
		 * originally meant for host, but got redirected to a WEP by a 3rd party DNAT rule.
		 */
		if (CALI_F_TO_WEP && ((ctx->skb->mark & CALI_SKB_MARK_SKIP_FIB) == CALI_SKB_MARK_SKIP_FIB)) {
			ct_ctx_nat.flags |= CALI_CT_FLAG_SKIP_FIB;
		}
		if (state->ct_result.rc & CT_RES_ALLOW_FROM_SIDE) {
			// See comment above where CT_RES_ALLOW_FROM_SIDE is set.
			ct_ctx_nat.allow_from_host_side = true;
		}

		// Propagate the trusted DNS flag when creating conntrack entry.  Note,
		// this isn't propagation from a previously looked up CT entry, because
		// there are no cases where we successfully look up a CT entry and then
		// create an equivalent entry for the same flow.  Rather, it's because we
		// got a CT miss for this flow and then used the state->ct_result.flags
		// field to record that the flow _should_ be trusted for DNS when the CT
		// state is created.
		ct_ctx_nat.flags |= (state->ct_result.flags & CALI_CT_FLAG_TRUST_DNS);

		// Similarly for the egress gateway flow flag.
		ct_ctx_nat.flags |= (state->ct_result.flags & CALI_CT_FLAG_EGRESS_GW);

		if (CALI_F_TO_HOST && CALI_F_NAT_IF) {
			ct_ctx_nat.flags |= CALI_CT_FLAG_VIA_NAT_IF;
		}
		if (CALI_F_TO_HEP && !CALI_F_NAT_IF && state->flags & CALI_ST_CT_NP_LOOP) {
			ct_ctx_nat.flags |= CALI_CT_FLAG_NP_LOOP;
		}
		if (CALI_F_TO_HEP && !CALI_F_NAT_IF && state->flags & CALI_ST_CT_NP_REMOTE) {
			ct_ctx_nat.flags |= CALI_CT_FLAG_NP_REMOTE;
		}
		if (state->flags & CALI_ST_HOST_PSNAT) {
			ct_ctx_nat.flags |= CALI_CT_FLAG_HOST_PSNAT;
		}
		/* Mark connections that were routed via bpfnatout, but had CT miss at
		 * HEP. That is because of SNAT happened between bpfnatout and here.
		 * Returning packets on such a connection must go back via natbpfout
		 * without a short-circuit to reverse the service NAT.
		 */
		if (CALI_F_TO_HEP &&
				((skb->mark & CALI_SKB_MARK_FROM_NAT_IFACE_OUT) == CALI_SKB_MARK_FROM_NAT_IFACE_OUT)) {
			ct_ctx_nat.flags |= CALI_CT_FLAG_VIA_NAT_IF;
		}

		if (state->ip_proto == IPPROTO_TCP) {
			if (skb_refresh_validate_ptrs(ctx, TCP_SIZE)) {
				deny_reason(ctx, CALI_REASON_SHORT);
				CALI_DEBUG("Too short for TCP: DROP\n");
				goto deny;
			}
			ct_ctx_nat.tcp = tcp_hdr(ctx);
		}

		// If we get here, we've passed policy.

		if (nat_dest == NULL) {
			if (conntrack_create(ctx, &ct_ctx_nat)) {
				CALI_DEBUG("Creating normal conntrack failed\n");

				if ((CALI_F_FROM_HEP && rt_addr_is_local_host(ct_ctx_nat.dst)) ||
						(CALI_F_TO_HEP && rt_addr_is_local_host(ct_ctx_nat.src))) {
					CALI_DEBUG("Allowing local host traffic without CT\n");
					goto allow;
				}

				goto deny;
			}
			goto allow;
		}

		ct_ctx_nat.orig_src = state->ip_src;
		ct_ctx_nat.orig_dst = state->ip_dst;
		ct_ctx_nat.orig_dport = state->dport;
		ct_ctx_nat.orig_sport = state->sport;
		state->ct_result.nat_sport = ct_ctx_nat.sport;
		/* fall through as DNAT is now established */

		if ((CALI_F_TO_HOST && CALI_F_NAT_IF) || (CALI_F_TO_HEP && (CALI_F_LO || CALI_F_MAIN))) {
			struct cali_rt *r = cali_rt_lookup(state->post_nat_ip_dst);
			if (r && cali_rt_flags_remote_workload(r->flags) && cali_rt_is_tunneled(r)) {
				CALI_DEBUG("remote wl %x tunneled via %x\n",
						bpf_htonl(state->post_nat_ip_dst), bpf_htonl(HOST_TUNNEL_IP));
				ct_ctx_nat.src = HOST_TUNNEL_IP;
				/* This would be the place to set a new source port if we
				 * had a way how to allocate it. Instead we rely on source
				 * port collision resolution.
				 * ct_ctx_nat.sport = 10101;
				 */
				state->ct_result.nat_sip = ct_ctx_nat.src;
				state->ct_result.nat_sport = ct_ctx_nat.sport;
			}
		}

	case CALI_CT_ESTABLISHED_DNAT:
		/* align with CALI_CT_NEW */
		if (ct_rc == CALI_CT_ESTABLISHED_DNAT) {
			if (CALI_F_FROM_HEP && state->tun_ip && ct_result_np_node(state->ct_result)) {
				/* Packet is returning from a NAT tunnel,
				 * already SNATed, just forward it.
				 */
				seen_mark = CALI_SKB_MARK_BYPASS_FWD;
				CALI_DEBUG("returned from NAT tunnel\n");
				goto allow;
			}
			state->post_nat_ip_dst = state->ct_result.nat_ip;
			state->post_nat_dport = state->ct_result.nat_port;
		}

		/* We may not do a true DNAT here if we are resolving service source port
		 * conflict with host->pod w/o service. See calico_tc_host_ct_conflict().
		 */
		is_dnat = state->ip_dst != state->post_nat_ip_dst || state->dport != state->post_nat_dport;

		CALI_DEBUG("CT: DNAT to %x:%d\n",
				bpf_ntohl(state->post_nat_ip_dst), state->post_nat_dport);

		encap_needed = dnat_should_encap();

		/* We have not created the conntrack yet since we did not know
		 * if we need encap or not. Must do before MTU check and before
		 * we jump to do the encap.
		 */
		if (ct_rc == CALI_CT_NEW) {
			struct cali_rt * rt;

			if (encap_needed) {
				/* When we need to encap, we need to find out if the backend is
				 * local or not. If local, we actually do not need the encap.
				 */
				rt = cali_rt_lookup(state->post_nat_ip_dst);
				if (!rt) {
					deny_reason(ctx, CALI_REASON_RT_UNKNOWN);
					goto deny;
				}
				CALI_DEBUG("rt found for 0x%x local %d\n",
						bpf_ntohl(state->post_nat_ip_dst), !!cali_rt_is_local(rt));

				encap_needed = !cali_rt_is_local(rt);
				if (encap_needed) {
					if (CALI_F_FROM_HEP && state->tun_ip == 0) {
						if (CALI_F_DSR) {
							ct_ctx_nat.flags |= CALI_CT_FLAG_DSR_FWD;
						}
						ct_ctx_nat.flags |= CALI_CT_FLAG_NP_FWD;
					}

					ct_ctx_nat.allow_from_host_side = true;
					ct_ctx_nat.tun_ip = rt->next_hop;
					state->ip_dst = rt->next_hop;
				} else if (cali_rt_is_workload(rt) &&
						state->ip_dst != state->post_nat_ip_dst &&
						!CALI_F_NAT_IF) {
					/* Packet arrived from a HEP for a workload and we're
					 * about to NAT it.  We can't rely on the kernel's RPF check
					 * to do the right thing here in the presence of source
					 * based routing because the kernel would do the RPF check
					 * based on the post-NAT dest IP and that may give the wrong
					 * result.
					 *
					 * Marking the packet allows us to influence which routing
					 * rule is used.
					 */

					ct_ctx_nat.flags |= CALI_CT_FLAG_EXT_LOCAL;
					ctx->state->ct_result.flags |= CALI_CT_FLAG_EXT_LOCAL;
					CALI_DEBUG("CT_NEW marked with FLAG_EXT_LOCAL\n");
				}
			}

			if (CALI_F_FROM_WEP && state->ip_src == state->post_nat_ip_dst) {
				CALI_DEBUG("New loopback SNAT\n");
				ct_ctx_nat.flags |= CALI_CT_FLAG_SVC_SELF;
				ctx->state->ct_result.flags |= CALI_CT_FLAG_SVC_SELF;
			}

			ct_ctx_nat.type = CALI_CT_TYPE_NAT_REV;
			int err;
			if ((err = conntrack_create(ctx, &ct_ctx_nat))) {
				CALI_DEBUG("Creating NAT conntrack failed with %d\n", err);
				goto deny;
			}
			state->ct_result.nat_sip = ct_ctx_nat.src;
			state->ct_result.nat_sport = ct_ctx_nat.sport;
		} else {
			if (encap_needed && ct_result_np_node(state->ct_result)) {
				CALI_DEBUG("CT says encap to node %x\n", bpf_ntohl(state->ct_result.tun_ip));
				state->ip_dst = state->ct_result.tun_ip;
			} else {
				encap_needed = false;
			}
		}
		if (encap_needed) {
			if (!(state->ip_proto == IPPROTO_TCP && skb_is_gso(skb)) &&
					ip_is_dnf(ip_hdr(ctx)) && vxlan_v4_encap_too_big(ctx)) {
				CALI_DEBUG("Request packet with DNF set is too big\n");
				goto icmp_too_big;
			}
			state->ip_src = HOST_IP;
			seen_mark = CALI_SKB_MARK_BYPASS_FWD; /* Do FIB if possible */
			CALI_DEBUG("marking CALI_SKB_MARK_BYPASS_FWD\n");

			goto nat_encap;
		}

		ip_hdr(ctx)->saddr = state->ct_result.nat_sip;
		ip_hdr(ctx)->daddr = state->post_nat_ip_dst;

		switch (ip_hdr(ctx)->protocol) {
		case IPPROTO_TCP:
			if (state->ct_result.nat_sport) {
				CALI_DEBUG("Fixing TCP source port from %d to %d\n",
						bpf_ntohs(tcp_hdr(ctx)->source), state->ct_result.nat_sport);
				tcp_hdr(ctx)->source = bpf_htons(state->ct_result.nat_sport);
			}
			tcp_hdr(ctx)->dest = bpf_htons(state->post_nat_dport);
			break;
		case IPPROTO_UDP:
			if (state->ct_result.nat_sport) {
				CALI_DEBUG("Fixing UDP source port from %d to %d\n",
						bpf_ntohs(udp_hdr(ctx)->source), state->ct_result.nat_sport);
				udp_hdr(ctx)->source = bpf_htons(state->ct_result.nat_sport);
			}
			udp_hdr(ctx)->dest = bpf_htons(state->post_nat_dport);
			break;
		}

		CALI_VERB("L3 csum at %d L4 csum at %d\n", l3_csum_off, l4_csum_off);

		if (l4_csum_off) {
			res = skb_nat_l4_csum_ipv4(skb, l4_csum_off,
					state->ip_src,
					state->ct_result.nat_sip,
					state->ip_dst,
					state->post_nat_ip_dst,
					bpf_htons(state->dport),
					bpf_htons(state->post_nat_dport),
					bpf_htons(state->sport),
					bpf_htons(state->ct_result.nat_sport ? : state->sport),
					ip_hdr(ctx)->protocol == IPPROTO_UDP ? BPF_F_MARK_MANGLED_0 : 0);
		}

		res |= bpf_l3_csum_replace(skb, l3_csum_off, state->ip_src, state->ct_result.nat_sip, 4);
		res |= bpf_l3_csum_replace(skb, l3_csum_off, state->ip_dst, state->post_nat_ip_dst, 4);
		/* From now on, the packet has a new source IP */
		if (state->ct_result.nat_sip) {
			state->ip_src = state->ct_result.nat_sip;
		}

		if (res) {
			deny_reason(ctx, CALI_REASON_CSUM_FAIL);
			goto deny;
		}

		/* Handle returning ICMP related to tunnel
		 *
		 * N.B. we assume that we can fit in the MTU. Since it is ICMP
		 * and even though Linux sends up to min ipv4 MTU, it is
		 * unlikely that we are anywhere to close the MTU limit. If we
		 * are, we need to fail anyway.
		 */
		if (ct_related && state->ip_proto == IPPROTO_ICMP
				&& state->ct_result.tun_ip
				&& !CALI_F_DSR) {
			if (dnat_return_should_encap()) {
				CALI_DEBUG("Returning related ICMP from workload to tunnel\n");
			} else if (CALI_F_TO_HEP) {
				/* Special case for ICMP error being returned by the host with the
				 * backing workload into the tunnel back to the original host. It is
				 * ICMP related and there is a return tunnel path. We need to change
				 * both the source and destination at once.
				 *
				 * XXX the packet was routed to the original client as if it was XXX
				 * DSR and we might not be on the right iface!!! Should we XXX try
				 * to reinject it to fix the routing?
				 */
				CALI_DEBUG("Returning related ICMP from host to tunnel\n");
			}

			state->ip_src = HOST_IP;
			state->ip_dst = state->ct_result.tun_ip;
			goto nat_encap;
		}

		state->dport = state->post_nat_dport;
		state->ip_dst = state->post_nat_ip_dst;

		goto allow;

	case CALI_CT_ESTABLISHED_SNAT:
		CALI_DEBUG("CT: SNAT from %x:%d\n",
				bpf_ntohl(state->ct_result.nat_ip), state->ct_result.nat_port);

		if (dnat_return_should_encap() && state->ct_result.tun_ip) {
			if (CALI_F_DSR) {
				/* SNAT will be done after routing, when leaving HEP */
				CALI_DEBUG("DSR enabled, skipping SNAT + encap\n");
				goto allow;
			}

			if (!(state->ip_proto == IPPROTO_TCP && skb_is_gso(skb)) &&
					ip_is_dnf(ip_hdr(ctx)) && vxlan_v4_encap_too_big(ctx)) {
				CALI_DEBUG("Return ICMP mtu is too big\n");
				goto icmp_too_big;
			}
		}

		// Actually do the NAT.
		ip_hdr(ctx)->saddr = state->ct_result.nat_ip;
		ip_hdr(ctx)->daddr = state->ct_result.nat_sip;

		switch (ip_hdr(ctx)->protocol) {
		case IPPROTO_TCP:
			tcp_hdr(ctx)->source = bpf_htons(state->ct_result.nat_port);
			if (state->ct_result.nat_sport) {
				CALI_DEBUG("Fixing TCP dest port from %d to %d\n",
						bpf_ntohs(tcp_hdr(ctx)->dest), state->ct_result.nat_sport);
				tcp_hdr(ctx)->dest = bpf_htons(state->ct_result.nat_sport);
			}
			break;
		case IPPROTO_UDP:
			udp_hdr(ctx)->source = bpf_htons(state->ct_result.nat_port);
			if (state->ct_result.nat_sport) {
				CALI_DEBUG("Fixing UDP dest port from %d to %d\n",
						bpf_ntohs(tcp_hdr(ctx)->dest), state->ct_result.nat_sport);
				udp_hdr(ctx)->dest = bpf_htons(state->ct_result.nat_sport);
			}
			break;
		}

		CALI_VERB("L3 csum at %d L4 csum at %d\n", l3_csum_off, l4_csum_off);

		if (l4_csum_off) {
			res = skb_nat_l4_csum_ipv4(skb, l4_csum_off,
				state->ip_src, state->ct_result.nat_ip,
				state->ip_dst, state->ct_result.nat_sip,
				bpf_htons(state->dport), bpf_htons(state->ct_result.nat_sport ? : state->dport),
				bpf_htons(state->sport), bpf_htons(state->ct_result.nat_port),
				ip_hdr(ctx)->protocol == IPPROTO_UDP ? BPF_F_MARK_MANGLED_0 : 0);
		}

		CALI_VERB("L3 checksum update (csum is at %d) port from %x to %x\n",
				l3_csum_off, state->ip_src, state->ct_result.nat_ip);

		int csum_rc = bpf_l3_csum_replace(skb, l3_csum_off,
						  state->ip_src, state->ct_result.nat_ip, 4);
		csum_rc |= bpf_l3_csum_replace(skb, l3_csum_off,
						  state->ip_dst, state->ct_result.nat_sip, 4);
		CALI_VERB("bpf_l3_csum_replace(IP): %d\n", csum_rc);
		res |= csum_rc;

		if (res) {
			deny_reason(ctx, CALI_REASON_CSUM_FAIL);
			goto deny;
		}

		/* In addition to dnat_return_should_encap() we also need to encap on the
		 * host endpoint for egress traffic, when we hit an SNAT rule. This is the
		 * case when the target was host namespace. If the target was a pod, the
		 * already encaped traffic would not reach this point and would not be
		 * able to match as SNAT.
		 */
		if ((dnat_return_should_encap() || (CALI_F_TO_HEP && !CALI_F_DSR)) &&
									state->ct_result.tun_ip) {
			state->ip_src = HOST_IP;
			state->ip_dst = state->ct_result.tun_ip;
			goto nat_encap;
		}

		state->sport = state->ct_result.nat_port;
		state->ip_src = state->ct_result.nat_ip;

		goto allow;

	case CALI_CT_ESTABLISHED_BYPASS:
		if (!ct_result_is_syn(state->ct_result.rc)) {
			seen_mark = CALI_SKB_MARK_BYPASS;
			CALI_DEBUG("marking CALI_SKB_MARK_BYPASS\n");
		}
		// fall through
	case CALI_CT_ESTABLISHED:
		goto allow;
	default:
		if (CALI_F_FROM_HEP) {
			/* Since we're using the host endpoint program for TC-redirect
			 * acceleration for workloads (but we haven't fully implemented
			 * host endpoint support yet), we can get an incorrect conntrack
			 * invalid for host traffic.
			 *
			 * FIXME: Properly handle host endpoint conntrack failures
			 */
			CALI_DEBUG("Traffic is towards host namespace but not conntracked, "
				"falling through to iptables\n");
			fib = false;
			goto allow;
		}
		goto deny;
	}

	CALI_INFO("We should never fall through here\n");
	goto deny;

icmp_ttl_exceeded:
	if (ip_frag_no(ip_hdr(ctx))) {
		goto deny;
	}
	state->icmp_type = ICMP_TIME_EXCEEDED;
	state->icmp_code = ICMP_EXC_TTL;
	state->tun_ip = 0;
	goto icmp_send_reply;

icmp_too_big:
	state->icmp_type = ICMP_DEST_UNREACH;
	state->icmp_code = ICMP_FRAG_NEEDED;

	struct {
		__be16  unused;
		__be16  mtu;
	} frag = {
		.mtu = bpf_htons(TUNNEL_MTU),
	};
	state->tun_ip = *(__be32 *)&frag;

	goto icmp_send_reply;

icmp_send_reply:
	CALI_JUMP_TO(skb, PROG_INDEX_ICMP);
	goto deny;

nat_encap:
	/* We are about to encap return traffic that originated on the local host
	 * namespace - a host networked pod. Routing was based on the dst IP,
	 * which was the original client's IP at that time, not the node's that
	 * forwarded it. We need to fix it now.
	 */
	if (CALI_F_TO_HEP) {
		struct arp_value *arpv;
		struct arp_key arpk = {
			.ip = state->ip_dst,
			.ifindex = skb->ifindex,
		};

		arpv = cali_v4_arp_lookup_elem(&arpk);
		if (!arpv) {
			CALI_DEBUG("ARP lookup failed for %x dev %d at HEP\n",
					bpf_ntohl(state->ip_dst), arpk.ifindex);
			/* Don't drop it yet, we might get lucky and the MAC is correct */
		} else {
			if (skb_refresh_validate_ptrs(ctx, 0)) {
				deny_reason(ctx, CALI_REASON_SHORT);
				CALI_DEBUG("Too short\n");
				goto deny;
			}
			__builtin_memcpy(&eth_hdr(ctx)->h_dest, arpv->mac_dst, ETH_ALEN);
			if (state->ct_result.ifindex_fwd == skb->ifindex) {
				/* No need to change src MAC, if we are at the right device */
			} else {
				/* FIXME we need to redirect to the right device */
			}
		}
	}

	if (vxlan_v4_encap(ctx, state->ip_src, state->ip_dst)) {
		deny_reason(ctx, CALI_REASON_ENCAP_FAIL);
		goto  deny;
	}

	state->sport = state->dport = VXLAN_PORT;
	state->ip_proto = IPPROTO_UDP;

	CALI_DEBUG("vxlan return %d ifindex_fwd %d\n",
			dnat_return_should_encap(), state->ct_result.ifindex_fwd);

	if (dnat_return_should_encap() && state->ct_result.ifindex_fwd != CT_INVALID_IFINDEX) {
		rc = CALI_RES_REDIR_IFINDEX;
	}

	goto encap_allow;

allow:
	if (state->ct_result.flags & CALI_CT_FLAG_SVC_SELF) {
		CALI_DEBUG("Loopback SNAT\n");
		seen_mark |=  CALI_SKB_MARK_MASQ;
		CALI_DEBUG("marking CALI_SKB_MARK_MASQ\n");
		fib = false; /* Disable FIB because we want to drop to iptables */
	}

	if (CALI_F_TO_HEP && !skb_seen(skb) && is_dnat) {
		struct cali_rt *r = cali_rt_lookup(state->post_nat_ip_dst);

		if (r && cali_rt_flags_local_workload(r->flags)) {
			state->ct_result.ifindex_fwd = r->if_index;
			CALI_DEBUG("NP local WL %x:%d on HEP\n",
					bpf_htonl(state->post_nat_ip_dst), state->post_nat_dport);
			ctx->state->flags |= CALI_ST_CT_NP_LOOP;
			fib = true; /* Enforce FIB since we want to redirect */
		} else if (!r || cali_rt_flags_remote_workload(r->flags)) {
			/* If there is no route, treat it as a remote NP BE */
			if (CALI_F_LO || CALI_F_MAIN) {
				state->ct_result.ifindex_fwd = NATIN_IFACE  ;
				CALI_DEBUG("NP remote WL %x:%d on LO or main HEP\n",
						bpf_htonl(state->post_nat_ip_dst), state->post_nat_dport);
				ctx->state->flags |= CALI_ST_CT_NP_LOOP;
			}
			ctx->state->flags |= CALI_ST_CT_NP_REMOTE;
			fib = true; /* Enforce FIB since we want to redirect */
		}
	}

encap_allow:
	{
		struct fwd fwd = {
			.res = rc,
			.mark = seen_mark,
		};
		fwd_fib_set(&fwd, fib);
		return fwd;
	}

deny:
	{
		struct fwd fwd = {
			.res = TC_ACT_SHOT,
			.reason = ctx->fwd.reason,
		};
		return fwd;
	}
}

SEC("classifier/tc/icmp")
int calico_tc_skb_send_icmp_replies(struct __sk_buff *skb)
{
	__u32 fib_flags = 0;

	CALI_DEBUG("Entering calico_tc_skb_send_icmp_replies\n");

	/* Initialise the context, which is stored on the stack, and the state, which
	 * we use to pass data from one program to the next via tail calls. */
	struct cali_tc_ctx ctx = {
		.state = state_get(),
		.skb = skb,
		.fwd = {
			.res = TC_ACT_UNSPEC,
			.reason = CALI_REASON_UNKNOWN,
		},
		.ipheader_len = IP_SIZE,
	};
	if (!ctx.state) {
		CALI_DEBUG("State map lookup failed: DROP\n");
		return TC_ACT_SHOT;
	}

	CALI_DEBUG("ICMP type %d and code %d\n",ctx.state->icmp_type, ctx.state->icmp_code);

	if (ctx.state->icmp_code == ICMP_FRAG_NEEDED) {
		fib_flags |= BPF_FIB_LOOKUP_OUTPUT;
		if (CALI_F_FROM_WEP) {
			/* we know it came from workload, just send it back the same way */
			ctx.fwd.res = CALI_RES_REDIR_BACK;
		}
	}

	if (icmp_v4_reply(&ctx, ctx.state->icmp_type, ctx.state->icmp_code, ctx.state->tun_ip)) {
		ctx.fwd.res = TC_ACT_SHOT;
	} else {
		ctx.fwd.mark = CALI_SKB_MARK_BYPASS_FWD;

		fwd_fib_set(&ctx.fwd, false);
		fwd_fib_set_flags(&ctx.fwd, fib_flags);
	}

	if (skb_refresh_validate_ptrs(&ctx, ICMP_SIZE)) {
		deny_reason(&ctx, CALI_REASON_SHORT);
		CALI_DEBUG("Too short\n");
		goto deny;
	}

	tc_state_fill_from_iphdr(&ctx);
	ctx.state->sport = ctx.state->dport = 0;
	return forward_or_drop(&ctx);
deny:
	return TC_ACT_SHOT;
}

#if HAS_HOST_CONFLICT_PROG
SEC("classifier/tc/host_ct_conflict")
int calico_tc_host_ct_conflict(struct __sk_buff *skb)
{
	CALI_DEBUG("Entering calico_tc_host_ct_conflict_entrypoint\n");
	/* Initialise the context, which is stored on the stack, and the state, which
	 * we use to pass data from one program to the next via tail calls. */
	struct cali_tc_ctx ctx = {
		.state = state_get(),
		.skb = skb,
		.fwd = {
			.res = TC_ACT_UNSPEC,
			.reason = CALI_REASON_UNKNOWN,
		},
		.ipheader_len = IP_SIZE,
	};

	struct calico_nat_dest nat_dest_ident;

	if (!ctx.state) {
		CALI_DEBUG("State map lookup failed: DROP\n");
		goto deny;
	}

	if (skb_refresh_validate_ptrs(&ctx, UDP_SIZE)) {
		deny_reason(&ctx, CALI_REASON_SHORT);
		CALI_DEBUG("Too short\n");
		goto deny;
	}

	__u16 sport = ctx.state->sport;
	ctx.state->sport = 0;
	ctx.state->ct_result = calico_ct_v4_lookup(&ctx);
	ctx.state->sport = sport;
	ctx.state->flags |= CALI_ST_HOST_PSNAT;

	switch (ct_result_rc(ctx.state->ct_result.rc)) {
	case CALI_CT_ESTABLISHED:
		/* Because we are on the "from host" path, conntrack may give us
		 * CALI_CT_ESTABLISHED only if traffic targets pod without DNAT. Better to
		 * fix the corner case here than on the generic path.
		 */
		ct_result_set_rc(ctx.state->ct_result.rc, CALI_CT_ESTABLISHED_DNAT);
		/* fallthrough */
	case CALI_CT_NEW:
		/* There is a conflict, this is the first packet that conflicts. By
		 * setting a NAT destination being the same as the original destination,
		 * we trigger a void/fake DNAT which will conflict on the source
		 * port and will trigger psnat.
		 */
		nat_dest_ident.addr = ctx.state->ip_dst;
		nat_dest_ident.port = ctx.state->dport;

		ctx.nat_dest = &nat_dest_ident;
		break;
	default:
		CALI_INFO("Unexpected CT result %d after host source port collision DENY.\n",
			  ct_result_rc(ctx.state->ct_result.rc));
		goto deny;
	}

	calico_tc_process_ct_lookup(&ctx);

	return forward_or_drop(&ctx);

deny:
	return TC_ACT_SHOT;
}
#endif /* HAS_HOST_CONFLICT_PROG */

SEC("classifier/tc/drop")
int calico_tc_skb_drop(struct __sk_buff *skb)
{
	CALI_DEBUG("Entering calico_tc_skb_drop\n");
	struct cali_tc_ctx ctx = {
		.skb = skb,
		.state = state_get(),
		.ipheader_len = IP_SIZE,
	};

	if (!ctx.state) {
		CALI_DEBUG("State map lookup failed: no event generated\n");
		return TC_ACT_SHOT;
	}

<<<<<<< HEAD
	if (!ctx.counters) {
		CALI_DEBUG("Counters map lookup failed: DROP\n");
		return TC_ACT_SHOT;
	}

	if (CALI_F_HEP && EGRESS_IP_ENABLED) {
                __be32 host_ip = CALI_F_FROM_HOST ? ctx.state->ip_src : ctx.state->ip_dst;
                __be32 ipset_ip = CALI_F_FROM_HOST ? ctx.state->ip_dst : ctx.state->ip_src;
                __be16 ipset_port = CALI_F_FROM_HOST ? ctx.state->dport : ctx.state->sport;
		if ((host_ip == HOST_IP) &&
			is_egw_health_packet(ipset_ip, ipset_port)) {
			// Auto Allow health check traffic to EGW pod
			CALI_DEBUG("Allow EGW health check packets\n");
			COUNTER_INC(&ctx, CALI_REASON_ACCEPTED_BY_EGW);
			goto allow;
		}
	}

=======
>>>>>>> d10b2292
	update_rule_counters(ctx.state);
	counter_inc(&ctx, CALI_REASON_DROPPED_BY_POLICY);

	CALI_DEBUG("proto=%d\n", ctx.state->ip_proto);
	CALI_DEBUG("src=%x dst=%x\n", bpf_ntohl(ctx.state->ip_src),
			bpf_ntohl(ctx.state->ip_dst));
	CALI_DEBUG("pre_nat=%x:%d\n", bpf_ntohl(ctx.state->pre_nat_ip_dst),
			ctx.state->pre_nat_dport);
	CALI_DEBUG("post_nat=%x:%d\n", bpf_ntohl(ctx.state->post_nat_ip_dst), ctx.state->post_nat_dport);
	CALI_DEBUG("tun_ip=%x\n", ctx.state->tun_ip);
	CALI_DEBUG("pol_rc=%d\n", ctx.state->pol_rc);
	CALI_DEBUG("sport=%d\n", ctx.state->sport);
	CALI_DEBUG("flags=0x%x\n", ctx.state->flags);
	CALI_DEBUG("ct_rc=%d\n", ctx.state->ct_result.rc);

	/* This is a policy override for Wireguard traffic. It is regular UDP
	 * traffic on known ports between known hosts. We want to let this
	 * traffic through so that a user does not shoot him/herself in a foot
	 * by blocking this traffic by a HEP policy.
	 *
	 * If such traffic is allowed here, it will create regular CT entry and
	 * thus every subsequent packet will save itself the trouble of going
	 * through policy and ending up here over and over again.
	 */
	if (CALI_F_HEP &&
			ctx.state->ip_proto == IPPROTO_UDP &&
			ctx.state->pre_nat_dport == ctx.state->post_nat_dport &&
			ctx.state->pre_nat_dport == WG_PORT &&
			ctx.state->sport == WG_PORT) {
		if ((CALI_F_FROM_HEP &&
				rt_addr_is_local_host(ctx.state->ip_dst) &&
				rt_addr_is_remote_host(ctx.state->ip_src)) ||
			(CALI_F_TO_HEP &&
				rt_addr_is_remote_host(ctx.state->ip_dst) &&
				rt_addr_is_local_host(ctx.state->ip_src))) {
			/* This is info as it is supposed to be low intensity (only when a
			 * new flow detected - should happen exactly once in a blue moon ;-) )
			 * but would be good to know about for issue debugging.
			 */
			CALI_INFO("Allowing WG %x <-> %x despite blocked by policy - known hosts.\n",
					bpf_ntohl(ctx.state->ip_src), bpf_ntohl(ctx.state->ip_dst));
			goto allow;
		}
	}
	event_flow_log(skb, ctx.state);
	CALI_DEBUG("Flow log event generated for DENY/DROP\n");
	goto deny;

allow:
	ctx.state->pol_rc = CALI_POL_ALLOW;
	ctx.state->flags |= CALI_ST_SKIP_POLICY;
	ctx.state->rules_hit = 0;
	CALI_JUMP_TO(skb, PROG_INDEX_ALLOWED);
	/* should not reach here */
	CALI_DEBUG("Failed to jump to allow program.");

deny:
	CALI_DEBUG("DENY due to policy");
	return TC_ACT_SHOT;
}

#ifndef CALI_ENTRYPOINT_NAME
#define CALI_ENTRYPOINT_NAME calico_entrypoint
#endif

#define ENTRY_FUNC(x)				\
	SEC("classifier/"XSTR(x))		\
	int  x(struct __sk_buff *skb)		\
	{					\
		return calico_tc(skb);		\
	}

// Entrypoint with definable name.  It's useful to redefine the name for each entrypoint
// because the name is exposed by bpftool et al.

ENTRY_FUNC(CALI_ENTRYPOINT_NAME)<|MERGE_RESOLUTION|>--- conflicted
+++ resolved
@@ -434,7 +434,7 @@
 			} else {
 				CALI_DEBUG("Allow VXLAN packet from Egress Gateways\n");
 			}
-			COUNTER_INC(ctx, CALI_REASON_ACCEPTED_BY_EGW);
+			counter_inc(ctx, CALI_REASON_ACCEPTED_BY_EGW);
 			goto skip_policy;
 		}
 	}
@@ -446,7 +446,7 @@
 			__be32 ip_addr = CALI_F_FROM_WEP ? ctx->state->ip_dst : ctx->state->ip_src;
 			__be32 flags = cali_rt_lookup_flags(ip_addr);
 			if (cali_rt_flags_host(flags)) {
-				COUNTER_INC(ctx, CALI_REASON_ACCEPTED_BY_EGW);
+				counter_inc(ctx, CALI_REASON_ACCEPTED_BY_EGW);
 				if (CALI_F_FROM_WEP) {
 					CALI_DEBUG("Allow VXLAN packet from EGW pod\n");
 				} else {
@@ -1575,12 +1575,6 @@
 		return TC_ACT_SHOT;
 	}
 
-<<<<<<< HEAD
-	if (!ctx.counters) {
-		CALI_DEBUG("Counters map lookup failed: DROP\n");
-		return TC_ACT_SHOT;
-	}
-
 	if (CALI_F_HEP && EGRESS_IP_ENABLED) {
                 __be32 host_ip = CALI_F_FROM_HOST ? ctx.state->ip_src : ctx.state->ip_dst;
                 __be32 ipset_ip = CALI_F_FROM_HOST ? ctx.state->ip_dst : ctx.state->ip_src;
@@ -1589,13 +1583,11 @@
 			is_egw_health_packet(ipset_ip, ipset_port)) {
 			// Auto Allow health check traffic to EGW pod
 			CALI_DEBUG("Allow EGW health check packets\n");
-			COUNTER_INC(&ctx, CALI_REASON_ACCEPTED_BY_EGW);
+			counter_inc(&ctx, CALI_REASON_ACCEPTED_BY_EGW);
 			goto allow;
 		}
 	}
 
-=======
->>>>>>> d10b2292
 	update_rule_counters(ctx.state);
 	counter_inc(&ctx, CALI_REASON_DROPPED_BY_POLICY);
 
