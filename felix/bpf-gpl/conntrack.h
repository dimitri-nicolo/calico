--- conflicted
+++ resolved
@@ -215,13 +215,8 @@
 			 */
 			dst_to_src->approved = 1;
 		}
-<<<<<<< HEAD
-		CALI_DEBUG("CT-ALL approved source side - from HEP tun allow_from_host_side=%d\n",
+		CALI_DEBUG("CT-ALL approved source side - from HEP tun allow_from_host_side=%d",
 				ct_ctx->allow_from_host_side);
-=======
-		CALI_DEBUG("CT-ALL approved source side - from HEP tun allow_return=%d",
-				ct_ctx->allow_return);
->>>>>>> 4d7132ec
 	} else if (CALI_F_TO_HEP && !skb_seen(ctx->skb) && (ct_ctx->type == CALI_CT_TYPE_NAT_REV)) {
 		src_to_dst->approved = 1;
 		dst_to_src->approved = 1;
@@ -230,13 +225,8 @@
 		if (ctx->state->flags & CALI_ST_CT_NP_LOOP) {
 			/* we do not run policy and it should behave like TO_HOST */
 			src_to_dst->approved = 1;
-<<<<<<< HEAD
-			CALI_DEBUG("CT-ALL approved source side - from HEP tun allow_from_host_side=%d\n",
+			CALI_DEBUG("CT-ALL approved source side - from HEP tun allow_from_host_side=%d",
 					ct_ctx->allow_from_host_side);
-=======
-			CALI_DEBUG("CT-ALL approved source side - from HEP tun allow_return=%d",
-					ct_ctx->allow_return);
->>>>>>> 4d7132ec
 		} else {
 			/* dst is to the EP, policy approved this side */
 			dst_to_src->approved = 1;
@@ -797,12 +787,8 @@
 		 */
 		if (CALI_F_FROM_HEP && !ip_void(ctx->state->tun_ip) && !ip_void(result.tun_ip) &&
 				!ip_equal(result.tun_ip, ctx->state->tun_ip)) {
-<<<<<<< HEAD
 #if !defined(IPVER6) || defined(VERIFIER_IS_COOL)
-			CALI_CT_DEBUG("tunnel src changed from " IP_FMT " to " IP_FMT "\n",
-=======
 			CALI_CT_DEBUG("tunnel src changed from " IP_FMT " to " IP_FMT "",
->>>>>>> 4d7132ec
 					debug_ip(result.tun_ip), debug_ip(ctx->state->tun_ip));
 #endif
 			ct_result_set_flag(result.rc, CT_RES_TUN_SRC_CHANGED);
@@ -869,13 +855,9 @@
 			result.nat_port = v->orig_port;
 			result.nat_sport = v->orig_sport;
 		} else {
-<<<<<<< HEAD
-			CALI_CT_DEBUG("Hit! NAT REV entry but not connection opener: ESTABLISHED.\n");
+			CALI_CT_DEBUG("Hit! NAT REV entry but not connection opener: ESTABLISHED.");
 			result.nat_ip = v->orig_ip;
 			result.nat_port = v->orig_port;
-=======
-			CALI_CT_DEBUG("Hit! NAT REV entry but not connection opener: ESTABLISHED.");
->>>>>>> 4d7132ec
 			result.rc =	CALI_CT_ESTABLISHED;
 		}
 
@@ -1078,12 +1060,7 @@
 		ct_result_set_flag(result.rc, CT_RES_SYN);
 	}
 
-<<<<<<< HEAD
-	CALI_CT_DEBUG("result: 0x%x\n", result.rc);
-=======
-
 	CALI_CT_DEBUG("result: 0x%x", result.rc);
->>>>>>> 4d7132ec
 
 	if (related) {
 		ct_result_set_flag(result.rc, CT_RES_RELATED);
