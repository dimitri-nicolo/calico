// Project Calico BPF dataplane programs.
// Copyright (c) 2020-2022 Tigera, Inc. All rights reserved.
// SPDX-License-Identifier: Apache-2.0 OR GPL-2.0-or-later

#ifndef __CALI_BPF_TYPES_H__
#define __CALI_BPF_TYPES_H__

#include <linux/types.h>
#include <linux/bpf.h>
#include <linux/pkt_cls.h>
#ifdef IPVER6
#include <linux/ipv6.h>
#include <linux/icmpv6.h>
#else
#include <linux/ip.h>
#include <linux/icmp.h>
#endif
#include <linux/tcp.h>
#include <linux/in.h>
#include <linux/udp.h>
#include "bpf.h"
#include "arp.h"
#include "conntrack_types.h"
#include "nat_types.h"
#include "perf_types.h"
#include "reasons.h"

#define IPV4_UDP_SIZE		(sizeof(struct iphdr) + sizeof(struct udphdr))
#define ETH_IPV4_UDP_SIZE	(sizeof(struct ethhdr) + IPV4_UDP_SIZE)

#define ETH_SIZE (sizeof(struct ethhdr))
#ifdef IPVER6
#define IP_SIZE (sizeof(struct ipv6hdr))
#define ICMP_SIZE (sizeof(struct icmp6hdr))
#else
#define IP_SIZE (sizeof(struct iphdr))
#define ICMP_SIZE (sizeof(struct icmphdr))
#endif
#define UDP_SIZE (sizeof(struct udphdr))
#define TCP_SIZE (sizeof(struct tcphdr))

#define MAX_RULE_IDS    32

// struct cali_tc_state holds state that is passed between the BPF programs.
// WARNING: must be kept in sync with
// - the definitions in bpf/polprog/pol_prog_builder.go.
// - the Go version of the struct in bpf/state/map.go
// - the enterprise event handling logic in bpf/events/collector_policy_listener.go.
struct cali_tc_state {
	struct perf_event_header eventhdr;
	/* Initial IP read from the packet, updated to host's IP when doing NAT encap/ICMP error.
	 * updated when doing CALI_CT_ESTABLISHED_SNAT handling. Used for FIB lookup. */
	DECLARE_IP_ADDR(ip_src);
	/* Initial IP read from packet. Updated when doing encap and ICMP errors or CALI_CT_ESTABLISHED_DNAT.
	 * If connect-time load balancing is enabled, this will be the post-NAT IP because the connect-time
	 * load balancer gets in before TC. */
	DECLARE_IP_ADDR(ip_dst);
	/* Set when invoking the policy program; if no NAT, ip_dst; otherwise, the pre-DNAT IP.  If the connect
	 * time load balancer is enabled, this may be different from ip_dst. */
	DECLARE_IP_ADDR(pre_nat_ip_dst);
	/* If no NAT, ip_dst.  Otherwise the NAT dest that we look up from the NAT maps or the conntrack entry
	 * for CALI_CT_ESTABLISHED_DNAT. */
	DECLARE_IP_ADDR(post_nat_ip_dst);
	union {
		/* For packets that arrived over our VXLAN tunnel, the source IP of the tunnel packet.
		 * Zeroed out when we decide to respond with an ICMP error.
		 * Also used to stash the ICMP MTU when calling the ICMP response program. */
		DECLARE_IP_ADDR(tun_ip);
		__u32 icmp_un;
	};
	__u16 ihl;
	__u16 unused;
	/* Return code from the policy program CALI_POL_DENY/ALLOW etc. */
	__s32 pol_rc;
	/* Source port of the packet; updated on the CALI_CT_ESTABLISHED_SNAT path or when doing encap.
	 * zeroed out on the ICMP response path. */
	__u16 sport;
	union
	{
		/* dport is the destination port of the packet; it may be pre or post NAT */
		__u16 dport;
		struct
		{
			/* Only used to pass type/code to the program that generates and
			 * send an ICMP error response and to the policy program.
			 */
			__u8 icmp_type;
			__u8 icmp_code;
		};
	};
	/* Pre-NAT dest port; set similarly to pre_nat_ip_dst. */
	__u16 pre_nat_dport;
	/* Post-NAT dest port; set similarly to post_nat_ip_dst. */
	__u16 post_nat_dport;
	/* Packet IP proto; updated to UDP when we encap. */
	__u8 ip_proto;
	__u8 __pad;
	/* Packet size filled from iphdr->tot_len in tc_state_fill_from_iphdr(). */
	__be16 ip_size;
	/* Count of rules that were hit while processing policy. */
	__u32 rules_hit;
	/* Record of the rule IDs of the rules that were hit. */
	__u64 rule_ids[MAX_RULE_IDS];

	/* We must not scatter the above ^^^ to copy it in a single memcpy */

	/* Flags from enum cali_state_flags. */
	__u64 flags;
	/* Result of the conntrack lookup. */
	struct calico_ct_result ct_result; /* 40 (v4) 72 (v6) bytes */

	/* Result of the NAT calculation.  Zeroed if there is no DNAT. */
	struct calico_nat_dest nat_dest; /* 8 bytes for v4 and 20 for v6 */
	__u64 prog_start_time;
	/* Temporary store for the MASQ source when policing
	 * pod->service->self. We use it to restore ip_src to create
	 * appropriate conntrack entry.
	 */
	DECLARE_IP_ADDR(ip_src_masq);
#ifndef IPVER6
	__u8 __pad_ipv4[48];
#endif
};

struct pkt_scratch {
	__u8 l4[24]; /* 20 bytes to fit udp, icmp, tcp w/o options and 24 to make 8-aligned */
	struct ct_create_ctx ct_ctx_nat;
	struct calico_ct_key ct_key;
};

enum cali_state_flags {
	/* CALI_ST_NAT_OUTGOING is set if this packet is from a NAT-outgoing IP pool and is leaving the
	 * Calico network. Such packets are dropped through to iptables for SNAT. */
	CALI_ST_NAT_OUTGOING	  = 0x01,
	/* CALI_ST_SKIP_FIB is set if the BPF FIB lookup should be skipped for this packet (for example, to
	 * allow for the kernel RPF check to run. */
	CALI_ST_SKIP_FIB	  = 0x02,
	/* CALI_ST_DEST_IS_HOST is set if the packet is towards the host namespace and the destination
	 * belongs to the host. */
	CALI_ST_DEST_IS_HOST	  = 0x04,
	/* CALI_ST_SRC_IS_HOST is set if the packet is heading away from the host namespace and the source
	 * belongs to the host. */
	CALI_ST_SRC_IS_HOST	  = 0x08,
	/* CALI_ST_SUPPRESS_CT_STATE prevents the creation of any new CT state. */
	CALI_ST_SUPPRESS_CT_STATE = 0x10,
	/* CALI_ST_SKIP_POLICY is set when the policy program is skipped. */
	CALI_ST_SKIP_POLICY	  = 0x20,
	/* CALI_ST_HOST_PSNAT is set when we are resolving host source port collision. */
	CALI_ST_HOST_PSNAT	  = 0x40,
	/* CALI_ST_CT_NP_LOOP tells CT when creating an entry that we are
	 * turning this packet around from a nodeport to a local pod. */
	CALI_ST_CT_NP_LOOP	  = 0x80,
	/* CALI_ST_CT_NP_REMOTE is set when host is accessing a remote nodeport. */
	CALI_ST_CT_NP_REMOTE	  = 0x100,
	/* CALI_ST_NAT_EXCLUDE is set when there is a NAT hit, but we don't want to resolve (such as node local DNS). */
	CALI_ST_NAT_EXCLUDE       = 0x200,
<<<<<<< HEAD

	/* EE flags */

	/* CALI_ST_DNS_PROCESS is set if the packet was reported to userspace
	 * and should be also process by the dns parser.
	 */
	CALI_ST_DNS_PROCESS	  = 0x100000000
=======
	/* CALI_ST_LOG_PACKET is set by policy program if a log rule was hit. */
	CALI_ST_LOG_PACKET        = 0x400,
>>>>>>> 9288fb5c
};

struct fwd {
	int res;
	__u32 mark;
	enum calico_reason reason;
#if CALI_FIB_ENABLED
	__u32 fib_flags;
	bool fib;
#endif
};

struct cali_tc_ctx {
#if !CALI_F_XDP
  struct __sk_buff *skb;
#else
  struct xdp_md *xdp;
#endif

  /* Our single copies of the data start/end pointers loaded from the skb. */
  void *data_start;
  void *data_end;
  void *ip_header;
  long ipheader_len;
  void *nh;

  struct cali_tc_state *state;
#if !CALI_F_XDP
  const volatile struct cali_tc_globals *globals;
#else
  const volatile struct cali_xdp_globals *xdp_globals; /* XXX we must split the state between tc/xdp */
#endif
  struct calico_nat_dest *nat_dest;
  struct fwd fwd;
  void *counters;
  struct pkt_scratch *scratch;
};

#define DECLARE_TC_CTX(NAME, ...)						\
	struct cali_tc_ctx NAME = ({						\
			struct cali_tc_state *state = state_get();		\
			if (!state) {						\
				CALI_LOG_IF(CALI_LOG_LEVEL_DEBUG, "State map lookup failed: DROP");	\
				bpf_exit(TC_ACT_SHOT);				\
			}							\
			void * counters = counters_get(skb->ifindex);		\
			if (!counters) {					\
				CALI_LOG_IF(CALI_LOG_LEVEL_DEBUG, "no counters: DROP");		\
				bpf_exit(TC_ACT_SHOT);				\
			}							\
			struct cali_tc_globals *gl = state_get_globals_tc();	\
			if (!gl) {						\
				CALI_LOG_IF(CALI_LOG_LEVEL_DEBUG, "no globals: DROP");		\
				bpf_exit(TC_ACT_SHOT);				\
			}							\
			struct pkt_scratch *scratch = (void *)(gl->__scratch); 	\
			struct cali_tc_ctx x = {				\
				.state = state,					\
				.counters = counters,				\
				.globals = gl,					\
				.scratch = scratch,				\
				.nh = &scratch->l4,				\
				__VA_ARGS__					\
			};							\
			if (x.ipheader_len == 0) {				\
				x.ipheader_len = state->ihl;			\
			}							\
										\
			x;							\
	})

#define STATE (ctx->state)

#define fib_params(x) ((struct bpf_fib_lookup *)((x)->scratch))

#ifdef IPVER6
static CALI_BPF_INLINE struct ipv6hdr* ip_hdr(struct cali_tc_ctx *ctx)
{
	return (struct ipv6hdr *)ctx->ip_header;
}

static CALI_BPF_INLINE struct icmp6hdr* icmp_hdr(struct cali_tc_ctx *ctx)
{
	return (struct icmp6hdr *)ctx->nh;
}

#define ip_hdr_set_ip(ctx, field, ip)	do {					\
	struct in6_addr *addr = &(ip_hdr(ctx)->field);				\
	addr->in6_u.u6_addr32[0] = ip.a;					\
	addr->in6_u.u6_addr32[1] = ip.b;					\
	addr->in6_u.u6_addr32[2] = ip.c;					\
	addr->in6_u.u6_addr32[3] = ip.d;					\
} while(0)

#else

static CALI_BPF_INLINE struct iphdr* ip_hdr(struct cali_tc_ctx *ctx)
{
	return (struct iphdr *)ctx->ip_header;
}

#define ip_hdr_set_ip(ctx, field, ip)	do {					\
	ip_hdr(ctx)->field = ip;						\
} while (0)

static CALI_BPF_INLINE struct icmphdr* icmp_hdr(struct cali_tc_ctx *ctx)
{
	return (struct icmphdr *)ctx->nh;
}

#endif

static CALI_BPF_INLINE struct ethhdr* eth_hdr(struct cali_tc_ctx *ctx)
{
	return (struct ethhdr *)ctx->data_start;
}

static CALI_BPF_INLINE struct tcphdr* tcp_hdr(struct cali_tc_ctx *ctx)
{
	return (struct tcphdr *)ctx->nh;
}

static CALI_BPF_INLINE struct udphdr* udp_hdr(struct cali_tc_ctx *ctx)
{
	return (struct udphdr *)ctx->nh;
}

static CALI_BPF_INLINE __u32 ctx_ifindex(struct cali_tc_ctx *ctx)
{
#if CALI_F_XDP
	return ctx->xdp->ingress_ifindex;
#else
	return ctx->skb->ifindex;
#endif
}

static CALI_BPF_INLINE int l4_hdr_len(struct cali_tc_ctx *ctx)
{
	switch (ctx->state->ip_proto) {
	case IPPROTO_TCP:
		return TCP_SIZE;
	case IPPROTO_UDP:
		return UDP_SIZE;
	case IPPROTO_ICMP:
		ICMP_SIZE;
	}

	return 0;
}

#define IP_VOID 0
#define IP_EQ(ip1, ip2) ((ip1) == (ip2))
#define IP_SET(var, val) ((var) = (val))


#endif /* __CALI_BPF_TYPES_H__ */<|MERGE_RESOLUTION|>--- conflicted
+++ resolved
@@ -154,7 +154,8 @@
 	CALI_ST_CT_NP_REMOTE	  = 0x100,
 	/* CALI_ST_NAT_EXCLUDE is set when there is a NAT hit, but we don't want to resolve (such as node local DNS). */
 	CALI_ST_NAT_EXCLUDE       = 0x200,
-<<<<<<< HEAD
+	/* CALI_ST_LOG_PACKET is set by policy program if a log rule was hit. */
+	CALI_ST_LOG_PACKET        = 0x400,
 
 	/* EE flags */
 
@@ -162,10 +163,6 @@
 	 * and should be also process by the dns parser.
 	 */
 	CALI_ST_DNS_PROCESS	  = 0x100000000
-=======
-	/* CALI_ST_LOG_PACKET is set by policy program if a log rule was hit. */
-	CALI_ST_LOG_PACKET        = 0x400,
->>>>>>> 9288fb5c
 };
 
 struct fwd {
