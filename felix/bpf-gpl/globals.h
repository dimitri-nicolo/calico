--- conflicted
+++ resolved
@@ -47,7 +47,6 @@
 };
 
 enum cali_globals_flags {
-<<<<<<< HEAD
 	/* CALI_GLOBALS_IPV6_ENABLED is set when IPv6 is enabled by Felix */
 	CALI_GLOBALS_TCP_STATS_ENABLED = 0x00000002,
 	CALI_GLOBALS_IS_EGRESS_GATEWAY = 0x00000004,
@@ -58,17 +57,7 @@
 	CALI_GLOBALS_NO_DSR_CIDRS = 0x00000080,
 	CALI_GLOBALS_LO_UDP_ONLY = 0x00000100,
 	CALI_GLOBALS_DNS_INLINE = 0x00000200,
-=======
-	CALI_GLOBALS_RESERVED1			= 0x00000002,
-	CALI_GLOBALS_RESERVED2			= 0x00000004,
-	CALI_GLOBALS_RESERVED3			= 0x00000008,
-	CALI_GLOBALS_RPF_OPTION_ENABLED		= 0x00000010,
-	CALI_GLOBALS_RPF_OPTION_STRICT		= 0x00000020,
-	CALI_GLOBALS_RESERVED7			= 0x00000040,
-	CALI_GLOBALS_NO_DSR_CIDRS		= 0x00000080,
-	CALI_GLOBALS_LO_UDP_ONLY		= 0x00000100,
-	CALI_GLOBALS_REDIRECT_PEER		= 0x00000200,
->>>>>>> ccb43e52
+	CALI_GLOBALS_REDIRECT_PEER		= 0x00000400,
 };
 
 struct cali_ctlb_globals {
