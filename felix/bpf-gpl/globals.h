// Project Calico BPF dataplane programs.
// Copyright (c) 2020-2022 Tigera, Inc. All rights reserved.
// SPDX-License-Identifier: Apache-2.0 OR GPL-2.0-or-later

#ifndef __CALI_GLOBALS_H__
#define __CALI_GLOBALS_H__

struct cali_tc_globals {
	__be32 host_ip;
	__be16 tunnel_mtu;
	__be16 vxlan_port;
	__be32 intf_ip;
	__be32 ext_to_svc_mark;
	__be16 psnat_start;
	__be16 psnat_len;
<<<<<<< HEAD
	__be16 if_ns;
	__u8  tcp_stats;
	__u8  egress_client;
	__u8 egress_gateway;
=======
	__be32 host_tunnel_ip;
>>>>>>> 075cc516
	__be32 flags;
};

enum cali_globals_flags {
	/* CALI_GLOBALS_IPV6_ENABLED is set when IPv6 is enabled by Felix */
	CALI_GLOBALS_IPV6_ENABLED = 0x00000001,
};

struct cali_ctlb_globals {
	__be32 udp_not_seen_timeo;
};

#endif /* __CALI_GLOBALS_H__ */<|MERGE_RESOLUTION|>--- conflicted
+++ resolved
@@ -13,14 +13,12 @@
 	__be32 ext_to_svc_mark;
 	__be16 psnat_start;
 	__be16 psnat_len;
-<<<<<<< HEAD
 	__be16 if_ns;
-	__u8  tcp_stats;
-	__u8  egress_client;
-	__u8 egress_gateway;
-=======
+	__u8   tcp_stats;
+	__u8   egress_client;
+	__u8   egress_gateway;
+	__u8   __pad;
 	__be32 host_tunnel_ip;
->>>>>>> 075cc516
 	__be32 flags;
 };
 
