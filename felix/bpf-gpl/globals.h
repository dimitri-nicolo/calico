// Project Calico BPF dataplane programs.
// Copyright (c) 2020-2022 Tigera, Inc. All rights reserved.
// SPDX-License-Identifier: Apache-2.0 OR GPL-2.0-or-later

#ifndef __CALI_GLOBALS_H__
#define __CALI_GLOBALS_H__

#include "ip_addr.h"

#define DECLARE_TC_GLOBALS(name, ip_t)	\
struct name {				\
	ip_t host_ip;			\
	__be16 tunnel_mtu;		\
	__be16 vxlan_port;		\
	ip_t intf_ip;			\
	__be32 ext_to_svc_mark;		\
	__be16 psnat_start;		\
	__be16 psnat_len;		\
	__be16 if_ns;			\
	ip_t host_tunnel_ip;		\
	__be32 flags;			\
	__be16 wg_port;			\
	__be16 __pad;			\
	__u32 natin_idx;		\
	__u32 natout_idx;		\
	__u8 iface_name[16];		\
	__be16 egw_vxlan_port;		\
	__be16 egw_health_port;		\
	__u32 log_filter_jmp;		\
	__u32 jumps[40];		\
	/* Needs to be 32bit aligned as it is followed by scratch area for 				\
	 * building headers. We reuse the same slot in state map to save 				\
	 * ourselves a lookup. 										\
	 */												\
	__u32 __scratch[]; /* N.B. this provides pointer to the location but does not add to the size */ \
}

DECLARE_TC_GLOBALS(cali_tc_globals, ipv46_addr_t);
/* cali_tc_globals_v6 is for userspace as cali_tc_globals are used for ipv4 in
 * userspace, but it has the exact same layout as cali_tc_globals in eBPF when
 * compiled for ipv6.
 */
DECLARE_TC_GLOBALS(cali_tc_globals_v6, ipv6_addr_t);

enum cali_globals_flags {
	/* CALI_GLOBALS_IPV6_ENABLED is set when IPv6 is enabled by Felix */
<<<<<<< HEAD
	CALI_GLOBALS_IPV6_ENABLED 	= 0x00000001,
	CALI_GLOBALS_TCP_STATS_ENABLED 	= 0x00000002,
	CALI_GLOBALS_IS_EGRESS_GATEWAY 	= 0x00000004,
	CALI_GLOBALS_IS_EGRESS_CLIENT 	= 0x00000008,
	CALI_GLOBALS_RPF_OPTION_ENABLED	= 0x00000010,
	CALI_GLOBALS_RPF_OPTION_STRICT	= 0x00000020,
	CALI_GLOBALS_IS_EGRESS_IP_ENABLED = 0x00000040,
	CALI_GLOBALS_NO_DSR_CIDRS	= 0x00000080,
=======
	CALI_GLOBALS_IPV6_ENABLED		= 0x00000001,
	CALI_GLOBALS_RESERVED1			= 0x00000002,
	CALI_GLOBALS_RESERVED2			= 0x00000004,
	CALI_GLOBALS_RESERVED3			= 0x00000008,
	CALI_GLOBALS_RPF_OPTION_ENABLED		= 0x00000010,
	CALI_GLOBALS_RPF_OPTION_STRICT		= 0x00000020,
	CALI_GLOBALS_RESERVED7			= 0x00000040,
	CALI_GLOBALS_NO_DSR_CIDRS		= 0x00000080,
	CALI_GLOBALS_LO_UDP_ONLY		= 0x00000100,
>>>>>>> e2bfbb2b
};

struct cali_ctlb_globals {
	__be32 udp_not_seen_timeo;
	bool exclude_udp;
};

struct cali_xdp_globals {
	__u8 iface_name[16];
	__u32 jumps[16];
};

struct cali_stats_globals {
	__be16 if_ns;
};

#endif /* __CALI_GLOBALS_H__ */<|MERGE_RESOLUTION|>--- conflicted
+++ resolved
@@ -44,26 +44,15 @@
 
 enum cali_globals_flags {
 	/* CALI_GLOBALS_IPV6_ENABLED is set when IPv6 is enabled by Felix */
-<<<<<<< HEAD
-	CALI_GLOBALS_IPV6_ENABLED 	= 0x00000001,
-	CALI_GLOBALS_TCP_STATS_ENABLED 	= 0x00000002,
-	CALI_GLOBALS_IS_EGRESS_GATEWAY 	= 0x00000004,
-	CALI_GLOBALS_IS_EGRESS_CLIENT 	= 0x00000008,
-	CALI_GLOBALS_RPF_OPTION_ENABLED	= 0x00000010,
-	CALI_GLOBALS_RPF_OPTION_STRICT	= 0x00000020,
+	CALI_GLOBALS_IPV6_ENABLED = 0x00000001,
+	CALI_GLOBALS_TCP_STATS_ENABLED = 0x00000002,
+	CALI_GLOBALS_IS_EGRESS_GATEWAY = 0x00000004,
+	CALI_GLOBALS_IS_EGRESS_CLIENT = 0x00000008,
+	CALI_GLOBALS_RPF_OPTION_ENABLED = 0x00000010,
+	CALI_GLOBALS_RPF_OPTION_STRICT = 0x00000020,
 	CALI_GLOBALS_IS_EGRESS_IP_ENABLED = 0x00000040,
-	CALI_GLOBALS_NO_DSR_CIDRS	= 0x00000080,
-=======
-	CALI_GLOBALS_IPV6_ENABLED		= 0x00000001,
-	CALI_GLOBALS_RESERVED1			= 0x00000002,
-	CALI_GLOBALS_RESERVED2			= 0x00000004,
-	CALI_GLOBALS_RESERVED3			= 0x00000008,
-	CALI_GLOBALS_RPF_OPTION_ENABLED		= 0x00000010,
-	CALI_GLOBALS_RPF_OPTION_STRICT		= 0x00000020,
-	CALI_GLOBALS_RESERVED7			= 0x00000040,
-	CALI_GLOBALS_NO_DSR_CIDRS		= 0x00000080,
-	CALI_GLOBALS_LO_UDP_ONLY		= 0x00000100,
->>>>>>> e2bfbb2b
+	CALI_GLOBALS_NO_DSR_CIDRS = 0x00000080,
+	CALI_GLOBALS_LO_UDP_ONLY = 0x00000100,
 };
 
 struct cali_ctlb_globals {
