// Project Calico BPF dataplane programs.
// Copyright (c) 2020-2022 Tigera, Inc. All rights reserved.
// SPDX-License-Identifier: Apache-2.0 OR GPL-2.0-or-later

#ifndef __CALI_REASONS_H__
#define __CALI_REASONS_H__

// The following values are used as index to counters map, and should be kept in sync
// with constants defined in bpf/counters/counters.go
enum calico_reason {
	CALI_REASON_UNKNOWN,
	COUNTER_TOTAL_PACKETS = CALI_REASON_UNKNOWN,
	CALI_REASON_ACCEPTED_BY_FAILSAFE,
	CALI_REASON_ACCEPTED_BY_POLICY,
	CALI_REASON_BYPASS,
	CALI_REASON_DROPPED_BY_POLICY,
	CALI_REASON_SHORT,
	CALI_REASON_CSUM_FAIL,
	CALI_REASON_IP_OPTIONS,
	CALI_REASON_IP_MALFORMED,
	CALI_REASON_ENCAP_FAIL,
	CALI_REASON_DECAP_FAIL,
	CALI_REASON_UNAUTH_SOURCE,
	CALI_REASON_RT_UNKNOWN,
<<<<<<< HEAD
	CALI_REASON_ACCEPTED_BY_EGW,
	CALI_REASON_ACCEPTED_BY_XDP, // Not used by countres map
=======
	CALI_REASON_ACCEPTED_BY_XDP, // Not used by counters map
>>>>>>> ff4d0c95
	CALI_REASON_WEP_NOT_READY,
	CALI_REASON_NATIFACE,
};

#endif /* __CALI_REASONS_H__ */<|MERGE_RESOLUTION|>--- conflicted
+++ resolved
@@ -22,12 +22,8 @@
 	CALI_REASON_DECAP_FAIL,
 	CALI_REASON_UNAUTH_SOURCE,
 	CALI_REASON_RT_UNKNOWN,
-<<<<<<< HEAD
 	CALI_REASON_ACCEPTED_BY_EGW,
-	CALI_REASON_ACCEPTED_BY_XDP, // Not used by countres map
-=======
 	CALI_REASON_ACCEPTED_BY_XDP, // Not used by counters map
->>>>>>> ff4d0c95
 	CALI_REASON_WEP_NOT_READY,
 	CALI_REASON_NATIFACE,
 };
