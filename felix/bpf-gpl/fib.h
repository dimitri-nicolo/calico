// Project Calico BPF dataplane programs.
// Copyright (c) 2020-2022 Tigera, Inc. All rights reserved.
// SPDX-License-Identifier: Apache-2.0 OR GPL-2.0-or-later

#ifndef __CALI_FIB_H__
#define __CALI_FIB_H__

#include "types.h"
#include "skb.h"
#include "ifstate.h"

#if CALI_FIB_ENABLED
#define fwd_fib(fwd)			((fwd)->fib)
#define fwd_fib_set(fwd, v)		((fwd)->fib = v)
#define fwd_fib_set_flags(fwd, flags)	((fwd)->fib_flags = flags)
#else
#define fwd_fib(fwd)	false
#define fwd_fib_set(fwd, v)
#define fwd_fib_set_flags(fwd, flags)
#endif

static CALI_BPF_INLINE bool fib_approve(struct cali_tc_ctx *ctx, __u32 ifindex)
{
#ifdef UNITTEST
	/* Let's assume that unittest is setup so that WEP's are ready - for UT simplicity */
	return true;
#else
	/* If we are turning packets around on lo to a remote pod, approve the
	 * fib as it does not concern a possibly not ready local WEP.
	 */
	if (CALI_F_TO_HEP && ctx->state->flags & CALI_ST_CT_NP_REMOTE) {
		return true;
	}

	struct cali_tc_state *state = ctx->state;

	/* To avoid forwarding packets to workloads that are not yet ready, i.e
	 * their tc programs are not attached yet, send unconfirmed packets via
	 * iptables that will filter out packets to non-ready workloads.
	 */
	if (!ct_result_is_confirmed(state->ct_result.rc)) {
		struct ifstate_val *val;

		if (!(val = (struct ifstate_val *)cali_iface_lookup_elem(&ifindex))) {
			CALI_DEBUG("FIB not approved - connection to unknown ep %d not confirmed.", ifindex);
			return false;
		}
		if (iface_is_workload(val->flags) && !iface_is_ready(val->flags)) {
			ctx->fwd.mark |= CALI_SKB_MARK_SKIP_FIB;
			CALI_DEBUG("FIB not approved - connection to unready ep %s (ifindex %d) not confirmed.",
					val->name, ifindex);
			CALI_DEBUG("FIB not approved - connection to unready ep %s (flags 0x%x) not confirmed.",
					val->name, val->flags);
			return false;
		}
	}

	return true;
#endif
}

static CALI_BPF_INLINE int forward_or_drop(struct cali_tc_ctx *ctx)
{
	int rc = ctx->fwd.res;
	enum calico_reason reason = ctx->fwd.reason;
	struct cali_tc_state *state = ctx->state;

	if (rc == TC_ACT_SHOT) {
		goto deny;
	}

	// If this is an egress gateway flow on the client node, and we're in the outbound
	// direction, arrange to drop to the IP stack so that `ip rule` can take effect to
	// route the packet.
#if !defined(UNITTEST)
	if (CALI_F_TO_HOST &&
	    (state->ct_result.flags & CALI_CT_FLAG_EGRESS_GW) &&
	    ((ct_result_rc(state->ct_result.rc) == CALI_CT_NEW) ||
	     (state->ct_result.ifindex_created == ctx->skb->ifindex))) {
		CALI_DEBUG("Traffic is leaving cluster via egress gateway\n");
		rc = TC_ACT_UNSPEC;
		goto skip_fib;
	}
#endif

	if (rc == CALI_RES_REDIR_BACK) {
		int redir_flags = 0;
		if  (CALI_F_FROM_HOST) {
			redir_flags = BPF_F_INGRESS;
		}

		/* Revalidate the access to the packet */
		if (skb_refresh_validate_ptrs(ctx, UDP_SIZE)) {
			deny_reason(ctx, CALI_REASON_SHORT);
			CALI_DEBUG("Too short");
			goto deny;
		}

		/* Swap the MACs as we are turning it back */
		struct ethhdr *eth_hdr = ctx->data_start;
		unsigned char mac[ETH_ALEN];
		__builtin_memcpy(mac, &eth_hdr->h_dest, ETH_ALEN);
		__builtin_memcpy(&eth_hdr->h_dest, &eth_hdr->h_source, ETH_ALEN);
		__builtin_memcpy(&eth_hdr->h_source, mac, ETH_ALEN);

		rc = bpf_redirect(ctx->skb->ifindex, redir_flags);
		if (rc == TC_ACT_REDIRECT) {
			CALI_DEBUG("Redirect to the same interface (%d) succeeded.", ctx->skb->ifindex);
			goto skip_fib;
		}

		CALI_DEBUG("Redirect to the same interface (%d) failed.", ctx->skb->ifindex);
		goto deny;
	} else if (rc == CALI_RES_REDIR_IFINDEX) {
		__u32 iface = state->ct_result.ifindex_fwd;

		struct arp_value *arpv;

		struct arp_key arpk = {
			.ip = iface != NATIN_IFACE ? state->ip_dst : VOID_IP,
			.ifindex = iface,
		};

		arpv = cali_arp_lookup_elem(&arpk);
		if (!arpv) {
			CALI_DEBUG("ARP lookup failed for " IP_FMT " dev %d",
					debug_ip(state->ip_dst), iface);
			goto skip_redir_ifindex;
		}

		/* Revalidate the access to the packet */
		skb_refresh_start_end(ctx);
		if (ctx->data_start + sizeof(struct ethhdr) > ctx->data_end) {
			deny_reason(ctx, CALI_REASON_SHORT);
			CALI_DEBUG("Too short");
			goto deny;
		}

		/* Patch in the MAC addresses that should be set on the next hop. */
		struct ethhdr *eth_hdr = ctx->data_start;
		__builtin_memcpy(&eth_hdr->h_dest, arpv->mac_dst, ETH_ALEN);
		__builtin_memcpy(&eth_hdr->h_source, arpv->mac_src, ETH_ALEN);

		rc = bpf_redirect(iface, 0);
		if (rc == TC_ACT_REDIRECT) {
			CALI_DEBUG("Redirect directly to interface (%d) succeeded.", iface);
			goto skip_fib;
		}

skip_redir_ifindex:
		CALI_DEBUG("Redirect directly to interface (%d) failed.", iface);
		/* fall through to FIB if enabled or the IP stack, don't give up yet. */
		rc = TC_ACT_UNSPEC;
#ifdef BPF_CORE_SUPPORTED
	} else if (CALI_F_FROM_HEP && bpf_core_enum_value_exists(enum bpf_func_id, BPF_FUNC_redirect_peer)) {
		bool redirect_peer = GLOBAL_FLAGS & CALI_GLOBALS_REDIRECT_PEER;

		if (redirect_peer && ct_result_rc(state->ct_result.rc) == CALI_CT_ESTABLISHED_BYPASS &&
			state->ct_result.ifindex_fwd != CT_INVALID_IFINDEX) {
			rc = bpf_redirect_peer(state->ct_result.ifindex_fwd, 0);
			if (rc == TC_ACT_REDIRECT) {
				CALI_DEBUG("Redirect to peer interface (%d) succeeded.", state->ct_result.ifindex_fwd);
				goto skip_fib;
			}
		}
#endif
	}

#if CALI_FIB_ENABLED
	/* Only do FIB for packets to be turned around at a HEP on HEP egress. */
	if (CALI_F_TO_HEP && !(ctx->state->flags & CALI_ST_CT_NP_LOOP)) {
		goto skip_fib;
	}

	// Try a short-circuit FIB lookup.
	if (fwd_fib(&ctx->fwd)) {
		/* Revalidate the access to the packet */
		if (skb_refresh_validate_ptrs(ctx, UDP_SIZE)) {
			deny_reason(ctx, CALI_REASON_SHORT);
			CALI_DEBUG("Too short");
			goto deny;
		}

		/* Since we are going to short circuit the IP stack on
		 * forward, check if TTL is still alive. If not, let the
		 * IP stack handle it. It was approved by policy, so it
		 * is safe.
		 */
		if ip_ttl_exceeded(ip_hdr(ctx)) {
			rc = TC_ACT_UNSPEC;
			goto cancel_fib;
		}

		*fib_params(ctx) = (struct bpf_fib_lookup) {
#ifdef IPVER6
			.family = 10, /* AF_INET6 */
#else
			.family = 2, /* AF_INET */
#endif
			.tot_len = 0,
			.ifindex = CALI_F_TO_HOST ? ctx->skb->ingress_ifindex : ctx->skb->ifindex,
			.l4_protocol = state->ip_proto,
		};

		if (state->ip_proto != IPPROTO_ICMP_46) {
			fib_params(ctx)->sport = bpf_htons(state->sport);
			fib_params(ctx)->dport = bpf_htons(state->dport);
		}

		/* set the ipv4 here, otherwise the ipv4/6 unions do not get
		 * zeroed properly
		 */

#ifdef IPVER6
		ipv6_addr_t_to_be32_4_ip(fib_params(ctx)->ipv6_src, &state->ip_src);
		ipv6_addr_t_to_be32_4_ip(fib_params(ctx)->ipv6_dst, &state->ip_dst);
#else
		fib_params(ctx)->ipv4_src = state->ip_src;
		fib_params(ctx)->ipv4_dst = state->ip_dst;
#endif

		CALI_DEBUG("FIB family=%d", fib_params(ctx)->family);
		CALI_DEBUG("FIB ifindex=%d", fib_params(ctx)->ifindex);
		CALI_DEBUG("FIB l4_protocol=%d", fib_params(ctx)->l4_protocol);
		CALI_DEBUG("FIB sport=%d", bpf_ntohs(fib_params(ctx)->sport));
		CALI_DEBUG("FIB dport=%d", bpf_ntohs(fib_params(ctx)->dport));
#ifdef IPVER6
#else
		CALI_DEBUG("FIB ipv4_src=%x", bpf_ntohl(fib_params(ctx)->ipv4_src));
		CALI_DEBUG("FIB ipv4_dst=%x", bpf_ntohl(fib_params(ctx)->ipv4_dst));
#endif

		CALI_DEBUG("Traffic is towards the host namespace, doing Linux FIB lookup");
		rc = bpf_fib_lookup(ctx->skb, fib_params(ctx), sizeof(struct bpf_fib_lookup), ctx->fwd.fib_flags);
		switch (rc) {
		case 0:
			CALI_DEBUG("FIB lookup succeeded - with neigh");
			if (!fib_approve(ctx, fib_params(ctx)->ifindex)) {
				reason = CALI_REASON_WEP_NOT_READY;
				goto deny;
			}

			// Update the MACs.
			struct ethhdr *eth_hdr = ctx->data_start;
			__builtin_memcpy(&eth_hdr->h_source, fib_params(ctx)->smac, sizeof(eth_hdr->h_source));
			__builtin_memcpy(&eth_hdr->h_dest, fib_params(ctx)->dmac, sizeof(eth_hdr->h_dest));

			// Redirect the packet.
			CALI_DEBUG("Got Linux FIB hit, redirecting to iface %d.", fib_params(ctx)->ifindex);
			rc = bpf_redirect(fib_params(ctx)->ifindex, 0);

			break;

#ifdef BPF_CORE_SUPPORTED
		case BPF_FIB_LKUP_RET_NO_NEIGH:
			if (bpf_core_enum_value_exists(enum bpf_func_id, BPF_FUNC_redirect_neigh)) {
#ifdef IPVER6
				CALI_DEBUG("FIB lookup succeeded - no neigh - gw");
#else
				CALI_DEBUG("FIB lookup succeeded - no neigh - gw %x", bpf_ntohl(fib_params(ctx)->ipv4_dst));
#endif

				if (!fib_approve(ctx, fib_params(ctx)->ifindex)) {
					reason = CALI_REASON_WEP_NOT_READY;
					goto deny;
				}

				struct bpf_redir_neigh nh_params = {};

				nh_params.nh_family = fib_params(ctx)->family;
#ifdef IPVER6
				__builtin_memcpy(nh_params.ipv6_nh, fib_params(ctx)->ipv6_dst, sizeof(nh_params.ipv6_nh));
#else
				nh_params.ipv4_nh = fib_params(ctx)->ipv4_dst;
#endif

				CALI_DEBUG("Got Linux FIB hit, redirecting to iface %d.", fib_params(ctx)->ifindex);
				rc = bpf_redirect_neigh(fib_params(ctx)->ifindex, &nh_params, sizeof(nh_params), 0);
				break;
			} else {
				/* fallthrough to handling error */
			}
#endif /* BPF_CORE_SUPPORTED */

		default:
			if (rc < 0) {
				CALI_DEBUG("FIB lookup failed (bad input): %d.", rc);
				rc = TC_ACT_UNSPEC;
			} else {
				CALI_DEBUG("FIB lookup failed (FIB problem): %d.", rc);
				rc = TC_ACT_UNSPEC;
			}

			break;
		}

		/* now we know we will bypass IP stack and ip->ttl > 1, decrement it! */
		if (rc == TC_ACT_REDIRECT) {
#ifdef IPVER6
			ip_hdr(ctx)->hop_limit--;
#else
			ip_dec_ttl(ip_hdr(ctx));
#endif
		}
	}

cancel_fib:
#endif /* CALI_FIB_ENABLED */
	if (ctx->state->flags & CALI_ST_CT_NP_LOOP) {
		__u32 mark = CALI_SKB_MARK_SEEN;

		if (rc != TC_ACT_REDIRECT /* no FIB or failed */ ) {
			CALI_DEBUG("No FIB or failed, redirect to NATIF.");
			__u32 iface = NATIN_IFACE;

			struct arp_key arpk = {
				.ifindex = iface,
			};

			ip_set_void(arpk.ip);

			struct arp_value *arpv = cali_arp_lookup_elem(&arpk);
			if (!arpv) {
				ctx->fwd.reason = CALI_REASON_NATIFACE;
				CALI_DEBUG("ARP lookup failed for " IP_FMT " dev %d",
						debug_ip(state->ip_dst), iface);
				goto deny;
			}

			/* Revalidate the access to the packet */
			skb_refresh_start_end(ctx);
			if (ctx->data_start + sizeof(struct ethhdr) > ctx->data_end) {
				ctx->fwd.reason = CALI_REASON_SHORT;
				CALI_DEBUG("Too short");
				goto deny;
			}

			/* Patch in the MAC addresses that should be set on the next hop. */
			struct ethhdr *eth_hdr = ctx->data_start;
			__builtin_memcpy(&eth_hdr->h_dest, arpv->mac_dst, ETH_ALEN);
			__builtin_memcpy(&eth_hdr->h_source, arpv->mac_src, ETH_ALEN);

			rc = bpf_redirect(iface, 0);
			if (rc != TC_ACT_REDIRECT) {
				ctx->fwd.reason = CALI_REASON_NATIFACE;
				CALI_DEBUG("Redirect directly to bpfnatin failed.");
				goto deny;
			}

			CALI_DEBUG("Redirect directly to interface bpfnatin succeeded.");

			mark = CALI_SKB_MARK_BYPASS;

			if (ctx->state->flags & CALI_ST_CT_NP_REMOTE) {
				mark = CALI_SKB_MARK_BYPASS_FWD;
			}
		}

		CALI_DEBUG("Setting mark to 0x%x", mark);
		skb_set_mark(ctx->skb, mark);
	}

skip_fib:

	if (CALI_F_TO_HOST) {
		/* Packet is towards host namespace, mark it so that downstream
		 * programs know that they're not the first to see the packet.
		 */
		ctx->fwd.mark |=  CALI_SKB_MARK_SEEN;
<<<<<<< HEAD
		if (state->ct_result.flags & CALI_CT_FLAG_EXT_LOCAL) {
			CALI_DEBUG("To host marked with FLAG_EXT_LOCAL\n");
=======
		if (ctx->state->ct_result.flags & CALI_CT_FLAG_EXT_LOCAL) {
			CALI_DEBUG("To host marked with FLAG_EXT_LOCAL");
>>>>>>> 4d7132ec
			ctx->fwd.mark |= EXT_TO_SVC_MARK;
		}
		if (state->ct_result.flags & CALI_CT_FLAG_EGRESS_GW) {
			CALI_DEBUG("Traffic is an egress gateway flow\n");
			ctx->fwd.mark |= CALI_SKB_MARK_EGRESS;
		}

		if (CALI_F_NAT_IF) {
			/* We mark the packet so that next iface knows, it went through
			 * bpfnatout - if it gets (S)NATed, a new connection is created
			 * and we know that returning packets must go via bpfnatout again.
			 */
			ctx->fwd.mark |= CALI_SKB_MARK_FROM_NAT_IFACE_OUT;
			CALI_DEBUG("marking CALI_SKB_MARK_FROM_NAT_IFACE_OUT");
		}

		if (ct_result_is_related(state->ct_result.rc)) {
			CALI_DEBUG("Related traffic, marking with CALI_SKB_MARK_RELATED_RESOLVED");
			ctx->fwd.mark |= CALI_SKB_MARK_RELATED_RESOLVED;
		}

<<<<<<< HEAD
		CALI_DEBUG("Traffic is towards host namespace, marking with 0x%x.\n", ctx->fwd.mark);
		__u32 non_calico_mark = ctx->skb->mark & 0xfffff;
		ctx->skb->mark = ctx->fwd.mark | non_calico_mark; /* make sure that each pkt has SEEN mark */
		skb_set_mark(ctx->skb, ctx->fwd.mark | non_calico_mark); /* make sure that each pkt has SEEN mark */
=======
		CALI_DEBUG("Traffic is towards host namespace, marking with 0x%x.", ctx->fwd.mark);

		/* FIXME: this ignores the mask that we should be using.
		 * However, if we mask off the bits, then clang spots that it
		 * can do a 16-bit store instead of a 32-bit load/modify/store,
		 * which trips up the validator.
		 */
		skb_set_mark(ctx->skb, ctx->fwd.mark); /* make sure that each pkt has SEEN mark */
>>>>>>> 4d7132ec
	}

	if (CALI_LOG_LEVEL >= CALI_LOG_LEVEL_INFO) {
		__u64 prog_end_time = bpf_ktime_get_ns();
		CALI_INFO("Final result=ALLOW (%d). Program execution time: %lluns",
				reason, prog_end_time-state->prog_start_time);
	}

	return rc;

deny:
	if (CALI_LOG_LEVEL >= CALI_LOG_LEVEL_INFO) {
		__u64 prog_end_time = bpf_ktime_get_ns();
		CALI_INFO("Final result=DENY (%x). Program execution time: %lluns",
				reason, prog_end_time-state->prog_start_time);
	}

	return TC_ACT_SHOT;
}

#endif /* __CALI_FIB_H__ */<|MERGE_RESOLUTION|>--- conflicted
+++ resolved
@@ -367,13 +367,8 @@
 		 * programs know that they're not the first to see the packet.
 		 */
 		ctx->fwd.mark |=  CALI_SKB_MARK_SEEN;
-<<<<<<< HEAD
-		if (state->ct_result.flags & CALI_CT_FLAG_EXT_LOCAL) {
-			CALI_DEBUG("To host marked with FLAG_EXT_LOCAL\n");
-=======
 		if (ctx->state->ct_result.flags & CALI_CT_FLAG_EXT_LOCAL) {
-			CALI_DEBUG("To host marked with FLAG_EXT_LOCAL");
->>>>>>> 4d7132ec
+			CALI_DEBUG("To host marked with FLAG_EXT_LOCAL.");
 			ctx->fwd.mark |= EXT_TO_SVC_MARK;
 		}
 		if (state->ct_result.flags & CALI_CT_FLAG_EGRESS_GW) {
@@ -395,21 +390,10 @@
 			ctx->fwd.mark |= CALI_SKB_MARK_RELATED_RESOLVED;
 		}
 
-<<<<<<< HEAD
-		CALI_DEBUG("Traffic is towards host namespace, marking with 0x%x.\n", ctx->fwd.mark);
+		CALI_DEBUG("Traffic is towards host namespace, marking with 0x%x.", ctx->fwd.mark);
 		__u32 non_calico_mark = ctx->skb->mark & 0xfffff;
 		ctx->skb->mark = ctx->fwd.mark | non_calico_mark; /* make sure that each pkt has SEEN mark */
 		skb_set_mark(ctx->skb, ctx->fwd.mark | non_calico_mark); /* make sure that each pkt has SEEN mark */
-=======
-		CALI_DEBUG("Traffic is towards host namespace, marking with 0x%x.", ctx->fwd.mark);
-
-		/* FIXME: this ignores the mask that we should be using.
-		 * However, if we mask off the bits, then clang spots that it
-		 * can do a 16-bit store instead of a 32-bit load/modify/store,
-		 * which trips up the validator.
-		 */
-		skb_set_mark(ctx->skb, ctx->fwd.mark); /* make sure that each pkt has SEEN mark */
->>>>>>> 4d7132ec
 	}
 
 	if (CALI_LOG_LEVEL >= CALI_LOG_LEVEL_INFO) {
