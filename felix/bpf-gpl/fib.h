--- conflicted
+++ resolved
@@ -342,18 +342,9 @@
 		}
 
 		CALI_DEBUG("Traffic is towards host namespace, marking with 0x%x.\n", ctx->fwd.mark);
-<<<<<<< HEAD
 		__u32 non_calico_mark = ctx->skb->mark & 0xfffff;
 		ctx->skb->mark = ctx->fwd.mark | non_calico_mark; /* make sure that each pkt has SEEN mark */
-=======
-
-		/* FIXME: this ignores the mask that we should be using.
-		 * However, if we mask off the bits, then clang spots that it
-		 * can do a 16-bit store instead of a 32-bit load/modify/store,
-		 * which trips up the validator.
-		 */
-		skb_set_mark(ctx->skb, ctx->fwd.mark); /* make sure that each pkt has SEEN mark */
->>>>>>> 29a28f3b
+		skb_set_mark(ctx->skb, ctx->fwd.mark | non_calico_mark); /* make sure that each pkt has SEEN mark */
 	}
 
 	if (CALI_LOG_LEVEL >= CALI_LOG_LEVEL_INFO) {
