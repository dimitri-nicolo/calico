--- conflicted
+++ resolved
@@ -27,13 +27,8 @@
 		bpf_trace_printk(fmt, sizeof(fmt), ## __VA_ARGS__); \
 } while (0)
 
-<<<<<<< HEAD
 #if !(CALI_F_XDP) && !(CALI_F_CGROUP) && !(CALI_F_KPROBE) && !(CALI_F_STATS)
-#define CALI_IFACE_LOG(fmt, ...) CALI_LOG("%s" fmt, ctx->globals->iface_name, ## __VA_ARGS__)
-=======
-#if !(CALI_F_XDP) && !(CALI_F_CGROUP)
 #define CALI_IFACE_LOG(fmt, ...) CALI_LOG("%s" fmt, ctx->globals->data.iface_name, ## __VA_ARGS__)
->>>>>>> 7d934aed
 #elif CALI_F_XDP
 #define CALI_IFACE_LOG(fmt, ...) CALI_LOG("%s" fmt, ctx->xdp_globals->iface_name, ## __VA_ARGS__)
 #else
