--- conflicted
+++ resolved
@@ -27,17 +27,11 @@
 		bpf_trace_printk(fmt, sizeof(fmt), ## __VA_ARGS__); \
 } while (0)
 
-<<<<<<< HEAD
-#if !defined(UNITTEST) && !defined(__BPFTOOL_LOADER__) && !(CALI_F_XDP) && !(CALI_F_CGROUP) && !(CALI_F_KPROBE) && !(CALI_F_STATS)
-extern const volatile struct cali_tc_globals __globals;
-#define CALI_TC_LOG(fmt, ...) CALI_LOG("%s" fmt, __globals.iface_name, ## __VA_ARGS__)
-=======
-#if !(CALI_F_XDP) && !(CALI_F_CGROUP)
+#if !(CALI_F_XDP) && !(CALI_F_CGROUP) && !(CALI_F_KPROBE) && !(CALI_F_STATS)
 #define CALI_IFACE_LOG(fmt, ...) CALI_LOG("%s" fmt, __globals.iface_name, ## __VA_ARGS__)
 #elif CALI_F_XDP
 extern const volatile struct cali_xdp_globals __globals;
 #define CALI_IFACE_LOG(fmt, ...) CALI_LOG("%s" fmt, __globals.iface_name, ## __VA_ARGS__)
->>>>>>> d00765c5
 #else
 #define CALI_IFACE_LOG(fmt, ...) /* just for cases like ctlb whenit is not used */
 #endif
