# Project Calico BPF dataplane build scripts.
# Copyright (c) 2020-2021 Tigera, Inc. All rights reserved.
# SPDX-License-Identifier: Apache-2.0 OR GPL-2.0-or-later

# Disable implicit rules.
.SUFFIXES:

# C flags for compiling BPF programs. "-target bpf" enables some workarounds
# for BPF programs and makes inline assembly aware of the BPF registers.
CFLAGS +=  \
	-Wall \
	-Werror \
	-fno-stack-protector \
	-O2 \
	-target bpf \
	-emit-llvm \
	-g

# Build against libbpf and its recent copy of the kernel headers.
# We link against the user API version of the headers because they contain
# everything we need for now.
#
# Note: for headers that aren't in the libbpf include directory, we'll
# fall back on the system-installed headers. At time of writing, the versions
# of those in the go-build container are from a v4.19 kernel, which is
# older than we'd like (BPF mode went GA with v5.2 as the target). It's
# not ideal to mix headers in this way but the structure of the headers
# hasn't changed enough since v4.19 to cause problems yet (and, when
# go-build eventually gets revved to the next version of Debian, the
# situation should get better, not worse).
#
# The "proper" fix for this is to rebase go-build onto a more recent
# distribution with the right kernel headers and recent libbpf package.
# That's tricky because go-build is based on the upstream images
# from the go team, and they don't provide anything newer.
CFLAGS +=  \
	-I ./include/libbpf/src/ \
	-I ./include/libbpf/include/uapi

# Workaround for Debian placing "asm/types.h" in /usr/include/x86_64-linux-gnu
# We also pick up a couple of other definitions from here, such as the socket
# type constants (which are architecture dependent for historical reasons).
TRIPLET := $(shell gcc -dumpmachine)
CFLAGS += -I/usr/include/$(TRIPLET)

CC := clang-11
LD := llc-11

UT_C_FILES:=$(shell find ut -name '*.c')
UT_OBJS:=$(UT_C_FILES:.c=.o) $(shell ./list-ut-objs)

OBJS:=$(shell ./list-objs)
C_FILES:=tc.c xdp.c connect_balancer.c tcp_kprobe.c udp_kprobe.c tcp_stats.c syscall_kprobe.c

all: $(OBJS)
ut-objs: $(UT_OBJS)

COMPILE=$(CC) $(CFLAGS) `./calculate-flags $@` -c $< -o $@
connect_time_%v4.ll: connect_balancer.c connect_balancer.d calculate-flags
	$(COMPILE)
connect_time_%v6.ll: connect_balancer_v6.c connect_balancer_v6.d calculate-flags
	$(COMPILE)
tcp_%kprobe.ll: tcp_kprobe.c tcp_kprobe.d calculate-flags
	$(COMPILE)
udp_%kprobe.ll: udp_kprobe.c udp_kprobe.d calculate-flags
	$(COMPILE)
tcp_%stats.ll: tcp_stats.c tcp_stats.d calculate-flags
	$(COMPILE)
syscall_%kprobe.ll: syscall_kprobe.c syscall_kprobe.d calculate-flags
	$(COMPILE)

UT_CFLAGS=\
	-D__BPFTOOL_LOADER__ \
	-DCALI_LOG_LEVEL=CALI_LOG_LEVEL_DEBUG \
	-DUNITTEST \
	-DCALI_LOG_PFX=UNITTEST \
	-I .

# Mini-UT programs that test one or two functions.  These are each in their own files.
ut/%.ll: ut/%.c ut/ut.h tc.c tc.d
	$(CC) $(UT_CFLAGS) $(CFLAGS) -c $< -o $@

# Production and UT versions of the main binaries.
# Combining the targets into one rule causes make to fail to rebuild the .ll files.  Not sure why.
to%.ll: tc.c tc.d calculate-flags
	$(COMPILE)
from%.ll: tc.c tc.d calculate-flags
	$(COMPILE)
test%.ll: tc.c tc.d calculate-flags
	$(COMPILE)
xdp%.ll: xdp.c xdp.d calculate-flags
	$(COMPILE)
test_xdp%.ll: xdp.c xdp.d calculate-flags
	$(COMPILE)

LINK=$(LD) -march=bpf -filetype=obj -o $@ $<
bin/to%.o: to%.ll | bin
	$(LINK)
bin/from%.o: from%.ll | bin
	$(LINK)
bin/test%.o: test%.ll | bin
	$(LINK)
bin/xdp%.o: xdp%.ll | bin
	$(LINK)
bin/connect_time_%v4.o: connect_time_%v4.ll | bin
	$(LINK)
bin/connect_time_%v6.o: connect_time_%v6.ll | bin
	$(LINK)
<<<<<<< HEAD
bin/tcp_%kprobe.o: tcp_%kprobe.ll | bin
	$(LINK)
bin/udp_%kprobe.o: udp_%kprobe.ll | bin
	$(LINK)
bin/tcp_%stats.o: tcp_%stats.ll | bin
	$(LINK)
bin/syscall_%kprobe.o: syscall_%kprobe.ll | bin
=======
bin/connect_time_%v4_co-re.o: connect_time_%v4.ll | bin
	$(LINK)
bin/connect_time_%v6_co-re.o: connect_time_%v6.ll | bin
>>>>>>> 4e8d56bc
	$(LINK)
ut/%.o: ut/%.ll
	$(LINK)

bin:
	mkdir -p bin

.PRECIOUS: %.d

%.d: %.c
	set -e; rm -f $@; \
		$(CC) -M $(CFLAGS) $< > $@.$$$$ || { rm -f $@.$$$$; false; } ; \
		sed 's,\($*\)\.o[ :]*,\1.o $@ : ,g' < $@.$$$$ > $@; \
		rm -f $@.$$$$

D_FILES=$(C_FILES:.c=.d)
include $(D_FILES)

clean:
	rm -f *.o *.ll *.d bin/* ut/*.o ut/*.d ut/*.ll

# Fixes an issue where make thinks these .h files are dependencies that need
# to be built. Just include them as a noop in order to trick make.
/usr/include/%.h:
	@echo "No need to build $@"<|MERGE_RESOLUTION|>--- conflicted
+++ resolved
@@ -106,7 +106,6 @@
 	$(LINK)
 bin/connect_time_%v6.o: connect_time_%v6.ll | bin
 	$(LINK)
-<<<<<<< HEAD
 bin/tcp_%kprobe.o: tcp_%kprobe.ll | bin
 	$(LINK)
 bin/udp_%kprobe.o: udp_%kprobe.ll | bin
@@ -114,11 +113,10 @@
 bin/tcp_%stats.o: tcp_%stats.ll | bin
 	$(LINK)
 bin/syscall_%kprobe.o: syscall_%kprobe.ll | bin
-=======
+	$(LINK)
 bin/connect_time_%v4_co-re.o: connect_time_%v4.ll | bin
 	$(LINK)
 bin/connect_time_%v6_co-re.o: connect_time_%v6.ll | bin
->>>>>>> 4e8d56bc
 	$(LINK)
 ut/%.o: ut/%.ll
 	$(LINK)
