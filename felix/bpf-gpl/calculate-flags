--- conflicted
+++ resolved
@@ -73,15 +73,12 @@
 elif [[ "${filename}" =~ .*connect.* ]]; then
   # Connect-time load balancer (CGROUP attached).
   ((flags |= CALI_CGROUP))
-<<<<<<< HEAD
+elif [[ "${filename}" =~ .*conntrack_cleanup.* ]]; then
+  ((flags |= CALI_CT_CLEANUP))
 elif [[ "${filename}" =~ .*kprobe.* ]]; then
   ((flags |= CALI_KPROBE))
 elif [[ "${filename}" =~ .*stats.* ]]; then
   ((flags |= CALI_STATS))
-=======
-elif [[ "${filename}" =~ .*conntrack_cleanup.* ]]; then
-  ((flags |= CALI_CT_CLEANUP))
->>>>>>> 3550c142
 elif [[ "${filename}" =~ .*wep.* ]]; then
   # Workload endpoint; recognised by CALI_TC_HOST_EP bit being 0.
   ep_type="workload"
