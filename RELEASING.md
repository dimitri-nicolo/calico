--- conflicted
+++ resolved
@@ -157,69 +157,6 @@
 1. Move the section for the release in `_data/versions.yml` to the top of the file so that it will be the 'Latest Release'.
 
 1. Run `make add_redirects_for_latest VERSION=vX.Y` to update the redirects.
-<<<<<<< HEAD
-1. Test the changes locally then open a pull request, make sure it passes CI and get it reviewed.
-1. Create a git tag, docker images, and release file by running `make -C calico_node release`.
-   Follow the instructions to push the images but DO NOT PUSH THE TAG YET.
-1. Now merge the PR - this will cause the live docs site to be updated (after a few minutes).
-1. Run `make update_canonical_urls OLD=vX.Y NEW=vX.Y` to switch the canonical URLs to the latest release version number. Pass in the number of the previous release via `OLD` and the number of the current latest release via `NEW`. Example: `make update_canonical_urls OLD=v3.0 NEW=v3.1`, where `3.0` was the previous latest and `3.1` is the new latest release.
-1. Test the changes locally by running `htmlproofer` then open a pull request, make sure it passes CI and get it reviewed.
-    NOTE: You may experience `htmlproofer` errors at this stage if a page was deleted or renamed in the `master` directory. Such errors can also occur if a page was deleted or renamed in the latest release and the `master` directories but the canonical links were not updated according to the instructions in CONTRIBUTING_DOCS.md. Modify the `canonical_url` metadata of the pages that error out so that they point to valid locations. If the page was deleted, adjust the version number of the canonical URLs to the final copy of the page. If the page was renamed, update the canonical URLs to the new path.
-
-### Performing a "patch" release
-Patch releases shouldn't include any new functionality, just bug fixes (expect during pre-release testing).
-1. Add the new version to `_data/versions.yml`:
-   - Add the date in the description.
-   - Add the new version to `_data/versions.yml` (Remember to add the date in the description)
-1. Test the changes locally then open a pull request, make sure it passes CI and get it reviewed.
-1. Create a git tag, docker images, and release file by running `make -C calico_node release`. Follow the instructions to push the images but DO NOT PUSH THE TAG YET.
-1. Now merge the PR - this will cause the live docs site to be updated (after a few minutes).
-1. Push the tag.
-1. Create a GitHub release on the Calico repo, and upload the release file (calico_node/release-<VERSION>.tgz)
-
-### Updating CNX Documentation
-Currently, updating the CNX documentation requires two manual steps:
-* `make publish-cnx-docs`
-* `gcloud app deploy --project=tigera-docs publish-cnx-docs.yaml`
-
-Note that the latter step can only be run by people with owner or editor access to the `tigera-docs` GCP project.
-
-### Publishing the final release images
-There is a new makefile target "publish-release" which will print out the commands to push tagged images to quay.io
-CS (customer-support) maintains a private quay.io repository which Engineering is responsible for pushing out the final release images.
-The process pulls the final images from our gcr.io/unique-caldron-775 registry locally, re-tags them, then pushes them out. The versions
-used are calculated from `../_data/versions.yaml` but can be overridden if need be. Engineering does not publish the tar'd images
-to EssentialsDeliverables google drive with the introduction of the "publish-release" target.
-
-1. Aquire the quay.io robot acocunt token for the "tigera+engineering_release" user from CS (Grant Voss)
-2. Authenticate your docker engine with quay.io
-` cat ~/.quay.io | docker login quay.io --username tigera+engineering_release --password-stdin`
-3. Run the `make publish-release` target, copy/paste the commands to your terminal
-ie
-```
- docker pull gcr.io/unique-caldron-775/cnx/tigera/calicoctl:v2.0.1
- docker pull gcr.io/unique-caldron-775/cnx/tigera/calicoq:v2.0.1
- docker pull gcr.io/unique-caldron-775/cnx/tigera/cnx-apiserver:v2.0.0
- docker pull gcr.io/unique-caldron-775/cnx/tigera/cnx-node:v2.0.1
- docker pull gcr.io/unique-caldron-775/cnx/tigera/cnx-manager:v2.0.0
- docker pull gcr.io/unique-caldron-775/cnx/tigera/cnx-manager-proxy:v2.0.0
- docker pull gcr.io/unique-caldron-775/cnx/tigera/typha:v2.0.0
- docker tag gcr.io/unique-caldron-775/cnx/tigera/calicoctl:v2.0.1 quay.io/tigera/calicoctl:v2.0.1
- docker tag gcr.io/unique-caldron-775/cnx/tigera/calicoq:v2.0.1 quay.io/tigera/calicoq:v2.0.1
- docker tag gcr.io/unique-caldron-775/cnx/tigera/cnx-apiserver:v2.0.0 quay.io/tigera/cnx-apiserver:v2.0.0
- docker tag gcr.io/unique-caldron-775/cnx/tigera/cnx-node:v2.0.1 quay.io/tigera/cnx-node:v2.0.1
- docker tag gcr.io/unique-caldron-775/cnx/tigera/cnx-manager:v2.0.0 quay.io/tigera/cnx-manager:v2.0.0
- docker tag gcr.io/unique-caldron-775/cnx/tigera/cnx-manager-proxy:v2.0.0 quay.io/tigera/cnx-manager-proxy:v2.0.0
- docker tag gcr.io/unique-caldron-775/cnx/tigera/typha:v2.0.0 quay.io/tigera/typha:v2.0.0
- docker push quay.io/tigera/calicoctl:v2.0.1
- docker push quay.io/tigera/calicoq:v2.0.1
- docker push quay.io/tigera/cnx-apiserver:v2.0.0
- docker push quay.io/tigera/cnx-node:v2.0.1
- docker push quay.io/tigera/cnx-manager:v2.0.0
- docker push quay.io/tigera/cnx-manager-proxy:v2.0.0
- docker push quay.io/tigera/typha:v2.0.0
-```
-=======
 
 1. Commit your changes and open a pull request, make sure it passes CI and get it reviewed.
 
@@ -334,4 +271,8 @@
 
    - [Example release notes for a major/minor release](https://github.com/projectcalico/calico/blob/v3.1.0/_includes/v3.1/release-notes/v3.1.0-release-notes.md)
    - [Example release notes for a patch release](https://github.com/projectcalico/calico/blob/7d5594dbca14cb1b765b65eb11bdd8239d23dfb3/_includes/v3.0/release-notes/v3.0.5-release-notes.md)
->>>>>>> a4d3b4d6
+
+### Updating CNX Documentation
+Currently, updating the CNX documentation requires two manual steps:
+* `make publish-cnx-docs`
+* `gcloud app deploy --project=tigera-docs publish-cnx-docs.yaml`