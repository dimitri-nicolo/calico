include ../metadata.mk

PACKAGE_NAME = github.com/projectcalico/calico/kube-controllers
TESLA ?= false

<<<<<<< HEAD
# Makefile configuration options
KUBE_CONTROLLERS_IMAGE  ?=tigera/kube-controllers
FLANNEL_MIGRATION_IMAGE ?=tigera/flannel-migration-controller
DEV_REGISTRIES          ?=gcr.io/unique-caldron-775/cnx
RELEASE_REGISTRIES      ?=quay.io
RELEASE_BRANCH_PREFIX ?= release-calient
DEV_TAG_SUFFIX        ?= calient-0.dev

ifdef RELEASE
BUILD_IMAGES ?=$(KUBE_CONTROLLERS_IMAGE)
else
BUILD_IMAGES ?=$(KUBE_CONTROLLERS_IMAGE) $(FLANNEL_MIGRATION_IMAGE)
endif

ifeq ($(TESLA),true)
	RELEASE_REGISTRIES    = gcr.io/tigera-tesla
	BUILD_TAGS            ?= -tags tesla
	RELEASE_BRANCH_PREFIX = release-tesla
	DEV_TAG_SUFFIX        = tesla-0.dev
	IMAGETAG_PREFIX       ?= tesla
endif
=======
# Name of the images.
# e.g., <registry>/<name>:<tag>
KUBE_CONTROLLERS_IMAGE  ?=kube-controllers
FLANNEL_MIGRATION_IMAGE ?=flannel-migration-controller

BUILD_IMAGES            ?=$(KUBE_CONTROLLERS_IMAGE) $(FLANNEL_MIGRATION_IMAGE)
>>>>>>> 90939763

# Add in local static-checks
LOCAL_CHECKS=check-boring-ssl

###############################################################################
# Include ../lib.Makefile
#   Additions to EXTRA_DOCKER_ARGS need to happen before the include since
#   that variable is evaluated when we declare DOCKER_RUN and siblings.
###############################################################################
include ../lib.Makefile

<<<<<<< HEAD
# Mocks auto generated testify mocks by mockery. Run `make gen-mocks` to regenerate the testify mocks.
MOCKERY_FILE_PATHS= \
	pkg/elasticsearch/ClientBuilder \

ETCD_IMAGE?=quay.io/coreos/etcd:$(ETCD_VERSION)-$(BUILDARCH)
# If building on amd64 omit the arch in the container name.
ifeq ($(BUILDARCH),amd64)
	ETCD_IMAGE=quay.io/coreos/etcd:$(ETCD_VERSION)
endif

=======
>>>>>>> 90939763
SRC_FILES=cmd/kube-controllers/main.go $(shell find pkg -name '*.go')

# We need CGO to leverage Boring SSL.  However, the cross-compile doesn't support CGO yet.
ifeq ($(ARCH), $(filter $(ARCH),amd64))
CGO_ENABLED=1
else
CGO_ENABLED=0
endif

###############################################################################

## Removes all build artifacts.
clean:
	rm -rf .go-pkg-cache bin image.created-$(ARCH) build report/*.xml release-notes-*
	-docker rmi $(KUBE_CONTROLLERS_IMAGE)
	-docker rmi $(KUBE_CONTROLLERS_IMAGE):latest-amd64
	-docker rmi $(FLANNEL_MIGRATION_IMAGE)
	-docker rmi $(FLANNEL_MIGRATION_IMAGE):latest-amd64
	rm -f tests/fv/fv.test
	rm -f report/*.xml
	rm -f tests/crds.yaml
	rm -rf tests/crds
	rm -rf vendor

###############################################################################
# Building the binary
###############################################################################
build: bin/kube-controllers-linux-$(ARCH) bin/check-status-linux-$(ARCH)
build-all: $(addprefix sub-build-,$(VALIDARCHES))
sub-build-%:
	$(MAKE) build ARCH=$*

bin/kube-controllers-linux-$(ARCH): $(SRC_FILES)
	$(DOCKER_RUN) \
	  -e CGO_ENABLED=$(CGO_ENABLED) \
	  -v $(CURDIR)/bin:/go/src/$(PACKAGE_NAME)/bin \
	  $(CALICO_BUILD) sh -c '$(GIT_CONFIG_SSH) go build $(BUILD_TAGS) -v -o $@ -ldflags "-X main.VERSION=$(GIT_VERSION)" ./cmd/kube-controllers/'

bin/wrapper-$(ARCH):
	$(DOCKER_RUN) \
	  -v $(CURDIR)/bin:/go/src/$(PACKAGE_NAME)/bin \
	  $(CALICO_BUILD) sh -c '$(GIT_CONFIG_SSH) go build $(BUILD_TAGS)  -v -o $@ -ldflags "-X main.VERSION=$(GIT_VERSION)" ./cmd/wrapper'

bin/check-status-linux-$(ARCH): $(SRC_FILES)
	$(DOCKER_RUN) \
	  -e CGO_ENABLED=$(CGO_ENABLED) \
	  -v $(CURDIR)/bin:/go/src/$(PACKAGE_NAME)/bin \
	  $(CALICO_BUILD) sh -c '$(GIT_CONFIG_SSH) go build $(BUILD_TAGS)  -v -o $@ -ldflags "-X main.VERSION=$(GIT_VERSION)" ./cmd/check-status/'

bin/kubectl-$(ARCH):
	wget https://storage.googleapis.com/kubernetes-release/release/$(KUBECTL_VERSION)/bin/linux/$(subst armv7,arm,$(ARCH))/kubectl -O $@
	chmod +x $@

###############################################################################
# Building the image
###############################################################################
## Builds the controller binary and docker image.
image: image.created-$(ARCH)
image-all: $(addprefix sub-image-,$(VALIDARCHES))
sub-image-%:
	$(MAKE) image ARCH=$*

<<<<<<< HEAD
image.created-$(ARCH): bin/kube-controllers-linux-$(ARCH) bin/check-status-linux-$(ARCH) bin/wrapper-$(ARCH) bin/kubectl-$(ARCH)
	# Build the docker image for the policy controller.
=======
image.created-$(ARCH): bin/kube-controllers-linux-$(ARCH) bin/check-status-linux-$(ARCH) bin/kubectl-$(ARCH)
>>>>>>> 90939763
	docker build -t $(KUBE_CONTROLLERS_IMAGE):latest-$(ARCH) --build-arg QEMU_IMAGE=$(CALICO_BUILD) --build-arg GIT_VERSION=$(GIT_VERSION) -f Dockerfile.$(ARCH) .
	docker build -t $(FLANNEL_MIGRATION_IMAGE):latest-$(ARCH) --build-arg QEMU_IMAGE=$(CALICO_BUILD) --build-arg GIT_VERSION=$(GIT_VERSION) -f docker-images/flannel-migration/Dockerfile.$(ARCH) .
	$(MAKE) retag-build-images-with-registries VALIDARCHES=$(ARCH) IMAGETAG=latest
	touch $@

.PHONY: remote-deps
remote-deps: mod-download
	@mkdir -p tests/crds/
	$(DOCKER_RUN) $(CALICO_BUILD) sh -c ' \
		cp ../libcalico-go/config/crd/* tests/crds/; \
		chmod +w tests/crds/*'

###############################################################################
# Static checks
###############################################################################
# Make sure that a copyright statement exists on all go files.
check-copyright:
	./check-copyrights.sh

check-boring-ssl: bin/kube-controllers-linux-amd64
	$(DOCKER_RUN) -e CGO_ENABLED=$(CGO_ENABLED) $(CALICO_BUILD) \
		go tool nm bin/kube-controllers-linux-amd64 > bin/tags.txt && grep '_Cfunc__goboringcrypto_' bin/tags.txt 1> /dev/null
	-rm -f bin/tags.txt

###############################################################################
# Tests
###############################################################################
## Run the unit tests in a container.
ut:
	$(DOCKER_RUN) --privileged $(CALICO_BUILD) sh -c 'WHAT=$(WHAT) SKIP=$(SKIP) GINKGO_ARGS=$(GINKGO_ARGS) ./run-uts'

.PHONY: fv
## Build and run the FV tests.
fv: remote-deps tests/fv/fv.test image
	@echo Running Go FVs.
	cd tests/fv && ETCD_IMAGE=$(ETCD_IMAGE) \
		KUBE_IMAGE=$(CALICO_BUILD) \
		CONTAINER_NAME=$(KUBE_CONTROLLERS_IMAGE):latest-$(ARCH) \
		MIGRATION_CONTAINER_NAME=$(FLANNEL_MIGRATION_IMAGE):latest-$(ARCH) \
		PRIVATE_KEY=`pwd`/private.key \
		CRDS=$(CURDIR)/tests/crds \
		CERTS=$(CURDIR)/tests/certs \
		GO111MODULE=on \
		./fv.test $(GINKGO_ARGS) -ginkgo.slowSpecThreshold 30

tests/fv/fv.test: $(shell find ./tests -type f -name '*.go' -print)
	# We pre-build the test binary so that we can run it outside a container and allow it
	# to interact with docker.
	$(DOCKER_RUN) $(CALICO_BUILD) sh -c '$(GIT_CONFIG_SSH) go test ./tests/fv -c --tags fvtests -o tests/fv/fv.test'

###############################################################################
# CI
###############################################################################
.PHONY: ci
ci: clean mod-download image-all static-checks ut fv

###############################################################################
# CD
###############################################################################
.PHONY: cd
## Deploys images to registry
cd: cd-common<|MERGE_RESOLUTION|>--- conflicted
+++ resolved
@@ -3,12 +3,12 @@
 PACKAGE_NAME = github.com/projectcalico/calico/kube-controllers
 TESLA ?= false
 
-<<<<<<< HEAD
+# Name of the images.
+# e.g., <registry>/<name>:<tag>
+KUBE_CONTROLLERS_IMAGE  ?=kube-controllers
+FLANNEL_MIGRATION_IMAGE ?=flannel-migration-controller
+
 # Makefile configuration options
-KUBE_CONTROLLERS_IMAGE  ?=tigera/kube-controllers
-FLANNEL_MIGRATION_IMAGE ?=tigera/flannel-migration-controller
-DEV_REGISTRIES          ?=gcr.io/unique-caldron-775/cnx
-RELEASE_REGISTRIES      ?=quay.io
 RELEASE_BRANCH_PREFIX ?= release-calient
 DEV_TAG_SUFFIX        ?= calient-0.dev
 
@@ -25,14 +25,6 @@
 	DEV_TAG_SUFFIX        = tesla-0.dev
 	IMAGETAG_PREFIX       ?= tesla
 endif
-=======
-# Name of the images.
-# e.g., <registry>/<name>:<tag>
-KUBE_CONTROLLERS_IMAGE  ?=kube-controllers
-FLANNEL_MIGRATION_IMAGE ?=flannel-migration-controller
-
-BUILD_IMAGES            ?=$(KUBE_CONTROLLERS_IMAGE) $(FLANNEL_MIGRATION_IMAGE)
->>>>>>> 90939763
 
 # Add in local static-checks
 LOCAL_CHECKS=check-boring-ssl
@@ -44,19 +36,10 @@
 ###############################################################################
 include ../lib.Makefile
 
-<<<<<<< HEAD
 # Mocks auto generated testify mocks by mockery. Run `make gen-mocks` to regenerate the testify mocks.
 MOCKERY_FILE_PATHS= \
 	pkg/elasticsearch/ClientBuilder \
 
-ETCD_IMAGE?=quay.io/coreos/etcd:$(ETCD_VERSION)-$(BUILDARCH)
-# If building on amd64 omit the arch in the container name.
-ifeq ($(BUILDARCH),amd64)
-	ETCD_IMAGE=quay.io/coreos/etcd:$(ETCD_VERSION)
-endif
-
-=======
->>>>>>> 90939763
 SRC_FILES=cmd/kube-controllers/main.go $(shell find pkg -name '*.go')
 
 # We need CGO to leverage Boring SSL.  However, the cross-compile doesn't support CGO yet.
@@ -119,12 +102,7 @@
 sub-image-%:
 	$(MAKE) image ARCH=$*
 
-<<<<<<< HEAD
 image.created-$(ARCH): bin/kube-controllers-linux-$(ARCH) bin/check-status-linux-$(ARCH) bin/wrapper-$(ARCH) bin/kubectl-$(ARCH)
-	# Build the docker image for the policy controller.
-=======
-image.created-$(ARCH): bin/kube-controllers-linux-$(ARCH) bin/check-status-linux-$(ARCH) bin/kubectl-$(ARCH)
->>>>>>> 90939763
 	docker build -t $(KUBE_CONTROLLERS_IMAGE):latest-$(ARCH) --build-arg QEMU_IMAGE=$(CALICO_BUILD) --build-arg GIT_VERSION=$(GIT_VERSION) -f Dockerfile.$(ARCH) .
 	docker build -t $(FLANNEL_MIGRATION_IMAGE):latest-$(ARCH) --build-arg QEMU_IMAGE=$(CALICO_BUILD) --build-arg GIT_VERSION=$(GIT_VERSION) -f docker-images/flannel-migration/Dockerfile.$(ARCH) .
 	$(MAKE) retag-build-images-with-registries VALIDARCHES=$(ARCH) IMAGETAG=latest
