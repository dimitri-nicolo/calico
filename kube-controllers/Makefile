--- conflicted
+++ resolved
@@ -36,15 +36,11 @@
 ###############################################################################
 include ../lib.Makefile
 
-<<<<<<< HEAD
 # Mocks auto generated testify mocks by mockery. Run `make gen-mocks` to regenerate the testify mocks.
 MOCKERY_FILE_PATHS= \
 	pkg/elasticsearch/ClientBuilder \
 
-SRC_FILES=cmd/kube-controllers/main.go $(shell find pkg -name '*.go')
-=======
 SRC_FILES=cmd/kube-controllers/main.go $(shell find pkg -name '*.go') $(shell find ../libcalico-go -name '*.go')
->>>>>>> 778d0c57
 
 # We need CGO to leverage Boring SSL.  However, the cross-compile doesn't support CGO yet.
 ifeq ($(ARCH), $(filter $(ARCH),amd64))
