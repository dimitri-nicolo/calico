// Copyright (c) 2017-2021 Tigera, Inc. All rights reserved.
//
// Licensed under the Apache License, Version 2.0 (the "License");
// you may not use this file except in compliance with the License.
// You may obtain a copy of the License at
//
//     http://www.apache.org/licenses/LICENSE-2.0
//
// Unless required by applicable law or agreed to in writing, software
// distributed under the License is distributed on an "AS IS" BASIS,
// WITHOUT WARRANTIES OR CONDITIONS OF ANY KIND, either express or implied.
// See the License for the specific language governing permissions and
// limitations under the License.

package main

import (
	"context"
	"crypto/tls"
	"flag"
	"fmt"
	"net/http"
	_ "net/http/pprof"
	"os"
	"strings"
	"time"

<<<<<<< HEAD
	"github.com/projectcalico/calico/kube-controllers/pkg/elasticsearch"

	_ "net/http/pprof"

=======
>>>>>>> fed86f84
	"github.com/pkg/profile"
	"github.com/prometheus/client_golang/prometheus/promhttp"

	"github.com/projectcalico/calico/kube-controllers/pkg/controllers/authorization"
	"github.com/projectcalico/calico/kube-controllers/pkg/controllers/elasticsearchconfiguration"

	log "github.com/sirupsen/logrus"
	"go.etcd.io/etcd/client/pkg/v3/srv"
	"go.etcd.io/etcd/client/pkg/v3/transport"
	clientv3 "go.etcd.io/etcd/client/v3"
	"k8s.io/apiserver/pkg/storage/etcd3"
	"k8s.io/client-go/informers"
	"k8s.io/client-go/kubernetes"
	"k8s.io/client-go/tools/cache"
	"k8s.io/client-go/tools/clientcmd"
	"k8s.io/klog/v2"

	"github.com/projectcalico/calico/libcalico-go/lib/apiconfig"
	client "github.com/projectcalico/calico/libcalico-go/lib/clientv3"
	"github.com/projectcalico/calico/libcalico-go/lib/logutils"

	"github.com/projectcalico/calico/kube-controllers/pkg/config"
	"github.com/projectcalico/calico/kube-controllers/pkg/controllers/controller"
	"github.com/projectcalico/calico/kube-controllers/pkg/controllers/federatedservices"
	"github.com/projectcalico/calico/kube-controllers/pkg/controllers/flannelmigration"
	"github.com/projectcalico/calico/kube-controllers/pkg/controllers/managedcluster"
	"github.com/projectcalico/calico/kube-controllers/pkg/controllers/namespace"
	"github.com/projectcalico/calico/kube-controllers/pkg/controllers/networkpolicy"
	"github.com/projectcalico/calico/kube-controllers/pkg/controllers/node"
	"github.com/projectcalico/calico/kube-controllers/pkg/controllers/pod"
	"github.com/projectcalico/calico/kube-controllers/pkg/controllers/service"
	"github.com/projectcalico/calico/kube-controllers/pkg/controllers/serviceaccount"
	relasticsearch "github.com/projectcalico/calico/kube-controllers/pkg/resource/elasticsearch"

	tigeraapi "github.com/tigera/api/pkg/client/clientset_generated/clientset"

	lclient "github.com/projectcalico/calico/licensing/client"
	"github.com/projectcalico/calico/licensing/client/features"
	"github.com/projectcalico/calico/licensing/monitor"

	"github.com/projectcalico/calico/kube-controllers/pkg/status"
	bapi "github.com/projectcalico/calico/libcalico-go/lib/backend/api"
	"github.com/projectcalico/calico/libcalico-go/lib/backend/k8s"
	"github.com/projectcalico/calico/typha/pkg/cmdwrapper"
)

// backendClientAccessor is an interface to access the backend client from the main v2 client.
type backendClientAccessor interface {
	Backend() bapi.Client
}

// addHeaderRoundTripper implements the http.RoundTripper interface and inserts the headers in headers field
// into the request made with an http.Client that uses this RoundTripper
type addHeaderRoundTripper struct {
	headers map[string][]string
	rt      http.RoundTripper
}

func (ha *addHeaderRoundTripper) RoundTrip(r *http.Request) (*http.Response, error) {
	r2 := new(http.Request)
	*r2 = *r

	// To set extra headers, we must make a copy of the Request so
	// that we don't modify the Request we were given. This is required by the
	// specification of http.RoundTripper.
	//
	// Since we are going to modify only req.Header here, we only need a deep copy
	// of req.Header.
	r2.Header = make(http.Header, len(r.Header))
	for k, s := range r.Header {
		r2.Header[k] = append([]string(nil), s...)
	}

	for key, values := range ha.headers {
		r2.Header[key] = values
	}

	return ha.rt.RoundTrip(r2)
}

// VERSION is filled out during the build process (using git describe output)
var VERSION string
var version bool
var statusFile string

func init() {
	// Add a flag to check the version.
	flag.BoolVar(&version, "version", false, "Display version")
	flag.StringVar(&statusFile, "status-file", status.DefaultStatusFile, "File to write status information to")

	// Tell klog to log into STDERR. Otherwise, we risk
	// certain kinds of API errors getting logged into a directory not
	// available in a `FROM scratch` Docker container, causing us to abort
	var flags flag.FlagSet
	klog.InitFlags(&flags)
	err := flags.Set("logtostderr", "true")
	if err != nil {
		log.WithError(err).Fatal("Failed to set klog logging configuration")
	}
	ValidateEnvVars()
}

func main() {
	flag.Parse()
	if version {
		fmt.Println(VERSION)
		os.Exit(0)
	}

	// Configure log formatting.
	log.SetFormatter(&logutils.Formatter{})

	// Install a hook that adds file/line no information.
	log.AddHook(&logutils.ContextHook{})

	// Attempt to load configuration.
	cfg := new(config.Config)
	if err := cfg.Parse(); err != nil {
		log.WithError(err).Fatal("Failed to parse config")
	}
	log.WithField("config", cfg).Info("Loaded configuration from environment")

	// Set the log level based on the loaded configuration.
	logLevel, err := log.ParseLevel(cfg.LogLevel)
	if err != nil {
		log.WithError(err).Warnf("error parsing logLevel: %v", cfg.LogLevel)
		logLevel = log.InfoLevel
	}
	log.SetLevel(logLevel)

	// Build clients to be used by the controllers.
	k8sClientset, calicoClient, err := getClients(cfg.Kubeconfig)
	if err != nil {
		log.WithError(err).Fatal("Failed to start")
	}

	esURL := fmt.Sprintf("https://%s:%s", cfg.ElasticHost, cfg.ElasticPort)
	esClientBuilder := elasticsearch.NewClientBuilder(esURL, cfg.ElasticUsername, cfg.ElasticPassword, cfg.ElasticCA)

	stop := make(chan struct{})

	// Create the context.
	ctx, cancel := context.WithCancel(context.Background())

	if !cfg.DoNotInitializeCalico {
		log.Info("Ensuring Calico datastore is initialized")
		initCtx, cancelInit := context.WithTimeout(ctx, 10*time.Second)
		defer cancelInit()
		err = calicoClient.EnsureInitialized(initCtx, "", "", "k8s")
		if err != nil {
			log.WithError(err).Fatal("Failed to initialize Calico datastore")
		}
	}

	controllerCtrl := &controllerControl{
		ctx:              ctx,
		controllerStates: make(map[string]*controllerState),
		stop:             stop,
		licenseMonitor:   monitor.New(calicoClient.(backendClientAccessor).Backend()),
		restartCntrlChan: make(chan string),
		informers:        make([]cache.SharedIndexInformer, 0),
	}

	var runCfg config.RunConfig
	// flannelmigration doesn't use the datastore config API
	v, ok := os.LookupEnv(config.EnvEnabledControllers)
	if ok && strings.Contains(v, "flannelmigration") {
		if strings.Trim(v, " ,") != "flannelmigration" {
			log.WithField(config.EnvEnabledControllers, v).Fatal("flannelmigration must be the only controller running")
		}
		// Attempt to load Flannel configuration.
		flannelConfig := new(flannelmigration.Config)
		if err := flannelConfig.Parse(); err != nil {
			log.WithError(err).Fatal("Failed to parse Flannel config")
		}
		log.WithField("flannelConfig", flannelConfig).Info("Loaded Flannel configuration from environment")

		flannelMigrationController := flannelmigration.NewFlannelMigrationController(ctx, k8sClientset, calicoClient, flannelConfig)
		controllerCtrl.controllerStates["FlannelMigration"] = &controllerState{controller: flannelMigrationController}

		// Set some global defaults for flannelmigration
		// Note that we now ignore the HEALTH_ENABLED environment variable in the case of flannel migration
		runCfg.HealthEnabled = true
		runCfg.LogLevelScreen = logLevel

		// this channel will never receive, and thus flannelmigration will never
		// restart due to a config change.
		controllerCtrl.restartCfgChan = make(chan config.RunConfig)
	} else {
		log.Info("Getting initial config snapshot from datastore")
		cCtrlr := config.NewRunConfigController(ctx, *cfg, calicoClient.KubeControllersConfiguration())
		runCfg = <-cCtrlr.ConfigChan()
		log.Info("Got initial config snapshot")
		log.Debugf("Initial config: %+v", runCfg)

		// any subsequent changes trigger a restart
		controllerCtrl.restartCfgChan = cCtrlr.ConfigChan()
		controllerCtrl.InitControllers(ctx, runCfg, k8sClientset, calicoClient, esClientBuilder)
	}

	// Create the status file. We will only update it if we have healthchecks enabled.
	s := status.New(statusFile)

	if cfg.DatastoreType == "etcdv3" {
		// If configured to do so, start an etcdv3 compaction.
		go startCompactor(ctx, runCfg.EtcdV3CompactionPeriod)
	}

	// Run the health checks on a separate goroutine.
	if runCfg.HealthEnabled {
		log.Info("Starting status report routine")
		go runHealthChecks(ctx, s, k8sClientset, calicoClient)
	}

	// Set the log level from the merged config.
	log.SetLevel(runCfg.LogLevelScreen)

	if runCfg.PrometheusPort != 0 {
		// Serve prometheus metrics.
		log.Infof("Starting Prometheus metrics server on port %d", runCfg.PrometheusPort)
		go func() {
			http.Handle("/metrics", promhttp.Handler())
			err := http.ListenAndServe(fmt.Sprintf(":%d", runCfg.PrometheusPort), nil)
			if err != nil {
				log.WithError(err).Fatal("Failed to serve prometheus metrics")
			}
		}()
	}

	if runCfg.DebugProfilePort != 0 {
		// Run a webserver to expose memory profiling.
		setPathOption := profile.ProfilePath("/profiles")
		defer profile.Start(profile.CPUProfile, profile.MemProfile, setPathOption).Stop()
		go func() {
			err := http.ListenAndServe(fmt.Sprintf(":%d", runCfg.DebugProfilePort), nil)
			if err != nil {
				log.WithError(err).Fatal("Failed to start debug profiling")
			}
		}()
	}

	// Run the controllers. This runs until a config change triggers a restart
	// or a license change triggers a restart.
	controllerCtrl.RunControllers()

	// Shut down compaction, healthChecks, and configController
	cancel()

	// TODO: it would be nice here to wait until everything shuts down cleanly
	//       but many of our controllers are based on cache.ResourceCache which
	//       runs forever once it is started.  It needs to be enhanced to respect
	//       the stop channel passed to the controllers.
	os.Exit(cmdwrapper.RestartReturnCode)
}

// Run the controller health checks.
func runHealthChecks(ctx context.Context, s *status.Status, k8sClientset *kubernetes.Clientset, calicoClient client.Interface) {
	s.SetReady("CalicoDatastore", false, "initialized to false")
	s.SetReady("KubeAPIServer", false, "initialized to false")

	// Loop until context expires and perform healthchecks.
	for {
		select {
		case <-ctx.Done():
			return
		default:
			// carry on
		}

		// skip healthchecks if configured
		// Datastore HealthCheck
		healthCtx, cancel := context.WithTimeout(ctx, 10*time.Second)
		err := calicoClient.EnsureInitialized(healthCtx, "", "", "k8s")
		if err != nil {
			log.WithError(err).Errorf("Failed to verify datastore")
			s.SetReady(
				"CalicoDatastore",
				false,
				fmt.Sprintf("Error verifying datastore: %v", err),
			)
		} else {
			s.SetReady("CalicoDatastore", true, "")
		}
		cancel()

		// Kube-apiserver HealthCheck
		healthStatus := 0
		k8sCheckDone := make(chan interface{}, 1)
		go func(k8sCheckDone <-chan interface{}) {
			time.Sleep(2 * time.Second)
			select {
			case <-k8sCheckDone:
				// The check has completed.
			default:
				// Check is still running, so report not ready.
				s.SetReady(
					"KubeAPIServer",
					false,
					"Error reaching apiserver: taking a long time to check apiserver",
				)
			}
		}(k8sCheckDone)
		k8sClientset.Discovery().RESTClient().Get().AbsPath("/healthz").Do(ctx).StatusCode(&healthStatus)
		k8sCheckDone <- nil
		if healthStatus != http.StatusOK {
			log.WithError(err).Errorf("Failed to reach apiserver")
			s.SetReady(
				"KubeAPIServer",
				false,
				fmt.Sprintf("Error reaching apiserver: %v with http status code: %d", err, healthStatus),
			)
		} else {
			s.SetReady("KubeAPIServer", true, "")
		}

		time.Sleep(10 * time.Second)
	}
}

// Starts an etcdv3 compaction goroutine with the given config.
func startCompactor(ctx context.Context, interval time.Duration) {

	if interval.Nanoseconds() == 0 {
		log.Info("Disabling periodic etcdv3 compaction")
		return
	}

	// Kick off a periodic compaction of etcd, retry until success.
	for {
		select {
		case <-ctx.Done():
			return
		default:
			// carry on
		}
		etcdClient, err := newEtcdV3Client()
		if err != nil {
			log.WithError(err).Error("Failed to start etcd compaction routine, retry in 1m")
			time.Sleep(1 * time.Minute)
			continue
		}

		log.WithField("period", interval).Info("Starting periodic etcdv3 compaction")
		etcd3.StartCompactor(ctx, etcdClient, interval)
		break
	}
}

// getClients builds and returns Kubernetes and Calico clients.
func getClients(kubeconfig string) (*kubernetes.Clientset, client.Interface, error) {
	// Get Calico client
	calicoClient, err := client.NewFromEnv()
	if err != nil {
		return nil, nil, fmt.Errorf("failed to build Calico client: %s", err)
	}

	// If the calico client is actually a kubernetes backed client, just return the kubernetes
	// clientset that is in that client. This is minor finesse that is only useful for controllers
	// that may be run on clusters using Kubernetes API for the Calico datastore.
	beca := calicoClient.(backendClientAccessor)
	bec := beca.Backend()
	if kc, ok := bec.(*k8s.KubeClient); ok {
		return kc.ClientSet, calicoClient, err
	}

	// Now build the Kubernetes client, we support in-cluster config and kubeconfig
	// as means of configuring the client.
	k8sconfig, err := clientcmd.BuildConfigFromFlags("", kubeconfig)
	if err != nil {
		return nil, nil, fmt.Errorf("failed to build kubernetes client config: %s", err)
	}

	// Get Kubernetes clientset
	k8sClientset, err := kubernetes.NewForConfig(k8sconfig)
	if err != nil {
		return nil, nil, fmt.Errorf("failed to build kubernetes client: %s", err)
	}

	return k8sClientset, calicoClient, nil
}

// Returns an etcdv3 client based on the environment. The client will be configured to
// match that in use by the libcalico-go client.
func newEtcdV3Client() (*clientv3.Client, error) {
	config, err := apiconfig.LoadClientConfigFromEnvironment()
	if err != nil {
		return nil, err
	}

	if config.Spec.EtcdEndpoints != "" && config.Spec.EtcdDiscoverySrv != "" {
		log.Warning("Multiple etcd endpoint discovery methods specified in etcdv3 API config")
		return nil, fmt.Errorf("multiple discovery or bootstrap options specified, use either \"etcdEndpoints\" or \"etcdDiscoverySrv\"")
	}

	// Split the endpoints into a location slice.
	etcdLocation := []string{}
	if config.Spec.EtcdEndpoints != "" {
		etcdLocation = strings.Split(config.Spec.EtcdEndpoints, ",")
	}

	if config.Spec.EtcdDiscoverySrv != "" {
		srvs, srvErr := srv.GetClient("etcd-client", config.Spec.EtcdDiscoverySrv, "")
		if srvErr != nil {
			return nil, fmt.Errorf("failed to discover etcd endpoints through SRV discovery: %v", srvErr)
		}
		etcdLocation = srvs.Endpoints
	}

	if len(etcdLocation) == 0 {
		log.Warning("No etcd endpoints specified in etcdv3 API config")
		return nil, fmt.Errorf("no etcd endpoints specified")
	}

	// Create the etcd client
	tlsInfo := &transport.TLSInfo{
		TrustedCAFile: config.Spec.EtcdCACertFile,
		CertFile:      config.Spec.EtcdCertFile,
		KeyFile:       config.Spec.EtcdKeyFile,
	}

	tlsClient, err := tlsInfo.ClientConfig()
	if err != nil {
		return nil, err
	}

	// go 1.13 defaults to TLS 1.3, which we don't support just yet
	tlsClient.MaxVersion = tls.VersionTLS13

	cfg := clientv3.Config{
		Endpoints:   etcdLocation,
		TLS:         tlsClient,
		DialTimeout: 10 * time.Second,
	}

	// Plumb through the username and password if both are configured.
	if config.Spec.EtcdUsername != "" && config.Spec.EtcdPassword != "" {
		cfg.Username = config.Spec.EtcdUsername
		cfg.Password = config.Spec.EtcdPassword
	}

	return clientv3.New(cfg)
}

// Object for keeping track of controller states and statuses.
type controllerControl struct {
	ctx                   context.Context
	controllerStates      map[string]*controllerState
	stop                  chan struct{}
	restartCfgChan        <-chan config.RunConfig
	restartCntrlChan      chan string
	licenseMonitor        monitor.LicenseMonitor
	needLicenseMonitoring bool
	shortLicensePolling   bool
	informers             []cache.SharedIndexInformer
}

// Object for keeping track of Controller information.
type controllerState struct {
	controller     controller.Controller
	running        bool
	licenseFeature string
}

func (cc *controllerControl) InitControllers(ctx context.Context, cfg config.RunConfig,
	k8sClientset *kubernetes.Clientset, calicoClient client.Interface, esClientBuilder elasticsearch.ClientBuilder) {
	cc.shortLicensePolling = cfg.ShortLicensePolling

	// Create a shared informer factory to allow cache sharing between controllers monitoring the
	// same resource.
	factory := informers.NewSharedInformerFactory(k8sClientset, 0)
	podInformer := factory.Core().V1().Pods().Informer()
	nodeInformer := factory.Core().V1().Nodes().Informer()

	if cfg.Controllers.WorkloadEndpoint != nil {
		podController := pod.NewPodController(ctx, k8sClientset, calicoClient, *cfg.Controllers.WorkloadEndpoint, podInformer)
		cc.controllerStates["Pod"] = &controllerState{controller: podController}
		cc.registerInformers(podInformer)
	}

	if cfg.Controllers.Namespace != nil {
		namespaceController := namespace.NewNamespaceController(ctx, k8sClientset, calicoClient, *cfg.Controllers.Namespace)
		cc.controllerStates["Namespace"] = &controllerState{controller: namespaceController}
	}
	if cfg.Controllers.Policy != nil {
		policyController := networkpolicy.NewPolicyController(ctx, k8sClientset, calicoClient, *cfg.Controllers.Policy)
		cc.controllerStates["NetworkPolicy"] = &controllerState{controller: policyController}
	}
	if cfg.Controllers.Node != nil {
		nodeController := node.NewNodeController(ctx, k8sClientset, calicoClient, *cfg.Controllers.Node, nodeInformer, podInformer)
		cc.controllerStates["Node"] = &controllerState{controller: nodeController}
		cc.registerInformers(podInformer, nodeInformer)
	}
	if cfg.Controllers.ServiceAccount != nil {
		serviceAccountController := serviceaccount.NewServiceAccountController(ctx, k8sClientset, calicoClient, *cfg.Controllers.ServiceAccount)
		cc.controllerStates["ServiceAccount"] = &controllerState{controller: serviceAccountController}
	}

	// Calico Enterprise controllers:
	if cfg.Controllers.Service != nil {
		log.Warning("The Service controller is deprecated and will be removed in a future release. Please use the 'services' match field in network policy rules instead")
		serviceController := service.NewServiceController(ctx, k8sClientset, calicoClient, *cfg.Controllers.Service)
		cc.controllerStates["Service"] = &controllerState{controller: serviceController}
	}
	if cfg.Controllers.FederatedServices != nil {
		federatedEndpointsController := federatedservices.NewFederatedServicesController(ctx, k8sClientset, calicoClient, *cfg.Controllers.FederatedServices, cc.restartCntrlChan)
		cc.controllerStates["FederatedServices"] = &controllerState{
			controller:     federatedEndpointsController,
			licenseFeature: features.FederatedServices,
		}
		cc.needLicenseMonitoring = true
	}
	if cfg.Controllers.ElasticsearchConfiguration != nil {
		esK8sREST, err := relasticsearch.NewRESTClient(cfg.Controllers.ElasticsearchConfiguration.RESTConfig)
		if err != nil {
			log.WithError(err).Fatal("failed to build elasticsearch rest client")
		}

		cc.controllerStates["ElasticsearchConfiguration"] = &controllerState{
			controller: elasticsearchconfiguration.New(
				"cluster",
				"",
				k8sClientset,
				k8sClientset,
				esK8sREST,
				esClientBuilder,
				true,
				*cfg.Controllers.ElasticsearchConfiguration,
				cc.restartCntrlChan,
			),
		}
	}
	if cfg.Controllers.ManagedCluster != nil {
		// We only want these clients created if the managedcluster controller type is enabled
		kubeconfig := cfg.Controllers.ManagedCluster.RESTConfig

		esK8sREST, err := relasticsearch.NewRESTClient(kubeconfig)
		if err != nil {
			log.WithError(err).Fatal("failed to build elasticsearch rest client")
		}

		calicoV3Client, err := tigeraapi.NewForConfig(kubeconfig)
		if err != nil {
			log.WithError(err).Fatal("failed to build calico v3 clientset")
		}

		cc.controllerStates["ManagedCluster"] = &controllerState{
			controller: managedcluster.New(
				func(clustername string) (kubernetes.Interface, *tigeraapi.Clientset, error) {
					kubeconfig.Host = cfg.Controllers.ManagedCluster.MultiClusterForwardingEndpoint
					kubeconfig.CAFile = cfg.Controllers.ManagedCluster.MultiClusterForwardingCA
					kubeconfig.WrapTransport = func(rt http.RoundTripper) http.RoundTripper {
						return &addHeaderRoundTripper{
							headers: map[string][]string{"x-cluster-id": {clustername}},
							rt:      rt,
						}
					}
					k8sCLI, err := kubernetes.NewForConfig(kubeconfig)
					if err != nil {
						return k8sCLI, nil, err
					}

					calicoCLI, err := tigeraapi.NewForConfig(kubeconfig)
					if err != nil {
						return k8sCLI, calicoCLI, err
					}

					return k8sCLI, calicoCLI, nil

				},
				k8sClientset,
				calicoV3Client,
				*cfg.Controllers.ManagedCluster,
				cc.restartCntrlChan,
				[]managedcluster.ControllerManager{
					managedcluster.NewElasticsearchController(esK8sREST, esClientBuilder, cfg.Controllers.ManagedCluster.ElasticConfig),
					managedcluster.NewLicensingController(cfg.Controllers.ManagedCluster.LicenseConfig),
				},
			),
			licenseFeature: features.MultiClusterManagement,
		}
		cc.needLicenseMonitoring = true
	}

	if cfg.Controllers.AuthorizationConfiguration != nil {
		cc.controllerStates["Authorization"] = &controllerState{
			controller: authorization.New(
				k8sClientset,
				esClientBuilder,
				cfg.Controllers.AuthorizationConfiguration,
			),
		}
	}
}

// registerInformers registers the given informers, if not already registered. Registered informers
// will be started in RunControllers().
func (cc *controllerControl) registerInformers(infs ...cache.SharedIndexInformer) {
	for _, inf := range infs {
		alreadyRegistered := false
		for _, registeredInf := range cc.informers {
			if inf == registeredInf {
				alreadyRegistered = true
			}
		}

		if !alreadyRegistered {
			cc.informers = append(cc.informers, inf)
		}
	}
}

// Runs all the controllers and blocks until we get a restart.
func (cc *controllerControl) RunControllers() {
	// Instantiate the license monitor values
	lCtx, cancel := context.WithTimeout(cc.ctx, 10*time.Second)
	err := cc.licenseMonitor.RefreshLicense(lCtx)
	cancel()
	if err != nil {
		log.WithError(err).Error("Failed to get license from datastore; continuing without a license")
	}

	if cc.shortLicensePolling {
		log.Info("Using short license poll interval for FV")
		cc.licenseMonitor.SetPollInterval(1 * time.Second)
	}

	licenseChangedChan := make(chan struct{})

	// Define some of the callbacks for the license monitor. Any changes just send a signal back on the license changed channel.
	cc.licenseMonitor.SetFeaturesChangedCallback(func() {
		licenseChangedChan <- struct{}{}
	})

	cc.licenseMonitor.SetStatusChangedCallback(func(newLicenseStatus lclient.LicenseStatus) {
		licenseChangedChan <- struct{}{}
	})

	if cc.needLicenseMonitoring {
		// Start the license monitor, which will trigger the callback above at start of day and then whenever the license
		// status changes.
		// Need to wrap the call to MonitorForever in a function to pass static-checks.
		go func() {
			for {
				err := cc.licenseMonitor.MonitorForever(context.Background())
				if err != nil {
					log.WithError(err).Warn("Error while continuously monitoring the license.")
				}
				time.Sleep(time.Second)
			}
		}()
	}

	// Start any registered informers.
	for _, inf := range cc.informers {
		log.WithField("informer", inf).Info("Starting informer")
		go inf.Run(cc.stop)
	}

	for {
		for controllerType, cs := range cc.controllerStates {
			missingLicense := cs.licenseFeature != "" && !cc.licenseMonitor.GetFeatureStatus(cs.licenseFeature)
			if !cs.running && !missingLicense {
				// Run the controller
				log.Infof("Started the %s controller", controllerType)
				go cs.controller.Run(cc.stop)
				cs.running = true
			} else if cs.running && missingLicense {
				// Restart the controller since the updated license has less functionality than before.
				log.Warn("License was changed, shutting down the controllers")
				close(cc.stop)
				return
			}
		}

		// Block until we are cancelled, get new license info, or get a new configuration
		select {
		case <-cc.ctx.Done():
			log.Warn("context cancelled")
			close(cc.stop)
			return
		case msg := <-cc.restartCntrlChan:
			log.Warnf("controller requested restart: %s", msg)
			// Sleep for a bit to make sure we don't have a tight restart loop
			time.Sleep(3 * time.Second)
			close(cc.stop)
			return
		case <-cc.restartCfgChan:
			log.Warn("configuration changed; restarting")
			// Sleep for a bit to make sure we don't have a tight restart loop
			time.Sleep(3 * time.Second)
			// TODO: handle this more gracefully, like tearing down old controllers and starting new ones
			close(cc.stop)
			return
		case <-licenseChangedChan:
			log.Info("license status has changed")
			// go back to top of loop to compute if the license change requires a restart
			continue
		}
	}
}<|MERGE_RESOLUTION|>--- conflicted
+++ resolved
@@ -25,13 +25,8 @@
 	"strings"
 	"time"
 
-<<<<<<< HEAD
 	"github.com/projectcalico/calico/kube-controllers/pkg/elasticsearch"
 
-	_ "net/http/pprof"
-
-=======
->>>>>>> fed86f84
 	"github.com/pkg/profile"
 	"github.com/prometheus/client_golang/prometheus/promhttp"
 
@@ -113,9 +108,11 @@
 }
 
 // VERSION is filled out during the build process (using git describe output)
-var VERSION string
-var version bool
-var statusFile string
+var (
+	VERSION    string
+	version    bool
+	statusFile string
+)
 
 func init() {
 	// Add a flag to check the version.
@@ -353,7 +350,6 @@
 
 // Starts an etcdv3 compaction goroutine with the given config.
 func startCompactor(ctx context.Context, interval time.Duration) {
-
 	if interval.Nanoseconds() == 0 {
 		log.Info("Disabling periodic etcdv3 compaction")
 		return
@@ -599,7 +595,6 @@
 					}
 
 					return k8sCLI, calicoCLI, nil
-
 				},
 				k8sClientset,
 				calicoV3Client,
