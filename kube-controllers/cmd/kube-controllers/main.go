// Copyright (c) 2017-2021 Tigera, Inc. All rights reserved.
//
// Licensed under the Apache License, Version 2.0 (the "License");
// you may not use this file except in compliance with the License.
// You may obtain a copy of the License at
//
//     http://www.apache.org/licenses/LICENSE-2.0
//
// Unless required by applicable law or agreed to in writing, software
// distributed under the License is distributed on an "AS IS" BASIS,
// WITHOUT WARRANTIES OR CONDITIONS OF ANY KIND, either express or implied.
// See the License for the specific language governing permissions and
// limitations under the License.

package main

import (
	"context"
	"flag"
	"fmt"
	"net/http"
	_ "net/http/pprof"
	"os"
	"strings"
	"time"

	"github.com/pkg/profile"
	"github.com/prometheus/client_golang/prometheus/promhttp"

	log "github.com/sirupsen/logrus"
	"go.etcd.io/etcd/client/pkg/v3/srv"
	"go.etcd.io/etcd/client/pkg/v3/transport"
	clientv3 "go.etcd.io/etcd/client/v3"
	"k8s.io/apiserver/pkg/storage/etcd3"
	"k8s.io/client-go/informers"
	"k8s.io/client-go/kubernetes"
	"k8s.io/client-go/tools/cache"
	"k8s.io/client-go/tools/clientcmd"
	"k8s.io/klog/v2"

	"github.com/projectcalico/calico/crypto/pkg/tls"
	"github.com/projectcalico/calico/kube-controllers/pkg/config"
	"github.com/projectcalico/calico/kube-controllers/pkg/controllers/authorization"
	"github.com/projectcalico/calico/kube-controllers/pkg/controllers/controller"
	"github.com/projectcalico/calico/kube-controllers/pkg/controllers/elasticsearchconfiguration"
	"github.com/projectcalico/calico/kube-controllers/pkg/controllers/federatedservices"
	"github.com/projectcalico/calico/kube-controllers/pkg/controllers/flannelmigration"
	"github.com/projectcalico/calico/kube-controllers/pkg/controllers/managedcluster"
	"github.com/projectcalico/calico/kube-controllers/pkg/controllers/namespace"
	"github.com/projectcalico/calico/kube-controllers/pkg/controllers/networkpolicy"
	"github.com/projectcalico/calico/kube-controllers/pkg/controllers/node"
	"github.com/projectcalico/calico/kube-controllers/pkg/controllers/pod"
	"github.com/projectcalico/calico/kube-controllers/pkg/controllers/service"
	"github.com/projectcalico/calico/kube-controllers/pkg/controllers/serviceaccount"
	"github.com/projectcalico/calico/kube-controllers/pkg/elasticsearch"
	relasticsearch "github.com/projectcalico/calico/kube-controllers/pkg/resource/elasticsearch"
	"github.com/projectcalico/calico/libcalico-go/lib/apiconfig"
	client "github.com/projectcalico/calico/libcalico-go/lib/clientv3"
	"github.com/projectcalico/calico/libcalico-go/lib/logutils"
	"github.com/projectcalico/calico/libcalico-go/lib/seedrng"
	lclient "github.com/projectcalico/calico/licensing/client"
	"github.com/projectcalico/calico/licensing/client/features"
	"github.com/projectcalico/calico/licensing/monitor"

	"github.com/projectcalico/calico/kube-controllers/pkg/status"
	bapi "github.com/projectcalico/calico/libcalico-go/lib/backend/api"
	"github.com/projectcalico/calico/libcalico-go/lib/backend/k8s"
	"github.com/projectcalico/calico/typha/pkg/cmdwrapper"

	tigeraapi "github.com/tigera/api/pkg/client/clientset_generated/clientset"
)

// backendClientAccessor is an interface to access the backend client from the main v2 client.
type backendClientAccessor interface {
	Backend() bapi.Client
}

// addHeaderRoundTripper implements the http.RoundTripper interface and inserts the headers in headers field
// into the request made with an http.Client that uses this RoundTripper
type addHeaderRoundTripper struct {
	headers map[string][]string
	rt      http.RoundTripper
}

func (ha *addHeaderRoundTripper) RoundTrip(r *http.Request) (*http.Response, error) {
	r2 := new(http.Request)
	*r2 = *r

	// To set extra headers, we must make a copy of the Request so
	// that we don't modify the Request we were given. This is required by the
	// specification of http.RoundTripper.
	//
	// Since we are going to modify only req.Header here, we only need a deep copy
	// of req.Header.
	r2.Header = make(http.Header, len(r.Header))
	for k, s := range r.Header {
		r2.Header[k] = append([]string(nil), s...)
	}

	for key, values := range ha.headers {
		r2.Header[key] = values
	}

	return ha.rt.RoundTrip(r2)
}

// VERSION is filled out during the build process (using git describe output)
var (
	VERSION    string
	version    bool
	statusFile string

	// fipsModeEnabled enables FIPS 140-2 validated crypto mode.
	fipsModeEnabled bool
)

func init() {
	// Make sure the RNG is seeded.
	seedrng.EnsureSeeded()

	// Add a flag to check the version.
	flag.BoolVar(&version, "version", false, "Display version")
	flag.StringVar(&statusFile, "status-file", status.DefaultStatusFile, "File to write status information to")

	// Tell klog to log into STDERR. Otherwise, we risk
	// certain kinds of API errors getting logged into a directory not
	// available in a `FROM scratch` Docker container, causing us to abort
	var flags flag.FlagSet
	klog.InitFlags(&flags)
	err := flags.Set("logtostderr", "true")
	if err != nil {
		log.WithError(err).Fatal("Failed to set klog logging configuration")
	}
	fipsModeEnabled = os.Getenv("FIPS_MODE_ENABLED") == "true"
	ValidateEnvVars()
}

func main() {
	flag.Parse()
	if version {
		fmt.Println(VERSION)
		os.Exit(0)
	}

	// Configure log formatting.
	log.SetFormatter(&logutils.Formatter{})

	// Install a hook that adds file/line no information.
	log.AddHook(&logutils.ContextHook{})

	// Attempt to load configuration.
	cfg := new(config.Config)
	if err := cfg.Parse(); err != nil {
		log.WithError(err).Fatal("Failed to parse config")
	}
	log.WithField("config", cfg).Info("Loaded configuration from environment")

	// Set the log level based on the loaded configuration.
	logLevel, err := log.ParseLevel(cfg.LogLevel)
	if err != nil {
		log.WithError(err).Warnf("error parsing logLevel: %v", cfg.LogLevel)
		logLevel = log.InfoLevel
	}
	log.SetLevel(logLevel)

	// Build clients to be used by the controllers.
	k8sClientset, calicoClient, err := getClients(cfg.Kubeconfig)
	if err != nil {
		log.WithError(err).Fatal("Failed to start")
	}

	esURL := fmt.Sprintf("https://%s:%s", cfg.ElasticHost, cfg.ElasticPort)
	esClientBuilder := elasticsearch.NewClientBuilder(esURL, cfg.ElasticUsername, cfg.ElasticPassword, cfg.ElasticCA, fipsModeEnabled)

	stop := make(chan struct{})

	// Create the context.
	ctx, cancel := context.WithCancel(context.Background())

<<<<<<< HEAD
	if !cfg.DoNotInitializeCalico {
		log.Info("Ensuring Calico datastore is initialized")
		initCtx, cancelInit := context.WithTimeout(ctx, 10*time.Second)
		defer cancelInit()
		err = calicoClient.EnsureInitialized(initCtx, "", "", "k8s")
		if err != nil {
			log.WithError(err).Fatal("Failed to initialize Calico datastore")
=======
	// Create the status file. We will only update it if we have healthchecks enabled.
	s := status.New(statusFile)

	log.Info("Ensuring Calico datastore is initialized")
	s.SetReady("Startup", false, "initialized to false")
	initCtx, cancelInit := context.WithTimeout(ctx, 60*time.Second)
	// Loop until context expires or calicoClient is initialized.
	for {
		err := calicoClient.EnsureInitialized(initCtx, "", "k8s")
		if err != nil {
			log.WithError(err).Info("Failed to initialize datastore")
			s.SetReady(
				"Startup",
				false,
				fmt.Sprintf("Error initializing datastore: %v", err),
			)
		} else {
			// Exit loop
			break
		}

		select {
		case <-initCtx.Done():
			log.Fatal("Failed to initialize Calico datastore")
			break
		case <-time.After(5 * time.Second):
			// Try to initialize again
>>>>>>> 228488d6
		}
	}
	log.Info("Calico datastore is initialized")
	s.SetReady("Startup", true, "")
	cancelInit()

	controllerCtrl := &controllerControl{
		ctx:              ctx,
		controllerStates: make(map[string]*controllerState),
		stop:             stop,
		licenseMonitor:   monitor.New(calicoClient.(backendClientAccessor).Backend()),
		restartCntrlChan: make(chan string),
		informers:        make([]cache.SharedIndexInformer, 0),
	}

	var runCfg config.RunConfig
	// flannelmigration doesn't use the datastore config API
	v, ok := os.LookupEnv(config.EnvEnabledControllers)
	if ok && strings.Contains(v, "flannelmigration") {
		if strings.Trim(v, " ,") != "flannelmigration" {
			log.WithField(config.EnvEnabledControllers, v).Fatal("flannelmigration must be the only controller running")
		}
		// Attempt to load Flannel configuration.
		flannelConfig := new(flannelmigration.Config)
		if err := flannelConfig.Parse(); err != nil {
			log.WithError(err).Fatal("Failed to parse Flannel config")
		}
		log.WithField("flannelConfig", flannelConfig).Info("Loaded Flannel configuration from environment")

		flannelMigrationController := flannelmigration.NewFlannelMigrationController(ctx, k8sClientset, calicoClient, flannelConfig)
		controllerCtrl.controllerStates["FlannelMigration"] = &controllerState{controller: flannelMigrationController}

		// Set some global defaults for flannelmigration
		// Note that we now ignore the HEALTH_ENABLED environment variable in the case of flannel migration
		runCfg.HealthEnabled = true
		runCfg.LogLevelScreen = logLevel

		// this channel will never receive, and thus flannelmigration will never
		// restart due to a config change.
		controllerCtrl.restartCfgChan = make(chan config.RunConfig)
	} else {
		log.Info("Getting initial config snapshot from datastore")
		cCtrlr := config.NewRunConfigController(ctx, *cfg, calicoClient.KubeControllersConfiguration())
		runCfg = <-cCtrlr.ConfigChan()
		log.Info("Got initial config snapshot")
		log.Debugf("Initial config: %+v", runCfg)

		// any subsequent changes trigger a restart
		controllerCtrl.restartCfgChan = cCtrlr.ConfigChan()
		controllerCtrl.InitControllers(ctx, runCfg, k8sClientset, calicoClient, esClientBuilder)
	}

	if cfg.DatastoreType == "etcdv3" {
		// If configured to do so, start an etcdv3 compaction.
		go startCompactor(ctx, runCfg.EtcdV3CompactionPeriod)
	}

	// Run the health checks on a separate goroutine.
	if runCfg.HealthEnabled {
		log.Info("Starting status report routine")
		go runHealthChecks(ctx, s, k8sClientset, calicoClient)
	}

	// Set the log level from the merged config.
	log.SetLevel(runCfg.LogLevelScreen)

	if runCfg.PrometheusPort != 0 {
		// Serve prometheus metrics.
		log.Infof("Starting Prometheus metrics server on port %d", runCfg.PrometheusPort)
		go func() {
			http.Handle("/metrics", promhttp.Handler())
			err := http.ListenAndServe(fmt.Sprintf(":%d", runCfg.PrometheusPort), nil)
			if err != nil {
				log.WithError(err).Fatal("Failed to serve prometheus metrics")
			}
		}()
	}

	if runCfg.DebugProfilePort != 0 {
		// Run a webserver to expose memory profiling.
		setPathOption := profile.ProfilePath("/profiles")
		defer profile.Start(profile.CPUProfile, profile.MemProfile, setPathOption).Stop()
		go func() {
			err := http.ListenAndServe(fmt.Sprintf(":%d", runCfg.DebugProfilePort), nil)
			if err != nil {
				log.WithError(err).Fatal("Failed to start debug profiling")
			}
		}()
	}

	// Run the controllers. This runs until a config change triggers a restart
	// or a license change triggers a restart.
	controllerCtrl.RunControllers()

	// Shut down compaction, healthChecks, and configController
	cancel()

	// TODO: it would be nice here to wait until everything shuts down cleanly
	//       but many of our controllers are based on cache.ResourceCache which
	//       runs forever once it is started.  It needs to be enhanced to respect
	//       the stop channel passed to the controllers.
	os.Exit(cmdwrapper.RestartReturnCode)
}

// Run the controller health checks.
func runHealthChecks(ctx context.Context, s *status.Status, k8sClientset *kubernetes.Clientset, calicoClient client.Interface) {
	s.SetReady("CalicoDatastore", false, "initialized to false")
	s.SetReady("KubeAPIServer", false, "initialized to false")

	// Loop until context expires and perform healthchecks.
	for {
		select {
		case <-ctx.Done():
			return
		default:
			// carry on
		}

		// skip healthchecks if configured
		// Datastore HealthCheck
		healthCtx, cancel := context.WithTimeout(ctx, 10*time.Second)
		err := calicoClient.EnsureInitialized(healthCtx, "", "", "k8s")
		if err != nil {
			log.WithError(err).Errorf("Failed to verify datastore")
			s.SetReady(
				"CalicoDatastore",
				false,
				fmt.Sprintf("Error verifying datastore: %v", err),
			)
		} else {
			s.SetReady("CalicoDatastore", true, "")
		}
		cancel()

		// Kube-apiserver HealthCheck
		healthStatus := 0
		k8sCheckDone := make(chan interface{}, 1)
		go func(k8sCheckDone <-chan interface{}) {
			time.Sleep(2 * time.Second)
			select {
			case <-k8sCheckDone:
				// The check has completed.
			default:
				// Check is still running, so report not ready.
				s.SetReady(
					"KubeAPIServer",
					false,
					"Error reaching apiserver: taking a long time to check apiserver",
				)
			}
		}(k8sCheckDone)

		// Call the /healthz endpoint using the same clientset as our main controllers. This allows us to share a connection
		// and gives us a good idea of whether or not the other controllers are currently experiencing issues accessing the apiserver.
		result := k8sClientset.Discovery().RESTClient().Get().Timeout(20 * time.Second).AbsPath("/healthz").Do(ctx).StatusCode(&healthStatus)
		k8sCheckDone <- nil

		if healthStatus != http.StatusOK {
			log.WithError(result.Error()).WithField("status", healthStatus).Errorf("Received bad status code from apiserver")
			s.SetReady(
				"KubeAPIServer",
				false,
				fmt.Sprintf("Error reaching apiserver: %v with http status code: %d", err, healthStatus),
			)
		} else {
			s.SetReady("KubeAPIServer", true, "")
		}

		time.Sleep(10 * time.Second)
	}
}

// Starts an etcdv3 compaction goroutine with the given config.
func startCompactor(ctx context.Context, interval time.Duration) {
	if interval.Nanoseconds() == 0 {
		log.Info("Disabling periodic etcdv3 compaction")
		return
	}

	// Kick off a periodic compaction of etcd, retry until success.
	for {
		select {
		case <-ctx.Done():
			return
		default:
			// carry on
		}
		etcdClient, err := newEtcdV3Client()
		if err != nil {
			log.WithError(err).Error("Failed to start etcd compaction routine, retry in 1m")
			time.Sleep(1 * time.Minute)
			continue
		}

		log.WithField("period", interval).Info("Starting periodic etcdv3 compaction")
		etcd3.StartCompactor(ctx, etcdClient, interval)
		break
	}
}

// getClients builds and returns Kubernetes and Calico clients.
func getClients(kubeconfig string) (*kubernetes.Clientset, client.Interface, error) {
	// Get Calico client
	calicoClient, err := client.NewFromEnv()
	if err != nil {
		return nil, nil, fmt.Errorf("failed to build Calico client: %s", err)
	}

	// If the calico client is actually a kubernetes backed client, just return the kubernetes
	// clientset that is in that client. This is minor finesse that is only useful for controllers
	// that may be run on clusters using Kubernetes API for the Calico datastore.
	beca := calicoClient.(backendClientAccessor)
	bec := beca.Backend()
	if kc, ok := bec.(*k8s.KubeClient); ok {
		return kc.ClientSet, calicoClient, err
	}

	// Now build the Kubernetes client, we support in-cluster config and kubeconfig
	// as means of configuring the client.
	k8sconfig, err := clientcmd.BuildConfigFromFlags("", kubeconfig)
	if err != nil {
		return nil, nil, fmt.Errorf("failed to build kubernetes client config: %s", err)
	}

	// Get Kubernetes clientset
	k8sClientset, err := kubernetes.NewForConfig(k8sconfig)
	if err != nil {
		return nil, nil, fmt.Errorf("failed to build kubernetes client: %s", err)
	}

	return k8sClientset, calicoClient, nil
}

// Returns an etcdv3 client based on the environment. The client will be configured to
// match that in use by the libcalico-go client.
func newEtcdV3Client() (*clientv3.Client, error) {
	config, err := apiconfig.LoadClientConfigFromEnvironment()
	if err != nil {
		return nil, err
	}

	if config.Spec.EtcdEndpoints != "" && config.Spec.EtcdDiscoverySrv != "" {
		log.Warning("Multiple etcd endpoint discovery methods specified in etcdv3 API config")
		return nil, fmt.Errorf("multiple discovery or bootstrap options specified, use either \"etcdEndpoints\" or \"etcdDiscoverySrv\"")
	}

	// Split the endpoints into a location slice.
	etcdLocation := []string{}
	if config.Spec.EtcdEndpoints != "" {
		etcdLocation = strings.Split(config.Spec.EtcdEndpoints, ",")
	}

	if config.Spec.EtcdDiscoverySrv != "" {
		srvs, srvErr := srv.GetClient("etcd-client", config.Spec.EtcdDiscoverySrv, "")
		if srvErr != nil {
			return nil, fmt.Errorf("failed to discover etcd endpoints through SRV discovery: %v", srvErr)
		}
		etcdLocation = srvs.Endpoints
	}

	if len(etcdLocation) == 0 {
		log.Warning("No etcd endpoints specified in etcdv3 API config")
		return nil, fmt.Errorf("no etcd endpoints specified")
	}

	// Create the etcd client
	tlsInfo := &transport.TLSInfo{
		TrustedCAFile: config.Spec.EtcdCACertFile,
		CertFile:      config.Spec.EtcdCertFile,
		KeyFile:       config.Spec.EtcdKeyFile,
	}

	tlsClient, err := tlsInfo.ClientConfig()
	if err != nil {
		return nil, err
	}

	baseTLSConfig := tls.NewTLSConfig(fipsModeEnabled)
	tlsClient.MaxVersion = baseTLSConfig.MaxVersion
	tlsClient.MinVersion = baseTLSConfig.MinVersion
	tlsClient.CipherSuites = baseTLSConfig.CipherSuites
	tlsClient.CurvePreferences = baseTLSConfig.CurvePreferences
	tlsClient.Renegotiation = baseTLSConfig.Renegotiation

	cfg := clientv3.Config{
		Endpoints:   etcdLocation,
		TLS:         tlsClient,
		DialTimeout: 10 * time.Second,
	}

	// Plumb through the username and password if both are configured.
	if config.Spec.EtcdUsername != "" && config.Spec.EtcdPassword != "" {
		cfg.Username = config.Spec.EtcdUsername
		cfg.Password = config.Spec.EtcdPassword
	}

	return clientv3.New(cfg)
}

// Object for keeping track of controller states and statuses.
type controllerControl struct {
	ctx                   context.Context
	controllerStates      map[string]*controllerState
	stop                  chan struct{}
	restartCfgChan        <-chan config.RunConfig
	restartCntrlChan      chan string
	licenseMonitor        monitor.LicenseMonitor
	needLicenseMonitoring bool
	shortLicensePolling   bool
	informers             []cache.SharedIndexInformer
}

// Object for keeping track of Controller information.
type controllerState struct {
	controller     controller.Controller
	running        bool
	licenseFeature string
}

func (cc *controllerControl) InitControllers(ctx context.Context, cfg config.RunConfig,
	k8sClientset *kubernetes.Clientset, calicoClient client.Interface, esClientBuilder elasticsearch.ClientBuilder) {
	cc.shortLicensePolling = cfg.ShortLicensePolling

	// Create a shared informer factory to allow cache sharing between controllers monitoring the
	// same resource.
	factory := informers.NewSharedInformerFactory(k8sClientset, 0)
	podInformer := factory.Core().V1().Pods().Informer()
	nodeInformer := factory.Core().V1().Nodes().Informer()

	if cfg.Controllers.WorkloadEndpoint != nil {
		podController := pod.NewPodController(ctx, k8sClientset, calicoClient, *cfg.Controllers.WorkloadEndpoint, podInformer)
		cc.controllerStates["Pod"] = &controllerState{controller: podController}
		cc.registerInformers(podInformer)
	}

	if cfg.Controllers.Namespace != nil {
		namespaceController := namespace.NewNamespaceController(ctx, k8sClientset, calicoClient, *cfg.Controllers.Namespace)
		cc.controllerStates["Namespace"] = &controllerState{controller: namespaceController}
	}
	if cfg.Controllers.Policy != nil {
		policyController := networkpolicy.NewPolicyController(ctx, k8sClientset, calicoClient, *cfg.Controllers.Policy)
		cc.controllerStates["NetworkPolicy"] = &controllerState{controller: policyController}
	}
	if cfg.Controllers.Node != nil {
		nodeController := node.NewNodeController(ctx, k8sClientset, calicoClient, *cfg.Controllers.Node, nodeInformer, podInformer)
		cc.controllerStates["Node"] = &controllerState{controller: nodeController}
		cc.registerInformers(podInformer, nodeInformer)
	}
	if cfg.Controllers.ServiceAccount != nil {
		serviceAccountController := serviceaccount.NewServiceAccountController(ctx, k8sClientset, calicoClient, *cfg.Controllers.ServiceAccount)
		cc.controllerStates["ServiceAccount"] = &controllerState{controller: serviceAccountController}
	}

	// Calico Enterprise controllers:
	if cfg.Controllers.Service != nil {
		log.Warning("The Service controller is deprecated and will be removed in a future release. Please use the 'services' match field in network policy rules instead")
		serviceController := service.NewServiceController(ctx, k8sClientset, calicoClient, *cfg.Controllers.Service)
		cc.controllerStates["Service"] = &controllerState{controller: serviceController}
	}
	if cfg.Controllers.FederatedServices != nil {
		federatedEndpointsController := federatedservices.NewFederatedServicesController(ctx, k8sClientset, calicoClient, *cfg.Controllers.FederatedServices, cc.restartCntrlChan)
		cc.controllerStates["FederatedServices"] = &controllerState{
			controller:     federatedEndpointsController,
			licenseFeature: features.FederatedServices,
		}
		cc.needLicenseMonitoring = true
	}
	if cfg.Controllers.ElasticsearchConfiguration != nil {
		esK8sREST, err := relasticsearch.NewRESTClient(cfg.Controllers.ElasticsearchConfiguration.RESTConfig)
		if err != nil {
			log.WithError(err).Fatal("failed to build elasticsearch rest client")
		}

		cc.controllerStates["ElasticsearchConfiguration"] = &controllerState{
			controller: elasticsearchconfiguration.New(
				"cluster",
				"",
				k8sClientset,
				k8sClientset,
				esK8sREST,
				esClientBuilder,
				true,
				*cfg.Controllers.ElasticsearchConfiguration,
				cc.restartCntrlChan,
			),
		}
	}

	// Add controllers specific to the build, i.e. calico cloud.
	addBuildSpecificControllers(&cfg, cc, k8sClientset)

	if cfg.Controllers.ManagedCluster != nil {
		// We only want these clients created if the managedcluster controller type is enabled
		kubeconfig := cfg.Controllers.ManagedCluster.RESTConfig

		esK8sREST, err := relasticsearch.NewRESTClient(kubeconfig)
		if err != nil {
			log.WithError(err).Fatal("failed to build elasticsearch rest client")
		}

		calicoV3Client, err := tigeraapi.NewForConfig(kubeconfig)
		if err != nil {
			log.WithError(err).Fatal("failed to build calico v3 clientset")
		}

		cc.controllerStates["ManagedCluster"] = &controllerState{
			controller: managedcluster.New(
				func(clustername string) (kubernetes.Interface, *tigeraapi.Clientset, error) {
					kubeconfig.Host = cfg.Controllers.ManagedCluster.MultiClusterForwardingEndpoint
					kubeconfig.CAFile = cfg.Controllers.ManagedCluster.MultiClusterForwardingCA
					kubeconfig.WrapTransport = func(rt http.RoundTripper) http.RoundTripper {
						return &addHeaderRoundTripper{
							headers: map[string][]string{"x-cluster-id": {clustername}},
							rt:      rt,
						}
					}
					k8sCLI, err := kubernetes.NewForConfig(kubeconfig)
					if err != nil {
						return k8sCLI, nil, err
					}

					calicoCLI, err := tigeraapi.NewForConfig(kubeconfig)
					if err != nil {
						return k8sCLI, calicoCLI, err
					}

					return k8sCLI, calicoCLI, nil
				},
				k8sClientset,
				calicoV3Client,
				*cfg.Controllers.ManagedCluster,
				cc.restartCntrlChan,
				getCloudManagedClusterControllerManagers(esK8sREST, esClientBuilder, cfg),
			),
			licenseFeature: features.MultiClusterManagement,
		}
		cc.needLicenseMonitoring = true
	}

	if cfg.Controllers.AuthorizationConfiguration != nil {
		cc.controllerStates["Authorization"] = &controllerState{
			controller: authorization.New(
				k8sClientset,
				esClientBuilder,
				cfg.Controllers.AuthorizationConfiguration,
			),
		}
	}
}

// registerInformers registers the given informers, if not already registered. Registered informers
// will be started in RunControllers().
func (cc *controllerControl) registerInformers(infs ...cache.SharedIndexInformer) {
	for _, inf := range infs {
		alreadyRegistered := false
		for _, registeredInf := range cc.informers {
			if inf == registeredInf {
				alreadyRegistered = true
			}
		}

		if !alreadyRegistered {
			cc.informers = append(cc.informers, inf)
		}
	}
}

// Runs all the controllers and blocks until we get a restart.
func (cc *controllerControl) RunControllers() {
	// Instantiate the license monitor values
	lCtx, cancel := context.WithTimeout(cc.ctx, 10*time.Second)
	err := cc.licenseMonitor.RefreshLicense(lCtx)
	cancel()
	if err != nil {
		log.WithError(err).Error("Failed to get license from datastore; continuing without a license")
	}

	if cc.shortLicensePolling {
		log.Info("Using short license poll interval for FV")
		cc.licenseMonitor.SetPollInterval(1 * time.Second)
	}

	licenseChangedChan := make(chan struct{})

	// Define some of the callbacks for the license monitor. Any changes just send a signal back on the license changed channel.
	cc.licenseMonitor.SetFeaturesChangedCallback(func() {
		licenseChangedChan <- struct{}{}
	})

	cc.licenseMonitor.SetStatusChangedCallback(func(newLicenseStatus lclient.LicenseStatus) {
		licenseChangedChan <- struct{}{}
	})

	if cc.needLicenseMonitoring {
		// Start the license monitor, which will trigger the callback above at start of day and then whenever the license
		// status changes.
		// Need to wrap the call to MonitorForever in a function to pass static-checks.
		go func() {
			for {
				err := cc.licenseMonitor.MonitorForever(context.Background())
				if err != nil {
					log.WithError(err).Warn("Error while continuously monitoring the license.")
				}
				time.Sleep(time.Second)
			}
		}()
	}

	// Start any registered informers.
	for _, inf := range cc.informers {
		log.WithField("informer", inf).Info("Starting informer")
		go inf.Run(cc.stop)
	}

	for {
		for controllerType, cs := range cc.controllerStates {
			missingLicense := cs.licenseFeature != "" && !cc.licenseMonitor.GetFeatureStatus(cs.licenseFeature)
			if !cs.running && !missingLicense {
				// Run the controller
				log.Infof("Started the %s controller", controllerType)
				go cs.controller.Run(cc.stop)
				cs.running = true
			} else if cs.running && missingLicense {
				// Restart the controller since the updated license has less functionality than before.
				log.Warn("License was changed, shutting down the controllers")
				close(cc.stop)
				return
			}
		}

		// Block until we are cancelled, get new license info, or get a new configuration
		select {
		case <-cc.ctx.Done():
			log.Warn("context cancelled")
			close(cc.stop)
			return
		case msg := <-cc.restartCntrlChan:
			log.Warnf("controller requested restart: %s", msg)
			// Sleep for a bit to make sure we don't have a tight restart loop
			time.Sleep(3 * time.Second)
			close(cc.stop)
			return
		case <-cc.restartCfgChan:
			log.Warn("configuration changed; restarting")
			// Sleep for a bit to make sure we don't have a tight restart loop
			time.Sleep(3 * time.Second)
			// TODO: handle this more gracefully, like tearing down old controllers and starting new ones
			close(cc.stop)
			return
		case <-licenseChangedChan:
			log.Info("license status has changed")
			// go back to top of loop to compute if the license change requires a restart
			continue
		}
	}
}<|MERGE_RESOLUTION|>--- conflicted
+++ resolved
@@ -177,15 +177,6 @@
 	// Create the context.
 	ctx, cancel := context.WithCancel(context.Background())
 
-<<<<<<< HEAD
-	if !cfg.DoNotInitializeCalico {
-		log.Info("Ensuring Calico datastore is initialized")
-		initCtx, cancelInit := context.WithTimeout(ctx, 10*time.Second)
-		defer cancelInit()
-		err = calicoClient.EnsureInitialized(initCtx, "", "", "k8s")
-		if err != nil {
-			log.WithError(err).Fatal("Failed to initialize Calico datastore")
-=======
 	// Create the status file. We will only update it if we have healthchecks enabled.
 	s := status.New(statusFile)
 
@@ -213,7 +204,6 @@
 			break
 		case <-time.After(5 * time.Second):
 			// Try to initialize again
->>>>>>> 228488d6
 		}
 	}
 	log.Info("Calico datastore is initialized")
