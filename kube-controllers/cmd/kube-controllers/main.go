// Copyright (c) 2017-2021 Tigera, Inc. All rights reserved.
//
// Licensed under the Apache License, Version 2.0 (the "License");
// you may not use this file except in compliance with the License.
// You may obtain a copy of the License at
//
//     http://www.apache.org/licenses/LICENSE-2.0
//
// Unless required by applicable law or agreed to in writing, software
// distributed under the License is distributed on an "AS IS" BASIS,
// WITHOUT WARRANTIES OR CONDITIONS OF ANY KIND, either express or implied.
// See the License for the specific language governing permissions and
// limitations under the License.

package main

import (
	"context"
	"flag"
	"fmt"
	"net/http"
	_ "net/http/pprof"
	"os"
	"strings"
	"time"

	"github.com/pkg/profile"
	"github.com/prometheus/client_golang/prometheus/promhttp"

	log "github.com/sirupsen/logrus"
	"go.etcd.io/etcd/client/pkg/v3/srv"
	"go.etcd.io/etcd/client/pkg/v3/transport"
	clientv3 "go.etcd.io/etcd/client/v3"
	"k8s.io/apiserver/pkg/storage/etcd3"
	"k8s.io/client-go/informers"
	"k8s.io/client-go/kubernetes"
	"k8s.io/client-go/tools/cache"
	"k8s.io/client-go/tools/clientcmd"
	"k8s.io/klog/v2"

	"github.com/projectcalico/calico/crypto/pkg/tls"
	"github.com/projectcalico/calico/kube-controllers/pkg/config"
	"github.com/projectcalico/calico/kube-controllers/pkg/controllers/authorization"
	"github.com/projectcalico/calico/kube-controllers/pkg/controllers/controller"
	"github.com/projectcalico/calico/kube-controllers/pkg/controllers/elasticsearchconfiguration"
	"github.com/projectcalico/calico/kube-controllers/pkg/controllers/federatedservices"
	"github.com/projectcalico/calico/kube-controllers/pkg/controllers/flannelmigration"
	"github.com/projectcalico/calico/kube-controllers/pkg/controllers/managedcluster"
	"github.com/projectcalico/calico/kube-controllers/pkg/controllers/namespace"
	"github.com/projectcalico/calico/kube-controllers/pkg/controllers/networkpolicy"
	"github.com/projectcalico/calico/kube-controllers/pkg/controllers/node"
	"github.com/projectcalico/calico/kube-controllers/pkg/controllers/pod"
	"github.com/projectcalico/calico/kube-controllers/pkg/controllers/service"
	"github.com/projectcalico/calico/kube-controllers/pkg/controllers/serviceaccount"
	"github.com/projectcalico/calico/kube-controllers/pkg/elasticsearch"
	relasticsearch "github.com/projectcalico/calico/kube-controllers/pkg/resource/elasticsearch"
	"github.com/projectcalico/calico/libcalico-go/lib/apiconfig"
	client "github.com/projectcalico/calico/libcalico-go/lib/clientv3"
	"github.com/projectcalico/calico/libcalico-go/lib/logutils"
	"github.com/projectcalico/calico/libcalico-go/lib/seedrng"
	lclient "github.com/projectcalico/calico/licensing/client"
	"github.com/projectcalico/calico/licensing/client/features"
	"github.com/projectcalico/calico/licensing/monitor"

	"github.com/projectcalico/calico/kube-controllers/pkg/status"
	bapi "github.com/projectcalico/calico/libcalico-go/lib/backend/api"
	"github.com/projectcalico/calico/libcalico-go/lib/backend/k8s"
	"github.com/projectcalico/calico/typha/pkg/cmdwrapper"

	tigeraapi "github.com/tigera/api/pkg/client/clientset_generated/clientset"
)

// backendClientAccessor is an interface to access the backend client from the main v2 client.
type backendClientAccessor interface {
	Backend() bapi.Client
}

// addHeaderRoundTripper implements the http.RoundTripper interface and inserts the headers in headers field
// into the request made with an http.Client that uses this RoundTripper
type addHeaderRoundTripper struct {
	headers map[string][]string
	rt      http.RoundTripper
}

func (ha *addHeaderRoundTripper) RoundTrip(r *http.Request) (*http.Response, error) {
	r2 := new(http.Request)
	*r2 = *r

	// To set extra headers, we must make a copy of the Request so
	// that we don't modify the Request we were given. This is required by the
	// specification of http.RoundTripper.
	//
	// Since we are going to modify only req.Header here, we only need a deep copy
	// of req.Header.
	r2.Header = make(http.Header, len(r.Header))
	for k, s := range r.Header {
		r2.Header[k] = append([]string(nil), s...)
	}

	for key, values := range ha.headers {
		r2.Header[key] = values
	}

	return ha.rt.RoundTrip(r2)
}

// VERSION is filled out during the build process (using git describe output)
var (
	VERSION    string
	version    bool
	statusFile string

	// fipsModeEnabled enables FIPS 140-2 validated crypto mode.
	fipsModeEnabled bool
)

func init() {
	// Make sure the RNG is seeded.
	seedrng.EnsureSeeded()

	// Add a flag to check the version.
	flag.BoolVar(&version, "version", false, "Display version")
	flag.StringVar(&statusFile, "status-file", status.DefaultStatusFile, "File to write status information to")

	// Tell klog to log into STDERR. Otherwise, we risk
	// certain kinds of API errors getting logged into a directory not
	// available in a `FROM scratch` Docker container, causing us to abort
	var flags flag.FlagSet
	klog.InitFlags(&flags)
	err := flags.Set("logtostderr", "true")
	if err != nil {
		log.WithError(err).Fatal("Failed to set klog logging configuration")
	}
	fipsModeEnabled = os.Getenv("FIPS_MODE_ENABLED") == "true"
	ValidateEnvVars()
}

func main() {
	flag.Parse()
	if version {
		fmt.Println(VERSION)
		os.Exit(0)
	}

	// Configure log formatting.
	log.SetFormatter(&logutils.Formatter{})

	// Install a hook that adds file/line no information.
	log.AddHook(&logutils.ContextHook{})

	// Attempt to load configuration.
	cfg := new(config.Config)
	if err := cfg.Parse(); err != nil {
		log.WithError(err).Fatal("Failed to parse config")
	}
	log.WithField("config", cfg).Info("Loaded configuration from environment")

	// Set the log level based on the loaded configuration.
	logLevel, err := log.ParseLevel(cfg.LogLevel)
	if err != nil {
		log.WithError(err).Warnf("error parsing logLevel: %v", cfg.LogLevel)
		logLevel = log.InfoLevel
	}
	log.SetLevel(logLevel)

	// Build clients to be used by the controllers.
	k8sClientset, calicoClient, err := getClients(cfg.Kubeconfig)
	if err != nil {
		log.WithError(err).Fatal("Failed to start")
	}

	esURL := fmt.Sprintf("https://%s:%s", cfg.ElasticHost, cfg.ElasticPort)
	esClientBuilder := elasticsearch.NewClientBuilder(esURL, cfg.ElasticUsername, cfg.ElasticPassword, cfg.ElasticCA, fipsModeEnabled)

	stop := make(chan struct{})

	// Create the context.
	ctx, cancel := context.WithCancel(context.Background())

	// Create the status file. We will only update it if we have healthchecks enabled.
	s := status.New(statusFile)

	log.Info("Ensuring Calico datastore is initialized")
	s.SetReady("Startup", false, "initialized to false")
	initCtx, cancelInit := context.WithTimeout(ctx, 60*time.Second)
	// Loop until context expires or calicoClient is initialized.
	for {
		err := calicoClient.EnsureInitialized(initCtx, "", "", "k8s")
		if err != nil {
			log.WithError(err).Info("Failed to initialize datastore")
			s.SetReady(
				"Startup",
				false,
				fmt.Sprintf("Error initializing datastore: %v", err),
			)
		} else {
			// Exit loop
			break
		}

		select {
		case <-initCtx.Done():
			log.Fatal("Failed to initialize Calico datastore")
			break
		case <-time.After(5 * time.Second):
			// Try to initialize again
		}
	}
	log.Info("Calico datastore is initialized")
	s.SetReady("Startup", true, "")
	cancelInit()

	controllerCtrl := &controllerControl{
		ctx:              ctx,
		controllerStates: make(map[string]*controllerState),
		stop:             stop,
		licenseMonitor:   monitor.New(calicoClient.(backendClientAccessor).Backend()),
		restartCntrlChan: make(chan string),
		informers:        make([]cache.SharedIndexInformer, 0),
	}

	var runCfg config.RunConfig
	// flannelmigration doesn't use the datastore config API
	v, ok := os.LookupEnv(config.EnvEnabledControllers)
	if ok && strings.Contains(v, "flannelmigration") {
		if strings.Trim(v, " ,") != "flannelmigration" {
			log.WithField(config.EnvEnabledControllers, v).Fatal("flannelmigration must be the only controller running")
		}
		// Attempt to load Flannel configuration.
		flannelConfig := new(flannelmigration.Config)
		if err := flannelConfig.Parse(); err != nil {
			log.WithError(err).Fatal("Failed to parse Flannel config")
		}
		log.WithField("flannelConfig", flannelConfig).Info("Loaded Flannel configuration from environment")

		flannelMigrationController := flannelmigration.NewFlannelMigrationController(ctx, k8sClientset, calicoClient, flannelConfig)
		controllerCtrl.controllerStates["FlannelMigration"] = &controllerState{controller: flannelMigrationController}

		// Set some global defaults for flannelmigration
		// Note that we now ignore the HEALTH_ENABLED environment variable in the case of flannel migration
		runCfg.HealthEnabled = true
		runCfg.LogLevelScreen = logLevel

		// this channel will never receive, and thus flannelmigration will never
		// restart due to a config change.
		controllerCtrl.restartCfgChan = make(chan config.RunConfig)
	} else {
		log.Info("Getting initial config snapshot from datastore")
		cCtrlr := config.NewRunConfigController(ctx, *cfg, calicoClient.KubeControllersConfiguration())
		runCfg = <-cCtrlr.ConfigChan()
		log.Info("Got initial config snapshot")
		log.Debugf("Initial config: %+v", runCfg)

		// any subsequent changes trigger a restart
		controllerCtrl.restartCfgChan = cCtrlr.ConfigChan()
		controllerCtrl.InitControllers(ctx, runCfg, k8sClientset, calicoClient, esClientBuilder)
	}

	if cfg.DatastoreType == "etcdv3" {
		// If configured to do so, start an etcdv3 compaction.
		go startCompactor(ctx, runCfg.EtcdV3CompactionPeriod)
	}

	// Run the health checks on a separate goroutine.
	if runCfg.HealthEnabled {
		log.Info("Starting status report routine")
		go runHealthChecks(ctx, s, k8sClientset, calicoClient)
	}

	// Set the log level from the merged config.
	log.SetLevel(runCfg.LogLevelScreen)

	if runCfg.PrometheusPort != 0 {
		// Serve prometheus metrics.
		log.Infof("Starting Prometheus metrics server on port %d", runCfg.PrometheusPort)
		go func() {
			http.Handle("/metrics", promhttp.Handler())
			err := http.ListenAndServe(fmt.Sprintf(":%d", runCfg.PrometheusPort), nil)
			if err != nil {
				log.WithError(err).Fatal("Failed to serve prometheus metrics")
			}
		}()
	}

	if runCfg.DebugProfilePort != 0 {
		// Run a webserver to expose memory profiling.
		setPathOption := profile.ProfilePath("/profiles")
		defer profile.Start(profile.CPUProfile, profile.MemProfile, setPathOption).Stop()
		go func() {
			err := http.ListenAndServe(fmt.Sprintf(":%d", runCfg.DebugProfilePort), nil)
			if err != nil {
				log.WithError(err).Fatal("Failed to start debug profiling")
			}
		}()
	}

	// Run the controllers. This runs until a config change triggers a restart
	// or a license change triggers a restart.
	controllerCtrl.RunControllers()

	// Shut down compaction, healthChecks, and configController
	cancel()

	// TODO: it would be nice here to wait until everything shuts down cleanly
	//       but many of our controllers are based on cache.ResourceCache which
	//       runs forever once it is started.  It needs to be enhanced to respect
	//       the stop channel passed to the controllers.
	os.Exit(cmdwrapper.RestartReturnCode)
}

// Run the controller health checks.
func runHealthChecks(ctx context.Context, s *status.Status, k8sClientset *kubernetes.Clientset, calicoClient client.Interface) {
	s.SetReady("CalicoDatastore", false, "initialized to false")
	s.SetReady("KubeAPIServer", false, "initialized to false")

	// Initialize a timeout for API calls. Start with a short timeout. We'll increase the timeout if we start seeing errors.
	defaultTimeout := 4 * time.Second
	maxTimeout := 16 * time.Second
	timeout := defaultTimeout

	// Loop until context expires and perform healthchecks.
	for {
		select {
		case <-ctx.Done():
			return
		default:
			// carry on
		}

<<<<<<< HEAD
		// skip healthchecks if configured
		// Datastore HealthCheck
		healthCtx, cancel := context.WithTimeout(ctx, 10*time.Second)
		err := calicoClient.EnsureInitialized(healthCtx, "", "", "k8s")
=======
		// Perform a health check against the Calico data store. Just query the
		// default cluster information and make sure it's up-to-date, which will
		// fail if the data store isn't working.
		healthCtx, cancel := context.WithTimeout(ctx, timeout)
		err := calicoClient.EnsureInitialized(healthCtx, "", "k8s")
>>>>>>> 913fedcb
		if err != nil {
			log.WithError(err).Errorf("Failed to verify datastore")
			s.SetReady(
				"CalicoDatastore",
				false,
				fmt.Sprintf("Error verifying datastore: %v", err),
			)
		} else {
			s.SetReady("CalicoDatastore", true, "")
		}
		cancel()

		// Call the /healthz endpoint using the same clientset as our main controllers. This allows us to share a connection
		// and gives us a good idea of whether or not the other controllers are currently experiencing issues accessing the apiserver.
		healthCtx, cancel = context.WithTimeout(ctx, timeout)
		healthStatus := 0
		result := k8sClientset.Discovery().RESTClient().Get().AbsPath("/healthz").Do(healthCtx).StatusCode(&healthStatus)
		cancel()
		if healthStatus != http.StatusOK {
			log.WithError(result.Error()).WithField("status", healthStatus).Errorf("Received bad status code from apiserver")
			s.SetReady(
				"KubeAPIServer",
				false,
				fmt.Sprintf("Error reaching apiserver: %v with http status code: %d", err, healthStatus),
			)
		} else {
			s.SetReady("KubeAPIServer", true, "")
		}

		// If we encountered errors, retry again with a longer timeout.
		if !s.GetReadiness() {
			timeout = 2 * timeout
			if timeout > maxTimeout {
				timeout = maxTimeout
			}
			log.Infof("Health check is not ready, retrying in 2 seconds with new timeout: %s", timeout)
			time.Sleep(2 * time.Second)
			continue
		}

		// Success! Reset the timeout.
		timeout = defaultTimeout
		time.Sleep(10 * time.Second)
	}
}

// Starts an etcdv3 compaction goroutine with the given config.
func startCompactor(ctx context.Context, interval time.Duration) {
	if interval.Nanoseconds() == 0 {
		log.Info("Disabling periodic etcdv3 compaction")
		return
	}

	// Kick off a periodic compaction of etcd, retry until success.
	for {
		select {
		case <-ctx.Done():
			return
		default:
			// carry on
		}
		etcdClient, err := newEtcdV3Client()
		if err != nil {
			log.WithError(err).Error("Failed to start etcd compaction routine, retry in 1m")
			time.Sleep(1 * time.Minute)
			continue
		}

		log.WithField("period", interval).Info("Starting periodic etcdv3 compaction")
		etcd3.StartCompactor(ctx, etcdClient, interval)
		break
	}
}

// getClients builds and returns Kubernetes and Calico clients.
func getClients(kubeconfig string) (*kubernetes.Clientset, client.Interface, error) {
	// Get Calico client
	calicoClient, err := client.NewFromEnv()
	if err != nil {
		return nil, nil, fmt.Errorf("failed to build Calico client: %s", err)
	}

	// If the calico client is actually a kubernetes backed client, just return the kubernetes
	// clientset that is in that client. This is minor finesse that is only useful for controllers
	// that may be run on clusters using Kubernetes API for the Calico datastore.
	beca := calicoClient.(backendClientAccessor)
	bec := beca.Backend()
	if kc, ok := bec.(*k8s.KubeClient); ok {
		return kc.ClientSet, calicoClient, err
	}

	// Now build the Kubernetes client, we support in-cluster config and kubeconfig
	// as means of configuring the client.
	k8sconfig, err := clientcmd.BuildConfigFromFlags("", kubeconfig)
	if err != nil {
		return nil, nil, fmt.Errorf("failed to build kubernetes client config: %s", err)
	}

	// Get Kubernetes clientset
	k8sClientset, err := kubernetes.NewForConfig(k8sconfig)
	if err != nil {
		return nil, nil, fmt.Errorf("failed to build kubernetes client: %s", err)
	}

	return k8sClientset, calicoClient, nil
}

// Returns an etcdv3 client based on the environment. The client will be configured to
// match that in use by the libcalico-go client.
func newEtcdV3Client() (*clientv3.Client, error) {
	config, err := apiconfig.LoadClientConfigFromEnvironment()
	if err != nil {
		return nil, err
	}

	if config.Spec.EtcdEndpoints != "" && config.Spec.EtcdDiscoverySrv != "" {
		log.Warning("Multiple etcd endpoint discovery methods specified in etcdv3 API config")
		return nil, fmt.Errorf("multiple discovery or bootstrap options specified, use either \"etcdEndpoints\" or \"etcdDiscoverySrv\"")
	}

	// Split the endpoints into a location slice.
	etcdLocation := []string{}
	if config.Spec.EtcdEndpoints != "" {
		etcdLocation = strings.Split(config.Spec.EtcdEndpoints, ",")
	}

	if config.Spec.EtcdDiscoverySrv != "" {
		srvs, srvErr := srv.GetClient("etcd-client", config.Spec.EtcdDiscoverySrv, "")
		if srvErr != nil {
			return nil, fmt.Errorf("failed to discover etcd endpoints through SRV discovery: %v", srvErr)
		}
		etcdLocation = srvs.Endpoints
	}

	if len(etcdLocation) == 0 {
		log.Warning("No etcd endpoints specified in etcdv3 API config")
		return nil, fmt.Errorf("no etcd endpoints specified")
	}

	// Create the etcd client
	tlsInfo := &transport.TLSInfo{
		TrustedCAFile: config.Spec.EtcdCACertFile,
		CertFile:      config.Spec.EtcdCertFile,
		KeyFile:       config.Spec.EtcdKeyFile,
	}

	tlsClient, err := tlsInfo.ClientConfig()
	if err != nil {
		return nil, err
	}

	baseTLSConfig := tls.NewTLSConfig(fipsModeEnabled)
	tlsClient.MaxVersion = baseTLSConfig.MaxVersion
	tlsClient.MinVersion = baseTLSConfig.MinVersion
	tlsClient.CipherSuites = baseTLSConfig.CipherSuites
	tlsClient.CurvePreferences = baseTLSConfig.CurvePreferences
	tlsClient.Renegotiation = baseTLSConfig.Renegotiation

	cfg := clientv3.Config{
		Endpoints:   etcdLocation,
		TLS:         tlsClient,
		DialTimeout: 10 * time.Second,
	}

	// Plumb through the username and password if both are configured.
	if config.Spec.EtcdUsername != "" && config.Spec.EtcdPassword != "" {
		cfg.Username = config.Spec.EtcdUsername
		cfg.Password = config.Spec.EtcdPassword
	}

	return clientv3.New(cfg)
}

// Object for keeping track of controller states and statuses.
type controllerControl struct {
	ctx                   context.Context
	controllerStates      map[string]*controllerState
	stop                  chan struct{}
	restartCfgChan        <-chan config.RunConfig
	restartCntrlChan      chan string
	licenseMonitor        monitor.LicenseMonitor
	needLicenseMonitoring bool
	shortLicensePolling   bool
	informers             []cache.SharedIndexInformer
}

// Object for keeping track of Controller information.
type controllerState struct {
	controller     controller.Controller
	running        bool
	licenseFeature string
}

func (cc *controllerControl) InitControllers(ctx context.Context, cfg config.RunConfig,
	k8sClientset *kubernetes.Clientset, calicoClient client.Interface, esClientBuilder elasticsearch.ClientBuilder) {
	cc.shortLicensePolling = cfg.ShortLicensePolling

	// Create a shared informer factory to allow cache sharing between controllers monitoring the
	// same resource.
	factory := informers.NewSharedInformerFactory(k8sClientset, 0)
	podInformer := factory.Core().V1().Pods().Informer()
	nodeInformer := factory.Core().V1().Nodes().Informer()

	if cfg.Controllers.WorkloadEndpoint != nil {
		podController := pod.NewPodController(ctx, k8sClientset, calicoClient, *cfg.Controllers.WorkloadEndpoint, podInformer)
		cc.controllerStates["Pod"] = &controllerState{controller: podController}
		cc.registerInformers(podInformer)
	}

	if cfg.Controllers.Namespace != nil {
		namespaceController := namespace.NewNamespaceController(ctx, k8sClientset, calicoClient, *cfg.Controllers.Namespace)
		cc.controllerStates["Namespace"] = &controllerState{controller: namespaceController}
	}
	if cfg.Controllers.Policy != nil {
		policyController := networkpolicy.NewPolicyController(ctx, k8sClientset, calicoClient, *cfg.Controllers.Policy)
		cc.controllerStates["NetworkPolicy"] = &controllerState{controller: policyController}
	}
	if cfg.Controllers.Node != nil {
		nodeController := node.NewNodeController(ctx, k8sClientset, calicoClient, *cfg.Controllers.Node, nodeInformer, podInformer)
		cc.controllerStates["Node"] = &controllerState{controller: nodeController}
		cc.registerInformers(podInformer, nodeInformer)
	}
	if cfg.Controllers.ServiceAccount != nil {
		serviceAccountController := serviceaccount.NewServiceAccountController(ctx, k8sClientset, calicoClient, *cfg.Controllers.ServiceAccount)
		cc.controllerStates["ServiceAccount"] = &controllerState{controller: serviceAccountController}
	}

	// Calico Enterprise controllers:
	if cfg.Controllers.Service != nil {
		log.Warning("The Service controller is deprecated and will be removed in a future release. Please use the 'services' match field in network policy rules instead")
		serviceController := service.NewServiceController(ctx, k8sClientset, calicoClient, *cfg.Controllers.Service)
		cc.controllerStates["Service"] = &controllerState{controller: serviceController}
	}
	if cfg.Controllers.FederatedServices != nil {
		federatedEndpointsController := federatedservices.NewFederatedServicesController(ctx, k8sClientset, calicoClient, *cfg.Controllers.FederatedServices, cc.restartCntrlChan)
		cc.controllerStates["FederatedServices"] = &controllerState{
			controller:     federatedEndpointsController,
			licenseFeature: features.FederatedServices,
		}
		cc.needLicenseMonitoring = true
	}
	if cfg.Controllers.ElasticsearchConfiguration != nil {
		esK8sREST, err := relasticsearch.NewRESTClient(cfg.Controllers.ElasticsearchConfiguration.RESTConfig)
		if err != nil {
			log.WithError(err).Fatal("failed to build elasticsearch rest client")
		}

		cc.controllerStates["ElasticsearchConfiguration"] = &controllerState{
			controller: elasticsearchconfiguration.New(
				"cluster",
				"",
				k8sClientset,
				k8sClientset,
				esK8sREST,
				esClientBuilder,
				true,
				*cfg.Controllers.ElasticsearchConfiguration,
				cc.restartCntrlChan,
			),
		}
	}

	// Add controllers specific to the build, i.e. calico cloud.
	addBuildSpecificControllers(&cfg, cc, k8sClientset)

	if cfg.Controllers.ManagedCluster != nil {
		// We only want these clients created if the managedcluster controller type is enabled
		kubeconfig := cfg.Controllers.ManagedCluster.RESTConfig

		esK8sREST, err := relasticsearch.NewRESTClient(kubeconfig)
		if err != nil {
			log.WithError(err).Fatal("failed to build elasticsearch rest client")
		}

		calicoV3Client, err := tigeraapi.NewForConfig(kubeconfig)
		if err != nil {
			log.WithError(err).Fatal("failed to build calico v3 clientset")
		}

		cc.controllerStates["ManagedCluster"] = &controllerState{
			controller: managedcluster.New(
				func(clustername string) (kubernetes.Interface, *tigeraapi.Clientset, error) {
					kubeconfig.Host = cfg.Controllers.ManagedCluster.MultiClusterForwardingEndpoint
					kubeconfig.CAFile = cfg.Controllers.ManagedCluster.MultiClusterForwardingCA
					kubeconfig.WrapTransport = func(rt http.RoundTripper) http.RoundTripper {
						return &addHeaderRoundTripper{
							headers: map[string][]string{"x-cluster-id": {clustername}},
							rt:      rt,
						}
					}
					k8sCLI, err := kubernetes.NewForConfig(kubeconfig)
					if err != nil {
						return k8sCLI, nil, err
					}

					calicoCLI, err := tigeraapi.NewForConfig(kubeconfig)
					if err != nil {
						return k8sCLI, calicoCLI, err
					}

					return k8sCLI, calicoCLI, nil
				},
				k8sClientset,
				calicoV3Client,
				*cfg.Controllers.ManagedCluster,
				cc.restartCntrlChan,
				getCloudManagedClusterControllerManagers(esK8sREST, esClientBuilder, cfg),
			),
			licenseFeature: features.MultiClusterManagement,
		}
		cc.needLicenseMonitoring = true
	}

	if cfg.Controllers.AuthorizationConfiguration != nil {
		cc.controllerStates["Authorization"] = &controllerState{
			controller: authorization.New(
				k8sClientset,
				esClientBuilder,
				cfg.Controllers.AuthorizationConfiguration,
			),
		}
	}
}

// registerInformers registers the given informers, if not already registered. Registered informers
// will be started in RunControllers().
func (cc *controllerControl) registerInformers(infs ...cache.SharedIndexInformer) {
	for _, inf := range infs {
		alreadyRegistered := false
		for _, registeredInf := range cc.informers {
			if inf == registeredInf {
				alreadyRegistered = true
			}
		}

		if !alreadyRegistered {
			cc.informers = append(cc.informers, inf)
		}
	}
}

// Runs all the controllers and blocks until we get a restart.
func (cc *controllerControl) RunControllers() {
	// Instantiate the license monitor values
	lCtx, cancel := context.WithTimeout(cc.ctx, 10*time.Second)
	err := cc.licenseMonitor.RefreshLicense(lCtx)
	cancel()
	if err != nil {
		log.WithError(err).Error("Failed to get license from datastore; continuing without a license")
	}

	if cc.shortLicensePolling {
		log.Info("Using short license poll interval for FV")
		cc.licenseMonitor.SetPollInterval(1 * time.Second)
	}

	licenseChangedChan := make(chan struct{})

	// Define some of the callbacks for the license monitor. Any changes just send a signal back on the license changed channel.
	cc.licenseMonitor.SetFeaturesChangedCallback(func() {
		licenseChangedChan <- struct{}{}
	})

	cc.licenseMonitor.SetStatusChangedCallback(func(newLicenseStatus lclient.LicenseStatus) {
		licenseChangedChan <- struct{}{}
	})

	if cc.needLicenseMonitoring {
		// Start the license monitor, which will trigger the callback above at start of day and then whenever the license
		// status changes.
		// Need to wrap the call to MonitorForever in a function to pass static-checks.
		go func() {
			for {
				err := cc.licenseMonitor.MonitorForever(context.Background())
				if err != nil {
					log.WithError(err).Warn("Error while continuously monitoring the license.")
				}
				time.Sleep(time.Second)
			}
		}()
	}

	// Start any registered informers.
	for _, inf := range cc.informers {
		log.WithField("informer", inf).Info("Starting informer")
		go inf.Run(cc.stop)
	}

	for {
		for controllerType, cs := range cc.controllerStates {
			missingLicense := cs.licenseFeature != "" && !cc.licenseMonitor.GetFeatureStatus(cs.licenseFeature)
			if !cs.running && !missingLicense {
				// Run the controller
				log.Infof("Started the %s controller", controllerType)
				go cs.controller.Run(cc.stop)
				cs.running = true
			} else if cs.running && missingLicense {
				// Restart the controller since the updated license has less functionality than before.
				log.Warn("License was changed, shutting down the controllers")
				close(cc.stop)
				return
			}
		}

		// Block until we are cancelled, get new license info, or get a new configuration
		select {
		case <-cc.ctx.Done():
			log.Warn("context cancelled")
			close(cc.stop)
			return
		case msg := <-cc.restartCntrlChan:
			log.Warnf("controller requested restart: %s", msg)
			// Sleep for a bit to make sure we don't have a tight restart loop
			time.Sleep(3 * time.Second)
			close(cc.stop)
			return
		case <-cc.restartCfgChan:
			log.Warn("configuration changed; restarting")
			// Sleep for a bit to make sure we don't have a tight restart loop
			time.Sleep(3 * time.Second)
			// TODO: handle this more gracefully, like tearing down old controllers and starting new ones
			close(cc.stop)
			return
		case <-licenseChangedChan:
			log.Info("license status has changed")
			// go back to top of loop to compute if the license change requires a restart
			continue
		}
	}
}<|MERGE_RESOLUTION|>--- conflicted
+++ resolved
@@ -327,18 +327,11 @@
 			// carry on
 		}
 
-<<<<<<< HEAD
-		// skip healthchecks if configured
-		// Datastore HealthCheck
-		healthCtx, cancel := context.WithTimeout(ctx, 10*time.Second)
-		err := calicoClient.EnsureInitialized(healthCtx, "", "", "k8s")
-=======
 		// Perform a health check against the Calico data store. Just query the
 		// default cluster information and make sure it's up-to-date, which will
 		// fail if the data store isn't working.
 		healthCtx, cancel := context.WithTimeout(ctx, timeout)
-		err := calicoClient.EnsureInitialized(healthCtx, "", "k8s")
->>>>>>> 913fedcb
+		err := calicoClient.EnsureInitialized(healthCtx, "", "", "k8s")
 		if err != nil {
 			log.WithError(err).Errorf("Failed to verify datastore")
 			s.SetReady(
