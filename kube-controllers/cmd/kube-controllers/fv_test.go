--- conflicted
+++ resolved
@@ -29,12 +29,7 @@
 	. "github.com/onsi/ginkgo"
 	. "github.com/onsi/gomega"
 
-<<<<<<< HEAD
 	api "github.com/tigera/api/pkg/apis/projectcalico/v3"
-=======
-	api "github.com/projectcalico/api/pkg/apis/projectcalico/v3"
-	v3 "github.com/projectcalico/api/pkg/apis/projectcalico/v3"
->>>>>>> c86e1b70
 
 	"github.com/projectcalico/calico/felix/fv/containers"
 	"github.com/projectcalico/calico/felix/fv/infrastructure"
@@ -249,7 +244,7 @@
 
 		// Enable metrics and pprof ports for these tests.
 		Eventually(func() error {
-			kcfg := v3.NewKubeControllersConfiguration()
+			kcfg := api.NewKubeControllersConfiguration()
 			kcfg.Name = "default"
 			metricsPort := 9094
 			kcfg.Spec.PrometheusMetricsPort = &metricsPort
