// Copyright (c) 2021 Tigera, Inc. All rights reserved.
//
// Licensed under the Apache License, Version 2.0 (the "License");
// you may not use this file except in compliance with the License.
// You may obtain a copy of the License at
//
//	http://www.apache.org/licenses/LICENSE-2.0
//
// Unless required by applicable law or agreed to in writing, software
// distributed under the License is distributed on an "AS IS" BASIS,
// WITHOUT WARRANTIES OR CONDITIONS OF ANY KIND, either express or implied.
// See the License for the specific language governing permissions and
// limitations under the License.
package node

import (
	"context"
	"fmt"
	"math/big"
	"time"

	. "github.com/onsi/ginkgo"
	"github.com/onsi/ginkgo/extensions/table"
	. "github.com/onsi/gomega"
<<<<<<< HEAD
	apiv3 "github.com/tigera/api/pkg/apis/projectcalico/v3"
=======
	apiv3 "github.com/projectcalico/api/pkg/apis/projectcalico/v3"
	"github.com/sirupsen/logrus"
>>>>>>> d87fb980
	v1 "k8s.io/api/core/v1"
	metav1 "k8s.io/apimachinery/pkg/apis/meta/v1"
	"k8s.io/client-go/informers"
	"k8s.io/client-go/kubernetes"
	"k8s.io/client-go/kubernetes/fake"
	"k8s.io/client-go/tools/cache"

	"github.com/projectcalico/calico/kube-controllers/pkg/config"
	libapiv3 "github.com/projectcalico/calico/libcalico-go/lib/apis/v3"
	bapi "github.com/projectcalico/calico/libcalico-go/lib/backend/api"
	"github.com/projectcalico/calico/libcalico-go/lib/backend/model"
	client "github.com/projectcalico/calico/libcalico-go/lib/clientv3"
	"github.com/projectcalico/calico/libcalico-go/lib/ipam"
	"github.com/projectcalico/calico/libcalico-go/lib/net"
	"github.com/projectcalico/calico/libcalico-go/lib/options"
)

const (
	// Shorten the grace period of the controller to speed up tests. With a grace period
	// of 1 second, we expect periodically triggered sync's every 500ms, and that IPs will
	// move from candidate -> confirmed leak after one second.
	gracePeriod = 1 * time.Second

	// Asserting on GC output should allow for three grace periods to occur.
	// This ensures we don't hit race conditions with the internal GC loop.
	assertionTimeout = 3 * gracePeriod
)

// assertConsistentState performs checks on the provided IPAM controller's internal
// caches to ensure that they are consistent with each other. Useful for ensuring that
// at any arbitrary point in time, we're not in an unknown state.
func assertConsistentState(c *IPAMController) {
	// Stop the world so we can inspect it.
	done := c.pause()
	defer done()

	// Make sure that allBlocks contains all of the blocks.
	for cidr := range c.emptyBlocks {
		_, ok := c.allBlocks[cidr]
		Expect(ok).To(BeTrue(), fmt.Sprintf("Block %s not present in allBlocks", cidr))
	}
	for _, blocks := range c.blocksByNode {
		for cidr := range blocks {
			_, ok := c.allBlocks[cidr]
			Expect(ok).To(BeTrue(), fmt.Sprintf("Block %s not present in allBlocks", cidr))
		}
	}
	for cidr := range c.allocationsByBlock {
		_, ok := c.allBlocks[cidr]
		Expect(ok).To(BeTrue(), fmt.Sprintf("Block %s not present in allBlocks, but is present in allocationsByBlock", cidr))
	}

	// Make sure blocksByNode and nodesByBlock are consistent.
	for n, blocks := range c.blocksByNode {
		for cidr := range blocks {
			ExpectWithOffset(1, c.nodesByBlock[cidr]).To(Equal(n), fmt.Sprintf("Block %s on wrong node", cidr))
		}
	}
	for cidr, n := range c.nodesByBlock {
		ExpectWithOffset(1, c.blocksByNode[n][cidr]).To(BeTrue(), fmt.Sprintf("Block %s not present in blocksByNode", cidr))
	}

	// Make sure every allocation within the allocationState is present in the other maps.
	for node, allocations := range c.allocationState.allocationsByNode {
		for id, a := range allocations {
			ExpectWithOffset(1, c.allocationsByBlock[a.block][id]).To(Equal(a), fmt.Sprintf("Allocation %s not present in allocationsByBlock", id))
		}
		ExpectWithOffset(1, c.blocksByNode).To(HaveKey(node), fmt.Sprintf("Node %s not present in blocksByNode", node))
	}
}

var _ = Describe("IPAM controller UTs", func() {
	var c *IPAMController
	var cli client.Interface
	var cs kubernetes.Interface
	var stopChan chan struct{}
	var pods chan *v1.Pod
	var nodes chan *v1.Node

	BeforeEach(func() {
		// Create a fake clientset with nothing in it.
		cs = fake.NewSimpleClientset()

		// Create a fake Calico client.
		cli = NewFakeCalicoClient()

		// Create a node indexer with the fake clientset
		factory := informers.NewSharedInformerFactory(cs, 0)
		podInformer := factory.Core().V1().Pods().Informer()
		nodeInformer := factory.Core().V1().Nodes().Informer()

		// Config for the test.
		cfg := config.NodeControllerConfig{
			LeakGracePeriod: &metav1.Duration{Duration: gracePeriod},
		}

		// stopChan is used in AfterEach to stop the controller in each test.
		stopChan = make(chan struct{})

		pods = make(chan *v1.Pod, 1)
		_, err := podInformer.AddEventHandler(&cache.ResourceEventHandlerFuncs{
			AddFunc: func(obj interface{}) {
				pod := obj.(*v1.Pod)
				pods <- pod
			},
		})
		Expect(err).NotTo(HaveOccurred())
		nodes = make(chan *v1.Node, 1)
		_, err = nodeInformer.AddEventHandler(&cache.ResourceEventHandlerFuncs{
			AddFunc: func(obj interface{}) {
				node := obj.(*v1.Node)
				nodes <- node
			},
		})
		Expect(err).NotTo(HaveOccurred())

		factory.Start(stopChan)
		cache.WaitForCacheSync(stopChan, podInformer.HasSynced)
		cache.WaitForCacheSync(stopChan, nodeInformer.HasSynced)

		// Create a new controller. We don't register with a data feed,
		// as the tests themselves will drive the controller.
		c = NewIPAMController(cfg, cli, cs, podInformer.GetIndexer(), nodeInformer.GetIndexer())

		// For testing, speed up update batching.
		c.consolidationWindow = 1 * time.Millisecond
	})

	AfterEach(func() {
		// Assert test leaves the controller with a consistent internal state.
		assertConsistentState(c)

		// Stop the controller.
		close(stopChan)
	})

	It("should handle node updates and maintain its node cache", func() {
		// Start the controller.
		c.Start(stopChan)

		calicoNodeName := "cname"
		key := model.ResourceKey{Name: calicoNodeName, Kind: libapiv3.KindNode}
		n := libapiv3.Node{}
		n.Name = calicoNodeName
		n.Spec.OrchRefs = []libapiv3.OrchRef{
			{NodeName: "kname", Orchestrator: apiv3.OrchestratorKubernetes},
		}
		kvp := model.KVPair{
			Key:   key,
			Value: &n,
		}
		update := bapi.Update{
			KVPair:     kvp,
			UpdateType: bapi.UpdateTypeKVNew,
		}

		// Send a new Node update.
		c.onUpdate(update)

		// Check internal state is updated. Because the main loop is
		// in a different goroutine, this might take a short period of time.
		Eventually(func() string {
			done := c.pause()
			defer done()
			return c.kubernetesNodesByCalicoName[n.Name]
		}, 1*time.Second, 100*time.Millisecond).Should(Equal("kname"), "Cache not updated after ADD")

		// Send an update that changes the Kubernetes node name.
		// This should be rare, or maybe never happen, but we should handle it anyway.
		n.Spec.OrchRefs[0].NodeName = "kname2"
		update.UpdateType = bapi.UpdateTypeKVUpdated
		c.onUpdate(update)

		// Expect the cache to be updated.
		Eventually(func() string {
			done := c.pause()
			defer done()
			return c.kubernetesNodesByCalicoName[n.Name]
		}, 1*time.Second, 100*time.Millisecond).Should(Equal("kname2"), "Cache not updated after UPDATE")

		// Send a delete for the node, which should remove the entry from the cache.
		update.KVPair.Value = nil
		c.onUpdate(update)
		Eventually(func() map[string]string {
			done := c.pause()
			defer done()
			return c.kubernetesNodesByCalicoName
		}, 1*time.Second, 100*time.Millisecond).ShouldNot(HaveKey(n.Name), "Cache not updated after DELETE")

		// Recreate the Calico node as a non-Kubernetes node.
		n.Spec.OrchRefs[0].Orchestrator = apiv3.OrchestratorOpenStack
		update.KVPair.Value = &n
		update.UpdateType = bapi.UpdateTypeKVNew
		c.onUpdate(update)

		// Expect the cache to be updated, mapping the Calico name to "".
		Eventually(func() bool {
			done := c.pause()
			defer done()
			kname, ok := c.kubernetesNodesByCalicoName[n.Name]
			return ok && kname == ""
		}, 1*time.Second, 100*time.Millisecond).Should(BeTrue(), "Cache not updated as expected after ADD of non-k8s node")

		// Send a delete for the non-Kubernetes node, which should remove the entry from the cache.
		update.KVPair.Value = nil
		c.onUpdate(update)
		Eventually(func() map[string]string {
			done := c.pause()
			defer done()
			return c.kubernetesNodesByCalicoName
		}, 1*time.Second, 100*time.Millisecond).ShouldNot(HaveKey(n.Name), "Cache not updated after DELETE")
	})

	It("should handle adding and deleting blocks", func() {
		// Start the controller.
		c.Start(stopChan)

		// Add a new block with no allocations.
		cidr := net.MustParseCIDR("10.0.0.0/30")
		aff := "host:cnode"
		key := model.BlockKey{CIDR: cidr}
		b := model.AllocationBlock{
			CIDR:        cidr,
			Affinity:    &aff,
			Allocations: []*int{nil, nil, nil, nil},
			Unallocated: []int{0, 1, 2, 3},
			Attributes:  []model.AllocationAttribute{},
		}
		kvp := model.KVPair{
			Key:   key,
			Value: &b,
		}
		blockCIDR := kvp.Key.(model.BlockKey).CIDR.String()
		update := bapi.Update{KVPair: kvp, UpdateType: bapi.UpdateTypeKVNew}
		c.onUpdate(update)

		// Expect new entries in the internal maps.
		Eventually(func() model.KVPair {
			done := c.pause()
			defer done()
			return c.allBlocks[blockCIDR]
		}, 1*time.Second, 100*time.Millisecond).Should(Equal(kvp))
		Eventually(func() string {
			done := c.pause()
			defer done()
			return c.nodesByBlock["10.0.0.0/30"]
		}, 1*time.Second, 100*time.Millisecond).Should(Equal("cnode"))
		Eventually(func() map[string]*allocation {
			done := c.pause()
			defer done()
			return c.allocationState.allocationsByNode["cnode"]
		}, 1*time.Second, 100*time.Millisecond).Should(BeNil())

		// Now, allocate an address in the block and send it in as an update.
		idx := 0
		handle := "test-handle"
		b.Allocations[0] = &idx
		b.Unallocated = []int{1, 2, 3}
		b.Attributes = append(b.Attributes, model.AllocationAttribute{
			AttrPrimary: &handle,
			AttrSecondary: map[string]string{
				ipam.AttributeNode:      "cnode",
				ipam.AttributePod:       "test-pod",
				ipam.AttributeNamespace: "test-namespace",
			},
		})
		c.onUpdate(update)

		expectedAllocation := &allocation{
			ip:     "10.0.0.0",
			handle: handle,
			attrs:  b.Attributes[0].AttrSecondary,
			block:  "10.0.0.0/30",
		}

		// Unique ID we expect for this allocation.
		id := fmt.Sprintf("%s/%s", handle, "10.0.0.0")

		// Expect new entries in the internal maps.
		Eventually(func() model.KVPair {
			done := c.pause()
			defer done()
			return c.allBlocks[blockCIDR]
		}, 1*time.Second, 100*time.Millisecond).Should(Equal(kvp))
		Eventually(func() string {
			done := c.pause()
			defer done()
			return c.nodesByBlock["10.0.0.0/30"]
		}, 1*time.Second, 100*time.Millisecond).Should(Equal("cnode"))
		Eventually(func() map[string]*allocation {
			done := c.pause()
			defer done()
			return c.allocationState.allocationsByNode["cnode"]
		}, 1*time.Second, 100*time.Millisecond).ShouldNot(BeNil())
		Eventually(func() *allocation {
			done := c.pause()
			defer done()
			return c.allocationsByBlock[blockCIDR][id]
		}, 1*time.Second, 100*time.Millisecond).Should(Equal(expectedAllocation))
		Eventually(func() *allocation {
			done := c.pause()
			defer done()
			return c.allocationState.allocationsByNode["cnode"][id]
		}, 1*time.Second, 100*time.Millisecond).Should(Equal(expectedAllocation))

		// Release the address from above and expect original state to be restored.
		b.Allocations[0] = nil
		b.Unallocated = []int{1, 2, 3, 0}
		b.Attributes = []model.AllocationAttribute{}
		c.onUpdate(update)
		Eventually(func() model.KVPair {
			done := c.pause()
			defer done()
			return c.allBlocks[blockCIDR]
		}, 1*time.Second, 100*time.Millisecond).Should(Equal(kvp))
		Eventually(func() string {
			done := c.pause()
			defer done()
			return c.nodesByBlock["10.0.0.0/30"]
		}, assertionTimeout, time.Second).Should(Equal("cnode"))
		Eventually(func() map[string]*allocation {
			done := c.pause()
			defer done()
			return c.allocationState.allocationsByNode["cnode"]
		}, 1*time.Second, 100*time.Millisecond).Should(BeNil())
		Eventually(func() *allocation {
			done := c.pause()
			defer done()
			return c.allocationsByBlock[blockCIDR][id]
		}, 1*time.Second, 100*time.Millisecond).Should(BeNil())

		Eventually(func() *allocation {
			done := c.pause()
			defer done()
			return c.allocationState.allocationsByNode["cnode"][id]
		}, 1*time.Second, 100*time.Millisecond).Should(BeNil())

		// Delete the block and expect everything to be cleaned up.
		update.Value = nil
		c.onUpdate(update)
		Eventually(func() bool {
			done := c.pause()
			defer done()
			_, ok := c.allBlocks[blockCIDR]
			return ok
		}, 1*time.Second, 100*time.Millisecond).Should(BeFalse())
		Eventually(func() map[string]*allocation {
			done := c.pause()
			defer done()
			return c.allocationState.allocationsByNode["cnode"]
		}, 1*time.Second, 100*time.Millisecond).Should(BeNil())
		Eventually(func() map[string]*allocation {
			done := c.pause()
			defer done()
			return c.allocationsByBlock[blockCIDR]
		}, 1*time.Second, 100*time.Millisecond).Should(BeNil())
	})

	It("should maintain pool and block mappings", func() {
		// Start the controller.
		c.Start(stopChan)

		// Add first block with no pools established.
		firstBlockCIDR := net.MustParseCIDR("192.168.0.0/30")
		firstBlockAff := "host:cnode"
		firstBlockKey := model.BlockKey{CIDR: firstBlockCIDR}
		firstBlock := model.AllocationBlock{
			CIDR:        firstBlockCIDR,
			Affinity:    &firstBlockAff,
			Allocations: []*int{nil, nil, nil, nil},
			Unallocated: []int{0, 1, 2, 3},
			Attributes:  []model.AllocationAttribute{},
		}
		firstBlockKVP := model.KVPair{
			Key:   firstBlockKey,
			Value: &firstBlock,
		}
		firstBlockUpdate := bapi.Update{KVPair: firstBlockKVP, UpdateType: bapi.UpdateTypeKVNew}
		c.onUpdate(firstBlockUpdate)

		// Expect new entries in the pool manager maps under unknown pool.
		Eventually(func() string {
			done := c.pause()
			defer done()
			return c.poolManager.poolsByBlock[firstBlockCIDR.String()]
		}, 1*time.Second, 100*time.Millisecond).Should(Equal(unknownPoolLabel))
		Eventually(func() map[string]bool {
			done := c.pause()
			defer done()
			return c.poolManager.blocksByPool[unknownPoolLabel]
		}, 1*time.Second, 100*time.Millisecond).Should(Equal(map[string]bool{firstBlockCIDR.String(): true}))
		Eventually(func() map[string]*apiv3.IPPool {
			done := c.pause()
			defer done()
			return c.poolManager.allPools
		}, 1*time.Second, 100*time.Millisecond).Should(BeEmpty())

		// Establish first pool for the first block.
		firstIPPoolName := "ippool-1"
		firstIPPoolKey := model.ResourceKey{Name: firstIPPoolName, Kind: apiv3.KindIPPool}
		firstIPPool := apiv3.IPPool{}
		firstIPPool.Name = firstIPPoolName
		firstIPPool.Spec.CIDR = "192.168.0.0/24"
		firstIPPool.Spec.BlockSize = 30
		firstIPPool.Spec.NodeSelector = "all()"
		firstIPPool.Spec.Disabled = false
		firstPoolKVP := model.KVPair{
			Key:   firstIPPoolKey,
			Value: &firstIPPool,
		}
		firstPoolUpdate := bapi.Update{
			KVPair:     firstPoolKVP,
			UpdateType: bapi.UpdateTypeKVNew,
		}
		c.onUpdate(firstPoolUpdate)

		// Expect first block to be associated with first pool.
		Eventually(func() string {
			done := c.pause()
			defer done()
			return c.poolManager.poolsByBlock[firstBlockCIDR.String()]
		}, 1*time.Second, 100*time.Millisecond).Should(Equal(firstIPPoolName))
		Eventually(func() map[string]bool {
			done := c.pause()
			defer done()
			return c.poolManager.blocksByPool[firstIPPoolName]
		}, 1*time.Second, 100*time.Millisecond).Should(Equal(map[string]bool{firstBlockCIDR.String(): true}))
		Eventually(func() *apiv3.IPPool {
			done := c.pause()
			defer done()
			return c.poolManager.allPools[firstIPPoolName]
		}, 1*time.Second, 100*time.Millisecond).Should(Equal(&firstIPPool))

		// Create a second pool and a second block immediately associated to it.
		secondIPPoolName := "ippool-2"
		secondIPPoolKey := model.ResourceKey{Name: secondIPPoolName, Kind: apiv3.KindIPPool}
		secondIPPool := apiv3.IPPool{}
		secondIPPool.Name = secondIPPoolName
		secondIPPool.Spec.CIDR = "10.16.0.0/24"
		secondIPPool.Spec.BlockSize = 30
		secondIPPool.Spec.NodeSelector = "all()"
		secondIPPool.Spec.Disabled = false
		secondIPPoolKVP := model.KVPair{
			Key:   secondIPPoolKey,
			Value: &secondIPPool,
		}
		secondPoolUpdate := bapi.Update{
			KVPair:     secondIPPoolKVP,
			UpdateType: bapi.UpdateTypeKVNew,
		}
		c.onUpdate(secondPoolUpdate)

		secondBlockCIDR := net.MustParseCIDR("10.16.0.0/30")
		secondBlockAff := "host:cnode"
		secondBlockKey := model.BlockKey{CIDR: secondBlockCIDR}
		secondBlock := model.AllocationBlock{
			CIDR:        secondBlockCIDR,
			Affinity:    &secondBlockAff,
			Allocations: []*int{nil, nil, nil, nil},
			Unallocated: []int{0, 1, 2, 3},
			Attributes:  []model.AllocationAttribute{},
		}
		secondBlockKVP := model.KVPair{
			Key:   secondBlockKey,
			Value: &secondBlock,
		}
		secondBlockUpdate := bapi.Update{KVPair: secondBlockKVP, UpdateType: bapi.UpdateTypeKVNew}
		c.onUpdate(secondBlockUpdate)

		// Expect second block to be associated with second pool.
		Eventually(func() string {
			done := c.pause()
			defer done()
			return c.poolManager.poolsByBlock[secondBlockCIDR.String()]
		}, 1*time.Second, 100*time.Millisecond).Should(Equal(secondIPPoolName))
		Eventually(func() map[string]bool {
			done := c.pause()
			defer done()
			return c.poolManager.blocksByPool[secondIPPoolName]
		}, 1*time.Second, 100*time.Millisecond).Should(Equal(map[string]bool{secondBlockCIDR.String(): true}))
		Eventually(func() *apiv3.IPPool {
			done := c.pause()
			defer done()
			return c.poolManager.allPools[secondIPPoolName]
		}, 1*time.Second, 100*time.Millisecond).Should(Equal(&secondIPPool))

		// Delete second block (associated with second pool). Expect block to be removed from pool maps.
		secondBlockUpdate.KVPair.Value = nil
		c.onUpdate(secondBlockUpdate)
		Eventually(func() string {
			done := c.pause()
			defer done()
			return c.poolManager.poolsByBlock[secondBlockCIDR.String()]
		}, 1*time.Second, 100*time.Millisecond).Should(BeEmpty())
		Eventually(func() map[string]bool {
			done := c.pause()
			defer done()
			return c.poolManager.blocksByPool[secondIPPoolName]
		}, 1*time.Second, 100*time.Millisecond).Should(BeEmpty())

		// Delete first pool. Expect first block to be associated with unknown pool, and pool removed from pool cache.
		firstPoolUpdate.KVPair.Value = nil
		c.onUpdate(firstPoolUpdate)
		Eventually(func() string {
			done := c.pause()
			defer done()
			return c.poolManager.poolsByBlock[firstBlockCIDR.String()]
		}, 1*time.Second, 100*time.Millisecond).Should(Equal(unknownPoolLabel))
		Eventually(func() map[string]bool {
			done := c.pause()
			defer done()
			return c.poolManager.blocksByPool[unknownPoolLabel]
		}, 1*time.Second, 100*time.Millisecond).Should(Equal(map[string]bool{firstBlockCIDR.String(): true}))
		Eventually(func() *apiv3.IPPool {
			done := c.pause()
			defer done()
			return c.poolManager.allPools[firstIPPoolName]
		}, 1*time.Second, 100*time.Millisecond).Should(BeNil())

		// Delete first block (unassociated with a pool). Expect block to be removed from pool maps.
		firstBlockUpdate.KVPair.Value = nil
		c.onUpdate(firstBlockUpdate)
		Eventually(func() string {
			done := c.pause()
			defer done()
			return c.poolManager.poolsByBlock[firstBlockCIDR.String()]
		}, 1*time.Second, 100*time.Millisecond).Should(BeEmpty())
		Eventually(func() map[string]bool {
			done := c.pause()
			defer done()
			return c.poolManager.blocksByPool[firstIPPoolName]
		}, 1*time.Second, 100*time.Millisecond).Should(BeEmpty())

		// The unknown pool has no more blocks, it should be removed from the blocksByPool map.
		// The second pool has no more blocks, it should remain from the blocksByPool map since it is an active pool.
		Eventually(func() map[string]map[string]bool {
			done := c.pause()
			defer done()
			return c.poolManager.blocksByPool
		}, 1*time.Second, 100*time.Millisecond).Should(Equal(map[string]map[string]bool{"ippool-2": {}}))
	})

	It("should handle node deletion properly", func() {
		// Start the controller.
		c.Start(stopChan)

		// Add a new block with one allocation.
		idx := 0
		handle := "test-handle"
		cidr := net.MustParseCIDR("10.0.0.0/30")
		aff := "host:cnode"
		key := model.BlockKey{CIDR: cidr}
		b := model.AllocationBlock{
			CIDR:        cidr,
			Affinity:    &aff,
			Allocations: []*int{&idx, nil, nil, nil},
			Unallocated: []int{1, 2, 3},
			Attributes: []model.AllocationAttribute{
				{
					AttrPrimary: &handle,
					AttrSecondary: map[string]string{
						ipam.AttributeNode:      "cnode",
						ipam.AttributePod:       "test-pod",
						ipam.AttributeNamespace: "test-namespace",
					},
				},
			},
		}
		kvp := model.KVPair{
			Key:   key,
			Value: &b,
		}
		blockCIDR := kvp.Key.(model.BlockKey).CIDR.String()
		update := bapi.Update{KVPair: kvp, UpdateType: bapi.UpdateTypeKVNew}
		c.onUpdate(update)

		// Wait for internal caches to update.
		Eventually(func() bool {
			done := c.pause()
			defer done()
			_, ok := c.allBlocks[blockCIDR]
			return ok
		}, 1*time.Second, 100*time.Millisecond).Should(BeTrue())

		// Mark the syncer as InSync so that the GC will be enabled.
		c.onStatusUpdate(bapi.InSync)

		// Trigger a node deletion. The node referenced in the allocation above
		// never existed in the k8s API and neither does the pod, so this should result in a GC.
		c.OnKubernetesNodeDeleted(&v1.Node{ObjectMeta: metav1.ObjectMeta{Name: "kname"}})

		// Confirm the IP and block affinity were released.
		fakeClient := cli.IPAM().(*fakeIPAMClient)
		Eventually(func() bool {
			return fakeClient.handlesReleased[handle]
		}, assertionTimeout, 100*time.Millisecond).Should(BeTrue())
		Eventually(func() bool {
			return fakeClient.affinityReleased("cnode")
		}, assertionTimeout, 100*time.Millisecond).Should(BeTrue())
	})

	It("should handle clusterinformation updates and maintain its clusterinformation datastoreReady cache", func() {
		// Start the controller.
		c.Start(stopChan)

		calicoNodeName := "cname"
		isReady := false

		key := model.ResourceKey{Name: calicoNodeName, Kind: apiv3.KindClusterInformation}
		ci := apiv3.ClusterInformation{}
		ci.Name = calicoNodeName
		ci.Spec.DatastoreReady = &isReady
		kvp := model.KVPair{
			Key:   key,
			Value: &ci,
		}
		update := bapi.Update{
			KVPair:     kvp,
			UpdateType: bapi.UpdateTypeKVNew,
		}

		// Send a new ClusterInformation update.
		c.onUpdate(update)

		Eventually(func() bool {
			done := c.pause()
			defer done()
			return c.datastoreReady
		}, 1*time.Second, 100*time.Millisecond).Should(Equal(false), "Cache not updated after UPDATE")

		isReady = true
		c.onUpdate(update)
		Eventually(func() bool {
			done := c.pause()
			defer done()
			return c.datastoreReady
		}, 1*time.Second, 100*time.Millisecond).Should(Equal(true), "Cache not updated after ADD")

		update.KVPair.Value = nil
		c.onUpdate(update)
		Eventually(func() bool {
			done := c.pause()
			defer done()
			return c.datastoreReady
		}, 1*time.Second, 100*time.Millisecond).Should(Equal(false), "Cache not updated after DELETE")
	})

	It("should clean up host-owned IPs of deleted nodes.", func() {
		// Start the controller.
		c.Start(make(chan struct{}))

		// Add a new block with one allocation.
		cidr := net.MustParseCIDR("10.0.0.0/30")
		aff := "host:cnode"
		key := model.BlockKey{CIDR: cidr}
		b := model.AllocationBlock{
			CIDR:        cidr,
			Affinity:    &aff,
			Allocations: []*int{intPtr(0), intPtr(1), intPtr(2), intPtr(3)},
			Unallocated: []int{},
			Attributes: []model.AllocationAttribute{
				{
					AttrPrimary: stringPtr("ipip-tunnel-addr-cnode"),
					AttrSecondary: map[string]string{
						ipam.AttributeNode: "cnode",
						ipam.AttributeType: ipam.AttributeTypeIPIP,
					},
				},
				{
					AttrPrimary: stringPtr("vxlan-tunnel-addr-cnode"),
					AttrSecondary: map[string]string{
						ipam.AttributeNode: "cnode",
						ipam.AttributeType: ipam.AttributeTypeVXLAN,
					},
				},
				{
					AttrPrimary: stringPtr("wireguard-tunnel-addr-cnode"),
					AttrSecondary: map[string]string{
						ipam.AttributeNode: "cnode",
						ipam.AttributeType: ipam.AttributeTypeWireguard,
					},
				},
				{
					AttrPrimary: stringPtr("aws-secondary-ifaces-cnode"),
					AttrSecondary: map[string]string{
						ipam.AttributeNode: "cnode",
						ipam.AttributeType: ipam.AttributeTypeAWSSecondary,
					},
				},
			},
		}
		kvp := model.KVPair{
			Key:   key,
			Value: &b,
		}
		blockCIDR := kvp.Key.(model.BlockKey).CIDR.String()
		update := bapi.Update{KVPair: kvp, UpdateType: bapi.UpdateTypeKVNew}
		c.onUpdate(update)

		// Wait for internal caches to update.
		Eventually(func() bool {
			done := c.pause()
			defer done()
			_, ok := c.allBlocks[blockCIDR]
			return ok
		}, 1*time.Second, 100*time.Millisecond).Should(BeTrue())

		// Mark the syncer as InSync so that the GC will be enabled.
		c.onStatusUpdate(bapi.InSync)

		// Trigger a node deletion. The node referenced in the allocation above
		// never existed in the k8s API so this should result in a GC.
		c.OnKubernetesNodeDeleted()

		// Confirm the IP and block affinity were released.
		fakeClient := cli.IPAM().(*fakeIPAMClient)
		Eventually(func() map[string]bool {
			return fakeClient.handlesReleased
		}, 5*time.Second, 100*time.Millisecond).Should(HaveLen(4))
		Eventually(func() bool {
			return fakeClient.affinityReleased("cnode")
		}, 5*time.Second, 100*time.Millisecond).Should(BeTrue())
	})

	table.DescribeTable("should NOT clean up host-owned IPs of existing nodes.",
		func(allocType string) {
			// Create a valid node, should keep the host-owned IPs alive.
			n := libapiv3.Node{}
			n.Name = "cnode"
			n.Spec.OrchRefs = []libapiv3.OrchRef{{NodeName: "kname", Orchestrator: apiv3.OrchestratorKubernetes}}
			_, err := cli.Nodes().Create(context.TODO(), &n, options.SetOptions{})
			Expect(err).NotTo(HaveOccurred())

			// Add the matching Kubernetes node.
			kn := v1.Node{}
			kn.Name = "kname"
			_, err = cs.CoreV1().Nodes().Create(context.TODO(), &kn, metav1.CreateOptions{})
			Expect(err).NotTo(HaveOccurred())

			// Start the controller.
			c.Start(make(chan struct{}))

			// Wait for the controller to learn about the nodes in question.
			var node *v1.Node
			Eventually(nodes).WithTimeout(time.Second).Should(Receive(&node))

			// Add a new block with one allocation.
			cidr := net.MustParseCIDR("10.0.0.0/30")
			aff := "host:cnode"
			key := model.BlockKey{CIDR: cidr}
			b := model.AllocationBlock{
				CIDR:        cidr,
				Affinity:    &aff,
				Allocations: []*int{intPtr(0)},
				Unallocated: []int{1, 2, 3},
				Attributes: []model.AllocationAttribute{
					{
						AttrPrimary: stringPtr(allocType + "-cnode"),
						AttrSecondary: map[string]string{
							ipam.AttributeNode: "cnode",
							ipam.AttributeType: allocType,
						},
					},
				},
			}
			kvp := model.KVPair{
				Key:   key,
				Value: &b,
			}
			blockCIDR := kvp.Key.(model.BlockKey).CIDR.String()
			update := bapi.Update{KVPair: kvp, UpdateType: bapi.UpdateTypeKVNew}
			c.onUpdate(update)

			// Wait for internal caches to update.
			Eventually(func() bool {
				done := c.pause()
				defer done()
				_, ok := c.allBlocks[blockCIDR]
				return ok
			}, 1*time.Second, 100*time.Millisecond).Should(BeTrue())

			// Mark the syncer as InSync so that the GC will be enabled.
			c.onStatusUpdate(bapi.InSync)

			// Trigger a sync.
			c.OnKubernetesNodeDeleted()

			// Wait for at least one timed sync to complete (we set LeakGracePeriod to 5s, which means syncs
			// run ever 2.5s).
			// Ths allocation still belongs to a valid node, so it should not be released.
			fakeClient := cli.IPAM().(*fakeIPAMClient)
			Consistently(func() map[string]bool {
				return fakeClient.handlesReleased
			}, 3*time.Second, 100*time.Millisecond).Should(BeEmpty())
			Expect(fakeClient.affinityReleased("cnode")).To(BeFalse())
		},
		table.Entry(ipam.AttributeTypeIPIP, ipam.AttributeTypeIPIP),
		table.Entry(ipam.AttributeTypeVXLAN, ipam.AttributeTypeVXLAN),
		table.Entry(ipam.AttributeTypeWireguard, ipam.AttributeTypeWireguard),
		table.Entry(ipam.AttributeTypeAWSSecondary, ipam.AttributeTypeAWSSecondary),
	)

	It("should clean up leaked IP addresses", func() {
		// Add a new block with one allocation - on a valid node but no corresponding pod.
		n := libapiv3.Node{}
		n.Name = "cnode"
		n.Spec.OrchRefs = []libapiv3.OrchRef{{NodeName: "kname", Orchestrator: apiv3.OrchestratorKubernetes}}
		_, err := cli.Nodes().Create(context.TODO(), &n, options.SetOptions{})
		Expect(err).NotTo(HaveOccurred())

		// Add the matching Kubernetes node.
		kn := v1.Node{}
		kn.Name = "kname"
		_, err = cs.CoreV1().Nodes().Create(context.TODO(), &kn, metav1.CreateOptions{})
		Expect(err).NotTo(HaveOccurred())

		// Start the controller.
		c.Start(stopChan)
		var node *v1.Node
		Eventually(nodes).WithTimeout(time.Second).Should(Receive(&node))

		idx := 0
		handle := "test-handle"
		cidr := net.MustParseCIDR("10.0.0.0/30")
		aff := "host:cnode"
		key := model.BlockKey{CIDR: cidr}
		b := model.AllocationBlock{
			CIDR:        cidr,
			Affinity:    &aff,
			Allocations: []*int{&idx, nil, nil, nil},
			Unallocated: []int{1, 2, 3},
			Attributes: []model.AllocationAttribute{
				{
					AttrPrimary: &handle,
					AttrSecondary: map[string]string{
						ipam.AttributeNode:      "cnode",
						ipam.AttributePod:       "test-pod",
						ipam.AttributeNamespace: "test-namespace",
					},
				},
			},
		}
		kvp := model.KVPair{
			Key:   key,
			Value: &b,
		}
		blockCIDR := kvp.Key.(model.BlockKey).CIDR.String()
		update := bapi.Update{KVPair: kvp, UpdateType: bapi.UpdateTypeKVNew}
		c.onUpdate(update)

		// Wait for internal caches to update.
		Eventually(func() bool {
			done := c.pause()
			defer done()
			_, ok := c.allBlocks[blockCIDR]
			return ok
		}, 1*time.Second, 100*time.Millisecond).Should(BeTrue())

		// Mark the syncer as InSync so that the GC will be triggered.
		c.onStatusUpdate(bapi.InSync)

		// Confirm the IP was released. We start the controller with a 5s reconcile period,
		// so this should take at most 15s.
		fakeClient := cli.IPAM().(*fakeIPAMClient)
		Eventually(func() bool {
			return fakeClient.handlesReleased[handle]
		}, assertionTimeout, 100*time.Millisecond).Should(BeTrue())

		// The block should remain.
		Consistently(func() bool {
			return fakeClient.affinityReleased("cnode")
		}, assertionTimeout, 100*time.Millisecond).Should(BeFalse())
	})

	It("should handle blocks losing their affinity", func() {
		// Create Calico and k8s nodes for the test.
		n := libapiv3.Node{}
		n.Name = "cnode"
		n.Spec.OrchRefs = []libapiv3.OrchRef{{NodeName: "kname", Orchestrator: apiv3.OrchestratorKubernetes}}
		_, err := cli.Nodes().Create(context.TODO(), &n, options.SetOptions{})
		Expect(err).NotTo(HaveOccurred())
		kn := v1.Node{}
		kn.Name = "kname"
		_, err = cs.CoreV1().Nodes().Create(context.TODO(), &kn, metav1.CreateOptions{})
		Expect(err).NotTo(HaveOccurred())
		var node *v1.Node
		Eventually(nodes).WithTimeout(time.Second).Should(Receive(&node))

		// Create a pod for the allocation so that it doesn't get GC'd.
		pod := v1.Pod{}
		pod.Name = "test-pod"
		pod.Namespace = "test-namespace"
		pod.Spec.NodeName = "kname"
		_, err = cs.CoreV1().Pods(pod.Namespace).Create(context.TODO(), &pod, metav1.CreateOptions{})
		Expect(err).NotTo(HaveOccurred())
		var gotPod *v1.Pod
		Eventually(pods).WithTimeout(time.Second).Should(Receive(&gotPod))

		// Start the controller.
		c.Start(stopChan)

		// Add a new block with one allocation, affine to cnode.
		idx := 0
		handle := "test-handle"
		cidr := net.MustParseCIDR("10.0.0.0/30")
		aff := "host:cnode"
		key := model.BlockKey{CIDR: cidr}
		b := model.AllocationBlock{
			CIDR:        cidr,
			Affinity:    &aff,
			Allocations: []*int{&idx, nil, nil, nil},
			Unallocated: []int{1, 2, 3},
			Attributes: []model.AllocationAttribute{
				{
					AttrPrimary: &handle,
					AttrSecondary: map[string]string{
						ipam.AttributeNode:      "cnode",
						ipam.AttributePod:       pod.Name,
						ipam.AttributeNamespace: pod.Namespace,
					},
				},
			},
		}
		kvp := model.KVPair{
			Key:   key,
			Value: &b,
		}
		blockCIDR := kvp.Key.(model.BlockKey).CIDR.String()
		update := bapi.Update{KVPair: kvp, UpdateType: bapi.UpdateTypeKVNew}
		c.onUpdate(update)

		// Wait for controller state to update. The block
		// should appear in allBlocks.
		Eventually(func() bool {
			done := c.pause()
			defer done()
			_, ok := c.allBlocks[blockCIDR]
			return ok
		}, 1*time.Second, 100*time.Millisecond).Should(BeTrue())

		// And, the allocationsByNode map should receive an entry.
		Eventually(func() bool {
			done := c.pause()
			defer done()
			_, ok := c.allocationState.allocationsByNode["cnode"]
			return ok
		}, 1*time.Second, 100*time.Millisecond).Should(BeTrue())

		// Now release the block's affinity with no other changes.
		b2 := model.AllocationBlock{
			CIDR:        cidr,
			Affinity:    nil,
			Allocations: []*int{&idx, nil, nil, nil},
			Unallocated: []int{1, 2, 3},
			Attributes: []model.AllocationAttribute{
				{
					AttrPrimary: &handle,
					AttrSecondary: map[string]string{
						ipam.AttributeNode:      "cnode",
						ipam.AttributePod:       pod.Name,
						ipam.AttributeNamespace: pod.Namespace,
					},
				},
			},
		}
		kvp2 := model.KVPair{
			Key:   key,
			Value: &b2,
		}
		update2 := bapi.Update{KVPair: kvp2, UpdateType: bapi.UpdateTypeKVUpdated}
		c.onUpdate(update2)

		// Block still exists.
		Eventually(func() bool {
			done := c.pause()
			defer done()
			_, ok := c.allBlocks[blockCIDR]
			return ok
		}, 1*time.Second, 100*time.Millisecond).Should(BeTrue())

		// cnode still has an allocation from the block, even though it is not affine.
		Eventually(func() bool {
			done := c.pause()
			defer done()
			_, ok := c.allocationState.allocationsByNode["cnode"]
			return ok
		}, 1*time.Second, 100*time.Millisecond).Should(BeTrue())

		// However, the block is no longer assigned to cnode.
		Eventually(func() string {
			done := c.pause()
			defer done()
			return c.nodesByBlock["10.0.0.0/30"]
		}, 1*time.Second, 100*time.Millisecond).Should(Equal(""))

		// Finally, release the IP in the now orphaned block. Removing the IP should
		// result in the remaining state being cleaned up.
		By("releasing the IP address", func() {
			b3 := model.AllocationBlock{
				CIDR:        cidr,
				Affinity:    nil,
				Allocations: []*int{nil, nil, nil, nil},
				Unallocated: []int{1, 2, 3, 0},
				Attributes:  []model.AllocationAttribute{},
			}
			kvp3 := model.KVPair{
				Key:   key,
				Value: &b3,
			}
			update3 := bapi.Update{KVPair: kvp3, UpdateType: bapi.UpdateTypeKVUpdated}
			c.onUpdate(update3)
		})

		// Block still exists, but is empty. Note: In a real system,
		// this would trigger deletion of the block.
		Eventually(func() bool {
			done := c.pause()
			defer done()
			_, ok := c.allBlocks[blockCIDR]
			return ok
		}, 1*time.Second, 100*time.Millisecond).Should(BeTrue())

		// cnode no longer has any allocations
		Eventually(func() bool {
			done := c.pause()
			defer done()
			_, ok := c.allocationState.allocationsByNode["cnode"]
			return ok
		}, 1*time.Second, 100*time.Millisecond).Should(BeFalse())

		// The block still has no affinity.
		Eventually(func() string {
			done := c.pause()
			defer done()
			return c.nodesByBlock["10.0.0.0/30"]
		}, 1*time.Second, 100*time.Millisecond).Should(Equal(""))
	})

	It("should NOT clean up IPs if another valid IP shares the handle", func() {
		// Create Calico and k8s nodes for the test.
		n := libapiv3.Node{}
		n.Name = "cnode"
		n.Spec.OrchRefs = []libapiv3.OrchRef{{NodeName: "kname", Orchestrator: apiv3.OrchestratorKubernetes}}
		_, err := cli.Nodes().Create(context.TODO(), &n, options.SetOptions{})
		Expect(err).NotTo(HaveOccurred())
		kn := v1.Node{}
		kn.Name = "kname"
		_, err = cs.CoreV1().Nodes().Create(context.TODO(), &kn, metav1.CreateOptions{})
		Expect(err).NotTo(HaveOccurred())
		var node *v1.Node
		Eventually(nodes).WithTimeout(time.Second).Should(Receive(&node))

		// Create a pod for the allocation - the pod will have a single IP in its status, but there will be
		// two IPs allocated which belong to the pod's handle - one "leaked" and one valid. This simulates
		// a scenario where dual-stack is enabled in Calico, but not in Kubernetes, so two IPs will be allocated
		// per-pod, but only one IP will show up in the k8s API.
		pod := v1.Pod{}
		pod.Name = "test-pod"
		pod.Namespace = "test-namespace"
		pod.Spec.NodeName = "kname"
		pod.Status.PodIP = "10.0.0.0"
		pod.Status.PodIPs = []v1.PodIP{{IP: "10.0.0.0"}}
		_, err = cs.CoreV1().Pods(pod.Namespace).Create(context.TODO(), &pod, metav1.CreateOptions{})
		Expect(err).NotTo(HaveOccurred())
		var gotPod *v1.Pod
		Eventually(pods).WithTimeout(time.Second).Should(Receive(&gotPod))

		// Add a new block with the IPv4 address.
		idx := 0
		handle := "test-handle"
		cidr := net.MustParseCIDR("10.0.0.0/30")
		aff := "host:cnode"
		key := model.BlockKey{CIDR: cidr}
		b := model.AllocationBlock{
			CIDR:        cidr,
			Affinity:    &aff,
			Allocations: []*int{&idx, nil, nil, nil},
			Unallocated: []int{1, 2, 3},
			Attributes: []model.AllocationAttribute{
				{
					AttrPrimary: &handle,
					AttrSecondary: map[string]string{
						ipam.AttributeNode:      "cnode",
						ipam.AttributePod:       pod.Name,
						ipam.AttributeNamespace: pod.Namespace,
					},
				},
			},
		}
		kvp := model.KVPair{
			Key:   key,
			Value: &b,
		}
		update := bapi.Update{KVPair: kvp, UpdateType: bapi.UpdateTypeKVNew}
		c.onUpdate(update)

		// Allocate an IPv6 address to the pod as well.
		cidrv6 := net.MustParseCIDR("fe80::00/126")
		key2 := model.BlockKey{CIDR: cidrv6}
		b2 := model.AllocationBlock{
			CIDR:        cidrv6,
			Affinity:    &aff,
			Allocations: []*int{&idx, nil, nil, nil},
			Unallocated: []int{1, 2, 3},
			Attributes: []model.AllocationAttribute{
				{
					AttrPrimary: &handle,
					AttrSecondary: map[string]string{
						ipam.AttributeNode:      "cnode",
						ipam.AttributePod:       pod.Name,
						ipam.AttributeNamespace: pod.Namespace,
					},
				},
			},
		}
		kvpV6 := model.KVPair{
			Key:   key2,
			Value: &b2,
		}
		updateV6 := bapi.Update{KVPair: kvpV6, UpdateType: bapi.UpdateTypeKVNew}
		c.onUpdate(updateV6)

		// Start the controller.
		c.Start(stopChan)

		By("Waiting for internal caches to sync", func() {
			Eventually(func() bool {
				// v6 block is present.
				blockCIDR := kvpV6.Key.(model.BlockKey).CIDR.String()
				done := c.pause()
				defer done()
				_, ok := c.allBlocks[blockCIDR]
				return ok
			}, 1*time.Second, 100*time.Millisecond).Should(BeTrue())

			Eventually(func() bool {
				// v4 block is present.
				blockCIDR := kvp.Key.(model.BlockKey).CIDR.String()
				done := c.pause()
				defer done()
				_, ok := c.allBlocks[blockCIDR]
				return ok
			}, 1*time.Second, 100*time.Millisecond).Should(BeTrue())

			Eventually(func() int {
				// Should have two allocations.
				done := c.pause()
				defer done()
				return len(c.allocationState.allocationsByNode["cnode"])
			}, 1*time.Second, 100*time.Millisecond).Should(Equal(2))
		})

		By("Marking the syncer in-sync", func() {
			c.onStatusUpdate(bapi.InSync)
		})

		fakeClient := cli.IPAM().(*fakeIPAMClient)
		By("Verifying initial state", func() {
			// The IPv4 IP should not be marked as a leak.
			Consistently(func() bool {
				done := c.pause()
				defer done()
				a := c.allocationState.allocationsByNode["cnode"]["test-handle/10.0.0.0"]
				return a.isConfirmedLeak()
			}, assertionTimeout, 100*time.Millisecond).Should(BeFalse())

			// The IPv6 IP should be marked as a leak.
			Eventually(func() bool {
				done := c.pause()
				defer done()
				a := c.allocationState.allocationsByNode["cnode"]["test-handle/fe80::"]
				return a.isConfirmedLeak()
			}, assertionTimeout, 1*time.Second).Should(BeTrue())

			// The handle used for the allocation should not be considered a leak because the IPv4 address
			// is still valid.
			Eventually(func() bool {
				done := c.pause()
				defer done()
				return c.handleTracker.isConfirmedLeak(handle)
			}, assertionTimeout, 1*time.Second).Should(BeFalse())

			// Confirm the IPs were NOT released.
			Eventually(func() bool {
				return fakeClient.handlesReleased[handle]
			}, assertionTimeout, 500*time.Millisecond).Should(BeFalse())
		})

		By("Deleting the pod", func() {
			// Deleting the pod should invalidate the IPv4 address, and result in both IPs being GC'd.
			err = cs.CoreV1().Pods(pod.Namespace).Delete(context.TODO(), pod.Name, metav1.DeleteOptions{})
			Expect(err).NotTo(HaveOccurred())
		})

		By("Verifying final state", func() {
			// The handle should now be marked as a leak. This may take some time, as the IPv4 address needs to go
			// through the grace period.
			Eventually(func() bool {
				done := c.pause()
				defer done()
				return c.handleTracker.isConfirmedLeak(handle)
			}, assertionTimeout, 1*time.Second).Should(BeTrue())

			// Confirm the IPs were released.
			Eventually(func() bool {
				return fakeClient.handlesReleased[handle]
			}, assertionTimeout, 100*time.Millisecond).Should(BeTrue())
		})
	})

	It("should not clean up leaked addresses if no grace period set", func() {
		// Set the controller's grace period to 0.
		c.config.LeakGracePeriod = &metav1.Duration{Duration: 0 * time.Second}

		// Add a new block with one allocation - on a valid node but no corresponding pod.
		n := libapiv3.Node{}
		n.Name = "cnode"
		n.Spec.OrchRefs = []libapiv3.OrchRef{{NodeName: "kname", Orchestrator: apiv3.OrchestratorKubernetes}}
		_, err := cli.Nodes().Create(context.TODO(), &n, options.SetOptions{})
		Expect(err).NotTo(HaveOccurred())

		// Add the matching Kubernetes node.
		kn := v1.Node{}
		kn.Name = "kname"
		_, err = cs.CoreV1().Nodes().Create(context.TODO(), &kn, metav1.CreateOptions{})
		Expect(err).NotTo(HaveOccurred())
		var node *v1.Node
		Eventually(nodes).WithTimeout(time.Second).Should(Receive(&node))

		// Start the controller.
		c.Start(stopChan)

		idx := 0
		handle := "test-handle"
		cidr := net.MustParseCIDR("10.0.0.0/30")
		aff := "host:cnode"
		key := model.BlockKey{CIDR: cidr}
		b := model.AllocationBlock{
			CIDR:        cidr,
			Affinity:    &aff,
			Allocations: []*int{&idx, nil, nil, nil},
			Unallocated: []int{1, 2, 3},
			Attributes: []model.AllocationAttribute{
				{
					AttrPrimary: &handle,
					AttrSecondary: map[string]string{
						ipam.AttributeNode:      "cnode",
						ipam.AttributePod:       "test-pod",
						ipam.AttributeNamespace: "test-namespace",
					},
				},
			},
		}
		kvp := model.KVPair{
			Key:   key,
			Value: &b,
		}
		blockCIDR := kvp.Key.(model.BlockKey).CIDR.String()
		update := bapi.Update{KVPair: kvp, UpdateType: bapi.UpdateTypeKVNew}
		c.onUpdate(update)

		// Wait for internal caches to update.
		Eventually(func() bool {
			done := c.pause()
			defer done()
			_, ok := c.allBlocks[blockCIDR]
			return ok
		}, 1*time.Second, 100*time.Millisecond).Should(BeTrue())

		// Mark the syncer as InSync so that the GC will be triggered.
		c.onStatusUpdate(bapi.InSync)

		// Confirm the IP was NOT released. We start the controller with a 5s reconcile period,
		// so this should take at most 15s.
		fakeClient := cli.IPAM().(*fakeIPAMClient)
		Eventually(func() bool {
			return fakeClient.handlesReleased[handle]
		}, assertionTimeout, 100*time.Millisecond).Should(BeFalse())

		// The block should remain.
		Consistently(func() bool {
			return fakeClient.affinityReleased("cnode")
		}, assertionTimeout, 100*time.Millisecond).Should(BeFalse())
	})

	It("should clean up empty blocks", func() {
		// Create Calico and k8s nodes for the test.
		n := libapiv3.Node{}
		n.Name = "cnode"
		n.Spec.OrchRefs = []libapiv3.OrchRef{{NodeName: "kname", Orchestrator: apiv3.OrchestratorKubernetes}}
		_, err := cli.Nodes().Create(context.TODO(), &n, options.SetOptions{})
		Expect(err).NotTo(HaveOccurred())
		kn := v1.Node{}
		kn.Name = "kname"
		_, err = cs.CoreV1().Nodes().Create(context.TODO(), &kn, metav1.CreateOptions{})
		Expect(err).NotTo(HaveOccurred())
		var node *v1.Node
		Eventually(nodes).WithTimeout(time.Second).Should(Receive(&node))

		// Create a pod for the allocation so that it doesn't get GC'd.
		pod := v1.Pod{}
		pod.Name = "test-pod"
		pod.Namespace = "test-namespace"
		pod.Spec.NodeName = "kname"
		_, err = cs.CoreV1().Pods(pod.Namespace).Create(context.TODO(), &pod, metav1.CreateOptions{})
		Expect(err).NotTo(HaveOccurred())
		var gotPod *v1.Pod
		Eventually(pods).WithTimeout(time.Second).Should(Receive(&gotPod))

		// Start the controller.
		c.Start(stopChan)

		// Add a new block with one allocation, affine to cnode.
		idx := 0
		handle := "test-handle"
		cidr := net.MustParseCIDR("10.0.0.0/30")
		aff := "host:cnode"
		key := model.BlockKey{CIDR: cidr}
		b := model.AllocationBlock{
			CIDR:        cidr,
			Affinity:    &aff,
			Allocations: []*int{&idx, nil, nil, nil},
			Unallocated: []int{1, 2, 3},
			Attributes: []model.AllocationAttribute{
				{
					AttrPrimary: &handle,
					AttrSecondary: map[string]string{
						ipam.AttributeNode:      "cnode",
						ipam.AttributePod:       pod.Name,
						ipam.AttributeNamespace: pod.Namespace,
					},
				},
			},
		}
		kvp := model.KVPair{
			Key:   key,
			Value: &b,
		}
		blockCIDR := kvp.Key.(model.BlockKey).CIDR.String()
		update := bapi.Update{KVPair: kvp, UpdateType: bapi.UpdateTypeKVNew}
		c.onUpdate(update)

		// Wait for controller state to update. The block
		// should appear in allBlocks.
		Eventually(func() bool {
			done := c.pause()
			defer done()
			_, ok := c.allBlocks[blockCIDR]
			return ok
		}, 1*time.Second, 100*time.Millisecond).Should(BeTrue())

		// And, the allocationsByNode map should receive an entry.
		Eventually(func() bool {
			done := c.pause()
			defer done()
			_, ok := c.allocationState.allocationsByNode["cnode"]
			return ok
		}, 1*time.Second, 100*time.Millisecond).Should(BeTrue())

		// Add a new block with no allocations.
		cidr2 := net.MustParseCIDR("10.0.0.4/30")
		key2 := model.BlockKey{CIDR: cidr2}
		b2 := model.AllocationBlock{
			CIDR:        cidr2,
			Affinity:    &aff,
			Allocations: []*int{nil, nil, nil, nil},
			Unallocated: []int{0, 1, 2, 3},
		}
		kvp2 := model.KVPair{
			Key:   key2,
			Value: &b2,
		}
		blockCIDR2 := kvp2.Key.(model.BlockKey).CIDR.String()
		update2 := bapi.Update{KVPair: kvp2, UpdateType: bapi.UpdateTypeKVNew}
		c.onUpdate(update2)

		// The controller should now recognize an empty block.
		Eventually(func() bool {
			done := c.pause()
			defer done()
			_, ok := c.emptyBlocks[blockCIDR2]
			return ok
		}, 1*time.Second, 100*time.Millisecond).Should(BeTrue())

		// Mark the syncer as InSync so that the GC will be enabled.
		c.onStatusUpdate(bapi.InSync)

		// The empty block should be released.
		fakeClient := cli.IPAM().(*fakeIPAMClient)
		Eventually(func() bool {
			return fakeClient.affinityReleased(fmt.Sprintf("%s/%s", blockCIDR2, "cnode"))
		}, assertionTimeout, 100*time.Millisecond).Should(BeTrue())
	})

	It("should clean up empty blocks even if the node is full", func() {
		// Create Calico and k8s nodes for the test.
		n := libapiv3.Node{}
		n.Name = "cnode"
		n.Spec.OrchRefs = []libapiv3.OrchRef{{NodeName: "kname", Orchestrator: apiv3.OrchestratorKubernetes}}
		_, err := cli.Nodes().Create(context.TODO(), &n, options.SetOptions{})
		Expect(err).NotTo(HaveOccurred())
		kn := v1.Node{}
		kn.Name = "kname"
		_, err = cs.CoreV1().Nodes().Create(context.TODO(), &kn, metav1.CreateOptions{})
		Expect(err).NotTo(HaveOccurred())
		var node *v1.Node
		Eventually(nodes).WithTimeout(time.Second).Should(Receive(&node))

		// Create a pod for the allocation so that it doesn't get GC'd.
		pod := v1.Pod{}
		pod.Name = "test-pod"
		pod.Namespace = "test-namespace"
		pod.Spec.NodeName = "kname"
		_, err = cs.CoreV1().Pods(pod.Namespace).Create(context.TODO(), &pod, metav1.CreateOptions{})
		Expect(err).NotTo(HaveOccurred())
		var gotPod *v1.Pod
		Eventually(pods).WithTimeout(time.Second).Should(Receive(&gotPod))

		// Start the controller.
		c.Start(stopChan)

		// Add a new block that is full.
		idx := 0
		handle := "test-handle"
		cidr := net.MustParseCIDR("10.0.0.0/30")
		aff := "host:cnode"
		key := model.BlockKey{CIDR: cidr}
		b := model.AllocationBlock{
			CIDR:        cidr,
			Affinity:    &aff,
			Allocations: []*int{&idx, &idx, &idx, &idx},
			Unallocated: []int{},
			Attributes: []model.AllocationAttribute{
				{
					AttrPrimary: &handle,
					AttrSecondary: map[string]string{
						ipam.AttributeNode:      "cnode",
						ipam.AttributePod:       pod.Name,
						ipam.AttributeNamespace: pod.Namespace,
					},
				},
			},
		}
		kvp := model.KVPair{
			Key:   key,
			Value: &b,
		}
		blockCIDR := kvp.Key.(model.BlockKey).CIDR.String()
		update := bapi.Update{KVPair: kvp, UpdateType: bapi.UpdateTypeKVNew}
		c.onUpdate(update)

		// Wait for controller state to update. The block
		// should appear in allBlocks.
		Eventually(func() bool {
			done := c.pause()
			defer done()
			_, ok := c.allBlocks[blockCIDR]
			return ok
		}, 1*time.Second, 100*time.Millisecond).Should(BeTrue())

		// And, the allocationsByNode map should receive an entry.
		Eventually(func() bool {
			done := c.pause()
			defer done()
			_, ok := c.allocationState.allocationsByNode["cnode"]
			return ok
		}, 1*time.Second, 100*time.Millisecond).Should(BeTrue())

		// Add a new block with no allocations.
		cidr2 := net.MustParseCIDR("10.0.0.4/30")
		key2 := model.BlockKey{CIDR: cidr2}
		b2 := model.AllocationBlock{
			CIDR:        cidr2,
			Affinity:    &aff,
			Allocations: []*int{nil, nil, nil, nil},
			Unallocated: []int{0, 1, 2, 3},
		}
		kvp2 := model.KVPair{
			Key:   key2,
			Value: &b2,
		}
		blockCIDR2 := kvp2.Key.(model.BlockKey).CIDR.String()
		update2 := bapi.Update{KVPair: kvp2, UpdateType: bapi.UpdateTypeKVNew}
		c.onUpdate(update2)

		// The controller should now recognize an empty block.
		Eventually(func() bool {
			done := c.pause()
			defer done()
			_, ok := c.emptyBlocks[blockCIDR2]
			return ok
		}, 1*time.Second, 100*time.Millisecond).Should(BeTrue())

		// Mark the syncer as InSync so that the GC will be enabled.
		c.onStatusUpdate(bapi.InSync)

		// The empty block should be released after the grace period.
		fakeClient := cli.IPAM().(*fakeIPAMClient)
		Eventually(func() bool {
			return fakeClient.affinityReleased(fmt.Sprintf("%s/%s", blockCIDR2, "cnode"))
		}, assertionTimeout, 100*time.Millisecond).Should(BeTrue())
		Consistently(func() bool {
			return fakeClient.affinityReleased(fmt.Sprintf("%s/%s", blockCIDR2, "cnode"))
		}, assertionTimeout, 100*time.Millisecond).Should(BeTrue())
	})

	It("should NOT clean up all blocks assigned to a node", func() {
		// Create Calico and k8s nodes for the test.
		n := libapiv3.Node{}
		n.Name = "cnode"
		n.Spec.OrchRefs = []libapiv3.OrchRef{{NodeName: "kname", Orchestrator: apiv3.OrchestratorKubernetes}}
		_, err := cli.Nodes().Create(context.TODO(), &n, options.SetOptions{})
		Expect(err).NotTo(HaveOccurred())
		kn := v1.Node{}
		kn.Name = "kname"
		_, err = cs.CoreV1().Nodes().Create(context.TODO(), &kn, metav1.CreateOptions{})
		Expect(err).NotTo(HaveOccurred())
		var node *v1.Node
		Eventually(nodes).WithTimeout(time.Second).Should(Receive(&node))

		// Create a pod for the allocation so that it doesn't get GC'd.
		pod := v1.Pod{}
		pod.Name = "test-pod"
		pod.Namespace = "test-namespace"
		pod.Spec.NodeName = "kname"
		_, err = cs.CoreV1().Pods(pod.Namespace).Create(context.TODO(), &pod, metav1.CreateOptions{})
		Expect(err).NotTo(HaveOccurred())
		var gotPod *v1.Pod
		Eventually(pods).WithTimeout(time.Second).Should(Receive(&gotPod))

		// Start the controller.
		c.Start(stopChan)

		// Add 5 empty blocks to the node.
		for i := 0; i < 5; i++ {
			unallocated := make([]int, 64)
			for i := 0; i < len(unallocated); i++ {
				unallocated[i] = i
			}
			cidr := net.MustParseCIDR(fmt.Sprintf("10.0.%d.0/24", i))
			aff := "host:cnode"
			key := model.BlockKey{CIDR: cidr}
			b := model.AllocationBlock{
				CIDR:        cidr,
				Affinity:    &aff,
				Allocations: make([]*int, 64),
				Unallocated: unallocated,
				Attributes:  []model.AllocationAttribute{},
			}
			kvp := model.KVPair{
				Key:   key,
				Value: &b,
			}
			update := bapi.Update{KVPair: kvp, UpdateType: bapi.UpdateTypeKVNew}
			c.onUpdate(update)
		}

		// Wait for controller state to update with all blocks.
		Eventually(func() bool {
			done := c.pause()
			defer done()
			return len(c.allBlocks) == 5
		}, 1*time.Second, 100*time.Millisecond).Should(BeTrue())

		// The controller should recognize them as empty.
		Eventually(func() bool {
			done := c.pause()
			defer done()
			return len(c.emptyBlocks) == 5
		}, 1*time.Second, 100*time.Millisecond).Should(BeTrue())

		// Mark the syncer as InSync so that the GC will be enabled.
		c.onStatusUpdate(bapi.InSync)

		// 4 out of the 5 empty blocks should be released, but not all.
		numBlocks := func() int {
			done := c.pause()
			defer done()
			return len(c.blocksByNode["cnode"])
		}
		Eventually(numBlocks, assertionTimeout, 100*time.Millisecond).Should(Equal(1))
		Consistently(numBlocks, assertionTimeout, 100*time.Millisecond).Should(Equal(1))
		numBlocks = func() int {
			done := c.pause()
			defer done()
			return len(c.emptyBlocks)
		}
		Eventually(numBlocks, 1*time.Second, 100*time.Millisecond).Should(Equal(1))
		Consistently(numBlocks, assertionTimeout, 100*time.Millisecond).Should(Equal(1))
	})

	// This test verifies that the GC cleans up blocks even if the total number of free addresses on the node
	// is small.
	// Reference: https://github.com/projectcalico/calico/issues/7987
	It("should clean up small IPAM blocks", func() {
		// Create Calico and k8s nodes for the test.
		n := libapiv3.Node{}
		n.Name = "cnode"
		n.Spec.OrchRefs = []libapiv3.OrchRef{{NodeName: "kname", Orchestrator: apiv3.OrchestratorKubernetes}}
		_, err := cli.Nodes().Create(context.TODO(), &n, options.SetOptions{})
		Expect(err).NotTo(HaveOccurred())
		kn := v1.Node{}
		kn.Name = "kname"
		_, err = cs.CoreV1().Nodes().Create(context.TODO(), &kn, metav1.CreateOptions{})
		Expect(err).NotTo(HaveOccurred())
		var node *v1.Node
		Eventually(nodes).WithTimeout(time.Second).Should(Receive(&node))

		// Start the controller.
		c.Start(stopChan)

		// Add small, empty blocks to the node.
		// Use a block size of 31, resulting in 2 allocations per block.
		for i := 0; i < 5; i++ {
			unallocated := make([]int, 64)
			for i := 0; i < len(unallocated); i++ {
				unallocated[i] = i
			}
			cidr := net.MustParseCIDR(fmt.Sprintf("10.0.%d.0/31", i))
			aff := "host:cnode"
			key := model.BlockKey{CIDR: cidr}
			b := model.AllocationBlock{
				CIDR:        cidr,
				Affinity:    &aff,
				Allocations: make([]*int, 64),
				Unallocated: unallocated,
				Attributes:  []model.AllocationAttribute{},
			}
			kvp := model.KVPair{
				Key:   key,
				Value: &b,
			}
			update := bapi.Update{KVPair: kvp, UpdateType: bapi.UpdateTypeKVNew}
			c.onUpdate(update)
		}

		// Wait for controller state to update with all blocks.
		Eventually(func() bool {
			done := c.pause()
			defer done()
			return len(c.allBlocks) == 5
		}, 1*time.Second, 100*time.Millisecond).Should(BeTrue())

		// The controller should recognize them all as empty.
		Eventually(func() bool {
			done := c.pause()
			defer done()
			return len(c.emptyBlocks) == 5
		}, 1*time.Second, 100*time.Millisecond).Should(BeTrue())

		// Mark the syncer as InSync so that the GC will be enabled.
		c.onStatusUpdate(bapi.InSync)

		// 4 out of the 5 empty blocks should be released, but not all.
		numBlocks := func() int {
			done := c.pause()
			defer done()
			return len(c.blocksByNode["cnode"])
		}
		Eventually(numBlocks, assertionTimeout, 100*time.Millisecond).Should(Equal(1))
		Consistently(numBlocks, assertionTimeout, 100*time.Millisecond).Should(Equal(1))
		numBlocks = func() int {
			done := c.pause()
			defer done()
			return len(c.emptyBlocks)
		}
		Eventually(numBlocks, 1*time.Second, 100*time.Millisecond).Should(Equal(1))
		Consistently(numBlocks, assertionTimeout, 100*time.Millisecond).Should(Equal(1))
	})
<<<<<<< HEAD
})

func intPtr(i int) *int {
	return &i
}

func stringPtr(s string) *string {
	return &s
=======

	It("should delete empty IPAM blocks when the node no longer exists", func() {
		// This testcase handles an edge case in our code, to make sure we spot node affinities that
		// must be released even when there are no allocations in the block. Since much of the GC controller logic
		// is based on allocations, it's important to have an explicit test for this case.

		// Create an empty block with an affinity to a node that doesn't exist. Then, trigger a full GC cycle. The controller
		// should spot the empty block and release it.
		c.onUpdate(createBlock(nil, "dead-node", "10.0.0.0/26"))

		// Start the controller.
		c.Start(stopChan)

		// Mark the syncer as InSync so that the GC will be enabled.
		c.fullScanNextSync("forced by test")
		c.onStatusUpdate(bapi.InSync)

		// Expect the block to be released.
		fakeClient := cli.IPAM().(*fakeIPAMClient)
		Eventually(func() bool {
			return fakeClient.affinityReleased("dead-node")
		}, assertionTimeout, 100*time.Millisecond).Should(BeTrue(), "Affinity for dead-node should be released")
	})

	Context("with a 1hr grace period", func() {
		ns := "test-namespace"
		podsNode1 := []v1.Pod{
			{
				ObjectMeta: metav1.ObjectMeta{Name: "pod1-1", Namespace: ns},
				Spec:       v1.PodSpec{NodeName: "node1"},
				Status:     v1.PodStatus{PodIP: "10.0.1.1", PodIPs: []v1.PodIP{{IP: "10.0.1.1"}}},
			},
			{
				ObjectMeta: metav1.ObjectMeta{Name: "pod1-2", Namespace: ns},
				Spec:       v1.PodSpec{NodeName: "node1"},
				Status:     v1.PodStatus{PodIP: "10.0.1.2", PodIPs: []v1.PodIP{{IP: "10.0.1.2"}}},
			},
		}
		podsNode2 := []v1.Pod{
			{
				ObjectMeta: metav1.ObjectMeta{Name: "pod2-1", Namespace: ns},
				Spec:       v1.PodSpec{NodeName: "node2"},
				Status:     v1.PodStatus{PodIP: "10.0.2.1", PodIPs: []v1.PodIP{{IP: "10.0.2.1"}}},
			},
			{
				ObjectMeta: metav1.ObjectMeta{Name: "pod2-2", Namespace: ns},
				Spec:       v1.PodSpec{NodeName: "node2"},
				Status:     v1.PodStatus{PodIP: "10.0.2.2", PodIPs: []v1.PodIP{{IP: "10.0.2.2"}}},
			},
		}

		BeforeEach(func() {
			// Set the controller's grace period to a large value, to take the periodic GC out of the equation.
			// This suite of tests is focused on response to events, not periodic GC.
			c.config.LeakGracePeriod = &metav1.Duration{Duration: 1 * time.Hour}

			// Create Calico and k8s nodes for the test.
			for _, name := range []string{"node1", "node2"} {
				n := libapiv3.Node{}
				n.Name = name
				n.Spec.OrchRefs = []libapiv3.OrchRef{{NodeName: name, Orchestrator: apiv3.OrchestratorKubernetes}}
				_, err := cli.Nodes().Create(context.TODO(), &n, options.SetOptions{})
				Expect(err).NotTo(HaveOccurred())

				kn := v1.Node{}
				kn.Name = name
				_, err = cs.CoreV1().Nodes().Create(context.TODO(), &kn, metav1.CreateOptions{})
				Expect(err).NotTo(HaveOccurred())

				var node *v1.Node
				Eventually(nodes).WithTimeout(time.Second).Should(Receive(&node))
			}

			// Create some pods in the API, across two different nodes.
			for _, p := range append(podsNode1, podsNode2...) {
				_, err := cs.CoreV1().Pods(p.Namespace).Create(context.TODO(), &p, metav1.CreateOptions{})
				Expect(err).NotTo(HaveOccurred())
				var gotPod *v1.Pod
				Eventually(pods).WithTimeout(time.Second).Should(Receive(&gotPod))
			}

			// Create some IPAM blocks, assigning IPs to the pods.
			c.onUpdate(createBlock(podsNode1, "node1", "10.0.1.0/24"))
			c.onUpdate(createBlock(podsNode2, "node2", "10.0.2.0/24"))

			// Mark the syncer as InSync so that the GC will be enabled.
			c.onStatusUpdate(bapi.InSync)

			// Start the controller.
			c.Start(stopChan)
		})

		It("should handle node deletion events", func() {
			// Delete node1.
			Expect(cs.CoreV1().Nodes().Delete(context.TODO(), "node1", metav1.DeleteOptions{})).NotTo(HaveOccurred())
			c.OnKubernetesNodeDeleted(&v1.Node{ObjectMeta: metav1.ObjectMeta{Name: "node1"}})

			// The allocations won't be marked as leaked yet, since the controller is confused about the node's status (deleted,
			// but still has pods).
			Eventually(func() error {
				done := c.pause()
				defer done()
				if _, ok := c.allocationState.allocationsByNode["node1"]; !ok {
					return fmt.Errorf("node1 not found")
				}
				if _, ok := c.allocationState.allocationsByNode["node1"]["pod1-1/10.0.1.1"]; !ok {
					return fmt.Errorf("allocation not found")
				}
				if c.allocationState.allocationsByNode["node1"]["pod1-1/10.0.1.1"].leakedAt != nil {
					return fmt.Errorf("allocation was marked as leaked")
				}
				return nil
			}, 1*time.Second, 100*time.Millisecond).ShouldNot(HaveOccurred())

			// Delete the pods too.
			Expect(cs.CoreV1().Pods(ns).Delete(context.TODO(), podsNode1[0].Name, metav1.DeleteOptions{})).NotTo(HaveOccurred())
			Expect(cs.CoreV1().Pods(ns).Delete(context.TODO(), podsNode1[1].Name, metav1.DeleteOptions{})).NotTo(HaveOccurred())

			// Trigger another sync.
			c.OnKubernetesNodeDeleted(&v1.Node{ObjectMeta: metav1.ObjectMeta{Name: "node1"}})

			// All state should be cleaned up now.
			fakeClient := cli.IPAM().(*fakeIPAMClient)
			Eventually(func() error {
				done := c.pause()
				defer done()
				if _, ok := c.allocationState.allocationsByNode["node1"]; ok {
					return fmt.Errorf("node1 still being tracked")
				}
				if !fakeClient.affinityReleased("node1") {
					return fmt.Errorf("node1 affinity not released")
				}
				if len(fakeClient.handlesReleased) != 2 {
					return fmt.Errorf("expected 2 handles to be released, got %d", len(fakeClient.handlesReleased))
				}
				return nil
			}, 1*time.Second, 100*time.Millisecond).ShouldNot(HaveOccurred())
		})
	})

	Context("with a large number of nodes and allocatoins", func() {
		// This is a sort of stress test to see how well the controller handles a large number of nodes and allocations.
		numNodes := 1000
		podsPerNode := 5

		var allPods []v1.Pod
		var allBlocks []bapi.Update

		BeforeEach(func() {
			// Set a normal grace period to prevent frequent syncs, which can cause excessive resource usage
			// at such a large scale.
			c.config.LeakGracePeriod = &metav1.Duration{Duration: 1 * time.Hour}
			c.consolidationWindow = 1 * time.Second

			// Start the controller - we need to do this before creating the nodes, so that the controller is ready to
			// consume from its channels.
			c.Start(stopChan)

			// Create 5k nodes.
			for i := 0; i < numNodes; i++ {
				n := libapiv3.Node{}
				n.Name = fmt.Sprintf("node%d", i)
				n.Spec.OrchRefs = []libapiv3.OrchRef{{NodeName: n.Name, Orchestrator: apiv3.OrchestratorKubernetes}}
				_, err := cli.Nodes().Create(context.TODO(), &n, options.SetOptions{})
				Expect(err).NotTo(HaveOccurred())

				kn := v1.Node{}
				kn.Name = n.Name
				_, err = cs.CoreV1().Nodes().Create(context.TODO(), &kn, metav1.CreateOptions{})
				Expect(err).NotTo(HaveOccurred())

				var node *v1.Node
				Eventually(nodes).WithTimeout(time.Second).Should(Receive(&node))
			}

			// For each node, create 30 pods and assign them IPs. Pre-create the blocks, and then
			// send them all in at once to separate the test setup from the controller processing.
			for nodeNum := 0; nodeNum < numNodes; nodeNum++ {
				// Determine the block CIDR for this node. Each node is given a /26,
				// which means for 5k nodes we need a /13 IP pool.
				baseIPInt := big.NewInt(int64(0x0a000000 + nodeNum*64))
				baseIP := net.BigIntToIP(baseIPInt, false)
				blockCIDR := fmt.Sprintf("%s/26", baseIP.String())

				podIP := baseIP
				nodeName := fmt.Sprintf("node%d", nodeNum)
				nodePods := []v1.Pod{}
				for podNum := 0; podNum < podsPerNode; podNum++ {
					p := v1.Pod{
						ObjectMeta: metav1.ObjectMeta{
							Name:      fmt.Sprintf("pod%d-%d", nodeNum, podNum),
							Namespace: "test-namespace",
						},
						Spec: v1.PodSpec{NodeName: nodeName},
						Status: v1.PodStatus{
							PodIP:  podIP.String(),
							PodIPs: []v1.PodIP{{IP: podIP.String()}},
						},
					}
					allPods = append(allPods, p)
					nodePods = append(nodePods, p)
					podIP = net.IncrementIP(podIP, big.NewInt(1))

				}
				allBlocks = append(allBlocks, createBlock(nodePods, nodeName, blockCIDR))
				logrus.WithField("nodeNum", nodeNum).WithField("blockCIDR", blockCIDR).Info("[TEST] Created node + block")
			}

			// Create all the pods. This loop consumes the vast majority of the time this test takes to run.
			// It would be great to parallelize this, but it's not possible to create pods in parallel  with
			// the current fake client.
			for _, p := range allPods {
				_, err := cs.CoreV1().Pods(p.Namespace).Create(context.TODO(), &p, metav1.CreateOptions{})
				Expect(err).NotTo(HaveOccurred())
				var gotPod *v1.Pod
				Eventually(pods).WithTimeout(time.Second).Should(Receive(&gotPod))
				logrus.WithField("pod", p.Name).Info("[TEST] Created pod")
			}

			By("Sending updates for all blocks")

			// Create all the blocks
			for _, u := range allBlocks {
				c.onUpdate(u)
			}

			// Mark in sync
			c.onStatusUpdate(bapi.InSync)

			By("Waiting for controller to be in sync")

			// Wait for the controller to process all the updates.
			Eventually(func() bool {
				done := c.pause()
				defer done()
				return len(c.allBlocks) == numNodes
			}, 5*time.Second, 100*time.Millisecond).Should(BeTrue())
			Eventually(func() bool {
				done := c.pause()
				defer done()
				return len(c.allocationState.dirtyNodes) == 0
			}, 5*time.Second, 100*time.Millisecond).Should(BeTrue(), "Controller did not process all blocks")
			Eventually(func() bool {
				done := c.pause()
				defer done()
				return c.fullSyncRequired
			}, 5*time.Second, 100*time.Millisecond).Should(BeFalse())
		})

		It("should detect a leaked IP reasonably quickly", func() {
			By("Deleting a pod to trigger a leak")

			// Delete one of the pods to trigger a leak, and check that the controller detects it.
			pod := allPods[numNodes-1]
			Expect(cs.CoreV1().Pods(pod.Namespace).Delete(context.TODO(), pod.Name, metav1.DeleteOptions{})).NotTo(HaveOccurred())
			c.OnKubernetesPodDeleted(&pod)

			// Delete a pod on node 0 but don't inform the controller. This should not trigger a leak,
			// since the controller is not aware of the pod deletion.
			pod2 := allPods[0]
			Expect(cs.CoreV1().Pods(pod2.Namespace).Delete(context.TODO(), pod2.Name, metav1.DeleteOptions{})).NotTo(HaveOccurred())

			// Wait for the controller to detect the leak. This should happen quickly, since the controller
			// will only need to process a single block.
			Eventually(func() bool {
				done := c.pause()
				defer done()
				a := c.allocationState.allocationsByNode[pod.Spec.NodeName][fmt.Sprintf("%s/%s", pod.Name, pod.Status.PodIP)]
				return a.leakedAt != nil
			}, 3*time.Second, 100*time.Millisecond).Should(BeTrue(), "IP was not marked as leaked")
			Consistently(func() bool {
				// While it would not be WRONG to mark the other pod as leaked, we know that the controller won't do so
				// because we haven't told it the pod was deleted. This verifies that the controller is doing work incrementally based
				// on the events it receives, rather than brute force syncing.
				done := c.pause()
				defer done()
				a := c.allocationState.allocationsByNode[pod2.Spec.NodeName][fmt.Sprintf("%s/%s", pod2.Name, pod2.Status.PodIP)]
				return a.leakedAt == nil
			}, 3*time.Second, 100*time.Millisecond).Should(BeTrue(), "IP was unexpected marked as leaked")

			By("Triggering a full IPAM scan")
			// Now do a brute force full scan to ensure that the controller eventually catches up.
			c.fullScanNextSync("forced by test")
			c.onStatusUpdate(bapi.InSync)
			Eventually(func() bool {
				done := c.pause()
				defer done()
				a := c.allocationState.allocationsByNode[pod2.Spec.NodeName][fmt.Sprintf("%s/%s", pod2.Name, pod2.Status.PodIP)]
				return a.leakedAt != nil
			}, 5*time.Second, 100*time.Millisecond).Should(BeTrue(), "IP was not marked as leaked")
		})
	})
})

// createBlock creates a block based on the given pods and CIDR, and sends it as an update to the controller.
func createBlock(pods []v1.Pod, host, cidrStr string) bapi.Update {
	var affinity *string
	if host != "" {
		aff := fmt.Sprintf("host:%s", host)
		affinity = &aff
	}
	cidr := net.MustParseCIDR(cidrStr)

	// Create a bootstrap block for access to IPToOrdinal.
	block := model.AllocationBlock{CIDR: cidr}

	assignments := map[int]int{}
	attrs := []model.AllocationAttribute{}
	for i, pod := range pods {
		attrs = append(attrs, model.AllocationAttribute{
			AttrPrimary: &pod.Name,
			AttrSecondary: map[string]string{
				ipam.AttributeNode:      host,
				ipam.AttributePod:       pod.Name,
				ipam.AttributeNamespace: pod.Namespace,
			},
		})
		ord, err := block.IPToOrdinal(net.MustParseIP(pod.Status.PodIP))
		Expect(err).NotTo(HaveOccurred())
		assignments[ord] = i
	}

	alloc, unalloc := makeAllocationsArrays(int(cidr.Network().NumAddrs().Int64()), assignments)
	block = model.AllocationBlock{
		CIDR:        cidr,
		Affinity:    affinity,
		Allocations: alloc,
		Unallocated: unalloc,
		Attributes:  attrs,
	}
	kvp := model.KVPair{Key: model.BlockKey{CIDR: cidr}, Value: &block}
	return bapi.Update{KVPair: kvp, UpdateType: bapi.UpdateTypeKVNew}
}

// makeAllocationsArray creates an array of pointers to integers, with the given assignments.
// assigned is a map of ordinal to attribute index.
func makeAllocationsArrays(n int, assinged map[int]int) ([]*int, []int) {
	allocs := make([]*int, n)
	for i := range allocs {
		allocs[i] = nil
	}
	for k, v := range assinged {
		allocs[k] = &v
	}

	unalloc := []int{}
	for i := range allocs {
		if allocs[i] == nil {
			unalloc = append(unalloc, i)
		}
	}
	return allocs, unalloc
>>>>>>> d87fb980
}<|MERGE_RESOLUTION|>--- conflicted
+++ resolved
@@ -22,12 +22,8 @@
 	. "github.com/onsi/ginkgo"
 	"github.com/onsi/ginkgo/extensions/table"
 	. "github.com/onsi/gomega"
-<<<<<<< HEAD
+	"github.com/sirupsen/logrus"
 	apiv3 "github.com/tigera/api/pkg/apis/projectcalico/v3"
-=======
-	apiv3 "github.com/projectcalico/api/pkg/apis/projectcalico/v3"
-	"github.com/sirupsen/logrus"
->>>>>>> d87fb980
 	v1 "k8s.io/api/core/v1"
 	metav1 "k8s.io/apimachinery/pkg/apis/meta/v1"
 	"k8s.io/client-go/informers"
@@ -1697,16 +1693,6 @@
 		Eventually(numBlocks, 1*time.Second, 100*time.Millisecond).Should(Equal(1))
 		Consistently(numBlocks, assertionTimeout, 100*time.Millisecond).Should(Equal(1))
 	})
-<<<<<<< HEAD
-})
-
-func intPtr(i int) *int {
-	return &i
-}
-
-func stringPtr(s string) *string {
-	return &s
-=======
 
 	It("should delete empty IPAM blocks when the node no longer exists", func() {
 		// This testcase handles an edge case in our code, to make sure we spot node affinities that
@@ -2059,5 +2045,12 @@
 		}
 	}
 	return allocs, unalloc
->>>>>>> d87fb980
+}
+
+func intPtr(i int) *int {
+	return &i
+}
+
+func stringPtr(s string) *string {
+	return &s
 }