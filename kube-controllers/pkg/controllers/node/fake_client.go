--- conflicted
+++ resolved
@@ -239,17 +239,10 @@
 	panic("not implemented")
 }
 
-<<<<<<< HEAD
-=======
-func (f *FakeCalicoClient) IPReservations() clientv3.IPReservationInterface {
-	panic("not implemented")
-}
-
 func (f *FakeCalicoClient) BlockAffinities() clientv3.BlockAffinityInterface {
 	panic("not implemented")
 }
 
->>>>>>> 228488d6
 // EnsureInitialized is used to ensure the backend datastore is correctly
 // initialized for use by Calico.  This method may be called multiple times, and
 // will have no effect if the datastore is already correctly initialized.
