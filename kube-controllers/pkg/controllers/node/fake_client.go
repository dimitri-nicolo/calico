// Copyright (c) 2020-2021 Tigera, Inc. All rights reserved.

package node

import (
	"context"
	"fmt"
	"strings"
	"sync"

	"github.com/stretchr/testify/mock"

	apiv3 "github.com/projectcalico/calico/libcalico-go/lib/apis/v3"
	bapi "github.com/projectcalico/calico/libcalico-go/lib/backend/api"
	"github.com/projectcalico/calico/libcalico-go/lib/backend/model"
	"github.com/projectcalico/calico/libcalico-go/lib/clientv3"
	cerrors "github.com/projectcalico/calico/libcalico-go/lib/errors"
	"github.com/projectcalico/calico/libcalico-go/lib/ipam"
	cnet "github.com/projectcalico/calico/libcalico-go/lib/net"
	"github.com/projectcalico/calico/libcalico-go/lib/options"
	"github.com/projectcalico/calico/libcalico-go/lib/watch"
)

func NewFakeCalicoClient() *FakeCalicoClient {
	nc := fakeNodeClient{
		nodes: make(map[string]*apiv3.Node),
	}
	ipamClient := fakeIPAMClient{
		affinitiesReleased: make(map[string]bool),
		handlesReleased:    make(map[string]bool),
	}
	return &FakeCalicoClient{
		nodeClient: &nc,
		ipamClient: &ipamClient,
	}
}

// FakeCalicoClient is a fake client for use in the IPAM tests.
type FakeCalicoClient struct {
	mock.Mock
	nodeClient clientv3.NodeInterface
	ipamClient ipam.Interface
}

func (f *FakeCalicoClient) AlertExceptions() clientv3.AlertExceptionInterface {
	panic("implement me")
}

func (f *FakeCalicoClient) UISettingsGroups() clientv3.UISettingsGroupInterface {
	panic("implement me")
}

func (f *FakeCalicoClient) UISettings() clientv3.UISettingsInterface {
	panic("implement me")
}

// StagedGlobalNetworkPolicies returns an interface for managing staged global network policy resources.
func (f *FakeCalicoClient) StagedGlobalNetworkPolicies() clientv3.StagedGlobalNetworkPolicyInterface {
	panic("not implemented") // TODO: Implement
}

// StagedNetworkPolicies returns an interface for managing staged namespaced network policy resources.
func (f *FakeCalicoClient) StagedNetworkPolicies() clientv3.StagedNetworkPolicyInterface {
	panic("not implemented") // TODO: Implement
}

// StagedKubernetesNetworkPolicies returns an interface for managing staged kubernetes network policy resources.
func (f *FakeCalicoClient) StagedKubernetesNetworkPolicies() clientv3.StagedKubernetesNetworkPolicyInterface {
	panic("not implemented") // TODO: Implement
}

// Tiers returns an interface for managing tier resources.
func (f *FakeCalicoClient) Tiers() clientv3.TierInterface {
	panic("not implemented") // TODO: Implement
}

// RemoteClusterConfiguration returns an interface for managing the remote cluster configuration resources.
func (f *FakeCalicoClient) RemoteClusterConfigurations() clientv3.RemoteClusterConfigurationInterface {
	panic("not implemented") // TODO: Implement
}

// LicenseKey returns an interface for managing the license key resource.
func (f *FakeCalicoClient) LicenseKey() clientv3.LicenseKeyInterface {
	panic("not implemented") // TODO: Implement
}

// GlobalAlerts returns an interface for managing the alert resources.
func (f *FakeCalicoClient) GlobalAlerts() clientv3.GlobalAlertInterface {
	panic("not implemented") // TODO: Implement
}

// GlobalAlertTemplates returns an interface for managing the alert template resources.
func (f *FakeCalicoClient) GlobalAlertTemplates() clientv3.GlobalAlertTemplateInterface {
	panic("not implemented") // TODO: Implement
}

// GlobalThreatFeeds returns an interface for managing the Threat feed resources.
func (f *FakeCalicoClient) GlobalThreatFeeds() clientv3.GlobalThreatFeedInterface {
	panic("not implemented") // TODO: Implement
}

// GlobalReportTypes returns an interface for managing the report types resources.
func (f *FakeCalicoClient) GlobalReportTypes() clientv3.GlobalReportTypeInterface {
	panic("not implemented") // TODO: Implement
}

// GlobalReports returns an interface for managing the report resources.
func (f *FakeCalicoClient) GlobalReports() clientv3.GlobalReportInterface {
	panic("not implemented") // TODO: Implement
}

// ManagedClusters returns an interface for managing the managed cluster resources.
func (f *FakeCalicoClient) ManagedClusters() clientv3.ManagedClusterInterface {
	panic("not implemented") // TODO: Implement
}

// PacketCaptures returns a testify mock interface for managing the packet capture resources.
func (f *FakeCalicoClient) PacketCaptures() clientv3.PacketCaptureInterface {
	ret := f.Called()

	var r0 clientv3.PacketCaptureInterface
	if rf, ok := ret.Get(0).(func() clientv3.PacketCaptureInterface); ok {
		r0 = rf()
	} else {
		if ret.Get(0) != nil {
			r0 = ret.Get(0).(clientv3.PacketCaptureInterface)
		}
	}

	return r0
}

// DeepPacketInspections returns an testify mock interface for managing the DPI resources.
func (f *FakeCalicoClient) DeepPacketInspections() clientv3.DeepPacketInspectionInterface {
	ret := f.Called()

	var r0 clientv3.DeepPacketInspectionInterface
	if rf, ok := ret.Get(0).(func() clientv3.DeepPacketInspectionInterface); ok {
		r0 = rf()
	} else {
		if ret.Get(0) != nil {
			r0 = ret.Get(0).(clientv3.DeepPacketInspectionInterface)
		}
	}

	return r0
}

func (f *FakeCalicoClient) Backend() bapi.Client {
	return nil
}

// Nodes returns an interface for managing node resources.
func (f *FakeCalicoClient) Nodes() clientv3.NodeInterface {
	return f.nodeClient
}

// GlobalNetworkPolicies returns an interface for managing global network policy resources.
func (f *FakeCalicoClient) GlobalNetworkPolicies() clientv3.GlobalNetworkPolicyInterface {
	panic("not implemented")
}

// NetworkPolicies returns an interface for managing namespaced network policy resources.
func (f *FakeCalicoClient) NetworkPolicies() clientv3.NetworkPolicyInterface {
	panic("not implemented")
}

// IPPools returns an interface for managing IP pool resources.
func (f *FakeCalicoClient) IPPools() clientv3.IPPoolInterface {
	panic("not implemented")
}

// IPReservations returns an interface for managing IP pool resources.
func (f *FakeCalicoClient) IPReservations() clientv3.IPReservationInterface {
	panic("not implemented")
}

// Profiles returns an interface for managing profile resources.
func (f *FakeCalicoClient) Profiles() clientv3.ProfileInterface {
	panic("not implemented")
}

// GlobalNetworkSets returns an interface for managing global network sets resources.
func (f *FakeCalicoClient) GlobalNetworkSets() clientv3.GlobalNetworkSetInterface {
	panic("not implemented")
}

// NetworkSets returns an interface for managing network sets resources.
func (f *FakeCalicoClient) NetworkSets() clientv3.NetworkSetInterface {
	panic("not implemented")
}

// HostEndpoints returns an interface for managing host endpoint resources.
func (f *FakeCalicoClient) HostEndpoints() clientv3.HostEndpointInterface {
	panic("not implemented")
}

// WorkloadEndpoints returns an interface for managing workload endpoint resources.
func (f *FakeCalicoClient) WorkloadEndpoints() clientv3.WorkloadEndpointInterface {
	panic("not implemented")
}

// BGPPeers returns an interface for managing BGP peer resources.
func (f *FakeCalicoClient) BGPPeers() clientv3.BGPPeerInterface {
	panic("not implemented")
}

// IPAM returns an interface for managing IP address assignment and releasing.
func (f *FakeCalicoClient) IPAM() ipam.Interface {
	return f.ipamClient
}

// BGPConfigurations returns an interface for managing the BGP configuration resources.
func (f *FakeCalicoClient) BGPConfigurations() clientv3.BGPConfigurationInterface {
	panic("not implemented")
}

// FelixConfigurations returns an interface for managing the Felix configuration resources.
func (f *FakeCalicoClient) FelixConfigurations() clientv3.FelixConfigurationInterface {
	panic("not implemented")
}

// ClusterInformation returns an interface for managing the cluster information resource.
func (f *FakeCalicoClient) ClusterInformation() clientv3.ClusterInformationInterface {
	panic("not implemented")
}

// KubeControllersConfiguration returns an interface for managing the
// KubeControllersConfiguration resource.
func (f *FakeCalicoClient) KubeControllersConfiguration() clientv3.KubeControllersConfigurationInterface {
	panic("not implemented")
}

func (f *FakeCalicoClient) CalicoNodeStatus() clientv3.CalicoNodeStatusInterface {
	panic("not implemented")
}

<<<<<<< HEAD
=======
func (f *FakeCalicoClient) IPAMConfig() clientv3.IPAMConfigInterface {
	panic("not implemented")
}

func (f *FakeCalicoClient) IPReservations() clientv3.IPReservationInterface {
	panic("not implemented")
}

>>>>>>> 4fa740d7
// EnsureInitialized is used to ensure the backend datastore is correctly
// initialized for use by Calico.  This method may be called multiple times, and
// will have no effect if the datastore is already correctly initialized.
// Most Calico deployment scenarios will automatically implicitly invoke this
// method and so a general consumer of this API can assume that the datastore
// is already initialized.
func (f *FakeCalicoClient) EnsureInitialized(ctx context.Context, calicoVersion string, cnxVersion string, clusterType string) error {
	panic("not implemented")
}

// fakeNodeClient implements the clientv3 NodeInterface for testing purposes.
type fakeNodeClient struct {
	sync.Mutex
	nodes map[string]*apiv3.Node
}

func (f *fakeNodeClient) Create(ctx context.Context, res *apiv3.Node, opts options.SetOptions) (*apiv3.Node, error) {
	f.Lock()
	defer f.Unlock()

	if _, ok := f.nodes[res.Name]; ok {
		return nil, cerrors.ErrorResourceAlreadyExists{Identifier: res.Name}
	}
	f.nodes[res.Name] = res
	return res, nil
}

func (f *fakeNodeClient) Update(ctx context.Context, res *apiv3.Node, opts options.SetOptions) (*apiv3.Node, error) {
	panic("not implemented") // TODO: Implement
}

func (f *fakeNodeClient) Delete(ctx context.Context, name string, opts options.DeleteOptions) (*apiv3.Node, error) {
	panic("not implemented") // TODO: Implement
}

func (f *fakeNodeClient) Get(ctx context.Context, name string, opts options.GetOptions) (*apiv3.Node, error) {
	f.Lock()
	defer f.Unlock()

	if _, ok := f.nodes[name]; !ok {
		return nil, cerrors.ErrorResourceDoesNotExist{Identifier: name}
	}
	return f.nodes[name], nil
}

func (f *fakeNodeClient) List(ctx context.Context, opts options.ListOptions) (*apiv3.NodeList, error) {
	panic("not implemented") // TODO: Implement
}

func (f *fakeNodeClient) Watch(ctx context.Context, opts options.ListOptions) (watch.Interface, error) {
	panic("not implemented") // TODO: Implement
}

// fakeIPAMClient implements ipam.Interface for testing purposes.
type fakeIPAMClient struct {
	sync.Mutex
	affinitiesReleased map[string]bool
	handlesReleased    map[string]bool
}

func (f *fakeIPAMClient) affinityReleased(aff string) bool {
	f.Lock()
	defer f.Unlock()
	if v, ok := f.affinitiesReleased[aff]; ok {
		return v
	}
	return false
}

// AssignIP assigns the provided IP address to the provided host.  The IP address
// must fall within a configured pool.  AssignIP will claim block affinity as needed
// in order to satisfy the assignment.  An error will be returned if the IP address
// is already assigned, or if StrictAffinity is enabled and the address is within
// a block that does not have affinity for the given host.
func (f *fakeIPAMClient) AssignIP(ctx context.Context, args ipam.AssignIPArgs) error {
	panic("not implemented") // TODO: Implement
}

// AutoAssign automatically assigns one or more IP addresses as specified by the
// provided AutoAssignArgs.  AutoAssign returns the list of the assigned IPv4 addresses,
// and the list of the assigned IPv6 addresses in IPNet format.
// The returned IPNet represents the allocation block from which the IP was allocated,
// which is useful for dataplanes that need to know the subnet (such as Windows).
//
// In case of error, returns the IPs allocated so far along with the error.
func (f *fakeIPAMClient) AutoAssign(ctx context.Context, args ipam.AutoAssignArgs) (*ipam.IPAMAssignments, *ipam.IPAMAssignments, error) {
	panic("not implemented") // TODO: Implement
}

// ReleaseIPs releases any of the given IP addresses that are currently assigned,
// so that they are available to be used in another assignment.
func (f *fakeIPAMClient) ReleaseIPs(ctx context.Context, opts ...ipam.ReleaseOptions) ([]cnet.IP, error) {
	f.Lock()
	defer f.Unlock()

	for _, opt := range opts {
		f.handlesReleased[opt.Handle] = true
	}
	return nil, nil
}

// GetAssignmentAttributes returns the attributes stored with the given IP address
// upon assignment, as well as the handle used for assignment (if any).
func (f *fakeIPAMClient) GetAssignmentAttributes(ctx context.Context, addr cnet.IP) (map[string]string, *string, error) {
	panic("not implemented") // TODO: Implement
}

// IPsByHandle returns a list of all IP addresses that have been
// assigned using the provided handle.
func (f *fakeIPAMClient) IPsByHandle(ctx context.Context, handleID string) ([]cnet.IP, error) {
	panic("not implemented") // TODO: Implement
}

// ReleaseByHandle releases all IP addresses that have been assigned
// using the provided handle.  Returns an error if no addresses
// are assigned with the given handle.
func (f *fakeIPAMClient) ReleaseByHandle(ctx context.Context, handleID string) error {
	f.Lock()
	defer f.Unlock()

	f.handlesReleased[handleID] = true
	return nil
}

// ClaimAffinity claims affinity to the given host for all blocks
// within the given CIDR.  The given CIDR must fall within a configured
// pool. If an empty string is passed as the host, then the value returned by os.Hostname is used.
func (f *fakeIPAMClient) ClaimAffinity(ctx context.Context, cidr cnet.IPNet, host string) ([]cnet.IPNet, []cnet.IPNet, error) {
	panic("not implemented") // TODO: Implement
}

// ReleaseAffinity releases affinity for all blocks within the given CIDR
// on the given host.  If an empty string is passed as the host, then the
// value returned by os.Hostname will be used. If mustBeEmpty is true, then an error
// will be returned if any blocks within the CIDR are not empty - in this case, this
// function may release some but not all blocks within the given CIDR.
func (f *fakeIPAMClient) ReleaseAffinity(ctx context.Context, cidr cnet.IPNet, host string, mustBeEmpty bool) error {
	f.Lock()
	defer f.Unlock()

	f.affinitiesReleased[fmt.Sprintf("%s/%s", cidr.String(), host)] = true
	return nil
}

// ReleaseBlockAffinity releases the affinity of the exact block provided.
func (f *fakeIPAMClient) ReleaseBlockAffinity(ctx context.Context, block *model.AllocationBlock, mustBeEmpty bool) error {
	f.Lock()
	defer f.Unlock()

	cidr := block.CIDR.String()
	host := strings.TrimPrefix(*block.Affinity, "host:")
	key := fmt.Sprintf("%s/%s", cidr, host)
	f.affinitiesReleased[key] = true
	return nil
}

// ReleaseHostAffinities releases affinity for all blocks that are affine
// to the given host.  If an empty string is passed as the host, the value returned by
// os.Hostname will be used. If mustBeEmpty is true, then an error
// will be returned if any blocks within the CIDR are not empty - in this case, this
// function may release some but not all blocks attached to this host.
func (f *fakeIPAMClient) ReleaseHostAffinities(ctx context.Context, host string, mustBeEmpty bool) error {
	f.Lock()
	defer f.Unlock()

	f.affinitiesReleased[host] = true
	return nil
}

// ReleasePoolAffinities releases affinity for all blocks within
// the specified pool across all hosts.
func (f *fakeIPAMClient) ReleasePoolAffinities(ctx context.Context, pool cnet.IPNet) error {
	panic("not implemented") // TODO: Implement
}

// GetIPAMConfig returns the global IPAM configuration.  If no IPAM configuration
// has been set, returns a default configuration with StrictAffinity disabled
// and AutoAllocateBlocks enabled.
func (f *fakeIPAMClient) GetIPAMConfig(ctx context.Context) (*ipam.IPAMConfig, error) {
	panic("not implemented") // TODO: Implement
}

// SetIPAMConfig sets global IPAM configuration.  This can only
// be done when there are no allocated blocks and IP addresses.
func (f *fakeIPAMClient) SetIPAMConfig(ctx context.Context, cfg ipam.IPAMConfig) error {
	panic("not implemented") // TODO: Implement
}

// RemoveIPAMHost releases affinity for all blocks on the given host,
// and removes all host-specific IPAM data from the datastore.
// RemoveIPAMHost does not release any IP addresses claimed on the given host.
// If an empty string is passed as the host then the value returned by os.Hostname is used.
func (f *fakeIPAMClient) RemoveIPAMHost(ctx context.Context, host string) error {
	panic("not implemented") // TODO: Implement
}

// GetUtilization returns IP utilization info for the specified pools, or for all pools.
func (f *fakeIPAMClient) GetUtilization(ctx context.Context, args ipam.GetUtilizationArgs) ([]*ipam.PoolUtilization, error) {
	panic("not implemented") // TODO: Implement
}

// EnsureBlock returns single IPv4/IPv6 IPAM block for a host as specified by the provided BlockArgs.
// If there is no block allocated already for this host, allocate one and return its' CIDR.
// Otherwise, return the CIDR of the IPAM block allocated for this host.
// It returns IPv4, IPv6 block CIDR and any error encountered.
func (f *fakeIPAMClient) EnsureBlock(ctx context.Context, args ipam.BlockArgs) (*cnet.IPNet, *cnet.IPNet, error) {
	panic("not implemented") // TODO: Implement
}<|MERGE_RESOLUTION|>--- conflicted
+++ resolved
@@ -235,8 +235,6 @@
 	panic("not implemented")
 }
 
-<<<<<<< HEAD
-=======
 func (f *FakeCalicoClient) IPAMConfig() clientv3.IPAMConfigInterface {
 	panic("not implemented")
 }
@@ -245,7 +243,6 @@
 	panic("not implemented")
 }
 
->>>>>>> 4fa740d7
 // EnsureInitialized is used to ensure the backend datastore is correctly
 // initialized for use by Calico.  This method may be called multiple times, and
 // will have no effect if the datastore is already correctly initialized.
