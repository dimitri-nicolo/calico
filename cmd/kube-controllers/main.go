--- conflicted
+++ resolved
@@ -230,14 +230,11 @@
 		go runHealthChecks(ctx, s, k8sClientset, calicoClient)
 	}
 
-<<<<<<< HEAD
-	// Run the controllers. This runs until a config or license change triggers a restart
-=======
 	// Set the log level from the merged config.
 	log.SetLevel(runCfg.LogLevelScreen)
 
 	// Run the controllers. This runs until a config change triggers a restart
->>>>>>> 9374b576
+	// or a license change triggers a restart.
 	controllerCtrl.RunControllers()
 
 	// Shut down compaction, healthChecks, and configController
