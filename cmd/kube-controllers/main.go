// Copyright (c) 2017-2020 Tigera, Inc. All rights reserved.
//
// Licensed under the Apache License, Version 2.0 (the "License");
// you may not use this file except in compliance with the License.
// You may obtain a copy of the License at
//
//     http://www.apache.org/licenses/LICENSE-2.0
//
// Unless required by applicable law or agreed to in writing, software
// distributed under the License is distributed on an "AS IS" BASIS,
// WITHOUT WARRANTIES OR CONDITIONS OF ANY KIND, either express or implied.
// See the License for the specific language governing permissions and
// limitations under the License.

package main

import (
	"context"
	"crypto/tls"
	"flag"
	"fmt"
	"net/http"
	"os"
	"strings"
	"time"

<<<<<<< HEAD
	"github.com/projectcalico/kube-controllers/pkg/controllers/elasticsearchconfiguration"

	"github.com/projectcalico/kube-controllers/pkg/resource"

=======
>>>>>>> ba8d7417
	log "github.com/sirupsen/logrus"
	"go.etcd.io/etcd/clientv3"
	"go.etcd.io/etcd/pkg/srv"
	"go.etcd.io/etcd/pkg/transport"
	"k8s.io/apiserver/pkg/storage/etcd3"
	"k8s.io/client-go/kubernetes"
	"k8s.io/client-go/tools/clientcmd"
	"k8s.io/klog"

	"github.com/projectcalico/libcalico-go/lib/apiconfig"
	client "github.com/projectcalico/libcalico-go/lib/clientv3"
	"github.com/projectcalico/libcalico-go/lib/logutils"

	"github.com/projectcalico/kube-controllers/pkg/config"
	"github.com/projectcalico/kube-controllers/pkg/controllers/controller"
	"github.com/projectcalico/kube-controllers/pkg/controllers/federatedservices"
	"github.com/projectcalico/kube-controllers/pkg/controllers/flannelmigration"
	"github.com/projectcalico/kube-controllers/pkg/controllers/managedcluster"
	"github.com/projectcalico/kube-controllers/pkg/controllers/namespace"
	"github.com/projectcalico/kube-controllers/pkg/controllers/networkpolicy"
	"github.com/projectcalico/kube-controllers/pkg/controllers/node"
	"github.com/projectcalico/kube-controllers/pkg/controllers/pod"
	"github.com/projectcalico/kube-controllers/pkg/controllers/service"
	"github.com/projectcalico/kube-controllers/pkg/controllers/serviceaccount"
	relasticsearch "github.com/projectcalico/kube-controllers/pkg/resource/elasticsearch"

	"github.com/projectcalico/kube-controllers/pkg/status"
	bapi "github.com/projectcalico/libcalico-go/lib/backend/api"
	"github.com/projectcalico/libcalico-go/lib/backend/k8s"
	"github.com/projectcalico/typha/pkg/cmdwrapper"
	tigeraapi "github.com/tigera/api/pkg/client/clientset_generated/clientset"
	lclient "github.com/tigera/licensing/client"
	"github.com/tigera/licensing/client/features"
	"github.com/tigera/licensing/monitor"
)

// backendClientAccessor is an interface to access the backend client from the main v2 client.
type backendClientAccessor interface {
	Backend() bapi.Client
}

// addHeaderRoundTripper implements the http.RoundTripper interface and inserts the headers in headers field
// into the request made with an http.Client that uses this RoundTripper
type addHeaderRoundTripper struct {
	headers map[string][]string
	rt      http.RoundTripper
}

func (ha *addHeaderRoundTripper) RoundTrip(r *http.Request) (*http.Response, error) {
	r2 := new(http.Request)
	*r2 = *r

	// To set extra headers, we must make a copy of the Request so
	// that we don't modify the Request we were given. This is required by the
	// specification of http.RoundTripper.
	//
	// Since we are going to modify only req.Header here, we only need a deep copy
	// of req.Header.
	r2.Header = make(http.Header, len(r.Header))
	for k, s := range r.Header {
		r2.Header[k] = append([]string(nil), s...)
	}

	for key, values := range ha.headers {
		r2.Header[key] = values
	}

	return ha.rt.RoundTrip(r2)
}

// VERSION is filled out during the build process (using git describe output)
var VERSION string
var version bool

func init() {
	// Add a flag to check the version.
	flag.BoolVar(&version, "version", false, "Display version")

	// Tell klog to log into STDERR. Otherwise, we risk
	// certain kinds of API errors getting logged into a directory not
	// available in a `FROM scratch` Docker container, causing us to abort
	var flags flag.FlagSet
	klog.InitFlags(&flags)
	err := flags.Set("logtostderr", "true")
	if err != nil {
		log.WithError(err).Fatal("Failed to set klog logging configuration")
	}
}

func main() {
	flag.Parse()
	if version {
		fmt.Println(VERSION)
		os.Exit(0)
	}

	// Configure log formatting.
	log.SetFormatter(&logutils.Formatter{})

	// Install a hook that adds file/line no information.
	log.AddHook(&logutils.ContextHook{})

	// Attempt to load configuration.
	cfg := new(config.Config)
	if err := cfg.Parse(); err != nil {
		log.WithError(err).Fatal("Failed to parse config")
	}
	log.WithField("config", cfg).Info("Loaded configuration from environment")

	// Set the log level based on the loaded configuration.
	logLevel, err := log.ParseLevel(cfg.LogLevel)
	if err != nil {
		log.WithError(err).Warnf("error parsing logLevel: %v", cfg.LogLevel)
		logLevel = log.InfoLevel
	}
	log.SetLevel(logLevel)

	// Build clients to be used by the controllers.
	k8sClientset, calicoClient, err := getClients(cfg.Kubeconfig)
	if err != nil {
		log.WithError(err).Fatal("Failed to start")
	}

	stop := make(chan struct{})

	// Create the context.
	ctx, cancel := context.WithCancel(context.Background())

	if !cfg.DoNotInitializeCalico {
		log.Info("Ensuring Calico datastore is initialized")
		initCtx, cancelInit := context.WithTimeout(ctx, 10*time.Second)
		defer cancelInit()
		err = calicoClient.EnsureInitialized(initCtx, "", "", "k8s")
		if err != nil {
			log.WithError(err).Fatal("Failed to initialize Calico datastore")
		}
	}

	controllerCtrl := &controllerControl{
		ctx:              ctx,
		controllerStates: make(map[string]*controllerState),
		stop:             stop,
		licenseMonitor:   monitor.New(calicoClient.(backendClientAccessor).Backend()),
		restartCntrlChan: make(chan string),
	}

	var runCfg config.RunConfig
	// flannelmigration doesn't use the datastore config API
	v, ok := os.LookupEnv(config.EnvEnabledControllers)
	if ok && strings.Contains(v, "flannelmigration") {
		if strings.Trim(v, " ,") != "flannelmigration" {
			log.WithField(config.EnvEnabledControllers, v).Fatal("flannelmigration must be the only controller running")
		}
		// Attempt to load Flannel configuration.
		flannelConfig := new(flannelmigration.Config)
		if err := flannelConfig.Parse(); err != nil {
			log.WithError(err).Fatal("Failed to parse Flannel config")
		}
		log.WithField("flannelConfig", flannelConfig).Info("Loaded Flannel configuration from environment")

		flannelMigrationController := flannelmigration.NewFlannelMigrationController(ctx, k8sClientset, calicoClient, flannelConfig)
		controllerCtrl.controllerStates["FlannelMigration"] = &controllerState{controller: flannelMigrationController}

		// Set some global defaults for flannelmigration
		// Note that we now ignore the HEALTH_ENABLED environment variable in the case of flannel migration
		runCfg.HealthEnabled = true
		runCfg.LogLevelScreen = logLevel

		// this channel will never receive, and thus flannelmigration will never
		// restart due to a config change.
		controllerCtrl.restartCfgChan = make(chan config.RunConfig)
	} else {
		log.Info("Getting initial config snapshot from datastore")
		cCtrlr := config.NewRunConfigController(ctx, *cfg, calicoClient.KubeControllersConfiguration())
		runCfg = <-cCtrlr.ConfigChan()
		log.Info("Got initial config snapshot")
		log.Debugf("Initial config: %+v", runCfg)

		// any subsequent changes trigger a restart
		controllerCtrl.restartCfgChan = cCtrlr.ConfigChan()
		controllerCtrl.InitControllers(ctx, runCfg, k8sClientset, calicoClient)
	}

	// Create the status file. We will only update it if we have healthchecks enabled.
	s := status.New(status.DefaultStatusFile)

	if cfg.DatastoreType == "etcdv3" {
		// If configured to do so, start an etcdv3 compaction.
		go startCompactor(ctx, runCfg.EtcdV3CompactionPeriod)
	}

	// Run the health checks on a separate goroutine.
	if runCfg.HealthEnabled {
		log.Info("Starting status report routine")
		go runHealthChecks(ctx, s, k8sClientset, calicoClient)
	}

	// Set the log level from the merged config.
	log.SetLevel(runCfg.LogLevelScreen)

	// Run the controllers. This runs until a config change triggers a restart
	// or a license change triggers a restart.
	controllerCtrl.RunControllers()

	// Shut down compaction, healthChecks, and configController
	cancel()

	// TODO: it would be nice here to wait until everything shuts down cleanly
	//       but many of our controllers are based on cache.ResourceCache which
	//       runs forever once it is started.  It needs to be enhanced to respect
	//       the stop channel passed to the controllers.
	os.Exit(cmdwrapper.RestartReturnCode)
}

// Run the controller health checks.
func runHealthChecks(ctx context.Context, s *status.Status, k8sClientset *kubernetes.Clientset, calicoClient client.Interface) {
	s.SetReady("CalicoDatastore", false, "initialized to false")
	s.SetReady("KubeAPIServer", false, "initialized to false")

	// Loop until context expires and perform healthchecks.
	for {
		select {
		case <-ctx.Done():
			return
		default:
			// carry on
		}

		// skip healthchecks if configured
		// Datastore HealthCheck
		healthCtx, cancel := context.WithTimeout(ctx, 10*time.Second)
		err := calicoClient.EnsureInitialized(healthCtx, "", "", "k8s")
		if err != nil {
			log.WithError(err).Errorf("Failed to verify datastore")
			s.SetReady(
				"CalicoDatastore",
				false,
				fmt.Sprintf("Error verifying datastore: %v", err),
			)
		} else {
			s.SetReady("CalicoDatastore", true, "")
		}
		cancel()

		// Kube-apiserver HealthCheck
		healthStatus := 0
		k8sCheckDone := make(chan interface{}, 1)
		go func(k8sCheckDone <-chan interface{}) {
			time.Sleep(2 * time.Second)
			select {
			case <-k8sCheckDone:
				// The check has completed.
			default:
				// Check is still running, so report not ready.
				s.SetReady(
					"KubeAPIServer",
					false,
					fmt.Sprintf("Error reaching apiserver: taking a long time to check apiserver"),
				)
			}
		}(k8sCheckDone)
		k8sClientset.Discovery().RESTClient().Get().AbsPath("/healthz").Do().StatusCode(&healthStatus)
		k8sCheckDone <- nil
		if healthStatus != http.StatusOK {
			log.WithError(err).Errorf("Failed to reach apiserver")
			s.SetReady(
				"KubeAPIServer",
				false,
				fmt.Sprintf("Error reaching apiserver: %v with http status code: %d", err, healthStatus),
			)
		} else {
			s.SetReady("KubeAPIServer", true, "")
		}

		time.Sleep(10 * time.Second)
	}
}

// Starts an etcdv3 compaction goroutine with the given config.
func startCompactor(ctx context.Context, interval time.Duration) {

	if interval.Nanoseconds() == 0 {
		log.Info("Disabling periodic etcdv3 compaction")
		return
	}

	// Kick off a periodic compaction of etcd, retry until success.
	for {
		select {
		case <-ctx.Done():
			return
		default:
			// carry on
		}
		etcdClient, err := newEtcdV3Client()
		if err != nil {
			log.WithError(err).Error("Failed to start etcd compaction routine, retry in 1m")
			time.Sleep(1 * time.Minute)
			continue
		}

		log.WithField("period", interval).Info("Starting periodic etcdv3 compaction")
		etcd3.StartCompactor(ctx, etcdClient, interval)
		break
	}
}

// getClients builds and returns Kubernetes and Calico clients.
func getClients(kubeconfig string) (*kubernetes.Clientset, client.Interface, error) {
	// Get Calico client
	calicoClient, err := client.NewFromEnv()
	if err != nil {
		return nil, nil, fmt.Errorf("failed to build Calico client: %s", err)
	}

	// If the calico client is actually a kubernetes backed client, just return the kubernetes
	// clientset that is in that client. This is minor finesse that is only useful for controllers
	// that may be run on clusters using Kubernetes API for the Calico datastore.
	beca := calicoClient.(backendClientAccessor)
	bec := beca.Backend()
	if kc, ok := bec.(*k8s.KubeClient); ok {
		return kc.ClientSet, calicoClient, err
	}

	// Now build the Kubernetes client, we support in-cluster config and kubeconfig
	// as means of configuring the client.
	k8sconfig, err := clientcmd.BuildConfigFromFlags("", kubeconfig)
	if err != nil {
		return nil, nil, fmt.Errorf("failed to build kubernetes client config: %s", err)
	}

	// Get Kubernetes clientset
	k8sClientset, err := kubernetes.NewForConfig(k8sconfig)
	if err != nil {
		return nil, nil, fmt.Errorf("failed to build kubernetes client: %s", err)
	}

	return k8sClientset, calicoClient, nil
}

// Returns an etcdv3 client based on the environment. The client will be configured to
// match that in use by the libcalico-go client.
func newEtcdV3Client() (*clientv3.Client, error) {
	config, err := apiconfig.LoadClientConfigFromEnvironment()
	if err != nil {
		return nil, err
	}

	if config.Spec.EtcdEndpoints != "" && config.Spec.EtcdDiscoverySrv != "" {
		log.Warning("Multiple etcd endpoint discovery methods specified in etcdv3 API config")
		return nil, fmt.Errorf("multiple discovery or bootstrap options specified, use either \"etcdEndpoints\" or \"etcdDiscoverySrv\"")
	}

	// Split the endpoints into a location slice.
	etcdLocation := []string{}
	if config.Spec.EtcdEndpoints != "" {
		etcdLocation = strings.Split(config.Spec.EtcdEndpoints, ",")
	}

	if config.Spec.EtcdDiscoverySrv != "" {
		srvs, srvErr := srv.GetClient("etcd-client", config.Spec.EtcdDiscoverySrv, "")
		if srvErr != nil {
			return nil, fmt.Errorf("failed to discover etcd endpoints through SRV discovery: %v", srvErr)
		}
		etcdLocation = srvs.Endpoints
	}

	if len(etcdLocation) == 0 {
		log.Warning("No etcd endpoints specified in etcdv3 API config")
		return nil, fmt.Errorf("no etcd endpoints specified")
	}

	// Create the etcd client
	tlsInfo := &transport.TLSInfo{
		TrustedCAFile: config.Spec.EtcdCACertFile,
		CertFile:      config.Spec.EtcdCertFile,
		KeyFile:       config.Spec.EtcdKeyFile,
<<<<<<< HEAD
=======
	}
	tlsClient, err := tlsInfo.ClientConfig()

	if err != nil {
		return nil, err
>>>>>>> ba8d7417
	}

	// go 1.13 defaults to TLS 1.3, which we don't support just yet
	tlsClient.MaxVersion = tls.VersionTLS13

	cfg := clientv3.Config{
		Endpoints:   etcdLocation,
		TLS:         tlsClient,
		DialTimeout: 10 * time.Second,
	}

	// Plumb through the username and password if both are configured.
	if config.Spec.EtcdUsername != "" && config.Spec.EtcdPassword != "" {
		cfg.Username = config.Spec.EtcdUsername
		cfg.Password = config.Spec.EtcdPassword
	}

	return clientv3.New(cfg)
}

// Object for keeping track of controller states and statuses.
type controllerControl struct {
	ctx                   context.Context
	controllerStates      map[string]*controllerState
	stop                  chan struct{}
	restartCfgChan        <-chan config.RunConfig
	restartCntrlChan      chan string
	licenseMonitor        monitor.LicenseMonitor
	needLicenseMonitoring bool
	shortLicensePolling   bool
}

// Object for keeping track of Controller information.
type controllerState struct {
	controller     controller.Controller
	running        bool
	licenseFeature string
}

func (cc *controllerControl) InitControllers(ctx context.Context, cfg config.RunConfig, k8sClientset *kubernetes.Clientset, calicoClient client.Interface) {
	cc.shortLicensePolling = cfg.ShortLicensePolling

	if cfg.Controllers.WorkloadEndpoint != nil {
		podController := pod.NewPodController(ctx, k8sClientset, calicoClient, *cfg.Controllers.WorkloadEndpoint)
		cc.controllerStates["Pod"] = &controllerState{controller: podController}
	}

	if cfg.Controllers.Namespace != nil {
		namespaceController := namespace.NewNamespaceController(ctx, k8sClientset, calicoClient, *cfg.Controllers.Namespace)
		cc.controllerStates["Namespace"] = &controllerState{controller: namespaceController}
	}
	if cfg.Controllers.Policy != nil {
		policyController := networkpolicy.NewPolicyController(ctx, k8sClientset, calicoClient, *cfg.Controllers.Policy)
		cc.controllerStates["NetworkPolicy"] = &controllerState{controller: policyController}
	}
	if cfg.Controllers.Node != nil {
		nodeController := node.NewNodeController(ctx, k8sClientset, calicoClient, *cfg.Controllers.Node)
		cc.controllerStates["Node"] = &controllerState{controller: nodeController}
	}
	if cfg.Controllers.ServiceAccount != nil {
		serviceAccountController := serviceaccount.NewServiceAccountController(ctx, k8sClientset, calicoClient, *cfg.Controllers.ServiceAccount)
		cc.controllerStates["ServiceAccount"] = &controllerState{controller: serviceAccountController}
	}

	// Calico Enterprise controllers:
	if cfg.Controllers.Service != nil {
		serviceController := service.NewServiceController(ctx, k8sClientset, calicoClient, *cfg.Controllers.Service)
		cc.controllerStates["Service"] = &controllerState{controller: serviceController}
	}
	if cfg.Controllers.FederatedServices != nil {
		federatedEndpointsController := federatedservices.NewFederatedServicesController(ctx, k8sClientset, calicoClient, *cfg.Controllers.FederatedServices, cc.restartCntrlChan)
		cc.controllerStates["FederatedServices"] = &controllerState{
			controller:     federatedEndpointsController,
			licenseFeature: features.FederatedServices,
		}
		cc.needLicenseMonitoring = true
	}
	if cfg.Controllers.ElasticsearchConfiguration != nil {

		esK8sREST, err := relasticsearch.NewRESTClient(cfg.Controllers.ElasticsearchConfiguration.RESTConfig)
		if err != nil {
			log.WithError(err).Fatal("failed to build elasticsearch rest client")
		}

		cc.controllerStates["ElasticsearchConfiguration"] = &controllerState{
			controller: elasticsearchconfiguration.New(
				"cluster",
				resource.ElasticsearchServiceURL,
				k8sClientset,
				k8sClientset,
				esK8sREST,
				true,
				*cfg.Controllers.ElasticsearchConfiguration),
		}
	}
	if cfg.Controllers.ManagedCluster != nil {
		// We only want these clients created if the managedcluster controller type is enabled
		kubeconfig := cfg.Controllers.ManagedCluster.RESTConfig

		esK8sREST, err := relasticsearch.NewRESTClient(kubeconfig)
		if err != nil {
			log.WithError(err).Fatal("failed to build elasticsearch rest client")
		}

		calicoV3Client, err := tigeraapi.NewForConfig(kubeconfig)
		if err != nil {
			log.WithError(err).Fatal("failed to build calico v3 clientset")
		}

		cc.controllerStates["ManagedCluster"] = &controllerState{
			controller: managedcluster.New(
				func(clustername string) (kubernetes.Interface, error) {
					kubeconfig.Host = cfg.Controllers.ManagedCluster.MultiClusterForwardingEndpoint
					kubeconfig.CAFile = cfg.Controllers.ManagedCluster.MultiClusterForwardingCA
					kubeconfig.WrapTransport = func(rt http.RoundTripper) http.RoundTripper {
						return &addHeaderRoundTripper{
							headers: map[string][]string{"x-cluster-id": {clustername}},
							rt:      rt,
						}
					}
					return kubernetes.NewForConfig(kubeconfig)
				},
				resource.ElasticsearchServiceURL,
				k8sClientset,
				calicoV3Client,
				esK8sREST,
				*cfg.Controllers.ManagedCluster),
		}
	}
}

// Runs all the controllers and blocks until we get a restart.
func (cc *controllerControl) RunControllers() {

	// Instantiate the license monitor values
	lCtx, cancel := context.WithTimeout(cc.ctx, 10*time.Second)
	err := cc.licenseMonitor.RefreshLicense(lCtx)
	cancel()
	if err != nil {
		log.WithError(err).Error("Failed to get license from datastore; continuing without a license")
	}

	if cc.shortLicensePolling {
		log.Info("Using short license poll interval for FV")
		cc.licenseMonitor.SetPollInterval(1 * time.Second)
	}

	licenseChangedChan := make(chan struct{})

	// Define some of the callbacks for the license monitor. Any changes just send a signal back on the license changed channel.
	cc.licenseMonitor.SetFeaturesChangedCallback(func() {
		licenseChangedChan <- struct{}{}
	})

	cc.licenseMonitor.SetStatusChangedCallback(func(newLicenseStatus lclient.LicenseStatus) {
		licenseChangedChan <- struct{}{}
	})

	if cc.needLicenseMonitoring {
		// Start the license monitor, which will trigger the callback above at start of day and then whenever the license
		// status changes.
		// Need to wrap the call to MonitorForever in a function to pass static-checks.
		go func() {
			err := cc.licenseMonitor.MonitorForever(context.Background())
			if err != nil {
				log.WithError(err).Warn("Error while continuously monitoring the license.")
			}
		}()
	}

	for {
		for controllerType, cs := range cc.controllerStates {
			missingLicense := cs.licenseFeature != "" && !cc.licenseMonitor.GetFeatureStatus(cs.licenseFeature)
			if !cs.running && !missingLicense {
				// Run the controller
				log.Infof("Started the %s controller", controllerType)
				go cs.controller.Run(cc.stop)
				cs.running = true
			} else if cs.running && missingLicense {
				// Restart the controller since the updated license has less functionality than before.
				log.Warn("License was changed, shutting down the controllers")
				close(cc.stop)
				return
			}
		}

		// Block until we are cancelled, get new license info, or get a new configuration
		select {
		case <-cc.ctx.Done():
			log.Warn("context cancelled")
			close(cc.stop)
			return
		case msg := <-cc.restartCntrlChan:
			log.Warnf("controller requested restart: %s", msg)
			// Sleep for a bit to make sure we don't have a tight restart loop
			time.Sleep(3 * time.Second)
			close(cc.stop)
			return
		case <-cc.restartCfgChan:
			log.Warn("configuration changed; restarting")
			// Sleep for a bit to make sure we don't have a tight restart loop
			time.Sleep(3 * time.Second)
			// TODO: handle this more gracefully, like tearing down old controllers and starting new ones
			close(cc.stop)
			return
		case <-licenseChangedChan:
			log.Info("license status has changed")
			// go back to top of loop to compute if the license change requires a restart
			continue
		}
	}
}<|MERGE_RESOLUTION|>--- conflicted
+++ resolved
@@ -24,13 +24,10 @@
 	"strings"
 	"time"
 
-<<<<<<< HEAD
 	"github.com/projectcalico/kube-controllers/pkg/controllers/elasticsearchconfiguration"
 
 	"github.com/projectcalico/kube-controllers/pkg/resource"
 
-=======
->>>>>>> ba8d7417
 	log "github.com/sirupsen/logrus"
 	"go.etcd.io/etcd/clientv3"
 	"go.etcd.io/etcd/pkg/srv"
@@ -408,14 +405,11 @@
 		TrustedCAFile: config.Spec.EtcdCACertFile,
 		CertFile:      config.Spec.EtcdCertFile,
 		KeyFile:       config.Spec.EtcdKeyFile,
-<<<<<<< HEAD
-=======
-	}
+	}
+
 	tlsClient, err := tlsInfo.ClientConfig()
-
 	if err != nil {
 		return nil, err
->>>>>>> ba8d7417
 	}
 
 	// go 1.13 defaults to TLS 1.3, which we don't support just yet
