--- conflicted
+++ resolved
@@ -38,11 +38,8 @@
 
 	"github.com/projectcalico/kube-controllers/pkg/config"
 	"github.com/projectcalico/kube-controllers/pkg/controllers/controller"
-<<<<<<< HEAD
 	"github.com/projectcalico/kube-controllers/pkg/controllers/federatedservices"
-=======
 	"github.com/projectcalico/kube-controllers/pkg/controllers/flannelmigration"
->>>>>>> 829958bf
 	"github.com/projectcalico/kube-controllers/pkg/controllers/namespace"
 	"github.com/projectcalico/kube-controllers/pkg/controllers/networkpolicy"
 	"github.com/projectcalico/kube-controllers/pkg/controllers/node"
@@ -71,6 +68,14 @@
 var version bool
 
 func init() {
+	// Tell glog (used by client-go) to log into STDERR. Otherwise, we risk
+	// certain kinds of API errors getting logged into a directory not
+	// available in a `FROM scratch` Docker container, causing glog to abort
+	err := flag.Set("logtostderr", "true")
+	if err != nil {
+		log.WithError(err).Fatal("Failed to set logging configuration")
+	}
+
 	// Add a flag to check the version.
 	flag.BoolVar(&version, "version", false, "Display version")
 
@@ -79,7 +84,7 @@
 	// available in a `FROM scratch` Docker container, causing us to abort
 	var flags flag.FlagSet
 	klog.InitFlags(&flags)
-	err := flags.Set("logtostderr", "true")
+	err = flags.Set("logtostderr", "true")
 	if err != nil {
 		log.WithError(err).Fatal("Failed to set klog logging configuration")
 	}
@@ -177,7 +182,6 @@
 				controller:  serviceAccountController,
 				threadiness: config.ProfileWorkers,
 			}
-<<<<<<< HEAD
 		case "federatedservices":
 			federatedEndpointsController := federatedservices.NewFederatedServicesController(ctx, k8sClientset, calicoClient)
 			controllerCtrl.controllerStates["FederatedServices"] = &controllerState{
@@ -186,7 +190,6 @@
 				threadiness:    config.FederatedServicesWorkers,
 			}
 			controllerCtrl.needLicenseMonitoring = true
-=======
 		case "flannelmigration":
 			// Attempt to load Flannel configuration.
 			flannelConfig := new(flannelmigration.Config)
@@ -197,9 +200,8 @@
 
 			flannelMigrationController := flannelmigration.NewFlannelMigrationController(ctx, k8sClientset, calicoClient, flannelConfig)
 			controllerCtrl.controllerStates["FlannelMigration"] = &controllerState{
-				controller:  flannelMigrationController,
-			}
->>>>>>> 829958bf
+				controller: flannelMigrationController,
+			}
 		default:
 			log.Fatalf("Invalid controller '%s' provided.", controllerType)
 		}
