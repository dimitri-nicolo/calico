// Copyright (c) 2020 Tigera, Inc. All rights reserved.
//
// Licensed under the Apache License, Version 2.0 (the "License");
// you may not use this file except in compliance with the License.
// You may obtain a copy of the License at
//
//     http://www.apache.org/licenses/LICENSE-2.0
//
// Unless required by applicable law or agreed to in writing, software
// distributed under the License is distributed on an "AS IS" BASIS,
// WITHOUT WARRANTIES OR CONDITIONS OF ANY KIND, either express or implied.
// See the License for the specific language governing permissions and
// limitations under the License.

package daemon

import (
	"context"
	"errors"
	"fmt"
	"math/rand"
	"net"
	"os"
	"os/exec"
	"os/signal"
	"runtime"
	"runtime/debug"
	"sync"
	"syscall"
	"time"

	"github.com/aws/aws-sdk-go/aws"
	"github.com/aws/aws-sdk-go/aws/session"
	"github.com/aws/aws-sdk-go/service/cloudwatch"
	"github.com/aws/aws-sdk-go/service/cloudwatch/cloudwatchiface"
	"github.com/prometheus/client_golang/prometheus"
	log "github.com/sirupsen/logrus"
<<<<<<< HEAD
	lclient "github.com/tigera/licensing/client"
	"github.com/tigera/licensing/client/features"
	"github.com/tigera/licensing/monitor"
	metav1 "k8s.io/apimachinery/pkg/apis/meta/v1"
	"k8s.io/client-go/kubernetes"
	"k8s.io/client-go/rest"

	"github.com/projectcalico/felix/buildinfo"
	"github.com/projectcalico/felix/calc"
	"github.com/projectcalico/felix/collector"
	"github.com/projectcalico/felix/config"
	_ "github.com/projectcalico/felix/config"
	dp "github.com/projectcalico/felix/dataplane"
	"github.com/projectcalico/felix/jitter"
	"github.com/projectcalico/felix/logutils"
	"github.com/projectcalico/felix/policysync"
	"github.com/projectcalico/felix/proto"
	"github.com/projectcalico/felix/statusrep"
=======
	"k8s.io/client-go/kubernetes"
	"k8s.io/client-go/rest"

>>>>>>> 20195d1b
	"github.com/projectcalico/libcalico-go/lib/apiconfig"
	apiv3 "github.com/projectcalico/libcalico-go/lib/apis/v3"
	"github.com/projectcalico/libcalico-go/lib/backend"
	bapi "github.com/projectcalico/libcalico-go/lib/backend/api"
	"github.com/projectcalico/libcalico-go/lib/backend/k8s"
	"github.com/projectcalico/libcalico-go/lib/backend/model"
	"github.com/projectcalico/libcalico-go/lib/backend/syncersv1/felixsyncer"
	"github.com/projectcalico/libcalico-go/lib/backend/syncersv1/updateprocessors"
	"github.com/projectcalico/libcalico-go/lib/backend/watchersyncer"
	client "github.com/projectcalico/libcalico-go/lib/clientv3"
	cerrors "github.com/projectcalico/libcalico-go/lib/errors"
	"github.com/projectcalico/libcalico-go/lib/health"
	lclogutils "github.com/projectcalico/libcalico-go/lib/logutils"
	"github.com/projectcalico/libcalico-go/lib/options"
	"github.com/projectcalico/libcalico-go/lib/security"
	"github.com/projectcalico/libcalico-go/lib/set"
	"github.com/projectcalico/pod2daemon/binder"
	"github.com/projectcalico/typha/pkg/discovery"
	"github.com/projectcalico/typha/pkg/syncclient"

	"github.com/projectcalico/felix/buildinfo"
	"github.com/projectcalico/felix/calc"
	"github.com/projectcalico/felix/config"
	_ "github.com/projectcalico/felix/config"
	dp "github.com/projectcalico/felix/dataplane"
	"github.com/projectcalico/felix/jitter"
	"github.com/projectcalico/felix/logutils"
	"github.com/projectcalico/felix/policysync"
	"github.com/projectcalico/felix/proto"
	"github.com/projectcalico/felix/statusrep"
	"github.com/projectcalico/felix/usagerep"
)

const (
	// Our default value for GOGC if it is not set.  This is the percentage that heap usage must
	// grow by to trigger a garbage collection.  Go's default is 100, meaning that 50% of the
	// heap can be lost to garbage.  We reduce it to this value to trade increased CPU usage for
	// lower occupancy.
	defaultGCPercent = 20

	// String sent on the failure report channel to indicate we're shutting down for config
	// change.
	reasonConfigChanged        = "config changed"
	reasonLicenseConfigChanged = "license config changed"
	// String sent on the failure report channel to indicate we're shutting down for a child
	// process exited. e.g. charon daemon.
	reasonChildExited = "child exit"
	// Process return code used to report a config change.  This is the same as the code used
	// by SIGHUP, which means that the wrapper script also restarts Felix on a SIGHUP.
	configChangedRC = 129
	// Process return code used to report a child exit.  This is the same as the code used
	// by SIGHUP, which means that the wrapper script also restarts Felix on a SIGHUP.
	childExitedRC = 129

	// CloudWatch Health metrics names.
	healthyNodeMetricName   = "Nodes reporting healthy"
	unHealthyNodeMetricName = "Nodes reporting unhealthy"

	// CloudWatch Health metrics namespace.
	cloudWatchHealthMetricNamespace = "Tigera Metrics"

	// CloudWatch Health metrics unit.
	cwUnit = cloudwatch.StandardUnitCount
)

// Run is the entry point to run a Felix instance.
//
// Its main role is to sequence Felix's startup by:
//
// Initialising early logging config (log format and early debug settings).
//
// Parsing command line parameters.
//
// Loading datastore configuration from the environment or config file.
//
// Loading more configuration from the datastore (this is retried until success).
//
// Starting the configured internal (golang) or external dataplane driver.
//
// Starting the background processing goroutines, which load and keep in sync with the
// state from the datastore, the "calculation graph".
//
// Starting the usage reporting and prometheus metrics endpoint threads (if configured).
//
// Then, it defers to monitorAndManageShutdown(), which blocks until one of the components
// fails, then attempts a graceful shutdown.  At that point, all the processing is in
// background goroutines.
//
// To avoid having to maintain rarely-used code paths, Felix handles updates to its
// main config parameters by exiting and allowing itself to be restarted by the init
// daemon.
func Run(configFile string, gitVersion string, buildDate string, gitRevision string) {
	// Go's RNG is not seeded by default.  Do that now.
	rand.Seed(time.Now().UTC().UnixNano())

	// Special-case handling for environment variable-configured logging:
	// Initialise early so we can trace out config parsing.
	logutils.ConfigureEarlyLogging()

	ctx := context.Background()

	if os.Getenv("GOGC") == "" {
		// Tune the GC to trade off a little extra CPU usage for significantly lower
		// occupancy at high scale.  This is worthwhile because Felix runs per-host so
		// any occupancy improvement is multiplied by the number of hosts.
		log.Debugf("No GOGC value set, defaulting to %d%%.", defaultGCPercent)
		debug.SetGCPercent(defaultGCPercent)
	}

	if len(buildinfo.GitVersion) == 0 && len(gitVersion) != 0 {
		buildinfo.GitVersion = gitVersion
		buildinfo.BuildDate = buildDate
		buildinfo.GitRevision = gitRevision
	}

	buildInfoLogCxt := log.WithFields(log.Fields{
		"version":    buildinfo.GitVersion,
		"release":    "CNX",
		"builddate":  buildinfo.BuildDate,
		"gitcommit":  buildinfo.GitRevision,
		"GOMAXPROCS": runtime.GOMAXPROCS(0),
	})
	buildInfoLogCxt.Info("Felix starting up")

	// Health monitoring, for liveness and readiness endpoints.  The following loop can take a
	// while before the datastore reports itself as ready - for example when there is data that
	// needs to be migrated from a previous version - and we still want Felix to report
	// itself as live (but not ready) while we are waiting for that.  So we create the
	// aggregator upfront and will start serving health status over HTTP as soon as we see _any_
	// config that indicates that.
	healthAggregator := health.NewHealthAggregator()

	const healthName = "felix-startup"

	// Register this function as a reporter of liveness and readiness, with no timeout.
	healthAggregator.RegisterReporter(healthName, &health.HealthReport{Live: true, Ready: true}, 0)

	// Log out the kubernetes server details that we use in BPF mode.
	log.WithFields(log.Fields{
		"KUBERNETES_SERVICE_HOST": os.Getenv("KUBERNETES_SERVICE_HOST"),
		"KUBERNETES_SERVICE_PORT": os.Getenv("KUBERNETES_SERVICE_PORT"),
	}).Info("Kubernetes server override env vars.")

	// Load the configuration from all the different sources including the
	// datastore and merge. Keep retrying on failure.  We'll sit in this
	// loop until the datastore is ready.
	log.Info("Loading configuration...")
	var backendClient bapi.Client
	var v3Client client.Interface
	var datastoreConfig apiconfig.CalicoAPIConfig
	var configParams *config.Config
	var typhaAddr string
	var numClientsCreated int
	var k8sClientSet *kubernetes.Clientset
configRetry:
	for {
		if numClientsCreated > 60 {
			// If we're in a restart loop, periodically exit (so we can be restarted) since
			// - it may solve the problem if there's something wrong with our process
			// - it prevents us from leaking connections to the datastore.
			exitWithCustomRC(configChangedRC, "Restarting to avoid leaking datastore connections")
		}

		// Make an initial report that says we're live but not yet ready.
		healthAggregator.Report(healthName, &health.HealthReport{Live: true, Ready: false})

		// Load locally-defined config, including the datastore connection
		// parameters. First the environment variables.
		configParams = config.New()
		envConfig := config.LoadConfigFromEnvironment(os.Environ())
		// Then, the config file.
		log.Infof("Loading config file: %v", configFile)
		fileConfig, err := config.LoadConfigFile(configFile)
		if err != nil {
			log.WithError(err).WithField("configFile", configFile).Error(
				"Failed to load configuration file")
			time.Sleep(1 * time.Second)
			continue configRetry
		}
		// Parse and merge the local config.
		_, err = configParams.UpdateFrom(envConfig, config.EnvironmentVariable)
		if err != nil {
			log.WithError(err).WithField("configFile", configFile).Error(
				"Failed to parse configuration environment variable")
			time.Sleep(1 * time.Second)
			continue configRetry
		}
		_, err = configParams.UpdateFrom(fileConfig, config.ConfigFile)
		if err != nil {
			log.WithError(err).WithField("configFile", configFile).Error(
				"Failed to parse configuration file")
			time.Sleep(1 * time.Second)
			continue configRetry
		}

		// Each time round this loop, check that we're serving health reports if we should
		// be, or cancel any existing server if we should not be serving any more.
		healthAggregator.ServeHTTP(configParams.HealthEnabled, configParams.HealthHost, configParams.HealthPort)

		// We should now have enough config to connect to the datastore
		// so we can load the remainder of the config.
		datastoreConfig = configParams.DatastoreConfig()
		// Can't dump the whole config because it may have sensitive information...
		log.WithField("datastore", datastoreConfig.Spec.DatastoreType).Info("Connecting to datastore")
		v3Client, err = client.New(datastoreConfig)
		if err != nil {
			log.WithError(err).Error("Failed to create datastore client")
			time.Sleep(1 * time.Second)
			continue configRetry
		}
		log.Info("Created datastore client")
		numClientsCreated++
		backendClient = v3Client.(interface{ Backend() bapi.Client }).Backend()
		for {
			globalConfig, hostConfig, err := loadConfigFromDatastore(
				ctx, backendClient, datastoreConfig, configParams.FelixHostname)
			if err == ErrNotReady {
				log.Warn("Waiting for datastore to be initialized (or migrated)")
				time.Sleep(1 * time.Second)
				healthAggregator.Report(healthName, &health.HealthReport{Live: true, Ready: true})
				continue
			} else if err != nil {
				log.WithError(err).Error("Failed to get config from datastore")
				time.Sleep(1 * time.Second)
				continue configRetry
			}
			_, err = configParams.UpdateFrom(globalConfig, config.DatastoreGlobal)
			if err != nil {
				log.WithError(err).Error("Failed update global config from datastore")
				time.Sleep(1 * time.Second)
				continue configRetry
			}
			_, err = configParams.UpdateFrom(hostConfig, config.DatastorePerHost)
			if err != nil {
				log.WithError(err).Error("Failed update host config from datastore")
				time.Sleep(1 * time.Second)
				continue configRetry
			}
			break
		}
		err = configParams.Validate()
		if err != nil {
			log.WithError(err).Error("Failed to parse/validate configuration from datastore.")
			time.Sleep(1 * time.Second)
			continue configRetry
		}

		// We now have some config flags that affect how we configure the syncer.
		// After loading the config from the datastore, reconnect, possibly with new
		// config.  We don't need to re-load the configuration _again_ because the
		// calculation graph will spot if the config has changed since we were initialised.
		datastoreConfig = configParams.DatastoreConfig()
		backendClient, err = backend.NewClient(datastoreConfig)
		if err != nil {
			log.WithError(err).Error("Failed to (re)connect to datastore")
			time.Sleep(1 * time.Second)
			continue configRetry
		}
		numClientsCreated++

		// Try to get a Kubernetes client.  This is needed for discovering Typha and for the BPF mode of the dataplane.
		k8sClientSet = nil
		if kc, ok := backendClient.(*k8s.KubeClient); ok {
			// Opportunistically share the k8s client with the datastore driver.  This is the best option since
			// it reduces the number of connections and it lets us piggy-back on the datastore driver's config.
			log.Info("Using Kubernetes datastore driver, sharing Kubernetes client with datastore driver.")
			k8sClientSet = kc.ClientSet
		} else {
			// Not using KDD, fall back on trying to get a Kubernetes client from the environment.
			log.Info("Not using Kubernetes datastore driver, trying to get a Kubernetes client...")
			k8sconf, err := rest.InClusterConfig()
			if err != nil {
				log.WithError(err).Info("Kubernetes in-cluster config not available. " +
					"Assuming we're not in a Kubernetes deployment.")
			} else {
				k8sClientSet, err = kubernetes.NewForConfig(k8sconf)
				if err != nil {
					log.WithError(err).Error("Got in-cluster config but failed to create Kubernetes client.")
					time.Sleep(1 * time.Second)
					continue configRetry
				}
			}
		}

		// If we're configured to discover Typha, do that now so we can retry if we fail.
		typhaAddr, err = discoverTyphaAddr(configParams, k8sClientSet)
		if err != nil {
			log.WithError(err).Error("Typha discovery enabled but discovery failed.")
			time.Sleep(1 * time.Second)
			continue configRetry
		}

		break configRetry
	}

	if numClientsCreated > 2 {
		// We don't have a way to close datastore connection so, if we reconnected after
		// a failure to load config, restart felix to avoid leaking connections.
		exitWithCustomRC(configChangedRC, "Restarting to avoid leaking datastore connections")
	}

	// Create the license monitor, which we'll use to monitor the state of the license.
	licenseMonitor := monitor.New(backendClient)
	lCtx, cancel := context.WithTimeout(ctx, 10*time.Second)
	err := licenseMonitor.RefreshLicense(lCtx)
	cancel()
	if err != nil {
		log.WithError(err).Error("Failed to get license from datastore; continuing without a license")
	}
	if configParams.DebugUseShortPollIntervals {
		log.Info("Using short license poll interval for FV")
		licenseMonitor.SetPollInterval(1 * time.Second)
	}
	// Get the license status before we adjust the config so that we can spot if the license status
	// changes below.  (If we did this read after config adjustment, we might read that the license was expired
	// after the config adjustment decided that it was valid and we'd miss the transition.)
	licenseStatus := licenseMonitor.GetLicenseStatus()

	// Correct the config based on licensed features.
	removeUnlicensedFeaturesFromConfig(configParams, licenseMonitor)

	if configParams.BPFEnabled {
		// Check for BPF dataplane support before we do anything that relies on the flag being set one way or another.
		if err := dp.SupportsBPF(); err != nil {
			log.Error("BPF dataplane mode enabled but not supported by the kernel.  Disabling BPF mode.")
			_, err := configParams.OverrideParam("BPFEnabled", "false")
			if err != nil {
				log.WithError(err).Panic("Bug: failed to override config parameter")
			}
		}
	}

	if configParams.FlowLogsCollectProcessInfo {
		if err := dp.SupportsBPF(); err != nil {
			log.Error("FlowLogsCollectProcessInfo enabled but BPF not supported by the kernel. Disabling FlowLogsCollectProcessInfo.")
			_, err := configParams.OverrideParam("FlowLogsCollectProcessInfo", "false")
			if err != nil {
				log.WithError(err).Panic("Bug: failed to override config parameter")
			}
		}
	}
	// We're now both live and ready.
	healthAggregator.Report(healthName, &health.HealthReport{Live: true, Ready: true})

	// Enable or disable the health HTTP server according to coalesced config.
	healthAggregator.ServeHTTP(configParams.HealthEnabled, configParams.HealthHost, configParams.HealthPort)

	// If we get here, we've loaded the configuration successfully.
	// Update log levels before we do anything else.
	logutils.ConfigureLogging(configParams)
	// Since we may have enabled more logging, log with the build context
	// again.
	buildInfoLogCxt.WithField("config", configParams).Info(
		"Successfully loaded configuration.")

	var lookupsCache *calc.LookupsCache
	var dpStatsCollector collector.Collector
	if runtime.GOOS != "windows" {
		// Initialzed the lookup cache here and pass it along to both the calc_graph
		// as well as dataplane driver, which actually uses this for lookups.
		lookupsCache = calc.NewLookupsCache()

		// Start the stats collector which also depends on the lookups cache.
		dpStatsCollector = collector.StartDataplaneStatsCollector(configParams, lookupsCache, healthAggregator)
	} else {
		// For windows OS, make lookupsCache nil and rest of all lookupCache
		// should handle the nil pointer
		lookupsCache = nil
	}

	if configParams.DebugPanicAfter > 0 {
		log.WithField("delay", configParams.DebugPanicAfter).Warn("DebugPanicAfter is set, will panic after delay!")
		go panicAfter(configParams.DebugPanicAfter)
	}

	if configParams.DebugSimulateDataRace {
		log.Warn("DebugSimulateDataRace is set, will start some racing goroutines!")
		simulateDataRace()
	}

	// Start up the dataplane driver.  This may be the internal go-based driver or an external
	// one.
	var dpDriver dp.DataplaneDriver
	var dpDriverCmd *exec.Cmd
	var dpStopChan chan *sync.WaitGroup

	failureReportChan := make(chan string)
	configChangedRestartCallback := func() { failureReportChan <- reasonConfigChanged }
	childExitedRestartCallback := func() { failureReportChan <- reasonChildExited }

	dpDriver, dpDriverCmd, dpStopChan = dp.StartDataplaneDriver(
		configParams.Copy(), // Copy to avoid concurrent access.
		healthAggregator,
		dpStatsCollector,
		configChangedRestartCallback,
		childExitedRestartCallback,
		k8sClientSet,
	)

	// Initialise the glue logic that connects the calculation graph to/from the dataplane driver.
	log.Info("Connect to the dataplane driver.")

	var connToUsageRepUpdChan chan map[string]string
	if configParams.UsageReportingEnabled {
		// Make a channel for the connector to use to send updates to the usage reporter.
		// (Otherwise, we pass in a nil channel, which disables such updates.)
		connToUsageRepUpdChan = make(chan map[string]string, 1)
	}
	dpConnector := newConnector(
		configParams.Copy(), // Copy to avoid concurrent access.
		connToUsageRepUpdChan,
		backendClient,
		v3Client,
		dpDriver,
		failureReportChan)

	// If enabled, create a server for the policy sync API.  This allows clients to connect to
	// Felix over a socket and receive policy updates.
	var policySyncServer *policysync.Server
	var policySyncProcessor *policysync.Processor
	var policySyncAPIBinder binder.Binder
	calcGraphClientChannels := []chan<- interface{}{dpConnector.ToDataplane}
	if configParams.IsLeader() && configParams.PolicySyncPathPrefix != "" {
		log.WithField("policySyncPathPrefix", configParams.PolicySyncPathPrefix).Info(
			"Policy sync API enabled.  Creating the policy sync server.")
		toPolicySync := make(chan interface{})
		policySyncUIDAllocator := policysync.NewUIDAllocator()
		policySyncProcessor = policysync.NewProcessor(configParams, toPolicySync)
		policySyncServer = policysync.NewServer(
			policySyncProcessor.JoinUpdates,
			dpStatsCollector,
			policySyncUIDAllocator.NextUID,
		)
		policySyncAPIBinder = binder.NewBinder(configParams.PolicySyncPathPrefix)
		policySyncServer.RegisterGrpc(policySyncAPIBinder.Server())
		calcGraphClientChannels = append(calcGraphClientChannels, toPolicySync)
	}

	// Now create the calculation graph, which receives updates from the
	// datastore and outputs dataplane updates for the dataplane driver.
	//
	// The Syncer has its own thread and we use an extra thread for the
	// Validator, just to pipeline that part of the calculation then the
	// main calculation graph runs in a single thread for simplicity.
	// The output of the calculation graph arrives at the dataplane
	// connection via channel.
	//
	// Syncer -chan-> Validator -chan-> Calc graph -chan->   dataplane
	//        KVPair            KVPair             protobufs

	// Get a Syncer from the datastore, or a connection to our remote sync daemon, Typha,
	// which will feed the calculation graph with updates, bringing Felix into sync.
	var syncer Startable
	var typhaConnection *syncclient.SyncerClient
	syncerToValidator := calc.NewSyncerCallbacksDecoupler()
	if typhaAddr != "" {
		// Use a remote Syncer, via the Typha server.
		log.WithField("addr", typhaAddr).Info("Connecting to Typha.")
		typhaConnection = syncclient.New(
			typhaAddr,
			buildinfo.GitVersion,
			configParams.FelixHostname,
			fmt.Sprintf("Revision: %s; Build date: %s",
				buildinfo.GitRevision, buildinfo.BuildDate),
			syncerToValidator,
			&syncclient.Options{
				ReadTimeout:  configParams.TyphaReadTimeout,
				WriteTimeout: configParams.TyphaWriteTimeout,
				KeyFile:      configParams.TyphaKeyFile,
				CertFile:     configParams.TyphaCertFile,
				CAFile:       configParams.TyphaCAFile,
				ServerCN:     configParams.TyphaCN,
				ServerURISAN: configParams.TyphaURISAN,
			},
		)
	} else {
		// Use the syncer locally. If we are not including flow logs, or flow log services then there is no need
		// to watch the services and service endpoints.
		syncServices := configParams.FlowLogsFileEnabled && configParams.FlowLogsFileIncludeService
		syncer = felixsyncer.New(backendClient, datastoreConfig.Spec, syncerToValidator, syncServices, configParams.IsLeader())

		log.Info("using resource updates where applicable")
		configParams.SetUseNodeResourceUpdates(true)
	}
	log.WithField("syncer", syncer).Info("Created Syncer")

	// Start the background processing threads.
	if syncer != nil {
		log.Infof("Starting the datastore Syncer")
		syncer.Start()
	} else {
		log.Infof("Starting the Typha connection")
		err := typhaConnection.Start(context.Background())
		if err != nil {
			log.WithError(err).Error("Failed to connect to Typha. Retrying...")
			startTime := time.Now()
			for err != nil && time.Since(startTime) < 30*time.Second {
				// Set Ready to false and Live to true when unable to connect to typha
				healthAggregator.Report(healthName, &health.HealthReport{Live: true, Ready: false})
				err = typhaConnection.Start(context.Background())
				if err == nil {
					break
				}
				log.WithError(err).Debug("Retrying Typha connection")
				time.Sleep(1 * time.Second)
			}
			if err != nil {
				log.WithError(err).Fatal("Failed to connect to Typha")
			} else {
				log.Info("Connected to Typha after retries.")
				healthAggregator.Report(healthName, &health.HealthReport{Live: true, Ready: true})
			}
		}

		supportsNodeResourceUpdates, err := typhaConnection.SupportsNodeResourceUpdates(10 * time.Second)
		if err != nil {
			log.WithError(err).Error("Did not get hello message from Typha in time, assuming it does not support node resource updates")
			return
		}
		log.Debugf("Typha supports node resource updates: %v", supportsNodeResourceUpdates)
		configParams.SetUseNodeResourceUpdates(supportsNodeResourceUpdates)

		go func() {
			typhaConnection.Finished.Wait()
			failureReportChan <- "Connection to Typha failed"
		}()
	}

	// Create the ipsets/active policy calculation graph, which will
	// do the dynamic calculation of ipset memberships and active policies
	// etc.
	asyncCalcGraph := calc.NewAsyncCalcGraph(
		configParams.Copy(), // Copy to avoid concurrent access.
		licenseMonitor,
		calcGraphClientChannels,
		healthAggregator,
		lookupsCache,
	)

	// Create a stats collector to generate felix_cluster_* metrics.
	statsCollector := calc.NewStatsCollector(func(stats calc.StatsUpdate) error {
		return nil
	})
	statsCollector.RegisterWith(asyncCalcGraph.CalcGraph)

	// Create the validator, which sits between the syncer and the
	// calculation graph.
	validator := calc.NewValidationFilter(asyncCalcGraph)

	go syncerToValidator.SendTo(validator)
	asyncCalcGraph.Start()
	log.Infof("Started the processing graph")
	var stopSignalChans []chan<- *sync.WaitGroup
	if dpStopChan != nil {
		stopSignalChans = append(stopSignalChans, dpStopChan)
	}
	if configParams.EndpointReportingEnabled {
		delay := configParams.EndpointReportingDelaySecs
		log.WithField("delay", delay).Info(
			"Endpoint status reporting enabled, starting status reporter")
		dpConnector.statusReporter = statusrep.NewEndpointStatusReporter(
			configParams.FelixHostname,
			configParams.OpenstackRegion,
			dpConnector.StatusUpdatesFromDataplane,
			dpConnector.InSync,
			dpConnector.datastore,
			delay,
			delay*180,
		)
		dpConnector.statusReporter.Start()
	}

	// Start communicating with the dataplane driver.
	dpConnector.Start()

	if policySyncProcessor != nil {
		log.WithField("policySyncPathPrefix", configParams.PolicySyncPathPrefix).Info(
			"Policy sync API enabled.  Starting the policy sync server.")
		policySyncProcessor.Start()
		sc := make(chan *sync.WaitGroup)
		stopSignalChans = append(stopSignalChans, sc)
		go policySyncAPIBinder.SearchAndBind(sc)
	}

	// Send the opening message to the dataplane driver, giving it its
	// config.
	dpConnector.ToDataplane <- &proto.ConfigUpdate{
		Config: configParams.RawValues(),
	}

	if configParams.PrometheusMetricsEnabled {
		log.Info("Prometheus metrics enabled.  Starting server.")
		gaugeHost := prometheus.NewGauge(prometheus.GaugeOpts{
			Name:        "felix_host",
			Help:        "Configured Felix hostname (as a label), typically used in grouping/aggregating stats; the label defaults to the hostname of the host but can be overridden by configuration. The value of the gauge is always set to 1.",
			ConstLabels: prometheus.Labels{"host": configParams.FelixHostname},
		})
		gaugeHost.Set(1)
		prometheus.MustRegister(gaugeHost)
		go servePrometheusMetrics(configParams)
	}

	// Register signal handlers to dump memory/CPU profiles.
	logutils.RegisterProfilingSignalHandlers(configParams)

	// Monitor the license resource.  This allows us to spot
	// - license creation after we start up (triggers OnLicenseStatusChangedCallback and hence a restart)
	// - license feature updates (triggers OnFeaturesChanged and hence a restart)
	// - license expiry (triggers OnLicenseStatusChangedCallback and hence a restart)
	// License renewal with no feature changes doesn't trigger either callback.
	licenseMonitor.SetFeaturesChangedCallback(func() {
		log.Info("Active license changed, restarting...")
		failureReportChan <- reasonLicenseConfigChanged
	})

	licenseMonitor.SetStatusChangedCallback(func(newLicenseStatus lclient.LicenseStatus) {
		if licenseStatus == newLicenseStatus {
			return
		}
		// Whenever we transition between Valid/InGracePeriod/Expired/NoLicense we need to restart to
		// enable/disable features.
		log.WithFields(log.Fields{
			"oldStatus": licenseStatus,
			"newStatus": newLicenseStatus,
		}).Info("License status changed.  Restarting to enable/disable features.")
		failureReportChan <- reasonLicenseConfigChanged
	})

	// Start the license monitor, which will trigger the callback above at start of day and then whenever the license
	// status changes.
	go licenseMonitor.MonitorForever(context.Background())

	// If CloudWatch node health reporting is enabled then start a goroutine to monitor
	// Felix health and report to CloudWatch.
	if configParams.CloudWatchNodeHealthStatusEnabled {
		log.Info(HealthReporterStartupLog)
		go felixHealthToCloudWatchReporter(configParams.CloudWatchNodeHealthPushIntervalSecs, configParams.ClusterGUID, healthAggregator, ctx)
	}

	// Now monitor the worker process and our worker threads and shut
	// down the process gracefully if they fail.
	monitorAndManageShutdown(failureReportChan, dpDriverCmd, stopSignalChans)
}

// HealthReporterStartupLog is a log we emit when starting the health reporter.  The FVs grep the log for this constant
// to detect whether it started.
const HealthReporterStartupLog = "Starting CloudWatch health reporter."

func felixHealthToCloudWatchReporter(pushInterval time.Duration, clusterID string, healthAgg *health.HealthAggregator, ctx context.Context) {
	cwClient := newCloudWatchMetricsClient(nil, healthAgg)
	var err error

	// To reduces the chance that we skip out on a minute interval.
	// For example, a metric is posted at 20:57:57, then the next one at 20:59:02.
	// In such a case cloudwatch indicates that we missed a metric for 20:58:00 minute interval.
	for {
		var u time.Time
		n := time.Now()
		// skewing to the far end of the minute boundary.
		if n.Second() > 30 {
			log.WithFields(log.Fields{"Now": n.UTC()}).Debug("Bring back to within the next minute")
			u = n.Add(pushInterval - 30*time.Second)
		} else {
			u = n.Add(pushInterval)
		}
		time.Sleep(u.Sub(n))
		if err = cwClient.pushHealthMetrics(healthAgg.Summary().Live, clusterID, ctx); err != nil {
			log.WithError(err).Error("error pushing health status to CloudWatch")
		}
	}
}

func (cw *cloudWatchHealthClient) pushHealthMetrics(isHealthy bool, clusterID string, ctx context.Context) error {

	cwPushRetries := 5
	cwRetryWaitInterval := time.Second
	// For unhealthy node,
	// push +1 to unhealthy nodes
	// push +0 to healthy nodes
	healthy := 0.0
	unhealthy := 1.0

	if isHealthy {
		// Node is healthy
		// push +1 to healthy nodes
		// push +0 to unhealthy nodes
		healthy = 1.0
		unhealthy = 0.0
	}

	var err error

	// Create a context with a timeout that will abort the put metrics operation
	// if it takes more than the timeout.
	ctx, cancelFn := context.WithTimeout(ctx, 1*time.Minute)

	// Ensure the context is canceled to prevent leaking.
	defer cancelFn()

	for retry := 0; retry < cwPushRetries; retry++ {
		result, err := cw.cwAPI.PutMetricDataWithContext(ctx, &cloudwatch.PutMetricDataInput{
			MetricData: []*cloudwatch.MetricDatum{
				&cloudwatch.MetricDatum{
					MetricName: aws.String(healthyNodeMetricName),
					Unit:       aws.String(cwUnit),
					Value:      aws.Float64(healthy),
					Dimensions: []*cloudwatch.Dimension{
						&cloudwatch.Dimension{
							Name:  aws.String("ClusterID"),
							Value: aws.String(clusterID),
						},
					},
				},
				&cloudwatch.MetricDatum{
					MetricName: aws.String(unHealthyNodeMetricName),
					Unit:       aws.String(cwUnit),
					Value:      aws.Float64(unhealthy),
					Dimensions: []*cloudwatch.Dimension{
						&cloudwatch.Dimension{
							Name:  aws.String("ClusterID"),
							Value: aws.String(clusterID),
						},
					},
				},
			},
			Namespace: aws.String(cloudWatchHealthMetricNamespace),
		})

		if err != nil {
			// Failed to push metric data, so sleep for a second and retry.
			log.WithFields(log.Fields{"Healthy": healthy, "Unhealthy": unhealthy, "Result": result}).Errorf("failed to push health metrics to CloudWatch: %s. Retry: %d", err, retry)
			time.Sleep(cwRetryWaitInterval)
		} else {
			log.WithFields(log.Fields{"Healthy": healthy, "Unhealthy": unhealthy, "Result": result}).Debug("successfully pushed health metric data to CloudWatch")
			break
		}
	}

	return err
}

type cloudWatchHealthClient struct {
	cwAPI            cloudwatchiface.CloudWatchAPI
	healthAggregator *health.HealthAggregator
}

func newCloudWatchMetricsClient(cwAPI cloudwatchiface.CloudWatchAPI, healthAgg *health.HealthAggregator) *cloudWatchHealthClient {
	if cwAPI == nil {
		// Initialize a session that the SDK uses to load
		// credentials from the shared credentials file ~/.aws/credentials
		// and configuration from the shared configuration file ~/.aws/config.
		sess := session.Must(session.NewSessionWithOptions(session.Options{
			SharedConfigState: session.SharedConfigEnable,
		}))

		// Create a new CloudWatch client.
		cwAPI = cloudwatch.New(sess)
	}

	return &cloudWatchHealthClient{
		cwAPI:            cwAPI,
		healthAggregator: healthAgg,
	}
}

func servePrometheusMetrics(configParams *config.Config) {
	for {
		log.WithFields(log.Fields{
			"host": configParams.PrometheusMetricsHost,
			"port": configParams.PrometheusMetricsPort,
		}).Info("Starting prometheus metrics endpoint")
		if configParams.PrometheusGoMetricsEnabled && configParams.PrometheusProcessMetricsEnabled {
			log.Info("Including Golang & Process metrics")
		} else {
			if !configParams.PrometheusGoMetricsEnabled {
				log.Info("Discarding Golang metrics")
				prometheus.Unregister(prometheus.NewGoCollector())
			}
			if !configParams.PrometheusProcessMetricsEnabled {
				log.Info("Discarding process metrics")
				prometheus.Unregister(prometheus.NewProcessCollector(prometheus.ProcessCollectorOpts{}))
			}
		}

		err := security.ServePrometheusMetrics(
			prometheus.DefaultGatherer,
			"",
			configParams.PrometheusMetricsPort,
			configParams.PrometheusMetricsCertFile,
			configParams.PrometheusMetricsKeyFile,
			configParams.PrometheusMetricsCAFile,
		)

		log.WithError(err).Error(
			"Prometheus metrics endpoint failed, trying to restart it...")
		time.Sleep(1 * time.Second)
	}
}

func monitorAndManageShutdown(failureReportChan <-chan string, driverCmd *exec.Cmd, stopSignalChans []chan<- *sync.WaitGroup) {
	// Ask the runtime to tell us if we get a term/int signal.
	signalChan := make(chan os.Signal, 1)
	signal.Notify(signalChan, syscall.SIGTERM)
	signal.Notify(signalChan, syscall.SIGINT)
	signal.Notify(signalChan, syscall.SIGHUP)

	// Start a background thread to tell us when the dataplane driver stops.
	// If the driver stops unexpectedly, we'll terminate this process.
	// If this process needs to stop, we'll kill the driver and then wait
	// for the message from the background thread.
	driverStoppedC := make(chan bool)
	go func() {
		if driverCmd == nil {
			log.Info("No driver process to monitor")
			return
		}
		err := driverCmd.Wait()
		log.WithError(err).Warn("Driver process stopped")
		driverStoppedC <- true
	}()

	// Wait for one of the channels to give us a reason to shut down.
	driverAlreadyStopped := driverCmd == nil
	receivedFatalSignal := false
	var reason string
	select {
	case <-driverStoppedC:
		reason = "Driver stopped"
		driverAlreadyStopped = true
	case sig := <-signalChan:
		if sig == syscall.SIGHUP {
			log.Warning("Received a SIGHUP, treating as a request to reload config")
			reason = reasonConfigChanged
		} else {
			reason = fmt.Sprintf("Received OS signal %v", sig)
			receivedFatalSignal = true
		}
	case reason = <-failureReportChan:
	}
	logCxt := log.WithField("reason", reason)
	logCxt.Warn("Felix is shutting down")

	// Notify other components to stop.  Each notified component must call Done() on the wait
	// group when it has completed its shutdown.
	var stopWG sync.WaitGroup
	for _, c := range stopSignalChans {
		stopWG.Add(1)
		select {
		case c <- &stopWG:
		default:
			stopWG.Done()
		}
	}
	logCxt.Info("Told subcomponents to shut down")

	// Wait for those components to say they're done, for up to 30 seconds.
	waitC := make(chan int)
	go func() {
		stopWG.Wait()
		close(waitC)
	}()
	select {
	case <-waitC:
		logCxt.Info("Subcomponents have completed shut down")
	case <-time.After(30 * time.Second):
		logCxt.Warn("Subcomponent shut down timed out")
	}

	stopWG.Wait()

	if !driverAlreadyStopped {
		// Driver may still be running, just in case the driver is
		// unresponsive, start a thread to kill this process if we
		// don't manage to kill the driver.
		logCxt.Info("Driver still running, trying to shut it down...")
		giveUpOnSigTerm := make(chan bool)
		go func() {
			time.Sleep(4 * time.Second)
			giveUpOnSigTerm <- true
			time.Sleep(1 * time.Second)
			log.Fatal("Failed to wait for driver to exit, giving up.")
		}()
		// Signal to the driver to exit.
		err := driverCmd.Process.Signal(syscall.SIGTERM)
		if err != nil {
			logCxt.Error("failed to signal driver to exit")
		}
		select {
		case <-driverStoppedC:
			logCxt.Info("Driver shut down after SIGTERM")
		case <-giveUpOnSigTerm:
			logCxt.Error("Driver did not respond to SIGTERM, sending SIGKILL")
			_ = driverCmd.Process.Kill()
			<-driverStoppedC
			logCxt.Info("Driver shut down after SIGKILL")
		}
	}

	if !receivedFatalSignal {
		// We're exiting due to a failure or a config change, wait
		// a couple of seconds to ensure that we don't go into a tight
		// restart loop (which would make the init daemon in calico/node give
		// up trying to restart us).
		logCxt.Info("Sleeping to avoid tight restart loop.")
		go func() {
			time.Sleep(2 * time.Second)

			if reason == reasonConfigChanged || reason == reasonLicenseConfigChanged {
				exitWithCustomRC(configChangedRC, "Exiting for config change")
				return
			}

			if reason == reasonChildExited {
				exitWithCustomRC(childExitedRC, "Exiting for child process exit")
				return
			}

			logCxt.Fatal("Exiting.")
		}()

		for {
			sig := <-signalChan
			if sig == syscall.SIGHUP {
				logCxt.Warning("Ignoring SIGHUP because we're already shutting down")
				continue
			}
			logCxt.WithField("signal", sig).Fatal(
				"Signal received while shutting down, exiting immediately")
		}
	}

	logCxt.Fatal("Exiting immediately")
}

func exitWithCustomRC(rc int, message string) {
	// Since log writing is done a background thread, we set the force-flush flag on this log to ensure that
	// all the in-flight logs get written before we exit.
	log.WithFields(log.Fields{
		"rc":                       rc,
		lclogutils.FieldForceFlush: true,
	}).Info(message)
	os.Exit(rc)
}

var (
	ErrNotReady = errors.New("datastore is not ready or has not been initialised")
)

func loadConfigFromDatastore(
	ctx context.Context, client bapi.Client, cfg apiconfig.CalicoAPIConfig, hostname string,
) (globalConfig, hostConfig map[string]string, err error) {

	// The configuration is split over 3 different resource types and 4 different resource
	// instances in the v3 data model:
	// -  ClusterInformation (global): name "default"
	// -  FelixConfiguration (global): name "default"
	// -  FelixConfiguration (per-host): name "node.<hostname>"
	// -  Node (per-host): name: <hostname>
	// Get the global values and host specific values separately.  We re-use the updateprocessor
	// logic to convert the single v3 resource to a set of v1 key/values.
	hostConfig = make(map[string]string)
	globalConfig = make(map[string]string)
	var ready bool
	err = getAndMergeConfig(
		ctx, client, globalConfig,
		apiv3.KindClusterInformation, "default",
		updateprocessors.NewClusterInfoUpdateProcessor(),
		&ready,
	)
	if err != nil {
		return
	}
	if !ready {
		// The ClusterInformation struct should contain the ready flag, if it is not set, abort.
		err = ErrNotReady
		return
	}
	err = getAndMergeConfig(
		ctx, client, globalConfig,
		apiv3.KindFelixConfiguration, "default",
		updateprocessors.NewFelixConfigUpdateProcessor(),
		&ready,
	)
	if err != nil {
		return
	}
	err = getAndMergeConfig(
		ctx, client, hostConfig,
		apiv3.KindFelixConfiguration, "node."+hostname,
		updateprocessors.NewFelixConfigUpdateProcessor(),
		&ready,
	)
	if err != nil {
		return
	}
	err = getAndMergeConfig(
		ctx, client, hostConfig,
		apiv3.KindNode, hostname,
		updateprocessors.NewFelixNodeUpdateProcessor(cfg.Spec.K8sUsePodCIDR),
		&ready,
	)
	if err != nil {
		return
	}

	return
}

// getAndMergeConfig gets the v3 resource configuration extracts the separate config values
// (where each configuration value is stored in a field of the v3 resource Spec) and merges into
// the supplied map, as required by our v1-style configuration loader.
func getAndMergeConfig(
	ctx context.Context, client bapi.Client, config map[string]string,
	kind string, name string,
	configConverter watchersyncer.SyncerUpdateProcessor,
	ready *bool,
) error {
	logCxt := log.WithFields(log.Fields{"kind": kind, "name": name})

	cfg, err := client.Get(ctx, model.ResourceKey{
		Kind:      kind,
		Name:      name,
		Namespace: "",
	}, "")
	if err != nil {
		switch err.(type) {
		case cerrors.ErrorResourceDoesNotExist:
			logCxt.Info("No config of this type")
			return nil
		default:
			logCxt.WithError(err).Info("Failed to load config from datastore")
			return err
		}
	}

	// Re-use the update processor logic implemented for the Syncer.  We give it a v3 config
	// object in a KVPair and it uses the annotations defined on it to split it into v1-style
	// KV pairs.  Log any errors - but don't fail completely to avoid cyclic restarts.
	v1kvs, err := configConverter.Process(cfg)
	if err != nil {
		logCxt.WithError(err).Error("Failed to convert configuration")
	}

	// Loop through the converted values and update our config map with values from either the
	// Global or Host configs.
	for _, v1KV := range v1kvs {
		if _, ok := v1KV.Key.(model.ReadyFlagKey); ok {
			logCxt.WithField("ready", v1KV.Value).Info("Loaded ready flag")
			if v1KV.Value == true {
				*ready = true
			}
		} else if v1KV.Value != nil {
			switch k := v1KV.Key.(type) {
			case model.GlobalConfigKey:
				config[k.Name] = v1KV.Value.(string)
			case model.HostConfigKey:
				config[k.Name] = v1KV.Value.(string)
			default:
				logCxt.WithField("KV", v1KV).Debug("Skipping config - not required for initial loading")
			}
		}
	}
	return nil
}

type DataplaneConnector struct {
	config                     *config.Config
	configUpdChan              chan<- map[string]string
	ToDataplane                chan interface{}
	StatusUpdatesFromDataplane chan interface{}
	InSync                     chan bool
	failureReportChan          chan<- string
	dataplane                  dp.DataplaneDriver
	datastore                  bapi.Client
	datastorev3                client.Interface
	statusReporter             *statusrep.EndpointStatusReporter

	datastoreInSync bool

	firstStatusReportSent bool

	wireguardStatUpdateFromDataplane chan *proto.WireguardStatusUpdate
}

type Startable interface {
	Start()
}

func newConnector(configParams *config.Config,
	configUpdChan chan<- map[string]string,
	datastore bapi.Client,
	datastorev3 client.Interface,
	dataplane dp.DataplaneDriver,
	failureReportChan chan<- string,
) *DataplaneConnector {
	felixConn := &DataplaneConnector{
		config:                           configParams,
		configUpdChan:                    configUpdChan,
		datastore:                        datastore,
		datastorev3:                      datastorev3,
		ToDataplane:                      make(chan interface{}),
		StatusUpdatesFromDataplane:       make(chan interface{}),
		InSync:                           make(chan bool, 1),
		failureReportChan:                failureReportChan,
		dataplane:                        dataplane,
		wireguardStatUpdateFromDataplane: make(chan *proto.WireguardStatusUpdate, 1),
	}
	return felixConn
}

func (fc *DataplaneConnector) readMessagesFromDataplane() {
	defer func() {
		fc.shutDownProcess("Failed to read messages from dataplane")
	}()
	log.Info("Reading from dataplane driver pipe...")
	ctx := context.Background()
	for {
		payload, err := fc.dataplane.RecvMessage()
		if err != nil {
			log.WithError(err).Error("Failed to read from front-end socket")
			fc.shutDownProcess("Failed to read from front-end socket")
		}
		log.WithField("payload", payload).Debug("New message from dataplane")
		switch msg := payload.(type) {
		case *proto.ProcessStatusUpdate:
			fc.handleProcessStatusUpdate(ctx, msg)
		case *proto.WorkloadEndpointStatusUpdate:
			if fc.statusReporter != nil {
				fc.StatusUpdatesFromDataplane <- msg
			}
		case *proto.WorkloadEndpointStatusRemove:
			if fc.statusReporter != nil {
				fc.StatusUpdatesFromDataplane <- msg
			}
		case *proto.HostEndpointStatusUpdate:
			if fc.statusReporter != nil {
				fc.StatusUpdatesFromDataplane <- msg
			}
		case *proto.HostEndpointStatusRemove:
			if fc.statusReporter != nil {
				fc.StatusUpdatesFromDataplane <- msg
			}
		case *proto.WireguardStatusUpdate:
			fc.wireguardStatUpdateFromDataplane <- msg
		default:
			log.WithField("msg", msg).Warning("Unknown message from dataplane")
		}
		log.Debug("Finished handling message from front-end")
	}
}

func (fc *DataplaneConnector) handleProcessStatusUpdate(ctx context.Context, msg *proto.ProcessStatusUpdate) {
	log.Debugf("Status update from dataplane driver: %v", *msg)
	statusReport := model.StatusReport{
		Timestamp:     msg.IsoTimestamp,
		UptimeSeconds: msg.Uptime,
		FirstUpdate:   !fc.firstStatusReportSent,
	}
	kv := model.KVPair{
		Key:   model.ActiveStatusReportKey{Hostname: fc.config.FelixHostname, RegionString: model.RegionString(fc.config.OpenstackRegion)},
		Value: &statusReport,
		TTL:   fc.config.ReportingTTLSecs,
	}
	applyCtx, cancel := context.WithTimeout(ctx, 2*time.Second)
	_, err := fc.datastore.Apply(applyCtx, &kv)
	cancel()
	if err != nil {
		if _, ok := err.(cerrors.ErrorOperationNotSupported); ok {
			log.Debug("Datastore doesn't support status reports.")
			return // and it won't support the last status key either.
		} else {
			log.Warningf("Failed to write status to datastore: %v", err)
		}
	} else {
		fc.firstStatusReportSent = true
	}
	kv = model.KVPair{
		Key:   model.LastStatusReportKey{Hostname: fc.config.FelixHostname, RegionString: model.RegionString(fc.config.OpenstackRegion)},
		Value: &statusReport,
	}
	applyCtx, cancel = context.WithTimeout(ctx, 2*time.Second)
	_, err = fc.datastore.Apply(applyCtx, &kv)
	cancel()
	if err != nil {
		log.Warningf("Failed to write status to datastore: %v", err)
	}
}

func (fc *DataplaneConnector) reconcileWireguardStatUpdate(dpPubKey string) error {
	// In case of a recoverable failure (ErrorResourceUpdateConflict), retry update 3 times.
	for iter := 0; iter < 3; iter++ {
		// Read node resource from datastore and compare it with the publicKey from dataplane.
		getCtx, cancel := context.WithTimeout(context.Background(), 2*time.Second)
		node, err := fc.datastorev3.Nodes().Get(getCtx, fc.config.FelixHostname, options.GetOptions{})
		cancel()
		if err != nil {
			switch err.(type) {
			case cerrors.ErrorResourceDoesNotExist:
				if dpPubKey != "" {
					// If the node doesn't exist but non-empty public-key need to be set.
					log.Panic("v3 node resource must exist for Wireguard.")
				} else {
					// No node with empty dataplane update implies node resource
					// doesn't need to be processed further.
					log.Debug("v3 node resource doesn't need any update")
					return nil
				}
			}
			// return error here so we can retry in some time.
			log.WithError(err).Info("Failed to read node resource")
			return err
		}

		// Check if the public-key needs to be updated.
		storedPublicKey := node.Status.WireguardPublicKey
		if storedPublicKey != dpPubKey {
			updateCtx, cancel := context.WithTimeout(context.Background(), 2*time.Second)
			node.Status.WireguardPublicKey = dpPubKey
			_, err := fc.datastorev3.Nodes().Update(updateCtx, node, options.SetOptions{})
			cancel()
			if err != nil {
				// check if failure is recoverable
				switch err.(type) {
				case cerrors.ErrorResourceUpdateConflict:
					log.Debug("Update conflict, retrying update")
					continue
				}
				// retry in some time.
				log.WithError(err).Info("Failed updating node resource")
				return err
			}
			log.Debugf("Updated Wireguard public-key from %s to %s", storedPublicKey, dpPubKey)
		}
		break
	}
	return nil
}

func (fc *DataplaneConnector) handleWireguardStatUpdateFromDataplane() {
	var current *proto.WireguardStatusUpdate
	var ticker *jitter.Ticker
	var retryC <-chan time.Time

	for {
		// Block until we either get an update or it's time to retry a failed update.
		select {
		case current = <-fc.wireguardStatUpdateFromDataplane:
			log.Debugf("Wireguard status update from dataplane driver: %s", current.PublicKey)
		case <-retryC:
			log.Debug("retrying failed Wireguard status update")
		}
		if ticker != nil {
			ticker.Stop()
		}

		// Try and reconcile the current wireguard status data.
		err := fc.reconcileWireguardStatUpdate(current.PublicKey)
		if err == nil {
			current = nil
			retryC = nil
			ticker = nil
		} else {
			// retry reconciling between 2-4 seconds.
			ticker = jitter.NewTicker(2*time.Second, 2*time.Second)
			retryC = ticker.C
		}
	}
}

var handledConfigChanges = set.From("CalicoVersion", "CNXVersion", "ClusterGUID", "ClusterType", "DNSCacheEpoch", "DNSExtraTTL")

func (fc *DataplaneConnector) sendMessagesToDataplaneDriver() {
	defer func() {
		fc.shutDownProcess("Failed to send messages to dataplane")
	}()

	var config map[string]string
	for {
		msg := <-fc.ToDataplane
		switch msg := msg.(type) {
		case *proto.InSync:
			log.Info("Datastore now in sync.")
			if !fc.datastoreInSync {
				log.Info("Datastore in sync for first time, sending message to status reporter.")
				fc.datastoreInSync = true
				fc.InSync <- true
			}
		case *proto.ConfigUpdate:
			if config != nil {
				log.WithFields(log.Fields{
					"old": config,
					"new": msg.Config,
				}).Info("Config updated, checking whether we need to restart")
				restartNeeded := false
				for kNew, vNew := range msg.Config {
					logCxt := log.WithFields(log.Fields{"key": kNew, "new": vNew})
					if vOld, prs := config[kNew]; !prs {
						logCxt = logCxt.WithField("updateType", "add")
					} else if vNew != vOld {
						logCxt = logCxt.WithFields(log.Fields{"old": vOld, "updateType": "update"})
					} else {
						continue
					}
					if handledConfigChanges.Contains(kNew) {
						logCxt.Info("Config change can be handled without restart")
						continue
					}
					logCxt.Warning("Config change requires restart")
					restartNeeded = true
				}
				for kOld, vOld := range config {
					logCxt := log.WithFields(log.Fields{"key": kOld, "old": vOld, "updateType": "delete"})
					if _, prs := msg.Config[kOld]; prs {
						// Key was present in the message so we've handled above.
						continue
					}
					if handledConfigChanges.Contains(kOld) {
						logCxt.Info("Config change can be handled without restart")
						continue
					}
					logCxt.Warning("Config change requires restart")
					restartNeeded = true
				}

				if restartNeeded {
					fc.shutDownProcess("config changed")
				}
			}

			// Take a copy of the config to compare against next time.
			config = make(map[string]string)
			for k, v := range msg.Config {
				config[k] = v
			}
		case *calc.DatastoreNotReady:
			log.Warn("Datastore became unready, need to restart.")
			fc.shutDownProcess("datastore became unready")
		}
		if err := fc.dataplane.SendMessage(msg); err != nil {
			fc.shutDownProcess("Failed to write to dataplane driver")
		}
	}
}

func (fc *DataplaneConnector) shutDownProcess(reason string) {
	// Send a failure report to the managed shutdown thread then give it
	// a few seconds to do the shutdown.
	fc.failureReportChan <- reason
	time.Sleep(5 * time.Second)
	// The graceful shutdown failed, terminate the process.
	log.Panic("Managed shutdown failed. Panicking.")
}

func (fc *DataplaneConnector) Start() {
	// Start a background thread to write to the dataplane driver.
	go fc.sendMessagesToDataplaneDriver()

	// Start background thread to read messages from dataplane driver.
	go fc.readMessagesFromDataplane()

	// Start a background thread to handle Wireguard update to Node.
	go fc.handleWireguardStatUpdateFromDataplane()
}

func discoverTyphaAddr(configParams *config.Config, k8sClientSet kubernetes.Interface) (string, error) {
<<<<<<< HEAD
	if configParams.TyphaAddr != "" {
		// Explicit address; trumps other sources of config.
		return configParams.TyphaAddr, nil
	}

	if configParams.TyphaK8sServiceName == "" {
		// No explicit address, and no service name, not using Typha.
		return "", nil
	}

	if k8sClientSet == nil {
		return "", errors.New("failed to look up Typha, no Kubernetes client available")
	}

	// If we get here, we need to look up the Typha service endpoints using the k8s API.
	epClient := k8sClientSet.CoreV1().Endpoints(configParams.TyphaK8sNamespace)
	eps, err := epClient.Get(context.Background(), configParams.TyphaK8sServiceName, metav1.GetOptions{})
	if err != nil {
		log.WithError(err).Error("Unable to get Typha service endpoints from Kubernetes.")
		return "", err
	}

	candidates := set.New()

	for _, subset := range eps.Subsets {
		var portForOurVersion int32
		for _, port := range subset.Ports {
			if port.Name == "calico-typha" {
				portForOurVersion = port.Port
				break
			}
		}

		if portForOurVersion == 0 {
			continue
		}

		// If we get here, this endpoint supports the typha port we're looking for.
		for _, h := range subset.Addresses {
			typhaAddr := net.JoinHostPort(h.IP, fmt.Sprint(portForOurVersion))
			candidates.Add(typhaAddr)
		}
	}

	if candidates.Len() == 0 {
		log.Error("Didn't find any ready Typha instances.")
		return "", ErrServiceNotReady
	}

	var addrs []string
	candidates.Iter(func(item interface{}) error {
		typhaAddr := item.(string)
		addrs = append(addrs, typhaAddr)
		return nil
	})
	log.WithField("addrs", addrs).Info("Found ready Typha addresses.")
	n := rand.Intn(len(addrs))
	chosenAddr := addrs[n]
	log.WithField("choice", chosenAddr).Info("Chose Typha to connect to.")

	return chosenAddr, nil
}

type featureChecker interface {
	GetFeatureStatus(feature string) bool
	GetLicenseStatus() lclient.LicenseStatus
}

// removeUnlicensedFeaturesFromConfig modifies the requested Config depending on licensed features. Values overridden
// due to license have a higher priority than other methods of config injection and therefore cannot
// be adjusted by the user.
func removeUnlicensedFeaturesFromConfig(configParams *config.Config, licenseMonitor featureChecker) {
	licenseOverrides := make(map[string]string)

	if configParams.UseInternalDataplaneDriver {
		// Check license status of various features and disable them via config if they're not allowed.
		// Furthermore, if the features are enabled through config, raise a warning log.
		if configParams.IPSecEnabled() {
			if !licenseMonitor.GetFeatureStatus(features.IPSec) {
				log.Warn("Not licensed for IPsec feature. License either invalid or expired. " +
					"Contact Tigera support or email licensing@tigera.io")
				licenseOverrides["IPSecMode"] = "none"
			} else if licenseMonitor.GetLicenseStatus() == lclient.InGracePeriod {
				log.Warn("License for IPsec feature is in grace period, forcing IPsec into allow-unsecured " +
					"traffic mode. Contact Tigera support or email licensing@tigera.io")
				licenseOverrides["IPSecAllowUnsecuredTraffic"] = "true"
			}
		}
		if configParams.PrometheusReporterEnabled &&
			!licenseMonitor.GetFeatureStatus(features.PrometheusMetrics) {
			log.Warn("Not licensed for Prometheus Metrics feature. License either invalid or expired. " +
				"Contact Tigera support or email licensing@tigera.io")

			// Set Prometheus metrics process and reporting configs to false.
			licenseOverrides["PrometheusReporterEnabled"] = "false"
		}

		// If DropActionOverride is set to non-default "DROP" and license is not applied or valid then throw a warning message.
		if configParams.DropActionOverride != "DROP" &&
			!licenseMonitor.GetFeatureStatus(features.DropActionOverride) {
			log.Warn("Not licensed for DropActionOverride feature. License either invalid or expired. " +
				"Contact Tigera support or email licensing@tigera.io")

			// Set DropActionOverride to "DROP".
			licenseOverrides["DropActionOverride"] = "DROP"
		}

		// If CloudWatchLogsReporterEnabled is set to true and license isn't applied or valid then throw a warning message.
		if configParams.CloudWatchLogsReporterEnabled &&
			!licenseMonitor.GetFeatureStatus(features.AWSCloudwatchFlowLogs) {
			log.Warn("Not licensed for CloudWatch flow logs feature. License either invalid or expired. " +
				"Contact Tigera support or email licensing@tigera.io")

			// Set Cloudwatch flow logs reporting configs to false.
			licenseOverrides["CloudWatchLogsReporterEnabled"] = "false"
		}

		// If CloudWatchMetricsReporterEnabled is set to true and license isn't applied or valid then throw a warning message.
		if !licenseMonitor.GetFeatureStatus(features.AWSCloudwatchMetrics) {
			if configParams.CloudWatchMetricsReporterEnabled {
				log.Warn("Not licensed for CloudWatch Metrics feature. License either invalid or expired. " +
					"Contact Tigera support or email licensing@tigera.io")

				// Set CloudWatchMetricsReporterEnabled to false.
				licenseOverrides["CloudWatchMetricsReporterEnabled"] = "false"
			}

			if configParams.CloudWatchNodeHealthStatusEnabled {
				log.Warn("Not licensed for CloudWatch Metrics feature. License either invalid or expired. " +
					"Contact Tigera support or email licensing@tigera.io")
				licenseOverrides["CloudWatchNodeHealthStatusEnabled"] = "false"
			}
		}

		if configParams.FlowLogsFileEnabled && !licenseMonitor.GetFeatureStatus(features.FileOutputFlowLogs) {
			log.Warn("Not licensed for Flow Logs File Output feature. License either invalid or expired. " +
				"Contact Tigera support or email licensing@tigera.io")
			licenseOverrides["FlowLogsFileEnabled"] = "false"
		}
	}

	if len(licenseOverrides) > 0 {
		log.Debug("Updating config with license check overrides")
		_, err := configParams.UpdateFrom(licenseOverrides, config.DisabledByLicenseCheck)
		if err != nil {
			log.WithError(err).Fatal("Failed to set config overrides.")
		}
	}
=======
	typhaDiscoveryOpts := configParams.TyphaDiscoveryOpts()
	typhaDiscoveryOpts = append(typhaDiscoveryOpts, discovery.WithKubeClient(k8sClientSet))
	return discovery.DiscoverTyphaAddr(typhaDiscoveryOpts...)
>>>>>>> 20195d1b
}<|MERGE_RESOLUTION|>--- conflicted
+++ resolved
@@ -19,7 +19,6 @@
 	"errors"
 	"fmt"
 	"math/rand"
-	"net"
 	"os"
 	"os/exec"
 	"os/signal"
@@ -35,11 +34,9 @@
 	"github.com/aws/aws-sdk-go/service/cloudwatch/cloudwatchiface"
 	"github.com/prometheus/client_golang/prometheus"
 	log "github.com/sirupsen/logrus"
-<<<<<<< HEAD
 	lclient "github.com/tigera/licensing/client"
 	"github.com/tigera/licensing/client/features"
 	"github.com/tigera/licensing/monitor"
-	metav1 "k8s.io/apimachinery/pkg/apis/meta/v1"
 	"k8s.io/client-go/kubernetes"
 	"k8s.io/client-go/rest"
 
@@ -54,11 +51,6 @@
 	"github.com/projectcalico/felix/policysync"
 	"github.com/projectcalico/felix/proto"
 	"github.com/projectcalico/felix/statusrep"
-=======
-	"k8s.io/client-go/kubernetes"
-	"k8s.io/client-go/rest"
-
->>>>>>> 20195d1b
 	"github.com/projectcalico/libcalico-go/lib/apiconfig"
 	apiv3 "github.com/projectcalico/libcalico-go/lib/apis/v3"
 	"github.com/projectcalico/libcalico-go/lib/backend"
@@ -89,7 +81,6 @@
 	"github.com/projectcalico/felix/policysync"
 	"github.com/projectcalico/felix/proto"
 	"github.com/projectcalico/felix/statusrep"
-	"github.com/projectcalico/felix/usagerep"
 )
 
 const (
@@ -1424,68 +1415,9 @@
 }
 
 func discoverTyphaAddr(configParams *config.Config, k8sClientSet kubernetes.Interface) (string, error) {
-<<<<<<< HEAD
-	if configParams.TyphaAddr != "" {
-		// Explicit address; trumps other sources of config.
-		return configParams.TyphaAddr, nil
-	}
-
-	if configParams.TyphaK8sServiceName == "" {
-		// No explicit address, and no service name, not using Typha.
-		return "", nil
-	}
-
-	if k8sClientSet == nil {
-		return "", errors.New("failed to look up Typha, no Kubernetes client available")
-	}
-
-	// If we get here, we need to look up the Typha service endpoints using the k8s API.
-	epClient := k8sClientSet.CoreV1().Endpoints(configParams.TyphaK8sNamespace)
-	eps, err := epClient.Get(context.Background(), configParams.TyphaK8sServiceName, metav1.GetOptions{})
-	if err != nil {
-		log.WithError(err).Error("Unable to get Typha service endpoints from Kubernetes.")
-		return "", err
-	}
-
-	candidates := set.New()
-
-	for _, subset := range eps.Subsets {
-		var portForOurVersion int32
-		for _, port := range subset.Ports {
-			if port.Name == "calico-typha" {
-				portForOurVersion = port.Port
-				break
-			}
-		}
-
-		if portForOurVersion == 0 {
-			continue
-		}
-
-		// If we get here, this endpoint supports the typha port we're looking for.
-		for _, h := range subset.Addresses {
-			typhaAddr := net.JoinHostPort(h.IP, fmt.Sprint(portForOurVersion))
-			candidates.Add(typhaAddr)
-		}
-	}
-
-	if candidates.Len() == 0 {
-		log.Error("Didn't find any ready Typha instances.")
-		return "", ErrServiceNotReady
-	}
-
-	var addrs []string
-	candidates.Iter(func(item interface{}) error {
-		typhaAddr := item.(string)
-		addrs = append(addrs, typhaAddr)
-		return nil
-	})
-	log.WithField("addrs", addrs).Info("Found ready Typha addresses.")
-	n := rand.Intn(len(addrs))
-	chosenAddr := addrs[n]
-	log.WithField("choice", chosenAddr).Info("Chose Typha to connect to.")
-
-	return chosenAddr, nil
+	typhaDiscoveryOpts := configParams.TyphaDiscoveryOpts()
+	typhaDiscoveryOpts = append(typhaDiscoveryOpts, discovery.WithKubeClient(k8sClientSet))
+	return discovery.DiscoverTyphaAddr(typhaDiscoveryOpts...)
 }
 
 type featureChecker interface {
@@ -1573,9 +1505,4 @@
 			log.WithError(err).Fatal("Failed to set config overrides.")
 		}
 	}
-=======
-	typhaDiscoveryOpts := configParams.TyphaDiscoveryOpts()
-	typhaDiscoveryOpts = append(typhaDiscoveryOpts, discovery.WithKubeClient(k8sClientSet))
-	return discovery.DiscoverTyphaAddr(typhaDiscoveryOpts...)
->>>>>>> 20195d1b
 }