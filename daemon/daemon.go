// Copyright (c) 2021 Tigera, Inc. All rights reserved.
//
// Licensed under the Apache License, Version 2.0 (the "License");
// you may not use this file except in compliance with the License.
// You may obtain a copy of the License at
//
//     http://www.apache.org/licenses/LICENSE-2.0
//
// Unless required by applicable law or agreed to in writing, software
// distributed under the License is distributed on an "AS IS" BASIS,
// WITHOUT WARRANTIES OR CONDITIONS OF ANY KIND, either express or implied.
// See the License for the specific language governing permissions and
// limitations under the License.

package daemon

import (
	"context"
	"errors"
	"fmt"
	"math/rand"
	"os"
	"os/exec"
	"os/signal"
	"runtime"
	"runtime/debug"
	"sync"
	"syscall"
	"time"

	"github.com/prometheus/client_golang/prometheus"
	log "github.com/sirupsen/logrus"
	lclient "github.com/tigera/licensing/client"
	"github.com/tigera/licensing/client/features"
	"github.com/tigera/licensing/monitor"
	"k8s.io/client-go/kubernetes"
	"k8s.io/client-go/rest"

	apiv3 "github.com/projectcalico/api/pkg/apis/projectcalico/v3"
	"github.com/projectcalico/libcalico-go/lib/apiconfig"
	libapiv3 "github.com/projectcalico/libcalico-go/lib/apis/v3"
	"github.com/projectcalico/libcalico-go/lib/backend"
	bapi "github.com/projectcalico/libcalico-go/lib/backend/api"
	"github.com/projectcalico/libcalico-go/lib/backend/k8s"
	"github.com/projectcalico/libcalico-go/lib/backend/model"
	"github.com/projectcalico/libcalico-go/lib/backend/syncersv1/felixsyncer"
	"github.com/projectcalico/libcalico-go/lib/backend/syncersv1/updateprocessors"
	"github.com/projectcalico/libcalico-go/lib/backend/watchersyncer"
	client "github.com/projectcalico/libcalico-go/lib/clientv3"
	cerrors "github.com/projectcalico/libcalico-go/lib/errors"
	"github.com/projectcalico/libcalico-go/lib/health"
	lclogutils "github.com/projectcalico/libcalico-go/lib/logutils"
	"github.com/projectcalico/libcalico-go/lib/options"
	"github.com/projectcalico/libcalico-go/lib/security"
	"github.com/projectcalico/libcalico-go/lib/set"
	"github.com/projectcalico/pod2daemon/binder"
	"github.com/projectcalico/typha/pkg/discovery"
	"github.com/projectcalico/typha/pkg/syncclient"

	"github.com/projectcalico/felix/buildinfo"
	"github.com/projectcalico/felix/calc"
	"github.com/projectcalico/felix/capture"
	"github.com/projectcalico/felix/collector"
	"github.com/projectcalico/felix/config"
	_ "github.com/projectcalico/felix/config"
	dp "github.com/projectcalico/felix/dataplane"
	"github.com/projectcalico/felix/jitter"
	"github.com/projectcalico/felix/logutils"
	"github.com/projectcalico/felix/policysync"
	"github.com/projectcalico/felix/proto"
	"github.com/projectcalico/felix/statusrep"
)

const (
	// Our default value for GOGC if it is not set.  This is the percentage that heap usage must
	// grow by to trigger a garbage collection.  Go's default is 100, meaning that 50% of the
	// heap can be lost to garbage.  We reduce it to this value to trade increased CPU usage for
	// lower occupancy.
	defaultGCPercent = 20

	// String sent on the failure report channel to indicate we're shutting down for config
	// change.
	reasonConfigChanged        = "config changed"
	reasonLicenseConfigChanged = "license config changed"
	// String sent on the failure report channel to indicate we're shutting down for a child
	// process exited. e.g. charon daemon.
	reasonChildExited = "child exit"
	reasonFatalError  = "fatal error"
	// Process return code used to report a config change.  This is the same as the code used
	// by SIGHUP, which means that the wrapper script also restarts Felix on a SIGHUP.
	configChangedRC = 129

	// Grace period we allow for graceful shutdown before panicking.
	gracefulShutdownTimeout = 30 * time.Second

	// Process return code used to report a child exit.  This is the same as the code used
	// by SIGHUP, which means that the wrapper script also restarts Felix on a SIGHUP.
	childExitedRC = 129

	// CloudWatch Health metrics names.
	healthyNodeMetricName   = "Nodes reporting healthy"
	unHealthyNodeMetricName = "Nodes reporting unhealthy"
)

// Run is the entry point to run a Felix instance.
//
// Its main role is to sequence Felix's startup by:
//
// Initialising early logging config (log format and early debug settings).
//
// Parsing command line parameters.
//
// Loading datastore configuration from the environment or config file.
//
// Loading more configuration from the datastore (this is retried until success).
//
// Starting the configured internal (golang) or external dataplane driver.
//
// Starting the background processing goroutines, which load and keep in sync with the
// state from the datastore, the "calculation graph".
//
// Starting the usage reporting and prometheus metrics endpoint threads (if configured).
//
// Then, it defers to monitorAndManageShutdown(), which blocks until one of the components
// fails, then attempts a graceful shutdown.  At that point, all the processing is in
// background goroutines.
//
// To avoid having to maintain rarely-used code paths, Felix handles updates to its
// main config parameters by exiting and allowing itself to be restarted by the init
// daemon.
func Run(configFile string, gitVersion string, buildDate string, gitRevision string) {
	// Go's RNG is not seeded by default.  Do that now.
	rand.Seed(time.Now().UTC().UnixNano())

	// Special-case handling for environment variable-configured logging:
	// Initialise early so we can trace out config parsing.
	logutils.ConfigureEarlyLogging()

	ctx := context.Background()

	if os.Getenv("GOGC") == "" {
		// Tune the GC to trade off a little extra CPU usage for significantly lower
		// occupancy at high scale.  This is worthwhile because Felix runs per-host so
		// any occupancy improvement is multiplied by the number of hosts.
		log.Debugf("No GOGC value set, defaulting to %d%%.", defaultGCPercent)
		debug.SetGCPercent(defaultGCPercent)
	}

	if len(buildinfo.GitVersion) == 0 && len(gitVersion) != 0 {
		buildinfo.GitVersion = gitVersion
		buildinfo.BuildDate = buildDate
		buildinfo.GitRevision = gitRevision
	}

	buildInfoLogCxt := log.WithFields(log.Fields{
		"version":    buildinfo.GitVersion,
		"release":    "CNX",
		"builddate":  buildinfo.BuildDate,
		"gitcommit":  buildinfo.GitRevision,
		"GOMAXPROCS": runtime.GOMAXPROCS(0),
	})
	buildInfoLogCxt.Info("Felix starting up")

	// Health monitoring, for liveness and readiness endpoints.  The following loop can take a
	// while before the datastore reports itself as ready - for example when there is data that
	// needs to be migrated from a previous version - and we still want Felix to report
	// itself as live (but not ready) while we are waiting for that.  So we create the
	// aggregator upfront and will start serving health status over HTTP as soon as we see _any_
	// config that indicates that.
	healthAggregator := health.NewHealthAggregator()

	const healthName = "felix-startup"

	// Register this function as a reporter of liveness and readiness, with no timeout.
	healthAggregator.RegisterReporter(healthName, &health.HealthReport{Live: true, Ready: true}, 0)

	// Log out the kubernetes server details that we use in BPF mode.
	log.WithFields(log.Fields{
		"KUBERNETES_SERVICE_HOST": os.Getenv("KUBERNETES_SERVICE_HOST"),
		"KUBERNETES_SERVICE_PORT": os.Getenv("KUBERNETES_SERVICE_PORT"),
	}).Info("Kubernetes server override env vars.")

	// Load the configuration from all the different sources including the
	// datastore and merge. Keep retrying on failure.  We'll sit in this
	// loop until the datastore is ready.
	log.Info("Loading configuration...")
	var backendClient bapi.Client
	var v3Client client.Interface
	var datastoreConfig apiconfig.CalicoAPIConfig
	var configParams *config.Config
	var typhaAddr string
	var numClientsCreated int
	var k8sClientSet *kubernetes.Clientset
configRetry:
	for {
		if numClientsCreated > 60 {
			// If we're in a restart loop, periodically exit (so we can be restarted) since
			// - it may solve the problem if there's something wrong with our process
			// - it prevents us from leaking connections to the datastore.
			exitWithCustomRC(configChangedRC, "Restarting to avoid leaking datastore connections")
		}

		// Make an initial report that says we're live but not yet ready.
		healthAggregator.Report(healthName, &health.HealthReport{Live: true, Ready: false})

		// Load locally-defined config, including the datastore connection
		// parameters. First the environment variables.
		configParams = config.New()
		envConfig := config.LoadConfigFromEnvironment(os.Environ())
		// Then, the config file.
		log.Infof("Loading config file: %v", configFile)
		fileConfig, err := config.LoadConfigFile(configFile)
		if err != nil {
			log.WithError(err).WithField("configFile", configFile).Error(
				"Failed to load configuration file")
			time.Sleep(1 * time.Second)
			continue configRetry
		}
		// Parse and merge the local config.
		_, err = configParams.UpdateFrom(envConfig, config.EnvironmentVariable)
		if err != nil {
			log.WithError(err).WithField("configFile", configFile).Error(
				"Failed to parse configuration environment variable")
			time.Sleep(1 * time.Second)
			continue configRetry
		}
		_, err = configParams.UpdateFrom(fileConfig, config.ConfigFile)
		if err != nil {
			log.WithError(err).WithField("configFile", configFile).Error(
				"Failed to parse configuration file")
			time.Sleep(1 * time.Second)
			continue configRetry
		}

		// Each time round this loop, check that we're serving health reports if we should
		// be, or cancel any existing server if we should not be serving any more.
		healthAggregator.ServeHTTP(configParams.HealthEnabled, configParams.HealthHost, configParams.HealthPort)

		// We should now have enough config to connect to the datastore
		// so we can load the remainder of the config.
		datastoreConfig = configParams.DatastoreConfig()
		// Can't dump the whole config because it may have sensitive information...
		log.WithField("datastore", datastoreConfig.Spec.DatastoreType).Info("Connecting to datastore")
		v3Client, err = client.New(datastoreConfig)
		if err != nil {
			log.WithError(err).Error("Failed to create datastore client")
			time.Sleep(1 * time.Second)
			continue configRetry
		}
		log.Info("Created datastore client")
		numClientsCreated++
		backendClient = v3Client.(interface{ Backend() bapi.Client }).Backend()
		for {
			globalConfig, hostConfig, err := loadConfigFromDatastore(
				ctx, backendClient, datastoreConfig, configParams.FelixHostname)
			if err == ErrNotReady {
				log.Warn("Waiting for datastore to be initialized (or migrated)")
				time.Sleep(1 * time.Second)
				healthAggregator.Report(healthName, &health.HealthReport{Live: true, Ready: true})
				continue
			} else if err != nil {
				log.WithError(err).Error("Failed to get config from datastore")
				time.Sleep(1 * time.Second)
				continue configRetry
			}
			_, err = configParams.UpdateFrom(globalConfig, config.DatastoreGlobal)
			if err != nil {
				log.WithError(err).Error("Failed update global config from datastore")
				time.Sleep(1 * time.Second)
				continue configRetry
			}
			_, err = configParams.UpdateFrom(hostConfig, config.DatastorePerHost)
			if err != nil {
				log.WithError(err).Error("Failed update host config from datastore")
				time.Sleep(1 * time.Second)
				continue configRetry
			}
			break
		}
		err = configParams.Validate()
		if err != nil {
			log.WithError(err).Error("Failed to parse/validate configuration from datastore.")
			time.Sleep(1 * time.Second)
			continue configRetry
		}

		// We now have some config flags that affect how we configure the syncer.
		// After loading the config from the datastore, reconnect, possibly with new
		// config.  We don't need to re-load the configuration _again_ because the
		// calculation graph will spot if the config has changed since we were initialised.
		datastoreConfig = configParams.DatastoreConfig()
		backendClient, err = backend.NewClient(datastoreConfig)
		if err != nil {
			log.WithError(err).Error("Failed to (re)connect to datastore")
			time.Sleep(1 * time.Second)
			continue configRetry
		}
		numClientsCreated++

		// Try to get a Kubernetes client.  This is needed for discovering Typha and for the BPF mode of the dataplane.
		k8sClientSet = nil
		if kc, ok := backendClient.(*k8s.KubeClient); ok {
			// Opportunistically share the k8s client with the datastore driver.  This is the best option since
			// it reduces the number of connections and it lets us piggy-back on the datastore driver's config.
			log.Info("Using Kubernetes datastore driver, sharing Kubernetes client with datastore driver.")
			k8sClientSet = kc.ClientSet
		} else {
			// Not using KDD, fall back on trying to get a Kubernetes client from the environment.
			log.Info("Not using Kubernetes datastore driver, trying to get a Kubernetes client...")
			k8sconf, err := rest.InClusterConfig()
			if err != nil {
				log.WithError(err).Info("Kubernetes in-cluster config not available. " +
					"Assuming we're not in a Kubernetes deployment.")
			} else {
				k8sClientSet, err = kubernetes.NewForConfig(k8sconf)
				if err != nil {
					log.WithError(err).Error("Got in-cluster config but failed to create Kubernetes client.")
					time.Sleep(1 * time.Second)
					continue configRetry
				}
			}
		}

		// If we're configured to discover Typha, do that now so we can retry if we fail.
		typhaAddr, err = discoverTyphaAddr(configParams, k8sClientSet)
		if err != nil {
			log.WithError(err).Error("Typha discovery enabled but discovery failed.")
			time.Sleep(1 * time.Second)
			continue configRetry
		}

		break configRetry
	}

	if numClientsCreated > 2 {
		// We don't have a way to close datastore connection so, if we reconnected after
		// a failure to load config, restart felix to avoid leaking connections.
		exitWithCustomRC(configChangedRC, "Restarting to avoid leaking datastore connections")
	}

	// Create the license monitor, which we'll use to monitor the state of the license.
	licenseMonitor := monitor.New(backendClient)
	lCtx, cancel := context.WithTimeout(ctx, 10*time.Second)
	err := licenseMonitor.RefreshLicense(lCtx)
	cancel()
	if err != nil {
		log.WithError(err).Error("Failed to get license from datastore; continuing without a license")
	}
	if configParams.DebugUseShortPollIntervals {
		log.Info("Using short license poll interval for FV")
		licenseMonitor.SetPollInterval(1 * time.Second)
	}
	// Get the license status before we adjust the config so that we can spot if the license status
	// changes below.  (If we did this read after config adjustment, we might read that the license was expired
	// after the config adjustment decided that it was valid and we'd miss the transition.)
	licenseStatus := licenseMonitor.GetLicenseStatus()

	// Correct the config based on licensed features.
	removeUnlicensedFeaturesFromConfig(configParams, licenseMonitor)

	if configParams.BPFEnabled {
		// Check for BPF dataplane support before we do anything that relies on the flag being set one way or another.
		if err := dp.SupportsBPF(); err != nil {
			log.Error("BPF dataplane mode enabled but not supported by the kernel.  Disabling BPF mode.")
			_, err := configParams.OverrideParam("BPFEnabled", "false")
			if err != nil {
				log.WithError(err).Panic("Bug: failed to override config parameter")
			}
		}
	}

	if configParams.FlowLogsCollectProcessInfo {
		if err := dp.SupportsBPFKprobe(); err != nil {
			log.Error("FlowLogsCollectProcessInfo enabled but BPF not supported by the kernel. Disabling FlowLogsCollectProcessInfo.")
			_, err := configParams.OverrideParam("FlowLogsCollectProcessInfo", "false")
			if err != nil {
				log.WithError(err).Panic("Bug: failed to override config parameter")
			}
		}
	}

	if configParams.FlowLogsCollectTcpStats {
		if err := dp.SupportsBPF(); err != nil {
			log.Error("FlowLogsCollectTcpStats enabled but BPF not supported by the kernel. Disabling FlowLogsCollectTcpStats.")
			_, err := configParams.OverrideParam("FlowLogsCollectTcpStats", "false")
			if err != nil {
				log.WithError(err).Panic("Bug: failed to override config parameter")
			}
		}
	}
	// We're now both live and ready.
	healthAggregator.Report(healthName, &health.HealthReport{Live: true, Ready: true})

	// Enable or disable the health HTTP server according to coalesced config.
	healthAggregator.ServeHTTP(configParams.HealthEnabled, configParams.HealthHost, configParams.HealthPort)

	// If we get here, we've loaded the configuration successfully.
	// Update log levels before we do anything else.
	logutils.ConfigureLogging(configParams)
	// Since we may have enabled more logging, log with the build context
	// again.
	buildInfoLogCxt.WithField("config", configParams).Info(
		"Successfully loaded configuration.")

	var lookupsCache *calc.LookupsCache
	var dpStatsCollector collector.Collector

	// Initialzed the lookup cache here and pass it along to both the calc_graph
	// as well as dataplane driver, which actually uses this for lookups.
	lookupsCache = calc.NewLookupsCache()

	// Start the stats collector which also depends on the lookups cache.
	dpStatsCollector = collector.New(configParams, lookupsCache, healthAggregator)

	if configParams.DebugPanicAfter > 0 {
		log.WithField("delay", configParams.DebugPanicAfter).Warn("DebugPanicAfter is set, will panic after delay!")
		go panicAfter(configParams.DebugPanicAfter)
	}

	if configParams.DebugSimulateDataRace {
		log.Warn("DebugSimulateDataRace is set, will start some racing goroutines!")
		simulateDataRace()
	}

	// Start up the dataplane driver.  This may be the internal go-based driver or an external
	// one.
	var dpDriver dp.DataplaneDriver
	var dpDriverCmd *exec.Cmd
	var dpStopChan chan *sync.WaitGroup

	failureReportChan := make(chan string)
	configChangedRestartCallback := func() {
		failureReportChan <- reasonConfigChanged
		// It's important that we return here (rather than blocking until Felix exits).  That's because
		// some components need to shut down gracefully (e.g. the DNS cache) and we could deadlock
		// if we're being called from a place that interacts with those.
	}
	fatalErrorCallback := func(err error) {
		log.WithError(err).Error("Shutting down due to fatal error")
		failureReportChan <- reasonFatalError
		// It's important that we return here (rather than blocking until Felix exits).  That's because
		// some components need to shut down gracefully (e.g. the DNS cache) and we could deadlock
		// if we're being called from a place that interacts with those.
	}
	childExitedRestartCallback := func() { failureReportChan <- reasonChildExited }

	dpDriver, dpDriverCmd, dpStopChan = dp.StartDataplaneDriver(
		configParams.Copy(), // Copy to avoid concurrent access.
		healthAggregator,
		dpStatsCollector,
		configChangedRestartCallback,
		fatalErrorCallback,
		childExitedRestartCallback,
		k8sClientSet,
		lookupsCache,
	)

	// Initialise the glue logic that connects the calculation graph to/from the dataplane driver.
	log.Info("Connect to the dataplane driver.")

	var connToUsageRepUpdChan chan map[string]string
	if configParams.UsageReportingEnabled {
		// Make a channel for the connector to use to send updates to the usage reporter.
		// (Otherwise, we pass in a nil channel, which disables such updates.)
		connToUsageRepUpdChan = make(chan map[string]string, 1)
	}
	dpConnector := newConnector(
		configParams.Copy(), // Copy to avoid concurrent access.
		connToUsageRepUpdChan,
		backendClient,
		v3Client,
		dpDriver,
		failureReportChan)

	// If enabled, create a server for the policy sync API.  This allows clients to connect to
	// Felix over a socket and receive policy updates.
	var policySyncServer *policysync.Server
	var policySyncProcessor *policysync.Processor
	var policySyncAPIBinder binder.Binder
	calcGraphClientChannels := []chan<- interface{}{dpConnector.ToDataplane}
	if configParams.IsLeader() && configParams.PolicySyncPathPrefix != "" {
		log.WithField("policySyncPathPrefix", configParams.PolicySyncPathPrefix).Info(
			"Policy sync API enabled.  Creating the policy sync server.")
		toPolicySync := make(chan interface{})
		policySyncUIDAllocator := policysync.NewUIDAllocator()
		policySyncProcessor = policysync.NewProcessor(configParams, toPolicySync)
		policySyncServer = policysync.NewServer(
			policySyncProcessor.JoinUpdates,
			dpStatsCollector,
			policySyncUIDAllocator.NextUID,
		)
		policySyncAPIBinder = binder.NewBinder(configParams.PolicySyncPathPrefix)
		policySyncServer.RegisterGrpc(policySyncAPIBinder.Server())
		calcGraphClientChannels = append(calcGraphClientChannels, toPolicySync)
	}

	if dpStatsCollector != nil {
		// Everybody who wanted to tweak the dpStatsCollector had a go, we can start it now!
		if err := dpStatsCollector.Start(); err != nil {
			// XXX we should panic once all dataplanes expect the collector to run.
			log.WithError(err).Panic("Stats collector did not start.")
		}
	}

	// Now create the calculation graph, which receives updates from the
	// datastore and outputs dataplane updates for the dataplane driver.
	//
	// The Syncer has its own thread and we use an extra thread for the
	// Validator, just to pipeline that part of the calculation then the
	// main calculation graph runs in a single thread for simplicity.
	// The output of the calculation graph arrives at the dataplane
	// connection via channel.
	//
	// Syncer -chan-> Validator -chan-> Calc graph -chan->   dataplane
	//        KVPair            KVPair             protobufs

	// Get a Syncer from the datastore, or a connection to our remote sync daemon, Typha,
	// which will feed the calculation graph with updates, bringing Felix into sync.
	var syncer Startable
	var typhaConnection *syncclient.SyncerClient
	syncerToValidator := calc.NewSyncerCallbacksDecoupler()
	if typhaAddr != "" {
		// Use a remote Syncer, via the Typha server.
		log.WithField("addr", typhaAddr).Info("Connecting to Typha.")
		typhaConnection = syncclient.New(
			typhaAddr,
			buildinfo.GitVersion,
			configParams.FelixHostname,
			fmt.Sprintf("Revision: %s; Build date: %s",
				buildinfo.GitRevision, buildinfo.BuildDate),
			syncerToValidator,
			&syncclient.Options{
				ReadTimeout:  configParams.TyphaReadTimeout,
				WriteTimeout: configParams.TyphaWriteTimeout,
				KeyFile:      configParams.TyphaKeyFile,
				CertFile:     configParams.TyphaCertFile,
				CAFile:       configParams.TyphaCAFile,
				ServerCN:     configParams.TyphaCN,
				ServerURISAN: configParams.TyphaURISAN,
			},
		)
	} else {
		// Use the syncer locally. If we are not including flow logs, or flow log services then there is no need
		// to watch the services and service endpoints.
		syncServices := configParams.FlowLogsFileEnabled && configParams.FlowLogsFileIncludeService
		syncServices = syncServices || configParams.TPROXYModeEnabled()
		syncer = felixsyncer.New(backendClient, datastoreConfig.Spec, syncerToValidator, syncServices, configParams.IsLeader())

		log.Info("using resource updates where applicable")
		configParams.SetUseNodeResourceUpdates(true)
	}
	log.WithField("syncer", syncer).Info("Created Syncer")

	// Start the background processing threads.
	if syncer != nil {
		log.Infof("Starting the datastore Syncer")
		syncer.Start()
	} else {
		log.Infof("Starting the Typha connection")
		err := typhaConnection.Start(context.Background())
		if err != nil {
			log.WithError(err).Error("Failed to connect to Typha. Retrying...")
			startTime := time.Now()
			for err != nil && time.Since(startTime) < 30*time.Second {
				// Set Ready to false and Live to true when unable to connect to typha
				healthAggregator.Report(healthName, &health.HealthReport{Live: true, Ready: false})
				err = typhaConnection.Start(context.Background())
				if err == nil {
					break
				}
				log.WithError(err).Debug("Retrying Typha connection")
				time.Sleep(1 * time.Second)
			}
			if err != nil {
				log.WithError(err).Fatal("Failed to connect to Typha")
			} else {
				log.Info("Connected to Typha after retries.")
				healthAggregator.Report(healthName, &health.HealthReport{Live: true, Ready: true})
			}
		}

		supportsNodeResourceUpdates, err := typhaConnection.SupportsNodeResourceUpdates(10 * time.Second)
		if err != nil {
			log.WithError(err).Error("Did not get hello message from Typha in time, assuming it does not support node resource updates")
			return
		}
		log.Debugf("Typha supports node resource updates: %v", supportsNodeResourceUpdates)
		configParams.SetUseNodeResourceUpdates(supportsNodeResourceUpdates)

		go func() {
			typhaConnection.Finished.Wait()
			failureReportChan <- "Connection to Typha failed"
		}()
	}

	// Create the ipsets/active policy calculation graph, which will
	// do the dynamic calculation of ipset memberships and active policies
	// etc.
	asyncCalcGraph := calc.NewAsyncCalcGraph(
		configParams.Copy(), // Copy to avoid concurrent access.
		licenseMonitor,
		calcGraphClientChannels,
		healthAggregator,
		lookupsCache,
	)

	// Create a stats collector to generate felix_cluster_* metrics.
	statsCollector := calc.NewStatsCollector(func(stats calc.StatsUpdate) error {
		return nil
	})
	statsCollector.RegisterWith(asyncCalcGraph.CalcGraph)

	// Create the validator, which sits between the syncer and the
	// calculation graph.
	validator := calc.NewValidationFilter(asyncCalcGraph)

	go syncerToValidator.SendTo(validator)
	asyncCalcGraph.Start()
	log.Infof("Started the processing graph")
	var stopSignalChans []chan<- *sync.WaitGroup
	if dpStopChan != nil {
		stopSignalChans = append(stopSignalChans, dpStopChan)
	}
	if configParams.EndpointReportingEnabled {
		delay := configParams.EndpointReportingDelaySecs
		log.WithField("delay", delay).Info(
			"Endpoint status reporting enabled, starting status reporter")
		dpConnector.statusReporter = statusrep.NewEndpointStatusReporter(
			configParams.FelixHostname,
			configParams.OpenstackRegion,
			dpConnector.StatusUpdatesFromDataplane,
			dpConnector.InSync,
			dpConnector.datastore,
			delay,
			delay*180,
		)
		dpConnector.statusReporter.Start()
	}

	if dpConnector.captureStatusWriter != nil {
		dpConnector.captureStatusWriter.Start()
	}

	// Start communicating with the dataplane driver.
	dpConnector.Start()

	if policySyncProcessor != nil {
		log.WithField("policySyncPathPrefix", configParams.PolicySyncPathPrefix).Info(
			"Policy sync API enabled.  Starting the policy sync server.")
		policySyncProcessor.Start()
		sc := make(chan *sync.WaitGroup)
		stopSignalChans = append(stopSignalChans, sc)
		go policySyncAPIBinder.SearchAndBind(sc)
	}

	// Send the opening message to the dataplane driver, giving it its
	// config.
	dpConnector.ToDataplane <- &proto.ConfigUpdate{
		Config: configParams.RawValues(),
	}

	if configParams.PrometheusMetricsEnabled {
		log.Info("Prometheus metrics enabled.  Starting server.")
		gaugeHost := prometheus.NewGauge(prometheus.GaugeOpts{
			Name:        "felix_host",
			Help:        "Configured Felix hostname (as a label), typically used in grouping/aggregating stats; the label defaults to the hostname of the host but can be overridden by configuration. The value of the gauge is always set to 1.",
			ConstLabels: prometheus.Labels{"host": configParams.FelixHostname},
		})
		gaugeHost.Set(1)
		prometheus.MustRegister(gaugeHost)
		go dp.ServePrometheusMetrics(configParams)
	}

	// Register signal handlers to dump memory/CPU profiles.
	logutils.RegisterProfilingSignalHandlers(configParams)

	// Monitor the license resource.  This allows us to spot
	// - license creation after we start up (triggers OnLicenseStatusChangedCallback and hence a restart)
	// - license feature updates (triggers OnFeaturesChanged and hence a restart)
	// - license expiry (triggers OnLicenseStatusChangedCallback and hence a restart)
	// License renewal with no feature changes doesn't trigger either callback.
	licenseMonitor.SetFeaturesChangedCallback(func() {
		log.Info("Active license changed, restarting...")
		failureReportChan <- reasonLicenseConfigChanged
	})

	licenseMonitor.SetStatusChangedCallback(func(newLicenseStatus lclient.LicenseStatus) {
		if licenseStatus == newLicenseStatus {
			return
		}
		// Whenever we transition between Valid/InGracePeriod/Expired/NoLicense we need to restart to
		// enable/disable features.
		log.WithFields(log.Fields{
			"oldStatus": licenseStatus,
			"newStatus": newLicenseStatus,
		}).Info("License status changed.  Restarting to enable/disable features.")
		failureReportChan <- reasonLicenseConfigChanged
	})

	// Start the license monitor, which will trigger the callback above at start of day and then whenever the license
	// status changes.
	go licenseMonitor.MonitorForever(context.Background())

	// Now monitor the worker process and our worker threads and shut
	// down the process gracefully if they fail.
	monitorAndManageShutdown(failureReportChan, dpDriverCmd, stopSignalChans)
}

<<<<<<< HEAD
func servePrometheusMetrics(configParams *config.Config) {
	for {
		log.WithFields(log.Fields{
			"host": configParams.PrometheusMetricsHost,
			"port": configParams.PrometheusMetricsPort,
		}).Info("Starting prometheus metrics endpoint")
		if configParams.PrometheusGoMetricsEnabled && configParams.PrometheusProcessMetricsEnabled {
			log.Info("Including Golang & Process metrics")
		} else {
			if !configParams.PrometheusGoMetricsEnabled {
				log.Info("Discarding Golang metrics")
				prometheus.Unregister(prometheus.NewGoCollector())
			}
			if !configParams.PrometheusProcessMetricsEnabled {
				log.Info("Discarding process metrics")
				prometheus.Unregister(prometheus.NewProcessCollector(prometheus.ProcessCollectorOpts{}))
			}
		}

		err := security.ServePrometheusMetrics(
			prometheus.DefaultGatherer,
			"",
			configParams.PrometheusMetricsPort,
			configParams.PrometheusMetricsCertFile,
			configParams.PrometheusMetricsKeyFile,
			configParams.PrometheusMetricsCAFile,
		)

		log.WithError(err).Error(
			"Prometheus metrics endpoint failed, trying to restart it...")
		time.Sleep(1 * time.Second)
	}
}

=======
>>>>>>> ada21205
func monitorAndManageShutdown(failureReportChan <-chan string, driverCmd *exec.Cmd, stopSignalChans []chan<- *sync.WaitGroup) {
	// Ask the runtime to tell us if we get a term/int signal.
	signalChan := make(chan os.Signal, 1)
	signal.Notify(signalChan, syscall.SIGTERM)
	signal.Notify(signalChan, syscall.SIGINT)
	signal.Notify(signalChan, syscall.SIGHUP)

	// Start a background thread to tell us when the dataplane driver stops.
	// If the driver stops unexpectedly, we'll terminate this process.
	// If this process needs to stop, we'll kill the driver and then wait
	// for the message from the background thread.
	driverStoppedC := make(chan bool)
	go func() {
		if driverCmd == nil {
			log.Info("No driver process to monitor")
			return
		}
		err := driverCmd.Wait()
		log.WithError(err).Warn("Driver process stopped")
		driverStoppedC <- true
	}()

	// Wait for one of the channels to give us a reason to shut down.
	driverAlreadyStopped := driverCmd == nil
	receivedFatalSignal := false
	var reason string
	select {
	case <-driverStoppedC:
		reason = "Driver stopped"
		driverAlreadyStopped = true
	case sig := <-signalChan:
		if sig == syscall.SIGHUP {
			log.Warning("Received a SIGHUP, treating as a request to reload config")
			reason = reasonConfigChanged
		} else {
			reason = fmt.Sprintf("Received OS signal %v", sig)
			receivedFatalSignal = true
		}
	case reason = <-failureReportChan:
	}
	logCxt := log.WithField("reason", reason)
	logCxt.Warn("Felix is shutting down")

	// Notify other components to stop.  Each notified component must call Done() on the wait
	// group when it has completed its shutdown.
	var stopWG sync.WaitGroup
	for _, c := range stopSignalChans {
		stopWG.Add(1)
		select {
		case c <- &stopWG:
		default:
			stopWG.Done()
		}
	}
	logCxt.Info("Told subcomponents to shut down")

	// Wait for those components to say they're done, for up to 30 seconds.
	waitC := make(chan int)
	go func() {
		stopWG.Wait()
		close(waitC)
	}()
	select {
	case <-waitC:
		logCxt.Info("Subcomponents have completed shut down")
	case <-time.After(30 * time.Second):
		logCxt.Warn("Subcomponent shut down timed out")
	}

	stopWG.Wait()

	if !driverAlreadyStopped {
		// Driver may still be running, just in case the driver is
		// unresponsive, start a thread to kill this process if we
		// don't manage to kill the driver.
		logCxt.Info("Driver still running, trying to shut it down...")
		giveUpOnSigTerm := make(chan bool)
		go func() {
			time.Sleep(4 * time.Second)
			giveUpOnSigTerm <- true
			time.Sleep(1 * time.Second)
			log.Fatal("Failed to wait for driver to exit, giving up.")
		}()
		// Signal to the driver to exit.
		err := driverCmd.Process.Signal(syscall.SIGTERM)
		if err != nil {
			logCxt.Error("failed to signal driver to exit")
		}
		select {
		case <-driverStoppedC:
			logCxt.Info("Driver shut down after SIGTERM")
		case <-giveUpOnSigTerm:
			logCxt.Error("Driver did not respond to SIGTERM, sending SIGKILL")
			_ = driverCmd.Process.Kill()
			<-driverStoppedC
			logCxt.Info("Driver shut down after SIGKILL")
		}
	}

	if !receivedFatalSignal {
		// We're exiting due to a failure or a config change, wait
		// a couple of seconds to ensure that we don't go into a tight
		// restart loop (which would make the init daemon in calico/node give
		// up trying to restart us).
		logCxt.Info("Sleeping to avoid tight restart loop.")
		go func() {
			time.Sleep(2 * time.Second)

			if reason == reasonConfigChanged || reason == reasonLicenseConfigChanged {
				exitWithCustomRC(configChangedRC, "Exiting for config change")
				return
			}

			if reason == reasonChildExited {
				exitWithCustomRC(childExitedRC, "Exiting for child process exit")
				return
			}

			logCxt.Fatal("Exiting.")
		}()

		for {
			sig := <-signalChan
			if sig == syscall.SIGHUP {
				logCxt.Warning("Ignoring SIGHUP because we're already shutting down")
				continue
			}
			logCxt.WithField("signal", sig).Fatal(
				"Signal received while shutting down, exiting immediately")
		}
	}

	logCxt.Fatal("Exiting immediately")
}

func exitWithCustomRC(rc int, message string) {
	// Since log writing is done a background thread, we set the force-flush flag on this log to ensure that
	// all the in-flight logs get written before we exit.
	log.WithFields(log.Fields{
		"rc":                       rc,
		lclogutils.FieldForceFlush: true,
	}).Info(message)
	os.Exit(rc)
}

var (
	ErrNotReady = errors.New("datastore is not ready or has not been initialised")
)

func loadConfigFromDatastore(
	ctx context.Context, client bapi.Client, cfg apiconfig.CalicoAPIConfig, hostname string,
) (globalConfig, hostConfig map[string]string, err error) {

	// The configuration is split over 3 different resource types and 4 different resource
	// instances in the v3 data model:
	// -  ClusterInformation (global): name "default"
	// -  FelixConfiguration (global): name "default"
	// -  FelixConfiguration (per-host): name "node.<hostname>"
	// -  Node (per-host): name: <hostname>
	// Get the global values and host specific values separately.  We re-use the updateprocessor
	// logic to convert the single v3 resource to a set of v1 key/values.
	hostConfig = make(map[string]string)
	globalConfig = make(map[string]string)
	var ready bool
	err = getAndMergeConfig(
		ctx, client, globalConfig,
		apiv3.KindClusterInformation, "default",
		updateprocessors.NewClusterInfoUpdateProcessor(),
		&ready,
	)
	if err != nil {
		return
	}
	if !ready {
		// The ClusterInformation struct should contain the ready flag, if it is not set, abort.
		err = ErrNotReady
		return
	}
	err = getAndMergeConfig(
		ctx, client, globalConfig,
		apiv3.KindFelixConfiguration, "default",
		updateprocessors.NewFelixConfigUpdateProcessor(),
		&ready,
	)
	if err != nil {
		return
	}
	err = getAndMergeConfig(
		ctx, client, hostConfig,
		apiv3.KindFelixConfiguration, "node."+hostname,
		updateprocessors.NewFelixConfigUpdateProcessor(),
		&ready,
	)
	if err != nil {
		return
	}
	err = getAndMergeConfig(
		ctx, client, hostConfig,
		libapiv3.KindNode, hostname,
		updateprocessors.NewFelixNodeUpdateProcessor(cfg.Spec.K8sUsePodCIDR),
		&ready,
	)
	if err != nil {
		return
	}

	return
}

// getAndMergeConfig gets the v3 resource configuration extracts the separate config values
// (where each configuration value is stored in a field of the v3 resource Spec) and merges into
// the supplied map, as required by our v1-style configuration loader.
func getAndMergeConfig(
	ctx context.Context, client bapi.Client, config map[string]string,
	kind string, name string,
	configConverter watchersyncer.SyncerUpdateProcessor,
	ready *bool,
) error {
	logCxt := log.WithFields(log.Fields{"kind": kind, "name": name})

	cfg, err := client.Get(ctx, model.ResourceKey{
		Kind:      kind,
		Name:      name,
		Namespace: "",
	}, "")
	if err != nil {
		switch err.(type) {
		case cerrors.ErrorResourceDoesNotExist:
			logCxt.Info("No config of this type")
			return nil
		default:
			logCxt.WithError(err).Info("Failed to load config from datastore")
			return err
		}
	}

	// Re-use the update processor logic implemented for the Syncer.  We give it a v3 config
	// object in a KVPair and it uses the annotations defined on it to split it into v1-style
	// KV pairs.  Log any errors - but don't fail completely to avoid cyclic restarts.
	v1kvs, err := configConverter.Process(cfg)
	if err != nil {
		logCxt.WithError(err).Error("Failed to convert configuration")
	}

	// Loop through the converted values and update our config map with values from either the
	// Global or Host configs.
	for _, v1KV := range v1kvs {
		if _, ok := v1KV.Key.(model.ReadyFlagKey); ok {
			logCxt.WithField("ready", v1KV.Value).Info("Loaded ready flag")
			if v1KV.Value == true {
				*ready = true
			}
		} else if v1KV.Value != nil {
			switch k := v1KV.Key.(type) {
			case model.GlobalConfigKey:
				config[k.Name] = v1KV.Value.(string)
			case model.HostConfigKey:
				config[k.Name] = v1KV.Value.(string)
			default:
				logCxt.WithField("KV", v1KV).Debug("Skipping config - not required for initial loading")
			}
		}
	}
	return nil
}

type DataplaneConnector struct {
	config                     *config.Config
	configUpdChan              chan<- map[string]string
	ToDataplane                chan interface{}
	StatusUpdatesFromDataplane chan interface{}
	InSync                     chan bool
	failureReportChan          chan<- string
	dataplane                  dp.DataplaneDriver
	datastore                  bapi.Client
	datastorev3                client.Interface
	statusReporter             *statusrep.EndpointStatusReporter
	captureStatusWriter        *capture.StatusWriter
	captureStatusUpdates       chan *proto.PacketCaptureStatusUpdate

	datastoreInSync bool

	firstStatusReportSent bool

	wireguardStatUpdateFromDataplane chan *proto.WireguardStatusUpdate
}

type Startable interface {
	Start()
}

func newConnector(configParams *config.Config,
	configUpdChan chan<- map[string]string,
	datastore bapi.Client,
	datastorev3 client.Interface,
	dataplane dp.DataplaneDriver,
	failureReportChan chan<- string,
) *DataplaneConnector {
	var captureStatusUpdates = make(chan *proto.PacketCaptureStatusUpdate, 100)

	felixConn := &DataplaneConnector{
		config:                           configParams,
		configUpdChan:                    configUpdChan,
		datastore:                        datastore,
		datastorev3:                      datastorev3,
		ToDataplane:                      make(chan interface{}),
		StatusUpdatesFromDataplane:       make(chan interface{}),
		InSync:                           make(chan bool, 1),
		failureReportChan:                failureReportChan,
		dataplane:                        dataplane,
		wireguardStatUpdateFromDataplane: make(chan *proto.WireguardStatusUpdate, 1),
		captureStatusUpdates:             captureStatusUpdates,
		captureStatusWriter:              capture.NewStatusWriter(configParams.FelixHostname, configParams.CaptureDir, datastorev3.PacketCaptures(), captureStatusUpdates, 2*time.Second),
	}
	return felixConn
}

func (fc *DataplaneConnector) readMessagesFromDataplane() {
	defer func() {
		fc.shutDownProcess("Failed to read messages from dataplane")
	}()
	log.Info("Reading from dataplane driver pipe...")
	ctx := context.Background()
	for {
		payload, err := fc.dataplane.RecvMessage()
		if err != nil {
			log.WithError(err).Error("Failed to read from front-end socket")
			fc.shutDownProcess("Failed to read from front-end socket")
		}
		log.WithField("payload", payload).Debug("New message from dataplane")
		switch msg := payload.(type) {
		case *proto.ProcessStatusUpdate:
			fc.handleProcessStatusUpdate(ctx, msg)
		case *proto.WorkloadEndpointStatusUpdate:
			if fc.statusReporter != nil {
				fc.StatusUpdatesFromDataplane <- msg
			}
		case *proto.WorkloadEndpointStatusRemove:
			if fc.statusReporter != nil {
				fc.StatusUpdatesFromDataplane <- msg
			}
		case *proto.HostEndpointStatusUpdate:
			if fc.statusReporter != nil {
				fc.StatusUpdatesFromDataplane <- msg
			}
		case *proto.HostEndpointStatusRemove:
			if fc.statusReporter != nil {
				fc.StatusUpdatesFromDataplane <- msg
			}
		case *proto.WireguardStatusUpdate:
			fc.wireguardStatUpdateFromDataplane <- msg
		case *proto.PacketCaptureStatusUpdate:
			if fc.captureStatusWriter != nil {
				fc.captureStatusUpdates <- msg
			}
		default:
			log.WithField("msg", msg).Warning("Unknown message from dataplane")
		}
		log.Debug("Finished handling message from front-end")
	}
}

func (fc *DataplaneConnector) handleProcessStatusUpdate(ctx context.Context, msg *proto.ProcessStatusUpdate) {
	log.Debugf("Status update from dataplane driver: %v", *msg)
	statusReport := model.StatusReport{
		Timestamp:     msg.IsoTimestamp,
		UptimeSeconds: msg.Uptime,
		FirstUpdate:   !fc.firstStatusReportSent,
	}
	kv := model.KVPair{
		Key:   model.ActiveStatusReportKey{Hostname: fc.config.FelixHostname, RegionString: model.RegionString(fc.config.OpenstackRegion)},
		Value: &statusReport,
		TTL:   fc.config.ReportingTTLSecs,
	}
	applyCtx, cancel := context.WithTimeout(ctx, 2*time.Second)
	_, err := fc.datastore.Apply(applyCtx, &kv)
	cancel()
	if err != nil {
		if _, ok := err.(cerrors.ErrorOperationNotSupported); ok {
			log.Debug("Datastore doesn't support status reports.")
			return // and it won't support the last status key either.
		} else {
			log.Warningf("Failed to write status to datastore: %v", err)
		}
	} else {
		fc.firstStatusReportSent = true
	}
	kv = model.KVPair{
		Key:   model.LastStatusReportKey{Hostname: fc.config.FelixHostname, RegionString: model.RegionString(fc.config.OpenstackRegion)},
		Value: &statusReport,
	}
	applyCtx, cancel = context.WithTimeout(ctx, 2*time.Second)
	_, err = fc.datastore.Apply(applyCtx, &kv)
	cancel()
	if err != nil {
		log.Warningf("Failed to write status to datastore: %v", err)
	}
}

func (fc *DataplaneConnector) reconcileWireguardStatUpdate(dpPubKey string) error {
	// In case of a recoverable failure (ErrorResourceUpdateConflict), retry update 3 times.
	for iter := 0; iter < 3; iter++ {
		// Read node resource from datastore and compare it with the publicKey from dataplane.
		getCtx, cancel := context.WithTimeout(context.Background(), 2*time.Second)
		node, err := fc.datastorev3.Nodes().Get(getCtx, fc.config.FelixHostname, options.GetOptions{})
		cancel()
		if err != nil {
			switch err.(type) {
			case cerrors.ErrorResourceDoesNotExist:
				if dpPubKey != "" {
					// If the node doesn't exist but non-empty public-key need to be set.
					log.Panic("v3 node resource must exist for Wireguard.")
				} else {
					// No node with empty dataplane update implies node resource
					// doesn't need to be processed further.
					log.Debug("v3 node resource doesn't need any update")
					return nil
				}
			}
			// return error here so we can retry in some time.
			log.WithError(err).Info("Failed to read node resource")
			return err
		}

		// Check if the public-key needs to be updated.
		storedPublicKey := node.Status.WireguardPublicKey
		if storedPublicKey != dpPubKey {
			updateCtx, cancel := context.WithTimeout(context.Background(), 2*time.Second)
			node.Status.WireguardPublicKey = dpPubKey
			_, err := fc.datastorev3.Nodes().Update(updateCtx, node, options.SetOptions{})
			cancel()
			if err != nil {
				// check if failure is recoverable
				switch err.(type) {
				case cerrors.ErrorResourceUpdateConflict:
					log.Debug("Update conflict, retrying update")
					continue
				}
				// retry in some time.
				log.WithError(err).Info("Failed updating node resource")
				return err
			}
			log.Debugf("Updated Wireguard public-key from %s to %s", storedPublicKey, dpPubKey)
		}
		break
	}
	return nil
}

func (fc *DataplaneConnector) handleWireguardStatUpdateFromDataplane() {
	var current *proto.WireguardStatusUpdate
	var ticker *jitter.Ticker
	var retryC <-chan time.Time

	for {
		// Block until we either get an update or it's time to retry a failed update.
		select {
		case current = <-fc.wireguardStatUpdateFromDataplane:
			log.Debugf("Wireguard status update from dataplane driver: %s", current.PublicKey)
		case <-retryC:
			log.Debug("retrying failed Wireguard status update")
		}
		if ticker != nil {
			ticker.Stop()
		}

		// Try and reconcile the current wireguard status data.
		err := fc.reconcileWireguardStatUpdate(current.PublicKey)
		if err == nil {
			current = nil
			retryC = nil
			ticker = nil
		} else {
			// retry reconciling between 2-4 seconds.
			ticker = jitter.NewTicker(2*time.Second, 2*time.Second)
			retryC = ticker.C
		}
	}
}

var handledConfigChanges = set.From("CalicoVersion", "CNXVersion", "ClusterGUID", "ClusterType", "DNSCacheEpoch", "DNSExtraTTL", "WindowsDNSExtraTTL")

func (fc *DataplaneConnector) sendMessagesToDataplaneDriver() {
	defer func() {
		fc.shutDownProcess("Failed to send messages to dataplane")
	}()

	var config map[string]string
	for {
		msg := <-fc.ToDataplane
		switch msg := msg.(type) {
		case *proto.InSync:
			log.Info("Datastore now in sync.")
			if !fc.datastoreInSync {
				log.Info("Datastore in sync for first time, sending message to status reporter.")
				fc.datastoreInSync = true
				fc.InSync <- true
			}
		case *proto.ConfigUpdate:
			if config != nil {
				log.WithFields(log.Fields{
					"old": config,
					"new": msg.Config,
				}).Info("Config updated, checking whether we need to restart")
				restartNeeded := false
				for kNew, vNew := range msg.Config {
					logCxt := log.WithFields(log.Fields{"key": kNew, "new": vNew})
					if vOld, prs := config[kNew]; !prs {
						logCxt = logCxt.WithField("updateType", "add")
					} else if vNew != vOld {
						logCxt = logCxt.WithFields(log.Fields{"old": vOld, "updateType": "update"})
					} else {
						continue
					}
					if handledConfigChanges.Contains(kNew) {
						logCxt.Info("Config change can be handled without restart")
						continue
					}
					logCxt.Warning("Config change requires restart")
					restartNeeded = true
				}
				for kOld, vOld := range config {
					logCxt := log.WithFields(log.Fields{"key": kOld, "old": vOld, "updateType": "delete"})
					if _, prs := msg.Config[kOld]; prs {
						// Key was present in the message so we've handled above.
						continue
					}
					if handledConfigChanges.Contains(kOld) {
						logCxt.Info("Config change can be handled without restart")
						continue
					}
					logCxt.Warning("Config change requires restart")
					restartNeeded = true
				}

				if restartNeeded {
					fc.shutDownProcess("config changed")
				}
			}

			// Take a copy of the config to compare against next time.
			config = make(map[string]string)
			for k, v := range msg.Config {
				config[k] = v
			}
		case *calc.DatastoreNotReady:
			log.Warn("Datastore became unready, need to restart.")
			fc.shutDownProcess("datastore became unready")
		}
		if err := fc.dataplane.SendMessage(msg); err != nil {
			fc.shutDownProcess("Failed to write to dataplane driver")
		}
	}
}

func (fc *DataplaneConnector) shutDownProcess(reason string) {
	// Send a failure report to the managed shutdown thread then give it
	// a few seconds to do the shutdown.
	fc.failureReportChan <- reason
	time.Sleep(5 * time.Second)
	// The graceful shutdown failed, terminate the process.
	log.Panic("Managed shutdown failed. Panicking.")
}

func (fc *DataplaneConnector) Start() {
	// Start a background thread to write to the dataplane driver.
	go fc.sendMessagesToDataplaneDriver()

	// Start background thread to read messages from dataplane driver.
	go fc.readMessagesFromDataplane()

	// Start a background thread to handle Wireguard update to Node.
	go fc.handleWireguardStatUpdateFromDataplane()
}

func discoverTyphaAddr(configParams *config.Config, k8sClientSet kubernetes.Interface) (string, error) {
	typhaDiscoveryOpts := configParams.TyphaDiscoveryOpts()
	typhaDiscoveryOpts = append(typhaDiscoveryOpts, discovery.WithKubeClient(k8sClientSet))
	return discovery.DiscoverTyphaAddr(typhaDiscoveryOpts...)
}

type featureChecker interface {
	GetFeatureStatus(feature string) bool
	GetLicenseStatus() lclient.LicenseStatus
}

// removeUnlicensedFeaturesFromConfig modifies the requested Config depending on licensed features. Values overridden
// due to license have a higher priority than other methods of config injection and therefore cannot
// be adjusted by the user.
func removeUnlicensedFeaturesFromConfig(configParams *config.Config, licenseMonitor featureChecker) {
	licenseOverrides := make(map[string]string)

	if configParams.UseInternalDataplaneDriver {
		// Check license status of various features and disable them via config if they're not allowed.
		// Furthermore, if the features are enabled through config, raise a warning log.
		if configParams.IPSecEnabled() {
			if !licenseMonitor.GetFeatureStatus(features.IPSec) {
				log.Warn("Not licensed for IPsec feature. License either invalid or expired. " +
					"Contact Tigera support or email licensing@tigera.io")
				licenseOverrides["IPSecMode"] = "none"
			} else if licenseMonitor.GetLicenseStatus() == lclient.InGracePeriod {
				log.Warn("License for IPsec feature is in grace period, forcing IPsec into allow-unsecured " +
					"traffic mode. Contact Tigera support or email licensing@tigera.io")
				licenseOverrides["IPSecAllowUnsecuredTraffic"] = "true"
			}
		}
		if configParams.PrometheusReporterEnabled &&
			!licenseMonitor.GetFeatureStatus(features.PrometheusMetrics) {
			log.Warn("Not licensed for Prometheus Metrics feature. License either invalid or expired. " +
				"Contact Tigera support or email licensing@tigera.io")

			// Set Prometheus metrics process and reporting configs to false.
			licenseOverrides["PrometheusReporterEnabled"] = "false"
		}

		// If DropActionOverride is set to non-default "DROP" and license is not applied or valid then throw a warning message.
		if configParams.DropActionOverride != "DROP" &&
			!licenseMonitor.GetFeatureStatus(features.DropActionOverride) {
			log.Warn("Not licensed for DropActionOverride feature. License either invalid or expired. " +
				"Contact Tigera support or email licensing@tigera.io")

			// Set DropActionOverride to "DROP".
			licenseOverrides["DropActionOverride"] = "DROP"
		}

		if configParams.FlowLogsFileEnabled && !licenseMonitor.GetFeatureStatus(features.FileOutputFlowLogs) {
			log.Warn("Not licensed for Flow Logs File Output feature. License either invalid or expired. " +
				"Contact Tigera support or email licensing@tigera.io")
			licenseOverrides["FlowLogsFileEnabled"] = "false"
		}

		if configParams.L7LogsFileEnabled && !licenseMonitor.GetFeatureStatus(features.FileOutputL7Logs) {
			log.Warn("Not licensed for L7 Logs File Output feature. License either invalid or expired. " +
				"Contact Tigera support or email licensing@tigera.io")
			licenseOverrides["L7LogsFileEnabled"] = "false"
		}

		if configParams.EgressIPSupport != "Disabled" && !licenseMonitor.GetFeatureStatus(features.EgressAccessControl) {
			log.Warn("Not licensed for Egress Access Controles feature. License either invalid or expired. " +
				"Contact Tigera support or email licensing@tigera.io")
			licenseOverrides["EgressIPSupport"] = "Disabled"
		}
	}

	if len(licenseOverrides) > 0 {
		log.Debug("Updating config with license check overrides")
		_, err := configParams.UpdateFrom(licenseOverrides, config.DisabledByLicenseCheck)
		if err != nil {
			log.WithError(err).Fatal("Failed to set config overrides.")
		}
	}
}<|MERGE_RESOLUTION|>--- conflicted
+++ resolved
@@ -706,7 +706,6 @@
 	monitorAndManageShutdown(failureReportChan, dpDriverCmd, stopSignalChans)
 }
 
-<<<<<<< HEAD
 func servePrometheusMetrics(configParams *config.Config) {
 	for {
 		log.WithFields(log.Fields{
@@ -741,8 +740,6 @@
 	}
 }
 
-=======
->>>>>>> ada21205
 func monitorAndManageShutdown(failureReportChan <-chan string, driverCmd *exec.Cmd, stopSignalChans []chan<- *sync.WaitGroup) {
 	// Ask the runtime to tell us if we get a term/int signal.
 	signalChan := make(chan os.Signal, 1)
