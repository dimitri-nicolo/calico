--- conflicted
+++ resolved
@@ -1,27 +1,12 @@
 ---
-<<<<<<< HEAD
-title: Container install
-description: Install Calico Enterprise on hosts using Docker.
-=======
 title: Docker container install
-description: Install Calico on non-cluster hosts using a Docker container.
->>>>>>> 5c238cb2
+description: Install Calico Enterprise on non-cluster hosts using a Docker container.
 canonical_url: '/getting-started/bare-metal/installation/container'
 ---
 
 ### Big Picture
 Install {{site.prodname}} on non-cluster hosts using a Docker container.
 
-<<<<<<< HEAD
-```bash
-ETCD_ENDPOINTS=http://<ECTD_IP>:<ETCD_PORT> ./calicoctl node run --node-image={{page.registry}}{{site.imageNames["node"]}}:{{site.data.versions.first.title}}
-```
-> **Note**: Add the `ETCD_ENDPOINTS` Env and replace `<ETCD_IP>:<ETCD_PORT>` with your etcd configuration when etcd isn't running locally.
-{: .alert .alert-info}
-
-## Create a start-up script
-Felix should be started at boot time by your init system and the init system must be configured to restart Felix if it stops. Felix relies on that behavior for certain configuration changes.
-=======
 ### Value
 Installing {{site.prodname}} with a Docker container includes everything you need for both networking and policy. It also automatically adds the appropriate per-node configuration to the datastore.
 
@@ -34,5 +19,4 @@
 ### How to
 
 The `{{site.nodecontainer}}` container should be started at boot time by your init system and the init system must be configured to restart it if stopped. {{site.prodname}} relies on that behavior for certain configuration changes.
->>>>>>> 5c238cb2
 {% include content/docker-container-service.md %}