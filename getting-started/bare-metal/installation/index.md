--- conflicted
+++ resolved
@@ -1,32 +1,9 @@
 ---
-<<<<<<< HEAD
-title: Installing Calico Enterprise on host endpoints
-description: Choose a method to install Calico on hosts
-canonical_url: https://docs.tigera.io/v2.6/getting-started/bare-metal/installation/
-=======
 show_read_time: false
 show_toc: false
->>>>>>> e619f5bd
 ---
 
 {{ page.description }}
 
-<<<<<<< HEAD
--  [Install calicoctl as a binary](../../calicoctl/install#installing-calicoctl-as-a-binary-on-a-single-host).
-
--  [Configure calicoctl to connect to etcd](../../calicoctl/configure/).
-
-Then you can use any of the following methods to install and run Felix, on each bare metal
-host where you want {{site.prodname}} host protection.
-
-- [Container](container): On hosts equipped with Docker, you can run `{{site.nodecontainer}}`,
-  which includes Felix and all of its dependencies.
-
-- [Binary without package manager](binary): If you prefer not to run Docker on all of your
-  hosts, you can use Docker in one place to extract the `{{site.noderunning}}` binary from a
-  `{{site.nodecontainer}}` container image, then copy that binary to each of your hosts and
-  run it as `{{site.noderunning}} -felix`.
-=======
 {% capture content %}{% include index.html %}{% endcapture %}
-{{ content | replace: "    ", "" }}
->>>>>>> e619f5bd
+{{ content | replace: "    ", "" }}