---
title: Binary install without package manager
canonical_url: https://docs.tigera.io/v2.3/getting-started/bare-metal/installation/binary
---

## Download and install the binary

1. Use the following command to download the {{site.nodecontainer}} image.

   ```bash
<<<<<<< HEAD
   docker pull {{page.registry}}{% include component_image component="cnx-node" %}
=======
   docker pull {{site.nodecontainer}}:{{site.data.versions.first.components["calico/node"].version}}
>>>>>>> f16dfb94
   ```

1. Confirm that the image has loaded by typing `docker images`.
{%- assign n = site.data.versions[page.version].first.components["cnx-node"] %}

   ```
   REPOSITORY       TAG           IMAGE ID       CREATED         SIZE
<<<<<<< HEAD
   {{page.registry}}{{ n.image }}      {{ n.version }}        e07d59b0eb8a   2 minutes ago   42MB
=======
   {{site.nodecontainer}}      {{site.data.versions.first.components["calico/node"].version}}        e07d59b0eb8a   2 minutes ago   42MB
>>>>>>> f16dfb94
   ```
   {: .no-select-button}

1. Create a temporary {{site.nodecontainer}} container.

   ```bash
<<<<<<< HEAD
   docker create --name container {{page.registry}}{% include component_image component="cnx-node" %}
=======
   docker create --name container {{site.nodecontainer}}:{{site.data.versions.first.components["calico/node"].version}}
>>>>>>> f16dfb94
   ```

1. Copy the calico-node binary from the container to the local file system.

   ```bash
   docker cp container:/bin/calico-node {{site.nodecontainer}}
   ```

1. Delete the temporary container.

   ```bash
   docker rm container
   ```

1. Set the extracted binary file to be executable.

   ```bash
   chmod +x {{site.nodecontainer}}
   ```

## Create a start-up script

Felix should be started at boot by your init system and the init system
**must** be configured to restart Felix if it stops. Felix relies on
that behavior for certain configuration changes.

If your distribution uses systemd, then you could use the following unit
file:

    [Unit]
    Description=Calico Felix agent
    After=syslog.target network.target

    [Service]
    User=root
    ExecStartPre=/usr/bin/mkdir -p /var/run/calico
    ExecStart=/usr/local/bin/{{site.nodecontainer}} -felix
    KillMode=process
    Restart=on-failure
    LimitNOFILE=32000

    [Install]
    WantedBy=multi-user.target

Or, for upstart:

    description "Felix (Calico agent)"
    author "Project Calico Maintainers <maintainers@projectcalico.org>"

    start on stopped rc RUNLEVEL=[2345]
    stop on runlevel [!2345]

    limit nofile 32000 32000

    respawn
    respawn limit 5 10

    chdir /var/run

    pre-start script
      mkdir -p /var/run/calico
      chown root:root /var/run/calico
    end script

    exec /usr/local/bin/{{site.nodecontainer}} -felix

## Configure Felix

Optionally, you can create a file at `/etc/calico/felix.cfg` to
configure Felix. The configuration file as well as other options for
configuring Felix (including environment variables) are described in
[this]({{site.url}}/{{page.version}}/reference/felix/configuration) document.

If etcd is not running on the local machine, it's essential to configure
the `EtcdAddr` or `EtcdEndpoints` setting to tell Felix how to reach
etcd.

Felix tries to detect whether IPv6 is available on your platform but
the detection can fail on older (or more unusual) systems.  If Felix
exits soon after startup with `ipset` or `iptables` errors try
setting the `Ipv6Support` setting to `false`.

## Start Felix

Once you've configured Felix, start it up via your init system.

```bash
service calico-felix start
```

## Running Felix manually

For debugging, it's sometimes useful to run Felix manually and tell it
to emit its logs to screen. You can do that with the following command.

```bash
ETCD_ENDPOINTS=http://<YOUR_ECTD_HOST_IP>:2379 FELIX_LOGSEVERITYSCREEN=INFO /usr/local/bin/{{site.nodecontainer}} -felix
```
> **Note**: Add the `ETCD_ENDPOINTS` Env and replace `<ETCD_IP>:<ETCD_PORT>` with your etcd configuration when etcd isn't running locally.
{: .alert .alert-info}<|MERGE_RESOLUTION|>--- conflicted
+++ resolved
@@ -8,11 +8,8 @@
 1. Use the following command to download the {{site.nodecontainer}} image.
 
    ```bash
-<<<<<<< HEAD
    docker pull {{page.registry}}{% include component_image component="cnx-node" %}
-=======
    docker pull {{site.nodecontainer}}:{{site.data.versions.first.components["calico/node"].version}}
->>>>>>> f16dfb94
    ```
 
 1. Confirm that the image has loaded by typing `docker images`.
@@ -20,22 +17,14 @@
 
    ```
    REPOSITORY       TAG           IMAGE ID       CREATED         SIZE
-<<<<<<< HEAD
    {{page.registry}}{{ n.image }}      {{ n.version }}        e07d59b0eb8a   2 minutes ago   42MB
-=======
-   {{site.nodecontainer}}      {{site.data.versions.first.components["calico/node"].version}}        e07d59b0eb8a   2 minutes ago   42MB
->>>>>>> f16dfb94
    ```
    {: .no-select-button}
 
 1. Create a temporary {{site.nodecontainer}} container.
 
    ```bash
-<<<<<<< HEAD
    docker create --name container {{page.registry}}{% include component_image component="cnx-node" %}
-=======
-   docker create --name container {{site.nodecontainer}}:{{site.data.versions.first.components["calico/node"].version}}
->>>>>>> f16dfb94
    ```
 
 1. Copy the calico-node binary from the container to the local file system.
