--- conflicted
+++ resolved
@@ -154,16 +154,8 @@
 
 Now you are ready to read and configure most aspects of {{site.prodname}}.  You can
 find the full list of commands in the
-<<<<<<< HEAD
-[Command Reference]({{site.baseurl}}/{{page.version}}/reference/calicoctl/).
-
-The full list of resources that can be managed, including a description of each,
-can be found in the
-[Resource Definitions]({{site.baseurl}}/{{page.version}}/reference/resources/).
-=======
 [Command Reference]({{ site.baseurl }}/reference/calicoctl/overview).
 
 The full list of resources that can be managed, including a description of each,
 can be found in the
-[Resource Definitions]({{ site.baseurl }}/reference/resources/overview).
->>>>>>> e619f5bd
+[Resource Definitions]({{ site.baseurl }}/reference/resources/overview).