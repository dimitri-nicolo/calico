--- conflicted
+++ resolved
@@ -1,10 +1,7 @@
 ---
 title: Connecting to a dedicated etcd cluster (optional)
-<<<<<<< HEAD
-=======
-description: Calico provides an OpenShift-ansible integration for connecting to a custom etcd cluster.
+description: Calico Enterprise provides an OpenShift-ansible integration for connecting to a custom etcd cluster.
 canonical_url: '/getting-started/openshift/dedicated-etcd'
->>>>>>> bf5c76b2
 ---
 
 {{site.prodname}}'s OpenShift-ansible integration supports connection to a custom etcd which
