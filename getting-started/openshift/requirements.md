---
title: System requirements
description: Review requirements for using OpenShift with Calico Enterprise.
canonical_url: '/getting-started/openshift/requirements'
---

{% include content/reqs-sys.md orch="OpenShift" %}

## OpenShift requirements

{{site.prodname}} {{page.version}} supports:

<<<<<<< HEAD
- OpenShift Container Platform 4.3
=======
- OpenShift Container Platform 4.3+
>>>>>>> 1925189b

Refer to the OpenShift documentation for additional requirements.

- {% include open-new-window.html text='OpenShift Container Platform' url='https://docs.openshift.com/container-platform/4.3/welcome/index.html' %}

{% include content/reqs-kernel.md %}<|MERGE_RESOLUTION|>--- conflicted
+++ resolved
@@ -10,11 +10,7 @@
 
 {{site.prodname}} {{page.version}} supports:
 
-<<<<<<< HEAD
-- OpenShift Container Platform 4.3
-=======
 - OpenShift Container Platform 4.3+
->>>>>>> 1925189b
 
 Refer to the OpenShift documentation for additional requirements.
 
