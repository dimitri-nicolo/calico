---
title: Self-managed Kubernetes in Google Compute Engine (GCE)
description: Use Calico with a self-managed Kubernetes cluster in Google Compute Engine (GCE).
---

### Big picture

Use {{site.prodname}} with a self-managed Kubernetes cluster in Google Compute Engine (GCE). 

### Value

Managing your own Kubernetes cluster (as opposed to using a managed-Kubernetes service like GKE) gives you the most flexibility in configuring {{site.prodname}} and Kubernetes. {{site.prodname}} combines flexible networking capabilities with "run-anywhere" security enforcement to provide a solution with native Linux kernel performance and true cloud-native scalability.

### Concepts

**kubeadm** is a cluster management tool that is used to install Kubernetes.

### Before you begin...

{% include open-new-window.html text='Install and configure the Google Cloud CLI tools' url='https://cloud.google.com/sdk/docs/quickstarts' %}

### How to

There are many ways to install and manage Kubernetes in GCE. Using kubeadm is a good default choice for most people, as it gives you access to all of {{site.prodname}}’s [flexible and powerful networking features]({{site.baseurl}}/networking). However, there are other options that may work better for your environment.

- [kubeadm for Calico networking and network policy](#kubeadm-for-calico-networking-and-network-policy)
- [Other tools and options](#other-tools-and-options)

#### kubeadm for Calico networking and network policy

##### Create cloud resources

You will need at least one VM to serve as a control plane node and one or more worker nodes. (It is possible to have control plane nodes also act as workers. This is not recommended in most cases and not covered by this guide.)  See [requirements]({{site.baseurl}}/getting-started/kubernetes/requirements) for specific OS requirements for these VMs.

The following worked example creates a single control node and three workers on a dedicated virtual private network (VPC). Adjust the example as needed for your requirements. Consider a dedicated infrastructure management tool like {% include open-new-window.html text='Terraform' url='https://www.terraform.io/' %} for managing cloud resources. (This example is adapted from {% include open-new-window.html text='Kubernetes the Hard Way' url='https://github.com/kelseyhightower/kubernetes-the-hard-way/blob/master/docs/03-compute-resources.md' %}.)

**Create the VPC**

```
gcloud compute networks create example-k8s --subnet-mode custom
```

Create the k8s-nodes subnet in the example-k8s VPC network:

```
gcloud compute networks subnets create k8s-nodes \
  --network example-k8s \
  --range 10.240.0.0/24
```
Create a firewall rule that allows internal communication across TCP, UDP, ICMP and IP in IP (used for the Calico overlay):

```
gcloud compute firewall-rules create example-k8s-allow-internal \
  --allow tcp,udp,icmp,ipip \
  --network example-k8s \
  --source-ranges 10.240.0.0/24
```

Create a firewall rule that allows external SSH, ICMP, and HTTPS:

```
gcloud compute firewall-rules create example-k8s-allow-external \
  --allow tcp:22,tcp:6443,icmp \
  --network example-k8s \
  --source-ranges 0.0.0.0/0
```

Create the controller VM:

```
gcloud compute instances create controller \
    --async \
    --boot-disk-size 200GB \
    --can-ip-forward \
    --image-family ubuntu-1804-lts \
    --image-project ubuntu-os-cloud \
    --machine-type n1-standard-2 \
    --private-network-ip 10.240.0.11 \
    --scopes compute-rw,storage-ro,service-management,service-control,logging-write,monitoring \
    --subnet k8s-nodes \
    --zone us-central1-f \
    --tags example-k8s,controller
```

**Create three worker VMs**

```
for i in 0 1 2; do
  gcloud compute instances create worker-${i} \
    --async \
    --boot-disk-size 200GB \
    --can-ip-forward \
    --image-family ubuntu-1804-lts \
    --image-project ubuntu-os-cloud \
    --machine-type n1-standard-2 \
    --private-network-ip 10.240.0.2${i} \
    --scopes compute-rw,storage-ro,service-management,service-control,logging-write,monitoring \
    --subnet k8s-nodes \
    --zone us-central1-f \
    --tags example-k8s,worker
done
```

Install Docker on the controller VM and each worker VM.  On each VM run:

```
sudo apt update
sudo apt install -y docker.io 
sudo systemctl enable docker.service
sudo apt install -y apt-transport-https curl
```

##### Install Kubernetes and create the cluster

Install `kubeadm`,` kubelet`, and `kubectl` on each node (see {% include open-new-window.html text='kubeadm docs' url='https://kubernetes.io/docs/setup/production-environment/tools/kubeadm/install-kubeadm/#installing-kubeadm-kubelet-and-kubectl' %} for more details).

```
curl -s https://packages.cloud.google.com/apt/doc/apt-key.gpg | sudo apt-key add -
cat <<EOF | sudo tee /etc/apt/sources.list.d/kubernetes.list
deb https://apt.kubernetes.io/ kubernetes-xenial main
EOF
sudo apt-get update
sudo apt-get install -y kubelet kubeadm kubectl
sudo apt-mark hold kubelet kubeadm kubectl
```

Create the controller node of a new cluster. On the controller VM, execute:

```
sudo kubeadm init --pod-network-cidr 192.168.0.0/16
```

To set up kubectl for the ubuntu user, run:

```
mkdir -p $HOME/.kube
sudo cp -i /etc/kubernetes/admin.conf $HOME/.kube/config
sudo chown $(id -u):$(id -g) $HOME/.kube/config
```
The final line of the kubeadm init output contains the command for joining your workers to the controller.  Run this on each worker, prepending `sudo` to run it as root.  It will look something like this:

```
sudo kubeadm join 10.240.0.11:6443 --token <token> --discovery-token-ca-cert-hash sha256:<hash>
```

On the controller, verify that all nodes have joined

```
kubectl get nodes
```
which should output something similar to:

```
NAME         STATUS     ROLES    AGE     VERSION
controller   NotReady   master   5m49s   v1.17.2
worker-0     NotReady   <none>   3m38s   v1.17.2
worker-1     NotReady   <none>   3m7s    v1.17.2
worker-2     NotReady   <none>   5s      v1.17.2
```

##### Install {{site.prodname}}

On the controller, install {{site.prodname}} from the manifest:

```
curl {{ "/manifests/calico.yaml" | absolute_url }} -O
```

If you wish to customize the {{site.prodname}} install, customize the downloaded calico.yaml manifest.  Then apply the manifest to install {{site.prodname}}.

```
kubectl apply -f calico.yaml
```

The geeky details of what you get:
{% include geek-details.html details='Policy:Calico,IPAM:Calico,CNI:Calico,Overlay:IPIP,Routing:BGP,Datastore:Kubernetes' %}   

#### Other tools and options

##### Terraform

You may have noticed that the bulk of the above instructions are about provisioning the Google Cloud resources for the cluster and installing Kubernetes. Terraform is a tool for automating infrastructure provisioning using declarative configurations.  You can also go as far as automating the install of Docker, kubeadm, and Kubernetes using Terraform “provisioners.” See the {% include open-new-window.html text='Terraform documentation' url='https://www.terraform.io/docs/index.html' %} for more details.

##### Kubespray

{% include open-new-window.html text='Kubespray' url='https://kubespray.io/' %} is a tool for provisioning and managing Kubernetes clusters with support for multiple clouds including Google Compute Engine.  Calico is the default networking provider, or you can set the `kube_network_plugin` variable to `calico`. See the Kubespray docs for more details. See the {% include open-new-window.html text='Kubespray docs' url='https://kubespray.io/#/?id=network-plugins' %} for more details.

### Next steps

<<<<<<< HEAD
=======
**Required**
- [Install and configure calicoctl]({{site.baseurl}}/getting-started/clis/calicoctl/install)

**Recommended**
>>>>>>> 4b1d98ed
- {% include open-new-window.html text='Video: Everything you need to know about Kubernetes networking on Google cloud' url='https://www.projectcalico.org/everything-you-need-to-know-about-kubernetes-networking-on-google-cloud/' %} 
- [Try out {{site.prodname}} network policy]({{site.baseurl}}/security/calico-network-policy)<|MERGE_RESOLUTION|>--- conflicted
+++ resolved
@@ -5,7 +5,7 @@
 
 ### Big picture
 
-Use {{site.prodname}} with a self-managed Kubernetes cluster in Google Compute Engine (GCE). 
+Use {{site.prodname}} with a self-managed Kubernetes cluster in Google Compute Engine (GCE).
 
 ### Value
 
@@ -105,7 +105,7 @@
 
 ```
 sudo apt update
-sudo apt install -y docker.io 
+sudo apt install -y docker.io
 sudo systemctl enable docker.service
 sudo apt install -y apt-transport-https curl
 ```
@@ -173,7 +173,7 @@
 ```
 
 The geeky details of what you get:
-{% include geek-details.html details='Policy:Calico,IPAM:Calico,CNI:Calico,Overlay:IPIP,Routing:BGP,Datastore:Kubernetes' %}   
+{% include geek-details.html details='Policy:Calico,IPAM:Calico,CNI:Calico,Overlay:IPIP,Routing:BGP,Datastore:Kubernetes' %}
 
 #### Other tools and options
 
@@ -187,12 +187,5 @@
 
 ### Next steps
 
-<<<<<<< HEAD
-=======
-**Required**
-- [Install and configure calicoctl]({{site.baseurl}}/getting-started/clis/calicoctl/install)
-
-**Recommended**
->>>>>>> 4b1d98ed
-- {% include open-new-window.html text='Video: Everything you need to know about Kubernetes networking on Google cloud' url='https://www.projectcalico.org/everything-you-need-to-know-about-kubernetes-networking-on-google-cloud/' %} 
+- {% include open-new-window.html text='Video: Everything you need to know about Kubernetes networking on Google cloud' url='https://www.projectcalico.org/everything-you-need-to-know-about-kubernetes-networking-on-google-cloud/' %}
 - [Try out {{site.prodname}} network policy]({{site.baseurl}}/security/calico-network-policy)