---
<<<<<<< HEAD
title: Quickstart for Calico Enterprise on Kubernetes
description: Install a single-host Kubernetes cluster with Calico Enterprise
canonical_url: https://docs.tigera.io/v2.6/getting-started/kubernetes/
---

### Big picture

This quickstart gets you a single-host Kubernetes cluster with {{site.prodname}} in approximately 15 minutes.

### Value

You can use this quickstart to quickly and easily try {{side.prodname}} features.

### How to

- [Host requirements](#host-requirements)
- [Install Kubernetes](#install-kubernetes)
- [Install {{site.prodname}}](#install-calico-enterprise)
- [Install the {{site.prodname}} license](#install-the-calico-enterprise-license)
- [Secure {{site.prodname}} with network policy](#secure-calico-enterprise-with-network-policy)

#### Host requirements

This article requires a Linux host that meets the following requirements.

- AMD64 processor
- 2CPU
- 12GB RAM
- 50GB free disk space
- Ubuntu Server 16.04
- Internet access
- [Sufficient virtual memory](https://www.elastic.co/guide/en/elasticsearch/reference/current/vm-max-map-count.html){:target="_blank"}

#### Install Kubernetes

1. [Follow the Kubernetes instructions to install kubeadm](https://kubernetes.io/docs/setup/independent/install-kubeadm/){:target="_blank"}.

1. As a regular user with sudo privileges, open a terminal on the host that you installed kubeadm on.

1. Initialize the master using the following command.

   ```bash
   sudo kubeadm init --pod-network-cidr=192.168.0.0/16 \
   --apiserver-cert-extra-sans=127.0.0.1
   ```

   > **Note**: If 192.168.0.0/16 is already in use within your network you must select a different pod network
   > CIDR, replacing 192.168.0.0/16 in the above command as well as in any manifests applied below.
   {: .alert .alert-info}

1. Execute the following commands to configure kubectl (also returned by `kubeadm init`).

   ```bash
   mkdir -p $HOME/.kube
   sudo cp -i /etc/kubernetes/admin.conf $HOME/.kube/config
   sudo chown $(id -u):$(id -g) $HOME/.kube/config
   ```

1. Remove master taint in order to allow kubernetes to schedule pods on the master node.

   ```bash
   kubectl taint nodes --all node-role.kubernetes.io/master-
   ```

#### Install {{site.prodname}}

1. [Configure a storage class for {{site.prodname}}.](/{{page.version}}/getting-started/create-storage)

1. Install the Tigera operators and custom resource definitions.

   ```
   kubectl create -f {{ "/manifests/tigera-operator.yaml" | absolute_url }}
   ```

1. Install your pull secret.

   ```
   kubectl create secret generic tigera-pull-secret \
       --from-file=.dockerconfigjson=<path/to/pull/secret> \
       --type=kubernetes.io/dockerconfigjson -n tigera-operator
   ```

1. Install the Tigera custom resources. For more information on configuration options available in this manifest, see [the installation reference](/{{page.version}}/reference/installation/api).

   ```
   kubectl create -f {{ "/manifests/custom-resources.yaml" | absolute_url }}
   ```

   You can now monitor progress with the following command:

   ```
   watch kubectl get tigerastatus
   ```

   Wait until the `apiserver` shows a status of `Available`, then proceed to the next section.

#### Install the {{site.prodname}} license

In order to use {{site.prodname}}, you must install the license provided to you by Tigera.

```
kubectl create -f </path/to/license.yaml>
```

You can now monitor progress with the following command:

```
watch kubectl get tigerastatus
```

When all components show a status of `Available`, proceed to the next section.

#### Secure {{site.prodname}} with network policy

To secure {{site.prodname}} component communications, install the following set of network policies.

```
kubectl create -f {{ "/manifests/tigera-policies.yaml" | absolute_url }}
```

### Above and beyond

- [Configure access to the manager UI](/{{page.version}}/getting-started/access-the-manager)
- [Get started with Kubernetes network policy]({{site.url}}/{{page.version}}/security/kubernetes-network-policy)
- [Get started with Calico network policy]({{site.url}}/{{page.version}}/security/calico-network-policy)
- [Enable default deny for Kubernetes pods]({{site.url}}/{{page.version}}/security/kubernetes-default-deny)
=======
title: Kubernetes
show_read_time: false
show_toc: false
---

{{ page.description }}

{% capture content %}{% include index.html %}{% endcapture %}
{{ content | replace: "    ", "" }}
>>>>>>> e619f5bd
<|MERGE_RESOLUTION|>--- conflicted
+++ resolved
@@ -1,132 +1,4 @@
 ---
-<<<<<<< HEAD
-title: Quickstart for Calico Enterprise on Kubernetes
-description: Install a single-host Kubernetes cluster with Calico Enterprise
-canonical_url: https://docs.tigera.io/v2.6/getting-started/kubernetes/
----
-
-### Big picture
-
-This quickstart gets you a single-host Kubernetes cluster with {{site.prodname}} in approximately 15 minutes.
-
-### Value
-
-You can use this quickstart to quickly and easily try {{side.prodname}} features.
-
-### How to
-
-- [Host requirements](#host-requirements)
-- [Install Kubernetes](#install-kubernetes)
-- [Install {{site.prodname}}](#install-calico-enterprise)
-- [Install the {{site.prodname}} license](#install-the-calico-enterprise-license)
-- [Secure {{site.prodname}} with network policy](#secure-calico-enterprise-with-network-policy)
-
-#### Host requirements
-
-This article requires a Linux host that meets the following requirements.
-
-- AMD64 processor
-- 2CPU
-- 12GB RAM
-- 50GB free disk space
-- Ubuntu Server 16.04
-- Internet access
-- [Sufficient virtual memory](https://www.elastic.co/guide/en/elasticsearch/reference/current/vm-max-map-count.html){:target="_blank"}
-
-#### Install Kubernetes
-
-1. [Follow the Kubernetes instructions to install kubeadm](https://kubernetes.io/docs/setup/independent/install-kubeadm/){:target="_blank"}.
-
-1. As a regular user with sudo privileges, open a terminal on the host that you installed kubeadm on.
-
-1. Initialize the master using the following command.
-
-   ```bash
-   sudo kubeadm init --pod-network-cidr=192.168.0.0/16 \
-   --apiserver-cert-extra-sans=127.0.0.1
-   ```
-
-   > **Note**: If 192.168.0.0/16 is already in use within your network you must select a different pod network
-   > CIDR, replacing 192.168.0.0/16 in the above command as well as in any manifests applied below.
-   {: .alert .alert-info}
-
-1. Execute the following commands to configure kubectl (also returned by `kubeadm init`).
-
-   ```bash
-   mkdir -p $HOME/.kube
-   sudo cp -i /etc/kubernetes/admin.conf $HOME/.kube/config
-   sudo chown $(id -u):$(id -g) $HOME/.kube/config
-   ```
-
-1. Remove master taint in order to allow kubernetes to schedule pods on the master node.
-
-   ```bash
-   kubectl taint nodes --all node-role.kubernetes.io/master-
-   ```
-
-#### Install {{site.prodname}}
-
-1. [Configure a storage class for {{site.prodname}}.](/{{page.version}}/getting-started/create-storage)
-
-1. Install the Tigera operators and custom resource definitions.
-
-   ```
-   kubectl create -f {{ "/manifests/tigera-operator.yaml" | absolute_url }}
-   ```
-
-1. Install your pull secret.
-
-   ```
-   kubectl create secret generic tigera-pull-secret \
-       --from-file=.dockerconfigjson=<path/to/pull/secret> \
-       --type=kubernetes.io/dockerconfigjson -n tigera-operator
-   ```
-
-1. Install the Tigera custom resources. For more information on configuration options available in this manifest, see [the installation reference](/{{page.version}}/reference/installation/api).
-
-   ```
-   kubectl create -f {{ "/manifests/custom-resources.yaml" | absolute_url }}
-   ```
-
-   You can now monitor progress with the following command:
-
-   ```
-   watch kubectl get tigerastatus
-   ```
-
-   Wait until the `apiserver` shows a status of `Available`, then proceed to the next section.
-
-#### Install the {{site.prodname}} license
-
-In order to use {{site.prodname}}, you must install the license provided to you by Tigera.
-
-```
-kubectl create -f </path/to/license.yaml>
-```
-
-You can now monitor progress with the following command:
-
-```
-watch kubectl get tigerastatus
-```
-
-When all components show a status of `Available`, proceed to the next section.
-
-#### Secure {{site.prodname}} with network policy
-
-To secure {{site.prodname}} component communications, install the following set of network policies.
-
-```
-kubectl create -f {{ "/manifests/tigera-policies.yaml" | absolute_url }}
-```
-
-### Above and beyond
-
-- [Configure access to the manager UI](/{{page.version}}/getting-started/access-the-manager)
-- [Get started with Kubernetes network policy]({{site.url}}/{{page.version}}/security/kubernetes-network-policy)
-- [Get started with Calico network policy]({{site.url}}/{{page.version}}/security/calico-network-policy)
-- [Enable default deny for Kubernetes pods]({{site.url}}/{{page.version}}/security/kubernetes-default-deny)
-=======
 title: Kubernetes
 show_read_time: false
 show_toc: false
@@ -135,5 +7,4 @@
 {{ page.description }}
 
 {% capture content %}{% include index.html %}{% endcapture %}
-{{ content | replace: "    ", "" }}
->>>>>>> e619f5bd
+{{ content | replace: "    ", "" }}