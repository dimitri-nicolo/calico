--- conflicted
+++ resolved
@@ -222,7 +222,6 @@
 > **Warning!** Switching between eBPF and standard linux networking can cause long-lived flows to be silently dropped since the two dataplane modes do not share connection-tracking state.
 {: .alert .alert-danger }
 
-<<<<<<< HEAD
 ### Next steps
 
 **Tools**
@@ -234,8 +233,5 @@
 - If you are using the default BGP networking with full-mesh node-to-node peering with no encapsulation, go to [Configure BGP peering]({{site.baseurl}}/networking/bgp) to get traffic flowing between pods.
 
 **Security**
-=======
-### Send us feedback
->>>>>>> df646283
-
-We want to hear about your experience, so please don’t hesitate to connect with us via the {% include open-new-window.html text='Calico Users Slack' url='http://slack.projectcalico.org/' %} group.+
+- [Secure pods with Calico network policy]({{site.baseurl}}/security/calico-network-policy)