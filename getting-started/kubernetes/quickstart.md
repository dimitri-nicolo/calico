---
<<<<<<< HEAD
title: Quickstart for Calico Enterprise on Kubernetes
description: Install a single-host Kubernetes cluster with Calico Enterprise
canonical_url: /getting-started/kubernetes/
=======
title: Quickstart for Calico on Kubernetes
description: Install Calico on a single-host Kubernetes cluster
canonical_url: '/getting-started/kubernetes/index'
>>>>>>> bf5c76b2
---

### Big picture

This quickstart gets you a single-host Kubernetes cluster with {{site.prodname}} in approximately 15 minutes.

### Value

You can use this quickstart to quickly and easily try {{side.prodname}} features.

### How to

- [Host requirements](#host-requirements)
- [Install Kubernetes](#install-kubernetes)
- [Install {{site.prodname}}](#install-calico-enterprise)
- [Install the {{site.prodname}} license](#install-the-calico-enterprise-license)
- [Secure {{site.prodname}} with network policy](#secure-calico-enterprise-with-network-policy)

#### Host requirements

This article requires a Linux host that meets the following requirements.

- AMD64 processor
- 2CPU
- 12GB RAM
- 50GB free disk space
- Ubuntu Server 16.04
- Internet access
- [Sufficient virtual memory](https://www.elastic.co/guide/en/elasticsearch/reference/current/vm-max-map-count.html){:target="_blank"}

#### Install Kubernetes

1. [Follow the Kubernetes instructions to install kubeadm](https://kubernetes.io/docs/setup/independent/install-kubeadm/){:target="_blank"}.

1. As a regular user with sudo privileges, open a terminal on the host that you installed kubeadm on.

1. Initialize the master using the following command.

   ```bash
   sudo kubeadm init --pod-network-cidr=192.168.0.0/16 \
   --apiserver-cert-extra-sans=127.0.0.1
   ```

   > **Note**: If 192.168.0.0/16 is already in use within your network you must select a different pod network
   > CIDR, replacing 192.168.0.0/16 in the above command as well as in any manifests applied below.
   {: .alert .alert-info}

1. Execute the following commands to configure kubectl (also returned by `kubeadm init`).

   ```bash
   mkdir -p $HOME/.kube
   sudo cp -i /etc/kubernetes/admin.conf $HOME/.kube/config
   sudo chown $(id -u):$(id -g) $HOME/.kube/config
   ```

1. Remove master taint in order to allow kubernetes to schedule pods on the master node.

   ```bash
   kubectl taint nodes --all node-role.kubernetes.io/master-
   ```

#### Install {{site.prodname}}

1. [Configure a storage class for {{site.prodname}}.]({{site.baseurl}}/getting-started/create-storage)

1. Install the Tigera operators and custom resource definitions.

   ```
   kubectl create -f {{ "/manifests/tigera-operator.yaml" | absolute_url }}
   ```

1. Install your pull secret.

   ```
   kubectl create secret generic tigera-pull-secret \
       --from-file=.dockerconfigjson=<path/to/pull/secret> \
       --type=kubernetes.io/dockerconfigjson -n tigera-operator
   ```

1. Install the Tigera custom resources. For more information on configuration options available in this manifest, see [the installation reference]({{site.baseurl}}/reference/installation/api).

   ```
   kubectl create -f {{ "/manifests/custom-resources.yaml" | absolute_url }}
   ```

   You can now monitor progress with the following command:

   ```
   watch kubectl get tigerastatus
   ```

   Wait until the `apiserver` shows a status of `Available`, then proceed to the next section.

#### Install the {{site.prodname}} license

In order to use {{site.prodname}}, you must install the license provided to you by Tigera.

```
kubectl create -f </path/to/license.yaml>
```

You can now monitor progress with the following command:

```
watch kubectl get tigerastatus
```

When all components show a status of `Available`, proceed to the next section.

#### Secure {{site.prodname}} with network policy

To secure {{site.prodname}} component communications, install the following set of network policies.

```
kubectl create -f {{ "/manifests/tigera-policies.yaml" | absolute_url }}
```

### Above and beyond

- [Configure access to the manager UI]({{site.baseurl}}/getting-started/access-the-manager)
- [Get started with Kubernetes network policy]({{site.baseurl}}/security/kubernetes-network-policy)
- [Get started with Calico network policy]({{site.baseurl}}/security/calico-network-policy)
- [Enable default deny for Kubernetes pods]({{site.baseurl}}/security/kubernetes-default-deny)<|MERGE_RESOLUTION|>--- conflicted
+++ resolved
@@ -1,13 +1,7 @@
 ---
-<<<<<<< HEAD
 title: Quickstart for Calico Enterprise on Kubernetes
-description: Install a single-host Kubernetes cluster with Calico Enterprise
-canonical_url: /getting-started/kubernetes/
-=======
-title: Quickstart for Calico on Kubernetes
-description: Install Calico on a single-host Kubernetes cluster
+description: Install Calico Enterprise on a single-host Kubernetes cluster
 canonical_url: '/getting-started/kubernetes/index'
->>>>>>> bf5c76b2
 ---
 
 ### Big picture
