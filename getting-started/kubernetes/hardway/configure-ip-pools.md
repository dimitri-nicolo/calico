--- conflicted
+++ resolved
@@ -63,26 +63,15 @@
 
 Add these pools to {{site.prodname}}
 
-<<<<<<< HEAD
 ```
 kubectl create -f pool1.yaml
 kubectl create -f pool2.yaml
-=======
-```bash
-calicoctl create -f pool1.yaml
-calicoctl create -f pool2.yaml
->>>>>>> 5c238cb2
 ```
 
 Verify the pools are created by
 
-<<<<<<< HEAD
 ```
 kubectl get ippools.projectcalico.org
-=======
-```bash
-calicoctl get ippools
->>>>>>> 5c238cb2
 ```
 
 You should see output similar to
