---
title: Calico the hard way
description: A tutorial for installing Calico the hard way. 
canonical_url: '/getting-started/kubernetes/hardway/index'
---

This tutorial walks you through setting up {{site.prodname}} the hard way.

<<<<<<< HEAD
 - If you are looking to get up and running quickly with {{site.prodname}}, to try things out, check out our [quickstart guide]({{site.baseurl}}/getting-started/kubernetes/).
 - If you are looking for the most direct path to a production-ready {{site.prodname}} install, check out our [install Guides]({{site.baseurl}}/getting-started/).
=======
 - If you are looking to get up and running quickly with {{site.prodname}}, to try things out, check out our [quickstart guide](/getting-started/kubernetes/quickstart).
 - If you are looking for the most direct path to a production-ready {{site.prodname}} install, check out our [install Guides](/getting-started/kubernetes/self-managed-onprem/onpremises).
>>>>>>> 5c238cb2

{{site.prodname}} the hard way is optimized for learning about how {{site.prodname}} works and what the other guides do “under the hood.”

The name “{{site.prodname}} the hard way” is inspired by {% include open-new-window.html text='Kubernetes the hard way' url='https://github.com/kelseyhightower/kubernetes-the-hard-way' %} by Kelsey Hightower.

## Target Audience

This guide is for someone

 - evaluating Kubernetes networking & security options looking to deep dive, or
 - planning to build and support a {{site.prodname}} cluster in production, wanting to understand how it works

This guide assumes proficiency with either AWS web console or CLI for provisioning and accessing nodes.

## Cluster Details
{{site.prodname}} runs in many environments and supports many cluster types. To keep things reasonably prescriptive this guide focuses on Kubernetes running on AWS, but the lessons you learn apply to wherever you choose to run {{site.prodname}}. See Getting Started for a full list of cluster types (OpenShift, OpenStack, etc.).

The guide will help you install a cluster with the following {{site.prodname}} options

 - Kubernetes as the datastore
 - {{site.prodname}} CNI plugin, with BGP networking
 - {{site.prodname}} IP address management (IPAM)
 - No overlays
 - IPv4 addresses
 - Highly available Typha with mutually authenticated TLS

## Labs

 1. [Standing up Kubernetes](./standing-up-kubernetes)
 1. [The Calico datastore](./the-calico-datastore)
 1. [Configure IP pools](./configure-ip-pools)
 1. [Install CNI plugin](./install-cni-plugin)
 1. [Install Typha](./install-typha)
 1. [Install calico/node](./install-node)
 1. [Configure BGP peering](./configure-bgp-peering)
 1. [Test networking](./test-networking)
 1. [Test network policy](./test-network-policy)
 1. [End user RBAC](./end-user-rbac)
 1. [Istio integration](./istio-integration)<|MERGE_RESOLUTION|>--- conflicted
+++ resolved
@@ -6,13 +6,8 @@
 
 This tutorial walks you through setting up {{site.prodname}} the hard way.
 
-<<<<<<< HEAD
- - If you are looking to get up and running quickly with {{site.prodname}}, to try things out, check out our [quickstart guide]({{site.baseurl}}/getting-started/kubernetes/).
- - If you are looking for the most direct path to a production-ready {{site.prodname}} install, check out our [install Guides]({{site.baseurl}}/getting-started/).
-=======
- - If you are looking to get up and running quickly with {{site.prodname}}, to try things out, check out our [quickstart guide](/getting-started/kubernetes/quickstart).
- - If you are looking for the most direct path to a production-ready {{site.prodname}} install, check out our [install Guides](/getting-started/kubernetes/self-managed-onprem/onpremises).
->>>>>>> 5c238cb2
+ - If you are looking to get up and running quickly with {{site.prodname}}, to try things out, check out our [quickstart guide]({{site.baseurl}}/getting-started/kubernetes/quickstart).
+ - If you are looking for the most direct path to a production-ready {{site.prodname}} install, check out our [install Guides]({{site.baseurl}}/getting-started/kubernetes/self-managed-onprem/onpremises).
 
 {{site.prodname}} the hard way is optimized for learning about how {{site.prodname}} works and what the other guides do “under the hood.”
 
