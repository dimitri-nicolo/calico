---
title: System requirements
<<<<<<< HEAD
canonical_url: /getting-started/kubernetes/requirements
=======
description: Review requirements before installing Calico on nodes to ensure success. 
canonical_url: '/getting-started/kubernetes/requirements'
>>>>>>> bf5c76b2
---

{% include content/reqs-sys.md orch="Kubernetes" %}

## Kubernetes requirements

#### Supported versions

We test {{site.prodname}} {{page.version}} against the following Kubernetes versions.
- v1.11
- v1.12
- v1.13
- v1.14
- v1.15
- v1.16

Helm installation requires Kubernetes v1.12 or later.

Other versions may work, but we do not actively test {{site.prodname}}
{{page.version}} against them.

#### CNI plug-in enabled

{{site.prodname}} is installed as a CNI plugin. The kubelet must be configured
to use CNI networking by passing the `--network-plugin=cni` argument. (On
kubeadm, this is the default.)

#### Other network providers

{{site.prodname}} must be the only network provider in each cluster. We do
not currently support migrating a cluster with another network provider to
use {{site.prodname}} networking.

#### Supported kube-proxy modes

{{site.prodname}} supports the following kube-proxy modes:
- `iptables` (default)

#### IP pool configuration

The IP range selected for pod IP addresses cannot overlap with any other
IP ranges in your network, including:

- The Kubernetes service cluster IP range
- The range from which host IPs are allocated

## Application layer policy requirements

- [MutatingAdmissionWebhook](https://kubernetes.io/docs/admin/admission-controllers/#mutatingadmissionwebhook) enabled
- Istio [v1.0](https://istio.io/about/notes/1.0/), [v1.1](https://archive.istio.io/v1.1/), [v1.2](https://archive.istio.io/v1.2/), or [v1.3](https://archive.istio.io/v1.3/)

Note that Kubernetes version 1.16+ requires Istio version 1.2 or greater.

{% include content/reqs-kernel.md %}<|MERGE_RESOLUTION|>--- conflicted
+++ resolved
@@ -1,11 +1,7 @@
 ---
 title: System requirements
-<<<<<<< HEAD
-canonical_url: /getting-started/kubernetes/requirements
-=======
-description: Review requirements before installing Calico on nodes to ensure success. 
+description: Review requirements before installing Calico Enterprise on nodes to ensure success. 
 canonical_url: '/getting-started/kubernetes/requirements'
->>>>>>> bf5c76b2
 ---
 
 {% include content/reqs-sys.md orch="Kubernetes" %}
