--- conflicted
+++ resolved
@@ -1,10 +1,6 @@
 ---
 title: System requirements
-<<<<<<< HEAD
 description: Review requirements before installing Calico Enterprise on nodes to ensure success. 
-=======
-description: Review requirements before installing Calico to ensure success.
->>>>>>> 5c238cb2
 canonical_url: '/getting-started/kubernetes/requirements'
 ---
 
@@ -16,15 +12,9 @@
 
 We test {{site.prodname}} {{page.version}} against the following Kubernetes versions.
 
-<<<<<<< HEAD
 - v1.15
 - v1.16
 - v1.17
-=======
-- 1.15
-- 1.16
-- 1.17
->>>>>>> 5c238cb2
 
 Other versions may work, but we do not actively test {{site.prodname}}
 {{page.version}} against them.
