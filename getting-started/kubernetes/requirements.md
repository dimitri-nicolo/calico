--- conflicted
+++ resolved
@@ -1,10 +1,6 @@
 ---
 title: System requirements
-<<<<<<< HEAD
 description: Review requirements before installing Calico Enterprise to ensure success.
-=======
-description: Review requirements before installing Calico to ensure success.
->>>>>>> 1a167fab
 canonical_url: '/getting-started/kubernetes/requirements'
 ---
 
