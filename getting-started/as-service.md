---
<<<<<<< HEAD
title: Running tigera/cnx-node with an init system
=======
title: Running calico/node with an init system
description: Install Calico on a host in Docker or other container type. 
>>>>>>> bf5c76b2
canonical_url: '/getting-started/as-service'
---

This guide explains how to run `{{site.nodecontainer}}` with an init system like
systemd, inside either of the following container types:
- [Docker](#running-{{site.nodecontainer}}-in-a-docker-container)
- [rkt](#running-{{site.nodecontainer}}-in-a-rkt-container)

## Running {{site.nodecontainer}} in a Docker container
{% include content/docker-container-service.md %}

## Running {{site.nodecontainer}} in a rkt container
{% include content/rkt-container-service.md %}<|MERGE_RESOLUTION|>--- conflicted
+++ resolved
@@ -1,10 +1,6 @@
 ---
-<<<<<<< HEAD
 title: Running tigera/cnx-node with an init system
-=======
-title: Running calico/node with an init system
-description: Install Calico on a host in Docker or other container type. 
->>>>>>> bf5c76b2
+description: Install Calico Enterprise on a host in Docker or other container type. 
 canonical_url: '/getting-started/as-service'
 ---
 
