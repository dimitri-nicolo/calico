#!groovy
pipeline{
    agent { label 'containers' }
    triggers{
        pollSCM('H/5 * * * *')
        cron('H H(0-7) * * *')
    }
    stages {
        stage('Checkout') {
            steps {
                checkout scm
            }
        }

	stage('Clean artifacts') {
            steps {
                sh 'if [ -d vendor ] ; then sudo chown -R $USER:$USER vendor; fi && make clean'
            }
        }

        stage('Build calicoq') {
            steps {
                sh 'if [ -z "$SSH_AUTH_SOCK" ] ; then eval `ssh-agent -s`; ssh-add || true; fi && make bin/calicoq'
            }
        }

	stage('Run Unit Tests') {
            steps {
                ansiColor('xterm') {
                    sh 'if [ -z "$SSH_AUTH_SOCK" ] ; then eval `ssh-agent -s`; ssh-add || true; fi && make ut-containerized'
                }
            }
        }

        stage('Run calicoq FVs') {
            steps {
                ansiColor('xterm') {
                    sh 'if [ -z "$SSH_AUTH_SOCK" ] ; then eval `ssh-agent -s`; ssh-add || true; fi && make fv-containerized'
                }
            }
        }

	stage('Run STs') {
            steps {
                ansiColor('xterm') {
                    sh 'if [ -z "$SSH_AUTH_SOCK" ] ; then eval `ssh-agent -s`; ssh-add || true; fi && make st-containerized'
                }
            }
        }

        stage('Push image to GCR') {
            steps {
                script{
		    // Will eventually want to only push for passing builds. Cannot for now since the builds don't all pass currently
                    // if (env.BRANCH_NAME == 'master' && (currentBuild.result == null || currentBuild.result == 'SUCCESS')) {
                    if (env.BRANCH_NAME == 'master') {
			sh 'make build-image'
<<<<<<< HEAD
			sh 'docker tag calico/calicoq:latest gcr.io/tigera-dev/calico/calicoq:master'
                        sh 'gcloud docker -- push gcr.io/tigera-dev/calico/calicoq'
=======
			sh 'docker tag tigera/calicoq:latest gcr.io/tigera-dev/cnx/tigera/calicoq:master'
                        sh 'gcloud docker -- push gcr.io/tigera-dev/cnx/tigera/calicoq:master'
>>>>>>> f4efb3fe

			// Clean up images.
			// Hackey since empty displayed tags are not empty according to gcloud filter criteria
			sh '''for digest in $(gcloud container images list-tags gcr.io/tigera-dev/cnx/tigera/calicoq --format='get(digest)'); do
				if ! test $(echo $(gcloud container images list-tags gcr.io/tigera-dev/cnx/tigera/calicoq --filter=digest~${digest}) | awk '{print $6}'); then
					gcloud container images delete -q --force-delete-tags "gcr.io/tigera-dev/cnx/tigera/calicoq@${digest}"
				fi 
			done'''
                    }
                }
            }
        }
    }
  post {
    success {
      echo "Yay, we passed."
    }
    failure {
      echo "Boo, we failed."
    }
  }
}<|MERGE_RESOLUTION|>--- conflicted
+++ resolved
@@ -55,13 +55,8 @@
                     // if (env.BRANCH_NAME == 'master' && (currentBuild.result == null || currentBuild.result == 'SUCCESS')) {
                     if (env.BRANCH_NAME == 'master') {
 			sh 'make build-image'
-<<<<<<< HEAD
-			sh 'docker tag calico/calicoq:latest gcr.io/tigera-dev/calico/calicoq:master'
-                        sh 'gcloud docker -- push gcr.io/tigera-dev/calico/calicoq'
-=======
 			sh 'docker tag tigera/calicoq:latest gcr.io/tigera-dev/cnx/tigera/calicoq:master'
                         sh 'gcloud docker -- push gcr.io/tigera-dev/cnx/tigera/calicoq:master'
->>>>>>> f4efb3fe
 
 			// Clean up images.
 			// Hackey since empty displayed tags are not empty according to gcloud filter criteria
