// Copyright (c) 2018-2021 Tigera, Inc. All rights reserved.

// Licensed under the Apache License, Version 2.0 (the "License");
// you may not use this file except in compliance with the License.
// You may obtain a copy of the License at
//
//     http://www.apache.org/licenses/LICENSE-2.0
//
// Unless required by applicable law or agreed to in writing, software
// distributed under the License is distributed on an "AS IS" BASIS,
// WITHOUT WARRANTIES OR CONDITIONS OF ANY KIND, either express or implied.
// See the License for the specific language governing permissions and
// limitations under the License.
package syncher

import (
	"context"
	"io/ioutil"
	"net"
	"os"
	"path"
	"sync"
	"testing"
	"time"

	. "github.com/onsi/gomega"

	"github.com/projectcalico/calico/app-policy/policystore"
	"github.com/projectcalico/calico/app-policy/proto"
	"github.com/projectcalico/calico/app-policy/statscache"
	"github.com/projectcalico/calico/app-policy/uds"

	envoyapi "github.com/envoyproxy/go-control-plane/envoy/config/core/v3"
	"google.golang.org/grpc"
)

const addr1Ip = "3.4.6.8"
const addr2Ip = "23.8.58.1"
const addr3Ip = "2.2.2.2"

var addr1 = &envoyapi.Address{
	Address: &envoyapi.Address_SocketAddress{SocketAddress: &envoyapi.SocketAddress{
		Address:  addr1Ip,
		Protocol: envoyapi.SocketAddress_TCP,
		PortSpecifier: &envoyapi.SocketAddress_PortValue{
			PortValue: 5429,
		},
	}},
}
var addr2 = &envoyapi.Address{
	Address: &envoyapi.Address_SocketAddress{SocketAddress: &envoyapi.SocketAddress{
		Address:  addr2Ip,
		Protocol: envoyapi.SocketAddress_TCP,
		PortSpecifier: &envoyapi.SocketAddress_PortValue{
			PortValue: 6632,
		},
	}},
}
var addr3 = &envoyapi.Address{
	Address: &envoyapi.Address_SocketAddress{SocketAddress: &envoyapi.SocketAddress{
		Address:  addr3Ip,
		Protocol: envoyapi.SocketAddress_TCP,
		PortSpecifier: &envoyapi.SocketAddress_PortValue{
			PortValue: 2222,
		},
	}},
}
var profile1 = &proto.Profile{
	InboundRules: []*proto.Rule{
		{
			Action:      "allow",
			SrcIpSetIds: []string{"ipset1", "ipset6"},
		},
	},
}
var profile2 = &proto.Profile{
	OutboundRules: []*proto.Rule{
		{
			Action:      "allow",
			DstIpSetIds: []string{"ipset1", "ipset6"},
		},
	},
}
var policy1 = &proto.Policy{
	InboundRules: []*proto.Rule{
		{
			Action:      "allow",
			SrcIpSetIds: []string{"ipset1", "ipset6"},
		},
	},
}
var policy2 = &proto.Policy{
	OutboundRules: []*proto.Rule{
		{
			Action:      "allow",
			DstIpSetIds: []string{"ipset1", "ipset6"},
		},
	},
}
var endpoint1 = &proto.WorkloadEndpoint{
	Name:       "wep",
	ProfileIds: []string{"profile1", "profile2"},
}
var serviceAccount1 = &proto.ServiceAccountUpdate{
	Id:     &proto.ServiceAccountID{Name: "serviceAccount1", Namespace: "test"},
	Labels: map[string]string{"k1": "v1", "k2": "v2"},
}
var namespace1 = &proto.NamespaceUpdate{
	Id:     &proto.NamespaceID{Name: "namespace1"},
	Labels: map[string]string{"k1": "v1", "k2": "v2"},
}

// IPSetUpdate with a new ID
func TestIPSetUpdateNew(t *testing.T) {
	RegisterTestingT(t)

	id := "test_id"
	store := policystore.NewPolicyStore()
	update := &proto.IPSetUpdate{
		Id:   id,
		Type: proto.IPSetUpdate_IP,
		Members: []string{
			addr1Ip,
			addr2Ip,
		},
	}
	processIPSetUpdate(store, update)
	ipset := store.IPSetByID[id]
	Expect(ipset).ToNot(BeNil())
	Expect(ipset.ContainsAddress(addr1)).To(BeTrue())
	Expect(ipset.ContainsAddress(addr2)).To(BeTrue())
}

// IPSetUpdate with existing ID
func TestIPSetUpdateExists(t *testing.T) {
	RegisterTestingT(t)

	id := "test_id"
	store := policystore.NewPolicyStore()
	ipset := policystore.NewIPSet(proto.IPSetUpdate_IP)
	store.IPSetByID[id] = ipset
	ipset.AddString(addr1Ip)
	ipset.AddString(addr3Ip)

	update := &proto.IPSetUpdate{
		Id:   id,
		Type: proto.IPSetUpdate_IP,
		Members: []string{
			addr1Ip,
			addr2Ip,
		},
	}
	processIPSetUpdate(store, update)
	ipset = store.IPSetByID[id]

	// The update should replace existing set, so we don't expect 2.2.2.2 (addr3) to still be
	Expect(ipset.ContainsAddress(addr1)).To(BeTrue())
	Expect(ipset.ContainsAddress(addr2)).To(BeTrue())
	Expect(ipset.ContainsAddress(addr3)).To(BeFalse())
}

// processUpdate handles IPSetUpdate without a crash.
func TestIPSetUpdateDispatch(t *testing.T) {
	RegisterTestingT(t)

	id := "test_id"
	store := policystore.NewPolicyStore()
	inSync := make(chan struct{})
	update := &proto.ToDataplane{
		Payload: &proto.ToDataplane_IpsetUpdate{IpsetUpdate: &proto.IPSetUpdate{
			Id:   id,
			Type: proto.IPSetUpdate_IP,
			Members: []string{
				addr1Ip,
				addr2Ip,
			}}}}
	Expect(func() { processUpdate(store, inSync, update) }).ToNot(Panic())
}

// IPSetDeltaUpdate with existing ID.
func TestIPSetDeltaUpdateExists(t *testing.T) {
	RegisterTestingT(t)

	id := "test_id"
	store := policystore.NewPolicyStore()
	ipset := policystore.NewIPSet(proto.IPSetUpdate_IP)
	store.IPSetByID[id] = ipset
	ipset.AddString(addr1Ip)
	ipset.AddString(addr3Ip)

	update := &proto.IPSetDeltaUpdate{
		Id: id,
		AddedMembers: []string{
			addr2Ip,
		},
		RemovedMembers: []string{addr3Ip},
	}
	processIPSetDeltaUpdate(store, update)
	ipset = store.IPSetByID[id] // don't assume set pointer doesn't change

	Expect(ipset.ContainsAddress(addr1)).To(BeTrue())
	Expect(ipset.ContainsAddress(addr2)).To(BeTrue())
	Expect(ipset.ContainsAddress(addr3)).To(BeFalse())
}

// IPSetDeltaUpdate with an unknown ID results in a panic.
func TestIPSetDeltaUpdateNonExist(t *testing.T) {
	RegisterTestingT(t)

	id := "test_id"
	store := policystore.NewPolicyStore()

	update := &proto.IPSetDeltaUpdate{
		Id: id,
		AddedMembers: []string{
			addr2Ip,
		},
		RemovedMembers: []string{addr3Ip},
	}
	Expect(func() { processIPSetDeltaUpdate(store, update) }).To(Panic())
}

// processUpdate handles a valid IPSetDeltaUpdate without a panic
func TestIPSetDeltaUpdateDispatch(t *testing.T) {
	RegisterTestingT(t)

	id := "test_id"
	store := policystore.NewPolicyStore()
	ipset := policystore.NewIPSet(proto.IPSetUpdate_IP)
	store.IPSetByID[id] = ipset
	inSync := make(chan struct{})

	update := &proto.ToDataplane{Payload: &proto.ToDataplane_IpsetDeltaUpdate{
		IpsetDeltaUpdate: &proto.IPSetDeltaUpdate{
			Id: id,
			AddedMembers: []string{
				addr2Ip,
			},
			RemovedMembers: []string{addr3Ip},
		},
	}}
	Expect(func() { processUpdate(store, inSync, update) }).ToNot(Panic())
}

// IPSetRemove with an existing ID.
func TestIPSetRemoveExist(t *testing.T) {
	RegisterTestingT(t)

	id := "test_id"
	store := policystore.NewPolicyStore()
	ipset := policystore.NewIPSet(proto.IPSetUpdate_IP)
	store.IPSetByID[id] = ipset

	update := &proto.IPSetRemove{Id: id}
	processIPSetRemove(store, update)
	Expect(store.IPSetByID[id]).To(BeNil())
}

// IPSetRemove with an unknown ID is handled
func TestIPSetRemoveNonExist(t *testing.T) {
	RegisterTestingT(t)

	id := "test_id"
	store := policystore.NewPolicyStore()

	update := &proto.IPSetRemove{Id: id}
	processIPSetRemove(store, update)
	Expect(store.IPSetByID[id]).To(BeNil())
}

// processUpdate with IPSetRemove
func TestIPSetRemoveDispatch(t *testing.T) {
	RegisterTestingT(t)

	id := "test_id"
	store := policystore.NewPolicyStore()
	ipset := policystore.NewIPSet(proto.IPSetUpdate_IP)
	store.IPSetByID[id] = ipset
	inSync := make(chan struct{})

	update := &proto.ToDataplane{Payload: &proto.ToDataplane_IpsetRemove{
		IpsetRemove: &proto.IPSetRemove{Id: id},
	}}
	Expect(func() { processUpdate(store, inSync, update) }).ToNot(Panic())
}

// ActiveProfileUpdate with a new id
func TestActiveProfileUpdateNonExist(t *testing.T) {
	RegisterTestingT(t)

	id := proto.ProfileID{Name: "test_id"}
	store := policystore.NewPolicyStore()

	update := &proto.ActiveProfileUpdate{
		Id:      &id,
		Profile: profile1,
	}
	processActiveProfileUpdate(store, update)
	Expect(store.ProfileByID[id]).To(BeIdenticalTo(profile1))
}

// ActiveProfileUpdate with an existing ID
func TestActiveProfileUpdateExist(t *testing.T) {
	RegisterTestingT(t)

	id := proto.ProfileID{Name: "test_id"}
	store := policystore.NewPolicyStore()
	store.ProfileByID[id] = profile2

	update := &proto.ActiveProfileUpdate{
		Id:      &id,
		Profile: profile1,
	}
	processActiveProfileUpdate(store, update)
	Expect(store.ProfileByID[id]).To(BeIdenticalTo(profile1))
}

// ActiveProfileUpdate without an ID results in panic
func TestActiveProfileUpdateNilId(t *testing.T) {
	RegisterTestingT(t)

	store := policystore.NewPolicyStore()

	update := &proto.ActiveProfileUpdate{
		Profile: profile1,
	}
	Expect(func() { processActiveProfileUpdate(store, update) }).To(Panic())
}

// processUpdate with ActiveProfileUpdate
func TestActiveProfileUpdateDispatch(t *testing.T) {
	RegisterTestingT(t)

	id := proto.ProfileID{Name: "test_id"}
	store := policystore.NewPolicyStore()
	inSync := make(chan struct{})

	update := &proto.ToDataplane{Payload: &proto.ToDataplane_ActiveProfileUpdate{
		ActiveProfileUpdate: &proto.ActiveProfileUpdate{
			Id:      &id,
			Profile: profile1,
		},
	}}
	Expect(func() { processUpdate(store, inSync, update) }).ToNot(Panic())
}

// ActiveProfileRemove with an unknown id is handled without panic.
func TestActiveProfileRemoveNonExist(t *testing.T) {
	RegisterTestingT(t)

	id := proto.ProfileID{Name: "test_id"}
	store := policystore.NewPolicyStore()

	update := &proto.ActiveProfileRemove{Id: &id}
	processActiveProfileRemove(store, update)
	Expect(store.ProfileByID[id]).To(BeNil())
}

// ActiveProfileRemove with existing id
func TestActiveProfileRemoveExist(t *testing.T) {
	RegisterTestingT(t)

	id := proto.ProfileID{Name: "test_id"}
	store := policystore.NewPolicyStore()
	store.ProfileByID[id] = profile1

	update := &proto.ActiveProfileRemove{Id: &id}
	processActiveProfileRemove(store, update)
	Expect(store.ProfileByID[id]).To(BeNil())
}

// ActiveProfileRemove without an ID results in panic.
func TestActiveProfileRemoveNilId(t *testing.T) {
	RegisterTestingT(t)

	store := policystore.NewPolicyStore()

	update := &proto.ActiveProfileRemove{}
	Expect(func() { processActiveProfileRemove(store, update) }).To(Panic())
}

// processUpdate handles ActiveProfileRemove
func TestActiveProfileRemoveDispatch(t *testing.T) {
	RegisterTestingT(t)

	id := proto.ProfileID{Name: "test_id"}
	store := policystore.NewPolicyStore()
	inSync := make(chan struct{})

	update := &proto.ToDataplane{Payload: &proto.ToDataplane_ActiveProfileRemove{
		ActiveProfileRemove: &proto.ActiveProfileRemove{Id: &id},
	}}
	Expect(func() { processUpdate(store, inSync, update) }).ToNot(Panic())
}

// ActivePolicyUpdate for a new id
func TestActivePolicyUpdateNonExist(t *testing.T) {
	RegisterTestingT(t)

	id := proto.PolicyID{Tier: "test_tier", Name: "test_id"}
	store := policystore.NewPolicyStore()

	update := &proto.ActivePolicyUpdate{
		Id:     &id,
		Policy: policy1,
	}
	processActivePolicyUpdate(store, update)
	Expect(store.PolicyByID[id]).To(BeIdenticalTo(policy1))
}

// ActivePolicyUpdate for an existing id
func TestActivePolicyUpdateExist(t *testing.T) {
	RegisterTestingT(t)

	id := proto.PolicyID{Tier: "test_tier", Name: "test_id"}
	store := policystore.NewPolicyStore()
	store.PolicyByID[id] = policy2

	update := &proto.ActivePolicyUpdate{
		Id:     &id,
		Policy: policy1,
	}
	processActivePolicyUpdate(store, update)
	Expect(store.PolicyByID[id]).To(BeIdenticalTo(policy1))
}

// ActivePolicyUpdate without an id causes a panic
func TestActivePolicyUpdateNilId(t *testing.T) {
	RegisterTestingT(t)

	store := policystore.NewPolicyStore()

	update := &proto.ActivePolicyUpdate{
		Policy: policy1,
	}
	Expect(func() { processActivePolicyUpdate(store, update) }).To(Panic())
}

// processUpdate handles ActivePolicyDispatch
func TestActivePolicyUpdateDispatch(t *testing.T) {
	RegisterTestingT(t)

	id := proto.PolicyID{Tier: "test_tier", Name: "test_id"}
	store := policystore.NewPolicyStore()
	inSync := make(chan struct{})

	update := &proto.ToDataplane{Payload: &proto.ToDataplane_ActivePolicyUpdate{
		ActivePolicyUpdate: &proto.ActivePolicyUpdate{
			Id:     &id,
			Policy: policy1,
		},
	}}
	Expect(func() { processUpdate(store, inSync, update) }).ToNot(Panic())
}

// ActivePolicyRemove with unknown id is handled
func TestActivePolicyRemoveNonExist(t *testing.T) {
	RegisterTestingT(t)

	id := proto.PolicyID{Tier: "test_tier", Name: "test_id"}
	store := policystore.NewPolicyStore()

	update := &proto.ActivePolicyRemove{Id: &id}
	processActivePolicyRemove(store, update)
	Expect(store.PolicyByID[id]).To(BeNil())
}

// ActivePolicyRemove with existing id
func TestActivePolicyRemoveExist(t *testing.T) {
	RegisterTestingT(t)

	id := proto.PolicyID{Tier: "test_tier", Name: "test_id"}
	store := policystore.NewPolicyStore()
	store.PolicyByID[id] = policy1

	update := &proto.ActivePolicyRemove{Id: &id}
	processActivePolicyRemove(store, update)
	Expect(store.PolicyByID[id]).To(BeNil())
}

// ActivePolicyRemove without an id causes a panic
func TestActivePolicyRemoveNilId(t *testing.T) {
	RegisterTestingT(t)

	store := policystore.NewPolicyStore()

	update := &proto.ActivePolicyRemove{}
	Expect(func() { processActivePolicyRemove(store, update) }).To(Panic())
}

// processUpdate handles ActivePolicyRemove
func TestActivePolicyRemoveDispatch(t *testing.T) {
	RegisterTestingT(t)

	id := proto.PolicyID{Tier: "test_tier", Name: "test_id"}
	store := policystore.NewPolicyStore()
	inSync := make(chan struct{})

	update := &proto.ToDataplane{Payload: &proto.ToDataplane_ActivePolicyRemove{
		ActivePolicyRemove: &proto.ActivePolicyRemove{Id: &id},
	}}
	Expect(func() { processUpdate(store, inSync, update) }).ToNot(Panic())
}

// WorkloadEndpointUpdate sets the endpoint
func TestWorkloadEndpointUpdate(t *testing.T) {
	RegisterTestingT(t)

	store := policystore.NewPolicyStore()

	update := &proto.WorkloadEndpointUpdate{Endpoint: endpoint1}
	processWorkloadEndpointUpdate(store, update)
	Expect(store.Endpoint).To(BeIdenticalTo(endpoint1))
}

// processUpdate handles WorkloadEndpointUpdate
func TestWorkloadEndpointUpdateDispatch(t *testing.T) {
	RegisterTestingT(t)

	store := policystore.NewPolicyStore()
	inSync := make(chan struct{})

	update := &proto.ToDataplane{Payload: &proto.ToDataplane_WorkloadEndpointUpdate{
		WorkloadEndpointUpdate: &proto.WorkloadEndpointUpdate{Endpoint: endpoint1},
	}}
	Expect(func() { processUpdate(store, inSync, update) }).ToNot(Panic())
}

// WorkloadEndpointRemove removes the endpoint
func TestWorkloadEndpointRemove(t *testing.T) {
	RegisterTestingT(t)

	store := policystore.NewPolicyStore()
	store.Endpoint = endpoint1

	update := &proto.WorkloadEndpointRemove{}
	processWorkloadEndpointRemove(store, update)
	Expect(store.Endpoint).To(BeNil())
}

// processUpdate handles WorkloadEndpointRemove
func TestWorkloadEndpointRemoveDispatch(t *testing.T) {
	RegisterTestingT(t)

	store := policystore.NewPolicyStore()
	store.Endpoint = endpoint1
	inSync := make(chan struct{})

	update := &proto.ToDataplane{Payload: &proto.ToDataplane_WorkloadEndpointRemove{
		WorkloadEndpointRemove: &proto.WorkloadEndpointRemove{},
	}}
	Expect(func() { processUpdate(store, inSync, update) }).ToNot(Panic())
}

func TestServiceAccountUpdateDispatch(t *testing.T) {
	RegisterTestingT(t)
	store := policystore.NewPolicyStore()
	inSync := make(chan struct{})

	update := &proto.ToDataplane{Payload: &proto.ToDataplane_ServiceAccountUpdate{ServiceAccountUpdate: serviceAccount1}}

	Expect(func() { processUpdate(store, inSync, update) }).ToNot(Panic())
	Expect(store.ServiceAccountByID).To(Equal(map[proto.ServiceAccountID]*proto.ServiceAccountUpdate{
		*serviceAccount1.Id: serviceAccount1,
	}))
}

func TestServiceAccountUpdateNilId(t *testing.T) {
	RegisterTestingT(t)
	store := policystore.NewPolicyStore()

	Expect(func() { processServiceAccountUpdate(store, &proto.ServiceAccountUpdate{}) }).To(Panic())
}

func TestServiceAccountRemoveDispatch(t *testing.T) {
	RegisterTestingT(t)
	store := policystore.NewPolicyStore()
	store.ServiceAccountByID[*serviceAccount1.Id] = serviceAccount1
	inSync := make(chan struct{})

	remove := &proto.ToDataplane{Payload: &proto.ToDataplane_ServiceAccountRemove{
		ServiceAccountRemove: &proto.ServiceAccountRemove{Id: serviceAccount1.Id}}}
	Expect(func() { processUpdate(store, inSync, remove) }).ToNot(Panic())
	Expect(store.ServiceAccountByID).To(Equal(map[proto.ServiceAccountID]*proto.ServiceAccountUpdate{}))
}

func TestServiceAccountRemoveNilId(t *testing.T) {
	RegisterTestingT(t)
	store := policystore.NewPolicyStore()

	Expect(func() { processServiceAccountRemove(store, &proto.ServiceAccountRemove{}) }).To(Panic())
}

func TestNamespaceUpdateDispatch(t *testing.T) {
	RegisterTestingT(t)
	store := policystore.NewPolicyStore()
	inSync := make(chan struct{})

	update := &proto.ToDataplane{Payload: &proto.ToDataplane_NamespaceUpdate{NamespaceUpdate: namespace1}}
	Expect(func() { processUpdate(store, inSync, update) }).ToNot(Panic())
	Expect(store.NamespaceByID).To(Equal(map[proto.NamespaceID]*proto.NamespaceUpdate{
		*namespace1.Id: namespace1,
	}))
}

func TestNamespaceUpdateNilId(t *testing.T) {
	RegisterTestingT(t)
	store := policystore.NewPolicyStore()

	Expect(func() { processNamespaceUpdate(store, &proto.NamespaceUpdate{}) }).To(Panic())
}

func TestNamespaceRemoveDispatch(t *testing.T) {
	RegisterTestingT(t)
	store := policystore.NewPolicyStore()
	store.NamespaceByID[*namespace1.Id] = namespace1
	inSync := make(chan struct{})

	remove := &proto.ToDataplane{Payload: &proto.ToDataplane_NamespaceRemove{
		NamespaceRemove: &proto.NamespaceRemove{Id: namespace1.Id}}}
	Expect(func() { processUpdate(store, inSync, remove) }).ToNot(Panic())
	Expect(store.NamespaceByID).To(Equal(map[proto.NamespaceID]*proto.NamespaceUpdate{}))
}

func TestNamespaceRemoveNilId(t *testing.T) {
	RegisterTestingT(t)
	store := policystore.NewPolicyStore()

	Expect(func() { processNamespaceRemove(store, &proto.NamespaceRemove{}) }).To(Panic())
}

// processUpdate handles InSync
func TestInSyncDispatch(t *testing.T) {
	RegisterTestingT(t)

	store := policystore.NewPolicyStore()
	inSync := make(chan struct{})
	update := &proto.ToDataplane{Payload: &proto.ToDataplane_InSync{}}
	Expect(func() { processUpdate(store, inSync, update) }).ToNot(Panic())
	Expect(inSync).To(BeClosed())
}

// processUpdate for an unhandled Payload causes a panic
func TestProcessUpdateUnknown(t *testing.T) {
	RegisterTestingT(t)

	store := policystore.NewPolicyStore()
	inSync := make(chan struct{})
	update := &proto.ToDataplane{Payload: &proto.ToDataplane_ConfigUpdate{}}
	Expect(func() { processUpdate(store, inSync, update) }).To(Panic())
}

func TestSyncRestart(t *testing.T) {
	RegisterTestingT(t)

	server := newTestSyncServer()
	defer server.Shutdown()
	server.Start()

	uut := NewClient(server.GetTarget(), uds.GetDialOptions(), ClientOptions{})
	stores := make(chan *policystore.PolicyStore)
	dpStats := make(chan statscache.DPStats, 10)

	cCtx, cCancel := context.WithCancel(context.Background())
	defer cCancel()
	go uut.Start(cCtx, stores, dpStats)

	if uut.Readiness() {
		t.Error("Expected syncClient not to be ready before receiving inSync")
	}

	server.SendInSync()
	Eventually(stores).Should(Receive())

	server.Restart()
	Consistently(stores).ShouldNot(Receive())

	server.SendInSync()
	Eventually(stores).Should(Receive())
	if !uut.Readiness() {
		t.Error("Expected syncClient to be ready after receiving inSync")
	}
}

func TestSyncCancelBeforeInSync(t *testing.T) {
	RegisterTestingT(t)

	server := newTestSyncServer()
	defer server.Shutdown()
	server.Start()

	uut := NewClient(server.GetTarget(), uds.GetDialOptions(), ClientOptions{})
	stores := make(chan *policystore.PolicyStore)
	dpStats := make(chan statscache.DPStats, 10)

	cCtx, cCancel := context.WithCancel(context.Background())
	syncDone := make(chan struct{})
	go func() {
		uut.Start(cCtx, stores, dpStats)
		close(syncDone)
	}()

	time.Sleep(10 * time.Millisecond)
	cCancel()
	Eventually(syncDone).Should(BeClosed())
}

func TestSyncCancelAfterInSync(t *testing.T) {
	RegisterTestingT(t)

	server := newTestSyncServer()
	defer server.Shutdown()
	server.Start()

	uut := NewClient(server.GetTarget(), uds.GetDialOptions(), ClientOptions{})
	stores := make(chan *policystore.PolicyStore)
	dpStats := make(chan statscache.DPStats, 10)

	cCtx, cCancel := context.WithCancel(context.Background())
	syncDone := make(chan struct{})
	go func() {
		uut.Start(cCtx, stores, dpStats)
		close(syncDone)
	}()

	server.SendInSync()
	Eventually(stores).Should(Receive())

	cCancel()
	Eventually(syncDone).Should(BeClosed())
}

func TestSyncServerCancelBeforeInSync(t *testing.T) {
	RegisterTestingT(t)

	server := newTestSyncServer()
	defer server.Shutdown()
	server.Start()

	uut := NewClient(server.GetTarget(), uds.GetDialOptions(), ClientOptions{})
	stores := make(chan *policystore.PolicyStore)
	dpStats := make(chan statscache.DPStats, 10)

	cCtx, cCancel := context.WithCancel(context.Background())
	defer cCancel()

	syncDone := make(chan struct{})
	go func() {
		uut.Start(cCtx, stores, dpStats)
		close(syncDone)
	}()

	server.Shutdown()
	time.Sleep(10 * time.Millisecond)
	cCancel()
	Eventually(syncDone).Should(BeClosed())
}

func TestDPStatsAfterConnection(t *testing.T) {
	RegisterTestingT(t)

	server := newTestSyncServer()
	defer server.Shutdown()
	server.Start()

	uut := NewClient(server.GetTarget(), uds.GetDialOptions(), ClientOptions{StatsFlushInterval: 100 * time.Millisecond})
	stores := make(chan *policystore.PolicyStore)
	dpStats := make(chan statscache.DPStats, 10)

	cCtx, cCancel := context.WithCancel(context.Background())
	defer cCancel()

	syncDone := make(chan struct{})
	go func() {
		uut.Start(cCtx, stores, dpStats)
		close(syncDone)
	}()

	// Wait for in sync, so that we can be sure we've connected.
	server.SendInSync()
	Eventually(stores).Should(Receive())

	// Send a DPStats update (allowed packets) and check we have the corresponding aggregated protobuf stored.
	dpStats <- statscache.DPStats{
		Tuple: statscache.Tuple{
			SrcIp:    "1.2.3.4",
			DstIp:    "11.22.33.44",
			SrcPort:  1000,
			DstPort:  2000,
			Protocol: "TCP",
		},
		Values: statscache.Values{
			HTTPRequestsAllowed: 3,
			HTTPRequestsDenied:  0,
		},
	}
	Eventually(server.GetDataplaneStats, "150ms", "50ms").Should(Equal([]*proto.DataplaneStats{
		{
			SrcIp:    "1.2.3.4",
			DstIp:    "11.22.33.44",
			SrcPort:  1000,
			DstPort:  2000,
			Protocol: &proto.Protocol{NumberOrName: &proto.Protocol_Name{Name: "TCP"}},
			Stats: []*proto.Statistic{
				{
					Direction:  proto.Statistic_IN,
					Relativity: proto.Statistic_DELTA,
					Kind:       proto.Statistic_HTTP_REQUESTS,
					Action:     proto.Action_ALLOWED,
					Value:      3,
				},
			},
		},
	}))

	// Send a DPStats update (denied packets) and check we have the corresponding aggregated protobuf stored.
	dpStats <- statscache.DPStats{
		Tuple: statscache.Tuple{
			SrcIp:    "1.2.3.4",
			DstIp:    "11.22.33.44",
			SrcPort:  1000,
			DstPort:  2000,
			Protocol: "TCP",
		},
		Values: statscache.Values{
			HTTPRequestsAllowed: 0,
			HTTPRequestsDenied:  5,
		},
	}
	Eventually(server.GetDataplaneStats, "150ms", "50ms").Should(Equal([]*proto.DataplaneStats{
		{
			SrcIp:    "1.2.3.4",
			DstIp:    "11.22.33.44",
			SrcPort:  1000,
			DstPort:  2000,
			Protocol: &proto.Protocol{NumberOrName: &proto.Protocol_Name{Name: "TCP"}},
			Stats: []*proto.Statistic{
				{
					Direction:  proto.Statistic_IN,
					Relativity: proto.Statistic_DELTA,
					Kind:       proto.Statistic_HTTP_REQUESTS,
					Action:     proto.Action_ALLOWED,
					Value:      3,
				},
			},
		},
		{
			SrcIp:    "1.2.3.4",
			DstIp:    "11.22.33.44",
			SrcPort:  1000,
			DstPort:  2000,
			Protocol: &proto.Protocol{NumberOrName: &proto.Protocol_Name{Name: "TCP"}},
			Stats: []*proto.Statistic{
				{
					Direction:  proto.Statistic_IN,
					Relativity: proto.Statistic_DELTA,
					Kind:       proto.Statistic_HTTP_REQUESTS,
					Action:     proto.Action_DENIED,
					Value:      5,
				},
			},
		},
	}))

	cCancel()
	Eventually(syncDone).Should(BeClosed())
}

func TestDPStatsBeforeConnection(t *testing.T) {
	RegisterTestingT(t)

	server := newTestSyncServer()
	defer server.Shutdown()

	uut := NewClient(server.GetTarget(), uds.GetDialOptions(), ClientOptions{StatsFlushInterval: 50 * time.Millisecond})
	stores := make(chan *policystore.PolicyStore)

	dpStats := make(chan statscache.DPStats, 10)

	cCtx, cCancel := context.WithCancel(context.Background())
	defer cCancel()
	syncDone := make(chan struct{})
	go func() {
		uut.Start(cCtx, stores, dpStats)
		close(syncDone)
	}()

	dpStats <- statscache.DPStats{
		Tuple: statscache.Tuple{
			SrcIp:    "1.2.3.4",
			DstIp:    "11.22.33.44",
			SrcPort:  1000,
			DstPort:  2000,
			Protocol: "TCP",
		},
		Values: statscache.Values{
			HTTPRequestsAllowed: 0,
			HTTPRequestsDenied:  1,
		},
	}
	Consistently(server.GetDataplaneStats, "100ms", "10ms").Should(HaveLen(0))

	// Start the server. This should allow the connection to complete - we expect the stats to have been
	// dropped while there was no connection, so we should receive no stats.
	server.Start()

	// Wait for in sync to complete since that guarantees we are connected.
	server.SendInSync()
	Eventually(stores).Should(Receive())
	Consistently(server.GetDataplaneStats, "100ms", "10ms").Should(HaveLen(0))

	cCancel()
	Eventually(syncDone).Should(BeClosed())
}

func TestDPStatsReportReturnsError(t *testing.T) {
	RegisterTestingT(t)

	server := newTestSyncServer()
	server.Start()
	defer server.Shutdown()

	uut := NewClient(server.GetTarget(), uds.GetDialOptions(), ClientOptions{StatsFlushInterval: 50 * time.Millisecond})
	stores := make(chan *policystore.PolicyStore)

	dpStats := make(chan statscache.DPStats, 10)

	cCtx, cCancel := context.WithCancel(context.Background())
	defer cCancel()
	syncDone := make(chan struct{})
	go func() {
		uut.Start(cCtx, stores, dpStats)
		close(syncDone)
	}()

	// Wait for in sync, so that we can be sure we've connected.
	server.SendInSync()
	Eventually(stores).Should(Receive())

	// Stop the server and then send in the stats. We should not receive any updates.
	server.Stop()
	Consistently(server.GetDataplaneStats).Should(HaveLen(0))

	dpStats <- statscache.DPStats{
		Tuple: statscache.Tuple{
			SrcIp:    "1.2.3.4",
			DstIp:    "11.22.33.44",
			SrcPort:  1000,
			DstPort:  2000,
			Protocol: "TCP",
		},
		Values: statscache.Values{
			HTTPRequestsAllowed: 15,
			HTTPRequestsDenied:  0,
		},
	}
	Consistently(server.GetDataplaneStats).Should(HaveLen(0))

	// Restart the test server, the stats should have been dropped, so we should still not receive them.
	server.Start()
	Consistently(server.GetDataplaneStats).Should(HaveLen(0))

	// We will have triggered reconnection processing, wait for the in-sync again so that
	// we know we are connected.
	server.SendInSync()
	Eventually(stores).Should(Receive())

	// Send in another stat and this time, check that we do eventually get it reported.
	dpStats <- statscache.DPStats{
		Tuple: statscache.Tuple{
			SrcIp:    "1.2.3.4",
			DstIp:    "11.22.33.44",
			SrcPort:  1000,
			DstPort:  2000,
			Protocol: "TCP",
		},
		Values: statscache.Values{
			HTTPRequestsAllowed: 7,
			HTTPRequestsDenied:  0,
		},
	}
	Eventually(server.GetDataplaneStats, "3s").Should(Equal([]*proto.DataplaneStats{
		{
			SrcIp:    "1.2.3.4",
			DstIp:    "11.22.33.44",
			SrcPort:  1000,
			DstPort:  2000,
			Protocol: &proto.Protocol{NumberOrName: &proto.Protocol_Name{Name: "TCP"}},
			Stats: []*proto.Statistic{
				{
					Direction:  proto.Statistic_IN,
					Relativity: proto.Statistic_DELTA,
					Kind:       proto.Statistic_HTTP_REQUESTS,
					Action:     proto.Action_ALLOWED,
					Value:      7,
				},
			},
		},
	}))

	cCancel()
	Eventually(syncDone).Should(BeClosed())
}

func TestDPStatsReportReturnsUnsuccessful(t *testing.T) {
	RegisterTestingT(t)

	server := newTestSyncServer()
	defer server.Shutdown()

	uut := NewClient(server.GetTarget(), uds.GetDialOptions(), ClientOptions{StatsFlushInterval: 50 * time.Millisecond})
	stores := make(chan *policystore.PolicyStore)

	dpStats := make(chan statscache.DPStats, 10)

	cCtx, cCancel := context.WithCancel(context.Background())
	defer cCancel()
	syncDone := make(chan struct{})
	go func() {
		uut.Start(cCtx, stores, dpStats)
		close(syncDone)
	}()

	// Start the server. This should allow the connection to complete, and we should receive one aggregated
	// statistic.
	server.Start()

	// Wait for in sync to complete since that guarantees we are connected.
	server.SendInSync()
	Eventually(stores).Should(Receive())

	// Tell the Report fn to return unsuccessful (which can occur if the remote end is no longer expecting statistics
	// to be sent to it) and then send in the stats. We should not receive any updates.
	server.SetReportSuccessful(false)
	dpStats <- statscache.DPStats{
		Tuple: statscache.Tuple{
			SrcIp:    "1.2.3.4",
			DstIp:    "11.22.33.44",
			SrcPort:  1000,
			DstPort:  2000,
			Protocol: "TCP",
		},
		Values: statscache.Values{
			HTTPRequestsAllowed: 15,
			HTTPRequestsDenied:  0,
		},
	}
	Consistently(server.GetDataplaneStats).Should(HaveLen(0))

	// Tell the Report fn to succeed and check we still don't get the stats - they should have been dropped at this
	// point.
	server.SetReportSuccessful(true)
	Consistently(server.GetDataplaneStats).Should(HaveLen(0))

	cCancel()
	Eventually(syncDone).Should(BeClosed())
}

// processUpdate handles ConfigUpdate DropActionOverride values.
func TestConfigUpdateDropActionOverride(t *testing.T) {
	RegisterTestingT(t)

	store := policystore.NewPolicyStore()
	inSync := make(chan struct{})

	// Check defaulted value.
	Expect(store.DropActionOverride).To(Equal(policystore.DROP))

	update := &proto.ToDataplane{
		Payload: &proto.ToDataplane_ConfigUpdate{ConfigUpdate: &proto.ConfigUpdate{
			Config: map[string]string{
				"DropActionOverride": "ThisIsABadValue",
			},
		}},
	}
	Expect(func() { processUpdate(store, inSync, update) }).ToNot(Panic())
	Expect(store.DropActionOverride).To(Equal(policystore.DROP))

	update = &proto.ToDataplane{
		Payload: &proto.ToDataplane_ConfigUpdate{ConfigUpdate: &proto.ConfigUpdate{
			Config: map[string]string{
				"DropActionOverride": "ThisIsABadValue",
			},
		}},
	}
	Expect(func() { processUpdate(store, inSync, update) }).ToNot(Panic())
	Expect(store.DropActionOverride).To(Equal(policystore.DROP))

	update = &proto.ToDataplane{
		Payload: &proto.ToDataplane_ConfigUpdate{ConfigUpdate: &proto.ConfigUpdate{
			Config: map[string]string{
				"DropActionOverride": "ACCEPT",
			},
		}},
	}
	Expect(func() { processUpdate(store, inSync, update) }).ToNot(Panic())
	Expect(store.DropActionOverride).To(Equal(policystore.ACCEPT))

	update = &proto.ToDataplane{
		Payload: &proto.ToDataplane_ConfigUpdate{ConfigUpdate: &proto.ConfigUpdate{
			Config: map[string]string{
				"DropActionOverride": "LOGandACCEPT",
			},
		}},
	}
	Expect(func() { processUpdate(store, inSync, update) }).ToNot(Panic())
	Expect(store.DropActionOverride).To(Equal(policystore.LOG_AND_ACCEPT))

	update = &proto.ToDataplane{
		Payload: &proto.ToDataplane_ConfigUpdate{ConfigUpdate: &proto.ConfigUpdate{
			Config: map[string]string{
				"DropActionOverride": "LOGandDROP",
			},
		}},
	}
	Expect(func() { processUpdate(store, inSync, update) }).ToNot(Panic())
	Expect(store.DropActionOverride).To(Equal(policystore.LOG_AND_DROP))
}

// processUpdate handles ConfigUpdate with unknown config.
func TestConfigUpdateUnknownConfig(t *testing.T) {
	RegisterTestingT(t)

	store := policystore.NewPolicyStore()
	inSync := make(chan struct{})

	update := &proto.ToDataplane{
		Payload: &proto.ToDataplane_ConfigUpdate{ConfigUpdate: &proto.ConfigUpdate{
			Config: map[string]string{
				"ThisIsNotValid": "AndAnArbitraryValue",
			},
		}},
	}
	Expect(func() { processUpdate(store, inSync, update) }).ToNot(Panic())
}

func TestGetBoolFromConfig(t *testing.T) {
	m := map[string]string{
		"value1": "true",
		"value2": "false",
		"value3": "foobarbaz",
	}
	Expect(getBoolFromConfig(m, "missing", false)).To(BeFalse())
	Expect(getBoolFromConfig(m, "missing", true)).To(BeTrue())
	Expect(getBoolFromConfig(m, "value1", false)).To(BeTrue())
	Expect(getBoolFromConfig(m, "value2", true)).To(BeFalse())
	Expect(getBoolFromConfig(m, "value3", false)).To(BeFalse())
	Expect(getBoolFromConfig(m, "value3", true)).To(BeTrue())
}

type testSyncServer struct {
	cxt              context.Context
	cancel           func()
	updates          chan proto.ToDataplane
	path             string
	gRPCServer       *grpc.Server
	listener         net.Listener
	cLock            sync.Mutex
	cancelFns        []func()
	dpStats          []*proto.DataplaneStats
	reportSuccessful bool
}

func newTestSyncServer() *testSyncServer {
	cxt, cancel := context.WithCancel(context.Background())
	socketDir := makeTmpListenerDir()
	socketPath := path.Join(socketDir, ListenerSocket)
	ss := &testSyncServer{
		cxt: cxt, cancel: cancel, updates: make(chan proto.ToDataplane), path: socketPath, gRPCServer: grpc.NewServer(),
		reportSuccessful: true,
	}
	proto.RegisterPolicySyncServer(ss.gRPCServer, ss)
	return ss
}

<<<<<<< HEAD
func (ss *testSyncServer) Shutdown() {
	ss.cancel()
	ss.Stop()
}

func (ss *testSyncServer) Start() {
	ss.listen()
}

func (ss *testSyncServer) Stop() {
	ss.cLock.Lock()
	for _, c := range ss.cancelFns {
		c()
	}
	ss.cancelFns = make([]func(), 0)
	ss.cLock.Unlock()

	err := os.Remove(ss.path)
	if err != nil && !os.IsNotExist(err) {
		// A test may call Stop/Shutdown multiple times. It shouldn't fail if it does.
		Expect(err).ToNot(HaveOccurred())
	}
}

func (ss *testSyncServer) Restart() {
	ss.Stop()
	ss.Start()
}

func (ss *testSyncServer) Sync(_ *proto.SyncRequest, stream proto.PolicySync_SyncServer) error {
	ctx, cancel := context.WithCancel(ss.cxt)
	ss.cLock.Lock()
	ss.cancelFns = append(ss.cancelFns, cancel)
	ss.cLock.Unlock()
=======
func (s *testSyncServer) Sync(_ *proto.SyncRequest, stream proto.PolicySync_SyncServer) error {
	ctx, cancel := context.WithCancel(s.context)
	s.cLock.Lock()
	s.cancelFns = append(s.cancelFns, cancel)
	s.cLock.Unlock()
>>>>>>> fed86f84
	var update proto.ToDataplane
	for {
		select {
		case <-ctx.Done():
			return nil
<<<<<<< HEAD
		case update = <-ss.updates:
=======
		case update = <-s.updates:
>>>>>>> fed86f84
			err := stream.Send(&update)
			if err != nil {
				return err
			}
		}
	}
}

<<<<<<< HEAD
func (ss *testSyncServer) Report(_ context.Context, d *proto.DataplaneStats) (*proto.ReportResult, error) {
	ss.cLock.Lock()
	defer ss.cLock.Unlock()

	if !ss.reportSuccessful {
		// Mimicking unsuccessful report, don't store the stats - exit returning unsuccessful.
		return &proto.ReportResult{
			Successful: false,
		}, nil
	}

	// Store the stats and return success.
	ss.dpStats = append(ss.dpStats, d)
	return &proto.ReportResult{
		Successful: true,
	}, nil
}

func (ss *testSyncServer) SendInSync() {
	ss.updates <- proto.ToDataplane{Payload: &proto.ToDataplane_InSync{InSync: &proto.InSync{}}}
}

func (ss *testSyncServer) GetTarget() string {
	return ss.path
}

func (ss *testSyncServer) GetDataplaneStats() []*proto.DataplaneStats {
	ss.cLock.Lock()
	defer ss.cLock.Unlock()
	s := make([]*proto.DataplaneStats, len(ss.dpStats))
	copy(s, ss.dpStats)
	return s
}

func (ss *testSyncServer) SetReportSuccessful(ret bool) {
	ss.cLock.Lock()
	defer ss.cLock.Unlock()
	ss.reportSuccessful = ret
=======
func (s *testSyncServer) SendInSync() {
	s.updates <- proto.ToDataplane{Payload: &proto.ToDataplane_InSync{InSync: &proto.InSync{}}}
}

func (s *testSyncServer) Restart() {
	s.cLock.Lock()
	for _, c := range s.cancelFns {
		c()
	}
	s.cancelFns = make([]func(), 0)
	s.cLock.Unlock()

	err := os.Remove(s.path)
	Expect(err).ToNot(HaveOccurred())

	s.listen()
}

func (s *testSyncServer) GetTarget() string {
	return s.path
>>>>>>> fed86f84
}

func (s *testSyncServer) listen() {
	var err error

	s.listener = openListener(s.path)
	go func() {
		err = s.gRPCServer.Serve(s.listener)
	}()
	Expect(err).ToNot(HaveOccurred())
}

const ListenerSocket = "policysync.sock"

func makeTmpListenerDir() string {
	dirPath, err := ioutil.TempDir("/tmp", "felixut")
	Expect(err).ToNot(HaveOccurred())
	return dirPath
}

func openListener(socketPath string) net.Listener {
	lis, err := net.Listen("unix", socketPath)
	Expect(err).ToNot(HaveOccurred())
	return lis
}<|MERGE_RESOLUTION|>--- conflicted
+++ resolved
@@ -34,9 +34,11 @@
 	"google.golang.org/grpc"
 )
 
-const addr1Ip = "3.4.6.8"
-const addr2Ip = "23.8.58.1"
-const addr3Ip = "2.2.2.2"
+const (
+	addr1Ip = "3.4.6.8"
+	addr2Ip = "23.8.58.1"
+	addr3Ip = "2.2.2.2"
+)
 
 var addr1 = &envoyapi.Address{
 	Address: &envoyapi.Address_SocketAddress{SocketAddress: &envoyapi.SocketAddress{
@@ -47,6 +49,7 @@
 		},
 	}},
 }
+
 var addr2 = &envoyapi.Address{
 	Address: &envoyapi.Address_SocketAddress{SocketAddress: &envoyapi.SocketAddress{
 		Address:  addr2Ip,
@@ -56,6 +59,7 @@
 		},
 	}},
 }
+
 var addr3 = &envoyapi.Address{
 	Address: &envoyapi.Address_SocketAddress{SocketAddress: &envoyapi.SocketAddress{
 		Address:  addr3Ip,
@@ -65,6 +69,7 @@
 		},
 	}},
 }
+
 var profile1 = &proto.Profile{
 	InboundRules: []*proto.Rule{
 		{
@@ -73,6 +78,7 @@
 		},
 	},
 }
+
 var profile2 = &proto.Profile{
 	OutboundRules: []*proto.Rule{
 		{
@@ -81,6 +87,7 @@
 		},
 	},
 }
+
 var policy1 = &proto.Policy{
 	InboundRules: []*proto.Rule{
 		{
@@ -89,6 +96,7 @@
 		},
 	},
 }
+
 var policy2 = &proto.Policy{
 	OutboundRules: []*proto.Rule{
 		{
@@ -97,14 +105,17 @@
 		},
 	},
 }
+
 var endpoint1 = &proto.WorkloadEndpoint{
 	Name:       "wep",
 	ProfileIds: []string{"profile1", "profile2"},
 }
+
 var serviceAccount1 = &proto.ServiceAccountUpdate{
 	Id:     &proto.ServiceAccountID{Name: "serviceAccount1", Namespace: "test"},
 	Labels: map[string]string{"k1": "v1", "k2": "v2"},
 }
+
 var namespace1 = &proto.NamespaceUpdate{
 	Id:     &proto.NamespaceID{Name: "namespace1"},
 	Labels: map[string]string{"k1": "v1", "k2": "v2"},
@@ -173,7 +184,9 @@
 			Members: []string{
 				addr1Ip,
 				addr2Ip,
-			}}}}
+			},
+		}},
+	}
 	Expect(func() { processUpdate(store, inSync, update) }).ToNot(Panic())
 }
 
@@ -579,7 +592,8 @@
 	inSync := make(chan struct{})
 
 	remove := &proto.ToDataplane{Payload: &proto.ToDataplane_ServiceAccountRemove{
-		ServiceAccountRemove: &proto.ServiceAccountRemove{Id: serviceAccount1.Id}}}
+		ServiceAccountRemove: &proto.ServiceAccountRemove{Id: serviceAccount1.Id},
+	}}
 	Expect(func() { processUpdate(store, inSync, remove) }).ToNot(Panic())
 	Expect(store.ServiceAccountByID).To(Equal(map[proto.ServiceAccountID]*proto.ServiceAccountUpdate{}))
 }
@@ -617,7 +631,8 @@
 	inSync := make(chan struct{})
 
 	remove := &proto.ToDataplane{Payload: &proto.ToDataplane_NamespaceRemove{
-		NamespaceRemove: &proto.NamespaceRemove{Id: namespace1.Id}}}
+		NamespaceRemove: &proto.NamespaceRemove{Id: namespace1.Id},
+	}}
 	Expect(func() { processUpdate(store, inSync, remove) }).ToNot(Panic())
 	Expect(store.NamespaceByID).To(Equal(map[proto.NamespaceID]*proto.NamespaceUpdate{}))
 }
@@ -1169,62 +1184,50 @@
 		cxt: cxt, cancel: cancel, updates: make(chan proto.ToDataplane), path: socketPath, gRPCServer: grpc.NewServer(),
 		reportSuccessful: true,
 	}
-	proto.RegisterPolicySyncServer(ss.gRPCServer, ss)
+	proto.RegisterPolicySyncServer(s.gRPCServer, ss)
 	return ss
 }
 
-<<<<<<< HEAD
-func (ss *testSyncServer) Shutdown() {
-	ss.cancel()
-	ss.Stop()
-}
-
-func (ss *testSyncServer) Start() {
-	ss.listen()
-}
-
-func (ss *testSyncServer) Stop() {
-	ss.cLock.Lock()
-	for _, c := range ss.cancelFns {
+func (s *testSyncServer) Shutdown() {
+	s.cancel()
+	s.Stop()
+}
+
+func (s *testSyncServer) Start() {
+	s.listen()
+}
+
+func (s *testSyncServer) Stop() {
+	s.cLock.Lock()
+	for _, c := range s.cancelFns {
 		c()
 	}
-	ss.cancelFns = make([]func(), 0)
-	ss.cLock.Unlock()
-
-	err := os.Remove(ss.path)
+	s.cancelFns = make([]func(), 0)
+	s.cLock.Unlock()
+
+	err := os.Remove(s.path)
 	if err != nil && !os.IsNotExist(err) {
 		// A test may call Stop/Shutdown multiple times. It shouldn't fail if it does.
 		Expect(err).ToNot(HaveOccurred())
 	}
 }
 
-func (ss *testSyncServer) Restart() {
-	ss.Stop()
-	ss.Start()
-}
-
-func (ss *testSyncServer) Sync(_ *proto.SyncRequest, stream proto.PolicySync_SyncServer) error {
-	ctx, cancel := context.WithCancel(ss.cxt)
-	ss.cLock.Lock()
-	ss.cancelFns = append(ss.cancelFns, cancel)
-	ss.cLock.Unlock()
-=======
+func (s *testSyncServer) Restart() {
+	s.Stop()
+	s.Start()
+}
+
 func (s *testSyncServer) Sync(_ *proto.SyncRequest, stream proto.PolicySync_SyncServer) error {
 	ctx, cancel := context.WithCancel(s.context)
 	s.cLock.Lock()
 	s.cancelFns = append(s.cancelFns, cancel)
 	s.cLock.Unlock()
->>>>>>> fed86f84
 	var update proto.ToDataplane
 	for {
 		select {
 		case <-ctx.Done():
 			return nil
-<<<<<<< HEAD
-		case update = <-ss.updates:
-=======
 		case update = <-s.updates:
->>>>>>> fed86f84
 			err := stream.Send(&update)
 			if err != nil {
 				return err
@@ -1233,67 +1236,44 @@
 	}
 }
 
-<<<<<<< HEAD
-func (ss *testSyncServer) Report(_ context.Context, d *proto.DataplaneStats) (*proto.ReportResult, error) {
-	ss.cLock.Lock()
-	defer ss.cLock.Unlock()
-
-	if !ss.reportSuccessful {
+func (s *testSyncServer) Report(_ context.Context, d *proto.DataplaneStats) (*proto.ReportResult, error) {
+	s.cLock.Lock()
+	defer s.cLock.Unlock()
+
+	if !s.reportSuccessful {
 		// Mimicking unsuccessful report, don't store the stats - exit returning unsuccessful.
 		return &proto.ReportResult{
 			Successful: false,
 		}, nil
 	}
 
-	// Store the stats and return success.
-	ss.dpStats = append(ss.dpStats, d)
+	// Store the stats and return succes.
+	s.dpStats = append(s.dpStats, d)
 	return &proto.ReportResult{
 		Successful: true,
 	}, nil
 }
 
-func (ss *testSyncServer) SendInSync() {
-	ss.updates <- proto.ToDataplane{Payload: &proto.ToDataplane_InSync{InSync: &proto.InSync{}}}
-}
-
-func (ss *testSyncServer) GetTarget() string {
-	return ss.path
-}
-
-func (ss *testSyncServer) GetDataplaneStats() []*proto.DataplaneStats {
-	ss.cLock.Lock()
-	defer ss.cLock.Unlock()
-	s := make([]*proto.DataplaneStats, len(ss.dpStats))
-	copy(s, ss.dpStats)
-	return s
-}
-
-func (ss *testSyncServer) SetReportSuccessful(ret bool) {
-	ss.cLock.Lock()
-	defer ss.cLock.Unlock()
-	ss.reportSuccessful = ret
-=======
 func (s *testSyncServer) SendInSync() {
 	s.updates <- proto.ToDataplane{Payload: &proto.ToDataplane_InSync{InSync: &proto.InSync{}}}
 }
 
-func (s *testSyncServer) Restart() {
-	s.cLock.Lock()
-	for _, c := range s.cancelFns {
-		c()
-	}
-	s.cancelFns = make([]func(), 0)
-	s.cLock.Unlock()
-
-	err := os.Remove(s.path)
-	Expect(err).ToNot(HaveOccurred())
-
-	s.listen()
-}
-
 func (s *testSyncServer) GetTarget() string {
 	return s.path
->>>>>>> fed86f84
+}
+
+func (s *testSyncServer) GetDataplaneStats() []*proto.DataplaneStats {
+	s.cLock.Lock()
+	defer s.cLock.Unlock()
+	s := make([]*proto.DataplaneStats, len(s.dpStats))
+	copy(s, s.dpStats)
+	return s
+}
+
+func (s *testSyncServer) SetReportSuccessful(ret bool) {
+	s.cLock.Lock()
+	defer s.cLock.Unlock()
+	s.reportSuccessful = ret
 }
 
 func (s *testSyncServer) listen() {
