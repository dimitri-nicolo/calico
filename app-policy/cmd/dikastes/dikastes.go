--- conflicted
+++ resolved
@@ -1,20 +1,4 @@
-<<<<<<< HEAD
-// Copyright (c) 2018-2023 Tigera, Inc. All rights reserved.
-=======
 // Copyright (c) 2018-2024 Tigera, Inc. All rights reserved.
-
-// Licensed under the Apache License, Version 2.0 (the "License");
-// you may not use this file except in compliance with the License.
-// You may obtain a copy of the License at
-//
-//     http://www.apache.org/licenses/LICENSE-2.0
-//
-// Unless required by applicable law or agreed to in writing, software
-// distributed under the License is distributed on an "AS IS" BASIS,
-// WITHOUT WARRANTIES OR CONDITIONS OF ANY KIND, either express or implied.
-// See the License for the specific language governing permissions and
-// limitations under the License.
->>>>>>> 49751505
 
 package main
 
@@ -105,89 +89,4 @@
 	case <-thChan:
 		log.Info("Received HTTP termination request")
 	}
-<<<<<<< HEAD
-=======
-
-	gs.GracefulStop()
-}
-
-func runClient(arguments map[string]interface{}) {
-	dial := arguments["--dial"].(string)
-	namespace := arguments["<namespace>"].(string)
-	account := arguments["<account>"].(string)
-	useMethod := arguments["--method"].(bool)
-	method := arguments["<method>"].(string)
-
-	opts := uds.GetDialOptions()
-	conn, err := grpc.NewClient(dial, opts...)
-	if err != nil {
-		log.Fatalf("fail to dial: %v", err)
-	}
-	defer conn.Close()
-	client := authz.NewAuthorizationClient(conn)
-	req := authz.CheckRequest{
-		Attributes: &authz.AttributeContext{
-			Source: &authz.AttributeContext_Peer{
-				Principal: fmt.Sprintf("spiffe://cluster.local/ns/%s/sa/%s",
-					namespace, account),
-			},
-		},
-	}
-	if useMethod {
-		req.Attributes.Request = &authz.AttributeContext_Request{
-			Http: &authz.AttributeContext_HttpRequest{
-				Method: method,
-			},
-		}
-	}
-	resp, err := client.Check(context.Background(), &req)
-	if err != nil {
-		log.Fatalf("Failed %v", err)
-	}
-	log.Infof("Check response:\n %v", resp)
-}
-
-type httpTerminationHandler struct {
-	termChan chan bool
-}
-
-func (h *httpTerminationHandler) ServeHTTP(w http.ResponseWriter, r *http.Request) {
-	h.termChan <- true
-	if _, err := io.WriteString(w, "terminating Dikastes\n"); err != nil {
-		log.Fatalf("error writing HTTP response: %v", err)
-	}
-}
-
-func (h *httpTerminationHandler) RunHTTPServer(addr string, port string) (*http.Server, *sync.WaitGroup, error) {
-	if i, err := strconv.Atoi(port); err != nil {
-		err = fmt.Errorf("error parsing provided HTTP listen port: %v", err)
-		return nil, nil, err
-	} else if i < 1 {
-		err = fmt.Errorf("please provide non-zero, non-negative port number for HTTP listening port")
-		return nil, nil, err
-	}
-
-	if addr != "" {
-		if ip := net.ParseIP(addr); ip == nil {
-			err := fmt.Errorf("invalid HTTP bind address \"%v\"", addr)
-			return nil, nil, err
-		}
-	}
-
-	httpServerSockAddr := fmt.Sprintf("%s:%s", addr, port)
-	httpServerMux := http.NewServeMux()
-	httpServerMux.Handle("/terminate", h)
-	httpServer := &http.Server{Addr: httpServerSockAddr, Handler: httpServerMux}
-	httpServerWg := &sync.WaitGroup{}
-	httpServerWg.Add(1)
-
-	go func() {
-		defer httpServerWg.Done()
-		log.Infof("starting HTTP server on %v", httpServer.Addr)
-		if err := httpServer.ListenAndServe(); err != http.ErrServerClosed {
-			log.Fatalf("HTTP server closed unexpectedly: %v", err)
-		}
-	}()
-	return httpServer, httpServerWg, nil
->>>>>>> 49751505
 }