# Copyright (c) 2018-2019 Tigera, Inc. All rights reserved.
#
# Licensed under the Apache License, Version 2.0 (the "License");
# you may not use this file except in compliance with the License.
# You may obtain a copy of the License at
#
#     http://www.apache.org/licenses/LICENSE-2.0
#
# Unless required by applicable law or agreed to in writing, software
# distributed under the License is distributed on an "AS IS" BASIS,
# WITHOUT WARRANTIES OR CONDITIONS OF ANY KIND, either express or implied.
# See the License for the specific language governing permissions and
# limitations under the License.

<<<<<<< HEAD

FROM registry.access.redhat.com/ubi8/ubi:latest as build

RUN dnf install -y https://www6.atomicorp.com/channels/atomic/centos/8/x86_64/RPMS/GeoIP-1.6.12-5.el8.x86_64.rpm https://www6.atomicorp.com/channels/atomic/centos/8/x86_64/RPMS/GeoIP-GeoLite-data-2018.06-3.el8.noarch.rpm https://www6.atomicorp.com/channels/atomic/centos/8/x86_64/RPMS/GeoIP-GeoLite-data-extra-2018.06-3.el8.noarch.rpm https://www6.atomicorp.com/channels/atomic/centos/8/x86_64/RPMS/GeoIP-devel-1.6.12-5.el8.x86_64.rpm

RUN dnf install --disableplugin=subscription-manager -y git gcc gcc-c++ make GeoIP-devel libtool libcurl-devel libxml2-devel pcre-devel && \
      git clone https://github.com/spiderlabs/modsecurity modsecurity && \
      cd modsecurity && git checkout ${MODSEC_VERSION:-v3.0.6} && \
      git submodule init && git submodule update && \
      ./build.sh && ./configure && make && make install
=======
ARG GIT_VERSION=unknown
ARG UBI_IMAGE

FROM ${UBI_IMAGE} as ubi

RUN mkdir -p /tmp/dikastes
RUN chmod 0777 /tmp/dikastes
>>>>>>> 71e8a258


FROM registry.access.redhat.com/ubi8/ubi-minimal:latest as artifact
COPY LICENSE /licenses

RUN mkdir -p /tmp/dikastes && chmod 0777 /tmp/dikastes

FROM scratch
ARG GIT_VERSION=unknown

LABEL name="Calico Dikastes" \
      vendor="Project Calico" \
      version=$GIT_VERSION

COPY --from=build /usr/local/modsecurity/ /usr/local/modsecurity/
COPY --from=build /usr/lib64/libGeoIP.* /usr/lib64/

COPY --chown=999 --from=artifact /tmp/dikastes /tmp/dikastes
COPY --from=artifact /licenses /licenses
COPY --from=artifact /lib64 /lib64
COPY --from=artifact /lib /lib

COPY --from=ubi /licenses /licenses
ADD bin/dikastes-amd64 /dikastes
ADD bin/healthz-amd64 /healthz

<<<<<<< HEAD
=======
# Include libraries from UBI for dynamic linking.
COPY --from=ubi /lib64 /lib64
COPY --from=ubi /lib /lib

# Typical Linux systems start numbering human users at 1000, reserving 1-999
# for services, so we pick 999 to be least likely to overlap.  It's not a big
# deal if we happen to overlap, as it would take a container escape for
# an attacker to use any privileges that happen to be assigned to this user.
#
# Precreate the /var/run/dikastes directory so that we don't need any elevated
# permission to create the directory at runtime.
COPY --chown=999 --from=ubi /tmp/dikastes /var/run/dikastes
>>>>>>> 71e8a258
USER 999
ENTRYPOINT ["/dikastes"]
CMD ["server"]<|MERGE_RESOLUTION|>--- conflicted
+++ resolved
@@ -12,18 +12,6 @@
 # See the License for the specific language governing permissions and
 # limitations under the License.
 
-<<<<<<< HEAD
-
-FROM registry.access.redhat.com/ubi8/ubi:latest as build
-
-RUN dnf install -y https://www6.atomicorp.com/channels/atomic/centos/8/x86_64/RPMS/GeoIP-1.6.12-5.el8.x86_64.rpm https://www6.atomicorp.com/channels/atomic/centos/8/x86_64/RPMS/GeoIP-GeoLite-data-2018.06-3.el8.noarch.rpm https://www6.atomicorp.com/channels/atomic/centos/8/x86_64/RPMS/GeoIP-GeoLite-data-extra-2018.06-3.el8.noarch.rpm https://www6.atomicorp.com/channels/atomic/centos/8/x86_64/RPMS/GeoIP-devel-1.6.12-5.el8.x86_64.rpm
-
-RUN dnf install --disableplugin=subscription-manager -y git gcc gcc-c++ make GeoIP-devel libtool libcurl-devel libxml2-devel pcre-devel && \
-      git clone https://github.com/spiderlabs/modsecurity modsecurity && \
-      cd modsecurity && git checkout ${MODSEC_VERSION:-v3.0.6} && \
-      git submodule init && git submodule update && \
-      ./build.sh && ./configure && make && make install
-=======
 ARG GIT_VERSION=unknown
 ARG UBI_IMAGE
 
@@ -31,35 +19,17 @@
 
 RUN mkdir -p /tmp/dikastes
 RUN chmod 0777 /tmp/dikastes
->>>>>>> 71e8a258
 
-
-FROM registry.access.redhat.com/ubi8/ubi-minimal:latest as artifact
+# Add in top-level license file
+RUN mkdir /licenses
 COPY LICENSE /licenses
 
-RUN mkdir -p /tmp/dikastes && chmod 0777 /tmp/dikastes
-
 FROM scratch
-ARG GIT_VERSION=unknown
-
-LABEL name="Calico Dikastes" \
-      vendor="Project Calico" \
-      version=$GIT_VERSION
-
-COPY --from=build /usr/local/modsecurity/ /usr/local/modsecurity/
-COPY --from=build /usr/lib64/libGeoIP.* /usr/lib64/
-
-COPY --chown=999 --from=artifact /tmp/dikastes /tmp/dikastes
-COPY --from=artifact /licenses /licenses
-COPY --from=artifact /lib64 /lib64
-COPY --from=artifact /lib /lib
 
 COPY --from=ubi /licenses /licenses
 ADD bin/dikastes-amd64 /dikastes
 ADD bin/healthz-amd64 /healthz
 
-<<<<<<< HEAD
-=======
 # Include libraries from UBI for dynamic linking.
 COPY --from=ubi /lib64 /lib64
 COPY --from=ubi /lib /lib
@@ -72,7 +42,6 @@
 # Precreate the /var/run/dikastes directory so that we don't need any elevated
 # permission to create the directory at runtime.
 COPY --chown=999 --from=ubi /tmp/dikastes /var/run/dikastes
->>>>>>> 71e8a258
 USER 999
 ENTRYPOINT ["/dikastes"]
 CMD ["server"]