package: github.com/projectcalico/calico/calico_node
import:
- package: github.com/sirupsen/logrus
  version: v1.0.4
- package: github.com/projectcalico/libcalico-go
<<<<<<< HEAD
  repo: git@github.com:tigera/libcalico-go-private.git
  version: master
=======
  version: release-v3.1
>>>>>>> 078cc2eb
  subpackages:
  - lib/api
  - lib/client
  - lib/apis/v3
  - lib/clientv3
  - lib/errors
  - lib/ipip
  - lib/net
  - lib/numorstring
- package: github.com/coreos/etcd
  version: v3.3.0
- package: github.com/prometheus/procfs
  version: f98634e408857669d61064b283c4cde240622865
- package: golang.org/x/net
  version: 66aacef3dd8a676686c7ae3716979581e8b03c47<|MERGE_RESOLUTION|>--- conflicted
+++ resolved
@@ -3,12 +3,8 @@
 - package: github.com/sirupsen/logrus
   version: v1.0.4
 - package: github.com/projectcalico/libcalico-go
-<<<<<<< HEAD
   repo: git@github.com:tigera/libcalico-go-private.git
-  version: master
-=======
-  version: release-v3.1
->>>>>>> 078cc2eb
+  version: faca912cb5a084b6f1e23021ebfbaceb8970400a
   subpackages:
   - lib/api
   - lib/client
