package: github.com/projectcalico/calico/calico_node
import:
- package: github.com/sirupsen/logrus
  version: ^1.0.3
- package: github.com/projectcalico/libcalico-go
<<<<<<< HEAD
  repo: git@github.com:tigera/libcalico-go-private.git
  version: 39f8320c51962f2e3f3f5fecffd6b55636d520b2
=======
  version: master
>>>>>>> 002dfb3f
  subpackages:
  - lib/api
  - lib/client
  - lib/apis/v3
  - lib/clientv3
  - lib/errors
  - lib/ipip
  - lib/net
  - lib/numorstring
- package: github.com/coreos/etcd
  version: v3.2.7
<|MERGE_RESOLUTION|>--- conflicted
+++ resolved
@@ -3,12 +3,8 @@
 - package: github.com/sirupsen/logrus
   version: ^1.0.3
 - package: github.com/projectcalico/libcalico-go
-<<<<<<< HEAD
   repo: git@github.com:tigera/libcalico-go-private.git
-  version: 39f8320c51962f2e3f3f5fecffd6b55636d520b2
-=======
-  version: master
->>>>>>> 002dfb3f
+  version: v2.0.0-cnx-beta1-rc2
   subpackages:
   - lib/api
   - lib/client
