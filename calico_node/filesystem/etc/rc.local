# Handle old CALICO_NETWORKING environment by converting to the new config.
if [ -n "$CALICO_NETWORKING" ]; then
	echo 'WARNING: $CALICO_NETWORKING will be deprecated: use $CALICO_NETWORKING_BACKEND instead'
	if [ "$CALICO_NETWORKING" == "false" ]; then
		export CALICO_NETWORKING_BACKEND=none
	else
		export CALICO_NETWORKING_BACKEND=bird
	fi
fi

# Run the startup initialisation script.  These ensure the node is correctly
# configured to run.
startup || exit 1

# Source any additional environment that was added by the startup script.  This
# is done immediately after the startup script because the environments are
# required by the remaining processing.
. ./startup.env

# If possible pre-allocate the IP address on the IPIP tunnel.
allocate-ipip-addr || exit 1

# Create a directly to put enabled service files
mkdir /etc/service/enabled

# XXX: Here and below we do all manupulations on /etc/service avoiding rm'ing
# dirs contained in Docker image. This is due to bug in Docker with graphdriver
# overlay on CentOS 7.X kernels (https://github.com/docker/docker/issues/15314)

# Allow felix to be disabled, for example, if the user is running Felix
# outside the container.
if [ -z "$CALICO_DISABLE_FELIX" ]; then
  cp -a /etc/service/available/felix /etc/service/enabled/
fi

case "$CALICO_NETWORKING_BACKEND" in
	"none" )
	# If running in policy only mode, we don't need to run BIRD / Confd.
	echo "CALICO_NETWORKING_BACKEND is none - no BGP daemon running"
	;;
	"gobgp" )
	# Run calico-bgp-daemon instead of BIRD / Confd.
	echo "CALICO_NETWORKING_BACKEND is gobgp - run calico-bgp-daemon"
	cp -a /etc/service/available/calico-bgp-daemon /etc/service/enabled/
	sh -c 'for file in `find /etc/calico/confd/conf.d/ -not -name 'tunl-ip.toml' -type f`; do rm $file; done'
	cp -a /etc/service/available/confd /etc/service/enabled/
	;;
	* )
	# Run BIRD / Confd.
	#
	# Run Confd in onetime mode, to ensure that we have a working config in place to allow bird(s) and
	# felix to start.  Don't fail startup if this confd execution fails.
	#
	# First generate the BIRD aggregation TOML file from the template by
	# switching out the nodename.
	sed "s/NODENAME/$NODENAME/" /etc/calico/confd/templates/bird6_aggr.toml.template > /etc/calico/confd/conf.d/bird6_aggr.toml
	sed "s/NODENAME/$NODENAME/" /etc/calico/confd/templates/bird_aggr.toml.template > /etc/calico/confd/conf.d/bird_aggr.toml
	sed "s/NODENAME/$NODENAME/" /etc/calico/confd/templates/bird_ipam.toml.template > /etc/calico/confd/conf.d/bird_ipam.toml

	# Run confd once - this ensures we have sensible config generated at the point we start
	# bird.
    confd -confdir=/etc/calico/confd -onetime -keep-stage-file >/felix-startup-1.log 2>&1 || true

	# Enable the confd and bird services
	cp -a /etc/service/available/bird  /etc/service/enabled/
	cp -a /etc/service/available/bird6 /etc/service/enabled/
	cp -a /etc/service/available/confd /etc/service/enabled/
	;;
esac

# If running libnetwork plugin in a separate container, CALICO_LIBNETWORK_ENABLED would be false.
# CALICO_LIBNETWORK_ENABLED is "false" by default. It can be set by passing `--libnetwork` flag while starting the calico/node via calicoctl
if [ "$CALICO_LIBNETWORK_ENABLED" == "true" ]; then
	echo "Starting libnetwork service"
	cp -a /etc/service/available/libnetwork  /etc/service/enabled/
fi

if [ "$CALICO_DISABLE_FILE_LOGGING" == "true" ]; then
	rm -rf /etc/service/enabled/bird/log
	rm -rf /etc/service/enabled/bird6/log
	rm -rf /etc/service/enabled/confd/log
	rm -rf /etc/service/enabled/felix/log
	rm -rf /etc/service/enabled/libnetwork/log
	rm -rf /etc/service/enabled/calico-bgp-daemon/log
fi

<<<<<<< HEAD
echo "CNX Version: $NODEVERSION"
=======
# TODO: Find a way to plumb the version in here.
CALICO_VERSION="v2.0.0-cnx-beta2"
echo "Version: $CALICO_VERSION"
>>>>>>> 256059f2

echo "Calico node started successfully"<|MERGE_RESOLUTION|>--- conflicted
+++ resolved
@@ -84,12 +84,6 @@
 	rm -rf /etc/service/enabled/calico-bgp-daemon/log
 fi
 
-<<<<<<< HEAD
 echo "CNX Version: $NODEVERSION"
-=======
-# TODO: Find a way to plumb the version in here.
-CALICO_VERSION="v2.0.0-cnx-beta2"
-echo "Version: $CALICO_VERSION"
->>>>>>> 256059f2
 
 echo "Calico node started successfully"