--- conflicted
+++ resolved
@@ -120,13 +120,9 @@
 - name: github.com/projectcalico/go-yaml-wrapper
   version: 598e54215bee41a19677faa4f0c32acd2a87eb56
 - name: github.com/projectcalico/libcalico-go
-<<<<<<< HEAD
   version: 3b536b9bbf7f0bbf81e8a20334bcd506b1e14e07
   repo: git@github.com:tigera/libcalico-go-private.git
-  version: af4e564302e48940c4778ad48b2e9f557687806e
-=======
-  version: 5cabf71a9999834727d83036e986836084e0a13a
->>>>>>> a145d128
+  version: 0870564da45cd4e9f25a499cc90eedaf0266cbba
   subpackages:
   - lib/api
   - lib/api/unversioned
@@ -193,11 +189,7 @@
   - jws
   - jwt
 - name: golang.org/x/sys
-<<<<<<< HEAD
   version: e48874b42435b4347fc52bdee0424a52abc974d7
-=======
-  version: 8f0908ab3b2457e2e15403d3697c9ef5cb4b57a9
->>>>>>> a145d128
   subpackages:
   - unix
 - name: golang.org/x/text
