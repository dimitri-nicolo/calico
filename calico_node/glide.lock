<<<<<<< HEAD
hash: 0545f930937f9e77398fb77414d92b9fa92d2d6a070bf15c904f1654b75a1866
updated: 2018-03-19T11:40:23.495256-07:00
=======
hash: 0ffa6b223f7e63eda69a64d25034d07e454d73615a0e20dc326880f0fbbed4e5
updated: 2018-04-05T18:07:24.947115609Z
>>>>>>> 078cc2eb
imports:
- name: cloud.google.com/go
  version: 3b1ae45394a234c385be014e9a488f2bb6eef821
  subpackages:
  - compute/metadata
  - internal
- name: github.com/Azure/go-autorest
  version: 58f6f26e200fa5dfb40c9cd1c83f3e2c860d779d
  subpackages:
  - autorest
  - autorest/adal
  - autorest/azure
  - autorest/date
- name: github.com/beorn7/perks
  version: 3ac7bf7a47d159a033b107610db8a1b6575507a4
  subpackages:
  - quantile
- name: github.com/coreos/etcd
  version: c23606781f63d09917a1e7abfcefeb337a9608ea
  subpackages:
  - auth/authpb
  - client
  - clientv3
  - etcdserver/api/v3rpc/rpctypes
  - etcdserver/etcdserverpb
  - mvcc/mvccpb
  - pkg/pathutil
  - pkg/srv
  - pkg/tlsutil
  - pkg/transport
  - pkg/types
  - version
- name: github.com/coreos/go-semver
  version: 8ab6407b697782a06568d4b7f1db25550ec2e4c6
  subpackages:
  - semver
- name: github.com/davecgh/go-spew
  version: 782f4967f2dc4564575ca782fe2d04090b5faca8
  subpackages:
  - spew
- name: github.com/dgrijalva/jwt-go
  version: d2709f9f1f31ebcda9651b03077758c1f3a0018c
- name: github.com/emicklei/go-restful
  version: ff4f55a206334ef123e4f79bbf348980da81ca46
  subpackages:
  - log
- name: github.com/emicklei/go-restful-swagger12
  version: dcef7f55730566d41eae5db10e7d6981829720f6
- name: github.com/ghodss/yaml
  version: 73d445a93680fa1a78ae23a5839bad48f32ba1ee
- name: github.com/go-openapi/jsonpointer
  version: 46af16f9f7b149af66e5d1bd010e3574dc06de98
- name: github.com/go-openapi/jsonreference
  version: 13c6e3589ad90f49bd3e3bbe2c2cb3d7a4142272
- name: github.com/go-openapi/spec
  version: 6aced65f8501fe1217321abf0749d354824ba2ff
- name: github.com/go-openapi/swag
  version: 1d0bd113de87027671077d3c71eb3ac5d7dbba72
- name: github.com/gogo/protobuf
  version: c0656edd0d9eab7c66d1eb0c568f9039345796f7
  subpackages:
  - gogoproto
  - proto
  - protoc-gen-gogo/descriptor
  - sortkeys
- name: github.com/golang/glog
  version: 44145f04b68cf362d9c4df2182967c2275eaefed
- name: github.com/golang/protobuf
  version: 4bd1920723d7b7c925de087aa32e2187708897f7
  subpackages:
  - proto
  - ptypes
  - ptypes/any
  - ptypes/duration
  - ptypes/timestamp
- name: github.com/google/btree
  version: 925471ac9e2131377a91e1595defec898166fe49
- name: github.com/google/gofuzz
  version: 44d81051d367757e1c7c6a5a86423ece9afcf63c
- name: github.com/googleapis/gnostic
  version: 68f4ded48ba9414dab2ae69b3f0d69971da73aa5
  subpackages:
  - OpenAPIv2
  - compiler
  - extensions
- name: github.com/gophercloud/gophercloud
  version: 2bf16b94fdd9b01557c4d076e567fe5cbbe5a961
  subpackages:
  - openstack
  - openstack/identity/v2/tenants
  - openstack/identity/v2/tokens
  - openstack/identity/v3/tokens
  - openstack/utils
  - pagination
- name: github.com/gregjones/httpcache
  version: 787624de3eb7bd915c329cba748687a3b22666a6
  subpackages:
  - diskcache
- name: github.com/hashicorp/golang-lru
  version: a0d98a5f288019575c6d1f4bb1573fef2d1fcdc4
  subpackages:
  - simplelru
- name: github.com/howeyc/gopass
  version: bf9dde6d0d2c004a008c27aaee91170c786f6db8
- name: github.com/imdario/mergo
  version: 6633656539c1639d9d78127b7d47c622b5d7b6dc
- name: github.com/json-iterator/go
  version: 36b14963da70d11297d313183d7e6388c8510e1e
- name: github.com/juju/ratelimit
  version: 5b9ff866471762aa2ab2dced63c9fb6f53921342
- name: github.com/kelseyhightower/envconfig
  version: f611eb38b3875cc3bd991ca91c51d06446afa14c
- name: github.com/mailru/easyjson
  version: d5b7844b561a7bc640052f1b935f7b800330d7e0
  subpackages:
  - buffer
  - jlexer
  - jwriter
- name: github.com/matttproud/golang_protobuf_extensions
  version: fc2b8d3a73c4867e51861bbdd5ae3c1f0869dd6a
  subpackages:
  - pbutil
- name: github.com/onsi/ginkgo
  version: 9eda700730cba42af70d53180f9dcce9266bc2bc
  subpackages:
  - config
  - extensions/table
  - internal/codelocation
  - internal/containernode
  - internal/failer
  - internal/leafnodes
  - internal/remote
  - internal/spec
  - internal/spec_iterator
  - internal/specrunner
  - internal/suite
  - internal/testingtproxy
  - internal/writer
  - reporters
  - reporters/stenographer
  - reporters/stenographer/support/go-colorable
  - reporters/stenographer/support/go-isatty
  - types
- name: github.com/onsi/gomega
  version: c893efa28eb45626cdaa76c9f653b62488858837
  subpackages:
  - format
  - internal/assertion
  - internal/asyncassertion
  - internal/oraclematcher
  - internal/testingtsupport
  - matchers
  - matchers/support/goraph/bipartitegraph
  - matchers/support/goraph/edge
  - matchers/support/goraph/node
  - matchers/support/goraph/util
  - types
- name: github.com/pborman/uuid
  version: ca53cad383cad2479bbba7f7a1a05797ec1386e4
- name: github.com/peterbourgon/diskv
  version: 5f041e8faa004a95c88a202771f4cc3e991971e6
- name: github.com/projectcalico/go-json
  version: 6219dc7339ba20ee4c57df0a8baac62317d19cb1
  subpackages:
  - json
- name: github.com/projectcalico/go-yaml
  version: 955bc3e451ef0c9df8b9113bf2e341139cdafab2
- name: github.com/projectcalico/go-yaml-wrapper
  version: 598e54215bee41a19677faa4f0c32acd2a87eb56
- name: github.com/projectcalico/libcalico-go
<<<<<<< HEAD
  version: 83d2405544a5caa5e0de2e0c4de5f6c625868094
  repo: git@github.com:tigera/libcalico-go-private.git
=======
  version: ae021117ebb7c4d8067ea079706b718c6a88eb7f
>>>>>>> 078cc2eb
  subpackages:
  - lib/api
  - lib/apiconfig
  - lib/apis/v1
  - lib/apis/v1/unversioned
  - lib/apis/v3
  - lib/backend
  - lib/backend/api
  - lib/backend/etcdv3
  - lib/backend/k8s
  - lib/backend/k8s/conversion
  - lib/backend/k8s/resources
  - lib/backend/model
  - lib/client
  - lib/clientv3
  - lib/errors
  - lib/hash
  - lib/ipam
  - lib/ipip
  - lib/logutils
  - lib/names
  - lib/namespace
  - lib/net
  - lib/numorstring
  - lib/options
  - lib/scope
  - lib/selector
  - lib/selector/parser
  - lib/selector/tokenizer
  - lib/set
  - lib/testutils
  - lib/upgrade/converters
  - lib/upgrade/migrator
  - lib/upgrade/migrator/clients
  - lib/upgrade/migrator/clients/v1/compat
  - lib/upgrade/migrator/clients/v1/etcdv2
  - lib/upgrade/migrator/clients/v1/k8s
  - lib/upgrade/migrator/clients/v1/k8s/custom
  - lib/upgrade/migrator/clients/v1/k8s/resources
  - lib/validator/v3
  - lib/watch
- name: github.com/prometheus/client_golang
  version: 967789050ba94deca04a5e84cce8ad472ce313c1
  subpackages:
  - prometheus
- name: github.com/prometheus/client_model
  version: fa8ad6fec33561be4280a8f0514318c79d7f6cb6
  subpackages:
  - go
- name: github.com/prometheus/common
  version: 49fee292b27bfff7f354ee0f64e1bc4850462edf
  subpackages:
  - expfmt
  - internal/bitbucket.org/ww/goautoneg
  - model
- name: github.com/prometheus/procfs
  version: f98634e408857669d61064b283c4cde240622865
  subpackages:
  - xfs
- name: github.com/PuerkitoBio/purell
  version: 8a290539e2e8629dbc4e6bad948158f790ec31f4
- name: github.com/PuerkitoBio/urlesc
  version: 5bd2802263f21d8788851d5305584c82a5c75d7e
- name: github.com/satori/go.uuid
  version: f58768cc1a7a7e77a3bd49e98cdd21419399b6a3
- name: github.com/sirupsen/logrus
  version: d682213848ed68c0a260ca37d6dd5ace8423f5ba
- name: github.com/spf13/pflag
  version: 9ff6c6923cfffbcd502984b8e0c80539a94968b7
- name: github.com/ugorji/go
  version: bdcc60b419d136a85cdf2e7cbcac34b3f1cd6e57
  subpackages:
  - codec
- name: golang.org/x/crypto
  version: 9419663f5a44be8b34ca85f08abc5fe1be11f8a3
  subpackages:
  - ssh/terminal
- name: golang.org/x/net
  version: 66aacef3dd8a676686c7ae3716979581e8b03c47
  subpackages:
  - context
  - context/ctxhttp
  - html
  - html/atom
  - html/charset
  - http2
  - http2/hpack
  - idna
  - internal/timeseries
  - lex/httplex
  - trace
- name: golang.org/x/oauth2
  version: a6bd8cefa1811bd24b86f8902872e4e8225f74c4
  subpackages:
  - google
  - internal
  - jws
  - jwt
- name: golang.org/x/sys
  version: 88d2dcc510266da9f7f8c7f34e1940716cab5f5c
  subpackages:
  - unix
  - windows
- name: golang.org/x/text
  version: b19bf474d317b857955b12035d2c5acb57ce8b01
  subpackages:
  - cases
  - encoding
  - encoding/charmap
  - encoding/htmlindex
  - encoding/internal
  - encoding/internal/identifier
  - encoding/japanese
  - encoding/korean
  - encoding/simplifiedchinese
  - encoding/traditionalchinese
  - encoding/unicode
  - internal
  - internal/tag
  - internal/utf8internal
  - language
  - runes
  - secure/bidirule
  - secure/precis
  - transform
  - unicode/bidi
  - unicode/norm
  - width
- name: google.golang.org/appengine
  version: ad39d7fab7c60b2493fdc318c3d2cdb2128f92a4
  subpackages:
  - internal
  - internal/app_identity
  - internal/base
  - internal/datastore
  - internal/log
  - internal/modules
  - internal/remote_api
  - internal/urlfetch
  - urlfetch
- name: google.golang.org/genproto
  version: 09f6ed296fc66555a25fe4ce95173148778dfa85
  subpackages:
  - googleapis/rpc/status
- name: google.golang.org/grpc
  version: 5b3c4e850e90a4cf6a20ebd46c8b32a0a3afcb9e
  subpackages:
  - balancer
  - codes
  - connectivity
  - credentials
  - grpclb/grpc_lb_v1/messages
  - grpclog
  - health
  - health/grpc_health_v1
  - internal
  - keepalive
  - metadata
  - naming
  - peer
  - resolver
  - stats
  - status
  - tap
  - transport
- name: gopkg.in/go-playground/validator.v8
  version: 5f57d2222ad794d0dffb07e664ea05e2ee07d60c
- name: gopkg.in/inf.v0
  version: 3887ee99ecf07df5b447e9b00d9c0b2adaa9f3e4
- name: gopkg.in/yaml.v2
  version: 53feefa2559fb8dfa8d81baad31be332c97d6c77
- name: k8s.io/api
  version: 3c2a58f9923aeb5d27fa4d91249e45a1460ca3bd
  subpackages:
  - admissionregistration/v1alpha1
  - apps/v1beta1
  - apps/v1beta2
  - authentication/v1
  - authentication/v1beta1
  - authorization/v1
  - authorization/v1beta1
  - autoscaling/v1
  - autoscaling/v2beta1
  - batch/v1
  - batch/v1beta1
  - batch/v2alpha1
  - certificates/v1beta1
  - core/v1
  - extensions/v1beta1
  - networking/v1
  - policy/v1beta1
  - rbac/v1
  - rbac/v1alpha1
  - rbac/v1beta1
  - scheduling/v1alpha1
  - settings/v1alpha1
  - storage/v1
  - storage/v1beta1
- name: k8s.io/apimachinery
  version: ab7fc865fb0881d161f37adef3e5a67b89a18d05
  subpackages:
  - pkg/api/equality
  - pkg/api/errors
  - pkg/api/meta
  - pkg/api/resource
  - pkg/apis/meta/internalversion
  - pkg/apis/meta/v1
  - pkg/apis/meta/v1/unstructured
  - pkg/apis/meta/v1alpha1
  - pkg/conversion
  - pkg/conversion/queryparams
  - pkg/conversion/unstructured
  - pkg/fields
  - pkg/labels
  - pkg/runtime
  - pkg/runtime/schema
  - pkg/runtime/serializer
  - pkg/runtime/serializer/json
  - pkg/runtime/serializer/protobuf
  - pkg/runtime/serializer/recognizer
  - pkg/runtime/serializer/streaming
  - pkg/runtime/serializer/versioning
  - pkg/selection
  - pkg/types
  - pkg/util/cache
  - pkg/util/clock
  - pkg/util/diff
  - pkg/util/errors
  - pkg/util/framer
  - pkg/util/intstr
  - pkg/util/json
  - pkg/util/net
  - pkg/util/runtime
  - pkg/util/sets
  - pkg/util/uuid
  - pkg/util/validation
  - pkg/util/validation/field
  - pkg/util/wait
  - pkg/util/yaml
  - pkg/version
  - pkg/watch
  - third_party/forked/golang/reflect
- name: k8s.io/client-go
  version: 82aa063804cf055e16e8911250f888bc216e8b61
  subpackages:
  - discovery
  - kubernetes
  - kubernetes/scheme
  - kubernetes/typed/admissionregistration/v1alpha1
  - kubernetes/typed/apps/v1beta1
  - kubernetes/typed/apps/v1beta2
  - kubernetes/typed/authentication/v1
  - kubernetes/typed/authentication/v1beta1
  - kubernetes/typed/authorization/v1
  - kubernetes/typed/authorization/v1beta1
  - kubernetes/typed/autoscaling/v1
  - kubernetes/typed/autoscaling/v2beta1
  - kubernetes/typed/batch/v1
  - kubernetes/typed/batch/v1beta1
  - kubernetes/typed/batch/v2alpha1
  - kubernetes/typed/certificates/v1beta1
  - kubernetes/typed/core/v1
  - kubernetes/typed/extensions/v1beta1
  - kubernetes/typed/networking/v1
  - kubernetes/typed/policy/v1beta1
  - kubernetes/typed/rbac/v1
  - kubernetes/typed/rbac/v1alpha1
  - kubernetes/typed/rbac/v1beta1
  - kubernetes/typed/scheduling/v1alpha1
  - kubernetes/typed/settings/v1alpha1
  - kubernetes/typed/storage/v1
  - kubernetes/typed/storage/v1beta1
  - pkg/version
  - plugin/pkg/client/auth
  - plugin/pkg/client/auth/azure
  - plugin/pkg/client/auth/gcp
  - plugin/pkg/client/auth/oidc
  - plugin/pkg/client/auth/openstack
  - rest
  - rest/watch
  - third_party/forked/golang/template
  - tools/auth
  - tools/cache
  - tools/clientcmd
  - tools/clientcmd/api
  - tools/clientcmd/api/latest
  - tools/clientcmd/api/v1
  - tools/metrics
  - tools/pager
  - tools/reference
  - transport
  - util/cert
  - util/flowcontrol
  - util/homedir
  - util/integer
  - util/jsonpath
- name: k8s.io/kube-openapi
  version: 868f2f29720b192240e18284659231b440f9cda5
  subpackages:
  - pkg/common
testImports: []<|MERGE_RESOLUTION|>--- conflicted
+++ resolved
@@ -1,10 +1,5 @@
-<<<<<<< HEAD
-hash: 0545f930937f9e77398fb77414d92b9fa92d2d6a070bf15c904f1654b75a1866
-updated: 2018-03-19T11:40:23.495256-07:00
-=======
-hash: 0ffa6b223f7e63eda69a64d25034d07e454d73615a0e20dc326880f0fbbed4e5
-updated: 2018-04-05T18:07:24.947115609Z
->>>>>>> 078cc2eb
+hash: c202e41dc78cc51d90093793e6320a9252a6471577d012290a9994df6d9a8569
+updated: 2018-04-09T14:30:40.6108345Z
 imports:
 - name: cloud.google.com/go
   version: 3b1ae45394a234c385be014e9a488f2bb6eef821
@@ -19,7 +14,7 @@
   - autorest/azure
   - autorest/date
 - name: github.com/beorn7/perks
-  version: 3ac7bf7a47d159a033b107610db8a1b6575507a4
+  version: 3a771d992973f24aa725d07868b467d1ddfceafb
   subpackages:
   - quantile
 - name: github.com/coreos/etcd
@@ -38,7 +33,7 @@
   - pkg/types
   - version
 - name: github.com/coreos/go-semver
-  version: 8ab6407b697782a06568d4b7f1db25550ec2e4c6
+  version: e214231b295a8ea9479f11b70b35d5acf3556d9b
   subpackages:
   - semver
 - name: github.com/davecgh/go-spew
@@ -60,7 +55,7 @@
 - name: github.com/go-openapi/jsonreference
   version: 13c6e3589ad90f49bd3e3bbe2c2cb3d7a4142272
 - name: github.com/go-openapi/spec
-  version: 6aced65f8501fe1217321abf0749d354824ba2ff
+  version: 370d9e047557906322be8396e77cb0376be6cb96
 - name: github.com/go-openapi/swag
   version: 1d0bd113de87027671077d3c71eb3ac5d7dbba72
 - name: github.com/gogo/protobuf
@@ -124,7 +119,7 @@
   - jlexer
   - jwriter
 - name: github.com/matttproud/golang_protobuf_extensions
-  version: fc2b8d3a73c4867e51861bbdd5ae3c1f0869dd6a
+  version: c12348ce28de40eed0136aa2b644d0ee0650e56c
   subpackages:
   - pbutil
 - name: github.com/onsi/ginkgo
@@ -149,7 +144,7 @@
   - reporters/stenographer/support/go-isatty
   - types
 - name: github.com/onsi/gomega
-  version: c893efa28eb45626cdaa76c9f653b62488858837
+  version: dcabb60a477c2b6f456df65037cb6708210fbb02
   subpackages:
   - format
   - internal/assertion
@@ -175,12 +170,8 @@
 - name: github.com/projectcalico/go-yaml-wrapper
   version: 598e54215bee41a19677faa4f0c32acd2a87eb56
 - name: github.com/projectcalico/libcalico-go
-<<<<<<< HEAD
-  version: 83d2405544a5caa5e0de2e0c4de5f6c625868094
+  version: faca912cb5a084b6f1e23021ebfbaceb8970400a
   repo: git@github.com:tigera/libcalico-go-private.git
-=======
-  version: ae021117ebb7c4d8067ea079706b718c6a88eb7f
->>>>>>> 078cc2eb
   subpackages:
   - lib/api
   - lib/apiconfig
@@ -227,11 +218,11 @@
   subpackages:
   - prometheus
 - name: github.com/prometheus/client_model
-  version: fa8ad6fec33561be4280a8f0514318c79d7f6cb6
+  version: 99fa1f4be8e564e8a6b613da7fa6f46c9edafc6c
   subpackages:
   - go
 - name: github.com/prometheus/common
-  version: 49fee292b27bfff7f354ee0f64e1bc4850462edf
+  version: 38c53a9f4bfcd932d1b00bfc65e256a7fba6b37a
   subpackages:
   - expfmt
   - internal/bitbucket.org/ww/goautoneg
@@ -255,7 +246,7 @@
   subpackages:
   - codec
 - name: golang.org/x/crypto
-  version: 9419663f5a44be8b34ca85f08abc5fe1be11f8a3
+  version: b2aa35443fbc700ab74c586ae79b81c171851023
   subpackages:
   - ssh/terminal
 - name: golang.org/x/net
@@ -280,7 +271,7 @@
   - jws
   - jwt
 - name: golang.org/x/sys
-  version: 88d2dcc510266da9f7f8c7f34e1940716cab5f5c
+  version: bb24a47a89eac6c1227fbcb2ae37a8b9ed323366
   subpackages:
   - unix
   - windows
@@ -310,7 +301,7 @@
   - unicode/norm
   - width
 - name: google.golang.org/appengine
-  version: ad39d7fab7c60b2493fdc318c3d2cdb2128f92a4
+  version: 0a24098c0ec68416ec050f567f75df563d6b231e
   subpackages:
   - internal
   - internal/app_identity
@@ -478,7 +469,7 @@
   - util/integer
   - util/jsonpath
 - name: k8s.io/kube-openapi
-  version: 868f2f29720b192240e18284659231b440f9cda5
+  version: cd0308977f05a0de033c0e8ce1860b317e360dca
   subpackages:
   - pkg/common
 testImports: []