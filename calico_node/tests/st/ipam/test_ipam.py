# Copyright (c) 2015-2016 Tigera, Inc. All rights reserved.
#
# Licensed under the Apache License, Version 2.0 (the "License");
# you may not use this file except in compliance with the License.
# You may obtain a copy of the License at
#
#     http://www.apache.org/licenses/LICENSE-2.0
#
# Unless required by applicable law or agreed to in writing, software
# distributed under the License is distributed on an "AS IS" BASIS,
# WITHOUT WARRANTIES OR CONDITIONS OF ANY KIND, either express or implied.
# See the License for the specific language governing permissions and
# limitations under the License.
import logging
import random

import netaddr
import time
import yaml
from nose_parameterized import parameterized

from tests.st.test_base import TestBase
from tests.st.utils.docker_host import DockerHost, CLUSTER_STORE_DOCKER_OPTIONS

<<<<<<< HEAD
POST_DOCKER_COMMANDS = ["docker load -i /code/cnx-node.tar",
                        "docker load -i /code/busybox.tar",
                        "docker load -i /code/workload.tar"]
=======
POST_DOCKER_COMMANDS = ["docker load -q -i /code/calico-node.tar",
                        "docker load -q -i /code/busybox.tar",
                        "docker load -q -i /code/workload.tar"]
>>>>>>> 652f49c1

logging.basicConfig(level=logging.DEBUG, format="%(message)s")
logger = logging.getLogger(__name__)


class MultiHostIpam(TestBase):
    @classmethod
    def setUpClass(cls):
        super(MultiHostIpam, cls).setUpClass()
        cls.hosts = []
        cls.hosts.append(DockerHost("host1",
                                    additional_docker_options=CLUSTER_STORE_DOCKER_OPTIONS,
                                    post_docker_commands=POST_DOCKER_COMMANDS,
                                    start_calico=False))
        cls.hosts.append(DockerHost("host2",
                                    additional_docker_options=CLUSTER_STORE_DOCKER_OPTIONS,
                                    post_docker_commands=POST_DOCKER_COMMANDS,
                                    start_calico=False))
        cls.hosts[0].start_calico_node()
        cls.hosts[1].start_calico_node()
        cls.network = cls.hosts[0].create_network("testnet1", ipam_driver="calico-ipam")

    @classmethod
    def tearDownClass(cls):
        # Tidy up
        cls.network.delete()
        for host in cls.hosts:
            host.cleanup()
            del host

    def setUp(self):
        # Save off original pool if any, then wipe pools so we have a known ground state
        response = self.hosts[0].calicoctl("get IPpool -o yaml")
        self.orig_pools = yaml.safe_load(response)['items']
        if len(self.orig_pools) > 0:
            self.hosts[0].writefile("orig_pools.yaml", response)
            self.hosts[0].calicoctl("delete -f orig_pools.yaml")

    def tearDown(self):
        # Replace original pool, if any
        response = self.hosts[0].calicoctl("get IPpool -o yaml")
        self.hosts[0].writefile("testpools.yaml", response)
        self.hosts[0].calicoctl("delete -f testpools.yaml")
        if len(self.orig_pools) > 0:
            self.hosts[0].calicoctl("apply -f orig_pools.yaml")
        # Remove all workloads
        for host in self.hosts:
            host.remove_workloads()

    def test_pools_add(self):
        """
        (Add a pool), create containers, check IPs assigned from pool.
        Then Delete that pool.
        Add a new pool, create containers, check IPs assigned from NEW pool
        """
        response = self.hosts[0].calicoctl("get IPpool -o yaml")
        pools = yaml.safe_load(response)
        if len(pools['items']) > 0:
            self.hosts[0].writefile("pools.yaml", response)
            self.hosts[0].calicoctl("delete -f pools.yaml")

        old_pool_workloads = []
        ipv4_subnet = netaddr.IPNetwork("192.168.11.0/24")
        new_pool = {'apiVersion': 'projectcalico.org/v3',
                    'kind': 'IPPool',
                    'metadata': {'name': 'ippool-name-1'},
                    'spec': {'cidr': str(ipv4_subnet.ipv4())},
                    }
        self.hosts[0].writefile("newpool.yaml", yaml.dump(new_pool))
        self.hosts[0].calicoctl("create -f newpool.yaml")

        for host in self.hosts:
            workload = host.create_workload("wlda-%s" % host.name,
                                            image="workload",
                                            network=self.network)
            assert netaddr.IPAddress(workload.ip) in ipv4_subnet
            old_pool_workloads.append((workload, host))

        blackhole_cidr = netaddr.IPNetwork(
            self.hosts[0].execute("ip r | grep blackhole").split()[1])
        assert blackhole_cidr in ipv4_subnet
        # Check there's only one /32 present and that its within the pool
        output = self.hosts[0].execute("ip r | grep cali").split('\n')
        assert len(output) == 1, "Output should only be 1 line.  Got: %s" % output
        wl_ip = netaddr.IPNetwork(output[0].split()[0])
        assert wl_ip in ipv4_subnet

        self.hosts[0].remove_workloads()

        self.hosts[0].calicoctl("delete -f newpool.yaml")
        self.hosts[0].calicoctl("get IPpool -o yaml")

        ipv4_subnet = netaddr.IPNetwork("10.0.1.0/24")
        new_pool = {'apiVersion': 'projectcalico.org/v3',
                    'kind': 'IPPool',
                    'metadata': {'name': 'ippool-name-2'},
                    'spec': {'cidr': str(ipv4_subnet.ipv4())},
                    }
        self.hosts[0].writefile("pools.yaml", yaml.dump(new_pool))
        self.hosts[0].calicoctl("create -f pools.yaml")

        for host in self.hosts:
            workload = host.create_workload("wlda2-%s" % host.name,
                                            image="workload",
                                            network=self.network)
            assert netaddr.IPAddress(workload.ip) in ipv4_subnet, \
                "Workload IP in wrong pool. IP: %s, Pool: %s" % (workload.ip, ipv4_subnet.ipv4())

        blackhole_cidr = netaddr.IPNetwork(
            self.hosts[0].execute("ip r | grep blackhole").split()[1])
        assert blackhole_cidr in ipv4_subnet
        # Check there's only one /32 present and that its within the pool
        output = self.hosts[0].execute("ip r | grep cali").split('\n')
        assert len(output) == 1, "Output should only be 1 line.  Got: %s" % output
        wl_ip = netaddr.IPNetwork(output[0].split()[0])
        assert wl_ip in ipv4_subnet

    def test_ipam_show(self):
        """
        Create some workloads, then ask calicoctl to tell you about the IPs in the pool.
        Check that the correct IPs are shown as in use.
        """
        num_workloads = 10
        workload_ips = []

        ipv4_subnet = netaddr.IPNetwork("192.168.45.0/25")
        new_pool = {'apiVersion': 'projectcalico.org/v3',
                    'kind': 'IPPool',
                    'metadata': {'name': 'ippool-name-3'},
                    'spec': {'cidr': str(ipv4_subnet.ipv4())},
                    }
        self.hosts[0].writefile("newpool.yaml", yaml.dump(new_pool))
        self.hosts[0].calicoctl("create -f newpool.yaml")

        for i in range(num_workloads):
            host = random.choice(self.hosts)
            workload = host.create_workload("wlds-%s" % i,
                                            image="workload",
                                            network=self.network)
            workload_ips.append(workload.ip)

        print workload_ips

        for ip in ipv4_subnet:
            response = self.hosts[0].calicoctl("ipam show --ip=%s" % ip)
            if "No attributes defined for" in response:
                # This means the IP is assigned
                assert str(ip) in workload_ips, "ipam show says IP %s " \
                                                "is assigned when it is not" % ip
            if "not currently assigned in block" in response:
                # This means the IP is not assigned
                assert str(ip) not in workload_ips, \
                    "ipam show says IP %s is not assigned when it is!" % ip

    @parameterized.expand([
        (False,),
        (True,),
    ])
    def test_pool_wrap(self, make_static_workload):
        """
        Repeatedly create and delete workloads until the system re-assigns an IP.
        """

        ipv4_subnet = netaddr.IPNetwork("192.168.46.0/25")
        new_pool = {'apiVersion': 'projectcalico.org/v3',
                    'kind': 'IPPool',
                    'metadata': {'name': 'ippool-name-4'},
                    'spec': {'cidr': str(ipv4_subnet.ipv4())},
                    }
        self.hosts[0].writefile("newpool.yaml", yaml.dump(new_pool))
        self.hosts[0].calicoctl("create -f newpool.yaml")

        host = self.hosts[0]
        i = 0
        if make_static_workload:
            static_workload = host.create_workload("static",
                                                   image="workload",
                                                   network=self.network)
            i += 1

        new_workload = host.create_workload("wldw-%s" % i,
                                            image="workload",
                                            network=self.network)
        assert netaddr.IPAddress(new_workload.ip) in ipv4_subnet
        original_ip = new_workload.ip
        while True:
            self.delete_workload(host, new_workload)
            i += 1
            new_workload = host.create_workload("wldw-%s" % i,
                                                image="workload",
                                                network=self.network)
            assert netaddr.IPAddress(new_workload.ip) in ipv4_subnet
            if make_static_workload:
                assert new_workload.ip != static_workload.ip, "IPAM assigned an IP which is " \
                                                              "still in use!"

            if new_workload.ip == original_ip:
                # We assign pools to hosts in /26's - so 64 addresses.
                poolsize = 64
                # But if we're using one for a static workload, there will be one less
                if make_static_workload:
                    poolsize -= 1
                assert i >= poolsize, "Original IP was re-assigned before entire host pool " \
                                      "was cycled through.  Hit after %s times" % i
                break
            if i > (len(ipv4_subnet) * 2):
                assert False, "Cycled twice through pool - original IP still not assigned."

    @staticmethod
    def delete_workload(host, workload):
        host.calicoctl("ipam release --ip=%s" % workload.ip)
        host.execute("docker rm -f %s" % workload.name)
        host.workloads.remove(workload)

MultiHostIpam.batchnumber = 2  # Adds a batch number for parallel testing<|MERGE_RESOLUTION|>--- conflicted
+++ resolved
@@ -22,15 +22,9 @@
 from tests.st.test_base import TestBase
 from tests.st.utils.docker_host import DockerHost, CLUSTER_STORE_DOCKER_OPTIONS
 
-<<<<<<< HEAD
-POST_DOCKER_COMMANDS = ["docker load -i /code/cnx-node.tar",
-                        "docker load -i /code/busybox.tar",
-                        "docker load -i /code/workload.tar"]
-=======
-POST_DOCKER_COMMANDS = ["docker load -q -i /code/calico-node.tar",
+POST_DOCKER_COMMANDS = ["docker load -q -i /code/cnx-node.tar",
                         "docker load -q -i /code/busybox.tar",
                         "docker load -q -i /code/workload.tar"]
->>>>>>> 652f49c1
 
 logging.basicConfig(level=logging.DEBUG, format="%(message)s")
 logger = logging.getLogger(__name__)
