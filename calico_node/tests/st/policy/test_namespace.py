# Copyright (c) 2017 Tigera, Inc. All rights reserved.
#
# Licensed under the Apache License, Version 2.0 (the "License");
# you may not use this file except in compliance with the License.
# You may obtain a copy of the License at
#
#     http://www.apache.org/licenses/LICENSE-2.0
#
# Unless required by applicable law or agreed to in writing, software
# distributed under the License is distributed on an "AS IS" BASIS,
# WITHOUT WARRANTIES OR CONDITIONS OF ANY KIND, either express or implied.
# See the License for the specific language governing permissions and
# limitations under the License.

import json
import logging
import subprocess

import yaml
from tests.st.test_base import TestBase, HOST_IPV4
from tests.st.utils.docker_host import DockerHost, CLUSTER_STORE_DOCKER_OPTIONS
from tests.st.utils.utils import get_ip, log_and_run, retry_until_success, \
    ETCD_CA, ETCD_CERT, ETCD_KEY, ETCD_HOSTNAME_SSL, ETCD_SCHEME, \
    handle_failure, clear_on_failures, add_on_failure, wipe_etcd

_log = logging.getLogger(__name__)
_log.setLevel(logging.DEBUG)

POST_DOCKER_COMMANDS = [
<<<<<<< HEAD
    "docker load -i /code/cnx-node.tar",
    "docker load -i /code/workload.tar",
=======
    "docker load -q -i /code/calico-node.tar",
    "docker load -q -i /code/workload.tar",
>>>>>>> 652f49c1
]
NAMESPACE_PREFIX = "pcns"

class TestNamespace(TestBase):
    """
    Tests that global network policy and namespaced network policy is correctly
    implemented on namespaced workload endpoints.
    """
    hosts = None

    @classmethod
    def setUpClass(cls):
        # Wipe etcd once before any test in this class runs.
        _log.debug("Wiping etcd")
        wipe_etcd(HOST_IPV4)

        # We set up 2 hosts on top of which running nine workloads in three namespaces.
        # Host1 has 5 workloads.
        #     2 in namespace nsa: [nsa_h1_wl0] [nsa_h1_wl1]
        #     1 in namespace nsb: [nsb_h1_wl0]
        #     2 in default namespace: [default_h1_wl0] [omit_h1_wl0]
        # *omit* means 'namespace' field is not specified during workload setup.
        #
        # Host2 has 4 workloads.
        #     1 in namespace nsa: [nsa_h2_wl0]
        #     2 in namespace nsb: [nsb_h2_wl0] [nsb_h2_wl1]
        #     1 in namespace default: [default_h2_wl0]
        #
        # Global network policies and network policies then apply on namespaced
        # workload endpoints with mixed orders. The test checks connectivity of
        # 4 workloads [nsa_h1_wl0, nsb_h2_wl0, default_h1_wl0, omit_h1_wl0] from
        # other workloads.

        # Create two hosts.
        cls.hosts = []
        cls.host1 = DockerHost("cali-host1",
                               additional_docker_options=CLUSTER_STORE_DOCKER_OPTIONS,
                               post_docker_commands=POST_DOCKER_COMMANDS,
                               start_calico=False)
        cls.host1_hostname = cls.host1.execute("hostname")
        cls.host2 = DockerHost("cali-host2",
                               additional_docker_options=CLUSTER_STORE_DOCKER_OPTIONS,
                               post_docker_commands=POST_DOCKER_COMMANDS,
                               start_calico=False)
        cls.host2_hostname = cls.host2.execute("hostname")
        cls.hosts.append(cls.host1)
        cls.hosts.append(cls.host2)

        # Start calico node on hosts.
        for host in cls.hosts:
            host.start_calico_node(env_options=" -e FELIX_HEALTHENABLED=true ")

        handle_failure(lambda: retry_until_success(cls.host1.assert_is_ready, retries=20))
        handle_failure(lambda: retry_until_success(cls.host2.assert_is_ready, retries=20))

        # Prepare namespace profile so that we can use namespaceSelector for non-k8s deployment.
        # CNI will use the existing profile which is setup here instead of creating its own.
        cls.add_ns_profile('nsa')
        cls.add_ns_profile('nsb')
        cls.add_ns_profile('default')

        # Create calico network.
        cls.calinet = cls.host1.create_network("calinet")

        # Create workloads for host1
        # For CNI, network is used for cni_name but nothing else.
        # We set network to same value as namespace name to let cni program a
        # namespace profile for us.
        cls.nsa_wl = cls.host1.create_workload(
            "nsa_h1_wl0",
            image="workload",
            network="nsa",
            labels=["wep=nsa_h1_wl0"],
            namespace="nsa")

        cls.host1.create_workload(
            "nsa_h1_wl1",
            image="workload",
            network="nsa",
            labels=["wep=nsa_h1_wl1"],
            namespace="nsa")

        cls.host1.create_workload(
            "nsb_h1_wl0",
            image="workload",
            network="nsb",
            labels=["wep=nsb_h1_wl0"],
            namespace="nsb")

        cls.default_wl = cls.host1.create_workload(
            "default_h1_wl0",
            image="workload",
            network="default",
            labels=["wep=default_h1_wl0"],
            namespace="default")

        cls.omit_wl = cls.host1.create_workload(
            "omit_h1_wl0",
            image="workload",
            network="default",
            labels=["wep=omit_h1_wl0"],
            namespace=None)

        # Create workloads for host2
        cls.nsb_wl = cls.host2.create_workload(
            "nsb_h2_wl0",
            image="workload",
            network="nsb",
            labels=["wep=nsb_h2_wl0"],
            namespace="nsb")

        cls.host2.create_workload(
            "nsb_h2_wl1",
            image="workload",
            network="nsb",
            labels=["wep=nsb_h2_wl1"],
            namespace="nsb")

        cls.host2.create_workload(
            "nsa_h2_wl0",
            image="workload",
            network="nsa",
            labels=["wep=nsa_h2_wl0"],
            namespace="nsa")

        cls.host2.create_workload(
            "default_h2_wl0",
            image="workload",
            network="default",
            labels=["wep=default_h2_wl0"],
            namespace="default")

        # Work out workload set for different namespaces.
        cls.all_workloads = cls.host1.workloads.union(cls.host2.workloads)
        cls.wl_nsa = filter(lambda x: x.namespace == "nsa", cls.all_workloads)
        cls.wl_nsb = filter(lambda x: x.namespace == "nsb", cls.all_workloads)
        cls.wl_default = filter(lambda x: x.namespace == "default" or x.namespace is None, cls.all_workloads)

        clear_on_failures()
        add_on_failure(cls.host1.log_extra_diags)
        add_on_failure(cls.host2.log_extra_diags)

    @handle_failure
    def test_can_access_without_policy(self):
        """
        Test all workload can be accessed without policy.
        """

        self.check_namespace_access(self.nsa_wl, True, True, True)
        self.check_namespace_access(self.nsb_wl, True, True, True)
        self.check_namespace_access(self.default_wl, True, True, True)
        self.check_namespace_access(self.omit_wl, True, True, True)

    @handle_failure
    def test_global_policy(self):
        """
        Test global network policy with different order.
        """
        self.add_global_ingress(500, 'Deny', 'default')
        self.add_global_ingress(200, 'Allow', 'nsa')
        self.add_global_ingress(100, 'Deny', 'nsb')

        self.check_namespace_access(self.nsa_wl, True, False, False)
        self.check_namespace_access(self.nsb_wl, True, False, False)
        self.check_namespace_access(self.default_wl, True, False, False)
        self.check_namespace_access(self.omit_wl, True, False, False)

    @handle_failure
    def test_deny_nsa(self):
        """
        Test network policy for namespace nsa.
        """
        self.add_global_ingress(200, 'Allow')
        self.add_namespace_ingress('nsa', 100, 'Deny', 'nsb')

        self.check_namespace_access(self.nsa_wl, True, False, True)
        self.check_namespace_access(self.nsb_wl, True, True, True)
        self.check_namespace_access(self.default_wl, True, True, True)
        self.check_namespace_access(self.omit_wl, True, True, True)

    @handle_failure
    def test_deny_nsa_with_two_policy(self):
        """
        Test deny network policy for namespace nsa with two orders mixed with global network policy.
        """
        self.add_global_ingress(200, 'Allow')
        self.add_namespace_ingress('nsa', 300, 'Deny', 'nsb')
        self.add_namespace_ingress('nsa', 100, 'Deny', 'default')

        self.check_namespace_access(self.nsa_wl, True, True, False)
        self.check_namespace_access(self.nsb_wl, True, True, True)
        self.check_namespace_access(self.default_wl, True, True, True)
        self.check_namespace_access(self.omit_wl, True, True, True)

    @handle_failure
    def test_deny_default_with_two_policy(self):
        """
        Test deny network policy for namespace default with two orders mixed with global network policy.
        """
        self.add_global_ingress(200, 'Allow')
        self.add_namespace_ingress('default', 300, 'Deny', 'nsb')
        self.add_namespace_ingress('default', 100, 'Deny', 'nsa')

        self.check_namespace_access(self.nsa_wl, True, True, True)
        self.check_namespace_access(self.nsb_wl, True, True, True)
        self.check_namespace_access(self.default_wl, False, True, True)
        self.check_namespace_access(self.omit_wl, False, True, True)

    @handle_failure
    def test_allow_nsb_with_two_policy(self):
        """
        Test deny network policy for namespace nsb with two orders mixed with global network policy.
        """
        self.add_global_ingress(200, 'Deny')
        self.add_namespace_ingress('nsb', 300, 'Allow', 'nsa')
        self.add_namespace_ingress('nsb', 100, 'Allow', 'default')

        self.check_namespace_access(self.nsa_wl, False, False, False)
        self.check_namespace_access(self.nsb_wl, False, False, True)
        self.check_namespace_access(self.default_wl, False, False, False)
        self.check_namespace_access(self.omit_wl, False, False, False)

    @handle_failure
    def test_allow_default_with_two_policy(self):
        """
        Test deny network policy for namespace default with two orders mixed with global network policy.
        """
        self.add_global_ingress(200, 'Deny')
        self.add_namespace_ingress('default', 300, 'Allow', 'nsb')
        self.add_namespace_ingress('default', 100, 'Allow', 'nsa')

        self.check_namespace_access(self.nsa_wl, False, False, False)
        self.check_namespace_access(self.nsb_wl, False, False, False)
        self.check_namespace_access(self.default_wl, True, False, False)
        self.check_namespace_access(self.omit_wl, True, False, False)

    @handle_failure
    def test_mixed_deny(self):
        """
        Test mixed deny network policy for namespaces mixed with global network policy.
        """
        self.add_global_ingress(200, 'Allow')
        self.add_namespace_ingress('nsa', 300, 'Deny', 'default')
        self.add_namespace_ingress('nsa', 100, 'Deny', 'nsb')
        self.add_namespace_ingress('nsb', 300, 'Deny', 'default')
        self.add_namespace_ingress('nsb', 100, 'Deny', 'nsa')
        self.add_namespace_ingress('default', 300, 'Deny', 'nsa')
        self.add_namespace_ingress('default', 100, 'Deny', 'default')

        self.check_namespace_access(self.nsa_wl, True, False, True)
        self.check_namespace_access(self.nsb_wl, False, True, True)
        self.check_namespace_access(self.default_wl, True, True, False)
        self.check_namespace_access(self.omit_wl, True, True, False)

    def setUp(self):
        # Override the per-test setUp to avoid wiping etcd; instead only clean up the data we
        # added.
        self.remove_policy()

    def tearDown(self):
        self.remove_policy()
        super(TestNamespace, self).tearDown()

    @classmethod
    def tearDownClass(cls):
        cls.delete_all("profile")

        # Tidy up
        for host in cls.hosts:
            host.remove_workloads()
        for host in cls.hosts:
            host.cleanup()
            del host
        cls.calinet.delete()

        clear_on_failures()

    def add_namespace_ingress(self, ns, order, action, from_ns):
        ns_selector = "ns_profile == '%s'" % from_ns

        self.add_policy({
            'apiVersion': 'projectcalico.org/v3',
            'kind': 'NetworkPolicy',
            'metadata': {
                'name': '%s-%s-%s-from-%s' % (ns, order, action.lower(), from_ns),
                'namespace': ns
            },
            'spec': {
                'order': order,
                'ingress': [
                    {
                        'protocol': 'TCP',
                        'source': {
                            'namespaceSelector': ns_selector,
                        },
                        'action': action.capitalize(),
                    },
                ],
                'egress': [],
            }
        })

    def add_global_ingress(self, order, action, from_ns='all'):
        if from_ns != 'all':
            ingress_map = {
                'source': {
                    'selector': "%s.ns_profile == '%s'" % (NAMESPACE_PREFIX, from_ns)
                },
                'action': action.capitalize(),
            }
        else:
            ingress_map = {
                'action': action.capitalize(),
            }

        self.add_policy({
            'apiVersion': 'projectcalico.org/v3',
            'kind': 'GlobalNetworkPolicy',
            'metadata': {
                'name': 'global-%s-%s-from-%s' % (order, action.lower(), from_ns),
            },
            'spec': {
                'order': order,
                'ingress': [
                    ingress_map,
                ],
                'egress': [],
            }
        })

    @classmethod
    def add_ns_profile(cls, ns):
        profile_data = {
            'apiVersion': 'projectcalico.org/v3',
            'kind': 'Profile',
            'metadata': {
                'name': ns,
            },
            'spec': {
                'labelsToApply': {
                    '%s.ns_profile' % NAMESPACE_PREFIX: ns
                },
                'ingress': [
                    {
                        'action': 'Allow',
                    },
                ],
                'egress': [
                    {
                        'action': 'Allow',
                    },
                ],
            }
        }
        cls._apply_resources(profile_data, cls.host1)

    def add_policy(self, policy_data):
        self._apply_resources(policy_data, self.host1)

    def check_namespace_access(self, target, nsa_can, nsb_can, default_can):
        assert_func = {
            True: self.assert_workload_can_access_workload,
            False: self.assert_workload_can_not_access_workload
        }

        for src in self.wl_nsa:
            if not src == target:
                assert_func[nsa_can](src, target)

        for src in self.wl_nsb:
            if not src == target:
                assert_func[nsb_can](src, target)

        for src in self.wl_default:
            if not src == target:
                assert_func[default_can](src, target)

    def assert_workload_can_access_workload(self, src_workload, target_workload):
        _log.info("Can access test from %s to %s", src_workload.name, target_workload.name)

        if src_workload.check_can_tcp(target_workload.ip, 1):
            return
        _log.exception("workload %s with IP:%s failed to access workload %s on IP:%s",
                       src_workload.name, src_workload.ip, target_workload.name, target_workload.ip)
        msg = ("workload %s with IP:%s failed to access workload %s on IP:%s" %
               (src_workload.name, src_workload.ip, target_workload.name, target_workload.ip))

        self.fail(msg)

    def assert_workload_can_not_access_workload(self, src_workload, target_workload):
        _log.info("Cannot access test from %s to %s", src_workload.name, target_workload.name)

        if src_workload.check_cant_tcp(target_workload.ip, 1):
            return
        _log.exception("workload %s with IP:%s can access workload %s on IP:%s",
                       src_workload.name, src_workload.ip, target_workload.name, target_workload.ip)
        msg = ("workload %s with IP:%s can access workload %s on IP:%s" %
               (src_workload.name, src_workload.ip, target_workload.name, target_workload.ip))

        self.fail(msg)

    def remove_policy(self):
        self.delete_all("globalnetworkpolicy")
        self.delete_all("networkpolicy --all-namespaces")

    @classmethod
    def delete_all(cls, resource):
        # Grab all objects of a resource type
        objects = yaml.load(cls.hosts[0].calicoctl("get %s -o yaml" % resource))
        # and delete them (if there are any)
        if len(objects) > 0:
            _log.info("objects: %s", objects)
            if 'items' in objects and len(objects['items']) == 0:
                pass
            else:
                cls._delete_data(objects, cls.hosts[0])

    @classmethod
    def _delete_data(cls, data, host):
        _log.debug("Deleting data with calicoctl: %s", data)
        cls._exec_calicoctl("delete", data, host)

    @classmethod
    def _apply_resources(cls, resources, host):
        cls._exec_calicoctl("apply", resources, host)

    @staticmethod
    def _exec_calicoctl(action, data, host):
        # Delete creationTimestamp fields from the data that we're going to
        # write.
        for obj in data.get('items', []):
            if 'creationTimestamp' in obj['metadata']:
                del obj['metadata']['creationTimestamp']
        if 'metadata' in data and 'creationTimestamp' in data['metadata']:
            del data['metadata']['creationTimestamp']

        # Use calicoctl with the modified data.
        host.writefile("new_data",
                       yaml.dump(data, default_flow_style=False))
        host.calicoctl("%s -f new_data" % action)

    @classmethod
    def get_container_ip(cls, container_name):
        ip = log_and_run(
            "docker inspect -f '{{range .NetworkSettings.Networks}}{{.IPAddress}}{{end}}' %s" %
            container_name)
        return ip.strip()<|MERGE_RESOLUTION|>--- conflicted
+++ resolved
@@ -27,13 +27,8 @@
 _log.setLevel(logging.DEBUG)
 
 POST_DOCKER_COMMANDS = [
-<<<<<<< HEAD
-    "docker load -i /code/cnx-node.tar",
-    "docker load -i /code/workload.tar",
-=======
-    "docker load -q -i /code/calico-node.tar",
+    "docker load -q -i /code/cnx-node.tar",
     "docker load -q -i /code/workload.tar",
->>>>>>> 652f49c1
 ]
 NAMESPACE_PREFIX = "pcns"
 
