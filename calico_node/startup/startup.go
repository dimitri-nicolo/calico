// Copyright (c) 2016 Tigera, Inc. All rights reserved.
//
// Licensed under the Apache License, Version 2.0 (the "License");
// you may not use this file except in compliance with the License.
// You may obtain a copy of the License at
//
//     http://www.apache.org/licenses/LICENSE-2.0
//
// Unless required by applicable law or agreed to in writing, software
// distributed under the License is distributed on an "AS IS" BASIS,
// WITHOUT WARRANTIES OR CONDITIONS OF ANY KIND, either express or implied.
// See the License for the specific language governing permissions and
// limitations under the License.
package main

import (
	"bytes"
	"context"
	cryptorand "crypto/rand"
	"errors"
	"fmt"
	"io/ioutil"
	"net"
	"os"
	"reflect"
	"regexp"
	"strings"
	"time"

	log "github.com/sirupsen/logrus"
	metav1 "k8s.io/apimachinery/pkg/apis/meta/v1"

	"github.com/projectcalico/calico/calico_node/calicoclient"
	"github.com/projectcalico/calico/calico_node/startup/autodetection"
	"github.com/projectcalico/libcalico-go/lib/apiconfig"
	api "github.com/projectcalico/libcalico-go/lib/apis/v3"
	client "github.com/projectcalico/libcalico-go/lib/clientv3"
	cerrors "github.com/projectcalico/libcalico-go/lib/errors"
	"github.com/projectcalico/libcalico-go/lib/logutils"
	"github.com/projectcalico/libcalico-go/lib/names"
	cnet "github.com/projectcalico/libcalico-go/lib/net"
	"github.com/projectcalico/libcalico-go/lib/numorstring"
	"github.com/projectcalico/libcalico-go/lib/options"
	"github.com/projectcalico/libcalico-go/lib/upgrade/migrator"
	"github.com/projectcalico/libcalico-go/lib/upgrade/migrator/clients"
)

const (
	DEFAULT_IPV4_POOL_CIDR              = "192.168.0.0/16"
	DEFAULT_IPV4_POOL_NAME              = "default-ipv4-ippool"
	DEFAULT_IPV6_POOL_NAME              = "default-ipv6-ippool"
	AUTODETECTION_METHOD_FIRST          = "first-found"
	AUTODETECTION_METHOD_CAN_REACH      = "can-reach="
	AUTODETECTION_METHOD_INTERFACE      = "interface="
	AUTODETECTION_METHOD_SKIP_INTERFACE = "skip-interface="
)

// Default interfaces to exclude for any logic following the first-found
// auto detect IP method
var DEFAULT_INTERFACES_TO_EXCLUDE []string = []string{
	"docker.*", "cbr.*", "dummy.*",
	"virbr.*", "lxcbr.*", "veth.*", "lo",
	"cali.*", "tunl.*", "flannel.*", "kube-ipvs.*",
}

// Version strings, set during build.
var CALICOVERSION string
var CNXVERSION string

// For testing purposes we define an exit function that we can override.
var exitFunction = os.Exit

var (
	// Default values, names for different configs.
	defaultLogSeverity        = "Info"
	globalFelixConfigName     = "default"
	felixNodeConfigNamePrefix = "node."
)

// This file contains the main startup processing for the calico/node.  This
// includes:
// -  Detecting IP address and Network to use for BGP
// -  Configuring the node resource with IP/AS information provided in the
//    environment, or autodetected.
// -  Creating default IP Pools for quick-start use
func main() {
	// Check $CALICO_STARTUP_LOGLEVEL to capture early log statements
	configureLogging()

	// Determine the name for this node.
	nodeName := determineNodeName()

	// Create the Calico API cli.
	cfg, cli := calicoclient.CreateClient()

	ctx := context.Background()

	// An explicit value of true is required to wait for the datastore.
	if os.Getenv("WAIT_FOR_DATASTORE") == "true" {
		waitForConnection(ctx, cli)
		log.Info("Datastore is ready")
	} else {
		log.Info("Skipping datastore connection test")
	}

	if cfg.Spec.DatastoreType == apiconfig.Kubernetes {
		if err := ensureKDDMigrated(cfg, cli); err != nil {
			log.WithError(err).Errorf("Unable to ensure datastore is migrated.")
			terminate()
		}
	}

	// Query the current Node resources.  We update our node resource with
	// updated IP data and use the full list of nodes for validation.
	node := getNode(ctx, cli, nodeName)

	// If Calico is running in policy only mode we don't need to write
	// BGP related details to the Node.
	if os.Getenv("CALICO_NETWORKING_BACKEND") != "none" {
		// Configure and verify the node IP addresses and subnets.
		checkConflicts, err := configureIPsAndSubnets(node)
		if err != nil {
			clearv4 := os.Getenv("IP") == "autodetect"
			clearv6 := os.Getenv("IP6") == "autodetect"
			if node.ResourceVersion != "" {
				// If we're auto-detecting an IP on an existing node and hit an error, clear the previous
				// IP addresses from the node since they are no longer valid.
				clearNodeIPs(ctx, cli, node, clearv4, clearv6)
			}
			terminate()
		}

		// If we report an IP change (v4 or v6) we should verify there are no
		// conflicts between Nodes.
		if checkConflicts && os.Getenv("DISABLE_NODE_IP_CHECK") != "true" {
			v4conflict, v6conflict, err := checkConflictingNodes(ctx, cli, node)
			if err != nil {
				// If we've auto-detected a new IP address for an existing node that now conflicts, clear the old IP address(es)
				// from the node in the datastore. This frees the address in case it needs to be used for another node.
				clearv4 := (os.Getenv("IP") == "autodetect") && v4conflict
				clearv6 := (os.Getenv("IP6") == "autodetect") && v6conflict
				if node.ResourceVersion != "" {
					clearNodeIPs(ctx, cli, node, clearv4, clearv6)
				}

				terminate()
			}
		}

		// Configure the node AS number.
		configureASNumber(node)
	}

	configureNodeRef(node)

	// Check expected filesystem
	ensureFilesystemAsExpected()

	// Apply the updated node resource.
	if _, err := CreateOrUpdate(ctx, cli, node); err != nil {
		log.WithError(err).Errorf("Unable to set node resource configuration")
		terminate()
	}

	// Configure IP Pool configuration.
	configureIPPools(ctx, cli)

	// Set default configuration required for the cluster.
	if err := ensureDefaultConfig(ctx, cfg, cli, node); err != nil {
		log.WithError(err).Errorf("Unable to set global default configuration")
		terminate()
	}

<<<<<<< HEAD
	// Write the startup.env file now that we are ready to start other
	// components.
	sEnv := map[string]string{
		"NODENAME":   nodeName,
		"CNXVERSION": CNXVERSION,
	}
	writeStartupEnv(sEnv)
=======
	// Write config files now that we are ready to start other components.
	writeNodeConfig(nodeName)
>>>>>>> cea7e063

	// Tell the user what the name of the node is.
	log.Infof("Using node name: %s", nodeName)
}

// configureNodeRef will attempt to discover the cluster type it is running on, check to ensure we
// have not already set it on this Node, and set it if need be.
func configureNodeRef(node *api.Node) {
	orchestrator := "k8s"
	nodeRef := ""

	// Sort out what type of cluster we're running on.
	if nodeRef = os.Getenv("CALICO_K8S_NODE_REF"); nodeRef == "" {
		return
	}

	node.Spec.OrchRefs = []api.OrchRef{api.OrchRef{NodeName: nodeRef, Orchestrator: orchestrator}}
}

// CreateOrUpdate creates the Node if ResourceVersion is not specified,
// or Update if it's specified.
func CreateOrUpdate(ctx context.Context, client client.Interface, node *api.Node) (*api.Node, error) {
	if node.ResourceVersion != "" {
		return client.Nodes().Update(ctx, node, options.SetOptions{})
	}

	return client.Nodes().Create(ctx, node, options.SetOptions{})
}

func clearNodeIPs(ctx context.Context, client client.Interface, node *api.Node, clearv4, clearv6 bool) {
	if clearv4 {
		log.WithField("IP", node.Spec.BGP.IPv4Address).Info("Clearing out-of-date IPv4 address from this node")
		node.Spec.BGP.IPv4Address = ""
	}
	if clearv6 {
		log.WithField("IP", node.Spec.BGP.IPv6Address).Info("Clearing out-of-date IPv6 address from this node")
		node.Spec.BGP.IPv6Address = ""
	}

	// If the BGP spec is empty, then set it to nil.
	if node.Spec.BGP != nil && reflect.DeepEqual(*node.Spec.BGP, api.NodeBGPSpec{}) {
		node.Spec.BGP = nil
	}

	if clearv4 || clearv6 {
		_, err := client.Nodes().Update(ctx, node, options.SetOptions{})
		if err != nil {
			log.WithError(err).Warnf("Failed to clear node addresses")
		}
	}
}

func configureLogging() {
	// Log to stdout.  this prevents our logs from being interpreted as errors by, for example,
	// fluentd's default configuration.
	log.SetOutput(os.Stdout)

	// Set log formatting.
	log.SetFormatter(&logutils.Formatter{})

	// Install a hook that adds file and line number information.
	log.AddHook(&logutils.ContextHook{})

	// Default to info level logging
	logLevel := log.InfoLevel

	rawLogLevel := os.Getenv("CALICO_STARTUP_LOGLEVEL")
	if rawLogLevel != "" {
		parsedLevel, err := log.ParseLevel(rawLogLevel)
		if err == nil {
			logLevel = parsedLevel
		} else {
			log.WithError(err).Error("Failed to parse log level, defaulting to info.")
		}
	}

	log.SetLevel(logLevel)
	log.Infof("Early log level set to %v", logLevel)
}

// determineNodeName is called to determine the node name to use for this instance
// of calico/node.
func determineNodeName() string {
	var nodeName string
	var err error

	// Determine the name of this node.  Precedence is:
	// -  NODENAME
	// -  Value stored in /var/lib/calico/nodename
	// -  HOSTNAME (lowercase)
	// -  os.Hostname (lowercase).
	// We use the names.Hostname which lowercases and trims the name.
	if nodeName = strings.TrimSpace(os.Getenv("NODENAME")); nodeName != "" {
		log.Infof("Using NODENAME environment for node name")
	} else if nodeName = nodenameFromFile(); nodeName != "" {
		log.Info("Using stored node name from /var/lib/calico/nodename")
	} else if nodeName = strings.ToLower(strings.TrimSpace(os.Getenv("HOSTNAME"))); nodeName != "" {
		log.Infof("Using HOSTNAME environment (lowercase) for node name")
	} else if nodeName, err = names.Hostname(); err != nil {
		log.WithError(err).Error("Unable to determine hostname")
		terminate()
	} else {
		log.Warn("Using auto-detected node name. It is recommended that an explicit value is supplied using " +
			"the NODENAME environment variable.")
	}
	log.Infof("Determined node name: %s", nodeName)

	return nodeName
}

// nodenameFromFile reads the /var/lib/calico/nodename file if it exists and
// returns the nodename within.
func nodenameFromFile() string {
	data, err := ioutil.ReadFile("/var/lib/calico/nodename")
	if err != nil {
		if os.IsNotExist(err) {
			// File doesn't exist, return empty string.
			log.Debug("File does not exist: /var/lib/calico/nodename")
			return ""
		}
		log.WithError(err).Error("Failed to read /var/lib/calico/nodename")
		terminate()
	}
	return string(data)
}

// waitForConnection waits for the datastore to become accessible.
func waitForConnection(ctx context.Context, c client.Interface) {
	log.Info("Checking datastore connection")
	for {
		// Query some arbitrary configuration to see if the connection
		// is working.  Getting a specific Node is a good option, even
		// if the Node does not exist.
		_, err := c.Nodes().Get(ctx, "foo", options.GetOptions{})

		// We only care about a couple of error cases, all others would
		// suggest the datastore is accessible.
		if err != nil {
			switch err.(type) {
			case cerrors.ErrorConnectionUnauthorized:
				log.Warn("Connection to the datastore is unauthorized")
				terminate()
			case cerrors.ErrorDatastoreError:
				log.WithError(err).Info("Hit error connecting to datastore - retry")
				time.Sleep(1000 * time.Millisecond)
				continue
			}
		}

		// We've connected to the datastore - break out of the loop.
		break
	}
	log.Info("Datastore connection verified")
}

<<<<<<< HEAD
// writeStartupEnv writes out the startup.env file to set environment variables
// that are required by confd/bird etc. but may not have been passed into the
// container.
func writeStartupEnv(envVars map[string]string) {
	var textBuf bytes.Buffer
	for k, v := range envVars {
		textBuf.WriteString(fmt.Sprintf("export %s=%s\n", strings.ToUpper(k), v))
	}

	// Write out the startup.env file to ensure required environments are
	// set (which they might not otherwise be).
	if err := ioutil.WriteFile("startup.env", textBuf.Bytes(), 0666); err != nil {
		log.WithError(err).Info("Unable to write to startup.env")
		log.Warn("Unable to write to local filesystem")
=======
// writeNodeConfig writes out the this node's configuration to disk for use by other components.
// Specifically, it creates:
// - /var/lib/calico/nodename - used to persist the determined node name to disk for future use.
func writeNodeConfig(nodeName string) {
	log.Debugf("Writing %s to /var/lib/calico/nodename", nodeName)
	if err := ioutil.WriteFile("/var/lib/calico/nodename", []byte(nodeName), 0644); err != nil {
		log.WithError(err).Error("Unable to write to /var/lib/calico/nodename")
>>>>>>> cea7e063
		terminate()
	}
}

// getNode returns the current node configuration. If this node has not yet
// been created, it returns a blank node resource.
func getNode(ctx context.Context, client client.Interface, nodeName string) *api.Node {
	node, err := client.Nodes().Get(ctx, nodeName, options.GetOptions{})

	if err != nil {
		if _, ok := err.(cerrors.ErrorResourceDoesNotExist); !ok {
			log.WithError(err).WithField("Name", nodeName).Info("Unable to query node configuration")
			log.Warn("Unable to access datastore to query node configuration")
			terminate()
		}

		log.WithField("Name", nodeName).Info("Building new node resource")
		node = api.NewNode()
		node.Name = nodeName
	}

	return node
}

// configureIPsAndSubnets updates the supplied node resource with IP and Subnet
// information to use for BGP.  This returns true if we detect a change in Node IP address.
func configureIPsAndSubnets(node *api.Node) (bool, error) {
	// If the node resource currently has no BGP configuration, add an empty
	// set of configuration as it makes the processing below easier, and we
	// must end up configuring some BGP fields before we complete.
	if node.Spec.BGP == nil {
		log.Info("Initialize BGP data")
		node.Spec.BGP = &api.NodeBGPSpec{}
	}

	oldIpv4 := node.Spec.BGP.IPv4Address
	oldIpv6 := node.Spec.BGP.IPv6Address

	// Determine the autodetection type for IPv4 and IPv6.  Note that we
	// only autodetect IPv4 when it has not been specified.  IPv6 must be
	// explicitly requested using the "autodetect" value.
	//
	// If we aren't auto-detecting then we need to validate the configured
	// value and possibly fix up missing subnet configuration.
	ipv4Env := os.Getenv("IP")
	if ipv4Env == "autodetect" || (ipv4Env == "" && node.Spec.BGP.IPv4Address == "") {
		adm := os.Getenv("IP_AUTODETECTION_METHOD")
		cidr := autoDetectCIDR(adm, 4)
		if cidr != nil {
			// We autodetected an IPv4 address so update the value in the node.
			node.Spec.BGP.IPv4Address = cidr.String()
		} else if node.Spec.BGP.IPv4Address == "" {
			// No IPv4 address is configured, but we always require one, so exit.
			log.Warn("Couldn't autodetect an IPv4 address. If auto-detecting, choose a different autodetection method. Otherwise provide an explicit address.")
			return false, fmt.Errorf("Failed to autodetect an IPv4 address")
		} else {
			// No IPv4 autodetected, but a previous one was configured.
			// Tell the user we are leaving the value unchanged.  We
			// will validate that the IP matches one on the interface.
			log.Warnf("Autodetection of IPv4 address failed, keeping existing value: %s", node.Spec.BGP.IPv4Address)
			validateIP(node.Spec.BGP.IPv4Address)
		}
	} else {
		if ipv4Env != "" {
			node.Spec.BGP.IPv4Address = parseIPEnvironment("IP", ipv4Env, 4)
		}
		validateIP(node.Spec.BGP.IPv4Address)
	}

	ipv6Env := os.Getenv("IP6")
	if ipv6Env == "autodetect" {
		adm := os.Getenv("IP6_AUTODETECTION_METHOD")
		cidr := autoDetectCIDR(adm, 6)
		if cidr != nil {
			// We autodetected an IPv6 address so update the value in the node.
			node.Spec.BGP.IPv6Address = cidr.String()
		} else if node.Spec.BGP.IPv6Address == "" {
			// No IPv6 address is configured, but we have requested one, so exit.
			log.Warn("Couldn't autodetect an IPv6 address. If auto-detecting, choose a different autodetection method. Otherwise provide an explicit address.")
			return false, fmt.Errorf("Failed to autodetect an IPv6 address")
		} else {
			// No IPv6 autodetected, but a previous one was configured.
			// Tell the user we are leaving the value unchanged.  We
			// will validate that the IP matches one on the interface.
			log.Warnf("Autodetection of IPv6 address failed, keeping existing value: %s", node.Spec.BGP.IPv6Address)
			validateIP(node.Spec.BGP.IPv6Address)
		}
	} else {
		if ipv6Env != "" {
			node.Spec.BGP.IPv6Address = parseIPEnvironment("IP6", ipv6Env, 6)
		}
		validateIP(node.Spec.BGP.IPv6Address)
	}

	// Detect if we've seen the IP address change, and flag that we need to check for conflicting Nodes
	if oldIpv4 == "" || node.Spec.BGP.IPv4Address != oldIpv4 {
		log.Info("Node IPv4 changed, will check for conflicts")
		return true, nil
	}
	if (oldIpv6 == "" && node.Spec.BGP.IPv6Address != "") || (oldIpv6 != "" && node.Spec.BGP.IPv6Address != oldIpv6) {
		log.Info("Node IPv6 changed, will check for conflicts")
		return true, nil
	}

	return false, nil
}

// fetchAndValidateIPAndNetwork fetches and validates the IP configuration from
// either the environment variables or from the values already configured in the
// node.
func parseIPEnvironment(envName, envValue string, version int) string {
	// To parse the environment (which could be an IP or a CIDR), convert
	// to a JSON string and use the UnmarshalJSON method on the IPNet
	// struct to parse the value.
	ip := &cnet.IPNet{}
	err := ip.UnmarshalJSON([]byte("\"" + envValue + "\""))
	if err != nil || ip.Version() != version {
		log.Warn("Environment does not contain a valid IPv%d address: %s=%s", version, envName, envValue)
		terminate()
	}
	log.Infof("Using IPv%d address from environment: %s=%s", ip.Version(), envName, envValue)

	return ip.String()
}

// validateIP checks that the IP address is actually on one of the host
// interfaces and warns if not.
func validateIP(ipn string) {
	// No validation required if no IP address is specified.
	if ipn == "" {
		return
	}

	ipAddr, _, err := cnet.ParseCIDROrIP(ipn)
	if err != nil {
		log.WithError(err).Errorf("Failed to parse autodetected CIDR '%s'", ipn)
		terminate()
	}

	// Get a complete list of interfaces with their addresses and check if
	// the IP address can be found.
	ifaces, err := autodetection.GetInterfaces(nil, nil, ipAddr.Version())
	if err != nil {
		log.WithError(err).Error("Unable to query host interfaces")
		terminate()
	}
	if len(ifaces) == 0 {
		log.Info("No interfaces found for validating IP configuration")
	}

	for _, i := range ifaces {
		for _, c := range i.Cidrs {
			if ipAddr.Equal(c.IP) {
				log.Infof("IPv%d address %s discovered on interface %s", ipAddr.Version(), ipAddr.String(), i.Name)
				return
			}
		}
	}
	log.Warnf("Unable to confirm IPv%d address %s is assigned to this host", ipAddr.Version(), ipAddr)
}

// evaluateENVBool evaluates a passed environment variable
// Returns True if the envVar is defined and set to true.
// Returns False if the envVar is defined and set to false.
// Returns defaultValue in the envVar is not defined.
// An log entry will always be written
func evaluateENVBool(envVar string, defaultValue bool) bool {
	envValue, isSet := os.LookupEnv(envVar)

	if isSet {

		switch strings.ToLower(envValue) {

		case "false", "0", "no", "n", "f":
			log.Infof("%s is %t through environment variable", envVar, false)
			return false
		}
		log.Infof("%s is %t through environment variable", envVar, true)
		return true
	}
	log.Infof("%s is %t (defaulted) through environment variable", envVar, defaultValue)
	return defaultValue
}

// autoDetectCIDR auto-detects the IP and Network using the requested
// detection method.
func autoDetectCIDR(method string, version int) *cnet.IPNet {
	if method == "" || method == AUTODETECTION_METHOD_FIRST {
		// Autodetect the IP by enumerating all interfaces (excluding
		// known internal interfaces).
		return autoDetectCIDRFirstFound(version)
	} else if strings.HasPrefix(method, AUTODETECTION_METHOD_INTERFACE) {
		// Autodetect the IP from the specified interface.
		ifStr := strings.TrimPrefix(method, AUTODETECTION_METHOD_INTERFACE)
		// Regexes are passed in as a string separated by ","
		ifRegexes := regexp.MustCompile("\\s*,\\s*").Split(ifStr, -1)
		return autoDetectCIDRByInterface(ifRegexes, version)
	} else if strings.HasPrefix(method, AUTODETECTION_METHOD_CAN_REACH) {
		// Autodetect the IP by connecting a UDP socket to a supplied address.
		destStr := strings.TrimPrefix(method, AUTODETECTION_METHOD_CAN_REACH)
		return autoDetectCIDRByReach(destStr, version)
	} else if strings.HasPrefix(method, AUTODETECTION_METHOD_SKIP_INTERFACE) {
		// Autodetect the Ip by enumerating all interfaces (excluding
		// known internal interfaces and any interfaces whose name
		// matches the given regexes).
		ifStr := strings.TrimPrefix(method, AUTODETECTION_METHOD_SKIP_INTERFACE)
		// Regexes are passed in as a string separated by ","
		ifRegexes := regexp.MustCompile("\\s*,\\s*").Split(ifStr, -1)
		return autoDetectCIDRBySkipInterface(ifRegexes, version)
	}

	// The autodetection method is not recognised and is required.  Exit.
	log.Errorf("Invalid IP autodection method: %s", method)
	terminate()
	return nil
}

// autoDetectCIDRFirstFound auto-detects the first valid Network it finds across
// all interfaces (excluding common known internal interface names).
func autoDetectCIDRFirstFound(version int) *cnet.IPNet {
	incl := []string{}

	iface, cidr, err := autodetection.FilteredEnumeration(incl, DEFAULT_INTERFACES_TO_EXCLUDE, version)
	if err != nil {
		log.Warnf("Unable to auto-detect an IPv%d address: %s", version, err)
		return nil
	}

	log.Infof("Using autodetected IPv%d address on interface %s: %s", version, iface.Name, cidr.String())

	return cidr
}

// autoDetectCIDRByInterface auto-detects the first valid Network on the interfaces
// matching the supplied interface regex.
func autoDetectCIDRByInterface(ifaceRegexes []string, version int) *cnet.IPNet {
	iface, cidr, err := autodetection.FilteredEnumeration(ifaceRegexes, nil, version)
	if err != nil {
		log.Warnf("Unable to auto-detect an IPv%d address using interface regexes %v: %s", version, ifaceRegexes, err)
		return nil
	}

	log.Infof("Using autodetected IPv%d address %s on matching interface %s", version, cidr.String(), iface.Name)

	return cidr
}

// autoDetectCIDRByReach auto-detects the IP and Network by setting up a UDP
// connection to a "reach" address.
func autoDetectCIDRByReach(dest string, version int) *cnet.IPNet {
	if cidr, err := autodetection.ReachDestination(dest, version); err != nil {
		log.Warnf("Unable to auto-detect IPv%d address by connecting to %s: %s", version, dest, err)
		return nil
	} else {
		log.Infof("Using autodetected IPv%d address %s, detected by connecting to %s", version, cidr.String(), dest)
		return cidr
	}
}

// autoDetectCIDRBySkipInterface auto-detects the first valid Network on the interfaces
// matching the supplied interface regexes.
func autoDetectCIDRBySkipInterface(ifaceRegexes []string, version int) *cnet.IPNet {
	incl := []string{}
	excl := DEFAULT_INTERFACES_TO_EXCLUDE
	excl = append(excl, ifaceRegexes...)

	iface, cidr, err := autodetection.FilteredEnumeration(incl, excl, version)
	if err != nil {
		log.Warnf("Unable to auto-detect an IPv%d address while excluding %v: %s", version, ifaceRegexes, err)
		return nil
	}

	log.Infof("Using autodetected IPv%d address on interface %s: %s while skipping matching interfaces", version, iface.Name, cidr.String())
	return cidr
}

// configureASNumber configures the Node resource with the AS number specified
// in the environment, or is a no-op if not specified.
func configureASNumber(node *api.Node) {
	// Extract the AS number from the environment
	asStr := os.Getenv("AS")
	if asStr != "" {
		if asNum, err := numorstring.ASNumberFromString(asStr); err != nil {
			log.WithError(err).Errorf("The AS number specified in the environment (AS=%s) is not valid", asStr)
			terminate()
		} else {
			log.Infof("Using AS number specified in environment (AS=%s)", asNum)
			node.Spec.BGP.ASNumber = &asNum
		}
	} else {
		if node.Spec.BGP.ASNumber == nil {
			log.Info("No AS number configured on node resource, using global value")
		} else {
			log.Infof("Using AS number %s configured in node resource", node.Spec.BGP.ASNumber)
		}
	}
}

// generateIPv6ULAPrefix return a random generated ULA IPv6 prefix as per RFC 4193.  The pool
// is generated from bytes pulled from a secure random source.
func GenerateIPv6ULAPrefix() (string, error) {
	ulaAddr := []byte{0xfd, 0, 0, 0, 0, 0, 0, 0, 0, 0, 0, 0, 0, 0, 0, 0}
	_, err := cryptorand.Read(ulaAddr[1:6])
	if err != nil {
		return "", err
	}
	ipNet := net.IPNet{
		IP:   net.IP(ulaAddr),
		Mask: net.CIDRMask(48, 128),
	}
	return ipNet.String(), nil
}

// configureIPPools ensures that default IP pools are created (unless explicitly
// requested otherwise).
func configureIPPools(ctx context.Context, client client.Interface) {
	// Read in environment variables for use here and later.
	ipv4Pool := os.Getenv("CALICO_IPV4POOL_CIDR")
	ipv6Pool := os.Getenv("CALICO_IPV6POOL_CIDR")

	if strings.ToLower(os.Getenv("NO_DEFAULT_POOLS")) == "true" {
		if len(ipv4Pool) > 0 || len(ipv6Pool) > 0 {
			log.Error("Invalid configuration with NO_DEFAULT_POOLS defined and CALICO_IPV4POOL_CIDR or CALICO_IPV6POOL_CIDR defined.")
			terminate()
		}

		log.Info("Skipping IP pool configuration")
		return
	}

	ipv4IpipModeEnvVar := strings.ToLower(os.Getenv("CALICO_IPV4POOL_IPIP"))

	// Get a list of all IP Pools
	poolList, err := client.IPPools().List(ctx, options.ListOptions{})
	if err != nil {
		log.WithError(err).Error("Unable to fetch IP pool list")
		terminate()
		return // not really needed but allows testing to function
	}

	// Check for IPv4 and IPv6 pools.
	ipv4Present := false
	ipv6Present := false
	for _, p := range poolList.Items {
		ip, _, err := cnet.ParseCIDR(p.Spec.CIDR)
		if err != nil {
			log.Warnf("Error parsing CIDR '%s'. Skipping the IPPool.", p.Spec.CIDR)
		}
		version := ip.Version()
		ipv4Present = ipv4Present || (version == 4)
		ipv6Present = ipv6Present || (version == 6)
		if ipv4Present && ipv6Present {
			break
		}
	}

	// Read IPV4 CIDR from env if set and parse then check it for errors
	if ipv4Pool == "" {
		ipv4Pool = DEFAULT_IPV4_POOL_CIDR
	}
	_, ipv4Cidr, err := cnet.ParseCIDR(ipv4Pool)
	if err != nil || ipv4Cidr.Version() != 4 {
		log.Errorf("Invalid CIDR specified in CALICO_IPV4POOL_CIDR '%s'", ipv4Pool)
		terminate()
		return // not really needed but allows testing to function
	}

	// If no IPv6 pool is specified, generate one.
	if ipv6Pool == "" {
		ipv6Pool, err = GenerateIPv6ULAPrefix()
		if err != nil {
			log.Errorf("Failed to generate an IPv6 default pool")
			terminate()
		}
	}
	_, ipv6Cidr, err := cnet.ParseCIDR(ipv6Pool)
	if err != nil || ipv6Cidr.Version() != 6 {
		log.Errorf("Invalid CIDR specified in CALICO_IPV6POOL_CIDR '%s'", ipv6Pool)
		terminate()
		return // not really needed but allows testing to function
	}

	// Ensure there are pools created for each IP version.
	if !ipv4Present {
		log.Debug("Create default IPv4 IP pool")
		outgoingNATEnabled := evaluateENVBool("CALICO_IPV4POOL_NAT_OUTGOING", true)
		createIPPool(ctx, client, ipv4Cidr, DEFAULT_IPV4_POOL_NAME, ipv4IpipModeEnvVar, outgoingNATEnabled)
	}
	if !ipv6Present && ipv6Supported() {
		log.Debug("Create default IPv6 IP pool")
		outgoingNATEnabled := evaluateENVBool("CALICO_IPV6POOL_NAT_OUTGOING", false)

		createIPPool(ctx, client, ipv6Cidr, DEFAULT_IPV6_POOL_NAME, string(api.IPIPModeNever), outgoingNATEnabled)
	}
}

// ipv6Supported returns true if IPv6 is supported on this platform.  This performs
// a check on the appropriate Felix parameter and if supported also performs a
// simplistic check of /proc/sys/net/ipv6 (since platforms that do not have IPv6
// compiled in will not have this entry).
func ipv6Supported() bool {
	// First check if Felix param is false
	IPv6isSupported := evaluateENVBool("FELIX_IPV6SUPPORT", true)
	if !IPv6isSupported {
		return false
	}

	// If supported, then also check /proc/sys/net/ipv6.
	_, err := os.Stat("/proc/sys/net/ipv6")
	supported := (err == nil)
	log.Infof("IPv6 supported on this platform: %v", supported)
	return supported
}

// createIPPool creates an IP pool using the specified CIDR.  This
// method is a no-op if the pool already exists.
func createIPPool(ctx context.Context, client client.Interface, cidr *cnet.IPNet, poolName, ipipModeName string, isNATOutgoingEnabled bool) {
	version := cidr.Version()
	var ipipMode api.IPIPMode

	switch strings.ToLower(ipipModeName) {
	case "", "off", "never":
		ipipMode = api.IPIPModeNever
	case "crosssubnet", "cross-subnet":
		ipipMode = api.IPIPModeCrossSubnet
	case "always":
		ipipMode = api.IPIPModeAlways
	default:
		log.Errorf("Unrecognized IPIP mode specified in CALICO_IPV4POOL_IPIP '%s'", ipipModeName)
		terminate()
	}

	pool := &api.IPPool{
		ObjectMeta: metav1.ObjectMeta{
			Name: poolName,
		},
		Spec: api.IPPoolSpec{
			CIDR:        cidr.String(),
			NATOutgoing: isNATOutgoingEnabled,
			IPIPMode:    ipipMode,
		},
	}

	log.Infof("Ensure default IPv%d pool is created. IPIP mode: %s", version, ipipModeName)

	// Create the pool.  There is a small chance that another node may
	// beat us to it, so handle the fact that the pool already exists.
	if _, err := client.IPPools().Create(ctx, pool, options.SetOptions{}); err != nil {
		if _, ok := err.(cerrors.ErrorResourceAlreadyExists); !ok {
			log.WithError(err).Errorf("Failed to create default IPv%d IP pool: %s", version)
			terminate()
		}
	} else {
		log.Infof("Created default IPv%d pool (%s) with NAT outgoing %t. IPIP mode: %s",
			version, cidr, isNATOutgoingEnabled, ipipModeName)
	}
}

// checkConflictingNodes checks whether any other nodes have been configured
// with the same IP addresses.
func checkConflictingNodes(ctx context.Context, client client.Interface, node *api.Node) (v4conflict, v6conflict bool, retErr error) {
	// Get the full set of nodes.
	var nodes []api.Node
	if nodeList, err := client.Nodes().List(ctx, options.ListOptions{}); err != nil {
		log.WithError(err).Errorf("Unable to query node confguration")
		retErr = err
		return
	} else {
		nodes = nodeList.Items
	}

	ourIPv4, _, err := cnet.ParseCIDROrIP(node.Spec.BGP.IPv4Address)
	if err != nil && node.Spec.BGP.IPv4Address != "" {
		log.WithError(err).Errorf("Error parsing IPv4 CIDR '%s' for node '%s'", node.Spec.BGP.IPv4Address, node.Name)
		retErr = err
		return
	}
	ourIPv6, _, err := cnet.ParseCIDROrIP(node.Spec.BGP.IPv6Address)
	if err != nil && node.Spec.BGP.IPv6Address != "" {
		log.WithError(err).Errorf("Error parsing IPv6 CIDR '%s' for node '%s'", node.Spec.BGP.IPv6Address, node.Name)
		retErr = err
		return
	}

	for _, theirNode := range nodes {
		if theirNode.Spec.BGP == nil {
			// Skip nodes that don't have BGP configured.  We know
			// that this node does have BGP since we only perform
			// this check after configuring BGP.
			continue
		}

		theirIPv4, _, err := cnet.ParseCIDROrIP(theirNode.Spec.BGP.IPv4Address)
		if err != nil && theirNode.Spec.BGP.IPv4Address != "" {
			log.WithError(err).Errorf("Error parsing IPv4 CIDR '%s' for node '%s'", theirNode.Spec.BGP.IPv4Address, theirNode.Name)
			retErr = err
			return
		}

		theirIPv6, _, err := cnet.ParseCIDROrIP(theirNode.Spec.BGP.IPv6Address)
		if err != nil && theirNode.Spec.BGP.IPv6Address != "" {
			log.WithError(err).Errorf("Error parsing IPv6 CIDR '%s' for node '%s'", theirNode.Spec.BGP.IPv6Address, theirNode.Name)
			retErr = err
			return
		}

		// If this is our node (based on the name), check if the IP
		// addresses have changed.  If so warn the user as it could be
		// an indication of multiple nodes using the same name.  This
		// is not an error condition as the IPs could actually change.
		if theirNode.Name == node.Name {
			if theirIPv4.IP != nil && ourIPv4.IP != nil && !theirIPv4.IP.Equal(ourIPv4.IP) {
				fields := log.Fields{"node": theirNode.Name, "original": theirIPv4.String(), "updated": ourIPv4.String()}
				log.WithFields(fields).Warnf("IPv4 address has changed. This could happen if there are multiple nodes with the same name.")
			}
			if theirIPv6.IP != nil && ourIPv6.IP != nil && !theirIPv6.IP.Equal(ourIPv6.IP) {
				fields := log.Fields{"node": theirNode.Name, "original": theirIPv6.String(), "updated": ourIPv6.String()}
				log.WithFields(fields).Warnf("IPv6 address has changed. This could happen if there are multiple nodes with the same name.")
			}
			continue
		}

		// Check that other nodes aren't using the same IP addresses.
		// This is an error condition.
		if theirIPv4.IP != nil && ourIPv4.IP != nil && theirIPv4.IP.Equal(ourIPv4.IP) {
			log.Warnf("Calico node '%s' is already using the IPv4 address %s.", theirNode.Name, ourIPv4.String())
			retErr = fmt.Errorf("IPv4 address conflict")
			v4conflict = true
		}

		if theirIPv6.IP != nil && ourIPv6.IP != nil && theirIPv6.IP.Equal(ourIPv6.IP) {
			log.Warnf("Calico node '%s' is already using the IPv6 address %s.", theirNode.Name, ourIPv6.String())
			retErr = fmt.Errorf("IPv6 address conflict")
			v6conflict = true
		}
	}
	return
}

// Checks that the filesystem is as expected and fix it if possible
func ensureFilesystemAsExpected() {
	// BIRD requires the /var/run/calico directory in order to provide status
	// information over the control socket, but other backends do not
	// need this check.
	if strings.ToLower(os.Getenv("CALICO_NETWORKING_BACKEND")) == "bird" {
		runDir := "/var/run/calico"
		// Check if directory already exists
		if _, err := os.Stat(runDir); err != nil {
			// Create the runDir
			if err = os.MkdirAll(runDir, os.ModeDir); err != nil {
				log.Errorf("Unable to create '%s'", runDir)
				terminate()
			}
			log.Warnf("Expected %s to be mounted into the container but it wasn't present. 'calicoctl node status' may provide incomplete status information", runDir)
		}
	}

	// Make sure the /var/lib/calico directory exists.
	libDir := "/var/lib/calico"
	// Check if directory already exists
	if _, err := os.Stat(libDir); err != nil {
		// Create the libDir
		if err = os.MkdirAll(libDir, os.ModeDir); err != nil {
			log.Errorf("Unable to create '%s'", libDir)
			terminate()
		}
		log.Warnf("Expected %s to be mounted into the container but it wasn't present. Node name may not be detected properly", libDir)
	}

	// Ensure the log directory exists but only if logging to file is enabled.
	if strings.ToLower(os.Getenv("CALICO_DISABLE_FILE_LOGGING")) != "true" {
		logDir := "/var/log/calico"
		// Check if directory already exists
		if _, err := os.Stat(logDir); err != nil {
			// Create the logDir
			if err = os.MkdirAll(logDir, os.ModeDir); err != nil {
				log.Errorf("Unable to create '%s'", logDir)
				terminate()
			}
			log.Warnf("Expected %s to be mounted into the container but it wasn't present. 'calicoctl node diags' will not be able to collect calico/node logs", logDir)
		}
	}

}

// ensureDefaultConfig ensures all of the required default settings are
// configured.
func ensureDefaultConfig(ctx context.Context, cfg *apiconfig.CalicoAPIConfig, c client.Interface, node *api.Node) error {
	// Ensure the ClusterInformation is populated.
	// Get the ClusterType from ENV var. This is set from the manifest.
	clusterType := os.Getenv("CLUSTER_TYPE")
	c.EnsureInitialized(ctx, CALICOVERSION, CNXVERSION, clusterType)

	// By default we set the global reporting interval to 0 - this is
	// different from the defaults defined in Felix.
	//
	// Logging to file is disabled in the felix.cfg config file.  This
	// should always be disabled for calico/node.  By default we log to
	// screen - set the default logging value that we desire.
	felixConf, err := c.FelixConfigurations().Get(ctx, globalFelixConfigName, options.GetOptions{})
	if err != nil {
		// Create the default config if it doesn't already exist.
		if _, ok := err.(cerrors.ErrorResourceDoesNotExist); ok {
			newFelixConf := api.NewFelixConfiguration()
			newFelixConf.Name = globalFelixConfigName
			newFelixConf.Spec.ReportingInterval = &metav1.Duration{Duration: 0}
			newFelixConf.Spec.LogSeverityScreen = defaultLogSeverity
			_, err = c.FelixConfigurations().Create(ctx, newFelixConf, options.SetOptions{})
			if err != nil {
				if conflict, ok := err.(cerrors.ErrorResourceAlreadyExists); ok {
					log.Infof("Ignoring conflict when setting value %s", conflict.Identifier)
				} else {
					log.WithError(err).WithField("FelixConfig", newFelixConf).Errorf("Error creating Felix global config")
					return err
				}
			}
		} else {
			log.WithError(err).WithField("FelixConfig", globalFelixConfigName).Errorf("Error getting Felix global config")
			return err
		}
	} else {
		updateNeeded := false
		if felixConf.Spec.ReportingInterval == nil {
			felixConf.Spec.ReportingInterval = &metav1.Duration{Duration: 0}
			updateNeeded = true
		} else {
			log.WithField("ReportingInterval", felixConf.Spec.ReportingInterval).Debug("Global Felix value already assigned")
		}

		if felixConf.Spec.LogSeverityScreen == "" {
			felixConf.Spec.LogSeverityScreen = defaultLogSeverity
			updateNeeded = true
		} else {
			log.WithField("LogSeverityScreen", felixConf.Spec.LogSeverityScreen).Debug("Global Felix value already assigned")
		}

		if updateNeeded {
			_, err = c.FelixConfigurations().Update(ctx, felixConf, options.SetOptions{})
			if err != nil {
				if conflict, ok := err.(cerrors.ErrorResourceUpdateConflict); ok {
					log.Infof("Ignoring conflict when setting value %s", conflict.Identifier)
				} else {
					log.WithError(err).WithField("FelixConfig", felixConf).Errorf("Error updating Felix global config")
					return err
				}
			}
		}
	}

	// Configure Felix to allow traffic from the containers to the host (if
	// not otherwise firewalled by the host administrator or profiles).
	// This is important for container deployments, where it is common
	// for containers to speak to services running on the host (e.g. k8s
	// pods speaking to k8s api-server, and mesos tasks registering with agent
	// on startup).  Note: KDD does not yet support per-node felix config.
	if cfg.Spec.DatastoreType != apiconfig.Kubernetes {
		felixNodeCfg, err := c.FelixConfigurations().Get(ctx, fmt.Sprintf("%s%s", felixNodeConfigNamePrefix, node.Name), options.GetOptions{})
		if err != nil {
			// Create the default config if it doesn't already exist.
			if _, ok := err.(cerrors.ErrorResourceDoesNotExist); ok {
				newFelixNodeCfg := api.NewFelixConfiguration()
				newFelixNodeCfg.Name = fmt.Sprintf("%s%s", felixNodeConfigNamePrefix, node.Name)
				newFelixNodeCfg.Spec.DefaultEndpointToHostAction = "Return"
				_, err = c.FelixConfigurations().Create(ctx, newFelixNodeCfg, options.SetOptions{})
				if err != nil {
					if exists, ok := err.(cerrors.ErrorResourceAlreadyExists); ok {
						log.Infof("Ignoring resource exists error when setting value %s", exists.Identifier)
					} else {
						log.WithError(err).WithField("FelixConfig", newFelixNodeCfg).Errorf("Error creating Felix node config")
						return err
					}
				}
			} else {
				log.WithError(err).WithField("FelixConfig", felixNodeConfigNamePrefix).Errorf("Error getting Felix node config")
				return err
			}
		} else {
			if felixNodeCfg.Spec.DefaultEndpointToHostAction == "" {
				felixNodeCfg.Spec.DefaultEndpointToHostAction = "Return"
				_, err = c.FelixConfigurations().Update(ctx, felixNodeCfg, options.SetOptions{})
				if err != nil {
					if conflict, ok := err.(cerrors.ErrorResourceUpdateConflict); ok {
						log.Infof("Ignoring conflict when setting value %s", conflict.Identifier)
					} else {
						log.WithError(err).WithField("FelixConfig", felixNodeCfg).Errorf("Error updating Felix node config")
						return err
					}
				}
			} else {
				log.WithField("DefaultEndpointToHostAction", felixNodeCfg.Spec.DefaultEndpointToHostAction).Debug("Host Felix value already assigned")
			}
		}
	}

	return nil
}

// ensureKDDMigrated ensures any data migration needed is done.
func ensureKDDMigrated(cfg *apiconfig.CalicoAPIConfig, cv3 client.Interface) error {
	cv1, err := clients.LoadKDDClientV1FromAPIConfigV3(cfg)
	if err != nil {
		return err
	}
	m := migrator.New(cv3, cv1, nil)
	yes, err := m.ShouldMigrate()
	if err != nil {
		return err
	} else if yes {
		log.Infof("Running migration")
		if _, err = m.Migrate(); err != nil {
			return errors.New(fmt.Sprintf("Migration failed: %v", err))
		}
		log.Infof("Migration successful")
	} else {
		log.Debugf("Migration is not needed")
	}

	return nil
}

// terminate prints a terminate message and exists with status 1.
func terminate() {
	log.Warn("Terminating")
	exitFunction(1)
}<|MERGE_RESOLUTION|>--- conflicted
+++ resolved
@@ -14,7 +14,6 @@
 package main
 
 import (
-	"bytes"
 	"context"
 	cryptorand "crypto/rand"
 	"errors"
@@ -171,18 +170,8 @@
 		terminate()
 	}
 
-<<<<<<< HEAD
-	// Write the startup.env file now that we are ready to start other
-	// components.
-	sEnv := map[string]string{
-		"NODENAME":   nodeName,
-		"CNXVERSION": CNXVERSION,
-	}
-	writeStartupEnv(sEnv)
-=======
 	// Write config files now that we are ready to start other components.
 	writeNodeConfig(nodeName)
->>>>>>> cea7e063
 
 	// Tell the user what the name of the node is.
 	log.Infof("Using node name: %s", nodeName)
@@ -338,22 +327,6 @@
 	log.Info("Datastore connection verified")
 }
 
-<<<<<<< HEAD
-// writeStartupEnv writes out the startup.env file to set environment variables
-// that are required by confd/bird etc. but may not have been passed into the
-// container.
-func writeStartupEnv(envVars map[string]string) {
-	var textBuf bytes.Buffer
-	for k, v := range envVars {
-		textBuf.WriteString(fmt.Sprintf("export %s=%s\n", strings.ToUpper(k), v))
-	}
-
-	// Write out the startup.env file to ensure required environments are
-	// set (which they might not otherwise be).
-	if err := ioutil.WriteFile("startup.env", textBuf.Bytes(), 0666); err != nil {
-		log.WithError(err).Info("Unable to write to startup.env")
-		log.Warn("Unable to write to local filesystem")
-=======
 // writeNodeConfig writes out the this node's configuration to disk for use by other components.
 // Specifically, it creates:
 // - /var/lib/calico/nodename - used to persist the determined node name to disk for future use.
@@ -361,7 +334,6 @@
 	log.Debugf("Writing %s to /var/lib/calico/nodename", nodeName)
 	if err := ioutil.WriteFile("/var/lib/calico/nodename", []byte(nodeName), 0644); err != nil {
 		log.WithError(err).Error("Unable to write to /var/lib/calico/nodename")
->>>>>>> cea7e063
 		terminate()
 	}
 }
