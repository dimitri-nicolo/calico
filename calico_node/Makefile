###############################################################################

GO_BUILD_VER?=v0.7
CALICO_BUILD?=calico/go-build:$(GO_BUILD_VER)

CALICO_NODE_DIR=$(dir $(realpath $(lastword $(MAKEFILE_LIST))))
VERSIONS_FILE?=$(CALICO_NODE_DIR)/../_data/versions.yml

###############################################################################
# Determine whether there's a local yaml installed or use dockerized version.
# Note in order to install local (faster) yaml: "go get github.com/mikefarah/yaml"
YAML_CMD:=$(shell which yaml || echo docker run --rm -i $(CALICO_BUILD) yaml)

<<<<<<< HEAD
CALICO_VER ?= $(shell cat $(VERSIONS_FILE) | $(YAML_CMD) read - '"$(RELEASE_STREAM)".[0].title')
CALICO_GIT_VER ?= $(shell git describe --tags --dirty --always)
BIRD_VER ?= $(shell cat $(VERSIONS_FILE) | $(YAML_CMD) read - '"$(RELEASE_STREAM)".[0].components.calico-bird.version')
GOBGPD_VER ?= $(shell cat $(VERSIONS_FILE) | $(YAML_CMD) read - '"$(RELEASE_STREAM)".[0].components.calico-bgp-daemon.version')
FELIX_VER ?= latest
CALICOCTL_VER ?= latest
CALICOQ_VER ?= latest
LIBNETWORK_PLUGIN_VER ?= $(shell cat $(VERSIONS_FILE) | $(YAML_CMD) read - '"$(RELEASE_STREAM)".[0].components.libnetwork-plugin.version')
TYPHA_VER ?= $(shell cat $(VERSIONS_FILE) | $(YAML_CMD) read - '"$(RELEASE_STREAM)".[0].components.typha.version')
KUBE_CONTROLLERS_VER ?= $(shell cat $(VERSIONS_FILE) | $(YAML_CMD) read - '"$(RELEASE_STREAM)".[0].components.calico/kube-controllers.version')
CNI_VER ?= $(shell cat $(VERSIONS_FILE) | $(YAML_CMD) read - '"$(RELEASE_STREAM)".[0].components.calico/cni.version')
# TODO - Why isn't confd in versions.yaml
CONFD_VER ?= v0.12.1-calico-0.4.0
APISERVER_VER ?= latest
=======
# Read current stream version from _data/versions.yml
V_RELEASE_STREAM := $(shell cat $(VERSIONS_FILE) | $(YAML_CMD) read - "currentReleaseStream")
RELEASE_STREAM ?= $(V_RELEASE_STREAM)

# Use := so that these V_ variables are computed only once per make run.
V_CALICO := $(shell cat $(VERSIONS_FILE) | $(YAML_CMD) read - '"$(RELEASE_STREAM)".[0].title')
V_CALICO_GIT := $(shell git describe --tags --dirty --always)
V_BIRD := $(shell cat $(VERSIONS_FILE) | $(YAML_CMD) read - '"$(RELEASE_STREAM)".[0].components.calico-bird.version')
V_CONFD := $(shell cat $(VERSIONS_FILE) | $(YAML_CMD) read - '"$(RELEASE_STREAM)".[0].components.confd.version')
V_CALICOCTL := $(shell cat $(VERSIONS_FILE) | $(YAML_CMD) read - '"$(RELEASE_STREAM)".[0].components.calicoctl.version')
V_CNI := $(shell cat $(VERSIONS_FILE) | $(YAML_CMD) read - '"$(RELEASE_STREAM)".[0].components.calico/cni.version')
V_FELIX := $(shell cat $(VERSIONS_FILE) | $(YAML_CMD) read - '"$(RELEASE_STREAM)".[0].components.felix.version')
V_GOBGPD := $(shell cat $(VERSIONS_FILE) | $(YAML_CMD) read - '"$(RELEASE_STREAM)".[0].components.calico-bgp-daemon.version')
V_KUBE_CONTROLLERS := $(shell cat $(VERSIONS_FILE) | $(YAML_CMD) read - '"$(RELEASE_STREAM)".[0].components.calico/kube-controllers.version')
V_LIBNETWORK_PLUGIN := $(shell cat $(VERSIONS_FILE) | $(YAML_CMD) read - '"$(RELEASE_STREAM)".[0].components.libnetwork-plugin.version')
V_TYPHA := $(shell cat $(VERSIONS_FILE) | $(YAML_CMD) read - '"$(RELEASE_STREAM)".[0].components.typha.version')
V_CALICOQ := $(shell cat $(VERSIONS_FILE) | $(YAML_CMD) read - '"$(RELEASE_STREAM)".[0].components.calicoq.version')

# Now use ?= to allow the versions derived from versions.yml to be
# overriden (by the environment).
CALICO_VER ?= $(V_CALICO)
CALICO_GIT_VER ?= $(V_CALICO_GIT)
BIRD_VER ?= $(V_BIRD)
CONFD_VER ?= $(V_CONFD)
CALICOCTL_VER ?= $(V_CALICOCTL)
CNI_VER ?= $(V_CNI)
FELIX_VER ?= $(V_FELIX)
GOBGPD_VER ?= $(V_GOBGPD)
KUBE_CONTROLLERS_VER ?= $(V_KUBE_CONTROLLERS)
LIBNETWORK_PLUGIN_VER ?= $(V_LIBNETWORK_PLUGIN)
TYPHA_VER ?= $(V_TYPHA)
CALICOQ_VER ?= $(V_CALICOQ)

$(info RELEASE_STREAM=$(RELEASE_STREAM))
$(info CALICO_VER=$(CALICO_VER))
$(info CALICO_GIT_VER=$(CALICO_GIT_VER))
$(info BIRD_VER=$(BIRD_VER))
$(info CALICOCTL_VER=$(CALICOCTL_VER))
$(info CONFD_VER=$(CONFD_VER))
$(info CNI_VER=$(CNI_VER))
$(info FELIX_VER=$(FELIX_VER))
$(info GOBGPD_VER=$(GOBGPD_VER))
$(info KUBE_CONTROLLERS_VER=$(KUBE_CONTROLLERS_VER))
$(info LIBNETWORK_PLUGIN_VER=$(LIBNETWORK_PLUGIN_VER))
$(info TYPHA_VER=$(TYPHA_VER))
$(info CALICOQ_VER=$(CALICOQ_VER))
>>>>>>> 5090f877

SYSTEMTEST_CONTAINER_VER ?= latest
# we can use "custom" build image and test image name
SYSTEMTEST_CONTAINER?=calico/test:$(SYSTEMTEST_CONTAINER_VER)

# Ensure that the dist directory is always created
MAKE_SURE_BIN_EXIST := $(shell mkdir -p dist)

<<<<<<< HEAD
.PHONY: print-version
print-version:
	$(info $$RELEASE_STREAM is ${RELEASE_STREAM})
    $(info $$BIRD_VER is ${BIRD_VER})
    $(info $$CALICOCTL_VER is ${CALICOCTL_VER})
    $(info $$CALICO_VER is ${CALICO_VER})
    $(info $$CONFD_VER is ${CONFD_VER})
    $(info $$FELIX_VER is ${FELIX_VER})
    $(info $$KUBE_CONTROLLERS_VER is ${KUBE_CONTROLLERS_VER})
    $(info $$TYPHA_VER is ${TYPHA_VER})
    $(info $$APISERVER_VER is ${APISERVER_VER})

=======
>>>>>>> 5090f877
###############################################################################
# URL for Calico binaries
# confd binary
CONFD_URL?=https://github.com/projectcalico/confd/releases/download/$(CONFD_VER)/confd
# bird binaries
BIRD_URL?=https://github.com/projectcalico/calico-bird/releases/download/$(BIRD_VER)/bird
BIRD6_URL?=https://github.com/projectcalico/calico-bird/releases/download/$(BIRD_VER)/bird6
BIRDCL_URL?=https://github.com/projectcalico/calico-bird/releases/download/$(BIRD_VER)/birdcl
CALICO_BGP_DAEMON_URL?=https://github.com/projectcalico/calico-bgp-daemon/releases/download/$(GOBGPD_VER)/calico-bgp-daemon

###############################################################################
# calico/node build. Contains the following areas
# - Populate the calico_node/filesystem
# - Build the container itself
###############################################################################
NODE_CONTAINER_DIR=.
NODE_CONTAINER_NAME?=calico/node
NODE_CONTAINER_FILES=$(shell find $(NODE_CONTAINER_DIR)/filesystem -type f)
NODE_CONTAINER_CREATED=$(NODE_CONTAINER_DIR)/.calico_node.created
NODE_CONTAINER_BIN_DIR=$(NODE_CONTAINER_DIR)/filesystem/bin
NODE_CONTAINER_BINARIES=startup allocate-ipip-addr calico-felix bird calico-bgp-daemon confd libnetwork-plugin
FELIX_REPO?=calico/felix
FELIX_CONTAINER_NAME?=calico/felix:$(FELIX_VER)
FELIX_PRIVATE_IMAGE?=gcr.io/tigera-dev/calico/felix-essentials
LIBNETWORK_PLUGIN_REPO?=calico/libnetwork-plugin
LIBNETWORK_PLUGIN_CONTAINER_NAME?=$(LIBNETWORK_PLUGIN_REPO):$(LIBNETWORK_PLUGIN_VER)
CTL_CONTAINER_NAME?=calico/ctl:$(CALICOCTL_VER)
CTL_PRIVATE_IMAGE?=gcr.io/tigera-dev/calico/ctl-essentials
CALICOQ_CONTAINER_NAME?=calico/calicoq:$(CALICOQ_VER)
CALICOQ_PRIVATE_IMAGE?=gcr.io/tigera-dev/calico/calicoq
APISERVER_CONTAINER_NAME?=calico/k8sapiserver:$(APISERVER_VER)
APISERVER_IMAGE?=gcr.io/tigera-dev/calico/k8sapiserver

STARTUP_DIR=$(NODE_CONTAINER_DIR)/startup
STARTUP_FILES=$(shell find $(STARTUP_DIR) -name '*.go')
ALLOCATE_IPIP_DIR=$(NODE_CONTAINER_DIR)/allocateipip
ALLOCATE_IPIP_FILES=$(shell find $(ALLOCATE_IPIP_DIR) -name '*.go')

TEST_CONTAINER_NAME?=calico/test:latest
TEST_CONTAINER_FILES=$(shell find tests/ -type f ! -name '*.created')

LOCAL_USER_ID?=$(shell id -u $$USER)

LDFLAGS=-ldflags "-X main.VERSION=$(CALICO_GIT_VER)"

PACKAGE_NAME?=github.com/projectcalico/calico/calico_node

LIBCALICOGO_PATH?=none

# Use this to populate the vendor directory after checking out the repository.
# To update upstream dependencies, delete the glide.lock file first.
vendor: glide.yaml
	# Ensure that the glide cache directory exists.
	mkdir -p $(HOME)/.glide

	# To build without Docker just run "glide install -strip-vendor"
	if [ "$(LIBCALICOGO_PATH)" != "none" ]; then \
          EXTRA_DOCKER_BIND="-v $(LIBCALICOGO_PATH):/go/src/github.com/projectcalico/libcalico-go:ro"; \
	fi; \
  docker run --rm \
    -v $(CURDIR):/go/src/$(PACKAGE_NAME):rw $$EXTRA_DOCKER_BIND \
    -v $(HOME)/.glide:/home/user/.glide:rw \
	-v $$SSH_AUTH_SOCK:/ssh-agent --env SSH_AUTH_SOCK=/ssh-agent \
    -e LOCAL_USER_ID=$(LOCAL_USER_ID) \
    $(CALICO_BUILD) /bin/sh -c ' \
		  cd /go/src/$(PACKAGE_NAME) && \
      glide install -strip-vendor'


# Download calicoctl v1.0.2 from releases.  Used for STs (testing pre/post v1.1.0 data model)
dist/calicoctl-v1.0.2:
	wget https://github.com/projectcalico/calicoctl/releases/download/v1.0.2/calicoctl -O dist/calicoctl-v1.0.2
	chmod +x dist/calicoctl-v1.0.2

# Pull calicoctl and CNI plugin binaries with versions as per XXX_VER
# variables.  These are used for the STs.
dist/calicoctl:
	-docker rm -f calicoctl
	if [ "$(docker images -q $$(CTL_CONTAINER_NAME))" = "" ]; then \
	  gcloud docker -- pull $(CTL_PRIVATE_IMAGE):$(CALICOCTL_VER); \
	  docker tag $(CTL_PRIVATE_IMAGE):$(CALICOCTL_VER) $(CTL_CONTAINER_NAME); \
	fi;
	docker create --name calicoctl $(CTL_CONTAINER_NAME)
	docker cp calicoctl:calicoctl dist/calicoctl && \
	  test -e dist/calicoctl && \
	  touch dist/calicoctl
	-docker rm -f calicoctl
dist/calico-cni-plugin dist/calico-ipam-plugin:
	-docker rm -f calico-cni
	docker create --name calico-cni calico/cni:$(CNI_VER)
	docker cp calico-cni:/opt/cni/bin/calico dist/calico-cni-plugin && \
	  test -e dist/calico-cni-plugin && \
	  touch dist/calico-cni-plugin
	docker cp calico-cni:/opt/cni/bin/calico-ipam dist/calico-ipam-plugin && \
	  test -e dist/calico-ipam-plugin && \
	  touch dist/calico-ipam-plugin
	-docker rm -f calico-cni

# Pull the latest calicoctl darwin binary. Used for releases
dist/calicoctl-darwin-amd64:
	-docker rm -f calicoctl
	if [ "$(docker images -q $$(CTL_CONTAINER_NAME))" = "" ]; then \
	  gcloud docker -- pull $(CTL_PRIVATE_IMAGE):$(CALICOCTL_VER); \
	  docker tag $(CTL_PRIVATE_IMAGE):$(CALICOCTL_VER) $(CTL_CONTAINER_NAME); \
	fi;
	docker create --name calicoctl $(CTL_CONTAINER_NAME)
	docker cp calicoctl:calicoctl-darwin-amd64 dist/calicoctl-darwin-amd64 && \
	  test -e dist/calicoctl-darwin-amd64 && \
	  touch dist/calicoctl-darwin-amd64
	-docker rm -f calicoctl

# Pull the latest calicoctl windows binary. Used for releases
dist/calicoctl-windows-amd64.exe:
	-docker rm -f calicoctl
	if [ "$(docker images -q $$(CTL_CONTAINER_NAME))" = "" ]; then \
	  gcloud docker -- pull $(CTL_PRIVATE_IMAGE):$(CALICOCTL_VER); \
	  docker tag $(CTL_PRIVATE_IMAGE):$(CALICOCTL_VER) $(CTL_CONTAINER_NAME); \
	fi;
	docker create --name calicoctl $(CTL_CONTAINER_NAME)
	docker cp calicoctl:calicoctl-windows-amd64.exe dist/calicoctl-windows-amd64.exe && \
	  test -e dist/calicoctl-windows-amd64.exe && \
	  touch dist/calicoctl-windows-amd64.exe
	-docker rm -f calicoctl

test_image: calico_test.created ## Create the calico/test image

calico_test.created: $(TEST_CONTAINER_FILES)
	cd calico_test && docker build -f Dockerfile.calico_test -t $(TEST_CONTAINER_NAME) .
	touch calico_test.created

$(NODE_CONTAINER_NAME): $(NODE_CONTAINER_CREATED)    ## Create the calico/node image

calico-node.tar: $(NODE_CONTAINER_CREATED)
	docker save --output $@ $(NODE_CONTAINER_NAME)

# Build ACI (the APPC image file format) of calico/node.
# Requires docker2aci installed on host: https://github.com/appc/docker2aci
calico-node-latest.aci: calico-node.tar
	docker2aci $<

# Build calico/node docker image - explicitly depend on the container binaries.
$(NODE_CONTAINER_CREATED): $(NODE_CONTAINER_DIR)/Dockerfile $(NODE_CONTAINER_FILES) $(addprefix $(NODE_CONTAINER_BIN_DIR)/,$(NODE_CONTAINER_BINARIES))
	docker build --pull -t $(NODE_CONTAINER_NAME) $(NODE_CONTAINER_DIR)
	touch $@

# Get felix binaries
.PHONY: update-felix
$(NODE_CONTAINER_BIN_DIR)/calico-felix update-felix:
	-docker rm -f calico-felix
	# Latest felix binaries are stored in automated builds of calico/felix.
	# To get them, we create (but don't start) a container from that image.
	# Check if need to pull calico/felix from private repo or if it was built locally
	if [ "$(docker images -q $$(FELIX_CONTAINER_NAME))" = "" ]; then \
	  gcloud docker -- pull $(FELIX_PRIVATE_IMAGE):$(FELIX_VER); \
	  docker tag $(FELIX_PRIVATE_IMAGE):$(FELIX_VER) $(FELIX_CONTAINER_NAME); \
	fi;
	docker create --name calico-felix $(FELIX_CONTAINER_NAME)
	# Then we copy the files out of the container.  Since docker preserves
	# mtimes on its copy, check the file really did appear, then touch it
	# to make sure that downstream targets get rebuilt.
	docker cp calico-felix:/code/. $(NODE_CONTAINER_BIN_DIR) && \
	  test -e $(NODE_CONTAINER_BIN_DIR)/calico-felix && \
	  touch $(NODE_CONTAINER_BIN_DIR)/calico-felix
	-docker rm -f calico-felix

# Get libnetwork-plugin binaries
$(NODE_CONTAINER_BIN_DIR)/libnetwork-plugin:
	-docker rm -f calico-$(@F)
	# Latest libnetwork-plugin binaries are stored in automated builds of calico/libnetwork-plugin.
	# To get them, we pull that image, then copy the binaries out to our host
	docker create --name calico-$(@F) $(LIBNETWORK_PLUGIN_CONTAINER_NAME)
	docker cp calico-$(@F):/$(@F) $(@D)
	-docker rm -f calico-$(@F)

# Get the confd binary
$(NODE_CONTAINER_BIN_DIR)/confd:
	$(CURL) -L $(CONFD_URL) -o $@
	chmod +x $@

# Get the calico-bgp-daemon binary
$(NODE_CONTAINER_BIN_DIR)/calico-bgp-daemon:
	$(CURL) -L $(CALICO_BGP_DAEMON_URL) -o $@
	chmod +x $(@D)/*

# Get bird binaries
$(NODE_CONTAINER_BIN_DIR)/bird:
	# This make target actually downloads the bird6 and birdcl binaries too
	# Copy patched BIRD daemon with tunnel support.
	$(CURL) -L $(BIRD6_URL) -o $(@D)/bird6
	$(CURL) -L $(BIRDCL_URL) -o $(@D)/birdcl
	$(CURL) -L $(BIRD_URL) -o $@
	chmod +x $(@D)/*

$(NODE_CONTAINER_BIN_DIR)/startup: dist/startup
	mkdir -p $(NODE_CONTAINER_BIN_DIR)
	cp dist/startup $(NODE_CONTAINER_BIN_DIR)/startup

$(NODE_CONTAINER_BIN_DIR)/allocate-ipip-addr: dist/allocate-ipip-addr
	mkdir -p $(NODE_CONTAINER_BIN_DIR)
	cp dist/allocate-ipip-addr $(NODE_CONTAINER_BIN_DIR)/allocate-ipip-addr

## Build startup.go
.PHONY: startup
startup:
	GOOS=linux GOARCH=amd64 CGO_ENABLED=0 go build -v -i -o dist/startup $(LDFLAGS) startup/startup.go

dist/startup: $(STARTUP_FILES) vendor
	mkdir -p dist
	mkdir -p .go-pkg-cache
	docker run --rm \
		-e LOCAL_USER_ID=$(LOCAL_USER_ID) \
		-v $(CURDIR)/.go-pkg-cache:/go/pkg/:rw \
		-v $(CURDIR):/go/src/$(PACKAGE_NAME):ro \
		-v $(CURDIR)/dist:/go/src/$(PACKAGE_NAME)/dist \
		-v $(VERSIONS_FILE):/versions.yaml:ro \
        -e VERSIONS_FILE=/versions.yaml \
	  	$(CALICO_BUILD) sh -c '\
			cd /go/src/$(PACKAGE_NAME) && \
			make CALICO_GIT_VER=$(CALICO_GIT_VER) startup'

## Build allocate_ipip_addr.go
.PHONY: allocate-ipip-addr
allocate-ipip-addr:
	GOOS=linux GOARCH=amd64 CGO_ENABLED=0 go build -v -i -o dist/allocate-ipip-addr $(LDFLAGS) allocateipip/allocate_ipip_addr.go

dist/allocate-ipip-addr: $(ALLOCATE_IPIP_FILES) vendor
	mkdir -p dist
	mkdir -p .go-pkg-cache
	docker run --rm \
	-e LOCAL_USER_ID=$(LOCAL_USER_ID) \
	-v $(CURDIR)/.go-pkg-cache:/go/pkg/:rw \
	-v $(CURDIR):/go/src/$(PACKAGE_NAME):ro \
	-v $(VERSIONS_FILE):/versions.yaml:ro \
	-e VERSIONS_FILE=/versions.yaml \
	-v $(CURDIR)/dist:/go/src/$(PACKAGE_NAME)/dist \
	  $(CALICO_BUILD) sh -c '\
		cd /go/src/$(PACKAGE_NAME) && \
		make CALICO_GIT_VER=$(CALICO_GIT_VER) allocate-ipip-addr'

# Pull the latest calicoq binary. Not used for STs yet.
dist/calicoq:
	-docker rm -f calicoq
	if [ "$(docker images -q $$(CALICOQ_CONTAINER_NAME))" = "" ]; then \
	  gcloud docker -- pull $(CALICOQ_PRIVATE_IMAGE):$(CALICOQ_VER); \
	  docker tag $(CALICOQ_PRIVATE_IMAGE):$(CALICOQ_VER) $(CALICOQ_CONTAINER_NAME); \
	fi;
	docker create --name calicoq $(CALICOQ_CONTAINER_NAME)
	docker cp calicoq:calicoq dist/calicoq && \
	  test -e dist/calicoq && \
	  touch dist/calicoq
	-docker rm -f calicoq

###############################################################################
# Tests
# - Support for running etcd (both securely and insecurely)
# - Running UTs and STs
###############################################################################
# These variables can be overridden by setting an environment variable.
###############################################################################
# Common build variables
# Path to the sources.
# Default value: directory with Makefile
SOURCE_DIR?=$(dir $(lastword $(MAKEFILE_LIST)))
SOURCE_DIR:=$(abspath $(SOURCE_DIR))
CRD_PATH=$(CURDIR)/vendor/github.com/projectcalico/libcalico-go/test/
LOCAL_IP_ENV?=$(shell ip route get 8.8.8.8 | head -1 | awk '{print $$7}')
K8S_VERSION=v1.7.4
ST_TO_RUN?=tests/st/

# Can exclude the slower tests with "-a '!slow'"
ST_OPTIONS?=
HOST_CHECKOUT_DIR?=$(shell pwd)

# curl should failed on 404
CURL=curl -sSf
## Generate the keys and certificates for running etcd with SSL.
ssl-certs: certs/.certificates.created    ## Generate self-signed SSL certificates
certs/.certificates.created:
	mkdir -p certs
	$(CURL) -L "https://github.com/projectcalico/cfssl/releases/download/1.2.1/cfssl" -o certs/cfssl
	$(CURL) -L "https://github.com/projectcalico/cfssl/releases/download/1.2.1/cfssljson" -o certs/cfssljson
	chmod a+x certs/cfssl
	chmod a+x certs/cfssljson

	certs/cfssl gencert -initca tests/st/ssl-config/ca-csr.json | certs/cfssljson -bare certs/ca
	certs/cfssl gencert \
	  -ca certs/ca.pem \
	  -ca-key certs/ca-key.pem \
	  -config tests/st/ssl-config/ca-config.json \
	  tests/st/ssl-config/req-csr.json | certs/cfssljson -bare certs/client
	certs/cfssl gencert \
	  -ca certs/ca.pem \
	  -ca-key certs/ca-key.pem \
	  -config tests/st/ssl-config/ca-config.json \
	  tests/st/ssl-config/req-csr.json | certs/cfssljson -bare certs/server

	touch certs/.certificates.created

busybox.tar:
	docker pull busybox:latest
	docker save --output busybox.tar busybox:latest

routereflector.tar:
	docker pull calico/routereflector:latest
	docker save --output routereflector.tar calico/routereflector:latest

workload.tar:
	cd workload && docker build -t workload .
	docker save --output workload.tar workload

stop-etcd:
	@-docker rm -f calico-etcd calico-etcd-ssl

.PHONY: run-etcd-ssl
## Run etcd in a container with SSL verification. Used primarily by STs.
run-etcd-ssl: certs/.certificates.created add-ssl-hostname
	$(MAKE) stop-etcd
	docker run --detach \
	--net=host \
	-v $(SOURCE_DIR)/certs:/etc/calico/certs \
	--name calico-etcd-ssl quay.io/coreos/etcd \
	etcd \
	--cert-file "/etc/calico/certs/server.pem" \
	--key-file "/etc/calico/certs/server-key.pem" \
	--trusted-ca-file "/etc/calico/certs/ca.pem" \
	--advertise-client-urls "https://etcd-authority-ssl:2379,https://localhost:2379" \
	--listen-client-urls "https://0.0.0.0:2379"

IPT_ALLOW_ETCD:=-A INPUT -i docker0 -p tcp --dport 2379 -m comment --comment "calico-st-allow-etcd" -j ACCEPT

.PHONY: st-checks
st-checks:
	# Check that we're running as root.
	test `id -u` -eq '0' || { echo "STs must be run as root to allow writes to /proc"; false; }

	# Insert an iptables rule to allow access from our test containers to etcd
	# running on the host.
	iptables-save | grep -q 'calico-st-allow-etcd' || iptables $(IPT_ALLOW_ETCD)

## Run the STs in a container
.PHONY: st
st: dist/calicoctl dist/calicoctl-v1.0.2 busybox.tar routereflector.tar calico-node.tar workload.tar run-etcd-host calico_test.created dist/calico-cni-plugin dist/calico-ipam-plugin
	# Use the host, PID and network namespaces from the host.
	# Privileged is needed since 'calico node' write to /proc (to enable ip_forwarding)
	# Map the docker socket in so docker can be used from inside the container
	# HOST_CHECKOUT_DIR is used for volume mounts on containers started by this one.
	# All of code under test is mounted into the container.
	#   - This also provides access to calicoctl and the docker client
	# $(MAKE) st-checks
	docker run --uts=host \
	           --pid=host \
	           --net=host \
	           --privileged \
	           -e HOST_CHECKOUT_DIR=$(HOST_CHECKOUT_DIR) \
	           -e DEBUG_FAILURES=$(DEBUG_FAILURES) \
	           -e MY_IP=$(LOCAL_IP_ENV) \
	           -e NODE_CONTAINER_NAME=$(NODE_CONTAINER_NAME) \
	           --rm -t \
	           -v /var/run/docker.sock:/var/run/docker.sock \
	           -v $(SOURCE_DIR):/code \
	           $(SYSTEMTEST_CONTAINER) \
	           sh -c 'nosetests $(ST_TO_RUN) -sv --nologcapture  --with-xunit --xunit-file="/code/nosetests.xml" --with-timer $(ST_OPTIONS)'
	$(MAKE) stop-etcd

## Run the STs in a container using etcd with SSL certificate/key/CA verification.
.PHONY: st-ssl
st-ssl: run-etcd-ssl dist/calicoctl busybox.tar calico-node.tar routereflector.tar workload.tar calico_test.created
	# Use the host, PID and network namespaces from the host.
	# Privileged is needed since 'calico node' write to /proc (to enable ip_forwarding)
	# Map the docker socket in so docker can be used from inside the container
	# HOST_CHECKOUT_DIR is used for volume mounts on containers started by this one.
	# All of code under test is mounted into the container.
	#   - This also provides access to calicoctl and the docker client
	# Mount the full path to the etcd certs directory.
	#   - docker copies this directory directly from the host, but the
	#     calicoctl node command reads the files from the test container
	$(MAKE) st-checks
	docker run --uts=host \
	           --pid=host \
	           --net=host \
	           --privileged \
	           -e HOST_CHECKOUT_DIR=$(HOST_CHECKOUT_DIR) \
	           -e DEBUG_FAILURES=$(DEBUG_FAILURES) \
	           -e MY_IP=$(LOCAL_IP_ENV) \
	           -e NODE_CONTAINER_NAME=$(NODE_CONTAINER_NAME) \
	           -e ETCD_SCHEME=https \
	           -e ETCD_CA_CERT_FILE=$(SOURCE_DIR)/certs/ca.pem \
	           -e ETCD_CERT_FILE=$(SOURCE_DIR)/certs/client.pem \
	           -e ETCD_KEY_FILE=$(SOURCE_DIR)/certs/client-key.pem \
	           --rm -ti \
	           -v /var/run/docker.sock:/var/run/docker.sock \
	           -v $(SOURCE_DIR):/code \
	           -v $(SOURCE_DIR)/certs:$(SOURCE_DIR)/certs \
	           $(SYSTEMTEST_CONTAINER) \
	           sh -c 'nosetests $(ST_TO_RUN) -sv --nologcapture --with-xunit --xunit-file="/code/nosetests.xml" --with-timer $(ST_OPTIONS)'
	$(MAKE) stop-etcd

.PHONY: add-ssl-hostname
add-ssl-hostname:
	# Set "LOCAL_IP etcd-authority-ssl" in /etc/hosts to use as a hostname for etcd with ssl
	if ! grep -q "etcd-authority-ssl" /etc/hosts; then \
	  echo "\n# Host used by Calico's ETCD with SSL\n$(LOCAL_IP_ENV) etcd-authority-ssl" >> /etc/hosts; \
	fi

## Etcd is used by the tests
.PHONY: run-etcd
run-etcd:
	@-docker rm -f calico-etcd
	docker run --detach \
	-p 2379:2379 \
	--name calico-etcd quay.io/coreos/etcd \
	etcd \
	--advertise-client-urls "http://$(LOCAL_IP_ENV):2379,http://127.0.0.1:2379" \
	--listen-client-urls "http://0.0.0.0:2379"

## Etcd is used by the STs
.PHONY: run-etcd-host
run-etcd-host:
	@-docker rm -f calico-etcd
	docker run --detach \
	--net=host \
	--name calico-etcd quay.io/coreos/etcd \
	etcd \
	--advertise-client-urls "http://$(LOCAL_IP_ENV):2379,http://127.0.0.1:2379" \
	--listen-client-urls "http://0.0.0.0:2379"

## Kubernetes apiserver used for tests
run-k8s-apiserver: stop-k8s-apiserver run-etcd vendor
	docker run \
		--net=host --name st-apiserver \
		--detach \
		gcr.io/google_containers/hyperkube-amd64:${K8S_VERSION} \
		/hyperkube apiserver \
			--bind-address=0.0.0.0 \
			--insecure-bind-address=0.0.0.0 \
				--etcd-servers=http://127.0.0.1:2379 \
			--admission-control=NamespaceLifecycle,LimitRanger,DefaultStorageClass,ResourceQuota \
			--authorization-mode=RBAC \
			--service-cluster-ip-range=10.101.0.0/16 \
			--v=10 \
			--logtostderr=true

	# Wait until we can configure a cluster role binding which allows anonymous auth.
	while ! docker exec st-apiserver kubectl create clusterrolebinding anonymous-admin --clusterrole=cluster-admin --user=system:anonymous; do echo "Trying to create ClusterRoleBinding"; sleep 2; done

	# Create CustomResourceDefinition (CRD) for Calico resources
	# from the manifest crds.yaml
	docker run \
		--net=host \
		--rm \
		-v  $(CRD_PATH):/manifests \
		lachlanevenson/k8s-kubectl:${K8S_VERSION} \
		--server=http://localhost:8080 \
		apply -f /manifests/crds.yaml

## Stop Kubernetes apiserver
stop-k8s-apiserver:
	@-docker rm -f st-apiserver

###############################################################################
# calico_node FVs
###############################################################################
.PHONY: node-fv
## Run the Functional Verification tests locally, must have local etcd running
node-fv:
	# Run tests in random order find tests recursively (-r).
	ginkgo -cover -r -skipPackage vendor startup allocateipip calicoclient

	@echo
	@echo '+==============+'
	@echo '| All coverage |'
	@echo '+==============+'
	@echo
	@find . -iname '*.coverprofile' | xargs -I _ go tool cover -func=_

	@echo
	@echo '+==================+'
	@echo '| Missing coverage |'
	@echo '+==================+'
	@echo
	@find . -iname '*.coverprofile' | xargs -I _ go tool cover -func=_ | grep -v '100.0%'

PHONY: node-test-containerized
## Run the tests in a container. Useful for CI, Mac dev.
node-test-containerized: vendor run-etcd-host run-k8s-apiserver
	docker run --rm \
	-v $(CURDIR):/go/src/$(PACKAGE_NAME):rw \
	-v $(VERSIONS_FILE):/versions.yaml:ro \
	-e VERSIONS_FILE=/versions.yaml \
	-e LOCAL_USER_ID=$(LOCAL_USER_ID) \
	-e ETCD_ENDPOINTS=http://$(LOCAL_IP_ENV):2379 \
	--net=host \
	$(CALICO_BUILD) sh -c 'cd /go/src/$(PACKAGE_NAME) && make node-fv'

.PHONY: node-test-at
## Run calico/node docker-image acceptance tests
node-test-at:
	docker run -v $(CALICO_NODE_DIR)tests/at/calico_node_goss.yaml:/tmp/goss.yaml \
        -e CALICO_BGP_DAEMON_VER=$(GOBGPD_VER) \
        -e CALICO_FELIX_VER=$(FELIX_VER) \
        -e CONFD_VER=$(CONFD_VER) \
	calico/node:$(CALICO_VER) /bin/sh -c 'apk --no-cache add wget ca-certificates && \
	wget -q -O /tmp/goss \
	https://github.com/aelsabbahy/goss/releases/download/v0.3.4/goss-linux-amd64 && \
	chmod +rx /tmp/goss && \
	/tmp/goss --gossfile /tmp/goss.yaml validate'

# This depends on clean to ensure that dependent images get untagged and repulled
# THIS JOB DELETES LOTS OF THINGS - DO NOT RUN IT ON YOUR LOCAL DEV MACHINE.
.PHONY: semaphore
semaphore:
	# Clean up unwanted files to free disk space.
	bash -c 'rm -rf /usr/local/golang /opt /var/lib/mongodb /usr/lib/jvm /home/runner/{.npm,.phpbrew,.phpunit,.kerl,.kiex,.lein,.nvm,.npm,.phpbrew,.rbenv}'

	# Run the containerized UTs first.
	$(MAKE) node-test-containerized

	# Actually run the tests (refreshing the images as required), we only run a
	# small subset of the tests for testing SSL support.  These tests are run
	# using "latest" tagged images.
	$(MAKE) RELEASE_STREAM=master $(NODE_CONTAINER_NAME) st
	ST_TO_RUN=tests/st/policy $(MAKE) RELEASE_STREAM=master st-ssl

release: FELIX_VER:=$(shell cat $(VERSIONS_FILE) | $(YAML_CMD) read - '"$(RELEASE_STREAM)".[0].components.felix.version')
release: CALICOCTL_VER:=$(shell cat $(VERSIONS_FILE) | $(YAML_CMD) read - '"$(RELEASE_STREAM)".[0].components.calicoctl.version')
release: CALICOQ_VER:=$(shell cat $(VERSIONS_FILE) | $(YAML_CMD) read - '"$(RELEASE_STREAM)".[0].components.calicoq.version')
release: clean
	@echo Using the following versions:
	@echo "	felix:             ${FELIX_VER}"
	@echo "	calico:            ${CALICO_VER}"
	@echo "	bird:              ${BIRD_VER}"
	@echo "	confd:             ${CONFD_VER}"
	@echo "	libnetwork_plugin: ${LIBNETWORK_PLUGIN_VER}"

	git tag $(CALICO_VER)

	# Build the calico/node images.
	FELIX_VER=$(FELIX_VER) $(MAKE) $(NODE_CONTAINER_NAME)

	# Create the release archive
	CALICOCTL_VER=$(CALICOCTL_VER) CALICOQ_VER=$(CALICOQ_VER) $(MAKE) release-archive

	# Retag images with corect version and GCR private registry
	docker tag $(NODE_CONTAINER_NAME) gcr.io/tigera-dev/$(NODE_CONTAINER_NAME)-essentials:$(CALICO_VER)

	# Check that images were created recently and that the IDs of the versioned and latest images match
	@docker images --format "{{.CreatedAt}}\tID:{{.ID}}\t{{.Repository}}:{{.Tag}}" $(NODE_CONTAINER_NAME)
	@docker images --format "{{.CreatedAt}}\tID:{{.ID}}\t{{.Repository}}:{{.Tag}}" $(NODE_CONTAINER_NAME):$(CALICO_VER)

	# Check that the images container the right sub-components
	docker run $(NODE_CONTAINER_NAME) calico-felix --version
	docker run $(NODE_CONTAINER_NAME) libnetwork-plugin -v

	@echo "# See RELEASING.md for detailed instructions."
	@echo "# Now push release images."
	@echo "  gcloud docker -- push gcr.io/tigera-dev/$(NODE_CONTAINER_NAME)-essentials:$(CALICO_VER)"

	@echo "# For the final release only, push the latest tag (not for RCs)"
	@echo "  gcloud docker -- push gcr.io/tigera-dev/$(NODE_CONTAINER_NAME)-essentials:latest"

	@echo "# Only push the git tag AFTER this branch is merged to origin/master"
	@echo "  git push origin $(CALICO_VER)"


RELEASE_DIR?=release-$(CALICO_VER)
RELEASE_DIR_K8S_MANIFESTS?=$(RELEASE_DIR)/k8s-manifests
RELEASE_DIR_IMAGES?=$(RELEASE_DIR)/images
RELEASE_DIR_BIN?=$(RELEASE_DIR)/bin
MANIFEST_SRC ?= ../_site/$(RELEASE_STREAM)/getting-started/kubernetes/installation

## Create an archive that contains a complete "Calico" release
release-archive: $(RELEASE_DIR).tgz

$(RELEASE_DIR).tgz: $(RELEASE_DIR) $(RELEASE_DIR_K8S_MANIFESTS) $(RELEASE_DIR_IMAGES) $(RELEASE_DIR_BIN) $(RELEASE_DIR)/README
	tar -czvf $(RELEASE_DIR).tgz $(RELEASE_DIR)/*

$(RELEASE_DIR_IMAGES): $(RELEASE_DIR_IMAGES)/calico-node.tar $(RELEASE_DIR_IMAGES)/calico-typha.tar $(RELEASE_DIR_IMAGES)/calico-cni.tar $(RELEASE_DIR_IMAGES)/calico-kube-controllers.tar $(RELEASE_DIR_IMAGES)/calico-k8sapiserver.tar
$(RELEASE_DIR_BIN): $(RELEASE_DIR_BIN)/calicoctl $(RELEASE_DIR_BIN)/calicoctl-windows-amd64.exe $(RELEASE_DIR_BIN)/calicoctl-darwin-amd64 $(RELEASE_DIR_BIN)/calicoq

$(RELEASE_DIR)/README:
	@echo "This directory contains a complete release of Calico $(CALICO_VER)" >> $@
	@echo "Documentation for this release can be found at http://docs.projectcalico.org/$(RELEASE_STREAM)" >> $@
	@echo "" >> $@
	@echo "Docker images (under 'images'). Load them with 'docker load'" >> $@
	@echo "* The calico/node docker image  (version $(CALICO_VER))" >> $@
	@echo "* The calico/typha docker image  (version $(TYPHA_VER))" >> $@
	@echo "* The calico/cni docker image  (version $(CNI_VER))" >> $@
	@echo "* The calico/kube-controllers docker image (version $(KUBE_CONTROLLERS_VER))" >> $@
	@echo "* The calico/k8sapiserver docker image (version $(APISERVER_VER))" >> $@
	@echo "" >> $@
	@echo "Binaries (for amd64) (under 'bin')" >> $@
	@echo "* The calicoctl binary (for Linux) (version $(CALICOCTL_VER))" >> $@
	@echo "* The calicoctl-windows-amd64.exe binary (for Windows) (version $(CALICOCTL_VER))" >> $@
	@echo "* The calicoctl-darwin-amd64 binary (for Mac) (version $(CALICOCTL_VER))" >> $@
	@echo "" >> $@
	@echo "Kubernetes manifests (under 'k8s-manifests directory')" >> $@

$(RELEASE_DIR):
	mkdir -p $(RELEASE_DIR)

$(RELEASE_DIR_K8S_MANIFESTS):
	# Ensure that the docs site is generated
	rm -rf ../_site
	$(MAKE) -C .. _site

	# Find all the hosted manifests and copy them into the release dir. Use xargs to mkdir the destination directory structure before copying them.
	# -printf "%P\n" prints the file name and directory structure with the search dir stripped off
	find $(MANIFEST_SRC)/hosted -name  '*.yaml' -printf "%P\n" | \
	  xargs -I FILE sh -c \
	    'mkdir -p $(RELEASE_DIR_K8S_MANIFESTS)/hosted/`dirname FILE`;\
	    cp $(MANIFEST_SRC)/hosted/FILE $(RELEASE_DIR_K8S_MANIFESTS)/hosted/`dirname FILE`;'

	# Copy the non-hosted manifets too
	cp $(MANIFEST_SRC)/*.yaml $(RELEASE_DIR_K8S_MANIFESTS)

$(RELEASE_DIR_IMAGES)/calico-node.tar:
	mkdir -p $(RELEASE_DIR_IMAGES)
	docker save --output $@ $(NODE_CONTAINER_NAME)

$(RELEASE_DIR_IMAGES)/calico-typha.tar:
	mkdir -p $(RELEASE_DIR_IMAGES)
	docker pull calico/typha:$(TYPHA_VER)
	docker save --output $@ calico/typha:$(TYPHA_VER)

$(RELEASE_DIR_IMAGES)/calico-cni.tar:
	mkdir -p $(RELEASE_DIR_IMAGES)
	docker pull calico/cni:$(CNI_VER)
	docker save --output $@ calico/cni:$(CNI_VER)

$(RELEASE_DIR_IMAGES)/calico-kube-controllers.tar:
	mkdir -p $(RELEASE_DIR_IMAGES)
	docker pull calico/kube-controllers:$(KUBE_CONTROLLERS_VER)
	docker save --output $@ calico/kube-controllers:$(KUBE_CONTROLLERS_VER)

$(RELEASE_DIR_IMAGES)/calico-k8sapiserver.tar:
	mkdir -p $(RELEASE_DIR_IMAGES)
	if [ "$(docker images -q $$(APISERVER_CONTAINER_NAME))" = "" ]; then \
	  gcloud docker -- pull $(APISERVER_IMAGE):$(APISERVER_VER); \
	  docker tag $(APISERVER_IMAGE):$(APISERVER_VER) $(APISERVER_CONTAINER_NAME); \
	fi;
	docker save --output $@ calico/k8sapiserver:$(APISERVER_VER)

$(RELEASE_DIR_BIN)/%:
	mkdir -p $(RELEASE_DIR_BIN)
	if [ "$(@F)" = "calicoq" ]; then \
	    $(MAKE) dist/$(@F); \
	    cp dist/$(@F) $@; \
	else \
	    # wget https://github.com/tigera/calico-containers-private/releases/download/$(CALICOCTL_VER)/$(@F) -O $@; \
	    gsutil cp gs://tigera-essentials-release-binaries/calicoctl-$(CALICOCTL_VER)/$(@F) $@; \
	fi
	chmod +x $@

## Clean enough that a new release build will be clean
clean:
	find . -name '*.created' -exec rm -f {} +
	find . -name '*.pyc' -exec rm -f {} +
	rm -rf dist build certs *.tar vendor $(NODE_CONTAINER_DIR)/filesystem/bin

	# Delete images that we built in this repo
	docker rmi $(NODE_CONTAINER_NAME):latest || true
	docker rmi $(SYSTEMTEST_CONTAINER) || true

	# Retag and remove external images so that they will be pulled again
	# We avoid just deleting the image. We didn't build them here so it would be impolite to delete it.
	# Don't delete the Felix image, since we need to build it locally.
	# docker tag $(FELIX_CONTAINER_NAME) $(FELIX_CONTAINER_NAME)-backup && docker rmi $(FELIX_CONTAINER_NAME) || true
	docker tag $(CTL_CONTAINER_NAME) $(CTL_CONTAINER_NAME)-backup && docker rmi $(CTL_CONTAINER_NAME) || true
	docker tag $(CALICOQ_CONTAINER_NAME) $(CALICOQ_CONTAINER_NAME)-backup && docker rmi $(CALICOQ_CONTAINER_NAME) || true

	rm -rf $(RELEASE_DIR)

.PHONY: help
## Display this help text
help: # Some kind of magic from https://gist.github.com/rcmachado/af3db315e31383502660
	$(info Available targets)
	@awk '/^[a-zA-Z\-\_0-9\/]+:/ {                                      \
		nb = sub( /^## /, "", helpMsg );                                \
		if(nb == 0) {                                                   \
			helpMsg = $$0;                                              \
			nb = sub( /^[^:]*:.* ## /, "", helpMsg );                   \
		}                                                               \
		if (nb)                                                         \
			printf "\033[1;31m%-" width "s\033[0m %s\n", $$1, helpMsg;  \
	}                                                                   \
	{ helpMsg = $$0 }'                                                  \
	width=20                                                            \
	$(MAKEFILE_LIST)<|MERGE_RESOLUTION|>--- conflicted
+++ resolved
@@ -11,22 +11,6 @@
 # Note in order to install local (faster) yaml: "go get github.com/mikefarah/yaml"
 YAML_CMD:=$(shell which yaml || echo docker run --rm -i $(CALICO_BUILD) yaml)
 
-<<<<<<< HEAD
-CALICO_VER ?= $(shell cat $(VERSIONS_FILE) | $(YAML_CMD) read - '"$(RELEASE_STREAM)".[0].title')
-CALICO_GIT_VER ?= $(shell git describe --tags --dirty --always)
-BIRD_VER ?= $(shell cat $(VERSIONS_FILE) | $(YAML_CMD) read - '"$(RELEASE_STREAM)".[0].components.calico-bird.version')
-GOBGPD_VER ?= $(shell cat $(VERSIONS_FILE) | $(YAML_CMD) read - '"$(RELEASE_STREAM)".[0].components.calico-bgp-daemon.version')
-FELIX_VER ?= latest
-CALICOCTL_VER ?= latest
-CALICOQ_VER ?= latest
-LIBNETWORK_PLUGIN_VER ?= $(shell cat $(VERSIONS_FILE) | $(YAML_CMD) read - '"$(RELEASE_STREAM)".[0].components.libnetwork-plugin.version')
-TYPHA_VER ?= $(shell cat $(VERSIONS_FILE) | $(YAML_CMD) read - '"$(RELEASE_STREAM)".[0].components.typha.version')
-KUBE_CONTROLLERS_VER ?= $(shell cat $(VERSIONS_FILE) | $(YAML_CMD) read - '"$(RELEASE_STREAM)".[0].components.calico/kube-controllers.version')
-CNI_VER ?= $(shell cat $(VERSIONS_FILE) | $(YAML_CMD) read - '"$(RELEASE_STREAM)".[0].components.calico/cni.version')
-# TODO - Why isn't confd in versions.yaml
-CONFD_VER ?= v0.12.1-calico-0.4.0
-APISERVER_VER ?= latest
-=======
 # Read current stream version from _data/versions.yml
 V_RELEASE_STREAM := $(shell cat $(VERSIONS_FILE) | $(YAML_CMD) read - "currentReleaseStream")
 RELEASE_STREAM ?= $(V_RELEASE_STREAM)
@@ -44,6 +28,7 @@
 V_LIBNETWORK_PLUGIN := $(shell cat $(VERSIONS_FILE) | $(YAML_CMD) read - '"$(RELEASE_STREAM)".[0].components.libnetwork-plugin.version')
 V_TYPHA := $(shell cat $(VERSIONS_FILE) | $(YAML_CMD) read - '"$(RELEASE_STREAM)".[0].components.typha.version')
 V_CALICOQ := $(shell cat $(VERSIONS_FILE) | $(YAML_CMD) read - '"$(RELEASE_STREAM)".[0].components.calicoq.version')
+V_APISERVER := $(shell cat $(VERSIONS_FILE) | $(YAML_CMD) read - '"$(RELEASE_STREAM)".[0].components.calico/apiserver.version')
 
 # Now use ?= to allow the versions derived from versions.yml to be
 # overriden (by the environment).
@@ -59,6 +44,7 @@
 LIBNETWORK_PLUGIN_VER ?= $(V_LIBNETWORK_PLUGIN)
 TYPHA_VER ?= $(V_TYPHA)
 CALICOQ_VER ?= $(V_CALICOQ)
+APISERVER_VER ?= $(V_APISERVER)
 
 $(info RELEASE_STREAM=$(RELEASE_STREAM))
 $(info CALICO_VER=$(CALICO_VER))
@@ -73,7 +59,7 @@
 $(info LIBNETWORK_PLUGIN_VER=$(LIBNETWORK_PLUGIN_VER))
 $(info TYPHA_VER=$(TYPHA_VER))
 $(info CALICOQ_VER=$(CALICOQ_VER))
->>>>>>> 5090f877
+$(info APISERVER_VER=$(APISERVER_VER))
 
 SYSTEMTEST_CONTAINER_VER ?= latest
 # we can use "custom" build image and test image name
@@ -82,21 +68,6 @@
 # Ensure that the dist directory is always created
 MAKE_SURE_BIN_EXIST := $(shell mkdir -p dist)
 
-<<<<<<< HEAD
-.PHONY: print-version
-print-version:
-	$(info $$RELEASE_STREAM is ${RELEASE_STREAM})
-    $(info $$BIRD_VER is ${BIRD_VER})
-    $(info $$CALICOCTL_VER is ${CALICOCTL_VER})
-    $(info $$CALICO_VER is ${CALICO_VER})
-    $(info $$CONFD_VER is ${CONFD_VER})
-    $(info $$FELIX_VER is ${FELIX_VER})
-    $(info $$KUBE_CONTROLLERS_VER is ${KUBE_CONTROLLERS_VER})
-    $(info $$TYPHA_VER is ${TYPHA_VER})
-    $(info $$APISERVER_VER is ${APISERVER_VER})
-
-=======
->>>>>>> 5090f877
 ###############################################################################
 # URL for Calico binaries
 # confd binary
