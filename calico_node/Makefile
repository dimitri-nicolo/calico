##############################################################################
# The build architecture is select by setting the ARCH variable.
# # For example: When building on ppc64le you could use ARCH=ppc64le make <....>.
# # When ARCH is undefined it defaults to amd64.
ARCH?=amd64
ifeq ($(ARCH),amd64)
	ARCHTAG?=
	GO_BUILD_VER?=v0.9
endif

ifeq ($(ARCH),ppc64le)
	ARCHTAG:=-ppc64le
	GO_BUILD_VER?=latest
endif
###############################################################################
<<<<<<< HEAD
# vX.Y format: update during major release process
RELEASE_STREAM ?= v2.0
=======
# vX.Y format: redefine during a release, e.g. "RELEASE_STREAM=v3.1 make release"
RELEASE_STREAM ?= master
>>>>>>> 6077f559

CALICO_BUILD?=calico/go-build$(ARCHTAG):$(GO_BUILD_VER)

CALICO_NODE_DIR=$(dir $(realpath $(lastword $(MAKEFILE_LIST))))
VERSIONS_FILE?=$(CALICO_NODE_DIR)/../_data/versions.yml

###############################################################################
# Determine whether there's a local yaml installed or use dockerized version.
# Note in order to install local (faster) yaml: "go get github.com/mikefarah/yaml"
YAML_CMD:=$(shell which yaml || echo docker run --rm -i $(CALICO_BUILD) yaml)

# Use := so that these V_ variables are computed only once per make run.
V_CNX := $(shell cat $(VERSIONS_FILE) | $(YAML_CMD) read - '"$(RELEASE_STREAM)".[0].title')
V_CNX_GIT := $(shell git describe --tags --dirty --always)
V_BIRD := $(shell cat $(VERSIONS_FILE) | $(YAML_CMD) read - '"$(RELEASE_STREAM)".[0].components.calico-bird.version')
V_CONFD := $(shell cat $(VERSIONS_FILE) | $(YAML_CMD) read - '"$(RELEASE_STREAM)".[0].components.confd.version')
V_CALICOCTL := $(shell cat $(VERSIONS_FILE) | $(YAML_CMD) read - '"$(RELEASE_STREAM)".[0].components.calicoctl.version')
V_CNI := $(shell cat $(VERSIONS_FILE) | $(YAML_CMD) read - '"$(RELEASE_STREAM)".[0].components.calico/cni.version')
V_FELIX := $(shell cat $(VERSIONS_FILE) | $(YAML_CMD) read - '"$(RELEASE_STREAM)".[0].components.felix.version')
V_GOBGPD := $(shell cat $(VERSIONS_FILE) | $(YAML_CMD) read - '"$(RELEASE_STREAM)".[0].components.calico-bgp-daemon.version')
V_KUBE_CONTROLLERS := $(shell cat $(VERSIONS_FILE) | $(YAML_CMD) read - '"$(RELEASE_STREAM)".[0].components.calico/kube-controllers.version')
V_LIBNETWORK_PLUGIN := $(shell cat $(VERSIONS_FILE) | $(YAML_CMD) read - '"$(RELEASE_STREAM)".[0].components.libnetwork-plugin.version')
V_TYPHA := $(shell cat $(VERSIONS_FILE) | $(YAML_CMD) read - '"$(RELEASE_STREAM)".[0].components.typha.version')
V_CALICOQ := $(shell cat $(VERSIONS_FILE) | $(YAML_CMD) read - '"$(RELEASE_STREAM)".[0].components.calicoq.version')
V_APISERVER := $(shell cat $(VERSIONS_FILE) | $(YAML_CMD) read - '"$(RELEASE_STREAM)".[0].components.cnx-apiserver.version')
V_CNX_WEB_MANAGER := $(shell cat $(VERSIONS_FILE) | $(YAML_CMD) read - '"$(RELEASE_STREAM)".[0].components.cnx-manager.version')
V_RR := $(shell cat $(VERSIONS_FILE) | $(YAML_CMD) read - '"$(RELEASE_STREAM)".[0].components.calico/routereflector.version')
V_CALICO := $(shell cat $(VERSIONS_FILE) | $(YAML_CMD) read - '"$(RELEASE_STREAM)".[0].components.calico.version')

# Now use ?= to allow the versions derived from versions.yml to be
# overriden (by the environment).
CNX_VER ?= $(V_CNX)
CNX_GIT_VER ?= $(V_CNX_GIT)
BIRD_VER ?= $(V_BIRD)
CONFD_VER ?= $(V_CONFD)
CALICOCTL_VER ?= $(V_CALICOCTL)
CNI_VER ?= $(V_CNI)
FELIX_VER ?= $(V_FELIX)
GOBGPD_VER ?= $(V_GOBGPD)
KUBE_CONTROLLERS_VER ?= $(V_KUBE_CONTROLLERS)
LIBNETWORK_PLUGIN_VER ?= $(V_LIBNETWORK_PLUGIN)
TYPHA_VER ?= $(V_TYPHA)
CALICOQ_VER ?= $(V_CALICOQ)
APISERVER_VER ?= $(V_APISERVER)
CNX_WEB_MANAGER_VER ?= $(V_CNX_WEB_MANAGER)
RR_VER ?= $(V_RR)
CALICO_VER ?= $(V_CALICO)

$(info $(shell printf "%-21s = %-10s\n" "CNX_VER" $(CNX_VER)))
$(info $(shell printf "%-21s = %-10s\n" "CNX_GIT_VER" $(CNX_GIT_VER)))
$(info $(shell printf "%-21s = %-10s\n" "BIRD_VER" $(BIRD_VER)))
$(info $(shell printf "%-21s = %-10s\n" "CONFD_VER" $(CONFD_VER)))
$(info $(shell printf "%-21s = %-10s\n" "CALICOCTL_VER" $(CALICOCTL_VER)))
$(info $(shell printf "%-21s = %-10s\n" "CNI_VER" $(CNI_VER)))
$(info $(shell printf "%-21s = %-10s\n" "FELIX_VER" $(FELIX_VER)))
$(info $(shell printf "%-21s = %-10s\n" "GOBGPD_VER" $(GOBGPD_VER)))
$(info $(shell printf "%-21s = %-10s\n" "KUBE_CONTROLLERS_VER" $(KUBE_CONTROLLERS_VER)))
$(info $(shell printf "%-21s = %-10s\n" "LIBNETWORK_PLUGIN_VER" $(LIBNETWORK_PLUGIN_VER)))
$(info $(shell printf "%-21s = %-10s\n" "TYPHA_VER" $(TYPHA_VER)))
$(info $(shell printf "%-21s = %-10s\n" "CALICOQ_VER" $(CALICOQ_VER)))
$(info $(shell printf "%-21s = %-10s\n" "CNX_WEB_MANAGER_VER" $(CNX_WEB_MANAGER_VER)))
$(info $(shell printf "%-21s = %-10s\n" "APISERVER_VER" $(APISERVER_VER)))
$(info $(shell printf "%-21s = %-10s\n" "RR_VER" $(RR_VER)))

SYSTEMTEST_CONTAINER_VER ?= latest
# we can use "custom" build image and test image name
SYSTEMTEST_CONTAINER?=calico/test$(ARCHTAG):$(SYSTEMTEST_CONTAINER_VER)

ETCD_IMAGE?=quay.io/coreos/etcd:v3.2.5$(ARCHTAG)
HYPERKUBE_IMAGE?=gcr.io/google_containers/hyperkube-$(ARCH):${K8S_VERSION}

# Ensure that the dist directory is always created
MAKE_SURE_BIN_EXIST := $(shell mkdir -p dist)

###############################################################################
# URL for Calico binaries
# bird binaries
BIRD_URL?=https://github.com/projectcalico/calico-bird/releases/download/$(BIRD_VER)/bird
BIRD6_URL?=https://github.com/projectcalico/calico-bird/releases/download/$(BIRD_VER)/bird6
BIRDCL_URL?=https://github.com/projectcalico/calico-bird/releases/download/$(BIRD_VER)/birdcl
CALICO_BGP_DAEMON_URL?=https://github.com/projectcalico/calico-bgp-daemon/releases/download/$(GOBGPD_VER)/calico-bgp-daemon

###############################################################################
# tigera/cnx-node build. Contains the following areas
# - Populate the calico_node/filesystem
# - Build the container itself
###############################################################################
NODE_CONTAINER_DIR=.
<<<<<<< HEAD
NODE_CONTAINER_NAME?=tigera/cnx-node
=======
NODE_CONTAINER_NAME?=calico/node$(ARCHTAG)
>>>>>>> 6077f559
NODE_CONTAINER_FILES=$(shell find $(NODE_CONTAINER_DIR)/filesystem -type f)
NODE_CONTAINER_CREATED=$(NODE_CONTAINER_DIR)/.calico_node.created
NODE_CONTAINER_BIN_DIR=$(NODE_CONTAINER_DIR)/filesystem/bin
NODE_CONTAINER_BINARIES=startup allocate-ipip-addr calico-felix bird calico-bgp-daemon confd libnetwork-plugin
<<<<<<< HEAD
FELIX_REPO?=tigera/felix
FELIX_CONTAINER_NAME?=$(FELIX_REPO):$(FELIX_VER)
FELIX_PRIVATE_IMAGE?=gcr.io/unique-caldron-775/cnx/tigera/felix
=======

FELIX_REPO?=calico/felix
FELIX_CONTAINER_NAME?=$(FELIX_REPO)$(ARCHTAG):$(FELIX_VER)
>>>>>>> 6077f559
CONFD_REPO?=calico/confd
CONFD_CONTAINER_NAME?=$(CONFD_REPO)$(ARCHTAG):$(CONFD_VER)
LIBNETWORK_PLUGIN_REPO?=calico/libnetwork-plugin
<<<<<<< HEAD
LIBNETWORK_PLUGIN_CONTAINER_NAME?=$(LIBNETWORK_PLUGIN_REPO):$(LIBNETWORK_PLUGIN_VER)
CTL_CONTAINER_NAME?=tigera/calicoctl:$(CALICOCTL_VER)
CTL_PRIVATE_IMAGE?=gcr.io/unique-caldron-775/cnx/tigera/calicoctl
CALICOQ_CONTAINER_NAME?=tigera/calicoq:$(CALICOQ_VER)
CALICOQ_PRIVATE_IMAGE?=gcr.io/unique-caldron-775/cnx/tigera/calicoq
APISERVER_CONTAINER_NAME?=tigera/cnx-apiserver:$(APISERVER_VER)
APISERVER_IMAGE?=gcr.io/unique-caldron-775/cnx/tigera/cnx-apiserver
TYPHA_CONTAINER_NAME?=tigera/typha:$(TYPHA_VER)
TYPHA_IMAGE?=gcr.io/unique-caldron-775/cnx/tigera/typha
=======
LIBNETWORK_PLUGIN_CONTAINER_NAME?=$(LIBNETWORK_PLUGIN_REPO)$(ARCHTAG):$(LIBNETWORK_PLUGIN_VER)
CTL_CONTAINER_NAME?=calico/ctl$(ARCHTAG):$(CALICOCTL_VER)

RR_CONTAINER_NAME?=calico/routereflector$(ARCHTAG)
>>>>>>> 6077f559

STARTUP_DIR=$(NODE_CONTAINER_DIR)/startup
STARTUP_FILES=$(shell find $(STARTUP_DIR) -name '*.go')
ALLOCATE_IPIP_DIR=$(NODE_CONTAINER_DIR)/allocateipip
ALLOCATE_IPIP_FILES=$(shell find $(ALLOCATE_IPIP_DIR) -name '*.go')

TEST_CONTAINER_NAME?=calico/test$(ARCHTAG):latest
TEST_CONTAINER_FILES=$(shell find tests/ -type f ! -name '*.created')

LOCAL_USER_ID?=$(shell id -u $$USER)

LDFLAGS=-ldflags "-X main.CNXVERSION=$(CNX_GIT_VER) -X main.CALICOVERSION=$(CALICO_VER)"

PACKAGE_NAME?=github.com/projectcalico/calico/calico_node

LIBCALICOGO_PATH?=none

# Whether the update-felix target should pull the felix image.
PULL_FELIX?=true

# Use this to populate the vendor directory after checking out the repository.
# To update upstream dependencies, delete the glide.lock file first.
vendor: glide.yaml
	# Ensure that the glide cache directory exists.
	mkdir -p $(HOME)/.glide

	# To build without Docker just run "glide install -strip-vendor"
	if [ "$(LIBCALICOGO_PATH)" != "none" ]; then \
          EXTRA_DOCKER_BIND="-v $(LIBCALICOGO_PATH):/go/src/github.com/projectcalico/libcalico-go:ro"; \
	fi; \
  docker run --rm \
    -v $(CURDIR):/go/src/$(PACKAGE_NAME):rw $$EXTRA_DOCKER_BIND \
    -v $(HOME)/.glide:/home/user/.glide:rw \
	-v $$SSH_AUTH_SOCK:/ssh-agent --env SSH_AUTH_SOCK=/ssh-agent \
    -e LOCAL_USER_ID=$(LOCAL_USER_ID) \
    $(CALICO_BUILD) /bin/sh -c ' \
		  cd /go/src/$(PACKAGE_NAME) && \
      glide install -strip-vendor'

# Download calicoctl v1.0.2 from releases.  Used for STs (testing pre/post v1.1.0 data model)
dist/calicoctl-v1.0.2:
	wget https://github.com/projectcalico/calicoctl/releases/download/v1.0.2/calicoctl -O dist/calicoctl-v1.0.2
	chmod +x dist/calicoctl-v1.0.2

# Pull calicoctl and CNI plugin binaries with versions as per XXX_VER
# variables.  These are used for the STs.
dist/calicoctl:
	-docker rm -f calicoctl
	if [ "$(docker images -q $$(CTL_CONTAINER_NAME))" = "" ]; then \
	  gcloud docker -- pull $(CTL_PRIVATE_IMAGE):$(CALICOCTL_VER); \
	  docker tag $(CTL_PRIVATE_IMAGE):$(CALICOCTL_VER) $(CTL_CONTAINER_NAME); \
	fi;
	docker create --name calicoctl $(CTL_CONTAINER_NAME)
	docker cp calicoctl:calicoctl dist/calicoctl && \
	  test -e dist/calicoctl && \
	  touch dist/calicoctl
	-docker rm -f calicoctl
dist/calico-cni-plugin dist/calico-ipam-plugin:
	-docker rm -f calico-cni
	docker pull calico/cni:$(CNI_VER)
	docker create --name calico-cni calico/cni:$(CNI_VER)
	docker cp calico-cni:/opt/cni/bin/calico dist/calico-cni-plugin && \
	  test -e dist/calico-cni-plugin && \
	  touch dist/calico-cni-plugin
	docker cp calico-cni:/opt/cni/bin/calico-ipam dist/calico-ipam-plugin && \
	  test -e dist/calico-ipam-plugin && \
	  touch dist/calico-ipam-plugin
	-docker rm -f calico-cni

# Pull the latest calicoctl darwin binary. Used for releases
dist/calicoctl-darwin-amd64:
	-docker rm -f calicoctl
	if [ "$(docker images -q $$(CTL_CONTAINER_NAME))" = "" ]; then \
	  gcloud docker -- pull $(CTL_PRIVATE_IMAGE):$(CALICOCTL_VER); \
	  docker tag $(CTL_PRIVATE_IMAGE):$(CALICOCTL_VER) $(CTL_CONTAINER_NAME); \
	fi;
	docker create --name calicoctl $(CTL_CONTAINER_NAME)
	docker cp calicoctl:calicoctl-darwin-amd64 dist/calicoctl-darwin-amd64 && \
	  test -e dist/calicoctl-darwin-amd64 && \
	  touch dist/calicoctl-darwin-amd64
	-docker rm -f calicoctl

# Pull the latest calicoctl windows binary. Used for releases
dist/calicoctl-windows-amd64.exe:
	-docker rm -f calicoctl
	if [ "$(docker images -q $$(CTL_CONTAINER_NAME))" = "" ]; then \
	  gcloud docker -- pull $(CTL_PRIVATE_IMAGE):$(CALICOCTL_VER); \
	  docker tag $(CTL_PRIVATE_IMAGE):$(CALICOCTL_VER) $(CTL_CONTAINER_NAME); \
	fi;
	docker create --name calicoctl $(CTL_CONTAINER_NAME)
	docker cp calicoctl:calicoctl-windows-amd64.exe dist/calicoctl-windows-amd64.exe && \
	  test -e dist/calicoctl-windows-amd64.exe && \
	  touch dist/calicoctl-windows-amd64.exe
	-docker rm -f calicoctl

test_image: calico_test.created ## Create the calico/test image

calico_test.created: $(TEST_CONTAINER_FILES)
	cd calico_test && docker build -f Dockerfile$(ARCHTAG).calico_test -t $(TEST_CONTAINER_NAME) .
	touch calico_test.created

<<<<<<< HEAD
$(NODE_CONTAINER_NAME): $(NODE_CONTAINER_CREATED)    ## Create the tigera/cnx-node image

cnx-node.tar: $(NODE_CONTAINER_CREATED)
	# Check versions of the Calico binaries that will be in cnx-node.tar.
=======
calico/node: $(NODE_CONTAINER_NAME) ## Create the calico/node image

$(NODE_CONTAINER_NAME): $(NODE_CONTAINER_CREATED)

calico-node.tar: $(NODE_CONTAINER_CREATED)
	# Check versions of the Calico binaries that will be in calico-node.tar.
>>>>>>> 6077f559
	# Since the binaries are built for Linux, run them in a container to allow the
	# make target to be run on different platforms (e.g. MacOS).
	docker run --rm $(NODE_CONTAINER_NAME) /bin/sh -c "\
	  echo calico-felix --version; /bin/calico-felix --version; \
	  echo bird --version;         /bin/bird --version; \
	  echo calico-bgp-daemon -v;   /bin/calico-bgp-daemon -v; \
	  echo confd --version;        /bin/confd --version; \
	  echo libnetwork-plugin -v;   /bin/libnetwork-plugin -v; \
	"
	docker save --output $@ $(NODE_CONTAINER_NAME)

# Build ACI (the APPC image file format) of tigera/cnx-node.
# Requires docker2aci installed on host: https://github.com/appc/docker2aci
cnx-node-latest.aci: cnx-node.tar
	docker2aci $<

<<<<<<< HEAD
# Build tigera/cnx-node docker image - explicitly depend on the container binaries.
$(NODE_CONTAINER_CREATED): $(NODE_CONTAINER_DIR)/Dockerfile $(NODE_CONTAINER_FILES) $(addprefix $(NODE_CONTAINER_BIN_DIR)/,$(NODE_CONTAINER_BINARIES))
	# Check versions of the binaries that we're going to use to build tigera/cnx-node.
=======
# Build calico/node docker image - explicitly depend on the container binaries.
$(NODE_CONTAINER_CREATED): $(NODE_CONTAINER_DIR)/Dockerfile$(ARCHTAG) $(NODE_CONTAINER_FILES) $(addprefix $(NODE_CONTAINER_BIN_DIR)/,$(NODE_CONTAINER_BINARIES))
	# Check versions of the binaries that we're going to use to build calico/node.
>>>>>>> 6077f559
	# startup: doesn't support --version or -v
	# allocate-ipip-addr: doesn't support --version or -v
	# Since the binaries are built for Linux, run them in a container to allow the
	# make target to be run on different platforms (e.g. MacOS).
	docker run --rm -v $(CURDIR)/$(NODE_CONTAINER_BIN_DIR):/go/bin:rw $(CALICO_BUILD) /bin/sh -c "\
	  echo; echo calico-felix --version; /go/bin/calico-felix --version; \
	  echo; echo bird --version;         /go/bin/bird --version; \
	  echo; echo calico-bgp-daemon -v;   /go/bin/calico-bgp-daemon -v; \
	  echo; echo confd --version;        /go/bin/confd --version; \
	  echo; echo libnetwork-plugin -v;   /go/bin/libnetwork-plugin -v; echo;\
	"
	docker build --pull -t $(NODE_CONTAINER_NAME) $(NODE_CONTAINER_DIR) -f $(NODE_CONTAINER_DIR)/Dockerfile$(ARCHTAG)
	touch $@

# Get felix binaries
.PHONY: update-felix
$(NODE_CONTAINER_BIN_DIR)/calico-felix update-felix:
	-docker rm -f calico-felix
	# Latest felix binaries are stored in automated builds of calico/felix.
	# To get them, we create (but don't start) a container from that image.
	# Check if need to pull calico/felix from private repo or if it was built locally
	if [ "$(docker images -q $$(FELIX_CONTAINER_NAME))" = "" ]; then \
	  gcloud docker -- pull $(FELIX_PRIVATE_IMAGE):$(FELIX_VER); \
	  docker tag $(FELIX_PRIVATE_IMAGE):$(FELIX_VER) $(FELIX_CONTAINER_NAME); \
	fi;
	docker create --name calico-felix $(FELIX_CONTAINER_NAME)
	# Then we copy the files out of the container.  Since docker preserves
	# mtimes on its copy, check the file really did appear, then touch it
	# to make sure that downstream targets get rebuilt.
	docker cp calico-felix:/code/. $(NODE_CONTAINER_BIN_DIR) && \
	  test -e $(NODE_CONTAINER_BIN_DIR)/calico-felix && \
	  touch $(NODE_CONTAINER_BIN_DIR)/calico-felix
	-docker rm -f calico-felix

# Get libnetwork-plugin binaries
$(NODE_CONTAINER_BIN_DIR)/libnetwork-plugin:
	-docker rm -f calico-$(@F)
	# Latest libnetwork-plugin binaries are stored in automated builds of calico/libnetwork-plugin.
	# To get them, we pull that image, then copy the binaries out to our host
	docker pull $(LIBNETWORK_PLUGIN_CONTAINER_NAME)
	docker create --name calico-$(@F) $(LIBNETWORK_PLUGIN_CONTAINER_NAME)
	docker cp calico-$(@F):/$(@F) $(@D)
	-docker rm -f calico-$(@F)

# Get the confd binary
$(NODE_CONTAINER_BIN_DIR)/confd:
	-docker rm -f calico-confd
	# Latest confd binaries are stored in automated builds of calico/confd.
	# To get them, we create (but don't start) a container from that image.
	docker pull $(CONFD_CONTAINER_NAME)
	docker create --name calico-confd $(CONFD_CONTAINER_NAME)
	# Then we copy the files out of the container.  Since docker preserves
	# mtimes on its copy, check the file really did appear, then touch it
	# to make sure that downstream targets get rebuilt.
	docker cp calico-confd:/bin/confd $(NODE_CONTAINER_BIN_DIR) && \
	  test -e $(NODE_CONTAINER_BIN_DIR)/confd && \
	  touch $(NODE_CONTAINER_BIN_DIR)/confd
	-docker rm -f calico-confd
	chmod +x $@

# Get the calico-bgp-daemon binary
$(NODE_CONTAINER_BIN_DIR)/calico-bgp-daemon:
	$(CURL) -L $(CALICO_BGP_DAEMON_URL) -o $@
	chmod +x $(@D)/*

# Get bird binaries
$(NODE_CONTAINER_BIN_DIR)/bird:
	# This make target actually downloads the bird6 and birdcl binaries too
	# Copy patched BIRD daemon with tunnel support.
	$(CURL) -L $(BIRD6_URL) -o $(@D)/bird6
	$(CURL) -L $(BIRDCL_URL) -o $(@D)/birdcl
	$(CURL) -L $(BIRD_URL) -o $@
	chmod +x $(@D)/*

$(NODE_CONTAINER_BIN_DIR)/startup: dist/startup
	mkdir -p $(NODE_CONTAINER_BIN_DIR)
	cp dist/startup $(NODE_CONTAINER_BIN_DIR)/startup

$(NODE_CONTAINER_BIN_DIR)/allocate-ipip-addr: dist/allocate-ipip-addr
	mkdir -p $(NODE_CONTAINER_BIN_DIR)
	cp dist/allocate-ipip-addr $(NODE_CONTAINER_BIN_DIR)/allocate-ipip-addr

## Build startup.go
.PHONY: startup
startup:
	GOOS=linux GOARCH=$(ARCH) CGO_ENABLED=0 go build -v -i -o dist/startup $(LDFLAGS) startup/startup.go

dist/startup: $(STARTUP_FILES) vendor
	mkdir -p dist
	mkdir -p .go-pkg-cache
	docker run --rm \
		-e ARCH=$(ARCH) \
		-e LOCAL_USER_ID=$(LOCAL_USER_ID) \
		-v $(CURDIR)/.go-pkg-cache:/go/pkg/:rw \
		-v $(CURDIR):/go/src/$(PACKAGE_NAME):ro \
		-v $(CURDIR)/dist:/go/src/$(PACKAGE_NAME)/dist \
		-v $(VERSIONS_FILE):/versions.yaml:ro \
        -e VERSIONS_FILE=/versions.yaml \
	  	$(CALICO_BUILD) sh -c '\
			cd /go/src/$(PACKAGE_NAME) && \
			make CNX_GIT_VER=$(CNX_GIT_VER) startup'

## Build allocate_ipip_addr.go
.PHONY: allocate-ipip-addr
allocate-ipip-addr:
	GOOS=linux GOARCH=$(ARCH) CGO_ENABLED=0 go build -v -i -o dist/allocate-ipip-addr $(LDFLAGS) allocateipip/allocate_ipip_addr.go

dist/allocate-ipip-addr: $(ALLOCATE_IPIP_FILES) vendor
	mkdir -p dist
	mkdir -p .go-pkg-cache
	docker run --rm \
	-e ARCH=$(ARCH) \
	-e LOCAL_USER_ID=$(LOCAL_USER_ID) \
	-v $(CURDIR)/.go-pkg-cache:/go/pkg/:rw \
	-v $(CURDIR):/go/src/$(PACKAGE_NAME):ro \
	-v $(VERSIONS_FILE):/versions.yaml:ro \
	-e VERSIONS_FILE=/versions.yaml \
	-v $(CURDIR)/dist:/go/src/$(PACKAGE_NAME)/dist \
	  $(CALICO_BUILD) sh -c '\
		cd /go/src/$(PACKAGE_NAME) && \
		make CNX_GIT_VER=$(CNX_GIT_VER) allocate-ipip-addr'

# Pull the latest calicoq binary. Not used for STs yet.
dist/calicoq:
	-docker rm -f calicoq
	if [ "$(docker images -q $$(CALICOQ_CONTAINER_NAME))" = "" ]; then \
	  gcloud docker -- pull $(CALICOQ_PRIVATE_IMAGE):$(CALICOQ_VER); \
	  docker tag $(CALICOQ_PRIVATE_IMAGE):$(CALICOQ_VER) $(CALICOQ_CONTAINER_NAME); \
	fi;
	docker create --name calicoq $(CALICOQ_CONTAINER_NAME)
	docker cp calicoq:calicoq dist/calicoq && \
	  test -e dist/calicoq && \
	  touch dist/calicoq
	-docker rm -f calicoq

###############################################################################
# Tests
# - Support for running etcd (both securely and insecurely)
# - Running UTs and STs
###############################################################################
# These variables can be overridden by setting an environment variable.
###############################################################################
# Common build variables
# Path to the sources.
# Default value: directory with Makefile
SOURCE_DIR?=$(dir $(lastword $(MAKEFILE_LIST)))
SOURCE_DIR:=$(abspath $(SOURCE_DIR))
CRD_PATH=$(CURDIR)/vendor/github.com/projectcalico/libcalico-go/test/
LOCAL_IP_ENV?=$(shell ip route get 8.8.8.8 | head -1 | awk '{print $$7}')
K8S_VERSION=v1.7.4
ST_TO_RUN?=tests/st/

# Can exclude the slower tests with "-a '!slow'"
ST_OPTIONS?=
HOST_CHECKOUT_DIR?=$(shell pwd)

# curl should failed on 404
CURL=curl -sSf

certs/cfssl certs/cfssljson:
	mkdir -p certs
	$(CURL) -L "https://github.com/projectcalico/cfssl/releases/download/1.2.1/cfssl" -o certs/cfssl
	$(CURL) -L "https://github.com/projectcalico/cfssl/releases/download/1.2.1/cfssljson" -o certs/cfssljson
	chmod a+x certs/cfssl
	chmod a+x certs/cfssljson

## Generate the keys and certificates for running etcd with SSL.
ssl-certs: certs/.certificates.created    ## Generate self-signed SSL certificates
certs/.certificates.created: certs/cfssl certs/cfssljson
	certs/cfssl gencert -initca tests/st/ssl-config/ca-csr.json | certs/cfssljson -bare certs/ca
	certs/cfssl gencert \
	  -ca certs/ca.pem \
	  -ca-key certs/ca-key.pem \
	  -config tests/st/ssl-config/ca-config.json \
	  tests/st/ssl-config/req-csr.json | certs/cfssljson -bare certs/client
	certs/cfssl gencert \
	  -ca certs/ca.pem \
	  -ca-key certs/ca-key.pem \
	  -config tests/st/ssl-config/ca-config.json \
	  tests/st/ssl-config/req-csr.json | certs/cfssljson -bare certs/server

	touch certs/.certificates.created

busybox.tar:
	docker pull $(ARCH)/busybox:latest
	docker save --output busybox.tar $(ARCH)/busybox:latest

routereflector.tar:
	-docker pull calico/routereflector$(ARCHTAG):$(RR_VER)
	docker save --output routereflector.tar calico/routereflector$(ARCHTAG):$(RR_VER)

workload.tar:
	cd workload && docker build -t workload -f Dockerfile$(ARCHTAG) .
	docker save --output workload.tar workload

stop-etcd:
	@-docker rm -f calico-etcd calico-etcd-ssl

.PHONY: run-etcd-ssl
## Run etcd in a container with SSL verification. Used primarily by STs.
run-etcd-ssl: certs/.certificates.created add-ssl-hostname
	$(MAKE) stop-etcd
	docker run --detach \
	--net=host \
	-v $(SOURCE_DIR)/certs:/etc/calico/certs \
	--name calico-etcd-ssl $(ETCD_IMAGE) \
	etcd \
	--cert-file "/etc/calico/certs/server.pem" \
	--key-file "/etc/calico/certs/server-key.pem" \
	--trusted-ca-file "/etc/calico/certs/ca.pem" \
	--advertise-client-urls "https://etcd-authority-ssl:2379,https://localhost:2379" \
	--listen-client-urls "https://0.0.0.0:2379"

IPT_ALLOW_ETCD:=-A INPUT -i docker0 -p tcp --dport 2379 -m comment --comment "calico-st-allow-etcd" -j ACCEPT

.PHONY: st-checks
st-checks:
	# Check that we're running as root.
	test `id -u` -eq '0' || { echo "STs must be run as root to allow writes to /proc"; false; }

	# Insert an iptables rule to allow access from our test containers to etcd
	# running on the host.
	iptables-save | grep -q 'calico-st-allow-etcd' || iptables $(IPT_ALLOW_ETCD)

## Run the STs in a container
.PHONY: st
st: dist/calicoctl dist/calicoctl-v1.0.2 busybox.tar routereflector.tar cnx-node.tar workload.tar run-etcd-host calico_test.created dist/calico-cni-plugin dist/calico-ipam-plugin
	# Check versions of Calico binaries that ST execution will use.
	docker run --rm -v $(CURDIR)/dist:/go/bin:rw $(CALICO_BUILD) /bin/sh -c "\
	  echo; echo calicoctl --version;        /go/bin/calicoctl --version; \
	  echo; echo calicoctl-v1.0.2 --version; /go/bin/calicoctl-v1.0.2 --version; \
	  echo; echo calico-cni-plugin -v;       /go/bin/calico-cni-plugin -v; \
	  echo; echo calico-ipam-plugin -v;      /go/bin/calico-ipam-plugin -v; echo; \
	"
	# Use the host, PID and network namespaces from the host.
	# Privileged is needed since 'calico node' write to /proc (to enable ip_forwarding)
	# Map the docker socket in so docker can be used from inside the container
	# HOST_CHECKOUT_DIR is used for volume mounts on containers started by this one.
	# All of code under test is mounted into the container.
	#   - This also provides access to calicoctl and the docker client
	# $(MAKE) st-checks
	docker run --uts=host \
	           --pid=host \
	           --net=host \
	           --privileged \
	           -e HOST_CHECKOUT_DIR=$(HOST_CHECKOUT_DIR) \
	           -e DEBUG_FAILURES=$(DEBUG_FAILURES) \
	           -e MY_IP=$(LOCAL_IP_ENV) \
	           -e NODE_CONTAINER_NAME=$(NODE_CONTAINER_NAME) \
<<<<<<< HEAD
	           -e RR_VER=$(RR_VER) \
=======
		   -e RR_CONTAINER_NAME=$(RR_CONTAINER_NAME):$(RR_VER) \
>>>>>>> 6077f559
	           --rm -t \
	           -v /var/run/docker.sock:/var/run/docker.sock \
	           -v $(SOURCE_DIR):/code \
	           $(SYSTEMTEST_CONTAINER) \
	           sh -c 'nosetests $(ST_TO_RUN) -sv --nologcapture  --with-xunit --xunit-file="/code/nosetests.xml" --with-timer $(ST_OPTIONS)'
	$(MAKE) stop-etcd

## Run the STs in a container using etcd with SSL certificate/key/CA verification.
.PHONY: st-ssl
st-ssl: run-etcd-ssl dist/calicoctl busybox.tar cnx-node.tar routereflector.tar workload.tar calico_test.created
	# Use the host, PID and network namespaces from the host.
	# Privileged is needed since 'calico node' write to /proc (to enable ip_forwarding)
	# Map the docker socket in so docker can be used from inside the container
	# HOST_CHECKOUT_DIR is used for volume mounts on containers started by this one.
	# All of code under test is mounted into the container.
	#   - This also provides access to calicoctl and the docker client
	# Mount the full path to the etcd certs directory.
	#   - docker copies this directory directly from the host, but the
	#     calicoctl node command reads the files from the test container
	$(MAKE) st-checks
	docker run --uts=host \
	           --pid=host \
	           --net=host \
	           --privileged \
	           -e HOST_CHECKOUT_DIR=$(HOST_CHECKOUT_DIR) \
	           -e DEBUG_FAILURES=$(DEBUG_FAILURES) \
	           -e MY_IP=$(LOCAL_IP_ENV) \
	           -e NODE_CONTAINER_NAME=$(NODE_CONTAINER_NAME) \
		   -e RR_CONTAINER_NAME=$(RR_CONTAINER_NAME):$(RR_VER) \
	           -e ETCD_SCHEME=https \
	           -e ETCD_CA_CERT_FILE=$(SOURCE_DIR)/certs/ca.pem \
	           -e ETCD_CERT_FILE=$(SOURCE_DIR)/certs/client.pem \
	           -e ETCD_KEY_FILE=$(SOURCE_DIR)/certs/client-key.pem \
	           --rm -t \
	           -v /var/run/docker.sock:/var/run/docker.sock \
	           -v $(SOURCE_DIR):/code \
	           -v $(SOURCE_DIR)/certs:$(SOURCE_DIR)/certs \
	           $(SYSTEMTEST_CONTAINER) \
	           sh -c 'nosetests $(ST_TO_RUN) -sv --nologcapture --with-xunit --xunit-file="/code/nosetests.xml" --with-timer $(ST_OPTIONS)'
	$(MAKE) stop-etcd

.PHONY: add-ssl-hostname
add-ssl-hostname:
	# Set "LOCAL_IP etcd-authority-ssl" in /etc/hosts to use as a hostname for etcd with ssl
	if ! grep -q "etcd-authority-ssl" /etc/hosts; then \
	  echo "\n# Host used by Calico's ETCD with SSL\n$(LOCAL_IP_ENV) etcd-authority-ssl" >> /etc/hosts; \
	fi

## Etcd is used by the tests
.PHONY: run-etcd
run-etcd:
	@-docker rm -f calico-etcd
	docker run --detach \
	-p 2379:2379 \
	--name calico-etcd $(ETCD_IMAGE) \
	etcd \
	--advertise-client-urls "http://$(LOCAL_IP_ENV):2379,http://127.0.0.1:2379" \
	--listen-client-urls "http://0.0.0.0:2379"

## Etcd is used by the STs
.PHONY: run-etcd-host
run-etcd-host:
	@-docker rm -f calico-etcd
	docker run --detach \
	--net=host \
	--name calico-etcd $(ETCD_IMAGE) \
	etcd \
	--advertise-client-urls "http://$(LOCAL_IP_ENV):2379,http://127.0.0.1:2379" \
	--listen-client-urls "http://0.0.0.0:2379"

## Kubernetes apiserver used for tests
run-k8s-apiserver: stop-k8s-apiserver run-etcd vendor
	docker run \
		--net=host --name st-apiserver \
		--detach \
		${HYPERKUBE_IMAGE} \
		/hyperkube apiserver \
			--bind-address=0.0.0.0 \
			--insecure-bind-address=0.0.0.0 \
				--etcd-servers=http://127.0.0.1:2379 \
			--admission-control=NamespaceLifecycle,LimitRanger,DefaultStorageClass,ResourceQuota \
			--authorization-mode=RBAC \
			--service-cluster-ip-range=10.101.0.0/16 \
			--v=10 \
			--logtostderr=true

	# Wait until we can configure a cluster role binding which allows anonymous auth.
	while ! docker exec st-apiserver kubectl create clusterrolebinding anonymous-admin --clusterrole=cluster-admin --user=system:anonymous; do echo "Trying to create ClusterRoleBinding"; sleep 2; done

	# Create CustomResourceDefinition (CRD) for Calico resources
	# from the manifest crds.yaml
	docker run \
		--net=host \
		--rm \
		-v  $(CRD_PATH):/manifests \
		lachlanevenson/k8s-kubectl$(ARCHTAG):${K8S_VERSION} \
		--server=http://localhost:8080 \
		apply -f /manifests/crds.yaml

## Stop Kubernetes apiserver
stop-k8s-apiserver:
	@-docker rm -f st-apiserver

###############################################################################
# calico_node FVs
###############################################################################
.PHONY: node-fv
## Run the Functional Verification tests locally, must have local etcd running
node-fv:
	# Run tests in random order find tests recursively (-r).
	ginkgo -cover -r -skipPackage vendor startup allocateipip calicoclient

	@echo
	@echo '+==============+'
	@echo '| All coverage |'
	@echo '+==============+'
	@echo
	@find . -iname '*.coverprofile' | xargs -I _ go tool cover -func=_

	@echo
	@echo '+==================+'
	@echo '| Missing coverage |'
	@echo '+==================+'
	@echo
	@find . -iname '*.coverprofile' | xargs -I _ go tool cover -func=_ | grep -v '100.0%'

PHONY: node-test-containerized
## Run the tests in a container. Useful for CI, Mac dev.
node-test-containerized: vendor run-etcd-host run-k8s-apiserver
	docker run --rm \
	-v $(CURDIR):/go/src/$(PACKAGE_NAME):rw \
	-v $(VERSIONS_FILE):/versions.yaml:ro \
	-e VERSIONS_FILE=/versions.yaml \
	-e LOCAL_USER_ID=$(LOCAL_USER_ID) \
	-e ETCD_ENDPOINTS=http://$(LOCAL_IP_ENV):2379 \
	--net=host \
	$(CALICO_BUILD) sh -c 'cd /go/src/$(PACKAGE_NAME) && make node-fv'

.PHONY: node-test-at
## Run tigera/cnx-node docker-image acceptance tests
node-test-at:
	docker run -v $(CALICO_NODE_DIR)tests/at/calico_node_goss.yaml:/tmp/goss.yaml \
        -e CALICO_BGP_DAEMON_VER=$(GOBGPD_VER) \
        -e CALICO_FELIX_VER=$(FELIX_VER) \
        -e CONFD_VER=$(CONFD_VER) \
	tigera/cnx-node:$(CNX_VER) /bin/sh -c 'apk --no-cache add wget ca-certificates && \
	wget -q -O /tmp/goss \
	https://github.com/aelsabbahy/goss/releases/download/v0.3.4/goss-linux-amd64 && \
	chmod +rx /tmp/goss && \
	/tmp/goss --gossfile /tmp/goss.yaml validate'

.PHONY: ci 
ci:
	# Run the containerized UTs first.
	$(MAKE) node-test-containerized

	# Actually run the tests (refreshing the images as required), we only run a
	# small subset of the tests for testing SSL support.  These tests are run
	# using "latest" tagged images.
	$(MAKE) RELEASE_STREAM=master $(NODE_CONTAINER_NAME) st
	ST_TO_RUN=tests/st/policy $(MAKE) RELEASE_STREAM=master st-ssl

<<<<<<< HEAD
release: FELIX_VER:=$(shell cat $(VERSIONS_FILE) | $(YAML_CMD) read - '"$(RELEASE_STREAM)".[0].components.felix.version')
release: CALICOCTL_VER:=$(shell cat $(VERSIONS_FILE) | $(YAML_CMD) read - '"$(RELEASE_STREAM)".[0].components.calicoctl.version')
release: CALICOQ_VER:=$(shell cat $(VERSIONS_FILE) | $(YAML_CMD) read - '"$(RELEASE_STREAM)".[0].components.calicoq.version')
=======
# This depends on clean to ensure that dependent images get untagged and repulled
# THIS JOB DELETES LOTS OF THINGS - DO NOT RUN IT ON YOUR LOCAL DEV MACHINE.
.PHONY: semaphore
semaphore:
	# Clean up unwanted files to free disk space.
	bash -c 'rm -rf /usr/local/golang /opt /var/lib/mongodb /usr/lib/jvm /home/runner/{.npm,.phpbrew,.phpunit,.kerl,.kiex,.lein,.nvm,.npm,.phpbrew,.rbenv}'
	$(MAKE) ci

>>>>>>> 6077f559
release: clean
	@echo ""
	@echo "Hit Return to go ahead and create the tag, or Ctrl-C to cancel."
	@bash -c read

	git tag $(CNX_VER)

	# Build the tigera/cnx-node images.
	FELIX_VER=$(FELIX_VER) $(MAKE) $(NODE_CONTAINER_NAME)

	# Retag images with corect version and GCR private registry
	docker tag $(NODE_CONTAINER_NAME) $(NODE_CONTAINER_NAME):$(CNX_VER)
	docker tag $(NODE_CONTAINER_NAME) gcr.io/unique-caldron-775/cnx/$(NODE_CONTAINER_NAME):$(CNX_VER)

	# Create the release archive
	CALICOCTL_VER=$(CALICOCTL_VER) CALICOQ_VER=$(CALICOQ_VER) $(MAKE) release-archive

	# Check that images were created recently and that the IDs of the versioned and latest images match
	@docker images --format "{{.CreatedAt}}\tID:{{.ID}}\t{{.Repository}}:{{.Tag}}" $(NODE_CONTAINER_NAME)
	@docker images --format "{{.CreatedAt}}\tID:{{.ID}}\t{{.Repository}}:{{.Tag}}" $(NODE_CONTAINER_NAME):$(CNX_VER)

	# Check that the images container the right sub-components
	docker run $(NODE_CONTAINER_NAME) calico-felix --version
	docker run $(NODE_CONTAINER_NAME) libnetwork-plugin -v

	@echo "# See RELEASING.md for detailed instructions."
	@echo "# Now push release images."
	@echo "  gcloud docker -- push gcr.io/unique-caldron-775/cnx/$(NODE_CONTAINER_NAME):$(CNX_VER)"

	@echo "# For the final release only, push the latest tag (not for RCs)"
	@echo "  gcloud docker -- push gcr.io/unique-caldron-775/cnx/$(NODE_CONTAINER_NAME):latest"

	@echo "# Only push the git tag AFTER this branch is merged to origin/master"
	@echo "  git push origin $(CNX_VER)"


RELEASE_DIR?=release-$(CNX_VER)
RELEASE_DIR_K8S_MANIFESTS?=$(RELEASE_DIR)/k8s-manifests
RELEASE_DIR_IMAGES?=$(RELEASE_DIR)/images
RELEASE_DIR_BIN?=$(RELEASE_DIR)/bin
MANIFEST_SRC ?= ../_site/$(RELEASE_STREAM)/getting-started/kubernetes/installation

## Create an archive that contains a complete "Calico" release
release-archive: $(RELEASE_DIR).tgz

$(RELEASE_DIR).tgz: $(RELEASE_DIR) $(RELEASE_DIR_K8S_MANIFESTS) $(RELEASE_DIR_IMAGES) $(RELEASE_DIR_BIN) $(RELEASE_DIR)/README
	tar -czvf $(RELEASE_DIR).tgz $(RELEASE_DIR)/*

$(RELEASE_DIR_IMAGES): $(RELEASE_DIR_IMAGES)/cnx-node.tar $(RELEASE_DIR_IMAGES)/calico-typha.tar $(RELEASE_DIR_IMAGES)/calico-cni.tar $(RELEASE_DIR_IMAGES)/calico-kube-controllers.tar $(RELEASE_DIR_IMAGES)/cnx-apiserver.tar
$(RELEASE_DIR_BIN): $(RELEASE_DIR_BIN)/calicoctl $(RELEASE_DIR_BIN)/calicoctl-windows-amd64.exe $(RELEASE_DIR_BIN)/calicoctl-darwin-amd64 $(RELEASE_DIR_BIN)/calicoq

$(RELEASE_DIR)/README:
	@echo "This directory contains a complete release of Calico $(CNX_VER)" >> $@
	@echo "Documentation for this release can be found at http://docs.projectcalico.org/$(RELEASE_STREAM)" >> $@
	@echo "" >> $@
	@echo "Docker images (under 'images'). Load them with 'docker load'" >> $@
	@echo "* The tigera/cnx-node docker image  (version $(CNX_VER))" >> $@
	@echo "* The tigera/typha docker image  (version $(TYPHA_VER))" >> $@
	@echo "* The calico/cni docker image  (version $(CNI_VER))" >> $@
	@echo "* The calico/kube-controllers docker image (version $(KUBE_CONTROLLERS_VER))" >> $@
	@echo "* The tigera/cnx-apiserver docker image (version $(APISERVER_VER))" >> $@
	@echo "" >> $@
	@echo "Binaries (for amd64) (under 'bin')" >> $@
	@echo "* The calicoctl binary (for Linux) (version $(CALICOCTL_VER))" >> $@
	@echo "* The calicoctl-windows-amd64.exe binary (for Windows) (version $(CALICOCTL_VER))" >> $@
	@echo "* The calicoctl-darwin-amd64 binary (for Mac) (version $(CALICOCTL_VER))" >> $@
	@echo "" >> $@
	@echo "Kubernetes manifests (under 'k8s-manifests directory')" >> $@

$(RELEASE_DIR):
	mkdir -p $(RELEASE_DIR)

$(RELEASE_DIR_K8S_MANIFESTS):
	# Ensure that the docs site is generated
	rm -rf ../_site
	$(MAKE) -C .. _site

	# Find all the hosted manifests and copy them into the release dir. Use xargs to mkdir the destination directory structure before copying them.
	# -printf "%P\n" prints the file name and directory structure with the search dir stripped off
	find $(MANIFEST_SRC)/hosted -name  '*.yaml' -printf "%P\n" | \
	  xargs -I FILE sh -c \
	    'mkdir -p $(RELEASE_DIR_K8S_MANIFESTS)/hosted/`dirname FILE`;\
	    cp $(MANIFEST_SRC)/hosted/FILE $(RELEASE_DIR_K8S_MANIFESTS)/hosted/`dirname FILE`;'

	# Copy the non-hosted manifets too
	cp $(MANIFEST_SRC)/*.yaml $(RELEASE_DIR_K8S_MANIFESTS)

$(RELEASE_DIR_IMAGES)/cnx-node.tar:
	mkdir -p $(RELEASE_DIR_IMAGES)
	docker save --output $@ $(NODE_CONTAINER_NAME):$(CNX_VER)

$(RELEASE_DIR_IMAGES)/calico-typha.tar:
	mkdir -p $(RELEASE_DIR_IMAGES)
	if [ "$(docker images -q $$(TYPHA_CONTAINER_NAME))" = "" ]; then \
	  gcloud docker -- pull $(TYPHA_IMAGE):$(TYPHA_VER); \
	  docker tag $(TYPHA_IMAGE):$(TYPHA_VER) $(TYPHA_CONTAINER_NAME); \
	fi;
	docker save --output $@ tigera/typha:$(TYPHA_VER)

$(RELEASE_DIR_IMAGES)/calico-cni.tar:
	mkdir -p $(RELEASE_DIR_IMAGES)
	docker pull calico/cni:$(CNI_VER)
	docker save --output $@ calico/cni:$(CNI_VER)

$(RELEASE_DIR_IMAGES)/calico-kube-controllers.tar:
	mkdir -p $(RELEASE_DIR_IMAGES)
	docker pull calico/kube-controllers:$(KUBE_CONTROLLERS_VER)
	docker save --output $@ calico/kube-controllers:$(KUBE_CONTROLLERS_VER)

$(RELEASE_DIR_IMAGES)/cnx-apiserver.tar:
	mkdir -p $(RELEASE_DIR_IMAGES)
	if [ "$(docker images -q $$(APISERVER_CONTAINER_NAME))" = "" ]; then \
	  gcloud docker -- pull $(APISERVER_IMAGE):$(APISERVER_VER); \
	  docker tag $(APISERVER_IMAGE):$(APISERVER_VER) $(APISERVER_CONTAINER_NAME); \
	fi;
	docker save --output $@ tigera/cnx-apiserver:$(APISERVER_VER)

$(RELEASE_DIR_BIN)/%:
	mkdir -p $(RELEASE_DIR_BIN)
	if [ "$(@F)" = "calicoq" ]; then \
	    $(MAKE) dist/$(@F); \
	    cp dist/$(@F) $@; \
	else \
	    # wget https://github.com/tigera/calico-containers-private/releases/download/$(CALICOCTL_VER)/$(@F) -O $@; \
	    gsutil cp gs://tigera-essentials-release-binaries/calicoctl-$(CALICOCTL_VER)/$(@F) $@; \
	fi
	chmod +x $@

## Clean enough that a new release build will be clean
clean:
	find . -name '*.created' -exec rm -f {} +
	find . -name '*.pyc' -exec rm -f {} +
	rm -rf dist build certs *.tar vendor $(NODE_CONTAINER_DIR)/filesystem/bin

	# Delete images that we built in this repo
	docker rmi $(NODE_CONTAINER_NAME):latest || true
	docker rmi $(SYSTEMTEST_CONTAINER) || true

	# Retag and remove external images so that they will be pulled again
	# We avoid just deleting the image. We didn't build them here so it would be impolite to delete it.
	# Don't delete the Felix image, since we need to build it locally.
	# docker tag $(FELIX_CONTAINER_NAME) $(FELIX_CONTAINER_NAME)-backup && docker rmi $(FELIX_CONTAINER_NAME) || true
	docker tag $(CTL_CONTAINER_NAME) $(CTL_CONTAINER_NAME)-backup && docker rmi $(CTL_CONTAINER_NAME) || true
	docker tag $(CALICOQ_CONTAINER_NAME) $(CALICOQ_CONTAINER_NAME)-backup && docker rmi $(CALICOQ_CONTAINER_NAME) || true

	rm -rf $(RELEASE_DIR)

.PHONY: help
## Display this help text
help: # Some kind of magic from https://gist.github.com/rcmachado/af3db315e31383502660
	$(info Available targets)
	@awk '/^[a-zA-Z\-\_0-9\/]+:/ {                                      \
		nb = sub( /^## /, "", helpMsg );                                \
		if(nb == 0) {                                                   \
			helpMsg = $$0;                                              \
			nb = sub( /^[^:]*:.* ## /, "", helpMsg );                   \
		}                                                               \
		if (nb)                                                         \
			printf "\033[1;31m%-" width "s\033[0m %s\n", $$1, helpMsg;  \
	}                                                                   \
	{ helpMsg = $$0 }'                                                  \
	width=20                                                            \
	$(MAKEFILE_LIST)<|MERGE_RESOLUTION|>--- conflicted
+++ resolved
@@ -13,13 +13,8 @@
 	GO_BUILD_VER?=latest
 endif
 ###############################################################################
-<<<<<<< HEAD
-# vX.Y format: update during major release process
-RELEASE_STREAM ?= v2.0
-=======
 # vX.Y format: redefine during a release, e.g. "RELEASE_STREAM=v3.1 make release"
 RELEASE_STREAM ?= master
->>>>>>> 6077f559
 
 CALICO_BUILD?=calico/go-build$(ARCHTAG):$(GO_BUILD_VER)
 
@@ -108,30 +103,19 @@
 # - Build the container itself
 ###############################################################################
 NODE_CONTAINER_DIR=.
-<<<<<<< HEAD
-NODE_CONTAINER_NAME?=tigera/cnx-node
-=======
-NODE_CONTAINER_NAME?=calico/node$(ARCHTAG)
->>>>>>> 6077f559
+NODE_CONTAINER_NAME?=tigera/cnx-node$(ARCHTAG)
 NODE_CONTAINER_FILES=$(shell find $(NODE_CONTAINER_DIR)/filesystem -type f)
 NODE_CONTAINER_CREATED=$(NODE_CONTAINER_DIR)/.calico_node.created
 NODE_CONTAINER_BIN_DIR=$(NODE_CONTAINER_DIR)/filesystem/bin
 NODE_CONTAINER_BINARIES=startup allocate-ipip-addr calico-felix bird calico-bgp-daemon confd libnetwork-plugin
-<<<<<<< HEAD
 FELIX_REPO?=tigera/felix
-FELIX_CONTAINER_NAME?=$(FELIX_REPO):$(FELIX_VER)
+FELIX_CONTAINER_NAME?=$(FELIX_REPO)$(ARCHTAG):$(FELIX_VER)
 FELIX_PRIVATE_IMAGE?=gcr.io/unique-caldron-775/cnx/tigera/felix
-=======
-
-FELIX_REPO?=calico/felix
-FELIX_CONTAINER_NAME?=$(FELIX_REPO)$(ARCHTAG):$(FELIX_VER)
->>>>>>> 6077f559
 CONFD_REPO?=calico/confd
 CONFD_CONTAINER_NAME?=$(CONFD_REPO)$(ARCHTAG):$(CONFD_VER)
 LIBNETWORK_PLUGIN_REPO?=calico/libnetwork-plugin
-<<<<<<< HEAD
-LIBNETWORK_PLUGIN_CONTAINER_NAME?=$(LIBNETWORK_PLUGIN_REPO):$(LIBNETWORK_PLUGIN_VER)
-CTL_CONTAINER_NAME?=tigera/calicoctl:$(CALICOCTL_VER)
+LIBNETWORK_PLUGIN_CONTAINER_NAME?=$(LIBNETWORK_PLUGIN_REPO)$(ARCHTAG):$(LIBNETWORK_PLUGIN_VER)
+CTL_CONTAINER_NAME?=tigera/calicoctl$(ARCHTAG):$(CALICOCTL_VER)
 CTL_PRIVATE_IMAGE?=gcr.io/unique-caldron-775/cnx/tigera/calicoctl
 CALICOQ_CONTAINER_NAME?=tigera/calicoq:$(CALICOQ_VER)
 CALICOQ_PRIVATE_IMAGE?=gcr.io/unique-caldron-775/cnx/tigera/calicoq
@@ -139,12 +123,8 @@
 APISERVER_IMAGE?=gcr.io/unique-caldron-775/cnx/tigera/cnx-apiserver
 TYPHA_CONTAINER_NAME?=tigera/typha:$(TYPHA_VER)
 TYPHA_IMAGE?=gcr.io/unique-caldron-775/cnx/tigera/typha
-=======
-LIBNETWORK_PLUGIN_CONTAINER_NAME?=$(LIBNETWORK_PLUGIN_REPO)$(ARCHTAG):$(LIBNETWORK_PLUGIN_VER)
-CTL_CONTAINER_NAME?=calico/ctl$(ARCHTAG):$(CALICOCTL_VER)
 
 RR_CONTAINER_NAME?=calico/routereflector$(ARCHTAG)
->>>>>>> 6077f559
 
 STARTUP_DIR=$(NODE_CONTAINER_DIR)/startup
 STARTUP_FILES=$(shell find $(STARTUP_DIR) -name '*.go')
@@ -246,19 +226,12 @@
 	cd calico_test && docker build -f Dockerfile$(ARCHTAG).calico_test -t $(TEST_CONTAINER_NAME) .
 	touch calico_test.created
 
-<<<<<<< HEAD
+tigera/cnx-node: $(NODE_CONTAINER_NAME) ## Create the tigera/cnx-node image
+
 $(NODE_CONTAINER_NAME): $(NODE_CONTAINER_CREATED)    ## Create the tigera/cnx-node image
 
 cnx-node.tar: $(NODE_CONTAINER_CREATED)
 	# Check versions of the Calico binaries that will be in cnx-node.tar.
-=======
-calico/node: $(NODE_CONTAINER_NAME) ## Create the calico/node image
-
-$(NODE_CONTAINER_NAME): $(NODE_CONTAINER_CREATED)
-
-calico-node.tar: $(NODE_CONTAINER_CREATED)
-	# Check versions of the Calico binaries that will be in calico-node.tar.
->>>>>>> 6077f559
 	# Since the binaries are built for Linux, run them in a container to allow the
 	# make target to be run on different platforms (e.g. MacOS).
 	docker run --rm $(NODE_CONTAINER_NAME) /bin/sh -c "\
@@ -275,15 +248,9 @@
 cnx-node-latest.aci: cnx-node.tar
 	docker2aci $<
 
-<<<<<<< HEAD
 # Build tigera/cnx-node docker image - explicitly depend on the container binaries.
-$(NODE_CONTAINER_CREATED): $(NODE_CONTAINER_DIR)/Dockerfile $(NODE_CONTAINER_FILES) $(addprefix $(NODE_CONTAINER_BIN_DIR)/,$(NODE_CONTAINER_BINARIES))
+$(NODE_CONTAINER_CREATED): $(NODE_CONTAINER_DIR)/Dockerfile$(ARCHTAG) $(NODE_CONTAINER_FILES) $(addprefix $(NODE_CONTAINER_BIN_DIR)/,$(NODE_CONTAINER_BINARIES))
 	# Check versions of the binaries that we're going to use to build tigera/cnx-node.
-=======
-# Build calico/node docker image - explicitly depend on the container binaries.
-$(NODE_CONTAINER_CREATED): $(NODE_CONTAINER_DIR)/Dockerfile$(ARCHTAG) $(NODE_CONTAINER_FILES) $(addprefix $(NODE_CONTAINER_BIN_DIR)/,$(NODE_CONTAINER_BINARIES))
-	# Check versions of the binaries that we're going to use to build calico/node.
->>>>>>> 6077f559
 	# startup: doesn't support --version or -v
 	# allocate-ipip-addr: doesn't support --version or -v
 	# Since the binaries are built for Linux, run them in a container to allow the
@@ -533,11 +500,7 @@
 	           -e DEBUG_FAILURES=$(DEBUG_FAILURES) \
 	           -e MY_IP=$(LOCAL_IP_ENV) \
 	           -e NODE_CONTAINER_NAME=$(NODE_CONTAINER_NAME) \
-<<<<<<< HEAD
-	           -e RR_VER=$(RR_VER) \
-=======
-		   -e RR_CONTAINER_NAME=$(RR_CONTAINER_NAME):$(RR_VER) \
->>>>>>> 6077f559
+		       -e RR_CONTAINER_NAME=$(RR_CONTAINER_NAME):$(RR_VER) \
 	           --rm -t \
 	           -v /var/run/docker.sock:/var/run/docker.sock \
 	           -v $(SOURCE_DIR):/code \
@@ -566,7 +529,7 @@
 	           -e DEBUG_FAILURES=$(DEBUG_FAILURES) \
 	           -e MY_IP=$(LOCAL_IP_ENV) \
 	           -e NODE_CONTAINER_NAME=$(NODE_CONTAINER_NAME) \
-		   -e RR_CONTAINER_NAME=$(RR_CONTAINER_NAME):$(RR_VER) \
+		       -e RR_CONTAINER_NAME=$(RR_CONTAINER_NAME):$(RR_VER) \
 	           -e ETCD_SCHEME=https \
 	           -e ETCD_CA_CERT_FILE=$(SOURCE_DIR)/certs/ca.pem \
 	           -e ETCD_CERT_FILE=$(SOURCE_DIR)/certs/client.pem \
@@ -689,7 +652,7 @@
 	chmod +rx /tmp/goss && \
 	/tmp/goss --gossfile /tmp/goss.yaml validate'
 
-.PHONY: ci 
+.PHONY: ci
 ci:
 	# Run the containerized UTs first.
 	$(MAKE) node-test-containerized
@@ -700,20 +663,9 @@
 	$(MAKE) RELEASE_STREAM=master $(NODE_CONTAINER_NAME) st
 	ST_TO_RUN=tests/st/policy $(MAKE) RELEASE_STREAM=master st-ssl
 
-<<<<<<< HEAD
 release: FELIX_VER:=$(shell cat $(VERSIONS_FILE) | $(YAML_CMD) read - '"$(RELEASE_STREAM)".[0].components.felix.version')
 release: CALICOCTL_VER:=$(shell cat $(VERSIONS_FILE) | $(YAML_CMD) read - '"$(RELEASE_STREAM)".[0].components.calicoctl.version')
 release: CALICOQ_VER:=$(shell cat $(VERSIONS_FILE) | $(YAML_CMD) read - '"$(RELEASE_STREAM)".[0].components.calicoq.version')
-=======
-# This depends on clean to ensure that dependent images get untagged and repulled
-# THIS JOB DELETES LOTS OF THINGS - DO NOT RUN IT ON YOUR LOCAL DEV MACHINE.
-.PHONY: semaphore
-semaphore:
-	# Clean up unwanted files to free disk space.
-	bash -c 'rm -rf /usr/local/golang /opt /var/lib/mongodb /usr/lib/jvm /home/runner/{.npm,.phpbrew,.phpunit,.kerl,.kiex,.lein,.nvm,.npm,.phpbrew,.rbenv}'
-	$(MAKE) ci
-
->>>>>>> 6077f559
 release: clean
 	@echo ""
 	@echo "Hit Return to go ahead and create the tag, or Ctrl-C to cancel."
