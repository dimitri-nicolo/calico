// Copyright (c) 2024 Tigera, Inc. All rights reserved.

// Licensed under the Apache License, Version 2.0 (the "License");
// you may not use this file except in compliance with the License.
// You may obtain a copy of the License at
//
//     http://www.apache.org/licenses/LICENSE-2.0
//
// Unless required by applicable law or agreed to in writing, software
// distributed under the License is distributed on an "AS IS" BASIS,
// WITHOUT WARRANTIES OR CONDITIONS OF ANY KIND, either express or implied.
// See the License for the specific language governing permissions and
// limitations under the License.

package main

import (
	"fmt"
	"path/filepath"

	"github.com/sirupsen/logrus"
	cli "github.com/urfave/cli/v2"

	"github.com/projectcalico/calico/release/internal/hashreleaseserver"
	"github.com/projectcalico/calico/release/internal/imagescanner"
	"github.com/projectcalico/calico/release/internal/outputs"
	"github.com/projectcalico/calico/release/internal/pinnedversion"
	"github.com/projectcalico/calico/release/internal/utils"
	"github.com/projectcalico/calico/release/internal/version"
	"github.com/projectcalico/calico/release/pkg/manager/calico"
	"github.com/projectcalico/calico/release/pkg/manager/operator"
	"github.com/projectcalico/calico/release/pkg/tasks"
)

func baseHashreleaseOutputDir(repoRootDir string) string {
	baseOutputDir := filepath.Join(append([]string{repoRootDir}, releaseOutputPath...)...)
	return filepath.Join(baseOutputDir, "hashrelease")
}

// hashreleaseCommand is used to build and publish hashreleases,
// as well as to interact with the hashrelease server.
func hashreleaseCommand(cfg *Config) *cli.Command {
	return &cli.Command{
		Name:        "hashrelease",
		Aliases:     []string{"hr"},
		Usage:       "Build and publish hashreleases.",
		Flags:       hashreleaseServerFlags,
		Subcommands: enterpriseHashreleaseSubCommands(cfg),
	}
}

//lint:ignore U1000 This is used in OSS and needs to be kept to avoid conflicts.
func hashreleaseSubCommands(cfg *Config) []*cli.Command {
	return []*cli.Command{
		// The build command is used to produce a new local hashrelease in the output directory.
		{
			Name:  "build",
			Usage: "Build a hashrelease locally",
			Flags: hashreleaseBuildFlags(),
			Action: func(c *cli.Context) error {
				configureLogging("hashrelease-build.log")

				// Validate flags.
				if err := validateHashreleaseBuildFlags(c); err != nil {
					return err
				}

				// Clone the operator repository.
				operatorDir := filepath.Join(cfg.TmpDir, operator.DefaultRepoName)
				err := operator.Clone(c.String(operatorOrgFlag.Name), c.String(operatorRepoFlag.Name), c.String(operatorBranchFlag.Name), operatorDir)
				if err != nil {
					return fmt.Errorf("failed to clone operator repository: %v", err)
				}

				// Define the base hashrelease directory.
				baseHashreleaseDir := baseHashreleaseOutputDir(cfg.RepoRootDir)

				// Create the pinned config.
				pinned := pinnedversion.CalicoPinnedVersions{
					Dir:                 cfg.TmpDir,
					RootDir:             cfg.RepoRootDir,
					ReleaseBranchPrefix: c.String(releaseBranchPrefixFlag.Name),
					OperatorCfg: pinnedversion.OperatorConfig{
						Image:    c.String(operatorImageFlag.Name),
						Registry: c.String(operatorRegistryFlag.Name),
						Branch:   c.String(operatorBranchFlag.Name),
						Dir:      operatorDir,
					},
				}
				data, err := pinned.GenerateFile()
				if err != nil {
					return fmt.Errorf("failed to generate pinned version file: %v", err)
				}

				// Check if the hashrelease has already been published.
				if published, err := tasks.HashreleasePublished(hashreleaseServerConfig(c), data.Hash(), c.Bool(ciFlag.Name)); err != nil {
					return fmt.Errorf("failed to check if hashrelease has been published: %v", err)
				} else if published {
					// On CI, we want it to fail if the hashrelease has already been published.
					// However, on local builds, we just log a warning and continue.
					if c.Bool(ciFlag.Name) {
						return fmt.Errorf("hashrelease %s has already been published", data.Hash())
					} else {
						logrus.Warnf("hashrelease %s has already been published", data.Hash())
					}
				}

				// Build the operator
				operatorOpts := []operator.Option{
					operator.WithOperatorDirectory(operatorDir),
					operator.WithReleaseBranchPrefix(c.String(operatorReleaseBranchPrefixFlag.Name)),
					operator.IsHashRelease(),
					operator.WithArchitectures(c.StringSlice(archFlag.Name)),
					operator.WithValidate(!c.Bool(skipValidationFlag.Name)),
					operator.WithReleaseBranchValidation(!c.Bool(skipBranchCheckFlag.Name)),
					operator.WithVersion(data.OperatorVersion()),
					operator.WithCalicoDirectory(cfg.RepoRootDir),
					operator.WithTempDirectory(cfg.TmpDir),
				}
				if !c.Bool(skipOperatorFlag.Name) {
					o := operator.NewManager(operatorOpts...)
					if err := o.Build(); err != nil {
						return err
					}
				}

				// Define the hashrelease directory using the hash from the pinned file.
				hashreleaseDir := filepath.Join(baseHashreleaseDir, data.Hash())

<<<<<<< HEAD
				// Configure a release builder using the generated versions, and use it
				// to build a Calico release.
				opts := []calico.Option{
					calico.WithVersion(data.ProductVersion()),
					calico.WithOperatorVersion(data.OperatorVersion()),
=======
				opts := []calico.Option{
					calico.WithVersion(data.ProductVersion()),
					calico.WithOperator(c.String(operatorRegistryFlag.Name), c.String(operatorImageFlag.Name), data.OperatorVersion()),
>>>>>>> e3503eb2
					calico.WithRepoRoot(cfg.RepoRootDir),
					calico.WithReleaseBranchPrefix(c.String(releaseBranchPrefixFlag.Name)),
					calico.IsHashRelease(),
					calico.WithOutputDir(hashreleaseDir),
					calico.WithBuildImages(c.Bool(buildHashreleaseImageFlag.Name)),
					calico.WithValidate(!c.Bool(skipValidationFlag.Name)),
					calico.WithReleaseBranchValidation(!c.Bool(skipBranchCheckFlag.Name)),
					calico.WithGithubOrg(c.String(orgFlag.Name)),
					calico.WithRepoName(c.String(repoFlag.Name)),
					calico.WithRepoRemote(c.String(repoRemoteFlag.Name)),
					calico.WithArchitectures(c.StringSlice(archFlag.Name)),
				}
				if reg := c.StringSlice(registryFlag.Name); len(reg) > 0 {
					opts = append(opts, calico.WithImageRegistries(reg))
				}

				r := calico.NewManager(opts...)
				if err := r.Build(); err != nil {
					return err
				}

				// For real releases, release notes are generated prior to building the release.
				// For hash releases, generate a set of release notes and add them to the hashrelease directory.
				releaseVersion, err := version.DetermineReleaseVersion(version.New(data.ProductVersion()), c.String(devTagSuffixFlag.Name))
				if err != nil {
					return fmt.Errorf("failed to determine release version: %v", err)
				}
				if c.String(orgFlag.Name) == utils.TigeraOrg {
					logrus.Warn("Release notes are not supported for Tigera releases, skipping...")
				} else {
					if _, err := outputs.ReleaseNotes(utils.ProjectCalicoOrg, c.String(githubTokenFlag.Name), cfg.RepoRootDir, filepath.Join(hashreleaseDir, releaseNotesDir), releaseVersion); err != nil {
						return err
					}
				}

				// Adjsut the formatting of the generated outputs to match the legacy hashrelease format.
				return tasks.ReformatHashrelease(hashreleaseDir, cfg.TmpDir)
			},
		},

		// The publish command is used to publish a locally built hashrelease to the hashrelease server.
		{
			Name:  "publish",
			Usage: "Publish a pre-built hashrelease",
			Flags: hashreleasePublishFlags(),
			Action: func(c *cli.Context) error {
				configureLogging("hashrelease-publish.log")

				// Validate flags.
				if err := validateHashreleasePublishFlags(c); err != nil {
					return err
				}

				// Extract the pinned version as a hashrelease.
				hashrel, err := pinnedversion.LoadHashrelease(cfg.RepoRootDir, cfg.TmpDir, baseHashreleaseOutputDir(cfg.RepoRootDir), c.Bool(latestFlag.Name))
				if err != nil {
					return fmt.Errorf("failed to load hashrelease from pinned file: %v", err)
				}

				// Check if the hashrelease has already been published.
				serverCfg := hashreleaseServerConfig(c)
				if published, err := tasks.HashreleasePublished(serverCfg, hashrel.Hash, c.Bool(ciFlag.Name)); err != nil {
					return fmt.Errorf("failed to check if hashrelease has been published: %v", err)
				} else if published {
					return fmt.Errorf("%s hashrelease (%s) has already been published", hashrel.Name, hashrel.Hash)
				}

				// Push the operator hashrelease first before validaion.
				// This is because validation checks all images exists and sends to Image Scan Service
				o := operator.NewManager(
					operator.WithOperatorDirectory(filepath.Join(cfg.TmpDir, operator.DefaultRepoName)),
					operator.IsHashRelease(),
					operator.WithArchitectures(c.StringSlice(archFlag.Name)),
					operator.WithValidate(!c.Bool(skipValidationFlag.Name)),
					operator.WithTempDirectory(cfg.TmpDir),
				)
				if !c.Bool(skipOperatorFlag.Name) {
					if err := o.Publish(); err != nil {
						return err
					}
				}

				opts := []calico.Option{
					calico.WithRepoRoot(cfg.RepoRootDir),
					calico.IsHashRelease(),
					calico.WithVersion(hashrel.ProductVersion),
					calico.WithOperatorVersion(hashrel.OperatorVersion),
					calico.WithGithubOrg(c.String(orgFlag.Name)),
					calico.WithRepoName(c.String(repoFlag.Name)),
					calico.WithRepoRemote(c.String(repoRemoteFlag.Name)),
					calico.WithValidate(!c.Bool(skipValidationFlag.Name)),
					calico.WithTmpDir(cfg.TmpDir),
					calico.WithHashrelease(*hashrel, *serverCfg),
					calico.WithPublishImages(c.Bool(publishHashreleaseImageFlag.Name)),
					calico.WithPublishHashrelease(c.Bool(publishHashreleaseFlag.Name)),
					calico.WithImageScanning(!c.Bool(skipImageScanFlag.Name), *imageScanningAPIConfig(c)),
				}
				if reg := c.StringSlice(registryFlag.Name); len(reg) > 0 {
					opts = append(opts, calico.WithImageRegistries(reg))
				}
				// Note: We only need to check that the correct images exist if we haven't built them ourselves.
				// So, skip this check if we're configured to build and publish images from the local codebase.
				if !c.Bool(publishHashreleaseImageFlag.Name) {
					components, err := pinnedversion.RetrieveImageComponents(cfg.TmpDir)
					if err != nil {
						return fmt.Errorf("failed to retrieve images for the hashrelease: %v", err)
					}
					opts = append(opts, calico.WithComponents(components))
				}
				r := calico.NewManager(opts...)
				if err := r.PublishRelease(); err != nil {
					return err
				}

				if !c.Bool(skipImageScanFlag.Name) {
					hashrel.ImageScanResultURL, err = imagescanner.RetrieveResultURL(cfg.TmpDir)
					// Only log error as a warning if the image scan result URL could not be retrieved
					// as it is not an error that should stop the hashrelease process.
					if err != nil {
						logrus.WithError(err).Warn("Failed to retrieve image scan result URL")
					}
				}

				// Send a slack message to notify that the hashrelease has been published.
				if c.Bool(publishHashreleaseFlag.Name) {
					return tasks.AnnounceHashrelease(slackConfig(c), hashrel, ciJobURL(c))
				}
				return nil
			},
		},

		hashreleaseGarbageCollectCommand(cfg),
	}
}

// hashreleaseGarbageCollectCommand is used to clean up older hashreleases from the hashrelease server.
func hashreleaseGarbageCollectCommand(cfg *Config) *cli.Command {
	return &cli.Command{
		Name:    "garbage-collect",
		Usage:   "Clean up older hashreleases",
		Aliases: []string{"gc"},
		Flags:   []cli.Flag{maxHashreleasesFlag},
		Action: func(c *cli.Context) error {
			configureLogging("hashrelease-garbage-collect.log")
			return hashreleaseserver.CleanOldHashreleases(hashreleaseServerConfig(c), c.Int(maxHashreleasesFlag.Name))
		},
	}
}

// hashreleaseBuildFlags returns the flags for the hashrelease build command.
func hashreleaseBuildFlags() []cli.Flag {
	f := append(productFlags,
		registryFlag,
		archFlag)
	f = append(f, operatorBuildFlags...)
	f = append(f,
		skipOperatorFlag,
		skipBranchCheckFlag,
		skipValidationFlag,
		buildHashreleaseImageFlag,
		githubTokenFlag)
	return f
}

// validateHashreleaseBuildFlags checks that the flags are set correctly for the hashrelease build command.
func validateHashreleaseBuildFlags(c *cli.Context) error {
	// If using a custom registry for product, ensure operator is also using a custom registry.
	if len(c.StringSlice(registryFlag.Name)) > 0 && c.String(operatorRegistryFlag.Name) == "" {
		return fmt.Errorf("%s must be set if %s is set", operatorRegistryFlag, registryFlag)
	}

	// CI condtional checks.
	if c.Bool(ciFlag.Name) {
		if !hashreleaseServerConfig(c).Valid() {
			return fmt.Errorf("missing hashrelease server configuration, must set %s, %s, %s, %s, and %s",
				sshHostFlag, sshUserFlag, sshKeyFlag, sshPortFlag, sshKnownHostsFlag)
		}
	} else {
		// If building images, log a warning if no registry is specified.
		if c.Bool(buildHashreleaseImageFlag.Name) && len(c.StringSlice(registryFlag.Name)) == 0 {
			logrus.Warn("Building images without specifying a registry will result in images being built with the default registries")
		}

		// If using the default operator image and registry, log a warning.
		if c.String(operatorRegistryFlag.Name) == "" {
			logrus.Warnf("Local builds should specify an operator registry using %s", operatorRegistryFlag)
		}
	}

	return nil
}

// hashreleasePublishFlags returns the flags for the hashrelease publish command.
func hashreleasePublishFlags() []cli.Flag {
	f := append(gitFlags,
		registryFlag,
		archFlag,
		publishHashreleaseImageFlag,
		publishHashreleaseFlag,
		latestFlag,
		skipOperatorFlag,
		skipValidationFlag,
		skipImageScanFlag)
	f = append(f, imageScannerAPIFlags...)
	return f
}

// validateHashreleasePublishFlags checks that the flags are set correctly for the hashrelease publish command.
func validateHashreleasePublishFlags(c *cli.Context) error {
	// If publishing the hashrelease, then the hashrelease server configuration must be set.
	if c.Bool(publishHashreleaseFlag.Name) && !hashreleaseServerConfig(c).Valid() {
		return fmt.Errorf("missing hashrelease server configuration, must set %s, %s, %s, %s, and %s",
			sshHostFlag, sshUserFlag, sshKeyFlag, sshPortFlag, sshKnownHostsFlag)
	}

	// If using a custom registry, do not allow setting the hashrelease as latest.
	if len(c.StringSlice(registryFlag.Name)) > 0 && c.Bool(latestFlag.Name) {
		return fmt.Errorf("cannot set hashrelease as latest when using a custom registry")
	}

	// If skipValidationFlag is set, then skipImageScanFlag must also be set.
	if c.Bool(skipValidationFlag.Name) && !c.Bool(skipImageScanFlag.Name) {
		return fmt.Errorf("%s must be set if %s is set", skipImageScanFlag, skipValidationFlag)
	}
	return nil
}

// ciJobURL returns the URL to the CI job if the command is running on CI.
func ciJobURL(c *cli.Context) string {
	if !c.Bool(ciFlag.Name) {
		return ""
	}
	return fmt.Sprintf("%s/jobs/%s", c.String(ciBaseURLFlag.Name), c.String(ciJobIDFlag.Name))
}

func hashreleaseServerConfig(c *cli.Context) *hashreleaseserver.Config {
	return &hashreleaseserver.Config{
		Host:       c.String(sshHostFlag.Name),
		User:       c.String(sshUserFlag.Name),
		Key:        c.String(sshKeyFlag.Name),
		Port:       c.String(sshPortFlag.Name),
		KnownHosts: c.String(sshKnownHostsFlag.Name),
	}
}

func imageScanningAPIConfig(c *cli.Context) *imagescanner.Config {
	return &imagescanner.Config{
		APIURL:  c.String(imageScannerAPIFlag.Name),
		Token:   c.String(imageScannerTokenFlag.Name),
		Scanner: c.String(imageScannerSelectFlag.Name),
	}
}<|MERGE_RESOLUTION|>--- conflicted
+++ resolved
@@ -127,17 +127,9 @@
 				// Define the hashrelease directory using the hash from the pinned file.
 				hashreleaseDir := filepath.Join(baseHashreleaseDir, data.Hash())
 
-<<<<<<< HEAD
-				// Configure a release builder using the generated versions, and use it
-				// to build a Calico release.
-				opts := []calico.Option{
-					calico.WithVersion(data.ProductVersion()),
-					calico.WithOperatorVersion(data.OperatorVersion()),
-=======
 				opts := []calico.Option{
 					calico.WithVersion(data.ProductVersion()),
 					calico.WithOperator(c.String(operatorRegistryFlag.Name), c.String(operatorImageFlag.Name), data.OperatorVersion()),
->>>>>>> e3503eb2
 					calico.WithRepoRoot(cfg.RepoRootDir),
 					calico.WithReleaseBranchPrefix(c.String(releaseBranchPrefixFlag.Name)),
 					calico.IsHashRelease(),
