// Copyright (c) 2024 Tigera, Inc. All rights reserved.

// Licensed under the Apache License, Version 2.0 (the "License");
// you may not use this file except in compliance with the License.
// You may obtain a copy of the License at
//
//     http://www.apache.org/licenses/LICENSE-2.0
//
// Unless required by applicable law or agreed to in writing, software
// distributed under the License is distributed on an "AS IS" BASIS,
// WITHOUT WARRANTIES OR CONDITIONS OF ANY KIND, either express or implied.
// See the License for the specific language governing permissions and
// limitations under the License.

package main

import (
	"fmt"

	"github.com/sirupsen/logrus"
	cli "github.com/urfave/cli/v2"

	"github.com/projectcalico/calico/release/internal/hashreleaseserver"
	"github.com/projectcalico/calico/release/internal/utils"
	"github.com/projectcalico/calico/release/pkg/manager/operator"
)

var globalFlags = append([]cli.Flag{debugFlag}, append(ciFlags, slackFlags...)...)

// debugFlag is a flag used to enable verbose log output
var debugFlag = &cli.BoolFlag{
	Name:        "debug",
	Aliases:     []string{"d"},
	Usage:       "Enable verbose log output",
	EnvVars:     []string{"DEBUG"},
	Value:       false,
	Destination: &debug,
}

// Product repository flags are flags used to interact with the product repository
var (
	gitFlags     = []cli.Flag{orgFlag, repoFlag, repoRemoteFlag}
	productFlags = []cli.Flag{
		orgFlag,
		repoFlag,
		repoRemoteFlag,
		releaseBranchPrefixFlag,
		devTagSuffixFlag,
	}

	// Git flags for interacting with the git repository
	orgFlag = &cli.StringFlag{
		Name:    "org",
		Usage:   "The GitHub organization to use for the release",
		EnvVars: []string{"ORGANIZATION"},
		Value:   utils.TigeraOrg,
	}
	repoFlag = &cli.StringFlag{
		Name:    "repo",
		Usage:   "The GitHub repository to use for the release",
		EnvVars: []string{"GIT_REPO"},
<<<<<<< HEAD
		Value:   utils.CalicoPrivateRepo,
=======
		Value:   utils.CalicoRepoName,
>>>>>>> 8ac4f70e
	}
	repoRemoteFlag = &cli.StringFlag{
		Name:    "remote",
		Usage:   "The remote for the git repository",
		EnvVars: []string{"GIT_REMOTE"},
		Value:   utils.DefaultRemote,
	}

	// Branch/Tag flags are flags used for branch & tag management
	mainBranchFlag = &cli.StringFlag{
		Name:  "main-branch",
		Usage: "The main branch to use for the release",
		Value: utils.DefaultBranch,
	}
	releaseBranchPrefixFlag = &cli.StringFlag{
		Name:    "release-branch-prefix",
		Usage:   "The stardard prefix used to denote release branches",
		EnvVars: []string{"RELEASE_BRANCH_PREFIX"},
		Value:   "release-calient",
	}
	devTagSuffixFlag = &cli.StringFlag{
		Name:    "dev-tag-suffix",
		Usage:   "The suffix used to denote development tags",
		EnvVars: []string{"DEV_TAG_SUFFIX"},
		Value:   "calient-0.dev",
	}
	publishBranchFlag = &cli.BoolFlag{
		Name:  "publish-branch",
		Usage: "Push branch git. If false, all changes are local.",
		Value: true,
	}
	newBranchFlag = &cli.StringFlag{
		Name:  "branch-stream",
		Usage: fmt.Sprintf("The new major and minor versions for the branch to create e.g. vX.Y to create a %s-vX.Y branch", releaseBranchPrefixFlag.Value),
	}
	baseBranchFlag = &cli.StringFlag{
		Name:    "base-branch",
		Usage:   "The base branch to cut the release branch from",
		EnvVars: []string{"RELEASE_BRANCH_BASE"},
		Value:   utils.DefaultBranch,
		Action: func(c *cli.Context, str string) error {
			if str != utils.DefaultBranch {
				logrus.Warnf("The new branch will be created from %s which is not the default branch %s", str, utils.DefaultBranch)
			}
			return nil
		},
	}
)

// Validation flags are flags used to control validation
var (
	skipValidationFlag = &cli.BoolFlag{
		Name:    "skip-validation",
		Usage:   "Skip all validation while performing the action",
		EnvVars: []string{"SKIP_VALIDATION"},
		Value:   false,
	}
)

// Container image flags are flags used to control container image building and publishing
var (
	registryFlag = &cli.StringSliceFlag{
		Name:    "registry",
		Usage:   "Override default registries for the release. Repeat for multiple registries.",
		EnvVars: []string{"REGISTRIES"}, // avoid DEV_REGISTRIES as it is already used by the build system (lib.Makefile).
		Value:   cli.NewStringSlice(),
	}

	archOptions = []string{"amd64", "arm64"}
	archFlag    = &cli.StringSliceFlag{
		Name:    "architecture",
		Aliases: []string{"arch"},
		Usage:   "The architecture to use for the release. Repeat for multiple architectures.",
		EnvVars: []string{"ARCHS"}, // avoid ARCHES as it is already used by the build system (lib.Makefile).
		Value:   cli.NewStringSlice(archOptions...),
		Action: func(c *cli.Context, values []string) error {
			for _, arch := range values {
				if !utils.Contains(archOptions, arch) {
					return fmt.Errorf("invalid architecture %s", arch)
				}
			}
			return nil
		},
	}

	buildImagesFlag = &cli.BoolFlag{
		Name:    "build-images",
		Usage:   "Build container images from the local code",
		EnvVars: []string{"BUILD_CONTAINER_IMAGES"}, // avoid BUILD_IMAGES as it is already used by the build system (lib.Makefile).
		Value:   true,
	}
	buildHashreleaseImageFlag = &cli.BoolFlag{
		Name:    buildImagesFlag.Name,
		Usage:   buildImagesFlag.Usage,
		EnvVars: buildImagesFlag.EnvVars,
		Value:   false,
	}

	publishImagesFlag = &cli.BoolFlag{
		Name:    "publish-images",
		Usage:   "Publish images to the registry",
		EnvVars: []string{"PUBLISH_IMAGES"},
		Value:   true,
	}
	publishHashreleaseImageFlag = &cli.BoolFlag{
		Name:    publishImagesFlag.Name,
		Usage:   publishImagesFlag.Usage,
		EnvVars: publishImagesFlag.EnvVars,
		Value:   false,
	}
)

// Operator flags are flags used to interact with Tigera operator repository
var (
	operatorGitFlags   = []cli.Flag{operatorRepoRemoteFlag, operatorOrgFlag, operatorRepoFlag}
	operatorBuildFlags = []cli.Flag{
		operatorRepoRemoteFlag, operatorOrgFlag, operatorRepoFlag,
		operatorBranchFlag, operatorReleaseBranchPrefixFlag, operatorDevTagSuffixFlag,
		operatorRegistryFlag, operatorImageFlag,
	}

	// Operator git flags
	operatorOrgFlag = &cli.StringFlag{
		Name:    "operator-org",
		Usage:   "The GitHub organization to use for Tigera operator release",
		EnvVars: []string{"OPERATOR_ORGANIZATION"},
		Value:   operator.DefaultOrg,
	}
	operatorRepoFlag = &cli.StringFlag{
		Name:    "operator-repo",
		Usage:   "The GitHub repository to use for Tigera operator release",
		EnvVars: []string{"OPERATOR_GIT_REPO"},
		Value:   operator.DefaultRepoName,
	}
	operatorRepoRemoteFlag = &cli.StringFlag{
		Name:    "operator-git-remote",
		Usage:   "The remote for Tigera operator git repository",
		EnvVars: []string{"OPERATOR_GIT_REMOTE"},
		Value:   operator.DefaultRemote,
	}

	// Branch/Tag management flags
	operatorBranchFlag = &cli.StringFlag{
		Name:    "operator-branch",
		Usage:   "The branch to use for Tigera operator release",
		EnvVars: []string{"OPERATOR_BRANCH"},
		Value:   operator.DefaultBranchName,
	}
	operatorReleaseBranchPrefixFlag = &cli.StringFlag{
		Name:    "operator-release-branch-prefix",
		Usage:   "The stardard prefix used to denote Tigera operator release branches",
		EnvVars: []string{"OPERATOR_RELEASE_BRANCH_PREFIX"},
		Value:   operator.DefaultReleaseBranchPrefix,
	}
	operatorDevTagSuffixFlag = &cli.StringFlag{
		Name:    "operator-dev-tag-suffix",
		Usage:   "The suffix used to denote development tags for Tigera operator",
		EnvVars: []string{"OPERATOR_DEV_TAG_SUFFIX"},
		Value:   operator.DefaultDevTagSuffix,
	}
	operatorBaseBranchFlag = &cli.StringFlag{
		Name:    operatorBranchFlag.Name,
		Usage:   "The base branch to cut the Tigera operator release branch from",
		EnvVars: []string{"OPERATOR_BRANCH_BASE"},
		Value:   operator.DefaultBranchName,
		Action: func(c *cli.Context, str string) error {
			if str != operator.DefaultBranchName {
				logrus.Warnf("The new branch will be created from %s which is not the default branch %s", str, operator.DefaultBranchName)
			}
			return nil
		},
	}

	// Container image flags
	operatorRegistryFlag = &cli.StringFlag{
		Name:    "operator-registry",
		Usage:   "The registry to use for Tigera operator release",
		EnvVars: []string{"OPERATOR_REGISTRY"},
		Value:   operator.DefaultRegistry,
	}
	operatorImageFlag = &cli.StringFlag{
		Name:    "operator-image",
		Usage:   "The image name to use for Tigera operator release",
		EnvVars: []string{"OPERATOR_IMAGE"},
		Value:   operator.DefaultImage,
	}

	skipOperatorFlag = &cli.BoolFlag{
		Name:    "skip-operator",
		Usage:   "Skip building and/or publishing the operator",
		EnvVars: []string{"SKIP_OPERATOR"},
		Value:   false,
	}
)

// External flags are flags used to interact with external services
var (
	// CI flags for interacting with CI services (Semaphore)
	ciFlags     = []cli.Flag{ciFlag, ciBaseURLFlag, ciJobIDFlag}
	semaphoreCI = "semaphore"
	ciFlag      = &cli.BoolFlag{
		Name:    "ci",
		Usage:   "Run in a continuous integration (CI) environment",
		EnvVars: []string{"CI"},
		Value:   false,
		Action: func(ctx *cli.Context, b bool) error {
			if b && (ctx.String(ciBaseURLFlag.Name) == "" || ctx.String(ciJobIDFlag.Name) == "") {
				return fmt.Errorf("CI requires %s and %s flags to be set", ciBaseURLFlag.Name, ciJobIDFlag.Name)
			}
			return nil
		},
	}
	ciBaseURLFlag = &cli.StringFlag{
		Name:    "ci-url",
		Usage:   fmt.Sprintf("The URL for accesing %s CI", semaphoreCI),
		EnvVars: []string{"SEMAPHORE_ORGANIZATION_URL"},
	}
	ciJobIDFlag = &cli.StringFlag{
		Name:    "ci-job-id",
		Usage:   fmt.Sprintf("The job ID for the %s CI job", semaphoreCI),
		EnvVars: []string{"SEMAPHORE_JOB_ID"},
	}

	// Slack flags for posting messages to Slack
	slackFlags     = []cli.Flag{slackTokenFlag, slackChannelFlag, notifyFlag}
	slackTokenFlag = &cli.StringFlag{
		Name:    "slack-token",
		Usage:   "The Slack token to use for posting messages",
		EnvVars: []string{"SLACK_API_TOKEN"},
	}
	slackChannelFlag = &cli.StringFlag{
		Name:    "slack-channel",
		Usage:   "The Slack channel to post messages",
		EnvVars: []string{"SLACK_CHANNEL"},
	}
	notifyFlag = &cli.BoolFlag{
		Name:    "notify",
		Usage:   "Sending notifications to Slack",
		EnvVars: []string{"NOTIFY"},
		Value:   true,
		Action: func(ctx *cli.Context, b bool) error {
			// Check slack configuration
			if b && (ctx.String(slackTokenFlag.Name) == "" || ctx.String(slackChannelFlag.Name) == "") {
				if ctx.Bool(ciFlag.Name) {
					return fmt.Errorf("Slack token and channel are required in CI environment")
				}
				logrus.Warnf("This command may require sending Slack notifications, ensuure %s and %s flags are set", slackTokenFlag.Name, slackChannelFlag.Name)
			}
			return nil
		},
	}

	// Image scanner flags for interacting with the image scanning service
	imageScannerAPIFlags = []cli.Flag{
		imageScannerAPIFlag, imageScannerTokenFlag, imageScannerSelectFlag,
	}
	imageScannerAPIFlag = &cli.StringFlag{
		Name:    "image-scanner-api",
		Usage:   "The URL for the Image Scan Service API",
		EnvVars: []string{"IMAGE_SCANNER_API"},
	}
	imageScannerTokenFlag = &cli.StringFlag{
		Name:    "image-scanner-token",
		Usage:   "The token for the Image Scan Service API",
		EnvVars: []string{"IMAGE_SCANNING_TOKEN"},
	}
	imageScannerSelectFlag = &cli.StringFlag{
		Name:    "image-scanner-select",
		Usage:   "The name of the scanner to use",
		EnvVars: []string{"IMAGE_SCANNER_SELECT"},
		Value:   "all",
	}
	skipImageScanFlag = &cli.BoolFlag{
		Name:    "skip-image-scan",
		Usage:   "Skip sending the image to the image scan service",
		EnvVars: []string{"SKIP_IMAGE_SCAN"},
		Value:   false,
		Action: func(ctx *cli.Context, b bool) error {
			if !b && (ctx.String(imageScannerAPIFlag.Name) == "" || ctx.String(imageScannerTokenFlag.Name) == "") {
				return fmt.Errorf("Image scanner configuration is required, ensure %s and %s flags are set", imageScannerAPIFlag.Name, imageScannerTokenFlag.Name)
			}
			return nil
		},
	}

	// GitHub API flags
	githubTokenFlag = &cli.StringFlag{
		Name:    "github-token",
		Usage:   "The GitHub token to use when interacting with the GitHub API",
		EnvVars: []string{"GITHUB_TOKEN"},
		Action: func(ctx *cli.Context, s string) error {
			if s == "" {
				if ctx.Bool(ciFlag.Name) {
					return fmt.Errorf("GitHub token is required")
				}
				logrus.Warn("This command requires a GitHub token")
			}
			return nil
		},
	}
)

// Release specific flags.
var (
	// Publishing flags.
	publishGitTagFlag = &cli.BoolFlag{
		Name:  "publish-git-tag",
		Usage: "Push the git tag to the remote",
		Value: true,
	}
	publishGitHubReleaseFlag = &cli.BoolFlag{
		Name:  "publish-github-release",
		Usage: "Publish the release to GitHub",
		Value: true,
		Action: func(c *cli.Context, b bool) error {
			if b && c.String(githubTokenFlag.Name) == "" {
				return fmt.Errorf("GitHub token is required to publish release")
			}
			return nil
		},
	}
)

// Hashrelease specific flags.
var (
	skipBranchCheckFlag = &cli.BoolFlag{
		Name:    "skip-branch-check",
		Usage:   "Skip checking if current branch is a valid branch for release",
		EnvVars: []string{"SKIP_BRANCH_CHECK"},
		Value:   false,
		Action: func(c *cli.Context, b bool) error {
			if c.Bool(skipValidationFlag.Name) && !b {
				return fmt.Errorf("must skip branch check if %s is set", skipValidationFlag)
			}
			return nil
		},
	}

	// Hashrelease server configuration flags.
	hashreleaseServerFlags = []cli.Flag{
		sshHostFlag, sshUserFlag, sshKeyFlag, sshPortFlag,
		sshKnownHostsFlag,
	}
	sshHostFlag = &cli.StringFlag{
		Name:    "server-ssh-host",
		Usage:   "The SSH host for the connection to the hashrelease server",
		EnvVars: []string{"DOCS_HOST"},
	}
	sshUserFlag = &cli.StringFlag{
		Name:    "server-ssh-user",
		Usage:   "The SSH user for the connection to the hashrelease server",
		EnvVars: []string{"DOCS_USER"},
	}
	sshKeyFlag = &cli.StringFlag{
		Name:    "server-ssh-key",
		Usage:   "The SSH key for the connection to the hashrelease server",
		EnvVars: []string{"DOCS_KEY"},
	}
	sshPortFlag = &cli.StringFlag{
		Name:    "server-ssh-port",
		Usage:   "The SSH port for the connection to the hashrelease server",
		EnvVars: []string{"DOCS_PORT"},
	}
	sshKnownHostsFlag = &cli.StringFlag{
		Name: "sever-ssh-known-hosts",
		Usage: "The known_hosts file is the absolute path to the known_hosts file " +
			"to use for the user host key database instead of ~/.ssh/known_hosts",
		EnvVars: []string{"DOCS_KNOWN_HOSTS"},
	}
	maxHashreleasesFlag = &cli.IntFlag{
		Name:    "maxiumum",
		Aliases: []string{"max"},
		Usage:   "The maximum number of hashreleases to keep on the hashrelease server",
		Value:   hashreleaseserver.DefaultMax,
	}
	publishHashreleaseFlag = &cli.BoolFlag{
		Name:  "publish-to-hashrelease-server",
		Usage: "Publish the hashrelease to the hashrelease server",
		Value: true,
	}
	latestFlag = &cli.BoolFlag{
		Name:  "latest",
		Usage: "Publish the hashrelease as the latest hashrelease",
		Value: true,
	}
)<|MERGE_RESOLUTION|>--- conflicted
+++ resolved
@@ -59,11 +59,7 @@
 		Name:    "repo",
 		Usage:   "The GitHub repository to use for the release",
 		EnvVars: []string{"GIT_REPO"},
-<<<<<<< HEAD
 		Value:   utils.CalicoPrivateRepo,
-=======
-		Value:   utils.CalicoRepoName,
->>>>>>> 8ac4f70e
 	}
 	repoRemoteFlag = &cli.StringFlag{
 		Name:    "remote",
