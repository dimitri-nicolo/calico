package utils

import (
	"fmt"
	"path/filepath"
	"strings"

	"github.com/projectcalico/calico/release/internal/command"
)

const (
	CalicoEnterprise = "calico enterprise"

	EnterpriseProductName = "Calico Enterprise"

	TigeraManager = "manager"

	// EnterpriseProductCode is the code for calico enterprise.
	EnterpriseProductCode = "cnx"
)

func DetermineCalicoVersion(repoRoot string) (string, error) {
	args := []string{"-Po", `CALICO_VERSION=\K(.*)`, "Makefile"}
	out, err := command.RunInDir(filepath.Join(repoRoot, "node"), "grep", args)
	if err != nil {
		return "", err
	}
	return out, nil
<<<<<<< HEAD
}

func EnterpriseProductName() string {
	return cases.Title(language.English).String(CalicoEnterprise)
}

func CheckoutHashreleaseVersion(hashVersion string, repoRootDir string) error {
	verParts := strings.Split(hashVersion, "-")
	gitHash := strings.TrimPrefix(verParts[len(verParts)-1], "g")
	if _, err := command.GitInDir(repoRootDir, "checkout", gitHash); err != nil {
		return fmt.Errorf("failed to checkout %s repo at hash %s: %w", filepath.Base(repoRootDir), gitHash, err)
	}
	return nil
=======
>>>>>>> 20935209
}<|MERGE_RESOLUTION|>--- conflicted
+++ resolved
@@ -26,11 +26,6 @@
 		return "", err
 	}
 	return out, nil
-<<<<<<< HEAD
-}
-
-func EnterpriseProductName() string {
-	return cases.Title(language.English).String(CalicoEnterprise)
 }
 
 func CheckoutHashreleaseVersion(hashVersion string, repoRootDir string) error {
@@ -40,6 +35,4 @@
 		return fmt.Errorf("failed to checkout %s repo at hash %s: %w", filepath.Base(repoRootDir), gitHash, err)
 	}
 	return nil
-=======
->>>>>>> 20935209
 }