--- conflicted
+++ resolved
@@ -1,8 +1,4 @@
-<<<<<<< HEAD
-# Copyright (c) 2015-2020 Tigera, Inc. All rights reserved.
-=======
 # Copyright (c) 2015-2021 Tigera, Inc. All rights reserved.
->>>>>>> 412582e8
 #
 # Licensed under the Apache License, Version 2.0 (the "License");
 # you may not use this file except in compliance with the License.
