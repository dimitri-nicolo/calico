--- conflicted
+++ resolved
@@ -1,6 +1,4 @@
 # Copyright (c) 2018-2019 Tigera, Inc. All rights reserved.
-<<<<<<< HEAD
-=======
 #
 # Licensed under the Apache License, Version 2.0 (the "License");
 # you may not use this file except in compliance with the License.
@@ -23,14 +21,11 @@
 # Add in top-level license file
 RUN mkdir /licenses
 COPY LICENSE /licenses
->>>>>>> 508c10f5
 
 FROM scratch
 
 ADD bin/dikastes-amd64 /dikastes
 ADD bin/healthz-amd64 /healthz
-<<<<<<< HEAD
-=======
 
 # Include libraries from UBI for dynamic linking.
 COPY --from=build /lib64 /lib64
@@ -45,6 +40,5 @@
 # permission to create the directory at runtime.
 COPY --chown=999 --from=build /tmp/dikastes /var/run/dikastes
 USER 999
->>>>>>> 508c10f5
 ENTRYPOINT ["/dikastes"]
 CMD ["server"]