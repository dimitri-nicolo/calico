--- conflicted
+++ resolved
@@ -20,28 +20,26 @@
 ARG ARCH=amd64
 
 # Install remaining runtime deps required for felix from the global repository
-<<<<<<< HEAD
-RUN apk add --no-cache ip6tables ipset iputils iproute2 conntrack-tools net-tools runit strongswan ca-certificates
-=======
 RUN apt-get update && apt-get install -y \
     ipset \
-    # For debian:buster-slim, iptables is v1.8.2 
-    iptables \ 
+    # For debian:buster-slim, iptables is v1.8.2
+    iptables \
     iputils-arping \
     iputils-ping \
     iputils-tracepath \
-    # Need arp 
-    net-tools \ 
-    iproute2 \ 
-    conntrack \ 
-    runit \ 
+    # Need arp
+    net-tools \
+    iproute2 \
+    conntrack \
+    runit \
     # Need kmod to ensure ip6tables-save works correctly
-    kmod \ 
-    # Need netbase in order for ipset to work correctly 
+    kmod \
+    # Need netbase in order for ipset to work correctly
     # See https://github.com/kubernetes/kubernetes/issues/68703
-    netbase \ 
-    # Also needed (provides utilities for browsing procfs like ps) 
-    procps \    
+    netbase \
+    # Also needed (provides utilities for browsing procfs like ps)
+    procps \
+    strongswan \
     ca-certificates
 
 # Starting with iptables v1.8.2 the binary package includes iptables-nft and
@@ -52,9 +50,8 @@
 # or the other.
 # Force iptables and ip6tables to use legacy and output their status afterwards
 RUN update-alternatives --set iptables /usr/sbin/iptables-legacy && \
-    update-alternatives --set ip6tables /usr/sbin/ip6tables-legacy && \ 
+    update-alternatives --set ip6tables /usr/sbin/ip6tables-legacy && \
     update-alternatives --get-selections
->>>>>>> c1aa9219
 
 # Copy our bird binaries in
 COPY --from=bird /bird* /bin/
