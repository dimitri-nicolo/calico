[![Build Status](https://semaphoreci.com/api/v1/calico/typha/branches/master/shields_badge.svg)](https://semaphoreci.com/calico/typha)
[![Coverage Status](https://coveralls.io/repos/github/projectcalico/typha/badge.svg?branch=master&cachebreaker=1)](https://coveralls.io/github/projectcalico/typha?branch=master)
[![Slack Status](https://slack.projectcalico.org/badge.svg)](https://slack.projectcalico.org)
[![IRC Channel](https://img.shields.io/badge/irc-%23calico-blue.svg)](https://kiwiirc.com/client/irc.freenode.net/#calico)
[![Go Report Card](https://goreportcard.com/badge/github.com/projectcalico/typha)](https://goreportcard.com/report/github.com/projectcalico/typha)
# Project Calico

<!--
<blockquote>
Note that the documentation in this repo is targeted at Calico contributors.
<h1>Documentation for Calico users is here:<br><a href="http://docs.projectcalico.org">http://docs.projectcalico.org</a></h1>
</blockquote>
-->

This repository contains the source code for Project Calico's optional Typha daemon.  An instance of Typha sits
between the datastore (such as the Kubernetes API server) and many instances of Felix.

![A small cluster of Typha nodes fan out updates to many Felix instances](docs/fan-out.png "A small cluster of Typha nodes fan out updates to many Felix instances  ")

This has many advantages:

- Since one Typha instance can support hundreds of Felix instances, it reduces the load on the datastore
  by a large factor.

- Since Typha can filter out updates that are not relevant to Felix, it also reduces Felix's
  CPU usage.  In a high-scale (100+ node) Kubernetes cluster, this is _essential_ because the
  number of updates generated by the API server scales with the number of nodes.

## When should I use Typha?

<<<<<<< HEAD
We recommend using Typha only if you're using the Kubernetes API Datastore and you have more than 50
Kubernetes nodes.  While Typha can be used with etcd, etcd v3 is optimised to handle many clients
already so we do not recommend adding Typha if you're using etcd.

## How can I start using Typha?

Follow the "more than 50 nodes" section in the
[Calico for Kubernetes getting started guide](https://docs.projectcalico.org/latest/getting-started/kubernetes/installation/calico).
=======
We recommend always using Typha when you are using the Kubernetes API datastore.
However, Typha is strictly necessary when you are using the Kubernetes API datastore
with a cluster greater than 50 nodes.

Typha is generally not required for Calico deployments using an etcdv3 datastore directly.


## How can I start using Typha?

Follow the "more than 50 nodes" section in the 
[Calico for Kubernetes getting started guide](https://docs.projectcalico.org/getting-started/kubernetes/self-managed-onprem/onpremises).
>>>>>>> 303330ae

## How can I get support for contributing to Project Calico?

The best place to ask a question or get help from the community is the
[calico-users #slack](https://slack.projectcalico.org).  We also have
[an IRC channel](https://kiwiirc.com/client/irc.freenode.net/#calico).

## Who is behind Project Calico?

[Tigera, Inc.](https://www.tigera.io/) is the company behind Project Calico
and is responsible for the ongoing management of the project. However, it
is open to any members of the community – individuals or organizations –
to get involved and contribute code.

## Contributing

Thanks for thinking about contributing to Project Calico! The success of an
open source project is entirely down to the efforts of its contributors, so we
do genuinely want to thank you for even thinking of contributing.

Before you do so, you should check out our contributing guidelines in the
`CONTRIBUTING.md` file, to make sure it's as easy as possible for us to accept
your contribution.

## How do I build Typha?

Typha mostly uses Docker for builds.  We develop on Ubuntu 16.04 but other
Linux distributions should work (there are known Makefile that prevent building on OS X).  
To build Typha, you will need:

- A suitable linux box.
- To check out the code into your GOPATH.
- Docker >=1.12
- GNU make.

Then, as a one-off, run
```
make update-tools
```
which will install a couple more go tools that we haven't yet containerised.
 
Then, to build the calico-typha binary:
```
make bin/calico-typha
```
or, the `tigera/typha` docker image:
```
make image
```

## How can I run Typha's unit tests?

To run all the UTs:
```
make ut
```

To start a `ginkgo watch`, which will re-run the relevant UTs as you update files:
```
make ut-watch
```

To get coverage stats:
```
make cover-report
```
or 
```
make cover-browser
```

## How can I run a subset of the Go unit tests?

If you want to be able to run unit tests for specific packages for more iterative
development, you'll need to install

- GNU make
- go >=1.7

then run `make update-tools` to install ginkgo, which is the test tool used to
run Typha's unit tests.

There are several ways to run ginkgo.  One option is to change directory to the
package you want to test, then run `ginkgo`.  Another is to use ginkgo's
watch feature to monitor files for changes:
```
cd go
ginkgo watch -r
```
Ginkgo will re-run tests as files are modified and saved.

## How do I build packages/run Typha?

### Docker

After building the docker image (see above), you can run Typha and log to screen 
with, for example:
`docker run --privileged --net=host -e TYPHA_LOGSEVERITYSCREEN=INFO tigera/typha`
<|MERGE_RESOLUTION|>--- conflicted
+++ resolved
@@ -28,28 +28,16 @@
 
 ## When should I use Typha?
 
-<<<<<<< HEAD
-We recommend using Typha only if you're using the Kubernetes API Datastore and you have more than 50
-Kubernetes nodes.  While Typha can be used with etcd, etcd v3 is optimised to handle many clients
-already so we do not recommend adding Typha if you're using etcd.
-
-## How can I start using Typha?
-
-Follow the "more than 50 nodes" section in the
-[Calico for Kubernetes getting started guide](https://docs.projectcalico.org/latest/getting-started/kubernetes/installation/calico).
-=======
 We recommend always using Typha when you are using the Kubernetes API datastore.
 However, Typha is strictly necessary when you are using the Kubernetes API datastore
 with a cluster greater than 50 nodes.
 
 Typha is generally not required for Calico deployments using an etcdv3 datastore directly.
 
-
 ## How can I start using Typha?
 
-Follow the "more than 50 nodes" section in the 
-[Calico for Kubernetes getting started guide](https://docs.projectcalico.org/getting-started/kubernetes/self-managed-onprem/onpremises).
->>>>>>> 303330ae
+Follow the "more than 50 nodes" section in the
+[Calico for Kubernetes getting started guide](https://docs.projectcalico.org/latest/getting-started/kubernetes/installation/calico).
 
 ## How can I get support for contributing to Project Calico?
 
@@ -77,7 +65,7 @@
 ## How do I build Typha?
 
 Typha mostly uses Docker for builds.  We develop on Ubuntu 16.04 but other
-Linux distributions should work (there are known Makefile that prevent building on OS X).  
+Linux distributions should work (there are known Makefile that prevent building on OS X).
 To build Typha, you will need:
 
 - A suitable linux box.
@@ -90,7 +78,7 @@
 make update-tools
 ```
 which will install a couple more go tools that we haven't yet containerised.
- 
+
 Then, to build the calico-typha binary:
 ```
 make bin/calico-typha
@@ -116,7 +104,7 @@
 ```
 make cover-report
 ```
-or 
+or
 ```
 make cover-browser
 ```
@@ -145,6 +133,6 @@
 
 ### Docker
 
-After building the docker image (see above), you can run Typha and log to screen 
+After building the docker image (see above), you can run Typha and log to screen
 with, for example:
-`docker run --privileged --net=host -e TYPHA_LOGSEVERITYSCREEN=INFO tigera/typha`
+`docker run --privileged --net=host -e TYPHA_LOGSEVERITYSCREEN=INFO tigera/typha`