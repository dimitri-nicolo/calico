---
title: Basic policy demo
description: An interactive demo to show how to apply basic network policy to pods in a Calico Enterprise for Windows cluster.
canonical_url: '/windows-calico/demo'
---

>**Note**: This feature is tech preview. Tech preview features may be subject to significant changes before they become GA.
{: .alert .alert-info}

This guide provides a simple demo to illustrate basic pod-to-pod connectivity and the application of network policy in a {{site.prodnameWindows}} cluster. We will create client and server pods on Linux and Windows nodes, verify connectivity between the pods, and then we'll apply a basic network policy to isolate pod traffic.

## Prerequisites

To run this demo, you will need a [{{site.prodnameWindows}} cluster]({{site.baseurl}}/windows-calico/quickstart) with
Windows Server 1809 (build 10.0.17763). More recent versions of Windows Server can be used with a change to the demo manifests.

>**Note**: Windows Server 1809 (build 10.0.17763) does not currently support [direct server return](https://techcommunity.microsoft.com/t5/networking-blog/direct-server-return-dsr-in-a-nutshell/ba-p/693710){:target="_blank"}. This means that policy support is limited to only pod IP addresses.
{: .alert .alert-info}

<<<<<<< HEAD
=======
{% tabs %}
  <label:bash,active:true>
  <%
>>>>>>> cfaa4a34
## Create pods on Linux nodes

First, create a client (busybox) and server (nginx) pod on the Linux nodes:

```bash
kubectl apply -f - <<EOF
apiVersion: v1
kind: Namespace
metadata:
  name: calico-demo

---

apiVersion: v1
kind: Pod
metadata:
  labels:
    app: busybox
  name: busybox
  namespace: calico-demo
spec:
  containers:
  - args:
    - /bin/sh
    - -c
    - sleep 360000
    image: busybox:1.28
    imagePullPolicy: Always
    name: busybox
  nodeSelector:
    kubernetes.io/os: linux

---

apiVersion: v1
kind: Pod
metadata:
  labels:
    app: nginx
  name: nginx
  namespace: calico-demo
spec:
  containers:
  - name: nginx
    image: nginx:1.8
    ports:
    - containerPort: 80
  nodeSelector:
    kubernetes.io/os: linux
EOF
```

## Create pods on Window nodes

Next, we'll create a client (powershell) and server (porter) pod on the Windows nodes. First the create the powershell pod.

>**Note**: The powershell and porter pod manifests below use images based on `mcr.microsoft.com/windows/servercore:1809`.
If you are using a more recent Windows Server version, update the manifests to use a [servercore image](https://hub.docker.com/_/microsoft-windows-servercore){:target="_blank"}
that matches your Windows Server version.
{: .alert .alert-info}

```bash
kubectl apply -f - <<EOF
apiVersion: v1
kind: Pod
metadata:
  name: pwsh
  namespace: calico-demo
  labels:
    app: pwsh
spec:
  containers:
  - name: pwsh
    image: mcr.microsoft.com/windows/servercore:1809
    args:
    - powershell.exe
    - -Command
    - "Start-Sleep 360000"
    imagePullPolicy: IfNotPresent
  nodeSelector:
    kubernetes.io/os: windows
EOF
```

Next, we'll create the porter server pod:

```bash
kubectl apply -f - <<EOF
apiVersion: v1
kind: Pod
metadata:
  name: porter
  namespace: calico-demo
  labels:
    app: porter
spec:
  containers:
  - name: porter
    image: calico/porter:1809
    ports:
    - containerPort: 80
    env:
    - name: SERVE_PORT_80
      value: This is a Calico Enterprise for Windows demo.
    imagePullPolicy: IfNotPresent
  nodeSelector:
    kubernetes.io/os: windows
EOF
```

## Check connectivity between pods on Linux and Windows nodes

Now that client and server pods are running on both Linux and Windows nodes, let's verify that client pods
on Linux nodes can reach server pods on Windows nodes. First, we will need the porter pod IP:

```bash
kubectl get po porter -n calico-demo -o 'jsonpath={.status.podIP}'
```

Then we can exec into the busybox pod and try reaching the porter pod on port 80:

```bash
kubectl exec -n calico-demo busybox -- nc -vz <porter_ip> 80
```

To combine both of the above steps:

```bash
kubectl exec -n calico-demo busybox -- nc -vz $(kubectl get po porter -n calico-demo -o 'jsonpath={.status.podIP}') 80
```

If the connection from the busybox pod to the porter pod succeeds, we will get output similar to the following:

```
192.168.40.166 (192.168.40.166:80) open
```

Now let's verify that the powershell pod can reach the nginx pod:

```bash
kubectl exec -n calico-demo pwsh -- powershell Invoke-WebRequest -Uri http://$(kubectl get po nginx -n calico-demo -o 'jsonpath={.status.podIP}') -UseBasicParsing -TimeoutSec 5
```

If the connection succeeds, we will get output similar to:

```
StatusCode        : 200
StatusDescription : OK
Content           : <!DOCTYPE html>
                    <html>
                    <head>
                    <title>Welcome to nginx!</title>
                    <style>
                        body {
                            width: 35em;
                            margin: 0 auto;
                            font-family: Tahoma, Verdana, Arial, sans-serif;
                        }
                    </style>
                    <...
...
```

Finally, let's verify that the powershell pod can reach the porter pod:

```bash
kubectl exec -n calico-demo pwsh -- powershell Invoke-WebRequest -Uri http://$(kubectl get po porter -n calico-demo -o 'jsonpath={.status.podIP}') -UseBasicParsing -TimeoutSec 5
```

If that succeeds, we will see something like:

```
StatusCode        : 200
StatusDescription : OK
Content           : This is a Calico Enterprise for Windows demo.
RawContent        : HTTP/1.1 200 OK
                    Content-Length: 49
                    Content-Type: text/plain; charset=utf-8
                    Date: Fri, 21 Aug 2020 22:45:46 GMT

                    This is a Calico Enterprise for Windows demo.
Forms             :
Headers           : {[Content-Length, 49], [Content-Type, text/plain;
                    charset=utf-8], [Date, Fri, 21 Aug 2020 22:45:46 GMT]}
Images            : {}
InputFields       : {}
Links             : {}
ParsedHtml        :
RawContentLength  : 49
```

## Apply policy to the Windows client pod

Now let's apply a basic network policy that allows only the busybox pod to reach the porter pod.

```bash
kubectl apply -f - <<EOF
apiVersion: projectcalico.org/v3
kind: NetworkPolicy
metadata:
  name: allow-busybox
  namespace: calico-demo
spec:
  selector: app == 'porter'
  types:
  - Ingress
  ingress:
  - action: Allow
    protocol: TCP
    source:
      selector: app == 'busybox'
EOF
```

With the policy in place, the busybox pod should still be able to reach the porter pod:

```bash
kubectl exec -n calico-demo busybox -- nc -vz $(kubectl get po porter -n calico-demo -o 'jsonpath={.status.podIP}') 80
```

However, the powershell pod will not able to reach the porter pod:

```bash
kubectl exec -n calico-demo pwsh -- powershell Invoke-WebRequest -Uri http://$(kubectl get po porter -n calico-demo -o 'jsonpath={.status.podIP}') -UseBasicParsing -TimeoutSec 5
```

The request times out with a message like:

```
Invoke-WebRequest : The operation has timed out.
At line:1 char:1
+ Invoke-WebRequest -Uri http://192.168.40.166 -UseBasicParsing -Timeou ...
+ ~~~~~~~~~~~~~~~~~~~~~~~~~~~~~~~~~~~~~~~~~~~~~~~~~~~~~~~~~~~~~~~~~~~~~
    + CategoryInfo          : InvalidOperation: (System.Net.HttpWebRequest:Htt
   pWebRequest) [Invoke-WebRequest], WebException
    + FullyQualifiedErrorId : WebCmdletWebResponseException,Microsoft.PowerShe
   ll.Commands.InvokeWebRequestCommand

command terminated with exit code 1
```

## Wrap up

In this demo we've brought up pods on Linux and Windows nodes, verified basic pod connectivity, and tried a
basic network policy to isolate pod to pod traffic. Finally, we can clean up all of our demo resources:

```bash
kubectl delete ns calico-demo
```
%>

  <label:PowerShell>
  <%
## Installing kubectl on Windows

To run the commands in this demo you need the Windows version of kubectl installed and add it to the system path. 
[Install kubectl](https://kubernetes.io/docs/tasks/tools/install-kubectl-windows/){:target="_blank"} and move the kubectl binary to **c:\k**.

Add `c:\k` to the system path
1. Open a PowerShell window as Administrator

    ```powershell
    $env:Path += ";C:\k"
    ```
1. Close all PowerShell windows.

## Create pods on Linux nodes

First, create a client (busybox) and server (nginx) pod on the Linux nodes.

### Create a YAML file policy-demo-linux.yaml using your favorite editor on Windows

```yaml

apiVersion: v1
kind: Namespace
metadata:
  name: calico-demo

---

apiVersion: v1
kind: Pod
metadata:
  labels:
    app: busybox
  name: busybox
  namespace: calico-demo
spec:
  containers:
  - args:
    - /bin/sh
    - -c
    - sleep 360000
    image: busybox:1.28
    imagePullPolicy: Always
    name: busybox
  nodeSelector:
    beta.kubernetes.io/os: linux

---

apiVersion: v1
kind: Pod
metadata:
  labels:
    app: nginx
  name: nginx
  namespace: calico-demo
spec:
  containers:
  - name: nginx
    image: nginx:1.8
    ports:
    - containerPort: 80
  nodeSelector:
    beta.kubernetes.io/os: linux

```

### Apply the policy-demo-linux.yaml file to the Kubernetes cluster

1. Open a PowerShell window.
1. Use `kubectl` to apply the `policy-demo-linux.yaml` configuration.

```powershell
kubectl apply -f policy-demo-linux.yaml
```

## Create pods on Window nodes

Next, we’ll create a client (pwsh) and server (porter) pod on the Windows nodes.
>**Note**: The pwsh and porter pod manifests below use images based on mcr.microsoft.com/windows/servercore:1809. If you are using a more recent Windows Server version, update the manifests to use a servercore image that matches your Windows Server version.
{: .alert .alert-info}

### Create the policy-demo-windows.yaml using your favorite editor on Windows

```yaml

apiVersion: v1
kind: Pod
metadata:
  name: pwsh
  namespace: calico-demo
  labels:
    app: pwsh
spec:
  containers:
  - name: pwsh
    image: mcr.microsoft.com/windows/servercore:1809
    args:
    - powershell.exe
    - -Command
    - "Start-Sleep 360000"
    imagePullPolicy: IfNotPresent
  nodeSelector:
    kubernetes.io/os: windows
---
apiVersion: v1
kind: Pod
metadata:
  name: porter
  namespace: calico-demo
  labels:
    app: porter
spec:
  containers:
  - name: porter
    image: calico/porter:1809
    ports:
    - containerPort: 80
    env:
    - name: SERVE_PORT_80
      value: This is a Calico for Windows demo.
    imagePullPolicy: IfNotPresent
  nodeSelector:
    kubernetes.io/os: windows
```

### Apply the policy-demo-windows.yaml file to the Kubernetes cluster

1. Open a PowerShell window.
1. Use `kubectl` to apply the `policy-demo-windows.yaml` configuration

```powershell
kubectl apply -f policy-demo-windows.yaml
```

### Verify four pods have been created and are running

>**Note**: Launching the Windows pods is going to take some time depending on your network download speed.
{: .alert .alert-info}

1. Open a powershell window.
1. Using `kubectl` to list the pods in the `calico-demo` namespace.

```powershell
kubectl get pods --namespace calico-demo
```

You should see something like the below

```output
NAME      READY   STATUS              RESTARTS   AGE
busybox   1/1     Running             0          4m14s
nginx     1/1     Running             0          4m14s
porter    0/1     ContainerCreating   0          74s
pwsh      0/1     ContainerCreating   0          2m9s
```

Repeat the command every few minutes until the output shows all 4 pods in the Running state.

```output
NAME      READY   STATUS    RESTARTS   AGE
busybox   1/1     Running   0          7m24s
nginx     1/1     Running   0          7m24s
porter    1/1     Running   0          4m24s
pwsh      1/1     Running   0          5m19s
```

### Check connectivity between pods on Linux and Windows nodes

Now that client and server pods are running on both Linux and Windows nodes, let’s verify that client pods on Linux nodes can reach server pods on Windows nodes.

1. Open a PowerShell window.
1. Using `kubectl` to determine the porter pod IP address:

    ```powershell
    kubectl get pod porter --namespace calico-demo -o 'jsonpath={.status.podIP}'
    ```

1. Log into the busybox pod and try reaching the porter pod on port 80. Replace the '<porter_ip>' tag with the IP address returned from the previous command.

    ```powershell
    kubectl exec --namespace calico-demo busybox -- nc -vz <porter_ip> 80
    ```

    >**Note**: You can also combine both of the above steps:
    {: .alert .alert-info}

    ```powershell
    kubectl exec --namespace calico-demo busybox -- nc -vz $(kubectl get pod porter --namespace calico-demo -o 'jsonpath={.status.podIP}') 80
    ```

    If the connection from the busybox pod to the porter pod succeeds, you will get output similar to the following:

    ```powershell
    192.168.40.166 (192.168.40.166:80) open
    ```


    >**Note**: The IP addresses returned will vary depending on your environment setup.
    {: .alert .alert-info}

1. Now you can verify that the pwsh pod can reach the nginx pod:

    ```powershell
    kubectl exec --namespace calico-demo pwsh -- powershell Invoke-WebRequest -Uri http://$(kubectl get po nginx -n calico-demo -o 'jsonpath={.status.podIP}') -UseBasicParsing -TimeoutSec 5
    ```

    If the connection succeeds, you will see output similar to:

    ```
    StatusCode        : 200
    StatusDescription : OK
    Content           : <!DOCTYPE html>
                        <html>
                        <head>
                        <title>Welcome to nginx!</title>
                        <style>
                            body {
                                width: 35em;
                                margin: 0 auto;
                                font-family: Tahoma, Verdana, Arial, sans-serif;
                            }
                        </style>
                        <...
    ```

1. Verify that the pwsh pod can reach the porter pod:

    ```powershell
    kubectl exec --namespace calico-demo pwsh -- powershell Invoke-WebRequest -Uri http://$(kubectl get po porter -n calico-demo -o 'jsonpath={.status.podIP}') -UseBasicParsing -TimeoutSec 5
    ```

    If that succeeds, you will see something like:

    ```
    StatusCode        : 200
    StatusDescription : OK
    Content           : This is a Calico for Windows demo.
    RawContent        : HTTP/1.1 200 OK
                        Content-Length: 49
                        Content-Type: text/plain; charset=utf-8
                        Date: Fri, 21 Aug 2020 22:45:46 GMT
    
                        This is a Calico for Windows demo.
    Forms             :
    Headers           : {[Content-Length, 49], [Content-Type, text/plain;
                        charset=utf-8], [Date, Fri, 21 Aug 2020 22:45:46 GMT]}
    Images            : {}
    InputFields       : {}
    Links             : {}
    ParsedHtml        :
    RawContentLength  : 49

    ```

You have now verified that communication is possible between all pods in the application.

## Apply policy to the Windows client pod

In a real world deployment you would want to make sure only pods that are supposed to communicate with each other, are actually allowed to do so.

To achieve this you wil apply a basic network policy which allows only the busybox pod to reach the porter pod.

### Create the network-policy.yaml file using your favorite editor on Windows

```yaml
apiVersion: networking.k8s.io/v1
kind: NetworkPolicy
metadata:
  name: allow-busybox
  namespace: calico-demo
spec:
  podSelector:
    matchLabels:
      app: porter
  policyTypes:
  - Ingress
  ingress:
  - from:
    - podSelector:
        matchLabels:
          app: busybox
    ports:
    - protocol: TCP
      port: 80
```

### Apply the network-policy.yaml file

1. Open a PowerShell window.
1. Use `kubectl` to apply the network-policy.yaml file.

```powershell
kubectl apply -f network-policy.yaml
```

### Verify the policy is in effect

With the policy in place, the busybox pod should still be able to reach the porter pod:
>**Note**: We will be using the combined command line from earlier in this chapter.
{: .alert .alert-info}

```powershell
kubectl exec --namespace calico-demo busybox -- nc -vz $(kubectl get po porter -n calico-demo -o 'jsonpath={.status.podIP}') 80
```

However, the pwsh pod will not able to reach the porter pod:

```powershell
kubectl exec --namespace calico-demo pwsh -- powershell Invoke-WebRequest -Uri http://$(kubectl get po porter -n calico-demo -o 'jsonpath={.status.podIP}') -UseBasicParsing -TimeoutSec 5
```

The request times out with a message like the below:

```powershell
Invoke-WebRequest : The operation has timed out.
At line:1 char:1
+ Invoke-WebRequest -Uri http://192.168.40.166 -UseBasicParsing -Timeout ...
+ ~~~~~~~~~~~~~~~~~~~~~~~~~~~~~~~~~~~~~~~~~~~~~~~~~~~~~~~~~~~~~~~~~~~~~
    + CategoryInfo          : InvalidOperation: (System.Net.HttpWebRequest:Htt
pWebRequest) [Invoke-WebRequest], WebException
    + FullyQualifiedErrorId : WebCmdletWebResponseException,Microsoft.PowerShell.Commands.InvokeWebRequestCommand
command terminated with exit code 1
```

## Wrap up

In this demo we’ve configured pods on Linux and Windows nodes, verified basic pod connectivity, and tried a basic network policy to isolate pod to pod traffic.
As the final step you can clean up all of the demo resources:

1. Open a PowerShell window.

```powershell
kubectl delete namespace calico-demo
```

  %>
  
  {% endtabs %}<|MERGE_RESOLUTION|>--- conflicted
+++ resolved
@@ -17,12 +17,9 @@
 >**Note**: Windows Server 1809 (build 10.0.17763) does not currently support [direct server return](https://techcommunity.microsoft.com/t5/networking-blog/direct-server-return-dsr-in-a-nutshell/ba-p/693710){:target="_blank"}. This means that policy support is limited to only pod IP addresses.
 {: .alert .alert-info}
 
-<<<<<<< HEAD
-=======
 {% tabs %}
   <label:bash,active:true>
   <%
->>>>>>> cfaa4a34
 ## Create pods on Linux nodes
 
 First, create a client (busybox) and server (nginx) pod on the Linux nodes:
@@ -321,7 +318,7 @@
     imagePullPolicy: Always
     name: busybox
   nodeSelector:
-    beta.kubernetes.io/os: linux
+    kubernetes.io/os: linux
 
 ---
 
@@ -339,7 +336,7 @@
     ports:
     - containerPort: 80
   nodeSelector:
-    beta.kubernetes.io/os: linux
+    kubernetes.io/os: linux
 
 ```
 
