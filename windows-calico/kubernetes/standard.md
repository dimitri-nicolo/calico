---
title: Install Calico Enterprise for Windows
description: Install Calico Enterprise for Windows to enable a workload-to-workload Zero Trust model.
canonical_url: '/windows-calico/kubernetes/standard'
---

>**Note**: This feature is tech preview. Tech preview features may be subject to significant changes before they become GA.
{: .alert .alert-info}

### Big picture

Install {{site.prodnameWindows}} on Kubernetes clusters. The standard installation for {{site.prodnameWindows}} requires more time and expertise to configure. If you need to get started quickly, we recommend the [Quickstart]({{site.baseurl}}/windows-calico/quickstart)

### Value

Extend your Kubernetes deployment to Windows environments.

### Before you begin

**Required**

- Linux and Windows nodes [meet requirements]({{site.baseurl}}/windows-calico/kubernetes/requirements)
- You will need the {{site.prodnameWindows}} zip archive provided to you by your support representative.
- If using {{site.prodname}} networking:
   - Copy the kubeconfig file (used by kubelet) to each Windows node to the file, `c:\k\config`.
   - Install and configure [calicoctl]({{site.baseurl}}/maintenance/clis/calicoctl/install)
- Download {{site.prodnameWindows}} and Kubernetes binaries to each Windows nodes to prepare for install:

- On each of your Windows nodes, prepare the Windows node for {{site.prodnameWindows}} installation:
   - Enable TLS v1.2:
  ```powershell
  [Net.ServicePointManager]::SecurityProtocol = [Net.SecurityProtocolType]::Tls12
  ```
   - Copy the {{site.prodnameWindows}} zip archive to `c:\tigera-calico-windows.zip`
   - Download the {{site.prodnameWindows}} installation script:
  ```powershell
  Invoke-WebRequest {{ "/scripts/install-calico-windows.ps1" | absolute_url }} -OutFile c:\install-calico-windows.ps1
  ```
   - Run the {{site.prodnameWindows}} installation script:
  ```powershell
  c:\install-calico-windows.ps1 -DownloadOnly yes -KubeVersion <your Kubernetes version>
  ```
  For example, `c:\install-calico-windows.ps1 -DownloadOnly yes -KubeVersion 1.17.9`

  After these steps, run `ls c:\TigeraCalico` and you will see the calico-node.exe binary, install scripts, and other files.

### How to

Because the Kubernetes and {{site.prodname}} control components do not run on Windows yet, a hybrid Linux/Windows cluster is required. First you create a Linux cluster for {{site.prodname}} components, then you join Windows nodes to the Linux cluster.

The geeky details of what you get by default:
{% include geek-details.html details='Policy:Calico,IPAM:Calico,CNI:Calico,Overlay:VXLAN,Routing:BGP,Datastore:Kubernetes' %}

**Kubernetes**
1. [Create a Linux cluster](#create-a-linux-cluster)
1. [Ensure pods run on the correct nodes](#ensure-pods-run-on-the-correct-nodes)
1. [Prepare Windows nodes to join the Linux cluster](#prepare-windows-nodes-to-join-the-linux-cluster)

**{{site.prodname}}**
1. [Install {{site.prodname}} on Linux control and worker nodes](#install-calico-enterprise-on-linux-control-and-worker-nodes)
1. [Install {{site.prodnameWindows}} and Kubernetes on Windows nodes](#install-calico-enterprise-for-windows-and-kubernetes-on-windows-nodes)

#### Create a Linux cluster

There are many ways to create a Linux Kubernetes cluster. We regularly test {{site.prodnameWindows}} with `kubeadm`.

#### Ensure pods run on the correct nodes

A primary issue of running a hybrid Kubernetes cluster is that many Kubernetes manifests do not specify a **node selector** to restrict where their pods can run. For example, `kubeadm` installs `kube-proxy` (Kubernetes per-host NAT daemon) using a DaemonSet that does not include a node selector. This means that the kube-proxy pod, which only supports Linux, will be scheduled to both Linux and Windows nodes. Services/pods that should run only on Linux nodes (such as the `kube-proxy` DaemonSet) should be started with a node selector to avoid attempting to schedule them to Windows nodes.

To get around this for `kube-proxy`:

1. Use `kubectl` to retrieve the DaemonSet.

   ```bash
   kubectl get ds kube-proxy -n kube-system -o yaml > kube-proxy.yaml
   ```
1. Modify the `kube-proxy.yaml` file to include a node selector that selects only Linux nodes:

   ```
   spec:
     template:
     ...
       spec:
         nodeSelector:
           kubernetes.io/os: linux
         containers:
   ```
1. Apply the updated manifest.

   ```bash
   kubectl apply -f kube-proxy.yaml
   ```

A similar change may be needed for other Kubernetes services (such as `kube-dns` or `core-dns`).

#### Prepare Windows nodes to join the Linux cluster

On each Windows node, follow the steps below to configure `kubelet` and `kube-proxy` service.

**Step 1: Configure kubelet**

`kubelet` must be configured to use CNI networking by setting the following command line arguments:

- `--network-plugin=cni`
- `--cni-bin-dir=<directory for CNI binaries>`
- `--cni-conf-dir=<directory for CNI configuration>`

The settings for the latter two arguments are required by the {{site.prodname}} installer in the next stage.

The following kubelet settings are also important:

- `--hostname-override` can be set to $(hostname) to match {{site.prodname}}'s default. `kubelet` and {{site.prodname}} must agree on the host/nodename; if your network environment results in hostnames that vary over time you should set the hostname override to a static value per host and update {{site.prodname}}'s nodename accordingly.
- `--node-ip` should be used to explicitly set the IP that kubelet reports to the API server for the node. We recommend setting this to the host's main network adapter's IP since we've seen kubelet incorrectly use an IP assigned to a HNS bridge device rather than the host's network adapter.
- Because of a Windows networking limitation, if using {{site.prodname}} IPAM, --max-pods should be set to, at most, the IPAM block size of the IP pool in use minus 4:

  | **IP pool block size** | **Max pods**   |
  | ---------------------- | -------------- |
  | /n                     | 2^/32-n^  -  4 |
  | /24                    | 252            |
  | /25                    | 124            |
  | /26 (default)          | 60             |
  | /27                    | 28             |
  | /28                    | 12             |
  | /29                    | 4              |
  | /30 or above           | Cannot be used |

In addition, it's important that `kubelet` is started after the vSwitch has been created, which happens when {{site.prodname}}initializes the dataplane. Otherwise, `kubelet` can be disconnected for the API server when the vSwitch is created.

**AWS users**: Add the following argument to `kubelet`:

`--hostname-override=<aws instance private DNS name>` (and set the {{site.prodname}} nodename variable to match). In addition, you should add `KubernetesCluster=<cluster-name>` as a tag when creating your Windows instance.

**As a quickstart**, the {{site.prodname}} package includes a sample script at `{{site.rootDirWindows}}\kubernetes\kubelet-service.ps1` that:

- Waits for {{site.prodname}} to initialise the vSwitch
- Starts `kubelet` with
<<<<<<< HEAD
  - --network-plugin set to `cni`
  - --cni-bin-dir set to `c:\k\cni`
  - --cni-conf-dir set to `c:\k\cni\config`  
  - --kubeconfig set to the path of node kubeconfig file  
  - --hostname-override set to match {{site.prodname}}'s nodename
  - --node-ip set to the IP of the default vEthernet device
  - --cluster-dns set to the IPs of the dns name servers
=======
    - --network-plugin set to `cni`
    - --cni-bin-dir set to `c:\k\cni`
    - --cni-conf-dir set to `c:\k\cni\config`
    - --kubeconfig set to the path of node kubeconfig file
    - --hostname-override set to match {{site.prodname}}'s nodename
    - --node-ip set to the IP of the default vEthernet device
    - --cluster-dns set to the IPs of the dns name servers
>>>>>>> fde1c823

See the README in the same directory for more details. Feel free to modify the script to adjust other `kubelet` parameters.

>**Note**: The script will pause at the first stage until {{site.prodname}} is installed by following the instructions in the next section.
{: .alert .alert-info}

**Step 2: Configure kube-proxy**

`kube-proxy` must be configured as follows:

- With the correct HNS network name used by the active CNI plugin. kube-proxy reads the HNS network name from an environment variable KUBE_NETWORK
  - With default configuration, {{site.prodname}} uses network name "{{site.prodname}}"
- For VXLAN, with the source VIP for the pod subnet allocated to the node. This is the IP that kube-proxy uses when it does SNAT for a NodePort. For {{site.prodname}}, the source VIP should be the second IP address in the subnet chosen for the host. For example, if {{site.prodname}} chooses an IP block 10.0.0.0/26 then the source VIP should be 10.0.0.2. The script below will automatically wait for the block to be chosen and configure kube-proxy accordingly.
- For {{site.prodname}} policy to function correctly with Kubernetes services, the WinDSR feature gate must be enabled. This requires Windows 1903 build 18317 or greater and Kubernetes v1.14 or greater.

`kube-proxy` should be started via a script that waits for the Calico HNS network to be provisioned. The {{site.prodname}} package contains a suitable script for use with {{site.prodname}} networking at `{{site.rootDirWindows}}\kubernetes\kube-proxy-service.ps1`. The script:

- Waits for {{site.prodname}} to initialise the vSwitch.
- Calculates the correct source VIP for the local subnet.
- Starts kube-proxy with the correct feature gates and hostname to work with {{site.prodname}}.

See the README in the same directory for more details. Feel free to modify the script to
adjust other kube-proxy parameters.

>**Note**: The script will pause at the first stage until {{site.prodname}} is installed by following the instructions in the next section.

#### Install {{site.prodname}} on Linux control and worker nodes

**If using {{site.prodname}} BGP networking**

1. [Install Calico Enterprise for networking and policy]({{site.baseurl}}/getting-started/kubernetes/) for kdd.
1. Disable the default {{site.prodname}} IP-in-IP networking (which is not compatible with Windows), by modifying the {{site.prodname}} manifest, and setting the `CALICO_IPV4POOL_IPIP` environment variable to "Never" before applying the manifest.

   If you do apply the manifest with the incorrect value, changing the manifest and re-applying will have no effect. To adjust the already-created IP pool:
   ```bash
   kubectl get ippool -o yaml > ippool.yaml
   ```
   Then, modify ippool.yaml by setting the `ipipMode` to `Never` and then apply the updated manifest:
   ```bash
   kubectl apply -f ippool.yaml
   ```

**If using {{site.prodname}} VXLAN networking**

1. Modify VXLAN as described in [Overlay Networking]({{site.baseurl}}/networking/vxlan-ipip#how-to) guide. Note the following:
   - Windows can support only a single type of IP pool so it is important that you use only a single VXLAN IP pool in this mode.
   - Windows supports only VXLAN on port 4789 and VSID >=4096. {{site.prodname}}'s default (on Linux and Windows) is to use port 4789 and VSID 4096.

1. Apply the manifest using `kubectl`, and verify that you have a single pool with `VXLANMODE Always`.
   ```bash
   kubectl get ippool -o wide
   ```

1. Disable BGP routing by updating the Installation instance:
   ```bash
   kubectl patch installation default --type=merge -p '{"spec": {"calicoNetwork": {"bgp": "Disabled"}}}'
   ```

For Linux control nodes using {{site.prodname}} networking, strict affinity must be set to `true`.
This is required to prevent Linux nodes from borrowing IP addresses from Windows nodes:
```bash
calicoctl ipam configure --strictaffinity=true
```

#### Install {{site.prodnameWindows}} and Kubernetes on Windows nodes

Follow the steps below on each Windows node to install Kubernetes and {{site.prodname}}:

**If using {{site.prodname}} BGP**

Install the RemoteAccess service using the following Powershell commands:

```powershell
Install-WindowsFeature RemoteAccess
Install-WindowsFeature RSAT-RemoteAccess-PowerShell
Install-WindowsFeature Routing
```

Then restart the computer:

```powershell
Restart-Computer -Force
```

before running:

```powershell
Install-RemoteAccess -VpnType RoutingOnly
```
Sometimes the remote access service fails to start automatically after install. To make sure it is running, execute the following command:

```powershell
Start-Service RemoteAccess
```
1. If using a non-{{site.prodname}} network plugin for networking, install and verify it now.
2. Edit the install configuration file, `config.ps1` as follows:

   | **Set this variable...** | To...                   |
   | ----------- | ----------------------------------------------------- |
   | $env:KUBE_NETWORK | CNI plugin you plan to use. For {{site.prodname}}, set the variable to `{{site.prodname}}.*` |
   | $env:CALICO_NETWORKING_BACKEND | `windows-bgp` `vxlan` or `none` (if using a non-{{site.prodname}} CNI plugin). |
   | $env:CNI_variables | Location of your Kubernetes installation. |
   | $env:K8S_SERVICE_CIDR | Your Kubernetes service cluster IP CIDR. |
   | $env:CALICO_DATASTORE_TYPE | {{site.prodname}} datastore you want to use. |
   | $env:KUBECONFIG | Location of the kubeconfig file {{site.prodname}} should use to access the Kubernetes API server. To set up a secure kubeconfig with  the correct permissions for {{site.prodnameWindows}}, see [Create a kubeconfig]({{site.baseurl}}/windows-calico/kubeconfig) for {{site.prodnameWindows}}. |
   | $env:ETCD_ parameters | etcd3 datastore parameters. **Note**: Because of a limitation of the Windows dataplane, a Kubernetes service ClusterIP cannot    be used for the etcd endpoint (the host compartment cannot reach Kubernetes services). |
   | $env:NODENAME | Hostname used by kubelet. The default uses the node's hostname. **Note**: If you are using the sample kubelet start-up script from the {{site.prodname}} package, kubelet is started with a hostname override that forces it to use this value. |
   |  | For AWS to work properly, kubelet should use the node's internal domain name for the AWS integration. |
   | | If using {{site.prodname}} BGP networking, the install script will generate a CNI NetConf file from the file cni.conf.template. Certain advanced  configuration can be accessed by modifying the template before install. **Note**: Prior to Kubernetes v1.13, Kubernetes lacked support for setting the correct  DNS configuration on each pod. To work around that limitation, the CNI configuration includes DNS settings that are applied to pods whenever the kubelet fails to pass DNS configuration to the CNI plugin. For v1.13 and above, the DNS configuration of the template is ignored in favour of correct per-pod values  learned from the kubelet. |

1. Run the installer.

   - Change directory to the location that you unpacked the archive. For example:

     ```powershell
     PS C:\... > cd c:\TigeraCalico
     ```

   - Run the install script:

     ```powershell
     PS C:\... > .\install-calico.ps1
     ```

   >**Note**: The installer initializes the Windows vSwitch, which can cause a short connectivity outage as the networking stack is reconfigured. After running that command, you may need to:
   - Reconnect to your remote desktop session.
   - Restart `kubelet` and `kube-proxy` if they were already running.
   - If you haven't started `kubelet` and `kube-proxy` already, you should do so now. The quickstart scripts provided in the {{site.prodname}} package provide an easy way to do this. {{site.prodnameWindows}} requires `kubelet` to be running to complete its per-node configuration (since Kubelet creates the Kubernetes Node resource).
   {: .alert .alert-info}

   >**Note**: After you run the installer, do not move the directory because the service registration refers to the path of the directory.
   {: .alert .alert-info}

1. Verify that the {{site.prodname}} services are running.

   ```powershell
   Get-Service -Name CalicoNode
   Get-Service -Name CalicoFelix
   ```

### Next steps

- [Create a kubeconfig]({{site.baseurl}}/windows-calico/kubeconfig)
- [Review network policy limitations in Windows]({{site.baseurl}}/windows-calico/limitations)<|MERGE_RESOLUTION|>--- conflicted
+++ resolved
@@ -135,15 +135,6 @@
 
 - Waits for {{site.prodname}} to initialise the vSwitch
 - Starts `kubelet` with
-<<<<<<< HEAD
-  - --network-plugin set to `cni`
-  - --cni-bin-dir set to `c:\k\cni`
-  - --cni-conf-dir set to `c:\k\cni\config`  
-  - --kubeconfig set to the path of node kubeconfig file  
-  - --hostname-override set to match {{site.prodname}}'s nodename
-  - --node-ip set to the IP of the default vEthernet device
-  - --cluster-dns set to the IPs of the dns name servers
-=======
     - --network-plugin set to `cni`
     - --cni-bin-dir set to `c:\k\cni`
     - --cni-conf-dir set to `c:\k\cni\config`
@@ -151,7 +142,6 @@
     - --hostname-override set to match {{site.prodname}}'s nodename
     - --node-ip set to the IP of the default vEthernet device
     - --cluster-dns set to the IPs of the dns name servers
->>>>>>> fde1c823
 
 See the README in the same directory for more details. Feel free to modify the script to adjust other `kubelet` parameters.
 
