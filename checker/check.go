// Copyright (c) 2018 Tigera, Inc. All rights reserved.

// Licensed under the Apache License, Version 2.0 (the "License");
// you may not use this file except in compliance with the License.
// You may obtain a copy of the License at
//
//     http://www.apache.org/licenses/LICENSE-2.0
//
// Unless required by applicable law or agreed to in writing, software
// distributed under the License is distributed on an "AS IS" BASIS,
// WITHOUT WARRANTIES OR CONDITIONS OF ANY KIND, either express or implied.
// See the License for the specific language governing permissions and
// limitations under the License.

package checker

import (
	"strings"

	"github.com/projectcalico/app-policy/policystore"
	"github.com/projectcalico/app-policy/proto"

	authz "github.com/envoyproxy/go-control-plane/envoy/service/auth/v3"
	log "github.com/sirupsen/logrus"
	"google.golang.org/genproto/googleapis/rpc/code"
	"google.golang.org/genproto/googleapis/rpc/status"
)

var OK = int32(code.Code_OK)
var PERMISSION_DENIED = int32(code.Code_PERMISSION_DENIED)
var UNAVAILABLE = int32(code.Code_UNAVAILABLE)
var INVALID_ARGUMENT = int32(code.Code_INVALID_ARGUMENT)
var INTERNAL = int32(code.Code_INTERNAL)

// Action is an enumeration of actions a policy rule can take if it is matched.
type Action int

const (
	ALLOW Action = iota
	DENY
	LOG
	PASS
	NO_MATCH // Indicates policy did not match request. Cannot be assigned to rule.
)

<<<<<<< HEAD
// checkStore applies the tiered policy plus any config based corrections and returns OK if the check passes or
// PERMISSION_DENIED if the check fails.
func checkStore(store *policystore.PolicyStore, req *authz.CheckRequest) (s rpc.Status) {
	// Check using the configured policy
	s = checkTiers(store, req)

	// If the result from the policy check will result in a drop, check if we are overriding the drop
	// action, and if so modify the result.
	if s.Code != OK {
		switch store.DropActionOverride {
		case policystore.DROP, policystore.LOG_AND_DROP:
			// Leave action unchanged, packet will be dropped.
		case policystore.ACCEPT, policystore.LOG_AND_ACCEPT:
			// Convert action that would result in a drop into an accept.
			log.Info("Invoking DropActionOverride: Converting drop action to allow")
			s.Code = OK
		}
	}
	return
}

// checkTiers applies the tiered policy in the given store and returns OK if the check passes, or PERMISSION_DENIED if
// the check fails. Note, if no policy matches, the default is PERMISSION_DENIED.
func checkTiers(store *policystore.PolicyStore, req *authz.CheckRequest) (s rpc.Status) {
	s = rpc.Status{Code: PERMISSION_DENIED}
=======
// checkStore applies the policy in the given store and returns OK if the check passes, or PERMISSION_DENIED if the
// check fails. Note, if no policy matches, the default is PERMISSION_DENIED.
func checkStore(store *policystore.PolicyStore, req *authz.CheckRequest) (s status.Status) {
	s = status.Status{Code: PERMISSION_DENIED}
>>>>>>> 856e2357
	ep := store.Endpoint
	if ep == nil {
		log.Warning("CheckRequest before we synced Endpoint information.")
		return
	}
	reqCache, err := NewRequestCache(store, req)
	if err != nil {
		log.WithField("error", err).Error("Failed to init requestCache")
		return
	}
	defer func() {
		if r := recover(); r != nil {
			// Recover from the panic if we know what it is and we know what to do with it.
			if _, ok := r.(*InvalidDataFromDataPlane); ok {
				s = status.Status{Code: INVALID_ARGUMENT}
			} else {
				panic(r)
			}
		}
	}()
	for _, tier := range ep.Tiers {
		log.WithField("tier", tier.GetName()).Debug("Checking policy tier")
		policies := tier.IngressPolicies
		if len(policies) == 0 {
			// No ingress policy in this tier, move on to next one.
			continue
		}

		action := NO_MATCH
	Policy:
		for i, name := range policies {
			pID := proto.PolicyID{Tier: tier.GetName(), Name: name}
			policy := store.PolicyByID[pID]
			action = checkPolicy(policy, reqCache)
			log.WithFields(log.Fields{
				"ordinal":  i,
				"PolicyID": pID,
				"result":   action,
			}).Debug("Policy checked")
			switch action {
			case NO_MATCH:
				continue
			// If the Policy matches, end evaluation (skipping profiles, if any)
			case ALLOW:
				s.Code = OK
				return
			case DENY:
				s.Code = PERMISSION_DENIED
				return
			case PASS:
				// Pass means end evaluation of policies and proceed to next tier (or profiles), if any.
				break Policy
			case LOG:
				panic("policy should never return LOG action")
			}
		}
		// Done evaluating policies in the tier. If no policy rules have matched, there is an implicit default deny
		// at the end of the tier.
		if action == NO_MATCH {
			log.Debug("No policy matched. Tier default DENY applies.")
			s.Code = PERMISSION_DENIED
			return
		}
	}
	// If we reach here, there were either no tiers, or a policy PASSed the request.
	if len(ep.ProfileIds) > 0 {
		for i, name := range ep.ProfileIds {
			pID := proto.ProfileID{Name: name}
			profile := store.ProfileByID[pID]
			action := checkProfile(profile, reqCache)
			log.WithFields(log.Fields{
				"ordinal":   i,
				"ProfileID": pID,
				"result":    action,
			}).Debug("Profile checked")
			switch action {
			case NO_MATCH:
				continue
			case ALLOW:
				s.Code = OK
				return
			case DENY, PASS:
				s.Code = PERMISSION_DENIED
				return
			case LOG:
				log.Panic("profile should never return LOG action")
			}
		}
	} else {
		log.Debug("0 active profiles, deny request.")
		s.Code = PERMISSION_DENIED
	}
	return
}

// checkPolicy checks if the policy matches the request data, and returns the action.
func checkPolicy(policy *proto.Policy, req *requestCache) (action Action) {
	// Note that we support only inbound policy.
	return checkRules(policy.InboundRules, req, policy.Namespace)
}

func checkProfile(p *proto.Profile, req *requestCache) (action Action) {
	return checkRules(p.InboundRules, req, "")
}

func checkRules(rules []*proto.Rule, req *requestCache, policyNamespace string) (action Action) {
	for _, r := range rules {
		if match(r, req, policyNamespace) {
			log.Debugf("Rule matched.")
			a := actionFromString(r.Action)
			if a != LOG {
				// We don't support actually logging requests, but if we hit a LOG action, we should
				// continue processing rules.
				return a
			}
		}
	}
	return NO_MATCH
}

// actionFromString converts a string action name, like "allow" into an Action.
func actionFromString(s string) Action {
	// Felix currently passes us the v1 resource types where the "pass" action is called "next-tier".
	// Here we support both the v1 and v3 action names.
	m := map[string]Action{
		"allow":     ALLOW,
		"deny":      DENY,
		"pass":      PASS,
		"next-tier": PASS,
		"log":       LOG,
	}
	a, found := m[strings.ToLower(s)]
	if !found {
		log.Errorf("Got bad action %v", s)
		log.Panic("got bad action")
	}
	return a
}<|MERGE_RESOLUTION|>--- conflicted
+++ resolved
@@ -1,4 +1,4 @@
-// Copyright (c) 2018 Tigera, Inc. All rights reserved.
+// Copyright (c) 2018-2021 Tigera, Inc. All rights reserved.
 
 // Licensed under the Apache License, Version 2.0 (the "License");
 // you may not use this file except in compliance with the License.
@@ -43,10 +43,9 @@
 	NO_MATCH // Indicates policy did not match request. Cannot be assigned to rule.
 )
 
-<<<<<<< HEAD
 // checkStore applies the tiered policy plus any config based corrections and returns OK if the check passes or
 // PERMISSION_DENIED if the check fails.
-func checkStore(store *policystore.PolicyStore, req *authz.CheckRequest) (s rpc.Status) {
+func checkStore(store *policystore.PolicyStore, req *authz.CheckRequest) (s status.Status) {
 	// Check using the configured policy
 	s = checkTiers(store, req)
 
@@ -67,14 +66,8 @@
 
 // checkTiers applies the tiered policy in the given store and returns OK if the check passes, or PERMISSION_DENIED if
 // the check fails. Note, if no policy matches, the default is PERMISSION_DENIED.
-func checkTiers(store *policystore.PolicyStore, req *authz.CheckRequest) (s rpc.Status) {
-	s = rpc.Status{Code: PERMISSION_DENIED}
-=======
-// checkStore applies the policy in the given store and returns OK if the check passes, or PERMISSION_DENIED if the
-// check fails. Note, if no policy matches, the default is PERMISSION_DENIED.
-func checkStore(store *policystore.PolicyStore, req *authz.CheckRequest) (s status.Status) {
+func checkTiers(store *policystore.PolicyStore, req *authz.CheckRequest) (s status.Status) {
 	s = status.Status{Code: PERMISSION_DENIED}
->>>>>>> 856e2357
 	ep := store.Endpoint
 	if ep == nil {
 		log.Warning("CheckRequest before we synced Endpoint information.")
