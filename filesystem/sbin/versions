--- conflicted
+++ resolved
@@ -1,10 +1,5 @@
 #!/bin/sh
-<<<<<<< HEAD
-echo calico/node ${NODE_VERSION}
 calico-node -v
-=======
-calico-node -v 
->>>>>>> b2a3e878
 
 echo ""
 bird --version
