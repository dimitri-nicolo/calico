--- conflicted
+++ resolved
@@ -104,61 +104,14 @@
           <div id="tigera-navbar" class="navbar-collapse collapse">
             <ul class="nav navbar-nav navbar-right">
 
-<<<<<<< HEAD
-              <li class="active"><a href="{{site.baseurl}}/{{page.version}}/introduction"><strong>{% if page.version == 'master' %}nightly{% else %}{{page.version}}{% endif %}<span class="caret"></span></strong></a>
-                <ul>
-                 <li><a href="{{site.baseurl}}/v2.6/introduction/">v2.6 (latest)</a></li>
-                 <li><a href="{{site.baseurl}}/v2.5/introduction/">v2.5</a></li>
-                 <li><a href="{{site.baseurl}}/v2.4/introduction/">v2.4</a></li>
-                 <li><a href="{{site.baseurl}}/v2.3/introduction/">v2.3</a></li>
-                 <li><a href="{{site.baseurl}}/v2.2/introduction/">v2.2</a></li>
-                 <li><a href="{{site.baseurl}}/v2.1/introduction/">v2.1</a></li>
-                </ul>
-              </li>
-
-=======
               <li><a data-proofer-ignore href="/master/releases">Releases</a></li>
 
-              <li><a href="https://projectcalico.org">Home</a></li>
-
-              <li class="active"><a href="https://projectcalico.org/resources"><span>Resources</span></a>
-                <ul>
-                    <li><a href="/latest/getting-started/"><i class="fa fa-tachometer" aria-hidden="true"></i> &nbsp; Getting Started</a></li>
-                    <li><a href="{{site.baseurl}}"><i class="fa fa-book" aria-hidden="true"></i> &nbsp; Documentation</a></li>
-                    <!--<li><a href="https://www.projectcalico.org/tutorials"><i class="fa fa-file-code-o" aria-hidden="true"></i> &nbsp; Tutorials &amp; Examples</a></li>
-                    <li><a href=""><i class="fa fa-paper-plane-o" aria-hidden="true"></i> &nbsp; Online Workshops</a></li>-->
-                    <li><a href="https://www.projectcalico.org/videos"><i class="fa fa-video-camera" aria-hidden="true"></i> &nbsp; Videos &amp; Webinars</a></li>
-                    <li><a href="https://www.projectcalico.org/training"><i class="fa fa-mortar-board" aria-hidden="true"></i> &nbsp; Training</a></li>
-                    <li><a href="/latest/release-notes/"><i class="fa fa-clock-o" aria-hidden="true"></i> &nbsp; Releases</a></li>
-                    <li><a href="https://www.projectcalico.org/blog"><i class="fa fa-bookmark" aria-hidden="true"></i> &nbsp; Blog</a></li>
-                </ul>
-              </li>
-              <li><a href="https://www.projectcalico.org/community">Community</a>
-                <ul>
-                    <li><a href="https://slack.projectcalico.org/"><i class="fa fa-slack" aria-hidden="true"></i> &nbsp; Slack</a></li>
-                    <!--<li><a href="https://stackoverflow.com/questions/tagged/project-calico" target="_blank"><i class="fa fa-stack-overflow" aria-hidden="true"></i> &nbsp; StackOverflow</a></li>-->
-                    <li><a href="https://www.projectcalico.org/community#events"><i class="fa fa-calendar" aria-hidden="true"></i> &nbsp; Upcoming Events</a></li>
-                    <li><a href="https://www.projectcalico.org/newsletters"><i class="fa fa-envelope-o" aria-hidden="true"></i> &nbsp; Newsletter</a></li>
-                    <li><a href="https://github.com/projectcalico" target="_blank"><i class="fa fa-github" aria-hidden="true"></i> &nbsp; GitHub</a></li>
-                    <li><a href="https://www.projectcalico.org/jobs"><i class="fa fa-briefcase" aria-hidden="true"></i> &nbsp; Jobs</a></li>
-                    <li><a href="https://www.projectcalico.org/blog"><i class="fa fa-bookmark" aria-hidden="true"></i> &nbsp; Blog</a></li>
-                </ul>
-              </li>
-              <li><a href="https://www.projectcalico.org/support">Support</a></li>
-              <li class="hidden-xs"><a href="https://www.projectcalico.org/support">
-                <img class="desktopImage" width="30" align="absmiddle" src="https://www.projectcalico.org/images/tigera_trans_sm.png" alt="Tigera"></a>
-              </li>
->>>>>>> 3033777e
             </ul>
             <form class="navbar-form visible-xs">
               <ul class="nav navbar-nav navbar-right">
                 {% for navbar in navbars %}
                   <li {% if this_pages_navbar == navbar %} class="active"{% endif %}>
-<<<<<<< HEAD
-                    <a href="{{site.baseurl}}/{{page.version}}{{navbar.path}}/">{{ navbar.bigheader }}</a>
-=======
                     <a href="{{site.baseurl}}{{navbar.path}}">{{ navbar.bigheader }}</a>
->>>>>>> 3033777e
                   </li>
                 {% endfor %}
               </ul>
@@ -170,11 +123,7 @@
             <ul class="nav navbar-nav">
               {% for navbar in navbars %}
                 <li{% if this_pages_navbar == navbar %} class="active"{% endif %}>
-<<<<<<< HEAD
-                  <a href="{{site.baseurl}}/{{page.version}}{{navbar.path}}/"><span>{{ navbar.bigheader }}</span></a>
-=======
                   <a href="{{site.baseurl}}{{navbar.path}}"><span>{{ navbar.bigheader }}</span></a>
->>>>>>> 3033777e
                 </li>
               {% endfor %}
             </ul>
