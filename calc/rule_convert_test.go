// Copyright (c) 2016-2018 Tigera, Inc. All rights reserved.
//
// Licensed under the Apache License, Version 2.0 (the "License");
// you may not use this file except in compliance with the License.
// You may obtain a copy of the License at
//
//     http://www.apache.org/licenses/LICENSE-2.0
//
// Unless required by applicable law or agreed to in writing, software
// distributed under the License is distributed on an "AS IS" BASIS,
// WITHOUT WARRANTIES OR CONDITIONS OF ANY KIND, either express or implied.
// See the License for the specific language governing permissions and
// limitations under the License.

package calc

import (
	net2 "net"

	. "github.com/onsi/ginkgo"
	. "github.com/onsi/ginkgo/extensions/table"
	. "github.com/onsi/gomega"

	"github.com/projectcalico/felix/proto"
	"github.com/projectcalico/libcalico-go/lib/backend/model"
	"github.com/projectcalico/libcalico-go/lib/net"
	"github.com/projectcalico/libcalico-go/lib/numorstring"
)

var ipv0 = 0
var ipv4 = 4
var ipv6 = 6
var icmpType10 = 10
var icmpCode12 = 12
var icmpType11 = 11
var icmpCode13 = 13
var proto123 = numorstring.ProtocolFromInt(uint8(123))
var protoTCP = numorstring.ProtocolFromStringV1("tcp")

var fullyLoadedParsedRule = ParsedRule{
	Action:    "allow",
	IPVersion: &ipv4,

	Protocol: &proto123,

	SrcNets:  []*net.IPNet{mustParseCalicoIPNet("10.0.0.0/8")},
	SrcPorts: []numorstring.Port{numorstring.SinglePort(10)},
	DstNets:  []*net.IPNet{mustParseCalicoIPNet("11.0.0.0/16")},
	DstPorts: []numorstring.Port{portFromRange(123, 456)},

	ICMPType: &icmpType10,
	ICMPCode: &icmpCode12,

	SrcIPSetIDs: []string{"srcID1", "srcID2"},
	DstIPSetIDs: []string{"dstID1", "dstID2"},

	SrcNamedPortIPSetIDs:    []string{"srcNP1"},
	DstNamedPortIPSetIDs:    []string{"dstNP1"},
	NotSrcNamedPortIPSetIDs: []string{"notSrcNP"},
	NotDstNamedPortIPSetIDs: []string{"notDstNP"},

	NotProtocol: &protoTCP,

	NotSrcNets:  []*net.IPNet{mustParseCalicoIPNet("12.0.0.0/8")},
	NotSrcPorts: []numorstring.Port{numorstring.SinglePort(11)},
	NotDstNets:  []*net.IPNet{mustParseCalicoIPNet("13.0.0.0/16")},
	NotDstPorts: []numorstring.Port{portFromRange(678, 910)},

	NotICMPType: &icmpType11,
	NotICMPCode: &icmpCode13,

	NotSrcIPSetIDs: []string{"srcID3", "srcID4"},
	NotDstIPSetIDs: []string{"dstID3", "dstID4"},

<<<<<<< HEAD
	LogPrefix: "foobar",
=======
	OriginalSrcSelector:          "has(original-src)",
	OriginalDstSelector:          "has(original-dst)",
	OriginalNotSrcSelector:       "has(original-not-src)",
	OriginalNotDstSelector:       "has(original-not-dst)",
	OriginalSrcNamespaceSelector: "ns == 'src'",
	OriginalDstNamespaceSelector: "ns == 'dst'",

	OriginalSrcServiceAccountSelector: "has(sa-src)",
	OriginalSrcServiceAccountNames:    []string{"src-1"},

	OriginalDstServiceAccountSelector: "has(sa-dst)",
	OriginalDstServiceAccountNames:    []string{"dst-1"},

	HTTPMatch: &model.HTTPMatch{Methods: []string{"GET", "POST"}},
>>>>>>> 5dcd3c8e
}

var fullyLoadedProtoRule = proto.Rule{
	Action:    "allow",
	IpVersion: proto.IPVersion_IPV4,

	Protocol: &proto.Protocol{
		NumberOrName: &proto.Protocol_Number{123},
	},

	SrcNet:   []string{"10.0.0.0/8"},
	SrcPorts: []*proto.PortRange{{First: 10, Last: 10}},
	DstNet:   []string{"11.0.0.0/16"},
	DstPorts: []*proto.PortRange{{First: 123, Last: 456}},

	Icmp: &proto.Rule_IcmpTypeCode{&proto.IcmpTypeAndCode{
		Type: 10,
		Code: 12,
	}},

	SrcIpSetIds: []string{"srcID1", "srcID2"},
	DstIpSetIds: []string{"dstID1", "dstID2"},

	NotProtocol: &proto.Protocol{
		NumberOrName: &proto.Protocol_Name{"tcp"},
	},

	NotSrcNet:   []string{"12.0.0.0/8"},
	NotSrcPorts: []*proto.PortRange{{First: 11, Last: 11}},
	NotDstNet:   []string{"13.0.0.0/16"},
	NotDstPorts: []*proto.PortRange{{First: 678, Last: 910}},

	SrcNamedPortIpSetIds:    []string{"srcNP1"},
	DstNamedPortIpSetIds:    []string{"dstNP1"},
	NotSrcNamedPortIpSetIds: []string{"notSrcNP"},
	NotDstNamedPortIpSetIds: []string{"notDstNP"},

	NotIcmp: &proto.Rule_NotIcmpTypeCode{&proto.IcmpTypeAndCode{
		Type: 11,
		Code: 13,
	}},

	NotSrcIpSetIds: []string{"srcID3", "srcID4"},
	NotDstIpSetIds: []string{"dstID3", "dstID4"},

<<<<<<< HEAD
	LogPrefix: "foobar",
=======
	OriginalSrcSelector:          "has(original-src)",
	OriginalDstSelector:          "has(original-dst)",
	OriginalNotSrcSelector:       "has(original-not-src)",
	OriginalNotDstSelector:       "has(original-not-dst)",
	OriginalSrcNamespaceSelector: "ns == 'src'",
	OriginalDstNamespaceSelector: "ns == 'dst'",

	SrcServiceAccountMatch: &proto.ServiceAccountMatch{
		Selector: "has(sa-src)",
		Names:    []string{"src-1"},
	},
	DstServiceAccountMatch: &proto.ServiceAccountMatch{
		Selector: "has(sa-dst)",
		Names:    []string{"dst-1"},
	},

	HttpMatch: &proto.HTTPMatch{Methods: []string{"GET", "POST"}},
>>>>>>> 5dcd3c8e
}

var _ = DescribeTable("ParsedRulesToProtoRules",
	func(in ParsedRule, expected proto.Rule) {
		out := parsedRulesToProtoRules(
			[]*ParsedRule{&in},
			"test",
		)
		rule := *out[0]
		// Zero the rule ID so we can compare the other fields.
		ruleID := rule.RuleId
		rule.RuleId = ""
		Expect(rule).To(Equal(expected))
		Expect(len(ruleID)).To(Equal(16))
		Expect(ruleID).To(MatchRegexp("^[a-zA-Z0-9_-]+$"))
	},
	Entry("empty", ParsedRule{}, proto.Rule{}),
	Entry("IPv4",
		ParsedRule{IPVersion: &ipv4},
		proto.Rule{IpVersion: proto.IPVersion_IPV4}),
	Entry("IPv6",
		ParsedRule{IPVersion: &ipv6},
		proto.Rule{IpVersion: proto.IPVersion_IPV6}),
	Entry("IPv0",
		ParsedRule{IPVersion: &ipv0},
		proto.Rule{IpVersion: proto.IPVersion_ANY}),
	Entry("Multiple ports",
		ParsedRule{SrcPorts: []numorstring.Port{
			numorstring.SinglePort(10),
			numorstring.SinglePort(11),
			portFromRange(12, 13),
			portFromString("123"),
		}},
		proto.Rule{SrcPorts: []*proto.PortRange{
			{First: 10, Last: 10},
			{First: 11, Last: 11},
			{First: 12, Last: 13},
			{First: 123, Last: 123},
		}}),
	Entry("ICMP type-only rule",
		ParsedRule{
			ICMPType:    &icmpType10,
			NotICMPType: &icmpType11,
		},
		proto.Rule{
			Icmp: &proto.Rule_IcmpType{
				IcmpType: 10,
			},
			NotIcmp: &proto.Rule_NotIcmpType{
				NotIcmpType: 11,
			},
		}),
	Entry("fully-loaded rule",
		fullyLoadedParsedRule,
		fullyLoadedProtoRule),
)

var _ = Describe("rule ID tests", func() {
	It("should generate different IDs for different rules", func() {
		id1 := calculateRuleID("test", fullyLoadedParsedRule)
		id2 := calculateRuleID("test", ParsedRule{})
		Expect(id1).ToNot(Equal(id2))
	})
	It("should generate different IDs for different seeds", func() {
		id1 := calculateRuleID("test", fullyLoadedParsedRule)
		id2 := calculateRuleID("test2", fullyLoadedParsedRule)
		Expect(id1).ToNot(Equal(id2))
	})
	It("should generate the same ID for the same rule", func() {
		id1 := calculateRuleID("test", fullyLoadedParsedRule)
		id2 := calculateRuleID("test", fullyLoadedParsedRule)
		Expect(id1).To(Equal(id2))
	})
	It("should generate different IDs for different positions in chain", func() {
		out1 := parsedRulesToProtoRules(
			[]*ParsedRule{
				&fullyLoadedParsedRule,
				&fullyLoadedParsedRule,
			},
			"test",
		)
		out2 := parsedRulesToProtoRules(
			[]*ParsedRule{
				&ParsedRule{},
				&fullyLoadedParsedRule,
			},
			"test",
		)
		Expect(out1[0].RuleId).ToNot(Equal(out1[1].RuleId))
		Expect(out1[1].RuleId).ToNot(Equal(out2[1].RuleId))
	})
})

func calculateRuleID(seed string, in ParsedRule) string {
	out := parsedRulesToProtoRules(
		[]*ParsedRule{&in},
		seed,
	)
	ruleID := out[0].RuleId
	Expect(ruleID).To(MatchRegexp("^[a-zA-Z0-9_-]{16}$"))
	return ruleID
}

func portFromRange(minPort, maxPort uint16) numorstring.Port {
	port, _ := numorstring.PortFromRange(minPort, maxPort)
	return port
}

func portFromString(s string) numorstring.Port {
	port, _ := numorstring.PortFromString(s)
	return port
}

func mustParseCalicoIPNet(s string) *net.IPNet {
	_, ipNet, err := net2.ParseCIDR(s)
	if err != nil {
		panic(err)
	}
	return &net.IPNet{*ipNet}
}<|MERGE_RESOLUTION|>--- conflicted
+++ resolved
@@ -72,9 +72,6 @@
 	NotSrcIPSetIDs: []string{"srcID3", "srcID4"},
 	NotDstIPSetIDs: []string{"dstID3", "dstID4"},
 
-<<<<<<< HEAD
-	LogPrefix: "foobar",
-=======
 	OriginalSrcSelector:          "has(original-src)",
 	OriginalDstSelector:          "has(original-dst)",
 	OriginalNotSrcSelector:       "has(original-not-src)",
@@ -89,7 +86,8 @@
 	OriginalDstServiceAccountNames:    []string{"dst-1"},
 
 	HTTPMatch: &model.HTTPMatch{Methods: []string{"GET", "POST"}},
->>>>>>> 5dcd3c8e
+
+	LogPrefix: "foobar",
 }
 
 var fullyLoadedProtoRule = proto.Rule{
@@ -135,9 +133,6 @@
 	NotSrcIpSetIds: []string{"srcID3", "srcID4"},
 	NotDstIpSetIds: []string{"dstID3", "dstID4"},
 
-<<<<<<< HEAD
-	LogPrefix: "foobar",
-=======
 	OriginalSrcSelector:          "has(original-src)",
 	OriginalDstSelector:          "has(original-dst)",
 	OriginalNotSrcSelector:       "has(original-not-src)",
@@ -155,7 +150,8 @@
 	},
 
 	HttpMatch: &proto.HTTPMatch{Methods: []string{"GET", "POST"}},
->>>>>>> 5dcd3c8e
+
+	LogPrefix: "foobar",
 }
 
 var _ = DescribeTable("ParsedRulesToProtoRules",
