// Copyright (c) 2016-2018 Tigera, Inc. All rights reserved.
//
// Licensed under the Apache License, Version 2.0 (the "License");
// you may not use this file except in compliance with the License.
// You may obtain a copy of the License at
//
//     http://www.apache.org/licenses/LICENSE-2.0
//
// Unless required by applicable law or agreed to in writing, software
// distributed under the License is distributed on an "AS IS" BASIS,
// WITHOUT WARRANTIES OR CONDITIONS OF ANY KIND, either express or implied.
// See the License for the specific language governing permissions and
// limitations under the License.

package calc

import (
	net2 "net"

	. "github.com/onsi/ginkgo"
	. "github.com/onsi/ginkgo/extensions/table"
	. "github.com/onsi/gomega"

	"github.com/projectcalico/felix/proto"
	"github.com/projectcalico/libcalico-go/lib/apis/v3"
	"github.com/projectcalico/libcalico-go/lib/backend/model"
	"github.com/projectcalico/libcalico-go/lib/net"
	"github.com/projectcalico/libcalico-go/lib/numorstring"
)

var ipv0 = 0
var ipv4 = 4
var ipv6 = 6
var icmpType10 = 10
var icmpCode12 = 12
var icmpType11 = 11
var icmpCode13 = 13
var proto123 = numorstring.ProtocolFromInt(uint8(123))
var protoTCP = numorstring.ProtocolFromStringV1("tcp")

var fullyLoadedParsedRule = ParsedRule{
	Action:    "allow",
	IPVersion: &ipv4,

	Protocol: &proto123,

	SrcNets:  []*net.IPNet{mustParseCalicoIPNet("10.0.0.0/8")},
	SrcPorts: []numorstring.Port{numorstring.SinglePort(10)},
	DstNets:  []*net.IPNet{mustParseCalicoIPNet("11.0.0.0/16")},
	DstPorts: []numorstring.Port{portFromRange(123, 456)},

	ICMPType: &icmpType10,
	ICMPCode: &icmpCode12,

	SrcIPSetIDs: []string{"srcID1", "srcID2"},
	DstIPSetIDs: []string{"dstID1", "dstID2"},

	SrcNamedPortIPSetIDs:    []string{"srcNP1"},
	DstNamedPortIPSetIDs:    []string{"dstNP1"},
	NotSrcNamedPortIPSetIDs: []string{"notSrcNP"},
	NotDstNamedPortIPSetIDs: []string{"notDstNP"},

	NotProtocol: &protoTCP,

	NotSrcNets:  []*net.IPNet{mustParseCalicoIPNet("12.0.0.0/8")},
	NotSrcPorts: []numorstring.Port{numorstring.SinglePort(11)},
	NotDstNets:  []*net.IPNet{mustParseCalicoIPNet("13.0.0.0/16")},
	NotDstPorts: []numorstring.Port{portFromRange(678, 910)},

	NotICMPType: &icmpType11,
	NotICMPCode: &icmpCode13,

	NotSrcIPSetIDs: []string{"srcID3", "srcID4"},
	NotDstIPSetIDs: []string{"dstID3", "dstID4"},

	OriginalSrcSelector:          "has(original-src)",
	OriginalDstSelector:          "has(original-dst)",
	OriginalNotSrcSelector:       "has(original-not-src)",
	OriginalNotDstSelector:       "has(original-not-dst)",
	OriginalSrcNamespaceSelector: "ns == 'src'",
	OriginalDstNamespaceSelector: "ns == 'dst'",

	OriginalSrcServiceAccountSelector: "has(sa-src)",
	OriginalSrcServiceAccountNames:    []string{"src-1"},

	OriginalDstServiceAccountSelector: "has(sa-dst)",
	OriginalDstServiceAccountNames:    []string{"dst-1"},

<<<<<<< HEAD
	HTTPMatch: &model.HTTPMatch{Methods: []string{"GET", "POST"}},

	LogPrefix: "foobar",
=======
	HTTPMatch: &model.HTTPMatch{Methods: []string{"GET", "POST"}, Paths: []v3.HTTPPath{
		{Exact: "/foo"},
		{Prefix: "/bar"},
	}},
>>>>>>> 132ffc5d
}

var fullyLoadedProtoRule = proto.Rule{
	Action:    "allow",
	IpVersion: proto.IPVersion_IPV4,

	Protocol: &proto.Protocol{
		NumberOrName: &proto.Protocol_Number{123},
	},

	SrcNet:   []string{"10.0.0.0/8"},
	SrcPorts: []*proto.PortRange{{First: 10, Last: 10}},
	DstNet:   []string{"11.0.0.0/16"},
	DstPorts: []*proto.PortRange{{First: 123, Last: 456}},

	Icmp: &proto.Rule_IcmpTypeCode{&proto.IcmpTypeAndCode{
		Type: 10,
		Code: 12,
	}},

	SrcIpSetIds: []string{"srcID1", "srcID2"},
	DstIpSetIds: []string{"dstID1", "dstID2"},

	NotProtocol: &proto.Protocol{
		NumberOrName: &proto.Protocol_Name{"tcp"},
	},

	NotSrcNet:   []string{"12.0.0.0/8"},
	NotSrcPorts: []*proto.PortRange{{First: 11, Last: 11}},
	NotDstNet:   []string{"13.0.0.0/16"},
	NotDstPorts: []*proto.PortRange{{First: 678, Last: 910}},

	SrcNamedPortIpSetIds:    []string{"srcNP1"},
	DstNamedPortIpSetIds:    []string{"dstNP1"},
	NotSrcNamedPortIpSetIds: []string{"notSrcNP"},
	NotDstNamedPortIpSetIds: []string{"notDstNP"},

	NotIcmp: &proto.Rule_NotIcmpTypeCode{&proto.IcmpTypeAndCode{
		Type: 11,
		Code: 13,
	}},

	NotSrcIpSetIds: []string{"srcID3", "srcID4"},
	NotDstIpSetIds: []string{"dstID3", "dstID4"},

	OriginalSrcSelector:          "has(original-src)",
	OriginalDstSelector:          "has(original-dst)",
	OriginalNotSrcSelector:       "has(original-not-src)",
	OriginalNotDstSelector:       "has(original-not-dst)",
	OriginalSrcNamespaceSelector: "ns == 'src'",
	OriginalDstNamespaceSelector: "ns == 'dst'",

	SrcServiceAccountMatch: &proto.ServiceAccountMatch{
		Selector: "has(sa-src)",
		Names:    []string{"src-1"},
	},
	DstServiceAccountMatch: &proto.ServiceAccountMatch{
		Selector: "has(sa-dst)",
		Names:    []string{"dst-1"},
	},

<<<<<<< HEAD
	HttpMatch: &proto.HTTPMatch{Methods: []string{"GET", "POST"}},

	LogPrefix: "foobar",
=======
	HttpMatch: &proto.HTTPMatch{Methods: []string{"GET", "POST"},
		Paths: []*proto.HTTPMatch_PathMatch{
			{&proto.HTTPMatch_PathMatch_Exact{Exact: "/foo"}},
			{&proto.HTTPMatch_PathMatch_Prefix{Prefix: "/bar"}},
		}},
>>>>>>> 132ffc5d
}

var _ = DescribeTable("ParsedRulesToProtoRules",
	func(in ParsedRule, expected proto.Rule) {
		out := parsedRulesToProtoRules(
			[]*ParsedRule{&in},
			"test",
		)
		rule := *out[0]
		// Zero the rule ID so we can compare the other fields.
		ruleID := rule.RuleId
		rule.RuleId = ""
		Expect(rule).To(Equal(expected))
		Expect(len(ruleID)).To(Equal(16))
		Expect(ruleID).To(MatchRegexp("^[a-zA-Z0-9_-]+$"))
	},
	Entry("empty", ParsedRule{}, proto.Rule{}),
	Entry("IPv4",
		ParsedRule{IPVersion: &ipv4},
		proto.Rule{IpVersion: proto.IPVersion_IPV4}),
	Entry("IPv6",
		ParsedRule{IPVersion: &ipv6},
		proto.Rule{IpVersion: proto.IPVersion_IPV6}),
	Entry("IPv0",
		ParsedRule{IPVersion: &ipv0},
		proto.Rule{IpVersion: proto.IPVersion_ANY}),
	Entry("Multiple ports",
		ParsedRule{SrcPorts: []numorstring.Port{
			numorstring.SinglePort(10),
			numorstring.SinglePort(11),
			portFromRange(12, 13),
			portFromString("123"),
		}},
		proto.Rule{SrcPorts: []*proto.PortRange{
			{First: 10, Last: 10},
			{First: 11, Last: 11},
			{First: 12, Last: 13},
			{First: 123, Last: 123},
		}}),
	Entry("ICMP type-only rule",
		ParsedRule{
			ICMPType:    &icmpType10,
			NotICMPType: &icmpType11,
		},
		proto.Rule{
			Icmp: &proto.Rule_IcmpType{
				IcmpType: 10,
			},
			NotIcmp: &proto.Rule_NotIcmpType{
				NotIcmpType: 11,
			},
		}),
	Entry("fully-loaded rule",
		fullyLoadedParsedRule,
		fullyLoadedProtoRule),
)

var _ = Describe("rule ID tests", func() {
	It("should generate different IDs for different rules", func() {
		id1 := calculateRuleID("test", fullyLoadedParsedRule)
		id2 := calculateRuleID("test", ParsedRule{})
		Expect(id1).ToNot(Equal(id2))
	})
	It("should generate different IDs for different seeds", func() {
		id1 := calculateRuleID("test", fullyLoadedParsedRule)
		id2 := calculateRuleID("test2", fullyLoadedParsedRule)
		Expect(id1).ToNot(Equal(id2))
	})
	It("should generate the same ID for the same rule", func() {
		id1 := calculateRuleID("test", fullyLoadedParsedRule)
		id2 := calculateRuleID("test", fullyLoadedParsedRule)
		Expect(id1).To(Equal(id2))
	})
	It("should generate different IDs for different positions in chain", func() {
		out1 := parsedRulesToProtoRules(
			[]*ParsedRule{
				&fullyLoadedParsedRule,
				&fullyLoadedParsedRule,
			},
			"test",
		)
		out2 := parsedRulesToProtoRules(
			[]*ParsedRule{
				&ParsedRule{},
				&fullyLoadedParsedRule,
			},
			"test",
		)
		Expect(out1[0].RuleId).ToNot(Equal(out1[1].RuleId))
		Expect(out1[1].RuleId).ToNot(Equal(out2[1].RuleId))
	})
})

func calculateRuleID(seed string, in ParsedRule) string {
	out := parsedRulesToProtoRules(
		[]*ParsedRule{&in},
		seed,
	)
	ruleID := out[0].RuleId
	Expect(ruleID).To(MatchRegexp("^[a-zA-Z0-9_-]{16}$"))
	return ruleID
}

func portFromRange(minPort, maxPort uint16) numorstring.Port {
	port, _ := numorstring.PortFromRange(minPort, maxPort)
	return port
}

func portFromString(s string) numorstring.Port {
	port, _ := numorstring.PortFromString(s)
	return port
}

func mustParseCalicoIPNet(s string) *net.IPNet {
	_, ipNet, err := net2.ParseCIDR(s)
	if err != nil {
		panic(err)
	}
	return &net.IPNet{*ipNet}
}<|MERGE_RESOLUTION|>--- conflicted
+++ resolved
@@ -86,16 +86,12 @@
 	OriginalDstServiceAccountSelector: "has(sa-dst)",
 	OriginalDstServiceAccountNames:    []string{"dst-1"},
 
-<<<<<<< HEAD
-	HTTPMatch: &model.HTTPMatch{Methods: []string{"GET", "POST"}},
-
-	LogPrefix: "foobar",
-=======
 	HTTPMatch: &model.HTTPMatch{Methods: []string{"GET", "POST"}, Paths: []v3.HTTPPath{
 		{Exact: "/foo"},
 		{Prefix: "/bar"},
 	}},
->>>>>>> 132ffc5d
+
+	LogPrefix: "foobar",
 }
 
 var fullyLoadedProtoRule = proto.Rule{
@@ -157,17 +153,13 @@
 		Names:    []string{"dst-1"},
 	},
 
-<<<<<<< HEAD
-	HttpMatch: &proto.HTTPMatch{Methods: []string{"GET", "POST"}},
-
-	LogPrefix: "foobar",
-=======
 	HttpMatch: &proto.HTTPMatch{Methods: []string{"GET", "POST"},
 		Paths: []*proto.HTTPMatch_PathMatch{
 			{&proto.HTTPMatch_PathMatch_Exact{Exact: "/foo"}},
 			{&proto.HTTPMatch_PathMatch_Prefix{Prefix: "/bar"}},
 		}},
->>>>>>> 132ffc5d
+
+	LogPrefix: "foobar",
 }
 
 var _ = DescribeTable("ParsedRulesToProtoRules",
