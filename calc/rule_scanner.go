// Copyright (c) 2016-2021 Tigera, Inc. All rights reserved.
//
// Licensed under the Apache License, Version 2.0 (the "License");
// you may not use this file except in compliance with the License.
// You may obtain a copy of the License at
//
//     http://www.apache.org/licenses/LICENSE-2.0
//
// Unless required by applicable law or agreed to in writing, software
// distributed under the License is distributed on an "AS IS" BASIS,
// WITHOUT WARRANTIES OR CONDITIONS OF ANY KIND, either express or implied.
// See the License for the specific language governing permissions and
// limitations under the License.
package calc

import (
	"fmt"
	"strings"

	log "github.com/sirupsen/logrus"

	"github.com/tigera/api/pkg/lib/numorstring"
	"github.com/projectcalico/libcalico-go/lib/backend/model"
	"github.com/projectcalico/libcalico-go/lib/net"
	"github.com/projectcalico/libcalico-go/lib/selector"
	"github.com/projectcalico/libcalico-go/lib/set"

	"github.com/projectcalico/felix/labelindex"
	"github.com/projectcalico/felix/multidict"
	"github.com/projectcalico/felix/proto"
	"github.com/projectcalico/libcalico-go/lib/hash"
)

// AllSelector is a pre-calculated copy of the "all()" selector.
var AllSelector selector.Selector

func init() {
	var err error
	AllSelector, err = selector.Parse("all()")
	if err != nil {
		log.WithError(err).Panic("Failed to parse all() selector.")
	}
	// Force the selector's cache fields to be pre-populated.
	_ = AllSelector.UniqueID()
	_ = AllSelector.String()
}

// RuleScanner scans the rules sent to it by the ActiveRulesCalculator, looking for tags and
// selectors. It calculates the set of active tags and selectors and emits events when they become
// active/inactive.
//
// Previously, Felix tracked tags and selectors separately, with a separate tag and label index.
// However, we found that had a high occupancy cost.  The current code uses a shared index and
// maps tags onto labels, so a tag named tagName, becomes a label tagName="".  The RuleScanner
// maps tags to label selectors of the form "has(tagName)", taking advantage of the mapping.
// Such a selector is almost equivalent to having the tag; the only case where the behaviour would
// differ is if the user was using the same name for a tag and a label and the label and tags
// of the same name were applied to different endpoints.  Since tags are being deprecated, we can
// live with that potential aliasing issue in return for a significant occupancy improvement at
// high scale.
//
// The RuleScanner also emits events when rules are updated:  since the input rule
// structs contain tags and selectors but downstream, we only care about IP sets, the
// RuleScanner converts rules from model.Rule objects to calc.ParsedRule objects.
// The latter share most fields, but the tags and selector fields are replaced by lists of
// IP sets.
//
// The RuleScanner only calculates which selectors and tags are active/inactive.  It doesn't
// match endpoints against tags/selectors.  (That is done downstream in a labelindex.InheritIndex
// created in NewCalculationGraph.)
type RuleScanner struct {
	// ipSetsByUID maps from the IP set's UID to the metadata for that IP set.
	ipSetsByUID map[string]*IPSetData
	// rulesIDToUIDs maps from policy/profile ID to the set of IP set UIDs that are
	// referenced by that policy/profile.
	rulesIDToUIDs multidict.IfaceToString
	// uidsToRulesIDs maps from IP set UID to the set of policy/profile IDs that use it.
	uidsToRulesIDs multidict.StringToIface

	OnIPSetActive   func(ipSet *IPSetData)
	OnIPSetInactive func(ipSet *IPSetData)

	OnIPSetMemberAdded labelindex.NamedPortMatchCallback

	RulesUpdateCallbacks rulesUpdateCallbacks
}

type IPSetData struct {
	// The selector and named port that this IP set represents.  To represent an unfiltered named
	// port, set selector to AllSelector.  If NamedPortProtocol == ProtocolNone then
	// this IP set represents a selector only, with no named port component.
	Selector         selector.Selector
	isDomainSet      bool
	IsEgressSelector bool

	// NamedPortProtocol identifies the protocol (TCP or UDP) for a named port IP set.  It is
	// set to ProtocolNone for a selector-only IP set.
	NamedPortProtocol labelindex.IPSetPortProtocol
	// NamedPort contains the name of the named port represented by this IP set or "" for a
	// selector-only IP set
	NamedPort string
	// The service that this IP set represents, in namespace/name format.
	Service string
	// cachedUID holds the calculated unique ID of this IP set, or "" if it hasn't been calculated
	// yet.
	cachedUID string
}

func (d *IPSetData) SetIDForDomains(dstDomains []string) {
	if d.cachedUID != "" {
		log.WithField("IPSetData", d).Panic("cachedUID already set")
	}
	d.cachedUID = hash.MakeUniqueID("d", strings.Join(dstDomains, "#"))
}

func (d *IPSetData) UniqueID() string {
	if d.cachedUID == "" {
<<<<<<< HEAD
		selID := d.Selector.UniqueID()
		if d.NamedPortProtocol == labelindex.ProtocolNone {
			if d.isDomainSet {
				// Prefix with "d" instead of "s".
				d.cachedUID = "d" + selID[1:]
			} else if d.IsEgressSelector {
				// Prefix with "e" instead of "s".
				d.cachedUID = "e" + selID[1:]
			} else {
				d.cachedUID = selID
			}
=======
		if d.Service != "" {
			// Service based IP set.
			d.cachedUID = hash.MakeUniqueID("svc", d.Service)
>>>>>>> 22392d18
		} else {
			// Selector / named-port based IP set.
			selID := d.Selector.UniqueID()
			if d.NamedPortProtocol == labelindex.ProtocolNone {
				d.cachedUID = selID
			} else {
				idToHash := selID + "," + d.NamedPortProtocol.String() + "," + d.NamedPort
				d.cachedUID = hash.MakeUniqueID("n", idToHash)
			}
		}
	}
	return d.cachedUID
}

// DataplaneProtocolType returns the dataplane driver protocol type of this IP set.
// One of the proto.IPSetUpdate_IPSetType constants.
func (d *IPSetData) DataplaneProtocolType() proto.IPSetUpdate_IPSetType {
	if d.NamedPortProtocol != labelindex.ProtocolNone {
		return proto.IPSetUpdate_IP_AND_PORT
	}
<<<<<<< HEAD
	if d.isDomainSet {
		return proto.IPSetUpdate_DOMAIN
	}
	if d.IsEgressSelector {
		return proto.IPSetUpdate_EGRESS_IP
=======
	if d.Service != "" {
		return proto.IPSetUpdate_IP_AND_PORT
>>>>>>> 22392d18
	}
	return proto.IPSetUpdate_NET
}

func NewRuleScanner() *RuleScanner {
	calc := &RuleScanner{
		ipSetsByUID:    make(map[string]*IPSetData),
		rulesIDToUIDs:  multidict.NewIfaceToString(),
		uidsToRulesIDs: multidict.NewStringToIface(),
	}
	return calc
}

func (rs *RuleScanner) OnProfileActive(key model.ProfileRulesKey, profile *model.ProfileRules) {
	parsedRules := rs.updateRules(key, profile.InboundRules, profile.OutboundRules, false, false, "")
	rs.RulesUpdateCallbacks.OnProfileActive(key, parsedRules)
}

func (rs *RuleScanner) OnProfileInactive(key model.ProfileRulesKey) {
	rs.updateRules(key, nil, nil, false, false, "")
	rs.RulesUpdateCallbacks.OnProfileInactive(key)
}

func (rs *RuleScanner) OnPolicyActive(key model.PolicyKey, policy *model.Policy) {
	parsedRules := rs.updateRules(key, policy.InboundRules, policy.OutboundRules, policy.DoNotTrack, policy.PreDNAT, policy.Namespace)
	rs.RulesUpdateCallbacks.OnPolicyActive(key, parsedRules)
}

func (rs *RuleScanner) OnPolicyInactive(key model.PolicyKey) {
	rs.updateRules(key, nil, nil, false, false, "")
	rs.RulesUpdateCallbacks.OnPolicyInactive(key)
}

func (rs *RuleScanner) updateRules(key interface{}, inbound, outbound []model.Rule, untracked, preDNAT bool, origNamespace string) (parsedRules *ParsedRules) {
	log.Debugf("Scanning rules (%v in, %v out) for key %v",
		len(inbound), len(outbound), key)
	// Extract all the new selectors/tags/named ports.
	currentUIDToIPSet := make(map[string]*IPSetData)
	parsedInbound := make([]*ParsedRule, len(inbound))
	for ii, rule := range inbound {
		parsed, allIPSets := ruleToParsedRule(&rule, true)
		parsedInbound[ii] = parsed
		for _, ipSet := range allIPSets {
			// Note: there may be more than one entry in allIPSets for the same UID, but that's only
			// the case if the two entries really represent the same IP set so it's OK to coalesce
			// them here.
			currentUIDToIPSet[ipSet.UniqueID()] = ipSet
		}
	}
	parsedOutbound := make([]*ParsedRule, len(outbound))
	currentUIDToDomains := make(map[string][]string)
	for ii, rule := range outbound {
		parsed, allIPSets := ruleToParsedRule(&rule, false)
		parsedOutbound[ii] = parsed
		for _, ipSet := range allIPSets {
			// Note: there may be more than one entry in allIPSets for the same UID, but that's only
			// the case if the two entries really represent the same IP set so it's OK to coalesce
			// them here.
			currentUIDToIPSet[ipSet.UniqueID()] = ipSet
		}
		if (len(parsed.DstDomainIPSetIDs) == 1) && (len(parsed.DstDomains) > 0) {
			// The rule has destination domains specified directly (as opposed to via a
			// selector).  Save those off so we can generate the domain IP set
			// membership below, if the domain IP set is now becoming active.
			currentUIDToDomains[parsed.DstDomainIPSetIDs[0]] = parsed.DstDomains
		}
	}
	parsedRules = &ParsedRules{
		Namespace:     origNamespace,
		InboundRules:  parsedInbound,
		OutboundRules: parsedOutbound,
		Untracked:     untracked,
		PreDNAT:       preDNAT,
	}

	// Figure out which IP sets are new.
	addedUids := set.New()
	for uid := range currentUIDToIPSet {
		log.Debugf("Checking if UID %v is new.", uid)
		if !rs.rulesIDToUIDs.Contains(key, uid) {
			log.Debugf("UID %v is new", uid)
			addedUids.Add(uid)
		}
	}

	// Figure out which IP sets are no-longer in use.
	removedUids := set.New()
	rs.rulesIDToUIDs.Iter(key, func(uid string) {
		if _, ok := currentUIDToIPSet[uid]; !ok {
			log.Debugf("Removed UID: %v", uid)
			removedUids.Add(uid)
		}
	})

	// Add the new into the index, triggering events as we discover newly-active IP sets.
	addedUids.Iter(func(item interface{}) error {
		uid := item.(string)
		rs.rulesIDToUIDs.Put(key, uid)
		if !rs.uidsToRulesIDs.ContainsKey(uid) {
			ipSet := currentUIDToIPSet[uid]
			rs.ipSetsByUID[uid] = ipSet
			log.Debugf("IP set became active: %v -> %v", uid, ipSet)
			// This IP set just became active, send event.
			rs.OnIPSetActive(ipSet)
			// Also emit the IP set membership, in the directly specified domains case.
			for _, domain := range currentUIDToDomains[uid] {
				log.Infof("Domain %v", domain)
				rs.OnIPSetMemberAdded(uid, labelindex.IPSetMember{Domain: strings.ToLower(domain)})
			}
		}
		rs.uidsToRulesIDs.Put(uid, key)
		return nil
	})

	// And remove the old, triggering events as we clean up unused IP sets.
	removedUids.Iter(func(item interface{}) error {
		uid := item.(string)
		rs.rulesIDToUIDs.Discard(key, uid)
		rs.uidsToRulesIDs.Discard(uid, key)
		if !rs.uidsToRulesIDs.ContainsKey(uid) {
			ipSetData := rs.ipSetsByUID[uid]
			delete(rs.ipSetsByUID, uid)
			// This IP set just became inactive, send event.
			log.Debugf("IP set became inactive: %v -> %v", uid, ipSetData)
			rs.OnIPSetInactive(ipSetData)
		}
		return nil
	})
	return
}

// ParsedRules holds our intermediate representation of either a policy's rules or a profile's
// rules.  As part of its processing, the RuleScanner converts backend rules into ParsedRules.
// Where backend rules contain selectors, tags and named ports, ParsedRules only contain
// IPSet IDs.  The RuleScanner calculates the relevant IDs as it processes the rules and diverts
// the details of the active tags, selectors and named ports to the named port index, which
// figures out the members that should be in those IP sets.
type ParsedRules struct {
	// For NetworkPolicies, Namespace is set to the original namespace of the NetworkPolicy.
	// For GlobalNetworkPolicies and Profiles, "".
	Namespace string

	InboundRules  []*ParsedRule
	OutboundRules []*ParsedRule

	// Untracked is true if these rules should not be "conntracked".
	Untracked bool

	// PreDNAT is true if these rules should be applied before any DNAT.
	PreDNAT bool
}

// ParsedRule is like a backend.model.Rule, except the tag and selector matches and named ports are
// replaced with pre-calculated ipset IDs.
type ParsedRule struct {
	Action string

	IPVersion *int

	Protocol *numorstring.Protocol

	SrcNets              []*net.IPNet
	SrcPorts             []numorstring.Port
	SrcNamedPortIPSetIDs []string
	DstNets              []*net.IPNet
	DstPorts             []numorstring.Port
	DstNamedPortIPSetIDs []string
	ICMPType             *int
	ICMPCode             *int
	SrcIPSetIDs          []string
	DstIPSetIDs          []string
<<<<<<< HEAD
	DstDomainIPSetIDs    []string
	DstDomains           []string
=======
	DstIPPortSetIDs      []string
>>>>>>> 22392d18

	NotProtocol             *numorstring.Protocol
	NotSrcNets              []*net.IPNet
	NotSrcPorts             []numorstring.Port
	NotSrcNamedPortIPSetIDs []string
	NotDstNets              []*net.IPNet
	NotDstPorts             []numorstring.Port
	NotDstNamedPortIPSetIDs []string
	NotICMPType             *int
	NotICMPCode             *int
	NotSrcIPSetIDs          []string
	NotDstIPSetIDs          []string

	// These fields allow us to pass through the raw match criteria from the V3 datamodel,
	// unmodified. The selectors above are formed in the update processor layer by combining the
	// original selectors, namespace selectors an service account matches into one.
	OriginalSrcSelector               string
	OriginalSrcNamespaceSelector      string
	OriginalDstSelector               string
	OriginalDstNamespaceSelector      string
	OriginalNotSrcSelector            string
	OriginalNotDstSelector            string
	OriginalSrcServiceAccountNames    []string
	OriginalSrcServiceAccountSelector string
	OriginalDstServiceAccountNames    []string
	OriginalDstServiceAccountSelector string
	OriginalDstService                string
	OriginalDstServiceNamespace       string

	// These fields allow us to pass through the HTTP match criteria from the V3 datamodel. The iptables dataplane
	// does not implement the match, but other dataplanes such as Dikastes do.
	HTTPMatch *model.HTTPMatch

	LogPrefix string

	Metadata *model.RuleMetadata
}

func ruleToParsedRule(rule *model.Rule, ingressRule bool) (parsedRule *ParsedRule, allIPSets []*IPSetData) {
	srcSel, dstSel, notSrcSels, notDstSels := extractTagsAndSelectors(rule)

	// In the datamodel, named ports are included in the list of ports as an "or" match; i.e. the
	// list of ports matches the packet if either one of the numeric ports matches, or one of the
	// named ports matches.  Since we have to render named ports as IP sets, we need to split them
	// out for special handling.
	srcNumericPorts, srcNamedPorts := splitNamedAndNumericPorts(rule.SrcPorts)
	dstNumericPorts, dstNamedPorts := splitNamedAndNumericPorts(rule.DstPorts)
	notSrcNumericPorts, notSrcNamedPorts := splitNamedAndNumericPorts(rule.NotSrcPorts)
	notDstNumericPorts, notDstNamedPorts := splitNamedAndNumericPorts(rule.NotDstPorts)

	// Named ports on our endpoints have a protocol attached but our rules have the protocol at
	// the top level.  Convert that to a protocol that we can use with the IP set calculation logic.
	namedPortProto := labelindex.ProtocolTCP
	if rule.Protocol != nil {
		if labelindex.ProtocolUDP.MatchesModelProtocol(*rule.Protocol) {
			namedPortProto = labelindex.ProtocolUDP
		} else if labelindex.ProtocolSCTP.MatchesModelProtocol(*rule.Protocol) {
			namedPortProto = labelindex.ProtocolSCTP
		}
	}

	// Convert each named port into an IP set definition.  As an optimization, if there's a selector
	// for the relevant direction, we filter the named port by the selector.  Note: we always
	// use the positive (i.e. non-negated) selector, even when filtering the negated named port.
	// This is because the rule as a whole can only match if the positive selector matches the
	// packet so it's safe to render only port matches for the intersection with that positive
	// selector.
	//
	// For negated selectors that property doesn't hold, since the negated matches are combined as,
	//
	//     (not <match-1>) and (not <match-2>) and not...
	//
	// which is equivalent to
	//
	//     not (<match-1> or <match-2>)
	//
	// we'd need the union of <match-1> and <match-2> rather than the intersection.
	srcNamedPortIPSets := namedPortsToIPSets(srcNamedPorts, srcSel, namedPortProto)
	dstNamedPortIPSets := namedPortsToIPSets(dstNamedPorts, dstSel, namedPortProto)
	notSrcNamedPortIPSets := namedPortsToIPSets(notSrcNamedPorts, srcSel, namedPortProto)
	notDstNamedPortIPSets := namedPortsToIPSets(notDstNamedPorts, dstSel, namedPortProto)

	// Optimization: only include the selectors if we haven't already covered them with a named
	// port match above.  If we have some named ports then we've already filtered the named port
	// by the selector above.  If we have numeric ports, we can't make the optimization
	// because we can't filter numeric ports by selector in the same way.
	var srcSelIPSets, dstSelIPSets []*IPSetData
	dstDomainIPSets := []*IPSetData{}
	var dstDomains []string

	if len(srcNumericPorts) > 0 || len(srcNamedPorts) == 0 {
		srcSelIPSets = selectorsToIPSets(srcSel, false)
	}
	if len(dstNumericPorts) > 0 || len(dstNamedPorts) == 0 {
		dstSelIPSets = selectorsToIPSets(dstSel, false)

		// If the rule is of type allow egress, check whether domains are directly specified
		// and convert those to IPSets. If they are not, use the destination selector and
		// calculate its IPSet(s).
		log.Infof("Check rule %v %v for domains %v", ingressRule, rule.Action, rule.DstDomains)
		if !ingressRule && rule.Action == "allow" {
			if len(rule.DstDomains) != 0 {
				log.Infof("Rule with domains %v", rule.DstDomains)
				dstDomainIPSets = domainsToIPSets(rule.DstDomains)
				dstDomains = rule.DstDomains
			} else {
				log.Infof("Rule with selector %v", dstSel)
				dstDomainIPSets = selectorsToIPSets(dstSel, true)
			}
		}
	}

<<<<<<< HEAD
	notSrcSelIPSets := selectorsToIPSets(notSrcSels, false)
	notDstSelIPSets := selectorsToIPSets(notDstSels, false)
=======
	// Include any Service IPSet as well.
	var dstIPPortSets []*IPSetData
	if rule.DstService != "" {
		svc := fmt.Sprintf("%s/%s", rule.DstServiceNamespace, rule.DstService)
		dstIPPortSets = append(dstIPPortSets, &IPSetData{Service: svc})
	}

	notSrcSelIPSets := selectorsToIPSets(notSrcSels)
	notDstSelIPSets := selectorsToIPSets(notDstSels)
>>>>>>> 22392d18

	parsedRule = &ParsedRule{
		Action: rule.Action,

		IPVersion: rule.IPVersion,

		Protocol: rule.Protocol,

		SrcNets:              rule.AllSrcNets(),
		SrcPorts:             srcNumericPorts,
		SrcNamedPortIPSetIDs: ipSetsToUIDs(srcNamedPortIPSets),
		SrcIPSetIDs:          ipSetsToUIDs(srcSelIPSets),

		DstNets:              rule.AllDstNets(),
		DstPorts:             dstNumericPorts,
		DstNamedPortIPSetIDs: ipSetsToUIDs(dstNamedPortIPSets),
		DstIPSetIDs:          ipSetsToUIDs(dstSelIPSets),
<<<<<<< HEAD
		DstDomainIPSetIDs:    ipSetsToUIDs(dstDomainIPSets),
		DstDomains:           dstDomains,
=======
		DstIPPortSetIDs:      ipSetsToUIDs(dstIPPortSets),
>>>>>>> 22392d18

		ICMPType: rule.ICMPType,
		ICMPCode: rule.ICMPCode,

		NotProtocol: rule.NotProtocol,

		NotSrcNets:              rule.AllNotSrcNets(),
		NotSrcPorts:             notSrcNumericPorts,
		NotSrcNamedPortIPSetIDs: ipSetsToUIDs(notSrcNamedPortIPSets),
		NotSrcIPSetIDs:          ipSetsToUIDs(notSrcSelIPSets),

		NotDstNets:              rule.AllNotDstNets(),
		NotDstPorts:             notDstNumericPorts,
		NotDstNamedPortIPSetIDs: ipSetsToUIDs(notDstNamedPortIPSets),
		NotDstIPSetIDs:          ipSetsToUIDs(notDstSelIPSets),

		NotICMPType: rule.NotICMPType,
		NotICMPCode: rule.NotICMPCode,

		// Pass through original values of some fields for the policy API.
		OriginalSrcSelector:               rule.OriginalSrcSelector,
		OriginalSrcNamespaceSelector:      rule.OriginalSrcNamespaceSelector,
		OriginalDstSelector:               rule.OriginalDstSelector,
		OriginalDstNamespaceSelector:      rule.OriginalDstNamespaceSelector,
		OriginalNotSrcSelector:            rule.OriginalNotSrcSelector,
		OriginalNotDstSelector:            rule.OriginalNotDstSelector,
		OriginalSrcServiceAccountNames:    rule.OriginalSrcServiceAccountNames,
		OriginalSrcServiceAccountSelector: rule.OriginalSrcServiceAccountSelector,
		OriginalDstServiceAccountNames:    rule.OriginalDstServiceAccountNames,
		OriginalDstServiceAccountSelector: rule.OriginalDstServiceAccountSelector,
		OriginalDstService:                rule.DstService,
		OriginalDstServiceNamespace:       rule.DstServiceNamespace,
		HTTPMatch:                         rule.HTTPMatch,

		LogPrefix: rule.LogPrefix,

		// Pass through metadata (used by iptables backend)
		Metadata: rule.Metadata,
	}

	allIPSets = append(allIPSets, srcNamedPortIPSets...)
	allIPSets = append(allIPSets, dstNamedPortIPSets...)
	allIPSets = append(allIPSets, notSrcNamedPortIPSets...)
	allIPSets = append(allIPSets, notDstNamedPortIPSets...)
	allIPSets = append(allIPSets, srcSelIPSets...)
	allIPSets = append(allIPSets, dstSelIPSets...)
	allIPSets = append(allIPSets, dstIPPortSets...)
	allIPSets = append(allIPSets, notSrcSelIPSets...)
	allIPSets = append(allIPSets, notDstSelIPSets...)
	allIPSets = append(allIPSets, dstDomainIPSets...)

	return
}

// Converts a list of named ports to a list of IPSets.
func namedPortsToIPSets(namedPorts []string, positiveSelectors []selector.Selector, proto labelindex.IPSetPortProtocol) []*IPSetData {
	var ipSets []*IPSetData
	if len(positiveSelectors) > 1 {
		log.WithField("selectors", positiveSelectors).Panic(
			"More than one positive selector passed to namedPortsToIPSets")
	}
	sel := AllSelector
	if len(positiveSelectors) > 0 {
		sel = positiveSelectors[0]
	}
	for _, namedPort := range namedPorts {
		ipSet := IPSetData{
			Selector:          sel,
			NamedPort:         namedPort,
			NamedPortProtocol: proto,
		}
		ipSets = append(ipSets, &ipSet)
	}
	return ipSets
}

// Converts a list of domain names to a single IPSet.
func domainsToIPSets(dstDomains []string) []*IPSetData {
	ipSet := IPSetData{isDomainSet: true}
	ipSet.SetIDForDomains(dstDomains)
	return []*IPSetData{&ipSet}
}

// Converts a list of selectors to a list of IPSets.
func selectorsToIPSets(selectors []selector.Selector, isDomainSet bool) []*IPSetData {
	var ipSets []*IPSetData
	for _, s := range selectors {
		ipSets = append(ipSets, &IPSetData{
			Selector:    s,
			isDomainSet: isDomainSet,
		})
	}
	return ipSets
}

// Converts a list of IPSets to a list of their unique IDs.
func ipSetsToUIDs(ipSets []*IPSetData) []string {
	var ids []string
	for _, ipSet := range ipSets {
		ids = append(ids, ipSet.UniqueID())
	}
	return ids
}

func splitNamedAndNumericPorts(ports []numorstring.Port) (numericPorts []numorstring.Port, namedPorts []string) {
	for _, p := range ports {
		if p.PortName != "" {
			namedPorts = append(namedPorts, p.PortName)
		} else {
			numericPorts = append(numericPorts, p)
		}
	}
	return
}

// extractTagsAndSelectors extracts the tag and selector matches from the rule and converts them
// to selector.Selector objects.  Where it is likely to make the resulting IP sets smaller (or
// fewer in number), it tries to combine multiple match criteria into a single selector.
//
// Returns at most one positive src/dst selector in src/dst.  The named port logic above relies on
// this.  We still return a slice for those values in order to make it easier to use the utility
// functions uniformly.
func extractTagsAndSelectors(rule *model.Rule) (src, dst, notSrc, notDst []selector.Selector) {
	// Calculate a minimal set of selectors.  We can always combine a positive match on selector
	// and tag. combineMatchesIfPossible will also try to combine the negative matches into that
	// single selector, if possible.
	srcRawSel, notSrcSel, notSrcTag := combineMatchesIfPossible(rule.SrcSelector, rule.SrcTag, rule.NotSrcSelector, rule.NotSrcTag)
	dstRawSel, notDstSel, notDstTag := combineMatchesIfPossible(rule.DstSelector, rule.DstTag, rule.NotDstSelector, rule.NotDstTag)

	parseAndAppendSelectorIfNonZero := func(slice []selector.Selector, rawSelector string) []selector.Selector {
		if rawSelector == "" {
			return slice
		}
		sel, err := selector.Parse(rawSelector)
		if err != nil {
			// Should have been validated further back in the pipeline.
			log.WithField("selector", rawSelector).Panic(
				"Failed to parse selector that should have been validated already.")
		}
		return append(slice, sel)
	}
	src = parseAndAppendSelectorIfNonZero(src, srcRawSel)
	dst = parseAndAppendSelectorIfNonZero(dst, dstRawSel)
	notSrc = parseAndAppendSelectorIfNonZero(notSrc, notSrcSel)
	notSrc = parseAndAppendSelectorIfNonZero(notSrc, tagToSelector(notSrcTag))
	notDst = parseAndAppendSelectorIfNonZero(notDst, notDstSel)
	notDst = parseAndAppendSelectorIfNonZero(notDst, tagToSelector(notDstTag))

	return
}

func combineMatchesIfPossible(positiveSel, positiveTag, negatedSel, negatedTag string) (string, string, string) {
	// Combine any positive tag and selector into a single selector.
	positiveSel = combineSelectorAndTag(positiveSel, positiveTag)
	if positiveSel == "" {
		// There were no positive matches, we can't do any further optimization.
		return positiveSel, negatedSel, negatedTag
	}

	// We have a positive selector so the rule is limited to matching known endpoints.
	// Instead of rendering a second (and third) selector for the negative match criteria, use them
	// to filter down the positive selector.
	//
	// If we have no positive selector, this optimization wouldn't be valid because, in that
	// case, the negative match criteria should match packets that come from outside the
	// set of known endpoints too.
	if negatedSel != "" {
		positiveSel = fmt.Sprintf("(%s) && (!(%s))", positiveSel, negatedSel)
		negatedSel = ""
	}
	if negatedTag != "" {
		positiveSel = fmt.Sprintf("(%s) && (!has(%s))", positiveSel, negatedTag)
		negatedTag = ""
	}
	return positiveSel, negatedSel, negatedTag
}

func combineSelectorAndTag(sel string, tag string) string {
	if tag == "" {
		return sel
	}
	if sel == "" {
		return tagToSelector(tag)
	}
	return fmt.Sprintf("(%s) && has(%s)", sel, tag)
}

func tagToSelector(tag string) string {
	if tag == "" {
		return ""
	}
	return fmt.Sprintf("has(%s)", tag)
}<|MERGE_RESOLUTION|>--- conflicted
+++ resolved
@@ -20,6 +20,7 @@
 	log "github.com/sirupsen/logrus"
 
 	"github.com/tigera/api/pkg/lib/numorstring"
+
 	"github.com/projectcalico/libcalico-go/lib/backend/model"
 	"github.com/projectcalico/libcalico-go/lib/net"
 	"github.com/projectcalico/libcalico-go/lib/selector"
@@ -115,28 +116,21 @@
 
 func (d *IPSetData) UniqueID() string {
 	if d.cachedUID == "" {
-<<<<<<< HEAD
-		selID := d.Selector.UniqueID()
-		if d.NamedPortProtocol == labelindex.ProtocolNone {
-			if d.isDomainSet {
-				// Prefix with "d" instead of "s".
-				d.cachedUID = "d" + selID[1:]
-			} else if d.IsEgressSelector {
-				// Prefix with "e" instead of "s".
-				d.cachedUID = "e" + selID[1:]
-			} else {
-				d.cachedUID = selID
-			}
-=======
 		if d.Service != "" {
 			// Service based IP set.
 			d.cachedUID = hash.MakeUniqueID("svc", d.Service)
->>>>>>> 22392d18
 		} else {
-			// Selector / named-port based IP set.
 			selID := d.Selector.UniqueID()
 			if d.NamedPortProtocol == labelindex.ProtocolNone {
-				d.cachedUID = selID
+				if d.isDomainSet {
+					// Prefix with "d" instead of "s".
+					d.cachedUID = "d" + selID[1:]
+				} else if d.IsEgressSelector {
+					// Prefix with "e" instead of "s".
+					d.cachedUID = "e" + selID[1:]
+				} else {
+					d.cachedUID = selID
+				}
 			} else {
 				idToHash := selID + "," + d.NamedPortProtocol.String() + "," + d.NamedPort
 				d.cachedUID = hash.MakeUniqueID("n", idToHash)
@@ -152,16 +146,14 @@
 	if d.NamedPortProtocol != labelindex.ProtocolNone {
 		return proto.IPSetUpdate_IP_AND_PORT
 	}
-<<<<<<< HEAD
 	if d.isDomainSet {
 		return proto.IPSetUpdate_DOMAIN
 	}
 	if d.IsEgressSelector {
 		return proto.IPSetUpdate_EGRESS_IP
-=======
+	}
 	if d.Service != "" {
 		return proto.IPSetUpdate_IP_AND_PORT
->>>>>>> 22392d18
 	}
 	return proto.IPSetUpdate_NET
 }
@@ -333,12 +325,9 @@
 	ICMPCode             *int
 	SrcIPSetIDs          []string
 	DstIPSetIDs          []string
-<<<<<<< HEAD
 	DstDomainIPSetIDs    []string
 	DstDomains           []string
-=======
 	DstIPPortSetIDs      []string
->>>>>>> 22392d18
 
 	NotProtocol             *numorstring.Protocol
 	NotSrcNets              []*net.IPNet
@@ -451,10 +440,9 @@
 		}
 	}
 
-<<<<<<< HEAD
 	notSrcSelIPSets := selectorsToIPSets(notSrcSels, false)
 	notDstSelIPSets := selectorsToIPSets(notDstSels, false)
-=======
+
 	// Include any Service IPSet as well.
 	var dstIPPortSets []*IPSetData
 	if rule.DstService != "" {
@@ -462,10 +450,6 @@
 		dstIPPortSets = append(dstIPPortSets, &IPSetData{Service: svc})
 	}
 
-	notSrcSelIPSets := selectorsToIPSets(notSrcSels)
-	notDstSelIPSets := selectorsToIPSets(notDstSels)
->>>>>>> 22392d18
-
 	parsedRule = &ParsedRule{
 		Action: rule.Action,
 
@@ -482,12 +466,9 @@
 		DstPorts:             dstNumericPorts,
 		DstNamedPortIPSetIDs: ipSetsToUIDs(dstNamedPortIPSets),
 		DstIPSetIDs:          ipSetsToUIDs(dstSelIPSets),
-<<<<<<< HEAD
 		DstDomainIPSetIDs:    ipSetsToUIDs(dstDomainIPSets),
 		DstDomains:           dstDomains,
-=======
 		DstIPPortSetIDs:      ipSetsToUIDs(dstIPPortSets),
->>>>>>> 22392d18
 
 		ICMPType: rule.ICMPType,
 		ICMPCode: rule.ICMPCode,
