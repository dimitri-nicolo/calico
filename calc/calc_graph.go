--- conflicted
+++ resolved
@@ -80,7 +80,16 @@
 	OnNamespaceRemove(proto.NamespaceID)
 }
 
-<<<<<<< HEAD
+type routeCallbacks interface {
+	OnRouteUpdate(update *proto.RouteUpdate)
+	OnRouteRemove(dst string)
+}
+
+type vxlanCallbacks interface {
+	OnVTEPUpdate(update *proto.VXLANTunnelEndpointUpdate)
+	OnVTEPRemove(node string)
+}
+
 type ipsecCallbacks interface {
 	OnIPSecBindingAdded(b IPSecBinding)
 	OnIPSecBindingRemoved(b IPSecBinding)
@@ -88,16 +97,6 @@
 	OnIPSecBlacklistRemoved(workloadAddr ip.Addr)
 	OnIPSecTunnelAdded(tunnelAddr ip.Addr)
 	OnIPSecTunnelRemoved(tunnelAddr ip.Addr)
-=======
-type routeCallbacks interface {
-	OnRouteUpdate(update *proto.RouteUpdate)
-	OnRouteRemove(dst string)
-}
-
-type vxlanCallbacks interface {
-	OnVTEPUpdate(update *proto.VXLANTunnelEndpointUpdate)
-	OnVTEPRemove(node string)
->>>>>>> fbe8a12e
 }
 
 type PipelineCallbacks interface {
@@ -106,17 +105,14 @@
 	endpointCallbacks
 	configCallbacks
 	passthruCallbacks
-<<<<<<< HEAD
+	routeCallbacks
+	vxlanCallbacks
 	ipsecCallbacks
 }
 
 type endpointPolicyCache interface {
 	endpointCallbacks
 	ruleScanner
-=======
-	routeCallbacks
-	vxlanCallbacks
->>>>>>> fbe8a12e
 }
 
 type CalcGraph struct {
@@ -125,12 +121,8 @@
 	activeRulesCalculator *ActiveRulesCalculator
 }
 
-<<<<<<< HEAD
-func NewCalculationGraph(callbacks PipelineCallbacks, cache *LookupsCache, hostname string, tiersEnabled bool) *CalcGraph {
-=======
-func NewCalculationGraph(callbacks PipelineCallbacks, conf *config.Config) *CalcGraph {
+func NewCalculationGraph(callbacks PipelineCallbacks, cache *LookupsCache, conf *config.Config, tiersEnabled bool) *CalcGraph {
 	hostname := conf.FelixHostname
->>>>>>> fbe8a12e
 	log.Infof("Creating calculation graph, filtered to hostname %v", hostname)
 
 	// The source of the processing graph, this dispatcher will be fed all the updates from the
