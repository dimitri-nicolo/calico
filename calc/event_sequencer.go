// Copyright (c) 2016-2018 Tigera, Inc. All rights reserved.
//
// Licensed under the Apache License, Version 2.0 (the "License");
// you may not use this file except in compliance with the License.
// You may obtain a copy of the License at
//
//     http://www.apache.org/licenses/LICENSE-2.0
//
// Unless required by applicable law or agreed to in writing, software
// distributed under the License is distributed on an "AS IS" BASIS,
// WITHOUT WARRANTIES OR CONDITIONS OF ANY KIND, either express or implied.
// See the License for the specific language governing permissions and
// limitations under the License.

package calc

import (
	"strings"

	log "github.com/sirupsen/logrus"

	"fmt"

	"github.com/projectcalico/felix/config"
	"github.com/projectcalico/felix/ip"
	"github.com/projectcalico/felix/labelindex"
	"github.com/projectcalico/felix/multidict"
	"github.com/projectcalico/felix/proto"
	"github.com/projectcalico/libcalico-go/lib/backend/model"
	"github.com/projectcalico/libcalico-go/lib/net"
	"github.com/projectcalico/libcalico-go/lib/set"
)

type EventHandler func(message interface{})

type configInterface interface {
	UpdateFrom(map[string]string, config.Source) (changed bool, err error)
	RawValues() map[string]string
}

// EventSequencer buffers and coalesces updates from the calculation graph then flushes them
// when Flush() is called.  It flushed updates in a dependency-safe order.
type EventSequencer struct {
	config configInterface

	// Buffers used to hold data that we haven't flushed yet so we can coalesce multiple
	// updates and generate updates in dependency order.
	pendingAddedIPSets           map[string]proto.IPSetUpdate_IPSetType
	pendingRemovedIPSets         set.Set
	pendingAddedIPSetMembers     multidict.StringToIface
	pendingRemovedIPSetMembers   multidict.StringToIface
	pendingPolicyUpdates         map[model.PolicyKey]*ParsedRules
	pendingPolicyDeletes         set.Set
	pendingProfileUpdates        map[model.ProfileRulesKey]*ParsedRules
	pendingProfileDeletes        set.Set
	pendingEndpointUpdates       map[model.Key]interface{}
	pendingEndpointTierUpdates   map[model.Key][]tierInfo
	pendingEndpointDeletes       set.Set
	pendingHostIPUpdates         map[string]*net.IP
	pendingHostIPDeletes         set.Set
	pendingIPPoolUpdates         map[ip.CIDR]*model.IPPool
	pendingIPPoolDeletes         set.Set
	pendingNotReady              bool
	pendingGlobalConfig          map[string]string
	pendingHostConfig            map[string]string
	pendingServiceAccountUpdates map[proto.ServiceAccountID]*proto.ServiceAccountUpdate
	pendingServiceAccountDeletes set.Set
	pendingNamespaceUpdates      map[proto.NamespaceID]*proto.NamespaceUpdate
	pendingNamespaceDeletes      set.Set
	pendingIPSecBindingAdds      set.Set
	pendingIPSecBindingRemoves   set.Set

	// Sets to record what we've sent downstream.  Updated whenever we flush.
	sentIPSets          set.Set
	sentPolicies        set.Set
	sentProfiles        set.Set
	sentEndpoints       set.Set
	sentHostIPs         set.Set
	sentIPPools         set.Set
	sentServiceAccounts set.Set
	sentNamespaces      set.Set

	Callback EventHandler
}

//func (buf *EventSequencer) HasPendingUpdates() {
//	return buf.pendingAddedIPSets.Len() > 0 ||
//		buf.pendingRemovedIPSets.Len() > 0 ||
//		buf.pendingAddedIPSetMembers.Len() > 0 ||
//		buf.pendingRemovedIPSetMembers.Len() > 0 ||
//		len(buf.pendingPolicyUpdates) > 0 ||
//		buf.pendingPolicyDeletes.Len() > 0 ||
//
//}

func NewEventSequencer(conf configInterface) *EventSequencer {
	buf := &EventSequencer{
		config:                     conf,
		pendingAddedIPSets:         map[string]proto.IPSetUpdate_IPSetType{},
		pendingRemovedIPSets:       set.New(),
		pendingAddedIPSetMembers:   multidict.NewStringToIface(),
		pendingRemovedIPSetMembers: multidict.NewStringToIface(),

		pendingPolicyUpdates:         map[model.PolicyKey]*ParsedRules{},
		pendingPolicyDeletes:         set.New(),
		pendingProfileUpdates:        map[model.ProfileRulesKey]*ParsedRules{},
		pendingProfileDeletes:        set.New(),
		pendingEndpointUpdates:       map[model.Key]interface{}{},
		pendingEndpointTierUpdates:   map[model.Key][]tierInfo{},
		pendingEndpointDeletes:       set.New(),
		pendingHostIPUpdates:         map[string]*net.IP{},
		pendingHostIPDeletes:         set.New(),
		pendingIPPoolUpdates:         map[ip.CIDR]*model.IPPool{},
		pendingIPPoolDeletes:         set.New(),
		pendingServiceAccountUpdates: map[proto.ServiceAccountID]*proto.ServiceAccountUpdate{},
		pendingServiceAccountDeletes: set.New(),
		pendingNamespaceUpdates:      map[proto.NamespaceID]*proto.NamespaceUpdate{},
		pendingNamespaceDeletes:      set.New(),
		pendingIPSecBindingAdds:      set.New(),
		pendingIPSecBindingRemoves:   set.New(),

		// Sets to record what we've sent downstream.  Updated whenever we flush.
		sentIPSets:          set.New(),
		sentPolicies:        set.New(),
		sentProfiles:        set.New(),
		sentEndpoints:       set.New(),
		sentHostIPs:         set.New(),
		sentIPPools:         set.New(),
		sentServiceAccounts: set.New(),
		sentNamespaces:      set.New(),
	}
	return buf
}

func (buf *EventSequencer) OnIPSetAdded(setID string, ipSetType proto.IPSetUpdate_IPSetType) {
	log.Debugf("IP set %v now active", setID)
	if buf.sentIPSets.Contains(setID) && !buf.pendingRemovedIPSets.Contains(setID) {
		log.Panic("OnIPSetAdded called for existing IP set")
	}
	buf.pendingAddedIPSets[setID] = ipSetType
	buf.pendingRemovedIPSets.Discard(setID)
	// An add implicitly means that the set is now empty.
	buf.pendingAddedIPSetMembers.DiscardKey(setID)
	buf.pendingRemovedIPSetMembers.DiscardKey(setID)
}

func (buf *EventSequencer) OnIPSetRemoved(setID string) {
	log.Debugf("IP set %v no longer active", setID)
	_, updatePending := buf.pendingAddedIPSets[setID]
	if !buf.sentIPSets.Contains(setID) && !updatePending {
		log.WithField("setID", setID).Panic("IPSetRemoved called for unknown IP set")
	}
	if buf.sentIPSets.Contains(setID) {
		buf.pendingRemovedIPSets.Add(setID)
	}
	delete(buf.pendingAddedIPSets, setID)
	buf.pendingAddedIPSetMembers.DiscardKey(setID)
	buf.pendingRemovedIPSetMembers.DiscardKey(setID)
}

func (buf *EventSequencer) OnIPSetMemberAdded(setID string, member labelindex.IPSetMember) {
	log.Debugf("IP set %v now contains %v", setID, member)
	_, updatePending := buf.pendingAddedIPSets[setID]
	if !buf.sentIPSets.Contains(setID) && !updatePending {
		log.WithField("setID", setID).Panic("Member added to unknown IP set")
	}
	if buf.pendingRemovedIPSetMembers.Contains(setID, member) {
		buf.pendingRemovedIPSetMembers.Discard(setID, member)
	} else {
		buf.pendingAddedIPSetMembers.Put(setID, member)
	}
}

func (buf *EventSequencer) OnIPSetMemberRemoved(setID string, member labelindex.IPSetMember) {
	log.Debugf("IP set %v no longer contains %v", setID, member)
	_, updatePending := buf.pendingAddedIPSets[setID]
	if !buf.sentIPSets.Contains(setID) && !updatePending {
		log.WithField("setID", setID).Panic("Member removed from unknown IP set")
	}
	if buf.pendingAddedIPSetMembers.Contains(setID, member) {
		buf.pendingAddedIPSetMembers.Discard(setID, member)
	} else {
		buf.pendingRemovedIPSetMembers.Put(setID, member)
	}
}

func (buf *EventSequencer) OnDatastoreNotReady() {
	buf.pendingNotReady = true
}

func (buf *EventSequencer) flushReadyFlag() {
	if !buf.pendingNotReady {
		return
	}
	buf.pendingNotReady = false
	buf.Callback(&DatastoreNotReady{})
}

type DatastoreNotReady struct{}

func (buf *EventSequencer) OnConfigUpdate(globalConfig, hostConfig map[string]string) {
	buf.pendingGlobalConfig = globalConfig
	buf.pendingHostConfig = hostConfig
}

func (buf *EventSequencer) flushConfigUpdate() {
	if buf.pendingGlobalConfig == nil {
		return
	}
	logCxt := log.WithFields(log.Fields{
		"global": buf.pendingGlobalConfig,
		"host":   buf.pendingHostConfig,
	})
	logCxt.Info("Possible config update.")
	globalChanged, err := buf.config.UpdateFrom(buf.pendingGlobalConfig, config.DatastoreGlobal)
	if err != nil {
		logCxt.WithError(err).Panic("Failed to parse config update")
	}
	hostChanged, err := buf.config.UpdateFrom(buf.pendingHostConfig, config.DatastorePerHost)
	if err != nil {
		logCxt.WithError(err).Panic("Failed to parse config update")
	}
	if globalChanged || hostChanged {
		rawConfig := buf.config.RawValues()
		log.WithField("merged", rawConfig).Info("Config changed. Sending ConfigUpdate message.")
		buf.Callback(&proto.ConfigUpdate{
			Config: rawConfig,
		})
	}
	buf.pendingGlobalConfig = nil
	buf.pendingHostConfig = nil
}

func (buf *EventSequencer) OnPolicyActive(key model.PolicyKey, rules *ParsedRules) {
	buf.pendingPolicyDeletes.Discard(key)
	buf.pendingPolicyUpdates[key] = rules
}

func (buf *EventSequencer) flushPolicyUpdates() {
	for key, rules := range buf.pendingPolicyUpdates {
		buf.Callback(ParsedRulesToActivePolicyUpdate(key, rules))
		buf.sentPolicies.Add(key)
		delete(buf.pendingPolicyUpdates, key)
	}
}

func ParsedRulesToActivePolicyUpdate(key model.PolicyKey, rules *ParsedRules) *proto.ActivePolicyUpdate {
	return &proto.ActivePolicyUpdate{
		Id: &proto.PolicyID{
			Tier: key.Tier,
			Name: key.Name,
		},
		Policy: &proto.Policy{
			Namespace: rules.Namespace,
			InboundRules: parsedRulesToProtoRules(
				rules.InboundRules,
				"pol-in-default/"+key.Name,
			),
			OutboundRules: parsedRulesToProtoRules(
				rules.OutboundRules,
				"pol-out-default/"+key.Name,
			),
			Untracked: rules.Untracked,
			PreDnat:   rules.PreDNAT,
		},
	}
}

func (buf *EventSequencer) OnPolicyInactive(key model.PolicyKey) {
	delete(buf.pendingPolicyUpdates, key)
	if buf.sentPolicies.Contains(key) {
		buf.pendingPolicyDeletes.Add(key)
	}
}
func (buf *EventSequencer) flushPolicyDeletes() {
	buf.pendingPolicyDeletes.Iter(func(item interface{}) error {
		buf.Callback(&proto.ActivePolicyRemove{
			Id: &proto.PolicyID{
				Tier: item.(model.PolicyKey).Tier,
				Name: item.(model.PolicyKey).Name,
			},
		})
		buf.sentPolicies.Discard(item)
		return set.RemoveItem
	})
}

func (buf *EventSequencer) OnProfileActive(key model.ProfileRulesKey, rules *ParsedRules) {
	buf.pendingProfileDeletes.Discard(key)
	buf.pendingProfileUpdates[key] = rules
}

func (buf *EventSequencer) flushProfileUpdates() {
	for key, rulesOrNil := range buf.pendingProfileUpdates {
		buf.Callback(&proto.ActiveProfileUpdate{
			Id: &proto.ProfileID{
				Name: key.Name,
			},
			Profile: &proto.Profile{
				InboundRules: parsedRulesToProtoRules(
					rulesOrNil.InboundRules,
					"prof-in-"+key.Name,
				),
				OutboundRules: parsedRulesToProtoRules(
					rulesOrNil.OutboundRules,
					"prof-out-"+key.Name,
				),
			},
		})
		buf.sentProfiles.Add(key)
		delete(buf.pendingProfileUpdates, key)
	}
}

func (buf *EventSequencer) OnProfileInactive(key model.ProfileRulesKey) {
	delete(buf.pendingProfileUpdates, key)
	if buf.sentProfiles.Contains(key) {
		buf.pendingProfileDeletes.Add(key)
	}
}

func (buf *EventSequencer) flushProfileDeletes() {
	buf.pendingProfileDeletes.Iter(func(item interface{}) error {
		buf.Callback(&proto.ActiveProfileRemove{
			Id: &proto.ProfileID{
				Name: item.(model.ProfileRulesKey).Name,
			},
		})
		buf.sentProfiles.Discard(item)
		return set.RemoveItem
	})
}

func ModelWorkloadEndpointToProto(ep *model.WorkloadEndpoint, tiers []*proto.TierInfo) *proto.WorkloadEndpoint {
	mac := ""
	if ep.Mac != nil {
		mac = ep.Mac.String()
	}
	return &proto.WorkloadEndpoint{
		State:      ep.State,
		Name:       ep.Name,
		Mac:        mac,
		ProfileIds: ep.ProfileIDs,
		Ipv4Nets:   netsToStrings(ep.IPv4Nets),
		Ipv6Nets:   netsToStrings(ep.IPv6Nets),
		Tiers:      tiers,
		Ipv4Nat:    natsToProtoNatInfo(ep.IPv4NAT),
		Ipv6Nat:    natsToProtoNatInfo(ep.IPv6NAT),
	}
}

func ModelHostEndpointToProto(ep *model.HostEndpoint, tiers, untrackedTiers, preDNATTiers []*proto.TierInfo, forwardTiers []*proto.TierInfo) *proto.HostEndpoint {
	return &proto.HostEndpoint{
		Name:              ep.Name,
		ExpectedIpv4Addrs: ipsToStrings(ep.ExpectedIPv4Addrs),
		ExpectedIpv6Addrs: ipsToStrings(ep.ExpectedIPv6Addrs),
		ProfileIds:        ep.ProfileIDs,
		Tiers:             tiers,
		UntrackedTiers:    untrackedTiers,
		PreDnatTiers:      preDNATTiers,
		ForwardTiers:      forwardTiers,
	}
}

func (buf *EventSequencer) OnEndpointTierUpdate(key model.Key,
	endpoint interface{},
	filteredTiers []tierInfo,
) {
	if endpoint == nil {
		// Deletion. Squash any queued updates.
		delete(buf.pendingEndpointUpdates, key)
		delete(buf.pendingEndpointTierUpdates, key)
		if buf.sentEndpoints.Contains(key) {
			// We'd previously sent an update, so we need to send a deletion.
			buf.pendingEndpointDeletes.Add(key)
		}
	} else {
		// Update.
		buf.pendingEndpointDeletes.Discard(key)
		buf.pendingEndpointUpdates[key] = endpoint
		buf.pendingEndpointTierUpdates[key] = filteredTiers
	}
}

func (buf *EventSequencer) flushEndpointTierUpdates() {
	for key, endpoint := range buf.pendingEndpointUpdates {
		tiers, untrackedTiers, preDNATTiers, forwardTiers := tierInfoToProtoTierInfo(buf.pendingEndpointTierUpdates[key])
		switch key := key.(type) {
		case model.WorkloadEndpointKey:
			wlep := endpoint.(*model.WorkloadEndpoint)
			buf.Callback(&proto.WorkloadEndpointUpdate{
				Id: &proto.WorkloadEndpointID{
					OrchestratorId: key.OrchestratorID,
					WorkloadId:     key.WorkloadID,
					EndpointId:     key.EndpointID,
				},
				Endpoint: ModelWorkloadEndpointToProto(wlep, tiers),
			})
		case model.HostEndpointKey:
			hep := endpoint.(*model.HostEndpoint)
			buf.Callback(&proto.HostEndpointUpdate{
				Id: &proto.HostEndpointID{
					EndpointId: key.EndpointID,
				},
				Endpoint: ModelHostEndpointToProto(hep, tiers, untrackedTiers, preDNATTiers, forwardTiers),
			})
		}
		// Record that we've sent this endpoint.
		buf.sentEndpoints.Add(key)
		// And clean up the pending buffer.
		delete(buf.pendingEndpointUpdates, key)
		delete(buf.pendingEndpointTierUpdates, key)
	}
}

func (buf *EventSequencer) flushEndpointTierDeletes() {
	buf.pendingEndpointDeletes.Iter(func(item interface{}) error {
		switch key := item.(type) {
		case model.WorkloadEndpointKey:
			buf.Callback(&proto.WorkloadEndpointRemove{
				Id: &proto.WorkloadEndpointID{
					OrchestratorId: key.OrchestratorID,
					WorkloadId:     key.WorkloadID,
					EndpointId:     key.EndpointID,
				},
			})
		case model.HostEndpointKey:
			buf.Callback(&proto.HostEndpointRemove{
				Id: &proto.HostEndpointID{
					EndpointId: key.EndpointID,
				},
			})
		}
		buf.sentEndpoints.Discard(item)
		return set.RemoveItem
	})
}

func (buf *EventSequencer) OnHostIPUpdate(hostname string, ip *net.IP) {
	log.WithFields(log.Fields{
		"hostname": hostname,
		"ip":       ip,
	}).Debug("HostIP update")
	buf.pendingHostIPDeletes.Discard(hostname)
	buf.pendingHostIPUpdates[hostname] = ip
}

func (buf *EventSequencer) flushHostIPUpdates() {
	for hostname, hostIP := range buf.pendingHostIPUpdates {
		buf.Callback(&proto.HostMetadataUpdate{
			Hostname: hostname,
			Ipv4Addr: hostIP.IP.String(),
		})
		buf.sentHostIPs.Add(hostname)
		delete(buf.pendingHostIPUpdates, hostname)
	}
}

func (buf *EventSequencer) OnHostIPRemove(hostname string) {
	log.WithField("hostname", hostname).Debug("HostIP removed")
	delete(buf.pendingHostIPUpdates, hostname)
	if buf.sentHostIPs.Contains(hostname) {
		buf.pendingHostIPDeletes.Add(hostname)
	}
}
func (buf *EventSequencer) flushHostIPDeletes() {
	buf.pendingHostIPDeletes.Iter(func(item interface{}) error {
		buf.Callback(&proto.HostMetadataRemove{
			Hostname: item.(string),
		})
		buf.sentHostIPs.Discard(item)
		return set.RemoveItem
	})
}

func (buf *EventSequencer) OnIPPoolUpdate(key model.IPPoolKey, pool *model.IPPool) {
	log.WithFields(log.Fields{
		"key":  key,
		"pool": pool,
	}).Debug("IPPool update")
	buf.pendingIPPoolDeletes.Discard(key)
	cidr := ip.CIDRFromCalicoNet(key.CIDR)
	buf.pendingIPPoolUpdates[cidr] = pool
}

func (buf *EventSequencer) flushIPPoolUpdates() {
	for key, pool := range buf.pendingIPPoolUpdates {
		buf.Callback(&proto.IPAMPoolUpdate{
			Id: cidrToIPPoolID(key),
			Pool: &proto.IPAMPool{
				Cidr:       pool.CIDR.String(),
				Masquerade: pool.Masquerade,
			},
		})
		buf.sentIPPools.Add(key)
		delete(buf.pendingIPPoolUpdates, key)
	}
}

func (buf *EventSequencer) OnIPPoolRemove(key model.IPPoolKey) {
	log.WithField("key", key).Debug("IPPool removed")
	cidr := ip.CIDRFromCalicoNet(key.CIDR)
	delete(buf.pendingIPPoolUpdates, cidr)
	if buf.sentIPPools.Contains(cidr) {
		buf.pendingIPPoolDeletes.Add(cidr)
	}
}

func (buf *EventSequencer) flushIPPoolDeletes() {
	buf.pendingIPPoolDeletes.Iter(func(item interface{}) error {
		key := item.(ip.CIDR)
		buf.Callback(&proto.IPAMPoolRemove{
			Id: cidrToIPPoolID(key),
		})
		buf.sentIPPools.Discard(key)
		return set.RemoveItem
	})
}

func (buf *EventSequencer) flushAddedIPSets() {
	for setID, setType := range buf.pendingAddedIPSets {
		log.WithField("setID", setID).Debug("Flushing added IP set")
		members := make([]string, 0)
		buf.pendingAddedIPSetMembers.Iter(setID, func(value interface{}) {
			member := value.(labelindex.IPSetMember)
			members = append(members, memberToProto(member))
		})
		buf.pendingAddedIPSetMembers.DiscardKey(setID)
		buf.Callback(&proto.IPSetUpdate{
			Id:      setID,
			Members: members,
			Type:    setType,
		})
		buf.sentIPSets.Add(setID)
		delete(buf.pendingAddedIPSets, setID)
	}
}

func memberToProto(member labelindex.IPSetMember) string {
	switch member.Protocol {
	case labelindex.ProtocolNone:
		return member.CIDR.String()
	case labelindex.ProtocolTCP:
		return fmt.Sprintf("%s,tcp:%d", member.CIDR.Addr(), member.PortNumber)
	case labelindex.ProtocolUDP:
		return fmt.Sprintf("%s,udp:%d", member.CIDR.Addr(), member.PortNumber)
	}
	log.WithField("member", member).Panic("Unknown IP set member type")
	return ""
}

func (buf *EventSequencer) Flush() {
	// Flush (rare) config changes first, since they may trigger a restart of the process.
	buf.flushReadyFlag()
	buf.flushConfigUpdate()

	// Flush mainline additions/updates in dependency order (IP sets, policy, endpoints) so
	// that later updates always have their dependencies in place.
	buf.flushAddedIPSets()
	buf.flushIPSetDeltas()
	buf.flushPolicyUpdates()
	buf.flushProfileUpdates()
	buf.flushEndpointTierUpdates()

	// Then flush removals in reverse order.
	buf.flushEndpointTierDeletes()
	buf.flushProfileDeletes()
	buf.flushPolicyDeletes()
	buf.flushRemovedIPSets()

	// Flush ServiceAccount and Namespace updates. These have no particular ordering compared with other updates.
	buf.flushServiceAccounts()
	buf.flushNamespaces()

	// Flush IPSec bindings, these have no particular ordering with other updates.
	buf.flushIPSecBindings()

	// Flush (rare) cluster-wide updates.  There's no particular ordering to these so we might
	// as well do deletions first to minimise occupancy.
	buf.flushHostIPDeletes()
	buf.flushHostIPUpdates()
	buf.flushIPPoolDeletes()
	buf.flushIPPoolUpdates()
}

func (buf *EventSequencer) flushRemovedIPSets() {
	buf.pendingRemovedIPSets.Iter(func(item interface{}) (err error) {
		setID := item.(string)
		log.Debugf("Flushing IP set remove: %v", setID)
		buf.Callback(&proto.IPSetRemove{
			Id: setID,
		})
		buf.pendingRemovedIPSetMembers.DiscardKey(setID)
		buf.pendingAddedIPSetMembers.DiscardKey(setID)
		buf.pendingRemovedIPSets.Discard(item)
		buf.sentIPSets.Discard(item)
		return
	})
	log.Debugf("Done flushing IP set removes")
}

func (buf *EventSequencer) flushIPSetDeltas() {
	buf.pendingRemovedIPSetMembers.IterKeys(buf.flushAddsOrRemoves)
	buf.pendingAddedIPSetMembers.IterKeys(buf.flushAddsOrRemoves)
	log.Debugf("Done flushing IP address deltas")
}

func (buf *EventSequencer) flushAddsOrRemoves(setID string) {
	log.Debugf("Flushing IP set deltas: %v", setID)
	deltaUpdate := proto.IPSetDeltaUpdate{
		Id: setID,
	}
	buf.pendingAddedIPSetMembers.Iter(setID, func(item interface{}) {
		member := item.(labelindex.IPSetMember)
		deltaUpdate.AddedMembers = append(deltaUpdate.AddedMembers, memberToProto(member))
	})
	buf.pendingRemovedIPSetMembers.Iter(setID, func(item interface{}) {
		member := item.(labelindex.IPSetMember)
		deltaUpdate.RemovedMembers = append(deltaUpdate.RemovedMembers, memberToProto(member))
	})
	buf.pendingAddedIPSetMembers.DiscardKey(setID)
	buf.pendingRemovedIPSetMembers.DiscardKey(setID)
	buf.Callback(&deltaUpdate)
}

func (buf *EventSequencer) OnServiceAccountUpdate(update *proto.ServiceAccountUpdate) {
	// We trust the caller not to send us an update with nil ID, so safe to dereference.
	id := *update.Id
	log.WithFields(log.Fields{
		"key":    id,
		"labels": update.GetLabels(),
	}).Debug("ServiceAccount update")
	buf.pendingServiceAccountDeletes.Discard(id)
	buf.pendingServiceAccountUpdates[id] = update
}

func (buf *EventSequencer) OnServiceAccountRemove(id proto.ServiceAccountID) {
	log.WithFields(log.Fields{
		"key": id,
	}).Debug("ServiceAccount removed")
	delete(buf.pendingServiceAccountUpdates, id)
	if buf.sentServiceAccounts.Contains(id) {
		buf.pendingServiceAccountDeletes.Add(id)
	}
}

func (buf *EventSequencer) flushServiceAccounts() {
	// Order doesn't matter, but send removes first to reduce max occupancy
	buf.pendingServiceAccountDeletes.Iter(func(item interface{}) error {
		id := item.(proto.ServiceAccountID)
		msg := proto.ServiceAccountRemove{Id: &id}
		buf.Callback(&msg)
		buf.sentServiceAccounts.Discard(id)
		return nil
	})
	buf.pendingServiceAccountDeletes.Clear()
	for _, msg := range buf.pendingServiceAccountUpdates {
		buf.Callback(msg)
		id := msg.Id
		// We safely dereferenced the Id in OnServiceAccountUpdate before adding it to the pending updates map, so
		// it is safe to do so here.
		buf.sentServiceAccounts.Add(*id)
	}
	buf.pendingServiceAccountUpdates = make(map[proto.ServiceAccountID]*proto.ServiceAccountUpdate)
	log.Debug("Done flushing Service Accounts")
}

func (buf *EventSequencer) OnIPSecBindingAdded(b IPSecBinding) {
	if buf.pendingIPSecBindingRemoves.Contains(b) {
		// We haven't sent this remove through to the dataplane yet so we can squash it here...
		buf.pendingIPSecBindingRemoves.Discard(b)
	} else {
		buf.pendingIPSecBindingAdds.Add(b)
	}
}

func (buf *EventSequencer) OnIPSecBindingRemoved(b IPSecBinding) {
	if buf.pendingIPSecBindingAdds.Contains(b) {
		// We haven't sent this add through to the dataplane yet so we can squash it here...
		buf.pendingIPSecBindingAdds.Discard(b)
	} else {
		buf.pendingIPSecBindingRemoves.Add(b)
	}
}

func (buf *EventSequencer) flushIPSecBindings() {
	updatesByTunnel := map[ip.Addr]*proto.IPSecBindingUpdate{}

	getOrCreateUpd := func(tunnelAddr ip.Addr) *proto.IPSecBindingUpdate {
		upd := updatesByTunnel[tunnelAddr]
		if upd == nil {
			upd = &proto.IPSecBindingUpdate{}
			updatesByTunnel[tunnelAddr] = upd
			upd.TunnelAddr = tunnelAddr.String()
		}
<<<<<<< HEAD
		if tunnelAddr != nil {
			upd.TunnelAddr = tunnelAddr.String()
		}
=======
>>>>>>> c393255f
		return upd
	}
	buf.pendingIPSecBindingAdds.Iter(func(item interface{}) error {
		b := item.(IPSecBinding)
		upd := getOrCreateUpd(b.TunnelAddr)
		upd.AddedAddrs = append(upd.AddedAddrs, b.WorkloadAddr.String())
		return set.RemoveItem
	})
	buf.pendingIPSecBindingRemoves.Iter(func(item interface{}) error {
		b := item.(IPSecBinding)
		upd := getOrCreateUpd(b.TunnelAddr)
		upd.RemovedAddrs = append(upd.RemovedAddrs, b.WorkloadAddr.String())
		return set.RemoveItem
	})

	for _, upd := range updatesByTunnel {
		buf.Callback(upd)
	}
}

func (buf *EventSequencer) OnNamespaceUpdate(update *proto.NamespaceUpdate) {
	// We trust the caller not to send us an update with nil ID, so safe to dereference.
	id := *update.Id
	log.WithFields(log.Fields{
		"key":    id,
		"labels": update.GetLabels(),
	}).Debug("Namespace update")
	buf.pendingNamespaceDeletes.Discard(id)
	buf.pendingNamespaceUpdates[id] = update
}

func (buf *EventSequencer) OnNamespaceRemove(id proto.NamespaceID) {
	log.WithFields(log.Fields{
		"key": id,
	}).Debug("Namespace removed")
	delete(buf.pendingNamespaceUpdates, id)
	if buf.sentNamespaces.Contains(id) {
		buf.pendingNamespaceDeletes.Add(id)
	}
}

func (buf *EventSequencer) flushNamespaces() {
	// Order doesn't matter, but send removes first to reduce max occupancy
	buf.pendingNamespaceDeletes.Iter(func(item interface{}) error {
		id := item.(proto.NamespaceID)
		msg := proto.NamespaceRemove{Id: &id}
		buf.Callback(&msg)
		buf.sentNamespaces.Discard(id)
		return nil
	})
	buf.pendingNamespaceDeletes.Clear()
	for _, msg := range buf.pendingNamespaceUpdates {
		buf.Callback(msg)
		id := msg.Id
		// We safely dereferenced the Id in OnNamespaceUpdate before adding it to the pending updates map, so
		// it is safe to do so here.
		buf.sentNamespaces.Add(*id)
	}
	buf.pendingNamespaceUpdates = make(map[proto.NamespaceID]*proto.NamespaceUpdate)
	log.Debug("Done flushing Namespaces")
}

func cidrToIPPoolID(cidr ip.CIDR) string {
	return strings.Replace(cidr.String(), "/", "-", 1)
}

func addPolicyToTierInfo(pol *PolKV, tierInfo *proto.TierInfo, egressAllowed bool) {
	if pol.GovernsIngress() {
		tierInfo.IngressPolicies = append(tierInfo.IngressPolicies, pol.Key.Name)
	}
	if egressAllowed && pol.GovernsEgress() {
		tierInfo.EgressPolicies = append(tierInfo.EgressPolicies, pol.Key.Name)
	}
}

func tierInfoToProtoTierInfo(filteredTiers []tierInfo) (normalTiers, untrackedTiers, preDNATTiers, forwardTiers []*proto.TierInfo) {
	if len(filteredTiers) > 0 {
		for _, ti := range filteredTiers {
			untrackedTierInfo := &proto.TierInfo{Name: ti.Name}
			preDNATTierInfo := &proto.TierInfo{Name: ti.Name}
			forwardTierInfo := &proto.TierInfo{Name: ti.Name}
			normalTierInfo := &proto.TierInfo{Name: ti.Name}
			for _, pol := range ti.OrderedPolicies {
				if pol.Value.DoNotTrack {
					addPolicyToTierInfo(&pol, untrackedTierInfo, true)
				} else if pol.Value.PreDNAT {
					addPolicyToTierInfo(&pol, preDNATTierInfo, false)
				} else {
					if pol.Value.ApplyOnForward {
						addPolicyToTierInfo(&pol, forwardTierInfo, true)
					}
					addPolicyToTierInfo(&pol, normalTierInfo, true)
				}
			}

			if len(untrackedTierInfo.IngressPolicies) > 0 || len(untrackedTierInfo.EgressPolicies) > 0 {
				untrackedTiers = append(untrackedTiers, untrackedTierInfo)
			}
			if len(preDNATTierInfo.IngressPolicies) > 0 || len(preDNATTierInfo.EgressPolicies) > 0 {
				preDNATTiers = append(preDNATTiers, preDNATTierInfo)
			}
			if len(forwardTierInfo.IngressPolicies) > 0 || len(forwardTierInfo.EgressPolicies) > 0 {
				forwardTiers = append(forwardTiers, forwardTierInfo)
			}
			if len(normalTierInfo.IngressPolicies) > 0 || len(normalTierInfo.EgressPolicies) > 0 {
				normalTiers = append(normalTiers, normalTierInfo)
			}
		}
	}
	return
}

func netsToStrings(nets []net.IPNet) []string {
	output := make([]string, len(nets))
	for ii, ipNet := range nets {
		output[ii] = ipNet.String()
	}
	return output
}

func ipsToStrings(ips []net.IP) []string {
	output := make([]string, len(ips))
	for ii, netIP := range ips {
		output[ii] = netIP.String()
	}
	return output
}

func natsToProtoNatInfo(nats []model.IPNAT) []*proto.NatInfo {
	protoNats := make([]*proto.NatInfo, len(nats))
	for ii, nat := range nats {
		protoNats[ii] = &proto.NatInfo{
			ExtIp: nat.ExtIP.String(),
			IntIp: nat.IntIP.String(),
		}
	}
	return protoNats
}<|MERGE_RESOLUTION|>--- conflicted
+++ resolved
@@ -691,14 +691,10 @@
 		if upd == nil {
 			upd = &proto.IPSecBindingUpdate{}
 			updatesByTunnel[tunnelAddr] = upd
-			upd.TunnelAddr = tunnelAddr.String()
+			if tunnelAddr != nil {
+				upd.TunnelAddr = tunnelAddr.String()
+			}
 		}
-<<<<<<< HEAD
-		if tunnelAddr != nil {
-			upd.TunnelAddr = tunnelAddr.String()
-		}
-=======
->>>>>>> c393255f
 		return upd
 	}
 	buf.pendingIPSecBindingAdds.Iter(func(item interface{}) error {
