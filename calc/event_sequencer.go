// Copyright (c) 2016-2018 Tigera, Inc. All rights reserved.
//
// Licensed under the Apache License, Version 2.0 (the "License");
// you may not use this file except in compliance with the License.
// You may obtain a copy of the License at
//
//     http://www.apache.org/licenses/LICENSE-2.0
//
// Unless required by applicable law or agreed to in writing, software
// distributed under the License is distributed on an "AS IS" BASIS,
// WITHOUT WARRANTIES OR CONDITIONS OF ANY KIND, either express or implied.
// See the License for the specific language governing permissions and
// limitations under the License.

package calc

import (
	"strings"

	log "github.com/sirupsen/logrus"

	"fmt"

	"github.com/projectcalico/felix/config"
	"github.com/projectcalico/felix/ip"
	"github.com/projectcalico/felix/labelindex"
	"github.com/projectcalico/felix/multidict"
	"github.com/projectcalico/felix/proto"
	"github.com/projectcalico/libcalico-go/lib/backend/model"
	"github.com/projectcalico/libcalico-go/lib/net"
	"github.com/projectcalico/libcalico-go/lib/set"
)

type EventHandler func(message interface{})

type configInterface interface {
	UpdateFrom(map[string]string, config.Source) (changed bool, err error)
	RawValues() map[string]string
}

// EventSequencer buffers and coalesces updates from the calculation graph then flushes them
// when Flush() is called.  It flushed updates in a dependency-safe order.
type EventSequencer struct {
	config configInterface

	// Buffers used to hold data that we haven't flushed yet so we can coalesce multiple
	// updates and generate updates in dependency order.
	pendingAddedIPSets           map[string]proto.IPSetUpdate_IPSetType
	pendingRemovedIPSets         set.Set
	pendingAddedIPSetMembers     multidict.StringToIface
	pendingRemovedIPSetMembers   multidict.StringToIface
	pendingPolicyUpdates         map[model.PolicyKey]*ParsedRules
	pendingPolicyDeletes         set.Set
	pendingProfileUpdates        map[model.ProfileRulesKey]*ParsedRules
	pendingProfileDeletes        set.Set
	pendingEndpointUpdates       map[model.Key]interface{}
	pendingEndpointTierUpdates   map[model.Key][]tierInfo
	pendingEndpointDeletes       set.Set
	pendingHostIPUpdates         map[string]*net.IP
	pendingHostIPDeletes         set.Set
	pendingIPPoolUpdates         map[ip.CIDR]*model.IPPool
	pendingIPPoolDeletes         set.Set
	pendingNotReady              bool
	pendingGlobalConfig          map[string]string
	pendingHostConfig            map[string]string
	pendingServiceAccountUpdates map[proto.ServiceAccountID]*proto.ServiceAccountUpdate
	pendingServiceAccountDeletes set.Set
	pendingNamespaceUpdates      map[proto.NamespaceID]*proto.NamespaceUpdate
	pendingNamespaceDeletes      set.Set
<<<<<<< HEAD
	pendingIPSecTunnelAdds       set.Set
	pendingIPSecTunnelRemoves    set.Set
	pendingIPSecBindingAdds      set.Set
	pendingIPSecBindingRemoves   set.Set
	pendingIPSecBlacklistAdds    set.Set
	pendingIPSecBlacklistRemoves set.Set
=======
	pendingRouteUpdates          map[string]*proto.RouteUpdate
	pendingRouteDeletes          set.Set
	pendingVTEPUpdates           map[string]*proto.VXLANTunnelEndpointUpdate
	pendingVTEPDeletes           set.Set
>>>>>>> fbe8a12e

	// Sets to record what we've sent downstream.  Updated whenever we flush.
	sentIPSets          set.Set
	sentPolicies        set.Set
	sentProfiles        set.Set
	sentEndpoints       set.Set
	sentHostIPs         set.Set
	sentIPPools         set.Set
	sentServiceAccounts set.Set
	sentNamespaces      set.Set
	sentRoutes          set.Set
	sentVTEPs           set.Set

	Callback EventHandler
}

//func (buf *EventSequencer) HasPendingUpdates() {
//	return buf.pendingAddedIPSets.Len() > 0 ||
//		buf.pendingRemovedIPSets.Len() > 0 ||
//		buf.pendingAddedIPSetMembers.Len() > 0 ||
//		buf.pendingRemovedIPSetMembers.Len() > 0 ||
//		len(buf.pendingPolicyUpdates) > 0 ||
//		buf.pendingPolicyDeletes.Len() > 0 ||
//
//}

func NewEventSequencer(conf configInterface) *EventSequencer {
	buf := &EventSequencer{
		config:                     conf,
		pendingAddedIPSets:         map[string]proto.IPSetUpdate_IPSetType{},
		pendingRemovedIPSets:       set.New(),
		pendingAddedIPSetMembers:   multidict.NewStringToIface(),
		pendingRemovedIPSetMembers: multidict.NewStringToIface(),

		pendingPolicyUpdates:         map[model.PolicyKey]*ParsedRules{},
		pendingPolicyDeletes:         set.New(),
		pendingProfileUpdates:        map[model.ProfileRulesKey]*ParsedRules{},
		pendingProfileDeletes:        set.New(),
		pendingEndpointUpdates:       map[model.Key]interface{}{},
		pendingEndpointTierUpdates:   map[model.Key][]tierInfo{},
		pendingEndpointDeletes:       set.New(),
		pendingHostIPUpdates:         map[string]*net.IP{},
		pendingHostIPDeletes:         set.New(),
		pendingIPPoolUpdates:         map[ip.CIDR]*model.IPPool{},
		pendingIPPoolDeletes:         set.New(),
		pendingServiceAccountUpdates: map[proto.ServiceAccountID]*proto.ServiceAccountUpdate{},
		pendingServiceAccountDeletes: set.New(),
		pendingNamespaceUpdates:      map[proto.NamespaceID]*proto.NamespaceUpdate{},
		pendingNamespaceDeletes:      set.New(),
<<<<<<< HEAD
		pendingIPSecTunnelAdds:       set.New(),
		pendingIPSecTunnelRemoves:    set.New(),
		pendingIPSecBindingAdds:      set.New(),
		pendingIPSecBindingRemoves:   set.New(),
		pendingIPSecBlacklistAdds:    set.New(),
		pendingIPSecBlacklistRemoves: set.New(),
=======
		pendingRouteUpdates:          map[string]*proto.RouteUpdate{},
		pendingRouteDeletes:          set.New(),
		pendingVTEPUpdates:           map[string]*proto.VXLANTunnelEndpointUpdate{},
		pendingVTEPDeletes:           set.New(),
>>>>>>> fbe8a12e

		// Sets to record what we've sent downstream.  Updated whenever we flush.
		sentIPSets:          set.New(),
		sentPolicies:        set.New(),
		sentProfiles:        set.New(),
		sentEndpoints:       set.New(),
		sentHostIPs:         set.New(),
		sentIPPools:         set.New(),
		sentServiceAccounts: set.New(),
		sentNamespaces:      set.New(),
		sentRoutes:          set.New(),
		sentVTEPs:           set.New(),
	}
	return buf
}

func (buf *EventSequencer) OnIPSetAdded(setID string, ipSetType proto.IPSetUpdate_IPSetType) {
	log.Debugf("IP set %v now active", setID)
	if buf.sentIPSets.Contains(setID) && !buf.pendingRemovedIPSets.Contains(setID) {
		log.Panic("OnIPSetAdded called for existing IP set")
	}
	buf.pendingAddedIPSets[setID] = ipSetType
	buf.pendingRemovedIPSets.Discard(setID)
	// An add implicitly means that the set is now empty.
	buf.pendingAddedIPSetMembers.DiscardKey(setID)
	buf.pendingRemovedIPSetMembers.DiscardKey(setID)
}

func (buf *EventSequencer) OnIPSetRemoved(setID string) {
	log.Debugf("IP set %v no longer active", setID)
	_, updatePending := buf.pendingAddedIPSets[setID]
	if !buf.sentIPSets.Contains(setID) && !updatePending {
		log.WithField("setID", setID).Panic("IPSetRemoved called for unknown IP set")
	}
	if buf.sentIPSets.Contains(setID) {
		buf.pendingRemovedIPSets.Add(setID)
	}
	delete(buf.pendingAddedIPSets, setID)
	buf.pendingAddedIPSetMembers.DiscardKey(setID)
	buf.pendingRemovedIPSetMembers.DiscardKey(setID)
}

func (buf *EventSequencer) OnIPSetMemberAdded(setID string, member labelindex.IPSetMember) {
	log.Debugf("IP set %v now contains %v", setID, member)
	_, updatePending := buf.pendingAddedIPSets[setID]
	if !buf.sentIPSets.Contains(setID) && !updatePending {
		log.WithField("setID", setID).Panic("Member added to unknown IP set")
	}
	if buf.pendingRemovedIPSetMembers.Contains(setID, member) {
		buf.pendingRemovedIPSetMembers.Discard(setID, member)
	} else {
		buf.pendingAddedIPSetMembers.Put(setID, member)
	}
}

func (buf *EventSequencer) OnIPSetMemberRemoved(setID string, member labelindex.IPSetMember) {
	log.Debugf("IP set %v no longer contains %v", setID, member)
	_, updatePending := buf.pendingAddedIPSets[setID]
	if !buf.sentIPSets.Contains(setID) && !updatePending {
		log.WithField("setID", setID).Panic("Member removed from unknown IP set")
	}
	if buf.pendingAddedIPSetMembers.Contains(setID, member) {
		buf.pendingAddedIPSetMembers.Discard(setID, member)
	} else {
		buf.pendingRemovedIPSetMembers.Put(setID, member)
	}
}

func (buf *EventSequencer) OnDatastoreNotReady() {
	buf.pendingNotReady = true
}

func (buf *EventSequencer) flushReadyFlag() {
	if !buf.pendingNotReady {
		return
	}
	buf.pendingNotReady = false
	buf.Callback(&DatastoreNotReady{})
}

type DatastoreNotReady struct{}

func (buf *EventSequencer) OnConfigUpdate(globalConfig, hostConfig map[string]string) {
	buf.pendingGlobalConfig = globalConfig
	buf.pendingHostConfig = hostConfig
}

func (buf *EventSequencer) flushConfigUpdate() {
	if buf.pendingGlobalConfig == nil {
		return
	}
	logCxt := log.WithFields(log.Fields{
		"global": buf.pendingGlobalConfig,
		"host":   buf.pendingHostConfig,
	})
	logCxt.Info("Possible config update.")
	globalChanged, err := buf.config.UpdateFrom(buf.pendingGlobalConfig, config.DatastoreGlobal)
	if err != nil {
		logCxt.WithError(err).Panic("Failed to parse config update")
	}
	hostChanged, err := buf.config.UpdateFrom(buf.pendingHostConfig, config.DatastorePerHost)
	if err != nil {
		logCxt.WithError(err).Panic("Failed to parse config update")
	}
	if globalChanged || hostChanged {
		rawConfig := buf.config.RawValues()
		log.WithField("merged", rawConfig).Info("Config changed. Sending ConfigUpdate message.")
		buf.Callback(&proto.ConfigUpdate{
			Config: rawConfig,
		})
	}
	buf.pendingGlobalConfig = nil
	buf.pendingHostConfig = nil
}

func (buf *EventSequencer) OnPolicyActive(key model.PolicyKey, rules *ParsedRules) {
	buf.pendingPolicyDeletes.Discard(key)
	buf.pendingPolicyUpdates[key] = rules
}

func (buf *EventSequencer) flushPolicyUpdates() {
	for key, rules := range buf.pendingPolicyUpdates {
		buf.Callback(ParsedRulesToActivePolicyUpdate(key, rules))
		buf.sentPolicies.Add(key)
		delete(buf.pendingPolicyUpdates, key)
	}
}

func ParsedRulesToActivePolicyUpdate(key model.PolicyKey, rules *ParsedRules) *proto.ActivePolicyUpdate {
	return &proto.ActivePolicyUpdate{
		Id: &proto.PolicyID{
			Tier: key.Tier,
			Name: key.Name,
		},
		Policy: &proto.Policy{
			Namespace: rules.Namespace,
			InboundRules: parsedRulesToProtoRules(
				rules.InboundRules,
				"pol-in-default/"+key.Name,
			),
			OutboundRules: parsedRulesToProtoRules(
				rules.OutboundRules,
				"pol-out-default/"+key.Name,
			),
			Untracked: rules.Untracked,
			PreDnat:   rules.PreDNAT,
		},
	}
}

func (buf *EventSequencer) OnPolicyInactive(key model.PolicyKey) {
	delete(buf.pendingPolicyUpdates, key)
	if buf.sentPolicies.Contains(key) {
		buf.pendingPolicyDeletes.Add(key)
	}
}
func (buf *EventSequencer) flushPolicyDeletes() {
	buf.pendingPolicyDeletes.Iter(func(item interface{}) error {
		buf.Callback(&proto.ActivePolicyRemove{
			Id: &proto.PolicyID{
				Tier: item.(model.PolicyKey).Tier,
				Name: item.(model.PolicyKey).Name,
			},
		})
		buf.sentPolicies.Discard(item)
		return set.RemoveItem
	})
}

func (buf *EventSequencer) OnProfileActive(key model.ProfileRulesKey, rules *ParsedRules) {
	buf.pendingProfileDeletes.Discard(key)
	buf.pendingProfileUpdates[key] = rules
}

func (buf *EventSequencer) flushProfileUpdates() {
	for key, rulesOrNil := range buf.pendingProfileUpdates {
		buf.Callback(&proto.ActiveProfileUpdate{
			Id: &proto.ProfileID{
				Name: key.Name,
			},
			Profile: &proto.Profile{
				InboundRules: parsedRulesToProtoRules(
					rulesOrNil.InboundRules,
					"prof-in-"+key.Name,
				),
				OutboundRules: parsedRulesToProtoRules(
					rulesOrNil.OutboundRules,
					"prof-out-"+key.Name,
				),
			},
		})
		buf.sentProfiles.Add(key)
		delete(buf.pendingProfileUpdates, key)
	}
}

func (buf *EventSequencer) OnProfileInactive(key model.ProfileRulesKey) {
	delete(buf.pendingProfileUpdates, key)
	if buf.sentProfiles.Contains(key) {
		buf.pendingProfileDeletes.Add(key)
	}
}

func (buf *EventSequencer) flushProfileDeletes() {
	buf.pendingProfileDeletes.Iter(func(item interface{}) error {
		buf.Callback(&proto.ActiveProfileRemove{
			Id: &proto.ProfileID{
				Name: item.(model.ProfileRulesKey).Name,
			},
		})
		buf.sentProfiles.Discard(item)
		return set.RemoveItem
	})
}

func ModelWorkloadEndpointToProto(ep *model.WorkloadEndpoint, tiers []*proto.TierInfo) *proto.WorkloadEndpoint {
	mac := ""
	if ep.Mac != nil {
		mac = ep.Mac.String()
	}
	return &proto.WorkloadEndpoint{
		State:      ep.State,
		Name:       ep.Name,
		Mac:        mac,
		ProfileIds: ep.ProfileIDs,
		Ipv4Nets:   netsToStrings(ep.IPv4Nets),
		Ipv6Nets:   netsToStrings(ep.IPv6Nets),
		Tiers:      tiers,
		Ipv4Nat:    natsToProtoNatInfo(ep.IPv4NAT),
		Ipv6Nat:    natsToProtoNatInfo(ep.IPv6NAT),
	}
}

func ModelHostEndpointToProto(ep *model.HostEndpoint, tiers, untrackedTiers, preDNATTiers []*proto.TierInfo, forwardTiers []*proto.TierInfo) *proto.HostEndpoint {
	return &proto.HostEndpoint{
		Name:              ep.Name,
		ExpectedIpv4Addrs: ipsToStrings(ep.ExpectedIPv4Addrs),
		ExpectedIpv6Addrs: ipsToStrings(ep.ExpectedIPv6Addrs),
		ProfileIds:        ep.ProfileIDs,
		Tiers:             tiers,
		UntrackedTiers:    untrackedTiers,
		PreDnatTiers:      preDNATTiers,
		ForwardTiers:      forwardTiers,
	}
}

func (buf *EventSequencer) OnEndpointTierUpdate(key model.Key,
	endpoint interface{},
	filteredTiers []tierInfo,
) {
	if endpoint == nil {
		// Deletion. Squash any queued updates.
		delete(buf.pendingEndpointUpdates, key)
		delete(buf.pendingEndpointTierUpdates, key)
		if buf.sentEndpoints.Contains(key) {
			// We'd previously sent an update, so we need to send a deletion.
			buf.pendingEndpointDeletes.Add(key)
		}
	} else {
		// Update.
		buf.pendingEndpointDeletes.Discard(key)
		buf.pendingEndpointUpdates[key] = endpoint
		buf.pendingEndpointTierUpdates[key] = filteredTiers
	}
}

func (buf *EventSequencer) flushEndpointTierUpdates() {
	for key, endpoint := range buf.pendingEndpointUpdates {
		tiers, untrackedTiers, preDNATTiers, forwardTiers := tierInfoToProtoTierInfo(buf.pendingEndpointTierUpdates[key])
		switch key := key.(type) {
		case model.WorkloadEndpointKey:
			wlep := endpoint.(*model.WorkloadEndpoint)
			buf.Callback(&proto.WorkloadEndpointUpdate{
				Id: &proto.WorkloadEndpointID{
					OrchestratorId: key.OrchestratorID,
					WorkloadId:     key.WorkloadID,
					EndpointId:     key.EndpointID,
				},
				Endpoint: ModelWorkloadEndpointToProto(wlep, tiers),
			})
		case model.HostEndpointKey:
			hep := endpoint.(*model.HostEndpoint)
			buf.Callback(&proto.HostEndpointUpdate{
				Id: &proto.HostEndpointID{
					EndpointId: key.EndpointID,
				},
				Endpoint: ModelHostEndpointToProto(hep, tiers, untrackedTiers, preDNATTiers, forwardTiers),
			})
		}
		// Record that we've sent this endpoint.
		buf.sentEndpoints.Add(key)
		// And clean up the pending buffer.
		delete(buf.pendingEndpointUpdates, key)
		delete(buf.pendingEndpointTierUpdates, key)
	}
}

func (buf *EventSequencer) flushEndpointTierDeletes() {
	buf.pendingEndpointDeletes.Iter(func(item interface{}) error {
		switch key := item.(type) {
		case model.WorkloadEndpointKey:
			buf.Callback(&proto.WorkloadEndpointRemove{
				Id: &proto.WorkloadEndpointID{
					OrchestratorId: key.OrchestratorID,
					WorkloadId:     key.WorkloadID,
					EndpointId:     key.EndpointID,
				},
			})
		case model.HostEndpointKey:
			buf.Callback(&proto.HostEndpointRemove{
				Id: &proto.HostEndpointID{
					EndpointId: key.EndpointID,
				},
			})
		}
		buf.sentEndpoints.Discard(item)
		return set.RemoveItem
	})
}

func (buf *EventSequencer) OnHostIPUpdate(hostname string, ip *net.IP) {
	log.WithFields(log.Fields{
		"hostname": hostname,
		"ip":       ip,
	}).Debug("HostIP update")
	buf.pendingHostIPDeletes.Discard(hostname)
	buf.pendingHostIPUpdates[hostname] = ip
}

func (buf *EventSequencer) flushHostIPUpdates() {
	for hostname, hostIP := range buf.pendingHostIPUpdates {
		buf.Callback(&proto.HostMetadataUpdate{
			Hostname: hostname,
			Ipv4Addr: hostIP.IP.String(),
		})
		buf.sentHostIPs.Add(hostname)
		delete(buf.pendingHostIPUpdates, hostname)
	}
}

func (buf *EventSequencer) OnHostIPRemove(hostname string) {
	log.WithField("hostname", hostname).Debug("HostIP removed")
	delete(buf.pendingHostIPUpdates, hostname)
	if buf.sentHostIPs.Contains(hostname) {
		buf.pendingHostIPDeletes.Add(hostname)
	}
}
func (buf *EventSequencer) flushHostIPDeletes() {
	buf.pendingHostIPDeletes.Iter(func(item interface{}) error {
		buf.Callback(&proto.HostMetadataRemove{
			Hostname: item.(string),
		})
		buf.sentHostIPs.Discard(item)
		return set.RemoveItem
	})
}

func (buf *EventSequencer) OnIPPoolUpdate(key model.IPPoolKey, pool *model.IPPool) {
	log.WithFields(log.Fields{
		"key":  key,
		"pool": pool,
	}).Debug("IPPool update")
	cidr := ip.CIDRFromCalicoNet(key.CIDR)
	buf.pendingIPPoolDeletes.Discard(cidr)
	buf.pendingIPPoolUpdates[cidr] = pool
}

func (buf *EventSequencer) flushIPPoolUpdates() {
	for key, pool := range buf.pendingIPPoolUpdates {
		buf.Callback(&proto.IPAMPoolUpdate{
			Id: cidrToIPPoolID(key),
			Pool: &proto.IPAMPool{
				Cidr:       pool.CIDR.String(),
				Masquerade: pool.Masquerade,
			},
		})
		buf.sentIPPools.Add(key)
		delete(buf.pendingIPPoolUpdates, key)
	}
}

func (buf *EventSequencer) OnIPPoolRemove(key model.IPPoolKey) {
	log.WithField("key", key).Debug("IPPool removed")
	cidr := ip.CIDRFromCalicoNet(key.CIDR)
	delete(buf.pendingIPPoolUpdates, cidr)
	if buf.sentIPPools.Contains(cidr) {
		buf.pendingIPPoolDeletes.Add(cidr)
	}
}

func (buf *EventSequencer) flushIPPoolDeletes() {
	buf.pendingIPPoolDeletes.Iter(func(item interface{}) error {
		key := item.(ip.CIDR)
		buf.Callback(&proto.IPAMPoolRemove{
			Id: cidrToIPPoolID(key),
		})
		buf.sentIPPools.Discard(key)
		return set.RemoveItem
	})
}

func (buf *EventSequencer) flushAddedIPSets() {
	for setID, setType := range buf.pendingAddedIPSets {
		log.WithField("setID", setID).Debug("Flushing added IP set")
		members := make([]string, 0)
		buf.pendingAddedIPSetMembers.Iter(setID, func(value interface{}) {
			member := value.(labelindex.IPSetMember)
			members = append(members, memberToProto(member))
		})
		buf.pendingAddedIPSetMembers.DiscardKey(setID)
		buf.Callback(&proto.IPSetUpdate{
			Id:      setID,
			Members: members,
			Type:    setType,
		})
		buf.sentIPSets.Add(setID)
		delete(buf.pendingAddedIPSets, setID)
	}
}

func memberToProto(member labelindex.IPSetMember) string {
	switch member.Protocol {
	case labelindex.ProtocolNone:
		return member.CIDR.String()
	case labelindex.ProtocolTCP:
		return fmt.Sprintf("%s,tcp:%d", member.CIDR.Addr(), member.PortNumber)
	case labelindex.ProtocolUDP:
		return fmt.Sprintf("%s,udp:%d", member.CIDR.Addr(), member.PortNumber)
	}
	log.WithField("member", member).Panic("Unknown IP set member type")
	return ""
}

func (buf *EventSequencer) Flush() {
	// Flush (rare) config changes first, since they may trigger a restart of the process.
	buf.flushReadyFlag()
	buf.flushConfigUpdate()

	// Flush mainline additions/updates in dependency order (IP sets, policy, endpoints) so
	// that later updates always have their dependencies in place.
	buf.flushAddedIPSets()
	buf.flushIPSetDeltas()
	buf.flushPolicyUpdates()
	buf.flushProfileUpdates()
	buf.flushEndpointTierUpdates()

	// Then flush removals in reverse order.
	buf.flushEndpointTierDeletes()
	buf.flushProfileDeletes()
	buf.flushPolicyDeletes()
	buf.flushRemovedIPSets()

	// Flush ServiceAccount and Namespace updates. These have no particular ordering compared with other updates.
	buf.flushServiceAccounts()
	buf.flushNamespaces()

<<<<<<< HEAD
	// Flush IPSec bindings, these have no particular ordering with other updates.
	buf.flushIPSecBindings()
=======
	// Flush VXLAN data. Order such that no routes are present in the data plane unless
	// they have a corresponding VTEP in the data plane as well. Do this by sending VTEP adds
	// before flushsing route adds, and route removes before flushing VTEP removes. We also send
	// route removes before route adds in order to minimize maximum occupancy.
	buf.flushRouteRemoves()
	buf.flushVTEPRemoves()
	buf.flushVTEPAdds()
	buf.flushRouteAdds()
>>>>>>> fbe8a12e

	// Flush (rare) cluster-wide updates.  There's no particular ordering to these so we might
	// as well do deletions first to minimise occupancy.
	buf.flushHostIPDeletes()
	buf.flushHostIPUpdates()
	buf.flushIPPoolDeletes()
	buf.flushIPPoolUpdates()
}

func (buf *EventSequencer) flushRemovedIPSets() {
	buf.pendingRemovedIPSets.Iter(func(item interface{}) (err error) {
		setID := item.(string)
		log.Debugf("Flushing IP set remove: %v", setID)
		buf.Callback(&proto.IPSetRemove{
			Id: setID,
		})
		buf.pendingRemovedIPSetMembers.DiscardKey(setID)
		buf.pendingAddedIPSetMembers.DiscardKey(setID)
		buf.pendingRemovedIPSets.Discard(item)
		buf.sentIPSets.Discard(item)
		return
	})
	log.Debugf("Done flushing IP set removes")
}

func (buf *EventSequencer) flushIPSetDeltas() {
	buf.pendingRemovedIPSetMembers.IterKeys(buf.flushAddsOrRemoves)
	buf.pendingAddedIPSetMembers.IterKeys(buf.flushAddsOrRemoves)
	log.Debugf("Done flushing IP address deltas")
}

func (buf *EventSequencer) flushAddsOrRemoves(setID string) {
	log.Debugf("Flushing IP set deltas: %v", setID)
	deltaUpdate := proto.IPSetDeltaUpdate{
		Id: setID,
	}
	buf.pendingAddedIPSetMembers.Iter(setID, func(item interface{}) {
		member := item.(labelindex.IPSetMember)
		deltaUpdate.AddedMembers = append(deltaUpdate.AddedMembers, memberToProto(member))
	})
	buf.pendingRemovedIPSetMembers.Iter(setID, func(item interface{}) {
		member := item.(labelindex.IPSetMember)
		deltaUpdate.RemovedMembers = append(deltaUpdate.RemovedMembers, memberToProto(member))
	})
	buf.pendingAddedIPSetMembers.DiscardKey(setID)
	buf.pendingRemovedIPSetMembers.DiscardKey(setID)
	buf.Callback(&deltaUpdate)
}

func (buf *EventSequencer) OnServiceAccountUpdate(update *proto.ServiceAccountUpdate) {
	// We trust the caller not to send us an update with nil ID, so safe to dereference.
	id := *update.Id
	log.WithFields(log.Fields{
		"key":    id,
		"labels": update.GetLabels(),
	}).Debug("ServiceAccount update")
	buf.pendingServiceAccountDeletes.Discard(id)
	buf.pendingServiceAccountUpdates[id] = update
}

func (buf *EventSequencer) OnServiceAccountRemove(id proto.ServiceAccountID) {
	log.WithFields(log.Fields{
		"key": id,
	}).Debug("ServiceAccount removed")
	delete(buf.pendingServiceAccountUpdates, id)
	if buf.sentServiceAccounts.Contains(id) {
		buf.pendingServiceAccountDeletes.Add(id)
	}
}

func (buf *EventSequencer) flushServiceAccounts() {
	// Order doesn't matter, but send removes first to reduce max occupancy
	buf.pendingServiceAccountDeletes.Iter(func(item interface{}) error {
		id := item.(proto.ServiceAccountID)
		msg := proto.ServiceAccountRemove{Id: &id}
		buf.Callback(&msg)
		buf.sentServiceAccounts.Discard(id)
		return nil
	})
	buf.pendingServiceAccountDeletes.Clear()
	for _, msg := range buf.pendingServiceAccountUpdates {
		buf.Callback(msg)
		id := msg.Id
		// We safely dereferenced the Id in OnServiceAccountUpdate before adding it to the pending updates map, so
		// it is safe to do so here.
		buf.sentServiceAccounts.Add(*id)
	}
	buf.pendingServiceAccountUpdates = make(map[proto.ServiceAccountID]*proto.ServiceAccountUpdate)
	log.Debug("Done flushing Service Accounts")
}

func (buf *EventSequencer) OnIPSecTunnelAdded(tunnelAddr ip.Addr) {
	if buf.pendingIPSecTunnelRemoves.Contains(tunnelAddr) {
		// We haven't sent this remove through to the dataplane yet so we can squash it here...
		buf.pendingIPSecTunnelRemoves.Discard(tunnelAddr)
	} else {
		buf.pendingIPSecTunnelAdds.Add(tunnelAddr)
	}
}

func (buf *EventSequencer) OnIPSecTunnelRemoved(tunnelAddr ip.Addr) {
	if buf.pendingIPSecTunnelAdds.Contains(tunnelAddr) {
		// We haven't sent this add through to the dataplane yet so we can squash it here...
		buf.pendingIPSecTunnelAdds.Discard(tunnelAddr)
	} else {
		buf.pendingIPSecTunnelRemoves.Add(tunnelAddr)
	}
}

func (buf *EventSequencer) OnIPSecBindingAdded(b IPSecBinding) {
	if buf.pendingIPSecBindingRemoves.Contains(b) {
		// We haven't sent this remove through to the dataplane yet so we can squash it here...
		buf.pendingIPSecBindingRemoves.Discard(b)
	} else {
		buf.pendingIPSecBindingAdds.Add(b)
	}
}

func (buf *EventSequencer) OnIPSecBindingRemoved(b IPSecBinding) {
	if buf.pendingIPSecBindingAdds.Contains(b) {
		// We haven't sent this add through to the dataplane yet so we can squash it here...
		buf.pendingIPSecBindingAdds.Discard(b)
	} else {
		buf.pendingIPSecBindingRemoves.Add(b)
	}
}

func (buf *EventSequencer) OnIPSecBlacklistAdded(b ip.Addr) {
	if buf.pendingIPSecBlacklistRemoves.Contains(b) {
		// We haven't sent this remove through to the dataplane yet so we can squash it here...
		buf.pendingIPSecBlacklistRemoves.Discard(b)
	} else {
		buf.pendingIPSecBlacklistAdds.Add(b)
	}
}

func (buf *EventSequencer) OnIPSecBlacklistRemoved(b ip.Addr) {
	if buf.pendingIPSecBlacklistAdds.Contains(b) {
		// We haven't sent this add through to the dataplane yet so we can squash it here...
		buf.pendingIPSecBlacklistAdds.Discard(b)
	} else {
		buf.pendingIPSecBlacklistRemoves.Add(b)
	}
}

func (buf *EventSequencer) flushIPSecBindings() {
	// Flush the blacklist removals first, otherwise, the presence of a blacklist entry prevents
	// the dataplane from adding a proper binding.
	if buf.pendingIPSecBlacklistRemoves.Len() > 0 {
		var addrs []string
		buf.pendingIPSecBlacklistRemoves.Iter(func(item interface{}) error {
			addrs = append(addrs, item.(ip.Addr).String())
			return set.RemoveItem
		})
		upd := &proto.IPSecBlacklistRemove{
			RemovedAddrs: addrs,
		}
		buf.Callback(upd)
	}

	// Then, flush the bindings removes and adds.
	updatesByTunnel := map[ip.Addr]*proto.IPSecBindingUpdate{}

	getOrCreateUpd := func(tunnelAddr ip.Addr) *proto.IPSecBindingUpdate {
		upd := updatesByTunnel[tunnelAddr]
		if upd == nil {
			upd = &proto.IPSecBindingUpdate{}
			updatesByTunnel[tunnelAddr] = upd
			upd.TunnelAddr = tunnelAddr.String()
		}
		return upd
	}

	// Send the removes first in a separate sequence of updates.  If we allow removes to be re-ordered with adds
	// then we can change "add, remove, add" into "add, update, remove" and accidentally remove the updated policy.
	// This is because the dataplane indexes policies on the policy selector (i.e. the match criteria for the
	// rule) rather than the whole rule, in order to match the kernel behaviour.
	buf.pendingIPSecBindingRemoves.Iter(func(item interface{}) error {
		b := item.(IPSecBinding)
		upd := getOrCreateUpd(b.TunnelAddr)
		upd.RemovedAddrs = append(upd.RemovedAddrs, b.WorkloadAddr.String())
		return set.RemoveItem
	})
	for k, upd := range updatesByTunnel {
		buf.Callback(upd)
		delete(updatesByTunnel, k)
	}

	// Now we've removed all the individual bindings, clean up any tunnels that are no longer present.
	buf.pendingIPSecTunnelRemoves.Iter(func(item interface{}) error {
		addr := item.(ip.Addr)
		buf.Callback(&proto.IPSecTunnelRemove{
			TunnelAddr: addr.String(),
		})
		return set.RemoveItem
	})

	// Then create any new tunnels.
	buf.pendingIPSecTunnelAdds.Iter(func(item interface{}) error {
		addr := item.(ip.Addr)
		buf.Callback(&proto.IPSecTunnelAdd{
			TunnelAddr: addr.String(),
		})
		return set.RemoveItem
	})

	// Now send the adds.
	buf.pendingIPSecBindingAdds.Iter(func(item interface{}) error {
		b := item.(IPSecBinding)
		upd := getOrCreateUpd(b.TunnelAddr)
		upd.AddedAddrs = append(upd.AddedAddrs, b.WorkloadAddr.String())
		return set.RemoveItem
	})

	for _, upd := range updatesByTunnel {
		buf.Callback(upd)
	}

	// Finally Add blacklist entries.  We do this after we remove the real entries to avoid clashes
	// in the dataplane.
	if buf.pendingIPSecBlacklistAdds.Len() > 0 {
		var addrs []string
		buf.pendingIPSecBlacklistAdds.Iter(func(item interface{}) error {
			addrs = append(addrs, item.(ip.Addr).String())
			return set.RemoveItem
		})
		upd := &proto.IPSecBlacklistAdd{
			AddedAddrs: addrs,
		}
		buf.Callback(upd)
	}
}

func (buf *EventSequencer) OnNamespaceUpdate(update *proto.NamespaceUpdate) {
	// We trust the caller not to send us an update with nil ID, so safe to dereference.
	id := *update.Id
	log.WithFields(log.Fields{
		"key":    id,
		"labels": update.GetLabels(),
	}).Debug("Namespace update")
	buf.pendingNamespaceDeletes.Discard(id)
	buf.pendingNamespaceUpdates[id] = update
}

func (buf *EventSequencer) OnNamespaceRemove(id proto.NamespaceID) {
	log.WithFields(log.Fields{
		"key": id,
	}).Debug("Namespace removed")
	delete(buf.pendingNamespaceUpdates, id)
	if buf.sentNamespaces.Contains(id) {
		buf.pendingNamespaceDeletes.Add(id)
	}
}

func (buf *EventSequencer) flushNamespaces() {
	// Order doesn't matter, but send removes first to reduce max occupancy
	buf.pendingNamespaceDeletes.Iter(func(item interface{}) error {
		id := item.(proto.NamespaceID)
		msg := proto.NamespaceRemove{Id: &id}
		buf.Callback(&msg)
		buf.sentNamespaces.Discard(id)
		return nil
	})
	buf.pendingNamespaceDeletes.Clear()
	for _, msg := range buf.pendingNamespaceUpdates {
		buf.Callback(msg)
		id := msg.Id
		// We safely dereferenced the Id in OnNamespaceUpdate before adding it to the pending updates map, so
		// it is safe to do so here.
		buf.sentNamespaces.Add(*id)
	}
	buf.pendingNamespaceUpdates = make(map[proto.NamespaceID]*proto.NamespaceUpdate)
	log.Debug("Done flushing Namespaces")
}

func (buf *EventSequencer) OnVTEPUpdate(update *proto.VXLANTunnelEndpointUpdate) {
	node := update.Node
	log.WithFields(log.Fields{"id": node}).Debug("VTEP update")
	buf.pendingVTEPDeletes.Discard(node)
	buf.pendingVTEPUpdates[node] = update
}

func (buf *EventSequencer) OnVTEPRemove(dst string) {
	log.WithFields(log.Fields{"dst": dst}).Debug("VTEP removed")
	delete(buf.pendingVTEPUpdates, dst)
	if buf.sentVTEPs.Contains(dst) {
		buf.pendingVTEPDeletes.Add(dst)
	}
}

func (buf *EventSequencer) flushVTEPRemoves() {
	buf.pendingVTEPDeletes.Iter(func(item interface{}) error {
		node := item.(string)
		msg := proto.VXLANTunnelEndpointRemove{Node: node}
		buf.Callback(&msg)
		buf.sentVTEPs.Discard(node)
		return nil
	})
	buf.pendingVTEPDeletes.Clear()
	log.Debug("Done flushing VTEP removes")
}

func (buf *EventSequencer) flushVTEPAdds() {
	for _, msg := range buf.pendingVTEPUpdates {
		buf.Callback(msg)
		buf.sentVTEPs.Add(msg.Node)
	}
	buf.pendingVTEPUpdates = make(map[string]*proto.VXLANTunnelEndpointUpdate)
	log.Debug("Done flushing VTEP adds")
}

func (buf *EventSequencer) OnRouteUpdate(update *proto.RouteUpdate) {
	dst := update.Dst
	log.WithFields(log.Fields{"dst": dst}).Debug("Route update")
	buf.pendingRouteDeletes.Discard(dst)
	buf.pendingRouteUpdates[dst] = update
}

func (buf *EventSequencer) OnRouteRemove(dst string) {
	log.WithFields(log.Fields{"dst": dst}).Debug("Route removed")
	delete(buf.pendingRouteUpdates, dst)
	if buf.sentRoutes.Contains(dst) {
		buf.pendingRouteDeletes.Add(dst)
	}
}

func (buf *EventSequencer) flushRouteAdds() {
	for _, msg := range buf.pendingRouteUpdates {
		buf.Callback(msg)
		buf.sentRoutes.Add(msg.Dst)
	}
	buf.pendingRouteUpdates = make(map[string]*proto.RouteUpdate)
	log.Debug("Done flushing route adds")
}

func (buf *EventSequencer) flushRouteRemoves() {
	buf.pendingRouteDeletes.Iter(func(item interface{}) error {
		dst := item.(string)
		msg := proto.RouteRemove{Dst: dst}
		buf.Callback(&msg)
		buf.sentRoutes.Discard(dst)
		return nil
	})
	buf.pendingRouteDeletes.Clear()
	log.Debug("Done flushing route deletes")
}

func cidrToIPPoolID(cidr ip.CIDR) string {
	return strings.Replace(cidr.String(), "/", "-", 1)
}

func addPolicyToTierInfo(pol *PolKV, tierInfo *proto.TierInfo, egressAllowed bool) {
	if pol.GovernsIngress() {
		tierInfo.IngressPolicies = append(tierInfo.IngressPolicies, pol.Key.Name)
	}
	if egressAllowed && pol.GovernsEgress() {
		tierInfo.EgressPolicies = append(tierInfo.EgressPolicies, pol.Key.Name)
	}
}

func tierInfoToProtoTierInfo(filteredTiers []tierInfo) (normalTiers, untrackedTiers, preDNATTiers, forwardTiers []*proto.TierInfo) {
	if len(filteredTiers) > 0 {
		for _, ti := range filteredTiers {
			untrackedTierInfo := &proto.TierInfo{Name: ti.Name}
			preDNATTierInfo := &proto.TierInfo{Name: ti.Name}
			forwardTierInfo := &proto.TierInfo{Name: ti.Name}
			normalTierInfo := &proto.TierInfo{Name: ti.Name}
			for _, pol := range ti.OrderedPolicies {
				if pol.Value.DoNotTrack {
					addPolicyToTierInfo(&pol, untrackedTierInfo, true)
				} else if pol.Value.PreDNAT {
					addPolicyToTierInfo(&pol, preDNATTierInfo, false)
				} else {
					if pol.Value.ApplyOnForward {
						addPolicyToTierInfo(&pol, forwardTierInfo, true)
					}
					addPolicyToTierInfo(&pol, normalTierInfo, true)
				}
			}

			if len(untrackedTierInfo.IngressPolicies) > 0 || len(untrackedTierInfo.EgressPolicies) > 0 {
				untrackedTiers = append(untrackedTiers, untrackedTierInfo)
			}
			if len(preDNATTierInfo.IngressPolicies) > 0 || len(preDNATTierInfo.EgressPolicies) > 0 {
				preDNATTiers = append(preDNATTiers, preDNATTierInfo)
			}
			if len(forwardTierInfo.IngressPolicies) > 0 || len(forwardTierInfo.EgressPolicies) > 0 {
				forwardTiers = append(forwardTiers, forwardTierInfo)
			}
			if len(normalTierInfo.IngressPolicies) > 0 || len(normalTierInfo.EgressPolicies) > 0 {
				normalTiers = append(normalTiers, normalTierInfo)
			}
		}
	}
	return
}

func netsToStrings(nets []net.IPNet) []string {
	output := make([]string, len(nets))
	for ii, ipNet := range nets {
		output[ii] = ipNet.String()
	}
	return output
}

func ipsToStrings(ips []net.IP) []string {
	output := make([]string, len(ips))
	for ii, netIP := range ips {
		output[ii] = netIP.String()
	}
	return output
}

func natsToProtoNatInfo(nats []model.IPNAT) []*proto.NatInfo {
	protoNats := make([]*proto.NatInfo, len(nats))
	for ii, nat := range nats {
		protoNats[ii] = &proto.NatInfo{
			ExtIp: nat.ExtIP.String(),
			IntIp: nat.IntIP.String(),
		}
	}
	return protoNats
}<|MERGE_RESOLUTION|>--- conflicted
+++ resolved
@@ -67,19 +67,16 @@
 	pendingServiceAccountDeletes set.Set
 	pendingNamespaceUpdates      map[proto.NamespaceID]*proto.NamespaceUpdate
 	pendingNamespaceDeletes      set.Set
-<<<<<<< HEAD
+	pendingRouteUpdates          map[string]*proto.RouteUpdate
+	pendingRouteDeletes          set.Set
+	pendingVTEPUpdates           map[string]*proto.VXLANTunnelEndpointUpdate
+	pendingVTEPDeletes           set.Set
 	pendingIPSecTunnelAdds       set.Set
 	pendingIPSecTunnelRemoves    set.Set
 	pendingIPSecBindingAdds      set.Set
 	pendingIPSecBindingRemoves   set.Set
 	pendingIPSecBlacklistAdds    set.Set
 	pendingIPSecBlacklistRemoves set.Set
-=======
-	pendingRouteUpdates          map[string]*proto.RouteUpdate
-	pendingRouteDeletes          set.Set
-	pendingVTEPUpdates           map[string]*proto.VXLANTunnelEndpointUpdate
-	pendingVTEPDeletes           set.Set
->>>>>>> fbe8a12e
 
 	// Sets to record what we've sent downstream.  Updated whenever we flush.
 	sentIPSets          set.Set
@@ -129,19 +126,16 @@
 		pendingServiceAccountDeletes: set.New(),
 		pendingNamespaceUpdates:      map[proto.NamespaceID]*proto.NamespaceUpdate{},
 		pendingNamespaceDeletes:      set.New(),
-<<<<<<< HEAD
+		pendingRouteUpdates:          map[string]*proto.RouteUpdate{},
+		pendingRouteDeletes:          set.New(),
+		pendingVTEPUpdates:           map[string]*proto.VXLANTunnelEndpointUpdate{},
+		pendingVTEPDeletes:           set.New(),
 		pendingIPSecTunnelAdds:       set.New(),
 		pendingIPSecTunnelRemoves:    set.New(),
 		pendingIPSecBindingAdds:      set.New(),
 		pendingIPSecBindingRemoves:   set.New(),
 		pendingIPSecBlacklistAdds:    set.New(),
 		pendingIPSecBlacklistRemoves: set.New(),
-=======
-		pendingRouteUpdates:          map[string]*proto.RouteUpdate{},
-		pendingRouteDeletes:          set.New(),
-		pendingVTEPUpdates:           map[string]*proto.VXLANTunnelEndpointUpdate{},
-		pendingVTEPDeletes:           set.New(),
->>>>>>> fbe8a12e
 
 		// Sets to record what we've sent downstream.  Updated whenever we flush.
 		sentIPSets:          set.New(),
@@ -598,10 +592,6 @@
 	buf.flushServiceAccounts()
 	buf.flushNamespaces()
 
-<<<<<<< HEAD
-	// Flush IPSec bindings, these have no particular ordering with other updates.
-	buf.flushIPSecBindings()
-=======
 	// Flush VXLAN data. Order such that no routes are present in the data plane unless
 	// they have a corresponding VTEP in the data plane as well. Do this by sending VTEP adds
 	// before flushsing route adds, and route removes before flushing VTEP removes. We also send
@@ -610,7 +600,9 @@
 	buf.flushVTEPRemoves()
 	buf.flushVTEPAdds()
 	buf.flushRouteAdds()
->>>>>>> fbe8a12e
+
+	// Flush IPSec bindings, these have no particular ordering with other updates.
+	buf.flushIPSecBindings()
 
 	// Flush (rare) cluster-wide updates.  There's no particular ordering to these so we might
 	// as well do deletions first to minimise occupancy.
