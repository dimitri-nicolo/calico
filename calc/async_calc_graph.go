// Copyright (c) 2016-2018 Tigera, Inc. All rights reserved.
//
// Licensed under the Apache License, Version 2.0 (the "License");
// you may not use this file except in compliance with the License.
// You may obtain a copy of the License at
//
//     http://www.apache.org/licenses/LICENSE-2.0
//
// Unless required by applicable law or agreed to in writing, software
// distributed under the License is distributed on an "AS IS" BASIS,
// WITHOUT WARRANTIES OR CONDITIONS OF ANY KIND, either express or implied.
// See the License for the specific language governing permissions and
// limitations under the License.

package calc

import (
	"reflect"
	"time"

	"github.com/prometheus/client_golang/prometheus"
	log "github.com/sirupsen/logrus"
	lclient "github.com/tigera/licensing/client"
	"github.com/tigera/licensing/client/features"

	"github.com/projectcalico/felix/config"
	"github.com/projectcalico/felix/proto"
	"github.com/projectcalico/libcalico-go/lib/backend/api"
	"github.com/projectcalico/libcalico-go/lib/health"
)

const (
	tickInterval    = 10 * time.Millisecond
	leakyBucketSize = 10
)

var (
	dataplaneStatusGauge = prometheus.NewGauge(prometheus.GaugeOpts{
		Name: "felix_resync_state",
		Help: "Current datastore state.",
	})
	resyncsStarted = prometheus.NewCounter(prometheus.CounterOpts{
		Name: "felix_resyncs_started",
		Help: "Current datastore state.",
	})
	statusToGaugeValue = map[api.SyncStatus]float64{
		api.WaitForDatastore: 1,
		api.ResyncInProgress: 2,
		api.InSync:           3,
	}
	countUpdatesProcessed = prometheus.NewCounterVec(prometheus.CounterOpts{
		Name: "felix_calc_graph_updates_processed",
		Help: "Number of datastore updates processed by the calculation graph.",
	}, []string{"type"})
	countOutputEvents = prometheus.NewCounter(prometheus.CounterOpts{
		Name: "felix_calc_graph_output_events",
		Help: "Number of events emitted by the calculation graph.",
	})
	summaryUpdateTime = prometheus.NewSummary(prometheus.SummaryOpts{
		Name: "felix_calc_graph_update_time_seconds",
		Help: "Seconds to update calculation graph for each datastore OnUpdate call.",
	})
)

func init() {
	prometheus.MustRegister(dataplaneStatusGauge)
	prometheus.MustRegister(resyncsStarted)
	prometheus.MustRegister(countUpdatesProcessed)
	prometheus.MustRegister(countOutputEvents)
	prometheus.MustRegister(summaryUpdateTime)
}

type AsyncCalcGraph struct {
	*CalcGraph
	inputEvents      chan interface{}
	outputChannels   []chan<- interface{}
	eventBuffer      *EventSequencer
	beenInSync       bool
	needToSendInSync bool
	syncStatusNow    api.SyncStatus
	healthAggregator *health.HealthAggregator

	flushTicks       <-chan time.Time
	flushLeakyBucket int
	dirty            bool

	debugHangC <-chan time.Time
}

const (
	healthName     = "async_calc_graph"
	healthInterval = 10 * time.Second
)

type featureChecker interface {
	GetFeatureStatus(feature string) bool
	GetLicenseStatus() lclient.LicenseStatus
}

func NewAsyncCalcGraph(
	conf *config.Config,
	licenseMonitor featureChecker,
	outputChannels []chan<- interface{},
	healthAggregator *health.HealthAggregator,
	lookupCache *LookupsCache,
) *AsyncCalcGraph {
	tierSupportEnabled := licenseMonitor.GetFeatureStatus(features.Tiers)
	if !tierSupportEnabled {
		log.Warning("Not licensed for Tiers feature. " +
			"If this is unexpected, contact Tigera support or email licensing@tigera.io")
	}
	eventBuffer := NewEventSequencer(conf)
<<<<<<< HEAD
	calcGraph := NewCalculationGraph(eventBuffer, lookupCache, conf.FelixHostname, tierSupportEnabled)
	if conf.IPSecEnabled() {
		log.Info("IPsec enabled, adding the binding calculator to calculation graph")
		calcGraph.EnableIPSec(eventBuffer)
	}
=======
	calcGraph := NewCalculationGraph(eventBuffer, conf)
>>>>>>> fbe8a12e
	g := &AsyncCalcGraph{
		CalcGraph:        calcGraph,
		inputEvents:      make(chan interface{}, 10),
		outputChannels:   outputChannels,
		eventBuffer:      eventBuffer,
		healthAggregator: healthAggregator,
	}
	if conf.DebugSimulateCalcGraphHangAfter != 0 {
		log.WithField("delay", conf.DebugSimulateCalcGraphHangAfter).Warn(
			"Simulating a calculation graph hang.")
		g.debugHangC = time.After(conf.DebugSimulateCalcGraphHangAfter)
	}
	eventBuffer.Callback = g.onEvent
	if healthAggregator != nil {
		healthAggregator.RegisterReporter(healthName, &health.HealthReport{Live: true, Ready: true}, healthInterval*2)
	}
	return g
}

func (acg *AsyncCalcGraph) OnUpdates(updates []api.Update) {
	log.Debugf("Got %v updates; queueing", len(updates))
	acg.inputEvents <- updates
}

func (acg *AsyncCalcGraph) OnStatusUpdated(status api.SyncStatus) {
	log.Debugf("Status updated: %v; queueing", status)
	acg.inputEvents <- status
	dataplaneStatusGauge.Set(statusToGaugeValue[status])
	if status == api.ResyncInProgress {
		resyncsStarted.Inc()
	}
}

func (acg *AsyncCalcGraph) loop() {
	log.Info("AsyncCalcGraph running")
	healthTicks := time.NewTicker(healthInterval).C
	acg.reportHealth()
	for {
		select {
		case update := <-acg.inputEvents:
			switch update := update.(type) {
			case []api.Update:
				// Update; send it to the dispatcher.
				log.Debug("Pulled []KVPair off channel")
				updStartTime := time.Now()
				acg.AllUpdDispatcher.OnUpdates(update)
				summaryUpdateTime.Observe(time.Since(updStartTime).Seconds())
				// Record stats for the number of messages processed.
				for _, upd := range update {
					typeName := reflect.TypeOf(upd.Key).Name()
					count := countUpdatesProcessed.WithLabelValues(typeName)
					count.Inc()
				}
			case api.SyncStatus:
				// Sync status changed, check if we're now in-sync.
				log.WithField("status", update).Debug(
					"Pulled status update off channel")
				acg.syncStatusNow = update
				acg.AllUpdDispatcher.OnStatusUpdated(update)
				if update == api.InSync && !acg.beenInSync {
					log.Info("First time we've been in sync")
					acg.beenInSync = true
					acg.needToSendInSync = true
					acg.dirty = true
					if acg.flushLeakyBucket == 0 {
						// Force a flush.
						acg.flushLeakyBucket++
					}
				}
				acg.reportHealth()
			default:
				log.Panicf("Unexpected update: %#v", update)
			}
			acg.dirty = true
		case <-acg.flushTicks:
			// Timer tick: fill up the leaky bucket.
			if acg.flushLeakyBucket < leakyBucketSize {
				acg.flushLeakyBucket++
			}
		case <-healthTicks:
			acg.reportHealth()
		case <-acg.debugHangC:
			log.Warning("Debug hang simulation timer popped, hanging the calculation graph!!")
			time.Sleep(1 * time.Hour)
			log.Panic("Woke up after 1 hour, something's probably wrong with the test.")
		}
		acg.maybeFlush()
	}
}

func (acg *AsyncCalcGraph) reportHealth() {
	if acg.healthAggregator != nil {
		acg.healthAggregator.Report(healthName, &health.HealthReport{
			Live:  true,
			Ready: acg.syncStatusNow == api.InSync,
		})
	}
}

// maybeFlush flushes the event buffer if: we know it's dirty and we're not throttled.
func (acg *AsyncCalcGraph) maybeFlush() {
	if !acg.dirty {
		return
	}
	if acg.flushLeakyBucket > 0 {
		log.Debug("Not throttled: flushing event buffer")
		acg.flushLeakyBucket--
		acg.eventBuffer.Flush()
		if acg.needToSendInSync {
			log.Info("First flush after becoming in sync, sending InSync message.")
			acg.onEvent(&proto.InSync{})
			acg.needToSendInSync = false
		}
		acg.dirty = false
	} else {
		log.Debug("Throttled: not flushing event buffer")
	}
}

func (acg *AsyncCalcGraph) onEvent(event interface{}) {
	log.Debug("Sending output event on channel")
	for _, c := range acg.outputChannels {
		c <- event
	}
	countOutputEvents.Inc()
	log.Debug("Sent output event on channel")
}

func (acg *AsyncCalcGraph) Start() {
	log.Info("Starting AsyncCalcGraph")
	flushTicker := time.NewTicker(tickInterval)
	acg.flushTicks = flushTicker.C
	go acg.loop()
}<|MERGE_RESOLUTION|>--- conflicted
+++ resolved
@@ -110,15 +110,11 @@
 			"If this is unexpected, contact Tigera support or email licensing@tigera.io")
 	}
 	eventBuffer := NewEventSequencer(conf)
-<<<<<<< HEAD
-	calcGraph := NewCalculationGraph(eventBuffer, lookupCache, conf.FelixHostname, tierSupportEnabled)
+	calcGraph := NewCalculationGraph(eventBuffer, lookupCache, conf, tierSupportEnabled)
 	if conf.IPSecEnabled() {
 		log.Info("IPsec enabled, adding the binding calculator to calculation graph")
 		calcGraph.EnableIPSec(eventBuffer)
 	}
-=======
-	calcGraph := NewCalculationGraph(eventBuffer, conf)
->>>>>>> fbe8a12e
 	g := &AsyncCalcGraph{
 		CalcGraph:        calcGraph,
 		inputEvents:      make(chan interface{}, 10),
