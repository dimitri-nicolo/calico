--- conflicted
+++ resolved
@@ -36,18 +36,11 @@
 )
 
 type EnvConfig struct {
-<<<<<<< HEAD
-	FelixImage string `default:"tigera/felix:latest"`
-	EtcdImage  string `default:"quay.io/coreos/etcd"`
-	K8sImage   string `default:"gcr.io/google_containers/hyperkube-amd64:v1.7.5"`
-	TyphaImage string `default:"tigera/typha:latest"` // Note: this is overridden in the Makefile!
-=======
-	FelixImage   string `default:"calico/felix:latest"`
+	FelixImage   string `default:"tigera/felix:latest"`
 	EtcdImage    string `default:"quay.io/coreos/etcd"`
 	K8sImage     string `default:"gcr.io/google_containers/hyperkube-amd64:v1.7.5"`
-	TyphaImage   string `default:"calico/typha:latest"` // Note: this is overridden in the Makefile!
+	TyphaImage   string `default:"tigera/typha:latest"` // Note: this is overridden in the Makefile!
 	BusyboxImage string `default:"busybox:latest"`
->>>>>>> 1f35a81c
 }
 
 var Config EnvConfig
