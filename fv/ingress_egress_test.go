--- conflicted
+++ resolved
@@ -52,14 +52,10 @@
 
 	BeforeEach(func() {
 		opts := infrastructure.DefaultTopologyOptions()
-<<<<<<< HEAD
 		opts.EnableCloudWatchLogs()
 		opts.ExtraEnvVars["FELIX_FLOWLOGSENABLEHOSTENDPOINT"] = "true"
 		opts.ExtraEnvVars["FELIX_FLOWLOGSFLUSHINTERVAL"] = "120"
-		felix, etcd, client = infrastructure.StartSingleNodeEtcdTopology(opts)
-=======
 		felix, etcd, client, infra = infrastructure.StartSingleNodeEtcdTopology(opts)
->>>>>>> cdff197d
 		infrastructure.CreateDefaultProfile(client, "default", map[string]string{"default": ""}, "default == ''")
 
 		// Create three workloads, using that profile.
