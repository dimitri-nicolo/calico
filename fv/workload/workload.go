--- conflicted
+++ resolved
@@ -489,28 +489,23 @@
 	}, nil
 }
 
-<<<<<<< HEAD
+type SpoofedWorkload struct {
+	*Workload
+	SpoofedSourceIP string
+}
+
+func (s *SpoofedWorkload) CanConnectTo(ip, port, protocol string, duration time.Duration) (bool, string) {
+	return canConnectTo(s.Workload, ip, port, s.SpoofedSourceIP, "", protocol, duration)
+}
+
 // Return if a connection is good and packet loss string "PacketLoss[xx]".
 // If it is not a packet loss test, packet loss string is "".
 func (p *Port) CanConnectTo(ip, port, protocol string, duration time.Duration) (bool, string) {
-
-=======
-type SpoofedWorkload struct {
-	*Workload
-	SpoofedSourceIP string
-}
-
-func (s *SpoofedWorkload) CanConnectTo(ip, port, protocol string) bool {
-	return canConnectTo(s.Workload, ip, port, s.SpoofedSourceIP, "", protocol)
-}
-
-func (p *Port) CanConnectTo(ip, port, protocol string) bool {
 	srcPort := strconv.Itoa(int(p.Port))
-	return canConnectTo(p.Workload, ip, port, "", srcPort, protocol)
-}
-
-func canConnectTo(w *Workload, ip, port, srcIp, srcPort, protocol string) bool {
->>>>>>> a95a1166
+	return canConnectTo(p.Workload, ip, port, "", srcPort, protocol, duration)
+}
+
+func canConnectTo(w *Workload, ip, port, srcIp, srcPort, protocol string, duration time.Duration) (bool, string) {
 	// Ensure that the host has the 'test-connection' binary.
 	w.C.EnsureBinary("test-connection")
 
@@ -526,15 +521,11 @@
 
 	// Run 'test-connection' to the target.
 	args := []string{
-<<<<<<< HEAD
-		"exec", p.C.Name, "/test-connection", p.namespacePath, ip, port, "--protocol=" + protocol, fmt.Sprintf("--duration=%d", int(duration.Seconds())),
-=======
-		"exec", w.C.Name, "/test-connection", w.namespacePath, ip, port, "--protocol=" + protocol,
+		"exec", w.C.Name, "/test-connection", w.namespacePath, ip, port, "--protocol=" + protocol, fmt.Sprintf("--duration=%d", int(duration.Seconds())),
 	}
 	if srcIp != "" {
 		args = append(args, fmt.Sprintf("--source-ip=%s", srcIp))
 		logMsg += " (spoofed)"
->>>>>>> a95a1166
 	}
 	if srcPort != "" {
 		// If we are using a particular source port, fill it in.
@@ -542,27 +533,8 @@
 		logMsg += " (with source port)"
 	}
 	connectionCmd := utils.Command("docker", args...)
-<<<<<<< HEAD
-=======
-	outPipe, err := connectionCmd.StdoutPipe()
-	Expect(err).NotTo(HaveOccurred())
-	errPipe, err := connectionCmd.StderrPipe()
-	Expect(err).NotTo(HaveOccurred())
-	err = connectionCmd.Start()
-	Expect(err).NotTo(HaveOccurred())
-
-	wOut, err := ioutil.ReadAll(outPipe)
-	Expect(err).NotTo(HaveOccurred())
-	wErr, err := ioutil.ReadAll(errPipe)
-	Expect(err).NotTo(HaveOccurred())
-	err = connectionCmd.Wait()
-
-	log.WithFields(log.Fields{
-		"stdout": string(wOut),
-		"stderr": string(wErr)}).WithError(err).Info(logMsg)
->>>>>>> a95a1166
-
-	return utils.RunConnectionCmd(connectionCmd)
+
+	return utils.RunConnectionCmd(connectionCmd, logMsg)
 }
 
 // ToMatcher implements the connectionTarget interface, allowing this port to be used as
