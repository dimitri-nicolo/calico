--- conflicted
+++ resolved
@@ -37,16 +37,7 @@
 
 func kubectlExec(command string) {
 	cmd := fmt.Sprintf(`c:\k\kubectl.exe --kubeconfig=c:\k\config -n demo exec %v`, command)
-<<<<<<< HEAD
 	_ = testutils.Powershell(cmd)
-=======
-	stdout, stderr, err := powershell(cmd)
-	if err != nil {
-		log.WithFields(log.Fields{"stderr": stderr, "stdout": stdout}).WithError(err).Error("Error running kubectl command")
-		return err
-	}
-	return nil
->>>>>>> 3db48b46
 }
 
 func newClient() clientv3.Interface {
@@ -111,14 +102,8 @@
 			kubectlExec(`-t porter -- powershell -Command 'Invoke-WebRequest -UseBasicParsing -TimeoutSec 5 www.google.com'`)
 		})
 		It("porter pod can connect to kube apiserver after creating service egress policy", func() {
-<<<<<<< HEAD
-			// Assert API is not reachable.
-			kubectlExec(`-t porter -- powershell -Command 'Invoke-WebRequest -UseBasicParsing -TimeoutSec 5 https://kubernetes.default.svc.cluster.local'`)
-=======
 			// Assert nginx-b is not reachable.
-			err := kubectlExec(fmt.Sprintf(`-t porter -- powershell -Command 'Invoke-WebRequest -UseBasicParsing -TimeoutSec 5 %v'`, nginxB))
-			Expect(err).To(HaveOccurred())
->>>>>>> 3db48b46
+			kubectlExec(fmt.Sprintf(`-t porter -- powershell -Command 'Invoke-WebRequest -UseBasicParsing -TimeoutSec 5 %v'`, nginxB))
 
 			// Create a policy allowing to the nginx-b service.
 			client := newClient()
@@ -141,12 +126,7 @@
 			Expect(err).NotTo(HaveOccurred())
 
 			// Assert that it's now reachable.
-<<<<<<< HEAD
-			kubectlExec(`-t porter -- powershell -Command 'Invoke-WebRequest -UseBasicParsing -SkipCertificateCheck -TimeoutSec 5 https://kubernetes.default.svc.cluster.local'`)
-=======
-			err = kubectlExec(fmt.Sprintf(`-t porter -- powershell -Command 'Invoke-WebRequest -UseBasicParsing -TimeoutSec 5 %v'`, nginxB))
-			Expect(err).NotTo(HaveOccurred())
->>>>>>> 3db48b46
+			kubectlExec(fmt.Sprintf(`-t porter -- powershell -Command 'Invoke-WebRequest -UseBasicParsing -TimeoutSec 5 %v'`, nginxB))
 		})
 	})
 })