// +build fvtests

// Copyright (c) 2017-2019 Tigera, Inc. All rights reserved.
//
// Licensed under the Apache License, Version 2.0 (the "License");
// you may not use this file except in compliance with the License.
// You may obtain a copy of the License at
//
//     http://www.apache.org/licenses/LICENSE-2.0
//
// Unless required by applicable law or agreed to in writing, software
// distributed under the License is distributed on an "AS IS" BASIS,
// WITHOUT WARRANTIES OR CONDITIONS OF ANY KIND, either express or implied.
// See the License for the specific language governing permissions and
// limitations under the License.

package fv_test

import (
	"fmt"
	"os"
	"strconv"
	"time"

	. "github.com/onsi/ginkgo"
	. "github.com/onsi/gomega"

	log "github.com/sirupsen/logrus"

	"github.com/projectcalico/felix/fv/containers"
	"github.com/projectcalico/felix/fv/infrastructure"
	"github.com/projectcalico/felix/fv/utils"
	"github.com/projectcalico/felix/fv/workload"
	api "github.com/projectcalico/libcalico-go/lib/apis/v3"
	client "github.com/projectcalico/libcalico-go/lib/clientv3"
)

type latencyConfig struct {
	ipVersion   int
	generateIPs func(n int) (result []string)
}

func (c latencyConfig) workloadIP(workloadIdx int) string {
	if c.ipVersion == 4 {
		// Each IP is in its own /24.
		return fmt.Sprintf("10.65.1.%d", workloadIdx)
	}
	// Each IP gets its own /64.
	return fmt.Sprintf("fdc6:3dbc:e983:cbc%x::1", workloadIdx)
}

var _ = Context("Latency tests with initialized Felix and etcd datastore", func() {

	var (
		etcd   *containers.Container
		felix  *infrastructure.Felix
		client client.Interface

		resultsFile *os.File
	)

	BeforeEach(func() {
		topologyOptions := infrastructure.DefaultTopologyOptions()
		topologyOptions.EnableIPv6 = true

		felix, etcd, client = infrastructure.StartSingleNodeEtcdTopology(topologyOptions)
		_ = felix.GetFelixPID()

		// Install the hping tool, which we use for latency measurments.
		felix.Exec("apt-get", "install", "-y", "hping3")

		var err error
		resultsFile, err = os.OpenFile("latency.log", os.O_WRONLY|os.O_APPEND|os.O_CREATE, 0644)
		Expect(err).NotTo(HaveOccurred())
	})

	AfterEach(func() {
		err := resultsFile.Close()
		if err != nil {
			log.WithError(err).Error("Close returned error")
		}

		if CurrentGinkgoTestDescription().Failed {
			felix.Exec("iptables-save", "-c")
		}
		felix.Stop()

		if CurrentGinkgoTestDescription().Failed {
			etcd.Exec("etcdctl", "ls", "--recursive", "/")
		}
		etcd.Stop()
	})

	describeLatencyTests := func(c latencyConfig) {
		var (
			w   [2]*workload.Workload
			cc  *workload.ConnectivityChecker
			pol *api.GlobalNetworkPolicy
		)

		createPolicy := func(policy *api.GlobalNetworkPolicy) *api.GlobalNetworkPolicy {
			log.WithField("policy", dumpResource(policy)).Info("Creating policy")
			policy, err := client.GlobalNetworkPolicies().Create(utils.Ctx, policy, utils.NoOptions)
			Expect(err).NotTo(HaveOccurred())
			return policy
		}

		updatePolicy := func(policy *api.GlobalNetworkPolicy) *api.GlobalNetworkPolicy {
			log.WithField("policy", dumpResource(policy)).Info("Updating policy")
			policy, err := client.GlobalNetworkPolicies().Update(utils.Ctx, policy, utils.NoOptions)
			Expect(err).NotTo(HaveOccurred())
			return policy
		}

		BeforeEach(func() {
			for ii := range w {
				iiStr := strconv.Itoa(ii)
				var ports string

				ports = "3000"
				w[ii] = workload.Run(
					felix,
					"w"+iiStr,
					"fv",
					c.workloadIP(ii),
					ports,
					"tcp",
				)

				w[ii].DefaultPort = "3000"
				w[ii].Configure(client)
			}

			cc = &workload.ConnectivityChecker{
				Protocol: "tcp",
			}

			pol = api.NewGlobalNetworkPolicy()
			pol.Namespace = "fv"
			pol.Name = "policy-1"
			pol.Spec.Ingress = []api.Rule{
				{
					Action: "Allow",
				},
			}
			pol.Spec.Egress = []api.Rule{
				{
					Action: "Allow",
				},
			}
			pol.Spec.Selector = "all()"

			pol = createPolicy(pol)

			cc.ExpectSome(w[0], w[1])
			cc.ExpectSome(w[1], w[0])
			cc.CheckConnectivity()
		})

		It("with allow-all should have good latency", func() {
			meanRtt, out := w[0].LatencyTo(w[1].IP, w[1].DefaultPort)
			_, err := fmt.Fprintf(resultsFile, "allow-all: %v\n", meanRtt)
<<<<<<< HEAD
			Expect(meanRtt).To(BeNumerically("<", 100*time.Millisecond))
=======
			Expect(meanRtt).To(BeNumerically("<", 10*time.Millisecond), "hping3 said:\n%v", out)
>>>>>>> f31fa28e
			Expect(err).NotTo(HaveOccurred())
		})

		Describe("with all() source selector", func() {
			const (
				sourceSelector = "all()"
			)
			BeforeEach(func() {
				pol.Spec.Ingress[0].Source.Selector = sourceSelector
				pol = updatePolicy(pol)
			})

			It("should have good latency", func() {
				meanRtt, out := w[0].LatencyTo(w[1].IP, w[1].DefaultPort)
				_, err := fmt.Fprintf(resultsFile, "all-selector: %v\n", meanRtt)
<<<<<<< HEAD
				Expect(meanRtt).To(BeNumerically("<", 100*time.Millisecond))
=======
				Expect(meanRtt).To(BeNumerically("<", 10*time.Millisecond), "hping3 said:\n%v", out)
>>>>>>> f31fa28e
				Expect(err).NotTo(HaveOccurred())
			})

			Describe("with 10k IPs in an IP set", func() {
				BeforeEach(func() {
					// Add an extra 10k IPs to one of the workload endpoints.
					w[1].WorkloadEndpoint.Spec.IPNetworks = append(w[1].WorkloadEndpoint.Spec.IPNetworks,
						c.generateIPs(10000)...)
					wep := w[1].WorkloadEndpoint
					wep.Namespace = "fv"
					_, err := client.WorkloadEndpoints().Update(utils.Ctx, wep, utils.NoOptions)
					Expect(err).NotTo(HaveOccurred())

					// The all() selector should now map to an IP set with 10,002 IPs in it.
					ipSetName := utils.IPSetNameForSelector(c.ipVersion, sourceSelector)
					Eventually(func() int {
						return getNumIPSetMembers(
							felix.Container,
							ipSetName,
						)
					}, "100s", "1000ms").Should(Equal(10002))
				})

				It("should have good latency", func() {
					meanRtt, out := w[0].LatencyTo(w[1].IP, w[1].DefaultPort)
					_, err := fmt.Fprintf(resultsFile, "all-selector-10k: %v\n", meanRtt)
<<<<<<< HEAD
					Expect(meanRtt).To(BeNumerically("<", 100*time.Millisecond))
=======
					Expect(meanRtt).To(BeNumerically("<", 10*time.Millisecond), "hping3 said:\n%v", out)
>>>>>>> f31fa28e
					Expect(err).NotTo(HaveOccurred())
				})
			})
		})

		AfterEach(func() {
			for ii := range w {
				w[ii].Stop()
			}
		})
	}

	Context("IPv4: Network sets tests with initialized Felix and etcd datastore", func() {
		describeLatencyTests(latencyConfig{ipVersion: 4, generateIPs: generateIPv4s})
	})

	// Unfortunately, hping3 doesn't support IPv6.
	//Context("IPv6: Network sets tests with initialized Felix and etcd datastore", func() {
	//	describeLatencyTests(latencyConfig{ipVersion: 6, generateIPs: generateIPv6s})
	//})
})

func generateIPv4s(n int) (result []string) {
	for a := 0; a < 256; a++ {
		for b := 0; b < 256; b++ {
			for c := 0; c < 256; c++ {
				if n <= 0 {
					return
				}
				result = append(result, fmt.Sprintf("11.%d.%d.%d", a, b, c))
				n--
			}
		}
	}
	panic("too many IPs")
}

func generateIPv6s(n int) (result []string) {
	for a := 0; a < 256; a++ {
		for b := 0; b < 256; b++ {
			for c := 0; c < 256; c++ {
				if n <= 0 {
					return
				}
				result = append(result, fmt.Sprintf("fdc6:3dbc:e983:cbcf:%x:%x:%x::1", a, b, c))
				n--
			}
		}
	}
	panic("too many IPs")
}<|MERGE_RESOLUTION|>--- conflicted
+++ resolved
@@ -160,11 +160,7 @@
 		It("with allow-all should have good latency", func() {
 			meanRtt, out := w[0].LatencyTo(w[1].IP, w[1].DefaultPort)
 			_, err := fmt.Fprintf(resultsFile, "allow-all: %v\n", meanRtt)
-<<<<<<< HEAD
-			Expect(meanRtt).To(BeNumerically("<", 100*time.Millisecond))
-=======
-			Expect(meanRtt).To(BeNumerically("<", 10*time.Millisecond), "hping3 said:\n%v", out)
->>>>>>> f31fa28e
+			Expect(meanRtt).To(BeNumerically("<", 100*time.Millisecond), "hping3 said:\n%v", out)
 			Expect(err).NotTo(HaveOccurred())
 		})
 
@@ -180,11 +176,7 @@
 			It("should have good latency", func() {
 				meanRtt, out := w[0].LatencyTo(w[1].IP, w[1].DefaultPort)
 				_, err := fmt.Fprintf(resultsFile, "all-selector: %v\n", meanRtt)
-<<<<<<< HEAD
-				Expect(meanRtt).To(BeNumerically("<", 100*time.Millisecond))
-=======
-				Expect(meanRtt).To(BeNumerically("<", 10*time.Millisecond), "hping3 said:\n%v", out)
->>>>>>> f31fa28e
+				Expect(meanRtt).To(BeNumerically("<", 100*time.Millisecond), "hping3 said:\n%v", out)
 				Expect(err).NotTo(HaveOccurred())
 			})
 
@@ -211,11 +203,7 @@
 				It("should have good latency", func() {
 					meanRtt, out := w[0].LatencyTo(w[1].IP, w[1].DefaultPort)
 					_, err := fmt.Fprintf(resultsFile, "all-selector-10k: %v\n", meanRtt)
-<<<<<<< HEAD
-					Expect(meanRtt).To(BeNumerically("<", 100*time.Millisecond))
-=======
-					Expect(meanRtt).To(BeNumerically("<", 10*time.Millisecond), "hping3 said:\n%v", out)
->>>>>>> f31fa28e
+					Expect(meanRtt).To(BeNumerically("<", 100*time.Millisecond), "hping3 said:\n%v", out)
 					Expect(err).NotTo(HaveOccurred())
 				})
 			})
