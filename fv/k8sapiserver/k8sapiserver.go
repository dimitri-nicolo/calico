// Copyright (c) 2017-2018 Tigera, Inc. All rights reserved.
//
// Licensed under the Apache License, Version 2.0 (the "License");
// you may not use this file except in compliance with the License.
// You may obtain a copy of the License at
//
//     http://www.apache.org/licenses/LICENSE-2.0
//
// Unless required by applicable law or agreed to in writing, software
// distributed under the License is distributed on an "AS IS" BASIS,
// WITHOUT WARRANTIES OR CONDITIONS OF ANY KIND, either express or implied.
// See the License for the specific language governing permissions and
// limitations under the License.

package k8sapiserver

import (
	"context"
	"crypto/tls"
	"errors"
	"fmt"
	"net"
	"net/http"
	"time"

	"k8s.io/client-go/kubernetes"
	"k8s.io/client-go/rest"

	. "github.com/onsi/ginkgo"
	log "github.com/sirupsen/logrus"

	"github.com/projectcalico/felix/fv/containers"
	"github.com/projectcalico/felix/fv/utils"
	"github.com/projectcalico/libcalico-go/lib/apiconfig"
	client "github.com/projectcalico/libcalico-go/lib/clientv3"
)

var (
	// This transport is based on  http.DefaultTransport, with InsecureSkipVerify set.
	insecureTransport = &http.Transport{
		Proxy: http.ProxyFromEnvironment,
		DialContext: (&net.Dialer{
			Timeout:   30 * time.Second,
			KeepAlive: 30 * time.Second,
			DualStack: true,
		}).DialContext,
		MaxIdleConns:        100,
		IdleConnTimeout:     90 * time.Second,
		TLSHandshakeTimeout: 10 * time.Second,
		TLSClientConfig: &tls.Config{
			InsecureSkipVerify: true,
		},
		ExpectContinueTimeout: 1 * time.Second,
	}
	insecureHTTPClient = http.Client{
		Transport: insecureTransport,
	}
)

type Server struct {
	etcdContainer      *containers.Container
	apiServerContainer *containers.Container

	Endpoint     string
	BadEndpoint  string
	CertFileName string
	Client       *kubernetes.Clientset
	CalicoClient client.Interface
}

var theServer *Server

func SetUp() *Server {
	var err error

	// Defensive: retry the whole server creation a few times.  We also do retries of individual
	// operations, which catch almost all issues here, but, since the API server is so stateful,
	// it's easy to miss a corner case.
	attempts := 3
	for theServer == nil {
		log.Info("No existing k8s API server, creating one...")
		theServer, err = Create()
		if err != nil {
			log.WithError(err).Error("Failed to create k8s API server")
			attempts -= 1
			if attempts == 0 {
				log.Panic("Persistently failed to create k8s API server")
			}
			log.Info("Retrying...")
			time.Sleep(1 * time.Second)
		}
	}

	return theServer
}

func Create() (*Server, error) {
	server := &Server{}
	var err error

	// Start etcd, which will back the k8s API server.
	server.etcdContainer = containers.RunEtcd()
	if server.etcdContainer == nil {
		return nil, errors.New("failed to create etcd container")
	}

	// Start the k8s API server.
	//
	// The clients in this test - Felix, Typha and the test code itself - all connect
	// anonymously to the API server, because (a) they aren't running in pods in a proper
	// Kubernetes cluster, and (b) they don't provide client TLS certificates, and (c) they
	// don't use any of the other non-anonymous mechanisms that Kubernetes supports.  But, as of
	// 1.6, the API server doesn't allow anonymous users with the default "AlwaysAllow"
	// authorization mode.  So we specify the "RBAC" authorization mode instead, and create a
	// ClusterRoleBinding that gives the "system:anonymous" user unlimited power (aka the
	// "cluster-admin" role).
	server.apiServerContainer = containers.Run("apiserver",
		containers.RunOpts{AutoRemove: true},
		utils.Config.K8sImage,
		"/hyperkube", "apiserver",
		fmt.Sprintf("--etcd-servers=http://%s:2379", server.etcdContainer.IP),
		"--service-cluster-ip-range=10.101.0.0/16",
		//"-v=10",
		"--authorization-mode=RBAC",
	)
	if server.apiServerContainer == nil {
		TearDown(server)
		return nil, errors.New("failed to create k8s API server container")
	}

	// Allow anonymous connections to the API server.  We also use this command to wait
	// for the API server to be up.
	start := time.Now()
	for {
		err := server.apiServerContainer.ExecMayFail(
			"kubectl", "create", "clusterrolebinding",
			"anonymous-admin",
			"--clusterrole=cluster-admin",
			"--user=system:anonymous",
		)
		if err == nil {
			break
		}
		if time.Since(start) > 90*time.Second && err != nil {
			log.WithError(err).Error("Failed to install role binding")
			TearDown(server)
			return nil, err
		}
		time.Sleep(100 * time.Millisecond)
	}

	// Copy CRD registration manifest into the API server container, and apply it.
	err = server.apiServerContainer.CopyFileIntoContainer("../vendor/github.com/projectcalico/libcalico-go/test/crds.yaml", "/crds.yaml")
	if err != nil {
		TearDown(server)
		return nil, err
	}
	err = server.apiServerContainer.ExecMayFail("kubectl", "apply", "-f", "/crds.yaml")
	if err != nil {
		TearDown(server)
		return nil, err
	}

	server.Endpoint = fmt.Sprintf("https://%s:6443", server.apiServerContainer.IP)
	server.BadEndpoint = fmt.Sprintf("https://%s:1234", server.apiServerContainer.IP)

	start = time.Now()
	for {
		var resp *http.Response
		resp, err = insecureHTTPClient.Get(server.Endpoint + "/apis/crd.projectcalico.org/v1/globalfelixconfigs")
		if resp.StatusCode != 200 {
			err = errors.New(fmt.Sprintf("Bad status (%v) for CRD GET request", resp.StatusCode))
		}
		if err != nil || resp.StatusCode != 200 {
			log.WithError(err).WithField("status", resp.StatusCode).Warn("Waiting for API server to respond to requests")
		}
		resp.Body.Close()
		if err == nil {
			break
		}
		if time.Since(start) > 120*time.Second && err != nil {
			log.WithError(err).Error("API server is not responding to requests")
			TearDown(server)
			return nil, err
		}
		time.Sleep(100 * time.Millisecond)
	}

	log.Info("API server is up.")

	server.CertFileName = "/tmp/" + server.apiServerContainer.Name + ".crt"
	start = time.Now()
	for {
		cmd := utils.Command("docker", "cp",
			server.apiServerContainer.Name+":/var/run/kubernetes/apiserver.crt",
			server.CertFileName,
		)
		err = cmd.Run()
		if err == nil {
			break
		}
		if time.Since(start) > 120*time.Second && err != nil {
			log.WithError(err).Error("Failed to get API server cert")
			TearDown(server)
			return nil, err
		}
		time.Sleep(100 * time.Millisecond)
	}

	start = time.Now()
	for {
		server.CalicoClient, err = client.New(apiconfig.CalicoAPIConfig{
			Spec: apiconfig.CalicoAPIConfigSpec{
				DatastoreType: apiconfig.Kubernetes,
				KubeConfig: apiconfig.KubeConfig{
					K8sAPIEndpoint:           server.Endpoint,
					K8sInsecureSkipTLSVerify: true,
				},
			},
		})
		if err == nil {
			ctx, cancel := context.WithTimeout(context.Background(), 10*time.Second)
			err = server.CalicoClient.EnsureInitialized(
				ctx,
				"v3.0.0-test",
				"felix-fv,typha", // Including typha in clusterType to prevent config churn
			)
			cancel()
			if err == nil {
				break
			}
		}
		if time.Since(start) > 120*time.Second && err != nil {
			log.WithError(err).Error("Failed to initialise calico client")
			TearDown(server)
			return nil, err
		}
		time.Sleep(100 * time.Millisecond)
	}

<<<<<<< HEAD
		ctx, _ := context.WithTimeout(context.Background(), 10*time.Second)
		err = server.CalicoClient.EnsureInitialized(
			ctx,
			"v3.0.0-test",
			"v2.0.0-test",
			"felix-fv,typha", // Including typha in clusterType to prevent config churn
		)

		return
	}, "60s", "2s").ShouldNot(HaveOccurred())

	Eventually(func() (err error) {
=======
	start = time.Now()
	for {
>>>>>>> 2ece19dd
		server.Client, err = kubernetes.NewForConfig(&rest.Config{
			Transport: insecureTransport,
			Host:      "https://" + server.apiServerContainer.IP + ":6443",
		})
		if err == nil {
			break
		}
		if time.Since(start) > 120*time.Second && err != nil {
			log.WithError(err).Error("Failed to create k8s client.")
			TearDown(server)
			return nil, err
		}
		time.Sleep(100 * time.Millisecond)
	}

	return server, nil
}

func TearDown(server *Server) {
	server.apiServerContainer.Stop()
	server.etcdContainer.Stop()
}

var _ = AfterSuite(func() {
	if theServer != nil {
		TearDown(theServer)
		theServer = nil
	}
})<|MERGE_RESOLUTION|>--- conflicted
+++ resolved
@@ -223,6 +223,7 @@
 			err = server.CalicoClient.EnsureInitialized(
 				ctx,
 				"v3.0.0-test",
+				"v2.0.0-test",
 				"felix-fv,typha", // Including typha in clusterType to prevent config churn
 			)
 			cancel()
@@ -238,23 +239,8 @@
 		time.Sleep(100 * time.Millisecond)
 	}
 
-<<<<<<< HEAD
-		ctx, _ := context.WithTimeout(context.Background(), 10*time.Second)
-		err = server.CalicoClient.EnsureInitialized(
-			ctx,
-			"v3.0.0-test",
-			"v2.0.0-test",
-			"felix-fv,typha", // Including typha in clusterType to prevent config churn
-		)
-
-		return
-	}, "60s", "2s").ShouldNot(HaveOccurred())
-
-	Eventually(func() (err error) {
-=======
-	start = time.Now()
-	for {
->>>>>>> 2ece19dd
+	start = time.Now()
+	for {
 		server.Client, err = kubernetes.NewForConfig(&rest.Config{
 			Transport: insecureTransport,
 			Host:      "https://" + server.apiServerContainer.IP + ":6443",
