// Copyright (c) 2018-2020 Tigera, Inc. All rights reserved.
//
// Licensed under the Apache License, Version 2.0 (the "License");
// you may not use this file except in compliance with the License.
// You may obtain a copy of the License at
//
//     http://www.apache.org/licenses/LICENSE-2.0
//
// Unless required by applicable law or agreed to in writing, software
// distributed under the License is distributed on an "AS IS" BASIS,
// WITHOUT WARRANTIES OR CONDITIONS OF ANY KIND, either express or implied.
// See the License for the specific language governing permissions and
// limitations under the License.

package infrastructure

import (
	"context"
	"crypto/tls"
	"errors"
	"fmt"
	"net"
	"net/http"
	"os"
	"strings"
	"sync"
	"time"

	"github.com/davecgh/go-spew/spew"
	"github.com/onsi/ginkgo"

	"github.com/projectcalico/libcalico-go/lib/backend/model"

	. "github.com/onsi/gomega"
	log "github.com/sirupsen/logrus"
	v1 "k8s.io/api/core/v1"
	apierrs "k8s.io/apimachinery/pkg/api/errors"
	metav1 "k8s.io/apimachinery/pkg/apis/meta/v1"
	"k8s.io/client-go/kubernetes"
	"k8s.io/client-go/rest"

	"github.com/projectcalico/libcalico-go/lib/apiconfig"
	api "github.com/projectcalico/libcalico-go/lib/apis/v3"
	bapi "github.com/projectcalico/libcalico-go/lib/backend/api"
	client "github.com/projectcalico/libcalico-go/lib/clientv3"
	"github.com/projectcalico/libcalico-go/lib/names"
	"github.com/projectcalico/libcalico-go/lib/options"

	"github.com/projectcalico/felix/fv/containers"
	"github.com/projectcalico/felix/fv/utils"
)

type K8sDatastoreInfra struct {
	etcdContainer        *containers.Container
	bpfLog               *containers.Container
	k8sApiContainer      *containers.Container
	k8sControllerManager *containers.Container

	calicoClient client.Interface
	K8sClient    *kubernetes.Clientset

	Endpoint    string
	EndpointIP  string
	BadEndpoint string

	CertFileName string

	// needsCleanup is set when we're told to Stop() in order to trigger deferred cleanup
	// before the next test.  (If there is no next test, we'll skip the cleanup.)
	needsCleanup bool

	runningTest string
}

var (
	// This transport is based on  http.DefaultTransport, with InsecureSkipVerify set.
	insecureTransport = &http.Transport{
		Proxy: http.ProxyFromEnvironment,
		DialContext: (&net.Dialer{
			Timeout:   30 * time.Second,
			KeepAlive: 30 * time.Second,
			DualStack: true,
		}).DialContext,
		MaxIdleConns:        100,
		IdleConnTimeout:     90 * time.Second,
		TLSHandshakeTimeout: 10 * time.Second,
		TLSClientConfig: &tls.Config{
			InsecureSkipVerify: true,
		},
		ExpectContinueTimeout: 1 * time.Second,
	}
	insecureHTTPClient = http.Client{
		Transport: insecureTransport,
	}

	K8sInfra *K8sDatastoreInfra
)

func TearDownK8sInfra(kds *K8sDatastoreInfra) {
	log.Info("TearDownK8sInfra starting")
	var wg sync.WaitGroup
	if kds.etcdContainer != nil {
		wg.Add(1)
		go func() {
			defer wg.Done()
			kds.etcdContainer.Stop()
		}()
	}
	if kds.k8sApiContainer != nil {
		wg.Add(1)
		go func() {
			defer wg.Done()
			kds.k8sApiContainer.Stop()
		}()
	}
	if kds.k8sControllerManager != nil {
		wg.Add(1)
		go func() {
			defer wg.Done()
			kds.k8sControllerManager.Stop()
		}()
	}
	wg.Wait()
	log.Info("TearDownK8sInfra done")
}

func createK8sDatastoreInfra() DatastoreInfra {
	infra, err := GetK8sDatastoreInfra()
	Expect(err).NotTo(HaveOccurred())
	return infra
}

func GetK8sDatastoreInfra() (*K8sDatastoreInfra, error) {
	if K8sInfra != nil {
		if K8sInfra.runningTest != "" {
			ginkgo.Fail(fmt.Sprintf("Previous test didn't clean up the infra: %s", K8sInfra.runningTest))
		}
		K8sInfra.EnsureReady()
<<<<<<< HEAD
		K8sInfra.runningTest = ginkgo.CurrentGinkgoTestDescription().FullTestText
=======
		K8sInfra.PerTestSetup()
>>>>>>> cdff197d
		return K8sInfra, nil
	}

	var err error
	K8sInfra, err = setupK8sDatastoreInfra()
	if err == nil {
<<<<<<< HEAD
		K8sInfra.runningTest = ginkgo.CurrentGinkgoTestDescription().FullTestText
=======
		K8sInfra.PerTestSetup()
>>>>>>> cdff197d
	}

	return K8sInfra, err
}

func (kds *K8sDatastoreInfra) PerTestSetup() {
	// In BPF mode, start BPF logging.
	if os.Getenv("FELIX_FV_ENABLE_BPF") == "true" {
		kds.bpfLog = containers.Run("bpf-log", containers.RunOpts{AutoRemove: true}, "--privileged",
			"calico/bpftool:v5.3-amd64", "/bpftool", "prog", "tracelog")
	}
}

func runK8sApiserver(etcdIp string) *containers.Container {
	return containers.Run("apiserver",
		containers.RunOpts{
			AutoRemove: true,
			StopSignal: "SIGKILL",
		},
		"-v", os.Getenv("PRIVATE_KEY")+":/private.key",
		utils.Config.K8sImage,
		"kube-apiserver",
		"--service-cluster-ip-range=10.101.0.0/16",
		"--authorization-mode=RBAC",
		"--insecure-port=8080", // allow insecure connection from controller manager.
		"--insecure-bind-address=0.0.0.0",
		fmt.Sprintf("--etcd-servers=http://%s:2379", etcdIp),
		"--service-account-key-file=/private.key",
		"--max-mutating-requests-inflight=0",
		"--max-requests-inflight=0",
	)
}

func runK8sControllerManager(apiserverIp string) *containers.Container {
	c := containers.Run("controller-manager",
		containers.RunOpts{
			AutoRemove: true,
			StopSignal: "SIGKILL",
		},
		"-v", os.Getenv("PRIVATE_KEY")+":/private.key",
		utils.Config.K8sImage,
		"kube-controller-manager",
		fmt.Sprintf("--master=%v:8080", apiserverIp),
		// We run trivially small clusters, so increase the QPS to get the
		// cluster to start up as fast as possible.
		"--kube-api-qps=100",
		"--kube-api-burst=200",
		"--min-resync-period=3m",
		// Disable node CIDRs since the controller manager stalls for 10s if
		// they are enabled.
		"--allocate-node-cidrs=false",
		"--leader-elect=false",
		"--v=3",
		"--service-account-private-key-file=/private.key",
		"--concurrent-gc-syncs=50",
	)
	return c
}

func setupK8sDatastoreInfra() (*K8sDatastoreInfra, error) {
	log.Info("Starting Kubernetes infrastructure")

	log.Info("Starting etcd")
	kds := &K8sDatastoreInfra{}

	// Start etcd, which will back the k8s API server.
	kds.etcdContainer = RunEtcd()
	if kds.etcdContainer == nil {
		return nil, errors.New("failed to create etcd container")
	}
	log.Info("Started etcd")

	// Start the k8s API server.
	//
	// The clients in this test - Felix, Typha and the test code itself - all connect
	// anonymously to the API server, because (a) they aren't running in pods in a proper
	// Kubernetes cluster, and (b) they don't provide client TLS certificates, and (c) they
	// don't use any of the other non-anonymous mechanisms that Kubernetes supports.  But, as of
	// 1.6, the API server doesn't allow anonymous users with the default "AlwaysAllow"
	// authorization mode.  So we specify the "RBAC" authorization mode instead, and create a
	// ClusterRoleBinding that gives the "system:anonymous" user unlimited power (aka the
	// "cluster-admin" role).
	log.Info("Starting API server")
	kds.k8sApiContainer = runK8sApiserver(kds.etcdContainer.IP)

	if kds.k8sApiContainer == nil {
		TearDownK8sInfra(kds)
		return nil, errors.New("failed to create k8s API server container")
	}

	log.Info("Started API server")

	start := time.Now()
	for {
		var err error
		kds.K8sClient, err = kubernetes.NewForConfig(&rest.Config{
			Transport: insecureTransport,
			Host:      "https://" + kds.k8sApiContainer.IP + ":6443",
			QPS:       100,
			Burst:     100,
		})
		if err == nil {
			break
		}
		if time.Since(start) > 120*time.Second {
			log.WithError(err).Error("Failed to create k8s client.")
			TearDownK8sInfra(kds)
			return nil, err
		}
		time.Sleep(100 * time.Millisecond)
	}
	log.Info("Got k8s client")

	// Allow anonymous connections to the API server.  We also use this command to wait
	// for the API server to be up.
	start = time.Now()
	for {
		err := kds.k8sApiContainer.ExecMayFail(
			"kubectl", "create", "clusterrolebinding",
			"anonymous-admin",
			"--clusterrole=cluster-admin",
			"--user=system:anonymous",
		)
		if err == nil {
			break
		}
		if strings.Contains(err.Error(), "already exists") {
			// Sometimes hit an "already exists" error here; I suspect the account we create is
			// also added by the controller manager.  It doesn't matter who wins.
			break
		}
		if time.Since(start) > 90*time.Second {
			log.WithError(err).Error("Failed to install role binding")
			TearDownK8sInfra(kds)
			return nil, err
		}
		time.Sleep(100 * time.Millisecond)
	}
	log.Info("Added role binding.")

	start = time.Now()
	for {
		_, err := kds.K8sClient.CoreV1().Namespaces().List(context.Background(), metav1.ListOptions{})
		if err == nil {
			break
		}
		if time.Since(start) > 15*time.Second {
			log.WithError(err).Error("Failed to list namespaces.")
			TearDownK8sInfra(kds)
			return nil, err
		}
		time.Sleep(500 * time.Millisecond)
	}
	log.Info("List namespaces successfully.")

	log.Info("Starting controller manager.")
	kds.k8sControllerManager = runK8sControllerManager(kds.k8sApiContainer.IP)
	if kds.k8sApiContainer == nil {
		TearDownK8sInfra(kds)
		return nil, errors.New("failed to create k8s contoller manager container")
	}

	log.Info("Started controller manager.")

	// Copy CRD registration manifests into the API server container, and apply it.
	err := kds.k8sApiContainer.CopyFileIntoContainer("infrastructure/crds", "/crds")
	if err != nil {
		TearDownK8sInfra(kds)
		return nil, err
	}
	err = kds.k8sApiContainer.ExecMayFail("kubectl", "apply", "-f", "/crds/")
	if err != nil {
		TearDownK8sInfra(kds)
		return nil, err
	}

	kds.EndpointIP = kds.k8sApiContainer.IP
	kds.Endpoint = fmt.Sprintf("https://%s:6443", kds.k8sApiContainer.IP)
	kds.BadEndpoint = fmt.Sprintf("https://%s:1234", kds.k8sApiContainer.IP)

	start = time.Now()
	for {
		var resp *http.Response
		resp, err = insecureHTTPClient.Get(kds.Endpoint + "/apis/crd.projectcalico.org/v1/felixconfigurations")
		if resp.StatusCode != 200 {
			err = fmt.Errorf("Bad status (%v) for CRD GET request", resp.StatusCode)
		}
		if err != nil || resp.StatusCode != 200 {
			log.WithError(err).WithField("status", resp.StatusCode).Warn("Waiting for API server to respond to requests")
		}
		resp.Body.Close()
		if err == nil {
			break
		}
		if time.Since(start) > 120*time.Second {
			log.WithError(err).Error("API server is not responding to requests")
			TearDownK8sInfra(kds)
			return nil, err
		}
		time.Sleep(100 * time.Millisecond)
	}

	log.Info("API server is up.")

	kds.CertFileName = "/tmp/" + kds.k8sApiContainer.Name + ".crt"
	start = time.Now()
	for {
		cmd := utils.Command("docker", "cp",
			kds.k8sApiContainer.Name+":/var/run/kubernetes/apiserver.crt",
			kds.CertFileName,
		)
		err = cmd.Run()
		if err == nil {
			break
		}
		if time.Since(start) > 120*time.Second {
			log.WithError(err).Error("Failed to get API server cert")
			TearDownK8sInfra(kds)
			return nil, err
		}
		time.Sleep(100 * time.Millisecond)
	}

	start = time.Now()
	for {
		kds.calicoClient, err = client.New(apiconfig.CalicoAPIConfig{
			Spec: apiconfig.CalicoAPIConfigSpec{
				DatastoreType: apiconfig.Kubernetes,
				KubeConfig: apiconfig.KubeConfig{
					K8sAPIEndpoint:           kds.Endpoint,
					K8sInsecureSkipTLSVerify: true,
					K8sClientQPS:             100,
				},
			},
		})
		if err == nil {
			ctx, cancel := context.WithTimeout(context.Background(), 10*time.Second)
			err = kds.calicoClient.EnsureInitialized(
				ctx,
				"v3.0.0-test",
				"v2.0.0-test",
				"felix-fv,typha", // Including typha in clusterType to prevent config churn
			)
			cancel()
			if err == nil {
				break
			}
		}
		if time.Since(start) > 120*time.Second && err != nil {
			log.WithError(err).Error("Failed to initialise calico client")
			TearDownK8sInfra(kds)
			return nil, err
		}
		time.Sleep(100 * time.Millisecond)
	}

	log.Info("Wait for creating default service account")
	start = time.Now()
	for {
		_, err := kds.K8sClient.CoreV1().ServiceAccounts("default").Get(context.Background(), "default", metav1.GetOptions{})
		if err == nil {
			break
		}
		if time.Since(start) > 20*time.Second {
			log.WithError(err).Error("Failed to get default service account.")
			TearDownK8sInfra(kds)
			return nil, err
		}
		time.Sleep(100 * time.Millisecond)
	}

	log.Info("Controller manager is up. k8s datastore setup is done")
	return kds, nil
}

func (kds *K8sDatastoreInfra) EnsureReady() {
	if kds.needsCleanup {
		log.Info("Infra marked for clean up, cleaning up before test.")
		kds.CleanUp()
	}
	info, err := kds.GetCalicoClient().ClusterInformation().Get(
		context.Background(),
		"default",
		options.GetOptions{},
	)
	if err != nil {
		panic(err)
	}
	ready := true
	info.Spec.DatastoreReady = &ready
	_, err = kds.GetCalicoClient().ClusterInformation().Update(
		context.Background(),
		info,
		options.SetOptions{},
	)
	if err != nil {
		panic(err)
	}
}

func (kds *K8sDatastoreInfra) Stop() {
	kds.bpfLog.Stop()

	// We don't tear down and recreate the Kubernetes infra between tests because it's
	// too expensive.  We don't even, immediately, clean up any resources that may
	// have been left behind by the test that has just finished.  Instead, mark all
	// our resources for cleanup, but defer the cleanup until the start of the next
	// test (this allows us to skip the cleanup if we happen to be the last test to
	// run, which is a big win when manually running a single test for debugging.)
	log.Info("K8sDatastoreInfra told to stop, deferring cleanup...")
	kds.needsCleanup = true
	kds.runningTest = ""
}

type cleanupFunc func(clientset *kubernetes.Clientset, calicoClient client.Interface)

func (kds *K8sDatastoreInfra) CleanUp() {
	log.Info("Cleaning up kubernetes datastore")
	startTime := time.Now()
	for _, f := range []cleanupFunc{
		cleanupAllPods,
		cleanupAllNodes,
		cleanupAllNamespaces,
		cleanupAllPools,
		cleanupIPAM,
		cleanupAllStagedKubernetesNetworkPolicies,
		cleanupAllGlobalNetworkPolicies,
		cleanupAllStagedGlobalNetworkPolicies,
		cleanupAllNetworkPolicies,
		cleanupAllStagedNetworkPolicies,
		cleanupAllTiers,
		cleanupAllHostEndpoints,
		cleanupAllFelixConfigurations,
		cleanupAllServices,
	} {
		f(kds.K8sClient, kds.calicoClient)
	}
	kds.needsCleanup = false
	log.WithField("time", time.Since(startTime)).Info("Cleaned up kubernetes datastore")
}

func cleanupIPAM(clientset *kubernetes.Clientset, calicoClient client.Interface) {
	log.Info("Cleaning up IPAM")
	c := calicoClient.(interface{ Backend() bapi.Client }).Backend()
	for _, li := range []model.ListInterface{
		model.BlockListOptions{},
		model.BlockAffinityListOptions{},
		model.BlockAffinityListOptions{},
		model.IPAMHandleListOptions{},
	} {
		if rs, err := c.List(context.Background(), li, ""); err != nil {
			log.WithError(err).WithField("Kind", li).Warning("Failed to list resources")
		} else {
			for _, r := range rs.KVPairs {
				if _, err = c.DeleteKVP(context.Background(), r); err != nil {
					log.WithError(err).WithField("Key", r.Key).Warning("Failed to delete entry from KDD")
				}
			}
		}
	}
}

func (kds *K8sDatastoreInfra) GetDockerArgs() []string {
	return []string{
		"-e", "CALICO_DATASTORE_TYPE=kubernetes",
		"-e", "FELIX_DATASTORETYPE=kubernetes",
		"-e", "TYPHA_DATASTORETYPE=kubernetes",
		"-e", "K8S_API_ENDPOINT=" + kds.Endpoint,
		"-e", "K8S_INSECURE_SKIP_TLS_VERIFY=true",
		"-v", kds.CertFileName + ":/tmp/apiserver.crt",
	}
}

func (kds *K8sDatastoreInfra) GetBadEndpointDockerArgs() []string {
	return []string{
		"-e", "CALICO_DATASTORE_TYPE=kubernetes",
		"-e", "FELIX_DATASTORETYPE=kubernetes",
		"-e", "TYPHA_DATASTORETYPE=kubernetes",
		"-e", "K8S_API_ENDPOINT=" + kds.BadEndpoint,
		"-e", "K8S_INSECURE_SKIP_TLS_VERIFY=true",
		"-v", kds.CertFileName + ":/tmp/apiserver.crt",
	}
}

func (kds *K8sDatastoreInfra) GetCalicoClient() client.Interface {
	return kds.calicoClient
}

func (kds *K8sDatastoreInfra) GetClusterGUID() string {
	ci, err := kds.GetCalicoClient().ClusterInformation().Get(
		context.Background(),
		"default",
		options.GetOptions{},
	)
	Expect(err).NotTo(HaveOccurred())
	return ci.Spec.ClusterGUID
}

func (kds *K8sDatastoreInfra) SetExpectedIPIPTunnelAddr(felix *Felix, idx int, needBGP bool) {
	felix.ExpectedIPIPTunnelAddr = fmt.Sprintf("10.65.%d.1", idx)
	felix.ExtraSourceIPs = append(felix.ExtraSourceIPs, felix.ExpectedIPIPTunnelAddr)
}

func (kds *K8sDatastoreInfra) SetExpectedVXLANTunnelAddr(felix *Felix, idx int, needBGP bool) {
	felix.ExpectedVXLANTunnelAddr = fmt.Sprintf("10.65.%d.0", idx)
	felix.ExtraSourceIPs = append(felix.ExtraSourceIPs, felix.ExpectedVXLANTunnelAddr)
}

func (kds *K8sDatastoreInfra) SetExpectedWireguardTunnelAddr(felix *Felix, idx int, needWg bool) {
	// Set to be the same as IPIP tunnel address.
	felix.ExpectedWireguardTunnelAddr = fmt.Sprintf("10.65.%d.1", idx)
	felix.ExtraSourceIPs = append(felix.ExtraSourceIPs, felix.ExpectedWireguardTunnelAddr)
}

func (kds *K8sDatastoreInfra) SetExternalIP(felix *Felix, idx int) {
	felix.ExternalIP = fmt.Sprintf("111.222.%d.1", idx)
	felix.ExtraSourceIPs = append(felix.ExtraSourceIPs, felix.ExternalIP)
}

func (kds *K8sDatastoreInfra) AddNode(felix *Felix, idx int, needBGP bool) {
	nodeIn := &v1.Node{
		ObjectMeta: metav1.ObjectMeta{
			Name: felix.Hostname,
			Annotations: map[string]string{
				"projectcalico.org/IPv4Address": fmt.Sprintf("%s/%s", felix.IP, felix.IPPrefix),
			},
		},
		Spec: v1.NodeSpec{PodCIDR: fmt.Sprintf("10.65.%d.0/24", idx)},
		Status: v1.NodeStatus{
			Addresses: []v1.NodeAddress{{
				Address: felix.IP,
				Type:    v1.NodeInternalIP,
			}},
		},
	}
	if felix.ExternalIP != "" {
		nodeIn.Status.Addresses = append(nodeIn.Status.Addresses,
			v1.NodeAddress{
				Address: felix.ExternalIP,
				Type:    v1.NodeInternalIP,
			})
	}
	if felix.ExpectedIPIPTunnelAddr != "" {
		nodeIn.Annotations["projectcalico.org/IPv4IPIPTunnelAddr"] = felix.ExpectedIPIPTunnelAddr
	}
	if felix.ExpectedVXLANTunnelAddr != "" {
		nodeIn.Annotations["projectcalico.org/IPv4VXLANTunnelAddr"] = felix.ExpectedVXLANTunnelAddr
	}
	if felix.ExpectedWireguardTunnelAddr != "" {
		nodeIn.Annotations["projectcalico.org/IPv4WireguardInterfaceAddr"] = felix.ExpectedWireguardTunnelAddr
	}
	log.WithField("nodeIn", nodeIn).Debug("Node defined")
	nodeOut, err := kds.K8sClient.CoreV1().Nodes().Create(context.Background(), nodeIn, metav1.CreateOptions{})
	log.WithField("nodeOut", nodeOut).Debug("Created node")
	if err != nil {
		panic(err)
	}
}

func (kds *K8sDatastoreInfra) ensureNamespace(name string) {
	// Try to get namespace. Return if it already exists.
	_, err := kds.K8sClient.CoreV1().Namespaces().Get(context.Background(), name, metav1.GetOptions{})
	if err == nil {
		return
	}

	if !apierrs.IsNotFound(err) {
		panic(err)
	}

	ns := &v1.Namespace{
		ObjectMeta: metav1.ObjectMeta{Name: name},
	}
	_, err = kds.K8sClient.CoreV1().Namespaces().Create(context.Background(), ns, metav1.CreateOptions{})
	if err != nil {
		panic(err)
	}
}

func (kds *K8sDatastoreInfra) RemoveWorkload(ns, name string) error {
	wepIDs, err := names.ParseWorkloadEndpointName(name)
	if err != nil {
		return err
	}
	err = kds.K8sClient.CoreV1().Pods(ns).Delete(context.Background(), wepIDs.Pod, DeleteImmediately)
	return err
}

func (kds *K8sDatastoreInfra) AddWorkload(wep *api.WorkloadEndpoint) (*api.WorkloadEndpoint, error) {
	podIP := wep.Spec.IPNetworks[0]
	if strings.Contains(podIP, "/") {
		// Our WEP will have a /32 rather than an IP, strip it off.
		podIP = strings.Split(podIP, "/")[0]
	}
	desiredStatus := v1.PodStatus{
		Phase: v1.PodRunning,
		Conditions: []v1.PodCondition{
			{
				Type:   v1.PodScheduled,
				Status: v1.ConditionTrue,
			},
			{
				Type:   v1.PodReady,
				Status: v1.ConditionTrue,
			}},
		PodIP: podIP,
	}
	podIn := &v1.Pod{
		ObjectMeta: metav1.ObjectMeta{Name: wep.Spec.Workload, Namespace: wep.Namespace},
		Spec: v1.PodSpec{Containers: []v1.Container{{
			Name:  wep.Spec.Endpoint,
			Image: "ignore",
		}},
			NodeName: wep.Spec.Node,
		},
		Status: desiredStatus,
	}
	if wep.Labels != nil {
		podIn.ObjectMeta.Labels = wep.Labels
	}
	if wep.Spec.EgressGateway != nil {
		podIn.ObjectMeta.Annotations = map[string]string{
			"egress.projectcalico.org/selector":          wep.Spec.EgressGateway.Selector,
			"egress.projectcalico.org/namespaceSelector": wep.Spec.EgressGateway.NamespaceSelector,
		}
	}
	log.WithField("podIn", podIn).Debug("Creating Pod for workload")
	kds.ensureNamespace(wep.Namespace)
	podOut, err := kds.K8sClient.CoreV1().Pods(wep.Namespace).Create(context.Background(), podIn, metav1.CreateOptions{})
	if err != nil {
		panic(err)
	}
	log.WithField("podOut", podOut).Debug("Created pod")
	podIn = podOut
	podIn.Status = desiredStatus
	podOut, err = kds.K8sClient.CoreV1().Pods(wep.Namespace).UpdateStatus(context.Background(), podIn, metav1.UpdateOptions{})
	if err != nil {
		panic(err)
	}
	log.WithField("podOut", podOut).Debug("Updated pod status")

	wepid := names.WorkloadEndpointIdentifiers{
		Node:         wep.Spec.Node,
		Orchestrator: "k8s",
		Endpoint:     "eth0",
		Pod:          wep.Spec.Workload,
	}

	name, err := wepid.CalculateWorkloadEndpointName(false)
	if err != nil {
		panic(err)
	}
	log.WithField("name", name).Debug("Getting WorkloadEndpoint")
	return kds.calicoClient.WorkloadEndpoints().Get(context.Background(), wep.Namespace, name, options.GetOptions{})
}

func (kds *K8sDatastoreInfra) AddAllowToDatastore(selector string) error {
	// Create a policy to allow egress from the host so that we don't cut off Felix's datastore connection
	// when we enable the host endpoint.
	policy := api.NewGlobalNetworkPolicy()
	policy.Name = "allow-egress"
	policy.Spec.Selector = selector
	policy.Spec.Egress = []api.Rule{{
		Action: api.Allow,
		Destination: api.EntityRule{
			Nets: []string{kds.k8sApiContainer.IP + "/32"},
		},
	}}
	_, err := kds.calicoClient.GlobalNetworkPolicies().Create(utils.Ctx, policy, utils.NoOptions)
	return err
}

func (kds *K8sDatastoreInfra) AddDefaultAllow() string {
	return "kns.default"
}

func (kds *K8sDatastoreInfra) AddDefaultDeny() error {
	policy := api.NewNetworkPolicy()
	policy.Name = "deny-all"
	policy.Namespace = "default"
	policy.Spec.Ingress = []api.Rule{{Action: api.Deny}}
	policy.Spec.Egress = []api.Rule{{Action: api.Deny}}
	policy.Spec.Selector = "all()"
	_, err := kds.calicoClient.NetworkPolicies().Create(utils.Ctx, policy, utils.NoOptions)
	return err
}

func (kds *K8sDatastoreInfra) DumpErrorData() {
	nsList, err := kds.K8sClient.CoreV1().Namespaces().List(context.Background(), metav1.ListOptions{})
	if err == nil {
		utils.AddToTestOutput("Kubernetes Namespaces\n")
		for _, ns := range nsList.Items {
			utils.AddToTestOutput(spew.Sdump(ns))
		}
	}

	profiles, err := kds.calicoClient.Profiles().List(context.Background(), options.ListOptions{})
	if err == nil {
		utils.AddToTestOutput("Calico Profiles\n")
		for _, profile := range profiles.Items {
			utils.AddToTestOutput(spew.Sdump(profile))
		}
	}
	policies, err := kds.calicoClient.NetworkPolicies().List(context.Background(), options.ListOptions{})
	if err == nil {
		utils.AddToTestOutput("Calico NetworkPolicies\n")
		for _, policy := range policies.Items {
			utils.AddToTestOutput(spew.Sdump(policy))
		}
	}
	gnps, err := kds.calicoClient.GlobalNetworkPolicies().List(context.Background(), options.ListOptions{})
	if err == nil {
		utils.AddToTestOutput("Calico GlobalNetworkPolicies\n")
		for _, gnp := range gnps.Items {
			utils.AddToTestOutput(spew.Sdump(gnp))
		}
	}
	workloads, err := kds.calicoClient.WorkloadEndpoints().List(context.Background(), options.ListOptions{})
	if err == nil {
		utils.AddToTestOutput("Calico WorkloadEndpoints\n")
		for _, w := range workloads.Items {
			utils.AddToTestOutput(spew.Sdump(w))
		}
	}
	nodes, err := kds.calicoClient.Nodes().List(context.Background(), options.ListOptions{})
	if err == nil {
		utils.AddToTestOutput("Calico Nodes\n")
		for _, n := range nodes.Items {
			utils.AddToTestOutput(spew.Sdump(n))
		}
	}
	heps, err := kds.calicoClient.HostEndpoints().List(context.Background(), options.ListOptions{})
	if err == nil {
		utils.AddToTestOutput("Calico Host Endpoints\n")
		for _, hep := range heps.Items {
			utils.AddToTestOutput(spew.Sdump(hep))
		}
	}
}

var zeroGracePeriod int64 = 0
var DeleteImmediately = metav1.DeleteOptions{
	GracePeriodSeconds: &zeroGracePeriod,
}

func isSystemNamespace(ns string) bool {
	return ns == "default" || ns == "kube-system" || ns == "kube-public"
}

func cleanupAllNamespaces(clientset *kubernetes.Clientset, calicoClient client.Interface) {
	log.Info("Cleaning up all namespaces...")
	nsList, err := clientset.CoreV1().Namespaces().List(context.Background(), metav1.ListOptions{})
	if err != nil {
		panic(err)
	}
	log.WithField("count", len(nsList.Items)).Info("Namespaces present")
	for _, ns := range nsList.Items {
		if ns.Status.Phase != v1.NamespaceTerminating && !isSystemNamespace(ns.ObjectMeta.Name) {
			err = clientset.CoreV1().Namespaces().Delete(context.Background(), ns.ObjectMeta.Name, DeleteImmediately)
			if err != nil {
				panic(err)
			}
		}
	}
	log.Info("Cleaned up all namespaces")
}

func cleanupAllNodes(clientset *kubernetes.Clientset, calicoClient client.Interface) {
	log.Info("Cleaning up all nodes...")
	nodeList, err := clientset.CoreV1().Nodes().List(context.Background(), metav1.ListOptions{})
	if err != nil {
		panic(err)
	}
	log.WithField("count", len(nodeList.Items)).Info("Nodes present")
	for _, node := range nodeList.Items {
		err = clientset.CoreV1().Nodes().Delete(context.Background(), node.ObjectMeta.Name, DeleteImmediately)
		if err != nil {
			panic(err)
		}
	}
	log.Info("Cleaned up all nodes")
}

func cleanupAllPods(clientset *kubernetes.Clientset, calicoClient client.Interface) {
	log.Info("Cleaning up Pods")
	nsList, err := clientset.CoreV1().Namespaces().List(context.Background(), metav1.ListOptions{})
	if err != nil {
		panic(err)
	}
	log.WithField("count", len(nsList.Items)).Info("Namespaces present")
	podsDeleted := 0
	admission := make(chan int, 10)
	waiter := sync.WaitGroup{}
	waiter.Add(len(nsList.Items))
	for _, ns := range nsList.Items {
		nsName := ns.ObjectMeta.Name
		go func() {
			admission <- 1
			podList, err := clientset.CoreV1().Pods(nsName).List(context.Background(), metav1.ListOptions{})
			if err != nil {
				panic(err)
			}
			log.WithField("count", len(podList.Items)).WithField("namespace", nsName).Debug(
				"Pods present")
			for _, pod := range podList.Items {
				err = clientset.CoreV1().Pods(nsName).Delete(context.Background(), pod.ObjectMeta.Name, DeleteImmediately)
				if err != nil {
					panic(err)
				}
			}
			podsDeleted += len(podList.Items)
			<-admission
			waiter.Done()
		}()
	}
	waiter.Wait()

	log.WithField("podsDeleted", podsDeleted).Info("Cleaned up all pods")
}

func cleanupAllPools(clientset *kubernetes.Clientset, client client.Interface) {
	log.Info("Cleaning up IPAM pools")
	ctx := context.Background()
	pools, err := client.IPPools().List(ctx, options.ListOptions{})
	if err != nil {
		panic(err)
	}
	log.WithField("count", len(pools.Items)).Info("IP Pools present")
	for _, pool := range pools.Items {
		_, err = client.IPPools().Delete(ctx, pool.Name, options.DeleteOptions{})
		if err != nil {
			panic(err)
		}
	}
	log.Info("Cleaned up IPAM")
}

func cleanupAllGlobalNetworkPolicies(clientset *kubernetes.Clientset, client client.Interface) {
	log.Info("Cleaning up GNPs")
	ctx := context.Background()
	gnps, err := client.GlobalNetworkPolicies().List(ctx, options.ListOptions{})
	if err != nil {
		panic(err)
	}
	log.WithField("count", len(gnps.Items)).Info("Global Network Policies present")
	for _, gnp := range gnps.Items {
		_, err = client.GlobalNetworkPolicies().Delete(ctx, gnp.Name, options.DeleteOptions{})
		if err != nil {
			panic(err)
		}
	}
	log.Info("Cleaned up GNPs")
}

func cleanupAllStagedKubernetesNetworkPolicies(clientset *kubernetes.Clientset, client client.Interface) {
	log.Info("Cleaning up Staged kubernetes network policies")
	ctx := context.Background()
	sknps, err := client.StagedKubernetesNetworkPolicies().List(ctx, options.ListOptions{})
	if err != nil {
		log.WithError(err).Panic("failed to list staged kubernetes network policies")
	}
	log.WithField("count", len(sknps.Items)).Info("Staged Network Policies present")
	for _, sknp := range sknps.Items {
		_, err = client.StagedKubernetesNetworkPolicies().Delete(ctx, sknp.Namespace, sknp.Name, options.DeleteOptions{})
		if err != nil {
			log.WithError(err).Panicf("failed to delete staged kubernetes network policy %s", sknp.Name)
		}
	}
	log.Info("Cleaned up Staged kubernetes network policies")
}

func cleanupAllStagedGlobalNetworkPolicies(clientset *kubernetes.Clientset, client client.Interface) {
	log.Info("Cleaning up Staged GNPs")
	ctx := context.Background()
	sgnps, err := client.StagedGlobalNetworkPolicies().List(ctx, options.ListOptions{})
	if err != nil {
		log.WithError(err).Panic("failed to list staged global network policies")
	}
	log.WithField("count", len(sgnps.Items)).Info("Global Network Policies present")
	for _, sgnp := range sgnps.Items {
		_, err = client.StagedGlobalNetworkPolicies().Delete(ctx, sgnp.Name, options.DeleteOptions{})
		if err != nil {
			log.WithError(err).Panicf("failed to delete staged global network policy %s", sgnp.Name)
		}
	}
	log.Info("Cleaned up Staged GNPs")
}

func cleanupAllNetworkPolicies(clientset *kubernetes.Clientset, client client.Interface) {
	log.Info("Cleaning up network policies")
	ctx := context.Background()
	nps, err := client.NetworkPolicies().List(ctx, options.ListOptions{})
	if err != nil {
		panic(err)
	}
	log.WithField("count", len(nps.Items)).Info("Global Network Policies present")
	for _, np := range nps.Items {
		_, err = client.NetworkPolicies().Delete(ctx, np.Namespace, np.Name, options.DeleteOptions{})
		if err != nil {
			panic(err)
		}
	}
	log.Info("Cleaned up network policies")
}

func cleanupAllStagedNetworkPolicies(clientset *kubernetes.Clientset, client client.Interface) {
	log.Info("Cleaning up staged network policies")
	ctx := context.Background()
	snps, err := client.StagedNetworkPolicies().List(ctx, options.ListOptions{})
	if err != nil {
		log.WithError(err).Panic("failed to list staged network policies")
	}
	log.WithField("count", len(snps.Items)).Info("Global Network Policies present")
	for _, snp := range snps.Items {
		_, err = client.StagedNetworkPolicies().Delete(ctx, snp.Namespace, snp.Name, options.DeleteOptions{})
		if err != nil {
			log.WithError(err).Panicf("failed to delete staged network policy %s/%s", snp.Namespace, snp.Name)
		}
	}
	log.Info("Cleaned up staged network policies")
}

func cleanupAllTiers(clientset *kubernetes.Clientset, client client.Interface) {
	log.Info("Cleaning up Tiers")
	ctx := context.Background()
	tiers, err := client.Tiers().List(ctx, options.ListOptions{})
	if err != nil {
		log.WithError(err).Panicf("failed to list tiers")
	}
	log.WithField("count", len(tiers.Items)).Info("Tiers present")
	for _, tier := range tiers.Items {
		if tier.Name == "default" {
			continue
		}

		_, err = client.Tiers().Delete(ctx, tier.Name, options.DeleteOptions{})
		if err != nil {
			log.WithError(err).Panicf("failed to delete tier %s", tier.Name)
		}
	}
	log.Info("Cleaned up Tiers")
}

func cleanupAllHostEndpoints(clientset *kubernetes.Clientset, client client.Interface) {
	log.Info("Cleaning up host endpoints")
	ctx := context.Background()
	heps, err := client.HostEndpoints().List(ctx, options.ListOptions{})
	if err != nil {
		panic(err)
	}
	log.WithField("count", len(heps.Items)).Info("HostEndpoints present")
	for _, hep := range heps.Items {
		_, err = client.HostEndpoints().Delete(ctx, hep.Name, options.DeleteOptions{})
		if err != nil {
			panic(err)
		}
	}
	log.Info("Cleaned up host endpoints")
}

func cleanupAllFelixConfigurations(clientset *kubernetes.Clientset, client client.Interface) {
	log.Info("Cleaning up felix configurations")
	ctx := context.Background()
	fcs, err := client.FelixConfigurations().List(ctx, options.ListOptions{})
	if err != nil {
		panic(err)
	}
	log.WithField("count", len(fcs.Items)).Info("FelixConfigurations present")
	for _, fc := range fcs.Items {
		_, err = client.FelixConfigurations().Delete(ctx, fc.Name, options.DeleteOptions{})
		if err != nil {
			panic(err)
		}
	}
	log.Info("Cleaned up felix configurations")
}

func cleanupAllServices(clientset *kubernetes.Clientset, calicoClient client.Interface) {
	log.Info("Cleaning up services")
	coreV1 := clientset.CoreV1()
	namespaceList, err := coreV1.Namespaces().List(context.Background(), metav1.ListOptions{})
	if err != nil {
		panic(err)
	}
	for _, ns := range namespaceList.Items {
		serviceInterface := coreV1.Services(ns.Name)
		services, err := serviceInterface.List(context.Background(), metav1.ListOptions{})
		if err != nil {
			panic(err)
		}
		for _, s := range services.Items {
			err := serviceInterface.Delete(context.Background(), s.Name, metav1.DeleteOptions{})
			if err != nil {
				panic(err)
			}
		}
		endpointsInterface := coreV1.Endpoints(ns.Name)
		endpoints, err := endpointsInterface.List(context.Background(), metav1.ListOptions{})
		if err != nil {
			panic(err)
		}
		for _, ep := range endpoints.Items {
			err := endpointsInterface.Delete(context.Background(), ep.Name, metav1.DeleteOptions{})
			if err != nil {
				panic(err)
			}
		}
	}
	log.Info("Cleaned up services")
}<|MERGE_RESOLUTION|>--- conflicted
+++ resolved
@@ -136,28 +136,22 @@
 			ginkgo.Fail(fmt.Sprintf("Previous test didn't clean up the infra: %s", K8sInfra.runningTest))
 		}
 		K8sInfra.EnsureReady()
-<<<<<<< HEAD
-		K8sInfra.runningTest = ginkgo.CurrentGinkgoTestDescription().FullTestText
-=======
 		K8sInfra.PerTestSetup()
->>>>>>> cdff197d
 		return K8sInfra, nil
 	}
 
 	var err error
 	K8sInfra, err = setupK8sDatastoreInfra()
 	if err == nil {
-<<<<<<< HEAD
-		K8sInfra.runningTest = ginkgo.CurrentGinkgoTestDescription().FullTestText
-=======
 		K8sInfra.PerTestSetup()
->>>>>>> cdff197d
 	}
 
 	return K8sInfra, err
 }
 
 func (kds *K8sDatastoreInfra) PerTestSetup() {
+	kds.runningTest = ginkgo.CurrentGinkgoTestDescription().FullTestText
+
 	// In BPF mode, start BPF logging.
 	if os.Getenv("FELIX_FV_ENABLE_BPF") == "true" {
 		kds.bpfLog = containers.Run("bpf-log", containers.RunOpts{AutoRemove: true}, "--privileged",
