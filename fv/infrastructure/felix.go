// Copyright (c) 2017-2021 Tigera, Inc. All rights reserved.
//
// Licensed under the Apache License, Version 2.0 (the "License");
// you may not use this file except in compliance with the License.
// You may obtain a copy of the License at
//
//     http://www.apache.org/licenses/LICENSE-2.0
//
// Unless required by applicable law or agreed to in writing, software
// distributed under the License is distributed on an "AS IS" BASIS,
// WITHOUT WARRANTIES OR CONDITIONS OF ANY KIND, either express or implied.
// See the License for the specific language governing permissions and
// limitations under the License.

package infrastructure

import (
	"bufio"
	"encoding/json"
	"errors"
	"fmt"
	"io/ioutil"
	"os"
	"path"
	"path/filepath"
	"strconv"
	"strings"
	"sync/atomic"

	. "github.com/onsi/gomega"
	log "github.com/sirupsen/logrus"

	"github.com/projectcalico/felix/collector"
	"github.com/projectcalico/felix/fv/containers"
	"github.com/projectcalico/felix/fv/tcpdump"
	"github.com/projectcalico/felix/fv/utils"
)

var atomicCounter uint32

var cwLogDir = os.Getenv("FV_CWLOGDIR")

// FIXME: isolate individual Felix instances in their own cgroups.  Unfortunately, this doesn't work on systems that are using cgroupv1
// see https://elixir.bootlin.com/linux/v5.3.11/source/include/linux/cgroup-defs.h#L788 for explanation.
const CreateCgroupV2 = false

type Felix struct {
	*containers.Container

	// ExpectedIPIPTunnelAddr contains the IP that the infrastructure expects to
	// get assigned to the IPIP tunnel.  Filled in by AddNode().
	ExpectedIPIPTunnelAddr string
	// ExpectedVXLANTunnelAddr contains the IP that the infrastructure expects to
	// get assigned to the VXLAN tunnel.  Filled in by AddNode().
	ExpectedVXLANTunnelAddr string
	// ExpectedWireguardTunnelAddr contains the IP that the infrastructure expects to
	// get assigned to the Wireguard tunnel.  Filled in by AddNode().
	ExpectedWireguardTunnelAddr string

	// IP of the Typha that this Felix is using (if any).
	TyphaIP string

	// If sets, acts like an external IP of a node. Filled in by AddNode().
	// XXX setup routes
	ExternalIP string

	startupDelayed   bool
	cwlCallsExpected bool
	cwlFile          string
	cwlGroupName     string
	cwlStreamName    string
	cwlRetentionDays int64
	uniqueName       string
}

func (f *Felix) GetFelixPID() int {
	if f.startupDelayed {
		log.Panic("GetFelixPID() called but startup is delayed")
	}
	return f.GetSinglePID("calico-felix")
}

func (f *Felix) GetFelixPIDs() []int {
	if f.startupDelayed {
		log.Panic("GetFelixPIDs() called but startup is delayed")
	}
	return f.GetPIDs("calico-felix")
}

func (f *Felix) TriggerDelayedStart() {
	if !f.startupDelayed {
		log.Panic("TriggerDelayedStart() called but startup wasn't delayed")
	}
	f.Exec("touch", "/start-trigger")
	f.startupDelayed = false
}

var (
	ErrNoCloudwatchLogs = errors.New("No logs yet")
)

func (f *Felix) ReadFlowLogs(output string) ([]collector.FlowLog, error) {
	switch output {
	case "cloudwatch":
		return f.ReadCloudWatchLogs()
	case "file":
		return f.ReadFlowLogsFile()
	default:
		panic("unrecognized flow log output")
	}
}

func (f *Felix) ReadFlowLogsFile() ([]collector.FlowLog, error) {
	var flowLogs []collector.FlowLog
	logDir := path.Join(cwLogDir, f.uniqueName)
	log.WithField("dir", logDir).Info("Reading Flow Logs from file")
	logFile, err := os.Open(path.Join(logDir, collector.FlowLogFilename))
	if err != nil {
		return flowLogs, err
	}
	defer logFile.Close()

	s := bufio.NewScanner(logFile)
	for s.Scan() {
		var fljo collector.FlowLogJSONOutput
		err = json.Unmarshal(s.Bytes(), &fljo)
		if err != nil {
			all, _ := ioutil.ReadFile(path.Join(logDir, collector.FlowLogFilename))
			return flowLogs, fmt.Errorf("Error unmarshaling flow log: %v\nLog:\n%s\nFile:\n%s", err, string(s.Bytes()), string(all))
		}
		fl, err := fljo.ToFlowLog()
		if err != nil {
			return flowLogs, fmt.Errorf("Error converting to flow log: %v\nLog: %s", err, string(s.Bytes()))
		}
		flowLogs = append(flowLogs, fl)
	}
	return flowLogs, nil
}

func (f *Felix) ReadCloudWatchLogs() ([]collector.FlowLog, error) {
	log.Infof("Read CloudWatchLogs file %v", cwLogDir+"/"+f.cwlFile)

	file, err := os.Open(cwLogDir + "/" + f.cwlFile)
	if err != nil {
		log.Fatal(err)
	}
	defer file.Close()

	retentionDays := make(map[string]int64)
	logs := make(map[string][]collector.FlowLog)
	scanner := bufio.NewScanner(file)
	for scanner.Scan() {
		line := strings.TrimSpace(scanner.Text())
		if strings.Contains(line, "PutRetentionPolicy") {
			// Next line is LogGroupName: "<name>".
			scanner.Scan()
			lgName := strings.Split(scanner.Text(), "\"")[1]
			// Next line is RetentionInDays: <int>.
			scanner.Scan()
			days, err := strconv.ParseInt(strings.Split(strings.TrimSpace(scanner.Text()), " ")[1], 10, 64)
			Expect(err).NotTo(HaveOccurred())
			// Store this policy.
			retentionDays[lgName] = days
		} else if strings.Contains(line, "PutLogEvents") {
			var events []collector.FlowLog
			message := ""
			groupName := ""
			streamName := ""
			// Read until we see a line that is just "}", and we've seen the
			// group and stream names.
			for scanner.Scan() {
				line = strings.TrimSpace(scanner.Text())
				if strings.Contains(line, "Message: \"") {
					// Replace escaped double quotes, in the flow log
					// message string, with single quotes.  (So as not
					// to confuse the following line, which relies on
					// double quotes to identify the complete
					// message.)
					line = strings.Replace(line, "\\\"", "'", -1)
					message = strings.Split(line, "\"")[1]
				} else if strings.Contains(line, "Timestamp: ") {
					_, err := strconv.ParseInt(strings.Split(line, " ")[1], 10, 64)
					Expect(err).NotTo(HaveOccurred())
					// Parse the log message.
					fl := collector.FlowLog{}
					fl.Deserialize(message)
					events = append(events, fl)
				} else if strings.Contains(line, "LogGroupName: \"") {
					groupName = strings.Split(line, "\"")[1]
				} else if strings.Contains(line, "LogStreamName: \"") {
					streamName = strings.Split(line, "\"")[1]
				} else if line == "}" && groupName != "" && streamName != "" {
					// Store these logs.
					key := groupName + "/" + streamName
					previousEvents, ok := logs[key]
					if ok {
						logs[key] = append(previousEvents, events...)
					} else {
						logs[key] = events
					}
					break
				}
			}
		}
	}

	if err := scanner.Err(); err != nil {
		log.Fatal(err)
	}

	log.WithFields(log.Fields{"retentionDays": retentionDays, "logs": logs}).Info("Data read")

	if len(logs) == 0 {
		return nil, ErrNoCloudwatchLogs
	}

	Expect(retentionDays).To(HaveLen(1))
	for group, days := range retentionDays {
		Expect(group).To(Equal(f.cwlGroupName))
		Expect(days).To(Equal(f.cwlRetentionDays))
	}

	Expect(logs).To(HaveLen(1))
	for groupSlashStream, events := range logs {
		Expect(groupSlashStream).To(Equal(f.cwlGroupName + "/" + f.cwlStreamName))
		return events, nil
	}

	return nil, errors.New("Should never get here")
}

func RunFelix(infra DatastoreInfra, id int, options TopologyOptions) *Felix {
	log.Info("Starting felix")
	ipv6Enabled := fmt.Sprint(options.EnableIPv6)

	args := infra.GetDockerArgs()
	args = append(args, "--privileged")

	// Collect the environment variables for starting this particular container.  Note: we
	// are called concurrently with other instances of RunFelix so it's important to only
	// read from options.*.
	envVars := map[string]string{
		// Enable core dumps.
		"GOTRACEBACK": "crash",
		"GORACE":      "history_size=2",
		// Tell the wrapper to set the core file name pattern so we can find the dump.
		"SET_CORE_PATTERN": "true",

		"FELIX_LOGSEVERITYSCREEN":         options.FelixLogSeverity,
		"FELIX_PROMETHEUSMETRICSENABLED":  "true",
		"FELIX_PROMETHEUSREPORTERENABLED": "true",
		"FELIX_BPFLOGLEVEL":               "debug",
		"FELIX_USAGEREPORTINGENABLED":     "false",
		"FELIX_IPV6SUPPORT":               ipv6Enabled,

		// Disable log dropping, because it can cause flakes in tests that look for particular logs.
		"FELIX_DEBUGDISABLELOGDROPPING": "true",
	}
	// Collect the volumes for this container.
	volumes := map[string]string{
		"/lib/modules": "/lib/modules",
		"/tmp":         "/tmp",
	}

	containerName := containers.UniqueName(fmt.Sprintf("felix-%d", id))

	if os.Getenv("FELIX_FV_ENABLE_BPF") == "true" {
		if !options.TestManagesBPF {
			log.Info("FELIX_FV_ENABLE_BPF=true, enabling BPF with env var")
			envVars["FELIX_BPFENABLED"] = "true"
		} else {
			log.Info("FELIX_FV_ENABLE_BPF=true but test manages BPF state itself, not using env var")
		}

		// Disable map repinning by default since BPF map names are global and we don't want our simulated instances to
		// share maps.
		envVars["FELIX_DebugBPFMapRepinEnabled"] = "false"

		if CreateCgroupV2 {
			envVars["FELIX_DEBUGBPFCGROUPV2"] = containerName
		}
	}

<<<<<<< HEAD
	// For FV, tell Felix to write CloudWatch logs to a file instead of to the real
	// AWS API.  Whether logs are actually generated, at all, still depends on
	// FELIX_CLOUDWATCHLOGSREPORTERENABLED; tests that want that should call
	// EnableCloudWatchLogs().
	uniqueName := fmt.Sprintf("%d-%d-%d", id, os.Getpid(), int(atomic.AddUint32(&atomicCounter, 1)))
	cwlFile := "cwl-" + uniqueName + "-felixfv.txt"
	envVars["FELIX_DEBUGCLOUDWATCHLOGSFILE"] = "/cwlogs/"+cwlFile
	volumes[cwLogDir] = "/cwlogs"

	cwlCallsExpected := false
	cwlGroupName := "tigera-flowlogs-<cluster-guid>"
	cwlStreamName := "<felix-hostname>_Flowlogs"
	cwlRetentionDays := int64(7)
	if setting, ok := options.ExtraEnvVars["FELIX_CLOUDWATCHLOGSREPORTERENABLED"]; ok {
		switch setting {
		case "true", "1", "yes", "y", "t":
			cwlCallsExpected = true
		}
	}
	if setting, ok := options.ExtraEnvVars["FELIX_CLOUDWATCHLOGSLOGGROUPNAME"]; ok {
		cwlGroupName = setting
	}
	if setting, ok := options.ExtraEnvVars["FELIX_CLOUDWATCHLOGSLOGSTREAMNAME"]; ok {
		cwlStreamName = setting
=======
	if options.DelayFelixStart {
		envVars["DELAY_FELIX_START"] = "true"
>>>>>>> 311962d6
	}
	if setting, ok := options.ExtraEnvVars["FELIX_CLOUDWATCHLOGSRETENTIONDAYS"]; ok {
		var err error
		cwlRetentionDays, err = strconv.ParseInt(setting, 10, 64)
		Expect(err).NotTo(HaveOccurred())
	}

	// It's fine to always create the directory for felix flow logs, if they
	// aren't enabled the directory will just stay empty.
	logDir := path.Join(cwLogDir, uniqueName)
	os.MkdirAll(logDir, 0777)
	args = append(args, "-v", logDir+":/var/log/calico/flowlogs")

	for k, v := range options.ExtraEnvVars {
		envVars[k] = v
	}

	if options.WithPrometheusPortTLS {
		EnsureTLSCredentials()
		envVars[CertDir] = CertDir
		envVars["FELIX_PROMETHEUSREPORTERCAFILE"] = filepath.Join(CertDir, "ca.crt")
		envVars["FELIX_PROMETHEUSREPORTERKEYFILE"] = filepath.Join(CertDir, "server.key")
		envVars["FELIX_PROMETHEUSREPORTERCERTFILE"] = filepath.Join(CertDir, "server.crt")
		envVars["FELIX_PROMETHEUSMETRICSCAFILE"] = filepath.Join(CertDir, "ca.crt")
		envVars["FELIX_PROMETHEUSMETRICSKEYFILE"] = filepath.Join(CertDir, "server.key")
		envVars["FELIX_PROMETHEUSMETRICSCERTFILE"] = filepath.Join(CertDir, "server.crt")
	}

	if options.DelayFelixStart {
		envVars["DELAY_FELIX_START"] = "true"
	}

	for k, v := range envVars {
		args = append(args, "-e", fmt.Sprintf("%s=%s", k, v))
	}

	// Add in the volumes.
	for k, v := range options.ExtraVolumes {
		volumes[k] = v
	}
	for k, v := range volumes {
		args = append(args, "-v", fmt.Sprintf("%s:%s", k, v))
	}

	args = append(args,
		utils.Config.FelixImage,
	)

	felixOpts := containers.RunOpts{
		AutoRemove: true,
	}
	if options.FelixStopGraceful {
		// Leave StopSignal defaulting to SIGTERM, and allow 10 seconds for Felix
		// to handle that gracefully.
		felixOpts.StopTimeoutSecs = 10
	} else {
		// Use SIGKILL to stop Felix immediately.
		felixOpts.StopSignal = "SIGKILL"
	}
	c := containers.RunWithFixedName(containerName, felixOpts, args...)

	if options.EnableIPv6 {
		c.Exec("sysctl", "-w", "net.ipv6.conf.all.disable_ipv6=0")
		c.Exec("sysctl", "-w", "net.ipv6.conf.default.disable_ipv6=0")
		c.Exec("sysctl", "-w", "net.ipv6.conf.lo.disable_ipv6=0")
		c.Exec("sysctl", "-w", "net.ipv6.conf.all.forwarding=1")
	} else {
		c.Exec("sysctl", "-w", "net.ipv6.conf.all.disable_ipv6=1")
		c.Exec("sysctl", "-w", "net.ipv6.conf.default.disable_ipv6=1")
		c.Exec("sysctl", "-w", "net.ipv6.conf.lo.disable_ipv6=1")
		c.Exec("sysctl", "-w", "net.ipv6.conf.all.forwarding=0")
	}

	// Configure our model host to drop forwarded traffic by default.  Modern
	// Kubernetes/Docker hosts now have this setting, and the consequence is that
	// whenever Calico policy intends to allow a packet, it must explicitly ACCEPT
	// that packet, not just allow it to pass through cali-FORWARD and assume it will
	// be accepted by the rest of the chain.  Establishing that setting in this FV
	// allows us to test that.
	c.Exec("iptables",
		"-w", "10", // Retry this for 10 seconds, e.g. if something else is holding the lock
		"-W", "100000", // How often to probe the lock in microsecs.
		"-P", "FORWARD", "DROP")

	return &Felix{
		Container:        c,
		startupDelayed:   options.DelayFelixStart,
		cwlFile:          cwlFile,
		cwlCallsExpected: cwlCallsExpected,
		cwlGroupName: strings.Replace(
			cwlGroupName,
			"<cluster-guid>",
			infra.GetClusterGUID(),
			1,
		),
		cwlStreamName: strings.Replace(
			cwlStreamName,
			"<felix-hostname>",
			c.Name,
			1,
		),
		cwlRetentionDays: cwlRetentionDays,
		uniqueName:       uniqueName,
	}
}

func (f *Felix) Stop() {
	if CreateCgroupV2 {
		_ = f.ExecMayFail("rmdir", path.Join("/run/calico/cgroup/", f.Name))
	}
	f.Container.Stop()
	if f.cwlCallsExpected {
		Expect(cwLogDir + "/" + f.cwlFile).To(BeAnExistingFile())
	} else {
		Expect(cwLogDir + "/" + f.cwlFile).NotTo(BeAnExistingFile())
	}
}

func (f *Felix) Restart() {
	oldPID := f.GetFelixPID()
	f.Exec("kill", "-HUP", fmt.Sprint(oldPID))
	Eventually(f.GetFelixPID, "10s", "100ms").ShouldNot(Equal(oldPID))
}

// AttachTCPDump returns tcpdump attached to the container
func (f *Felix) AttachTCPDump(iface string) *tcpdump.TCPDump {
	return tcpdump.Attach(f.Container.Name, "", iface)
}

func (f *Felix) ProgramIptablesDNAT(serviceIP, targetIP, chain string) {
	f.Exec(
		"iptables",
		"-w", "10", // Retry this for 10 seconds, e.g. if something else is holding the lock
		"-W", "100000", // How often to probe the lock in microsecs.
		"-t", "nat", "-A", chain,
		"--destination", serviceIP,
		"-j", "DNAT", "--to-destination", targetIP,
	)
}<|MERGE_RESOLUTION|>--- conflicted
+++ resolved
@@ -281,14 +281,13 @@
 		}
 	}
 
-<<<<<<< HEAD
 	// For FV, tell Felix to write CloudWatch logs to a file instead of to the real
 	// AWS API.  Whether logs are actually generated, at all, still depends on
 	// FELIX_CLOUDWATCHLOGSREPORTERENABLED; tests that want that should call
 	// EnableCloudWatchLogs().
 	uniqueName := fmt.Sprintf("%d-%d-%d", id, os.Getpid(), int(atomic.AddUint32(&atomicCounter, 1)))
 	cwlFile := "cwl-" + uniqueName + "-felixfv.txt"
-	envVars["FELIX_DEBUGCLOUDWATCHLOGSFILE"] = "/cwlogs/"+cwlFile
+	envVars["FELIX_DEBUGCLOUDWATCHLOGSFILE"] = "/cwlogs/" + cwlFile
 	volumes[cwLogDir] = "/cwlogs"
 
 	cwlCallsExpected := false
@@ -306,10 +305,6 @@
 	}
 	if setting, ok := options.ExtraEnvVars["FELIX_CLOUDWATCHLOGSLOGSTREAMNAME"]; ok {
 		cwlStreamName = setting
-=======
-	if options.DelayFelixStart {
-		envVars["DELAY_FELIX_START"] = "true"
->>>>>>> 311962d6
 	}
 	if setting, ok := options.ExtraEnvVars["FELIX_CLOUDWATCHLOGSRETENTIONDAYS"]; ok {
 		var err error
