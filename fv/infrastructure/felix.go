// Copyright (c) 2017-2020 Tigera, Inc. All rights reserved.
//
// Licensed under the Apache License, Version 2.0 (the "License");
// you may not use this file except in compliance with the License.
// You may obtain a copy of the License at
//
//     http://www.apache.org/licenses/LICENSE-2.0
//
// Unless required by applicable law or agreed to in writing, software
// distributed under the License is distributed on an "AS IS" BASIS,
// WITHOUT WARRANTIES OR CONDITIONS OF ANY KIND, either express or implied.
// See the License for the specific language governing permissions and
// limitations under the License.

package infrastructure

import (
	"bufio"
	"encoding/json"
	"errors"
	"fmt"
	"io/ioutil"
	"os"
	"path"
	"path/filepath"
	"strconv"
	"strings"

	. "github.com/onsi/gomega"
	log "github.com/sirupsen/logrus"

	"github.com/projectcalico/felix/collector"
	"github.com/projectcalico/felix/fv/containers"
	"github.com/projectcalico/felix/fv/tcpdump"
	"github.com/projectcalico/felix/fv/utils"
)

var cwLogDir = os.Getenv("FV_CWLOGDIR")

// FIXME: isolate individual Felix instances in their own cgroups.  Unfortunately, this doesn't work on systems that are using cgroupv1
// see https://elixir.bootlin.com/linux/v5.3.11/source/include/linux/cgroup-defs.h#L788 for explanation.
const CreateCgroupV2 = false

type Felix struct {
	*containers.Container

	// ExpectedIPIPTunnelAddr contains the IP that the infrastructure expects to
	// get assigned to the IPIP tunnel.  Filled in by AddNode().
	ExpectedIPIPTunnelAddr string
	// ExpectedVXLANTunnelAddr contains the IP that the infrastructure expects to
	// get assigned to the VXLAN tunnel.  Filled in by AddNode().
	ExpectedVXLANTunnelAddr string
	// ExpectedWireguardTunnelAddr contains the IP that the infrastructure expects to
	// get assigned to the Wireguard tunnel.  Filled in by AddNode().
	ExpectedWireguardTunnelAddr string

	// IP of the Typha that this Felix is using (if any).
	TyphaIP string

<<<<<<< HEAD
	startupDelayed   bool
	cwlCallsExpected bool
	cwlFile          string
	cwlGroupName     string
	cwlStreamName    string
	cwlRetentionDays int64
	uniqueName       string
=======
	// If sets, acts like an external IP of a node. Filled in by AddNode().
	// XXX setup routes
	ExternalIP string

	startupDelayed bool
>>>>>>> 9972af07
}

func (f *Felix) GetFelixPID() int {
	if f.startupDelayed {
		log.Panic("GetFelixPID() called but startup is delayed")
	}
	return f.GetSinglePID("calico-felix")
}

func (f *Felix) GetFelixPIDs() []int {
	if f.startupDelayed {
		log.Panic("GetFelixPIDs() called but startup is delayed")
	}
	return f.GetPIDs("calico-felix")
}

func (f *Felix) TriggerDelayedStart() {
	if !f.startupDelayed {
		log.Panic("TriggerDelayedStart() called but startup wasn't delayed")
	}
	f.Exec("touch", "/start-trigger")
	f.startupDelayed = false
}

var (
	ErrNoCloudwatchLogs = errors.New("No logs yet")
)

func (f *Felix) ReadFlowLogs(output string) ([]collector.FlowLog, error) {
	switch output {
	case "cloudwatch":
		return f.ReadCloudWatchLogs()
	case "file":
		return f.ReadFlowLogsFile()
	default:
		panic("unrecognized flow log output")
	}
}

func (f *Felix) ReadFlowLogsFile() ([]collector.FlowLog, error) {
	var flowLogs []collector.FlowLog
	logDir := path.Join(cwLogDir, f.uniqueName)
	log.WithField("dir", logDir).Info("Reading Flow Logs from file")
	logFile, err := os.Open(path.Join(logDir, collector.FlowLogFilename))
	if err != nil {
		return flowLogs, err
	}
	defer logFile.Close()

	s := bufio.NewScanner(logFile)
	for s.Scan() {
		var fljo collector.FlowLogJSONOutput
		err = json.Unmarshal(s.Bytes(), &fljo)
		if err != nil {
			all, _ := ioutil.ReadFile(path.Join(logDir, collector.FlowLogFilename))
			return flowLogs, fmt.Errorf("Error unmarshaling flow log: %v\nLog:\n%s\nFile:\n%s", err, string(s.Bytes()), string(all))
		}
		fl, err := fljo.ToFlowLog()
		if err != nil {
			return flowLogs, fmt.Errorf("Error converting to flow log: %v\nLog: %s", err, string(s.Bytes()))
		}
		flowLogs = append(flowLogs, fl)
	}
	return flowLogs, nil
}

func (f *Felix) ReadCloudWatchLogs() ([]collector.FlowLog, error) {
	log.Infof("Read CloudWatchLogs file %v", cwLogDir+"/"+f.cwlFile)

	file, err := os.Open(cwLogDir + "/" + f.cwlFile)
	if err != nil {
		log.Fatal(err)
	}
	defer file.Close()

	retentionDays := make(map[string]int64)
	logs := make(map[string][]collector.FlowLog)
	scanner := bufio.NewScanner(file)
	for scanner.Scan() {
		line := strings.TrimSpace(scanner.Text())
		if strings.Contains(line, "PutRetentionPolicy") {
			// Next line is LogGroupName: "<name>".
			scanner.Scan()
			lgName := strings.Split(scanner.Text(), "\"")[1]
			// Next line is RetentionInDays: <int>.
			scanner.Scan()
			days, err := strconv.ParseInt(strings.Split(strings.TrimSpace(scanner.Text()), " ")[1], 10, 64)
			Expect(err).NotTo(HaveOccurred())
			// Store this policy.
			retentionDays[lgName] = days
		} else if strings.Contains(line, "PutLogEvents") {
			var events []collector.FlowLog
			message := ""
			groupName := ""
			streamName := ""
			// Read until we see a line that is just "}", and we've seen the
			// group and stream names.
			for scanner.Scan() {
				line = strings.TrimSpace(scanner.Text())
				if strings.Contains(line, "Message: \"") {
					// Replace escaped double quotes, in the flow log
					// message string, with single quotes.  (So as not
					// to confuse the following line, which relies on
					// double quotes to identify the complete
					// message.)
					line = strings.Replace(line, "\\\"", "'", -1)
					message = strings.Split(line, "\"")[1]
				} else if strings.Contains(line, "Timestamp: ") {
					_, err := strconv.ParseInt(strings.Split(line, " ")[1], 10, 64)
					Expect(err).NotTo(HaveOccurred())
					// Parse the log message.
					fl := collector.FlowLog{}
					fl.Deserialize(message)
					events = append(events, fl)
				} else if strings.Contains(line, "LogGroupName: \"") {
					groupName = strings.Split(line, "\"")[1]
				} else if strings.Contains(line, "LogStreamName: \"") {
					streamName = strings.Split(line, "\"")[1]
				} else if line == "}" && groupName != "" && streamName != "" {
					// Store these logs.
					key := groupName + "/" + streamName
					previousEvents, ok := logs[key]
					if ok {
						logs[key] = append(previousEvents, events...)
					} else {
						logs[key] = events
					}
					break
				}
			}
		}
	}

	if err := scanner.Err(); err != nil {
		log.Fatal(err)
	}

	log.WithFields(log.Fields{"retentionDays": retentionDays, "logs": logs}).Info("Data read")

	if len(logs) == 0 {
		return nil, ErrNoCloudwatchLogs
	}

	Expect(retentionDays).To(HaveLen(1))
	for group, days := range retentionDays {
		Expect(group).To(Equal(f.cwlGroupName))
		Expect(days).To(Equal(f.cwlRetentionDays))
	}

	Expect(logs).To(HaveLen(1))
	for groupSlashStream, events := range logs {
		Expect(groupSlashStream).To(Equal(f.cwlGroupName + "/" + f.cwlStreamName))
		return events, nil
	}

	return nil, errors.New("Should never get here")
}

func RunFelix(infra DatastoreInfra, id int, options TopologyOptions) *Felix {
	log.Info("Starting felix")
	ipv6Enabled := fmt.Sprint(options.EnableIPv6)

	args := infra.GetDockerArgs()
	args = append(args, "--privileged")

	// Add in the environment variables.
	envVars := map[string]string{
		// Enable core dumps.
		"GOTRACEBACK": "crash",
		"GORACE":      "history_size=2",
		// Tell the wrapper to set the core file name pattern so we can find the dump.
		"SET_CORE_PATTERN": "true",

		"FELIX_LOGSEVERITYSCREEN":         options.FelixLogSeverity,
		"FELIX_PROMETHEUSMETRICSENABLED":  "true",
		"FELIX_PROMETHEUSREPORTERENABLED": "true",
		"FELIX_BPFLOGLEVEL":               "debug",
		"FELIX_USAGEREPORTINGENABLED":     "false",
		"FELIX_IPV6SUPPORT":               ipv6Enabled,

		// Disable log dropping, because it can cause flakes in tests that look for particular logs.
		"FELIX_DEBUGDISABLELOGDROPPING": "true",
	}

	containerName := containers.UniqueName(fmt.Sprintf("felix-%d", id))
	if os.Getenv("FELIX_FV_ENABLE_BPF") == "true" {
		envVars["FELIX_BPFENABLED"] = "true"

		// Disable map repinning by default since BPF map names are global and we don't want our simulated instances to
		// share maps.
		envVars["FELIX_DebugBPFMapRepinEnabled"] = "false"

		if CreateCgroupV2 {
			envVars["FELIX_DEBUGBPFCGROUPV2"] = containerName
		}
	}

	// For FV, tell Felix to write CloudWatch logs to a file instead of to the real
	// AWS API.  Whether logs are actually generated, at all, still depends on
	// FELIX_CLOUDWATCHLOGSREPORTERENABLED; tests that want that should call
	// EnableCloudWatchLogs().
	uniqueName := fmt.Sprintf("%d-%d", os.Getpid(), containers.NextContainerIndex())
	cwlFile := "cwl-" + uniqueName + "-felixfv.txt"
	args = append(args,
		"-e", "FELIX_DEBUGCLOUDWATCHLOGSFILE=/cwlogs/"+cwlFile,
		"-v", cwLogDir+":/cwlogs",
	)
	cwlCallsExpected := false
	cwlGroupName := "tigera-flowlogs-<cluster-guid>"
	cwlStreamName := "<felix-hostname>_Flowlogs"
	cwlRetentionDays := int64(7)
	if setting, ok := options.ExtraEnvVars["FELIX_CLOUDWATCHLOGSREPORTERENABLED"]; ok {
		switch setting {
		case "true", "1", "yes", "y", "t":
			cwlCallsExpected = true
		}
	}
	if setting, ok := options.ExtraEnvVars["FELIX_CLOUDWATCHLOGSLOGGROUPNAME"]; ok {
		cwlGroupName = setting
	}
	if setting, ok := options.ExtraEnvVars["FELIX_CLOUDWATCHLOGSLOGSTREAMNAME"]; ok {
		cwlStreamName = setting
	}
	if setting, ok := options.ExtraEnvVars["FELIX_CLOUDWATCHLOGSRETENTIONDAYS"]; ok {
		var err error
		cwlRetentionDays, err = strconv.ParseInt(setting, 10, 64)
		Expect(err).NotTo(HaveOccurred())
	}

	// It's fine to always create the directory for felix flow logs, if they
	// aren't enabled the directory will just stay empty.
	logDir := path.Join(cwLogDir, uniqueName)
	os.MkdirAll(logDir, 0777)
	args = append(args, "-v", logDir+":/var/log/calico/flowlogs")

	if options.WithPrometheusPortTLS {
		EnsureTLSCredentials()
		options.ExtraVolumes[CertDir] = CertDir
		options.ExtraEnvVars["FELIX_PROMETHEUSREPORTERCAFILE"] = filepath.Join(CertDir, "ca.crt")
		options.ExtraEnvVars["FELIX_PROMETHEUSREPORTERKEYFILE"] = filepath.Join(CertDir, "server.key")
		options.ExtraEnvVars["FELIX_PROMETHEUSREPORTERCERTFILE"] = filepath.Join(CertDir, "server.crt")
		options.ExtraEnvVars["FELIX_PROMETHEUSMETRICSCAFILE"] = filepath.Join(CertDir, "ca.crt")
		options.ExtraEnvVars["FELIX_PROMETHEUSMETRICSKEYFILE"] = filepath.Join(CertDir, "server.key")
		options.ExtraEnvVars["FELIX_PROMETHEUSMETRICSCERTFILE"] = filepath.Join(CertDir, "server.crt")
	}

	if options.DelayFelixStart {
		args = append(args, "-e", "DELAY_FELIX_START=true")
	}

	for k, v := range options.ExtraEnvVars {
		envVars[k] = v
	}

	for k, v := range envVars {
		args = append(args, "-e", fmt.Sprintf("%s=%s", k, v))
	}

	// Add in the volumes.
	volumes := map[string]string{
		"/lib/modules": "/lib/modules",
		"/tmp":         "/tmp",
	}
	for k, v := range options.ExtraVolumes {
		volumes[k] = v
	}
	for k, v := range volumes {
		args = append(args, "-v", fmt.Sprintf("%s:%s", k, v))
	}

	args = append(args,
		utils.Config.FelixImage,
	)

	felixOpts := containers.RunOpts{
		AutoRemove: true,
	}
	if options.FelixStopGraceful {
		// Leave StopSignal defaulting to SIGTERM, and allow 10 seconds for Felix
		// to handle that gracefully.
		felixOpts.StopTimeoutSecs = 10
	} else {
		// Use SIGKILL to stop Felix immediately.
		felixOpts.StopSignal = "SIGKILL"
	}
	c := containers.RunWithFixedName(containerName, felixOpts, args...)

	if options.EnableIPv6 {
		c.Exec("sysctl", "-w", "net.ipv6.conf.all.disable_ipv6=0")
		c.Exec("sysctl", "-w", "net.ipv6.conf.default.disable_ipv6=0")
		c.Exec("sysctl", "-w", "net.ipv6.conf.lo.disable_ipv6=0")
		c.Exec("sysctl", "-w", "net.ipv6.conf.all.forwarding=1")
	} else {
		c.Exec("sysctl", "-w", "net.ipv6.conf.all.disable_ipv6=1")
		c.Exec("sysctl", "-w", "net.ipv6.conf.default.disable_ipv6=1")
		c.Exec("sysctl", "-w", "net.ipv6.conf.lo.disable_ipv6=1")
		c.Exec("sysctl", "-w", "net.ipv6.conf.all.forwarding=0")
	}

	// Configure our model host to drop forwarded traffic by default.  Modern
	// Kubernetes/Docker hosts now have this setting, and the consequence is that
	// whenever Calico policy intends to allow a packet, it must explicitly ACCEPT
	// that packet, not just allow it to pass through cali-FORWARD and assume it will
	// be accepted by the rest of the chain.  Establishing that setting in this FV
	// allows us to test that.
	c.Exec("iptables",
		"-w", "10", // Retry this for 10 seconds, e.g. if something else is holding the lock
		"-W", "100000", // How often to probe the lock in microsecs.
		"-P", "FORWARD", "DROP")

	return &Felix{
		Container:        c,
		startupDelayed:   options.DelayFelixStart,
		cwlFile:          cwlFile,
		cwlCallsExpected: cwlCallsExpected,
		cwlGroupName: strings.Replace(
			cwlGroupName,
			"<cluster-guid>",
			infra.GetClusterGUID(),
			1,
		),
		cwlStreamName: strings.Replace(
			cwlStreamName,
			"<felix-hostname>",
			c.Name,
			1,
		),
		cwlRetentionDays: cwlRetentionDays,
		uniqueName:       uniqueName,
	}
}

func (f *Felix) Stop() {
	if CreateCgroupV2 {
		_ = f.ExecMayFail("rmdir", path.Join("/run/calico/cgroup/", f.Name))
	}
	f.Container.Stop()
	if f.cwlCallsExpected {
		Expect(cwLogDir + "/" + f.cwlFile).To(BeAnExistingFile())
	} else {
		Expect(cwLogDir + "/" + f.cwlFile).NotTo(BeAnExistingFile())
	}
}

func (f *Felix) Restart() {
	oldPID := f.GetFelixPID()
	f.Exec("kill", "-HUP", fmt.Sprint(oldPID))
	Eventually(f.GetFelixPID, "10s", "100ms").ShouldNot(Equal(oldPID))
}

// AttachTCPDump returns tcpdump attached to the container
func (f *Felix) AttachTCPDump(iface string) *tcpdump.TCPDump {
	return tcpdump.Attach(f.Container.Name, "", iface)
}<|MERGE_RESOLUTION|>--- conflicted
+++ resolved
@@ -57,7 +57,10 @@
 	// IP of the Typha that this Felix is using (if any).
 	TyphaIP string
 
-<<<<<<< HEAD
+	// If sets, acts like an external IP of a node. Filled in by AddNode().
+	// XXX setup routes
+	ExternalIP string
+
 	startupDelayed   bool
 	cwlCallsExpected bool
 	cwlFile          string
@@ -65,13 +68,6 @@
 	cwlStreamName    string
 	cwlRetentionDays int64
 	uniqueName       string
-=======
-	// If sets, acts like an external IP of a node. Filled in by AddNode().
-	// XXX setup routes
-	ExternalIP string
-
-	startupDelayed bool
->>>>>>> 9972af07
 }
 
 func (f *Felix) GetFelixPID() int {
