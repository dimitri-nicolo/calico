--- conflicted
+++ resolved
@@ -21,13 +21,9 @@
 	"fmt"
 	"os"
 	"path"
-<<<<<<< HEAD
 	"path/filepath"
 	"strconv"
 	"strings"
-	"syscall"
-=======
->>>>>>> d7efcf1f
 
 	. "github.com/onsi/gomega"
 	log "github.com/sirupsen/logrus"
