--- conflicted
+++ resolved
@@ -76,7 +76,6 @@
 	}
 }
 
-<<<<<<< HEAD
 func (opts TopologyOptions) EnableCloudWatchLogs(settings ...string) {
 
 	// Enable CloudWatch logs.
@@ -111,8 +110,6 @@
 	}
 }
 
-=======
->>>>>>> be336bf2
 const (
 	DefaultIPPoolName = "test-pool"
 	DefaultIPPoolCIDR = "10.65.0.0/16"
