--- conflicted
+++ resolved
@@ -18,11 +18,8 @@
 	"context"
 	"fmt"
 	"regexp"
-<<<<<<< HEAD
 	"strings"
-=======
 	"sync"
->>>>>>> 384d010a
 	"time"
 
 	"github.com/onsi/ginkgo"
