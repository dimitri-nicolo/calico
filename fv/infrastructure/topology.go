--- conflicted
+++ resolved
@@ -148,11 +148,8 @@
 	for i := 0; i < n; i++ {
 		// Then start Felix and create a node for it.
 		felix := RunFelix(infra, opts)
-<<<<<<< HEAD
 		felix.TyphaIP = typhaIP
-=======
 		infra.SetExpectedIPIPTunnelAddr(felix, i, bool(n > 1))
->>>>>>> 16c03dcd
 
 		var w chan struct{}
 		if felix.ExpectedIPIPTunnelAddr != "" {
