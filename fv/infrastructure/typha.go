--- conflicted
+++ resolved
@@ -1,4 +1,4 @@
-// Copyright (c) 2017-2019 Tigera, Inc. All rights reserved.
+// Copyright (c) 2017-2020 Tigera, Inc. All rights reserved.
 //
 // Licensed under the Apache License, Version 2.0 (the "License");
 // you may not use this file except in compliance with the License.
@@ -68,7 +68,6 @@
 		options.ExtraEnvVars["FELIX_TYPHACERTFILE"] = filepath.Join(CertDir, "client.crt")
 		options.ExtraEnvVars["FELIX_TYPHACN"] = "typha-server"
 		options.ExtraVolumes[CertDir] = CertDir
-<<<<<<< HEAD
 	}
 
 	if options.WithPrometheusPortTLS {
@@ -78,8 +77,6 @@
 			"-e", "TYPHA_PROMETHEUSMETRICSCERTFILE="+filepath.Join(CertDir, "server.crt"),
 			"-v", CertDir+":"+CertDir,
 		)
-=======
->>>>>>> de927b0e
 	}
 
 	args = append(args,
