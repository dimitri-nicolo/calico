// Copyright (c) 2017-2018 Tigera, Inc. All rights reserved.
//
// Licensed under the Apache License, Version 2.0 (the "License");
// you may not use this file except in compliance with the License.
// You may obtain a copy of the License at
//
//     http://www.apache.org/licenses/LICENSE-2.0
//
// Unless required by applicable law or agreed to in writing, software
// distributed under the License is distributed on an "AS IS" BASIS,
// WITHOUT WARRANTIES OR CONDITIONS OF ANY KIND, either express or implied.
// See the License for the specific language governing permissions and
// limitations under the License.

package containers

import (
	"bufio"
	"fmt"
	"io"
	"io/ioutil"
	"os"
	"os/exec"
	"strconv"
	"strings"
	"sync"
	"time"

	. "github.com/onsi/gomega"
	log "github.com/sirupsen/logrus"

	"github.com/projectcalico/felix/fv/utils"
	"github.com/projectcalico/libcalico-go/lib/set"
)

type Container struct {
	Name     string
	IP       string
	Hostname string
	runCmd   *exec.Cmd

	mutex    sync.Mutex
	binaries set.Set

	logFinished sync.WaitGroup
}

var containerIdx = 0

func (c *Container) Stop() {
	if c == nil {
		log.Info("Stop no-op because nil container")
		return
	}

	logCxt := log.WithField("container", c.Name)
	c.mutex.Lock()
	if c.runCmd == nil {
		logCxt.Info("Stop no-op because container is not running")
		c.mutex.Unlock()
		return
	}
	c.mutex.Unlock()

	logCxt.Info("Stop")

	// Ask docker to stop the container.
	withTimeoutPanic(logCxt, 30*time.Second, c.execDockerStop)
	// Shut down the docker run process (if needed).
	withTimeoutPanic(logCxt, 5*time.Second, func() { c.signalDockerRun(os.Interrupt) })

	// Wait for the container to exit, then escalate to killing it.
	startTime := time.Now()
	for {
		if !c.ListedInDockerPS() {
			// Container has stopped.  Mkae sure the docker CLI command is dead (it should be already)
			// and wait for its log.
			logCxt.Info("Container stopped (no longer listed in 'docker ps')")
			withTimeoutPanic(logCxt, 5*time.Second, func() { c.signalDockerRun(os.Kill) })
			withTimeoutPanic(logCxt, 10*time.Second, func() { c.logFinished.Wait() })
			return
		}
		if time.Since(startTime) > 2*time.Second {
			logCxt.Info("Container didn't stop, asking docker to kill it")
			// `docker kill` asks the docker daemon to kill the container but, on a
			// resource constrained system, we've seen that fail because the CLI command
			// was blocked so we kill the CLI command too.
			err := exec.Command("docker", "kill", c.Name).Run()
			logCxt.WithError(err).Info("Ran 'docker kill'")
			withTimeoutPanic(logCxt, 5*time.Second, func() { c.signalDockerRun(os.Kill) })
			break
		}
		time.Sleep(200 * time.Millisecond)
	}
	c.WaitNotRunning(60 * time.Second)
	logCxt.Info("Container stopped")
	withTimeoutPanic(logCxt, 5*time.Second, func() { c.signalDockerRun(os.Kill) })
	withTimeoutPanic(logCxt, 10*time.Second, func() { c.logFinished.Wait() })
}

func withTimeoutPanic(logCxt *log.Entry, t time.Duration, f func()) {
	done := make(chan struct{})
	go func() {
		defer close(done)
		f()
	}()

	select {
	case <-done:
		return
	case <-time.After(t):
		logCxt.Panic("Timeout!")
	}
}

func (c *Container) execDockerStop() {
	logCxt := log.WithField("container", c.Name)
	logCxt.Info("Executing 'docker stop'")
	cmd := exec.Command("docker", "stop", c.Name)
	err := cmd.Run()
	if err != nil {
		logCxt.WithError(err).WithField("cmd", cmd).Error("docker stop command failed")
		return
	}
	logCxt.Info("'docker stop' returned success")
}

func (c *Container) signalDockerRun(sig os.Signal) {
	logCxt := log.WithFields(log.Fields{
		"container": c.Name,
		"signal":    sig,
	})
	logCxt.Info("Sending signal to 'docker run' process")
	c.mutex.Lock()
	defer c.mutex.Unlock()
	if c.runCmd == nil {
		return
	}
	c.runCmd.Process.Signal(sig)
	logCxt.Info("Signalled docker run")
}

type RunOpts struct {
	AutoRemove bool
}

func Run(namePrefix string, opts RunOpts, args ...string) (c *Container) {

	// Build unique container name and struct.
	containerIdx++
	c = &Container{Name: fmt.Sprintf("%v-%d-%d-felixfv", namePrefix, os.Getpid(), containerIdx)}

	// Prep command to run the container.
	log.WithField("container", c).Info("About to run container")
	runArgs := []string{"run", "--name", c.Name, "--hostname", c.Name}

	if opts.AutoRemove {
		runArgs = append(runArgs, "--rm")
	}

	// Add remaining args
	runArgs = append(runArgs, args...)

	c.runCmd = utils.Command("docker", runArgs...)

	// Get the command's output pipes, so we can merge those into the test's own logging.
	stdout, err := c.runCmd.StdoutPipe()
	Expect(err).NotTo(HaveOccurred())
	stderr, err := c.runCmd.StderrPipe()
	Expect(err).NotTo(HaveOccurred())

	// Start the container running.
	err = c.runCmd.Start()
	Expect(err).NotTo(HaveOccurred())

	// Merge container's output into our own logging.
	c.logFinished.Add(2)
	go copyOutputToLog(c.Name, "stdout", stdout, &c.logFinished)
	go copyOutputToLog(c.Name, "stderr", stderr, &c.logFinished)

	// Note: it might take a long time for the container to start running, e.g. if the image
	// needs to be downloaded.
	c.WaitUntilRunning()

	// Fill in rest of container struct.
	c.IP = c.GetIP()
	c.Hostname = c.GetHostname()
	c.binaries = set.New()
	log.WithField("container", c).Info("Container now running")
	return
}

// Start executes "docker start" on a container. Useful when used after Stop()
// to restart a container.
func (c *Container) Start() {
	c.runCmd = utils.Command("docker", "start", "--attach", c.Name)

	stdout, err := c.runCmd.StdoutPipe()
	Expect(err).NotTo(HaveOccurred())
	stderr, err := c.runCmd.StderrPipe()
	Expect(err).NotTo(HaveOccurred())

	// Start the container running.
	err = c.runCmd.Start()
	Expect(err).NotTo(HaveOccurred())

	// Merge container's output into our own logging.
	c.logFinished.Add(2)
	go copyOutputToLog(c.Name, "stdout", stdout, &c.logFinished)
	go copyOutputToLog(c.Name, "stderr", stderr, &c.logFinished)

	c.WaitUntilRunning()

	log.WithField("container", c).Info("Container now running")
}

// Remove deletes a container. Should be manually called after a non-auto-removed container
// is stopped.
func (c *Container) Remove() {
	c.runCmd = utils.Command("docker", "rm", "-f", c.Name)
	err := c.runCmd.Start()
	Expect(err).NotTo(HaveOccurred())

	log.WithField("container", c).Info("Removed container.")
}

func copyOutputToLog(name string, streamName string, stream io.Reader, done *sync.WaitGroup) {
	defer done.Done()
	scanner := bufio.NewScanner(stream)
	scanner.Buffer(nil, 10*1024*1024) // Increase maximum buffer size (but don't pre-alloc).
	for scanner.Scan() {
		log.Info(name, "[", streamName, "] ", scanner.Text())
	}
	logCxt := log.WithFields(log.Fields{
		"name":   name,
		"stream": stream,
	})
	if scanner.Err() != nil {
		logCxt.WithError(scanner.Err()).Error("Non-EOF error reading container stream")
	}
	logCxt.Info("Stream finished")
}

func (c *Container) DockerInspect(format string) string {
	inspectCmd := utils.Command("docker", "inspect",
		"--format="+format,
		c.Name,
	)
	outputBytes, err := inspectCmd.CombinedOutput()
	Expect(err).NotTo(HaveOccurred())
	return string(outputBytes)
}

func (c *Container) GetIP() string {
	output := c.DockerInspect("{{range .NetworkSettings.Networks}}{{.IPAddress}}{{end}}")
	return strings.TrimSpace(output)
}

func (c *Container) GetHostname() string {
	output := c.DockerInspect("{{.Config.Hostname}}")
	return strings.TrimSpace(output)
}

func (c *Container) GetPIDs(processName string) []int {
	out, err := c.ExecOutput("pgrep", fmt.Sprintf("^%s$", processName))
	if err != nil {
		log.WithError(err).Warn("pgrep failed, assuming no PIDs")
		return nil
	}
	var pids []int
	for _, line := range strings.Split(out, "\n") {
		if line == "" {
			continue
		}
		pid, err := strconv.Atoi(line)
		Expect(err).NotTo(HaveOccurred())
		pids = append(pids, pid)
	}
	return pids
}

func (c *Container) GetSinglePID(processName string) int {
	// Get the process's PID.  This retry loop ensures that we don't get tripped up if we see multiple
	// PIDs, which can happen transiently when a process restarts/forks off a subprocess.
	start := time.Now()
	for {
		pids := c.GetPIDs(processName)
		if len(pids) == 1 {
			return pids[0]
		}
		Expect(time.Since(start)).To(BeNumerically("<", time.Second),
			"Timed out waiting for there to be a single PID")
		time.Sleep(50 * time.Millisecond)
	}
}

func (c *Container) WaitUntilRunning() {
	log.Info("Wait for container to be listed in docker ps")

	// Set up so we detect if container startup fails.
	stoppedChan := make(chan struct{})
	go func() {
		defer close(stoppedChan)
		err := c.runCmd.Wait()
		log.WithError(err).WithField("name", c.Name).Info("Container stopped ('docker run' exited)")
		c.mutex.Lock()
		defer c.mutex.Unlock()
		c.runCmd = nil
	}()

	for {
		Expect(stoppedChan).NotTo(BeClosed(), "Container failed before being listed in 'docker ps'")

		cmd := utils.Command("docker", "ps")
		out, err := cmd.CombinedOutput()
		Expect(err).NotTo(HaveOccurred())
		if strings.Contains(string(out), c.Name) {
			break
		}
		time.Sleep(1000 * time.Millisecond)
	}
}

func (c *Container) Stopped() bool {
	c.mutex.Lock()
	defer c.mutex.Unlock()
	return c.runCmd == nil
}

func (c *Container) ListedInDockerPS() bool {
	cmd := utils.Command("docker", "ps")
	out, err := cmd.CombinedOutput()
	Expect(err).NotTo(HaveOccurred())
	return strings.Contains(string(out), c.Name)
}

func (c *Container) WaitNotRunning(timeout time.Duration) {
	log.Info("Wait for container not to be listed in docker ps")
	start := time.Now()
	for {
		if !c.ListedInDockerPS() {
			break
		}
		if time.Since(start) > timeout {
			log.Panic("Timed out waiting for container not to be listed.")
		}
		time.Sleep(1000 * time.Millisecond)
	}
}

func (c *Container) EnsureBinary(name string) {
	c.mutex.Lock()
	defer c.mutex.Unlock()

	if !c.binaries.Contains(name) {
		utils.Command("docker", "cp", "../bin/"+name, c.Name+":/"+name).Run()
		c.binaries.Add(name)
	}
}

func (c *Container) CopyFileIntoContainer(hostPath, containerPath string) error {
	cmd := utils.Command("docker", "cp", hostPath, c.Name+":"+containerPath)
	return cmd.Run()
}

func (c *Container) Exec(cmd ...string) {
	log.WithField("container", c.Name).WithField("command", cmd).Info("Running command")
	arg := []string{"exec", c.Name}
	arg = append(arg, cmd...)
	utils.Run("docker", arg...)
}

func (c *Container) ExecMayFail(cmd ...string) error {
	arg := []string{"exec", c.Name}
	arg = append(arg, cmd...)
	return utils.RunMayFail("docker", arg...)
}

func (c *Container) ExecOutput(args ...string) (string, error) {
	arg := []string{"exec", c.Name}
	arg = append(arg, args...)
	cmd := exec.Command("docker", arg...)
	out, err := cmd.Output()
	if err != nil {
		if out == nil {
			return "", err
		}
		return string(out), err
	}
	return string(out), nil
}

func (c *Container) SourceName() string {
	return c.Name
}

func (c *Container) CanConnectTo(ip, port, protocol string) bool {

	// Ensure that the container has the 'test-connection' binary.
	c.EnsureBinary("test-connection")

	// Run 'test-connection' to the target.
	connectionCmd := utils.Command("docker", "exec", c.Name,
		"/test-connection", "--protocol="+protocol, "-", ip, port)
	outPipe, err := connectionCmd.StdoutPipe()
	Expect(err).NotTo(HaveOccurred())
	errPipe, err := connectionCmd.StderrPipe()
	Expect(err).NotTo(HaveOccurred())
	err = connectionCmd.Start()
	Expect(err).NotTo(HaveOccurred())

	wOut, err := ioutil.ReadAll(outPipe)
	Expect(err).NotTo(HaveOccurred())
	wErr, err := ioutil.ReadAll(errPipe)
	Expect(err).NotTo(HaveOccurred())
	err = connectionCmd.Wait()

	log.WithFields(log.Fields{
		"stdout": string(wOut),
		"stderr": string(wErr)}).WithError(err).Info("Connection test")

	return err == nil
<<<<<<< HEAD
}

func RunEtcd() *Container {
	log.Info("Starting etcd")
	return Run("etcd",
		RunOpts{AutoRemove: true},
		"--privileged", // So that we can add routes inside the etcd container,
		// when using the etcd container to model an external client connecting
		// into the cluster.
		utils.Config.EtcdImage,
		"etcd",
		"--advertise-client-urls", "http://127.0.0.1:2379",
		"--listen-client-urls", "http://0.0.0.0:2379")
}

type Felix struct {
	*Container
}

func (f *Felix) GetFelixPID() int {
	return f.GetSinglePID("calico-felix")
}

func (f *Felix) GetFelixPIDs() []int {
	return f.GetPIDs("calico-felix")
}

func RunFelix(etcdIP string, options TopologyOptions) *Felix {
	log.Info("Starting felix")
	ipv6Enabled := fmt.Sprint(options.EnableIPv6)

	args := []string{
		"--privileged",
		"-e", "CALICO_DATASTORE_TYPE=etcdv3",
		"-e", "CALICO_ETCD_ENDPOINTS=http://" + etcdIP + ":2379",
		"-e", "FELIX_LOGSEVERITYSCREEN=" + options.FelixLogSeverity,
		"-e", "FELIX_DATASTORETYPE=etcdv3",
		"-e", "FELIX_PROMETHEUSMETRICSENABLED=true",
		"-e", "FELIX_PROMETHEUSREPORTERENABLED=true",
		"-e", "FELIX_USAGEREPORTINGENABLED=false",
		"-e", "FELIX_IPV6SUPPORT=" + ipv6Enabled,
		"-v", "/lib/modules:/lib/modules",
	}

	for k, v := range options.ExtraEnvVars {
		args = append(args, "-e", fmt.Sprintf("%s=%s", k, v))
	}

	for k, v := range options.ExtraVolumes {
		args = append(args, "-v", fmt.Sprintf("%s:%s", k, v))
	}

	args = append(args,
		utils.Config.FelixImage,
	)

	c := Run("felix",
		RunOpts{AutoRemove: true},
		args...,
	)

	if options.EnableIPv6 {
		c.Exec("sysctl", "-w", "net.ipv6.conf.all.disable_ipv6=0")
		c.Exec("sysctl", "-w", "net.ipv6.conf.default.disable_ipv6=0")
		c.Exec("sysctl", "-w", "net.ipv6.conf.lo.disable_ipv6=0")
		c.Exec("sysctl", "-w", "net.ipv6.conf.all.forwarding=1")
	} else {
		c.Exec("sysctl", "-w", "net.ipv6.conf.all.disable_ipv6=1")
		c.Exec("sysctl", "-w", "net.ipv6.conf.default.disable_ipv6=1")
		c.Exec("sysctl", "-w", "net.ipv6.conf.lo.disable_ipv6=1")
		c.Exec("sysctl", "-w", "net.ipv6.conf.all.forwarding=0")
	}

	return &Felix{
		Container: c,
	}
}

type TopologyOptions struct {
	FelixLogSeverity      string
	EnableIPv6            bool
	ExtraEnvVars          map[string]string
	ExtraVolumes          map[string]string
	AlphaFeaturesToEnable string
}

func DefaultTopologyOptions() TopologyOptions {
	return TopologyOptions{
		FelixLogSeverity: "info",
		EnableIPv6:       true,
		ExtraEnvVars:     map[string]string{},
		ExtraVolumes:     map[string]string{},
	}
}

// StartSingleNodeEtcdTopology starts an etcd container and a single Felix container; it initialises
// the datastore and installs a Node resource for the Felix node.
func StartSingleNodeEtcdTopology(options TopologyOptions) (felix *Felix, etcd *Container, calicoClient client.Interface) {
	felixes, etcd, calicoClient := StartNNodeEtcdTopology(1, options)
	felix = felixes[0]
	return
}

// StartNNodeEtcdTopology starts an etcd container and a set of Felix hosts.  If n > 1, sets
// up IPIP, otherwise this is skipped.
//
// - Configures an IPAM pool for 10.65.0.0/16 (so that Felix programs the all-IPAM blocks IP set)
//   but (for simplicity) we don't actually use IPAM to assign IPs.
// - Configures routes between the hosts, giving each host 10.65.x.0/24, where x is the
//   index in the returned array.  When creating workloads, use IPs from the relevant block.
// - Configures the Tunnel IP for each host as 10.65.x.1.
func StartNNodeEtcdTopology(n int, opts TopologyOptions) (felixes []*Felix, etcd *Container, client client.Interface) {
	log.Infof("Starting a %d-node etcd topology.", n)
	success := false
	var err error
	defer func() {
		if !success {
			log.WithError(err).Error("Failed to start topology, tearing down containers")
			for _, felix := range felixes {
				felix.Stop()
			}
			etcd.Stop()
		}
	}()

	// First start etcd.
	etcd = RunEtcd()

	// Connect to etcd.
	client = utils.GetEtcdClient(etcd.IP, opts.AlphaFeaturesToEnable)
	mustInitDatastore(client)

	if n > 1 {
		Eventually(func() error {
			ctx, cancel := context.WithTimeout(context.Background(), 10*time.Second)
			defer cancel()
			ipPool := api.NewIPPool()
			ipPool.Name = "test-pool"
			ipPool.Spec.CIDR = "10.65.0.0/16"
			ipPool.Spec.IPIPMode = api.IPIPModeAlways
			_, err = client.IPPools().Create(ctx, ipPool, options.SetOptions{})
			return err
		}).ShouldNot(HaveOccurred())
	}

	for i := 0; i < n; i++ {
		// Then start Felix and create a node for it.
		felix := RunFelix(etcd.IP, opts)

		felixNode := api.NewNode()
		felixNode.Name = felix.Hostname
		if n > 1 {
			felixNode.Spec.BGP = &api.NodeBGPSpec{
				IPv4Address:        felix.IP,
				IPv4IPIPTunnelAddr: fmt.Sprintf("10.65.%d.1", i),
			}
		}
		Eventually(func() error {
			_, err = client.Nodes().Create(utils.Ctx, felixNode, utils.NoOptions)
			if err != nil {
				log.WithError(err).Warn("Failed to create node")
			}
			return err
		}, "10s", "500ms").ShouldNot(HaveOccurred())

		felixes = append(felixes, felix)
	}

	// Set up routes between the hosts, note: we're not using IPAM here but we set up similar
	// CIDR-based routes.
	for i, iFelix := range felixes {
		for j, jFelix := range felixes {
			if i == j {
				continue
			}

			jBlock := fmt.Sprintf("10.65.%d.0/24", j)
			err := iFelix.ExecMayFail("ip", "route", "add", jBlock, "via", jFelix.IP, "dev", "tunl0", "onlink")
			Expect(err).ToNot(HaveOccurred())
		}
	}
	success = true
	return
}

func mustInitDatastore(client client.Interface) {
	Eventually(func() error {
		log.Info("Initializing the datastore...")
		ctx, _ := context.WithTimeout(context.Background(), 10*time.Second)
		err := client.EnsureInitialized(
			ctx,
			"v3.0.0-test",
			"v2.0.0-test",
			"felix-fv",
		)
		log.WithError(err).Info("EnsureInitialized result")
		return err
	}).ShouldNot(HaveOccurred())
=======
>>>>>>> 1f35a81c
}<|MERGE_RESOLUTION|>--- conflicted
+++ resolved
@@ -420,205 +420,4 @@
 		"stderr": string(wErr)}).WithError(err).Info("Connection test")
 
 	return err == nil
-<<<<<<< HEAD
-}
-
-func RunEtcd() *Container {
-	log.Info("Starting etcd")
-	return Run("etcd",
-		RunOpts{AutoRemove: true},
-		"--privileged", // So that we can add routes inside the etcd container,
-		// when using the etcd container to model an external client connecting
-		// into the cluster.
-		utils.Config.EtcdImage,
-		"etcd",
-		"--advertise-client-urls", "http://127.0.0.1:2379",
-		"--listen-client-urls", "http://0.0.0.0:2379")
-}
-
-type Felix struct {
-	*Container
-}
-
-func (f *Felix) GetFelixPID() int {
-	return f.GetSinglePID("calico-felix")
-}
-
-func (f *Felix) GetFelixPIDs() []int {
-	return f.GetPIDs("calico-felix")
-}
-
-func RunFelix(etcdIP string, options TopologyOptions) *Felix {
-	log.Info("Starting felix")
-	ipv6Enabled := fmt.Sprint(options.EnableIPv6)
-
-	args := []string{
-		"--privileged",
-		"-e", "CALICO_DATASTORE_TYPE=etcdv3",
-		"-e", "CALICO_ETCD_ENDPOINTS=http://" + etcdIP + ":2379",
-		"-e", "FELIX_LOGSEVERITYSCREEN=" + options.FelixLogSeverity,
-		"-e", "FELIX_DATASTORETYPE=etcdv3",
-		"-e", "FELIX_PROMETHEUSMETRICSENABLED=true",
-		"-e", "FELIX_PROMETHEUSREPORTERENABLED=true",
-		"-e", "FELIX_USAGEREPORTINGENABLED=false",
-		"-e", "FELIX_IPV6SUPPORT=" + ipv6Enabled,
-		"-v", "/lib/modules:/lib/modules",
-	}
-
-	for k, v := range options.ExtraEnvVars {
-		args = append(args, "-e", fmt.Sprintf("%s=%s", k, v))
-	}
-
-	for k, v := range options.ExtraVolumes {
-		args = append(args, "-v", fmt.Sprintf("%s:%s", k, v))
-	}
-
-	args = append(args,
-		utils.Config.FelixImage,
-	)
-
-	c := Run("felix",
-		RunOpts{AutoRemove: true},
-		args...,
-	)
-
-	if options.EnableIPv6 {
-		c.Exec("sysctl", "-w", "net.ipv6.conf.all.disable_ipv6=0")
-		c.Exec("sysctl", "-w", "net.ipv6.conf.default.disable_ipv6=0")
-		c.Exec("sysctl", "-w", "net.ipv6.conf.lo.disable_ipv6=0")
-		c.Exec("sysctl", "-w", "net.ipv6.conf.all.forwarding=1")
-	} else {
-		c.Exec("sysctl", "-w", "net.ipv6.conf.all.disable_ipv6=1")
-		c.Exec("sysctl", "-w", "net.ipv6.conf.default.disable_ipv6=1")
-		c.Exec("sysctl", "-w", "net.ipv6.conf.lo.disable_ipv6=1")
-		c.Exec("sysctl", "-w", "net.ipv6.conf.all.forwarding=0")
-	}
-
-	return &Felix{
-		Container: c,
-	}
-}
-
-type TopologyOptions struct {
-	FelixLogSeverity      string
-	EnableIPv6            bool
-	ExtraEnvVars          map[string]string
-	ExtraVolumes          map[string]string
-	AlphaFeaturesToEnable string
-}
-
-func DefaultTopologyOptions() TopologyOptions {
-	return TopologyOptions{
-		FelixLogSeverity: "info",
-		EnableIPv6:       true,
-		ExtraEnvVars:     map[string]string{},
-		ExtraVolumes:     map[string]string{},
-	}
-}
-
-// StartSingleNodeEtcdTopology starts an etcd container and a single Felix container; it initialises
-// the datastore and installs a Node resource for the Felix node.
-func StartSingleNodeEtcdTopology(options TopologyOptions) (felix *Felix, etcd *Container, calicoClient client.Interface) {
-	felixes, etcd, calicoClient := StartNNodeEtcdTopology(1, options)
-	felix = felixes[0]
-	return
-}
-
-// StartNNodeEtcdTopology starts an etcd container and a set of Felix hosts.  If n > 1, sets
-// up IPIP, otherwise this is skipped.
-//
-// - Configures an IPAM pool for 10.65.0.0/16 (so that Felix programs the all-IPAM blocks IP set)
-//   but (for simplicity) we don't actually use IPAM to assign IPs.
-// - Configures routes between the hosts, giving each host 10.65.x.0/24, where x is the
-//   index in the returned array.  When creating workloads, use IPs from the relevant block.
-// - Configures the Tunnel IP for each host as 10.65.x.1.
-func StartNNodeEtcdTopology(n int, opts TopologyOptions) (felixes []*Felix, etcd *Container, client client.Interface) {
-	log.Infof("Starting a %d-node etcd topology.", n)
-	success := false
-	var err error
-	defer func() {
-		if !success {
-			log.WithError(err).Error("Failed to start topology, tearing down containers")
-			for _, felix := range felixes {
-				felix.Stop()
-			}
-			etcd.Stop()
-		}
-	}()
-
-	// First start etcd.
-	etcd = RunEtcd()
-
-	// Connect to etcd.
-	client = utils.GetEtcdClient(etcd.IP, opts.AlphaFeaturesToEnable)
-	mustInitDatastore(client)
-
-	if n > 1 {
-		Eventually(func() error {
-			ctx, cancel := context.WithTimeout(context.Background(), 10*time.Second)
-			defer cancel()
-			ipPool := api.NewIPPool()
-			ipPool.Name = "test-pool"
-			ipPool.Spec.CIDR = "10.65.0.0/16"
-			ipPool.Spec.IPIPMode = api.IPIPModeAlways
-			_, err = client.IPPools().Create(ctx, ipPool, options.SetOptions{})
-			return err
-		}).ShouldNot(HaveOccurred())
-	}
-
-	for i := 0; i < n; i++ {
-		// Then start Felix and create a node for it.
-		felix := RunFelix(etcd.IP, opts)
-
-		felixNode := api.NewNode()
-		felixNode.Name = felix.Hostname
-		if n > 1 {
-			felixNode.Spec.BGP = &api.NodeBGPSpec{
-				IPv4Address:        felix.IP,
-				IPv4IPIPTunnelAddr: fmt.Sprintf("10.65.%d.1", i),
-			}
-		}
-		Eventually(func() error {
-			_, err = client.Nodes().Create(utils.Ctx, felixNode, utils.NoOptions)
-			if err != nil {
-				log.WithError(err).Warn("Failed to create node")
-			}
-			return err
-		}, "10s", "500ms").ShouldNot(HaveOccurred())
-
-		felixes = append(felixes, felix)
-	}
-
-	// Set up routes between the hosts, note: we're not using IPAM here but we set up similar
-	// CIDR-based routes.
-	for i, iFelix := range felixes {
-		for j, jFelix := range felixes {
-			if i == j {
-				continue
-			}
-
-			jBlock := fmt.Sprintf("10.65.%d.0/24", j)
-			err := iFelix.ExecMayFail("ip", "route", "add", jBlock, "via", jFelix.IP, "dev", "tunl0", "onlink")
-			Expect(err).ToNot(HaveOccurred())
-		}
-	}
-	success = true
-	return
-}
-
-func mustInitDatastore(client client.Interface) {
-	Eventually(func() error {
-		log.Info("Initializing the datastore...")
-		ctx, _ := context.WithTimeout(context.Background(), 10*time.Second)
-		err := client.EnsureInitialized(
-			ctx,
-			"v3.0.0-test",
-			"v2.0.0-test",
-			"felix-fv",
-		)
-		log.WithError(err).Info("EnsureInitialized result")
-		return err
-	}).ShouldNot(HaveOccurred())
-=======
->>>>>>> 1f35a81c
 }