// Copyright (c) 2020-2021 Tigera, Inc. All rights reserved.
//
// Licensed under the Apache License, Version 2.0 (the "License");
// you may not use this file except in compliance with the License.
// You may obtain a copy of the License at
//
//     http://www.apache.org/licenses/LICENSE-2.0
//
// Unless required by applicable law or agreed to in writing, software
// distributed under the License is distributed on an "AS IS" BASIS,
// WITHOUT WARRANTIES OR CONDITIONS OF ANY KIND, either express or implied.
// See the License for the specific language governing permissions and
// limitations under the License.

// +build fvtests

package fv_test

import (
	"bytes"
	"context"
	"fmt"
	"os"
	"os/exec"
	"regexp"
	"strconv"
	"strings"
	"time"

	"k8s.io/apimachinery/pkg/util/intstr"

	"github.com/onsi/gomega/types"
	log "github.com/sirupsen/logrus"

	v1 "k8s.io/api/core/v1"

	"github.com/projectcalico/api/pkg/lib/numorstring"

	. "github.com/onsi/ginkgo"
	. "github.com/onsi/gomega"

	api "github.com/projectcalico/api/pkg/apis/projectcalico/v3"
	"github.com/projectcalico/felix/fv/connectivity"
	"github.com/projectcalico/felix/fv/containers"
	"github.com/projectcalico/felix/fv/infrastructure"
	"github.com/projectcalico/felix/fv/tcpdump"
	"github.com/projectcalico/felix/fv/utils"
	"github.com/projectcalico/felix/fv/workload"
	"github.com/projectcalico/libcalico-go/lib/apiconfig"
	"github.com/projectcalico/libcalico-go/lib/clientv3"
	"github.com/projectcalico/libcalico-go/lib/ipam"
	"github.com/projectcalico/libcalico-go/lib/net"
	"github.com/projectcalico/libcalico-go/lib/options"
)

const (
	wireguardInterfaceNameDefault       = "wireguard.cali"
	wireguardMTUDefault                 = 1440 // Wireguard needs an overhead of 60 bytes for IPV4.
	wireguardRoutingRulePriorityDefault = "99"
	wireguardListeningPortDefault       = 51820
	defaultWorkloadPort                 = "8055"
	fakeWireguardPubKey                 = "jlkVyQYooZYzI2wFfNhSZez5eWh44yfq1wKVjLvSXgY="
)

var _ = infrastructure.DatastoreDescribe("_BPF-SAFE_ WireGuard-Supported", []apiconfig.DatastoreType{apiconfig.EtcdV3, apiconfig.Kubernetes}, func(getInfra infrastructure.InfraFactory) {
	const nodeCount = 2

	var (
		infra        infrastructure.DatastoreInfra
		felixes      []*infrastructure.Felix
		client       clientv3.Interface
		tcpdumps     []*tcpdump.TCPDump
		wls          [nodeCount]*workload.Workload // simulated host workloads
		cc           *connectivity.Checker
		routeEntries [nodeCount]string
		dmesgCmd     *exec.Cmd
		dmesgBuf     bytes.Buffer
		dmesgKill    func()
	)

	BeforeEach(func() {
		// Run these tests only when the Host has Wireguard kernel module installed.
		if os.Getenv("FELIX_FV_WIREGUARD_AVAILABLE") != "true" {
			Skip("Skipping Wireguard supported tests.")
		}

		// Enable Wireguard module debugging.
		utils.Run("sudo", "sh", "-c", "echo module wireguard +p > /sys/kernel/debug/dynamic_debug/control")

		// Start a process tailing the dmesg log.
		ctx, cancel := context.WithCancel(context.Background())
		dmesgCmd = exec.CommandContext(ctx, "sudo", "dmesg", "-wH")
		dmesgCmd.Stdout = &dmesgBuf
		dmesgCmd.Stderr = &dmesgBuf
		err := dmesgCmd.Start()
		Expect(err).NotTo(HaveOccurred())
		dmesgKill = cancel
		log.Info("Started dmesg log capture")

		infra = getInfra()
		topologyOptions := wireguardTopologyOptions("CalicoIPAM", true)
		felixes, client = infrastructure.StartNNodeTopology(nodeCount, topologyOptions, infra)

		// To allow all ingress and egress, in absence of any Policy.
		infra.AddDefaultAllow()

		for i := range wls {
			wls[i] = createWorkloadWithAssignedIP(
				&infra,
				&topologyOptions,
				&client,
				fmt.Sprintf("10.65.%d.2", i),
				fmt.Sprintf("wl%d", i),
				felixes[i])

			// Prepare route entry.
			routeEntries[i] = fmt.Sprintf("10.65.%d.0/26 dev %s scope link", i, wireguardInterfaceNameDefault)

			felixes[i].TriggerDelayedStart()
		}
		// Swap route entry to match between workloads.
		routeEntries[0], routeEntries[1] = routeEntries[1], routeEntries[0]

		cc = &connectivity.Checker{}

		// Reset the set of tcp dumps between runs.
		tcpdumps = nil
	})

	AfterEach(func() {
		if dmesgKill != nil {
			log.Info("Stop dmesg log capture")
			dmesgKill()
			log.Infof("Captured dmesg log:\n%v", dmesgBuf.String())
		}

		if CurrentGinkgoTestDescription().Failed {
			for _, felix := range felixes {
				felix.Exec("ip", "addr")
				felix.Exec("ip", "rule", "list")
				felix.Exec("ip", "route", "show", "table", "all")
				felix.Exec("ip", "route", "show", "cached")
				felix.Exec("wg")
			}
		}

		for _, wl := range wls {
			wl.Stop()
		}
		for _, tcpdump := range tcpdumps {
			tcpdump.Stop()
		}
		for _, felix := range felixes {
			felix.Stop()
		}

		if CurrentGinkgoTestDescription().Failed {
			infra.DumpErrorData()
		}
		infra.Stop()
	})

	Context("with Wireguard enabled", func() {
		BeforeEach(func() {
			for i, felix := range felixes {
				// Check the Wireguard device exists.
				Eventually(func() error {
					out, err := felix.ExecOutput("ip", "link", "show", wireguardInterfaceNameDefault)
					if err != nil {
						return err
					}
					if strings.Contains(out, wireguardInterfaceNameDefault) {
						return nil
					}
					return fmt.Errorf("felix %d has no Wireguard device", i)
				}, "10s", "100ms").ShouldNot(HaveOccurred())
			}
		})

		It("the Wireguard routing rule should exist", func() {
			for _, felix := range felixes {
				Eventually(func() string {
					return getWireguardRoutingRule(felix)
				}, "5s", "100ms").Should(MatchRegexp("\\d+:\\s+not from all fwmark 0x\\d+/0x\\d+ lookup \\d+"))
			}
		})

		It("the Wireguard route-table entry should exist", func() {
			for i, felix := range felixes {
				Eventually(func() string {
					return getWireguardRouteEntry(felix)
				}, "5s", "100ms").Should(ContainSubstring(routeEntries[i]))
			}
		})

		It("the Wireguard device should be configurable", func() {
			disableWireguard(client)

			// Old configuration should disappear.
			for _, felix := range felixes {
				Eventually(func() string {
					out, _ := felix.ExecOutput("ip", "-d", "link", "show", wireguardInterfaceNameDefault)
					return out
				}, "10s", "100ms").Should(BeEmpty())
				Eventually(func() string {
					out, err := felix.ExecOutput("ip", "rule", "show", "pref", wireguardRoutingRulePriorityDefault)
					Expect(err).NotTo(HaveOccurred())
					return out
				}, "10s", "100ms").Should(BeEmpty())
			}

			// Change Wireguard configuration.
			ifaceName := "wg0"
			mtu := 1400
			rule := 100
			port := 28150
			ctx, cancel := context.WithTimeout(context.Background(), 10*time.Second)
			defer cancel()
			fc, err := client.FelixConfigurations().Get(ctx, "default", options.GetOptions{})
			Expect(err).NotTo(HaveOccurred())
			fc.Spec.WireguardInterfaceName = ifaceName
			fc.Spec.WireguardMTU = &mtu
			fc.Spec.WireguardListeningPort = &port
			fc.Spec.WireguardRoutingRulePriority = &rule
			_, err = client.FelixConfigurations().Update(ctx, fc, options.SetOptions{})
			Expect(err).NotTo(HaveOccurred())

			enableWireguard(client)

			// New Wireguard device should appear with default MTU, etc.
			for _, felix := range felixes {
				Eventually(func() string {
					out, _ := felix.ExecOutput("ip", "-d", "link", "show", ifaceName)
					return out
				}, "10s", "100ms").Should(ContainSubstring(fmt.Sprintf("mtu %d", mtu)))
			}

			// Expect the settings to be changed on the device.
			for _, felix := range felixes {
				Eventually(func() string {
					out, err := felix.ExecOutput("wg")
					Expect(err).NotTo(HaveOccurred())
					return out
				}, "10s", "100ms").Should(ContainSubstring(fmt.Sprintf("listening port: %d", port)))
				Eventually(func() string {
					out, err := felix.ExecOutput("ip", "rule", "show", "pref", fmt.Sprintf("%d", rule))
					Expect(err).NotTo(HaveOccurred())
					return out
				}, "10s", "100ms").ShouldNot(BeEmpty())
			}
		})

		It("v3 node resource annotations should contain public-keys", func() {
			for _, felix := range felixes {
				Eventually(func() string {
					node, err := client.Nodes().Get(context.Background(), felix.Hostname, options.GetOptions{})
					Expect(err).NotTo(HaveOccurred())
					return node.Status.WireguardPublicKey
				}, "5s", "100ms").ShouldNot(BeEmpty())
			}
		})

		It("v3 node resource annotations should automatically heal", func() {
			for _, felix := range felixes {
				// Get the original public-key.
				node, err := client.Nodes().Get(context.Background(), felix.Hostname, options.GetOptions{})
				Expect(err).NotTo(HaveOccurred())
				wgPubKeyOrig := node.Status.WireguardPublicKey

				// overwrite public-key by fake but valid Wireguard key.
				node.Status.WireguardPublicKey = fakeWireguardPubKey
				_, err = client.Nodes().Update(context.Background(), node, options.SetOptions{})
				Expect(err).NotTo(HaveOccurred())

				Eventually(func() string {
					node, err := client.Nodes().Get(context.Background(), felix.Hostname, options.GetOptions{})
					Expect(err).NotTo(HaveOccurred())
					return node.Status.WireguardPublicKey
				}, "5s", "100ms").Should(Equal(wgPubKeyOrig))
			}
		})
	})

	Context("traffic with Wireguard enabled", func() {
		// Checks the TCP dump for a count value. Retries until count is correct, or fails after 1.5s.
		waitForPackets := func(t *tcpdump.TCPDump, timeout time.Time, name string, num int) error {
			for ; ; time.Now().Before(timeout) {
				if num == 0 && t.MatchCount(name) > 0 {
					// We expect no traffic, but got some.  Error immediately.
					break
				}
				if t.MatchCount(name) >= num {
					// We expected some packets and have got at least the required number (we allow more for handshake
					// etc.)
					return nil
				}
				time.Sleep(100 * time.Millisecond)
			}
			return fmt.Errorf("incorrect packet count for %s; expected=%d actual=%d", name, num, t.MatchCount(name))
		}

		// Runs wg and extracts the received and sent packet counts.
		getWgStatistics := func(felix *infrastructure.Felix) (sent, rcvd string) {
			xferRegExp := regexp.MustCompile(`transfer:\s+([0-9a-zA-Z. ]+)\s+received,\s+([0-9a-zA-Z. ]+)\s+sent`)
			out, err := felix.ExecOutput("wg")
			Expect(err).NotTo(HaveOccurred())
			matches := xferRegExp.FindStringSubmatch(out)
			if len(matches) != 3 {
				return
			}
			return matches[2], matches[1]
		}

		// Checks connectivity between workloads 0 and 1, checking that eth0 traffic is via wireguard port and that
		// there are non-empty wireguard stats.
		checkConn := func() error {
			// Reset TCP packet counts.
			By("Resetting the TCP dump counts")
			for i := range felixes {
				tcpdumps[i].ResetCount("numInTunnelPackets")
				tcpdumps[i].ResetCount("numOutTunnelPackets")
				tcpdumps[i].ResetCount("numWorkload0to1Packets")
				tcpdumps[i].ResetCount("numWorkload1to0Packets")
			}

			// Send packets to and from workloads on each felix.
			By("Sending packets W1->W2 and W2->W1")
			if err, _ := wls[0].SendPacketsTo(wls[1].IP, 5, 56); err != nil {
				return err
			}
			if err, _ := wls[1].SendPacketsTo(wls[0].IP, 5, 56); err != nil {
				return err
			}

			// Now check the packet counts are as expected. We should have no WL->WL traffic visible on eth0, but
			// we should be able to see tunnel traffic. Since we want to verify
			By("Checking the packet stats from tcpdump")
			timeout := time.Now().Add(2 * time.Second)
			for i := range felixes {
				if err := waitForPackets(tcpdumps[i], timeout, "numInTunnelPackets", 10); err != nil {
					return err
				} else if err := waitForPackets(tcpdumps[i], timeout, "numOutTunnelPackets", 10); err != nil {
					return err
				} else if err := waitForPackets(tcpdumps[i], timeout, "numWorkload0to1Packets", 0); err != nil {
					return err
				} else if err := waitForPackets(tcpdumps[i], timeout, "numWorkload1to0Packets", 0); err != nil {
					return err
				}
			}

			By("Checking the packet stats from wg")
			for i := range felixes {
				rcvd, sent := getWgStatistics(felixes[i])
				//TODO: counter compare sent/rcvd data from wg tunnel on each node.
				Expect(rcvd).NotTo(BeEmpty())
				Expect(sent).NotTo(BeEmpty())
			}
			return nil
		}

		BeforeEach(func() {
			// Tunnel readiness checks.
			for i, felix := range felixes {
				// Check the Wireguard device exists.
				Eventually(func() error {
					out, err := felix.ExecOutput("ip", "link", "show", wireguardInterfaceNameDefault)
					if err != nil {
						return err
					}
					if strings.Contains(out, wireguardInterfaceNameDefault) {
						return nil
					}
					return fmt.Errorf("felix %d has no Wireguard device", i)
				}, "10s", "100ms").ShouldNot(HaveOccurred())
			}

			for _, felix := range felixes {
				// Check the rule exists.
				Eventually(func() string {
					return getWireguardRoutingRule(felix)
				}, "10s", "100ms").Should(MatchRegexp("\\d+:\\s+not from all fwmark 0x\\d+/0x\\d+ lookup \\d+"))
			}

			for i, felix := range felixes {
				// Check the route entry exists.
				Eventually(func() string {
					return getWireguardRouteEntry(felix)
				}, "10s", "100ms").Should(ContainSubstring(routeEntries[i]))
			}

			tcpdumps = make([]*tcpdump.TCPDump, nodeCount)
			for i, felix := range felixes {
				// felix tcpdump
				tcpdump := felix.AttachTCPDump("eth0")

				inTunnelPacketsPattern := fmt.Sprintf("IP %s\\.51820 > \\d+\\.\\d+\\.\\d+\\.\\d+\\.51820: UDP", felix.IP)
				tcpdump.AddMatcher("numInTunnelPackets", regexp.MustCompile(inTunnelPacketsPattern))
				outTunnelPacketsPattern := fmt.Sprintf("IP \\d+\\.\\d+\\.\\d+\\.\\d+\\.51820 > %s\\.51820: UDP", felix.IP)
				tcpdump.AddMatcher("numOutTunnelPackets", regexp.MustCompile(outTunnelPacketsPattern))
				workload01PacketsPattern := fmt.Sprintf("IP %s\\.\\d+ > %s\\.\\d+: ", wls[0].IP, wls[1].IP)
				tcpdump.AddMatcher("numWorkload0to1Packets", regexp.MustCompile(workload01PacketsPattern))
				workload10PacketsPattern := fmt.Sprintf("IP %s\\.\\d+ > %s\\.\\d+: ", wls[1].IP, wls[0].IP)
				tcpdump.AddMatcher("numWorkload1to0Packets", regexp.MustCompile(workload10PacketsPattern))

				tcpdump.Start()
				tcpdumps[i] = tcpdump
			}
		})

		It("between pod to pod should be allowed and encrypted using wg tunnel", func() {
			Eventually(checkConn, "10s", "100ms").ShouldNot(HaveOccurred())
		})

		for _, ai := range []bool{true, false} {
			allInterfaces := ai
			desc := "should add wireguard port as a failsafe"
			if ai {
				desc += " (using * HostEndpoint)"
			} else {
				desc += " (using eth0 HostEndpoint)"
			}
			It(desc, func() {
				By("Creating policy to deny wireguard port on main felix host endpoint")
				policy := api.NewGlobalNetworkPolicy()
				policy.Name = "deny-wg-port"
				prot := numorstring.ProtocolFromString(numorstring.ProtocolUDP)
				policy.Spec.Egress = []api.Rule{
					{
						// Deny egress UDP to the wireguard port.
						Action:   api.Deny,
						Protocol: &prot,
						Destination: api.EntityRule{
							Selector: "has(host-endpoint)",
							Ports:    []numorstring.Port{numorstring.SinglePort(wireguardListeningPortDefault)},
						},
					},
					{Action: api.Allow},
				}
				policy.Spec.Ingress = []api.Rule{
					{
						// Deny all UDP traffic to the hosts.
						Action:   api.Deny,
						Protocol: &prot,
						Destination: api.EntityRule{
							Selector: "has(host-endpoint)",
							Ports:    []numorstring.Port{numorstring.SinglePort(wireguardListeningPortDefault)},
						},
					},
					{Action: api.Allow},
				}
				policy.Spec.Selector = "all()"
				policy.Spec.Types = []api.PolicyType{api.PolicyTypeIngress, api.PolicyTypeEgress}
				_, err := client.GlobalNetworkPolicies().Create(utils.Ctx, policy, utils.NoOptions)
				Expect(err).NotTo(HaveOccurred())

				By("Creating a HostEndpoint for each Felix")
				for _, f := range felixes {
					hep := api.NewHostEndpoint()
					hep.Name = "hep-" + f.Name
					hep.Labels = map[string]string{
						"name":          hep.Name,
						"hostname":      f.Hostname,
						"host-endpoint": "true",
					}
					hep.Spec.Node = f.Hostname
					hep.Spec.ExpectedIPs = []string{f.IP}
					if allInterfaces {
						hep.Spec.InterfaceName = "*"
					} else {
						hep.Spec.InterfaceName = "eth0"
					}
					_, err := client.HostEndpoints().Create(utils.Ctx, hep, options.SetOptions{})
					Expect(err).NotTo(HaveOccurred())
				}

				By("Checking there is eventually and consistently connectivity between the workloads using wg")
				Eventually(checkConn, "5s", "100ms").ShouldNot(HaveOccurred())
				Consistently(checkConn, "2s", "100ms").ShouldNot(HaveOccurred())
			})
		}

		readPolicy := func(name string, action api.Action) error {
			ctx, cancel := context.WithTimeout(context.Background(), 5*time.Second)
			defer cancel()
			policy, err := client.GlobalNetworkPolicies().Get(ctx, name, options.GetOptions{})
			if err == nil {
				if len(policy.Spec.Egress) > 0 &&
					policy.Spec.Egress[0].Action == action {
					return nil
				}
			}
			return fmt.Errorf("policy not applied")
		}

		It("between pod to pod should be encrypted using wg tunnel with egress policies applied", func() {
			policy := api.NewGlobalNetworkPolicy()

			policy.Name = "f01-egress-deny"
			order := float64(20)
			policy.Spec.Order = &order
			policy.Spec.Egress = []api.Rule{{Action: api.Deny}}
			policy.Spec.Selector = fmt.Sprintf("name in { '%s', '%s'}", wls[0].Name, wls[1].Name)
			_, err := client.GlobalNetworkPolicies().Create(utils.Ctx, policy, utils.NoOptions)
			Expect(err).NotTo(HaveOccurred())

			time.Sleep(5 * time.Second)
			Eventually(func() error {
				return readPolicy(policy.Name, api.Deny)
			}, "5s", "100ms").ShouldNot(HaveOccurred())

			cc.ExpectNone(wls[0], wls[1])
			cc.ExpectNone(wls[1], wls[0])
			cc.CheckConnectivity()

			By("verifying tunnelled packet count is zero")
			for i := range felixes {
				Consistently(func() int {
					return tcpdumps[i].MatchCount("numInTunnelPackets")
				}, "5s", "100ms").Should(BeNumerically("==", 0))
				Consistently(func() int {
					return tcpdumps[i].MatchCount("numOutTunnelPackets")
				}, "5s", "100ms").Should(BeNumerically("==", 0))
			}

			cc.ResetExpectations()

			policy = api.NewGlobalNetworkPolicy()
			policy.Name = "f01-egress-allow"
			order = float64(10)
			policy.Spec.Order = &order // prioritized over deny policy above.
			policy.Spec.Egress = []api.Rule{{Action: api.Allow}}
			policy.Spec.Selector = fmt.Sprintf("name in { '%s', '%s'}", wls[0].Name, wls[1].Name)
			_, err = client.GlobalNetworkPolicies().Create(utils.Ctx, policy, utils.NoOptions)
			Expect(err).NotTo(HaveOccurred())

			Eventually(func() error {
				return readPolicy(policy.Name, api.Allow)
			}, "5s", "100ms").ShouldNot(HaveOccurred())

			cc.ExpectSome(wls[0], wls[1])
			cc.ExpectSome(wls[1], wls[0])
			cc.CheckConnectivity()

			By("verifying tunnelled packet count is non-zero")
			for i := range felixes {
				Eventually(func() int {
					return tcpdumps[i].MatchCount("numInTunnelPackets")
				}, "10s", "100ms").Should(BeNumerically(">", 0))
				Eventually(func() int {
					return tcpdumps[i].MatchCount("numOutTunnelPackets")
				}, "10s", "100ms").Should(BeNumerically(">", 0))
			}
		})
	})

	Context("with Wireguard disabled", func() {
		BeforeEach(func() {
			disableWireguard(client)

			// Check Wireguard device doesn't exist.
			for _, felix := range felixes {
				Eventually(func() string {
					out, _ := felix.ExecOutput("ip", "link", "show", wireguardInterfaceNameDefault)
					return out
				}, "10s", "100ms").Should(BeEmpty())
			}

			// Check that Wireguard routing rule doesn't exist.
			for _, felix := range felixes {
				Eventually(func() string {
					return getWireguardRoutingRule(felix)
				}, "10s", "100ms").Should(BeEmpty())
			}

			// Check Wireguard route table entry doesn't exist.
			for i, felix := range felixes {
				Eventually(func() string {
					return getWireguardRouteEntry(felix)
				}, "10s", "100ms").ShouldNot(ContainSubstring(routeEntries[i]))
			}
		})

		It("v3 node resource shouldn't contain public-key", func() {
			for _, felix := range felixes {
				Eventually(func() string {
					node, err := client.Nodes().Get(context.Background(), felix.Hostname, options.GetOptions{})
					Expect(err).NotTo(HaveOccurred())
					return node.Status.WireguardPublicKey
				}, "10s", "100ms").Should(BeEmpty())
			}
		})

		It("workload connectivity remains but uses un-encrypted tunnel", func() {
			cc.ExpectSome(wls[0], wls[1])
			cc.ExpectSome(wls[1], wls[0])
			cc.CheckConnectivity()

			for _, felix := range felixes {
				Eventually(func() string {
					// No tunnel implies un-encrypted communication.
					out, err := felix.ExecOutput("wg")
					Expect(err).NotTo(HaveOccurred())
					return out
				}, "10s", "100ms").Should(BeEmpty())
			}
		})
	})
})

var _ = infrastructure.DatastoreDescribe("WireGuard-Unsupported", []apiconfig.DatastoreType{apiconfig.EtcdV3, apiconfig.Kubernetes}, func(getInfra infrastructure.InfraFactory) {
	var (
		infra   infrastructure.DatastoreInfra
		felixes []*infrastructure.Felix
	)

	BeforeEach(func() {
		// Run these tests only when the Host does not have Wireguard available.
		if os.Getenv("FELIX_FV_WIREGUARD_AVAILABLE") == "true" {
			Skip("Skipping Wireguard unsupported tests.")
		}

		// Setup a single node cluster.
		const nodeCount = 1

		infra = getInfra()
		felixes, _ = infrastructure.StartNNodeTopology(nodeCount, wireguardTopologyOptions("CalicoIPAM", true), infra)

		// Install a default profile that allows all ingress and egress, in the absence of any Policy.
		infra.AddDefaultAllow()

		felixes[0].TriggerDelayedStart()
	})

	AfterEach(func() {
		if CurrentGinkgoTestDescription().Failed {
			felixes[0].Exec("ip", "link")
			felixes[0].Exec("wg")
		}

		felixes[0].Stop()

		if CurrentGinkgoTestDescription().Failed {
			infra.DumpErrorData()
		}
		infra.Stop()
	})

	It("no Wireguard device exists", func() {
		Eventually(func() string {
			out, err := felixes[0].ExecOutput("ip", "link", "show", wireguardInterfaceNameDefault)
			Expect(err).To(HaveOccurred())
			return out
		}, "10s", "100ms").Should(BeEmpty())
	})

	It("no wg tool info exists", func() {
		Eventually(func() string {
			out, err := felixes[0].ExecOutput("wg")
			Expect(err).NotTo(HaveOccurred())
			return out
		}, "10s", "100ms").Should(BeEmpty())
	})
})

var _ = infrastructure.DatastoreDescribe("_BPF-SAFE_ WireGuard-Supported 3 node cluster", []apiconfig.DatastoreType{apiconfig.EtcdV3, apiconfig.Kubernetes}, func(getInfra infrastructure.InfraFactory) {
	const nodeCount = 3

	var (
		infra   infrastructure.DatastoreInfra
		felixes []*infrastructure.Felix
		client  clientv3.Interface

		wls      [nodeCount]*workload.Workload // simulated host workloads
		cc       *connectivity.Checker
		tcpdumps []*tcpdump.TCPDump
	)

	BeforeEach(func() {
		Skip("Skipping WireGuard tests for now due to unreliability.")

		// Run these tests only when the Host has Wireguard kernel module available.
		if os.Getenv("FELIX_FV_WIREGUARD_AVAILABLE") != "true" {
			Skip("Skipping Wireguard supported tests.")
		}

		infra = getInfra()
		topologyOptions := wireguardTopologyOptions("CalicoIPAM", true)
		felixes, client = infrastructure.StartNNodeTopology(nodeCount, topologyOptions, infra)

		// To allow all ingress and egress, in absence of any Policy.
		infra.AddDefaultAllow()

		for i := range wls {
			wls[i] = createWorkloadWithAssignedIP(
				&infra,
				&topologyOptions,
				&client,
				fmt.Sprintf("10.65.%d.2", i),
				fmt.Sprintf("wl%d", i),
				felixes[i])
		}

		// Create 'borrowed' workloads e.g. create workload on felix-0 with IP
		// borrowed from IPAM block from felix-1.
		_ = createWorkloadWithAssignedIP(
			&infra,
			&topologyOptions,
			&client,
			"10.65.0.4",
			"borrowed-0",
			felixes[1])
		_ = createWorkloadWithAssignedIP(
			&infra,
			&topologyOptions,
			&client,
			"10.65.1.4",
			"borrowed-1",
			felixes[0])

		for i := range felixes {
			felixes[i].TriggerDelayedStart()
		}

		cc = &connectivity.Checker{}
	})

	AfterEach(func() {
		if CurrentGinkgoTestDescription().Failed {
			for _, felix := range felixes {
				felix.Exec("ip", "addr")
				felix.Exec("ip", "rule", "list")
				felix.Exec("ip", "route", "show", "table", "all")
				felix.Exec("ip", "route", "show", "cached")
				felix.Exec("wg")
			}
		}

		for _, wl := range wls {
			wl.Stop()
		}

		for _, tcpdump := range tcpdumps {
			tcpdump.Stop()
		}

		for _, felix := range felixes {
			felix.Stop()
		}

		if CurrentGinkgoTestDescription().Failed {
			infra.DumpErrorData()
		}
		infra.Stop()
	})

	It("Workload with borrowed IP should be 'handled' on felix 0 and 1", func() {
		// Check that felix-0, felix-1 is ready
		// 1. by checking, Wireguard interface exist.
		Eventually(func() error {
			for i := range []int{0, 1} {
				out, err := felixes[i].ExecOutput("ip", "link")
				if err != nil {
					return err
				}
				if strings.Contains(out, wireguardInterfaceNameDefault) {
					continue
				}
				return fmt.Errorf("felix-%d has no wireguard device", i)
			}
			return nil
		}, "10s", "100ms").ShouldNot(HaveOccurred())
		// 2. by checking, Wireguard rule exist.
		for i := range []int{0, 1} {
			Eventually(func() string {
				return getWireguardRoutingRule(felixes[i])
			}, "10s", "100ms").Should(MatchRegexp(fmt.Sprintf("\\d+:\\s+not from all fwmark 0x\\d+/0x\\d+ lookup \\d+")))
		}
		// 3. by checking, Wireguard route table exist.
		for i := range []int{0, 1} {
			Eventually(func() string {
				return getWireguardRouteEntry(felixes[i])
			}, "10s", "100ms").Should(ContainSubstring(fmt.Sprintf("dev %s scope link", wireguardInterfaceNameDefault)))
		}

		By("verifying WireGuard route table should show 'throw' entry on felix 0 and 1")
		Eventually(func() string {
			return getWireguardRouteEntry(felixes[0])
		}, "10s", "100ms").Should(ContainSubstring("throw 10.65.1.4"))
		Eventually(func() string {
			return getWireguardRouteEntry(felixes[1])
		}, "10s", "100ms").Should(ContainSubstring("throw 10.65.0.4"))
	})

	Context("with Wireguard disabled in node-3", func() {
		BeforeEach(func() {
			// Disable WireGuard on felix-2.
			disableWireguardForFelix(client, "node."+felixes[2].Hostname)

			// Check felix-2 is ready with WireGuard disabled.
			Eventually(func() string {
				out, _ := felixes[2].ExecOutput("ip", "link", "show", wireguardInterfaceNameDefault)
				return out
			}, "10s", "100ms").Should(BeEmpty())

			Eventually(func() string {
				return getWireguardRoutingRule(felixes[2])
			}, "10s", "100ms").Should(BeEmpty())
			Eventually(func() string {
				return getWireguardRouteEntry(felixes[2])
			}, "10s", "100ms").ShouldNot(ContainSubstring(fmt.Sprintf("dev %s scope link", wireguardInterfaceNameDefault)))

			// Check felix-0, felix-1 is ready for tests.
			Eventually(func() error {
				for i := range []int{0, 1} {
					out, err := felixes[i].ExecOutput("ip", "link")
					if err != nil {
						return err
					}
					if strings.Contains(out, wireguardInterfaceNameDefault) {
						continue
					}
					return fmt.Errorf("felix-%d has no Wireguard device", i)
				}
				return nil
			}, "10s", "100ms").ShouldNot(HaveOccurred())
			for i := range []int{0, 1} {
				// Check the rule exists.
				Eventually(func() string {
					return getWireguardRoutingRule(felixes[i])
				}, "10s", "100ms").Should(MatchRegexp(fmt.Sprintf("\\d+:\\s+not from all fwmark 0x\\d+/0x\\d+ lookup \\d+")))
			}
			for i := range []int{0, 1} {
				// Check the route entry exists.
				Eventually(func() string {
					return getWireguardRouteEntry(felixes[i])
				}, "10s", "100ms").Should(ContainSubstring(fmt.Sprintf("dev %s scope link", wireguardInterfaceNameDefault)))
			}

			tcpdumps = nil
			for _, felix := range felixes {
				tcpdump := felix.AttachTCPDump("eth0")

				// tunnel packets.
				tunnelPackets01Pattern := fmt.Sprintf("IP %s\\.51820 > %s\\.51820: UDP", felixes[0].IP, felixes[1].IP)
				tcpdump.AddMatcher("numTunnelPackets01", regexp.MustCompile(tunnelPackets01Pattern))
				tunnelPackets10Pattern := fmt.Sprintf("IP %s\\.51820 > %s\\.51820: UDP", felixes[1].IP, felixes[0].IP)
				tcpdump.AddMatcher("numTunnelPackets10", regexp.MustCompile(tunnelPackets10Pattern))
				tunnelPackets02Pattern := fmt.Sprintf("IP %s\\.51820 > %s\\.51820: UDP", felixes[0].IP, felixes[2].IP)
				tcpdump.AddMatcher("numTunnelPackets02", regexp.MustCompile(tunnelPackets02Pattern))
				tunnelPackets20Pattern := fmt.Sprintf("IP %s\\.51820 > %s\\.51820: UDP", felixes[2].IP, felixes[0].IP)
				tcpdump.AddMatcher("numTunnelPackets20", regexp.MustCompile(tunnelPackets20Pattern))
				// direct workload packets.
				outWorkloadPacketsPattern := fmt.Sprintf("IP %s\\.\\d+ > %s\\.\\d+:", wls[0].IP, wls[2].IP)
				tcpdump.AddMatcher("numOutWorkloadPackets", regexp.MustCompile(outWorkloadPacketsPattern))
				inWorkloadPacketsPattern := fmt.Sprintf("IP %s\\.\\d+ > %s\\.\\d+:", wls[2].IP, wls[0].IP)
				tcpdump.AddMatcher("numInWorkloadPackets", regexp.MustCompile(inWorkloadPacketsPattern))

				tcpdump.Start()
				tcpdumps = append(tcpdumps, tcpdump)
			}
		})

		It("transfer should be encrypted/plain between workloads on WireGuard enabled/disabled nodes", func() {
			cc.ExpectSome(wls[0], wls[1])
			cc.ExpectSome(wls[1], wls[0])
			cc.CheckConnectivity()

			By("verifying packets between felix-0 and felix-1 is encrypted")
			for i := range []int{0, 1} {
				Eventually(func() int {
					return tcpdumps[i].MatchCount("numTunnelPackets01")
				}, "10s", "100ms").Should(BeNumerically(">", 0))
				Eventually(func() int {
					return tcpdumps[i].MatchCount("numTunnelPackets10")
				}, "10s", "100ms").Should(BeNumerically(">", 0))
			}

			cc.ResetExpectations()

			cc.ExpectSome(wls[2], wls[0])
			cc.ExpectSome(wls[0], wls[2])
			cc.CheckConnectivity()

			By("verifying packets between felix-0 and felix-2 are not encrypted")
			for _, f := range []int{0, 2} {
				Eventually(func() int {
					return tcpdumps[f].MatchCount("numInWorkloadPackets")
				}, "10s", "100ms").Should(BeNumerically(">", 0))
				Eventually(func() int {
					return tcpdumps[f].MatchCount("numOutWorkloadPackets")
				}, "10s", "100ms").Should(BeNumerically(">", 0))
			}
		})

		It("WireGuard should be used for host to workload connections on WireGuard enabled nodes", func() {
			cc.ExpectSome(felixes[0], wls[1])
			cc.CheckConnectivity()

			By("verifying packets between felix-0 and felix-1 is encrypted")
			for _, i := range []int{0, 1} {
				Eventually(func() int {
					return tcpdumps[i].MatchCount("numTunnelPackets01")
				}, "10s", "100ms").Should(BeNumerically(">", 0))
				Eventually(func() int {
					return tcpdumps[i].MatchCount("numTunnelPackets10")
				}, "10s", "100ms").Should(BeNumerically(">", 0))
			}
		})

		It("WireGuard should not be used for host to workload connections when WireGuard disabled on either node", func() {
			cc.ExpectSome(felixes[0], wls[2])
			cc.ExpectSome(felixes[2], wls[0])
			cc.CheckConnectivity()

			By("verifying packets between felix-0 and felix-2 are not encrypted")
			for _, i := range []int{0, 2} {
				Eventually(func() int {
					return tcpdumps[i].MatchCount("numTunnelPackets02")
				}, "10s", "100ms").Should(BeNumerically("==", 0))
				Eventually(func() int {
					return tcpdumps[i].MatchCount("numTunnelPackets20")
				}, "10s", "100ms").Should(BeNumerically("==", 0))
			}
		})
	})
})

var _ = infrastructure.DatastoreDescribe("_BPF-SAFE_ WireGuard-Supported 3-node cluster with WorkloadIPs", []apiconfig.DatastoreType{apiconfig.EtcdV3, apiconfig.Kubernetes}, func(getInfra infrastructure.InfraFactory) {
	const nodeCount, wlPerNode = 3, 2

	var (
		infra   infrastructure.DatastoreInfra
		felixes []*infrastructure.Felix
		client  clientv3.Interface

		// simulated host workloads
		wlsByHost        [nodeCount][wlPerNode]*workload.Workload
		hostNetworkedWls [nodeCount]*workload.Workload
		externalClient   *containers.Container

		cc       *connectivity.Checker
		tcpdumps []*tcpdump.TCPDump
	)

	BeforeEach(func() {
		Skip("Skipping WireGuard tests for now due to unreliability.")

		// Run these tests only when the Host has Wireguard kernel module available.
		if os.Getenv("FELIX_FV_WIREGUARD_AVAILABLE") != "true" {
			Skip("Skipping Wireguard supported tests.")
		}

		infra = getInfra()
		topologyOptions := wireguardTopologyOptions("WorkloadIPs", false)
		felixes, client = infrastructure.StartNNodeTopology(nodeCount, topologyOptions, infra)

		// To allow all ingress and egress, in absence of any Policy.
		infra.AddDefaultAllow()

		// initialise pods
		for felixIdx, felixWls := range wlsByHost {
			for wlIdx := range felixWls {
				wlsByHost[felixIdx][wlIdx] = createWorkloadWithAssignedIP(
					&infra,
					&topologyOptions,
					&client,
					fmt.Sprintf("10.65.%d.%d", felixIdx, 2+wlIdx),
					fmt.Sprintf("wl-f%d-%d", felixIdx, wlIdx),
					felixes[felixIdx])
			}
		}

		// initialise host-networked pods
		for i, _ := range hostNetworkedWls {
			hostNetworkedWls[i] = createHostNetworkedWorkload(fmt.Sprintf("wl-f%d-hn-0", i), felixes[i])
		}

		// initialise external client
		externalClient = containers.Run("external-client",
			containers.RunOpts{AutoRemove: true},
			"--privileged", // So that we can add routes inside the container.
			utils.Config.BusyboxImage,
			"/bin/sh", "-c", "sleep 1000")
		externalClient.EnsureBinary("test-connection")
		externalClient.Exec("ip", "route", "add", wlsByHost[0][0].IP, "via", felixes[0].IP)

		for i := range felixes {
			felixes[i].TriggerDelayedStart()
		}

		// Check felix Wireguard links are ready.
		for i := range felixes {
			Eventually(func() string {
				out, _ := felixes[i].ExecOutput("ip", "link", "show", wireguardInterfaceNameDefault)
				return out
			}, "10s", "100ms").Should(Not(BeEmpty()))
		}

		tcpdumps = nil
		for _, felix := range felixes {
			tcpdump := felix.AttachTCPDump("eth0")

			tunnelPacketsFelix0toFelix1Pattern := fmt.Sprintf("IP %s\\.%d > %s\\.%d: UDP", felixes[0].IP, wireguardListeningPortDefault, felixes[1].IP, wireguardListeningPortDefault)
			tcpdump.AddMatcher("numTunnelPacketsFelix0toFelix1", regexp.MustCompile(tunnelPacketsFelix0toFelix1Pattern))
			tunnelPacketsFelix1toFelix0Pattern := fmt.Sprintf("IP %s\\.%d > %s\\.%d: UDP", felixes[1].IP, wireguardListeningPortDefault, felixes[0].IP, wireguardListeningPortDefault)
			tcpdump.AddMatcher("numTunnelPacketsFelix1toFelix0", regexp.MustCompile(tunnelPacketsFelix1toFelix0Pattern))
			nonTunnelPacketsFelix0toFelix1Pattern := fmt.Sprintf("IP %s\\.%s > %s\\.%s: TCP", felixes[0].IP, defaultWorkloadPort, felixes[1].IP, defaultWorkloadPort)
			tcpdump.AddMatcher("numNonTunnelPacketsFelix0toFelix1", regexp.MustCompile(nonTunnelPacketsFelix0toFelix1Pattern))
			nonTunnelPacketsFelix1toFelix0Pattern := fmt.Sprintf("IP %s\\.%s > %s\\.%s: TCP", felixes[1].IP, defaultWorkloadPort, felixes[0].IP, defaultWorkloadPort)
			tcpdump.AddMatcher("numNonTunnelPacketsFelix1toFelix0", regexp.MustCompile(nonTunnelPacketsFelix1toFelix0Pattern))

			tcpdump.Start()
			tcpdumps = append(tcpdumps, tcpdump)
		}

		cc = &connectivity.Checker{}

		// Ping other felix nodes from each node to trigger Wireguard handshakes.
		for i, felix := range felixes {
			for j, _ := range felixes {
				if i != j {
					felix.ExecMayFail("ping", "-c", "1", "-W", "1", "-s", "1", felixes[j].IP)
				}
			}
		}

		// Check felix nodes have performed Wireguard handshakes.
		for i, felix := range felixes {
			var matchers []types.GomegaMatcher
			for j, _ := range felixes {
				if i != j {
					matchers = append(matchers, BeNumerically(">", 0))
				}
			}
			Eventually(func() []int {
				var handshakes []int
				out, _ := felix.ExecOutput("wg", "show", wireguardInterfaceNameDefault, "latest-handshakes")
				peers := strings.Split(out, "\n")
				for _, peer := range peers {
					parts := strings.Split(peer, "\t")
					if len(parts) == 2 {
						h, _ := strconv.Atoi(parts[1])
						handshakes = append(handshakes, h)
					}
				}
				return handshakes
			}, "30s", "100ms").Should(ContainElements(matchers))
		}
	})

	AfterEach(func() {
		if CurrentGinkgoTestDescription().Failed {
			for _, felix := range felixes {
				felix.Exec("ip", "addr")
				felix.Exec("ip", "rule", "list")
				felix.Exec("ip", "route", "show", "table", "all")
				felix.Exec("ip", "route", "show", "cached")
				felix.Exec("wg")
				felix.Exec("iptables-save", "-c", "-t", "raw")
				felix.Exec("iptables", "-L", "-vx")
				felix.Exec("cat", "/proc/sys/net/ipv4/conf/all/src_valid_mark")
			}
		}

		for felixIdx, felixWls := range wlsByHost {
			for i := range felixWls {
				wlsByHost[felixIdx][i].Stop()
			}
		}

		externalClient.Stop()

		for _, tcpdump := range tcpdumps {
			tcpdump.Stop()
		}

		for _, felix := range felixes {
			felix.Stop()
		}

		if CurrentGinkgoTestDescription().Failed {
			infra.DumpErrorData()
		}
		infra.Stop()
	})

	It("should pass basic connectivity scenarios", func() {
		By("Checking the interface exists")
		Eventually(func() error {
			for _, felix := range felixes {
				out, err := felix.ExecOutput("ip", "link")
				if err != nil {
					return err
				}
				if strings.Contains(out, wireguardInterfaceNameDefault) {
					continue
				}
				return fmt.Errorf("felix %v has no wireguard device", felix.Name)
			}
			return nil
		}, "10s", "100ms").ShouldNot(HaveOccurred())

		By("Checking the ip rule exists")
		for _, felix := range felixes {
			Eventually(func() string {
				return getWireguardRoutingRule(felix)
			}, "10s", "100ms").Should(MatchRegexp(fmt.Sprintf("\\d+:\\s+not from all fwmark 0x\\d+/0x\\d+ lookup \\d+")))
		}

		By("Checking the routing table entries exist")
		for i, _ := range wlsByHost {
			var matchers []types.GomegaMatcher
			for j, wls := range wlsByHost {
				if i != j {
					// check for routes to other felix nodes
					matchers = append(matchers, ContainSubstring(
						fmt.Sprintf("%s dev %s scope link", felixes[j].IP, wireguardInterfaceNameDefault)))
					// check for routes to pods on other felix nodes
					for _, wl := range wls {
						matchers = append(matchers, ContainSubstring(
							fmt.Sprintf("%s dev %s scope link", wl.IP, wireguardInterfaceNameDefault)))
					}
				}
			}
			Eventually(func() []string {
				return strings.Split(getWireguardRouteEntry(felixes[i]), "\n")
			}, "10s", "100ms").Should(ContainElements(matchers))
		}

		By("Checking the iptables raw chain cali-wireguard-incoming-mark exists")
		for _, felix := range felixes {
			Eventually(func() string {
				s, _ := felix.ExecCombinedOutput("iptables", "-L", "cali-wireguard-incoming-mark", "-t", "raw")
				return s
			}, "10s", "100ms").Should(ContainSubstring("Chain cali-wireguard-incoming-mark"))
		}

		By("Checking the proc/sys src valid mark entries")
		for _, felix := range felixes {
			Eventually(func() string {
				s, _ := felix.ExecCombinedOutput("cat", "/proc/sys/net/ipv4/conf/all/src_valid_mark")
				return s
			}, "10s", "100ms").Should(ContainSubstring("1"))
		}

		By("Checking wireguard allowed ips")
		for i, _ := range wlsByHost {
			var matchers []types.GomegaMatcher
			for j, wls := range wlsByHost {
				if i != j {
					var allowedIPMatchers []types.GomegaMatcher
					// check for allowed IP entry for other felix nodes
					allowedIPMatchers = append(allowedIPMatchers, ContainSubstring(felixes[j].IP))
					// check for routes to pods on other felix nodes
					for _, wl := range wls {
						allowedIPMatchers = append(allowedIPMatchers, ContainSubstring(wl.IP))
					}
					matchers = append(matchers, And(allowedIPMatchers...))
				}
			}
			Eventually(func() []string {
				s, _ := felixes[i].ExecCombinedOutput("wg", "show", wireguardInterfaceNameDefault, "allowed-ips")
				return strings.Split(s, "\n")
			}, "10s", "100ms").Should(ContainElements(matchers))
		}

		By("verifying packets between felix-0 and felix-1 is encrypted")
		cc.ExpectSome(wlsByHost[0][1], wlsByHost[1][0])
		cc.ExpectSome(wlsByHost[1][0], wlsByHost[0][1])
		cc.CheckConnectivity()

		for i := range []int{0, 1} {
			numNonTunnelPacketsFelix0toFelix1Before := tcpdumps[i].MatchCount("numNonTunnelPacketsFelix0toFelix1")
			numNonTunnelPacketsFelix1toFelix0Before := tcpdumps[i].MatchCount("numNonTunnelPacketsFelix1toFelix0")
			Eventually(tcpdumps[i].MatchCountFn("numTunnelPacketsFelix0toFelix1"), "10s", "100ms").
				Should(BeNumerically(">", 0))
			Eventually(tcpdumps[i].MatchCountFn("numTunnelPacketsFelix1toFelix0"), "10s", "100ms").
				Should(BeNumerically(">", 0))

			Expect(tcpdumps[i].MatchCount("numNonTunnelPacketsFelix0toFelix1")).
				Should(BeNumerically("==", numNonTunnelPacketsFelix0toFelix1Before))
			Expect(tcpdumps[i].MatchCount("numNonTunnelPacketsFelix1toFelix0")).
				Should(BeNumerically("==", numNonTunnelPacketsFelix1toFelix0Before))
		}

		cc.ResetExpectations()

		By("checking same node pod-to-pod connectivity")
		for felixIdx := 0; felixIdx < nodeCount; felixIdx++ {
			cc.ExpectSome(wlsByHost[felixIdx][0], wlsByHost[felixIdx][1])
		}

		By("checking different node pod-to-pod connectivity")
		for i, _ := range wlsByHost {
			for j, _ := range wlsByHost {
				cc.ExpectSome(wlsByHost[i][0], wlsByHost[j][0])
			}
		}

		By("checking host-networked pod to regular pod connectivity")
		for _, wl := range hostNetworkedWls {
			for j, _ := range wlsByHost {
				cc.ExpectSome(wl, wlsByHost[j][0])
			}
		}

		By("checking external node to pod connectivity")
		cc.ExpectSome(externalClient, wlsByHost[0][0])

		By("checking prometheus metrics render")
		for _, felix := range felixes {
<<<<<<< HEAD
			s, err := felix.ExecOutput("wget", "localhost:9091/metrics", "-O", "-")
=======
			s, err := felix.ExecCombinedOutput("wget", "localhost:9091/metrics", "-O", "-")
>>>>>>> ada21205
			Expect(err).ToNot(HaveOccurred())
			// quick and dirty comparison to see if metrics we want exist and with correct type
			for _, expectedMetric := range []string{
				"# TYPE wireguard_meta gauge",
				"# TYPE wireguard_latest_handshake_seconds gauge",
<<<<<<< HEAD
				"# TYPE wireguard_bytes_rcvd_total counter",
				"# TYPE wireguard_bytes_sent_total counter",
=======
				"# TYPE wireguard_bytes_rcvd counter",
				"# TYPE wireguard_bytes_sent counter",
>>>>>>> ada21205
			} {
				Expect(s).To(ContainSubstring(expectedMetric))
			}
		}

		cc.CheckConnectivity()
	})
})

// Setup cluster topology options.
// mainly, enable Wireguard with delayed start option.
func wireguardTopologyOptions(routeSource string, ipipEnabled bool) infrastructure.TopologyOptions {
	topologyOptions := infrastructure.DefaultTopologyOptions()

	// Waiting for calico-node to be ready.
	topologyOptions.DelayFelixStart = true
	// Wireguard doesn't support IPv6, disable it.
	topologyOptions.EnableIPv6 = false
	// Assigning workload IPs using IPAM API.
	topologyOptions.IPIPRoutesEnabled = false
	// Indicate wireguard is enabled
	topologyOptions.WireguardEnabled = true
	// RouteSource
	if routeSource == "WorkloadIPs" {
		topologyOptions.UseIPPools = false
	}
	topologyOptions.ExtraEnvVars["FELIX_ROUTESOURCE"] = routeSource
	topologyOptions.ExtraEnvVars["FELIX_PROMETHEUSMETRICSENABLED"] = "true"
	topologyOptions.IPIPEnabled = ipipEnabled

	// Enable Wireguard.
	felixConfig := api.NewFelixConfiguration()
	felixConfig.SetName("default")
	enabled := true
	felixConfig.Spec.WireguardEnabled = &enabled
	topologyOptions.InitialFelixConfiguration = felixConfig

	// Debugging.
	//topologyOptions.ExtraEnvVars["FELIX_DebugUseShortPollIntervals"] = "true"
	//topologyOptions.FelixLogSeverity = "debug"

	return topologyOptions
}

func enableWireguard(client clientv3.Interface) {
	updateWireguardEnabledConfig(client, true)
}

func disableWireguard(client clientv3.Interface) {
	updateWireguardEnabledConfig(client, false)
}

func updateWireguardEnabledConfig(client clientv3.Interface, value bool) {
	ctx, cancel := context.WithTimeout(context.Background(), 10*time.Second)
	defer cancel()
	felixConfig, err := client.FelixConfigurations().Get(ctx, "default", options.GetOptions{})
	Expect(err).NotTo(HaveOccurred())
	felixConfig.Spec.WireguardEnabled = &value
	felixConfig, err = client.FelixConfigurations().Update(ctx, felixConfig, options.SetOptions{})
	Expect(err).NotTo(HaveOccurred())
}

func getWireguardRoutingRule(felix *infrastructure.Felix) string {
	rule, err := felix.ExecOutput("ip", "rule", "show", "pref", wireguardRoutingRulePriorityDefault)
	Expect(err).NotTo(HaveOccurred())
	return strings.TrimSpace(rule)
}

func getWireguardRouteEntry(felix *infrastructure.Felix) string {
	rule := getWireguardRoutingRule(felix)

	// Get route table index from rule.
	routingRuleRegExp := regexp.MustCompile(`\d+$`)
	tableId := routingRuleRegExp.FindString(rule)
	if tableId == "" {
		return ""
	}

	// Check route table entry.
	routes, err := felix.ExecOutput("ip", "route", "show", "table", tableId)
	Expect(err).NotTo(HaveOccurred())

	return routes
}

func disableWireguardForFelix(client clientv3.Interface, felixName string) {
	ctx, cancel := context.WithTimeout(context.Background(), 10*time.Second)
	defer cancel()
	felixConfig := api.NewFelixConfiguration()
	felixConfig.SetName(felixName)
	disabled := false
	felixConfig.Spec.WireguardEnabled = &disabled
	felixConfig, err := client.FelixConfigurations().Create(ctx, felixConfig, options.SetOptions{})
	Expect(err).NotTo(HaveOccurred())
}

func createWorkloadWithAssignedIP(
	infra *infrastructure.DatastoreInfra,
	infraOpts *infrastructure.TopologyOptions,
	client *clientv3.Interface,
	wlIP, wlName string,
	felix *infrastructure.Felix) *workload.Workload {

	wl := workload.RunWithMTU(felix, wlName, "default", wlIP, defaultWorkloadPort, "tcp", wireguardMTUDefault)
	wl.ConfigureInInfra(*infra)

	if infraOpts.UseIPPools {
		err := (*client).IPAM().AssignIP(utils.Ctx, ipam.AssignIPArgs{
			IP:       net.MustParseIP(wlIP),
			HandleID: &wlName,
			Attrs: map[string]string{
				ipam.AttributeNode: felix.Hostname,
			},
			Hostname: felix.Hostname,
		})
		Expect(err).NotTo(HaveOccurred())
	}

	return wl
}

func createHostNetworkedWorkload(wlName string, felix *infrastructure.Felix) *workload.Workload {
	return workload.RunWithMTU(felix, wlName, "default", felix.IP, defaultWorkloadPort, "tcp", wireguardMTUDefault)
}

func k8sServiceWireguard(name, clusterIP string, w *workload.Workload, port,
	tgtPort int, nodePort int32, protocol string) *v1.Service {
	k8sProto := v1.ProtocolTCP
	if protocol == "udp" {
		k8sProto = v1.ProtocolUDP
	}

	svcType := v1.ServiceTypeClusterIP
	if nodePort != 0 {
		svcType = v1.ServiceTypeNodePort
	}

	return &v1.Service{
		TypeMeta:   typeMetaV1("Service"),
		ObjectMeta: objectMetaV1(name),
		Spec: v1.ServiceSpec{
			ClusterIP: clusterIP,
			Type:      svcType,
			Selector: map[string]string{
				"name": w.Name,
			},
			Ports: []v1.ServicePort{
				{
					Protocol:   k8sProto,
					Port:       int32(port),
					NodePort:   nodePort,
					Name:       fmt.Sprintf("port-%d", tgtPort),
					TargetPort: intstr.FromInt(tgtPort),
				},
			},
		},
	}
}<|MERGE_RESOLUTION|>--- conflicted
+++ resolved
@@ -35,9 +35,6 @@
 	v1 "k8s.io/api/core/v1"
 
 	"github.com/projectcalico/api/pkg/lib/numorstring"
-
-	. "github.com/onsi/ginkgo"
-	. "github.com/onsi/gomega"
 
 	api "github.com/projectcalico/api/pkg/apis/projectcalico/v3"
 	"github.com/projectcalico/felix/fv/connectivity"
@@ -1209,23 +1206,14 @@
 
 		By("checking prometheus metrics render")
 		for _, felix := range felixes {
-<<<<<<< HEAD
-			s, err := felix.ExecOutput("wget", "localhost:9091/metrics", "-O", "-")
-=======
 			s, err := felix.ExecCombinedOutput("wget", "localhost:9091/metrics", "-O", "-")
->>>>>>> ada21205
 			Expect(err).ToNot(HaveOccurred())
 			// quick and dirty comparison to see if metrics we want exist and with correct type
 			for _, expectedMetric := range []string{
 				"# TYPE wireguard_meta gauge",
 				"# TYPE wireguard_latest_handshake_seconds gauge",
-<<<<<<< HEAD
-				"# TYPE wireguard_bytes_rcvd_total counter",
-				"# TYPE wireguard_bytes_sent_total counter",
-=======
 				"# TYPE wireguard_bytes_rcvd counter",
 				"# TYPE wireguard_bytes_sent counter",
->>>>>>> ada21205
 			} {
 				Expect(s).To(ContainSubstring(expectedMetric))
 			}
