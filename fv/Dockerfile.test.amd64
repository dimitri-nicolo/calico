# Copyright (c) 2015-2019 Tigera, Inc. All rights reserved.
#
# Licensed under the Apache License, Version 2.0 (the "License");
# you may not use this file except in compliance with the License.
# You may obtain a copy of the License at
#
#     http://www.apache.org/licenses/LICENSE-2.0
#
# Unless required by applicable law or agreed to in writing, software
# distributed under the License is distributed on an "AS IS" BASIS,
# WITHOUT WARRANTIES OR CONDITIONS OF ANY KIND, either express or implied.
# See the License for the specific language governing permissions and
# limitations under the License.


# NOTE: This Dockerfile should be kept in-sync with the one in calico/node.
# This ensures that testing of Felix in this repository is done in the same
# userspace environment as it will be deployed in calico/node.
<<<<<<< HEAD
FROM tigera/felix:latest
=======
FROM calico/felix-wgtool:latest as wgtool

FROM calico/felix:latest
>>>>>>> d7efcf1f
LABEL maintainer="Shaun Crampton <shaun@tigera.io>"

COPY --from=wgtool /usr/bin/wg /usr/bin/wg

# Install remaining runtime deps required for felix from the global repository
RUN apt-get update && apt-get install -y \
    # Felix FV tests require these
    wget \
    ethtool \
    tcpdump

ADD test-connection test-workload pktgen  /<|MERGE_RESOLUTION|>--- conflicted
+++ resolved
@@ -16,13 +16,9 @@
 # NOTE: This Dockerfile should be kept in-sync with the one in calico/node.
 # This ensures that testing of Felix in this repository is done in the same
 # userspace environment as it will be deployed in calico/node.
-<<<<<<< HEAD
-FROM tigera/felix:latest
-=======
 FROM calico/felix-wgtool:latest as wgtool
 
-FROM calico/felix:latest
->>>>>>> d7efcf1f
+FROM tigera/felix:latest
 LABEL maintainer="Shaun Crampton <shaun@tigera.io>"
 
 COPY --from=wgtool /usr/bin/wg /usr/bin/wg
