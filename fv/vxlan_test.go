// Copyright (c) 2020 Tigera, Inc. All rights reserved.
//
// Licensed under the Apache License, Version 2.0 (the "License");
// you may not use this file except in compliance with the License.
// You may obtain a copy of the License at
//
//     http://www.apache.org/licenses/LICENSE-2.0
//
// Unless required by applicable law or agreed to in writing, software
// distributed under the License is distributed on an "AS IS" BASIS,
// WITHOUT WARRANTIES OR CONDITIONS OF ANY KIND, either express or implied.
// See the License for the specific language governing permissions and
// limitations under the License.

// +build fvtests

package fv_test

import (
	"context"
	"fmt"
	"strings"
	"time"

	"github.com/projectcalico/felix/fv/connectivity"
	"github.com/projectcalico/felix/fv/utils"

	. "github.com/onsi/ginkgo"
	. "github.com/onsi/gomega"

	"github.com/projectcalico/felix/fv/infrastructure"
	"github.com/projectcalico/felix/fv/workload"
	"github.com/projectcalico/libcalico-go/lib/apiconfig"
	api "github.com/projectcalico/libcalico-go/lib/apis/v3"
	client "github.com/projectcalico/libcalico-go/lib/clientv3"
	"github.com/projectcalico/libcalico-go/lib/ipam"
	"github.com/projectcalico/libcalico-go/lib/net"
	"github.com/projectcalico/libcalico-go/lib/options"
)

var _ = infrastructure.DatastoreDescribe("VXLAN topology before adding host IPs to IP sets", []apiconfig.DatastoreType{apiconfig.EtcdV3, apiconfig.Kubernetes}, func(getInfra infrastructure.InfraFactory) {
	for _, vxlanM := range []api.VXLANMode{api.VXLANModeCrossSubnet} {
		vxlanMode := vxlanM
		for _, routeSource := range []string{"CalicoIPAM", "WorkloadIPs"} {
			Describe(fmt.Sprintf("VXLAN mode set to %s, routeSource %s", vxlanMode, routeSource), func() {
				var (
					infra   infrastructure.DatastoreInfra
					felixes []*infrastructure.Felix
					client  client.Interface
					w       [3]*workload.Workload
					hostW   [3]*workload.Workload
					cc      *connectivity.Checker
				)

				BeforeEach(func() {
					infra = getInfra()
					topologyOptions := infrastructure.DefaultTopologyOptions()
					topologyOptions.VXLANMode = vxlanMode
					topologyOptions.IPIPEnabled = false
					topologyOptions.FelixLogSeverity = "debug"
					topologyOptions.ExtraEnvVars["FELIX_ROUTESOURCE"] = routeSource
					felixes, client = infrastructure.StartNNodeTopology(3, topologyOptions, infra)

					// Install a default profile that allows all ingress and egress, in the absence of any Policy.
					infra.AddDefaultAllow()

					// Wait until the vxlan device appears.
					Eventually(func() error {
						for i, f := range felixes {
							out, err := f.ExecOutput("ip", "link")
							if err != nil {
								return err
							}
							if strings.Contains(out, "vxlan.calico") {
								continue
							}
							return fmt.Errorf("felix %d has no vxlan device", i)
						}
						return nil
					}, "10s", "100ms").ShouldNot(HaveOccurred())

					// Create workloads, using that profile.  One on each "host".
					for ii := range w {
						wIP := fmt.Sprintf("10.65.%d.2", ii)
						wName := fmt.Sprintf("w%d", ii)
						err := client.IPAM().AssignIP(context.Background(), ipam.AssignIPArgs{
							IP:       net.MustParseIP(wIP),
							HandleID: &wName,
							Attrs: map[string]string{
								ipam.AttributeNode: felixes[ii].Hostname,
							},
							Hostname: felixes[ii].Hostname,
						})
						Expect(err).NotTo(HaveOccurred())

						w[ii] = workload.Run(felixes[ii], wName, "default", wIP, "8055", "tcp")
						w[ii].ConfigureInDatastore(infra)

						hostW[ii] = workload.Run(felixes[ii], fmt.Sprintf("host%d", ii), "", felixes[ii].IP, "8055", "tcp")
					}

					cc = &connectivity.Checker{}
				})

				AfterEach(func() {
					if CurrentGinkgoTestDescription().Failed {
						for _, felix := range felixes {
							felix.Exec("iptables-save", "-c")
							felix.Exec("ipset", "list")
							felix.Exec("ip", "r")
							felix.Exec("ip", "a")
						}
					}

					for _, wl := range w {
						wl.Stop()
					}
					for _, wl := range hostW {
						wl.Stop()
					}
					for _, felix := range felixes {
						felix.Stop()
					}

					if CurrentGinkgoTestDescription().Failed {
						infra.DumpErrorData()
					}
					infra.Stop()
				})

				It("should use the --random-fully flag in the MASQUERADE rules", func() {
					for _, felix := range felixes {
						Eventually(func() string {
							out, _ := felix.ExecOutput("iptables-save", "-c")
							return out
						}, "10s", "100ms").Should(ContainSubstring("--random-fully"))
					}
				})
				It("should have workload to workload connectivity", func() {
					cc.ExpectSome(w[0], w[1])
					cc.ExpectSome(w[1], w[0])
					cc.CheckConnectivity()
				})

<<<<<<< HEAD
			It("should use the --random-fully flag in the MASQUERADE rules", func() {
				for _, felix := range felixes {
					Eventually(func() string {
						out, _ := felix.ExecOutput("iptables-save", "-c")
						return out
					}, "10s", "100ms").Should(ContainSubstring("--random-fully"))
				}
			})
			It("should have workload to workload connectivity", func() {
				cc.ExpectSome(w[0], w[1])
				cc.ExpectSome(w[1], w[0])
				cc.CheckConnectivity()
			})
=======
				It("should have host to workload connectivity", func() {
					cc.ExpectSome(felixes[0], w[1])
					cc.ExpectSome(felixes[0], w[0])
					cc.CheckConnectivity()
				})

				It("should have host to host connectivity", func() {
					cc.ExpectSome(felixes[0], hostW[1])
					cc.ExpectSome(felixes[1], hostW[0])
					cc.CheckConnectivity()
				})
>>>>>>> de927b0e

				Context("with host protection policy in place", func() {
					BeforeEach(func() {
						// Make sure our new host endpoints don't cut felix off from the datastore.
						err := infra.AddAllowToDatastore("host-endpoint=='true'")
						Expect(err).NotTo(HaveOccurred())

						ctx, cancel := context.WithTimeout(context.Background(), 20*time.Second)
						defer cancel()

						for _, f := range felixes {
							hep := api.NewHostEndpoint()
							hep.Name = "eth0-" + f.Name
							hep.Labels = map[string]string{
								"host-endpoint": "true",
							}
							hep.Spec.Node = f.Hostname
							hep.Spec.ExpectedIPs = []string{f.IP}
							_, err := client.HostEndpoints().Create(ctx, hep, options.SetOptions{})
							Expect(err).NotTo(HaveOccurred())
						}
					})

					It("should have workload connectivity but not host connectivity", func() {
						// Host endpoints (with no policies) block host-host traffic due to default drop.
						cc.ExpectNone(felixes[0], hostW[1])
						cc.ExpectNone(felixes[1], hostW[0])
						// But the rules to allow VXLAN between our hosts let the workload traffic through.
						cc.ExpectSome(w[0], w[1])
						cc.ExpectSome(w[1], w[0])
						cc.CheckConnectivity()
					})
				})

				Context("with all-interfaces host protection policy in place", func() {
					BeforeEach(func() {
						// Make sure our new host endpoints don't cut felix off from the datastore.
						err := infra.AddAllowToDatastore("host-endpoint=='true'")
						Expect(err).NotTo(HaveOccurred())

						ctx, cancel := context.WithTimeout(context.Background(), 20*time.Second)
						defer cancel()

						for _, f := range felixes {
							hep := api.NewHostEndpoint()
							hep.Name = "all-interfaces-" + f.Name
							hep.Labels = map[string]string{
								"host-endpoint": "true",
								"hostname":      f.Hostname,
							}
							hep.Spec.Node = f.Hostname
							hep.Spec.ExpectedIPs = []string{f.IP}
							hep.Spec.InterfaceName = "*"
							_, err := client.HostEndpoints().Create(ctx, hep, options.SetOptions{})
							Expect(err).NotTo(HaveOccurred())
						}
					})

					It("should have workload connectivity but not host connectivity", func() {
						// Host endpoints (with no policies) block host-host traffic due to default drop.
						cc.ExpectNone(felixes[0], hostW[1])
						cc.ExpectNone(felixes[1], hostW[0])

						// Host => workload is not allowed
						cc.ExpectNone(felixes[0], w[1])
						cc.ExpectNone(felixes[1], w[0])

						// But host => own-workload is allowed
						cc.ExpectSome(felixes[0], w[0])
						cc.ExpectSome(felixes[1], w[1])

<<<<<<< HEAD
					for _, f := range felixes {
						hep := api.NewHostEndpoint()
						hep.Name = "all-interfaces-" + f.Name
						hep.Labels = map[string]string{
							"host-endpoint": "true",
							"hostname":      f.Hostname,
						}
						hep.Spec.Node = f.Hostname
						hep.Spec.ExpectedIPs = []string{f.IP}
						hep.Spec.InterfaceName = "*"
						_, err := client.HostEndpoints().Create(ctx, hep, options.SetOptions{})
						Expect(err).NotTo(HaveOccurred())
					}
				})

				It("should have workload connectivity but not host connectivity", func() {
					// Host endpoints (with no policies) block host-host traffic due to default drop.
					cc.ExpectNone(felixes[0], hostW[1])
					cc.ExpectNone(felixes[1], hostW[0])

					// Host => workload is not allowed
					cc.ExpectNone(felixes[0], w[1])
					cc.ExpectNone(felixes[1], w[0])

					// But host => own-workload is allowed
					cc.ExpectSome(felixes[0], w[0])
					cc.ExpectSome(felixes[1], w[1])

					// But the rules to allow VXLAN between our hosts let the workload traffic through.
					cc.ExpectSome(w[0], w[1])
					cc.ExpectSome(w[1], w[0])
					cc.CheckConnectivity()
				})

				It("should allow felixes[0] to reach felixes[1] if ingress and egress policies are in place", func() {
					// Create a policy selecting felix[0] that allows egress.
					policy := api.NewGlobalNetworkPolicy()
					policy.Name = "f0-egress"
					policy.Spec.Egress = []api.Rule{{Action: api.Allow}}
					policy.Spec.Selector = fmt.Sprintf("hostname == '%s'", felixes[0].Hostname)
					_, err := client.GlobalNetworkPolicies().Create(utils.Ctx, policy, utils.NoOptions)
					Expect(err).NotTo(HaveOccurred())

					// But there is no policy allowing ingress into felix[1].
					cc.ExpectNone(felixes[0], hostW[1])

					// felixes[1] can't reach felixes[0].
					cc.ExpectNone(felixes[1], hostW[0])

					// Workload connectivity is unchanged.
					cc.ExpectSome(w[0], w[1])
					cc.ExpectSome(w[1], w[0])
					cc.CheckConnectivity()

					cc.ResetExpectations()

					// Now add a policy selecting felix[1] that allows ingress.
					policy = api.NewGlobalNetworkPolicy()
					policy.Name = "f1-ingress"
					policy.Spec.Ingress = []api.Rule{{Action: api.Allow}}
					policy.Spec.Selector = fmt.Sprintf("hostname == '%s'", felixes[1].Hostname)
					_, err = client.GlobalNetworkPolicies().Create(utils.Ctx, policy, utils.NoOptions)
					Expect(err).NotTo(HaveOccurred())

					// Now felixes[0] can reach felixes[1].
					cc.ExpectSome(felixes[0], hostW[1])

					// felixes[1] still can't reach felixes[0].
					cc.ExpectNone(felixes[1], hostW[0])

					// Workload connectivity is unchanged.
					cc.ExpectSome(w[0], w[1])
					cc.ExpectSome(w[1], w[0])
					cc.CheckConnectivity()
				})
			})
=======
						// But the rules to allow VXLAN between our hosts let the workload traffic through.
						cc.ExpectSome(w[0], w[1])
						cc.ExpectSome(w[1], w[0])
						cc.CheckConnectivity()
					})

					It("should allow felixes[0] to reach felixes[1] if ingress and egress policies are in place", func() {
						// Create a policy selecting felix[0] that allows egress.
						policy := api.NewGlobalNetworkPolicy()
						policy.Name = "f0-egress"
						policy.Spec.Egress = []api.Rule{{Action: api.Allow}}
						policy.Spec.Selector = fmt.Sprintf("hostname == '%s'", felixes[0].Hostname)
						_, err := client.GlobalNetworkPolicies().Create(utils.Ctx, policy, utils.NoOptions)
						Expect(err).NotTo(HaveOccurred())

						// But there is no policy allowing ingress into felix[1].
						cc.ExpectNone(felixes[0], hostW[1])

						// felixes[1] can't reach felixes[0].
						cc.ExpectNone(felixes[1], hostW[0])
>>>>>>> de927b0e

						// Workload connectivity is unchanged.
						cc.ExpectSome(w[0], w[1])
						cc.ExpectSome(w[1], w[0])
						cc.CheckConnectivity()

						cc.ResetExpectations()

						// Now add a policy selecting felix[1] that allows ingress.
						policy = api.NewGlobalNetworkPolicy()
						policy.Name = "f1-ingress"
						policy.Spec.Ingress = []api.Rule{{Action: api.Allow}}
						policy.Spec.Selector = fmt.Sprintf("hostname == '%s'", felixes[1].Hostname)
						_, err = client.GlobalNetworkPolicies().Create(utils.Ctx, policy, utils.NoOptions)
						Expect(err).NotTo(HaveOccurred())

						// Now felixes[0] can reach felixes[1].
						cc.ExpectSome(felixes[0], hostW[1])

						// felixes[1] still can't reach felixes[0].
						cc.ExpectNone(felixes[1], hostW[0])

						// Workload connectivity is unchanged.
						cc.ExpectSome(w[0], w[1])
						cc.ExpectSome(w[1], w[0])
						cc.CheckConnectivity()
					})
				})

				Context("after removing BGP address from third node", func() {
					// Simulate having a host send VXLAN traffic from an unknown source, should get blocked.
					BeforeEach(func() {
						Eventually(func() int {
							return getNumIPSetMembers(felixes[0].Container, "cali40all-vxlan-net")
						}, "5s", "200ms").Should(Equal(len(felixes) - 1))

						ctx, cancel := context.WithTimeout(context.Background(), 20*time.Second)
						defer cancel()
						node, err := client.Nodes().Get(ctx, felixes[2].Hostname, options.GetOptions{})
						Expect(err).NotTo(HaveOccurred())

						// Pause felix so it can't touch the dataplane!
						pid := felixes[2].GetFelixPID()
						felixes[2].Exec("kill", "-STOP", fmt.Sprint(pid))

						node.Spec.BGP = nil
						_, err = client.Nodes().Update(ctx, node, options.SetOptions{})
					})

					It("should have no connectivity from third felix and expected number of IPs in whitelist", func() {
						Eventually(func() int {
							return getNumIPSetMembers(felixes[0].Container, "cali40all-vxlan-net")
						}, "5s", "200ms").Should(Equal(len(felixes) - 2))

						cc.ExpectSome(w[0], w[1])
						cc.ExpectSome(w[1], w[0])
						cc.ExpectNone(w[0], w[2])
						cc.ExpectNone(w[1], w[2])
						cc.ExpectNone(w[2], w[0])
						cc.ExpectNone(w[2], w[1])
						cc.CheckConnectivity()
					})
				})

				// Explicitly verify that the VXLAN whitelist IP set is doing its job (since Felix makes multiple dataplane
				// changes when the BGP IP disappears and we want to make sure that its the whitelist that's causing the
				// connectivity to drop).
				Context("after removing BGP address from third node, all felixes paused", func() {
					// Simulate having a host send VXLAN traffic from an unknown source, should get blocked.
					BeforeEach(func() {
						// Check we initially have the expected number of whitelist entries.
						for _, f := range felixes {
							// Wait for Felix to set up the whitelist.
							Eventually(func() int {
								return getNumIPSetMembers(f.Container, "cali40all-vxlan-net")
							}, "5s", "200ms").Should(Equal(len(felixes) - 1))
						}

						// Wait until dataplane has settled.
						cc.ExpectSome(w[0], w[1])
						cc.ExpectSome(w[0], w[2])
						cc.ExpectSome(w[1], w[2])
						cc.CheckConnectivity()
						cc.ResetExpectations()

						// Then pause all the felixes.
						for _, f := range felixes {
							pid := f.GetFelixPID()
							f.Exec("kill", "-STOP", fmt.Sprint(pid))
						}
					})

					if vxlanMode == api.VXLANModeAlways {
						It("after manually removing third node from whitelist should have expected connectivity", func() {
							felixes[0].Exec("ipset", "del", "cali40all-vxlan-net", felixes[2].IP)

							cc.ExpectSome(w[0], w[1])
							cc.ExpectSome(w[1], w[0])
							cc.ExpectSome(w[1], w[2])
							cc.ExpectNone(w[2], w[0])
							cc.CheckConnectivity()
						})
					}
				})

				It("should configure the vxlan device correctly", func() {
					// The VXLAN device should appear with default MTU, etc.
					for _, felix := range felixes {
						Eventually(func() string {
							out, _ := felix.ExecOutput("ip", "-d", "link", "show", "vxlan.calico")
							return out
						}, "10s", "100ms").Should(ContainSubstring("mtu 1410"))
						Eventually(func() string {
							out, _ := felix.ExecOutput("ip", "-d", "link", "show", "vxlan.calico")
							return out
						}, "10s", "100ms").Should(ContainSubstring("vxlan id 4096"))
						Eventually(func() string {
							out, _ := felix.ExecOutput("ip", "-d", "link", "show", "vxlan.calico")
							return out
						}, "10s", "100ms").Should(ContainSubstring("dstport 4789"))
					}

					// Change the MTU.
					felixConfig, err := client.FelixConfigurations().Get(context.Background(), "default", options.GetOptions{})
					Expect(err).NotTo(HaveOccurred())
					mtu := 1400
					vni := 4097
					port := 4790
					felixConfig.Spec.VXLANMTU = &mtu
					felixConfig.Spec.VXLANPort = &port
					felixConfig.Spec.VXLANVNI = &vni
					_, err = client.FelixConfigurations().Update(context.Background(), felixConfig, options.SetOptions{})
					Expect(err).NotTo(HaveOccurred())

					// Expect the settings to be changed on the device.
					for _, felix := range felixes {
						Eventually(func() string {
							out, _ := felix.ExecOutput("ip", "-d", "link", "show", "vxlan.calico")
							return out
						}, "10s", "100ms").Should(ContainSubstring("mtu 1400"))
						Eventually(func() string {
							out, _ := felix.ExecOutput("ip", "-d", "link", "show", "vxlan.calico")
							return out
						}, "10s", "100ms").Should(ContainSubstring("vxlan id 4097"))
						Eventually(func() string {
							out, _ := felix.ExecOutput("ip", "-d", "link", "show", "vxlan.calico")
							return out
						}, "10s", "100ms").Should(ContainSubstring("dstport 4790"))
					}
				})

				It("should delete the vxlan device when vxlan is disabled", func() {
					// Wait for the VXLAN device to be created.
					for _, felix := range felixes {
						Eventually(func() string {
							out, _ := felix.ExecOutput("ip", "-d", "link", "show", "vxlan.calico")
							return out
						}, "10s", "100ms").Should(ContainSubstring("mtu 1410"))
					}

					// Disable VXLAN in Felix.
					felixConfig, err := client.FelixConfigurations().Get(context.Background(), "default", options.GetOptions{})
					Expect(err).NotTo(HaveOccurred())
					enabled := false
					felixConfig.Spec.VXLANEnabled = &enabled
					_, err = client.FelixConfigurations().Update(context.Background(), felixConfig, options.SetOptions{})
					Expect(err).NotTo(HaveOccurred())

					// Expect the VXLAN device to be deleted.
					for _, felix := range felixes {
						Eventually(func() string {
							out, _ := felix.ExecOutput("ip", "-d", "link", "show", "vxlan.calico")
							return out
						}, "10s", "100ms").ShouldNot(ContainSubstring("mtu 1410"))
					}
				})
			})
		}
	}
})<|MERGE_RESOLUTION|>--- conflicted
+++ resolved
@@ -142,21 +142,6 @@
 					cc.CheckConnectivity()
 				})
 
-<<<<<<< HEAD
-			It("should use the --random-fully flag in the MASQUERADE rules", func() {
-				for _, felix := range felixes {
-					Eventually(func() string {
-						out, _ := felix.ExecOutput("iptables-save", "-c")
-						return out
-					}, "10s", "100ms").Should(ContainSubstring("--random-fully"))
-				}
-			})
-			It("should have workload to workload connectivity", func() {
-				cc.ExpectSome(w[0], w[1])
-				cc.ExpectSome(w[1], w[0])
-				cc.CheckConnectivity()
-			})
-=======
 				It("should have host to workload connectivity", func() {
 					cc.ExpectSome(felixes[0], w[1])
 					cc.ExpectSome(felixes[0], w[0])
@@ -168,7 +153,6 @@
 					cc.ExpectSome(felixes[1], hostW[0])
 					cc.CheckConnectivity()
 				})
->>>>>>> de927b0e
 
 				Context("with host protection policy in place", func() {
 					BeforeEach(func() {
@@ -240,84 +224,6 @@
 						cc.ExpectSome(felixes[0], w[0])
 						cc.ExpectSome(felixes[1], w[1])
 
-<<<<<<< HEAD
-					for _, f := range felixes {
-						hep := api.NewHostEndpoint()
-						hep.Name = "all-interfaces-" + f.Name
-						hep.Labels = map[string]string{
-							"host-endpoint": "true",
-							"hostname":      f.Hostname,
-						}
-						hep.Spec.Node = f.Hostname
-						hep.Spec.ExpectedIPs = []string{f.IP}
-						hep.Spec.InterfaceName = "*"
-						_, err := client.HostEndpoints().Create(ctx, hep, options.SetOptions{})
-						Expect(err).NotTo(HaveOccurred())
-					}
-				})
-
-				It("should have workload connectivity but not host connectivity", func() {
-					// Host endpoints (with no policies) block host-host traffic due to default drop.
-					cc.ExpectNone(felixes[0], hostW[1])
-					cc.ExpectNone(felixes[1], hostW[0])
-
-					// Host => workload is not allowed
-					cc.ExpectNone(felixes[0], w[1])
-					cc.ExpectNone(felixes[1], w[0])
-
-					// But host => own-workload is allowed
-					cc.ExpectSome(felixes[0], w[0])
-					cc.ExpectSome(felixes[1], w[1])
-
-					// But the rules to allow VXLAN between our hosts let the workload traffic through.
-					cc.ExpectSome(w[0], w[1])
-					cc.ExpectSome(w[1], w[0])
-					cc.CheckConnectivity()
-				})
-
-				It("should allow felixes[0] to reach felixes[1] if ingress and egress policies are in place", func() {
-					// Create a policy selecting felix[0] that allows egress.
-					policy := api.NewGlobalNetworkPolicy()
-					policy.Name = "f0-egress"
-					policy.Spec.Egress = []api.Rule{{Action: api.Allow}}
-					policy.Spec.Selector = fmt.Sprintf("hostname == '%s'", felixes[0].Hostname)
-					_, err := client.GlobalNetworkPolicies().Create(utils.Ctx, policy, utils.NoOptions)
-					Expect(err).NotTo(HaveOccurred())
-
-					// But there is no policy allowing ingress into felix[1].
-					cc.ExpectNone(felixes[0], hostW[1])
-
-					// felixes[1] can't reach felixes[0].
-					cc.ExpectNone(felixes[1], hostW[0])
-
-					// Workload connectivity is unchanged.
-					cc.ExpectSome(w[0], w[1])
-					cc.ExpectSome(w[1], w[0])
-					cc.CheckConnectivity()
-
-					cc.ResetExpectations()
-
-					// Now add a policy selecting felix[1] that allows ingress.
-					policy = api.NewGlobalNetworkPolicy()
-					policy.Name = "f1-ingress"
-					policy.Spec.Ingress = []api.Rule{{Action: api.Allow}}
-					policy.Spec.Selector = fmt.Sprintf("hostname == '%s'", felixes[1].Hostname)
-					_, err = client.GlobalNetworkPolicies().Create(utils.Ctx, policy, utils.NoOptions)
-					Expect(err).NotTo(HaveOccurred())
-
-					// Now felixes[0] can reach felixes[1].
-					cc.ExpectSome(felixes[0], hostW[1])
-
-					// felixes[1] still can't reach felixes[0].
-					cc.ExpectNone(felixes[1], hostW[0])
-
-					// Workload connectivity is unchanged.
-					cc.ExpectSome(w[0], w[1])
-					cc.ExpectSome(w[1], w[0])
-					cc.CheckConnectivity()
-				})
-			})
-=======
 						// But the rules to allow VXLAN between our hosts let the workload traffic through.
 						cc.ExpectSome(w[0], w[1])
 						cc.ExpectSome(w[1], w[0])
@@ -338,7 +244,6 @@
 
 						// felixes[1] can't reach felixes[0].
 						cc.ExpectNone(felixes[1], hostW[0])
->>>>>>> de927b0e
 
 						// Workload connectivity is unchanged.
 						cc.ExpectSome(w[0], w[1])
