--- conflicted
+++ resolved
@@ -1,11 +1,6 @@
 // +build fvtests
 
-<<<<<<< HEAD
-// Copyright (c) 2017-2020 Tigera, Inc. All rights reserved.
-=======
-// Copyright (c) 2017-2019,2021 Tigera, Inc. All rights reserved.
->>>>>>> ada21205
-
+// Copyright (c) 2017-2021 Tigera, Inc. All rights reserved.
 // Licensed under the Apache License, Version 2.0 (the "License");
 // you may not use this file except in compliance with the License.
 // You may obtain a copy of the License at
@@ -44,8 +39,6 @@
 	"math/rand"
 	"net/http"
 
-	. "github.com/onsi/ginkgo"
-	. "github.com/onsi/gomega"
 	"github.com/onsi/gomega/types"
 	log "github.com/sirupsen/logrus"
 	v1 "k8s.io/api/core/v1"
