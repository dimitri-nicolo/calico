package: github.com/projectcalico/felix
homepage: https://projectcalico.org
license: Apache-2.0
import:
- package: github.com/containernetworking/cni
  version: v0.5.2
  subpackages:
  - pkg/ns
# Need to pin to an older version as our code uses code that is deprecated in newer versions.
- package: github.com/docopt/docopt-go
  version: ^0.6.2
- package: github.com/go-ini/ini
- package: github.com/gogo/protobuf
  subpackages:
  - proto
# prometheus/client_golang pulls in prometheus/client_model, which depends
# on this version of golang/protobuf (but none of the prometheus repos provide
# a dependency manifest). The genproto library (another indirect and unpinned
# dependency) also depends on this version of protobuf.
# This commit hash is v1.1.0 (but the hash is used because k8s also pulls in this version)
- package: github.com/golang/protobuf
  version: b4deda0973fb4c70b50d226b1af49f3da59f5265
  subpackages:
  - proto
- package: github.com/jbenet/go-reuseport
# go-reuseport pulls in go-log without a pin and master is now incompatible with the
# version of gogo/protobuf that we are using.  Pin to most recent working master revision.
- package: github.com/ipfs/go-log
  version: 5dc2060baaf8db344f31dafd852340b93811d03f
- package: github.com/kardianos/osext
- package: github.com/kelseyhightower/envconfig
- package: github.com/mipearson/rfw
  # containernetworkin/cni tries to pull in really old versions of ginkgo and gomega.
  # Pin to get newer ones
- package: github.com/onsi/ginkgo
  version: ^1.4.0
- package: github.com/onsi/gomega
  version: ^1.1.0
  subpackages:
  - types
- package: github.com/projectcalico/libcalico-go
  repo:    git@github.com:tigera/libcalico-go-private
  subpackages:
  - lib/apiconfig
  - lib/apis/v3
  - lib/backend
  - lib/backend/api
  - lib/backend/k8s/conversion
  - lib/backend/model
  - lib/backend/syncersv1/felixsyncer
  - lib/backend/syncersv1/updateprocessors
  - lib/backend/watchersyncer
  - lib/clientv3
  - lib/errors
  - lib/hash
  - lib/health
  - lib/logutils
  - lib/names
  - lib/net
  - lib/numorstring
  - lib/options
  - lib/selector
  - lib/selector/parser
  - lib/set
  - lib/validator/v1
- package: github.com/projectcalico/typha
<<<<<<< HEAD
  repo:    git@github.com:tigera/typha-private
  version: 8edd281910641dd983e7f91f228ba336b77228b5
=======
  version: fc175797a5b381445713827f25b7fa15ab44f806
>>>>>>> bc9660c9
  subpackages:
  - pkg/syncclient
  - pkg/tlsutils
- package: github.com/projectcalico/pod2daemon
  version: df2b9c8d2744ebce544742f7f765b59c5e88db0d
  subpackages:
  - binder
- package: github.com/prometheus/client_golang
  subpackages:
  - prometheus
  - prometheus/promhttp
  - prometheus/push
- package: github.com/prometheus/procfs
  version: a6e9df898b1336106c743392c48ee0b71f5c4efa
  subpackages:
  - xfs
- package: github.com/satori/go.uuid
- package: github.com/sirupsen/logrus
  version: v1.0.4
- package: github.com/vishvananda/netlink
  version: 3fd955dd632011983cd15e42663e1befa7929a15
  repo: git@github.com:tigera/netlink.git
- package: golang.org/x/net
  subpackages:
  - context
# A number of packages pull in x/sys but it's important that we get a recent one for the x/crypto package.
# Most notably, containernetworking/plugins wants a version from ~2 years ago.
# It should also be safe to take the latest here (it's generally just adding more symbols)
- package: golang.org/x/sys
  version: 1b2967e3c290b7c545b3db0deeda16e9be4f98a2
  subpackages:
  - unix
- package: google.golang.org/grpc
  subpackages:
  - credentials
  - peer
- package: k8s.io/api
  subpackages:
  - core/v1
  - networking/v1
- package: k8s.io/apimachinery
  subpackages:
  - pkg/api/errors
  - pkg/apis/meta/v1
- package: k8s.io/client-go
  version: 7d04d0e2a0a1a4d4a1cd6baa432a2301492e4e65
  subpackages:
  - kubernetes
  - rest
  - tools/clientcmd
  - tools/clientcmd/api
- package: github.com/Microsoft/go-winio
  version: a6d595ae73cf27a1b8fc32930668708f45ce1c85
- package: github.com/Microsoft/hcsshim
  version: 4a468a6f7ae547974bc32911395c51fb1862b7df
- package: github.com/davecgh/go-spew
# Everything above here should closely match open source - other than
# 1) repo line for libcalico-go
# 2) repo and version lines for typha
# 3) repo and version lines vishvanada/netlink

- package: github.com/aws/aws-sdk-go
  version: v1.13.54
- package: github.com/bronze1man/goStrongswanVici
  repo:    git@github.com:tigera/goStrongswanVici
  version: 9b6fdd821dbe2bc7fe167b1ad2af4bcd19975ada
- package: github.com/aws/aws-sdk-go
  version: v1.13.54
- package: github.com/jmespath/go-jmespath
  version: 0.2.2
- package: github.com/tigera/licensing
  repo: git@github.com:tigera/licensing
  vcs: git
  version: 0714653ec934efb83bff337b8afb3d3269d85fef
  subpackages:
  - client
  - monitor
- package: github.com/tigera/nfnetlink
  repo:    git@github.com:tigera/nfnetlink
  version: 6129e0f5c02789e10680b1d01fbb23cbe456331f
- package: github.com/emicklei/go-restful
#  version: v1.2
- package: github.com/containernetworking/cni
  version: v0.5.2
- package: github.com/jbenet/go-sockaddr
  version: 2e7ea655c10e4d4d73365f0f073b81b39cb08ee1
  subpackages:
<<<<<<< HEAD
  - net
- package: gopkg.in/natefinch/lumberjack.v2
  version: ~2.1.0
=======
  - spew
- package: github.com/hashicorp/go-version
  version: ^1.0.0
>>>>>>> bc9660c9
<|MERGE_RESOLUTION|>--- conflicted
+++ resolved
@@ -64,12 +64,8 @@
   - lib/set
   - lib/validator/v1
 - package: github.com/projectcalico/typha
-<<<<<<< HEAD
   repo:    git@github.com:tigera/typha-private
   version: 8edd281910641dd983e7f91f228ba336b77228b5
-=======
-  version: fc175797a5b381445713827f25b7fa15ab44f806
->>>>>>> bc9660c9
   subpackages:
   - pkg/syncclient
   - pkg/tlsutils
@@ -126,6 +122,10 @@
 - package: github.com/Microsoft/hcsshim
   version: 4a468a6f7ae547974bc32911395c51fb1862b7df
 - package: github.com/davecgh/go-spew
+  subpackages:
+  - spew
+- package: github.com/hashicorp/go-version
+  version: ^1.0.0
 # Everything above here should closely match open source - other than
 # 1) repo line for libcalico-go
 # 2) repo and version lines for typha
@@ -157,12 +157,6 @@
 - package: github.com/jbenet/go-sockaddr
   version: 2e7ea655c10e4d4d73365f0f073b81b39cb08ee1
   subpackages:
-<<<<<<< HEAD
   - net
 - package: gopkg.in/natefinch/lumberjack.v2
-  version: ~2.1.0
-=======
-  - spew
-- package: github.com/hashicorp/go-version
-  version: ^1.0.0
->>>>>>> bc9660c9
+  version: ~2.1.0