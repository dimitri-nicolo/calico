--- conflicted
+++ resolved
@@ -28,12 +28,8 @@
   subpackages:
   - jwt
 - package: github.com/projectcalico/libcalico-go
-<<<<<<< HEAD
   repo: git@github.com:tigera/libcalico-go-private.git
   version: 8558a8d0715c73355d90de7c2587ec3ab48dd1f8
-=======
-  version: 7fc89b7c836fc1cfa9db79c0976e2fba189674e8
->>>>>>> c84e9f21
   subpackages:
   - lib/apiconfig
   - lib/apis/v1
@@ -68,20 +64,16 @@
 # with missing symbols in unix package.
 - package: github.com/vishvananda/netns
   version: 13995c7128ccc8e51e9a6bd2b551020a27180abd
-<<<<<<< HEAD
-# Note to Open Source mergers: ginkgo and gomega are imported *not* as testImport
-# in some dependencies, so we can't import them as testImport here.
-# Pin to a compatible version. Later versions cause build to fail
-# with missing symbols in unix package.
-=======
 # Lots of things want golang.org/x/sys, and many pin to an older version.
 # Make sure we're using a relatively modern one since they generally just add
 # new symbols. Specifically, netlink requires a number of symbols from the
 # unix package.
 - package: golang.org/x/sys
   version: c2f5717e611cf8e89a852a41081355194d80c943
-testImport:
->>>>>>> c84e9f21
+# Note to Open Source mergers: ginkgo and gomega are imported *not* as testImport
+# in some dependencies, so we can't import them as testImport here.
+# Pin to a compatible version. Later versions cause build to fail
+# with missing symbols in unix package.
 - package: github.com/onsi/ginkgo
   subpackages:
   - extensions/table
