package: github.com/projectcalico/felix
homepage: https://projectcalico.org
license: Apache-2.0
owners:
- name: Rob Brockbank
  email: rob@tigera.io
import:
- package: github.com/coreos/etcd
  version: v3.2.7
  subpackages:
  - client
  - pkg/transport
- package: github.com/docopt/docopt-go
  version: ^0.6.2
- package: github.com/ghodss/yaml
  version: ^1.0.0
- package: github.com/golang/glog
- package: github.com/kelseyhightower/envconfig
  version: ^1.3.0
- package: golang.org/x/net
  subpackages:
  - context
- package: gopkg.in/go-playground/validator.v8
- package: github.com/satori/go.uuid
  version: ^1.1.0
- package: github.com/go-ini/ini
  version: ^1.21.0
- package: github.com/projectcalico/libcalico-go
<<<<<<< HEAD
  repo:    git@github.com:tigera/libcalico-go-private
  version: v2.0.0-cnx-beta3
=======
  version: 7c2de5ed8c029f222d87fc849b54c4075ef3173f
>>>>>>> 80cf3ac9
  subpackages:
  - lib
- package: github.com/tigera/nfnetlink
  repo:    git@github.com:tigera/nfnetlink
- package: github.com/sirupsen/logrus
  version: ^1.0.3
- package: github.com/kardianos/osext
- package: github.com/mipearson/rfw
- package: github.com/prometheus/client_golang
  version: ^0.9.0-pre1
- package: github.com/gogo/protobuf
  version: ^0.3.0
- package: github.com/vishvananda/netlink
- package: github.com/onsi/ginkgo
  version: f40a49d81e5c12e90400620b6242fb29a8e7c9
- package: k8s.io/client-go
  version: 82aa063804cf055e16e8911250f888bc216e8b61
- package: github.com/projectcalico/typha
<<<<<<< HEAD
  repo:    git@github.com:tigera/typha-private
  version: v2.0.0-cnx-beta3
=======
  version: 0bba94171368573d2a936e02454b1762ff7fba7f
>>>>>>> 80cf3ac9
  subpackages:
  - pkg/syncclient
- package: github.com/emicklei/go-restful
  version: v1.2
- package: github.com/containernetworking/cni
  version: v0.5.2
- package: github.com/onsi/gomega
  version: ^1.1.0
- package: github.com/jbenet/go-reuseport
  repo: https://github.com/fasaxc/go-reuseport.git
  version: disable-dial-check
- package: github.com/jbenet/go-sockaddr
  version: 2e7ea655c10e4d4d73365f0f073b81b39cb08ee1
  subpackages:
  - net
- package: github.com/Microsoft/go-winio
  version: 78439966b38d69bf38227fbf57ac8a6fee70f69a
- package: github.com/Microsoft/hcsshim
  version: 34a629f78a5d50f7de07727e41a948685c45e026<|MERGE_RESOLUTION|>--- conflicted
+++ resolved
@@ -26,12 +26,8 @@
 - package: github.com/go-ini/ini
   version: ^1.21.0
 - package: github.com/projectcalico/libcalico-go
-<<<<<<< HEAD
   repo:    git@github.com:tigera/libcalico-go-private
-  version: v2.0.0-cnx-beta3
-=======
-  version: 7c2de5ed8c029f222d87fc849b54c4075ef3173f
->>>>>>> 80cf3ac9
+  version: v2.0.0-cnx-rc1
   subpackages:
   - lib
 - package: github.com/tigera/nfnetlink
@@ -50,12 +46,8 @@
 - package: k8s.io/client-go
   version: 82aa063804cf055e16e8911250f888bc216e8b61
 - package: github.com/projectcalico/typha
-<<<<<<< HEAD
   repo:    git@github.com:tigera/typha-private
-  version: v2.0.0-cnx-beta3
-=======
-  version: 0bba94171368573d2a936e02454b1762ff7fba7f
->>>>>>> 80cf3ac9
+  version: v2.0.0-cnx-rc1
   subpackages:
   - pkg/syncclient
 - package: github.com/emicklei/go-restful
