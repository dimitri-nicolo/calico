--- conflicted
+++ resolved
@@ -26,12 +26,8 @@
 - package: github.com/go-ini/ini
   version: ^1.21.0
 - package: github.com/projectcalico/libcalico-go
-<<<<<<< HEAD
   repo:    git@github.com:tigera/libcalico-go-private
-  version: af4e564302e48940c4778ad48b2e9f557687806e
-=======
-  version: 5cabf71a9999834727d83036e986836084e0a13a
->>>>>>> 64caa629
+  version: 0870564da45cd4e9f25a499cc90eedaf0266cbba
   subpackages:
   - lib
 - package: github.com/tigera/nfnetlink
