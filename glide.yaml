--- conflicted
+++ resolved
@@ -14,11 +14,9 @@
   subpackages:
   - json
 - package: github.com/projectcalico/go-yaml-wrapper
-<<<<<<< HEAD
-# v1.0.5 seems to have a bad interaction with our logging hooks.
-- package: github.com/sirupsen/logrus
-  version: v1.0.4
+# Pinning to old version until client code is updated.
 - package: github.com/tigera/licensing
+  version: dbaa48ceef2b82d07b531bcf46f8d5e30552dfd9
   repo: git@github.com:tigera/licensing
   vcs: git
   subpackages:
@@ -28,11 +26,7 @@
   - jwt
 - package: github.com/projectcalico/libcalico-go
   repo: git@github.com:tigera/libcalico-go-private.git
-  version: c586ae70eb809b746d121efe46ac663d05e30ed5
-=======
-- package: github.com/projectcalico/libcalico-go
-  version: 09d19a73222af1b8f0a9ffc4a3344aa40e3aac80
->>>>>>> 7213a440
+  version: 1130ede1859eb68c9a71a59844da72c07731cb34
   subpackages:
   - lib/apiconfig
   - lib/apis/v1
@@ -53,9 +47,6 @@
   - process
 - package: github.com/sirupsen/logrus
 - package: github.com/termie/go-shutil
-<<<<<<< HEAD
-- package: google.golang.org/grpc
-=======
 - package: k8s.io/apimachinery
   subpackages:
   - pkg/api/meta
@@ -63,9 +54,7 @@
   - pkg/apis/meta/v1/unstructured
   - pkg/runtime
   - pkg/runtime/schema
-testImport:
 - package: github.com/onsi/ginkgo
   subpackages:
   - extensions/table
-- package: github.com/onsi/gomega
->>>>>>> 7213a440
+- package: github.com/onsi/gomega