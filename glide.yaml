--- conflicted
+++ resolved
@@ -27,12 +27,8 @@
 - package: github.com/go-ini/ini
   version: ^1.21.0
 - package: github.com/projectcalico/libcalico-go
-<<<<<<< HEAD
   repo: git@github.com:tigera/libcalico-go-private
-  version: v2.0.0-cnx-alpha1
-=======
-  version: a21bd104b2d077c89737a5b897e3ac817c79957a
->>>>>>> a22c247b
+  version: 39f8320c51962f2e3f3f5fecffd6b55636d520b2
   subpackages:
   - lib
 - package: github.com/sirupsen/logrus
