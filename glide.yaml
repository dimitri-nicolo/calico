--- conflicted
+++ resolved
@@ -28,12 +28,8 @@
   subpackages:
   - jwt
 - package: github.com/projectcalico/libcalico-go
-<<<<<<< HEAD
   repo: git@github.com:tigera/libcalico-go-private.git
-  version: 2806b1a9c38f9c6fd0f7cb5644c7e0aa8fb1efb6
-=======
-  version: 30f1429151738413ea92539178266fd899841508
->>>>>>> 793b49fd
+  version: 8558a8d0715c73355d90de7c2587ec3ab48dd1f8
   subpackages:
   - lib/apiconfig
   - lib/apis/v1
@@ -64,16 +60,14 @@
 # Later versions don't seem to work with glide.
 - package: github.com/influxdata/influxdb
   version: dd481f35df2c3b50c42087e2f8e3890e0f889711
-<<<<<<< HEAD
-# Note to Open Source mergers: ginkgo and gomega are imported *not* as testImport
-# in some dependencies, so we can't import them as testImport here.
-=======
 # Pin to a compatible version. Later versions cause build to fail
 # with missing symbols in unix package.
 - package: github.com/vishvananda/netns
   version: 13995c7128ccc8e51e9a6bd2b551020a27180abd
-testImport:
->>>>>>> 793b49fd
+# Note to Open Source mergers: ginkgo and gomega are imported *not* as testImport
+# in some dependencies, so we can't import them as testImport here.
+# Pin to a compatible version. Later versions cause build to fail
+# with missing symbols in unix package.
 - package: github.com/onsi/ginkgo
   subpackages:
   - extensions/table
