package: github.com/projectcalico/felix
homepage: https://projectcalico.org
license: Apache-2.0
import:
- package: github.com/containernetworking/cni
  version: v0.5.2
  subpackages:
  - pkg/ns
# Need to pin to an older version as our code uses code that is deprecated in newer versions.
- package: github.com/docopt/docopt-go
  version: ^0.6.2
- package: github.com/go-ini/ini
- package: github.com/gogo/protobuf
  subpackages:
  - proto
# prometheus/client_golang pulls in prometheus/client_model, which depends
# on this version of golang/protobuf (but none of the prometheus repos provide
# a dependency manifest). The genproto library (another indirect and unpinned
# dependency) also depends on this version of protobuf.
# This commit hash is v1.1.0 (but the hash is used because k8s also pulls in this version)
- package: github.com/golang/protobuf
  version: b4deda0973fb4c70b50d226b1af49f3da59f5265
  subpackages:
  - proto
- package: github.com/jbenet/go-reuseport
# go-reuseport pulls in go-log without a pin and master is now incompatible with the
# version of gogo/protobuf that we are using.  Pin to most recent working master revision.
- package: github.com/ipfs/go-log
  version: 5dc2060baaf8db344f31dafd852340b93811d03f
- package: github.com/kardianos/osext
- package: github.com/kelseyhightower/envconfig
- package: github.com/mipearson/rfw
  # containernetworkin/cni tries to pull in really old versions of ginkgo and gomega.
  # Pin to get newer ones
- package: github.com/onsi/ginkgo
  version: ^1.4.0
- package: github.com/onsi/gomega
  version: ^1.1.0
  subpackages:
  - types
- package: github.com/projectcalico/libcalico-go
  repo:    git@github.com:tigera/libcalico-go-private
  subpackages:
  - lib/apiconfig
  - lib/apis/v3
  - lib/backend
  - lib/backend/api
  - lib/backend/k8s/conversion
  - lib/backend/model
  - lib/backend/syncersv1/felixsyncer
  - lib/backend/syncersv1/updateprocessors
  - lib/backend/watchersyncer
  - lib/clientv3
  - lib/errors
  - lib/hash
  - lib/health
  - lib/logutils
  - lib/names
  - lib/net
  - lib/numorstring
  - lib/options
  - lib/selector
  - lib/selector/parser
  - lib/set
  - lib/validator/v1
- package: github.com/projectcalico/typha
<<<<<<< HEAD
  repo:    git@github.com:tigera/typha-private
  version: 2686eb7eb71df88f7dd37912ea3b9b11ab52de5d
=======
  version: 4b66bb620aba204ac6b5fd14159e267364691350
>>>>>>> c61d1c7d
  subpackages:
  - pkg/syncclient
  - pkg/tlsutils
- package: github.com/projectcalico/pod2daemon
  version: df2b9c8d2744ebce544742f7f765b59c5e88db0d
  subpackages:
  - binder
- package: github.com/prometheus/client_golang
  subpackages:
  - prometheus
  - prometheus/promhttp
  - prometheus/push
- package: github.com/prometheus/procfs
  version: a6e9df898b1336106c743392c48ee0b71f5c4efa
  subpackages:
  - xfs
- package: github.com/satori/go.uuid
- package: github.com/sirupsen/logrus
  version: v1.0.4
- package: github.com/vishvananda/netlink
  version: 3fd955dd632011983cd15e42663e1befa7929a15
  repo: git@github.com:tigera/netlink.git
- package: golang.org/x/net
  subpackages:
  - context
# A number of packages pull in x/sys but it's important that we get a recent one for the x/crypto package.
# Most notably, containernetworking/plugins wants a version from ~2 years ago.
# It should also be safe to take the latest here (it's generally just adding more symbols)
- package: golang.org/x/sys
  version: 1b2967e3c290b7c545b3db0deeda16e9be4f98a2
  subpackages:
  - unix
- package: google.golang.org/grpc
  subpackages:
  - credentials
  - peer
- package: k8s.io/api
  subpackages:
  - core/v1
  - networking/v1
- package: k8s.io/apimachinery
  subpackages:
  - pkg/api/errors
  - pkg/apis/meta/v1
- package: k8s.io/client-go
  version: 7d04d0e2a0a1a4d4a1cd6baa432a2301492e4e65
  subpackages:
  - kubernetes
  - rest
  - tools/clientcmd
  - tools/clientcmd/api
- package: github.com/Microsoft/go-winio
  version: a6d595ae73cf27a1b8fc32930668708f45ce1c85
- package: github.com/Microsoft/hcsshim
  version: 4a468a6f7ae547974bc32911395c51fb1862b7df
- package: github.com/davecgh/go-spew
# Everything above here should closely match open source - other than
# 1) repo line for libcalico-go
# 2) repo and version lines for typha
# 3) repo and version lines vishvanada/netlink

- package: github.com/aws/aws-sdk-go
  version: v1.13.54
- package: github.com/bronze1man/goStrongswanVici
  repo:    git@github.com:tigera/goStrongswanVici
  version: 9b6fdd821dbe2bc7fe167b1ad2af4bcd19975ada
- package: github.com/aws/aws-sdk-go
  version: v1.13.54
- package: github.com/jmespath/go-jmespath
  version: 0.2.2
- package: github.com/tigera/licensing
  repo: git@github.com:tigera/licensing
  vcs: git
  version: 0714653ec934efb83bff337b8afb3d3269d85fef
  subpackages:
  - client
  - monitor
- package: github.com/tigera/nfnetlink
  repo:    git@github.com:tigera/nfnetlink
  version: 6129e0f5c02789e10680b1d01fbb23cbe456331f
- package: github.com/emicklei/go-restful
#  version: v1.2
- package: github.com/containernetworking/cni
  version: v0.5.2
- package: github.com/jbenet/go-sockaddr
  version: 2e7ea655c10e4d4d73365f0f073b81b39cb08ee1
  subpackages:
  - net
- package: gopkg.in/natefinch/lumberjack.v2
  version: ~2.1.0<|MERGE_RESOLUTION|>--- conflicted
+++ resolved
@@ -64,12 +64,8 @@
   - lib/set
   - lib/validator/v1
 - package: github.com/projectcalico/typha
-<<<<<<< HEAD
   repo:    git@github.com:tigera/typha-private
   version: 2686eb7eb71df88f7dd37912ea3b9b11ab52de5d
-=======
-  version: 4b66bb620aba204ac6b5fd14159e267364691350
->>>>>>> c61d1c7d
   subpackages:
   - pkg/syncclient
   - pkg/tlsutils
