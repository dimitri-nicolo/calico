package: github.com/projectcalico/calicoctl
homepage: https://projectcalico.org
license: Apache-2.0
owners:
- name: Rob Brockbank
  email: rob@tigera.io
import:
- package: github.com/Sirupsen/logrus
  version: ^0.10.0
- package: github.com/docopt/docopt-go
- package: github.com/mcuadros/go-version
- package: github.com/mitchellh/go-ps
- package: github.com/olekukonko/tablewriter
- package: github.com/osrg/gobgp
  version: 38c47609a2eeae67c2c9cc042adea60484c2f481
  subpackages:
  - client
  - packet/bgp
- package: github.com/projectcalico/go-json
  subpackages:
  - json
- package: github.com/coreos/etcd
  version: 17ae440991da3bdb2df4309936dd2074f66ec394
- package: github.com/projectcalico/go-yaml-wrapper
- package: github.com/projectcalico/libcalico-go
<<<<<<< HEAD
  repo: git@github.com:tigera/libcalico-go-private.git
  version: 8015f7cc08d74b71e64f2878e438ce658bd6173f
=======
  version: v1.4.1
>>>>>>> d2babb66
  subpackages:
  - lib/api
  - lib/api/unversioned
  - lib/backend
  - lib/backend/api
  - lib/backend/model
  - lib/client
  - lib/errors
  - lib/net
  - lib/numorstring
  - lib/scope
  - lib/validator
- package: github.com/satori/go.uuid
- package: github.com/termie/go-shutil
testImport:
- package: github.com/onsi/ginkgo
  subpackages:
  - extensions/table
- package: github.com/onsi/gomega<|MERGE_RESOLUTION|>--- conflicted
+++ resolved
@@ -23,12 +23,8 @@
   version: 17ae440991da3bdb2df4309936dd2074f66ec394
 - package: github.com/projectcalico/go-yaml-wrapper
 - package: github.com/projectcalico/libcalico-go
-<<<<<<< HEAD
   repo: git@github.com:tigera/libcalico-go-private.git
   version: 8015f7cc08d74b71e64f2878e438ce658bd6173f
-=======
-  version: v1.4.1
->>>>>>> d2babb66
   subpackages:
   - lib/api
   - lib/api/unversioned
