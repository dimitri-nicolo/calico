package: github.com/projectcalico/felix
homepage: https://projectcalico.org
license: Apache-2.0
import:
- package: github.com/containernetworking/cni
  version: v0.5.2
  subpackages:
  - pkg/ns
# Need to pin to an older version as our code uses code that is deprecated in newer versions.
- package: github.com/docopt/docopt-go
  version: ^0.6.2
- package: github.com/go-ini/ini
- package: github.com/gogo/protobuf
  subpackages:
  - proto
# prometheus/client_golang pulls in prometheus/client_model, which depends
# on this version of golang/protobuf (but none of the prometheus repos provide
# a dependency manifest). The genproto library (another indirect and unpinned
# dependency) also depends on this version of protobuf.
# This commit hash is v1.1.0 (but the hash is used because k8s also pulls in this version)
- package: github.com/golang/protobuf
  version: b4deda0973fb4c70b50d226b1af49f3da59f5265
  subpackages:
  - proto
# Need to pin to an older version as our code uses some deprecated functionality.
- package: github.com/libp2p/go-reuseport
  version: gx/v0.1.18
# go-reuseport pulls in go-log without a pin and master is now incompatible with the
# version of gogo/protobuf that we are using.  Pin to most recent working master revision.
- package: github.com/ipfs/go-log
  version: 5dc2060baaf8db344f31dafd852340b93811d03f
- package: github.com/kardianos/osext
- package: github.com/kelseyhightower/envconfig
- package: github.com/mipearson/rfw
  # containernetworkin/cni tries to pull in really old versions of ginkgo and gomega.
  # Pin to get newer ones
- package: github.com/onsi/ginkgo
  version: ^1.4.0
- package: github.com/onsi/gomega
  version: ^1.1.0
  subpackages:
  - types
# gobuffalo/buffalo-plugins requires the DisableFlagParsing in the Command type,
# so pin the version that has it.
- package: github.com/spf13/cobra
  version: ~0.0.3
- package: github.com/projectcalico/libcalico-go
  repo:    git@github.com:tigera/libcalico-go-private
  subpackages:
  - lib/apiconfig
  - lib/apis/v3
  - lib/backend
  - lib/backend/api
  - lib/backend/k8s/conversion
  - lib/backend/model
  - lib/backend/syncersv1/felixsyncer
  - lib/backend/syncersv1/updateprocessors
  - lib/backend/watchersyncer
  - lib/clientv3
  - lib/errors
  - lib/hash
  - lib/health
  - lib/logutils
  - lib/names
  - lib/net
  - lib/numorstring
  - lib/options
  - lib/selector
  - lib/selector/parser
  - lib/set
  - lib/validator/v1
- package: github.com/projectcalico/typha
<<<<<<< HEAD
  repo:    git@github.com:tigera/typha-private
  version: 4684aecbfdeb6107db00534639ac7481cf2ecf08
=======
  version: 9239a4a949b3f065e06095453276ffe94afa319e
>>>>>>> 1d621586
  subpackages:
  - pkg/syncclient
  - pkg/tlsutils
- package: github.com/projectcalico/pod2daemon
  version: df2b9c8d2744ebce544742f7f765b59c5e88db0d
  subpackages:
  - binder
- package: github.com/prometheus/client_golang
  version: 773f5027234d0b08adf766be34f55df2f312abf7
  subpackages:
  - prometheus
  - prometheus/promhttp
  - prometheus/push
- package: github.com/prometheus/procfs
  version: a6e9df898b1336106c743392c48ee0b71f5c4efa
  subpackages:
  - xfs
- package: github.com/satori/go.uuid
# Use our fork, because v1.0.5 causes test breakages due to problems with our log formatting code,
# but gobuffalo/logger require newer version because of the SetOutput function. Our fork backports
# the missing stuff on top of v1.0.4.
- package: github.com/sirupsen/logrus
  repo: https://github.com/projectcalico/logrus
  version: v1.0.4-calico
- package: github.com/vishvananda/netlink
  version: 3fd955dd632011983cd15e42663e1befa7929a15
  repo: git@github.com:tigera/netlink.git
- package: golang.org/x/net
  subpackages:
  - context
# A number of packages pull in x/sys but it's important that we get a recent one for the x/crypto package.
# Most notably, containernetworking/plugins wants a version from ~2 years ago.
# It should also be safe to take the latest here (it's generally just adding more symbols)
- package: golang.org/x/sys
  version: 1b2967e3c290b7c545b3db0deeda16e9be4f98a2
  subpackages:
  - unix
# Newer grpc packages have changed their directory structure causing issues with glide not
# being able to update this package properly. Pin to this specific version.
- package: google.golang.org/grpc
  version: 5b3c4e850e90a4cf6a20ebd46c8b32a0a3afcb9e
  subpackages:
  - credentials
  - peer
- package: k8s.io/api
  subpackages:
  - core/v1
  - networking/v1
- package: k8s.io/apimachinery
  subpackages:
  - pkg/api/errors
  - pkg/apis/meta/v1
- package: k8s.io/client-go
  version: 7d04d0e2a0a1a4d4a1cd6baa432a2301492e4e65
  subpackages:
  - kubernetes
  - rest
  - tools/clientcmd
  - tools/clientcmd/api
- package: github.com/Microsoft/go-winio
  version: 84b4ab48a50763fe7b3abcef38e5205c12027fac
- package: github.com/Microsoft/hcsshim
  version: 063ae4a83d78bdb93f76b18cc894c6342fa85c15
- package: github.com/davecgh/go-spew
  subpackages:
  - spew
- package: github.com/hashicorp/go-version
  version: ^1.0.0
- package: github.com/gobuffalo/packr
  version: ~2.0.3
  subpackages:
  - v2/packr2
# Everything above here should closely match open source - other than
# 1) repo line for libcalico-go
# 2) repo and version lines for typha
# 3) repo and version lines vishvanada/netlink

- package: github.com/aws/aws-sdk-go
  version: v1.13.54
- package: github.com/bronze1man/goStrongswanVici
  repo:    git@github.com:tigera/goStrongswanVici
  version: 9b6fdd821dbe2bc7fe167b1ad2af4bcd19975ada
- package: github.com/aws/aws-sdk-go
  version: v1.13.54
- package: github.com/jmespath/go-jmespath
  version: 0.2.2
- package: github.com/tigera/licensing
  repo: git@github.com:tigera/licensing
  vcs: git
  version: c9432e3124d3f9da2f3e34a703d815b072f6b0b4
  subpackages:
  - client
  - monitor
- package: github.com/tigera/nfnetlink
  repo:    git@github.com:tigera/nfnetlink
  version: 2623d65568be5c8929d273a2d1496b1962ca64c1
- package: github.com/emicklei/go-restful
#  version: v1.2
- package: github.com/containernetworking/cni
  version: v0.5.2
- package: github.com/jbenet/go-sockaddr
  version: 2e7ea655c10e4d4d73365f0f073b81b39cb08ee1
  subpackages:
  - net
- package: gopkg.in/natefinch/lumberjack.v2
  version: ~2.1.0<|MERGE_RESOLUTION|>--- conflicted
+++ resolved
@@ -70,12 +70,8 @@
   - lib/set
   - lib/validator/v1
 - package: github.com/projectcalico/typha
-<<<<<<< HEAD
   repo:    git@github.com:tigera/typha-private
-  version: 4684aecbfdeb6107db00534639ac7481cf2ecf08
-=======
-  version: 9239a4a949b3f065e06095453276ffe94afa319e
->>>>>>> 1d621586
+  version: 97b5f0a050c8d0b79249667ea05517e32b10ad61
   subpackages:
   - pkg/syncclient
   - pkg/tlsutils
