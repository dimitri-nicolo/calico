package: github.com/kelseyhightower/confd
import:
- package: github.com/BurntSushi/toml
- package: github.com/kelseyhightower/memkv
- package: github.com/projectcalico/libcalico-go
<<<<<<< HEAD
  repo: git@github.com:tigera/libcalico-go-private.git
  version: 06dbfea817498f9b0c62c566fe43d173b5605510

# v3.3.3 + our fixes.  Can be reverted back to upstream if 
# https://github.com/coreos/etcd/pull/9614 is resolved.
- package: github.com/coreos/etcd
  version: e8287287893bd4080040e4fe68dae8a20476b095
  repo: https://github.com/projectcalico/etcd.git
- package: github.com/prometheus/procfs
  version: f98634e408857669d61064b283c4cde240622865
- package: golang.org/x/net
  version: 66aacef3dd8a676686c7ae3716979581e8b03c47
=======
  version: 09d19a73222af1b8f0a9ffc4a3344aa40e3aac80
  subpackages:
  - lib/apiconfig
  - lib/backend/api
  - lib/backend/model
  - lib/backend/syncersv1/bgpsyncer
  - lib/clientv3
  - lib/errors
  - lib/logutils
  - lib/options
>>>>>>> 4c44e249
- package: github.com/sirupsen/logrus
  version: v1.0.4<|MERGE_RESOLUTION|>--- conflicted
+++ resolved
@@ -3,21 +3,8 @@
 - package: github.com/BurntSushi/toml
 - package: github.com/kelseyhightower/memkv
 - package: github.com/projectcalico/libcalico-go
-<<<<<<< HEAD
   repo: git@github.com:tigera/libcalico-go-private.git
-  version: 06dbfea817498f9b0c62c566fe43d173b5605510
-
-# v3.3.3 + our fixes.  Can be reverted back to upstream if 
-# https://github.com/coreos/etcd/pull/9614 is resolved.
-- package: github.com/coreos/etcd
-  version: e8287287893bd4080040e4fe68dae8a20476b095
-  repo: https://github.com/projectcalico/etcd.git
-- package: github.com/prometheus/procfs
-  version: f98634e408857669d61064b283c4cde240622865
-- package: golang.org/x/net
-  version: 66aacef3dd8a676686c7ae3716979581e8b03c47
-=======
-  version: 09d19a73222af1b8f0a9ffc4a3344aa40e3aac80
+  version: 1130ede1859eb68c9a71a59844da72c07731cb34
   subpackages:
   - lib/apiconfig
   - lib/backend/api
@@ -27,6 +14,5 @@
   - lib/errors
   - lib/logutils
   - lib/options
->>>>>>> 4c44e249
 - package: github.com/sirupsen/logrus
   version: v1.0.4