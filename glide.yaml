--- conflicted
+++ resolved
@@ -13,8 +13,6 @@
 - package: github.com/gogo/protobuf
   subpackages:
   - proto
-<<<<<<< HEAD
-=======
 # prometheus/client_golang pulls in prometheus/client_model, which depends
 # on this version of golang/protobuf (but none of the prometheus repos provide
 # a dependency manifest). The genproto library (another indirect and unpinned
@@ -29,7 +27,6 @@
 # version of gogo/protobuf that we are using.  Pin to most recent working master revision.
 - package: github.com/ipfs/go-log
   version: 5dc2060baaf8db344f31dafd852340b93811d03f
->>>>>>> 613f31d3
 - package: github.com/kardianos/osext
 - package: github.com/kelseyhightower/envconfig
 - package: github.com/mipearson/rfw
@@ -67,13 +64,8 @@
   - lib/set
   - lib/validator/v1
 - package: github.com/projectcalico/typha
-<<<<<<< HEAD
   repo:    git@github.com:tigera/typha-private
-  version: c8f11d3e22967fd1213bec19f2a5a1edb63e0f92
-  subpackages:
-=======
-  version: 7daf106c3d2fd701c276c95c11180e1ac5c87eec
->>>>>>> 613f31d3
+  version: 38aefeb8b5caacb7fd4a9f2c6b6a9f01d4e3a105
   subpackages:
   - pkg/syncclient
   - pkg/tlsutils
@@ -121,32 +113,18 @@
   - rest
   - tools/clientcmd
   - tools/clientcmd/api
-- package: github.com/davecgh/go-spew
-  subpackages:
-  - spew
 - package: github.com/Microsoft/go-winio
   version: a6d595ae73cf27a1b8fc32930668708f45ce1c85
 - package: github.com/Microsoft/hcsshim
   version: 4a468a6f7ae547974bc32911395c51fb1862b7df
-<<<<<<< HEAD
+- package: github.com/davecgh/go-spew
 # Everything above here should closely match open source - other than
 # 1) repo line for libcalico-go
 # 2) repo and version lines for typha
 # 3) repo and version lines vishvanada/netlink
 
-# prometheus/client_golang pulls in prometheus/client_model, which depends
-# on this version of golang/protobuf (but none of the prometheus repos provide
-# a dependency manifest). The genproto library (another indirect and unpinned
-# dependency) also depends on this version of protobuf.
-# This commit hash is v1.1.0 (but the hash is used because k8s also pulls in this version)
-- package: github.com/golang/protobuf
-  version: b4deda0973fb4c70b50d226b1af49f3da59f5265
 - package: github.com/aws/aws-sdk-go
   version: v1.13.54
-- package: github.com/prometheus/procfs
-  version: f98634e408857669d61064b283c4cde240622865
-  subpackages:
-  - xfs
 - package: github.com/bronze1man/goStrongswanVici
   repo:    git@github.com:tigera/goStrongswanVici
   version: 9b6fdd821dbe2bc7fe167b1ad2af4bcd19975ada
@@ -168,14 +146,8 @@
 #  version: v1.2
 - package: github.com/containernetworking/cni
   version: v0.5.2
-- package: github.com/jbenet/go-reuseport
-  repo: https://github.com/fasaxc/go-reuseport.git
-  version: disable-dial-check
 - package: github.com/jbenet/go-sockaddr
   version: 2e7ea655c10e4d4d73365f0f073b81b39cb08ee1
-=======
-- package: github.com/davecgh/go-spew
->>>>>>> 613f31d3
   subpackages:
   - net
 # Pin to an older version since it the latest master has problems with the commit of github.com/mailru/easyjson that gets picked
