package: github.com/projectcalico/calicoctl
homepage: https://projectcalico.org
license: Apache-2.0
owners:
- name: Rob Brockbank
  email: rob@tigera.io
import:
- package: github.com/docopt/docopt-go
- package: github.com/mcuadros/go-version
- package: github.com/mitchellh/go-ps
- package: github.com/olekukonko/tablewriter
- package: github.com/osrg/gobgp
  version: v1.22
  subpackages:
  - client
  - packet/bgp
- package: github.com/projectcalico/go-json
  subpackages:
  - json
- package: golang.org/x/net
  version: 66aacef3dd8a676686c7ae3716979581e8b03c47
- package: golang.org/x/sys
  version: 314a259e304ff91bd6985da2a7149bbf91237993
  subpackages:
  - unix
  - windows
- package: golang.org/x/crypto
  version: 9419663f5a44be8b34ca85f08abc5fe1be11f8a3
  subpackages:
  - ssh/terminal
- package: github.com/projectcalico/go-yaml-wrapper
- package: github.com/projectcalico/libcalico-go
<<<<<<< HEAD
  repo: git@github.com:tigera/libcalico-go-private.git
  version: b4c8096cdaf0543476560529e0b6e521446df460
=======
  version: 26b83dc3ccceeff9312eaf339386e6599c89c63b
>>>>>>> 00569f51
  subpackages:
  - lib/apis/v3
  - lib/clientv3
  - lib/backend
  - lib/backend/api
  - lib/backend/model
  - lib/client
  - lib/errors
  - lib/net
  - lib/numorstring
  - lib/scope
  - lib/validator
  - lib/upgrade
- package: github.com/termie/go-shutil
- package: google.golang.org/grpc
  version: 8050b9cbc271307e5a716a9d782803d09b0d6f2d
- package: github.com/coreos/etcd
  version: v3.3.0
- package: github.com/prometheus/procfs
  version: f98634e408857669d61064b283c4cde240622865<|MERGE_RESOLUTION|>--- conflicted
+++ resolved
@@ -20,7 +20,7 @@
 - package: golang.org/x/net
   version: 66aacef3dd8a676686c7ae3716979581e8b03c47
 - package: golang.org/x/sys
-  version: 314a259e304ff91bd6985da2a7149bbf91237993
+  version: f6cff0780e542efa0c8e864dc8fa522808f6a598
   subpackages:
   - unix
   - windows
@@ -30,12 +30,8 @@
   - ssh/terminal
 - package: github.com/projectcalico/go-yaml-wrapper
 - package: github.com/projectcalico/libcalico-go
-<<<<<<< HEAD
   repo: git@github.com:tigera/libcalico-go-private.git
-  version: b4c8096cdaf0543476560529e0b6e521446df460
-=======
-  version: 26b83dc3ccceeff9312eaf339386e6599c89c63b
->>>>>>> 00569f51
+  version: master
   subpackages:
   - lib/apis/v3
   - lib/clientv3
