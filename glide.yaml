package: github.com/projectcalico/felix
homepage: https://projectcalico.org
license: Apache-2.0
owners:
- name: Rob Brockbank
  email: rob@tigera.io
import:
# v3.3.3 + our fixes.
- package: github.com/coreos/etcd
  version: e8287287893bd4080040e4fe68dae8a20476b095
  repo: https://github.com/projectcalico/etcd.git
  subpackages:
  - client
  - pkg/transport
# gRPC version that etcd requires.
- package: google.golang.org/grpc
  version: v1.7.5
- package: github.com/docopt/docopt-go
  version: ^0.6.2
- package: github.com/ghodss/yaml
  version: ^1.0.0
- package: github.com/golang/glog
- package: github.com/kelseyhightower/envconfig
  version: ^1.3.0
- package: golang.org/x/net
  version: 66aacef3dd8a676686c7ae3716979581e8b03c47
  subpackages:
  - context
- package: golang.org/x/sys
  version: 88d2dcc510266da9f7f8c7f34e1940716cab5f5c
  subpackages:
  - unix
  - windows
- package: gopkg.in/go-playground/validator.v8
- package: github.com/satori/go.uuid
  version: ^1.1.0
- package: github.com/go-ini/ini
  version: ^1.21.0
- package: github.com/projectcalico/libcalico-go
  repo:    git@github.com:tigera/libcalico-go-private
<<<<<<< HEAD
  version: da9083d92c46e554ba2cba74cec9f92ac510a85a
=======
  version: 6803188e1a4fa43de9844d964c664ae9aceae44d
>>>>>>> cfa37314
  subpackages:
  - lib
- package: github.com/tigera/licensing
  repo: git@github.com:tigera/licensing
  vcs: git
  version: cb027c7c879597e0e02f2411c0c201752bab39c8
  subpackages:
  - client
- package: github.com/tigera/nfnetlink
  repo:    git@github.com:tigera/nfnetlink
  version: 0c33d6eace301fb92cfd3e54c2109d97f463db17
- package: github.com/sirupsen/logrus
  version: v1.0.4
- package: github.com/kardianos/osext
- package: github.com/mipearson/rfw
- package: github.com/prometheus/client_golang
  version: v0.9.0-pre1
- package: github.com/gogo/protobuf
  version: ^0.5.0
- package: github.com/vishvananda/netlink
  version: xfrm-action
  repo: git@github.com:tigera/netlink.git
- package: github.com/onsi/ginkgo
  version: ^1.4.0
- package: github.com/onsi/gomega
  version: ^1.1.0
- package: k8s.io/client-go
  version: 82aa063804cf055e16e8911250f888bc216e8b61
- package: github.com/projectcalico/typha
  repo:    git@github.com:tigera/typha-private
  version: 422579fb7918f81557205cef83523455f863c973
  subpackages:
  - pkg/syncclient
- package: github.com/emicklei/go-restful
  version: v1.2
- package: github.com/containernetworking/cni
  version: v0.5.2
- package: github.com/jbenet/go-reuseport
  repo: https://github.com/fasaxc/go-reuseport.git
  version: disable-dial-check
- package: github.com/jbenet/go-sockaddr
  version: 2e7ea655c10e4d4d73365f0f073b81b39cb08ee1
  subpackages:
  - net
- package: github.com/Microsoft/go-winio
  version: 78439966b38d69bf38227fbf57ac8a6fee70f69a
- package: github.com/Microsoft/hcsshim
  version: 34a629f78a5d50f7de07727e41a948685c45e026
# Pinned due to error '.../genproto/googleapis/rpc/status/status.pb.go:111:28: undefined: proto.InternalMessageInfo'
# If the pin can be removed and UTs run successfully then great.
- package: google.golang.org/genproto
  version: 09f6ed296fc66555a25fe4ce95173148778dfa85
  subpackages:
  - googleapis
- package: github.com/prometheus/procfs
  version: f98634e408857669d61064b283c4cde240622865
  subpackages:
  - xfs
- package: github.com/bronze1man/goStrongswanVici
  repo:    git@github.com:tigera/goStrongswanVici<|MERGE_RESOLUTION|>--- conflicted
+++ resolved
@@ -38,11 +38,7 @@
   version: ^1.21.0
 - package: github.com/projectcalico/libcalico-go
   repo:    git@github.com:tigera/libcalico-go-private
-<<<<<<< HEAD
-  version: da9083d92c46e554ba2cba74cec9f92ac510a85a
-=======
-  version: 6803188e1a4fa43de9844d964c664ae9aceae44d
->>>>>>> cfa37314
+  version: 3a06ae52f869f2ee3300661f533074a30c703683
   subpackages:
   - lib
 - package: github.com/tigera/licensing
