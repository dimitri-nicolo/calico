--- conflicted
+++ resolved
@@ -41,11 +41,8 @@
   subpackages:
   - jwt
 - package: github.com/projectcalico/libcalico-go
-<<<<<<< HEAD
   repo: git@github.com:tigera/libcalico-go-private.git
-=======
-  version: release-v3.1
->>>>>>> a09fa70e
+  version: 29ab272405312dbded3e182ca99fc4d16bf6162d
   subpackages:
   - lib/apis/v3
   - lib/clientv3
