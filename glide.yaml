package: github.com/projectcalico/felix
homepage: https://projectcalico.org
license: Apache-2.0
owners:
- name: Rob Brockbank
  email: rob@tigera.io
import:
- package: github.com/coreos/etcd
<<<<<<< HEAD
  version: 3.2.7
=======
  version: v3.2.7
>>>>>>> 36ec03da
  subpackages:
  - client
  - pkg/transport
- package: github.com/docopt/docopt-go
  version: ^0.6.2
- package: github.com/ghodss/yaml
  version: ^1.0.0
- package: github.com/golang/glog
- package: github.com/kelseyhightower/envconfig
  version: ^1.3.0
- package: golang.org/x/net
  subpackages:
  - context
- package: gopkg.in/go-playground/validator.v8
- package: github.com/satori/go.uuid
  version: ^1.1.0
- package: github.com/go-ini/ini
  version: ^1.21.0
- package: github.com/projectcalico/libcalico-go
<<<<<<< HEAD
  repo:    git@github.com:tigera/libcalico-go-private
  version: v2.0.0-cnx-beta1-rc1
=======
  version: master
>>>>>>> 36ec03da
  subpackages:
  - lib
- package: github.com/tigera/nfnetlink
  repo:    git@github.com:tigera/nfnetlink
- package: github.com/sirupsen/logrus
  version: ^1.0.3
- package: github.com/kardianos/osext
- package: github.com/mipearson/rfw
- package: github.com/prometheus/client_golang
  version: ^0.9.0-pre1
- package: github.com/gogo/protobuf
  version: ^0.3.0
- package: github.com/vishvananda/netlink
- package: github.com/onsi/ginkgo
  version: f40a49d81e5c12e90400620b6242fb29a8e7c9
- package: k8s.io/client-go
  version: 82aa063804cf055e16e8911250f888bc216e8b61
- package: github.com/projectcalico/typha
<<<<<<< HEAD
  repo:    git@github.com:tigera/typha-private
  version: 4a0487b216a20634a68545c4659090769e43319d
=======
  version: 3439c0869c74b6d803ef9c947b1bd166f75ac8a0
>>>>>>> 36ec03da
  subpackages:
  - pkg/syncclient
- package: github.com/emicklei/go-restful
  version: v1.2
- package: github.com/containernetworking/cni
  version: v0.5.2
- package: github.com/onsi/gomega
  version: ^1.1.0
- package: github.com/jbenet/go-reuseport
  repo: https://github.com/fasaxc/go-reuseport.git
  version: disable-dial-check
- package: github.com/jbenet/go-sockaddr
  version: 2e7ea655c10e4d4d73365f0f073b81b39cb08ee1
  subpackages:
  - net<|MERGE_RESOLUTION|>--- conflicted
+++ resolved
@@ -6,11 +6,7 @@
   email: rob@tigera.io
 import:
 - package: github.com/coreos/etcd
-<<<<<<< HEAD
-  version: 3.2.7
-=======
   version: v3.2.7
->>>>>>> 36ec03da
   subpackages:
   - client
   - pkg/transport
@@ -30,12 +26,8 @@
 - package: github.com/go-ini/ini
   version: ^1.21.0
 - package: github.com/projectcalico/libcalico-go
-<<<<<<< HEAD
   repo:    git@github.com:tigera/libcalico-go-private
-  version: v2.0.0-cnx-beta1-rc1
-=======
-  version: master
->>>>>>> 36ec03da
+  version: v2.0.0-cnx-beta1-rc2
   subpackages:
   - lib
 - package: github.com/tigera/nfnetlink
@@ -54,12 +46,8 @@
 - package: k8s.io/client-go
   version: 82aa063804cf055e16e8911250f888bc216e8b61
 - package: github.com/projectcalico/typha
-<<<<<<< HEAD
   repo:    git@github.com:tigera/typha-private
-  version: 4a0487b216a20634a68545c4659090769e43319d
-=======
-  version: 3439c0869c74b6d803ef9c947b1bd166f75ac8a0
->>>>>>> 36ec03da
+  version: v2.0.0-cnx-beta1-rc2
   subpackages:
   - pkg/syncclient
 - package: github.com/emicklei/go-restful
