--- conflicted
+++ resolved
@@ -3,10 +3,7 @@
 - package: github.com/BurntSushi/toml
 - package: github.com/kelseyhightower/memkv
 - package: github.com/projectcalico/libcalico-go
-<<<<<<< HEAD
   repo: git@github.com:tigera/libcalico-go-private.git
-=======
->>>>>>> 99043806
   subpackages:
   - lib/apiconfig
   - lib/backend/api
@@ -16,20 +13,13 @@
   - lib/errors
   - lib/logutils
   - lib/options
-# The 1.11.0 versions of k8s.io/apimachinery and k8s.io/api pin json-iter to 
-# different versions and one of them has a compilation bug.  Pin to the fixed 
+# The 1.11.0 versions of k8s.io/apimachinery and k8s.io/api pin json-iter to
+# different versions and one of them has a compilation bug.  Pin to the fixed
 # version.
 - package: github.com/json-iterator/go
   version: f2b4162afba35581b6d4a50d3b8f34e33c144682
 - package: github.com/sirupsen/logrus
   version: v1.0.4
 - package: github.com/projectcalico/typha
-<<<<<<< HEAD
   repo: git@github.com:tigera/typha-private.git
-  version: 61adc9691f472cc0f291ecb774413b5d1dc8de30
-=======
-  version: cb8b48b662aa45e75a91a7e5a2076ceefcff3dd5
-testImports:
-- package: github.com/onsi/ginkgo
-- package: github.com/onsi/gomega
->>>>>>> 99043806
+  version: 61adc9691f472cc0f291ecb774413b5d1dc8de30