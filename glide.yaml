--- conflicted
+++ resolved
@@ -5,55 +5,26 @@
 - package: github.com/sirupsen/logrus
   version: ^1.0.4
 - package: github.com/projectcalico/libcalico-go
-<<<<<<< HEAD
-  version: b95d12c63b408a5ecced3e5ae34db59db37f167e
-  repo: git@github.com:tigera/libcalico-go-private.git
-  vcs: git
-=======
   vcs: git
   repo: git@github.com:tigera/libcalico-go-private.git
   version: b366ebe3298bca1d6a2b74e8c81d8bd529b70c97
->>>>>>> f24d7377
 - package: github.com/tigera/licensing
-  version: cb027c7c879597e0e02f2411c0c201752bab39c8
   repo: git@github.com:tigera/licensing
   vcs: git
+  version: cb027c7c879597e0e02f2411c0c201752bab39c8
   subpackages:
   - client
-<<<<<<< HEAD
-- package: github.com/projectcalico/calicoctl
-  version: 904830690a1e32c199c24256c930e5df1e51f8f6
-  repo: git@github.com:tigera/calicoctl-private.git
+- package: github.com/projectcalico/felix
   vcs: git
-  subpackages:
-  - calicoctl/resourcemgr
-=======
->>>>>>> f24d7377
-- package: github.com/projectcalico/felix
+  repo: git@github.com:tigera/felix-private.git
   version: 51d5200862f2f306c0a0ffadffd6d5f59602d995
-  repo: git@github.com:tigera/felix-private.git
-  vcs: git
   subpackages:
   - labelindex
 - package: k8s.io/client-go
-<<<<<<< HEAD
-  version: 82aa063804cf055e16e8911250f888bc216e8b61
-  subpackages:
-  - util/cert
-- package: github.com/olivere/elastic
-  version: v6.2.16
-- package: github.com/mailru/easyjson
-  version: 1de009706dbeb9d05f18586f0735fcdb7c524481
-- package: github.com/caimeo/iniflags
-- package: github.com/x-cray/logrus-prefixed-formatter
-  version: ^0.5.2
-- package: github.com/mgutz/ansi
-=======
   version: v8.0.0
 - package: k8s.io/apiserver
   version: kubernetes-1.11.9
 - package: github.com/olivere/elastic
   version: v6.2.16
 - package: github.com/mailru/easyjson
-  version: 03f2033d19d5860aef995fe360ac7d395cd8ce65
->>>>>>> f24d7377
+  version: 03f2033d19d5860aef995fe360ac7d395cd8ce65