--- conflicted
+++ resolved
@@ -33,11 +33,7 @@
 - package: github.com/sirupsen/logrus
   version: v1.0.4
 - package: github.com/projectcalico/libcalico-go
-<<<<<<< HEAD
   repo: git@github.com:tigera/libcalico-go-private.git
-=======
-  version: 49c0d0164441316a4bc430da232a8a6d7703275d
->>>>>>> b6c904aa
   subpackages:
   - lib/apis/v3
   - lib/clientv3
