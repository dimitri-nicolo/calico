--- conflicted
+++ resolved
@@ -64,12 +64,8 @@
   - lib/set
   - lib/validator/v1
 - package: github.com/projectcalico/typha
-<<<<<<< HEAD
   repo:    git@github.com:tigera/typha-private
-  version: b48d19b5fcefcf22a487b7ec8d2447021eca0dc2
-=======
-  version: e1d8c1d3bc43bfe59dc542eff4c3d2a4623b58d4
->>>>>>> fbe8a12e
+  version: e0ad0e588541ec836a35c7cce5d29491f523a844
   subpackages:
   - pkg/syncclient
   - pkg/tlsutils
