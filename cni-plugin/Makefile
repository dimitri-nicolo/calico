include ../metadata.mk

PACKAGE_NAME = github.com/projectcalico/calico/cni-plugin

# Add in local static-checks
LOCAL_CHECKS=check-boring-ssl

RELEASE_BRANCH_PREFIX ?=release-calient
DEV_TAG_SUFFIX        ?=calient-0.dev

# This excludes deprecation checks. libcalico-go-private has deprecated VethNameForWorkload but libcalico-go has not, so
# to the drift between public and private to a minimum we just disable the deprecation checks.
LINT_ARGS = --max-issues-per-linter 0 --max-same-issues 0 --deadline 5m --exclude SA1019

# Name of the images.
# e.g., <registry>/<name>:<tag>
CNI_PLUGIN_IMAGE ?=cni
BUILD_IMAGES   ?=$(CNI_PLUGIN_IMAGE)

###############################################################################
# include ../lib.Makefile
#   Additions to EXTRA_DOCKER_ARGS need to happen before the include since
#   that variable is evaluated when we declare DOCKER_RUN and siblings.
###############################################################################
include ../lib.Makefile

###############################################################################
BIN=bin/$(ARCH)
SRC_FILES=$(shell find pkg cmd internal -name '*.go')
TEST_SRC_FILES=$(shell find tests -name '*.go')
WINFV_SRCFILES=$(shell find win_tests -name '*.go')
LOCAL_IP_ENV?=$(shell ip route get 8.8.8.8 | head -1 | awk '{print $$7}')

# fail if unable to download
CURL=curl -C - -sSf

CNI_VERSION=v1.0.0

# By default set the CNI_SPEC_VERSION to 0.3.1 for tests.
CNI_SPEC_VERSION?=0.3.1

DEPLOY_CONTAINER_MARKER=cni_deploy_container-$(ARCH).created

# We need CGO to leverage Boring SSL.  However, the cross-compile doesn't support CGO yet.
ifeq ($(ARCH), $(filter $(ARCH),amd64))
CGO_ENABLED=1
CHECK_BORINGSSL=go tool nm $(BIN)/install > $(BIN)/tags.txt && grep '_Cfunc__goboringcrypto_' $(BIN)/tags.txt 1> /dev/null
else
CGO_ENABLED=0
CHECK_BORINGSSL=echo 'Skipping boringSSL check for $(ARCH)'
endif

.PHONY: clean
clean:
	# Clean .created files which indicate images / releases have been built.
	find . -name '.*.created*' -type f -delete
	rm -rf $(BIN) bin $(DEPLOY_CONTAINER_MARKER) .go-pkg-cache pkg/install/install.test 
	rm -f *.created
	rm -f crds.yaml
	rm -rf config/

###############################################################################
# Building the binary
###############################################################################
BIN=bin/$(ARCH)
build: $(BIN)/install $(BIN)/calico $(BIN)/calico-ipam
ifeq ($(ARCH),amd64)
# Go only supports amd64 for Windows builds.
BIN_WIN=bin/windows
build: $(BIN_WIN)/calico.exe $(BIN_WIN)/calico-ipam.exe
endif
# If ARCH is arm based, find the requested version/variant
ifeq ($(word 1,$(subst v, ,$(ARCH))),arm)
ARM_VERSION := $(word 2,$(subst v, ,$(ARCH)))
endif
# Define go architecture flags to support arm variants
GOARCH_FLAGS :=-e GOARCH=$(ARCH)
ifdef ARM_VERSION
GOARCH_FLAGS :=-e GOARCH=arm -e GOARM=$(ARM_VERSION)
endif

build-all: $(addprefix sub-build-,$(VALIDARCHES))
sub-build-%:
	$(MAKE) build ARCH=$*
	
## Build the Calico network plugin and ipam plugins
$(BIN)/install binary: $(SRC_FILES)
	-mkdir -p .go-pkg-cache
	-mkdir -p $(BIN)
	$(DOCKER_RUN) -e CGO_ENABLED=$(CGO_ENABLED) $(CALICO_BUILD) sh -c '\
		$(GIT_CONFIG_SSH) go build -v -o $(BIN)/install -ldflags "-X main.VERSION=$(GIT_VERSION) -w" $(PACKAGE_NAME)/cmd/calico && \
		$(CHECK_BORINGSSL)'

## Build the Calico network plugin and ipam plugins for Windows
$(BIN_WIN)/calico.exe $(BIN_WIN)/calico-ipam.exe: $(SRC_FILES)
	$(DOCKER_RUN) \
	-e GOOS=windows \
	-e CGO_ENABLED=1 \
	    $(CALICO_BUILD) sh -c '$(GIT_CONFIG_SSH) \
		go build -v -o $(BIN_WIN)/calico.exe -ldflags "-X main.VERSION=$(GIT_VERSION) -s -w" $(PACKAGE_NAME)/cmd/calico && \
		go build -v -o $(BIN_WIN)/calico-ipam.exe -ldflags "-X main.VERSION=$(GIT_VERSION) -s -w" $(PACKAGE_NAME)/cmd/calico'


###############################################################################
# Building the image
###############################################################################
image: $(DEPLOY_CONTAINER_MARKER)
image-all: $(addprefix sub-image-,$(VALIDARCHES))
sub-image-%:
	$(MAKE) image ARCH=$*

$(DEPLOY_CONTAINER_MARKER): Dockerfile.$(ARCH) build fetch-cni-bins
	docker build -t $(CNI_PLUGIN_IMAGE):latest-$(ARCH) --build-arg QEMU_IMAGE=$(CALICO_BUILD) --build-arg GIT_VERSION=$(GIT_VERSION) -f Dockerfile.$(ARCH) .
	$(MAKE) retag-build-images-with-registries VALIDARCHES=$(ARCH) IMAGETAG=latest
	touch $@

.PHONY: fetch-cni-bins
fetch-cni-bins: $(BIN)/flannel $(BIN)/loopback $(BIN)/host-local $(BIN)/portmap $(BIN)/tuning $(BIN)/bandwidth

$(BIN)/loopback $(BIN)/host-local $(BIN)/portmap $(BIN)/tuning $(BIN)/bandwidth:
	mkdir -p $(BIN)
	$(CURL) -L --retry 5 https://github.com/containernetworking/plugins/releases/download/$(CNI_VERSION)/cni-plugins-linux-$(subst v7,,$(ARCH))-$(CNI_VERSION).tgz | tar -xz -C $(BIN) ./loopback ./host-local ./portmap ./tuning ./bandwidth

$(BIN)/flannel:
	# Flannel was removed from v1.0.0 CNI plugins, but doesn't yet have its own release.
	# For now, just pull the older version of the binary hosted at containernetworking/plugins.
	# Eventually, replace with a release from https://github.com/flannel-io/cni-plugin
	mkdir -p $(BIN)
	$(CURL) -L --retry 5 https://github.com/containernetworking/plugins/releases/download/v0.9.1/cni-plugins-linux-$(subst v7,,$(ARCH))-v0.9.1.tgz | tar -xz -C $(BIN) ./flannel

###############################################################################
# Unit Tests
###############################################################################
## Run the unit tests.
ut: run-k8s-controller $(BIN)/install $(BIN)/host-local $(BIN)/calico-ipam $(BIN)/calico
	$(MAKE) ut-datastore DATASTORE_TYPE=etcdv3
	$(MAKE) ut-datastore DATASTORE_TYPE=kubernetes

check-boring-ssl: $(BIN)/install
	$(DOCKER_RUN) -e CGO_ENABLED=$(CGO_ENABLED) $(CALICO_BUILD) $(CHECK_BORINGSSL)
	-rm -f $(BIN)/tags.txt

$(BIN)/calico-ipam $(BIN)/calico: $(BIN)/install
	cp "$<" "$@"

ut-datastore:
	# The tests need to run as root
	docker run --rm -t --privileged --net=host \
	$(EXTRA_DOCKER_ARGS) \
	-e ETCD_IP=$(LOCAL_IP_ENV) \
	-e LOCAL_USER_ID=$(LOCAL_USER_ID) \
	-e RUN_AS_ROOT=true \
	-e ARCH=$(ARCH) \
	-e PLUGIN=calico \
	-e BIN=/go/src/$(PACKAGE_NAME)/$(BIN) \
	-e CNI_SPEC_VERSION=$(CNI_SPEC_VERSION) \
	-e DATASTORE_TYPE=$(DATASTORE_TYPE) \
	-e ETCD_ENDPOINTS=http://$(LOCAL_IP_ENV):2379 \
	-e KUBECONFIG=/home/user/certs/kubeconfig \
	-v $(CURDIR)/../:/go/src/github.com/projectcalico/calico:rw \
	-v $(CURDIR)/tests/certs:/home/user/certs \
	$(CALICO_BUILD) sh -c '$(GIT_CONFIG_SSH) \
			cd  /go/src/$(PACKAGE_NAME) && \
			ginkgo -cover -r -skipPackage pkg/install $(GINKGO_ARGS)'

ut-etcd: run-k8s-controller build $(BIN)/host-local
	$(MAKE) ut-datastore DATASTORE_TYPE=etcdv3
	make stop-etcd
	make stop-k8s-controller

ut-kdd: run-k8s-controller build $(BIN)/host-local
	$(MAKE) ut-datastore DATASTORE_TYPE=kubernetes
	make stop-etcd
	make stop-k8s-controller

## Run the tests in a container (as root) for different CNI spec versions
## to make sure we don't break backwards compatibility.
.PHONY: test-cni-versions
test-cni-versions:
	for cniversion in "0.2.0" "0.3.1" ; do \
		if make ut CNI_SPEC_VERSION=$$cniversion; then \
			echo "CNI version $$cniversion PASSED"; \
		else \
			echo "CNI version $$cniversion FAILED"; \
			exit 1; \
		fi; \
	done

config/crd: mod-download
	mkdir -p config/crd
	$(DOCKER_GO_BUILD) sh -c ' \
		cp -r ../libcalico-go/config/crd/* config/crd; \
		chmod +w config/crd/*'

## Kubernetes apiserver used for tests
run-k8s-apiserver: config/crd stop-k8s-apiserver run-etcd
	docker run --detach --net=host \
	  --name calico-k8s-apiserver \
	  -v $(CURDIR)/config:/config \
	  -v $(CURDIR)/tests/certs:/home/user/certs \
	  -e KUBECONFIG=/home/user/certs/kubeconfig \
	  $(CALICO_BUILD) kube-apiserver \
	    --etcd-servers=http://$(LOCAL_IP_ENV):2379 \
	    --service-cluster-ip-range=10.101.0.0/16 \
            --authorization-mode=RBAC \
            --service-account-key-file=/home/user/certs/service-account.pem \
            --service-account-signing-key-file=/home/user/certs/service-account-key.pem \
            --service-account-issuer=https://localhost:443 \
            --api-audiences=kubernetes.default \
            --client-ca-file=/home/user/certs/ca.pem \
            --tls-cert-file=/home/user/certs/kubernetes.pem \
            --tls-private-key-file=/home/user/certs/kubernetes-key.pem \
            --enable-priority-and-fairness=false \
            --max-mutating-requests-inflight=0 \
            --max-requests-inflight=0

	# Wait until the apiserver is accepting requests.
	while ! docker exec calico-k8s-apiserver kubectl get nodes; do echo "Waiting for apiserver to come up..."; sleep 2; done
	while ! docker exec calico-k8s-apiserver kubectl apply -f /config/crd; do echo "Waiting for CRDs..."; sleep 2; done

## Kubernetes controller manager used for tests
run-k8s-controller: stop-k8s-controller run-k8s-apiserver
	docker run --detach --net=host \
	  --name calico-k8s-controller \
	  -v $(CURDIR)/tests/certs:/home/user/certs \
	  $(CALICO_BUILD) kube-controller-manager \
            --master=https://127.0.0.1:6443 \
            --kubeconfig=/home/user/certs/kube-controller-manager.kubeconfig \
            --min-resync-period=3m \
            --allocate-node-cidrs=true \
            --cluster-cidr=192.168.0.0/16 \
            --v=5 \
            --service-account-private-key-file=/home/user/certs/service-account-key.pem \
            --root-ca-file=/home/user/certs/ca.pem

## Stop Kubernetes apiserver
stop-k8s-apiserver:
	@-docker rm -f calico-k8s-apiserver

## Stop Kubernetes controller manager
stop-k8s-controller:
	@-docker rm -f calico-k8s-controller

## Etcd is used by the tests
run-etcd: stop-etcd
	docker run --detach \
	  -p 2379:2379 \
	  --name calico-etcd $(ETCD_IMAGE) \
	  etcd \
	  --advertise-client-urls "http://$(LOCAL_IP_ENV):2379,http://127.0.0.1:2379,http://$(LOCAL_IP_ENV):4001,http://127.0.0.1:4001" \
	  --listen-client-urls "http://0.0.0.0:2379,http://0.0.0.0:4001"

## Stops calico-etcd containers
stop-etcd:
	@-docker rm -f calico-etcd

###############################################################################
# Install test
###############################################################################
# We pre-build the test binary so that we can run it outside a container and allow it
# to interact with docker.
pkg/install/install.test: pkg/install/*.go
	$(DOCKER_RUN) $(CALICO_BUILD) sh -c '$(GIT_CONFIG_SSH) \
			cd /go/src/$(PACKAGE_NAME) && \
			go test ./pkg/install -c --tags install_test -o ./pkg/install/install.test'

.PHONY: test-install-cni
## Test the install
test-install-cni: image pkg/install/install.test
	cd pkg/install && CONTAINER_NAME=$(CNI_PLUGIN_IMAGE):latest-$(ARCH) ./install.test

###############################################################################
# CI/CD
###############################################################################
.PHONY: ci
ci: clean mod-download build static-checks test-cni-versions image-all test-install-cni

## Deploys images to registry
cd: image-all cd-common

## Build fv binary for Windows
$(BIN_WIN)/win-fv.exe: $(WINFV_SRCFILES)
	$(DOCKER_RUN) -e GOOS=windows $(CALICO_BUILD) sh -c '$(GIT_CONFIG_SSH) go test ./win_tests -c -o $(BIN_WIN)/win-fv.exe'

###############################################################################
<<<<<<< HEAD
=======
# Release
###############################################################################
## Produces a clean build of release artifacts at the specified version.
release-build: .release-$(VERSION).created 
.release-$(VERSION).created:
	$(MAKE) clean image-all RELEASE=true
	$(MAKE) retag-build-images-with-registries RELEASE=true IMAGETAG=$(VERSION)
	$(MAKE) retag-build-images-with-registries RELEASE=true IMAGETAG=latest
	touch $@

## Verifies the release artifacts produces by `make release-build` are correct.
release-verify: release-prereqs
	# Check the reported version is correct for each release artifact.
	docker run --rm $(CNI_PLUGIN_IMAGE):$(VERSION)-$(ARCH) calico -v | grep -x $(VERSION) || ( echo "Reported version:" `docker run --rm $(CNI_PLUGIN_IMAGE):$(VERSION)-$(ARCH) calico -v` "\nExpected version: $(VERSION)" && exit 1 )
	docker run --rm $(CNI_PLUGIN_IMAGE):$(VERSION)-$(ARCH) calico-ipam -v | grep -x $(VERSION) || ( echo "Reported version:" `docker run --rm $(CNI_PLUGIN_IMAGE):$(VERSION)-$(ARCH) calico-ipam -v | grep -x $(VERSION)` "\nExpected version: $(VERSION)" && exit 1 )
	docker run --rm quay.io/calico/cni:$(VERSION)-$(ARCH) calico -v | grep -x $(VERSION) || ( echo "Reported version:" `docker run --rm quay.io/calico/cni:$(VERSION)-$(ARCH) calico -v | grep -x $(VERSION)` "\nExpected version: $(VERSION)" && exit 1 )
	docker run --rm quay.io/calico/cni:$(VERSION)-$(ARCH) calico-ipam -v | grep -x $(VERSION) || ( echo "Reported version:" `docker run --rm quay.io/calico/cni:$(VERSION)-$(ARCH) calico-ipam -v | grep -x $(VERSION)` "\nExpected version: $(VERSION)" && exit 1 )

	# TODO: Some sort of quick validation of the produced binaries.

release-publish: release-prereqs
	$(MAKE) push-images-to-registries push-manifests IMAGETAG=$(VERSION) RELEASE=$(RELEASE) CONFIRM=$(CONFIRM)

# WARNING: Only run this target if this release is the latest stable release. Do NOT
# run this target for alpha / beta / release candidate builds, or patches to earlier Calico versions.
## Pushes `latest` release images. WARNING: Only run this for latest stable releases.
release-publish-latest: release-prereqs
	# Check latest versions match.
	if ! docker run $(CNI_PLUGIN_IMAGE):latest-$(ARCH) calico -v | grep '^$(VERSION)$$'; then echo "Reported version:" `docker run $(CNI_PLUGIN_IMAGE):latest-$(ARCH) calico -v` "\nExpected version: $(VERSION)"; false; else echo "\nVersion check passed\n"; fi
	if ! docker run quay.io/$(CNI_PLUGIN_IMAGE):latest-$(ARCH) calico -v | grep '^$(VERSION)$$'; then echo "Reported version:" `docker run quay.io/$(CNI_PLUGIN_IMAGE):latest-$(ARCH) calico -v` "\nExpected version: $(VERSION)"; false; else echo "\nVersion check passed\n"; fi

	$(MAKE) push-images-to-registries push-manifests RELEASE=true IMAGETAG=latest RELEASE=$(RELEASE) CONFIRM=$(CONFIRM)

###############################################################################
>>>>>>> 00f5b4e4
# Developer helper scripts (not used by build or test)
###############################################################################
.PHONY: test-watch
## Run the unit tests, watching for changes.
test-watch: $(BIN)/install run-etcd run-k8s-apiserver
	# The tests need to run as root
	CGO_ENABLED=0 ETCD_IP=127.0.0.1 PLUGIN=calico GOPATH=$(GOPATH) $(shell which ginkgo) watch -skipPackage pkg/install<|MERGE_RESOLUTION|>--- conflicted
+++ resolved
@@ -283,43 +283,6 @@
 	$(DOCKER_RUN) -e GOOS=windows $(CALICO_BUILD) sh -c '$(GIT_CONFIG_SSH) go test ./win_tests -c -o $(BIN_WIN)/win-fv.exe'
 
 ###############################################################################
-<<<<<<< HEAD
-=======
-# Release
-###############################################################################
-## Produces a clean build of release artifacts at the specified version.
-release-build: .release-$(VERSION).created 
-.release-$(VERSION).created:
-	$(MAKE) clean image-all RELEASE=true
-	$(MAKE) retag-build-images-with-registries RELEASE=true IMAGETAG=$(VERSION)
-	$(MAKE) retag-build-images-with-registries RELEASE=true IMAGETAG=latest
-	touch $@
-
-## Verifies the release artifacts produces by `make release-build` are correct.
-release-verify: release-prereqs
-	# Check the reported version is correct for each release artifact.
-	docker run --rm $(CNI_PLUGIN_IMAGE):$(VERSION)-$(ARCH) calico -v | grep -x $(VERSION) || ( echo "Reported version:" `docker run --rm $(CNI_PLUGIN_IMAGE):$(VERSION)-$(ARCH) calico -v` "\nExpected version: $(VERSION)" && exit 1 )
-	docker run --rm $(CNI_PLUGIN_IMAGE):$(VERSION)-$(ARCH) calico-ipam -v | grep -x $(VERSION) || ( echo "Reported version:" `docker run --rm $(CNI_PLUGIN_IMAGE):$(VERSION)-$(ARCH) calico-ipam -v | grep -x $(VERSION)` "\nExpected version: $(VERSION)" && exit 1 )
-	docker run --rm quay.io/calico/cni:$(VERSION)-$(ARCH) calico -v | grep -x $(VERSION) || ( echo "Reported version:" `docker run --rm quay.io/calico/cni:$(VERSION)-$(ARCH) calico -v | grep -x $(VERSION)` "\nExpected version: $(VERSION)" && exit 1 )
-	docker run --rm quay.io/calico/cni:$(VERSION)-$(ARCH) calico-ipam -v | grep -x $(VERSION) || ( echo "Reported version:" `docker run --rm quay.io/calico/cni:$(VERSION)-$(ARCH) calico-ipam -v | grep -x $(VERSION)` "\nExpected version: $(VERSION)" && exit 1 )
-
-	# TODO: Some sort of quick validation of the produced binaries.
-
-release-publish: release-prereqs
-	$(MAKE) push-images-to-registries push-manifests IMAGETAG=$(VERSION) RELEASE=$(RELEASE) CONFIRM=$(CONFIRM)
-
-# WARNING: Only run this target if this release is the latest stable release. Do NOT
-# run this target for alpha / beta / release candidate builds, or patches to earlier Calico versions.
-## Pushes `latest` release images. WARNING: Only run this for latest stable releases.
-release-publish-latest: release-prereqs
-	# Check latest versions match.
-	if ! docker run $(CNI_PLUGIN_IMAGE):latest-$(ARCH) calico -v | grep '^$(VERSION)$$'; then echo "Reported version:" `docker run $(CNI_PLUGIN_IMAGE):latest-$(ARCH) calico -v` "\nExpected version: $(VERSION)"; false; else echo "\nVersion check passed\n"; fi
-	if ! docker run quay.io/$(CNI_PLUGIN_IMAGE):latest-$(ARCH) calico -v | grep '^$(VERSION)$$'; then echo "Reported version:" `docker run quay.io/$(CNI_PLUGIN_IMAGE):latest-$(ARCH) calico -v` "\nExpected version: $(VERSION)"; false; else echo "\nVersion check passed\n"; fi
-
-	$(MAKE) push-images-to-registries push-manifests RELEASE=true IMAGETAG=latest RELEASE=$(RELEASE) CONFIRM=$(CONFIRM)
-
-###############################################################################
->>>>>>> 00f5b4e4
 # Developer helper scripts (not used by build or test)
 ###############################################################################
 .PHONY: test-watch
