--- conflicted
+++ resolved
@@ -90,18 +90,10 @@
 
 ## Build the Calico installation binary for the network plugin and ipam plugins
 $(BIN)/install binary: $(SRC_FILES)
-<<<<<<< HEAD
-ifeq ($(FIPS), true)
-	$(call build_cgo_boring_binary, $(PACKAGE_NAME)/cmd/install, $(BIN)/install)
-else
-	$(DOCKER_RUN) -e CGO_ENABLED=$(CGO_ENABLED) $(CALICO_BUILD) sh -c '\
-		$(GIT_CONFIG_SSH) go build -buildvcs=false -v -o $(BIN)/install -ldflags "$(LDFLAGS)" $(PACKAGE_NAME)/cmd/install'
-=======
 ifeq ($(FIPS),true)
 	$(call build_cgo_boring_binary, $(PACKAGE_NAME)/cmd/calico, $@)
 else
 	$(call build_binary, $(PACKAGE_NAME)/cmd/calico, $@)
->>>>>>> 72e319f2
 endif
 
 ## Build the Calico network plugin and ipam plugins
@@ -118,18 +110,8 @@
 
 ## Build the Calico network plugin and ipam plugins for Windows
 $(WINDOWS_BIN)/install.exe: $(SRC_FILES)
-<<<<<<< HEAD
-	-mkdir -p $(WINDOWS_BIN)
-	$(DOCKER_RUN) \
-	-e GOOS=windows \
-	-e GOARCH=amd64 \
-	-e CGO_ENABLED=1 \
-		$(CALICO_BUILD) sh -c '$(GIT_CONFIG_SSH) \
-		go build -v -buildvcs=false -o $(WINDOWS_BIN)/install.exe -ldflags "$(LDFLAGS)" $(PACKAGE_NAME)/cmd/install'
-=======
 	mkdir -p $(WINDOWS_BIN)
 	$(call build_windows_binary, $(PACKAGE_NAME)/cmd/calico, $@)
->>>>>>> 72e319f2
 
 $(WINDOWS_BIN)/calico-ipam.exe $(WINDOWS_BIN)/calico.exe: $(WINDOWS_BIN)/install.exe
 	cp "$<" "$@"
@@ -189,14 +171,8 @@
 	$(MAKE) ut-datastore DATASTORE_TYPE=etcdv3
 	$(MAKE) ut-datastore DATASTORE_TYPE=kubernetes
 
-<<<<<<< HEAD
-check-boring-ssl: $(BIN)/install
-	$(DOCKER_RUN) -e CGO_ENABLED=$(CGO_ENABLED) $(CALICO_BUILD) $(CHECK_BORINGSSL)
-	-rm -f $(BIN)/tags.txt
-=======
 $(BIN)/calico-ipam $(BIN)/calico: $(BIN)/install
 	cp "$<" "$@"
->>>>>>> 72e319f2
 
 ut-datastore:
 	# The tests need to run as root
