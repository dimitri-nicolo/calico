// Copyright (c) 2018-2021 Tigera, Inc. All rights reserved.

package linux

import (
	"context"
	"fmt"
	"io"
	"net"
	"os"
	"syscall"
	"time"

	"github.com/containernetworking/cni/pkg/skel"
	cniv1 "github.com/containernetworking/cni/pkg/types/100"
	"github.com/containernetworking/plugins/pkg/ip"
	"github.com/containernetworking/plugins/pkg/ns"
	"github.com/sirupsen/logrus"
	"github.com/vishvananda/netlink"

	"github.com/projectcalico/calico/cni-plugin/pkg/types"
	api "github.com/projectcalico/calico/libcalico-go/lib/apis/v3"
	calicoclient "github.com/projectcalico/calico/libcalico-go/lib/clientv3"
)

func defaultIPv4Gateway() net.IP {
	return net.IPv4(169, 254, 1, 1)
}

type linuxDataplane struct {
	allowIPForwarding bool
	mtu               int
	queues            int
	logger            *logrus.Entry
}

func NewLinuxDataplane(conf types.NetConf, logger *logrus.Entry) *linuxDataplane {
	return &linuxDataplane{
		allowIPForwarding: conf.ContainerSettings.AllowIPForwarding,
		mtu:               conf.MTU,
		queues:            conf.NumQueues,
		logger:            logger,
	}
}

func (d *linuxDataplane) DoNetworking(
	ctx context.Context,
	calicoClient calicoclient.Interface,
	args *skel.CmdArgs,
	result *cniv1.Result,
	desiredVethName string,
	routes []*net.IPNet,
	endpoint *api.WorkloadEndpoint,
	annotations map[string]string,
	ipv4GW net.IP,
) (hostVethName, contVethMAC string, err error) {
	// Not used on Linux
	_ = ctx

	isDefaultNetwork := ipv4GW == nil || ipv4GW.String() == defaultIPv4Gateway().String()
	hostVethName = desiredVethName
	contVethName := args.IfName
	var hasIPv4, hasIPv6 bool

	d.logger.Infof("Setting the host side veth name to %s", hostVethName)

	hostNlHandle, err := netlink.NewHandle()
	if err != nil {
		return "", "", fmt.Errorf("failed to create host netlink handle: %v", err)
	}

	defer hostNlHandle.Close()

	// Clean up if hostVeth exists.
	if oldHostVeth, err := hostNlHandle.LinkByName(hostVethName); err == nil {
		if err = hostNlHandle.LinkDel(oldHostVeth); err != nil {
			return "", "", fmt.Errorf("failed to delete old hostVeth %v: %v", hostVethName, err)
		}
		d.logger.Infof("Cleaning old hostVeth: %v", hostVethName)
	}

	err = ns.WithNetNSPath(args.Netns, func(hostNS ns.NetNS) error {
		// Call NewLinkAttr to bring to the struct the default values
		// instead of zero ones
		la := netlink.NewLinkAttrs()
		la.Name = contVethName
		la.MTU = d.mtu
		la.NumTxQueues = d.queues
		la.NumRxQueues = d.queues
		veth := &netlink.Veth{
			LinkAttrs:     la,
			PeerName:      hostVethName,
			PeerNamespace: netlink.NsFd(int(hostNS.Fd())),
		}

		if err := netlink.LinkAdd(veth); err != nil {
			d.logger.Errorf("Error adding veth %+v: %s", veth, err)
			return err
		}

		hostVeth, err := hostNlHandle.LinkByName(hostVethName)
		if err != nil {
			err = fmt.Errorf("failed to lookup %q: %v", hostVethName, err)
			return err
		}

		if mac, err := net.ParseMAC("EE:EE:EE:EE:EE:EE"); err != nil {
			d.logger.Infof("failed to parse MAC Address: %v. Using kernel generated MAC.", err)
		} else {
			// Set the MAC address on the host side interface so the kernel does not
			// have to generate a persistent address which fails some times.
			if err = hostNlHandle.LinkSetHardwareAddr(hostVeth, mac); err != nil {
				d.logger.Warnf("failed to Set MAC of %q: %v. Using kernel generated MAC.", hostVethName, err)
			}
		}

		// Figure out whether we have IPv4 and/or IPv6 addresses.
		for _, addr := range result.IPs {
			if addr.Address.IP.To4() != nil {
				hasIPv4 = true
				addr.Address.Mask = net.CIDRMask(32, 32)
			} else if addr.Address.IP.To16() != nil {
				hasIPv6 = true
				addr.Address.Mask = net.CIDRMask(128, 128)
			}
		}

		if hasIPv6 {
			// By default, the kernel does duplicate address detection for the IPv6 address. DAD delays use of the
			// IP for up to a second and we don't need it because it's a point-to-point link.
			//
			// This must be done before we set the links UP.
			logrus.Debug("Interface has IPv6 address, disabling DAD.")
			err = disableDAD(contVethName)
			if err != nil {
				return err
			}
		}

		err = hostNS.Do(func(_ ns.NetNS) error {
			err := d.configureSysctls(hostVethName, hasIPv4, hasIPv6)
			if err != nil {
				return fmt.Errorf("error configuring sysctls for interface: %s, error: %w", hostVethName, err)
			}

			return nil
		})

		if err != nil {
			return err
		}

		// Explicitly set the veth to UP state; the veth won't get a link local address unless it's set to UP state.
		if err = hostNlHandle.LinkSetUp(hostVeth); err != nil {
			return fmt.Errorf("failed to set %q up: %w", hostVethName, err)
		}

		contVeth, err := netlink.LinkByName(contVethName)
		if err != nil {
			err = fmt.Errorf("failed to lookup %q: %v", contVethName, err)
			return err
		}

		// Explicitly set the veth to UP state; the veth won't get a link local address unless it's set to UP state.
		if err = netlink.LinkSetUp(contVeth); err != nil {
			return fmt.Errorf("failed to set %q up: %w", contVethName, err)
		}

		// Check if there is an annotation requesting a specific fixed MAC address for the container Veth, otherwise
		// use kernel-assigned MAC.
		if requestedContVethMac, found := annotations["cni.projectcalico.org/hwAddr"]; found {
			tmpContVethMAC, err := net.ParseMAC(requestedContVethMac)
			if err != nil {
				return fmt.Errorf("failed to parse MAC address %v provided via cni.projectcalico.org/hwAddr: %v",
					requestedContVethMac, err)
			}

			err = netlink.LinkSetHardwareAddr(contVeth, tmpContVethMAC)
			if err != nil {
				return fmt.Errorf("failed to set container veth MAC to %v as requested via cni.projectcalico.org/hwAddr: %v",
					requestedContVethMac, err)
			}

			contVethMAC = tmpContVethMAC.String()
			d.logger.Infof("successfully configured container veth MAC to %v as requested via cni.projectcalico.org/hwAddr",
				contVethMAC)
		} else {
			contVethMAC = contVeth.Attrs().HardwareAddr.String()
		}

		d.logger.WithField("MAC", contVethMAC).Debug("Found MAC for container veth")

		// At this point, the virtual ethernet pair has been created, and both ends have the right names.
		// Both ends of the veth are still in the container's network namespace.

		// Do the per-IP version set-up.  Add gateway routes etc.
		if hasIPv4 {
			// Add a connected route to a dummy next hop so that a default route can be set
			if ipv4GW == nil {
				ipv4GW = defaultIPv4Gateway()
			}

			gwNet := &net.IPNet{IP: ipv4GW, Mask: net.CIDRMask(32, 32)}
			err := netlink.RouteAdd(
				&netlink.Route{
					LinkIndex: contVeth.Attrs().Index,
					Scope:     netlink.SCOPE_LINK,
					Dst:       gwNet,
				},
			)
			if err != nil {
				return fmt.Errorf("failed to add route inside the container: %v", err)
			}

			for _, r := range routes {
				if r.IP.To4() == nil {
					d.logger.WithField("route", r).Debug("Skipping non-IPv4 route")
					continue
				}
				d.logger.WithField("route", r).Debug("Adding IPv4 route")
				if err = ip.AddRoute(r, ipv4GW, contVeth); err != nil {
					return fmt.Errorf("failed to add IPv4 route for %v via %v: %v", r, ipv4GW, err)
				}
			}

			// If this is not using the default gateway then source based routing needs to be configured
			if !isDefaultNetwork {
				// Use the last byte if the gateway IP as the table ID
				tableID := int(ipv4GW[len(ipv4GW)-1])
				if err := setupSourceRouting(tableID, ipv4GW, contVeth, result.IPs, "4"); err != nil {
					return err
				}
			}
		}

		if hasIPv6 {
			// Make sure ipv6 is enabled in the container/pod network namespace.
			// Without these sysctls enabled, interfaces will come up but they won't get a link local IPv6 address
			// which is required to add the default IPv6 route.
			if err = writeProcSys("/proc/sys/net/ipv6/conf/all/disable_ipv6", "0"); err != nil {
				return fmt.Errorf("failed to set net.ipv6.conf.all.disable_ipv6=0: %s", err)
			}

			if err = writeProcSys("/proc/sys/net/ipv6/conf/default/disable_ipv6", "0"); err != nil {
				return fmt.Errorf("failed to set net.ipv6.conf.default.disable_ipv6=0: %s", err)
			}

			if err = writeProcSys("/proc/sys/net/ipv6/conf/lo/disable_ipv6", "0"); err != nil {
				return fmt.Errorf("failed to set net.ipv6.conf.lo.disable_ipv6=0: %s", err)
			}

			// Retry several times as the LL can take a several micro/milliseconds to initialize and we may be too fast
			// after these sysctls
			var err error
			var addresses []netlink.Addr
			for i := 0; i < 10; i++ {
				// No need to add a dummy next hop route as the host veth device will already have an IPv6
				// link local address that can be used as a next hop.
				// Just fetch the address of the host end of the veth and use it as the next hop.
				addresses, err = hostNlHandle.AddrList(hostVeth, netlink.FAMILY_V6)
				if err != nil {
					d.logger.Errorf("Error listing IPv6 addresses for the host side of the veth pair: %s", err)
				}

				if len(addresses) < 1 {
					// If the hostVeth doesn't have an IPv6 address then this host probably doesn't
					// support IPv6. Since a IPv6 address has been allocated that can't be used,
					// return an error.
					err = fmt.Errorf("failed to get IPv6 addresses for host side of the veth pair")
				}
				if err == nil {
					break
				}

				d.logger.Infof("No IPv6 set on interface, retrying..")
				time.Sleep(50 * time.Millisecond)
			}

			if err != nil {
				return err
			}

			hostIPv6Addr := addresses[0].IP

			for _, r := range routes {
				if r.IP.To4() != nil {
					d.logger.WithField("route", r).Debug("Skipping non-IPv6 route")
					continue
				}
				d.logger.WithField("route", r).Debug("Adding IPv6 route")
				if err = ip.AddRoute(r, hostIPv6Addr, contVeth); err != nil {
					return fmt.Errorf("failed to add IPv6 route for %v via %v: %v", r, hostIPv6Addr, err)
				}
			}

			// If this is not using the default gateway then source based routing needs to be configured
			if !isDefaultNetwork {
				// Use the last byte if the gateway IP as the table ID
				tableID := int(ipv4GW[len(ipv4GW)-1])
				if err := setupSourceRouting(tableID, hostIPv6Addr, contVeth, result.IPs, "6"); err != nil {
					return err
				}
			}
		}

		// Now add the IPs to the container side of the veth.
		for _, addr := range result.IPs {
			if err = netlink.AddrAdd(contVeth, &netlink.Addr{IPNet: &addr.Address}); err != nil {
				return fmt.Errorf("failed to add IP addr to %q: %v", contVeth, err)
			}
		}

		if err = d.configureContainerSysctls(hasIPv4, hasIPv6); err != nil {
			return fmt.Errorf("error configuring sysctls for the container netns, error: %s", err)
		}

		return nil
	})

	if err != nil {
		d.logger.Errorf("Error creating veth: %s", err)
		return "", "", err
	}

	hostVeth, err := hostNlHandle.LinkByName(hostVethName)
	if err != nil {
		return "", "", fmt.Errorf("failed to lookup %q: %v", hostVethName, err)
	}

	// Add the routes to host veth in the host namespace.
	err = SetupRoutes(hostNlHandle, hostVeth, result)
	if err != nil {
		return "", "", fmt.Errorf("error adding host side routes for interface: %s, error: %s", hostVeth.Attrs().Name, err)
	}

	return hostVethName, contVethMAC, err
}

// setupSourceRouting creates an ip rule and route to send traffic originating from the IP's in addrs out the gateway
// determined by gw over the interface determined by contVeth.
func setupSourceRouting(tableID int, gw net.IP, contVeth netlink.Link, addrs []*cniv1.IPConfig, version string) error {
	// Add the default route to a new table for this gateway
	err := netlink.RouteAdd(&netlink.Route{
		LinkIndex: contVeth.Attrs().Index,
		Table:     tableID,
		Scope:     netlink.SCOPE_UNIVERSE,
		Gw:        gw,
	})
	if err != nil {
		return err
	}

	// Add a source based rule for each address of "version" (4 or 6) to use the newly created table if a route has
	// a source in this list
	for _, addr := range addrs {
		if addr.Address.IP.To4() != nil && version == "4" || addr.Address.IP.To4() == nil && version == "6" {
			rule := netlink.NewRule()
			rule.Table = tableID
			rule.Src = &addr.Address

			if err := netlink.RuleAdd(rule); err != nil {
				return err
			}
		}
	}

	return nil
}

func disableDAD(contVethName string) error {
	logrus.WithField("interface", contVethName).Info("Disabling DAD on interface.")
	dadSysctl := fmt.Sprintf("/proc/sys/net/ipv6/conf/%s/accept_dad", contVethName)
	if err := writeProcSys(dadSysctl, "0"); err != nil {
		return fmt.Errorf("failed to disable DAD for %s: %w", contVethName, err)
	}

	return nil
}

// SetupRoutes sets up the routes for the host side of the veth pair.
<<<<<<< HEAD
func SetupRoutes(hostVeth netlink.Link, result *cniv1.Result) error {
=======
func SetupRoutes(hostNlHandle *netlink.Handle, hostVeth netlink.Link, result *cniv1.Result) error {

>>>>>>> 71d6f838
	// Go through all the IPs and add routes for each IP in the result.
	for _, ipAddr := range result.IPs {
		route := netlink.Route{
			LinkIndex: hostVeth.Attrs().Index,
			Scope:     netlink.SCOPE_LINK,
			Dst:       &ipAddr.Address,
		}
<<<<<<< HEAD
		err := netlink.RouteAdd(&route)
=======
		err := hostNlHandle.RouteAdd(&route)

>>>>>>> 71d6f838
		if err != nil {
			switch err {

			// Route already exists, but not necessarily pointing to the same interface.
			case syscall.EEXIST:
				// List all the routes for the interface.
				routes, err := hostNlHandle.RouteList(hostVeth, netlink.FAMILY_ALL)
				if err != nil {
					return fmt.Errorf("error listing routes")
				}

				// Go through all the routes pointing to the interface, and see if any of them is
				// exactly what we are intending to program.
				// If the route we want is already there then most likely it's programmed by Felix, so we ignore it,
				// and we return an error if none of the routes match the route we're trying to program.
				logrus.WithFields(logrus.Fields{"route": route, "scope": route.Scope}).Debug("Constructed route")
				for _, r := range routes {
					logrus.WithFields(logrus.Fields{"interface": hostVeth.Attrs().Name, "route": r, "scope": r.Scope}).Debug("Routes for the interface")
					if r.LinkIndex == route.LinkIndex && r.Dst.IP.Equal(route.Dst.IP) && r.Scope == route.Scope {
						// Route was already present on the host.
						logrus.WithFields(logrus.Fields{"interface": hostVeth.Attrs().Name}).Infof("CNI skipping add route. Route already exists")
						return nil
					}
				}

				// Search all routes and report the conflict, search the name of the iface
				routes, err = hostNlHandle.RouteList(nil, netlink.FAMILY_ALL)
				if err != nil {
					return fmt.Errorf("error listing routes")
				}

				var conflict string

				for _, r := range routes {
					if r.Dst != nil && r.Dst.IP.Equal(route.Dst.IP) {
						linkName := "unknown"
						if link, err := hostNlHandle.LinkByIndex(r.LinkIndex); err == nil {
							linkName = link.Attrs().Name
						}

						conflict = fmt.Sprintf("route (Ifindex: %d, Dst: %s, Scope: %v, Iface: %s)",
							r.LinkIndex, r.Dst.String(), r.Scope, linkName)
						break
					}
				}

				return fmt.Errorf("route (Ifindex: %d, Dst: %s, Scope: %v) already exists for an interface other than '%s': %s",
					route.LinkIndex, route.Dst.String(), route.Scope, hostVeth.Attrs().Name, conflict)
			default:
				return fmt.Errorf("failed to add route (Ifindex: %d, Dst: %s, Scope: %v, Iface: %s): %v",
					route.LinkIndex, route.Dst.String(), route.Scope, hostVeth.Attrs().Name, err)
			}
		}

		logrus.WithFields(logrus.Fields{"interface": hostVeth, "IP": ipAddr.Address}).Debugf("CNI adding route")
	}
	return nil
}

// configureSysctls configures necessary sysctls required for the host side of the veth pair for IPv4 and/or IPv6.
func (d *linuxDataplane) configureSysctls(hostVethName string, hasIPv4, hasIPv6 bool) error {
	var err error

	if hasIPv4 {
		// Enable routing to localhost.  This is required to allow for NAT to the local
		// host.
		err := writeProcSys(fmt.Sprintf("/proc/sys/net/ipv4/conf/%s/route_localnet", hostVethName), "1")
		if err != nil {
			return fmt.Errorf("failed to set net.ipv4.conf.%s.route_localnet=1: %s", hostVethName, err)
		}

		// Normally, the kernel has a delay before responding to proxy ARP but we know
		// that's not needed in a Calico network so we disable it.
		if err = writeProcSys(fmt.Sprintf("/proc/sys/net/ipv4/neigh/%s/proxy_delay", hostVethName), "0"); err != nil {
			d.logger.Warnf("failed to set net.ipv4.neigh.%s.proxy_delay=0: %s", hostVethName, err)
		}

		// Enable proxy ARP, this makes the host respond to all ARP requests with its own
		// MAC. We install explicit routes into the containers network
		// namespace and we use a link-local address for the gateway.  Turing on proxy ARP
		// means that we don't need to assign the link local address explicitly to each
		// host side of the veth, which is one fewer thing to maintain and one fewer
		// thing we may clash over.
		if err = writeProcSys(fmt.Sprintf("/proc/sys/net/ipv4/conf/%s/proxy_arp", hostVethName), "1"); err != nil {
			return fmt.Errorf("failed to set net.ipv4.conf.%s.proxy_arp=1: %s", hostVethName, err)
		}

		// Enable IP forwarding of packets coming _from_ this interface.  For packets to
		// be forwarded in both directions we need this flag to be set on the fabric-facing
		// interface too (or for the global default to be set).
		if err = writeProcSys(fmt.Sprintf("/proc/sys/net/ipv4/conf/%s/forwarding", hostVethName), "1"); err != nil {
			return fmt.Errorf("failed to set net.ipv4.conf.%s.forwarding=1: %s", hostVethName, err)
		}
	}

	if hasIPv6 {
		// By default, the kernel does duplicate address detection for the IPv6 address. DAD delays use of the
		// IP for up to a second and we don't need it because it's a point-to-point link.
		if err := writeProcSys(fmt.Sprintf("/proc/sys/net/ipv6/conf/%s/accept_dad", hostVethName), "0"); err != nil {
			return fmt.Errorf("failed to set net.ipv6.conf.%s.accept_dad=0: %s", hostVethName, err)
		}

		// Make sure ipv6 is enabled on the hostVeth interface in the host network namespace.
		// Interfaces won't get a link local address without this sysctl set to 0.
		if err = writeProcSys(fmt.Sprintf("/proc/sys/net/ipv6/conf/%s/disable_ipv6", hostVethName), "0"); err != nil {
			return fmt.Errorf("failed to set net.ipv6.conf.%s.disable_ipv6=0: %s", hostVethName, err)
		}

		// Enable proxy NDP, similarly to proxy ARP, described above in IPv4 section.
		if err = writeProcSys(fmt.Sprintf("/proc/sys/net/ipv6/conf/%s/proxy_ndp", hostVethName), "1"); err != nil {
			return fmt.Errorf("failed to set net.ipv6.conf.%s.proxy_ndp=1: %s", hostVethName, err)
		}

		// Enable IP forwarding of packets coming _from_ this interface.  For packets to
		// be forwarded in both directions we need this flag to be set on the fabric-facing
		// interface too (or for the global default to be set).
		if err = writeProcSys(fmt.Sprintf("/proc/sys/net/ipv6/conf/%s/forwarding", hostVethName), "1"); err != nil {
			return fmt.Errorf("failed to set net.ipv6.conf.%s.forwarding=1: %s", hostVethName, err)
		}
	}

	if err = writeProcSys(fmt.Sprintf("/proc/sys/net/ipv6/conf/%s/accept_ra", hostVethName), "0"); err != nil {
		d.logger.Warnf("failed to set net.ipv6.conf.%s.accept_ra=0: %s", hostVethName, err)
	}

	return nil
}

// configureContainerSysctls configures necessary sysctls required inside the container netns.
func (d *linuxDataplane) configureContainerSysctls(hasIPv4, hasIPv6 bool) error {
	// If an IPv4 address is assigned, then configure IPv4 sysctls.
	if hasIPv4 {
		if d.allowIPForwarding {
			d.logger.Info("Enabling IPv4 forwarding")
			if err := writeProcSys("/proc/sys/net/ipv4/ip_forward", "1"); err != nil {
				return err
			}
		} else {
			d.logger.Info("Disabling IPv4 forwarding")
			if err := writeProcSys("/proc/sys/net/ipv4/ip_forward", "0"); err != nil {
				return err
			}
		}
	}

	// If an IPv6 address is assigned, then configure IPv6 sysctls.
	if hasIPv6 {
		if d.allowIPForwarding {
			d.logger.Info("Enabling IPv6 forwarding")
			if err := writeProcSys("/proc/sys/net/ipv6/conf/all/forwarding", "1"); err != nil {
				return err
			}
		} else {
			d.logger.Info("Disabling IPv6 forwarding")
			if err := writeProcSys("/proc/sys/net/ipv6/conf/all/forwarding", "0"); err != nil {
				return err
			}
		}
	}
	return nil
}

// writeProcSys takes the sysctl path and a string value to set i.e. "0" or "1" and sets the sysctl.
func writeProcSys(path, value string) error {
	f, err := os.OpenFile(path, os.O_WRONLY, 0)
	if err != nil {
		return err
	}
	n, err := f.Write([]byte(value))
	if err == nil && n < len(value) {
		err = io.ErrShortWrite
	}
	if err1 := f.Close(); err == nil {
		err = err1
	}
	return err
}

func (d *linuxDataplane) CleanUpNamespace(args *skel.CmdArgs) error {
	// Only try to delete the device if a namespace was passed in.
	logCtx := d.logger.WithFields(logrus.Fields{
		"netns": args.Netns,
		"iface": args.IfName,
	})
	if args.Netns == "" {
		logCtx.Info("CleanUpNamespace called with no netns name, ignoring.")
		return nil
	}

	logCtx.Info("Deleting workload's device in netns.")

	// We've seen veth deletion hang on some very old kernels so we do it from a background goroutine.
	startTime := time.Now()
	done := make(chan struct{})

	var nsErr, linkErr error

	go func() {
		defer close(done)
		nsErr = ns.WithNetNSPath(args.Netns, func(_ ns.NetNS) error {
			logCtx.Info("Entered netns, deleting veth.")
			ifName := args.IfName
			var iface netlink.Link
			iface, linkErr = netlink.LinkByName(ifName)
			if linkErr == nil {
				linkErr = netlink.LinkDel(iface)
			}

			// Always return nil so that we can tell the difference between an error from WithNetNSPath itself
			// and an error deleting the link.
			return nil
		})
	}()

	select {
	case <-done:
		if nsErr != nil {
			if _, ok := nsErr.(ns.NSPathNotExistErr); ok {
				logCtx.Info("Workload's netns already gone.  Nothing to do.")
				return nil
			}
			logCtx.WithError(nsErr).Error("Failed to enter workloads netns.")
			return fmt.Errorf("failed to enter netns: %w", nsErr)
		}

		if linkErr != nil {
			if _, ok := linkErr.(netlink.LinkNotFoundError); ok {
				logCtx.Info("Workload's veth was already gone.  Nothing to do.")
				return nil
			}
			logCtx.WithError(linkErr).Error("Failed to clean up workload's veth.")
			return fmt.Errorf("failed to clean up workload's veth inside netns: %w", linkErr)
		}

		logCtx.WithField("after", time.Since(startTime)).Infof("Deleted device in netns.")
	case <-time.After(20 * time.Second):
		return fmt.Errorf("timed out deleting device in netns %s", args.Netns)
	}

	return nil
}<|MERGE_RESOLUTION|>--- conflicted
+++ resolved
@@ -378,12 +378,8 @@
 }
 
 // SetupRoutes sets up the routes for the host side of the veth pair.
-<<<<<<< HEAD
-func SetupRoutes(hostVeth netlink.Link, result *cniv1.Result) error {
-=======
 func SetupRoutes(hostNlHandle *netlink.Handle, hostVeth netlink.Link, result *cniv1.Result) error {
 
->>>>>>> 71d6f838
 	// Go through all the IPs and add routes for each IP in the result.
 	for _, ipAddr := range result.IPs {
 		route := netlink.Route{
@@ -391,12 +387,8 @@
 			Scope:     netlink.SCOPE_LINK,
 			Dst:       &ipAddr.Address,
 		}
-<<<<<<< HEAD
-		err := netlink.RouteAdd(&route)
-=======
 		err := hostNlHandle.RouteAdd(&route)
 
->>>>>>> 71d6f838
 		if err != nil {
 			switch err {
 
