// Copyright (c) 2015-2021 Tigera, Inc. All rights reserved.
//
// Licensed under the Apache License, Version 2.0 (the "License");
// you may not use this file except in compliance with the License.
// You may obtain a copy of the License at
//
//     http://www.apache.org/licenses/LICENSE-2.0
//
// Unless required by applicable law or agreed to in writing, software
// distributed under the License is distributed on an "AS IS" BASIS,
// WITHOUT WARRANTIES OR CONDITIONS OF ANY KIND, either express or implied.
// See the License for the specific language governing permissions and
// limitations under the License.

package k8s

import (
	"context"
	"encoding/json"
	"errors"
	"fmt"
	"net"
	"os"
	"strings"
	"time"

	"github.com/containernetworking/cni/pkg/skel"
	cnitypes "github.com/containernetworking/cni/pkg/types"
	"github.com/containernetworking/cni/pkg/types/current"
	"github.com/containernetworking/plugins/pkg/ipam"
<<<<<<< HEAD
=======

	libipam "github.com/projectcalico/calico/libcalico-go/lib/ipam"

>>>>>>> 778d0c57
	"github.com/sirupsen/logrus"
	corev1 "k8s.io/api/core/v1"
	metav1 "k8s.io/apimachinery/pkg/apis/meta/v1"
	"k8s.io/client-go/kubernetes"
	"k8s.io/client-go/tools/clientcmd"

	libapi "github.com/projectcalico/calico/libcalico-go/lib/apis/v3"
	k8sconversion "github.com/projectcalico/calico/libcalico-go/lib/backend/k8s/conversion"
	k8sresources "github.com/projectcalico/calico/libcalico-go/lib/backend/k8s/resources"
	calicoclient "github.com/projectcalico/calico/libcalico-go/lib/clientv3"
	cerrors "github.com/projectcalico/calico/libcalico-go/lib/errors"
	cnet "github.com/projectcalico/calico/libcalico-go/lib/net"
	"github.com/projectcalico/calico/libcalico-go/lib/options"

	"github.com/projectcalico/calico/cni-plugin/internal/pkg/utils"
	"github.com/projectcalico/calico/cni-plugin/internal/pkg/utils/cri"
	"github.com/projectcalico/calico/cni-plugin/pkg/dataplane"
	"github.com/projectcalico/calico/cni-plugin/pkg/types"
)

func podToInterface(pod *corev1.Pod, ifaceName string) (*k8sconversion.PodInterface, error) {
	wepConverter := k8sconversion.NewWorkloadEndpointConverter()
	podInterfaces, err := wepConverter.InterfacesForPod(pod)
	if err != nil {
		return nil, err
	}

	var podInterface *k8sconversion.PodInterface
	for _, pIface := range podInterfaces {
		if pIface.InsidePodIfaceName == ifaceName {
			podInterface = pIface
			break
		}
	}

	// podInterface will be nil if there's no PodInterface with and InsidePodIfaceName equal to ifaceName, so just use
	// the default PodInterface (first entry is always the default one)
	if podInterface == nil {
		podInterface = podInterfaces[0]
	}

	return podInterface, nil
}

// CmdAddK8s performs the "ADD" operation on a kubernetes pod
// Having kubernetes code in its own file avoids polluting the mainline code. It's expected that the kubernetes case will
// more special casing than the mainline code.
func CmdAddK8s(ctx context.Context, args *skel.CmdArgs, conf types.NetConf, epIDs utils.WEPIdentifiers, calicoClient calicoclient.Interface, endpoint *libapi.WorkloadEndpoint) (*current.Result, error) {
	var err error
	var result *current.Result

	utils.ConfigureLogging(conf)

	logger := logrus.WithFields(logrus.Fields{
		"WorkloadEndpoint": epIDs.WEPName,
		"ContainerID":      epIDs.ContainerID,
		"Pod":              epIDs.Pod,
		"Namespace":        epIDs.Namespace,
	})

	d, err := dataplane.GetDataplane(conf, logger)
	if err != nil {
		return nil, err
	}

	logger.Info("Extracted identifiers for CmdAddK8s")

	result, err = utils.CheckForSpuriousDockerAdd(args, conf, epIDs, endpoint, logger)
	if result != nil || err != nil {
		return result, err
	}

	// Allocate the IP and update/create the endpoint. Do this even if the endpoint already exists and has an IP
	// allocation. The kubelet will send a DEL call for any old containers and we'll clean up the old IPs then.
	client, err := NewK8sClient(conf, logger)
	if err != nil {
		return nil, err
	}
	logger.WithField("client", client).Debug("Created Kubernetes client")

	var podInterface *k8sconversion.PodInterface
	var pod *corev1.Pod

	// Only attempt to fetch the calculate the podInterface from the pod if the policy type is k8s. This allows users to
	// run the plugin under Kubernetes without needing it to access the Kubernetes API.
	if conf.Policy.PolicyType == "k8s" {
		pod, err = client.CoreV1().Pods(epIDs.Namespace).Get(context.Background(), epIDs.Pod, metav1.GetOptions{})
		if err != nil {
			return nil, err
		}

		podInterface, err = podToInterface(pod, args.IfName)
		if err != nil {
			return nil, err
		}
	} else {
		podInterface = &k8sconversion.PodInterface{
			IsDefault:          true,
			InsidePodIfaceName: args.IfName,
			HostSideIfaceName:  k8sconversion.NewConverter().VethNameForWorkload(epIDs.Namespace, epIDs.Pod),
		}
	}

	var routes []*net.IPNet
	if conf.IPAM.Type == "host-local" {
		// We're using the host-local IPAM plugin.  We implement some special-case support for that
		// plugin.  Namely:
		//
		// - We support a special value for its subnet config field, "usePodCIDR".  If that is specified,
		//   we swap the string "usePodCIDR" for the actual PodCIDR (looked up via the k8s API) before we pass the
		//   configuration to the plugin.
		// - We have partial support for its "routes" setting, which allows the routes that we install into
		//   the pod to be varied from our default (which is to insert /0 routes via the host).  If any routes
		//   are specified in the routes section then only the specified routes are programmed.  Since Calico
		//   uses a point-to-point link, the gateway parameter of the route is ignored and the host side IP
		//   of the veth is used instead.
		//
		// We unpack the JSON data as an untyped map rather than using a typed struct because we want to
		// round-trip any fields that we don't know about.
		var stdinData map[string]interface{}
		if err := json.Unmarshal(args.StdinData, &stdinData); err != nil {
			return nil, err
		}

		// Defer to ReplaceHostLocalIPAMPodCIDRs to swap the "usePodCidr" value out.
		var cachedPodCidrs []string
		var cachedIpv4Cidr, cachedIpv6Cidr string
		getRealPodCIDRs := func() (string, string, error) {
			if len(cachedPodCidrs) == 0 {
				var err error
				var emptyResult string
				cachedPodCidrs, err = getPodCidrs(client, conf, epIDs.Node)
				if err != nil {
					return emptyResult, emptyResult, err
				}
				cachedIpv4Cidr, cachedIpv6Cidr, err = getIPsByFamily(cachedPodCidrs)
				if err != nil {
					return emptyResult, emptyResult, err
				}
			}
			return cachedIpv4Cidr, cachedIpv6Cidr, nil
		}
		err = utils.ReplaceHostLocalIPAMPodCIDRs(logger, stdinData, getRealPodCIDRs)
		if err != nil {
			return nil, err
		}

		// Write any changes we made back to the input data so that it'll be passed on to the IPAM plugin.
		args.StdinData, err = json.Marshal(stdinData)
		if err != nil {
			return nil, err
		}
		logger.Debug("Updated stdin data")

		// Extract any custom routes from the IPAM configuration.
		ipamData := stdinData["ipam"].(map[string]interface{})
		untypedRoutes := ipamData["routes"]
		hlRoutes, ok := untypedRoutes.([]interface{})
		if untypedRoutes != nil && !ok {
			return nil, fmt.Errorf(
				"failed to parse host-local IPAM routes section; expecting list, not: %v", stdinData["ipam"])
		}
		for _, route := range hlRoutes {
			route := route.(map[string]interface{})
			untypedDst, ok := route["dst"]
			if !ok {
				logger.Debug("Ignoring host-ipam route with no dst")
				continue
			}
			dst, ok := untypedDst.(string)
			if !ok {
				return nil, fmt.Errorf(
					"invalid IPAM routes section; expecting 'dst' to be a string, not: %v", untypedDst)
			}
			_, cidr, err := net.ParseCIDR(dst)
			if err != nil {
				logger.WithError(err).WithField("routeDest", dst).Error(
					"Failed to parse destination of host-local IPAM route in CNI configuration.")
				return nil, err
			}
			routes = append(routes, cidr)
		}
	}

	// Determine which routes to program within the container. If no routes were provided in the CNI config,
	// then use the Calico default routes. If routes were provided then program those instead.
	if len(routes) == 0 && podInterface.IsDefault {
		logger.Debug("No routes specified in CNI configuration, using defaults.")
		routes = utils.DefaultRoutes
	} else {
		if conf.IncludeDefaultRoutes {
			// We're configured to also include our own default route, so do that here.
			logger.Debug("Including Calico default routes in addition to routes from CNI config")
			routes = append(utils.DefaultRoutes, routes...)
		}
		logger.WithField("routes", routes).Info("Using custom routes from CNI configuration.")
	}

	labels := make(map[string]string)
	annot := make(map[string]string)

	var ports []libapi.WorkloadEndpointPort
	var profiles []string
	var generateName string
	var serviceAccount string
	var awsIPRequired bool

	// Only attempt to fetch the labels and annotations from Kubernetes
	// if the policy type has been set to "k8s". This allows users to
	// run the plugin under Kubernetes without needing it to access the
	// Kubernetes API
	if conf.Policy.PolicyType == "k8s" {
		annotNS, err := getK8sNSInfo(client, epIDs.Namespace)
		if err != nil {
			return nil, err
		}
		logger.WithField("NS Annotations", annotNS).Debug("Fetched K8s namespace annotations")

		labels, annot, ports, profiles, generateName, serviceAccount, awsIPRequired, err = getK8sPodInfo(pod, args.IfName)
		if err != nil {
			return nil, err
		}
		logger.WithField("labels", labels).Debug("Fetched K8s labels")
		logger.WithField("annotations", annot).Debug("Fetched K8s annotations")
		logger.WithField("ports", ports).Debug("Fetched K8s ports")
		logger.WithField("profiles", profiles).Debug("Generated profiles")

		// If this is for the default pod interface check for calico IPAM specific annotations and set them if needed.
		if podInterface.IsDefault && conf.IPAM.Type == "calico-ipam" {
			var v4pools, v6pools string

			// Sets  the Namespace annotation for IP pools as default
			v4pools = annotNS["cni.projectcalico.org/ipv4pools"]
			v6pools = annotNS["cni.projectcalico.org/ipv6pools"]

			// Gets the POD annotation for IP Pools and overwrites Namespace annotation if it exists
			v4poolpod := annot["cni.projectcalico.org/ipv4pools"]
			if len(v4poolpod) != 0 {
				v4pools = v4poolpod
			}
			v6poolpod := annot["cni.projectcalico.org/ipv6pools"]
			if len(v6poolpod) != 0 {
				v6pools = v6poolpod
			}

			if len(v4pools) != 0 || len(v6pools) != 0 || awsIPRequired {
				// We have some custom data we need to pass to the IPAM plugin. Parse and update our input JSON data.
				// We parse into a raw map so that we can pass through unknown fields.
				var stdinData map[string]interface{}
				if err := json.Unmarshal(args.StdinData, &stdinData); err != nil {
					return nil, err
				}
				var v4PoolSlice, v6PoolSlice []string

				if len(v4pools) > 0 {
					if err := json.Unmarshal([]byte(v4pools), &v4PoolSlice); err != nil {
						logger.WithField("IPv4Pool", v4pools).Error("Error parsing IPv4 IPPools")
						return nil, err
					}

					if _, ok := stdinData["ipam"].(map[string]interface{}); !ok {
						return nil, errors.New("data on stdin was of unexpected type")
					}
					stdinData["ipam"].(map[string]interface{})["ipv4_pools"] = v4PoolSlice
					logger.WithField("ipv4_pools", v4pools).Debug("Setting IPv4 Pools")
				}
				if len(v6pools) > 0 {
					if err := json.Unmarshal([]byte(v6pools), &v6PoolSlice); err != nil {
						logger.WithField("IPv6Pool", v6pools).Error("Error parsing IPv6 IPPools")
						return nil, err
					}

					if _, ok := stdinData["ipam"].(map[string]interface{}); !ok {
						return nil, errors.New("data on stdin was of unexpected type")
					}
					stdinData["ipam"].(map[string]interface{})["ipv6_pools"] = v6PoolSlice
					logger.WithField("ipv6_pools", v6pools).Debug("Setting IPv6 Pools")
				}
				if awsIPRequired {
					// Pod requires an AWS-backed pool, load the valid pools from file and add to the IPAM config.
					awsSubnetIDs, err := utils.DetermineAWSSubnets(conf.AWSSubnetsFile)
					if err != nil {
						return nil, err
					}
					stdinData["ipam"].(map[string]interface{})["aws_subnet_ids"] = awsSubnetIDs
					logger.WithField("awsSubnetIDs", awsSubnetIDs).Debug(
						"Setting aws_subnet_ids field to tell IPAM to use an AWS pool.")
				}

				newData, err := json.Marshal(stdinData)
				if err != nil {
					logger.WithField("stdinData", stdinData).Error("Error Marshaling data")
					return nil, err
				}
				args.StdinData = newData
				logger.Debug("Updated stdin data")
			}
		}
	}

	// Only respect the ipAddrsNoIpam and ipAddrs annotations if this is the default pod interface
	if podInterface.IsDefault {
		ipAddrsNoIpam := annot["cni.projectcalico.org/ipAddrsNoIpam"]
		ipAddrs := annot["cni.projectcalico.org/ipAddrs"]

		// Switch based on which annotations are passed or not passed.
		switch {
		case ipAddrs == "" && ipAddrsNoIpam == "":
			// Call the IPAM plugin.
			result, err = utils.AddIPAM(conf, args, logger)
			if err != nil {
				return nil, err
			}

		case ipAddrs != "" && ipAddrsNoIpam != "":
			// Can't have both ipAddrs and ipAddrsNoIpam annotations at the same time.
			e := fmt.Errorf("can't have both annotations: 'ipAddrs' and 'ipAddrsNoIpam' in use at the same time")
			logger.Error(e)
			return nil, e

		case ipAddrsNoIpam != "":
			// Validate that we're allowed to use this feature.
			if conf.IPAM.Type != "calico-ipam" {
				e := fmt.Errorf("ipAddrsNoIpam is not compatible with configured IPAM: %s", conf.IPAM.Type)
				logger.Error(e)
				return nil, e
			}
			if !conf.FeatureControl.IPAddrsNoIpam {
				e := fmt.Errorf("requested feature is not enabled: ip_addrs_no_ipam")
				logger.Error(e)
				return nil, e
			}

			// ipAddrsNoIpam annotation is set so bypass IPAM, and set the IPs manually.
			overriddenResult, err := overrideIPAMResult(ipAddrsNoIpam, logger)
			if err != nil {
				return nil, err
			}
			logger.Debugf("Bypassing IPAM to set the result to: %+v", overriddenResult)

			// Convert overridden IPAM result into current Result.
			// This method fill in all the empty fields necessory for CNI output according to spec.
			result, err = current.NewResultFromResult(overriddenResult)
			if err != nil {
				return nil, err
			}

			if len(result.IPs) == 0 {
				return nil, errors.New("failed to build result")
			}

		case ipAddrs != "":
			// Validate that we're allowed to use this feature.
			if conf.IPAM.Type != "calico-ipam" {
				e := fmt.Errorf("ipAddrs is not compatible with configured IPAM: %s", conf.IPAM.Type)
				logger.Error(e)
				return nil, e
			}

			// If the endpoint already exists, we need to attempt to release the previous IP addresses here
			// since the ADD call will fail when it tries to reallocate the same IPs. releaseIPAddrs assumes
			// that Calico IPAM is in use, which is OK here since only Calico IPAM supports the ipAddrs
			// annotation.
			if endpoint != nil {
				logger.Info("Endpoint already exists and ipAddrs is set. Release any old IPs")
				if err := releaseIPAddrs(endpoint.Spec.IPNetworks, calicoClient, logger); err != nil {
					return nil, fmt.Errorf("failed to release ipAddrs: %s", err)
				}
			}

			// When ipAddrs annotation is set, we call out to the configured IPAM plugin
			// requesting the specific IP addresses included in the annotation.
			result, err = ipAddrsResult(ipAddrs, conf, args, logger)
			if err != nil {
				return nil, err
			}
			logger.Debugf("IPAM result set to: %+v", result)
		}
	} else {
		// Non-default interface: call the IPAM plugin
		result, err = utils.AddIPAM(conf, args, logger)
		if err != nil {
			return nil, err
		}
	}

	// Configure the endpoint (creating if required).
	if endpoint == nil {
		logger.Debug("Initializing new WorkloadEndpoint resource")
		endpoint = libapi.NewWorkloadEndpoint()
	}
	endpoint.Name = epIDs.WEPName
	endpoint.Namespace = epIDs.Namespace
	endpoint.Labels = labels
	endpoint.GenerateName = generateName
	endpoint.Spec.Endpoint = epIDs.Endpoint
	endpoint.Spec.Node = epIDs.Node
	endpoint.Spec.Orchestrator = epIDs.Orchestrator
	endpoint.Spec.Pod = epIDs.Pod
	endpoint.Spec.Ports = ports
	endpoint.Spec.IPNetworks = []string{}
	endpoint.Spec.ServiceAccountName = serviceAccount

	// Set the profileID according to whether Kubernetes policy is required.
	// If it's not, then just use the network name (which is the normal behavior)
	// otherwise use one based on the Kubernetes pod's profile(s).
	if conf.Policy.PolicyType == "k8s" {
		endpoint.Spec.Profiles = profiles
	} else {
		endpoint.Spec.Profiles = []string{conf.Name}
	}

	// Populate the endpoint with the output from the IPAM plugin.
	if err = utils.PopulateEndpointNets(endpoint, result); err != nil {
		// Cleanup IP allocation and return the error.
		utils.ReleaseIPAllocation(logger, conf, args)
		return nil, err
	}
	logger.WithField("endpoint", endpoint).Info("Populated endpoint")
	logger.Infof("Calico CNI using IPs: %s", endpoint.Spec.IPNetworks)

	// releaseIPAM cleans up any IPAM allocations on failure.
	releaseIPAM := func() {
		logger.WithField("endpointIPs", endpoint.Spec.IPNetworks).Info("Releasing IPAM allocation(s) after failure")
		utils.ReleaseIPAllocation(logger, conf, args)
	}

	// Whether the endpoint existed or not, the veth needs (re)creating.
	_, contVethMac, err := d.DoNetworking(
		ctx, calicoClient, args, result, podInterface.HostSideIfaceName, routes, endpoint, annot, podInterface.InsidePodGW)
	if err != nil {
		logger.WithError(err).Error("Error setting up networking")
		releaseIPAM()
		return nil, err
	}

	mac, err := net.ParseMAC(contVethMac)
	if err != nil {
		logger.WithError(err).WithField("mac", mac).Error("Error parsing container MAC")
		releaseIPAM()
		return nil, err
	}
	endpoint.Spec.MAC = mac.String()
	endpoint.Spec.InterfaceName = podInterface.HostSideIfaceName
	endpoint.Spec.ContainerID = epIDs.ContainerID
	logger.WithField("endpoint", endpoint).Info("Added Mac, interface name, and active container ID to endpoint")

	if conf.Mode == "vxlan" {
		_, subNet, _ := net.ParseCIDR(result.IPs[0].Address.String())
		var err error
		for attempts := 3; attempts > 0; attempts-- {
			err = utils.EnsureVXLANTunnelAddr(ctx, calicoClient, epIDs.Node, subNet, conf.Name)
			if err != nil {
				logger.WithError(err).Warn("Failed to set node's VXLAN tunnel IP, node may not receive traffic.  May retry...")
				time.Sleep(1 * time.Second)
				continue
			}
			break
		}
		if err != nil {
			logger.WithError(err).Error("Failed to set node's VXLAN tunnel IP after retries, node may not receive traffic.")
		}
	}

	// floatingIPs are allowed for the default interface only
	if podInterface.IsDefault {
		// List of DNAT ipaddrs to map to this workload endpoint
		floatingIPs := annot["cni.projectcalico.org/floatingIPs"]

		if floatingIPs != "" {
			// If floating IPs are defined, but the feature is not enabled, return an error.
			if !conf.FeatureControl.FloatingIPs {
				releaseIPAM()
				return nil, fmt.Errorf("requested feature is not enabled: floating_ips")
			}
			ips, err := parseIPAddrs(floatingIPs, logger)
			if err != nil {
				releaseIPAM()
				return nil, err
			}

			// Get IPv4 and IPv6 targets for NAT
			var podnetV4, podnetV6 net.IPNet
			for _, ipNet := range result.IPs {
				if ipNet.Address.IP.To4() != nil {
					podnetV4 = ipNet.Address
					netmask, _ := podnetV4.Mask.Size()
					if netmask != 32 {
						return nil, fmt.Errorf("PodIP %v is not a valid IPv4: Mask size is %d, not 32", ipNet, netmask)
					}
				} else {
					podnetV6 = ipNet.Address
					netmask, _ := podnetV6.Mask.Size()
					if netmask != 128 {
						return nil, fmt.Errorf("PodIP %v is not a valid IPv6: Mask size is %d, not 128", ipNet, netmask)
					}
				}
			}

			for _, ip := range ips {
				if strings.Contains(ip, ":") {
					endpoint.Spec.IPNATs = append(endpoint.Spec.IPNATs, libapi.IPNAT{
						InternalIP: podnetV6.IP.String(),
						ExternalIP: ip,
					})
				} else {
					endpoint.Spec.IPNATs = append(endpoint.Spec.IPNATs, libapi.IPNAT{
						InternalIP: podnetV4.IP.String(),
						ExternalIP: ip,
					})
				}
			}
		}
	}

	// Write the endpoint object (either the newly created one, or the updated one)
	// Pass special-case flag through to KDD to let it know what kind of patch to apply to the underlying
	// Pod resource. Felix also modifies the pod through a patch and setting this avoids patching the
	// same fields as Felix so that we can't clobber Felix's updates.
	ctxPatchCNI := k8sresources.ContextWithPatchMode(ctx, k8sresources.PatchModeCNI)
	if _, err := utils.CreateOrUpdate(ctxPatchCNI, calicoClient, endpoint, podInterface.IsDefault); err != nil {
		logger.WithError(err).Error("Error creating/updating endpoint in datastore.")
		releaseIPAM()
		return nil, err
	}
	logger.Info("Wrote updated endpoint to datastore")

	// Add the interface created above to the CNI result.
<<<<<<< HEAD
	result.Interfaces = append(result.Interfaces,
		&current.Interface{
			Name: endpoint.Spec.InterfaceName,
		},
		&current.Interface{
			Name:    args.IfName,
			Sandbox: args.Netns,
			Mac:     contVethMac,
		},
=======
	result.Interfaces = append(result.Interfaces, &current.Interface{
		Name: endpoint.Spec.InterfaceName,
	},
>>>>>>> 778d0c57
	)

	return result, nil
}

// CmdDelK8s performs CNI DEL processing when running under Kubernetes. In Kubernetes, we identify workload endpoints based on their
// pod name and namespace rather than container ID, so we may receive multiple DEL calls for the same pod, but with different container IDs.
// As such, we must only delete the workload endpoint when the provided CNI_CONATAINERID matches the value on the WorkloadEndpoint. If they do not match,
// it means the DEL is for an old sandbox and the pod is still running. We should still clean up IPAM allocations, since they are identified by the
// container ID rather than the pod name and namespace. If they do match, then we can delete the workload endpoint.
func CmdDelK8s(ctx context.Context, c calicoclient.Interface, epIDs utils.WEPIdentifiers, args *skel.CmdArgs, conf types.NetConf, logger *logrus.Entry) error {
	d, err := dataplane.GetDataplane(conf, logger)
	if err != nil {
		return err
	}

	// We only use pod timestamps for dockershim.
	if cri.IsDockershimV1(args.Netns) {
		// Register timestamp before deleting wep. This is important.
		// Because with ADD command running in parallel checking wep before checking timestamp,
		// DEL command should run the process in reverse order to avoid race condition.
		err = utils.RegisterDeletedWep(args.ContainerID)
		if err != nil {
			logger.WithError(err).Warn("Failed to register pod deletion timestamp.")
			return err
		}
	}

	wep, err := c.WorkloadEndpoints().Get(ctx, epIDs.Namespace, epIDs.WEPName, options.GetOptions{})
	if err != nil {
		if _, ok := err.(cerrors.ErrorResourceDoesNotExist); !ok {
			// Could not connect to datastore (connection refused, unauthorized, etc.)
			// so we have no way of knowing/checking ContainerID. To protect the endpoint
			// from false DEL, we return the error without deleting/cleaning up.
			return err
		}
		// The WorkloadEndpoint doesn't exist for some reason. We should still try to clean up any IPAM allocations
		// if they exist, so continue DEL processing.
		logger.WithField("WorkloadEndpoint", epIDs.WEPName).Warning("WorkloadEndpoint does not exist in the datastore, moving forward with the clean up")
	} else if wep.Spec.ContainerID != "" && args.ContainerID != wep.Spec.ContainerID {
		// If the ContainerID is populated and doesn't match the CNI_CONATINERID provided for this execution, then
		// we shouldn't delete the workload endpoint. We identify workload endpoints based on pod name and namespace, which means
		// we can receive DEL commands for an old sandbox for a currently running pod. However, we key IPAM allocations based on the
		// CNI_CONTAINERID, so we should still do that below for this case.
		logger.WithField("WorkloadEndpoint", wep).Warning("CNI_CONTAINERID does not match WorkloadEndpoint ConainerID, don't delete WEP.")
	} else if _, err = c.WorkloadEndpoints().Delete(ctx, wep.Namespace, wep.Name, options.DeleteOptions{}); err != nil {
		// Delete the WorkloadEndpoint object from the datastore, passing revision information from the
		// queried resource above in order to prevent conflicts.
		switch err := err.(type) {
		case cerrors.ErrorResourceDoesNotExist:
			// Log and proceed with the clean up if WEP doesn't exist.
			logger.WithField("endpoint", wep).Info("Endpoint object does not exist, no need to clean up.")
		case cerrors.ErrorResourceUpdateConflict:
			// This case means the WEP object was modified between the time we did the Get and now,
			// so it's not a safe Compare-and-Delete operation, so log and abort with the error.
			// Returning an error here is with the assumption that k8s (kubelet) retries deleting again.
			logger.WithField("endpoint", wep).Warning("Error deleting endpoint: endpoint was modified before it could be deleted.")
			return fmt.Errorf("error deleting endpoint: endpoint was modified before it could be deleted: %v", err)
		case cerrors.ErrorOperationNotSupported:
			// KDD does not support WorkloadEndpoint deletion, the WEP is backed by the Pod and the
			// deletion will be handled by Kubernetes. This error can be ignored.
			logger.WithField("endpoint", wep).Info("Endpoint deletion will be handled by Kubernetes deletion of the Pod.")
		default:
			return err
		}
	}

	// Clean up namespace by removing the interfaces.
	logger.Info("Deleted WEP, Cleaning up netns")
	err = d.CleanUpNamespace(args)
	if err != nil {
		return err
	}

	// Release the IP address for this container by calling the configured IPAM plugin.
	logger.Info("Releasing IP address(es)")
	err = utils.DeleteIPAM(conf, args, logger)
	if err != nil {
		return err
	}

	logger.Info("Teardown processing complete.")
	return nil
}

// releaseIPAddrs calls directly into Calico IPAM to release the specified IP addresses.
// NOTE: This function assumes Calico IPAM is in use, and calls into it directly rather than calling the IPAM plugin.
func releaseIPAddrs(ipAddrs []string, calico calicoclient.Interface, logger *logrus.Entry) error {
	// For each IP, call out to Calico IPAM to release it.
	for _, ip := range ipAddrs {
		log := logger.WithField("IP", ip)
		log.Info("Releasing explicitly requested address")
		cip, _, err := cnet.ParseCIDR(ip)
		if err != nil {
			return err
		}
		unallocated, err := calico.IPAM().ReleaseIPs(context.Background(), libipam.ReleaseOptions{Address: cip.String()})
		if err != nil {
			log.WithError(err).Error("Failed to release explicit IP")
			return err
		}
		if len(unallocated) > 0 {
			log.Warn("Asked to release address but it doesn't exist.")
		} else {
			log.Infof("Released explicit address: %s", ip)
		}
	}
	return nil
}

// ipAddrsResult parses the ipAddrs annotation and calls the configured IPAM plugin for
// each IP passed to it by setting the IP field in CNI_ARGS, and returns the result of calling the IPAM plugin.
// Example annotation value string: "[\"10.0.0.1\", \"2001:db8::1\"]"
func ipAddrsResult(ipAddrs string, conf types.NetConf, args *skel.CmdArgs, logger *logrus.Entry) (*current.Result, error) {
	logger.Infof("Parsing annotation \"cni.projectcalico.org/ipAddrs\":%s", ipAddrs)

	// We need to make sure there is only one IPv4 and/or one IPv6
	// passed in, since CNI spec only supports one of each right now.
	ipList, err := validateAndExtractIPs(ipAddrs, "cni.projectcalico.org/ipAddrs", logger)
	if err != nil {
		return nil, err
	}

	result := current.Result{}

	// Go through all the IPs passed in as annotation value and call IPAM plugin
	// for each, and populate the result variable with IP4 and/or IP6 IPs returned
	// from the IPAM plugin.
	for _, ip := range ipList {
		// Call callIPAMWithIP with the ip address.
		r, err := callIPAMWithIP(ip, conf, args, logger)
		if err != nil {
			return nil, fmt.Errorf("error getting IP from IPAM: %s", err)
		}

		result.IPs = append(result.IPs, r.IPs[0])
		logger.Debugf("Adding IPv%s: %s to result", r.IPs[0].Version, ip.String())
	}

	return &result, nil
}

// callIPAMWithIP sets CNI_ARGS with the IP and calls the IPAM plugin with it
// to get current.Result and then it unsets the IP field from CNI_ARGS ENV var,
// so it doesn't pollute the subsequent requests.
func callIPAMWithIP(ip net.IP, conf types.NetConf, args *skel.CmdArgs, logger *logrus.Entry) (*current.Result, error) {
	// Save the original value of the CNI_ARGS ENV var for backup.
	originalArgs := os.Getenv("CNI_ARGS")
	logger.Debugf("Original CNI_ARGS=%s", originalArgs)

	ipamArgs := struct {
		cnitypes.CommonArgs
		IP net.IP `json:"ip,omitempty"`
	}{}

	if err := cnitypes.LoadArgs(args.Args, &ipamArgs); err != nil {
		return nil, err
	}

	if ipamArgs.IP != nil {
		logger.Errorf("'IP' variable already set in CNI_ARGS environment variable.")
	}

	// Request the provided IP address using the IP CNI_ARG.
	// See: https://github.com/containernetworking/cni/blob/master/CONVENTIONS.md#cni_args for more info.
	newArgs := originalArgs + ";IP=" + ip.String()
	logger.Debugf("New CNI_ARGS=%s", newArgs)

	// Set CNI_ARGS to the new value.
	err := os.Setenv("CNI_ARGS", newArgs)
	if err != nil {
		return nil, fmt.Errorf("error setting CNI_ARGS environment variable: %v", err)
	}

	// Run the IPAM plugin.
	logger.Debugf("Calling IPAM plugin %s", conf.IPAM.Type)
	r, err := ipam.ExecAdd(conf.IPAM.Type, args.StdinData)
	if err != nil {
		// Restore the CNI_ARGS ENV var to it's original value,
		// so the subsequent calls don't get polluted by the old IP value.
		if err := os.Setenv("CNI_ARGS", originalArgs); err != nil {
			logger.Errorf("Error setting CNI_ARGS environment variable: %v", err)
		}
		return nil, err
	}
	logger.Debugf("IPAM plugin returned: %+v", r)

	// Restore the CNI_ARGS ENV var to it's original value,
	// so the subsequent calls don't get polluted by the old IP value.
	if err := os.Setenv("CNI_ARGS", originalArgs); err != nil {
		// Need to clean up IP allocation if this step doesn't succeed.
		utils.ReleaseIPAllocation(logger, conf, args)
		logger.Errorf("Error setting CNI_ARGS environment variable: %v", err)
		return nil, err
	}

	// Convert IPAM result into current Result.
	// IPAM result has a bunch of fields that are optional for an IPAM plugin
	// but required for a CNI plugin, so this is to populate those fields.
	// See CNI Spec doc for more details.
	ipamResult, err := current.NewResultFromResult(r)
	if err != nil {
		return nil, err
	}

	if len(ipamResult.IPs) == 0 {
		return nil, errors.New("IPAM plugin returned missing IP config")
	}

	return ipamResult, nil
}

// overrideIPAMResult generates current.Result like the one produced by IPAM plugin,
// but sets IP field manually since IPAM is bypassed with this annotation.
// Example annotation value string: "[\"10.0.0.1\", \"2001:db8::1\"]"
func overrideIPAMResult(ipAddrsNoIpam string, logger *logrus.Entry) (*current.Result, error) {
	logger.Infof("Parsing annotation \"cni.projectcalico.org/ipAddrsNoIpam\":%s", ipAddrsNoIpam)

	// We need to make sure there is only one IPv4 and/or one IPv6
	// passed in, since CNI spec only supports one of each right now.
	ipList, err := validateAndExtractIPs(ipAddrsNoIpam, "cni.projectcalico.org/ipAddrsNoIpam", logger)
	if err != nil {
		return nil, err
	}

	result := current.Result{}

	// Go through all the IPs passed in as annotation value and populate
	// the result variable with IP4 and/or IP6 IPs.
	for _, ip := range ipList {
		var version string
		var mask net.IPMask

		if ip.To4() != nil {
			version = "4"
			mask = net.CIDRMask(32, 32)

		} else {
			version = "6"
			mask = net.CIDRMask(128, 128)
		}

		ipConf := &current.IPConfig{
			Version: version,
			Address: net.IPNet{
				IP:   ip,
				Mask: mask,
			},
		}
		result.IPs = append(result.IPs, ipConf)
		logger.Debugf("Adding IPv%s: %s to result", ipConf.Version, ip.String())
	}

	return &result, nil
}

// validateAndExtractIPs is a utility function that validates the passed IP list to make sure
// there is one IPv4 and/or one IPv6 and then returns the slice of IPs.
func validateAndExtractIPs(ipAddrs string, annotation string, logger *logrus.Entry) ([]net.IP, error) {
	// Parse IPs from JSON.
	ips, err := parseIPAddrs(ipAddrs, logger)
	if err != nil {
		return nil, fmt.Errorf("failed to parse IPs %s for annotation \"%s\": %s", ipAddrs, annotation, err)
	}

	// annotation value can't be empty.
	if len(ips) == 0 {
		return nil, fmt.Errorf("annotation \"%s\" specified but empty", annotation)
	}

	var hasIPv4, hasIPv6 bool
	var ipList []net.IP

	// We need to make sure there is only one IPv4 and/or one IPv6
	// passed in, since CNI spec only supports one of each right now.
	for _, ip := range ips {
		ipAddr := net.ParseIP(ip)
		if ipAddr == nil {
			logger.WithField("IP", ip).Error("Invalid IP format")
			return nil, fmt.Errorf("invalid IP format: %s", ip)
		}

		if ipAddr.To4() != nil {
			if hasIPv4 {
				// Check if there is already has been an IPv4 in the list, as we only support one IPv4 and/or one IPv6 per interface for now.
				return nil, fmt.Errorf("cannot have more than one IPv4 address for \"%s\" annotation", annotation)
			}
			hasIPv4 = true
		} else {
			if hasIPv6 {
				// Check if there is already has been an IPv6 in the list, as we only support one IPv4 and/or one IPv6 per interface for now.
				return nil, fmt.Errorf("cannot have more than one IPv6 address for \"%s\" annotation", annotation)
			}
			hasIPv6 = true
		}

		// Append the IP to ipList slice.
		ipList = append(ipList, ipAddr)
	}

	return ipList, nil
}

// parseIPAddrs is a utility function that parses string of IPs in json format that are
// passed in as a string and returns a slice of string with IPs.
// It also makes sure the slice isn't empty.
func parseIPAddrs(ipAddrsStr string, logger *logrus.Entry) ([]string, error) {
	var ips []string

	err := json.Unmarshal([]byte(ipAddrsStr), &ips)
	if err != nil {
		return nil, fmt.Errorf("failed to parse '%s' as JSON: %s", ipAddrsStr, err)
	}

	logger.Debugf("IPs parsed: %v", ips)

	return ips, nil
}

func NewK8sClient(conf types.NetConf, logger *logrus.Entry) (*kubernetes.Clientset, error) {
	// Some config can be passed in a kubeconfig file
	kubeconfig := conf.Kubernetes.Kubeconfig

	// Config can be overridden by config passed in explicitly in the network config.
	configOverrides := &clientcmd.ConfigOverrides{}

	// If an API root is given, make sure we're using using the name / port rather than
	// the full URL. Earlier versions of the config required the full `/api/v1/` extension,
	// so split that off to ensure compatibility.
	conf.Policy.K8sAPIRoot = strings.Split(conf.Policy.K8sAPIRoot, "/api/")[0]

	overridesMap := []struct {
		variable *string
		value    string
	}{
		{&configOverrides.ClusterInfo.Server, conf.Policy.K8sAPIRoot},
		{&configOverrides.AuthInfo.ClientCertificate, conf.Policy.K8sClientCertificate},
		{&configOverrides.AuthInfo.ClientKey, conf.Policy.K8sClientKey},
		{&configOverrides.ClusterInfo.CertificateAuthority, conf.Policy.K8sCertificateAuthority},
		{&configOverrides.AuthInfo.Token, conf.Policy.K8sAuthToken},
	}

	// Using the override map above, populate any non-empty values.
	for _, override := range overridesMap {
		if override.value != "" {
			*override.variable = override.value
		}
	}

	// Also allow the K8sAPIRoot to appear under the "kubernetes" block in the network config.
	if conf.Kubernetes.K8sAPIRoot != "" {
		configOverrides.ClusterInfo.Server = conf.Kubernetes.K8sAPIRoot
	}

	// Use the kubernetes client code to load the kubeconfig file and combine it with the overrides.
	config, err := clientcmd.NewNonInteractiveDeferredLoadingClientConfig(
		&clientcmd.ClientConfigLoadingRules{ExplicitPath: kubeconfig},
		configOverrides).ClientConfig()
	if err != nil {
		return nil, err
	}
	// Create the clientset
	return kubernetes.NewForConfig(config)
}

func getK8sNSInfo(client *kubernetes.Clientset, podNamespace string) (annotations map[string]string, err error) {
	ns, err := client.CoreV1().Namespaces().Get(context.Background(), podNamespace, metav1.GetOptions{})
	logrus.Debugf("namespace info %+v", ns)
	if err != nil {
		return nil, err
	}
	return ns.Annotations, nil
}

func getK8sPodInfo(pod *corev1.Pod, iface string) (labels map[string]string, annotations map[string]string, ports []libapi.WorkloadEndpointPort, profiles []string, generateName, serviceAccount string, awsIPRequired bool, err error) {
	logrus.Debugf("pod info %+v", pod)

	c := k8sconversion.NewConverter()
	kvps, err := c.PodToWorkloadEndpoints(pod)
	if err != nil {
		return nil, nil, nil, nil, "", "", false, err
	}

	var wep *libapi.WorkloadEndpoint
	for _, kvp := range kvps {
		if kvp.Value.(*libapi.WorkloadEndpoint).Spec.Endpoint == iface {
			wep = kvp.Value.(*libapi.WorkloadEndpoint)
		}
	}

	// If we don't find a WEP for the given iface, just return the default WEP (always the first entry). If the WEP
	// for the given interface isn't found then it's likely this is the default interface but it's not named eth0,
	// and PodToWorkloadEndpoints can't figure out what the real default interface name is until after the CNI plugin
	// has created the WorkloadEndpoints.
	if wep == nil {
		wep = kvps[0].Value.(*libapi.WorkloadEndpoint)
	}

	ports = wep.Spec.Ports
	labels = wep.Labels
	profiles = wep.Spec.Profiles
	generateName = wep.GenerateName
	serviceAccount = wep.Spec.ServiceAccountName

	for _, c := range pod.Spec.Containers {
		req, ok := c.Resources.Requests["projectcalico.org/aws-secondary-ipv4"]
		if !ok {
			continue
		}
		if !req.IsZero() {
			logrus.Debug("Pod requests an AWS secondary IP.")
			awsIPRequired = true
			break
		}
	}

	return labels, pod.Annotations, ports, profiles, generateName, serviceAccount, awsIPRequired, nil
}

// getPodCidrs returns the podCidrs included in the node manifest
func getPodCidrs(client *kubernetes.Clientset, conf types.NetConf, nodename string) ([]string, error) {
	var emptyString []string
	// Pull the node name out of the config if it's set. Defaults to nodename
	if conf.Kubernetes.NodeName != "" {
		nodename = conf.Kubernetes.NodeName
	}

	node, err := client.CoreV1().Nodes().Get(context.Background(), nodename, metav1.GetOptions{})
	if err != nil {
		return emptyString, err
	}
	if len(node.Spec.PodCIDRs) == 0 {
		return emptyString, fmt.Errorf("no podCidr for node %s", nodename)
	}
	return node.Spec.PodCIDRs, nil
}

// getIPsByFamily returns the IPv4 and IPv6 CIDRs
func getIPsByFamily(cidrs []string) (string, string, error) {
	var ipv4Cidr, ipv6Cidr string
	for _, cidr := range cidrs {
		_, ipNet, err := cnet.ParseCIDR(cidr)
		if err != nil {
			return "", "", err
		}
		if ipNet.Version() == 4 {
			ipv4Cidr = cidr
		}

		if ipNet.Version() == 6 {
			ipv6Cidr = cidr
		}
	}

	if (len(cidrs) > 1) && (ipv4Cidr == "" || ipv6Cidr == "") {
		return "", "", errors.New("ClusterCIDR contains two ranges of the same type")
	}

	return ipv4Cidr, ipv6Cidr, nil
}<|MERGE_RESOLUTION|>--- conflicted
+++ resolved
@@ -28,12 +28,9 @@
 	cnitypes "github.com/containernetworking/cni/pkg/types"
 	"github.com/containernetworking/cni/pkg/types/current"
 	"github.com/containernetworking/plugins/pkg/ipam"
-<<<<<<< HEAD
-=======
 
 	libipam "github.com/projectcalico/calico/libcalico-go/lib/ipam"
 
->>>>>>> 778d0c57
 	"github.com/sirupsen/logrus"
 	corev1 "k8s.io/api/core/v1"
 	metav1 "k8s.io/apimachinery/pkg/apis/meta/v1"
@@ -562,7 +559,6 @@
 	logger.Info("Wrote updated endpoint to datastore")
 
 	// Add the interface created above to the CNI result.
-<<<<<<< HEAD
 	result.Interfaces = append(result.Interfaces,
 		&current.Interface{
 			Name: endpoint.Spec.InterfaceName,
@@ -572,11 +568,6 @@
 			Sandbox: args.Netns,
 			Mac:     contVethMac,
 		},
-=======
-	result.Interfaces = append(result.Interfaces, &current.Interface{
-		Name: endpoint.Spec.InterfaceName,
-	},
->>>>>>> 778d0c57
 	)
 
 	return result, nil
