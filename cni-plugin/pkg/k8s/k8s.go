// Copyright (c) 2015-2021 Tigera, Inc. All rights reserved.
//
// Licensed under the Apache License, Version 2.0 (the "License");
// you may not use this file except in compliance with the License.
// You may obtain a copy of the License at
//
//     http://www.apache.org/licenses/LICENSE-2.0
//
// Unless required by applicable law or agreed to in writing, software
// distributed under the License is distributed on an "AS IS" BASIS,
// WITHOUT WARRANTIES OR CONDITIONS OF ANY KIND, either express or implied.
// See the License for the specific language governing permissions and
// limitations under the License.

package k8s

import (
	"context"
	"encoding/json"
	"errors"
	"fmt"
	"net"
	"os"
	"runtime"
	"strings"
	"time"

	"github.com/containernetworking/cni/pkg/skel"
	cnitypes "github.com/containernetworking/cni/pkg/types"
	cniv1 "github.com/containernetworking/cni/pkg/types/100"
	"github.com/containernetworking/plugins/pkg/ipam"
	"github.com/sirupsen/logrus"
	corev1 "k8s.io/api/core/v1"
	metav1 "k8s.io/apimachinery/pkg/apis/meta/v1"
	"k8s.io/client-go/kubernetes"
	"k8s.io/client-go/tools/clientcmd"

	"github.com/projectcalico/calico/cni-plugin/internal/pkg/utils"
	"github.com/projectcalico/calico/cni-plugin/internal/pkg/utils/cri"
	"github.com/projectcalico/calico/cni-plugin/pkg/dataplane"
	"github.com/projectcalico/calico/cni-plugin/pkg/types"
	"github.com/projectcalico/calico/cni-plugin/pkg/wait"
	libapi "github.com/projectcalico/calico/libcalico-go/lib/apis/v3"
	k8sconversion "github.com/projectcalico/calico/libcalico-go/lib/backend/k8s/conversion"
	k8sresources "github.com/projectcalico/calico/libcalico-go/lib/backend/k8s/resources"
	calicoclient "github.com/projectcalico/calico/libcalico-go/lib/clientv3"
	cerrors "github.com/projectcalico/calico/libcalico-go/lib/errors"
	libipam "github.com/projectcalico/calico/libcalico-go/lib/ipam"
	cnet "github.com/projectcalico/calico/libcalico-go/lib/net"
	"github.com/projectcalico/calico/libcalico-go/lib/options"
	"github.com/projectcalico/calico/libcalico-go/lib/winutils"
)

func podToInterface(pod *corev1.Pod, ifaceName string) (*k8sconversion.PodInterface, error) {
	wepConverter := k8sconversion.NewWorkloadEndpointConverter()
	podInterfaces, err := wepConverter.InterfacesForPod(pod)
	if err != nil {
		return nil, err
	}

	var podInterface *k8sconversion.PodInterface
	for _, pIface := range podInterfaces {
		if pIface.InsidePodIfaceName == ifaceName {
			podInterface = pIface
			break
		}
	}

	// podInterface will be nil if there's no PodInterface with and InsidePodIfaceName equal to ifaceName, so just use
	// the default PodInterface (first entry is always the default one)
	if podInterface == nil {
		podInterface = podInterfaces[0]
	}

	return podInterface, nil
}

// CmdAddK8s performs the "ADD" operation on a kubernetes pod
// Having kubernetes code in its own file avoids polluting the mainline code. It's expected that the kubernetes case will
// more special casing than the mainline code.
func CmdAddK8s(ctx context.Context, args *skel.CmdArgs, conf types.NetConf, epIDs utils.WEPIdentifiers, calicoClient calicoclient.Interface, endpoint *libapi.WorkloadEndpoint) (*cniv1.Result, error) {
	var err error
	var result *cniv1.Result

	utils.ConfigureLogging(conf)

	logger := logrus.WithFields(logrus.Fields{
		"WorkloadEndpoint": epIDs.WEPName,
		"ContainerID":      epIDs.ContainerID,
		"Pod":              epIDs.Pod,
		"Namespace":        epIDs.Namespace,
	})

	d, err := dataplane.GetDataplane(conf, logger)
	if err != nil {
		return nil, err
	}

	logger.Info("Extracted identifiers for CmdAddK8s")

	result, err = utils.CheckForSpuriousDockerAdd(args, conf, epIDs, endpoint, logger)
	if result != nil || err != nil {
		return result, err
	}

	// Allocate the IP and update/create the endpoint. Do this even if the endpoint already exists and has an IP
	// allocation. The kubelet will send a DEL call for any old containers and we'll clean up the old IPs then.
	client, err := NewK8sClient(conf, logger)
	if err != nil {
		return nil, err
	}
	logger.WithField("client", client).Debug("Created Kubernetes client")

	var podInterface *k8sconversion.PodInterface
	var pod *corev1.Pod

	// Only attempt to fetch the calculate the podInterface from the pod if the policy type is k8s. This allows users to
	// run the plugin under Kubernetes without needing it to access the Kubernetes API.
	if conf.Policy.PolicyType == "k8s" {
		pod, err = client.CoreV1().Pods(epIDs.Namespace).Get(context.Background(), epIDs.Pod, metav1.GetOptions{})
		if err != nil {
			logger.WithField("name", epIDs.Pod).WithField("ns", epIDs.Namespace).Warn("Failed to query pod")
			return nil, err
		}

		podInterface, err = podToInterface(pod, args.IfName)
		if err != nil {
			return nil, err
		}
	} else {
		podInterface = &k8sconversion.PodInterface{
			IsDefault:          true,
			InsidePodIfaceName: args.IfName,
			//nolint:staticcheck // Ignore SA1019 deprecated
			HostSideIfaceName: k8sconversion.NewConverter().VethNameForWorkload(epIDs.Namespace, epIDs.Pod),
		}
	}

	var routes []*net.IPNet
	if conf.IPAM.Type == "host-local" {
		// We're using the host-local IPAM plugin.  We implement some special-case support for that
		// plugin.  Namely:
		//
		// - We support a special value for its subnet config field, "usePodCIDR".  If that is specified,
		//   we swap the string "usePodCIDR" for the actual PodCIDR (looked up via the k8s API) before we pass the
		//   configuration to the plugin.
		// - We have partial support for its "routes" setting, which allows the routes that we install into
		//   the pod to be varied from our default (which is to insert /0 routes via the host).  If any routes
		//   are specified in the routes section then only the specified routes are programmed.  Since Calico
		//   uses a point-to-point link, the gateway parameter of the route is ignored and the host side IP
		//   of the veth is used instead.
		//
		// We unpack the JSON data as an untyped map rather than using a typed struct because we want to
		// round-trip any fields that we don't know about.
		var stdinData map[string]interface{}
		if err := json.Unmarshal(args.StdinData, &stdinData); err != nil {
			return nil, err
		}

		// Defer to ReplaceHostLocalIPAMPodCIDRs to swap the "usePodCidr" value out.
		var cachedPodCidrs []string
		var cachedIpv4Cidr, cachedIpv6Cidr string
		getRealPodCIDRs := func() (string, string, error) {
			if len(cachedPodCidrs) == 0 {
				var err error
				var emptyResult string
				cachedPodCidrs, err = getPodCidrs(client, conf, epIDs.Node)
				if err != nil {
					return emptyResult, emptyResult, err
				}
				cachedIpv4Cidr, cachedIpv6Cidr, err = getIPsByFamily(cachedPodCidrs)
				if err != nil {
					return emptyResult, emptyResult, err
				}
			}
			return cachedIpv4Cidr, cachedIpv6Cidr, nil
		}
		err = utils.ReplaceHostLocalIPAMPodCIDRs(logger, stdinData, getRealPodCIDRs)
		if err != nil {
			return nil, err
		}

		// Write any changes we made back to the input data so that it'll be passed on to the IPAM plugin.
		args.StdinData, err = json.Marshal(stdinData)
		if err != nil {
			return nil, err
		}
		logger.Debug("Updated stdin data")

		// Extract any custom routes from the IPAM configuration.
		ipamData := stdinData["ipam"].(map[string]interface{})
		untypedRoutes := ipamData["routes"]
		hlRoutes, ok := untypedRoutes.([]interface{})
		if untypedRoutes != nil && !ok {
			return nil, fmt.Errorf(
				"failed to parse host-local IPAM routes section; expecting list, not: %v", stdinData["ipam"])
		}
		for _, route := range hlRoutes {
			route := route.(map[string]interface{})
			untypedDst, ok := route["dst"]
			if !ok {
				logger.Debug("Ignoring host-ipam route with no dst")
				continue
			}
			dst, ok := untypedDst.(string)
			if !ok {
				return nil, fmt.Errorf(
					"invalid IPAM routes section; expecting 'dst' to be a string, not: %v", untypedDst)
			}
			_, cidr, err := net.ParseCIDR(dst)
			if err != nil {
				logger.WithError(err).WithField("routeDest", dst).Error(
					"Failed to parse destination of host-local IPAM route in CNI configuration.")
				return nil, err
			}
			routes = append(routes, cidr)
		}
	}

	// Determine which routes to program within the container. If no routes were provided in the CNI config,
	// then use the Calico default routes. If routes were provided then program those instead.
	if len(routes) == 0 && podInterface.IsDefault {
		logger.Debug("No routes specified in CNI configuration, using defaults.")
		routes = utils.DefaultRoutes
	} else {
		if conf.IncludeDefaultRoutes {
			// We're configured to also include our own default route, so do that here.
			logger.Debug("Including Calico default routes in addition to routes from CNI config")
			routes = append(utils.DefaultRoutes, routes...)
		}
		logger.WithField("routes", routes).Info("Using custom routes from CNI configuration.")
	}

	labels := make(map[string]string)
	annot := make(map[string]string)

	var ports []libapi.WorkloadEndpointPort
	var profiles []string
	var generateName string
	var serviceAccount string
	var awsIPRequired bool

	// Only attempt to fetch the labels and annotations from Kubernetes
	// if the policy type has been set to "k8s". This allows users to
	// run the plugin under Kubernetes without needing it to access the
	// Kubernetes API
	if conf.Policy.PolicyType == "k8s" {
		annotNS, err := getK8sNSInfo(client, epIDs.Namespace)
		if err != nil {
			return nil, err
		}
		logger.WithField("NS Annotations", annotNS).Debug("Fetched K8s namespace annotations")

		labels, annot, ports, profiles, generateName, serviceAccount, awsIPRequired, err = getK8sPodInfo(pod, args.IfName)
		if err != nil {
			return nil, err
		}
		logger.WithField("labels", labels).Debug("Fetched K8s labels")
		logger.WithField("annotations", annot).Debug("Fetched K8s annotations")
		logger.WithField("ports", ports).Debug("Fetched K8s ports")
		logger.WithField("profiles", profiles).Debug("Generated profiles")

<<<<<<< HEAD
		// If this is for the default pod interface check for calico IPAM specific annotations and set them if needed.
		if podInterface.IsDefault && conf.IPAM.Type == "calico-ipam" {
			var v4pools, v6pools string
=======
		// Check for calico IPAM specific annotations and set them if needed.
		if conf.IPAM.Type == "calico-ipam" {

			var v4pools, v6pools, ipFamilies string
>>>>>>> 67f72a16

			// Sets  the Namespace annotation for IP pools as default
			v4pools = annotNS["cni.projectcalico.org/ipv4pools"]
			v6pools = annotNS["cni.projectcalico.org/ipv6pools"]
			ipFamilies = annotNS["cni.projectcalico.org/ipFamilies"]

			// Gets the POD annotation for IP Pools and overwrites Namespace annotation if it exists
			v4poolpod := annot["cni.projectcalico.org/ipv4pools"]
			if len(v4poolpod) != 0 {
				v4pools = v4poolpod
			}
			v6poolpod := annot["cni.projectcalico.org/ipv6pools"]
			if len(v6poolpod) != 0 {
				v6pools = v6poolpod
			}
			ipFamiliesPod := annot["cni.projectcalico.org/ipFamilies"]
			if len(ipFamiliesPod) != 0 {
				ipFamilies = ipFamiliesPod
			}

<<<<<<< HEAD
			if len(v4pools) != 0 || len(v6pools) != 0 || awsIPRequired {
				// We have some custom data we need to pass to the IPAM plugin. Parse and update our input JSON data.
				// We parse into a raw map so that we can pass through unknown fields.
=======
			if len(v4pools) != 0 || len(v6pools) != 0 || len(ipFamilies) != 0 {
>>>>>>> 67f72a16
				var stdinData map[string]interface{}
				if err := json.Unmarshal(args.StdinData, &stdinData); err != nil {
					return nil, err
				}
				var v4PoolSlice, v6PoolSlice, ipFamilieSlice []string

				if len(v4pools) > 0 {
					if err := json.Unmarshal([]byte(v4pools), &v4PoolSlice); err != nil {
						logger.WithField("IPv4Pool", v4pools).Error("Error parsing IPv4 IPPools")
						return nil, err
					}

					if _, ok := stdinData["ipam"].(map[string]interface{}); !ok {
						return nil, errors.New("data on stdin was of unexpected type")
					}
					stdinData["ipam"].(map[string]interface{})["ipv4_pools"] = v4PoolSlice
					logger.WithField("ipv4_pools", v4pools).Debug("Setting IPv4 Pools")
				}
				if len(v6pools) > 0 {
					if err := json.Unmarshal([]byte(v6pools), &v6PoolSlice); err != nil {
						logger.WithField("IPv6Pool", v6pools).Error("Error parsing IPv6 IPPools")
						return nil, err
					}

					if _, ok := stdinData["ipam"].(map[string]interface{}); !ok {
						return nil, errors.New("data on stdin was of unexpected type")
					}
					stdinData["ipam"].(map[string]interface{})["ipv6_pools"] = v6PoolSlice
					logger.WithField("ipv6_pools", v6pools).Debug("Setting IPv6 Pools")
				}
				if awsIPRequired {
					// Pod requires an AWS-backed pool, load the valid pools from file and add to the IPAM config.
					awsSubnetIDs, err := utils.DetermineAWSSubnets(conf.AWSSubnetsFile)
					if err != nil {
						return nil, err
					}
					stdinData["ipam"].(map[string]interface{})["aws_subnet_ids"] = awsSubnetIDs
					logger.WithField("awsSubnetIDs", awsSubnetIDs).Debug(
						"Setting aws_subnet_ids field to tell IPAM to use an AWS pool.")
				}

				if len(ipFamilies) > 0 {
					if err := json.Unmarshal([]byte(ipFamilies), &ipFamilieSlice); err != nil {
						logger.WithField("IPFamilies", ipFamilies).Error("Error parsing IPFamilies")
						return nil, err
					}

					assignV4 := "false"
					assignV6 := "false"
					for _, ipFamily := range ipFamilieSlice {
						switch ipFamily {
						case "IPv4":
							assignV4 = "true"
						case "IPv6":
							assignV6 = "true"
						default:
							logger.WithField("IPFamilies", ipFamilies).Error("Error parsing ipFamilies")
							return nil, fmt.Errorf("error parsing ipFamilies: %s", ipFamilies)
						}
					}

					if _, ok := stdinData["ipam"].(map[string]interface{}); !ok {
						return nil, errors.New("data on stdin was of unexpected type")
					}

					stdinData["ipam"].(map[string]interface{})["assign_ipv4"] = &assignV4
					stdinData["ipam"].(map[string]interface{})["assign_ipv6"] = &assignV6
					logger.WithField("assign_ipv4", assignV4).Debug("Setting assignV4")
					logger.WithField("assign_ipv6", assignV6).Debug("Setting assignV6")
				}

				newData, err := json.Marshal(stdinData)
				if err != nil {
					logger.WithField("stdinData", stdinData).Error("Error Marshaling data")
					return nil, err
				}
				args.StdinData = newData
				logger.Debug("Updated stdin data")
			}
		}
	}

	// Only respect the ipAddrsNoIpam and ipAddrs annotations if this is the default pod interface
	if podInterface.IsDefault {
		ipAddrsNoIpam := annot["cni.projectcalico.org/ipAddrsNoIpam"]
		ipAddrs := annot["cni.projectcalico.org/ipAddrs"]

		// Switch based on which annotations are passed or not passed.
		switch {
		case ipAddrs == "" && ipAddrsNoIpam == "":
			// Call the IPAM plugin.
			result, err = utils.AddIPAM(conf, args, logger)
			if err != nil {
				return nil, err
			}

		case ipAddrs != "" && ipAddrsNoIpam != "":
			// Can't have both ipAddrs and ipAddrsNoIpam annotations at the same time.
			e := fmt.Errorf("can't have both annotations: 'ipAddrs' and 'ipAddrsNoIpam' in use at the same time")
			logger.Error(e)
			return nil, e

		case ipAddrsNoIpam != "":
			// Validate that we're allowed to use this feature.
			if conf.IPAM.Type != "calico-ipam" {
				e := fmt.Errorf("ipAddrsNoIpam is not compatible with configured IPAM: %s", conf.IPAM.Type)
				logger.Error(e)
				return nil, e
			}
			if !conf.FeatureControl.IPAddrsNoIpam {
				e := fmt.Errorf("requested feature is not enabled: ip_addrs_no_ipam")
				logger.Error(e)
				return nil, e
			}

			// ipAddrsNoIpam annotation is set so bypass IPAM, and set the IPs manually.
			overriddenResult, err := overrideIPAMResult(ipAddrsNoIpam, logger)
			if err != nil {
				return nil, err
			}
			logger.Debugf("Bypassing IPAM to set the result to: %+v", overriddenResult)

			// Convert overridden IPAM result into current Result.
			// This method fill in all the empty fields necessary for CNI output according to spec.
			result, err = cniv1.NewResultFromResult(overriddenResult)
			if err != nil {
				return nil, err
			}

			if len(result.IPs) == 0 {
				return nil, errors.New("failed to build result")
			}

		case ipAddrs != "":
			// Validate that we're allowed to use this feature.
			if conf.IPAM.Type != "calico-ipam" {
				e := fmt.Errorf("ipAddrs is not compatible with configured IPAM: %s", conf.IPAM.Type)
				logger.Error(e)
				return nil, e
			}

			// If the endpoint already exists, we need to attempt to release the previous IP addresses here
			// since the ADD call will fail when it tries to reallocate the same IPs. releaseIPAddrs assumes
			// that Calico IPAM is in use, which is OK here since only Calico IPAM supports the ipAddrs
			// annotation.
			if endpoint != nil {
				logger.Info("Endpoint already exists and ipAddrs is set. Release any old IPs")
				if err := releaseIPAddrs(endpoint.Spec.IPNetworks, calicoClient, logger); err != nil {
					return nil, fmt.Errorf("failed to release ipAddrs: %s", err)
				}
			}

			// When ipAddrs annotation is set, we call out to the configured IPAM plugin
			// requesting the specific IP addresses included in the annotation.
			result, err = ipAddrsResult(ipAddrs, conf, args, logger)
			if err != nil {
				return nil, err
			}
			logger.Debugf("IPAM result set to: %+v", result)
		}
	} else {
		// Non-default interface: call the IPAM plugin
		result, err = utils.AddIPAM(conf, args, logger)
		if err != nil {
			return nil, err
		}
	}

	// Configure the endpoint (creating if required).
	if endpoint == nil {
		logger.Debug("Initializing new WorkloadEndpoint resource")
		endpoint = libapi.NewWorkloadEndpoint()
	}
	endpoint.Name = epIDs.WEPName
	endpoint.Namespace = epIDs.Namespace
	endpoint.Labels = labels
	endpoint.GenerateName = generateName
	endpoint.Spec.Endpoint = epIDs.Endpoint
	endpoint.Spec.Node = epIDs.Node
	endpoint.Spec.Orchestrator = epIDs.Orchestrator
	endpoint.Spec.Pod = epIDs.Pod
	endpoint.Spec.Ports = ports
	endpoint.Spec.IPNetworks = []string{}
	endpoint.Spec.ServiceAccountName = serviceAccount

	// Set the profileID according to whether Kubernetes policy is required.
	// If it's not, then just use the network name (which is the normal behavior)
	// otherwise use one based on the Kubernetes pod's profile(s).
	if conf.Policy.PolicyType == "k8s" {
		endpoint.Spec.Profiles = profiles
	} else {
		endpoint.Spec.Profiles = []string{conf.Name}
	}

	// Populate the endpoint with the output from the IPAM plugin.
	if err = utils.PopulateEndpointNets(endpoint, result); err != nil {
		// Cleanup IP allocation and return the error.
		utils.ReleaseIPAllocation(logger, conf, args)
		return nil, err
	}
	logger.WithField("endpoint", endpoint).Info("Populated endpoint")
	logger.Infof("Calico CNI using IPs: %s", endpoint.Spec.IPNetworks)

	// releaseIPAM cleans up any IPAM allocations on failure.
	releaseIPAM := func() {
		logger.WithField("endpointIPs", endpoint.Spec.IPNetworks).Info("Releasing IPAM allocation(s) after failure")
		utils.ReleaseIPAllocation(logger, conf, args)
	}

	// Whether the endpoint existed or not, the veth needs (re)creating.
	_, contVethMac, err := d.DoNetworking(
		ctx, calicoClient, args, result, podInterface.HostSideIfaceName, routes, endpoint, annot, podInterface.InsidePodGW)
	if err != nil {
		logger.WithError(err).Error("Error setting up networking")
		releaseIPAM()
		return nil, err
	}

	mac, err := net.ParseMAC(contVethMac)
	if err != nil {
		logger.WithError(err).WithField("mac", mac).Error("Error parsing container MAC")
		releaseIPAM()
		return nil, err
	}
	endpoint.Spec.MAC = mac.String()
	endpoint.Spec.InterfaceName = podInterface.HostSideIfaceName
	endpoint.Spec.ContainerID = epIDs.ContainerID
	logger.WithField("endpoint", endpoint).Info("Added Mac, interface name, and active container ID to endpoint")

	if conf.Mode == "vxlan" {
		_, subNet, _ := net.ParseCIDR(result.IPs[0].Address.String())
		var err error
		for attempts := 3; attempts > 0; attempts-- {
			err = utils.EnsureVXLANTunnelAddr(ctx, calicoClient, epIDs.Node, subNet, conf.Name)
			if err != nil {
				logger.WithError(err).Warn("Failed to set node's VXLAN tunnel IP, node may not receive traffic.  May retry...")
				time.Sleep(1 * time.Second)
				continue
			}
			break
		}
		if err != nil {
			logger.WithError(err).Error("Failed to set node's VXLAN tunnel IP after retries, node may not receive traffic.")
		}
	}

	// floatingIPs are allowed for the default interface only
	if podInterface.IsDefault {
		// Handle source IP spoofing annotation
		sourcePrefixes, err := k8sconversion.HandleSourceIPSpoofingAnnotation(annot)
		if err != nil {
			return nil, err
		}
		endpoint.Spec.AllowSpoofedSourcePrefixes = sourcePrefixes

		// List of DNAT ipaddrs to map to this workload endpoint
		floatingIPs := annot["cni.projectcalico.org/floatingIPs"]

		if floatingIPs != "" {
			// If floating IPs are defined, but the feature is not enabled, return an error.
			if !conf.FeatureControl.FloatingIPs {
				releaseIPAM()
				return nil, fmt.Errorf("requested feature is not enabled: floating_ips")
			}
			ips, err := parseIPAddrs(floatingIPs, logger)
			if err != nil {
				releaseIPAM()
				return nil, err
			}

			// Get IPv4 and IPv6 targets for NAT
			var podnetV4, podnetV6 net.IPNet
			for _, ipNet := range result.IPs {
				if ipNet.Address.IP.To4() != nil {
					podnetV4 = ipNet.Address
					netmask, _ := podnetV4.Mask.Size()
					if netmask != 32 {
						return nil, fmt.Errorf("PodIP %v is not a valid IPv4: Mask size is %d, not 32", ipNet, netmask)
					}
				} else {
					podnetV6 = ipNet.Address
					netmask, _ := podnetV6.Mask.Size()
					if netmask != 128 {
						return nil, fmt.Errorf("PodIP %v is not a valid IPv6: Mask size is %d, not 128", ipNet, netmask)
					}
				}
			}

			for _, ip := range ips {
				if strings.Contains(ip, ":") {
					endpoint.Spec.IPNATs = append(endpoint.Spec.IPNATs, libapi.IPNAT{
						InternalIP: podnetV6.IP.String(),
						ExternalIP: ip,
					})
				} else {
					endpoint.Spec.IPNATs = append(endpoint.Spec.IPNATs, libapi.IPNAT{
						InternalIP: podnetV4.IP.String(),
						ExternalIP: ip,
					})
				}
			}
		}
	}

	// Write the endpoint object (either the newly created one, or the updated one)
	// Pass special-case flag through to KDD to let it know what kind of patch to apply to the underlying
	// Pod resource. (In Enterprise) Felix also modifies the pod through a patch and setting this avoids patching the
	// same fields as Felix so that we can't clobber Felix's updates.
	ctxPatchCNI := k8sresources.ContextWithPatchMode(ctx, k8sresources.PatchModeCNI)
	var endpointOut *libapi.WorkloadEndpoint
	if endpointOut, err = utils.CreateOrUpdate(ctxPatchCNI, calicoClient, endpoint, podInterface.IsDefault); err != nil {
		logger.WithError(err).Error("Error creating/updating endpoint in datastore.")
		releaseIPAM()
		return nil, err
	}
	logger.Info("Wrote updated endpoint to datastore")

	// Add the interface created above to the CNI result.
	result.Interfaces = append(result.Interfaces,
		&cniv1.Interface{
			Name: endpoint.Spec.InterfaceName,
		},
		&cniv1.Interface{
			Name:    args.IfName,
			Sandbox: args.Netns,
			Mac:     contVethMac,
		},
	)

	// Conditionally wait for host-local Felix to program the policy for this WEP.
	// Error if negative, ignore if 0.
	if conf.PolicySetupTimeoutSeconds < 0 {
		return nil, fmt.Errorf("invalid pod startup delay of %d", conf.PolicySetupTimeoutSeconds)
	} else if conf.PolicySetupTimeoutSeconds > 0 {
		if runtime.GOOS == "windows" {
			logger.Warn("Config policy_setup_timeout_seconds is not supported on Windows. Ignoring...")
		} else {
			if conf.EndpointStatusDir == "" {
				conf.EndpointStatusDir = "/var/run/calico/endpoint-status"
			}
			timeout := time.Duration(conf.PolicySetupTimeoutSeconds) * time.Second
			// Must use endpointOut because we need the endpoint's Name field
			// to be filled in.
			err := wait.ForEndpointReadyWithTimeout(conf.EndpointStatusDir, endpointOut, timeout)
			if err != nil {
				logrus.WithError(err).Warn("Error waiting for endpoint to become ready. Unblocking pod creation...")
			}
		}
	}

	return result, nil
}

// CmdDelK8s performs CNI DEL processing when running under Kubernetes. In Kubernetes, we identify workload endpoints based on their
// pod name and namespace rather than container ID, so we may receive multiple DEL calls for the same pod, but with different container IDs.
// As such, we must only delete the workload endpoint when the provided CNI_CONTAINERID matches the value on the WorkloadEndpoint. If they do not match,
// it means the DEL is for an old sandbox and the pod is still running. We should still clean up IPAM allocations, since they are identified by the
// container ID rather than the pod name and namespace. If they do match, then we can delete the workload endpoint.
func CmdDelK8s(ctx context.Context, c calicoclient.Interface, epIDs utils.WEPIdentifiers, args *skel.CmdArgs, conf types.NetConf, logger *logrus.Entry) error {
	d, err := dataplane.GetDataplane(conf, logger)
	if err != nil {
		return err
	}

	// We only use pod timestamps for dockershim.
	if cri.IsDockershimV1(args.Netns) {
		// Register timestamp before deleting wep. This is important.
		// Because with ADD command running in parallel checking wep before checking timestamp,
		// DEL command should run the process in reverse order to avoid race condition.
		err = utils.RegisterDeletedWep(args.ContainerID)
		if err != nil {
			logger.WithError(err).Warn("Failed to register pod deletion timestamp.")
			return err
		}
	}

	wep, err := c.WorkloadEndpoints().Get(ctx, epIDs.Namespace, epIDs.WEPName, options.GetOptions{})
	if err != nil {
		if _, ok := err.(cerrors.ErrorResourceDoesNotExist); !ok {
			// Could not connect to datastore (connection refused, unauthorized, etc.)
			// so we have no way of knowing/checking ContainerID. To protect the endpoint
			// from false DEL, we return the error without deleting/cleaning up.
			return err
		}
		// The WorkloadEndpoint doesn't exist for some reason. We should still try to clean up any IPAM allocations
		// if they exist, so continue DEL processing.
		logger.WithField("WorkloadEndpoint", epIDs.WEPName).Warning("WorkloadEndpoint does not exist in the datastore, moving forward with the clean up")
	} else if wep.Spec.ContainerID != "" && args.ContainerID != wep.Spec.ContainerID {
		// If the ContainerID is populated and doesn't match the CNI_CONTAINERID provided for this execution, then
		// we shouldn't delete the workload endpoint. We identify workload endpoints based on pod name and namespace, which means
		// we can receive DEL commands for an old sandbox for a currently running pod. However, we key IPAM allocations based on the
		// CNI_CONTAINERID, so we should still do that below for this case.
		logger.WithField("WorkloadEndpoint", wep).Warning("CNI_CONTAINERID does not match WorkloadEndpoint ConainerID, don't delete WEP.")
	} else if _, err = c.WorkloadEndpoints().Delete(ctx, wep.Namespace, wep.Name, options.DeleteOptions{}); err != nil {
		// Delete the WorkloadEndpoint object from the datastore, passing revision information from the
		// queried resource above in order to prevent conflicts.
		switch err := err.(type) {
		case cerrors.ErrorResourceDoesNotExist:
			// Log and proceed with the clean up if WEP doesn't exist.
			logger.WithField("endpoint", wep).Info("Endpoint object does not exist, no need to clean up.")
		case cerrors.ErrorResourceUpdateConflict:
			// This case means the WEP object was modified between the time we did the Get and now,
			// so it's not a safe Compare-and-Delete operation, so log and abort with the error.
			// Returning an error here is with the assumption that k8s (kubelet) retries deleting again.
			logger.WithField("endpoint", wep).Warning("Error deleting endpoint: endpoint was modified before it could be deleted.")
			return fmt.Errorf("error deleting endpoint: endpoint was modified before it could be deleted: %v", err)
		case cerrors.ErrorOperationNotSupported:
			// KDD does not support WorkloadEndpoint deletion, the WEP is backed by the Pod and the
			// deletion will be handled by Kubernetes. This error can be ignored.
			logger.WithField("endpoint", wep).Info("Endpoint deletion will be handled by Kubernetes deletion of the Pod.")
		default:
			return err
		}
	}

	// Clean up namespace by removing the interfaces.
	logger.Info("Deleted WEP, Cleaning up netns")
	err = d.CleanUpNamespace(args)
	if err != nil {
		return err
	}

	// Release the IP address for this container by calling the configured IPAM plugin.
	logger.Info("Releasing IP address(es)")
	err = utils.DeleteIPAM(conf, args, logger)
	if err != nil {
		return err
	}

	logger.Info("Teardown processing complete.")
	return nil
}

// releaseIPAddrs calls directly into Calico IPAM to release the specified IP addresses.
// NOTE: This function assumes Calico IPAM is in use, and calls into it directly rather than calling the IPAM plugin.
func releaseIPAddrs(ipAddrs []string, calico calicoclient.Interface, logger *logrus.Entry) error {
	// For each IP, call out to Calico IPAM to release it.
	for _, ip := range ipAddrs {
		log := logger.WithField("IP", ip)
		log.Info("Releasing explicitly requested address")
		cip, _, err := cnet.ParseCIDR(ip)
		if err != nil {
			return err
		}
		unallocated, err := calico.IPAM().ReleaseIPs(context.Background(), libipam.ReleaseOptions{Address: cip.String()})
		if err != nil {
			log.WithError(err).Error("Failed to release explicit IP")
			return err
		}
		if len(unallocated) > 0 {
			log.Warn("Asked to release address but it doesn't exist.")
		} else {
			log.Infof("Released explicit address: %s", ip)
		}
	}
	return nil
}

// ipAddrsResult parses the ipAddrs annotation and calls the configured IPAM plugin for
// each IP passed to it by setting the IP field in CNI_ARGS, and returns the result of calling the IPAM plugin.
// Example annotation value string: "[\"10.0.0.1\", \"2001:db8::1\"]"
func ipAddrsResult(ipAddrs string, conf types.NetConf, args *skel.CmdArgs, logger *logrus.Entry) (*cniv1.Result, error) {
	logger.Infof("Parsing annotation \"cni.projectcalico.org/ipAddrs\":%s", ipAddrs)

	// We need to make sure there is only one IPv4 and/or one IPv6
	// passed in, since CNI spec only supports one of each right now.
	ipList, err := validateAndExtractIPs(ipAddrs, "cni.projectcalico.org/ipAddrs", logger)
	if err != nil {
		return nil, err
	}

	result := cniv1.Result{
		CNIVersion: cniv1.ImplementedSpecVersion,
	}

	// Go through all the IPs passed in as annotation value and call IPAM plugin
	// for each, and populate the result variable with IP4 and/or IP6 IPs returned
	// from the IPAM plugin.
	for _, ip := range ipList {
		// Call callIPAMWithIP with the ip address.
		r, err := callIPAMWithIP(ip, conf, args, logger)
		if err != nil {
			return nil, fmt.Errorf("error getting IP from IPAM: %s", err)
		}

		result.IPs = append(result.IPs, r.IPs[0])
		version := "6"
		if r.IPs[0].Address.IP.To4() != nil {
			version = "4"
		}
		logger.Debugf("Adding IPv%s: %s to result", version, ip.String())
	}

	return &result, nil
}

// callIPAMWithIP sets CNI_ARGS with the IP and calls the IPAM plugin with it
// to get current.Result and then it unsets the IP field from CNI_ARGS ENV var,
// so it doesn't pollute the subsequent requests.
func callIPAMWithIP(ip net.IP, conf types.NetConf, args *skel.CmdArgs, logger *logrus.Entry) (*cniv1.Result, error) {
	// Save the original value of the CNI_ARGS ENV var for backup.
	originalArgs := os.Getenv("CNI_ARGS")
	logger.Debugf("Original CNI_ARGS=%s", originalArgs)

	ipamArgs := struct {
		cnitypes.CommonArgs
		IP net.IP `json:"ip,omitempty"`
	}{}

	if err := cnitypes.LoadArgs(args.Args, &ipamArgs); err != nil {
		return nil, err
	}

	if ipamArgs.IP != nil {
		logger.Errorf("'IP' variable already set in CNI_ARGS environment variable.")
	}

	// Request the provided IP address using the IP CNI_ARG.
	// See: https://github.com/containernetworking/cni/blob/master/CONVENTIONS.md#cni_args for more info.
	newArgs := originalArgs + ";IP=" + ip.String()
	logger.Debugf("New CNI_ARGS=%s", newArgs)

	// Set CNI_ARGS to the new value.
	err := os.Setenv("CNI_ARGS", newArgs)
	if err != nil {
		return nil, fmt.Errorf("error setting CNI_ARGS environment variable: %v", err)
	}

	// Run the IPAM plugin.
	logger.Debugf("Calling IPAM plugin %s", conf.IPAM.Type)
	r, err := ipam.ExecAdd(conf.IPAM.Type, args.StdinData)
	if err != nil {
		// Restore the CNI_ARGS ENV var to it's original value,
		// so the subsequent calls don't get polluted by the old IP value.
		if err := os.Setenv("CNI_ARGS", originalArgs); err != nil {
			logger.Errorf("Error setting CNI_ARGS environment variable: %v", err)
		}
		return nil, err
	}
	logger.Debugf("IPAM plugin returned: %+v", r)

	// Restore the CNI_ARGS ENV var to it's original value,
	// so the subsequent calls don't get polluted by the old IP value.
	if err := os.Setenv("CNI_ARGS", originalArgs); err != nil {
		// Need to clean up IP allocation if this step doesn't succeed.
		utils.ReleaseIPAllocation(logger, conf, args)
		logger.Errorf("Error setting CNI_ARGS environment variable: %v", err)
		return nil, err
	}

	// Convert IPAM result into current Result.
	// IPAM result has a bunch of fields that are optional for an IPAM plugin
	// but required for a CNI plugin, so this is to populate those fields.
	// See CNI Spec doc for more details.
	ipamResult, err := cniv1.NewResultFromResult(r)
	if err != nil {
		return nil, err
	}

	if len(ipamResult.IPs) == 0 {
		return nil, errors.New("IPAM plugin returned missing IP config")
	}

	return ipamResult, nil
}

// overrideIPAMResult generates current.Result like the one produced by IPAM plugin,
// but sets IP field manually since IPAM is bypassed with this annotation.
// Example annotation value string: "[\"10.0.0.1\", \"2001:db8::1\"]"
func overrideIPAMResult(ipAddrsNoIpam string, logger *logrus.Entry) (*cniv1.Result, error) {
	logger.Infof("Parsing annotation \"cni.projectcalico.org/ipAddrsNoIpam\":%s", ipAddrsNoIpam)

	// We need to make sure there is only one IPv4 and/or one IPv6
	// passed in, since CNI spec only supports one of each right now.
	ipList, err := validateAndExtractIPs(ipAddrsNoIpam, "cni.projectcalico.org/ipAddrsNoIpam", logger)
	if err != nil {
		return nil, err
	}

	result := cniv1.Result{
		CNIVersion: cniv1.ImplementedSpecVersion,
	}

	// Go through all the IPs passed in as annotation value and populate
	// the result variable with IP4 and/or IP6 IPs.
	for _, ip := range ipList {
		var version string
		var mask net.IPMask

		if ip.To4() != nil {
			version = "4"
			mask = net.CIDRMask(32, 32)

		} else {
			version = "6"
			mask = net.CIDRMask(128, 128)
		}

		ipConf := &cniv1.IPConfig{
			Address: net.IPNet{
				IP:   ip,
				Mask: mask,
			},
		}
		result.IPs = append(result.IPs, ipConf)
		logger.Debugf("Adding IPv%s: %s to result", version, ip.String())
	}

	return &result, nil
}

// validateAndExtractIPs is a utility function that validates the passed IP list to make sure
// there is one IPv4 and/or one IPv6 and then returns the slice of IPs.
func validateAndExtractIPs(ipAddrs string, annotation string, logger *logrus.Entry) ([]net.IP, error) {
	// Parse IPs from JSON.
	ips, err := parseIPAddrs(ipAddrs, logger)
	if err != nil {
		return nil, fmt.Errorf("failed to parse IPs %s for annotation \"%s\": %s", ipAddrs, annotation, err)
	}

	// annotation value can't be empty.
	if len(ips) == 0 {
		return nil, fmt.Errorf("annotation \"%s\" specified but empty", annotation)
	}

	var hasIPv4, hasIPv6 bool
	var ipList []net.IP

	// We need to make sure there is only one IPv4 and/or one IPv6
	// passed in, since CNI spec only supports one of each right now.
	for _, ip := range ips {
		ipAddr := net.ParseIP(ip)
		if ipAddr == nil {
			logger.WithField("IP", ip).Error("Invalid IP format")
			return nil, fmt.Errorf("invalid IP format: %s", ip)
		}

		if ipAddr.To4() != nil {
			if hasIPv4 {
				// Check if there is already has been an IPv4 in the list, as we only support one IPv4 and/or one IPv6 per interface for now.
				return nil, fmt.Errorf("cannot have more than one IPv4 address for \"%s\" annotation", annotation)
			}
			hasIPv4 = true
		} else {
			if hasIPv6 {
				// Check if there is already has been an IPv6 in the list, as we only support one IPv4 and/or one IPv6 per interface for now.
				return nil, fmt.Errorf("cannot have more than one IPv6 address for \"%s\" annotation", annotation)
			}
			hasIPv6 = true
		}

		// Append the IP to ipList slice.
		ipList = append(ipList, ipAddr)
	}

	return ipList, nil
}

// parseIPAddrs is a utility function that parses string of IPs in json format that are
// passed in as a string and returns a slice of string with IPs.
// It also makes sure the slice isn't empty.
func parseIPAddrs(ipAddrsStr string, logger *logrus.Entry) ([]string, error) {
	var ips []string

	err := json.Unmarshal([]byte(ipAddrsStr), &ips)
	if err != nil {
		return nil, fmt.Errorf("failed to parse '%s' as JSON: %s", ipAddrsStr, err)
	}

	logger.Debugf("IPs parsed: %v", ips)

	return ips, nil
}

func NewK8sClient(conf types.NetConf, logger *logrus.Entry) (*kubernetes.Clientset, error) {
	// Some config can be passed in a kubeconfig file
	kubeconfig := conf.Kubernetes.Kubeconfig

	// Config can be overridden by config passed in explicitly in the network config.
	configOverrides := &clientcmd.ConfigOverrides{}

	// If an API root is given, make sure we're using the name / port rather than
	// the full URL. Earlier versions of the config required the full `/api/v1/` extension,
	// so split that off to ensure compatibility.
	conf.Policy.K8sAPIRoot = strings.Split(conf.Policy.K8sAPIRoot, "/api/")[0]

	overridesMap := []struct {
		variable *string
		value    string
	}{
		{&configOverrides.ClusterInfo.Server, conf.Policy.K8sAPIRoot},
		{&configOverrides.AuthInfo.ClientCertificate, conf.Policy.K8sClientCertificate},
		{&configOverrides.AuthInfo.ClientKey, conf.Policy.K8sClientKey},
		{&configOverrides.ClusterInfo.CertificateAuthority, conf.Policy.K8sCertificateAuthority},
		{&configOverrides.AuthInfo.Token, conf.Policy.K8sAuthToken},
	}

	// Using the override map above, populate any non-empty values.
	for _, override := range overridesMap {
		if override.value != "" {
			*override.variable = override.value
		}
	}

	// Also allow the K8sAPIRoot to appear under the "kubernetes" block in the network config.
	if conf.Kubernetes.K8sAPIRoot != "" {
		configOverrides.ClusterInfo.Server = conf.Kubernetes.K8sAPIRoot
	}

	// Use the kubernetes client code to load the kubeconfig file and combine it with the overrides.
	config, err := winutils.NewNonInteractiveDeferredLoadingClientConfig(
		&clientcmd.ClientConfigLoadingRules{ExplicitPath: kubeconfig},
		configOverrides)
	if err != nil {
		return nil, err
	}
	// Create the clientset
	return kubernetes.NewForConfig(config)
}

func getK8sNSInfo(client *kubernetes.Clientset, podNamespace string) (annotations map[string]string, err error) {
	ns, err := client.CoreV1().Namespaces().Get(context.Background(), podNamespace, metav1.GetOptions{})
	logrus.Debugf("namespace info %+v", ns)
	if err != nil {
		return nil, err
	}
	return ns.Annotations, nil
}

func getK8sPodInfo(pod *corev1.Pod, iface string) (labels map[string]string, annotations map[string]string, ports []libapi.WorkloadEndpointPort, profiles []string, generateName, serviceAccount string, awsIPRequired bool, err error) {
	logrus.Debugf("pod info %+v", pod)

	c := k8sconversion.NewConverter()
	kvps, err := c.PodToWorkloadEndpoints(pod)
	if err != nil {
		return nil, nil, nil, nil, "", "", false, err
	}

	var wep *libapi.WorkloadEndpoint
	for _, kvp := range kvps {
		if kvp.Value.(*libapi.WorkloadEndpoint).Spec.Endpoint == iface {
			wep = kvp.Value.(*libapi.WorkloadEndpoint)
		}
	}

	// If we don't find a WEP for the given iface, just return the default WEP (always the first entry). If the WEP
	// for the given interface isn't found then it's likely this is the default interface but it's not named eth0,
	// and PodToWorkloadEndpoints can't figure out what the real default interface name is until after the CNI plugin
	// has created the WorkloadEndpoints.
	if wep == nil {
		wep = kvps[0].Value.(*libapi.WorkloadEndpoint)
	}

	ports = wep.Spec.Ports
	labels = wep.Labels
	profiles = wep.Spec.Profiles
	generateName = wep.GenerateName
	serviceAccount = wep.Spec.ServiceAccountName

	for _, c := range pod.Spec.Containers {
		req, ok := c.Resources.Requests["projectcalico.org/aws-secondary-ipv4"]
		if !ok {
			continue
		}
		if !req.IsZero() {
			logrus.Debug("Pod requests an AWS secondary IP.")
			awsIPRequired = true
			break
		}
	}

	return labels, pod.Annotations, ports, profiles, generateName, serviceAccount, awsIPRequired, nil
}

// getPodCidrs returns the podCidrs included in the node manifest
func getPodCidrs(client *kubernetes.Clientset, conf types.NetConf, nodename string) ([]string, error) {
	var emptyString []string
	// Pull the node name out of the config if it's set. Defaults to nodename
	if conf.Kubernetes.NodeName != "" {
		nodename = conf.Kubernetes.NodeName
	}

	node, err := client.CoreV1().Nodes().Get(context.Background(), nodename, metav1.GetOptions{})
	if err != nil {
		return emptyString, err
	}
	if len(node.Spec.PodCIDRs) == 0 {
		return emptyString, fmt.Errorf("no podCidr for node %s", nodename)
	}
	return node.Spec.PodCIDRs, nil
}

// getIPsByFamily returns the IPv4 and IPv6 CIDRs
func getIPsByFamily(cidrs []string) (string, string, error) {
	var ipv4Cidr, ipv6Cidr string
	for _, cidr := range cidrs {
		_, ipNet, err := cnet.ParseCIDR(cidr)
		if err != nil {
			return "", "", err
		}
		if ipNet.Version() == 4 {
			ipv4Cidr = cidr
		}

		if ipNet.Version() == 6 {
			ipv6Cidr = cidr
		}
	}

	if (len(cidrs) > 1) && (ipv4Cidr == "" || ipv6Cidr == "") {
		return "", "", errors.New("ClusterCIDR contains two ranges of the same type")
	}

	return ipv4Cidr, ipv6Cidr, nil
}<|MERGE_RESOLUTION|>--- conflicted
+++ resolved
@@ -260,16 +260,9 @@
 		logger.WithField("ports", ports).Debug("Fetched K8s ports")
 		logger.WithField("profiles", profiles).Debug("Generated profiles")
 
-<<<<<<< HEAD
 		// If this is for the default pod interface check for calico IPAM specific annotations and set them if needed.
 		if podInterface.IsDefault && conf.IPAM.Type == "calico-ipam" {
-			var v4pools, v6pools string
-=======
-		// Check for calico IPAM specific annotations and set them if needed.
-		if conf.IPAM.Type == "calico-ipam" {
-
 			var v4pools, v6pools, ipFamilies string
->>>>>>> 67f72a16
 
 			// Sets  the Namespace annotation for IP pools as default
 			v4pools = annotNS["cni.projectcalico.org/ipv4pools"]
@@ -290,13 +283,9 @@
 				ipFamilies = ipFamiliesPod
 			}
 
-<<<<<<< HEAD
-			if len(v4pools) != 0 || len(v6pools) != 0 || awsIPRequired {
+			if len(v4pools) != 0 || len(v6pools) != 0 || len(ipFamilies) != 0 || awsIPRequired {
 				// We have some custom data we need to pass to the IPAM plugin. Parse and update our input JSON data.
 				// We parse into a raw map so that we can pass through unknown fields.
-=======
-			if len(v4pools) != 0 || len(v6pools) != 0 || len(ipFamilies) != 0 {
->>>>>>> 67f72a16
 				var stdinData map[string]interface{}
 				if err := json.Unmarshal(args.StdinData, &stdinData); err != nil {
 					return nil, err
