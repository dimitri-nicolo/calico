// Copyright (c) 2015-2021 Tigera, Inc. All rights reserved.

package main_test

import (
	"context"
	"encoding/json"
	"fmt"
	"io"
	"math/rand"
	"net"
	"net/http"
	"net/http/httptest"
	"os"
	"os/exec"
	"regexp"
	"strings"
	"syscall"
	"time"

	. "github.com/onsi/ginkgo"
	. "github.com/onsi/ginkgo/extensions/table"
	. "github.com/onsi/gomega"
	"k8s.io/apimachinery/pkg/api/resource"

	cniv1 "github.com/containernetworking/cni/pkg/types/100"
	"github.com/containernetworking/plugins/pkg/ns"
	cnitestutils "github.com/containernetworking/plugins/pkg/testutils"
	log "github.com/sirupsen/logrus"
	"github.com/vishvananda/netlink"
	v1 "k8s.io/api/core/v1"
	"k8s.io/apimachinery/pkg/api/errors"
	kerrors "k8s.io/apimachinery/pkg/api/errors"
	metav1 "k8s.io/apimachinery/pkg/apis/meta/v1"
	"k8s.io/client-go/kubernetes"
	"k8s.io/client-go/tools/clientcmd"

	"github.com/projectcalico/calico/libcalico-go/lib/seedrng"

	api "github.com/tigera/api/pkg/apis/projectcalico/v3"
	"github.com/tigera/api/pkg/lib/numorstring"

	"github.com/projectcalico/calico/cni-plugin/internal/pkg/testutils"
	"github.com/projectcalico/calico/cni-plugin/internal/pkg/utils"
	"github.com/projectcalico/calico/cni-plugin/pkg/types"
	libapi "github.com/projectcalico/calico/libcalico-go/lib/apis/v3"
	k8sconversion "github.com/projectcalico/calico/libcalico-go/lib/backend/k8s/conversion"
	client "github.com/projectcalico/calico/libcalico-go/lib/clientv3"
	cerrors "github.com/projectcalico/calico/libcalico-go/lib/errors"
	"github.com/projectcalico/calico/libcalico-go/lib/ipam"
	"github.com/projectcalico/calico/libcalico-go/lib/names"
	cnet "github.com/projectcalico/calico/libcalico-go/lib/net"
	"github.com/projectcalico/calico/libcalico-go/lib/options"
)

var counterByPrefix map[string]int

// podName generates a new pod name for the given prefix. We use an incrementing counter
// to ensure that a unique name is generated each time the function is called.
func podName(prefix string) string {
	if counterByPrefix == nil {
		counterByPrefix = make(map[string]int)
	}
	counterByPrefix[prefix]++
	return fmt.Sprintf("%s-%d", prefix, counterByPrefix[prefix])
}

func ensureNamespace(clientset *kubernetes.Clientset, name string) {
	ns := &v1.Namespace{
		ObjectMeta: metav1.ObjectMeta{Name: name},
	}
	_, err := clientset.CoreV1().Namespaces().Create(context.Background(), ns, metav1.CreateOptions{})
	if errors.IsAlreadyExists(err) {
		return
	}
	Expect(err).NotTo(HaveOccurred())
}

func ensurePodCreated(clientset *kubernetes.Clientset, namespace string, pod *v1.Pod) *v1.Pod {
	By(fmt.Sprintf("creating a pod with name %s", pod.Name))
	pod, err := clientset.CoreV1().Pods(namespace).Create(context.Background(), pod, metav1.CreateOptions{})
	ExpectWithOffset(1, err).NotTo(HaveOccurred())

	// Immediately try to get the pod, and retry until we do. This prevents race
	// conditions where the API Server has accepted the create, but isn't ready
	// to find the pod on a get. These races can cause the tests to be flaky.
	EventuallyWithOffset(1, func() error {
		_, err := clientset.CoreV1().Pods(namespace).Get(context.Background(), pod.Name, metav1.GetOptions{})
		return err
	}, 2*time.Second, 100*time.Millisecond).ShouldNot(HaveOccurred())
	return pod
}

func ensurePodDeleted(clientset *kubernetes.Clientset, ns string, podName string) {
	By(fmt.Sprintf("deleting the pod with name %s", podName))

	// Check if pod exists first.
	_, err := clientset.CoreV1().Pods(ns).Get(context.Background(), podName, metav1.GetOptions{})
	if kerrors.IsNotFound(err) {
		// Pod has been deleted already. Do nothing.
		return
	}
	Expect(err).NotTo(HaveOccurred())

	// Delete pod immediately.
	fg := metav1.DeletePropagationForeground
	zero := int64(0)
	err = clientset.CoreV1().Pods(ns).Delete(context.Background(),
		podName,
		metav1.DeleteOptions{
			PropagationPolicy:  &fg,
			GracePeriodSeconds: &zero,
		})
	Expect(err).NotTo(HaveOccurred())

	// Wait for pod to disappear.
	Eventually(func() error {
		_, err := clientset.CoreV1().Pods(ns).Get(context.Background(), podName, metav1.GetOptions{})
		if kerrors.IsNotFound(err) {
			return nil
		}
		if err != nil {
			return err
		}
		return fmt.Errorf("Pod %s.%s still exists", ns, podName)
	}, "5s", "200ms").Should(BeNil())
}

func ensureNodeDeleted(clientset *kubernetes.Clientset, nodeName string) {
	// Wait for node to disappear.
	Eventually(func() error {
		_, err := clientset.CoreV1().Nodes().Get(context.Background(), nodeName, metav1.GetOptions{})
		if kerrors.IsNotFound(err) {
			return nil
		}
		if err != nil {
			return err
		}

		// Delete node immediately.
		fg := metav1.DeletePropagationForeground
		zero := int64(0)
		err = clientset.CoreV1().Nodes().Delete(context.Background(),
			nodeName,
			metav1.DeleteOptions{
				PropagationPolicy:  &fg,
				GracePeriodSeconds: &zero,
			})
		if kerrors.IsNotFound(err) {
			// That's what we want.
			return nil
		}
		if err != nil {
			return fmt.Errorf("failed to delete node: %w", err)
		}

		return fmt.Errorf("Node %s still exists", nodeName)
	}, "10s", "200ms").Should(BeNil())
}

func getKubernetesClient() *kubernetes.Clientset {
	kubeconfig := os.Getenv("KUBECONFIG")
	config, err := clientcmd.BuildConfigFromFlags("", kubeconfig)
	if err != nil {
		panic(err)
	}
	clientset, err := kubernetes.NewForConfig(config)
	ExpectWithOffset(1, err).NotTo(HaveOccurred())
	return clientset
}

var _ = Describe("Kubernetes CNI tests", func() {
	// Create a random seed
	seedrng.EnsureSeeded()
	hostname, _ := names.Hostname()
	ctx := context.Background()
	calicoClient, err := client.NewFromEnv()
	Expect(err).NotTo(HaveOccurred())
	k8sClient := getKubernetesClient()

	// Name of the pod used within each test. A new name is generated
	// in BeforeEach to ensure a unique pod name per-test.
	var name string

	BeforeEach(func() {
		testutils.WipeDatastore()

		// Create the node for these tests. The IPAM code requires a corresponding Calico node to exist.
		nodeName, err := names.Hostname()
		Expect(err).NotTo(HaveOccurred())
		err = testutils.AddNode(calicoClient, k8sClient, nodeName)
		Expect(err).NotTo(HaveOccurred())

		// Generate a name to use for the test's pod.
		name = podName("test-pod")
	})

	AfterEach(func() {
		// Delete the node.
		name, err := names.Hostname()
		Expect(err).NotTo(HaveOccurred())
		err = testutils.DeleteNode(calicoClient, k8sClient, name)
		Expect(err).NotTo(HaveOccurred())
	})

	cniVersion := os.Getenv("CNI_SPEC_VERSION")
	Expect(cniVersion).NotTo(BeEmpty())
	Context("using host-local IPAM", func() {
		netconf := fmt.Sprintf(`
			{
			  "cniVersion": "%s",
			  "name": "net1",
			  "type": "calico",
			  "etcd_endpoints": "http://%s:2379",
			  "datastore_type": "%s",
			  "ipam": {
			    "type": "host-local",
			    "subnet": "10.0.0.0/8"
			  },
			  "kubernetes": {
			    "kubeconfig": "/home/user/certs/kubeconfig"
			  },
			  "policy": {"type": "k8s"},
			  "nodename_file_optional": true,
			  "log_level":"debug"
			}`, cniVersion, os.Getenv("ETCD_IP"), os.Getenv("DATASTORE_TYPE"))

		It("successfully networks the namespace", func() {
			clientset := getKubernetesClient()

			ensureNamespace(clientset, testutils.K8S_TEST_NS)

			// Create a K8s pod w/o any special params
			ensurePodCreated(clientset, testutils.K8S_TEST_NS, &v1.Pod{
				ObjectMeta: metav1.ObjectMeta{Name: name},
				Spec: v1.PodSpec{
					Containers: []v1.Container{{
						Name:  name,
						Image: "ignore",
					}},
					NodeName: hostname,
				},
			})
			defer ensurePodDeleted(clientset, testutils.K8S_TEST_NS, name)

			containerID, result, contVeth, contAddresses, contRoutes, contNs, err := testutils.CreateContainer(netconf, name, testutils.K8S_TEST_NS, "")
			Expect(err).ShouldNot(HaveOccurred())

			mac := contVeth.Attrs().HardwareAddr

			Expect(len(result.IPs)).Should(Equal(1))
			ip := result.IPs[0].Address.IP.String()
			result.IPs[0].Address.IP = result.IPs[0].Address.IP.To4() // Make sure the IP is represented as 4 bytes
			Expect(result.IPs[0].Address.Mask.String()).Should(Equal("ffffffff"))

			// datastore things:
			// TODO Make sure the profile doesn't exist

			ids := names.WorkloadEndpointIdentifiers{
				Node:         hostname,
				Orchestrator: api.OrchestratorKubernetes,
				Endpoint:     "eth0",
				Pod:          name,
				ContainerID:  containerID,
			}

			wrkload, err := ids.CalculateWorkloadEndpointName(false)
			Expect(err).NotTo(HaveOccurred())

			//nolint:staticcheck // Ignore SA1019 deprecated
			interfaceName := k8sconversion.NewConverter().VethNameForWorkload(testutils.K8S_TEST_NS, name)

			// The endpoint is created
			endpoints, err := calicoClient.WorkloadEndpoints().List(ctx, options.ListOptions{})
			Expect(err).ShouldNot(HaveOccurred())
			Expect(endpoints.Items).Should(HaveLen(1))

			if os.Getenv("DATASTORE_TYPE") == "kubernetes" {
				// Unlike etcd datastore, WEP based on a kubernetes pod does not store values for the MAC.
				// Put it back manually for later comparison.
				endpoints.Items[0].Spec.MAC = mac.String()
			}

			Expect(endpoints.Items[0].Name).Should(Equal(wrkload))
			Expect(endpoints.Items[0].Namespace).Should(Equal(testutils.K8S_TEST_NS))
			Expect(endpoints.Items[0].Labels).Should(Equal(map[string]string{
				"projectcalico.org/namespace":      "test",
				"projectcalico.org/orchestrator":   api.OrchestratorKubernetes,
				"projectcalico.org/serviceaccount": "default",
			}))

			Expect(endpoints.Items[0].Spec).Should(Equal(libapi.WorkloadEndpointSpec{
				Pod:                name,
				InterfaceName:      interfaceName,
				IPNetworks:         []string{result.IPs[0].Address.String()},
				ServiceAccountName: "default",
				MAC:                mac.String(),
				Profiles:           []string{"kns.test", "ksa.test.default"},
				Node:               hostname,
				Endpoint:           "eth0",
				Workload:           "",
				ContainerID:        containerID,
				Orchestrator:       api.OrchestratorKubernetes,
			}))

			// Routes and interface on host - there's is nothing to assert on the routes since felix adds those.
			// fmt.Println(Cmd("ip link show")) // Useful for debugging
			hostVeth, err := netlink.LinkByName(interfaceName)
			Expect(err).ToNot(HaveOccurred())
			Expect(hostVeth.Attrs().Flags.String()).Should(ContainSubstring("up"))
			Expect(hostVeth.Attrs().MTU).Should(Equal(1500))

			// Assert hostVeth sysctl values are set to what we expect for IPv4.
			err = testutils.CheckSysctlValue(fmt.Sprintf("/proc/sys/net/ipv4/conf/%s/proxy_arp", interfaceName), "1")
			Expect(err).ShouldNot(HaveOccurred())
			err = testutils.CheckSysctlValue(fmt.Sprintf("/proc/sys/net/ipv4/neigh/%s/proxy_delay", interfaceName), "0")
			Expect(err).ShouldNot(HaveOccurred())
			err = testutils.CheckSysctlValue(fmt.Sprintf("/proc/sys/net/ipv4/conf/%s/forwarding", interfaceName), "1")
			Expect(err).ShouldNot(HaveOccurred())

			// Assert sysctl values are set for what we would expect for an endpoint.
			err = checkInterfaceConfig(interfaceName, "4")
			Expect(err).ShouldNot(HaveOccurred())

			// Assert if the host side route is programmed correctly.
			hostRoutes, err := netlink.RouteList(hostVeth, syscall.AF_INET)
			Expect(err).ShouldNot(HaveOccurred())
			Expect(hostRoutes[0]).Should(Equal(netlink.Route{
				LinkIndex: hostVeth.Attrs().Index,
				Scope:     netlink.SCOPE_LINK,
				Dst:       &result.IPs[0].Address,
				Protocol:  syscall.RTPROT_BOOT,
				Table:     syscall.RT_TABLE_MAIN,
				Type:      syscall.RTN_UNICAST,
				Family:    syscall.AF_INET,
			}))

			// Routes and interface in netns
			Expect(contVeth.Attrs().Flags.String()).Should(ContainSubstring("up"))

			// Assume the first IP is the IPv4 address
			Expect(contAddresses[0].IP.String()).Should(Equal(ip))
			Expect(contRoutes).Should(SatisfyAll(
				ContainElement(netlink.Route{
					LinkIndex: contVeth.Attrs().Index,
					Gw:        net.IPv4(169, 254, 1, 1).To4(),
					Protocol:  syscall.RTPROT_BOOT,
					Table:     syscall.RT_TABLE_MAIN,
					Type:      syscall.RTN_UNICAST,
					Family:    syscall.AF_INET,
				}),
				ContainElement(netlink.Route{
					LinkIndex: contVeth.Attrs().Index,
					Scope:     netlink.SCOPE_LINK,
					Dst:       &net.IPNet{IP: net.IPv4(169, 254, 1, 1).To4(), Mask: net.CIDRMask(32, 32)},
					Protocol:  syscall.RTPROT_BOOT,
					Table:     syscall.RT_TABLE_MAIN,
					Type:      syscall.RTN_UNICAST,
					Family:    syscall.AF_INET,
				})))

			// Delete container
			_, err = testutils.DeleteContainer(netconf, contNs.Path(), name, testutils.K8S_TEST_NS)
			Expect(err).ShouldNot(HaveOccurred())

			if os.Getenv("DATASTORE_TYPE") != "kubernetes" {
				// Make sure there are no endpoints anymore
				endpoints, err = calicoClient.WorkloadEndpoints().List(ctx, options.ListOptions{})
				Expect(err).ShouldNot(HaveOccurred())
				Expect(endpoints.Items).Should(HaveLen(0))
			}

			// Make sure the interface has been removed from the namespace
			targetNs, _ := ns.GetNS(contNs.Path())
			err = targetNs.Do(func(_ ns.NetNS) error {
				_, err = netlink.LinkByName("eth0")
				return err
			})
			Expect(err).Should(HaveOccurred())
			Expect(err.Error()).Should(Equal("Link not found"))

			// Make sure the interface has been removed from the host
			_, err = netlink.LinkByName("cali" + containerID)
			Expect(err).Should(HaveOccurred())
			Expect(err.Error()).Should(Equal("Link not found"))
		})

		Context("when a named port is set", func() {
			It("it is added to the workload endpoint", func() {
				clientset := getKubernetesClient()

				// Create a K8s pod w/o any special params
				ensurePodCreated(clientset, testutils.K8S_TEST_NS, &v1.Pod{
					ObjectMeta: metav1.ObjectMeta{Name: name},
					Spec: v1.PodSpec{
						Containers: []v1.Container{{
							Name:  fmt.Sprintf("container-%s", name),
							Image: "ignore",
							Ports: []v1.ContainerPort{{
								Name:          "anamedport",
								ContainerPort: 555,
							}},
						}},
						NodeName: hostname,
					},
				})
				defer ensurePodDeleted(clientset, testutils.K8S_TEST_NS, name)

				containerID, result, contVeth, _, _, contNs, err := testutils.CreateContainer(netconf, name, testutils.K8S_TEST_NS, "")
				Expect(err).ShouldNot(HaveOccurred())

				mac := contVeth.Attrs().HardwareAddr

				Expect(len(result.IPs)).Should(Equal(1))
				result.IPs[0].Address.IP = result.IPs[0].Address.IP.To4() // Make sure the IP is represented as 4 bytes
				Expect(result.IPs[0].Address.Mask.String()).Should(Equal("ffffffff"))

				// datastore things:
				// TODO Make sure the profile doesn't exist

				ids := names.WorkloadEndpointIdentifiers{
					Node:         hostname,
					Orchestrator: api.OrchestratorKubernetes,
					Endpoint:     "eth0",
					Pod:          name,
					ContainerID:  containerID,
				}

				wrkload, err := ids.CalculateWorkloadEndpointName(false)
				//nolint:staticcheck // Ignore SA1019 deprecated
				interfaceName := k8sconversion.NewConverter().VethNameForWorkload(testutils.K8S_TEST_NS, name)
				Expect(err).NotTo(HaveOccurred())

				// The endpoint is created
				endpoints, err := calicoClient.WorkloadEndpoints().List(ctx, options.ListOptions{})
				Expect(err).ShouldNot(HaveOccurred())
				Expect(endpoints.Items).Should(HaveLen(1))

				if os.Getenv("DATASTORE_TYPE") == "kubernetes" {
					// Unlike etcd datastore, WEP based on a kubernetes pod does not store values for the MAC.
					// Put it back manually for later comparison.
					endpoints.Items[0].Spec.MAC = mac.String()
				}

				Expect(endpoints.Items[0].Name).Should(Equal(wrkload))
				Expect(endpoints.Items[0].Namespace).Should(Equal(testutils.K8S_TEST_NS))
				Expect(endpoints.Items[0].Labels).Should(Equal(map[string]string{
					"projectcalico.org/namespace":      "test",
					"projectcalico.org/orchestrator":   api.OrchestratorKubernetes,
					"projectcalico.org/serviceaccount": "default",
				}))
				Expect(endpoints.Items[0].Spec).Should(Equal(libapi.WorkloadEndpointSpec{
					Pod:                name,
					InterfaceName:      interfaceName,
					IPNetworks:         []string{result.IPs[0].Address.String()},
					MAC:                mac.String(),
					Profiles:           []string{"kns.test", "ksa.test.default"},
					Node:               hostname,
					ServiceAccountName: "default",
					Endpoint:           "eth0",
					Workload:           "",
					ContainerID:        containerID,
					Orchestrator:       api.OrchestratorKubernetes,
					Ports: []libapi.WorkloadEndpointPort{{
						Name:     "anamedport",
						Protocol: numorstring.ProtocolFromString("TCP"),
						Port:     555,
					}},
				}))

				// Assert sysctl values are set for what we would expect for an endpoint.
				err = checkInterfaceConfig(interfaceName, "4")
				Expect(err).ShouldNot(HaveOccurred())

				// Delete container
				_, err = testutils.DeleteContainer(netconf, contNs.Path(), name, testutils.K8S_TEST_NS)
				Expect(err).ShouldNot(HaveOccurred())

				if os.Getenv("DATASTORE_TYPE") != "kubernetes" {
					// Make sure there are no endpoints anymore
					endpoints, err = calicoClient.WorkloadEndpoints().List(ctx, options.ListOptions{})
					Expect(err).ShouldNot(HaveOccurred())
					Expect(endpoints.Items).Should(HaveLen(0))
				}

				// Make sure the interface has been removed from the namespace
				targetNs, _ := ns.GetNS(contNs.Path())
				err = targetNs.Do(func(_ ns.NetNS) error {
					_, err = netlink.LinkByName("eth0")
					return err
				})
				Expect(err).Should(HaveOccurred())
				Expect(err.Error()).Should(Equal("Link not found"))

				// Make sure the interface has been removed from the host
				_, err = netlink.LinkByName("cali" + containerID)
				Expect(err).Should(HaveOccurred())
				Expect(err.Error()).Should(Equal("Link not found"))
			})
		})

		Context("when the same hostVeth exists", func() {
			It("successfully networks the namespace", func() {
				clientset := getKubernetesClient()

				// Create a K8s pod w/o any special params
				ensurePodCreated(clientset, testutils.K8S_TEST_NS, &v1.Pod{
					ObjectMeta: metav1.ObjectMeta{Name: name},
					Spec: v1.PodSpec{
						Containers: []v1.Container{{
							Name:  name,
							Image: "ignore",
						}},
						NodeName: hostname,
					},
				})
				defer ensurePodDeleted(clientset, testutils.K8S_TEST_NS, name)

				if err := testutils.CreateHostVeth("", name, testutils.K8S_TEST_NS, hostname); err != nil {
					panic(err)
				}
				_, _, _, _, _, contNs, err := testutils.CreateContainer(netconf, name, testutils.K8S_TEST_NS, "")
				Expect(err).ShouldNot(HaveOccurred())

				_, err = testutils.DeleteContainer(netconf, contNs.Path(), name, testutils.K8S_TEST_NS)
				Expect(err).ShouldNot(HaveOccurred())
			})
		})

		Context("when /var/lib/calico/mtu file exists", func() {
			mtuNetconfTemplate := `
			{
			  "cniVersion": "%s",
			  "name": "net1",
			  "type": "calico",
			  "etcd_endpoints": "http://%s:2379",
			  "datastore_type": "%s",
			  "ipam": {
			    "type": "host-local",
			    "subnet": "10.0.0.0/8"
			  },
			  "kubernetes": {
			    "kubeconfig": "/home/user/certs/kubeconfig"
			  },
			  "policy": {"type": "k8s"},
			  "nodename_file_optional": true,
			  "log_level":"info"
			}`

			It("should create pods with the right MTU", func() {
				clientset := getKubernetesClient()

				// Create the /var/lib/calico/mtu file with MTU 3000

				err = os.MkdirAll("/var/lib/calico", os.ModePerm)
				Expect(err).NotTo(HaveOccurred())
				err = os.WriteFile("/var/lib/calico/mtu", []byte("3000"), 0644)
				Expect(err).NotTo(HaveOccurred())
				defer os.Remove("/var/lib/calico/mtu")

				// Create a K8s pod/container
				name1 := fmt.Sprintf("mtutest%d", rand.Uint32())
				mtuNetconf1 := fmt.Sprintf(mtuNetconfTemplate, cniVersion, os.Getenv("ETCD_IP"), os.Getenv("DATASTORE_TYPE"))

				ensurePodCreated(clientset, testutils.K8S_TEST_NS, &v1.Pod{
					ObjectMeta: metav1.ObjectMeta{Name: name1},
					Spec: v1.PodSpec{
						Containers: []v1.Container{{
							Name:  name1,
							Image: "ignore",
						}},
						NodeName: hostname,
					},
				})
				defer ensurePodDeleted(clientset, testutils.K8S_TEST_NS, name1)

				// Run CNI plugin, expect MTU to match the value from file.
				_, _, contVeth1, _, _, contNs1, err := testutils.CreateContainer(mtuNetconf1, name1, testutils.K8S_TEST_NS, "")
				Expect(err).ShouldNot(HaveOccurred())
				Expect(contVeth1.Attrs().MTU).Should(Equal(3000))

				// Cleanup
				_, err = testutils.DeleteContainer(mtuNetconf1, contNs1.Path(), name1, testutils.K8S_TEST_NS)
				Expect(err).ShouldNot(HaveOccurred())
			})
		})

		Context("when calico-config contains a custom mtu", func() {
			mtuNetconfTemplate := `
			{
			  "cniVersion": "%s",
			  "name": "net1",
			  "type": "calico",
			  "etcd_endpoints": "http://%s:2379",
			  "datastore_type": "%s",
			  "mtu": %d,
			  "ipam": {
			    "type": "host-local",
			    "subnet": "10.0.0.0/8"
			  },
			  "kubernetes": {
			    "kubeconfig": "/home/user/certs/kubeconfig"
			  },
			  "policy": {"type": "k8s"},
			  "nodename_file_optional": true,
			  "log_level":"debug"
			}`

			It("creates pods with the new mtu", func() {
				clientset := getKubernetesClient()

				// Create a K8s pod/container with non-default MTU
				name1 := fmt.Sprintf("mtutest%d", rand.Uint32())
				mtuNetconf1 := fmt.Sprintf(mtuNetconfTemplate, cniVersion, os.Getenv("ETCD_IP"), os.Getenv("DATASTORE_TYPE"), 3000)

				ensurePodCreated(clientset, testutils.K8S_TEST_NS, &v1.Pod{
					ObjectMeta: metav1.ObjectMeta{Name: name1},
					Spec: v1.PodSpec{
						Containers: []v1.Container{{
							Name:  name1,
							Image: "ignore",
						}},
						NodeName: hostname,
					},
				})
				defer ensurePodDeleted(clientset, testutils.K8S_TEST_NS, name1)

				_, _, contVeth1, _, _, contNs1, err := testutils.CreateContainer(mtuNetconf1, name1, testutils.K8S_TEST_NS, "")
				Expect(err).ShouldNot(HaveOccurred())
				Expect(contVeth1.Attrs().MTU).Should(Equal(3000))

				// Create another K8s pod/container with a different non-default MTU
				name2 := fmt.Sprintf("mtutest2%d", rand.Uint32())
				mtuNetconf2 := fmt.Sprintf(mtuNetconfTemplate, cniVersion, os.Getenv("ETCD_IP"), os.Getenv("DATASTORE_TYPE"), 4000)

				ensurePodCreated(clientset, testutils.K8S_TEST_NS, &v1.Pod{
					ObjectMeta: metav1.ObjectMeta{Name: name2},
					Spec: v1.PodSpec{
						Containers: []v1.Container{{
							Name:  name2,
							Image: "ignore",
						}},
						NodeName: hostname,
					},
				})
				defer ensurePodDeleted(clientset, testutils.K8S_TEST_NS, name2)

				_, _, contVeth2, _, _, contNs2, err := testutils.CreateContainer(mtuNetconf2, name2, testutils.K8S_TEST_NS, "")
				Expect(err).ShouldNot(HaveOccurred())
				Expect(contVeth2.Attrs().MTU).Should(Equal(4000))

				// Cleanup
				_, err = testutils.DeleteContainer(mtuNetconf1, contNs1.Path(), name1, testutils.K8S_TEST_NS)
				Expect(err).ShouldNot(HaveOccurred())
				_, err = testutils.DeleteContainer(mtuNetconf2, contNs2.Path(), name2, testutils.K8S_TEST_NS)
				Expect(err).ShouldNot(HaveOccurred())
			})
		})

		hostLocalIPAMConfigs := []struct {
			description, cniVersion, config, unexpectedRoute string
			expectedV4Routes, expectedV6Routes               []string
			numIPv4IPs, numIPv6IPs                           int
		}{
			{
				description: "old-style inline subnet",
				cniVersion:  cniVersion,
				config: `
					{
					  "cniVersion": "%s",
					  "name": "net6",
					  "nodename_file_optional": true,
					  "type": "calico",
					  "etcd_endpoints": "http://%s:2379",
					  "datastore_type": "%s",
					  "ipam": {
					    "type": "host-local",
					    "subnet": "usePodCidr"
					  },
					  "kubernetes": {
                                           "kubeconfig": "/home/user/certs/kubeconfig"
					  },
					  "policy": {"type": "k8s"},
					  "log_level":"debug"
					}`,
				expectedV4Routes: []string{
					regexp.QuoteMeta("default via 169.254.1.1 dev eth0"),
					regexp.QuoteMeta("169.254.1.1 dev eth0 scope link"),
				},
				unexpectedRoute: regexp.QuoteMeta("10."),
				numIPv4IPs:      1,
				numIPv6IPs:      0,
			},
			{
				// This scenario tests IPv4+IPv6 without specifying any routes.
				description: "new-style with IPv4 and IPv6 ranges, no routes",
				cniVersion:  "0.3.1",
				config: `
					{
					  "cniVersion": "%s",
					  "name": "net6",
					  "nodename_file_optional": true,
					  "type": "calico",
					  "etcd_endpoints": "http://%s:2379",
					  "datastore_type": "%s",
					  "ipam": {
					    "type": "host-local",
					    "ranges": [
					       [
					         {
					           "subnet": "usePodCidr"
					         }
					       ],
					       [
					         {
					           "subnet": "dead:beef::/96"
					         }
					       ]
					    ]
					  },
					  "kubernetes": {
                                           "kubeconfig": "/home/user/certs/kubeconfig"
					  },
					  "policy": {"type": "k8s"},
					  "log_level":"debug"
					}`,
				expectedV4Routes: []string{
					regexp.QuoteMeta("default via 169.254.1.1 dev eth0"),
					regexp.QuoteMeta("169.254.1.1 dev eth0 scope link"),
				},
				expectedV6Routes: []string{
					"dead:beef::[0-9a-f]* dev eth0 proto kernel metric 256 pref medium",
					"fe80::/64 dev eth0 proto kernel metric 256 pref medium",
					"default via fe80::ecee:eeff:feee:eeee dev eth0 metric 1024",
				},
				unexpectedRoute: regexp.QuoteMeta("10."),
				numIPv4IPs:      1,
				numIPv6IPs:      1,
			},
			{
				// This scenario tests IPv4+IPv6 without specifying any routes.
				description: "new-style with IPv4 and IPv6 both using usePodCidr, no routes",
				cniVersion:  "0.3.1",
				config: `
					{
					  "cniVersion": "%s",
					  "name": "net6",
					  "nodename_file_optional": true,
					  "type": "calico",
					  "etcd_endpoints": "http://%s:2379",
					  "datastore_type": "%s",
					  "ipam": {
					    "type": "host-local",
					    "ranges": [
					       [
					         {
					           "subnet": "usePodCidr"
					         }
					       ],
					       [
					         {
					           "subnet": "usePodCidrIPv6"
					         }
					       ]
					    ]
					  },
					  "kubernetes": {
                                           "kubeconfig": "/home/user/certs/kubeconfig"
					  },
					  "policy": {"type": "k8s"},
					  "log_level":"info"
					}`,
				expectedV4Routes: []string{
					regexp.QuoteMeta("default via 169.254.1.1 dev eth0"),
					regexp.QuoteMeta("169.254.1.1 dev eth0 scope link"),
				},
				expectedV6Routes: []string{
					"dead:beef::[0-9a-f]* dev eth0 proto kernel metric 256 pref medium",
					"fe80::/64 dev eth0 proto kernel metric 256 pref medium",
					"default via fe80::ecee:eeff:feee:eeee dev eth0 metric 1024",
				},
				unexpectedRoute: regexp.QuoteMeta("10."),
				numIPv4IPs:      1,
				numIPv6IPs:      1,
			},
			{
				// In this scenario, we use a lot more of the host-local IPAM plugin.  Namely:
				// - we use multiple ranges, one of which is IPv6, the other uses the podCIDR
				// - we add custom routes, which override our default 0/0 and ::/0 routes.
				// This configuration is only supported for CNI version >= 0.3.0 since we assign multiple
				// addresses per family.
				description: "new-style with IPv4 and IPv6 ranges and routes",
				cniVersion:  "0.3.1",
				config: `
					{
					  "cniVersion": "%s",
					  "name": "net6",
					  "nodename_file_optional": true,
					  "type": "calico",
					  "etcd_endpoints": "http://%s:2379",
					  "datastore_type": "%s",
					  "ipam": {
					    "type": "host-local",
					    "ranges": [
					       [
					         {
					           "subnet": "usePodCidr"
					         }
					       ],
					       [
					         {
					             "subnet": "10.100.0.0/24"
					         }
					       ],
					       [
					         {
					          "subnet": "dead:beef::/96"
					         }
					       ]
					    ],
					    "routes": [
					      {"dst": "10.123.0.0/16", "gw": "10.123.0.1"},
					      {"dst": "10.124.0.0/16"},
					      {"dst": "dead:beef::/96"}
					    ]
					  },
					  "kubernetes": {
                                           "kubeconfig": "/home/user/certs/kubeconfig"
					  },
					  "policy": {"type": "k8s"},
					  "log_level":"debug"
					}`,
				expectedV4Routes: []string{
					regexp.QuoteMeta("10.123.0.0/16 via 169.254.1.1 dev eth0"),
					regexp.QuoteMeta("10.124.0.0/16 via 169.254.1.1 dev eth0"),
					regexp.QuoteMeta("169.254.1.1 dev eth0 scope link"),
				},
				expectedV6Routes: []string{
					"dead:beef::. dev eth0 proto kernel metric 256 pref medium",
					"dead:beef::/96 via fe80::ecee:eeff:feee:eeee dev eth0 metric 1024",
					"fe80::/64 dev eth0 proto kernel metric 256 pref medium",
				},
				unexpectedRoute: "default",
				numIPv4IPs:      2,
				numIPv6IPs:      1,
			},
			{
				// In this scenario, we use a lot more of the host-local IPAM plugin.  Namely:
				// - we use multiple ranges, one of which is IPv6, the other uses the podCIDR
				// - we add custom routes, but configure the plugin to also include our default routes.
				description: "new-style with IPv4 and IPv6 ranges and routes and Calico default routes",
				cniVersion:  "0.3.1",
				config: `
					{
					  "cniVersion": "%s",
					  "name": "net6",
					  "nodename_file_optional": true,
					  "type": "calico",
					  "etcd_endpoints": "http://%s:2379",
					  "include_default_routes": true,
					  "datastore_type": "%s",
					  "ipam": {
					    "type": "host-local",
					    "ranges": [
					       [
					           {
					             "subnet": "usePodCidr"
					           }
					       ],
					       [
					           {
					               "subnet": "10.100.0.0/24"
					           }
					       ],
					       [
					          {
					            "subnet": "dead:beef::/96"
					          }
					       ]
					    ],
					    "routes": [
					      {"dst": "10.123.0.0/16", "gw": "10.123.0.1"},
					      {"dst": "10.124.0.0/16"},
					      {"dst": "dead:beef::/96"}
					    ]
					  },
					  "kubernetes": {
                                           "kubeconfig": "/home/user/certs/kubeconfig"
					  },
					  "policy": {"type": "k8s"},
					  "log_level":"debug"
					}`,
				expectedV4Routes: []string{
					regexp.QuoteMeta("default via 169.254.1.1 dev eth0"),
					regexp.QuoteMeta("10.123.0.0/16 via 169.254.1.1 dev eth0"),
					regexp.QuoteMeta("10.124.0.0/16 via 169.254.1.1 dev eth0"),
					regexp.QuoteMeta("169.254.1.1 dev eth0 scope link"),
				},
				expectedV6Routes: []string{
					"dead:beef::. dev eth0 proto kernel metric 256 pref medium",
					"dead:beef::/96 via fe80::ecee:eeff:feee:eeee dev eth0 metric 1024",
					"fe80::/64 dev eth0 proto kernel metric 256 pref medium",
				},
				numIPv4IPs: 2,
				numIPv6IPs: 1,
			},
		}

		// Run tests with PodCIDR
		for _, c := range hostLocalIPAMConfigs {
			c := c // Make sure we get a fresh variable on each loop.
			// The dual-stack requires PodCIDRs
			if strings.Contains(c.config, "usePodCidrIPv6") {
				continue
			}
			Context("Using host-local IPAM with one PodCIDR ("+c.description+"): request an IP then release it, and then request it again", func() {
				It("should successfully assign IP both times and successfully release it in the middle", func() {
					netconfHostLocalIPAM := fmt.Sprintf(c.config, c.cniVersion, os.Getenv("ETCD_IP"), os.Getenv("DATASTORE_TYPE"))

					clientset := getKubernetesClient()

					ensureNamespace(clientset, testutils.K8S_TEST_NS)

					ensureNodeDeleted(clientset, hostname)

					// Create a K8s Node object with PodCIDR and name equal to hostname.
					_, err = clientset.CoreV1().Nodes().Create(context.Background(), &v1.Node{
						ObjectMeta: metav1.ObjectMeta{Name: hostname},
						Spec: v1.NodeSpec{
							PodCIDR: "10.0.0.0/24",
						},
					}, metav1.CreateOptions{})
					Expect(err).NotTo(HaveOccurred())
					defer ensureNodeDeleted(clientset, hostname)

					By("Creating a pod with a specific IP address")
					ensurePodCreated(clientset, testutils.K8S_TEST_NS, &v1.Pod{
						ObjectMeta: metav1.ObjectMeta{Name: name},
						Spec: v1.PodSpec{
							Containers: []v1.Container{{
								Name:  name,
								Image: "ignore",
							}},
							NodeName: hostname,
						},
					})
					defer ensurePodDeleted(clientset, testutils.K8S_TEST_NS, name)

					requestedIP := "10.0.0.42"
					expectedIP := net.IPv4(10, 0, 0, 42).To4()

					_, _, _, contAddresses, _, contNs, err := testutils.CreateContainer(netconfHostLocalIPAM, name, testutils.K8S_TEST_NS, requestedIP)
					Expect(err).NotTo(HaveOccurred())

					podIP := contAddresses[0].IP
					Expect(podIP).Should(Equal(expectedIP))

					By("Deleting the pod we created earlier")
					_, err = testutils.DeleteContainer(netconfHostLocalIPAM, contNs.Path(), name, testutils.K8S_TEST_NS)
					Expect(err).ShouldNot(HaveOccurred())

					By("Creating a second pod with the same IP address as the first pod")
					name2 := fmt.Sprintf("run2%d", rand.Uint32())
					ensurePodCreated(clientset, testutils.K8S_TEST_NS, &v1.Pod{
						ObjectMeta: metav1.ObjectMeta{Name: name2},
						Spec: v1.PodSpec{
							Containers: []v1.Container{{
								Name:  fmt.Sprintf("container-%s", name2),
								Image: "ignore",
							}},
							NodeName: hostname,
						},
					})
					defer ensurePodDeleted(clientset, testutils.K8S_TEST_NS, name2)

					_, _, _, contAddresses, _, contNs, err = testutils.CreateContainer(netconfHostLocalIPAM, name2, testutils.K8S_TEST_NS, requestedIP)
					Expect(err).NotTo(HaveOccurred())

					pod2IP := contAddresses[0].IP
					Expect(pod2IP).Should(Equal(expectedIP))

					err = contNs.Do(func(_ ns.NetNS) error {
						defer GinkgoRecover()
						out, err := exec.Command("ip", "route", "show").Output()
						Expect(err).NotTo(HaveOccurred())
						for _, r := range c.expectedV4Routes {
							Expect(string(out)).To(MatchRegexp(r))
						}

						if c.unexpectedRoute != "" {
							Expect(string(out)).NotTo(ContainSubstring(c.unexpectedRoute))
						}

						out, err = exec.Command("ip", "-6", "route", "show").Output()
						Expect(err).NotTo(HaveOccurred())
						for _, r := range c.expectedV6Routes {
							Expect(string(out)).To(MatchRegexp(r))
						}

						if c.numIPv6IPs > 0 {
							err := testutils.CheckSysctlValue("/proc/sys/net/ipv6/conf/eth0/accept_dad", "0")
							Expect(err).NotTo(HaveOccurred())
						}

						out, err = exec.Command("ip", "addr", "show").Output()
						Expect(err).NotTo(HaveOccurred())
						inet := regexp.MustCompile(` {4}inet .*scope global`)
						Expect(inet.FindAll(out, -1)).To(HaveLen(c.numIPv4IPs))
						inetv6 := regexp.MustCompile(` {4}inet6 .*scope global`)
						Expect(inetv6.FindAll(out, -1)).To(HaveLen(c.numIPv6IPs))
						Expect(out).NotTo(ContainSubstring("scope global tentative"),
							"Some IPv6 addresses marked as tentative; disabling DAD must have failed.")

						return nil
					})
					Expect(err).ShouldNot(HaveOccurred())

					_, err = testutils.DeleteContainer(netconfHostLocalIPAM, contNs.Path(), name2, testutils.K8S_TEST_NS)
					Expect(err).ShouldNot(HaveOccurred())
				})
			})
		}

		// Run tests with PodCIDRs defining a dual-stack deployment
		for _, c := range hostLocalIPAMConfigs {
			c := c // Make sure we get a fresh variable on each loop.
			Context("Using host-local IPAM with two PodCIDRs ("+c.description+"): request an IP then release it, and then request it again", func() {
				It("should successfully assign IP both times and successfully release it in the middle", func() {
					netconfHostLocalIPAM := fmt.Sprintf(c.config, c.cniVersion, os.Getenv("ETCD_IP"), os.Getenv("DATASTORE_TYPE"))

					clientset := getKubernetesClient()

					ensureNamespace(clientset, testutils.K8S_TEST_NS)

					ensureNodeDeleted(clientset, hostname)

					// Create a K8s Node object with PodCIDR and name equal to hostname.
					_, err = clientset.CoreV1().Nodes().Create(context.Background(), &v1.Node{
						ObjectMeta: metav1.ObjectMeta{Name: hostname},
						Spec: v1.NodeSpec{
							PodCIDRs: []string{"10.10.0.0/24", "dead:beef::/96"},
						},
					}, metav1.CreateOptions{})
					Expect(err).NotTo(HaveOccurred())
					defer ensureNodeDeleted(clientset, hostname)

					By("Creating a pod with a specific IP address")
					ensurePodCreated(clientset, testutils.K8S_TEST_NS, &v1.Pod{
						ObjectMeta: metav1.ObjectMeta{Name: name},
						Spec: v1.PodSpec{
							Containers: []v1.Container{{
								Name:  name,
								Image: "ignore",
							}},
							NodeName: hostname,
						},
					})
					defer ensurePodDeleted(clientset, testutils.K8S_TEST_NS, name)

					requestedIP := "10.10.0.42"
					expectedIP := net.IPv4(10, 10, 0, 42).To4()

					_, _, _, contAddresses, _, contNs, err := testutils.CreateContainer(netconfHostLocalIPAM, name, testutils.K8S_TEST_NS, requestedIP)
					Expect(err).NotTo(HaveOccurred())

					podIP := contAddresses[0].IP
					Expect(podIP).Should(Equal(expectedIP))

					By("Deleting the pod we created earlier")
					_, err = testutils.DeleteContainer(netconfHostLocalIPAM, contNs.Path(), name, testutils.K8S_TEST_NS)
					Expect(err).ShouldNot(HaveOccurred())

					By("Creating a second pod with the same IP address as the first pod")
					name2 := fmt.Sprintf("run2%d", rand.Uint32())
					ensurePodCreated(clientset, testutils.K8S_TEST_NS, &v1.Pod{
						ObjectMeta: metav1.ObjectMeta{Name: name2},
						Spec: v1.PodSpec{
							Containers: []v1.Container{{
								Name:  fmt.Sprintf("container-%s", name2),
								Image: "ignore",
							}},
							NodeName: hostname,
						},
					})
					defer ensurePodDeleted(clientset, testutils.K8S_TEST_NS, name2)

					_, _, _, contAddresses, _, contNs, err = testutils.CreateContainer(netconfHostLocalIPAM, name2, testutils.K8S_TEST_NS, requestedIP)
					Expect(err).NotTo(HaveOccurred())

					pod2IP := contAddresses[0].IP
					Expect(pod2IP).Should(Equal(expectedIP))

					err = contNs.Do(func(_ ns.NetNS) error {
						defer GinkgoRecover()
						out, err := exec.Command("ip", "route", "show").Output()
						Expect(err).NotTo(HaveOccurred())
						for _, r := range c.expectedV4Routes {
							Expect(string(out)).To(MatchRegexp(r))
						}

						if c.unexpectedRoute != "" {
							Expect(string(out)).NotTo(ContainSubstring(c.unexpectedRoute))
						}

						out, err = exec.Command("ip", "-6", "route", "show").Output()
						Expect(err).NotTo(HaveOccurred())
						for _, r := range c.expectedV6Routes {
							Expect(string(out)).To(MatchRegexp(r))
						}

						if c.numIPv6IPs > 0 {
							err := testutils.CheckSysctlValue("/proc/sys/net/ipv6/conf/eth0/accept_dad", "0")
							Expect(err).NotTo(HaveOccurred())
						}

						out, err = exec.Command("ip", "addr", "show").Output()
						Expect(err).NotTo(HaveOccurred())
						inet := regexp.MustCompile(` {4}inet .*scope global`)
						Expect(inet.FindAll(out, -1)).To(HaveLen(c.numIPv4IPs))
						inetv6 := regexp.MustCompile(` {4}inet6 .*scope global`)
						Expect(inetv6.FindAll(out, -1)).To(HaveLen(c.numIPv6IPs))
						Expect(out).NotTo(ContainSubstring("scope global tentative"),
							"Some IPv6 addresses marked as tentative; disabling DAD must have failed.")

						return nil
					})
					Expect(err).ShouldNot(HaveOccurred())

					_, err = testutils.DeleteContainer(netconfHostLocalIPAM, contNs.Path(), name2, testutils.K8S_TEST_NS)
					Expect(err).ShouldNot(HaveOccurred())
				})
			})
		}
	})

	Context("using calico-ipam with a Namespace annotation only", func() {
		var nc types.NetConf
		var netconf string
		var pool1CIDR, pool2CIDR *net.IPNet
		pool1 := "50.60.0.0/28"
		pool2 := "60.70.0.0/28"
		numAddrsInPool := 16
		var clientset *kubernetes.Clientset
		var testNS string

		BeforeEach(func() {
			// Build the network config for this set of tests.
			nc = types.NetConf{
				CNIVersion:           cniVersion,
				Name:                 "calico-uts",
				Type:                 "calico",
				EtcdEndpoints:        fmt.Sprintf("http://%s:2379", os.Getenv("ETCD_IP")),
				DatastoreType:        os.Getenv("DATASTORE_TYPE"),
				Kubernetes:           types.Kubernetes{Kubeconfig: "/home/user/certs/kubeconfig"},
				Policy:               types.Policy{PolicyType: "k8s"},
				NodenameFileOptional: true,
				LogLevel:             "info",
			}
			nc.IPAM.Type = "calico-ipam"
			ncb, err := json.Marshal(nc)
			Expect(err).NotTo(HaveOccurred())
			netconf = string(ncb)

			// Create IP Pools.
			testutils.MustCreateNewIPPoolBlockSize(calicoClient, pool1, false, false, true, 29)
			_, pool1CIDR, err = net.ParseCIDR(pool1)
			Expect(err).NotTo(HaveOccurred())

			testutils.MustCreateNewIPPoolBlockSize(calicoClient, pool2, false, false, true, 29)
			_, pool2CIDR, err = net.ParseCIDR(pool2)
			Expect(err).NotTo(HaveOccurred())

			// Create client set.
			clientset = getKubernetesClient()
		})

		AfterEach(func() {
			// Delete pod
			ensurePodDeleted(clientset, testNS, name)

			// Delete the IP Pools.
			testutils.MustDeleteIPPool(calicoClient, pool1)
			testutils.MustDeleteIPPool(calicoClient, pool2)
		})

		It("successfully assigns an IP address from an IP Pool specified on a Namespace", func() {
			// Create the Namespace.
			testNS = fmt.Sprintf("run%d", rand.Uint32())
			_, err = clientset.CoreV1().Namespaces().Create(context.Background(), &v1.Namespace{
				ObjectMeta: metav1.ObjectMeta{
					Name: testNS,
					Annotations: map[string]string{
						"cni.projectcalico.org/ipv4pools": "[\"50.60.0.0/28\"]",
					},
				},
			}, metav1.CreateOptions{})
			Expect(err).NotTo(HaveOccurred())

			// Now create a K8s pod.
			ensurePodCreated(clientset, testNS, &v1.Pod{
				ObjectMeta: metav1.ObjectMeta{
					Name:        name,
					Annotations: map[string]string{},
				},
				Spec: v1.PodSpec{
					Containers: []v1.Container{{
						Name:  name,
						Image: "ignore",
					}},
					NodeName: hostname,
				},
			})

			_, _, _, contAddresses, _, contNs, err := testutils.CreateContainer(netconf, name, testNS, "")
			Expect(err).NotTo(HaveOccurred())

			podIP := contAddresses[0].IP
			Expect(pool1CIDR.Contains(podIP)).To(BeTrue())

			// Delete the container.
			_, err = testutils.DeleteContainer(netconf, contNs.Path(), name, testNS)
			Expect(err).ShouldNot(HaveOccurred())
		})

		It("should fail to assign from an IP pool that doesn't exist", func() {
			// Create the Namespace.
			testNS = fmt.Sprintf("run%d", rand.Uint32())
			_, err = clientset.CoreV1().Namespaces().Create(context.Background(), &v1.Namespace{
				ObjectMeta: metav1.ObjectMeta{
					Name: testNS,
					Annotations: map[string]string{
						"cni.projectcalico.org/ipv4pools": "[\"100.0.0.0/16\"]",
					},
				},
			}, metav1.CreateOptions{})
			Expect(err).NotTo(HaveOccurred())

			// Now create a K8s pod.
			ensurePodCreated(clientset, testNS, &v1.Pod{
				ObjectMeta: metav1.ObjectMeta{
					Name:        name,
					Annotations: map[string]string{},
				},
				Spec: v1.PodSpec{
					Containers: []v1.Container{{
						Name:  name,
						Image: "ignore",
					}},
					NodeName: hostname,
				},
			})

			// Expect an error when invoking the CNI plugin.
			_, _, _, _, _, contNs, err := testutils.CreateContainer(netconf, name, testNS, "")
			Expect(err).To(HaveOccurred())

			// Delete the container.
			_, err = testutils.DeleteContainer(netconf, contNs.Path(), name, testNS)
			Expect(err).ShouldNot(HaveOccurred())
		})

		It("should fail to assign an IP when the provided IP Pool is full", func() {
			// Create the Namespace.
			testNS = fmt.Sprintf("run%d", rand.Uint32())
			_, err = clientset.CoreV1().Namespaces().Create(context.Background(), &v1.Namespace{
				ObjectMeta: metav1.ObjectMeta{
					Name: testNS,
					Annotations: map[string]string{
						"cni.projectcalico.org/ipv4pools": "[\"50.60.0.0/28\"]",
					},
				},
			}, metav1.CreateOptions{})
			Expect(err).NotTo(HaveOccurred())

			// Now create a K8s pod.
			ensurePodCreated(clientset, testNS, &v1.Pod{
				ObjectMeta: metav1.ObjectMeta{
					Name:        name,
					Annotations: map[string]string{},
				},
				Spec: v1.PodSpec{
					Containers: []v1.Container{{
						Name:  name,
						Image: "ignore",
					}},
					NodeName: hostname,
				},
			})

			// Allocate all the addresses in the IP pool.
			handle := "test-handle"
			v4ia, _, err := calicoClient.IPAM().AutoAssign(
				context.Background(),
				ipam.AutoAssignArgs{
					Num4:        numAddrsInPool,
					HandleID:    &handle,
					IPv4Pools:   []cnet.IPNet{{IPNet: *pool1CIDR}},
					IntendedUse: api.IPPoolAllowedUseWorkload,
				},
			)
			Expect(err).NotTo(HaveOccurred())
			Expect(v4ia).ToNot(BeNil())
			Expect(len(v4ia.IPs)).To(Equal(numAddrsInPool))

			// Expect an error when invoking the CNI plugin.
			_, _, _, _, _, contNs, err := testutils.CreateContainer(netconf, name, testNS, "")
			Expect(err).To(HaveOccurred())

			// Delete the container.
			_, err = testutils.DeleteContainer(netconf, contNs.Path(), name, testNS)
			Expect(err).ShouldNot(HaveOccurred())

			// Release all the IPs assigned above.
			err = calicoClient.IPAM().ReleaseByHandle(context.Background(), handle)
			Expect(err).ShouldNot(HaveOccurred())
		})

		It("should assign an IP from the second pool when the first IP Pool is full", func() {
			// Create the Namespace.
			testNS = fmt.Sprintf("run%d", rand.Uint32())
			_, err = clientset.CoreV1().Namespaces().Create(context.Background(), &v1.Namespace{
				ObjectMeta: metav1.ObjectMeta{
					Name: testNS,
					Annotations: map[string]string{
						"cni.projectcalico.org/ipv4pools": "[\"50.60.0.0/28\", \"60.70.0.0/28\"]",
					},
				},
			}, metav1.CreateOptions{})
			Expect(err).NotTo(HaveOccurred())

			// Now create a K8s pod.
			ensurePodCreated(clientset, testNS, &v1.Pod{
				ObjectMeta: metav1.ObjectMeta{
					Name:        name,
					Annotations: map[string]string{},
				},
				Spec: v1.PodSpec{
					Containers: []v1.Container{{
						Name:  name,
						Image: "ignore",
					}},
					NodeName: hostname,
				},
			})

			// Allocate all the addresses in the first IP pool.
			handle := "test-handle"
			v4ia, _, err := calicoClient.IPAM().AutoAssign(
				context.Background(),
				ipam.AutoAssignArgs{
					Num4:        numAddrsInPool,
					HandleID:    &handle,
					IPv4Pools:   []cnet.IPNet{{IPNet: *pool1CIDR}},
					IntendedUse: api.IPPoolAllowedUseWorkload,
				},
			)
			Expect(err).NotTo(HaveOccurred())
			Expect(v4ia).ToNot(BeNil())
			Expect(len(v4ia.IPs)).To(Equal(numAddrsInPool))

			// Invoke the CNI plugin.
			_, r, _, _, _, contNs, err := testutils.CreateContainer(netconf, name, testNS, "")
			Expect(err).NotTo(HaveOccurred())

			// Expect the assigned IP address in the second IP pool.
			Expect(len(r.IPs)).To(Equal(1))
			Expect(pool2CIDR.Contains(r.IPs[0].Address.IP)).To(BeTrue(), "IP assigned from wrong pool")

			// Delete the container.
			_, err = testutils.DeleteContainer(netconf, contNs.Path(), name, testNS)
			Expect(err).ShouldNot(HaveOccurred())

			// Release all the IPs assigned above.
			err = calicoClient.IPAM().ReleaseByHandle(context.Background(), handle)
			Expect(err).ShouldNot(HaveOccurred())
		})
	})

	Context("using calico-ipam with Namespace annotation and pod annotation", func() {
		var nc types.NetConf
		var netconf string
		var ipPoolCIDR *net.IPNet
		pool1 := "50.70.0.0/16"
		var clientset *kubernetes.Clientset
		var testNS string

		BeforeEach(func() {
			// Build the network config for this set of tests.
			nc = types.NetConf{
				CNIVersion:           cniVersion,
				Name:                 "calico-uts",
				Type:                 "calico",
				EtcdEndpoints:        fmt.Sprintf("http://%s:2379", os.Getenv("ETCD_IP")),
				DatastoreType:        os.Getenv("DATASTORE_TYPE"),
				Kubernetes:           types.Kubernetes{Kubeconfig: "/home/user/certs/kubeconfig"},
				Policy:               types.Policy{PolicyType: "k8s"},
				NodenameFileOptional: true,
				LogLevel:             "info",
			}
			nc.IPAM.Type = "calico-ipam"
			ncb, err := json.Marshal(nc)
			Expect(err).NotTo(HaveOccurred())
			netconf = string(ncb)

			// Create a new IP Pool.
			testutils.MustCreateNewIPPool(calicoClient, pool1, false, false, true)
			_, ipPoolCIDR, err = net.ParseCIDR(pool1)
			Expect(err).NotTo(HaveOccurred())

			// Create clients.
			clientset = getKubernetesClient()
		})

		AfterEach(func() {
			// Delete pod
			ensurePodDeleted(clientset, testNS, name)

			// Delete the IP Pool.
			testutils.MustDeleteIPPool(calicoClient, pool1)
		})

		It("should prefer pod annotations to namespace annotations if both are present", func() {
			// Create the Namespace.
			testNS = fmt.Sprintf("run%d", rand.Uint32())
			_, err = clientset.CoreV1().Namespaces().Create(context.Background(), &v1.Namespace{
				ObjectMeta: metav1.ObjectMeta{
					Name: testNS,
					Annotations: map[string]string{
						"cni.projectcalico.org/ipv4pools": "[\"50.55.0.0/16\"]",
					},
				},
			}, metav1.CreateOptions{})
			Expect(err).NotTo(HaveOccurred())

			// Now create a K8s pod passing in an IP pool.
			ensurePodCreated(clientset, testNS, &v1.Pod{
				ObjectMeta: metav1.ObjectMeta{
					Name: name,
					Annotations: map[string]string{
						"cni.projectcalico.org/ipv4pools": "[\"50.70.0.0/16\"]",
					},
				},
				Spec: v1.PodSpec{
					Containers: []v1.Container{{
						Name:  name,
						Image: "ignore",
					}},
					NodeName: hostname,
				},
			})

			// Run the CNI plugin.
			_, _, _, contAddresses, _, contNs, err := testutils.CreateContainer(netconf, name, testNS, "")
			Expect(err).NotTo(HaveOccurred())

			podIP := contAddresses[0].IP
			Expect(ipPoolCIDR.Contains(podIP)).To(BeTrue())

			// Delete the container.
			_, err = testutils.DeleteContainer(netconf, contNs.Path(), name, testNS)
			Expect(err).ShouldNot(HaveOccurred())
		})
	})

	Context("using calico-ipam specifying IP pools via pod annotation", func() {
		var nc types.NetConf
		var netconf string
		pool1 := "172.16.0.0/16"
		pool2 := "172.17.0.0/16"
		var pool1CIDR, pool2CIDR *net.IPNet
		var pool2Name string
		var clientset *kubernetes.Clientset
		BeforeEach(func() {
			// Build the network config for this set of tests.
			nc = types.NetConf{
				CNIVersion:           cniVersion,
				Name:                 "calico-uts",
				Type:                 "calico",
				EtcdEndpoints:        fmt.Sprintf("http://%s:2379", os.Getenv("ETCD_IP")),
				DatastoreType:        os.Getenv("DATASTORE_TYPE"),
				Kubernetes:           types.Kubernetes{Kubeconfig: "/home/user/certs/kubeconfig"},
				Policy:               types.Policy{PolicyType: "k8s"},
				NodenameFileOptional: true,
				LogLevel:             "info",
			}
			nc.IPAM.Type = "calico-ipam"
			ncb, err := json.Marshal(nc)
			Expect(err).NotTo(HaveOccurred())
			netconf = string(ncb)

			// Create two IP pools.
			testutils.MustCreateNewIPPool(calicoClient, pool1, false, false, true)
			_, pool1CIDR, err = net.ParseCIDR(pool1)
			Expect(err).NotTo(HaveOccurred())
			pool2Name = testutils.MustCreateNewIPPool(calicoClient, pool2, false, false, true)
			_, pool2CIDR, err = net.ParseCIDR(pool2)
			Expect(err).NotTo(HaveOccurred())

			// Create a kubernetes clientset.
			clientset = getKubernetesClient()

			// Ensure a namespace exists.
			ensureNamespace(clientset, testutils.K8S_TEST_NS)
		})

		AfterEach(func() {
			// Delete pod
			ensurePodDeleted(clientset, testutils.K8S_TEST_NS, name)

			// Delete the IP Pools.
			testutils.MustDeleteIPPool(calicoClient, pool1)
			testutils.MustDeleteIPPool(calicoClient, pool2)
		})

		It("successfully assigns an IP address from the annotated IP Pool (by cidr)", func() {
			// Create a K8s pod passing in an IP pool.
			ensurePodCreated(clientset, testutils.K8S_TEST_NS, &v1.Pod{
				ObjectMeta: metav1.ObjectMeta{
					Name: name,
					Annotations: map[string]string{
						"cni.projectcalico.org/ipv4pools": "[\"172.16.0.0/16\"]",
					},
				},
				Spec: v1.PodSpec{
					Containers: []v1.Container{{
						Name:  name,
						Image: "ignore",
					}},
					NodeName: hostname,
				},
			})

			_, _, _, contAddresses, _, contNs, err := testutils.CreateContainer(netconf, name, testutils.K8S_TEST_NS, "")
			Expect(err).NotTo(HaveOccurred())

			podIP := contAddresses[0].IP
			Expect(pool1CIDR.Contains(podIP)).To(BeTrue())

			// Delete the container.
			_, err = testutils.DeleteContainer(netconf, contNs.Path(), name, testutils.K8S_TEST_NS)
			Expect(err).ShouldNot(HaveOccurred())
		})

		It("successfully assigns an IP address from the annotated IP Pool (by name)", func() {
			// Create a K8s pod passing in an IP pool.
			ensurePodCreated(clientset, testutils.K8S_TEST_NS, &v1.Pod{
				ObjectMeta: metav1.ObjectMeta{
					Name: name,
					Annotations: map[string]string{
						"cni.projectcalico.org/ipv4pools": fmt.Sprintf("[\"%s\"]", pool2Name),
					},
				},
				Spec: v1.PodSpec{
					Containers: []v1.Container{{
						Name:  name,
						Image: "ignore",
					}},
					NodeName: hostname,
				},
			})

			_, _, _, contAddresses, _, contNs, err := testutils.CreateContainer(netconf, name, testutils.K8S_TEST_NS, "")
			Expect(err).NotTo(HaveOccurred())

			podIP := contAddresses[0].IP
			Expect(pool2CIDR.Contains(podIP)).To(BeTrue())

			// Delete the container.
			_, err = testutils.DeleteContainer(netconf, contNs.Path(), name, testutils.K8S_TEST_NS)
			Expect(err).ShouldNot(HaveOccurred())
		})
	})

<<<<<<< HEAD
	Context("AWS subnet tests", func() {
		var nc types.NetConf
		var netconf string
		normalPool := "172.16.0.0/16"
		localAWSPool := "172.17.0.0/16"
		remoteAWSPool := "172.18.0.0/16"
		var normalPoolCIDR, localAWSPoolCIDR *net.IPNet
		var localAWSPoolName, remoteAWSPoolName string
		var clientset *kubernetes.Clientset
		BeforeEach(func() {
			// Build the network config for this set of tests.
			nc = types.NetConf{
				CNIVersion:           cniVersion,
				Name:                 "calico-uts",
=======
	Context("using source IP spoofing annotation", func() {
		var netconf types.NetConf
		var clientset *kubernetes.Clientset

		BeforeEach(func() {
			netconf = types.NetConf{
				CNIVersion:           cniVersion,
				Name:                 "calico-network-name",
>>>>>>> e60bd018
				Type:                 "calico",
				EtcdEndpoints:        fmt.Sprintf("http://%s:2379", os.Getenv("ETCD_IP")),
				DatastoreType:        os.Getenv("DATASTORE_TYPE"),
				Kubernetes:           types.Kubernetes{Kubeconfig: "/home/user/certs/kubeconfig"},
				Policy:               types.Policy{PolicyType: "k8s"},
				NodenameFileOptional: true,
<<<<<<< HEAD
				AWSSubnetsFile:       "/tmp/aws-subnets",
				LogLevel:             "debug",
			}
			nc.IPAM.Type = "calico-ipam"
			ncb, err := json.Marshal(nc)
			Expect(err).NotTo(HaveOccurred())
			netconf = string(ncb)

			// Create three IP pools, a normal one, one with a valid, local AWS subnet and one with a non-local AWS subnet.
			testutils.MustCreateNewIPPool(calicoClient, normalPool, false, false, true)
			_, normalPoolCIDR, err = net.ParseCIDR(normalPool)
			Expect(err).NotTo(HaveOccurred())

			localAWSPoolName = testutils.MustCreateNewIPPoolAWS(calicoClient, localAWSPool, "subnet-00000000000000002")
			_ = localAWSPoolName
			_, localAWSPoolCIDR, err = net.ParseCIDR(localAWSPool)
			Expect(err).NotTo(HaveOccurred())

			remoteAWSPoolName = testutils.MustCreateNewIPPoolAWS(calicoClient, remoteAWSPool, "subnet-00000000000000003")
			_ = remoteAWSPoolName
			Expect(err).NotTo(HaveOccurred())

			// Create a kubernetes clientset.
			clientset = getKubernetesClient()

			// Ensure a namespace exists.
			ensureNamespace(clientset, testutils.K8S_TEST_NS)

			// Write out the AWS subnets file to tell the CNI plugin which subnets are local.
			err = os.WriteFile(
				"/tmp/aws-subnets",
				[]byte(`{"aws_subnet_ids": ["subnet-00000000000000001", "subnet-00000000000000002"]}`),
				0644,
			)
			Expect(err).NotTo(HaveOccurred())
		})

		AfterEach(func() {
			// Delete pod
			ensurePodDeleted(clientset, testutils.K8S_TEST_NS, name)

			// Delete the IP Pools.
			testutils.MustDeleteIPPool(calicoClient, normalPool)
			testutils.MustDeleteIPPool(calicoClient, localAWSPool)
			testutils.MustDeleteIPPool(calicoClient, remoteAWSPool)

			// Delete the AWS subnets file.
			err := os.Remove("/tmp/aws-subnets")
			Expect(err).NotTo(HaveOccurred())
		})

		It("assigns an IP address from the normal IP pool by default", func() {
			pod := ensurePodCreated(clientset, testutils.K8S_TEST_NS, &v1.Pod{
				ObjectMeta: metav1.ObjectMeta{
					Name: name,
=======
				LogLevel:             "info",
			}
			netconf.IPAM.Type = "calico-ipam"

			// Create a new ipPool.
			ipPool := "172.16.0.0/16"
			testutils.MustCreateNewIPPool(calicoClient, ipPool, false, false, true)
			_, _, err := net.ParseCIDR(ipPool)
			Expect(err).NotTo(HaveOccurred())

			// Build kubernetes clients.
			clientset = getKubernetesClient()

			// Now create a K8s pod passing in allowedSourcePrefixes.
			ensureNamespace(clientset, testutils.K8S_TEST_NS)
			ensurePodCreated(clientset, testutils.K8S_TEST_NS, &v1.Pod{
				ObjectMeta: metav1.ObjectMeta{
					Name: name,
					Annotations: map[string]string{
						"cni.projectcalico.org/allowedSourcePrefixes": "[\"8.8.8.8/32\",\"1.1.1.0/24\"]",
					},
>>>>>>> e60bd018
				},
				Spec: v1.PodSpec{
					Containers: []v1.Container{{
						Name:  name,
						Image: "ignore",
					}},
					NodeName: hostname,
				},
			})
<<<<<<< HEAD
			log.Infof("Created POD object: %v", pod)

			_, _, _, contAddresses, _, contNs, err := testutils.CreateContainer(netconf, name, testutils.K8S_TEST_NS, "")
			Expect(err).NotTo(HaveOccurred())
			defer func() {
				// Delete the container.
				_, err = testutils.DeleteContainer(netconf, contNs.Path(), name, testutils.K8S_TEST_NS)
				Expect(err).ShouldNot(HaveOccurred())
			}()

			podIP := contAddresses[0].IP
			log.Infof("All container IPs: %v", contAddresses)
			log.Infof("Container got IP address: %s", podIP)
			Expect(normalPoolCIDR.Contains(podIP)).To(BeTrue())
		})

		It("assigns an IP from the correct AWS pool if AWS resource request is made", func() {
			pod := ensurePodCreated(clientset, testutils.K8S_TEST_NS, &v1.Pod{
				ObjectMeta: metav1.ObjectMeta{
					Name: name,
				},
				Spec: v1.PodSpec{
					Containers: []v1.Container{{
						Name:  name,
						Image: "ignore",
						Resources: v1.ResourceRequirements{
							Requests: map[v1.ResourceName]resource.Quantity{
								"projectcalico.org/aws-secondary-ipv4": resource.MustParse("1"),
							},
							Limits: map[v1.ResourceName]resource.Quantity{
								"projectcalico.org/aws-secondary-ipv4": resource.MustParse("1"),
							},
						},
					}},
					NodeName: hostname,
				},
			})
			log.Infof("Created POD object: %v", pod)

			_, _, _, contAddresses, _, contNs, err := testutils.CreateContainer(netconf, name, testutils.K8S_TEST_NS, "")
			Expect(err).NotTo(HaveOccurred())
			defer func() {
				// Delete the container.
				_, err = testutils.DeleteContainer(netconf, contNs.Path(), name, testutils.K8S_TEST_NS)
				Expect(err).ShouldNot(HaveOccurred())
			}()

			podIP := contAddresses[0].IP
			log.Infof("All container IPs: %v", contAddresses)
			log.Infof("Container got IP address: %s", podIP)
			Expect(localAWSPoolCIDR.Contains(podIP)).To(BeTrue(), fmt.Sprintf(
				"IP %v was not chosen from expected pool %v", podIP.String(), localAWSPoolCIDR.String()))
		})

		It("fails if an AWS pool is required but the annotation specifies incompatible pools", func() {
			pod := ensurePodCreated(clientset, testutils.K8S_TEST_NS, &v1.Pod{
				ObjectMeta: metav1.ObjectMeta{
					Name: name,
					Annotations: map[string]string{
						"cni.projectcalico.org/ipv4pools": "[\"172.16.0.0/16\", \"172.18.0.0/16\"]",
					},
				},
				Spec: v1.PodSpec{
					Containers: []v1.Container{{
						Name:  name,
						Image: "ignore",
						Resources: v1.ResourceRequirements{
							Requests: map[v1.ResourceName]resource.Quantity{
								"projectcalico.org/aws-secondary-ipv4": resource.MustParse("1"),
							},
							Limits: map[v1.ResourceName]resource.Quantity{
								"projectcalico.org/aws-secondary-ipv4": resource.MustParse("1"),
							},
						},
					}},
					NodeName: hostname,
				},
			})
			log.Infof("Created POD object: %v", pod)

			_, _, _, _, _, contNs, err := testutils.CreateContainer(netconf, name, testutils.K8S_TEST_NS, "")
			Expect(err).To(HaveOccurred())
			defer func() {
				// Delete the container.
				_, err = testutils.DeleteContainer(netconf, contNs.Path(), name, testutils.K8S_TEST_NS)
				Expect(err).ShouldNot(HaveOccurred())
			}()
		})

		It("fails if a normal pool is required but the annotation specifies incompatible pools", func() {
			pod := ensurePodCreated(clientset, testutils.K8S_TEST_NS, &v1.Pod{
				ObjectMeta: metav1.ObjectMeta{
					Name: name,
					Annotations: map[string]string{
						"cni.projectcalico.org/ipv4pools": "[\"172.17.0.0/16\"]",
					},
				},
				Spec: v1.PodSpec{
					Containers: []v1.Container{{
						Name:  name,
						Image: "ignore",
					}},
					NodeName: hostname,
				},
			})
			log.Infof("Created POD object: %v", pod)

			_, _, _, _, _, contNs, err := testutils.CreateContainer(netconf, name, testutils.K8S_TEST_NS, "")
			Expect(err).To(HaveOccurred())
			defer func() {
				// Delete the container.
				_, err = testutils.DeleteContainer(netconf, contNs.Path(), name, testutils.K8S_TEST_NS)
				Expect(err).ShouldNot(HaveOccurred())
			}()
=======
		})

		AfterEach(func() {
			// Delete pod
			ensurePodDeleted(clientset, testutils.K8S_TEST_NS, name)

			// Delete IPPools.
			ipPool := "172.16.0.0/16"
			testutils.MustDeleteIPPool(calicoClient, ipPool)
		})

		It("should look at the source spoofing disabling annotation", func() {
			// Resolve the config struct.
			confBytes, err := json.Marshal(netconf)
			Expect(err).NotTo(HaveOccurred())

			// Invoke the CNI plugin
			_, _, _, _, _, contNs, err := testutils.CreateContainer(string(confBytes), name, testutils.K8S_TEST_NS, "")
			Expect(err).NotTo(HaveOccurred())

			// Assert that the endpoint is created
			endpoints, err := calicoClient.WorkloadEndpoints().List(ctx, options.ListOptions{})
			Expect(err).ShouldNot(HaveOccurred())
			Expect(endpoints.Items).Should(HaveLen(1))

			// Assert that the endpoint contains the appropriate allowedSourcePrefixes
			Expect(endpoints.Items[0].Spec.AllowSpoofedSourcePrefixes).To(ConsistOf([]string{"1.1.1.0/24", "8.8.8.8/32"}))

			// Delete the container.
			_, err = testutils.DeleteContainer(string(confBytes), contNs.Path(), name, testutils.K8S_TEST_NS)
			Expect(err).ShouldNot(HaveOccurred())
>>>>>>> e60bd018
		})
	})

	Context("using floatingIPs annotation to assign a DNAT", func() {
		var netconf types.NetConf
		var clientset *kubernetes.Clientset

		BeforeEach(func() {
			netconf = types.NetConf{
				CNIVersion:           cniVersion,
				Name:                 "calico-network-name",
				Type:                 "calico",
				EtcdEndpoints:        fmt.Sprintf("http://%s:2379", os.Getenv("ETCD_IP")),
				DatastoreType:        os.Getenv("DATASTORE_TYPE"),
				Kubernetes:           types.Kubernetes{Kubeconfig: "/home/user/certs/kubeconfig"},
				Policy:               types.Policy{PolicyType: "k8s"},
				NodenameFileOptional: true,
				LogLevel:             "info",
				FeatureControl:       types.FeatureControl{FloatingIPs: true},
			}
			netconf.IPAM.Type = "calico-ipam"

			// Create an IP pool for the pod IP as well as a floating IP range.
			for _, ipPool := range []string{"172.16.0.0/16", "1.1.1.0/24"} {
				testutils.MustCreateNewIPPool(calicoClient, ipPool, false, false, true)
				_, _, err := net.ParseCIDR(ipPool)
				Expect(err).NotTo(HaveOccurred())
			}

			// Build kubernetes clients.
			clientset = getKubernetesClient()

			// Now create a K8s pod passing in a floating IP.
			ensureNamespace(clientset, testutils.K8S_TEST_NS)
			ensurePodCreated(clientset, testutils.K8S_TEST_NS, &v1.Pod{
				ObjectMeta: metav1.ObjectMeta{
					Name: name,
					Annotations: map[string]string{
						"cni.projectcalico.org/floatingIPs": "[\"1.1.1.1\"]",
					},
				},
				Spec: v1.PodSpec{
					Containers: []v1.Container{{
						Name:  name,
						Image: "ignore",
					}},
					NodeName: hostname,
				},
			})
		})

		AfterEach(func() {
			// Delete pod
			ensurePodDeleted(clientset, testutils.K8S_TEST_NS, name)

			// Delete IPPools.
			for _, ipPool := range []string{"172.16.0.0/16", "1.1.1.0/24"} {
				testutils.MustDeleteIPPool(calicoClient, ipPool)
			}
		})

		It("successfully assigns a DNAT IP address from the annotated floatingIP", func() {
			// Resolve the config struct.
			confBytes, err := json.Marshal(netconf)
			Expect(err).NotTo(HaveOccurred())

			// Invoke the CNI plugin
			_, _, _, contAddresses, _, contNs, err := testutils.CreateContainer(string(confBytes), name, testutils.K8S_TEST_NS, "")
			Expect(err).NotTo(HaveOccurred())

			// Assert that the endpoint is created
			endpoints, err := calicoClient.WorkloadEndpoints().List(ctx, options.ListOptions{})
			Expect(err).ShouldNot(HaveOccurred())
			Expect(endpoints.Items).Should(HaveLen(1))

			// Assert that the endpoint contains the appropriate DNAT
			podIP := contAddresses[0].IP
			Expect(endpoints.Items[0].Spec.IPNATs).Should(HaveLen(1))
			Expect(endpoints.Items[0].Spec.IPNATs).Should(Equal([]libapi.IPNAT{{InternalIP: podIP.String(), ExternalIP: "1.1.1.1"}}))

			// Delete the container.
			_, err = testutils.DeleteContainer(string(confBytes), contNs.Path(), name, testutils.K8S_TEST_NS)
			Expect(err).ShouldNot(HaveOccurred())
		})

		It("fails when the floating_ip feature is not enabled", func() {
			// Resolve the config struct, disabling the feature.
			netconf.FeatureControl.FloatingIPs = false
			confBytes, err := json.Marshal(netconf)
			Expect(err).NotTo(HaveOccurred())

			// Invoke the CNI plugin, expect it to fail.
			_, _, _, _, _, contNs, err := testutils.CreateContainer(string(confBytes), name, testutils.K8S_TEST_NS, "")
			Expect(err).To(HaveOccurred())

			if os.Getenv("DATASTORE_TYPE") != "kubernetes" {
				// No WEP should be created with an etcd datastore.
				endpoints, err := calicoClient.WorkloadEndpoints().List(ctx, options.ListOptions{})
				Expect(err).ShouldNot(HaveOccurred())
				Expect(endpoints.Items).Should(HaveLen(0))
			}

			// Delete the container.
			_, err = testutils.DeleteContainer(string(confBytes), contNs.Path(), name, testutils.K8S_TEST_NS)
			Expect(err).ShouldNot(HaveOccurred())
		})
	})

	Context("using ipAddrsNoIpam annotation to assign IP address to a pod, bypassing IPAM", func() {
		var clientset *kubernetes.Clientset
		var netconf string
		var nc types.NetConf

		BeforeEach(func() {
			// Set up clients.
			clientset = getKubernetesClient()

			// Create a network config.
			nc = types.NetConf{
				CNIVersion:           cniVersion,
				Name:                 "calico-uts",
				Type:                 "calico",
				EtcdEndpoints:        fmt.Sprintf("http://%s:2379", os.Getenv("ETCD_IP")),
				DatastoreType:        os.Getenv("DATASTORE_TYPE"),
				Kubernetes:           types.Kubernetes{Kubeconfig: "/home/user/certs/kubeconfig"},
				Policy:               types.Policy{PolicyType: "k8s"},
				NodenameFileOptional: true,
				LogLevel:             "info",
				FeatureControl:       types.FeatureControl{IPAddrsNoIpam: true},
			}
			nc.IPAM.Type = "calico-ipam"
			Expect(nc.CNIVersion).NotTo(BeEmpty())
			ncb, err := json.Marshal(nc)
			Expect(err).NotTo(HaveOccurred())
			netconf = string(ncb)
		})

		AfterEach(func() {
			// Delete pod
			ensurePodDeleted(clientset, testutils.K8S_TEST_NS, name)
		})

		It("should successfully assigns the annotated IP address", func() {
			assignIP := net.IPv4(10, 0, 0, 1).To4()

			// Now create a K8s pod passing in an IP address.
			ensurePodCreated(clientset, testutils.K8S_TEST_NS, &v1.Pod{
				ObjectMeta: metav1.ObjectMeta{
					Name: name,
					Annotations: map[string]string{
						"cni.projectcalico.org/ipAddrsNoIpam": "[\"10.0.0.1\"]",
					},
				},
				Spec: v1.PodSpec{
					Containers: []v1.Container{{
						Name:  name,
						Image: "ignore",
					}},
					NodeName: hostname,
				},
			})

			containerID, _, contVeth, contAddresses, _, contNs, err := testutils.CreateContainer(netconf, name, testutils.K8S_TEST_NS, "")
			Expect(err).NotTo(HaveOccurred())
			mac := contVeth.Attrs().HardwareAddr

			podIP := contAddresses[0].IP
			Expect(podIP).Should(Equal(assignIP))

			ids := names.WorkloadEndpointIdentifiers{
				Node:         hostname,
				Orchestrator: api.OrchestratorKubernetes,
				Endpoint:     "eth0",
				Pod:          name,
				ContainerID:  containerID,
			}

			wrkload, err := ids.CalculateWorkloadEndpointName(false)
			Expect(err).NotTo(HaveOccurred())

			//nolint:staticcheck // Ignore SA1019 deprecated
			interfaceName := k8sconversion.NewConverter().VethNameForWorkload(testutils.K8S_TEST_NS, name)

			// The endpoint is created
			endpoints, err := calicoClient.WorkloadEndpoints().List(ctx, options.ListOptions{})
			Expect(err).ShouldNot(HaveOccurred())
			Expect(endpoints.Items).Should(HaveLen(1))

			if os.Getenv("DATASTORE_TYPE") == "kubernetes" {
				// Unlike etcd datastore, WEP based on a kubernetes pod does not store values for the MAC.
				// Put it back manually for later comparison.
				endpoints.Items[0].Spec.MAC = mac.String()
			}

			Expect(endpoints.Items[0].Name).Should(Equal(wrkload))
			Expect(endpoints.Items[0].Namespace).Should(Equal(testutils.K8S_TEST_NS))
			Expect(endpoints.Items[0].Labels).Should(Equal(map[string]string{
				"projectcalico.org/namespace":      "test",
				"projectcalico.org/orchestrator":   api.OrchestratorKubernetes,
				"projectcalico.org/serviceaccount": "default",
			}))

			Expect(endpoints.Items[0].Spec).Should(Equal(libapi.WorkloadEndpointSpec{
				Pod:                name,
				InterfaceName:      interfaceName,
				IPNetworks:         []string{assignIP.String() + "/32"},
				ServiceAccountName: "default",
				MAC:                mac.String(),
				Profiles:           []string{"kns.test", "ksa.test.default"},
				Node:               hostname,
				Endpoint:           "eth0",
				Workload:           "",
				ContainerID:        containerID,
				Orchestrator:       api.OrchestratorKubernetes,
			}))

			// Assert sysctl values are set for what we would expect for an endpoint.
			err = checkInterfaceConfig(interfaceName, "4")
			Expect(err).ShouldNot(HaveOccurred())

			// Delete the container.
			_, err = testutils.DeleteContainer(netconf, contNs.Path(), name, testutils.K8S_TEST_NS)
			Expect(err).ShouldNot(HaveOccurred())
		})

		It("should fail if ipAddrsNoIpam is not enabled", func() {
			// Disable the feature
			nc.FeatureControl.IPAddrsNoIpam = false
			ncb, err := json.Marshal(nc)
			Expect(err).NotTo(HaveOccurred())
			netconf = string(ncb)

			clientset := getKubernetesClient()

			// Now create a K8s pod passing in an IP address.
			ensurePodCreated(clientset, testutils.K8S_TEST_NS, &v1.Pod{
				ObjectMeta: metav1.ObjectMeta{
					Name: name,
					Annotations: map[string]string{
						"cni.projectcalico.org/ipAddrsNoIpam": "[\"10.0.0.1\"]",
					},
				},
				Spec: v1.PodSpec{
					Containers: []v1.Container{{
						Name:  name,
						Image: "ignore",
					}},
					NodeName: hostname,
				},
			})

			_, _, _, _, _, contNs, err := testutils.CreateContainer(netconf, name, testutils.K8S_TEST_NS, "")
			Expect(err).To(HaveOccurred())

			_, err = testutils.DeleteContainer(netconf, contNs.Path(), name, testutils.K8S_TEST_NS)
			Expect(err).ShouldNot(HaveOccurred())
		})

		It("should return an error if multiple addresses are requested using ipAddrsNoIpam", func() {
			// Now create a K8s pod passing in more than one IPv4 address.
			ensurePodCreated(clientset, testutils.K8S_TEST_NS, &v1.Pod{
				ObjectMeta: metav1.ObjectMeta{
					Name: name,
					Annotations: map[string]string{
						"cni.projectcalico.org/ipAddrsNoIpam": "[\"10.0.0.1\", \"10.0.0.2\"]",
					},
				},
				Spec: v1.PodSpec{
					Containers: []v1.Container{{
						Name:  name,
						Image: "ignore",
					}},
					NodeName: hostname,
				},
			})

			_, _, _, _, _, contNs, err := testutils.CreateContainer(netconf, name, testutils.K8S_TEST_NS, "")
			Expect(err).To(HaveOccurred())

			if os.Getenv("DATASTORE_TYPE") != "kubernetes" {
				// No WEP should be created with an etcd datastore.
				endpoints, err := calicoClient.WorkloadEndpoints().List(ctx, options.ListOptions{})
				Expect(err).ShouldNot(HaveOccurred())
				Expect(endpoints.Items).Should(HaveLen(0))
			}

			// Delete the container.
			_, err = testutils.DeleteContainer(netconf, contNs.Path(), name, testutils.K8S_TEST_NS)
			Expect(err).ShouldNot(HaveOccurred())
		})
	})

	Context("using ipAddrs annotation to assign IP address to a pod from IPAM", func() {
		var clientset *kubernetes.Clientset

		BeforeEach(func() {
			// Set up clients.
			clientset = getKubernetesClient()
		})

		It("should successfully assign the annotated IP address", func() {
			netconfCalicoIPAM := fmt.Sprintf(`
				{
				  "cniVersion": "%s",
				  "name": "net4",
				  "type": "calico",
				  "etcd_endpoints": "http://%s:2379",
				  "datastore_type": "%s",
			          "nodename_file_optional": true,
				  "ipam": {
					   "type": "calico-ipam",
					   "assign_ipv4": "true",
					   "assign_ipv6": "true"
				   },
					"kubernetes": {
                                          "kubeconfig": "/home/user/certs/kubeconfig"
					 },
					"policy": {"type": "k8s"},
					"log_level":"debug"
				}`, cniVersion, os.Getenv("ETCD_IP"), os.Getenv("DATASTORE_TYPE"))

			assignIP := net.IPv4(20, 0, 0, 111).To4()

			// Create a new ipPool.
			ipPool := "20.0.0.0/24"
			testutils.MustCreateNewIPPool(calicoClient, ipPool, false, false, true)
			_, _, err := net.ParseCIDR(ipPool)
			Expect(err).NotTo(HaveOccurred())

			// Now create a K8s pod passing in an IP address.
			ensurePodCreated(clientset, testutils.K8S_TEST_NS, &v1.Pod{
				ObjectMeta: metav1.ObjectMeta{
					Name: name,
					Annotations: map[string]string{
						"cni.projectcalico.org/ipAddrs": "[\"20.0.0.111\"]",
					},
				},
				Spec: v1.PodSpec{
					Containers: []v1.Container{{
						Name:  name,
						Image: "ignore",
					}},
					NodeName: hostname,
				},
			})
			defer ensurePodDeleted(clientset, testutils.K8S_TEST_NS, name)

			containerID, _, contVeth, contAddresses, _, netNS, err := testutils.CreateContainer(netconfCalicoIPAM, name, testutils.K8S_TEST_NS, "")
			Expect(err).NotTo(HaveOccurred())
			mac := contVeth.Attrs().HardwareAddr

			podIP := contAddresses[0].IP
			Expect(podIP).Should(Equal(assignIP))

			ids := names.WorkloadEndpointIdentifiers{
				Node:         hostname,
				Orchestrator: api.OrchestratorKubernetes,
				Endpoint:     "eth0",
				Pod:          name,
				ContainerID:  containerID,
			}

			wrkload, err := ids.CalculateWorkloadEndpointName(false)
			Expect(err).NotTo(HaveOccurred())

			//nolint:staticcheck // Ignore SA1019 deprecated
			interfaceName := k8sconversion.NewConverter().VethNameForWorkload(testutils.K8S_TEST_NS, name)

			// Make sure WorkloadEndpoint is created and has the requested IP in the datastore.
			endpoints, err := calicoClient.WorkloadEndpoints().List(ctx, options.ListOptions{})
			Expect(err).ShouldNot(HaveOccurred())
			Expect(endpoints.Items).Should(HaveLen(1))

			if os.Getenv("DATASTORE_TYPE") == "kubernetes" {
				// Unlike etcd datastore, WEP based on a kubernetes pod does not store values for the MAC.
				// Put it back manually for later comparison.
				endpoints.Items[0].Spec.MAC = mac.String()
			}

			Expect(endpoints.Items[0].Name).Should(Equal(wrkload))
			Expect(endpoints.Items[0].Namespace).Should(Equal(testutils.K8S_TEST_NS))
			Expect(endpoints.Items[0].Labels).Should(Equal(map[string]string{
				"projectcalico.org/namespace":      "test",
				"projectcalico.org/orchestrator":   api.OrchestratorKubernetes,
				"projectcalico.org/serviceaccount": "default",
			}))

			Expect(endpoints.Items[0].Spec).Should(Equal(libapi.WorkloadEndpointSpec{
				Pod:                name,
				InterfaceName:      interfaceName,
				IPNetworks:         []string{assignIP.String() + "/32"},
				ServiceAccountName: "default",
				MAC:                mac.String(),
				Profiles:           []string{"kns.test", "ksa.test.default"},
				Node:               hostname,
				Endpoint:           "eth0",
				Workload:           "",
				ContainerID:        containerID,
				Orchestrator:       api.OrchestratorKubernetes,
			}))

			// Check the pod's IP annotations.
			checkPodIPAnnotations(clientset, testutils.K8S_TEST_NS, name, "20.0.0.111/32", "20.0.0.111/32")

			// Assert sysctl values are set for what we would expect for an endpoint.
			err = checkInterfaceConfig(interfaceName, "4")
			Expect(err).ShouldNot(HaveOccurred())

			// Delete the container.
			_, err = testutils.DeleteContainer(netconfCalicoIPAM, netNS.Path(), name, testutils.K8S_TEST_NS)
			Expect(err).ShouldNot(HaveOccurred())
		})
	})

	Context("with dual stack IP allocations", func() {
		var clientset *kubernetes.Clientset
		var ipPool4 string = "20.0.0.0/24"
		var ipPool6 string = "fd80:20::/96"

		BeforeEach(func() {
			// Set up clients.
			clientset = getKubernetesClient()
			testutils.MustCreateNewIPPool(calicoClient, ipPool4, false, false, true)
			testutils.MustCreateNewIPPool(calicoClient, ipPool6, false, false, true)
		})

		AfterEach(func() {
			log.Info("[TEST] Tearing down IPPools")
			testutils.MustDeleteIPPool(calicoClient, ipPool4)
			testutils.MustDeleteIPPool(calicoClient, ipPool6)
		})

		It("should allocate IPv4 and IPv6 addresses and handle dual stack floating IPs", func() {
			netconfCalicoIPAM := fmt.Sprintf(`
				{
     			  "feature_control": {
     			      "floating_ips": true
     			  },
     			  "cniVersion": "%s",
				  "name": "net4",
				  "type": "calico",
				  "etcd_endpoints": "http://%s:2379",
				  "datastore_type": "%s",
			          "nodename_file_optional": true,
				  "ipam": {
					   "type": "calico-ipam",
					   "assign_ipv4": "true",
					   "assign_ipv6": "true"
				   },
					"kubernetes": {
                                          "kubeconfig": "/home/user/certs/kubeconfig"
					 },
					"policy": {"type": "k8s"},
					"log_level":"debug"
				}`, cniVersion, os.Getenv("ETCD_IP"), os.Getenv("DATASTORE_TYPE"))

			ensureNamespace(clientset, testutils.K8S_TEST_NS)

			// Now create a K8s pod (without any pod IP annotations).
			ensurePodCreated(clientset, testutils.K8S_TEST_NS, &v1.Pod{
				ObjectMeta: metav1.ObjectMeta{
					Name: name,
					Annotations: map[string]string{
						"cni.projectcalico.org/floatingIPs": "[\"1.1.1.1\", \"2001:647f::21\"]",
					},
				},
				Spec: v1.PodSpec{
					Containers: []v1.Container{{
						Name:  name,
						Image: "ignore",
					}},
					NodeName: hostname,
				},
			})
			defer ensurePodDeleted(clientset, testutils.K8S_TEST_NS, name)

			containerID, _, contVeth, contAddresses, _, netNS, err := testutils.CreateContainer(netconfCalicoIPAM, name, testutils.K8S_TEST_NS, "")
			Expect(err).NotTo(HaveOccurred())
			mac := contVeth.Attrs().HardwareAddr

			Expect(contAddresses).To(HaveLen(2))
			podIPv4 := contAddresses[0].IP
			Expect(podIPv4.To4()).NotTo(BeNil())
			podIPv6 := contAddresses[1].IP
			Expect(podIPv6.To16()).NotTo(BeNil())

			ids := names.WorkloadEndpointIdentifiers{
				Node:         hostname,
				Orchestrator: api.OrchestratorKubernetes,
				Endpoint:     "eth0",
				Pod:          name,
				ContainerID:  containerID,
			}

			wrkload, err := ids.CalculateWorkloadEndpointName(false)
			Expect(err).NotTo(HaveOccurred())

			//nolint:staticcheck // Ignore SA1019 deprecated
			interfaceName := k8sconversion.NewConverter().VethNameForWorkload(testutils.K8S_TEST_NS, name)

			// Make sure WorkloadEndpoint is created and has the requested IP in the datastore.
			endpoints, err := calicoClient.WorkloadEndpoints().List(ctx, options.ListOptions{})
			Expect(err).ShouldNot(HaveOccurred())
			Expect(endpoints.Items).Should(HaveLen(1))

			if os.Getenv("DATASTORE_TYPE") == "kubernetes" {
				// Unlike etcd datastore, WEP based on a kubernetes pod does not store values for the MAC.
				// Put it back manually for later comparison.
				endpoints.Items[0].Spec.MAC = mac.String()
			}

			Expect(endpoints.Items[0].Name).Should(Equal(wrkload))
			Expect(endpoints.Items[0].Namespace).Should(Equal(testutils.K8S_TEST_NS))
			Expect(endpoints.Items[0].Labels).Should(Equal(map[string]string{
				"projectcalico.org/namespace":      "test",
				"projectcalico.org/orchestrator":   api.OrchestratorKubernetes,
				"projectcalico.org/serviceaccount": "default",
			}))

			Expect(endpoints.Items[0].Spec).Should(Equal(libapi.WorkloadEndpointSpec{
				Pod:                name,
				InterfaceName:      interfaceName,
				ServiceAccountName: "default",
				IPNetworks:         []string{podIPv4.String() + "/32", podIPv6.String() + "/128"},
				MAC:                mac.String(),
				Profiles:           []string{"kns.test", "ksa.test.default"},
				Node:               hostname,
				Endpoint:           "eth0",
				Workload:           "",
				IPNATs: []libapi.IPNAT{
					{
						InternalIP: podIPv4.String(),
						ExternalIP: "1.1.1.1",
					},
					{
						InternalIP: podIPv6.String(),
						ExternalIP: "2001:647f::21",
					},
				},
				ContainerID:  containerID,
				Orchestrator: api.OrchestratorKubernetes,
			}))

			// Check the pod's IP annotations.
			checkPodIPAnnotations(clientset, testutils.K8S_TEST_NS, name, podIPv4.String()+"/32", podIPv4.String()+"/32,"+podIPv6.String()+"/128")

			// Delete the container.
			_, err = testutils.DeleteContainer(netconfCalicoIPAM, netNS.Path(), name, testutils.K8S_TEST_NS)
			Expect(err).ShouldNot(HaveOccurred())
		})
	})

	// This context contains test cases meant to simulate specific scenarios seen when running the plugin
	// in a Kubernetes cluster.
	Context("Kubernetes-specific race condition tests", func() {
		var clientset *kubernetes.Clientset
		var cniContainerIDX string = "container-id-00x"
		var cniContainerIDY string = "container-id-00y"
		var ipPool string = "10.0.0.0/24"
		var nc types.NetConf
		var netconf string

		BeforeEach(func() {
			// Set up clients.
			clientset = getKubernetesClient()

			// Create a network config.
			nc = types.NetConf{
				CNIVersion:           cniVersion,
				Name:                 "calico-uts",
				Type:                 "calico",
				EtcdEndpoints:        fmt.Sprintf("http://%s:2379", os.Getenv("ETCD_IP")),
				DatastoreType:        os.Getenv("DATASTORE_TYPE"),
				Kubernetes:           types.Kubernetes{Kubeconfig: "/home/user/certs/kubeconfig"},
				Policy:               types.Policy{PolicyType: "k8s"},
				NodenameFileOptional: true,
				LogLevel:             "info",
			}
			nc.IPAM.Type = "calico-ipam"
			ncb, err := json.Marshal(nc)
			Expect(err).NotTo(HaveOccurred())
			netconf = string(ncb)

			// Make sure the namespace exists.
			ensureNamespace(clientset, testutils.K8S_TEST_NS)

			// Create a new ipPool.
			testutils.MustCreateNewIPPool(calicoClient, ipPool, false, false, true)

			// Create the test namespace.
			ensureNamespace(clientset, testutils.K8S_TEST_NS)

			// Now create a K8s pod.
			ensurePodCreated(clientset, testutils.K8S_TEST_NS,
				&v1.Pod{
					ObjectMeta: metav1.ObjectMeta{
						Name: name,
					},
					Spec: v1.PodSpec{
						Containers: []v1.Container{{
							Name:  name,
							Image: "ignore",
						}},
						NodeName: hostname,
					},
				})
		})

		AfterEach(func() {
			// Delete pod
			ensurePodDeleted(clientset, testutils.K8S_TEST_NS, name)

			// Delete IP pools.
			testutils.MustDeleteIPPool(calicoClient, ipPool)
		})

		// This specific test case is for an issue where k8s would send extra DELs being "aggressive". See: https://github.com/kubernetes/kubernetes/issues/44100
		// Specifically, what this test simulates is:
		// - CNI ADD for containerIDX
		// - CNI DEL for containerIDX
		// - CNI ADD for containerIDY
		// - CNI DEL for containerIDX (Spurious delete for old container ID)
		It("Use different container IDs to ADD and DEL the container", func() {
			// ADD the container with passing a container ID "X".
			_, _, _, _, _, contNs, err := testutils.CreateContainerWithId(netconf, name, testutils.K8S_TEST_NS, "", cniContainerIDX)
			Expect(err).ShouldNot(HaveOccurred())

			// Assert that the endpoint is created in the backend datastore with ContainerID "X".
			endpoints, err := calicoClient.WorkloadEndpoints().List(ctx, options.ListOptions{})
			Expect(err).ShouldNot(HaveOccurred())
			Expect(endpoints.Items).Should(HaveLen(1))
			idsX := names.WorkloadEndpointIdentifiers{
				Node:         hostname,
				Orchestrator: api.OrchestratorKubernetes,
				Endpoint:     "eth0",
				Pod:          name,
				ContainerID:  cniContainerIDX,
			}
			wrkloadX, err := idsX.CalculateWorkloadEndpointName(false)
			Expect(err).NotTo(HaveOccurred())
			Expect(endpoints.Items[0].Name).Should(Equal(wrkloadX))
			Expect(endpoints.Items[0].Namespace).Should(Equal(testutils.K8S_TEST_NS))
			Expect(endpoints.Items[0].Labels).Should(Equal(map[string]string{
				"projectcalico.org/namespace":      "test",
				"projectcalico.org/orchestrator":   api.OrchestratorKubernetes,
				"projectcalico.org/serviceaccount": "default",
			}))

			if os.Getenv("DATASTORE_TYPE") != "kubernetes" {
				Expect(endpoints.Items[0].Spec.ContainerID).Should(Equal(cniContainerIDX))
			}

			// Delete the container with container ID "X".
			exitCode, err := testutils.DeleteContainerWithId(netconf, contNs.Path(), name, testutils.K8S_TEST_NS, cniContainerIDX)
			Expect(err).ShouldNot(HaveOccurred())
			Expect(exitCode).Should(Equal(0))

			if os.Getenv("DATASTORE_TYPE") != "kubernetes" {
				// The endpoint for ContainerID "X" should not exist in the backend datastore.
				endpoints, err = calicoClient.WorkloadEndpoints().List(ctx, options.ListOptions{})
				Expect(err).ShouldNot(HaveOccurred())
				Expect(endpoints.Items).Should(HaveLen(0))
			}

			// ADD a new container with passing a container ID "Y".
			_, _, _, _, _, contNs, err = testutils.CreateContainerWithId(netconf, name, testutils.K8S_TEST_NS, "", cniContainerIDY)
			Expect(err).ShouldNot(HaveOccurred())

			// Assert that the endpoint is created in the backend datastore with ContainerID "Y".
			endpoints, err = calicoClient.WorkloadEndpoints().List(ctx, options.ListOptions{})
			Expect(err).ShouldNot(HaveOccurred())
			Expect(endpoints.Items).Should(HaveLen(1))
			idsY := names.WorkloadEndpointIdentifiers{
				Node:         hostname,
				Orchestrator: api.OrchestratorKubernetes,
				Endpoint:     "eth0",
				Pod:          name,
				ContainerID:  cniContainerIDY,
			}
			wrkloadY, err := idsY.CalculateWorkloadEndpointName(false)
			Expect(err).NotTo(HaveOccurred())
			Expect(endpoints.Items[0].Name).Should(Equal(wrkloadY))
			Expect(endpoints.Items[0].Namespace).Should(Equal(testutils.K8S_TEST_NS))
			Expect(endpoints.Items[0].Labels).Should(Equal(map[string]string{
				"projectcalico.org/namespace":      "test",
				"projectcalico.org/orchestrator":   api.OrchestratorKubernetes,
				"projectcalico.org/serviceaccount": "default",
			}))

			if os.Getenv("DATASTORE_TYPE") != "kubernetes" {
				Expect(endpoints.Items[0].Spec.ContainerID).Should(Equal(cniContainerIDY))
			}

			// Delete the container with container ID "X" again.
			exitCode, err = testutils.DeleteContainerWithId(netconf, contNs.Path(), name, testutils.K8S_TEST_NS, cniContainerIDX)
			Expect(err).ShouldNot(HaveOccurred())
			Expect(exitCode).Should(Equal(0))

			// Assert that the endpoint with container ID "Y" is still in the datastore.
			endpoints, err = calicoClient.WorkloadEndpoints().List(ctx, options.ListOptions{})
			Expect(err).ShouldNot(HaveOccurred())
			Expect(endpoints.Items).Should(HaveLen(1))
			Expect(endpoints.Items[0].Name).Should(Equal(wrkloadY))
			Expect(endpoints.Items[0].Namespace).Should(Equal(testutils.K8S_TEST_NS))
			Expect(endpoints.Items[0].Labels).Should(Equal(map[string]string{
				"projectcalico.org/namespace":      "test",
				"projectcalico.org/orchestrator":   api.OrchestratorKubernetes,
				"projectcalico.org/serviceaccount": "default",
			}))
			if os.Getenv("DATASTORE_TYPE") != "kubernetes" {
				Expect(endpoints.Items[0].Spec.ContainerID).Should(Equal(cniContainerIDY))
			}

			// Finally, delete the container with container ID "Y".
			exitCode, err = testutils.DeleteContainerWithId(netconf, contNs.Path(), name, testutils.K8S_TEST_NS, cniContainerIDY)
			Expect(err).ShouldNot(HaveOccurred())
			Expect(exitCode).Should(Equal(0))
		})

		// Specifically, this test simulartes the following:
		// - CNI ADD using containerIDX
		// - CNI ADD using containerIDY
		// - CNI DEL using containerIDX (should be a no-op)
		// - CNI DEL using containerIDY (should actually delete the container)
		It("should handle deletes for stale container IDs", func() {
			// ADD the container with passing a CNI_CONTAINERID of "X".
			_, _, _, _, _, _, err := testutils.CreateContainerWithId(netconf, name, testutils.K8S_TEST_NS, "", cniContainerIDX)
			Expect(err).ShouldNot(HaveOccurred())

			// Assert that the endpoint is created in the backend datastore with ContainerID "X".
			endpoints, err := calicoClient.WorkloadEndpoints().List(ctx, options.ListOptions{})
			Expect(err).ShouldNot(HaveOccurred())
			Expect(endpoints.Items).Should(HaveLen(1))
			idsX := names.WorkloadEndpointIdentifiers{
				Node:         hostname,
				Orchestrator: api.OrchestratorKubernetes,
				Endpoint:     "eth0",
				Pod:          name,
				ContainerID:  cniContainerIDX,
			}
			wrkloadX, err := idsX.CalculateWorkloadEndpointName(false)
			Expect(err).NotTo(HaveOccurred())
			Expect(endpoints.Items[0].Name).Should(Equal(wrkloadX))
			Expect(endpoints.Items[0].Namespace).Should(Equal(testutils.K8S_TEST_NS))
			Expect(endpoints.Items[0].Labels).Should(Equal(map[string]string{
				"projectcalico.org/namespace":      "test",
				"projectcalico.org/orchestrator":   api.OrchestratorKubernetes,
				"projectcalico.org/serviceaccount": "default",
			}))
			if os.Getenv("DATASTORE_TYPE") != "kubernetes" {
				Expect(endpoints.Items[0].Spec.ContainerID).Should(Equal(cniContainerIDX))
			}

			// ADD the container with passing a CNI_CONTAINERID of "Y"
			_, _, _, _, _, contNs, err := testutils.CreateContainerWithId(netconf, name, testutils.K8S_TEST_NS, "", cniContainerIDY)
			Expect(err).ShouldNot(HaveOccurred())

			// Assert that the endpoint is created in the backend datastore with ContainerID "Y".
			endpoints, err = calicoClient.WorkloadEndpoints().List(ctx, options.ListOptions{})
			Expect(err).ShouldNot(HaveOccurred())
			Expect(endpoints.Items).Should(HaveLen(1))
			idsY := names.WorkloadEndpointIdentifiers{
				Node:         hostname,
				Orchestrator: api.OrchestratorKubernetes,
				Endpoint:     "eth0",
				Pod:          name,
				ContainerID:  cniContainerIDY,
			}
			wrkloadY, err := idsY.CalculateWorkloadEndpointName(false)
			Expect(err).NotTo(HaveOccurred())
			Expect(endpoints.Items[0].Name).Should(Equal(wrkloadY))
			Expect(endpoints.Items[0].Namespace).Should(Equal(testutils.K8S_TEST_NS))
			Expect(endpoints.Items[0].Labels).Should(Equal(map[string]string{
				"projectcalico.org/namespace":      "test",
				"projectcalico.org/orchestrator":   api.OrchestratorKubernetes,
				"projectcalico.org/serviceaccount": "default",
			}))
			if os.Getenv("DATASTORE_TYPE") != "kubernetes" {
				Expect(endpoints.Items[0].Spec.ContainerID).Should(Equal(cniContainerIDY))
			}

			// Delete the container with the CNI_CONTAINERID "X".
			exitCode, err := testutils.DeleteContainerWithId(netconf, contNs.Path(), name, testutils.K8S_TEST_NS, cniContainerIDX)
			Expect(err).ShouldNot(HaveOccurred())
			Expect(exitCode).Should(Equal(0))

			// Assert that the endpoint in the backend datastore still has ContainerID "Y".
			endpoints, err = calicoClient.WorkloadEndpoints().List(ctx, options.ListOptions{})
			Expect(err).ShouldNot(HaveOccurred())
			Expect(endpoints.Items).Should(HaveLen(1))
			Expect(endpoints.Items[0].Name).Should(Equal(wrkloadY))
			Expect(endpoints.Items[0].Namespace).Should(Equal(testutils.K8S_TEST_NS))
			Expect(endpoints.Items[0].Labels).Should(Equal(map[string]string{
				"projectcalico.org/namespace":      "test",
				"projectcalico.org/orchestrator":   api.OrchestratorKubernetes,
				"projectcalico.org/serviceaccount": "default",
			}))
			if os.Getenv("DATASTORE_TYPE") != "kubernetes" {
				Expect(endpoints.Items[0].Spec.ContainerID).Should(Equal(cniContainerIDY))
			}

			// Delete the container with the CNI_CONTAINERID "Y".
			exitCode, err = testutils.DeleteContainerWithId(netconf, contNs.Path(), name, testutils.K8S_TEST_NS, cniContainerIDY)
			Expect(err).ShouldNot(HaveOccurred())
			Expect(exitCode).Should(Equal(0))

			if os.Getenv("DATASTORE_TYPE") != "kubernetes" {
				// Assert that the endpoint in the backend datastore is now gone.
				endpoints, err = calicoClient.WorkloadEndpoints().List(ctx, options.ListOptions{})
				Expect(err).ShouldNot(HaveOccurred())
				Expect(endpoints.Items).Should(HaveLen(0))
			}
		})
	})

	Context("after a pod has already been networked once", func() {
		var nc types.NetConf
		var netconf string
		var clientset *kubernetes.Clientset
		var workloadName, containerID string
		var endpointSpec libapi.WorkloadEndpointSpec
		var contNs ns.NetNS
		var result *cniv1.Result

		checkIPAMReservation := func() {
			// IPAM reservation should still be in place.
			handleID := utils.GetHandleID("calico-uts", containerID, workloadName, "eth0")
			ipamIPs, err := calicoClient.IPAM().IPsByHandle(context.Background(), handleID)
			ExpectWithOffset(1, err).NotTo(HaveOccurred(), "error getting IPs")
			ExpectWithOffset(1, ipamIPs).To(HaveLen(1),
				"There should be an IPAM handle for endpoint")
			Expect(endpointSpec.IPNetworks).To(HaveLen(1))
			ExpectWithOffset(1, ipamIPs[0].String()+"/32").To(Equal(endpointSpec.IPNetworks[0]))
		}

		BeforeEach(func() {
			// Create a new ipPool.
			testutils.MustCreateNewIPPool(calicoClient, "10.0.0.0/24", false, false, true)

			// Create a network config.
			nc = types.NetConf{
				CNIVersion:           cniVersion,
				Name:                 "calico-uts",
				Type:                 "calico",
				EtcdEndpoints:        fmt.Sprintf("http://%s:2379", os.Getenv("ETCD_IP")),
				DatastoreType:        os.Getenv("DATASTORE_TYPE"),
				Kubernetes:           types.Kubernetes{Kubeconfig: "/home/user/certs/kubeconfig"},
				Policy:               types.Policy{PolicyType: "k8s"},
				NodenameFileOptional: true,
				LogLevel:             "info",
			}
			nc.IPAM.Type = "calico-ipam"
			ncb, err := json.Marshal(nc)
			Expect(err).NotTo(HaveOccurred())
			netconf = string(ncb)

			// Now create a K8s pod.
			clientset = getKubernetesClient()

			// Make sure the namespace exists.
			ensureNamespace(clientset, testutils.K8S_TEST_NS)
			ensurePodCreated(clientset, testutils.K8S_TEST_NS,
				&v1.Pod{
					ObjectMeta: metav1.ObjectMeta{
						Name: name,
					},
					Spec: v1.PodSpec{
						Containers: []v1.Container{{
							Name:  name,
							Image: "ignore",
						}},
						NodeName: hostname,
					},
				})

			// Run the CNI plugin.
			containerID, result, _, _, _, contNs, err = testutils.CreateContainer(netconf, name, testutils.K8S_TEST_NS, "")
			Expect(err).ShouldNot(HaveOccurred())

			// The endpoint is created in etcd
			endpoints, err := calicoClient.WorkloadEndpoints().List(ctx, options.ListOptions{})
			Expect(err).ShouldNot(HaveOccurred())
			Expect(endpoints.Items).Should(HaveLen(1))
			ids := names.WorkloadEndpointIdentifiers{
				Node:         hostname,
				Orchestrator: api.OrchestratorKubernetes,
				Endpoint:     "eth0",
				Pod:          name,
				ContainerID:  containerID,
			}
			workloadName, err = ids.CalculateWorkloadEndpointName(false)
			Expect(err).NotTo(HaveOccurred())
			Expect(endpoints.Items[0].Name).Should(Equal(workloadName))
			Expect(endpoints.Items[0].Namespace).Should(Equal(testutils.K8S_TEST_NS))
			Expect(endpoints.Items[0].Labels).Should(Equal(map[string]string{
				"projectcalico.org/namespace":      "test",
				"projectcalico.org/orchestrator":   api.OrchestratorKubernetes,
				"projectcalico.org/serviceaccount": "default",
			}))

			endpointSpec = endpoints.Items[0].Spec
			if os.Getenv("DATASTORE_TYPE") != "kubernetes" {
				Expect(endpointSpec.ContainerID).Should(Equal(containerID))
			}
			checkIPAMReservation()
		})

		AfterEach(func() {
			_, err = testutils.DeleteContainerWithId(netconf, contNs.Path(), name, testutils.K8S_TEST_NS, containerID)
			Expect(err).ShouldNot(HaveOccurred())

			ensurePodDeleted(clientset, testutils.K8S_TEST_NS, name)
		})

		It("a second ADD for the same container should work, assigning a new IP", func() {
			// Try to create the same pod with a different container (so CNI receives the ADD for the same endpoint again)
			resultSecondAdd, _, _, _, err := testutils.RunCNIPluginWithId(netconf, name, testutils.K8S_TEST_NS, "", "new-container-id", "eth0", contNs)
			Expect(err).NotTo(HaveOccurred())

			// The IP addresses shouldn't be the same, since we'll reassign one.
			Expect(resultSecondAdd.IPs).ShouldNot(Equal(result.IPs))

			// Otherwise, they should be the same.
			resultSecondAdd.IPs = nil
			result.IPs = nil
			for _, iface := range result.Interfaces {
				iface.Mac = ""
			}
			for _, iface := range resultSecondAdd.Interfaces {
				iface.Mac = ""
			}

			Expect(resultSecondAdd).Should(Equal(result))

			// IPAM reservation should still be in place.
			checkIPAMReservation()
		})

		Context("with networking rigged to fail", func() {
			renameVeth := func(from, to string) {
				output, err := exec.Command("ip", "link", "set", from, "down").CombinedOutput()
				Expect(err).NotTo(HaveOccurred(), fmt.Sprintf("Output: %s", output))
				output, err = exec.Command("ip", "link", "set", from, "name", to).CombinedOutput()
				Expect(err).NotTo(HaveOccurred(), fmt.Sprintf("Output: %s", output))
				output, err = exec.Command("ip", "link", "set", to, "up").CombinedOutput()
				Expect(err).NotTo(HaveOccurred(), fmt.Sprintf("Output: %s", output))
			}

			var realVethName, tweakedVethName string

			BeforeEach(func() {
				// To prevent the networking attempt from succeeding, rename the old veth.
				// This leaves a route and an eth0 in place that the plugin will struggle with.
				realVethName = endpointSpec.InterfaceName
				tweakedVethName = strings.Replace(realVethName, "cali", "sali", 1)
				renameVeth(realVethName, tweakedVethName)
			})

			It("a second ADD should fail, but not clean up the original IPAM allocation", func() {
				// Try to create the same container (so CNI receives the ADD for the same endpoint again)
				// Use a different container ID but the same Pod Name/Namespace
				_, _, _, _, err := testutils.RunCNIPluginWithId(netconf, name, testutils.K8S_TEST_NS, "", "new-container-id", "eth0", contNs)
				Expect(err).Should(HaveOccurred())

				// IPAM reservation should still be in place.
				checkIPAMReservation()
			})

			AfterEach(func() {
				// So the tear-down succeeds, put the veth back.
				renameVeth(tweakedVethName, realVethName)
			})
		})
	})

	Context("Create a container then send another ADD for the same container but with a different interface", func() {
		netconf := fmt.Sprintf(`
				{
				  "cniVersion": "%s",
				  "name": "net10",
				  "type": "calico",
				  "etcd_endpoints": "http://%s:2379",
				  "datastore_type": "%s",
           			  "nodename_file_optional": true,
				  "log_level": "debug",
			 	  "ipam": {
				    "type": "calico-ipam"
				  },
				  "kubernetes": {
				    "kubeconfig": "/home/user/certs/kubeconfig"
				  },
				  "policy": {"type": "k8s"}
				}`, cniVersion, os.Getenv("ETCD_IP"), os.Getenv("DATASTORE_TYPE"))

		It("should successfully execute both ADDs but for second ADD will return the same result as the first time but it won't network the container", func() {
			// Create a new ipPool.
			testutils.MustCreateNewIPPool(calicoClient, "10.0.0.0/24", false, false, true)

			clientset := getKubernetesClient()

			ensureNamespace(clientset, testutils.K8S_TEST_NS)

			// Create two k8s pods - for this test we want to ensure that the names for the pods
			// look alike to make sure we handle pods with very similar names.
			name2 := fmt.Sprintf("%s-1", name)

			ensurePodCreated(clientset, testutils.K8S_TEST_NS,
				&v1.Pod{
					ObjectMeta: metav1.ObjectMeta{
						Name: name,
					},
					Spec: v1.PodSpec{
						Containers: []v1.Container{{
							Name:  name,
							Image: "ignore",
						}},
						NodeName: hostname,
					},
				})

			// Create the container, which will call CNI and by default it will create the container with interface name 'eth0'.
			containerID, _, _, _, _, contNs, err := testutils.CreateContainer(netconf, name, testutils.K8S_TEST_NS, "")
			Expect(err).ShouldNot(HaveOccurred())
			// Make sure the pod gets cleaned up, whether we fail or not.
			expectedIfaceName := "eth0"
			defer func() {
				_, err := testutils.DeleteContainerWithIdAndIfaceName(netconf, contNs.Path(), name, testutils.K8S_TEST_NS, containerID, expectedIfaceName)
				Expect(err).ShouldNot(HaveOccurred())

				ensurePodDeleted(clientset, testutils.K8S_TEST_NS, name)
			}()

			// The endpoint is created in etcd
			endpoints, err := calicoClient.WorkloadEndpoints().List(ctx, options.ListOptions{})
			Expect(err).ShouldNot(HaveOccurred())
			Expect(endpoints.Items).Should(HaveLen(1))

			ids := names.WorkloadEndpointIdentifiers{
				Node:         hostname,
				Orchestrator: api.OrchestratorKubernetes,
				Endpoint:     "eth0",
				Pod:          name,
				ContainerID:  containerID,
			}

			wepName, err := ids.CalculateWorkloadEndpointName(false)
			Expect(err).NotTo(HaveOccurred())

			Expect(endpoints.Items[0].Name).Should(Equal(wepName))
			Expect(endpoints.Items[0].Namespace).Should(Equal(testutils.K8S_TEST_NS))
			Expect(endpoints.Items[0].Labels).Should(Equal(map[string]string{
				"projectcalico.org/namespace":      "test",
				"projectcalico.org/orchestrator":   api.OrchestratorKubernetes,
				"projectcalico.org/serviceaccount": "default",
			}))

			if os.Getenv("DATASTORE_TYPE") != "kubernetes" {
				Expect(endpoints.Items[0].Spec.ContainerID).Should(Equal(containerID))
			}

			// Try to create the same container but with a different endpoint (container interface name 'eth1'),
			// so CNI receives the ADD for the same containerID but different endpoint.
			_, _, _, _, err = testutils.RunCNIPluginWithId(netconf, name, testutils.K8S_TEST_NS, "", containerID, "eth1", contNs)
			Expect(err).ShouldNot(HaveOccurred())

			// If the above command succeeds, the CNI plugin will have renamed the container side of the
			// veth to "eth1".  We need to clean it up under the correct name, or we'll leak it.
			expectedIfaceName = "eth1"

			// The endpoint is created in etcd
			endpoints, err = calicoClient.WorkloadEndpoints().List(ctx, options.ListOptions{})
			Expect(err).ShouldNot(HaveOccurred())
			Expect(endpoints.Items).Should(HaveLen(1))

			// Returned endpoint should still have the same fields even after calling the CNI plugin with a different interface name.
			// Calico CNI currently only supports one endpoint (interface) per pod.
			Expect(endpoints.Items[0].Name).Should(Equal(wepName))
			Expect(endpoints.Items[0].Namespace).Should(Equal(testutils.K8S_TEST_NS))
			Expect(endpoints.Items[0].Labels).Should(Equal(map[string]string{
				"projectcalico.org/namespace":      "test",
				"projectcalico.org/orchestrator":   api.OrchestratorKubernetes,
				"projectcalico.org/serviceaccount": "default",
			}))

			// Explicitly assert that endpoint name is still 'eth0' (which was the case from the first ADD)
			Expect(endpoints.Items[0].Spec.Endpoint).Should(Equal("eth0"))
			if os.Getenv("DATASTORE_TYPE") != "kubernetes" {
				Expect(endpoints.Items[0].Spec.ContainerID).Should(Equal(containerID))
			}

			// Now we create another pod with a very similar name.
			ensurePodCreated(clientset, testutils.K8S_TEST_NS,
				&v1.Pod{
					ObjectMeta: metav1.ObjectMeta{
						Name: name2,
					},
					Spec: v1.PodSpec{
						Containers: []v1.Container{{
							Name:  name2,
							Image: "ignore",
						}},
						NodeName: hostname,
					},
				})

			// Now since we can't use the same container namespace for the second container, we need to create a new one.
			contNs2, err := cnitestutils.NewNS()
			Expect(err).NotTo(HaveOccurred())
			containerID2 := "random-cid"
			defer func() {
				_, err := testutils.DeleteContainerWithId(netconf, contNs2.Path(), name2, testutils.K8S_TEST_NS, containerID2)
				Expect(err).ShouldNot(HaveOccurred())

				ensurePodDeleted(clientset, testutils.K8S_TEST_NS, name2)
			}()

			err = contNs2.Do(func(_ ns.NetNS) error {
				lo, err := netlink.LinkByName("lo")
				if err != nil {
					return err
				}
				return netlink.LinkSetUp(lo)
			})
			Expect(err).NotTo(HaveOccurred())

			// Create the container, which will call CNI and by default it will create the container with interface name 'eth0'.
			_, _, _, _, err = testutils.RunCNIPluginWithId(netconf, name2, testutils.K8S_TEST_NS, "", containerID2, "eth0", contNs2)
			Expect(err).ShouldNot(HaveOccurred())

			// Make sure BOTH of the endpoints are there in etcd
			endpoints, err = calicoClient.WorkloadEndpoints().List(ctx, options.ListOptions{})
			Expect(err).ShouldNot(HaveOccurred())
			Expect(endpoints.Items).Should(HaveLen(2))

			// Construct the workloadendpoint name for the second pod.
			ids2 := names.WorkloadEndpointIdentifiers{
				Node:         hostname,
				Orchestrator: api.OrchestratorKubernetes,
				Endpoint:     "eth0",
				Pod:          name2,
				ContainerID:  containerID2,
			}

			wrkload2, err := ids2.CalculateWorkloadEndpointName(false)
			Expect(err).NotTo(HaveOccurred())

			// Explicitly Get the second workloadendpoint and make sure it exists and has all the right fields.
			ep, err := calicoClient.WorkloadEndpoints().Get(ctx, testutils.K8S_TEST_NS, wrkload2, options.GetOptions{})
			Expect(err).ShouldNot(HaveOccurred())

			// Returned endpoint should still have the same fields even after calling the CNI plugin with a different interface name.
			// Calico CNI currently only supports one endpoint (interface) per pod.
			Expect(ep.Name).Should(Equal(wrkload2))
			Expect(ep.Namespace).Should(Equal(testutils.K8S_TEST_NS))
			Expect(ep.Labels).Should(Equal(map[string]string{
				"projectcalico.org/namespace":      "test",
				"projectcalico.org/orchestrator":   api.OrchestratorKubernetes,
				"projectcalico.org/serviceaccount": "default",
			}))

			if os.Getenv("DATASTORE_TYPE") != "kubernetes" {
				// Assert this WEP has the new containerID for the second pod.
				Expect(ep.Spec.ContainerID).Should(Equal(containerID2))
			}
		})
	})

	Context("when pod has a service account", func() {
		var nc types.NetConf
		var netconf string
		var clientset *kubernetes.Clientset
		var pool string = "172.24.0.0/24"

		BeforeEach(func() {
			// Build the network config for this set of tests.
			nc = types.NetConf{
				CNIVersion:           cniVersion,
				Name:                 "calico-uts",
				Type:                 "calico",
				EtcdEndpoints:        fmt.Sprintf("http://%s:2379", os.Getenv("ETCD_IP")),
				DatastoreType:        os.Getenv("DATASTORE_TYPE"),
				Kubernetes:           types.Kubernetes{Kubeconfig: "/home/user/certs/kubeconfig"},
				Policy:               types.Policy{PolicyType: "k8s"},
				NodenameFileOptional: true,
				LogLevel:             "info",
			}
			nc.IPAM.Type = "calico-ipam"
			ncb, err := json.Marshal(nc)
			Expect(err).NotTo(HaveOccurred())
			netconf = string(ncb)

			// Create an IPPool for the test.
			testutils.MustCreateNewIPPool(calicoClient, pool, false, false, true)
			Expect(err).NotTo(HaveOccurred())

			clientset = getKubernetesClient()
		})

		AfterEach(func() {
			// Delete pod
			ensurePodDeleted(clientset, testutils.K8S_TEST_NS, name)

			testutils.MustDeleteIPPool(calicoClient, pool)
		})

		It("should add a service account profile to the workload endpoint", func() {
			// Make sure the namespace exists.
			ensureNamespace(clientset, testutils.K8S_TEST_NS)

			// Create a K8s service account
			saName := "testserviceaccount"
			_, err = clientset.CoreV1().ServiceAccounts(testutils.K8S_TEST_NS).Create(context.Background(), &v1.ServiceAccount{
				ObjectMeta: metav1.ObjectMeta{Name: saName},
			}, metav1.CreateOptions{})
			if err != nil {
				panic(err)
			}
			defer func() {
				fg := metav1.DeletePropagationForeground
				zero := int64(0)
				err = clientset.CoreV1().ServiceAccounts(testutils.K8S_TEST_NS).Delete(context.Background(),
					saName,
					metav1.DeleteOptions{
						PropagationPolicy:  &fg,
						GracePeriodSeconds: &zero,
					})
				Expect(err).NotTo(HaveOccurred())
			}()

			// Create a K8s pod with the service account
			ensurePodCreated(clientset, testutils.K8S_TEST_NS, &v1.Pod{
				ObjectMeta: metav1.ObjectMeta{Name: name},
				Spec: v1.PodSpec{
					Containers: []v1.Container{{
						Name:  fmt.Sprintf("container-%s", name),
						Image: "ignore",
						Ports: []v1.ContainerPort{{
							Name:          "anamedport",
							ContainerPort: 555,
						}},
					}},
					ServiceAccountName: saName,
					NodeName:           hostname,
				},
			})
			containerID, result, contVeth, _, _, contNs, err := testutils.CreateContainer(netconf, name, testutils.K8S_TEST_NS, "")
			Expect(err).ShouldNot(HaveOccurred())

			mac := contVeth.Attrs().HardwareAddr

			Expect(len(result.IPs)).Should(Equal(1))

			ids := names.WorkloadEndpointIdentifiers{
				Node:         hostname,
				Orchestrator: api.OrchestratorKubernetes,
				Endpoint:     "eth0",
				Pod:          name,
				ContainerID:  containerID,
			}

			wrkload, err := ids.CalculateWorkloadEndpointName(false)
			//nolint:staticcheck // Ignore SA1019 deprecated
			interfaceName := k8sconversion.NewConverter().VethNameForWorkload(testutils.K8S_TEST_NS, name)
			Expect(err).NotTo(HaveOccurred())

			// The endpoint is created
			endpoints, err := calicoClient.WorkloadEndpoints().List(ctx, options.ListOptions{})
			Expect(err).ShouldNot(HaveOccurred())
			Expect(endpoints.Items).Should(HaveLen(1))

			if os.Getenv("DATASTORE_TYPE") == "kubernetes" {
				// Unlike etcd datastore, WEP based on a kubernetes pod does not store values for the MAC.
				// Put it back manually for later comparison.
				endpoints.Items[0].Spec.MAC = mac.String()
			}

			Expect(endpoints.Items[0].Name).Should(Equal(wrkload))
			Expect(endpoints.Items[0].Namespace).Should(Equal(testutils.K8S_TEST_NS))
			Expect(endpoints.Items[0].Labels).Should(Equal(map[string]string{
				"projectcalico.org/namespace":      "test",
				"projectcalico.org/serviceaccount": saName,
				"projectcalico.org/orchestrator":   api.OrchestratorKubernetes,
			}))
			Expect(endpoints.Items[0].Spec).Should(Equal(libapi.WorkloadEndpointSpec{
				Pod:                name,
				InterfaceName:      interfaceName,
				IPNetworks:         []string{result.IPs[0].Address.String()},
				MAC:                mac.String(),
				Profiles:           []string{"kns.test", "ksa.test." + saName},
				Node:               hostname,
				Endpoint:           "eth0",
				ServiceAccountName: saName,
				Workload:           "",
				ContainerID:        containerID,
				Orchestrator:       api.OrchestratorKubernetes,
				Ports: []libapi.WorkloadEndpointPort{{
					Name:     "anamedport",
					Protocol: numorstring.ProtocolFromString("TCP"),
					Port:     555,
				}},
			}))

			// Assert sysctl values are set for what we would expect for an endpoint.
			err = checkInterfaceConfig(interfaceName, "4")
			Expect(err).ShouldNot(HaveOccurred())

			_, err = testutils.DeleteContainer(netconf, contNs.Path(), name, testutils.K8S_TEST_NS)
			Expect(err).ShouldNot(HaveOccurred())

			if os.Getenv("DATASTORE_TYPE") != "kubernetes" {
				// Make sure there are no endpoints anymore
				endpoints, err = calicoClient.WorkloadEndpoints().List(ctx, options.ListOptions{})
				Expect(err).ShouldNot(HaveOccurred())
				Expect(endpoints.Items).Should(HaveLen(0))
			}

			// Make sure the interface has been removed from the namespace
			targetNs, _ := ns.GetNS(contNs.Path())
			err = targetNs.Do(func(_ ns.NetNS) error {
				_, err = netlink.LinkByName("eth0")
				return err
			})
			Expect(err).Should(HaveOccurred())
			Expect(err.Error()).Should(Equal("Link not found"))

			// Make sure the interface has been removed from the host
			_, err = netlink.LinkByName("cali" + containerID)
			Expect(err).Should(HaveOccurred())
			Expect(err.Error()).Should(Equal("Link not found"))
		})
	})

	Context("when pod has a GenerateName", func() {
		var nc types.NetConf
		var netconf string
		var clientset *kubernetes.Clientset
		var pool string = "172.24.0.0/24"

		BeforeEach(func() {
			// Build the network config for this set of tests.
			nc = types.NetConf{
				CNIVersion:           cniVersion,
				Name:                 "calico-uts",
				Type:                 "calico",
				EtcdEndpoints:        fmt.Sprintf("http://%s:2379", os.Getenv("ETCD_IP")),
				DatastoreType:        os.Getenv("DATASTORE_TYPE"),
				Kubernetes:           types.Kubernetes{Kubeconfig: "/home/user/certs/kubeconfig"},
				Policy:               types.Policy{PolicyType: "k8s"},
				NodenameFileOptional: true,
				LogLevel:             "info",
			}
			nc.IPAM.Type = "calico-ipam"
			ncb, err := json.Marshal(nc)
			Expect(err).NotTo(HaveOccurred())
			netconf = string(ncb)

			// Create an IPPool for the test.
			testutils.MustCreateNewIPPool(calicoClient, pool, false, false, true)
			Expect(err).NotTo(HaveOccurred())

			clientset = getKubernetesClient()
		})

		AfterEach(func() {
			// Delete pod
			ensurePodDeleted(clientset, testutils.K8S_TEST_NS, name)

			testutils.MustDeleteIPPool(calicoClient, pool)
		})

		It("should add a workload endpoint with the GenerateName", func() {
			// Make sure the namespace exists.
			ensureNamespace(clientset, testutils.K8S_TEST_NS)

			// Create a K8s pod with GenerateName
			generateName := "test-gen-name"
			ensurePodCreated(clientset, testutils.K8S_TEST_NS, &v1.Pod{
				ObjectMeta: metav1.ObjectMeta{
					Name:         name,
					GenerateName: generateName,
				},
				Spec: v1.PodSpec{
					Containers: []v1.Container{{
						Name:  fmt.Sprintf("container-%s", name),
						Image: "ignore",
						Ports: []v1.ContainerPort{{
							Name:          "anamedport",
							ContainerPort: 555,
						}},
					}},
					NodeName: hostname,
				},
			})

			containerID, result, contVeth, _, _, contNs, err := testutils.CreateContainer(netconf, name, testutils.K8S_TEST_NS, "")
			Expect(err).ShouldNot(HaveOccurred())

			ids := names.WorkloadEndpointIdentifiers{
				Node:         hostname,
				Orchestrator: api.OrchestratorKubernetes,
				Endpoint:     "eth0",
				Pod:          name,
				ContainerID:  containerID,
			}

			wrkload, err := ids.CalculateWorkloadEndpointName(false)
			Expect(err).NotTo(HaveOccurred())

			mac := contVeth.Attrs().HardwareAddr
			//nolint:staticcheck // Ignore SA1019 deprecated
			interfaceName := k8sconversion.NewConverter().VethNameForWorkload(testutils.K8S_TEST_NS, name)

			// The endpoint is created
			endpoints, err := calicoClient.WorkloadEndpoints().List(ctx, options.ListOptions{})
			Expect(err).ShouldNot(HaveOccurred())
			Expect(endpoints.Items).Should(HaveLen(1))

			if os.Getenv("DATASTORE_TYPE") == "kubernetes" {
				// Unlike etcd datastore, WEP based on a kubernetes pod does not store values for the MAC.
				// Put it back manually for later comparison.
				endpoints.Items[0].Spec.MAC = mac.String()
			}

			Expect(endpoints.Items[0].Name).Should(Equal(wrkload))
			Expect(endpoints.Items[0].Namespace).Should(Equal(testutils.K8S_TEST_NS))
			Expect(endpoints.Items[0].Labels).Should(Equal(map[string]string{
				"projectcalico.org/namespace":      "test",
				"projectcalico.org/orchestrator":   api.OrchestratorKubernetes,
				"projectcalico.org/serviceaccount": "default",
			}))
			// Make sure that the GenerateName is there.
			Expect(endpoints.Items[0].GenerateName).Should(Equal(generateName))

			// Let's just check that the Spec is good too.
			Expect(endpoints.Items[0].Spec).Should(Equal(libapi.WorkloadEndpointSpec{
				Pod:                name,
				InterfaceName:      interfaceName,
				ServiceAccountName: "default",
				IPNetworks:         []string{result.IPs[0].Address.String()},
				MAC:                mac.String(),
				Profiles:           []string{"kns.test", "ksa.test.default"},
				Node:               hostname,
				Endpoint:           "eth0",
				Workload:           "",
				ContainerID:        containerID,
				Orchestrator:       api.OrchestratorKubernetes,
				Ports: []libapi.WorkloadEndpointPort{{
					Name:     "anamedport",
					Protocol: numorstring.ProtocolFromString("TCP"),
					Port:     555,
				}},
			}))

			// Assert sysctl values are set for what we would expect for an endpoint.
			err = checkInterfaceConfig(interfaceName, "4")
			Expect(err).ShouldNot(HaveOccurred())

			_, err = testutils.DeleteContainer(netconf, contNs.Path(), name, testutils.K8S_TEST_NS)
			Expect(err).ShouldNot(HaveOccurred())
		})
	})

	Context("using bogus readiness_gates", func() {
		netconf := fmt.Sprintf(`
				{
				  "cniVersion": "%s",
				  "name": "net10",
				  "type": "calico",
				  "etcd_endpoints": "http://%s:2379",
				  "datastore_type": "%s",
           			  "nodename_file_optional": true,
				  "log_level": "info",
				  "readiness_gates": "http://localhost:9099/invalid_x12vx",
			 	  "ipam": {
				    "type": "calico-ipam"
				  },
				  "kubernetes": {
				    "kubeconfig": "/home/user/certs/kubeconfig"
				  },
				  "policy": {"type": "k8s"}
				}`, cniVersion, os.Getenv("ETCD_IP"), os.Getenv("DATASTORE_TYPE"))

		It("should fail container creation", func() {
			// Create a new ipPool.
			testutils.MustCreateNewIPPool(calicoClient, "10.0.0.0/24", false, false, true)

			clientset := getKubernetesClient()

			ensureNamespace(clientset, testutils.K8S_TEST_NS)
			ensurePodCreated(clientset, testutils.K8S_TEST_NS,
				&v1.Pod{
					ObjectMeta: metav1.ObjectMeta{
						Name: name,
					},
					Spec: v1.PodSpec{
						Containers: []v1.Container{{
							Name:  name,
							Image: "ignore",
						}},
						NodeName: hostname,
					},
				})

			// Create the container, which will call CNI and by default it will create the container with interface name 'eth0'.
			containerID, _, _, _, _, contNs, err := testutils.CreateContainer(netconf, name, testutils.K8S_TEST_NS, "")
			Expect(err).Should(HaveOccurred())
			// Make sure the pod gets cleaned up, whether we fail or not.
			expectedIfaceName := "eth0"
			_, err = testutils.DeleteContainerWithIdAndIfaceName(netconf, contNs.Path(), name, testutils.K8S_TEST_NS, containerID, expectedIfaceName)
			Expect(err).ShouldNot(HaveOccurred())
			ensurePodDeleted(clientset, testutils.K8S_TEST_NS, name)
		})
	})

	Context("using valid readiness_gates", func() {
		// Create a test http endpoint
		var server *httptest.Server
		var netconf string
		BeforeEach(func() {
			server = httptest.NewServer(http.HandlerFunc(func(w http.ResponseWriter, r *http.Request) {
				_, err := w.Write([]byte("Ok"))
				Expect(err).NotTo(HaveOccurred())
			}))
			testEndpoint := server.URL
			netconf = fmt.Sprintf(`
				{
				  "cniVersion": "%s",
				  "name": "net10",
				  "type": "calico",
				  "etcd_endpoints": "http://%s:2379",
				  "datastore_type": "%s",
           			  "nodename_file_optional": true,
				  "log_level": "info",
				  "readiness_gates": ["%s"],
			 	  "ipam": {
				    "type": "calico-ipam"
				  },
				  "kubernetes": {
				    "kubeconfig": "/home/user/certs/kubeconfig"
				  },
				  "policy": {"type": "k8s"}
				}`, cniVersion, os.Getenv("ETCD_IP"), os.Getenv("DATASTORE_TYPE"), testEndpoint)
		})

		AfterEach(func() {
			server.Close()
		})

		It("should successfully create container", func() {
			// Create a new ipPool.
			testutils.MustCreateNewIPPool(calicoClient, "10.0.0.0/24", false, false, true)

			clientset := getKubernetesClient()

			ensureNamespace(clientset, testutils.K8S_TEST_NS)
			ensurePodCreated(clientset, testutils.K8S_TEST_NS,
				&v1.Pod{
					ObjectMeta: metav1.ObjectMeta{
						Name: name,
					},
					Spec: v1.PodSpec{
						Containers: []v1.Container{{
							Name:  name,
							Image: "ignore",
						}},
						NodeName: hostname,
					},
				})

			// Create the container, which will call CNI and by default it will create the container with interface name 'eth0'.
			containerID, _, _, _, _, contNs, err := testutils.CreateContainer(netconf, name, testutils.K8S_TEST_NS, "")
			Expect(err).ShouldNot(HaveOccurred())
			// Make sure the pod gets cleaned up, whether we fail or not.
			expectedIfaceName := "eth0"
			_, err = testutils.DeleteContainerWithIdAndIfaceName(netconf, contNs.Path(), name, testutils.K8S_TEST_NS, containerID, expectedIfaceName)
			Expect(err).ShouldNot(HaveOccurred())
			ensurePodDeleted(clientset, testutils.K8S_TEST_NS, name)
		})
	})

	Context("releasing IP's when the container is deleted", func() {
		pool := "172.24.0.0/24"

		BeforeEach(func() {
			testutils.MustCreateNewIPPool(calicoClient, pool, false, false, true)
		})

		AfterEach(func() {
			testutils.MustDeleteIPPool(calicoClient, pool)
		})

		It("releases the assigned IP address for the container on DEL", func() {
			ctx := context.Background()

			clientSet := getKubernetesClient()

			ensureNamespace(clientSet, testutils.K8S_TEST_NS)

			cniVersion := os.Getenv("CNI_SPEC_VERSION")
			nc := types.NetConf{
				CNIVersion:           cniVersion,
				Name:                 "calico-uts",
				Type:                 "calico",
				EtcdEndpoints:        fmt.Sprintf("http://%s:2379", os.Getenv("ETCD_IP")),
				DatastoreType:        os.Getenv("DATASTORE_TYPE"),
				Kubernetes:           types.Kubernetes{Kubeconfig: "/home/user/certs/kubeconfig"},
				Policy:               types.Policy{PolicyType: "k8s"},
				NodenameFileOptional: true,
				LogLevel:             "info",
			}
			nc.IPAM.Type = "calico-ipam"
			ncb, err := json.Marshal(nc)
			Expect(err).NotTo(HaveOccurred())
			netconf := string(ncb)

			hostname, _ := names.Hostname()
			pod := &v1.Pod{
				ObjectMeta: metav1.ObjectMeta{
					Name:      name,
					Namespace: testutils.K8S_TEST_NS,
				},
				Spec: v1.PodSpec{
					Containers: []v1.Container{{
						Name:  name,
						Image: "ignore",
					}},
					NodeName: hostname,
				},
			}

			ensurePodCreated(clientSet, testutils.K8S_TEST_NS, pod)
			defer ensurePodDeleted(clientSet, testutils.K8S_TEST_NS, name)

			containerID, _, _, _, _, netNS, err := testutils.CreateContainerWithIface(netconf, name, testutils.K8S_TEST_NS, "", "eth0")
			Expect(err).ShouldNot(HaveOccurred())

			ids := names.WorkloadEndpointIdentifiers{
				Node:         hostname,
				Orchestrator: api.OrchestratorKubernetes,
				Endpoint:     "eth0",
				Pod:          name,
				ContainerID:  containerID,
			}
			workloadName, err := ids.CalculateWorkloadEndpointName(false)
			Expect(err).ShouldNot(HaveOccurred())

			handle := utils.GetHandleID("calico-uts", containerID, workloadName, "eth0")

			// Double check the IPs were assigned under the legacy Handle
			_, err = calicoClient.IPAM().IPsByHandle(ctx, handle)
			Expect(err).ShouldNot(HaveOccurred())

			_, err = testutils.DeleteContainer(netconf, netNS.Path(), name, testutils.K8S_TEST_NS)
			Expect(err).ShouldNot(HaveOccurred())

			_, err = calicoClient.IPAM().IPsByHandle(ctx, handle)
			Expect(err).Should(BeAssignableToTypeOf(cerrors.ErrorResourceDoesNotExist{}))
		})

		When("the container has an assigned IP with a legacy handle", func() {
			It("releases the assigned IP address with the legacy handle on DEL", func() {
				ctx := context.Background()

				clientSet := getKubernetesClient()

				ensureNamespace(clientSet, testutils.K8S_TEST_NS)

				cniVersion := os.Getenv("CNI_SPEC_VERSION")
				nc := types.NetConf{
					CNIVersion:           cniVersion,
					Name:                 "calico-uts",
					Type:                 "calico",
					EtcdEndpoints:        fmt.Sprintf("http://%s:2379", os.Getenv("ETCD_IP")),
					DatastoreType:        os.Getenv("DATASTORE_TYPE"),
					Kubernetes:           types.Kubernetes{Kubeconfig: "/home/user/certs/kubeconfig"},
					Policy:               types.Policy{PolicyType: "k8s"},
					NodenameFileOptional: true,
					LogLevel:             "info",
				}
				nc.IPAM.Type = "calico-ipam"
				ncb, err := json.Marshal(nc)
				Expect(err).NotTo(HaveOccurred())
				netconf := string(ncb)

				hostname, _ := names.Hostname()
				pod := &v1.Pod{
					ObjectMeta: metav1.ObjectMeta{
						Name:      name,
						Namespace: testutils.K8S_TEST_NS,
					},
					Spec: v1.PodSpec{
						Containers: []v1.Container{{
							Name:  name,
							Image: "ignore",
						}},
						NodeName: hostname,
					},
				}

				ensurePodCreated(clientSet, testutils.K8S_TEST_NS, pod)
				defer ensurePodDeleted(clientSet, testutils.K8S_TEST_NS, name)

				containerID, _, _, contAddresses, _, netNS, err := testutils.CreateContainerWithIface(netconf, name, testutils.K8S_TEST_NS, "", "eth0")
				Expect(err).ShouldNot(HaveOccurred())

				var ips []cnet.IP
				var releaseOpts []ipam.ReleaseOptions
				for _, address := range contAddresses {
					ips = append(ips, cnet.IP{IP: address.IP})
					releaseOpts = append(releaseOpts, ipam.ReleaseOptions{Address: address.IP.String()})
				}

				_, err = calicoClient.IPAM().ReleaseIPs(ctx, releaseOpts...)
				Expect(err).ShouldNot(HaveOccurred())

				ids := names.WorkloadEndpointIdentifiers{
					Node:         hostname,
					Orchestrator: api.OrchestratorKubernetes,
					Endpoint:     "eth0",
					Pod:          name,
					ContainerID:  containerID,
				}
				workloadName, err := ids.CalculateWorkloadEndpointName(false)
				Expect(err).ShouldNot(HaveOccurred())

				legacyHandle := utils.GetLegacyHandleID("calico-uts", containerID, workloadName)
				for _, ip := range ips {
					err = calicoClient.IPAM().AssignIP(ctx, ipam.AssignIPArgs{
						IP:       ip,
						HandleID: &legacyHandle,
						Hostname: hostname,
					})
					Expect(err).ShouldNot(HaveOccurred())
				}

				// Double check the IPs were assigned under the legacy Handle
				retrievedIPs, err := calicoClient.IPAM().IPsByHandle(ctx, legacyHandle)
				Expect(err).ShouldNot(HaveOccurred())
				Expect(len(retrievedIPs)).Should(Equal(len(ips)))

				_, err = testutils.DeleteContainer(netconf, netNS.Path(), name, testutils.K8S_TEST_NS)
				Expect(err).ShouldNot(HaveOccurred())

				_, err = calicoClient.IPAM().IPsByHandle(ctx, legacyHandle)
				Expect(err).Should(BeAssignableToTypeOf(cerrors.ErrorResourceDoesNotExist{}))
			})
		})
	})

	Context("multi interface mode set to multus", func() {
		pool := "172.24.0.0/24"

		BeforeEach(func() {
			Expect(os.MkdirAll("/etc/cni/net.d/", os.ModePerm))
			Expect(os.WriteFile("/etc/cni/net.d/calico_multi_interface_mode", []byte("multus"), 0777)).ShouldNot(HaveOccurred())

			testutils.MustCreateNewIPPool(calicoClient, pool, false, false, true)

			Expect(os.Setenv("MULTI_INTERFACE_MODE", "multus")).ShouldNot(HaveOccurred())
		})

		AfterEach(func() {
			Expect(os.Remove("/etc/cni/net.d/calico_multi_interface_mode")).ShouldNot(HaveOccurred())
			testutils.MustDeleteIPPool(calicoClient, pool)

			Expect(os.Setenv("MULTI_INTERFACE_MODE", "")).ShouldNot(HaveOccurred())
		})

		It("sets up the correct networking for the additional interface", func() {
			clientSet := getKubernetesClient()

			ensureNamespace(clientSet, testutils.K8S_TEST_NS)

			cniVersion := os.Getenv("CNI_SPEC_VERSION")
			nc := types.NetConf{
				CNIVersion:           cniVersion,
				Name:                 "calico-uts",
				Type:                 "calico",
				EtcdEndpoints:        fmt.Sprintf("http://%s:2379", os.Getenv("ETCD_IP")),
				DatastoreType:        os.Getenv("DATASTORE_TYPE"),
				Kubernetes:           types.Kubernetes{Kubeconfig: "/home/user/certs/kubeconfig"},
				Policy:               types.Policy{PolicyType: "k8s"},
				NodenameFileOptional: true,
				LogLevel:             "info",
			}
			nc.IPAM.Type = "calico-ipam"
			ncb, err := json.Marshal(nc)
			Expect(err).NotTo(HaveOccurred())
			netconf := string(ncb)

			hostname, _ := names.Hostname()
			pod := &v1.Pod{
				ObjectMeta: metav1.ObjectMeta{
					Name:      name,
					Namespace: testutils.K8S_TEST_NS,
					Annotations: map[string]string{
						"k8s.v1.cni.cncf.io/networks": "calico1",
					},
				},
				Spec: v1.PodSpec{
					Containers: []v1.Container{{
						Name:  name,
						Image: "ignore",
					}},
					NodeName: hostname,
				},
			}

			ensurePodCreated(clientSet, testutils.K8S_TEST_NS, pod)
			defer ensurePodDeleted(clientSet, testutils.K8S_TEST_NS, name)

			containterID, _, _, contAddresses, _, contNs, err := testutils.CreateContainerWithIface(netconf, name, testutils.K8S_TEST_NS, "", "net1")
			Expect(err).ShouldNot(HaveOccurred())

			// Test the routes and rules were setup correctly inside the pod
			err = contNs.Do(func(_ ns.NetNS) error {
				defer GinkgoRecover()
				link, err := netlink.LinkByName("net1")
				Expect(err).ShouldNot(HaveOccurred())
				routeFilter := &netlink.Route{
					Table: 2,
				}
				routes, err := netlink.RouteListFiltered(syscall.AF_INET, routeFilter, netlink.RT_FILTER_TABLE)
				Expect(err).ShouldNot(HaveOccurred())
				Expect(len(routes)).Should(Equal(1))

				route := routes[0]
				Expect(route).Should(Equal(netlink.Route{
					LinkIndex: link.Attrs().Index,
					Table:     2,
					Type:      route.Type,
					Protocol:  route.Protocol,
					Scope:     netlink.SCOPE_UNIVERSE,
					Gw:        net.IPv4(169, 254, 1, 2).To4(),
					Family:    syscall.AF_INET,
				}))

				rules, err := netlink.RuleList(syscall.AF_INET)
				Expect(err).ShouldNot(HaveOccurred())

			OUTER:
				for _, addr := range contAddresses {
					if addr.IP.To4() == nil {
						continue
					}

					for _, rule := range rules {
						if rule.Src != nil && rule.Src.IP.To4().String() == addr.IP.To4().String() {
							Expect(rule.Table).Should(Equal(2))
							continue OUTER
						}
					}

					Fail(fmt.Sprintf("couldn't find matching rule for source %s", addr.IP.To4()))
				}

				return nil
			})
			Expect(err).ShouldNot(HaveOccurred())

			// Test host side routing is setup correctly
			converter := k8sconversion.NewWorkloadEndpointConverter()

			podInterfaces, err := converter.InterfacesForPod(pod)
			Expect(err).ShouldNot(HaveOccurred())
			var podInterface *k8sconversion.PodInterface
			for _, pI := range podInterfaces {
				if pI.InsidePodIfaceName == "net1" {
					podInterface = pI
					break
				}
			}
			Expect(podInterface).ShouldNot(BeNil())

			hostLink, err := netlink.LinkByName(podInterface.HostSideIfaceName)
			Expect(err).ShouldNot(HaveOccurred())

			hostRoutes, err := netlink.RouteList(hostLink, syscall.AF_INET)
			Expect(err).ShouldNot(HaveOccurred())
			Expect(len(hostRoutes)).Should(Equal(1))

			_, err = testutils.DeleteContainerWithIdAndIfaceName(netconf, contNs.Path(), name, testutils.K8S_TEST_NS, containterID, "net1")
			Expect(err).ShouldNot(HaveOccurred())
		})
		When("an ipv4pools annotation exists on the pod", func() {
			extraPool := "50.60.0.0/24"

			BeforeEach(func() {
				testutils.MustCreateNewIPPool(calicoClient, extraPool, false, false, true)
			})

			AfterEach(func() {
				testutils.MustDeleteIPPool(calicoClient, extraPool)
			})

			DescribeTable("", func(iface string, matchingPool cnet.IPNet) {
				clientSet := getKubernetesClient()

				ensureNamespace(clientSet, testutils.K8S_TEST_NS)

				cniVersion := os.Getenv("CNI_SPEC_VERSION")
				nc := types.NetConf{
					CNIVersion:           cniVersion,
					Name:                 "calico-uts",
					Type:                 "calico",
					EtcdEndpoints:        fmt.Sprintf("http://%s:2379", os.Getenv("ETCD_IP")),
					DatastoreType:        os.Getenv("DATASTORE_TYPE"),
					Kubernetes:           types.Kubernetes{Kubeconfig: "/home/user/certs/kubeconfig"},
					Policy:               types.Policy{PolicyType: "k8s"},
					NodenameFileOptional: true,
					LogLevel:             "info",
				}
				nc.IPAM.Type = "calico-ipam"
				ncb, err := json.Marshal(nc)
				Expect(err).NotTo(HaveOccurred())
				netconf := string(ncb)

				hostname, _ := names.Hostname()
				pod := &v1.Pod{
					ObjectMeta: metav1.ObjectMeta{
						Name:      name,
						Namespace: testutils.K8S_TEST_NS,
						Annotations: map[string]string{
							"cni.projectcalico.org/ipv4pools": "[\"50.60.0.0/24\"]",
							"k8s.v1.cni.cncf.io/networks":     "calico1",
						},
					},
					Spec: v1.PodSpec{
						Containers: []v1.Container{{
							Name:  name,
							Image: "ignore",
						}},
						NodeName: hostname,
					},
				}

				ensurePodCreated(clientSet, testutils.K8S_TEST_NS, pod)
				defer ensurePodDeleted(clientSet, testutils.K8S_TEST_NS, name)

				_, _, _, contAddresses, _, contNs, err := testutils.CreateContainerWithIface(netconf, name, testutils.K8S_TEST_NS, "", iface)
				Expect(err).ShouldNot(HaveOccurred())

				Expect(len(contAddresses)).Should(Equal(1))
				matchingPool.Contains(contAddresses[0].IP)

				_, err = testutils.DeleteContainer(netconf, contNs.Path(), name, testutils.K8S_TEST_NS)
				Expect(err).ShouldNot(HaveOccurred())
			}, TableEntry{
				Description: "uses that annotation for the default interface",
				Parameters:  []interface{}{"eth0", cnet.MustParseCIDR(extraPool)},
			}, TableEntry{
				Description: "ignores the annotation for additional interfaces",
				Parameters:  []interface{}{"net1", cnet.MustParseCIDR(pool)},
			})
		})
	})

	Describe("testConnection tests", func() {
		It("successfully connects to the datastore", func(done Done) {
			netconf := fmt.Sprintf(`
			{
			  "cniVersion": "%s",
			  "name": "net1",
			  "type": "calico",
			  "etcd_endpoints": "http://%s:2379",
			  "datastore_type": "%s",
			  "ipam": {
			    "type": "host-local",
			    "subnet": "10.0.0.0/8"
			  },
			  "kubernetes": {
			    "kubeconfig": "/home/user/certs/kubeconfig"
			  },
			  "policy": {"type": "k8s"},
			  "nodename_file_optional": true,
			  "log_level":"info"
			}`, cniVersion, os.Getenv("ETCD_IP"), os.Getenv("DATASTORE_TYPE"))
			pluginPath := fmt.Sprintf("%s/%s", os.Getenv("BIN"), os.Getenv("PLUGIN"))
			c := exec.Command(pluginPath, "-t")
			stdin, err := c.StdinPipe()
			Expect(err).ToNot(HaveOccurred())

			go func() {
				defer stdin.Close()
				_, _ = io.WriteString(stdin, netconf)
			}()

			_, err = c.CombinedOutput()
			Expect(err).ToNot(HaveOccurred())
			close(done)
		}, 10)

		// This test fails because etcd client doesn't respect our context
		// timeout.  Works in open source so will have to investigate different
		// versions of the client.
		// Remove this "P" as part of https://tigera.atlassian.net/browse/OS-5705
		PIt("reports it cannot connect to the datastore", func(done Done) {
			// wrong port(s).
			netconf := fmt.Sprintf(`
			{
			  "cniVersion": "%s",
			  "name": "net1",
			  "type": "calico",
			  "etcd_endpoints": "http://%s:2370",
			  "datastore_type": "%s",
			  "ipam": {
			    "type": "host-local",
			    "subnet": "10.0.0.0/8"
			  },
			  "kubernetes": {
			    "kubeconfig": "/home/user/certs/kubeconfig",
			    "k8s_api_root": "https://127.0.0.1:6446"
			  },
			  "policy": {"type": "k8s"},
			  "nodename_file_optional": true,
			  "log_level":"info"
			}`, cniVersion, os.Getenv("ETCD_IP"), os.Getenv("DATASTORE_TYPE"))
			pluginPath := fmt.Sprintf("%s/%s", os.Getenv("BIN"), os.Getenv("PLUGIN"))
			c := exec.Command(pluginPath, "-t")
			stdin, err := c.StdinPipe()
			Expect(err).ToNot(HaveOccurred())

			go func() {
				defer stdin.Close()
				_, _ = io.WriteString(stdin, netconf)
			}()

			_, err = c.CombinedOutput()
			Expect(err).To(HaveOccurred())
			close(done)
		}, 10)
	})

	Describe("using hwAddr annotations to assign a fixed MAC address to a container veth", func() {

		calicoClient, err := client.NewFromEnv()
		Expect(err).NotTo(HaveOccurred())
		k8sClient := getKubernetesClient()
		netconf := fmt.Sprintf(`
			{
			  "cniVersion": "%s",
			  "name": "net1",
			  "type": "calico",
			  "etcd_endpoints": "http://%s:2379",
			  "datastore_type": "%s",
			  "ipam": {
			    "type": "host-local",
			    "subnet": "10.0.0.0/8"
			  },
			  "kubernetes": {
			    "kubeconfig": "/home/user/certs/kubeconfig"
			  },
			  "policy": {"type": "k8s"},
			  "nodename_file_optional": true,
			  "log_level":"debug"
			}`, cniVersion, os.Getenv("ETCD_IP"), os.Getenv("DATASTORE_TYPE"))
		var name string

		BeforeEach(func() {
			testutils.WipeDatastore()
			nodeName, err := names.Hostname()
			Expect(err).NotTo(HaveOccurred())
			err = testutils.AddNode(calicoClient, k8sClient, nodeName)
			Expect(err).NotTo(HaveOccurred())

			// Generate a name to use for the test's pod.
			name = podName("test-pod")
		})

		AfterEach(func() {
			name, err := names.Hostname()
			Expect(err).NotTo(HaveOccurred())
			err = testutils.DeleteNode(calicoClient, k8sClient, name)
			Expect(err).NotTo(HaveOccurred())
		})

		It("annotation containing a valid MAC address", func() {
			clientset := getKubernetesClient()

			expectedMac := "ca:fe:ca:fe:ca:fe"

			ensurePodCreated(clientset, testutils.K8S_TEST_NS, &v1.Pod{
				ObjectMeta: metav1.ObjectMeta{
					Name: name,
					Annotations: map[string]string{
						"cni.projectcalico.org/hwAddr": expectedMac,
					},
				},
				Spec: v1.PodSpec{
					Containers: []v1.Container{{
						Name:  name,
						Image: "ignore",
					}},
					NodeName: hostname,
				},
			})
			defer ensurePodDeleted(clientset, testutils.K8S_TEST_NS, name)

			_, _, contVeth, _, _, _, err := testutils.CreateContainer(netconf, name, testutils.K8S_TEST_NS, "")

			Expect(err).NotTo(HaveOccurred())

			podMac := contVeth.Attrs().HardwareAddr

			Expect(podMac.String()).To(Equal(expectedMac))
		})

		It("annotation containing an invalid MAC address", func() {
			clientset := getKubernetesClient()

			invalidMac := "invalid MAC address"

			ensurePodCreated(clientset, testutils.K8S_TEST_NS, &v1.Pod{
				ObjectMeta: metav1.ObjectMeta{
					Name: name,
					Annotations: map[string]string{
						"cni.projectcalico.org/hwAddr": invalidMac,
					},
				},
				Spec: v1.PodSpec{
					Containers: []v1.Container{{
						Name:  name,
						Image: "ignore",
					}},
					NodeName: hostname,
				},
			})
			defer ensurePodDeleted(clientset, testutils.K8S_TEST_NS, name)

			_, _, _, _, _, _, err := testutils.CreateContainer(netconf, name, testutils.K8S_TEST_NS, "")
			Expect(err).To(HaveOccurred())
		})
	})
})

func checkPodIPAnnotations(clientset *kubernetes.Clientset, ns, name, expectedIP, expectedIPs string) {
	if os.Getenv("DATASTORE_TYPE") == "kubernetes" {
		pod, err := clientset.CoreV1().Pods(testutils.K8S_TEST_NS).Get(context.Background(), name, metav1.GetOptions{})
		Expect(err).NotTo(HaveOccurred())
		Expect(pod.Annotations["cni.projectcalico.org/podIP"]).To(Equal(expectedIP))
		Expect(pod.Annotations["cni.projectcalico.org/podIPs"]).To(Equal(expectedIPs))
	}
}

func checkInterfaceConfig(name, ipVersion string) error {
	err := testutils.CheckSysctlValue(fmt.Sprintf("/proc/sys/net/ipv6/conf/%s/accept_ra", name), "0")
	if err != nil {
		return err
	}

	if ipVersion == "4" {
		err = testutils.CheckSysctlValue(fmt.Sprintf("/proc/sys/net/ipv4/conf/%s/route_localnet", name), "1")
		if err != nil {
			return err
		}

		err = testutils.CheckSysctlValue(fmt.Sprintf("/proc/sys/net/ipv4/neigh/%s/proxy_delay", name), "0")
		if err != nil {
			return err
		}

		err = testutils.CheckSysctlValue(fmt.Sprintf("/proc/sys/net/ipv4/conf/%s/proxy_arp", name), "1")
		if err != nil {
			return err
		}

		err = testutils.CheckSysctlValue(fmt.Sprintf("/proc/sys/net/ipv4/conf/%s/forwarding", name), "1")
		if err != nil {
			return err
		}
	} else if ipVersion == "6" {
		err = testutils.CheckSysctlValue(fmt.Sprintf("/proc/sys/net/ipv6/conf/%s/proxy_ndp", name), "1")
		if err != nil {
			return err
		}

		err = testutils.CheckSysctlValue(fmt.Sprintf("/proc/sys/net/ipv6/conf/%s/forwarding", name), "1")
		if err != nil {
			return err
		}

	}

	return nil
}<|MERGE_RESOLUTION|>--- conflicted
+++ resolved
@@ -1571,7 +1571,6 @@
 		})
 	})
 
-<<<<<<< HEAD
 	Context("AWS subnet tests", func() {
 		var nc types.NetConf
 		var netconf string
@@ -1586,23 +1585,12 @@
 			nc = types.NetConf{
 				CNIVersion:           cniVersion,
 				Name:                 "calico-uts",
-=======
-	Context("using source IP spoofing annotation", func() {
-		var netconf types.NetConf
-		var clientset *kubernetes.Clientset
-
-		BeforeEach(func() {
-			netconf = types.NetConf{
-				CNIVersion:           cniVersion,
-				Name:                 "calico-network-name",
->>>>>>> e60bd018
 				Type:                 "calico",
 				EtcdEndpoints:        fmt.Sprintf("http://%s:2379", os.Getenv("ETCD_IP")),
 				DatastoreType:        os.Getenv("DATASTORE_TYPE"),
 				Kubernetes:           types.Kubernetes{Kubeconfig: "/home/user/certs/kubeconfig"},
 				Policy:               types.Policy{PolicyType: "k8s"},
 				NodenameFileOptional: true,
-<<<<<<< HEAD
 				AWSSubnetsFile:       "/tmp/aws-subnets",
 				LogLevel:             "debug",
 			}
@@ -1658,29 +1646,6 @@
 			pod := ensurePodCreated(clientset, testutils.K8S_TEST_NS, &v1.Pod{
 				ObjectMeta: metav1.ObjectMeta{
 					Name: name,
-=======
-				LogLevel:             "info",
-			}
-			netconf.IPAM.Type = "calico-ipam"
-
-			// Create a new ipPool.
-			ipPool := "172.16.0.0/16"
-			testutils.MustCreateNewIPPool(calicoClient, ipPool, false, false, true)
-			_, _, err := net.ParseCIDR(ipPool)
-			Expect(err).NotTo(HaveOccurred())
-
-			// Build kubernetes clients.
-			clientset = getKubernetesClient()
-
-			// Now create a K8s pod passing in allowedSourcePrefixes.
-			ensureNamespace(clientset, testutils.K8S_TEST_NS)
-			ensurePodCreated(clientset, testutils.K8S_TEST_NS, &v1.Pod{
-				ObjectMeta: metav1.ObjectMeta{
-					Name: name,
-					Annotations: map[string]string{
-						"cni.projectcalico.org/allowedSourcePrefixes": "[\"8.8.8.8/32\",\"1.1.1.0/24\"]",
-					},
->>>>>>> e60bd018
 				},
 				Spec: v1.PodSpec{
 					Containers: []v1.Container{{
@@ -1690,7 +1655,6 @@
 					NodeName: hostname,
 				},
 			})
-<<<<<<< HEAD
 			log.Infof("Created POD object: %v", pod)
 
 			_, _, _, contAddresses, _, contNs, err := testutils.CreateContainer(netconf, name, testutils.K8S_TEST_NS, "")
@@ -1805,7 +1769,53 @@
 				_, err = testutils.DeleteContainer(netconf, contNs.Path(), name, testutils.K8S_TEST_NS)
 				Expect(err).ShouldNot(HaveOccurred())
 			}()
-=======
+		})
+	})
+
+	Context("using source IP spoofing annotation", func() {
+		var netconf types.NetConf
+		var clientset *kubernetes.Clientset
+
+		BeforeEach(func() {
+			netconf = types.NetConf{
+				CNIVersion:           cniVersion,
+				Name:                 "calico-network-name",
+				Type:                 "calico",
+				EtcdEndpoints:        fmt.Sprintf("http://%s:2379", os.Getenv("ETCD_IP")),
+				DatastoreType:        os.Getenv("DATASTORE_TYPE"),
+				Kubernetes:           types.Kubernetes{Kubeconfig: "/home/user/certs/kubeconfig"},
+				Policy:               types.Policy{PolicyType: "k8s"},
+				NodenameFileOptional: true,
+				LogLevel:             "info",
+			}
+			netconf.IPAM.Type = "calico-ipam"
+
+			// Create a new ipPool.
+			ipPool := "172.16.0.0/16"
+			testutils.MustCreateNewIPPool(calicoClient, ipPool, false, false, true)
+			_, _, err := net.ParseCIDR(ipPool)
+			Expect(err).NotTo(HaveOccurred())
+
+			// Build kubernetes clients.
+			clientset = getKubernetesClient()
+
+			// Now create a K8s pod passing in allowedSourcePrefixes.
+			ensureNamespace(clientset, testutils.K8S_TEST_NS)
+			ensurePodCreated(clientset, testutils.K8S_TEST_NS, &v1.Pod{
+				ObjectMeta: metav1.ObjectMeta{
+					Name: name,
+					Annotations: map[string]string{
+						"cni.projectcalico.org/allowedSourcePrefixes": "[\"8.8.8.8/32\",\"1.1.1.0/24\"]",
+					},
+				},
+				Spec: v1.PodSpec{
+					Containers: []v1.Container{{
+						Name:  name,
+						Image: "ignore",
+					}},
+					NodeName: hostname,
+				},
+			})
 		})
 
 		AfterEach(func() {
@@ -1837,7 +1847,6 @@
 			// Delete the container.
 			_, err = testutils.DeleteContainer(string(confBytes), contNs.Path(), name, testutils.K8S_TEST_NS)
 			Expect(err).ShouldNot(HaveOccurred())
->>>>>>> e60bd018
 		})
 	})
 
