--- conflicted
+++ resolved
@@ -1,10 +1,5 @@
 ---
 title: Integration Guide
-<<<<<<< HEAD
-=======
-redirect_from: latest/getting-started/kubernetes/installation/integration
-canonical_url: 'https://docs.projectcalico.org/v3.1/getting-started/kubernetes/installation/integration'
->>>>>>> 652f49c1
 ---
 
 
@@ -12,23 +7,14 @@
 Kubernetes for integrating with custom configuration management.
 
 The manifests we provide in [Installing {{site.prodname}} for policy and networking](calico),
-<<<<<<< HEAD
 and [Installing {{site.prodname}} for policy](other) will perform these steps automatically
-=======
-[Installing {{site.prodname}} for policy and flannel for networking](flannel), and
-[Installing {{site.prodname}} for policy](other) will perform these steps automatically
->>>>>>> 652f49c1
 for you and are *strongly* recommended for most users. These instructions should only
 be followed by users who have a specific need that cannot be met by using manifests.
 
 
 ## Before you begin
 
-<<<<<<< HEAD
 - Ensure that your cluster meets the {{site.prodname}} [system requirements](../requirements).
-=======
-Ensure that your cluster meets the {{site.prodname}} [system requirements](../requirements).
->>>>>>> 652f49c1
 
 - Ensure that you have the [private registry credentials](../../../getting-started/#obtain-the-private-registry-credentials)
   and a [license key](../../../getting-started/#obtain-a-license-key).
@@ -94,23 +80,14 @@
   -e IP6= \
   -e AS= \
   -e NO_DEFAULT_POOLS= \
-<<<<<<< HEAD
-  -e CALICO_LIBNETWORK_ENABLED=false \
-=======
->>>>>>> 652f49c1
   -e CALICO_NETWORKING_BACKEND=bird \
   -e FELIX_DEFAULTENDPOINTTOHOSTACTION=ACCEPT \
   -v /lib/modules:/lib/modules \
   -v /run/docker/plugins:/run/docker/plugins \
-<<<<<<< HEAD
-  -v /var/run/calico:/var/run/calico \
-=======
   -v /var/run/docker.sock:/var/run/docker.sock \
   -v /var/run/calico:/var/run/calico \
   -v /var/lib/calico:/var/lib/calico \
->>>>>>> 652f49c1
   -v /var/log/calico:/var/log/calico \
-  -v /var/lib/calico:/var/lib/calico \
   {{site.imageNames["node"]}}:{{site.data.versions[page.version].first.title}}
 ExecStop=/usr/bin/docker rm -f {{site.noderunning}}
 Restart=always
