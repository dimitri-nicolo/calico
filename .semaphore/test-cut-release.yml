version: v1.0
name: Test Cut Release

execution_time_limit:
  minutes: 30

agent:
  machine:
    type: e1-standard-2
    os_image: ubuntu1804

global_job_config:
  secrets:
    - name: marvin-github-ssh-private-key
  prologue:
    commands:
      # Correct permissions since they are too open by default:
      - chmod 0600 ~/.keys/*
      # Add the key to the ssh agent:
      - ssh-add ~/.keys/*
      - checkout
      - git fetch --unshallow || true

blocks:
  - name: 'Test Cut Release'
    task:
      jobs:
        - name: Test Cut Release
          env_vars:
            - name: RELEASE_BRANCH_PREFIX
              value: release-calient
            - name: DEV_TAG_SUFFIX
              value: calient-0.dev
          commands:
            - make git-config CONFIRM=true
            - make cut-release DRYRUN=true

promotions:
  # Have separate promotions for cutting releases so we can re-run
  # them individually if they fail, and so we can run them in parallel.
  - name: Test Cut API Server Release
    pipeline_file: ../apiserver/.semaphore/test-cut-release.yml
    auto_promote:
      when: "result = 'passed'"
  - name: Test Cut App Policy Release
    pipeline_file: ../app-policy/.semaphore/test-cut-release.yml
    auto_promote:
      when: "result = 'passed'"
  - name: Test Cut Calicoctl Release
    pipeline_file: ../calicoctl/.semaphore/test-cut-release.yml
    auto_promote:
      when: "result = 'passed'"
  - name: Test Cut CNI Plugin Release
    pipeline_file: ../cni-plugin/.semaphore/test-cut-release.yml
    auto_promote:
      when: "result = 'passed'"
  - name: Test Cut Kube Controllers Release
    pipeline_file: ../kube-controllers/.semaphore/test-cut-release.yml
    auto_promote:
      when: "result = 'passed'"
  - name: Test Cut Node Release
    pipeline_file: ../node/.semaphore/test-cut-release.yml
    auto_promote:
      when: "result = 'passed'"
  - name: Test Cut Typha Release
    pipeline_file: ../typha/.semaphore/test-cut-release.yml
    auto_promote:
      when: "result = 'passed'"
  - name: Test Cut calicoq Release
    pipeline_file: ../calicoq/.semaphore/test-cut-release.yml
    auto_promote:
      when: "result = 'passed'"
<<<<<<< HEAD
  - name: Test Compliance Release
    pipeline_file: ../compliance/.semaphore/test-cut-release.yml
    auto_promote:
      when: "result = 'passed'"
  - name: Test ES Gateway Release
=======
  - name: Test Cut Deep Packet Inspection Release
    pipeline_file: ../deep-packet-inspection/.semaphore/test-cut-release.yml
    auto_promote:
      when: "result = 'passed'"
  - name: Test Cut ES Gateway Release
>>>>>>> 84cbbd72
    pipeline_file: ../es-gateway/.semaphore/test-cut-release.yml
    auto_promote:
      when: "result = 'passed'"
  - name: Test Cut Honeypod Controller Release
    pipeline_file: ../honeypod-controller/.semaphore/test-cut-release.yml
    auto_promote:
      when: "result = 'passed'"
  - name: Test Cut IDS Controller Release
    pipeline_file: ../intrusion-detection-controller/.semaphore/test-cut-release.yml
    auto_promote:
      when: "result = 'passed'"
  - name: Test Cut Packet Capture Release
    pipeline_file: ../packetcapture/.semaphore/test-cut-release.yml
    auto_promote:
      when: "result = 'passed'"
  - name: Test Cut Voltron Release
    pipeline_file: ../voltron/.semaphore/test-cut-release.yml
    auto_promote:
      when: "result = 'passed'"<|MERGE_RESOLUTION|>--- conflicted
+++ resolved
@@ -70,19 +70,15 @@
     pipeline_file: ../calicoq/.semaphore/test-cut-release.yml
     auto_promote:
       when: "result = 'passed'"
-<<<<<<< HEAD
-  - name: Test Compliance Release
+  - name: Test Cut Compliance Release
     pipeline_file: ../compliance/.semaphore/test-cut-release.yml
     auto_promote:
       when: "result = 'passed'"
-  - name: Test ES Gateway Release
-=======
   - name: Test Cut Deep Packet Inspection Release
     pipeline_file: ../deep-packet-inspection/.semaphore/test-cut-release.yml
     auto_promote:
       when: "result = 'passed'"
   - name: Test Cut ES Gateway Release
->>>>>>> 84cbbd72
     pipeline_file: ../es-gateway/.semaphore/test-cut-release.yml
     auto_promote:
       when: "result = 'passed'"
