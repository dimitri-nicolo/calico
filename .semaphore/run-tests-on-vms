#!/usr/bin/env bash

# Copyright (c) 2021 Tigera, Inc. All rights reserved.
#
# Licensed under the Apache License, Version 2.0 (the "License");
# you may not use this file except in compliance with the License.
# You may obtain a copy of the License at
#
#     http://www.apache.org/licenses/LICENSE-2.0
#
# Unless required by applicable law or agreed to in writing, software
# distributed under the License is distributed on an "AS IS" BASIS,
# WITHOUT WARRANTIES OR CONDITIONS OF ANY KIND, either express or implied.
# See the License for the specific language governing permissions and
# limitations under the License.

set -e

vm_name_prefix=$1
project=unique-caldron-775
zone=${ZONE:-europe-west3-c}
num_fv_batches=${NUM_FV_BATCHES:-8}
batches=(ut $(seq 1 ${num_fv_batches}))
my_dir="$(dirname $0)"
repo_dir="."
artifacts_dir="$repo_dir/artifacts"

echo
echo "===== Starting tests ====="
echo

pids=()
monitor_pids=()
log_files=()
for batch in "${batches[@]}"; do
  vm_name="$vm_name_prefix$batch"
  log_file="$artifacts_dir/test-$batch.log"
  log_files+=( $log_file )
  if [ $batch = "ut" ]; then
    VM_NAME=$vm_name $my_dir/on-test-vm make --directory=${REPO_NAME} ut-bpf check-wireguard >& "$log_file" &
    pid=$!
    pids+=( $pid )
  else
    VM_NAME=$vm_name ./.semaphore/on-test-vm make --directory=${REPO_NAME} fv-bpf GINKGO_FOCUS=BPF-SAFE FV_NUM_BATCHES=8 FV_BATCHES_TO_RUN="$batch" >& "$log_file" &
    pid=$!
    pids+=( $pid )
  fi

  prefix="[batch=${batch} pid=${pid}]"
  echo "$prefix Started test batch in background; monitoring its log ($log_file)."
  (
    tail -F $log_file | grep --line-buffered \
      -e "Failure" \
      -e "SUCCESS" \
      -e "Parallel test node" \
      -e "Test batch" \
      -C10 | sed 's/.*/'"${prefix}"' &/';
  ) &
  mon_pid=$!
  monitor_pids+=( $mon_pid )
done

final_result=0

echo
echo "===== Waiting for background test runners to finish ===="
echo

num_batches=${#batches[@]}
summary=()
for (( i=0; i<num_batches; i++ )); do
  batch=${batches[$i]}
  pid=${pids[$i]}
  echo "Waiting for test batch $batch to finish (PID=$pid)..."
  if wait "$pid"; then
    summary+=( "Test batch $batch SUCCEEDED" )
    echo "===== Test batch $batch SUCCEEDED (PID=$pid).  Log file will be uploaded as artifact ${log_files[$i]}. ====="
  else
    summary+=( "Test batch $batch FAILED; Log file will be uploaded as artifact ${log_files[$i]}" )
    echo "===== Test batch $batch FAILED (PID=$pid).  Log file will be uploaded as artifact ${log_files[$i]}. ====="
    final_result=1
  fi
done

echo
echo "===== Shutting down test monitors ====="
for pid in "${monitor_pids[@]}"; do
  kill $pid || true
done

echo "===== Results summary ====="
for s in "${summary[@]}"; do
  echo "  $s"
done
<<<<<<< HEAD

echo "===== Results summary ====="
for s in "${summary[@]}"; do
  echo "  $s"
done
=======
>>>>>>> de4eadd5
echo
echo "===== Done, exiting with RC=$final_result ====="

exit $final_result<|MERGE_RESOLUTION|>--- conflicted
+++ resolved
@@ -92,14 +92,6 @@
 for s in "${summary[@]}"; do
   echo "  $s"
 done
-<<<<<<< HEAD
-
-echo "===== Results summary ====="
-for s in "${summary[@]}"; do
-  echo "  $s"
-done
-=======
->>>>>>> de4eadd5
 echo
 echo "===== Done, exiting with RC=$final_result ====="
 
