version: v1.0
name: felix-private

execution_time_limit:
  hours: 4

agent:
  machine:
    type: e1-standard-2
    os_image: ubuntu1804

global_job_config:
  secrets:
    - name: docker-hub
    # Mount the github SSH secret for pulling private repositories.
    - name: private-repo
    # Mount a secret for pulling images from GCR.
    - name: tigera-dev-ci-pull-credentials
  prologue:
    commands:
      # make some room on the disk
      - sudo rm -rf ~/.kiex ~/.phpbrew ~/.rbenv ~/.nvm ~/.kerl
      - echo $DOCKERHUB_PASSWORD | docker login --username "$DOCKERHUB_USERNAME" --password-stdin
      # Correct permissions since they are too open by default:
      - chmod 0600 ~/.keys/*
      # Add the key to the ssh agent:
      - ssh-add ~/.keys/*
      # confirm tigera-dev-ci.json exists so we don't hang during docker login
      - if [ ! -e /home/semaphore/tigera-dev-ci.json ]; then echo tigera-dev-ci.json does not exist && exit 1; else echo tigera-dev-ci.json exists, continuing; fi      # Login to docker in order to pull images.
      - docker login --username casey@tigera.io -u _json_key -p "$(cat /home/semaphore/tigera-dev-ci.json)" https://gcr.io

auto_cancel:
  running:
    when: "true"
  queued:
    when: "true"

promotions:
- name: Cleanup
  pipeline_file: cleanup.yml
  auto_promote:
    when: "result = 'stopped'"
# Run the pin update process in case there were a backlog of pin update requests
- name: Update Pins
  pipeline_file: update_pins.yml
  auto_promote:
    # If the block has passed and the branch is for master or a release branch then run the pin updates. Note that
    # this doesn't try to restrict which release branches, as the presence of this auto promotion code means that
    # it can handle updating the pins in this fashion.
    when: "(result = 'passed') and ((branch = 'master') or (branch =~ '^release-calient-v\d*\.\d*'))"

blocks:
- name: Build
  dependencies: []
  task:
    agent:
      machine:
        type: e1-standard-4
        os_image: ubuntu1804
    jobs:
    - name: Build and run UT, k8sfv
      execution_time_limit:
        minutes: 30
      commands:
      - checkout
      - cache restore go-pkg-cache
      - cache restore go-mod-cache
      - >-
        make image-all fv/fv.test bin/test-workload bin/test-connection bin/test-dns
        bin/calico-felix bin/calico-felix.exe
      - 'cache store bin-${SEMAPHORE_GIT_SHA} bin'
      - cache store go-pkg-cache .go-pkg-cache
      - 'cache store go-mod-cache ${HOME}/go/pkg/mod/cache'
      - docker save -o /tmp/tigera-felix.tar tigera/felix:latest-amd64
      - 'cache store felix-image-${SEMAPHORE_GIT_SHA} /tmp/tigera-felix.tar'
      - make ut
      - make k8sfv-test JUST_A_MINUTE=true USE_TYPHA=true
      - make k8sfv-test JUST_A_MINUTE=true USE_TYPHA=false

<<<<<<< HEAD
=======
- name: "Build Windows binaries"
  dependencies: []
  task:
    jobs:
    - name: "build Windows binaries"
      commands:
      - checkout
      - make bin/calico-felix.exe fv/win-fv.exe
- name: Windows FV
  dependencies: ["Build Windows binaries"]
  task:
    secrets:
      - name: banzai-secrets
      - name: private-repo
    prologue:
      commands:
        # Load the github access secrets.  First fix the permissions.
        - chmod 0600 ~/.keys/*
        - ssh-add ~/.keys/*
        # Prepare aws configuration.
        - pip install --upgrade --user awscli
        - export REPORT_DIR=~/report
        - export LOGS_DIR=~/fv.log
        - export SHORT_WORKFLOW_ID=$(echo ${SEMAPHORE_WORKFLOW_ID} | sha256sum | cut -c -8)
        - export CLUSTER_NAME=sem-${SEMAPHORE_PROJECT_NAME}-pr${SEMAPHORE_GIT_PR_NUMBER}-${BACKEND}-${SHORT_WORKFLOW_ID}
        - export KEYPAIR_NAME=${CLUSTER_NAME}
        - echo CLUSTER_NAME=${CLUSTER_NAME}
        - sudo apt-get install putty-tools
        - git clone git@github.com:tigera/process.git
        - checkout
        - make bin/calico-felix.exe fv/win-fv.exe
    epilogue:
      always:
        commands:
          - artifact push job ${REPORT_DIR} --destination semaphore/test-results --expire-in ${SEMAPHORE_ARTIFACT_EXPIRY} || true
          - artifact push job ${LOGS_DIR} --destination semaphore/logs --expire-in ${SEMAPHORE_ARTIFACT_EXPIRY} || true
          - aws ec2 delete-key-pair --key-name ${KEYPAIR_NAME} || true
          - cd ~/process/testing/winfv && NAME_PREFIX="${CLUSTER_NAME}" /bin/bash -x ./setup-fv.sh -q -u
    env_vars:
      - name: SEMAPHORE_ARTIFACT_EXPIRY
        value: 2w
      - name: MASTER_CONNECT_KEY_PUB
        value: master_ssh_key.pub
      - name: MASTER_CONNECT_KEY
        value: master_ssh_key
      - name: WIN_PPK_KEY
        value: win_ppk_key
      - name: K8S_VERSION
        value: 1.22.1
      - name: WINDOWS_VERSION
        value: "2004"
    jobs:
      - name: VXLAN - Windows FV
        commands:
          - ./.semaphore/run-win-fv
        env_vars:
          - name: BACKEND
            value: vxlan
      - name: BGP - Windows FV
        commands:
          - ./.semaphore/run-win-fv
        env_vars:
          - name: BACKEND
            value: bgp
>>>>>>> ff322616
- name: FV Tests
  dependencies: ["Build"]
  task:
    prologue:
      commands:
      # Semaphore mounts a copy-on-write FS as /var/lib/docker in order to provide a pre-loaded cache of
      # some images. However, the cache is not useful to us and the copy-on-write FS is a big problem given
      # how much we churn docker containers during the build.  Disable it.
      - sudo systemctl stop docker
      - sudo umount /var/lib/docker && sudo killall qemu-nbd || true
      - sudo systemctl start docker
      # Free up space on the build machine.
      - sudo rm -rf ~/.kiex ~/.phpbrew ~/.rbenv ~/.nvm ~/.kerl ~/.sbt ~/.npm /usr/lib/jvm /opt/firefox* /opt/apache-maven* /opt/scala /usr/local/golang
      - checkout
      - cache restore go-pkg-cache
      - cache restore go-mod-cache
      - 'cache restore bin-${SEMAPHORE_GIT_SHA}'
      - 'cache restore felix-image-${SEMAPHORE_GIT_SHA}'
      - docker load -i /tmp/tigera-felix.tar
      - rm /tmp/tigera-felix.tar
      - touch bin/*
      # Pre-loading the IPIP module prevents a flake where the first felix to use IPIP loads the module and
      # routing in that first felix container chooses different source IPs than the tests are expecting.
      - sudo modprobe ipip
    jobs:
    - name: FV Test matrix
      execution_time_limit:
        minutes: 120
      commands:
      - make check-wireguard
      - make fv FV_BATCHES_TO_RUN="${SEMAPHORE_JOB_INDEX}" FV_NUM_BATCHES=${SEMAPHORE_JOB_COUNT}
      parallelism: 6
    epilogue:
      always:
        commands:
        - ./.semaphore/collect-artifacts
        - ./.semaphore/publish-artifacts
- name: BPF UT/FV tests on new kernel
  dependencies: []
  task:
    prologue:
      commands:
      - checkout
      - export GOOGLE_APPLICATION_CREDENTIALS=$HOME/secrets/secret.google-service-account-key.json
      - export SHORT_WORKFLOW_ID=$(echo ${SEMAPHORE_WORKFLOW_ID} | sha256sum | cut -c -8)
      - export ZONE=europe-west3-c
      - export VM_PREFIX=sem-${SEMAPHORE_PROJECT_NAME}-${SHORT_WORKFLOW_ID}-
      - echo VM_PREFIX=${VM_PREFIX}
      - export REPO_NAME=$(basename $(pwd))
      - export NUM_FV_BATCHES=8
      - mkdir artifacts
      - ./.semaphore/create-test-vms ${VM_PREFIX}
    jobs:
    - name: UT/FV tests on new kernel
      execution_time_limit:
        minutes: 120
      commands:
      - ./.semaphore/run-tests-on-vms ${VM_PREFIX}
    epilogue:
      always:
        commands:
        - ./.semaphore/collect-artifacts-from-vms ${VM_PREFIX}
        - ./.semaphore/publish-artifacts
        - ./.semaphore/clean-up-vms ${VM_PREFIX}
    secrets:
    - name: google-service-account-for-gce
    - name: private-repo
    - name: tigera-dev-ci-pull-credentials

- name: Windows FV
  dependencies: ["Build"]
  task:
    secrets:
      - name: banzai-secrets
    prologue:
      commands:
        # Prepare aws configuration.
        - pip install --upgrade --user awscli
        - export REPORT_DIR=~/report
        - export LOGS_DIR=~/fv.log
        - export SHORT_WORKFLOW_ID=$(echo ${SEMAPHORE_WORKFLOW_ID} | sha256sum | cut -c -8)
        - export CLUSTER_NAME=sem-${SEMAPHORE_PROJECT_NAME}-pr${SEMAPHORE_GIT_PR_NUMBER}-${BACKEND}-${SHORT_WORKFLOW_ID}
        - export KEYPAIR_NAME=${CLUSTER_NAME}
        - echo CLUSTER_NAME=${CLUSTER_NAME}
        - sudo apt-get install putty-tools
        - git clone git@github.com:tigera/process.git
        - checkout
        - make build && make fv/win-fv.exe
    epilogue:
      always:
        commands:
          - artifact push job ${REPORT_DIR} --destination semaphore/test-results --expire-in ${SEMAPHORE_ARTIFACT_EXPIRY} || true
          - artifact push job ${LOGS_DIR} --destination semaphore/logs --expire-in ${SEMAPHORE_ARTIFACT_EXPIRY} || true
          - aws ec2 delete-key-pair --key-name ${KEYPAIR_NAME} || true
          - cd ~/process/testing/winfv && NAME_PREFIX="${CLUSTER_NAME}" ./setup-fv.sh -q -u
    env_vars:
      - name: SEMAPHORE_ARTIFACT_EXPIRY
        value: 2w
      - name: AWS_DEFAULT_REGION
        value: us-west-2
      - name: MASTER_CONNECT_KEY_PUB
        value: master_ssh_key.pub
      - name: MASTER_CONNECT_KEY
        value: master_ssh_key
      - name: WIN_PPK_KEY
        value: win_ppk_key
      - name: K8S_VERSION
        value: 1.22.1
      - name: WINDOWS_VERSION
        value: "1903"
    jobs:
      # TODO: Reinstate VXLAN job
      # Temporarily disable VXLAN job
      #- name: VXLAN - Windows FV
      #  execution_time_limit:
      #    minutes: 120
      #  commands:
      #    - ./.semaphore/run-win-fv
      #  env_vars:
      #    - name: BACKEND
      #      value: vxlan
      - name: BGP - Windows FV
        execution_time_limit:
          minutes: 120
        commands:
          - ./.semaphore/run-win-fv
        env_vars:
          - name: BACKEND
            value: bgp

- name: Static checks on e1-standard-8
  dependencies: []
  task:
    agent:
      machine:
        # Linters use a lot of RAM so use a bigger machine type.
        type: e1-standard-8
        os_image: ubuntu1804
    prologue:
      commands:
      - checkout
      - cache restore go-pkg-cache
      - cache restore go-mod-cache
    jobs:
    - name: Static checks
      execution_time_limit:
        minutes: 15
      commands:
      - make static-checks
- name: Trigger pin updates
  dependencies: []
  skip:
    when: "(branch != 'master') and (branch !~ '^release-calient-v\d*\.\d*')"
  task:
    secrets:
      - name: semaphore-api
    jobs:
      - name: Trigger pin updates
        execution_time_limit:
          minutes: 5
        commands:
          - checkout
          - make semaphore-run-auto-pin-update-workflows<|MERGE_RESOLUTION|>--- conflicted
+++ resolved
@@ -77,8 +77,6 @@
       - make k8sfv-test JUST_A_MINUTE=true USE_TYPHA=true
       - make k8sfv-test JUST_A_MINUTE=true USE_TYPHA=false
 
-<<<<<<< HEAD
-=======
 - name: "Build Windows binaries"
   dependencies: []
   task:
@@ -91,59 +89,59 @@
   dependencies: ["Build Windows binaries"]
   task:
     secrets:
-      - name: banzai-secrets
-      - name: private-repo
-    prologue:
-      commands:
-        # Load the github access secrets.  First fix the permissions.
-        - chmod 0600 ~/.keys/*
-        - ssh-add ~/.keys/*
-        # Prepare aws configuration.
-        - pip install --upgrade --user awscli
-        - export REPORT_DIR=~/report
-        - export LOGS_DIR=~/fv.log
-        - export SHORT_WORKFLOW_ID=$(echo ${SEMAPHORE_WORKFLOW_ID} | sha256sum | cut -c -8)
-        - export CLUSTER_NAME=sem-${SEMAPHORE_PROJECT_NAME}-pr${SEMAPHORE_GIT_PR_NUMBER}-${BACKEND}-${SHORT_WORKFLOW_ID}
-        - export KEYPAIR_NAME=${CLUSTER_NAME}
-        - echo CLUSTER_NAME=${CLUSTER_NAME}
-        - sudo apt-get install putty-tools
-        - git clone git@github.com:tigera/process.git
-        - checkout
-        - make bin/calico-felix.exe fv/win-fv.exe
+    - name: banzai-secrets
+    - name: private-repo
+    prologue:
+      commands:
+      # Load the github access secrets.  First fix the permissions.
+      - chmod 0600 ~/.keys/*
+      - ssh-add ~/.keys/*
+      # Prepare aws configuration.
+      - pip install --upgrade --user awscli
+      - export REPORT_DIR=~/report
+      - export LOGS_DIR=~/fv.log
+      - export SHORT_WORKFLOW_ID=$(echo ${SEMAPHORE_WORKFLOW_ID} | sha256sum | cut -c -8)
+      - export CLUSTER_NAME=sem-${SEMAPHORE_PROJECT_NAME}-pr${SEMAPHORE_GIT_PR_NUMBER}-${BACKEND}-${SHORT_WORKFLOW_ID}
+      - export KEYPAIR_NAME=${CLUSTER_NAME}
+      - echo CLUSTER_NAME=${CLUSTER_NAME}
+      - sudo apt-get install putty-tools
+      - git clone git@github.com:tigera/process.git
+      - checkout
+      - make bin/calico-felix.exe fv/win-fv.exe
     epilogue:
       always:
         commands:
-          - artifact push job ${REPORT_DIR} --destination semaphore/test-results --expire-in ${SEMAPHORE_ARTIFACT_EXPIRY} || true
-          - artifact push job ${LOGS_DIR} --destination semaphore/logs --expire-in ${SEMAPHORE_ARTIFACT_EXPIRY} || true
-          - aws ec2 delete-key-pair --key-name ${KEYPAIR_NAME} || true
-          - cd ~/process/testing/winfv && NAME_PREFIX="${CLUSTER_NAME}" /bin/bash -x ./setup-fv.sh -q -u
+        - artifact push job ${REPORT_DIR} --destination semaphore/test-results --expire-in ${SEMAPHORE_ARTIFACT_EXPIRY} || true
+        - artifact push job ${LOGS_DIR} --destination semaphore/logs --expire-in ${SEMAPHORE_ARTIFACT_EXPIRY} || true
+        - aws ec2 delete-key-pair --key-name ${KEYPAIR_NAME} || true
+        - cd ~/process/testing/winfv && NAME_PREFIX="${CLUSTER_NAME}" ./setup-fv.sh -q -u
     env_vars:
-      - name: SEMAPHORE_ARTIFACT_EXPIRY
-        value: 2w
-      - name: MASTER_CONNECT_KEY_PUB
-        value: master_ssh_key.pub
-      - name: MASTER_CONNECT_KEY
-        value: master_ssh_key
-      - name: WIN_PPK_KEY
-        value: win_ppk_key
-      - name: K8S_VERSION
-        value: 1.22.1
-      - name: WINDOWS_VERSION
-        value: "2004"
-    jobs:
-      - name: VXLAN - Windows FV
-        commands:
-          - ./.semaphore/run-win-fv
-        env_vars:
-          - name: BACKEND
-            value: vxlan
-      - name: BGP - Windows FV
-        commands:
-          - ./.semaphore/run-win-fv
-        env_vars:
-          - name: BACKEND
-            value: bgp
->>>>>>> ff322616
+    - name: SEMAPHORE_ARTIFACT_EXPIRY
+      value: 2w
+    - name: MASTER_CONNECT_KEY_PUB
+      value: master_ssh_key.pub
+    - name: MASTER_CONNECT_KEY
+      value: master_ssh_key
+    - name: WIN_PPK_KEY
+      value: win_ppk_key
+    - name: K8S_VERSION
+      value: 1.22.1
+    - name: WINDOWS_VERSION
+      value: "2004"
+    jobs:
+    - name: VXLAN - Windows FV
+      commands:
+      - ./.semaphore/run-win-fv
+      env_vars:
+      - name: BACKEND
+        value: vxlan
+    - name: BGP - Windows FV
+      commands:
+      - ./.semaphore/run-win-fv
+      env_vars:
+      - name: BACKEND
+        value: bgp
+
 - name: FV Tests
   dependencies: ["Build"]
   task:
@@ -213,67 +211,6 @@
     - name: private-repo
     - name: tigera-dev-ci-pull-credentials
 
-- name: Windows FV
-  dependencies: ["Build"]
-  task:
-    secrets:
-      - name: banzai-secrets
-    prologue:
-      commands:
-        # Prepare aws configuration.
-        - pip install --upgrade --user awscli
-        - export REPORT_DIR=~/report
-        - export LOGS_DIR=~/fv.log
-        - export SHORT_WORKFLOW_ID=$(echo ${SEMAPHORE_WORKFLOW_ID} | sha256sum | cut -c -8)
-        - export CLUSTER_NAME=sem-${SEMAPHORE_PROJECT_NAME}-pr${SEMAPHORE_GIT_PR_NUMBER}-${BACKEND}-${SHORT_WORKFLOW_ID}
-        - export KEYPAIR_NAME=${CLUSTER_NAME}
-        - echo CLUSTER_NAME=${CLUSTER_NAME}
-        - sudo apt-get install putty-tools
-        - git clone git@github.com:tigera/process.git
-        - checkout
-        - make build && make fv/win-fv.exe
-    epilogue:
-      always:
-        commands:
-          - artifact push job ${REPORT_DIR} --destination semaphore/test-results --expire-in ${SEMAPHORE_ARTIFACT_EXPIRY} || true
-          - artifact push job ${LOGS_DIR} --destination semaphore/logs --expire-in ${SEMAPHORE_ARTIFACT_EXPIRY} || true
-          - aws ec2 delete-key-pair --key-name ${KEYPAIR_NAME} || true
-          - cd ~/process/testing/winfv && NAME_PREFIX="${CLUSTER_NAME}" ./setup-fv.sh -q -u
-    env_vars:
-      - name: SEMAPHORE_ARTIFACT_EXPIRY
-        value: 2w
-      - name: AWS_DEFAULT_REGION
-        value: us-west-2
-      - name: MASTER_CONNECT_KEY_PUB
-        value: master_ssh_key.pub
-      - name: MASTER_CONNECT_KEY
-        value: master_ssh_key
-      - name: WIN_PPK_KEY
-        value: win_ppk_key
-      - name: K8S_VERSION
-        value: 1.22.1
-      - name: WINDOWS_VERSION
-        value: "1903"
-    jobs:
-      # TODO: Reinstate VXLAN job
-      # Temporarily disable VXLAN job
-      #- name: VXLAN - Windows FV
-      #  execution_time_limit:
-      #    minutes: 120
-      #  commands:
-      #    - ./.semaphore/run-win-fv
-      #  env_vars:
-      #    - name: BACKEND
-      #      value: vxlan
-      - name: BGP - Windows FV
-        execution_time_limit:
-          minutes: 120
-        commands:
-          - ./.semaphore/run-win-fv
-        env_vars:
-          - name: BACKEND
-            value: bgp
-
 - name: Static checks on e1-standard-8
   dependencies: []
   task:
