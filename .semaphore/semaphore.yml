version: v1.0
name: node-private
agent:
  machine:
    type: e1-standard-4
    os_image: ubuntu1804
execution_time_limit:
  minutes: 120
global_job_config:
  secrets:
    # Mount the github SSH secret for pulling private repositories.
    - name: private-repo
    # Mount a secret for pulling images from GCR.
    - name: tigera-dev-ci-pull-credentials
    - name: google-service-account-for-gcr
  prologue:
    commands:
      # Correct permissions since they are too open by default:
      - chmod 0600 ~/.keys/*
      # Add the key to the ssh agent:
      - ssh-add ~/.keys/*
      # Login to docker in order to pull images.
      - docker login --username casey@tigera.io -u _json_key -p "$(cat /home/semaphore/tigera-dev-ci.json)" https://gcr.io
      - checkout
      # Semaphore is doing shallow clone on a commit without tags.
      # unshallow it for GIT_VERSION:=$(shell git describe --tags --dirty --always) @ Makefile.common
      - git fetch --unshallow

blocks:
# Run the full set of tests. Each job can potentially be run in parallel,
# provided Semaphore has enough boxes available.
- name: "Tests"
  execution_time_limit:
    # Semaphore's default is 1 hour, and these tests take about that time or a little
    # longer.
    minutes: 90
  dependencies: []
  task:
    secrets:
      # Mount the github SSH secret for pulling private repositories.
      - name: private-repo
      # Mount a secret for pulling images from GCR.
      - name: tigera-dev-ci-pull-credentials
    prologue:
      commands:
        # Correct permissions since they are too open by default:
        - chmod 0600 ~/.keys/*
        # Add the key to the ssh agent:
        - ssh-add ~/.keys/*
        # Login to docker in order to pull images.
        - docker login --username casey@tigera.io -u _json_key -p "$(cat /home/semaphore/tigera-dev-ci.json)" https://gcr.io
        - checkout
        # Semaphore is doing shallow clone on a commit without tags.
        # unshallow it for GIT_VERSION:=$(shell git describe --tags --dirty --always) @ Makefile.common
        - git fetch --unshallow
    jobs:
    - name: "make ci"
      commands:
      - make ci
    - name: "make k8s-test (dual stack)"
      commands:
      - make k8s-test
    - name: "make k8s-test (vanilla)"
      commands:
      - make k8s-test K8ST_RIG=vanilla
    - name: "make dual-tor-test"
      commands:
      - make dual-tor-test

# If tests passed, then build and push images.
# We'll only do this on non-PR builds, where we have credentials to do so.
- name: "Push images and Windows installation zip file (non-PR builds only)"
  dependencies: ["Tests"]
  task:
    secrets:
      # Mount a secret for pulling images from GCR.
      - name: google-service-account-for-gcr
      # Mount a secret so we can push Windows zip files to GCS. 
      - name: gcp-registry-pusher-service-account
    prologue:
      commands:
        # Correct permissions since they are too open by default:
        - chmod 0600 ~/.keys/*
        # Add the key to the ssh agent:
        - ssh-add ~/.keys/*
        # Login to docker in order to pull images.
        - docker login --username casey@tigera.io -u _json_key -p "$(cat ~/secrets/secret.google-service-account-key.json)" https://gcr.io
        - checkout
        # Semaphore is doing shallow clone on a commit without tags.
        # unshallow it for GIT_VERSION:=$(shell git describe --tags --dirty --always) @ Makefile.common
        - git fetch --unshallow
    jobs:
    - name: "make cd"
      commands:
      - export BRANCH_NAME=$SEMAPHORE_GIT_BRANCH
      - if [ -z "${SEMAPHORE_GIT_PR_NUMBER}" ]; then make image-all cd CONFIRM=true; fi
    - name: "make windows"
      commands:
<<<<<<< HEAD
      - |
        if [ -z "${SEMAPHORE_GIT_PR_NUMBER}" ]; then
          make push-windows-archive-gcs
          artifact push workflow ${WINDOWS_ZIP_WILDCARD} --expire-in ${SEMAPHORE_ARTIFACT_EXPIRY} || true
        fi
      env_vars:
        - name: SEMAPHORE_ARTIFACT_EXPIRY
          value: 1w
        - name: WINDOWS_ZIP_WILDCARD
          value: "./dist/tigera-calico-windows*.zip"
=======
      - export BRANCH_NAME=$SEMAPHORE_GIT_BRANCH
      - make release-windows-archive VERSION=${BRANCH_NAME}

promotions:
  # Run the pin update process in case there were a backlog of pin update requests
  - name: Update Pins
    pipeline_file: update_pins.yml
    auto_promote:
      # If the block has passed and the branch is for master or a release branch then run the pin updates. Note that
      # this doesn't try to restrict which release branches, as the presence of this auto promotion code means that
      # it can handle updating the pins in this fashion.
      when: "(result = 'passed') and ((branch = 'master') or (branch =~ 'release-v\d*\.\d*'))"
>>>>>>> 1fc38374
<|MERGE_RESOLUTION|>--- conflicted
+++ resolved
@@ -96,7 +96,6 @@
       - if [ -z "${SEMAPHORE_GIT_PR_NUMBER}" ]; then make image-all cd CONFIRM=true; fi
     - name: "make windows"
       commands:
-<<<<<<< HEAD
       - |
         if [ -z "${SEMAPHORE_GIT_PR_NUMBER}" ]; then
           make push-windows-archive-gcs
@@ -107,9 +106,6 @@
           value: 1w
         - name: WINDOWS_ZIP_WILDCARD
           value: "./dist/tigera-calico-windows*.zip"
-=======
-      - export BRANCH_NAME=$SEMAPHORE_GIT_BRANCH
-      - make release-windows-archive VERSION=${BRANCH_NAME}
 
 promotions:
   # Run the pin update process in case there were a backlog of pin update requests
@@ -119,5 +115,4 @@
       # If the block has passed and the branch is for master or a release branch then run the pin updates. Note that
       # this doesn't try to restrict which release branches, as the presence of this auto promotion code means that
       # it can handle updating the pins in this fashion.
-      when: "(result = 'passed') and ((branch = 'master') or (branch =~ 'release-v\d*\.\d*'))"
->>>>>>> 1fc38374
+      when: "(result = 'passed') and ((branch = 'master') or (branch =~ 'release-calient-v\d*\.\d*'))"
