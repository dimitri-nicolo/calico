version: v1.0
name: Kube Controllers

execution_time_limit:
  hours: 4

agent:
  machine:
    type: e1-standard-2
    os_image: ubuntu1804

global_job_config:
  secrets:
    - name: docker-hub
    # Mount the github SSH secret for pulling private repositories.
    - name: private-repo
    # Mount a secret for pulling images from GCR.
    - name: tigera-dev-ci-pull-credentials
  prologue:
    commands:
      # make some room on the disk
      - sudo rm -rf ~/.kiex ~/.phpbrew ~/.rbenv ~/.nvm ~/.kerl
      - echo $DOCKERHUB_PASSWORD | docker login --username "$DOCKERHUB_USERNAME" --password-stdin
      # Correct permissions since they are too open by default:
      - chmod 0600 ~/.keys/*
      # Add the key to the ssh agent:
      - ssh-add ~/.keys/*
      # Login to docker in order to pull images.
      - docker login --username casey@tigera.io -u _json_key -p "$(cat /home/semaphore/tigera-dev-ci.json)" https://gcr.io
      - checkout
      - git fetch --unshallow
      # Note that the 'cache restore' commands require that the "Build" block has been run. The "Build" block is what populates
      # the cache, therefore every block that requires the use of these cached items must make the "Build" block one of
      # it's dependencies.
      - 'cache restore go-pkg-cache-${SEMAPHORE_GIT_SHA}'
      - 'cache restore go-mod-cache-${SEMAPHORE_GIT_SHA}'
      - 'cache restore bin-${SEMAPHORE_GIT_SHA}'

blocks:
  - name: 'Build'
    dependencies: []
    task:
      jobs:
        - name: Build
          execution_time_limit:
<<<<<<< HEAD
            minutes: 45
=======
            minutes: 20
>>>>>>> 9f300e68
          commands:
            - make build
            - 'cache store bin-${SEMAPHORE_GIT_SHA} bin'
            - 'cache store go-pkg-cache-${SEMAPHORE_GIT_SHA} .go-pkg-cache'
            - 'cache store go-mod-cache-${SEMAPHORE_GIT_SHA} ${HOME}/go/pkg/mod/cache'

  - name: 'Static Checks'
    dependencies: ["Build"]
    task:
      jobs:
        - name: Static Checks
          execution_time_limit:
<<<<<<< HEAD
            minutes: 15
=======
            minutes: 10
>>>>>>> 9f300e68
          commands:
            - make static-checks

  - name: 'UT'
    dependencies: ["Build"]
    task:
      jobs:
        - name: Run UT
          execution_time_limit:
            minutes: 45
          commands:
            - make ut

  - name: 'FV'
    dependencies: ["Build"]
    task:
      jobs:
        - name: Run FV
          execution_time_limit:
            minutes: 45
          commands:
            - make fv

  - name: 'Push Images (non-PR builds only)'
    execution_time_limit:
      minutes: 15
    dependencies: ["Static Checks", "UT", "FV"]
    skip:
      # Only run on branches, not PRs.
      when: "branch !~ '.+'"
    task:
      secrets:
        - name: google-service-account-for-gcr
      prologue:
        commands:
          # Correct permissions since they are too open by default:
          - chmod 0600 ~/.keys/*
          # Add the key to the ssh agent:
          - ssh-add ~/.keys/*
          # Login to docker in order to pull images.
          - docker login --username casey@tigera.io -u _json_key -p "$(cat ~/secrets/secret.google-service-account-key.json)" https://gcr.io
      jobs:
        - name: Run CD
          execution_time_limit:
            minutes: 15
          commands:
            - export BRANCH_NAME=$SEMAPHORE_GIT_BRANCH
            - if [ -z "${SEMAPHORE_GIT_PR_NUMBER}" ]; then make image-all cd CONFIRM=true; fi

promotions:
  # Run this manually via the semaphore UI if the cache is full
  - name: Clear Cache
    pipeline_file: clear_cache.yml
  # Run the pin update process in case there were a backlog of pin update requests
  - name: Update Pins
    pipeline_file: update_pins.yml
    auto_promote:
      # If the block has passed and the branch is for master or a release branch then run the pin updates. Note that
      # this doesn't try to restrict which release branches, as the presence of this auto promotion code means that
      # it can handle updating the pins in this fashion.
      when: "(result = 'passed') and ((branch = 'master') or (branch =~ '^release-calient-v\d*\.\d*'))"<|MERGE_RESOLUTION|>--- conflicted
+++ resolved
@@ -43,11 +43,7 @@
       jobs:
         - name: Build
           execution_time_limit:
-<<<<<<< HEAD
             minutes: 45
-=======
-            minutes: 20
->>>>>>> 9f300e68
           commands:
             - make build
             - 'cache store bin-${SEMAPHORE_GIT_SHA} bin'
@@ -60,11 +56,7 @@
       jobs:
         - name: Static Checks
           execution_time_limit:
-<<<<<<< HEAD
             minutes: 15
-=======
-            minutes: 10
->>>>>>> 9f300e68
           commands:
             - make static-checks
 
