--- conflicted
+++ resolved
@@ -180,14 +180,7 @@
       execution_time_limit:
         minutes: 60
       commands:
-<<<<<<< HEAD
-      - cd felix
-      - cache restore go-pkg-cache
-      - cache restore go-mod-cache
-      - make image-all fv/fv.test bin/test-workload bin/test-connection bin/test-dns bin/calico-felix bin/calico-felix.exe
-=======
-      - make image fv/fv.test bin/test-workload bin/test-connection bin/calico-felix
->>>>>>> 8eb89fdb
+      - make image fv/fv.test bin/test-workload bin/test-connection bin/test-dns bin/calico-felix bin/calico-felix.exe
       - 'cache store bin-${SEMAPHORE_GIT_SHA} bin'
       - cache store go-pkg-cache .go-pkg-cache
       - 'cache store go-mod-cache ${HOME}/go/pkg/mod/cache'
@@ -196,11 +189,6 @@
       - make ut
       - make k8sfv-test JUST_A_MINUTE=true USE_TYPHA=true
       - make k8sfv-test JUST_A_MINUTE=true USE_TYPHA=false
-    - name: make image-all
-      execution_time_limit:
-        minutes: 60
-      commands:
-      - make image-all
 
 - name: "Felix: Build Windows binaries"
   run:
