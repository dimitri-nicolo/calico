# !! WARNING, DO NOT EDIT !! This file is generated from semaphore.yml.tpl.
# To update, modify the template and then run 'make gen-semaphore-yaml'.
version: v1.0
name: Calico
execution_time_limit:
  hours: 4
agent:
  machine:
    type: e1-standard-2
    os_image: ubuntu2004
auto_cancel:
  running:
    when: "branch != 'master'"
  queued:
    when: "branch != 'master'"
global_job_config:
  secrets:
    - name: docker-hub
    - name: banzai-secrets
    - name: private-repo
  prologue:
    commands:
      # Correct permissions since they are too open by default:
      - chmod 0600 ~/.keys/*
      # Add the key to the ssh agent:
      - ssh-add ~/.keys/*
      - checkout
      - export REPO_DIR="$(pwd)"
      - mkdir artifacts
      # Semaphore is doing shallow clone on a commit without tags.
      # unshallow it for GIT_VERSION:=$(shell git describe --tags --dirty --always)
      - retry git fetch --unshallow
      # Semaphore mounts a copy-on-write FS as /var/lib/docker in order to provide a pre-loaded cache of
      # some images. However, the cache is not useful to us and the copy-on-write FS is a big problem given
      # how much we churn docker containers during the build.  Disable it.
      - sudo systemctl stop docker
      - sudo umount /var/lib/docker && sudo killall qemu-nbd || true
      - sudo systemctl start docker
      # Free up space on the build machine.
      - sudo rm -rf ~/{.kerl,.kiex,.npm,.nvm,.phpbrew,.rbenv,.sbt} /opt/{apache-maven*,firefox*,scala} /usr/lib/jvm /usr/local/{aws2,golang,phantomjs*}
      - echo $DOCKERHUB_PASSWORD | docker login --username "$DOCKERHUB_USERNAME" --password-stdin
      # Disable initramfs update to save space on the Semaphore VM (and we don't need it because we're not going to reboot).
      - sudo apt-get install -y -u crudini
      - sudo crudini --set /etc/initramfs-tools/update-initramfs.conf '' update_initramfs no
      - cat /etc/initramfs-tools/update-initramfs.conf
  epilogue:
    commands:
      - cd "$REPO_DIR"
      - .semaphore/publish-artifacts
promotions:
  # Cleanup after ourselves if we are stopped-short.
  - name: Cleanup
    pipeline_file: cleanup.yml
    auto_promote:
      when: "result = 'stopped'"
  # Have separate promotions for publishing images so we can re-run
  # them individually if they fail, and so we can run them in parallel.
  - name: Push apiserver images
    pipeline_file: push-images/apiserver.yml
    auto_promote:
      when: "branch =~ 'master|release-.*'"
  - name: Push ALP images
    pipeline_file: push-images/alp.yml
    auto_promote:
      when: "branch =~ 'master|release-'"
  - name: Push calicoctl images
    pipeline_file: push-images/calicoctl.yml
    auto_promote:
      when: "branch =~ 'master|release-'"
  - name: Push calicoq images
    pipeline_file: push-images/calicoq.yml
    auto_promote:
      when: "branch =~ 'master|release-'"
  - name: Push calico-node images
    pipeline_file: push-images/node.yml
    auto_promote:
      when: "branch =~ 'master|release-'"
  - name: Push compliance images
    pipeline_file: push-images/compliance.yml
    auto_promote:
      when: "branch =~ 'master|release-'"
  - name: Push cni-plugin images
    pipeline_file: push-images/cni-plugin.yml
    auto_promote:
      when: "branch =~ 'master|release-'"
  - name: Push deep-packet-inspection images
    pipeline_file: push-images/deep-packet-inspection.yml
    auto_promote:
      when: "branch =~ 'master|release-'"
<<<<<<< HEAD
  - name: Push eck-operator images
    pipeline_file: push-images/eck-operator.yml
=======
  - name: Push dex images
    pipeline_file: push-images/dex.yml
>>>>>>> ebafcece
    auto_promote:
      when: "branch =~ 'master|release-'"
  - name: Push egress-gateway images
    pipeline_file: push-images/egress-gateway.yml
    auto_promote:
      when: "branch =~ 'master|release-'"
  - name: Push es-gateway images
    pipeline_file: push-images/es-gateway.yml
    auto_promote:
      when: "branch =~ 'master|release-'"
  - name: Push es-proxy images
    pipeline_file: push-images/es-proxy.yml
    auto_promote:
      when: "branch =~ 'master|release-'"
  - name: Push firewall-integration images
    pipeline_file: push-images/firewall-integration.yml
    auto_promote:
      when: "branch =~ 'master|release-'"
  - name: Push honeypod-controller images
    pipeline_file: push-images/honeypod-controller.yml
    auto_promote:
      when: "branch =~ 'master|release-'"
  - name: Push honeypod-prototype images
    pipeline_file: push-images/honeypod-prototype.yml
    auto_promote:
      when: "branch =~ 'master|release-'"
  - name: Push ingress-collector images
    pipeline_file: push-images/ingress-collector.yml
    auto_promote:
      when: "branch =~ 'master|release-'"
  - name: Push intrusion-detection-controller images
    pipeline_file: push-images/intrusion-detection-controller.yml
    auto_promote:
      when: "branch =~ 'master|release-'"
  - name: Push kube-controllers images
    pipeline_file: push-images/kube-controllers.yml
    auto_promote:
      when: "branch =~ 'master|release-'"
  - name: Push l7-collector images
    pipeline_file: push-images/l7-collector.yml
    auto_promote:
      when: "branch =~ 'master|release-'"
  - name: Push license-agent images
    pipeline_file: push-images/license-agent.yml
    auto_promote:
      when: "branch =~ 'master|release-'"
  - name: Push linseed images
    pipeline_file: push-images/linseed.yml
    auto_promote:
      when: "branch =~ 'master|release-'"
  - name: Push packetcapture images
    pipeline_file: push-images/packetcapture.yml
    auto_promote:
      when: "branch =~ 'master|release-'"
  - name: Push pod2daemon images
    pipeline_file: push-images/pod2daemon.yml
    auto_promote:
      when: "branch =~ 'master|release-'"
  - name: Push policy-recommendation images
    pipeline_file: push-images/policy-recommendation.yml
    auto_promote:
      when: "branch =~ 'master|release-'"
  - name: Push prometheus-service images
    pipeline_file: push-images/prometheus-service.yml
    auto_promote:
      when: "branch =~ 'master|release-'"
  - name: Push ts-queryserver images
    pipeline_file: push-images/ts-queryserver.yml
    auto_promote:
      when: "branch =~ 'master|release-'"
  - name: Push typha images
    pipeline_file: push-images/typha.yml
    auto_promote:
      when: "branch =~ 'master|release-'"
  - name: Push voltron images
    pipeline_file: push-images/voltron.yml
    auto_promote:
      when: "branch =~ 'master|release-'"
  - name: Push webhooks-processor images
    pipeline_file: push-images/webhooks-processor.yml
    auto_promote:
      when: "branch =~ 'master|release-'"

  - name: Push flow-log-generator images
    pipeline_file: push-images/flow-log-generator.yml
    auto_promote:
      when: "branch =~ 'master|release-'"
  - name: Push mock-node images
    pipeline_file: push-images/mock-node.yml
    auto_promote:
      when: "branch =~ 'master|release-'"

  - name: Publish Helm Charts
    pipeline_file: docs/helm-charts.yml
    auto_promote:
      when: "branch =~ 'master|release-'"

  - name: Run Fossa scans
    pipeline_file: license-scanning/fossa-scan.yml
    auto_promote:
      when: "branch =~ 'master|release-.*'"
blocks:
- name: Prerequisites
  dependencies: []
  task:
    jobs:
      - name: Pre-flight checks
        commands:
          - make ci-preflight-checks
- name: apiserver
  run:
    when: "false or change_in(['/*', '/libcalico-go/', '/api/', '/apiserver/', '/licensing/', '/hack/test/certs/'], {exclude: ['/**/.gitignore', '/**/README.md', '/**/LICENSE']})"
  execution_time_limit:
    minutes: 30
  dependencies:
    - Prerequisites
  task:
    agent:
      machine:
        type: e1-standard-4
        os_image: ubuntu2004
    prologue:
      commands:
        - cd apiserver
    jobs:
      - name: make ci
        commands:
          - ../.semaphore/run-and-monitor make-ci.log make ci
      - name: Build binary
        matrix:
          - env_var: ARCH
            values:
              - arm64
        commands:
          - ../.semaphore/run-and-monitor build-$ARCH.log make build ARCH=$ARCH
- name: API
  run:
    when: "false or change_in(['/*', '/api/'], {exclude: ['/**/.gitignore', '/**/README.md', '/**/LICENSE']})"
  execution_time_limit:
    minutes: 30
  dependencies:
    - Prerequisites
  task:
    prologue:
      commands:
        - cd api
    jobs:
      - name: make ci
        commands:
          - ../.semaphore/run-and-monitor make-ci.log make ci
- name: app-policy
  run:
    when: "false or change_in(['/*', '/app-policy/', '/felix/', '/libcalico-go/lib/', '/licensing/'], {exclude: ['/**/.gitignore', '/**/README.md', '/**/LICENSE']})"
  dependencies:
    - Prerequisites
  task:
    prologue:
      commands:
        - cd app-policy
    epilogue:
      always:
        commands:
          - test-results publish report
    jobs:
      - name: app-policy tests
        commands:
          - ../.semaphore/run-and-monitor ci.log make ci
      - name: Build binary
        matrix:
          - env_var: ARCH
            values:
              - arm64
        commands:
          - ../.semaphore/run-and-monitor build-$ARCH.log make build ARCH=$ARCH
- name: calicoctl
  run:
    when: "false or change_in(['/*', '/calicoctl/', '/libcalico-go/', '/api/', '/licensing/', '/hack/test/certs/'], {exclude: ['/**/.gitignore', '/**/README.md', '/**/LICENSE']})"
  dependencies:
    - Prerequisites
  task:
    prologue:
      commands:
        - cd calicoctl
    jobs:
      - name: calicoctl tests
        commands:
          - ../.semaphore/run-and-monitor ci.log make ci
      - name: Build binary
        matrix:
          - env_var: ARCH
            values:
              - arm64
        commands:
          - ../.semaphore/run-and-monitor build-$ARCH.log make build ARCH=$ARCH
- name: cni-plugin
  run:
    when: "false or change_in(['/*', '/cni-plugin/', '/libcalico-go/', '/hack/test/certs/'], {exclude: ['/**/.gitignore', '/**/README.md', '/**/LICENSE']})"
  dependencies:
    - Prerequisites
  task:
    prologue:
      commands:
        - cd cni-plugin
    jobs:
      - name: cni-plugin tests
        commands:
          - ../.semaphore/run-and-monitor ci.log make ci
      - name: Build binary
        matrix:
          - env_var: ARCH
            values:
              - arm64
        commands:
          - ../.semaphore/run-and-monitor build-$ARCH.log make build ARCH=$ARCH
      - name: build windows cni-plugin images
        commands:
          - ../.semaphore/run-and-monitor ci.log make image-windows

- name: "cni-plugin: Windows"
  run:
    when: "false or change_in(['/*', '/cni-plugin/', '/libcalico-go/', '/process/testing/winfv/'], {exclude: ['/**/.gitignore', '/**/README.md', '/**/LICENSE']})"
  dependencies:
    - cni-plugin
  task:
    secrets:
      - name: banzai-secrets
      - name: private-repo
    prologue:
      commands:
        # Load the github access secrets.  First fix the permissions.
        - chmod 0600 ~/.keys/*
        - ssh-add ~/.keys/*
        # Prepare aws configuration.
        - pip install --upgrade --user awscli
        - export REPORT_DIR=~/report
        - export LOGS_DIR=~/fv.log
        - export SHORT_WORKFLOW_ID=$(echo ${SEMAPHORE_WORKFLOW_ID} | sha256sum | cut -c -8)
        - export CLUSTER_NAME=sem-${SEMAPHORE_PROJECT_NAME}-pr${SEMAPHORE_GIT_PR_NUMBER}-${CONTAINER_RUNTIME}-${SHORT_WORKFLOW_ID}
        - export KEYPAIR_NAME=${CLUSTER_NAME}
        - echo CLUSTER_NAME=${CLUSTER_NAME}
        - sudo apt-get install -y putty-tools
        - cd cni-plugin
        - ../.semaphore/run-and-monitor build.log make bin/windows/calico.exe bin/windows/calico-ipam.exe bin/windows/win-fv.exe
    epilogue:
      always:
        commands:
          - artifact push job ${REPORT_DIR} --destination semaphore/test-results --expire-in ${SEMAPHORE_ARTIFACT_EXPIRY} || true
          - artifact push job ${LOGS_DIR} --destination semaphore/logs --expire-in ${SEMAPHORE_ARTIFACT_EXPIRY} || true
          - aws ec2 delete-key-pair --key-name ${KEYPAIR_NAME} || true
          - cd ~/calico-private/process/testing/winfv && NAME_PREFIX="${CLUSTER_NAME}" ./setup-fv.sh -q -u
    env_vars:
      - name: SEMAPHORE_ARTIFACT_EXPIRY
        value: 2w
      - name: AWS_DEFAULT_REGION
        value: us-west-2
      - name: MASTER_CONNECT_KEY_PUB
        value: master_ssh_key.pub
      - name: MASTER_CONNECT_KEY
        value: master_ssh_key
      - name: WIN_PPK_KEY
        value: win_ppk_key
      - name: K8S_VERSION
        value: 1.22.6
    jobs:
      - name: Docker - Windows FV
        execution_time_limit:
          minutes: 60
        commands:
          - ../.semaphore/run-and-monitor win-fv-docker.log ./.semaphore/run-win-fv.sh
        env_vars:
          - name: CONTAINER_RUNTIME
            value: docker
      - name: Containerd - Windows FV
        execution_time_limit:
          minutes: 60
        commands:
          - ../.semaphore/run-and-monitor win-fv-containerd.log ./.semaphore/run-win-fv.sh
        env_vars:
          - name: CONTAINER_RUNTIME
            value: containerd
          - name: CONTAINERD_VERSION
            value: 1.6.0
- name: confd
  run:
    when: "false or change_in(['/*', '/api/', '/libcalico-go/', '/confd/', '/hack/test/certs/'], {exclude: ['/**/.gitignore', '/**/README.md', '/**/LICENSE']})"
  dependencies:
    - Prerequisites
  task:
    prologue:
      commands:
        - cd confd
    jobs:
      - name: "confd: CI"
        execution_time_limit:
          minutes: 60
        commands:
          - ../.semaphore/run-and-monitor ci.log make ci
- name: crypto
  run:
    when: "false or change_in(['/*', '/crypto/'], {exclude: ['/**/.gitignore', '/**/README.md', '/**/LICENSE']})"
  dependencies:
    - Prerequisites
  task:
    prologue:
      commands:
        - cd crypto
    jobs:
      - name: crypto tests
        commands:
          - ../.semaphore/run-and-monitor ci.log make ci
- name: e2e tests
  run:
    when: "false or change_in(['/*', '/api/', '/libcalico-go/', '/typha/', '/felix/', '/confd/', '/bird/', '/pod2daemon/', '/node/', '/licensing/'], {exclude: ['/**/.gitignore', '/**/README.md', '/**/LICENSE']})"
  dependencies:
    - Prerequisites
  task:
    secrets:
      # Since we create a local kind cluster, we need the test license.
      - name: test-customer-license
    agent:
      machine:
        type: e1-standard-8
        os_image: ubuntu2004
    jobs:
      - name: sig-network conformance
        env_vars:
          - name: E2E_FOCUS
            value: "sig-network.*Conformance"
        commands:
          - .semaphore/run-and-monitor e2e-test.log make e2e-test
- name: "Felix: Build"
  run:
    when: "false or change_in(['/*', '/api/', '/libcalico-go/', '/typha/', '/felix/', '/linseed/pkg/apis/v1/', '/hack/test/certs/'], {exclude: ['/**/.gitignore', '/**/README.md', '/**/LICENSE']})"
  dependencies:
    - Prerequisites
  task:
    agent:
      machine:
        type: e1-standard-4
        os_image: ubuntu2004
    prologue:
      commands:
        - cd felix
        - cache restore go-pkg-cache
        - cache restore go-mod-cache
    jobs:
      - name: Build and run UT, k8sfv
        execution_time_limit:
          minutes: 60
        commands:
          - make build image fv-prereqs
          - "cache store bin-${SEMAPHORE_GIT_SHA} bin"
          - "cache store fv.test-${SEMAPHORE_GIT_SHA} fv/fv.test"
          - cache store go-pkg-cache .go-pkg-cache
          - "cache store go-mod-cache ${HOME}/go/pkg/mod/cache"
          - docker save -o /tmp/calico-felix.tar tigera/felix:latest-amd64
          - "cache store felix-image-${SEMAPHORE_GIT_SHA} /tmp/calico-felix.tar"
          - docker save -o /tmp/felixtest-typha.tar felix-test/typha:latest-amd64
          - "cache store felixtest-typha-image-${SEMAPHORE_GIT_SHA} /tmp/felixtest-typha.tar"
          - docker save -o /tmp/felixtest-dns-server.tar tigera-test/dns-server:latest
          - "cache store felixtest-dns-server-image-${SEMAPHORE_GIT_SHA} /tmp/felixtest-dns-server.tar"
          - docker save -o /tmp/felixtest-scapy.tar tigera-test/scapy:latest
          - "cache store felixtest-scapy-image-${SEMAPHORE_GIT_SHA} /tmp/felixtest-scapy.tar"
          - ../.semaphore/run-and-monitor ut.log make ut
          - ../.semaphore/run-and-monitor k8sfv-typha.log make k8sfv-test JUST_A_MINUTE=true USE_TYPHA=true
          - ../.semaphore/run-and-monitor k8sfv-no-typha.log make k8sfv-test JUST_A_MINUTE=true USE_TYPHA=false
      - name: Static checks
        execution_time_limit:
          minutes: 60
        commands:
          - ../.semaphore/run-and-monitor static-checks.log make static-checks

- name: "Felix: Build Windows binaries"
  run:
    when: "false or change_in(['/*', '/api/', '/libcalico-go/', '/typha/', '/felix/'], {exclude: ['/**/.gitignore', '/**/README.md', '/**/LICENSE']})"
  dependencies:
    - Prerequisites
  task:
    jobs:
      - name: Build Windows binaries
        commands:
          - cd felix
          - make bin/calico-felix.exe fv/win-fv.exe

- name: "Felix: Windows FV"
  run:
    when: "false or change_in(['/*', '/api/', '/libcalico-go/', '/typha/', '/felix/', '/node', '/hack/test/certs/', '/process/testing/winfv/'], {exclude: ['/**/.gitignore', '/**/README.md', '/**/LICENSE']})"
  dependencies:
    - "Felix: Build Windows binaries"
  task:
    secrets:
      - name: banzai-secrets
      - name: private-repo
    prologue:
      commands:
        # Load the github access secrets.  First fix the permissions.
        - chmod 0600 ~/.keys/*
        - ssh-add ~/.keys/*
        # Prepare aws configuration.
        - pip install --upgrade --user awscli
        - export REPORT_DIR=~/report
        - export LOGS_DIR=~/fv.log
        - export SHORT_WORKFLOW_ID=$(echo ${SEMAPHORE_WORKFLOW_ID} | sha256sum | cut -c -8)
        - export CLUSTER_NAME=sem-${SEMAPHORE_PROJECT_NAME}-pr${SEMAPHORE_GIT_PR_NUMBER}-${WINDOWS_VERSION}-${BACKEND}-${SHORT_WORKFLOW_ID}
        - export KEYPAIR_NAME=${CLUSTER_NAME}
        - echo CLUSTER_NAME=${CLUSTER_NAME}
        - sudo apt-get install -y putty-tools
        - cd felix
        - make bin/calico-felix.exe fv/win-fv.exe
    epilogue:
      always:
        commands:
          - artifact push job ${REPORT_DIR} --destination semaphore/test-results --expire-in ${SEMAPHORE_ARTIFACT_EXPIRY} || true
          - artifact push job ${LOGS_DIR} --destination semaphore/logs --expire-in ${SEMAPHORE_ARTIFACT_EXPIRY} || true
          - aws ec2 delete-key-pair --key-name ${KEYPAIR_NAME} || true
          - cd ~/calico-private/process/testing/winfv && NAME_PREFIX="${CLUSTER_NAME}" ./setup-fv.sh -q -u
    env_vars:
      - name: SEMAPHORE_ARTIFACT_EXPIRY
        value: 2w
      - name: MASTER_CONNECT_KEY_PUB
        value: master_ssh_key.pub
      - name: MASTER_CONNECT_KEY
        value: master_ssh_key
      - name: WIN_PPK_KEY
        value: win_ppk_key
      - name: K8S_VERSION
        value: 1.22.1
      - name: WINDOWS_VERSION
        value: "1809"
    jobs:
      - name: Windows FV
        commands:
          - ./.semaphore/run-win-fv
        matrix:
          - env_var: WINDOWS_VERSION
            values:
              - 20H2
          - env_var: BACKEND
            values:
              - bgp
              - vxlan

- name: "Felix: FV Tests"
  run:
    when: "false or change_in(['/*', '/api/', '/linseed/pkg/apis/v1/', '/libcalico-go/', '/typha/', '/felix/'], {exclude: ['/**/.gitignore', '/**/README.md', '/**/LICENSE']})"
  dependencies:
    - "Felix: Build"
  task:
    agent:
      machine:
        type: e1-standard-4
        os_image: ubuntu2004
    prologue:
      commands:
        - cd felix
        - cache restore go-pkg-cache
        - cache restore go-mod-cache
        - "cache restore bin-${SEMAPHORE_GIT_SHA}"
        - "cache restore fv.test-${SEMAPHORE_GIT_SHA}"
        - "cache restore felix-image-${SEMAPHORE_GIT_SHA}"
        - "cache restore felixtest-typha-image-${SEMAPHORE_GIT_SHA}"
        - "cache restore felixtest-dns-server-image-${SEMAPHORE_GIT_SHA}"
        - "cache restore scapy-image-${SEMAPHORE_GIT_SHA}"
        - |-
          if [ -s /etc/docker/daemon.json  ]; then
          sudo sed -i '$d' /etc/docker/daemon.json && sudo sed -i '$s/$/,/' /etc/docker/daemon.json && sudo bash -c ' cat >> /etc/docker/daemon.json << EOF
            "ipv6": true,
            "fixed-cidr-v6": "2001:db8:1::/64"
          }
          EOF
          ' ; else sudo bash -c ' cat > /etc/docker/daemon.json << EOF
          {
            "ipv6": true,
            "fixed-cidr-v6": "2001:db8:1::/64"
          }
          EOF
          ' ; fi
        - sudo systemctl restart docker
        # Load in the docker images pre-built by the build job.
        - docker load -i /tmp/calico-felix.tar
        - docker tag tigera/felix:latest-amd64 felix:latest-amd64
        - rm /tmp/calico-felix.tar
        - docker load -i /tmp/felixtest-typha.tar
        - docker tag felix-test/typha:latest-amd64 typha:latest-amd64
        - rm /tmp/felixtest-typha.tar
        - docker load -i /tmp/felixtest-dns-server.tar
        - rm /tmp/felixtest-dns-server.tar
        - docker load -i /tmp/felixtest-scapy.tar
        - rm /tmp/felixtest-scapy.tar
        # Pre-loading the IPIP module prevents a flake where the first felix to use IPIP loads the module and
        # routing in that first felix container chooses different source IPs than the tests are expecting.
        - sudo modprobe ipip
    jobs:
      - name: FV Test matrix
        execution_time_limit:
          minutes: 120
        commands:
          - make check-wireguard
          - ../.semaphore/run-and-monitor fv-${SEMAPHORE_JOB_INDEX}.log make fv-no-prereqs FV_BATCHES_TO_RUN="${SEMAPHORE_JOB_INDEX}" FV_NUM_BATCHES=${SEMAPHORE_JOB_COUNT}
        parallelism: 3
    epilogue:
      always:
        commands:
          - ./.semaphore/collect-artifacts
          - ./.semaphore/publish-artifacts
          - test-results publish /home/semaphore/calico/felix/report/fv_suite.xml --name "felix-fv-${SEMAPHORE_JOB_INDEX}" || true

- name: "Felix: BPF UT/FV tests on new kernel"
  run:
    when: "false or change_in(['/*', '/api/', '/linseed/pkg/apis/v1/', '/libcalico-go/', '/typha/', '/felix/'], {exclude: ['/**/.gitignore', '/**/README.md', '/**/LICENSE']})"
  dependencies:
    - "Felix: Build"
  task:
    prologue:
      commands:
        - cd felix
        - export GOOGLE_APPLICATION_CREDENTIALS=$HOME/secrets/secret.google-service-account-key.json
        - export SHORT_WORKFLOW_ID=$(echo ${SEMAPHORE_WORKFLOW_ID} | sha256sum | cut -c -8)
        - export ZONE=us-east4-c
        - export VM_PREFIX=sem-${SEMAPHORE_PROJECT_NAME}-${SHORT_WORKFLOW_ID}-felix-
        - echo VM_PREFIX=${VM_PREFIX}
        - export REPO_NAME=$(basename $(pwd))
        - export NUM_FV_BATCHES=8
        - mkdir artifacts
        - ./.semaphore/create-test-vms ${VM_PREFIX}
    jobs:
      - name: UT/FV tests on new kernel
        execution_time_limit:
          minutes: 180
        commands:
          - ./.semaphore/run-tests-on-vms ${VM_PREFIX}
    epilogue:
      always:
        commands:
          - ./.semaphore/collect-artifacts-from-vms ${VM_PREFIX}
          - ./.semaphore/publish-artifacts
          - ./.semaphore/clean-up-vms ${VM_PREFIX}
    secrets:
      - name: google-service-account-for-gce
- name: kube-controllers
  run:
    when: "false or change_in(['/*', '/api/', '/libcalico-go/', '/kube-controllers/', '/licensing/', '/hack/test/certs/'], {exclude: ['/**/.gitignore', '/**/README.md', '/**/LICENSE']})"
  dependencies:
    - Prerequisites
  task:
    agent:
      machine:
        type: e1-standard-4
        os_image: ubuntu2004
    prologue:
      commands:
        - cd kube-controllers
    jobs:
      - name: "kube-controllers: tests"
        commands:
          - ../.semaphore/run-and-monitor ci.log make ci
      - name: Build binary
        matrix:
          - env_var: ARCH
            values:
              - arm64
        commands:
          - ../.semaphore/run-and-monitor build-$ARCH.log make build ARCH=$ARCH
    epilogue:
      always:
        commands:
          - test-results publish report
- name: libcalico-go
  run:
    when: "false or change_in(['/*', '/api/', '/libcalico-go/'], {exclude: ['/**/.gitignore', '/**/README.md', '/**/LICENSE']})"
  dependencies:
    - Prerequisites
  task:
    prologue:
      commands:
        - cd libcalico-go
    jobs:
      - name: "libcalico-go: tests"
        commands:
          - ../.semaphore/run-and-monitor make-ci.log make ci
- name: "Node: Build"
  run:
    when: "false or change_in(['/*', '/api/', '/libcalico-go/', '/typha/', '/felix/', '/confd/', '/bird/', '/pod2daemon/', '/node/', '/licensing/', '/hack/test/certs/'], {exclude: ['/**/.gitignore', '/**/README.md', '/**/LICENSE']})"
  dependencies:
    - Prerequisites
  task:
    agent:
      machine:
        type: e1-standard-8
        os_image: ubuntu2004
    secrets:
      # Mount a secret for pulling images from GCR, and a license for the k8s FVs
      - name: tigera-dev-ci-pull-credentials
      - name: google-service-account-for-gcr
      - name: test-customer-license
    prologue:
      commands:
        - cd node
    jobs:
      - name: "Node: CI"
        commands:
          - ../.semaphore/run-and-monitor ci.log make ci
      - name: Build binary
        matrix:
          - env_var: ARCH
            values:
              - arm64
        commands:
          - ../.semaphore/run-and-monitor build-$ARCH.log make build ARCH=$ARCH
      - name: "Build Windows archive"
        commands:
          - ../.semaphore/run-and-monitor build-windows-archive.log make build-windows-archive
      - name: "Build Windows image"
        commands:
          - ../.semaphore/run-and-monitor build-windows-image.log make image-windows
    epilogue:
      always:
        commands:
          - test-results publish ./report/nosetests.xml --name "node-ci" || true

- name: "Node: kind-cluster tests"
  run:
    when: "false or change_in(['/*', '/api/', '/libcalico-go/', '/typha/', '/felix/', '/confd/', '/bird/', '/pod2daemon/', '/node/', '/egress-gateway/', '/licensing/', '/hack/test/certs/'], {exclude: ['/**/.gitignore', '/**/README.md', '/**/LICENSE']})"
  dependencies:
    - Prerequisites
  task:
    prologue:
      commands:
        - cd node
        - export GOOGLE_APPLICATION_CREDENTIALS=$HOME/secrets/secret.google-service-account-key.json
        - export SHORT_WORKFLOW_ID=$(echo ${SEMAPHORE_WORKFLOW_ID} | sha256sum | cut -c -8)
        - export ZONE=us-east4-c
        - export VM_PREFIX=sem-${SEMAPHORE_PROJECT_NAME}-${SHORT_WORKFLOW_ID}-kind-
        - echo VM_PREFIX=${VM_PREFIX}
        - export REPO_NAME=$(basename $(pwd))
        - export VM_DISK_SIZE=80GB
        - mkdir artifacts
        - ../.semaphore/vms/create-test-vms ${ZONE} ${VM_PREFIX}
    jobs:
      - name: "Node: kind-cluster tests"
        execution_time_limit:
          minutes: 120
        commands:
          - ../.semaphore/vms/run-tests-on-vms ${ZONE} ${VM_PREFIX}
    epilogue:
      always:
        commands:
          - ../.semaphore/vms/publish-artifacts
          - ../.semaphore/vms/clean-up-vms ${ZONE} ${VM_PREFIX}
          - test-results publish ./report/*.xml --name "node-kind-tests" || true
    secrets:
      - name: google-service-account-for-gcr
      - name: google-service-account-for-gce
      - name: tigera-dev-ci-pull-credentials
      - name: test-customer-license
- name: pod2daemon
  run:
    when: "false or change_in(['/*', '/pod2daemon/'], {exclude: ['/**/.gitignore', '/**/README.md', '/**/LICENSE']})"
  dependencies:
    - Prerequisites
  task:
    prologue:
      commands:
        - cd pod2daemon
    jobs:
      - name: pod2daemon tests
        commands:
          - ../.semaphore/run-and-monitor ci.log make ci
      - name: Build binary
        matrix:
          - env_var: ARCH
            values:
              - arm64
        commands:
          - ../.semaphore/run-and-monitor build-$ARCH.log make build ARCH=$ARCH
- name: Typha
  run:
    when: "false or change_in(['/*', '/api/', '/libcalico-go/', '/typha/', '/hack/test/certs/'], {exclude: ['/**/.gitignore', '/**/README.md', '/**/LICENSE']})"
  dependencies:
    - Prerequisites
  task:
    agent:
      machine:
        type: e1-standard-4
        os_image: ubuntu2004
    prologue:
      commands:
        - cd typha
    jobs:
      - name: "Typha: UT and FV tests"
        commands:
          - ../.semaphore/run-and-monitor make-ci.log make ci EXCEPT=k8sfv-test
      - name: Build binary
        matrix:
          - env_var: ARCH
            values:
              - arm64
        commands:
          - ../.semaphore/run-and-monitor build-$ARCH.log make build ARCH=$ARCH
    epilogue:
      always:
        commands:
          - |
            for f in /home/semaphore/calico/typha/report/*; do
              NAME=$(basename $f)
              test-results compile --name typha-$NAME $f $NAME.json || true
            done
            for f in /home/semaphore/calico/typha/pkg/report/*; do
              NAME=$(basename $f)
              test-results compile --name typha-$NAME $f $NAME.json || true
            done
            test-results combine *.xml.json report.json || true
            artifact push job report.json -d test-results/junit.json || true
            artifact push workflow report.json -d test-results/${SEMAPHORE_PIPELINE_ID}/${SEMAPHORE_JOB_ID}.json || true
          - test-results publish /home/semaphore/calico/felix/report/k8sfv_suite.xml --name "typha-k8sfv" || true
- name: calicoq
  run:
    when: "false or change_in(['/*', '/calicoq/', '/libcalico-go/'], {exclude: ['/**/.gitignore', '/**/README.md', '/**/LICENSE']})"
  dependencies:
    - Prerequisites
  task:
    secrets:
      - name: test-customer-license
    prologue:
      commands:
        - cd calicoq
    jobs:
      - name: make ci
        commands:
          - ../.semaphore/run-and-monitor ci.log make ci
      - name: Build binary
        matrix:
          - env_var: ARCH
            values:
              - arm64
        commands:
          - ../.semaphore/run-and-monitor build-$ARCH.log make build ARCH=$ARCH
- name: compliance
  run:
    when: "false or change_in(['/*', '/compliance/', '/api/', '/libcalico-go/', '/lma/'], {exclude: ['/**/.gitignore', '/**/README.md', '/**/LICENSE']})"
  dependencies:
    - Prerequisites
  task:
    agent:
      machine:
        type: e1-standard-4
        os_image: ubuntu2004
    prologue:
      commands:
        - cd compliance
    jobs:
      - name: compliance tests
        commands:
          - ../.semaphore/run-and-monitor ci.log make ci
      - name: Build binary
        matrix:
          - env_var: ARCH
            values:
              - arm64
        commands:
          - ../.semaphore/run-and-monitor build-$ARCH.log make build ARCH=$ARCH
- name: deep-packet-inspection
  run:
    when: "false or change_in(['/*', '/deep-packet-inspection/', '/api/', '/libcalico-go/', '/lma/', '/typha/'], {exclude: ['/**/.gitignore', '/**/README.md', '/**/LICENSE']})"
  dependencies:
    - Prerequisites
  task:
    prologue:
      commands:
        - cd deep-packet-inspection
    jobs:
      - name: deep-packet-inspection tests
        commands:
          - ../.semaphore/run-and-monitor ci.log make ci
      - name: Build binary
        matrix:
          - env_var: ARCH
            values:
              - arm64
        commands:
          - ../.semaphore/run-and-monitor build-$ARCH.log make build ARCH=$ARCH
<<<<<<< HEAD
- name: eck-operator
  run:
    when: "false or change_in(['/*', '/eck-operator/'], {exclude: ['/**/.gitignore', '/**/README.md', '/**/LICENSE']})"
=======
- name: dex
  run:
    when: "false or change_in(['/*', '/dex/', '/crypto/'], {exclude: ['/**/.gitignore', '/**/README.md', '/**/LICENSE']})"
>>>>>>> ebafcece
  dependencies:
    - Prerequisites
  task:
    agent:
      machine:
        type: e1-standard-4
        os_image: ubuntu2004
    prologue:
      commands:
<<<<<<< HEAD
        - cd eck-operator
    jobs:
      - name: eck-operator tests
=======
        - cd dex
    jobs:
      - name: dex tests
>>>>>>> ebafcece
        commands:
          - ../.semaphore/run-and-monitor ci.log make ci
      - name: Build binary
        matrix:
          - env_var: ARCH
            values:
              - arm64
        commands:
          - ../.semaphore/run-and-monitor build-$ARCH.log make build ARCH=$ARCH
- name: egress-gateway
  run:
    when: "false or change_in(['/*', '/egress-gateway/', '/libcalico-go/lib/logutils/', '/libcalico-go/lib/health/', '/felix/proto/'], {exclude: ['/**/.gitignore', '/**/README.md', '/**/LICENSE']})"
  dependencies:
    - Prerequisites
  task:
    prologue:
      commands:
        - cd egress-gateway
    jobs:
      - name: make ci
        commands:
          - ../.semaphore/run-and-monitor ci.log make ci
      - name: Build binary
        matrix:
          - env_var: ARCH
            values:
              - arm64
        commands:
          - ../.semaphore/run-and-monitor build-$ARCH.log make build ARCH=$ARCH
- name: es-gateway
  run:
    when: "false or change_in(['/*', '/es-gateway/', '/libcalico-go/lib/logutils/'], {exclude: ['/**/.gitignore', '/**/README.md', '/**/LICENSE']})"
  dependencies:
    - Prerequisites
  task:
    prologue:
      commands:
        - cd es-gateway
    jobs:
      - name: es-gateway tests
        commands:
          - ../.semaphore/run-and-monitor ci.log make ci
      - name: Build binary
        matrix:
          - env_var: ARCH
            values:
              - arm64
        commands:
          - ../.semaphore/run-and-monitor build-$ARCH.log make build ARCH=$ARCH
- name: es-proxy
  run:
    when: "false or change_in(['/*', '/es-proxy/', '/api/', '/compliance/', '/libcalico-go/', '/lma/'], {exclude: ['/**/.gitignore', '/**/README.md', '/**/LICENSE']})"
  dependencies:
    - Prerequisites
  task:
    prologue:
      commands:
        - cd es-proxy
    jobs:
      - name: es-proxy tests
        commands:
          - ../.semaphore/run-and-monitor ci.log make ci
      - name: Build binary
        matrix:
          - env_var: ARCH
            values:
              - arm64
        commands:
          - ../.semaphore/run-and-monitor build-$ARCH.log make build ARCH=$ARCH
- name: firewall-integration
  run:
    when: "false or change_in(['/*', '/firewall-integration/', '/api/', '/compliance/', '/kube-controllers/', '/libcalico-go/', '/lma/', '/felix/'], {exclude: ['/**/.gitignore', '/**/README.md', '/**/LICENSE']})"
  dependencies:
    - Prerequisites
  task:
    prologue:
      commands:
        - cd firewall-integration
    jobs:
      - name: firewall-integration tests
        commands:
          - ../.semaphore/run-and-monitor ci.log make ci
      - name: Build binary
        matrix:
          - env_var: ARCH
            values:
              - arm64
        commands:
          - ../.semaphore/run-and-monitor build-$ARCH.log make build ARCH=$ARCH
- name: honeypod-controller
  run:
    when: "false or change_in(['/*', '/honeypod-controller/', '/libcalico-go/', '/licensing/', '/lma/'], {exclude: ['/**/.gitignore', '/**/README.md', '/**/LICENSE']})"
  dependencies:
    - Prerequisites
  task:
    prologue:
      commands:
        - cd honeypod-controller
    jobs:
      - name: honeypod-controller tests
        commands:
          - ../.semaphore/run-and-monitor ci.log make ci
- name: honeypod-prototype
  run:
    when: "false or change_in(['/*', '/honeypod-prototype/'])"
  dependencies:
    - Prerequisites
  task:
    prologue:
      commands:
        - cd honeypod-prototype
    jobs:
      - name: honeypod-prototype tests
        commands:
          - ../.semaphore/run-and-monitor ci.log make ci
      - name: Build image
        matrix:
          - env_var: ARCH
            values:
              - arm64
        commands:
          # Only "make image" is available for honeypod.
          - ../.semaphore/run-and-monitor build-$ARCH.log make image ARCH=$ARCH
- name: ingress-collector
  run:
    when: "false or change_in(['/*', '/ingress-collector/', '/libcalico-go/lib/', '/felix/'], {exclude: ['/**/.gitignore', '/**/README.md', '/**/LICENSE']})"
  dependencies:
    - Prerequisites
  task:
    prologue:
      commands:
        - cd ingress-collector
    jobs:
      - name: ingress-collector tests
        commands:
          - ../.semaphore/run-and-monitor ci.log make ci
      - name: Build binary
        matrix:
          - env_var: ARCH
            values:
              - arm64
        commands:
          - ../.semaphore/run-and-monitor build-$ARCH.log make build ARCH=$ARCH
- name: intrusion-detection-controller
  run:
    when: "false or change_in(['/*', '/intrusion-detection-controller/', '/api/', '/linseed/pkg/apis/v1/', '/libcalico-go/', '/licensing/', '/lma/'], {exclude: ['/**/.gitignore', '/**/README.md', '/**/LICENSE']})"
  dependencies:
    - Prerequisites
  task:
    prologue:
      commands:
        - cd intrusion-detection-controller
    jobs:
      - name: intrusion-detection-controller tests
        commands:
          - ../.semaphore/run-and-monitor ci.log make ci
      - name: Build binary
        matrix:
          - env_var: ARCH
            values:
              - arm64
        commands:
          - ../.semaphore/run-and-monitor build-$ARCH.log make build ARCH=$ARCH
- name: l7-collector
  run:
    when: "false or change_in(['/*', '/l7-collector/', '/libcalico-go/lib/'], {exclude: ['/**/.gitignore', '/**/README.md', '/**/LICENSE']})"
  dependencies:
    - Prerequisites
  task:
    prologue:
      commands:
        - cd l7-collector
    jobs:
      - name: l7-collector tests
        commands:
          - ../.semaphore/run-and-monitor ci.log make ci
      - name: Build binary
        matrix:
          - env_var: ARCH
            values:
              - arm64
        commands:
          - ../.semaphore/run-and-monitor build-$ARCH.log make build ARCH=$ARCH
- name: license-agent
  run:
    when: "false or change_in(['/*', '/licensing/', '/libcalico-go/'], {exclude: ['/**/.gitignore', '/**/README.md', '/**/LICENSE']})"
  dependencies:
    - Prerequisites
  task:
    prologue:
      commands:
        - cd license-agent
    jobs:
      - name: License Agent tests
        commands:
          - ../.semaphore/run-and-monitor ci.log make ci
      - name: Build binary
        matrix:
          - env_var: ARCH
            values:
              - arm64
        commands:
          - ../.semaphore/run-and-monitor build-$ARCH.log make build ARCH=$ARCH
- name: licensing
  run:
    when: "false or change_in(['/*', '/licensing/', '/libcalico-go/'], {exclude: ['/**/.gitignore', '/**/README.md', '/**/LICENSE']})"
  dependencies:
    - Prerequisites
  task:
    prologue:
      commands:
        - cd licensing
    jobs:
      - name: Licensing tests
        commands:
          - ../.semaphore/run-and-monitor ci.log make ci
      - name: Build binary
        matrix:
          - env_var: ARCH
            values:
              - arm64
        commands:
          - ../.semaphore/run-and-monitor build-$ARCH.log make build ARCH=$ARCH
- name: linseed
  run:
    when: "false or change_in(['/*', '/linseed/', '/api/', '/libcalico-go/', '/lma/'], {exclude: ['/**/.gitignore', '/**/README.md', '/**/LICENSE']})"
  dependencies:
    - Prerequisites
  task:
    agent:
      machine:
        type: e1-standard-4
        os_image: ubuntu2004
    prologue:
      commands:
        - cd linseed
    jobs:
      - name: linseed tests
        commands:
          - ../.semaphore/run-and-monitor ci.log make ci
      - name: Build binary
        matrix:
          - env_var: ARCH
            values:
              - arm64
        commands:
          - ../.semaphore/run-and-monitor build-$ARCH.log make build ARCH=$ARCH
- name: lma
  run:
    when: "false or change_in(['/*', '/lma/', '/libcalico-go/'], {exclude: ['/**/.gitignore', '/**/README.md', '/**/LICENSE']})"
  dependencies:
    - Prerequisites
  task:
    prologue:
      commands:
        - cd lma
    jobs:
      - name: lma tests
        commands:
          - ../.semaphore/run-and-monitor ci.log make ci
- name: packetcapture
  run:
    when: "false or change_in(['/*', '/packetcapture', '/api/', '/libcalico-go/', '/lma/'], {exclude: ['/**/.gitignore', '/**/README.md', '/**/LICENSE']})"
  dependencies:
    - Prerequisites
  task:
    prologue:
      commands:
        - cd packetcapture
    jobs:
      - name: packetcapture tests
        commands:
          - ../.semaphore/run-and-monitor ci.log make ci
      - name: Build binary
        matrix:
          - env_var: ARCH
            values:
              - arm64
        commands:
          - ../.semaphore/run-and-monitor build-$ARCH.log make build ARCH=$ARCH
- name: policy-recommendation
  run:
    when: "false or change_in(['/*', '/policy-recommendation/', '/api/', '/libcalico-go/', '/lma/'], {exclude: ['/**/.gitignore', '/**/README.md', '/**/LICENSE']})"
  dependencies:
    - Prerequisites
  task:
    prologue:
      commands:
        - cd policy-recommendation
    jobs:
      - name: policy-recommendation tests
        commands:
          - ../.semaphore/run-and-monitor ci.log make ci
      - name: Build binary
        matrix:
          - env_var: ARCH
            values:
              - arm64
        commands:
          - ../.semaphore/run-and-monitor build-$ARCH.log make build ARCH=$ARCH
- name: prometheus-service
  run:
    when: "false or change_in(['/*', '/prometheus-service/', 'libcalico-go/lib/logutils/', '/lma/'], {exclude: ['/**/.gitignore', '/**/README.md', '/**/LICENSE']})"
  dependencies:
    - Prerequisites
  task:
    prologue:
      commands:
        - cd prometheus-service
    jobs:
      - name: prometheus-service tests
        commands:
          - ../.semaphore/run-and-monitor ci.log make ci
      - name: Build binary
        matrix:
          - env_var: ARCH
            values:
              - arm64
        commands:
          - ../.semaphore/run-and-monitor build-$ARCH.log make build ARCH=$ARCH
- name: queryserver
  run:
    when: "false or change_in(['/*', '/ts-queryserver/', '/api/', '/calicoctl/', '/felix/', '/lma/', '/libcalico-go/', '/licensing/'], {exclude: ['/**/.gitignore', '/**/README.md', '/**/LICENSE']})"
  dependencies:
    - Prerequisites
  task:
    prologue:
      commands:
        - cd ts-queryserver
    jobs:
      - name: queryserver tests
        commands:
          - ../.semaphore/run-and-monitor ci.log make ci
      - name: Build binary
        matrix:
          - env_var: ARCH
            values:
              - arm64
        commands:
          - ../.semaphore/run-and-monitor build-$ARCH.log make build ARCH=$ARCH
- name: voltron
  run:
    when: "false or change_in(['/*', '/voltron/', '/api/', '/libcalico-go/lib/logutils/', '/lma/'], {exclude: ['/**/.gitignore', '/**/README.md', '/**/LICENSE']})"
  dependencies:
    - Prerequisites
  task:
    prologue:
      commands:
        - cd voltron
    jobs:
      - name: voltron tests
        commands:
          - ../.semaphore/run-and-monitor ci.log make ci
      - name: Build binary
        matrix:
          - env_var: ARCH
            values:
              - arm64
        commands:
          - ../.semaphore/run-and-monitor build-$ARCH.log make build ARCH=$ARCH
- name: webhooks-processor
  run:
    when: "false or change_in(['/*', '/api/', '/libcalico-go/', '/webhooks-processor/'], {exclude: ['/**/.gitignore', '/**/README.md', '/**/LICENSE']})"
  dependencies:
    - Prerequisites
  task:
    agent:
      machine:
        type: e1-standard-4
        os_image: ubuntu2004
    prologue:
      commands:
        - cd webhooks-processor
    jobs:
      - name: webhooks processor tests
        commands:
          - ../.semaphore/run-and-monitor ci.log make ci
      - name: Build binary
        matrix:
          - env_var: ARCH
            values:
              - arm64
        commands:
          - ../.semaphore/run-and-monitor build-$ARCH.log make build ARCH=$ARCH
- name: selinux
  run:
    when: "false or change_in(['/selinux/'])"
  dependencies:
    - Prerequisites
  task:
    secrets:
      - name: google-service-account-for-gce
    prologue:
      commands:
        - cd selinux
        - export GOOGLE_APPLICATION_CREDENTIALS=$HOME/secrets/secret.google-service-account-key.json
        - export REPO_NAME=$(basename $(pwd))
        - export SHORT_WORKFLOW_ID=$(echo ${SEMAPHORE_WORKFLOW_ID} | sha256sum | cut -c -8)
        - export VM_PREFIX=sem-${SEMAPHORE_PROJECT_NAME}-${SHORT_WORKFLOW_ID}-selinux
        - export ZONE=us-east4-c
        - echo VM_PREFIX=${VM_PREFIX}
    jobs:
      - name: SELinux FV tests
        commands:
          - make ci
    epilogue:
      always:
        commands:
          - ../.semaphore/vms/clean-up-vms ${ZONE} ${VM_PREFIX}
- name: Flow log generator
  run:
    when: "false or change_in(['/*', '/test-tools/flow-log-generator/'], {exclude: ['/**/.gitignore', '/**/README.md', '/**/LICENSE']})"
  dependencies:
    - Prerequisites
  task:
    prologue:
      commands:
        - cd test-tools/flow-log-generator
    jobs:
      - name: Flow log generator
        commands:
          - ../../.semaphore/run-and-monitor make-ci.log make ci
- name: Mock node
  run:
    when: "false or change_in(['/*', '/test-tools/mocknode/'], {exclude: ['/**/.gitignore', '/**/README.md', '/**/LICENSE']})"
  dependencies:
    - Prerequisites
  task:
    prologue:
      commands:
        - cd test-tools/mocknode
    jobs:
      - name: Mock node
        commands:
          - ../../.semaphore/run-and-monitor make-ci.log make ci
after_pipeline:
  task:
    jobs:
      - name: Reports
        commands:
          - test-results gen-pipeline-report --force<|MERGE_RESOLUTION|>--- conflicted
+++ resolved
@@ -87,13 +87,12 @@
     pipeline_file: push-images/deep-packet-inspection.yml
     auto_promote:
       when: "branch =~ 'master|release-'"
-<<<<<<< HEAD
+  - name: Push dex images
+    pipeline_file: push-images/dex.yml
+    auto_promote:
+      when: "branch =~ 'master|release-'"
   - name: Push eck-operator images
     pipeline_file: push-images/eck-operator.yml
-=======
-  - name: Push dex images
-    pipeline_file: push-images/dex.yml
->>>>>>> ebafcece
     auto_promote:
       when: "branch =~ 'master|release-'"
   - name: Push egress-gateway images
@@ -875,15 +874,9 @@
               - arm64
         commands:
           - ../.semaphore/run-and-monitor build-$ARCH.log make build ARCH=$ARCH
-<<<<<<< HEAD
-- name: eck-operator
-  run:
-    when: "false or change_in(['/*', '/eck-operator/'], {exclude: ['/**/.gitignore', '/**/README.md', '/**/LICENSE']})"
-=======
 - name: dex
   run:
     when: "false or change_in(['/*', '/dex/', '/crypto/'], {exclude: ['/**/.gitignore', '/**/README.md', '/**/LICENSE']})"
->>>>>>> ebafcece
   dependencies:
     - Prerequisites
   task:
@@ -893,15 +886,33 @@
         os_image: ubuntu2004
     prologue:
       commands:
-<<<<<<< HEAD
+        - cd dex
+    jobs:
+      - name: dex tests
+        commands:
+          - ../.semaphore/run-and-monitor ci.log make ci
+      - name: Build binary
+        matrix:
+          - env_var: ARCH
+            values:
+              - arm64
+        commands:
+          - ../.semaphore/run-and-monitor build-$ARCH.log make build ARCH=$ARCH
+- name: eck-operator
+  run:
+    when: "false or change_in(['/*', '/eck-operator/'], {exclude: ['/**/.gitignore', '/**/README.md', '/**/LICENSE']})"
+  dependencies:
+    - Prerequisites
+  task:
+    agent:
+      machine:
+        type: e1-standard-4
+        os_image: ubuntu2004
+    prologue:
+      commands:
         - cd eck-operator
     jobs:
       - name: eck-operator tests
-=======
-        - cd dex
-    jobs:
-      - name: dex tests
->>>>>>> ebafcece
         commands:
           - ../.semaphore/run-and-monitor ci.log make ci
       - name: Build binary
