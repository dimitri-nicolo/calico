version: v1.0
name: Calico

execution_time_limit:
  hours: 4

agent:
  machine:
    type: e1-standard-2
    os_image: ubuntu1804

auto_cancel:
  running:
    when: "branch != 'master'"
  queued:
    when: "branch != 'master'"

promotions:
# Manual promotion for publishing a release.
- name: Publish official release
  pipeline_file: release/release.yml
# Cleanup after ourselves if we are stopped-short.
- name: Cleanup
  pipeline_file: cleanup.yml
  auto_promote:
    when: "result = 'stopped'"
# Have separate promotions for publishing images so we can re-run
# them individually if they fail, and so we can run them in parallel.
- name: Push apiserver images
  pipeline_file: push-images/apiserver.yml
  auto_promote:
    when: "branch =~ 'master|release-.*'"
- name: Push cni-plugin images
  pipeline_file: push-images/cni-plugin.yml
  auto_promote:
    when: "branch =~ 'master|release-'"
- name: Push kube-controllers images
  pipeline_file: push-images/kube-controllers.yml
  auto_promote:
    when: "branch =~ 'master|release-'"
- name: Push calicoctl images
  pipeline_file: push-images/calicoctl.yml
  auto_promote:
    when: "branch =~ 'master|release-'"
- name: Push typha images
  pipeline_file: push-images/typha.yml
  auto_promote:
    when: "branch =~ 'master|release-'"
- name: Push ALP images
  pipeline_file: push-images/alp.yml
  auto_promote:
    when: "branch =~ 'master|release-'"
- name: Push calico/node images
  pipeline_file: push-images/node.yml
  auto_promote:
    when: "branch =~ 'master|release-'"

global_job_config:
  secrets:
  - name: docker-hub
  - name: banzai-secrets
  - name: private-repo
  prologue:
    commands:
    # Correct permissions since they are too open by default:
    - chmod 0600 ~/.keys/*
    # Add the key to the ssh agent:
    - ssh-add ~/.keys/*
    - checkout
    # Semaphore is doing shallow clone on a commit without tags.
    # unshallow it for GIT_VERSION:=$(shell git describe --tags --dirty --always)
    - git fetch --unshallow
    # Semaphore mounts a copy-on-write FS as /var/lib/docker in order to provide a pre-loaded cache of
    # some images. However, the cache is not useful to us and the copy-on-write FS is a big problem given
    # how much we churn docker containers during the build.  Disable it.
    - sudo systemctl stop docker
    - sudo umount /var/lib/docker && sudo killall qemu-nbd || true
    - sudo systemctl start docker
    # Free up space on the build machine.
    - sudo rm -rf ~/.kiex ~/.phpbrew ~/.rbenv ~/.nvm ~/.kerl ~/.sbt ~/.npm /usr/lib/jvm /opt/firefox* /opt/apache-maven* /opt/scala /usr/local/golang
    - echo $DOCKERHUB_PASSWORD | docker login --username "$DOCKERHUB_USERNAME" --password-stdin

blocks:

- name: "API"
  run:
    when: "branch =~ '.*' or change_in(['/*', '/api/'], {exclude: ['/**/.gitignore', '/**/README.md', '/**/LICENSE']})"
  execution_time_limit:
    minutes: 30
  dependencies: []
  task:
    prologue:
      commands:
      - cd api
    jobs:
    - name: "make build"
      commands:
      - make build
    - name: "make ci"
      commands:
      - make ci
    - name: "make static-checks"
      commands:
      - make static-checks

- name: "apiserver"
  run:
<<<<<<< HEAD
    when: "change_in(['/*', '/api/', '/apiserver/'], {exclude: ['/**/.gitignore', '/**/README.md', '/**/LICENSE']})"
=======
    when: "branch =~ '.*' or change_in(['/*', '/api/', '/apiserver/'], {exclude: ['/**/.gitignore', '/**/README.md', '/**/LICENSE']})"
>>>>>>> 63ba6f4b
  execution_time_limit:
    minutes: 30
  dependencies: []
  task:
    prologue:
      commands:
      - cd apiserver
    jobs:
    - name: "make ci"
      commands:
      - make ci

- name: "libcalico-go"
  run:
    when: "branch =~ '.*' or change_in(['/*', '/api/', '/libcalico-go/'], {exclude: ['/**/.gitignore', '/**/README.md', '/**/LICENSE']})"
  dependencies: []
  task:
    jobs:
    - name: "libcalico-go: tests"
      commands:
      - cd libcalico-go
      - make ci

- name: "Typha"
  run:
    when: "branch =~ '.*' or change_in(['/*', '/api/', '/libcalico-go/', '/typha/'], {exclude: ['/**/.gitignore', '/**/README.md', '/**/LICENSE']})"
  dependencies: []
  task:
    agent:
      machine:
        type: e1-standard-4
        os_image: ubuntu1804
    jobs:
    - name: "Typha: UT and FV tests"
      commands:
      - cd typha
      - make ci EXCEPT=k8sfv-test
    - name: "Typha: felix k8s-st tests"
      commands:
      - cd felix
      - JUST_A_MINUTE=true USE_TYPHA=true make k8sfv-test
    epilogue:
      always:
        commands:
        - |
          for f in /home/semaphore/calico/typha/report/*; do
            NAME=$(basename $f)
            test-results compile --name typha-$NAME $f $NAME.json || true
          done
          for f in /home/semaphore/calico/typha/pkg/report/*; do
            NAME=$(basename $f)
            test-results compile --name typha-$NAME $f $NAME.json || true
          done
          test-results combine *.xml.json report.json || true
          artifact push job report.json -d test-results/junit.json || true
          artifact push workflow report.json -d test-results/${SEMAPHORE_PIPELINE_ID}/${SEMAPHORE_JOB_ID}.json || true
        - test-results publish /home/semaphore/calico/felix/report/k8sfv_suite.xml --name "typha-k8sfv" || true

- name: "Felix: Build"
  run:
    when: "branch =~ '.*' or change_in(['/*', '/api/', '/libcalico-go/', '/typha/', '/felix/'], {exclude: ['/**/.gitignore', '/**/README.md', '/**/LICENSE']})"
  dependencies: []
  task:
    agent:
      machine:
        type: e1-standard-4
        os_image: ubuntu1804
    jobs:
    - name: Build and run UT, k8sfv
      execution_time_limit:
        minutes: 60
      commands:
      - cd felix
      - cache restore go-pkg-cache
      - cache restore go-mod-cache
      - make image-all fv/fv.test bin/test-workload bin/test-connection bin/test-dns bin/calico-felix bin/calico-felix.exe
      - 'cache store bin-${SEMAPHORE_GIT_SHA} bin'
      - cache store go-pkg-cache .go-pkg-cache
      - 'cache store go-mod-cache ${HOME}/go/pkg/mod/cache'
      - docker save -o /tmp/tigera-felix.tar tigera/felix:latest-amd64
      - 'cache store felix-image-${SEMAPHORE_GIT_SHA} /tmp/tigera-felix.tar'
      - make ut
      - make k8sfv-test JUST_A_MINUTE=true USE_TYPHA=true
      - make k8sfv-test JUST_A_MINUTE=true USE_TYPHA=false

- name: "Felix: Build Windows binaries"
  run:
    when: "branch =~ '.*' or change_in(['/*', '/api/', '/libcalico-go/', '/typha/', '/felix/'], {exclude: ['/**/.gitignore', '/**/README.md', '/**/LICENSE']})"
  dependencies: []
  task:
    jobs:
    - name: "build Windows binaries"
      commands:
      - cd felix
      - make bin/calico-felix.exe fv/win-fv.exe

- name: "Felix: Windows FV"
  run:
    when: "branch =~ '.*' or change_in(['/*', '/api/', '/libcalico-go/', '/typha/', '/felix/'], {exclude: ['/**/.gitignore', '/**/README.md', '/**/LICENSE']})"
  dependencies: ["Felix: Build Windows binaries"]
  task:
    secrets:
    - name: banzai-secrets
    - name: private-repo
    prologue:
      commands:
      # Load the github access secrets.  First fix the permissions.
      - chmod 0600 ~/.keys/*
      - ssh-add ~/.keys/*
      # Prepare aws configuration.
      - pip install --upgrade --user awscli
      - export REPORT_DIR=~/report
      - export LOGS_DIR=~/fv.log
      - export SHORT_WORKFLOW_ID=$(echo ${SEMAPHORE_WORKFLOW_ID} | sha256sum | cut -c -8)
      - export CLUSTER_NAME=sem-${SEMAPHORE_PROJECT_NAME}-pr${SEMAPHORE_GIT_PR_NUMBER}-${WINDOWS_VERSION}-${BACKEND}-${SHORT_WORKFLOW_ID}
      - export KEYPAIR_NAME=${CLUSTER_NAME}
      - echo CLUSTER_NAME=${CLUSTER_NAME}
      - sudo apt-get install putty-tools
      - git clone git@github.com:tigera/process.git ~/process
      - cd felix
      - make bin/calico-felix.exe fv/win-fv.exe
    epilogue:
      always:
        commands:
        - artifact push job ${REPORT_DIR} --destination semaphore/test-results --expire-in ${SEMAPHORE_ARTIFACT_EXPIRY} || true
        - artifact push job ${LOGS_DIR} --destination semaphore/logs --expire-in ${SEMAPHORE_ARTIFACT_EXPIRY} || true
        - aws ec2 delete-key-pair --key-name ${KEYPAIR_NAME} || true
        - cd ~/process/testing/winfv && NAME_PREFIX="${CLUSTER_NAME}" ./setup-fv.sh -q -u
    env_vars:
    - name: SEMAPHORE_ARTIFACT_EXPIRY
      value: 2w
    - name: MASTER_CONNECT_KEY_PUB
      value: master_ssh_key.pub
    - name: MASTER_CONNECT_KEY
      value: master_ssh_key
    - name: WIN_PPK_KEY
      value: win_ppk_key
    - name: K8S_VERSION
      value: 1.22.1
    jobs:
    - name: Windows FV
      commands:
      - ./.semaphore/run-win-fv
      matrix:
      - env_var: WINDOWS_VERSION
        values: ["1809", "20H2"]
      - env_var: BACKEND
        values: ["bgp", "vxlan"]

- name: "Felix: FV Tests"
  run:
    when: "branch =~ '.*' or change_in(['/*', '/api/', '/libcalico-go/', '/typha/', '/felix/'], {exclude: ['/**/.gitignore', '/**/README.md', '/**/LICENSE']})"
  dependencies: ["Felix: Build"]
  task:
    prologue:
      commands:
      - cd felix
      - cache restore go-pkg-cache
      - cache restore go-mod-cache
      - 'cache restore bin-${SEMAPHORE_GIT_SHA}'
      - 'cache restore felix-image-${SEMAPHORE_GIT_SHA}'
      - docker load -i /tmp/tigera-felix.tar
      - rm /tmp/tigera-felix.tar
      - touch bin/*
      # Pre-loading the IPIP module prevents a flake where the first felix to use IPIP loads the module and
      # routing in that first felix container chooses different source IPs than the tests are expecting.
      - sudo modprobe ipip
    jobs:
    - name: FV Test matrix
      execution_time_limit:
        minutes: 120
      commands:
      - make check-wireguard
      - make fv FV_BATCHES_TO_RUN="${SEMAPHORE_JOB_INDEX}" FV_NUM_BATCHES=${SEMAPHORE_JOB_COUNT}
      parallelism: 3
    epilogue:
      always:
        commands:
        - ./.semaphore/collect-artifacts
        - ./.semaphore/publish-artifacts
        - test-results publish /home/semaphore/calico/felix/report/fv_suite.xml --name "felix-fv-${SEMAPHORE_JOB_INDEX}" || true

- name: "Felix: BPF UT/FV tests on new kernel"
  run:
    when: "branch =~ '.*' or change_in(['/*', '/api/', '/libcalico-go/', '/typha/', '/felix/'], {exclude: ['/**/.gitignore', '/**/README.md', '/**/LICENSE']})"
  dependencies: []
  task:
    prologue:
      commands:
      - cd felix
      - export GOOGLE_APPLICATION_CREDENTIALS=$HOME/secrets/secret.google-service-account-key.json
      - export SHORT_WORKFLOW_ID=$(echo ${SEMAPHORE_WORKFLOW_ID} | sha256sum | cut -c -8)
      - export ZONE=europe-west3-c
      - export VM_PREFIX=sem-${SEMAPHORE_PROJECT_NAME}-${SHORT_WORKFLOW_ID}-
      - echo VM_PREFIX=${VM_PREFIX}
      - export REPO_NAME=$(basename $(pwd))
      - export NUM_FV_BATCHES=8
      - mkdir artifacts
      - ./.semaphore/create-test-vms ${VM_PREFIX}
    jobs:
    - name: UT/FV tests on new kernel
      execution_time_limit:
        minutes: 120
      commands:
      - ./.semaphore/run-tests-on-vms ${VM_PREFIX}
    epilogue:
      always:
        commands:
        - ./.semaphore/collect-artifacts-from-vms ${VM_PREFIX}
        - ./.semaphore/publish-artifacts
        - ./.semaphore/clean-up-vms ${VM_PREFIX}
    secrets:
    - name: google-service-account-for-gce

- name: "Felix: Static checks on e1-standard-8"
  run:
    when: "branch =~ '.*' or change_in(['/*', '/api/', '/libcalico-go/', '/typha/', '/felix/'], {exclude: ['/**/.gitignore', '/**/README.md', '/**/LICENSE']})"
  dependencies: []
  task:
    agent:
      machine:
        # Linters use a lot of RAM so use a bigger machine type.
        type: e1-standard-8
        os_image: ubuntu1804
    prologue:
      commands:
      - cd felix
      - cache restore go-pkg-cache
      - cache restore go-mod-cache
    jobs:
    - name: Static checks
      execution_time_limit:
        minutes: 15
      commands:
      - make static-checks

- name: "confd: tests"
  run:
    when: "branch =~ '.*' or change_in(['/*', '/api/', '/libcalico-go/', '/confd/'], {exclude: ['/**/.gitignore', '/**/README.md', '/**/LICENSE']})"
  dependencies: []
  task:
    prologue:
      commands:
      - cd confd
    jobs:
    - name: "confd: CI"
      execution_time_limit:
        minutes: 60
      commands:
        - make ci

- name: "Node: Tests"
  run:
    when: "branch =~ '.*' or change_in(['/*', '/api/', '/libcalico-go/', '/typha/', '/felix/', '/confd/', '/bird/', '/pod2daemon/', '/node/'], {exclude: ['/**/.gitignore', '/**/README.md', '/**/LICENSE']})"
  dependencies: []
  task:
    agent:
      machine:
        type: e1-standard-8
        os_image: ubuntu1804
    secrets:
    # Mount a secret for pulling images from GCR, and a license for the k8s FVs
    - name: tigera-dev-ci-pull-credentials
    - name: google-service-account-for-gcr
    - name: test-customer-license
    prologue:
      commands:
      - cd node
    jobs:
    - name: "Node: CI"
      commands:
      - make ci
    - name: "Node: k8s-test"
      commands:
      - make k8s-test
    epilogue:
      always:
        commands:
        - test-results publish ./report/nosetests.xml --name "node-ci" || true
        - test-results publish ./report/k8s-tests.xml --name "node-k8s-test" || true

- name: "kube-controllers: Tests"
  run:
    when: "branch =~ '.*' or change_in(['/*', '/api/', '/libcalico-go/', '/kube-controllers/'], {exclude: ['/**/.gitignore', '/**/README.md', '/**/LICENSE']})"
  dependencies: []
  task:
    prologue:
      commands:
      - cd kube-controllers
    jobs:
    - name: "kube-controllers: tests"
      commands:
      - make ci

- name: "pod2daemon"
  run:
    when: "branch =~ '.*' or change_in(['/*', '/pod2daemon/'], {exclude: ['/**/.gitignore', '/**/README.md', '/**/LICENSE']})"
  dependencies: []
  task:
    prologue:
      commands:
      - cd pod2daemon
    jobs:
    - name: "pod2daemon tests"
      commands:
      - make ci

- name: "app-policy"
  run:
    when: "branch =~ '.*' or change_in(['/*', '/app-policy/', '/felix/'], {exclude: ['/**/.gitignore', '/**/README.md', '/**/LICENSE']})"
  dependencies: []
  task:
    prologue:
      commands:
      - cd app-policy
    jobs:
    - name: "app-policy tests"
      commands:
      - make ci

- name: "calicoctl"
  run:
    when: "branch =~ '.*' or change_in(['/*', '/calicoctl/', '/libcalico-go/', '/api/'], {exclude: ['/**/.gitignore', '/**/README.md', '/**/LICENSE']})"
  dependencies: []
  task:
    prologue:
      commands:
      - cd calicoctl
    jobs:
    - name: "calicoctl tests"
      commands:
      - make ci

- name: "cni-plugin"
  run:
    when: "branch =~ '.*' or change_in(['/*', '/cni-plugin/', '/libcalico-go/'], {exclude: ['/**/.gitignore', '/**/README.md', '/**/LICENSE']})"
  dependencies: []
  task:
    prologue:
      commands:
      - cd cni-plugin
    jobs:
    - name: "cni-plugin tests"
      commands:
      - make ci

- name: "Documentation"
  run:
    when: "branch =~ '.*' or change_in(['/*', '/calico/'], {exclude: ['/**/.gitignore', '/**/README.md', '/**/LICENSE']})"
  dependencies: []
  task:
    prologue:
      commands:
      - cd calico
    jobs:
    - name: "htmlproofer, kubeval, and helm tests"
      commands:
      - make htmlproofer
      - make kubeval
      # TODO(doublek): Enable helm-tests when Enterprise supports helm v3.
      # - make helm-tests

after_pipeline:
  task:
    jobs:
    - name: Reports
      commands:
        - test-results gen-pipeline-report --force<|MERGE_RESOLUTION|>--- conflicted
+++ resolved
@@ -16,9 +16,6 @@
     when: "branch != 'master'"
 
 promotions:
-# Manual promotion for publishing a release.
-- name: Publish official release
-  pipeline_file: release/release.yml
 # Cleanup after ourselves if we are stopped-short.
 - name: Cleanup
   pipeline_file: cleanup.yml
@@ -105,11 +102,7 @@
 
 - name: "apiserver"
   run:
-<<<<<<< HEAD
-    when: "change_in(['/*', '/api/', '/apiserver/'], {exclude: ['/**/.gitignore', '/**/README.md', '/**/LICENSE']})"
-=======
     when: "branch =~ '.*' or change_in(['/*', '/api/', '/apiserver/'], {exclude: ['/**/.gitignore', '/**/README.md', '/**/LICENSE']})"
->>>>>>> 63ba6f4b
   execution_time_limit:
     minutes: 30
   dependencies: []
