--- conflicted
+++ resolved
@@ -102,13 +102,8 @@
     jobs:
     - name: "Prerequisites"
       commands:
-<<<<<<< HEAD
         - make gen-semaphore-yaml
         - make check-dirty
-=======
-      - make gen-semaphore-yaml
-      - make check-dirty
->>>>>>> 4fea234f
 
 - name: "API"
   run:
@@ -129,11 +124,7 @@
 
 - name: "apiserver"
   run:
-<<<<<<< HEAD
     when: "false or change_in(['/*', '/api/', '/apiserver/', '/licensing/'], {exclude: ['/**/.gitignore', '/**/README.md', '/**/LICENSE']})"
-=======
-    when: "false or change_in(['/*', '/api/', '/apiserver/'], {exclude: ['/**/.gitignore', '/**/README.md', '/**/LICENSE']})"
->>>>>>> 4fea234f
   execution_time_limit:
     minutes: 30
   dependencies: ["Prerequisites"]
@@ -368,11 +359,7 @@
 
 - name: "Node: Tests"
   run:
-<<<<<<< HEAD
     when: "false or change_in(['/*', '/api/', '/libcalico-go/', '/typha/', '/felix/', '/confd/', '/bird/', '/pod2daemon/', '/node/', '/licensing/'], {exclude: ['/**/.gitignore', '/**/README.md', '/**/LICENSE']})"
-=======
-    when: "false or change_in(['/*', '/api/', '/libcalico-go/', '/typha/', '/felix/', '/confd/', '/bird/', '/pod2daemon/', '/node/'], {exclude: ['/**/.gitignore', '/**/README.md', '/**/LICENSE']})"
->>>>>>> 4fea234f
   dependencies: ["Prerequisites"]
   task:
     agent:
@@ -408,11 +395,7 @@
 
 - name: "Node: build all architectures"
   run:
-<<<<<<< HEAD
     when: "change_in(['/felix/', '/confd/', '/node/'])"
-=======
-    when: "false or change_in(['/felix/', '/confd/', '/node/'])"
->>>>>>> 4fea234f
   dependencies: ["Prerequisites"]
   task:
     agent:
@@ -429,11 +412,7 @@
 
 - name: "e2e tests"
   run:
-<<<<<<< HEAD
     when: "false or change_in(['/*', '/api/', '/libcalico-go/', '/typha/', '/felix/', '/confd/', '/bird/', '/pod2daemon/', '/node/', '/licensing/'], {exclude: ['/**/.gitignore', '/**/README.md', '/**/LICENSE']})"
-=======
-    when: "false or change_in(['/*', '/api/', '/libcalico-go/', '/typha/', '/felix/', '/confd/', '/bird/', '/pod2daemon/', '/node/'], {exclude: ['/**/.gitignore', '/**/README.md', '/**/LICENSE']})"
->>>>>>> 4fea234f
   dependencies: ["Prerequisites"]
   task:
     secrets:
@@ -453,11 +432,7 @@
 
 - name: "kube-controllers: Tests"
   run:
-<<<<<<< HEAD
     when: "false or change_in(['/*', '/api/', '/libcalico-go/', '/kube-controllers/', '/licensing/'], {exclude: ['/**/.gitignore', '/**/README.md', '/**/LICENSE']})"
-=======
-    when: "false or change_in(['/*', '/api/', '/libcalico-go/', '/kube-controllers/'], {exclude: ['/**/.gitignore', '/**/README.md', '/**/LICENSE']})"
->>>>>>> 4fea234f
   dependencies: ["Prerequisites"]
   task:
     prologue:
@@ -483,11 +458,7 @@
 
 - name: "app-policy"
   run:
-<<<<<<< HEAD
     when: "false or change_in(['/*', '/app-policy/', '/felix/', '/licensing/'], {exclude: ['/**/.gitignore', '/**/README.md', '/**/LICENSE']})"
-=======
-    when: "false or change_in(['/*', '/app-policy/', '/felix/'], {exclude: ['/**/.gitignore', '/**/README.md', '/**/LICENSE']})"
->>>>>>> 4fea234f
   dependencies: ["Prerequisites"]
   task:
     prologue:
@@ -500,11 +471,7 @@
 
 - name: "calicoctl"
   run:
-<<<<<<< HEAD
     when: "false or change_in(['/*', '/calicoctl/', '/libcalico-go/', '/api/', '/licensing/'], {exclude: ['/**/.gitignore', '/**/README.md', '/**/LICENSE']})"
-=======
-    when: "false or change_in(['/*', '/calicoctl/', '/libcalico-go/', '/api/'], {exclude: ['/**/.gitignore', '/**/README.md', '/**/LICENSE']})"
->>>>>>> 4fea234f
   dependencies: ["Prerequisites"]
   task:
     prologue:
@@ -595,11 +562,7 @@
 
 - name: 'calicoq'
   run:
-<<<<<<< HEAD
     when: "change_in(['/*', '/calicoq/', '/libcalico-go/'], {exclude: ['/**/.gitignore', '/**/README.md', '/**/LICENSE']})"
-=======
-    when: "false or change_in(['/networking-calico/'])"
->>>>>>> 4fea234f
   dependencies: ["Prerequisites"]
   task:
     secrets:
