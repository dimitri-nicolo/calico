version: v1.0
name: Calico

execution_time_limit:
  hours: 4

agent:
  machine:
    type: e1-standard-2
    os_image: ubuntu1804

auto_cancel:
  running:
    when: "branch != 'master'"
  queued:
    when: "branch != 'master'"

promotions:
# Cleanup after ourselves if we are stopped-short.
- name: Cleanup
  pipeline_file: cleanup.yml
  auto_promote:
    when: "result = 'stopped'"
# Have separate promotions for publishing images so we can re-run
# them individually if they fail, and so we can run them in parallel.
- name: Push apiserver images
  pipeline_file: push-images/apiserver.yml
  auto_promote:
    when: "branch =~ 'master|release-.*'"
- name: Push cni-plugin images
  pipeline_file: push-images/cni-plugin.yml
  auto_promote:
    when: "branch =~ 'master|release-'"
- name: Push kube-controllers images
  pipeline_file: push-images/kube-controllers.yml
  auto_promote:
    when: "branch =~ 'master|release-'"
- name: Push calicoctl images
  pipeline_file: push-images/calicoctl.yml
  auto_promote:
    when: "branch =~ 'master|release-'"
- name: Push typha images
  pipeline_file: push-images/typha.yml
  auto_promote:
    when: "branch =~ 'master|release-'"
- name: Push ALP images
  pipeline_file: push-images/alp.yml
  auto_promote:
    when: "branch =~ 'master|release-'"
- name: Push calico/node images
  pipeline_file: push-images/node.yml
  auto_promote:
    when: "branch =~ 'master|release-'"

global_job_config:
  secrets:
  - name: docker-hub
  - name: banzai-secrets
  - name: private-repo
  prologue:
    commands:
    # Correct permissions since they are too open by default:
    - chmod 0600 ~/.keys/*
    # Add the key to the ssh agent:
    - ssh-add ~/.keys/*
    - checkout
    # Semaphore is doing shallow clone on a commit without tags.
    # unshallow it for GIT_VERSION:=$(shell git describe --tags --dirty --always)
    - git fetch --unshallow
    # Semaphore mounts a copy-on-write FS as /var/lib/docker in order to provide a pre-loaded cache of
    # some images. However, the cache is not useful to us and the copy-on-write FS is a big problem given
    # how much we churn docker containers during the build.  Disable it.
    - sudo systemctl stop docker
    - sudo umount /var/lib/docker && sudo killall qemu-nbd || true
    - sudo systemctl start docker
    # Free up space on the build machine.
    - sudo rm -rf ~/.kiex ~/.phpbrew ~/.rbenv ~/.nvm ~/.kerl ~/.sbt ~/.npm /usr/lib/jvm /opt/firefox* /opt/apache-maven* /opt/scala /usr/local/golang
    - echo $DOCKERHUB_PASSWORD | docker login --username "$DOCKERHUB_USERNAME" --password-stdin
    # Disable initramfs update to save space on the Semaphore VM (and we don't need it because we're not going to reboot).
    - sudo apt-get install -y -u crudini
    - sudo crudini --set /etc/initramfs-tools/update-initramfs.conf '' update_initramfs no
    - cat /etc/initramfs-tools/update-initramfs.conf

blocks:

- name: "API"
  run:
    when: "branch =~ '.*' or change_in(['/*', '/api/'], {exclude: ['/**/.gitignore', '/**/README.md', '/**/LICENSE']})"
  execution_time_limit:
    minutes: 30
  dependencies: []
  task:
    prologue:
      commands:
      - cd api
    jobs:
    - name: "make build"
      commands:
      - make build
    - name: "make ci"
      commands:
      - make ci
    - name: "make static-checks"
      commands:
      - make static-checks

- name: "apiserver"
  run:
    when: "branch =~ '.*' or change_in(['/*', '/api/', '/apiserver/'], {exclude: ['/**/.gitignore', '/**/README.md', '/**/LICENSE']})"
  execution_time_limit:
    minutes: 30
  dependencies: []
  task:
    prologue:
      commands:
      - cd apiserver
    jobs:
    - name: "make ci"
      commands:
      - make ci

- name: "libcalico-go"
  run:
    when: "branch =~ '.*' or change_in(['/*', '/api/', '/libcalico-go/'], {exclude: ['/**/.gitignore', '/**/README.md', '/**/LICENSE']})"
  dependencies: []
  task:
    jobs:
    - name: "libcalico-go: tests"
      commands:
      - cd libcalico-go
      - make ci

- name: "Typha"
  run:
    when: "branch =~ '.*' or change_in(['/*', '/api/', '/libcalico-go/', '/typha/'], {exclude: ['/**/.gitignore', '/**/README.md', '/**/LICENSE']})"
  dependencies: []
  task:
    agent:
      machine:
        type: e1-standard-4
        os_image: ubuntu1804
    jobs:
    - name: "Typha: UT and FV tests"
      commands:
      - cd typha
      - make ci EXCEPT=k8sfv-test
    - name: "Typha: felix k8s-st tests"
      commands:
      - cd felix
      - JUST_A_MINUTE=true USE_TYPHA=true make k8sfv-test
    epilogue:
      always:
        commands:
        - |
          for f in /home/semaphore/calico/typha/report/*; do
            NAME=$(basename $f)
            test-results compile --name typha-$NAME $f $NAME.json || true
          done
          for f in /home/semaphore/calico/typha/pkg/report/*; do
            NAME=$(basename $f)
            test-results compile --name typha-$NAME $f $NAME.json || true
          done
          test-results combine *.xml.json report.json || true
          artifact push job report.json -d test-results/junit.json || true
          artifact push workflow report.json -d test-results/${SEMAPHORE_PIPELINE_ID}/${SEMAPHORE_JOB_ID}.json || true
        - test-results publish /home/semaphore/calico/felix/report/k8sfv_suite.xml --name "typha-k8sfv" || true

- name: "Felix: Build"
  run:
    when: "branch =~ '.*' or change_in(['/*', '/api/', '/libcalico-go/', '/typha/', '/felix/'], {exclude: ['/**/.gitignore', '/**/README.md', '/**/LICENSE']})"
  dependencies: []
  task:
    agent:
      machine:
        type: e1-standard-4
        os_image: ubuntu1804
    prologue:
      commands:
      - cd felix
      - cache restore go-pkg-cache
      - cache restore go-mod-cache
    jobs:
    - name: Build and run UT, k8sfv
      execution_time_limit:
        minutes: 60
      commands:
      - make image fv/fv.test bin/test-workload bin/test-connection bin/test-dns bin/calico-felix bin/calico-felix.exe
      - 'cache store bin-${SEMAPHORE_GIT_SHA} bin'
      - cache store go-pkg-cache .go-pkg-cache
      - 'cache store go-mod-cache ${HOME}/go/pkg/mod/cache'
      - docker save -o /tmp/tigera-felix.tar tigera/felix:latest-amd64
      - 'cache store felix-image-${SEMAPHORE_GIT_SHA} /tmp/tigera-felix.tar'
      - make ut
      - make k8sfv-test JUST_A_MINUTE=true USE_TYPHA=true
      - make k8sfv-test JUST_A_MINUTE=true USE_TYPHA=false

- name: "Felix: Build Windows binaries"
  run:
    when: "branch =~ '.*' or change_in(['/*', '/api/', '/libcalico-go/', '/typha/', '/felix/'], {exclude: ['/**/.gitignore', '/**/README.md', '/**/LICENSE']})"
  dependencies: []
  task:
    jobs:
    - name: "build Windows binaries"
      commands:
      - cd felix
      - make bin/calico-felix.exe fv/win-fv.exe

- name: "Felix: Windows FV"
  run:
    when: "branch =~ '.*' or change_in(['/*', '/api/', '/libcalico-go/', '/typha/', '/felix/'], {exclude: ['/**/.gitignore', '/**/README.md', '/**/LICENSE']})"
  dependencies: ["Felix: Build Windows binaries"]
  task:
    secrets:
    - name: banzai-secrets
    - name: private-repo
    prologue:
      commands:
      # Load the github access secrets.  First fix the permissions.
      - chmod 0600 ~/.keys/*
      - ssh-add ~/.keys/*
      # Prepare aws configuration.
      - pip install --upgrade --user awscli
      - export REPORT_DIR=~/report
      - export LOGS_DIR=~/fv.log
      - export SHORT_WORKFLOW_ID=$(echo ${SEMAPHORE_WORKFLOW_ID} | sha256sum | cut -c -8)
      - export CLUSTER_NAME=sem-${SEMAPHORE_PROJECT_NAME}-pr${SEMAPHORE_GIT_PR_NUMBER}-${WINDOWS_VERSION}-${BACKEND}-${SHORT_WORKFLOW_ID}
      - export KEYPAIR_NAME=${CLUSTER_NAME}
      - echo CLUSTER_NAME=${CLUSTER_NAME}
      - sudo apt-get install -y putty-tools
      - git clone git@github.com:tigera/process.git ~/process
      - cd felix
      - make bin/calico-felix.exe fv/win-fv.exe
    epilogue:
      always:
        commands:
        - artifact push job ${REPORT_DIR} --destination semaphore/test-results --expire-in ${SEMAPHORE_ARTIFACT_EXPIRY} || true
        - artifact push job ${LOGS_DIR} --destination semaphore/logs --expire-in ${SEMAPHORE_ARTIFACT_EXPIRY} || true
        - aws ec2 delete-key-pair --key-name ${KEYPAIR_NAME} || true
        - cd ~/process/testing/winfv && NAME_PREFIX="${CLUSTER_NAME}" ./setup-fv.sh -q -u
    env_vars:
    - name: SEMAPHORE_ARTIFACT_EXPIRY
      value: 2w
    - name: MASTER_CONNECT_KEY_PUB
      value: master_ssh_key.pub
    - name: MASTER_CONNECT_KEY
      value: master_ssh_key
    - name: WIN_PPK_KEY
      value: win_ppk_key
    - name: K8S_VERSION
      value: 1.22.1
    jobs:
    - name: Windows FV
      commands:
      - ./.semaphore/run-win-fv
      matrix:
      - env_var: WINDOWS_VERSION
        values: ["20H2"]
      - env_var: BACKEND
        values: ["bgp", "vxlan"]

- name: "Felix: FV Tests"
  run:
    when: "branch =~ '.*' or change_in(['/*', '/api/', '/libcalico-go/', '/typha/', '/felix/'], {exclude: ['/**/.gitignore', '/**/README.md', '/**/LICENSE']})"
  dependencies: ["Felix: Build"]
  task:
    prologue:
      commands:
      - cd felix
      - cache restore go-pkg-cache
      - cache restore go-mod-cache
      - 'cache restore bin-${SEMAPHORE_GIT_SHA}'
      - 'cache restore felix-image-${SEMAPHORE_GIT_SHA}'
      - docker load -i /tmp/tigera-felix.tar
      - rm /tmp/tigera-felix.tar
      - touch bin/*
      # Pre-loading the IPIP module prevents a flake where the first felix to use IPIP loads the module and
      # routing in that first felix container chooses different source IPs than the tests are expecting.
      - sudo modprobe ipip
    jobs:
    - name: FV Test matrix
      execution_time_limit:
        minutes: 120
      commands:
      - make check-wireguard
      - make fv FV_BATCHES_TO_RUN="${SEMAPHORE_JOB_INDEX}" FV_NUM_BATCHES=${SEMAPHORE_JOB_COUNT}
      parallelism: 3
    epilogue:
      always:
        commands:
        - ./.semaphore/collect-artifacts
        - ./.semaphore/publish-artifacts
        - test-results publish /home/semaphore/calico/felix/report/fv_suite.xml --name "felix-fv-${SEMAPHORE_JOB_INDEX}" || true

- name: "Felix: BPF UT/FV tests on new kernel"
  run:
    when: "branch =~ '.*' or change_in(['/*', '/api/', '/libcalico-go/', '/typha/', '/felix/'], {exclude: ['/**/.gitignore', '/**/README.md', '/**/LICENSE']})"
  dependencies: []
  task:
    prologue:
      commands:
      - cd felix
      - export GOOGLE_APPLICATION_CREDENTIALS=$HOME/secrets/secret.google-service-account-key.json
      - export SHORT_WORKFLOW_ID=$(echo ${SEMAPHORE_WORKFLOW_ID} | sha256sum | cut -c -8)
      - export ZONE=europe-west3-c
      - export VM_PREFIX=sem-${SEMAPHORE_PROJECT_NAME}-${SHORT_WORKFLOW_ID}-
      - echo VM_PREFIX=${VM_PREFIX}
      - export REPO_NAME=$(basename $(pwd))
      - export NUM_FV_BATCHES=8
      - mkdir artifacts
      - ./.semaphore/create-test-vms ${VM_PREFIX}
    jobs:
    - name: UT/FV tests on new kernel
      execution_time_limit:
        minutes: 120
      commands:
      - ./.semaphore/run-tests-on-vms ${VM_PREFIX}
    epilogue:
      always:
        commands:
        - ./.semaphore/collect-artifacts-from-vms ${VM_PREFIX}
        - ./.semaphore/publish-artifacts
        - ./.semaphore/clean-up-vms ${VM_PREFIX}
    secrets:
    - name: google-service-account-for-gce

- name: "Felix: Static checks on e1-standard-8"
  run:
    when: "branch =~ '.*' or change_in(['/*', '/api/', '/libcalico-go/', '/typha/', '/felix/'], {exclude: ['/**/.gitignore', '/**/README.md', '/**/LICENSE']})"
  dependencies: []
  task:
    agent:
      machine:
        # Linters use a lot of RAM so use a bigger machine type.
        type: e1-standard-8
        os_image: ubuntu1804
    prologue:
      commands:
      - cd felix
      - cache restore go-pkg-cache
      - cache restore go-mod-cache
    jobs:
    - name: Static checks
      execution_time_limit:
        minutes: 15
      commands:
      - make static-checks

- name: "confd: tests"
  run:
    when: "branch =~ '.*' or change_in(['/*', '/api/', '/libcalico-go/', '/confd/'], {exclude: ['/**/.gitignore', '/**/README.md', '/**/LICENSE']})"
  dependencies: []
  task:
    prologue:
      commands:
      - cd confd
    jobs:
    - name: "confd: CI"
      execution_time_limit:
        minutes: 60
      commands:
        - make ci

- name: "Node: Tests"
  run:
    when: "branch =~ '.*' or change_in(['/*', '/api/', '/libcalico-go/', '/typha/', '/felix/', '/confd/', '/bird/', '/pod2daemon/', '/node/'], {exclude: ['/**/.gitignore', '/**/README.md', '/**/LICENSE']})"
  dependencies: []
  task:
    agent:
      machine:
        type: e1-standard-8
        os_image: ubuntu1804
    secrets:
    # Mount a secret for pulling images from GCR, and a license for the k8s FVs
    - name: tigera-dev-ci-pull-credentials
    - name: google-service-account-for-gcr
    - name: test-customer-license
    prologue:
      commands:
      - cd node
    jobs:
    - name: "Node: CI"
      commands:
      - make ci
    - name: "Node: k8s-test"
      commands:
      - make k8s-test
    - name: "Node: dual-tor"
      commands:
      - make dual-tor-test
    epilogue:
      always:
        commands:
        - test-results publish ./report/nosetests.xml --name "node-ci" || true
        - test-results publish ./report/k8s-tests.xml --name "node-k8s-test" || true

<<<<<<< HEAD
=======
- name: "Node: build all architectures"
  run:
    when: "change_in(['/felix/', '/confd/', '/node/'])"
  dependencies: []
  task:
    agent:
      machine:
        type: e1-standard-4
        os_image: ubuntu1804
    prologue:
      commands:
      - cd node
    jobs:
    - name: "Build image"
      matrix:
      # TODO: s390x builds of calico/node are not working.
      - env_var: ARCH
        values: [ "arm64", "armv7", "ppc64le" ]
      commands:
      - make image ARCH=$ARCH
    - name: "Build Windows archive"
      commands:
      - make build-windows-archive

>>>>>>> 0feeb09f
- name: "e2e tests"
  run:
    when: "branch =~ '.*' or change_in(['/*', '/api/', '/libcalico-go/', '/typha/', '/felix/', '/confd/', '/bird/', '/pod2daemon/', '/node/'], {exclude: ['/**/.gitignore', '/**/README.md', '/**/LICENSE']})"
  dependencies: []
  task:
    secrets:
    # Since we create a local kind cluster, we need the test license.
    - name: test-customer-license
    agent:
      machine:
        type: e1-standard-8
        os_image: ubuntu1804
    jobs:
    - name: "sig-network conformance"
      env_vars:
      - name: E2E_FOCUS
        value: "sig-network.*Conformance"
      commands:
      - make e2e-test

- name: "kube-controllers: Tests"
  run:
    when: "branch =~ '.*' or change_in(['/*', '/api/', '/libcalico-go/', '/kube-controllers/'], {exclude: ['/**/.gitignore', '/**/README.md', '/**/LICENSE']})"
  dependencies: []
  task:
    prologue:
      commands:
      - cd kube-controllers
    jobs:
    - name: "kube-controllers: tests"
      commands:
      - make ci

- name: "pod2daemon"
  run:
    when: "branch =~ '.*' or change_in(['/*', '/pod2daemon/'], {exclude: ['/**/.gitignore', '/**/README.md', '/**/LICENSE']})"
  dependencies: []
  task:
    prologue:
      commands:
      - cd pod2daemon
    jobs:
    - name: "pod2daemon tests"
      commands:
      - make ci

- name: "app-policy"
  run:
    when: "branch =~ '.*' or change_in(['/*', '/app-policy/', '/felix/'], {exclude: ['/**/.gitignore', '/**/README.md', '/**/LICENSE']})"
  dependencies: []
  task:
    prologue:
      commands:
      - cd app-policy
    jobs:
    - name: "app-policy tests"
      commands:
      - make ci

- name: "calicoctl"
  run:
    when: "branch =~ '.*' or change_in(['/*', '/calicoctl/', '/libcalico-go/', '/api/'], {exclude: ['/**/.gitignore', '/**/README.md', '/**/LICENSE']})"
  dependencies: []
  task:
    prologue:
      commands:
      - cd calicoctl
    jobs:
    - name: "calicoctl tests"
      commands:
      - make ci

- name: "cni-plugin: Windows"
  run:
    when: "branch =~ '.*' or change_in(['/*', '/cni-plugin/', '/libcalico-go/'], {exclude: ['/**/.gitignore', '/**/README.md', '/**/LICENSE']})"
  dependencies: []
  task:
    secrets:
    - name: banzai-secrets
    - name: private-repo
    prologue:
      commands:
      # Load the github access secrets.  First fix the permissions.
      - chmod 0600 ~/.keys/*
      - ssh-add ~/.keys/*
      # Prepare aws configuration.
      - pip install --upgrade --user awscli
      - export REPORT_DIR=~/report
      - export LOGS_DIR=~/fv.log
      - export SHORT_WORKFLOW_ID=$(echo ${SEMAPHORE_WORKFLOW_ID} | sha256sum | cut -c -8)
      - export CLUSTER_NAME=sem-${SEMAPHORE_PROJECT_NAME}-pr${SEMAPHORE_GIT_PR_NUMBER}-${CONTAINER_RUNTIME}-${SHORT_WORKFLOW_ID}
      - export KEYPAIR_NAME=${CLUSTER_NAME}
      - echo CLUSTER_NAME=${CLUSTER_NAME}
      - sudo apt-get install -y putty-tools
      - git clone git@github.com:tigera/process.git ~/process
      - cd cni-plugin
      - make bin/windows/calico.exe && make bin/windows/calico-ipam.exe && make bin/windows/win-fv.exe
    epilogue:
      always:
        commands:
        - artifact push job ${REPORT_DIR} --destination semaphore/test-results --expire-in ${SEMAPHORE_ARTIFACT_EXPIRY} || true
        - artifact push job ${LOGS_DIR} --destination semaphore/logs --expire-in ${SEMAPHORE_ARTIFACT_EXPIRY} || true
        - aws ec2 delete-key-pair --key-name ${KEYPAIR_NAME} || true
        - cd ~/process/testing/winfv && NAME_PREFIX="${CLUSTER_NAME}" ./setup-fv.sh -q -u
    env_vars:
    - name: SEMAPHORE_ARTIFACT_EXPIRY
      value: 2w
    - name: AWS_DEFAULT_REGION
      value: us-west-2
    - name: MASTER_CONNECT_KEY_PUB
      value: master_ssh_key.pub
    - name: MASTER_CONNECT_KEY
      value: master_ssh_key
    - name: WIN_PPK_KEY
      value: win_ppk_key
    - name: K8S_VERSION
      value: 1.22.6
    jobs:
    - name: Docker - Windows FV
      execution_time_limit:
        minutes: 60
      commands:
      - ./.semaphore/run-win-fv.sh
      env_vars:
      - name: CONTAINER_RUNTIME
        value: docker
    - name: Containerd - Windows FV
      execution_time_limit:
        minutes: 60
      commands:
      - ./.semaphore/run-win-fv.sh
      env_vars:
      - name: CONTAINER_RUNTIME
        value: containerd
      - name: CONTAINERD_VERSION
        value: 1.4.12

- name: "cni-plugin"
  run:
    when: "branch =~ '.*' or change_in(['/*', '/cni-plugin/', '/libcalico-go/'], {exclude: ['/**/.gitignore', '/**/README.md', '/**/LICENSE']})"
  dependencies: []
  task:
    prologue:
      commands:
      - cd cni-plugin
    jobs:
    - name: "cni-plugin tests"
      commands:
      - make ci

- name: 'calicoq'
  run:
    when: "change_in(['/*', '/calicoq/', '/libcalico-go/'], {exclude: ['/**/.gitignore', '/**/README.md', '/**/LICENSE']})"
  dependencies: []
  task:
    secrets:
    - name: test-customer-license
    prologue:
      commands:
      - cd calicoq
    jobs:
    - name: "make ci" 
      commands:
      - make ci

- name: "licensing"
  run:
    when: "branch =~ '.*' or change_in(['/*', '/licensing/', '/libcalico-go/'], {exclude: ['/**/.gitignore', '/**/README.md', '/**/LICENSE']})"
  dependencies: []
  task:
    prologue:
      commands:
      - cd licensing
    jobs:
    - name: "Licensing tests"
      commands:
      - make ci

- name: "Documentation"
  run:
    when: "branch =~ '.*' or change_in(['/*', '/calico/'], {exclude: ['/**/.gitignore', '/**/README.md', '/**/LICENSE']})"
  dependencies: []
  task:
    prologue:
      commands:
      - cd calico
    jobs:
    - name: "htmlproofer, kubeval, and helm tests"
      commands:
      - make htmlproofer
      - make kubeval
      # TODO(doublek): Enable helm-tests when Enterprise supports helm v3.
      # - make helm-tests

after_pipeline:
  task:
    jobs:
    - name: Reports
      commands:
        - test-results gen-pipeline-report --force<|MERGE_RESOLUTION|>--- conflicted
+++ resolved
@@ -393,8 +393,6 @@
         - test-results publish ./report/nosetests.xml --name "node-ci" || true
         - test-results publish ./report/k8s-tests.xml --name "node-k8s-test" || true
 
-<<<<<<< HEAD
-=======
 - name: "Node: build all architectures"
   run:
     when: "change_in(['/felix/', '/confd/', '/node/'])"
@@ -408,18 +406,10 @@
       commands:
       - cd node
     jobs:
-    - name: "Build image"
-      matrix:
-      # TODO: s390x builds of calico/node are not working.
-      - env_var: ARCH
-        values: [ "arm64", "armv7", "ppc64le" ]
-      commands:
-      - make image ARCH=$ARCH
     - name: "Build Windows archive"
       commands:
       - make build-windows-archive
 
->>>>>>> 0feeb09f
 - name: "e2e tests"
   run:
     when: "branch =~ '.*' or change_in(['/*', '/api/', '/libcalico-go/', '/typha/', '/felix/', '/confd/', '/bird/', '/pod2daemon/', '/node/'], {exclude: ['/**/.gitignore', '/**/README.md', '/**/LICENSE']})"
