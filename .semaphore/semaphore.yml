--- conflicted
+++ resolved
@@ -127,15 +127,8 @@
       - make ci EXCEPT=k8sfv-test
     - name: "Typha: felix k8s-st tests"
       commands:
-<<<<<<< HEAD
-      - cd typha
-      - make tigera/typha
-      - cd ../felix
-      - JUST_A_MINUTE=true USE_TYPHA=true FV_TYPHAIMAGE=tigera/typha:latest TYPHA_VERSION=latest make k8sfv-test
-=======
       - cd felix
       - JUST_A_MINUTE=true USE_TYPHA=true make k8sfv-test
->>>>>>> 90939763
     epilogue:
       always:
         commands:
