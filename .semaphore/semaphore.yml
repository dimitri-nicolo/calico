version: v1.0
name: Confd

execution_time_limit:
  minutes: 30

agent:
  machine:
    type: e1-standard-2
    os_image: ubuntu1804

global_job_config:
  secrets:
<<<<<<< HEAD
    - name: docker-hub
    # Mount the github SSH secret for pulling private repositories.
    - name: private-repo
    # Mount a secret for pulling images from GCR.
    - name: tigera-dev-ci-pull-credentials
  prologue:
    commands:
      - echo $DOCKERHUB_PASSWORD | docker login --username "$DOCKERHUB_USERNAME" --password-stdin
      # Correct permissions since they are too open by default:
      - chmod 0600 ~/.keys/*
      # Add the key to the ssh agent:
      - ssh-add ~/.keys/*
      # Login to docker in order to pull images.
      - docker login --username casey@tigera.io -u _json_key -p "$(cat /home/semaphore/tigera-dev-ci.json)" https://gcr.io
=======
  - name: docker-hub
  prologue:
    commands:
      - echo $DOCKERHUB_PASSWORD | docker login --username "$DOCKERHUB_USERNAME" --password-stdin
>>>>>>> 869ecb45
      - checkout

blocks:
  - name: 'CI'
    dependencies: []
    task:
      jobs:
        - name: CI
          commands:
            - make ci

  - name: Trigger pin updates
    dependencies: []
    skip:
      when: "(branch != 'master') and (branch !~ '^release-v\d*\.\d*')"
    task:
      secrets:
        - name: semaphore-api
      jobs:
        - name: Trigger pin updates
          commands:
            - checkout
            - make semaphore-run-auto-pin-update-workflows

promotions:
  # Run the pin update process in case there were a backlog of pin update requests
  - name: Update Pins
    pipeline_file: update_pins.yml
    auto_promote:
      # If the block has passed and the branch is for master or a release branch then run the pin updates. Note that
      # this doesn't try to restrict which release branches, as the presence of this auto promotion code means that
      # it can handle updating the pins in this fashion.
<<<<<<< HEAD
      when: "(result = 'passed') and ((branch = 'master') or (branch =~ '^release-calient-v\d*\.\d*'))"
=======
      when: "(result = 'passed') and ((branch = 'master') or (branch =~ '^release-v\d*\.\d*'))"
>>>>>>> 869ecb45
<|MERGE_RESOLUTION|>--- conflicted
+++ resolved
@@ -11,7 +11,6 @@
 
 global_job_config:
   secrets:
-<<<<<<< HEAD
     - name: docker-hub
     # Mount the github SSH secret for pulling private repositories.
     - name: private-repo
@@ -26,12 +25,6 @@
       - ssh-add ~/.keys/*
       # Login to docker in order to pull images.
       - docker login --username casey@tigera.io -u _json_key -p "$(cat /home/semaphore/tigera-dev-ci.json)" https://gcr.io
-=======
-  - name: docker-hub
-  prologue:
-    commands:
-      - echo $DOCKERHUB_PASSWORD | docker login --username "$DOCKERHUB_USERNAME" --password-stdin
->>>>>>> 869ecb45
       - checkout
 
 blocks:
@@ -46,7 +39,7 @@
   - name: Trigger pin updates
     dependencies: []
     skip:
-      when: "(branch != 'master') and (branch !~ '^release-v\d*\.\d*')"
+      when: "(branch != 'master') and (branch !~ '^release-calient-v\d*\.\d*')"
     task:
       secrets:
         - name: semaphore-api
@@ -64,8 +57,4 @@
       # If the block has passed and the branch is for master or a release branch then run the pin updates. Note that
       # this doesn't try to restrict which release branches, as the presence of this auto promotion code means that
       # it can handle updating the pins in this fashion.
-<<<<<<< HEAD
-      when: "(result = 'passed') and ((branch = 'master') or (branch =~ '^release-calient-v\d*\.\d*'))"
-=======
-      when: "(result = 'passed') and ((branch = 'master') or (branch =~ '^release-v\d*\.\d*'))"
->>>>>>> 869ecb45
+      when: "(result = 'passed') and ((branch = 'master') or (branch =~ '^release-calient-v\d*\.\d*'))"