# !! WARNING, DO NOT EDIT !! This file is generated from semaphore.yml.d.
# To update, modify the template and then run 'make gen-semaphore-yaml'.
version: v1.0
name: Calico
execution_time_limit:
  hours: 8
agent:
  machine:
    type: f1-standard-2
    os_image: ubuntu2204
auto_cancel:
  running:
    when: "branch != 'master'"
  queued:
    when: "branch != 'master'"
global_job_config:
  secrets:
    - name: banzai-secrets
    - name: docker-hub
    - name: private-repo
  prologue:
    commands:
      # Correct permissions since they are too open by default:
      - chmod 0600 ~/.keys/*
      # Add the key to the ssh agent:
      - ssh-add ~/.keys/*
      - checkout
      - export REPO_DIR="$(pwd)"
      - mkdir artifacts
      # Semaphore is doing shallow clone on a commit without tags.
      # unshallow it for GIT_VERSION:=$(shell git describe --tags --dirty --always)
      - retry git fetch --unshallow
      # Semaphore mounts a copy-on-write FS as /var/lib/docker in order to provide a pre-loaded cache of
      # some images. However, the cache is not useful to us and the copy-on-write FS is a big problem given
      # how much we churn docker containers during the build.  Disable it.
      - sudo systemctl stop docker
      - sudo umount /var/lib/docker && sudo killall qemu-nbd || true
      - sudo systemctl start docker
      - echo $DOCKERHUB_PASSWORD | docker login --username "$DOCKERHUB_USERNAME" --password-stdin
      # Disable initramfs update to save space on the Semaphore VM (and we don't need it because we're not going to reboot).
      - sudo apt-get install -y -u crudini
      - sudo crudini --set /etc/initramfs-tools/update-initramfs.conf '' update_initramfs no
      - cat /etc/initramfs-tools/update-initramfs.conf
  epilogue:
    commands:
      - cd "$REPO_DIR"
      - .semaphore/publish-artifacts
promotions:
  # Manual promotion for publishing a hashrelease.
  - name: Publish hashrelease
    pipeline_file: release/hashrelease.yml
  # Manual promotion for publishing a release.
  - name: Publish official release
    pipeline_file: release/release.yml
  # Cleanup after ourselves if we are stopped-short.
  - name: Cleanup
    pipeline_file: cleanup.yml
    auto_promote:
      when: "result = 'stopped'"
  # Rerun failed jobs
  - name: Rerun failed jobs
    pipeline_file: rerun_failed_jobs.yml
  # Have separate promotions for publishing images so we can re-run
  # them individually if they fail, and so we can run them in parallel.
  - name: Push apiserver images
    pipeline_file: push-images/apiserver.yml
    auto_promote:
      when: "branch =~ 'master|release-.*'"
  - name: Push ALP images
    pipeline_file: push-images/alp.yml
    auto_promote:
      when: "branch =~ 'master|release-'"
  - name: Push calicoctl images
    pipeline_file: push-images/calicoctl.yml
    auto_promote:
      when: "branch =~ 'master|release-'"
  - name: Push calicoq images
    pipeline_file: push-images/calicoq.yml
    auto_promote:
      when: "branch =~ 'master|release-'"
  - name: Push calico-node images
    pipeline_file: push-images/node.yml
    auto_promote:
      when: "branch =~ 'master|release-'"
  - name: Push cni-plugin images
    pipeline_file: push-images/cni-plugin.yml
    auto_promote:
      when: "branch =~ 'master|release-'"
  - name: Push compliance images
    pipeline_file: push-images/compliance.yml
    auto_promote:
      when: "branch =~ 'master|release-'"
  - name: Push deep-packet-inspection images
    pipeline_file: push-images/deep-packet-inspection.yml
    auto_promote:
      when: "branch =~ 'master|release-'"
  - name: Push egress-gateway images
    pipeline_file: push-images/egress-gateway.yml
    auto_promote:
      when: "branch =~ 'master|release-'"
  - name: Push elasticsearch images
    pipeline_file: push-images/elasticsearch.yml
    auto_promote:
      when: "branch =~ 'master|release-'"
  - name: Push elasticsearch-metrics images
    pipeline_file: push-images/elasticsearch-metrics.yml
    auto_promote:
      when: "branch =~ 'master|release-'"
  - name: Push es-gateway images
    pipeline_file: push-images/es-gateway.yml
    auto_promote:
      when: "branch =~ 'master|release-'"
  - name: Push ui-apis images
    pipeline_file: push-images/ui-apis.yml
    auto_promote:
      when: "branch =~ 'master|release-'"
  - name: Push firewall-integration images
    pipeline_file: push-images/firewall-integration.yml
    auto_promote:
      when: "branch =~ 'master|release-'"
  - name: Push fluentd images
    pipeline_file: push-images/fluentd.yml
    auto_promote:
      when: "branch =~ 'master|release-'"
  - name: Push ingress-collector images
    pipeline_file: push-images/ingress-collector.yml
    auto_promote:
      when: "branch =~ 'master|release-'"
  - name: Push intrusion-detection-controller images
    pipeline_file: push-images/intrusion-detection-controller.yml
    auto_promote:
      when: "branch =~ 'master|release-'"
  - name: Push key-cert-provisioner images
    pipeline_file: push-images/key-cert-provisioner.yml
    auto_promote:
      when: "branch =~ 'master|release-'"
  - name: Push kibana images
    pipeline_file: push-images/kibana.yml
    auto_promote:
      when: "branch =~ 'master|release-'"
  - name: Push kube-controllers images
    pipeline_file: push-images/kube-controllers.yml
    auto_promote:
      when: "branch =~ 'master|release-'"
  - name: Push l7-admission-controller images
    pipeline_file: push-images/l7-admission-controller.yml
    auto_promote:
      when: "branch =~ 'master|release-'"
  - name: Push l7-collector images
    pipeline_file: push-images/l7-collector.yml
    auto_promote:
      when: "branch =~ 'master|release-'"
  - name: Push license-agent images
    pipeline_file: push-images/license-agent.yml
    auto_promote:
      when: "branch =~ 'master|release-'"
  - name: Push linseed images
    pipeline_file: push-images/linseed.yml
    auto_promote:
      when: "branch =~ 'master|release-'"
  - name: Push packetcapture images
    pipeline_file: push-images/packetcapture.yml
    auto_promote:
      when: "branch =~ 'master|release-'"
  - name: Push pod2daemon images
    pipeline_file: push-images/pod2daemon.yml
    auto_promote:
      when: "branch =~ 'master|release-'"
  - name: Push policy-recommendation images
    pipeline_file: push-images/policy-recommendation.yml
    auto_promote:
      when: "branch =~ 'master|release-'"
  - name: Push prometheus-service images
    pipeline_file: push-images/prometheus-service.yml
    auto_promote:
      when: "branch =~ 'master|release-'"
  - name: Push ts-queryserver images
    pipeline_file: push-images/ts-queryserver.yml
    auto_promote:
      when: "branch =~ 'master|release-'"
  - name: Push typha images
    pipeline_file: push-images/typha.yml
    auto_promote:
      when: "branch =~ 'master|release-'"
  - name: Push voltron images
    pipeline_file: push-images/voltron.yml
    auto_promote:
      when: "branch =~ 'master|release-'"
  - name: Push webhooks-processor images
    pipeline_file: push-images/webhooks-processor.yml
    auto_promote:
      when: "branch =~ 'master|release-'"

  - name: Push third-party alertmanager images
    pipeline_file: push-images/third_party/alertmanager.yml
    auto_promote:
      when: "branch =~ 'master|release-.*'"
  - name: Push third-party dex images
    pipeline_file: push-images/third_party/dex.yml
    auto_promote:
      when: "branch =~ 'master|release-'"
  - name: Push third-party eck-operator images
    pipeline_file: push-images/third_party/eck-operator.yml
    auto_promote:
      when: "branch =~ 'master|release-'"
  - name: Push third-party prometheus-operator images
    pipeline_file: push-images/third_party/prometheus-operator.yml
    auto_promote:
      when: "branch =~ 'master|release-'"
  - name: Push third-party prometheus images
    pipeline_file: push-images/third_party/prometheus.yml
    auto_promote:
      when: "branch =~ 'master|release-'"

  - name: Push fake-guardian images
    pipeline_file: push-images/fake-guardian.yml
    auto_promote:
      when: "branch =~ 'master|release-'"
  - name: Push fake-log-generator images
    pipeline_file: push-images/fake-log-generator.yml
    auto_promote:
      when: "branch =~ 'master|release-'"
  - name: Push mock-node images
    pipeline_file: push-images/mock-node.yml
    auto_promote:
      when: "branch =~ 'master|release-'"

  - name: Publish Helm Charts
    pipeline_file: docs/helm-charts.yml
    auto_promote:
      when: "branch =~ 'master|release-'"

  - name: Run Fossa scans
    pipeline_file: license-scanning/fossa-scan.yml
    auto_promote:
      when: "branch =~ 'master|release-.*'"
blocks:
- name: Prerequisites
  dependencies: []
  task:
    jobs:
      - name: Pre-flight checks
        commands:
          - make ci-preflight-checks
- name: apiserver
  run:
    when: "false or change_in(['/*', '/libcalico-go/', '/api/', '/apiserver/', '/licensing/', '/hack/test/certs/'], {exclude: ['/**/.gitignore', '/**/README.md', '/**/LICENSE']})"
  execution_time_limit:
    minutes: 30
  dependencies:
    - Prerequisites
  task:
    prologue:
      commands:
        - cd apiserver
    jobs:
      - name: make ci
        commands:
          - ../.semaphore/run-and-monitor make-ci.log make ci
      - name: Build binary
        matrix:
          - env_var: ARCH
            values:
              - arm64
        commands:
          - ../.semaphore/run-and-monitor build-$ARCH.log make build ARCH=$ARCH
- name: API
  run:
    when: "false or change_in(['/*', '/api/'], {exclude: ['/**/.gitignore', '/**/README.md', '/**/LICENSE']})"
  execution_time_limit:
    minutes: 30
  dependencies:
    - Prerequisites
  task:
    prologue:
      commands:
        - cd api
    jobs:
      - name: make ci
        commands:
          - ../.semaphore/run-and-monitor make-ci.log make ci
- name: app-policy
  run:
    when: "false or change_in(['/*', '/app-policy/', '/felix/', '/libcalico-go/lib/', '/licensing/'], {exclude: ['/**/.gitignore', '/**/README.md', '/**/LICENSE']})"
  dependencies:
    - Prerequisites
  task:
    prologue:
      commands:
        - cd app-policy
    epilogue:
      always:
        commands:
          - test-results publish report
    jobs:
      - name: app-policy tests
        commands:
          - ../.semaphore/run-and-monitor ci.log make ci

- name: app-policy - native arm64 runner
  run:
    when: "false or change_in(['/*', '/app-policy/', '/felix/', '/libcalico-go/lib/', '/licensing/'], {exclude: ['/**/.gitignore', '/**/README.md', '/**/LICENSE']})"
  dependencies:
    - app-policy
  task:
    agent:
      machine:
        type: s1-aws-arm64-2
    prologue:
      commands:
        - cd app-policy
    epilogue:
      always:
        commands:
          - test-results publish report
    jobs:
      - name: build binary
        commands:
          # Skip building protofbufs because the build fails on ARM due to missing image.
          # We know they are up-to-date because an earlier build job checks already.
          - ../.semaphore/run-and-monitor build-arm64.log make build arch=arm64 SKIP_PROTOBUF=true
- name: calicoctl
  run:
    when: "false or change_in(['/*', '/calicoctl/', '/libcalico-go/', '/api/', '/licensing/', '/hack/test/certs/'], {exclude: ['/**/.gitignore', '/**/README.md', '/**/LICENSE']})"
  dependencies:
    - Prerequisites
  task:
    prologue:
      commands:
        - cd calicoctl
    jobs:
      - name: calicoctl tests
        commands:
          - ../.semaphore/run-and-monitor ci.log make ci
      - name: Build binary
        matrix:
          - env_var: ARCH
            values:
              - arm64
        commands:
          - ../.semaphore/run-and-monitor build-$ARCH.log make build ARCH=$ARCH
- name: cni-plugin
  run:
    when: "false or change_in(['/*', '/cni-plugin/', '/libcalico-go/', '/hack/test/certs/'], {exclude: ['/**/.gitignore', '/**/README.md', '/**/LICENSE']})"
  dependencies:
    - Prerequisites
  task:
    prologue:
      commands:
        - cd cni-plugin
    jobs:
      - name: cni-plugin tests
        commands:
          - ../.semaphore/run-and-monitor ci.log make ci
      - name: Build binary
        matrix:
          - env_var: ARCH
            values:
              - arm64
        commands:
          - ../.semaphore/run-and-monitor build-$ARCH.log make build ARCH=$ARCH
      - name: build windows cni-plugin images
        commands:
          - ../.semaphore/run-and-monitor ci.log make image-windows

- name: "cni-plugin: Windows"
  run:
    when: "false or change_in(['/*', '/cni-plugin/', '/libcalico-go/', '/process/testing/winfv-cni-plugin/'], {exclude: ['/**/.gitignore', '/**/README.md', '/**/LICENSE']})"
  dependencies:
    - cni-plugin
  task:
    secrets:
      - name: banzai-secrets
    prologue:
      commands:
        # Load the github access secrets.  First fix the permissions.
        - chmod 0600 ~/.keys/*
        - ssh-add ~/.keys/*
        # Prepare azure configuration.
        - az login --service-principal -u "${AZ_SP_ID}" -p "${AZ_SP_PASSWORD}" --tenant "${AZ_TENANT_ID}" --output none
        - export AZURE_SUBSCRIPTION_ID=$AZ_SUBSCRIPTION_ID
        - export AZURE_TENANT_ID=$AZ_TENANT_ID
        - export AZURE_CLIENT_ID=$AZ_SP_ID
        - export AZURE_CLIENT_SECRET=$AZ_SP_PASSWORD
        - export REPORT_DIR=/home/semaphore/calico-private/process/testing/winfv-cni-plugin/report
        - export AZURE_RESOURCE_GROUP=${USER}-capz-win-cni-${SEMAPHORE_WORKFLOW_ID:0:8}-rg
        - export LOGS_DIR=~/fv.log
        - export SHORT_WORKFLOW_ID=$(echo ${SEMAPHORE_WORKFLOW_ID} | sha256sum | cut -c -8)
        - export CLUSTER_NAME=sem-${SEMAPHORE_PROJECT_NAME}-pr${SEMAPHORE_GIT_PR_NUMBER}-${SHORT_WORKFLOW_ID}
        - export SUFFIX=${CLUSTER_NAME}
        - cd cni-plugin
        - ../.semaphore/run-and-monitor build.log make bin/windows/calico.exe bin/windows/calico-ipam.exe bin/windows/win-fv.exe
    epilogue:
      always:
        commands:
          - artifact push job ${REPORT_DIR} --destination semaphore/test-results --expire-in ${SEMAPHORE_ARTIFACT_EXPIRY} || true
          - artifact push job ${LOGS_DIR} --destination semaphore/logs --expire-in ${SEMAPHORE_ARTIFACT_EXPIRY} || true
          - cd ~/calico-private/process/testing/winfv-cni-plugin/aso && make dist-clean
    env_vars:
      - name: SEMAPHORE_ARTIFACT_EXPIRY
        value: 2w
      - name: AZURE_LOCATION
        value: eastus2
      - name: KUBE_VERSION
        value: v1.29.7
    jobs:
      - name: Containerd - Windows FV
        execution_time_limit:
          minutes: 60
        commands:
          - ../.semaphore/run-and-monitor win-fv-containerd.log ./.semaphore/run-win-fv.sh
- name: confd
  run:
    when: "false or change_in(['/*', '/api/', '/libcalico-go/', '/confd/', '/hack/test/certs/'], {exclude: ['/**/.gitignore', '/**/README.md', '/**/LICENSE']})"
  dependencies:
    - Prerequisites
  task:
    prologue:
      commands:
        - cd confd
    jobs:
      - name: "confd: CI"
        execution_time_limit:
          minutes: 60
        commands:
          - ../.semaphore/run-and-monitor ci.log make ci
- name: crypto
  run:
    when: "false or change_in(['/lib.Makefile', '/crypto/'], {exclude: ['/**/.gitignore', '/**/README.md', '/**/LICENSE']})"
  dependencies:
    - Prerequisites
  task:
    prologue:
      commands:
        - cd crypto
    jobs:
      - name: crypto tests
        commands:
          - ../.semaphore/run-and-monitor ci.log make ci
- name: e2e tests
  run:
    when: "false or change_in(['/*', '/api/', '/libcalico-go/', '/typha/', '/felix/', '/confd/', '/bird/', '/pod2daemon/', '/node/', '/licensing/'], {exclude: ['/**/.gitignore', '/**/README.md', '/**/LICENSE']})"
  dependencies:
    - Prerequisites
  task:
    secrets:
      # Since we create a local kind cluster, we need the test license.
      - name: test-customer-license
    agent:
      machine:
        type: f1-standard-4
        os_image: ubuntu2204
    jobs:
      - name: sig-network conformance
        execution_time_limit:
          minutes: 60
        env_vars:
          - name: E2E_FOCUS
            value: "sig-network.*Conformance"
        commands:
          - .semaphore/run-and-monitor e2e-test.log make e2e-test
- name: "Felix: Build"
  run:
    when: "false or change_in(['/*', '/api/', '/libcalico-go/', '/typha/', '/felix/', '/linseed/pkg/apis/v1/', '/hack/test/certs/', '/cni-plugin/pkg/dataplane/linux/dataplane_linux.go'], {exclude: ['/**/.gitignore', '/**/README.md', '/**/LICENSE']})"
  dependencies:
    - Prerequisites
  task:
    prologue:
      commands:
        - cd felix
        - cache restore go-pkg-cache
        - cache restore go-mod-cache
    jobs:
      - name: Build and run UT, k8sfv
        execution_time_limit:
          minutes: 60
        commands:
          - make build image fv-prereqs
          - "cache store bin-${SEMAPHORE_GIT_SHA} bin"
          - "cache store fv.test-${SEMAPHORE_GIT_SHA} fv/fv.test"
          - cache store go-pkg-cache .go-pkg-cache
          - "cache store go-mod-cache ${HOME}/go/pkg/mod/cache"
          - docker save -o /tmp/calico-felix.tar tigera/felix:latest-amd64
          - "cache store felix-image-${SEMAPHORE_GIT_SHA} /tmp/calico-felix.tar"
          - docker save -o /tmp/felixtest-typha.tar felix-test/typha:latest-amd64
          - "cache store felixtest-typha-image-${SEMAPHORE_GIT_SHA} /tmp/felixtest-typha.tar"
          - docker save -o /tmp/felixtest-dns-server.tar tigera-test/dns-server:latest
          - "cache store felixtest-dns-server-image-${SEMAPHORE_GIT_SHA} /tmp/felixtest-dns-server.tar"
          - docker save -o /tmp/felixtest-scapy.tar tigera-test/scapy:latest
          - "cache store felixtest-scapy-image-${SEMAPHORE_GIT_SHA} /tmp/felixtest-scapy.tar"
          - ../.semaphore/run-and-monitor ut.log make ut
          - ../.semaphore/run-and-monitor k8sfv-typha.log make k8sfv-test JUST_A_MINUTE=true USE_TYPHA=true
          - ../.semaphore/run-and-monitor k8sfv-no-typha.log make k8sfv-test JUST_A_MINUTE=true USE_TYPHA=false
      - name: Static checks
        execution_time_limit:
          minutes: 60
        commands:
          - ../.semaphore/run-and-monitor static-checks.log make static-checks

- name: "Felix: Build - native arm64 runner"
  run:
    when: "false or change_in(['/*', '/api/', '/libcalico-go/', '/typha/', '/felix/', '/linseed/pkg/apis/v1/', '/hack/test/certs/'], {exclude: ['/**/.gitignore', '/**/README.md', '/**/LICENSE']})"
  dependencies:
    - "Felix: Build"
  task:
    agent:
      machine:
        type: s1-aws-arm64-2
    prologue:
      commands:
        - cd felix
        - cache restore go-pkg-cache
        - cache restore go-mod-cache
    jobs:
      - name: Build binary
        commands:
          # Skipping protobuf build because it fails on ARM (but the pre-flight check ensures it's up-to-date).
          - ../.semaphore/run-and-monitor build-arm64.log make build ARCH=arm64 SKIP_PROTOBUF=true

- name: "Felix: Build Windows binaries"
  run:
    when: "false or change_in(['/*', '/api/', '/libcalico-go/', '/typha/', '/felix/'], {exclude: ['/**/.gitignore', '/**/README.md', '/**/LICENSE']})"
  dependencies:
    - Prerequisites
  task:
    jobs:
      - name: Build Windows binaries
        commands:
          - cd felix
          - make bin/calico-felix.exe fv/win-fv.exe

<<<<<<< HEAD
- name: "Felix: Windows FV capz"
  run:
    when: "false or change_in(['/*', '/api/', '/libcalico-go/', '/typha/', '/felix/', '/node', '/hack/test/certs/', '/process/testing/winfv-felix/'], {exclude: ['/**/.gitignore', '/**/README.md', '/**/LICENSE']})"
  dependencies:
    - "Felix: Build Windows binaries"
  task:
    prologue:
      commands:
        - az login --service-principal -u "${AZ_SP_ID}" -p "${AZ_SP_PASSWORD}" --tenant "${AZ_TENANT_ID}" --output none
        - export REPORT_DIR=/home/semaphore/report
        - export AZURE_SUBSCRIPTION_ID=$AZ_SUBSCRIPTION_ID
        - export AZURE_TENANT_ID=$AZ_TENANT_ID
        - export AZURE_CLIENT_ID=$AZ_SP_ID
        - export AZURE_CLIENT_SECRET=$AZ_SP_PASSWORD
        - export AZURE_SUBSCRIPTION_ID_B64="$(echo -n "$AZ_SUBSCRIPTION_ID" | base64 | tr -d '\n')"
        - export AZURE_TENANT_ID_B64="$(echo -n "$AZ_TENANT_ID" | base64 | tr -d '\n')"
        - export AZURE_CLIENT_ID_B64="$(echo -n "$AZ_SP_ID" | base64 | tr -d '\n')"
        - export AZURE_CLIENT_SECRET_B64="$(echo -n "$AZ_SP_PASSWORD" | base64 | tr -d '\n')"
        - export GCR_IO_PULL_SECRET="/home/semaphore/calico-private/process/testing/winfv-felix/docker_cfg.json"
        - export TSEE_TEST_LICENSE="/home/semaphore/calico-private/process/testing/winfv-felix/infra/ee/license.yaml"
        - cd felix
    epilogue:
      always:
        commands:
          - artifact push job ${REPORT_DIR} --destination test-results --expire-in ${SEMAPHORE_ARTIFACT_EXPIRY} || true
    env_vars:
      - name: FV_PROVISIONER
        value: "capz"
      - name: FV_TYPE
        value: "calico-felix"
      - name: SEMAPHORE_ARTIFACT_EXPIRY
        value: 2w
      - name: CONTAINERD_VERSION
        value: 1.7.13
    jobs:
      - name: CAPZ - Windows FV
        commands:
          - ./.semaphore/run-win-fv
=======
# TODO: disable the Windows FV capz for the moment. Re-enable after they're fixed and passing.
#- name: "Felix: Windows FV capz"
#  run:
#    when: "false or change_in(['/*', '/api/', '/libcalico-go/', '/typha/', '/felix/', '/node', '/hack/test/certs/', '/process/testing/winfv-felix/'], {exclude: ['/**/.gitignore', '/**/README.md', '/**/LICENSE']})"
#  dependencies: ["Felix: Build Windows binaries"]
#  task:
#    secrets:
#      - name: banzai-secrets
#      - name: private-repo
#    prologue:
#      commands:
#        - az login --service-principal -u "${AZ_SP_ID}" -p "${AZ_SP_PASSWORD}" --tenant "${AZ_TENANT_ID}" --output none
#        - export REPORT_DIR=/home/semaphore/report
#        - export AZURE_SUBSCRIPTION_ID=$AZ_SUBSCRIPTION_ID
#        - export AZURE_TENANT_ID=$AZ_TENANT_ID
#        - export AZURE_CLIENT_ID=$AZ_SP_ID
#        - export AZURE_CLIENT_SECRET=$AZ_SP_PASSWORD
#        - export AZURE_SUBSCRIPTION_ID_B64="$(echo -n "$AZ_SUBSCRIPTION_ID" | base64 | tr -d '\n')"
#        - export AZURE_TENANT_ID_B64="$(echo -n "$AZ_TENANT_ID" | base64 | tr -d '\n')"
#        - export AZURE_CLIENT_ID_B64="$(echo -n "$AZ_SP_ID" | base64 | tr -d '\n')"
#        - export AZURE_CLIENT_SECRET_B64="$(echo -n "$AZ_SP_PASSWORD" | base64 | tr -d '\n')"
#        - cd felix
#    epilogue:
#      always:
#        commands:
#          - artifact push job ${REPORT_DIR} --destination semaphore/test-results --expire-in ${SEMAPHORE_ARTIFACT_EXPIRY} || true
#    env_vars:
#      - name: FV_PROVISIONER
#        value: "capz"
#      - name: FV_TYPE
#        value: "calico-felix"
#      - name: SEMAPHORE_ARTIFACT_EXPIRY
#        value: 2w
#    jobs:
#      - name: CAPZ - Windows FV
#        commands:
#          - ./.semaphore/run-win-fv
>>>>>>> 7c376cc6

- name: "Felix: FV Tests"
  run:
    when: "false or change_in(['/*', '/api/', '/linseed/pkg/apis/v1/', '/libcalico-go/', '/typha/', '/felix/', '/cni-plugin/pkg/dataplane/linux/dataplane_linux.go'], {exclude: ['/**/.gitignore', '/**/README.md', '/**/LICENSE']})"
  dependencies:
    - "Felix: Build"
  task:
    agent:
      machine:
        type: f1-standard-4
        os_image: ubuntu2004
    prologue:
      commands:
        - cd felix
        - cache restore go-pkg-cache
        - cache restore go-mod-cache
        - "cache restore bin-${SEMAPHORE_GIT_SHA}"
        - "cache restore fv.test-${SEMAPHORE_GIT_SHA}"
        - "cache restore felix-image-${SEMAPHORE_GIT_SHA}"
        - "cache restore felixtest-typha-image-${SEMAPHORE_GIT_SHA}"
        - "cache restore felixtest-dns-server-image-${SEMAPHORE_GIT_SHA}"
        - "cache restore scapy-image-${SEMAPHORE_GIT_SHA}"
        - |-
          if [ -s /etc/docker/daemon.json  ]; then
          sudo sed -i '$d' /etc/docker/daemon.json && sudo sed -i '$s/$/,/' /etc/docker/daemon.json && sudo bash -c ' cat >> /etc/docker/daemon.json << EOF
            "ipv6": true,
            "fixed-cidr-v6": "2001:db8:1::/64"
          }
          EOF
          ' ; else sudo bash -c ' cat > /etc/docker/daemon.json << EOF
          {
            "ipv6": true,
            "fixed-cidr-v6": "2001:db8:1::/64"
          }
          EOF
          ' ; fi
        - sudo systemctl restart docker
        # Load in the docker images pre-built by the build job.
        - docker load -i /tmp/calico-felix.tar
        - docker tag tigera/felix:latest-amd64 felix:latest-amd64
        - rm /tmp/calico-felix.tar
        - docker load -i /tmp/felixtest-typha.tar
        - docker tag felix-test/typha:latest-amd64 typha:latest-amd64
        - rm /tmp/felixtest-typha.tar
        - docker load -i /tmp/felixtest-dns-server.tar
        - rm /tmp/felixtest-dns-server.tar
        - docker load -i /tmp/felixtest-scapy.tar
        - rm /tmp/felixtest-scapy.tar
        # Pre-loading the IPIP module prevents a flake where the first felix to use IPIP loads the module and
        # routing in that first felix container chooses different source IPs than the tests are expecting.
        - sudo modprobe ipip
    jobs:
      - name: FV Test matrix
        execution_time_limit:
          minutes: 120
        commands:
          - make check-wireguard
          - ../.semaphore/run-and-monitor fv-${SEMAPHORE_JOB_INDEX}.log make fv-no-prereqs FV_BATCHES_TO_RUN="${SEMAPHORE_JOB_INDEX}" FV_NUM_BATCHES=${SEMAPHORE_JOB_COUNT}
        parallelism: 3
      - name: nftables FV Test matrix
        execution_time_limit:
          minutes: 120
        env_vars:
        - name: FELIX_FV_NFTABLES
          value: "Enabled"
        commands:
          - make check-wireguard
          - ../.semaphore/run-and-monitor fv-${SEMAPHORE_JOB_INDEX}.log make fv-no-prereqs FV_BATCHES_TO_RUN="${SEMAPHORE_JOB_INDEX}" FV_NUM_BATCHES=${SEMAPHORE_JOB_COUNT}
        parallelism: 3
    epilogue:
      always:
        commands:
          - ./.semaphore/collect-artifacts
          - ./.semaphore/publish-artifacts
          - test-results publish /home/semaphore/calico/felix/report/fv_suite.xml --name "felix-fv-${SEMAPHORE_JOB_INDEX}" || true
          - test-results publish /home/semaphore/calico/felix/report/fv_nft_suite.xml --name "felix-fv-nft-${SEMAPHORE_JOB_INDEX}" || true

- name: "Felix: BPF UT/FV tests on new kernel"
  run:
    when: "false or change_in(['/*', '/api/', '/linseed/pkg/apis/v1/', '/libcalico-go/', '/typha/', '/felix/', '/cni-plugin/pkg/dataplane/linux/dataplane_linux.go'], {exclude: ['/**/.gitignore', '/**/README.md', '/**/LICENSE']})"
  dependencies:
    - Prerequisites
  task:
    prologue:
      commands:
        - cd $HOME
        - tar -czf calico-private.tar.gz calico-private
        - cd calico-private/felix
        - export GOOGLE_APPLICATION_CREDENTIALS=$HOME/secrets/secret.google-service-account-key.json
        - export SHORT_WORKFLOW_ID=$(echo ${SEMAPHORE_WORKFLOW_ID} | sha256sum | cut -c -8)
        - export ZONE=europe-west3-c
        - export VM_PREFIX=sem-${SEMAPHORE_PROJECT_NAME}-${SHORT_WORKFLOW_ID}-felix-ipt-
        - echo VM_PREFIX=${VM_PREFIX}
        - export REPO_NAME=$(basename $(pwd))
        - export NUM_FV_BATCHES=8
        - export RUN_UT=true
        - export FV_FOCUS=BPF-SAFE
        - mkdir artifacts
        - ./.semaphore/create-test-vms ${VM_PREFIX}
    jobs:
      - name: UT/FV tests on new kernel
        execution_time_limit:
          minutes: 180
        commands:
          - ./.semaphore/run-tests-on-vms ${VM_PREFIX}
    epilogue:
      always:
        commands:
          - ./.semaphore/collect-artifacts-from-vms ${VM_PREFIX}
          - ./.semaphore/publish-artifacts
          - ./.semaphore/clean-up-vms ${VM_PREFIX}
    secrets:
      - name: google-service-account-for-gce

- name: "Felix: BPF UT/FV tests on new kernel (nftables)"
  run:
    when: "false or change_in(['/*', '/api/', '/libcalico-go/', '/typha/', '/felix/', '/cni-plugin/pkg/dataplane/linux/dataplane_linux.go'], {exclude: ['/**/.gitignore', '/**/README.md', '/**/LICENSE']})"
  dependencies:
    - Prerequisites
  task:
    prologue:
      commands:
        - cd $HOME
        - tar -czf calico-private.tar.gz calico-private
        - cd calico-private/felix
        - export GOOGLE_APPLICATION_CREDENTIALS=$HOME/secrets/secret.google-service-account-key.json
        - export SHORT_WORKFLOW_ID=$(echo ${SEMAPHORE_WORKFLOW_ID} | sha256sum | cut -c -8)
        - export ZONE=europe-west3-c
        - export VM_PREFIX=sem-${SEMAPHORE_PROJECT_NAME}-${SHORT_WORKFLOW_ID}-felix-nft-
        - echo VM_PREFIX=${VM_PREFIX}
        - export REPO_NAME=$(basename $(pwd))
        - export NUM_FV_BATCHES=4
        - export RUN_UT=false
        - export FV_FOCUS='_BPF_.*ct=true'
        - mkdir artifacts
        - ./.semaphore/create-test-vms ${VM_PREFIX}
    jobs:
      - name: UT/FV tests on new kernel
        env_vars:
          - name: FELIX_FV_NFTABLES
            value: "Enabled"
        execution_time_limit:
          minutes: 180
        commands:
          - ./.semaphore/run-tests-on-vms ${VM_PREFIX}
    epilogue:
      always:
        commands:
          - ./.semaphore/collect-artifacts-from-vms ${VM_PREFIX}
          - ./.semaphore/publish-artifacts
          - ./.semaphore/clean-up-vms ${VM_PREFIX}
    secrets:
      - name: google-service-account-for-gce
- name: kube-controllers
  run:
    when: "false or change_in(['/*', '/api/', '/libcalico-go/', '/kube-controllers/', '/licensing/', '/hack/test/certs/'], {exclude: ['/**/.gitignore', '/**/README.md', '/**/LICENSE']})"
  dependencies:
    - Prerequisites
  task:
    agent:
      machine:
        type: f1-standard-4
        os_image: ubuntu2204
    prologue:
      commands:
        - cd kube-controllers
    jobs:
      - name: "kube-controllers: tests"
        commands:
          - ../.semaphore/run-and-monitor ci.log make ci
      - name: Build binary
        matrix:
          - env_var: ARCH
            values:
              - arm64
        commands:
          - ../.semaphore/run-and-monitor build-$ARCH.log make build ARCH=$ARCH
    epilogue:
      always:
        commands:
          - test-results publish report
- name: libcalico-go
  run:
    when: "false or change_in(['/*', '/api/', '/libcalico-go/'], {exclude: ['/**/.gitignore', '/**/README.md', '/**/LICENSE']})"
  dependencies:
    - Prerequisites
  task:
    prologue:
      commands:
        - cd libcalico-go
    jobs:
      - name: "libcalico-go: tests"
        commands:
          - ../.semaphore/run-and-monitor make-ci.log make ci
- name: "Node: Build"
  run:
    when: "false or change_in(['/*', '/api/', '/libcalico-go/', '/typha/', '/felix/', '/confd/', '/bird/', '/pod2daemon/', '/node/', '/licensing/', '/hack/test/certs/'], {exclude: ['/**/.gitignore', '/**/README.md', '/**/LICENSE']})"
  dependencies:
    - Prerequisites
  task:
    agent:
      machine:
        type: f1-standard-4
        os_image: ubuntu2004
    secrets:
      # Mount a secret for pulling images from GCR, and a license for the k8s FVs
      - name: tigera-dev-ci-pull-credentials
      - name: google-service-account-for-gcr
      - name: test-customer-license
    prologue:
      commands:
        - cd node
    jobs:
      - name: "Node: CI"
        commands:
          - ../.semaphore/run-and-monitor ci.log make ci
    epilogue:
      always:
        commands:
          - test-results publish ./report/nosetests.xml --name "node-ci" || true

- name: "Node: multi-arch build"
  run:
    when: "false or change_in(['/*', '/api/', '/libcalico-go/', '/typha/', '/felix/', '/confd/', '/bird/', '/pod2daemon/', '/node/', '/licensing/', '/hack/test/certs/'], {exclude: ['/**/.gitignore', '/**/README.md', '/**/LICENSE']})"
  dependencies:
    - "Node: Build"
  task:
    secrets:
      # Mount a secret for pulling images from GCR, and a license for the k8s FVs
      - name: tigera-dev-ci-pull-credentials
      - name: google-service-account-for-gcr
      - name: test-customer-license
    prologue:
      commands:
        - cd node
    jobs:
      - name: Build Windows archive
        commands:
          - ../.semaphore/run-and-monitor build-windows-archive.log make build-windows-archive
      - name: Build Windows image
        commands:
          - ../.semaphore/run-and-monitor build-windows-image.log make image-windows

- name: "Node: Build - native arm64 runner"
  run:
    when: "false or change_in(['/*', '/api/', '/libcalico-go/', '/typha/', '/felix/', '/confd/', '/bird/', '/pod2daemon/', '/node/', '/licensing/', '/hack/test/certs/'], {exclude: ['/**/.gitignore', '/**/README.md', '/**/LICENSE']})"
  dependencies:
    - "Node: Build"
  task:
    agent:
      machine:
        type: s1-aws-arm64-4
    secrets:
      - name: tigera-dev-ci-pull-credentials
    prologue:
      commands:
        - cd node
    jobs:
      - name: Build image
        commands:
          - ../.semaphore/run-and-monitor build-arm64.log make image ARCH=arm64

- name: "Node: kind-cluster tests"
  run:
    when: "false or change_in(['/*', '/api/', '/libcalico-go/', '/typha/', '/felix/', '/confd/', '/bird/', '/pod2daemon/', '/node/', '/egress-gateway/', '/licensing/', '/hack/test/certs/'], {exclude: ['/**/.gitignore', '/**/README.md', '/**/LICENSE']})"
  dependencies:
    - Prerequisites
  task:
    prologue:
      commands:
        - cd $HOME
        - tar -czf calico-private.tar.gz calico-private
        - cd calico-private/node
        - export GOOGLE_APPLICATION_CREDENTIALS=$HOME/secrets/secret.google-service-account-key.json
        - export SHORT_WORKFLOW_ID=$(echo ${SEMAPHORE_WORKFLOW_ID} | sha256sum | cut -c -8)
        - export ZONE=us-east4-c
        - export VM_PREFIX=sem-${SEMAPHORE_PROJECT_NAME}-${SHORT_WORKFLOW_ID}-kind-
        - echo VM_PREFIX=${VM_PREFIX}
        - export REPO_NAME=$(basename $(pwd))
        - export VM_DISK_SIZE=80GB
        - mkdir artifacts
        - ../.semaphore/vms/create-test-vms ${ZONE} ${VM_PREFIX}
    jobs:
      - name: "Node: kind-cluster tests"
        execution_time_limit:
          minutes: 180
        commands:
          - ../.semaphore/vms/run-tests-on-vms ${ZONE} ${VM_PREFIX}
    epilogue:
      always:
        commands:
          - ../.semaphore/vms/publish-artifacts
          - ../.semaphore/vms/clean-up-vms ${ZONE} ${VM_PREFIX}
          - test-results publish ./report/*.xml --name "node-kind-tests" || true
    secrets:
      - name: google-service-account-for-gcr
      - name: google-service-account-for-gce
      - name: tigera-dev-ci-pull-credentials
      - name: test-customer-license
- name: pod2daemon
  run:
    when: "false or change_in(['/*', '/pod2daemon/'], {exclude: ['/**/.gitignore', '/**/README.md', '/**/LICENSE']})"
  dependencies:
    - Prerequisites
  task:
    prologue:
      commands:
        - cd pod2daemon
    jobs:
      - name: pod2daemon tests
        commands:
          - ../.semaphore/run-and-monitor ci.log make ci
          - test-results publish ./report/*.xml --name "pod2daemon-ut-tests" || true
      - name: Build binary
        matrix:
          - env_var: ARCH
            values:
              - arm64
        commands:
          - ../.semaphore/run-and-monitor build-$ARCH.log make build ARCH=$ARCH
- name: Typha
  run:
    when: "false or change_in(['/*', '/api/', '/libcalico-go/', '/typha/', '/hack/test/certs/'], {exclude: ['/**/.gitignore', '/**/README.md', '/**/LICENSE']})"
  dependencies:
    - Prerequisites
  task:
    agent:
      machine:
        type: f1-standard-2
        os_image: ubuntu2004
    prologue:
      commands:
        - cd typha
    jobs:
      - name: "Typha: UT and FV tests"
        commands:
          - ../.semaphore/run-and-monitor make-ci.log make ci EXCEPT=k8sfv-test
      - name: Build binary
        matrix:
          - env_var: ARCH
            values:
              - arm64
        commands:
          - ../.semaphore/run-and-monitor build-$ARCH.log make build ARCH=$ARCH
    epilogue:
      always:
        commands:
          - |
            for f in /home/semaphore/calico/typha/report/*; do
              NAME=$(basename $f)
              test-results compile --name typha-$NAME $f $NAME.json || true
            done
            for f in /home/semaphore/calico/typha/pkg/report/*; do
              NAME=$(basename $f)
              test-results compile --name typha-$NAME $f $NAME.json || true
            done
            test-results combine *.xml.json report.json || true
            artifact push job report.json -d test-results/junit.json || true
            artifact push workflow report.json -d test-results/${SEMAPHORE_PIPELINE_ID}/${SEMAPHORE_JOB_ID}.json || true
          - test-results publish /home/semaphore/calico/felix/report/k8sfv_suite.xml --name "typha-k8sfv" || true
- name: calicoq
  run:
    when: "false or change_in(['/*', '/calicoq/', '/libcalico-go/'], {exclude: ['/**/.gitignore', '/**/README.md', '/**/LICENSE']})"
  dependencies:
    - Prerequisites
  task:
    secrets:
      - name: test-customer-license
    prologue:
      commands:
        - cd calicoq
    jobs:
      - name: make ci
        commands:
          - ../.semaphore/run-and-monitor ci.log make ci
      - name: Build binary
        matrix:
          - env_var: ARCH
            values:
              - arm64
        commands:
          - ../.semaphore/run-and-monitor build-$ARCH.log make build ARCH=$ARCH
- name: compliance
  run:
    when: "false or change_in(['/*', '/compliance/', '/api/', '/libcalico-go/', '/lma/'], {exclude: ['/**/.gitignore', '/**/README.md', '/**/LICENSE']})"
  dependencies:
    - Prerequisites
  task:
    prologue:
      commands:
        - cd compliance
    jobs:
      - name: compliance tests
        commands:
          - ../.semaphore/run-and-monitor ci.log make ci
      - name: Build binary
        matrix:
          - env_var: ARCH
            values:
              - arm64
        commands:
          - ../.semaphore/run-and-monitor build-$ARCH.log make build ARCH=$ARCH
- name: Publish tigera/snort3 images
  run:
    when: "false or change_in(['/third_party/snort3'], {exclude: ['/**/.gitignore', '/**/README.md', '/**/LICENSE'], pipeline_file: 'ignore'})"
  dependencies:
    - Prerequisites
  task:
    agent:
      machine:
        type: f1-standard-4
        os_image: ubuntu2204
    secrets:
      - name: google-service-account-for-gcr
    prologue:
      commands:
        - docker login --username casey@tigera.io -u _json_key -p "$(cat ~/secrets/secret.google-service-account-key.json)" https://gcr.io
    jobs:
      - name: Linux amd64
        commands:
          - make -C third_party/snort3 cd ARCHES=amd64 CONFIRM=true
- name: Publish tigera/snort3 images - native arm64 runner
  run:
    when: "false or change_in(['/third_party/snort3'], {exclude: ['/**/.gitignore', '/**/README.md', '/**/LICENSE'], pipeline_file: 'ignore'})"
  dependencies:
    - Prerequisites
  task:
    agent:
      machine:
        type: s1-aws-arm64-2
    secrets:
      - name: google-service-account-for-gcr
    prologue:
      commands:
        - docker login --username casey@tigera.io -u _json_key -p "$(cat ~/secrets/secret.google-service-account-key.json)" https://gcr.io
    jobs:
      - name: Linux arm64
        commands:
          - make -C third_party/snort3 cd ARCHES=arm64 CONFIRM=true
- name: Publish tigera/snort3 multi-arch manifests
  run:
    when: "false or change_in(['/third_party/snort3'], {exclude: ['/**/.gitignore', '/**/README.md', '/**/LICENSE'], pipeline_file: 'ignore'})"
  dependencies:
    - Publish tigera/snort3 images
    - Publish tigera/snort3 images - native arm64 runner
  task:
    secrets:
      - name: google-service-account-for-gcr
    prologue:
      commands:
        - docker login --username casey@tigera.io -u _json_key -p "$(cat ~/secrets/secret.google-service-account-key.json)" https://gcr.io
    jobs:
      - name: Linux multi-arch manifests
        commands:
          - make -C third_party/snort3 push-manifest CONFIRM=true

- name: deep-packet-inspection
  run:
    when: "false or change_in(['/*', '/deep-packet-inspection/', '/api/', '/libcalico-go/', '/lma/', '/third_party/snort3', '/typha/'], {exclude: ['/**/.gitignore', '/**/README.md', '/**/LICENSE']})"
  dependencies:
    - Publish tigera/snort3 multi-arch manifests
  task:
    secrets:
      - name: google-service-account-for-gcr
    prologue:
      commands:
        - docker login --username casey@tigera.io -u _json_key -p "$(cat ~/secrets/secret.google-service-account-key.json)" https://gcr.io
        - cd deep-packet-inspection
    jobs:
      - name: deep-packet-inspection tests
        commands:
          - ../.semaphore/run-and-monitor ci.log make ci
      - name: Build binary
        matrix:
          - env_var: ARCH
            values:
              - arm64
        commands:
          - ../.semaphore/run-and-monitor build-$ARCH.log make build ARCH=$ARCH
- name: egress-gateway
  run:
    when: "false or change_in(['/*', '/egress-gateway/', '/libcalico-go/lib/logutils/', '/libcalico-go/lib/health/', '/felix/proto/'], {exclude: ['/**/.gitignore', '/**/README.md', '/**/LICENSE']})"
  dependencies:
    - Prerequisites
  task:
    prologue:
      commands:
        - cd egress-gateway
    jobs:
      - name: make ci
        commands:
          - ../.semaphore/run-and-monitor ci.log make ci
    epilogue:
      always:
        commands:
          - ../.semaphore/publish-artifacts

- name: egress-gateway - native arm64 runner
  run:
    when: "false or change_in(['/*', '/egress-gateway/', '/libcalico-go/lib/logutils/', '/libcalico-go/lib/health/', '/felix/proto/'], {exclude: ['/**/.gitignore', '/**/README.md', '/**/LICENSE']})"
  dependencies:
    - egress-gateway
  task:
    agent:
      machine:
        type: s1-aws-arm64-2
    prologue:
      commands:
        # The makefile sometimes tries to rebuild the protobufs but
        # the build fails on ARM (and we know they're fresh due to
        # the pre-flight job).
        - touch felix/proto/felixbackend.pb.go
        - cd egress-gateway
    jobs:
      - name: Build image
        commands:
          # Skip building protofbufs because the build fails on ARM due to missing image.
          # We know they are up-to-date because an earlier build job checks already.
          - ../.semaphore/run-and-monitor build-arm64.log make image ARCH=arm64 SKIP_PROTOBUF=true
    epilogue:
      always:
        commands:
          - ../.semaphore/publish-artifacts
- name: elasticsearch-metrics
  run:
    when: "false or change_in(['/*', '/elasticsearch-metrics/'], {exclude: ['/**/.gitignore', '/**/README.md', '/**/LICENSE']})"
  dependencies:
    - Prerequisites
  task:
    prologue:
      commands:
        - cd elasticsearch-metrics
    jobs:
      - name: elasticsearch-metrics tests
        commands:
          - ../.semaphore/run-and-monitor ci.log make ci
      - name: Build binary
        matrix:
          - env_var: ARCH
            values:
              - arm64
        commands:
          - ../.semaphore/run-and-monitor build-$ARCH.log make build ARCH=$ARCH
- name: Publish tigera/elasticsearch images
  run:
    when: "false or change_in(['/third_party/elasticsearch'], {exclude: ['/**/.gitignore', '/**/README.md', '/**/LICENSE'], pipeline_file: 'ignore'})"
  dependencies:
    - Prerequisites
  task:
    agent:
      machine:
        type: f1-standard-4
        os_image: ubuntu2204
    secrets:
      - name: google-service-account-for-gcr
    prologue:
      commands:
        - docker login --username casey@tigera.io -u _json_key -p "$(cat ~/secrets/secret.google-service-account-key.json)" https://gcr.io
    jobs:
      - name: Linux amd64
        commands:
          - make -C third_party/elasticsearch cd ARCHES=amd64 CONFIRM=true
- name: Publish tigera/elasticsearch images - native arm64 runner
  run:
    when: "false or change_in(['/third_party/elasticsearch'], {exclude: ['/**/.gitignore', '/**/README.md', '/**/LICENSE'], pipeline_file: 'ignore'})"
  dependencies:
    - Prerequisites
  task:
    agent:
      machine:
        type: s1-aws-arm64-2
    secrets:
      - name: google-service-account-for-gcr
    prologue:
      commands:
        - docker login --username casey@tigera.io -u _json_key -p "$(cat ~/secrets/secret.google-service-account-key.json)" https://gcr.io
    jobs:
      - name: Linux arm64
        commands:
          - make -C third_party/elasticsearch cd ARCHES=arm64 CONFIRM=true
- name: Publish tigera/elasticsearch multi-arch manifests
  run:
    when: "false or change_in(['/third_party/elasticsearch'], {exclude: ['/**/.gitignore', '/**/README.md', '/**/LICENSE'], pipeline_file: 'ignore'})"
  dependencies:
    - Publish tigera/elasticsearch images
    - Publish tigera/elasticsearch images - native arm64 runner
  task:
    secrets:
      - name: google-service-account-for-gcr
    prologue:
      commands:
        - docker login --username casey@tigera.io -u _json_key -p "$(cat ~/secrets/secret.google-service-account-key.json)" https://gcr.io
    jobs:
      - name: Linux multi-arch manifests
        commands:
          - make -C third_party/elasticsearch push-manifest CONFIRM=true

- name: elasticsearch
  run:
    when: "false or change_in(['/*', '/elasticsearch/', '/third_party/elasticsearch'], {exclude: ['/**/.gitignore', '/**/README.md', '/**/LICENSE']})"
  dependencies:
    - Publish tigera/elasticsearch multi-arch manifests
  task:
    secrets:
      - name: google-service-account-for-gcr
    prologue:
      commands:
        - docker login --username casey@tigera.io -u _json_key -p "$(cat ~/secrets/secret.google-service-account-key.json)" https://gcr.io
        - cd elasticsearch
    jobs:
      - name: elasticsearch tests
        commands:
          - ../.semaphore/run-and-monitor ci.log make ci
      - name: Build binary
        matrix:
          - env_var: ARCH
            values:
              - arm64
        commands:
          - ../.semaphore/run-and-monitor build-$ARCH.log make build ARCH=$ARCH
- name: es-gateway
  run:
    when: "false or change_in(['/*', '/es-gateway/', '/libcalico-go/lib/logutils/'], {exclude: ['/**/.gitignore', '/**/README.md', '/**/LICENSE']})"
  dependencies:
    - Prerequisites
  task:
    prologue:
      commands:
        - cd es-gateway
    jobs:
      - name: es-gateway tests
        commands:
          - ../.semaphore/run-and-monitor ci.log make ci
      - name: Build binary
        matrix:
          - env_var: ARCH
            values:
              - arm64
        commands:
          - ../.semaphore/run-and-monitor build-$ARCH.log make build ARCH=$ARCH
- name: firewall-integration
  run:
    when: "false or change_in(['/*', '/firewall-integration/', '/api/', '/compliance/', '/kube-controllers/', '/libcalico-go/', '/lma/', '/felix/'], {exclude: ['/**/.gitignore', '/**/README.md', '/**/LICENSE']})"
  dependencies:
    - Prerequisites
  task:
    prologue:
      commands:
        - cd firewall-integration
    jobs:
      - name: firewall-integration tests
        commands:
          - ../.semaphore/run-and-monitor ci.log make ci
      - name: Build binary
        matrix:
          - env_var: ARCH
            values:
              - arm64
        commands:
          - ../.semaphore/run-and-monitor build-$ARCH.log make build ARCH=$ARCH
- name: Publish tigera/fluentd-base images
  run:
    when: "false or change_in(['/third_party/fluentd-base'], {exclude: ['/**/.gitignore', '/**/README.md', '/**/LICENSE'], pipeline_file: 'ignore'})"
  dependencies:
    - Prerequisites
  task:
    secrets:
      - name: google-service-account-for-gcr
    prologue:
      commands:
        - docker login --username casey@tigera.io -u _json_key -p "$(cat ~/secrets/secret.google-service-account-key.json)" https://gcr.io
    jobs:
      - name: Linux amd64
        commands:
          - make -C third_party/fluentd-base cd ARCHES=amd64 CONFIRM=true
- name: Publish tigera/fluentd-base images - native arm64 runner
  run:
    when: "false or change_in(['/third_party/fluentd-base'], {exclude: ['/**/.gitignore', '/**/README.md', '/**/LICENSE'], pipeline_file: 'ignore'})"
  dependencies:
    - Prerequisites
  task:
    agent:
      machine:
        type: s1-aws-arm64-2
    secrets:
      - name: google-service-account-for-gcr
    prologue:
      commands:
        - docker login --username casey@tigera.io -u _json_key -p "$(cat ~/secrets/secret.google-service-account-key.json)" https://gcr.io
    jobs:
      - name: Linux arm64
        commands:
          - make -C third_party/fluentd-base cd ARCHES=arm64 CONFIRM=true
- name: Publish tigera/fluentd-base multi-arch manifests
  run:
    when: "false or change_in(['/third_party/fluentd-base'], {exclude: ['/**/.gitignore', '/**/README.md', '/**/LICENSE'], pipeline_file: 'ignore'})"
  dependencies:
    - Publish tigera/fluentd-base images
    - Publish tigera/fluentd-base images - native arm64 runner
  task:
    secrets:
      - name: google-service-account-for-gcr
    prologue:
      commands:
        - docker login --username casey@tigera.io -u _json_key -p "$(cat ~/secrets/secret.google-service-account-key.json)" https://gcr.io
    jobs:
      - name: Linux multi-arch manifests
        commands:
          - make -C third_party/fluentd-base push-manifest CONFIRM=true

- name: fluentd
  run:
    when: "false or change_in(['/fluentd', '/third_party/fluentd-base'], {exclude: ['/**/.gitignore', '/**/README.md', '/**/LICENSE']})"
  dependencies:
    - Publish tigera/fluentd-base multi-arch manifests
  task:
    secrets:
      - name: google-service-account-for-gcr
    prologue:
      commands:
        - docker login --username casey@tigera.io -u _json_key -p "$(cat ~/secrets/secret.google-service-account-key.json)" https://gcr.io
        - cd fluentd
    jobs:
      - name: fluentd tests
        commands:
          - ../.semaphore/run-and-monitor ci.log make ci
      - name: Build binary
        matrix:
          - env_var: ARCH
            values:
              - arm64
        commands:
          - ../.semaphore/run-and-monitor build-$ARCH.log make build ARCH=$ARCH

- name: Publish tigera/fluentd-base Windows images
  run:
    when: "false or change_in(['/fluentd/', '/third_party/fluentd-base'], {exclude: ['/**/.gitignore', '/**/README.md', '/**/LICENSE'], pipeline_file: 'ignore'})"
  dependencies:
    - Prerequisites
  execution_time_limit:
    hours: 2
  task:
    secrets:
      - name: banzai-secrets
    prologue:
      commands:
        # Login to docker in order to pull images.
        - docker login -u _json_key -p "$(cat ~/secrets/banzai-google-service-account.json)" https://gcr.io
        # Clone the process repo and provision Windows instances.
        - pushd .
        - git clone git@github.com:tigera/process.git ~/process
        - cd ~/process/testing/windows-instances
        - PREFIX=${SEMAPHORE_PROJECT_NAME}-${SEMAPHORE_WORKFLOW_ID} ./create-windows-instances.sh
        # Save windows-instances terraform.
        - tar czf ~/windows-tf.tar.gz -C ~/process/testing/windows-instances .
        - artifact push job --expire-in 2w ~/windows-tf.tar.gz
        - popd
        - cd fluentd
    epilogue:
      always:
        commands:
          - cd ~/process/testing/windows-instances
          - PREFIX=${SEMAPHORE_PROJECT_NAME}-${SEMAPHORE_WORKFLOW_ID} ./create-windows-instances.sh -u
    jobs:
      - name: Windows amd64
        commands:
          - export PROCESS_REPO=~/process/testing/windows-instances
          - BASE=true CONFIRM=true .semaphore/windows-cd.sh
- name: Publish tigera/fluentd-base Windows multi-arch manifests
  run:
    when: "false or change_in(['/fluentd/', '/third_party/fluentd-base'], {exclude: ['/**/.gitignore', '/**/README.md', '/**/LICENSE'], pipeline_file: 'ignore'})"
  dependencies:
    - Publish tigera/fluentd-base Windows images
  task:
    secrets:
      - name: google-service-account-for-gcr
    prologue:
      commands:
        - docker login --username casey@tigera.io -u _json_key -p "$(cat ~/secrets/secret.google-service-account-key.json)" https://gcr.io
    jobs:
      - name: Windows multi-arch manifests
        commands:
          - make -C third_party/fluentd-base push-windows-manifest CONFIRM=true

- name: fluentd Windows
  run:
    when: "false or change_in(['/fluentd/', '/third_party/fluentd-base'], {exclude: ['/**/.gitignore', '/**/README.md', '/**/LICENSE']})"
  dependencies:
    - Publish tigera/fluentd-base Windows multi-arch manifests
  task:
    secrets:
      - name: google-service-account-for-gcr
    prologue:
      commands:
        - docker login --username casey@tigera.io -u _json_key -p "$(cat ~/secrets/secret.google-service-account-key.json)" https://gcr.io
        - cd fluentd
    jobs:
      - name: build windows image
        commands:
          - ../.semaphore/run-and-monitor build-windows.log make image-windows
- name: ingress-collector
  run:
    when: "false or change_in(['/*', '/ingress-collector/', '/libcalico-go/lib/', '/felix/'], {exclude: ['/**/.gitignore', '/**/README.md', '/**/LICENSE']})"
  dependencies:
    - Prerequisites
  task:
    prologue:
      commands:
        - cd ingress-collector
    jobs:
      - name: ingress-collector tests
        commands:
          - ../.semaphore/run-and-monitor ci.log make ci
      - name: Build binary
        matrix:
          - env_var: ARCH
            values:
              - arm64
        commands:
          - ../.semaphore/run-and-monitor build-$ARCH.log make build ARCH=$ARCH
- name: intrusion-detection-controller
  run:
    when: "false or change_in(['/*', '/intrusion-detection-controller/', '/api/', '/linseed/pkg/apis/v1/', '/libcalico-go/', '/licensing/', '/lma/'], {exclude: ['/**/.gitignore', '/**/README.md', '/**/LICENSE']})"
  dependencies:
    - Prerequisites
  task:
    prologue:
      commands:
        - export GOOGLE_APPLICATION_CREDENTIALS=$HOME/secrets/banzai-google-service-account.json
        - gcloud auth activate-service-account --key-file=$GOOGLE_APPLICATION_CREDENTIALS
        - cd intrusion-detection-controller
    jobs:
      - name: intrusion-detection-controller tests
        commands:
          - ../.semaphore/run-and-monitor ci.log make ci
      - name: Build binary
        matrix:
          - env_var: ARCH
            values:
              - arm64
        commands:
          - ../.semaphore/run-and-monitor build-$ARCH.log make build ARCH=$ARCH
- name: key-cert-provisioner
  run:
    when: "false or change_in(['/*', '/key-cert-provisioner/'], {exclude: ['/**/.gitignore', '/**/README.md', '/**/LICENSE']})"
  dependencies:
    - Prerequisites
  task:
    prologue:
      commands:
        - cd key-cert-provisioner
    jobs:
      - name: key-cert-provisioner tests
        commands:
          - ../.semaphore/run-and-monitor ci.log make ci
      - name: Build binary
        matrix:
          - env_var: ARCH
            values:
              - arm64
        commands:
          - ../.semaphore/run-and-monitor build-$ARCH.log make build ARCH=$ARCH
- name: Publish tigera/kibana images
  run:
    when: "false or change_in(['/third_party/kibana'], {exclude: ['/**/.gitignore', '/**/README.md', '/**/LICENSE'], pipeline_file: 'ignore'})"
  dependencies:
    - Prerequisites
  task:
    agent:
      machine:
        type: f1-standard-4
        os_image: ubuntu2204
    secrets:
      - name: google-service-account-for-gcr
    prologue:
      commands:
        - docker login --username casey@tigera.io -u _json_key -p "$(cat ~/secrets/secret.google-service-account-key.json)" https://gcr.io
    jobs:
      - name: Linux multi-arch images
        commands:
          - make -C third_party/kibana cd CONFIRM=true
- name: Publish tigera/kibana multi-arch manifests
  run:
    when: "false or change_in(['/third_party/kibana'], {exclude: ['/**/.gitignore', '/**/README.md', '/**/LICENSE'], pipeline_file: 'ignore'})"
  dependencies:
    - Publish tigera/kibana images
  task:
    secrets:
      - name: google-service-account-for-gcr
    prologue:
      commands:
        - docker login --username casey@tigera.io -u _json_key -p "$(cat ~/secrets/secret.google-service-account-key.json)" https://gcr.io
    jobs:
      - name: Linux multi-arch manifests
        commands:
          - make -C third_party/kibana push-manifest CONFIRM=true

- name: kibana
  run:
    when: "false or change_in(['/*', '/kibana/', '/third_party/kibana'], {exclude: ['/**/.gitignore', '/**/README.md', '/**/LICENSE']})"
  dependencies:
    - Publish tigera/kibana multi-arch manifests
  task:
    secrets:
      - name: google-service-account-for-gcr
    prologue:
      commands:
        - docker login --username casey@tigera.io -u _json_key -p "$(cat ~/secrets/secret.google-service-account-key.json)" https://gcr.io
        - cd kibana
    jobs:
      - name: kibana tests
        commands:
          - ../.semaphore/run-and-monitor ci.log make ci
- name: l7-admission-controller
  run:
    when: "false or change_in(['/*', '/l7-admission-controller/'], {exclude: ['/**/.gitignore', '/**/README.md', '/**/LICENSE']})"
  dependencies:
    - Prerequisites
  task:
    prologue:
      commands:
        - cd l7-admission-controller
    jobs:
      - name: make ci
        commands:
          - ../.semaphore/run-and-monitor ci.log make ci
      - name: build binary
        matrix:
          - env_var: ARCH
            values:
              - arm64
        commands:
          - ../.semaphore/run-and-monitor build-$ARCH.log make build ARCH=$ARCH
- name: Publish tigera/envoybinary images
  run:
    when: "false or change_in(['/third_party/envoybinary'], {exclude: ['/**/.gitignore', '/**/README.md', '/**/LICENSE'], pipeline_file: 'ignore'})"
  dependencies:
    - Prerequisites
  task:
    agent:
      machine:
        type: f1-standard-4
        os_image: ubuntu2204
    secrets:
      - name: google-service-account-for-gcr
    prologue:
      commands:
        - docker login --username casey@tigera.io -u _json_key -p "$(cat ~/secrets/secret.google-service-account-key.json)" https://gcr.io
        - cd third_party/envoybinary
    jobs:
      - name: Linux amd64
        commands:
          - ../../.semaphore/run-and-monitor build.log make cd ARCHES=amd64 CONFIRM=true
- name: Publish tigera/envoybinary images - native arm64 runner
  run:
    when: "false or change_in(['/third_party/envoybinary'], {exclude: ['/**/.gitignore', '/**/README.md', '/**/LICENSE'], pipeline_file: 'ignore'})"
  dependencies:
    - Prerequisites
  execution_time_limit:
    hours: 8
  task:
    agent:
      machine:
        type: s1-aws-arm64-4
    secrets:
      - name: google-service-account-for-gcr
    prologue:
      commands:
        - docker login --username casey@tigera.io -u _json_key -p "$(cat ~/secrets/secret.google-service-account-key.json)" https://gcr.io
        - cd third_party/envoybinary
    jobs:
      - name: Linux arm64
        commands:
          - ../../.semaphore/run-and-monitor build-arm64.log make cd ARCHES=arm64 CONFIRM=true
- name: Publish tigera/envoybinary multi-arch manifests
  run:
    when: "false or change_in(['/third_party/envoybinary'], {exclude: ['/**/.gitignore', '/**/README.md', '/**/LICENSE'], pipeline_file: 'ignore'})"
  dependencies:
    - Publish tigera/envoybinary images
    - Publish tigera/envoybinary images - native arm64 runner
  task:
    secrets:
      - name: google-service-account-for-gcr
    prologue:
      commands:
        - docker login --username casey@tigera.io -u _json_key -p "$(cat ~/secrets/secret.google-service-account-key.json)" https://gcr.io
        - cd third_party/envoybinary
    jobs:
      - name: Linux multi-arch manifests
        commands:
          - make push-manifest CONFIRM=true

- name: l7-collector
  run:
    when: "false or change_in(['/*', '/l7-collector/', '/libcalico-go/lib/'], {exclude: ['/**/.gitignore', '/**/README.md', '/**/LICENSE']})"
  dependencies:
    - Publish tigera/envoybinary multi-arch manifests
  task:
    secrets:
      - name: google-service-account-for-gcr
    prologue:
      commands:
        - docker login --username casey@tigera.io -u _json_key -p "$(cat ~/secrets/secret.google-service-account-key.json)" https://gcr.io
        - cd l7-collector
    jobs:
      - name: l7-collector tests
        commands:
          - ../.semaphore/run-and-monitor ci.log make ci
      - name: Build binary
        matrix:
          - env_var: ARCH
            values:
              - arm64
        commands:
          - ../.semaphore/run-and-monitor build-$ARCH.log make build ARCH=$ARCH
- name: license-agent
  run:
    when: "false or change_in(['/*', '/licensing/', '/libcalico-go/'], {exclude: ['/**/.gitignore', '/**/README.md', '/**/LICENSE']})"
  dependencies:
    - Prerequisites
  task:
    prologue:
      commands:
        - cd license-agent
    jobs:
      - name: License Agent tests
        commands:
          - ../.semaphore/run-and-monitor ci.log make ci
      - name: Build binary
        matrix:
          - env_var: ARCH
            values:
              - arm64
        commands:
          - ../.semaphore/run-and-monitor build-$ARCH.log make build ARCH=$ARCH
- name: licensing
  run:
    when: "false or change_in(['/*', '/licensing/', '/libcalico-go/'], {exclude: ['/**/.gitignore', '/**/README.md', '/**/LICENSE']})"
  dependencies:
    - Prerequisites
  task:
    prologue:
      commands:
        - cd licensing
    jobs:
      - name: Licensing tests
        commands:
          - ../.semaphore/run-and-monitor ci.log make ci
      - name: Build binary
        matrix:
          - env_var: ARCH
            values:
              - arm64
        commands:
          - ../.semaphore/run-and-monitor build-$ARCH.log make build ARCH=$ARCH
- name: linseed
  run:
    when: "false or change_in(['/*', '/linseed/', '/api/', '/libcalico-go/', '/lma/'], {exclude: ['/**/.gitignore', '/**/README.md', '/**/LICENSE']})"
  dependencies:
    - Prerequisites
  task:
    prologue:
      commands:
        - cd linseed
    jobs:
      - name: linseed tests
        commands:
          - ../.semaphore/run-and-monitor ci.log make ci
      - name: Build binary
        matrix:
          - env_var: ARCH
            values:
              - arm64
        commands:
          - ../.semaphore/run-and-monitor build-$ARCH.log make build ARCH=$ARCH
- name: lma
  run:
    when: "false or change_in(['/*', '/lma/', '/libcalico-go/'], {exclude: ['/**/.gitignore', '/**/README.md', '/**/LICENSE']})"
  dependencies:
    - Prerequisites
  task:
    prologue:
      commands:
        - cd lma
    jobs:
      - name: lma tests
        commands:
          - ../.semaphore/run-and-monitor ci.log make ci
- name: packetcapture
  run:
    when: "false or change_in(['/*', '/packetcapture', '/api/', '/libcalico-go/', '/lma/'], {exclude: ['/**/.gitignore', '/**/README.md', '/**/LICENSE']})"
  dependencies:
    - Prerequisites
  task:
    prologue:
      commands:
        - cd packetcapture
    jobs:
      - name: packetcapture tests
        commands:
          - ../.semaphore/run-and-monitor ci.log make ci
      - name: Build binary
        matrix:
          - env_var: ARCH
            values:
              - arm64
        commands:
          - ../.semaphore/run-and-monitor build-$ARCH.log make build ARCH=$ARCH
- name: policy-recommendation
  run:
    when: "false or change_in(['/*', '/policy-recommendation/', '/api/', '/libcalico-go/', '/lma/'], {exclude: ['/**/.gitignore', '/**/README.md', '/**/LICENSE']})"
  dependencies:
    - Prerequisites
  task:
    prologue:
      commands:
        - cd policy-recommendation
    jobs:
      - name: policy-recommendation tests
        commands:
          - ../.semaphore/run-and-monitor ci.log make ci
      - name: Build binary
        matrix:
          - env_var: ARCH
            values:
              - arm64
        commands:
          - ../.semaphore/run-and-monitor build-$ARCH.log make build ARCH=$ARCH
- name: prometheus-service
  run:
    when: "false or change_in(['/*', '/prometheus-service/', 'libcalico-go/lib/logutils/', '/lma/'], {exclude: ['/**/.gitignore', '/**/README.md', '/**/LICENSE']})"
  dependencies:
    - Prerequisites
  task:
    prologue:
      commands:
        - cd prometheus-service
    jobs:
      - name: prometheus-service tests
        commands:
          - ../.semaphore/run-and-monitor ci.log make ci
      - name: Build binary
        matrix:
          - env_var: ARCH
            values:
              - arm64
        commands:
          - ../.semaphore/run-and-monitor build-$ARCH.log make build ARCH=$ARCH
- name: queryserver
  run:
    when: "false or change_in(['/*', '/ts-queryserver/', '/api/', '/calicoctl/', '/felix/', '/lma/', '/libcalico-go/', '/licensing/'], {exclude: ['/**/.gitignore', '/**/README.md', '/**/LICENSE']})"
  dependencies:
    - Prerequisites
  task:
    prologue:
      commands:
        - cd ts-queryserver
    jobs:
      - name: queryserver tests
        commands:
          - ../.semaphore/run-and-monitor ci.log make ci
      - name: Build binary
        matrix:
          - env_var: ARCH
            values:
              - arm64
        commands:
          - ../.semaphore/run-and-monitor build-$ARCH.log make build ARCH=$ARCH
- name: ui-apis
  run:
    when: "false or change_in(['/*', '/ui-apis/', '/api/', '/compliance/', '/libcalico-go/', '/lma/'], {exclude: ['/**/.gitignore', '/**/README.md', '/**/LICENSE']})"
  dependencies:
    - Prerequisites
  task:
    prologue:
      commands:
        - cd ui-apis
    jobs:
      - name: ui-apis tests
        commands:
          - ../.semaphore/run-and-monitor ci.log make ci
      - name: Build binary
        matrix:
          - env_var: ARCH
            values:
              - arm64
        commands:
          - ../.semaphore/run-and-monitor build-$ARCH.log make build ARCH=$ARCH
- name: voltron
  run:
    when: "false or change_in(['/*', '/voltron/', '/api/', '/libcalico-go/lib/logutils/', '/lma/'], {exclude: ['/**/.gitignore', '/**/README.md', '/**/LICENSE']})"
  dependencies:
    - Prerequisites
  task:
    prologue:
      commands:
        - cd voltron
    jobs:
      - name: voltron tests
        commands:
          - ../.semaphore/run-and-monitor ci.log make ci
      - name: Build binary
        matrix:
          - env_var: ARCH
            values:
              - arm64
        commands:
          - ../.semaphore/run-and-monitor build-$ARCH.log make build ARCH=$ARCH
- name: webhooks-processor
  run:
    when: "false or change_in(['/*', '/api/', '/libcalico-go/', '/webhooks-processor/'], {exclude: ['/**/.gitignore', '/**/README.md', '/**/LICENSE']})"
  dependencies:
    - Prerequisites
  task:
    prologue:
      commands:
        - cd webhooks-processor
    jobs:
      - name: webhooks processor tests
        commands:
          - ../.semaphore/run-and-monitor ci.log make ci
      - name: Build binary
        matrix:
          - env_var: ARCH
            values:
              - arm64
        commands:
          - ../.semaphore/run-and-monitor build-$ARCH.log make build ARCH=$ARCH
- name: fluent-bit
  run:
    when: "false or change_in(['/fluent-bit/'], {exclude: ['/**/.gitignore', '/**/README.md', '/**/LICENSE']})"
  dependencies:
    - Prerequisites
  task:
    secrets:
      - name: google-service-account-for-gce
    prologue:
      commands:
        - cd fluent-bit
        - export GOOGLE_APPLICATION_CREDENTIALS=$HOME/secrets/secret.google-service-account-key.json
        - export REPO_NAME=$(basename $(pwd))
        - export SHORT_WORKFLOW_ID=$(echo ${SEMAPHORE_WORKFLOW_ID} | sha256sum | cut -c -8)
        - export VM_PREFIX=sem-${SEMAPHORE_PROJECT_NAME}-${SHORT_WORKFLOW_ID}-fluent-bit
        - export ZONE=us-east4-c
        - echo VM_PREFIX=${VM_PREFIX}
    jobs:
      - name: fluent-bit tests
        commands:
          - make ci
    epilogue:
      always:
        commands:
          - ../.semaphore/vms/clean-up-vms ${ZONE} ${VM_PREFIX}
- name: selinux
  run:
    when: "false or change_in(['/selinux/'], {exclude: ['/**/.gitignore', '/**/README.md', '/**/LICENSE']})"
  dependencies:
    - Prerequisites
  task:
    secrets:
      - name: google-service-account-for-gce
    prologue:
      commands:
        - cd selinux
        - export GOOGLE_APPLICATION_CREDENTIALS=$HOME/secrets/secret.google-service-account-key.json
        - export REPO_NAME=$(basename $(pwd))
        - export SHORT_WORKFLOW_ID=$(echo ${SEMAPHORE_WORKFLOW_ID} | sha256sum | cut -c -8)
        - export VM_PREFIX=sem-${SEMAPHORE_PROJECT_NAME}-${SHORT_WORKFLOW_ID}-selinux
        - export ZONE=us-east4-c
        - echo VM_PREFIX=${VM_PREFIX}
    jobs:
      - name: SELinux FV tests
        commands:
          - make ci
    epilogue:
      always:
        commands:
          - ../.semaphore/vms/clean-up-vms ${ZONE} ${VM_PREFIX}
- name: alertmanager
  run:
    when: "false or change_in(['/third_party/alertmanager/'], {exclude: ['/**/.gitignore', '/**/README.md', '/**/LICENSE']})"
  dependencies:
    - Prerequisites
  task:
    prologue:
      commands:
        - sem-version go 1.23.4
        - cd third_party/alertmanager
    jobs:
      - name: alertmanager tests
        commands:
          - ../../.semaphore/run-and-monitor ci.log make ci
      - name: Build image
        matrix:
          - env_var: ARCH
            values:
              - arm64
        commands:
          - ../../.semaphore/run-and-monitor build-$ARCH.log make image ARCH=$ARCH
- name: dex
  run:
    when: "false or change_in(['/*', '/third_party/dex/', '/crypto/'], {exclude: ['/**/.gitignore', '/**/README.md', '/**/LICENSE']})"
  dependencies:
    - Prerequisites
  task:
    prologue:
      commands:
        - cd third_party/dex
    jobs:
      - name: dex tests
        commands:
          - ../../.semaphore/run-and-monitor ci.log make ci
      - name: Build binary
        matrix:
          - env_var: ARCH
            values:
              - arm64
        commands:
          - ../../.semaphore/run-and-monitor build-$ARCH.log make build ARCH=$ARCH
- name: eck-operator
  run:
    when: "false or change_in(['/third_party/eck-operator/'], {exclude: ['/**/.gitignore', '/**/README.md', '/**/LICENSE']})"
  dependencies:
    - Prerequisites
  task:
    prologue:
      commands:
        - cd third_party/eck-operator
    jobs:
      - name: eck-operator tests
        commands:
          - ../../.semaphore/run-and-monitor ci.log make ci
      - name: Build binary
        matrix:
          - env_var: ARCH
            values:
              - arm64
        commands:
          - ../../.semaphore/run-and-monitor build-$ARCH.log make build ARCH=$ARCH
- name: prometheus-operator
  run:
    when: "false or change_in(['/third_party/prometheus-operator/'], {exclude: ['/**/.gitignore', '/**/README.md', '/**/LICENSE']})"
  dependencies:
    - Prerequisites
  task:
    prologue:
      commands:
        - cd third_party/prometheus-operator
    jobs:
      - name: prometheus-operator tests
        commands:
          - ../../.semaphore/run-and-monitor ci.log make ci
      - name: Build image
        matrix:
          - env_var: ARCH
            values:
              - arm64
        commands:
          - ../../.semaphore/run-and-monitor build-$ARCH.log make image ARCH=$ARCH
- name: prometheus
  run:
    when: "false or change_in(['/third_party/prometheus/'], {exclude: ['/**/.gitignore', '/**/README.md', '/**/LICENSE']})"
  dependencies:
    - Prerequisites
  task:
    agent:
      machine:
        type: f1-standard-4
        os_image: ubuntu2204
    prologue:
      commands:
        - cd third_party/prometheus
    jobs:
      - name: prometheus tests
        commands:
          - ../../.semaphore/run-and-monitor ci.log make ci
      - name: Build image
        matrix:
          - env_var: ARCH
            values:
              - arm64
        commands:
          - ../../.semaphore/run-and-monitor build-$ARCH.log make image ARCH=$ARCH
- name: Fake guardian
  run:
    when: "false or change_in(['/*', '/test-tools/fake-guardian/'], {exclude: ['/**/.gitignore', '/**/README.md', '/**/LICENSE']})"
  dependencies:
    - Prerequisites
  task:
    prologue:
      commands:
        - cd test-tools/fake-guardian
    jobs:
      - name: Fake guardian
        commands:
          - ../../.semaphore/run-and-monitor make-ci.log make ci
- name: Fake log generator
  run:
    when: "false or change_in(['/*', '/test-tools/fake-log-generator/'], {exclude: ['/**/.gitignore', '/**/README.md', '/**/LICENSE']})"
  dependencies:
    - Prerequisites
  task:
    prologue:
      commands:
        - cd test-tools/fake-log-generator
    jobs:
      - name: Fake log generator
        commands:
          - ../../.semaphore/run-and-monitor make-ci.log make ci
- name: Mock node
  run:
    when: "false or change_in(['/*', '/test-tools/mocknode/'], {exclude: ['/**/.gitignore', '/**/README.md', '/**/LICENSE']})"
  dependencies:
    - Prerequisites
  task:
    prologue:
      commands:
        - cd test-tools/mocknode
    jobs:
      - name: Mock node
        commands:
          - ../../.semaphore/run-and-monitor make-ci.log make ci
- name: release
  run:
    when: "false or change_in(['/*', '/release/'], {exclude: ['/**/.gitignore', '/**/*.md', '/**/LICENSE']})"
  execution_time_limit:
    minutes: 30
  dependencies:
    - Prerequisites
  task:
    prologue:
      commands:
        - cd release
    jobs:
      - name: make ci
        commands:
          - ../.semaphore/run-and-monitor release-ci.log make ci
      - name: Build binary
        commands:
          - ../.semaphore/run-and-monitor release-build.log make build
          - cache store release-${SEMAPHORE_GIT_SHA} bin
after_pipeline:
  task:
    jobs:
      - name: Reports
        commands:
          - test-results gen-pipeline-report --force<|MERGE_RESOLUTION|>--- conflicted
+++ resolved
@@ -529,7 +529,6 @@
           - cd felix
           - make bin/calico-felix.exe fv/win-fv.exe
 
-<<<<<<< HEAD
 - name: "Felix: Windows FV capz"
   run:
     when: "false or change_in(['/*', '/api/', '/libcalico-go/', '/typha/', '/felix/', '/node', '/hack/test/certs/', '/process/testing/winfv-felix/'], {exclude: ['/**/.gitignore', '/**/README.md', '/**/LICENSE']})"
@@ -563,50 +562,11 @@
       - name: SEMAPHORE_ARTIFACT_EXPIRY
         value: 2w
       - name: CONTAINERD_VERSION
-        value: 1.7.13
+        value: 1.7.22
     jobs:
       - name: CAPZ - Windows FV
         commands:
           - ./.semaphore/run-win-fv
-=======
-# TODO: disable the Windows FV capz for the moment. Re-enable after they're fixed and passing.
-#- name: "Felix: Windows FV capz"
-#  run:
-#    when: "false or change_in(['/*', '/api/', '/libcalico-go/', '/typha/', '/felix/', '/node', '/hack/test/certs/', '/process/testing/winfv-felix/'], {exclude: ['/**/.gitignore', '/**/README.md', '/**/LICENSE']})"
-#  dependencies: ["Felix: Build Windows binaries"]
-#  task:
-#    secrets:
-#      - name: banzai-secrets
-#      - name: private-repo
-#    prologue:
-#      commands:
-#        - az login --service-principal -u "${AZ_SP_ID}" -p "${AZ_SP_PASSWORD}" --tenant "${AZ_TENANT_ID}" --output none
-#        - export REPORT_DIR=/home/semaphore/report
-#        - export AZURE_SUBSCRIPTION_ID=$AZ_SUBSCRIPTION_ID
-#        - export AZURE_TENANT_ID=$AZ_TENANT_ID
-#        - export AZURE_CLIENT_ID=$AZ_SP_ID
-#        - export AZURE_CLIENT_SECRET=$AZ_SP_PASSWORD
-#        - export AZURE_SUBSCRIPTION_ID_B64="$(echo -n "$AZ_SUBSCRIPTION_ID" | base64 | tr -d '\n')"
-#        - export AZURE_TENANT_ID_B64="$(echo -n "$AZ_TENANT_ID" | base64 | tr -d '\n')"
-#        - export AZURE_CLIENT_ID_B64="$(echo -n "$AZ_SP_ID" | base64 | tr -d '\n')"
-#        - export AZURE_CLIENT_SECRET_B64="$(echo -n "$AZ_SP_PASSWORD" | base64 | tr -d '\n')"
-#        - cd felix
-#    epilogue:
-#      always:
-#        commands:
-#          - artifact push job ${REPORT_DIR} --destination semaphore/test-results --expire-in ${SEMAPHORE_ARTIFACT_EXPIRY} || true
-#    env_vars:
-#      - name: FV_PROVISIONER
-#        value: "capz"
-#      - name: FV_TYPE
-#        value: "calico-felix"
-#      - name: SEMAPHORE_ARTIFACT_EXPIRY
-#        value: 2w
-#    jobs:
-#      - name: CAPZ - Windows FV
-#        commands:
-#          - ./.semaphore/run-win-fv
->>>>>>> 7c376cc6
 
 - name: "Felix: FV Tests"
   run:
