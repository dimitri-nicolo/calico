--- conflicted
+++ resolved
@@ -59,17 +59,14 @@
   - name: private-repo
   prologue:
     commands:
-<<<<<<< HEAD
     # Correct permissions since they are too open by default:
     - chmod 0600 ~/.keys/*
     # Add the key to the ssh agent:
     - ssh-add ~/.keys/*
-=======
     - checkout
     # Semaphore is doing shallow clone on a commit without tags.
     # unshallow it for GIT_VERSION:=$(shell git describe --tags --dirty --always)
     - git fetch --unshallow
->>>>>>> a9be80eb
     # Semaphore mounts a copy-on-write FS as /var/lib/docker in order to provide a pre-loaded cache of
     # some images. However, the cache is not useful to us and the copy-on-write FS is a big problem given
     # how much we churn docker containers during the build.  Disable it.
