version: v1.0
name: felix-private

execution_time_limit:
  hours: 4

agent:
  machine:
    type: e1-standard-2
    os_image: ubuntu1804

global_job_config:
  secrets:
    - name: docker-hub
    # Mount the github SSH secret for pulling private repositories.
    - name: private-repo
    # Mount a secret for pulling images from GCR.
    - name: tigera-dev-ci-pull-credentials
  prologue:
    commands:
      # make some room on the disk
      - sudo rm -rf ~/.kiex ~/.phpbrew ~/.rbenv ~/.nvm ~/.kerl
      - echo $DOCKERHUB_PASSWORD | docker login --username "$DOCKERHUB_USERNAME" --password-stdin
      # Correct permissions since they are too open by default:
      - chmod 0600 ~/.keys/*
      # Add the key to the ssh agent:
      - ssh-add ~/.keys/*
      # confirm tigera-dev-ci.json exists so we don't hang during docker login
      - if [ ! -e /home/semaphore/tigera-dev-ci.json ]; then echo tigera-dev-ci.json does not exist && exit 1; else echo tigera-dev-ci.json exists, continuing; fi      # Login to docker in order to pull images.
      - docker login --username casey@tigera.io -u _json_key -p "$(cat /home/semaphore/tigera-dev-ci.json)" https://gcr.io

auto_cancel:
  running:
    when: "true"
  queued:
    when: "true"

promotions:
- name: Cleanup
  pipeline_file: cleanup.yml
  auto_promote:
    when: "result = 'stopped'"
# Run the pin update process in case there were a backlog of pin update requests
- name: Update Pins
  pipeline_file: update_pins.yml
  auto_promote:
    # If the block has passed and the branch is for master or a release branch then run the pin updates. Note that
    # this doesn't try to restrict which release branches, as the presence of this auto promotion code means that
    # it can handle updating the pins in this fashion.
    when: "(result = 'passed') and ((branch = 'master') or (branch =~ '^release-calient-v\d*\.\d*'))"

blocks:
- name: Build
  dependencies: []
  task:
    agent:
      machine:
        type: e1-standard-4
        os_image: ubuntu1804
    jobs:
    - name: Build and run UT, k8sfv
      execution_time_limit:
<<<<<<< HEAD
        minutes: 30
=======
        minutes: 20
>>>>>>> ada21205
      commands:
      - checkout
      - cache restore go-pkg-cache
      - cache restore go-mod-cache
      - >-
<<<<<<< HEAD
        make image-all fv/fv.test bin/test-workload bin/test-connection bin/test-dns
        bin/calico-felix bin/calico-felix.exe
      - 'cache store bin-${SEMAPHORE_GIT_SHA} bin'
      - cache store go-pkg-cache .go-pkg-cache
      - 'cache store go-mod-cache ${HOME}/go/pkg/mod/cache'
      - docker save -o /tmp/tigera-felix.tar tigera/felix:latest-amd64
      - 'cache store felix-image-${SEMAPHORE_GIT_SHA} /tmp/tigera-felix.tar'
      - make ut
      - make k8sfv-test JUST_A_MINUTE=true USE_TYPHA=true
      - make k8sfv-test JUST_A_MINUTE=true USE_TYPHA=false
=======
        make image-all fv/fv.test bin/test-workload bin/test-connection
        bin/calico-felix
      - 'cache store bin-${SEMAPHORE_GIT_SHA} bin'
      - cache store go-pkg-cache .go-pkg-cache
      - 'cache store go-mod-cache ${HOME}/go/pkg/mod/cache'
      - docker save -o /tmp/calico-felix.tar calico/felix:latest-amd64
      - 'cache store felix-image-${SEMAPHORE_GIT_SHA} /tmp/calico-felix.tar'
      - make ut
      - make k8sfv-test JUST_A_MINUTE=true USE_TYPHA=true
      - make k8sfv-test JUST_A_MINUTE=true USE_TYPHA=false

- name: "build windows binary"
  dependencies: []
  task:
    jobs:
    - name: "build windows binary"
      commands:
      - checkout
      - make bin/calico-felix.exe

>>>>>>> ada21205
- name: FV Tests
  dependencies: ["Build"]
  task:
    prologue:
      commands:
      # Semaphore mounts a copy-on-write FS as /var/lib/docker in order to provide a pre-loaded cache of
      # some images. However, the cache is not useful to us and the copy-on-write FS is a big problem given
      # how much we churn docker containers during the build.  Disable it.
      - sudo systemctl stop docker
      - sudo umount /var/lib/docker && sudo killall qemu-nbd || true
      - sudo systemctl start docker
      # Free up space on the build machine.
      - sudo rm -rf ~/.kiex ~/.phpbrew ~/.rbenv ~/.nvm ~/.kerl ~/.sbt ~/.npm /usr/lib/jvm /opt/firefox* /opt/apache-maven* /opt/scala /usr/local/golang
      - checkout
      - cache restore go-pkg-cache
      - cache restore go-mod-cache
      - 'cache restore bin-${SEMAPHORE_GIT_SHA}'
      - 'cache restore felix-image-${SEMAPHORE_GIT_SHA}'
      - docker load -i /tmp/tigera-felix.tar
      - rm /tmp/tigera-felix.tar
      - touch bin/*
      # Pre-loading the IPIP module prevents a flake where the first felix to use IPIP loads the module and
      # routing in that first felix container chooses different source IPs than the tests are expecting.
      - sudo modprobe ipip
    jobs:
    - name: FV Test matrix
      execution_time_limit:
        minutes: 120
      commands:
      - make check-wireguard
      - make fv FV_BATCHES_TO_RUN="${SEMAPHORE_JOB_INDEX}" FV_NUM_BATCHES=${SEMAPHORE_JOB_COUNT}
      parallelism: 6
    epilogue:
      always:
        commands:
        - ./.semaphore/collect-artifacts
        - ./.semaphore/publish-artifacts
- name: BPF UT/FV tests on new kernel
  dependencies: []
  task:
    prologue:
      commands:
      - checkout
      - export GOOGLE_APPLICATION_CREDENTIALS=$HOME/secrets/secret.google-service-account-key.json
      - export SHORT_WORKFLOW_ID=$(echo ${SEMAPHORE_WORKFLOW_ID} | sha256sum | cut -c -8)
      - export ZONE=europe-west3-c
      - export VM_PREFIX=sem-${SEMAPHORE_PROJECT_NAME}-${SHORT_WORKFLOW_ID}-
      - echo VM_PREFIX=${VM_PREFIX}
      - export REPO_NAME=$(basename $(pwd))
      - export NUM_FV_BATCHES=8
      - mkdir artifacts
      - ./.semaphore/create-test-vms ${VM_PREFIX}
    jobs:
    - name: UT/FV tests on new kernel
      execution_time_limit:
        minutes: 120
      commands:
      - ./.semaphore/run-tests-on-vms ${VM_PREFIX}
    epilogue:
      always:
        commands:
        - ./.semaphore/collect-artifacts-from-vms ${VM_PREFIX}
        - ./.semaphore/publish-artifacts
        - ./.semaphore/clean-up-vms ${VM_PREFIX}
    secrets:
    - name: google-service-account-for-gce
<<<<<<< HEAD
    - name: private-repo
    - name: tigera-dev-ci-pull-credentials

- name: Windows FV
  dependencies: []
  task:
    secrets:
      - name: banzai-secrets
    prologue:
      commands:
        # Prepare aws configuration.
        - pip install --upgrade --user awscli
        - export REPORT_DIR=~/report
        - export LOGS_DIR=~/fv.log
        - export SHORT_WORKFLOW_ID=$(echo ${SEMAPHORE_WORKFLOW_ID} | sha256sum | cut -c -8)
        - export CLUSTER_NAME=sem-${SEMAPHORE_PROJECT_NAME}-pr${SEMAPHORE_GIT_PR_NUMBER}-${SHORT_WORKFLOW_ID}
        - export KEYPAIR_NAME=${CLUSTER_NAME}
        - echo CLUSTER_NAME=${CLUSTER_NAME}
        - sudo apt-get install putty-tools
        - git clone git@github.com:tigera/process.git
        - checkout
        - make build && make fv/win-fv.exe
    epilogue:
      always:
        commands:
          - artifact push job ${REPORT_DIR} --destination semaphore/test-results --expire-in ${SEMAPHORE_ARTIFACT_EXPIRY} || true
          - artifact push job ${LOGS_DIR} --destination semaphore/logs --expire-in ${SEMAPHORE_ARTIFACT_EXPIRY} || true
          - aws ec2 delete-key-pair --key-name ${KEYPAIR_NAME} || true
          - cd ~/process/testing/winfv && NAME_PREFIX="${CLUSTER_NAME}" ./setup-fv.sh -q -u
    env_vars:
      - name: SEMAPHORE_ARTIFACT_EXPIRY
        value: 2w
      - name: AWS_DEFAULT_REGION
        value: us-west-2
      - name: MASTER_CONNECT_KEY_PUB
        value: master_ssh_key.pub
      - name: MASTER_CONNECT_KEY
        value: master_ssh_key
      - name: WIN_PPK_KEY
        value: win_ppk_key
      - name: K8S_VERSION
        value: 1.20.1
    jobs:
      - name: FV Test matrix
        execution_time_limit:
          minutes: 120
        commands:
          - ./.semaphore/run-win-fv

=======
>>>>>>> ada21205
- name: Static checks on e1-standard-8
  dependencies: []
  task:
    agent:
      machine:
        # Linters use a lot of RAM so use a bigger machine type.
        type: e1-standard-8
        os_image: ubuntu1804
    prologue:
      commands:
      - checkout
      - cache restore go-pkg-cache
      - cache restore go-mod-cache
    jobs:
    - name: Static checks
      execution_time_limit:
        minutes: 15
      commands:
      - make static-checks
- name: Trigger pin updates
  dependencies: []
  skip:
    when: "(branch != 'master') and (branch !~ '^release-calient-v\d*\.\d*')"
  task:
    secrets:
      - name: semaphore-api
    jobs:
      - name: Trigger pin updates
        execution_time_limit:
          minutes: 5
        commands:
          - checkout
          - make semaphore-run-auto-pin-update-workflows<|MERGE_RESOLUTION|>--- conflicted
+++ resolved
@@ -60,17 +60,12 @@
     jobs:
     - name: Build and run UT, k8sfv
       execution_time_limit:
-<<<<<<< HEAD
         minutes: 30
-=======
-        minutes: 20
->>>>>>> ada21205
       commands:
       - checkout
       - cache restore go-pkg-cache
       - cache restore go-mod-cache
       - >-
-<<<<<<< HEAD
         make image-all fv/fv.test bin/test-workload bin/test-connection bin/test-dns
         bin/calico-felix bin/calico-felix.exe
       - 'cache store bin-${SEMAPHORE_GIT_SHA} bin'
@@ -81,28 +76,7 @@
       - make ut
       - make k8sfv-test JUST_A_MINUTE=true USE_TYPHA=true
       - make k8sfv-test JUST_A_MINUTE=true USE_TYPHA=false
-=======
-        make image-all fv/fv.test bin/test-workload bin/test-connection
-        bin/calico-felix
-      - 'cache store bin-${SEMAPHORE_GIT_SHA} bin'
-      - cache store go-pkg-cache .go-pkg-cache
-      - 'cache store go-mod-cache ${HOME}/go/pkg/mod/cache'
-      - docker save -o /tmp/calico-felix.tar calico/felix:latest-amd64
-      - 'cache store felix-image-${SEMAPHORE_GIT_SHA} /tmp/calico-felix.tar'
-      - make ut
-      - make k8sfv-test JUST_A_MINUTE=true USE_TYPHA=true
-      - make k8sfv-test JUST_A_MINUTE=true USE_TYPHA=false
-
-- name: "build windows binary"
-  dependencies: []
-  task:
-    jobs:
-    - name: "build windows binary"
-      commands:
-      - checkout
-      - make bin/calico-felix.exe
-
->>>>>>> ada21205
+
 - name: FV Tests
   dependencies: ["Build"]
   task:
@@ -169,7 +143,6 @@
         - ./.semaphore/clean-up-vms ${VM_PREFIX}
     secrets:
     - name: google-service-account-for-gce
-<<<<<<< HEAD
     - name: private-repo
     - name: tigera-dev-ci-pull-credentials
 
@@ -219,8 +192,6 @@
         commands:
           - ./.semaphore/run-win-fv
 
-=======
->>>>>>> ada21205
 - name: Static checks on e1-standard-8
   dependencies: []
   task:
