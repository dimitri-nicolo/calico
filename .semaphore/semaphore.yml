version: v1.0
name: Confd

execution_time_limit:
  hours: 4

agent:
  machine:
    type: e1-standard-2
    os_image: ubuntu1804

global_job_config:
  secrets:
    - name: docker-hub
    # Mount the github SSH secret for pulling private repositories.
    - name: private-repo
    # Mount a secret for pulling images from GCR.
    - name: tigera-dev-ci-pull-credentials
  prologue:
    commands:
      - echo $DOCKERHUB_PASSWORD | docker login --username "$DOCKERHUB_USERNAME" --password-stdin
      # Correct permissions since they are too open by default:
      - chmod 0600 ~/.keys/*
      # Add the key to the ssh agent:
      - ssh-add ~/.keys/*
      # Login to docker in order to pull images.
      - docker login --username casey@tigera.io -u _json_key -p "$(cat /home/semaphore/tigera-dev-ci.json)" https://gcr.io
      - checkout

blocks:
  - name: 'CI'
    dependencies: []
    task:
      jobs:
        - name: CI
          execution_time_limit:
<<<<<<< HEAD
            minutes: 30
=======
            minutes: 60
>>>>>>> 363d5671
          commands:
            - make ci

  - name: Trigger pin updates
    dependencies: []
    skip:
      when: "(branch != 'master') and (branch !~ '^release-calient-v\d*\.\d*')"
    task:
      secrets:
        - name: semaphore-api
      jobs:
        - name: Trigger pin updates
          execution_time_limit:
<<<<<<< HEAD
            minutes: 15
=======
            minutes: 5
>>>>>>> 363d5671
          commands:
            - checkout
            - make semaphore-run-auto-pin-update-workflows

promotions:
  # Run the pin update process in case there were a backlog of pin update requests
  - name: Update Pins
    pipeline_file: update_pins.yml
    auto_promote:
      # If the block has passed and the branch is for master or a release branch then run the pin updates. Note that
      # this doesn't try to restrict which release branches, as the presence of this auto promotion code means that
      # it can handle updating the pins in this fashion.
      when: "(result = 'passed') and ((branch = 'master') or (branch =~ '^release-calient-v\d*\.\d*'))"<|MERGE_RESOLUTION|>--- conflicted
+++ resolved
@@ -34,11 +34,7 @@
       jobs:
         - name: CI
           execution_time_limit:
-<<<<<<< HEAD
-            minutes: 30
-=======
             minutes: 60
->>>>>>> 363d5671
           commands:
             - make ci
 
@@ -52,11 +48,7 @@
       jobs:
         - name: Trigger pin updates
           execution_time_limit:
-<<<<<<< HEAD
-            minutes: 15
-=======
             minutes: 5
->>>>>>> 363d5671
           commands:
             - checkout
             - make semaphore-run-auto-pin-update-workflows
