--- conflicted
+++ resolved
@@ -52,43 +52,9 @@
     - name: "make k8s-test (dual stack)"
       commands:
       - make k8s-test
-<<<<<<< HEAD
     - name: "make k8s-test (vanilla)"
       commands:
       - make k8s-test K8ST_RIG=vanilla
     - name: "make dual-tor-test"
       commands:
-      - make dual-tor-test
-
-# If tests passed, then build and push images.
-# We'll only do this on non-PR builds, where we have credentials to do so.
-- name: "Push images"
-  dependencies: ["Tests"]
-  task:
-    jobs:
-    - name: "make cd"
-      commands:
-      - if [ -z SEMAPHORE_GIT_PR_NUMBER ]; then make image cd; fi
-    - name: "make windows"
-      commands:
-      - if [ -z SEMAPHORE_GIT_PR_NUMBER ]; then make build-windows-archive; fi
-      - artifact push workflow ${WINDOWS_ZIP_WILDCARD} --expire-in ${SEMAPHORE_ARTIFACT_EXPIRY} || true
-      env_vars:
-        - name: SEMAPHORE_ARTIFACT_EXPIRY
-          value: 1w
-        - name: WINDOWS_ZIP_WILDCARD
-          value: "./dist/tigera-calico-windows*.zip"
-
-# If tests have passed, then update pins and try to commit them.
-# We'll only do this on scheduled builds, where we have credentials to do so.
-- name: "Commit pin updates"
-  dependencies: ["Tests"]
-  run:
-    when: "branch = 'master'"
-  task:
-    jobs:
-    - name: "make commit-pin-updates"
-      commands:
-      - if [ "$SEMAPHORE_WORKFLOW_TRIGGERED_BY_SCHEDULE" = "true" ]; then make commit-pin-updates; fi
-=======
->>>>>>> e85e05e5
+      - make dual-tor-test