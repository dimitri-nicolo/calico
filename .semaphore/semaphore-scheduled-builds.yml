--- conflicted
+++ resolved
@@ -1988,15 +1988,8 @@
     jobs:
       - name: Mock node
         commands:
-<<<<<<< HEAD
           - ../../.semaphore/run-and-monitor make-ci.log make ci
-- name: release
-=======
-          - mkdir logs
-          - sudo journalctl > logs/journalctl.txt
-          - artifact push job --expire-in 1d logs
 - name: release tooling
->>>>>>> e2925e54
   run:
     when: "true or change_in(['/*', '/release/'], {exclude: ['/**/.gitignore', '/**/*.md', '/**/LICENSE']})"
   execution_time_limit:
