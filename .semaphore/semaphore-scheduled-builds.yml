--- conflicted
+++ resolved
@@ -514,12 +514,7 @@
     jobs:
       - name: Build binary
         commands:
-<<<<<<< HEAD
-          # Skip building protofbufs because the build fails on ARM due to missing image.
-          # We know they are up-to-date because an earlier build job checks already.
-=======
           # Skipping protobuf build because it fails on ARM (but the pre-flight check ensures it's up-to-date).
->>>>>>> f61d3766
           - ../.semaphore/run-and-monitor build-arm64.log make build ARCH=arm64 SKIP_PROTOBUF=true
 
 - name: "Felix: Build Windows binaries"
