# !! WARNING, DO NOT EDIT !! This file is generated from semaphore.yml.d.
# To update, modify the template and then run 'make gen-semaphore-yaml'.
version: v1.0
name: Calico
execution_time_limit:
  hours: 8
agent:
  machine:
    type: f1-standard-2
    os_image: ubuntu2204
auto_cancel:
  running:
    when: "branch != 'master'"
  queued:
    when: "branch != 'master'"
global_job_config:
  secrets:
    - name: banzai-secrets
    - name: docker-hub
    - name: private-repo
  prologue:
    commands:
      # Correct permissions since they are too open by default:
      - chmod 0600 ~/.keys/*
      # Add the key to the ssh agent:
      - ssh-add ~/.keys/*
      - checkout
      - export REPO_DIR="$(pwd)"
      - mkdir artifacts
      # Semaphore is doing shallow clone on a commit without tags.
      # unshallow it for GIT_VERSION:=$(shell git describe --tags --dirty --always)
      - retry git fetch --unshallow
      # Semaphore mounts a copy-on-write FS as /var/lib/docker in order to provide a pre-loaded cache of
      # some images. However, the cache is not useful to us and the copy-on-write FS is a big problem given
      # how much we churn docker containers during the build.  Disable it.
      - sudo systemctl stop docker
      - sudo umount /var/lib/docker && sudo killall qemu-nbd || true
      - sudo systemctl start docker
      - echo $DOCKERHUB_PASSWORD | docker login --username "$DOCKERHUB_USERNAME" --password-stdin
      # Disable initramfs update to save space on the Semaphore VM (and we don't need it because we're not going to reboot).
      - sudo apt-get install -y -u crudini
      - sudo crudini --set /etc/initramfs-tools/update-initramfs.conf '' update_initramfs no
      - cat /etc/initramfs-tools/update-initramfs.conf
  epilogue:
    commands:
      - cd "$REPO_DIR"
      - .semaphore/publish-artifacts
promotions:
  # Cleanup after ourselves if we are stopped-short.
  - name: Cleanup
    pipeline_file: cleanup.yml
    auto_promote:
      when: "result = 'stopped'"
  # Have separate promotions for publishing images so we can re-run
  # them individually if they fail, and so we can run them in parallel.
  - name: Push apiserver images
    pipeline_file: push-images/apiserver.yml
    auto_promote:
      when: "branch =~ 'master|release-.*'"
  - name: Push ALP images
    pipeline_file: push-images/alp.yml
    auto_promote:
      when: "branch =~ 'master|release-'"
  - name: Push calicoctl images
    pipeline_file: push-images/calicoctl.yml
    auto_promote:
      when: "branch =~ 'master|release-'"
  - name: Push calicoq images
    pipeline_file: push-images/calicoq.yml
    auto_promote:
      when: "branch =~ 'master|release-'"
  - name: Push calico-node images
    pipeline_file: push-images/node.yml
    auto_promote:
      when: "branch =~ 'master|release-'"
  - name: Push cni-plugin images
    pipeline_file: push-images/cni-plugin.yml
    auto_promote:
      when: "branch =~ 'master|release-'"
  - name: Push compliance images
    pipeline_file: push-images/compliance.yml
    auto_promote:
      when: "branch =~ 'master|release-'"
  - name: Push deep-packet-inspection images
    pipeline_file: push-images/deep-packet-inspection.yml
    auto_promote:
      when: "branch =~ 'master|release-'"
  - name: Push egress-gateway images
    pipeline_file: push-images/egress-gateway.yml
    auto_promote:
      when: "branch =~ 'master|release-'"
  - name: Push elasticsearch images
    pipeline_file: push-images/elasticsearch.yml
    auto_promote:
      when: "branch =~ 'master|release-'"
  - name: Push elasticsearch-metrics images
    pipeline_file: push-images/elasticsearch-metrics.yml
    auto_promote:
      when: "branch =~ 'master|release-'"
  - name: Push es-gateway images
    pipeline_file: push-images/es-gateway.yml
    auto_promote:
      when: "branch =~ 'master|release-'"
  - name: Push es-proxy images
    pipeline_file: push-images/es-proxy.yml
    auto_promote:
      when: "branch =~ 'master|release-'"
  - name: Push firewall-integration images
    pipeline_file: push-images/firewall-integration.yml
    auto_promote:
      when: "branch =~ 'master|release-'"
  - name: Push fluentd images
    pipeline_file: push-images/fluentd.yml
    auto_promote:
      when: "branch =~ 'master|release-'"
  - name: Push ingress-collector images
    pipeline_file: push-images/ingress-collector.yml
    auto_promote:
      when: "branch =~ 'master|release-'"
  - name: Push intrusion-detection-controller images
    pipeline_file: push-images/intrusion-detection-controller.yml
    auto_promote:
      when: "branch =~ 'master|release-'"
  - name: Push key-cert-provisioner images
    pipeline_file: push-images/key-cert-provisioner.yml
    auto_promote:
      when: "branch =~ 'master|release-'"
  - name: Push kibana images
    pipeline_file: push-images/kibana.yml
    auto_promote:
      when: "branch =~ 'master|release-'"
  - name: Push kube-controllers images
    pipeline_file: push-images/kube-controllers.yml
    auto_promote:
      when: "branch =~ 'master|release-'"
  - name: Push l7-collector images
    pipeline_file: push-images/l7-collector.yml
    auto_promote:
      when: "branch =~ 'master|release-'"
  - name: Push license-agent images
    pipeline_file: push-images/license-agent.yml
    auto_promote:
      when: "branch =~ 'master|release-'"
  - name: Push linseed images
    pipeline_file: push-images/linseed.yml
    auto_promote:
      when: "branch =~ 'master|release-'"
  - name: Push packetcapture images
    pipeline_file: push-images/packetcapture.yml
    auto_promote:
      when: "branch =~ 'master|release-'"
  - name: Push pod2daemon images
    pipeline_file: push-images/pod2daemon.yml
    auto_promote:
      when: "branch =~ 'master|release-'"
  - name: Push policy-recommendation images
    pipeline_file: push-images/policy-recommendation.yml
    auto_promote:
      when: "branch =~ 'master|release-'"
  - name: Push prometheus-service images
    pipeline_file: push-images/prometheus-service.yml
    auto_promote:
      when: "branch =~ 'master|release-'"
  - name: Push ts-queryserver images
    pipeline_file: push-images/ts-queryserver.yml
    auto_promote:
      when: "branch =~ 'master|release-'"
  - name: Push typha images
    pipeline_file: push-images/typha.yml
    auto_promote:
      when: "branch =~ 'master|release-'"
  - name: Push voltron images
    pipeline_file: push-images/voltron.yml
    auto_promote:
      when: "branch =~ 'master|release-'"
  - name: Push webhooks-processor images
    pipeline_file: push-images/webhooks-processor.yml
    auto_promote:
      when: "branch =~ 'master|release-'"

  - name: Push third-party alertmanager images
    pipeline_file: push-images/third_party/alertmanager.yml
    auto_promote:
      when: "branch =~ 'master|release-.*'"
  - name: Push third-party dex images
    pipeline_file: push-images/third_party/dex.yml
    auto_promote:
      when: "branch =~ 'master|release-'"
  - name: Push third-party eck-operator images
    pipeline_file: push-images/third_party/eck-operator.yml
    auto_promote:
      when: "branch =~ 'master|release-'"
  - name: Push third-party prometheus-operator images
    pipeline_file: push-images/third_party/prometheus-operator.yml
    auto_promote:
      when: "branch =~ 'master|release-'"
  - name: Push third-party prometheus images
    pipeline_file: push-images/third_party/prometheus.yml
    auto_promote:
      when: "branch =~ 'master|release-'"

  - name: Push flow-log-generator images
    pipeline_file: push-images/flow-log-generator.yml
    auto_promote:
      when: "branch =~ 'master|release-'"
  - name: Push mock-node images
    pipeline_file: push-images/mock-node.yml
    auto_promote:
      when: "branch =~ 'master|release-'"

  - name: Publish Helm Charts
    pipeline_file: docs/helm-charts.yml
    auto_promote:
      when: "branch =~ 'master|release-'"

  - name: Run Fossa scans
    pipeline_file: license-scanning/fossa-scan.yml
    auto_promote:
      when: "branch =~ 'master|release-.*'"
blocks:
- name: Prerequisites
  dependencies: []
  task:
    jobs:
      - name: Pre-flight checks
        commands:
          - make ci-preflight-checks
- name: apiserver
  run:
    when: "true or change_in(['/*', '/libcalico-go/', '/api/', '/apiserver/', '/licensing/', '/hack/test/certs/'], {exclude: ['/**/.gitignore', '/**/README.md', '/**/LICENSE']})"
  execution_time_limit:
    minutes: 30
  dependencies:
    - Prerequisites
  task:
    prologue:
      commands:
        - cd apiserver
    jobs:
      - name: make ci
        commands:
          - ../.semaphore/run-and-monitor make-ci.log make ci
      - name: Build binary
        matrix:
          - env_var: ARCH
            values:
              - arm64
        commands:
          - ../.semaphore/run-and-monitor build-$ARCH.log make build ARCH=$ARCH
- name: API
  run:
    when: "true or change_in(['/*', '/api/'], {exclude: ['/**/.gitignore', '/**/README.md', '/**/LICENSE']})"
  execution_time_limit:
    minutes: 30
  dependencies:
    - Prerequisites
  task:
    prologue:
      commands:
        - cd api
    jobs:
      - name: make ci
        commands:
          - ../.semaphore/run-and-monitor make-ci.log make ci
- name: app-policy
  run:
    when: "true or change_in(['/*', '/app-policy/', '/felix/', '/libcalico-go/lib/', '/licensing/'], {exclude: ['/**/.gitignore', '/**/README.md', '/**/LICENSE']})"
  dependencies:
    - Prerequisites
  task:
    prologue:
      commands:
        - cd app-policy
    epilogue:
      always:
        commands:
          - test-results publish report
    jobs:
      - name: app-policy tests
        commands:
          - ../.semaphore/run-and-monitor ci.log make ci

- name: app-policy - native arm64 runner
  run:
    when: "true or change_in(['/*', '/app-policy/', '/felix/', '/libcalico-go/lib/', '/licensing/'], {exclude: ['/**/.gitignore', '/**/README.md', '/**/LICENSE']})"
  dependencies:
    - app-policy
  task:
    agent:
      machine:
        type: s1-aws-arm64-2
    prologue:
      commands:
        - cd app-policy
    epilogue:
      always:
        commands:
          - test-results publish report
    jobs:
      - name: build binary
        commands:
          - ../.semaphore/run-and-monitor build-arm64.log make build arch=arm64
- name: calicoctl
  run:
    when: "true or change_in(['/*', '/calicoctl/', '/libcalico-go/', '/api/', '/licensing/', '/hack/test/certs/'], {exclude: ['/**/.gitignore', '/**/README.md', '/**/LICENSE']})"
  dependencies:
    - Prerequisites
  task:
    prologue:
      commands:
        - cd calicoctl
    jobs:
      - name: calicoctl tests
        commands:
          - ../.semaphore/run-and-monitor ci.log make ci
      - name: Build binary
        matrix:
          - env_var: ARCH
            values:
              - arm64
        commands:
          - ../.semaphore/run-and-monitor build-$ARCH.log make build ARCH=$ARCH
- name: cni-plugin
  run:
    when: "true or change_in(['/*', '/cni-plugin/', '/libcalico-go/', '/hack/test/certs/'], {exclude: ['/**/.gitignore', '/**/README.md', '/**/LICENSE']})"
  dependencies:
    - Prerequisites
  task:
    prologue:
      commands:
        - cd cni-plugin
    jobs:
      - name: cni-plugin tests
        commands:
          - ../.semaphore/run-and-monitor ci.log make ci
      - name: Build binary
        matrix:
          - env_var: ARCH
            values:
              - arm64
        commands:
          - ../.semaphore/run-and-monitor build-$ARCH.log make build ARCH=$ARCH
      - name: build windows cni-plugin images
        commands:
          - ../.semaphore/run-and-monitor ci.log make image-windows

- name: "cni-plugin: Windows"
  run:
    when: "true or change_in(['/*', '/cni-plugin/', '/libcalico-go/', '/process/testing/winfv-cni-plugin/'], {exclude: ['/**/.gitignore', '/**/README.md', '/**/LICENSE']})"
  dependencies:
    - cni-plugin
  task:
    secrets:
      - name: banzai-secrets
    prologue:
      commands:
        # Load the github access secrets.  First fix the permissions.
        - chmod 0600 ~/.keys/*
        - ssh-add ~/.keys/*
        # Prepare azure configuration.
        - az login --service-principal -u "${AZ_SP_ID}" -p "${AZ_SP_PASSWORD}" --tenant "${AZ_TENANT_ID}" --output none
        - export AZURE_SUBSCRIPTION_ID=$AZ_SUBSCRIPTION_ID
        - export AZURE_TENANT_ID=$AZ_TENANT_ID
        - export AZURE_CLIENT_ID=$AZ_SP_ID
        - export AZURE_CLIENT_SECRET=$AZ_SP_PASSWORD
        - export REPORT_DIR=/home/semaphore/calico-private/process/testing/winfv-cni-plugin/report
        - export AZURE_RESOURCE_GROUP=${USER}-capz-win-cni-${SEMAPHORE_WORKFLOW_ID:0:8}-rg
        - export LOGS_DIR=~/fv.log
        - export SHORT_WORKFLOW_ID=$(echo ${SEMAPHORE_WORKFLOW_ID} | sha256sum | cut -c -8)
        - export CLUSTER_NAME=sem-${SEMAPHORE_PROJECT_NAME}-pr${SEMAPHORE_GIT_PR_NUMBER}-${SHORT_WORKFLOW_ID}
        - export SUFFIX=${CLUSTER_NAME}
        - cd cni-plugin
        - ../.semaphore/run-and-monitor build.log make bin/windows/calico.exe bin/windows/calico-ipam.exe bin/windows/win-fv.exe
    epilogue:
      always:
        commands:
          - artifact push job ${REPORT_DIR} --destination semaphore/test-results --expire-in ${SEMAPHORE_ARTIFACT_EXPIRY} || true
          - artifact push job ${LOGS_DIR} --destination semaphore/logs --expire-in ${SEMAPHORE_ARTIFACT_EXPIRY} || true
          - cd ~/calico-private/process/testing/winfv-cni-plugin/aso && make dist-clean
    env_vars:
      - name: SEMAPHORE_ARTIFACT_EXPIRY
        value: 2w
      - name: AZURE_LOCATION
        value: eastus2
      - name: KUBE_VERSION
        value: v1.29.8
    jobs:
      - name: Containerd - Windows FV
        execution_time_limit:
          minutes: 60
        commands:
          - ../.semaphore/run-and-monitor win-fv-containerd.log ./.semaphore/run-win-fv.sh
- name: confd
  run:
    when: "true or change_in(['/*', '/api/', '/libcalico-go/', '/confd/', '/hack/test/certs/'], {exclude: ['/**/.gitignore', '/**/README.md', '/**/LICENSE']})"
  dependencies:
    - Prerequisites
  task:
    prologue:
      commands:
        - cd confd
    jobs:
      - name: "confd: CI"
        execution_time_limit:
          minutes: 60
        commands:
          - ../.semaphore/run-and-monitor ci.log make ci
- name: crypto
  run:
    when: "true or change_in(['/lib.Makefile', '/crypto/'], {exclude: ['/**/.gitignore', '/**/README.md', '/**/LICENSE']})"
  dependencies:
    - Prerequisites
  task:
    prologue:
      commands:
        - cd crypto
    jobs:
      - name: crypto tests
        commands:
          - ../.semaphore/run-and-monitor ci.log make ci
- name: e2e tests
  run:
    when: "true or change_in(['/*', '/api/', '/libcalico-go/', '/typha/', '/felix/', '/confd/', '/bird/', '/pod2daemon/', '/node/', '/licensing/'], {exclude: ['/**/.gitignore', '/**/README.md', '/**/LICENSE']})"
  dependencies:
    - Prerequisites
  task:
    secrets:
      # Since we create a local kind cluster, we need the test license.
      - name: test-customer-license
    agent:
      machine:
        type: f1-standard-4
        os_image: ubuntu2204
    jobs:
      - name: sig-network conformance
        env_vars:
          - name: E2E_FOCUS
            value: "sig-network.*Conformance"
        commands:
          - .semaphore/run-and-monitor e2e-test.log make e2e-test
- name: "Felix: Build"
  run:
    when: "true or change_in(['/*', '/api/', '/libcalico-go/', '/typha/', '/felix/', '/linseed/pkg/apis/v1/', '/hack/test/certs/', '/cni-plugin/pkg/dataplane/linux/dataplane_linux.go'], {exclude: ['/**/.gitignore', '/**/README.md', '/**/LICENSE']})"
  dependencies:
    - Prerequisites
  task:
    prologue:
      commands:
        - cd felix
        - cache restore go-pkg-cache
        - cache restore go-mod-cache
    jobs:
      - name: Build and run UT, k8sfv
        execution_time_limit:
          minutes: 60
        commands:
          - make build image fv-prereqs
          - "cache store bin-${SEMAPHORE_GIT_SHA} bin"
          - "cache store fv.test-${SEMAPHORE_GIT_SHA} fv/fv.test"
          - cache store go-pkg-cache .go-pkg-cache
          - "cache store go-mod-cache ${HOME}/go/pkg/mod/cache"
          - docker save -o /tmp/calico-felix.tar tigera/felix:latest-amd64
          - "cache store felix-image-${SEMAPHORE_GIT_SHA} /tmp/calico-felix.tar"
          - docker save -o /tmp/felixtest-typha.tar felix-test/typha:latest-amd64
          - "cache store felixtest-typha-image-${SEMAPHORE_GIT_SHA} /tmp/felixtest-typha.tar"
          - docker save -o /tmp/felixtest-dns-server.tar tigera-test/dns-server:latest
          - "cache store felixtest-dns-server-image-${SEMAPHORE_GIT_SHA} /tmp/felixtest-dns-server.tar"
          - docker save -o /tmp/felixtest-scapy.tar tigera-test/scapy:latest
          - "cache store felixtest-scapy-image-${SEMAPHORE_GIT_SHA} /tmp/felixtest-scapy.tar"
          - ../.semaphore/run-and-monitor ut.log make ut
          - ../.semaphore/run-and-monitor k8sfv-typha.log make k8sfv-test JUST_A_MINUTE=true USE_TYPHA=true
          - ../.semaphore/run-and-monitor k8sfv-no-typha.log make k8sfv-test JUST_A_MINUTE=true USE_TYPHA=false
      - name: Static checks
        execution_time_limit:
          minutes: 60
        commands:
          - ../.semaphore/run-and-monitor static-checks.log make static-checks

- name: "Felix: Build - native arm64 runner"
  run:
    when: "true or change_in(['/*', '/api/', '/libcalico-go/', '/typha/', '/felix/', '/linseed/pkg/apis/v1/', '/hack/test/certs/'], {exclude: ['/**/.gitignore', '/**/README.md', '/**/LICENSE']})"
  dependencies:
    - "Felix: Build"
  task:
    agent:
      machine:
        type: s1-aws-arm64-2
    prologue:
      commands:
        - cd felix
        - cache restore go-pkg-cache
        - cache restore go-mod-cache
        # We don't have an ARM64 protoc image, but we also know that the
        # file is fresh because the pre-flight check verifies that.
        - touch proto/felixbackend.pb.go
    jobs:
      - name: Build binary
        commands:
          - ../.semaphore/run-and-monitor build-arm64.log make build ARCH=arm64

- name: "Felix: Build Windows binaries"
  run:
    when: "true or change_in(['/*', '/api/', '/libcalico-go/', '/typha/', '/felix/'], {exclude: ['/**/.gitignore', '/**/README.md', '/**/LICENSE']})"
  dependencies:
    - Prerequisites
  task:
    jobs:
      - name: Build Windows binaries
        commands:
          - cd felix
          - make bin/calico-felix.exe fv/win-fv.exe

- name: "Felix: Windows FV capz"
  run:
    when: "true or change_in(['/*', '/api/', '/libcalico-go/', '/typha/', '/felix/', '/node', '/hack/test/certs/', '/process/testing/winfv-felix/'], {exclude: ['/**/.gitignore', '/**/README.md', '/**/LICENSE']})"
  dependencies:
    - "Felix: Build Windows binaries"
  task:
    prologue:
      commands:
        - az login --service-principal -u "${AZ_SP_ID}" -p "${AZ_SP_PASSWORD}" --tenant "${AZ_TENANT_ID}" --output none
        - export REPORT_DIR=/home/semaphore/report
        - export AZURE_SUBSCRIPTION_ID=$AZ_SUBSCRIPTION_ID
        - export AZURE_TENANT_ID=$AZ_TENANT_ID
        - export AZURE_CLIENT_ID=$AZ_SP_ID
        - export AZURE_CLIENT_SECRET=$AZ_SP_PASSWORD
        - export AZURE_SUBSCRIPTION_ID_B64="$(echo -n "$AZ_SUBSCRIPTION_ID" | base64 | tr -d '\n')"
        - export AZURE_TENANT_ID_B64="$(echo -n "$AZ_TENANT_ID" | base64 | tr -d '\n')"
        - export AZURE_CLIENT_ID_B64="$(echo -n "$AZ_SP_ID" | base64 | tr -d '\n')"
        - export AZURE_CLIENT_SECRET_B64="$(echo -n "$AZ_SP_PASSWORD" | base64 | tr -d '\n')"
        - export GCR_IO_PULL_SECRET="/home/semaphore/calico-private/process/testing/winfv-felix/docker_cfg.json"
        - export TSEE_TEST_LICENSE="/home/semaphore/calico-private/process/testing/winfv-felix/infra/ee/license.yaml"
        - cd felix
    epilogue:
      always:
        commands:
          - artifact push job ${REPORT_DIR} --destination test-results --expire-in ${SEMAPHORE_ARTIFACT_EXPIRY} || true
    env_vars:
      - name: FV_PROVISIONER
        value: "capz"
      - name: FV_TYPE
        value: "calico-felix"
      - name: SEMAPHORE_ARTIFACT_EXPIRY
        value: 2w
      - name: CONTAINERD_VERSION
        value: 1.7.13
    jobs:
      - name: CAPZ - Windows FV
        commands:
          - ./.semaphore/run-win-fv

- name: "Felix: FV Tests"
  run:
    when: "true or change_in(['/*', '/api/', '/linseed/pkg/apis/v1/', '/libcalico-go/', '/typha/', '/felix/', '/cni-plugin/pkg/dataplane/linux/dataplane_linux.go'], {exclude: ['/**/.gitignore', '/**/README.md', '/**/LICENSE']})"
  dependencies:
    - "Felix: Build"
  task:
    agent:
      machine:
        type: f1-standard-4
        os_image: ubuntu2004
    prologue:
      commands:
        - cd felix
        - cache restore go-pkg-cache
        - cache restore go-mod-cache
        - "cache restore bin-${SEMAPHORE_GIT_SHA}"
        - "cache restore fv.test-${SEMAPHORE_GIT_SHA}"
        - "cache restore felix-image-${SEMAPHORE_GIT_SHA}"
        - "cache restore felixtest-typha-image-${SEMAPHORE_GIT_SHA}"
        - "cache restore felixtest-dns-server-image-${SEMAPHORE_GIT_SHA}"
        - "cache restore scapy-image-${SEMAPHORE_GIT_SHA}"
        - |-
          if [ -s /etc/docker/daemon.json  ]; then
          sudo sed -i '$d' /etc/docker/daemon.json && sudo sed -i '$s/$/,/' /etc/docker/daemon.json && sudo bash -c ' cat >> /etc/docker/daemon.json << EOF
            "ipv6": true,
            "fixed-cidr-v6": "2001:db8:1::/64"
          }
          EOF
          ' ; else sudo bash -c ' cat > /etc/docker/daemon.json << EOF
          {
            "ipv6": true,
            "fixed-cidr-v6": "2001:db8:1::/64"
          }
          EOF
          ' ; fi
        - sudo systemctl restart docker
        # Load in the docker images pre-built by the build job.
        - docker load -i /tmp/calico-felix.tar
        - docker tag tigera/felix:latest-amd64 felix:latest-amd64
        - rm /tmp/calico-felix.tar
        - docker load -i /tmp/felixtest-typha.tar
        - docker tag felix-test/typha:latest-amd64 typha:latest-amd64
        - rm /tmp/felixtest-typha.tar
        - docker load -i /tmp/felixtest-dns-server.tar
        - rm /tmp/felixtest-dns-server.tar
        - docker load -i /tmp/felixtest-scapy.tar
        - rm /tmp/felixtest-scapy.tar
        # Pre-loading the IPIP module prevents a flake where the first felix to use IPIP loads the module and
        # routing in that first felix container chooses different source IPs than the tests are expecting.
        - sudo modprobe ipip
    jobs:
      - name: FV Test matrix
        execution_time_limit:
          minutes: 120
        commands:
          - make check-wireguard
          - ../.semaphore/run-and-monitor fv-${SEMAPHORE_JOB_INDEX}.log make fv-no-prereqs FV_BATCHES_TO_RUN="${SEMAPHORE_JOB_INDEX}" FV_NUM_BATCHES=${SEMAPHORE_JOB_COUNT}
        parallelism: 3
      - name: nftables FV Test matrix
        execution_time_limit:
          minutes: 120
        env_vars:
        - name: FELIX_FV_NFTABLES
          value: "Enabled"
        commands:
          - make check-wireguard
          - ../.semaphore/run-and-monitor fv-${SEMAPHORE_JOB_INDEX}.log make fv-no-prereqs FV_BATCHES_TO_RUN="${SEMAPHORE_JOB_INDEX}" FV_NUM_BATCHES=${SEMAPHORE_JOB_COUNT}
        parallelism: 3
    epilogue:
      always:
        commands:
          - ./.semaphore/collect-artifacts
          - ./.semaphore/publish-artifacts
          - test-results publish /home/semaphore/calico/felix/report/fv_suite.xml --name "felix-fv-${SEMAPHORE_JOB_INDEX}" || true
          - test-results publish /home/semaphore/calico/felix/report/fv_nft_suite.xml --name "felix-fv-nft-${SEMAPHORE_JOB_INDEX}" || true

- name: "Felix: BPF UT/FV tests on new kernel"
  run:
    when: "true or change_in(['/*', '/api/', '/linseed/pkg/apis/v1/', '/libcalico-go/', '/typha/', '/felix/', '/cni-plugin/pkg/dataplane/linux/dataplane_linux.go'], {exclude: ['/**/.gitignore', '/**/README.md', '/**/LICENSE']})"
  dependencies:
    - Prerequisites
  task:
    prologue:
      commands:
        - cd $HOME
        - tar -czf calico-private.tar.gz calico-private
        - cd calico-private/felix
        - export GOOGLE_APPLICATION_CREDENTIALS=$HOME/secrets/secret.google-service-account-key.json
        - export SHORT_WORKFLOW_ID=$(echo ${SEMAPHORE_WORKFLOW_ID} | sha256sum | cut -c -8)
<<<<<<< HEAD
        - export ZONE=us-east4-c
        - export VM_PREFIX=sem-${SEMAPHORE_PROJECT_NAME}-${SHORT_WORKFLOW_ID}-felix-
=======
        - export ZONE=europe-west3-c
        - export VM_PREFIX=sem-${SEMAPHORE_PROJECT_NAME}-${SHORT_WORKFLOW_ID}-felix-ipt-
>>>>>>> 7779cf56
        - echo VM_PREFIX=${VM_PREFIX}
        - export REPO_NAME=$(basename $(pwd))
        - export NUM_FV_BATCHES=8
        - mkdir artifacts
        - ./.semaphore/create-test-vms ${VM_PREFIX}
    jobs:
      - name: UT/FV tests on new kernel
        execution_time_limit:
          minutes: 180
        commands:
          - ./.semaphore/run-tests-on-vms ${VM_PREFIX}
    epilogue:
      always:
        commands:
          - ./.semaphore/collect-artifacts-from-vms ${VM_PREFIX}
          - ./.semaphore/publish-artifacts
          - ./.semaphore/clean-up-vms ${VM_PREFIX}
    secrets:
      - name: google-service-account-for-gce

- name: "Felix: BPF UT/FV tests on new kernel (nftables)"
  run:
    when: "true or change_in(['/*', '/api/', '/libcalico-go/', '/typha/', '/felix/'], {exclude: ['/**/.gitignore', '/**/README.md', '/**/LICENSE']})"
  dependencies:
    - Prerequisites
  task:
    prologue:
      commands:
        - cd $HOME
        - tar -czf calico-private.tar.gz calico-private
        - cd calico-private/felix
        - export GOOGLE_APPLICATION_CREDENTIALS=$HOME/secrets/secret.google-service-account-key.json
        - export SHORT_WORKFLOW_ID=$(echo ${SEMAPHORE_WORKFLOW_ID} | sha256sum | cut -c -8)
        - export ZONE=europe-west3-c
        - export VM_PREFIX=sem-${SEMAPHORE_PROJECT_NAME}-${SHORT_WORKFLOW_ID}-felix-nft-
        - echo VM_PREFIX=${VM_PREFIX}
        - export REPO_NAME=$(basename $(pwd))
        - export NUM_FV_BATCHES=8
        - mkdir artifacts
        - ./.semaphore/create-test-vms ${VM_PREFIX}
    jobs:
      - name: UT/FV tests on new kernel
        env_vars:
          - name: FELIX_FV_NFTABLES
            value: "Enabled"
        execution_time_limit:
          minutes: 180
        commands:
          - ./.semaphore/run-tests-on-vms ${VM_PREFIX}
    epilogue:
      always:
        commands:
          - ./.semaphore/collect-artifacts-from-vms ${VM_PREFIX}
          - ./.semaphore/publish-artifacts
          - ./.semaphore/clean-up-vms ${VM_PREFIX}
    secrets:
      - name: google-service-account-for-gce
- name: kube-controllers
  run:
    when: "true or change_in(['/*', '/api/', '/libcalico-go/', '/kube-controllers/', '/licensing/', '/hack/test/certs/'], {exclude: ['/**/.gitignore', '/**/README.md', '/**/LICENSE']})"
  dependencies:
    - Prerequisites
  task:
    agent:
      machine:
        type: f1-standard-4
        os_image: ubuntu2204
    prologue:
      commands:
        - cd kube-controllers
    jobs:
      - name: "kube-controllers: tests"
        commands:
          - ../.semaphore/run-and-monitor ci.log make ci
      - name: Build binary
        matrix:
          - env_var: ARCH
            values:
              - arm64
        commands:
          - ../.semaphore/run-and-monitor build-$ARCH.log make build ARCH=$ARCH
    epilogue:
      always:
        commands:
          - test-results publish report
- name: libcalico-go
  run:
    when: "true or change_in(['/*', '/api/', '/libcalico-go/'], {exclude: ['/**/.gitignore', '/**/README.md', '/**/LICENSE']})"
  dependencies:
    - Prerequisites
  task:
    prologue:
      commands:
        - cd libcalico-go
    jobs:
      - name: "libcalico-go: tests"
        commands:
          - ../.semaphore/run-and-monitor make-ci.log make ci
- name: "Node: Build"
  run:
    when: "true or change_in(['/*', '/api/', '/libcalico-go/', '/typha/', '/felix/', '/confd/', '/bird/', '/pod2daemon/', '/node/', '/licensing/', '/hack/test/certs/'], {exclude: ['/**/.gitignore', '/**/README.md', '/**/LICENSE']})"
  dependencies:
    - Prerequisites
  task:
    agent:
      machine:
        type: f1-standard-4
        os_image: ubuntu2004
    secrets:
      # Mount a secret for pulling images from GCR, and a license for the k8s FVs
      - name: tigera-dev-ci-pull-credentials
      - name: google-service-account-for-gcr
      - name: test-customer-license
    prologue:
      commands:
        - cd node
    jobs:
      - name: "Node: CI"
        commands:
          - ../.semaphore/run-and-monitor ci.log make ci
    epilogue:
      always:
        commands:
          - test-results publish ./report/nosetests.xml --name "node-ci" || true

- name: "Node: multi-arch build"
  run:
    when: "true or change_in(['/*', '/api/', '/libcalico-go/', '/typha/', '/felix/', '/confd/', '/bird/', '/pod2daemon/', '/node/', '/licensing/', '/hack/test/certs/'], {exclude: ['/**/.gitignore', '/**/README.md', '/**/LICENSE']})"
  dependencies:
    - "Node: Build"
  task:
    secrets:
      # Mount a secret for pulling images from GCR, and a license for the k8s FVs
      - name: tigera-dev-ci-pull-credentials
      - name: google-service-account-for-gcr
      - name: test-customer-license
    prologue:
      commands:
        - cd node
    jobs:
      - name: Build Windows archive
        commands:
          - ../.semaphore/run-and-monitor build-windows-archive.log make build-windows-archive
      - name: Build Windows image
        commands:
          - ../.semaphore/run-and-monitor build-windows-image.log make image-windows

- name: "Node: Build - native arm64 runner"
  run:
    when: "true or change_in(['/*', '/api/', '/libcalico-go/', '/typha/', '/felix/', '/confd/', '/bird/', '/pod2daemon/', '/node/', '/licensing/', '/hack/test/certs/'], {exclude: ['/**/.gitignore', '/**/README.md', '/**/LICENSE']})"
  dependencies:
    - "Node: Build"
  task:
    agent:
      machine:
        type: s1-aws-arm64-4
    secrets:
      - name: tigera-dev-ci-pull-credentials
    prologue:
      commands:
        - cd node
    jobs:
      - name: Build image
        commands:
          - ../.semaphore/run-and-monitor build-arm64.log make image ARCH=arm64

- name: "Node: kind-cluster tests"
  run:
    when: "true or change_in(['/*', '/api/', '/libcalico-go/', '/typha/', '/felix/', '/confd/', '/bird/', '/pod2daemon/', '/node/', '/egress-gateway/', '/licensing/', '/hack/test/certs/'], {exclude: ['/**/.gitignore', '/**/README.md', '/**/LICENSE']})"
  dependencies:
    - Prerequisites
  task:
    prologue:
      commands:
        - cd $HOME
        - tar -czf calico-private.tar.gz calico-private
        - cd calico-private/node
        - export GOOGLE_APPLICATION_CREDENTIALS=$HOME/secrets/secret.google-service-account-key.json
        - export SHORT_WORKFLOW_ID=$(echo ${SEMAPHORE_WORKFLOW_ID} | sha256sum | cut -c -8)
        - export ZONE=us-east4-c
        - export VM_PREFIX=sem-${SEMAPHORE_PROJECT_NAME}-${SHORT_WORKFLOW_ID}-kind-
        - echo VM_PREFIX=${VM_PREFIX}
        - export REPO_NAME=$(basename $(pwd))
        - export VM_DISK_SIZE=80GB
        - mkdir artifacts
        - ../.semaphore/vms/create-test-vms ${ZONE} ${VM_PREFIX}
    jobs:
      - name: "Node: kind-cluster tests"
        execution_time_limit:
          minutes: 180
        commands:
          - ../.semaphore/vms/run-tests-on-vms ${ZONE} ${VM_PREFIX}
    epilogue:
      always:
        commands:
          - ../.semaphore/vms/publish-artifacts
          - ../.semaphore/vms/clean-up-vms ${ZONE} ${VM_PREFIX}
          - test-results publish ./report/*.xml --name "node-kind-tests" || true
    secrets:
      - name: google-service-account-for-gcr
      - name: google-service-account-for-gce
      - name: tigera-dev-ci-pull-credentials
      - name: test-customer-license
- name: pod2daemon
  run:
    when: "true or change_in(['/*', '/pod2daemon/'], {exclude: ['/**/.gitignore', '/**/README.md', '/**/LICENSE']})"
  dependencies:
    - Prerequisites
  task:
    prologue:
      commands:
        - cd pod2daemon
    jobs:
      - name: pod2daemon tests
        commands:
          - ../.semaphore/run-and-monitor ci.log make ci
      - name: Build binary
        matrix:
          - env_var: ARCH
            values:
              - arm64
        commands:
          - ../.semaphore/run-and-monitor build-$ARCH.log make build ARCH=$ARCH
- name: Typha
  run:
    when: "true or change_in(['/*', '/api/', '/libcalico-go/', '/typha/', '/hack/test/certs/'], {exclude: ['/**/.gitignore', '/**/README.md', '/**/LICENSE']})"
  dependencies:
    - Prerequisites
  task:
    agent:
      machine:
        type: f1-standard-2
        os_image: ubuntu2004
    prologue:
      commands:
        - cd typha
    jobs:
      - name: "Typha: UT and FV tests"
        commands:
          - ../.semaphore/run-and-monitor make-ci.log make ci EXCEPT=k8sfv-test
      - name: Build binary
        matrix:
          - env_var: ARCH
            values:
              - arm64
        commands:
          - ../.semaphore/run-and-monitor build-$ARCH.log make build ARCH=$ARCH
    epilogue:
      always:
        commands:
          - |
            for f in /home/semaphore/calico/typha/report/*; do
              NAME=$(basename $f)
              test-results compile --name typha-$NAME $f $NAME.json || true
            done
            for f in /home/semaphore/calico/typha/pkg/report/*; do
              NAME=$(basename $f)
              test-results compile --name typha-$NAME $f $NAME.json || true
            done
            test-results combine *.xml.json report.json || true
            artifact push job report.json -d test-results/junit.json || true
            artifact push workflow report.json -d test-results/${SEMAPHORE_PIPELINE_ID}/${SEMAPHORE_JOB_ID}.json || true
          - test-results publish /home/semaphore/calico/felix/report/k8sfv_suite.xml --name "typha-k8sfv" || true
- name: calicoq
  run:
    when: "true or change_in(['/*', '/calicoq/', '/libcalico-go/'], {exclude: ['/**/.gitignore', '/**/README.md', '/**/LICENSE']})"
  dependencies:
    - Prerequisites
  task:
    secrets:
      - name: test-customer-license
    prologue:
      commands:
        - cd calicoq
    jobs:
      - name: make ci
        commands:
          - ../.semaphore/run-and-monitor ci.log make ci
      - name: Build binary
        matrix:
          - env_var: ARCH
            values:
              - arm64
        commands:
          - ../.semaphore/run-and-monitor build-$ARCH.log make build ARCH=$ARCH
- name: compliance
  run:
    when: "true or change_in(['/*', '/compliance/', '/api/', '/libcalico-go/', '/lma/'], {exclude: ['/**/.gitignore', '/**/README.md', '/**/LICENSE']})"
  dependencies:
    - Prerequisites
  task:
    prologue:
      commands:
        - cd compliance
    jobs:
      - name: compliance tests
        commands:
          - ../.semaphore/run-and-monitor ci.log make ci
      - name: Build binary
        matrix:
          - env_var: ARCH
            values:
              - arm64
        commands:
          - ../.semaphore/run-and-monitor build-$ARCH.log make build ARCH=$ARCH
- name: Publish tigera/snort3 images
  run:
    when: "false or change_in(['/third_party/snort3'], {exclude: ['/**/.gitignore', '/**/README.md', '/**/LICENSE'], pipeline_file: 'ignore'})"
  dependencies:
    - Prerequisites
  task:
    agent:
      machine:
        type: f1-standard-4
        os_image: ubuntu2204
    secrets:
      - name: google-service-account-for-gcr
    prologue:
      commands:
        - docker login --username casey@tigera.io -u _json_key -p "$(cat ~/secrets/secret.google-service-account-key.json)" https://gcr.io
    jobs:
      - name: Linux amd64
        commands:
          - make -C third_party/snort3 cd ARCHES=amd64 CONFIRM=true
- name: Publish tigera/snort3 images - native arm64 runner
  run:
    when: "false or change_in(['/third_party/snort3'], {exclude: ['/**/.gitignore', '/**/README.md', '/**/LICENSE'], pipeline_file: 'ignore'})"
  dependencies:
    - Prerequisites
  task:
    agent:
      machine:
        type: s1-aws-arm64-2
    secrets:
      - name: google-service-account-for-gcr
    prologue:
      commands:
        - docker login --username casey@tigera.io -u _json_key -p "$(cat ~/secrets/secret.google-service-account-key.json)" https://gcr.io
    jobs:
      - name: Linux arm64
        commands:
          - make -C third_party/snort3 cd ARCHES=arm64 CONFIRM=true
- name: Publish tigera/snort3 multi-arch manifests
  run:
    when: "false or change_in(['/third_party/snort3'], {exclude: ['/**/.gitignore', '/**/README.md', '/**/LICENSE'], pipeline_file: 'ignore'})"
  dependencies:
    - Publish tigera/snort3 images
    - Publish tigera/snort3 images - native arm64 runner
  task:
    secrets:
      - name: google-service-account-for-gcr
    prologue:
      commands:
        - docker login --username casey@tigera.io -u _json_key -p "$(cat ~/secrets/secret.google-service-account-key.json)" https://gcr.io
    jobs:
      - name: Linux multi-arch manifests
        commands:
          - make -C third_party/snort3 push-manifest CONFIRM=true

- name: deep-packet-inspection
  run:
    when: "true or change_in(['/*', '/deep-packet-inspection/', '/api/', '/libcalico-go/', '/lma/', '/third_party/snort3', '/typha/'], {exclude: ['/**/.gitignore', '/**/README.md', '/**/LICENSE']})"
  dependencies:
    - Publish tigera/snort3 multi-arch manifests
  task:
    secrets:
      - name: google-service-account-for-gcr
    prologue:
      commands:
        - docker login --username casey@tigera.io -u _json_key -p "$(cat ~/secrets/secret.google-service-account-key.json)" https://gcr.io
        - cd deep-packet-inspection
    jobs:
      - name: deep-packet-inspection tests
        commands:
          - ../.semaphore/run-and-monitor ci.log make ci
      - name: Build binary
        matrix:
          - env_var: ARCH
            values:
              - arm64
        commands:
          - ../.semaphore/run-and-monitor build-$ARCH.log make build ARCH=$ARCH
- name: egress-gateway
  run:
    when: "true or change_in(['/*', '/egress-gateway/', '/libcalico-go/lib/logutils/', '/libcalico-go/lib/health/', '/felix/proto/'], {exclude: ['/**/.gitignore', '/**/README.md', '/**/LICENSE']})"
  dependencies:
    - Prerequisites
  task:
    prologue:
      commands:
        - cd egress-gateway
    jobs:
      - name: make ci
        commands:
          - ../.semaphore/run-and-monitor ci.log make ci
    epilogue:
      always:
        commands:
          - ../.semaphore/publish-artifacts

- name: egress-gateway - native arm64 runner
  run:
    when: "true or change_in(['/*', '/egress-gateway/', '/libcalico-go/lib/logutils/', '/libcalico-go/lib/health/', '/felix/proto/'], {exclude: ['/**/.gitignore', '/**/README.md', '/**/LICENSE']})"
  dependencies:
    - egress-gateway
  task:
    agent:
      machine:
        type: s1-aws-arm64-2
    prologue:
      commands:
        # The makefile sometimes tries to rebuild the protobufs but
        # the build fails on ARM (and we know they're fresh due to
        # the pre-flight job).
        - touch felix/proto/felixbackend.pb.go
        - cd egress-gateway
    jobs:
      - name: Build image
        commands:
          - ../.semaphore/run-and-monitor build-arm64.log make image ARCH=arm64
    epilogue:
      always:
        commands:
          - ../.semaphore/publish-artifacts
- name: elasticsearch-metrics
  run:
    when: "true or change_in(['/*', '/elasticsearch-metrics/'], {exclude: ['/**/.gitignore', '/**/README.md', '/**/LICENSE']})"
  dependencies:
    - Prerequisites
  task:
    prologue:
      commands:
        - cd elasticsearch-metrics
    jobs:
      - name: elasticsearch-metrics tests
        commands:
          - ../.semaphore/run-and-monitor ci.log make ci
      - name: Build binary
        matrix:
          - env_var: ARCH
            values:
              - arm64
        commands:
          - ../.semaphore/run-and-monitor build-$ARCH.log make build ARCH=$ARCH
- name: Publish tigera/elasticsearch images
  run:
    when: "false or change_in(['/third_party/elasticsearch'], {exclude: ['/**/.gitignore', '/**/README.md', '/**/LICENSE'], pipeline_file: 'ignore'})"
  dependencies:
    - Prerequisites
  task:
    agent:
      machine:
        type: f1-standard-4
        os_image: ubuntu2204
    secrets:
      - name: google-service-account-for-gcr
    prologue:
      commands:
        - docker login --username casey@tigera.io -u _json_key -p "$(cat ~/secrets/secret.google-service-account-key.json)" https://gcr.io
    jobs:
      - name: Linux amd64
        commands:
          - make -C third_party/elasticsearch cd ARCHES=amd64 CONFIRM=true
- name: Publish tigera/elasticsearch images - native arm64 runner
  run:
    when: "false or change_in(['/third_party/elasticsearch'], {exclude: ['/**/.gitignore', '/**/README.md', '/**/LICENSE'], pipeline_file: 'ignore'})"
  dependencies:
    - Prerequisites
  task:
    agent:
      machine:
        type: s1-aws-arm64-2
    secrets:
      - name: google-service-account-for-gcr
    prologue:
      commands:
        - docker login --username casey@tigera.io -u _json_key -p "$(cat ~/secrets/secret.google-service-account-key.json)" https://gcr.io
    jobs:
      - name: Linux arm64
        commands:
          - make -C third_party/elasticsearch cd ARCHES=arm64 CONFIRM=true
- name: Publish tigera/elasticsearch multi-arch manifests
  run:
    when: "false or change_in(['/third_party/elasticsearch'], {exclude: ['/**/.gitignore', '/**/README.md', '/**/LICENSE'], pipeline_file: 'ignore'})"
  dependencies:
    - Publish tigera/elasticsearch images
    - Publish tigera/elasticsearch images - native arm64 runner
  task:
    secrets:
      - name: google-service-account-for-gcr
    prologue:
      commands:
        - docker login --username casey@tigera.io -u _json_key -p "$(cat ~/secrets/secret.google-service-account-key.json)" https://gcr.io
    jobs:
      - name: Linux multi-arch manifests
        commands:
          - make -C third_party/elasticsearch push-manifest CONFIRM=true

- name: elasticsearch
  run:
    when: "true or change_in(['/*', '/elasticsearch/', '/third_party/elasticsearch'], {exclude: ['/**/.gitignore', '/**/README.md', '/**/LICENSE']})"
  dependencies:
    - Publish tigera/elasticsearch multi-arch manifests
  task:
    secrets:
      - name: google-service-account-for-gcr
    prologue:
      commands:
        - docker login --username casey@tigera.io -u _json_key -p "$(cat ~/secrets/secret.google-service-account-key.json)" https://gcr.io
        - cd elasticsearch
    jobs:
      - name: elasticsearch tests
        commands:
          - ../.semaphore/run-and-monitor ci.log make ci
      - name: Build binary
        matrix:
          - env_var: ARCH
            values:
              - arm64
        commands:
          - ../.semaphore/run-and-monitor build-$ARCH.log make build ARCH=$ARCH
- name: es-gateway
  run:
    when: "true or change_in(['/*', '/es-gateway/', '/libcalico-go/lib/logutils/'], {exclude: ['/**/.gitignore', '/**/README.md', '/**/LICENSE']})"
  dependencies:
    - Prerequisites
  task:
    prologue:
      commands:
        - cd es-gateway
    jobs:
      - name: es-gateway tests
        commands:
          - ../.semaphore/run-and-monitor ci.log make ci
      - name: Build binary
        matrix:
          - env_var: ARCH
            values:
              - arm64
        commands:
          - ../.semaphore/run-and-monitor build-$ARCH.log make build ARCH=$ARCH
- name: es-proxy
  run:
    when: "true or change_in(['/*', '/es-proxy/', '/api/', '/compliance/', '/libcalico-go/', '/lma/'], {exclude: ['/**/.gitignore', '/**/README.md', '/**/LICENSE']})"
  dependencies:
    - Prerequisites
  task:
    prologue:
      commands:
        - cd es-proxy
    jobs:
      - name: es-proxy tests
        commands:
          - ../.semaphore/run-and-monitor ci.log make ci
      - name: Build binary
        matrix:
          - env_var: ARCH
            values:
              - arm64
        commands:
          - ../.semaphore/run-and-monitor build-$ARCH.log make build ARCH=$ARCH
- name: firewall-integration
  run:
    when: "true or change_in(['/*', '/firewall-integration/', '/api/', '/compliance/', '/kube-controllers/', '/libcalico-go/', '/lma/', '/felix/'], {exclude: ['/**/.gitignore', '/**/README.md', '/**/LICENSE']})"
  dependencies:
    - Prerequisites
  task:
    prologue:
      commands:
        - cd firewall-integration
    jobs:
      - name: firewall-integration tests
        commands:
          - ../.semaphore/run-and-monitor ci.log make ci
      - name: Build binary
        matrix:
          - env_var: ARCH
            values:
              - arm64
        commands:
          - ../.semaphore/run-and-monitor build-$ARCH.log make build ARCH=$ARCH
- name: Publish tigera/fluentd-base images
  run:
    when: "false or change_in(['/third_party/fluentd-base'], {exclude: ['/**/.gitignore', '/**/README.md', '/**/LICENSE'], pipeline_file: 'ignore'})"
  dependencies:
    - Prerequisites
  task:
    secrets:
      - name: google-service-account-for-gcr
    prologue:
      commands:
        - docker login --username casey@tigera.io -u _json_key -p "$(cat ~/secrets/secret.google-service-account-key.json)" https://gcr.io
    jobs:
      - name: Linux amd64
        commands:
          - make -C third_party/fluentd-base cd ARCHES=amd64 CONFIRM=true
- name: Publish tigera/fluentd-base images - native arm64 runner
  run:
    when: "false or change_in(['/third_party/fluentd-base'], {exclude: ['/**/.gitignore', '/**/README.md', '/**/LICENSE'], pipeline_file: 'ignore'})"
  dependencies:
    - Prerequisites
  task:
    agent:
      machine:
        type: s1-aws-arm64-2
    secrets:
      - name: google-service-account-for-gcr
    prologue:
      commands:
        - docker login --username casey@tigera.io -u _json_key -p "$(cat ~/secrets/secret.google-service-account-key.json)" https://gcr.io
    jobs:
      - name: Linux arm64
        commands:
          - make -C third_party/fluentd-base cd ARCHES=arm64 CONFIRM=true
- name: Publish tigera/fluentd-base multi-arch manifests
  run:
    when: "false or change_in(['/third_party/fluentd-base'], {exclude: ['/**/.gitignore', '/**/README.md', '/**/LICENSE'], pipeline_file: 'ignore'})"
  dependencies:
    - Publish tigera/fluentd-base images
    - Publish tigera/fluentd-base images - native arm64 runner
  task:
    secrets:
      - name: google-service-account-for-gcr
    prologue:
      commands:
        - docker login --username casey@tigera.io -u _json_key -p "$(cat ~/secrets/secret.google-service-account-key.json)" https://gcr.io
    jobs:
      - name: Linux multi-arch manifests
        commands:
          - make -C third_party/fluentd-base push-manifest CONFIRM=true

- name: fluentd
  run:
    when: "true or change_in(['/fluentd', '/third_party/fluentd-base'], {exclude: ['/**/.gitignore', '/**/README.md', '/**/LICENSE']})"
  dependencies:
    - Publish tigera/fluentd-base multi-arch manifests
  task:
    secrets:
      - name: google-service-account-for-gcr
    prologue:
      commands:
        - docker login --username casey@tigera.io -u _json_key -p "$(cat ~/secrets/secret.google-service-account-key.json)" https://gcr.io
        - cd fluentd
    jobs:
      - name: fluentd tests
        commands:
          - ../.semaphore/run-and-monitor ci.log make ci
      - name: Build binary
        matrix:
          - env_var: ARCH
            values:
              - arm64
        commands:
          - ../.semaphore/run-and-monitor build-$ARCH.log make build ARCH=$ARCH

- name: Publish tigera/fluentd-base Windows images
  run:
    when: "false or change_in(['/fluentd/', '/third_party/fluentd-base'], {exclude: ['/**/.gitignore', '/**/README.md', '/**/LICENSE'], pipeline_file: 'ignore'})"
  dependencies:
    - Prerequisites
  execution_time_limit:
    hours: 2
  task:
    secrets:
      - name: banzai-secrets
    prologue:
      commands:
        # Login to docker in order to pull images.
        - docker login -u _json_key -p "$(cat ~/secrets/banzai-google-service-account.json)" https://gcr.io
        # Clone the process repo and provision Windows instances.
        - pushd .
        - git clone git@github.com:tigera/process.git ~/process
        - cd ~/process/testing/windows-instances
        - PREFIX=${SEMAPHORE_PROJECT_NAME}-${SEMAPHORE_WORKFLOW_ID} ./create-windows-instances.sh
        # Save windows-instances terraform.
        - tar czf ~/windows-tf.tar.gz -C ~/process/testing/windows-instances .
        - artifact push job --expire-in 2w ~/windows-tf.tar.gz
        - popd
        - cd fluentd
    epilogue:
      always:
        commands:
          - cd ~/process/testing/windows-instances
          - PREFIX=${SEMAPHORE_PROJECT_NAME}-${SEMAPHORE_WORKFLOW_ID} ./create-windows-instances.sh -u
    jobs:
      - name: Windows amd64
        commands:
          - export PROCESS_REPO=~/process/testing/windows-instances
          - BASE=true CONFIRM=true .semaphore/windows-cd.sh
- name: Publish tigera/fluentd-base Windows multi-arch manifests
  run:
    when: "false or change_in(['/fluentd/', '/third_party/fluentd-base'], {exclude: ['/**/.gitignore', '/**/README.md', '/**/LICENSE'], pipeline_file: 'ignore'})"
  dependencies:
    - Publish tigera/fluentd-base Windows images
  task:
    secrets:
      - name: google-service-account-for-gcr
    prologue:
      commands:
        - docker login --username casey@tigera.io -u _json_key -p "$(cat ~/secrets/secret.google-service-account-key.json)" https://gcr.io
    jobs:
      - name: Windows multi-arch manifests
        commands:
          - make -C third_party/fluentd-base push-windows-manifest CONFIRM=true

- name: fluentd Windows
  run:
    when: "true or change_in(['/fluentd/', '/third_party/fluentd-base'], {exclude: ['/**/.gitignore', '/**/README.md', '/**/LICENSE']})"
  dependencies:
    - Publish tigera/fluentd-base Windows multi-arch manifests
  task:
    secrets:
      - name: google-service-account-for-gcr
    prologue:
      commands:
        - docker login --username casey@tigera.io -u _json_key -p "$(cat ~/secrets/secret.google-service-account-key.json)" https://gcr.io
        - cd fluentd
    jobs:
      - name: build windows image
        commands:
          - ../.semaphore/run-and-monitor build-windows.log make image-windows
- name: ingress-collector
  run:
    when: "true or change_in(['/*', '/ingress-collector/', '/libcalico-go/lib/', '/felix/'], {exclude: ['/**/.gitignore', '/**/README.md', '/**/LICENSE']})"
  dependencies:
    - Prerequisites
  task:
    prologue:
      commands:
        - cd ingress-collector
    jobs:
      - name: ingress-collector tests
        commands:
          - ../.semaphore/run-and-monitor ci.log make ci
      - name: Build binary
        matrix:
          - env_var: ARCH
            values:
              - arm64
        commands:
          - ../.semaphore/run-and-monitor build-$ARCH.log make build ARCH=$ARCH
- name: intrusion-detection-controller
  run:
    when: "true or change_in(['/*', '/intrusion-detection-controller/', '/api/', '/linseed/pkg/apis/v1/', '/libcalico-go/', '/licensing/', '/lma/'], {exclude: ['/**/.gitignore', '/**/README.md', '/**/LICENSE']})"
  dependencies:
    - Prerequisites
  task:
    prologue:
      commands:
        - export GOOGLE_APPLICATION_CREDENTIALS=$HOME/secrets/banzai-google-service-account.json
        - gcloud auth activate-service-account --key-file=$GOOGLE_APPLICATION_CREDENTIALS
        - cd intrusion-detection-controller
    jobs:
      - name: intrusion-detection-controller tests
        commands:
          - ../.semaphore/run-and-monitor ci.log make ci
      - name: Build binary
        matrix:
          - env_var: ARCH
            values:
              - arm64
        commands:
          - ../.semaphore/run-and-monitor build-$ARCH.log make build ARCH=$ARCH
- name: key-cert-provisioner
  run:
    when: "true or change_in(['/*', '/key-cert-provisioner/'], {exclude: ['/**/.gitignore', '/**/README.md', '/**/LICENSE']})"
  dependencies:
    - Prerequisites
  task:
    prologue:
      commands:
        - cd key-cert-provisioner
    jobs:
      - name: key-cert-provisioner tests
        commands:
          - ../.semaphore/run-and-monitor ci.log make ci
      - name: Build binary
        matrix:
          - env_var: ARCH
            values:
              - arm64
        commands:
          - ../.semaphore/run-and-monitor build-$ARCH.log make build ARCH=$ARCH
- name: Publish tigera/kibana images
  run:
    when: "false or change_in(['/third_party/kibana'], {exclude: ['/**/.gitignore', '/**/README.md', '/**/LICENSE'], pipeline_file: 'ignore'})"
  dependencies:
    - Prerequisites
  task:
    agent:
      machine:
        type: f1-standard-4
        os_image: ubuntu2204
    secrets:
      - name: google-service-account-for-gcr
    prologue:
      commands:
        - docker login --username casey@tigera.io -u _json_key -p "$(cat ~/secrets/secret.google-service-account-key.json)" https://gcr.io
    jobs:
      - name: Linux multi-arch images
        commands:
          - make -C third_party/kibana cd CONFIRM=true
- name: Publish tigera/kibana multi-arch manifests
  run:
    when: "false or change_in(['/third_party/kibana'], {exclude: ['/**/.gitignore', '/**/README.md', '/**/LICENSE'], pipeline_file: 'ignore'})"
  dependencies:
    - Publish tigera/kibana images
  task:
    secrets:
      - name: google-service-account-for-gcr
    prologue:
      commands:
        - docker login --username casey@tigera.io -u _json_key -p "$(cat ~/secrets/secret.google-service-account-key.json)" https://gcr.io
    jobs:
      - name: Linux multi-arch manifests
        commands:
          - make -C third_party/kibana push-manifest CONFIRM=true

- name: kibana
  run:
    when: "true or change_in(['/*', '/kibana/', '/third_party/kibana'], {exclude: ['/**/.gitignore', '/**/README.md', '/**/LICENSE']})"
  dependencies:
    - Publish tigera/kibana multi-arch manifests
  task:
    secrets:
      - name: google-service-account-for-gcr
    prologue:
      commands:
        - docker login --username casey@tigera.io -u _json_key -p "$(cat ~/secrets/secret.google-service-account-key.json)" https://gcr.io
        - cd kibana
    jobs:
      - name: kibana tests
        commands:
          - ../.semaphore/run-and-monitor ci.log make ci
- name: Publish tigera/envoybinary images
  run:
    when: "false or change_in(['/third_party/envoybinary'], {exclude: ['/**/.gitignore', '/**/README.md', '/**/LICENSE'], pipeline_file: 'ignore'})"
  dependencies:
    - Prerequisites
  task:
    agent:
      machine:
        type: f1-standard-4
        os_image: ubuntu2204
    secrets:
      - name: google-service-account-for-gcr
    prologue:
      commands:
        - docker login --username casey@tigera.io -u _json_key -p "$(cat ~/secrets/secret.google-service-account-key.json)" https://gcr.io
        - cd third_party/envoybinary
    jobs:
      - name: Linux amd64
        commands:
          - ../../.semaphore/run-and-monitor build.log make cd ARCHES=amd64 CONFIRM=true
- name: Publish tigera/envoybinary images - native arm64 runner
  run:
    when: "false or change_in(['/third_party/envoybinary'], {exclude: ['/**/.gitignore', '/**/README.md', '/**/LICENSE'], pipeline_file: 'ignore'})"
  dependencies:
    - Prerequisites
  execution_time_limit:
    hours: 8
  task:
    agent:
      machine:
        type: s1-aws-arm64-4
    secrets:
      - name: google-service-account-for-gcr
    prologue:
      commands:
        - docker login --username casey@tigera.io -u _json_key -p "$(cat ~/secrets/secret.google-service-account-key.json)" https://gcr.io
        - cd third_party/envoybinary
    jobs:
      - name: Linux arm64
        commands:
          - ../../.semaphore/run-and-monitor build-arm64.log make cd ARCHES=arm64 CONFIRM=true
- name: Publish tigera/envoybinary multi-arch manifests
  run:
    when: "false or change_in(['/third_party/envoybinary'], {exclude: ['/**/.gitignore', '/**/README.md', '/**/LICENSE'], pipeline_file: 'ignore'})"
  dependencies:
    - Publish tigera/envoybinary images
    - Publish tigera/envoybinary images - native arm64 runner
  task:
    secrets:
      - name: google-service-account-for-gcr
    prologue:
      commands:
        - docker login --username casey@tigera.io -u _json_key -p "$(cat ~/secrets/secret.google-service-account-key.json)" https://gcr.io
        - cd third_party/envoybinary
    jobs:
      - name: Linux multi-arch manifests
        commands:
          - make push-manifest CONFIRM=true

- name: l7-collector
  run:
    when: "true or change_in(['/*', '/l7-collector/', '/libcalico-go/lib/'], {exclude: ['/**/.gitignore', '/**/README.md', '/**/LICENSE']})"
  dependencies:
    - Publish tigera/envoybinary multi-arch manifests
  task:
    secrets:
      - name: google-service-account-for-gcr
    prologue:
      commands:
        - docker login --username casey@tigera.io -u _json_key -p "$(cat ~/secrets/secret.google-service-account-key.json)" https://gcr.io
        - cd l7-collector
    jobs:
      - name: l7-collector tests
        commands:
          - ../.semaphore/run-and-monitor ci.log make ci
      - name: Build binary
        matrix:
          - env_var: ARCH
            values:
              - arm64
        commands:
          - ../.semaphore/run-and-monitor build-$ARCH.log make build ARCH=$ARCH
- name: license-agent
  run:
    when: "true or change_in(['/*', '/licensing/', '/libcalico-go/'], {exclude: ['/**/.gitignore', '/**/README.md', '/**/LICENSE']})"
  dependencies:
    - Prerequisites
  task:
    prologue:
      commands:
        - cd license-agent
    jobs:
      - name: License Agent tests
        commands:
          - ../.semaphore/run-and-monitor ci.log make ci
      - name: Build binary
        matrix:
          - env_var: ARCH
            values:
              - arm64
        commands:
          - ../.semaphore/run-and-monitor build-$ARCH.log make build ARCH=$ARCH
- name: licensing
  run:
    when: "true or change_in(['/*', '/licensing/', '/libcalico-go/'], {exclude: ['/**/.gitignore', '/**/README.md', '/**/LICENSE']})"
  dependencies:
    - Prerequisites
  task:
    prologue:
      commands:
        - cd licensing
    jobs:
      - name: Licensing tests
        commands:
          - ../.semaphore/run-and-monitor ci.log make ci
      - name: Build binary
        matrix:
          - env_var: ARCH
            values:
              - arm64
        commands:
          - ../.semaphore/run-and-monitor build-$ARCH.log make build ARCH=$ARCH
- name: linseed
  run:
    when: "true or change_in(['/*', '/linseed/', '/api/', '/libcalico-go/', '/lma/'], {exclude: ['/**/.gitignore', '/**/README.md', '/**/LICENSE']})"
  dependencies:
    - Prerequisites
  task:
    prologue:
      commands:
        - cd linseed
    jobs:
      - name: linseed tests
        commands:
          - ../.semaphore/run-and-monitor ci.log make ci
      - name: Build binary
        matrix:
          - env_var: ARCH
            values:
              - arm64
        commands:
          - ../.semaphore/run-and-monitor build-$ARCH.log make build ARCH=$ARCH
- name: lma
  run:
    when: "true or change_in(['/*', '/lma/', '/libcalico-go/'], {exclude: ['/**/.gitignore', '/**/README.md', '/**/LICENSE']})"
  dependencies:
    - Prerequisites
  task:
    prologue:
      commands:
        - cd lma
    jobs:
      - name: lma tests
        commands:
          - ../.semaphore/run-and-monitor ci.log make ci
- name: packetcapture
  run:
    when: "true or change_in(['/*', '/packetcapture', '/api/', '/libcalico-go/', '/lma/'], {exclude: ['/**/.gitignore', '/**/README.md', '/**/LICENSE']})"
  dependencies:
    - Prerequisites
  task:
    prologue:
      commands:
        - cd packetcapture
    jobs:
      - name: packetcapture tests
        commands:
          - ../.semaphore/run-and-monitor ci.log make ci
      - name: Build binary
        matrix:
          - env_var: ARCH
            values:
              - arm64
        commands:
          - ../.semaphore/run-and-monitor build-$ARCH.log make build ARCH=$ARCH
- name: policy-recommendation
  run:
    when: "true or change_in(['/*', '/policy-recommendation/', '/api/', '/libcalico-go/', '/lma/'], {exclude: ['/**/.gitignore', '/**/README.md', '/**/LICENSE']})"
  dependencies:
    - Prerequisites
  task:
    prologue:
      commands:
        - cd policy-recommendation
    jobs:
      - name: policy-recommendation tests
        commands:
          - ../.semaphore/run-and-monitor ci.log make ci
      - name: Build binary
        matrix:
          - env_var: ARCH
            values:
              - arm64
        commands:
          - ../.semaphore/run-and-monitor build-$ARCH.log make build ARCH=$ARCH
- name: prometheus-service
  run:
    when: "true or change_in(['/*', '/prometheus-service/', 'libcalico-go/lib/logutils/', '/lma/'], {exclude: ['/**/.gitignore', '/**/README.md', '/**/LICENSE']})"
  dependencies:
    - Prerequisites
  task:
    prologue:
      commands:
        - cd prometheus-service
    jobs:
      - name: prometheus-service tests
        commands:
          - ../.semaphore/run-and-monitor ci.log make ci
      - name: Build binary
        matrix:
          - env_var: ARCH
            values:
              - arm64
        commands:
          - ../.semaphore/run-and-monitor build-$ARCH.log make build ARCH=$ARCH
- name: queryserver
  run:
    when: "true or change_in(['/*', '/ts-queryserver/', '/api/', '/calicoctl/', '/felix/', '/lma/', '/libcalico-go/', '/licensing/'], {exclude: ['/**/.gitignore', '/**/README.md', '/**/LICENSE']})"
  dependencies:
    - Prerequisites
  task:
    prologue:
      commands:
        - cd ts-queryserver
    jobs:
      - name: queryserver tests
        commands:
          - ../.semaphore/run-and-monitor ci.log make ci
      - name: Build binary
        matrix:
          - env_var: ARCH
            values:
              - arm64
        commands:
          - ../.semaphore/run-and-monitor build-$ARCH.log make build ARCH=$ARCH
- name: voltron
  run:
    when: "true or change_in(['/*', '/voltron/', '/api/', '/libcalico-go/lib/logutils/', '/lma/'], {exclude: ['/**/.gitignore', '/**/README.md', '/**/LICENSE']})"
  dependencies:
    - Prerequisites
  task:
    prologue:
      commands:
        - cd voltron
    jobs:
      - name: voltron tests
        commands:
          - ../.semaphore/run-and-monitor ci.log make ci
      - name: Build binary
        matrix:
          - env_var: ARCH
            values:
              - arm64
        commands:
          - ../.semaphore/run-and-monitor build-$ARCH.log make build ARCH=$ARCH
- name: webhooks-processor
  run:
    when: "true or change_in(['/*', '/api/', '/libcalico-go/', '/webhooks-processor/'], {exclude: ['/**/.gitignore', '/**/README.md', '/**/LICENSE']})"
  dependencies:
    - Prerequisites
  task:
    prologue:
      commands:
        - cd webhooks-processor
    jobs:
      - name: webhooks processor tests
        commands:
          - ../.semaphore/run-and-monitor ci.log make ci
      - name: Build binary
        matrix:
          - env_var: ARCH
            values:
              - arm64
        commands:
          - ../.semaphore/run-and-monitor build-$ARCH.log make build ARCH=$ARCH
- name: fluent-bit
  run:
    when: "true or change_in(['/fluent-bit/'], {exclude: ['/**/.gitignore', '/**/README.md', '/**/LICENSE']})"
  dependencies:
    - Prerequisites
  task:
    secrets:
      - name: google-service-account-for-gce
    prologue:
      commands:
        - cd fluent-bit
        - export GOOGLE_APPLICATION_CREDENTIALS=$HOME/secrets/secret.google-service-account-key.json
        - export REPO_NAME=$(basename $(pwd))
        - export SHORT_WORKFLOW_ID=$(echo ${SEMAPHORE_WORKFLOW_ID} | sha256sum | cut -c -8)
        - export VM_PREFIX=sem-${SEMAPHORE_PROJECT_NAME}-${SHORT_WORKFLOW_ID}-fluent-bit
        - export ZONE=us-east4-c
        - echo VM_PREFIX=${VM_PREFIX}
    jobs:
      - name: fluent-bit tests
        commands:
          - make ci
    epilogue:
      always:
        commands:
          - ../.semaphore/vms/clean-up-vms ${ZONE} ${VM_PREFIX}
- name: selinux
  run:
    when: "true or change_in(['/selinux/'], {exclude: ['/**/.gitignore', '/**/README.md', '/**/LICENSE']})"
  dependencies:
    - Prerequisites
  task:
    secrets:
      - name: google-service-account-for-gce
    prologue:
      commands:
        - cd selinux
        - export GOOGLE_APPLICATION_CREDENTIALS=$HOME/secrets/secret.google-service-account-key.json
        - export REPO_NAME=$(basename $(pwd))
        - export SHORT_WORKFLOW_ID=$(echo ${SEMAPHORE_WORKFLOW_ID} | sha256sum | cut -c -8)
        - export VM_PREFIX=sem-${SEMAPHORE_PROJECT_NAME}-${SHORT_WORKFLOW_ID}-selinux
        - export ZONE=us-east4-c
        - echo VM_PREFIX=${VM_PREFIX}
    jobs:
      - name: SELinux FV tests
        commands:
          - make ci
    epilogue:
      always:
        commands:
          - ../.semaphore/vms/clean-up-vms ${ZONE} ${VM_PREFIX}
- name: alertmanager
  run:
    when: "true or change_in(['/third_party/alertmanager/'], {exclude: ['/**/.gitignore', '/**/README.md', '/**/LICENSE']})"
  dependencies:
    - Prerequisites
  task:
    prologue:
      commands:
        - sem-version go 1.22.0
        - cd third_party/alertmanager
    jobs:
      - name: alertmanager tests
        commands:
          - ../../.semaphore/run-and-monitor ci.log make ci
      - name: Build image
        matrix:
          - env_var: ARCH
            values:
              - arm64
        commands:
          - ../../.semaphore/run-and-monitor build-$ARCH.log make image ARCH=$ARCH
- name: dex
  run:
    when: "true or change_in(['/*', '/third_party/dex/', '/crypto/'], {exclude: ['/**/.gitignore', '/**/README.md', '/**/LICENSE']})"
  dependencies:
    - Prerequisites
  task:
    prologue:
      commands:
        - cd third_party/dex
    jobs:
      - name: dex tests
        commands:
          - ../../.semaphore/run-and-monitor ci.log make ci
      - name: Build binary
        matrix:
          - env_var: ARCH
            values:
              - arm64
        commands:
          - ../../.semaphore/run-and-monitor build-$ARCH.log make build ARCH=$ARCH
- name: eck-operator
  run:
    when: "true or change_in(['/third_party/eck-operator/'], {exclude: ['/**/.gitignore', '/**/README.md', '/**/LICENSE']})"
  dependencies:
    - Prerequisites
  task:
    prologue:
      commands:
        - cd third_party/eck-operator
    jobs:
      - name: eck-operator tests
        commands:
          - ../../.semaphore/run-and-monitor ci.log make ci
      - name: Build binary
        matrix:
          - env_var: ARCH
            values:
              - arm64
        commands:
          - ../../.semaphore/run-and-monitor build-$ARCH.log make build ARCH=$ARCH
- name: prometheus-operator
  run:
    when: "true or change_in(['/third_party/prometheus-operator/'], {exclude: ['/**/.gitignore', '/**/README.md', '/**/LICENSE']})"
  dependencies:
    - Prerequisites
  task:
    prologue:
      commands:
        - cd third_party/prometheus-operator
    jobs:
      - name: prometheus-operator tests
        commands:
          - ../../.semaphore/run-and-monitor ci.log make ci
      - name: Build image
        matrix:
          - env_var: ARCH
            values:
              - arm64
        commands:
          - ../../.semaphore/run-and-monitor build-$ARCH.log make image ARCH=$ARCH
- name: prometheus
  run:
    when: "true or change_in(['/third_party/prometheus/'], {exclude: ['/**/.gitignore', '/**/README.md', '/**/LICENSE']})"
  dependencies:
    - Prerequisites
  task:
    agent:
      machine:
        type: f1-standard-4
        os_image: ubuntu2204
    prologue:
      commands:
        - cd third_party/prometheus
    jobs:
      - name: prometheus tests
        commands:
          - ../../.semaphore/run-and-monitor ci.log make ci
      - name: Build image
        matrix:
          - env_var: ARCH
            values:
              - arm64
        commands:
          - ../../.semaphore/run-and-monitor build-$ARCH.log make image ARCH=$ARCH
- name: Flow log generator
  run:
    when: "true or change_in(['/*', '/test-tools/flow-log-generator/'], {exclude: ['/**/.gitignore', '/**/README.md', '/**/LICENSE']})"
  dependencies:
    - Prerequisites
  task:
    prologue:
      commands:
        - cd test-tools/flow-log-generator
    jobs:
      - name: Flow log generator
        commands:
          - ../../.semaphore/run-and-monitor make-ci.log make ci
- name: Mock node
  run:
    when: "true or change_in(['/*', '/test-tools/mocknode/'], {exclude: ['/**/.gitignore', '/**/README.md', '/**/LICENSE']})"
  dependencies:
    - Prerequisites
  task:
    prologue:
      commands:
        - cd test-tools/mocknode
    jobs:
      - name: Mock node
        commands:
          - ../../.semaphore/run-and-monitor make-ci.log make ci
- name: release
  run:
    when: "true or change_in(['/*', '/release/'], {exclude: ['/**/.gitignore', '/**/*.md', '/**/LICENSE']})"
  execution_time_limit:
    minutes: 30
  dependencies:
    - Prerequisites
  task:
    prologue:
      commands:
        - cd release
    jobs:
      - name: make ci
        commands:
          - ../.semaphore/run-and-monitor release-ci.log make ci
      - name: Build binary
        commands:
          - ../.semaphore/run-and-monitor release-build.log make build
          - cache store release-${SEMAPHORE_GIT_SHA} bin
after_pipeline:
  task:
    jobs:
      - name: Reports
        commands:
          - test-results gen-pipeline-report --force<|MERGE_RESOLUTION|>--- conflicted
+++ resolved
@@ -638,13 +638,8 @@
         - cd calico-private/felix
         - export GOOGLE_APPLICATION_CREDENTIALS=$HOME/secrets/secret.google-service-account-key.json
         - export SHORT_WORKFLOW_ID=$(echo ${SEMAPHORE_WORKFLOW_ID} | sha256sum | cut -c -8)
-<<<<<<< HEAD
-        - export ZONE=us-east4-c
-        - export VM_PREFIX=sem-${SEMAPHORE_PROJECT_NAME}-${SHORT_WORKFLOW_ID}-felix-
-=======
         - export ZONE=europe-west3-c
         - export VM_PREFIX=sem-${SEMAPHORE_PROJECT_NAME}-${SHORT_WORKFLOW_ID}-felix-ipt-
->>>>>>> 7779cf56
         - echo VM_PREFIX=${VM_PREFIX}
         - export REPO_NAME=$(basename $(pwd))
         - export NUM_FV_BATCHES=8
