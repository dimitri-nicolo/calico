--- conflicted
+++ resolved
@@ -15,7 +15,6 @@
     when: "branch != 'master'"
 global_job_config:
   secrets:
-<<<<<<< HEAD
     - name: banzai-secrets
     - name: docker-hub
     - name: private-repo
@@ -25,11 +24,6 @@
       - chmod 0600 ~/.keys/*
       # Add the key to the ssh agent:
       - ssh-add ~/.keys/*
-=======
-    - name: docker-hub
-  prologue:
-    commands:
->>>>>>> dc5c0ccc
       - checkout
       - export REPO_DIR="$(pwd)"
       - mkdir artifacts
@@ -43,11 +37,7 @@
       - sudo umount /var/lib/docker && sudo killall qemu-nbd || true
       - sudo systemctl start docker
       # Free up space on the build machine.
-<<<<<<< HEAD
       - sudo rm -rf ~/{.kerl,.kiex,.phpbrew,.rbenv,.sbt} /opt/{apache-maven*,firefox*,scala} /usr/lib/jvm /usr/local/{aws2,phantomjs*}
-=======
-      - sudo rm -rf ~/{.kerl,.kiex,.npm,.nvm,.phpbrew,.rbenv,.sbt} /opt/{apache-maven*,firefox*,scala} /usr/lib/jvm /usr/local/{aws2,golang,phantomjs*}
->>>>>>> dc5c0ccc
       - echo $DOCKERHUB_PASSWORD | docker login --username "$DOCKERHUB_USERNAME" --password-stdin
       # Disable initramfs update to save space on the Semaphore VM (and we don't need it because we're not going to reboot).
       - sudo apt-get install -y -u crudini
@@ -58,12 +48,6 @@
       - cd "$REPO_DIR"
       - .semaphore/publish-artifacts
 promotions:
-<<<<<<< HEAD
-=======
-  # Manual promotion for publishing a release.
-  - name: Publish official release
-    pipeline_file: release/release.yml
->>>>>>> dc5c0ccc
   # Cleanup after ourselves if we are stopped-short.
   - name: Cleanup
     pipeline_file: cleanup.yml
@@ -83,29 +67,22 @@
     pipeline_file: push-images/calicoctl.yml
     auto_promote:
       when: "branch =~ 'master|release-'"
-<<<<<<< HEAD
   - name: Push calicoq images
     pipeline_file: push-images/calicoq.yml
     auto_promote:
       when: "branch =~ 'master|release-'"
-=======
->>>>>>> dc5c0ccc
   - name: Push calico-node images
     pipeline_file: push-images/node.yml
     auto_promote:
       when: "branch =~ 'master|release-'"
-<<<<<<< HEAD
+  - name: Push cni-plugin images
+    pipeline_file: push-images/cni-plugin.yml
+    auto_promote:
+      when: "branch =~ 'master|release-'"
   - name: Push compliance images
     pipeline_file: push-images/compliance.yml
     auto_promote:
       when: "branch =~ 'master|release-'"
-=======
->>>>>>> dc5c0ccc
-  - name: Push cni-plugin images
-    pipeline_file: push-images/cni-plugin.yml
-    auto_promote:
-      when: "branch =~ 'master|release-'"
-<<<<<<< HEAD
   - name: Push deep-packet-inspection images
     pipeline_file: push-images/deep-packet-inspection.yml
     auto_promote:
@@ -146,8 +123,6 @@
     pipeline_file: push-images/intrusion-detection-controller.yml
     auto_promote:
       when: "branch =~ 'master|release-'"
-=======
->>>>>>> dc5c0ccc
   - name: Push key-cert-provisioner images
     pipeline_file: push-images/key-cert-provisioner.yml
     auto_promote:
@@ -156,7 +131,6 @@
     pipeline_file: push-images/kube-controllers.yml
     auto_promote:
       when: "branch =~ 'master|release-'"
-<<<<<<< HEAD
   - name: Push l7-collector images
     pipeline_file: push-images/l7-collector.yml
     auto_promote:
@@ -189,13 +163,10 @@
     pipeline_file: push-images/ts-queryserver.yml
     auto_promote:
       when: "branch =~ 'master|release-'"
-=======
->>>>>>> dc5c0ccc
   - name: Push typha images
     pipeline_file: push-images/typha.yml
     auto_promote:
       when: "branch =~ 'master|release-'"
-<<<<<<< HEAD
   - name: Push voltron images
     pipeline_file: push-images/voltron.yml
     auto_promote:
@@ -239,13 +210,6 @@
     pipeline_file: docs/helm-charts.yml
     auto_promote:
       when: "branch =~ 'master|release-'"
-=======
-
-  - name: Publish openstack packages
-    pipeline_file: push-images/packaging.yaml
-    auto_promote:
-      when: "branch =~ 'master'"
->>>>>>> dc5c0ccc
 
   - name: Run Fossa scans
     pipeline_file: license-scanning/fossa-scan.yml
@@ -261,11 +225,7 @@
           - make ci-preflight-checks
 - name: apiserver
   run:
-<<<<<<< HEAD
     when: "true or change_in(['/*', '/libcalico-go/', '/api/', '/apiserver/', '/licensing/', '/hack/test/certs/'], {exclude: ['/**/.gitignore', '/**/README.md', '/**/LICENSE']})"
-=======
-    when: "true or change_in(['/*', '/libcalico-go/', '/api/', '/apiserver/', '/hack/test/certs/'], {exclude: ['/**/.gitignore', '/**/README.md', '/**/LICENSE']})"
->>>>>>> dc5c0ccc
   execution_time_limit:
     minutes: 30
   dependencies:
@@ -287,15 +247,8 @@
           - env_var: ARCH
             values:
               - arm64
-<<<<<<< HEAD
-        commands:
-          - ../.semaphore/run-and-monitor build-$ARCH.log make build ARCH=$ARCH
-=======
-              - ppc64le
-              - s390x
-        commands:
-          - ../.semaphore/run-and-monitor image-$ARCH.log make build ARCH=$ARCH
->>>>>>> dc5c0ccc
+        commands:
+          - ../.semaphore/run-and-monitor build-$ARCH.log make build ARCH=$ARCH
 - name: API
   run:
     when: "true or change_in(['/*', '/api/'], {exclude: ['/**/.gitignore', '/**/README.md', '/**/LICENSE']})"
@@ -312,32 +265,13 @@
         commands:
           - ../.semaphore/run-and-monitor make-ci.log make ci
 - name: app-policy
-<<<<<<< HEAD
   run:
     when: "true or change_in(['/*', '/app-policy/', '/felix/', '/libcalico-go/lib/', '/licensing/'], {exclude: ['/**/.gitignore', '/**/README.md', '/**/LICENSE']})"
-=======
-  run:
-    when: "true or change_in(['/*', '/app-policy/', '/felix/'], {exclude: ['/**/.gitignore', '/**/README.md', '/**/LICENSE']})"
-  dependencies:
-    - Prerequisites
-  task:
-    prologue:
-      commands:
-        - cd app-policy
-    jobs:
-      - name: app-policy tests
-        commands:
-          - ../.semaphore/run-and-monitor ci.log make ci
-- name: calicoctl
-  run:
-    when: "true or change_in(['/*', '/calicoctl/', '/libcalico-go/', '/api/', '/hack/test/certs/'], {exclude: ['/**/.gitignore', '/**/README.md', '/**/LICENSE']})"
->>>>>>> dc5c0ccc
-  dependencies:
-    - Prerequisites
-  task:
-    prologue:
-      commands:
-<<<<<<< HEAD
+  dependencies:
+    - Prerequisites
+  task:
+    prologue:
+      commands:
         - cd app-policy
     epilogue:
       always:
@@ -371,12 +305,23 @@
 - name: calicoctl
   run:
     when: "true or change_in(['/*', '/calicoctl/', '/libcalico-go/', '/api/', '/licensing/', '/hack/test/certs/'], {exclude: ['/**/.gitignore', '/**/README.md', '/**/LICENSE']})"
-=======
+  dependencies:
+    - Prerequisites
+  task:
+    prologue:
+      commands:
         - cd calicoctl
     jobs:
       - name: calicoctl tests
         commands:
           - ../.semaphore/run-and-monitor ci.log make ci
+      - name: Build binary
+        matrix:
+          - env_var: ARCH
+            values:
+              - arm64
+        commands:
+          - ../.semaphore/run-and-monitor build-$ARCH.log make build ARCH=$ARCH
 - name: cni-plugin
   run:
     when: "true or change_in(['/*', '/cni-plugin/', '/libcalico-go/', '/hack/test/certs/'], {exclude: ['/**/.gitignore', '/**/README.md', '/**/LICENSE']})"
@@ -390,6 +335,13 @@
       - name: cni-plugin tests
         commands:
           - ../.semaphore/run-and-monitor ci.log make ci
+      - name: Build binary
+        matrix:
+          - env_var: ARCH
+            values:
+              - arm64
+        commands:
+          - ../.semaphore/run-and-monitor build-$ARCH.log make build ARCH=$ARCH
       - name: build windows cni-plugin images
         commands:
           - ../.semaphore/run-and-monitor ci.log make image-windows
@@ -400,9 +352,6 @@
   dependencies:
     - cni-plugin
   task:
-    secrets:
-      - name: banzai-secrets
-      - name: private-repo
     prologue:
       commands:
         # Load the github access secrets.  First fix the permissions.
@@ -425,126 +374,6 @@
           - artifact push job ${REPORT_DIR} --destination semaphore/test-results --expire-in ${SEMAPHORE_ARTIFACT_EXPIRY} || true
           - artifact push job ${LOGS_DIR} --destination semaphore/logs --expire-in ${SEMAPHORE_ARTIFACT_EXPIRY} || true
           - aws ec2 delete-key-pair --key-name ${KEYPAIR_NAME} || true
-          - cd ~/calico/process/testing/winfv && NAME_PREFIX="${CLUSTER_NAME}" ./setup-fv.sh -q -u
-    env_vars:
-      - name: SEMAPHORE_ARTIFACT_EXPIRY
-        value: 2w
-      - name: AWS_DEFAULT_REGION
-        value: us-west-2
-      - name: MASTER_CONNECT_KEY_PUB
-        value: master_ssh_key.pub
-      - name: MASTER_CONNECT_KEY
-        value: master_ssh_key
-      - name: WIN_PPK_KEY
-        value: win_ppk_key
-      - name: K8S_VERSION
-        value: 1.22.6
-    jobs:
-      - name: Docker - Windows FV
-        execution_time_limit:
-          minutes: 60
-        commands:
-          - ../.semaphore/run-and-monitor win-fv-docker.log ./.semaphore/run-win-fv.sh
-        env_vars:
-          - name: CONTAINER_RUNTIME
-            value: docker
-      - name: Containerd - Windows FV
-        execution_time_limit:
-          minutes: 60
-        commands:
-          - ../.semaphore/run-and-monitor win-fv-containerd.log ./.semaphore/run-win-fv.sh
-        env_vars:
-          - name: CONTAINER_RUNTIME
-            value: containerd
-          - name: CONTAINERD_VERSION
-            value: 1.6.0
-- name: confd
-  run:
-    when: "true or change_in(['/*', '/api/', '/libcalico-go/', '/confd/', '/hack/test/certs/'], {exclude: ['/**/.gitignore', '/**/README.md', '/**/LICENSE']})"
->>>>>>> dc5c0ccc
-  dependencies:
-    - Prerequisites
-  task:
-    prologue:
-      commands:
-<<<<<<< HEAD
-        - cd calicoctl
-    jobs:
-      - name: calicoctl tests
-        commands:
-          - ../.semaphore/run-and-monitor ci.log make ci
-      - name: Build binary
-        matrix:
-          - env_var: ARCH
-            values:
-              - arm64
-        commands:
-          - ../.semaphore/run-and-monitor build-$ARCH.log make build ARCH=$ARCH
-- name: cni-plugin
-  run:
-    when: "true or change_in(['/*', '/cni-plugin/', '/libcalico-go/', '/hack/test/certs/'], {exclude: ['/**/.gitignore', '/**/README.md', '/**/LICENSE']})"
-=======
-        - cd confd
-    jobs:
-      - name: "confd: CI"
-        execution_time_limit:
-          minutes: 60
-        commands:
-          - ../.semaphore/run-and-monitor ci.log make ci
-- name: crypto
-  run:
-    when: "true or change_in(['/lib.Makefile', '/crypto/'])"
->>>>>>> dc5c0ccc
-  dependencies:
-    - Prerequisites
-  task:
-    prologue:
-      commands:
-<<<<<<< HEAD
-        - cd cni-plugin
-    jobs:
-      - name: cni-plugin tests
-        commands:
-          - ../.semaphore/run-and-monitor ci.log make ci
-      - name: Build binary
-        matrix:
-          - env_var: ARCH
-            values:
-              - arm64
-        commands:
-          - ../.semaphore/run-and-monitor build-$ARCH.log make build ARCH=$ARCH
-      - name: build windows cni-plugin images
-        commands:
-          - ../.semaphore/run-and-monitor ci.log make image-windows
-
-- name: "cni-plugin: Windows"
-  run:
-    when: "true or change_in(['/*', '/cni-plugin/', '/libcalico-go/', '/process/testing/winfv/'], {exclude: ['/**/.gitignore', '/**/README.md', '/**/LICENSE']})"
-  dependencies:
-    - cni-plugin
-  task:
-    prologue:
-      commands:
-        # Load the github access secrets.  First fix the permissions.
-        - chmod 0600 ~/.keys/*
-        - ssh-add ~/.keys/*
-        # Prepare aws configuration.
-        - pip install --upgrade --user awscli
-        - export REPORT_DIR=~/report
-        - export LOGS_DIR=~/fv.log
-        - export SHORT_WORKFLOW_ID=$(echo ${SEMAPHORE_WORKFLOW_ID} | sha256sum | cut -c -8)
-        - export CLUSTER_NAME=sem-${SEMAPHORE_PROJECT_NAME}-pr${SEMAPHORE_GIT_PR_NUMBER}-${CONTAINER_RUNTIME}-${SHORT_WORKFLOW_ID}
-        - export KEYPAIR_NAME=${CLUSTER_NAME}
-        - echo CLUSTER_NAME=${CLUSTER_NAME}
-        - sudo apt-get install -y putty-tools
-        - cd cni-plugin
-        - ../.semaphore/run-and-monitor build.log make bin/windows/calico.exe bin/windows/calico-ipam.exe bin/windows/win-fv.exe
-    epilogue:
-      always:
-        commands:
-          - artifact push job ${REPORT_DIR} --destination semaphore/test-results --expire-in ${SEMAPHORE_ARTIFACT_EXPIRY} || true
-          - artifact push job ${LOGS_DIR} --destination semaphore/logs --expire-in ${SEMAPHORE_ARTIFACT_EXPIRY} || true
-          - aws ec2 delete-key-pair --key-name ${KEYPAIR_NAME} || true
           - cd ~/calico-private/process/testing/winfv && NAME_PREFIX="${CLUSTER_NAME}" ./setup-fv.sh -q -u
     env_vars:
       - name: SEMAPHORE_ARTIFACT_EXPIRY
@@ -585,7 +414,7 @@
           - ../.semaphore/run-and-monitor ci.log make ci
 - name: crypto
   run:
-    when: "true or change_in(['/*', '/crypto/'], {exclude: ['/**/.gitignore', '/**/README.md', '/**/LICENSE']})"
+    when: "true or change_in(['/lib.Makefile', '/crypto/'], {exclude: ['/**/.gitignore', '/**/README.md', '/**/LICENSE']})"
   dependencies:
     - Prerequisites
   task:
@@ -599,33 +428,6 @@
 - name: e2e tests
   run:
     when: "true or change_in(['/*', '/api/', '/libcalico-go/', '/typha/', '/felix/', '/confd/', '/bird/', '/pod2daemon/', '/node/', '/licensing/'], {exclude: ['/**/.gitignore', '/**/README.md', '/**/LICENSE']})"
-=======
-        - cd crypto
-    jobs:
-      - name: "crypto tests"
-        commands:
-          - ../.semaphore/run-and-monitor ci.log make ci
-- name: e2e tests
-  run:
-    when: "true or change_in(['/*', '/api/', '/libcalico-go/', '/typha/', '/felix/', '/confd/', '/bird/', '/pod2daemon/', '/node/'], {exclude: ['/**/.gitignore', '/**/README.md', '/**/LICENSE']})"
-  dependencies:
-    - Prerequisites
-  task:
-    agent:
-      machine:
-        type: e1-standard-8
-        os_image: ubuntu2004
-    jobs:
-      - name: sig-network conformance
-        env_vars:
-          - name: E2E_FOCUS
-            value: "sig-network.*Conformance"
-        commands:
-          - .semaphore/run-and-monitor e2e-test.log make e2e-test
-- name: "Felix: Build"
-  run:
-    when: "true or change_in(['/*', '/api/', '/libcalico-go/', '/typha/', '/felix/', '/hack/test/certs/'], {exclude: ['/**/.gitignore', '/**/README.md', '/**/LICENSE']})"
->>>>>>> dc5c0ccc
   dependencies:
     - Prerequisites
   task:
@@ -636,7 +438,6 @@
       machine:
         type: e1-standard-8
         os_image: ubuntu2004
-<<<<<<< HEAD
     jobs:
       - name: sig-network conformance
         env_vars:
@@ -649,41 +450,6 @@
     when: "true or change_in(['/*', '/api/', '/libcalico-go/', '/typha/', '/felix/', '/linseed/pkg/apis/v1/', '/hack/test/certs/'], {exclude: ['/**/.gitignore', '/**/README.md', '/**/LICENSE']})"
   dependencies:
     - Prerequisites
-=======
-    prologue:
-      commands:
-        - cd felix
-        - cache restore go-pkg-cache
-        - cache restore go-mod-cache
-    jobs:
-      - name: Build and run UT, k8sfv
-        execution_time_limit:
-          minutes: 60
-        commands:
-          - make build image fv-prereqs
-          - "cache store bin-${SEMAPHORE_GIT_SHA} bin"
-          - "cache store fv.test-${SEMAPHORE_GIT_SHA} fv/fv.test"
-          - cache store go-pkg-cache .go-pkg-cache
-          - "cache store go-mod-cache ${HOME}/go/pkg/mod/cache"
-          - docker save -o /tmp/calico-felix.tar calico/felix:latest-amd64
-          - "cache store felix-image-${SEMAPHORE_GIT_SHA} /tmp/calico-felix.tar"
-          - docker save -o /tmp/felixtest-typha.tar felix-test/typha:latest-amd64
-          - "cache store felixtest-typha-image-${SEMAPHORE_GIT_SHA} /tmp/felixtest-typha.tar"
-          - ../.semaphore/run-and-monitor ut.log make ut
-          - ../.semaphore/run-and-monitor k8sfv-typha.log make k8sfv-test JUST_A_MINUTE=true USE_TYPHA=true
-          - ../.semaphore/run-and-monitor k8sfv-no-typha.log make k8sfv-test JUST_A_MINUTE=true USE_TYPHA=false
-      - name: Static checks
-        execution_time_limit:
-          minutes: 60
-        commands:
-          - ../.semaphore/run-and-monitor static-checks.log make static-checks
-
-- name: "Felix: multi-arch builds"
-  run:
-    when: "true or change_in(['/*', '/api/', '/libcalico-go/', '/typha/', '/felix/'], {exclude: ['/**/.gitignore', '/**/README.md', '/**/LICENSE']})"
-  dependencies:
-    - "Felix: Build"
->>>>>>> dc5c0ccc
   task:
     agent:
       machine:
@@ -695,7 +461,6 @@
         - cache restore go-pkg-cache
         - cache restore go-mod-cache
     jobs:
-<<<<<<< HEAD
       - name: Build and run UT, k8sfv
         execution_time_limit:
           minutes: 60
@@ -721,19 +486,25 @@
           minutes: 60
         commands:
           - ../.semaphore/run-and-monitor static-checks.log make static-checks
-=======
-      - name: Build binary
-        matrix:
-          - env_var: ARCH
-            values:
-              - arm64
-              - ppc64le
-              - s390x
-        commands:
-          # Only building the code, not the image here because the felix image is now only used for FV tests, which
-          # only run on AMD64 at the moment.
-          - ../.semaphore/run-and-monitor build-$ARCH.log make build ARCH=$ARCH
->>>>>>> dc5c0ccc
+
+- name: "Felix: Build - native arm64 runner"
+  run:
+    when: "true or change_in(['/*', '/api/', '/libcalico-go/', '/typha/', '/felix/', '/linseed/pkg/apis/v1/', '/hack/test/certs/'], {exclude: ['/**/.gitignore', '/**/README.md', '/**/LICENSE']})"
+  dependencies:
+    - "Felix: Build"
+  task:
+    agent:
+      machine:
+        type: s1-aws-arm64-2
+    prologue:
+      commands:
+        - cd felix
+        - cache restore go-pkg-cache
+        - cache restore go-mod-cache
+    jobs:
+      - name: Build binary
+        commands:
+          - ../.semaphore/run-and-monitor build-arm64.log make build ARCH=arm64
 
 - name: "Felix: Build Windows binaries"
   run:
@@ -747,35 +518,12 @@
           - cd felix
           - make bin/calico-felix.exe fv/win-fv.exe
 
-- name: "Felix: Windows FV capz"
-  run:
-<<<<<<< HEAD
-    when: "false or change_in(['/*', '/api/', '/libcalico-go/', '/typha/', '/felix/', '/node', '/hack/test/certs/', '/process/testing/winfv/'], {exclude: ['/**/.gitignore', '/**/README.md', '/**/LICENSE']})"
+- name: "Felix: Windows FV"
+  run:
+    when: "true or change_in(['/*', '/api/', '/libcalico-go/', '/typha/', '/felix/', '/node', '/hack/test/certs/', '/process/testing/winfv/'], {exclude: ['/**/.gitignore', '/**/README.md', '/**/LICENSE']})"
   dependencies:
     - "Felix: Build Windows binaries"
   task:
-    prologue:
-      commands:
-        - export REPORT_DIR=/home/semaphore/calico-private/process/testing/winfv/report
-        - export AZURE_SUBSCRIPTION_ID=$AZ_SUBSCRIPTION_ID
-        - export AZURE_TENANT_ID=$AZ_TENANT_ID
-        - export AZURE_CLIENT_ID=$AZ_SP_ID
-        - export AZURE_CLIENT_SECRET=$AZ_SP_PASSWORD
-        - export AZURE_SUBSCRIPTION_ID_B64="$(echo -n "$AZ_SUBSCRIPTION_ID" | base64 | tr -d '\n')"
-        - export AZURE_TENANT_ID_B64="$(echo -n "$AZ_TENANT_ID" | base64 | tr -d '\n')"
-        - export AZURE_CLIENT_ID_B64="$(echo -n "$AZ_SP_ID" | base64 | tr -d '\n')"
-        - export AZURE_CLIENT_SECRET_B64="$(echo -n "$AZ_SP_PASSWORD" | base64 | tr -d '\n')"
-        - export GCR_IO_PULL_SECRET="/home/semaphore/calico-private/process/testing/winfv/docker_cfg.json"
-        - export TSEE_TEST_LICENSE="/home/semaphore/calico-private/process/testing/winfv/infra/ee/license.yaml"
-        - cd felix
-=======
-    when: "true or change_in(['/*', '/api/', '/libcalico-go/', '/typha/', '/felix/', '/node', '/hack/test/certs/', '/process/testing/winfv/'], {exclude: ['/**/.gitignore', '/**/README.md', '/**/LICENSE']})"
-  dependencies:
-    - "Felix: Build Windows binaries"
-  task:
-    secrets:
-      - name: banzai-secrets
-      - name: private-repo
     prologue:
       commands:
         # Load the github access secrets.  First fix the permissions.
@@ -792,35 +540,9 @@
         - sudo apt-get install -y putty-tools
         - cd felix
         - make bin/calico-felix.exe fv/win-fv.exe
->>>>>>> dc5c0ccc
     epilogue:
       always:
         commands:
-          - artifact push job ${REPORT_DIR} --destination semaphore/test-results --expire-in ${SEMAPHORE_ARTIFACT_EXPIRY} || true
-<<<<<<< HEAD
-    env_vars:
-      - name: FV_PROVISIONER
-        value: "capz"
-      - name: FV_TYPE
-        value: "calico-felix"
-      - name: SEMAPHORE_ARTIFACT_EXPIRY
-        value: 2w
-    jobs:
-      - name: CAPZ - Windows FV
-        commands:
-          - ./.semaphore/run-win-fv
-
-- name: "Felix: FV Tests"
-  run:
-    when: "true or change_in(['/*', '/api/', '/linseed/pkg/apis/v1/', '/libcalico-go/', '/typha/', '/felix/'], {exclude: ['/**/.gitignore', '/**/README.md', '/**/LICENSE']})"
-  dependencies:
-    - "Felix: Build"
-  task:
-    agent:
-      machine:
-        type: e1-standard-4
-        os_image: ubuntu2004
-=======
           - artifact push job ${LOGS_DIR} --destination semaphore/logs --expire-in ${SEMAPHORE_ARTIFACT_EXPIRY} || true
           - aws ec2 delete-key-pair --key-name ${KEYPAIR_NAME} || true
           - cd ~/calico/process/testing/winfv && NAME_PREFIX="${CLUSTER_NAME}" ./setup-fv.sh -q -u
@@ -851,13 +573,52 @@
           - name: BACKEND
             value: bgp
 
+- name: "Felix: Windows FV capz"
+  run:
+    when: "true or change_in(['/*', '/api/', '/libcalico-go/', '/typha/', '/felix/', '/node', '/hack/test/certs/', '/process/testing/winfv/'], {exclude: ['/**/.gitignore', '/**/README.md', '/**/LICENSE']})"
+  dependencies:
+    - "Felix: Build Windows binaries"
+  task:
+    prologue:
+      commands:
+        - export REPORT_DIR=/home/semaphore/calico-private/process/testing/winfv/report
+        - export AZURE_SUBSCRIPTION_ID=$AZ_SUBSCRIPTION_ID
+        - export AZURE_TENANT_ID=$AZ_TENANT_ID
+        - export AZURE_CLIENT_ID=$AZ_SP_ID
+        - export AZURE_CLIENT_SECRET=$AZ_SP_PASSWORD
+        - export AZURE_SUBSCRIPTION_ID_B64="$(echo -n "$AZ_SUBSCRIPTION_ID" | base64 | tr -d '\n')"
+        - export AZURE_TENANT_ID_B64="$(echo -n "$AZ_TENANT_ID" | base64 | tr -d '\n')"
+        - export AZURE_CLIENT_ID_B64="$(echo -n "$AZ_SP_ID" | base64 | tr -d '\n')"
+        - export AZURE_CLIENT_SECRET_B64="$(echo -n "$AZ_SP_PASSWORD" | base64 | tr -d '\n')"
+        - export GCR_IO_PULL_SECRET="/home/semaphore/calico-private/process/testing/winfv/docker_cfg.json"
+        - export TSEE_TEST_LICENSE="/home/semaphore/calico-private/process/testing/winfv/infra/ee/license.yaml"
+        - cd felix
+    epilogue:
+      always:
+        commands:
+          - artifact push job ${REPORT_DIR} --destination semaphore/test-results --expire-in ${SEMAPHORE_ARTIFACT_EXPIRY} || true
+    env_vars:
+      - name: FV_PROVISIONER
+        value: "capz"
+      - name: FV_TYPE
+        value: "calico-felix"
+      - name: SEMAPHORE_ARTIFACT_EXPIRY
+        value: 2w
+    jobs:
+      - name: CAPZ - Windows FV
+        commands:
+          - ./.semaphore/run-win-fv
+
 - name: "Felix: FV Tests"
   run:
-    when: "true or change_in(['/*', '/api/', '/libcalico-go/', '/typha/', '/felix/'], {exclude: ['/**/.gitignore', '/**/README.md', '/**/LICENSE']})"
+    when: "true or change_in(['/*', '/api/', '/linseed/pkg/apis/v1/', '/libcalico-go/', '/typha/', '/felix/'], {exclude: ['/**/.gitignore', '/**/README.md', '/**/LICENSE']})"
   dependencies:
     - "Felix: Build"
   task:
->>>>>>> dc5c0ccc
+    agent:
+      machine:
+        type: e1-standard-4
+        os_image: ubuntu2004
     prologue:
       commands:
         - cd felix
@@ -867,11 +628,8 @@
         - "cache restore fv.test-${SEMAPHORE_GIT_SHA}"
         - "cache restore felix-image-${SEMAPHORE_GIT_SHA}"
         - "cache restore felixtest-typha-image-${SEMAPHORE_GIT_SHA}"
-<<<<<<< HEAD
         - "cache restore felixtest-dns-server-image-${SEMAPHORE_GIT_SHA}"
         - "cache restore scapy-image-${SEMAPHORE_GIT_SHA}"
-=======
->>>>>>> dc5c0ccc
         - |-
           if [ -s /etc/docker/daemon.json  ]; then
           sudo sed -i '$d' /etc/docker/daemon.json && sudo sed -i '$s/$/,/' /etc/docker/daemon.json && sudo bash -c ' cat >> /etc/docker/daemon.json << EOF
@@ -889,22 +647,15 @@
         - sudo systemctl restart docker
         # Load in the docker images pre-built by the build job.
         - docker load -i /tmp/calico-felix.tar
-<<<<<<< HEAD
         - docker tag tigera/felix:latest-amd64 felix:latest-amd64
-=======
-        - docker tag calico/felix:latest-amd64 felix:latest-amd64
->>>>>>> dc5c0ccc
         - rm /tmp/calico-felix.tar
         - docker load -i /tmp/felixtest-typha.tar
         - docker tag felix-test/typha:latest-amd64 typha:latest-amd64
         - rm /tmp/felixtest-typha.tar
-<<<<<<< HEAD
         - docker load -i /tmp/felixtest-dns-server.tar
         - rm /tmp/felixtest-dns-server.tar
         - docker load -i /tmp/felixtest-scapy.tar
         - rm /tmp/felixtest-scapy.tar
-=======
->>>>>>> dc5c0ccc
         # Pre-loading the IPIP module prevents a flake where the first felix to use IPIP loads the module and
         # routing in that first felix container chooses different source IPs than the tests are expecting.
         - sudo modprobe ipip
@@ -925,24 +676,16 @@
 
 - name: "Felix: BPF UT/FV tests on new kernel"
   run:
-<<<<<<< HEAD
     when: "true or change_in(['/*', '/api/', '/linseed/pkg/apis/v1/', '/libcalico-go/', '/typha/', '/felix/'], {exclude: ['/**/.gitignore', '/**/README.md', '/**/LICENSE']})"
-=======
-    when: "true or change_in(['/*', '/api/', '/libcalico-go/', '/typha/', '/felix/'], {exclude: ['/**/.gitignore', '/**/README.md', '/**/LICENSE']})"
->>>>>>> dc5c0ccc
-  dependencies:
-    - "Felix: Build"
+  dependencies:
+    - Prerequisites
   task:
     prologue:
       commands:
         - cd felix
         - export GOOGLE_APPLICATION_CREDENTIALS=$HOME/secrets/secret.google-service-account-key.json
         - export SHORT_WORKFLOW_ID=$(echo ${SEMAPHORE_WORKFLOW_ID} | sha256sum | cut -c -8)
-<<<<<<< HEAD
         - export ZONE=us-east4-c
-=======
-        - export ZONE=europe-west3-c
->>>>>>> dc5c0ccc
         - export VM_PREFIX=sem-${SEMAPHORE_PROJECT_NAME}-${SHORT_WORKFLOW_ID}-felix-
         - echo VM_PREFIX=${VM_PREFIX}
         - export REPO_NAME=$(basename $(pwd))
@@ -964,7 +707,6 @@
     secrets:
       - name: google-service-account-for-gce
 - name: kube-controllers
-<<<<<<< HEAD
   run:
     when: "true or change_in(['/*', '/api/', '/libcalico-go/', '/kube-controllers/', '/licensing/', '/hack/test/certs/'], {exclude: ['/**/.gitignore', '/**/README.md', '/**/LICENSE']})"
   dependencies:
@@ -1008,16 +750,12 @@
 - name: "Node: Build"
   run:
     when: "true or change_in(['/*', '/api/', '/libcalico-go/', '/typha/', '/felix/', '/confd/', '/bird/', '/pod2daemon/', '/node/', '/licensing/', '/hack/test/certs/'], {exclude: ['/**/.gitignore', '/**/README.md', '/**/LICENSE']})"
-=======
-  run:
-    when: "true or change_in(['/*', '/api/', '/libcalico-go/', '/kube-controllers/', '/hack/test/certs/'], {exclude: ['/**/.gitignore', '/**/README.md', '/**/LICENSE']})"
->>>>>>> dc5c0ccc
   dependencies:
     - Prerequisites
   task:
     agent:
       machine:
-        type: e1-standard-4
+        type: e1-standard-8
         os_image: ubuntu2004
     secrets:
       # Mount a secret for pulling images from GCR, and a license for the k8s FVs
@@ -1026,7 +764,6 @@
       - name: test-customer-license
     prologue:
       commands:
-<<<<<<< HEAD
         - cd node
     jobs:
       - name: "Node: CI"
@@ -1042,18 +779,6 @@
     when: "true or change_in(['/*', '/api/', '/libcalico-go/', '/typha/', '/felix/', '/confd/', '/bird/', '/pod2daemon/', '/node/', '/licensing/', '/hack/test/certs/'], {exclude: ['/**/.gitignore', '/**/README.md', '/**/LICENSE']})"
   dependencies:
     - "Node: Build"
-=======
-        - cd kube-controllers
-    jobs:
-      - name: "kube-controllers: tests"
-        commands:
-          - ../.semaphore/run-and-monitor ci.log make ci
-- name: libcalico-go
-  run:
-    when: "true or change_in(['/*', '/api/', '/libcalico-go/'], {exclude: ['/**/.gitignore', '/**/README.md', '/**/LICENSE']})"
-  dependencies:
-    - Prerequisites
->>>>>>> dc5c0ccc
   task:
     secrets:
       # Mount a secret for pulling images from GCR, and a license for the k8s FVs
@@ -1062,7 +787,6 @@
       - name: test-customer-license
     prologue:
       commands:
-<<<<<<< HEAD
         - cd node
     jobs:
       - name: Build Windows archive
@@ -1525,34 +1249,6 @@
 - name: linseed
   run:
     when: "true or change_in(['/*', '/linseed/', '/api/', '/libcalico-go/', '/lma/'], {exclude: ['/**/.gitignore', '/**/README.md', '/**/LICENSE']})"
-=======
-        - cd libcalico-go
-    jobs:
-      - name: "libcalico-go: tests"
-        commands:
-          - ../.semaphore/run-and-monitor make-ci.log make ci
-- name: "Node: Build"
-  run:
-    when: "true or change_in(['/*', '/api/', '/libcalico-go/', '/typha/', '/felix/', '/confd/', '/bird/', '/pod2daemon/', '/node/', '/hack/test/certs/'], {exclude: ['/**/.gitignore', '/**/README.md', '/**/LICENSE']})"
-  dependencies:
-    - Prerequisites
-  task:
-    agent:
-      machine:
-        type: e1-standard-8
-        os_image: ubuntu2004
-    prologue:
-      commands:
-        - cd node
-    jobs:
-      - name: "Node: CI"
-        commands:
-          - ../.semaphore/run-and-monitor ci.log make ci
-
-- name: "Node: multi-arch build"
-  run:
-    when: "true or change_in(['/felix/', '/confd/', '/node/'])"
->>>>>>> dc5c0ccc
   dependencies:
     - Prerequisites
   task:
@@ -1562,23 +1258,16 @@
         os_image: ubuntu2004
     prologue:
       commands:
-<<<<<<< HEAD
         - cd linseed
     jobs:
       - name: linseed tests
         commands:
           - ../.semaphore/run-and-monitor ci.log make ci
       - name: Build binary
-=======
-        - cd node
-    jobs:
-      - name: Build image
->>>>>>> dc5c0ccc
-        matrix:
-          - env_var: ARCH
-            values:
-              - arm64
-<<<<<<< HEAD
+        matrix:
+          - env_var: ARCH
+            values:
+              - arm64
         commands:
           - ../.semaphore/run-and-monitor build-$ARCH.log make build ARCH=$ARCH
 - name: lma
@@ -1597,28 +1286,11 @@
 - name: packetcapture
   run:
     when: "true or change_in(['/*', '/packetcapture', '/api/', '/libcalico-go/', '/lma/'], {exclude: ['/**/.gitignore', '/**/README.md', '/**/LICENSE']})"
-=======
-              - ppc64le
-              - s390x
-        commands:
-          - ../.semaphore/run-and-monitor image-$ARCH.log make image ARCH=$ARCH
-      - name: "Build Windows archive"
-        commands:
-          - ../.semaphore/run-and-monitor build-windows-archive.log make build-windows-archive
-      - name: "Build Windows image"
-        commands:
-          - ../.semaphore/run-and-monitor build-windows-image.log make image-windows
-
-- name: "Node: kind-cluster tests"
-  run:
-    when: "true or change_in(['/*', '/api/', '/libcalico-go/', '/typha/', '/felix/', '/confd/', '/bird/', '/pod2daemon/', '/node/', '/hack/test/certs/'], {exclude: ['/**/.gitignore', '/**/README.md', '/**/LICENSE']})"
->>>>>>> dc5c0ccc
-  dependencies:
-    - Prerequisites
-  task:
-    prologue:
-      commands:
-<<<<<<< HEAD
+  dependencies:
+    - Prerequisites
+  task:
+    prologue:
+      commands:
         - cd packetcapture
     jobs:
       - name: packetcapture tests
@@ -1654,41 +1326,11 @@
 - name: prometheus-service
   run:
     when: "true or change_in(['/*', '/prometheus-service/', 'libcalico-go/lib/logutils/', '/lma/'], {exclude: ['/**/.gitignore', '/**/README.md', '/**/LICENSE']})"
-=======
-        - cd node
-        - export GOOGLE_APPLICATION_CREDENTIALS=$HOME/secrets/secret.google-service-account-key.json
-        - export SHORT_WORKFLOW_ID=$(echo ${SEMAPHORE_WORKFLOW_ID} | sha256sum | cut -c -8)
-        - export ZONE=europe-west3-c
-        - export VM_PREFIX=sem-${SEMAPHORE_PROJECT_NAME}-${SHORT_WORKFLOW_ID}-kind-
-        - echo VM_PREFIX=${VM_PREFIX}
-        - export REPO_NAME=$(basename $(pwd))
-        - export VM_DISK_SIZE=80GB
-        - mkdir artifacts
-        - ../.semaphore/vms/create-test-vms ${ZONE} ${VM_PREFIX}
-    jobs:
-      - name: "Node: kind-cluster tests"
-        execution_time_limit:
-          minutes: 120
-        commands:
-          - ../.semaphore/vms/run-tests-on-vms ${ZONE} ${VM_PREFIX}
-    epilogue:
-      always:
-        commands:
-          - ../.semaphore/vms/publish-artifacts
-          - ../.semaphore/vms/clean-up-vms ${ZONE} ${VM_PREFIX}
-          - test-results publish ./report/*.xml --name "node-kind-tests" || true
-    secrets:
-      - name: google-service-account-for-gce
-- name: pod2daemon
-  run:
-    when: "true or change_in(['/*', '/pod2daemon/'], {exclude: ['/**/.gitignore', '/**/README.md', '/**/LICENSE']})"
->>>>>>> dc5c0ccc
-  dependencies:
-    - Prerequisites
-  task:
-    prologue:
-      commands:
-<<<<<<< HEAD
+  dependencies:
+    - Prerequisites
+  task:
+    prologue:
+      commands:
         - cd prometheus-service
     jobs:
       - name: prometheus-service tests
@@ -1724,26 +1366,11 @@
 - name: voltron
   run:
     when: "true or change_in(['/*', '/voltron/', '/api/', '/libcalico-go/lib/logutils/', '/lma/'], {exclude: ['/**/.gitignore', '/**/README.md', '/**/LICENSE']})"
-=======
-        - cd pod2daemon
-    jobs:
-      - name: pod2daemon tests
-        commands:
-          - ../.semaphore/run-and-monitor ci.log make ci
-- name: Typha
-  run:
-    when: "true or change_in(['/*', '/api/', '/libcalico-go/', '/typha/', '/hack/test/certs/'], {exclude: ['/**/.gitignore', '/**/README.md', '/**/LICENSE']})"
->>>>>>> dc5c0ccc
-  dependencies:
-    - Prerequisites
-  task:
-    agent:
-      machine:
-        type: e1-standard-4
-        os_image: ubuntu2004
-    prologue:
-      commands:
-<<<<<<< HEAD
+  dependencies:
+    - Prerequisites
+  task:
+    prologue:
+      commands:
         - cd voltron
     jobs:
       - name: voltron tests
@@ -1869,42 +1496,11 @@
 - name: prometheus-operator
   run:
     when: "true or change_in(['/third_party/prometheus-operator/'], {exclude: ['/**/.gitignore', '/**/README.md', '/**/LICENSE']})"
-=======
-        - cd typha
-    jobs:
-      - name: "Typha: UT and FV tests"
-        commands:
-          - ../.semaphore/run-and-monitor make-ci.log make ci EXCEPT=k8sfv-test
-    epilogue:
-      always:
-        commands:
-          - |
-            for f in /home/semaphore/calico/typha/report/*; do
-              NAME=$(basename $f)
-              test-results compile --name typha-$NAME $f $NAME.json || true
-            done
-            for f in /home/semaphore/calico/typha/pkg/report/*; do
-              NAME=$(basename $f)
-              test-results compile --name typha-$NAME $f $NAME.json || true
-            done
-            test-results combine *.xml.json report.json || true
-            artifact push job report.json -d test-results/junit.json || true
-            artifact push workflow report.json -d test-results/${SEMAPHORE_PIPELINE_ID}/${SEMAPHORE_JOB_ID}.json || true
-          - test-results publish /home/semaphore/calico/felix/report/k8sfv_suite.xml --name "typha-k8sfv" || true
-- name: key-cert-provisioner
-  run:
-    when: "true or change_in(['/*', '/key-cert-provisioner/'], {exclude: ['/**/.gitignore', '/**/README.md', '/**/LICENSE']})"
->>>>>>> dc5c0ccc
-  dependencies:
-    - Prerequisites
-  task:
-    agent:
-      machine:
-        type: e1-standard-2
-        os_image: ubuntu2004
-    prologue:
-      commands:
-<<<<<<< HEAD
+  dependencies:
+    - Prerequisites
+  task:
+    prologue:
+      commands:
         - cd third_party/prometheus-operator
     jobs:
       - name: prometheus-operator tests
@@ -1920,16 +1516,6 @@
 - name: prometheus
   run:
     when: "true or change_in(['/third_party/prometheus/'], {exclude: ['/**/.gitignore', '/**/README.md', '/**/LICENSE']})"
-=======
-        - cd key-cert-provisioner
-    jobs:
-      - name: key-cert-provisioner tests
-        commands:
-          - ../.semaphore/run-and-monitor ci.log make ci
-- name: "OpenStack integration (Yoga)"
-  run:
-    when: "true or change_in(['/networking-calico/'])"
->>>>>>> dc5c0ccc
   dependencies:
     - Prerequisites
   task:
@@ -1939,7 +1525,6 @@
         os_image: ubuntu2004
     prologue:
       commands:
-<<<<<<< HEAD
         - cd third_party/prometheus
     jobs:
       - name: prometheus tests
@@ -1950,14 +1535,6 @@
           - env_var: ARCH
             values:
               - arm64
-=======
-        - cd networking-calico
-    jobs:
-      - name: "Unit and FV tests (tox) on Yoga"
-        commands:
-          - ../.semaphore/run-and-monitor tox.log make tox-yoga
-      - name: "Mainline ST (DevStack + Tempest) on Yoga"
->>>>>>> dc5c0ccc
         commands:
           - ../../.semaphore/run-and-monitor build-$ARCH.log make image ARCH=$ARCH
 - name: Flow log generator
@@ -1972,7 +1549,6 @@
     jobs:
       - name: Flow log generator
         commands:
-<<<<<<< HEAD
           - ../../.semaphore/run-and-monitor make-ci.log make ci
 - name: Mock node
   run:
@@ -1987,11 +1563,6 @@
       - name: Mock node
         commands:
           - ../../.semaphore/run-and-monitor make-ci.log make ci
-=======
-          - mkdir logs
-          - sudo journalctl > logs/journalctl.txt
-          - artifact push job --expire-in 1d logs
->>>>>>> dc5c0ccc
 after_pipeline:
   task:
     jobs:
