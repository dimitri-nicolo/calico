--- conflicted
+++ resolved
@@ -59,13 +59,12 @@
   pipeline_file: push-images/es-gateway.yml
   auto_promote:
     when: "branch =~ 'master|release-'"
-<<<<<<< HEAD
+- name: Push anomaly-detection-api images
+  pipeline_file: push-images/anomaly-detection-api.yml
+  auto_promote:
+    when: "branch =~ 'master|release-'"
 - name: Push intrusion-detection-controller images
   pipeline_file: push-images/intrusion-detection-controller.yml
-=======
-- name: Push anomaly-detection-api images
-  pipeline_file: push-images/anomaly-detection-api.yml
->>>>>>> c6e760ee
   auto_promote:
     when: "branch =~ 'master|release-'"
 # Have a separate promotion for publishing Helm charts.
@@ -625,36 +624,36 @@
       commands:
       - make ci
 
-<<<<<<< HEAD
+- name: 'anomaly-detection-api'
+  run:
+    when: "change_in(['/*', '/anomaly-detection-api/'], {exclude: ['/**/.gitignore', '/**/README.md', '/**/LICENSE']})"
+  dependencies: ["Prerequisites"]
+  task:
+    secrets:
+    - name: test-customer-license
+    prologue:
+      commands:
+      - cd anomaly-detection-api
+    jobs:
+    - name: "make ci"
+      commands:
+      - make ci
+
 - name: 'intrusion-detection-controller'
   run:
     when: "true or change_in(['/*', '/intrusion-detection-controller/', '/api/', '/libcalico-go/', '/licensing/client/', '/licensing/client/monitor/' '/lma/'], {exclude: ['/**/.gitignore', '/**/README.md', '/**/LICENSE']})"
-=======
-- name: 'anomaly-detection-api'
-  run:
-    when: "change_in(['/*', '/anomaly-detection-api/'], {exclude: ['/**/.gitignore', '/**/README.md', '/**/LICENSE']})"
->>>>>>> c6e760ee
   dependencies: ["Prerequisites"]
   task:
     secrets:
     - name: test-customer-license
     prologue:
       commands:
-<<<<<<< HEAD
       - cd intrusion-detection-controller
     jobs:
     - name: "intrusion-detection-controller tests"
       commands:
       - make ci
- 
-=======
-      - cd anomaly-detection-api
-    jobs:
-    - name: "make ci"
-      commands:
-      - make ci
-
->>>>>>> c6e760ee
+
 - name: "Documentation"
   run:
     when: "true or change_in(['/*', '/calico/'], {exclude: ['/**/.gitignore', '/**/README.md', '/**/LICENSE']})"
