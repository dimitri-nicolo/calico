- name: "Felix: Build"
  run:
    when: "${FORCE_RUN} or change_in(['/*', '/api/', '/libcalico-go/', '/typha/', '/felix/', '/linseed/pkg/apis/v1/', '/hack/test/certs/', '/cni-plugin/pkg/dataplane/linux/dataplane_linux.go'], {exclude: ['/**/.gitignore', '/**/README.md', '/**/LICENSE']${DEFAULT_BRANCH}})"
  dependencies:
    - Prerequisites
  task:
    prologue:
      commands:
        - cd felix
        - cache restore go-pkg-cache
        - cache restore go-mod-cache
    jobs:
      - name: Build and run UT, k8sfv
        execution_time_limit:
          minutes: 60
        commands:
          - make build image fv-prereqs
          - "cache store bin-${SEMAPHORE_GIT_SHA} bin"
          - "cache store fv.test-${SEMAPHORE_GIT_SHA} fv/fv.test"
          - cache store go-pkg-cache .go-pkg-cache
          - "cache store go-mod-cache ${HOME}/go/pkg/mod/cache"
          - docker save -o /tmp/calico-felix.tar tigera/felix:latest-amd64
          - "cache store felix-image-${SEMAPHORE_GIT_SHA} /tmp/calico-felix.tar"
          - docker save -o /tmp/felixtest-typha.tar felix-test/typha:latest-amd64
          - "cache store felixtest-typha-image-${SEMAPHORE_GIT_SHA} /tmp/felixtest-typha.tar"
          - docker save -o /tmp/felixtest-dns-server.tar tigera-test/dns-server:latest
          - "cache store felixtest-dns-server-image-${SEMAPHORE_GIT_SHA} /tmp/felixtest-dns-server.tar"
          - docker save -o /tmp/felixtest-scapy.tar tigera-test/scapy:latest
          - "cache store felixtest-scapy-image-${SEMAPHORE_GIT_SHA} /tmp/felixtest-scapy.tar"
          - ../.semaphore/run-and-monitor ut.log make ut
          - ../.semaphore/run-and-monitor k8sfv-typha.log make k8sfv-test JUST_A_MINUTE=true USE_TYPHA=true
          - ../.semaphore/run-and-monitor k8sfv-no-typha.log make k8sfv-test JUST_A_MINUTE=true USE_TYPHA=false
      - name: Static checks
        execution_time_limit:
          minutes: 60
        commands:
          - ../.semaphore/run-and-monitor static-checks.log make static-checks
<<<<<<< HEAD

=======
- name: "Felix: multi-arch build"
  run:
    when: "${FORCE_RUN} or change_in(['/*', '/api/', '/libcalico-go/', '/typha/', '/felix/'], {exclude: ['/**/.gitignore', '/**/README.md', '/**/LICENSE']})"
  dependencies:
    - "Felix: Build"
  task:
    prologue:
      commands:
        - cd felix
        - cache restore go-pkg-cache
        - cache restore go-mod-cache
    jobs:
      - name: Build binary
        matrix:
          - env_var: ARCH
            values:
              - ppc64le
              - s390x
        commands:
          # Only building the code, not the image here because the felix image is now only used for FV tests, which
          # only run on AMD64 at the moment. Skip building protofbufs because the build fails on ARM due to missing
          # image. We know they are up-to-date because an earlier build job checks already.
          - ../.semaphore/run-and-monitor build-$ARCH.log make build ARCH=$ARCH SKIP_PROTOBUF=true
>>>>>>> 5ced3e73
- name: "Felix: Build - native arm64 runner"
  run:
    when: "${FORCE_RUN} or change_in(['/*', '/api/', '/libcalico-go/', '/typha/', '/felix/', '/linseed/pkg/apis/v1/', '/hack/test/certs/'], {exclude: ['/**/.gitignore', '/**/README.md', '/**/LICENSE']${DEFAULT_BRANCH}})"
  dependencies:
    - "Felix: Build"
  task:
    agent:
      machine:
        type: s1-aws-arm64-2
    prologue:
      commands:
        - cd felix
        - cache restore go-pkg-cache
        - cache restore go-mod-cache
    jobs:
      - name: Build binary
        commands:
          # Skipping protobuf build because it fails on ARM (but the pre-flight check ensures it's up-to-date).
          - ../.semaphore/run-and-monitor build-arm64.log make build ARCH=arm64 SKIP_PROTOBUF=true
- name: "Felix: Build Windows binaries"
  run:
    when: "${FORCE_RUN} or change_in(['/*', '/api/', '/libcalico-go/', '/typha/', '/felix/'], {exclude: ['/**/.gitignore', '/**/README.md', '/**/LICENSE']${DEFAULT_BRANCH}})"
  dependencies:
    - Prerequisites
  task:
    jobs:
      - name: Build Windows binaries
        commands:
          - cd felix
          - make bin/calico-felix.exe fv/win-fv.exe
<<<<<<< HEAD

- name: "Felix: Windows FV capz"
  run:
    when: "${FORCE_RUN} or change_in(['/*', '/api/', '/libcalico-go/', '/typha/', '/felix/', '/node', '/hack/test/certs/', '/process/testing/winfv-felix/'], {exclude: ['/**/.gitignore', '/**/README.md', '/**/LICENSE']${DEFAULT_BRANCH}})"
  dependencies:
    - "Felix: Build Windows binaries"
  task:
    prologue:
      commands:
        - az login --service-principal -u "${AZ_SP_ID}" -p "${AZ_SP_PASSWORD}" --tenant "${AZ_TENANT_ID}" --output none
        - export REPORT_DIR=/home/semaphore/report
        - export AZURE_SUBSCRIPTION_ID=$AZ_SUBSCRIPTION_ID
        - export AZURE_TENANT_ID=$AZ_TENANT_ID
        - export AZURE_CLIENT_ID=$AZ_SP_ID
        - export AZURE_CLIENT_SECRET=$AZ_SP_PASSWORD
        - export AZURE_SUBSCRIPTION_ID_B64="$(echo -n "$AZ_SUBSCRIPTION_ID" | base64 | tr -d '\n')"
        - export AZURE_TENANT_ID_B64="$(echo -n "$AZ_TENANT_ID" | base64 | tr -d '\n')"
        - export AZURE_CLIENT_ID_B64="$(echo -n "$AZ_SP_ID" | base64 | tr -d '\n')"
        - export AZURE_CLIENT_SECRET_B64="$(echo -n "$AZ_SP_PASSWORD" | base64 | tr -d '\n')"
        - export GCR_IO_PULL_SECRET="/home/semaphore/calico-private/process/testing/winfv-felix/docker_cfg.json"
        - export TSEE_TEST_LICENSE="/home/semaphore/calico-private/process/testing/winfv-felix/infra/ee/license.yaml"
        - cd felix
    epilogue:
      always:
        commands:
          - artifact push job ${REPORT_DIR} --destination test-results --expire-in ${SEMAPHORE_ARTIFACT_EXPIRY} || true
    env_vars:
      - name: FV_PROVISIONER
        value: "capz"
      - name: FV_TYPE
        value: "calico-felix"
      - name: SEMAPHORE_ARTIFACT_EXPIRY
        value: 2w
      - name: CONTAINERD_VERSION
        value: 1.7.22
    jobs:
      - name: CAPZ - Windows FV
        commands:
          - ./.semaphore/run-win-fv

=======
# TODO: disable the Windows FV capz for the moment. Re-enable after they're fixed and passing.
# yamllint disable-line rule:comments
#- name: "Felix: Windows FV capz"
#  run:
#    when: "false or change_in(['/*', '/api/', '/libcalico-go/', '/typha/', '/felix/', '/node', '/hack/test/certs/', '/process/testing/winfv-felix/'], {exclude: ['/**/.gitignore', '/**/README.md', '/**/LICENSE']})"
#  dependencies: ["Felix: Build Windows binaries"]
#  task:
#    secrets:
#      - name: banzai-secrets
#      - name: private-repo
#    prologue:
#      commands:
#        - az login --service-principal -u "${AZ_SP_ID}" -p "${AZ_SP_PASSWORD}" --tenant "${AZ_TENANT_ID}" --output none
#        - export REPORT_DIR=/home/semaphore/report
#        - export AZURE_SUBSCRIPTION_ID=$AZ_SUBSCRIPTION_ID
#        - export AZURE_TENANT_ID=$AZ_TENANT_ID
#        - export AZURE_CLIENT_ID=$AZ_SP_ID
#        - export AZURE_CLIENT_SECRET=$AZ_SP_PASSWORD
#        - export AZURE_SUBSCRIPTION_ID_B64="$(echo -n "$AZ_SUBSCRIPTION_ID" | base64 | tr -d '\n')"
#        - export AZURE_TENANT_ID_B64="$(echo -n "$AZ_TENANT_ID" | base64 | tr -d '\n')"
#        - export AZURE_CLIENT_ID_B64="$(echo -n "$AZ_SP_ID" | base64 | tr -d '\n')"
#        - export AZURE_CLIENT_SECRET_B64="$(echo -n "$AZ_SP_PASSWORD" | base64 | tr -d '\n')"
#        - cd felix
#    epilogue:
#      always:
#        commands:
#          - artifact push job ${REPORT_DIR} --destination semaphore/test-results --expire-in ${SEMAPHORE_ARTIFACT_EXPIRY} || true
#    env_vars:
#      - name: FV_PROVISIONER
#        value: "capz"
#      - name: FV_TYPE
#        value: "calico-felix"
#      - name: SEMAPHORE_ARTIFACT_EXPIRY
#        value: 2w
#    jobs:
#      - name: CAPZ - Windows FV
#        commands:
#          - ./.semaphore/run-win-fv
>>>>>>> 5ced3e73
- name: "Felix: FV Tests"
  run:
    when: "${FORCE_RUN} or change_in(['/*', '/api/', '/linseed/pkg/apis/v1/', '/libcalico-go/', '/typha/', '/felix/', '/cni-plugin/pkg/dataplane/linux/dataplane_linux.go'], {exclude: ['/**/.gitignore', '/**/README.md', '/**/LICENSE']${DEFAULT_BRANCH}})"
  dependencies:
    - "Felix: Build"
  task:
    agent:
      machine:
        type: f1-standard-4
        os_image: ubuntu2004
    prologue:
      commands:
        - cd felix
        - cache restore go-pkg-cache
        - cache restore go-mod-cache
        - "cache restore bin-${SEMAPHORE_GIT_SHA}"
        - "cache restore fv.test-${SEMAPHORE_GIT_SHA}"
        - "cache restore felix-image-${SEMAPHORE_GIT_SHA}"
        - "cache restore felixtest-typha-image-${SEMAPHORE_GIT_SHA}"
        - "cache restore felixtest-dns-server-image-${SEMAPHORE_GIT_SHA}"
        - "cache restore scapy-image-${SEMAPHORE_GIT_SHA}"
        - |-
          if [ -s /etc/docker/daemon.json  ]; then
          sudo sed -i '$d' /etc/docker/daemon.json && sudo sed -i '$s/$/,/' /etc/docker/daemon.json && sudo bash -c ' cat >> /etc/docker/daemon.json << EOF
            "ipv6": true,
            "fixed-cidr-v6": "2001:db8:1::/64"
          }
          EOF
          ' ; else sudo bash -c ' cat > /etc/docker/daemon.json << EOF
          {
            "ipv6": true,
            "fixed-cidr-v6": "2001:db8:1::/64"
          }
          EOF
          ' ; fi
        - sudo systemctl restart docker
        # Load in the docker images pre-built by the build job.
        - docker load -i /tmp/calico-felix.tar
        - docker tag tigera/felix:latest-amd64 felix:latest-amd64
        - rm /tmp/calico-felix.tar
        - docker load -i /tmp/felixtest-typha.tar
        - docker tag felix-test/typha:latest-amd64 typha:latest-amd64
        - rm /tmp/felixtest-typha.tar
        - docker load -i /tmp/felixtest-dns-server.tar
        - rm /tmp/felixtest-dns-server.tar
        - docker load -i /tmp/felixtest-scapy.tar
        - rm /tmp/felixtest-scapy.tar
        # Pre-loading the IPIP module prevents a flake where the first felix to use IPIP loads the module and
        # routing in that first felix container chooses different source IPs than the tests are expecting.
        - sudo modprobe ipip
    jobs:
      - name: FV Test matrix
        execution_time_limit:
          minutes: 120
        commands:
          - make check-wireguard
          - ../.semaphore/run-and-monitor fv-${SEMAPHORE_JOB_INDEX}.log make fv-no-prereqs FV_BATCHES_TO_RUN="${SEMAPHORE_JOB_INDEX}" FV_NUM_BATCHES=${SEMAPHORE_JOB_COUNT}
        parallelism: 3
      - name: nftables FV Test matrix
        execution_time_limit:
          minutes: 120
        env_vars:
          - name: FELIX_FV_NFTABLES
            value: "Enabled"
        commands:
          - make check-wireguard
          - ../.semaphore/run-and-monitor fv-${SEMAPHORE_JOB_INDEX}.log make fv-no-prereqs FV_BATCHES_TO_RUN="${SEMAPHORE_JOB_INDEX}" FV_NUM_BATCHES=${SEMAPHORE_JOB_COUNT}
        parallelism: 3
    epilogue:
      always:
        commands:
          - ./.semaphore/collect-artifacts
          - ./.semaphore/publish-artifacts
          - test-results publish /home/semaphore/calico/felix/report/fv_suite.xml --name "felix-fv-${SEMAPHORE_JOB_INDEX}" || true
          - test-results publish /home/semaphore/calico/felix/report/fv_nft_suite.xml --name "felix-fv-nft-${SEMAPHORE_JOB_INDEX}" || true
- name: "Felix: BPF UT/FV tests on new kernel"
  run:
    when: "${FORCE_RUN} or change_in(['/*', '/api/', '/linseed/pkg/apis/v1/', '/libcalico-go/', '/typha/', '/felix/', '/cni-plugin/pkg/dataplane/linux/dataplane_linux.go'], {exclude: ['/**/.gitignore', '/**/README.md', '/**/LICENSE']${DEFAULT_BRANCH}})"
  dependencies:
    - Prerequisites
  task:
    prologue:
      commands:
        - cd $HOME
        - tar -czf calico-private.tar.gz calico-private
        - cd calico-private/felix
        - export GOOGLE_APPLICATION_CREDENTIALS=$HOME/secrets/secret.google-service-account-key.json
        - export SHORT_WORKFLOW_ID=$(echo ${SEMAPHORE_WORKFLOW_ID} | sha256sum | cut -c -8)
        - export ZONE=europe-west3-c
        - export VM_PREFIX=sem-${SEMAPHORE_PROJECT_NAME}-${SHORT_WORKFLOW_ID}-felix-ipt-
        - echo VM_PREFIX=${VM_PREFIX}
        - export REPO_NAME=$(basename $(pwd))
        - export NUM_FV_BATCHES=8
        - export RUN_UT=true
        - export FV_FOCUS=BPF-SAFE
        - mkdir artifacts
        - ./.semaphore/create-test-vms ${VM_PREFIX}
    jobs:
      - name: UT/FV tests on new kernel
        execution_time_limit:
          minutes: 180
        commands:
          - ./.semaphore/run-tests-on-vms ${VM_PREFIX}
    epilogue:
      always:
        commands:
          - ./.semaphore/collect-artifacts-from-vms ${VM_PREFIX}
          - ./.semaphore/publish-artifacts
          - ./.semaphore/clean-up-vms ${VM_PREFIX}
    secrets:
      - name: google-service-account-for-gce
- name: "Felix: BPF UT/FV tests on new kernel (nftables)"
  run:
    when: "${FORCE_RUN} or change_in(['/*', '/api/', '/libcalico-go/', '/typha/', '/felix/', '/cni-plugin/pkg/dataplane/linux/dataplane_linux.go'], {exclude: ['/**/.gitignore', '/**/README.md', '/**/LICENSE']${DEFAULT_BRANCH}})"
  dependencies:
    - Prerequisites
  task:
    prologue:
      commands:
        - cd $HOME
        - tar -czf calico-private.tar.gz calico-private
        - cd calico-private/felix
        - export GOOGLE_APPLICATION_CREDENTIALS=$HOME/secrets/secret.google-service-account-key.json
        - export SHORT_WORKFLOW_ID=$(echo ${SEMAPHORE_WORKFLOW_ID} | sha256sum | cut -c -8)
        - export ZONE=europe-west3-c
        - export VM_PREFIX=sem-${SEMAPHORE_PROJECT_NAME}-${SHORT_WORKFLOW_ID}-felix-nft-
        - echo VM_PREFIX=${VM_PREFIX}
        - export REPO_NAME=$(basename $(pwd))
        - export NUM_FV_BATCHES=4
        - export RUN_UT=false
        - export FV_FOCUS='_BPF_.*ct=true'
        - mkdir artifacts
        - ./.semaphore/create-test-vms ${VM_PREFIX}
    jobs:
      - name: UT/FV tests on new kernel
        env_vars:
          - name: FELIX_FV_NFTABLES
            value: "Enabled"
        execution_time_limit:
          minutes: 180
        commands:
          - ./.semaphore/run-tests-on-vms ${VM_PREFIX}
    epilogue:
      always:
        commands:
          - ./.semaphore/collect-artifacts-from-vms ${VM_PREFIX}
          - ./.semaphore/publish-artifacts
          - ./.semaphore/clean-up-vms ${VM_PREFIX}
    secrets:
      - name: google-service-account-for-gce<|MERGE_RESOLUTION|>--- conflicted
+++ resolved
@@ -35,33 +35,6 @@
           minutes: 60
         commands:
           - ../.semaphore/run-and-monitor static-checks.log make static-checks
-<<<<<<< HEAD
-
-=======
-- name: "Felix: multi-arch build"
-  run:
-    when: "${FORCE_RUN} or change_in(['/*', '/api/', '/libcalico-go/', '/typha/', '/felix/'], {exclude: ['/**/.gitignore', '/**/README.md', '/**/LICENSE']})"
-  dependencies:
-    - "Felix: Build"
-  task:
-    prologue:
-      commands:
-        - cd felix
-        - cache restore go-pkg-cache
-        - cache restore go-mod-cache
-    jobs:
-      - name: Build binary
-        matrix:
-          - env_var: ARCH
-            values:
-              - ppc64le
-              - s390x
-        commands:
-          # Only building the code, not the image here because the felix image is now only used for FV tests, which
-          # only run on AMD64 at the moment. Skip building protofbufs because the build fails on ARM due to missing
-          # image. We know they are up-to-date because an earlier build job checks already.
-          - ../.semaphore/run-and-monitor build-$ARCH.log make build ARCH=$ARCH SKIP_PROTOBUF=true
->>>>>>> 5ced3e73
 - name: "Felix: Build - native arm64 runner"
   run:
     when: "${FORCE_RUN} or change_in(['/*', '/api/', '/libcalico-go/', '/typha/', '/felix/', '/linseed/pkg/apis/v1/', '/hack/test/certs/'], {exclude: ['/**/.gitignore', '/**/README.md', '/**/LICENSE']${DEFAULT_BRANCH}})"
@@ -92,8 +65,6 @@
         commands:
           - cd felix
           - make bin/calico-felix.exe fv/win-fv.exe
-<<<<<<< HEAD
-
 - name: "Felix: Windows FV capz"
   run:
     when: "${FORCE_RUN} or change_in(['/*', '/api/', '/libcalico-go/', '/typha/', '/felix/', '/node', '/hack/test/certs/', '/process/testing/winfv-felix/'], {exclude: ['/**/.gitignore', '/**/README.md', '/**/LICENSE']${DEFAULT_BRANCH}})"
@@ -132,47 +103,6 @@
       - name: CAPZ - Windows FV
         commands:
           - ./.semaphore/run-win-fv
-
-=======
-# TODO: disable the Windows FV capz for the moment. Re-enable after they're fixed and passing.
-# yamllint disable-line rule:comments
-#- name: "Felix: Windows FV capz"
-#  run:
-#    when: "false or change_in(['/*', '/api/', '/libcalico-go/', '/typha/', '/felix/', '/node', '/hack/test/certs/', '/process/testing/winfv-felix/'], {exclude: ['/**/.gitignore', '/**/README.md', '/**/LICENSE']})"
-#  dependencies: ["Felix: Build Windows binaries"]
-#  task:
-#    secrets:
-#      - name: banzai-secrets
-#      - name: private-repo
-#    prologue:
-#      commands:
-#        - az login --service-principal -u "${AZ_SP_ID}" -p "${AZ_SP_PASSWORD}" --tenant "${AZ_TENANT_ID}" --output none
-#        - export REPORT_DIR=/home/semaphore/report
-#        - export AZURE_SUBSCRIPTION_ID=$AZ_SUBSCRIPTION_ID
-#        - export AZURE_TENANT_ID=$AZ_TENANT_ID
-#        - export AZURE_CLIENT_ID=$AZ_SP_ID
-#        - export AZURE_CLIENT_SECRET=$AZ_SP_PASSWORD
-#        - export AZURE_SUBSCRIPTION_ID_B64="$(echo -n "$AZ_SUBSCRIPTION_ID" | base64 | tr -d '\n')"
-#        - export AZURE_TENANT_ID_B64="$(echo -n "$AZ_TENANT_ID" | base64 | tr -d '\n')"
-#        - export AZURE_CLIENT_ID_B64="$(echo -n "$AZ_SP_ID" | base64 | tr -d '\n')"
-#        - export AZURE_CLIENT_SECRET_B64="$(echo -n "$AZ_SP_PASSWORD" | base64 | tr -d '\n')"
-#        - cd felix
-#    epilogue:
-#      always:
-#        commands:
-#          - artifact push job ${REPORT_DIR} --destination semaphore/test-results --expire-in ${SEMAPHORE_ARTIFACT_EXPIRY} || true
-#    env_vars:
-#      - name: FV_PROVISIONER
-#        value: "capz"
-#      - name: FV_TYPE
-#        value: "calico-felix"
-#      - name: SEMAPHORE_ARTIFACT_EXPIRY
-#        value: 2w
-#    jobs:
-#      - name: CAPZ - Windows FV
-#        commands:
-#          - ./.semaphore/run-win-fv
->>>>>>> 5ced3e73
 - name: "Felix: FV Tests"
   run:
     when: "${FORCE_RUN} or change_in(['/*', '/api/', '/linseed/pkg/apis/v1/', '/libcalico-go/', '/typha/', '/felix/', '/cni-plugin/pkg/dataplane/linux/dataplane_linux.go'], {exclude: ['/**/.gitignore', '/**/README.md', '/**/LICENSE']${DEFAULT_BRANCH}})"
