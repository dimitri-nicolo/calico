- name: "Felix: Build"
  run:
    when: "${FORCE_RUN} or change_in(['/*', '/api/', '/libcalico-go/', '/typha/', '/felix/', '/linseed/pkg/apis/v1/', '/hack/test/certs/'], {exclude: ['/**/.gitignore', '/**/README.md', '/**/LICENSE']})"
  dependencies:
    - Prerequisites
  task:
    agent:
      machine:
        type: e1-standard-4
        os_image: ubuntu2004
    prologue:
      commands:
        - cd felix
        - cache restore go-pkg-cache
        - cache restore go-mod-cache
    jobs:
      - name: Build and run UT, k8sfv
        execution_time_limit:
          minutes: 60
        commands:
          - make build image fv-prereqs
          - "cache store bin-${SEMAPHORE_GIT_SHA} bin"
          - "cache store fv.test-${SEMAPHORE_GIT_SHA} fv/fv.test"
          - cache store go-pkg-cache .go-pkg-cache
          - "cache store go-mod-cache ${HOME}/go/pkg/mod/cache"
          - docker save -o /tmp/calico-felix.tar tigera/felix:latest-amd64
          - "cache store felix-image-${SEMAPHORE_GIT_SHA} /tmp/calico-felix.tar"
          - docker save -o /tmp/felixtest-typha.tar felix-test/typha:latest-amd64
          - "cache store felixtest-typha-image-${SEMAPHORE_GIT_SHA} /tmp/felixtest-typha.tar"
          - docker save -o /tmp/felixtest-dns-server.tar tigera-test/dns-server:latest
          - "cache store felixtest-dns-server-image-${SEMAPHORE_GIT_SHA} /tmp/felixtest-dns-server.tar"
          - docker save -o /tmp/felixtest-scapy.tar tigera-test/scapy:latest
          - "cache store felixtest-scapy-image-${SEMAPHORE_GIT_SHA} /tmp/felixtest-scapy.tar"
          - ../.semaphore/run-and-monitor ut.log make ut
          - ../.semaphore/run-and-monitor k8sfv-typha.log make k8sfv-test JUST_A_MINUTE=true USE_TYPHA=true
          - ../.semaphore/run-and-monitor k8sfv-no-typha.log make k8sfv-test JUST_A_MINUTE=true USE_TYPHA=false
      - name: Static checks
        execution_time_limit:
          minutes: 60
        commands:
          - ../.semaphore/run-and-monitor static-checks.log make static-checks

- name: "Felix: Build - native arm64 runner"
  run:
    when: "${FORCE_RUN} or change_in(['/*', '/api/', '/libcalico-go/', '/typha/', '/felix/', '/linseed/pkg/apis/v1/', '/hack/test/certs/'], {exclude: ['/**/.gitignore', '/**/README.md', '/**/LICENSE']})"
  dependencies:
    - "Felix: Build"
  task:
    agent:
      machine:
        type: s1-aws-arm64-2
    prologue:
      commands:
        - cd felix
        - cache restore go-pkg-cache
        - cache restore go-mod-cache
        # We don't have an ARM64 protoc image, but we also know that the
        # file is fresh because the pre-flight check verifies that.
        - touch proto/felixbackend.pb.go
    jobs:
      - name: Build binary
        commands:
          - ../.semaphore/run-and-monitor build-arm64.log make build ARCH=arm64

- name: "Felix: Build Windows binaries"
  run:
    when: "${FORCE_RUN} or change_in(['/*', '/api/', '/libcalico-go/', '/typha/', '/felix/'], {exclude: ['/**/.gitignore', '/**/README.md', '/**/LICENSE']})"
  dependencies:
    - Prerequisites
  task:
    jobs:
      - name: Build Windows binaries
        commands:
          - cd felix
          - make bin/calico-felix.exe fv/win-fv.exe

- name: "Felix: Windows FV capz"
  run:
    when: "${FORCE_RUN} or change_in(['/*', '/api/', '/libcalico-go/', '/typha/', '/felix/', '/node', '/hack/test/certs/', '/process/testing/winfv-felix/'], {exclude: ['/**/.gitignore', '/**/README.md', '/**/LICENSE']})"
  dependencies:
    - "Felix: Build Windows binaries"
  task:
    prologue:
      commands:
<<<<<<< HEAD
        - export REPORT_DIR=/home/semaphore/calico-private/process/testing/winfv-felix/report
=======
        - export REPORT_DIR=/home/semaphore/report
>>>>>>> dc37ebac
        - export AZURE_SUBSCRIPTION_ID=$AZ_SUBSCRIPTION_ID
        - export AZURE_TENANT_ID=$AZ_TENANT_ID
        - export AZURE_CLIENT_ID=$AZ_SP_ID
        - export AZURE_CLIENT_SECRET=$AZ_SP_PASSWORD
        - export AZURE_SUBSCRIPTION_ID_B64="$(echo -n "$AZ_SUBSCRIPTION_ID" | base64 | tr -d '\n')"
        - export AZURE_TENANT_ID_B64="$(echo -n "$AZ_TENANT_ID" | base64 | tr -d '\n')"
        - export AZURE_CLIENT_ID_B64="$(echo -n "$AZ_SP_ID" | base64 | tr -d '\n')"
        - export AZURE_CLIENT_SECRET_B64="$(echo -n "$AZ_SP_PASSWORD" | base64 | tr -d '\n')"
        - export GCR_IO_PULL_SECRET="/home/semaphore/calico-private/process/testing/winfv-felix/docker_cfg.json"
        - export TSEE_TEST_LICENSE="/home/semaphore/calico-private/process/testing/winfv-felix/infra/ee/license.yaml"
        - cd felix
    epilogue:
      always:
        commands:
          - artifact push job ${REPORT_DIR} --destination semaphore/test-results --expire-in ${SEMAPHORE_ARTIFACT_EXPIRY} || true
    env_vars:
      - name: FV_PROVISIONER
        value: "capz"
      - name: FV_TYPE
        value: "calico-felix"
      - name: SEMAPHORE_ARTIFACT_EXPIRY
        value: 2w
      - name: CONTAINERD_VERSION
        value: 1.7.13
    jobs:
      - name: CAPZ - Windows FV
        commands:
          - ./.semaphore/run-win-fv

- name: "Felix: FV Tests"
  run:
    when: "${FORCE_RUN} or change_in(['/*', '/api/', '/linseed/pkg/apis/v1/', '/libcalico-go/', '/typha/', '/felix/'], {exclude: ['/**/.gitignore', '/**/README.md', '/**/LICENSE']})"
  dependencies:
    - "Felix: Build"
  task:
    agent:
      machine:
        type: e1-standard-4
        os_image: ubuntu2004
    prologue:
      commands:
        - cd felix
        - cache restore go-pkg-cache
        - cache restore go-mod-cache
        - "cache restore bin-${SEMAPHORE_GIT_SHA}"
        - "cache restore fv.test-${SEMAPHORE_GIT_SHA}"
        - "cache restore felix-image-${SEMAPHORE_GIT_SHA}"
        - "cache restore felixtest-typha-image-${SEMAPHORE_GIT_SHA}"
        - "cache restore felixtest-dns-server-image-${SEMAPHORE_GIT_SHA}"
        - "cache restore scapy-image-${SEMAPHORE_GIT_SHA}"
        - |-
          if [ -s /etc/docker/daemon.json  ]; then
          sudo sed -i '$d' /etc/docker/daemon.json && sudo sed -i '$s/$/,/' /etc/docker/daemon.json && sudo bash -c ' cat >> /etc/docker/daemon.json << EOF
            "ipv6": true,
            "fixed-cidr-v6": "2001:db8:1::/64"
          }
          EOF
          ' ; else sudo bash -c ' cat > /etc/docker/daemon.json << EOF
          {
            "ipv6": true,
            "fixed-cidr-v6": "2001:db8:1::/64"
          }
          EOF
          ' ; fi
        - sudo systemctl restart docker
        # Load in the docker images pre-built by the build job.
        - docker load -i /tmp/calico-felix.tar
        - docker tag tigera/felix:latest-amd64 felix:latest-amd64
        - rm /tmp/calico-felix.tar
        - docker load -i /tmp/felixtest-typha.tar
        - docker tag felix-test/typha:latest-amd64 typha:latest-amd64
        - rm /tmp/felixtest-typha.tar
        - docker load -i /tmp/felixtest-dns-server.tar
        - rm /tmp/felixtest-dns-server.tar
        - docker load -i /tmp/felixtest-scapy.tar
        - rm /tmp/felixtest-scapy.tar
        # Pre-loading the IPIP module prevents a flake where the first felix to use IPIP loads the module and
        # routing in that first felix container chooses different source IPs than the tests are expecting.
        - sudo modprobe ipip
    jobs:
      - name: FV Test matrix
        execution_time_limit:
          minutes: 120
        commands:
          - make check-wireguard
          - ../.semaphore/run-and-monitor fv-${SEMAPHORE_JOB_INDEX}.log make fv-no-prereqs FV_BATCHES_TO_RUN="${SEMAPHORE_JOB_INDEX}" FV_NUM_BATCHES=${SEMAPHORE_JOB_COUNT}
        parallelism: 3
      - name: nftables FV Test matrix
        execution_time_limit:
          minutes: 120
        env_vars:
        - name: FELIX_FV_NFTABLES
          value: "Enabled"
        commands:
          - make check-wireguard
          - ../.semaphore/run-and-monitor fv-${SEMAPHORE_JOB_INDEX}.log make fv-no-prereqs FV_BATCHES_TO_RUN="${SEMAPHORE_JOB_INDEX}" FV_NUM_BATCHES=${SEMAPHORE_JOB_COUNT}
        parallelism: 3
    epilogue:
      always:
        commands:
          - ./.semaphore/collect-artifacts
          - ./.semaphore/publish-artifacts
          - test-results publish /home/semaphore/calico/felix/report/fv_suite.xml --name "felix-fv-${SEMAPHORE_JOB_INDEX}" || true
          - test-results publish /home/semaphore/calico/felix/report/fv_nft_suite.xml --name "felix-fv-nft-${SEMAPHORE_JOB_INDEX}" || true

- name: "Felix: BPF UT/FV tests on new kernel"
  run:
    when: "${FORCE_RUN} or change_in(['/*', '/api/', '/linseed/pkg/apis/v1/', '/libcalico-go/', '/typha/', '/felix/'], {exclude: ['/**/.gitignore', '/**/README.md', '/**/LICENSE']})"
  dependencies:
    - Prerequisites
  task:
    prologue:
      commands:
        - cd $HOME
        - tar -czf calico-private.tar.gz calico-private
        - cd calico-private/felix
        - export GOOGLE_APPLICATION_CREDENTIALS=$HOME/secrets/secret.google-service-account-key.json
        - export SHORT_WORKFLOW_ID=$(echo ${SEMAPHORE_WORKFLOW_ID} | sha256sum | cut -c -8)
        - export ZONE=us-east4-c
        - export VM_PREFIX=sem-${SEMAPHORE_PROJECT_NAME}-${SHORT_WORKFLOW_ID}-felix-
        - echo VM_PREFIX=${VM_PREFIX}
        - export REPO_NAME=$(basename $(pwd))
        - export NUM_FV_BATCHES=8
        - mkdir artifacts
        - ./.semaphore/create-test-vms ${VM_PREFIX}
    jobs:
      - name: UT/FV tests on new kernel
        execution_time_limit:
          minutes: 180
        commands:
          - ./.semaphore/run-tests-on-vms ${VM_PREFIX}
    epilogue:
      always:
        commands:
          - ./.semaphore/collect-artifacts-from-vms ${VM_PREFIX}
          - ./.semaphore/publish-artifacts
          - ./.semaphore/clean-up-vms ${VM_PREFIX}
    secrets:
      - name: google-service-account-for-gce<|MERGE_RESOLUTION|>--- conflicted
+++ resolved
@@ -82,11 +82,7 @@
   task:
     prologue:
       commands:
-<<<<<<< HEAD
-        - export REPORT_DIR=/home/semaphore/calico-private/process/testing/winfv-felix/report
-=======
         - export REPORT_DIR=/home/semaphore/report
->>>>>>> dc37ebac
         - export AZURE_SUBSCRIPTION_ID=$AZ_SUBSCRIPTION_ID
         - export AZURE_TENANT_ID=$AZ_TENANT_ID
         - export AZURE_CLIENT_ID=$AZ_SP_ID
