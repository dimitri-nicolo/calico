--- conflicted
+++ resolved
@@ -20,14 +20,10 @@
       - name: "Node: CI"
         commands:
           - ../.semaphore/run-and-monitor ci.log make ci
-<<<<<<< HEAD
     epilogue:
       always:
         commands:
           - test-results publish ./report/nosetests.xml --name "node-ci" || true
-
-=======
->>>>>>> 5ced3e73
 - name: "Node: multi-arch build"
   run:
     when: "${FORCE_RUN} or change_in(['/*', '/api/', '/libcalico-go/', '/typha/', '/felix/', '/confd/', '/bird/', '/pod2daemon/', '/node/', '/licensing/', '/hack/test/certs/'], {exclude: ['/**/.gitignore', '/**/README.md', '/**/LICENSE']${DEFAULT_BRANCH}})"
