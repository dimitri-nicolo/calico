version: v1.0
name: Calico

execution_time_limit:
  hours: 4

agent:
  machine:
    type: e1-standard-2
    os_image: ubuntu1804

auto_cancel:
  running:
    when: "branch != 'master'"
  queued:
    when: "branch != 'master'"

promotions:
# Cleanup after ourselves if we are stopped-short.
- name: Cleanup
  pipeline_file: cleanup.yml
  auto_promote:
    when: "result = 'stopped'"
# Have separate promotions for publishing images so we can re-run
# them individually if they fail, and so we can run them in parallel.
- name: Push apiserver images
  pipeline_file: push-images/apiserver.yml
  auto_promote:
    when: "branch =~ 'master|release-.*'"
- name: Push cni-plugin images
  pipeline_file: push-images/cni-plugin.yml
  auto_promote:
    when: "branch =~ 'master|release-'"
- name: Push kube-controllers images
  pipeline_file: push-images/kube-controllers.yml
  auto_promote:
    when: "branch =~ 'master|release-'"
- name: Push calicoctl images
  pipeline_file: push-images/calicoctl.yml
  auto_promote:
    when: "branch =~ 'master|release-'"
- name: Push calicoq images
  pipeline_file: push-images/calicoq.yml
  auto_promote:
    when: "branch =~ 'master|release-'"
- name: Push typha images
  pipeline_file: push-images/typha.yml
  auto_promote:
    when: "branch =~ 'master|release-'"
- name: Push ALP images
  pipeline_file: push-images/alp.yml
  auto_promote:
    when: "branch =~ 'master|release-'"
- name: Push calico/node images
  pipeline_file: push-images/node.yml
  auto_promote:
    when: "branch =~ 'master|release-'"
- name: Push deep-packet-inspection images
  pipeline_file: push-images/deep-packet-inspection.yml
  auto_promote:
    when: "branch =~ 'master|release-'"
- name: Push es-gateway images
  pipeline_file: push-images/es-gateway.yml
  auto_promote:
    when: "branch =~ 'master|release-'"
- name: Push anomaly-detection-api images
  pipeline_file: push-images/anomaly-detection-api.yml
  auto_promote:
    when: "branch =~ 'master|release-'"
<<<<<<< HEAD
- name: Push honeypod-controller images
  pipeline_file: push-images/honeypod-controller.yml
=======
- name: Push intrusion-detection-controller images
  pipeline_file: push-images/intrusion-detection-controller.yml
>>>>>>> 5bb00bf1
  auto_promote:
    when: "branch =~ 'master|release-'"
# Have a separate promotion for publishing Helm charts.
- name: Publish Helm Charts
  pipeline_file: push-helm-charts/helm-charts.yml
  auto_promote:
    when: "branch =~ 'master|release-'"

global_job_config:
  secrets:
  - name: docker-hub
  - name: banzai-secrets
  - name: private-repo
  prologue:
    commands:
    # Correct permissions since they are too open by default:
    - chmod 0600 ~/.keys/*
    # Add the key to the ssh agent:
    - ssh-add ~/.keys/*
    - checkout
    - export REPO_DIR="$(pwd)"
    - mkdir artifacts
    # Semaphore is doing shallow clone on a commit without tags.
    # unshallow it for GIT_VERSION:=$(shell git describe --tags --dirty --always)
    - git fetch --unshallow
    # Semaphore mounts a copy-on-write FS as /var/lib/docker in order to provide a pre-loaded cache of
    # some images. However, the cache is not useful to us and the copy-on-write FS is a big problem given
    # how much we churn docker containers during the build.  Disable it.
    - sudo systemctl stop docker
    - sudo umount /var/lib/docker && sudo killall qemu-nbd || true
    - sudo systemctl start docker
    # Free up space on the build machine.
    - sudo rm -rf ~/.kiex ~/.phpbrew ~/.rbenv ~/.nvm ~/.kerl ~/.sbt ~/.npm /usr/lib/jvm /opt/firefox* /opt/apache-maven* /opt/scala /usr/local/golang
    - echo $DOCKERHUB_PASSWORD | docker login --username "$DOCKERHUB_USERNAME" --password-stdin
    # Disable initramfs update to save space on the Semaphore VM (and we don't need it because we're not going to reboot).
    - sudo apt-get install -y -u crudini
    - sudo crudini --set /etc/initramfs-tools/update-initramfs.conf '' update_initramfs no
    - cat /etc/initramfs-tools/update-initramfs.conf
  epilogue:
    commands:
    - cd "$REPO_DIR"
    - .semaphore/publish-artifacts

blocks:

- name: "Prerequisites"
  dependencies: []
  task:
    jobs:
    - name: "Prerequisites"
      commands:
        - make gen-semaphore-yaml
        - make check-dirty

- name: "API"
  run:
    when: "${FORCE_RUN} or change_in(['/*', '/api/'], {exclude: ['/**/.gitignore', '/**/README.md', '/**/LICENSE']})"
  execution_time_limit:
    minutes: 30
  dependencies: ["Prerequisites"]
  task:
    prologue:
      commands:
      - cd api
    jobs:
    - name: "make ci"
      commands:
      - ../.semaphore/run-and-monitor make-ci.log make ci

- name: "apiserver"
  run:
    when: "${FORCE_RUN} or change_in(['/*', '/api/', '/apiserver/', '/licensing/'], {exclude: ['/**/.gitignore', '/**/README.md', '/**/LICENSE']})"
  execution_time_limit:
    minutes: 30
  dependencies: ["Prerequisites"]
  task:
    agent:
      machine:
        type: e1-standard-4
        os_image: ubuntu1804
    prologue:
      commands:
      - cd apiserver
    jobs:
    - name: "make ci"
      commands:
      - ../.semaphore/run-and-monitor make-ci.log make ci

- name: "libcalico-go"
  run:
    when: "${FORCE_RUN} or change_in(['/*', '/api/', '/libcalico-go/'], {exclude: ['/**/.gitignore', '/**/README.md', '/**/LICENSE']})"
  dependencies: ["Prerequisites"]
  task:
    jobs:
    - name: "libcalico-go: tests"
      commands:
      - cd libcalico-go
      - ../.semaphore/run-and-monitor make-ci.log make ci

- name: "Typha"
  run:
    when: "${FORCE_RUN} or change_in(['/*', '/api/', '/libcalico-go/', '/typha/'], {exclude: ['/**/.gitignore', '/**/README.md', '/**/LICENSE']})"
  dependencies: ["Prerequisites"]
  task:
    agent:
      machine:
        type: e1-standard-4
        os_image: ubuntu1804
    jobs:
    - name: "Typha: UT and FV tests"
      commands:
      - cd typha
      - ../.semaphore/run-and-monitor make-ci.log make ci EXCEPT=k8sfv-test
    epilogue:
      always:
        commands:
        - |
          for f in /home/semaphore/calico/typha/report/*; do
            NAME=$(basename $f)
            test-results compile --name typha-$NAME $f $NAME.json || true
          done
          for f in /home/semaphore/calico/typha/pkg/report/*; do
            NAME=$(basename $f)
            test-results compile --name typha-$NAME $f $NAME.json || true
          done
          test-results combine *.xml.json report.json || true
          artifact push job report.json -d test-results/junit.json || true
          artifact push workflow report.json -d test-results/${SEMAPHORE_PIPELINE_ID}/${SEMAPHORE_JOB_ID}.json || true
        - test-results publish /home/semaphore/calico/felix/report/k8sfv_suite.xml --name "typha-k8sfv" || true

- name: "Felix: Build"
  run:
    when: "${FORCE_RUN} or change_in(['/*', '/api/', '/libcalico-go/', '/typha/', '/felix/'], {exclude: ['/**/.gitignore', '/**/README.md', '/**/LICENSE']})"
  dependencies: ["Prerequisites"]
  task:
    agent:
      machine:
        type: e1-standard-4
        os_image: ubuntu1804
    prologue:
      commands:
      - cd felix
      - cache restore go-pkg-cache
      - cache restore go-mod-cache
    jobs:
    - name: Build and run UT, k8sfv
      execution_time_limit:
        minutes: 60
      commands:
      - make static-checks
      - make image fv/fv.test bin/test-workload bin/test-connection bin/test-dns bin/calico-felix bin/calico-felix.exe
      - 'cache store bin-${SEMAPHORE_GIT_SHA} bin'
      - cache store go-pkg-cache .go-pkg-cache
      - 'cache store go-mod-cache ${HOME}/go/pkg/mod/cache'
      - docker save -o /tmp/tigera-felix.tar tigera/felix:latest-amd64
      - 'cache store felix-image-${SEMAPHORE_GIT_SHA} /tmp/tigera-felix.tar'
      - ../.semaphore/run-and-monitor ut.log make ut
      - ../.semaphore/run-and-monitor k8sfv-typha.log make k8sfv-test JUST_A_MINUTE=true USE_TYPHA=true
      - ../.semaphore/run-and-monitor k8sfv-no-typha.log make k8sfv-test JUST_A_MINUTE=true USE_TYPHA=false

- name: "Felix: Build Windows binaries"
  run:
    when: "${FORCE_RUN} or change_in(['/*', '/api/', '/libcalico-go/', '/typha/', '/felix/'], {exclude: ['/**/.gitignore', '/**/README.md', '/**/LICENSE']})"
  dependencies: ["Prerequisites"]
  task:
    jobs:
    - name: "build Windows binaries"
      commands:
      - cd felix
      - make bin/calico-felix.exe fv/win-fv.exe

- name: "Felix: Windows FV"
  run:
    when: "${FORCE_RUN} or change_in(['/*', '/api/', '/libcalico-go/', '/typha/', '/felix/'], {exclude: ['/**/.gitignore', '/**/README.md', '/**/LICENSE']})"
  dependencies: ["Prerequisites", "Felix: Build Windows binaries"]
  task:
    secrets:
    - name: banzai-secrets
    - name: private-repo
    prologue:
      commands:
      # Load the github access secrets.  First fix the permissions.
      - chmod 0600 ~/.keys/*
      - ssh-add ~/.keys/*
      # Prepare aws configuration.
      - pip install --upgrade --user awscli
      - export REPORT_DIR=~/report
      - export LOGS_DIR=~/fv.log
      - export SHORT_WORKFLOW_ID=$(echo ${SEMAPHORE_WORKFLOW_ID} | sha256sum | cut -c -8)
      - export CLUSTER_NAME=sem-${SEMAPHORE_PROJECT_NAME}-pr${SEMAPHORE_GIT_PR_NUMBER}-${WINDOWS_VERSION}-${BACKEND}-${SHORT_WORKFLOW_ID}
      - export KEYPAIR_NAME=${CLUSTER_NAME}
      - echo CLUSTER_NAME=${CLUSTER_NAME}
      - sudo apt-get install -y putty-tools
      - git clone git@github.com:tigera/process.git ~/process
      - cd felix
      - make bin/calico-felix.exe fv/win-fv.exe
    epilogue:
      always:
        commands:
        - artifact push job ${REPORT_DIR} --destination semaphore/test-results --expire-in ${SEMAPHORE_ARTIFACT_EXPIRY} || true
        - artifact push job ${LOGS_DIR} --destination semaphore/logs --expire-in ${SEMAPHORE_ARTIFACT_EXPIRY} || true
        - aws ec2 delete-key-pair --key-name ${KEYPAIR_NAME} || true
        - cd ~/process/testing/winfv && NAME_PREFIX="${CLUSTER_NAME}" ./setup-fv.sh -q -u
    env_vars:
    - name: SEMAPHORE_ARTIFACT_EXPIRY
      value: 2w
    - name: MASTER_CONNECT_KEY_PUB
      value: master_ssh_key.pub
    - name: MASTER_CONNECT_KEY
      value: master_ssh_key
    - name: WIN_PPK_KEY
      value: win_ppk_key
    - name: K8S_VERSION
      value: 1.22.1
    jobs:
    - name: Windows FV
      commands:
      - ./.semaphore/run-win-fv
      matrix:
      - env_var: WINDOWS_VERSION
        values: ["20H2"]
      - env_var: BACKEND
        values: ["bgp", "vxlan"]

- name: "Felix: FV Tests"
  run:
    when: "${FORCE_RUN} or change_in(['/*', '/api/', '/libcalico-go/', '/typha/', '/felix/'], {exclude: ['/**/.gitignore', '/**/README.md', '/**/LICENSE']})"
  dependencies: ["Prerequisites", "Felix: Build"]
  task:
    prologue:
      commands:
      - cd felix
      - cache restore go-pkg-cache
      - cache restore go-mod-cache
      - 'cache restore bin-${SEMAPHORE_GIT_SHA}'
      - 'cache restore felix-image-${SEMAPHORE_GIT_SHA}'
      - docker load -i /tmp/tigera-felix.tar
      - rm /tmp/tigera-felix.tar
      - touch bin/*
      # Pre-loading the IPIP module prevents a flake where the first felix to use IPIP loads the module and
      # routing in that first felix container chooses different source IPs than the tests are expecting.
      - sudo modprobe ipip
    jobs:
    - name: FV Test matrix
      execution_time_limit:
        minutes: 120
      commands:
      - make check-wireguard
      - ../.semaphore/run-and-monitor fv-${SEMAPHORE_JOB_INDEX}.log make fv FV_BATCHES_TO_RUN="${SEMAPHORE_JOB_INDEX}" FV_NUM_BATCHES=${SEMAPHORE_JOB_COUNT}
      parallelism: 3
    epilogue:
      always:
        commands:
        - ./.semaphore/collect-artifacts
        - ./.semaphore/publish-artifacts
        - test-results publish /home/semaphore/calico/felix/report/fv_suite.xml --name "felix-fv-${SEMAPHORE_JOB_INDEX}" || true

- name: "Felix: BPF UT/FV tests on new kernel"
  run:
    when: "${FORCE_RUN} or change_in(['/*', '/api/', '/libcalico-go/', '/typha/', '/felix/'], {exclude: ['/**/.gitignore', '/**/README.md', '/**/LICENSE']})"
  dependencies: ["Prerequisites"]
  task:
    prologue:
      commands:
      - cd felix
      - export GOOGLE_APPLICATION_CREDENTIALS=$HOME/secrets/secret.google-service-account-key.json
      - export SHORT_WORKFLOW_ID=$(echo ${SEMAPHORE_WORKFLOW_ID} | sha256sum | cut -c -8)
      - export ZONE=europe-west3-c
      - export VM_PREFIX=sem-${SEMAPHORE_PROJECT_NAME}-${SHORT_WORKFLOW_ID}-
      - echo VM_PREFIX=${VM_PREFIX}
      - export REPO_NAME=$(basename $(pwd))
      - export NUM_FV_BATCHES=8
      - mkdir artifacts
      - ./.semaphore/create-test-vms ${VM_PREFIX}
    jobs:
    - name: UT/FV tests on new kernel
      execution_time_limit:
        minutes: 120
      commands:
      - ./.semaphore/run-tests-on-vms ${VM_PREFIX}
    epilogue:
      always:
        commands:
        - ./.semaphore/collect-artifacts-from-vms ${VM_PREFIX}
        - ./.semaphore/publish-artifacts
        - ./.semaphore/clean-up-vms ${VM_PREFIX}
    secrets:
    - name: google-service-account-for-gce

- name: "confd: tests"
  run:
    when: "${FORCE_RUN} or change_in(['/*', '/api/', '/libcalico-go/', '/confd/'], {exclude: ['/**/.gitignore', '/**/README.md', '/**/LICENSE']})"
  dependencies: ["Prerequisites"]
  task:
    prologue:
      commands:
      - cd confd
    jobs:
    - name: "confd: CI"
      execution_time_limit:
        minutes: 60
      commands:
        - ../.semaphore/run-and-monitor ci.log make ci

- name: "Node: Tests"
  run:
    when: "${FORCE_RUN} or change_in(['/*', '/api/', '/libcalico-go/', '/typha/', '/felix/', '/confd/', '/bird/', '/pod2daemon/', '/node/', '/licensing/'], {exclude: ['/**/.gitignore', '/**/README.md', '/**/LICENSE']})"
  dependencies: ["Prerequisites"]
  task:
    agent:
      machine:
        type: e1-standard-8
        os_image: ubuntu1804
    secrets:
    # Mount a secret for pulling images from GCR, and a license for the k8s FVs
    - name: tigera-dev-ci-pull-credentials
    - name: google-service-account-for-gcr
    - name: test-customer-license
    prologue:
      commands:
      - cd node
    jobs:
    - name: "Node: CI"
      commands:
      - ../.semaphore/run-and-monitor ci.log make ci
    - name: "Node: k8s-test"
      commands:
      - ../.semaphore/run-and-monitor k8s-test.log make k8s-test
    - name: "Node: dual-tor"
      commands:
      - ../.semaphore/run-and-monitor dual-tor-test.log make dual-tor-test
    - name: "Node: egress-ip"
      commands:
      - ../.semaphore/run-and-monitor egress-ip-test.log make egress-ip-test
    epilogue:
      always:
        commands:
        - test-results publish ./report/nosetests.xml --name "node-ci" || true
        - test-results publish ./report/k8s-tests.xml --name "node-k8s-test" || true

- name: "Node: build all architectures"
  run:
    when: "change_in(['/felix/', '/confd/', '/node/'])"
  dependencies: ["Prerequisites"]
  task:
    agent:
      machine:
        type: e1-standard-4
        os_image: ubuntu1804
    prologue:
      commands:
      - cd node
    jobs:
# Non-AMD64 images not supported in Enterprise.
#
#    - name: "Build image"
#      matrix:
#      # TODO: s390x builds of calico/node are not working.
#      - env_var: ARCH
#        values: [ "arm64", "armv7", "ppc64le" ]
#      commands:
#      - ../.semaphore/run-and-monitor image-$ARCH.log make image ARCH=$ARCH
    - name: "Build Windows archive"
      commands:
      - ../.semaphore/run-and-monitor build-windows-archive.log make build-windows-archive

- name: "e2e tests"
  run:
    when: "${FORCE_RUN} or change_in(['/*', '/api/', '/libcalico-go/', '/typha/', '/felix/', '/confd/', '/bird/', '/pod2daemon/', '/node/', '/licensing/'], {exclude: ['/**/.gitignore', '/**/README.md', '/**/LICENSE']})"
  dependencies: ["Prerequisites"]
  task:
    secrets:
    # Since we create a local kind cluster, we need the test license.
    - name: test-customer-license
    agent:
      machine:
        type: e1-standard-8
        os_image: ubuntu1804
    jobs:
    - name: "sig-network conformance"
      env_vars:
      - name: E2E_FOCUS
        value: "sig-network.*Conformance"
      commands:
      - .semaphore/run-and-monitor e2e-test.log make e2e-test

- name: "kube-controllers: Tests"
  run:
    when: "${FORCE_RUN} or change_in(['/*', '/api/', '/libcalico-go/', '/kube-controllers/', '/licensing/'], {exclude: ['/**/.gitignore', '/**/README.md', '/**/LICENSE']})"
  dependencies: ["Prerequisites"]
  task:
    prologue:
      commands:
      - cd kube-controllers
    jobs:
    - name: "kube-controllers: tests"
      commands:
      - ../.semaphore/run-and-monitor ci.log make ci

- name: "pod2daemon"
  run:
    when: "${FORCE_RUN} or change_in(['/*', '/pod2daemon/'], {exclude: ['/**/.gitignore', '/**/README.md', '/**/LICENSE']})"
  dependencies: ["Prerequisites"]
  task:
    prologue:
      commands:
      - cd pod2daemon
    jobs:
    - name: "pod2daemon tests"
      commands:
      - ../.semaphore/run-and-monitor ci.log make ci

- name: "app-policy"
  run:
    when: "${FORCE_RUN} or change_in(['/*', '/app-policy/', '/felix/', '/licensing/'], {exclude: ['/**/.gitignore', '/**/README.md', '/**/LICENSE']})"
  dependencies: ["Prerequisites"]
  task:
    prologue:
      commands:
      - cd app-policy
    jobs:
    - name: "app-policy tests"
      commands:
      - ../.semaphore/run-and-monitor ci.log make ci

- name: "calicoctl"
  run:
    when: "${FORCE_RUN} or change_in(['/*', '/calicoctl/', '/libcalico-go/', '/api/', '/licensing/'], {exclude: ['/**/.gitignore', '/**/README.md', '/**/LICENSE']})"
  dependencies: ["Prerequisites"]
  task:
    prologue:
      commands:
      - cd calicoctl
    jobs:
    - name: "calicoctl tests"
      commands:
      - ../.semaphore/run-and-monitor ci.log make ci

- name: "cni-plugin: Windows"
  run:
    when: "${FORCE_RUN} or change_in(['/*', '/cni-plugin/', '/libcalico-go/'], {exclude: ['/**/.gitignore', '/**/README.md', '/**/LICENSE']})"
  dependencies: ["Prerequisites"]
  task:
    secrets:
    - name: banzai-secrets
    - name: private-repo
    prologue:
      commands:
      # Load the github access secrets.  First fix the permissions.
      - chmod 0600 ~/.keys/*
      - ssh-add ~/.keys/*
      # Prepare aws configuration.
      - pip install --upgrade --user awscli
      - export REPORT_DIR=~/report
      - export LOGS_DIR=~/fv.log
      - export SHORT_WORKFLOW_ID=$(echo ${SEMAPHORE_WORKFLOW_ID} | sha256sum | cut -c -8)
      - export CLUSTER_NAME=sem-${SEMAPHORE_PROJECT_NAME}-pr${SEMAPHORE_GIT_PR_NUMBER}-${CONTAINER_RUNTIME}-${SHORT_WORKFLOW_ID}
      - export KEYPAIR_NAME=${CLUSTER_NAME}
      - echo CLUSTER_NAME=${CLUSTER_NAME}
      - sudo apt-get install -y putty-tools
      - git clone git@github.com:tigera/process.git ~/process
      - cd cni-plugin
      - ../.semaphore/run-and-monitor build.log make bin/windows/calico.exe bin/windows/calico-ipam.exe bin/windows/win-fv.exe
    epilogue:
      always:
        commands:
        - artifact push job ${REPORT_DIR} --destination semaphore/test-results --expire-in ${SEMAPHORE_ARTIFACT_EXPIRY} || true
        - artifact push job ${LOGS_DIR} --destination semaphore/logs --expire-in ${SEMAPHORE_ARTIFACT_EXPIRY} || true
        - aws ec2 delete-key-pair --key-name ${KEYPAIR_NAME} || true
        - cd ~/process/testing/winfv && NAME_PREFIX="${CLUSTER_NAME}" ./setup-fv.sh -q -u
    env_vars:
    - name: SEMAPHORE_ARTIFACT_EXPIRY
      value: 2w
    - name: AWS_DEFAULT_REGION
      value: us-west-2
    - name: MASTER_CONNECT_KEY_PUB
      value: master_ssh_key.pub
    - name: MASTER_CONNECT_KEY
      value: master_ssh_key
    - name: WIN_PPK_KEY
      value: win_ppk_key
    - name: K8S_VERSION
      value: 1.22.6
    jobs:
    - name: Docker - Windows FV
      execution_time_limit:
        minutes: 60
      commands:
      - ../.semaphore/run-and-monitor win-fv-docker.log ./.semaphore/run-win-fv.sh
      env_vars:
      - name: CONTAINER_RUNTIME
        value: docker
    - name: Containerd - Windows FV
      execution_time_limit:
        minutes: 60
      commands:
      - ../.semaphore/run-and-monitor win-fv-containerd.log ./.semaphore/run-win-fv.sh
      env_vars:
      - name: CONTAINER_RUNTIME
        value: containerd
      - name: CONTAINERD_VERSION
        value: 1.6.0

- name: "cni-plugin"
  run:
    when: "${FORCE_RUN} or change_in(['/*', '/cni-plugin/', '/libcalico-go/'], {exclude: ['/**/.gitignore', '/**/README.md', '/**/LICENSE']})"
  dependencies: ["Prerequisites"]
  task:
    prologue:
      commands:
      - cd cni-plugin
    jobs:
    - name: "cni-plugin tests"
      commands:
      - ../.semaphore/run-and-monitor ci.log make ci

- name: 'calicoq'
  run:
    when: "change_in(['/*', '/calicoq/', '/libcalico-go/'], {exclude: ['/**/.gitignore', '/**/README.md', '/**/LICENSE']})"
  dependencies: ["Prerequisites"]
  task:
    secrets:
    - name: test-customer-license
    prologue:
      commands:
      - cd calicoq
    jobs:
    - name: "make ci"
      commands:
      - ../.semaphore/run-and-monitor ci.log make ci

- name: "licensing"
  run:
    when: "${FORCE_RUN} or change_in(['/*', '/licensing/', '/libcalico-go/'], {exclude: ['/**/.gitignore', '/**/README.md', '/**/LICENSE']})"
  dependencies: ["Prerequisites"]
  task:
    prologue:
      commands:
      - cd licensing
    jobs:
    - name: "Licensing tests"
      commands:
      - ../.semaphore/run-and-monitor ci.log make ci

- name: "lma"
  run:
    when: "${FORCE_RUN} or change_in(['/*', '/lma/', '/libcalico-go/'], {exclude: ['/**/.gitignore', '/**/README.md', '/**/LICENSE']})"
  dependencies: ["Prerequisites"]
  task:
    prologue:
      commands:
      - cd lma
    jobs:
    - name: "lma tests"
      commands:
      - ../.semaphore/run-and-monitor ci.log make ci

- name: 'deep-packet-inspection'
  run:
    when: "${FORCE_RUN} or change_in(['/*', '/deep-packet-inspection/', '/api/', '/libcalico-go/', '/lma/', '/typha/'], {exclude: ['/**/.gitignore', '/**/README.md', '/**/LICENSE']})"
  dependencies: ["Prerequisites"]
  task:
    secrets:
    - name: test-customer-license
    prologue:
      commands:
      - cd deep-packet-inspection
    jobs:
    - name: "deep-packet-inspection tests"
      commands:
      - make ci

- name: 'es-gateway'
  run:
    when: "${FORCE_RUN} or change_in(['/*', '/es-gateway/', '/libcalico-go/lib/logutils/'], {exclude: ['/**/.gitignore', '/**/README.md', '/**/LICENSE']})"
  dependencies: ["Prerequisites"]
  task:
    secrets:
    - name: test-customer-license
    prologue:
      commands:
      - cd es-gateway
    jobs:
    - name: "es-gateway tests"
      commands:
      - ../.semaphore/run-and-monitor ci.log make ci

- name: 'anomaly-detection-api'
  run:
    when: "change_in(['/*', '/anomaly-detection-api/'], {exclude: ['/**/.gitignore', '/**/README.md', '/**/LICENSE']})"
  dependencies: ["Prerequisites"]
  task:
    secrets:
    - name: test-customer-license
    prologue:
      commands:
      - cd anomaly-detection-api
    jobs:
    - name: "make ci"
      commands:
      - ../.semaphore/run-and-monitor ci.log make ci

- name: 'intrusion-detection-controller'
  run:
    when: "${FORCE_RUN} or change_in(['/*', '/intrusion-detection-controller/', '/api/', '/libcalico-go/', '/licensing/', '/lma/'], {exclude: ['/**/.gitignore', '/**/README.md', '/**/LICENSE']})"
  dependencies: ["Prerequisites"]
  task:
    secrets:
    - name: test-customer-license
    prologue:
      commands:
      - cd intrusion-detection-controller
    jobs:
    - name: "intrusion-detection-controller tests"
      commands:
      - make ci

- name: 'honeypod-controller'
  run:
    when: "${FORCE_RUN} or change_in(['/*', '/honeypod-controller/', '/libcalico-go/', '/licensing/', '/lma/'], {exclude: ['/**/.gitignore', '/**/README.md', '/**/LICENSE']})"
  dependencies: ["Prerequisites"]
  task:
    secrets:
    - name: test-customer-license
    prologue:
      commands:
      - cd honeypod-controller
    jobs:
    - name: "honeypod-controller tests"
      commands:
      - make ci

- name: "Documentation"
  run:
    when: "${FORCE_RUN} or change_in(['/*', '/calico/'], {exclude: ['/**/.gitignore', '/**/README.md', '/**/LICENSE']})"
  dependencies: ["Prerequisites"]
  task:
    prologue:
      commands:
      - cd calico
    jobs:
    - name: "htmlproofer, kubeval, and helm tests"
      commands:
      - ../.semaphore/run-and-monitor htmlproofer.log make htmlproofer
      - ../.semaphore/run-and-monitor kubeval.log make kubeval
      - ../.semaphore/run-and-monitor helm-tests.log make helm-tests

after_pipeline:
  task:
    jobs:
    - name: Reports
      commands:
        - test-results gen-pipeline-report --force<|MERGE_RESOLUTION|>--- conflicted
+++ resolved
@@ -55,6 +55,10 @@
   pipeline_file: push-images/node.yml
   auto_promote:
     when: "branch =~ 'master|release-'"
+- name: Push anomaly-detection-api images
+  pipeline_file: push-images/anomaly-detection-api.yml
+  auto_promote:
+    when: "branch =~ 'master|release-'"
 - name: Push deep-packet-inspection images
   pipeline_file: push-images/deep-packet-inspection.yml
   auto_promote:
@@ -63,17 +67,12 @@
   pipeline_file: push-images/es-gateway.yml
   auto_promote:
     when: "branch =~ 'master|release-'"
-- name: Push anomaly-detection-api images
-  pipeline_file: push-images/anomaly-detection-api.yml
-  auto_promote:
-    when: "branch =~ 'master|release-'"
-<<<<<<< HEAD
+- name: Push intrusion-detection-controller images
+  pipeline_file: push-images/intrusion-detection-controller.yml
+  auto_promote:
+    when: "branch =~ 'master|release-'"
 - name: Push honeypod-controller images
   pipeline_file: push-images/honeypod-controller.yml
-=======
-- name: Push intrusion-detection-controller images
-  pipeline_file: push-images/intrusion-detection-controller.yml
->>>>>>> 5bb00bf1
   auto_promote:
     when: "branch =~ 'master|release-'"
 # Have a separate promotion for publishing Helm charts.
