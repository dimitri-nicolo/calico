--- conflicted
+++ resolved
@@ -809,11 +809,7 @@
         commands:
           - ../.semaphore/run-and-monitor ci.log make ci
 
-<<<<<<< HEAD
 - name: 'deep-packet-inspection'
-=======
-- name: 'OpenStack integration (Ussuri)'
->>>>>>> 286ff5d9
   run:
     when: "${FORCE_RUN} or change_in(['/*', '/deep-packet-inspection/', '/api/', '/libcalico-go/', '/lma/', '/typha/'], {exclude: ['/**/.gitignore', '/**/README.md', '/**/LICENSE']})"
   dependencies: ["Prerequisites"]
@@ -837,7 +833,6 @@
       commands:
       - cd egress-gateway
     jobs:
-<<<<<<< HEAD
       - name: "make ci"
         commands:
          - ../.semaphore/run-and-monitor ci.log make ci
@@ -913,12 +908,6 @@
         - cd honeypod-prototype
     jobs:
       - name: "honeypod-prototype tests"
-=======
-      - name: 'Unit and FV tests (tox) on Ussuri'
-        commands:
-          - ../.semaphore/run-and-monitor tox.log make tox-ussuri
-      - name: 'Mainline ST (DevStack + Tempest) on Ussuri'
->>>>>>> 286ff5d9
         commands:
           - ../.semaphore/run-and-monitor ci.log make ci
 
@@ -1107,6 +1096,42 @@
     - name: "linseed tests"
       commands:
       - ../.semaphore/run-and-monitor ci.log make ci
+
+- name: 'OpenStack integration (Ussuri)'
+  run:
+    when: "false or change_in(['/networking-calico/'])"
+  dependencies: ["Prerequisites"]
+  task:
+    agent:
+      machine:
+        type: e1-standard-4
+        os_image: ubuntu1804
+    prologue:
+      commands:
+      - cd networking-calico
+    jobs:
+      - name: 'Unit and FV tests (tox) on Ussuri'
+        commands:
+          - ../.semaphore/run-and-monitor tox.log make tox-ussuri
+      - name: 'Mainline ST (DevStack + Tempest) on Ussuri'
+        commands:
+          - git checkout -b devstack-test
+          - export LIBVIRT_TYPE=qemu
+          - export UPPER_CONSTRAINTS_FILE=https://releases.openstack.org/constraints/upper/ussuri
+          # Use proposed fix at
+          # https://review.opendev.org/c/openstack/requirements/+/810859.  See commit
+          # message for more context.
+          - export REQUIREMENTS_REPO=https://review.opendev.org/openstack/requirements
+          - export REQUIREMENTS_BRANCH=refs/changes/59/810859/1
+          - export NC_PLUGIN_REPO=$(dirname $(pwd))
+          - export NC_PLUGIN_REF=$(git rev-parse --abbrev-ref HEAD)
+          - TEMPEST=true DEVSTACK_BRANCH=stable/ussuri ./devstack/bootstrap.sh
+    epilogue:
+      on_fail:
+        commands:
+          - mkdir logs
+          - sudo journalctl > logs/journalctl.txt
+          - artifact push job --expire-in 1d logs
 
 - name: 'OpenStack integration (Yoga)'
   run:
