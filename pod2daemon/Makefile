include ../metadata.mk

PACKAGE_NAME = github.com/projectcalico/calico/pod2daemon

# Name of the images.
# e.g., <registry>/<name>:<tag>
FLEXVOL_IMAGE  ?=pod2daemon-flexvol
BUILD_IMAGES ?=$(FLEXVOL_IMAGE)

RELEASE_BRANCH_PREFIX ?=release-calient
DEV_TAG_SUFFIX        ?=calient-0.dev

###############################################################################
# Download and include ../lib.Makefile before anything else
###############################################################################
include ../lib.Makefile

###############################################################################

# We need CGO to leverage Boring SSL.  However, the cross-compile doesn't support CGO yet.
ifeq ($(ARCH), $(filter $(ARCH),amd64))
CGO_ENABLED=1
else
CGO_ENABLED=0
endif

SRC_FILES=$(shell find -name '*.go')

.PHONY: clean
## Clean enough that a new release build will be clean
clean:
	# Clean .created files which indicate images / releases have been built.
	find . -name '.*.created*' -type f -delete
<<<<<<< HEAD
=======
	find . -name '.*.published*' -type f -delete
>>>>>>> 63ba6f4b
	rm -rf report/
	rm -rf bin/flexvol-$(ARCH)

	docker rmi $(FLEXVOL_IMAGE):latest-$(ARCH) || true
	docker rmi $(FLEXVOL_IMAGE):$(VERSION)-$(ARCH) || true
ifeq ($(ARCH),amd64)
	docker rmi $(FLEXVOL_IMAGE):latest || true
	docker rmi $(FLEXVOL_IMAGE):$(VERSION) || true
endif

###############################################################################
# Building the binary
###############################################################################
.PHONY: build-all
## Build the binaries for all architectures and platforms
build-all: $(addprefix bin/flexvol-,$(VALIDARCHES))

.PHONY: build
## Build the binary for the current architecture and platform
build: bin/flexvol-$(ARCH)

bin/flexvol-amd64: ARCH=amd64
bin/flexvol-arm64: ARCH=arm64
bin/flexvol-armv7: ARCH=armv7
bin/flexvol-ppc64le: ARCH=ppc64le
bin/flexvol-s390x: ARCH=s390x
bin/flexvol-%: $(SRC_FILES)
	$(DOCKER_RUN) -e CGO_ENABLED=$(CGO_ENABLED) $(CALICO_BUILD) go build -v -o bin/flexvol-$(ARCH) flexvol/flexvoldriver.go

###############################################################################
# Building the image
###############################################################################
CONTAINER_CREATED=.pod2daemon-flexvol.created-$(ARCH)
.PHONY: image calico/pod2daemon-flexvol
image: $(FLEXVOL_IMAGE)
image-all: $(addprefix sub-image-,$(VALIDARCHES))
sub-image-%:
	$(MAKE) image ARCH=$*

$(FLEXVOL_IMAGE): $(CONTAINER_CREATED)
$(CONTAINER_CREATED): Dockerfile.$(ARCH) bin/flexvol-$(ARCH)
	docker build -t $(FLEXVOL_IMAGE):latest-$(ARCH) --build-arg QEMU_IMAGE=$(CALICO_BUILD) --build-arg GIT_VERSION=$(GIT_VERSION) -f Dockerfile.$(ARCH) .
	$(MAKE) retag-build-images-with-registries VALIDARCHES=$(ARCH) IMAGETAG=latest
	touch $@

###############################################################################
# UTs
###############################################################################
.PHONY: ut
## Run the tests in a container. Useful for CI, Mac dev
ut: $(SRC_FILES)
	mkdir -p report
	$(DOCKER_RUN) $(CALICO_BUILD) /bin/bash -c "go test -v ./... | go-junit-report > ./report/tests.xml"

fv st:
	@echo "No FVs or STs available"

###############################################################################
# CI
###############################################################################
.PHONY: ci
ci: clean mod-download build-all static-checks ut

###############################################################################
# CD
###############################################################################
.PHONY: cd
## Deploys images to registry
cd: image-all cd-common

###############################################################################
# Release
###############################################################################
release-build: .release-$(VERSION).created 
.release-$(VERSION).created:
	$(MAKE) clean image-all RELEASE=true
	$(MAKE) retag-build-images-with-registries IMAGETAG=$(VERSION) RELEASE=true
	$(MAKE) retag-build-images-with-registries IMAGETAG=latest RELEASE=true
	touch $@

## Pushes a github release and release artifacts produced by `make release-build`.
<<<<<<< HEAD
release-publish: release-prereqs
	$(MAKE) push-images-to-registries push-manifests IMAGETAG=$(VERSION) RELEASE=$(RELEASE) CONFIRM=$(CONFIRM)
=======
release-publish: release-prereqs .release-$(VERSION).published
.release-$(VERSION).published:
	$(MAKE) push-images-to-registries push-manifests IMAGETAG=$(VERSION) RELEASE=$(RELEASE) CONFIRM=$(CONFIRM)
	touch $@
>>>>>>> 63ba6f4b

# WARNING: Only run this target if this release is the latest stable release. Do NOT
# run this target for alpha / beta / release candidate builds, or patches to earlier Calico versions.
## Pushes `latest` release images. WARNING: Only run this for latest stable releases.
release-publish-latest: release-prereqs
	$(MAKE) push-images-to-registries push-manifests IMAGETAG=latest RELEASE=$(RELEASE) CONFIRM=$(CONFIRM)<|MERGE_RESOLUTION|>--- conflicted
+++ resolved
@@ -31,10 +31,7 @@
 clean:
 	# Clean .created files which indicate images / releases have been built.
 	find . -name '.*.created*' -type f -delete
-<<<<<<< HEAD
-=======
 	find . -name '.*.published*' -type f -delete
->>>>>>> 63ba6f4b
 	rm -rf report/
 	rm -rf bin/flexvol-$(ARCH)
 
@@ -116,15 +113,10 @@
 	touch $@
 
 ## Pushes a github release and release artifacts produced by `make release-build`.
-<<<<<<< HEAD
-release-publish: release-prereqs
-	$(MAKE) push-images-to-registries push-manifests IMAGETAG=$(VERSION) RELEASE=$(RELEASE) CONFIRM=$(CONFIRM)
-=======
 release-publish: release-prereqs .release-$(VERSION).published
 .release-$(VERSION).published:
 	$(MAKE) push-images-to-registries push-manifests IMAGETAG=$(VERSION) RELEASE=$(RELEASE) CONFIRM=$(CONFIRM)
 	touch $@
->>>>>>> 63ba6f4b
 
 # WARNING: Only run this target if this release is the latest stable release. Do NOT
 # run this target for alpha / beta / release candidate builds, or patches to earlier Calico versions.
