--- conflicted
+++ resolved
@@ -77,11 +77,7 @@
 
 # FIXME set the "-s -w" ldfalgs causes "Felix: BPF UT/FV tests on new kernel" FVs to fail or timeout.
 REGISTRAR_TIGERA_BUILD_CMD="cd /go/src/github.com/$(UPSTREAM_REGISTRAR_PROJECT) && \
-<<<<<<< HEAD
-                    			  go build -buildvcs=false $(REGISTRAR_TIGERA_BUILD_CMD_LDFLAGS) -tags $(TAGS) -v -o bin/csi-node-driver-registrar cmd/csi-node-driver-registrar/*.go"
-=======
-	go build -buildvcs=false -tags $(TAGS) -v -o bin/csi-node-driver-registrar cmd/csi-node-driver-registrar/*.go"
->>>>>>> ce4e9495
+        go build -buildvcs=false $(REGISTRAR_TIGERA_BUILD_CMD_LDFLAGS) -tags $(TAGS) -v -o bin/csi-node-driver-registrar cmd/csi-node-driver-registrar/*.go"
 REGISTRAR_UPSTREAM_BUILD_CMD="cd /go/src/github.com/$(UPSTREAM_REGISTRAR_PROJECT) && \
 	make build BUILD_PLATFORMS=$(BUILD_PLATFORMS)"
 
