--- conflicted
+++ resolved
@@ -24,14 +24,12 @@
 const ExportingInterval = time.Duration(1) * time.Second
 
 type Config struct {
-<<<<<<< HEAD
+	StatsDumpFilePath string
+
 	// TODO (doublek): Use IpfixExportingEnabled to enable/disable IPFIX
 	// functionality.
 	IpfixExportingEnabled bool
 	IpfixExportOnDrop     bool
-=======
-	StatsDumpFilePath string
->>>>>>> 223d22aa
 }
 
 // A Collector (a StatsManager really) collects StatUpdates from data sources
