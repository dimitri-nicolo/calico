// Copyright (c) 2016-2017 Tigera, Inc. All rights reserved.

package stats

import (
	"errors"
	"fmt"
	"net"
	"strings"
	"time"

	log "github.com/Sirupsen/logrus"
	"github.com/projectcalico/felix/go/felix/ipfix"
	"github.com/projectcalico/libcalico-go/lib/backend/model"
)

type Direction string

const (
	DirIn      Direction = "in"
	DirOut     Direction = "out"
	DirUnknown Direction = "unknown"
)

type Counter struct {
	packets int
	bytes   int
}

func (c Counter) String() string {
	return fmt.Sprintf("packets=%v bytes=%v", c.packets, c.bytes)
}

type RuleAction string

const (
	AllowAction    RuleAction = "allow"
	DenyAction     RuleAction = "deny"
	NextTierAction RuleAction = "pass"
)

var fwdStatus = map[RuleAction]ipfix.ForwardingStatusType{
	"allow": ipfix.Forwarded,
	"deny":  ipfix.Dropped,
}

const RuleTraceInitLen = 10

var (
	RuleTracePointConflict = errors.New("Conflict in RuleTracePoint")
	RuleTracePointExists   = errors.New("RuleTracePoint Exists")
)

// A RuleTracePoint represents a rule and the tier and a policy that contains
// it. The `Index` specifies the absolute position of a RuleTracePoint in the
// RuleTrace list.
type RuleTracePoint struct {
	TierID   string
	PolicyID string
	Rule     string
	Action   RuleAction
	Export   bool
	Index    int
}

func (rtp RuleTracePoint) String() string {
	return fmt.Sprintf("tierId='%v' policyId='%v' rule='%s' action=%v index=%v export=%v", rtp.TierID, rtp.PolicyID, rtp.Rule, rtp.Action, rtp.Index, rtp.Export)
}

var EmptyRuleTracePoint = RuleTracePoint{}

// Represents the list of rules (i.e, a Trace) that a packet hits. The action
// of a RuleTrace object is the final RuleTracePoint action that is not a
// next-tier action.
type RuleTrace struct {
	path   []RuleTracePoint
	action RuleAction
	export bool
}

func NewRuleTrace() *RuleTrace {
	return &RuleTrace{
		path: make([]RuleTracePoint, RuleTraceInitLen),
	}
}

func (t *RuleTrace) String() string {
	rtParts := make([]string, 0)
	for _, tp := range t.path {
		if tp == EmptyRuleTracePoint {
			continue
		}
		rtParts = append(rtParts, fmt.Sprintf("(%v)", tp))
	}
	return fmt.Sprintf("path=[%v], action=%v export=%v", strings.Join(rtParts, ", "), t.action, t.export)
}

func (t *RuleTrace) Len() int {
	return len(t.path)
}

func (t *RuleTrace) Path() []RuleTracePoint {
	path := []RuleTracePoint{}
	for _, tp := range t.path {
		if tp == EmptyRuleTracePoint {
			continue
		}
		path = append(path, tp)
	}
	return path
}

func (t *RuleTrace) addRuleTracePoint(tp RuleTracePoint) error {
	if tp.Index > t.Len() {
		log.Debug("Got new rule trace: ", tp)
		// Insertion index greater than current length. Grow the path slice as long
		// as necessary.
		newPath := make([]RuleTracePoint, tp.Index)
		copy(newPath, t.path)
		nextSize := (tp.Index / RuleTraceInitLen) * RuleTraceInitLen
		t.path = append(t.path, make([]RuleTracePoint, nextSize)...)
		t.path[tp.Index] = tp
	} else {
		existingTp := t.path[tp.Index]
		switch {
		case existingTp == (RuleTracePoint{}):
			// Position is empty, insert and be done.
			log.Debug("Got new rule trace: ", tp)
			t.path[tp.Index] = tp
		case existingTp == tp:
			// Nothing to do here - maybe a duplicate notification or kernel conntrack
			// expired. Just skip.
		default:
			return RuleTracePointConflict
		}
	}
	if tp.Action != NextTierAction {
		t.action = tp.Action
		t.export = tp.Export
	}
	return nil
}

func (t *RuleTrace) replaceRuleTracePoint(tp RuleTracePoint) {
	log.Debug("Replacing rule trace: ", tp)
	if tp.Action == NextTierAction {
		t.path[tp.Index] = tp
		return
	}
	// New tracepoint is not a next-tier action truncate at this index.
	t.path[tp.Index] = tp
	newPath := make([]RuleTracePoint, t.Len())
	copy(newPath, t.path[:tp.Index+1])
	t.path = newPath
	t.action = tp.Action
	t.export = tp.Export
}

// Tuple represents a 5-Tuple value that identifies a connection. This is
// a hashable object and can be used as a map's key.
type Tuple struct {
	src   string
	dst   string
	proto int
	l4Src int
	l4Dst int
}

func NewTuple(src net.IP, dst net.IP, proto int, l4Src int, l4Dst int) *Tuple {
	return &Tuple{
		src:   src.String(),
		dst:   dst.String(),
		proto: proto,
		l4Src: l4Src,
		l4Dst: l4Dst,
	}
}

func (t *Tuple) String() string {
	return fmt.Sprintf("src=%v dst=%v proto=%v sport=%v dport=%v", t.src, t.dst, t.proto, t.l4Src, t.l4Dst)
}

// A Data object contains metadata and statistics such as rule counters and
// age of a connection represented as a Tuple.
// Age Timer Implementation Note: Each Data entry's age is implemented using
// time.Timer. Any actions that modifiy statistics or metadata of a Data entry
// object will extend the life timer of the object. Each method of Data will
// specify if it updates or doesn't update the age timer. When creating a new Data
// object a timeout is specified and this fires when the there have been no updates
// on the object for specified duration.
type Data struct {
	Tuple            Tuple
	WlEpKey          model.WorkloadEndpointKey
	ctrIn            Counter
	ctrOut           Counter
	IngressRuleTrace *RuleTrace
	EgressRuleTrace  *RuleTrace
	createdAt        time.Time
	updatedAt        time.Time
	ageTimeout       time.Duration
	ageTimer         *time.Timer
	dirty            bool
}

func NewData(tuple Tuple,
	wlEpKey model.WorkloadEndpointKey,
	inPackets int,
	inBytes int,
	outPackets int,
	outBytes int,
	duration time.Duration) *Data {
	return &Data{
		Tuple:            tuple,
		WlEpKey:          wlEpKey,
		ctrIn:            Counter{packets: inPackets, bytes: inBytes},
		ctrOut:           Counter{packets: outPackets, bytes: outBytes},
		IngressRuleTrace: NewRuleTrace(),
		EgressRuleTrace:  NewRuleTrace(),
		createdAt:        time.Now(),
		updatedAt:        time.Now(),
		ageTimeout:       duration,
		ageTimer:         time.NewTimer(duration),
		dirty:            true,
	}
}

func (d *Data) String() string {
	return fmt.Sprintf("tuple={%v}, counterIn={%v}, countersOut={%v}, updatedAt=%v ingressRuleTrace={%v} egressRuleTrace={%v} workloadId=%v endpointId=%v",
		&(d.Tuple), d.ctrIn, d.ctrOut, d.updatedAt, d.IngressRuleTrace, d.EgressRuleTrace, d.WlEpKey.WorkloadID, d.WlEpKey.EndpointID)
}

func (d *Data) touch() {
	d.updatedAt = time.Now()
	d.resetAgeTimeout()
}

func (d *Data) setDirtyFlag() {
	d.dirty = true
}

func (d *Data) clearDirtyFlag() {
	d.dirty = false
}

func (d *Data) IsDirty() bool {
	return d.dirty
}

func (d *Data) resetAgeTimeout() {
	// FIXME(doublek): Resetting a timer is a more complex operation. The call to
	// Reset() here will not work according to docs which define the correct way
	// to do this.
	d.ageTimer.Reset(d.ageTimeout)
}

// Return the internal Timer object. Use the Timers internal channel to detect
// when the object's age expires.
func (d *Data) AgeTimer() *time.Timer {
	return d.ageTimer
}

// Returns the final action of the RuleTrace
func (d *Data) IngressAction() RuleAction {
	return d.IngressRuleTrace.action
}

// Returns the final action of the RuleTrace
func (d *Data) EgressAction() RuleAction {
	return d.EgressRuleTrace.action
}

// Returns the if export is requested or not.
func (d *Data) IsExportEnabled() bool {
	return d.IngressRuleTrace.export || d.EgressRuleTrace.export
}

func (d *Data) CountersIn() Counter {
	return d.ctrIn
}

func (d *Data) CountersOut() Counter {
	return d.ctrOut
}

func (d *Data) setCountersIn(packets int, bytes int) {
	if packets != d.ctrIn.packets && bytes != d.ctrIn.bytes {
		d.setDirtyFlag()
	}
	d.ctrIn.packets = packets
	d.ctrIn.bytes = bytes
	d.touch()
}

func (d *Data) setCountersOut(packets int, bytes int) {
	if packets != d.ctrOut.packets && bytes != d.ctrOut.bytes {
		d.setDirtyFlag()
	}
	d.ctrOut.packets = packets
	d.ctrOut.bytes = bytes
	d.touch()
}

// Add packets and bytes to the In Counters' values. Use the IncreaseCounters*
// methods when the source of packets/bytes are delta values.
func (d *Data) IncreaseCountersIn(packets int, bytes int) {
	d.setCountersIn(d.ctrIn.packets+packets, d.ctrIn.bytes+bytes)
}

// Add packets and bytes to the Out Counters' values. Use the IncreaseCounters*
// methods when the source of packets/bytes are delta values.
func (d *Data) IncreaseCountersOut(packets int, bytes int) {
	d.setCountersOut(d.ctrOut.packets+packets, d.ctrOut.bytes+bytes)
}

// Set In Counters' values to packets and bytes. Use the SetCounters* methods
// when the source if packets/bytes are absolute values.
func (d *Data) SetCountersIn(packets int, bytes int) {
	d.setCountersIn(packets, bytes)
}

// Set In Counters' values to packets and bytes. Use the SetCounters* methods
// when the source if packets/bytes are absolute values.
func (d *Data) SetCountersOut(packets int, bytes int) {
	d.setCountersOut(packets, bytes)
}

func (d *Data) ResetCounters() {
	d.setCountersIn(0, 0)
	d.setCountersOut(0, 0)
}

func (d *Data) AddRuleTracePoint(tp RuleTracePoint, dir Direction) error {
	var err error
	if dir == DirIn {
		err = d.IngressRuleTrace.addRuleTracePoint(tp)
	} else {
		err = d.EgressRuleTrace.addRuleTracePoint(tp)
	}
	if err == nil {
		d.touch()
		d.setDirtyFlag()
	}
	return err
}

func (d *Data) ReplaceRuleTracePoint(tp RuleTracePoint, dir Direction) {
	if dir == DirIn {
		d.IngressRuleTrace.replaceRuleTracePoint(tp)
	} else {
		d.EgressRuleTrace.replaceRuleTracePoint(tp)
	}
	d.touch()
	d.setDirtyFlag()
}

func (d *Data) ToExportRecord(reason ipfix.FlowEndReasonType) []*ipfix.ExportRecord {
	d.clearDirtyFlag()
	// TODO (doublek): They way we convert one to another will be much nicer if
	// we sprinkle some interface magic.
	var er []*ipfix.ExportRecord

	ingressRtRecs := []ipfix.RuleTraceRecord{}
	for _, tp := range d.IngressRuleTrace.path {
		if tp == EmptyRuleTracePoint {
			continue
		}
<<<<<<< HEAD
		ingressRtRecs = append(ingressRtRecs, ipfix.RuleTraceRecord{
			TierID:     tp.TierID,
			PolicyID:   tp.PolicyID,
			Rule:       tp.Rule,
			RuleAction: string(tp.Action),
			RuleIndex:  tp.Index,
=======
		rtRecs = append(rtRecs, ipfix.RuleTraceRecord{
			TierID:      tp.TierID,
			PolicyID:    tp.PolicyID,
			Rule:        tp.Rule,
			RuleAction:  string(tp.Action),
			PolicyIndex: tp.Index,
>>>>>>> e0d323ea
		})
	}
	inFs, ok := fwdStatus[d.IngressAction()]
	if !ok {
		inFs = ipfix.Unknown
	}

	er = append(er, &ipfix.ExportRecord{
		FlowStart:               d.createdAt,
		FlowEnd:                 time.Now(),
		OctetTotalCount:         d.ctrIn.bytes,
		ReverseOctetTotalCount:  d.ctrOut.bytes,
		PacketTotalCount:        d.ctrIn.packets,
		ReversePacketTotalCount: d.ctrOut.packets,

		SourceIPv4Address:      net.ParseIP(d.Tuple.src),
		DestinationIPv4Address: net.ParseIP(d.Tuple.dst),

		SourceTransportPort:      d.Tuple.l4Src,
		DestinationTransportPort: d.Tuple.l4Dst,
		ProtocolIdentifier:       d.Tuple.proto,
		ForwardingStatus:         inFs,
		FlowEndReason:            reason,
		FlowDirection:            ipfix.Ingress,

		RuleTrace: ingressRtRecs,
	})

	egressRtRecs := []ipfix.RuleTraceRecord{}
	for _, tp := range d.IngressRuleTrace.path {
		if tp == EmptyRuleTracePoint {
			continue
		}
		egressRtRecs = append(egressRtRecs, ipfix.RuleTraceRecord{
			TierID:     tp.TierID,
			PolicyID:   tp.PolicyID,
			Rule:       tp.Rule,
			RuleAction: string(tp.Action),
			RuleIndex:  tp.Index,
		})
	}
	outFs, ok := fwdStatus[d.EgressAction()]
	if !ok {
		outFs = ipfix.Unknown
	}
	er = append(er, &ipfix.ExportRecord{
		FlowStart:               d.createdAt,
		FlowEnd:                 time.Now(),
		OctetTotalCount:         d.ctrIn.bytes,
		ReverseOctetTotalCount:  d.ctrOut.bytes,
		PacketTotalCount:        d.ctrIn.packets,
		ReversePacketTotalCount: d.ctrOut.packets,

		SourceIPv4Address:      net.ParseIP(d.Tuple.src),
		DestinationIPv4Address: net.ParseIP(d.Tuple.dst),

		SourceTransportPort:      d.Tuple.l4Src,
		DestinationTransportPort: d.Tuple.l4Dst,
		ProtocolIdentifier:       d.Tuple.proto,
		ForwardingStatus:         outFs,
		FlowEndReason:            reason,
		FlowDirection:            ipfix.Egress,

		RuleTrace: egressRtRecs,
	})
	return er
}

type CounterType string

const (
	AbsoluteCounter CounterType = "absolute"
	DeltaCounter    CounterType = "delta"
)

// A StatUpdate represents an statistics update to be made on a `Tuple`.
// All attributes are required. However, when a RuleTracePoint cannot be
// specified, use the `EmptyRuleTracePoint` value to specify this.
// The current StatUpdate doesn't support deletes and all StatUpdate-s are
// either "Add" or "Update" operations.
type StatUpdate struct {
	Tuple      Tuple
	WlEpKey    model.WorkloadEndpointKey
	InPackets  int
	InBytes    int
	OutPackets int
	OutBytes   int
	CtrType    CounterType
	Dir        Direction
	Tp         RuleTracePoint
}

func NewStatUpdate(tuple Tuple,
	wlEpKey model.WorkloadEndpointKey,
	inPackets int,
	inBytes int,
	outPackets int,
	outBytes int,
	ctrType CounterType,
	dir Direction,
	tp RuleTracePoint) *StatUpdate {
	return &StatUpdate{
		Tuple:      tuple,
		WlEpKey:    wlEpKey,
		InPackets:  inPackets,
		InBytes:    inBytes,
		OutPackets: outPackets,
		OutBytes:   outBytes,
		CtrType:    ctrType,
		Dir:        dir,
		Tp:         tp,
	}
}<|MERGE_RESOLUTION|>--- conflicted
+++ resolved
@@ -364,21 +364,12 @@
 		if tp == EmptyRuleTracePoint {
 			continue
 		}
-<<<<<<< HEAD
 		ingressRtRecs = append(ingressRtRecs, ipfix.RuleTraceRecord{
-			TierID:     tp.TierID,
-			PolicyID:   tp.PolicyID,
-			Rule:       tp.Rule,
-			RuleAction: string(tp.Action),
-			RuleIndex:  tp.Index,
-=======
-		rtRecs = append(rtRecs, ipfix.RuleTraceRecord{
 			TierID:      tp.TierID,
 			PolicyID:    tp.PolicyID,
 			Rule:        tp.Rule,
 			RuleAction:  string(tp.Action),
 			PolicyIndex: tp.Index,
->>>>>>> e0d323ea
 		})
 	}
 	inFs, ok := fwdStatus[d.IngressAction()]
@@ -413,11 +404,11 @@
 			continue
 		}
 		egressRtRecs = append(egressRtRecs, ipfix.RuleTraceRecord{
-			TierID:     tp.TierID,
-			PolicyID:   tp.PolicyID,
-			Rule:       tp.Rule,
-			RuleAction: string(tp.Action),
-			RuleIndex:  tp.Index,
+			TierID:      tp.TierID,
+			PolicyID:    tp.PolicyID,
+			Rule:        tp.Rule,
+			RuleAction:  string(tp.Action),
+			PolicyIndex: tp.Index,
 		})
 	}
 	outFs, ok := fwdStatus[d.EgressAction()]
