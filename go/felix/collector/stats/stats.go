--- conflicted
+++ resolved
@@ -278,10 +278,7 @@
 }
 
 func (d *Data) ToExportRecord(reason ipfix.FlowEndReasonType) *ipfix.ExportRecord {
-<<<<<<< HEAD
 	d.clearDirtyFlag()
-	// TODO (Matt): Proper rule exporting
-=======
 	rtRecs := []ipfix.RuleTraceRecord{}
 	for _, tp := range d.RuleTrace.path {
 		if tp == EmptyRuleTracePoint {
@@ -295,7 +292,6 @@
 			RuleIndex:  tp.Index,
 		})
 	}
->>>>>>> 94d85e23
 	return &ipfix.ExportRecord{
 		FlowStart:               d.createdAt,
 		FlowEnd:                 time.Now(),
