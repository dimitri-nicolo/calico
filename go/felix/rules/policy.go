--- conflicted
+++ resolved
@@ -15,6 +15,7 @@
 package rules
 
 import (
+	"fmt"
 	"errors"
 	log "github.com/Sirupsen/logrus"
 	"github.com/projectcalico/felix/go/felix/hashutils"
@@ -59,11 +60,7 @@
 	return rules
 }
 
-<<<<<<< HEAD
-func (r *ruleRenderer) ProtoRuleToIptablesRules(protoRule *proto.Rule, ipVersion uint8, inbound bool, prefix string) []iptables.Rule {
-	// TODO(smc) handle > 15 ports in a rule (iptables limitation)
-=======
-func (r *ruleRenderer) ProtoRuleToIptablesRules(pRule *proto.Rule, ipVersion uint8) []iptables.Rule {
+func (r *ruleRenderer) ProtoRuleToIptablesRules(pRule *proto.Rule, ipVersion uint8, inbound bool, prefix string) []iptables.Rule {
 	rules := []iptables.Rule{}
 	ruleCopy := *pRule
 
@@ -88,10 +85,10 @@
 				return nil
 			}
 
-			markBit, actions := r.CalculateActions(match, &ruleCopy, ipVersion)
+			markBit, actions := r.CalculateActions(match, &ruleCopy, ipVersion, inbound, prefix)
 			if markBit != 0 {
-				// An accept or next-tier rule say, which needs to set a mark bit.  We render one
-				// with the full match criteria, which sets the mark.
+				// Any rule accept, next-tier or deny say, which needs to set a mark bit.  We
+				// render one with the full match criteria, which sets the mark.
 				rules = append(rules, iptables.Rule{
 					Match:  match,
 					Action: iptables.SetMarkAction{Mark: markBit},
@@ -141,8 +138,13 @@
 	return
 }
 
-func (r *ruleRenderer) CalculateActions(match iptables.MatchCriteria, pRule *proto.Rule, ipVersion uint8) (mark uint32, actions []iptables.Action) {
+func (r *ruleRenderer) CalculateActions(match iptables.MatchCriteria, pRule *proto.Rule, ipVersion uint8, inbound bool, prefix string) (mark uint32, actions []iptables.Action) {
 	actions = []iptables.Action{}
+
+	nflogGroup := uint16(2)
+	if inbound {
+		nflogGroup = uint16(1)
+	}
 
 	if pRule.LogPrefix != "" || pRule.Action == "log" {
 		// This rule should log (and possibly do something else too).
@@ -160,14 +162,27 @@
 		// Allow needs to set the accept mark, and then return to the calling chain for
 		// further processing.
 		mark = r.IptablesMarkAccept
+		actions = append(actions, iptables.NflogAction{
+			Group:  nflogGroup,
+			Prefix: "A/" + prefix,
+		})
 		actions = append(actions, iptables.ReturnAction{})
 	case "next-tier":
 		// Next tier needs to set the next-tier mark, and then return to the calling chain
 		// for further processing.
 		mark = r.IptablesMarkNextTier
+		actions = append(actions, iptables.NflogAction{
+			Group:  nflogGroup,
+			Prefix: "N/" + prefix,
+		})
 		actions = append(actions, iptables.ReturnAction{})
 	case "deny":
 		// Deny maps to DROP.  We defer to DropActions() to allow for "sandbox" mode.
+		mark = r.IptablesMarkDrop
+		actions = append(actions, iptables.NflogAction{
+			Group:  nflogGroup,
+			Prefix: "D/" + prefix,
+		})
 		actions = append(actions, r.DropActions()...)
 	case "log":
 		// Handled above.
@@ -180,7 +195,6 @@
 var SkipRule = errors.New("Rule skipped")
 
 func (r *ruleRenderer) CalculateRuleMatch(pRule *proto.Rule, ipVersion uint8) (iptables.MatchCriteria, error) {
->>>>>>> 62b19c7a
 	match := iptables.Match()
 
 	logCxt := log.WithFields(log.Fields{
@@ -300,69 +314,6 @@
 		}
 	}
 
-<<<<<<< HEAD
-	// TODO(smc) Implement log action.
-	// TODO(smc) Implement log prefix.
-	// TODO(Matt) Refactor out heavily duplicated code.
-	nflogGroup := uint16(2)
-	if inbound {
-		nflogGroup = uint16(1)
-	}
-	switch protoRule.Action {
-	case "", "allow":
-		return []iptables.Rule{
-			{
-				Match:  match,
-				Action: iptables.SetMarkAction{r.IptablesMarkAccept},
-			},
-			{
-				Match: iptables.Match().MarkSet(r.IptablesMarkAccept),
-				Action: iptables.NflogAction{
-					Group:  nflogGroup,
-					Prefix: "A/" + prefix,
-				},
-			},
-			{
-				Match:  iptables.Match().MarkSet(r.IptablesMarkAccept),
-				Action: iptables.ReturnAction{},
-			},
-		}
-	case "next-tier":
-		return []iptables.Rule{
-			{
-				Match:  match,
-				Action: iptables.SetMarkAction{r.IptablesMarkNextTier},
-			},
-			{
-				Match: iptables.Match().MarkSet(r.IptablesMarkNextTier),
-				Action: iptables.NflogAction{
-					Group:  nflogGroup,
-					Prefix: "N/" + prefix,
-				},
-			},
-			{
-				Match:  iptables.Match().MarkSet(r.IptablesMarkNextTier),
-				Action: iptables.ReturnAction{},
-			},
-		}
-	case "deny":
-		return []iptables.Rule{
-			{
-				Match:  match,
-				Action: iptables.SetMarkAction{r.IptablesMarkDrop},
-			},
-			{
-				Match: iptables.Match().MarkSet(r.IptablesMarkDrop),
-				Action: iptables.NflogAction{
-					Group:  nflogGroup,
-					Prefix: "D/" + prefix,
-				},
-			},
-			{
-				Match:  iptables.Match().MarkSet(r.IptablesMarkDrop),
-				Action: iptables.DropAction{},
-			},
-=======
 	// Now, the negated versions.
 
 	if pRule.NotProtocol != nil {
@@ -471,7 +422,6 @@
 		case *proto.Rule_NotIcmpType:
 			logCxt.WithField("icmpTypeCode", icmp).Debug("Adding ICMPv6 type-only match.")
 			match = match.NotICMPV6Type(uint8(icmp.NotIcmpType))
->>>>>>> 62b19c7a
 		}
 	}
 	return match, nil
