--- conflicted
+++ resolved
@@ -199,15 +199,9 @@
 				OpenStackMetadataPort:        uint16(configParams.MetadataPort),
 
 				// TODO(smc) honour config of iptables mark marks.
-<<<<<<< HEAD
-				IptablesMarkAccept:    0x1,
-				IptablesMarkNextTier:  0x2,
-				IptablesMarkEndpoints: 0x4,
-				IptablesMarkDrop:      0x8,
-=======
 				IptablesMarkAccept:   0x1,
 				IptablesMarkNextTier: 0x2,
->>>>>>> 62b19c7a
+				IptablesMarkDrop:     0x8,
 
 				IPIPEnabled:       configParams.IpInIpEnabled,
 				IPIPTunnelAddress: configParams.IpInIpTunnelAddr,
