// Copyright (c) 2016-2017 Tigera, Inc. All rights reserved.
//
// Licensed under the Apache License, Version 2.0 (the "License");
// you may not use this file except in compliance with the License.
// You may obtain a copy of the License at
//
//     http://www.apache.org/licenses/LICENSE-2.0
//
// Unless required by applicable law or agreed to in writing, software
// distributed under the License is distributed on an "AS IS" BASIS,
// WITHOUT WARRANTIES OR CONDITIONS OF ANY KIND, either express or implied.
// See the License for the specific language governing permissions and
// limitations under the License.

package main

import (
	"errors"
	"fmt"
	log "github.com/Sirupsen/logrus"
	"github.com/docopt/docopt-go"
	"github.com/projectcalico/felix/go/felix/buildinfo"
	"github.com/projectcalico/felix/go/felix/calc"
	"github.com/projectcalico/felix/go/felix/config"
	_ "github.com/projectcalico/felix/go/felix/config"
	"github.com/projectcalico/felix/go/felix/extdataplane"
	"github.com/projectcalico/felix/go/felix/intdataplane"
	"github.com/projectcalico/felix/go/felix/ipsets"
	"github.com/projectcalico/felix/go/felix/logutils"
	"github.com/projectcalico/felix/go/felix/proto"
	"github.com/projectcalico/felix/go/felix/rules"
	"github.com/projectcalico/felix/go/felix/statusrep"
	"github.com/projectcalico/felix/go/felix/usagerep"
	"github.com/projectcalico/libcalico-go/lib/backend"
	bapi "github.com/projectcalico/libcalico-go/lib/backend/api"
	"github.com/projectcalico/libcalico-go/lib/backend/model"
	"github.com/prometheus/client_golang/prometheus/promhttp"
	"net"
	"net/http"
	"os"
	"os/exec"
	"os/signal"
	"reflect"
	"syscall"
	"time"
)

const usage = `Felix, the Calico per-host daemon.

Usage:
  calico-felix [-c <config>]

Options:
  -c --config-file=<config>  Config file to load [default: /etc/calico/felix.cfg].
  --version                  Print the version and exit.
`

// main is the entry point to the calico-felix binary.
//
// Its main role is to sequence Felix's startup by:
//
// Initialising early logging config (log format and early debug settings).
//
// Parsing command line parameters.
//
// Loading datastore configuration from the environment or config file.
//
// Loading more configuration from the datastore (this is retried until success).
//
// Starting the configured internal (golang) or external dataplane driver.
//
// Starting the background processing goroutines, which load and keep in sync with the
// state from the datastore, the "calculation graph".
//
// Starting the usage reporting and prometheus metrics endpoint threads (if configured).
//
// Then, it defers to monitorAndManageShutdown(), which blocks until one of the components
// fails, then attempts a graceful shutdown.  At that point, all the processing is in
// background goroutines.
//
// To avoid having to maintain rarely-used code paths, Felix handles updates to its
// main config parameters by exiting and allowing itself to be restarted by the init
// daemon.
func main() {
	// Special-case handling for environment variable-configured logging:
	// Initialise early so we can trace out config parsing.
	logutils.ConfigureEarlyLogging()

	// Parse command-line args.
	version := ("Version:            " + buildinfo.GitVersion + "\n" +
		"Full git commit ID: " + buildinfo.GitRevision + "\n" +
		"Build date:         " + buildinfo.BuildDate + "\n")
	arguments, err := docopt.Parse(usage, nil, true, version, false)
	if err != nil {
		println(usage)
		log.Fatalf("Failed to parse usage, exiting: %v", err)
	}
	buildInfoLogCxt := log.WithFields(log.Fields{
		"version":   buildinfo.GitVersion,
		"buildDate": buildinfo.BuildDate,
		"gitCommit": buildinfo.GitRevision,
	})
	buildInfoLogCxt.Info("Felix starting up")
	log.Infof("Command line arguments: %v", arguments)

	// Load the configuration from all the different sources including the
	// datastore and merge. Keep retrying on failure.  We'll sit in this
	// loop until the datastore is ready.
	log.Infof("Loading configuration...")
	var datastore bapi.Client
	var configParams *config.Config
configRetry:
	for {
		// Load locally-defined config, including the datastore connection
		// parameters. First the environment variables.
		configParams = config.New()
		envConfig := config.LoadConfigFromEnvironment(os.Environ())
		// Then, the config file.
		configFile := arguments["--config-file"].(string)
		fileConfig, err := config.LoadConfigFile(configFile)
		if err != nil {
			log.WithError(err).WithField("configFile", configFile).Error(
				"Failed to load configuration file")
			time.Sleep(1 * time.Second)
			continue configRetry
		}
		// Parse and merge the local config.
		configParams.UpdateFrom(envConfig, config.EnvironmentVariable)
		if configParams.Err != nil {
			log.WithError(configParams.Err).WithField("configFile", configFile).Error(
				"Failed to parse configuration environment variable")
			time.Sleep(1 * time.Second)
			continue configRetry
		}
		configParams.UpdateFrom(fileConfig, config.ConfigFile)
		if configParams.Err != nil {
			log.WithError(configParams.Err).WithField("configFile", configFile).Error(
				"Failed to parse configuration file")
			time.Sleep(1 * time.Second)
			continue configRetry
		}

		// We should now have enough config to connect to the datastore
		// so we can load the remainder of the config.
		datastoreConfig := configParams.DatastoreConfig()
		datastore, err = backend.NewClient(datastoreConfig)
		if err != nil {
			log.WithError(err).Error("Failed to connect to datastore")
			time.Sleep(1 * time.Second)
			continue configRetry
		}
		globalConfig, hostConfig := loadConfigFromDatastore(datastore,
			configParams.FelixHostname)
		configParams.UpdateFrom(globalConfig, config.DatastoreGlobal)
		configParams.UpdateFrom(hostConfig, config.DatastorePerHost)
		configParams.Validate()
		if configParams.Err != nil {
			log.WithError(configParams.Err).Error(
				"Failed to parse/validate configuration from datastore.")
			time.Sleep(1 * time.Second)
			continue configRetry
		}
		break configRetry
	}

	// If we get here, we've loaded the configuration successfully.
	// Update log levels before we do anything else.
	logutils.ConfigureLogging(configParams)
	// Since we may have enabled more logging, log with the build context
	// again.
	buildInfoLogCxt.WithField("config", configParams).Info(
		"Successfully loaded configuration.")

	// Start up the dataplane driver.  This may be the internal go-based driver or an external
	// one.
	var dpDriver dataplaneDriver
	var dpDriverCmd *exec.Cmd
	if configParams.UseInternalDataplaneDriver {
		log.Info("Using internal dataplane driver.")
		markAccept := configParams.NthIPTablesMark(0)
		markNextTier := configParams.NthIPTablesMark(1)
		markDrop := configParams.NthIPTablesMark(2)
		log.WithFields(log.Fields{
			"acceptMark": markAccept,
			"nextMark":   markNextTier,
			"dropMark":   markDrop,
		}).Info("Calculated iptables mark bits")
		dpConfig := intdataplane.Config{
			RulesConfig: rules.Config{
				WorkloadIfacePrefixes: configParams.InterfacePrefixes(),

				IPSetConfigV4: ipsets.NewIPVersionConfig(
					ipsets.IPFamilyV4,
					rules.IPSetNamePrefix,
					rules.AllHistoricIPSetNamePrefixes,
					rules.LegacyV4IPSetNames,
				),
				IPSetConfigV6: ipsets.NewIPVersionConfig(
					ipsets.IPFamilyV6,
					rules.IPSetNamePrefix,
					rules.AllHistoricIPSetNamePrefixes,
					nil,
				),

				OpenStackSpecialCasesEnabled: configParams.OpenstackActive(),
				OpenStackMetadataIP:          net.ParseIP(configParams.MetadataAddr),
				OpenStackMetadataPort:        uint16(configParams.MetadataPort),

				IptablesMarkAccept:   markAccept,
				IptablesMarkNextTier: markNextTier,
				IptablesMarkDrop:     markDrop,

				IPIPEnabled:       configParams.IpInIpEnabled,
				IPIPTunnelAddress: configParams.IpInIpTunnelAddr,

				ActionOnDrop:         configParams.DropActionOverride,
				EndpointToHostAction: configParams.DefaultEndpointToHostAction,

				FailsafeInboundHostPorts:  configParams.FailsafeInboundHostPorts,
				FailsafeOutboundHostPorts: configParams.FailsafeOutboundHostPorts,
			},
<<<<<<< HEAD
			IpfixAddr:         net.ParseIP(configParams.IpfixCollectorAddr),
			IpfixPort:         configParams.IpfixCollectorPort,
			StatsDumpFilePath: configParams.StatsDumpFilePath,
			IPIPMTU:           configParams.IpInIpMtu,
=======
			IpfixAddr:               net.ParseIP(configParams.IpfixCollectorAddr),
			IpfixPort:               configParams.IpfixCollectorPort,
			IPIPMTU:                 configParams.IpInIpMtu,
			IptablesRefreshInterval: time.Duration(configParams.IptablesRefreshInterval) * time.Second,
>>>>>>> 65bfabf9
		}
		intDP := intdataplane.NewIntDataplaneDriver(dpConfig)
		intDP.Start()
		dpDriver = intDP
	} else {
		log.WithField("driver", configParams.DataplaneDriver).Info(
			"Using external dataplane driver.")
		dpDriver, dpDriverCmd = extdataplane.StartExtDataplaneDriver(configParams.DataplaneDriver)
	}

	// Initialise the glue logic that connects the calculation graph to/from the dataplane driver.
	log.Info("Connect to the dataplane driver.")
	failureReportChan := make(chan string)
	dpConnector := newConnector(configParams, datastore, dpDriver, failureReportChan)

	// Now create the calculation graph, which receives updates from the
	// datastore and outputs dataplane updates for the dataplane driver.
	//
	// The Syncer has its own thread and we use an extra thread for the
	// Validator, just to pipeline that part of the calculation then the
	// main calculation graph runs in a single thread for simplicity.
	// The output of the calculation graph arrives at the dataplane
	// connection via channel.
	//
	// Syncer -chan-> Validator -chan-> Calc graph -chan->   dataplane
	//        KVPair            KVPair             protobufs

	// Get a Syncer from the datastore, which will feed the calculation
	// graph with updates, bringing Felix into sync..
	syncerToValidator := calc.NewSyncerCallbacksDecoupler()
	syncer := datastore.Syncer(syncerToValidator)
	log.Debugf("Created Syncer: %#v", syncer)

	// Create the ipsets/active policy calculation graph, which will
	// do the dynamic calculation of ipset memberships and active policies
	// etc.
	asyncCalcGraph := calc.NewAsyncCalcGraph(configParams, dpConnector.ToDataplane)

	if configParams.UsageReportingEnabled {
		// Usage reporting enabled, add stats collector to graph and
		// start the usage reporting thread.
		statsChan := make(chan calc.StatsUpdate, 1)
		statsCollector := calc.NewStatsCollector(func(stats calc.StatsUpdate) error {
			select {
			case statsChan <- stats:
				return nil
			default:
				return errors.New("Stats channel blocked")
			}
		})
		statsCollector.RegisterWith(asyncCalcGraph.Dispatcher)
		go usagerep.PeriodicallyReportUsage(
			24*time.Hour,
			configParams.FelixHostname,
			configParams.ClusterGUID,
			configParams.ClusterType,
			statsChan,
		)
	}

	// Create the validator, which sits between the syncer and the
	// calculation graph.
	validator := calc.NewValidationFilter(asyncCalcGraph)

	// Start the background processing threads.
	log.Infof("Starting the datastore Syncer/processing graph")
	syncer.Start()
	go syncerToValidator.SendTo(validator)
	asyncCalcGraph.Start()
	log.Infof("Started the datastore Syncer/processing graph")
	var stopSignalChans []chan<- bool
	if configParams.EndpointReportingEnabled {
		delay := configParams.EndpointReportingDelay()
		log.WithField("delay", delay).Info(
			"Endpoint status reporting enabled, starting status reporter")
		dpConnector.statusReporter = statusrep.NewEndpointStatusReporter(
			configParams.FelixHostname,
			dpConnector.StatusUpdatesFromDataplane,
			dpConnector.InSync,
			dpConnector.datastore,
			delay,
			delay*180,
		)
		dpConnector.statusReporter.Start()
	}

	// Start communicating with the dataplane driver.
	dpConnector.Start()

	// Send the opening message to the dataplane driver, giving it its
	// config.
	dpConnector.ToDataplane <- &proto.ConfigUpdate{
		Config: configParams.RawValues(),
	}

	if configParams.PrometheusMetricsEnabled {
		log.Info("Prometheus metrics enabled.  Starting server.")
		go servePrometheusMetrics(configParams.PrometheusMetricsPort)
	}

	// Now monitor the worker process and our worker threads and shut
	// down the process gracefully if they fail.
	monitorAndManageShutdown(failureReportChan, dpDriverCmd, stopSignalChans)
}

func servePrometheusMetrics(port int) {
	for {
		log.WithField("port", port).Info("Starting prometheus metrics endpoint")
		http.Handle("/metrics", promhttp.Handler())
		err := http.ListenAndServe(fmt.Sprintf(":%v", port), nil)
		log.WithError(err).Error(
			"Prometheus metrics endpoint failed, trying to restart it...")
		time.Sleep(1)
	}
}

func monitorAndManageShutdown(failureReportChan <-chan string, driverCmd *exec.Cmd, stopSignalChans []chan<- bool) {
	// Ask the runtime to tell us if we get a term signal.
	termSignalChan := make(chan os.Signal)
	signal.Notify(termSignalChan, syscall.SIGTERM)

	// Start a background thread to tell us when the dataplane driver stops.
	// If the driver stops unexpectedly, we'll terminate this process.
	// If this process needs to stop, we'll kill the driver and then wait
	// for the message from the background thread.
	driverStoppedC := make(chan bool)
	go func() {
		if driverCmd == nil {
			log.Info("No driver process to monitor")
			return
		}
		err := driverCmd.Wait()
		log.WithError(err).Warn("Driver process stopped")
		driverStoppedC <- true
	}()

	// Wait for one of the channels to give us a reason to shut down.
	driverAlreadyStopped := driverCmd == nil
	receivedSignal := false
	var reason string
	select {
	case <-driverStoppedC:
		reason = "Driver stopped"
		driverAlreadyStopped = true
	case sig := <-termSignalChan:
		reason = fmt.Sprintf("Received OS signal %v", sig)
		receivedSignal = true
	case reason = <-failureReportChan:
	}
	log.WithField("reason", reason).Warn("Felix is shutting down")

	// Notify other components to stop.
	for _, c := range stopSignalChans {
		select {
		case c <- true:
		default:
		}
	}

	if !driverAlreadyStopped {
		// Driver may still be running, just in case the driver is
		// unresponsive, start a thread to kill this process if we
		// don't manage to kill the driver.
		log.Info("Driver still running, trying to shut it down...")
		giveUpOnSigTerm := make(chan bool)
		go func() {
			time.Sleep(4 * time.Second)
			giveUpOnSigTerm <- true
			time.Sleep(1 * time.Second)
			log.Fatal("Failed to wait for driver to exit, giving up.")
		}()
		// Signal to the driver to exit.
		driverCmd.Process.Signal(syscall.SIGTERM)
		select {
		case <-driverStoppedC:
			log.Info("Driver shut down after SIGTERM")
		case <-giveUpOnSigTerm:
			log.Error("Driver did not respond to SIGTERM, sending SIGKILL")
			driverCmd.Process.Kill()
			<-driverStoppedC
			log.Info("Driver shut down after SIGKILL")
		}
	}

	if !receivedSignal {
		// We're exiting due to a failure or a config change, wait
		// a couple of seconds to ensure that we don't go into a tight
		// restart loop (which would make the init daemon give up trying
		// to restart us).
		log.Info("Shutdown wasn't cause by signal, pausing to avoid tight restart loop")
		go func() {
			time.Sleep(2 * time.Second)
			log.Info("Pause complete, exiting.")
			syscall.Exit(1)
		}()
		// But, if we get a signal while we're waiting quit immediately.
		<-termSignalChan
	}

	// Then exit our process.
	log.Info("Received signal, exiting immediately")
	syscall.Exit(1)
}

func loadConfigFromDatastore(datastore bapi.Client, hostname string) (globalConfig, hostConfig map[string]string) {
	for {
		log.Info("Waiting for the datastore to be ready")
		if kv, err := datastore.Get(model.ReadyFlagKey{}); err != nil {
			log.WithError(err).Error("Failed to read global datastore 'Ready' flag, will retry...")
			time.Sleep(1 * time.Second)
			continue
		} else if kv.Value != true {
			log.Warning("Global datastore 'Ready' flag set to false, waiting...")
			time.Sleep(1 * time.Second)
			continue
		}

		log.Info("Loading global config from datastore")
		kvs, err := datastore.List(model.GlobalConfigListOptions{})
		if err != nil {
			log.WithError(err).Error("Failed to load config from datastore")
			time.Sleep(1 * time.Second)
			continue
		}
		globalConfig = make(map[string]string)
		for _, kv := range kvs {
			key := kv.Key.(model.GlobalConfigKey)
			value := kv.Value.(string)
			globalConfig[key.Name] = value
		}

		log.Infof("Loading per-host config from datastore; hostname=%v", hostname)
		kvs, err = datastore.List(
			model.HostConfigListOptions{Hostname: hostname})
		if err != nil {
			log.WithError(err).Error("Failed to load config from datastore")
			time.Sleep(1 * time.Second)
			continue
		}
		hostConfig = make(map[string]string)
		for _, kv := range kvs {
			key := kv.Key.(model.HostConfigKey)
			value := kv.Value.(string)
			hostConfig[key.Name] = value
		}
		log.Info("Loaded config from datastore")
		break
	}
	return globalConfig, hostConfig
}

type dataplaneDriver interface {
	SendMessage(msg interface{}) error
	RecvMessage() (msg interface{}, err error)
}

type DataplaneConnector struct {
	config                     *config.Config
	ToDataplane                chan interface{}
	StatusUpdatesFromDataplane chan interface{}
	InSync                     chan bool
	failureReportChan          chan<- string
	dataplane                  dataplaneDriver
	datastore                  bapi.Client
	statusReporter             *statusrep.EndpointStatusReporter

	datastoreInSync bool

	firstStatusReportSent bool
}

type Startable interface {
	Start()
}

func newConnector(configParams *config.Config,
	datastore bapi.Client,
	dataplane dataplaneDriver,
	failureReportChan chan<- string) *DataplaneConnector {
	felixConn := &DataplaneConnector{
		config:                     configParams,
		datastore:                  datastore,
		ToDataplane:                make(chan interface{}),
		StatusUpdatesFromDataplane: make(chan interface{}),
		InSync:            make(chan bool, 1),
		failureReportChan: failureReportChan,
		dataplane:         dataplane,
	}
	return felixConn
}

func (fc *DataplaneConnector) readMessagesFromDataplane() {
	defer func() {
		fc.shutDownProcess("Failed to read messages from dataplane")
	}()
	log.Info("Reading from dataplane driver pipe...")
	for {
		payload, err := fc.dataplane.RecvMessage()
		if err != nil {
			log.WithError(err).Error("Failed to read from front-end socket")
			fc.shutDownProcess("Failed to read from front-end socket")
		}
		log.WithField("payload", payload).Debug("New message from dataplane")
		switch msg := payload.(type) {
		case *proto.ProcessStatusUpdate:
			fc.handleProcessStatusUpdate(msg)
		case *proto.WorkloadEndpointStatusUpdate:
			if fc.statusReporter != nil {
				fc.StatusUpdatesFromDataplane <- msg
			}
		case *proto.WorkloadEndpointStatusRemove:
			if fc.statusReporter != nil {
				fc.StatusUpdatesFromDataplane <- msg
			}
		case *proto.HostEndpointStatusUpdate:
			if fc.statusReporter != nil {
				fc.StatusUpdatesFromDataplane <- msg
			}
		case *proto.HostEndpointStatusRemove:
			if fc.statusReporter != nil {
				fc.StatusUpdatesFromDataplane <- msg
			}
		default:
			log.WithField("msg", msg).Warning("Unknown message from dataplane")
		}
		log.Debug("Finished handling message from front-end")
	}
}

func (fc *DataplaneConnector) handleProcessStatusUpdate(msg *proto.ProcessStatusUpdate) {
	log.Debugf("Status update from dataplane driver: %v", *msg)
	statusReport := model.StatusReport{
		Timestamp:     msg.IsoTimestamp,
		UptimeSeconds: msg.Uptime,
		FirstUpdate:   !fc.firstStatusReportSent,
	}
	kv := model.KVPair{
		Key:   model.ActiveStatusReportKey{Hostname: fc.config.FelixHostname},
		Value: &statusReport,
		TTL:   time.Duration(fc.config.ReportingTTLSecs) * time.Second,
	}
	_, err := fc.datastore.Apply(&kv)
	if err != nil {
		log.Warningf("Failed to write status to datastore: %v", err)
	} else {
		fc.firstStatusReportSent = true
	}
	kv = model.KVPair{
		Key:   model.LastStatusReportKey{Hostname: fc.config.FelixHostname},
		Value: &statusReport,
	}
	_, err = fc.datastore.Apply(&kv)
	if err != nil {
		log.Warningf("Failed to write status to datastore: %v", err)
	}
}

func (fc *DataplaneConnector) sendMessagesToDataplaneDriver() {
	defer func() {
		fc.shutDownProcess("Failed to send messages to dataplane")
	}()

	var config map[string]string
	for {
		msg := <-fc.ToDataplane
		switch msg := msg.(type) {
		case *proto.InSync:
			log.Info("Datastore now in sync.")
			if !fc.datastoreInSync {
				log.Info("Datastore in sync for first time, sending message to status reporter.")
				fc.datastoreInSync = true
				fc.InSync <- true
			}
		case *proto.ConfigUpdate:
			logCxt := log.WithFields(log.Fields{
				"old": config,
				"new": msg.Config,
			})
			logCxt.Info("Possible config update")
			if config != nil && !reflect.DeepEqual(msg.Config, config) {
				logCxt.Warn("Felix configuration changed. Need to restart.")
				fc.shutDownProcess("config changed")
			} else if config == nil {
				logCxt.Info("Config resolved.")
				config = make(map[string]string)
				for k, v := range msg.Config {
					config[k] = v
				}
			}
		case *calc.DatastoreNotReady:
			log.Warn("Datastore became unready, need to restart.")
			fc.shutDownProcess("datastore became unready")
		}
		if err := fc.dataplane.SendMessage(msg); err != nil {
			fc.shutDownProcess("Failed to write to dataplane driver")
		}
	}
}

func (fc *DataplaneConnector) shutDownProcess(reason string) {
	// Send a failure report to the managed shutdown thread then give it
	// a few seconds to do the shutdown.
	fc.failureReportChan <- reason
	time.Sleep(5 * time.Second)
	// The graceful shutdown failed, terminate the process.
	log.Panic("Managed shutdown failed. Panicking.")
}

func (fc *DataplaneConnector) Start() {
	// Start a background thread to write to the dataplane driver.
	go fc.sendMessagesToDataplaneDriver()

	// Start background thread to read messages from dataplane driver.
	go fc.readMessagesFromDataplane()
}<|MERGE_RESOLUTION|>--- conflicted
+++ resolved
@@ -219,17 +219,11 @@
 				FailsafeInboundHostPorts:  configParams.FailsafeInboundHostPorts,
 				FailsafeOutboundHostPorts: configParams.FailsafeOutboundHostPorts,
 			},
-<<<<<<< HEAD
-			IpfixAddr:         net.ParseIP(configParams.IpfixCollectorAddr),
-			IpfixPort:         configParams.IpfixCollectorPort,
-			StatsDumpFilePath: configParams.StatsDumpFilePath,
-			IPIPMTU:           configParams.IpInIpMtu,
-=======
 			IpfixAddr:               net.ParseIP(configParams.IpfixCollectorAddr),
 			IpfixPort:               configParams.IpfixCollectorPort,
+      StatsDumpFilePath:       configParams.StatsDumpFilePath,
 			IPIPMTU:                 configParams.IpInIpMtu,
 			IptablesRefreshInterval: time.Duration(configParams.IptablesRefreshInterval) * time.Second,
->>>>>>> 65bfabf9
 		}
 		intDP := intdataplane.NewIntDataplaneDriver(dpConfig)
 		intDP.Start()
