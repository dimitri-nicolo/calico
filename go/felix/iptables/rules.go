// Copyright (c) 2016-2017 Tigera, Inc. All rights reserved.
//
// Licensed under the Apache License, Version 2.0 (the "License");
// you may not use this file except in compliance with the License.
// You may obtain a copy of the License at
//
//     http://www.apache.org/licenses/LICENSE-2.0
//
// Unless required by applicable law or agreed to in writing, software
// distributed under the License is distributed on an "AS IS" BASIS,
// WITHOUT WARRANTIES OR CONDITIONS OF ANY KIND, either express or implied.
// See the License for the specific language governing permissions and
// limitations under the License.

package iptables

import (
	"crypto/sha256"
	"encoding/base64"
	"fmt"
	log "github.com/Sirupsen/logrus"
	"strings"
)

const (
	// Compromise: shorter is better for table occupancy and readability. Longer is better for
	// collision-resistance.  16 chars gives us 96 bits of entropy, which is fairly collision
	// resistant.
	HashLength = 16
)

<<<<<<< HEAD
type Action interface {
	ToFragment() string
}

type GotoAction struct {
	Target string
}

func (g GotoAction) ToFragment() string {
	return "--goto " + g.Target
}

type JumpAction struct {
	Target string
}

func (g JumpAction) ToFragment() string {
	return "--jump " + g.Target
}

type ReturnAction struct{}

func (r ReturnAction) ToFragment() string {
	return "--jump RETURN"
}

type DropAction struct{}

func (g DropAction) ToFragment() string {
	return "--jump DROP"
}

type LogAction struct {
	Prefix string
}

func (g LogAction) ToFragment() string {
	return fmt.Sprintf(`--jump LOG --log-prefix "%s: " --log-level 5`, g.Prefix)
}

type AcceptAction struct{}

func (g AcceptAction) ToFragment() string {
	return "--jump ACCEPT"
}

type NflogAction struct {
	Group  uint16
	Prefix string
}

func (n NflogAction) ToFragment() string {
	// TODO (Matt): Review number of bytes
	return fmt.Sprintf("--jump NFLOG --nflog-group %d --nflog-prefix %s --nflog-range 80", n.Group, n.Prefix)
}

type DNATAction struct {
	DestAddr string
	DestPort uint16
}

func (g DNATAction) ToFragment() string {
	return fmt.Sprintf("--jump DNAT --to-destination %s:%d", g.DestAddr, g.DestPort)
}

type MasqAction struct{}

func (g MasqAction) ToFragment() string {
	return "--jump MASQUERADE"
}

type ClearMarkAction struct {
	Mark uint32
}

func (c ClearMarkAction) ToFragment() string {
	return fmt.Sprintf("--jump MARK --set-mark 0/%x", c.Mark)
}

type SetMarkAction struct {
	Mark uint32
}

func (c SetMarkAction) ToFragment() string {
	return fmt.Sprintf("--jump MARK --set-mark %x/%x", c.Mark, c.Mark)
}

=======
>>>>>>> 69a7b4b1
type Rule struct {
	Match   MatchCriteria
	Action  Action
	Comment string
}

func (r Rule) RenderAppend(chainName, prefixFragment string) string {
	fragments := make([]string, 0, 6)
	fragments = append(fragments, "-A", chainName)
	return r.renderInner(fragments, prefixFragment)
}

func (r Rule) RenderInsert(chainName, prefixFragment string) string {
	fragments := make([]string, 0, 6)
	fragments = append(fragments, "-I", chainName)
	return r.renderInner(fragments, prefixFragment)
}

func (r Rule) RenderReplace(chainName string, ruleNum int, prefixFragment string) string {
	fragments := make([]string, 0, 7)
	fragments = append(fragments, "-R", chainName, fmt.Sprintf("%d", ruleNum))
	return r.renderInner(fragments, prefixFragment)
}

func (r Rule) renderInner(fragments []string, prefixFragment string) string {
	if prefixFragment != "" {
		fragments = append(fragments, prefixFragment)
	}
	if r.Comment != "" {
		commentFragment := fmt.Sprintf("-m comment --comment \"%s\"", r.Comment)
		fragments = append(fragments, commentFragment)
	}
	matchFragment := r.Match.Render()
	if matchFragment != "" {
		fragments = append(fragments, matchFragment)
	}
	actionFragment := r.Action.ToFragment()
	if actionFragment != "" {
		fragments = append(fragments, actionFragment)
	}
	return strings.Join(fragments, " ")
}

type Chain struct {
	Name  string
	Rules []Rule
}

func (c *Chain) RuleHashes() []string {
	hashes := make([]string, len(c.Rules))
	// First hash the chain name so that identical rules in different chains will get different
	// hashes.
	s := sha256.New224()
	s.Write([]byte(c.Name))
	hash := s.Sum(nil)
	for ii, rule := range c.Rules {
		// Each hash chains in the previous hash, so that its position in the chain and
		// the rules before it affect its hash.
		s.Reset()
		s.Write(hash)
		ruleForHashing := rule.RenderAppend(c.Name, "HASH")
		s.Write([]byte(ruleForHashing))
		hash = s.Sum(hash[0:0])
		// Encode the hash using a compact character set.  We use the URL-safe base64
		// variant because it uses '-' and '_', which are more shell-friendly.
		hashes[ii] = base64.RawURLEncoding.EncodeToString(hash)[:HashLength]
		if log.GetLevel() >= log.DebugLevel {
			log.WithFields(log.Fields{
				"ruleFragment": ruleForHashing,
				"action":       rule.Action,
				"position":     ii,
				"chain":        c.Name,
				"hash":         hashes[ii],
			}).Debug("Hashed rule")
		}
	}
	return hashes
}<|MERGE_RESOLUTION|>--- conflicted
+++ resolved
@@ -29,96 +29,6 @@
 	HashLength = 16
 )
 
-<<<<<<< HEAD
-type Action interface {
-	ToFragment() string
-}
-
-type GotoAction struct {
-	Target string
-}
-
-func (g GotoAction) ToFragment() string {
-	return "--goto " + g.Target
-}
-
-type JumpAction struct {
-	Target string
-}
-
-func (g JumpAction) ToFragment() string {
-	return "--jump " + g.Target
-}
-
-type ReturnAction struct{}
-
-func (r ReturnAction) ToFragment() string {
-	return "--jump RETURN"
-}
-
-type DropAction struct{}
-
-func (g DropAction) ToFragment() string {
-	return "--jump DROP"
-}
-
-type LogAction struct {
-	Prefix string
-}
-
-func (g LogAction) ToFragment() string {
-	return fmt.Sprintf(`--jump LOG --log-prefix "%s: " --log-level 5`, g.Prefix)
-}
-
-type AcceptAction struct{}
-
-func (g AcceptAction) ToFragment() string {
-	return "--jump ACCEPT"
-}
-
-type NflogAction struct {
-	Group  uint16
-	Prefix string
-}
-
-func (n NflogAction) ToFragment() string {
-	// TODO (Matt): Review number of bytes
-	return fmt.Sprintf("--jump NFLOG --nflog-group %d --nflog-prefix %s --nflog-range 80", n.Group, n.Prefix)
-}
-
-type DNATAction struct {
-	DestAddr string
-	DestPort uint16
-}
-
-func (g DNATAction) ToFragment() string {
-	return fmt.Sprintf("--jump DNAT --to-destination %s:%d", g.DestAddr, g.DestPort)
-}
-
-type MasqAction struct{}
-
-func (g MasqAction) ToFragment() string {
-	return "--jump MASQUERADE"
-}
-
-type ClearMarkAction struct {
-	Mark uint32
-}
-
-func (c ClearMarkAction) ToFragment() string {
-	return fmt.Sprintf("--jump MARK --set-mark 0/%x", c.Mark)
-}
-
-type SetMarkAction struct {
-	Mark uint32
-}
-
-func (c SetMarkAction) ToFragment() string {
-	return fmt.Sprintf("--jump MARK --set-mark %x/%x", c.Mark, c.Mark)
-}
-
-=======
->>>>>>> 69a7b4b1
 type Rule struct {
 	Match   MatchCriteria
 	Action  Action
