--- conflicted
+++ resolved
@@ -199,60 +199,4 @@
 # CI
 ###############################################################################
 .PHONY: ci
-<<<<<<< HEAD
-ci: clean mod-download static-checks test
-
-###############################################################################
-# Release
-###############################################################################
-PREVIOUS_RELEASE=$(shell git describe --tags --abbrev=0)
-GIT_VERSION?=$(shell git describe --tags --dirty)
-
-## Tags and builds a release from start to finish.
-release: release-prereqs
-	$(MAKE) VERSION=$(VERSION) release-tag
-
-## Produces a git tag for the release.
-release-tag: release-prereqs release-notes
-	git tag $(VERSION) -F release-notes-$(VERSION)
-	@echo ""
-	@echo "Now you can publish the release:"
-	@echo ""
-	@echo "  make VERSION=$(VERSION) release-publish"
-	@echo ""
-
-## Generates release notes based on commits in this version.
-release-notes: release-prereqs
-	mkdir -p dist
-	echo "# Changelog" > release-notes-$(VERSION)
-	sh -c "git cherry -v $(PREVIOUS_RELEASE) | cut '-d ' -f 2- | sed 's/^/- /' >> release-notes-$(VERSION)"
-
-## Pushes a github release and release artifacts produced by `make release-build`.
-release-publish: release-prereqs
-	# Push the git tag.
-	git push origin $(VERSION)
-
-	@echo "Finalize the GitHub release based on the pushed tag."
-	@echo ""
-	@echo "  https://github.com/projectcalico/calico/confd/releases/tag/$(VERSION)"
-	@echo ""
-
-# release-prereqs checks that the environment is configured properly to create a release.
-release-prereqs:
-ifndef VERSION
-	$(error VERSION is undefined - run using make release VERSION=vX.Y.Z)
-endif
-
-# Files to include in the Windows ZIP archive.
-WINDOWS_BUILT_FILES := windows-packaging/tigera-confd.exe
-# Name of the Windows release ZIP archive.
-WINDOWS_ARCHIVE := dist/tigera-confd-windows-$(VERSION).zip
-
-## Produces the Windows ZIP archive for the release.
-release-windows-archive $(WINDOWS_ARCHIVE): release-prereqs $(WINDOWS_BUILT_FILES)
-	-rm -f $(WINDOWS_ARCHIVE)
-	mkdir -p dist
-	cd windows-packaging && zip -r ../$(WINDOWS_ARCHIVE) .
-=======
-ci: clean mod-download static-checks test
->>>>>>> 00f5b4e4
+ci: clean mod-download static-checks test