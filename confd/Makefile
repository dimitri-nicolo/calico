include ../metadata.mk

PACKAGE_NAME=github.com/projectcalico/calico/confd

###############################################################################
# Download and include ../lib.Makefile
#   Additions to EXTRA_DOCKER_ARGS need to happen before the include since
#   that variable is evaluated when we declare DOCKER_RUN and siblings.
###############################################################################
include ../lib.Makefile

###############################################################################

test: ut test-kdd test-etcd

LDFLAGS=-ldflags "-X $(PACKAGE_NAME)/pkg/buildinfo.GitVersion=$(GIT_DESCRIPTION)"

# All go files.
SRC_FILES:=$(shell find . -name '*.go' -not -path "./vendor/*" )

.PHONY: clean
clean:
	rm -rf vendor
	rm -rf bin/*
	rm -rf tests/logs

###############################################################################
# Building the binary
###############################################################################
build: bin/confd
build-all: $(addprefix sub-build-,$(VALIDARCHES))
sub-build-%:
	$(MAKE) build ARCH=$*

bin/confd-$(ARCH): $(SRC_FILES)
	$(DOCKER_RUN) $(CALICO_BUILD) sh -c '$(GIT_CONFIG_SSH) go build -v -i -o $@ $(LDFLAGS) "$(PACKAGE_NAME)" && \
		( ldd bin/confd-$(ARCH) 2>&1 | grep -q -e "Not a valid dynamic program" \
			-e "not a dynamic executable" || \
		     ( echo "Error: bin/confd was not statically linked"; false ) )'

bin/confd: bin/confd-$(ARCH)
ifeq ($(ARCH),amd64)
	ln -f bin/confd-$(ARCH) bin/confd
endif

# Cross-compile confd for Windows
windows-packaging/tigera-confd.exe: $(SRC_FILES)
	@echo Building confd for Windows...
	$(DOCKER_RUN) $(CALICO_BUILD) sh -c '$(GIT_CONFIG_SSH) \
		GOOS=windows go build -v -o $@ -v $(LDFLAGS) "$(PACKAGE_NAME)" && \
		( ldd $@ 2>&1 | grep -q "Not a valid dynamic program" || \
		( echo "Error: $@ was not statically linked"; false ) )'

###############################################################################
# Unit Tests
###############################################################################
# Set to true when calling test-xxx to update the rendered templates instead of
# checking them.
UPDATE_EXPECTED_DATA?=false

<<<<<<< HEAD
# Location of the certs directory.
# TODO: Centralize this instead of just using cni-plugins certs. Right now each
# directory has an exact copy of these files!
CERTS_PATH=$(CURDIR)/../cni-plugin/tests/certs

=======
>>>>>>> 0103d8cb
.PHONY: test-kdd
## Run template tests against KDD
test-kdd: bin/confd bin/kubectl bin/bird bin/bird6 bin/calico-node bin/calicoctl bin/typha run-k8s-apiserver
	-git clean -fx etc/calico/confd
	mkdir -p tests/logs
	docker run --rm --net=host \
	        $(EXTRA_DOCKER_ARGS) \
		-v $(CERTS_PATH):/home/user/certs \
		-v $(CURDIR)/tests/:/tests/ \
		-v $(CURDIR)/bin:/calico/bin/ \
		-v $(CURDIR)/etc/calico:/etc/calico/ \
		-v $(CURDIR)/../:/go/src/github.com/projectcalico/calico:rw \
		-e GOPATH=/go \
		-e LOCAL_USER_ID=$(LOCAL_USER_ID) \
		-e FELIX_TYPHAADDR=127.0.0.1:5473 \
		-e FELIX_TYPHAREADTIMEOUT=50 \
		-e UPDATE_EXPECTED_DATA=$(UPDATE_EXPECTED_DATA) \
		-w /go/src/$(PACKAGE_NAME) \
		$(CALICO_BUILD) /bin/bash -c '/tests/test_suite_kdd.sh || \
	{ \
	    echo; \
	    echo === confd single-shot log:; \
	    cat tests/logs/kdd/logss || true; \
	    echo; \
	    echo === confd daemon log:; \
	    cat tests/logs/kdd/logd1 || true; \
	    echo; \
	    echo === Typha log:; \
	    cat tests/logs/kdd/typha || true; \
	    echo; \
	    false; \
	}'
	-git clean -fx etc/calico/confd

.PHONY: test-etcd
## Run template tests against etcd
test-etcd: bin/confd bin/etcdctl bin/bird bin/bird6 bin/calico-node bin/kubectl bin/calicoctl run-etcd run-k8s-apiserver
	-git clean -fx etc/calico/confd
	mkdir -p tests/logs
	docker run --rm --net=host \
	        $(EXTRA_DOCKER_ARGS) \
		-v $(CERTS_PATH):/home/user/certs \
		-v $(CURDIR)/tests/:/tests/ \
		-v $(CURDIR)/bin:/calico/bin/ \
		-v $(CURDIR)/etc/calico:/etc/calico/ \
		-v $(CURDIR)/../:/go/src/github.com/projectcalico/calico:rw \
		-e GOPATH=/go \
		-e LOCAL_USER_ID=$(LOCAL_USER_ID) \
		-v $$SSH_AUTH_SOCK:/ssh-agent --env SSH_AUTH_SOCK=/ssh-agent \
		-e UPDATE_EXPECTED_DATA=$(UPDATE_EXPECTED_DATA) \
		-e ETCD_ENDPOINTS=http://$(LOCAL_IP_ENV):2379 \
		-e ETCDCTL_ENDPOINTS=http://$(LOCAL_IP_ENV):2379 \
		-e KUBECONFIG=/tests/confd_kubeconfig \
		$(CALICO_BUILD) /bin/bash -c '/tests/test_suite_etcd.sh'
	-git clean -fx etc/calico/confd

.PHONY: ut
## Run the fast set of unit tests in a container.
ut:
	$(DOCKER_RUN) $(CALICO_BUILD) sh -c '$(GIT_CONFIG_SSH) cd /go/src/$(PACKAGE_NAME) && ginkgo -r .'


<<<<<<< HEAD
run-etcd: stop-etcd
	docker run --detach \
	--net=host \
	--name calico-etcd $(ETCD_IMAGE) \
	etcd \
	--advertise-client-urls "http://$(LOCAL_IP_ENV):2379,http://127.0.0.1:2379,http://$(LOCAL_IP_ENV):4001,http://127.0.0.1:4001" \
	--listen-client-urls "http://0.0.0.0:2379,http://0.0.0.0:4001"

## Stops calico-etcd containers
stop-etcd:
	@-docker rm -f calico-etcd

.PHONY: tests/confd_kubeconfig
tests/confd_kubeconfig: tests/confd_kubeconfig.in
	sed s/@@LOCAL_IP_ENV@@/$(LOCAL_IP_ENV)/ < tests/confd_kubeconfig.in > tests/confd_kubeconfig

## Kubernetes apiserver used for tests
run-k8s-apiserver: stop-k8s-apiserver run-etcd tests/confd_kubeconfig
	docker run --detach --net=host \
	  --name calico-k8s-apiserver \
	  -v $(CERTS_PATH):/home/user/certs \
	  -v $(CURDIR)/config:/config \
	  -e KUBECONFIG=/home/user/certs/kubeconfig \
	  $(CALICO_BUILD) kube-apiserver \
	    --etcd-servers=http://$(LOCAL_IP_ENV):2379 \
	    --service-cluster-ip-range=10.101.0.0/16,fd00:96::/112 \
            --authorization-mode=RBAC \
            --service-account-key-file=/home/user/certs/service-account.pem \
            --service-account-signing-key-file=/home/user/certs/service-account-key.pem \
            --service-account-issuer=https://localhost:443 \
            --api-audiences=kubernetes.default \
            --client-ca-file=/home/user/certs/ca.pem \
            --tls-cert-file=/home/user/certs/kubernetes.pem \
            --tls-private-key-file=/home/user/certs/kubernetes-key.pem \
            --enable-priority-and-fairness=false \
            --max-mutating-requests-inflight=0 \
            --max-requests-inflight=0
	# Wait until the apiserver is accepting requests.
	docker cp tests/confd_kubeconfig calico-k8s-apiserver:/kubeconfig
	while ! docker exec calico-k8s-apiserver kubectl --kubeconfig=/home/user/certs/kubeconfig get nodes; do echo "Waiting for apiserver to come up..."; sleep 2; done

## Stop Kubernetes apiserver
stop-k8s-apiserver:
	@-docker rm -f calico-k8s-apiserver

=======
>>>>>>> 0103d8cb
bin/kubectl:
	curl -sSf -L --retry 5 https://storage.googleapis.com/kubernetes-release/release/$(KUBECTL_VERSION)/bin/linux/$(ARCH)/kubectl -o $@
	chmod +x $@

bin/bird bin/bird6:
	-docker rm -f calico-bird
	# Latest BIRD binaries are stored in automated builds of calico/bird.
	# To get them, we create (but don't start) a container from that image.
	docker pull calico/bird:$(BIRD_VERSION)-$(ARCH)
	docker create --name calico-bird calico/bird:$(BIRD_VERSION)-$(ARCH) /bin/sh
	# Then we copy the files out of the container.  Since docker preserves
	# mtimes on its copy, check the file really did appear, then touch it
	# to make sure that downstream targets get rebuilt.
	docker cp calico-bird:/bird bin/ && \
	docker cp calico-bird:/bird6 bin/ && \
	  test -e $@ && \
	  touch $@
	-docker rm -f calico-bird

bin/calico-node:
	cp fakebinary $@
	chmod +x $@

bin/etcdctl:
	curl -sSf -L --retry 5  https://github.com/coreos/etcd/releases/download/$(ETCD_VERSION)/etcd-$(ETCD_VERSION)-linux-$(ARCH).tar.gz | tar -xz -C bin --strip-components=1 etcd-$(ETCD_VERSION)-linux-$(ARCH)/etcdctl

bin/calicoctl:
	make -C ../calicoctl build
	cp ../calicoctl/bin/calicoctl-linux-$(ARCH) $@

bin/typha:
	make -C ../typha build
	cp ../typha/bin/calico-typha-$(ARCH) $@

fv st:
	@echo "No FVs or STs available."

###############################################################################
# CI
###############################################################################
.PHONY: ci
ci: clean mod-download static-checks test<|MERGE_RESOLUTION|>--- conflicted
+++ resolved
@@ -58,14 +58,6 @@
 # checking them.
 UPDATE_EXPECTED_DATA?=false
 
-<<<<<<< HEAD
-# Location of the certs directory.
-# TODO: Centralize this instead of just using cni-plugins certs. Right now each
-# directory has an exact copy of these files!
-CERTS_PATH=$(CURDIR)/../cni-plugin/tests/certs
-
-=======
->>>>>>> 0103d8cb
 .PHONY: test-kdd
 ## Run template tests against KDD
 test-kdd: bin/confd bin/kubectl bin/bird bin/bird6 bin/calico-node bin/calicoctl bin/typha run-k8s-apiserver
@@ -128,54 +120,6 @@
 	$(DOCKER_RUN) $(CALICO_BUILD) sh -c '$(GIT_CONFIG_SSH) cd /go/src/$(PACKAGE_NAME) && ginkgo -r .'
 
 
-<<<<<<< HEAD
-run-etcd: stop-etcd
-	docker run --detach \
-	--net=host \
-	--name calico-etcd $(ETCD_IMAGE) \
-	etcd \
-	--advertise-client-urls "http://$(LOCAL_IP_ENV):2379,http://127.0.0.1:2379,http://$(LOCAL_IP_ENV):4001,http://127.0.0.1:4001" \
-	--listen-client-urls "http://0.0.0.0:2379,http://0.0.0.0:4001"
-
-## Stops calico-etcd containers
-stop-etcd:
-	@-docker rm -f calico-etcd
-
-.PHONY: tests/confd_kubeconfig
-tests/confd_kubeconfig: tests/confd_kubeconfig.in
-	sed s/@@LOCAL_IP_ENV@@/$(LOCAL_IP_ENV)/ < tests/confd_kubeconfig.in > tests/confd_kubeconfig
-
-## Kubernetes apiserver used for tests
-run-k8s-apiserver: stop-k8s-apiserver run-etcd tests/confd_kubeconfig
-	docker run --detach --net=host \
-	  --name calico-k8s-apiserver \
-	  -v $(CERTS_PATH):/home/user/certs \
-	  -v $(CURDIR)/config:/config \
-	  -e KUBECONFIG=/home/user/certs/kubeconfig \
-	  $(CALICO_BUILD) kube-apiserver \
-	    --etcd-servers=http://$(LOCAL_IP_ENV):2379 \
-	    --service-cluster-ip-range=10.101.0.0/16,fd00:96::/112 \
-            --authorization-mode=RBAC \
-            --service-account-key-file=/home/user/certs/service-account.pem \
-            --service-account-signing-key-file=/home/user/certs/service-account-key.pem \
-            --service-account-issuer=https://localhost:443 \
-            --api-audiences=kubernetes.default \
-            --client-ca-file=/home/user/certs/ca.pem \
-            --tls-cert-file=/home/user/certs/kubernetes.pem \
-            --tls-private-key-file=/home/user/certs/kubernetes-key.pem \
-            --enable-priority-and-fairness=false \
-            --max-mutating-requests-inflight=0 \
-            --max-requests-inflight=0
-	# Wait until the apiserver is accepting requests.
-	docker cp tests/confd_kubeconfig calico-k8s-apiserver:/kubeconfig
-	while ! docker exec calico-k8s-apiserver kubectl --kubeconfig=/home/user/certs/kubeconfig get nodes; do echo "Waiting for apiserver to come up..."; sleep 2; done
-
-## Stop Kubernetes apiserver
-stop-k8s-apiserver:
-	@-docker rm -f calico-k8s-apiserver
-
-=======
->>>>>>> 0103d8cb
 bin/kubectl:
 	curl -sSf -L --retry 5 https://storage.googleapis.com/kubernetes-release/release/$(KUBECTL_VERSION)/bin/linux/$(ARCH)/kubectl -o $@
 	chmod +x $@
