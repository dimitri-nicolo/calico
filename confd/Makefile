include ../metadata.mk

PACKAGE_NAME=github.com/projectcalico/calico/confd

###############################################################################
# Download and include ../lib.Makefile
#   Additions to EXTRA_DOCKER_ARGS need to happen before the include since
#   that variable is evaluated when we declare DOCKER_RUN and siblings.
###############################################################################
include ../lib.Makefile

# Override K8S_VERSION
K8S_VERSION=v1.17.0

###############################################################################

test: ut test-kdd test-etcd

LOCAL_IP_ENV?=$(shell ip route get 8.8.8.8 | head -1 | awk '{print $$7}')

LDFLAGS=-ldflags "-X $(PACKAGE_NAME)/pkg/buildinfo.GitVersion=$(GIT_DESCRIPTION)"

# All go files.
SRC_FILES:=$(shell find . -name '*.go' -not -path "./vendor/*" )

.PHONY: clean
clean:
	rm -rf vendor
	rm -rf bin/*
	rm -rf tests/logs

###############################################################################
# Building the binary
###############################################################################
build: bin/confd
build-all: $(addprefix sub-build-,$(VALIDARCHES))
sub-build-%:
	$(MAKE) build ARCH=$*

bin/confd-$(ARCH): $(SRC_FILES)
	$(DOCKER_RUN) $(CALICO_BUILD) sh -c '$(GIT_CONFIG_SSH) go build -v -i -o $@ $(LDFLAGS) "$(PACKAGE_NAME)" && \
		( ldd bin/confd-$(ARCH) 2>&1 | grep -q -e "Not a valid dynamic program" \
			-e "not a dynamic executable" || \
		     ( echo "Error: bin/confd was not statically linked"; false ) )'

bin/confd: bin/confd-$(ARCH)
ifeq ($(ARCH),amd64)
	ln -f bin/confd-$(ARCH) bin/confd
endif

# Cross-compile confd for Windows
windows-packaging/tigera-confd.exe: $(SRC_FILES)
	@echo Building confd for Windows...
	$(DOCKER_RUN) $(CALICO_BUILD) sh -c '$(GIT_CONFIG_SSH) \
		GOOS=windows go build -v -o $@ -v $(LDFLAGS) "$(PACKAGE_NAME)" && \
		( ldd $@ 2>&1 | grep -q "Not a valid dynamic program" || \
		( echo "Error: $@ was not statically linked"; false ) )'

###############################################################################
# Unit Tests
###############################################################################
# Set to true when calling test-xxx to update the rendered templates instead of
# checking them.
UPDATE_EXPECTED_DATA?=false

# Location of the certs directory. 
# TODO: Centralize this instead of just using cni-plugins certs. Right now each
# directory has an exact copy of these files!
CERTS_PATH=$(CURDIR)/../cni-plugin/tests/certs

.PHONY: test-kdd
## Run template tests against KDD
test-kdd: bin/confd bin/kubectl bin/bird bin/bird6 bin/calico-node bin/calicoctl bin/typha run-k8s-apiserver
	-git clean -fx etc/calico/confd
	mkdir -p tests/logs
	docker run --rm --net=host \
<<<<<<< HEAD
	        $(EXTRA_DOCKER_ARGS) \
=======
		-v $(CERTS_PATH):/home/user/certs \
>>>>>>> 30b279e6
		-v $(CURDIR)/tests/:/tests/ \
		-v $(CURDIR)/bin:/calico/bin/ \
		-v $(CURDIR)/etc/calico:/etc/calico/ \
		-v $(CURDIR)/../:/go/src/github.com/projectcalico/calico:rw \
		-e GOPATH=/go \
		-e LOCAL_USER_ID=$(LOCAL_USER_ID) \
		-e FELIX_TYPHAADDR=127.0.0.1:5473 \
		-e FELIX_TYPHAREADTIMEOUT=50 \
		-e UPDATE_EXPECTED_DATA=$(UPDATE_EXPECTED_DATA) \
<<<<<<< HEAD
		-e KUBECONFIG=/tests/confd_kubeconfig \
=======
>>>>>>> 30b279e6
		-w /go/src/$(PACKAGE_NAME) \
		$(CALICO_BUILD) /bin/bash -c '$(GIT_CONFIG_SSH) /tests/test_suite_kdd.sh || \
	{ \
	    echo; \
	    echo === confd single-shot log:; \
	    cat tests/logs/kdd/logss || true; \
	    echo; \
	    echo === confd daemon log:; \
	    cat tests/logs/kdd/logd1 || true; \
	    echo; \
	    echo === Typha log:; \
	    cat tests/logs/kdd/typha || true; \
	    echo; \
	    false; \
	}'
	-git clean -fx etc/calico/confd

.PHONY: test-etcd
## Run template tests against etcd
test-etcd: bin/confd bin/etcdctl bin/bird bin/bird6 bin/calico-node bin/kubectl bin/calicoctl run-etcd run-k8s-apiserver
	-git clean -fx etc/calico/confd
	mkdir -p tests/logs
	docker run --rm --net=host \
<<<<<<< HEAD
	        $(EXTRA_DOCKER_ARGS) \
=======
		-v $(CERTS_PATH):/home/user/certs \
>>>>>>> 30b279e6
		-v $(CURDIR)/tests/:/tests/ \
		-v $(CURDIR)/bin:/calico/bin/ \
		-v $(CURDIR)/etc/calico:/etc/calico/ \
		-v $(CURDIR)/../:/go/src/github.com/projectcalico/calico:rw \
		-e GOPATH=/go \
		-e LOCAL_USER_ID=$(LOCAL_USER_ID) \
		-v $$SSH_AUTH_SOCK:/ssh-agent --env SSH_AUTH_SOCK=/ssh-agent \
		-e UPDATE_EXPECTED_DATA=$(UPDATE_EXPECTED_DATA) \
<<<<<<< HEAD
		-e GO111MODULE=on \
		-e ETCD_ENDPOINTS=http://$(LOCAL_IP_ENV):2379 \
		-e ETCDCTL_ENDPOINTS=http://$(LOCAL_IP_ENV):2379 \
		-e KUBECONFIG=/tests/confd_kubeconfig \
		$(CALICO_BUILD) /bin/bash -c '$(GIT_CONFIG_SSH) /tests/test_suite_etcd.sh'
=======
		$(CALICO_BUILD) /tests/test_suite_etcd.sh
>>>>>>> 30b279e6
	-git clean -fx etc/calico/confd

.PHONY: ut
## Run the fast set of unit tests in a container.
ut:
	$(DOCKER_RUN) $(CALICO_BUILD) sh -c '$(GIT_CONFIG_SSH) cd /go/src/$(PACKAGE_NAME) && ginkgo -r .'


run-etcd: stop-etcd
	docker run --detach \
	--net=host \
	--name calico-etcd $(ETCD_IMAGE) \
	etcd \
	--advertise-client-urls "http://$(LOCAL_IP_ENV):2379,http://127.0.0.1:2379,http://$(LOCAL_IP_ENV):4001,http://127.0.0.1:4001" \
	--listen-client-urls "http://0.0.0.0:2379,http://0.0.0.0:4001"

## Stops calico-etcd containers
stop-etcd:
	@-docker rm -f calico-etcd

.PHONY: tests/confd_kubeconfig
tests/confd_kubeconfig: tests/confd_kubeconfig.in
	sed s/@@LOCAL_IP_ENV@@/$(LOCAL_IP_ENV)/ < tests/confd_kubeconfig.in > tests/confd_kubeconfig

## Kubernetes apiserver used for tests
run-k8s-apiserver: stop-k8s-apiserver run-etcd tests/confd_kubeconfig
	docker run --detach --net=host \
	  --name calico-k8s-apiserver \
<<<<<<< HEAD
	gcr.io/google_containers/hyperkube-$(ARCH):$(K8S_VERSION) \
		  kube-apiserver --etcd-servers=http://$(LOCAL_IP_ENV):2379 \
		  --feature-gates IPv6DualStack=true \
		  --service-cluster-ip-range=10.101.0.0/16,fd00:96::/112 --insecure-bind-address=$(LOCAL_IP_ENV)
=======
	  -v $(CERTS_PATH):/home/user/certs \
	  -v $(CURDIR)/config:/config \
	  -e KUBECONFIG=/home/user/certs/kubeconfig \
	  $(CALICO_BUILD) kube-apiserver \
	    --etcd-servers=http://$(LOCAL_IP_ENV):2379 \
	    --service-cluster-ip-range=10.101.0.0/16,fd00:96::/112 \
            --authorization-mode=RBAC \
            --service-account-key-file=/home/user/certs/service-account.pem \
            --service-account-signing-key-file=/home/user/certs/service-account-key.pem \
            --service-account-issuer=https://localhost:443 \
            --api-audiences=kubernetes.default \
            --client-ca-file=/home/user/certs/ca.pem \
            --tls-cert-file=/home/user/certs/kubernetes.pem \
            --tls-private-key-file=/home/user/certs/kubernetes-key.pem \
            --enable-priority-and-fairness=false \
            --max-mutating-requests-inflight=0 \
            --max-requests-inflight=0
>>>>>>> 30b279e6
	# Wait until the apiserver is accepting requests.
	docker cp tests/confd_kubeconfig calico-k8s-apiserver:/kubeconfig
	while ! docker exec calico-k8s-apiserver kubectl --kubeconfig=/kubeconfig get nodes; do echo "Waiting for apiserver to come up..."; sleep 2; done

## Stop Kubernetes apiserver
stop-k8s-apiserver:
	@-docker rm -f calico-k8s-apiserver

bin/kubectl:
	curl -sSf -L --retry 5 https://storage.googleapis.com/kubernetes-release/release/$(K8S_VERSION)/bin/linux/$(ARCH)/kubectl -o $@
	chmod +x $@

bin/bird bin/bird6:
	-docker rm -f calico-bird
	# Latest BIRD binaries are stored in automated builds of calico/bird.
	# To get them, we create (but don't start) a container from that image.
	docker pull calico/bird:$(BIRD_VERSION)-$(ARCH)
	docker create --name calico-bird calico/bird:$(BIRD_VERSION)-$(ARCH) /bin/sh
	# Then we copy the files out of the container.  Since docker preserves
	# mtimes on its copy, check the file really did appear, then touch it
	# to make sure that downstream targets get rebuilt.
	docker cp calico-bird:/bird bin/ && \
	docker cp calico-bird:/bird6 bin/ && \
	  test -e $@ && \
	  touch $@
	-docker rm -f calico-bird

bin/calico-node:
	cp fakebinary $@
	chmod +x $@

bin/etcdctl:
	curl -sSf -L --retry 5  https://github.com/coreos/etcd/releases/download/$(ETCD_VERSION)/etcd-$(ETCD_VERSION)-linux-$(ARCH).tar.gz | tar -xz -C bin --strip-components=1 etcd-$(ETCD_VERSION)-linux-$(ARCH)/etcdctl

bin/calicoctl:
	make -C ../calicoctl build 
	cp ../calicoctl/bin/calicoctl-linux-$(ARCH) $@

bin/typha:
	make -C ../typha build
	cp ../typha/bin/calico-typha-$(ARCH) $@

fv st:
	@echo "No FVs or STs available."

###############################################################################
# CI
###############################################################################
.PHONY: ci
ci: clean mod-download static-checks test<|MERGE_RESOLUTION|>--- conflicted
+++ resolved
@@ -74,11 +74,8 @@
 	-git clean -fx etc/calico/confd
 	mkdir -p tests/logs
 	docker run --rm --net=host \
-<<<<<<< HEAD
 	        $(EXTRA_DOCKER_ARGS) \
-=======
 		-v $(CERTS_PATH):/home/user/certs \
->>>>>>> 30b279e6
 		-v $(CURDIR)/tests/:/tests/ \
 		-v $(CURDIR)/bin:/calico/bin/ \
 		-v $(CURDIR)/etc/calico:/etc/calico/ \
@@ -88,10 +85,6 @@
 		-e FELIX_TYPHAADDR=127.0.0.1:5473 \
 		-e FELIX_TYPHAREADTIMEOUT=50 \
 		-e UPDATE_EXPECTED_DATA=$(UPDATE_EXPECTED_DATA) \
-<<<<<<< HEAD
-		-e KUBECONFIG=/tests/confd_kubeconfig \
-=======
->>>>>>> 30b279e6
 		-w /go/src/$(PACKAGE_NAME) \
 		$(CALICO_BUILD) /bin/bash -c '$(GIT_CONFIG_SSH) /tests/test_suite_kdd.sh || \
 	{ \
@@ -115,11 +108,8 @@
 	-git clean -fx etc/calico/confd
 	mkdir -p tests/logs
 	docker run --rm --net=host \
-<<<<<<< HEAD
 	        $(EXTRA_DOCKER_ARGS) \
-=======
 		-v $(CERTS_PATH):/home/user/certs \
->>>>>>> 30b279e6
 		-v $(CURDIR)/tests/:/tests/ \
 		-v $(CURDIR)/bin:/calico/bin/ \
 		-v $(CURDIR)/etc/calico:/etc/calico/ \
@@ -128,15 +118,10 @@
 		-e LOCAL_USER_ID=$(LOCAL_USER_ID) \
 		-v $$SSH_AUTH_SOCK:/ssh-agent --env SSH_AUTH_SOCK=/ssh-agent \
 		-e UPDATE_EXPECTED_DATA=$(UPDATE_EXPECTED_DATA) \
-<<<<<<< HEAD
-		-e GO111MODULE=on \
 		-e ETCD_ENDPOINTS=http://$(LOCAL_IP_ENV):2379 \
 		-e ETCDCTL_ENDPOINTS=http://$(LOCAL_IP_ENV):2379 \
 		-e KUBECONFIG=/tests/confd_kubeconfig \
 		$(CALICO_BUILD) /bin/bash -c '$(GIT_CONFIG_SSH) /tests/test_suite_etcd.sh'
-=======
-		$(CALICO_BUILD) /tests/test_suite_etcd.sh
->>>>>>> 30b279e6
 	-git clean -fx etc/calico/confd
 
 .PHONY: ut
@@ -165,12 +150,6 @@
 run-k8s-apiserver: stop-k8s-apiserver run-etcd tests/confd_kubeconfig
 	docker run --detach --net=host \
 	  --name calico-k8s-apiserver \
-<<<<<<< HEAD
-	gcr.io/google_containers/hyperkube-$(ARCH):$(K8S_VERSION) \
-		  kube-apiserver --etcd-servers=http://$(LOCAL_IP_ENV):2379 \
-		  --feature-gates IPv6DualStack=true \
-		  --service-cluster-ip-range=10.101.0.0/16,fd00:96::/112 --insecure-bind-address=$(LOCAL_IP_ENV)
-=======
 	  -v $(CERTS_PATH):/home/user/certs \
 	  -v $(CURDIR)/config:/config \
 	  -e KUBECONFIG=/home/user/certs/kubeconfig \
@@ -188,7 +167,6 @@
             --enable-priority-and-fairness=false \
             --max-mutating-requests-inflight=0 \
             --max-requests-inflight=0
->>>>>>> 30b279e6
 	# Wait until the apiserver is accepting requests.
 	docker cp tests/confd_kubeconfig calico-k8s-apiserver:/kubeconfig
 	while ! docker exec calico-k8s-apiserver kubectl --kubeconfig=/kubeconfig get nodes; do echo "Waiting for apiserver to come up..."; sleep 2; done
