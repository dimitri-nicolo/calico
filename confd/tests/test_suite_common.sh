#!/bin/bash

trap 'echo "\nCaught signal, exiting...\n"; exit 1' SIGINT SIGTERM

: ${UPDATE_EXPECTED_DATA:=false}

CALICOCTL="calicoctl --allow-version-mismatch"

# Execute the suite of tests.  It is assumed the following environment variables will
# have been set up beforehand:
# -  DATASTORE_TYPE + other calico datastore envs
# -  LOGPATH
execute_test_suite() {
    # This is needed for two reasons:
    # -  to substitute for "NODENAME" in some of the cond TOML files
    # -  for the confd Calico client to select which node to listen to for key events.
    export NODENAME="kube-master"

    # Make sure the log and rendered templates paths are created and old test run data is
    # deleted.
    mkdir -p $LOGPATH
    mkdir -p $LOGPATH/rendered
    rm $LOGPATH/log* || true
    rm $LOGPATH/rendered/*.cfg || true

    if [ "$DATASTORE_TYPE" = kubernetes ]; then
        run_extra_test test_node_mesh_bgp_password
        run_extra_test test_bgp_password_deadlock
        run_extra_test test_bgp_ttl_security
<<<<<<< HEAD
        run_extra_test test_bgp_filters
        run_extra_test test_bgp_reachable_by
        run_extra_test test_externalnetworks
=======
        run_extra_test test_bgp_ignored_interfaces
>>>>>>> 45bcfb25
    fi

    if [ "$DATASTORE_TYPE" = etcdv3 ]; then
        run_extra_test test_dual_tor
        run_extra_test test_node_mesh_bgp_password
        run_extra_test test_bgp_password
        run_extra_test test_bgp_sourceaddr_gracefulrestart
        run_extra_test test_node_deletion
        run_extra_test test_idle_peers
        run_extra_test test_router_id_hash
        run_extra_test test_bgp_ttl_security
<<<<<<< HEAD
        run_extra_test test_bgp_filters
        run_extra_test test_bgp_reachable_by
        run_extra_test test_externalnetworks
=======
        run_extra_test test_bgp_ignored_interfaces
>>>>>>> 45bcfb25
        echo "Extra etcdv3 tests passed"
    fi

    # Run the set of tests using confd in oneshot mode.
    echo "Execute oneshot-mode tests"
    execute_tests_oneshot
    echo "Oneshot-mode tests passed"

    # Now run a set of tests with confd running continuously.
    # Note that changes to the node to node mesh config option will result in a restart of
    # confd, so order the tests accordingly.  We'll start with a set of tests that use the
    # node mesh enabled, so turn it on now before we start confd.
    echo "Execute daemon-mode tests"
    turn_mesh_on
    for i in $(seq 1 2); do
        execute_tests_daemon
    done
    echo "Daemon-mode tests passed"
}

run_extra_test() {
    test_fn=$1
    echo
    echo "Run test: $1"
    echo "==============================="
    eval $1
    echo "==============================="
}

test_static_routes() {
    export CALICO_ADVERTISE_CLUSTER_IPS=10.101.0.0/16
    run_individual_test_oneshot 'mesh/static-routes'
    export -n CALICO_ADVERTISE_CLUSTER_IPS
    unset CALICO_ADVERTISE_CLUSTER_IPS
}

test_bgp_password() {
    # Run confd as a background process.
    echo "Running confd as background process"
    NODENAME=node1 BGP_LOGSEVERITYSCREEN="debug" confd -confdir=/etc/calico/confd >$LOGPATH/logd1 2>&1 &
    CONFD_PID=$!
    echo "Running with PID " $CONFD_PID

    # Turn the node-mesh off.
    turn_mesh_off

    # Create 4 nodes with various password peerings.
    $CALICOCTL apply -f - <<EOF
kind: Node
apiVersion: projectcalico.org/v3
metadata:
  name: node1
  labels:
    node: yes
spec:
  bgp:
    ipv4Address: 10.24.0.1/24
---
kind: Node
apiVersion: projectcalico.org/v3
metadata:
  name: node2
  labels:
    node: yes
spec:
  bgp:
    ipv4Address: 10.24.0.2/24
---
kind: Node
apiVersion: projectcalico.org/v3
metadata:
  name: node3
  labels:
    node: yes
spec:
  bgp:
    ipv4Address: 10.24.0.3/24
---
kind: Node
apiVersion: projectcalico.org/v3
metadata:
  name: node4
  labels:
    node: yes
spec:
  bgp:
    ipv4Address: 10.24.0.4/24
---
kind: BGPPeer
apiVersion: projectcalico.org/v3
metadata:
  name: bgppeer-1
spec:
  nodeSelector: has(node)
  peerIP: 10.24.0.2
  asNumber: 64512
  password:
    secretKeyRef:
      name: my-secrets-1
      key: a
---
kind: BGPPeer
apiVersion: projectcalico.org/v3
metadata:
  name: bgppeer-2
spec:
  nodeSelector: has(node)
  peerIP: 10.24.0.3
  asNumber: 64512
  password:
    secretKeyRef:
      name: my-secrets-1
      key: b
---
kind: BGPPeer
apiVersion: projectcalico.org/v3
metadata:
  name: bgppeer-3
spec:
  node: node1
  peerIP: 10.24.10.10
  asNumber: 64512
  password:
    secretKeyRef:
      name: my-secrets-2
      key: c
EOF

    # Expect 3 peerings, all with no password because we haven't
    # created the secrets yet.
    test_confd_templates password/step1

    # Create my-secrets-1 secret with only one of the required keys.
    kubectl create -f - <<EOF
apiVersion: v1
kind: Secret
metadata:
  name: my-secrets-1
  namespace: kube-system
type: Opaque
stringData:
  b: password-b
EOF

    # Expect password now on the peering using my-secrets-1/b.
    test_confd_templates password/step2

    # Update my-secrets-1 secret with the other required key.
    kubectl replace -f - <<EOF
apiVersion: v1
kind: Secret
metadata:
  name: my-secrets-1
  namespace: kube-system
type: Opaque
stringData:
  b: password-b
  a: password-a
EOF

    # Also create my-secrets-2 secret.
    kubectl create -f - <<EOF
apiVersion: v1
kind: Secret
metadata:
  name: my-secrets-2
  namespace: kube-system
type: Opaque
stringData:
  c: password-c
EOF

    # Expect passwords on all peerings.
    test_confd_templates password/step3

    # Delete a secret.
    kubectl delete secret my-secrets-2 -n kube-system

    # Expect password-c to have disappeared.
    test_confd_templates password/step4

    # Change the passwords in the other secret.
    kubectl replace -f - <<EOF
apiVersion: v1
kind: Secret
metadata:
  name: my-secrets-1
  namespace: kube-system
type: Opaque
stringData:
  b: new-password-b
  a: new-password-a
EOF

    # Expect peerings to have new passwords.
    test_confd_templates password/step5

    # Delete one of the keys from that secret.
    kubectl replace -f - <<EOF
apiVersion: v1
kind: Secret
metadata:
  name: my-secrets-1
  namespace: kube-system
type: Opaque
stringData:
  b: new-password-b
EOF

    # Expect new-password-a to have disappeared.
    test_confd_templates password/step6

    # Delete the remaining secret.
    kubectl delete secret my-secrets-1 -n kube-system

    # Kill confd.
    kill -9 $CONFD_PID

    # Turn the node-mesh back on.
    turn_mesh_on

    # Delete remaining resources.
    $CALICOCTL delete node node1
    $CALICOCTL delete node node2
    $CALICOCTL delete node node3
    $CALICOCTL delete node node4
    $CALICOCTL delete bgppeer bgppeer-1
    $CALICOCTL delete bgppeer bgppeer-2

    # Check that passwords were not logged.
    password_logs="`grep 'password-' $LOGPATH/logd1 || true`"
    echo "$password_logs"
    if [ "$password_logs"  ]; then
        echo "ERROR: passwords were logged"
        return 1
    fi
}

test_bgp_password_deadlock() {
    # For this test we populate the datastore before starting confd.
    # Also we use Typha.
    start_typha

    # Clean up the output directory.
    rm -f /etc/calico/confd/config/*

    # Turn the node-mesh off.
    turn_mesh_off

    # Adjust this number until confd's iteration through BGPPeers
    # takes longer than 100ms.  That is what's needed to see the
    # deadlock.
    SCALE=99

    # Create $SCALE nodes and BGPPeer configs.
    for ii in `seq 1 $SCALE`; do
        kubectl apply -f - <<EOF
apiVersion: v1
kind: Node
metadata:
  annotations:
    node.alpha.kubernetes.io/ttl: "0"
    volumes.kubernetes.io/controller-managed-attach-detach: "true"
  labels:
    beta.kubernetes.io/arch: amd64
    beta.kubernetes.io/os: linux
    kubernetes.io/hostname: node$ii
  name: node$ii
  namespace: ""
spec:
  externalID: node$ii
EOF
        $CALICOCTL apply -f - <<EOF
kind: Node
apiVersion: projectcalico.org/v3
metadata:
  name: node$ii
  labels:
    node: yes
spec:
  bgp:
    ipv4Address: 10.24.0.$ii/24
---
kind: BGPPeer
apiVersion: projectcalico.org/v3
metadata:
  name: bgppeer-$ii
spec:
  node: node$ii
  peerIP: 10.24.0.2
  asNumber: 64512
  password:
    secretKeyRef:
      name: my-secrets-1
      key: a
EOF
    done

    # Create the required secret.
    kubectl create -f - <<EOF
apiVersion: v1
kind: Secret
metadata:
  name: my-secrets-1
  namespace: kube-system
type: Opaque
stringData:
  a: password-a
EOF

    # Run confd as a background process.
    echo "Running confd as background process"
    NODENAME=node1 BGP_LOGSEVERITYSCREEN="debug" confd -confdir=/etc/calico/confd >$LOGPATH/logd1 2>&1 &
    CONFD_PID=$!
    echo "Running with PID " $CONFD_PID

    # Expect BIRD config to be generated.
    test_confd_templates password-deadlock

    # Kill confd.
    kill -9 $CONFD_PID

    # Kill Typha.
    kill_typha

    # Turn the node-mesh back on.
    turn_mesh_on

    # Delete resources.
    kubectl delete secret my-secrets-1 -n kube-system
    for ii in `seq 1 $SCALE`; do
        $CALICOCTL delete bgppeer bgppeer-$ii
        kubectl delete node node$ii
    done
}

test_dual_tor() {
    # Run confd as a background process.
    echo "Running confd as background process"
    NODENAME=node1 BGP_LOGSEVERITYSCREEN="debug" confd -confdir=/etc/calico/confd >$LOGPATH/logd1 2>&1 &
    CONFD_PID=$!
    echo "Running with PID " $CONFD_PID

    # Turn the node-mesh off.
    turn_mesh_off

    # Create 2 nodes with IPs directly on a local subnet, and a
    # peering between them.
    calicoctl apply -f - <<EOF
kind: Node
apiVersion: projectcalico.org/v3
metadata:
  name: node1
spec:
  bgp:
    ipv4Address: 172.17.0.5/24
---
kind: Node
apiVersion: projectcalico.org/v3
metadata:
  name: node2
spec:
  bgp:
    ipv4Address: 172.17.0.6/24
---
kind: BGPPeer
apiVersion: projectcalico.org/v3
metadata:
  name: bgppeer-1
spec:
  node: node1
  peerIP: 172.17.0.6
  asNumber: 64512
EOF

    # Expect a "direct" peering.
    test_confd_templates dual_tor/step1

    # Change the peering to omit source address.
    calicoctl apply -f - <<EOF
kind: BGPPeer
apiVersion: projectcalico.org/v3
metadata:
  name: bgppeer-1
spec:
  node: node1
  peerIP: 172.17.0.6
  asNumber: 64512
  sourceAddress: None
EOF

    # Expect direct peering without source address.
    test_confd_templates dual_tor/step2

    # Change the peering to specify max restart time.
    calicoctl apply -f - <<EOF
kind: BGPPeer
apiVersion: projectcalico.org/v3
metadata:
  name: bgppeer-1
spec:
  node: node1
  peerIP: 172.17.0.6
  asNumber: 64512
  sourceAddress: None
  maxRestartTime: 10s
EOF

    # Expect "graceful restart time 10".
    test_confd_templates dual_tor/step3

    # Change the peering to specify LLGR.
    calicoctl apply -f - <<EOF
kind: BGPPeer
apiVersion: projectcalico.org/v3
metadata:
  name: bgppeer-1
spec:
  node: node1
  peerIP: 172.17.0.6
  asNumber: 64512
  sourceAddress: None
  maxRestartTime: 10s
  restartMode: LongLivedGracefulRestart
EOF

    # Expect LLGR config with stale time 10.
    test_confd_templates dual_tor/step4

    # Add BFD.
    calicoctl apply -f - <<EOF
kind: BGPPeer
apiVersion: projectcalico.org/v3
metadata:
  name: bgppeer-1
spec:
  node: node1
  peerIP: 172.17.0.6
  asNumber: 64512
  sourceAddress: None
  maxRestartTime: 10s
  restartMode: LongLivedGracefulRestart
  failureDetectionMode: BFDIfDirectlyConnected
EOF

    # Expect BFD to be enabled.
    test_confd_templates dual_tor/step5

    # Change peer IP so as not to be directly connected.
    calicoctl apply -f - <<EOF
kind: BGPPeer
apiVersion: projectcalico.org/v3
metadata:
  name: bgppeer-1
spec:
  node: node1
  peerIP: 192.17.0.6
  asNumber: 64512
  sourceAddress: None
  maxRestartTime: 10s
  restartMode: LongLivedGracefulRestart
  failureDetectionMode: BFDIfDirectlyConnected
EOF

    # Expect different peer IP and BFD not enabled.
    test_confd_templates dual_tor/step6

    # Add BIRDGatewayMode DirectIfDirectlyConnected.
    calicoctl apply -f - <<EOF
kind: BGPPeer
apiVersion: projectcalico.org/v3
metadata:
  name: bgppeer-1
spec:
  node: node1
  peerIP: 192.17.0.6
  asNumber: 64512
  sourceAddress: None
  maxRestartTime: 10s
  restartMode: LongLivedGracefulRestart
  failureDetectionMode: BFDIfDirectlyConnected
  birdGatewayMode: DirectIfDirectlyConnected
EOF

    # No change, because not directly connected.
    test_confd_templates dual_tor/step6

    # Change peer IP so as to be directly connected.
    calicoctl apply -f - <<EOF
kind: BGPPeer
apiVersion: projectcalico.org/v3
metadata:
  name: bgppeer-1
spec:
  node: node1
  peerIP: 172.17.0.6
  asNumber: 64512
  sourceAddress: None
  maxRestartTime: 10s
  restartMode: LongLivedGracefulRestart
  failureDetectionMode: BFDIfDirectlyConnected
  birdGatewayMode: DirectIfDirectlyConnected
EOF

    # Expect BFD and gateway direct.
    test_confd_templates dual_tor/step7

    # Kill confd.
    kill -9 $CONFD_PID

    # Turn the node-mesh back on.
    turn_mesh_on

    # Delete remaining resources.
    calicoctl delete node node1
    calicoctl delete node node2
}

test_node_deletion() {
    # Run confd as a background process.
    echo "Running confd as background process"
    NODENAME=node1 BGP_LOGSEVERITYSCREEN="debug" confd -confdir=/etc/calico/confd >$LOGPATH/logd1 2>&1 &
    CONFD_PID=$!
    echo "Running with PID " $CONFD_PID

    # Turn the node-mesh off.
    turn_mesh_off

    # Create 4 nodes with a mesh of peerings.
    $CALICOCTL apply -f - <<EOF
kind: Node
apiVersion: projectcalico.org/v3
metadata:
  name: node1
  labels:
    node: yes
spec:
  bgp:
    ipv4Address: 10.24.0.1/24
---
kind: Node
apiVersion: projectcalico.org/v3
metadata:
  name: node2
  labels:
    node: yes
spec:
  bgp:
    ipv4Address: 10.24.0.2/24
---
kind: Node
apiVersion: projectcalico.org/v3
metadata:
  name: node3
  labels:
    node: yes
spec:
  bgp:
    ipv4Address: 10.24.0.3/24
---
kind: Node
apiVersion: projectcalico.org/v3
metadata:
  name: node4
  labels:
    node: yes
spec:
  bgp:
    ipv4Address: 10.24.0.4/24
---
kind: BGPPeer
apiVersion: projectcalico.org/v3
metadata:
  name: bgppeer-1
spec:
  nodeSelector: has(node)
  peerSelector: has(node)
EOF

    # Expect 3 peerings.
    expect_peerings 3

    # Delete one of the nodes.
    $CALICOCTL delete node node3

    # Expect just 2 peerings.
    expect_peerings 2

    # Kill confd.
    kill -9 $CONFD_PID

    # Turn the node-mesh back on.
    turn_mesh_on

    # Delete remaining resources.
    $CALICOCTL delete node node1
    $CALICOCTL delete node node2
    $CALICOCTL delete node node4
    $CALICOCTL delete bgppeer bgppeer-1
}

# Test that when BGPPeers generate overlapping global and node-specific peerings, we reliably
# only see the global peerings in the v1 data model.
test_idle_peers() {
    # Run confd as a background process.
    echo "Running confd as background process"
    NODENAME=node1 BGP_LOGSEVERITYSCREEN="debug" confd -confdir=/etc/calico/confd >$LOGPATH/logd1 2>&1 &
    CONFD_PID=$!
    echo "Running with PID " $CONFD_PID

    # Turn the node-mesh off.
    turn_mesh_off

    # Create 2 nodes, a global peering between them, and a node-specific peering between them.
    $CALICOCTL apply -f - <<EOF
kind: Node
apiVersion: projectcalico.org/v3
metadata:
  name: node1
  labels:
    node: yes
spec:
  bgp:
    ipv4Address: 10.24.0.1/24
---
kind: Node
apiVersion: projectcalico.org/v3
metadata:
  name: node2
  labels:
    node: yes
spec:
  bgp:
    ipv4Address: 10.24.0.2/24
---
kind: BGPPeer
apiVersion: projectcalico.org/v3
metadata:
  name: node-specific
spec:
  node: node1
  peerSelector: has(node)
---
kind: BGPPeer
apiVersion: projectcalico.org/v3
metadata:
  name: global
spec:
  peerSelector: has(node)
EOF

    # Expect 1 peering.
    expect_peerings 1

    # 10 times, touch a Node resource to cause peerings to be recomputed, and check that we
    # always see just one peering.
    for n in `seq 1 10`; do
        $CALICOCTL apply -f - <<EOF
kind: Node
apiVersion: projectcalico.org/v3
metadata:
  name: node1
  labels:
    node: yes
spec:
  bgp:
    ipv4Address: 10.24.0.1/24
EOF
        sleep 0.25
        expect_peerings 1
    done

    # Kill confd.
    kill -9 $CONFD_PID

    # Turn the node-mesh back on.
    turn_mesh_on

    # Delete resources.  Note that deleting Node node1 also deletes the node-specific BGPPeer.
    $CALICOCTL delete node node1
    $CALICOCTL delete node node2
    $CALICOCTL delete bgppeer global
}

expect_peerings() {
    expected_count=$1
    attempts=0
    while sleep 1; do
        grep "protocol bgp" /etc/calico/confd/config/bird.cfg
        count=`grep "protocol bgp" /etc/calico/confd/config/bird.cfg | wc -l`
        if [ "$count" = "$expected_count" ]; then
            break
        fi
        let 'attempts += 1'
        echo Failed attempts = $attempts
        if [ "$attempts" -gt 5 ]; then
            echo Test failed
            cat /etc/calico/confd/config/bird.cfg
            return 2
        fi
    done
}

# Execute a set of tests using daemon mode.
execute_tests_daemon() {
    # For KDD, run Typha.
    if [ "$DATASTORE_TYPE" = kubernetes ]; then
        start_typha
    fi

    # Run confd as a background process.
    echo "Running confd as background process"
    BGP_LOGSEVERITYSCREEN="debug" confd -confdir=/etc/calico/confd >$LOGPATH/logd1 2>&1 &
    CONFD_PID=$!
    echo "Running with PID " $CONFD_PID

    # Run the node-mesh-enabled tests.
    for i in $(seq 1 2); do
        run_individual_test 'mesh/bgp-export'
        run_individual_test 'mesh/ipip-always'
        run_individual_test 'mesh/ipip-cross-subnet'
        run_individual_test 'mesh/ipip-off'
        run_individual_test 'mesh/route-reflector-mesh-enabled'
        run_individual_test 'mesh/static-routes'
        run_individual_test 'mesh/static-routes-exclude-node'
        run_individual_test 'mesh/communities'
        run_individual_test 'mesh/restart-time'

        run_edited_individual_test 'extensions/bgpconfig' "# Test Value: {{(json (getv \"/bgp/v1/global/extensions\")).testKey}}"
    done

    # Turn the node-mesh off.
    turn_mesh_off

    # Run the explicit peering tests.
    for i in $(seq 1 2); do
        run_individual_test 'explicit_peering/global'
        run_individual_test 'explicit_peering/global-external'
        run_individual_test 'explicit_peering/global-ipv6'
        run_individual_test 'explicit_peering/specific_node'
        run_edited_individual_test 'extensions/bgppeer/global' "# Test Value: {{(json (getv \"/bgp/v1/global/peer_v4/10.192.0.3\")).extensions.testKey}}"
        run_edited_individual_test 'extensions/bgppeer/specific_node' "# Test Value: {{(json (getv \"/bgp/v1/host/kube-master/peer_v4/10.192.0.3\")).extensions.testKey}}"
        run_individual_test 'explicit_peering/selectors'
        run_individual_test 'explicit_peering/route_reflector'
        run_individual_test 'explicit_peering/keepnexthop'
        run_individual_test 'explicit_peering/keepnexthop-global'
        run_individual_test 'explicit_peering/local-as'
        run_individual_test 'explicit_peering/local-as-global'
    done

    # Turn the node-mesh back on.
    turn_mesh_on

    # Kill confd.
    kill -9 $CONFD_PID

    # For KDD, kill Typha.
    if [ "$DATASTORE_TYPE" = kubernetes ]; then
        kill_typha
    fi
}

# Execute a set of tests using oneshot mode.
execute_tests_oneshot() {
    # Note that changes to the node to node mesh config option will result in a restart of
    # confd, so order the tests accordingly.  Since the default nodeToNodeMeshEnabled setting
    # is true, perform the mesh tests first.  Then run the explicit peering tests - we should
    # see confd terminate when we turn of the mesh.
    for i in $(seq 1 2); do
        run_individual_test_oneshot 'mesh/bgp-export'
        run_individual_test_oneshot 'mesh/ipip-always'
        run_individual_test_oneshot 'mesh/ipip-cross-subnet'
        run_individual_test_oneshot 'mesh/ipip-off'
        run_individual_test_oneshot 'mesh/vxlan-always'
        run_individual_test_oneshot 'explicit_peering/global'
        run_individual_test_oneshot 'explicit_peering/specific_node'
        run_edited_individual_test_oneshot 'extensions/bgpconfig' "# Test Value: {{(json (getv \"/bgp/v1/global/extensions\")).testKey}}"
        run_edited_individual_test_oneshot 'extensions/bgppeer/global' "# Test Value: {{(json (getv \"/bgp/v1/global/peer_v4/10.192.0.3\")).extensions.testKey}}"
        run_edited_individual_test_oneshot 'extensions/bgppeer/specific_node' "# Test Value: {{(json (getv \"/bgp/v1/host/kube-master/peer_v4/10.192.0.3\")).extensions.testKey}}"
        run_individual_test_oneshot 'explicit_peering/selectors'
        run_individual_test_oneshot 'explicit_peering/route_reflector'
        run_individual_test_oneshot 'explicit_peering/route_reflector_v6_by_ip'
        run_individual_test_oneshot 'mesh/static-routes'
        run_individual_test_oneshot 'mesh/static-routes-exclude-node'
        run_individual_test_oneshot 'mesh/communities'
        run_individual_test_oneshot 'mesh/restart-time'
        run_individual_test_oneshot 'explicit_peering/keepnexthop'
        run_individual_test_oneshot 'explicit_peering/keepnexthop-global'
        export CALICO_ROUTER_ID=10.10.10.10
        run_individual_test_oneshot 'mesh/static-routes-no-ipv4-address'
        export -n CALICO_ROUTER_ID
        unset CALICO_ROUTER_ID
    done
}


# Turn the node-to-node mesh off.
turn_mesh_off() {
    $CALICOCTL apply -f - <<EOF
kind: BGPConfiguration
apiVersion: projectcalico.org/v3
metadata:
  name: default
spec:
  nodeToNodeMeshEnabled: false
EOF
}

# Turn the node-to-node mesh on.
turn_mesh_on() {
    $CALICOCTL apply -f - <<EOF
kind: BGPConfiguration
apiVersion: projectcalico.org/v3
metadata:
  name: default
spec:
  nodeToNodeMeshEnabled: true
EOF
}

# Run an individual test using confd in daemon mode:
# - apply a set of resources using calicoctl
# - verify the templates generated by confd as a result.
run_individual_test() {
    testdir=$1
    testdir_save=$testdir

    # Populate Calico using calicoctl to load the input.yaml test data.
    echo "Populating calico with test data using calicoctl: " $testdir
    $CALICOCTL apply -f /tests/mock_data/calicoctl/${testdir}/input.yaml

    # Populate Kubernetes API with data if it exists for this test.
    if [[ -f /tests/mock_data/calicoctl/${testdir}/kubectl-input.yaml ]]; then
            KUBECONFIG=/home/user/certs/kubeconfig kubectl apply -f /tests/mock_data/calicoctl/${testdir}/kubectl-input.yaml
    fi

    # Check the confd templates are updated.
    test_confd_templates $testdir

    if [ -f /tests/mock_data/calicoctl/${testdir}/step2/input.yaml ]; then
        echo "Config changes for step 2"
        $CALICOCTL apply -f /tests/mock_data/calicoctl/${testdir}/step2/input.yaml

        # Check config changes as expected.
        test_confd_templates ${testdir}/step2

        # That changes testdir, so undo that change.
        testdir=$testdir_save
    fi

    # Remove any resource that does not need to be persisted due to test environment
    # limitations.
    echo "Preparing Calico data for next test"
    if [[ -f /tests/mock_data/calicoctl/${testdir}/kubectl-delete.yaml ]]; then
            KUBECONFIG=/home/user/certs/kubeconfig kubectl delete -f /tests/mock_data/calicoctl/${testdir}/kubectl-delete.yaml
    fi

    if [ -f /tests/mock_data/calicoctl/${testdir}/step2/delete.yaml ]; then
        $CALICOCTL delete -f /tests/mock_data/calicoctl/${testdir}/step2/delete.yaml
    fi
    $CALICOCTL delete -f /tests/mock_data/calicoctl/${testdir}/delete.yaml
}

# Run an individual test using confd in daemon mode:
# - edit the confd templates
# - apply a set of resources using calicoctl
# - verify the templates generated by confd as a result.
run_edited_individual_test() {
    testdir=$1
    testStatement=$2

    # Edit the confd template for bird.cfg to add an extensions field that should be picked up by confd
    echo $testStatement >> /etc/calico/confd/templates/bird.cfg.template

    run_individual_test $testdir

    # Unedit the template
    head -n -1 /etc/calico/confd/templates/bird.cfg.template > temp; mv temp /etc/calico/confd/templates/bird.cfg.template
}

# Run an individual test using oneshot mode:
# - applying a set of resources using calicoctl
# - run confd in oneshot mode
# - verify the templates generated by confd as a result.
run_individual_test_oneshot() {
    testdir=$1

    # Populate Calico using calicoctl to load the input.yaml test data.
    echo "Populating calico with test data using calicoctl: " $testdir
    $CALICOCTL apply -f /tests/mock_data/calicoctl/${testdir}/input.yaml

    # Populate Kubernetes API with data if it exists for this test.
    if [[ -f /tests/mock_data/calicoctl/${testdir}/kubectl-input.yaml ]]; then
            KUBECONFIG=/home/user/certs/kubeconfig kubectl apply -f /tests/mock_data/calicoctl/${testdir}/kubectl-input.yaml
    fi

    # For KDD, run Typha.
    if [ "$DATASTORE_TYPE" = kubernetes ]; then
        start_typha
    fi

    # Clean up the output directory.
    rm -f /etc/calico/confd/config/*

    # Run confd in oneshot mode.
    BGP_LOGSEVERITYSCREEN="debug" confd -confdir=/etc/calico/confd -onetime >$LOGPATH/logss 2>&1 || true

    # Check the confd templates are updated.
    test_confd_templates $testdir

    # For KDD, kill Typha.
    if [ "$DATASTORE_TYPE" = kubernetes ]; then
        kill_typha
    fi

    # Remove any resource that does not need to be persisted due to test environment
    # limitations.
    echo "Preparing Calico data for next test"
    if [[ -f /tests/mock_data/calicoctl/${testdir}/kubectl-delete.yaml ]]; then
            KUBECONFIG=/home/user/certs/kubeconfig kubectl delete -f /tests/mock_data/calicoctl/${testdir}/kubectl-delete.yaml
    fi
    $CALICOCTL delete -f /tests/mock_data/calicoctl/${testdir}/delete.yaml
}

# Run an individual test using oneshot mode:
# - editing confd templates
# - applying a set of resources using calicoctl
# - run confd in oneshot mode
# - verify the templates generated by confd as a result.
run_edited_individual_test_oneshot() {
    testdir=$1
    testStatement=$2

    # Edit the confd template for bird.cfg to add an extensions field that should be picked up by confd
    echo $testStatement >> /etc/calico/confd/templates/bird.cfg.template

    run_individual_test_oneshot $testdir

    # Unedit the template
    head -n -1 /etc/calico/confd/templates/bird.cfg.template > temp; mv temp /etc/calico/confd/templates/bird.cfg.template
}

start_typha() {
    echo "Starting Typha"
    TYPHA_DATASTORETYPE=kubernetes \
        KUBECONFIG=/home/user/certs/kubeconfig \
        TYPHA_LOGSEVERITYSCREEN=debug \
        TYPHA_LOGSEVERITYSYS=none \
        TYPHA_LOGFILEPATH=none \
        typha >$LOGPATH/typha 2>&1 &
    TYPHA_PID=$!

    # Set variables needed for confd to connect to Typha.
    export FELIX_TYPHAADDR=127.0.0.1:5473
    export FELIX_TYPHAREADTIMEOUT=50

    # Allow a little time for Typha to start up and start listening.
    #
    # If Typha isn't ready when confd tries to connect to it, confd drops a FATAL
    # log and exits.  You might think that confd should retry, but our general
    # design (e.g. what Felix also does) here is to exit and be restarted by the
    # surrounding service framework.
    sleep 0.25

    # Avoid getting bash's "Killed" message in the output when we kill Typha.
    disown %?typha
}

kill_typha() {
    echo "Killing Typha"
    kill -9 $TYPHA_PID 2>/dev/null
}

# Tests that confd generates the required set of templates for the test.
# $1 would be the tests you want to run e.g. mesh/global
test_confd_templates() {
    # Compare the templates until they match (for a max of 10s).
    testdir=$1
    for i in $(seq 1 10); do echo "comparing templates attempt $i" && compare_templates $testdir 0 false && break || sleep 1; done
    compare_templates $testdir 1 ${UPDATE_EXPECTED_DATA}
}

# Compares the generated templates against the known good templates
# $1 would be the tests you want to run e.g. mesh/global
# $2 is whether or not we should output the diff results (0=no)
compare_templates() {
    # Check the generated templates against known compiled templates.
    testdir=$1
    output=$2
    record=$3
    rc=0
    for f in `ls /tests/compiled_templates/${testdir}`; do
        if [ $f = step2 ]; then
            # Some tests have a "step2" subdirectory.  If so, the BIRD
            # config in that subdir will be used when
            # compare_templates is called again with ${testdir}/step2.
            # This time through, we should skip "step2" because there
            # is nothing matching it in the actual generated config at
            # /etc/calico/confd/config/.
            continue
        fi
        expected=/tests/compiled_templates/${testdir}/${f}
        actual=/etc/calico/confd/config/${f}
        if ! diff --ignore-blank-lines -q ${expected} ${actual} 1>/dev/null 2>&1; then
            if ! $record; then
                rc=1;
            fi
            if [ $output -ne 0 ]; then
                echo "Failed: $f templates do not match, showing diff of expected vs received"
                set +e
                diff ${expected} ${actual}
                if $record; then
                    echo "Updating expected result..."
                    cp ${actual} ${expected}
                else
                    echo "Copying confd rendered output to ${LOGPATH}/rendered/${f}"
                    cp ${actual} ${LOGPATH}/rendered/${f}
                    set -e
                    rc=2
                fi
            fi
        fi
    done

    if [ $rc -eq 2 ]; then
        echo "Recording failed testcase directory to ${LOGPATH}/testcase_directory.txt"
        echo "${testdir}" > ${LOGPATH}/testcase_directory.txt
        echo "Copying nodes to ${LOGPATH}/nodes.yaml"
        $CALICOCTL get nodes -o yaml > ${LOGPATH}/nodes.yaml
        echo "Copying bgp config to ${LOGPATH}/bgpconfig.yaml"
        $CALICOCTL get bgpconfigs -o yaml > ${LOGPATH}/bgpconfig.yaml
        echo "Copying bgp peers to ${LOGPATH}/bgppeers.yaml"
        $CALICOCTL get bgppeers -o yaml > ${LOGPATH}/bgppeers.yaml
        echo "Copying external networks to ${LOGPATH}/externalnetworks.yaml"
        $CALICOCTL get externalnetworks -o yaml > ${LOGPATH}/externalnetworks.yaml
        echo "Copying bgp filters to ${LOGPATH}/bgpfilters.yaml"
        $CALICOCTL get bgpfilters -o yaml > ${LOGPATH}/bgpfilters.yaml
        echo "Copying ip pools to ${LOGPATH}/ippools.yaml"
        $CALICOCTL get ippools -o yaml > ${LOGPATH}/ippools.yaml
        echo "Listing running processes"
        ps
    fi

    return $rc
}

test_router_id_hash() {
    export CALICO_ROUTER_ID=hash
    run_individual_test_oneshot 'mesh/hash'
    export -n CALICO_ROUTER_ID
    unset CALICO_ROUTER_ID
}

test_bgp_sourceaddr_gracefulrestart() {
    # Run confd as a background process.
    echo "Running confd as background process"
    NODENAME=node1 BGP_LOGSEVERITYSCREEN="debug" confd -confdir=/etc/calico/confd >$LOGPATH/logd1 2>&1 &
    CONFD_PID=$!
    echo "Running with PID " $CONFD_PID

    # Turn the node-mesh off.
    turn_mesh_off

    # Create 2 nodes with IPs directly on a local subnet, and a
    # peering between them.
    $CALICOCTL apply -f - <<EOF
kind: Node
apiVersion: projectcalico.org/v3
metadata:
  name: node1
spec:
  bgp:
    ipv4Address: 172.17.0.5/24
---
kind: Node
apiVersion: projectcalico.org/v3
metadata:
  name: node2
spec:
  bgp:
    ipv4Address: 172.17.0.6/24
---
kind: BGPPeer
apiVersion: projectcalico.org/v3
metadata:
  name: bgppeer-1
spec:
  node: node1
  peerIP: 172.17.0.6
  asNumber: 64512
EOF

    # Expect a "direct" peering.
    test_confd_templates sourceaddr_gracefulrestart/step1

    # Change the peering to omit source address.
    $CALICOCTL apply -f - <<EOF
kind: BGPPeer
apiVersion: projectcalico.org/v3
metadata:
  name: bgppeer-1
spec:
  node: node1
  peerIP: 172.17.0.6
  asNumber: 64512
  sourceAddress: None
EOF

    # Expect direct peering without source address.
    test_confd_templates sourceaddr_gracefulrestart/step2

    # Change the peering to specify max restart time.
    $CALICOCTL apply -f - <<EOF
kind: BGPPeer
apiVersion: projectcalico.org/v3
metadata:
  name: bgppeer-1
spec:
  node: node1
  peerIP: 172.17.0.6
  asNumber: 64512
  sourceAddress: None
  maxRestartTime: 10s
EOF

    # Expect "graceful restart time 10".
    test_confd_templates sourceaddr_gracefulrestart/step3

    # Kill confd.
    kill -9 $CONFD_PID

    # Turn the node-mesh back on.
    turn_mesh_on

    # Delete remaining resources.
    $CALICOCTL delete node node1
    $CALICOCTL delete node node2
}

test_node_mesh_bgp_password() {
    # For KDD, run Typha and clean up the output directory.
    if [ "$DATASTORE_TYPE" = kubernetes ]; then
        start_typha
        rm -f /etc/calico/confd/config/*
    fi

    # Run confd as a background process.
    echo "Running confd as background process"
    BGP_LOGSEVERITYSCREEN="debug" confd -confdir=/etc/calico/confd >$LOGPATH/logd1 2>&1 &
    CONFD_PID=$!
    echo "Running with PID " $CONFD_PID

    # Create 3 nodes and enable node mesh BGP password
    $CALICOCTL apply -f - <<EOF
kind: BGPConfiguration
apiVersion: projectcalico.org/v3
metadata:
  name: default
spec:
  logSeverityScreen: Info
  nodeToNodeMeshEnabled: true
  nodeMeshPassword:
    secretKeyRef:
      name: my-secrets-1
      key: a
---
kind: Node
apiVersion: projectcalico.org/v3
metadata:
  name: kube-master
spec:
  bgp:
    ipv4Address: 10.192.0.2/16
    ipv6Address: "2001::103/64"
---
kind: Node
apiVersion: projectcalico.org/v3
metadata:
  name: kube-node-1
spec:
  bgp:
    ipv4Address: 10.192.0.3/16
    ipv6Address: "2001::102/64"
---
kind: Node
apiVersion: projectcalico.org/v3
metadata:
  name: kube-node-2
spec:
  bgp:
    ipv4Address: 10.192.0.4/16
    ipv6Address: "2001::104/64"
---
kind: IPPool
apiVersion: projectcalico.org/v3
metadata:
  name: ippool-1
spec:
  cidr: 192.168.0.0/16
  ipipMode: Never
  natOutgoing: true
---
kind: IPPool
apiVersion: projectcalico.org/v3
metadata:
  name: ippool-2
spec:
  cidr: 2002::/64
  ipipMode: Never
  vxlanMode: Never
  natOutgoing: true
EOF

    # Expect 3 peerings, all with no password because we haven't
    # created the secrets yet.
    test_confd_templates mesh/password/step1

    # Create my-secrets-1 secret with only one of the required keys.
    kubectl create -f - <<EOF
apiVersion: v1
kind: Secret
metadata:
  name: my-secrets-1
  namespace: kube-system
type: Opaque
stringData:
  a: password-a
EOF

    # Expect the password now on all the peerings using my-secrets-1/a.
    test_confd_templates mesh/password/step2

    # Change the passwords in the other secret.
    kubectl replace -f - <<EOF
apiVersion: v1
kind: Secret
metadata:
  name: my-secrets-1
  namespace: kube-system
type: Opaque
stringData:
  a: new-password-a
EOF

    # Expect peerings to have new passwords.
    test_confd_templates mesh/password/step3

    # Change the password to an unreferenced key.
    kubectl replace -f - <<EOF
apiVersion: v1
kind: Secret
metadata:
  name: my-secrets-1
  namespace: kube-system
type: Opaque
stringData:
  b: password-b
EOF

    # Expect the password to have disappeared
    test_confd_templates mesh/password/step1

    # Delete a secret.
    kubectl delete secret my-secrets-1 -n kube-system

    # Expect password-a to still be gone.
    test_confd_templates mesh/password/step1

    # Kill confd.
    kill -9 $CONFD_PID

    # Delete remaining resources.
    # Only delete the ippools in KDD mode since calicoctl cannot remove the nodes
    $CALICOCTL delete ippool ippool-1
    $CALICOCTL delete ippool ippool-2
    if [ "$DATASTORE_TYPE" = etcdv3 ]; then
      $CALICOCTL delete node kube-master
      $CALICOCTL delete node kube-node-1
      $CALICOCTL delete node kube-node-2
    fi

    # For KDD, kill Typha.
    if [ "$DATASTORE_TYPE" = kubernetes ]; then
        kill_typha
    fi

    # Revert BGPConfig changes
    $CALICOCTL apply -f - <<EOF
kind: BGPConfiguration
apiVersion: projectcalico.org/v3
metadata:
  name: default
spec:
EOF

    # Check that passwords were not logged.
    password_logs="`grep 'password-' $LOGPATH/logd1 || true`"
    echo "$password_logs"
    if [ "$password_logs"  ]; then
        echo "ERROR: passwords were logged"
        return 1
    fi
}

test_bgp_ttl_security() {
  test_bgp_ttl_security_explicit_node
  test_bgp_ttl_security_peer_selector
  test_bgp_ttl_security_global
}

test_bgp_ttl_security_explicit_node() {

    # For KDD, run Typha and clean up the output directory.
    if [ "$DATASTORE_TYPE" = kubernetes ]; then
        start_typha
        rm -f /etc/calico/confd/config/*
    fi

    # Run confd as a background process.
    echo "Running confd as background process"
    NODENAME=kube-master BGP_LOGSEVERITYSCREEN="debug" confd -confdir=/etc/calico/confd >$LOGPATH/logd1 2>&1 &
    CONFD_PID=$!
    echo "Running with PID " $CONFD_PID

    # Turn the node-mesh off
    turn_mesh_off

    # Create 3 nodes and peer them with TTL security
    $CALICOCTL apply -f - <<EOF
kind: Node
apiVersion: projectcalico.org/v3
metadata:
  name: kube-master
spec:
  bgp:
    ipv4Address: 10.192.0.2/16
    ipv6Address: "2001::103/64"
---
kind: Node
apiVersion: projectcalico.org/v3
metadata:
  name: kube-node-1
spec:
  bgp:
    ipv4Address: 10.192.0.3/16
    ipv6Address: "2001::102/64"
---
kind: Node
apiVersion: projectcalico.org/v3
metadata:
  name: kube-node-2
spec:
  bgp:
    ipv4Address: 10.192.0.4/16
    ipv6Address: "2001::104/64"
---
kind: BGPPeer
apiVersion: projectcalico.org/v3
metadata:
  name: ttl-explicit-peer-1
spec:
  node: kube-master
  peerIP: 10.192.0.3
  asNumber: 64517
  ttlSecurity: 1
---
kind: BGPPeer
apiVersion: projectcalico.org/v3
metadata:
  name: ttl-explicit-peer-2
spec:
  node: kube-master
  peerIP: 10.192.0.4
  asNumber: 64517
  ttlSecurity: 2
EOF

    test_confd_templates ttl_security/explicit_node

    # Kill confd.
    kill -9 $CONFD_PID

    # Turn the node-mesh back on.
    turn_mesh_on

    # Delete remaining resources.
    $CALICOCTL delete bgppeer ttl-explicit-peer-1
    $CALICOCTL delete bgppeer ttl-explicit-peer-2
    if [ "$DATASTORE_TYPE" = etcdv3 ]; then
      $CALICOCTL delete node kube-master
      $CALICOCTL delete node kube-node-1
      $CALICOCTL delete node kube-node-2
    fi

    # For KDD, kill Typha.
    if [ "$DATASTORE_TYPE" = kubernetes ]; then
        kill_typha
    fi
}

test_bgp_ttl_security_peer_selector() {

    # For KDD, run Typha and clean up the output directory.
    if [ "$DATASTORE_TYPE" = kubernetes ]; then
        start_typha
        rm -f /etc/calico/confd/config/*
    fi

    # Run confd as a background process.
    echo "Running confd as background process"
    NODENAME=kube-master BGP_LOGSEVERITYSCREEN="debug" confd -confdir=/etc/calico/confd >$LOGPATH/logd1 2>&1 &
    CONFD_PID=$!
    echo "Running with PID " $CONFD_PID

    # Turn the node-mesh off
    turn_mesh_off

    # Create 3 nodes and peer them using a peer selector with TTL security
    $CALICOCTL apply -f - <<EOF
kind: Node
apiVersion: projectcalico.org/v3
metadata:
  name: kube-master
spec:
  bgp:
    ipv4Address: 10.192.0.2/16
    ipv6Address: "2001::103/64"
---
kind: Node
apiVersion: projectcalico.org/v3
metadata:
  name: kube-node-1
  labels:
    ttl-security-node: yes
spec:
  bgp:
    ipv4Address: 10.192.0.3/16
    ipv6Address: "2001::102/64"
---
kind: Node
apiVersion: projectcalico.org/v3
metadata:
  name: kube-node-2
  labels:
    ttl-security-node: yes
spec:
  bgp:
    ipv4Address: 10.192.0.4/16
    ipv6Address: "2001::104/64"
---
kind: BGPPeer
apiVersion: projectcalico.org/v3
metadata:
  name: ttl-selector-peers
spec:
  node: kube-master
  peerSelector: has(ttl-security-node)
  ttlSecurity: 1
EOF

    test_confd_templates ttl_security/peer_selector

    # Kill confd.
    kill -9 $CONFD_PID

    # Turn the node-mesh back on.
    turn_mesh_on

    # Delete remaining resources.
    $CALICOCTL delete bgppeer ttl-selector-peers
    if [ "$DATASTORE_TYPE" = etcdv3 ]; then
      $CALICOCTL delete node kube-master
      $CALICOCTL delete node kube-node-1
      $CALICOCTL delete node kube-node-2
    fi

    # For KDD, kill Typha.
    if [ "$DATASTORE_TYPE" = kubernetes ]; then
        kill_typha
    fi
}

test_bgp_ttl_security_global() {

    # For KDD, run Typha and clean up the output directory.
    if [ "$DATASTORE_TYPE" = kubernetes ]; then
        start_typha
        rm -f /etc/calico/confd/config/*
    fi

    # Run confd as a background process.
    echo "Running confd as background process"
    NODENAME=kube-master BGP_LOGSEVERITYSCREEN="debug" confd -confdir=/etc/calico/confd >$LOGPATH/logd1 2>&1 &
    CONFD_PID=$!
    echo "Running with PID " $CONFD_PID

    # Turn the node-mesh off
    turn_mesh_off

    # Create 3 nodes and peer them globally with TTL security
    $CALICOCTL apply -f - <<EOF
kind: Node
apiVersion: projectcalico.org/v3
metadata:
  name: kube-master
  labels:
    ttl-security-node: yes
spec:
  bgp:
    ipv4Address: 10.192.0.2/16
    ipv6Address: "2001::103/64"
---
kind: Node
apiVersion: projectcalico.org/v3
metadata:
  name: kube-node-1
  labels:
    ttl-security-node: yes
spec:
  bgp:
    ipv4Address: 10.192.0.3/16
    ipv6Address: "2001::102/64"
---
kind: Node
apiVersion: projectcalico.org/v3
metadata:
  name: kube-node-2
  labels:
    ttl-security-node: yes
spec:
  bgp:
    ipv4Address: 10.192.0.4/16
    ipv6Address: "2001::104/64"
---
kind: BGPPeer
apiVersion: projectcalico.org/v3
metadata:
  name: ttl-selector-peers
spec:
  peerSelector: has(ttl-security-node)
  ttlSecurity: 1
EOF

    test_confd_templates ttl_security/global

    # Kill confd.
    kill -9 $CONFD_PID

    # Turn the node-mesh back on.
    turn_mesh_on

    # Delete remaining resources.
    $CALICOCTL delete bgppeer ttl-selector-peers
    if [ "$DATASTORE_TYPE" = etcdv3 ]; then
      $CALICOCTL delete node kube-master
      $CALICOCTL delete node kube-node-1
      $CALICOCTL delete node kube-node-2
    fi

    # For KDD, kill Typha.
    if [ "$DATASTORE_TYPE" = kubernetes ]; then
        kill_typha
    fi
}

<<<<<<< HEAD
test_single_bgp_filter_with_global_peers() {
=======
test_bgp_ignored_interfaces() {
>>>>>>> 45bcfb25
    # For KDD, run Typha and clean up the output directory.
    if [ "$DATASTORE_TYPE" = kubernetes ]; then
        start_typha
        rm -f /etc/calico/confd/config/*
    fi

    # Run confd as a background process.
    echo "Running confd as background process"
<<<<<<< HEAD
    NODENAME=kube-master BGP_LOGSEVERITYSCREEN="debug" confd -confdir=/etc/calico/confd >$LOGPATH/logd1 2>&1 &
    CONFD_PID=$!
    echo "Running with PID " $CONFD_PID

    # Turn the node-mesh off
    turn_mesh_off

    # Create 3 nodes and a BGPFilter then globally pair the nodes all using the same filter
    $CALICOCTL apply -f - <<EOF
kind: Node
apiVersion: projectcalico.org/v3
metadata:
  name: kube-master
  labels:
    global-peer: yes
spec:
  bgp:
    ipv4Address: 10.192.0.2/16
    ipv6Address: "2001::102/64"
---
kind: Node
apiVersion: projectcalico.org/v3
metadata:
  name: kube-node-1
  labels:
    global-peer: yes
spec:
  bgp:
    ipv4Address: 10.192.0.3/16
    ipv6Address: "2001::103/64"
---
kind: Node
apiVersion: projectcalico.org/v3
metadata:
  name: kube-node-2
  labels:
    global-peer: yes
spec:
  bgp:
    ipv4Address: 10.192.0.4/16
    ipv6Address: "2001::104/64"
---
kind: BGPFilter
apiVersion: projectcalico.org/v3
metadata:
  name: test-filter
spec:
  exportV4:
    - action: Accept
      matchOperator: In
      cidr: 77.0.0.0/16
    - action: Reject
      matchOperator: In
      cidr: 77.1.0.0/16
  importV4:
    - action: Accept
      matchOperator: In
      cidr: 44.0.0.0/16
    - action: Reject
      matchOperator: In
      cidr: 44.1.0.0/16
  exportV6:
    - action: Accept
      matchOperator: In
      cidr: 9000::0/64
    - action: Reject
      matchOperator: In
      cidr: 9000:1::0/64
  importV6:
    - action: Accept
      matchOperator: In
      cidr: 5000::0/64
    - action: Reject
      matchOperator: In
      cidr: 5000:1::0/64
---
kind: BGPPeer
apiVersion: projectcalico.org/v3
metadata:
  name: test-global-peer-with-filter
spec:
  peerSelector: has(global-peer)
  filters:
    - test-filter
EOF

    test_confd_templates bgpfilter/single_filter/global_peer

    # Kill confd.
    kill -9 $CONFD_PID

    # Turn the node-mesh back on.
    turn_mesh_on

    # Delete remaining resources.
    $CALICOCTL delete bgpfilter test-filter
    $CALICOCTL delete bgppeer test-global-peer-with-filter
    if [ "$DATASTORE_TYPE" = etcdv3 ]; then
      $CALICOCTL delete node kube-master
      $CALICOCTL delete node kube-node-1
      $CALICOCTL delete node kube-node-2
    fi

    # For KDD, kill Typha.
    if [ "$DATASTORE_TYPE" = kubernetes ]; then
        kill_typha
    fi
}

test_single_bgp_filter_with_explicit_peers() {
    # For KDD, run Typha and clean up the output directory.
    if [ "$DATASTORE_TYPE" = kubernetes ]; then
        start_typha
        rm -f /etc/calico/confd/config/*
    fi

    # Run confd as a background process.
    echo "Running confd as background process"
    NODENAME=kube-master BGP_LOGSEVERITYSCREEN="debug" confd -confdir=/etc/calico/confd >$LOGPATH/logd1 2>&1 &
    CONFD_PID=$!
    echo "Running with PID " $CONFD_PID

    # Turn the node-mesh off
    turn_mesh_off

    # Create 3 nodes, 2 BGPFilters, and 2 peerings that each use one of the filters
    $CALICOCTL apply -f - <<EOF
kind: Node
apiVersion: projectcalico.org/v3
metadata:
  name: kube-master
spec:
  bgp:
    ipv4Address: 10.192.0.2/16
    ipv6Address: "2001::102/64"
---
kind: Node
apiVersion: projectcalico.org/v3
metadata:
  name: kube-node-1
spec:
  bgp:
    ipv4Address: 10.192.0.3/16
    ipv6Address: "2001::103/64"
---
kind: Node
apiVersion: projectcalico.org/v3
metadata:
  name: kube-node-2
spec:
  bgp:
    ipv4Address: 10.192.0.4/16
    ipv6Address: "2001::104/64"
---
kind: BGPFilter
apiVersion: projectcalico.org/v3
metadata:
  name: test-filter-1
spec:
  exportV4:
    - action: Accept
      matchOperator: In
      cidr: 77.0.0.0/16
    - action: Reject
      matchOperator: In
      cidr: 77.1.0.0/16
  importV4:
    - action: Accept
      matchOperator: In
      cidr: 44.0.0.0/16
    - action: Reject
      matchOperator: In
      cidr: 44.1.0.0/16
  exportV6:
    - action: Accept
      matchOperator: In
      cidr: 9000::0/64
    - action: Reject
      matchOperator: In
      cidr: 9000:1::0/64
  importV6:
    - action: Accept
      matchOperator: In
      cidr: 5000::0/64
    - action: Reject
      matchOperator: In
      cidr: 5000:1::0/64
---
kind: BGPFilter
apiVersion: projectcalico.org/v3
metadata:
  name: test-filter-2
spec:
  exportV4:
    - action: Accept
      matchOperator: In
      cidr: 77.2.0.0/16
    - action: Reject
      matchOperator: In
      cidr: 77.3.0.0/16
  importV4:
    - action: Accept
      matchOperator: In
      cidr: 44.2.0.0/16
    - action: Reject
      matchOperator: In
      cidr: 44.3.0.0/16
  exportV6:
    - action: Accept
      matchOperator: In
      cidr: 9000:2::0/64
    - action: Reject
      matchOperator: In
      cidr: 9000:3::0/64
  importV6:
    - action: Accept
      matchOperator: In
      cidr: 5000:2::0/64
    - action: Reject
      matchOperator: In
      cidr: 5000:3::0/64
---
kind: BGPPeer
apiVersion: projectcalico.org/v3
metadata:
  name: test-explicit-peer-with-filter-1-v4
spec:
  node: kube-master
  peerIP: 10.192.0.3
  asNumber: 64517
  filters:
    - test-filter-1
---
kind: BGPPeer
apiVersion: projectcalico.org/v3
metadata:
  name: test-explicit-peer-with-filter-1-v6
spec:
  node: kube-master
  peerIP: 2001::103
  asNumber: 64517
  filters:
    - test-filter-1
---
kind: BGPPeer
apiVersion: projectcalico.org/v3
metadata:
  name: test-explicit-peer-with-filter-2-v4
spec:
  node: kube-master
  peerIP: 10.192.0.4
  asNumber: 64517
  filters:
    - test-filter-2
---
kind: BGPPeer
apiVersion: projectcalico.org/v3
metadata:
  name: test-explicit-peer-with-filter-2-v6
spec:
  node: kube-master
  peerIP: 2001::104
  asNumber: 64517
  filters:
    - test-filter-2
EOF

    test_confd_templates bgpfilter/single_filter/explicit_peer

    # Kill confd.
    kill -9 $CONFD_PID

    # Turn the node-mesh back on.
    turn_mesh_on

    # Delete remaining resources.
    $CALICOCTL delete bgpfilter test-filter-1
    $CALICOCTL delete bgpfilter test-filter-2
    $CALICOCTL delete bgppeer test-explicit-peer-with-filter-1-v4
    $CALICOCTL delete bgppeer test-explicit-peer-with-filter-1-v6
    $CALICOCTL delete bgppeer test-explicit-peer-with-filter-2-v4
    $CALICOCTL delete bgppeer test-explicit-peer-with-filter-2-v6
    if [ "$DATASTORE_TYPE" = etcdv3 ]; then
      $CALICOCTL delete node kube-master
      $CALICOCTL delete node kube-node-1
      $CALICOCTL delete node kube-node-2
    fi

    # For KDD, kill Typha.
    if [ "$DATASTORE_TYPE" = kubernetes ]; then
        kill_typha
    fi
}

test_multiple_bgp_filter_with_global_peers() {
    # For KDD, run Typha and clean up the output directory.
    if [ "$DATASTORE_TYPE" = kubernetes ]; then
        start_typha
        rm -f /etc/calico/confd/config/*
    fi

    # Run confd as a background process.
    echo "Running confd as background process"
    NODENAME=kube-master BGP_LOGSEVERITYSCREEN="debug" confd -confdir=/etc/calico/confd >$LOGPATH/logd1 2>&1 &
    CONFD_PID=$!
    echo "Running with PID " $CONFD_PID

    # Turn the node-mesh off
    turn_mesh_off

    # Create 3 nodes and 2 BGPFilters then globally pair the nodes all using the same 2 filters
    $CALICOCTL apply -f - <<EOF
kind: Node
apiVersion: projectcalico.org/v3
metadata:
  name: kube-master
  labels:
    global-peer: yes
spec:
  bgp:
    ipv4Address: 10.192.0.2/16
    ipv6Address: "2001::102/64"
---
kind: Node
apiVersion: projectcalico.org/v3
metadata:
  name: kube-node-1
  labels:
    global-peer: yes
spec:
  bgp:
    ipv4Address: 10.192.0.3/16
    ipv6Address: "2001::103/64"
---
kind: Node
apiVersion: projectcalico.org/v3
metadata:
  name: kube-node-2
  labels:
    global-peer: yes
spec:
  bgp:
    ipv4Address: 10.192.0.4/16
    ipv6Address: "2001::104/64"
---
kind: BGPFilter
apiVersion: projectcalico.org/v3
metadata:
  name: test-filter-1
spec:
  exportV4:
    - action: Accept
      matchOperator: In
      cidr: 77.0.0.0/16
    - action: Reject
      matchOperator: In
      cidr: 77.1.0.0/16
  importV4:
    - action: Accept
      matchOperator: In
      cidr: 44.0.0.0/16
    - action: Reject
      matchOperator: In
      cidr: 44.1.0.0/16
  exportV6:
    - action: Accept
      matchOperator: In
      cidr: 9000::0/64
    - action: Reject
      matchOperator: In
      cidr: 9000:1::0/64
  importV6:
    - action: Accept
      matchOperator: In
      cidr: 5000::0/64
    - action: Reject
      matchOperator: In
      cidr: 5000:1::0/64
---
kind: BGPFilter
apiVersion: projectcalico.org/v3
metadata:
  name: test-filter-2
spec:
  exportV4:
    - action: Accept
      matchOperator: In
      cidr: 77.2.0.0/16
    - action: Reject
      matchOperator: In
      cidr: 77.3.0.0/16
  importV4:
    - action: Accept
      matchOperator: In
      cidr: 44.2.0.0/16
    - action: Reject
      matchOperator: In
      cidr: 44.3.0.0/16
  exportV6:
    - action: Accept
      matchOperator: In
      cidr: 9000:2::0/64
    - action: Reject
      matchOperator: In
      cidr: 9000:3::0/64
  importV6:
    - action: Accept
      matchOperator: In
      cidr: 5000:2::0/64
    - action: Reject
      matchOperator: In
      cidr: 5000:3::0/64
---
kind: BGPPeer
apiVersion: projectcalico.org/v3
metadata:
  name: test-global-peer-with-multiple-filters
spec:
  peerSelector: has(global-peer)
  filters:
    - test-filter-1
    - test-filter-2
EOF

    test_confd_templates bgpfilter/multi_filter/global_peer

    # Kill confd.
    kill -9 $CONFD_PID

    # Turn the node-mesh back on.
    turn_mesh_on

    # Delete remaining resources.
    $CALICOCTL delete bgpfilter test-filter-1
    $CALICOCTL delete bgpfilter test-filter-2
    $CALICOCTL delete bgppeer test-global-peer-with-multiple-filters
    if [ "$DATASTORE_TYPE" = etcdv3 ]; then
      $CALICOCTL delete node kube-master
      $CALICOCTL delete node kube-node-1
      $CALICOCTL delete node kube-node-2
    fi

    # For KDD, kill Typha.
    if [ "$DATASTORE_TYPE" = kubernetes ]; then
        kill_typha
    fi
}

test_multiple_bgp_filter_with_explicit_peers() {
    # For KDD, run Typha and clean up the output directory.
    if [ "$DATASTORE_TYPE" = kubernetes ]; then
        start_typha
        rm -f /etc/calico/confd/config/*
    fi

    # Run confd as a background process.
    echo "Running confd as background process"
    NODENAME=kube-master BGP_LOGSEVERITYSCREEN="debug" confd -confdir=/etc/calico/confd >$LOGPATH/logd1 2>&1 &
    CONFD_PID=$!
    echo "Running with PID " $CONFD_PID

    # Turn the node-mesh off
    turn_mesh_off

    # Create 3 nodes and 2 BGPFilters then pair kube-master with each of the other 2 nodes with each peering using
    # both filters
    $CALICOCTL apply -f - <<EOF
kind: Node
apiVersion: projectcalico.org/v3
metadata:
  name: kube-master
spec:
  bgp:
    ipv4Address: 10.192.0.2/16
    ipv6Address: "2001::102/64"
---
kind: Node
apiVersion: projectcalico.org/v3
metadata:
  name: kube-node-1
spec:
  bgp:
    ipv4Address: 10.192.0.3/16
    ipv6Address: "2001::103/64"
---
kind: Node
apiVersion: projectcalico.org/v3
metadata:
  name: kube-node-2
spec:
  bgp:
    ipv4Address: 10.192.0.4/16
    ipv6Address: "2001::104/64"
---
kind: BGPFilter
apiVersion: projectcalico.org/v3
metadata:
  name: test-filter-1
spec:
  exportV4:
    - action: Accept
      matchOperator: In
      cidr: 77.0.0.0/16
    - action: Reject
      matchOperator: In
      cidr: 77.1.0.0/16
  importV4:
    - action: Accept
      matchOperator: In
      cidr: 44.0.0.0/16
    - action: Reject
      matchOperator: In
      cidr: 44.1.0.0/16
  exportV6:
    - action: Accept
      matchOperator: In
      cidr: 9000::0/64
    - action: Reject
      matchOperator: In
      cidr: 9000:1::0/64
  importV6:
    - action: Accept
      matchOperator: In
      cidr: 5000::0/64
    - action: Reject
      matchOperator: In
      cidr: 5000:1::0/64
---
kind: BGPFilter
apiVersion: projectcalico.org/v3
metadata:
  name: test-filter-2
spec:
  exportV4:
    - action: Accept
      matchOperator: In
      cidr: 77.2.0.0/16
    - action: Reject
      matchOperator: In
      cidr: 77.3.0.0/16
  importV4:
    - action: Accept
      matchOperator: In
      cidr: 44.2.0.0/16
    - action: Reject
      matchOperator: In
      cidr: 44.3.0.0/16
  exportV6:
    - action: Accept
      matchOperator: In
      cidr: 9000:2::0/64
    - action: Reject
      matchOperator: In
      cidr: 9000:3::0/64
  importV6:
    - action: Accept
      matchOperator: In
      cidr: 5000:2::0/64
    - action: Reject
      matchOperator: In
      cidr: 5000:3::0/64
---
kind: BGPPeer
apiVersion: projectcalico.org/v3
metadata:
  name: test-explicit-peer-with-multiple-filters-1-v4
spec:
  peerIP: 10.192.0.3
  asNumber: 64517
  filters:
    - test-filter-1
    - test-filter-2
---
kind: BGPPeer
apiVersion: projectcalico.org/v3
metadata:
  name: test-explicit-peer-with-multiple-filters-1-v6
spec:
  peerIP: 2001::103
  asNumber: 64517
  filters:
    - test-filter-1
    - test-filter-2
---
kind: BGPPeer
apiVersion: projectcalico.org/v3
metadata:
  name: test-explicit-peer-with-multiple-filters-2-v4
spec:
  peerIP: 10.192.0.4
  asNumber: 64517
  filters:
    - test-filter-1
    - test-filter-2
---
kind: BGPPeer
apiVersion: projectcalico.org/v3
metadata:
  name: test-explicit-peer-with-multiple-filters-2-v6
spec:
  peerIP: 2001::104
  asNumber: 64517
  filters:
    - test-filter-1
    - test-filter-2
EOF

    test_confd_templates bgpfilter/multi_filter/explicit_peer

    # Kill confd.
    kill -9 $CONFD_PID

    # Turn the node-mesh back on.
    turn_mesh_on

    # Delete remaining resources.
    $CALICOCTL delete bgpfilter test-filter-1
    $CALICOCTL delete bgpfilter test-filter-2
    $CALICOCTL delete bgppeer test-explicit-peer-with-multiple-filters-1-v4
    $CALICOCTL delete bgppeer test-explicit-peer-with-multiple-filters-1-v6
    $CALICOCTL delete bgppeer test-explicit-peer-with-multiple-filters-2-v4
    $CALICOCTL delete bgppeer test-explicit-peer-with-multiple-filters-2-v6
    if [ "$DATASTORE_TYPE" = etcdv3 ]; then
      $CALICOCTL delete node kube-master
      $CALICOCTL delete node kube-node-1
      $CALICOCTL delete node kube-node-2
    fi

    # For KDD, kill Typha.
    if [ "$DATASTORE_TYPE" = kubernetes ]; then
        kill_typha
    fi
}

test_bgp_filter_with_node_mesh_enabled() {
    # For KDD, run Typha and clean up the output directory.
    if [ "$DATASTORE_TYPE" = kubernetes ]; then
        start_typha
        rm -f /etc/calico/confd/config/*
    fi

    # Run confd as a background process.
    echo "Running confd as background process"
    NODENAME=kube-master BGP_LOGSEVERITYSCREEN="debug" confd -confdir=/etc/calico/confd >$LOGPATH/logd1 2>&1 &
    CONFD_PID=$!
    echo "Running with PID " $CONFD_PID

    # Turn the node-mesh on
    turn_mesh_on

    # Create 3 nodes and a BGPFilter
    $CALICOCTL apply -f - <<EOF
kind: Node
apiVersion: projectcalico.org/v3
metadata:
  name: kube-master
spec:
  bgp:
    ipv4Address: 10.192.0.2/16
    ipv6Address: "2001::102/64"
---
kind: Node
apiVersion: projectcalico.org/v3
metadata:
  name: kube-node-1
spec:
  bgp:
    ipv4Address: 10.192.0.3/16
    ipv6Address: "2001::103/64"
---
kind: Node
apiVersion: projectcalico.org/v3
metadata:
  name: kube-node-2
spec:
  bgp:
    ipv4Address: 10.192.0.4/16
    ipv6Address: "2001::104/64"
---
kind: BGPFilter
apiVersion: projectcalico.org/v3
metadata:
  name: test-filter
spec:
  exportV4:
    - action: Accept
      matchOperator: In
      cidr: 77.0.0.0/16
    - action: Reject
      matchOperator: In
      cidr: 77.1.0.0/16
  importV4:
    - action: Accept
      matchOperator: In
      cidr: 44.0.0.0/16
    - action: Reject
      matchOperator: In
      cidr: 44.1.0.0/16
  exportV6:
    - action: Accept
      matchOperator: In
      cidr: 9000::0/64
    - action: Reject
      matchOperator: In
      cidr: 9000:1::0/64
  importV6:
    - action: Accept
      matchOperator: In
      cidr: 5000::0/64
    - action: Reject
      matchOperator: In
      cidr: 5000:1::0/64
EOF

    test_confd_templates bgpfilter/node_mesh

    # Kill confd.
    kill -9 $CONFD_PID

    # Delete remaining resources.
    $CALICOCTL delete bgpfilter test-filter
    if [ "$DATASTORE_TYPE" = etcdv3 ]; then
      $CALICOCTL delete node kube-master
      $CALICOCTL delete node kube-node-1
      $CALICOCTL delete node kube-node-2
    fi

    # For KDD, kill Typha.
    if [ "$DATASTORE_TYPE" = kubernetes ]; then
        kill_typha
    fi
}

test_bgp_filter_deletion() {
    # For KDD, run Typha and clean up the output directory.
    if [ "$DATASTORE_TYPE" = kubernetes ]; then
        start_typha
        rm -f /etc/calico/confd/config/*
    fi

    # Run confd as a background process.
    echo "Running confd as background process"
    NODENAME=kube-master BGP_LOGSEVERITYSCREEN="debug" confd -confdir=/etc/calico/confd >$LOGPATH/logd1 2>&1 &
    CONFD_PID=$!
    echo "Running with PID " $CONFD_PID

    # Turn the node-mesh off
    turn_mesh_off

    # Create 3 nodes and a BGPFilter then globally pair the nodes all using the same filter
    $CALICOCTL apply -f - <<EOF
kind: Node
apiVersion: projectcalico.org/v3
metadata:
  name: kube-master
  labels:
    global-peer: yes
spec:
  bgp:
    ipv4Address: 10.192.0.2/16
    ipv6Address: "2001::102/64"
---
kind: Node
apiVersion: projectcalico.org/v3
metadata:
  name: kube-node-1
  labels:
    global-peer: yes
spec:
  bgp:
    ipv4Address: 10.192.0.3/16
    ipv6Address: "2001::103/64"
---
kind: Node
apiVersion: projectcalico.org/v3
metadata:
  name: kube-node-2
  labels:
    global-peer: yes
spec:
  bgp:
    ipv4Address: 10.192.0.4/16
    ipv6Address: "2001::104/64"
---
kind: BGPFilter
apiVersion: projectcalico.org/v3
metadata:
  name: test-filter
spec:
  exportV4:
    - action: Accept
      matchOperator: In
      cidr: 77.0.0.0/16
    - action: Reject
      matchOperator: In
      cidr: 77.1.0.0/16
  importV4:
    - action: Accept
      matchOperator: In
      cidr: 44.0.0.0/16
    - action: Reject
      matchOperator: In
      cidr: 44.1.0.0/16
  exportV6:
    - action: Accept
      matchOperator: In
      cidr: 9000::0/64
    - action: Reject
      matchOperator: In
      cidr: 9000:1::0/64
  importV6:
    - action: Accept
      matchOperator: In
      cidr: 5000::0/64
    - action: Reject
      matchOperator: In
      cidr: 5000:1::0/64
---
kind: BGPPeer
apiVersion: projectcalico.org/v3
metadata:
  name: test-global-peer-with-filter
spec:
  peerSelector: has(global-peer)
  filters:
    - test-filter
EOF

    test_confd_templates bgpfilter/filter_deletion/step1

    # Now delete the BGPFilter

    $CALICOCTL delete bgpfilter test-filter

    test_confd_templates bgpfilter/filter_deletion/step2

    # Kill confd.
    kill -9 $CONFD_PID

    # Turn the node-mesh back on.
    turn_mesh_on

    # Delete remaining resources.
    $CALICOCTL delete bgppeer test-global-peer-with-filter
    if [ "$DATASTORE_TYPE" = etcdv3 ]; then
      $CALICOCTL delete node kube-master
      $CALICOCTL delete node kube-node-1
      $CALICOCTL delete node kube-node-2
    fi

    # For KDD, kill Typha.
    if [ "$DATASTORE_TYPE" = kubernetes ]; then
        kill_typha
    fi
}

test_bgp_filter_match_operators() {
    # For KDD, run Typha and clean up the output directory.
    if [ "$DATASTORE_TYPE" = kubernetes ]; then
        start_typha
        rm -f /etc/calico/confd/config/*
    fi

    # Run confd as a background process.
    echo "Running confd as background process"
    NODENAME=kube-master BGP_LOGSEVERITYSCREEN="debug" confd -confdir=/etc/calico/confd >$LOGPATH/logd1 2>&1 &
    CONFD_PID=$!
    echo "Running with PID " $CONFD_PID

    # Turn the node-mesh off
    turn_mesh_off

    # Create 3 nodes and a BGPFilter then globally pair the nodes all using the same filter
    $CALICOCTL apply -f - <<EOF
kind: Node
apiVersion: projectcalico.org/v3
metadata:
  name: kube-master
  labels:
    global-peer: yes
spec:
  bgp:
    ipv4Address: 10.192.0.2/16
    ipv6Address: "2001::102/64"
---
kind: Node
apiVersion: projectcalico.org/v3
metadata:
  name: kube-node-1
  labels:
    global-peer: yes
spec:
  bgp:
    ipv4Address: 10.192.0.3/16
    ipv6Address: "2001::103/64"
---
kind: Node
apiVersion: projectcalico.org/v3
metadata:
  name: kube-node-2
  labels:
    global-peer: yes
spec:
  bgp:
    ipv4Address: 10.192.0.4/16
    ipv6Address: "2001::104/64"
---
kind: BGPFilter
apiVersion: projectcalico.org/v3
metadata:
  name: test-filter-match-operators
spec:
  exportV4:
    - action: Accept
      matchOperator: In
      cidr: 77.0.0.0/16
    - action: Reject
      matchOperator: NotIn
      cidr: 77.1.0.0/16
    - action: Accept
      matchOperator: Equal
      cidr: 77.2.0.0/16
    - action: Reject
      matchOperator: NotEqual
      cidr: 77.3.0.0/16
  importV4:
    - action: Accept
      matchOperator: In
      cidr: 44.0.0.0/16
    - action: Reject
      matchOperator: NotIn
      cidr: 44.1.0.0/16
    - action: Accept
      matchOperator: Equal
      cidr: 44.2.0.0/16
    - action: Reject
      matchOperator: NotEqual
      cidr: 44.3.0.0/16
  exportV6:
    - action: Accept
      matchOperator: In
      cidr: 9000:0::0/64
    - action: Reject
      matchOperator: NotIn
      cidr: 9000:1::0/64
    - action: Accept
      matchOperator: Equal
      cidr: 9000:2::0/64
    - action: Reject
      matchOperator: NotEqual
      cidr: 9000:3::0/64
  importV6:
    - action: Accept
      matchOperator: In
      cidr: 5000:0::0/64
    - action: Reject
      matchOperator: NotIn
      cidr: 5000:1::0/64
    - action: Accept
      matchOperator: Equal
      cidr: 5000:2::0/64
    - action: Reject
      matchOperator: NotEqual
      cidr: 5000:3::0/64
---
kind: BGPPeer
apiVersion: projectcalico.org/v3
metadata:
  name: test-global-peer-with-filter
spec:
  peerSelector: has(global-peer)
  filters:
    - test-filter-match-operators
EOF

    test_confd_templates bgpfilter/match_operators

    # Kill confd.
    kill -9 $CONFD_PID

    # Turn the node-mesh back on.
    turn_mesh_on

    # Delete remaining resources.
    $CALICOCTL delete bgpfilter test-filter-match-operators
    $CALICOCTL delete bgppeer test-global-peer-with-filter
    if [ "$DATASTORE_TYPE" = etcdv3 ]; then
      $CALICOCTL delete node kube-master
      $CALICOCTL delete node kube-node-1
      $CALICOCTL delete node kube-node-2
    fi

    # For KDD, kill Typha.
    if [ "$DATASTORE_TYPE" = kubernetes ]; then
        kill_typha
    fi
}

test_bgp_filter_names() {
    # For KDD, run Typha and clean up the output directory.
    if [ "$DATASTORE_TYPE" = kubernetes ]; then
        start_typha
        rm -f /etc/calico/confd/config/*
    fi

    # Run confd as a background process.
    echo "Running confd as background process"
    NODENAME=kube-master BGP_LOGSEVERITYSCREEN="debug" confd -confdir=/etc/calico/confd >$LOGPATH/logd1 2>&1 &
    CONFD_PID=$!
    echo "Running with PID " $CONFD_PID

    # Turn the node-mesh off
    turn_mesh_off

    # Create 3 nodes and a BGPFilter then globally pair the nodes all using the same filter that contains
    # a very long filter name with all possible characters (eg. '.' and '-'). The significance of 45 here is
    # that BIRD symbol names max out at 64 chars, so 45 is the maximum filter name size after subtracting our
    # boilerplate content eg. "bgp_" + "[ex | im]portFilterV[4 | 6]"
    $CALICOCTL apply -f - <<EOF
kind: Node
apiVersion: projectcalico.org/v3
metadata:
  name: kube-master
  labels:
    global-peer: yes
spec:
  bgp:
    ipv4Address: 10.192.0.2/16
    ipv6Address: "2001::102/64"
---
kind: Node
apiVersion: projectcalico.org/v3
metadata:
  name: kube-node-1
  labels:
    global-peer: yes
spec:
  bgp:
    ipv4Address: 10.192.0.3/16
    ipv6Address: "2001::103/64"
---
kind: Node
apiVersion: projectcalico.org/v3
metadata:
  name: kube-node-2
  labels:
    global-peer: yes
spec:
  bgp:
    ipv4Address: 10.192.0.4/16
    ipv6Address: "2001::104/64"
---
kind: BGPFilter
apiVersion: projectcalico.org/v3
metadata:
  name: 45characters.exactly.so.should.not.truncate-1
spec:
  exportV4:
    - action: Accept
      matchOperator: In
      cidr: 77.0.0.0/16
    - action: Reject
      matchOperator: In
      cidr: 77.1.0.0/16
  importV4:
    - action: Accept
      matchOperator: In
      cidr: 44.0.0.0/16
    - action: Reject
      matchOperator: In
      cidr: 44.1.0.0/16
  exportV6:
    - action: Accept
      matchOperator: In
      cidr: 9000::0/64
    - action: Reject
      matchOperator: In
      cidr: 9000:1::0/64
  importV6:
    - action: Accept
      matchOperator: In
      cidr: 5000::0/64
    - action: Reject
      matchOperator: In
      cidr: 5000:1::0/64
---
kind: BGPFilter
apiVersion: projectcalico.org/v3
metadata:
  name: 46characters.exactly.so.should.truncate-123456
spec:
  exportV4:
    - action: Accept
      matchOperator: In
      cidr: 77.2.0.0/16
    - action: Reject
      matchOperator: In
      cidr: 77.3.0.0/16
  importV4:
    - action: Accept
      matchOperator: In
      cidr: 44.2.0.0/16
    - action: Reject
      matchOperator: In
      cidr: 44.3.0.0/16
  exportV6:
    - action: Accept
      matchOperator: In
      cidr: 9000:2::0/64
    - action: Reject
      matchOperator: In
      cidr: 9000:3::0/64
  importV6:
    - action: Accept
      matchOperator: In
      cidr: 5000:2::0/64
    - action: Reject
      matchOperator: In
      cidr: 5000:3::0/64
---
kind: BGPFilter
apiVersion: projectcalico.org/v3
metadata:
  name: greater-than-64-characters.so.this.should.definitely.truncate-1234567890
spec:
  exportV4:
    - action: Accept
      matchOperator: In
      cidr: 77.4.0.0/16
    - action: Reject
      matchOperator: In
      cidr: 77.5.0.0/16
  importV4:
    - action: Accept
      matchOperator: In
      cidr: 44.4.0.0/16
    - action: Reject
      matchOperator: In
      cidr: 44.5.0.0/16
  exportV6:
    - action: Accept
      matchOperator: In
      cidr: 9000:4::0/64
    - action: Reject
      matchOperator: In
      cidr: 9000:5::0/64
  importV6:
    - action: Accept
      matchOperator: In
      cidr: 5000:4::0/64
    - action: Reject
      matchOperator: In
      cidr: 5000:5::0/64
---
kind: BGPPeer
apiVersion: projectcalico.org/v3
metadata:
  name: test-global-peer-with-truncated-filter-name
spec:
  peerSelector: has(global-peer)
  filters:
    - 45characters.exactly.so.should.not.truncate-1
    - 46characters.exactly.so.should.truncate-123456
    - greater-than-64-characters.so.this.should.definitely.truncate-1234567890
EOF

    test_confd_templates bgpfilter/filter_names/

    # Kill confd.
    kill -9 $CONFD_PID

    # Turn the node-mesh back on.
    turn_mesh_on

    # Delete remaining resources.
    $CALICOCTL delete bgpfilter 45characters.exactly.so.should.not.truncate-1
    $CALICOCTL delete bgpfilter 46characters.exactly.so.should.truncate-123456
    $CALICOCTL delete bgpfilter greater-than-64-characters.so.this.should.definitely.truncate-1234567890
    $CALICOCTL delete bgppeer test-global-peer-with-truncated-filter-name
    if [ "$DATASTORE_TYPE" = etcdv3 ]; then
      $CALICOCTL delete node kube-master
      $CALICOCTL delete node kube-node-1
      $CALICOCTL delete node kube-node-2
    fi

    # For KDD, kill Typha.
    if [ "$DATASTORE_TYPE" = kubernetes ]; then
        kill_typha
    fi
}

test_bgp_filter_import_only_explicit_peers() {
    # For KDD, run Typha and clean up the output directory.
    if [ "$DATASTORE_TYPE" = kubernetes ]; then
        start_typha
        rm -f /etc/calico/confd/config/*
    fi

    # Run confd as a background process.
    echo "Running confd as background process"
    NODENAME=kube-master BGP_LOGSEVERITYSCREEN="debug" confd -confdir=/etc/calico/confd >$LOGPATH/logd1 2>&1 &
    CONFD_PID=$!
    echo "Running with PID " $CONFD_PID

    # Turn the node-mesh off
    turn_mesh_off

    # Create 3 nodes, 2 BGPFilters, and 2 peerings that each use one of the filters
    $CALICOCTL apply -f - <<EOF
kind: Node
apiVersion: projectcalico.org/v3
metadata:
  name: kube-master
spec:
  bgp:
    ipv4Address: 10.192.0.2/16
    ipv6Address: "2001::102/64"
---
kind: Node
apiVersion: projectcalico.org/v3
metadata:
  name: kube-node-1
spec:
  bgp:
    ipv4Address: 10.192.0.3/16
    ipv6Address: "2001::103/64"
---
kind: Node
apiVersion: projectcalico.org/v3
metadata:
  name: kube-node-2
spec:
  bgp:
    ipv4Address: 10.192.0.4/16
    ipv6Address: "2001::104/64"
---
kind: BGPFilter
apiVersion: projectcalico.org/v3
metadata:
  name: import-only-filter-1
spec:
  importV4:
    - action: Accept
      matchOperator: In
      cidr: 44.0.0.0/16
    - action: Reject
      matchOperator: In
      cidr: 44.1.0.0/16
  importV6:
    - action: Accept
      matchOperator: In
      cidr: 5000::0/64
    - action: Reject
      matchOperator: In
      cidr: 5000:1::0/64
---
kind: BGPFilter
apiVersion: projectcalico.org/v3
metadata:
  name: import-only-filter-2
spec:
  importV4:
    - action: Accept
      matchOperator: In
      cidr: 44.2.0.0/16
    - action: Reject
      matchOperator: In
      cidr: 44.3.0.0/16
  importV6:
    - action: Accept
      matchOperator: In
      cidr: 5000:2::0/64
    - action: Reject
      matchOperator: In
      cidr: 5000:3::0/64
---
kind: BGPPeer
apiVersion: projectcalico.org/v3
metadata:
  name: test-explicit-peer-with-filter-1-v4
spec:
  node: kube-master
  peerIP: 10.192.0.3
  asNumber: 64517
  filters:
    - import-only-filter-1
---
kind: BGPPeer
apiVersion: projectcalico.org/v3
metadata:
  name: test-explicit-peer-with-filter-1-v6
spec:
  node: kube-master
  peerIP: 2001::103
  asNumber: 64517
  filters:
    - import-only-filter-1
---
kind: BGPPeer
apiVersion: projectcalico.org/v3
metadata:
  name: test-explicit-peer-with-filter-2-v4
spec:
  node: kube-master
  peerIP: 10.192.0.4
  asNumber: 64517
  filters:
    - import-only-filter-2
---
kind: BGPPeer
apiVersion: projectcalico.org/v3
metadata:
  name: test-explicit-peer-with-filter-2-v6
spec:
  node: kube-master
  peerIP: 2001::104
  asNumber: 64517
  filters:
    - import-only-filter-2
EOF

    test_confd_templates bgpfilter/import_only/explicit_peer

    # Kill confd.
    kill -9 $CONFD_PID

    # Turn the node-mesh back on.
    turn_mesh_on

    # Delete remaining resources.
    $CALICOCTL delete bgpfilter import-only-filter-1
    $CALICOCTL delete bgpfilter import-only-filter-2
    $CALICOCTL delete bgppeer test-explicit-peer-with-filter-1-v4
    $CALICOCTL delete bgppeer test-explicit-peer-with-filter-1-v6
    $CALICOCTL delete bgppeer test-explicit-peer-with-filter-2-v4
    $CALICOCTL delete bgppeer test-explicit-peer-with-filter-2-v6
    if [ "$DATASTORE_TYPE" = etcdv3 ]; then
      $CALICOCTL delete node kube-master
      $CALICOCTL delete node kube-node-1
      $CALICOCTL delete node kube-node-2
    fi

    # For KDD, kill Typha.
    if [ "$DATASTORE_TYPE" = kubernetes ]; then
        kill_typha
    fi
}

test_bgp_filter_import_only_global_peers() {
    # For KDD, run Typha and clean up the output directory.
    if [ "$DATASTORE_TYPE" = kubernetes ]; then
        start_typha
        rm -f /etc/calico/confd/config/*
    fi

    # Run confd as a background process.
    echo "Running confd as background process"
    NODENAME=kube-master BGP_LOGSEVERITYSCREEN="debug" confd -confdir=/etc/calico/confd >$LOGPATH/logd1 2>&1 &
    CONFD_PID=$!
    echo "Running with PID " $CONFD_PID

    # Turn the node-mesh off
    turn_mesh_off

    # Create 3 nodes and a BGPFilter then globally pair the nodes all using the same filter
    $CALICOCTL apply -f - <<EOF
kind: Node
apiVersion: projectcalico.org/v3
metadata:
  name: kube-master
  labels:
    global-peer: yes
spec:
  bgp:
    ipv4Address: 10.192.0.2/16
    ipv6Address: "2001::102/64"
---
kind: Node
apiVersion: projectcalico.org/v3
metadata:
  name: kube-node-1
  labels:
    global-peer: yes
spec:
  bgp:
    ipv4Address: 10.192.0.3/16
    ipv6Address: "2001::103/64"
---
kind: Node
apiVersion: projectcalico.org/v3
metadata:
  name: kube-node-2
  labels:
    global-peer: yes
spec:
  bgp:
    ipv4Address: 10.192.0.4/16
    ipv6Address: "2001::104/64"
---
kind: BGPFilter
apiVersion: projectcalico.org/v3
metadata:
  name: import-only-filter
spec:
  importV4:
    - action: Accept
      matchOperator: In
      cidr: 44.0.0.0/16
    - action: Reject
      matchOperator: In
      cidr: 44.1.0.0/16
  importV6:
    - action: Accept
      matchOperator: In
      cidr: 5000::0/64
    - action: Reject
      matchOperator: In
      cidr: 5000:1::0/64
---
kind: BGPPeer
apiVersion: projectcalico.org/v3
metadata:
  name: test-global-peer-with-filter
spec:
  peerSelector: has(global-peer)
  filters:
    - import-only-filter
EOF

    test_confd_templates bgpfilter/import_only/global_peer

    # Kill confd.
    kill -9 $CONFD_PID

    # Turn the node-mesh back on.
    turn_mesh_on

    # Delete remaining resources.
    $CALICOCTL delete bgpfilter import-only-filter
    $CALICOCTL delete bgppeer test-global-peer-with-filter
    if [ "$DATASTORE_TYPE" = etcdv3 ]; then
      $CALICOCTL delete node kube-master
      $CALICOCTL delete node kube-node-1
      $CALICOCTL delete node kube-node-2
    fi

    # For KDD, kill Typha.
    if [ "$DATASTORE_TYPE" = kubernetes ]; then
        kill_typha
    fi
}

test_bgp_filter_export_only_explicit_peers() {
    # For KDD, run Typha and clean up the output directory.
    if [ "$DATASTORE_TYPE" = kubernetes ]; then
        start_typha
        rm -f /etc/calico/confd/config/*
    fi

    # Run confd as a background process.
    echo "Running confd as background process"
    NODENAME=kube-master BGP_LOGSEVERITYSCREEN="debug" confd -confdir=/etc/calico/confd >$LOGPATH/logd1 2>&1 &
    CONFD_PID=$!
    echo "Running with PID " $CONFD_PID

    # Turn the node-mesh off
    turn_mesh_off

    # Create 3 nodes, 2 BGPFilters, and 2 peerings that each use one of the filters
    $CALICOCTL apply -f - <<EOF
kind: Node
apiVersion: projectcalico.org/v3
metadata:
  name: kube-master
spec:
  bgp:
    ipv4Address: 10.192.0.2/16
    ipv6Address: "2001::102/64"
---
kind: Node
apiVersion: projectcalico.org/v3
metadata:
  name: kube-node-1
spec:
  bgp:
    ipv4Address: 10.192.0.3/16
    ipv6Address: "2001::103/64"
---
kind: Node
apiVersion: projectcalico.org/v3
metadata:
  name: kube-node-2
spec:
  bgp:
    ipv4Address: 10.192.0.4/16
    ipv6Address: "2001::104/64"
---
kind: BGPFilter
apiVersion: projectcalico.org/v3
metadata:
  name: export-only-filter-1
spec:
  exportV4:
    - action: Accept
      matchOperator: In
      cidr: 44.0.0.0/16
    - action: Reject
      matchOperator: In
      cidr: 44.1.0.0/16
  exportV6:
    - action: Accept
      matchOperator: In
      cidr: 5000::0/64
    - action: Reject
      matchOperator: In
      cidr: 5000:1::0/64
---
kind: BGPFilter
apiVersion: projectcalico.org/v3
metadata:
  name: export-only-filter-2
spec:
  exportV4:
    - action: Accept
      matchOperator: In
      cidr: 44.2.0.0/16
    - action: Reject
      matchOperator: In
      cidr: 44.3.0.0/16
  exportV6:
    - action: Accept
      matchOperator: In
      cidr: 5000:2::0/64
    - action: Reject
      matchOperator: In
      cidr: 5000:3::0/64
---
kind: BGPPeer
apiVersion: projectcalico.org/v3
metadata:
  name: test-explicit-peer-with-filter-1-v4
spec:
  node: kube-master
  peerIP: 10.192.0.3
  asNumber: 64517
  filters:
    - export-only-filter-1
---
kind: BGPPeer
apiVersion: projectcalico.org/v3
metadata:
  name: test-explicit-peer-with-filter-1-v6
spec:
  node: kube-master
  peerIP: 2001::103
  asNumber: 64517
  filters:
    - export-only-filter-1
---
kind: BGPPeer
apiVersion: projectcalico.org/v3
metadata:
  name: test-explicit-peer-with-filter-2-v4
spec:
  node: kube-master
  peerIP: 10.192.0.4
  asNumber: 64517
  filters:
    - export-only-filter-2
---
kind: BGPPeer
apiVersion: projectcalico.org/v3
metadata:
  name: test-explicit-peer-with-filter-2-v6
spec:
  node: kube-master
  peerIP: 2001::104
  asNumber: 64517
  filters:
    - export-only-filter-2
EOF

    test_confd_templates bgpfilter/export_only/explicit_peer

    # Kill confd.
    kill -9 $CONFD_PID

    # Turn the node-mesh back on.
    turn_mesh_on

    # Delete remaining resources.
    $CALICOCTL delete bgpfilter export-only-filter-1
    $CALICOCTL delete bgpfilter export-only-filter-2
    $CALICOCTL delete bgppeer test-explicit-peer-with-filter-1-v4
    $CALICOCTL delete bgppeer test-explicit-peer-with-filter-1-v6
    $CALICOCTL delete bgppeer test-explicit-peer-with-filter-2-v4
    $CALICOCTL delete bgppeer test-explicit-peer-with-filter-2-v6
    if [ "$DATASTORE_TYPE" = etcdv3 ]; then
      $CALICOCTL delete node kube-master
      $CALICOCTL delete node kube-node-1
      $CALICOCTL delete node kube-node-2
    fi

    # For KDD, kill Typha.
    if [ "$DATASTORE_TYPE" = kubernetes ]; then
        kill_typha
    fi
}

test_bgp_filter_export_only_global_peers() {
    # For KDD, run Typha and clean up the output directory.
    if [ "$DATASTORE_TYPE" = kubernetes ]; then
        start_typha
        rm -f /etc/calico/confd/config/*
    fi

    # Run confd as a background process.
    echo "Running confd as background process"
    NODENAME=kube-master BGP_LOGSEVERITYSCREEN="debug" confd -confdir=/etc/calico/confd >$LOGPATH/logd1 2>&1 &
    CONFD_PID=$!
    echo "Running with PID " $CONFD_PID

    # Turn the node-mesh off
    turn_mesh_off

    # Create 3 nodes and a BGPFilter then globally pair the nodes all using the same filter
    $CALICOCTL apply -f - <<EOF
kind: Node
apiVersion: projectcalico.org/v3
metadata:
  name: kube-master
  labels:
    global-peer: yes
spec:
  bgp:
    ipv4Address: 10.192.0.2/16
    ipv6Address: "2001::102/64"
---
kind: Node
apiVersion: projectcalico.org/v3
metadata:
  name: kube-node-1
  labels:
    global-peer: yes
spec:
  bgp:
    ipv4Address: 10.192.0.3/16
    ipv6Address: "2001::103/64"
---
kind: Node
apiVersion: projectcalico.org/v3
metadata:
  name: kube-node-2
  labels:
    global-peer: yes
spec:
  bgp:
    ipv4Address: 10.192.0.4/16
    ipv6Address: "2001::104/64"
---
kind: BGPFilter
apiVersion: projectcalico.org/v3
metadata:
  name: export-only-filter
spec:
  exportV4:
    - action: Accept
      matchOperator: In
      cidr: 44.0.0.0/16
    - action: Reject
      matchOperator: In
      cidr: 44.1.0.0/16
  exportV6:
    - action: Accept
      matchOperator: In
      cidr: 5000::0/64
    - action: Reject
      matchOperator: In
      cidr: 5000:1::0/64
---
kind: BGPPeer
apiVersion: projectcalico.org/v3
metadata:
  name: test-global-peer-with-filter
spec:
  peerSelector: has(global-peer)
  filters:
    - export-only-filter
EOF

    test_confd_templates bgpfilter/export_only/global_peer

    # Kill confd.
    kill -9 $CONFD_PID

    # Turn the node-mesh back on.
    turn_mesh_on

    # Delete remaining resources.
    $CALICOCTL delete bgpfilter export-only-filter
    $CALICOCTL delete bgppeer test-global-peer-with-filter
    if [ "$DATASTORE_TYPE" = etcdv3 ]; then
      $CALICOCTL delete node kube-master
      $CALICOCTL delete node kube-node-1
      $CALICOCTL delete node kube-node-2
    fi

    # For KDD, kill Typha.
    if [ "$DATASTORE_TYPE" = kubernetes ]; then
        kill_typha
    fi
}

test_bgp_filter_v4_only_explicit_peers() {
    # For KDD, run Typha and clean up the output directory.
    if [ "$DATASTORE_TYPE" = kubernetes ]; then
        start_typha
        rm -f /etc/calico/confd/config/*
    fi

    # Run confd as a background process.
    echo "Running confd as background process"
    NODENAME=kube-master BGP_LOGSEVERITYSCREEN="debug" confd -confdir=/etc/calico/confd >$LOGPATH/logd1 2>&1 &
    CONFD_PID=$!
    echo "Running with PID " $CONFD_PID

    # Turn the node-mesh off
    turn_mesh_off

    # Create 3 nodes, 2 BGPFilters, and 2 peerings that each use one of the filters
    $CALICOCTL apply -f - <<EOF
kind: Node
apiVersion: projectcalico.org/v3
metadata:
  name: kube-master
spec:
  bgp:
    ipv4Address: 10.192.0.2/16
    ipv6Address: "2001::102/64"
---
kind: Node
apiVersion: projectcalico.org/v3
metadata:
  name: kube-node-1
spec:
  bgp:
    ipv4Address: 10.192.0.3/16
    ipv6Address: "2001::103/64"
---
kind: Node
apiVersion: projectcalico.org/v3
metadata:
  name: kube-node-2
spec:
  bgp:
    ipv4Address: 10.192.0.4/16
    ipv6Address: "2001::104/64"
---
kind: BGPFilter
apiVersion: projectcalico.org/v3
metadata:
  name: test-filter-1
spec:
  exportV4:
    - action: Accept
      matchOperator: In
      cidr: 77.0.0.0/16
    - action: Reject
      matchOperator: In
      cidr: 77.1.0.0/16
  importV4:
    - action: Accept
      matchOperator: In
      cidr: 44.0.0.0/16
    - action: Reject
      matchOperator: In
      cidr: 44.1.0.0/16
---
kind: BGPFilter
apiVersion: projectcalico.org/v3
metadata:
  name: test-filter-2
spec:
  exportV4:
    - action: Accept
      matchOperator: In
      cidr: 77.2.0.0/16
    - action: Reject
      matchOperator: In
      cidr: 77.3.0.0/16
  importV4:
    - action: Accept
      matchOperator: In
      cidr: 44.2.0.0/16
    - action: Reject
      matchOperator: In
      cidr: 44.3.0.0/16
---
kind: BGPPeer
apiVersion: projectcalico.org/v3
metadata:
  name: test-explicit-peer-with-filter-1-v4
spec:
  node: kube-master
  peerIP: 10.192.0.3
  asNumber: 64517
  filters:
    - test-filter-1
---
kind: BGPPeer
apiVersion: projectcalico.org/v3
metadata:
  name: test-explicit-peer-with-filter-1-v6
spec:
  node: kube-master
  peerIP: 2001::103
  asNumber: 64517
---
kind: BGPPeer
apiVersion: projectcalico.org/v3
metadata:
  name: test-explicit-peer-with-filter-2-v4
spec:
  node: kube-master
  peerIP: 10.192.0.4
  asNumber: 64517
  filters:
    - test-filter-2
---
kind: BGPPeer
apiVersion: projectcalico.org/v3
metadata:
  name: test-explicit-peer-with-filter-2-v6
spec:
  node: kube-master
  peerIP: 2001::104
  asNumber: 64517
EOF

    test_confd_templates bgpfilter/v4_only/explicit_peer

    # Kill confd.
    kill -9 $CONFD_PID

    # Turn the node-mesh back on.
    turn_mesh_on

    # Delete remaining resources.
    $CALICOCTL delete bgpfilter test-filter-1
    $CALICOCTL delete bgpfilter test-filter-2
    $CALICOCTL delete bgppeer test-explicit-peer-with-filter-1-v4
    $CALICOCTL delete bgppeer test-explicit-peer-with-filter-1-v6
    $CALICOCTL delete bgppeer test-explicit-peer-with-filter-2-v4
    $CALICOCTL delete bgppeer test-explicit-peer-with-filter-2-v6
    if [ "$DATASTORE_TYPE" = etcdv3 ]; then
      $CALICOCTL delete node kube-master
      $CALICOCTL delete node kube-node-1
      $CALICOCTL delete node kube-node-2
    fi

    # For KDD, kill Typha.
    if [ "$DATASTORE_TYPE" = kubernetes ]; then
        kill_typha
    fi
}

test_bgp_filter_v4_only_global_peers() {
    # For KDD, run Typha and clean up the output directory.
    if [ "$DATASTORE_TYPE" = kubernetes ]; then
        start_typha
        rm -f /etc/calico/confd/config/*
    fi

    # Run confd as a background process.
    echo "Running confd as background process"
    NODENAME=kube-master BGP_LOGSEVERITYSCREEN="debug" confd -confdir=/etc/calico/confd >$LOGPATH/logd1 2>&1 &
    CONFD_PID=$!
    echo "Running with PID " $CONFD_PID

    # Turn the node-mesh off
    turn_mesh_off

    # Create 3 nodes and a BGPFilter then globally pair the nodes all using the same filter
    $CALICOCTL apply -f - <<EOF
kind: Node
apiVersion: projectcalico.org/v3
metadata:
  name: kube-master
  labels:
    global-peer: yes
spec:
  bgp:
    ipv4Address: 10.192.0.2/16
    ipv6Address: "2001::102/64"
---
kind: Node
apiVersion: projectcalico.org/v3
metadata:
  name: kube-node-1
  labels:
    global-peer: yes
spec:
  bgp:
    ipv4Address: 10.192.0.3/16
    ipv6Address: "2001::103/64"
---
kind: Node
apiVersion: projectcalico.org/v3
metadata:
  name: kube-node-2
  labels:
    global-peer: yes
spec:
  bgp:
    ipv4Address: 10.192.0.4/16
    ipv6Address: "2001::104/64"
---
kind: BGPFilter
apiVersion: projectcalico.org/v3
metadata:
  name: test-filter
spec:
  exportV4:
    - action: Accept
      matchOperator: In
      cidr: 77.0.0.0/16
    - action: Reject
      matchOperator: In
      cidr: 77.1.0.0/16
  importV4:
    - action: Accept
      matchOperator: In
      cidr: 44.0.0.0/16
    - action: Reject
      matchOperator: In
      cidr: 44.1.0.0/16
---
kind: BGPPeer
apiVersion: projectcalico.org/v3
metadata:
  name: test-global-peer-with-filter
spec:
  peerSelector: has(global-peer)
  filters:
    - test-filter
EOF

    test_confd_templates bgpfilter/v4_only/global_peer

    # Kill confd.
    kill -9 $CONFD_PID

    # Turn the node-mesh back on.
    turn_mesh_on

    # Delete remaining resources.
    $CALICOCTL delete bgpfilter test-filter
    $CALICOCTL delete bgppeer test-global-peer-with-filter
    if [ "$DATASTORE_TYPE" = etcdv3 ]; then
      $CALICOCTL delete node kube-master
      $CALICOCTL delete node kube-node-1
      $CALICOCTL delete node kube-node-2
    fi

    # For KDD, kill Typha.
    if [ "$DATASTORE_TYPE" = kubernetes ]; then
        kill_typha
    fi
}

test_bgp_filter_v6_only_explicit_peers() {
    # For KDD, run Typha and clean up the output directory.
    if [ "$DATASTORE_TYPE" = kubernetes ]; then
        start_typha
        rm -f /etc/calico/confd/config/*
    fi

    # Run confd as a background process.
    echo "Running confd as background process"
    NODENAME=kube-master BGP_LOGSEVERITYSCREEN="debug" confd -confdir=/etc/calico/confd >$LOGPATH/logd1 2>&1 &
    CONFD_PID=$!
    echo "Running with PID " $CONFD_PID

    # Turn the node-mesh off
    turn_mesh_off

    # Create 3 nodes, 2 BGPFilters, and 2 peerings that each use one of the filters
    $CALICOCTL apply -f - <<EOF
kind: Node
apiVersion: projectcalico.org/v3
metadata:
  name: kube-master
spec:
  bgp:
    ipv4Address: 10.192.0.2/16
    ipv6Address: "2001::102/64"
---
kind: Node
apiVersion: projectcalico.org/v3
metadata:
  name: kube-node-1
spec:
  bgp:
    ipv4Address: 10.192.0.3/16
    ipv6Address: "2001::103/64"
---
kind: Node
apiVersion: projectcalico.org/v3
metadata:
  name: kube-node-2
spec:
  bgp:
    ipv4Address: 10.192.0.4/16
    ipv6Address: "2001::104/64"
---
kind: BGPFilter
apiVersion: projectcalico.org/v3
metadata:
  name: test-filter-1
spec:
  exportV6:
    - action: Accept
      matchOperator: In
      cidr: 9000::0/64
    - action: Reject
      matchOperator: In
      cidr: 9000:1::0/64
  importV6:
    - action: Accept
      matchOperator: In
      cidr: 5000::0/64
    - action: Reject
      matchOperator: In
      cidr: 5000:1::0/64
---
kind: BGPFilter
apiVersion: projectcalico.org/v3
metadata:
  name: test-filter-2
spec:
  exportV6:
    - action: Accept
      matchOperator: In
      cidr: 9000:2::0/64
    - action: Reject
      matchOperator: In
      cidr: 9000:3::0/64
  importV6:
    - action: Accept
      matchOperator: In
      cidr: 5000:2::0/64
    - action: Reject
      matchOperator: In
      cidr: 5000:3::0/64
---
kind: BGPPeer
apiVersion: projectcalico.org/v3
metadata:
  name: test-explicit-peer-with-filter-1-v4
spec:
  node: kube-master
  peerIP: 10.192.0.3
  asNumber: 64517
---
kind: BGPPeer
apiVersion: projectcalico.org/v3
metadata:
  name: test-explicit-peer-with-filter-1-v6
spec:
  node: kube-master
  peerIP: 2001::103
  asNumber: 64517
  filters:
    - test-filter-1
---
kind: BGPPeer
apiVersion: projectcalico.org/v3
metadata:
  name: test-explicit-peer-with-filter-2-v4
spec:
  node: kube-master
  peerIP: 10.192.0.4
  asNumber: 64517
---
kind: BGPPeer
apiVersion: projectcalico.org/v3
metadata:
  name: test-explicit-peer-with-filter-2-v6
spec:
  node: kube-master
  peerIP: 2001::104
  asNumber: 64517
  filters:
    - test-filter-2
EOF

    test_confd_templates bgpfilter/v6_only/explicit_peer

    # Kill confd.
    kill -9 $CONFD_PID

    # Turn the node-mesh back on.
    turn_mesh_on

    # Delete remaining resources.
    $CALICOCTL delete bgpfilter test-filter-1
    $CALICOCTL delete bgpfilter test-filter-2
    $CALICOCTL delete bgppeer test-explicit-peer-with-filter-1-v4
    $CALICOCTL delete bgppeer test-explicit-peer-with-filter-1-v6
    $CALICOCTL delete bgppeer test-explicit-peer-with-filter-2-v4
    $CALICOCTL delete bgppeer test-explicit-peer-with-filter-2-v6
    if [ "$DATASTORE_TYPE" = etcdv3 ]; then
      $CALICOCTL delete node kube-master
      $CALICOCTL delete node kube-node-1
      $CALICOCTL delete node kube-node-2
    fi

    # For KDD, kill Typha.
    if [ "$DATASTORE_TYPE" = kubernetes ]; then
        kill_typha
    fi
}

test_bgp_filter_v6_only_global_peers() {
    # For KDD, run Typha and clean up the output directory.
    if [ "$DATASTORE_TYPE" = kubernetes ]; then
        start_typha
        rm -f /etc/calico/confd/config/*
    fi

    # Run confd as a background process.
    echo "Running confd as background process"
    NODENAME=kube-master BGP_LOGSEVERITYSCREEN="debug" confd -confdir=/etc/calico/confd >$LOGPATH/logd1 2>&1 &
    CONFD_PID=$!
    echo "Running with PID " $CONFD_PID

    # Turn the node-mesh off
    turn_mesh_off

    # Create 3 nodes and a BGPFilter then globally pair the nodes all using the same filter
    $CALICOCTL apply -f - <<EOF
kind: Node
apiVersion: projectcalico.org/v3
metadata:
  name: kube-master
  labels:
    global-peer: yes
spec:
  bgp:
    ipv4Address: 10.192.0.2/16
    ipv6Address: "2001::102/64"
---
kind: Node
apiVersion: projectcalico.org/v3
metadata:
  name: kube-node-1
  labels:
    global-peer: yes
spec:
  bgp:
    ipv4Address: 10.192.0.3/16
    ipv6Address: "2001::103/64"
---
kind: Node
apiVersion: projectcalico.org/v3
metadata:
  name: kube-node-2
  labels:
    global-peer: yes
spec:
  bgp:
    ipv4Address: 10.192.0.4/16
    ipv6Address: "2001::104/64"
---
kind: BGPFilter
apiVersion: projectcalico.org/v3
metadata:
  name: test-filter
spec:
  exportV6:
    - action: Accept
      matchOperator: In
      cidr: 9000::0/64
    - action: Reject
      matchOperator: In
      cidr: 9000:1::0/64
  importV6:
    - action: Accept
      matchOperator: In
      cidr: 5000::0/64
    - action: Reject
      matchOperator: In
      cidr: 5000:1::0/64
---
kind: BGPPeer
apiVersion: projectcalico.org/v3
metadata:
  name: test-global-peer-with-filter
spec:
  peerSelector: has(global-peer)
  filters:
    - test-filter
EOF

    test_confd_templates bgpfilter/v6_only/global_peer

    # Kill confd.
    kill -9 $CONFD_PID

    # Turn the node-mesh back on.
    turn_mesh_on

    # Delete remaining resources.
    $CALICOCTL delete bgpfilter test-filter
    $CALICOCTL delete bgppeer test-global-peer-with-filter
    if [ "$DATASTORE_TYPE" = etcdv3 ]; then
      $CALICOCTL delete node kube-master
      $CALICOCTL delete node kube-node-1
      $CALICOCTL delete node kube-node-2
    fi

    # For KDD, kill Typha.
    if [ "$DATASTORE_TYPE" = kubernetes ]; then
        kill_typha
    fi
}

test_bgp_filters() {
  test_single_bgp_filter_with_global_peers
  test_single_bgp_filter_with_explicit_peers
  test_multiple_bgp_filter_with_global_peers
  test_multiple_bgp_filter_with_explicit_peers
  test_bgp_filter_with_node_mesh_enabled
  test_bgp_filter_deletion
  test_bgp_filter_names
  test_bgp_filter_match_operators
  test_bgp_filter_import_only_explicit_peers
  test_bgp_filter_import_only_global_peers
  test_bgp_filter_export_only_explicit_peers
  test_bgp_filter_export_only_global_peers
  test_bgp_filter_v4_only_explicit_peers
  test_bgp_filter_v4_only_global_peers
  test_bgp_filter_v6_only_explicit_peers
  test_bgp_filter_v6_only_global_peers
}

test_bgp_reachable_by() {
  test_bgp_reachable_by_for_global_peers
  test_bgp_reachable_by_for_route_reflectors
}

test_bgp_reachable_by_for_global_peers() {

    # For KDD, run Typha and clean up the output directory.
    if [ "$DATASTORE_TYPE" = kubernetes ]; then
        start_typha
        rm -f /etc/calico/confd/config/*
    fi

    # Run confd as a background process.
    echo "Running confd as background process"
    NODENAME=kube-master BGP_LOGSEVERITYSCREEN="debug" confd -confdir=/etc/calico/confd >$LOGPATH/logd1 2>&1 &
    CONFD_PID=$!
    echo "Running with PID " $CONFD_PID

    # Turn the node-mesh off
    turn_mesh_off

    $CALICOCTL apply -f - <<EOF
kind: Node
apiVersion: projectcalico.org/v3
metadata:
  name: kube-master
spec:
  bgp:
    ipv4Address: 10.192.0.2/16
    ipv6Address: "2001::103/64"
---
kind: Node
apiVersion: projectcalico.org/v3
metadata:
  name: kube-node-1
spec:
  bgp:
    ipv4Address: 10.192.0.3/16
    ipv6Address: "2001::102/64"
---
kind: Node
apiVersion: projectcalico.org/v3
metadata:
  name: kube-node-2
spec:
  bgp:
    ipv4Address: 10.192.0.4/16
    ipv6Address: "2001::104/64"
---
apiVersion: projectcalico.org/v3
kind: BGPPeer
metadata:
  name: external-route-reflector-a-ipv4
spec:
  peerIP: 10.225.0.4
  asNumber: 65515
  reachableBy: 10.224.0.1
  keepOriginalNextHop: true
---
apiVersion: projectcalico.org/v3
kind: BGPPeer
metadata:
  name: external-route-reflector-b-ipv4
spec:
  peerIP: 10.225.0.5
  asNumber: 65515
  reachableBy: 10.224.0.1
  keepOriginalNextHop: true
---
apiVersion: projectcalico.org/v3
kind: BGPPeer
metadata:
  name: external-route-reflector-a-ipv6
spec:
  peerIP: ffee::10
  asNumber: 65515
  reachableBy: ffee::1:1
  keepOriginalNextHop: true
---
apiVersion: projectcalico.org/v3
kind: BGPPeer
metadata:
  name: external-route-reflector-b-ipv6
spec:
  peerIP: ffee::11
  asNumber: 65515
  reachableBy: ffee::1:1
  keepOriginalNextHop: true
EOF

    test_confd_templates reachable_by/global_peers

    # Kill confd.
    kill -9 $CONFD_PID

    # Turn the node-mesh back on.
    turn_mesh_on

    # Delete remaining resources.
    $CALICOCTL delete bgppeer external-route-reflector-a-ipv4
    $CALICOCTL delete bgppeer external-route-reflector-b-ipv4
    $CALICOCTL delete bgppeer external-route-reflector-a-ipv6
    $CALICOCTL delete bgppeer external-route-reflector-b-ipv6

    if [ "$DATASTORE_TYPE" = etcdv3 ]; then
        $CALICOCTL delete node kube-master
        $CALICOCTL delete node kube-node-1
        $CALICOCTL delete node kube-node-2
    fi

    # For KDD, kill Typha.
    if [ "$DATASTORE_TYPE" = kubernetes ]; then
        kill_typha
    fi
}

test_bgp_reachable_by_for_route_reflectors() {

    # For KDD, run Typha and clean up the output directory.
    if [ "$DATASTORE_TYPE" = kubernetes ]; then
        start_typha
        rm -f /etc/calico/confd/config/*
    fi

    # Run confd as a background process.
    echo "Running confd as background process"
    NODENAME=kube-master BGP_LOGSEVERITYSCREEN="debug" confd -confdir=/etc/calico/confd >$LOGPATH/logd1 2>&1 &
    CONFD_PID=$!
    echo "Running with PID " $CONFD_PID

    # Turn the node-mesh off
    turn_mesh_off

    $CALICOCTL apply -f - <<EOF
kind: Node
apiVersion: projectcalico.org/v3
metadata:
  name: kube-master
  labels:
    route-reflector: yes
spec:
  bgp:
    ipv4Address: 10.192.0.2/16
    ipv6Address: "2001::103/64"
---
kind: Node
apiVersion: projectcalico.org/v3
metadata:
  name: kube-node-1
spec:
  bgp:
    ipv4Address: 10.192.0.3/16
    ipv6Address: "2001::102/64"
---
kind: Node
apiVersion: projectcalico.org/v3
metadata:
  name: kube-node-2
spec:
  bgp:
    ipv4Address: 10.192.0.4/16
    ipv6Address: "2001::104/64"
---
apiVersion: projectcalico.org/v3
kind: BGPPeer
metadata:
  name: peer-with-route-reflectors
spec:
  nodeSelector: all()
  peerSelector: route-reflector == 'true'
---
apiVersion: projectcalico.org/v3
kind: BGPPeer
metadata:
  name: external-route-reflector-a-ipv4
spec:
  peerIP: 10.225.0.4
  asNumber: 65515
  reachableBy: 10.224.0.1
  keepOriginalNextHop: true
  nodeSelector: route-reflector == 'true'
---
apiVersion: projectcalico.org/v3
kind: BGPPeer
metadata:
  name: external-route-reflector-b-ipv4
spec:
  peerIP: 10.225.0.5
  asNumber: 65515
  reachableBy: 10.224.0.1
  keepOriginalNextHop: true
  nodeSelector: route-reflector == 'true'
---
apiVersion: projectcalico.org/v3
kind: BGPPeer
metadata:
  name: external-route-reflector-a-ipv6
spec:
  peerIP: ffee::10
  asNumber: 65515
  reachableBy: ffee::1:1
  keepOriginalNextHop: true
  nodeSelector: route-reflector == 'true'
---
apiVersion: projectcalico.org/v3
kind: BGPPeer
metadata:
  name: external-route-reflector-b-ipv6
spec:
  peerIP: ffee::11
  asNumber: 65515
  reachableBy: ffee::1:1
  keepOriginalNextHop: true
  nodeSelector: route-reflector == 'true'
EOF

    test_confd_templates reachable_by/route_reflectors

    # Kill confd.
    kill -9 $CONFD_PID

    # Turn the node-mesh back on.
    turn_mesh_on

    # Delete remaining resources.
    $CALICOCTL delete bgppeer peer-with-route-reflectors
    $CALICOCTL delete bgppeer external-route-reflector-a-ipv4
    $CALICOCTL delete bgppeer external-route-reflector-b-ipv4
    $CALICOCTL delete bgppeer external-route-reflector-a-ipv6
    $CALICOCTL delete bgppeer external-route-reflector-b-ipv6

    if [ "$DATASTORE_TYPE" = etcdv3 ]; then
        $CALICOCTL delete node kube-master
        $CALICOCTL delete node kube-node-1
        $CALICOCTL delete node kube-node-2
    fi

    # For KDD, kill Typha.
    if [ "$DATASTORE_TYPE" = kubernetes ]; then
        kill_typha
    fi
}

test_externalnetworks_global_peers() {
    # For KDD, run Typha and clean up the output directory.
    if [ "$DATASTORE_TYPE" = kubernetes ]; then
        start_typha
        rm -f /etc/calico/confd/config/*
    fi

    # Run confd as a background process.
    echo "Running confd as background process"
    NODENAME=kube-master BGP_LOGSEVERITYSCREEN="debug" confd -confdir=/etc/calico/confd >$LOGPATH/logd1 2>&1 &
    CONFD_PID=$!
    echo "Running with PID " $CONFD_PID

    # Turn the node-mesh off
    turn_mesh_off
    # Create 3 nodes and an ExternalNetwork then peer all the nodes with a global BGPPeer
    $CALICOCTL apply -f - <<EOF
kind: Node
apiVersion: projectcalico.org/v3
metadata:
  name: kube-master
  labels:
      global_peer: yes
spec:
  bgp:
    ipv4Address: 10.192.0.2/16
    ipv6Address: "2001::103/64"
---
kind: Node
apiVersion: projectcalico.org/v3
metadata:
  name: kube-node-1
  labels:
      global_peer: yes
spec:
  bgp:
    ipv4Address: 10.192.0.3/16
    ipv6Address: "2001::102/64"
---
kind: Node
apiVersion: projectcalico.org/v3
metadata:
  name: kube-node-2
  labels:
    global_peer: yes
spec:
  bgp:
    ipv4Address: 10.192.0.4/16
    ipv6Address: "2001::104/64"
---
kind: ExternalNetwork
apiVersion: projectcalico.org/v3
metadata:
  name: test-enet
spec:
  routeTableIndex: 7
---
kind: BGPPeer
apiVersion: projectcalico.org/v3
metadata:
  name: global-peer-with-external-network
spec:
  peerSelector: has(global_peer)
  externalNetwork: test-enet
EOF

    test_confd_templates externalnetwork/global_peer

    # Kill confd.
    kill -9 $CONFD_PID

    # Turn the node-mesh back on.
    turn_mesh_on

    # Delete remaining resources.
    $CALICOCTL delete externalnetwork test-enet
    $CALICOCTL delete bgppeer global-peer-with-external-network
    if [ "$DATASTORE_TYPE" = etcdv3 ]; then
      $CALICOCTL delete node kube-master
      $CALICOCTL delete node kube-node-1
      $CALICOCTL delete node kube-node-2
    fi

    # For KDD, kill Typha.
    if [ "$DATASTORE_TYPE" = kubernetes ]; then
        kill_typha
    fi
}

test_externalnetworks_explicit_peers() {
    # For KDD, run Typha and clean up the output directory.
    if [ "$DATASTORE_TYPE" = kubernetes ]; then
        start_typha
        rm -f /etc/calico/confd/config/*
    fi

    # Run confd as a background process.
    echo "Running confd as background process"
    NODENAME=kube-master BGP_LOGSEVERITYSCREEN="debug" confd -confdir=/etc/calico/confd >$LOGPATH/logd1 2>&1 &
    CONFD_PID=$!
    echo "Running with PID " $CONFD_PID

    # Turn the node-mesh off
    turn_mesh_off
    # Create 3 nodes and an ExternalNetwork then peer the master node explicitly with each of the other 2 nodes
    $CALICOCTL apply -f - <<EOF
kind: Node
apiVersion: projectcalico.org/v3
metadata:
  name: kube-master
spec:
  bgp:
    ipv4Address: 10.192.0.2/16
    ipv6Address: "2001::103/64"
---
kind: Node
apiVersion: projectcalico.org/v3
metadata:
  name: kube-node-1
spec:
  bgp:
    ipv4Address: 10.192.0.3/16
    ipv6Address: "2001::102/64"
---
kind: Node
apiVersion: projectcalico.org/v3
metadata:
  name: kube-node-2
spec:
  bgp:
    ipv4Address: 10.192.0.4/16
    ipv6Address: "2001::104/64"
---
kind: ExternalNetwork
apiVersion: projectcalico.org/v3
metadata:
  name: test-enet-1
spec:
  routeTableIndex: 7
---
kind: ExternalNetwork
apiVersion: projectcalico.org/v3
metadata:
  name: test-enet-2
spec:
  routeTableIndex: 4
---
kind: BGPPeer
apiVersion: projectcalico.org/v3
metadata:
  name: explicit-peer-1-with-external-network-v4
spec:
  node: kube-master
  peerIP: 10.192.0.3
  asNumber: 64517
  externalNetwork: test-enet-1
---
kind: BGPPeer
apiVersion: projectcalico.org/v3
metadata:
  name: explicit-peer-1-with-external-network-v6
spec:
  node: kube-master
  peerIP: 2001::102
  asNumber: 64517
  externalNetwork: test-enet-1
---
kind: BGPPeer
apiVersion: projectcalico.org/v3
metadata:
  name: explicit-peer-2-with-external-network-v4
spec:
  node: kube-master
  peerIP: 10.192.0.4
  asNumber: 64517
  externalNetwork: test-enet-2
---
kind: BGPPeer
apiVersion: projectcalico.org/v3
metadata:
  name: explicit-peer-2-with-external-network-v6
spec:
  node: kube-master
  peerIP: 2001::104
  asNumber: 64517
  externalNetwork: test-enet-2
EOF

    test_confd_templates externalnetwork/explicit_peer

    # Kill confd.
    kill -9 $CONFD_PID

    # Turn the node-mesh back on.
    turn_mesh_on

    # Delete remaining resources.
    $CALICOCTL delete externalnetwork test-enet-1
    $CALICOCTL delete externalnetwork test-enet-2
    $CALICOCTL delete bgppeer explicit-peer-1-with-external-network-v4
    $CALICOCTL delete bgppeer explicit-peer-1-with-external-network-v6
    $CALICOCTL delete bgppeer explicit-peer-2-with-external-network-v4
    $CALICOCTL delete bgppeer explicit-peer-2-with-external-network-v6
    if [ "$DATASTORE_TYPE" = etcdv3 ]; then
      $CALICOCTL delete node kube-master
      $CALICOCTL delete node kube-node-1
      $CALICOCTL delete node kube-node-2
    fi

    # For KDD, kill Typha.
    if [ "$DATASTORE_TYPE" = kubernetes ]; then
        kill_typha
    fi
}

test_externalnetworks_no_peers() {
    # For KDD, run Typha and clean up the output directory.
    if [ "$DATASTORE_TYPE" = kubernetes ]; then
        start_typha
        rm -f /etc/calico/confd/config/*
    fi

    # Run confd as a background process.
    echo "Running confd as background process"
    NODENAME=kube-master BGP_LOGSEVERITYSCREEN="debug" confd -confdir=/etc/calico/confd >$LOGPATH/logd1 2>&1 &
    CONFD_PID=$!
    echo "Running with PID " $CONFD_PID

    # Turn the node-mesh off
    turn_mesh_off
    # Create 3 nodes and an ExternalNetwork that isn't used by any BGPPeers
    $CALICOCTL apply -f - <<EOF
kind: Node
apiVersion: projectcalico.org/v3
metadata:
  name: kube-master
  labels:
      global_peer: yes
spec:
  bgp:
    ipv4Address: 10.192.0.2/16
    ipv6Address: "2001::103/64"
---
kind: Node
apiVersion: projectcalico.org/v3
metadata:
  name: kube-node-1
  labels:
      global_peer: yes
spec:
  bgp:
    ipv4Address: 10.192.0.3/16
    ipv6Address: "2001::102/64"
---
kind: Node
apiVersion: projectcalico.org/v3
metadata:
  name: kube-node-2
  labels:
    global_peer: yes
spec:
  bgp:
    ipv4Address: 10.192.0.4/16
    ipv6Address: "2001::104/64"
---
kind: ExternalNetwork
apiVersion: projectcalico.org/v3
metadata:
  name: test-enet
spec:
  routeTableIndex: 7
EOF

    test_confd_templates externalnetwork/no_peers

    # Kill confd.
    kill -9 $CONFD_PID

    # Turn the node-mesh back on.
    turn_mesh_on

    # Delete remaining resources.
    $CALICOCTL delete externalnetwork test-enet
    if [ "$DATASTORE_TYPE" = etcdv3 ]; then
      $CALICOCTL delete node kube-master
      $CALICOCTL delete node kube-node-1
      $CALICOCTL delete node kube-node-2
    fi

    # For KDD, kill Typha.
    if [ "$DATASTORE_TYPE" = kubernetes ]; then
        kill_typha
    fi
}

test_externalnetworks_peers_without_external_networks() {
    # For KDD, run Typha and clean up the output directory.
    if [ "$DATASTORE_TYPE" = kubernetes ]; then
        start_typha
        rm -f /etc/calico/confd/config/*
    fi

    # Run confd as a background process.
    echo "Running confd as background process"
    NODENAME=kube-master BGP_LOGSEVERITYSCREEN="debug" confd -confdir=/etc/calico/confd >$LOGPATH/logd1 2>&1 &
    CONFD_PID=$!
    echo "Running with PID " $CONFD_PID

    # Turn the node-mesh off
    turn_mesh_off
    # Create 3 nodes and an ExternalNetwork then peer all the nodes with a global BGPPeer
    $CALICOCTL apply -f - <<EOF
kind: Node
apiVersion: projectcalico.org/v3
metadata:
  name: kube-master
  labels:
      global_peer: yes
spec:
  bgp:
    ipv4Address: 10.192.0.2/16
    ipv6Address: "2001::103/64"
---
kind: Node
apiVersion: projectcalico.org/v3
metadata:
  name: kube-node-1
  labels:
      global_peer: yes
spec:
  bgp:
    ipv4Address: 10.192.0.3/16
    ipv6Address: "2001::102/64"
---
kind: Node
apiVersion: projectcalico.org/v3
metadata:
  name: kube-node-2
  labels:
    global_peer: yes
spec:
  bgp:
    ipv4Address: 10.192.0.4/16
    ipv6Address: "2001::104/64"
---
kind: ExternalNetwork
apiVersion: projectcalico.org/v3
metadata:
  name: test-enet
spec:
  routeTableIndex: 7
---
kind: BGPPeer
apiVersion: projectcalico.org/v3
metadata:
  name: global-peer-with-external-network
spec:
  peerSelector: has(global_peer)
EOF

    test_confd_templates externalnetwork/peers_without_external_networks

    # Kill confd.
    kill -9 $CONFD_PID

    # Turn the node-mesh back on.
    turn_mesh_on

    # Delete remaining resources.
    $CALICOCTL delete externalnetwork test-enet
    $CALICOCTL delete bgppeer global-peer-with-external-network
    if [ "$DATASTORE_TYPE" = etcdv3 ]; then
      $CALICOCTL delete node kube-master
      $CALICOCTL delete node kube-node-1
      $CALICOCTL delete node kube-node-2
    fi

    # For KDD, kill Typha.
    if [ "$DATASTORE_TYPE" = kubernetes ]; then
        kill_typha
    fi
}

test_externalnetworks_delete_enet_while_peer_still_references() {
    # For KDD, run Typha and clean up the output directory.
    if [ "$DATASTORE_TYPE" = kubernetes ]; then
        start_typha
        rm -f /etc/calico/confd/config/*
    fi

    # Run confd as a background process.
    echo "Running confd as background process"
    NODENAME=kube-master BGP_LOGSEVERITYSCREEN="debug" confd -confdir=/etc/calico/confd >$LOGPATH/logd1 2>&1 &
    CONFD_PID=$!
    echo "Running with PID " $CONFD_PID

    # Turn the node-mesh off
    turn_mesh_off
    # Create 3 nodes and an ExternalNetwork then peer all the nodes with a global BGPPeer
    $CALICOCTL apply -f - <<EOF
=======
    BGP_LOGSEVERITYSCREEN="debug" confd -confdir=/etc/calico/confd >$LOGPATH/logd1 2>&1 &
    CONFD_PID=$!
    echo "Running with PID " $CONFD_PID

    # Specify additional interfaces need to be ignored
    $CALICOCTL apply -f - <<EOF
kind: BGPConfiguration
apiVersion: projectcalico.org/v3
metadata:
  name: default
spec:
  logSeverityScreen: Info
  nodeToNodeMeshEnabled: true
  ignoredInterfaces:
  - iface-1
  - iface-2
---
>>>>>>> 45bcfb25
kind: Node
apiVersion: projectcalico.org/v3
metadata:
  name: kube-master
<<<<<<< HEAD
  labels:
      global_peer: yes
=======
>>>>>>> 45bcfb25
spec:
  bgp:
    ipv4Address: 10.192.0.2/16
    ipv6Address: "2001::103/64"
---
kind: Node
apiVersion: projectcalico.org/v3
metadata:
  name: kube-node-1
<<<<<<< HEAD
  labels:
      global_peer_1: yes
=======
>>>>>>> 45bcfb25
spec:
  bgp:
    ipv4Address: 10.192.0.3/16
    ipv6Address: "2001::102/64"
---
kind: Node
apiVersion: projectcalico.org/v3
metadata:
  name: kube-node-2
<<<<<<< HEAD
  labels:
      global_peer_2: yes
=======
>>>>>>> 45bcfb25
spec:
  bgp:
    ipv4Address: 10.192.0.4/16
    ipv6Address: "2001::104/64"
<<<<<<< HEAD
---
kind: ExternalNetwork
apiVersion: projectcalico.org/v3
metadata:
  name: test-enet
spec:
  routeTableIndex: 7
---
kind: BGPPeer
apiVersion: projectcalico.org/v3
metadata:
  name: global-peer-with-external-network
spec:
  peerSelector: has(global_peer_1)
  externalNetwork: test-enet
---
kind: BGPPeer
apiVersion: projectcalico.org/v3
metadata:
  name: global-peer-without-external-network
spec:
  peerSelector: has(global_peer_2)
EOF

    test_confd_templates externalnetwork/delete_enet_while_peer_still_references/step1

    $CALICOCTL delete externalnetwork test-enet

    test_confd_templates externalnetwork/delete_enet_while_peer_still_references/step2
=======
EOF

    test_confd_templates ignored_interfaces
>>>>>>> 45bcfb25

    # Kill confd.
    kill -9 $CONFD_PID

<<<<<<< HEAD
    # Turn the node-mesh back on.
    turn_mesh_on

    # Delete remaining resources.
    $CALICOCTL delete bgppeer global-peer-with-external-network
    $CALICOCTL delete bgppeer global-peer-without-external-network
=======
>>>>>>> 45bcfb25
    if [ "$DATASTORE_TYPE" = etcdv3 ]; then
      $CALICOCTL delete node kube-master
      $CALICOCTL delete node kube-node-1
      $CALICOCTL delete node kube-node-2
    fi
<<<<<<< HEAD

=======
>>>>>>> 45bcfb25
    # For KDD, kill Typha.
    if [ "$DATASTORE_TYPE" = kubernetes ]; then
        kill_typha
    fi
<<<<<<< HEAD
}

test_externalnetworks() {
  test_externalnetworks_delete_enet_while_peer_still_references
  test_externalnetworks_no_peers
  test_externalnetworks_peers_without_external_networks
  test_externalnetworks_global_peers
  test_externalnetworks_explicit_peers
=======
>>>>>>> 45bcfb25
}<|MERGE_RESOLUTION|>--- conflicted
+++ resolved
@@ -27,13 +27,10 @@
         run_extra_test test_node_mesh_bgp_password
         run_extra_test test_bgp_password_deadlock
         run_extra_test test_bgp_ttl_security
-<<<<<<< HEAD
+        run_extra_test test_bgp_ignored_interfaces
         run_extra_test test_bgp_filters
         run_extra_test test_bgp_reachable_by
         run_extra_test test_externalnetworks
-=======
-        run_extra_test test_bgp_ignored_interfaces
->>>>>>> 45bcfb25
     fi
 
     if [ "$DATASTORE_TYPE" = etcdv3 ]; then
@@ -45,13 +42,10 @@
         run_extra_test test_idle_peers
         run_extra_test test_router_id_hash
         run_extra_test test_bgp_ttl_security
-<<<<<<< HEAD
+        run_extra_test test_bgp_ignored_interfaces
         run_extra_test test_bgp_filters
         run_extra_test test_bgp_reachable_by
         run_extra_test test_externalnetworks
-=======
-        run_extra_test test_bgp_ignored_interfaces
->>>>>>> 45bcfb25
         echo "Extra etcdv3 tests passed"
     fi
 
@@ -1617,11 +1611,7 @@
     fi
 }
 
-<<<<<<< HEAD
-test_single_bgp_filter_with_global_peers() {
-=======
 test_bgp_ignored_interfaces() {
->>>>>>> 45bcfb25
     # For KDD, run Typha and clean up the output directory.
     if [ "$DATASTORE_TYPE" = kubernetes ]; then
         start_typha
@@ -1630,7 +1620,76 @@
 
     # Run confd as a background process.
     echo "Running confd as background process"
-<<<<<<< HEAD
+    BGP_LOGSEVERITYSCREEN="debug" confd -confdir=/etc/calico/confd >$LOGPATH/logd1 2>&1 &
+    CONFD_PID=$!
+    echo "Running with PID " $CONFD_PID
+
+    # Specify additional interfaces need to be ignored
+    $CALICOCTL apply -f - <<EOF
+kind: BGPConfiguration
+apiVersion: projectcalico.org/v3
+metadata:
+  name: default
+spec:
+  logSeverityScreen: Info
+  nodeToNodeMeshEnabled: true
+  ignoredInterfaces:
+  - iface-1
+  - iface-2
+---
+kind: Node
+apiVersion: projectcalico.org/v3
+metadata:
+  name: kube-master
+spec:
+  bgp:
+    ipv4Address: 10.192.0.2/16
+    ipv6Address: "2001::103/64"
+---
+kind: Node
+apiVersion: projectcalico.org/v3
+metadata:
+  name: kube-node-1
+spec:
+  bgp:
+    ipv4Address: 10.192.0.3/16
+    ipv6Address: "2001::102/64"
+---
+kind: Node
+apiVersion: projectcalico.org/v3
+metadata:
+  name: kube-node-2
+spec:
+  bgp:
+    ipv4Address: 10.192.0.4/16
+    ipv6Address: "2001::104/64"
+EOF
+
+    test_confd_templates ignored_interfaces
+
+    # Kill confd.
+    kill -9 $CONFD_PID
+
+    if [ "$DATASTORE_TYPE" = etcdv3 ]; then
+      $CALICOCTL delete node kube-master
+      $CALICOCTL delete node kube-node-1
+      $CALICOCTL delete node kube-node-2
+    fi
+    # For KDD, kill Typha.
+    if [ "$DATASTORE_TYPE" = kubernetes ]; then
+        kill_typha
+    fi
+}
+
+test_single_bgp_filter_with_global_peers() {
+    # For KDD, run Typha and clean up the output directory.
+    if [ "$DATASTORE_TYPE" = kubernetes ]; then
+        start_typha
+        rm -f /etc/calico/confd/config/*
+    fi
+
+    # Run confd as a background process.
+    echo "Running confd as background process"
     NODENAME=kube-master BGP_LOGSEVERITYSCREEN="debug" confd -confdir=/etc/calico/confd >$LOGPATH/logd1 2>&1 &
     CONFD_PID=$!
     echo "Running with PID " $CONFD_PID
@@ -4521,34 +4580,12 @@
     turn_mesh_off
     # Create 3 nodes and an ExternalNetwork then peer all the nodes with a global BGPPeer
     $CALICOCTL apply -f - <<EOF
-=======
-    BGP_LOGSEVERITYSCREEN="debug" confd -confdir=/etc/calico/confd >$LOGPATH/logd1 2>&1 &
-    CONFD_PID=$!
-    echo "Running with PID " $CONFD_PID
-
-    # Specify additional interfaces need to be ignored
-    $CALICOCTL apply -f - <<EOF
-kind: BGPConfiguration
-apiVersion: projectcalico.org/v3
-metadata:
-  name: default
-spec:
-  logSeverityScreen: Info
-  nodeToNodeMeshEnabled: true
-  ignoredInterfaces:
-  - iface-1
-  - iface-2
----
->>>>>>> 45bcfb25
 kind: Node
 apiVersion: projectcalico.org/v3
 metadata:
   name: kube-master
-<<<<<<< HEAD
   labels:
       global_peer: yes
-=======
->>>>>>> 45bcfb25
 spec:
   bgp:
     ipv4Address: 10.192.0.2/16
@@ -4558,11 +4595,8 @@
 apiVersion: projectcalico.org/v3
 metadata:
   name: kube-node-1
-<<<<<<< HEAD
   labels:
       global_peer_1: yes
-=======
->>>>>>> 45bcfb25
 spec:
   bgp:
     ipv4Address: 10.192.0.3/16
@@ -4572,16 +4606,12 @@
 apiVersion: projectcalico.org/v3
 metadata:
   name: kube-node-2
-<<<<<<< HEAD
   labels:
       global_peer_2: yes
-=======
->>>>>>> 45bcfb25
 spec:
   bgp:
     ipv4Address: 10.192.0.4/16
     ipv6Address: "2001::104/64"
-<<<<<<< HEAD
 ---
 kind: ExternalNetwork
 apiVersion: projectcalico.org/v3
@@ -4611,38 +4641,26 @@
     $CALICOCTL delete externalnetwork test-enet
 
     test_confd_templates externalnetwork/delete_enet_while_peer_still_references/step2
-=======
-EOF
-
-    test_confd_templates ignored_interfaces
->>>>>>> 45bcfb25
 
     # Kill confd.
     kill -9 $CONFD_PID
 
-<<<<<<< HEAD
     # Turn the node-mesh back on.
     turn_mesh_on
 
     # Delete remaining resources.
     $CALICOCTL delete bgppeer global-peer-with-external-network
     $CALICOCTL delete bgppeer global-peer-without-external-network
-=======
->>>>>>> 45bcfb25
     if [ "$DATASTORE_TYPE" = etcdv3 ]; then
       $CALICOCTL delete node kube-master
       $CALICOCTL delete node kube-node-1
       $CALICOCTL delete node kube-node-2
     fi
-<<<<<<< HEAD
-
-=======
->>>>>>> 45bcfb25
+
     # For KDD, kill Typha.
     if [ "$DATASTORE_TYPE" = kubernetes ]; then
         kill_typha
     fi
-<<<<<<< HEAD
 }
 
 test_externalnetworks() {
@@ -4651,6 +4669,4 @@
   test_externalnetworks_peers_without_external_networks
   test_externalnetworks_global_peers
   test_externalnetworks_explicit_peers
-=======
->>>>>>> 45bcfb25
 }