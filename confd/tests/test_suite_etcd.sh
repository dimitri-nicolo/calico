--- conflicted
+++ resolved
@@ -24,13 +24,8 @@
 # We are using etcdv3.  Set the datastore parms for calicoctl/confd/etcdctl
 export ETCDCTL_API=3
 export DATASTORE_TYPE=etcdv3
-<<<<<<< HEAD
-echo KUBECONFIG is $KUBECONFIG
-echo ETCD_ENDPOINTS is $ETCD_ENDPOINTS
-=======
 export ETCD_ENDPOINTS=http://127.0.0.2:2379
 export KUBECONFIG=/home/user/certs/kubeconfig
->>>>>>> 30b279e6
 
 # Clean etcd of all data
 echo "Cleaning out etcd and deleting old logs"
