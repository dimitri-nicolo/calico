--- conflicted
+++ resolved
@@ -1812,12 +1812,8 @@
 }
 
 func (c *client) setPeerConfigFieldsFromV3Resource(peers []*bgpPeer, v3res *apiv3.BGPPeer) {
-<<<<<<< HEAD
-
 	// Get the password, if one is configured
-=======
 	// Get the password, if one is configured.
->>>>>>> 50629944
 	password := c.getPassword(v3res)
 
 	// If the BGPPeer has SourceAddress UseNodeIP, a potential direct connection
