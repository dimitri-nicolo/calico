// Copyright (c) 2017-2022 Tigera, Inc. All rights reserved.
//
// Licensed under the Apache License, Version 2.0 (the "License");
// you may not use this file except in compliance with the License.
// You may obtain a copy of the License at
//
//	http://www.apache.org/licenses/LICENSE-2.0
//
// Unless required by applicable law or agreed to in writing, software
// distributed under the License is distributed on an "AS IS" BASIS,
// WITHOUT WARRANTIES OR CONDITIONS OF ANY KIND, either express or implied.
// See the License for the specific language governing permissions and
// limitations under the License.
package calico

import (
	"context"
	"encoding/json"
	"fmt"
	"math"
	"net"
	"os"
	"regexp"
	"sort"
	"strconv"
	"strings"
	"sync"

	"github.com/projectcalico/calico/confd/pkg/backends"
	"github.com/projectcalico/calico/confd/pkg/resource/template"

	log "github.com/sirupsen/logrus"

	"github.com/projectcalico/calico/confd/pkg/buildinfo"
	"github.com/projectcalico/calico/confd/pkg/config"
	logutils "github.com/projectcalico/calico/confd/pkg/log"

	apiv3 "github.com/tigera/api/pkg/apis/projectcalico/v3"
	"github.com/tigera/api/pkg/lib/numorstring"

	"github.com/projectcalico/calico/libcalico-go/lib/apiconfig"
	libapiv3 "github.com/projectcalico/calico/libcalico-go/lib/apis/v3"
	"github.com/projectcalico/calico/libcalico-go/lib/backend/api"
	"github.com/projectcalico/calico/libcalico-go/lib/backend/model"
	"github.com/projectcalico/calico/libcalico-go/lib/backend/syncersv1/bgpsyncer"
	"github.com/projectcalico/calico/libcalico-go/lib/backend/syncersv1/updateprocessors"
	"github.com/projectcalico/calico/libcalico-go/lib/backend/watchersyncer"
	"github.com/projectcalico/calico/libcalico-go/lib/clientv3"
	lerr "github.com/projectcalico/calico/libcalico-go/lib/errors"
	cnet "github.com/projectcalico/calico/libcalico-go/lib/net"
	"github.com/projectcalico/calico/libcalico-go/lib/options"
	"github.com/projectcalico/calico/libcalico-go/lib/set"
	"github.com/projectcalico/calico/typha/pkg/syncclientutils"
	"github.com/projectcalico/calico/typha/pkg/syncproto"
)

const globalLogging = "/calico/bgp/v1/global/loglevel"

// Handle a few keys that we need to default if not specified.
var globalDefaults = map[string]string{
	"/calico/bgp/v1/global/as_num":    "64512",
	"/calico/bgp/v1/global/node_mesh": `{"enabled": true}`,
	globalLogging:                     "info",
}

var (
	globalConfigName        = "default"
	perNodeConfigNamePrefix = "node."
	nodeToNodeMeshEnabled   = "{\"enabled\":true}"
	nodeToNodeMeshDisabled  = "{\"enabled\":false}"
	standardCommunity       = regexp.MustCompile(`^(\d+):(\d+)$`)
	largeCommunity          = regexp.MustCompile(`^(\d+):(\d+):(\d+)$`)
)

var sensitiveValues = map[string]interface{}{
	"/calico/bgp/v1/global/node_mesh_password": nil,
}

// backendClientAccessor is an interface to access the backend client from the main v2 client.
type backendClientAccessor interface {
	Backend() api.Client
}

func NewRouteIndex() *RouteIndex {
	return &RouteIndex{
		programmedRoutes:       make(map[string]bool),
		programmedRejectRoutes: make(map[string]bool),
	}
}

// RouteIndex is a helper type for tracking which routes have been programmed
// for a given route type (ExternalIP, LoadBalancer, ClusterIP) based on what we've
// read from the BGPConfiguration API. Used to ensure we don't send duplicate routes.
type RouteIndex struct {
	programmedRoutes       map[string]bool
	programmedRejectRoutes map[string]bool
}

func NewCalicoClient(confdConfig *config.Config) (*client, error) {
	// Load the client clientCfg.  This loads from the environment if a filename
	// has not been specified.
	clientCfg, err := apiconfig.LoadClientConfig(confdConfig.CalicoConfig)
	if err != nil {
		log.Errorf("Failed to load Calico client configuration: %v", err)
		return nil, err
	}

	// Query the current BGP configuration to determine if the node to node mesh is enabled or
	// not.  If it is we need to monitor all node configuration.  If it is not enabled then we
	// only need to monitor our own node.  If this setting changes, we terminate confd (so that
	// when restarted it will start watching the correct resources).
	cc, err := clientv3.New(*clientCfg)
	if err != nil {
		log.Errorf("Failed to create main Calico client: %v", err)
		return nil, err
	}
	cfg, err := cc.BGPConfigurations().Get(
		context.Background(),
		globalConfigName,
		options.GetOptions{},
	)
	if _, ok := err.(lerr.ErrorResourceDoesNotExist); err != nil && !ok {
		// Failed to get the BGP configuration (and not because it doesn't exist).
		// Exit.
		log.Errorf("Failed to query current BGP settings: %v", err)
		return nil, err
	}
	nodeMeshEnabled := true
	if cfg != nil && cfg.Spec.NodeToNodeMeshEnabled != nil {
		nodeMeshEnabled = *cfg.Spec.NodeToNodeMeshEnabled
	}

	// We know the v2 client implements the backendClientAccessor interface.  Use it to
	// get the backend client.
	bc := cc.(backendClientAccessor).Backend()

	// Create the client.  Initialize the cache revision to 1 so that the watcher
	// code can handle the first iteration by always rendering.
	c := &client{
		client:                  bc,
		cache:                   make(map[string]string),
		peeringCache:            make(map[string]string),
		cacheRevision:           1,
		revisionsByPrefix:       make(map[string]uint64),
		nodeMeshEnabled:         nodeMeshEnabled,
		nodeLabelManager:        newNodeLabelManager(),
		bgpPeers:                make(map[string]*apiv3.BGPPeer),
		sourceReady:             make(map[string]bool),
		nodeListenPorts:         make(map[string]uint16),
		globalBGPConfig:         cfg,
		nodeIPs:                 make(map[string]struct{}),
		programmedRouteRefCount: make(map[string]int),

		// Track which routes we have sent, and which we have not. We need maps for
		// each of the three types of routes we track.
		ExternalIPRouteIndex:     NewRouteIndex(),
		ClusterIPRouteIndex:      NewRouteIndex(),
		LoadBalancerIPRouteIndex: NewRouteIndex(),

		// This channel, for the syncer calling OnUpdates and OnStatusUpdated, has 0
		// capacity so that the caller blocks in the same way as it did before when its
		// calls were processed synchronously.
		syncerC: make(chan interface{}),

		// This channel holds a trigger for existing BGP peerings to be recomputed.  We only
		// ever need 1 pending trigger, hence capacity 1.  recheckPeerConfig() does a
		// non-blocking write into this channel, so as not to block if a trigger is already
		// pending.
		recheckC: make(chan struct{}, 1),
	}
	for k, v := range globalDefaults {
		c.cache[k] = v
	}

	// Create secret watcher.  Must do this before the syncer, because updates from
	// the syncer can trigger calling c.secretWatcher.MarkStale().
	if c.secretWatcher, err = NewSecretWatcher(c); err != nil {
		log.WithError(err).Warning("Failed to create secret watcher, not running under Kubernetes?")
	}

	// Create a conditional that we use to wake up all of the watcher threads when there
	// may some actionable updates.
	c.watcherCond = sync.NewCond(&c.cacheLock)

	// Increment the waitForSync wait group.  This blocks the GetValues call until the
	// syncer has completed its initial snapshot and is in sync.
	c.waitForSync.Add(1)

	// Get cluster CIDRs. Prefer the env var, if specified.
	clusterCIDRs := []string{}
	if clusterCIDR := os.Getenv(envAdvertiseClusterIPs); len(clusterCIDR) != 0 {
		clusterCIDRs = []string{clusterCIDR}
	} else if cfg != nil && cfg.Spec.ServiceClusterIPs != nil {
		for _, c := range cfg.Spec.ServiceClusterIPs {
			clusterCIDRs = append(clusterCIDRs, c.CIDR)
		}
	}
	// Note: do this initial update before starting the syncer, so there's no chance of this
	// racing with syncer-derived updates.
	c.onClusterIPsUpdate(clusterCIDRs)

	// Get external IP CIDRs.
	externalCIDRs := []string{}
	if cfg != nil && cfg.Spec.ServiceExternalIPs != nil {
		for _, c := range cfg.Spec.ServiceExternalIPs {
			externalCIDRs = append(externalCIDRs, c.CIDR)
		}
	}
	// Note: do this initial update before starting the syncer, so there's no chance of this
	// racing with syncer-derived updates.
	c.onExternalIPsUpdate(externalCIDRs)

	// Get LoadBalancer CIDRs.
	lbCIDRs := []string{}
	if cfg != nil && cfg.Spec.ServiceLoadBalancerIPs != nil {
		for _, c := range cfg.Spec.ServiceLoadBalancerIPs {
			lbCIDRs = append(lbCIDRs, c.CIDR)
		}
	}
	// Note: do this initial update before starting the syncer, so there's no chance of this
	// racing with syncer-derived updates.
	c.onLoadBalancerIPsUpdate(lbCIDRs)

	// Start the main syncer loop.  If the node-to-node mesh is enabled then we need to
	// monitor all nodes.  If this setting changes (which we will monitor in the OnUpdates
	// callback) then we terminate confd - the calico/node init process will restart the
	// confd process.
	c.nodeLogKey = fmt.Sprintf("/calico/bgp/v1/host/%s/loglevel", template.NodeName)
	c.nodeIPv4Key = fmt.Sprintf("/calico/bgp/v1/host/%s/ip_addr_v4", template.NodeName)
	c.nodeIPv6Key = fmt.Sprintf("/calico/bgp/v1/host/%s/ip_addr_v6", template.NodeName)
	c.nodeV1Processor = updateprocessors.NewBGPNodeUpdateProcessor(clientCfg.Spec.K8sUsePodCIDR)
	if syncclientutils.MustStartSyncerClientIfTyphaConfigured(
		&confdConfig.Typha, syncproto.SyncerTypeBGP,
		buildinfo.GitVersion, template.NodeName, fmt.Sprintf("confd %s", buildinfo.GitVersion),
		c,
	) {
		log.Debug("Using typha syncclient")
	} else {
		// Use the syncer locally.
		log.Debug("Using local syncer")
		c.syncer = bgpsyncer.New(c.client, c, template.NodeName, clientCfg.Spec)
		c.syncer.Start()
	}

	if len(clusterCIDRs) != 0 || len(externalCIDRs) != 0 || len(lbCIDRs) != 0 {
		// Create and start route generator, if configured to do so. This can either be through
		// environment variable, or the data store via BGPConfiguration.
		// We only turn it on if configured to do so, to avoid needing to watch services / endpoints.
		log.Info("Starting route generator for service advertisement")
		if c.rg, err = NewRouteGenerator(c); err != nil {
			log.WithError(err).Error("Failed to start route generator, routes will not be advertised")
			c.OnSyncChange(SourceRouteGenerator, true)
			c.rg = nil
		} else {
			c.rg.Start()
		}
	} else {
		c.OnSyncChange(SourceRouteGenerator, true)
	}

	// Start a goroutine to process updates in a way that's decoupled from their sources.
	go func() {
		for {
			select {
			case e := <-c.syncerC:
				switch event := e.(type) {
				case []api.Update:
					c.onUpdates(event, false)
				case api.SyncStatus:
					c.onStatusUpdated(event)
				default:
					log.Panicf("Unknown type %T in syncer channel", event)
				}
			case <-c.recheckC:
				log.Info("Recompute v1 BGP peerings")
				c.onUpdates(nil, true)
			}
		}
	}()

	return c, nil
}

var (
	SourceSyncer         string = "SourceSyncer"
	SourceRouteGenerator string = "SourceRouteGenerator"
)

// client implements the StoreClient interface for confd, and also implements the
// Calico api.SyncerCallbacks and api.SyncerParseFailCallbacks interfaces for the
// BGP Syncer.
type client struct {
	// The Calico backend client.
	client api.Client

	// The BGP syncer.
	syncer           api.Syncer
	nodeV1Processor  watchersyncer.SyncerUpdateProcessor
	nodeLabelManager nodeLabelManager
	bgpPeers         map[string]*apiv3.BGPPeer
	globalListenPort uint16
	nodeListenPorts  map[string]uint16
	nodeIPs          map[string]struct{}

	// The route generator
	rg *routeGenerator

	// Keep reference counts of programmed routes. We have multiple route
	// sources to track - k8s Services, and BGPConfiguration - and they can
	// provide duplicate routes.
	programmedRouteRefCount map[string]int

	// Indexes for tracking programmed routes of each type.
	ExternalIPRouteIndex     *RouteIndex
	ClusterIPRouteIndex      *RouteIndex
	LoadBalancerIPRouteIndex *RouteIndex

	// Readiness signals for individual data sources.
	sourceReady map[string]bool

	// Indicates whether all data sources have synced. We cannot start rendering until
	// all sources have synced, so we block calls to GetValues until this is true.
	syncedOnce  bool
	waitForSync sync.WaitGroup

	// Our internal cache of key/values, and our (internally defined) cache revision.
	cache         map[string]string
	peeringCache  map[string]string
	cacheRevision uint64

	// The current revision for each prefix.  A revision is updated when we have a sync
	// event that updates any keys with that prefix.
	revisionsByPrefix map[string]uint64

	// Lock used to synchronize access to any of the shared mutable data.
	cacheLock   sync.Mutex
	watcherCond *sync.Cond

	// Whether the node to node mesh is enabled or not.
	nodeMeshEnabled bool

	// This node's log level key.
	nodeLogKey string

	// Current values of <bgpconfig>.spec.serviceExternalIPs,
	// <bgpconfig>.spec.serviceLoadBalancerIPs, and <bgpconfig>.spec.serviceClusterIPs.
	externalIPs        []string
	externalIPNets     []*net.IPNet // same as externalIPs but parsed
	clusterCIDRs       []string
	loadBalancerIPs    []string
	loadBalancerIPNets []*net.IPNet // same as externalIPs but parsed

	// This node's IP address keys.
	nodeIPv4Key string
	nodeIPv6Key string

	// Subcomponent for accessing and watching secrets (that hold BGP passwords).
	secretWatcher *secretWatcher

	// Channels used to decouple update and status processing.
	syncerC  chan interface{}
	recheckC chan struct{}

	// Cached value of the default BGP configuration for node to node mesh BGP password lookup.
	globalBGPConfig *apiv3.BGPConfiguration
}

// SetPrefixes is called from confd to notify this client of the full set of prefixes that will
// be watched.
// This client uses this information to initialize the revision map used to keep track of the
// revision number of each prefix that the template is monitoring.
func (c *client) SetPrefixes(keys []string) error {
	c.cacheLock.Lock()
	defer c.cacheLock.Unlock()
	log.Debugf("Set prefixes called with: %v", keys)
	for _, k := range keys {
		// Initialise the revision that we are watching for this prefix.  This will be updated
		// if we receive any syncer events for keys with this prefix.  The Watcher function will
		// then check the revisions it is interested in to see if there is an updated revision
		// that it needs to process.
		c.revisionsByPrefix[k] = 0
	}

	return nil
}

// OnStatusUpdated is called from the BGP syncer to indicate that the sync status is updated.
// This client handles InSync and WaitForDatastore statuses. When we receive InSync, we unblock GetValues calls.
// When we receive WaitForDatastore and are already InSync, we reset the client's syncer status which blocks
// GetValues calls.
func (c *client) OnStatusUpdated(status api.SyncStatus) {
	c.syncerC <- status
}

func (c *client) onStatusUpdated(status api.SyncStatus) {
	log.Debugf("Got status update: %s", status)
	switch status {
	case api.InSync:
		c.OnSyncChange(SourceSyncer, true)
	case api.WaitForDatastore:
		c.OnSyncChange(SourceSyncer, false)
	}
}

// ExcludeServiceAdvertisement returns true if this node should be excluded from
// service advertisement based on node labels, and false if it is OK to advertise
// services from this node.
func (c *client) ExcludeServiceAdvertisement() bool {
	excludeLabel := "node.kubernetes.io/exclude-from-external-load-balancers"

	labels, ok := c.nodeLabelManager.labelsForNode(template.NodeName)
	if ok && labels[excludeLabel] == "true" {
		return true
	}
	return false
}

// OnInSync handles multiplexing in-sync messages from multiple data sources
// into a single representation of readiness.
func (c *client) OnSyncChange(source string, ready bool) {
	c.cacheLock.Lock()
	defer c.cacheLock.Unlock()

	if ready == c.sourceReady[source] {
		log.Debugf("No change for source %v, ready %v", source, ready)
		return
	}

	log.Infof("Source %v readiness changed, ready=%v", source, ready)

	// Check if we are fully in sync, before applying this change.
	oldFullSync := c.sourceReady[SourceSyncer] && c.sourceReady[SourceRouteGenerator]

	// Apply the change.
	c.sourceReady[source] = ready

	// Check if we are fully in sync now.
	newFullSync := c.sourceReady[SourceSyncer] && c.sourceReady[SourceRouteGenerator]

	if newFullSync == oldFullSync {
		log.Debugf("No change to full sync status (%v)", newFullSync)
		return
	}

	if newFullSync {
		// All data sources are ready.
		c.syncedOnce = true
		c.waitForSync.Done()
		log.Info("Data is now syncd, can start rendering templates")

		// Now that we're in-sync, check if we should update our log level
		// based on the datastore config.
		c.updateLogLevel()
	} else {
		log.Info("Full sync lost")
		c.waitForSync.Add(1)
	}
}

type bgpPrefix struct {
	CIDR        string   `json:"cidr"`
	Communities []string `json:"communities"`
}

func (c *client) getPassword(v3res *apiv3.BGPPeer) *string {
	if c.secretWatcher != nil && v3res.Spec.Password != nil && v3res.Spec.Password.SecretKeyRef != nil {
		password, err := c.secretWatcher.GetSecret(
			v3res.Spec.Password.SecretKeyRef.Name,
			v3res.Spec.Password.SecretKeyRef.Key,
		)
		if err == nil {
			return &password
		}
		log.WithError(err).Warningf("Can't read password for BGPPeer %v", v3res.Name)
	}
	return nil
}

func (c *client) updatePeersV1() {
	// A map that will contain the v1 peerings that should exist, with the same key and
	// value form as c.peeringCache.
	peersV1 := make(map[string]string)

	// Common subroutine for emitting both global and node-specific peerings.
	emit := func(key model.Key, peer *backends.BGPPeer) {
		log.WithFields(log.Fields{"key": key, "peer": peer}).Debug("Maybe emit peering")

		// Compute etcd v1 path for this peering key.
		k, err := model.KeyToDefaultPath(key)
		if err != nil {
			log.Errorf("Ignoring update: unable to create path from Key %v: %v", key, err)
			return
		}

		// If we already have an entry for that path, it wins.  When we're
		// emitting reverse peerings to ensure symmetry, this is what ensures
		// that an explicit forwards peering is not overwritten by an implicit
		// reverse peering.
		if _, ok := peersV1[k]; ok {
			log.Debug("Peering already exists")
			return
		}

		// If we would be emitting a node-specific peering to a peer IP, and we
		// already have a global peering to that IP, skip emitting the node-specific
		// one.
		if nodeKey, ok := key.(model.NodeBGPPeerKey); ok {
			globalKey := model.GlobalBGPPeerKey{PeerIP: nodeKey.PeerIP, Port: nodeKey.Port}
			globalPath, _ := model.KeyToDefaultPath(globalKey)
			if _, ok = peersV1[globalPath]; ok {
				log.Debug("Global peering already exists")
				return
			}
		}

		// Serialize and store the value for this peering.
		value, err := json.Marshal(peer)
		if err != nil {
			log.Errorf("Ignoring update: unable to serialize value %v: %v", peer, err)
			return
		}
		peersV1[k] = string(value)
	}

	// Loop through v3 BGPPeers twice, first to emit global peerings, then for
	// node-specific ones.  The point here is to emit all of the possible global peerings
	// _first_, so that we can then skip emitting any node-specific peerings that would
	// duplicate those on particular nodes.
	for _, globalPass := range []bool{true, false} {
		for _, v3res := range c.bgpPeers {
			log.WithField("peer", v3res).Debug("Process v3 BGPPeer")
			if globalPass != ((v3res.Spec.NodeSelector == "") && (v3res.Spec.Node == "")) {
				log.WithField("globalPass", globalPass).Debug("Skip BGPPeer on this pass")
				continue
			}

			var localNodeNames []string
			if v3res.Spec.NodeSelector != "" {
				localNodeNames = c.nodeLabelManager.nodesMatching(v3res.Spec.NodeSelector)
			} else if v3res.Spec.Node != "" {
				localNodeNames = []string{v3res.Spec.Node}
			}
			log.Debugf("Local nodes %#v", localNodeNames)

			var peers []*backends.BGPPeer
			if v3res.Spec.PeerSelector != "" {
				for _, peerNodeName := range c.nodeLabelManager.nodesMatching(v3res.Spec.PeerSelector) {
					peers = append(peers, c.nodeAsBGPPeers(peerNodeName, true, true, v3res)...)
				}
			} else {
				// Separate port from Ip if it uses <ip>:<port> format
				host, port := parseIPPort(v3res.Spec.PeerIP)
				ip := cnet.ParseIP(host)
				if ip == nil {
					log.Error("PeerIP is not assigned or is malformed")
					continue
				}

				// If port is not set, we use the given value to peer.
				// If port is set, check if BGP Peer is a calico/node, and use its listenPort to peer.
				if port == 0 {
					// If port is empty, nodesWithIPPortAndAS() returns list of calico/node that matches IP and ASNumber.
					nodeNames := c.nodesWithIPPortAndAS(host, v3res.Spec.ASNumber, port)
					if len(nodeNames) != 0 {
						if nodePort, ok := c.nodeListenPorts[nodeNames[0]]; ok {
							port = nodePort
						} else if c.globalListenPort != 0 {
							port = c.globalListenPort
						}
					}
				}

				// Check if the peer represents a node Calico is running on.
				_, isCalicoNode := c.nodeIPs[host]

				// Check if local AS numbers are allowed.
				var numLocalAS int32
				if v3res.Spec.NumAllowedLocalASNumbers != nil {
					numLocalAS = *v3res.Spec.NumAllowedLocalASNumbers
				}

				var ttlSecurityHopCount uint8
				if v3res.Spec.TTLSecurity != nil {
					ttlSecurityHopCount = *v3res.Spec.TTLSecurity
				}

				var reachableBy string
				if v3res.Spec.ReachableBy != "" {
					reachableByAddr := cnet.ParseIP(v3res.Spec.ReachableBy)
					if reachableByAddr == nil {
						log.Error("ReachableBy address is malformed")
						continue
					}

					if reachableByAddr.Version() != ip.Version() {
						log.Error("ReachableBy address family does not match PeerIP")
						continue
					}
					reachableBy = v3res.Spec.ReachableBy
				}
				peers = append(peers, &backends.BGPPeer{
					PeerIP:          *ip,
					ASNum:           v3res.Spec.ASNumber,
					SourceAddr:      string(v3res.Spec.SourceAddress),
					Port:            port,
					KeepNextHop:     v3res.Spec.KeepOriginalNextHop,
					CalicoNode:      isCalicoNode,
					TTLSecurity:     ttlSecurityHopCount,
					ExternalNetwork: v3res.Spec.ExternalNetwork,
					Filters:         v3res.Spec.Filters,
					NumAllowLocalAS: numLocalAS,
					ReachableBy:     reachableBy,
				})
			}
			log.Debugf("Peers %#v", peers)

			if len(peers) == 0 {
				continue
			}

			c.setPeerConfigFieldsFromV3Resource(peers, v3res)

			for _, peer := range peers {
				log.Debugf("Peer: %#v", peer)
				if globalPass {
					key := model.GlobalBGPPeerKey{PeerIP: peer.PeerIP, Port: peer.Port}
					emit(key, peer)
				} else {
					for _, localNodeName := range localNodeNames {
						log.Debugf("Local node name: %#v", localNodeName)
						key := model.NodeBGPPeerKey{Nodename: localNodeName, PeerIP: peer.PeerIP, Port: peer.Port}
						emit(key, peer)
					}
				}
			}
		}
	}

	// Loop through v3 BGPPeers again to add in any missing reverse peerings.
	for _, v3res := range c.bgpPeers {
		log.WithField("peer", v3res).Debug("Second pass with v3 BGPPeer")

		// This time, the "local" nodes are actually those matching the remote fields
		// in BGPPeer, i.e. PeerIP, ASNumber and PeerSelector...
		var localNodeNames []string
		var includeV4, includeV6 bool
		if v3res.Spec.PeerSelector != "" {
			localNodeNames = c.nodeLabelManager.nodesMatching(v3res.Spec.PeerSelector)
			// Peering on label selector, so we should reverse the peering over IPv4 and IPv6.
			includeV4 = true
			includeV6 = true
		} else {
			ip, port := parseIPPort(v3res.Spec.PeerIP)
			localNodeNames = c.nodesWithIPPortAndAS(ip, v3res.Spec.ASNumber, port)
			// Peering on IP only selector, so we should reverse the peering only over the
			// same IP version.
			if strings.Contains(ip, ":") {
				includeV6 = true
			} else {
				includeV4 = true
			}
		}
		log.Debugf("Local nodes %#v", localNodeNames)

		// Skip peer computation if there are no local nodes.
		if len(localNodeNames) == 0 {
			continue
		}

		// ...and the "peer" nodes are those matching the local fields in BGPPeer, i.e
		// Node and NodeSelector.
		var peerNodeNames []string
		if v3res.Spec.NodeSelector != "" {
			peerNodeNames = c.nodeLabelManager.nodesMatching(v3res.Spec.NodeSelector)
		} else if v3res.Spec.Node != "" {
			peerNodeNames = []string{v3res.Spec.Node}
		} else {
			peerNodeNames = c.nodeLabelManager.nodesMatching("all()")
		}
		log.Debugf("Peers %#v", peerNodeNames)

		if len(peerNodeNames) == 0 {
			continue
		}

		var peers []*backends.BGPPeer
		for _, peerNodeName := range peerNodeNames {
			peers = append(peers, c.nodeAsBGPPeers(peerNodeName, includeV4, includeV6, v3res)...)
		}
		if len(peers) == 0 {
			continue
		}

		c.setPeerConfigFieldsFromV3Resource(peers, v3res)

		for _, peer := range peers {
			for _, localNodeName := range localNodeNames {
				key := model.NodeBGPPeerKey{Nodename: localNodeName, PeerIP: peer.PeerIP, Port: peer.Port}
				emit(key, peer)
			}
		}
	}

	// Now reconcile against the cache.
	for k, value := range c.peeringCache {
		newValue, ok := peersV1[k]
		if !ok {
			// This cache entry should be deleted.
			delete(c.peeringCache, k)
			c.keyUpdated(k)
		} else if newValue != value {
			// This cache entry should be updated.
			c.peeringCache[k] = newValue
			c.keyUpdated(k)
			delete(peersV1, k)
		} else {
			// Value in cache is already correct.  Delete from peersV1 so that we
			// don't generate a spurious keyUpdated for this key.
			delete(peersV1, k)
		}
	}
	// peersV1 now only contains peerings to add to the cache.
	for k, newValue := range peersV1 {
		c.peeringCache[k] = newValue
		c.keyUpdated(k)
	}
}

func parseIPPort(ipPort string) (string, uint16) {
	host, port, err := net.SplitHostPort(ipPort)
	if err != nil {
		log.Debug("No custom port set for peer.")
		return ipPort, 0
	}
	p, err := strconv.ParseUint(port, 0, 16)
	if err != nil {
		log.Warning("Error parsing port.")
		return ipPort, 0
	}
	return host, uint16(p)
}

func (c *client) nodesWithIPPortAndAS(ip string, asNum numorstring.ASNumber, port uint16) []string {
	globalAS := c.globalAS()
	var asStr string
	if asNum == numorstring.ASNumber(0) {
		asStr = globalAS
	} else {
		asStr = asNum.String()
	}
	nodeNames := []string{}

	for _, nodeName := range c.nodeLabelManager.listNodes() {
		nodeIPv4, nodeIPv6, nodeAS, _ := c.nodeToBGPFields(nodeName)
		if (nodeIPv4 != ip) && (nodeIPv6 != ip) {
			continue
		}
		if nodeAS == "" {
			nodeAS = globalAS
		}
		if nodeAS != asStr {
			continue
		}
		// Port in PeerIP is optional, do not compare with listenPort if it is not set.
		if port != 0 {
			if nodePort, ok := c.nodeListenPorts[nodeName]; ok && port != nodePort {
				continue
			} else if c.globalListenPort != 0 && c.globalListenPort != port {
				continue
			}
		}
		nodeNames = append(nodeNames, nodeName)
	}
	return nodeNames
}

func (c *client) nodeToBGPFields(nodeName string) (string, string, string, string) {
	ipv4Key, _ := model.KeyToDefaultPath(model.NodeBGPConfigKey{Nodename: nodeName, Name: "ip_addr_v4"})
	ipv6Key, _ := model.KeyToDefaultPath(model.NodeBGPConfigKey{Nodename: nodeName, Name: "ip_addr_v6"})
	asKey, _ := model.KeyToDefaultPath(model.NodeBGPConfigKey{Nodename: nodeName, Name: "as_num"})
	rrKey, _ := model.KeyToDefaultPath(model.NodeBGPConfigKey{Nodename: nodeName, Name: "rr_cluster_id"})
	return c.cache[ipv4Key], c.cache[ipv6Key], c.cache[asKey], c.cache[rrKey]
}

func (c *client) globalAS() string {
	asKey, _ := model.KeyToDefaultPath(model.GlobalBGPConfigKey{Name: "as_num"})
	return c.cache[asKey]
}

func (c *client) nodeAsBGPPeers(nodeName string, v4 bool, v6 bool, v3peer *apiv3.BGPPeer) (peers []*backends.BGPPeer) {
	ipv4Str, ipv6Str, asNum, rrClusterID := c.nodeToBGPFields(nodeName)
	versions := map[string]string{}
	if v4 {
		versions["IPv4"] = ipv4Str
	}
	if v6 {
		versions["IPv6"] = ipv6Str
	}
	for version, ipStr := range versions {
		peer := &backends.BGPPeer{}
		if ipStr == "" {
			log.Debugf("No %v for node %v", version, nodeName)
			continue
		}
		ip := cnet.ParseIP(ipStr)
		if ip == nil {
			log.Warningf("Couldn't parse %v %v for node %v", version, ipStr, nodeName)
			continue
		}
		peer.PeerIP = *ip

		if v3peer.Spec.TTLSecurity != nil {
			peer.TTLSecurity = *v3peer.Spec.TTLSecurity
		}

		peer.ExternalNetwork = v3peer.Spec.ExternalNetwork
		peer.Filters = v3peer.Spec.Filters

		if v3peer.Spec.ReachableBy != "" {
			peer.ReachableBy = v3peer.Spec.ReachableBy
		}

		// If peer node has listenPort set in BGPConfiguration, use that.
		if port, ok := c.nodeListenPorts[nodeName]; ok {
			peer.Port = port
		} else if c.globalListenPort != 0 {
			peer.Port = c.globalListenPort
		}

		var err error
		if asNum != "" {
			log.Debugf("ASNum for %v is %#v", nodeName, asNum)
			peer.ASNum, err = numorstring.ASNumberFromString(asNum)
			if err != nil {
				log.WithError(err).Warningf("Problem parsing AS number %v for node %v", asNum, nodeName)
			}
		} else {
			asNum = c.globalAS()
			log.Debugf("Global ASNum for %v is %#v", nodeName, asNum)
			peer.ASNum, err = numorstring.ASNumberFromString(asNum)
			if err != nil {
				log.WithError(err).Warningf("Problem parsing global AS number %v for node %v", asNum, nodeName)
			}
		}
		peer.RRClusterID = rrClusterID
		peers = append(peers, peer)
	}
	return
}

// OnUpdates is called from the BGP syncer to indicate that new updates are available from the
// Calico datastore.
// This client does the following:
//   - stores the updates in its local cache
//   - increments the revision number associated with each of the affected watch prefixes
//   - wakes up the watchers so that they can check if any of the prefixes they are
//     watching have been updated.
func (c *client) OnUpdates(updates []api.Update) {
	c.syncerC <- updates
}

func (c *client) onUpdates(updates []api.Update, needUpdatePeersV1 bool) {
	// Update our cache from the updates.
	c.cacheLock.Lock()
	defer c.cacheLock.Unlock()

	// Indicate that our cache has been updated.
	c.incrementCacheRevision()

	// Track whether these updates require BGP peerings to be recomputed.
	needUpdatePeersReasons := []string{}

	// Track whether these updates require service advertisement to be recomputed.
	needServiceAdvertisementUpdates := false

	log.WithField("cacheRevision", c.cacheRevision).Debug("Processing OnUpdates from syncer")
	for _, u := range updates {
		log.Debugf("Update: %#v", u)

		// confd now receives Nodes, BGPPeers and BGPConfig as v3 resources.
		//
		// For each Node, we save off the node's labels, then convert to v1 so that
		// the same etcd key/value pairs appear as before (so that existing confd
		// templates will continue to work).
		//
		// BGPPeers are saved off and then the whole set is processed to generate a
		// corresponding set of v1 BGPPeers, bearing in mind (a) the possible use of
		// v3 BGPPeer selector fields, and (b) that we fill in any reverse peerings
		// that are needed for symmetry between Calico nodes.  Each v1 BGPPeer then
		// generates etcd key/value pairs as expected by existing confd templates.
		//
		// For BGP configuration recalculate peers when we receive updates with AS number.
		v3key, ok := u.Key.(model.ResourceKey)
		if !ok {
			// Not a v3 resource.
			continue
		}

		// It's a v3 resource - we care about some of these.
		if v3key.Kind == libapiv3.KindNode {
			// Convert to v1 key/value pairs.
			log.Debugf("Node: %#v", u.Value)
			if u.Value != nil {
				log.Debugf("BGPSpec: %#v", u.Value.(*libapiv3.Node).Spec.BGP)
			}
			kvps, err := c.nodeV1Processor.Process(&u.KVPair)
			if err != nil {
				log.Errorf("Problem converting Node resource: %v", err)
				continue
			}
			for _, kvp := range kvps {
				log.Debugf("KVP: %#v", kvp)
				if kvp.Value == nil {
					// Remove node's IPs from our node IP cache
					nodeIPv4, nodeIPv6, _, _ := c.nodeToBGPFields(v3key.Name)
					delete(c.nodeIPs, nodeIPv4)
					delete(c.nodeIPs, nodeIPv6)

					// Remove the node from our cache
					if c.updateCache(api.UpdateTypeKVDeleted, kvp) {
						needUpdatePeersV1 = true
						needUpdatePeersReasons = append(needUpdatePeersReasons, fmt.Sprintf("%s deleted", kvp.Key.String()))
					}
				} else {
					// Check if the node already has IPs in our node IP cache.
					oldNodeIPv4, oldNodeIPv6, _, _ := c.nodeToBGPFields(v3key.Name)

					// Add/update our information on the node in our cache
					if c.updateCache(u.UpdateType, kvp) {
						needUpdatePeersV1 = true
						needUpdatePeersReasons = append(needUpdatePeersReasons, fmt.Sprintf("%s updated", kvp.Key.String()))
					}

					// Add the node IPs to our node IP cache.
					nodeIPv4, nodeIPv6, _, _ := c.nodeToBGPFields(v3key.Name)
					if oldNodeIPv4 != "" && oldNodeIPv4 != nodeIPv4 {
						// IPv4 address is updated, remove the old IPv4 address.
						delete(c.nodeIPs, oldNodeIPv4)
					}
					if oldNodeIPv6 != "" && oldNodeIPv6 == nodeIPv6 {
						// IPv6 address is updated, remove the old IPv6 address.
						delete(c.nodeIPs, oldNodeIPv6)
					}
					if nodeIPv4 != "" {
						// There is an IPv4 address for this node.
						c.nodeIPs[nodeIPv4] = struct{}{}
					}
					if nodeIPv6 != "" {
						// There is an IPv6 address for this node.
						c.nodeIPs[nodeIPv6] = struct{}{}
					}
				}
			}

			// Update our cache of node labels.
			if u.Value == nil {
				// This was a delete - remove node labels.
				if c.nodeLabelManager.nodeExists(v3key.Name) {
					c.nodeLabelManager.deleteNode(v3key.Name)
					needUpdatePeersV1 = true
					needUpdatePeersReasons = append(needUpdatePeersReasons, v3key.Name+" deleted")
				}
			} else {
				// This was a create or update - update node labels.
				v3res, ok := u.Value.(*libapiv3.Node)
				if !ok {
					log.Warning("Bad value for Node resource")
					continue
				}

				if changed := c.nodeLabelManager.setLabels(v3key.Name, v3res.Labels); changed {
					needUpdatePeersV1 = true
					needUpdatePeersReasons = append(needUpdatePeersReasons, v3key.Name+" updated")

					if v3key.Name == template.NodeName && c.rg != nil {
						// If it was our own labels that changed, and service advertisement is enabled,
						// then we need to resync service advertisements as well, since a change in labels
						// may trigger whether this node is a valid service advertisement target.
						needServiceAdvertisementUpdates = true
					}

				}
			}
		}

		if v3key.Kind == apiv3.KindBGPPeer {
			// Update our cache of v3 BGPPeer resources.
			if u.Value == nil || u.UpdateType == api.UpdateTypeKVDeleted {
				delete(c.bgpPeers, v3key.Name)
			} else if v3res, ok := u.Value.(*apiv3.BGPPeer); ok {
				c.bgpPeers[v3key.Name] = v3res
			} else {
				log.Warning("Bad value for BGPPeer resource")
				continue
			}

			// Note need to recompute equivalent v1 peerings.
			needUpdatePeersV1 = true
			needUpdatePeersReasons = append(needUpdatePeersReasons, "BGP peer updated or deleted")
		}

		if v3key.Kind == apiv3.KindExternalNetwork {
			needUpdatePeersV1 = true
			needUpdatePeersReasons = append(needUpdatePeersReasons, "ExternalNetwork updated or deleted")
		}

		if v3key.Kind == apiv3.KindBGPFilter {
			needUpdatePeersV1 = true
			needUpdatePeersReasons = append(needUpdatePeersReasons, "BGPFilter updated or deleted")
		}
	}

	// Update our cache from each of the individual updates, and keep track of
	// any of the prefixes that are impacted.
	for _, u := range updates {
		if v3key, ok := u.Key.(model.ResourceKey); ok && v3key.Kind == apiv3.KindBGPConfiguration {
			// Convert v3 BGPConfiguration to equivalent v1 cache values
			v3res, _ := u.KVPair.Value.(*apiv3.BGPConfiguration)
			c.updateBGPConfigCache(v3key.Name, v3res, &needServiceAdvertisementUpdates, &needUpdatePeersV1, &needUpdatePeersReasons)
		}
		c.updateCache(u.UpdateType, &u.KVPair)
	}

	// If configuration relevant to BGP peerings has changed, recalculate the set of v1
	// peerings that should exist, and update the cache accordingly.
	if needUpdatePeersV1 {
		// Mark currently watched secrets as stale, so that they can be cleaned up if no
		// longer needed.
		if c.secretWatcher != nil {
			c.secretWatcher.MarkStale()
		}

		log.Info("Recompute BGP peerings: " + strings.Join(needUpdatePeersReasons, "; "))
		c.updatePeersV1()

		// Also update BGP config passwords before removing old watched secrets
		if c.globalBGPConfig != nil {
			c.getNodeMeshPasswordKVPair(c.globalBGPConfig, model.GlobalBGPConfigKey{})
		}

		// Clean up any secrets that are no longer of interest.
		if c.secretWatcher != nil {
			c.secretWatcher.SweepStale()
		}
	}

	// If we need to update Service advertisement based on the updates, then do so.
	if needServiceAdvertisementUpdates {
		log.Info("Updates included service advertisement changes.")
		if c.rg == nil {
			// If this is the first time we've needed to start the route generator, then do so here.
			log.Info("Starting route generator due to service advertisement update")
			var err error
			if c.rg, err = NewRouteGenerator(c); err != nil {
				log.WithError(err).Error("Failed to start route generator, unable to advertise node-specific service routes")
				c.rg = nil
			} else {
				c.rg.Start()
			}
		}

		// Update external IP CIDRs. In v1 format, they are a single comma-separated
		// string. If the string isn't empty, split on the comma and pass a list of strings
		// to the route generator.  An empty string indicates a withdrawal of that set of
		// service IPs.
		var externalIPs []string
		if len(c.cache["/calico/bgp/v1/global/svc_external_ips"]) > 0 {
			externalIPs = strings.Split(c.cache["/calico/bgp/v1/global/svc_external_ips"], ",")
		}
		c.onExternalIPsUpdate(externalIPs)

		// Same for cluster CIDRs.
		var clusterIPs []string
		if len(c.cache["/calico/bgp/v1/global/svc_cluster_ips"]) > 0 {
			clusterIPs = strings.Split(c.cache["/calico/bgp/v1/global/svc_cluster_ips"], ",")
		}
		c.onClusterIPsUpdate(clusterIPs)

		// Same for loadbalancer CIDRs.
		var loadBalancerIPs []string
		if len(c.cache["/calico/bgp/v1/global/svc_loadbalancer_ips"]) > 0 {
			loadBalancerIPs = strings.Split(c.cache["/calico/bgp/v1/global/svc_loadbalancer_ips"], ",")
		}
		c.onLoadBalancerIPsUpdate(loadBalancerIPs)

		if c.rg != nil {
			// Trigger the route generator to recheck and advertise or withdraw
			// node-specific routes.
			c.rg.TriggerResync()
		}
	}

	// Notify watcher thread that we've received new updates.
	log.WithField("cacheRevision", c.cacheRevision).Debug("Done processing OnUpdates from syncer, notify watchers")
	c.onNewUpdates()
}

func (c *client) updateBGPConfigCache(resName string, v3res *apiv3.BGPConfiguration, svcAdvertisement *bool, updatePeersV1 *bool, updateReasons *[]string) {
	if resName == globalConfigName {
		c.getPrefixAdvertisementsKVPair(v3res, model.GlobalBGPConfigKey{})
		c.getListenPortKVPair(v3res, model.GlobalBGPConfigKey{}, updatePeersV1, updateReasons)
		c.getBindModeKVPair(v3res, model.GlobalBGPConfigKey{}, updatePeersV1, updateReasons)
		c.getASNumberKVPair(v3res, model.GlobalBGPConfigKey{}, updatePeersV1, updateReasons)
		c.getServiceExternalIPsKVPair(v3res, model.GlobalBGPConfigKey{}, svcAdvertisement)
		c.getServiceClusterIPsKVPair(v3res, model.GlobalBGPConfigKey{}, svcAdvertisement)
		c.getServiceLoadBalancerIPsKVPair(v3res, model.GlobalBGPConfigKey{}, svcAdvertisement)
		c.getNodeToNodeMeshKVPair(v3res, model.GlobalBGPConfigKey{})
		c.getLogSeverityKVPair(v3res, model.GlobalBGPConfigKey{})
		c.getExtensionsKVPair(v3res, model.GlobalBGPConfigKey{})
		c.getNodeMeshRestartTimeKVPair(v3res, model.GlobalBGPConfigKey{})
		c.getNodeMeshPasswordKVPair(v3res, model.GlobalBGPConfigKey{})

		// Cache the updated BGP configuration
		c.globalBGPConfig = v3res
	} else if strings.HasPrefix(resName, perNodeConfigNamePrefix) {
		// The name of a configuration resource has a strict format.  It is either "default"
		// for the global default values, or "node.<nodename>" for the node specific vales.
		nodeName := resName[len(perNodeConfigNamePrefix):]
		c.getPrefixAdvertisementsKVPair(v3res, model.NodeBGPConfigKey{Nodename: nodeName})
		c.getListenPortKVPair(v3res, model.NodeBGPConfigKey{Nodename: nodeName}, updatePeersV1, updateReasons)
		c.getLogSeverityKVPair(v3res, model.NodeBGPConfigKey{Nodename: nodeName})
		c.getExtensionsKVPair(v3res, model.NodeBGPConfigKey{Nodename: nodeName})
	} else {
		log.Warningf("Bad value for BGPConfiguration resource name: %s.", resName)
	}
}

func getBGPConfigKey(v1KeyName string, key interface{}) model.Key {
	switch k := key.(type) {
	case model.NodeBGPConfigKey:
		k.Name = v1KeyName
		return &k
	case model.GlobalBGPConfigKey:
		k.Name = v1KeyName
		return &k
	default:
		log.Warning("Bad value for BGP Configuration key.")
		return nil
	}
}

// Returns a model.KVPair for the given key and value. If no value is provided, returns model.KVPair with key.
func getKVPair(key model.Key, value ...string) *model.KVPair {
	if len(value) > 0 {
		return &model.KVPair{
			Key:   key,
			Value: value[0],
		}
	}
	return &model.KVPair{
		Key: key,
	}
}

func (c *client) getPrefixAdvertisementsKVPair(v3res *apiv3.BGPConfiguration, key interface{}) {
	ipv4Key := getBGPConfigKey("prefix_advertisements/ip_v4", key)
	ipv6Key := getBGPConfigKey("prefix_advertisements/ip_v6", key)

	if v3res != nil && v3res.Spec.PrefixAdvertisements != nil {
		definedCommunities := v3res.Spec.Communities
		var ipv4PrefixToAdvertise []bgpPrefix
		var ipv6PrefixToAdvertise []bgpPrefix
		for _, prefixAdvertisement := range v3res.Spec.PrefixAdvertisements {
			cidr := prefixAdvertisement.CIDR

			communitiesSet := set.New[string]()
			for _, c := range prefixAdvertisement.Communities {
				isCommunity := isValidCommunity(c)
				// if c is a community value, use it directly, else get the community value from defined definedCommunities.
				if !isCommunity {
					for _, definedCommunity := range definedCommunities {
						if definedCommunity.Name == c {
							communitiesSet.Add(definedCommunity.Value)
							break
						}
					}
				} else {
					communitiesSet.Add(c)
				}
			}

			if strings.Contains(cidr, ":") {
				ipv6PrefixToAdvertise = append(ipv6PrefixToAdvertise, bgpPrefix{
					CIDR:        cidr,
					Communities: getCommunitiesArray(communitiesSet),
				})
			} else {
				ipv4PrefixToAdvertise = append(ipv4PrefixToAdvertise, bgpPrefix{
					CIDR:        cidr,
					Communities: getCommunitiesArray(communitiesSet),
				})
			}
		}

		ipv4Communities, ok := json.Marshal(ipv4PrefixToAdvertise)
		if ok != nil {
			log.Warningf("Error while marshalling BGP communities. %#v", ok)
		}
		c.updateCache(api.UpdateTypeKVUpdated, getKVPair(ipv4Key, string(ipv4Communities)))

		ipv6Communities, ok := json.Marshal(ipv6PrefixToAdvertise)
		if ok != nil {
			log.Warningf("Error while marshalling BGP communities. %#v", ok)
		}
		c.updateCache(api.UpdateTypeKVUpdated, getKVPair(ipv6Key, string(ipv6Communities)))
	} else {
		c.updateCache(api.UpdateTypeKVDeleted, getKVPair(ipv4Key))
		c.updateCache(api.UpdateTypeKVDeleted, getKVPair(ipv6Key))
	}
}

func (c *client) getListenPortKVPair(v3res *apiv3.BGPConfiguration, key interface{}, updatePeersV1 *bool, updateReasons *[]string) {
	listenPortKey := getBGPConfigKey("listen_port", key)

	if v3res != nil && v3res.Spec.ListenPort != 0 {
		switch key.(type) {
		case model.NodeBGPConfigKey:
			c.nodeListenPorts[getNodeName(v3res.Name)] = v3res.Spec.ListenPort
		case model.GlobalBGPConfigKey:
			c.globalListenPort = v3res.Spec.ListenPort
		}
		*updateReasons = append(*updateReasons, "listenPort updated.")
		c.updateCache(api.UpdateTypeKVUpdated, getKVPair(listenPortKey, strconv.Itoa(int(v3res.Spec.ListenPort))))
	} else {
		switch k := key.(type) {
		case model.NodeBGPConfigKey:
			delete(c.nodeListenPorts, getNodeName(k.Nodename))
		case model.GlobalBGPConfigKey:
			c.globalListenPort = 0
		}
		*updateReasons = append(*updateReasons, "listenPort deleted.")
		c.updateCache(api.UpdateTypeKVDeleted, getKVPair(listenPortKey))
	}
	*updatePeersV1 = true
}

func (c *client) getBindModeKVPair(v3res *apiv3.BGPConfiguration, key interface{}, updatePeersV1 *bool, updateReasons *[]string) {
	bindMode := getBGPConfigKey("bind_mode", key)
	if v3res != nil && v3res.Spec.BindMode != nil {
		*updateReasons = append(*updateReasons, "bindMode updated.")
		c.updateCache(api.UpdateTypeKVUpdated, getKVPair(bindMode, string(*v3res.Spec.BindMode)))
	} else {
		*updateReasons = append(*updateReasons, "bindMode deleted.")
		c.updateCache(api.UpdateTypeKVDeleted, getKVPair(bindMode))
	}
	*updatePeersV1 = true
}

func (c *client) getASNumberKVPair(v3res *apiv3.BGPConfiguration, key interface{}, updatePeersV1 *bool, updateReasons *[]string) {
	asNumberKey := getBGPConfigKey("as_num", key)
	if v3res != nil && v3res.Spec.ASNumber != nil {
		*updateReasons = append(*updateReasons, "AS number updated.")
		c.updateCache(api.UpdateTypeKVUpdated, getKVPair(asNumberKey, v3res.Spec.ASNumber.String()))
	} else {
		*updateReasons = append(*updateReasons, "AS number deleted.")
		c.updateCache(api.UpdateTypeKVDeleted, getKVPair(asNumberKey))
	}
	*updatePeersV1 = true
}

func (c *client) getServiceExternalIPsKVPair(v3res *apiv3.BGPConfiguration, key interface{}, svcAdvertisement *bool) {
	svcExternalIPKey := getBGPConfigKey("svc_external_ips", key)

	if v3res != nil && v3res.Spec.ServiceExternalIPs != nil && len(v3res.Spec.ServiceExternalIPs) != 0 {
		// We wrap each Service external IP in a ServiceExternalIPBlock struct to
		// achieve the desired API structure, unpack that.
		ipCidrs := make([]string, len(v3res.Spec.ServiceExternalIPs))
		for i, ipBlock := range v3res.Spec.ServiceExternalIPs {
			ipCidrs[i] = ipBlock.CIDR
		}
		c.updateCache(api.UpdateTypeKVUpdated, getKVPair(svcExternalIPKey, strings.Join(ipCidrs, ",")))
	} else {
		c.updateCache(api.UpdateTypeKVDeleted, getKVPair(svcExternalIPKey))
	}
	*svcAdvertisement = true
}

func (c *client) getServiceLoadBalancerIPsKVPair(v3res *apiv3.BGPConfiguration, key interface{}, svcAdvertisement *bool) {
	svcLoadBalancerIPKey := getBGPConfigKey("svc_loadbalancer_ips", key)

	if v3res != nil && v3res.Spec.ServiceLoadBalancerIPs != nil && len(v3res.Spec.ServiceLoadBalancerIPs) != 0 {
		ipCidrs := make([]string, len(v3res.Spec.ServiceLoadBalancerIPs))
		for i, ipBlock := range v3res.Spec.ServiceLoadBalancerIPs {
			ipCidrs[i] = ipBlock.CIDR
		}
		c.updateCache(api.UpdateTypeKVUpdated, getKVPair(svcLoadBalancerIPKey, strings.Join(ipCidrs, ",")))
	} else {
		c.updateCache(api.UpdateTypeKVDeleted, getKVPair(svcLoadBalancerIPKey))
	}
	*svcAdvertisement = true
}

func (c *client) getServiceClusterIPsKVPair(v3res *apiv3.BGPConfiguration, key interface{}, svcAdvertisement *bool) {
	svcInternalIPKey := getBGPConfigKey("svc_cluster_ips", key)

	if len(os.Getenv(envAdvertiseClusterIPs)) != 0 {
		// ClusterIPs are configurable through an environment variable. If specified,
		// that variable takes precedence over datastore config, so we should ignore the update.
		// Setting Spec.ServiceClusterIPs to nil, so we keep using the cache value set during startup.
		log.Infof("Ignoring serviceClusterIPs update due to environment variable %s", envAdvertiseClusterIPs)
	} else {
		if v3res != nil && v3res.Spec.ServiceClusterIPs != nil && len(v3res.Spec.ServiceClusterIPs) != 0 {
			// We wrap each Service Cluster IP in a ServiceClusterIPBlock to
			// achieve the desired API structure. This unpacks that.
			ipCidrs := make([]string, len(v3res.Spec.ServiceClusterIPs))
			for i, ipBlock := range v3res.Spec.ServiceClusterIPs {
				ipCidrs[i] = ipBlock.CIDR
			}
			c.updateCache(api.UpdateTypeKVUpdated, getKVPair(svcInternalIPKey, strings.Join(ipCidrs, ",")))
		} else {
			c.updateCache(api.UpdateTypeKVDeleted, getKVPair(svcInternalIPKey))
		}
		*svcAdvertisement = true
	}
}

func (c *client) getNodeToNodeMeshKVPair(v3res *apiv3.BGPConfiguration, key interface{}) {
	meshKey := getBGPConfigKey("node_mesh", key)

	if v3res != nil && v3res.Spec.NodeToNodeMeshEnabled != nil {
		enabled := *v3res.Spec.NodeToNodeMeshEnabled
		val := nodeToNodeMeshEnabled
		if !enabled {
			val = nodeToNodeMeshDisabled
		}
		c.updateCache(api.UpdateTypeKVUpdated, getKVPair(meshKey, val))
	} else {
		c.updateCache(api.UpdateTypeKVDeleted, getKVPair(meshKey))
	}
}

func (c *client) getLogSeverityKVPair(v3res *apiv3.BGPConfiguration, key interface{}) {
	logLevelKey := getBGPConfigKey("loglevel", key)

	if v3res != nil && v3res.Spec.LogSeverityScreen != "" {
		// Bird log level currently only supports granularity of none, debug and info.  Debug/Info are
		// left unchanged, all others treated as none.
		l := strings.ToLower(v3res.Spec.LogSeverityScreen)
		switch l {
		case "debug", "info":
		default:
			l = "none"
		}
		c.updateCache(api.UpdateTypeKVUpdated, getKVPair(logLevelKey, l))
	} else {
		c.updateCache(api.UpdateTypeKVDeleted, getKVPair(logLevelKey))
	}
}

func (c *client) getExtensionsKVPair(v3res *apiv3.BGPConfiguration, key interface{}) {
	extensions := getBGPConfigKey("extensions", key)

	if v3res != nil {
		var ext string
		if v3res.Spec.Extensions == nil {
			ext = "{}"
		} else {
			vb, err := json.Marshal(v3res.Spec.Extensions)
			log.Infof("Error processing extensions: %#v", err)
			ext = string(vb)
		}
		c.updateCache(api.UpdateTypeKVUpdated, getKVPair(extensions, ext))
	} else {
		c.updateCache(api.UpdateTypeKVDeleted, getKVPair(extensions))
	}
}

func (c *client) getNodeMeshRestartTimeKVPair(v3res *apiv3.BGPConfiguration, key interface{}) {
	meshRestartKey := getBGPConfigKey("node_mesh_restart_time", key)

	if v3res != nil && v3res.Spec.NodeMeshMaxRestartTime != nil {
		restartTime := *v3res.Spec.NodeMeshMaxRestartTime
		c.updateCache(api.UpdateTypeKVUpdated, getKVPair(meshRestartKey, fmt.Sprintf("%v", int(math.Round(restartTime.Duration.Seconds())))))
	} else {
		c.updateCache(api.UpdateTypeKVDeleted, getKVPair(meshRestartKey))
	}
}

func (c *client) getNodeMeshPasswordKVPair(v3res *apiv3.BGPConfiguration, key interface{}) {
	meshPasswordKey := getBGPConfigKey("node_mesh_password", key)

	if c.secretWatcher != nil && v3res.Spec.NodeMeshPassword != nil && v3res.Spec.NodeMeshPassword.SecretKeyRef != nil {
		password, err := c.secretWatcher.GetSecret(
			v3res.Spec.NodeMeshPassword.SecretKeyRef.Name,
			v3res.Spec.NodeMeshPassword.SecretKeyRef.Key,
		)
		if err != nil {
			log.WithError(err).Warningf("Can't read password referenced by BGP Configuration %v in secret %s:%s", v3res.Name, v3res.Spec.NodeMeshPassword.SecretKeyRef.Name, v3res.Spec.NodeMeshPassword.SecretKeyRef.Key)
			// Secret or key not available, treat as a delete.
			c.updateCache(api.UpdateTypeKVDeleted, getKVPair(meshPasswordKey))
			return
		}
		c.updateCache(api.UpdateTypeKVUpdated, getKVPair(meshPasswordKey, password))
	} else {
		c.updateCache(api.UpdateTypeKVDeleted, getKVPair(meshPasswordKey))
	}
}

func getNodeName(nodeName string) string {
	return strings.TrimPrefix(nodeName, perNodeConfigNamePrefix)
}

func getCommunitiesArray(communitiesSet set.Set[string]) []string {
	communityValue := communitiesSet.Slice()
	sort.Strings(communityValue)
	return communityValue
}

func (c *client) onExternalIPsUpdate(externalIPs []string) {
	if err := c.updateGlobalRoutes(externalIPs, c.ExternalIPRouteIndex); err == nil {
		c.externalIPs = externalIPs
		c.externalIPNets = parseIPNets(c.externalIPs)
		log.Infof("Updated with new external IP CIDRs: %s", externalIPs)
	} else {
		log.WithError(err).Error("Failed to update external IP routes")
	}
}

func (c *client) onClusterIPsUpdate(clusterCIDRs []string) {
	if err := c.updateGlobalRoutes(clusterCIDRs, c.ClusterIPRouteIndex); err == nil {
		c.clusterCIDRs = clusterCIDRs
		log.Infof("Updated with new cluster IP CIDRs: %s", clusterCIDRs)
	} else {
		log.WithError(err).Error("Failed to update cluster CIDR routes")
	}
}

func (c *client) onLoadBalancerIPsUpdate(lbIPs []string) {
	// We advertise the given LB IP ranges from every node in order to satisfy services with external traffic policy of "cluster".
	// However, we don't want to advertise single IPs in this way because it breaks any "local" type services the user creates,
	// which should instead be advertised from only a subset of nodes.
	// So, we handle advertisement of any single-addresses found in the config on a per-service basis from within the routeGenerator.
	var globalLbIPs []string
	for _, lbIP := range lbIPs {
		if strings.Contains(lbIP, ":") {
			if !strings.HasSuffix(lbIP, "/128") {
				globalLbIPs = append(globalLbIPs, lbIP)
			}
		} else if !strings.HasSuffix(lbIP, "/32") {
			globalLbIPs = append(globalLbIPs, lbIP)
		}
	}
	if err := c.updateGlobalRoutes(globalLbIPs, c.LoadBalancerIPRouteIndex); err == nil {
		c.loadBalancerIPs = lbIPs
		c.loadBalancerIPNets = parseIPNets(c.loadBalancerIPs)
		log.Infof("Updated with new Loadbalancer IP CIDRs: %s", lbIPs)
	} else {
		log.WithError(err).Error("Failed to update external IP routes")
	}
}

func (c *client) AdvertiseClusterIPs() bool {
	c.cacheLock.Lock()
	defer c.cacheLock.Unlock()
	return len(c.clusterCIDRs) > 0
}

func (c *client) GetExternalIPs() []*net.IPNet {
	c.cacheLock.Lock()
	defer c.cacheLock.Unlock()
	return c.externalIPNets
}

func (c *client) GetLoadBalancerIPs() []*net.IPNet {
	c.cacheLock.Lock()
	defer c.cacheLock.Unlock()
	return c.loadBalancerIPNets
}

// updateGlobalRoutes updates programs and withdraws routes based on the given CIDRs as provided via
// the BGPConfiguration API, and this node's service advertisement status as configured via
// the per-node Service advertisment exclusion label.
//
// Each call to this function is scoped to a particular route type - ClusterIP,
// ExternalIP, or LoadBalancerIP - based on the provided RouteIndex.
//
// The provided RouteIndex is used to ensure that routes for a particular CIDR are only
// programmed once, and to ensure that any programmed routes that are no
// longer valid are withdrawn.
func (c *client) updateGlobalRoutes(cidrs []string, ri *RouteIndex) error {
	// Pre-validate the given CIDRs.
	for _, n := range cidrs {
		_, _, err := net.ParseCIDR(n)
		if err != nil {
			// Shouldn't ever happen, given prior validation.
			return err
		}
	}

	if !c.ExcludeServiceAdvertisement() {
		log.Info("Advertise global service ranges from this node")
		for _, r := range cidrs {
			// Program each of the given CIDRs as a reject route, assuming it hasn't
			// already been added.
			if !ri.programmedRejectRoutes[r] {
				c.addRoutesLockHeld(rejectKeyPrefix, rejectKeyPrefixV6, []string{r})
				ri.programmedRejectRoutes[r] = true
			}

			// Program each CIDR as a route, assuming it hasn't already been added.
			if !ri.programmedRoutes[r] {
				c.addRoutesLockHeld(routeKeyPrefix, routeKeyPrefixV6, []string{r})
				ri.programmedRoutes[r] = true
			}
		}

		// For each programmed route, if the CIDR is no longer present, remove it.
		for r := range ri.programmedRoutes {
			if !contains(cidrs, r) {
				c.deleteRoutesLockHeld(routeKeyPrefix, routeKeyPrefixV6, []string{r})
				delete(ri.programmedRoutes, r)
			}
		}

		// For each programmed reject route, if the CIDR is no longer present, remove it.
		for r := range ri.programmedRejectRoutes {
			if !contains(cidrs, r) {
				c.deleteRoutesLockHeld(rejectKeyPrefix, rejectKeyPrefixV6, []string{r})
				delete(ri.programmedRejectRoutes, r)
			}
		}
	} else {
		// If this node is excluded from service advertisement, we should not advertise any
		// routes. However, we should still program reject rules for the CIDR range so we do not
		// program any learned routes into the data plane.
		log.Info("Do not advertise global service ranges from this node")

		// Program each of the given CIDRs as a reject route, assuming it hasn't
		// already been added.
		for _, r := range cidrs {
			if !ri.programmedRejectRoutes[r] {
				c.addRoutesLockHeld(rejectKeyPrefix, rejectKeyPrefixV6, []string{r})
				ri.programmedRejectRoutes[r] = true
			}
		}

		// For each programmed reject route, if the CIDR is no longer present, remove it.
		for r := range ri.programmedRejectRoutes {
			if !contains(cidrs, r) {
				c.deleteRoutesLockHeld(rejectKeyPrefix, rejectKeyPrefixV6, []string{r})
				delete(ri.programmedRejectRoutes, r)
			}
		}

		// Withdraw all routes that had previously been programmed.
		for r := range ri.programmedRoutes {
			c.deleteRoutesLockHeld(routeKeyPrefix, routeKeyPrefixV6, []string{r})
			delete(ri.programmedRoutes, r)
		}
	}

	return nil
}

func (c *client) incrementCacheRevision() {
	// If we are in-sync then this is an incremental update, so increment our internal
	// cache revision.
	if c.syncedOnce {
		c.cacheRevision++
		log.Debugf("Processing new updates, revision is now: %d", c.cacheRevision)
	}
}

func (c *client) onNewUpdates() {
	if c.syncedOnce {
		// Wake up the watchers to let them know there may be some updates of interest.  We only
		// need to do this once we're synced because until that point all of the Watcher threads
		// will be blocked getting values.
		log.Debug("Notify watchers of new event data")
		c.watcherCond.Broadcast()
	}
}

func (c *client) recheckPeerConfig() {
	log.Info("Trigger to recheck BGP peers following possible password update")
	select {
	// Non-blocking write into the recheckC channel.  The idea here is that we don't need to add
	// a second trigger if there is already one pending.
	case c.recheckC <- struct{}{}:
	default:
	}
}

// updateCache will update a cache entry. It returns true if the entry was
// updated and false if there was an error or if the cache was already
// up-to-date.
func (c *client) updateCache(updateType api.UpdateType, kvp *model.KVPair) bool {
	// Update our cache of current entries.
	k, err := model.KeyToDefaultPath(kvp.Key)
	if err != nil {
		log.Errorf("Ignoring update: unable to create path from Key %v: %v", kvp.Key, err)
		return false
	}

	if kvp.Value == nil {
		// The bird templates that confd is used to render assume that some global
		// defaults are always configured.
		if globalDefault, ok := globalDefaults[k]; ok {
			if currentValue, hasKey := c.cache[k]; hasKey && currentValue == globalDefault {
				return false
			}
			c.cache[k] = globalDefault
		} else {
			if _, hasValue := c.cache[k]; !hasValue {
				return false
			}
			delete(c.cache, k)
		}
	} else {
		// Serialize the value and check if it needs to be updated.
		value, err := model.SerializeValue(kvp)
		if err != nil {
			log.Errorf("Ignoring update: unable to serialize value %v: %v", kvp.Value, err)
			return false
		}
		newValue := string(value)
		currentValue, isSet := c.cache[k]
		if isSet && currentValue == newValue {
			return false
		}

		// Ignore pending block affinities - we shouldn't act upon them
		// unless they are confirmed. Treat pending affinities as a delete.
		if key, ok := kvp.Key.(model.BlockAffinityKey); ok {
			aff := kvp.Value.(*model.BlockAffinity)
			if aff.State == model.StatePending {
				if isSet {
					// Strictly speaking, a block affinity will never go from confirmed back to pending,
					// but to be extra careful we handle that case anyway.
					delete(c.cache, k)
					return true
				}
				log.WithFields(log.Fields{"cidr": key.CIDR, "host": key.Host}).Debug("Block affinity is pending, skip")
				return false
			}
		}

		// Update the cache.
		c.cache[k] = newValue
	}

	logVal := c.cache[k]
	if c.isSensitive(k) {
		logVal = "redacted"
	}
	log.Debugf("Cache entry updated from event type %d: %s=%s", updateType, k, logVal)
	if c.syncedOnce {
		c.keyUpdated(k)
	}
	return true
}

func isValidCommunity(communityValue string) bool {
	if standardCommunity.MatchString(communityValue) || largeCommunity.MatchString(communityValue) {
		return true
	}
	return false
}

// ParseFailed is called from the BGP syncer when an event could not be parsed.
// We use this purely for logging.
func (c *client) ParseFailed(rawKey string, rawValue string) {
	log.Errorf("Unable to parse datastore entry Key=%s; Value=%s", rawKey, rawValue)
}

// GetValues is called from confd to obtain the cached data for the required set of prefixes.
// We simply populate the values from our caches, only returning values which have the
// requested set of prefixes.
func (c *client) GetValues(keys []string) (map[string]string, error) {
	// We should block GetValues until we have the sync'd notification - until that point we
	// only have a partial snapshot and we should never write out partial config.
	c.waitForSync.Wait()

	log.Debugf("Requesting values for keys: %v", keys)

	// Lock the data and then populate the results from our caches, selecting the data
	// whose path matches the set of prefix keys.
	c.cacheLock.Lock()
	defer c.cacheLock.Unlock()
	values := map[string]string{}
	for k, v := range c.cache {
		if c.matchesPrefix(k, keys) {
			values[k] = v
		}
	}
	for k, v := range c.peeringCache {
		if c.matchesPrefix(k, keys) {
			values[k] = v
		}
	}

	log.Debugf("Returning %d results", len(values))

	return values, nil
}

// WatchPrefix is called from confd.  It blocks waiting for updates to the data which have any
// of the requested set of prefixes.
//
// Since we keep track of revisions per prefix, all we need to do is check the revisions for an
// update, and if there is no update we wait on the conditional which is woken by the OnUpdates
// thread after updating the cache.  If any of the watched revisions is greater than the waitIndex
// then exit to render.
func (c *client) WatchPrefix(prefix string, keys []string, lastRevision uint64, stopChan chan bool) (string, error) {
	log.WithFields(log.Fields{"prefix": prefix, "keys": keys}).Debug("WatchPrefix entry")
	c.cacheLock.Lock()
	defer c.cacheLock.Unlock()

	if lastRevision == 0 {
		// If this is the first iteration, we always exit to ensure we render with the initial
		// synced settings.
		log.Debug("First watch call for template - exiting to render template")
		return "", nil
	}

	for {
		// Loop through each key, if the revision associated with the key is higher than the lastRevision
		// then exit with the current cacheRevision and render with the current data.
		log.Debugf("Checking for updated key revisions, watching from rev %d", lastRevision)
		for _, key := range keys {
			rev, ok := c.revisionsByPrefix[key]
			if !ok {
				log.Fatalf("Watch prefix check for unknown prefix: %s", key)
			}
			log.Debugf("Found key prefix %s at rev %d", key, rev)
			if rev > lastRevision {
				log.Debug("Exiting to render template")
				return key, nil
			}
		}

		// No changes for this watcher, so wait until there are more syncer events.
		log.Debug("No updated keys for this template - waiting for event notification")
		c.watcherCond.Wait()
		log.WithFields(log.Fields{"prefix": prefix, "keys": keys}).Debug("WatchPrefix recheck")
	}
}

// GetCurrentRevision returns the current revision of the data in our cache.
func (c *client) GetCurrentRevision() uint64 {
	c.cacheLock.Lock()
	defer c.cacheLock.Unlock()
	log.Debugf("Current cache revision is %v", c.cacheRevision)
	return c.cacheRevision
}

// matchesPrefix returns true if the key matches any of the supplied prefixes.
func (c *client) matchesPrefix(key string, prefixes []string) bool {
	for _, p := range prefixes {
		if strings.HasPrefix(key, p) {
			return true
		}
	}
	return false
}

// Called when a key is updated.  This updates the revision associated with key prefixes
// affected by this key.
// The caller should be holding the cacheLock.
func (c *client) keyUpdated(key string) {
	for prefix, rev := range c.revisionsByPrefix {
		log.Debugf("Prefix %s has rev %d", prefix, rev)
		if rev != c.cacheRevision && strings.HasPrefix(key, prefix) {
			log.Debugf("Updating prefix to rev %d", c.cacheRevision)
			c.revisionsByPrefix[prefix] = c.cacheRevision

			// If this is a change to either the global log level, or the per-node
			// log level, then configure confd's log level to match.
			if strings.HasSuffix(key, "loglevel") {
				log.WithField("key", key).Info("Potential log level configuration change on key")
				c.updateLogLevel()
			}
		}
	}
}

func (c *client) updateLogLevel() {
	if envLevel := os.Getenv("BGP_LOGSEVERITYSCREEN"); envLevel != "" {
		logutils.SetLevel(envLevel)
	} else if nodeLevel := c.cache[c.nodeLogKey]; nodeLevel != "" {
		logutils.SetLevel(nodeLevel)
	} else if globalLogLevel := c.cache[globalLogging]; globalLogLevel != "" {
		logutils.SetLevel(globalLogLevel)
	} else {
		logutils.SetLevel("info")
	}
}

var (
	routeKeyPrefix    = "/calico/staticroutes/"
	rejectKeyPrefix   = "/calico/rejectcidrs/"
	routeKeyPrefixV6  = "/calico/staticroutesv6/"
	rejectKeyPrefixV6 = "/calico/rejectcidrsv6/"
)

func (c *client) addRoutesLockHeld(prefixV4, prefixV6 string, cidrs []string) {
	for _, cidr := range cidrs {
		var k string
		if strings.Contains(cidr, ":") {
			k = prefixV6 + strings.Replace(cidr, "/", "-", 1)
		} else {
			k = prefixV4 + strings.Replace(cidr, "/", "-", 1)
		}

		// Update the cache and increment the reference count for this key.
		c.cache[k] = cidr
		c.programmedRouteRefCount[k]++
		c.keyUpdated(k)
	}
}

func (c *client) deleteRoutesLockHeld(prefixV4, prefixV6 string, cidrs []string) {
	for _, cidr := range cidrs {
		var k string
		if strings.Contains(cidr, ":") {
			k = prefixV6 + strings.Replace(cidr, "/", "-", 1)
		} else {
			k = prefixV4 + strings.Replace(cidr, "/", "-", 1)
		}

		if c.programmedRouteRefCount[k] <= 1 {
			// This is the last reference for this route. We can remove it.
			// We only delete from the cache if there are no other users of this route.
			delete(c.cache, k)
			delete(c.programmedRouteRefCount, k)
			c.keyUpdated(k)
		} else {
			// Just decrement the ref counter.
			c.programmedRouteRefCount[k]--
		}
	}
}

// AddStaticRoutes adds the given CIDRs as static routes to be advertised from this node.
func (c *client) AddStaticRoutes(cidrs []string) {
	c.cacheLock.Lock()
	defer c.cacheLock.Unlock()

	c.incrementCacheRevision()
	c.addRoutesLockHeld(routeKeyPrefix, routeKeyPrefixV6, cidrs)
	c.onNewUpdates()
}

// DeleteStaticRoutes withdraws the given CIDRs from the set of static routes advertised
// from this node.
func (c *client) DeleteStaticRoutes(cidrs []string) {
	c.cacheLock.Lock()
	defer c.cacheLock.Unlock()

	c.incrementCacheRevision()
	c.deleteRoutesLockHeld(routeKeyPrefix, routeKeyPrefixV6, cidrs)
	c.onNewUpdates()
}

<<<<<<< HEAD
func (c *client) setPeerConfigFieldsFromV3Resource(peers []*backends.BGPPeer, v3res *apiv3.BGPPeer) {
	// Get the password, if one is configured
=======
func (c *client) setPeerConfigFieldsFromV3Resource(peers []*bgpPeer, v3res *apiv3.BGPPeer) {

	// Get the password, if one is configured.
>>>>>>> cb78767d
	password := c.getPassword(v3res)

	// If the BGPPeer has SourceAddress UseNodeIP, a potential direct connection
	// subnet must also contain the node IP, so get those ready.
	var sourceIPv4, sourceIPv6 net.IP
	if v3res.Spec.SourceAddress == apiv3.SourceAddressUseNodeIP || v3res.Spec.SourceAddress == "" {
		if sourceIPv4Str := c.cache[c.nodeIPv4Key]; sourceIPv4Str != "" {
			sourceIPv4 = net.ParseIP(sourceIPv4Str)
			if sourceIPv4 == nil {
				log.Warnf("Failed to parse IPv4 %v", sourceIPv4Str)
			}
		}
		if sourceIPv6Str := c.cache[c.nodeIPv6Key]; sourceIPv6Str != "" {
			sourceIPv6 = net.ParseIP(sourceIPv6Str)
			if sourceIPv6 == nil {
				log.Warnf("Failed to parse IPv6 %v", sourceIPv6Str)
			}
		}
	}

	// To compute which peers are directly connected, first collect all of the subnets
	// associated with local interfaces, and which include the source IP if specified.
	var localSubnets []*net.IPNet
	if ifaces, err := net.Interfaces(); err == nil {
		for _, iface := range ifaces {
			addrs, err := iface.Addrs()
			if err != nil {
				log.Warnf("Cannot get interface %v address(es): %v", iface, err)
				continue
			}
			for _, addr := range addrs {
				addrStr := addr.String()
				_, ipNet, err := net.ParseCIDR(addrStr)
				if err != nil {
					log.WithError(err).WithField("Address", addrStr).Warning("Failed to parse CIDR")
					continue
				}
				if sourceIPv4 != nil && ipNet.IP.To4() != nil && !(*ipNet).Contains(sourceIPv4) {
					// IPv4 subnet does not contain the wanted source IP.
					continue
				}
				if sourceIPv6 != nil && ipNet.IP.To16() != nil && !(*ipNet).Contains(sourceIPv6) {
					// IPv6 subnet does not contain the wanted source IP.
					continue
				}
				localSubnets = append(localSubnets, ipNet)
			}
		}
	} else {
		log.WithError(err).Warnf("Failed to enumerate interfaces")
	}
	log.Infof("Local subnets for IPv4 %v and IPv6 %v are: %v", sourceIPv4, sourceIPv6, localSubnets)

	for _, peer := range peers {
		peer.Password = password
		peer.Extensions = v3res.Spec.Extensions
		peer.SourceAddr = withDefault(string(v3res.Spec.SourceAddress), string(apiv3.SourceAddressUseNodeIP))
		peer.RestartMode = withDefault(string(v3res.Spec.RestartMode), string(apiv3.RestartModeGracefulRestart))
		if v3res.Spec.MaxRestartTime != nil {
			peer.RestartTime = fmt.Sprintf("%v", int(math.Round(v3res.Spec.MaxRestartTime.Duration.Seconds())))
		}
		for _, subnet := range localSubnets {
			if subnet.Contains(peer.PeerIP.IP) {
				log.Infof("Local subnet %v contains peer IP %v", subnet, peer.PeerIP)
				peer.DirectlyConnected = true
				break
			}
		}
		if v3res.Spec.BIRDGatewayMode == apiv3.BIRDGatewayModeDirectIfDirectlyConnected && peer.DirectlyConnected {
			peer.GatewayMode = "direct"
		} else {
			peer.GatewayMode = "recursive"
		}
		if v3res.Spec.FailureDetectionMode == apiv3.FailureDetectionModeBFDIfDirectlyConnected && peer.DirectlyConnected {
			peer.EnableBFD = true
		}
	}
}

func withDefault(val, dflt string) string {
	if val != "" {
		return val
	}
	return dflt
}

// Checks whether or not a key references sensitive information (like a BGP password) so that
// logging output for the field can be redacted.
func (c *client) isSensitive(path string) bool {
	if _, ok := sensitiveValues[path]; ok {
		return true
	}
	return false
}<|MERGE_RESOLUTION|>--- conflicted
+++ resolved
@@ -1852,14 +1852,8 @@
 	c.onNewUpdates()
 }
 
-<<<<<<< HEAD
 func (c *client) setPeerConfigFieldsFromV3Resource(peers []*backends.BGPPeer, v3res *apiv3.BGPPeer) {
 	// Get the password, if one is configured
-=======
-func (c *client) setPeerConfigFieldsFromV3Resource(peers []*bgpPeer, v3res *apiv3.BGPPeer) {
-
-	// Get the password, if one is configured.
->>>>>>> cb78767d
 	password := c.getPassword(v3res)
 
 	// If the BGPPeer has SourceAddress UseNodeIP, a potential direct connection
