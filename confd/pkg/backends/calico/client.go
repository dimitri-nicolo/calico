--- conflicted
+++ resolved
@@ -457,30 +457,6 @@
 	}
 }
 
-<<<<<<< HEAD
-=======
-type bgpPeer struct {
-	PeerIP            cnet.IP              `json:"ip"`
-	ASNum             numorstring.ASNumber `json:"as_num,string"`
-	RRClusterID       string               `json:"rr_cluster_id"`
-	Extensions        map[string]string    `json:"extensions"`
-	Password          *string              `json:"password"`
-	SourceAddr        string               `json:"source_addr"`
-	DirectlyConnected bool                 `json:"directly_connected"`
-	RestartMode       string               `json:"restart_mode"`
-	RestartTime       string               `json:"restart_time"`
-	GatewayMode       string               `json:"gateway_mode"`
-	EnableBFD         bool                 `json:"enable_bfd"`
-	Port              uint16               `json:"port"`
-	KeepNextHop       bool                 `json:"keep_next_hop"`
-	CalicoNode        bool                 `json:"calico_node"`
-	NumAllowLocalAS   int32                `json:"num_allow_local_as"`
-	TTLSecurity       uint8                `json:"ttl_security"`
-	Filters           []string             `json:"filters"`
-	ReachableBy       string               `json:"reachable_by"`
-}
-
->>>>>>> 5f7d6090
 type bgpPrefix struct {
 	CIDR        string   `json:"cidr"`
 	Communities []string `json:"communities"`
@@ -608,9 +584,6 @@
 					ttlSecurityHopCount = *v3res.Spec.TTLSecurity
 				}
 
-<<<<<<< HEAD
-				peers = append(peers, &backends.BGPPeer{
-=======
 				var reachableBy string
 				if v3res.Spec.ReachableBy != "" {
 					reachableByAddr := cnet.ParseIP(v3res.Spec.ReachableBy)
@@ -625,9 +598,7 @@
 					}
 					reachableBy = v3res.Spec.ReachableBy
 				}
-
-				peers = append(peers, &bgpPeer{
->>>>>>> 5f7d6090
+				peers = append(peers, &backends.BGPPeer{
 					PeerIP:          *ip,
 					ASNum:           v3res.Spec.ASNumber,
 					SourceAddr:      string(v3res.Spec.SourceAddress),
