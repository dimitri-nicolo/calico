package template

import (
	"crypto/sha256"
	"encoding/base64"
	"encoding/json"
	"errors"
	"fmt"
	"net"
	"os"
	"path"
	"sort"
	"strconv"
	"strings"
	"time"

	"github.com/kelseyhightower/memkv"

	"github.com/projectcalico/calico/confd/pkg/backends"

	v3 "github.com/tigera/api/pkg/apis/projectcalico/v3"
)

const (
	maxBIRDSymLen = 64
)

func newFuncMap() map[string]interface{} {
	m := make(map[string]interface{})
	m["base"] = path.Base
	m["split"] = strings.Split
	m["json"] = UnmarshalJsonObject
	m["jsonArray"] = UnmarshalJsonArray
	m["dir"] = path.Dir
	m["map"] = CreateMap
	m["getenv"] = Getenv
	m["join"] = strings.Join
	m["datetime"] = time.Now
	m["toUpper"] = strings.ToUpper
	m["toLower"] = strings.ToLower
	m["contains"] = strings.Contains
	m["replace"] = strings.Replace
	m["hasSuffix"] = strings.HasSuffix
	m["lookupIP"] = LookupIP
	m["lookupSRV"] = LookupSRV
	m["fileExists"] = isFileExist
	m["base64Encode"] = Base64Encode
	m["base64Decode"] = Base64Decode
	m["hashToIPv4"] = hashToIPv4
	m["externalNetworkBIRDConfig"] = ExternalNetworkBIRDConfig
	m["externalNetworkTableName"] = ExternalNetworkTableName
	m["bgpFilterFunctionName"] = BGPFilterFunctionName
	m["bgpFilterBIRDFuncs"] = BGPFilterBIRDFuncs
	return m
}

func addFuncs(out, in map[string]interface{}) {
	for name, fn := range in {
		out[name] = fn
	}
}

// ExternalNetworkTableName returns a formatted name for use as a BIRD table, truncating and hashing if the provided
// name would result in a table name longer than the max allowable length of 64 chars.
// e.g. input of "my-external-network" would result in output of "'T_my-external-network'"
func ExternalNetworkTableName(name string) (string, error) {
	prefix := "T_"
	resizedName, err := truncateAndHashName(name, maxBIRDSymLen-len(prefix))
	if err != nil {
		return "", err
	}
	return fmt.Sprintf("'%s%s'", prefix, resizedName), nil
}

// filterStatement produces a single comparison expression to be used within a multi-statement BIRD filter
// function.
<<<<<<< HEAD
// e.g input of ("In", "77.0.0.1/16", "accept") produces output of "if ((net ~ 77.0.0.1/16)) then { accept; }"
func filterStatement(fields filterArgs) (string, error) {
	actionStatement, err := filterAction(fields.action)
	if err != nil {
		return "", err
	}

	var conditions []string
	if fields.cidr != "" {
		if fields.operator == "" {
			return "", fmt.Errorf("Operator not included in BGPFilter")
		}
		cidrCondition, err := filterMatchCIDR(fields.cidr, fields.operator)
		if err != nil {
			return "", err
		}
		conditions = append(conditions, cidrCondition)
	}

	if fields.source != "" {
		sourceCondition, err := filterMatchSource(fields.source)
		if err != nil {
			return "", nil
		}
		conditions = append(conditions, sourceCondition)
	}

	conditionExpr := strings.Join(conditions, "&&")
	if conditionExpr != "" {
		return fmt.Sprintf("if (%s) then { %s }", conditionExpr, actionStatement), nil
	}
	return actionStatement, nil
}

func filterAction(action v3.BGPFilterAction) (string, error) {
	if action != v3.Accept && action != v3.Reject {
		return "", fmt.Errorf("Unexpected action found in BGPFilter: %s", action)
=======
// e.g input of ("In", "77.0.0.1/16", "accept") produces output of "if ( net ~ 77.0.0.1/16 ) then { accept; }"
func emitBGPFilterStatement(matchOperator, cidr, action string) (string, error) {
	matchOperatorLUT := map[string]string{
		string(v3.Equal):    "=",
		string(v3.NotEqual): "!=",
		string(v3.In):       "~",
		string(v3.NotIn):    "!~",
>>>>>>> ed9b6254
	}
	return fmt.Sprintf("%s;", strings.ToLower(string(action))), nil
}

var (
	operatorLUT = map[v3.BGPFilterMatchOperator]string{
		v3.Equal:    "=",
		v3.NotEqual: "!=",
		v3.In:       "~",
		v3.NotIn:    "!~",
	}
)

func filterMatchCIDR(cidr string, operator v3.BGPFilterMatchOperator) (string, error) {
	op, ok := operatorLUT[operator]
	if !ok {
<<<<<<< HEAD
		return "", fmt.Errorf("Unexpected operator found in BGPFilter: %s", operator)
=======
		err := fmt.Errorf("unexpected operator found in BGPFilter: %s", matchOperator)
		return "", err
>>>>>>> ed9b6254
	}
	return fmt.Sprintf("(net %s %s)", op, cidr), nil
}

func filterMatchSource(source v3.BGPFilterMatchSource) (string, error) {
	switch source {
	case v3.BGPFilterSourceRemotePeers:
		return "((defined(source))&&(source ~ [ RTS_BGP ]))", nil
	default:
		return "", fmt.Errorf("Unexpected source found in BGPFilter: %s", source)
	}
}

// BGPFilterFunctionName returns a formatted name for use as a BIRD function, truncating and hashing if the provided
// name would result in a function name longer than the max allowable length of 64 chars.
// e.g. input of ("my-bgp-filter", "import", "4") would result in output of "'bgp_my-bpg-filter_importFilterV4'"
func BGPFilterFunctionName(filterName, direction, version string) (string, error) {
	normalizedDirection := strings.ToLower(direction)
<<<<<<< HEAD
	if normalizedDirection != "import" && normalizedDirection != "export" {
		return "", fmt.Errorf("Provided direction '%s' does not map to either 'import' or 'export'", direction)
=======
	switch normalizedDirection {
	case "import":
	case "export":
	default:
		return "", fmt.Errorf("provided direction '%s' does not map to either 'import' or 'export'", direction)
>>>>>>> ed9b6254
	}
	pieces := []string{"bgp_", "", "_", normalizedDirection, "FilterV", version}
	resizedName, err := truncateAndHashName(filterName, maxBIRDSymLen-len(strings.Join(pieces, "")))
	if err != nil {
		return "", err
	}
	pieces[1] = resizedName
	fullName := strings.Join(pieces, "")
	return fmt.Sprintf("'%s'", fullName), nil
}

// ExternalNetworkBIRDConfig generates BIRD config for the tables and kernel protocol configuration based on
// configured ExternalNetwork resources.
//
// e.g. for ExternalNetwork resource configured as follows:
//
// kind: ExternalNetwork
// apiVersion: projectcalico.org/v3
// metadata:
//
//	name: test-enet
//
// spec:
//
//	routeTableIndex: 7
//
// Would produce the following string array that can be easily output via BIRD config template:
//
//	[]string {
//	  "# ExternalNetwork test-enet",
//	  "table 'T_test-enet';",
//	  "protocol kernel 'K_test-enet' from kernel_template {",
//	  "  device routes yes;",
//	  "  table 'T_test-enet';",
//	  "  kernel table 7;",
//	  "  export filter {",
//	  "    print \"route: \", net, \", from, \", \", \", proto, \", \", bgp_next_hop;",
//	  "    if proto = \"Global_10_192_0_3\" then accept;",
//	  "    if proto = \"Global_10_192_0_4\" then accept;",
//	  "    reject;",
//	  "  };",
//	  "}",
//	 }
func ExternalNetworkBIRDConfig(selfIP string, externalNetworkKVPs memkv.KVPairs, globalPeersKVP memkv.KVPairs,
	nodeSpecificPeersKVP memkv.KVPairs) ([]string, error) {
	lines := []string{}
	peerReferencedExternalNetworks := map[string][]string{}
	var line string

	if len(externalNetworkKVPs) == 0 {
		return []string{"# No ExternalNetworks configured"}, nil
	}

	emitExternalNetworkProtoStatements := func(peerNamePrefix, selfIP string, peers memkv.KVPairs) (map[string][]string, error) {
		eNetProtoStatements := make(map[string][]string)
		for _, peer := range peers {
			var backendPeer backends.BGPPeer
			err := json.Unmarshal([]byte(peer.Value), &backendPeer)
			if err != nil {
				return map[string][]string{}, fmt.Errorf("error unmarshalling JSON into backend BGPPeer: %s", err)
			}
			if backendPeer.PeerIP.String() == selfIP || backendPeer.ExternalNetwork == "" {
				continue // Skip ourselves because we don't generate a protocol definition for ourselves
			}
			var sep string
			if backendPeer.PeerIP.Version() == 4 {
				sep = "."
			} else {
				sep = ":"
			}
			ipParts := strings.Split(backendPeer.PeerIP.String(), sep)
			ipParts = append([]string{peerNamePrefix}, ipParts...)
			if backendPeer.Port > 0 {
				portStrParts := []string{"port", strconv.Itoa(int(backendPeer.Port))}
				ipParts = append(ipParts, portStrParts...)
			}
			eNetProtoStatements[backendPeer.ExternalNetwork] = append(eNetProtoStatements[backendPeer.ExternalNetwork],
				fmt.Sprintf("    if proto = \"%s\" then accept;", strings.Join(ipParts, "_")))
		}
		return eNetProtoStatements, nil
	}

	globalEnetProtoStatements, err := emitExternalNetworkProtoStatements("Global", selfIP, globalPeersKVP)
	if err != nil {
		return []string{}, err
	}

	explicitEnetProtoStatements, err := emitExternalNetworkProtoStatements("Node", selfIP, nodeSpecificPeersKVP)
	if err != nil {
		return []string{}, err
	}

	for enet, statements := range globalEnetProtoStatements {
		peerReferencedExternalNetworks[enet] = append(peerReferencedExternalNetworks[enet], statements...)
	}

	for enet, statements := range explicitEnetProtoStatements {
		peerReferencedExternalNetworks[enet] = append(peerReferencedExternalNetworks[enet], statements...)
	}

	if len(peerReferencedExternalNetworks) == 0 {
		line = "# No ExternalNetworks configured for any of this node's BGP peers"
		lines = append(lines, line)
		return lines, nil
	}
	for _, kvp := range externalNetworkKVPs {
		var externalNetwork v3.ExternalNetwork
		err := json.Unmarshal([]byte(kvp.Value), &externalNetwork)
		if err != nil {
			return []string{}, fmt.Errorf("error unmarshalling JSON into ExternalNetwork: %s", err)
		}
		externalNetworkName := path.Base(kvp.Key)
		peerStatements, ok := peerReferencedExternalNetworks[externalNetworkName]
		if !ok {
			continue // No peers reference this external network so we don't need to emit any config for it
		}
		var routeTableIndex uint32
		if externalNetwork.Spec.RouteTableIndex != nil {
			routeTableIndex = *externalNetwork.Spec.RouteTableIndex
		}
		tableName, err := ExternalNetworkTableName(externalNetworkName)
		if err != nil {
			return []string{}, err
		}

		line = fmt.Sprintf("# ExternalNetwork %s", externalNetworkName)
		lines = append(lines, line)

		line = fmt.Sprintf("table %s;", tableName)
		lines = append(lines, line)

		kernelName := strings.Replace(tableName, "T_", "K_", 1)
		kernel := []string{
			fmt.Sprintf("protocol kernel %s from kernel_template {", kernelName),
			"  device routes yes;",
			fmt.Sprintf("  table %s;", tableName),
			fmt.Sprintf("  kernel table %d;", routeTableIndex),
			"  export filter {",
			"    print \"route: \", net, \", from, \", \", \", proto, \", \", bgp_next_hop;",
		}

		kernel = append(kernel, peerStatements...)

		kernel = append(kernel, []string{
			"    reject;",
			"  };",
			"}",
		}...)

		lines = append(lines, kernel...)

		directName := strings.Replace(tableName, "T_", "D_", 1)
		direct := []string{
			fmt.Sprintf("protocol direct %s from direct_template {", directName),
			fmt.Sprintf("  table %s;", tableName),
			"}",
		}
		lines = append(lines, direct...)

		staticName := strings.Replace(tableName, "T_", "S_", 1)
		static := []string{
			fmt.Sprintf("protocol static %s from static_template {", staticName),
			fmt.Sprintf("  table %s;", tableName),
			"}",
		}
		lines = append(lines, static...)
	}
	return lines, nil
}

type filterArgs struct {
	operator v3.BGPFilterMatchOperator
	cidr     string
	source   v3.BGPFilterMatchSource
	action   v3.BGPFilterAction
}

// BGPFilterBIRDFuncs generates a set of BIRD functions for BGPFilter resources that have been packaged into KVPairs.
// By doing the formatting inside of this function we eliminate the need to copy and paste repeated blocks of golang
// template code into our BIRD config templates that is both difficult to read and prone to errors
//
// e.g. for a BGPFilter resource specified as follows:
//
// kind: BGPFilter
// apiVersion: projectcalico.org/v3
// metadata:
//
//	name: test-bgpfilter
//
// spec:
//
//	exportV4:
//	  - action: Accept
//	    matchOperator: In
//	    cidr: 77.0.0.0/16
//	  - action: Reject
//	    matchOperator: In
//	    cidr: 77.1.0.0/16
//	importV4:
//	  - action: Accept
//	    matchOperator: In
//	    cidr: 44.0.0.0/16
//	  - action: Reject
//	    matchOperator: In
//	    cidr: 44.1.0.0/16
//
// Would produce the following string array that can be easily output via BIRD config template:
//
//	[]string{
//	  "# v4 BGPFilter test-bgpfilter",
//	  "function 'bgp_test-bgpfilter_importFilterV4'() {",
//	  "  if ((net ~ 44.0.0.0/16)) then { accept; }",
//	  "  if ((net ~ 44.1.0.0/16)) then { reject; }",
//	  "}",
//	  "function 'bgp_test-bgpfilter_exportFilterV4'() {",
//	  "  if ((net ~ 77.0.0.0/16)) then { accept; }",
//	  "  if ((net ~ 77.1.0.0/16)) then { reject; }",
//	  "}",
//	 }
func BGPFilterBIRDFuncs(pairs memkv.KVPairs, version int) ([]string, error) {
	lines := []string{}
	var line string
	var versionStr string

	if version == 4 || version == 6 {
		versionStr = fmt.Sprintf("%d", version)
<<<<<<< HEAD
	} else {
		return []string{}, fmt.Errorf("Version must be either 4 or 6")
=======
	default:
		return []string{}, fmt.Errorf("version must be either 4 or 6")
>>>>>>> ed9b6254
	}

	for _, kvp := range pairs {
		var filter v3.BGPFilter
		err := json.Unmarshal([]byte(kvp.Value), &filter)
		if err != nil {
			return []string{}, fmt.Errorf("error unmarshalling JSON: %s", err)
		}

		importFiltersV4 := filter.Spec.ImportV4
		exportFiltersV4 := filter.Spec.ExportV4
		importFiltersV6 := filter.Spec.ImportV6
		exportFiltersV6 := filter.Spec.ExportV6

		var filterName string
		var emitImports bool
		var emitExports bool
		v4Selected := version == 4

		if v4Selected {
			emitImports = len(importFiltersV4) > 0
			emitExports = len(exportFiltersV4) > 0
		} else {
			emitImports = len(importFiltersV6) > 0
			emitExports = len(exportFiltersV6) > 0
		}

		if emitImports || emitExports {
			filterName = path.Base(kvp.Key)
			line = fmt.Sprintf("# v%s BGPFilter %s", versionStr, filterName)
			lines = append(lines, line)
		}

		var filterFuncName string
		var filterRule string
		if emitImports {
			filterFuncName, err = BGPFilterFunctionName(filterName, "import", versionStr)
			if err != nil {
				return []string{}, err
			}
			line = fmt.Sprintf("function %s() {", filterFuncName)
			lines = append(lines, line)

			var ruleFields []filterArgs

			if v4Selected {
				for _, importV4 := range importFiltersV4 {
					ruleFields = append(ruleFields, filterArgs{
						operator: importV4.MatchOperator,
						cidr:     importV4.CIDR,
						source:   importV4.Source,
						action:   importV4.Action,
					})
				}
			} else {
				for _, importV6 := range importFiltersV6 {
					ruleFields = append(ruleFields, filterArgs{
						operator: importV6.MatchOperator,
						cidr:     importV6.CIDR,
						source:   importV6.Source,
						action:   importV6.Action,
					})
				}
			}

			for _, fields := range ruleFields {
				filterRule, err = filterStatement(fields)
				if err != nil {
					return []string{}, err
				}
				line = fmt.Sprintf("  %s", filterRule)
				lines = append(lines, line)
			}

			line = "}"
			lines = append(lines, line)
		}

		if emitExports {
			filterFuncName, err = BGPFilterFunctionName(filterName, "export", versionStr)
			if err != nil {
				return []string{}, err
			}
			line = fmt.Sprintf("function %s() {", filterFuncName)
			lines = append(lines, line)

			var ruleFields []filterArgs

			if v4Selected {
				for _, exportV4 := range exportFiltersV4 {
					ruleFields = append(ruleFields, filterArgs{
						operator: exportV4.MatchOperator,
						cidr:     exportV4.CIDR,
						source:   exportV4.Source,
						action:   exportV4.Action,
					})
				}
			} else {
				for _, exportV6 := range exportFiltersV6 {
					ruleFields = append(ruleFields, filterArgs{
						operator: exportV6.MatchOperator,
						cidr:     exportV6.CIDR,
						source:   exportV6.Source,
						action:   exportV6.Action,
					})
				}
			}

			for _, fields := range ruleFields {
				filterRule, err = filterStatement(fields)
				if err != nil {
					return []string{}, err
				}
				line = fmt.Sprintf("  %s", filterRule)
				lines = append(lines, line)
			}

			line = "}"
			lines = append(lines, line)
		}
	}
	if len(lines) == 0 {
		line = fmt.Sprintf("# No v%s BGPFilters configured", versionStr)
		lines = append(lines, line)
	}
	return lines, nil
}

// The maximum length of a k8s resource (253 bytes) is longer than the maximum length of BIRD symbols (64 chars).
// This function provides a way to map the k8s resource name to a BIRD symbol name that accounts
// for the length difference in a way that minimizes the chance of collisions
func truncateAndHashName(name string, maxLen int) (string, error) {
	if len(name) <= maxLen {
		return name, nil
	}
	// SHA256 outputs a hash 64 chars long but we'll use only the first 16
	hashCharsToUse := 16
	// Account for underscore we insert between truncated name and hash string
	hashStrSize := hashCharsToUse + 1
	if maxLen <= hashStrSize {
		return "", fmt.Errorf("max truncated string length must be greater than the mininum size of %d",
			hashStrSize)
	}
	hash := sha256.New()
	_, err := hash.Write([]byte(name))
	if err != nil {
		return "", err
	}
	truncationLen := maxLen - hashStrSize
	hashStr := fmt.Sprintf("%X", hash.Sum(nil))
	truncatedName := fmt.Sprintf("%s_%s", name[:truncationLen], hashStr[:hashCharsToUse])
	return truncatedName, nil
}

// hashToIPv4 hashes the given string and
// formats the resulting 4 bytes as an IPv4 address.
func hashToIPv4(nodeName string) string {
	hash := sha256.New()
	_, err := hash.Write([]byte(nodeName))
	if err != nil {
		return ""
	}
	hashBytes := hash.Sum(nil)
	ip := hashBytes[:4]
	//BGP doesn't allow router IDs in special IP ranges (e.g., 224.x.x.x)
	ip0Value := int(ip[0])
	if ip0Value > 223 {
		ip0Value = ip0Value - 32
	}
	routerId := strconv.Itoa(ip0Value) + "." +
		strconv.Itoa(int(ip[1])) + "." +
		strconv.Itoa(int(ip[2])) + "." +
		strconv.Itoa(int(ip[3]))
	return routerId
}

// Getenv retrieves the value of the environment variable named by the key.
// It returns the value, which will the default value if the variable is not present.
// If no default value was given - returns "".
func Getenv(key string, v ...string) string {
	defaultValue := ""
	if len(v) > 0 {
		defaultValue = v[0]
	}

	value := os.Getenv(key)
	if value == "" {
		return defaultValue
	}
	return value
}

// CreateMap creates a key-value map of string -> interface{}
// The i'th is the key and the i+1 is the value
func CreateMap(values ...interface{}) (map[string]interface{}, error) {
	if len(values)%2 != 0 {
		return nil, errors.New("invalid map call")
	}
	dict := make(map[string]interface{}, len(values)/2)
	for i := 0; i < len(values); i += 2 {
		key, ok := values[i].(string)
		if !ok {
			return nil, errors.New("map keys must be strings")
		}
		dict[key] = values[i+1]
	}
	return dict, nil
}

func UnmarshalJsonObject(data string) (map[string]interface{}, error) {
	var ret map[string]interface{}
	err := json.Unmarshal([]byte(data), &ret)
	return ret, err
}

func UnmarshalJsonArray(data string) ([]interface{}, error) {
	var ret []interface{}
	err := json.Unmarshal([]byte(data), &ret)
	return ret, err
}

func LookupIP(data string) []string {
	ips, err := net.LookupIP(data)
	if err != nil {
		return nil
	}
	// "Cast" IPs into strings and sort the array
	ipStrings := make([]string, len(ips))

	for i, ip := range ips {
		ipStrings[i] = ip.String()
	}
	sort.Strings(ipStrings)
	return ipStrings
}

type sortSRV []*net.SRV

func (s sortSRV) Len() int {
	return len(s)
}

func (s sortSRV) Swap(i, j int) {
	s[i], s[j] = s[j], s[i]
}

func (s sortSRV) Less(i, j int) bool {
	str1 := fmt.Sprintf("%s%d%d%d", s[i].Target, s[i].Port, s[i].Priority, s[i].Weight)
	str2 := fmt.Sprintf("%s%d%d%d", s[j].Target, s[j].Port, s[j].Priority, s[j].Weight)
	return str1 < str2
}

func LookupSRV(service, proto, name string) []*net.SRV {
	_, addrs, err := net.LookupSRV(service, proto, name)
	if err != nil {
		return []*net.SRV{}
	}
	sort.Sort(sortSRV(addrs))
	return addrs
}

func Base64Encode(data string) string {
	return base64.StdEncoding.EncodeToString([]byte(data))
}

func Base64Decode(data string) (string, error) {
	s, err := base64.StdEncoding.DecodeString(data)
	return string(s), err
}<|MERGE_RESOLUTION|>--- conflicted
+++ resolved
@@ -74,7 +74,6 @@
 
 // filterStatement produces a single comparison expression to be used within a multi-statement BIRD filter
 // function.
-<<<<<<< HEAD
 // e.g input of ("In", "77.0.0.1/16", "accept") produces output of "if ((net ~ 77.0.0.1/16)) then { accept; }"
 func filterStatement(fields filterArgs) (string, error) {
 	actionStatement, err := filterAction(fields.action)
@@ -112,15 +111,6 @@
 func filterAction(action v3.BGPFilterAction) (string, error) {
 	if action != v3.Accept && action != v3.Reject {
 		return "", fmt.Errorf("Unexpected action found in BGPFilter: %s", action)
-=======
-// e.g input of ("In", "77.0.0.1/16", "accept") produces output of "if ( net ~ 77.0.0.1/16 ) then { accept; }"
-func emitBGPFilterStatement(matchOperator, cidr, action string) (string, error) {
-	matchOperatorLUT := map[string]string{
-		string(v3.Equal):    "=",
-		string(v3.NotEqual): "!=",
-		string(v3.In):       "~",
-		string(v3.NotIn):    "!~",
->>>>>>> ed9b6254
 	}
 	return fmt.Sprintf("%s;", strings.ToLower(string(action))), nil
 }
@@ -137,12 +127,7 @@
 func filterMatchCIDR(cidr string, operator v3.BGPFilterMatchOperator) (string, error) {
 	op, ok := operatorLUT[operator]
 	if !ok {
-<<<<<<< HEAD
 		return "", fmt.Errorf("Unexpected operator found in BGPFilter: %s", operator)
-=======
-		err := fmt.Errorf("unexpected operator found in BGPFilter: %s", matchOperator)
-		return "", err
->>>>>>> ed9b6254
 	}
 	return fmt.Sprintf("(net %s %s)", op, cidr), nil
 }
@@ -161,16 +146,8 @@
 // e.g. input of ("my-bgp-filter", "import", "4") would result in output of "'bgp_my-bpg-filter_importFilterV4'"
 func BGPFilterFunctionName(filterName, direction, version string) (string, error) {
 	normalizedDirection := strings.ToLower(direction)
-<<<<<<< HEAD
 	if normalizedDirection != "import" && normalizedDirection != "export" {
 		return "", fmt.Errorf("Provided direction '%s' does not map to either 'import' or 'export'", direction)
-=======
-	switch normalizedDirection {
-	case "import":
-	case "export":
-	default:
-		return "", fmt.Errorf("provided direction '%s' does not map to either 'import' or 'export'", direction)
->>>>>>> ed9b6254
 	}
 	pieces := []string{"bgp_", "", "_", normalizedDirection, "FilterV", version}
 	resizedName, err := truncateAndHashName(filterName, maxBIRDSymLen-len(strings.Join(pieces, "")))
@@ -397,13 +374,8 @@
 
 	if version == 4 || version == 6 {
 		versionStr = fmt.Sprintf("%d", version)
-<<<<<<< HEAD
 	} else {
 		return []string{}, fmt.Errorf("Version must be either 4 or 6")
-=======
-	default:
-		return []string{}, fmt.Errorf("version must be either 4 or 6")
->>>>>>> ed9b6254
 	}
 
 	for _, kvp := range pairs {
