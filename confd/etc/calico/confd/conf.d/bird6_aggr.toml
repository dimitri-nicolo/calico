--- conflicted
+++ resolved
@@ -1,19 +1,12 @@
 [template]
 src = "bird6_aggr.cfg.template"
 dest = "/etc/calico/confd/config/bird6_aggr.cfg"
-<<<<<<< HEAD
-prefix = "/calico"
-keys = [
-    "/ipam/v2/host//NODENAME/ipv6/block",
-    "/staticroutesv6",
-    "/resources/v3/projectcalico.org/externalnetworks",
-=======
 prefix = "/calico/"
 keys = [
     "/bgp/v1/host",
     "/bgp/v1/global",
     "/ipam/v2/host//NODENAME/ipv6/block",
     "/staticroutesv6",
->>>>>>> 5f7d6090
+    "/resources/v3/projectcalico.org/externalnetworks",
 ]
 reload_cmd = "sv hup bird6 || true"