--- conflicted
+++ resolved
@@ -5,11 +5,8 @@
 keys = [
     "/bgp/v1/host",
     "/bgp/v1/global",
-<<<<<<< HEAD
     "/resources/v3/projectcalico.org/externalnetworks",
-=======
     "/resources/v3/projectcalico.org/bgpfilters",
->>>>>>> cda5635e
 ]
 check_cmd = "bird6 -p -c {{.src}}"
 reload_cmd = "sv hup bird6 || true"