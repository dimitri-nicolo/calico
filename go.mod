module github.com/projectcalico/calico

go 1.22.2

require (
	github.com/AppsFlyer/go-sundheit v0.6.0
	github.com/BurntSushi/toml v1.4.0
	github.com/Masterminds/semver/v3 v3.2.1
	github.com/Masterminds/sprig v2.22.0+incompatible
	github.com/Microsoft/hcsshim v0.12.6
	github.com/PaloAltoNetworks/pango v0.10.2
	github.com/SermoDigital/jose v0.9.2-0.20161205224733-f6df55f235c2
	github.com/alecthomas/participle v0.7.1
	github.com/apparentlymart/go-cidr v1.1.0
	github.com/aquasecurity/kube-bench v0.6.19
	github.com/araddon/dateparse v0.0.0-20210429162001-6b43995a97de
	github.com/avast/retry-go v3.0.0+incompatible
	github.com/aws/aws-sdk-go v1.55.5
	github.com/aws/aws-sdk-go-v2 v1.30.4
	github.com/aws/aws-sdk-go-v2/config v1.27.28
	github.com/aws/aws-sdk-go-v2/feature/ec2/imds v1.16.12
	github.com/aws/aws-sdk-go-v2/service/ec2 v1.175.1
	github.com/aws/smithy-go v1.20.4
	github.com/bits-and-blooms/bitset v1.13.0
	github.com/bmizerany/pat v0.0.0-20210406213842-e4b6760bdd6f
	github.com/bronze1man/goStrongswanVici v0.0.0-20221114103242-3f6dc524986c
	github.com/buger/jsonparser v1.1.1
	github.com/caimeo/iniflags v0.0.0-20171110233946-ef4ae6c5cd79
	github.com/cnf/structhash v0.0.0-20201127153200-e1b16c1ebc08
	// pod2daemon/cisdriver build failure after upgrading to v1.10.0+
	github.com/container-storage-interface/spec v1.9.0
	github.com/containernetworking/cni v1.2.2
	github.com/containernetworking/plugins v1.5.1
	github.com/corazawaf/coraza-coreruleset v0.0.0-20231103220038-fd5c847140a6
	github.com/corazawaf/coraza/v3 v3.2.1
	github.com/coreos/go-oidc v2.2.1+incompatible
	github.com/coreos/go-semver v0.3.1
	github.com/davecgh/go-spew v1.1.2-0.20180830191138-d8f796af33cc
	github.com/dexidp/dex v0.0.0-20240603194342-23efe9200ccd
	github.com/dexidp/dex/api/v2 v2.1.1-0.20240603194342-23efe9200ccd
	github.com/docker/distribution v2.8.2+incompatible
	github.com/docker/docker v27.1.1+incompatible
	github.com/docopt/docopt-go v0.0.0-20180111231733-ee0de3bc6815
	github.com/elastic/cloud-on-k8s/v2 v2.13.0
	github.com/elastic/go-elasticsearch/v7 v7.17.10
	github.com/envoyproxy/go-control-plane v0.13.0
	github.com/felixge/httpsnoop v1.0.4
	github.com/florianl/go-nfqueue v1.3.2
	github.com/fluent/fluent-bit-go v0.0.0-20230731091245-a7a013e2473c
	github.com/fsnotify/fsnotify v1.7.0
	github.com/gavv/monotime v0.0.0-20190418164738-30dba4353424
	github.com/ghodss/yaml v1.0.0
	github.com/go-chi/chi/v5 v5.1.0
	github.com/go-ini/ini v1.67.0
	github.com/go-jose/go-jose/v4 v4.0.4
	github.com/go-kit/log v0.2.1
	github.com/go-openapi/runtime v0.28.0
	github.com/go-sql-driver/mysql v1.8.1
	github.com/gofrs/flock v0.12.1
	github.com/gofrs/uuid v4.4.0+incompatible
	github.com/gogo/googleapis v1.4.1
	github.com/gogo/protobuf v1.3.2
	github.com/golang-collections/collections v0.0.0-20130729185459-604e922904d3
	github.com/golang-jwt/jwt/v4 v4.5.0
	github.com/golang/protobuf v1.5.4
	github.com/golang/snappy v0.0.4
	github.com/google/btree v1.1.2
	github.com/google/go-cmp v0.6.0
	github.com/google/go-github/v53 v53.2.0
	github.com/google/gopacket v1.1.19
	github.com/google/netstack v0.0.0-20191123085552-55fcc16cd0eb
	github.com/google/safetext v0.0.0-20230106111101-7156a760e523
	github.com/google/uuid v1.6.0
	github.com/gorilla/mux v1.8.1
	github.com/grpc-ecosystem/go-grpc-prometheus v1.2.0
	github.com/gruntwork-io/terratest v0.47.0
	github.com/hashicorp/yamux v0.1.1
	github.com/ishidawataru/sctp v0.0.0-20230406120618-7ff4192f6ff2
	github.com/jarcoal/httpmock v1.3.1
	github.com/jcchavezs/mergefs v0.0.0-20230503083351-07f27d256761
	github.com/joho/godotenv v1.5.1
	github.com/jpillora/backoff v1.0.0
	github.com/json-iterator/go v1.1.12
	github.com/juju/clock v1.1.1
	github.com/juju/errors v1.0.0
	github.com/juju/mutex v0.0.0-20180619145857-d21b13acf4bf
	github.com/k8snetworkplumbingwg/network-attachment-definition-client v1.4.0
	github.com/kardianos/osext v0.0.0-20190222173326-2bc1f35cddc0
	github.com/kelseyhightower/envconfig v1.4.0
	github.com/kelseyhightower/memkv v0.1.1
	github.com/lestrrat-go/file-rotatelogs v2.4.0+incompatible
	github.com/libp2p/go-reuseport v0.4.0
	github.com/mcuadros/go-version v0.0.0-20190830083331-035f6764e8d2
	github.com/mdlayher/netlink v1.7.2
	github.com/mipearson/rfw v0.0.0-20170619235010-6f0a6f3266ba
	github.com/mitchellh/go-homedir v1.1.0
	github.com/natefinch/atomic v1.0.1
	github.com/nmrshll/go-cp v0.0.0-20180115193924-61436d3b7cfa
	github.com/nxadm/tail v1.4.11
	github.com/oklog/run v1.1.0
	github.com/olekukonko/tablewriter v0.0.5
	github.com/olivere/elastic/v7 v7.0.31
	github.com/onsi/ginkgo v1.16.5
	github.com/onsi/ginkgo/v2 v2.20.0
	github.com/onsi/gomega v1.34.1
	github.com/oschwald/geoip2-golang v1.11.0
	github.com/patrickmn/go-cache v2.1.0+incompatible
	github.com/pkg/errors v0.9.1
	github.com/projectcalico/go-json v0.0.0-20161128004156-6219dc7339ba
	github.com/projectcalico/go-yaml-wrapper v0.0.0-20191112210931-090425220c54
	github.com/prometheus-community/elasticsearch_exporter v1.5.0
	github.com/prometheus/client_golang v1.20.2
	github.com/prometheus/client_model v0.6.1
	github.com/prometheus/common v0.57.0
	github.com/prometheus/procfs v0.15.1
	github.com/robfig/cron v1.2.0
	github.com/safchain/ethtool v0.4.1
	github.com/shirou/gopsutil v0.0.0-20190323131628-2cbc9195c892
	github.com/sirupsen/logrus v1.9.3
	github.com/slack-go/slack v0.14.0
	github.com/spf13/cobra v1.8.1
	github.com/spf13/pflag v1.0.5
	github.com/spf13/viper v1.19.0
	github.com/stretchr/testify v1.9.0
	github.com/tchap/go-patricia/v2 v2.3.1
	github.com/termie/go-shutil v0.0.0-20140729215957-bcacb06fecae
	github.com/tidwall/gjson v1.17.3
	github.com/tigera/api v0.0.0-20240708152828-da21375e20da
	github.com/tigera/windows-networking v0.0.0-20211112174220-6a90051af748
	github.com/urfave/cli/v2 v2.27.3
	github.com/vishvananda/netlink v1.2.1-beta.2.0.20240703200800-b54f85093f4a
	github.com/x-cray/logrus-prefixed-formatter v0.5.2
	github.com/yalp/jsonpath v0.0.0-20180802001716-5cc68e5049a0
	go.etcd.io/etcd/api/v3 v3.5.15
	go.etcd.io/etcd/client/pkg/v3 v3.5.15
	go.etcd.io/etcd/client/v2 v2.305.15
	go.etcd.io/etcd/client/v3 v3.5.15
	go.uber.org/zap v1.27.0
	golang.org/x/crypto v0.26.0
	golang.org/x/exp v0.0.0-20240719175910-8a7402abbf56
	golang.org/x/net v0.28.0
	golang.org/x/sync v0.8.0
	golang.org/x/sys v0.24.0
	golang.org/x/text v0.17.0
	golang.org/x/time v0.6.0
	// package golang.zx2c4.com/wireguard/ipc/namedpipe is required to be v0.0.20200121
	golang.zx2c4.com/wireguard/wgctrl v0.0.0-20200324154536-ceff61240acf
	google.golang.org/genproto/googleapis/rpc v0.0.0-20240701130421-f6361c86f094
	google.golang.org/grpc v1.65.0
	google.golang.org/protobuf v1.34.2
	gopkg.in/alecthomas/kingpin.v2 v2.2.6
	gopkg.in/elazarl/goproxy.v1 v1.0.0-20180725130230-947c36da3153
	// validator.v9 must be at v9.30.2 for libcalico-go to build. It may be possible to upgrade this
	// with some changes to libcalico-go, though.
	gopkg.in/go-playground/validator.v9 v9.30.2
	// Replaced with older version below until we can handle the updated permissions it now puts on log files.
	gopkg.in/natefinch/lumberjack.v2 v2.2.1
	gopkg.in/tchap/go-patricia.v2 v2.3.0
	gopkg.in/yaml.v2 v2.4.0
	gopkg.in/yaml.v3 v3.0.1
<<<<<<< HEAD
	k8s.io/api v0.29.8
	k8s.io/apiextensions-apiserver v0.29.8
	k8s.io/apimachinery v0.29.8
	k8s.io/apiserver v0.29.8
	k8s.io/client-go v0.29.8
	k8s.io/code-generator v0.29.8
	k8s.io/component-base v0.29.8
	k8s.io/klog/v2 v2.120.1
	k8s.io/kube-aggregator v0.29.8
	k8s.io/kube-openapi v0.0.0-20231010175941-2dd684a91f00
	k8s.io/kubectl v0.29.8
	k8s.io/kubernetes v1.29.8
	k8s.io/utils v0.0.0-20240310230437-4693a0247e57
	modernc.org/memory v1.8.0
	sigs.k8s.io/controller-runtime v0.17.3
	sigs.k8s.io/kind v0.24.0
	sigs.k8s.io/knftables v0.0.17
=======
	// Most k8s.io modules we 'require' will also need a 'replace' directive below in order for the module graph to resolve.
	// Ensure that any version updates to k8s.io modules are reflected in the replace block if those modules require replacement.
	k8s.io/api v0.28.13
	k8s.io/apiextensions-apiserver v0.28.13
	k8s.io/apimachinery v0.28.13
	k8s.io/apiserver v0.28.13
	k8s.io/client-go v0.28.13
	k8s.io/code-generator v0.28.13
	k8s.io/component-base v0.28.13
	k8s.io/klog/v2 v2.100.1
	k8s.io/kube-aggregator v0.28.13
	k8s.io/kube-openapi v0.0.0-20230717233707-2695361300d9
	k8s.io/kubectl v0.28.13
	k8s.io/kubernetes v1.28.13
	k8s.io/utils v0.0.0-20230406110748-d93618cff8a2
	modernc.org/memory v1.7.2
	sigs.k8s.io/controller-runtime v0.15.3
	sigs.k8s.io/kind v0.22.0
>>>>>>> cc8a7d29
	sigs.k8s.io/yaml v1.4.0
)

require (
	cloud.google.com/go/auth v0.4.2 // indirect
	cloud.google.com/go/auth/oauth2adapt v0.2.2 // indirect
	cloud.google.com/go/compute/metadata v0.3.0 // indirect
	filippo.io/edwards25519 v1.1.0 // indirect
	github.com/Azure/azure-sdk-for-go v68.0.0+incompatible // indirect
	github.com/Azure/go-autorest v14.2.0+incompatible // indirect
	github.com/Azure/go-autorest/autorest v0.11.29 // indirect
	github.com/Azure/go-autorest/autorest/adal v0.9.23 // indirect
	github.com/Azure/go-autorest/autorest/date v0.3.0 // indirect
	github.com/Azure/go-autorest/autorest/mocks v0.4.2 // indirect
	github.com/Azure/go-autorest/autorest/to v0.4.0 // indirect
	github.com/Azure/go-autorest/autorest/validation v0.3.1 // indirect
	github.com/Azure/go-autorest/logger v0.2.1 // indirect
	github.com/Azure/go-autorest/tracing v0.6.0 // indirect
	github.com/Azure/go-ntlmssp v0.0.0-20221128193559-754e69321358 // indirect
	github.com/GoogleCloudPlatform/k8s-cloud-provider v1.18.1-0.20220218231025-f11817397a1b // indirect
	github.com/JeffAshton/win_pdh v0.0.0-20161109143554-76bb4ee9f0ab // indirect
	github.com/Masterminds/goutils v1.1.1 // indirect
	github.com/Masterminds/semver v1.5.0 // indirect
	github.com/Masterminds/sprig/v3 v3.2.3 // indirect
	github.com/Microsoft/go-winio v0.6.2 // indirect
	github.com/NYTimes/gziphandler v1.1.1 // indirect
	github.com/ProtonMail/go-crypto v0.0.0-20230217124315-7d5c6f04bbb8 // indirect
	github.com/StackExchange/wmi v1.2.1 // indirect
	github.com/alecthomas/template v0.0.0-20190718012654-fb15b899a751 // indirect
	github.com/alecthomas/units v0.0.0-20211218093645-b94a6e3cc137 // indirect
	github.com/alessio/shellescape v1.4.2 // indirect
	github.com/alexflint/go-filemutex v1.3.0 // indirect
	github.com/antlr/antlr4/runtime/Go/antlr/v4 v4.0.0-20230305170008-8188dc5388df // indirect
	github.com/armon/circbuf v0.0.0-20150827004946-bbbad097214e // indirect
	github.com/armon/go-radix v1.0.0 // indirect
	github.com/asaskevich/govalidator v0.0.0-20230301143203-a9d515a09cc2 // indirect
	github.com/aws/aws-sdk-go-v2/credentials v1.17.28 // indirect
	github.com/aws/aws-sdk-go-v2/internal/configsources v1.3.16 // indirect
	github.com/aws/aws-sdk-go-v2/internal/endpoints/v2 v2.6.16 // indirect
	github.com/aws/aws-sdk-go-v2/internal/ini v1.8.1 // indirect
	github.com/aws/aws-sdk-go-v2/service/internal/accept-encoding v1.11.4 // indirect
	github.com/aws/aws-sdk-go-v2/service/internal/presigned-url v1.11.18 // indirect
	github.com/aws/aws-sdk-go-v2/service/securityhub v1.29.1 // indirect
	github.com/aws/aws-sdk-go-v2/service/sso v1.22.5 // indirect
	github.com/aws/aws-sdk-go-v2/service/ssooidc v1.26.5 // indirect
	github.com/aws/aws-sdk-go-v2/service/sts v1.30.4 // indirect
	github.com/beevik/etree v1.4.0 // indirect
	github.com/beorn7/perks v1.0.1 // indirect
	github.com/blang/semver/v4 v4.0.0 // indirect
	github.com/boombuler/barcode v1.0.1 // indirect
	github.com/cenkalti/backoff/v4 v4.3.0 // indirect
	github.com/cespare/xxhash/v2 v2.3.0 // indirect
	github.com/checkpoint-restore/go-criu/v5 v5.3.0 // indirect
	github.com/cilium/ebpf v0.11.0 // indirect
	github.com/cloudflare/circl v1.3.9 // indirect
	github.com/cncf/xds/go v0.0.0-20240423153145-555b57ec207b // indirect
	github.com/containerd/cgroups v1.1.0 // indirect
	github.com/containerd/cgroups/v3 v3.0.3 // indirect
	github.com/containerd/console v1.0.4 // indirect
	github.com/containerd/errdefs v0.1.0 // indirect
	github.com/containerd/log v0.1.0 // indirect
	github.com/containerd/ttrpc v1.2.5 // indirect
	github.com/corazawaf/libinjection-go v0.2.1 // indirect
	github.com/coreos/go-iptables v0.7.0 // indirect
	github.com/coreos/go-oidc/v3 v3.10.0 // indirect
	github.com/coreos/go-systemd/v22 v22.5.0
	github.com/cpuguy83/go-md2man/v2 v2.0.4 // indirect
	github.com/cyphar/filepath-securejoin v0.2.4 // indirect
	github.com/distribution/reference v0.6.0 // indirect
	github.com/docker/go-connections v0.5.0 // indirect
	github.com/docker/go-units v0.5.0 // indirect
	github.com/elastic/go-sysinfo v1.13.1 // indirect
	github.com/elastic/go-ucfg v0.8.8 // indirect
	github.com/elastic/go-windows v1.0.1 // indirect
	github.com/elazarl/goproxy v0.0.0-20240719135048-6ca80f564554 // indirect
	github.com/elazarl/goproxy/ext v0.0.0-20240719135048-6ca80f564554 // indirect
	github.com/emicklei/go-restful/v3 v3.11.0 // indirect
	github.com/envoyproxy/protoc-gen-validate v1.0.4 // indirect
	github.com/euank/go-kmsg-parser v2.0.0+incompatible // indirect
	github.com/evanphx/json-patch v5.6.0+incompatible // indirect
	github.com/evanphx/json-patch/v5 v5.8.0 // indirect
	github.com/fatih/color v1.16.0 // indirect
	github.com/go-asn1-ber/asn1-ber v1.5.5 // indirect
	github.com/go-errors/errors v1.4.2 // indirect
	github.com/go-ldap/ldap/v3 v3.4.6 // indirect
	github.com/go-logfmt/logfmt v0.5.1 // indirect
	github.com/go-logr/logr v1.4.2 // indirect
	github.com/go-logr/stdr v1.2.2 // indirect
	github.com/go-logr/zapr v1.3.0 // indirect
	github.com/go-ole/go-ole v1.2.5 // indirect
	github.com/go-openapi/jsonpointer v0.21.0 // indirect
	github.com/go-openapi/jsonreference v0.21.0 // indirect
	github.com/go-openapi/swag v0.23.0 // indirect
	github.com/go-playground/locales v0.14.1 // indirect
	github.com/go-playground/universal-translator v0.18.1 // indirect
	github.com/go-task/slim-sprig/v3 v3.0.0 // indirect
	github.com/godbus/dbus/v5 v5.1.0 // indirect
	github.com/golang/glog v1.2.1 // indirect
	github.com/golang/groupcache v0.0.0-20210331224755-41bb18bfe9da // indirect
	github.com/golang/mock v1.6.0 // indirect
	github.com/gonvenience/bunt v1.3.5 // indirect
	github.com/gonvenience/neat v1.3.12 // indirect
	github.com/gonvenience/term v1.0.2 // indirect
	github.com/gonvenience/text v1.0.7 // indirect
	github.com/gonvenience/wrap v1.1.2 // indirect
	github.com/gonvenience/ytbx v1.4.4 // indirect
	github.com/google/cadvisor v0.48.1 // indirect
	github.com/google/cel-go v0.17.7 // indirect
	github.com/google/gnostic-models v0.6.8 // indirect
	github.com/google/go-querystring v1.1.0 // indirect
	github.com/google/gofuzz v1.2.0 // indirect
	github.com/google/pprof v0.0.0-20240727154555-813a5fbdbec8 // indirect
	github.com/google/s2a-go v0.1.7 // indirect
	github.com/googleapis/enterprise-certificate-proxy v0.3.2 // indirect
	github.com/googleapis/gax-go/v2 v2.12.4 // indirect
	github.com/gorilla/handlers v1.5.2 // indirect
	github.com/gorilla/websocket v1.5.3 // indirect
	github.com/grpc-ecosystem/grpc-gateway/v2 v2.20.0 // indirect
	github.com/gruntwork-io/go-commons v0.8.0 // indirect
	github.com/hashicorp/errwrap v1.1.0 // indirect
	github.com/hashicorp/go-multierror v1.1.1 // indirect
	github.com/hashicorp/golang-lru/v2 v2.0.7 // indirect
	github.com/hashicorp/hcl v1.0.0 // indirect
	github.com/homeport/dyff v1.6.0 // indirect
	github.com/huandu/xstrings v1.3.3 // indirect
	github.com/imdario/mergo v0.3.15 // indirect
	github.com/inconshreveable/mousetrap v1.1.0 // indirect
	github.com/jackc/pgpassfile v1.0.0 // indirect
	github.com/jackc/pgservicefile v0.0.0-20221227161230-091c0ba34f0a // indirect
	github.com/jackc/pgx/v5 v5.5.4 // indirect
	github.com/jackc/puddle/v2 v2.2.1 // indirect
	github.com/jinzhu/copier v0.4.0 // indirect
	github.com/jinzhu/inflection v1.0.0 // indirect
	github.com/jinzhu/now v1.1.5 // indirect
	github.com/jmespath/go-jmespath v0.4.0 // indirect
	github.com/joeshaw/multierror v0.0.0-20140124173710-69b34d4ec901 // indirect
	github.com/jonboulle/clockwork v0.2.2 // indirect
	github.com/josharian/intern v1.0.0 // indirect
	github.com/josharian/native v1.1.0 // indirect
	github.com/karrick/godirwalk v1.17.0 // indirect
	github.com/klauspost/compress v1.17.9 // indirect
	github.com/kylelemons/godebug v1.1.0 // indirect
	github.com/leodido/go-urn v1.2.4 // indirect
	github.com/lestrrat-go/strftime v1.0.6 // indirect
	github.com/libopenstorage/openstorage v1.0.0 // indirect
	github.com/lithammer/dedent v1.1.0 // indirect
	github.com/lucasb-eyer/go-colorful v1.2.0 // indirect
	github.com/magefile/mage v1.15.0 // indirect
	github.com/magiconair/properties v1.8.7 // indirect
	github.com/mailru/easyjson v0.7.7 // indirect
	github.com/mattermost/xml-roundtrip-validator v0.1.0 // indirect
	github.com/mattn/go-ciede2000 v0.0.0-20170301095244-782e8c62fec3 // indirect
	github.com/mattn/go-colorable v0.1.13 // indirect
	github.com/mattn/go-isatty v0.0.20 // indirect
	github.com/mattn/go-runewidth v0.0.10 // indirect
	github.com/mattn/go-zglob v0.0.2-0.20190814121620-e3c945676326 // indirect
	github.com/mdlayher/genetlink v1.0.0 // indirect
	github.com/mdlayher/socket v0.4.1 // indirect
	github.com/mgutz/ansi v0.0.0-20200706080929-d51e80ef957d // indirect
	github.com/mistifyio/go-zfs v2.1.2-0.20190413222219-f784269be439+incompatible // indirect
	github.com/mitchellh/copystructure v1.0.0 // indirect
	github.com/mitchellh/go-ps v1.0.0 // indirect
	github.com/mitchellh/hashstructure v1.1.0 // indirect
	github.com/mitchellh/mapstructure v1.5.0 // indirect
	github.com/mitchellh/reflectwalk v1.0.0 // indirect
	github.com/moby/docker-image-spec v1.3.1 // indirect
	github.com/moby/spdystream v0.2.0 // indirect
	github.com/moby/sys/mountinfo v0.6.2 // indirect
	github.com/modern-go/concurrent v0.0.0-20180306012644-bacd9c7ef1dd // indirect
	github.com/modern-go/reflect2 v1.0.2 // indirect
	github.com/mohae/deepcopy v0.0.0-20170603005431-491d3605edfb // indirect
	github.com/mrunalp/fileutils v0.5.1 // indirect
	github.com/munnerz/goautoneg v0.0.0-20191010083416-a7dc8b61c822 // indirect
	github.com/mwitkow/go-conntrack v0.0.0-20190716064945-2f068394615f // indirect
	github.com/mxk/go-flowrate v0.0.0-20140419014527-cca7078d478f // indirect
	github.com/opencontainers/go-digest v1.0.0 // indirect
	github.com/opencontainers/image-spec v1.1.0 // indirect
	github.com/opencontainers/runc v1.1.14 // indirect
	github.com/opencontainers/runtime-spec v1.2.0 // indirect
	github.com/opencontainers/selinux v1.11.0 // indirect
	github.com/oschwald/maxminddb-golang v1.13.0 // indirect
	github.com/pelletier/go-toml v1.9.5 // indirect
	github.com/pelletier/go-toml/v2 v2.2.2 // indirect
	github.com/petar-dambovaliev/aho-corasick v0.0.0-20240411101913-e07a1f0e8eb4 // indirect
	github.com/planetscale/vtprotobuf v0.6.1-0.20240319094008-0393e58bdf10 // indirect
	github.com/pmezard/go-difflib v1.0.1-0.20181226105442-5d4384ee4fb2 // indirect
	github.com/pquerna/cachecontrol v0.1.0 // indirect
	github.com/pquerna/otp v1.2.0 // indirect
	github.com/rivo/uniseg v0.1.0 // indirect
	github.com/rubiojr/go-vhd v0.0.0-20200706105327-02e210299021 // indirect
	github.com/russellhaering/goxmldsig v1.4.0 // indirect
	github.com/russross/blackfriday/v2 v2.1.0 // indirect
	github.com/sagikazarmark/locafero v0.4.0 // indirect
	github.com/sagikazarmark/slog-shim v0.1.0 // indirect
	github.com/seccomp/libseccomp-golang v0.10.0 // indirect
	github.com/sergi/go-diff v1.3.1 // indirect
	github.com/shirou/w32 v0.0.0-20160930032740-bb4de0191aa4 // indirect
	github.com/shopspring/decimal v1.2.0 // indirect
	github.com/sourcegraph/conc v0.3.0 // indirect
	github.com/spf13/afero v1.11.0 // indirect
	github.com/spf13/cast v1.6.0 // indirect
	github.com/stoewer/go-strcase v1.2.0 // indirect
	github.com/stretchr/objx v0.5.2 // indirect
	github.com/subosito/gotenv v1.6.0 // indirect
	github.com/syndtr/gocapability v0.0.0-20200815063812-42c35b437635 // indirect
	github.com/texttheater/golang-levenshtein v1.0.1 // indirect
	github.com/tidwall/match v1.1.1 // indirect
	github.com/tidwall/pretty v1.2.1 // indirect
	github.com/ugorji/go/codec v1.1.7 // indirect
	github.com/urfave/cli v1.22.15 // indirect
	github.com/virtuald/go-ordered-json v0.0.0-20170621173500-b18e6e673d74 // indirect
	github.com/vishvananda/netns v0.0.4 // indirect
	github.com/vmware/govmomi v0.30.6 // indirect
	github.com/xrash/smetrics v0.0.0-20240521201337-686a1a2994c1 // indirect
	go.elastic.co/apm/module/apmzap/v2 v2.6.0 // indirect
	go.elastic.co/apm/v2 v2.6.0 // indirect
	go.elastic.co/fastjson v1.3.0 // indirect
	go.opencensus.io v0.24.0 // indirect
	go.opentelemetry.io/contrib/instrumentation/github.com/emicklei/go-restful/otelrestful v0.46.1 // indirect
	go.opentelemetry.io/contrib/instrumentation/google.golang.org/grpc/otelgrpc v0.49.0 // indirect
	go.opentelemetry.io/contrib/instrumentation/net/http/otelhttp v0.53.0 // indirect
	go.opentelemetry.io/otel v1.28.0 // indirect
	go.opentelemetry.io/otel/exporters/otlp/otlptrace v1.28.0 // indirect
	go.opentelemetry.io/otel/exporters/otlp/otlptrace/otlptracegrpc v1.21.0 // indirect
	go.opentelemetry.io/otel/exporters/otlp/otlptrace/otlptracehttp v1.28.0 // indirect
	go.opentelemetry.io/otel/metric v1.28.0 // indirect
	go.opentelemetry.io/otel/sdk v1.28.0 // indirect
	go.opentelemetry.io/otel/trace v1.28.0 // indirect
	go.opentelemetry.io/proto/otlp v1.3.1 // indirect
	go.uber.org/multierr v1.11.0 // indirect
	golang.org/x/mod v0.20.0 // indirect
	golang.org/x/oauth2 v0.21.0 // indirect
	golang.org/x/term v0.23.0 // indirect
	golang.org/x/tools v0.24.0 // indirect
	golang.zx2c4.com/wireguard v0.0.20200121 // indirect
	google.golang.org/api v0.182.0 // indirect
	google.golang.org/genproto/googleapis/api v0.0.0-20240701130421-f6361c86f094 // indirect
	gopkg.in/gcfg.v1 v1.2.3 // indirect
	gopkg.in/go-playground/assert.v1 v1.2.1 // indirect
	gopkg.in/inf.v0 v0.9.1 // indirect
	gopkg.in/ini.v1 v1.67.0 // indirect
	gopkg.in/square/go-jose.v2 v2.6.0 // indirect
	gopkg.in/tomb.v1 v1.0.0-20141024135613-dd632973f1e7 // indirect
	gopkg.in/warnings.v0 v0.1.2 // indirect
	gorm.io/driver/postgres v1.4.6 // indirect
	gorm.io/gorm v1.25.1 // indirect
<<<<<<< HEAD
	gotest.tools/v3 v3.5.0 // indirect
	howett.net/plist v1.0.1 // indirect
	k8s.io/cloud-provider v0.29.8 // indirect
	k8s.io/component-helpers v0.29.8 // indirect
	k8s.io/controller-manager v0.29.8 // indirect
	k8s.io/cri-api v0.29.8 // indirect
	k8s.io/csi-translation-lib v0.29.8 // indirect
	k8s.io/dynamic-resource-allocation v0.29.8 // indirect
	k8s.io/gengo v0.0.0-20230829151522-9cce18d56c01 // indirect
	k8s.io/kms v0.29.8 // indirect
	k8s.io/kube-scheduler v0.29.8 // indirect
	k8s.io/kubelet v0.29.8 // indirect
	k8s.io/legacy-cloud-providers v0.29.8 // indirect
	k8s.io/mount-utils v0.29.8 // indirect
	k8s.io/pod-security-admission v0.29.8 // indirect
=======
	howett.net/plist v1.0.0 // indirect
	k8s.io/cloud-provider v0.28.13 // indirect
	k8s.io/component-helpers v0.28.13 // indirect
	k8s.io/controller-manager v0.28.13 // indirect
	k8s.io/cri-api v0.28.13 // indirect
	k8s.io/csi-translation-lib v0.28.13 // indirect
	k8s.io/dynamic-resource-allocation v0.28.13 // indirect
	k8s.io/gengo v0.0.0-20220902162205-c0856e24416d // indirect
	k8s.io/kms v0.28.13 // indirect
	k8s.io/kube-scheduler v0.28.13 // indirect
	k8s.io/kubelet v0.28.13 // indirect
	k8s.io/legacy-cloud-providers v0.28.13 // indirect
	k8s.io/mount-utils v0.28.13 // indirect
	k8s.io/pod-security-admission v0.28.13 // indirect
>>>>>>> cc8a7d29
	rsc.io/binaryregexp v0.2.0 // indirect
	sigs.k8s.io/apiserver-network-proxy/konnectivity-client v0.28.0 // indirect
	sigs.k8s.io/json v0.0.0-20221116044647-bc3834ca7abd // indirect
	sigs.k8s.io/structured-merge-diff/v4 v4.4.1 // indirect
)

require github.com/bi-zone/etw v0.0.0-20200916105032-b215904fae4f // indirect

replace (
	github.com/bronze1man/goStrongswanVici => github.com/tigera/goStrongswanVici v0.0.0-20180704141420-9b6fdd821dbe

	github.com/tigera/api => ./api

	// Newer versions set the file mode on logs to 0600, which breaks a lot of our tests.
	gopkg.in/natefinch/lumberjack.v2 => gopkg.in/natefinch/lumberjack.v2 v2.0.0

	// Need replacements for all the k8s subsidiary projects that are pulled in indirectly because
	// the kubernetes repo pulls them in via a replacement to its own vendored copies, which doesn't work for
	// transient imports.
<<<<<<< HEAD
	k8s.io/api => k8s.io/api v0.29.8
	k8s.io/apiextensions-apiserver => k8s.io/apiextensions-apiserver v0.29.8
	k8s.io/apimachinery => k8s.io/apimachinery v0.29.8
	k8s.io/apiserver => k8s.io/apiserver v0.29.8
	k8s.io/cli-runtime => k8s.io/cli-runtime v0.29.8
	k8s.io/client-go => k8s.io/client-go v0.29.8
	k8s.io/cloud-provider => k8s.io/cloud-provider v0.29.8
	k8s.io/cluster-bootstrap => k8s.io/cluster-bootstrap v0.29.8
	k8s.io/code-generator => k8s.io/code-generator v0.29.8
	k8s.io/component-base => k8s.io/component-base v0.29.8
	k8s.io/component-helpers => k8s.io/component-helpers v0.29.8
	k8s.io/controller-manager => k8s.io/controller-manager v0.29.8
	k8s.io/cri-api => k8s.io/cri-api v0.29.8
	k8s.io/csi-translation-lib => k8s.io/csi-translation-lib v0.29.8
	k8s.io/endpointslice => k8s.io/endpointslice v0.29.8
	k8s.io/kube-aggregator => k8s.io/kube-aggregator v0.29.8
	k8s.io/kube-controller-manager => k8s.io/kube-controller-manager v0.29.8
	k8s.io/kube-proxy => k8s.io/kube-proxy v0.29.8
	k8s.io/kube-scheduler => k8s.io/kube-scheduler v0.29.8
	k8s.io/kubectl => k8s.io/kubectl v0.29.8
	k8s.io/kubelet => k8s.io/kubelet v0.29.8
	k8s.io/legacy-cloud-providers => k8s.io/legacy-cloud-providers v0.29.8
	k8s.io/metrics => k8s.io/metrics v0.29.8
	k8s.io/mount-utils => k8s.io/mount-utils v0.29.8
	k8s.io/pod-security-admission => k8s.io/pod-security-admission v0.29.8
	k8s.io/sample-apiserver => k8s.io/sample-apiserver v0.29.8
=======
	k8s.io/api => k8s.io/api v0.28.13
	k8s.io/apiextensions-apiserver => k8s.io/apiextensions-apiserver v0.28.13
	k8s.io/apimachinery => k8s.io/apimachinery v0.28.13
	k8s.io/apiserver => k8s.io/apiserver v0.28.13
	k8s.io/cli-runtime => k8s.io/cli-runtime v0.28.13
	k8s.io/client-go => k8s.io/client-go v0.28.13
	k8s.io/cloud-provider => k8s.io/cloud-provider v0.28.13
	k8s.io/cluster-bootstrap => k8s.io/cluster-bootstrap v0.28.13
	k8s.io/code-generator => k8s.io/code-generator v0.28.13
	k8s.io/component-base => k8s.io/component-base v0.28.13
	k8s.io/component-helpers => k8s.io/component-helpers v0.28.13
	k8s.io/controller-manager => k8s.io/controller-manager v0.28.13
	k8s.io/cri-api => k8s.io/cri-api v0.28.13
	k8s.io/csi-translation-lib => k8s.io/csi-translation-lib v0.28.13
	k8s.io/endpointslice => k8s.io/endpointslice v0.28.13
	k8s.io/kube-aggregator => k8s.io/kube-aggregator v0.28.13
	k8s.io/kube-controller-manager => k8s.io/kube-controller-manager v0.28.13
	k8s.io/kube-proxy => k8s.io/kube-proxy v0.28.13
	k8s.io/kube-scheduler => k8s.io/kube-scheduler v0.28.13
	k8s.io/kubectl => k8s.io/kubectl v0.28.13
	k8s.io/kubelet => k8s.io/kubelet v0.28.13
	k8s.io/legacy-cloud-providers => k8s.io/legacy-cloud-providers v0.28.13
	k8s.io/metrics => k8s.io/metrics v0.28.13
	k8s.io/mount-utils => k8s.io/mount-utils v0.28.13
	k8s.io/pod-security-admission => k8s.io/pod-security-admission v0.28.13
	k8s.io/sample-apiserver => k8s.io/sample-apiserver v0.28.13
>>>>>>> cc8a7d29
)<|MERGE_RESOLUTION|>--- conflicted
+++ resolved
@@ -158,7 +158,8 @@
 	gopkg.in/tchap/go-patricia.v2 v2.3.0
 	gopkg.in/yaml.v2 v2.4.0
 	gopkg.in/yaml.v3 v3.0.1
-<<<<<<< HEAD
+	// Most k8s.io modules we 'require' will also need a 'replace' directive below in order for the module graph to resolve.
+	// Ensure that any version updates to k8s.io modules are reflected in the replace block if those modules require replacement.
 	k8s.io/api v0.29.8
 	k8s.io/apiextensions-apiserver v0.29.8
 	k8s.io/apimachinery v0.29.8
@@ -176,26 +177,6 @@
 	sigs.k8s.io/controller-runtime v0.17.3
 	sigs.k8s.io/kind v0.24.0
 	sigs.k8s.io/knftables v0.0.17
-=======
-	// Most k8s.io modules we 'require' will also need a 'replace' directive below in order for the module graph to resolve.
-	// Ensure that any version updates to k8s.io modules are reflected in the replace block if those modules require replacement.
-	k8s.io/api v0.28.13
-	k8s.io/apiextensions-apiserver v0.28.13
-	k8s.io/apimachinery v0.28.13
-	k8s.io/apiserver v0.28.13
-	k8s.io/client-go v0.28.13
-	k8s.io/code-generator v0.28.13
-	k8s.io/component-base v0.28.13
-	k8s.io/klog/v2 v2.100.1
-	k8s.io/kube-aggregator v0.28.13
-	k8s.io/kube-openapi v0.0.0-20230717233707-2695361300d9
-	k8s.io/kubectl v0.28.13
-	k8s.io/kubernetes v1.28.13
-	k8s.io/utils v0.0.0-20230406110748-d93618cff8a2
-	modernc.org/memory v1.7.2
-	sigs.k8s.io/controller-runtime v0.15.3
-	sigs.k8s.io/kind v0.22.0
->>>>>>> cc8a7d29
 	sigs.k8s.io/yaml v1.4.0
 )
 
@@ -442,7 +423,6 @@
 	gopkg.in/warnings.v0 v0.1.2 // indirect
 	gorm.io/driver/postgres v1.4.6 // indirect
 	gorm.io/gorm v1.25.1 // indirect
-<<<<<<< HEAD
 	gotest.tools/v3 v3.5.0 // indirect
 	howett.net/plist v1.0.1 // indirect
 	k8s.io/cloud-provider v0.29.8 // indirect
@@ -458,22 +438,6 @@
 	k8s.io/legacy-cloud-providers v0.29.8 // indirect
 	k8s.io/mount-utils v0.29.8 // indirect
 	k8s.io/pod-security-admission v0.29.8 // indirect
-=======
-	howett.net/plist v1.0.0 // indirect
-	k8s.io/cloud-provider v0.28.13 // indirect
-	k8s.io/component-helpers v0.28.13 // indirect
-	k8s.io/controller-manager v0.28.13 // indirect
-	k8s.io/cri-api v0.28.13 // indirect
-	k8s.io/csi-translation-lib v0.28.13 // indirect
-	k8s.io/dynamic-resource-allocation v0.28.13 // indirect
-	k8s.io/gengo v0.0.0-20220902162205-c0856e24416d // indirect
-	k8s.io/kms v0.28.13 // indirect
-	k8s.io/kube-scheduler v0.28.13 // indirect
-	k8s.io/kubelet v0.28.13 // indirect
-	k8s.io/legacy-cloud-providers v0.28.13 // indirect
-	k8s.io/mount-utils v0.28.13 // indirect
-	k8s.io/pod-security-admission v0.28.13 // indirect
->>>>>>> cc8a7d29
 	rsc.io/binaryregexp v0.2.0 // indirect
 	sigs.k8s.io/apiserver-network-proxy/konnectivity-client v0.28.0 // indirect
 	sigs.k8s.io/json v0.0.0-20221116044647-bc3834ca7abd // indirect
@@ -493,7 +457,6 @@
 	// Need replacements for all the k8s subsidiary projects that are pulled in indirectly because
 	// the kubernetes repo pulls them in via a replacement to its own vendored copies, which doesn't work for
 	// transient imports.
-<<<<<<< HEAD
 	k8s.io/api => k8s.io/api v0.29.8
 	k8s.io/apiextensions-apiserver => k8s.io/apiextensions-apiserver v0.29.8
 	k8s.io/apimachinery => k8s.io/apimachinery v0.29.8
@@ -520,32 +483,4 @@
 	k8s.io/mount-utils => k8s.io/mount-utils v0.29.8
 	k8s.io/pod-security-admission => k8s.io/pod-security-admission v0.29.8
 	k8s.io/sample-apiserver => k8s.io/sample-apiserver v0.29.8
-=======
-	k8s.io/api => k8s.io/api v0.28.13
-	k8s.io/apiextensions-apiserver => k8s.io/apiextensions-apiserver v0.28.13
-	k8s.io/apimachinery => k8s.io/apimachinery v0.28.13
-	k8s.io/apiserver => k8s.io/apiserver v0.28.13
-	k8s.io/cli-runtime => k8s.io/cli-runtime v0.28.13
-	k8s.io/client-go => k8s.io/client-go v0.28.13
-	k8s.io/cloud-provider => k8s.io/cloud-provider v0.28.13
-	k8s.io/cluster-bootstrap => k8s.io/cluster-bootstrap v0.28.13
-	k8s.io/code-generator => k8s.io/code-generator v0.28.13
-	k8s.io/component-base => k8s.io/component-base v0.28.13
-	k8s.io/component-helpers => k8s.io/component-helpers v0.28.13
-	k8s.io/controller-manager => k8s.io/controller-manager v0.28.13
-	k8s.io/cri-api => k8s.io/cri-api v0.28.13
-	k8s.io/csi-translation-lib => k8s.io/csi-translation-lib v0.28.13
-	k8s.io/endpointslice => k8s.io/endpointslice v0.28.13
-	k8s.io/kube-aggregator => k8s.io/kube-aggregator v0.28.13
-	k8s.io/kube-controller-manager => k8s.io/kube-controller-manager v0.28.13
-	k8s.io/kube-proxy => k8s.io/kube-proxy v0.28.13
-	k8s.io/kube-scheduler => k8s.io/kube-scheduler v0.28.13
-	k8s.io/kubectl => k8s.io/kubectl v0.28.13
-	k8s.io/kubelet => k8s.io/kubelet v0.28.13
-	k8s.io/legacy-cloud-providers => k8s.io/legacy-cloud-providers v0.28.13
-	k8s.io/metrics => k8s.io/metrics v0.28.13
-	k8s.io/mount-utils => k8s.io/mount-utils v0.28.13
-	k8s.io/pod-security-admission => k8s.io/pod-security-admission v0.28.13
-	k8s.io/sample-apiserver => k8s.io/sample-apiserver v0.28.13
->>>>>>> cc8a7d29
 )