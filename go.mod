module github.com/projectcalico/calico

go 1.22

require (
	github.com/AppsFlyer/go-sundheit v0.5.0
	github.com/BurntSushi/toml v1.3.2
	github.com/Masterminds/sprig v2.22.0+incompatible
	github.com/Microsoft/hcsshim v0.11.4
	github.com/PaloAltoNetworks/pango v0.10.2
	github.com/SermoDigital/jose v0.9.2-0.20161205224733-f6df55f235c2
	github.com/alecthomas/participle v0.7.1
	github.com/apparentlymart/go-cidr v1.1.0
	github.com/aquasecurity/kube-bench v0.6.19
	github.com/araddon/dateparse v0.0.0-20210429162001-6b43995a97de
	github.com/avast/retry-go v3.0.0+incompatible
	github.com/aws/aws-sdk-go v1.50.35
	github.com/aws/aws-sdk-go-v2 v1.25.0
	github.com/aws/aws-sdk-go-v2/config v1.27.0
	github.com/aws/aws-sdk-go-v2/feature/ec2/imds v1.15.0
	github.com/aws/aws-sdk-go-v2/service/ec2 v1.148.0
	github.com/aws/smithy-go v1.20.0
	github.com/bmizerany/pat v0.0.0-20210406213842-e4b6760bdd6f
	github.com/bronze1man/goStrongswanVici v0.0.0-20221114103242-3f6dc524986c
	github.com/buger/jsonparser v1.1.1
	github.com/caimeo/iniflags v0.0.0-20171110233946-ef4ae6c5cd79
	github.com/container-storage-interface/spec v1.9.0
	// keep track of versions used in https://github.com/projectcalico/containernetworking-plugins
	github.com/containernetworking/cni v1.1.1
	github.com/containernetworking/plugins v1.1.1
	github.com/corazawaf/coraza-coreruleset v0.0.0-20231103220038-fd5c847140a6
	github.com/corazawaf/coraza/v3 v3.0.4
	github.com/coreos/go-oidc v2.2.1+incompatible
	github.com/coreos/go-semver v0.3.1
	github.com/davecgh/go-spew v1.1.2-0.20180830191138-d8f796af33cc
	github.com/dexidp/dex v0.0.0-20240322201621-f6114706f62e
	github.com/dexidp/dex/api/v2 v2.1.1-0.20240322201621-f6114706f62e
	github.com/docopt/docopt-go v0.0.0-20180111231733-ee0de3bc6815
	github.com/elastic/cloud-on-k8s/v2 v2.9.0
	github.com/elastic/go-elasticsearch/v7 v7.17.10
	github.com/envoyproxy/go-control-plane v0.12.0
	github.com/felixge/httpsnoop v1.0.4
	github.com/florianl/go-nfqueue v1.3.1
	github.com/fsnotify/fsnotify v1.7.0
	github.com/gavv/monotime v0.0.0-20190418164738-30dba4353424
	github.com/ghodss/yaml v1.0.0
	github.com/go-chi/chi/v5 v5.0.11
	github.com/go-ini/ini v1.67.0
	github.com/go-openapi/runtime v0.26.2
	github.com/go-sql-driver/mysql v1.8.0
	github.com/gofrs/flock v0.8.1
	github.com/gofrs/uuid v4.4.0+incompatible
	github.com/gogo/googleapis v1.4.1
	github.com/gogo/protobuf v1.3.2
	github.com/golang-collections/collections v0.0.0-20130729185459-604e922904d3
	github.com/golang-jwt/jwt/v4 v4.5.0
	github.com/golang/protobuf v1.5.4
	github.com/golang/snappy v0.0.4
	github.com/google/btree v1.1.2
	github.com/google/go-cmp v0.6.0
	github.com/google/gopacket v1.1.19
	github.com/google/netstack v0.0.0-20191123085552-55fcc16cd0eb
	github.com/google/safetext v0.0.0-20230106111101-7156a760e523
	github.com/google/uuid v1.6.0
	github.com/gorilla/mux v1.8.1
	github.com/grpc-ecosystem/go-grpc-prometheus v1.2.0
	github.com/gruntwork-io/terratest v0.46.7
	github.com/hashicorp/yamux v0.1.1
	github.com/ishidawataru/sctp v0.0.0-20230406120618-7ff4192f6ff2
	github.com/jarcoal/httpmock v1.3.1
	github.com/jcchavezs/mergefs v0.0.0-20230503083351-07f27d256761
	github.com/joho/godotenv v1.5.1
	github.com/jpillora/backoff v1.0.0
	github.com/json-iterator/go v1.1.12
	github.com/juju/clock v1.0.3
	github.com/juju/errors v1.0.0
	github.com/juju/mutex v0.0.0-20180619145857-d21b13acf4bf
	github.com/k8snetworkplumbingwg/network-attachment-definition-client v1.4.0
	github.com/kardianos/osext v0.0.0-20190222173326-2bc1f35cddc0
	github.com/kelseyhightower/envconfig v1.4.0
	github.com/kelseyhightower/memkv v0.1.1
	github.com/lestrrat-go/file-rotatelogs v2.4.0+incompatible
	github.com/libp2p/go-reuseport v0.4.0
	github.com/mcuadros/go-version v0.0.0-20190830083331-035f6764e8d2
	github.com/mdlayher/netlink v1.7.2
	github.com/mipearson/rfw v0.0.0-20170619235010-6f0a6f3266ba
	github.com/mitchellh/go-homedir v1.1.0
	github.com/natefinch/atomic v1.0.1
	github.com/nmrshll/go-cp v0.0.0-20180115193924-61436d3b7cfa
	github.com/nxadm/tail v1.4.11
	github.com/oklog/run v1.1.0
	github.com/olekukonko/tablewriter v0.0.5
	github.com/olivere/elastic/v7 v7.0.31
	github.com/onsi/ginkgo v1.16.5
	github.com/onsi/ginkgo/v2 v2.15.0
	github.com/onsi/gomega v1.31.1
	github.com/patrickmn/go-cache v2.1.0+incompatible
	github.com/pkg/errors v0.9.1
	github.com/pkg/profile v1.7.0
	github.com/projectcalico/go-json v0.0.0-20161128004156-6219dc7339ba
	github.com/projectcalico/go-yaml-wrapper v0.0.0-20191112210931-090425220c54
	github.com/prometheus/client_golang v1.19.0
	github.com/prometheus/client_model v0.6.0
	github.com/prometheus/common v0.48.0
	github.com/rakelkar/gonetsh v0.3.2
	github.com/robfig/cron v1.2.0
	github.com/safchain/ethtool v0.3.0
	github.com/shirou/gopsutil v0.0.0-20190323131628-2cbc9195c892
	github.com/sirupsen/logrus v1.9.3
	github.com/spf13/cobra v1.8.0
	github.com/spf13/pflag v1.0.5
	github.com/spf13/viper v1.18.2
	github.com/stretchr/testify v1.9.0
	github.com/tchap/go-patricia/v2 v2.3.1
	github.com/termie/go-shutil v0.0.0-20140729215957-bcacb06fecae
	github.com/tidwall/gjson v1.17.0
	github.com/tigera/api v0.0.0-20230720165940-e6a43e33c0b4
	github.com/tigera/windows-networking v0.0.0-20211112174220-6a90051af748
	github.com/vishvananda/netlink v1.2.1-beta.2.0.20230206183746-70ca0345eede
	github.com/willf/bitset v1.1.11
	github.com/x-cray/logrus-prefixed-formatter v0.5.2
	github.com/yalp/jsonpath v0.0.0-20180802001716-5cc68e5049a0
	go.etcd.io/etcd/api/v3 v3.5.12
	go.etcd.io/etcd/client/pkg/v3 v3.5.12
	go.etcd.io/etcd/client/v2 v2.305.12
	go.etcd.io/etcd/client/v3 v3.5.12
	go.uber.org/zap v1.26.0
	golang.org/x/crypto v0.22.0
	golang.org/x/exp v0.0.0-20240222234643-814bf88cf225
	golang.org/x/net v0.24.0
	golang.org/x/sync v0.6.0
	golang.org/x/sys v0.19.0
	golang.org/x/text v0.14.0
	golang.org/x/time v0.5.0
	// package golang.zx2c4.com/wireguard/ipc/namedpipe is required to be v0.0.20200121
	golang.zx2c4.com/wireguard/wgctrl v0.0.0-20200324154536-ceff61240acf
	google.golang.org/genproto/googleapis/rpc v0.0.0-20240401170217-c3f982113cda
	google.golang.org/grpc v1.63.0
	google.golang.org/protobuf v1.33.0
	// validator.v9 must be at v9.30.2
	gopkg.in/go-playground/validator.v9 v9.30.2
<<<<<<< HEAD
	// Replaced with older version below until we can handle the updated permissions it now puts on log files.
	gopkg.in/natefinch/lumberjack.v2 v2.2.1
	gopkg.in/square/go-jose.v2 v2.6.0
=======
	// permission denies in felix FV tests after upgrading to a newer version
	gopkg.in/natefinch/lumberjack.v2 v2.0.0
>>>>>>> a53696c9
	gopkg.in/tchap/go-patricia.v2 v2.3.0
	gopkg.in/yaml.v2 v2.4.0
	gopkg.in/yaml.v3 v3.0.1
	// Most k8s.io modules we 'require' will also need a 'replace' directive below in order for the module graph to resolve.
	// Ensure that any version updates to k8s.io modules are reflected in the replace block if those modules require replacement.
	k8s.io/api v0.28.7
	k8s.io/apiextensions-apiserver v0.28.7
	k8s.io/apimachinery v0.28.7
	k8s.io/apiserver v0.28.7
	k8s.io/client-go v0.28.7
	k8s.io/code-generator v0.28.7
	k8s.io/component-base v0.28.7
	k8s.io/klog/v2 v2.100.1
	k8s.io/kube-aggregator v0.28.7
	k8s.io/kube-openapi v0.0.0-20230717233707-2695361300d9
	k8s.io/kubectl v0.28.7
	k8s.io/kubernetes v1.28.7
	k8s.io/utils v0.0.0-20230406110748-d93618cff8a2
	modernc.org/memory v1.7.2
	sigs.k8s.io/controller-runtime v0.15.3
	sigs.k8s.io/kind v0.22.0
	sigs.k8s.io/yaml v1.4.0
)

require (
	cloud.google.com/go/compute v1.24.0 // indirect
	cloud.google.com/go/compute/metadata v0.2.3 // indirect
	filippo.io/edwards25519 v1.1.0 // indirect
	github.com/Azure/azure-sdk-for-go v68.0.0+incompatible // indirect
	github.com/Azure/go-autorest v14.2.0+incompatible // indirect
	github.com/Azure/go-autorest/autorest v0.11.29 // indirect
	github.com/Azure/go-autorest/autorest/adal v0.9.23 // indirect
	github.com/Azure/go-autorest/autorest/date v0.3.0 // indirect
	github.com/Azure/go-autorest/autorest/mocks v0.4.2 // indirect
	github.com/Azure/go-autorest/autorest/to v0.4.0 // indirect
	github.com/Azure/go-autorest/autorest/validation v0.3.1 // indirect
	github.com/Azure/go-autorest/logger v0.2.1 // indirect
	github.com/Azure/go-autorest/tracing v0.6.0 // indirect
	github.com/Azure/go-ntlmssp v0.0.0-20221128193559-754e69321358 // indirect
	github.com/GoogleCloudPlatform/k8s-cloud-provider v1.18.1-0.20220218231025-f11817397a1b // indirect
	github.com/JeffAshton/win_pdh v0.0.0-20161109143554-76bb4ee9f0ab // indirect
	github.com/Masterminds/goutils v1.1.1 // indirect
	github.com/Masterminds/semver v1.5.0 // indirect
	github.com/Masterminds/semver/v3 v3.2.0 // indirect
	github.com/Masterminds/sprig/v3 v3.2.3 // indirect
	github.com/Microsoft/go-winio v0.6.1 // indirect
	github.com/NYTimes/gziphandler v1.1.1 // indirect
	github.com/StackExchange/wmi v1.2.1 // indirect
	github.com/alessio/shellescape v1.4.1 // indirect
	github.com/alexflint/go-filemutex v1.1.0 // indirect
	github.com/armon/circbuf v0.0.0-20150827004946-bbbad097214e // indirect
	github.com/armon/go-radix v1.0.0 // indirect
	github.com/asaskevich/govalidator v0.0.0-20230301143203-a9d515a09cc2 // indirect
	github.com/aws/aws-sdk-go-v2/credentials v1.17.0 // indirect
	github.com/aws/aws-sdk-go-v2/internal/configsources v1.3.0 // indirect
	github.com/aws/aws-sdk-go-v2/internal/endpoints/v2 v2.6.0 // indirect
	github.com/aws/aws-sdk-go-v2/internal/ini v1.8.0 // indirect
	github.com/aws/aws-sdk-go-v2/service/internal/accept-encoding v1.11.0 // indirect
	github.com/aws/aws-sdk-go-v2/service/internal/presigned-url v1.11.0 // indirect
	github.com/aws/aws-sdk-go-v2/service/securityhub v1.29.1 // indirect
	github.com/aws/aws-sdk-go-v2/service/sso v1.19.0 // indirect
	github.com/aws/aws-sdk-go-v2/service/ssooidc v1.22.0 // indirect
	github.com/aws/aws-sdk-go-v2/service/sts v1.27.0 // indirect
	github.com/beevik/etree v1.3.0 // indirect
	github.com/beorn7/perks v1.0.1 // indirect
	github.com/bi-zone/etw v0.0.0-20200916105032-b215904fae4f // indirect
	github.com/blang/semver/v4 v4.0.0 // indirect
	github.com/boombuler/barcode v1.0.1 // indirect
	github.com/cenkalti/backoff/v4 v4.2.1 // indirect
	github.com/cespare/xxhash/v2 v2.2.0 // indirect
	github.com/checkpoint-restore/go-criu/v5 v5.3.0 // indirect
	github.com/cilium/ebpf v0.9.1 // indirect
	github.com/cncf/xds/go v0.0.0-20231128003011-0fa0005c9caa // indirect
	github.com/cnf/structhash v0.0.0-20201127153200-e1b16c1ebc08
	github.com/containerd/cgroups v1.1.0 // indirect
	github.com/containerd/console v1.0.3 // indirect
	github.com/containerd/containerd v1.6.26 // indirect
	github.com/containerd/ttrpc v1.2.2 // indirect
	github.com/corazawaf/libinjection-go v0.1.2 // indirect
	github.com/coreos/go-iptables v0.6.0 // indirect
	github.com/coreos/go-oidc/v3 v3.10.0 // indirect
	github.com/coreos/go-systemd/v22 v22.5.0 // indirect
	github.com/cpuguy83/go-md2man/v2 v2.0.3 // indirect
	github.com/cyphar/filepath-securejoin v0.2.4 // indirect
	github.com/docker/distribution v2.8.2+incompatible // indirect
	github.com/docker/go-units v0.5.0 // indirect
	github.com/elastic/go-sysinfo v1.7.1 // indirect
	github.com/elastic/go-ucfg v0.8.6 // indirect
	github.com/elastic/go-windows v1.0.1 // indirect
	github.com/emicklei/go-restful/v3 v3.11.0 // indirect
	github.com/envoyproxy/protoc-gen-validate v1.0.4 // indirect
	github.com/euank/go-kmsg-parser v2.0.0+incompatible // indirect
	github.com/evanphx/json-patch v4.12.0+incompatible // indirect
	github.com/evanphx/json-patch/v5 v5.6.0 // indirect
	github.com/fatih/color v1.14.1 // indirect
	github.com/felixge/fgprof v0.9.3 // indirect
	github.com/go-asn1-ber/asn1-ber v1.5.5 // indirect
	github.com/go-errors/errors v1.4.2 // indirect
	github.com/go-jose/go-jose/v4 v4.0.1
	github.com/go-ldap/ldap/v3 v3.4.6 // indirect
	github.com/go-logr/logr v1.4.1 // indirect
	github.com/go-logr/stdr v1.2.2 // indirect
	github.com/go-logr/zapr v1.2.4 // indirect
	github.com/go-ole/go-ole v1.2.5 // indirect
	github.com/go-openapi/jsonpointer v0.20.0 // indirect
	github.com/go-openapi/jsonreference v0.20.2 // indirect
	github.com/go-openapi/swag v0.22.4 // indirect
	github.com/go-playground/locales v0.14.1 // indirect
	github.com/go-playground/universal-translator v0.18.1 // indirect
	github.com/go-task/slim-sprig v0.0.0-20230315185526-52ccab3ef572 // indirect
	github.com/godbus/dbus/v5 v5.0.6 // indirect
	github.com/golang/glog v1.2.0 // indirect
	github.com/golang/groupcache v0.0.0-20210331224755-41bb18bfe9da // indirect
	github.com/golang/mock v1.6.0 // indirect
	github.com/google/cadvisor v0.47.3 // indirect
	github.com/google/cel-go v0.16.1 // indirect
	github.com/google/gofuzz v1.2.0 // indirect
	github.com/google/pprof v0.0.0-20211214055906-6f57359322fd // indirect
	github.com/google/s2a-go v0.1.7 // indirect
	github.com/googleapis/enterprise-certificate-proxy v0.3.2 // indirect
	github.com/googleapis/gax-go/v2 v2.12.3 // indirect
	github.com/gorilla/handlers v1.5.2 // indirect
	github.com/gorilla/websocket v1.5.0 // indirect
	github.com/grpc-ecosystem/grpc-gateway/v2 v2.16.0 // indirect
	github.com/gruntwork-io/go-commons v0.8.0 // indirect
	github.com/hashicorp/errwrap v1.1.0 // indirect
	github.com/hashicorp/go-multierror v1.1.1 // indirect
	github.com/hashicorp/hcl v1.0.0 // indirect
	github.com/huandu/xstrings v1.3.3 // indirect
	github.com/imdario/mergo v0.3.15 // indirect
	github.com/inconshreveable/mousetrap v1.1.0 // indirect
	github.com/jackc/pgpassfile v1.0.0 // indirect
	github.com/jackc/pgservicefile v0.0.0-20221227161230-091c0ba34f0a // indirect
	github.com/jackc/pgx/v5 v5.5.4 // indirect
	github.com/jackc/puddle/v2 v2.2.1 // indirect
	github.com/jinzhu/copier v0.4.0 // indirect
	github.com/jinzhu/inflection v1.0.0 // indirect
	github.com/jinzhu/now v1.1.5 // indirect
	github.com/jmespath/go-jmespath v0.4.0 // indirect
	github.com/joeshaw/multierror v0.0.0-20140124173710-69b34d4ec901 // indirect
	github.com/jonboulle/clockwork v0.2.2 // indirect
	github.com/josharian/intern v1.0.0 // indirect
	github.com/josharian/native v1.1.0 // indirect
	github.com/karrick/godirwalk v1.17.0 // indirect
	github.com/leodido/go-urn v1.2.4 // indirect
	github.com/lestrrat-go/strftime v1.0.6 // indirect
	github.com/libopenstorage/openstorage v1.0.0 // indirect
	github.com/lithammer/dedent v1.1.0 // indirect
	github.com/magefile/mage v1.15.0 // indirect
	github.com/magiconair/properties v1.8.7 // indirect
	github.com/mailru/easyjson v0.7.7 // indirect
	github.com/mattermost/xml-roundtrip-validator v0.1.0 // indirect
	github.com/mattn/go-colorable v0.1.13 // indirect
	github.com/mattn/go-isatty v0.0.17 // indirect
	github.com/mattn/go-runewidth v0.0.10 // indirect
	github.com/mattn/go-zglob v0.0.2-0.20190814121620-e3c945676326 // indirect
	github.com/mdlayher/genetlink v1.0.0 // indirect
	github.com/mdlayher/socket v0.4.1 // indirect
	github.com/mgutz/ansi v0.0.0-20200706080929-d51e80ef957d // indirect
	github.com/mistifyio/go-zfs v2.1.2-0.20190413222219-f784269be439+incompatible // indirect
	github.com/mitchellh/copystructure v1.0.0 // indirect
	github.com/mitchellh/mapstructure v1.5.0 // indirect
	github.com/mitchellh/reflectwalk v1.0.0 // indirect
	github.com/moby/ipvs v1.1.0 // indirect
	github.com/moby/spdystream v0.2.0 // indirect
	github.com/moby/sys/mountinfo v0.6.2 // indirect
	github.com/modern-go/concurrent v0.0.0-20180306012644-bacd9c7ef1dd // indirect
	github.com/modern-go/reflect2 v1.0.2 // indirect
	github.com/mohae/deepcopy v0.0.0-20170603005431-491d3605edfb // indirect
	github.com/mrunalp/fileutils v0.5.1 // indirect
	github.com/munnerz/goautoneg v0.0.0-20191010083416-a7dc8b61c822 // indirect
	github.com/mwitkow/go-conntrack v0.0.0-20190716064945-2f068394615f // indirect
	github.com/mxk/go-flowrate v0.0.0-20140419014527-cca7078d478f // indirect
	github.com/opencontainers/go-digest v1.0.0 // indirect
	github.com/opencontainers/runc v1.1.12 // indirect
	github.com/opencontainers/runtime-spec v1.0.3-0.20220909204839-494a5a6aca78 // indirect
	github.com/opencontainers/selinux v1.10.1 // indirect
	github.com/oschwald/geoip2-golang v1.9.0
	github.com/oschwald/maxminddb-golang v1.11.0 // indirect
	github.com/pelletier/go-toml v1.9.5 // indirect
	github.com/pelletier/go-toml/v2 v2.1.0 // indirect
	github.com/petar-dambovaliev/aho-corasick v0.0.0-20230725210150-fb29fc3c913e // indirect
	github.com/pmezard/go-difflib v1.0.1-0.20181226105442-5d4384ee4fb2 // indirect
	github.com/pquerna/cachecontrol v0.1.0 // indirect
	github.com/pquerna/otp v1.2.0 // indirect
	github.com/prometheus/procfs v0.12.0 // indirect
	github.com/rivo/uniseg v0.1.0 // indirect
	github.com/rubiojr/go-vhd v0.0.0-20200706105327-02e210299021 // indirect
	github.com/russellhaering/goxmldsig v1.4.0 // indirect
	github.com/russross/blackfriday/v2 v2.1.0 // indirect
	github.com/sagikazarmark/locafero v0.4.0 // indirect
	github.com/sagikazarmark/slog-shim v0.1.0 // indirect
	github.com/seccomp/libseccomp-golang v0.10.0 // indirect
	github.com/shirou/w32 v0.0.0-20160930032740-bb4de0191aa4 // indirect
	github.com/shopspring/decimal v1.2.0 // indirect
	github.com/sourcegraph/conc v0.3.0 // indirect
	github.com/spf13/afero v1.11.0 // indirect
	github.com/spf13/cast v1.6.0 // indirect
	github.com/stoewer/go-strcase v1.2.0 // indirect
	github.com/stretchr/objx v0.5.2 // indirect
	github.com/subosito/gotenv v1.6.0 // indirect
	github.com/syndtr/gocapability v0.0.0-20200815063812-42c35b437635 // indirect
	github.com/tidwall/match v1.1.1 // indirect
	github.com/tidwall/pretty v1.2.1 // indirect
	github.com/urfave/cli v1.22.4 // indirect
	github.com/vishvananda/netns v0.0.4 // indirect
	github.com/vmware/govmomi v0.30.6 // indirect
	go.elastic.co/apm/module/apmzap/v2 v2.4.3 // indirect
	go.elastic.co/apm/v2 v2.4.3 // indirect
	go.elastic.co/fastjson v1.1.0 // indirect
	go.opencensus.io v0.24.0 // indirect
	go.opentelemetry.io/contrib/instrumentation/github.com/emicklei/go-restful/otelrestful v0.46.1 // indirect
	go.opentelemetry.io/contrib/instrumentation/google.golang.org/grpc/otelgrpc v0.49.0 // indirect
	go.opentelemetry.io/contrib/instrumentation/net/http/otelhttp v0.49.0 // indirect
	go.opentelemetry.io/otel v1.24.0 // indirect
	go.opentelemetry.io/otel/exporters/otlp/otlptrace v1.21.0 // indirect
	go.opentelemetry.io/otel/exporters/otlp/otlptrace/otlptracegrpc v1.21.0 // indirect
	go.opentelemetry.io/otel/metric v1.24.0 // indirect
	go.opentelemetry.io/otel/sdk v1.21.0 // indirect
	go.opentelemetry.io/otel/trace v1.24.0 // indirect
	go.opentelemetry.io/proto/otlp v1.0.0 // indirect
	go.uber.org/multierr v1.11.0 // indirect
	golang.org/x/mod v0.15.0 // indirect
	golang.org/x/oauth2 v0.18.0 // indirect
	golang.org/x/term v0.19.0 // indirect
	golang.org/x/tools v0.18.0 // indirect
	golang.zx2c4.com/wireguard v0.0.20200121 // indirect
	google.golang.org/api v0.171.0 // indirect
	google.golang.org/appengine v1.6.8 // indirect
	google.golang.org/genproto/googleapis/api v0.0.0-20240311132316-a219d84964c2 // indirect
	gopkg.in/gcfg.v1 v1.2.3 // indirect
	gopkg.in/go-playground/assert.v1 v1.2.1 // indirect
	gopkg.in/inf.v0 v0.9.1 // indirect
	gopkg.in/ini.v1 v1.67.0 // indirect
	gopkg.in/square/go-jose.v2 v2.6.0 // indirect
	gopkg.in/tomb.v1 v1.0.0-20141024135613-dd632973f1e7 // indirect
	gopkg.in/warnings.v0 v0.1.2 // indirect
	gorm.io/driver/postgres v1.4.6 // indirect
	gorm.io/gorm v1.25.1 // indirect
	howett.net/plist v1.0.0 // indirect
	k8s.io/cloud-provider v0.28.7 // indirect
	k8s.io/component-helpers v0.28.7 // indirect
	k8s.io/controller-manager v0.28.7 // indirect
	k8s.io/cri-api v0.28.7 // indirect
	k8s.io/csi-translation-lib v0.28.7 // indirect
	k8s.io/dynamic-resource-allocation v0.28.7 // indirect
	k8s.io/gengo v0.0.0-20220902162205-c0856e24416d // indirect
	k8s.io/kms v0.28.7 // indirect
	k8s.io/kube-scheduler v0.0.0 // indirect
	k8s.io/kubelet v0.28.7 // indirect
	k8s.io/legacy-cloud-providers v0.0.0 // indirect
	k8s.io/mount-utils v0.28.7 // indirect
	k8s.io/pod-security-admission v0.0.0 // indirect
	rsc.io/binaryregexp v0.2.0 // indirect
	sigs.k8s.io/apiserver-network-proxy/konnectivity-client v0.1.2 // indirect
	sigs.k8s.io/json v0.0.0-20221116044647-bc3834ca7abd // indirect
	sigs.k8s.io/structured-merge-diff/v4 v4.2.3 // indirect
	github.com/antlr/antlr4/runtime/Go/antlr/v4 v4.0.0-20230305170008-8188dc5388df // indirect
	github.com/google/gnostic-models v0.6.8 // indirect
)

replace (
	github.com/bronze1man/goStrongswanVici => github.com/tigera/goStrongswanVici v0.0.0-20180704141420-9b6fdd821dbe
	github.com/prometheus/client_golang => github.com/prometheus/client_golang v1.18.0
	github.com/prometheus/common => github.com/prometheus/common v0.47.0

	github.com/tigera/api => ./api
	google.golang.org/grpc => google.golang.org/grpc v1.61.0

	// Newer versions set the file mode on logs to 0600, which breaks a lot of our tests.
	gopkg.in/natefinch/lumberjack.v2 => gopkg.in/natefinch/lumberjack.v2 v2.0.0

	// Need replacements for all the k8s subsidiary projects that are pulled in indirectly because
	// the kubernetes repo pulls them in via a replacement to its own vendored copies, which doesn't work for
	// transient imports.
	k8s.io/api => k8s.io/api v0.28.7
	k8s.io/apiextensions-apiserver => k8s.io/apiextensions-apiserver v0.28.7
	k8s.io/apimachinery => k8s.io/apimachinery v0.28.7
	k8s.io/apiserver => k8s.io/apiserver v0.28.7
	k8s.io/cli-runtime => k8s.io/cli-runtime v0.28.7
	k8s.io/client-go => k8s.io/client-go v0.28.7
	k8s.io/cloud-provider => k8s.io/cloud-provider v0.28.7
	k8s.io/cluster-bootstrap => k8s.io/cluster-bootstrap v0.28.7
	k8s.io/code-generator => k8s.io/code-generator v0.28.7
	k8s.io/component-base => k8s.io/component-base v0.28.7
	k8s.io/component-helpers => k8s.io/component-helpers v0.28.7
	k8s.io/controller-manager => k8s.io/controller-manager v0.28.7
	k8s.io/cri-api => k8s.io/cri-api v0.28.7
	k8s.io/csi-translation-lib => k8s.io/csi-translation-lib v0.28.7
	k8s.io/endpointslice => k8s.io/endpointslice v0.28.7
	k8s.io/kube-aggregator => k8s.io/kube-aggregator v0.28.7
	k8s.io/kube-controller-manager => k8s.io/kube-controller-manager v0.28.7
	k8s.io/kube-proxy => k8s.io/kube-proxy v0.28.7
	k8s.io/kube-scheduler => k8s.io/kube-scheduler v0.28.7
	k8s.io/kubectl => k8s.io/kubectl v0.28.7
	k8s.io/kubelet => k8s.io/kubelet v0.28.7
	k8s.io/legacy-cloud-providers => k8s.io/legacy-cloud-providers v0.28.7
	k8s.io/metrics => k8s.io/metrics v0.28.7
	k8s.io/mount-utils => k8s.io/mount-utils v0.28.7
	k8s.io/pod-security-admission => k8s.io/pod-security-admission v0.28.7
	k8s.io/sample-apiserver => k8s.io/sample-apiserver v0.28.7
)<|MERGE_RESOLUTION|>--- conflicted
+++ resolved
@@ -1,6 +1,6 @@
 module github.com/projectcalico/calico
 
-go 1.22
+go 1.22.2
 
 require (
 	github.com/AppsFlyer/go-sundheit v0.5.0
@@ -139,14 +139,8 @@
 	google.golang.org/protobuf v1.33.0
 	// validator.v9 must be at v9.30.2
 	gopkg.in/go-playground/validator.v9 v9.30.2
-<<<<<<< HEAD
-	// Replaced with older version below until we can handle the updated permissions it now puts on log files.
+	// permission denies in felix FV tests after upgrading to a newer version
 	gopkg.in/natefinch/lumberjack.v2 v2.2.1
-	gopkg.in/square/go-jose.v2 v2.6.0
-=======
-	// permission denies in felix FV tests after upgrading to a newer version
-	gopkg.in/natefinch/lumberjack.v2 v2.0.0
->>>>>>> a53696c9
 	gopkg.in/tchap/go-patricia.v2 v2.3.0
 	gopkg.in/yaml.v2 v2.4.0
 	gopkg.in/yaml.v3 v3.0.1
@@ -197,6 +191,7 @@
 	github.com/StackExchange/wmi v1.2.1 // indirect
 	github.com/alessio/shellescape v1.4.1 // indirect
 	github.com/alexflint/go-filemutex v1.1.0 // indirect
+	github.com/antlr/antlr4/runtime/Go/antlr/v4 v4.0.0-20230305170008-8188dc5388df // indirect
 	github.com/armon/circbuf v0.0.0-20150827004946-bbbad097214e // indirect
 	github.com/armon/go-radix v1.0.0 // indirect
 	github.com/asaskevich/govalidator v0.0.0-20230301143203-a9d515a09cc2 // indirect
@@ -263,6 +258,7 @@
 	github.com/golang/mock v1.6.0 // indirect
 	github.com/google/cadvisor v0.47.3 // indirect
 	github.com/google/cel-go v0.16.1 // indirect
+	github.com/google/gnostic-models v0.6.8 // indirect
 	github.com/google/gofuzz v1.2.0 // indirect
 	github.com/google/pprof v0.0.0-20211214055906-6f57359322fd // indirect
 	github.com/google/s2a-go v0.1.7 // indirect
@@ -404,8 +400,6 @@
 	sigs.k8s.io/apiserver-network-proxy/konnectivity-client v0.1.2 // indirect
 	sigs.k8s.io/json v0.0.0-20221116044647-bc3834ca7abd // indirect
 	sigs.k8s.io/structured-merge-diff/v4 v4.2.3 // indirect
-	github.com/antlr/antlr4/runtime/Go/antlr/v4 v4.0.0-20230305170008-8188dc5388df // indirect
-	github.com/google/gnostic-models v0.6.8 // indirect
 )
 
 replace (
