module github.com/projectcalico/calico

go 1.22.2

require (
	github.com/AppsFlyer/go-sundheit v0.5.0
	github.com/BurntSushi/toml v1.3.2
	github.com/Masterminds/sprig v2.22.0+incompatible
	github.com/Microsoft/hcsshim v0.11.4
	github.com/PaloAltoNetworks/pango v0.10.2
	github.com/SermoDigital/jose v0.9.2-0.20161205224733-f6df55f235c2
	github.com/alecthomas/participle v0.7.1
	github.com/apparentlymart/go-cidr v1.1.0
	github.com/aquasecurity/kube-bench v0.6.19
	github.com/araddon/dateparse v0.0.0-20210429162001-6b43995a97de
	github.com/avast/retry-go v3.0.0+incompatible
	github.com/aws/aws-sdk-go v1.50.35
	github.com/aws/aws-sdk-go-v2 v1.25.0
	github.com/aws/aws-sdk-go-v2/config v1.27.0
	github.com/aws/aws-sdk-go-v2/feature/ec2/imds v1.15.0
	github.com/aws/aws-sdk-go-v2/service/ec2 v1.148.0
	github.com/aws/smithy-go v1.20.0
	github.com/bmizerany/pat v0.0.0-20210406213842-e4b6760bdd6f
	github.com/bronze1man/goStrongswanVici v0.0.0-20221114103242-3f6dc524986c
	github.com/buger/jsonparser v1.1.1
	github.com/caimeo/iniflags v0.0.0-20171110233946-ef4ae6c5cd79
	github.com/container-storage-interface/spec v1.9.0
	// keep track of versions used in https://github.com/projectcalico/containernetworking-plugins
	github.com/containernetworking/cni v1.1.1
	github.com/containernetworking/plugins v1.1.1
	github.com/corazawaf/coraza-coreruleset v0.0.0-20231103220038-fd5c847140a6
	github.com/corazawaf/coraza/v3 v3.0.4
	github.com/coreos/go-oidc v2.2.1+incompatible
	github.com/coreos/go-semver v0.3.1
	github.com/davecgh/go-spew v1.1.2-0.20180830191138-d8f796af33cc
	github.com/dexidp/dex v0.0.0-20240322201621-f6114706f62e
	github.com/dexidp/dex/api/v2 v2.1.1-0.20240322201621-f6114706f62e
	github.com/docopt/docopt-go v0.0.0-20180111231733-ee0de3bc6815
	github.com/elastic/cloud-on-k8s/v2 v2.9.0
	github.com/elastic/go-elasticsearch/v7 v7.17.10
	github.com/envoyproxy/go-control-plane v0.12.0
	github.com/felixge/httpsnoop v1.0.4
	github.com/florianl/go-nfqueue v1.3.1
	github.com/fsnotify/fsnotify v1.7.0
	github.com/gavv/monotime v0.0.0-20190418164738-30dba4353424
	github.com/ghodss/yaml v1.0.0
	github.com/go-chi/chi/v5 v5.0.11
	github.com/go-ini/ini v1.67.0
	github.com/go-openapi/runtime v0.26.2
	github.com/go-sql-driver/mysql v1.8.0
	github.com/gofrs/flock v0.8.1
	github.com/gofrs/uuid v4.4.0+incompatible
	github.com/gogo/googleapis v1.4.1
	github.com/gogo/protobuf v1.3.2
	github.com/golang-collections/collections v0.0.0-20130729185459-604e922904d3
	github.com/golang-jwt/jwt/v4 v4.5.0
	github.com/golang/protobuf v1.5.4
	github.com/golang/snappy v0.0.4
	github.com/google/btree v1.1.2
	github.com/google/go-cmp v0.6.0
	github.com/google/gopacket v1.1.19
	github.com/google/netstack v0.0.0-20191123085552-55fcc16cd0eb
	github.com/google/safetext v0.0.0-20230106111101-7156a760e523
	github.com/google/uuid v1.6.0
	github.com/gorilla/mux v1.8.1
	github.com/grpc-ecosystem/go-grpc-prometheus v1.2.0
	github.com/gruntwork-io/terratest v0.46.7
	github.com/hashicorp/yamux v0.1.1
	github.com/ishidawataru/sctp v0.0.0-20230406120618-7ff4192f6ff2
	github.com/jarcoal/httpmock v1.3.1
	github.com/jcchavezs/mergefs v0.0.0-20230503083351-07f27d256761
	github.com/joho/godotenv v1.5.1
	github.com/jpillora/backoff v1.0.0
	github.com/json-iterator/go v1.1.12
	github.com/juju/clock v1.0.3
	github.com/juju/errors v1.0.0
	github.com/juju/mutex v0.0.0-20180619145857-d21b13acf4bf
	github.com/k8snetworkplumbingwg/network-attachment-definition-client v1.4.0
	github.com/kardianos/osext v0.0.0-20190222173326-2bc1f35cddc0
	github.com/kelseyhightower/envconfig v1.4.0
	github.com/kelseyhightower/memkv v0.1.1
	github.com/lestrrat-go/file-rotatelogs v2.4.0+incompatible
	github.com/libp2p/go-reuseport v0.4.0
	github.com/mcuadros/go-version v0.0.0-20190830083331-035f6764e8d2
	github.com/mdlayher/netlink v1.7.2
	github.com/mipearson/rfw v0.0.0-20170619235010-6f0a6f3266ba
	github.com/mitchellh/go-homedir v1.1.0
	github.com/natefinch/atomic v1.0.1
	github.com/nmrshll/go-cp v0.0.0-20180115193924-61436d3b7cfa
	github.com/nxadm/tail v1.4.11
	github.com/oklog/run v1.1.0
	github.com/olekukonko/tablewriter v0.0.5
	github.com/olivere/elastic/v7 v7.0.31
	github.com/onsi/ginkgo v1.16.5
	github.com/onsi/ginkgo/v2 v2.15.0
	github.com/onsi/gomega v1.31.1
	github.com/patrickmn/go-cache v2.1.0+incompatible
	github.com/pkg/errors v0.9.1
	github.com/pkg/profile v1.7.0
	github.com/projectcalico/go-json v0.0.0-20161128004156-6219dc7339ba
	github.com/projectcalico/go-yaml-wrapper v0.0.0-20191112210931-090425220c54
	github.com/prometheus/client_golang v1.19.0
	github.com/prometheus/client_model v0.6.0
	github.com/prometheus/common v0.48.0
	github.com/rakelkar/gonetsh v0.3.2
	github.com/robfig/cron v1.2.0
	github.com/safchain/ethtool v0.3.0
	github.com/shirou/gopsutil v0.0.0-20190323131628-2cbc9195c892
	github.com/sirupsen/logrus v1.9.3
	github.com/spf13/cobra v1.8.0
	github.com/spf13/pflag v1.0.5
	github.com/spf13/viper v1.18.2
	github.com/stretchr/testify v1.9.0
	github.com/tchap/go-patricia/v2 v2.3.1
	github.com/termie/go-shutil v0.0.0-20140729215957-bcacb06fecae
	github.com/tidwall/gjson v1.17.0
	github.com/tigera/api v0.0.0-20230720165940-e6a43e33c0b4
	github.com/tigera/windows-networking v0.0.0-20211112174220-6a90051af748
	github.com/vishvananda/netlink v1.2.1-beta.2.0.20230206183746-70ca0345eede
	github.com/willf/bitset v1.1.11
	github.com/x-cray/logrus-prefixed-formatter v0.5.2
	github.com/yalp/jsonpath v0.0.0-20180802001716-5cc68e5049a0
	go.etcd.io/etcd/api/v3 v3.5.12
	go.etcd.io/etcd/client/pkg/v3 v3.5.12
	go.etcd.io/etcd/client/v2 v2.305.12
	go.etcd.io/etcd/client/v3 v3.5.12
<<<<<<< HEAD
	go.uber.org/zap v1.26.0
	golang.org/x/crypto v0.22.0
	golang.org/x/exp v0.0.0-20240222234643-814bf88cf225
	golang.org/x/net v0.24.0
	golang.org/x/sync v0.6.0
=======
	golang.org/x/crypto v0.22.0
	golang.org/x/net v0.24.0
	golang.org/x/sync v0.7.0
>>>>>>> 329502fb
	golang.org/x/sys v0.19.0
	golang.org/x/text v0.14.0
	golang.org/x/time v0.5.0
	// package golang.zx2c4.com/wireguard/ipc/namedpipe is required to be v0.0.20200121
	golang.zx2c4.com/wireguard/wgctrl v0.0.0-20200324154536-ceff61240acf
	google.golang.org/genproto/googleapis/rpc v0.0.0-20240401170217-c3f982113cda
	google.golang.org/grpc v1.63.0
	google.golang.org/protobuf v1.33.0
	// validator.v9 must be at v9.30.2
	gopkg.in/go-playground/validator.v9 v9.30.2
	// permission denies in felix FV tests after upgrading to a newer version
	gopkg.in/natefinch/lumberjack.v2 v2.2.1
	gopkg.in/tchap/go-patricia.v2 v2.3.0
	gopkg.in/yaml.v2 v2.4.0
<<<<<<< HEAD
	gopkg.in/yaml.v3 v3.0.1
	// Most k8s.io modules we 'require' will also need a 'replace' directive below in order for the module graph to resolve.
	// Ensure that any version updates to k8s.io modules are reflected in the replace block if those modules require replacement.
=======
>>>>>>> 329502fb
	k8s.io/api v0.28.9
	k8s.io/apiextensions-apiserver v0.28.9
	k8s.io/apimachinery v0.28.9
	k8s.io/apiserver v0.28.9
	k8s.io/client-go v0.28.9
	k8s.io/code-generator v0.28.9
	k8s.io/component-base v0.28.9
<<<<<<< HEAD
	k8s.io/klog/v2 v2.100.1
	k8s.io/kube-aggregator v0.28.9
	k8s.io/kube-openapi v0.0.0-20230717233707-2695361300d9
	k8s.io/kubectl v0.28.9
	k8s.io/kubernetes v1.28.9
	k8s.io/utils v0.0.0-20230406110748-d93618cff8a2
=======
	k8s.io/klog/v2 v2.120.1
	k8s.io/kube-aggregator v0.28.9
	k8s.io/kube-openapi v0.0.0-20230717233707-2695361300d9
	k8s.io/kubernetes v1.28.9
	k8s.io/utils v0.0.0-20240310230437-4693a0247e57
>>>>>>> 329502fb
	modernc.org/memory v1.7.2
	sigs.k8s.io/controller-runtime v0.15.3
	sigs.k8s.io/kind v0.22.0
	sigs.k8s.io/yaml v1.4.0
)

require (
	cloud.google.com/go/compute v1.24.0 // indirect
	cloud.google.com/go/compute/metadata v0.2.3 // indirect
	filippo.io/edwards25519 v1.1.0 // indirect
	github.com/Azure/azure-sdk-for-go v68.0.0+incompatible // indirect
	github.com/Azure/go-autorest v14.2.0+incompatible // indirect
	github.com/Azure/go-autorest/autorest v0.11.29 // indirect
	github.com/Azure/go-autorest/autorest/adal v0.9.23 // indirect
	github.com/Azure/go-autorest/autorest/date v0.3.0 // indirect
	github.com/Azure/go-autorest/autorest/mocks v0.4.2 // indirect
	github.com/Azure/go-autorest/autorest/to v0.4.0 // indirect
	github.com/Azure/go-autorest/autorest/validation v0.3.1 // indirect
	github.com/Azure/go-autorest/logger v0.2.1 // indirect
	github.com/Azure/go-autorest/tracing v0.6.0 // indirect
	github.com/Azure/go-ntlmssp v0.0.0-20221128193559-754e69321358 // indirect
	github.com/GoogleCloudPlatform/k8s-cloud-provider v1.18.1-0.20220218231025-f11817397a1b // indirect
	github.com/JeffAshton/win_pdh v0.0.0-20161109143554-76bb4ee9f0ab // indirect
	github.com/Masterminds/goutils v1.1.1 // indirect
	github.com/Masterminds/semver v1.5.0 // indirect
	github.com/Masterminds/semver/v3 v3.2.0 // indirect
	github.com/Masterminds/sprig/v3 v3.2.3 // indirect
	github.com/Microsoft/go-winio v0.6.1 // indirect
	github.com/NYTimes/gziphandler v1.1.1 // indirect
	github.com/StackExchange/wmi v1.2.1 // indirect
	github.com/alessio/shellescape v1.4.1 // indirect
	github.com/alexflint/go-filemutex v1.1.0 // indirect
	github.com/antlr/antlr4/runtime/Go/antlr/v4 v4.0.0-20230305170008-8188dc5388df // indirect
	github.com/armon/circbuf v0.0.0-20150827004946-bbbad097214e // indirect
	github.com/armon/go-radix v1.0.0 // indirect
	github.com/asaskevich/govalidator v0.0.0-20230301143203-a9d515a09cc2 // indirect
	github.com/aws/aws-sdk-go-v2/credentials v1.17.0 // indirect
	github.com/aws/aws-sdk-go-v2/internal/configsources v1.3.0 // indirect
	github.com/aws/aws-sdk-go-v2/internal/endpoints/v2 v2.6.0 // indirect
	github.com/aws/aws-sdk-go-v2/internal/ini v1.8.0 // indirect
	github.com/aws/aws-sdk-go-v2/service/internal/accept-encoding v1.11.0 // indirect
	github.com/aws/aws-sdk-go-v2/service/internal/presigned-url v1.11.0 // indirect
	github.com/aws/aws-sdk-go-v2/service/securityhub v1.29.1 // indirect
	github.com/aws/aws-sdk-go-v2/service/sso v1.19.0 // indirect
	github.com/aws/aws-sdk-go-v2/service/ssooidc v1.22.0 // indirect
	github.com/aws/aws-sdk-go-v2/service/sts v1.27.0 // indirect
	github.com/beevik/etree v1.3.0 // indirect
	github.com/beorn7/perks v1.0.1 // indirect
	github.com/bi-zone/etw v0.0.0-20200916105032-b215904fae4f // indirect
	github.com/blang/semver/v4 v4.0.0 // indirect
	github.com/boombuler/barcode v1.0.1 // indirect
	github.com/cenkalti/backoff/v4 v4.2.1 // indirect
	github.com/cespare/xxhash/v2 v2.2.0 // indirect
	github.com/checkpoint-restore/go-criu/v5 v5.3.0 // indirect
	github.com/cilium/ebpf v0.9.1 // indirect
	github.com/cncf/xds/go v0.0.0-20231128003011-0fa0005c9caa // indirect
	github.com/cnf/structhash v0.0.0-20201127153200-e1b16c1ebc08
	github.com/containerd/cgroups v1.1.0 // indirect
	github.com/containerd/console v1.0.3 // indirect
	github.com/containerd/containerd v1.6.26 // indirect
	github.com/containerd/ttrpc v1.2.2 // indirect
	github.com/corazawaf/libinjection-go v0.1.2 // indirect
	github.com/coreos/go-iptables v0.6.0 // indirect
	github.com/coreos/go-oidc/v3 v3.10.0 // indirect
	github.com/coreos/go-systemd/v22 v22.5.0 // indirect
	github.com/cpuguy83/go-md2man/v2 v2.0.3 // indirect
	github.com/cyphar/filepath-securejoin v0.2.4 // indirect
	github.com/docker/distribution v2.8.2+incompatible // indirect
	github.com/docker/go-units v0.5.0 // indirect
	github.com/elastic/go-sysinfo v1.7.1 // indirect
	github.com/elastic/go-ucfg v0.8.6 // indirect
	github.com/elastic/go-windows v1.0.1 // indirect
	github.com/emicklei/go-restful/v3 v3.11.0 // indirect
	github.com/envoyproxy/protoc-gen-validate v1.0.4 // indirect
	github.com/euank/go-kmsg-parser v2.0.0+incompatible // indirect
	github.com/evanphx/json-patch v4.12.0+incompatible // indirect
	github.com/evanphx/json-patch/v5 v5.6.0 // indirect
	github.com/fatih/color v1.14.1 // indirect
	github.com/felixge/fgprof v0.9.3 // indirect
	github.com/go-asn1-ber/asn1-ber v1.5.5 // indirect
	github.com/go-errors/errors v1.4.2 // indirect
	github.com/go-jose/go-jose/v4 v4.0.1
	github.com/go-ldap/ldap/v3 v3.4.6 // indirect
	github.com/go-logr/logr v1.4.1 // indirect
	github.com/go-logr/stdr v1.2.2 // indirect
	github.com/go-logr/zapr v1.2.4 // indirect
	github.com/go-ole/go-ole v1.2.5 // indirect
	github.com/go-openapi/jsonpointer v0.20.0 // indirect
	github.com/go-openapi/jsonreference v0.20.2 // indirect
	github.com/go-openapi/swag v0.22.4 // indirect
	github.com/go-playground/locales v0.14.1 // indirect
	github.com/go-playground/universal-translator v0.18.1 // indirect
	github.com/go-task/slim-sprig v0.0.0-20230315185526-52ccab3ef572 // indirect
	github.com/godbus/dbus/v5 v5.0.6 // indirect
	github.com/golang/glog v1.2.0 // indirect
	github.com/golang/groupcache v0.0.0-20210331224755-41bb18bfe9da // indirect
	github.com/golang/mock v1.6.0 // indirect
	github.com/google/cadvisor v0.47.3 // indirect
	github.com/google/cel-go v0.16.1 // indirect
	github.com/google/gnostic-models v0.6.8 // indirect
	github.com/google/gofuzz v1.2.0 // indirect
	github.com/google/pprof v0.0.0-20211214055906-6f57359322fd // indirect
	github.com/google/s2a-go v0.1.7 // indirect
	github.com/googleapis/enterprise-certificate-proxy v0.3.2 // indirect
	github.com/googleapis/gax-go/v2 v2.12.3 // indirect
	github.com/gorilla/handlers v1.5.2 // indirect
	github.com/gorilla/websocket v1.5.0 // indirect
	github.com/grpc-ecosystem/grpc-gateway/v2 v2.16.0 // indirect
	github.com/gruntwork-io/go-commons v0.8.0 // indirect
	github.com/hashicorp/errwrap v1.1.0 // indirect
	github.com/hashicorp/go-multierror v1.1.1 // indirect
	github.com/hashicorp/hcl v1.0.0 // indirect
	github.com/huandu/xstrings v1.3.3 // indirect
	github.com/imdario/mergo v0.3.15 // indirect
	github.com/inconshreveable/mousetrap v1.1.0 // indirect
	github.com/jackc/pgpassfile v1.0.0 // indirect
	github.com/jackc/pgservicefile v0.0.0-20221227161230-091c0ba34f0a // indirect
	github.com/jackc/pgx/v5 v5.5.4 // indirect
	github.com/jackc/puddle/v2 v2.2.1 // indirect
	github.com/jinzhu/copier v0.4.0 // indirect
	github.com/jinzhu/inflection v1.0.0 // indirect
	github.com/jinzhu/now v1.1.5 // indirect
	github.com/jmespath/go-jmespath v0.4.0 // indirect
	github.com/joeshaw/multierror v0.0.0-20140124173710-69b34d4ec901 // indirect
	github.com/jonboulle/clockwork v0.2.2 // indirect
	github.com/josharian/intern v1.0.0 // indirect
	github.com/josharian/native v1.1.0 // indirect
	github.com/karrick/godirwalk v1.17.0 // indirect
	github.com/leodido/go-urn v1.2.4 // indirect
	github.com/lestrrat-go/strftime v1.0.6 // indirect
	github.com/libopenstorage/openstorage v1.0.0 // indirect
	github.com/lithammer/dedent v1.1.0 // indirect
	github.com/magefile/mage v1.15.0 // indirect
	github.com/magiconair/properties v1.8.7 // indirect
	github.com/mailru/easyjson v0.7.7 // indirect
	github.com/mattermost/xml-roundtrip-validator v0.1.0 // indirect
	github.com/mattn/go-colorable v0.1.13 // indirect
	github.com/mattn/go-isatty v0.0.17 // indirect
	github.com/mattn/go-runewidth v0.0.10 // indirect
	github.com/mattn/go-zglob v0.0.2-0.20190814121620-e3c945676326 // indirect
	github.com/mdlayher/genetlink v1.0.0 // indirect
	github.com/mdlayher/socket v0.4.1 // indirect
	github.com/mgutz/ansi v0.0.0-20200706080929-d51e80ef957d // indirect
	github.com/mistifyio/go-zfs v2.1.2-0.20190413222219-f784269be439+incompatible // indirect
	github.com/mitchellh/copystructure v1.0.0 // indirect
	github.com/mitchellh/mapstructure v1.5.0 // indirect
	github.com/mitchellh/reflectwalk v1.0.0 // indirect
	github.com/moby/ipvs v1.1.0 // indirect
	github.com/moby/spdystream v0.2.0 // indirect
	github.com/moby/sys/mountinfo v0.6.2 // indirect
	github.com/modern-go/concurrent v0.0.0-20180306012644-bacd9c7ef1dd // indirect
	github.com/modern-go/reflect2 v1.0.2 // indirect
	github.com/mohae/deepcopy v0.0.0-20170603005431-491d3605edfb // indirect
	github.com/mrunalp/fileutils v0.5.1 // indirect
	github.com/munnerz/goautoneg v0.0.0-20191010083416-a7dc8b61c822 // indirect
	github.com/mwitkow/go-conntrack v0.0.0-20190716064945-2f068394615f // indirect
	github.com/mxk/go-flowrate v0.0.0-20140419014527-cca7078d478f // indirect
	github.com/opencontainers/go-digest v1.0.0 // indirect
	github.com/opencontainers/runc v1.1.12 // indirect
	github.com/opencontainers/runtime-spec v1.0.3-0.20220909204839-494a5a6aca78 // indirect
	github.com/opencontainers/selinux v1.10.1 // indirect
	github.com/oschwald/geoip2-golang v1.9.0
	github.com/oschwald/maxminddb-golang v1.11.0 // indirect
	github.com/pelletier/go-toml v1.9.5 // indirect
	github.com/pelletier/go-toml/v2 v2.1.0 // indirect
	github.com/petar-dambovaliev/aho-corasick v0.0.0-20230725210150-fb29fc3c913e // indirect
	github.com/pmezard/go-difflib v1.0.1-0.20181226105442-5d4384ee4fb2 // indirect
	github.com/pquerna/cachecontrol v0.1.0 // indirect
	github.com/pquerna/otp v1.2.0 // indirect
	github.com/prometheus/procfs v0.12.0 // indirect
	github.com/rivo/uniseg v0.1.0 // indirect
	github.com/rubiojr/go-vhd v0.0.0-20200706105327-02e210299021 // indirect
	github.com/russellhaering/goxmldsig v1.4.0 // indirect
	github.com/russross/blackfriday/v2 v2.1.0 // indirect
	github.com/sagikazarmark/locafero v0.4.0 // indirect
	github.com/sagikazarmark/slog-shim v0.1.0 // indirect
	github.com/seccomp/libseccomp-golang v0.10.0 // indirect
	github.com/shirou/w32 v0.0.0-20160930032740-bb4de0191aa4 // indirect
	github.com/shopspring/decimal v1.2.0 // indirect
	github.com/sourcegraph/conc v0.3.0 // indirect
	github.com/spf13/afero v1.11.0 // indirect
	github.com/spf13/cast v1.6.0 // indirect
	github.com/stoewer/go-strcase v1.2.0 // indirect
	github.com/stretchr/objx v0.5.2 // indirect
	github.com/subosito/gotenv v1.6.0 // indirect
	github.com/syndtr/gocapability v0.0.0-20200815063812-42c35b437635 // indirect
	github.com/tidwall/match v1.1.1 // indirect
	github.com/tidwall/pretty v1.2.1 // indirect
	github.com/urfave/cli v1.22.4 // indirect
	github.com/vishvananda/netns v0.0.4 // indirect
	github.com/vmware/govmomi v0.30.6 // indirect
	go.elastic.co/apm/module/apmzap/v2 v2.4.3 // indirect
	go.elastic.co/apm/v2 v2.4.3 // indirect
	go.elastic.co/fastjson v1.1.0 // indirect
	go.opencensus.io v0.24.0 // indirect
	go.opentelemetry.io/contrib/instrumentation/github.com/emicklei/go-restful/otelrestful v0.46.1 // indirect
	go.opentelemetry.io/contrib/instrumentation/google.golang.org/grpc/otelgrpc v0.49.0 // indirect
	go.opentelemetry.io/contrib/instrumentation/net/http/otelhttp v0.49.0 // indirect
	go.opentelemetry.io/otel v1.24.0 // indirect
	go.opentelemetry.io/otel/exporters/otlp/otlptrace v1.21.0 // indirect
	go.opentelemetry.io/otel/exporters/otlp/otlptrace/otlptracegrpc v1.21.0 // indirect
	go.opentelemetry.io/otel/metric v1.24.0 // indirect
	go.opentelemetry.io/otel/sdk v1.21.0 // indirect
	go.opentelemetry.io/otel/trace v1.24.0 // indirect
	go.opentelemetry.io/proto/otlp v1.0.0 // indirect
	go.uber.org/multierr v1.11.0 // indirect
<<<<<<< HEAD
	golang.org/x/mod v0.15.0 // indirect
	golang.org/x/oauth2 v0.18.0 // indirect
	golang.org/x/term v0.19.0 // indirect
	golang.org/x/tools v0.18.0 // indirect
=======
	go.uber.org/zap v1.24.0 // indirect
	golang.org/x/exp v0.0.0-20230905200255-921286631fa9 // indirect
	golang.org/x/mod v0.14.0 // indirect
	golang.org/x/oauth2 v0.16.0 // indirect
	golang.org/x/term v0.19.0 // indirect
	golang.org/x/tools v0.16.1 // indirect
>>>>>>> 329502fb
	golang.zx2c4.com/wireguard v0.0.20200121 // indirect
	google.golang.org/api v0.171.0 // indirect
	google.golang.org/appengine v1.6.8 // indirect
	google.golang.org/genproto/googleapis/api v0.0.0-20240311132316-a219d84964c2 // indirect
	gopkg.in/gcfg.v1 v1.2.3 // indirect
	gopkg.in/go-playground/assert.v1 v1.2.1 // indirect
	gopkg.in/inf.v0 v0.9.1 // indirect
	gopkg.in/ini.v1 v1.67.0 // indirect
	gopkg.in/square/go-jose.v2 v2.6.0 // indirect
	gopkg.in/tomb.v1 v1.0.0-20141024135613-dd632973f1e7 // indirect
	gopkg.in/warnings.v0 v0.1.2 // indirect
<<<<<<< HEAD
	gorm.io/driver/postgres v1.4.6 // indirect
	gorm.io/gorm v1.25.1 // indirect
	howett.net/plist v1.0.0 // indirect
=======
	gopkg.in/yaml.v3 v3.0.1 // indirect
>>>>>>> 329502fb
	k8s.io/cloud-provider v0.28.9 // indirect
	k8s.io/component-helpers v0.28.9 // indirect
	k8s.io/controller-manager v0.28.9 // indirect
	k8s.io/cri-api v0.28.9 // indirect
	k8s.io/csi-translation-lib v0.28.9 // indirect
	k8s.io/dynamic-resource-allocation v0.28.9 // indirect
	k8s.io/gengo v0.0.0-20220902162205-c0856e24416d // indirect
	k8s.io/kms v0.28.9 // indirect
	k8s.io/kube-scheduler v0.0.0 // indirect
<<<<<<< HEAD
=======
	k8s.io/kubectl v0.0.0 // indirect
>>>>>>> 329502fb
	k8s.io/kubelet v0.28.9 // indirect
	k8s.io/legacy-cloud-providers v0.0.0 // indirect
	k8s.io/mount-utils v0.28.9 // indirect
	k8s.io/pod-security-admission v0.0.0 // indirect
	rsc.io/binaryregexp v0.2.0 // indirect
	sigs.k8s.io/apiserver-network-proxy/konnectivity-client v0.1.2 // indirect
	sigs.k8s.io/json v0.0.0-20221116044647-bc3834ca7abd // indirect
	sigs.k8s.io/structured-merge-diff/v4 v4.2.3 // indirect
)

replace (
	github.com/bronze1man/goStrongswanVici => github.com/tigera/goStrongswanVici v0.0.0-20180704141420-9b6fdd821dbe
	github.com/prometheus/client_golang => github.com/prometheus/client_golang v1.18.0
	github.com/prometheus/common => github.com/prometheus/common v0.47.0

<<<<<<< HEAD
	github.com/tigera/api => ./api
	google.golang.org/grpc => google.golang.org/grpc v1.61.0

	// Newer versions set the file mode on logs to 0600, which breaks a lot of our tests.
	gopkg.in/natefinch/lumberjack.v2 => gopkg.in/natefinch/lumberjack.v2 v2.0.0
=======
	k8s.io/api => k8s.io/api v0.28.9
	k8s.io/apiextensions-apiserver => k8s.io/apiextensions-apiserver v0.28.9
	k8s.io/apimachinery => k8s.io/apimachinery v0.28.9
	k8s.io/apiserver => k8s.io/apiserver v0.28.9
	k8s.io/cli-runtime => k8s.io/cli-runtime v0.28.9
	k8s.io/client-go => k8s.io/client-go v0.28.9
	k8s.io/cloud-provider => k8s.io/cloud-provider v0.28.9
	k8s.io/cluster-bootstrap => k8s.io/cluster-bootstrap v0.28.9
	k8s.io/code-generator => k8s.io/code-generator v0.28.9
	k8s.io/component-base => k8s.io/component-base v0.28.9
	k8s.io/component-helpers => k8s.io/component-helpers v0.28.9
	k8s.io/controller-manager => k8s.io/controller-manager v0.28.9
	k8s.io/cri-api => k8s.io/cri-api v0.28.9
	k8s.io/csi-translation-lib => k8s.io/csi-translation-lib v0.28.9
	k8s.io/endpointslice => k8s.io/endpointslice v0.28.9
	k8s.io/kube-aggregator => k8s.io/kube-aggregator v0.28.9
	k8s.io/kube-controller-manager => k8s.io/kube-controller-manager v0.28.9
	k8s.io/kube-proxy => k8s.io/kube-proxy v0.28.9
	k8s.io/kube-scheduler => k8s.io/kube-scheduler v0.28.9
	k8s.io/kubectl => k8s.io/kubectl v0.28.9
	k8s.io/kubelet => k8s.io/kubelet v0.28.9
>>>>>>> 329502fb

	// Need replacements for all the k8s subsidiary projects that are pulled in indirectly because
	// the kubernetes repo pulls them in via a replacement to its own vendored copies, which doesn't work for
	// transient imports.
<<<<<<< HEAD
	k8s.io/api => k8s.io/api v0.28.9
	k8s.io/apiextensions-apiserver => k8s.io/apiextensions-apiserver v0.28.9
	k8s.io/apimachinery => k8s.io/apimachinery v0.28.9
	k8s.io/apiserver => k8s.io/apiserver v0.28.9
	k8s.io/cli-runtime => k8s.io/cli-runtime v0.28.9
	k8s.io/client-go => k8s.io/client-go v0.28.9
	k8s.io/cloud-provider => k8s.io/cloud-provider v0.28.9
	k8s.io/cluster-bootstrap => k8s.io/cluster-bootstrap v0.28.9
	k8s.io/code-generator => k8s.io/code-generator v0.28.9
	k8s.io/component-base => k8s.io/component-base v0.28.9
	k8s.io/component-helpers => k8s.io/component-helpers v0.28.9
	k8s.io/controller-manager => k8s.io/controller-manager v0.28.9
	k8s.io/cri-api => k8s.io/cri-api v0.28.9
	k8s.io/csi-translation-lib => k8s.io/csi-translation-lib v0.28.9
	k8s.io/endpointslice => k8s.io/endpointslice v0.28.9
	k8s.io/kube-aggregator => k8s.io/kube-aggregator v0.28.9
	k8s.io/kube-controller-manager => k8s.io/kube-controller-manager v0.28.9
	k8s.io/kube-proxy => k8s.io/kube-proxy v0.28.9
	k8s.io/kube-scheduler => k8s.io/kube-scheduler v0.28.9
	k8s.io/kubectl => k8s.io/kubectl v0.28.9
	k8s.io/kubelet => k8s.io/kubelet v0.28.9
=======
	k8s.io/kubernetes => k8s.io/kubernetes v1.28.9
>>>>>>> 329502fb
	k8s.io/legacy-cloud-providers => k8s.io/legacy-cloud-providers v0.28.9
	k8s.io/metrics => k8s.io/metrics v0.28.9
	k8s.io/mount-utils => k8s.io/mount-utils v0.28.9
	k8s.io/pod-security-admission => k8s.io/pod-security-admission v0.28.9
	k8s.io/sample-apiserver => k8s.io/sample-apiserver v0.28.9
)<|MERGE_RESOLUTION|>--- conflicted
+++ resolved
@@ -124,17 +124,11 @@
 	go.etcd.io/etcd/client/pkg/v3 v3.5.12
 	go.etcd.io/etcd/client/v2 v2.305.12
 	go.etcd.io/etcd/client/v3 v3.5.12
-<<<<<<< HEAD
 	go.uber.org/zap v1.26.0
 	golang.org/x/crypto v0.22.0
 	golang.org/x/exp v0.0.0-20240222234643-814bf88cf225
 	golang.org/x/net v0.24.0
 	golang.org/x/sync v0.6.0
-=======
-	golang.org/x/crypto v0.22.0
-	golang.org/x/net v0.24.0
-	golang.org/x/sync v0.7.0
->>>>>>> 329502fb
 	golang.org/x/sys v0.19.0
 	golang.org/x/text v0.14.0
 	golang.org/x/time v0.5.0
@@ -149,12 +143,9 @@
 	gopkg.in/natefinch/lumberjack.v2 v2.2.1
 	gopkg.in/tchap/go-patricia.v2 v2.3.0
 	gopkg.in/yaml.v2 v2.4.0
-<<<<<<< HEAD
 	gopkg.in/yaml.v3 v3.0.1
 	// Most k8s.io modules we 'require' will also need a 'replace' directive below in order for the module graph to resolve.
 	// Ensure that any version updates to k8s.io modules are reflected in the replace block if those modules require replacement.
-=======
->>>>>>> 329502fb
 	k8s.io/api v0.28.9
 	k8s.io/apiextensions-apiserver v0.28.9
 	k8s.io/apimachinery v0.28.9
@@ -162,20 +153,12 @@
 	k8s.io/client-go v0.28.9
 	k8s.io/code-generator v0.28.9
 	k8s.io/component-base v0.28.9
-<<<<<<< HEAD
-	k8s.io/klog/v2 v2.100.1
+	k8s.io/klog/v2 v2.120.1
 	k8s.io/kube-aggregator v0.28.9
 	k8s.io/kube-openapi v0.0.0-20230717233707-2695361300d9
 	k8s.io/kubectl v0.28.9
 	k8s.io/kubernetes v1.28.9
-	k8s.io/utils v0.0.0-20230406110748-d93618cff8a2
-=======
-	k8s.io/klog/v2 v2.120.1
-	k8s.io/kube-aggregator v0.28.9
-	k8s.io/kube-openapi v0.0.0-20230717233707-2695361300d9
-	k8s.io/kubernetes v1.28.9
 	k8s.io/utils v0.0.0-20240310230437-4693a0247e57
->>>>>>> 329502fb
 	modernc.org/memory v1.7.2
 	sigs.k8s.io/controller-runtime v0.15.3
 	sigs.k8s.io/kind v0.22.0
@@ -382,19 +365,10 @@
 	go.opentelemetry.io/otel/trace v1.24.0 // indirect
 	go.opentelemetry.io/proto/otlp v1.0.0 // indirect
 	go.uber.org/multierr v1.11.0 // indirect
-<<<<<<< HEAD
 	golang.org/x/mod v0.15.0 // indirect
 	golang.org/x/oauth2 v0.18.0 // indirect
 	golang.org/x/term v0.19.0 // indirect
 	golang.org/x/tools v0.18.0 // indirect
-=======
-	go.uber.org/zap v1.24.0 // indirect
-	golang.org/x/exp v0.0.0-20230905200255-921286631fa9 // indirect
-	golang.org/x/mod v0.14.0 // indirect
-	golang.org/x/oauth2 v0.16.0 // indirect
-	golang.org/x/term v0.19.0 // indirect
-	golang.org/x/tools v0.16.1 // indirect
->>>>>>> 329502fb
 	golang.zx2c4.com/wireguard v0.0.20200121 // indirect
 	google.golang.org/api v0.171.0 // indirect
 	google.golang.org/appengine v1.6.8 // indirect
@@ -406,13 +380,9 @@
 	gopkg.in/square/go-jose.v2 v2.6.0 // indirect
 	gopkg.in/tomb.v1 v1.0.0-20141024135613-dd632973f1e7 // indirect
 	gopkg.in/warnings.v0 v0.1.2 // indirect
-<<<<<<< HEAD
 	gorm.io/driver/postgres v1.4.6 // indirect
 	gorm.io/gorm v1.25.1 // indirect
 	howett.net/plist v1.0.0 // indirect
-=======
-	gopkg.in/yaml.v3 v3.0.1 // indirect
->>>>>>> 329502fb
 	k8s.io/cloud-provider v0.28.9 // indirect
 	k8s.io/component-helpers v0.28.9 // indirect
 	k8s.io/controller-manager v0.28.9 // indirect
@@ -422,10 +392,6 @@
 	k8s.io/gengo v0.0.0-20220902162205-c0856e24416d // indirect
 	k8s.io/kms v0.28.9 // indirect
 	k8s.io/kube-scheduler v0.0.0 // indirect
-<<<<<<< HEAD
-=======
-	k8s.io/kubectl v0.0.0 // indirect
->>>>>>> 329502fb
 	k8s.io/kubelet v0.28.9 // indirect
 	k8s.io/legacy-cloud-providers v0.0.0 // indirect
 	k8s.io/mount-utils v0.28.9 // indirect
@@ -441,13 +407,15 @@
 	github.com/prometheus/client_golang => github.com/prometheus/client_golang v1.18.0
 	github.com/prometheus/common => github.com/prometheus/common v0.47.0
 
-<<<<<<< HEAD
 	github.com/tigera/api => ./api
 	google.golang.org/grpc => google.golang.org/grpc v1.61.0
 
 	// Newer versions set the file mode on logs to 0600, which breaks a lot of our tests.
 	gopkg.in/natefinch/lumberjack.v2 => gopkg.in/natefinch/lumberjack.v2 v2.0.0
-=======
+
+	// Need replacements for all the k8s subsidiary projects that are pulled in indirectly because
+	// the kubernetes repo pulls them in via a replacement to its own vendored copies, which doesn't work for
+	// transient imports.
 	k8s.io/api => k8s.io/api v0.28.9
 	k8s.io/apiextensions-apiserver => k8s.io/apiextensions-apiserver v0.28.9
 	k8s.io/apimachinery => k8s.io/apimachinery v0.28.9
@@ -469,36 +437,7 @@
 	k8s.io/kube-scheduler => k8s.io/kube-scheduler v0.28.9
 	k8s.io/kubectl => k8s.io/kubectl v0.28.9
 	k8s.io/kubelet => k8s.io/kubelet v0.28.9
->>>>>>> 329502fb
-
-	// Need replacements for all the k8s subsidiary projects that are pulled in indirectly because
-	// the kubernetes repo pulls them in via a replacement to its own vendored copies, which doesn't work for
-	// transient imports.
-<<<<<<< HEAD
-	k8s.io/api => k8s.io/api v0.28.9
-	k8s.io/apiextensions-apiserver => k8s.io/apiextensions-apiserver v0.28.9
-	k8s.io/apimachinery => k8s.io/apimachinery v0.28.9
-	k8s.io/apiserver => k8s.io/apiserver v0.28.9
-	k8s.io/cli-runtime => k8s.io/cli-runtime v0.28.9
-	k8s.io/client-go => k8s.io/client-go v0.28.9
-	k8s.io/cloud-provider => k8s.io/cloud-provider v0.28.9
-	k8s.io/cluster-bootstrap => k8s.io/cluster-bootstrap v0.28.9
-	k8s.io/code-generator => k8s.io/code-generator v0.28.9
-	k8s.io/component-base => k8s.io/component-base v0.28.9
-	k8s.io/component-helpers => k8s.io/component-helpers v0.28.9
-	k8s.io/controller-manager => k8s.io/controller-manager v0.28.9
-	k8s.io/cri-api => k8s.io/cri-api v0.28.9
-	k8s.io/csi-translation-lib => k8s.io/csi-translation-lib v0.28.9
-	k8s.io/endpointslice => k8s.io/endpointslice v0.28.9
-	k8s.io/kube-aggregator => k8s.io/kube-aggregator v0.28.9
-	k8s.io/kube-controller-manager => k8s.io/kube-controller-manager v0.28.9
-	k8s.io/kube-proxy => k8s.io/kube-proxy v0.28.9
-	k8s.io/kube-scheduler => k8s.io/kube-scheduler v0.28.9
-	k8s.io/kubectl => k8s.io/kubectl v0.28.9
-	k8s.io/kubelet => k8s.io/kubelet v0.28.9
-=======
 	k8s.io/kubernetes => k8s.io/kubernetes v1.28.9
->>>>>>> 329502fb
 	k8s.io/legacy-cloud-providers => k8s.io/legacy-cloud-providers v0.28.9
 	k8s.io/metrics => k8s.io/metrics v0.28.9
 	k8s.io/mount-utils => k8s.io/mount-utils v0.28.9
