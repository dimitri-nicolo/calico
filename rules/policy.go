// Copyright (c) 2016-2020 Tigera, Inc. All rights reserved.
//
// Licensed under the Apache License, Version 2.0 (the "License");
// you may not use this file except in compliance with the License.
// You may obtain a copy of the License at
//
//     http://www.apache.org/licenses/LICENSE-2.0
//
// Unless required by applicable law or agreed to in writing, software
// distributed under the License is distributed on an "AS IS" BASIS,
// WITHOUT WARRANTIES OR CONDITIONS OF ANY KIND, either express or implied.
// See the License for the specific language governing permissions and
// limitations under the License.

package rules

import (
	"fmt"
	"strings"

	"github.com/projectcalico/libcalico-go/lib/backend/model"

	log "github.com/sirupsen/logrus"

	"github.com/projectcalico/felix/hashutils"
	"github.com/projectcalico/felix/ipsets"
	"github.com/projectcalico/felix/iptables"
	"github.com/projectcalico/felix/proto"
)

// ruleRenderer defined in rules_defs.go.

func (r *DefaultRuleRenderer) PolicyToIptablesChains(policyID *proto.PolicyID, policy *proto.Policy, ipVersion uint8) []*iptables.Chain {
	// TODO (Matt): Refactor the functions in this file to remove duplicate code and pass through better.
	isStaged := model.PolicyIsStaged(policyID.Name)
	inbound := iptables.Chain{
		Name: PolicyChainName(PolicyInboundPfx, policyID),
		// Note that the policy name includes the tier, so it does not need to be separately specified.
		Rules: r.ProtoRulesToIptablesRules(policy.InboundRules, ipVersion, RuleOwnerTypePolicy, RuleDirIngress, policyID.Name, policy.Untracked, isStaged),
	}
	if isStaged {
		// If staged, append an extra no-match nflog rule. This will be reported by the collector as a end-of-tier
		// deny associated with this policy iff the end-if-tier pass is hit (i.e. there are no enforced policies that
		// actually drop the packet already).
		inbound.Rules = append(inbound.Rules, r.StagedPolicyNoMatchRule(RuleDirIngress, policyID.Name))
	}
	outbound := iptables.Chain{
		Name: PolicyChainName(PolicyOutboundPfx, policyID),
		// Note that the policy name also includes the tier, so it does not need to be separately specified.
		Rules: r.ProtoRulesToIptablesRules(policy.OutboundRules, ipVersion, RuleOwnerTypePolicy, RuleDirEgress, policyID.Name, policy.Untracked, isStaged),
	}
	if isStaged {
		// If staged, append an extra no-match nflog rule. This will be reported by the collector as a end-of-tier
		// deny associated with this policy iff the end-if-tier pass is hit (i.e. there are no enforced policies that
		// actually drop the packet already).
		outbound.Rules = append(outbound.Rules, r.StagedPolicyNoMatchRule(RuleDirEgress, policyID.Name))
	}
	return []*iptables.Chain{&inbound, &outbound}
}

func (r *DefaultRuleRenderer) ProfileToIptablesChains(profileID *proto.ProfileID, profile *proto.Profile, ipVersion uint8) []*iptables.Chain {
	inbound := iptables.Chain{
		Name:  ProfileChainName(ProfileInboundPfx, profileID),
		Rules: r.ProtoRulesToIptablesRules(profile.InboundRules, ipVersion, RuleOwnerTypeProfile, RuleDirIngress, profileID.Name, false, false),
	}
	outbound := iptables.Chain{
		Name:  ProfileChainName(ProfileOutboundPfx, profileID),
		Rules: r.ProtoRulesToIptablesRules(profile.OutboundRules, ipVersion, RuleOwnerTypeProfile, RuleDirEgress, profileID.Name, false, false),
	}
	return []*iptables.Chain{&inbound, &outbound}
}

func (r *DefaultRuleRenderer) ProtoRulesToIptablesRules(protoRules []*proto.Rule, ipVersion uint8, owner RuleOwnerType, dir RuleDir, name string, untracked, staged bool) []iptables.Rule {
	var rules []iptables.Rule
	for ii, protoRule := range protoRules {
		// TODO (Matt): Need rule hash when that's cleaned up.
		rules = append(rules, r.ProtoRuleToIptablesRules(protoRule, ipVersion, owner, dir, ii, name, untracked, staged)...)
	}
	return rules
}
func filterNets(mixedCIDRs []string, ipVersion uint8) (filtered []string, filteredAll bool) {
	if len(mixedCIDRs) == 0 {
		return nil, false
	}
	wantV6 := ipVersion == 6
	filteredAll = true
	for _, net := range mixedCIDRs {
		isV6 := strings.Contains(net, ":")
		if isV6 != wantV6 {
			continue
		}
		filtered = append(filtered, net)
		filteredAll = false
	}
	return
}

<<<<<<< HEAD
func (r *DefaultRuleRenderer) StagedPolicyNoMatchRule(dir RuleDir, name string) iptables.Rule {
	nflogGroup := NFLOGOutboundGroup
	if dir == RuleDirIngress {
		nflogGroup = NFLOGInboundGroup
	}
	return iptables.Rule{
		Match: iptables.Match(),
		Action: iptables.NflogAction{
			Group:       nflogGroup,
			Prefix:      CalculateNoMatchPolicyNFLOGPrefixStr(dir, name),
			SizeEnabled: r.EnableNflogSize,
		},
	}
}

func (r *DefaultRuleRenderer) ProtoRuleToIptablesRules(pRule *proto.Rule, ipVersion uint8, owner RuleOwnerType, dir RuleDir, idx int, name string, untracked, staged bool) []iptables.Rule {
=======
// FilterRuleToIPVersion: If the rule applies to the given IP version, returns a copy of the rule
// excluding the CIDRs that are not of the given IP version. If the rule does not apply to the
// given IP version at all, returns nil.
func FilterRuleToIPVersion(ipVersion uint8, pRule *proto.Rule) *proto.Rule {
>>>>>>> d7efcf1f
	// Filter the CIDRs to the IP version that we're rendering.  In general, we should have an
	// explicit IP version in the rule and all CIDRs should match it (and calicoctl, for
	// example, enforces that).  However, we try to handle a rule gracefully if it's missing a
	// version.
	//
	// We do that by rendering the rule, filtered to only have CIDRs of the right version,
	// unless filtering the rule would completely remove one of its match fields.
	//
	// That handles the mainline case well, where the IP version is missing but the rule is
	// otherwise consistent since we'll render the rule only for the matching version.
	//
	// It also handles rules like "allow from 10.0.0.1,feed::beef" in an intuitive way.  Only
	// rules of the form "allow from 10.0.0.1,feed::beef to 10.0.0.2" will get filtered out,
	// and only for IPv6, where there's no obvious meaning to the rule.

	ruleCopy := *pRule
	var filteredAll bool

	logCxt := log.WithFields(log.Fields{
		"ipVersion": ipVersion,
		"rule":      pRule,
	})

	if pRule.IpVersion != 0 && pRule.IpVersion != proto.IPVersion(ipVersion) {
		logCxt.Debug("Skipping rule because it is for a different IP version.")
		return nil
	}

	ruleCopy.SrcNet, filteredAll = filterNets(pRule.SrcNet, ipVersion)
	if filteredAll {
		return nil
	}
	ruleCopy.NotSrcNet, filteredAll = filterNets(pRule.NotSrcNet, ipVersion)
	if filteredAll {
		return nil
	}
	ruleCopy.DstNet, filteredAll = filterNets(pRule.DstNet, ipVersion)
	if filteredAll {
		return nil
	}
	ruleCopy.NotDstNet, filteredAll = filterNets(pRule.NotDstNet, ipVersion)
	if filteredAll {
		return nil
	}
	return &ruleCopy
}

func (r *DefaultRuleRenderer) ProtoRuleToIptablesRules(pRule *proto.Rule, ipVersion uint8) []iptables.Rule {

	ruleCopy := FilterRuleToIPVersion(ipVersion, pRule)
	if ruleCopy == nil {
		return nil
	}
	// There are a few areas where our data model doesn't fit with iptables, requiring us to
	// render multiple iptables rules for one of our rules:
	//
	//     - iptables has a 15-port limit on the number of ports that can be in a single "multiport"
	//       match.  Although we can have more than one multiport match in a single rule, they would
	//       be and-ed together, when our datamodel calls for them to be or-ed instead.
	//
	//     - iptables only supports a single source and a single destination CIDR match in a given
	//       rule, irrespective of negation (i.e. you can't have src==<CIDR1> && src!=<CIDR2>.
	//       Our datamodel allows for a list of positive and a list of negative CIDR matches.
	//
	//     - our datamodel includes named ports, which we render as (IP, port) IP sets, these are
	//       or-ed with the numeric ports; the "or" operation can't be done in a single rule.
	//
	// To work around these limitations, where needed, we break the rule into blocks,
	// each of which implements a part of the match as follows:
	//
	//     rule to initialise mark bits
	//     positive matches on source ports
	//     positive matches on dest ports
	//     positive matches on source address
	//     positive matches on dest address
	//     positive selector-derived matches on dest address
	//     negated matches on source address
	//     negated matches on dest address
	//     rule containing rest of match criteria
	//
	// We use one match bit to record whether all the blocks accept the packet and one as a
	// scratch bit for each block to use.  As an invariant, at the end of each block, the
	// "all blocks pass" bit should only be set if all previous blocks match the packet.
	//
	// We do some optimisations to keep the number of rules down:
	//
	//    - if there is only one positive CIDR match, we don't render a block and we add the match
	//      to the final rule
	//
	//    - if the first block implements a positive match then we have it write directly to the
	//      "AllBlocks" bit instead of using the scratch bit and copying; this is why all the
	//      positive blocks are rendered first.
	//
	//    - negative match blocks don't use the scratch bit, they simply clear the "AllBlocks" bit
	//      immediately if any of their rules match.
	//
	// The matchBlockBuilder wraps up the above logic:
	matchBlockBuilder := matchBlockBuilder{
		markAllBlocksPass: r.IptablesMarkScratch0,
		markThisBlockPass: r.IptablesMarkScratch1,
	}

	// Port matches.  We only need to render blocks of ports if, in total, there's more than one
	// source or more than one destination match that needs to be or-ed together.
	//
	// Split the port list into blocks of 15, as per iptables limit and add in the number of
	// named ports.
	var ipSetConfig *ipsets.IPVersionConfig
	if ipVersion == 4 {
		ipSetConfig = r.IPSetConfigV4
	} else {
		ipSetConfig = r.IPSetConfigV6
	}
	srcPortSplits := SplitPortList(ruleCopy.SrcPorts)
	if len(srcPortSplits)+len(ruleCopy.SrcNamedPortIpSetIds) > 1 {
		// Render a block for the source ports.
		matchBlockBuilder.AppendPortMatchBlock(ipSetConfig, ruleCopy.Protocol, srcPortSplits, ruleCopy.SrcNamedPortIpSetIds, src)
		// And remove them from the rule since they're already handled.
		ruleCopy.SrcPorts = nil
		ruleCopy.SrcNamedPortIpSetIds = nil
	}
	dstPortSplits := SplitPortList(ruleCopy.DstPorts)
	if len(dstPortSplits)+len(ruleCopy.DstNamedPortIpSetIds) > 1 {
		// Render a block for the destination ports.
		matchBlockBuilder.AppendPortMatchBlock(ipSetConfig, ruleCopy.Protocol, dstPortSplits, ruleCopy.DstNamedPortIpSetIds, dst)
		// And remove them from the rule since they're already handled.
		ruleCopy.DstPorts = nil
		ruleCopy.DstNamedPortIpSetIds = nil
	}

	// If there's more than one positive source/destination CIDR match, we have to render a block.
	// Otherwise, if there's exactly one, we'll include it in the main rule below.
	if len(ruleCopy.SrcNet) > 1 {
		matchBlockBuilder.AppendCIDRMatchBlock(ruleCopy.SrcNet, src)
		// Since we're using a block for this, nil out the match.
		ruleCopy.SrcNet = nil
	}
	if len(ruleCopy.DstNet) > 1 {
		matchBlockBuilder.AppendCIDRMatchBlock(ruleCopy.DstNet, dst)
		// Since we're using a block for this, nil out the match.
		ruleCopy.DstNet = nil
	}

	// If there are selector-derived ipsets both for explicit IPs and for domain names, render a
	// block for those.  Otherwise there's at most one ipset match needed, which will be included
	// in the main rule below.
	if (len(ruleCopy.DstIpSetIds) == 1) && (len(ruleCopy.DstDomainIpSetIds) == 1) {
		matchBlockBuilder.AppendDestIPSetMatchBlock(
			r.nameForIPSet(ruleCopy.DstIpSetIds[0], ipVersion),
			r.nameForIPSet(ruleCopy.DstDomainIpSetIds[0], ipVersion),
		)
		ruleCopy.DstIpSetIds = nil
		ruleCopy.DstDomainIpSetIds = nil
	}

	// Now, work out if we need to render a block for the src/dst negative CIDR matches.  We need
	// to do that if:
	//
	//    - there are negative matches to render, and
	//    - either the positive match is taking up the single slot in the "main" rule, or,
	//      there's more than one negated match.
	//
	// Figure that out by counting all the rules.  If there's a positive match left in the rule then
	// any negative matches will tip the count over 1.  Otherwise, we'll need 2 or more negative
	// matches to make the count more than 1.
	totalSrcMatches := len(ruleCopy.SrcNet) + len(ruleCopy.NotSrcNet)
	if totalSrcMatches > 1 {
		// We have some negated source CIDR matches and the total number of source
		// CIDR matches won't fit in the rule.  Render a block of rules to do the
		// negated match.
		matchBlockBuilder.AppendNegatedCIDRMatchBlock(ruleCopy.NotSrcNet, src)
		// Since we're using a block for this, nil out the match.
		ruleCopy.NotSrcNet = nil
	}
	totalDstMatches := len(ruleCopy.DstNet) + len(ruleCopy.NotDstNet)
	if totalDstMatches > 1 {
		// We have some negated dest CIDR matches and the total number of dest
		// CIDR matches won't fit in the rule.  Render a block of rules to do the
		// negated match.
		matchBlockBuilder.AppendNegatedCIDRMatchBlock(ruleCopy.NotDstNet, dst)
		// Since we're using a block for this, nil out the match.
		ruleCopy.NotDstNet = nil
	}

	// Render the rest of the rule.
	match := r.CalculateRuleMatch(ruleCopy, ipVersion)

	if matchBlockBuilder.UsingMatchBlocks {
		// The CIDR or port matches in the rule overflowed and we rendered them
		// as additional rules, which set the markAllBlocksPass bit on
		// success.  Add a match on that bit to the calculated rule.
		match = match.MarkSingleBitSet(matchBlockBuilder.markAllBlocksPass)
	}
<<<<<<< HEAD
	markBit, actions := r.CalculateActions(&ruleCopy, ipVersion, owner, dir, idx, name, untracked, staged)
=======
	markBit, actions := r.CalculateActions(ruleCopy, ipVersion)
>>>>>>> d7efcf1f
	rs := matchBlockBuilder.Rules
	if markBit != 0 {
		// The rule needs to do more than one action. Render a rule that
		// executes the match criteria and sets the given mark bit if it
		// matches, then render the actions as separate rules below.
		rs = append(rs, iptables.Rule{
			Match:  match,
			Action: iptables.SetMarkAction{Mark: markBit},
		})
		match = iptables.Match().MarkSingleBitSet(markBit)
	}
	for _, action := range actions {
		rs = append(rs, iptables.Rule{
			Match:  match,
			Action: action,
		})
	}

	// Render rule annotations as comments on each rule.
	for i := range rs {
		for k, v := range pRule.GetMetadata().GetAnnotations() {
			rs[i].Comment = append(rs[i].Comment, fmt.Sprintf("%s=%s", k, v))
		}
	}

	return rs
}

type matchBlockBuilder struct {
	UsingMatchBlocks            bool
	doneFirstPositiveMatchBlock bool

	markAllBlocksPass uint32
	markThisBlockPass uint32

	Rules []iptables.Rule
}

func (r *matchBlockBuilder) AppendPortMatchBlock(
	ipSetConfig *ipsets.IPVersionConfig,
	protocol *proto.Protocol,
	numericPortSplits [][]*proto.PortRange,
	namedPortIPSetIDs []string,
	srcOrDst srcOrDst,
) {
	// Write out the initial "reset" rule if this is the first block.
	r.maybeAppendInitialRule(0)
	// Figure out which bit to set.  See comment in positiveBlockMarkToSet() for details.
	markToSet := r.positiveBlockMarkToSet()

	logCxt := log.WithFields(log.Fields{
		"protocol":     protocol,
		"portSplits":   numericPortSplits,
		"namedPortIDs": namedPortIPSetIDs,
		"srcOrDst":     srcOrDst,
	})
	for _, split := range numericPortSplits {
		m := appendProtocolMatch(iptables.Match(), protocol, logCxt)
		m = srcOrDst.AppendMatchPorts(m, split)
		r.Rules = append(r.Rules, iptables.Rule{
			Match:  m,
			Action: iptables.SetMarkAction{Mark: markToSet},
		})
	}

	for _, namedPortIPSetID := range namedPortIPSetIDs {
		ipsetName := ipSetConfig.NameForMainIPSet(namedPortIPSetID)
		r.Rules = append(r.Rules, iptables.Rule{
			Match:  srcOrDst.MatchIPPortIPSet(ipsetName),
			Action: iptables.SetMarkAction{Mark: markToSet},
		})
	}

	// Append the end-of-block rules.
	r.finishPositiveBlock()
}

func (r *matchBlockBuilder) AppendCIDRMatchBlock(cidrs []string, srcOrDst srcOrDst) {
	// Write out the initial "reset" rule if this is the first block.
	r.maybeAppendInitialRule(0)
	// Figure out which bit to set.  See comment in positiveBlockMarkToSet() for details.
	markToSet := r.positiveBlockMarkToSet()

	// Render the per-CIDR rules.
	for _, cidr := range cidrs {
		r.Rules = append(r.Rules, iptables.Rule{
			Match:  srcOrDst.MatchNet(cidr),
			Action: iptables.SetMarkAction{Mark: markToSet},
		})
	}

	// Append the end-of-block rules.
	r.finishPositiveBlock()
}

func (r *matchBlockBuilder) AppendNegatedCIDRMatchBlock(cidrs []string, srcOrDst srcOrDst) {
	// Write out the initial "reset" rule if this is the first block.  Since this is a negated
	// rule, we want the AllBlocks bit to be set by default .
	r.maybeAppendInitialRule(r.markAllBlocksPass)
	// To implement a negated match we emit a rule per CIDR that does a positive
	// match on the CIDR and *clears* the AllBlocksPass bit if the packet matches.
	// This gives the desired "not any" behaviour.
	for _, cidr := range cidrs {
		r.Rules = append(r.Rules,
			iptables.Rule{
				Match:  srcOrDst.MatchNet(cidr),
				Action: iptables.ClearMarkAction{Mark: r.markAllBlocksPass},
			},
		)
	}
}

// Emit iptables rules to allow the packet in hand to match any of the specified ipsets.  This is
// used for egress allow rules that involve both IPs and domain names: the IPs net down to one
// ipset, and the domain names to a second ipset, and we want to allow a packet if it matches either
// of those.
func (r *matchBlockBuilder) AppendDestIPSetMatchBlock(ipsetNames ...string) {
	// Write out the initial "reset" rule if this is the first block.
	r.maybeAppendInitialRule(0)
	// Figure out which bit to set.  See comment in positiveBlockMarkToSet() for details.
	markToSet := r.positiveBlockMarkToSet()

	// Render the per-ipset rules.
	for _, ipsetName := range ipsetNames {
		r.Rules = append(r.Rules, iptables.Rule{
			Match:  iptables.Match().DestIPSet(ipsetName),
			Action: iptables.SetMarkAction{Mark: markToSet},
		})
	}

	// Append the end-of-block rules.
	r.finishPositiveBlock()
}

func (r *matchBlockBuilder) maybeAppendInitialRule(markBitsToSetInitially uint32) {
	if r.UsingMatchBlocks {
		return
	}
	r.Rules = append(r.Rules,
		iptables.Rule{
			Action: iptables.SetMaskedMarkAction{
				Mark: markBitsToSetInitially,
				Mask: r.markAllBlocksPass | r.markThisBlockPass,
			},
		},
	)
	r.UsingMatchBlocks = true
}

func (r *matchBlockBuilder) positiveBlockMarkToSet() uint32 {
	// Implementing a positive match requires us to implement a logical
	// "or" operation within the block and then "and" that with the result from
	// the previous block.
	//
	// As an optimization, if rendering the first block, we simply set the
	// "AllBlocks" bit if one of our rules matches.
	//
	// If we're not the first block, that doesn't work since the "AllBlocks"
	// bit may already be set.  In that case, we write to a scratch "ThisBlock"
	// bit, calculate the "and" at the end of the block and write that back
	// to the "AllBlocks" bit.
	if !r.doneFirstPositiveMatchBlock {
		// Optimization: since we're the first block, directly use the
		// "AllBlocks" bit to store our result.
		return r.markAllBlocksPass
	}

	// This isn't the first block, we need to use a scratch bit to
	// store the result.
	return r.markThisBlockPass
}

func (r *matchBlockBuilder) finishPositiveBlock() {
	if !r.doneFirstPositiveMatchBlock {
		// First positive block, we don't need to write any rules to calculate the AllBlocks bit
		// because we optimized that out by setting the Allblocks bit directly from the matching
		// rule.
		r.doneFirstPositiveMatchBlock = true
		return
	}
	// This isn't the first block, write a rule to do:
	//
	//     <AllBlocks bit> &&= <ThisBlock bit>
	//
	r.Rules = append(r.Rules, iptables.Rule{
		Match:  iptables.Match().MarkClear(r.markThisBlockPass),
		Action: iptables.ClearMarkAction{Mark: r.markAllBlocksPass},
	})
}

// srcOrDst is an enum for selecting source or destination rule rendering.
type srcOrDst int

const (
	src srcOrDst = iota
	dst
)

// MatchNet returns a new SourceNet or DestNet MatchCriteria for the given CIDR.
func (sod srcOrDst) MatchNet(cidr string) iptables.MatchCriteria {
	switch sod {
	case src:
		return iptables.Match().SourceNet(cidr)
	case dst:
		return iptables.Match().DestNet(cidr)
	}
	log.WithField("srcOrDst", sod).Panic("Unknown source or dest type.")
	return nil
}

func (sod srcOrDst) AppendMatchPorts(m iptables.MatchCriteria, pr []*proto.PortRange) iptables.MatchCriteria {
	switch sod {
	case src:
		return m.SourcePortRanges(pr)
	case dst:
		return m.DestPortRanges(pr)
	}
	log.WithField("srcOrDst", sod).Panic("Unknown source or dest type.")
	return nil
}

func (sod srcOrDst) MatchIPPortIPSet(setID string) iptables.MatchCriteria {
	switch sod {
	case src:
		return iptables.Match().SourceIPPortSet(setID)
	case dst:
		return iptables.Match().DestIPPortSet(setID)
	}
	log.WithField("srcOrDst", sod).Panic("Unknown source or dest type.")
	return nil
}

// SplitPortList splits the input list of ports into groups containing up to 15 port numbers.
// If the input list is empty, it returns an empty slice.
//
// The requirement to split into groups of 15, comes from iptables' limit on the number of ports
// "slots" in a multiport match.  A single port takes up one slot, a range of ports requires 2.
func SplitPortList(ports []*proto.PortRange) (splits [][]*proto.PortRange) {
	slotsAvailableInCurrentSplit := 15
	var split []*proto.PortRange
	for _, portRange := range ports {
		// First figure out how many slots adding this PortRange would require.
		var numSlotsRequired int
		if portRange.First == portRange.Last {
			numSlotsRequired = 1
		} else {
			numSlotsRequired = 2
		}
		if slotsAvailableInCurrentSplit < numSlotsRequired {
			// Adding this port to the current split would take it over the 15 slot
			// limit, start a new split.
			splits = append(splits, split)
			slotsAvailableInCurrentSplit = 15
			split = nil
		}
		split = append(split, portRange)
		slotsAvailableInCurrentSplit -= numSlotsRequired
	}
	if split != nil {
		splits = append(splits, split)
	}
	return
}

func (r *DefaultRuleRenderer) CalculateActions(pRule *proto.Rule, ipVersion uint8, owner RuleOwnerType, dir RuleDir, idx int, name string, untracked, staged bool) (mark uint32, actions []iptables.Action) {
	actions = []iptables.Action{}

	if pRule.LogPrefix != "" || pRule.Action == "log" {
		// This rule should log (and possibly do something else too).
		logPrefix := pRule.LogPrefix
		if logPrefix == "" {
			logPrefix = "calico-drop"
		}
		actions = append(actions, iptables.LogAction{
			Prefix: logPrefix,
		})
	}

	nflogGroup := NFLOGOutboundGroup
	if dir == RuleDirIngress {
		nflogGroup = NFLOGInboundGroup
	}

	switch pRule.Action {
	case "", "allow":
		// If this is not a staged policy then allow needs to set the accept mark.
		if !staged {
			mark = r.IptablesMarkAccept
		}

		// NFLOG the allow - we don't do this for untracked due to the performance hit.
		if !untracked {
			actions = append(actions, iptables.NflogAction{
				Group:       nflogGroup,
				Prefix:      CalculateNFLOGPrefixStr(RuleActionAllow, owner, dir, idx, name),
				SizeEnabled: r.EnableNflogSize,
			})
		}

		// Return to calling chain for end of policy.
		actions = append(actions, iptables.ReturnAction{})
	case "next-tier", "pass":
		// If this is not a staged policy then pass (called next-tier in the API for historical reasons) needs to set
		// the pass mark.
		if !staged {
			mark = r.IptablesMarkPass
		}

		// NFLOG the pass - we don't do this for untracked due to the performance hit.
		if !untracked {
			actions = append(actions, iptables.NflogAction{
				Group:       nflogGroup,
				Prefix:      CalculateNFLOGPrefixStr(RuleActionPass, owner, dir, idx, name),
				SizeEnabled: r.EnableNflogSize,
			})
		}

		// Return to calling chain for end of policy.
		actions = append(actions, iptables.ReturnAction{})
	case "deny":
		// If this is not a staged policy then deny maps to DROP.
		if !staged {
			mark = r.IptablesMarkDrop
		}

		// NFLOG the deny - we don't do this for untracked due to the performance hit.
		if !untracked {
			actions = append(actions, iptables.NflogAction{
				Group:       nflogGroup,
				Prefix:      CalculateNFLOGPrefixStr(RuleActionDeny, owner, dir, idx, name),
				SizeEnabled: r.EnableNflogSize,
			})
		}

		if !staged {
			// We defer to DropActions() to allow for "sandbox" mode.
			actions = append(actions, r.DropActions()...)
		} else {
			// For staged mode we simply return to calling chain for end of policy.
			actions = append(actions, iptables.ReturnAction{})
		}
		//mark = r.IptablesMarkPass
		//actions = append(actions, iptables.ReturnAction{})
	case "log":
		// Handled above.
	default:
		log.WithField("action", pRule.Action).Panic("Unknown rule action")
	}
	return
}

func appendProtocolMatch(match iptables.MatchCriteria, protocol *proto.Protocol, logCxt *log.Entry) iptables.MatchCriteria {
	if protocol == nil {
		return match
	}
	switch p := protocol.NumberOrName.(type) {
	case *proto.Protocol_Name:
		logCxt.WithField("protoName", p.Name).Debug("Adding protocol match")
		match = match.Protocol(p.Name)
	case *proto.Protocol_Number:
		logCxt.WithField("protoNum", p.Number).Debug("Adding protocol match")
		match = match.ProtocolNum(uint8(p.Number))
	default:
		logCxt.WithField("protocol", protocol).Panic("Unknown protocol type")
	}
	return match
}

<<<<<<< HEAD
func (r *DefaultRuleRenderer) nameForIPSet(ipsetID string, ipVersion uint8) string {
	if ipVersion == 4 {
		return r.IPSetConfigV4.NameForMainIPSet(ipsetID)
	} else {
		return r.IPSetConfigV6.NameForMainIPSet(ipsetID)
	}
}

func (r *DefaultRuleRenderer) CalculateRuleMatch(pRule *proto.Rule, ipVersion uint8) (iptables.MatchCriteria, error) {
=======
func (r *DefaultRuleRenderer) CalculateRuleMatch(pRule *proto.Rule, ipVersion uint8) iptables.MatchCriteria {
>>>>>>> d7efcf1f
	match := iptables.Match()

	logCxt := log.WithFields(log.Fields{
		"ipVersion": ipVersion,
		"rule":      pRule,
	})

	// First, process positive (non-negated) match criteria.
	match = appendProtocolMatch(match, pRule.Protocol, logCxt)

	if len(pRule.SrcNet) == 1 {
		logCxt.WithField("cidr", pRule.SrcNet[0]).Debug("Adding src CIDR match")
		match = match.SourceNet(pRule.SrcNet[0])
	} else if len(pRule.SrcNet) > 1 {
		log.WithField("rule", pRule).Panic(
			"CalculateRuleMatch() passed more than one CIDR in SrcNet.")
	}

	for _, ipsetID := range pRule.SrcIpSetIds {
		ipsetName := r.nameForIPSet(ipsetID, ipVersion)
		logCxt.WithFields(log.Fields{
			"ipsetID":   ipsetID,
			"ipSetName": ipsetName,
		}).Debug("Adding src IP set match")
		match = match.SourceIPSet(ipsetName)
	}

	if len(pRule.SrcPorts) > 0 {
		logCxt.WithFields(log.Fields{
			"ports": pRule.SrcPorts,
		}).Debug("Adding src port match")
		match = match.SourcePortRanges(pRule.SrcPorts)
	}

	if len(pRule.SrcNamedPortIpSetIds) > 1 {
		log.WithField("rule", pRule).Panic(
			"Bug: More than one source IP set ID left in rule.")
	}
	for _, np := range pRule.SrcNamedPortIpSetIds {
		ipsetName := r.nameForIPSet(np, ipVersion)
		logCxt.WithFields(log.Fields{
			"namedPort": np,
			"ipsetName": ipsetName,
		}).Debug("Adding source named port match")
		match = match.SourceIPPortSet(ipsetName)
	}

	if len(pRule.DstNet) == 1 {
		logCxt.WithField("cidr", pRule.DstNet[0]).Debug("Adding dest CIDR match")
		match = match.DestNet(pRule.DstNet[0])
	} else if len(pRule.DstNet) > 1 {
		log.WithField("rule", pRule).Panic(
			"CalculateRuleMatch() passed more than one CIDR in DstNet.")
	}

	if len(pRule.DstIpSetIds) == 1 {
		ipsetName := r.nameForIPSet(pRule.DstIpSetIds[0], ipVersion)
		match = match.DestIPSet(ipsetName)
		logCxt.WithFields(log.Fields{
			"ipsetID":   pRule.DstIpSetIds[0],
			"ipSetName": ipsetName,
		}).Debug("Adding dst IP set match")
	} else if len(pRule.DstIpSetIds) > 1 {
		log.WithField("rule", pRule).Panic(
			"CalculateRuleMatch() passed more than one DstIpSetIds.")
	}

	if len(pRule.DstDomainIpSetIds) == 1 {
		ipsetName := r.nameForIPSet(pRule.DstDomainIpSetIds[0], ipVersion)
		match = match.DestIPSet(ipsetName)
		logCxt.WithFields(log.Fields{
			"ipsetID":   pRule.DstDomainIpSetIds[0],
			"ipSetName": ipsetName,
		}).Debug("Adding dst domain IP set match")
	} else if len(pRule.DstDomainIpSetIds) > 1 {
		log.WithField("rule", pRule).Panic(
			"CalculateRuleMatch() passed more than one DstDomainIpSetIds.")
	}

	if len(pRule.DstPorts) > 0 {
		logCxt.WithFields(log.Fields{
			"ports": pRule.SrcPorts,
		}).Debug("Adding dst port match")
		match = match.DestPortRanges(pRule.DstPorts)
	}

	if len(pRule.DstNamedPortIpSetIds) > 1 {
		log.WithField("rule", pRule).Panic(
			"Bug: More than one source IP set ID left in rule.")
	}
	for _, np := range pRule.DstNamedPortIpSetIds {
		ipsetName := r.nameForIPSet(np, ipVersion)
		logCxt.WithFields(log.Fields{
			"namedPort": np,
			"ipsetName": ipsetName,
		}).Debug("Adding dest named port match")
		match = match.DestIPPortSet(ipsetName)
	}

	if ipVersion == 4 {
		switch icmp := pRule.Icmp.(type) {
		case *proto.Rule_IcmpTypeCode:
			logCxt.WithField("icmpTypeCode", icmp).Debug("Adding ICMP type/code match.")
			match = match.ICMPTypeAndCode(
				uint8(icmp.IcmpTypeCode.Type), uint8(icmp.IcmpTypeCode.Code))
		case *proto.Rule_IcmpType:
			logCxt.WithField("icmpType", icmp).Debug("Adding ICMP type-only match.")
			match = match.ICMPType(uint8(icmp.IcmpType))
		}
	} else {
		switch icmp := pRule.Icmp.(type) {
		case *proto.Rule_IcmpTypeCode:
			logCxt.WithField("icmpTypeCode", icmp).Debug("Adding ICMPv6 type/code match.")
			match = match.ICMPV6TypeAndCode(
				uint8(icmp.IcmpTypeCode.Type), uint8(icmp.IcmpTypeCode.Code))
		case *proto.Rule_IcmpType:
			logCxt.WithField("icmpTypeCode", icmp).Debug("Adding ICMPv6 type-only match.")
			match = match.ICMPV6Type(uint8(icmp.IcmpType))
		}
	}

	// Now, the negated versions.

	if pRule.NotProtocol != nil {
		switch p := pRule.NotProtocol.NumberOrName.(type) {
		case *proto.Protocol_Name:
			logCxt.WithField("protoName", p.Name).Debug("Adding protocol match")
			match = match.NotProtocol(p.Name)
		case *proto.Protocol_Number:
			logCxt.WithField("protoNum", p.Number).Debug("Adding protocol match")
			match = match.NotProtocolNum(uint8(p.Number))
		}
	}

	if len(pRule.NotSrcNet) == 1 {
		logCxt.WithField("cidr", pRule.NotSrcNet[0]).Debug("Adding !src CIDR match")
		match = match.NotSourceNet(pRule.NotSrcNet[0])
	} else if len(pRule.NotSrcNet) > 1 {
		log.WithField("rule", pRule).Panic("CalculateRuleMatch() passed more than one CIDR in NotSrcNet.")
	}

	for _, ipsetID := range pRule.NotSrcIpSetIds {
		ipsetName := r.nameForIPSet(ipsetID, ipVersion)
		logCxt.WithFields(log.Fields{
			"ipsetID":   ipsetID,
			"ipSetName": ipsetName,
		}).Debug("Adding src IP set match")
		match = match.NotSourceIPSet(ipsetName)
	}

	if len(pRule.NotSrcPorts) > 0 {
		logCxt.WithFields(log.Fields{
			"ports": pRule.NotSrcPorts,
		}).Debug("Adding src port match")
		for _, portSplit := range SplitPortList(pRule.NotSrcPorts) {
			match = match.NotSourcePortRanges(portSplit)
		}
	}

	for _, np := range pRule.NotSrcNamedPortIpSetIds {
		ipsetName := r.nameForIPSet(np, ipVersion)
		logCxt.WithFields(log.Fields{
			"namedPort": np,
			"ipsetName": ipsetName,
		}).Debug("Adding negated source named port match")
		match = match.NotSourceIPPortSet(ipsetName)
	}

	if len(pRule.NotDstNet) == 1 {
		logCxt.WithField("cidr", pRule.NotDstNet[0]).Debug("Adding !dst CIDR match")
		match = match.NotDestNet(pRule.NotDstNet[0])
	} else if len(pRule.NotDstNet) > 1 {
		log.WithField("rule", pRule).Panic("CalculateRuleMatch() passed more than one CIDR in NotDstNet.")
	}

	for _, ipsetID := range pRule.NotDstIpSetIds {
		ipsetName := r.nameForIPSet(ipsetID, ipVersion)
		match = match.NotDestIPSet(ipsetName)
		logCxt.WithFields(log.Fields{
			"ipsetID":   ipsetID,
			"ipSetName": ipsetName,
		}).Debug("Adding dst IP set match")
	}

	if len(pRule.NotDstPorts) > 0 {
		logCxt.WithFields(log.Fields{
			"ports": pRule.NotSrcPorts,
		}).Debug("Adding dst port match")
		for _, portSplit := range SplitPortList(pRule.NotDstPorts) {
			match = match.NotDestPortRanges(portSplit)
		}
	}

	for _, np := range pRule.NotDstNamedPortIpSetIds {
		ipsetName := r.nameForIPSet(np, ipVersion)
		logCxt.WithFields(log.Fields{
			"namedPort": np,
			"ipsetName": ipsetName,
		}).Debug("Adding negated dest named port match")
		match = match.NotDestIPPortSet(ipsetName)
	}

	if ipVersion == 4 {
		switch icmp := pRule.NotIcmp.(type) {
		case *proto.Rule_NotIcmpTypeCode:
			logCxt.WithField("icmpTypeCode", icmp).Debug("Adding ICMP type/code match.")
			match = match.NotICMPTypeAndCode(
				uint8(icmp.NotIcmpTypeCode.Type), uint8(icmp.NotIcmpTypeCode.Code))
		case *proto.Rule_NotIcmpType:
			logCxt.WithField("icmpType", icmp).Debug("Adding ICMP type-only match.")
			match = match.NotICMPType(uint8(icmp.NotIcmpType))
		}
	} else {
		switch icmp := pRule.NotIcmp.(type) {
		case *proto.Rule_NotIcmpTypeCode:
			logCxt.WithField("icmpTypeCode", icmp).Debug("Adding ICMPv6 type/code match.")
			match = match.NotICMPV6TypeAndCode(
				uint8(icmp.NotIcmpTypeCode.Type), uint8(icmp.NotIcmpTypeCode.Code))
		case *proto.Rule_NotIcmpType:
			logCxt.WithField("icmpTypeCode", icmp).Debug("Adding ICMPv6 type-only match.")
			match = match.NotICMPV6Type(uint8(icmp.NotIcmpType))
		}
	}
	return match
}

func PolicyChainName(prefix PolicyChainNamePrefix, polID *proto.PolicyID) string {
	return hashutils.GetLengthLimitedID(
		string(prefix),
		polID.Tier+"/"+polID.Name,
		iptables.MaxChainNameLength,
	)
}

func ProfileChainName(prefix ProfileChainNamePrefix, profID *proto.ProfileID) string {
	return hashutils.GetLengthLimitedID(
		string(prefix),
		profID.Name,
		iptables.MaxChainNameLength,
	)
}<|MERGE_RESOLUTION|>--- conflicted
+++ resolved
@@ -95,7 +95,6 @@
 	return
 }
 
-<<<<<<< HEAD
 func (r *DefaultRuleRenderer) StagedPolicyNoMatchRule(dir RuleDir, name string) iptables.Rule {
 	nflogGroup := NFLOGOutboundGroup
 	if dir == RuleDirIngress {
@@ -111,13 +110,10 @@
 	}
 }
 
-func (r *DefaultRuleRenderer) ProtoRuleToIptablesRules(pRule *proto.Rule, ipVersion uint8, owner RuleOwnerType, dir RuleDir, idx int, name string, untracked, staged bool) []iptables.Rule {
-=======
 // FilterRuleToIPVersion: If the rule applies to the given IP version, returns a copy of the rule
 // excluding the CIDRs that are not of the given IP version. If the rule does not apply to the
 // given IP version at all, returns nil.
 func FilterRuleToIPVersion(ipVersion uint8, pRule *proto.Rule) *proto.Rule {
->>>>>>> d7efcf1f
 	// Filter the CIDRs to the IP version that we're rendering.  In general, we should have an
 	// explicit IP version in the rule and all CIDRs should match it (and calicoctl, for
 	// example, enforces that).  However, we try to handle a rule gracefully if it's missing a
@@ -311,11 +307,7 @@
 		// success.  Add a match on that bit to the calculated rule.
 		match = match.MarkSingleBitSet(matchBlockBuilder.markAllBlocksPass)
 	}
-<<<<<<< HEAD
-	markBit, actions := r.CalculateActions(&ruleCopy, ipVersion, owner, dir, idx, name, untracked, staged)
-=======
-	markBit, actions := r.CalculateActions(ruleCopy, ipVersion)
->>>>>>> d7efcf1f
+	markBit, actions := r.CalculateActions(ruleCopy, ipVersion, owner, dir, idx, name, untracked, staged)
 	rs := matchBlockBuilder.Rules
 	if markBit != 0 {
 		// The rule needs to do more than one action. Render a rule that
@@ -684,7 +676,6 @@
 	return match
 }
 
-<<<<<<< HEAD
 func (r *DefaultRuleRenderer) nameForIPSet(ipsetID string, ipVersion uint8) string {
 	if ipVersion == 4 {
 		return r.IPSetConfigV4.NameForMainIPSet(ipsetID)
@@ -693,10 +684,7 @@
 	}
 }
 
-func (r *DefaultRuleRenderer) CalculateRuleMatch(pRule *proto.Rule, ipVersion uint8) (iptables.MatchCriteria, error) {
-=======
 func (r *DefaultRuleRenderer) CalculateRuleMatch(pRule *proto.Rule, ipVersion uint8) iptables.MatchCriteria {
->>>>>>> d7efcf1f
 	match := iptables.Match()
 
 	logCxt := log.WithFields(log.Fields{
