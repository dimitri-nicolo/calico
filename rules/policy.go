--- conflicted
+++ resolved
@@ -16,12 +16,9 @@
 
 import (
 	"errors"
-<<<<<<< HEAD
 	"fmt"
-=======
 	"strings"
 
->>>>>>> fb5b330c
 	log "github.com/Sirupsen/logrus"
 
 	"github.com/projectcalico/felix/hashutils"
@@ -46,21 +43,12 @@
 
 func (r *DefaultRuleRenderer) ProfileToIptablesChains(profileID *proto.ProfileID, profile *proto.Profile, ipVersion uint8) []*iptables.Chain {
 	inbound := iptables.Chain{
-<<<<<<< HEAD
-		Name:  ProfileChainName(PolicyInboundPfx, profileID),
+		Name:  ProfileChainName(ProfileInboundPfx, profileID),
 		Rules: r.ProtoRulesToIptablesRules(profile.InboundRules, ipVersion, true, profileID.Name),
-	}
-	outbound := iptables.Chain{
-		Name:  ProfileChainName(PolicyOutboundPfx, profileID),
-		Rules: r.ProtoRulesToIptablesRules(profile.OutboundRules, ipVersion, false, profileID.Name),
-=======
-		Name:  ProfileChainName(ProfileInboundPfx, profileID),
-		Rules: r.ProtoRulesToIptablesRules(profile.InboundRules, ipVersion),
 	}
 	outbound := iptables.Chain{
 		Name:  ProfileChainName(ProfileOutboundPfx, profileID),
-		Rules: r.ProtoRulesToIptablesRules(profile.OutboundRules, ipVersion),
->>>>>>> fb5b330c
+		Rules: r.ProtoRulesToIptablesRules(profile.OutboundRules, ipVersion, false, profileID.Name),
 	}
 	return []*iptables.Chain{&inbound, &outbound}
 }
@@ -155,7 +143,6 @@
 func (r *DefaultRuleRenderer) CalculateActions(match iptables.MatchCriteria, pRule *proto.Rule, ipVersion uint8, inbound bool, prefix string) (mark uint32, actions []iptables.Action) {
 	actions = []iptables.Action{}
 
-<<<<<<< HEAD
 	nflogGroup := uint16(2)
 	if inbound {
 		nflogGroup = uint16(1)
@@ -165,15 +152,13 @@
 		// This rule should log (and possibly do something else too).
 		logPrefix := pRule.LogPrefix
 		if logPrefix == "" {
-			logPrefix = "calico-packet"
+			logPrefix = "calico-drop"
 		}
 		actions = append(actions, iptables.LogAction{
 			Prefix: logPrefix,
 		})
 	}
 
-=======
->>>>>>> fb5b330c
 	switch pRule.Action {
 	case "", "allow":
 		// Allow needs to set the accept mark, and then return to the calling chain for
@@ -184,11 +169,10 @@
 			Prefix: "A/" + prefix,
 		})
 		actions = append(actions, iptables.ReturnAction{})
-<<<<<<< HEAD
-	case "next-tier":
-		// Next tier needs to set the next-tier mark, and then return to the calling chain
-		// for further processing.
-		mark = r.IptablesMarkNextTier
+	case "next-tier", "pass":
+		// pass (called next-tier in the API for historical reasons) needs to set the pass
+		// mark, and then return to the calling chain for further processing.
+		mark = r.IptablesMarkPass
 		actions = append(actions, iptables.NflogAction{
 			Group:  nflogGroup,
 			Prefix: "N/" + prefix,
@@ -202,21 +186,10 @@
 			Prefix: "D/" + prefix,
 		})
 		actions = append(actions, r.DropActions()...)
-=======
-	case "next-tier", "pass":
-		// pass (called next-tier in the API for historical reasons) needs to set the pass
-		// mark, and then return to the calling chain for further processing.
-		mark = r.IptablesMarkPass
-		actions = append(actions, iptables.ReturnAction{})
-	case "deny":
-		// Deny maps to DROP.
-		actions = append(actions, iptables.DropAction{})
->>>>>>> fb5b330c
+		//mark = r.IptablesMarkPass
+		//actions = append(actions, iptables.ReturnAction{})
 	case "log":
-		// This rule should log.
-		actions = append(actions, iptables.LogAction{
-			Prefix: r.IptablesLogPrefix,
-		})
+		// Handled above.
 	default:
 		log.WithField("action", pRule.Action).Panic("Unknown rule action")
 	}
@@ -461,7 +434,7 @@
 func PolicyChainName(prefix PolicyChainNamePrefix, polID *proto.PolicyID) string {
 	return hashutils.GetLengthLimitedID(
 		string(prefix),
-		polID.Name,
+		polID.Tier+"/"+polID.Name,
 		iptables.MaxChainNameLength,
 	)
 }
