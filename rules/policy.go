// Copyright (c) 2016-2017 Tigera, Inc. All rights reserved.
//
// Licensed under the Apache License, Version 2.0 (the "License");
// you may not use this file except in compliance with the License.
// You may obtain a copy of the License at
//
//     http://www.apache.org/licenses/LICENSE-2.0
//
// Unless required by applicable law or agreed to in writing, software
// distributed under the License is distributed on an "AS IS" BASIS,
// WITHOUT WARRANTIES OR CONDITIONS OF ANY KIND, either express or implied.
// See the License for the specific language governing permissions and
// limitations under the License.

package rules

import (
	"errors"
	"fmt"
	"strings"

	log "github.com/Sirupsen/logrus"

	"github.com/projectcalico/felix/hashutils"
	"github.com/projectcalico/felix/iptables"
	"github.com/projectcalico/felix/proto"
)

// ruleRenderer defined in rules_defs.go.

func (r *DefaultRuleRenderer) PolicyToIptablesChains(policyID *proto.PolicyID, policy *proto.Policy, ipVersion uint8) []*iptables.Chain {
	// TODO (Matt): Refactor the functions in this file to remove duplicate code and pass through better.
	inbound := iptables.Chain{
		Name:  PolicyChainName(PolicyInboundPfx, policyID),
		Rules: r.ProtoRulesToIptablesRules(policy.InboundRules, ipVersion, true, policyID.Name+"/"+policyID.Tier, policy.Untracked),
	}
	outbound := iptables.Chain{
		Name:  PolicyChainName(PolicyOutboundPfx, policyID),
		Rules: r.ProtoRulesToIptablesRules(policy.OutboundRules, ipVersion, false, policyID.Name+"/"+policyID.Tier, policy.Untracked),
	}
	return []*iptables.Chain{&inbound, &outbound}
}

func (r *DefaultRuleRenderer) ProfileToIptablesChains(profileID *proto.ProfileID, profile *proto.Profile, ipVersion uint8) []*iptables.Chain {
	inbound := iptables.Chain{
		Name:  ProfileChainName(ProfileInboundPfx, profileID),
		Rules: r.ProtoRulesToIptablesRules(profile.InboundRules, ipVersion, true, profileID.Name, false),
	}
	outbound := iptables.Chain{
		Name:  ProfileChainName(ProfileOutboundPfx, profileID),
		Rules: r.ProtoRulesToIptablesRules(profile.OutboundRules, ipVersion, false, profileID.Name, false),
	}
	return []*iptables.Chain{&inbound, &outbound}
}

func (r *DefaultRuleRenderer) ProtoRulesToIptablesRules(protoRules []*proto.Rule, ipVersion uint8, inbound bool, prefix string, untracked bool) []iptables.Rule {
	var rules []iptables.Rule
	for ii, protoRule := range protoRules {
		// TODO (Matt): Need rule hash when that's cleaned up.
		rules = append(rules, r.ProtoRuleToIptablesRules(protoRule, ipVersion, inbound, fmt.Sprintf("%d", ii)+"/"+prefix, untracked)...)
	}
	return rules
}

<<<<<<< HEAD
func (r *DefaultRuleRenderer) ProtoRuleToIptablesRules(pRule *proto.Rule, ipVersion uint8, inbound bool, prefix string, untracked bool) []iptables.Rule {
	rules := []iptables.Rule{}
=======
func filterNets(mixedCIDRs []string, ipVersion uint8) (filtered []string, filteredAll bool) {
	if len(mixedCIDRs) == 0 {
		return nil, false
	}
	wantV6 := ipVersion == 6
	filteredAll = true
	for _, net := range mixedCIDRs {
		isV6 := strings.Contains(net, ":")
		if isV6 != wantV6 {
			continue
		}
		filtered = append(filtered, net)
		filteredAll = false
	}
	return
}

func (r *DefaultRuleRenderer) ProtoRuleToIptablesRules(pRule *proto.Rule, ipVersion uint8) []iptables.Rule {
	// Filter the CIDRs to the IP version that we're rendering.  In general, we should have an
	// explicit IP version in the rule and all CIDRs should match it (and calicoctl, for
	// example, enforces that).  However, we try to handle a rule gracefully if it's missing a
	// version.
	//
	// We do that by rendering the rule, filtered to only have CIDRs of the right version,
	// unless filtering the rule would completely remove one of its match fields.
	//
	// That handles the mainline case well, where the IP version is missing but the rule is
	// otherwise consistent since we'll render the rule only for the matching version.
	//
	// It also handles rules like "allow from 10.0.0.1,feed::beef" in an intuitive way.  Only
	// rules of the form "allow from 10.0.0.1,feed::beef to 10.0.0.2" will get filtered out,
	// and only for IPv6, where there's no obvious meaning to the rule.
>>>>>>> b7e630e2
	ruleCopy := *pRule
	var filteredAll bool
	ruleCopy.SrcNet, filteredAll = filterNets(pRule.SrcNet, ipVersion)
	if filteredAll {
		return nil
	}
	ruleCopy.NotSrcNet, filteredAll = filterNets(pRule.NotSrcNet, ipVersion)
	if filteredAll {
		return nil
	}
	ruleCopy.DstNet, filteredAll = filterNets(pRule.DstNet, ipVersion)
	if filteredAll {
		return nil
	}
	ruleCopy.NotDstNet, filteredAll = filterNets(pRule.NotDstNet, ipVersion)
	if filteredAll {
		return nil
	}

	rs := []iptables.Rule{}

	// iptables only supports one source and one destination match in a rule (irrespective of
	// negation).  If we have more than one of either, we'll render blocks of rules for the
	// ones that won't fit as follows:
	//
	//     rule to initialise mark bits
	//     positive matches on source address
	//     positive matches on dest address
	//     negated matches on source address
	//     negated matches on dest address
	//     rule containing rest of match critera
	//
	// We use one match bit to record whether all the blocks accept the packet and one as a
	// scratch bit for each block to use.  As an invariant, at the end of each block, the
	// "all blocks pass" bit should only be set if all previous blocks match the packet.
	//
	// We do some optimisations to keep the number of rules down:
	//
	//    - if there is only one positive match, we don't render a block and we add the match
	//      to the final rule
	//    - if the first block implements a positive match then we have it write directly to the
	//      "AllBlocks" bit instead of using the scratch bit and copying
	//    - negative match blocks don't need to use the scratch bit, they simply clear the
	//      "AllBlocks" bit immediately if any of their rules match.
	numSrcMatches := len(ruleCopy.SrcNet) + len(ruleCopy.NotSrcNet)
	numDstMatches := len(ruleCopy.DstNet) + len(ruleCopy.NotDstNet)
	var usingCIDRBlocks bool
	markAllBlocksPass := r.IptablesMarkScratch0
	markThisBlockPass := r.IptablesMarkScratch1
	if numSrcMatches > 1 || numDstMatches > 1 {
		// We need to render CIDR match blocks.
		var markBitsToSetInitially uint32
		if len(ruleCopy.SrcNet) <= 1 && len(ruleCopy.DstNet) <= 1 {
			// All of the positive CIDR matches fit in the final rule so we're only
			// using the blocks to render negative matches.  Pre-set the AllBlocks
			// bit; then the negative rules will unset it if they match.
			markBitsToSetInitially = markAllBlocksPass
		} else {
			// There are at least some positive matches.  Leave the AllBlocks bit
			// set to 0.  The first positive match block will set it directly if it
			// matches.
			markBitsToSetInitially = 0
		}
		rs = append(rs,
			iptables.Rule{
				Action: iptables.SetMaskedMarkAction{
					Mark: markBitsToSetInitially,
					Mask: markAllBlocksPass | markThisBlockPass,
				},
			},
		)
		usingCIDRBlocks = true
		doneFirstPositiveMatchBlock := false

		appendCIDRMatchBlock := func(cidrs []string, srcOrDst srcOrDst) {
			// Implementation a positive match requires us to implement a logical
			// "or" operation within the block and then "and" that with the result from
			// the previous block.
			//
			// As an optimization, if rendering the first block, we simply set the
			// "AllBlocks" bit if one of our rules matches.
			//
			// If we're not the first block, that doesn't work since the "AllBlocks"
			// bit may already be set.  In that case, we write to a scratch "ThisBlock"
			// bit, calculate the "and" at the end of the block and write that back
			// to the "AllBlocks" bit.
			var markToSet uint32
			if doneFirstPositiveMatchBlock {
				// This isn't the first block, we need to use a scratch bit to
				// store the result.
				markToSet = markThisBlockPass
			} else {
				// Optimization: since we're the first block, directly use the
				// "AllBlocks" bit to store our result.
				markToSet = markAllBlocksPass
			}

			// Render the per-CIDR rules.
			for _, cidr := range cidrs {
				rs = append(rs, iptables.Rule{
					Match:  srcOrDst.MatchNet(cidr),
					Action: iptables.SetMarkAction{Mark: markToSet},
				})
			}
			if doneFirstPositiveMatchBlock {
				// This isn't the first block, copy the scratch bit back to the
				// AllBlocks bit.
				rs = append(rs, iptables.Rule{
					Match:  iptables.Match().MarkClear(markThisBlockPass),
					Action: iptables.ClearMarkAction{Mark: markAllBlocksPass},
				})
			}
			doneFirstPositiveMatchBlock = true
		}

		appendNegatedCIDRMatchBlock := func(cidrs []string, srcOrDst srcOrDst) {
			// To implement a negated match we emit a rule per CIDR that does a positive
			// match on the CIDR and *clears* the AllMatches bit if the packet matches.
			// This gives the desired "not any" behaviour.
			for _, cidr := range cidrs {
				rule := iptables.Rule{
					Match:  srcOrDst.MatchNet(cidr),
					Action: iptables.ClearMarkAction{Mark: markAllBlocksPass},
				}
				rs = append(rs, rule)
			}
		}

		if len(ruleCopy.SrcNet) > 1 {
			// More than one positive match on source IP, need to render a block.  We
			// prioritise the positive match over the negative match and avoid
			// rendering a block if it'd only contain one IP.
			appendCIDRMatchBlock(ruleCopy.SrcNet, src)
			// Since we're using a block for this, nil out the match.
			ruleCopy.SrcNet = nil
		}

		if len(ruleCopy.DstNet) > 1 {
			// More than one positive match on dest IP, need to render a block.  We
			// prioritise the positive match over the negative match and avoid
			// rendering a block if it'd only contain one IP.
			appendCIDRMatchBlock(ruleCopy.DstNet, dst)
			// Since we're using a block for this, nil out the match.
			ruleCopy.DstNet = nil
		}

		if len(ruleCopy.NotSrcNet) > 0 && numSrcMatches > 1 {
			// We have some negated source CIDR matches and the total number of source
			// CIDR matches won't fit in the rule.  Render a block of rules to do the
			// negated match.
			appendNegatedCIDRMatchBlock(ruleCopy.NotSrcNet, src)
			// Since we're using a block for this, nil out the match.
			ruleCopy.NotSrcNet = nil
		}

		if len(ruleCopy.NotDstNet) > 0 && numDstMatches > 1 {
			// We have some negated dest CIDR matches and the total number of dest
			// CIDR matches won't fit in the rule.  Render a block of rules to do the
			// negated match.
			appendNegatedCIDRMatchBlock(ruleCopy.NotDstNet, dst)
			// Since we're using a block for this, nil out the match.
			ruleCopy.NotDstNet = nil
		}
	}

	// iptables has a 15-port limit on the number of ports that can be in a single multiport
	// match.  In case a user has supplied a longer port list, break up the source and dest port
	// lists into blocks of 15 and render the cross-product of the rules.  We only need to do
	// that for the non-negated matches, because match criteria in a single rule are ANDed
	// together.  For negated matches, we can just use more than one multiport in the same
	// rule.
	for _, srcPorts := range SplitPortList(pRule.SrcPorts) {
		for _, dstPorts := range SplitPortList(pRule.DstPorts) {
			ruleCopy.SrcPorts = srcPorts
			ruleCopy.DstPorts = dstPorts

			logCxt := log.WithFields(log.Fields{
				"ipVersion": ipVersion,
				"rule":      ruleCopy,
			})
			match, err := r.CalculateRuleMatch(&ruleCopy, ipVersion)
			if err == SkipRule {
				logCxt.Debug("Rule skipped.")
				return nil
			}
<<<<<<< HEAD

			markBit, actions := r.CalculateActions(match, &ruleCopy, ipVersion, inbound, prefix, untracked)
			if markBit != 0 {
				// Any rule accept, next-tier or deny say, which needs to set a mark bit.  We
				// render one with the full match criteria, which sets the mark.
				rules = append(rules, iptables.Rule{
=======
			if usingCIDRBlocks {
				// The CIDR matches in the rule overflowed and we rendered them
				// as additional rules, which set the markAllBlocksPass bit on
				// success.  Add a match on that bit to the calculated rule.
				match = match.MarkSet(markAllBlocksPass)
			}
			markBit, actions := r.CalculateActions(&ruleCopy, ipVersion)
			if markBit != 0 {
				// The rule needs to do more than one action. Render a rule that
				// executes the match criteria and sets the given mark bit if it
				// matches, then render the actions as separate rules below.
				rs = append(rs, iptables.Rule{
>>>>>>> b7e630e2
					Match:  match,
					Action: iptables.SetMarkAction{Mark: markBit},
				})
				match = iptables.Match().MarkSet(markBit)
			}
			for _, action := range actions {
				rs = append(rs, iptables.Rule{
					Match:  match,
					Action: action,
				})
			}
		}
	}
	return rs
}

// srcOrDst is an enum for selecting source or destination rule rendering.
type srcOrDst int

const (
	src srcOrDst = iota
	dst
)

// MatchNet returns a new SourceNet or DestNet MatchCriteria for the given CIDR.
func (sod srcOrDst) MatchNet(cidr string) iptables.MatchCriteria {
	if sod == src {
		return iptables.Match().SourceNet(cidr)
	}
	return iptables.Match().DestNet(cidr)
}

// SplitPortList splits the input list of ports into groups containing up to 15 port numbers.
// It always returns at least one (possibly empty) split.
//
// The requirement to split into groups of 15, comes from iptables' limit on the number of ports
// "slots" in a multiport match.  A single port takes up one slot, a range of ports requires 2.
func SplitPortList(ports []*proto.PortRange) (splits [][]*proto.PortRange) {
	slotsAvailableInCurrentSplit := 15
	currentSplit := 0
	splits = append(splits, []*proto.PortRange{})
	for _, portRange := range ports {
		// First figure out how many slots adding this PortRange would require.
		var numSlotsRequired int
		if portRange.First == portRange.Last {
			numSlotsRequired = 1
		} else {
			numSlotsRequired = 2
		}
		if slotsAvailableInCurrentSplit < numSlotsRequired {
			// Adding this port to the current split would take it over the 15 slot
			// limit, start a new split.
			slotsAvailableInCurrentSplit = 15
			splits = append(splits, []*proto.PortRange{})
			currentSplit += 1
		}
		splits[currentSplit] = append(splits[currentSplit], portRange)
		slotsAvailableInCurrentSplit -= numSlotsRequired
	}
	return
}

<<<<<<< HEAD
func (r *DefaultRuleRenderer) CalculateActions(match iptables.MatchCriteria, pRule *proto.Rule, ipVersion uint8, inbound bool, prefix string, untracked bool) (mark uint32, actions []iptables.Action) {
=======
func (r *DefaultRuleRenderer) CalculateActions(pRule *proto.Rule, ipVersion uint8) (mark uint32, actions []iptables.Action) {
>>>>>>> b7e630e2
	actions = []iptables.Action{}

	nflogGroup := uint16(2)
	if inbound {
		nflogGroup = uint16(1)
	}

	if pRule.LogPrefix != "" || pRule.Action == "log" {
		// This rule should log (and possibly do something else too).
		logPrefix := pRule.LogPrefix
		if logPrefix == "" {
			logPrefix = "calico-drop"
		}
		actions = append(actions, iptables.LogAction{
			Prefix: logPrefix,
		})
	}

	switch pRule.Action {
	case "", "allow":
		// Allow needs to set the accept mark, and then return to the calling chain for
		// further processing.
		mark = r.IptablesMarkAccept
		if !untracked {
			actions = append(actions, iptables.NflogAction{
				Group:  nflogGroup,
				Prefix: "A/" + prefix,
			})
		}
		actions = append(actions, iptables.ReturnAction{})
	case "next-tier", "pass":
		// pass (called next-tier in the API for historical reasons) needs to set the pass
		// mark, and then return to the calling chain for further processing.
		mark = r.IptablesMarkPass
		if !untracked {
			actions = append(actions, iptables.NflogAction{
				Group:  nflogGroup,
				Prefix: "N/" + prefix,
			})
		}
		actions = append(actions, iptables.ReturnAction{})
	case "deny":
		// Deny maps to DROP.  We defer to DropActions() to allow for "sandbox" mode.
		mark = r.IptablesMarkDrop
		if !untracked {
			actions = append(actions, iptables.NflogAction{
				Group:  nflogGroup,
				Prefix: "D/" + prefix,
			})
		}
		actions = append(actions, r.DropActions()...)
		//mark = r.IptablesMarkPass
		//actions = append(actions, iptables.ReturnAction{})
	case "log":
		// Handled above.
	default:
		log.WithField("action", pRule.Action).Panic("Unknown rule action")
	}
	return
}

var SkipRule = errors.New("Rule skipped")

func (r *DefaultRuleRenderer) CalculateRuleMatch(pRule *proto.Rule, ipVersion uint8) (iptables.MatchCriteria, error) {
	match := iptables.Match()

	logCxt := log.WithFields(log.Fields{
		"ipVersion": ipVersion,
		"rule":      pRule,
	})

	if pRule.IpVersion != 0 && pRule.IpVersion != proto.IPVersion(ipVersion) {
		logCxt.Debug("Skipping rule because it is for a different IP version.")
		return nil, SkipRule
	}

	// First, process positive (non-negated) match criteria.

	if pRule.Protocol != nil {
		switch p := pRule.Protocol.NumberOrName.(type) {
		case *proto.Protocol_Name:
			logCxt.WithField("protoName", p.Name).Debug("Adding protocol match")
			match = match.Protocol(p.Name)
		case *proto.Protocol_Number:
			logCxt.WithField("protoNum", p.Number).Debug("Adding protocol match")
			match = match.ProtocolNum(uint8(p.Number))
		}
	}

	if len(pRule.SrcNet) == 1 {
		logCxt.WithField("cidr", pRule.SrcNet[0]).Debug("Adding src CIDR match")
		match = match.SourceNet(pRule.SrcNet[0])
	} else if len(pRule.SrcNet) > 1 {
		log.WithField("rule", pRule).Panic(
			"CalculateRuleMatch() passed more than one CIDR in SrcNet.")
	}

	for _, ipsetID := range pRule.SrcIpSetIds {
		ipsetName := ""
		if ipVersion == 4 {
			ipsetName = r.IPSetConfigV4.NameForMainIPSet(ipsetID)
		} else {
			ipsetName = r.IPSetConfigV6.NameForMainIPSet(ipsetID)
		}
		logCxt.WithFields(log.Fields{
			"ipsetID":   ipsetID,
			"ipSetName": ipsetName,
		}).Debug("Adding src IP set match")
		match = match.SourceIPSet(ipsetName)
	}

	if len(pRule.SrcPorts) > 0 {
		logCxt.WithFields(log.Fields{
			"ports": pRule.SrcPorts,
		}).Debug("Adding src port match")
		match = match.SourcePortRanges(pRule.SrcPorts)
	}

	if len(pRule.DstNet) == 1 {
		logCxt.WithField("cidr", pRule.DstNet[0]).Debug("Adding dest CIDR match")
		match = match.DestNet(pRule.DstNet[0])
	} else if len(pRule.DstNet) > 1 {
		log.WithField("rule", pRule).Panic(
			"CalculateRuleMatch() passed more than one CIDR in DstNet.")
	}

	for _, ipsetID := range pRule.DstIpSetIds {
		ipsetName := ""
		if ipVersion == 4 {
			ipsetName = r.IPSetConfigV4.NameForMainIPSet(ipsetID)
		} else {
			ipsetName = r.IPSetConfigV6.NameForMainIPSet(ipsetID)
		}
		match = match.DestIPSet(ipsetName)
		logCxt.WithFields(log.Fields{
			"ipsetID":   ipsetID,
			"ipSetName": ipsetName,
		}).Debug("Adding dst IP set match")
	}

	if len(pRule.DstPorts) > 0 {
		logCxt.WithFields(log.Fields{
			"ports": pRule.SrcPorts,
		}).Debug("Adding dst port match")
		match = match.DestPortRanges(pRule.DstPorts)
	}

	if ipVersion == 4 {
		switch icmp := pRule.Icmp.(type) {
		case *proto.Rule_IcmpTypeCode:
			logCxt.WithField("icmpTypeCode", icmp).Debug("Adding ICMP type/code match.")
			match = match.ICMPTypeAndCode(
				uint8(icmp.IcmpTypeCode.Type), uint8(icmp.IcmpTypeCode.Code))
		case *proto.Rule_IcmpType:
			logCxt.WithField("icmpType", icmp).Debug("Adding ICMP type-only match.")
			match = match.ICMPType(uint8(icmp.IcmpType))
		}
	} else {
		switch icmp := pRule.Icmp.(type) {
		case *proto.Rule_IcmpTypeCode:
			logCxt.WithField("icmpTypeCode", icmp).Debug("Adding ICMPv6 type/code match.")
			match = match.ICMPV6TypeAndCode(
				uint8(icmp.IcmpTypeCode.Type), uint8(icmp.IcmpTypeCode.Code))
		case *proto.Rule_IcmpType:
			logCxt.WithField("icmpTypeCode", icmp).Debug("Adding ICMPv6 type-only match.")
			match = match.ICMPV6Type(uint8(icmp.IcmpType))
		}
	}

	// Now, the negated versions.

	if pRule.NotProtocol != nil {
		switch p := pRule.NotProtocol.NumberOrName.(type) {
		case *proto.Protocol_Name:
			logCxt.WithField("protoName", p.Name).Debug("Adding protocol match")
			match = match.NotProtocol(p.Name)
		case *proto.Protocol_Number:
			logCxt.WithField("protoNum", p.Number).Debug("Adding protocol match")
			match = match.NotProtocolNum(uint8(p.Number))
		}
	}

	if len(pRule.NotSrcNet) == 1 {
		logCxt.WithField("cidr", pRule.NotSrcNet[0]).Debug("Adding !src CIDR match")
		match = match.NotSourceNet(pRule.NotSrcNet[0])
	} else if len(pRule.NotSrcNet) > 1 {
		log.WithField("rule", pRule).Panic("CalculateRuleMatch() passed more than one CIDR in NotSrcNet.")
	}

	for _, ipsetID := range pRule.NotSrcIpSetIds {
		ipsetName := ""
		if ipVersion == 4 {
			ipsetName = r.IPSetConfigV4.NameForMainIPSet(ipsetID)
		} else {
			ipsetName = r.IPSetConfigV6.NameForMainIPSet(ipsetID)
		}
		logCxt.WithFields(log.Fields{
			"ipsetID":   ipsetID,
			"ipSetName": ipsetName,
		}).Debug("Adding src IP set match")
		match = match.NotSourceIPSet(ipsetName)
	}

	if len(pRule.NotSrcPorts) > 0 {
		logCxt.WithFields(log.Fields{
			"ports": pRule.NotSrcPorts,
		}).Debug("Adding src port match")
		for _, portSplit := range SplitPortList(pRule.NotSrcPorts) {
			match = match.NotSourcePortRanges(portSplit)
		}
	}

	if len(pRule.NotDstNet) == 1 {
		logCxt.WithField("cidr", pRule.NotDstNet[0]).Debug("Adding !dst CIDR match")
		match = match.NotDestNet(pRule.NotDstNet[0])
	} else if len(pRule.NotDstNet) > 1 {
		log.WithField("rule", pRule).Panic("CalculateRuleMatch() passed more than one CIDR in NotDstNet.")
	}

	for _, ipsetID := range pRule.NotDstIpSetIds {
		ipsetName := ""
		if ipVersion == 4 {
			ipsetName = r.IPSetConfigV4.NameForMainIPSet(ipsetID)
		} else {
			ipsetName = r.IPSetConfigV6.NameForMainIPSet(ipsetID)
		}
		match = match.NotDestIPSet(ipsetName)
		logCxt.WithFields(log.Fields{
			"ipsetID":   ipsetID,
			"ipSetName": ipsetName,
		}).Debug("Adding dst IP set match")
	}

	if len(pRule.NotDstPorts) > 0 {
		logCxt.WithFields(log.Fields{
			"ports": pRule.NotSrcPorts,
		}).Debug("Adding dst port match")
		for _, portSplit := range SplitPortList(pRule.NotDstPorts) {
			match = match.NotDestPortRanges(portSplit)
		}
	}

	if ipVersion == 4 {
		switch icmp := pRule.NotIcmp.(type) {
		case *proto.Rule_NotIcmpTypeCode:
			logCxt.WithField("icmpTypeCode", icmp).Debug("Adding ICMP type/code match.")
			match = match.NotICMPTypeAndCode(
				uint8(icmp.NotIcmpTypeCode.Type), uint8(icmp.NotIcmpTypeCode.Code))
		case *proto.Rule_NotIcmpType:
			logCxt.WithField("icmpType", icmp).Debug("Adding ICMP type-only match.")
			match = match.NotICMPType(uint8(icmp.NotIcmpType))
		}
	} else {
		switch icmp := pRule.NotIcmp.(type) {
		case *proto.Rule_NotIcmpTypeCode:
			logCxt.WithField("icmpTypeCode", icmp).Debug("Adding ICMPv6 type/code match.")
			match = match.NotICMPV6TypeAndCode(
				uint8(icmp.NotIcmpTypeCode.Type), uint8(icmp.NotIcmpTypeCode.Code))
		case *proto.Rule_NotIcmpType:
			logCxt.WithField("icmpTypeCode", icmp).Debug("Adding ICMPv6 type-only match.")
			match = match.NotICMPV6Type(uint8(icmp.NotIcmpType))
		}
	}
	return match, nil
}

func PolicyChainName(prefix PolicyChainNamePrefix, polID *proto.PolicyID) string {
	return hashutils.GetLengthLimitedID(
		string(prefix),
		polID.Tier+"/"+polID.Name,
		iptables.MaxChainNameLength,
	)
}

func ProfileChainName(prefix ProfileChainNamePrefix, profID *proto.ProfileID) string {
	return hashutils.GetLengthLimitedID(
		string(prefix),
		profID.Name,
		iptables.MaxChainNameLength,
	)
}<|MERGE_RESOLUTION|>--- conflicted
+++ resolved
@@ -62,10 +62,6 @@
 	return rules
 }
 
-<<<<<<< HEAD
-func (r *DefaultRuleRenderer) ProtoRuleToIptablesRules(pRule *proto.Rule, ipVersion uint8, inbound bool, prefix string, untracked bool) []iptables.Rule {
-	rules := []iptables.Rule{}
-=======
 func filterNets(mixedCIDRs []string, ipVersion uint8) (filtered []string, filteredAll bool) {
 	if len(mixedCIDRs) == 0 {
 		return nil, false
@@ -83,7 +79,7 @@
 	return
 }
 
-func (r *DefaultRuleRenderer) ProtoRuleToIptablesRules(pRule *proto.Rule, ipVersion uint8) []iptables.Rule {
+func (r *DefaultRuleRenderer) ProtoRuleToIptablesRules(pRule *proto.Rule, ipVersion uint8, inbound bool, prefix string, untracked bool) []iptables.Rule {
 	// Filter the CIDRs to the IP version that we're rendering.  In general, we should have an
 	// explicit IP version in the rule and all CIDRs should match it (and calicoctl, for
 	// example, enforces that).  However, we try to handle a rule gracefully if it's missing a
@@ -98,7 +94,6 @@
 	// It also handles rules like "allow from 10.0.0.1,feed::beef" in an intuitive way.  Only
 	// rules of the form "allow from 10.0.0.1,feed::beef to 10.0.0.2" will get filtered out,
 	// and only for IPv6, where there's no obvious meaning to the rule.
->>>>>>> b7e630e2
 	ruleCopy := *pRule
 	var filteredAll bool
 	ruleCopy.SrcNet, filteredAll = filterNets(pRule.SrcNet, ipVersion)
@@ -284,27 +279,18 @@
 				logCxt.Debug("Rule skipped.")
 				return nil
 			}
-<<<<<<< HEAD
-
-			markBit, actions := r.CalculateActions(match, &ruleCopy, ipVersion, inbound, prefix, untracked)
-			if markBit != 0 {
-				// Any rule accept, next-tier or deny say, which needs to set a mark bit.  We
-				// render one with the full match criteria, which sets the mark.
-				rules = append(rules, iptables.Rule{
-=======
 			if usingCIDRBlocks {
 				// The CIDR matches in the rule overflowed and we rendered them
 				// as additional rules, which set the markAllBlocksPass bit on
 				// success.  Add a match on that bit to the calculated rule.
 				match = match.MarkSet(markAllBlocksPass)
 			}
-			markBit, actions := r.CalculateActions(&ruleCopy, ipVersion)
+			markBit, actions := r.CalculateActions(&ruleCopy, ipVersion, inbound, prefix, untracked)
 			if markBit != 0 {
 				// The rule needs to do more than one action. Render a rule that
 				// executes the match criteria and sets the given mark bit if it
 				// matches, then render the actions as separate rules below.
 				rs = append(rs, iptables.Rule{
->>>>>>> b7e630e2
 					Match:  match,
 					Action: iptables.SetMarkAction{Mark: markBit},
 				})
@@ -367,11 +353,7 @@
 	return
 }
 
-<<<<<<< HEAD
-func (r *DefaultRuleRenderer) CalculateActions(match iptables.MatchCriteria, pRule *proto.Rule, ipVersion uint8, inbound bool, prefix string, untracked bool) (mark uint32, actions []iptables.Action) {
-=======
-func (r *DefaultRuleRenderer) CalculateActions(pRule *proto.Rule, ipVersion uint8) (mark uint32, actions []iptables.Action) {
->>>>>>> b7e630e2
+func (r *DefaultRuleRenderer) CalculateActions(pRule *proto.Rule, ipVersion uint8, inbound bool, prefix string, untracked bool) (mark uint32, actions []iptables.Action) {
 	actions = []iptables.Action{}
 
 	nflogGroup := uint16(2)
