// Copyright (c) 2016-2017 Tigera, Inc. All rights reserved.
//
// Licensed under the Apache License, Version 2.0 (the "License");
// you may not use this file except in compliance with the License.
// You may obtain a copy of the License at
//
//     http://www.apache.org/licenses/LICENSE-2.0
//
// Unless required by applicable law or agreed to in writing, software
// distributed under the License is distributed on an "AS IS" BASIS,
// WITHOUT WARRANTIES OR CONDITIONS OF ANY KIND, either express or implied.
// See the License for the specific language governing permissions and
// limitations under the License.

package rules

import (
	"fmt"
	"sort"

	"github.com/projectcalico/felix/iptables"
)

func (r *DefaultRuleRenderer) MakeNatOutgoingRule(protocol string, action iptables.Action, ipVersion uint8) iptables.Rule {
	ipConf := r.ipSetConfig(ipVersion)
	allIPsSetName := ipConf.NameForMainIPSet(IPSetIDNATOutgoingAllPools)
	masqIPsSetName := ipConf.NameForMainIPSet(IPSetIDNATOutgoingMasqPools)

	match := iptables.Match().
		SourceIPSet(masqIPsSetName).
		NotDestIPSet(allIPsSetName)

	if protocol != "" {
		match = match.Protocol(protocol)
	}

	if r.Config.IptablesNATOutgoingInterfaceFilter != "" {
		match = match.OutInterface(r.Config.IptablesNATOutgoingInterfaceFilter)
	}

	rule := iptables.Rule{
		Action: action,
		Match:  match,
	}
	return rule
}

func (r *DefaultRuleRenderer) NATOutgoingChain(natOutgoingActive bool, ipVersion uint8) *iptables.Chain {
	var rules []iptables.Rule
	if natOutgoingActive {
<<<<<<< HEAD
		ipConf := r.ipSetConfig(ipVersion)
		allIPsSetName := ipConf.NameForMainIPSet(IPSetIDNATOutgoingAllPools)
		masqIPsSetName := ipConf.NameForMainIPSet(IPSetIDNATOutgoingMasqPools)

		baseMatch := func() iptables.MatchCriteria {
			match := iptables.Match().
				SourceIPSet(masqIPsSetName).
				NotDestIPSet(allIPsSetName)

			if r.Config.IPSecEnabled && ipVersion == 4 {
				// When IPsec is enabled, workload to remote host traffic is tunneled so there is no need
				// to SNAT it.  In addition, the IPsec policy rules at the destination are not expecting
				// tunneled traffic from the host itself so the SNATted traffic would be blocked.
				allHostsIPSetName := ipConf.NameForMainIPSet(IPSetIDAllHostNets)
				match = match.NotDestIPSet(allHostsIPSetName)
			}
			return match
		}

		if r.Config.NATPortRange.MaxPort > 0 {
			toPorts := fmt.Sprintf("%d-%d", r.Config.NATPortRange.MinPort, r.Config.NATPortRange.MaxPort)
			rules = []iptables.Rule{
				{
					Action: iptables.MasqAction{ToPorts: toPorts},
					Match:  baseMatch().Protocol("tcp"),
				},
				{
					Action: iptables.ReturnAction{},
					Match:  baseMatch().Protocol("tcp"),
				},
				{
					Action: iptables.MasqAction{ToPorts: toPorts},
					Match:  baseMatch().Protocol("udp"),
				},
				{
					Action: iptables.ReturnAction{},
					Match:  baseMatch().Protocol("udp"),
				},
=======
		if r.Config.NATPortRange.MaxPort > 0 {
			toPorts := fmt.Sprintf("%d-%d", r.Config.NATPortRange.MinPort, r.Config.NATPortRange.MaxPort)
			rules = []iptables.Rule{
				r.MakeNatOutgoingRule("tcp", iptables.MasqAction{ToPorts: toPorts}, ipVersion),
				r.MakeNatOutgoingRule("tcp", iptables.ReturnAction{}, ipVersion),
				r.MakeNatOutgoingRule("udp", iptables.MasqAction{ToPorts: toPorts}, ipVersion),
				r.MakeNatOutgoingRule("udp", iptables.ReturnAction{}, ipVersion),
				r.MakeNatOutgoingRule("", iptables.MasqAction{}, ipVersion),
			}
		} else {
			rules = []iptables.Rule{
				r.MakeNatOutgoingRule("", iptables.MasqAction{}, ipVersion),
>>>>>>> f0dde4bc
			}
		}

		rules = append(rules, iptables.Rule{
			Action: iptables.MasqAction{},
			Match:  baseMatch(),
		})

	}
	return &iptables.Chain{
		Name:  ChainNATOutgoing,
		Rules: rules,
	}
}

func (r *DefaultRuleRenderer) DNATsToIptablesChains(dnats map[string]string) []*iptables.Chain {
	// Extract and sort map keys so we can program rules in a determined order.
	sortedExtIps := make([]string, 0, len(dnats))
	for extIp := range dnats {
		sortedExtIps = append(sortedExtIps, extIp)
	}
	sort.Strings(sortedExtIps)

	rules := []iptables.Rule{}
	for _, extIp := range sortedExtIps {
		intIp := dnats[extIp]
		rules = append(rules, iptables.Rule{
			Match:  iptables.Match().DestNet(extIp),
			Action: iptables.DNATAction{DestAddr: intIp},
		})
	}
	return []*iptables.Chain{{
		Name:  ChainFIPDnat,
		Rules: rules,
	}}
}

func (r *DefaultRuleRenderer) SNATsToIptablesChains(snats map[string]string) []*iptables.Chain {
	// Extract and sort map keys so we can program rules in a determined order.
	sortedIntIps := make([]string, 0, len(snats))
	for intIp := range snats {
		sortedIntIps = append(sortedIntIps, intIp)
	}
	sort.Strings(sortedIntIps)

	rules := []iptables.Rule{}
	for _, intIp := range sortedIntIps {
		extIp := snats[intIp]
		rules = append(rules, iptables.Rule{
			Match:  iptables.Match().DestNet(intIp).SourceNet(intIp),
			Action: iptables.SNATAction{ToAddr: extIp},
		})
	}
	return []*iptables.Chain{{
		Name:  ChainFIPSnat,
		Rules: rules,
	}}
}<|MERGE_RESOLUTION|>--- conflicted
+++ resolved
@@ -30,6 +30,14 @@
 		SourceIPSet(masqIPsSetName).
 		NotDestIPSet(allIPsSetName)
 
+	if r.Config.IPSecEnabled && ipVersion == 4 {
+		// When IPsec is enabled, workload to remote host traffic is tunneled so there is no need
+		// to SNAT it.  In addition, the IPsec policy rules at the destination are not expecting
+		// tunneled traffic from the host itself so the SNATted traffic would be blocked.
+		allHostsIPSetName := ipConf.NameForMainIPSet(IPSetIDAllHostNets)
+		match = match.NotDestIPSet(allHostsIPSetName)
+	}
+
 	if protocol != "" {
 		match = match.Protocol(protocol)
 	}
@@ -48,46 +56,6 @@
 func (r *DefaultRuleRenderer) NATOutgoingChain(natOutgoingActive bool, ipVersion uint8) *iptables.Chain {
 	var rules []iptables.Rule
 	if natOutgoingActive {
-<<<<<<< HEAD
-		ipConf := r.ipSetConfig(ipVersion)
-		allIPsSetName := ipConf.NameForMainIPSet(IPSetIDNATOutgoingAllPools)
-		masqIPsSetName := ipConf.NameForMainIPSet(IPSetIDNATOutgoingMasqPools)
-
-		baseMatch := func() iptables.MatchCriteria {
-			match := iptables.Match().
-				SourceIPSet(masqIPsSetName).
-				NotDestIPSet(allIPsSetName)
-
-			if r.Config.IPSecEnabled && ipVersion == 4 {
-				// When IPsec is enabled, workload to remote host traffic is tunneled so there is no need
-				// to SNAT it.  In addition, the IPsec policy rules at the destination are not expecting
-				// tunneled traffic from the host itself so the SNATted traffic would be blocked.
-				allHostsIPSetName := ipConf.NameForMainIPSet(IPSetIDAllHostNets)
-				match = match.NotDestIPSet(allHostsIPSetName)
-			}
-			return match
-		}
-
-		if r.Config.NATPortRange.MaxPort > 0 {
-			toPorts := fmt.Sprintf("%d-%d", r.Config.NATPortRange.MinPort, r.Config.NATPortRange.MaxPort)
-			rules = []iptables.Rule{
-				{
-					Action: iptables.MasqAction{ToPorts: toPorts},
-					Match:  baseMatch().Protocol("tcp"),
-				},
-				{
-					Action: iptables.ReturnAction{},
-					Match:  baseMatch().Protocol("tcp"),
-				},
-				{
-					Action: iptables.MasqAction{ToPorts: toPorts},
-					Match:  baseMatch().Protocol("udp"),
-				},
-				{
-					Action: iptables.ReturnAction{},
-					Match:  baseMatch().Protocol("udp"),
-				},
-=======
 		if r.Config.NATPortRange.MaxPort > 0 {
 			toPorts := fmt.Sprintf("%d-%d", r.Config.NATPortRange.MinPort, r.Config.NATPortRange.MaxPort)
 			rules = []iptables.Rule{
@@ -100,15 +68,8 @@
 		} else {
 			rules = []iptables.Rule{
 				r.MakeNatOutgoingRule("", iptables.MasqAction{}, ipVersion),
->>>>>>> f0dde4bc
 			}
 		}
-
-		rules = append(rules, iptables.Rule{
-			Action: iptables.MasqAction{},
-			Match:  baseMatch(),
-		})
-
 	}
 	return &iptables.Chain{
 		Name:  ChainNATOutgoing,
