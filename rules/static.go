// Copyright (c) 2020-2021 Tigera, Inc. All rights reserved.
//
// Licensed under the Apache License, Version 2.0 (the "License");
// you may not use this file except in compliance with the License.
// You may obtain a copy of the License at
//
//     http://www.apache.org/licenses/LICENSE-2.0
//
// Unless required by applicable law or agreed to in writing, software
// distributed under the License is distributed on an "AS IS" BASIS,
// WITHOUT WARRANTIES OR CONDITIONS OF ANY KIND, either express or implied.
// See the License for the specific language governing permissions and
// limitations under the License.

package rules

import (
	"fmt"
	"strings"

	log "github.com/sirupsen/logrus"

	. "github.com/projectcalico/felix/iptables"
	"github.com/projectcalico/felix/proto"
	cnet "github.com/projectcalico/libcalico-go/lib/net"
)

func (r *DefaultRuleRenderer) StaticFilterTableChains(ipVersion uint8) (chains []*Chain) {
	chains = append(chains, r.StaticFilterForwardChains(ipVersion)...)
	chains = append(chains, r.StaticFilterInputChains(ipVersion)...)
	chains = append(chains, r.StaticFilterOutputChains(ipVersion)...)
	return
}

const (
	ProtoIPIP   = 4
	ProtoTCP    = 6
	ProtoUDP    = 17
	ProtoESP    = 50
	ProtoICMPv6 = 58
	PortIKE     = 500
)

func (r *DefaultRuleRenderer) tproxyInputPolicyRules(ipVersion uint8) []Rule {
	rules := []Rule{}

	// N.B. we do not snoop on DNS in input towards proxy, we defer it to output from proxy

	// Jump to from-host-endpoint dispatch chains.
	rules = append(rules, r.filterFromHEP(ipVersion)...)

	// Jump to workload dispatch chains - from wl only as we we are in INPUT to proxy and
	// we do not know the output ifaces, thus the to-wl must be done after proxy.
	for _, prefix := range r.WorkloadIfacePrefixes {
		log.WithField("ifacePrefix", prefix).Debug("Adding workload match rules")
		ifaceMatch := prefix + "+"
		rules = append(rules,
			Rule{
				Match:  Match().InInterface(ifaceMatch),
				Action: JumpAction{Target: ChainFromWorkloadDispatch},
			},
		)
	}

	// Accept packet if policies above set ACCEPT mark.
	rules = append(rules,
		Rule{
			Match:   Match().MarkSingleBitSet(r.IptablesMarkAccept),
			Action:  r.filterAllowAction,
			Comment: []string{"Policy explicitly accepted packet."},
		},
	)

	return rules
}

func (r *DefaultRuleRenderer) tproxyOutputPolicyRules(ipVersion uint8) []Rule {
	rules := []Rule{}

	// Jump to workload dispatch chains.
	for _, prefix := range r.WorkloadIfacePrefixes {
		log.WithField("ifacePrefix", prefix).Debug("Adding workload match rules")
		ifaceMatch := prefix + "+"
		rules = append(rules,
			Rule{
				Match:  Match().OutInterface(ifaceMatch),
				Action: JumpAction{Target: ChainToWorkloadDispatch},
			},
		)
	}

	return rules
}

func (r *DefaultRuleRenderer) StaticFilterInputChains(ipVersion uint8) []*Chain {
	result := []*Chain{}
	result = append(result,
		r.filterInputChain(ipVersion),
		r.filterWorkloadToHostChain(ipVersion),
		r.failsafeInChain("filter", ipVersion),
	)
	if r.KubeIPVSSupportEnabled {
		result = append(result, r.StaticFilterInputForwardCheckChain(ipVersion))
	}
<<<<<<< HEAD
	if r.TPROXYMode == "Enabled" && r.BPFEnabled == false {
=======
	if r.TPROXYModeEnabled() && r.BPFEnabled == false {
>>>>>>> e386ad46
		result = append(result,
			&Chain{
				Name:  ChainFilterInputTProxy,
				Rules: r.tproxyInputPolicyRules(ipVersion),
			})
	}
	return result
}

func (r *DefaultRuleRenderer) acceptAlreadyAccepted() []Rule {
	return []Rule{
		{
			Match:  Match().MarkSingleBitSet(r.IptablesMarkAccept),
			Action: r.filterAllowAction,
		},
	}
}

// Forward check chain is to check if a packet belongs to a forwarded traffic or not.
// With kube-proxy running in ipvs mode, both local or forwarded traffic goes through INPUT filter chain.
func (r *DefaultRuleRenderer) StaticFilterInputForwardCheckChain(ipVersion uint8) *Chain {
	var fwRules []Rule
	var portRanges []*proto.PortRange

	// Assembly port ranges for kubernetes node ports.
	for _, portRange := range r.KubeNodePortRanges {
		pr := &proto.PortRange{
			First: int32(portRange.MinPort),
			Last:  int32(portRange.MaxPort),
		}
		portRanges = append(portRanges, pr)
	}

	// Get ipsets name for local host ips.
	nameForIPSet := func(ipsetID string) string {
		if ipVersion == 4 {
			return r.IPSetConfigV4.NameForMainIPSet(ipsetID)
		} else {
			return r.IPSetConfigV6.NameForMainIPSet(ipsetID)
		}
	}
	hostIPSet := nameForIPSet(IPSetIDThisHostIPs)

	fwRules = append(fwRules,
		// If packet belongs to an existing conntrack connection, it does not belong to a forwarded traffic even destination ip is a
		// service ip. This could happen when pod send back response to a local host process accessing a service ip.
		Rule{
			Match:  Match().ConntrackState("RELATED,ESTABLISHED"),
			Action: ReturnAction{},
		},
	)

	// If packet is accessing local host within kubernetes NodePort range, it belongs to a forwarded traffic.
	for _, portSplit := range SplitPortList(portRanges) {
		fwRules = append(fwRules,
			Rule{
				Match: Match().Protocol("tcp").
					DestPortRanges(portSplit).
					DestIPSet(hostIPSet),
				Action:  GotoAction{Target: ChainDispatchSetEndPointMark},
				Comment: []string{"To kubernetes NodePort service"},
			},
			Rule{
				Match: Match().Protocol("udp").
					DestPortRanges(portSplit).
					DestIPSet(hostIPSet),
				Action:  GotoAction{Target: ChainDispatchSetEndPointMark},
				Comment: []string{"To kubernetes NodePort service"},
			},
		)
	}

	fwRules = append(fwRules,
		// If packet is accessing non local host ip, it belongs to a forwarded traffic.
		Rule{
			Match:   Match().NotDestIPSet(hostIPSet),
			Action:  JumpAction{Target: ChainDispatchSetEndPointMark},
			Comment: []string{"To kubernetes service"},
		},
	)

	return &Chain{
		Name:  ChainForwardCheck,
		Rules: fwRules,
	}
}

// With kube-proxy running in ipvs mode, we categorise traffic going through OUTPUT chain into three classes.
// Class 1. forwarded packet originated from a calico workload or host endpoint --> INPUT filter --> OUTPUT filter
// Class 2. forwarded packet originated from a non calico endpoint              --> INPUT filter --> OUTPUT filter
// Class 3. local process originated packet --> OUTPUT filter
// This function handles traffic in Class 1 and Class 2.
func (r *DefaultRuleRenderer) StaticFilterOutputForwardEndpointMarkChain() *Chain {
	var fwRules []Rule

	fwRules = append(fwRules,
		// Only packets that we know are really being forwarded reach this chain. However, since
		// we're called from the OUTPUT chain, we're forbidden from using the input interface match.
		// Instead, we rely on the INPUT chain to mark the packet with a per-endpoint mark value
		// and do our dispatch on that mark value.  So that we don't touch "Class 2" packets, we
		// mark them with mark pattern IptablesMarkNonCaliEndpoint and exclude them here.  This
		// prevents the default drop at the end of the dispatch chain from dropping non-Calico
		// traffic.
		Rule{
			Match:  Match().NotMarkMatchesWithMask(r.IptablesMarkNonCaliEndpoint, r.IptablesMarkEndpoint),
			Action: JumpAction{Target: ChainDispatchFromEndPointMark},
		},
	)

	// The packet may be going to a workload interface.  Send any such packets to the normal,
	// interface-name-based dispatch chains.
	for _, prefix := range r.WorkloadIfacePrefixes {
		log.WithField("ifacePrefix", prefix).Debug("Adding workload match rules")
		ifaceMatch := prefix + "+"
		fwRules = append(fwRules,
			Rule{
				Match:  Match().OutInterface(ifaceMatch),
				Action: JumpAction{Target: ChainToWorkloadDispatch},
			},
		)
	}

	fwRules = append(fwRules,
		// The packet may be going to a host endpoint, send it to the host endpoint
		// apply-on-forward dispatch chain. That chain returns any packets that are not going to a
		// known host endpoint for further processing.
		Rule{
			Action: JumpAction{Target: ChainDispatchToHostEndpointForward},
		},

		// Before we ACCEPT the packet, clear the per-interface mark bit.  This is required because
		// the packet may get encapsulated and pass through iptables again.  Since the new encapped
		// packet would inherit the mark bits, it would be (incorrectly) treated as a forwarded
		// packet.
		Rule{
			Action: ClearMarkAction{Mark: r.IptablesMarkEndpoint},
		},

		// If a packet reaches here, one of the following must be true:
		//
		// - it is going to a workload endpoint and it has passed that endpoint's policy
		// - it is going to a host interface with a Calico host endpoint and it has passed that
		//   endpoint's policy
		// - it is going to a host interface with no Calico host endpoint.
		//
		// In the first two cases, the policy will have set the accept bit in the mark and we "own"
		// the packet so it's right for us to ACCEPT it here (unless configured otherwise).  In
		// the other case, we don't own the packet so we always return it to the OUTPUT chain
		// for further processing.
		Rule{
			Match:   Match().MarkSingleBitSet(r.IptablesMarkAccept),
			Action:  r.filterAllowAction,
			Comment: []string{"Policy explicitly accepted packet."},
		},
	)

	return &Chain{
		Name:  ChainForwardEndpointMark,
		Rules: fwRules,
	}
}

func (r *DefaultRuleRenderer) filterInputChain(ipVersion uint8) *Chain {
	var inputRules []Rule

<<<<<<< HEAD
	if r.TPROXYMode == "Enabled" {
=======
	if r.TPROXYModeEnabled() {
>>>>>>> e386ad46
		mark := r.IptablesMarkProxy
		inputRules = append(inputRules,
			Rule{
				Comment: []string{"Police packets towards proxy"},
				Match:   Match().MarkMatchesWithMask(mark, mark),
				Action:  JumpAction{Target: ChainFilterInputTProxy},
			},
		)
	}

	// Snoop DNS responses to a client directly on this host (e.g. bare metal, or a
	// host-networked workload).  Place this first as it only snoops and does not accept or
	// drop.  There are cases where we can snoop some DNS info and the packet is then dropped,
	// e.g. because of host endpoint ingress policy.  However we are still filtering on trusted
	// DNS servers, so the DNS info is trustworthy even if the packet gets dropped later by
	// policy.  Also, if we placed this after host endpoint policy processing, we might be too
	// late because of the packet already having been accepted.
	inputRules = append(inputRules, r.dnsSnoopingRules("", ipVersion)...)

	// Similar rules to snoop DNS requests from a local Calico-networked client to a local
	// host-networked DNS server.
	for _, prefix := range r.WorkloadIfacePrefixes {
		log.WithField("ifacePrefix", prefix).Debug("Adding DNS request snooping rules")
		ifaceMatch := prefix + "+"
		inputRules = append(inputRules, r.dnsRequestSnoopingRules(ifaceMatch, ipVersion)...)
	}

	if ipVersion == 4 && r.IPIPEnabled {
		// IPIP is enabled, filter incoming IPIP packets to ensure they come from a
		// recognised host and are going to a local address on the host.  We use the protocol
		// number rather than its name because the name is not guaranteed to be known by the kernel.
		inputRules = append(inputRules,
			Rule{
				Match: Match().ProtocolNum(ProtoIPIP).
					SourceIPSet(r.IPSetConfigV4.NameForMainIPSet(IPSetIDAllHostNets)).
					DestAddrType(AddrTypeLocal),
				Action:  r.filterAllowAction,
				Comment: []string{"Allow IPIP packets from Calico hosts"},
			},
		)
		inputRules = append(inputRules,
			r.DropRules(Match().ProtocolNum(ProtoIPIP), "Drop IPIP packets from non-Calico hosts")...,
		)
	}

	if ipVersion == 4 && r.IPSecEnabled {
		// IPsec is enabled, filter incoming IPSec IKE and ESP packets to ensure they come from a
		// recognised host and are going to a local address on the host.  We use the protocol
		// number for ESP packets rather than its name because the name is not guaranteed to be known by the kernel.
		// For IKE packets, only port 500 is used since there can be no NAT between the hosts.
		inputRules = append(inputRules,
			Rule{
				Match: Match().ProtocolNum(ProtoESP).
					SourceIPSet(r.IPSetConfigV4.NameForMainIPSet(IPSetIDAllHostNets)).
					DestAddrType(AddrTypeLocal),
				Action:  r.filterAllowAction,
				Comment: []string{"Allow IPSec ESP packets from Calico hosts"},
			},
		)
		inputRules = append(inputRules,
			Rule{
				Match: Match().ProtocolNum(ProtoUDP).
					DestPorts(PortIKE).
					SourceIPSet(r.IPSetConfigV4.NameForMainIPSet(IPSetIDAllHostNets)).
					DestAddrType(AddrTypeLocal),
				Action:  r.filterAllowAction,
				Comment: []string{"Allow IPSec IKEv2 packets from Calico hosts"},
			},
		)
		inputRules = append(inputRules,
			r.DropRules(Match().ProtocolNum(ProtoESP), "Drop IPSec ESP packets from non-Calico hosts")...,
		)
		inputRules = append(inputRules,
			r.DropRules(Match().ProtocolNum(ProtoUDP).
				DestPorts(PortIKE),
				"Drop IPSec IKE packets from non-Calico hosts")...,
		)
	}

	if ipVersion == 4 && r.VXLANEnabled {
		// VXLAN is enabled, filter incoming VXLAN packets that match our VXLAN port to ensure they
		// come from a recognised host and are going to a local address on the host.
		inputRules = append(inputRules,
			Rule{
				Match: Match().ProtocolNum(ProtoUDP).
					DestPorts(uint16(r.Config.VXLANPort)).
					SourceIPSet(r.IPSetConfigV4.NameForMainIPSet(IPSetIDAllVXLANSourceNets)).
					DestAddrType(AddrTypeLocal),
				Action:  r.filterAllowAction,
				Comment: []string{"Allow VXLAN packets from whitelisted hosts"},
			},
			Rule{
				Match: Match().ProtocolNum(ProtoUDP).
					DestPorts(uint16(r.Config.VXLANPort)).
					DestAddrType(AddrTypeLocal),
				Action:  DropAction{},
				Comment: []string{"Drop VXLAN packets from non-whitelisted hosts"},
			},
		)
	}

	// Note that we do not need to do this filtering for wireguard because it already has the peering and allowed IPs
	// baked into the crypto routing table.

	if r.KubeIPVSSupportEnabled {
		// Check if packet belongs to forwarded traffic. (e.g. part of an ipvs connection).
		// If it is, set endpoint mark and skip "to local host" rules below.
		inputRules = append(inputRules,
			Rule{
				Action: ClearMarkAction{Mark: r.IptablesMarkEndpoint},
			},
			Rule{
				Action: JumpAction{Target: ChainForwardCheck},
			},
			Rule{
				Match:  Match().MarkNotClear(r.IptablesMarkEndpoint),
				Action: ReturnAction{},
			},
		)
	}

	// Apply our policy to packets coming from workload endpoints.
	for _, prefix := range r.WorkloadIfacePrefixes {
		log.WithField("ifacePrefix", prefix).Debug("Adding workload match rules")
		ifaceMatch := prefix + "+"
		inputRules = append(inputRules, Rule{
			Match:  Match().InInterface(ifaceMatch),
			Action: GotoAction{Target: ChainWorkloadToHost},
		})
	}

	// Now we only have ingress host endpoint processing to do.  The ingress host endpoint may
	// have already accepted this packet in the raw or mangle table.  In that case, accept the
	// packet immediately here too.
	inputRules = append(inputRules, r.acceptAlreadyAccepted()...)

	// Apply host endpoint policy.
	inputRules = append(inputRules,
		Rule{
			Action: ClearMarkAction{Mark: r.allCalicoMarkBits()},
		},
		Rule{
			Action: JumpAction{Target: ChainDispatchFromHostEndpoint},
		},
		Rule{
			Match:   Match().MarkSingleBitSet(r.IptablesMarkAccept),
			Action:  r.filterAllowAction,
			Comment: []string{"Host endpoint policy accepted packet."},
		},
	)

	return &Chain{
		Name:  ChainFilterInput,
		Rules: inputRules,
	}
}

func (r *DefaultRuleRenderer) filterWorkloadToHostChain(ipVersion uint8) *Chain {
	var rules []Rule

	// For IPv6, we need to white-list certain ICMP traffic from workloads in order to to act
	// as a router.  Note: we do this before the policy chains, so we're bypassing the egress
	// rules for this traffic.  While that might be unexpected, it makes sure that the user
	// doesn't cut off their own connectivity in subtle ways that they shouldn't have to worry
	// about.
	//
	// - 130: multicast listener query.
	// - 131: multicast listener report.
	// - 132: multicast listener done.
	// - 133: router solicitation, which an endpoint uses to request
	//        configuration information rather than waiting for an
	//        unsolicited router advertisement.
	// - 135: neighbor solicitation.
	// - 136: neighbor advertisement.
	if ipVersion == 6 {
		for _, icmpType := range []uint8{130, 131, 132, 133, 135, 136} {
			rules = append(rules, Rule{
				Match: Match().
					ProtocolNum(ProtoICMPv6).
					ICMPV6Type(icmpType),
				Action: r.filterAllowAction,
			})
		}
	}

	if r.OpenStackSpecialCasesEnabled {
		log.Info("Adding OpenStack special-case rules.")
		if ipVersion == 4 && r.OpenStackMetadataIP != nil {
			// For OpenStack compatibility, we support a special-case to allow incoming traffic
			// to the OpenStack metadata IP/port.
			// TODO(smc) Long-term, it'd be nice if the OpenStack plugin programmed a policy to
			// do this instead.
			log.WithField("ip", r.OpenStackMetadataIP).Info(
				"OpenStack metadata IP specified, installing whitelist rule.")
			rules = append(rules, Rule{
				Match: Match().
					Protocol("tcp").
					DestNet(r.OpenStackMetadataIP.String()).
					DestPorts(r.OpenStackMetadataPort),
				Action: r.filterAllowAction,
			})
		}

		// Again, for OpenStack compatibility, white-list certain protocols.
		// TODO(smc) Long-term, it'd be nice if the OpenStack plugin programmed a policy to
		// do this instead.
		dhcpSrcPort := uint16(68)
		dhcpDestPort := uint16(67)
		if ipVersion == 6 {
			dhcpSrcPort = uint16(546)
			dhcpDestPort = uint16(547)
		}
		dnsDestPort := uint16(53)
		rules = append(rules,
			Rule{
				Match: Match().
					Protocol("udp").
					SourcePorts(dhcpSrcPort).
					DestPorts(dhcpDestPort),
				Action: r.filterAllowAction,
			},
			Rule{
				Match: Match().
					Protocol("udp").
					DestPorts(dnsDestPort),
				Action: r.filterAllowAction,
			},
		)
	}

	// Now send traffic to the policy chains to apply the egress policy.
	rules = append(rules, Rule{
		Action: JumpAction{Target: ChainFromWorkloadDispatch},
	})

	// If the dispatch chain accepts the packet, it returns to us here.  Apply the configured
	// action.  Note: we may have done work above to allow the packet and then end up dropping
	// it here.  We can't optimize that away because there may be other rules (such as log
	// rules in the policy).
	for _, action := range r.inputAcceptActions {
		rules = append(rules, Rule{
			Action:  action,
			Comment: []string{"Configured DefaultEndpointToHostAction"},
		})
	}

	return &Chain{
		Name:  ChainWorkloadToHost,
		Rules: rules,
	}
}

func (r *DefaultRuleRenderer) failsafeInChain(table string, ipVersion uint8) *Chain {
	rules := []Rule{}

	for _, protoPort := range r.Config.FailsafeInboundHostPorts {
		rule := Rule{
			Match: Match().
				Protocol(protoPort.Protocol).
				DestPorts(protoPort.Port),
			Action: AcceptAction{},
		}

		if protoPort.Net != "" {
			ip, _, err := cnet.ParseCIDROrIP(protoPort.Net)
			if err != nil {
				log.WithError(err).Error("Failed to parse CIDR in inbound failsafe rule. Skipping failsafe rule")
				continue
			}
			if int(ipVersion) == ip.Version() {
				rule.Match = Match().
					Protocol(protoPort.Protocol).
					DestPorts(protoPort.Port).
					SourceNet(protoPort.Net)
			}
		}
		rules = append(rules, rule)
	}

	if table == "raw" {
		// We're in the raw table, before conntrack, so we need to whitelist response traffic.
		// Otherwise, it could fall through to some doNotTrack policy and half of the connection
		// would get untracked.  If we ACCEPT here then the traffic falls through to the filter
		// table, where it'll only be accepted if there's a conntrack entry.
		for _, protoPort := range r.Config.FailsafeOutboundHostPorts {
			rule := Rule{
				Match: Match().
					Protocol(protoPort.Protocol).
					SourcePorts(protoPort.Port),
				Action: AcceptAction{},
			}

			if protoPort.Net != "" {
				ip, _, err := cnet.ParseCIDROrIP(protoPort.Net)
				if err != nil {
					log.WithError(err).Error("Failed to parse CIDR in inbound failsafe rule. Skipping failsafe rule")
					continue
				}
				if int(ipVersion) == ip.Version() {
					rule.Match = Match().
						Protocol(protoPort.Protocol).
						SourcePorts(protoPort.Port).
						SourceNet(protoPort.Net)
				}
			}
			rules = append(rules, rule)
		}
	}

	return &Chain{
		Name:  ChainFailsafeIn,
		Rules: rules,
	}
}

func (r *DefaultRuleRenderer) failsafeOutChain(table string, ipVersion uint8) *Chain {
	rules := []Rule{}

	for _, protoPort := range r.Config.FailsafeOutboundHostPorts {
		rule := Rule{
			Match: Match().
				Protocol(protoPort.Protocol).
				DestPorts(protoPort.Port),
			Action: AcceptAction{},
		}

		if protoPort.Net != "" {
			ip, _, err := cnet.ParseCIDROrIP(protoPort.Net)
			if err != nil {
				log.WithError(err).Error("Failed to parse CIDR in outbound failsafe rule. Skipping failsafe rule")
				continue
			}
			if int(ipVersion) == ip.Version() {
				rule.Match = Match().
					Protocol(protoPort.Protocol).
					DestPorts(protoPort.Port).
					DestNet(protoPort.Net)
			}
		}
		rules = append(rules, rule)
	}

	if table == "raw" {
		// We're in the raw table, before conntrack, so we need to whitelist response traffic.
		// Otherwise, it could fall through to some doNotTrack policy and half of the connection
		// would get untracked.  If we ACCEPT here then the traffic falls through to the filter
		// table, where it'll only be accepted if there's a conntrack entry.
		for _, protoPort := range r.Config.FailsafeInboundHostPorts {
			rule := Rule{
				Match: Match().
					Protocol(protoPort.Protocol).
					SourcePorts(protoPort.Port),
				Action: AcceptAction{},
			}

			if protoPort.Net != "" {
				ip, _, err := cnet.ParseCIDROrIP(protoPort.Net)
				if err != nil {
					log.WithError(err).Error("Failed to parse CIDR in outbound failsafe rule. Skipping failsafe rule")
					continue
				}
				if int(ipVersion) == ip.Version() {
					rule.Match = Match().
						Protocol(protoPort.Protocol).
						SourcePorts(protoPort.Port).
						SourceNet(protoPort.Net)
				}
			}
			rules = append(rules, rule)
		}
	}

	return &Chain{
		Name:  ChainFailsafeOut,
		Rules: rules,
	}
}

func (r *DefaultRuleRenderer) filterFromHEP(ipVersion uint8) []Rule {
	return []Rule{
		{
			// we're clearing all our mark bits to minimise non-determinism caused by rules in other chains.
			// We exclude the accept bit because we use that to communicate from the raw/pre-dnat chains.
			// Similarly, the IPsec bit is used across multiple tables.
			Action: ClearMarkAction{Mark: r.allCalicoMarkBits() &^ (r.IptablesMarkAccept | r.IptablesMarkIPsec)},
		},
		{
			// Apply forward policy for the incoming Host endpoint if accept bit is clear which means the packet
			// was not accepted in a previous raw or pre-DNAT chain.
			Match:  Match().MarkClear(r.IptablesMarkAccept),
			Action: JumpAction{Target: ChainDispatchFromHostEndPointForward},
		},
	}
}

func (r *DefaultRuleRenderer) StaticFilterForwardChains(ipVersion uint8) []*Chain {
	rules := []Rule{}

	// Rules for filter forward chains dispatches the packet to our dispatch chains if it is going
	// to/from an interface that we're responsible for.  Note: the dispatch chains represent "allow"
	// by returning to this chain for further processing; this is required to handle traffic that
	// is going between endpoints on the same host.  In that case we need to apply the egress policy
	// for one endpoint and the ingress policy for the other.
	//
	// Packets will be accepted if they passed through both workload and host endpoint policy
	// and were returned.

	// Snoop DNS messages to or from a local workload.  Place this first as it only snoops and
	// does not accept or drop.  There are cases where we can snoop some DNS info and the packet
	// is then dropped, e.g. because of host endpoint ingress policy.  However we are still
	// filtering on trusted DNS servers, so the DNS info is trustworthy even if the packet gets
	// dropped later by policy.  Also, if we placed this after host endpoint policy processing,
	// we might be too late because of the packet already having been accepted.
	for _, prefix := range r.WorkloadIfacePrefixes {
		log.WithField("ifacePrefix", prefix).Debug("Adding DNS snooping rules")
		ifaceMatch := prefix + "+"
		rules = append(rules, r.dnsSnoopingRules(ifaceMatch, ipVersion)...)
		rules = append(rules, r.dnsRequestSnoopingRules(ifaceMatch, ipVersion)...)
	}

	// Jump to from-host-endpoint dispatch chains.
	rules = append(rules, r.filterFromHEP(ipVersion)...)

	// Jump to workload dispatch chains.
	for _, prefix := range r.WorkloadIfacePrefixes {
		log.WithField("ifacePrefix", prefix).Debug("Adding workload match rules")
		ifaceMatch := prefix + "+"
		rules = append(rules,
			Rule{
				Match:  Match().InInterface(ifaceMatch),
				Action: JumpAction{Target: ChainFromWorkloadDispatch},
			},
			Rule{
				Match:  Match().OutInterface(ifaceMatch),
				Action: JumpAction{Target: ChainToWorkloadDispatch},
			},
		)
	}

	// Jump to to-host-endpoint dispatch chains.
	rules = append(rules,
		Rule{
			// Apply forward policy for the outgoing host endpoint.
			Action: JumpAction{Target: ChainDispatchToHostEndpointForward},
		},
	)

	// Jump to chain for blocking service CIDR loops.
	rules = append(rules,
		Rule{
			Action: JumpAction{Target: ChainCIDRBlock},
		},
	)

	// Accept packet if policies above set ACCEPT mark.
	rules = append(rules,
		Rule{
			Match:   Match().MarkSingleBitSet(r.IptablesMarkAccept),
			Action:  r.filterAllowAction,
			Comment: []string{"Policy explicitly accepted packet."},
		},
	)

	// Set IptablesMarkAccept bit here, to indicate to our mangle-POSTROUTING chain that this is
	// forwarded traffic and should not be subject to normal host endpoint policy.
	rules = append(rules,
		Rule{
			Action: SetMarkAction{Mark: r.IptablesMarkAccept},
		},
	)

	return []*Chain{{
		Name:  ChainFilterForward,
		Rules: rules,
	}}
}

func (r *DefaultRuleRenderer) dnsSnoopingRules(ifaceMatch string, ipVersion uint8) (rules []Rule) {
	for _, server := range r.DNSTrustedServers {
		if (ipVersion == 4) && strings.Contains(server.IP, ":") {
			continue
		}
		if (ipVersion == 6) && !strings.Contains(server.IP, ":") {
			continue
		}
		var baseMatch MatchCriteria
		if ifaceMatch != "" {
			// DNS response FORWARD/OUTPUT to Calico-networked client workload: match on workload prefix.
			baseMatch = Match().OutInterface(ifaceMatch)
		} else {
			// DNS response INPUT to host-networked client workload, so there is no outgoing interface.
			baseMatch = Match()
		}
		rules = append(rules,
			Rule{
				Match: baseMatch.Protocol("udp").ConntrackState("ESTABLISHED").ConntrackOrigDstPort(server.Port).ConntrackOrigDst(server.IP),
				Action: NflogAction{
					Group:       NFLOGDomainGroup,
					Prefix:      "DNS",
					SizeEnabled: r.EnableNflogSize,
					// Traditional DNS over UDP has a maximum size of 512 bytes,
					// but we need to allow for headers as well (Ethernet, IP
					// and UDP); 1024 will amply cover what we need.
					Size: 1024,
				},
			},
		)
	}
	return
}

// Similar rules for snooping DNS requests, which we do only so that we can access the timestamp on
// each request and hence calculate the latency of each DNS request/response pair.
func (r *DefaultRuleRenderer) dnsRequestSnoopingRules(ifaceMatch string, ipVersion uint8) (rules []Rule) {
	for _, server := range r.DNSTrustedServers {
		if (ipVersion == 4) && strings.Contains(server.IP, ":") {
			continue
		}
		if (ipVersion == 6) && !strings.Contains(server.IP, ":") {
			continue
		}
		var baseMatch MatchCriteria
		if ifaceMatch != "" {
			// DNS request FORWARD/INPUT from a Calico-networked client workload: match on workload prefix.
			baseMatch = Match().InInterface(ifaceMatch)
		} else {
			// DNS request OUTPUT from a host-networked client workload, so there is no incoming interface.
			baseMatch = Match()
		}
		rules = append(rules,
			Rule{
				Match: baseMatch.Protocol("udp").ConntrackState("NEW").ConntrackOrigDstPort(server.Port).ConntrackOrigDst(server.IP),
				Action: NflogAction{
					Group:       NFLOGDomainGroup,
					Prefix:      "DNS",
					SizeEnabled: r.EnableNflogSize,
					// Traditional DNS over UDP has a maximum size of 512 bytes,
					// but we need to allow for headers as well (Ethernet, IP
					// and UDP); 1024 will amply cover what we need.
					Size: 1024,
				},
			},
		)
	}
	return
}

func (r *DefaultRuleRenderer) StaticFilterOutputChains(ipVersion uint8) []*Chain {
	result := []*Chain{}
	result = append(result,
		r.filterOutputChain(ipVersion),
		r.failsafeOutChain("filter", ipVersion),
	)

	if r.KubeIPVSSupportEnabled {
		result = append(result, r.StaticFilterOutputForwardEndpointMarkChain())
	}

<<<<<<< HEAD
	if r.TPROXYMode == "Enabled" && r.BPFEnabled == false {
=======
	if r.TPROXYModeEnabled() && r.BPFEnabled == false {
>>>>>>> e386ad46
		result = append(result,
			&Chain{
				Name:  ChainFilterOutputTProxy,
				Rules: r.tproxyOutputPolicyRules(ipVersion),
			})
	}

	return result
}

func (r *DefaultRuleRenderer) filterOutputChain(ipVersion uint8) *Chain {
	var rules []Rule

<<<<<<< HEAD
	if r.TPROXYMode == "Enabled" {
=======
	if r.TPROXYModeEnabled() {
>>>>>>> e386ad46
		rules = append(rules,
			Rule{
				Comment: []string{"Police packets from proxy"},
				// Atm any traffic from local host that does not have a local source.
				// XXX that would not work well for nodeports if we let proxy to use local
				// XXX source instead of passing it through MASQUERADE
<<<<<<< HEAD
				//				Match:  Match().NotSrcAddrType(AddrTypeLocal, false),
				Match:  Match().OwnerGroup("tproxy"),
=======
				Match:  Match().NotSrcAddrType(AddrTypeLocal, false),
>>>>>>> e386ad46
				Action: JumpAction{Target: ChainFilterOutputTProxy},
			},
		)
	}

	// Accept immediately if we've already accepted this packet in the raw or mangle table.
	rules = append(rules, r.acceptAlreadyAccepted()...)

	if r.KubeIPVSSupportEnabled {
		// Special case: packets that are forwarded through IPVS hit the INPUT and OUTPUT chains
		// instead of FORWARD.  In the INPUT chain, we mark such packets with a per-interface ID.
		// Divert those packets to a chain that handles them as we would if they had hit the FORWARD
		// chain.
		//
		// We use a goto so that a RETURN from that chain will skip the rest of this chain
		// and continue execution in the parent chain (OUTPUT).
		rules = append(rules,
			Rule{
				Match:  Match().MarkNotClear(r.IptablesMarkEndpoint),
				Action: GotoAction{Target: ChainForwardEndpointMark},
			},
		)
	}

	// Add rules to snoop DNS requests from a host-networked client workload.
	rules = append(rules, r.dnsRequestSnoopingRules("", ipVersion)...)

	// We don't currently police host -> endpoint according to the endpoint's ingress policy.
	// That decision is based on pragmatism; it's generally very useful to be able to contact
	// any local workload from the host and policing the traffic doesn't really protect
	// against host compromise.  If a host is compromised, then the rules could be removed!
	// However, we do apply policy to workload ingress traffic if it belongs to an IPVS connection.
	for _, prefix := range r.WorkloadIfacePrefixes {
		// If the packet is going to a workload endpoint, apply workload ingress policy if traffic
		// belongs to an IPVS connection and return at the end.
		log.WithField("ifacePrefix", prefix).Debug("Adding workload match rules")
		ifaceMatch := prefix + "+"
		rules = append(rules, r.dnsSnoopingRules(ifaceMatch, ipVersion)...)
		rules = append(rules,
			Rule{
				// if packet goes to a workload endpoint. set return action properly.
				Match:  Match().OutInterface(ifaceMatch),
				Action: ReturnAction{},
			},
		)
	}

	// If we reach here, the packet is not going to a workload so it must be going to a
	// host endpoint. It also has no endpoint mark so it must be going from a process.

	if ipVersion == 4 && r.IPIPEnabled {
		// When IPIP is enabled, auto-allow IPIP traffic to other Calico nodes.  Without this,
		// it's too easy to make a host policy that blocks IPIP traffic, resulting in very confusing
		// connectivity problems.
		rules = append(rules,
			Rule{
				Match: Match().ProtocolNum(ProtoIPIP).
					DestIPSet(r.IPSetConfigV4.NameForMainIPSet(IPSetIDAllHostNets)).
					SrcAddrType(AddrTypeLocal, false),
				Action:  r.filterAllowAction,
				Comment: []string{"Allow IPIP packets to other Calico hosts"},
			},
		)
	}

	if ipVersion == 4 && r.VXLANEnabled {
		// When VXLAN is enabled, auto-allow VXLAN traffic to other Calico nodes.  Without this,
		// it's too easy to make a host policy that blocks VXLAN traffic, resulting in very confusing
		// connectivity problems.
		rules = append(rules,
			Rule{
				Match: Match().ProtocolNum(ProtoUDP).
					DestPorts(uint16(r.Config.VXLANPort)).
					SrcAddrType(AddrTypeLocal, false).
					DestIPSet(r.IPSetConfigV4.NameForMainIPSet(IPSetIDAllVXLANSourceNets)),
				Action:  r.filterAllowAction,
				Comment: []string{"Allow VXLAN packets to other whitelisted hosts"},
			},
		)
	}

	if ipVersion == 4 && r.IPSecEnabled {
		// When IPSec is enabled, auto-allow IPSec traffic to other Calico nodes.  Without this,
		// it's too easy to make a host policy that blocks IPSec traffic, resulting in very confusing
		// connectivity problems.
		rules = append(rules,
			Rule{
				Match: Match().ProtocolNum(ProtoESP).
					DestIPSet(r.IPSetConfigV4.NameForMainIPSet(IPSetIDAllHostNets)).
					SrcAddrType(AddrTypeLocal, false),
				Action:  r.filterAllowAction,
				Comment: []string{"Allow IPSec ESP packets to other Calico hosts"},
			},
		)

		rules = append(rules,
			Rule{
				Match: Match().ProtocolNum(ProtoUDP).
					DestPorts(PortIKE).
					DestIPSet(r.IPSetConfigV4.NameForMainIPSet(IPSetIDAllHostNets)).
					SrcAddrType(AddrTypeLocal, false),
				Action:  r.filterAllowAction,
				Comment: []string{"Allow IPSec IKE packets to other Calico hosts"},
			},
		)
	}

	// TODO(rlb): For wireguard, we add the destination port to the failsafes. We may want to revisit this so that we
	// only include nodes that support wireguard. This will tie in with whether or not we want to include external
	// wireguard destinations.

	// Apply host endpoint policy to traffic that has not been DNAT'd.  In the DNAT case we
	// can't correctly apply policy here because the packet's OIF is still the OIF from a
	// routing lookup based on the pre-DNAT destination IP; Linux will shortly update it based
	// on the new destination IP, but that hasn't happened yet.  Instead, in the DNAT case, we
	// apply host endpoint in the mangle POSTROUTING chain; see StaticManglePostroutingChain for
	// that.
	rules = append(rules,
		Rule{
			Action: ClearMarkAction{Mark: r.allCalicoMarkBits()},
		},
		Rule{
			Match:  Match().NotConntrackState("DNAT"),
			Action: JumpAction{Target: ChainDispatchToHostEndpoint},
		},
		Rule{
			Match:   Match().MarkSingleBitSet(r.IptablesMarkAccept),
			Action:  r.filterAllowAction,
			Comment: []string{"Host endpoint policy accepted packet."},
		},
	)

	return &Chain{
		Name:  ChainFilterOutput,
		Rules: rules,
	}
}

func (r *DefaultRuleRenderer) StaticNATTableChains(ipVersion uint8) (chains []*Chain) {
	chains = append(chains, r.StaticNATPreroutingChains(ipVersion)...)
	chains = append(chains, r.StaticNATPostroutingChains(ipVersion)...)
	chains = append(chains, r.StaticNATOutputChains(ipVersion)...)
	return
}

func (r *DefaultRuleRenderer) StaticNATPreroutingChains(ipVersion uint8) []*Chain {
	rules := []Rule{
		{
			Action: JumpAction{Target: ChainFIPDnat},
		},
	}

	if ipVersion == 4 && r.OpenStackSpecialCasesEnabled && r.OpenStackMetadataIP != nil {
		rules = append(rules, Rule{
			Match: Match().
				Protocol("tcp").
				DestPorts(80).
				DestNet("169.254.169.254/32"),
			Action: DNATAction{
				DestAddr: r.OpenStackMetadataIP.String(),
				DestPort: r.OpenStackMetadataPort,
			},
		})
	}

	chains := []*Chain{{
		Name:  ChainNATPrerouting,
		Rules: rules,
	}}

	if ipVersion == 4 && r.EgressIPEnabled {
		var egressRules []Rule

		// Set mark on first packet from a pod to destinations other than pod or host.
		egressRules = append(egressRules,
			Rule{
				Match: Match().
					SourceIPSet(r.IPSetConfigV4.NameForMainIPSet(IPSetIDNATOutgoingAllPools)).
					NotDestIPSet(r.IPSetConfigV4.NameForMainIPSet(IPSetIDNATOutgoingAllPools)).
					NotDestIPSet(r.IPSetConfigV4.NameForMainIPSet(IPSetIDAllHostNets)),
				Action: SetMaskedMarkAction{
					Mark: r.IptablesMarkEgress,
					Mask: r.IptablesMarkEgress},
				Comment: []string{"Set mark for egress packet"},
			},
		)

		// Save mark to connmark which is used to be restored for subsequent packets in the same connection.
		egressRules = append(egressRules,
			Rule{
				Match:   Match().MarkSingleBitSet(r.IptablesMarkEgress),
				Action:  SaveConnMarkAction{},
				Comment: []string{"Save mark for egress connection"},
			},
		)

		chains = append(chains, &Chain{Name: ChainNATPreroutingEgress, Rules: egressRules})
	}

	return chains
}

func (r *DefaultRuleRenderer) StaticNATPostroutingChains(ipVersion uint8) []*Chain {
	rules := []Rule{
		{
			Action: JumpAction{Target: ChainFIPSnat},
		},
		{
			Action: JumpAction{Target: ChainNATOutgoing},
		},
	}

	var tunnelIfaces []string

	if ipVersion == 4 && r.IPIPEnabled && len(r.IPIPTunnelAddress) > 0 {
		tunnelIfaces = append(tunnelIfaces, "tunl0")
	}
	if ipVersion == 4 && r.VXLANEnabled && len(r.VXLANTunnelAddress) > 0 {
		tunnelIfaces = append(tunnelIfaces, "vxlan.calico")
	}
	if ipVersion == 4 && r.WireguardEnabled && len(r.WireguardInterfaceName) > 0 {
		// Wireguard is assigned an IP dynamically and without restarting Felix. Just add the interface if we have
		// wireguard enabled.
		tunnelIfaces = append(tunnelIfaces, r.WireguardInterfaceName)
	}

	for _, tunnel := range tunnelIfaces {
		// Add a rule to catch packets that are being sent down a tunnel from an
		// incorrect local IP address of the host and NAT them to use the tunnel IP as its
		// source.  This happens if:
		//
		// - the user explicitly binds their socket to the wrong source IP accidentally
		// - the user sends traffic to, for example, a Kubernetes service IP, which is
		//   implemented via NAT instead of routing, leading the kernel to choose the
		//   wrong source IP.
		//
		// We NAT the source of the packet to use the tunnel IP.  We assume that
		// non-local IPs have been correctly routed.  Since Calico-assigned IPs are
		// non-local (because they're down a veth), they won't get caught by the rule.
		// Other remote sources will only reach the tunnel if they're being NATted
		// already (for example, a Kubernetes "NodePort").  The kernel will then
		// choose the correct source on its own.
		rules = append(rules, Rule{
			Match: Match().
				// Only match packets going out the tunnel.
				OutInterface(tunnel).
				// Match packets that don't have the correct source address.  This
				// matches local addresses (i.e. ones assigned to this host)
				// limiting the match to the output interface (which we matched
				// above as the tunnel).  Avoiding embedding the IP address lets
				// us use a static rule, which is easier to manage.
				NotSrcAddrType(AddrTypeLocal, true).
				// Only match if the IP is also some local IP on the box.  This
				// prevents us from matching packets from workloads, which are
				// remote as far as the routing table is concerned.
				SrcAddrType(AddrTypeLocal, false),
			Action: MasqAction{},
		})
	}
	return []*Chain{{
		Name:  ChainNATPostrouting,
		Rules: rules,
	}}
}

func (r *DefaultRuleRenderer) StaticNATOutputChains(ipVersion uint8) []*Chain {
	rules := []Rule{
		{
			Action: JumpAction{Target: ChainFIPDnat},
		},
	}

	return []*Chain{{
		Name:  ChainNATOutput,
		Rules: rules,
	}}
}

func (r *DefaultRuleRenderer) StaticMangleTableChains(ipVersion uint8) (chains []*Chain) {
	if ipVersion == 4 && r.EgressIPEnabled {
		var rules []Rule

		// Prerouting chain for egress ip
		// Restore ConnMark for pod traffic.
		rules = append(rules,
			Rule{
				Match: Match().SourceIPSet(r.IPSetConfigV4.NameForMainIPSet(IPSetIDNATOutgoingAllPools)),
				Action: RestoreConnMarkAction{
					RestoreMask: r.IptablesMarkEgress,
				},
				Comment: []string{"Restore connmark for pod traffic"},
			},
		)

		chains = append(chains, &Chain{Name: ChainManglePreroutingEgress, Rules: rules})

		// Postrouting chain for egress ip
		// Fill checksum for packet leaving egress.calico interface and going into tunnel device.
		tunnelDeviceName := "None"
		if r.VXLANEnabled {
			tunnelDeviceName = "vxlan.calico"
		} else if r.IPIPEnabled {
			tunnelDeviceName = "tunl0"
		}

		if tunnelDeviceName != "None" {
			chains = append(chains, &Chain{
				Name: ChainManglePostroutingEgress,
				Rules: []Rule{{
					Match:  Match().MarkSingleBitSet(r.IptablesMarkEgress).OutInterface(tunnelDeviceName),
					Action: ChecksumAction{},
				}},
			})
		}
	}

<<<<<<< HEAD
	if r.TPROXYMode == "Enabled" {
		mark := r.IptablesMarkProxy

		// We match in this chain if the packet is either on an established
		// connection that is proxied and marked accordingly.
=======
	if r.TPROXYModeEnabled() {
		mark := r.IptablesMarkProxy

		// We match in this chain if the packet is either on an established
		// connection that is proxied and marked accordingly or not.
>>>>>>> e386ad46
		tproxyEstablRules := []Rule{
			{
				Comment: []string{"Restore proxy mark from connection if not set"},
				Match:   Match().MarkClear(mark),
				Action:  RestoreConnMarkAction{RestoreMask: mark},
			},
			{
				Comment: []string{"Accept packets destined to proxy on existing connection"},
				Match:   Match().MarkMatchesWithMask(mark, mark),
<<<<<<< HEAD
				Action:  AcceptAction{}, // XXX should this be r.mangleAllowAction ?
=======
				Action:  AcceptAction{}, // No further processing to match TPROXY behavior.
>>>>>>> e386ad46
			},
		}

		chains = append(chains, &Chain{Name: ChainManglePreroutingTProxyEstabl, Rules: tproxyEstablRules})

		tproxyRules := []Rule{
			{
<<<<<<< HEAD
=======
				Comment: []string{"Mark the connection so that subsequent packets go to proxy"},
				Action:  SetConnMarkAction{Mark: mark, Mask: mark},
			},
			{
>>>>>>> e386ad46
				Comment: []string{"Divert the TCP connection to proxy"},
				Match:   Match().Protocol("tcp"),
				Action:  TProxyAction{Mark: mark, Mask: mark, Port: uint16(r.TPROXYPort)},
			},
			{
<<<<<<< HEAD
				Comment: []string{"Divert the UDP connection to proxy"},
				Match:   Match().Protocol("udp"),
				Action:  TProxyAction{Mark: mark, Mask: mark, Port: uint16(r.TPROXYPort)},
			},
		}

		chains = append(chains, &Chain{Name: ChainManglePreroutingTProxySvc, Rules: tproxyRules})
=======
				Comment: []string{"Unmark non-proxied"},
				Action:  SetConnMarkAction{Mark: 0, Mask: mark},
			},
		}

		chains = append(chains, &Chain{Name: ChainManglePreroutingTProxy, Rules: tproxyRules})
>>>>>>> e386ad46

		nameForIPSet := func(ipsetID string) string {
			if ipVersion == 4 {
				return r.IPSetConfigV4.NameForMainIPSet(ipsetID)
			} else {
				return r.IPSetConfigV6.NameForMainIPSet(ipsetID)
			}
		}
<<<<<<< HEAD

		chains = append(chains, &Chain{
			Name: ChainManglePreroutingTProxySelect,
			Rules: []Rule{
				{
					Comment: []string{"Proxy selected services"},
					Match:   Match().DestIPPortSet(nameForIPSet("tproxy-services")),
					Action:  JumpAction{Target: ChainManglePreroutingTProxySvc},
				},
				{
					Comment: []string{"Proxy selected nodeports"},
					Match: Match().
						DestAddrType(AddrTypeLocal).
						// We use a single port ipset for both V4 and V6
						DestIPPortSet(r.IPSetConfigV4.NameForMainIPSet("tproxy-nodeports")),
					Action: JumpAction{Target: ChainManglePreroutingTProxyNP},
				},
			},
		})

		tproxyRules = []Rule{
			{
				Comment: []string{"Divert the TCP connection to proxy"},
				Match:   Match().Protocol("tcp").DestAddrType(AddrTypeLocal),
				Action:  TProxyAction{Mark: mark, Mask: mark, Port: uint16(r.TPROXYPort + 1)},
			},
			{
				Comment: []string{"Divert the TCP connection to proxy"},
				Match:   Match().Protocol("udp").DestAddrType(AddrTypeLocal),
				Action:  TProxyAction{Mark: mark, Mask: mark, Port: uint16(r.TPROXYPort + 1)},
			},
		}

		chains = append(chains, &Chain{Name: ChainManglePreroutingTProxyNP, Rules: tproxyRules})
=======
		chains = append(chains, &Chain{
			Name: ChainManglePreroutingTProxySelect,
			Rules: []Rule{{
				Comment: []string{"Proxy selected destinations"},
				Match:   Match().DestIPPortSet(nameForIPSet("tproxy-services")),
				Action:  JumpAction{Target: ChainManglePreroutingTProxy},
			}},
		})
>>>>>>> e386ad46
	}

	chains = append(chains,
		r.failsafeInChain("mangle", ipVersion),
		r.failsafeOutChain("mangle", ipVersion),
		r.StaticManglePreroutingChain(ipVersion),
		r.StaticManglePostroutingChain(ipVersion),
		r.StaticMangleOutputChain(ipVersion),
	)

	return chains
}

func (r *DefaultRuleRenderer) StaticManglePreroutingChain(ipVersion uint8) *Chain {
	rules := []Rule{}

	// First check if the connection is being proxied.
	if r.TPROXYModeEnabled() {
		rules = append(rules,
			Rule{
				Comment: []string{"Check if should be proxied when established"},
				Match:   Match().ConntrackState("RELATED,ESTABLISHED"),
				Action:  JumpAction{Target: ChainManglePreroutingTProxyEstabl},
			},
		)
	}

	// ACCEPT or RETURN immediately if packet matches an existing connection.  Note that we also
	// have a rule like this at the start of each pre-endpoint chain; the functional difference
	// with placing this rule here is that it will also apply to packets that may be unrelated
	// to Calico (i.e. not to or from Calico workloads, and not via Calico host endpoints).  We
	// think this is appropriate in the mangle table here - whereas we don't have a rule like
	// this in the filter table - because the mangle table is generally not used (except by us)
	// for dropping packets, so it is very unlikely that we would be circumventing someone
	// else's rule to drop a packet.  (And in that case, the user can configure
	// IptablesMangleAllowAction to be RETURN.)
	if r.TPROXYMode == "Enabled" {
		rules = append(rules,
			Rule{
				Comment: []string{"Check if should be proxied when established"},
				Match:   Match().ConntrackState("RELATED,ESTABLISHED"),
				Action:  JumpAction{Target: ChainManglePreroutingTProxyEstabl},
			},
		)
	}

	rules = append(rules,
		Rule{
			Match:  Match().ConntrackState("RELATED,ESTABLISHED"),
			Action: r.mangleAllowAction,
		},
	)

	// Or if we've already accepted this packet in the raw table.
	rules = append(rules,
		Rule{
			Match:  Match().MarkSingleBitSet(r.IptablesMarkAccept),
			Action: r.mangleAllowAction,
		},
	)

	// Now dispatch to host endpoint chain for the incoming interface.
	rules = append(rules,
		Rule{
			Action: JumpAction{Target: ChainDispatchFromHostEndpoint},
		},
		// Following that...  If the packet was explicitly allowed by a pre-DNAT policy, it
		// will have MarkAccept set.  If the packet was denied, it will have been dropped
		// already.  If the incoming interface isn't one that we're policing, or the packet
		// isn't governed by any pre-DNAT policy on that interface, it will fall through to
		// here without any Calico bits set.

		// In the MarkAccept case, we ACCEPT or RETURN according to
		// IptablesMangleAllowAction.
		Rule{
			Match:   Match().MarkSingleBitSet(r.IptablesMarkAccept),
			Action:  r.mangleAllowAction,
			Comment: []string{"Host endpoint policy accepted packet."},
		},
	)

<<<<<<< HEAD
	if r.TPROXYMode == "Enabled" {
=======
	if r.TPROXYModeEnabled() {
>>>>>>> e386ad46
		rules = append(rules,
			Rule{
				Comment: []string{"Check if it is a new connection to be proxied"},
				Action:  JumpAction{Target: ChainManglePreroutingTProxySelect},
			},
		)
	}

	return &Chain{
		Name:  ChainManglePrerouting,
		Rules: rules,
	}
}

func (r *DefaultRuleRenderer) StaticMangleOutputChain(ipVersion uint8) *Chain {
	rules := []Rule{}

	if r.TPROXYModeEnabled() {
		mark := r.IptablesMarkProxy
		rules = append(rules, Rule{
			// Proxied connections for regular services do not have
			// local source nor destination. This is how we can easily
			// identify the upstream part and mark it.
			Comment: []string{"Mark any non-local connection as local for return"},
			Match:   Match().NotSrcAddrType(AddrTypeLocal, false),
			Action:  SetConnMarkAction{Mark: mark, Mask: mark},
		})
	}

	return &Chain{
		Name:  ChainMangleOutput,
		Rules: rules,
	}
}

func (r *DefaultRuleRenderer) StaticManglePostroutingChain(ipVersion uint8) *Chain {
	rules := []Rule{}

	// Note, we use RETURN as the Allow action in this chain, rather than ACCEPT because the
	// mangle table is typically used, if at all, for packet manipulations that might need to
	// apply to our allowed traffic.

	// Allow immediately if IptablesMarkAccept is set.  Our filter-FORWARD chain sets this for
	// any packets that reach the end of that chain.  The principle is that we don't want to
	// apply normal host endpoint policy to forwarded traffic.
	rules = append(rules, Rule{
		Match:  Match().MarkSingleBitSet(r.IptablesMarkAccept),
		Action: ReturnAction{},
	})

	// Similarly, avoid applying normal host endpoint policy to IPVS-forwarded traffic.
	// IPVS-forwarded traffic is identified by having a non-zero endpoint ID in the
	// IptablesMarkEndpoint bits.  Note: we only need this check for when net.ipv4.vs.conntrack
	// is enabled.  When net.ipv4.vs.conntrack is disabled (which is the default),
	// IPVS-forwarded traffic will fail the ConntrackState("DNAT") match below, and so would
	// avoid normal host endpoint policy anyway.  But it doesn't hurt to have this additional
	// check even when not strictly needed.
	if r.KubeIPVSSupportEnabled {
		rules = append(rules,
			Rule{
				Match:  Match().MarkNotClear(r.IptablesMarkEndpoint),
				Action: ReturnAction{},
			},
		)
	}

	// At this point we know that the packet is not forwarded, so it must be originated by a
	// host-based process or host-networked pod.

	// The similar sequence in filterOutputChain has rules here to allow IPIP and VXLAN traffic.
	// We don't need those rules here because the encapsulated traffic won't match `--ctstate
	// DNAT` and so we won't try applying HEP policy to it anyway.

	// The similar sequence in filterOutputChain has rules here to detect traffic to local
	// workloads, and to return early in that case.  We don't need those rules here because
	// ChainDispatchToHostEndpoint also checks for traffic to a local workload, and avoids
	// applying any host endpoint policy in that case.  Search for "Skip egress WHEP" in
	// dispatch.go, to see that.

	// Apply host endpoint policy to non-forwarded traffic that has been DNAT'd.  We do this
	// here, rather than in filter-OUTPUT, because Linux is weird: when a host-originated packet
	// is DNAT'd (typically in nat-OUTPUT), its destination IP is changed immediately, but Linux
	// does not recalculate the outgoing interface (OIF) until AFTER the filter-OUTPUT chain.
	// The OIF has been recalculated by the time we hit THIS chain (mangle-POSTROUTING), so we
	// can reliably apply host endpoint policy here.
	rules = append(rules,
		Rule{
			Action: ClearMarkAction{Mark: r.allCalicoMarkBits()},
		},
		Rule{
			Match:  Match().ConntrackState("DNAT"),
			Action: JumpAction{Target: ChainDispatchToHostEndpoint},
		},
		Rule{
			Match:   Match().MarkSingleBitSet(r.IptablesMarkAccept),
			Action:  ReturnAction{},
			Comment: []string{"Host endpoint policy accepted packet."},
		},
	)

	return &Chain{
		Name:  ChainManglePostrouting,
		Rules: rules,
	}
}

func (r *DefaultRuleRenderer) StaticRawTableChains(ipVersion uint8) []*Chain {
	return []*Chain{
		r.failsafeInChain("raw", ipVersion),
		r.failsafeOutChain("raw", ipVersion),
		r.StaticRawPreroutingChain(ipVersion),
		r.WireguardIncomingMarkChain(),
		r.StaticRawOutputChain(),
	}
}

func (r *DefaultRuleRenderer) StaticRawPreroutingChain(ipVersion uint8) *Chain {
	rules := []Rule{}

	// For safety, clear all our mark bits before we start.  (We could be in append mode and
	// another process' rules could have left the mark bit set.)
	rules = append(rules,
		Rule{Action: ClearMarkAction{Mark: r.allCalicoMarkBits()}},
	)

	// Set a mark on encapsulated packets coming from WireGuard to ensure the RPF check allows it
	if ipVersion == 4 && r.WireguardEnabled && len(r.WireguardInterfaceName) > 0 && r.RouteSource == "WorkloadIPs" {
		log.Debug("Adding Wireguard iptables rule")
		rules = append(rules, Rule{
			Match:  nil,
			Action: JumpAction{Target: ChainSetWireguardIncomingMark},
		})
	}

	// Set a mark on the packet if it's from a workload interface.
	markFromWorkload := r.IptablesMarkScratch0
	for _, ifacePrefix := range r.WorkloadIfacePrefixes {
		rules = append(rules, Rule{
			Match:  Match().InInterface(ifacePrefix + "+"),
			Action: SetMarkAction{Mark: markFromWorkload},
		})
	}

	if ipVersion == 4 && r.IptablesMarkIPsec != 0 {
		rules = append(rules, Rule{
			Match:  Match().MarkSingleBitSet(markFromWorkload),
			Action: SetMarkAction{Mark: r.IptablesMarkIPsec},
		})
	}

	if ipVersion == 4 {
		// Apply strict RPF check to packets from workload interfaces (except for egress
		// gateways).  This prevents workloads from spoofing their IPs.  Note:
		// non-privileged containers can't usually spoof but privileged containers and VMs
		// can.
		rules = append(rules, Rule{
			Match:  Match().MarkSingleBitSet(markFromWorkload),
			Action: JumpAction{Target: ChainFromWorkloadDispatch},
		})
	} else {
		// Apply strict RPF check to packets from workload interfaces.  This prevents
		// workloads from spoofing their IPs.  Note: non-privileged containers can't usually
		// spoof but privileged containers and VMs can.
		//
		rules = append(rules,
			r.RPFilter(ipVersion, markFromWorkload, markFromWorkload, r.OpenStackSpecialCasesEnabled, false)...)
	}

	rules = append(rules,
		// Send non-workload traffic to the untracked policy chains.
		Rule{Match: Match().MarkClear(markFromWorkload),
			Action: JumpAction{Target: ChainDispatchFromHostEndpoint}},
		// Then, if the packet was marked as allowed, accept it.  Packets also return here
		// without the mark bit set if the interface wasn't one that we're policing.  We
		// let those packets fall through to the user's policy.
		Rule{Match: Match().MarkSingleBitSet(r.IptablesMarkAccept),
			Action: AcceptAction{}},
	)

	return &Chain{
		Name:  ChainRawPrerouting,
		Rules: rules,
	}
}

// RPFilter returns rules that implement RPF
func (r *DefaultRuleRenderer) RPFilter(ipVersion uint8, mark, mask uint32, openStackSpecialCasesEnabled, acceptLocal bool) []Rule {
	rules := make([]Rule, 0, 2)

	// For OpenStack, allow DHCP v4 packets with source 0.0.0.0.  These must be allowed before
	// checking against the iptables rp_filter module, because the rp_filter module in some
	// kernel versions does not allow for DHCP with source 0.0.0.0 (whereas the rp_filter sysctl
	// setting _did_).
	//
	// Initial DHCP requests (DHCPDISCOVER) have source 0.0.0.0, and so will be allowed through
	// by the specific rule just following.  Later DHCP requests (DHCPREQUEST) may have source
	// 0.0.0.0, or the client's actual IP (as discovered through the DHCP process).  The 0.0.0.0
	// case will again be allowed by the following specific rule; the actual IP case should be
	// allowed by the general RPF check.  (Ref: https://www.ietf.org/rfc/rfc2131.txt page 37)
	//
	// Note: in DHCPv6, the initial request is sent with a link-local IPv6 address, which should
	// pass RPF, hence no special case is needed for DHCPv6.
	//
	// Here we are only focussing on anti-spoofing, and note that we ACCEPT a correct packet for
	// the current raw table, but don't mark it (with our Accept bit) as automatically accepted
	// for later tables.  Hence - for the policy level - we still have an OpenStack DHCP special
	// case again in filterWorkloadToHostChain.
	if openStackSpecialCasesEnabled && ipVersion == 4 {
		log.Info("Add OpenStack special-case rule for DHCP with source 0.0.0.0")
		rules = append(rules,
			Rule{
				Match: Match().
					Protocol("udp").
					SourceNet("0.0.0.0").
					SourcePorts(68).
					DestPorts(67),
				Action: AcceptAction{},
			},
		)
	}

	baseMatch := Match()
	if mark == 0 {
		// No mark to match; we're in a context where we already know we're coming from a
		// workload interface.
	} else {
		// Match on mark to check we're coming from a workload interface.
		baseMatch = baseMatch.MarkMatchesWithMask(mark, mask)
	}
	rules = append(rules, r.DropRules(baseMatch.RPFCheckFailed(acceptLocal))...)

	return rules
}

func (r *DefaultRuleRenderer) allCalicoMarkBits() uint32 {
	return r.IptablesMarkAccept |
		r.IptablesMarkPass |
		r.IptablesMarkScratch0 |
		r.IptablesMarkScratch1 |
		r.IptablesMarkIPsec
}

func (r *DefaultRuleRenderer) WireguardIncomingMarkChain() *Chain {
	rules := []Rule{
		{
			Match:  Match().InInterface("lo"),
			Action: ReturnAction{},
		},
		{
			Match:  Match().InInterface(r.WireguardInterfaceName),
			Action: ReturnAction{},
		},
	}

	for _, ifacePrefix := range r.WorkloadIfacePrefixes {
		rules = append(rules, Rule{
			Match:  Match().InInterface(fmt.Sprintf("%s+", ifacePrefix)),
			Action: ReturnAction{},
		})
	}

	rules = append(rules, Rule{Match: nil, Action: SetMarkAction{Mark: r.WireguardIptablesMark}})

	return &Chain{
		Name:  ChainSetWireguardIncomingMark,
		Rules: rules,
	}
}

func (r *DefaultRuleRenderer) StaticRawOutputChain() *Chain {
	return &Chain{
		Name: ChainRawOutput,
		Rules: []Rule{
			// For safety, clear all our mark bits before we start.  (We could be in
			// append mode and another process' rules could have left the mark bit set.)
			{Action: ClearMarkAction{Mark: r.allCalicoMarkBits()}},
			// Then, jump to the untracked policy chains.
			{Action: JumpAction{Target: ChainDispatchToHostEndpoint}},
			// Then, if the packet was marked as allowed, accept it.  Packets also
			// return here without the mark bit set if the interface wasn't one that
			// we're policing.
			{Match: Match().MarkSingleBitSet(r.IptablesMarkAccept),
				Action: AcceptAction{}},
		},
	}
}

func (r DefaultRuleRenderer) DropRules(matchCriteria MatchCriteria, comments ...string) []Rule {
	rules := []Rule{}

	for _, action := range r.DropActions() {
		rules = append(rules, Rule{
			Match:   matchCriteria,
			Action:  action,
			Comment: comments,
		})
	}

	return rules
}

func (r *DefaultRuleRenderer) DropActions() []Action {
	return r.dropActions
}<|MERGE_RESOLUTION|>--- conflicted
+++ resolved
@@ -102,11 +102,7 @@
 	if r.KubeIPVSSupportEnabled {
 		result = append(result, r.StaticFilterInputForwardCheckChain(ipVersion))
 	}
-<<<<<<< HEAD
-	if r.TPROXYMode == "Enabled" && r.BPFEnabled == false {
-=======
 	if r.TPROXYModeEnabled() && r.BPFEnabled == false {
->>>>>>> e386ad46
 		result = append(result,
 			&Chain{
 				Name:  ChainFilterInputTProxy,
@@ -272,11 +268,7 @@
 func (r *DefaultRuleRenderer) filterInputChain(ipVersion uint8) *Chain {
 	var inputRules []Rule
 
-<<<<<<< HEAD
-	if r.TPROXYMode == "Enabled" {
-=======
 	if r.TPROXYModeEnabled() {
->>>>>>> e386ad46
 		mark := r.IptablesMarkProxy
 		inputRules = append(inputRules,
 			Rule{
@@ -835,11 +827,7 @@
 		result = append(result, r.StaticFilterOutputForwardEndpointMarkChain())
 	}
 
-<<<<<<< HEAD
-	if r.TPROXYMode == "Enabled" && r.BPFEnabled == false {
-=======
 	if r.TPROXYModeEnabled() && r.BPFEnabled == false {
->>>>>>> e386ad46
 		result = append(result,
 			&Chain{
 				Name:  ChainFilterOutputTProxy,
@@ -853,23 +841,14 @@
 func (r *DefaultRuleRenderer) filterOutputChain(ipVersion uint8) *Chain {
 	var rules []Rule
 
-<<<<<<< HEAD
-	if r.TPROXYMode == "Enabled" {
-=======
 	if r.TPROXYModeEnabled() {
->>>>>>> e386ad46
 		rules = append(rules,
 			Rule{
 				Comment: []string{"Police packets from proxy"},
 				// Atm any traffic from local host that does not have a local source.
 				// XXX that would not work well for nodeports if we let proxy to use local
 				// XXX source instead of passing it through MASQUERADE
-<<<<<<< HEAD
-				//				Match:  Match().NotSrcAddrType(AddrTypeLocal, false),
-				Match:  Match().OwnerGroup("tproxy"),
-=======
 				Match:  Match().NotSrcAddrType(AddrTypeLocal, false),
->>>>>>> e386ad46
 				Action: JumpAction{Target: ChainFilterOutputTProxy},
 			},
 		)
@@ -1186,19 +1165,11 @@
 		}
 	}
 
-<<<<<<< HEAD
-	if r.TPROXYMode == "Enabled" {
-		mark := r.IptablesMarkProxy
-
-		// We match in this chain if the packet is either on an established
-		// connection that is proxied and marked accordingly.
-=======
 	if r.TPROXYModeEnabled() {
 		mark := r.IptablesMarkProxy
 
 		// We match in this chain if the packet is either on an established
 		// connection that is proxied and marked accordingly or not.
->>>>>>> e386ad46
 		tproxyEstablRules := []Rule{
 			{
 				Comment: []string{"Restore proxy mark from connection if not set"},
@@ -1208,11 +1179,7 @@
 			{
 				Comment: []string{"Accept packets destined to proxy on existing connection"},
 				Match:   Match().MarkMatchesWithMask(mark, mark),
-<<<<<<< HEAD
-				Action:  AcceptAction{}, // XXX should this be r.mangleAllowAction ?
-=======
 				Action:  AcceptAction{}, // No further processing to match TPROXY behavior.
->>>>>>> e386ad46
 			},
 		}
 
@@ -1220,34 +1187,21 @@
 
 		tproxyRules := []Rule{
 			{
-<<<<<<< HEAD
-=======
 				Comment: []string{"Mark the connection so that subsequent packets go to proxy"},
 				Action:  SetConnMarkAction{Mark: mark, Mask: mark},
 			},
 			{
->>>>>>> e386ad46
 				Comment: []string{"Divert the TCP connection to proxy"},
 				Match:   Match().Protocol("tcp"),
 				Action:  TProxyAction{Mark: mark, Mask: mark, Port: uint16(r.TPROXYPort)},
 			},
 			{
-<<<<<<< HEAD
-				Comment: []string{"Divert the UDP connection to proxy"},
-				Match:   Match().Protocol("udp"),
-				Action:  TProxyAction{Mark: mark, Mask: mark, Port: uint16(r.TPROXYPort)},
-			},
-		}
-
-		chains = append(chains, &Chain{Name: ChainManglePreroutingTProxySvc, Rules: tproxyRules})
-=======
 				Comment: []string{"Unmark non-proxied"},
 				Action:  SetConnMarkAction{Mark: 0, Mask: mark},
 			},
 		}
 
 		chains = append(chains, &Chain{Name: ChainManglePreroutingTProxy, Rules: tproxyRules})
->>>>>>> e386ad46
 
 		nameForIPSet := func(ipsetID string) string {
 			if ipVersion == 4 {
@@ -1256,42 +1210,6 @@
 				return r.IPSetConfigV6.NameForMainIPSet(ipsetID)
 			}
 		}
-<<<<<<< HEAD
-
-		chains = append(chains, &Chain{
-			Name: ChainManglePreroutingTProxySelect,
-			Rules: []Rule{
-				{
-					Comment: []string{"Proxy selected services"},
-					Match:   Match().DestIPPortSet(nameForIPSet("tproxy-services")),
-					Action:  JumpAction{Target: ChainManglePreroutingTProxySvc},
-				},
-				{
-					Comment: []string{"Proxy selected nodeports"},
-					Match: Match().
-						DestAddrType(AddrTypeLocal).
-						// We use a single port ipset for both V4 and V6
-						DestIPPortSet(r.IPSetConfigV4.NameForMainIPSet("tproxy-nodeports")),
-					Action: JumpAction{Target: ChainManglePreroutingTProxyNP},
-				},
-			},
-		})
-
-		tproxyRules = []Rule{
-			{
-				Comment: []string{"Divert the TCP connection to proxy"},
-				Match:   Match().Protocol("tcp").DestAddrType(AddrTypeLocal),
-				Action:  TProxyAction{Mark: mark, Mask: mark, Port: uint16(r.TPROXYPort + 1)},
-			},
-			{
-				Comment: []string{"Divert the TCP connection to proxy"},
-				Match:   Match().Protocol("udp").DestAddrType(AddrTypeLocal),
-				Action:  TProxyAction{Mark: mark, Mask: mark, Port: uint16(r.TPROXYPort + 1)},
-			},
-		}
-
-		chains = append(chains, &Chain{Name: ChainManglePreroutingTProxyNP, Rules: tproxyRules})
-=======
 		chains = append(chains, &Chain{
 			Name: ChainManglePreroutingTProxySelect,
 			Rules: []Rule{{
@@ -1300,7 +1218,6 @@
 				Action:  JumpAction{Target: ChainManglePreroutingTProxy},
 			}},
 		})
->>>>>>> e386ad46
 	}
 
 	chains = append(chains,
@@ -1382,11 +1299,7 @@
 		},
 	)
 
-<<<<<<< HEAD
-	if r.TPROXYMode == "Enabled" {
-=======
 	if r.TPROXYModeEnabled() {
->>>>>>> e386ad46
 		rules = append(rules,
 			Rule{
 				Comment: []string{"Check if it is a new connection to be proxied"},
