--- conflicted
+++ resolved
@@ -567,7 +567,6 @@
 	}}
 }
 
-<<<<<<< HEAD
 func (r *DefaultRuleRenderer) dnsSnoopingRules(ifaceMatch string, ipVersion uint8) (rules []Rule) {
 	for _, server := range r.DNSTrustedServers {
 		if (ipVersion == 4) && strings.Contains(server.IP, ":") {
@@ -600,7 +599,8 @@
 		)
 	}
 	return
-=======
+}
+
 // StaticFilterForwardAppendRules returns rules which should be statically appended to the end of the filter
 // table's forward chain.
 func (r *DefaultRuleRenderer) StaticFilterForwardAppendRules() []Rule {
@@ -609,7 +609,6 @@
 		Action:  r.filterAllowAction,
 		Comment: []string{"Policy explicitly accepted packet."},
 	}}
->>>>>>> 3c13a866
 }
 
 func (r *DefaultRuleRenderer) StaticFilterOutputChains(ipVersion uint8) []*Chain {
