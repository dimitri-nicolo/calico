--- conflicted
+++ resolved
@@ -68,18 +68,6 @@
 			r.DropRules(match, "Drop IPIP packets from non-Calico hosts")...)
 	}
 
-<<<<<<< HEAD
-	// Allow established connections via the conntrack table.
-	inputRules = append(inputRules, r.DropRules(Match().ConntrackState("INVALID"))...)
-	inputRules = append(inputRules,
-		Rule{
-			Match:  Match().ConntrackState("RELATED,ESTABLISHED"),
-			Action: AcceptAction{},
-		},
-	)
-
-=======
->>>>>>> 4c93b240
 	// Apply our policy to packets coming from workload endpoints.
 	for _, prefix := range r.WorkloadIfacePrefixes {
 		log.WithField("ifacePrefix", prefix).Debug("Adding workload match rules")
@@ -245,21 +233,6 @@
 	// raw chain.
 	rules = append(rules, r.acceptUntrackedRules()...)
 
-<<<<<<< HEAD
-	// conntrack rules to reject invalid packets and accept established connections.
-	// Ideally, we'd limit these rules to the interfaces that we're managing so that we
-	// co-exist better with the user's other rules. However, to do that we'd have to push
-	// them down into the per-endpoint chains, which would increase per-packet overhead.
-	rules = append(rules, r.DropRules(Match().ConntrackState("INVALID"))...)
-	rules = append(rules,
-		Rule{
-			Match:  Match().ConntrackState("RELATED,ESTABLISHED"),
-			Action: AcceptAction{},
-		},
-	)
-
-=======
->>>>>>> 4c93b240
 	// To handle multiple workload interface prefixes, we want 2 batches of rules.
 	//
 	// The first dispatches the packet to our dispatch chains if it is going to/from an
@@ -343,18 +316,6 @@
 	// raw chain.
 	rules = append(rules, r.acceptUntrackedRules()...)
 
-<<<<<<< HEAD
-	// conntrack rules.
-	rules = append(rules, r.DropRules(Match().ConntrackState("INVALID"))...)
-	rules = append(rules,
-		Rule{
-			Match:  Match().ConntrackState("RELATED,ESTABLISHED"),
-			Action: AcceptAction{},
-		},
-	)
-
-=======
->>>>>>> 4c93b240
 	// We don't currently police host -> endpoint according to the endpoint's ingress policy.
 	// That decision is based on pragmatism; it's generally very useful to be able to contact
 	// any local workload from the host and policing the traffic doesn't really protect
