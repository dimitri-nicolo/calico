// Copyright (c) 2016-2017 Tigera, Inc. All rights reserved.
//
// Licensed under the Apache License, Version 2.0 (the "License");
// you may not use this file except in compliance with the License.
// You may obtain a copy of the License at
//
//     http://www.apache.org/licenses/LICENSE-2.0
//
// Unless required by applicable law or agreed to in writing, software
// distributed under the License is distributed on an "AS IS" BASIS,
// WITHOUT WARRANTIES OR CONDITIONS OF ANY KIND, either express or implied.
// See the License for the specific language governing permissions and
// limitations under the License.

package rules_test

import (
	. "github.com/projectcalico/felix/rules"

	. "github.com/onsi/ginkgo"
	. "github.com/onsi/ginkgo/extensions/table"
	. "github.com/onsi/gomega"

	"github.com/projectcalico/felix/ipsets"
	"github.com/projectcalico/felix/iptables"
	"github.com/projectcalico/felix/proto"
)

var ruleTestData = []TableEntry{
	Entry("Empty rule", 4, proto.Rule{}, ""),

	// Non-negated matches...

	Entry("Protocol name", 4,
		proto.Rule{Protocol: &proto.Protocol{NumberOrName: &proto.Protocol_Name{"tcp"}}},
		"-p tcp"),
	Entry("Protocol num", 4,
		proto.Rule{Protocol: &proto.Protocol{NumberOrName: &proto.Protocol_Number{8}}},
		"-p 8"),

	Entry("Source net", 4,
		proto.Rule{SrcNet: []string{"10.0.0.0/16"}},
		"--source 10.0.0.0/16"),
	Entry("Source IP set", 4,
		proto.Rule{SrcIpSetIds: []string{"ipsetid1"}},
		"-m set --match-set cali4-ipsetid1 src"),
	Entry("Source IP sets", 4,
		proto.Rule{SrcIpSetIds: []string{"ipsetid1", "ipsetid2"}},
		"-m set --match-set cali4-ipsetid1 src -m set --match-set cali4-ipsetid2 src"),
	Entry("Source ports", 4,
		proto.Rule{SrcPorts: []*proto.PortRange{{First: 10, Last: 12}}},
		"-m multiport --source-ports 10:12"),
	Entry("Source ports (multiple)", 4,
		proto.Rule{SrcPorts: []*proto.PortRange{
			{First: 10, Last: 12},
			{First: 20, Last: 30},
			{First: 8080, Last: 8080},
		}},
		"-m multiport --source-ports 10:12,20:30,8080"),
	Entry("ICMP", 4,
		proto.Rule{Icmp: &proto.Rule_IcmpType{IcmpType: 10}},
		"-m icmp --icmp-type 10"),
	Entry("ICMP with code", 4,
		proto.Rule{Icmp: &proto.Rule_IcmpTypeCode{IcmpTypeCode: &proto.IcmpTypeAndCode{Type: 10, Code: 12}}},
		"-m icmp --icmp-type 10/12"),
	Entry("ICMP", 6,
		proto.Rule{Icmp: &proto.Rule_IcmpType{IcmpType: 10}},
		"-m icmp6 --icmpv6-type 10"),
	Entry("ICMP with code", 6,
		proto.Rule{Icmp: &proto.Rule_IcmpTypeCode{IcmpTypeCode: &proto.IcmpTypeAndCode{Type: 10, Code: 12}}},
		"-m icmp6 --icmpv6-type 10/12"),

	Entry("Dest net", 4,
		proto.Rule{DstNet: []string{"10.0.0.0/16"}},
		"--destination 10.0.0.0/16"),
	Entry("Dest IP set", 4,
		proto.Rule{DstIpSetIds: []string{"ipsetid1"}},
		"-m set --match-set cali4-ipsetid1 dst"),
	Entry("Dest IP sets", 4,
		proto.Rule{DstIpSetIds: []string{"ipsetid1", "ipsetid2"}},
		"-m set --match-set cali4-ipsetid1 dst -m set --match-set cali4-ipsetid2 dst"),
	Entry("Dest ports", 4,
		proto.Rule{DstPorts: []*proto.PortRange{{First: 10, Last: 12}}},
		"-m multiport --destination-ports 10:12"),
	Entry("Dest ports (multiple)", 4,
		proto.Rule{DstPorts: []*proto.PortRange{
			{First: 10, Last: 12},
			{First: 20, Last: 30},
			{First: 8080, Last: 8080},
		}},
		"-m multiport --destination-ports 10:12,20:30,8080"),

	// Negated matches...

	Entry("Protocol name", 4,
		proto.Rule{NotProtocol: &proto.Protocol{NumberOrName: &proto.Protocol_Name{"tcp"}}},
		"! -p tcp"),
	Entry("Protocol num", 4,
		proto.Rule{NotProtocol: &proto.Protocol{NumberOrName: &proto.Protocol_Number{8}}},
		"! -p 8"),

	Entry("Source net", 4,
		proto.Rule{NotSrcNet: []string{"10.0.0.0/16"}},
		"! --source 10.0.0.0/16"),
	Entry("Source IP set", 4,
		proto.Rule{NotSrcIpSetIds: []string{"ipsetid1"}},
		"-m set ! --match-set cali4-ipsetid1 src"),
	Entry("Source IP set v6", 6,
		proto.Rule{NotSrcIpSetIds: []string{"ipsetid1"}},
		"-m set ! --match-set cali6-ipsetid1 src"),
	Entry("Source IP sets", 4,
		proto.Rule{NotSrcIpSetIds: []string{"ipsetid1", "ipsetid2"}},
		"-m set ! --match-set cali4-ipsetid1 src -m set ! --match-set cali4-ipsetid2 src"),
	Entry("Source ports", 4,
		proto.Rule{NotSrcPorts: []*proto.PortRange{{First: 10, Last: 12}}},
		"-m multiport ! --source-ports 10:12"),
	Entry("Source ports (multiple)", 4,
		proto.Rule{NotSrcPorts: []*proto.PortRange{
			{First: 10, Last: 12},
			{First: 20, Last: 30},
			{First: 8080, Last: 8080},
		}},
		"-m multiport ! --source-ports 10:12,20:30,8080"),
	Entry("Source ports (>15) should be broken into blocks", 4,
		proto.Rule{NotSrcPorts: []*proto.PortRange{
			{First: 1, Last: 2},
			{First: 3, Last: 4},
			{First: 5, Last: 6},
			{First: 7, Last: 8},
			{First: 9, Last: 10},
			{First: 11, Last: 12},
			{First: 13, Last: 14},
			{First: 15, Last: 16},
		}},
		"-m multiport ! --source-ports 1:2,3:4,5:6,7:8,9:10,11:12,13:14 -m multiport ! --source-ports 15:16"),
	Entry("ICMP", 4,
		proto.Rule{NotIcmp: &proto.Rule_NotIcmpType{NotIcmpType: 10}},
		"-m icmp ! --icmp-type 10"),
	Entry("ICMP with code", 4,
		proto.Rule{NotIcmp: &proto.Rule_NotIcmpTypeCode{NotIcmpTypeCode: &proto.IcmpTypeAndCode{Type: 10, Code: 12}}},
		"-m icmp ! --icmp-type 10/12"),
	Entry("ICMP", 6,
		proto.Rule{NotIcmp: &proto.Rule_NotIcmpType{NotIcmpType: 10}},
		"-m icmp6 ! --icmpv6-type 10"),
	Entry("ICMP with code", 6,
		proto.Rule{NotIcmp: &proto.Rule_NotIcmpTypeCode{NotIcmpTypeCode: &proto.IcmpTypeAndCode{Type: 10, Code: 12}}},
		"-m icmp6 ! --icmpv6-type 10/12"),

	Entry("Dest net", 4,
		proto.Rule{NotDstNet: []string{"10.0.0.0/16"}},
		"! --destination 10.0.0.0/16"),
	Entry("Dest IP set", 4,
		proto.Rule{NotDstIpSetIds: []string{"ipsetid1"}},
		"-m set ! --match-set cali4-ipsetid1 dst"),
	Entry("Dest IP set", 6,
		proto.Rule{NotDstIpSetIds: []string{"ipsetid1"}},
		"-m set ! --match-set cali6-ipsetid1 dst"),
	Entry("Dest IP sets", 4,
		proto.Rule{NotDstIpSetIds: []string{"ipsetid1", "ipsetid2"}},
		"-m set ! --match-set cali4-ipsetid1 dst -m set ! --match-set cali4-ipsetid2 dst"),
	Entry("Dest ports", 4,
		proto.Rule{NotDstPorts: []*proto.PortRange{{First: 10, Last: 12}}},
		"-m multiport ! --destination-ports 10:12"),
	Entry("Dest ports (>15) should be broken into blocks", 4,
		proto.Rule{NotDstPorts: []*proto.PortRange{
			{First: 1, Last: 2},
			{First: 3, Last: 4},
			{First: 5, Last: 6},
			{First: 7, Last: 8},
			{First: 9, Last: 10},
			{First: 11, Last: 12},
			{First: 13, Last: 14},
			{First: 15, Last: 16},
		}},
		"-m multiport ! --destination-ports 1:2,3:4,5:6,7:8,9:10,11:12,13:14 -m multiport ! --destination-ports 15:16"),
	Entry("Dest ports (multiple)", 4,
		proto.Rule{NotDstPorts: []*proto.PortRange{
			{First: 10, Last: 12},
			{First: 20, Last: 30},
			{First: 8080, Last: 8080},
		}},
		"-m multiport ! --destination-ports 10:12,20:30,8080"),
}

var _ = Describe("Protobuf rule to iptables rule conversion", func() {
	var rrConfigNormal = Config{
<<<<<<< HEAD
		IPIPEnabled:        true,
		IPIPTunnelAddress:  nil,
		IPSetConfigV4:      ipsets.NewIPVersionConfig(ipsets.IPFamilyV4, "cali", nil, nil),
		IPSetConfigV6:      ipsets.NewIPVersionConfig(ipsets.IPFamilyV6, "cali", nil, nil),
		IptablesMarkAccept: 0x8,
		IptablesMarkPass:   0x10,
		IptablesMarkDrop:   0x0a,
		IptablesLogPrefix:  "calico-drop",
=======
		IPIPEnabled:          true,
		IPIPTunnelAddress:    nil,
		IPSetConfigV4:        ipsets.NewIPVersionConfig(ipsets.IPFamilyV4, "cali", nil, nil),
		IPSetConfigV6:        ipsets.NewIPVersionConfig(ipsets.IPFamilyV6, "cali", nil, nil),
		IptablesMarkAccept:   0x80,
		IptablesMarkPass:     0x100,
		IptablesMarkScratch0: 0x200,
		IptablesMarkScratch1: 0x400,
		IptablesLogPrefix:    "calico-packet",
>>>>>>> b7e630e2
	}

	DescribeTable(
		"Allow rules should be correctly rendered",
		func(ipVer int, in proto.Rule, expMatch string) {
			renderer := NewRenderer(rrConfigNormal)
			rules := renderer.ProtoRuleToIptablesRules(&in, uint8(ipVer), true, "foo", false)
			// For allow, should be one match rule that sets the mark, then one that reads the
			// mark and returns.
			Expect(len(rules)).To(Equal(3))
			Expect(rules[0].Match.Render()).To(Equal(expMatch))
			Expect(rules[0].Action).To(Equal(iptables.SetMarkAction{Mark: 0x80}))
			Expect(rules[1]).To(Equal(iptables.Rule{
<<<<<<< HEAD
				Match: iptables.Match().MarkSet(0x8),
				Action: iptables.NflogAction{
					Group:  1,
					Prefix: "A/foo",
				},
			}))
			Expect(rules[2]).To(Equal(iptables.Rule{
				Match:  iptables.Match().MarkSet(0x8),
=======
				Match:  iptables.Match().MarkSet(0x80),
>>>>>>> b7e630e2
				Action: iptables.ReturnAction{},
			}))

			// Explicit allow should be treated the same as empty.
			in.Action = "allow"
			rules2 := renderer.ProtoRuleToIptablesRules(&in, uint8(ipVer), true, "foo", false)
			Expect(rules2).To(Equal(rules))
		},
		ruleTestData...,
	)

	DescribeTable(
		"pass rules should be correctly rendered",
		func(ipVer int, in proto.Rule, expMatch string) {
			for _, action := range []string{"next-tier", "pass"} {
				renderer := NewRenderer(rrConfigNormal)
				in.Action = action
				rules := renderer.ProtoRuleToIptablesRules(&in, uint8(ipVer), true, "foo", false)
				// For next-tier, should be one match rule that sets the mark, then one
				// that reads the mark and returns.
				Expect(len(rules)).To(Equal(3))
				Expect(rules[0].Match.Render()).To(Equal(expMatch))
				Expect(rules[0].Action).To(Equal(iptables.SetMarkAction{Mark: 0x100}))
				Expect(rules[1]).To(Equal(iptables.Rule{
<<<<<<< HEAD
					Match: iptables.Match().MarkSet(0x10),
					Action: iptables.NflogAction{
						Group:  1,
						Prefix: "N/foo",
					},
				}))
				Expect(rules[2]).To(Equal(iptables.Rule{
					Match:  iptables.Match().MarkSet(0x10),
=======
					Match:  iptables.Match().MarkSet(0x100),
>>>>>>> b7e630e2
					Action: iptables.ReturnAction{},
				}))
			}
		},
		ruleTestData...,
	)

	DescribeTable(
		"Log rules should be correctly rendered",
		func(ipVer int, in proto.Rule, expMatch string) {
			renderer := NewRenderer(rrConfigNormal)
			logRule := in
			logRule.Action = "log"
			rules := renderer.ProtoRuleToIptablesRules(&logRule, uint8(ipVer), true, "foo", false)
			Expect(len(rules)).To(Equal(1))
			Expect(rules[0].Match.Render()).To(Equal(expMatch))
			Expect(rules[0].Action).To(Equal(iptables.LogAction{Prefix: "calico-drop"}))
			By("Rendering an explicit log prefix")
			logRule.LogPrefix = "foobar"
			rules = renderer.ProtoRuleToIptablesRules(&logRule, uint8(ipVer), true, "foo", false)
			// For deny, should be one match rule that just does the DROP.
			Expect(len(rules)).To(Equal(1))
			Expect(rules[0].Match.Render()).To(Equal(expMatch))
			Expect(rules[0].Action).To(Equal(iptables.LogAction{Prefix: "foobar"}))
		},
		ruleTestData...,
	)

	DescribeTable(
		"Log rules should be correctly rendered with non-default prefix",
		func(ipVer int, in proto.Rule, expMatch string) {
			rrConfigPrefix := rrConfigNormal
			rrConfigPrefix.IptablesLogPrefix = "foobar"
			renderer := NewRenderer(rrConfigPrefix)
			logRule := in
			logRule.Action = "log"
			rules := renderer.ProtoRuleToIptablesRules(&logRule, uint8(ipVer), true, "foo", false)
			// For deny, should be one match rule that just does the DROP.
			Expect(len(rules)).To(Equal(1))
			Expect(rules[0].Match.Render()).To(Equal(expMatch))
			Expect(rules[0].Action).To(Equal(iptables.LogAction{Prefix: "calico-drop"}))
			By("Rendering an explicit log prefix")
			logRule.LogPrefix = "foobar"
			rules = renderer.ProtoRuleToIptablesRules(&logRule, uint8(ipVer), true, "foo", false)
			// For deny, should be one match rule that just does the DROP.
			Expect(len(rules)).To(Equal(1))
			Expect(rules[0].Match.Render()).To(Equal(expMatch))
			Expect(rules[0].Action).To(Equal(iptables.LogAction{Prefix: "foobar"}))
		},
		ruleTestData...,
	)

	DescribeTable(
		"Deny rules should be correctly rendered",
		func(ipVer int, in proto.Rule, expMatch string) {
			renderer := NewRenderer(rrConfigNormal)
			denyRule := in
			denyRule.Action = "deny"
			rules := renderer.ProtoRuleToIptablesRules(&denyRule, uint8(ipVer), true, "foo", false)
			// For deny, should be one match rule that just does the DROP.
			Expect(rules[0].Match.Render()).To(Equal(expMatch))
			Expect(rules[0].Action).To(Equal(iptables.SetMarkAction{Mark: 0x0a}))
			Expect(rules[1]).To(Equal(iptables.Rule{
				Match: iptables.Match().MarkSet(0x0a),
				Action: iptables.NflogAction{
					Group:  1,
					Prefix: "D/foo",
				},
			}))
			Expect(rules[2]).To(Equal(iptables.Rule{
				Match:  iptables.Match().MarkSet(0x0a),
				Action: iptables.DropAction{},
			}))
		},
		ruleTestData...,
	)

	DescribeTable(
		"Deny rules should be correctly rendered in LOG-and-DROP mode",
		func(ipVer int, in proto.Rule, expMatch string) {
			rrConfigLogAndDrop := rrConfigNormal
			rrConfigLogAndDrop.ActionOnDrop = "LOG-and-DROP"
			renderer := NewRenderer(rrConfigLogAndDrop)
			denyRule := in
			denyRule.Action = "deny"
			rules := renderer.ProtoRuleToIptablesRules(&denyRule, uint8(ipVer), true, "foo", false)
			// For LOG-and-DROP, should get two rules with the same match criteria;
			// first should log, second should drop.
			Expect(len(rules)).To(Equal(4))
			Expect(rules[0].Match.Render()).To(Equal(expMatch))
			Expect(rules[0].Action).To(Equal(iptables.SetMarkAction{Mark: 0x0a}))
			Expect(rules[1]).To(Equal(iptables.Rule{
				Match: iptables.Match().MarkSet(0x0a),
				Action: iptables.NflogAction{
					Group:  1,
					Prefix: "D/foo",
				},
			}))
			Expect(rules[2]).To(Equal(iptables.Rule{
				Match: iptables.Match().MarkSet(0x0a),
				Action: iptables.LogAction{
					Prefix: "calico-drop",
				},
			}))
			Expect(rules[3]).To(Equal(iptables.Rule{
				Match:  iptables.Match().MarkSet(0x0a),
				Action: iptables.DropAction{},
			}))
		},
		ruleTestData...,
	)

	DescribeTable(
		"Deny rules should be correctly rendered in LOG-and-ACCEPT mode",
		func(ipVer int, in proto.Rule, expMatch string) {
			rrConfigLogAndAccept := rrConfigNormal
			rrConfigLogAndAccept.ActionOnDrop = "LOG-and-ACCEPT"
			renderer := NewRenderer(rrConfigLogAndAccept)
			denyRule := in
			denyRule.Action = "deny"
			rules := renderer.ProtoRuleToIptablesRules(&denyRule, uint8(ipVer), true, "foo", false)
			// For LOG-and-ACCEPT, should get two rules with the same match criteria;
			// first should log, second should accept.
			Expect(len(rules)).To(Equal(4))
			Expect(rules[0].Match.Render()).To(Equal(expMatch))
			Expect(rules[0].Action).To(Equal(iptables.SetMarkAction{Mark: 0x0a}))
			Expect(rules[1]).To(Equal(iptables.Rule{
				Match: iptables.Match().MarkSet(0x0a),
				Action: iptables.NflogAction{
					Group:  1,
					Prefix: "D/foo",
				},
			}))
			Expect(rules[2]).To(Equal(iptables.Rule{
				Match: iptables.Match().MarkSet(0x0a),
				Action: iptables.LogAction{
					Prefix: "calico-drop",
				},
			}))
			Expect(rules[3]).To(Equal(iptables.Rule{
				Match:  iptables.Match().MarkSet(0x0a),
				Action: iptables.AcceptAction{},
			}))
		},
		ruleTestData...,
	)

	DescribeTable(
		"Deny rules should be correctly rendered in ACCEPT mode",
		func(ipVer int, in proto.Rule, expMatch string) {
			rrConfigLogAndAccept := rrConfigNormal
			rrConfigLogAndAccept.ActionOnDrop = "ACCEPT"
			renderer := NewRenderer(rrConfigLogAndAccept)
			denyRule := in
			denyRule.Action = "deny"
			rules := renderer.ProtoRuleToIptablesRules(&denyRule, uint8(ipVer), true, "foo", false)
			// For ACCEPT, should get a single accept rule.
			Expect(len(rules)).To(Equal(3))
			Expect(rules[0].Match.Render()).To(Equal(expMatch))
			Expect(rules[0].Action).To(Equal(iptables.SetMarkAction{Mark: 0x0a}))
			Expect(rules[1]).To(Equal(iptables.Rule{
				Match: iptables.Match().MarkSet(0x0a),
				Action: iptables.NflogAction{
					Group:  1,
					Prefix: "D/foo",
				},
			}))
			Expect(rules[2]).To(Equal(iptables.Rule{
				Match:  iptables.Match().MarkSet(0x0a),
				Action: iptables.AcceptAction{},
			}))
		},
		ruleTestData...,
	)

	const (
		clearBothMarksRule      = "-A test --jump MARK --set-mark 0x0/0x600"
		preSetAllBlocksMarkRule = "-A test --jump MARK --set-mark 0x200/0x600"
		allowIfAllMarkRule      = "-A test -m mark --mark 0x200/0x200 --jump MARK --set-mark 0x80/0x80"
		returnRule              = "-A test -m mark --mark 0x80/0x80 --jump RETURN"
	)
	DescribeTable(
		"CIDR split tests",
		func(numSrc, numNotSrc, numDst, numNotDst int, expected []string) {
			renderer := NewRenderer(rrConfigNormal)
			pRule := proto.Rule{
				SrcNet:    []string{"10.0.0.0/24", "10.0.1.0/24"}[:numSrc],
				NotSrcNet: []string{"11.0.0.0/24", "11.0.1.0/24"}[:numNotSrc],
				DstNet:    []string{"12.0.0.0/24", "12.0.1.0/24"}[:numDst],
				NotDstNet: []string{"13.0.0.0/24", "13.0.1.0/24"}[:numNotDst],
				Action:    "allow",
			}
			iptRules := renderer.ProtoRuleToIptablesRules(&pRule, 4)
			rendered := []string{}
			for _, ir := range iptRules {
				s := ir.RenderAppend("test", "")
				rendered = append(rendered, s)
			}
			Expect(rendered).To(Equal(expected))
		},
		// Simple overflow of each match criteria...

		Entry("2 src, 0 !src, 0 dst, 0 !dst", 2, 0, 0, 0, []string{
			clearBothMarksRule,
			"-A test --source 10.0.0.0/24 --jump MARK --set-mark 0x200/0x200",
			"-A test --source 10.0.1.0/24 --jump MARK --set-mark 0x200/0x200",
			allowIfAllMarkRule,
			returnRule,
		}),
		Entry("0 src, 2 !src, 0 dst, 0 !dst", 0, 2, 0, 0, []string{
			preSetAllBlocksMarkRule,
			"-A test --source 11.0.0.0/24 --jump MARK --set-mark 0/0x200",
			"-A test --source 11.0.1.0/24 --jump MARK --set-mark 0/0x200",
			allowIfAllMarkRule,
			returnRule,
		}),
		Entry("0 src, 0 !src, 2 dst, 0 !dst", 0, 0, 2, 0, []string{
			clearBothMarksRule,
			"-A test --destination 12.0.0.0/24 --jump MARK --set-mark 0x200/0x200",
			"-A test --destination 12.0.1.0/24 --jump MARK --set-mark 0x200/0x200",
			allowIfAllMarkRule,
			returnRule,
		}),
		Entry("0 src, 0 !src, 0 dst, 2 !dst", 0, 0, 0, 2, []string{
			preSetAllBlocksMarkRule,
			"-A test --destination 13.0.0.0/24 --jump MARK --set-mark 0/0x200",
			"-A test --destination 13.0.1.0/24 --jump MARK --set-mark 0/0x200",
			allowIfAllMarkRule,
			returnRule,
		}),

		// Overflow of source even though each type would fit.
		Entry("1 src, 1 !src, 0 dst, 0 !dst", 1, 1, 0, 0, []string{
			preSetAllBlocksMarkRule,
			"-A test --source 11.0.0.0/24 --jump MARK --set-mark 0/0x200",
			"-A test --source 10.0.0.0/24 -m mark --mark 0x200/0x200 --jump MARK --set-mark 0x80/0x80",
			returnRule,
		}),
		Entry("2 src, 1 !src, 0 dst, 0 !dst", 2, 1, 0, 0, []string{
			clearBothMarksRule,
			"-A test --source 10.0.0.0/24 --jump MARK --set-mark 0x200/0x200",
			"-A test --source 10.0.1.0/24 --jump MARK --set-mark 0x200/0x200",
			"-A test --source 11.0.0.0/24 --jump MARK --set-mark 0/0x200",
			allowIfAllMarkRule,
			returnRule,
		}),

		// Ditto for dest.
		Entry("0 src, 0 !src, 1 dst, 1 !dst", 0, 0, 1, 1, []string{
			preSetAllBlocksMarkRule,
			"-A test --destination 13.0.0.0/24 --jump MARK --set-mark 0/0x200",
			"-A test --destination 12.0.0.0/24 -m mark --mark 0x200/0x200 --jump MARK --set-mark 0x80/0x80",
			returnRule,
		}),
		Entry("0 src, 0 !src, 2 dst, 1 !dst", 0, 0, 2, 1, []string{
			clearBothMarksRule,
			"-A test --destination 12.0.0.0/24 --jump MARK --set-mark 0x200/0x200",
			"-A test --destination 12.0.1.0/24 --jump MARK --set-mark 0x200/0x200",
			"-A test --destination 13.0.0.0/24 --jump MARK --set-mark 0/0x200",
			allowIfAllMarkRule,
			returnRule,
		}),

		// One of everything; only !src and !dst should overflow
		Entry("1 src, 1 !src, 1 dst, 1 !dst", 1, 1, 1, 1, []string{
			preSetAllBlocksMarkRule,
			"-A test --source 11.0.0.0/24 --jump MARK --set-mark 0/0x200",
			"-A test --destination 13.0.0.0/24 --jump MARK --set-mark 0/0x200",
			"-A test --source 10.0.0.0/24 --destination 12.0.0.0/24 -m mark --mark 0x200/0x200 --jump MARK --set-mark 0x80/0x80",
			returnRule,
		}),

		// Two of everything; everything overflows.
		Entry("2 src, 2 !src, 2 dst, 2 !dst", 2, 2, 2, 2, []string{
			// Both marks start as 0.
			clearBothMarksRule,

			// Source match directly sets the AllBlocks bit.
			"-A test --source 10.0.0.0/24 --jump MARK --set-mark 0x200/0x200",
			"-A test --source 10.0.1.0/24 --jump MARK --set-mark 0x200/0x200",

			// Then the Dest match sets a scratch bit.
			"-A test --destination 12.0.0.0/24 --jump MARK --set-mark 0x400/0x400",
			"-A test --destination 12.0.1.0/24 --jump MARK --set-mark 0x400/0x400",
			// If the scratch bit isn't set then we clear the AllBlocks bit.
			"-A test -m mark --mark 0/0x400 --jump MARK --set-mark 0/0x200",

			// The negated matches clear the AllBlocks bit directly if they match.
			"-A test --source 11.0.0.0/24 --jump MARK --set-mark 0/0x200",
			"-A test --source 11.0.1.0/24 --jump MARK --set-mark 0/0x200",
			"-A test --destination 13.0.0.0/24 --jump MARK --set-mark 0/0x200",
			"-A test --destination 13.0.1.0/24 --jump MARK --set-mark 0/0x200",

			allowIfAllMarkRule,
			returnRule,
		}),
	)

	var renderer *DefaultRuleRenderer
	BeforeEach(func() {
		renderer = NewRenderer(rrConfigNormal).(*DefaultRuleRenderer)
	})

	It("should skip rules of incorrect IP version", func() {
		rules := renderer.ProtoRulesToIptablesRules([]*proto.Rule{{IpVersion: 4}}, 6, true, "foo", false)
		Expect(rules).To(BeEmpty())
	})

	It("should skip with mixed source CIDR matches", func() {
<<<<<<< HEAD
		rules := renderer.ProtoRulesToIptablesRules([]*proto.Rule{{SrcNet: "10.0.0.1"}}, 6, true, "foo", false)
=======
		rules := renderer.ProtoRulesToIptablesRules([]*proto.Rule{{SrcNet: []string{"10.0.0.1"}}}, 6)
>>>>>>> b7e630e2
		Expect(rules).To(BeEmpty())
	})

	It("should skip with mixed source CIDR matches", func() {
<<<<<<< HEAD
		rules := renderer.ProtoRulesToIptablesRules([]*proto.Rule{{SrcNet: "feed::beef"}}, 4, true, "foo", false)
=======
		rules := renderer.ProtoRulesToIptablesRules([]*proto.Rule{{SrcNet: []string{"feed::beef"}}}, 4)
>>>>>>> b7e630e2
		Expect(rules).To(BeEmpty())
	})

	It("should skip with mixed dest CIDR matches", func() {
<<<<<<< HEAD
		rules := renderer.ProtoRulesToIptablesRules([]*proto.Rule{{DstNet: "10.0.0.1"}}, 6, true, "foo", false)
=======
		rules := renderer.ProtoRulesToIptablesRules([]*proto.Rule{{DstNet: []string{"10.0.0.1"}}}, 6)
>>>>>>> b7e630e2
		Expect(rules).To(BeEmpty())
	})

	It("should skip with mixed dest CIDR matches", func() {
<<<<<<< HEAD
		rules := renderer.ProtoRulesToIptablesRules([]*proto.Rule{{DstNet: "feed::beef"}}, 4, true, "foo", false)
=======
		rules := renderer.ProtoRulesToIptablesRules([]*proto.Rule{{DstNet: []string{"feed::beef"}}}, 4)
>>>>>>> b7e630e2
		Expect(rules).To(BeEmpty())
	})

	It("should skip with mixed negated source CIDR matches", func() {
<<<<<<< HEAD
		rules := renderer.ProtoRulesToIptablesRules([]*proto.Rule{{NotSrcNet: "10.0.0.1"}}, 6, true, "foo", false)
=======
		rules := renderer.ProtoRulesToIptablesRules([]*proto.Rule{{NotSrcNet: []string{"10.0.0.1"}}}, 6)
>>>>>>> b7e630e2
		Expect(rules).To(BeEmpty())
	})

	It("should skip with mixed negated source CIDR matches", func() {
<<<<<<< HEAD
		rules := renderer.ProtoRulesToIptablesRules([]*proto.Rule{{NotSrcNet: "feed::beef"}}, 4, true, "foo", false)
=======
		rules := renderer.ProtoRulesToIptablesRules([]*proto.Rule{{NotSrcNet: []string{"feed::beef"}}}, 4)
>>>>>>> b7e630e2
		Expect(rules).To(BeEmpty())
	})

	It("should skip with mixed negated dest CIDR matches", func() {
<<<<<<< HEAD
		rules := renderer.ProtoRulesToIptablesRules([]*proto.Rule{{NotDstNet: "10.0.0.1"}}, 6, true, "foo", false)
=======
		rules := renderer.ProtoRulesToIptablesRules([]*proto.Rule{{NotDstNet: []string{"10.0.0.1"}}}, 6)
>>>>>>> b7e630e2
		Expect(rules).To(BeEmpty())
	})

	It("should skip with mixed negated dest CIDR matches", func() {
<<<<<<< HEAD
		rules := renderer.ProtoRulesToIptablesRules([]*proto.Rule{{NotDstNet: "feed::beef"}}, 4, true, "foo", false)
=======
		rules := renderer.ProtoRulesToIptablesRules([]*proto.Rule{{NotDstNet: []string{"feed::beef"}}}, 4)
>>>>>>> b7e630e2
		Expect(rules).To(BeEmpty())
	})

	It("Should correctly render the cross-product of the source/dest ports", func() {
		srcPorts := []*proto.PortRange{
			{First: 1, Last: 2},
			{First: 3, Last: 4},
			{First: 5, Last: 6},
			{First: 7, Last: 8},
			{First: 9, Last: 10},
			{First: 11, Last: 12},
			{First: 13, Last: 14},
			{First: 15, Last: 16},
		}
		dstPorts := []*proto.PortRange{
			{First: 101, Last: 102},
			{First: 103, Last: 104},
			{First: 105, Last: 106},
			{First: 107, Last: 108},
			{First: 109, Last: 1010},
			{First: 1011, Last: 1012},
			{First: 1013, Last: 1014},
			{First: 1015, Last: 1016},
		}
		rule := proto.Rule{
			Protocol: &proto.Protocol{NumberOrName: &proto.Protocol_Name{"tcp"}},
			SrcPorts: srcPorts,
			DstPorts: dstPorts,
		}
		renderer := NewRenderer(rrConfigNormal)
		rules := renderer.ProtoRuleToIptablesRules(&rule, uint8(4), true, "foo", false)
		Expect(rules).To(Equal([]iptables.Rule{
			{
				Match: iptables.Match().Protocol("tcp").
					SourcePortRanges(srcPorts[:7]).
					DestPortRanges(dstPorts[:7]),
				Action: iptables.SetMarkAction{Mark: 0x80},
			},
<<<<<<< HEAD
			{
				Match: iptables.Match().MarkSet(0x8),
				Action: iptables.NflogAction{
					Group:  1,
					Prefix: "A/foo",
				},
			},
			{Match: iptables.Match().MarkSet(0x8), Action: iptables.ReturnAction{}},
=======
			{Match: iptables.Match().MarkSet(0x80), Action: iptables.ReturnAction{}},
>>>>>>> b7e630e2
			{
				Match: iptables.Match().Protocol("tcp").
					SourcePortRanges(srcPorts[:7]).
					DestPortRanges(dstPorts[7:8]),
				Action: iptables.SetMarkAction{Mark: 0x80},
			},
<<<<<<< HEAD
			{
				Match: iptables.Match().MarkSet(0x8),
				Action: iptables.NflogAction{
					Group:  1,
					Prefix: "A/foo",
				},
			},
			{Match: iptables.Match().MarkSet(0x8), Action: iptables.ReturnAction{}},
=======
			{Match: iptables.Match().MarkSet(0x80), Action: iptables.ReturnAction{}},
>>>>>>> b7e630e2
			{
				Match: iptables.Match().Protocol("tcp").
					SourcePortRanges(srcPorts[7:8]).
					DestPortRanges(dstPorts[:7]),
				Action: iptables.SetMarkAction{Mark: 0x80},
			},
<<<<<<< HEAD
			{
				Match: iptables.Match().MarkSet(0x8),
				Action: iptables.NflogAction{
					Group:  1,
					Prefix: "A/foo",
				},
			},
			{Match: iptables.Match().MarkSet(0x8), Action: iptables.ReturnAction{}},
=======
			{Match: iptables.Match().MarkSet(0x80), Action: iptables.ReturnAction{}},
>>>>>>> b7e630e2
			{
				Match: iptables.Match().Protocol("tcp").
					SourcePortRanges(srcPorts[7:8]).
					DestPortRanges(dstPorts[7:8]),
				Action: iptables.SetMarkAction{Mark: 0x80},
			},
<<<<<<< HEAD
			{
				Match: iptables.Match().MarkSet(0x8),
				Action: iptables.NflogAction{
					Group:  1,
					Prefix: "A/foo",
				},
			},
			{Match: iptables.Match().MarkSet(0x8), Action: iptables.ReturnAction{}},
=======
			{Match: iptables.Match().MarkSet(0x80), Action: iptables.ReturnAction{}},
>>>>>>> b7e630e2
		}))
	})
})

var _ = DescribeTable("Port split tests",
	func(in []*proto.PortRange, expected [][]*proto.PortRange) {
		Expect(SplitPortList(in)).To(Equal(expected))
	},
	Entry("nil input", ([]*proto.PortRange)(nil), [][]*proto.PortRange{{}}),
	Entry("empty input", []*proto.PortRange{}, [][]*proto.PortRange{{}}),
	Entry("single input", []*proto.PortRange{{First: 1, Last: 1}}, [][]*proto.PortRange{{{First: 1, Last: 1}}}),
	Entry("range input", []*proto.PortRange{{First: 1, Last: 10}}, [][]*proto.PortRange{{{First: 1, Last: 10}}}),
	Entry("exactly 15 single ports should give exactly one split", []*proto.PortRange{
		{First: 1, Last: 1},
		{First: 2, Last: 2},
		{First: 3, Last: 3},
		{First: 4, Last: 4},
		{First: 5, Last: 5},
		{First: 6, Last: 6},
		{First: 7, Last: 7},
		{First: 8, Last: 8},
		{First: 9, Last: 9},
		{First: 10, Last: 10},
		{First: 11, Last: 11},
		{First: 12, Last: 12},
		{First: 13, Last: 13},
		{First: 14, Last: 14},
		{First: 15, Last: 15},
	}, [][]*proto.PortRange{{
		{First: 1, Last: 1},
		{First: 2, Last: 2},
		{First: 3, Last: 3},
		{First: 4, Last: 4},
		{First: 5, Last: 5},
		{First: 6, Last: 6},
		{First: 7, Last: 7},
		{First: 8, Last: 8},
		{First: 9, Last: 9},
		{First: 10, Last: 10},
		{First: 11, Last: 11},
		{First: 12, Last: 12},
		{First: 13, Last: 13},
		{First: 14, Last: 14},
		{First: 15, Last: 15},
	}}),
	Entry("exactly 16 single ports should give exactly tow splits", []*proto.PortRange{
		{First: 1, Last: 1},
		{First: 2, Last: 2},
		{First: 3, Last: 3},
		{First: 4, Last: 4},
		{First: 5, Last: 5},
		{First: 6, Last: 6},
		{First: 7, Last: 7},
		{First: 8, Last: 8},
		{First: 9, Last: 9},
		{First: 10, Last: 10},
		{First: 11, Last: 11},
		{First: 12, Last: 12},
		{First: 13, Last: 13},
		{First: 14, Last: 14},
		{First: 15, Last: 15},
		{First: 16, Last: 16},
	}, [][]*proto.PortRange{{
		{First: 1, Last: 1},
		{First: 2, Last: 2},
		{First: 3, Last: 3},
		{First: 4, Last: 4},
		{First: 5, Last: 5},
		{First: 6, Last: 6},
		{First: 7, Last: 7},
		{First: 8, Last: 8},
		{First: 9, Last: 9},
		{First: 10, Last: 10},
		{First: 11, Last: 11},
		{First: 12, Last: 12},
		{First: 13, Last: 13},
		{First: 14, Last: 14},
		{First: 15, Last: 15},
	}, {
		{First: 16, Last: 16},
	}}),
	Entry("port ranges should count for 2 single ports", []*proto.PortRange{
		{First: 1, Last: 2},
		{First: 3, Last: 4},
		{First: 5, Last: 6},
		{First: 7, Last: 8},
		{First: 9, Last: 10},
		{First: 11, Last: 12},
		{First: 13, Last: 14},
		{First: 15, Last: 15},
	}, [][]*proto.PortRange{{
		{First: 1, Last: 2},
		{First: 3, Last: 4},
		{First: 5, Last: 6},
		{First: 7, Last: 8},
		{First: 9, Last: 10},
		{First: 11, Last: 12},
		{First: 13, Last: 14},
		{First: 15, Last: 15},
	}}),
	Entry("port range straggling 15-16 should be put in second group", []*proto.PortRange{
		{First: 1, Last: 2},
		{First: 3, Last: 4},
		{First: 5, Last: 6},
		{First: 7, Last: 8},
		{First: 9, Last: 10},
		{First: 11, Last: 12},
		{First: 13, Last: 14},
		{First: 15, Last: 16},
	}, [][]*proto.PortRange{{
		{First: 1, Last: 2},
		{First: 3, Last: 4},
		{First: 5, Last: 6},
		{First: 7, Last: 8},
		{First: 9, Last: 10},
		{First: 11, Last: 12},
		{First: 13, Last: 14},
	}, {
		{First: 15, Last: 16},
	}}),
	Entry("further splits should be made in correct place", []*proto.PortRange{
		{First: 1, Last: 2},
		{First: 3, Last: 4},
		{First: 5, Last: 6},
		{First: 7, Last: 8},
		{First: 9, Last: 10},
		{First: 11, Last: 12},
		{First: 13, Last: 14},
		{First: 15, Last: 16},
		{First: 21, Last: 22},
		{First: 23, Last: 24},
		{First: 23, Last: 26},
		{First: 27, Last: 28},
		{First: 29, Last: 210},
		{First: 211, Last: 212},
		{First: 213, Last: 214},
		{First: 215, Last: 216},
	}, [][]*proto.PortRange{{
		{First: 1, Last: 2},
		{First: 3, Last: 4},
		{First: 5, Last: 6},
		{First: 7, Last: 8},
		{First: 9, Last: 10},
		{First: 11, Last: 12},
		{First: 13, Last: 14},
	}, {
		{First: 15, Last: 16},
		{First: 21, Last: 22},
		{First: 23, Last: 24},
		{First: 23, Last: 26},
		{First: 27, Last: 28},
		{First: 29, Last: 210},
		{First: 211, Last: 212},
	}, {
		{First: 213, Last: 214},
		{First: 215, Last: 216},
	}}),
)<|MERGE_RESOLUTION|>--- conflicted
+++ resolved
@@ -184,16 +184,6 @@
 
 var _ = Describe("Protobuf rule to iptables rule conversion", func() {
 	var rrConfigNormal = Config{
-<<<<<<< HEAD
-		IPIPEnabled:        true,
-		IPIPTunnelAddress:  nil,
-		IPSetConfigV4:      ipsets.NewIPVersionConfig(ipsets.IPFamilyV4, "cali", nil, nil),
-		IPSetConfigV6:      ipsets.NewIPVersionConfig(ipsets.IPFamilyV6, "cali", nil, nil),
-		IptablesMarkAccept: 0x8,
-		IptablesMarkPass:   0x10,
-		IptablesMarkDrop:   0x0a,
-		IptablesLogPrefix:  "calico-drop",
-=======
 		IPIPEnabled:          true,
 		IPIPTunnelAddress:    nil,
 		IPSetConfigV4:        ipsets.NewIPVersionConfig(ipsets.IPFamilyV4, "cali", nil, nil),
@@ -202,8 +192,8 @@
 		IptablesMarkPass:     0x100,
 		IptablesMarkScratch0: 0x200,
 		IptablesMarkScratch1: 0x400,
-		IptablesLogPrefix:    "calico-packet",
->>>>>>> b7e630e2
+		IptablesMarkDrop:     0x800,
+		IptablesLogPrefix:    "calico-drop",
 	}
 
 	DescribeTable(
@@ -217,18 +207,14 @@
 			Expect(rules[0].Match.Render()).To(Equal(expMatch))
 			Expect(rules[0].Action).To(Equal(iptables.SetMarkAction{Mark: 0x80}))
 			Expect(rules[1]).To(Equal(iptables.Rule{
-<<<<<<< HEAD
-				Match: iptables.Match().MarkSet(0x8),
+				Match: iptables.Match().MarkSet(0x80),
 				Action: iptables.NflogAction{
 					Group:  1,
 					Prefix: "A/foo",
 				},
 			}))
 			Expect(rules[2]).To(Equal(iptables.Rule{
-				Match:  iptables.Match().MarkSet(0x8),
-=======
 				Match:  iptables.Match().MarkSet(0x80),
->>>>>>> b7e630e2
 				Action: iptables.ReturnAction{},
 			}))
 
@@ -253,18 +239,14 @@
 				Expect(rules[0].Match.Render()).To(Equal(expMatch))
 				Expect(rules[0].Action).To(Equal(iptables.SetMarkAction{Mark: 0x100}))
 				Expect(rules[1]).To(Equal(iptables.Rule{
-<<<<<<< HEAD
-					Match: iptables.Match().MarkSet(0x10),
+					Match: iptables.Match().MarkSet(0x100),
 					Action: iptables.NflogAction{
 						Group:  1,
 						Prefix: "N/foo",
 					},
 				}))
 				Expect(rules[2]).To(Equal(iptables.Rule{
-					Match:  iptables.Match().MarkSet(0x10),
-=======
 					Match:  iptables.Match().MarkSet(0x100),
->>>>>>> b7e630e2
 					Action: iptables.ReturnAction{},
 				}))
 			}
@@ -326,16 +308,16 @@
 			rules := renderer.ProtoRuleToIptablesRules(&denyRule, uint8(ipVer), true, "foo", false)
 			// For deny, should be one match rule that just does the DROP.
 			Expect(rules[0].Match.Render()).To(Equal(expMatch))
-			Expect(rules[0].Action).To(Equal(iptables.SetMarkAction{Mark: 0x0a}))
+			Expect(rules[0].Action).To(Equal(iptables.SetMarkAction{Mark: 0x800}))
 			Expect(rules[1]).To(Equal(iptables.Rule{
-				Match: iptables.Match().MarkSet(0x0a),
+				Match: iptables.Match().MarkSet(0x800),
 				Action: iptables.NflogAction{
 					Group:  1,
 					Prefix: "D/foo",
 				},
 			}))
 			Expect(rules[2]).To(Equal(iptables.Rule{
-				Match:  iptables.Match().MarkSet(0x0a),
+				Match:  iptables.Match().MarkSet(0x800),
 				Action: iptables.DropAction{},
 			}))
 		},
@@ -355,22 +337,22 @@
 			// first should log, second should drop.
 			Expect(len(rules)).To(Equal(4))
 			Expect(rules[0].Match.Render()).To(Equal(expMatch))
-			Expect(rules[0].Action).To(Equal(iptables.SetMarkAction{Mark: 0x0a}))
+			Expect(rules[0].Action).To(Equal(iptables.SetMarkAction{Mark: 0x800}))
 			Expect(rules[1]).To(Equal(iptables.Rule{
-				Match: iptables.Match().MarkSet(0x0a),
+				Match: iptables.Match().MarkSet(0x800),
 				Action: iptables.NflogAction{
 					Group:  1,
 					Prefix: "D/foo",
 				},
 			}))
 			Expect(rules[2]).To(Equal(iptables.Rule{
-				Match: iptables.Match().MarkSet(0x0a),
+				Match: iptables.Match().MarkSet(0x800),
 				Action: iptables.LogAction{
 					Prefix: "calico-drop",
 				},
 			}))
 			Expect(rules[3]).To(Equal(iptables.Rule{
-				Match:  iptables.Match().MarkSet(0x0a),
+				Match:  iptables.Match().MarkSet(0x800),
 				Action: iptables.DropAction{},
 			}))
 		},
@@ -390,22 +372,22 @@
 			// first should log, second should accept.
 			Expect(len(rules)).To(Equal(4))
 			Expect(rules[0].Match.Render()).To(Equal(expMatch))
-			Expect(rules[0].Action).To(Equal(iptables.SetMarkAction{Mark: 0x0a}))
+			Expect(rules[0].Action).To(Equal(iptables.SetMarkAction{Mark: 0x800}))
 			Expect(rules[1]).To(Equal(iptables.Rule{
-				Match: iptables.Match().MarkSet(0x0a),
+				Match: iptables.Match().MarkSet(0x800),
 				Action: iptables.NflogAction{
 					Group:  1,
 					Prefix: "D/foo",
 				},
 			}))
 			Expect(rules[2]).To(Equal(iptables.Rule{
-				Match: iptables.Match().MarkSet(0x0a),
+				Match: iptables.Match().MarkSet(0x800),
 				Action: iptables.LogAction{
 					Prefix: "calico-drop",
 				},
 			}))
 			Expect(rules[3]).To(Equal(iptables.Rule{
-				Match:  iptables.Match().MarkSet(0x0a),
+				Match:  iptables.Match().MarkSet(0x800),
 				Action: iptables.AcceptAction{},
 			}))
 		},
@@ -424,16 +406,16 @@
 			// For ACCEPT, should get a single accept rule.
 			Expect(len(rules)).To(Equal(3))
 			Expect(rules[0].Match.Render()).To(Equal(expMatch))
-			Expect(rules[0].Action).To(Equal(iptables.SetMarkAction{Mark: 0x0a}))
+			Expect(rules[0].Action).To(Equal(iptables.SetMarkAction{Mark: 0x800}))
 			Expect(rules[1]).To(Equal(iptables.Rule{
-				Match: iptables.Match().MarkSet(0x0a),
+				Match: iptables.Match().MarkSet(0x800),
 				Action: iptables.NflogAction{
 					Group:  1,
 					Prefix: "D/foo",
 				},
 			}))
 			Expect(rules[2]).To(Equal(iptables.Rule{
-				Match:  iptables.Match().MarkSet(0x0a),
+				Match:  iptables.Match().MarkSet(0x800),
 				Action: iptables.AcceptAction{},
 			}))
 		},
@@ -444,6 +426,7 @@
 		clearBothMarksRule      = "-A test --jump MARK --set-mark 0x0/0x600"
 		preSetAllBlocksMarkRule = "-A test --jump MARK --set-mark 0x200/0x600"
 		allowIfAllMarkRule      = "-A test -m mark --mark 0x200/0x200 --jump MARK --set-mark 0x80/0x80"
+		nflogAllowRule          = "-A test -m mark --mark 0x80/0x80 --jump NFLOG --nflog-group 1 --nflog-prefix A/foo --nflog-range 80"
 		returnRule              = "-A test -m mark --mark 0x80/0x80 --jump RETURN"
 	)
 	DescribeTable(
@@ -457,7 +440,7 @@
 				NotDstNet: []string{"13.0.0.0/24", "13.0.1.0/24"}[:numNotDst],
 				Action:    "allow",
 			}
-			iptRules := renderer.ProtoRuleToIptablesRules(&pRule, 4)
+			iptRules := renderer.ProtoRuleToIptablesRules(&pRule, 4, true, "foo", false)
 			rendered := []string{}
 			for _, ir := range iptRules {
 				s := ir.RenderAppend("test", "")
@@ -472,6 +455,7 @@
 			"-A test --source 10.0.0.0/24 --jump MARK --set-mark 0x200/0x200",
 			"-A test --source 10.0.1.0/24 --jump MARK --set-mark 0x200/0x200",
 			allowIfAllMarkRule,
+			nflogAllowRule,
 			returnRule,
 		}),
 		Entry("0 src, 2 !src, 0 dst, 0 !dst", 0, 2, 0, 0, []string{
@@ -479,6 +463,7 @@
 			"-A test --source 11.0.0.0/24 --jump MARK --set-mark 0/0x200",
 			"-A test --source 11.0.1.0/24 --jump MARK --set-mark 0/0x200",
 			allowIfAllMarkRule,
+			nflogAllowRule,
 			returnRule,
 		}),
 		Entry("0 src, 0 !src, 2 dst, 0 !dst", 0, 0, 2, 0, []string{
@@ -486,6 +471,7 @@
 			"-A test --destination 12.0.0.0/24 --jump MARK --set-mark 0x200/0x200",
 			"-A test --destination 12.0.1.0/24 --jump MARK --set-mark 0x200/0x200",
 			allowIfAllMarkRule,
+			nflogAllowRule,
 			returnRule,
 		}),
 		Entry("0 src, 0 !src, 0 dst, 2 !dst", 0, 0, 0, 2, []string{
@@ -493,6 +479,7 @@
 			"-A test --destination 13.0.0.0/24 --jump MARK --set-mark 0/0x200",
 			"-A test --destination 13.0.1.0/24 --jump MARK --set-mark 0/0x200",
 			allowIfAllMarkRule,
+			nflogAllowRule,
 			returnRule,
 		}),
 
@@ -501,6 +488,7 @@
 			preSetAllBlocksMarkRule,
 			"-A test --source 11.0.0.0/24 --jump MARK --set-mark 0/0x200",
 			"-A test --source 10.0.0.0/24 -m mark --mark 0x200/0x200 --jump MARK --set-mark 0x80/0x80",
+			nflogAllowRule,
 			returnRule,
 		}),
 		Entry("2 src, 1 !src, 0 dst, 0 !dst", 2, 1, 0, 0, []string{
@@ -509,6 +497,7 @@
 			"-A test --source 10.0.1.0/24 --jump MARK --set-mark 0x200/0x200",
 			"-A test --source 11.0.0.0/24 --jump MARK --set-mark 0/0x200",
 			allowIfAllMarkRule,
+			nflogAllowRule,
 			returnRule,
 		}),
 
@@ -517,6 +506,7 @@
 			preSetAllBlocksMarkRule,
 			"-A test --destination 13.0.0.0/24 --jump MARK --set-mark 0/0x200",
 			"-A test --destination 12.0.0.0/24 -m mark --mark 0x200/0x200 --jump MARK --set-mark 0x80/0x80",
+			nflogAllowRule,
 			returnRule,
 		}),
 		Entry("0 src, 0 !src, 2 dst, 1 !dst", 0, 0, 2, 1, []string{
@@ -525,6 +515,7 @@
 			"-A test --destination 12.0.1.0/24 --jump MARK --set-mark 0x200/0x200",
 			"-A test --destination 13.0.0.0/24 --jump MARK --set-mark 0/0x200",
 			allowIfAllMarkRule,
+			nflogAllowRule,
 			returnRule,
 		}),
 
@@ -534,6 +525,7 @@
 			"-A test --source 11.0.0.0/24 --jump MARK --set-mark 0/0x200",
 			"-A test --destination 13.0.0.0/24 --jump MARK --set-mark 0/0x200",
 			"-A test --source 10.0.0.0/24 --destination 12.0.0.0/24 -m mark --mark 0x200/0x200 --jump MARK --set-mark 0x80/0x80",
+			nflogAllowRule,
 			returnRule,
 		}),
 
@@ -559,6 +551,7 @@
 			"-A test --destination 13.0.1.0/24 --jump MARK --set-mark 0/0x200",
 
 			allowIfAllMarkRule,
+			nflogAllowRule,
 			returnRule,
 		}),
 	)
@@ -574,74 +567,42 @@
 	})
 
 	It("should skip with mixed source CIDR matches", func() {
-<<<<<<< HEAD
-		rules := renderer.ProtoRulesToIptablesRules([]*proto.Rule{{SrcNet: "10.0.0.1"}}, 6, true, "foo", false)
-=======
-		rules := renderer.ProtoRulesToIptablesRules([]*proto.Rule{{SrcNet: []string{"10.0.0.1"}}}, 6)
->>>>>>> b7e630e2
+		rules := renderer.ProtoRulesToIptablesRules([]*proto.Rule{{SrcNet: []string{"10.0.0.1"}}}, 6, true, "foo", false)
 		Expect(rules).To(BeEmpty())
 	})
 
 	It("should skip with mixed source CIDR matches", func() {
-<<<<<<< HEAD
-		rules := renderer.ProtoRulesToIptablesRules([]*proto.Rule{{SrcNet: "feed::beef"}}, 4, true, "foo", false)
-=======
-		rules := renderer.ProtoRulesToIptablesRules([]*proto.Rule{{SrcNet: []string{"feed::beef"}}}, 4)
->>>>>>> b7e630e2
+		rules := renderer.ProtoRulesToIptablesRules([]*proto.Rule{{SrcNet: []string{"feed::beef"}}}, 4, true, "foo", false)
 		Expect(rules).To(BeEmpty())
 	})
 
 	It("should skip with mixed dest CIDR matches", func() {
-<<<<<<< HEAD
-		rules := renderer.ProtoRulesToIptablesRules([]*proto.Rule{{DstNet: "10.0.0.1"}}, 6, true, "foo", false)
-=======
-		rules := renderer.ProtoRulesToIptablesRules([]*proto.Rule{{DstNet: []string{"10.0.0.1"}}}, 6)
->>>>>>> b7e630e2
+		rules := renderer.ProtoRulesToIptablesRules([]*proto.Rule{{DstNet: []string{"10.0.0.1"}}}, 6, true, "foo", false)
 		Expect(rules).To(BeEmpty())
 	})
 
 	It("should skip with mixed dest CIDR matches", func() {
-<<<<<<< HEAD
-		rules := renderer.ProtoRulesToIptablesRules([]*proto.Rule{{DstNet: "feed::beef"}}, 4, true, "foo", false)
-=======
-		rules := renderer.ProtoRulesToIptablesRules([]*proto.Rule{{DstNet: []string{"feed::beef"}}}, 4)
->>>>>>> b7e630e2
+		rules := renderer.ProtoRulesToIptablesRules([]*proto.Rule{{DstNet: []string{"feed::beef"}}}, 4, true, "foo", false)
 		Expect(rules).To(BeEmpty())
 	})
 
 	It("should skip with mixed negated source CIDR matches", func() {
-<<<<<<< HEAD
-		rules := renderer.ProtoRulesToIptablesRules([]*proto.Rule{{NotSrcNet: "10.0.0.1"}}, 6, true, "foo", false)
-=======
-		rules := renderer.ProtoRulesToIptablesRules([]*proto.Rule{{NotSrcNet: []string{"10.0.0.1"}}}, 6)
->>>>>>> b7e630e2
+		rules := renderer.ProtoRulesToIptablesRules([]*proto.Rule{{NotSrcNet: []string{"10.0.0.1"}}}, 6, true, "foo", false)
 		Expect(rules).To(BeEmpty())
 	})
 
 	It("should skip with mixed negated source CIDR matches", func() {
-<<<<<<< HEAD
-		rules := renderer.ProtoRulesToIptablesRules([]*proto.Rule{{NotSrcNet: "feed::beef"}}, 4, true, "foo", false)
-=======
-		rules := renderer.ProtoRulesToIptablesRules([]*proto.Rule{{NotSrcNet: []string{"feed::beef"}}}, 4)
->>>>>>> b7e630e2
+		rules := renderer.ProtoRulesToIptablesRules([]*proto.Rule{{NotSrcNet: []string{"feed::beef"}}}, 4, true, "foo", false)
 		Expect(rules).To(BeEmpty())
 	})
 
 	It("should skip with mixed negated dest CIDR matches", func() {
-<<<<<<< HEAD
-		rules := renderer.ProtoRulesToIptablesRules([]*proto.Rule{{NotDstNet: "10.0.0.1"}}, 6, true, "foo", false)
-=======
-		rules := renderer.ProtoRulesToIptablesRules([]*proto.Rule{{NotDstNet: []string{"10.0.0.1"}}}, 6)
->>>>>>> b7e630e2
+		rules := renderer.ProtoRulesToIptablesRules([]*proto.Rule{{NotDstNet: []string{"10.0.0.1"}}}, 6, true, "foo", false)
 		Expect(rules).To(BeEmpty())
 	})
 
 	It("should skip with mixed negated dest CIDR matches", func() {
-<<<<<<< HEAD
-		rules := renderer.ProtoRulesToIptablesRules([]*proto.Rule{{NotDstNet: "feed::beef"}}, 4, true, "foo", false)
-=======
-		rules := renderer.ProtoRulesToIptablesRules([]*proto.Rule{{NotDstNet: []string{"feed::beef"}}}, 4)
->>>>>>> b7e630e2
+		rules := renderer.ProtoRulesToIptablesRules([]*proto.Rule{{NotDstNet: []string{"feed::beef"}}}, 4, true, "foo", false)
 		Expect(rules).To(BeEmpty())
 	})
 
@@ -680,72 +641,56 @@
 					DestPortRanges(dstPorts[:7]),
 				Action: iptables.SetMarkAction{Mark: 0x80},
 			},
-<<<<<<< HEAD
 			{
-				Match: iptables.Match().MarkSet(0x8),
+				Match: iptables.Match().MarkSet(0x80),
 				Action: iptables.NflogAction{
 					Group:  1,
 					Prefix: "A/foo",
 				},
 			},
-			{Match: iptables.Match().MarkSet(0x8), Action: iptables.ReturnAction{}},
-=======
 			{Match: iptables.Match().MarkSet(0x80), Action: iptables.ReturnAction{}},
->>>>>>> b7e630e2
 			{
 				Match: iptables.Match().Protocol("tcp").
 					SourcePortRanges(srcPorts[:7]).
 					DestPortRanges(dstPorts[7:8]),
 				Action: iptables.SetMarkAction{Mark: 0x80},
 			},
-<<<<<<< HEAD
 			{
-				Match: iptables.Match().MarkSet(0x8),
+				Match: iptables.Match().MarkSet(0x80),
 				Action: iptables.NflogAction{
 					Group:  1,
 					Prefix: "A/foo",
 				},
 			},
-			{Match: iptables.Match().MarkSet(0x8), Action: iptables.ReturnAction{}},
-=======
 			{Match: iptables.Match().MarkSet(0x80), Action: iptables.ReturnAction{}},
->>>>>>> b7e630e2
 			{
 				Match: iptables.Match().Protocol("tcp").
 					SourcePortRanges(srcPorts[7:8]).
 					DestPortRanges(dstPorts[:7]),
 				Action: iptables.SetMarkAction{Mark: 0x80},
 			},
-<<<<<<< HEAD
 			{
-				Match: iptables.Match().MarkSet(0x8),
+				Match: iptables.Match().MarkSet(0x80),
 				Action: iptables.NflogAction{
 					Group:  1,
 					Prefix: "A/foo",
 				},
 			},
-			{Match: iptables.Match().MarkSet(0x8), Action: iptables.ReturnAction{}},
-=======
 			{Match: iptables.Match().MarkSet(0x80), Action: iptables.ReturnAction{}},
->>>>>>> b7e630e2
 			{
 				Match: iptables.Match().Protocol("tcp").
 					SourcePortRanges(srcPorts[7:8]).
 					DestPortRanges(dstPorts[7:8]),
 				Action: iptables.SetMarkAction{Mark: 0x80},
 			},
-<<<<<<< HEAD
 			{
-				Match: iptables.Match().MarkSet(0x8),
+				Match: iptables.Match().MarkSet(0x80),
 				Action: iptables.NflogAction{
 					Group:  1,
 					Prefix: "A/foo",
 				},
 			},
-			{Match: iptables.Match().MarkSet(0x8), Action: iptables.ReturnAction{}},
-=======
 			{Match: iptables.Match().MarkSet(0x80), Action: iptables.ReturnAction{}},
->>>>>>> b7e630e2
 		}))
 	})
 })
