--- conflicted
+++ resolved
@@ -15,6 +15,7 @@
 package rules_test
 
 import (
+	"github.com/projectcalico/felix/proto"
 	. "github.com/projectcalico/felix/rules"
 
 	. "github.com/onsi/ginkgo"
@@ -22,83 +23,9 @@
 
 	"github.com/projectcalico/felix/ipsets"
 	. "github.com/projectcalico/felix/iptables"
-	"github.com/projectcalico/felix/proto"
 )
 
 var _ = Describe("Endpoints", func() {
-<<<<<<< HEAD
-	var rrConfigNormal = Config{
-		IPIPEnabled:          true,
-		IPIPTunnelAddress:    nil,
-		IPSetConfigV4:        ipsets.NewIPVersionConfig(ipsets.IPFamilyV4, "cali", nil, nil),
-		IPSetConfigV6:        ipsets.NewIPVersionConfig(ipsets.IPFamilyV6, "cali", nil, nil),
-		IptablesMarkAccept:   0x8,
-		IptablesMarkPass:     0x10,
-		IptablesMarkScratch0: 0x20,
-		IptablesMarkScratch1: 0x40,
-		IptablesMarkDrop:     0x80,
-	}
-	var rrConfigConntrackDisabled = Config{
-		IPIPEnabled:             true,
-		IPIPTunnelAddress:       nil,
-		IPSetConfigV4:           ipsets.NewIPVersionConfig(ipsets.IPFamilyV4, "cali", nil, nil),
-		IPSetConfigV6:           ipsets.NewIPVersionConfig(ipsets.IPFamilyV6, "cali", nil, nil),
-		IptablesMarkAccept:      0x8,
-		IptablesMarkPass:        0x10,
-		IptablesMarkScratch0:    0x20,
-		IptablesMarkScratch1:    0x40,
-		IptablesMarkDrop:        0x80,
-		DisableConntrackInvalid: true,
-	}
-
-	var renderer RuleRenderer
-	BeforeEach(func() {
-		renderer = NewRenderer(rrConfigNormal)
-	})
-
-	It("should render a minimal workload endpoint", func() {
-		Expect(renderer.WorkloadEndpointToIptablesChains("cali1234", true, nil, nil)).To(Equal([]*Chain{
-			{
-				Name: "cali-tw-cali1234",
-				Rules: []Rule{
-					// conntrack rules.
-					{Match: Match().ConntrackState("RELATED,ESTABLISHED"),
-						Action: AcceptAction{}},
-					{Match: Match().ConntrackState("INVALID"),
-						Action: DropAction{}},
-
-					{Action: ClearMarkAction{Mark: 0x88}},
-					{Action: NflogAction{
-						Group:  1,
-						Prefix: "D/0/no-profile-match-inbound",
-					}},
-					{Action: DropAction{},
-						Comment: "Drop if no profiles matched"},
-				},
-			},
-			{
-				Name: "cali-fw-cali1234",
-				Rules: []Rule{
-					// conntrack rules.
-					{Match: Match().ConntrackState("RELATED,ESTABLISHED"),
-						Action: AcceptAction{}},
-					{Match: Match().ConntrackState("INVALID"),
-						Action: DropAction{}},
-
-					{Action: ClearMarkAction{Mark: 0x88}},
-					{Action: NflogAction{
-						Group:  2,
-						Prefix: "D/0/no-profile-match-outbound",
-					}},
-					{Action: DropAction{},
-						Comment: "Drop if no profiles matched"},
-				},
-			},
-		}))
-	})
-
-	Describe("with ctstate=INVALID disabled", func() {
-=======
 	var rrConfigNormalMangleReturn = Config{
 		IPIPEnabled:               true,
 		IPIPTunnelAddress:         nil,
@@ -108,6 +35,7 @@
 		IptablesMarkPass:          0x10,
 		IptablesMarkScratch0:      0x20,
 		IptablesMarkScratch1:      0x40,
+		IptablesMarkDrop:          0x80,
 		IptablesMangleAllowAction: "RETURN",
 	}
 
@@ -120,13 +48,13 @@
 		IptablesMarkPass:          0x10,
 		IptablesMarkScratch0:      0x20,
 		IptablesMarkScratch1:      0x40,
+		IptablesMarkDrop:          0x80,
 		DisableConntrackInvalid:   true,
 		IptablesFilterAllowAction: "RETURN",
 	}
 
 	var renderer RuleRenderer
 	Context("with normal config", func() {
->>>>>>> 661afe22
 		BeforeEach(func() {
 			renderer = NewRenderer(rrConfigNormalMangleReturn)
 		})
@@ -172,24 +100,14 @@
 			}))
 		})
 
-<<<<<<< HEAD
-	It("should render a disabled workload endpoint", func() {
-		Expect(renderer.WorkloadEndpointToIptablesChains("cali1234", false, nil, nil)).To(Equal([]*Chain{
-			{
-				Name: "cali-tw-cali1234",
-				Rules: []Rule{
-					{Action: DropAction{},
-						Comment: "Endpoint admin disabled"},
-=======
 		It("should render a disabled workload endpoint", func() {
-			Expect(renderer.WorkloadEndpointToIptablesChains("cali1234", false, nil, nil, nil)).To(Equal([]*Chain{
+			Expect(renderer.WorkloadEndpointToIptablesChains("cali1234", false, nil, nil)).To(Equal([]*Chain{
 				{
 					Name: "cali-tw-cali1234",
 					Rules: []Rule{
 						{Action: DropAction{},
 							Comment: "Endpoint admin disabled"},
 					},
->>>>>>> 661afe22
 				},
 				{
 					Name: "cali-fw-cali1234",
@@ -201,157 +119,20 @@
 			}))
 		})
 
-<<<<<<< HEAD
-	It("should render a fully-loaded workload endpoint", func() {
-		var endpoint = proto.WorkloadEndpoint{
-			Name: "cali1234",
-			Tiers: []*proto.TierInfo{
-				{Name: "tier1", IngressPolicies: []string{"ai", "bi"}, EgressPolicies: []string{"ae", "be"}},
-				{Name: "tier2", IngressPolicies: []string{"ci", "di"}, EgressPolicies: []string{"ce", "de"}},
-			},
-			ProfileIds: []string{"prof1", "prof2"},
-		}
-		Expect(renderer.WorkloadEndpointToIptablesChains("cali1234", true, endpoint.Tiers, endpoint.ProfileIds)).To(Equal([]*Chain{
-			{
-				Name: "cali-tw-cali1234",
-				Rules: []Rule{
-					// conntrack rules.
-					{Match: Match().ConntrackState("RELATED,ESTABLISHED"),
-						Action: AcceptAction{}},
-					{Match: Match().ConntrackState("INVALID"),
-						Action: DropAction{}},
-
-					{Action: ClearMarkAction{Mark: 0x88}},
-
-					{Comment: "Start of tier tier1",
-						Action: ClearMarkAction{Mark: 0x10}},
-					{Match: Match().MarkClear(0x10),
-						Action: JumpAction{Target: "cali-pi-tier1/ai"}},
-					{Match: Match().MarkSet(0x8),
-						Action:  ReturnAction{},
-						Comment: "Return if policy accepted"},
-					{Match: Match().MarkClear(0x10),
-						Action: JumpAction{Target: "cali-pi-tier1/bi"}},
-					{Match: Match().MarkSet(0x8),
-						Action:  ReturnAction{},
-						Comment: "Return if policy accepted"},
-					{Match: Match().MarkClear(0x10),
-						Action: NflogAction{
-							Group:  1,
-							Prefix: "D/0/no-policy-match-inbound/tier1"}},
-					{Match: Match().MarkClear(0x10),
-						Action:  DropAction{},
-						Comment: "Drop if no policies passed packet"},
-
-					{Comment: "Start of tier tier2",
-						Action: ClearMarkAction{Mark: 0x10}},
-					{Match: Match().MarkClear(0x10),
-						Action: JumpAction{Target: "cali-pi-tier2/ci"}},
-					{Match: Match().MarkSet(0x8),
-						Action:  ReturnAction{},
-						Comment: "Return if policy accepted"},
-					{Match: Match().MarkClear(0x10),
-						Action: JumpAction{Target: "cali-pi-tier2/di"}},
-					{Match: Match().MarkSet(0x8),
-						Action:  ReturnAction{},
-						Comment: "Return if policy accepted"},
-					{Match: Match().MarkClear(0x10),
-						Action: NflogAction{
-							Group:  1,
-							Prefix: "D/0/no-policy-match-inbound/tier2"}},
-					{Match: Match().MarkClear(0x10),
-						Action:  DropAction{},
-						Comment: "Drop if no policies passed packet"},
-
-					{Action: JumpAction{Target: "cali-pri-prof1"}},
-					{Match: Match().MarkSet(0x8),
-						Action:  ReturnAction{},
-						Comment: "Return if profile accepted"},
-					{Action: JumpAction{Target: "cali-pri-prof2"}},
-					{Match: Match().MarkSet(0x8),
-						Action:  ReturnAction{},
-						Comment: "Return if profile accepted"},
-					{Action: NflogAction{
-						Group:  1,
-						Prefix: "D/0/no-profile-match-inbound"}},
-
-					{Action: DropAction{},
-						Comment: "Drop if no profiles matched"},
-				},
-			},
-			{
-				Name: "cali-fw-cali1234",
-				Rules: []Rule{
-					// conntrack rules.
-					{Match: Match().ConntrackState("RELATED,ESTABLISHED"),
-						Action: AcceptAction{}},
-					{Match: Match().ConntrackState("INVALID"),
-						Action: DropAction{}},
-
-					{Action: ClearMarkAction{Mark: 0x88}},
-
-					{Comment: "Start of tier tier1",
-						Action: ClearMarkAction{Mark: 0x10}},
-					{Match: Match().MarkClear(0x10),
-						Action: JumpAction{Target: "cali-po-tier1/ae"}},
-					{Match: Match().MarkSet(0x8),
-						Action:  ReturnAction{},
-						Comment: "Return if policy accepted"},
-					{Match: Match().MarkClear(0x10),
-						Action: JumpAction{Target: "cali-po-tier1/be"}},
-					{Match: Match().MarkSet(0x8),
-						Action:  ReturnAction{},
-						Comment: "Return if policy accepted"},
-					{Match: Match().MarkClear(0x10),
-						Action: NflogAction{
-							Group:  2,
-							Prefix: "D/0/no-policy-match-outbound/tier1"}},
-					{Match: Match().MarkClear(0x10),
-						Action:  DropAction{},
-						Comment: "Drop if no policies passed packet"},
-
-					{Comment: "Start of tier tier2",
-						Action: ClearMarkAction{Mark: 0x10}},
-					{Match: Match().MarkClear(0x10),
-						Action: JumpAction{Target: "cali-po-tier2/ce"}},
-					{Match: Match().MarkSet(0x8),
-						Action:  ReturnAction{},
-						Comment: "Return if policy accepted"},
-					{Match: Match().MarkClear(0x10),
-						Action: JumpAction{Target: "cali-po-tier2/de"}},
-					{Match: Match().MarkSet(0x8),
-						Action:  ReturnAction{},
-						Comment: "Return if policy accepted"},
-					{Match: Match().MarkClear(0x10),
-						Action: NflogAction{
-							Group:  2,
-							Prefix: "D/0/no-policy-match-outbound/tier2"}},
-					{Match: Match().MarkClear(0x10),
-						Action:  DropAction{},
-						Comment: "Drop if no policies passed packet"},
-
-					{Action: JumpAction{Target: "cali-pro-prof1"}},
-					{Match: Match().MarkSet(0x8),
-						Action:  ReturnAction{},
-						Comment: "Return if profile accepted"},
-					{Action: JumpAction{Target: "cali-pro-prof2"}},
-					{Match: Match().MarkSet(0x8),
-						Action:  ReturnAction{},
-						Comment: "Return if profile accepted"},
-					{Action: NflogAction{
-						Group:  2,
-						Prefix: "D/0/no-profile-match-outbound"}},
-
-					{Action: DropAction{},
-						Comment: "Drop if no profiles matched"},
-=======
 		It("should render a fully-loaded workload endpoint", func() {
+			var endpoint = proto.WorkloadEndpoint{
+				Name: "cali1234",
+				Tiers: []*proto.TierInfo{
+					{Name: "tier1", IngressPolicies: []string{"ai", "bi"}, EgressPolicies: []string{"ae", "be"}},
+					{Name: "tier2", IngressPolicies: []string{"ci", "di"}, EgressPolicies: []string{"ce", "de"}},
+				},
+				ProfileIds: []string{"prof1", "prof2"},
+			}
 			Expect(renderer.WorkloadEndpointToIptablesChains(
 				"cali1234",
 				true,
-				[]string{"ai", "bi"},
-				[]string{"ae", "be"},
-				[]string{"prof1", "prof2"},
+				endpoint.Tiers,
+				endpoint.ProfileIds,
 			)).To(Equal([]*Chain{
 				{
 					Name: "cali-tw-cali1234",
@@ -362,20 +143,44 @@
 						{Match: Match().ConntrackState("INVALID"),
 							Action: DropAction{}},
 
-						{Action: ClearMarkAction{Mark: 0x8}},
-
-						{Comment: "Start of policies",
-							Action: ClearMarkAction{Mark: 0x10}},
-						{Match: Match().MarkClear(0x10),
-							Action: JumpAction{Target: "cali-pi-ai"}},
-						{Match: Match().MarkSet(0x8),
-							Action:  ReturnAction{},
-							Comment: "Return if policy accepted"},
-						{Match: Match().MarkClear(0x10),
-							Action: JumpAction{Target: "cali-pi-bi"}},
-						{Match: Match().MarkSet(0x8),
-							Action:  ReturnAction{},
-							Comment: "Return if policy accepted"},
+						{Action: ClearMarkAction{Mark: 0x88}},
+
+						{Comment: "Start of tier tier1",
+							Action: ClearMarkAction{Mark: 0x10}},
+						{Match: Match().MarkClear(0x10),
+							Action: JumpAction{Target: "cali-pi-tier1/ai"}},
+						{Match: Match().MarkSet(0x8),
+							Action:  ReturnAction{},
+							Comment: "Return if policy accepted"},
+						{Match: Match().MarkClear(0x10),
+							Action: JumpAction{Target: "cali-pi-tier1/bi"}},
+						{Match: Match().MarkSet(0x8),
+							Action:  ReturnAction{},
+							Comment: "Return if policy accepted"},
+						{Match: Match().MarkClear(0x10),
+							Action: NflogAction{
+								Group:  1,
+								Prefix: "D/0/no-policy-match-inbound/tier1"}},
+						{Match: Match().MarkClear(0x10),
+							Action:  DropAction{},
+							Comment: "Drop if no policies passed packet"},
+
+						{Comment: "Start of tier tier2",
+							Action: ClearMarkAction{Mark: 0x10}},
+						{Match: Match().MarkClear(0x10),
+							Action: JumpAction{Target: "cali-pi-tier2/ci"}},
+						{Match: Match().MarkSet(0x8),
+							Action:  ReturnAction{},
+							Comment: "Return if policy accepted"},
+						{Match: Match().MarkClear(0x10),
+							Action: JumpAction{Target: "cali-pi-tier2/di"}},
+						{Match: Match().MarkSet(0x8),
+							Action:  ReturnAction{},
+							Comment: "Return if policy accepted"},
+						{Match: Match().MarkClear(0x10),
+							Action: NflogAction{
+								Group:  1,
+								Prefix: "D/0/no-policy-match-inbound/tier2"}},
 						{Match: Match().MarkClear(0x10),
 							Action:  DropAction{},
 							Comment: "Drop if no policies passed packet"},
@@ -388,6 +193,9 @@
 						{Match: Match().MarkSet(0x8),
 							Action:  ReturnAction{},
 							Comment: "Return if profile accepted"},
+						{Action: NflogAction{
+							Group:  1,
+							Prefix: "D/0/no-profile-match-inbound"}},
 
 						{Action: DropAction{},
 							Comment: "Drop if no profiles matched"},
@@ -402,20 +210,44 @@
 						{Match: Match().ConntrackState("INVALID"),
 							Action: DropAction{}},
 
-						{Action: ClearMarkAction{Mark: 0x8}},
-
-						{Comment: "Start of policies",
-							Action: ClearMarkAction{Mark: 0x10}},
-						{Match: Match().MarkClear(0x10),
-							Action: JumpAction{Target: "cali-po-ae"}},
-						{Match: Match().MarkSet(0x8),
-							Action:  ReturnAction{},
-							Comment: "Return if policy accepted"},
-						{Match: Match().MarkClear(0x10),
-							Action: JumpAction{Target: "cali-po-be"}},
-						{Match: Match().MarkSet(0x8),
-							Action:  ReturnAction{},
-							Comment: "Return if policy accepted"},
+						{Action: ClearMarkAction{Mark: 0x88}},
+
+						{Comment: "Start of tier tier1",
+							Action: ClearMarkAction{Mark: 0x10}},
+						{Match: Match().MarkClear(0x10),
+							Action: JumpAction{Target: "cali-po-tier1/ae"}},
+						{Match: Match().MarkSet(0x8),
+							Action:  ReturnAction{},
+							Comment: "Return if policy accepted"},
+						{Match: Match().MarkClear(0x10),
+							Action: JumpAction{Target: "cali-po-tier1/be"}},
+						{Match: Match().MarkSet(0x8),
+							Action:  ReturnAction{},
+							Comment: "Return if policy accepted"},
+						{Match: Match().MarkClear(0x10),
+							Action: NflogAction{
+								Group:  2,
+								Prefix: "D/0/no-policy-match-outbound/tier1"}},
+						{Match: Match().MarkClear(0x10),
+							Action:  DropAction{},
+							Comment: "Drop if no policies passed packet"},
+
+						{Comment: "Start of tier tier2",
+							Action: ClearMarkAction{Mark: 0x10}},
+						{Match: Match().MarkClear(0x10),
+							Action: JumpAction{Target: "cali-po-tier2/ce"}},
+						{Match: Match().MarkSet(0x8),
+							Action:  ReturnAction{},
+							Comment: "Return if policy accepted"},
+						{Match: Match().MarkClear(0x10),
+							Action: JumpAction{Target: "cali-po-tier2/de"}},
+						{Match: Match().MarkSet(0x8),
+							Action:  ReturnAction{},
+							Comment: "Return if policy accepted"},
+						{Match: Match().MarkClear(0x10),
+							Action: NflogAction{
+								Group:  2,
+								Prefix: "D/0/no-policy-match-outbound/tier2"}},
 						{Match: Match().MarkClear(0x10),
 							Action:  DropAction{},
 							Comment: "Drop if no policies passed packet"},
@@ -428,19 +260,28 @@
 						{Match: Match().MarkSet(0x8),
 							Action:  ReturnAction{},
 							Comment: "Return if profile accepted"},
-
-						{Action: DropAction{},
-							Comment: "Drop if no profiles matched"},
-					},
->>>>>>> 661afe22
+						{Action: NflogAction{
+							Group:  2,
+							Prefix: "D/0/no-profile-match-outbound"}},
+
+						{Action: DropAction{},
+							Comment: "Drop if no profiles matched"},
+					},
 				},
 			}))
 		})
 
 		It("should render a host endpoint", func() {
+			var tiers = []*proto.TierInfo{
+				{Name: "tier1", IngressPolicies: []string{"ai", "bi"}, EgressPolicies: []string{"ae", "be"}},
+			}
+			var forwardTiers = []*proto.TierInfo{
+				{Name: "fwdTier1", IngressPolicies: []string{"afi", "bfi"}, EgressPolicies: []string{"afe", "bfe"}},
+			}
+
 			Expect(renderer.HostEndpointToFilterChains("eth0",
-				[]string{"ai", "bi"}, []string{"ae", "be"},
-				[]string{"afi", "bfi"}, []string{"afe", "bfe"},
+				tiers,
+				forwardTiers,
 				[]string{"prof1", "prof2"})).To(Equal([]*Chain{
 				{
 					Name: "cali-th-eth0",
@@ -454,20 +295,24 @@
 						// Host endpoints get extra failsafe rules.
 						{Action: JumpAction{Target: "cali-failsafe-out"}},
 
-						{Action: ClearMarkAction{Mark: 0x8}},
-
-						{Comment: "Start of policies",
-							Action: ClearMarkAction{Mark: 0x10}},
-						{Match: Match().MarkClear(0x10),
-							Action: JumpAction{Target: "cali-po-ae"}},
-						{Match: Match().MarkSet(0x8),
-							Action:  ReturnAction{},
-							Comment: "Return if policy accepted"},
-						{Match: Match().MarkClear(0x10),
-							Action: JumpAction{Target: "cali-po-be"}},
-						{Match: Match().MarkSet(0x8),
-							Action:  ReturnAction{},
-							Comment: "Return if policy accepted"},
+						{Action: ClearMarkAction{Mark: 0x88}},
+
+						{Comment: "Start of tier tier1",
+							Action: ClearMarkAction{Mark: 0x10}},
+						{Match: Match().MarkClear(0x10),
+							Action: JumpAction{Target: "cali-po-tier1/ae"}},
+						{Match: Match().MarkSet(0x8),
+							Action:  ReturnAction{},
+							Comment: "Return if policy accepted"},
+						{Match: Match().MarkClear(0x10),
+							Action: JumpAction{Target: "cali-po-tier1/be"}},
+						{Match: Match().MarkSet(0x8),
+							Action:  ReturnAction{},
+							Comment: "Return if policy accepted"},
+						{Match: Match().MarkClear(0x10),
+							Action: NflogAction{
+								Group:  1,
+								Prefix: "D/0/no-policy-match-inbound/tier1"}},
 						{Match: Match().MarkClear(0x10),
 							Action:  DropAction{},
 							Comment: "Drop if no policies passed packet"},
@@ -480,6 +325,9 @@
 						{Match: Match().MarkSet(0x8),
 							Action:  ReturnAction{},
 							Comment: "Return if profile accepted"},
+						{Action: NflogAction{
+							Group:  1,
+							Prefix: "D/0/no-profile-match-inbound"}},
 
 						{Action: DropAction{},
 							Comment: "Drop if no profiles matched"},
@@ -497,20 +345,24 @@
 						// Host endpoints get extra failsafe rules.
 						{Action: JumpAction{Target: "cali-failsafe-in"}},
 
-						{Action: ClearMarkAction{Mark: 0x8}},
-
-						{Comment: "Start of policies",
-							Action: ClearMarkAction{Mark: 0x10}},
-						{Match: Match().MarkClear(0x10),
-							Action: JumpAction{Target: "cali-pi-ai"}},
-						{Match: Match().MarkSet(0x8),
-							Action:  ReturnAction{},
-							Comment: "Return if policy accepted"},
-						{Match: Match().MarkClear(0x10),
-							Action: JumpAction{Target: "cali-pi-bi"}},
-						{Match: Match().MarkSet(0x8),
-							Action:  ReturnAction{},
-							Comment: "Return if policy accepted"},
+						{Action: ClearMarkAction{Mark: 0x88}},
+
+						{Comment: "Start of tier tier1",
+							Action: ClearMarkAction{Mark: 0x10}},
+						{Match: Match().MarkClear(0x10),
+							Action: JumpAction{Target: "cali-pi-tier1/ai"}},
+						{Match: Match().MarkSet(0x8),
+							Action:  ReturnAction{},
+							Comment: "Return if policy accepted"},
+						{Match: Match().MarkClear(0x10),
+							Action: JumpAction{Target: "cali-pi-tier1/bi"}},
+						{Match: Match().MarkSet(0x8),
+							Action:  ReturnAction{},
+							Comment: "Return if policy accepted"},
+						{Match: Match().MarkClear(0x10),
+							Action: NflogAction{
+								Group:  2,
+								Prefix: "D/0/no-policy-match-outbound/tier1"}},
 						{Match: Match().MarkClear(0x10),
 							Action:  DropAction{},
 							Comment: "Drop if no policies passed packet"},
@@ -523,6 +375,9 @@
 						{Match: Match().MarkSet(0x8),
 							Action:  ReturnAction{},
 							Comment: "Return if profile accepted"},
+						{Action: NflogAction{
+							Group:  2,
+							Prefix: "D/0/no-profile-match-outbound"}},
 
 						{Action: DropAction{},
 							Comment: "Drop if no profiles matched"},
@@ -537,192 +392,24 @@
 						{Match: Match().ConntrackState("INVALID"),
 							Action: DropAction{}},
 
-						{Action: ClearMarkAction{Mark: 0x8}},
-
-<<<<<<< HEAD
-	It("should render a host endpoint", func() {
-		var tiers = []*proto.TierInfo{
-			{Name: "tier1", IngressPolicies: []string{"ai", "bi"}, EgressPolicies: []string{"ae", "be"}},
-		}
-		var forwardTiers = []*proto.TierInfo{
-			{Name: "fwdTier1", IngressPolicies: []string{"afi", "bfi"}, EgressPolicies: []string{"afe", "bfe"}},
-		}
-		Expect(renderer.HostEndpointToFilterChains("eth0", tiers, forwardTiers, []string{"prof1", "prof2"})).To(Equal([]*Chain{
-			{
-				Name: "cali-th-eth0",
-				Rules: []Rule{
-					// conntrack rules.
-					{Match: Match().ConntrackState("RELATED,ESTABLISHED"),
-						Action: AcceptAction{}},
-					{Match: Match().ConntrackState("INVALID"),
-						Action: DropAction{}},
-
-					// Host endpoints get extra failsafe rules.
-					{Action: JumpAction{Target: "cali-failsafe-out"}},
-
-					{Action: ClearMarkAction{Mark: 0x88}},
-
-					{Comment: "Start of tier tier1",
-						Action: ClearMarkAction{Mark: 0x10}},
-					{Match: Match().MarkClear(0x10),
-						Action: JumpAction{Target: "cali-po-tier1/ae"}},
-					{Match: Match().MarkSet(0x8),
-						Action:  ReturnAction{},
-						Comment: "Return if policy accepted"},
-					{Match: Match().MarkClear(0x10),
-						Action: JumpAction{Target: "cali-po-tier1/be"}},
-					{Match: Match().MarkSet(0x8),
-						Action:  ReturnAction{},
-						Comment: "Return if policy accepted"},
-					{Match: Match().MarkClear(0x10),
-						Action: NflogAction{
-							Group:  1,
-							Prefix: "D/0/no-policy-match-inbound/tier1"}},
-					{Match: Match().MarkClear(0x10),
-						Action:  DropAction{},
-						Comment: "Drop if no policies passed packet"},
-
-					{Action: JumpAction{Target: "cali-pro-prof1"}},
-					{Match: Match().MarkSet(0x8),
-						Action:  ReturnAction{},
-						Comment: "Return if profile accepted"},
-					{Action: JumpAction{Target: "cali-pro-prof2"}},
-					{Match: Match().MarkSet(0x8),
-						Action:  ReturnAction{},
-						Comment: "Return if profile accepted"},
-					{Action: NflogAction{
-						Group:  1,
-						Prefix: "D/0/no-profile-match-inbound"}},
-
-					{Action: DropAction{},
-						Comment: "Drop if no profiles matched"},
-				},
-			},
-			{
-				Name: "cali-fh-eth0",
-				Rules: []Rule{
-					// conntrack rules.
-					{Match: Match().ConntrackState("RELATED,ESTABLISHED"),
-						Action: AcceptAction{}},
-					{Match: Match().ConntrackState("INVALID"),
-						Action: DropAction{}},
-
-					// Host endpoints get extra failsafe rules.
-					{Action: JumpAction{Target: "cali-failsafe-in"}},
-
-					{Action: ClearMarkAction{Mark: 0x88}},
-
-					{Comment: "Start of tier tier1",
-						Action: ClearMarkAction{Mark: 0x10}},
-					{Match: Match().MarkClear(0x10),
-						Action: JumpAction{Target: "cali-pi-tier1/ai"}},
-					{Match: Match().MarkSet(0x8),
-						Action:  ReturnAction{},
-						Comment: "Return if policy accepted"},
-					{Match: Match().MarkClear(0x10),
-						Action: JumpAction{Target: "cali-pi-tier1/bi"}},
-					{Match: Match().MarkSet(0x8),
-						Action:  ReturnAction{},
-						Comment: "Return if policy accepted"},
-					{Match: Match().MarkClear(0x10),
-						Action: NflogAction{
-							Group:  2,
-							Prefix: "D/0/no-policy-match-outbound/tier1"}},
-					{Match: Match().MarkClear(0x10),
-						Action:  DropAction{},
-						Comment: "Drop if no policies passed packet"},
-
-					{Action: JumpAction{Target: "cali-pri-prof1"}},
-					{Match: Match().MarkSet(0x8),
-						Action:  ReturnAction{},
-						Comment: "Return if profile accepted"},
-					{Action: JumpAction{Target: "cali-pri-prof2"}},
-					{Match: Match().MarkSet(0x8),
-						Action:  ReturnAction{},
-						Comment: "Return if profile accepted"},
-					{Action: NflogAction{
-						Group:  2,
-						Prefix: "D/0/no-profile-match-outbound"}},
-
-					{Action: DropAction{},
-						Comment: "Drop if no profiles matched"},
-				},
-			},
-			{
-				Name: "cali-thfw-eth0",
-				Rules: []Rule{
-					// conntrack rules.
-					{Match: Match().ConntrackState("RELATED,ESTABLISHED"),
-						Action: AcceptAction{}},
-					{Match: Match().ConntrackState("INVALID"),
-						Action: DropAction{}},
-
-					{Action: ClearMarkAction{Mark: 0x88}},
-
-					{Comment: "Start of tier fwdTier1",
-						Action: ClearMarkAction{Mark: 0x10}},
-					{Match: Match().MarkClear(0x10),
-						Action: JumpAction{Target: "cali-po-fwdTier1/afe"}},
-					{Match: Match().MarkSet(0x8),
-						Action:  ReturnAction{},
-						Comment: "Return if policy accepted"},
-					{Match: Match().MarkClear(0x10),
-						Action: JumpAction{Target: "cali-po-fwdTier1/bfe"}},
-					{Match: Match().MarkSet(0x8),
-						Action:  ReturnAction{},
-						Comment: "Return if policy accepted"},
-					{Match: Match().MarkClear(0x10),
-						Action: NflogAction{
-							Group:  1,
-							Prefix: "D/0/no-policy-match-inbound/fwdTier1"}},
-					{Match: Match().MarkClear(0x10),
-						Action:  DropAction{},
-						Comment: "Drop if no policies passed packet"},
-				},
-			},
-			{
-				Name: "cali-fhfw-eth0",
-				Rules: []Rule{
-					// conntrack rules.
-					{Match: Match().ConntrackState("RELATED,ESTABLISHED"),
-						Action: AcceptAction{}},
-					{Match: Match().ConntrackState("INVALID"),
-						Action: DropAction{}},
-
-					{Action: ClearMarkAction{Mark: 0x88}},
-
-					{Comment: "Start of tier fwdTier1",
-						Action: ClearMarkAction{Mark: 0x10}},
-					{Match: Match().MarkClear(0x10),
-						Action: JumpAction{Target: "cali-pi-fwdTier1/afi"}},
-					{Match: Match().MarkSet(0x8),
-						Action:  ReturnAction{},
-						Comment: "Return if policy accepted"},
-					{Match: Match().MarkClear(0x10),
-						Action: JumpAction{Target: "cali-pi-fwdTier1/bfi"}},
-					{Match: Match().MarkSet(0x8),
-						Action:  ReturnAction{},
-						Comment: "Return if policy accepted"},
-					{Match: Match().MarkClear(0x10),
-						Action: NflogAction{
-							Group:  2,
-							Prefix: "D/0/no-policy-match-outbound/fwdTier1"}},
-					{Match: Match().MarkClear(0x10),
-						Action:  DropAction{},
-						Comment: "Drop if no policies passed packet"},
-=======
-						{Comment: "Start of policies",
-							Action: ClearMarkAction{Mark: 0x10}},
-						{Match: Match().MarkClear(0x10),
-							Action: JumpAction{Target: "cali-po-afe"}},
-						{Match: Match().MarkSet(0x8),
-							Action:  ReturnAction{},
-							Comment: "Return if policy accepted"},
-						{Match: Match().MarkClear(0x10),
-							Action: JumpAction{Target: "cali-po-bfe"}},
-						{Match: Match().MarkSet(0x8),
-							Action:  ReturnAction{},
-							Comment: "Return if policy accepted"},
+						{Action: ClearMarkAction{Mark: 0x88}},
+
+						{Comment: "Start of tier fwdTier1",
+							Action: ClearMarkAction{Mark: 0x10}},
+						{Match: Match().MarkClear(0x10),
+							Action: JumpAction{Target: "cali-po-fwdTier1/afe"}},
+						{Match: Match().MarkSet(0x8),
+							Action:  ReturnAction{},
+							Comment: "Return if policy accepted"},
+						{Match: Match().MarkClear(0x10),
+							Action: JumpAction{Target: "cali-po-fwdTier1/bfe"}},
+						{Match: Match().MarkSet(0x8),
+							Action:  ReturnAction{},
+							Comment: "Return if policy accepted"},
+						{Match: Match().MarkClear(0x10),
+							Action: NflogAction{
+								Group:  1,
+								Prefix: "D/0/no-policy-match-inbound/fwdTier1"}},
 						{Match: Match().MarkClear(0x10),
 							Action:  DropAction{},
 							Comment: "Drop if no policies passed packet"},
@@ -737,20 +424,24 @@
 						{Match: Match().ConntrackState("INVALID"),
 							Action: DropAction{}},
 
-						{Action: ClearMarkAction{Mark: 0x8}},
-
-						{Comment: "Start of policies",
-							Action: ClearMarkAction{Mark: 0x10}},
-						{Match: Match().MarkClear(0x10),
-							Action: JumpAction{Target: "cali-pi-afi"}},
-						{Match: Match().MarkSet(0x8),
-							Action:  ReturnAction{},
-							Comment: "Return if policy accepted"},
-						{Match: Match().MarkClear(0x10),
-							Action: JumpAction{Target: "cali-pi-bfi"}},
-						{Match: Match().MarkSet(0x8),
-							Action:  ReturnAction{},
-							Comment: "Return if policy accepted"},
+						{Action: ClearMarkAction{Mark: 0x88}},
+
+						{Comment: "Start of tier fwdTier1",
+							Action: ClearMarkAction{Mark: 0x10}},
+						{Match: Match().MarkClear(0x10),
+							Action: JumpAction{Target: "cali-pi-fwdTier1/afi"}},
+						{Match: Match().MarkSet(0x8),
+							Action:  ReturnAction{},
+							Comment: "Return if policy accepted"},
+						{Match: Match().MarkClear(0x10),
+							Action: JumpAction{Target: "cali-pi-fwdTier1/bfi"}},
+						{Match: Match().MarkSet(0x8),
+							Action:  ReturnAction{},
+							Comment: "Return if policy accepted"},
+						{Match: Match().MarkClear(0x10),
+							Action: NflogAction{
+								Group:  2,
+								Prefix: "D/0/no-policy-match-outbound/fwdTier1"}},
 						{Match: Match().MarkClear(0x10),
 							Action:  DropAction{},
 							Comment: "Drop if no policies passed packet"},
@@ -760,19 +451,22 @@
 		})
 
 		It("should render host endpoint raw chains with untracked policies", func() {
-			Expect(renderer.HostEndpointToRawChains("eth0", []string{"c"}, []string{"c"})).To(Equal([]*Chain{
+			var untrackedTiers = []*proto.TierInfo{
+				{Name: "tier1", IngressPolicies: []string{"c"}, EgressPolicies: []string{"c"}},
+			}
+			Expect(renderer.HostEndpointToRawChains("eth0", untrackedTiers)).To(Equal([]*Chain{
 				{
 					Name: "cali-th-eth0",
 					Rules: []Rule{
 						// Host endpoints get extra failsafe rules.
 						{Action: JumpAction{Target: "cali-failsafe-out"}},
 
-						{Action: ClearMarkAction{Mark: 0x8}},
-
-						{Comment: "Start of policies",
-							Action: ClearMarkAction{Mark: 0x10}},
-						{Match: Match().MarkClear(0x10),
-							Action: JumpAction{Target: "cali-po-c"}},
+						{Action: ClearMarkAction{Mark: 0x88}},
+
+						{Comment: "Start of tier tier1",
+							Action: ClearMarkAction{Mark: 0x10}},
+						{Match: Match().MarkClear(0x10),
+							Action: JumpAction{Target: "cali-po-tier1/c"}},
 						// Extra NOTRACK action before returning in raw table.
 						{Match: Match().MarkSet(0x8),
 							Action: NoTrackAction{}},
@@ -789,12 +483,12 @@
 						// Host endpoints get extra failsafe rules.
 						{Action: JumpAction{Target: "cali-failsafe-in"}},
 
-						{Action: ClearMarkAction{Mark: 0x8}},
-
-						{Comment: "Start of policies",
-							Action: ClearMarkAction{Mark: 0x10}},
-						{Match: Match().MarkClear(0x10),
-							Action: JumpAction{Target: "cali-pi-c"}},
+						{Action: ClearMarkAction{Mark: 0x88}},
+
+						{Comment: "Start of tier tier1",
+							Action: ClearMarkAction{Mark: 0x10}},
+						{Match: Match().MarkClear(0x10),
+							Action: JumpAction{Target: "cali-pi-tier1/c"}},
 						// Extra NOTRACK action before returning in raw table.
 						{Match: Match().MarkSet(0x8),
 							Action: NoTrackAction{}},
@@ -809,9 +503,12 @@
 		})
 
 		It("should render host endpoint mangle chains with pre-DNAT policies", func() {
+			var tiers = []*proto.TierInfo{
+				{Name: "tier1", IngressPolicies: []string{"c"}, EgressPolicies: []string{"c"}},
+			}
 			Expect(renderer.HostEndpointToMangleChains(
 				"eth0",
-				[]string{"c"},
+				tiers,
 			)).To(Equal([]*Chain{
 				{
 					Name: "cali-fh-eth0",
@@ -827,80 +524,30 @@
 						// Host endpoints get extra failsafe rules.
 						{Action: JumpAction{Target: "cali-failsafe-in"}},
 
-						{Action: ClearMarkAction{Mark: 0x8}},
+						{Action: ClearMarkAction{Mark: 0x88}},
 
 						{Comment: "Start of policies",
 							Action: ClearMarkAction{Mark: 0x10}},
 						{Match: Match().MarkClear(0x10),
-							Action: JumpAction{Target: "cali-pi-c"}},
+							Action: JumpAction{Target: "cali-pi-tier1/c"}},
 						{Match: Match().MarkSet(0x8),
 							Action:  ReturnAction{},
 							Comment: "Return if policy accepted"},
 
 						// No drop actions or profiles in raw table.
 					},
->>>>>>> 661afe22
 				},
 			}))
 		})
 	})
 
-<<<<<<< HEAD
-	It("should render host endpoint raw chains with untracked policies", func() {
-		var untrackedTiers = []*proto.TierInfo{
-			{Name: "tier1", IngressPolicies: []string{"c"}, EgressPolicies: []string{"c"}},
-		}
-		Expect(renderer.HostEndpointToRawChains("eth0", untrackedTiers)).To(Equal([]*Chain{
-			{
-				Name: "cali-th-eth0",
-				Rules: []Rule{
-					// Host endpoints get extra failsafe rules.
-					{Action: JumpAction{Target: "cali-failsafe-out"}},
-
-					{Action: ClearMarkAction{Mark: 0x88}},
-
-					{Comment: "Start of tier tier1",
-						Action: ClearMarkAction{Mark: 0x10}},
-					{Match: Match().MarkClear(0x10),
-						Action: JumpAction{Target: "cali-po-tier1/c"}},
-					// Extra NOTRACK action before returning in raw table.
-					{Match: Match().MarkSet(0x8),
-						Action: NoTrackAction{}},
-					{Match: Match().MarkSet(0x8),
-						Action:  ReturnAction{},
-						Comment: "Return if policy accepted"},
-
-					// No drop actions or profiles in raw table.
-				},
-			},
-			{
-				Name: "cali-fh-eth0",
-				Rules: []Rule{
-					// Host endpoints get extra failsafe rules.
-					{Action: JumpAction{Target: "cali-failsafe-in"}},
-
-					{Action: ClearMarkAction{Mark: 0x88}},
-
-					{Comment: "Start of tier tier1",
-						Action: ClearMarkAction{Mark: 0x10}},
-					{Match: Match().MarkClear(0x10),
-						Action: JumpAction{Target: "cali-pi-tier1/c"}},
-					// Extra NOTRACK action before returning in raw table.
-					{Match: Match().MarkSet(0x8),
-						Action: NoTrackAction{}},
-					{Match: Match().MarkSet(0x8),
-						Action:  ReturnAction{},
-						Comment: "Return if policy accepted"},
-
-					// No drop actions or profiles in raw table.
-=======
 	Describe("with ctstate=INVALID disabled", func() {
 		BeforeEach(func() {
 			renderer = NewRenderer(rrConfigConntrackDisabledReturnAction)
 		})
 
 		It("should render a minimal workload endpoint", func() {
-			Expect(renderer.WorkloadEndpointToIptablesChains("cali1234", true, nil, nil, nil)).To(Equal([]*Chain{
+			Expect(renderer.WorkloadEndpointToIptablesChains("cali1234", true, nil, nil)).To(Equal([]*Chain{
 				{
 					Name: "cali-tw-cali1234",
 					Rules: []Rule{
@@ -910,7 +557,11 @@
 						{Match: Match().ConntrackState("RELATED,ESTABLISHED"),
 							Action: ReturnAction{}},
 
-						{Action: ClearMarkAction{Mark: 0x8}},
+						{Action: ClearMarkAction{Mark: 0x88}},
+						{Match: Match().MarkClear(0x10),
+							Action: NflogAction{
+								Group:  1,
+								Prefix: "D/0/no-profile-match-inbound"}},
 						{Action: DropAction{},
 							Comment: "Drop if no profiles matched"},
 					},
@@ -924,19 +575,25 @@
 						{Match: Match().ConntrackState("RELATED,ESTABLISHED"),
 							Action: ReturnAction{}},
 
-						{Action: ClearMarkAction{Mark: 0x8}},
-						{Action: DropAction{},
-							Comment: "Drop if no profiles matched"},
-					},
->>>>>>> 661afe22
+						{Action: ClearMarkAction{Mark: 0x88}},
+						{Match: Match().MarkClear(0x10),
+							Action: NflogAction{
+								Group:  2,
+								Prefix: "D/0/no-profile-match-outbound"}},
+						{Action: DropAction{},
+							Comment: "Drop if no profiles matched"},
+					},
 				},
 			}))
 		})
 
 		It("should render host endpoint mangle chains with pre-DNAT policies", func() {
+			var tiers = []*proto.TierInfo{
+				{Name: "tier1", IngressPolicies: []string{"c"}, EgressPolicies: []string{"c"}},
+			}
 			Expect(renderer.HostEndpointToMangleChains(
 				"eth0",
-				[]string{"c"},
+				tiers,
 			)).To(Equal([]*Chain{
 				{
 					Name: "cali-fh-eth0",
@@ -948,12 +605,12 @@
 						// Host endpoints get extra failsafe rules.
 						{Action: JumpAction{Target: "cali-failsafe-in"}},
 
-						{Action: ClearMarkAction{Mark: 0x8}},
-
-						{Comment: "Start of policies",
-							Action: ClearMarkAction{Mark: 0x10}},
-						{Match: Match().MarkClear(0x10),
-							Action: JumpAction{Target: "cali-pi-c"}},
+						{Action: ClearMarkAction{Mark: 0x88}},
+
+						{Comment: "Start of tier tier1",
+							Action: ClearMarkAction{Mark: 0x10}},
+						{Match: Match().MarkClear(0x10),
+							Action: JumpAction{Target: "cali-pi-tier1/c"}},
 						{Match: Match().MarkSet(0x8),
 							Action:  ReturnAction{},
 							Comment: "Return if policy accepted"},
