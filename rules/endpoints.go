--- conflicted
+++ resolved
@@ -1,4 +1,4 @@
-// Copyright (c) 2016-2018 Tigera, Inc. All rights reserved.
+// Copyright (c) 2016-2019 Tigera, Inc. All rights reserved.
 //
 // Licensed under the Apache License, Version 2.0 (the "License");
 // you may not use this file except in compliance with the License.
@@ -23,11 +23,8 @@
 )
 
 const (
-<<<<<<< HEAD
 	ingressPolicy = "ingress"
 	egressPolicy  = "egress"
-=======
->>>>>>> f31fa28e
 	dropEncap     = true
 	dontDropEncap = false
 )
@@ -336,10 +333,8 @@
 	})
 
 	if dropEncap {
-<<<<<<< HEAD
 		// VXLAN and IPinIP encapped packets that originated in a pod should be dropped, as the encapsulation can be used to
 		// bypass restrictive egress policies.
-=======
 		rules = append(rules, Rule{
 			Match: Match().ProtocolNum(ProtoUDP).
 				DestPorts(uint16(r.Config.VXLANPort)).
@@ -357,14 +352,6 @@
 	if len(policyNames) > 0 {
 		// Clear the "pass" mark.  If a policy sets that mark, we'll skip the rest of the policies and
 		// continue processing the profiles, if there are any.
->>>>>>> f31fa28e
-		rules = append(rules, Rule{
-			Match: Match().ProtocolNum(ProtoUDP).
-				DestPorts(uint16(r.Config.VXLANPort)).
-				VXLANVNI(uint32(r.Config.VXLANVNI)),
-			Action:  DropAction{},
-			Comment: "Drop VXLAN encapped packets originating in pods",
-		})
 		rules = append(rules, Rule{
 			Match:   Match().ProtocolNum(ProtoIPIP),
 			Action:  DropAction{},
@@ -372,7 +359,6 @@
 		})
 	}
 
-<<<<<<< HEAD
 	for _, tier := range tiers {
 		var policies []string
 		if policyType == ingressPolicy {
@@ -383,16 +369,6 @@
 		if len(policies) > 0 {
 			// Clear the "pass" mark.  If a policy sets that mark, we'll skip the rest of the policies and
 			// continue processing the profiles, if there are any.
-=======
-		// Then, jump to each policy in turn.
-		for _, polID := range policyNames {
-			polChainName := PolicyChainName(
-				policyPrefix,
-				&proto.PolicyID{Name: polID},
-			)
-
-			// If a previous policy didn't set the "pass" mark, jump to the policy.
->>>>>>> f31fa28e
 			rules = append(rules, Rule{
 				Comment: "Start of tier " + tier.Name,
 				Action: ClearMarkAction{
@@ -406,6 +382,7 @@
 					policyPrefix,
 					&proto.PolicyID{Tier: tier.Name, Name: polID},
 				)
+
 				// If a previous policy didn't set the "pass" mark, jump to the policy.
 				rules = append(rules, Rule{
 					Match:  Match().MarkClear(r.IptablesMarkPass),
