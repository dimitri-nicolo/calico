// Copyright (c) 2016-2021 Tigera, Inc. All rights reserved.
//
// Licensed under the Apache License, Version 2.0 (the "License");
// you may not use this file except in compliance with the License.
// You may obtain a copy of the License at
//
//     http://www.apache.org/licenses/LICENSE-2.0
//
// Unless required by applicable law or agreed to in writing, software
// distributed under the License is distributed on an "AS IS" BASIS,
// WITHOUT WARRANTIES OR CONDITIONS OF ANY KIND, either express or implied.
// See the License for the specific language governing permissions and
// limitations under the License.

package rules

import (
	log "github.com/sirupsen/logrus"

	"github.com/projectcalico/libcalico-go/lib/backend/model"

	"github.com/projectcalico/felix/hashutils"
	. "github.com/projectcalico/felix/iptables"
	"github.com/projectcalico/felix/proto"
)

const (
	ingressPolicy         = "ingress"
	egressPolicy          = "egress"
	dropEncap             = true
	dontDropEncap         = false
	NotAnEgressGateway    = false
	IsAnEgressGateway     = true
	alwaysAllowVXLANEncap = true
	alwaysAllowIPIPEncap  = true
)

func (r *DefaultRuleRenderer) WorkloadEndpointToIptablesChains(
	ifaceName string,
	epMarkMapper EndpointMarkMapper,
	adminUp bool,
	tiers []*proto.TierInfo,
	profileIDs []string,
	isEgressGateway bool,
) []*Chain {
	allowVXLANEncapFromWorkloads := r.Config.AllowVXLANPacketsFromWorkloads
	allowIPIPEncapFromWorkloads := r.Config.AllowIPIPPacketsFromWorkloads
	result := []*Chain{}
	result = append(result,
		// Chain for traffic _to_ the endpoint.
		r.endpointIptablesChain(
			tiers,
			profileIDs,
			ifaceName,
			PolicyInboundPfx,
			ProfileInboundPfx,
			WorkloadToEndpointPfx,
			"", // No fail-safe chains for workloads.
			chainTypeNormal,
			adminUp,
			NFLOGInboundGroup,
			RuleDirIngress,
			ingressPolicy,
			r.filterAllowAction, // Workload endpoint chains are only used in the filter table
			alwaysAllowVXLANEncap,
			alwaysAllowIPIPEncap,
			isEgressGateway,
		),
		// Chain for traffic _from_ the endpoint.
		// Encap traffic is blocked by default from workload endpoints
		// unless explicitly overridden.
		r.endpointIptablesChain(
			tiers,
			profileIDs,
			ifaceName,
			PolicyOutboundPfx,
			ProfileOutboundPfx,
			WorkloadFromEndpointPfx,
			"", // No fail-safe chains for workloads.
			chainTypeNormal,
			adminUp,
			NFLOGOutboundGroup,
			RuleDirEgress,
			egressPolicy,
			r.filterAllowAction, // Workload endpoint chains are only used in the filter table
			allowVXLANEncapFromWorkloads,
			allowIPIPEncapFromWorkloads,
			isEgressGateway,
		),
	)

	if r.KubeIPVSSupportEnabled {
		// Chain for setting endpoint mark of an endpoint.
		result = append(result,
			r.endpointSetMarkChain(
				ifaceName,
				epMarkMapper,
				SetEndPointMarkPfx,
			),
		)
	}

	return result
}

func (r *DefaultRuleRenderer) HostEndpointToFilterChains(
	ifaceName string,
	tiers []*proto.TierInfo,
	forwardTiers []*proto.TierInfo,
	epMarkMapper EndpointMarkMapper,
	profileIDs []string,
) []*Chain {
	log.WithField("ifaceName", ifaceName).Debug("Rendering filter host endpoint chain.")
	result := []*Chain{}
	result = append(result,
		// Chain for output traffic _to_ the endpoint.
		r.endpointIptablesChain(
			tiers,
			profileIDs,
			ifaceName,
			PolicyOutboundPfx,
			ProfileOutboundPfx,
			HostToEndpointPfx,
			ChainFailsafeOut,
			chainTypeNormal,
			true, // Host endpoints are always admin up.
			NFLOGOutboundGroup,
			RuleDirEgress,
			egressPolicy,
			r.filterAllowAction,
			alwaysAllowVXLANEncap,
			alwaysAllowIPIPEncap,
			NotAnEgressGateway,
		),
		// Chain for input traffic _from_ the endpoint.
		r.endpointIptablesChain(
			tiers,
			profileIDs,
			ifaceName,
			PolicyInboundPfx,
			ProfileInboundPfx,
			HostFromEndpointPfx,
			ChainFailsafeIn,
			chainTypeNormal,
			true, // Host endpoints are always admin up.
			NFLOGInboundGroup,
			RuleDirIngress,
			ingressPolicy,
			r.filterAllowAction,
			alwaysAllowVXLANEncap,
			alwaysAllowIPIPEncap,
			NotAnEgressGateway,
		),
		// Chain for forward traffic _to_ the endpoint.
		r.endpointIptablesChain(
			forwardTiers,
			profileIDs,
			ifaceName,
			PolicyOutboundPfx,
			ProfileOutboundPfx,
			HostToEndpointForwardPfx,
			"", // No fail-safe chains for forward traffic.
			chainTypeForward,
			true, // Host endpoints are always admin up.
			NFLOGOutboundGroup,
			RuleDirEgress,
			egressPolicy,
			r.filterAllowAction,
			alwaysAllowVXLANEncap,
			alwaysAllowIPIPEncap,
			NotAnEgressGateway,
		),
		// Chain for forward traffic _from_ the endpoint.
		r.endpointIptablesChain(
			forwardTiers,
			profileIDs,
			ifaceName,
			PolicyInboundPfx,
			ProfileInboundPfx,
			HostFromEndpointForwardPfx,
			"", // No fail-safe chains for forward traffic.
			chainTypeForward,
			true, // Host endpoints are always admin up.
			NFLOGInboundGroup,
			RuleDirIngress,
			ingressPolicy,
			r.filterAllowAction,
			alwaysAllowVXLANEncap,
			alwaysAllowIPIPEncap,
			NotAnEgressGateway,
		),
	)

	if r.KubeIPVSSupportEnabled {
		// Chain for setting endpoint mark of an endpoint.
		result = append(result,
			r.endpointSetMarkChain(
				ifaceName,
				epMarkMapper,
				SetEndPointMarkPfx,
			),
		)
	}

	return result
}

func (r *DefaultRuleRenderer) HostEndpointToMangleEgressChains(
	ifaceName string,
	tiers []*proto.TierInfo,
	profileIDs []string,
) []*Chain {
	log.WithField("ifaceName", ifaceName).Debug("Render host endpoint mangle egress chain.")
	return []*Chain{
		// Chain for output traffic _to_ the endpoint.  Note, we use RETURN here rather than
		// ACCEPT because the mangle table is typically used, if at all, for packet
		// manipulations that might need to apply to our allowed traffic.
		r.endpointIptablesChain(
			tiers,
			profileIDs,
			ifaceName,
			PolicyOutboundPfx,
			ProfileOutboundPfx,
			HostToEndpointPfx,
			ChainFailsafeOut,
			chainTypeNormal,
			true, // Host endpoints are always admin up.
			NFLOGOutboundGroup,
			RuleDirEgress,
			egressPolicy,
			ReturnAction{},
			alwaysAllowVXLANEncap,
			alwaysAllowIPIPEncap,
			NotAnEgressGateway,
		),
	}
}

func (r *DefaultRuleRenderer) HostEndpointToRawEgressChain(
	ifaceName string,
	egressPolicyNames []string,
) *Chain {
	log.WithField("ifaceName", ifaceName).Debug("Rendering raw (untracked) host endpoint egress chain.")
	return r.endpointIptablesChain(
		egressPolicyNames,
		nil, // We don't render profiles into the raw table.
		ifaceName,
		PolicyOutboundPfx,
		ProfileOutboundPfx,
		HostToEndpointPfx,
		ChainFailsafeOut,
		chainTypeUntracked,
		true, // Host endpoints are always admin up.
		AcceptAction{},
		alwaysAllowVXLANEncap,
		alwaysAllowIPIPEncap,
	)
}

func (r *DefaultRuleRenderer) HostEndpointToRawChains(
	ifaceName string,
	untrackedTiers []*proto.TierInfo,
) []*Chain {
	log.WithField("ifaceName", ifaceName).Debugf("Rendering raw (untracked) host endpoint chain. - untrackedTiers %+v", untrackedTiers)
	return []*Chain{
		// Chain for traffic _to_ the endpoint.
<<<<<<< HEAD
		r.endpointIptablesChain(
			untrackedTiers,
			nil, // We don't render profiles into the raw table.
			ifaceName,
			PolicyOutboundPfx,
			ProfileOutboundPfx,
			HostToEndpointPfx,
			ChainFailsafeOut,
			chainTypeUntracked,
			true, // Host endpoints are always admin up.
			NFLOGOutboundGroup,
			RuleDirEgress,
			egressPolicy,
			AcceptAction{},
			alwaysAllowVXLANEncap,
			alwaysAllowIPIPEncap,
			NotAnEgressGateway,
		),
=======
		r.HostEndpointToRawEgressChain(ifaceName, egressPolicyNames),
>>>>>>> b91f95da
		// Chain for traffic _from_ the endpoint.
		r.endpointIptablesChain(
			untrackedTiers,
			nil, // We don't render profiles into the raw table.
			ifaceName,
			PolicyInboundPfx,
			ProfileInboundPfx,
			HostFromEndpointPfx,
			ChainFailsafeIn,
			chainTypeUntracked,
			true, // Host endpoints are always admin up.
			NFLOGInboundGroup,
			RuleDirIngress,
			ingressPolicy,
			AcceptAction{},
			alwaysAllowVXLANEncap,
			alwaysAllowIPIPEncap,
			NotAnEgressGateway,
		),
	}
}

func (r *DefaultRuleRenderer) HostEndpointToMangleIngressChains(
	ifaceName string,
	preDNATTiers []*proto.TierInfo,
) []*Chain {
	log.WithField("ifaceName", ifaceName).Debug("Rendering pre-DNAT host endpoint chain.")
	return []*Chain{
		// Chain for traffic _from_ the endpoint.  Pre-DNAT policy does not apply to
		// outgoing traffic through a host endpoint.
		r.endpointIptablesChain(
			preDNATTiers,
			nil, // We don't render profiles into the raw table.
			ifaceName,
			PolicyInboundPfx,
			ProfileInboundPfx,
			HostFromEndpointPfx,
			ChainFailsafeIn,
			chainTypePreDNAT,
			true, // Host endpoints are always admin up.
			NFLOGInboundGroup,
			RuleDirIngress,
			ingressPolicy,
			r.mangleAllowAction,
			alwaysAllowVXLANEncap,
			alwaysAllowIPIPEncap,
			NotAnEgressGateway,
		),
	}
}

type endpointChainType int

const (
	chainTypeNormal endpointChainType = iota
	chainTypeUntracked
	chainTypePreDNAT
	chainTypeForward
)

func (r *DefaultRuleRenderer) endpointSetMarkChain(
	name string,
	epMarkMapper EndpointMarkMapper,
	endpointPrefix string,
) *Chain {
	rules := []Rule{}
	chainName := EndpointChainName(endpointPrefix, name)

	if endPointMark, err := epMarkMapper.GetEndpointMark(name); err == nil {
		// Set endpoint mark.
		rules = append(rules, Rule{
			Action: SetMaskedMarkAction{
				Mark: endPointMark,
				Mask: epMarkMapper.GetMask()},
		})
	}
	return &Chain{
		Name:  chainName,
		Rules: rules,
	}
}

func (r *DefaultRuleRenderer) endpointIptablesChain(
	tiers []*proto.TierInfo,
	profileIds []string,
	name string,
	policyPrefix PolicyChainNamePrefix,
	profilePrefix ProfileChainNamePrefix,
	endpointPrefix string,
	failsafeChain string,
	chainType endpointChainType,
	adminUp bool,
	nflogGroup uint16,
	dir RuleDir,
	policyType string,
	allowAction Action,
	allowVXLANEncap bool,
	allowIPIPEncap bool,
	isEgressGateway bool,
) *Chain {
	rules := []Rule{}
	chainName := EndpointChainName(endpointPrefix, name)

	if !adminUp {
		// Endpoint is admin-down, drop all traffic to/from it.
		rules = append(rules, r.DropRules(Match(), "Endpoint admin disabled")...)
		return &Chain{
			Name:  chainName,
			Rules: rules,
		}
	}

	if chainType != chainTypeUntracked {
		// Tracked chain: install conntrack rules, which implement our stateful connections.
		// This allows return traffic associated with a previously-permitted request.
		rules = r.appendConntrackRules(
			rules,
			allowAction,
			// Allow CtState INVALID for traffic _from_ an egress gateway.
			// This is because the return path from an egress gateway is different from the
			// VXLAN-tunnelled forwards path.

			// We also need to allow CtState INVALID for traffic _to_ an egress gateway,
			// when using IP-IP and VXLAN. However, we do not understand why we need it yet.
			isEgressGateway,
		)
	}

	// First set up failsafes.
	if failsafeChain != "" {
		rules = append(rules, Rule{
			Action: JumpAction{Target: failsafeChain},
		})
	}

	// Start by ensuring that the accept mark bit is clear, policies set that bit to indicate
	// that they accepted / dropped the packet.
	rules = append(rules, Rule{
		Action: ClearMarkAction{
			Mark: r.IptablesMarkAccept + r.IptablesMarkDrop,
		},
	})

	if !allowVXLANEncap {
		// VXLAN encapped packets that originated in a pod should be dropped, as the encapsulation can be used to
		// bypass restrictive egress policies.
		rules = append(rules, Rule{
			Match: Match().ProtocolNum(ProtoUDP).
				DestPorts(uint16(r.Config.VXLANPort)),
			Action:  DropAction{},
			Comment: []string{"Drop VXLAN encapped packets originating in workloads"},
		})
	}
	if !allowIPIPEncap {
		// IPinIP encapped packets that originated in a pod should be dropped, as the encapsulation can be used to
		// bypass restrictive egress policies.
		rules = append(rules, Rule{
			Match:   Match().ProtocolNum(ProtoIPIP),
			Action:  DropAction{},
			Comment: []string{"Drop IPinIP encapped packets originating in workloads"},
		})
	}

	for _, tier := range tiers {
		var policies []string
		if policyType == ingressPolicy {
			policies = tier.IngressPolicies
		} else {
			policies = tier.EgressPolicies
		}
		if len(policies) > 0 {
			// Clear the "pass" mark.  If a policy sets that mark, we'll skip the rest of the policies and
			// continue processing the profiles, if there are any.
			rules = append(rules, Rule{
				Comment: []string{"Start of tier " + tier.Name},
				Action: ClearMarkAction{
					Mark: r.IptablesMarkPass,
				},
			})

			// Track if any of the policies are not staged. If all of the policies in a tier are staged
			// then the default end of tier behavior should be pass rather than drop.
			endOfTierDrop := false

			// Then, jump to each policy in turn.
			for _, polID := range policies {
				isStaged := model.PolicyIsStaged(polID)

				// If this is not a staged policy then end of tier behavior should be drop.
				if !isStaged {
					endOfTierDrop = true
				}

				polChainName := PolicyChainName(
					policyPrefix,
					&proto.PolicyID{Tier: tier.Name, Name: polID},
				)

				// If a previous policy didn't set the "pass" mark, jump to the policy.
				rules = append(rules, Rule{
					Match:  Match().MarkClear(r.IptablesMarkPass),
					Action: JumpAction{Target: polChainName},
				})

				// Only handle actions for non-staged policies.
				if !isStaged {
					// If policy marked packet as accepted, it returns, setting the accept
					// mark bit.
					if chainType == chainTypeUntracked {
						// For an untracked policy, map allow to "NOTRACK and ALLOW".
						rules = append(rules, Rule{
							Match:  Match().MarkSingleBitSet(r.IptablesMarkAccept),
							Action: NoTrackAction{},
						})
					}
					// If accept bit is set, return from this chain.  We don't immediately
					// accept because there may be other policy still to apply.
					rules = append(rules, Rule{
						Match:   Match().MarkSingleBitSet(r.IptablesMarkAccept),
						Action:  ReturnAction{},
						Comment: []string{"Return if policy accepted"},
					})
				}
			}

			if chainType == chainTypeNormal || chainType == chainTypeForward {
				if endOfTierDrop {
					nfqueueRule := r.NfqueueRule(Match().MarkClear(r.IptablesMarkPass), "Drop if no policies passed packet")
					if nfqueueRule != nil {
						rules = append(rules, *nfqueueRule)
					}

					// When rendering normal and forward rules, if no policy marked the packet as "pass", drop the
					// packet.
					//
					// For untracked and pre-DNAT rules, we don't do that because there may be
					// normal rules still to be applied to the packet in the filter table.
					rules = append(rules, Rule{
						Match: Match().MarkClear(r.IptablesMarkPass),
						Action: NflogAction{
							Group:       nflogGroup,
							Prefix:      CalculateEndOfTierDropNFLOGPrefixStr(dir, tier.Name),
							SizeEnabled: r.EnableNflogSize,
						},
					})

					rules = append(rules, r.DropRules(Match().MarkClear(r.IptablesMarkPass), "Drop if no policies passed packet")...)
				} else {
					// If we do not require an end of tier drop (i.e. because all of the policies in the tier are
					// staged), then add an end of tier pass nflog action so that we can at least track that we
					// would hit end of tier drop. This simplifies the processing in the collector.
					rules = append(rules, Rule{
						Match: Match().MarkClear(r.IptablesMarkPass),
						Action: NflogAction{
							Group:       nflogGroup,
							Prefix:      CalculateEndOfTierPassNFLOGPrefixStr(dir, tier.Name),
							SizeEnabled: r.EnableNflogSize,
						},
					})
				}
			}
		}
	}

	if len(tiers) == 0 && chainType == chainTypeForward {
		// Forwarded traffic is allowed when there are no policies with
		// applyOnForward that apply to this endpoint (and in this direction).
		rules = append(rules, Rule{
			Action:  SetMarkAction{Mark: r.IptablesMarkAccept},
			Comment: []string{"Allow forwarded traffic by default"},
		})
		rules = append(rules, Rule{
			Action:  ReturnAction{},
			Comment: []string{"Return for accepted forward traffic"},
		})
	}

	if chainType == chainTypeNormal {
		// Then, jump to each profile in turn.
		for _, profileID := range profileIds {
			profChainName := ProfileChainName(profilePrefix, &proto.ProfileID{Name: profileID})
			rules = append(rules,
				Rule{Action: JumpAction{Target: profChainName}},
				// If policy marked packet as accepted, it returns, setting the
				// accept mark bit.  If that is set, return from this chain.
				Rule{
					Match:   Match().MarkSingleBitSet(r.IptablesMarkAccept),
					Action:  ReturnAction{},
					Comment: []string{"Return if profile accepted"},
				})
		}

		nfqueueRule := r.NfqueueRule(Match(), "Drop if no profiles matched")
		if nfqueueRule != nil {
			rules = append(rules, *nfqueueRule)
		}

		// When rendering normal rules, if no profile marked the packet as accepted, drop
		// the packet.
		//
		// For untracked rules, we don't do that because there may be tracked rules
		// still to be applied to the packet in the filter table.
		// TODO (Matt): This (and the policy equivalent just above) can probably be refactored.
		//              At least the magic 1 and 2 need to be combined with the equivalent in CalculateActions.
		// No profile matched the packet: drop it.
		//if dropIfNoProfilesMatched {
		rules = append(rules, Rule{
			Match: Match(),
			Action: NflogAction{
				Group:       nflogGroup,
				Prefix:      CalculateNoMatchProfileNFLOGPrefixStr(dir),
				SizeEnabled: r.EnableNflogSize,
			},
		})

		rules = append(rules, r.DropRules(Match(), "Drop if no profiles matched")...)
		//}
	}

	return &Chain{
		Name:  chainName,
		Rules: rules,
	}
}

func (r *DefaultRuleRenderer) appendConntrackRules(rules []Rule, allowAction Action, allowInvalid bool) []Rule {
	// Allow return packets for established connections.
	if allowAction != (AcceptAction{}) {
		// If we've been asked to return instead of accept the packet immediately,
		// make sure we flag the packet as allowed.
		rules = append(rules,
			Rule{
				Match:  Match().ConntrackState("RELATED,ESTABLISHED"),
				Action: SetMarkAction{Mark: r.IptablesMarkAccept},
			},
		)
	}
	rules = append(rules,
		Rule{
			Match:  Match().ConntrackState("RELATED,ESTABLISHED"),
			Action: allowAction,
		},
	)
	if !(r.Config.DisableConntrackInvalid || allowInvalid) {
		// Drop packets that aren't either a valid handshake or part of an established
		// connection.
		rules = append(rules, Rule{
			Match:  Match().ConntrackState("INVALID"),
			Action: DropAction{},
		})
	}
	return rules
}

func EndpointChainName(prefix string, ifaceName string) string {
	return hashutils.GetLengthLimitedID(
		prefix,
		ifaceName,
		MaxChainNameLength,
	)
}<|MERGE_RESOLUTION|>--- conflicted
+++ resolved
@@ -238,11 +238,11 @@
 
 func (r *DefaultRuleRenderer) HostEndpointToRawEgressChain(
 	ifaceName string,
-	egressPolicyNames []string,
+	untrackedTiers []*proto.TierInfo,
 ) *Chain {
 	log.WithField("ifaceName", ifaceName).Debug("Rendering raw (untracked) host endpoint egress chain.")
 	return r.endpointIptablesChain(
-		egressPolicyNames,
+		untrackedTiers,
 		nil, // We don't render profiles into the raw table.
 		ifaceName,
 		PolicyOutboundPfx,
@@ -251,9 +251,13 @@
 		ChainFailsafeOut,
 		chainTypeUntracked,
 		true, // Host endpoints are always admin up.
+		NFLOGOutboundGroup,
+		RuleDirEgress,
+		egressPolicy,
 		AcceptAction{},
 		alwaysAllowVXLANEncap,
 		alwaysAllowIPIPEncap,
+		NotAnEgressGateway,
 	)
 }
 
@@ -264,28 +268,7 @@
 	log.WithField("ifaceName", ifaceName).Debugf("Rendering raw (untracked) host endpoint chain. - untrackedTiers %+v", untrackedTiers)
 	return []*Chain{
 		// Chain for traffic _to_ the endpoint.
-<<<<<<< HEAD
-		r.endpointIptablesChain(
-			untrackedTiers,
-			nil, // We don't render profiles into the raw table.
-			ifaceName,
-			PolicyOutboundPfx,
-			ProfileOutboundPfx,
-			HostToEndpointPfx,
-			ChainFailsafeOut,
-			chainTypeUntracked,
-			true, // Host endpoints are always admin up.
-			NFLOGOutboundGroup,
-			RuleDirEgress,
-			egressPolicy,
-			AcceptAction{},
-			alwaysAllowVXLANEncap,
-			alwaysAllowIPIPEncap,
-			NotAnEgressGateway,
-		),
-=======
-		r.HostEndpointToRawEgressChain(ifaceName, egressPolicyNames),
->>>>>>> b91f95da
+		r.HostEndpointToRawEgressChain(ifaceName, untrackedTiers),
 		// Chain for traffic _from_ the endpoint.
 		r.endpointIptablesChain(
 			untrackedTiers,
