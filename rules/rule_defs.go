--- conflicted
+++ resolved
@@ -57,17 +57,10 @@
 	ChainManglePostrouting            = ChainNamePrefix + "POSTROUTING"
 	ChainManglePreroutingEgress       = ChainNamePrefix + "pre-egress"
 	ChainManglePostroutingEgress      = ChainNamePrefix + "post-egress"
-<<<<<<< HEAD
-	ChainManglePreroutingTProxySvc    = ChainNamePrefix + "pre-tproxy-svc"
-	ChainManglePreroutingTProxyNP     = ChainNamePrefix + "pre-tproxy-np"
-	ChainManglePreroutingTProxyEstabl = ChainNamePrefix + "pre-tproxy-establ"
-	ChainManglePreroutingTProxySelect = ChainNamePrefix + "pre-tproxy-selec"
-=======
 	ChainManglePreroutingTProxy       = ChainNamePrefix + "pre-tproxy"
 	ChainManglePreroutingTProxyEstabl = ChainNamePrefix + "pre-tproxy-establ"
 	ChainManglePreroutingTProxySelect = ChainNamePrefix + "pre-tproxy-selec"
 	ChainMangleOutput                 = ChainNamePrefix + "OUTPUT"
->>>>>>> e386ad46
 
 	IPSetIDNATOutgoingAllPools  = "all-ipam-pools"
 	IPSetIDNATOutgoingMasqPools = "masq-ipam-pools"
@@ -417,14 +410,8 @@
 
 	DNSTrustedServers []config.ServerPort
 
-<<<<<<< HEAD
-	TPROXYMode  string
-	TPROXYPort  int
-	TPROXYDests []config.ServerPort
-=======
 	TPROXYMode string
 	TPROXYPort int
->>>>>>> e386ad46
 }
 
 var unusedBitsInBPFMode = map[string]bool{
@@ -451,11 +438,7 @@
 			continue
 		}
 		// Not set if Proxy is not enabled
-<<<<<<< HEAD
-		if fieldName == "IptablesMarkProxy" && c.TPROXYMode != "Enabled" {
-=======
 		if fieldName == "IptablesMarkProxy" && !c.TPROXYModeEnabled() {
->>>>>>> e386ad46
 			continue
 		}
 		if strings.HasPrefix(fieldName, "IptablesMark") {
