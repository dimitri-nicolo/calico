--- conflicted
+++ resolved
@@ -331,14 +331,12 @@
 	NATPortRange                       numorstring.Port
 	IptablesNATOutgoingInterfaceFilter string
 
-<<<<<<< HEAD
+	NATOutgoingAddress net.IP
+
 	EnableNflogSize bool
 	IPSecEnabled    bool
 
 	DNSTrustedServers []string
-=======
-	NATOutgoingAddress net.IP
->>>>>>> b91cb946
 }
 
 func (c *Config) validate() {
