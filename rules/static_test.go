// Copyright (c) 2017 Tigera, Inc. All rights reserved.
//
// Licensed under the Apache License, Version 2.0 (the "License");
// you may not use this file except in compliance with the License.
// You may obtain a copy of the License at
//
//     http://www.apache.org/licenses/LICENSE-2.0
//
// Unless required by applicable law or agreed to in writing, software
// distributed under the License is distributed on an "AS IS" BASIS,
// WITHOUT WARRANTIES OR CONDITIONS OF ANY KIND, either express or implied.
// See the License for the specific language governing permissions and
// limitations under the License.

package rules_test

import (
	. "github.com/projectcalico/felix/rules"

	"fmt"
	"net"

	. "github.com/onsi/ginkgo"
	. "github.com/onsi/gomega"

	"github.com/projectcalico/felix/config"
	"github.com/projectcalico/felix/ipsets"
	. "github.com/projectcalico/felix/iptables"
)

var _ = Describe("Static", func() {
	var rr *DefaultRuleRenderer
	var conf Config
	JustBeforeEach(func() {
		// Cast back to the expected type so we can access a finer-grained API for testing.
		rr = NewRenderer(conf).(*DefaultRuleRenderer)
	})

	Describe("with default config", func() {
		BeforeEach(func() {
			conf = Config{
				WorkloadIfacePrefixes: []string{"cali"},
				FailsafeInboundHostPorts: []config.ProtoPort{
					{Protocol: "tcp", Port: 22},
					{Protocol: "tcp", Port: 1022},
				},
				FailsafeOutboundHostPorts: []config.ProtoPort{
					{Protocol: "tcp", Port: 23},
					{Protocol: "tcp", Port: 1023},
				},
				IptablesMarkAccept:   0x10,
				IptablesMarkPass:     0x20,
				IptablesMarkScratch0: 0x40,
				IptablesMarkScratch1: 0x80,
			}
		})

		for _, ipVersion := range []uint8{4, 6} {
			Describe(fmt.Sprintf("IPv%d", ipVersion), func() {
				// Capture current value of ipVersion.
				ipVersion := ipVersion

				expFailsafeIn := &Chain{
					Name: "cali-failsafe-in",
					Rules: []Rule{
						{Match: Match().Protocol("tcp").DestPorts(22), Action: AcceptAction{}},
						{Match: Match().Protocol("tcp").DestPorts(1022), Action: AcceptAction{}},
					},
				}

				expFailsafeOut := &Chain{
					Name: "cali-failsafe-out",
					Rules: []Rule{
						{Match: Match().Protocol("tcp").DestPorts(23), Action: AcceptAction{}},
						{Match: Match().Protocol("tcp").DestPorts(1023), Action: AcceptAction{}},
					},
				}

				It("should include the expected forward chain in the filter chains", func() {
					Expect(findChain(rr.StaticFilterTableChains(ipVersion), "cali-FORWARD")).To(Equal(&Chain{
						Name: "cali-FORWARD",
						Rules: []Rule{
							// Per-prefix workload jump rules.
							{Match: Match().InInterface("cali+"),
								Action: JumpAction{Target: ChainFromWorkloadDispatch}},
							{Match: Match().OutInterface("cali+"),
								Action: JumpAction{Target: ChainToWorkloadDispatch}},

							// Accept if workload policy matched.
							{Match: Match().InInterface("cali+"),
								Action: AcceptAction{}},
							{Match: Match().OutInterface("cali+"),
								Action: AcceptAction{}},

							// Non-workload through-traffic, pass to host endpoint chains.
							{Action: ClearMarkAction{Mark: 0xe0}},
							// Unless already matched in raw table...
							{Match: Match().MarkClear(0x10),
								Action: JumpAction{Target: ChainDispatchFromHostEndpoint}},
							{Action: JumpAction{Target: ChainDispatchToHostEndpoint}},
							{
								Match:   Match().MarkSet(0x10),
								Action:  AcceptAction{},
								Comment: "Host endpoint policy accepted packet.",
							},
						},
					}))
				})
				It("should include the expected input chain in the filter chains", func() {
					Expect(findChain(rr.StaticFilterTableChains(ipVersion), "cali-INPUT")).To(Equal(&Chain{
						Name: "cali-INPUT",
						Rules: []Rule{
							// Untracked packets already matched in raw table.
							{Match: Match().MarkSet(0x10),
								Action: AcceptAction{}},

							// Per-prefix workload jump rules.  Note use of goto so that we
							// don't return here.
							{Match: Match().InInterface("cali+"),
								Action: GotoAction{Target: "cali-wl-to-host"}},

							// Non-workload traffic, send to host chains.
							{Action: ClearMarkAction{Mark: 0xf0}},
							{Action: JumpAction{Target: ChainDispatchFromHostEndpoint}},
							{
								Match:   Match().MarkSet(0x10),
								Action:  AcceptAction{},
								Comment: "Host endpoint policy accepted packet.",
							},
						},
					}))
				})
				It("should include the expected output chain in the filter chains", func() {
					Expect(findChain(rr.StaticFilterTableChains(ipVersion), "cali-OUTPUT")).To(Equal(&Chain{
						Name: "cali-OUTPUT",
						Rules: []Rule{
							// Untracked packets already matched in raw table.
							{Match: Match().MarkSet(0x10),
								Action: AcceptAction{}},

							// Return if to workload.
							{Match: Match().OutInterface("cali+"), Action: ReturnAction{}},

							// Non-workload traffic, send to host chains.
							{Action: ClearMarkAction{Mark: 0xf0}},
							{Action: JumpAction{Target: ChainDispatchToHostEndpoint}},
							{
								Match:   Match().MarkSet(0x10),
								Action:  AcceptAction{},
								Comment: "Host endpoint policy accepted packet.",
							},
						},
					}))
				})
				It("should include the expected failsafe-in chain in the filter chains", func() {
					Expect(findChain(rr.StaticFilterTableChains(ipVersion), "cali-failsafe-in")).To(Equal(expFailsafeIn))
				})
				It("should include the expected failsafe-out chain in the filter chains", func() {
					Expect(findChain(rr.StaticFilterTableChains(ipVersion), "cali-failsafe-out")).To(Equal(expFailsafeOut))
				})
				It("should return only the expected filter chains", func() {
					Expect(len(rr.StaticFilterTableChains(ipVersion))).To(Equal(6))
				})

				It("Should return expected raw OUTPUT chain", func() {
					Expect(findChain(rr.StaticRawTableChains(ipVersion), "cali-OUTPUT")).To(Equal(&Chain{
						Name: "cali-OUTPUT",
						Rules: []Rule{
							// For safety, clear all our mark bits before we start.  (We could be in
							// append mode and another process' rules could have left the mark bit set.)
							{Action: ClearMarkAction{Mark: 0xf0}},
							// Then, jump to the untracked policy chains.
							{Action: JumpAction{Target: "cali-to-host-endpoint"}},
							// Then, if the packet was marked as allowed, accept it.  Packets also
							// return here without the mark bit set if the interface wasn't one that
							// we're policing.
							{Match: Match().MarkSet(0x10), Action: AcceptAction{}},
						},
					}))
				})
				It("Should return expected raw failsafe in chain", func() {
					Expect(findChain(rr.StaticRawTableChains(ipVersion), "cali-failsafe-in")).To(Equal(expFailsafeIn))
				})
				It("Should return expected raw failsafe out chain", func() {
					Expect(findChain(rr.StaticRawTableChains(ipVersion), "cali-failsafe-out")).To(Equal(expFailsafeOut))
				})
				It("should return only the expected raw chains", func() {
					Expect(len(rr.StaticRawTableChains(ipVersion))).To(Equal(4))
				})
			})
		}

		It("IPv4: Should return expected raw PREROUTING chain", func() {
			Expect(findChain(rr.StaticRawTableChains(4), "cali-PREROUTING")).To(Equal(&Chain{
				Name: "cali-PREROUTING",
				Rules: []Rule{
					{Action: ClearMarkAction{Mark: 0xf0}},
					{Match: Match().InInterface("cali+"),
						Action: SetMarkAction{Mark: 0x40}},
					{Match: Match().MarkClear(0x40),
						Action: JumpAction{Target: ChainDispatchFromHostEndpoint}},
					{Match: Match().MarkSet(0x10),
						Action: AcceptAction{}},
				},
			}))
		})
		It("IPv6: Should return expected raw PREROUTING chain", func() {
			Expect(findChain(rr.StaticRawTableChains(6), "cali-PREROUTING")).To(Equal(&Chain{
				Name: "cali-PREROUTING",
				Rules: []Rule{
					{Action: ClearMarkAction{Mark: 0xf0}},
					{Match: Match().InInterface("cali+"),
						Action: SetMarkAction{Mark: 0x40}},
					{Match: Match().MarkSet(0x40).RPFCheckFailed(),
						Action: DropAction{}},
					{Match: Match().MarkClear(0x40),
						Action: JumpAction{Target: ChainDispatchFromHostEndpoint}},
					{Match: Match().MarkSet(0x10),
						Action: AcceptAction{}},
				},
			}))
		})

		It("IPv4: should include the expected workload-to-host chain in the filter chains", func() {
			Expect(findChain(rr.StaticFilterTableChains(4), "cali-wl-to-host")).To(Equal(&Chain{
				Name: "cali-wl-to-host",
				Rules: []Rule{
					{Action: JumpAction{Target: "cali-from-wl-dispatch"}},
					{Action: ReturnAction{},
						Comment: "Configured DefaultEndpointToHostAction"},
				},
			}))
		})
		It("IPv6: should include the expected workload-to-host chain in the filter chains", func() {
			Expect(findChain(rr.StaticFilterTableChains(6), "cali-wl-to-host")).To(Equal(&Chain{
				Name: "cali-wl-to-host",
				Rules: []Rule{
					{Match: Match().ProtocolNum(ProtoICMPv6).ICMPV6Type(130), Action: AcceptAction{}},
					{Match: Match().ProtocolNum(ProtoICMPv6).ICMPV6Type(131), Action: AcceptAction{}},
					{Match: Match().ProtocolNum(ProtoICMPv6).ICMPV6Type(132), Action: AcceptAction{}},
					{Match: Match().ProtocolNum(ProtoICMPv6).ICMPV6Type(133), Action: AcceptAction{}},
					{Match: Match().ProtocolNum(ProtoICMPv6).ICMPV6Type(135), Action: AcceptAction{}},
					{Match: Match().ProtocolNum(ProtoICMPv6).ICMPV6Type(136), Action: AcceptAction{}},
					{Action: JumpAction{Target: "cali-from-wl-dispatch"}},
					{Action: ReturnAction{},
						Comment: "Configured DefaultEndpointToHostAction"},
				},
			}))
		})

		It("IPv4: Should return expected NAT prerouting chain", func() {
			Expect(findChain(rr.StaticNATTableChains(4), "cali-PREROUTING")).To(Equal(&Chain{
				Name: "cali-PREROUTING",
				Rules: []Rule{
					{Action: JumpAction{Target: "cali-fip-dnat"}},
				}}))
		})
		It("IPv4: Should return expected NAT postrouting chain", func() {
			Expect(findChain(rr.StaticNATTableChains(4), "cali-POSTROUTING")).To(Equal(&Chain{
				Name: "cali-POSTROUTING",
				Rules: []Rule{
					{Action: JumpAction{Target: "cali-fip-snat"}},
					{Action: JumpAction{Target: "cali-nat-outgoing"}},
				},
			}))
		})
		It("IPv4: Should return expected NAT output chain", func() {
			Expect(findChain(rr.StaticNATTableChains(4), "cali-OUTPUT")).To(Equal(&Chain{
				Name: "cali-OUTPUT",
				Rules: []Rule{
					{Action: JumpAction{Target: "cali-fip-dnat"}},
				},
			}))
		})
		It("IPv4: Should return only the expected nat chains", func() {
			Expect(len(rr.StaticNATTableChains(4))).To(Equal(3))
		})
		It("IPv6: Should return only the expected nat chains", func() {
			Expect(len(rr.StaticNATTableChains(6))).To(Equal(3))
		})
	})

	Describe("with openstack special-cases", func() {
		BeforeEach(func() {
			conf = Config{
				WorkloadIfacePrefixes:        []string{"tap"},
				OpenStackSpecialCasesEnabled: true,
				OpenStackMetadataIP:          net.ParseIP("10.0.0.1"),
				OpenStackMetadataPort:        1234,
				IptablesMarkAccept:           0x10,
				IptablesMarkPass:             0x20,
				IptablesMarkScratch0:         0x40,
				IptablesMarkScratch1:         0x80,
			}
		})

		expWlToHostV4 := &Chain{
			Name: "cali-wl-to-host",
			Rules: []Rule{
				// OpenStack special cases.
				{
					Match: Match().
						Protocol("tcp").
						DestNet("10.0.0.1").
						DestPorts(1234),
					Action: AcceptAction{},
				},
				{Match: Match().Protocol("udp").SourcePorts(68).DestPorts(67),
					Action: AcceptAction{}},
				{Match: Match().Protocol("udp").DestPorts(53),
					Action: AcceptAction{}},

				{Action: JumpAction{Target: "cali-from-wl-dispatch"}},
				{Action: ReturnAction{},
					Comment: "Configured DefaultEndpointToHostAction"},
			},
		}

		expWlToHostV6 := &Chain{
			Name: "cali-wl-to-host",
			Rules: []Rule{
				{Match: Match().ProtocolNum(ProtoICMPv6).ICMPV6Type(130), Action: AcceptAction{}},
				{Match: Match().ProtocolNum(ProtoICMPv6).ICMPV6Type(131), Action: AcceptAction{}},
				{Match: Match().ProtocolNum(ProtoICMPv6).ICMPV6Type(132), Action: AcceptAction{}},
				{Match: Match().ProtocolNum(ProtoICMPv6).ICMPV6Type(133), Action: AcceptAction{}},
				{Match: Match().ProtocolNum(ProtoICMPv6).ICMPV6Type(135), Action: AcceptAction{}},
				{Match: Match().ProtocolNum(ProtoICMPv6).ICMPV6Type(136), Action: AcceptAction{}},

				// OpenStack special cases.
				{Match: Match().Protocol("udp").SourcePorts(546).DestPorts(547),
					Action: AcceptAction{}},
				{Match: Match().Protocol("udp").DestPorts(53),
					Action: AcceptAction{}},

				{Action: JumpAction{Target: "cali-from-wl-dispatch"}},
				{Action: ReturnAction{},
					Comment: "Configured DefaultEndpointToHostAction"},
			},
		}

		It("IPv4: should include the expected workload-to-host chain in the filter chains", func() {
			Expect(findChain(rr.StaticFilterTableChains(4), "cali-wl-to-host")).To(Equal(expWlToHostV4))
		})
		It("IPv6: should include the expected workload-to-host chain in the filter chains", func() {
			Expect(findChain(rr.StaticFilterTableChains(6), "cali-wl-to-host")).To(Equal(expWlToHostV6))
		})

		It("IPv4: Should return expected NAT prerouting chain", func() {
			Expect(rr.StaticNATPreroutingChains(4)).To(Equal([]*Chain{
				{
					Name: "cali-PREROUTING",
					Rules: []Rule{
						{
							Action: JumpAction{Target: "cali-fip-dnat"},
						},
						{
							Match: Match().
								Protocol("tcp").
								DestPorts(80).
								DestNet("169.254.169.254/32"),
							Action: DNATAction{
								DestAddr: "10.0.0.1",
								DestPort: 1234,
							},
						},
					},
				},
			}))
		})
		It("IPv6: Should return expected NAT prerouting chain", func() {
			Expect(rr.StaticNATPreroutingChains(6)).To(Equal([]*Chain{
				{
					Name: "cali-PREROUTING",
					Rules: []Rule{
						{Action: JumpAction{Target: "cali-fip-dnat"}},
					},
				},
			}))
		})
	})

	Describe("with IPIP enabled", func() {
		BeforeEach(func() {
			conf = Config{
				WorkloadIfacePrefixes: []string{"cali"},
				IPIPEnabled:           true,
				IPIPTunnelAddress:     net.ParseIP("10.0.0.1"),
				IPSetConfigV4:         ipsets.NewIPVersionConfig(ipsets.IPFamilyV4, "cali", nil, nil),
				IptablesMarkAccept:    0x10,
				IptablesMarkPass:      0x20,
				IptablesMarkScratch0:  0x40,
				IptablesMarkScratch1:  0x80,
			}
		})

		expInputChainIPIPV4 := &Chain{
			Name: "cali-INPUT",
			Rules: []Rule{
				// Untracked packets already matched in raw table.
				{Match: Match().MarkSet(0x10),
					Action: AcceptAction{}},

				// IPIP rule
				{Match: Match().ProtocolNum(4).NotSourceIPSet("cali4-all-hosts"),
					Action:  DropAction{},
					Comment: "Drop IPIP packets from non-Calico hosts"},

				// Per-prefix workload jump rules.  Note use of goto so that we
				// don't return here.
				{Match: Match().InInterface("cali+"),
					Action: GotoAction{Target: "cali-wl-to-host"}},

				// Not from a workload, apply host policy.
				{Action: ClearMarkAction{Mark: 0xf0}},
				{Action: JumpAction{Target: "cali-from-host-endpoint"}},
				{
					Match:   Match().MarkSet(0x10),
					Action:  AcceptAction{},
					Comment: "Host endpoint policy accepted packet.",
				},
			},
		}

		// V6 should be unaffected.
		expInputChainIPIPV6 := &Chain{
			Name: "cali-INPUT",
			Rules: []Rule{
				// Untracked packets already matched in raw table.
				{Match: Match().MarkSet(0x10),
					Action: AcceptAction{}},

				// Per-prefix workload jump rules.  Note use of goto so that we
				// don't return here.
				{Match: Match().InInterface("cali+"),
					Action: GotoAction{Target: "cali-wl-to-host"}},

				// Not from a workload, apply host policy.
				{Action: ClearMarkAction{Mark: 0xf0}},
				{Action: JumpAction{Target: "cali-from-host-endpoint"}},
				{
					Match:   Match().MarkSet(0x10),
					Action:  AcceptAction{},
					Comment: "Host endpoint policy accepted packet.",
				},
			},
		}

		It("IPv4: should include the expected input chain in the filter chains", func() {
			Expect(findChain(rr.StaticFilterTableChains(4), "cali-INPUT")).To(Equal(expInputChainIPIPV4))
		})
		It("IPv6: should include the expected input chain in the filter chains", func() {
			Expect(findChain(rr.StaticFilterTableChains(6), "cali-INPUT")).To(Equal(expInputChainIPIPV6))
		})
		It("IPv4: Should return expected NAT postrouting chain", func() {
			Expect(rr.StaticNATPostroutingChains(4)).To(Equal([]*Chain{
				{
					Name: "cali-POSTROUTING",
					Rules: []Rule{
						{Action: JumpAction{Target: "cali-fip-snat"}},
						{Action: JumpAction{Target: "cali-nat-outgoing"}},
						{
							Match: Match().
								OutInterface("tunl0").
								NotSrcAddrType(AddrTypeLocal, true).
								SrcAddrType(AddrTypeLocal, false),
							Action: MasqAction{},
						},
					},
				},
			}))
		})
		It("IPv4: Should return expected NAT postrouting chain", func() {
			Expect(rr.StaticNATPostroutingChains(6)).To(Equal([]*Chain{
				{
					Name: "cali-POSTROUTING",
					Rules: []Rule{
						{Action: JumpAction{Target: "cali-fip-snat"}},
						{Action: JumpAction{Target: "cali-nat-outgoing"}},
					},
				},
			}))
		})
	})

<<<<<<< HEAD
	Describe("with drop override and multiple prefixes", func() {
		BeforeEach(func() {
			conf = Config{
				WorkloadIfacePrefixes:    []string{"cali", "tap"},
				ActionOnDrop:             "ACCEPT",
				IptablesMarkAccept:       0x10,
				IptablesMarkPass:         0x20,
				IptablesMarkFromWorkload: 0x40,
			}
		})

		expForwardChain := &Chain{
			Name: "cali-FORWARD",
			Rules: []Rule{
				// Untracked packets already matched in raw table.
				{Match: Match().MarkSet(0x10).ConntrackState("UNTRACKED"),
					Action: AcceptAction{}},

				// Per-prefix workload jump rules.
				{Match: Match().InInterface("cali+"),
					Action: JumpAction{Target: ChainFromWorkloadDispatch}},
				{Match: Match().OutInterface("cali+"),
					Action: JumpAction{Target: ChainToWorkloadDispatch}},
				{Match: Match().InInterface("tap+"),
					Action: JumpAction{Target: ChainFromWorkloadDispatch}},
				{Match: Match().OutInterface("tap+"),
					Action: JumpAction{Target: ChainToWorkloadDispatch}},

				// Accept if workload policy matched.
				{Match: Match().InInterface("cali+"),
					Action: AcceptAction{}},
				{Match: Match().OutInterface("cali+"),
					Action: AcceptAction{}},
				{Match: Match().InInterface("tap+"),
					Action: AcceptAction{}},
				{Match: Match().OutInterface("tap+"),
					Action: AcceptAction{}},

				// Non-workload through-traffic, pass to host endpoint chains.
				{Action: ClearMarkAction{Mark: 0x70}},
				{Action: JumpAction{Target: ChainDispatchFromHostEndpoint}},
				{Action: JumpAction{Target: ChainDispatchToHostEndpoint}},
				{
					Match:   Match().MarkSet(0x10),
					Action:  AcceptAction{},
					Comment: "Host endpoint policy accepted packet.",
				},
			},
		}

		expInputChainIPIP := &Chain{
			Name: "cali-INPUT",
			Rules: []Rule{
				// Untracked packets already matched in raw table.
				{Match: Match().MarkSet(0x10).ConntrackState("UNTRACKED"),
					Action: AcceptAction{}},

				// Per-prefix workload jump rules.  Note use of goto so that we
				// don't return here.
				{Match: Match().InInterface("cali+"),
					Action: GotoAction{Target: "cali-wl-to-host"}},
				{Match: Match().InInterface("tap+"),
					Action: GotoAction{Target: "cali-wl-to-host"}},

				// Non-workload through-traffic, pass to host endpoint chains.
				{Action: ClearMarkAction{Mark: 0x70}},
				{Action: JumpAction{Target: "cali-from-host-endpoint"}},
				{
					Match:   Match().MarkSet(0x10),
					Action:  AcceptAction{},
					Comment: "Host endpoint policy accepted packet.",
				},
			},
		}

		expOutputChain := &Chain{
			Name: "cali-OUTPUT",
			Rules: []Rule{
				// Untracked packets already matched in raw table.
				{Match: Match().MarkSet(0x10).ConntrackState("UNTRACKED"),
					Action: AcceptAction{}},

				// Return if to workload.
				{Match: Match().OutInterface("cali+"), Action: ReturnAction{}},
				{Match: Match().OutInterface("tap+"), Action: ReturnAction{}},

				// Non-workload traffic, pass to host endpoint chain.
				{Action: ClearMarkAction{Mark: 0x70}},
				{Action: JumpAction{Target: "cali-to-host-endpoint"}},
				{
					Match:   Match().MarkSet(0x10),
					Action:  AcceptAction{},
					Comment: "Host endpoint policy accepted packet.",
				},
			},
		}

		expWlToHostV4 := &Chain{
			Name: "cali-wl-to-host",
			Rules: []Rule{
				{Action: JumpAction{Target: "cali-from-wl-dispatch"}},
				{Action: ReturnAction{},
					Comment: "Configured DefaultEndpointToHostAction"},
			},
		}

		expWlToHostV6 := &Chain{
			Name: "cali-wl-to-host",
			Rules: []Rule{
				{Match: Match().ProtocolNum(ProtoICMPv6).ICMPV6Type(130), Action: AcceptAction{}},
				{Match: Match().ProtocolNum(ProtoICMPv6).ICMPV6Type(131), Action: AcceptAction{}},
				{Match: Match().ProtocolNum(ProtoICMPv6).ICMPV6Type(132), Action: AcceptAction{}},
				{Match: Match().ProtocolNum(ProtoICMPv6).ICMPV6Type(133), Action: AcceptAction{}},
				{Match: Match().ProtocolNum(ProtoICMPv6).ICMPV6Type(135), Action: AcceptAction{}},
				{Match: Match().ProtocolNum(ProtoICMPv6).ICMPV6Type(136), Action: AcceptAction{}},
				{Action: JumpAction{Target: "cali-from-wl-dispatch"}},
				{Action: ReturnAction{},
					Comment: "Configured DefaultEndpointToHostAction"},
			},
		}

		It("IPv4: should include the expected forward chain in the filter chains", func() {
			Expect(findChain(rr.StaticFilterTableChains(4), "cali-FORWARD")).To(Equal(expForwardChain))
		})
		It("IPv6: should include the expected forward chain in the filter chains", func() {
			Expect(findChain(rr.StaticFilterTableChains(6), "cali-FORWARD")).To(Equal(expForwardChain))
		})
		It("IPv4: should include the expected input chain in the filter chains", func() {
			Expect(findChain(rr.StaticFilterTableChains(4), "cali-INPUT")).To(Equal(expInputChainIPIP))
		})
		It("IPv6: should include the expected input chain in the filter chains", func() {
			Expect(findChain(rr.StaticFilterTableChains(6), "cali-INPUT")).To(Equal(expInputChainIPIP))
		})
		It("IPv4: should include the expected output chain in the filter chains", func() {
			Expect(findChain(rr.StaticFilterTableChains(4), "cali-OUTPUT")).To(Equal(expOutputChain))
		})
		It("IPv6: should include the expected output chain in the filter chains", func() {
			Expect(findChain(rr.StaticFilterTableChains(6), "cali-OUTPUT")).To(Equal(expOutputChain))
		})
		It("IPv4: should include the expected workload-to-host chain in the filter chains", func() {
			Expect(findChain(rr.StaticFilterTableChains(4), "cali-wl-to-host")).To(Equal(expWlToHostV4))
		})
		It("IPv6: should include the expected workload-to-host chain in the filter chains", func() {
			Expect(findChain(rr.StaticFilterTableChains(6), "cali-wl-to-host")).To(Equal(expWlToHostV6))
		})
	})
})

var _ = Describe("DropRules", func() {
	var rr *DefaultRuleRenderer
	var conf Config

	JustBeforeEach(func() {
		// Cast back to the expected type so we can access a finer-grained API for testing.
		rr = NewRenderer(conf).(*DefaultRuleRenderer)
	})

	Describe("with LOG-and-DROP override", func() {
		BeforeEach(func() {
			conf = Config{
				WorkloadIfacePrefixes:    []string{"cali", "tap"},
				ActionOnDrop:             "LOG-and-DROP",
				IptablesMarkAccept:       0x10,
				IptablesMarkPass:         0x20,
				IptablesMarkFromWorkload: 0x40,
			}
		})

		It("should render a log and a drop", func() {
			Expect(rr.DropRules(Match().Protocol("tcp"))).To(Equal([]Rule{
				{Match: Match().Protocol("tcp"), Action: LogAction{Prefix: "calico-drop"}},
				{Match: Match().Protocol("tcp"), Action: DropAction{}},
			}))
		})

		Describe("with a custom prefix", func() {
			BeforeEach(func() {
				conf.IptablesLogPrefix = "my-prefix"
			})

			It("should render a log and a drop", func() {
				Expect(rr.DropRules(Match().Protocol("tcp"))).To(Equal([]Rule{
					{Match: Match().Protocol("tcp"), Action: LogAction{Prefix: "my-prefix"}},
					{Match: Match().Protocol("tcp"), Action: DropAction{}},
				}))
			})
		})
=======
	Describe("with RETURN accept action", func() {
		BeforeEach(func() {
			conf = Config{
				WorkloadIfacePrefixes:     []string{"cali"},
				IptablesMarkAccept:        0x10,
				IptablesMarkPass:          0x20,
				IptablesMarkScratch0:      0x40,
				IptablesMarkScratch1:      0x80,
				IptablesFilterAllowAction: "RETURN",
				IptablesMangleAllowAction: "RETURN",
			}
		})

		for _, ipVersion := range []uint8{4, 6} {

			It("should include the expected forward chain in the filter chains", func() {
				Expect(findChain(rr.StaticFilterTableChains(ipVersion), "cali-FORWARD")).To(Equal(&Chain{
					Name: "cali-FORWARD",
					Rules: []Rule{
						// Per-prefix workload jump rules.
						{Match: Match().InInterface("cali+"),
							Action: JumpAction{Target: ChainFromWorkloadDispatch}},
						{Match: Match().OutInterface("cali+"),
							Action: JumpAction{Target: ChainToWorkloadDispatch}},

						// Accept if workload policy matched.
						{Match: Match().InInterface("cali+"),
							Action: AcceptAction{}},
						{Match: Match().OutInterface("cali+"),
							Action: AcceptAction{}},

						// Non-workload through-traffic, pass to host endpoint chains.
						{Action: ClearMarkAction{Mark: 0xe0}},
						// Unless already matched in raw table...
						{Match: Match().MarkClear(0x10),
							Action: JumpAction{Target: ChainDispatchFromHostEndpoint}},
						{Action: JumpAction{Target: ChainDispatchToHostEndpoint}},
						{
							Match:   Match().MarkSet(0x10),
							Action:  ReturnAction{},
							Comment: "Host endpoint policy accepted packet.",
						},
					},
				}))
			})
			It("should include the expected input chain in the filter chains", func() {
				Expect(findChain(rr.StaticFilterTableChains(ipVersion), "cali-INPUT")).To(Equal(&Chain{
					Name: "cali-INPUT",
					Rules: []Rule{
						// Untracked packets already matched in raw table.
						{Match: Match().MarkSet(0x10),
							Action: AcceptAction{}},

						// Per-prefix workload jump rules.  Note use of goto so that we
						// don't return here.
						{Match: Match().InInterface("cali+"),
							Action: GotoAction{Target: "cali-wl-to-host"}},

						// Non-workload traffic, send to host chains.
						{Action: ClearMarkAction{Mark: 0xf0}},
						{Action: JumpAction{Target: ChainDispatchFromHostEndpoint}},
						{
							Match:   Match().MarkSet(0x10),
							Action:  ReturnAction{},
							Comment: "Host endpoint policy accepted packet.",
						},
					},
				}))
			})
			It("should include the expected output chain in the filter chains", func() {
				Expect(findChain(rr.StaticFilterTableChains(ipVersion), "cali-OUTPUT")).To(Equal(&Chain{
					Name: "cali-OUTPUT",
					Rules: []Rule{
						// Untracked packets already matched in raw table.
						{Match: Match().MarkSet(0x10),
							Action: AcceptAction{}},

						// Return if to workload.
						{Match: Match().OutInterface("cali+"), Action: ReturnAction{}},

						// Non-workload traffic, send to host chains.
						{Action: ClearMarkAction{Mark: 0xf0}},
						{Action: JumpAction{Target: ChainDispatchToHostEndpoint}},
						{
							Match:   Match().MarkSet(0x10),
							Action:  ReturnAction{},
							Comment: "Host endpoint policy accepted packet.",
						},
					},
				}))
			})
		}
>>>>>>> b7e630e2
	})
})

func findChain(chains []*Chain, name string) *Chain {
	for _, chain := range chains {
		if chain.Name == name {
			return chain
		}
	}
	return nil
}<|MERGE_RESOLUTION|>--- conflicted
+++ resolved
@@ -52,6 +52,7 @@
 				IptablesMarkPass:     0x20,
 				IptablesMarkScratch0: 0x40,
 				IptablesMarkScratch1: 0x80,
+				IptablesMarkDrop:     0x100,
 			}
 		})
 
@@ -291,6 +292,7 @@
 				IptablesMarkPass:             0x20,
 				IptablesMarkScratch0:         0x40,
 				IptablesMarkScratch1:         0x80,
+				IptablesMarkDrop:             0x100,
 			}
 		})
 
@@ -390,6 +392,7 @@
 				IptablesMarkPass:      0x20,
 				IptablesMarkScratch0:  0x40,
 				IptablesMarkScratch1:  0x80,
+				IptablesMarkDrop:      0x100,
 			}
 		})
 
@@ -482,195 +485,6 @@
 		})
 	})
 
-<<<<<<< HEAD
-	Describe("with drop override and multiple prefixes", func() {
-		BeforeEach(func() {
-			conf = Config{
-				WorkloadIfacePrefixes:    []string{"cali", "tap"},
-				ActionOnDrop:             "ACCEPT",
-				IptablesMarkAccept:       0x10,
-				IptablesMarkPass:         0x20,
-				IptablesMarkFromWorkload: 0x40,
-			}
-		})
-
-		expForwardChain := &Chain{
-			Name: "cali-FORWARD",
-			Rules: []Rule{
-				// Untracked packets already matched in raw table.
-				{Match: Match().MarkSet(0x10).ConntrackState("UNTRACKED"),
-					Action: AcceptAction{}},
-
-				// Per-prefix workload jump rules.
-				{Match: Match().InInterface("cali+"),
-					Action: JumpAction{Target: ChainFromWorkloadDispatch}},
-				{Match: Match().OutInterface("cali+"),
-					Action: JumpAction{Target: ChainToWorkloadDispatch}},
-				{Match: Match().InInterface("tap+"),
-					Action: JumpAction{Target: ChainFromWorkloadDispatch}},
-				{Match: Match().OutInterface("tap+"),
-					Action: JumpAction{Target: ChainToWorkloadDispatch}},
-
-				// Accept if workload policy matched.
-				{Match: Match().InInterface("cali+"),
-					Action: AcceptAction{}},
-				{Match: Match().OutInterface("cali+"),
-					Action: AcceptAction{}},
-				{Match: Match().InInterface("tap+"),
-					Action: AcceptAction{}},
-				{Match: Match().OutInterface("tap+"),
-					Action: AcceptAction{}},
-
-				// Non-workload through-traffic, pass to host endpoint chains.
-				{Action: ClearMarkAction{Mark: 0x70}},
-				{Action: JumpAction{Target: ChainDispatchFromHostEndpoint}},
-				{Action: JumpAction{Target: ChainDispatchToHostEndpoint}},
-				{
-					Match:   Match().MarkSet(0x10),
-					Action:  AcceptAction{},
-					Comment: "Host endpoint policy accepted packet.",
-				},
-			},
-		}
-
-		expInputChainIPIP := &Chain{
-			Name: "cali-INPUT",
-			Rules: []Rule{
-				// Untracked packets already matched in raw table.
-				{Match: Match().MarkSet(0x10).ConntrackState("UNTRACKED"),
-					Action: AcceptAction{}},
-
-				// Per-prefix workload jump rules.  Note use of goto so that we
-				// don't return here.
-				{Match: Match().InInterface("cali+"),
-					Action: GotoAction{Target: "cali-wl-to-host"}},
-				{Match: Match().InInterface("tap+"),
-					Action: GotoAction{Target: "cali-wl-to-host"}},
-
-				// Non-workload through-traffic, pass to host endpoint chains.
-				{Action: ClearMarkAction{Mark: 0x70}},
-				{Action: JumpAction{Target: "cali-from-host-endpoint"}},
-				{
-					Match:   Match().MarkSet(0x10),
-					Action:  AcceptAction{},
-					Comment: "Host endpoint policy accepted packet.",
-				},
-			},
-		}
-
-		expOutputChain := &Chain{
-			Name: "cali-OUTPUT",
-			Rules: []Rule{
-				// Untracked packets already matched in raw table.
-				{Match: Match().MarkSet(0x10).ConntrackState("UNTRACKED"),
-					Action: AcceptAction{}},
-
-				// Return if to workload.
-				{Match: Match().OutInterface("cali+"), Action: ReturnAction{}},
-				{Match: Match().OutInterface("tap+"), Action: ReturnAction{}},
-
-				// Non-workload traffic, pass to host endpoint chain.
-				{Action: ClearMarkAction{Mark: 0x70}},
-				{Action: JumpAction{Target: "cali-to-host-endpoint"}},
-				{
-					Match:   Match().MarkSet(0x10),
-					Action:  AcceptAction{},
-					Comment: "Host endpoint policy accepted packet.",
-				},
-			},
-		}
-
-		expWlToHostV4 := &Chain{
-			Name: "cali-wl-to-host",
-			Rules: []Rule{
-				{Action: JumpAction{Target: "cali-from-wl-dispatch"}},
-				{Action: ReturnAction{},
-					Comment: "Configured DefaultEndpointToHostAction"},
-			},
-		}
-
-		expWlToHostV6 := &Chain{
-			Name: "cali-wl-to-host",
-			Rules: []Rule{
-				{Match: Match().ProtocolNum(ProtoICMPv6).ICMPV6Type(130), Action: AcceptAction{}},
-				{Match: Match().ProtocolNum(ProtoICMPv6).ICMPV6Type(131), Action: AcceptAction{}},
-				{Match: Match().ProtocolNum(ProtoICMPv6).ICMPV6Type(132), Action: AcceptAction{}},
-				{Match: Match().ProtocolNum(ProtoICMPv6).ICMPV6Type(133), Action: AcceptAction{}},
-				{Match: Match().ProtocolNum(ProtoICMPv6).ICMPV6Type(135), Action: AcceptAction{}},
-				{Match: Match().ProtocolNum(ProtoICMPv6).ICMPV6Type(136), Action: AcceptAction{}},
-				{Action: JumpAction{Target: "cali-from-wl-dispatch"}},
-				{Action: ReturnAction{},
-					Comment: "Configured DefaultEndpointToHostAction"},
-			},
-		}
-
-		It("IPv4: should include the expected forward chain in the filter chains", func() {
-			Expect(findChain(rr.StaticFilterTableChains(4), "cali-FORWARD")).To(Equal(expForwardChain))
-		})
-		It("IPv6: should include the expected forward chain in the filter chains", func() {
-			Expect(findChain(rr.StaticFilterTableChains(6), "cali-FORWARD")).To(Equal(expForwardChain))
-		})
-		It("IPv4: should include the expected input chain in the filter chains", func() {
-			Expect(findChain(rr.StaticFilterTableChains(4), "cali-INPUT")).To(Equal(expInputChainIPIP))
-		})
-		It("IPv6: should include the expected input chain in the filter chains", func() {
-			Expect(findChain(rr.StaticFilterTableChains(6), "cali-INPUT")).To(Equal(expInputChainIPIP))
-		})
-		It("IPv4: should include the expected output chain in the filter chains", func() {
-			Expect(findChain(rr.StaticFilterTableChains(4), "cali-OUTPUT")).To(Equal(expOutputChain))
-		})
-		It("IPv6: should include the expected output chain in the filter chains", func() {
-			Expect(findChain(rr.StaticFilterTableChains(6), "cali-OUTPUT")).To(Equal(expOutputChain))
-		})
-		It("IPv4: should include the expected workload-to-host chain in the filter chains", func() {
-			Expect(findChain(rr.StaticFilterTableChains(4), "cali-wl-to-host")).To(Equal(expWlToHostV4))
-		})
-		It("IPv6: should include the expected workload-to-host chain in the filter chains", func() {
-			Expect(findChain(rr.StaticFilterTableChains(6), "cali-wl-to-host")).To(Equal(expWlToHostV6))
-		})
-	})
-})
-
-var _ = Describe("DropRules", func() {
-	var rr *DefaultRuleRenderer
-	var conf Config
-
-	JustBeforeEach(func() {
-		// Cast back to the expected type so we can access a finer-grained API for testing.
-		rr = NewRenderer(conf).(*DefaultRuleRenderer)
-	})
-
-	Describe("with LOG-and-DROP override", func() {
-		BeforeEach(func() {
-			conf = Config{
-				WorkloadIfacePrefixes:    []string{"cali", "tap"},
-				ActionOnDrop:             "LOG-and-DROP",
-				IptablesMarkAccept:       0x10,
-				IptablesMarkPass:         0x20,
-				IptablesMarkFromWorkload: 0x40,
-			}
-		})
-
-		It("should render a log and a drop", func() {
-			Expect(rr.DropRules(Match().Protocol("tcp"))).To(Equal([]Rule{
-				{Match: Match().Protocol("tcp"), Action: LogAction{Prefix: "calico-drop"}},
-				{Match: Match().Protocol("tcp"), Action: DropAction{}},
-			}))
-		})
-
-		Describe("with a custom prefix", func() {
-			BeforeEach(func() {
-				conf.IptablesLogPrefix = "my-prefix"
-			})
-
-			It("should render a log and a drop", func() {
-				Expect(rr.DropRules(Match().Protocol("tcp"))).To(Equal([]Rule{
-					{Match: Match().Protocol("tcp"), Action: LogAction{Prefix: "my-prefix"}},
-					{Match: Match().Protocol("tcp"), Action: DropAction{}},
-				}))
-			})
-		})
-=======
 	Describe("with RETURN accept action", func() {
 		BeforeEach(func() {
 			conf = Config{
@@ -679,6 +493,7 @@
 				IptablesMarkPass:          0x20,
 				IptablesMarkScratch0:      0x40,
 				IptablesMarkScratch1:      0x80,
+				IptablesMarkDrop:          0x100,
 				IptablesFilterAllowAction: "RETURN",
 				IptablesMangleAllowAction: "RETURN",
 			}
@@ -763,7 +578,197 @@
 				}))
 			})
 		}
->>>>>>> b7e630e2
+	})
+
+	Describe("with drop override and multiple prefixes", func() {
+		BeforeEach(func() {
+			conf = Config{
+				WorkloadIfacePrefixes: []string{"cali", "tap"},
+				ActionOnDrop:          "ACCEPT",
+				IptablesMarkAccept:    0x10,
+				IptablesMarkPass:      0x20,
+				IptablesMarkScratch0:  0x40,
+				IptablesMarkScratch1:  0x80,
+				IptablesMarkDrop:      0x100,
+			}
+		})
+
+		expForwardChain := &Chain{
+			Name: "cali-FORWARD",
+			Rules: []Rule{
+				// Per-prefix workload jump rules.
+				{Match: Match().InInterface("cali+"),
+					Action: JumpAction{Target: ChainFromWorkloadDispatch}},
+				{Match: Match().OutInterface("cali+"),
+					Action: JumpAction{Target: ChainToWorkloadDispatch}},
+				{Match: Match().InInterface("tap+"),
+					Action: JumpAction{Target: ChainFromWorkloadDispatch}},
+				{Match: Match().OutInterface("tap+"),
+					Action: JumpAction{Target: ChainToWorkloadDispatch}},
+
+				// Accept if workload policy matched.
+				{Match: Match().InInterface("cali+"),
+					Action: AcceptAction{}},
+				{Match: Match().OutInterface("cali+"),
+					Action: AcceptAction{}},
+				{Match: Match().InInterface("tap+"),
+					Action: AcceptAction{}},
+				{Match: Match().OutInterface("tap+"),
+					Action: AcceptAction{}},
+
+				// Non-workload through-traffic, pass to host endpoint chains.
+				{Action: ClearMarkAction{Mark: 0xe0}},
+				{
+					Match:  Match().MarkClear(0x10),
+					Action: JumpAction{Target: ChainDispatchFromHostEndpoint},
+				},
+				{Action: JumpAction{Target: ChainDispatchToHostEndpoint}},
+				{
+					Match:   Match().MarkSet(0x10),
+					Action:  AcceptAction{},
+					Comment: "Host endpoint policy accepted packet.",
+				},
+			},
+		}
+
+		expInputChainIPIP := &Chain{
+			Name: "cali-INPUT",
+			Rules: []Rule{
+				{Match: Match().MarkSet(0x10),
+					Action: AcceptAction{}},
+
+				// Per-prefix workload jump rules.  Note use of goto so that we
+				// don't return here.
+				{Match: Match().InInterface("cali+"),
+					Action: GotoAction{Target: "cali-wl-to-host"}},
+				{Match: Match().InInterface("tap+"),
+					Action: GotoAction{Target: "cali-wl-to-host"}},
+
+				// Non-workload through-traffic, pass to host endpoint chains.
+				{Action: ClearMarkAction{Mark: 0xf0}},
+				{Action: JumpAction{Target: "cali-from-host-endpoint"}},
+				{
+					Match:   Match().MarkSet(0x10),
+					Action:  AcceptAction{},
+					Comment: "Host endpoint policy accepted packet.",
+				},
+			},
+		}
+
+		expOutputChain := &Chain{
+			Name: "cali-OUTPUT",
+			Rules: []Rule{
+				// Untracked packets already matched in raw table.
+				{Match: Match().MarkSet(0x10),
+					Action: AcceptAction{}},
+
+				// Return if to workload.
+				{Match: Match().OutInterface("cali+"), Action: ReturnAction{}},
+				{Match: Match().OutInterface("tap+"), Action: ReturnAction{}},
+
+				// Non-workload traffic, pass to host endpoint chain.
+				{Action: ClearMarkAction{Mark: 0xf0}},
+				{Action: JumpAction{Target: "cali-to-host-endpoint"}},
+				{
+					Match:   Match().MarkSet(0x10),
+					Action:  AcceptAction{},
+					Comment: "Host endpoint policy accepted packet.",
+				},
+			},
+		}
+
+		expWlToHostV4 := &Chain{
+			Name: "cali-wl-to-host",
+			Rules: []Rule{
+				{Action: JumpAction{Target: "cali-from-wl-dispatch"}},
+				{Action: ReturnAction{},
+					Comment: "Configured DefaultEndpointToHostAction"},
+			},
+		}
+
+		expWlToHostV6 := &Chain{
+			Name: "cali-wl-to-host",
+			Rules: []Rule{
+				{Match: Match().ProtocolNum(ProtoICMPv6).ICMPV6Type(130), Action: AcceptAction{}},
+				{Match: Match().ProtocolNum(ProtoICMPv6).ICMPV6Type(131), Action: AcceptAction{}},
+				{Match: Match().ProtocolNum(ProtoICMPv6).ICMPV6Type(132), Action: AcceptAction{}},
+				{Match: Match().ProtocolNum(ProtoICMPv6).ICMPV6Type(133), Action: AcceptAction{}},
+				{Match: Match().ProtocolNum(ProtoICMPv6).ICMPV6Type(135), Action: AcceptAction{}},
+				{Match: Match().ProtocolNum(ProtoICMPv6).ICMPV6Type(136), Action: AcceptAction{}},
+				{Action: JumpAction{Target: "cali-from-wl-dispatch"}},
+				{Action: ReturnAction{},
+					Comment: "Configured DefaultEndpointToHostAction"},
+			},
+		}
+
+		It("IPv4: should include the expected forward chain in the filter chains", func() {
+			Expect(findChain(rr.StaticFilterTableChains(4), "cali-FORWARD")).To(Equal(expForwardChain))
+		})
+		It("IPv6: should include the expected forward chain in the filter chains", func() {
+			Expect(findChain(rr.StaticFilterTableChains(6), "cali-FORWARD")).To(Equal(expForwardChain))
+		})
+		It("IPv4: should include the expected input chain in the filter chains", func() {
+			Expect(findChain(rr.StaticFilterTableChains(4), "cali-INPUT")).To(Equal(expInputChainIPIP))
+		})
+		It("IPv6: should include the expected input chain in the filter chains", func() {
+			Expect(findChain(rr.StaticFilterTableChains(6), "cali-INPUT")).To(Equal(expInputChainIPIP))
+		})
+		It("IPv4: should include the expected output chain in the filter chains", func() {
+			Expect(findChain(rr.StaticFilterTableChains(4), "cali-OUTPUT")).To(Equal(expOutputChain))
+		})
+		It("IPv6: should include the expected output chain in the filter chains", func() {
+			Expect(findChain(rr.StaticFilterTableChains(6), "cali-OUTPUT")).To(Equal(expOutputChain))
+		})
+		It("IPv4: should include the expected workload-to-host chain in the filter chains", func() {
+			Expect(findChain(rr.StaticFilterTableChains(4), "cali-wl-to-host")).To(Equal(expWlToHostV4))
+		})
+		It("IPv6: should include the expected workload-to-host chain in the filter chains", func() {
+			Expect(findChain(rr.StaticFilterTableChains(6), "cali-wl-to-host")).To(Equal(expWlToHostV6))
+		})
+	})
+})
+
+var _ = Describe("DropRules", func() {
+	var rr *DefaultRuleRenderer
+	var conf Config
+
+	JustBeforeEach(func() {
+		// Cast back to the expected type so we can access a finer-grained API for testing.
+		rr = NewRenderer(conf).(*DefaultRuleRenderer)
+	})
+
+	Describe("with LOG-and-DROP override", func() {
+		BeforeEach(func() {
+			conf = Config{
+				WorkloadIfacePrefixes: []string{"cali", "tap"},
+				ActionOnDrop:          "LOG-and-DROP",
+				IptablesMarkAccept:    0x10,
+				IptablesMarkPass:      0x20,
+				IptablesMarkScratch0:  0x40,
+				IptablesMarkScratch1:  0x80,
+				IptablesMarkDrop:      0x100,
+			}
+		})
+
+		It("should render a log and a drop", func() {
+			Expect(rr.DropRules(Match().Protocol("tcp"))).To(Equal([]Rule{
+				{Match: Match().Protocol("tcp"), Action: LogAction{Prefix: "calico-drop"}},
+				{Match: Match().Protocol("tcp"), Action: DropAction{}},
+			}))
+		})
+
+		Describe("with a custom prefix", func() {
+			BeforeEach(func() {
+				conf.IptablesLogPrefix = "my-prefix"
+			})
+
+			It("should render a log and a drop", func() {
+				Expect(rr.DropRules(Match().Protocol("tcp"))).To(Equal([]Rule{
+					{Match: Match().Protocol("tcp"), Action: LogAction{Prefix: "my-prefix"}},
+					{Match: Match().Protocol("tcp"), Action: DropAction{}},
+				}))
+			})
+		})
 	})
 })
 
