function apply_communities ()
{
  {{- $prefix_advertisements_key := ""}}
  {{- $node_prefix_advertisements_key := printf "/host/%s/prefix_advertisements/ip_v6" (getenv "NODENAME")}}
  {{- if exists $node_prefix_advertisements_key}}  
    {{- $prefix_advertisements_key = $node_prefix_advertisements_key}}
  {{- else if exists "/global/prefix_advertisements/ip_v6"}}
    {{- $prefix_advertisements_key = "/global/prefix_advertisements/ip_v6"}}
  {{- end}}
  {{- if ne "" $prefix_advertisements_key}}
    {{- range gets $prefix_advertisements_key}}
      {{- $arr:= jsonArray .Value}}
      {{- range $data := $arr}}
      if ( net ~ {{$data.cidr}} ) then {
        {{- range $dt := $data.communities }}
        {{- $i := split $dt ":"}}
        {{- $length := len $i}}
        {{- if eq $length 2}}
          bgp_community.add(({{index $i 0}}, {{index $i 1}}));
        {{- else}}
          bgp_large_community.add(({{index $i 0}}, {{index $i 1}}, {{index $i 2}}));
        {{- end}}
        {{- end}}
      }
      {{- end}}
    {{- end}}
  {{- end}}
}

# Generated by confd
include "bird6_aggr.cfg";
include "bird6_ipam.cfg";

{{- $node_ip_key := printf "/host/%s/ip_addr_v4" (getenv "NODENAME")}}{{$node_ip := getv $node_ip_key}}
{{- $node_ip6_key := printf "/host/%s/ip_addr_v6" (getenv "NODENAME")}}{{$node_ip6 := getv $node_ip6_key}}
{{- $router_id := getenv "CALICO_ROUTER_ID" ""}}

{{- $node_name := getenv "NODENAME"}}

router id {{if eq "hash" ($router_id) -}}
	{{hashToIPv4 $node_name}};  # Use IP address generated by nodename's hash
{{- else -}}
	{{if ne "" ($router_id)}}{{$router_id}}{{else}}{{$node_ip}}{{end}};  # Use IPv4 address since router id is 4 octets, even in MP-BGP
{{- end}}

{{- $node_listen_port_key := printf "/host/%s/listen_port" (getenv "NODENAME")}}
{{- if exists $node_listen_port_key}}
# Set node listen_port
listen bgp port {{getv $node_listen_port_key}};
{{- else if exists "/global/listen_port" }}
# Set global listen_port
listen bgp port {{getv "/global/listen_port"}};
{{- end}}

{{- define "LOGGING"}}
{{- $node_logging_key := printf "/host/%s/loglevel" (getenv "NODENAME")}}
{{- if exists $node_logging_key}}
{{- $logging := getv $node_logging_key}}
{{- if eq $logging "debug"}}
  debug all;
{{- else if ne $logging "none"}}
  debug { states };
{{- end}}
{{- else if exists "/global/loglevel"}}
{{- $logging := getv "/global/loglevel"}}
{{- if eq $logging "debug"}}
  debug all;
{{- else if ne $logging "none"}}
  debug { states };
{{- end}}
{{- else}}
  debug { states };
{{- end}}
{{- end}}

{{- define "LOGGING_PEERS"}}
{{- $node_logging_key := printf "/host/%s/loglevel" (getenv "NODENAME")}}
{{- if exists $node_logging_key}}
{{- $logging := getv $node_logging_key}}
{{- if eq $logging "debug"}}
  debug all;
{{- else if ne $logging "none"}}
  debug { states, routes, filters, events };
{{- end}}
{{- else if exists "/global/loglevel"}}
{{- $logging := getv "/global/loglevel"}}
{{- if eq $logging "debug"}}
  debug all;
{{- else if ne $logging "none"}}
  debug { states, routes, filters, events };
{{- end}}
{{- else}}
  debug { states, routes, filters, events };
{{- end}}
{{- end}}

# Configure synchronization between routing tables and kernel.
protocol kernel {
  learn;             # Learn all alien routes from the kernel
  persist;           # Don't remove routes on bird shutdown
  scan time 2;       # Scan kernel routing table every 2 seconds
  import all;
  export filter calico_kernel_programming; # Default is export none
  graceful restart;  # Turn on graceful restart to reduce potential flaps in
                     # routes when reloading BIRD configuration.  With a full
                     # automatic mesh, there is no way to prevent BGP from
                     # flapping since multiple nodes update their BGP
                     # configuration at the same time, GR is not guaranteed to
                     # work correctly in this scenario.
  merge paths on;
}

# Watch interface up/down events.
protocol device {
{{- template "LOGGING"}}
  scan time 2;    # Scan interfaces every 2 seconds
}

protocol direct {
{{- template "LOGGING"}}
  interface -"cali*", -"kube-ipvs*", "*"; # Exclude cali* and kube-ipvs* but
                                          # include everything else.  In
                                          # IPVS-mode, kube-proxy creates a
                                          # kube-ipvs0 interface. We exclude
                                          # kube-ipvs0 because this interface
                                          # gets an address for every in use
                                          # cluster IP. We use static routes
                                          # for when we legitimately want to
                                          # export cluster IPs.
}

protocol bfd {
}

{{if eq "" ($node_ip6)}}# IPv6 disabled on this node.
{{else}}{{$node_as_key := printf "/host/%s/as_num" (getenv "NODENAME")}}
# Template for all BGP clients
template bgp bgp_template {
{{- $as_key := or (and (exists $node_as_key) $node_as_key) "/global/as_num"}}
{{- $node_as_num := getv $as_key}}
{{- template "LOGGING_PEERS"}}
  description "Connection to BGP peer";
  local as {{$node_as_num}};
  import all;        # Import all routes, since we don't know what the upstream
                     # topology is and therefore have to trust the ToR/RR.
  export filter calico_export_to_bgp_peers;  # Only want to export routes for workloads.
  add paths on;
  graceful restart;  # See comment in kernel section about graceful restart.
  connect delay time 2;
  connect retry time 5;
  error wait time 5,30;
}

# ------------- Node-to-node mesh -------------
{{- $node_cid_key := printf "/host/%s/rr_cluster_id" (getenv "NODENAME")}}
{{- $node_cluster_id := getv $node_cid_key}}
{{- if ne "" ($node_cluster_id)}}
# This node is configured as a route reflector with cluster ID {{$node_cluster_id}};
# ignore node-to-node mesh setting.
{{- else}}
{{if (json (getv "/global/node_mesh")).enabled}}
{{range $host := lsdir "/host"}}
{{$onode_as_key := printf "/host/%s/as_num" .}}
{{$onode_ip_key := printf "/host/%s/ip_addr_v6" .}}{{if exists $onode_ip_key}}{{$onode_ip := getv $onode_ip_key}}
{{- $listen_port := ""}}
{{- $onode_listen_port_key := printf "/host/%s/listen_port" .}}
{{- if exists $onode_listen_port_key}}
{{- $listen_port = getv $onode_listen_port_key}}
{{- else if exists "/global/listen_port"}}
{{- $listen_port = getv "/global/listen_port"}}
{{- end}}
{{$nums := split $onode_ip ":"}}{{$id := join $nums "_"}}
# For peer {{$onode_ip_key}}
{{if eq $onode_ip ($node_ip6) }}# Skipping ourselves ({{$node_ip6}})
{{else if eq "" $onode_ip}}# No IPv6 address configured for this node
{{else}}protocol bgp Mesh_{{$id}} from bgp_template {
<<<<<<< HEAD
  neighbor {{$onode_ip}} as {{if exists $onode_as_key}}{{getv $onode_as_key}}{{else}}{{getv "/global/as_num"}}{{end}};
  source address {{$node_ip6}};  # The local address we use for the TCP connection
  multihop;
=======
  neighbor {{$onode_ip}} {{if ne "" $listen_port}}port {{$listen_port}} {{end}}as {{if exists $onode_as_key}}{{getv $onode_as_key}}{{else}}{{getv "/global/as_num"}}{{end}};
>>>>>>> 623487c8
  {{- /*
       Make the peering unidirectional. This avoids a race where
       - peer A opens a connection and begins a graceful restart
       - before the restart completes, peer B opens its connection
       - peer A sees the new connection and aborts the graceful restart, causing a route flap.
  */ -}}
  {{if gt $onode_ip $node_ip6 }}
  passive on; # Mesh is unidirectional, peer will connect to us.
  {{- end}}
}{{end}}{{end}}{{end}}
{{else}}
# Node-to-node mesh disabled
{{end}}
{{- end}}


# ------------- Global peers -------------
{{if ls "/global/peer_v6"}}
{{range gets "/global/peer_v6/*"}}{{$data := json .Value}}
{{$nums := split $data.ip ":"}}{{$id := join $nums "_"}}
# For peer {{.Key}}
{{- if eq $data.ip ($node_ip6) }}
# Skipping ourselves ({{$node_ip6}})
{{- else}}
protocol bgp Global_{{$id}} from bgp_template {
<<<<<<< HEAD
  neighbor {{$data.ip}} as {{$data.as_num}};
{{- if eq $data.source_addr "UseNodeIP"}}
  source address {{$node_ip6}};  # The local address we use for the TCP connection
{{- end}}
{{- if $data.directly_connected}}
  direct;
{{- else}}
  multihop;
{{- end}}
  gateway {{$data.gateway_mode}};
{{- if eq $data.restart_mode "LongLivedGracefulRestart"}}
  graceful restart time 0;
  long lived graceful restart;
{{- if ne $data.restart_time ""}}
  long lived stale time {{$data.restart_time}};
{{- end}}
{{- else if and (eq $data.restart_mode "GracefulRestart") (ne $data.restart_time "")}}
  graceful restart time {{$data.restart_time}};
{{- end}}
{{- if $data.enable_bfd}}
  bfd on;
{{- end}}
=======
  neighbor {{$data.ip}} {{if $data.port }}port {{ $data.port }} {{end}}as {{$data.as_num}};
>>>>>>> 623487c8
{{- if and (eq $data.as_num $node_as_num) (ne "" ($node_cluster_id)) (ne $data.rr_cluster_id ($node_cluster_id))}}
  rr client;
  rr cluster id {{$node_cluster_id}};
{{- end}}
{{- if $data.password}}
  password "{{$data.password}}";
{{- end}}
}
{{- end}}
{{end}}
{{else}}# No global peers configured.{{end}}


# ------------- Node-specific peers -------------
{{$node_peers_key := printf "/host/%s/peer_v6" (getenv "NODENAME")}}
{{if ls $node_peers_key}}
{{range gets (printf "%s/*" $node_peers_key)}}{{$data := json .Value}}
{{$nums := split $data.ip ":"}}{{$id := join $nums "_"}}
# For peer {{.Key}}
{{- if eq $data.ip ($node_ip6) }}
# Skipping ourselves ({{$node_ip6}})
{{- else}}
protocol bgp Node_{{$id}} from bgp_template {
<<<<<<< HEAD
  neighbor {{$data.ip}} as {{$data.as_num}};
{{- if eq $data.source_addr "UseNodeIP"}}
  source address {{$node_ip6}};  # The local address we use for the TCP connection
{{- end}}
{{- if $data.directly_connected}}
  direct;
{{- else}}
  multihop;
{{- end}}
  gateway {{$data.gateway_mode}};
{{- if eq $data.restart_mode "LongLivedGracefulRestart"}}
  graceful restart time 0;
  long lived graceful restart;
{{- if ne $data.restart_time ""}}
  long lived stale time {{$data.restart_time}};
{{- end}}
{{- else if and (eq $data.restart_mode "GracefulRestart") (ne $data.restart_time "")}}
  graceful restart time {{$data.restart_time}};
{{- end}}
{{- if $data.enable_bfd}}
  bfd on;
{{- end}}
=======
  neighbor {{$data.ip}} {{if $data.port }}port {{ $data.port }} {{end}}as {{$data.as_num}};
>>>>>>> 623487c8
{{- if and (eq $data.as_num $node_as_num) (ne "" ($node_cluster_id)) (ne $data.rr_cluster_id ($node_cluster_id))}}
  rr client;
  rr cluster id {{$node_cluster_id}};
{{- end}}
{{- if $data.password}}
  password "{{$data.password}}";
{{- end}}
}
{{- end}}
{{end}}
{{else}}# No node-specific peers configured.{{end}}
{{end}}<|MERGE_RESOLUTION|>--- conflicted
+++ resolved
@@ -174,13 +174,9 @@
 {{if eq $onode_ip ($node_ip6) }}# Skipping ourselves ({{$node_ip6}})
 {{else if eq "" $onode_ip}}# No IPv6 address configured for this node
 {{else}}protocol bgp Mesh_{{$id}} from bgp_template {
-<<<<<<< HEAD
-  neighbor {{$onode_ip}} as {{if exists $onode_as_key}}{{getv $onode_as_key}}{{else}}{{getv "/global/as_num"}}{{end}};
+  neighbor {{$onode_ip}} {{if ne "" $listen_port}}port {{$listen_port}} {{end}}as {{if exists $onode_as_key}}{{getv $onode_as_key}}{{else}}{{getv "/global/as_num"}}{{end}};
   source address {{$node_ip6}};  # The local address we use for the TCP connection
   multihop;
-=======
-  neighbor {{$onode_ip}} {{if ne "" $listen_port}}port {{$listen_port}} {{end}}as {{if exists $onode_as_key}}{{getv $onode_as_key}}{{else}}{{getv "/global/as_num"}}{{end}};
->>>>>>> 623487c8
   {{- /*
        Make the peering unidirectional. This avoids a race where
        - peer A opens a connection and begins a graceful restart
@@ -206,8 +202,7 @@
 # Skipping ourselves ({{$node_ip6}})
 {{- else}}
 protocol bgp Global_{{$id}} from bgp_template {
-<<<<<<< HEAD
-  neighbor {{$data.ip}} as {{$data.as_num}};
+  neighbor {{$data.ip}} {{if $data.port }}port {{ $data.port }} {{end}}as {{$data.as_num}};
 {{- if eq $data.source_addr "UseNodeIP"}}
   source address {{$node_ip6}};  # The local address we use for the TCP connection
 {{- end}}
@@ -229,9 +224,6 @@
 {{- if $data.enable_bfd}}
   bfd on;
 {{- end}}
-=======
-  neighbor {{$data.ip}} {{if $data.port }}port {{ $data.port }} {{end}}as {{$data.as_num}};
->>>>>>> 623487c8
 {{- if and (eq $data.as_num $node_as_num) (ne "" ($node_cluster_id)) (ne $data.rr_cluster_id ($node_cluster_id))}}
   rr client;
   rr cluster id {{$node_cluster_id}};
@@ -255,8 +247,7 @@
 # Skipping ourselves ({{$node_ip6}})
 {{- else}}
 protocol bgp Node_{{$id}} from bgp_template {
-<<<<<<< HEAD
-  neighbor {{$data.ip}} as {{$data.as_num}};
+  neighbor {{$data.ip}} {{if $data.port }}port {{ $data.port }} {{end}}as {{$data.as_num}};
 {{- if eq $data.source_addr "UseNodeIP"}}
   source address {{$node_ip6}};  # The local address we use for the TCP connection
 {{- end}}
@@ -278,9 +269,6 @@
 {{- if $data.enable_bfd}}
   bfd on;
 {{- end}}
-=======
-  neighbor {{$data.ip}} {{if $data.port }}port {{ $data.port }} {{end}}as {{$data.as_num}};
->>>>>>> 623487c8
 {{- if and (eq $data.as_num $node_as_num) (ne "" ($node_cluster_id)) (ne $data.rr_cluster_id ($node_cluster_id))}}
   rr client;
   rr cluster id {{$node_cluster_id}};
