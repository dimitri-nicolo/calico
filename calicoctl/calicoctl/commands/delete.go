// Copyright (c) 2016-2021 Tigera, Inc. All rights reserved.

// Licensed under the Apache License, Version 2.0 (the "License");
// you may not use this file except in compliance with the License.
// You may obtain a copy of the License at
//
//     http://www.apache.org/licenses/LICENSE-2.0
//
// Unless required by applicable law or agreed to in writing, software
// distributed under the License is distributed on an "AS IS" BASIS,
// WITHOUT WARRANTIES OR CONDITIONS OF ANY KIND, either express or implied.
// See the License for the specific language governing permissions and
// limitations under the License.

package commands

import (
	"fmt"
	"os"
	"strings"

	"github.com/docopt/docopt-go"
	log "github.com/sirupsen/logrus"

	"github.com/projectcalico/calico/calicoctl/calicoctl/commands/common"
	"github.com/projectcalico/calico/calicoctl/calicoctl/commands/constants"
	"github.com/projectcalico/calico/calicoctl/calicoctl/util"
)

func Delete(args []string) error {
	doc := constants.DatastoreIntro + `Usage:
  <BINARY_NAME> delete ( (<KIND> [<NAME>...]) |
                   --filename=<FILE> [--recursive] [--skip-empty] )
                   [--skip-not-exists] [--config=<CONFIG>] [--namespace=<NS>] [--context=<context>] [--allow-version-mismatch]

Examples:
  # Delete a policy using the type and name specified in policy.yaml.
  <BINARY_NAME> delete -f ./policy.yaml

  # Delete a policy based on the type and name in the YAML passed into stdin.
  cat policy.yaml | <BINARY_NAME> delete -f -

  # Delete policies with names "foo" and "bar"
  <BINARY_NAME> delete policy foo bar

Options:
  -h --help                    Show this screen.
  -s --skip-not-exists         Skip over and treat as successful, resources that
                               don't exist.
  -f --filename=<FILENAME>     Filename to use to delete the resource.  If set to
                               "-" loads from stdin. If filename is a directory, this command is
                               invoked for each .json .yaml and .yml file within that directory,
                               terminating after the first failure.
  -R --recursive               Process the filename specified in -f or --filename recursively.
     --skip-empty              Do not error if any files or directory specified using -f or --filename contain no
                               data.
  -c --config=<CONFIG>         Path to the file containing connection
                               configuration in YAML or JSON format.
                               [default: ` + constants.DefaultConfigPath + `]
  -n --namespace=<NS>          Namespace of the resource.
                               Only applicable to NetworkPolicy, StagedNetworkPolicy,
                               StagedKubernetesNetworkPolicy, NetworkSet, and WorkloadEndpoint.
                               Uses the default namespace if not specified.
     --context=<context>       The name of the kubeconfig context to use.
     --allow-version-mismatch  Allow client and cluster versions mismatch.

Description:
  The delete command is used to delete a set of resources by filename or stdin,
  or by type and identifiers.  JSON and YAML formats are accepted for file and
  stdin format.
  
  Valid resource types are:

<<<<<<< HEAD
    * bgpConfiguration
    * bgpPeer
    * felixConfiguration
    * globalNetworkPolicy
    * stagedGlobalNetworkPolicy
    * globalNetworkSet
    * globalThreatFeed
    * hostEndpoint
    * ipPool
    * ipReservation
    * kubeControllersConfiguration
    * tier
    * networkPolicy
    * stagedNetworkPolicy
    * stagedKubernetesNetworkPolicy
    * networkSet
    * node
    * profile
    * workloadEndpoint
    * remoteClusterConfiguration
    * packetCapture

=======
<RESOURCE_LIST>
>>>>>>> 7932f55b
  The resource type is case-insensitive and may be pluralized.

  Attempting to delete a resource that does not exists is treated as a
  terminating error unless the --skip-not-exists flag is set.  If this flag is
  set, resources that do not exist are skipped.

  When deleting resources by type, only a single type may be specified at a
  time.  The name is required along with any and other identifiers required to
  uniquely identify a resource of the specified type.

  The output of the command indicates how many resources were successfully
  deleted, and the error reason if an error occurred.  If the --skip-not-exists
  flag is set then skipped resources are included in the success count.

  The resources are deleted in the order they are specified.  In the event of a
  failure deleting a specific resource it is possible to work out which
  resource failed based on the number of resources successfully deleted.
`
	// Replace all instances of BINARY_NAME with the name of the binary.
	name, _ := util.NameAndDescription()
	doc = strings.ReplaceAll(doc, "<BINARY_NAME>", name)

	// Replace <RESOURCE_LIST> with the list of resource types.
	doc = strings.Replace(doc, "<RESOURCE_LIST>", util.Resources(), 1)

	parsedArgs, err := docopt.ParseArgs(doc, args, "")
	if err != nil {
		return fmt.Errorf("Invalid option: 'calicoctl %s'. Use flag '--help' to read about a specific subcommand.", strings.Join(args, " "))
	}
	if len(parsedArgs) == 0 {
		return nil
	}
	if context := parsedArgs["--context"]; context != nil {
		os.Setenv("K8S_CURRENT_CONTEXT", context.(string))
	}

	results := common.ExecuteConfigCommand(parsedArgs, common.ActionDelete)
	log.Infof("results: %+v", results)

	if results.FileInvalid {
		return fmt.Errorf("Failed to execute command: %v", results.Err)
	} else if results.NumResources == 0 {
		// No resources specified. If there is an associated error use that, otherwise print message with no error.
		if results.Err != nil {
			return results.Err
		}
		fmt.Println("No resources specified")
	} else if results.Err == nil && results.NumHandled > 0 {
		if results.SingleKind != "" {
			fmt.Printf("Successfully deleted %d '%s' resource(s)\n", results.NumHandled, results.SingleKind)
		} else {
			fmt.Printf("Successfully deleted %d resource(s)\n", results.NumHandled)
		}
	} else if results.Err != nil {
		return fmt.Errorf("Hit error: %v", results.Err)
	}

	if len(results.ResErrs) > 0 {
		var errStr string
		for _, err := range results.ResErrs {
			if results.SingleKind != "" {
				errStr += fmt.Sprintf("Failed to delete '%s' resource: %v\n", results.SingleKind, err)
			} else {
				errStr += fmt.Sprintf("Failed to delete resource: %v\n", err)
			}
		}
		return fmt.Errorf(errStr)
	}

	return nil
}<|MERGE_RESOLUTION|>--- conflicted
+++ resolved
@@ -68,35 +68,10 @@
   The delete command is used to delete a set of resources by filename or stdin,
   or by type and identifiers.  JSON and YAML formats are accepted for file and
   stdin format.
-  
+
   Valid resource types are:
 
-<<<<<<< HEAD
-    * bgpConfiguration
-    * bgpPeer
-    * felixConfiguration
-    * globalNetworkPolicy
-    * stagedGlobalNetworkPolicy
-    * globalNetworkSet
-    * globalThreatFeed
-    * hostEndpoint
-    * ipPool
-    * ipReservation
-    * kubeControllersConfiguration
-    * tier
-    * networkPolicy
-    * stagedNetworkPolicy
-    * stagedKubernetesNetworkPolicy
-    * networkSet
-    * node
-    * profile
-    * workloadEndpoint
-    * remoteClusterConfiguration
-    * packetCapture
-
-=======
 <RESOURCE_LIST>
->>>>>>> 7932f55b
   The resource type is case-insensitive and may be pluralized.
 
   Attempting to delete a resource that does not exists is treated as a
