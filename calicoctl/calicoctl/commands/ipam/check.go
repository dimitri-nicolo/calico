// Copyright (c) 2016-2021 Tigera, Inc. All rights reserved.

// Licensed under the Apache License, Version 2.0 (the "License");
// you may not use this file except in compliance with the License.
// You may obtain a copy of the License at
//
//     http://www.apache.org/licenses/LICENSE-2.0
//
// Unless required by applicable law or agreed to in writing, software
// distributed under the License is distributed on an "AS IS" BASIS,
// WITHOUT WARRANTIES OR CONDITIONS OF ANY KIND, either express or implied.
// See the License for the specific language governing permissions and
// limitations under the License.

package ipam

import (
	"context"
	"encoding/json"
	"fmt"
	"net"
	"os"
	"sort"
	"strings"

	docopt "github.com/docopt/docopt-go"
	"k8s.io/apimachinery/pkg/types"
	"k8s.io/client-go/kubernetes"

	"github.com/projectcalico/calico/libcalico-go/lib/set"

	"github.com/projectcalico/calico/libcalico-go/lib/ipam"

	apiv3 "github.com/projectcalico/calico/libcalico-go/lib/apis/v3"
	"github.com/projectcalico/calico/libcalico-go/lib/backend/model"
	"github.com/projectcalico/calico/libcalico-go/lib/clientv3"
	cnet "github.com/projectcalico/calico/libcalico-go/lib/net"

	bapi "github.com/projectcalico/calico/libcalico-go/lib/backend/api"
	"github.com/projectcalico/calico/libcalico-go/lib/options"

	"github.com/projectcalico/calico/calicoctl/calicoctl/commands/common"
	"github.com/projectcalico/calico/calicoctl/calicoctl/commands/constants"
	"github.com/projectcalico/calico/calicoctl/calicoctl/util"

	"github.com/projectcalico/calico/calicoctl/calicoctl/commands/clientmgr"
)

// IPAM takes keyword with an IP address then calls the subcommands.
func Check(args []string, version string) error {
	doc := constants.DatastoreIntro + `Usage:
  <BINARY_NAME> ipam check [--config=<CONFIG>] [--show-all-ips] [--show-problem-ips] [-o <FILE>] [--allow-version-mismatch]

Options:
  -h --help                    Show this screen.
  -o --output=<FILE>           Path to output report file.
     --show-all-ips            Print all IPs that are checked.
     --show-problem-ips        Print all IPs that are leaked or not allocated properly.
  -c --config=<CONFIG>         Path to the file containing connection configuration in
                               YAML or JSON format.
                               [default: ` + constants.DefaultConfigPath + `]
     --allow-version-mismatch  Allow client and cluster versions mismatch.

Description:
  The ipam check command checks the integrity of the IPAM datastructures against Kubernetes.
`
	// Replace all instances of BINARY_NAME with the name of the binary.
	name, _ := util.NameAndDescription()
	doc = strings.ReplaceAll(doc, "<BINARY_NAME>", name)

	parsedArgs, err := docopt.ParseArgs(doc, args, version)
	if err != nil {
		return fmt.Errorf("Invalid option: 'calicoctl %s'. Use flag '--help' to read about a specific subcommand.", strings.Join(args, " "))
	}
	if len(parsedArgs) == 0 {
		return nil
	}

	err = common.CheckVersionMismatch(parsedArgs["--config"], parsedArgs["--allow-version-mismatch"])
	if err != nil {
		return err
	}

	ctx := context.Background()

	// Create clients from config or env vars.
	cf := parsedArgs["--config"].(string)
	kubeClient, client, bc, err := clientmgr.GetClients(cf)
	if err != nil {
		return fmt.Errorf("error creating clients: %w", err)
	}

	// Pull out CLI args.
	showAllIPs := parsedArgs["--show-all-ips"].(bool)
	showProblemIPs := showAllIPs || parsedArgs["--show-problem-ips"].(bool)
	var outFile string = ""
	if arg := parsedArgs["--output"]; arg != nil {
		outFile = arg.(string)
	}

	// Build the checker.
	checker := NewIPAMChecker(kubeClient, client, bc, showAllIPs, showProblemIPs, outFile, version)
	return checker.checkIPAM(ctx)
}

func NewIPAMChecker(k8sClient kubernetes.Interface,
	v3Client clientv3.Interface,
	backendClient bapi.Client,
	showAllIPs bool,
	showProblemIPs bool,
	outFile string,
	version string,
) *IPAMChecker {
	return &IPAMChecker{
		allocations:       map[string][]*Allocation{},
		allocationsByNode: map[string][]*Allocation{},
		allocationsByPod:  map[string][]*Allocation{},
		activeNodes:       map[string]apiv3.Node{},

		inUseIPs:     map[string][]ownerRecord{},
		inUseHandles: set.New[string](),

		k8sClient:     k8sClient,
		v3Client:      v3Client,
		backendClient: backendClient,

		showAllIPs:     showAllIPs,
		showProblemIPs: showProblemIPs,

		version: version,
		outFile: outFile,
	}
}

type IPAMChecker struct {
	allocations       map[string][]*Allocation
	allocationsByNode map[string][]*Allocation
	allocationsByPod  map[string][]*Allocation
	leakedHandles     []HandleInfo
	inUseIPs          map[string][]ownerRecord
	activeNodes       map[string]apiv3.Node
	inUseHandles      set.Set[string]

	clusterType         string
	clusterInfoRevision string
	datastoreLocked     bool
	clusterGUID         string

	k8sClient     kubernetes.Interface
	backendClient bapi.Client
	v3Client      clientv3.Interface

	showAllIPs     bool
	showProblemIPs bool

	version string
	outFile string
}

func (c *IPAMChecker) checkIPAM(ctx context.Context) error {
	fmt.Println("Checking IPAM for inconsistencies...")
	fmt.Println()

	// First, query ClusterInformation and extract some important metadata to use in the report.
	clusterInfo, err := c.v3Client.ClusterInformation().Get(ctx, "default", options.GetOptions{})
	if err != nil {
		return err
	}
	c.clusterType = clusterInfo.Spec.ClusterType
	c.clusterInfoRevision = clusterInfo.ResourceVersion
	c.datastoreLocked = clusterInfo.Spec.DatastoreReady != nil && !*clusterInfo.Spec.DatastoreReady
	c.clusterGUID = clusterInfo.Spec.ClusterGUID

	var numAllocs int
	{
		fmt.Println("Loading all IPAM blocks...")
		blocks, err := c.backendClient.List(ctx, model.BlockListOptions{}, "")
		if err != nil {
			return fmt.Errorf("failed to list IPAM blocks: %w", err)
		}
		fmt.Printf("Found %d IPAM blocks.\n", len(blocks.KVPairs))

		for _, kvp := range blocks.KVPairs {
			b := kvp.Value.(*model.AllocationBlock)
			affinity := "<none>"
			if b.Affinity != nil {
				affinity = *b.Affinity
			}
			fmt.Printf(" IPAM block %s affinity=%s:\n", b.CIDR, affinity)
			for ord, attrIdx := range b.Allocations {
				if attrIdx == nil {
					continue // IP is not allocated
				}
				numAllocs++
				c.recordAllocation(b, ord)
			}
		}
		fmt.Printf("IPAM blocks record %d allocations.\n", numAllocs)
		fmt.Println()
	}
	var activeIPPools []*cnet.IPNet
	{
		fmt.Println("Loading all IPAM pools...")
		ipPools, err := c.v3Client.IPPools().List(ctx, options.ListOptions{})
		if err != nil {
			return fmt.Errorf("failed to load IP pools: %w", err)
		}
		for _, p := range ipPools.Items {
			if p.Spec.Disabled {
				continue
			}
			fmt.Printf("  %s\n", p.Spec.CIDR)
			_, cidr, err := cnet.ParseCIDR(p.Spec.CIDR)
			if err != nil {
				return fmt.Errorf("failed to parse IP pool CIDR: %w", err)
			}
			activeIPPools = append(activeIPPools, cidr)
		}
		fmt.Printf("Found %d active IP pools.\n", len(activeIPPools))
		fmt.Println()
	}

	{
		fmt.Println("Loading all nodes.")
		nodes, err := c.v3Client.Nodes().List(ctx, options.ListOptions{})
		if err != nil {
			return fmt.Errorf("failed to list nodes: %w", err)
		}
		numNodeIPs := 0
		for _, n := range nodes.Items {
			c.recordActiveNode(n)
			ips, err := getNodeIPs(n)
			if err != nil {
				return err
			}
			for _, ip := range ips {
				c.recordInUseIP(ip, n, fmt.Sprintf("Node(%s)", n.Name))
				numNodeIPs++
			}
		}
		fmt.Printf("Found %d node tunnel IPs.\n", numNodeIPs)
		fmt.Println()
	}

	{
		fmt.Println("Loading all workload endpoints.")
		weps, err := c.v3Client.WorkloadEndpoints().List(ctx, options.ListOptions{})
		if err != nil {
			return fmt.Errorf("failed to list workload endpoints: %w", err)
		}
		numWEPIPs := 0
		for _, w := range weps.Items {
			ips, err := getWEPIPs(w)
			if err != nil {
				return err
			}
			for _, ip := range ips {
				c.recordInUseIP(ip, w, fmt.Sprintf("Workload(%s/%s)", w.Namespace, w.Name))
				numWEPIPs++
			}
		}
		fmt.Printf("Found %d workload IPs.\n", numWEPIPs)
		fmt.Printf("Workloads and nodes are using %d IPs.\n", len(c.inUseIPs))
		fmt.Println()
	}

	handles := map[string]HandleInfo{}
	{
		fmt.Println("Loading all handles")
		handleList, err := c.backendClient.List(ctx, model.IPAMHandleListOptions{}, "")
		if err != nil {
			return fmt.Errorf("failed to list handles: %w", err)
		}
		for _, kv := range handleList.KVPairs {
			handleKey := kv.Key.(model.IPAMHandleKey)
			handles[handleKey.HandleID] = HandleInfo{
				ID:       handleKey.HandleID,
				UID:      kv.UID,
				Revision: kv.Revision,
			}
		}
	}

	{
		const numNodesToPrint = 20
		fmt.Printf("Looking for top (up to %d) nodes by allocations...\n", numNodesToPrint)
		var allNodes []string
		for n := range c.allocationsByNode {
			allNodes = append(allNodes, n)
		}
		sort.Slice(allNodes, func(i, j int) bool {
			// Reverse order
			return len(c.allocationsByNode[allNodes[i]]) > len(c.allocationsByNode[allNodes[j]])
		})
		for i, n := range allNodes {
			if i >= numNodesToPrint {
				break
			}
			fmt.Printf("  %s has %d allocations\n", n, len(c.allocationsByNode[n]))
		}
		if len(allNodes) > 0 {
			max := len(c.allocationsByNode[allNodes[0]])
			median := len(c.allocationsByNode[allNodes[len(allNodes)/2]])
			fmt.Printf("Node with most allocations has %d; median is %d\n", max, median)
		}
		fmt.Println()
	}

	numProblems := 0
	{
		fmt.Printf("Scanning for AWS secondary IPs and IPs with unknown types...\n")
		numUnknowns := 0
		for ip, allocs := range c.allocations {
			for _, a := range allocs {
				switch a.Type {
				case model.IPAMBlockAttributeTypeAWSSecondary:
					// Special case: nodes' AWS secondary IPs are only recorded in IPAM, not on the node object.
					if node, ok := c.activeNodes[a.Node]; ok {
						c.recordInUseIP(ip, node, fmt.Sprintf("NodeAWSSecondary(%s)", a.Node))
					}
				case model.IPAMBlockAttributeTypeIPIP,
					model.IPAMBlockAttributeTypeVXLAN,
					model.IPAMBlockAttributeTypeWireguard,
					"" /* workloads */ :
					// Should have been caught above
				default:
					if _, ok := c.inUseIPs[ip]; !ok {
						// A type we don't know about that wasn't already handled above.  Have to assume it's in use.
						if c.showProblemIPs {
							fmt.Printf("  %s allocation has unknown type (%s) Assuming IP is still in use.\n", a.IP, a.Type)
						}
						c.recordInUseIP(ip, a.Block, fmt.Sprintf("UnknownType(%s)", a.Type))
						numUnknowns++
					}
				}
			}
		}
		if numUnknowns > 0 {
			fmt.Printf("Warning: found %d IPs with unknown allocation types. Perhaps a new version of this tool is needed?\n", numUnknowns)
			numProblems += numUnknowns
		} else {
			fmt.Print("Found 0 IPs with unknown allocation types.\n")
		}
	}

	var allocatedButNotInUseIPs []string
	{
		fmt.Printf("Scanning for IPs that are allocated but not actually in use...\n")
		for ip, allocs := range c.allocations {
			if _, ok := c.inUseIPs[ip]; !ok {
				if c.showProblemIPs {
					for _, alloc := range allocs {
						fmt.Printf("  %s leaked; attrs %v\n", ip, alloc.GetAttrString())
					}
				}
				allocatedButNotInUseIPs = append(allocatedButNotInUseIPs, ip)
			}
		}
		numProblems += len(allocatedButNotInUseIPs)
		fmt.Printf("Found %d IPs that are allocated in IPAM but not actually in use.\n", len(allocatedButNotInUseIPs))
	}

	var inUseButNotAllocatedIPs []string
	var nonCalicoIPs []string
	{
		fmt.Printf("Scanning for IPs that are in use by a workload or node but not allocated in IPAM...\n")
		for ip, owners := range c.inUseIPs {
			if c.showProblemIPs && len(owners) > 1 {
				fmt.Printf("  %s has multiple owners.\n", ip)
			}
			if _, ok := c.allocations[ip]; !ok {
				// The IP is being used, but is not allocated within Calico IPAM!

				// Found indicates whether the IP falls within an active IP pool.
				found := false
				parsedIP := net.ParseIP(ip)
				for _, cidr := range activeIPPools {
					if cidr.Contains(parsedIP) {
						found = true
						break
					}
				}
				if !found {
					if c.showProblemIPs {
						for _, owner := range owners {
							fmt.Printf("  %s in use by %v is not in any active IP pool.\n", ip, owner.FriendlyName)
						}
					}
					nonCalicoIPs = append(nonCalicoIPs, ip)
					continue
				}
				if c.showProblemIPs {
					for _, owner := range owners {
						fmt.Printf("  %s in use by %v and in active IPAM pool but has no IPAM allocation.\n", ip, owner.FriendlyName)
					}
				}
				inUseButNotAllocatedIPs = append(inUseButNotAllocatedIPs, ip)
			}
		}
		numProblems += len(nonCalicoIPs)
		numProblems += len(inUseButNotAllocatedIPs)
		fmt.Printf("Found %d in-use IPs that are not in active IP pools.\n", len(nonCalicoIPs))
		fmt.Printf("Found %d in-use IPs that are in active IP pools but have no corresponding IPAM allocation.\n",
			len(inUseButNotAllocatedIPs))
		fmt.Println()
	}

	{
		fmt.Printf("Scanning for IPAM handles with no matching IPs...\n")
		goodHandles := 0
		var leakedHandles []HandleInfo
		for handleID, handleInfo := range handles {
			if c.inUseHandles.Contains(handleID) {
				goodHandles++
				continue
			}
			if c.showAllIPs {
				fmt.Printf("  %s doesn't have any active IPs.\n", handleID)
			}
			numProblems++
			leakedHandles = append(leakedHandles, handleInfo)
		}
		fmt.Printf("Found %d handles with no matching IPs (and %d handles with matches).\n",
			len(leakedHandles), goodHandles)
		c.leakedHandles = leakedHandles
	}

	var missingHandles []string
	{
		fmt.Printf("Scanning for IPs with missing handle...\n")
		c.inUseHandles.Iter(func(handleID string) error {
			if _, ok := handles[handleID]; ok {
				return nil
			}
			if c.showProblemIPs {
				fmt.Printf("  %s is in use in a block but doesn't exist.\n", handleID)
			}
			missingHandles = append(missingHandles, handleID)
			return nil
		})
		fmt.Printf("Found %d handles mentioned in blocks with no matching handle resource.\n", len(missingHandles))
	}

	fmt.Printf("Check complete; found %d problems.\n", numProblems)

	if c.outFile != "" {
		// Print out a machine readable report.
		c.printReport()
	}
	return nil
}

func getWEPIPs(w apiv3.WorkloadEndpoint) ([]string, error) {
	var ips []string
	for _, a := range w.Spec.IPNetworks {
		ip, err := normaliseIP(a)
		if err != nil {
			return nil, fmt.Errorf("failed to parse IP (%s) of workload %s/%s: %w",
				a, w.Namespace, w.Name, err)
		}
		ips = append(ips, ip)
	}
	return ips, nil
}

type Report struct {
	// Version of the code that produced the report.
	Version string `json:"version"`

	// Important metadata.
	ClusterGUID         string `json:"clusterGUID"`
	DatastoreLocked     bool   `json:"datastoreLocked"`
	ClusterInfoRevision string `json:"clusterInformationRevision"`
	ClusterType         string `json:"clusterType"`

	// Allocations is a map of IP address to list of allocation data.
	Allocations   map[string][]*Allocation `json:"allocations"`
	LeakedHandles []HandleInfo             `json:"leakedHandles,omitempty"`
}

func (c *IPAMChecker) printReport() {
	r := Report{
		Version:             c.version,
		ClusterGUID:         c.clusterGUID,
		ClusterType:         c.clusterType,
		ClusterInfoRevision: c.clusterInfoRevision,
		DatastoreLocked:     c.datastoreLocked,
		Allocations:         c.allocations,
		LeakedHandles:       c.leakedHandles,
	}
	bytes, _ := json.MarshalIndent(r, "", "  ")
<<<<<<< HEAD
	_ = os.WriteFile(c.outFile, bytes, 0o777)
=======
	_ = os.WriteFile(c.outFile, bytes, 0777)
>>>>>>> 485e4015
}

// recordAllocation takes a block and ordinal within that block and updates
// the IPAMChecker's internal state to track the allocation.
func (c *IPAMChecker) recordAllocation(b *model.AllocationBlock, ord int) {
	ip := b.OrdinalToIP(ord).String()
	alloc := Allocation{IP: ip, Block: b, Ordinal: ord}

	node := ""
	blockAffinity := ""
	if b.Affinity != nil {
		affinity := *b.Affinity
		if strings.HasPrefix(affinity, "host:") {
			node = affinity[5:]
			blockAffinity = affinity[5:]
		}
	}

	attrIdx := *b.Allocations[ord]
	if len(b.Attributes) > attrIdx {
		attrs := b.Attributes[attrIdx]
		if attrs.AttrPrimary != nil && *attrs.AttrPrimary == ipam.WindowsReservedHandle {
			c.recordInUseIP(ip, b, "Reserved for Windows")
		} else if attrs.AttrPrimary != nil {
			alloc.Handle = *attrs.AttrPrimary
			c.recordInUseHandle(alloc.Handle)
		}
		if n := attrs.AttrSecondary["node"]; n != "" {
			node = n
		}
		if p := attrs.AttrSecondary["pod"]; p != "" {
			alloc.Pod = p
		}
		if n := attrs.AttrSecondary["namespace"]; n != "" {
			alloc.Namespace = n
		}
		if t := attrs.AttrSecondary["type"]; t != "" {
			alloc.Type = t
		}
		if t := attrs.AttrSecondary["timestamp"]; t != "" {
			alloc.CreationTimestamp = t
		}
	}

	// Fill in the sequence number for the allocation.
	s := b.GetSequenceNumberForOrdinal(ord)
	alloc.SequenceNumber = &s

	// Fill in the node for the allocation.
	alloc.Node = node

	// Determine if this is a borrowed address, and mark it as such if so.
	if node != blockAffinity {
		alloc.Borrowed = true
	}

	// Store the allocation in internal state.
	c.allocations[ip] = append(c.allocations[ip], &alloc)
	c.allocationsByNode[node] = append(c.allocationsByNode[node], &alloc)
	if alloc.Pod != "" {
		pod := fmt.Sprintf("%s/%s", alloc.Namespace, alloc.Pod)
		c.allocationsByPod[pod] = append(c.allocationsByPod[pod], &alloc)
	}

	if c.showAllIPs {
		fmt.Printf("  %s allocated; attrs %s\n", ip, alloc.GetAttrString())
	}
}

// recordInUseIP records that the given IP is currently being used by the given resource (i.e., pod, node, etc).
func (c *IPAMChecker) recordInUseIP(ip string, referrer interface{}, friendlyName string) {
	if c.showAllIPs {
		fmt.Printf("  %s belongs to %s\n", ip, friendlyName)
	}

	c.inUseIPs[ip] = append(c.inUseIPs[ip], ownerRecord{
		FriendlyName: friendlyName,
		Resource:     referrer,
	})

	// Mark the corresponding allocation as in use.
	for _, a := range c.allocations[ip] {
		a.InUse = true
		a.Owners = append(a.Owners, friendlyName)
	}
}

func (c *IPAMChecker) recordActiveNode(node apiv3.Node) {
	c.activeNodes[node.Name] = node
}

func (c *IPAMChecker) recordInUseHandle(handle string) {
	c.inUseHandles.Add(handle)
}

func getNodeIPs(n apiv3.Node) ([]string, error) {
	var ips []string
	if n.Spec.IPv4VXLANTunnelAddr != "" {
		ip, err := normaliseIP(n.Spec.IPv4VXLANTunnelAddr)
		if err != nil {
			return nil, fmt.Errorf("failed to parse IPv4VXLANTunnelAddr (%s) of node %s: %w",
				n.Spec.IPv4VXLANTunnelAddr, n.Name, err)
		}
		ips = append(ips, ip)
	}
	if n.Spec.Wireguard != nil && n.Spec.Wireguard.InterfaceIPv4Address != "" {
		ip, err := normaliseIP(n.Spec.Wireguard.InterfaceIPv4Address)
		if err != nil {
			return nil, fmt.Errorf("failed to parse Wireguard.InterfaceIPv4Address (%s) of node %s: %w",
				n.Spec.Wireguard.InterfaceIPv4Address, n.Name, err)
		}
		ips = append(ips, ip)
	}
	if n.Spec.BGP != nil && n.Spec.BGP.IPv4IPIPTunnelAddr != "" {
		ip, err := normaliseIP(n.Spec.BGP.IPv4IPIPTunnelAddr)
		if err != nil {
			return nil, fmt.Errorf("failed to parse IPv4IPIPTunnelAddr (%s) of node %s: %w",
				n.Spec.BGP.IPv4IPIPTunnelAddr, n.Name, err)
		}
		ips = append(ips, ip)
	}
	return ips, nil
}

func normaliseIP(addr string) (string, error) {
	ip, _, err := cnet.ParseCIDROrIP(addr)
	if err != nil {
		return "", err
	}
	return ip.String(), nil
}

// Allocation represents an IP that is allocated in Calico IPAM, augmented with data
// from cross referencing with WorkloadEndpoints, etc.
type Allocation struct {
	// The actual address.
	IP string `json:"ip"`

	// Access to the block.
	Block   *model.AllocationBlock `json:"-"`
	Ordinal int                    `json:"-"`

	Handle         string  `json:"handle,omitempty"`
	SequenceNumber *uint64 `json:"sequenceNumber,omitempty"`

	// Metadata for the Allocation.
	Pod               string `json:"pod,omitempty"`
	Namespace         string `json:"namespace,omitempty"`
	Node              string `json:"node,omitempty"`
	Type              string `json:"type,omitempty"`
	CreationTimestamp string `json:"creationTimestamp,omitempty"`

	// InUse is true when this Allocation is currently being used by a running
	// workload / node / etc. It is false if this address is not active and should be cleaned up.
	InUse bool `json:"inUse"`

	// Borrowed is true if this IP is from a block that is not affine to the node.
	Borrowed bool `json:"borrowed,omitempty"`

	// List of objects which are using this IP.
	Owners []string `json:"owners"`
}

func (a *Allocation) GetAttrString() string {
	attrIdx := *a.Block.Allocations[a.Ordinal]
	if len(a.Block.Attributes) > attrIdx {
		return formatAttrs(a.Block.Attributes[attrIdx])
	}
	return "<missing>"
}

type HandleInfo struct {
	ID       string
	UID      *types.UID
	Revision string
}

func formatAttrs(attribute model.AllocationAttribute) string {
	primary := "<none>"
	if attribute.AttrPrimary != nil {
		primary = *attribute.AttrPrimary
	}
	var keys []string
	for k := range attribute.AttrSecondary {
		keys = append(keys, k)
	}
	sort.Strings(keys)
	var kvs []string
	for _, k := range keys {
		kvs = append(kvs, fmt.Sprintf("%s=%s", k, attribute.AttrSecondary[k]))
	}
	return fmt.Sprintf("Main:%s Extra:%s", primary, strings.Join(kvs, ","))
}

type ownerRecord struct {
	FriendlyName string
	Resource     interface{}
}<|MERGE_RESOLUTION|>--- conflicted
+++ resolved
@@ -489,11 +489,7 @@
 		LeakedHandles:       c.leakedHandles,
 	}
 	bytes, _ := json.MarshalIndent(r, "", "  ")
-<<<<<<< HEAD
-	_ = os.WriteFile(c.outFile, bytes, 0o777)
-=======
 	_ = os.WriteFile(c.outFile, bytes, 0777)
->>>>>>> 485e4015
 }
 
 // recordAllocation takes a block and ordinal within that block and updates
