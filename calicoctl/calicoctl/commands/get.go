--- conflicted
+++ resolved
@@ -75,33 +75,7 @@
 
   Valid resource types are:
 
-<<<<<<< HEAD
-    * bgpConfiguration
-    * bgpPeer
-    * felixConfiguration
-    * globalNetworkPolicy
-    * stagedGlobalNetworkPolicy
-    * globalNetworkSet
-    * globalThreatFeed
-    * hostEndpoint
-    * ipPool
-    * ipReservation
-    * kubeControllersConfiguration
-    * tier
-    * networkPolicy
-    * stagedNetworkPolicy
-    * stagedKubernetesNetworkPolicy
-    * networkSet
-    * node
-    * profile
-    * workloadEndpoint
-    * remoteClusterConfiguration
-    * licenseKey
-    * packetCapture
-
-=======
 <RESOURCE_LIST>
->>>>>>> 7932f55b
   The resource type is case-insensitive and may be pluralized.
 
   Attempting to get resources that do not exist will simply return no results.
