// Copyright (c) 2016-2021 Tigera, Inc. All rights reserved.

// Licensed under the Apache License, Version 2.0 (the "License");
// you may not use this file except in compliance with the License.
// You may obtain a copy of the License at
//
//     http://www.apache.org/licenses/LICENSE-2.0
//
// Unless required by applicable law or agreed to in writing, software
// distributed under the License is distributed on an "AS IS" BASIS,
// WITHOUT WARRANTIES OR CONDITIONS OF ANY KIND, either express or implied.
// See the License for the specific language governing permissions and
// limitations under the License.

package commands

import (
	"fmt"
	"os"
	"strings"

	docopt "github.com/docopt/docopt-go"

	"github.com/projectcalico/calico/calicoctl/calicoctl/commands/common"
	"github.com/projectcalico/calico/calicoctl/calicoctl/commands/constants"
	"github.com/projectcalico/calico/calicoctl/calicoctl/resourcemgr"
	"github.com/projectcalico/calico/calicoctl/calicoctl/util"

	log "github.com/sirupsen/logrus"
)

func Label(args []string) error {
	doc := constants.DatastoreIntro + `Usage:
  <BINARY_NAME> label (<KIND> <NAME>
  	              ( <key>=<value> [--overwrite] |
  	                <key> --remove )
                  [--config=<CONFIG>] [--namespace=<NS>] [--context=<context>]) [--allow-version-mismatch]




Examples:
  # Label a workload endpoint
  <BINARY_NAME> label workloadendpoints nginx --namespace=default app=web

  # Label a node and overwrite the original value of key 'cluster'
  <BINARY_NAME> label nodes node1 cluster=frontend --overwrite

  # Remove label with key 'cluster' of the node
  <BINARY_NAME> label nodes node1 cluster --remove

Options:
  -h --help                    Show this screen.
  -c --config=<CONFIG>         Path to the file containing connection
                               configuration in YAML or JSON format.
                               [default: ` + constants.DefaultConfigPath + `]
  -n --namespace=<NS>          Namespace of the resource.
                               Only applicable to NetworkPolicy, StagedNetworkPolicy, StagedKubernetesNetworkPolicy,
                               NetworkSet, and WorkloadEndpoint.
                               Uses the default namespace if not specified.
     --overwrite               If true, overwrite the value when the key is already
                               present in labels. Otherwise reports error when the
                               labeled resource already have the key in its labels.
                               Cannot be used with --remove.
     --remove                  If true, remove the specified key in labels of the
                               resource. Reports error when specified key does not
                               exist. Cannot be used with --overwrite.
     --context=<context>       The name of the kubeconfig context to use.
     --allow-version-mismatch  Allow client and cluster versions mismatch.

Description:
  The label command is used to add or update a label on a resource. Resource types
  that can be labeled are:

<<<<<<< HEAD
    * bgpConfiguration
    * bgpPeer
    * felixConfiguration
    * globalNetworkPolicy
    * stagedGlobalNetworkPolicy
    * globalNetworkSet
    * globalThreatFeed
    * hostEndpoint
    * ipPool
    * ipReservation
    * kubeControllersConfiguration
    * networkPolicy
    * stagedNetworkPolicy
    * stagedKubernetesNetworkPolicy
    * node
    * profile
    * workloadEndpoint

=======
<RESOURCE_LIST>
>>>>>>> 7932f55b
  The resource type is case-insensitive and may be pluralized.

  Attempting to label resources that do not exist will get an error.

  Attempting to remove a label that does not in the resource will get an error.

  When labeling a resource on an existing key:
  - gets an error if option --overwrite is not provided.
  - value of the key updates to specified value if option --overwrite is provided.
  `
	// Replace all instances of BINARY_NAME with the name of the binary.
	binaryName, _ := util.NameAndDescription()
	doc = strings.ReplaceAll(doc, "<BINARY_NAME>", binaryName)

	// Replace <RESOURCE_LIST> with the list of resource types.
	doc = strings.Replace(doc, "<RESOURCE_LIST>", util.Resources(), 1)

	parsedArgs, err := docopt.ParseArgs(doc, args, "")
	if err != nil {
		return fmt.Errorf("Invalid option: 'calicoctl %s'. Use flag '--help' to read about a specific subcommand.", strings.Join(args, " "))
	}
	if len(parsedArgs) == 0 {
		return nil
	}
	if context := parsedArgs["--context"]; context != nil {
		os.Setenv("K8S_CURRENT_CONTEXT", context.(string))
	}

	log.Debugf("parse args: %+v\n", parsedArgs)
	// get results.
	kind := parsedArgs["<KIND>"].(string)
	name := parsedArgs["<NAME>"].(string)
	// TODO: convert kind into the formal format

	// parse key/value.
	var key, value string
	remove := parsedArgs["--remove"].(bool)
	if remove {
		key = parsedArgs["<key>"].(string)
	} else {
		kv := strings.Split(parsedArgs["<key>=<value>"].(string), "=")
		if len(kv) != 2 {
			return fmt.Errorf("invalid label %s", parsedArgs["<key>=<value>"])
		}
		key = kv[0]
		value = kv[1]
	}

	// TODO: add more validation on key/value?

	results := common.ExecuteConfigCommand(parsedArgs, common.ActionGetOrList)
	if results.FileInvalid {
		return fmt.Errorf("Failed to execute command: %v", results.Err)
	} else if results.Err != nil {
		return fmt.Errorf("failed to get %s %s, error %v",
			kind, name, results.Err)
	} else if len(results.Resources) == 0 {
		return fmt.Errorf("%s %s not found", kind, name)
	}

	resource := results.Resources[0].(resourcemgr.ResourceObject)
	labels := resource.GetObjectMeta().GetLabels()
	overwrite := parsedArgs["--overwrite"].(bool)
	overwritten := false
	client := results.Client
	if labels == nil {
		labels = make(map[string]string)
	}

	if remove {
		// remove label.
		_, ok := labels[key]
		if !ok {
			// raise error if the key does not exist.
			return fmt.Errorf("cannot remove label of %s %s, key %s does not exist",
				kind, name, key)
		} else {
			delete(labels, key)
		}
	} else {
		// add or update label.
		oldValue, ok := labels[key]
		if ok {
			if overwrite || value == oldValue {
				labels[key] = value
				overwritten = true
			} else {
				return fmt.Errorf("failed to update label of %s %s, key %s is already present. please use '--overwrite' to set a new value.",
					kind, name, key)
			}
		} else {
			labels[key] = value
		}
	}

	resource.GetObjectMeta().SetLabels(labels)
	_, err = common.ExecuteResourceAction(parsedArgs, client, resource, common.ActionUpdate)
	if err != nil {
		return fmt.Errorf("failed to update %s %s, label not changed", kind, name)
	}

	if remove {
		fmt.Printf("Successfully removed label %s from %s %s\n", key, kind, name)
	} else if overwritten {
		fmt.Printf("Successfully updated label %s on %s %s\n", key, kind, name)
	} else {
		fmt.Printf("Successfully set label %s on %s %s\n", key, kind, name)
	}
	return nil
}<|MERGE_RESOLUTION|>--- conflicted
+++ resolved
@@ -72,28 +72,7 @@
   The label command is used to add or update a label on a resource. Resource types
   that can be labeled are:
 
-<<<<<<< HEAD
-    * bgpConfiguration
-    * bgpPeer
-    * felixConfiguration
-    * globalNetworkPolicy
-    * stagedGlobalNetworkPolicy
-    * globalNetworkSet
-    * globalThreatFeed
-    * hostEndpoint
-    * ipPool
-    * ipReservation
-    * kubeControllersConfiguration
-    * networkPolicy
-    * stagedNetworkPolicy
-    * stagedKubernetesNetworkPolicy
-    * node
-    * profile
-    * workloadEndpoint
-
-=======
 <RESOURCE_LIST>
->>>>>>> 7932f55b
   The resource type is case-insensitive and may be pluralized.
 
   Attempting to label resources that do not exist will get an error.
