# Copyright (c) 2015-2017 Tigera, Inc. All rights reserved.
#
# Licensed under the Apache License, Version 2.0 (the "License");
# you may not use this file except in compliance with the License.
# You may obtain a copy of the License at
#
#     http://www.apache.org/licenses/LICENSE-2.0
#
# Unless required by applicable law or agreed to in writing, software
# distributed under the License is distributed on an "AS IS" BASIS,
# WITHOUT WARRANTIES OR CONDITIONS OF ANY KIND, either express or implied.
# See the License for the specific language governing permissions and
# limitations under the License.
import json
import logging
import copy
import os

from nose_parameterized import parameterized

from tests.st.test_base import TestBase
from tests.st.utils.utils import calicoctl
from tests.st.utils.data import *

logging.basicConfig(level=logging.DEBUG, format="%(message)s")
logger = logging.getLogger(__name__)

# TODO: applySuccess param relates to 'calicoctl apply' not working correctly
# with a resource of "Kind: List". Once that is fixed, we should be able to
# remove this arg (and consistently check for 'calicoctl apply' success).
convert_files = [
        ("test-data/convert/input/v1/bgppeer-global.yaml", True,),
        ("test-data/convert/input/v1/bgppeer-node.yaml", True,),
        ("test-data/convert/input/v1/bgppeer-node2.yaml", True,),
        ("test-data/convert/input/v1/multi-resource.yaml", False,),
        ("test-data/convert/input/v1/node.yaml", False,),
        ("test-data/convert/input/v1/test3.yaml", True,),
        ("test-data/convert/input/v1/migration/bgppeer.yaml", True,),
        ("test-data/convert/input/v1/migration/hostendpoint.yaml", True,),
        ("test-data/convert/input/v1/migration/ippool.yaml", True,),
        ("test-data/convert/input/v1/migration/node.yaml", True,),
        ("test-data/convert/input/v1/migration/policy.yaml", False,),
        ("test-data/convert/input/v1/migration/profile.yaml", True,),
        ("test-data/convert/input/v1/migration/workloadendpoint.yaml", True,),
        ("test-data/convert/input/k8s/k8s-networkpolicy.yaml", True,),
        ("test-data/convert/input/k8s/k8s-networkpolicy-invalid.yaml", True,),
        ("test-data/convert/input/k8s/k8s-networkpolicy-multiple.yaml", False,),
        ("test-data/convert/input/k8s/k8s-networkpolicy-multiple-list.yaml", False,),
        ("test-data/convert/input/k8s/k8s-networkpolicy-multiple-invalid.yaml", False,),
    ]

class TestCalicoctlConvert(TestBase):
    """
    Test calicoctl convert
    """

<<<<<<< HEAD
    def setUp(self):
        super(TestCalicoctlConvert, self).setUp()
        # Load valid license file from test-data, and then create it.
        with open("/code/test-data/licenses/license.yaml") as f:
          license = "".join(f.readlines())
          rc = calicoctl("create", data=license)
          rc.assert_no_error()

    def _test_convert(self, filename, format="yaml"):
=======
    def _test_convert(self, filename, applySuccess, format="yaml"):
>>>>>>> 30b279e6
        """
        Test convert successfully
        """
        # Convert the file
        rc = calicoctl("convert -o %s -f %s" % (format, filename))

        # Get expected conversion output filename (file in output/ dir with
        # yaml or json extension)
        output_filename = (filename.replace("input", "output").split(".")[0]
                           + "." + format)

        # If expected conversion output exists then assert that the
        # conversion is successful, otherwise assert an error occurs
        if os.path.isfile(output_filename):
            rc.assert_no_error()
            with open(output_filename, 'r') as f:
                expected_output = f.read().rstrip()
                self.assertEqual(rc.output, expected_output)

            # With the converted data to a temp file
            with open("/tmp/converted", 'w') as f:
                f.write(rc.output)

            # Load the converted data
            rc = calicoctl("apply -f /tmp/converted")
            if applySuccess:
                rc.assert_no_error()
            else:
                rc.assert_error()
        else:
            rc.assert_error()

    @parameterized.expand(convert_files)
    def test_convert_yaml(self, filename, applySuccess):
        """
        Test convert with yaml output.
        """
        self._test_convert(filename, applySuccess, format="yaml")

    @parameterized.expand(convert_files)
    def test_convert_json(self, filename, applySuccess):
        """
        Test convert with json output.
        """
        self._test_convert(filename, applySuccess, format="json")<|MERGE_RESOLUTION|>--- conflicted
+++ resolved
@@ -54,7 +54,6 @@
     Test calicoctl convert
     """
 
-<<<<<<< HEAD
     def setUp(self):
         super(TestCalicoctlConvert, self).setUp()
         # Load valid license file from test-data, and then create it.
@@ -63,10 +62,7 @@
           rc = calicoctl("create", data=license)
           rc.assert_no_error()
 
-    def _test_convert(self, filename, format="yaml"):
-=======
     def _test_convert(self, filename, applySuccess, format="yaml"):
->>>>>>> 30b279e6
         """
         Test convert successfully
         """
