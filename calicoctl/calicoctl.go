--- conflicted
+++ resolved
@@ -29,23 +29,6 @@
 	doc := `Usage:
   calicoctl [options] <command> [<args>...]
 
-<<<<<<< HEAD
-    create    Create a resource by filename or stdin.
-    replace   Replace a resource by filename or stdin.
-    apply     Apply a resource by filename or stdin.  This creates a resource
-              if it does not exist, and replaces a resource if it does exists.
-    patch     Patch a pre-exisiting resource in place.
-    delete    Delete a resource identified by file, stdin or resource type and
-              name.
-    get       Get a resource identified by file, stdin or resource type and
-              name.
-    label     Add or update labels of resources.
-    convert   Convert config files between different API versions.
-    ipam      IP address management.
-    node      Calico node management.
-    validate  Validate a manifest (currently only license manifests supported).
-    version   Display the version of calicoctl.
-=======
     create       Create a resource by filename or stdin.
     replace      Replace a resource by filename or stdin.
     apply        Apply a resource by filename or stdin.  This creates a resource
@@ -60,10 +43,6 @@
     ipam         IP address management.
     node         Calico node management.
     version      Display the version of calicoctl.
-    export       Export the Calico datastore objects for migration
-    import       Import the Calico datastore objects for migration
-    datastore    Calico datastore management.
->>>>>>> 7987fc57
 
 Options:
   -h --help               Show this screen.
@@ -127,13 +106,8 @@
 			err = commands.Node(args)
 		case "ipam":
 			err = commands.IPAM(args)
-<<<<<<< HEAD
 		case "validate":
 			err = commands.Validate(args)
-=======
-		case "datastore":
-			err = commands.Datastore(args)
->>>>>>> 7987fc57
 		default:
 			err = fmt.Errorf("Unknown command: %q\n%s", command, doc)
 		}
