<<<<<<< HEAD
[
  {
    "kind": "GlobalNetworkPolicy",
    "apiVersion": "projectcalico.org/v3",
    "metadata": {
      "name": "default.allow-tcp-6379",
      "creationTimestamp": null,
      "labels": {
        "projectcalico.org/tier": "default"
      },
      "annotations": {
        "aname": "avalue"
      }
    },
    "spec": {
      "tier": "default",
      "order": 1234,
      "ingress": [
        {
          "action": "Allow",
          "protocol": "TCP",
          "notProtocol": "UDPLite",
          "source": {
            "selector": "role == 'frontend' \u0026\u0026 thing not in {'three', 'four'}",
            "notSelector": "role != 'something' \u0026\u0026 thing in {'one', 'two'}"
          },
          "destination": {
            "ports": [
              6379
            ]
          }
        },
        {
          "action": "Allow",
          "protocol": "TCP",
          "source": {
            "notSelector": "role != 'something' \u0026\u0026 thing in {'one', 'two'}"
=======
{
  "kind": "List",
  "apiVersion": "v1",
  "metadata": {},
  "items": [
    {
      "kind": "GlobalNetworkPolicy",
      "apiVersion": "projectcalico.org/v3",
      "metadata": {
        "name": "allow-tcp-6379",
        "creationTimestamp": null,
        "annotations": {
          "aname": "avalue"
        }
      },
      "spec": {
        "order": 1234,
        "ingress": [
          {
            "action": "Allow",
            "protocol": "TCP",
            "notProtocol": "UDPLite",
            "source": {
              "selector": "role == 'frontend' \u0026\u0026 thing not in {'three', 'four'}",
              "notSelector": "role != 'something' \u0026\u0026 thing in {'one', 'two'}"
            },
            "destination": {
              "ports": [
                6379
              ]
            }
>>>>>>> 30b279e6
          },
          {
            "action": "Allow",
            "protocol": "TCP",
            "source": {
              "notSelector": "role != 'something' \u0026\u0026 thing in {'one', 'two'}"
            },
            "destination": {}
          },
          {
            "action": "Deny",
            "protocol": "TCP",
            "source": {},
            "destination": {
              "ports": [
                22,
                443
              ],
              "notPorts": [
                80
              ]
            }
          },
          {
            "action": "Allow",
            "source": {
              "nets": [
                "172.18.18.200/32",
                "172.18.19.0/24"
              ]
            },
            "destination": {}
          },
          {
            "action": "Allow",
            "source": {
              "nets": [
                "172.18.18.100/32"
              ]
            },
            "destination": {}
          },
          {
            "action": "Deny",
            "source": {
              "notNets": [
                "172.19.19.100/32"
              ]
            },
            "destination": {}
          },
<<<<<<< HEAD
          "source": {},
          "destination": {}
        }
      ],
      "selector": "role == 'database' \u0026\u0026 !has(demo)",
      "types": [
        "Ingress",
        "Egress"
      ]
    }
  },
  {
    "kind": "GlobalNetworkPolicy",
    "apiVersion": "projectcalico.org/v3",
    "metadata": {
      "name": "default.allow-tcp-555-donottrack",
      "creationTimestamp": null,
      "labels": {
        "projectcalico.org/tier": "default"
      }
    },
    "spec": {
      "tier": "default",
      "order": 1230,
      "ingress": [
        {
          "action": "Allow",
          "protocol": "TCP",
          "source": {
            "selector": "role == 'cache'"
          },
          "destination": {
            "ports": [
              555
            ]
=======
          {
            "action": "Deny",
            "source": {
              "notNets": [
                "172.18.0.0/16"
              ]
            },
            "destination": {}
          }
        ],
        "egress": [
          {
            "action": "Allow",
            "protocol": "ICMP",
            "icmp": {
              "type": 25,
              "code": 25
            },
            "source": {},
            "destination": {}
          }
        ],
        "selector": "role == 'database' \u0026\u0026 !has(demo)",
        "types": [
          "Ingress",
          "Egress"
        ]
      }
    },
    {
      "kind": "GlobalNetworkPolicy",
      "apiVersion": "projectcalico.org/v3",
      "metadata": {
        "name": "allow-tcp-555-donottrack",
        "creationTimestamp": null
      },
      "spec": {
        "order": 1230,
        "ingress": [
          {
            "action": "Allow",
            "protocol": "TCP",
            "source": {
              "selector": "role == 'cache'"
            },
            "destination": {
              "ports": [
                555
              ]
            }
>>>>>>> 30b279e6
          }
        ],
        "selector": "role == 'database'",
        "types": [
          "Ingress"
        ],
        "doNotTrack": true,
        "applyOnForward": true
      }
    }
  ]
}<|MERGE_RESOLUTION|>--- conflicted
+++ resolved
@@ -1,42 +1,3 @@
-<<<<<<< HEAD
-[
-  {
-    "kind": "GlobalNetworkPolicy",
-    "apiVersion": "projectcalico.org/v3",
-    "metadata": {
-      "name": "default.allow-tcp-6379",
-      "creationTimestamp": null,
-      "labels": {
-        "projectcalico.org/tier": "default"
-      },
-      "annotations": {
-        "aname": "avalue"
-      }
-    },
-    "spec": {
-      "tier": "default",
-      "order": 1234,
-      "ingress": [
-        {
-          "action": "Allow",
-          "protocol": "TCP",
-          "notProtocol": "UDPLite",
-          "source": {
-            "selector": "role == 'frontend' \u0026\u0026 thing not in {'three', 'four'}",
-            "notSelector": "role != 'something' \u0026\u0026 thing in {'one', 'two'}"
-          },
-          "destination": {
-            "ports": [
-              6379
-            ]
-          }
-        },
-        {
-          "action": "Allow",
-          "protocol": "TCP",
-          "source": {
-            "notSelector": "role != 'something' \u0026\u0026 thing in {'one', 'two'}"
-=======
 {
   "kind": "List",
   "apiVersion": "v1",
@@ -46,13 +7,17 @@
       "kind": "GlobalNetworkPolicy",
       "apiVersion": "projectcalico.org/v3",
       "metadata": {
-        "name": "allow-tcp-6379",
+        "name": "default.allow-tcp-6379",
         "creationTimestamp": null,
+        "labels": {
+          "projectcalico.org/tier": "default"
+        },
         "annotations": {
           "aname": "avalue"
         }
       },
       "spec": {
+        "tier": "default",
         "order": 1234,
         "ingress": [
           {
@@ -68,7 +33,6 @@
                 6379
               ]
             }
->>>>>>> 30b279e6
           },
           {
             "action": "Allow",
@@ -120,43 +84,6 @@
             },
             "destination": {}
           },
-<<<<<<< HEAD
-          "source": {},
-          "destination": {}
-        }
-      ],
-      "selector": "role == 'database' \u0026\u0026 !has(demo)",
-      "types": [
-        "Ingress",
-        "Egress"
-      ]
-    }
-  },
-  {
-    "kind": "GlobalNetworkPolicy",
-    "apiVersion": "projectcalico.org/v3",
-    "metadata": {
-      "name": "default.allow-tcp-555-donottrack",
-      "creationTimestamp": null,
-      "labels": {
-        "projectcalico.org/tier": "default"
-      }
-    },
-    "spec": {
-      "tier": "default",
-      "order": 1230,
-      "ingress": [
-        {
-          "action": "Allow",
-          "protocol": "TCP",
-          "source": {
-            "selector": "role == 'cache'"
-          },
-          "destination": {
-            "ports": [
-              555
-            ]
-=======
           {
             "action": "Deny",
             "source": {
@@ -190,10 +117,14 @@
       "kind": "GlobalNetworkPolicy",
       "apiVersion": "projectcalico.org/v3",
       "metadata": {
-        "name": "allow-tcp-555-donottrack",
-        "creationTimestamp": null
+        "name": "default.allow-tcp-555-donottrack",
+        "creationTimestamp": null,
+        "labels": {
+          "projectcalico.org/tier": "default"
+        }
       },
       "spec": {
+        "tier": "default",
         "order": 1230,
         "ingress": [
           {
@@ -207,7 +138,6 @@
                 555
               ]
             }
->>>>>>> 30b279e6
           }
         ],
         "selector": "role == 'database'",
