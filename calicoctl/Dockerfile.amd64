--- conflicted
+++ resolved
@@ -12,14 +12,12 @@
 # See the License for the specific language governing permissions and
 # limitations under the License.
 
-<<<<<<< HEAD
-=======
-FROM registry.access.redhat.com/ubi8/ubi-minimal:8.5 as ubi
+# Enterprise version is not Apache licensed and doesn't have a LICENSE file
+# FROM registry.access.redhat.com/ubi8/ubi-minimal:8.5 as ubi
 
-RUN mkdir /licenses
-COPY LICENSE /licenses
+# RUN mkdir /licenses
+# COPY LICENSE /licenses
 
->>>>>>> fd315571
 FROM scratch
 
 ARG GIT_VERSION=unknown
