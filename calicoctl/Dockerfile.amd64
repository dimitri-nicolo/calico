# Copyright (c) 2020 Tigera, Inc. All rights reserved.
#
# Licensed under the Apache License, Version 2.0 (the "License");
# you may not use this file except in compliance with the License.
# You may obtain a copy of the License at
#
#     http://www.apache.org/licenses/LICENSE-2.0
#
# Unless required by applicable law or agreed to in writing, software
# distributed under the License is distributed on an "AS IS" BASIS,
# WITHOUT WARRANTIES OR CONDITIONS OF ANY KIND, either express or implied.
# See the License for the specific language governing permissions and
# limitations under the License.

# Enterprise version is not Apache licensed and doesn't have a LICENSE file

FROM scratch

ARG GIT_VERSION=unknown

LABEL name="Calico CLI tool" \
      vendor="Project Calico" \
      version=$GIT_VERSION \
      release="1" \
      summary="Calico CLI tool" \
      description="calicoctl(1) is a command line tool used to interface with the Calico datastore " \
      maintainer="maintainers@projectcalico.org"

<<<<<<< HEAD
=======
# Copy hostname configuration files from UBI so glibc hostname lookups work.
COPY --from=ubi /etc/host.conf /etc/host.conf
COPY --from=ubi /etc/nsswitch.conf /etc/nsswitch.conf

COPY --from=ubi /licenses /licenses
>>>>>>> 5ed0e5b8
ADD bin/calicoctl-linux-amd64 /calicoctl

ENV CALICO_CTL_CONTAINER=TRUE
ENV PATH=$PATH:/

WORKDIR /root
ENTRYPOINT ["/calicoctl"]<|MERGE_RESOLUTION|>--- conflicted
+++ resolved
@@ -26,14 +26,12 @@
       description="calicoctl(1) is a command line tool used to interface with the Calico datastore " \
       maintainer="maintainers@projectcalico.org"
 
-<<<<<<< HEAD
-=======
 # Copy hostname configuration files from UBI so glibc hostname lookups work.
 COPY --from=ubi /etc/host.conf /etc/host.conf
 COPY --from=ubi /etc/nsswitch.conf /etc/nsswitch.conf
 
 COPY --from=ubi /licenses /licenses
->>>>>>> 5ed0e5b8
+
 ADD bin/calicoctl-linux-amd64 /calicoctl
 
 ENV CALICO_CTL_CONTAINER=TRUE
