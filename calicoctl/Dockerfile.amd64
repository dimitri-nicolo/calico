--- conflicted
+++ resolved
@@ -12,14 +12,11 @@
 # See the License for the specific language governing permissions and
 # limitations under the License.
 
-<<<<<<< HEAD
 # Enterprise version is not Apache licensed and doesn't have a LICENSE file
 # FROM registry.access.redhat.com/ubi8/ubi-minimal:8.5 as ubi
-=======
 ARG UBI_IMAGE
 
 FROM ${UBI_IMAGE} as ubi
->>>>>>> 30b279e6
 
 # RUN mkdir /licenses
 # COPY LICENSE /licenses
