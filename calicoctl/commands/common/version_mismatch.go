--- conflicted
+++ resolved
@@ -59,11 +59,7 @@
 
 			return nil
 		}
-<<<<<<< HEAD
-		return fmt.Errorf("Unable to get Cluster Information to verify version mismatch: %w\nUse --allow-version-mismatch to override.", err)
-=======
 		return fmt.Errorf("Unable to get Cluster Information to verify version mismatch: %w\nUse --allow-version-mismatch to override.\n", err)
->>>>>>> e9c9cf0d
 	}
 
 	clusterv := ci.Spec.CNXVersion
