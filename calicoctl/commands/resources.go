// Copyright (c) 2016 Tigera, Inc. All rights reserved.

// Licensed under the Apache License, Version 2.0 (the "License");
// you may not use this file except in compliance with the License.
// You may obtain a copy of the License at
//
//     http://www.apache.org/licenses/LICENSE-2.0
//
// Unless required by applicable law or agreed to in writing, software
// distributed under the License is distributed on an "AS IS" BASIS,
// WITHOUT WARRANTIES OR CONDITIONS OF ANY KIND, either express or implied.
// See the License for the specific language governing permissions and
// limitations under the License.

package commands

import (
	"errors"
	"fmt"
	"os"

	"github.com/projectcalico/calicoctl/calicoctl/commands/argutils"
	"github.com/projectcalico/calicoctl/calicoctl/commands/clientmgr"
	"github.com/projectcalico/calicoctl/calicoctl/resourcemgr"
	yaml "github.com/projectcalico/go-yaml-wrapper"
	client "github.com/projectcalico/libcalico-go/lib/clientv2"
	calicoErrors "github.com/projectcalico/libcalico-go/lib/errors"
	log "github.com/sirupsen/logrus"
	"k8s.io/apimachinery/pkg/api/meta"
	"k8s.io/apimachinery/pkg/runtime"
	"context"
)

type action int

const (
	actionApply action = iota
	actionCreate
	actionUpdate
	actionDelete
	actionGetOrList
)

// Convert loaded resources to a slice of resources for easier processing.
// The loaded resources may be a slice containing resources and resource lists, or
// may be a single resource or a single resource list.  This function handles the
// different possible options to convert to a single slice of resources.
func convertToSliceOfResources(loaded interface{}) ([]resourcemgr.ResourceObject, error) {
	res := []resourcemgr.ResourceObject{}
	log.Infof("Converting resource to slice: %v", loaded)
<<<<<<< HEAD

	switch reflect.TypeOf(loaded).Kind() {
	case reflect.Slice:
		// Recursively call this to add each resource in the supplied slice to
		// return slice.
		s := reflect.ValueOf(loaded)
		for i := 0; i < s.Len(); i++ {
			r = append(r, convertToSliceOfResources(s.Index(i).Interface())...)
		}
	case reflect.Struct:
		// This is a resource or resource list.  If a resource, add to our return
		// slice.  If a resource list, add each item to our return slice.
		lr := loaded.(unversioned.Resource)
		if strings.HasSuffix(lr.GetTypeMetadata().Kind, "List") {
			items := reflect.ValueOf(loaded).Elem().FieldByName("Items")
			for i := 0; i < items.Len(); i++ {
				r = append(r, items.Index(i).Interface().(unversioned.Resource))
			}
		} else {
			r = append(r, lr)
		}
	case reflect.Ptr:
		// This is a resource or resource list.  If a resource, add to our return
		// slice.  If a resource list, add each item to our return slice.
		lr := reflect.ValueOf(loaded).Elem().Interface().(unversioned.Resource)
		if strings.HasSuffix(lr.GetTypeMetadata().Kind, "List") {
			items := reflect.ValueOf(loaded).Elem().FieldByName("Items")
			for i := 0; i < items.Len(); i++ {
				r = append(r, items.Index(i).Interface().(unversioned.Resource))
			}
		} else {
			r = append(r, lr)
		}
	default:
		panic(errors.New(fmt.Sprintf("unhandled type %v converting to resource slice",
			reflect.TypeOf(loaded).Kind())))
	}

	log.Infof("Returning slice: %v", r)
	return r
}

// getResourceFromArguments returns a resource instance from the command line arguments.
func getResourceFromArguments(args map[string]interface{}) (unversioned.Resource, error) {
	kind := args["<KIND>"].(string)
	name := argutils.ArgStringOrBlank(args, "<NAME>")
	node := argutils.ArgStringOrBlank(args, "--node")
	workload := argutils.ArgStringOrBlank(args, "--workload")
	orchestrator := argutils.ArgStringOrBlank(args, "--orchestrator")
	resScope := argutils.ArgStringOrBlank(args, "--scope")
	tier := argutils.ArgStringOrBlank(args, "--tier")
	switch strings.ToLower(kind) {
	case "node", "nodes", "no", "nos":
		p := api.NewNode()
		p.Metadata.Name = name
		return *p, nil
	case "hostendpoint", "hostendpoints", "hep", "heps":
		h := api.NewHostEndpoint()
		h.Metadata.Name = name
		h.Metadata.Node = node
		return *h, nil
	case "workloadendpoint", "workloadendpoints", "wep", "weps":
		h := api.NewWorkloadEndpoint()
		h.Metadata.Name = name
		h.Metadata.Orchestrator = orchestrator
		h.Metadata.Workload = workload
		h.Metadata.Node = node
		return *h, nil
	case "profile", "profiles", "pro", "pros":
		p := api.NewProfile()
		p.Metadata.Name = name
		return *p, nil
	case "policy", "policies", "pol", "pols":
		p := api.NewPolicy()
		p.Metadata.Tier = tier
		p.Metadata.Name = name
		return *p, nil
	case "tier", "tiers":
		p := api.NewTier()
		p.Metadata.Name = name
		return *p, nil
	case "ippool", "ippools", "ipp", "ipps", "pool", "pools":
		p := api.NewIPPool()
		if name != "" {
			_, cidr, err := net.ParseCIDR(name)
			if err != nil {
				return nil, err
			}
			p.Metadata.CIDR = *cidr
		}
		return *p, nil
	case "bgppeer", "bgppeers", "bgpp", "bgpps", "bp", "bps":
		p := api.NewBGPPeer()
		if name != "" {
			err := p.Metadata.PeerIP.UnmarshalText([]byte(name))
=======
	switch r := loaded.(type) {
	case []runtime.Object:
		for i := 0; i < len(r); i++ {
			r, err := convertToSliceOfResources(r[i])
>>>>>>> 2b700a3a
			if err != nil {
				return nil, err
			}
			res = append(res, r...)
		}

	case resourcemgr.ResourceObject:
		res = append(res, r)

	case resourcemgr.ResourceListObject:
		ret, err := meta.ExtractList(r)
		if err != nil {
			return nil, err
		}

		for _, v := range ret {
			res = append(res, v.(resourcemgr.ResourceObject))
		}
	}

	log.Infof("Returning slice: %v", res)
	return res, nil
}

// commandResults contains the results from executing a CLI command
type commandResults struct {
	// Whether the input file was invalid.
	fileInvalid bool

	// The number of resources that are being configured.
	numResources int

	// The number of resources that were actually configured.  This will
	// never be 0 without an associated error.
	numHandled int

	// The associated error.
	err error

	// The single type of resource that is being configured, or blank
	// if multiple resource types are being configured in a single shot.
	singleKind string

	// The results returned from each invocation
	resources []runtime.Object

	// The Calico API client used for the requests (useful if required
	// again).
	client client.Interface
}

// executeConfigCommand is main function called by all of the resource management commands
// in calicoctl (apply, create, replace, get and delete).  This provides common function
// for all these commands:
// 	-  Load resources from file (or if not specified determine the resource from
// 	   the command line options).
// 	-  Convert the loaded resources into a list of resources (easier to handle)
// 	-  Process each resource individually, fanning out to the appropriate methods on
//	   the client interface, collate results and exit on the first error.
func executeConfigCommand(args map[string]interface{}, action action) commandResults {
	var r interface{}
	var err error
	var resources []resourcemgr.ResourceObject

	log.Info("Executing config command")

	if filename := args["--filename"]; filename != nil {
		// Filename is specified, load the resource from file and convert to a slice
		// of resources for easier handling.
		if r, err = resourcemgr.CreateResourcesFromFile(filename.(string)); err != nil {
			return commandResults{err: err, fileInvalid: true}
		}

		resources, err = convertToSliceOfResources(r)
		if err != nil {
			return commandResults{err: err}
		}
	} else if r, err := resourcemgr.GetResourceFromArgs(args); err != nil {
		// Filename is not specific so extract the resource from the arguments. This
		// is only useful for delete and get functions - but we don't need to check that
		// here since the command syntax requires a filename for the other resource
		// management commands.
		return commandResults{err: err}
	} else {
		// We extracted a single resource type with identifiers from the CLI, convert to
		// a list for simpler handling.
		resources = []resourcemgr.ResourceObject{r}
	}

	if len(resources) == 0 {
		return commandResults{err: errors.New("no resources specified")}
	}

	if log.GetLevel() >= log.DebugLevel {
		for _, v := range resources {
			log.Debugf("Resource: %s", v.GetObjectKind().GroupVersionKind().String())
		}

		d, err := yaml.Marshal(resources)
		if err != nil {
			return commandResults{err: err}
		}
		log.Debugf("Data: %s", string(d))
	}

	// Load the client config and connect.
	cf := args["--config"].(string)
	client, err := clientmgr.NewClient(cf)
	if err != nil {
		fmt.Printf("Failed to create Calico API client: %s\n", err)
		os.Exit(1)
	}
	log.Infof("Client: %v", client)

	// Initialise the command results with the number of resources and the name of the
	// kind of resource (if only dealing with a single resource).
	results := commandResults{client: client}
	var kind string
	count := make(map[string]int)
	for _, r := range resources {
		kind = r.GetObjectKind().GroupVersionKind().Kind
		count[kind] = count[kind] + 1
		results.numResources = results.numResources + 1
	}
	if len(count) == 1 {
		results.singleKind = kind
	}

	// Now execute the command on each resource in order, exiting as soon as we hit an
	// error.
	for _, r := range resources {
		res, err := executeResourceAction(args, client, r, action)
		if err != nil {
			results.err = err
			break
		}
		results.resources = append(results.resources, res...)
		results.numHandled = results.numHandled + len(res)
	}

	return results
}

// executeResourceAction fans out the specific resource action to the appropriate method
// on the ResourceManager for the specific resource.
func executeResourceAction(args map[string]interface{}, client client.Interface, resource resourcemgr.ResourceObject, action action) ([]runtime.Object, error) {
	rm := resourcemgr.GetResourceManager(resource)

	err := handleNamespace(resource, rm, args)
	if err != nil {
		return nil, err
	}

	var resOut runtime.Object
	ctx := context.Background()

	switch action {
	case actionApply:
		resOut, err = rm.Apply(ctx, client, resource)
	case actionCreate:
		resOut, err = rm.Create(ctx, client, resource)
	case actionUpdate:
		resOut, err = rm.Update(ctx, client, resource)
	case actionDelete:
		resOut, err = rm.Delete(ctx, client, resource)
	case actionGetOrList:
		resOut, err = rm.GetOrList(ctx, client, resource)

	}

	// Skip over some errors depending on command line options.
	if err != nil {
		skip := false
		switch err.(type) {
		case calicoErrors.ErrorResourceAlreadyExists:
			skip = argutils.ArgBoolOrFalse(args, "--skip-exists")
		case calicoErrors.ErrorResourceDoesNotExist:
			skip = argutils.ArgBoolOrFalse(args, "--skip-not-exists")
		}
		if skip {
			resOut = resource
			err = nil
		}
	}

	return []runtime.Object{resOut}, err
}

// handleNamespace fills in the namespace information in the resource (if required),
// and validates the namespace depending on whether or not a namespace should be
// provided based on the resource kind.
func handleNamespace(resource resourcemgr.ResourceObject, rm resourcemgr.ResourceManager, args map[string]interface{}) error {
	allNs := argutils.ArgBoolOrFalse(args, "--all-namespaces")
	cliNs := argutils.ArgStringOrBlank(args, "--namespace")
	resNs := resource.GetObjectMeta().GetNamespace()

	if rm.IsNamespaced() {
		switch {
		case allNs && cliNs != "":
			// Check if --namespace and --all-namespaces flags are used together.
			return fmt.Errorf("cannot use both --namespace and --all-namespaces flags at the same time")
		case resNs == "" && cliNs != "":
			// If resource doesn't have a namespace specified
			// but it's passed in through the -n flag then use that one.
			resource.GetObjectMeta().SetNamespace(cliNs)
		case resNs != "" && allNs:
			// If --all-namespaces is used then we must set namespace to "" so
			// list operation can list resources from all the namespaces.
			resource.GetObjectMeta().SetNamespace("")
		case resNs == "" && allNs:
			// no-op
		case resNs == "" && cliNs == "" && !allNs:
			// Set the namespace to "default" if not specified.
			resource.GetObjectMeta().SetNamespace("default")
		case resNs != "" && cliNs == "":
			// Use the namespace specified in the resource, which is already set.
		case resNs != cliNs:
			// If both resource and the CLI pass in the namespace but they don't match then return an error.
			return fmt.Errorf("resource namespace does not match client namespace. %s != %s", resNs, cliNs)
		}
	} else if resNs != "" {
		return fmt.Errorf("namespace should not be specified for a non-namespaced resource. %s is not a namespaced resource",
			resource.GetObjectKind().GroupVersionKind().Kind)
	} else if allNs || cliNs != "" {
		return fmt.Errorf("%s is not namespaced", resource.GetObjectKind().GroupVersionKind().Kind)
	}

	return nil
}<|MERGE_RESOLUTION|>--- conflicted
+++ resolved
@@ -48,108 +48,10 @@
 func convertToSliceOfResources(loaded interface{}) ([]resourcemgr.ResourceObject, error) {
 	res := []resourcemgr.ResourceObject{}
 	log.Infof("Converting resource to slice: %v", loaded)
-<<<<<<< HEAD
-
-	switch reflect.TypeOf(loaded).Kind() {
-	case reflect.Slice:
-		// Recursively call this to add each resource in the supplied slice to
-		// return slice.
-		s := reflect.ValueOf(loaded)
-		for i := 0; i < s.Len(); i++ {
-			r = append(r, convertToSliceOfResources(s.Index(i).Interface())...)
-		}
-	case reflect.Struct:
-		// This is a resource or resource list.  If a resource, add to our return
-		// slice.  If a resource list, add each item to our return slice.
-		lr := loaded.(unversioned.Resource)
-		if strings.HasSuffix(lr.GetTypeMetadata().Kind, "List") {
-			items := reflect.ValueOf(loaded).Elem().FieldByName("Items")
-			for i := 0; i < items.Len(); i++ {
-				r = append(r, items.Index(i).Interface().(unversioned.Resource))
-			}
-		} else {
-			r = append(r, lr)
-		}
-	case reflect.Ptr:
-		// This is a resource or resource list.  If a resource, add to our return
-		// slice.  If a resource list, add each item to our return slice.
-		lr := reflect.ValueOf(loaded).Elem().Interface().(unversioned.Resource)
-		if strings.HasSuffix(lr.GetTypeMetadata().Kind, "List") {
-			items := reflect.ValueOf(loaded).Elem().FieldByName("Items")
-			for i := 0; i < items.Len(); i++ {
-				r = append(r, items.Index(i).Interface().(unversioned.Resource))
-			}
-		} else {
-			r = append(r, lr)
-		}
-	default:
-		panic(errors.New(fmt.Sprintf("unhandled type %v converting to resource slice",
-			reflect.TypeOf(loaded).Kind())))
-	}
-
-	log.Infof("Returning slice: %v", r)
-	return r
-}
-
-// getResourceFromArguments returns a resource instance from the command line arguments.
-func getResourceFromArguments(args map[string]interface{}) (unversioned.Resource, error) {
-	kind := args["<KIND>"].(string)
-	name := argutils.ArgStringOrBlank(args, "<NAME>")
-	node := argutils.ArgStringOrBlank(args, "--node")
-	workload := argutils.ArgStringOrBlank(args, "--workload")
-	orchestrator := argutils.ArgStringOrBlank(args, "--orchestrator")
-	resScope := argutils.ArgStringOrBlank(args, "--scope")
-	tier := argutils.ArgStringOrBlank(args, "--tier")
-	switch strings.ToLower(kind) {
-	case "node", "nodes", "no", "nos":
-		p := api.NewNode()
-		p.Metadata.Name = name
-		return *p, nil
-	case "hostendpoint", "hostendpoints", "hep", "heps":
-		h := api.NewHostEndpoint()
-		h.Metadata.Name = name
-		h.Metadata.Node = node
-		return *h, nil
-	case "workloadendpoint", "workloadendpoints", "wep", "weps":
-		h := api.NewWorkloadEndpoint()
-		h.Metadata.Name = name
-		h.Metadata.Orchestrator = orchestrator
-		h.Metadata.Workload = workload
-		h.Metadata.Node = node
-		return *h, nil
-	case "profile", "profiles", "pro", "pros":
-		p := api.NewProfile()
-		p.Metadata.Name = name
-		return *p, nil
-	case "policy", "policies", "pol", "pols":
-		p := api.NewPolicy()
-		p.Metadata.Tier = tier
-		p.Metadata.Name = name
-		return *p, nil
-	case "tier", "tiers":
-		p := api.NewTier()
-		p.Metadata.Name = name
-		return *p, nil
-	case "ippool", "ippools", "ipp", "ipps", "pool", "pools":
-		p := api.NewIPPool()
-		if name != "" {
-			_, cidr, err := net.ParseCIDR(name)
-			if err != nil {
-				return nil, err
-			}
-			p.Metadata.CIDR = *cidr
-		}
-		return *p, nil
-	case "bgppeer", "bgppeers", "bgpp", "bgpps", "bp", "bps":
-		p := api.NewBGPPeer()
-		if name != "" {
-			err := p.Metadata.PeerIP.UnmarshalText([]byte(name))
-=======
 	switch r := loaded.(type) {
 	case []runtime.Object:
 		for i := 0; i < len(r); i++ {
 			r, err := convertToSliceOfResources(r[i])
->>>>>>> 2b700a3a
 			if err != nil {
 				return nil, err
 			}
