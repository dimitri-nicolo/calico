--- conflicted
+++ resolved
@@ -305,6 +305,7 @@
 	}
 
 	var resOut runtime.Object
+	ctx = context.Background()
 
 	switch action {
 	case actionApply:
@@ -317,12 +318,9 @@
 		resOut, err = rm.Delete(ctx, client, resource)
 	case actionGetOrList:
 		resOut, err = rm.GetOrList(ctx, client, resource)
-<<<<<<< HEAD
-=======
 	case actionPatch:
 		patch := args["--patch"].(string)
 		resOut, err = rm.Patch(ctx, client, resource, patch)
->>>>>>> 7968b525
 	}
 
 	// Skip over some errors depending on command line options.
