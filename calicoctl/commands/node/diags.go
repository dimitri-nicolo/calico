--- conflicted
+++ resolved
@@ -1,4 +1,4 @@
-// Copyright (c) 2016-2017, 2019 Tigera, Inc. All rights reserved.
+// Copyright (c) 2016-2017,2019 Tigera, Inc. All rights reserved.
 
 // Licensed under the Apache License, Version 2.0 (the "License");
 // you may not use this file except in compliance with the License.
@@ -88,13 +88,8 @@
 		{"Dumping iptables (IPv4)", "iptables-save -c", "ipv4_tables"},
 		{"Dumping iptables (IPv6)", "ip6tables-save -c", "ipv6_tables"},
 		{"Dumping ipsets", "ipset list", "ipsets"},
-<<<<<<< HEAD
 		{"Dumping ipsets (container)", "docker run --privileged --net=host calico/node ipset list", "ipset_container"},
 		{"Copying journal for cnx-node.service", "journalctl -u cnx-node.service --no-pager", "journalctl_cnx_node"},
-=======
-		{"Dumping ipsets (container)", "docker run --rm --privileged --net=host calico/node ipset list", "ipset_container"},
-		{"Copying journal for calico-node.service", "journalctl -u calico-node.service --no-pager", "journalctl_calico_node"},
->>>>>>> 05f36cc8
 		{"Dumping felix stats", "pkill -SIGUSR1 felix", ""},
 	}
 
