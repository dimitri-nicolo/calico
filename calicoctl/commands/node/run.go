// Copyright (c) 2016 Tigera, Inc. All rights reserved.

// Licensed under the Apache License, Version 2.0 (the "License");
// you may not use this file except in compliance with the License.
// You may obtain a copy of the License at
//
//     http://www.apache.org/licenses/LICENSE-2.0
//
// Unless required by applicable law or agreed to in writing, software
// distributed under the License is distributed on an "AS IS" BASIS,
// WITHOUT WARRANTIES OR CONDITIONS OF ANY KIND, either express or implied.
// See the License for the specific language governing permissions and
// limitations under the License.

package node

import (
	"bufio"
	"fmt"
	"io/ioutil"
	gonet "net"
	"os"
	"os/exec"
	"regexp"
	"strings"
	"time"

	"github.com/docopt/docopt-go"
	"github.com/projectcalico/calicoctl/calicoctl/commands/argutils"
	"github.com/projectcalico/calicoctl/calicoctl/commands/clientmgr"
	"github.com/projectcalico/calicoctl/calicoctl/commands/constants"
	"github.com/projectcalico/libcalico-go/lib/apiconfig"
	"github.com/projectcalico/libcalico-go/lib/names"
	"github.com/projectcalico/libcalico-go/lib/net"
	log "github.com/sirupsen/logrus"
)

const (
	ETCD_KEY_NODE_FILE                  = "/etc/calico/certs/key.pem"
	ETCD_CERT_NODE_FILE                 = "/etc/calico/certs/cert.crt"
	ETCD_CA_CERT_NODE_FILE              = "/etc/calico/certs/ca_cert.crt"
	AUTODETECTION_METHOD_FIRST          = "first-found"
	AUTODETECTION_METHOD_CAN_REACH      = "can-reach="
	AUTODETECTION_METHOD_INTERFACE      = "interface="
	AUTODETECTION_METHOD_SKIP_INTERFACE = "skip-interface="
	DEFAULT_DOCKER_IFPREFIX             = "cali"
)

var (
	checkLogTimeout = 10 * time.Second
	ifprefixMatch   = regexp.MustCompile(`^[a-zA-Z0-9]+$`)
	backendMatch    = regexp.MustCompile("^(none|bird|gobgp)$")
)

// Run function collects diagnostic information and logs
func Run(args []string) error {
	var err error
	doc := `Usage:
  calicoctl node run [--ip=<IP>] [--ip6=<IP6>] [--as=<AS_NUM>]
                     [--name=<NAME>]
                     [--ip-autodetection-method=<IP_AUTODETECTION_METHOD>]
                     [--ip6-autodetection-method=<IP6_AUTODETECTION_METHOD>]
                     [--log-dir=<LOG_DIR>]
                     [--node-image=<DOCKER_IMAGE_NAME>]
                     [--backend=(bird|gobgp|none)]
                     [--config=<CONFIG>]
                     [--no-default-ippools]
                     [--dryrun]
                     [--init-system]
                     [--disable-docker-networking]
                     [--docker-networking-ifprefix=<IFPREFIX>]
                     [--use-docker-networking-container-labels]

Options:
  -h --help                Show this screen.
     --name=<NAME>         The name of the Calico node.  If this is not
                           supplied it defaults to the host name.
     --as=<AS_NUM>         Set the AS number for this node.  If omitted, it
                           will use the value configured on the node resource.
                           If there is no configured value and --as option is
                           omitted, the node will inherit the global AS number
                           (see 'calicoctl config' for details).
     --ip=<IP>             Set the local IPv4 routing address for this node.
                           If omitted, it will use the value configured on the
                           node resource.  If there is no configured value
                           and the --ip option is omitted, the node will
                           attempt to autodetect an IP address to use.  Use a
                           value of 'autodetect' to always force autodetection
                           of the IP each time the node starts.
     --ip6=<IP6>           Set the local IPv6 routing address for this node.
                           If omitted, it will use the value configured on the
                           node resource.  If there is no configured value
                           and the --ip6 option is omitted, the node will not
                           route IPv6.  Use a value of 'autodetect' to force
                           autodetection of the IP each time the node starts.
     --ip-autodetection-method=<IP_AUTODETECTION_METHOD>
                           Specify the autodetection method for detecting the
                           local IPv4 routing address for this node.  The valid
                           options are:
                           > first-found
                             Use the first valid IP address on the first
                             enumerated interface (common known exceptions are
                             filtered out, e.g. the docker bridge).  It is not
                             recommended to use this if you have multiple
                             external interfaces on your host.
                           > can-reach=<IP OR DOMAINNAME>
                             Use the interface determined by your host routing
                             tables that will be used to reach the supplied
                             destination IP or domain name.
                           > interface=<IFACE NAME REGEX LIST>
                             Use the first valid IP address found on interfaces
                             named as per the first matching supplied interface 
			     name regex. Regexes are separated by commas
			     (e.g. eth.*,enp0s.*).
			   > skip-interface=<IFACE NAME REGEX LIST>
			     Use the first valid IP address on the first
			     enumerated interface (same logic as first-found
			     above) that does NOT match with any of the
			     specified interface name regexes. Regexes are
			     separated by commas (e.g. eth.*,enp0s.*).
                           [default: first-found]
     --ip6-autodetection-method=<IP6_AUTODETECTION_METHOD>
                           Specify the autodetection method for detecting the
                           local IPv6 routing address for this node.  See
                           ip-autodetection-method flag for valid options.
                           [default: first-found]
     --log-dir=<LOG_DIR>   The directory containing Calico logs.
                           [default: /var/log/calico]
     --node-image=<DOCKER_IMAGE_NAME>
                           Docker image to use for Calico's per-node container.
                           [default: tigera/cnx-node:latest]
     --backend=(bird|gobgp|none)
                           Specify which networking backend to use.  When set
                           to "none", Calico node runs in policy only mode.
                           The option to run with gobgp is currently
                           experimental.
                           [default: bird]
     --dryrun              Output the appropriate command, without starting the
                           container.
     --init-system         Run the appropriate command to use with an init
                           system.
     --no-default-ippools  Do not create default pools upon startup.
                           Default IP pools will be created if this is not set
                           and there are no pre-existing Calico IP pools.
     --disable-docker-networking
                           Disable Docker networking.
     --docker-networking-ifprefix=<IFPREFIX>
                           Interface prefix to use for the network interface
                           within the Docker containers that have been networked
                           by the Calico driver.
                           [default: ` + DEFAULT_DOCKER_IFPREFIX + `]
     --use-docker-networking-container-labels
                           Extract the Calico-namespaced Docker container labels
                           (org.projectcalico.label.*) and apply them to the
                           container endpoints for use with Calico policy.
                           When this option is enabled traffic must be
                           explicitly allowed by configuring Calico policies
                           and Calico profiles are disabled.
  -c --config=<CONFIG>     Path to the file containing connection
                           configuration in YAML or JSON format.
                           [default: ` + constants.DefaultConfigPath + `]

Description:
  This command is used to start a tigera/cnx-node container instance which provides
  Calico networking and network policy on your compute host.
`
	arguments, err := docopt.Parse(doc, args, true, "", false, false)
	if err != nil {
		log.Info(err)
		return fmt.Errorf("Invalid option: 'calicoctl %s'. Use flag '--help' to read about a specific subcommand.", strings.Join(args, " "))
	}
	if len(arguments) == 0 {
		return nil
	}

	// Extract all the parameters.
	ipv4 := argutils.ArgStringOrBlank(arguments, "--ip")
	ipv6 := argutils.ArgStringOrBlank(arguments, "--ip6")
	ipv4ADMethod := argutils.ArgStringOrBlank(arguments, "--ip-autodetection-method")
	ipv6ADMethod := argutils.ArgStringOrBlank(arguments, "--ip6-autodetection-method")
	logDir := argutils.ArgStringOrBlank(arguments, "--log-dir")
	asNumber := argutils.ArgStringOrBlank(arguments, "--as")
	img := argutils.ArgStringOrBlank(arguments, "--node-image")
	backend := argutils.ArgStringOrBlank(arguments, "--backend")
	dryrun := argutils.ArgBoolOrFalse(arguments, "--dryrun")
	name := argutils.ArgStringOrBlank(arguments, "--name")
	nopools := argutils.ArgBoolOrFalse(arguments, "--no-default-ippools")
	config := argutils.ArgStringOrBlank(arguments, "--config")
	disableDockerNw := argutils.ArgBoolOrFalse(arguments, "--disable-docker-networking")
	initSystem := argutils.ArgBoolOrFalse(arguments, "--init-system")
	ifprefix := argutils.ArgStringOrBlank(arguments, "--docker-networking-ifprefix")
	useDockerContainerLabels := argutils.ArgBoolOrFalse(arguments, "--use-docker-networking-container-labels")

	// Validate parameters.
	if ipv4 != "" && ipv4 != "autodetect" {
		ip := argutils.ValidateIP(ipv4)
		if ip.Version() != 4 {
			return fmt.Errorf("Error executing command: --ip is wrong IP version")
		}
	}
	if ipv6 != "" && ipv6 != "autodetect" {
		ip := argutils.ValidateIP(ipv6)
		if ip.Version() != 6 {
			return fmt.Errorf("Error executing command: --ip6 is wrong IP version")
		}
	}
	if asNumber != "" {
		// The tigera/cnx-node image does not accept dotted notation for
		// the AS number, so convert.
		asNumber = argutils.ValidateASNumber(asNumber).String()
	}

	if !backendMatch.MatchString(backend) {
		return fmt.Errorf("Error executing command: unknown backend '%s'", backend)
	}

	// Validate the IP autodetection methods if specified.
	if err := validateIpAutodetectionMethod(ipv4ADMethod, 4); err != nil {
		return err
	}
	if err := validateIpAutodetectionMethod(ipv6ADMethod, 6); err != nil {
		return err
	}

	// Use the hostname if a name is not specified.  We should always
	// pass in a fixed value to the node container so that if the user
	// changes the hostname, the tigera/cnx-node won't start using a different
	// name.
	if name == "" {
		name, err = names.Hostname()
		if err != nil || name == "" {
			return fmt.Errorf("Error executing command: unable to determine node name")
		}
	}

	// Load the etcd configuraiton.
	cfg, err := clientmgr.LoadClientConfig(config)
	if err != nil {
		return fmt.Errorf("Error executing command: invalid config file")
	}
	if cfg.Spec.DatastoreType != apiconfig.EtcdV3 {
		return fmt.Errorf("Error executing command: unsupported backend specified in config")
	}
	etcdcfg := cfg.Spec.EtcdConfig

	// Create a mapping of environment variables to values.
	envs := map[string]string{
		"NODENAME":                  name,
		"CALICO_NETWORKING_BACKEND": backend,
		"CALICO_LIBNETWORK_ENABLED": fmt.Sprint(!disableDockerNw),
	}

	// Validate the ifprefix to only allow alphanumeric characters
	if !ifprefixMatch.MatchString(ifprefix) {
		return fmt.Errorf("Error executing command: invalid interface prefix '%s'", ifprefix)
	}

	if disableDockerNw && useDockerContainerLabels {
		return fmt.Errorf("Error executing command: invalid to disable Docker Networking and enable Container labels")
	}

	// Set CALICO_LIBNETWORK_IFPREFIX env variable if Docker network is enabled and set to non-default value.
	if !disableDockerNw && ifprefix != DEFAULT_DOCKER_IFPREFIX {
		envs["CALICO_LIBNETWORK_IFPREFIX"] = ifprefix
	}

	// Add in optional environments.
	if useDockerContainerLabels {
		envs["CALICO_LIBNETWORK_CREATE_PROFILES"] = "false"
		envs["CALICO_LIBNETWORK_LABEL_ENDPOINTS"] = "true"
	}
	if nopools {
		envs["NO_DEFAULT_POOLS"] = "true"
	}
	if ipv4ADMethod != AUTODETECTION_METHOD_FIRST {
		envs["IP_AUTODETECTION_METHOD"] = ipv4ADMethod
	}
	if ipv6ADMethod != AUTODETECTION_METHOD_FIRST {
		envs["IP6_AUTODETECTION_METHOD"] = ipv6ADMethod
	}
	if asNumber != "" {
		envs["AS"] = asNumber
	}
	if ipv4 != "" {
		envs["IP"] = ipv4
	}
	if ipv6 != "" {
		envs["IP6"] = ipv6
	}

	// Create a struct for volumes to mount.
	type vol struct {
		hostPath      string
		containerPath string
	}

	// vols is a slice of volume bindings.
	vols := []vol{
		{hostPath: logDir, containerPath: "/var/log/calico"},
		{hostPath: "/var/run/calico", containerPath: "/var/run/calico"},
		{hostPath: "/var/lib/calico", containerPath: "/var/lib/calico"},
		{hostPath: "/lib/modules", containerPath: "/lib/modules"},
		{hostPath: "/dev/log", containerPath: "/dev/log"},
		{hostPath: "/run", containerPath: "/run"},
	}

	if !disableDockerNw {
		log.Info("Include docker networking volume mounts")
		vols = append(vols, vol{hostPath: "/run/docker/plugins", containerPath: "/run/docker/plugins"},
			vol{hostPath: "/var/run/docker.sock", containerPath: "/var/run/docker.sock"})
	}

	envs["ETCD_ENDPOINTS"] = etcdcfg.EtcdEndpoints
	envs["ETCD_DISCOVERY_SRV"] = etcdcfg.EtcdDiscoverySrv
	if etcdcfg.EtcdCACertFile != "" {
		envs["ETCD_CA_CERT_FILE"] = ETCD_CA_CERT_NODE_FILE
		vols = append(vols, vol{hostPath: etcdcfg.EtcdCACertFile, containerPath: ETCD_CA_CERT_NODE_FILE})

	}
	if etcdcfg.EtcdKeyFile != "" && etcdcfg.EtcdCertFile != "" {
		envs["ETCD_KEY_FILE"] = ETCD_KEY_NODE_FILE
		vols = append(vols, vol{hostPath: etcdcfg.EtcdKeyFile, containerPath: ETCD_KEY_NODE_FILE})
		envs["ETCD_CERT_FILE"] = ETCD_CERT_NODE_FILE
		vols = append(vols, vol{hostPath: etcdcfg.EtcdCertFile, containerPath: ETCD_CERT_NODE_FILE})
	}

	// Create the Docker command to execute (or display).  Start with the
	// fixed parts.  If this is not for an init system, we'll include the
	// detach flag (to prevent the command blocking), and use Dockers built
	// in restart mechanism.  If this is for an init-system we want the
	// command to remain attached and for Docker to remove the dead
	// container so that it can be restarted by the init system.
	cmd := []string{"docker", "run", "--net=host", "--privileged",
		"--name=cnx-node"}
	if initSystem {
		cmd = append(cmd, "--rm")
	} else {
		cmd = append(cmd, "-d", "--restart=always")
	}

	// Add the environment variable pass-through.
	for k, v := range envs {
		cmd = append(cmd, "-e", fmt.Sprintf("%s=%s", k, v))
	}

	// Add the volume mounts.
	for _, v := range vols {
		cmd = append(cmd, "-v", fmt.Sprintf("%s:%s", v.hostPath, v.containerPath))
	}

	// Add the container image name
	cmd = append(cmd, img)

	if dryrun {
		fmt.Println("Use the following command to start the tigera/cnx-node container:")
		fmt.Printf("\n%s\n\n", strings.Join(cmd, " "))

		if !initSystem {
			fmt.Println("If you are running tigera/cnx-node in an init system, use the --init-system flag")
			fmt.Println("to display the appropriate start and stop commands.")
		} else {
			fmt.Println("Use the following command to stop the tigera/cnx-node container:")
			fmt.Printf("\ndocker stop cnx-node\n\n")
		}
		return nil
	}

	// This is not a dry run.  Check that we are running as root.
	enforceRoot()

	// Normally, Felix will load the modules it needs, but when running inside a
	// container it might not be able to do so. Ensure the required modules are
	// loaded each time the node starts.
	// We only make a best effort attempt because the command may fail if the
	// modules are built in.
	if !runningInContainer() {
		log.Info("Running in container")
		loadModules()
		if err := setupIPForwarding(); err != nil {
			return err
		}
		setNFConntrackMax()
	}

	// Make sure the cnx-node is not already running before we attempt
	// to start the node.
	fmt.Println("Removing old cnx-node container (if running).")
	err = exec.Command("docker", "rm", "-f", "cnx-node").Run()
	if err != nil {
		log.WithError(err).Debug("Unable to remove cnx-node container (ok if container was not running)")
	}

	// Run the docker command.
	fmt.Println("Running the following command to start cnx-node:")
	fmt.Printf("\n%s\n\n", strings.Join(cmd, " "))
	fmt.Println("Image may take a short time to download if it is not available locally.")

	// Now execute the actual Docker run command and check for the
	// unable to find image message.
	runCmd := exec.Command(cmd[0], cmd[1:]...)
	if output, err := runCmd.CombinedOutput(); err != nil {
		errStr := fmt.Sprintf("Error executing command: %v\n", err)
		for _, line := range strings.Split(string(output), "/n") {
			errStr += fmt.Sprintf(" | %s/n", line)
		}
		return fmt.Errorf(errStr)
	}

	// Create the command to follow the docker logs for the tigera/cnx-node
	fmt.Print("Container started, checking progress logs.\n\n")
	logCmd := exec.Command("docker", "logs", "--follow", "cnx-node")

	// Get the stdout pipe
	outPipe, err := logCmd.StdoutPipe()
	if err != nil {
<<<<<<< HEAD
		fmt.Printf("Error executing command:  unable to check tigera/cnx-node logs: %v\n", err)
		os.Exit(1)
=======
		return fmt.Errorf("Error executing command:  unable to check calico/node logs: %v", err)
>>>>>>> c84e9f21
	}
	outScanner := bufio.NewScanner(outPipe)

	// Start following the logs.
	err = logCmd.Start()
	if err != nil {
<<<<<<< HEAD
		fmt.Printf("Error executing command:  unable to check tigera/cnx-node logs: %v\n", err)
		fmt.Println(err)
		os.Exit(1)
=======
		return fmt.Errorf("Error executing command:  unable to check calico/node logs: %v", err)
>>>>>>> c84e9f21
	}

	// Protect against calico processes taking too long to start, or docker
	// logs hanging without output.
	time.AfterFunc(checkLogTimeout, func() {
		logCmd.Process.Kill()
	})

	// Read stdout until the node fails, or until we see the output
	// indicating success.
	started := false
	for outScanner.Scan() {
		line := outScanner.Text()
		fmt.Println(line)
		if line == "Calico node started successfully" {
			started = true
			break
		}
	}

	// Kill the process if it is still running.
	logCmd.Process.Kill()
	logCmd.Wait()

	// If we didn't successfully start then notify the user.
	if outScanner.Err() != nil {
<<<<<<< HEAD
		fmt.Println("Error executing command: error reading tigera/cnx-node logs, check logs for details")
		os.Exit(1)
	} else if !started {
		fmt.Println("Error executing command: tigera/cnx-node has terminated, check logs for details")
		os.Exit(1)
=======
		return fmt.Errorf("Error executing command: error reading calico/node logs, check logs for details")
	} else if !started {
		return fmt.Errorf("Error executing command: calico/node has terminated, check logs for details")
>>>>>>> c84e9f21
	}

	return nil
}

// runningInContainer returns whether we are running calicoctl within a container.
func runningInContainer() bool {
	v := os.Getenv("CALICO_CTL_CONTAINER")
	return v != ""
}

func loadModules() {
	cmd := []string{"modprobe", "-a", "xt_set", "ip6_tables"}
	fmt.Printf("Running command to load modules: %s\n", strings.Join(cmd, " "))
	err := exec.Command(cmd[0], cmd[1:]...).Run()
	if err != nil {
		log.Warning(err)
	}
}

func setupIPForwarding() error {
	fmt.Println("Enabling IPv4 forwarding")
	err := ioutil.WriteFile("/proc/sys/net/ipv4/ip_forward",
		[]byte("1"), 0)
	if err != nil {
		return fmt.Errorf("ERROR: Could not enable ipv4 forwarding")
	}

	if _, err := os.Stat("/proc/sys/net/ipv6"); err == nil {
		fmt.Println("Enabling IPv6 forwarding")
		err := ioutil.WriteFile("/proc/sys/net/ipv6/conf/all/forwarding",
			[]byte("1"), 0)
		if err != nil {
			return fmt.Errorf("ERROR: Could not enable ipv6 forwarding")
		}
	}

	return nil
}

func setNFConntrackMax() {
	// A common problem on Linux systems is running out of space in the conntrack
	// table, which can cause poor iptables performance. This can happen if you
	// run a lot of workloads on a given host, or if your workloads create a lot
	// of TCP connections or bidirectional UDP streams.
	//
	// To avoid this becoming a problem, we recommend increasing the conntrack
	// table size. To do so, run the following commands:
	fmt.Println("Increasing conntrack limit")
	err := ioutil.WriteFile("/proc/sys/net/netfilter/nf_conntrack_max",
		[]byte("1000000"), 0)
	if err != nil {
		fmt.Println("WARNING: Could not set nf_contrack_max. This may have an impact at scale.")
	}
}

// Validate the IP autodection method string.
func validateIpAutodetectionMethod(method string, version int) error {
	if method == AUTODETECTION_METHOD_FIRST {
		// Auto-detection method is "first-found", no additional validation
		// required.
		return nil
	} else if strings.HasPrefix(method, AUTODETECTION_METHOD_CAN_REACH) {
		// Auto-detection method is "can-reach", validate that the address
		// resolves to at least one IP address of the required version.
		addrStr := strings.TrimPrefix(method, AUTODETECTION_METHOD_CAN_REACH)
		ips, err := gonet.LookupIP(addrStr)
		if err != nil {
			return fmt.Errorf("Error executing command: cannot resolve address specified for IP autodetection: %s", addrStr)
		}

		for _, ip := range ips {
			cip := net.IP{ip}
			if cip.Version() == version {
				return nil
			}
		}
		return fmt.Errorf("Error executing command: address for IP autodetection does not resolve to an IPv%d address: %s", version, addrStr)
	} else if strings.HasPrefix(method, AUTODETECTION_METHOD_INTERFACE) {
		// Auto-detection method is "interface", validate that the interface
		// regex is a valid golang regex.
		ifStr := strings.TrimPrefix(method, AUTODETECTION_METHOD_INTERFACE)

		// Regexes are provided in a string separated by ","
		ifRegexes := strings.Split(ifStr, ",")
		for _, ifRegex := range ifRegexes {
			if _, err := regexp.Compile(ifStr); err != nil {
				return fmt.Errorf("Error executing command: invalid interface regex specified for IP autodetection: %s", ifRegex)
			}
		}
		return nil
	} else if strings.HasPrefix(method, AUTODETECTION_METHOD_SKIP_INTERFACE) {
		// Auto-detection method is "skip-interface", validate that the
		// interface regexes used are valid golang regexes.
		ifStr := strings.TrimPrefix(method, AUTODETECTION_METHOD_SKIP_INTERFACE)

		// Regexes are provided in a string separated by ","
		ifRegexes := strings.Split(ifStr, ",")
		for _, ifRegex := range ifRegexes {
			if _, err := regexp.Compile(ifRegex); err != nil {
				return fmt.Errorf("Error executing command: invalid interface regex specified for IP autodetection: %s", ifRegex)
			}
		}
		return nil
	}

	return fmt.Errorf("Error executing command: invalid IP autodetection method: %s", method)
}<|MERGE_RESOLUTION|>--- conflicted
+++ resolved
@@ -26,13 +26,14 @@
 	"time"
 
 	"github.com/docopt/docopt-go"
+	log "github.com/sirupsen/logrus"
+
 	"github.com/projectcalico/calicoctl/calicoctl/commands/argutils"
 	"github.com/projectcalico/calicoctl/calicoctl/commands/clientmgr"
 	"github.com/projectcalico/calicoctl/calicoctl/commands/constants"
 	"github.com/projectcalico/libcalico-go/lib/apiconfig"
 	"github.com/projectcalico/libcalico-go/lib/names"
 	"github.com/projectcalico/libcalico-go/lib/net"
-	log "github.com/sirupsen/logrus"
 )
 
 const (
@@ -109,7 +110,7 @@
                              destination IP or domain name.
                            > interface=<IFACE NAME REGEX LIST>
                              Use the first valid IP address found on interfaces
-                             named as per the first matching supplied interface 
+                             named as per the first matching supplied interface
 			     name regex. Regexes are separated by commas
 			     (e.g. eth.*,enp0s.*).
 			   > skip-interface=<IFACE NAME REGEX LIST>
@@ -413,25 +414,14 @@
 	// Get the stdout pipe
 	outPipe, err := logCmd.StdoutPipe()
 	if err != nil {
-<<<<<<< HEAD
-		fmt.Printf("Error executing command:  unable to check tigera/cnx-node logs: %v\n", err)
-		os.Exit(1)
-=======
-		return fmt.Errorf("Error executing command:  unable to check calico/node logs: %v", err)
->>>>>>> c84e9f21
+		return fmt.Errorf("Error executing command:  unable to check tigera/cnx-node logs: %v", err)
 	}
 	outScanner := bufio.NewScanner(outPipe)
 
 	// Start following the logs.
 	err = logCmd.Start()
 	if err != nil {
-<<<<<<< HEAD
-		fmt.Printf("Error executing command:  unable to check tigera/cnx-node logs: %v\n", err)
-		fmt.Println(err)
-		os.Exit(1)
-=======
-		return fmt.Errorf("Error executing command:  unable to check calico/node logs: %v", err)
->>>>>>> c84e9f21
+		return fmt.Errorf("Error executing command:  unable to check tigera/cnx-node logs: %v", err)
 	}
 
 	// Protect against calico processes taking too long to start, or docker
@@ -458,17 +448,9 @@
 
 	// If we didn't successfully start then notify the user.
 	if outScanner.Err() != nil {
-<<<<<<< HEAD
-		fmt.Println("Error executing command: error reading tigera/cnx-node logs, check logs for details")
-		os.Exit(1)
+		return fmt.Errorf("Error executing command: error reading tigera/cnx-node logs, check logs for details")
 	} else if !started {
-		fmt.Println("Error executing command: tigera/cnx-node has terminated, check logs for details")
-		os.Exit(1)
-=======
-		return fmt.Errorf("Error executing command: error reading calico/node logs, check logs for details")
-	} else if !started {
-		return fmt.Errorf("Error executing command: calico/node has terminated, check logs for details")
->>>>>>> c84e9f21
+		return fmt.Errorf("Error executing command: tigera/cnx-node has terminated, check logs for details")
 	}
 
 	return nil
