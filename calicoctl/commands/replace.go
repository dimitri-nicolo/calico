--- conflicted
+++ resolved
@@ -60,13 +60,9 @@
     * globalNetworkPolicy
     * hostEndpoint
     * ipPool
-<<<<<<< HEAD
     * tier
-    * policy
-=======
     * networkPolicy
     * node
->>>>>>> 2b700a3a
     * profile
     * workloadEndpoint
 
