// Copyright (c) 2016-2018 Tigera, Inc. All rights reserved.

// Licensed under the Apache License, Version 2.0 (the "License");
// you may not use this file except in compliance with the License.
// You may obtain a copy of the License at
//
//     http://www.apache.org/licenses/LICENSE-2.0
//
// Unless required by applicable law or agreed to in writing, software
// distributed under the License is distributed on an "AS IS" BASIS,
// WITHOUT WARRANTIES OR CONDITIONS OF ANY KIND, either express or implied.
// See the License for the specific language governing permissions and
// limitations under the License.

package commands

import (
	"bytes"
	"context"
	"fmt"
	"io/ioutil"
	"os"
	"reflect"
	"sort"
	"strings"
	"text/tabwriter"
	"text/template"

	log "github.com/sirupsen/logrus"
	"gopkg.in/square/go-jose.v2/jwt"
	"k8s.io/apimachinery/pkg/runtime"

	"github.com/projectcalico/calicoctl/calicoctl/resourcemgr"
	"github.com/projectcalico/go-json/json"
	"github.com/projectcalico/go-yaml-wrapper"
	api "github.com/projectcalico/libcalico-go/lib/apis/v3"
	client "github.com/projectcalico/libcalico-go/lib/clientv3"
	calicoErrors "github.com/projectcalico/libcalico-go/lib/errors"
	"github.com/projectcalico/libcalico-go/lib/options"
	licClient "github.com/tigera/licensing/client"
)

type resourcePrinter interface {
	print(client client.Interface, resources []runtime.Object) error
}

// resourcePrinterJSON implements the resourcePrinter interface and is used to display
// a slice of resources in JSON format.
type resourcePrinterJSON struct{}

func (r resourcePrinterJSON) print(client client.Interface, resources []runtime.Object) error {
	// If the results contain a single entry then extract the only value.
	var rs interface{}
	if len(resources) == 1 {
		rs = resources[0]
	} else {
		rs = resources
	}
	if output, err := json.MarshalIndent(rs, "", "  "); err != nil {
		return err
	} else {
		fmt.Printf("%s\n", string(output))
	}
	return nil
}

// resourcePrinterYAML implements the resourcePrinter interface and is used to display
// a slice of resources in YAML format.
type resourcePrinterYAML struct{}

func (r resourcePrinterYAML) print(client client.Interface, resources []runtime.Object) error {
	// If the results contain a single entry then extract the only value.
	var rs interface{}
	if len(resources) == 1 {
		rs = resources[0]
	} else {
		rs = resources
	}
	if output, err := yaml.Marshal(rs); err != nil {
		return err
	} else {
		fmt.Printf("%s", string(output))
	}
	return nil
}

// resourcePrinterTable implements the resourcePrinter interface and is used to display
// a slice of resources in ps table format.
type resourcePrinterTable struct {
	// The headings to display in the table.  If this is nil, the default headings for the
	// resource are used instead (in which case the `wide` boolean below is used to specify
	// whether wide or narrow format is required.
	headings []string

	// Wide format.  When headings have not been explicitly specified, this is used to
	// determine whether to the resource-specific default wide or narrow headings.
	wide bool

	// Namespace included. When a resource being printed is namespaced, this is used
	// to determine if the namespace column should be printed or not.
	printNamespace bool
}

func (r resourcePrinterTable) print(client client.Interface, resources []runtime.Object) error {
	log.Infof("Output in table format (wide=%v)", r.wide)
	for _, resource := range resources {
		// Get the resource manager for the resource type.
		rm := resourcemgr.GetResourceManager(resource)

		// If no headings have been specified then we must be using the default
		// headings for that resource type.
		headings := r.headings
		if r.headings == nil {
			headings = rm.GetTableDefaultHeadings(r.wide)
		}

		// Look up the template string for the specific resource type.
		tpls, err := rm.GetTableTemplate(headings, r.printNamespace)
		if err != nil {
			return err
		}
		log.WithField("template", tpls).Debug("Got resource template")

		// Convert the template string into a template - we need to include the join
		// function.
		fns := template.FuncMap{
			"join":            join,
			"joinAndTruncate": joinAndTruncate,
			"config":          config(client),
			"localtime":       localTime,
		}
		tmpl, err := template.New("get").Funcs(fns).Parse(tpls)
		if err != nil {
			panic(err)
		}

		// Use a tabwriter to write out the template - this provides better formatting.
		writer := tabwriter.NewWriter(os.Stdout, 5, 1, 3, ' ', 0)
<<<<<<< HEAD

		// LicenseKey resource can't be printed as it is since the information is encrypted in the token,
		// so we need to decode it first, make sure it's not corrupt then parse the license claims onto the
		// Go template to print the output. Same goes for LicenseKeyList resource, rest of the resources
		// can be sent to Go template directly (in the last else branch).
		if resource.GetObjectKind().GroupVersionKind().Kind == "LicenseKeyList" {
			for _, res := range resource.(*api.LicenseKeyList).Items {
				claims, err := licClient.Decode(res)
				if err != nil {
					return fmt.Errorf("LicenseKey is corrupted: %s", err)
				}
				err = tmpl.Execute(writer, claims)
			}
		} else if resource.GetObjectKind().GroupVersionKind().Kind == "LicenseKey" {
			claims, err := licClient.Decode(*resource.(*api.LicenseKey))
			if err != nil {
				return fmt.Errorf("LicenseKey is corrupted: %s", err)
			}
			err = tmpl.Execute(writer, claims)
		} else {
			err = tmpl.Execute(writer, resource)
			if err != nil {
				panic(err)
			}
		}

		writer.Flush()

=======
		err = tmpl.Execute(writer, resource)
>>>>>>> ab93db3b
		// Templates for ps format are internally defined and therefore we should not
		// hit errors writing the table formats.
		if err != nil {
			panic(err)
		}
		writer.Flush()

		// Leave a gap after each table.
		fmt.Printf("\n")
	}
	return nil
}

// resourcePrinterTemplateFile implements the resourcePrinter interface and is used to display
// a slice of resources using a user-defined go-lang template specified in a file.
type resourcePrinterTemplateFile struct {
	templateFile string
}

func (r resourcePrinterTemplateFile) print(client client.Interface, resources []runtime.Object) error {
	template, err := ioutil.ReadFile(r.templateFile)
	if err != nil {
		return err
	}
	rp := resourcePrinterTemplate{template: string(template)}
	return rp.print(client, resources)
}

// resourcePrinterTemplate implements the resourcePrinter interface and is used to display
// a slice of resources using a user-defined go-lang template string.
type resourcePrinterTemplate struct {
	template string
}

func (r resourcePrinterTemplate) print(client client.Interface, resources []runtime.Object) error {
	// We include a join function in the template as it's useful for multi
	// value columns.
	fns := template.FuncMap{
		"join":            join,
		"joinAndTruncate": joinAndTruncate,
		"config":          config(client),
		"localtime":       localTime,
	}
	tmpl, err := template.New("get").Funcs(fns).Parse(r.template)
	if err != nil {
		return err
	}

	err = tmpl.Execute(os.Stdout, resources)
	return err
}

// localTime takes jwt.NumericDate which is an alias for time.Unix (int64)
// and converts it to time.Time for the local timezone.
func localTime(t interface{}) string {
	exp, ok := t.(jwt.NumericDate)
	if !ok {
		return "unknown - license corrupted"
	}

	return exp.Time().Local().String()
}

// join is similar to strings.Join() but takes an arbitrary slice of interfaces and converts
// each to its string representation and joins them together with the provided separator
// string.
func join(items interface{}, separator string) string {
	return joinAndTruncate(items, separator, 0)
}

// joinAndTruncate is similar to strings.Join() but takes an arbitrary slice of interfaces and converts
// each to its string representation, joins them together with the provided separator
// string and (if maxLen is >0) truncates the output at the given maximum length.
func joinAndTruncate(items interface{}, separator string, maxLen int) string {
	// Nil types.
	if items == nil {
		return ""
	}

	// If it is a map, just convert key,value pairs into slice.
	if reflect.TypeOf(items).Kind() == reflect.Map {
		mapSlice := []string{}
		reflectMap := reflect.ValueOf(items)
		for _, key := range reflectMap.MapKeys() {
			k := key.Interface()
			v := reflectMap.MapIndex(key).Interface()
			s := fmt.Sprintf("%v=%v", k, v)
			mapSlice = append(mapSlice, s)
		}
		sort.Strings(mapSlice)
		items = mapSlice
	}

	if reflect.TypeOf(items).Kind() != reflect.Slice {
		// Input wasn't a slice, convert it to one so we can take advantage of shared
		// buffer/truncation logic...
		items = []interface{}{items}
	}

	slice := reflect.ValueOf(items)
	buf := new(bytes.Buffer)
	for i := 0; i < slice.Len(); i++ {
		if i > 0 {
			buf.WriteString(separator)
		}
		fmt.Fprint(buf, slice.Index(i).Interface())
		if maxLen > 0 && buf.Len() > maxLen {
			// Break out early so that we don't have to stringify a long list, only to then throw it away.
			const truncationSuffix = "..."
			buf.Truncate(maxLen - len(truncationSuffix))
			buf.WriteString(truncationSuffix)
			break
		}
	}
	return buf.String()
}

// config returns a function that returns the current global named config
// value.
func config(client client.Interface) func(string) string {
	var asValue string
	return func(name string) string {
		switch strings.ToLower(name) {
		case "asnumber":
			if asValue == "" {
				if bgpConfig, err := client.BGPConfigurations().Get(context.Background(), "default", options.GetOptions{}); err != nil {
					// Check if it was an actual error accessing the data
					if _, ok := err.(calicoErrors.ErrorResourceDoesNotExist); !ok {
						asValue = "unknown"
					} else {
						// Use the default ASNumber of 64512 when there is none configured (first ASN reserved for private use).
						// https://en.m.wikipedia.org/wiki/Autonomous_system_(Internet)#ASN_Table
						asValue = "64512"
					}
				} else {
					asValue = bgpConfig.Spec.ASNumber.String()
				}
			}
			return asValue
		}
		panic("unhandled config type")
	}
}<|MERGE_RESOLUTION|>--- conflicted
+++ resolved
@@ -1,4 +1,4 @@
-// Copyright (c) 2016-2018 Tigera, Inc. All rights reserved.
+// Copyright (c) 2016-2019 Tigera, Inc. All rights reserved.
 
 // Licensed under the Apache License, Version 2.0 (the "License");
 // you may not use this file except in compliance with the License.
@@ -136,7 +136,6 @@
 
 		// Use a tabwriter to write out the template - this provides better formatting.
 		writer := tabwriter.NewWriter(os.Stdout, 5, 1, 3, ' ', 0)
-<<<<<<< HEAD
 
 		// LicenseKey resource can't be printed as it is since the information is encrypted in the token,
 		// so we need to decode it first, make sure it's not corrupt then parse the license claims onto the
@@ -165,15 +164,11 @@
 
 		writer.Flush()
 
-=======
-		err = tmpl.Execute(writer, resource)
->>>>>>> ab93db3b
 		// Templates for ps format are internally defined and therefore we should not
 		// hit errors writing the table formats.
 		if err != nil {
 			panic(err)
 		}
-		writer.Flush()
 
 		// Leave a gap after each table.
 		fmt.Printf("\n")
