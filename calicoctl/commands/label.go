--- conflicted
+++ resolved
@@ -30,11 +30,7 @@
 
 func Label(args []string) error {
 	doc := constants.DatastoreIntro + `Usage:
-<<<<<<< HEAD
-  calicoctl label (<KIND> <NAME>
-=======
   <BINARY_NAME> label (<KIND> <NAME>
->>>>>>> e40fae0b
   	              ( <key>=<value> [--overwrite] |
   	                <key> --remove )
                   [--config=<CONFIG>] [--namespace=<NS>])
