--- conflicted
+++ resolved
@@ -59,13 +59,9 @@
     * globalNetworkPolicy
     * hostEndpoint
     * ipPool
-<<<<<<< HEAD
     * tier
-    * policy
-=======
     * networkPolicy
     * node
->>>>>>> 2b700a3a
     * profile
     * workloadEndpoint
 
