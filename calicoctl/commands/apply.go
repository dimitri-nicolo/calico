--- conflicted
+++ resolved
@@ -1,4 +1,4 @@
-// Copyright (c) 2016-2019 Tigera, Inc. All rights reserved.
+// Copyright (c) 2016-2020 Tigera, Inc. All rights reserved.
 
 // Licensed under the Apache License, Version 2.0 (the "License");
 // you may not use this file except in compliance with the License.
@@ -61,11 +61,8 @@
     * globalNetworkSet
     * hostEndpoint
     * ipPool
-<<<<<<< HEAD
+    * kubeControllersConfiguration
     * tier
-=======
-    * kubeControllersConfiguration
->>>>>>> 86c87fc1
     * networkPolicy
     * stagedNetworkPolicy
     * stagedKubernetesNetworkPolicy
