// Copyright (c) 2016-2020 Tigera, Inc. All rights reserved.

// Licensed under the Apache License, Version 2.0 (the "License");
// you may not use this file except in compliance with the License.
// You may obtain a copy of the License at
//
//     http://www.apache.org/licenses/LICENSE-2.0
//
// Unless required by applicable law or agreed to in writing, software
// distributed under the License is distributed on an "AS IS" BASIS,
// WITHOUT WARRANTIES OR CONDITIONS OF ANY KIND, either express or implied.
// See the License for the specific language governing permissions and
// limitations under the License.

package commands

import (
	"fmt"
	"strings"

	"github.com/docopt/docopt-go"
	log "github.com/sirupsen/logrus"

	"github.com/projectcalico/calicoctl/calicoctl/commands/constants"
)

func Delete(args []string) error {
	doc := constants.DatastoreIntro + `Usage:
  calicoctl delete ( (<KIND> [<NAME>...]) |
                   --filename=<FILE>)
                   [--skip-not-exists] [--config=<CONFIG>] [--namespace=<NS>]

Examples:
  # Delete a policy using the type and name specified in policy.yaml.
  calicoctl delete -f ./policy.yaml

  # Delete a policy based on the type and name in the YAML passed into stdin.
  cat policy.yaml | calicoctl delete -f -

  # Delete policies with names "foo" and "bar"
  calicoctl delete policy foo bar

Options:
  -h --help                 Show this screen.
  -s --skip-not-exists      Skip over and treat as successful, resources that
                            don't exist.
  -f --filename=<FILENAME>  Filename to use to delete the resource.  If set to
                            "-" loads from stdin.
  -c --config=<CONFIG>      Path to the file containing connection
                            configuration in YAML or JSON format.
                            [default: ` + constants.DefaultConfigPath + `]
  -n --namespace=<NS>       Namespace of the resource.
                            Only applicable to NetworkPolicy, StagedNetworkPolicy, StagedKubernetesNetworkPolicy,
                            NetworkSet, and WorkloadEndpoint.
                            Uses the default namespace if not specified.

Description:
  The delete command is used to delete a set of resources by filename or stdin,
  or by type and identifiers.  JSON and YAML formats are accepted for file and
  stdin format.
  
  Valid resource types are:

    * bgpConfiguration
    * bgpPeer
    * felixConfiguration
    * globalNetworkPolicy
    * stagedGlobalNetworkPolicy
    * globalNetworkSet
    * globalThreatFeed
    * hostEndpoint
    * ipPool
<<<<<<< HEAD
    * tier
=======
    * kubeControllersConfiguration
>>>>>>> 86c87fc1
    * networkPolicy
    * stagedNetworkPolicy
    * stagedKubernetesNetworkPolicy
    * networkSet
    * node
    * profile
    * workloadEndpoint
    * remoteClusterConfiguration

  The resource type is case insensitive and may be pluralized.

  Attempting to delete a resource that does not exists is treated as a
  terminating error unless the --skip-not-exists flag is set.  If this flag is
  set, resources that do not exist are skipped.

  When deleting resources by type, only a single type may be specified at a
  time.  The name is required along with any and other identifiers required to
  uniquely identify a resource of the specified type.

  The output of the command indicates how many resources were successfully
  deleted, and the error reason if an error occurred.  If the --skip-not-exists
  flag is set then skipped resources are included in the success count.

  The resources are deleted in the order they are specified.  In the event of a
  failure deleting a specific resource it is possible to work out which
  resource failed based on the number of resources successfully deleted.
`
	parsedArgs, err := docopt.Parse(doc, args, true, "", false, false)
	if err != nil {
		return fmt.Errorf("Invalid option: 'calicoctl %s'. Use flag '--help' to read about a specific subcommand.", strings.Join(args, " "))
	}
	if len(parsedArgs) == 0 {
		return nil
	}

	results := executeConfigCommand(parsedArgs, actionDelete)
	log.Infof("results: %+v", results)

	if results.fileInvalid {
		return fmt.Errorf("Failed to execute command: %v", results.err)
	} else if results.numResources == 0 {
		return fmt.Errorf("No resources specified")
	} else if results.err == nil && results.numHandled > 0 {
		if results.singleKind != "" {
			fmt.Printf("Successfully deleted %d '%s' resource(s)\n", results.numHandled, results.singleKind)
		} else {
			fmt.Printf("Successfully deleted %d resource(s)\n", results.numHandled)
		}
	} else if results.err != nil {
		return fmt.Errorf("Hit error: %v", results.err)
	}

	if len(results.resErrs) > 0 {
		var errStr string
		for _, err := range results.resErrs {
			if results.singleKind != "" {
				errStr += fmt.Sprintf("Failed to delete '%s' resource: %v\n", results.singleKind, err)
			} else {
				errStr += fmt.Sprintf("Failed to delete resource: %v\n", err)
			}
		}
		return fmt.Errorf(errStr)
	}

	return nil
}<|MERGE_RESOLUTION|>--- conflicted
+++ resolved
@@ -70,11 +70,8 @@
     * globalThreatFeed
     * hostEndpoint
     * ipPool
-<<<<<<< HEAD
+    * kubeControllersConfiguration
     * tier
-=======
-    * kubeControllersConfiguration
->>>>>>> 86c87fc1
     * networkPolicy
     * stagedNetworkPolicy
     * stagedKubernetesNetworkPolicy
