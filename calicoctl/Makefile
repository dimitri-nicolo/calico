--- conflicted
+++ resolved
@@ -275,52 +275,4 @@
 ###############################################################################
 .PHONY: cd
 ## Deploys images to registry
-<<<<<<< HEAD
-cd: image-all cd-common
-=======
-cd: image-all cd-common
-
-###############################################################################
-# Release
-###############################################################################
-## Produces a clean build of release artifacts at the specified version.
-release-build: .release-$(VERSION).created 
-.release-$(VERSION).created:
-	$(MAKE) clean image-all RELEASE=true
-	$(MAKE) retag-build-images-with-registries IMAGETAG=$(VERSION) RELEASE=true
-	$(MAKE) retag-build-images-with-registries IMAGETAG=latest RELEASE=true
-
-	# Copy the amd64 variant to calicoctl - for now various downstream projects
-	# expect this naming convention. Until they can be swapped over, we still need to
-	# publish a binary called calicoctl.
-	$(MAKE) bin/calicoctl
-	touch $@
-
-## Verifies the release artifacts produces by `make release-build` are correct.
-release-verify: release-prereqs
-	# Check the reported version is correct for each release artifact.
-	if ! docker run $(CALICOCTL_IMAGE):$(VERSION)-$(ARCH) version | grep 'Version:\s*$(VERSION)$$'; then \
-	  echo "Reported version:" `docker run $(CALICOCTL_IMAGE):$(VERSION)-$(ARCH) version` "\nExpected version: $(VERSION)"; \
-	  false; \
-	else \
-	  echo "Version check passed\n"; \
-	fi
-
-## Pushes a github release and release artifacts produced by `make release-build`.
-release-publish: release-prereqs
-	$(MAKE) push-images-to-registries push-manifests IMAGETAG=$(VERSION) RELEASE=$(RELEASE) CONFIRM=$(CONFIRM)
-
-# WARNING: Only run this target if this release is the latest stable release. Do NOT
-# run this target for alpha / beta / release candidate builds, or patches to earlier Calico versions.
-## Pushes `latest` release images. WARNING: Only run this for latest stable releases.
-release-publish-latest: release-prereqs
-	# Check latest versions match.
-	if ! docker run $(CALICOCTL_IMAGE):latest-$(ARCH) version | grep 'Version:\s*$(VERSION)$$'; then \
-	  echo "Reported version:" `docker run $(CALICOCTL_IMAGE):latest-$(ARCH) version` "\nExpected version: $(VERSION)"; \
-	  false; \
-	else \
-	  echo "Version check passed\n"; \
-	fi
-
-	$(MAKE) push-images-to-registries push-manifests IMAGETAG=latest RELEASE=$(RELEASE) CONFIRM=$(CONFIRM)
->>>>>>> 00f5b4e4
+cd: image-all cd-common