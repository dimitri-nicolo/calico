--- conflicted
+++ resolved
@@ -128,18 +128,6 @@
                 - Userspace
                 - BPFProgram
                 type: string
-<<<<<<< HEAD
-              bpfDNSPolicyMode:
-                description: |-
-                  BPFDNSPolicyMode specifies how DNS policy programming will be handled.
-                  Inline - BPF parses DNS response inline with DNS response packet
-                  processing. This guarantees the DNS rules reflect any change immediately.
-                  NoDelay - Felix does not introduce any delay to the packets. DNS rules may not have been programmed by the time
-                  the first packet traverses the policy rules. Client applications need to handle reconnection attempts if initial
-                  connection attempts fail. This may be problematic for some applications or for very low DNS TTLs.
-                  [Default: Inline]
-                type: string
-=======
               bpfConntrackTimeouts:
                 description: |-
                   BPFConntrackTimers overrides the default values for the specified conntrack timer if
@@ -214,7 +202,16 @@
                     pattern: ^(([0-9]*(\.[0-9]*)?(ms|s|h|m|us)+)+|Auto)$
                     type: string
                 type: object
->>>>>>> c9a0f833
+              bpfDNSPolicyMode:
+                description: |-
+                  BPFDNSPolicyMode specifies how DNS policy programming will be handled.
+                  Inline - BPF parses DNS response inline with DNS response packet
+                  processing. This guarantees the DNS rules reflect any change immediately.
+                  NoDelay - Felix does not introduce any delay to the packets. DNS rules may not have been programmed by the time
+                  the first packet traverses the policy rules. Client applications need to handle reconnection attempts if initial
+                  connection attempts fail. This may be problematic for some applications or for very low DNS TTLs.
+                  [Default: Inline]
+                type: string
               bpfDSROptoutCIDRs:
                 description: |-
                   BPFDSROptoutCIDRs is a list of CIDRs which are excluded from DSR. That is, clients
