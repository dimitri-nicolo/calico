--- conflicted
+++ resolved
@@ -130,7 +130,24 @@
 		disabled := apiv3.FloatingIPsDisabled
 		fc.Spec.FloatingIPs = &disabled
 	}
-<<<<<<< HEAD
+	if fc.Spec.BPFConnectTimeLoadBalancing == nil {
+		tcp := apiv3.BPFConnectTimeLBTCP
+		fc.Spec.BPFConnectTimeLoadBalancing = &tcp
+	}
+	if fc.Spec.BPFHostNetworkedNATWithoutCTLB == nil {
+		enabled := apiv3.BPFHostNetworkedNATEnabled
+		fc.Spec.BPFHostNetworkedNATWithoutCTLB = &enabled
+	}
+
+	ctlbVal := apiv3.BPFConnectTimeLBDisabled
+	if fc.Spec.BPFConnectTimeLoadBalancingEnabled != nil {
+		disabled := apiv3.BPFHostNetworkedNATDisabled
+		fc.Spec.BPFHostNetworkedNATWithoutCTLB = &disabled
+		if *fc.Spec.BPFConnectTimeLoadBalancingEnabled {
+			ctlbVal = apiv3.BPFConnectTimeLBEnabled
+		}
+		fc.Spec.BPFConnectTimeLoadBalancing = &ctlbVal
+	}
 }
 
 // validate validates FelixConfiguration fields.
@@ -162,24 +179,4 @@
 	}
 
 	return nil
-=======
-	if fc.Spec.BPFConnectTimeLoadBalancing == nil {
-		tcp := apiv3.BPFConnectTimeLBTCP
-		fc.Spec.BPFConnectTimeLoadBalancing = &tcp
-	}
-	if fc.Spec.BPFHostNetworkedNATWithoutCTLB == nil {
-		enabled := apiv3.BPFHostNetworkedNATEnabled
-		fc.Spec.BPFHostNetworkedNATWithoutCTLB = &enabled
-	}
-
-	ctlbVal := apiv3.BPFConnectTimeLBDisabled
-	if fc.Spec.BPFConnectTimeLoadBalancingEnabled != nil {
-		disabled := apiv3.BPFHostNetworkedNATDisabled
-		fc.Spec.BPFHostNetworkedNATWithoutCTLB = &disabled
-		if *fc.Spec.BPFConnectTimeLoadBalancingEnabled {
-			ctlbVal = apiv3.BPFConnectTimeLBEnabled
-		}
-		fc.Spec.BPFConnectTimeLoadBalancing = &ctlbVal
-	}
->>>>>>> 1bd431cc
 }