// Copyright (c) 2017-2022 Tigera, Inc. All rights reserved.

// Licensed under the Apache License, Version 2.0 (the "License");
// you may not use this file except in compliance with the License.
// You may obtain a copy of the License at
//
//     http://www.apache.org/licenses/LICENSE-2.0
//
// Unless required by applicable law or agreed to in writing, software
// distributed under the License is distributed on an "AS IS" BASIS,
// WITHOUT WARRANTIES OR CONDITIONS OF ANY KIND, either express or implied.
// See the License for the specific language governing permissions and
// limitations under the License.

package clientv3

import (
	"context"

	"github.com/projectcalico/calico/libcalico-go/lib/ipam"
)

type Interface interface {
	NodesClient
	GlobalNetworkPoliciesClient
	NetworkPoliciesClient
	IPPoolsClient
	IPReservationsClient
	ProfilesClient
	GlobalNetworkSetsClient
	NetworkSetsClient
	HostEndpointsClient
	WorkloadEndpointsClient
	BGPPeersClient
	BGPFilterClient
	IPAMClient
	BGPConfigurationsClient
	FelixConfigurationsClient
	ClusterInformationClient
	KubeControllersConfigurationClient
	CalicoNodeStatusClient
	IPAMConfigClient
	BlockAffinitiesClient
	// StagedGlobalNetworkPolicies returns an interface for managing staged global network policy resources.
	StagedGlobalNetworkPolicies() StagedGlobalNetworkPolicyInterface
	// StagedNetworkPolicies returns an interface for managing staged namespaced network policy resources.
	StagedNetworkPolicies() StagedNetworkPolicyInterface
	// StagedKubernetesNetworkPolicies returns an interface for managing staged kubernetes network policy resources.
	StagedKubernetesNetworkPolicies() StagedKubernetesNetworkPolicyInterface
<<<<<<< HEAD
=======
	// PolicyRecommendationScope returns an interface for managing policy recommendation scope resources.
	PolicyRecommendationScopes() PolicyRecommendationScopeInterface
	// IPPools returns an interface for managing IP pool resources.
	IPPools() IPPoolInterface
	// IPReservations returns an interface for managing IP reservation resources.
	IPReservations() IPReservationInterface
	// Profiles returns an interface for managing profile resources.
	Profiles() ProfileInterface
	// GlobalNetworkSets returns an interface for managing global network sets resources.
	GlobalNetworkSets() GlobalNetworkSetInterface
	// NetworkSets returns an interface for managing network sets resources.
	NetworkSets() NetworkSetInterface
	// HostEndpoints returns an interface for managing host endpoint resources.
	HostEndpoints() HostEndpointInterface
	// WorkloadEndpoints returns an interface for managing workload endpoint resources.
	WorkloadEndpoints() WorkloadEndpointInterface
	// BGPPeers returns an interface for managing BGP peer resources.
	BGPPeers() BGPPeerInterface
>>>>>>> fd8e1445
	// Tiers returns an interface for managing tier resources.
	Tiers() TierInterface
	// UISettingsGroups returns an interface for managing uisettingsgroup resources.
	UISettingsGroups() UISettingsGroupInterface
	// UISettings returns an interface for managing uisettings resources.
	UISettings() UISettingsInterface
	// RemoteClusterConfiguration returns an interface for managing the remote cluster configuration resources.
	RemoteClusterConfigurations() RemoteClusterConfigurationInterface
	// LicenseKey returns an interface for managing the license key resource.
	LicenseKey() LicenseKeyInterface
	// AlertExceptions returns an interface for managing the alert exception resource.
	AlertExceptions() AlertExceptionInterface
	// GlobalAlerts returns an interface for managing the alert resources.
	GlobalAlerts() GlobalAlertInterface
	// GlobalAlertTemplates returns an interface for managing the alert template resources.
	GlobalAlertTemplates() GlobalAlertTemplateInterface
	// GlobalThreatFeeds returns an interface for managing the Threat feed resources.
	GlobalThreatFeeds() GlobalThreatFeedInterface
	// GlobalReportTypes returns an interface for managing the report types resources.
	GlobalReportTypes() GlobalReportTypeInterface
	// GlobalReports returns an interface for managing the report resources.
	GlobalReports() GlobalReportInterface
	// ManagedClusters returns an interface for managing the managed cluster resources.
	ManagedClusters() ManagedClusterInterface
	// PacketCaptures returns an interface for managing the packet capture resources.
	PacketCaptures() PacketCaptureInterface
	// DeepPacketInspections returns an interface for managing the DPI resources.
	DeepPacketInspections() DeepPacketInspectionInterface
	// BGPFilter returns an interface for managing BGPFilter resources.
	BGPFilter() BGPFilterInterface
	// ExternalNetworks returns an interface for managing ExternalNetwork resources.
	ExternalNetworks() ExternalNetworkInterface

	// EnsureInitialized is used to ensure the backend datastore is correctly
	// initialized for use by Calico.  This method may be called multiple times, and
	// will have no effect if the datastore is already correctly initialized.
	// Most Calico deployment scenarios will automatically implicitly invoke this
	// method and so a general consumer of this API can assume that the datastore
	// is already initialized.
	EnsureInitialized(ctx context.Context, calicoVersion, cnxVersion, clusterType string) error
}

type NodesClient interface {
	// Nodes returns an interface for managing node resources.
	Nodes() NodeInterface
}

type GlobalNetworkPoliciesClient interface {
	// GlobalNetworkPolicies returns an interface for managing global network policy resources.
	GlobalNetworkPolicies() GlobalNetworkPolicyInterface
}

type NetworkPoliciesClient interface {
	// NetworkPolicies returns an interface for managing namespaced network policy resources.
	NetworkPolicies() NetworkPolicyInterface
}

type IPPoolsClient interface {
	// IPPools returns an interface for managing IP pool resources.
	IPPools() IPPoolInterface
}

type IPReservationsClient interface {
	// IPReservations returns an interface for managing IP reservation resources.
	IPReservations() IPReservationInterface
}

type ProfilesClient interface {
	// Profiles returns an interface for managing profile resources.
	Profiles() ProfileInterface
}

type GlobalNetworkSetsClient interface {
	// GlobalNetworkSets returns an interface for managing global network sets resources.
	GlobalNetworkSets() GlobalNetworkSetInterface
}

type NetworkSetsClient interface {
	// NetworkSets returns an interface for managing network sets resources.
	NetworkSets() NetworkSetInterface
}

type HostEndpointsClient interface {
	// HostEndpoints returns an interface for managing host endpoint resources.
	HostEndpoints() HostEndpointInterface
}

type WorkloadEndpointsClient interface {
	// WorkloadEndpoints returns an interface for managing workload endpoint resources.
	WorkloadEndpoints() WorkloadEndpointInterface
}

type BGPPeersClient interface {
	// BGPPeers returns an interface for managing BGP peer resources.
	BGPPeers() BGPPeerInterface
}

type IPAMClient interface {
	// IPAM returns an interface for managing IP address assignment and releasing.
	IPAM() ipam.Interface
}

type BGPConfigurationsClient interface {
	// BGPConfigurations returns an interface for managing the BGP configuration resources.
	BGPConfigurations() BGPConfigurationInterface
}

type FelixConfigurationsClient interface {
	// FelixConfigurations returns an interface for managing the Felix configuration resources.
	FelixConfigurations() FelixConfigurationInterface
}

type ClusterInformationClient interface {
	// ClusterInformation returns an interface for managing the cluster information resource.
	ClusterInformation() ClusterInformationInterface
}

type KubeControllersConfigurationClient interface {
	// KubeControllersConfiguration returns an interface for managing the KubeControllersConfiguration resource.
	KubeControllersConfiguration() KubeControllersConfigurationInterface
}

type CalicoNodeStatusClient interface {
	// CalicoNodeStatus returns an interface for managing CalicoNodeStatus resources.
	CalicoNodeStatus() CalicoNodeStatusInterface
}

type IPAMConfigClient interface {
	// IPAMConfig returns an interface for managing IPAMConfig resources.
	IPAMConfig() IPAMConfigInterface
}

type BlockAffinitiesClient interface {
	// BlockAffinities returns an interface for viewing IPAM block affinity resources.
	BlockAffinities() BlockAffinityInterface
}

type BGPFilterClient interface {
	// BGPFilter returns an interface for managing BGPFilter resources.
	BGPFilter() BGPFilterInterface
}

// Compile-time assertion that our client implements its interface.
var _ Interface = (*client)(nil)<|MERGE_RESOLUTION|>--- conflicted
+++ resolved
@@ -47,8 +47,6 @@
 	StagedNetworkPolicies() StagedNetworkPolicyInterface
 	// StagedKubernetesNetworkPolicies returns an interface for managing staged kubernetes network policy resources.
 	StagedKubernetesNetworkPolicies() StagedKubernetesNetworkPolicyInterface
-<<<<<<< HEAD
-=======
 	// PolicyRecommendationScope returns an interface for managing policy recommendation scope resources.
 	PolicyRecommendationScopes() PolicyRecommendationScopeInterface
 	// IPPools returns an interface for managing IP pool resources.
@@ -67,7 +65,6 @@
 	WorkloadEndpoints() WorkloadEndpointInterface
 	// BGPPeers returns an interface for managing BGP peer resources.
 	BGPPeers() BGPPeerInterface
->>>>>>> fd8e1445
 	// Tiers returns an interface for managing tier resources.
 	Tiers() TierInterface
 	// UISettingsGroups returns an interface for managing uisettingsgroup resources.
