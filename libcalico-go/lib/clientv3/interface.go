--- conflicted
+++ resolved
@@ -40,6 +40,44 @@
 	CalicoNodeStatusClient
 	IPAMConfigClient
 	BlockAffinitiesClient
+	// StagedGlobalNetworkPolicies returns an interface for managing staged global network policy resources.
+	StagedGlobalNetworkPolicies() StagedGlobalNetworkPolicyInterface
+	// StagedNetworkPolicies returns an interface for managing staged namespaced network policy resources.
+	StagedNetworkPolicies() StagedNetworkPolicyInterface
+	// StagedKubernetesNetworkPolicies returns an interface for managing staged kubernetes network policy resources.
+	StagedKubernetesNetworkPolicies() StagedKubernetesNetworkPolicyInterface
+	// Tiers returns an interface for managing tier resources.
+	Tiers() TierInterface
+	// UISettingsGroups returns an interface for managing uisettingsgroup resources.
+	UISettingsGroups() UISettingsGroupInterface
+	// UISettings returns an interface for managing uisettings resources.
+	UISettings() UISettingsInterface
+	// RemoteClusterConfiguration returns an interface for managing the remote cluster configuration resources.
+	RemoteClusterConfigurations() RemoteClusterConfigurationInterface
+	// LicenseKey returns an interface for managing the license key resource.
+	LicenseKey() LicenseKeyInterface
+	// AlertExceptions returns an interface for managing the alert exception resource.
+	AlertExceptions() AlertExceptionInterface
+	// GlobalAlerts returns an interface for managing the alert resources.
+	GlobalAlerts() GlobalAlertInterface
+	// GlobalAlertTemplates returns an interface for managing the alert template resources.
+	GlobalAlertTemplates() GlobalAlertTemplateInterface
+	// GlobalThreatFeeds returns an interface for managing the Threat feed resources.
+	GlobalThreatFeeds() GlobalThreatFeedInterface
+	// GlobalReportTypes returns an interface for managing the report types resources.
+	GlobalReportTypes() GlobalReportTypeInterface
+	// GlobalReports returns an interface for managing the report resources.
+	GlobalReports() GlobalReportInterface
+	// ManagedClusters returns an interface for managing the managed cluster resources.
+	ManagedClusters() ManagedClusterInterface
+	// PacketCaptures returns an interface for managing the packet capture resources.
+	PacketCaptures() PacketCaptureInterface
+	// DeepPacketInspections returns an interface for managing the DPI resources.
+	DeepPacketInspections() DeepPacketInspectionInterface
+	// BGPFilter returns an interface for managing BGPFilter resources.
+	BGPFilter() BGPFilterInterface
+	// ExternalNetworks returns an interface for managing ExternalNetwork resources.
+	ExternalNetworks() ExternalNetworkInterface
 
 	// EnsureInitialized is used to ensure the backend datastore is correctly
 	// initialized for use by Calico.  This method may be called multiple times, and
@@ -47,7 +85,7 @@
 	// Most Calico deployment scenarios will automatically implicitly invoke this
 	// method and so a general consumer of this API can assume that the datastore
 	// is already initialized.
-	EnsureInitialized(ctx context.Context, calicoVersion, clusterType string) error
+	EnsureInitialized(ctx context.Context, calicoVersion, cnxVersion, clusterType string) error
 }
 
 type NodesClient interface {
@@ -63,18 +101,9 @@
 type NetworkPoliciesClient interface {
 	// NetworkPolicies returns an interface for managing namespaced network policy resources.
 	NetworkPolicies() NetworkPolicyInterface
-<<<<<<< HEAD
-	// StagedGlobalNetworkPolicies returns an interface for managing staged global network policy resources.
-	StagedGlobalNetworkPolicies() StagedGlobalNetworkPolicyInterface
-	// StagedNetworkPolicies returns an interface for managing staged namespaced network policy resources.
-	StagedNetworkPolicies() StagedNetworkPolicyInterface
-	// StagedKubernetesNetworkPolicies returns an interface for managing staged kubernetes network policy resources.
-	StagedKubernetesNetworkPolicies() StagedKubernetesNetworkPolicyInterface
-=======
 }
 
 type IPPoolsClient interface {
->>>>>>> 52869ad5
 	// IPPools returns an interface for managing IP pool resources.
 	IPPools() IPPoolInterface
 }
@@ -112,18 +141,9 @@
 type BGPPeersClient interface {
 	// BGPPeers returns an interface for managing BGP peer resources.
 	BGPPeers() BGPPeerInterface
-<<<<<<< HEAD
-	// Tiers returns an interface for managing tier resources.
-	Tiers() TierInterface
-	// UISettingsGroups returns an interface for managing uisettingsgroup resources.
-	UISettingsGroups() UISettingsGroupInterface
-	// UISettings returns an interface for managing uisettings resources.
-	UISettings() UISettingsInterface
-=======
 }
 
 type IPAMClient interface {
->>>>>>> 52869ad5
 	// IPAM returns an interface for managing IP address assignment and releasing.
 	IPAM() ipam.Interface
 }
@@ -146,34 +166,9 @@
 type KubeControllersConfigurationClient interface {
 	// KubeControllersConfiguration returns an interface for managing the KubeControllersConfiguration resource.
 	KubeControllersConfiguration() KubeControllersConfigurationInterface
-<<<<<<< HEAD
-	// RemoteClusterConfiguration returns an interface for managing the remote cluster configuration resources.
-	RemoteClusterConfigurations() RemoteClusterConfigurationInterface
-	// LicenseKey returns an interface for managing the license key resource.
-	LicenseKey() LicenseKeyInterface
-	// AlertExceptions returns an interface for managing the alert exception resource.
-	AlertExceptions() AlertExceptionInterface
-	// GlobalAlerts returns an interface for managing the alert resources.
-	GlobalAlerts() GlobalAlertInterface
-	// GlobalAlertTemplates returns an interface for managing the alert template resources.
-	GlobalAlertTemplates() GlobalAlertTemplateInterface
-	// GlobalThreatFeeds returns an interface for managing the Threat feed resources.
-	GlobalThreatFeeds() GlobalThreatFeedInterface
-	// GlobalReportTypes returns an interface for managing the report types resources.
-	GlobalReportTypes() GlobalReportTypeInterface
-	// GlobalReports returns an interface for managing the report resources.
-	GlobalReports() GlobalReportInterface
-	// ManagedClusters returns an interface for managing the managed cluster resources.
-	ManagedClusters() ManagedClusterInterface
-	// PacketCaptures returns an interface for managing the packet capture resources.
-	PacketCaptures() PacketCaptureInterface
-	// DeepPacketInspections returns an interface for managing the DPI resources.
-	DeepPacketInspections() DeepPacketInspectionInterface
-=======
 }
 
 type CalicoNodeStatusClient interface {
->>>>>>> 52869ad5
 	// CalicoNodeStatus returns an interface for managing CalicoNodeStatus resources.
 	CalicoNodeStatus() CalicoNodeStatusInterface
 }
@@ -186,21 +181,6 @@
 type BlockAffinitiesClient interface {
 	// BlockAffinities returns an interface for viewing IPAM block affinity resources.
 	BlockAffinities() BlockAffinityInterface
-<<<<<<< HEAD
-	// BGPFilter returns an interface for managing BGPFilter resources.
-	BGPFilter() BGPFilterInterface
-	// ExternalNetworks returns an interface for managing ExternalNetwork resources.
-	ExternalNetworks() ExternalNetworkInterface
-
-	// EnsureInitialized is used to ensure the backend datastore is correctly
-	// initialized for use by Calico.  This method may be called multiple times, and
-	// will have no effect if the datastore is already correctly initialized.
-	// Most Calico deployment scenarios will automatically implicitly invoke this
-	// method and so a general consumer of this API can assume that the datastore
-	// is already initialized.
-	EnsureInitialized(ctx context.Context, calicoVersion, cnxVersion, clusterType string) error
-=======
->>>>>>> 52869ad5
 }
 
 // Compile-time assertion that our client implements its interface.
