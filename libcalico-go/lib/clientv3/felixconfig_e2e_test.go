// Copyright (c) 2017 Tigera, Inc. All rights reserved.

// Licensed under the Apache License, Version 2.0 (the "License");
// you may not use this file except in compliance with the License.
// You may obtain a copy of the License at
//
//     http://www.apache.org/licenses/LICENSE-2.0
//
// Unless required by applicable law or agreed to in writing, software
// distributed under the License is distributed on an "AS IS" BASIS,
// WITHOUT WARRANTIES OR CONDITIONS OF ANY KIND, either express or implied.
// See the License for the specific language governing permissions and
// limitations under the License.

package clientv3_test

import (
	"context"
	"time"

	. "github.com/onsi/ginkgo"
	. "github.com/onsi/ginkgo/extensions/table"
	. "github.com/onsi/gomega"
	metav1 "k8s.io/apimachinery/pkg/apis/meta/v1"

<<<<<<< HEAD
	"context"

	apiv3 "github.com/tigera/api/pkg/apis/projectcalico/v3"
	v3 "github.com/tigera/api/pkg/apis/projectcalico/v3"
=======
	apiv3 "github.com/projectcalico/api/pkg/apis/projectcalico/v3"
>>>>>>> 4cb39f11

	"github.com/projectcalico/calico/libcalico-go/lib/apiconfig"
	"github.com/projectcalico/calico/libcalico-go/lib/backend"
	"github.com/projectcalico/calico/libcalico-go/lib/clientv3"
	"github.com/projectcalico/calico/libcalico-go/lib/options"
	"github.com/projectcalico/calico/libcalico-go/lib/testutils"
	"github.com/projectcalico/calico/libcalico-go/lib/watch"
)

var _ = testutils.E2eDatastoreDescribe("FelixConfiguration tests", testutils.DatastoreAll, func(config apiconfig.CalicoAPIConfig) {
	ctx := context.Background()
	name1 := "felixconfig-1"
	name2 := "felixconfig-2"
	ptrTrue := true
	ptrFalse := false
	ptrInt1 := 1432
	ptrInt2 := 6341
	hostString := "localhost"
<<<<<<< HEAD
	fipDisabled := v3.FloatingIPsDisabled
	fipEnabled := v3.FloatingIPsEnabled
=======
	fipDisabled := apiv3.FloatingIPsDisabled
	fipEnabled := apiv3.FloatingIPsEnabled
>>>>>>> 4cb39f11
	spec1 := apiv3.FelixConfigurationSpec{
		UseInternalDataplaneDriver: &ptrTrue,
		DataplaneDriver:            "test-dataplane-driver1",
		MetadataPort:               &ptrInt1,
		FloatingIPs:                &fipDisabled,
	}
	spec2 := apiv3.FelixConfigurationSpec{
		UseInternalDataplaneDriver: &ptrFalse,
		DataplaneDriver:            "test-dataplane-driver2",
		HealthHost:                 &hostString,
		HealthPort:                 &ptrInt2,
		FloatingIPs:                &fipEnabled,
	}

	DescribeTable("FelixConfiguration e2e CRUD tests",
		func(name1, name2 string, spec1, spec2 apiv3.FelixConfigurationSpec) {
			c, err := clientv3.New(config)
			Expect(err).NotTo(HaveOccurred())

			be, err := backend.NewClient(config)
			Expect(err).NotTo(HaveOccurred())
			be.Clean()

			By("Listing all FelixConfigurations and expecting no items")
			outListEarly, outErrorEarly := c.FelixConfigurations().List(ctx, options.ListOptions{})
			Expect(outErrorEarly).NotTo(HaveOccurred())
			Expect(outListEarly.Items).To(HaveLen(0))

			By("Updating the FelixConfiguration before it is created")
			_, outError := c.FelixConfigurations().Update(ctx, &apiv3.FelixConfiguration{
				ObjectMeta: metav1.ObjectMeta{Name: name1, ResourceVersion: "1234", CreationTimestamp: metav1.Now(), UID: "test-fail-felixconfig"},
				Spec:       spec1,
			}, options.SetOptions{})
			Expect(outError).To(HaveOccurred())
			Expect(outError.Error()).To(ContainSubstring("resource does not exist: FelixConfiguration(" + name1 + ") with error:"))

			By("Attempting to creating a new FelixConfiguration with name1/spec1 and a non-empty ResourceVersion")
			_, outError = c.FelixConfigurations().Create(ctx, &apiv3.FelixConfiguration{
				ObjectMeta: metav1.ObjectMeta{Name: name1, ResourceVersion: "12345"},
				Spec:       spec1,
			}, options.SetOptions{})
			Expect(outError).To(HaveOccurred())
			Expect(outError.Error()).To(Equal("error with field Metadata.ResourceVersion = '12345' (field must not be set for a Create request)"))

			By("Creating a new FelixConfiguration with name1/spec1")
			res1, outError := c.FelixConfigurations().Create(ctx, &apiv3.FelixConfiguration{
				ObjectMeta: metav1.ObjectMeta{Name: name1},
				Spec:       spec1,
			}, options.SetOptions{})
			Expect(outError).NotTo(HaveOccurred())
			Expect(res1).To(MatchResource(apiv3.KindFelixConfiguration, testutils.ExpectNoNamespace, name1, spec1))

			// Track the version of the original data for name1.
			rv1_1 := res1.ResourceVersion

			By("Attempting to create the same FelixConfiguration with name1 but with spec2")
			_, outError = c.FelixConfigurations().Create(ctx, &apiv3.FelixConfiguration{
				ObjectMeta: metav1.ObjectMeta{Name: name1},
				Spec:       spec2,
			}, options.SetOptions{})
			Expect(outError).To(HaveOccurred())
			Expect(outError.Error()).To(Equal("resource already exists: FelixConfiguration(" + name1 + ")"))

			By("Getting FelixConfiguration (name1) and comparing the output against spec1")
			res, outError := c.FelixConfigurations().Get(ctx, name1, options.GetOptions{})
			Expect(outError).NotTo(HaveOccurred())
			Expect(res).To(MatchResource(apiv3.KindFelixConfiguration, testutils.ExpectNoNamespace, name1, spec1))
			Expect(res.ResourceVersion).To(Equal(res1.ResourceVersion))

			By("Getting FelixConfiguration (name2) before it is created")
			_, outError = c.FelixConfigurations().Get(ctx, name2, options.GetOptions{})
			Expect(outError).To(HaveOccurred())
			Expect(outError.Error()).To(ContainSubstring("resource does not exist: FelixConfiguration(" + name2 + ") with error:"))

			By("Listing all the FelixConfigurations, expecting a single result with name1/spec1")
			outList, outError := c.FelixConfigurations().List(ctx, options.ListOptions{})
			Expect(outError).NotTo(HaveOccurred())
			Expect(outList.Items).To(ConsistOf(
				testutils.Resource(apiv3.KindFelixConfiguration, testutils.ExpectNoNamespace, name1, spec1),
			))

			By("Creating a new FelixConfiguration with name2/spec2")
			res2, outError := c.FelixConfigurations().Create(ctx, &apiv3.FelixConfiguration{
				ObjectMeta: metav1.ObjectMeta{Name: name2},
				Spec:       spec2,
			}, options.SetOptions{})
			Expect(outError).NotTo(HaveOccurred())
			Expect(res2).To(MatchResource(apiv3.KindFelixConfiguration, testutils.ExpectNoNamespace, name2, spec2))

			By("Getting FelixConfiguration (name2) and comparing the output against spec2")
			res, outError = c.FelixConfigurations().Get(ctx, name2, options.GetOptions{})
			Expect(outError).NotTo(HaveOccurred())
			Expect(res2).To(MatchResource(apiv3.KindFelixConfiguration, testutils.ExpectNoNamespace, name2, spec2))
			Expect(res.ResourceVersion).To(Equal(res2.ResourceVersion))

			By("Listing all the FelixConfigurations, expecting a two results with name1/spec1 and name2/spec2")
			outList, outError = c.FelixConfigurations().List(ctx, options.ListOptions{})
			Expect(outError).NotTo(HaveOccurred())
			Expect(outList.Items).To(ConsistOf(
				testutils.Resource(apiv3.KindFelixConfiguration, testutils.ExpectNoNamespace, name1, spec1),
				testutils.Resource(apiv3.KindFelixConfiguration, testutils.ExpectNoNamespace, name2, spec2),
			))

			By("Updating FelixConfiguration name1 with spec2")
			res1.Spec = spec2
			res1, outError = c.FelixConfigurations().Update(ctx, res1, options.SetOptions{})
			Expect(outError).NotTo(HaveOccurred())
			Expect(res1).To(MatchResource(apiv3.KindFelixConfiguration, testutils.ExpectNoNamespace, name1, spec2))

			By("Attempting to update the FelixConfiguration without a Creation Timestamp")
			res, outError = c.FelixConfigurations().Update(ctx, &apiv3.FelixConfiguration{
				ObjectMeta: metav1.ObjectMeta{Name: name1, ResourceVersion: "1234", UID: "test-fail-felixconfig"},
				Spec:       spec1,
			}, options.SetOptions{})
			Expect(outError).To(HaveOccurred())
			Expect(res).To(BeNil())
			Expect(outError.Error()).To(Equal("error with field Metadata.CreationTimestamp = '0001-01-01 00:00:00 +0000 UTC' (field must be set for an Update request)"))

			By("Attempting to update the FelixConfiguration without a UID")
			res, outError = c.FelixConfigurations().Update(ctx, &apiv3.FelixConfiguration{
				ObjectMeta: metav1.ObjectMeta{Name: name1, ResourceVersion: "1234", CreationTimestamp: metav1.Now()},
				Spec:       spec1,
			}, options.SetOptions{})
			Expect(outError).To(HaveOccurred())
			Expect(res).To(BeNil())
			Expect(outError.Error()).To(Equal("error with field Metadata.UID = '' (field must be set for an Update request)"))

			// Track the version of the updated name1 data.
			rv1_2 := res1.ResourceVersion

			By("Updating FelixConfiguration name1 without specifying a resource version")
			res1.Spec = spec1
			res1.ObjectMeta.ResourceVersion = ""
			_, outError = c.FelixConfigurations().Update(ctx, res1, options.SetOptions{})
			Expect(outError).To(HaveOccurred())
			Expect(outError.Error()).To(Equal("error with field Metadata.ResourceVersion = '' (field must be set for an Update request)"))

			By("Updating FelixConfiguration name1 using the previous resource version")
			res1.Spec = spec1
			res1.ResourceVersion = rv1_1
			_, outError = c.FelixConfigurations().Update(ctx, res1, options.SetOptions{})
			Expect(outError).To(HaveOccurred())
			Expect(outError.Error()).To(Equal("update conflict: FelixConfiguration(" + name1 + ")"))

			if config.Spec.DatastoreType != apiconfig.Kubernetes {
				By("Getting FelixConfiguration (name1) with the original resource version and comparing the output against spec1")
				res, outError = c.FelixConfigurations().Get(ctx, name1, options.GetOptions{ResourceVersion: rv1_1})
				Expect(outError).NotTo(HaveOccurred())
				Expect(res).To(MatchResource(apiv3.KindFelixConfiguration, testutils.ExpectNoNamespace, name1, spec1))
				Expect(res.ResourceVersion).To(Equal(rv1_1))
			}

			By("Getting FelixConfiguration (name1) with the updated resource version and comparing the output against spec2")
			res, outError = c.FelixConfigurations().Get(ctx, name1, options.GetOptions{ResourceVersion: rv1_2})
			Expect(outError).NotTo(HaveOccurred())
			Expect(res).To(MatchResource(apiv3.KindFelixConfiguration, testutils.ExpectNoNamespace, name1, spec2))
			Expect(res.ResourceVersion).To(Equal(rv1_2))

			if config.Spec.DatastoreType != apiconfig.Kubernetes {
				By("Listing FelixConfigurations with the original resource version and checking for a single result with name1/spec1")
				outList, outError = c.FelixConfigurations().List(ctx, options.ListOptions{ResourceVersion: rv1_1})
				Expect(outError).NotTo(HaveOccurred())
				Expect(outList.Items).To(ConsistOf(
					testutils.Resource(apiv3.KindFelixConfiguration, testutils.ExpectNoNamespace, name1, spec1),
				))
			}

			By("Listing FelixConfigurations with the latest resource version and checking for two results with name1/spec2 and name2/specDebug")
			outList, outError = c.FelixConfigurations().List(ctx, options.ListOptions{})
			Expect(outError).NotTo(HaveOccurred())
			Expect(outList.Items).To(ConsistOf(
				testutils.Resource(apiv3.KindFelixConfiguration, testutils.ExpectNoNamespace, name1, spec2),
				testutils.Resource(apiv3.KindFelixConfiguration, testutils.ExpectNoNamespace, name2, spec2),
			))

			if config.Spec.DatastoreType != apiconfig.Kubernetes {
				By("Deleting FelixConfiguration (name1) with the old resource version")
				_, outError = c.FelixConfigurations().Delete(ctx, name1, options.DeleteOptions{ResourceVersion: rv1_1})
				Expect(outError).To(HaveOccurred())
				Expect(outError.Error()).To(Equal("update conflict: FelixConfiguration(" + name1 + ")"))
			}

			By("Deleting FelixConfiguration (name1) with the new resource version")
			dres, outError := c.FelixConfigurations().Delete(ctx, name1, options.DeleteOptions{ResourceVersion: rv1_2})
			Expect(outError).NotTo(HaveOccurred())
			Expect(dres).To(MatchResource(apiv3.KindFelixConfiguration, testutils.ExpectNoNamespace, name1, spec2))

			if config.Spec.DatastoreType != apiconfig.Kubernetes {
				By("Updating FelixConfiguration name2 with a 2s TTL and waiting for the entry to be deleted")
				_, outError = c.FelixConfigurations().Update(ctx, res2, options.SetOptions{TTL: 2 * time.Second})
				Expect(outError).NotTo(HaveOccurred())
				time.Sleep(1 * time.Second)
				_, outError = c.FelixConfigurations().Get(ctx, name2, options.GetOptions{})
				Expect(outError).NotTo(HaveOccurred())
				time.Sleep(2 * time.Second)
				_, outError = c.FelixConfigurations().Get(ctx, name2, options.GetOptions{})
				Expect(outError).To(HaveOccurred())
				Expect(outError.Error()).To(ContainSubstring("resource does not exist: FelixConfiguration(" + name2 + ") with error:"))

				By("Creating FelixConfiguration name2 with a 2s TTL and waiting for the entry to be deleted")
				_, outError = c.FelixConfigurations().Create(ctx, &apiv3.FelixConfiguration{
					ObjectMeta: metav1.ObjectMeta{Name: name2},
					Spec:       spec2,
				}, options.SetOptions{TTL: 2 * time.Second})
				Expect(outError).NotTo(HaveOccurred())
				time.Sleep(1 * time.Second)
				_, outError = c.FelixConfigurations().Get(ctx, name2, options.GetOptions{})
				Expect(outError).NotTo(HaveOccurred())
				time.Sleep(2 * time.Second)
				_, outError = c.FelixConfigurations().Get(ctx, name2, options.GetOptions{})
				Expect(outError).To(HaveOccurred())
				Expect(outError.Error()).To(ContainSubstring("resource does not exist: FelixConfiguration(" + name2 + ") with error:"))
			}

			if config.Spec.DatastoreType == apiconfig.Kubernetes {
				By("Attempting to deleting FelixConfiguration (name2)")
				dres, outError = c.FelixConfigurations().Delete(ctx, name2, options.DeleteOptions{})
				Expect(outError).NotTo(HaveOccurred())
				Expect(dres).To(MatchResource(apiv3.KindFelixConfiguration, testutils.ExpectNoNamespace, name2, spec2))
			}

			By("Attempting to deleting FelixConfiguration (name2) again")
			_, outError = c.FelixConfigurations().Delete(ctx, name2, options.DeleteOptions{})
			Expect(outError).To(HaveOccurred())
			Expect(outError.Error()).To(ContainSubstring("resource does not exist: FelixConfiguration(" + name2 + ") with error:"))

			By("Listing all FelixConfigurations and expecting no items")
			outList, outError = c.FelixConfigurations().List(ctx, options.ListOptions{})
			Expect(outError).NotTo(HaveOccurred())
			Expect(outList.Items).To(HaveLen(0))

			By("Getting FelixConfiguration (name2) and expecting an error")
			_, outError = c.FelixConfigurations().Get(ctx, name2, options.GetOptions{})
			Expect(outError).To(HaveOccurred())
			Expect(outError.Error()).To(ContainSubstring("resource does not exist: FelixConfiguration(" + name2 + ") with error:"))
		},

		// Test 1: Pass two fully populated FelixConfigurationSpecs and expect the series of operations to succeed.
		Entry("Two fully populated FelixConfigurationSpecs", name1, name2, spec1, spec2),
	)

	Describe("FelixConfiguration watch functionality", func() {
		It("should handle watch events for different resource versions and event types", func() {
			c, err := clientv3.New(config)
			Expect(err).NotTo(HaveOccurred())

			be, err := backend.NewClient(config)
			Expect(err).NotTo(HaveOccurred())
			be.Clean()

			By("Listing FelixConfigurations with the latest resource version and checking for two results with name1/spec2 and name2/specDebug")
			outList, outError := c.FelixConfigurations().List(ctx, options.ListOptions{})
			Expect(outError).NotTo(HaveOccurred())
			Expect(outList.Items).To(HaveLen(0))
			rev0 := outList.ResourceVersion

			By("Configuring a FelixConfiguration name1/spec1 and storing the response")
			outRes1, err := c.FelixConfigurations().Create(
				ctx,
				&apiv3.FelixConfiguration{
					ObjectMeta: metav1.ObjectMeta{Name: name1},
					Spec:       spec1,
				},
				options.SetOptions{},
			)
			rev1 := outRes1.ResourceVersion

			By("Configuring a FelixConfiguration name2/spec2 and storing the response")
			outRes2, err := c.FelixConfigurations().Create(
				ctx,
				&apiv3.FelixConfiguration{
					ObjectMeta: metav1.ObjectMeta{Name: name2},
					Spec:       spec2,
				},
				options.SetOptions{},
			)

			By("Starting a watcher from revision rev1 - this should skip the first creation")
			w, err := c.FelixConfigurations().Watch(ctx, options.ListOptions{ResourceVersion: rev1})
			Expect(err).NotTo(HaveOccurred())
			testWatcher1 := testutils.NewTestResourceWatch(config.Spec.DatastoreType, w)
			defer testWatcher1.Stop()

			By("Deleting res1")
			_, err = c.FelixConfigurations().Delete(ctx, name1, options.DeleteOptions{})
			Expect(err).NotTo(HaveOccurred())

			By("Checking for two events, create res2 and delete re1")
			testWatcher1.ExpectEvents(apiv3.KindFelixConfiguration, []watch.Event{
				{
					Type:   watch.Added,
					Object: outRes2,
				},
				{
					Type:     watch.Deleted,
					Previous: outRes1,
				},
			})
			testWatcher1.Stop()

			By("Starting a watcher from rev0 - this should get all events")
			w, err = c.FelixConfigurations().Watch(ctx, options.ListOptions{ResourceVersion: rev0})
			Expect(err).NotTo(HaveOccurred())
			testWatcher2 := testutils.NewTestResourceWatch(config.Spec.DatastoreType, w)
			defer testWatcher2.Stop()

			By("Modifying res2")
			outRes3, err := c.FelixConfigurations().Update(
				ctx,
				&apiv3.FelixConfiguration{
					ObjectMeta: outRes2.ObjectMeta,
					Spec:       spec1,
				},
				options.SetOptions{},
			)
			Expect(err).NotTo(HaveOccurred())
			testWatcher2.ExpectEvents(apiv3.KindFelixConfiguration, []watch.Event{
				{
					Type:   watch.Added,
					Object: outRes1,
				},
				{
					Type:   watch.Added,
					Object: outRes2,
				},
				{
					Type:     watch.Deleted,
					Previous: outRes1,
				},
				{
					Type:     watch.Modified,
					Previous: outRes2,
					Object:   outRes3,
				},
			})
			testWatcher2.Stop()

			// Only etcdv3 supports watching a specific instance of a resource.
			if config.Spec.DatastoreType == apiconfig.EtcdV3 {
				By("Starting a watcher from rev0 watching name1 - this should get all events for name1")
				w, err = c.FelixConfigurations().Watch(ctx, options.ListOptions{Name: name1, ResourceVersion: rev0})
				Expect(err).NotTo(HaveOccurred())
				testWatcher2_1 := testutils.NewTestResourceWatch(config.Spec.DatastoreType, w)
				defer testWatcher2_1.Stop()
				testWatcher2_1.ExpectEvents(apiv3.KindFelixConfiguration, []watch.Event{
					{
						Type:   watch.Added,
						Object: outRes1,
					},
					{
						Type:     watch.Deleted,
						Previous: outRes1,
					},
				})
				testWatcher2_1.Stop()
			}

			By("Starting a watcher not specifying a rev - expect the current snapshot")
			w, err = c.FelixConfigurations().Watch(ctx, options.ListOptions{})
			Expect(err).NotTo(HaveOccurred())
			testWatcher3 := testutils.NewTestResourceWatch(config.Spec.DatastoreType, w)
			defer testWatcher3.Stop()
			testWatcher3.ExpectEvents(apiv3.KindFelixConfiguration, []watch.Event{
				{
					Type:   watch.Added,
					Object: outRes3,
				},
			})
			testWatcher3.Stop()

			By("Configuring FelixConfiguration name1/spec1 again and storing the response")
			outRes1, err = c.FelixConfigurations().Create(
				ctx,
				&apiv3.FelixConfiguration{
					ObjectMeta: metav1.ObjectMeta{Name: name1},
					Spec:       spec1,
				},
				options.SetOptions{},
			)

			By("Starting a watcher not specifying a rev - expect the current snapshot")
			w, err = c.FelixConfigurations().Watch(ctx, options.ListOptions{})
			Expect(err).NotTo(HaveOccurred())
			testWatcher4 := testutils.NewTestResourceWatch(config.Spec.DatastoreType, w)
			defer testWatcher4.Stop()
			testWatcher4.ExpectEventsAnyOrder(apiv3.KindFelixConfiguration, []watch.Event{
				{
					Type:   watch.Added,
					Object: outRes1,
				},
				{
					Type:   watch.Added,
					Object: outRes3,
				},
			})

			By("Cleaning the datastore and expecting deletion events for each configured resource (tests prefix deletes results in individual events for each key)")
			be.Clean()
			testWatcher4.ExpectEvents(apiv3.KindFelixConfiguration, []watch.Event{
				{
					Type:     watch.Deleted,
					Previous: outRes1,
				},
				{
					Type:     watch.Deleted,
					Previous: outRes3,
				},
			})
			testWatcher4.Stop()
		})
	})
})<|MERGE_RESOLUTION|>--- conflicted
+++ resolved
@@ -23,14 +23,7 @@
 	. "github.com/onsi/gomega"
 	metav1 "k8s.io/apimachinery/pkg/apis/meta/v1"
 
-<<<<<<< HEAD
-	"context"
-
 	apiv3 "github.com/tigera/api/pkg/apis/projectcalico/v3"
-	v3 "github.com/tigera/api/pkg/apis/projectcalico/v3"
-=======
-	apiv3 "github.com/projectcalico/api/pkg/apis/projectcalico/v3"
->>>>>>> 4cb39f11
 
 	"github.com/projectcalico/calico/libcalico-go/lib/apiconfig"
 	"github.com/projectcalico/calico/libcalico-go/lib/backend"
@@ -49,13 +42,8 @@
 	ptrInt1 := 1432
 	ptrInt2 := 6341
 	hostString := "localhost"
-<<<<<<< HEAD
-	fipDisabled := v3.FloatingIPsDisabled
-	fipEnabled := v3.FloatingIPsEnabled
-=======
 	fipDisabled := apiv3.FloatingIPsDisabled
 	fipEnabled := apiv3.FloatingIPsEnabled
->>>>>>> 4cb39f11
 	spec1 := apiv3.FelixConfigurationSpec{
 		UseInternalDataplaneDriver: &ptrTrue,
 		DataplaneDriver:            "test-dataplane-driver1",
