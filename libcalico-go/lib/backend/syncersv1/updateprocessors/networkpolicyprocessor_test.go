--- conflicted
+++ resolved
@@ -183,36 +183,17 @@
 )
 
 // expected1 is the expected v1 KVPair representation of np1 from above.
-<<<<<<< HEAD
-var tcp = numorstring.ProtocolFromStringV1("tcp")
-var expected1 = []*model.KVPair{
-	{
-		Key: model.PolicyKey{Tier: "default", Name: "default/knp.default.test.policy"},
-		Value: &model.Policy{
-			Namespace:      "default",
-			Order:          &testDefaultPolicyOrder,
-			Selector:       "(projectcalico.org/orchestrator == 'k8s') && projectcalico.org/namespace == 'default'",
-			Types:          []string{"egress"},
-			ApplyOnForward: false,
-			OutboundRules: []model.Rule{
-				{
-					Action:      "allow",
-					Protocol:    &tcp,
-					SrcSelector: "",
-					DstSelector: "",
-					DstPorts:    []numorstring.Port{port80},
-=======
 var (
 	tcp       = numorstring.ProtocolFromStringV1("tcp")
 	expected1 = []*model.KVPair{
 		{
-			Key: model.PolicyKey{Name: "default/knp.default.test.policy"},
+			Key: model.PolicyKey{Tier: "default", Name: "default/knp.default.test.policy"},
 			Value: &model.Policy{
 				Namespace:      "default",
 				Order:          &testDefaultPolicyOrder,
 				Selector:       "(projectcalico.org/orchestrator == 'k8s') && projectcalico.org/namespace == 'default'",
 				Types:          []string{"egress"},
-				ApplyOnForward: true,
+				ApplyOnForward: false,
 				OutboundRules: []model.Rule{
 					{
 						Action:      "allow",
@@ -221,7 +202,6 @@
 						DstSelector: "",
 						DstPorts:    []numorstring.Port{port80},
 					},
->>>>>>> f7e62a02
 				},
 			},
 		},
@@ -287,7 +267,7 @@
 	Spec: networkingv1.NetworkPolicySpec{
 		PodSelector: metav1.LabelSelector{},
 		Egress: []networkingv1.NetworkPolicyEgressRule{
-			networkingv1.NetworkPolicyEgressRule{
+			{
 				To: []networkingv1.NetworkPolicyPeer{
 					{
 						PodSelector: &metav1.LabelSelector{
@@ -305,31 +285,33 @@
 }
 
 // expected3 is the expected v1 KVPair representation of np3 from above.
-var originalSelector = "projectcalico.org/orchestrator == 'k8s' && sg.aws.tigera.io/sg-12345 == '' && sg.aws.tigera.io/sg-other == ''"
-var sgSelector = "sg.aws.tigera.io/sg-12345 == '' && sg.aws.tigera.io/sg-other == ''"
-var nsSelector = "projectcalico.org/namespace == 'default'"
-var expectedSelector = fmt.Sprintf("(%s) && (%s) || (%s)", nsSelector, originalSelector, sgSelector)
-var expected3 = []*model.KVPair{
-	&model.KVPair{
-		Key: model.PolicyKey{Tier: "default", Name: "default/knp.default.test.policy"},
-		Value: &model.Policy{
-			Namespace:      "default",
-			Order:          &testDefaultPolicyOrder,
-			Selector:       "(projectcalico.org/orchestrator == 'k8s') && projectcalico.org/namespace == 'default'",
-			Types:          []string{"egress"},
-			ApplyOnForward: false,
-			OutboundRules: []model.Rule{
-				{
-					Action:      "allow",
-					SrcSelector: "",
-					// The selector includes the original namespaced selector, as well as one that allows traffic from the matchin security groups.
-					DstSelector:         expectedSelector,
-					OriginalDstSelector: originalSelector,
-				},
-			},
-		},
-	},
-}
+var (
+	originalSelector = "projectcalico.org/orchestrator == 'k8s' && sg.aws.tigera.io/sg-12345 == '' && sg.aws.tigera.io/sg-other == ''"
+	sgSelector       = "sg.aws.tigera.io/sg-12345 == '' && sg.aws.tigera.io/sg-other == ''"
+	nsSelector       = "projectcalico.org/namespace == 'default'"
+	expectedSelector = fmt.Sprintf("(%s) && (%s) || (%s)", nsSelector, originalSelector, sgSelector)
+	expected3        = []*model.KVPair{
+		{
+			Key: model.PolicyKey{Tier: "default", Name: "default/knp.default.test.policy"},
+			Value: &model.Policy{
+				Namespace:      "default",
+				Order:          &testDefaultPolicyOrder,
+				Selector:       "(projectcalico.org/orchestrator == 'k8s') && projectcalico.org/namespace == 'default'",
+				Types:          []string{"egress"},
+				ApplyOnForward: false,
+				OutboundRules: []model.Rule{
+					{
+						Action:      "allow",
+						SrcSelector: "",
+						// The selector includes the original namespaced selector, as well as one that allows traffic from the matchin security groups.
+						DstSelector:         expectedSelector,
+						OriginalDstSelector: originalSelector,
+					},
+				},
+			},
+		},
+	}
+)
 
 var _ = Describe("Test the NetworkPolicy update processor + conversion", func() {
 	up := updateprocessors.NewNetworkPolicyUpdateProcessor()
