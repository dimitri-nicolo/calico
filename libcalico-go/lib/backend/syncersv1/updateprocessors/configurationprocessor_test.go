// Copyright (c) 2017-2022 Tigera, Inc. All rights reserved.

// Licensed under the Apache License, Version 2.0 (the "License");
// you may not use this file except in compliance with the License.
// You may obtain a copy of the License at
//
//     http://www.apache.org/licenses/LICENSE-2.0
//
// Unless required by applicable law or agreed to in writing, software
// distributed under the License is distributed on an "AS IS" BASIS,
// WITHOUT WARRANTIES OR CONDITIONS OF ANY KIND, either express or implied.
// See the License for the specific language governing permissions and
// limitations under the License.

package updateprocessors_test

import (
	"fmt"
	"time"

	. "github.com/onsi/ginkgo"
	. "github.com/onsi/ginkgo/extensions/table"
	. "github.com/onsi/gomega"
	metav1 "k8s.io/apimachinery/pkg/apis/meta/v1"

	"github.com/sirupsen/logrus"

	apiv3 "github.com/tigera/api/pkg/apis/projectcalico/v3"

	libapiv3 "github.com/projectcalico/calico/libcalico-go/lib/apis/v3"
	"github.com/projectcalico/calico/libcalico-go/lib/backend/model"
	"github.com/projectcalico/calico/libcalico-go/lib/backend/syncersv1/updateprocessors"
	"github.com/projectcalico/calico/libcalico-go/lib/net"
)

const (
	// What the expected sync datatypes are.
	isGlobalFelixConfig = iota
	isNodeFelixConfig
	isGlobalBgpConfig
	isNodeBgpConfig

	hostIPMarker    = "*HOSTIP*"
	nodeMarker      = "*NODEMARKER*"
	wireguardMarker = "*WIREGUARDMARKER*"
)

// Separate const block to avoid conflicts when merging from OS.
const (
<<<<<<< HEAD
	numPrivateOnlyFelixConfigs = 107
	numBaseFelixConfigs        = 135
=======
	numBaseFelixConfigs = 136
>>>>>>> b549e68b
)

var _ = Describe("Test the generic configuration update processor and the concrete implementations", func() {
	// Define some common values
	perNodeFelixKey := model.ResourceKey{
		Kind: apiv3.KindFelixConfiguration,
		Name: "node.mynode",
	}
	globalFelixKey := model.ResourceKey{
		Kind: apiv3.KindFelixConfiguration,
		Name: "default",
	}
	invalidFelixKey := model.ResourceKey{
		Kind: apiv3.KindFelixConfiguration,
		Name: "foobar",
	}
	globalClusterKey := model.ResourceKey{
		Kind: apiv3.KindClusterInformation,
		Name: "default",
	}
	nodeClusterKey := model.ResourceKey{
		Kind: apiv3.KindClusterInformation,
		Name: "node.mynode",
	}
	numFelixConfigs := numBaseFelixConfigs + numPrivateOnlyFelixConfigs
	numClusterConfigs := 6
	numNodeClusterConfigs := 5
	felixMappedNames := map[string]interface{}{
		"RouteRefreshInterval":               nil,
		"IptablesRefreshInterval":            nil,
		"IpsetsRefreshInterval":              nil,
		"IpInIpEnabled":                      nil,
		"IpInIpMtu":                          nil,
		"IptablesNATOutgoingInterfaceFilter": nil,
	}

	It("should handle conversion of node-specific delete with no additional configs", func() {
		cc := updateprocessors.NewFelixConfigUpdateProcessor()
		By("converting a per-node felix key and checking for the correct number of fields")
		kvps, err := cc.Process(&model.KVPair{
			Key: perNodeFelixKey,
		})
		Expect(err).NotTo(HaveOccurred())
		checkExpectedConfigs(kvps, isNodeFelixConfig, numFelixConfigs, felixMappedNames)
	})

	It("should handle conversion of global delete with no additional configs", func() {
		cc := updateprocessors.NewFelixConfigUpdateProcessor()
		By("converting a global felix key and checking for the correct number of fields")
		kvps, err := cc.Process(&model.KVPair{
			Key: globalFelixKey,
		})
		Expect(err).NotTo(HaveOccurred())
		checkExpectedConfigs(kvps, isGlobalFelixConfig, numFelixConfigs, felixMappedNames)
	})

	It("should handle conversion of node-specific zero value KVPairs with no additional configs", func() {
		cc := updateprocessors.NewFelixConfigUpdateProcessor()
		kvps, err := cc.Process(&model.KVPair{
			Key:   perNodeFelixKey,
			Value: apiv3.NewFelixConfiguration(),
		})
		Expect(err).NotTo(HaveOccurred())
		// Explicitly pass in the "mapped" name values to check to ensure the names are mapped.
		checkExpectedConfigs(
			kvps,
			isNodeFelixConfig,
			numFelixConfigs,
			felixMappedNames,
		)
	})

	It("should handle conversion of global zero value KVPairs with no additional configs", func() {
		cc := updateprocessors.NewFelixConfigUpdateProcessor()
		kvps, err := cc.Process(&model.KVPair{
			Key:   globalFelixKey,
			Value: apiv3.NewFelixConfiguration(),
		})
		Expect(err).NotTo(HaveOccurred())
		// Explicitly pass in the "mapped" name values to check to ensure the names are mapped.
		checkExpectedConfigs(
			kvps,
			isGlobalFelixConfig,
			numFelixConfigs,
			felixMappedNames,
		)
	})

	It("should gracefully handle invalid names/keys/types/values", func() {
		cc := updateprocessors.NewFelixConfigUpdateProcessor()
		By("Testing invalid Key on ProcessDeleted")
		_, err := cc.Process(&model.KVPair{
			Key: model.GlobalBGPPeerKey{
				PeerIP: net.MustParseIP("1.2.3.4"),
			},
		})
		Expect(err).To(HaveOccurred())

		By("Testing invalid Key on Process")
		_, err = cc.Process(&model.KVPair{
			Key: model.GlobalBGPPeerKey{
				PeerIP: net.MustParseIP("1.2.3.4"),
			},
			Value: apiv3.NewFelixConfiguration(),
		})
		Expect(err).To(HaveOccurred())

		By("Testing non-resource type value on Process with add/mod")
		_, err = cc.Process(&model.KVPair{
			Key:   globalFelixKey,
			Value: "this isn't a resource",
		})
		Expect(err).To(HaveOccurred())

		By("Testing incorrect resource type value on Process with add/mod")
		_, err = cc.Process(&model.KVPair{
			Key:   globalFelixKey,
			Value: libapiv3.NewWorkloadEndpoint(),
		})
		Expect(err).To(HaveOccurred())

		By("Testing incorrect name structure on Process with add/mod")
		_, err = cc.Process(&model.KVPair{
			Key:   invalidFelixKey,
			Value: apiv3.NewFelixConfiguration(),
		})
		Expect(err).To(HaveOccurred())

		By("Testing incorrect name structure on Process with delete")
		_, err = cc.Process(&model.KVPair{
			Key: invalidFelixKey,
		})
		Expect(err).To(HaveOccurred())
	})

	It("should handle different field types being assigned", func() {
		cc := updateprocessors.NewFelixConfigUpdateProcessor()
		By("converting a per-node felix KVPair with certain values and checking for the correct number of fields")
		res := apiv3.NewFelixConfiguration()
		duration1 := metav1.Duration{Duration: time.Duration(12.345 * float64(time.Second))}
		duration2 := metav1.Duration{Duration: time.Duration(54.321 * float64(time.Millisecond))}
		duration3 := metav1.Duration{Duration: time.Duration(0)}
		duration4 := metav1.Duration{Duration: time.Duration(0.1 * float64(time.Second))}
		duration5 := metav1.Duration{Duration: time.Duration(30 * time.Second)}
		bool1 := false
		uint1 := uint32(1313)
		res.Spec.RouteRefreshInterval = &duration1
		res.Spec.IptablesLockProbeInterval = &duration2
		res.Spec.EndpointReportingDelay = &duration3
		res.Spec.IpsetsRefreshInterval = &duration4
		res.Spec.IPSecPolicyRefreshInterval = &duration5
		res.Spec.InterfacePrefix = "califoobar"
		res.Spec.IPIPEnabled = &bool1
		res.Spec.IptablesMarkMask = &uint1
		res.Spec.FailsafeInboundHostPorts = &[]apiv3.ProtoPort{}
		res.Spec.FailsafeOutboundHostPorts = &[]apiv3.ProtoPort{
			{
				Protocol: "TCP",
				Port:     1234,
				Net:      "0.0.0.0/0",
			},
			{
				Protocol: "UDP",
				Port:     22,
				Net:      "0.0.0.0/0",
			},
			{
				Protocol: "TCP",
				Port:     65535,
				Net:      "0.0.0.0/0",
			},
		}
		res.Spec.ExternalNodesCIDRList = &[]string{"1.1.1.1", "2.2.2.2"}
		res.Spec.IptablesNATOutgoingInterfaceFilter = "cali-123"
		res.Spec.RouteTableRanges = &apiv3.RouteTableRanges{{Min: 43, Max: 211}}
		expected := map[string]interface{}{
			"RouteRefreshInterval":               "12.345",
			"IptablesLockProbeIntervalMillis":    "54.321",
			"EndpointReportingDelaySecs":         "0",
			"IpsetsRefreshInterval":              "0.1",
			"IPSecPolicyRefreshInterval":         "30",
			"InterfacePrefix":                    "califoobar",
			"IpInIpEnabled":                      "false",
			"IptablesMarkMask":                   "1313",
			"FailsafeInboundHostPorts":           "none",
			"FailsafeOutboundHostPorts":          "tcp:0.0.0.0/0:1234,udp:0.0.0.0/0:22,tcp:0.0.0.0/0:65535",
			"ExternalNodesCIDRList":              "1.1.1.1,2.2.2.2",
			"IptablesNATOutgoingInterfaceFilter": "cali-123",
			"RouteTableRanges":                   "43-211",
		}
		kvps, err := cc.Process(&model.KVPair{
			Key:   perNodeFelixKey,
			Value: res,
		})
		Expect(err).NotTo(HaveOccurred())
		checkExpectedConfigs(
			kvps,
			isNodeFelixConfig,
			numFelixConfigs,
			expected,
		)
	})

	It("should handle HealthTimeoutOVerrides", func() {
		cc := updateprocessors.NewFelixConfigUpdateProcessor()
		By("converting a per-node felix KVPair with certain values and checking for the correct number of fields")
		res := apiv3.NewFelixConfiguration()
		res.Spec.HealthTimeoutOverrides = []apiv3.HealthTimeoutOverride{
			{
				Name:    "Foo",
				Timeout: metav1.Duration{Duration: 20 * time.Second},
			},
			{
				Name:    "Bar",
				Timeout: metav1.Duration{Duration: 25 * time.Second},
			},
		}
		expected := map[string]interface{}{
			"HealthTimeoutOverrides": "Foo=20s,Bar=25s",
		}
		kvps, err := cc.Process(&model.KVPair{
			Key:   perNodeFelixKey,
			Value: res,
		})
		Expect(err).NotTo(HaveOccurred())
		checkExpectedConfigs(
			kvps,
			isNodeFelixConfig,
			numFelixConfigs,
			expected,
		)
	})

	It("should handle HealthTimeoutOVerrides", func() {
		cc := updateprocessors.NewFelixConfigUpdateProcessor()
		By("converting a per-node felix KVPair with certain values and checking for the correct number of fields")
		res := apiv3.NewFelixConfiguration()
		res.Spec.HealthTimeoutOverrides = []apiv3.HealthTimeoutOverride{
			{
				Name:    "Foo",
				Timeout: metav1.Duration{Duration: 20 * time.Second},
			},
			{
				Name:    "Bar",
				Timeout: metav1.Duration{Duration: 25 * time.Second},
			},
		}
		expected := map[string]interface{}{
			"HealthTimeoutOverrides": "Foo=20s,Bar=25s",
		}
		kvps, err := cc.Process(&model.KVPair{
			Key:   perNodeFelixKey,
			Value: res,
		})
		Expect(err).NotTo(HaveOccurred())
		checkExpectedConfigs(
			kvps,
			isNodeFelixConfig,
			numFelixConfigs,
			expected,
		)
	})

	It("should handle cluster config string slice field", func() {
		cc := updateprocessors.NewClusterInfoUpdateProcessor()
		By("converting a global cluster info KVPair with values assigned")
		res := apiv3.NewClusterInformation()
		res.Spec.ClusterGUID = "abcedfg"
		res.Spec.ClusterType = "Mesos,K8s"
		expected := map[string]interface{}{
			"ClusterGUID": "abcedfg",
			"ClusterType": "Mesos,K8s",
		}
		kvps, err := cc.Process(&model.KVPair{
			Key:   globalClusterKey,
			Value: res,
		})
		Expect(err).NotTo(HaveOccurred())
		checkExpectedConfigs(
			kvps,
			isGlobalFelixConfig,
			numClusterConfigs,
			expected,
		)
	})

	It("should handle cluster config ready flag field", func() {
		cc := updateprocessors.NewClusterInfoUpdateProcessor()
		By("converting a global cluster info KVPair with values assigned")
		res := apiv3.NewClusterInformation()
		ready := true
		res.Spec.DatastoreReady = &ready
		expected := map[string]interface{}{
			"ready-flag": true,
		}
		kvps, err := cc.Process(&model.KVPair{
			Key:   globalClusterKey,
			Value: res,
		})
		Expect(err).NotTo(HaveOccurred())
		checkExpectedConfigs(
			kvps,
			isGlobalFelixConfig,
			numClusterConfigs,
			expected,
		)
	})

	It("should handle cluster config ready flag field (false)", func() {
		cc := updateprocessors.NewClusterInfoUpdateProcessor()
		By("converting a global cluster info KVPair with values assigned")
		res := apiv3.NewClusterInformation()
		ready := false
		res.Spec.DatastoreReady = &ready
		expected := map[string]interface{}{
			"ready-flag": false,
		}
		kvps, err := cc.Process(&model.KVPair{
			Key:   globalClusterKey,
			Value: res,
		})
		Expect(err).NotTo(HaveOccurred())
		checkExpectedConfigs(
			kvps,
			isGlobalFelixConfig,
			numClusterConfigs,
			expected,
		)
	})

	It("should handle node cluster information", func() {
		cc := updateprocessors.NewClusterInfoUpdateProcessor()
		res := apiv3.NewClusterInformation()

		By("validating an empty per node cluster is processed correctly")
		kvps, err := cc.Process(&model.KVPair{
			Key:   nodeClusterKey,
			Value: res,
		})
		Expect(err).NotTo(HaveOccurred())
		checkExpectedConfigs(
			kvps,
			isNodeFelixConfig,
			numNodeClusterConfigs,
			nil,
		)

		By("validating it is not possible to set/override values using the annotations")
		res.Annotations = map[string]string{
			"config.projectcalico.org/ClusterType": "this is not validated!",
			"config.projectcalico.org/NewField":    "this is also not validated!",
		}
		kvps, err = cc.Process(&model.KVPair{
			Key:   nodeClusterKey,
			Value: res,
		})
		Expect(err).NotTo(HaveOccurred())
		checkExpectedConfigs(
			kvps,
			isNodeFelixConfig,
			numNodeClusterConfigs,
			nil,
		)
	})

	DescribeTable("FelixConfiguration field handling",
		func(populateFunc func(*apiv3.FelixConfiguration), expectedConfig map[string]string) {
			fc := apiv3.NewFelixConfiguration()
			populateFunc(fc)
			cc := updateprocessors.NewFelixConfigUpdateProcessor()
			kvps, err := cc.Process(&model.KVPair{
				Key:   globalFelixKey,
				Value: fc,
			})
			Expect(err).NotTo(HaveOccurred())
			for _, kvp := range kvps {
				if kvp.Value == nil {
					continue
				}
				Expect(kvp.Key).To(BeAssignableToTypeOf(model.GlobalConfigKey{}))
				name := kvp.Key.(model.GlobalConfigKey).Name
				Expect(expectedConfig[name]).To(Equal(kvp.Value), "For "+name+":")
				delete(expectedConfig, name)
			}
			Expect(expectedConfig).To(BeEmpty())
		},
		Entry("Default DNS policy config",
			func(fc *apiv3.FelixConfiguration) {
				// Don't set any fields.
			},
			map[string]string{
				// Don't expect any non-nil settings.
			},
		),
		Entry("Non-default settings for DNS policy config",
			func(fc *apiv3.FelixConfiguration) {
				fc.Spec.DNSCacheFile = "/dnsinfo.txt"
				oneHour := metav1.Duration{time.Hour}
				fc.Spec.DNSCacheSaveInterval = &oneHour
				myServers := []string{"1.2.3.4", "5.6.7.8"}
				fc.Spec.DNSTrustedServers = &myServers
			},
			map[string]string{
				"DNSCacheFile":         "/dnsinfo.txt",
				"DNSCacheSaveInterval": "3600",
				"DNSTrustedServers":    "1.2.3.4,5.6.7.8",
			},
		),
		Entry("Disable trusting DNS servers",
			func(fc *apiv3.FelixConfiguration) {
				emptyStringSlice := []string{}
				fc.Spec.DNSTrustedServers = &emptyStringSlice
			},
			map[string]string{
				"DNSTrustedServers": "none",
			},
		),
		Entry("Non-default settings for DNS logging config",
			func(fc *apiv3.FelixConfiguration) {
				oneHour := metav1.Duration{time.Hour}
				fc.Spec.DNSLogsFlushInterval = &oneHour
				disabled := false
				fc.Spec.DNSLogsFileEnabled = &disabled
				fc.Spec.DNSLogsFileIncludeLabels = &disabled
				zero := 0
				two := 2
				fc.Spec.DNSLogsFileMaxFiles = &two
				fc.Spec.DNSLogsFileMaxFileSizeMB = &two
				fc.Spec.DNSLogsFileAggregationKind = &zero
				path := "/dnslogging"
				fc.Spec.DNSLogsFileDirectory = &path
			},
			map[string]string{
				"DNSLogsFlushInterval":       "3600",
				"DNSLogsFileEnabled":         "false",
				"DNSLogsFileMaxFiles":        "2",
				"DNSLogsFileMaxFileSizeMB":   "2",
				"DNSLogsFileDirectory":       "/dnslogging",
				"DNSLogsFileIncludeLabels":   "false",
				"DNSLogsFileAggregationKind": "0",
			},
		),
	)
})

// Check the KVPairs returned by the UpdateProcessor are as expected.  The expectedValues contains
// the expected set of data in the updates, any config not specified in the set is expected
// to be nil in the KVPair.
// You can use expectedValues to verify certain fields were included in the response even
// if the values were nil.
func checkExpectedConfigs(kvps []*model.KVPair, dataType int, expectedNum int, expectedValues map[string]interface{}) {
	// Copy/convert input data.  We keep track of:
	// - all field names, so that we can check for duplicates
	// - extra fields that we have not yet seen
	// - expected field values that we have not yet validated
	ev := make(map[string]interface{}, len(expectedValues))
	for k, v := range expectedValues {
		ev[k] = v
	}
	allNames := map[string]struct{}{}

	By(" - checking the expected number of results")
	ExpectWithOffset(1, kvps).To(HaveLen(expectedNum), "Wrong number of results")

	By(" - checking for duplicated, nil values and assigned values as expected")
	for _, kvp := range kvps {
		var name string
		switch dataType {
		case isGlobalFelixConfig:
			switch kvp.Key.(type) {
			case model.ReadyFlagKey:
				name = "ready-flag"
			default:
				ExpectWithOffset(1, kvp.Key).To(BeAssignableToTypeOf(model.GlobalConfigKey{}))
				name = kvp.Key.(model.GlobalConfigKey).Name
			}
		case isNodeFelixConfig:
			switch kt := kvp.Key.(type) {
			case model.HostConfigKey:
				node := kt.Hostname
				ExpectWithOffset(1, node).To(Equal("mynode"))
				name = kt.Name
			case model.HostIPKey:
				// Although the HostIPKey is not in the same key space as the HostConfig, we
				// special case this to make this test reusable for more tests.
				node := kt.Hostname
				ExpectWithOffset(1, node).To(Equal("mynode"))
				name = hostIPMarker
				logrus.Warnf("IP in key: %s", kvp.Value)
			case model.ResourceKey:
				node := kt.Name
				ExpectWithOffset(1, node).To(Equal("mynode"))
				name = nodeMarker
			case model.WireguardKey:
				node := kt.NodeName
				ExpectWithOffset(1, node).To(Equal("mynode"))
				name = wireguardMarker
			default:
				ExpectWithOffset(1, kvp.Key).To(BeAssignableToTypeOf(model.HostConfigKey{}))
			}
		case isGlobalBgpConfig:
			ExpectWithOffset(1, kvp.Key).To(BeAssignableToTypeOf(model.GlobalBGPConfigKey{}))
			name = kvp.Key.(model.GlobalBGPConfigKey).Name
		case isNodeBgpConfig:
			ExpectWithOffset(1, kvp.Key).To(BeAssignableToTypeOf(model.NodeBGPConfigKey{}))
			node := kvp.Key.(model.NodeBGPConfigKey).Nodename
			ExpectWithOffset(1, node).To(Equal("bgpnode1"))
			name = kvp.Key.(model.NodeBGPConfigKey).Name
		}

		// Validate and track the expected values.
		if v, ok := ev[name]; ok {
			if v == nil {
				ExpectWithOffset(1, kvp.Value).To(BeNil(), "Field: "+name)
			} else {
				ExpectWithOffset(1, kvp.Value).To(Equal(v), "Field: "+name)
			}
			delete(ev, name)
		} else {
			ExpectWithOffset(1, kvp.Value).To(BeNil(), "Field: "+name)
		}

		// Validate the fields we have seen, checking for duplicates.
		_, ok := allNames[name]
		ExpectWithOffset(1, ok).To(BeFalse(), fmt.Sprintf("config name is repeated in response: %s", name))
		allNames[name] = struct{}{}
	}

	By(" - checking all expected values were accounted for")
	ExpectWithOffset(1, ev).To(HaveLen(0), fmt.Sprintf("config name missing in response"))
}<|MERGE_RESOLUTION|>--- conflicted
+++ resolved
@@ -47,12 +47,8 @@
 
 // Separate const block to avoid conflicts when merging from OS.
 const (
-<<<<<<< HEAD
 	numPrivateOnlyFelixConfigs = 107
-	numBaseFelixConfigs        = 135
-=======
-	numBaseFelixConfigs = 136
->>>>>>> b549e68b
+	numBaseFelixConfigs        = 137
 )
 
 var _ = Describe("Test the generic configuration update processor and the concrete implementations", func() {
