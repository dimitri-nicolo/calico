--- conflicted
+++ resolved
@@ -47,12 +47,8 @@
 
 // Separate const block to avoid conflicts when merging from OS.
 const (
-<<<<<<< HEAD
 	numPrivateOnlyFelixConfigs = 107
-	numBaseFelixConfigs        = 122
-=======
-	numBaseFelixConfigs = 123
->>>>>>> 0619affc
+	numBaseFelixConfigs        = 123
 )
 
 var _ = Describe("Test the generic configuration update processor and the concrete implementations", func() {
