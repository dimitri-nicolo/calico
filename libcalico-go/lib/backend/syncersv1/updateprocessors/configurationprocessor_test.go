--- conflicted
+++ resolved
@@ -47,12 +47,8 @@
 
 // Separate const block to avoid conflicts when merging from OS.
 const (
-<<<<<<< HEAD
 	numPrivateOnlyFelixConfigs = 107
-	numBaseFelixConfigs        = 124
-=======
-	numBaseFelixConfigs = 125
->>>>>>> cc5bc38b
+	numBaseFelixConfigs        = 125
 )
 
 var _ = Describe("Test the generic configuration update processor and the concrete implementations", func() {
