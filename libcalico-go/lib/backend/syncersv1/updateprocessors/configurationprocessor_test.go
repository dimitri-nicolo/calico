// Copyright (c) 2017-2021 Tigera, Inc. All rights reserved.

// Licensed under the Apache License, Version 2.0 (the "License");
// you may not use this file except in compliance with the License.
// You may obtain a copy of the License at
//
//     http://www.apache.org/licenses/LICENSE-2.0
//
// Unless required by applicable law or agreed to in writing, software
// distributed under the License is distributed on an "AS IS" BASIS,
// WITHOUT WARRANTIES OR CONDITIONS OF ANY KIND, either express or implied.
// See the License for the specific language governing permissions and
// limitations under the License.

package updateprocessors_test

import (
	"fmt"
	"time"

	. "github.com/onsi/ginkgo"
	. "github.com/onsi/ginkgo/extensions/table"
	. "github.com/onsi/gomega"
	metav1 "k8s.io/apimachinery/pkg/apis/meta/v1"

	"github.com/sirupsen/logrus"

	apiv3 "github.com/tigera/api/pkg/apis/projectcalico/v3"

	libapiv3 "github.com/projectcalico/calico/libcalico-go/lib/apis/v3"
	"github.com/projectcalico/calico/libcalico-go/lib/backend/model"
	"github.com/projectcalico/calico/libcalico-go/lib/backend/syncersv1/updateprocessors"
	"github.com/projectcalico/calico/libcalico-go/lib/net"
)

const (
	// What the expected sync datatypes are.
	isGlobalFelixConfig = iota
	isNodeFelixConfig
	isGlobalBgpConfig
	isNodeBgpConfig

	hostIPMarker    = "*HOSTIP*"
	nodeMarker      = "*NODEMARKER*"
	wireguardMarker = "*WIREGUARDMARKER*"
)

const (
	numBaseFelixConfigs = 106
<<<<<<< HEAD
)

// Separate const block to avoid conflicts when merging from OS.
const (
	numPrivateOnlyFelixConfigs = 103
=======
>>>>>>> 9280ce8c
)

var _ = Describe("Test the generic configuration update processor and the concrete implementations", func() {
	// Define some common values
	perNodeFelixKey := model.ResourceKey{
		Kind: apiv3.KindFelixConfiguration,
		Name: "node.mynode",
	}
	globalFelixKey := model.ResourceKey{
		Kind: apiv3.KindFelixConfiguration,
		Name: "default",
	}
	invalidFelixKey := model.ResourceKey{
		Kind: apiv3.KindFelixConfiguration,
		Name: "foobar",
	}
	globalClusterKey := model.ResourceKey{
		Kind: apiv3.KindClusterInformation,
		Name: "default",
	}
	nodeClusterKey := model.ResourceKey{
		Kind: apiv3.KindClusterInformation,
		Name: "node.mynode",
	}
	numFelixConfigs := numBaseFelixConfigs + numPrivateOnlyFelixConfigs
	numClusterConfigs := 6
	numNodeClusterConfigs := 5
	felixMappedNames := map[string]interface{}{
		"RouteRefreshInterval":               nil,
		"IptablesRefreshInterval":            nil,
		"IpsetsRefreshInterval":              nil,
		"IpInIpEnabled":                      nil,
		"IpInIpMtu":                          nil,
		"IptablesNATOutgoingInterfaceFilter": nil,
	}

	It("should handle conversion of node-specific delete with no additional configs", func() {
		cc := updateprocessors.NewFelixConfigUpdateProcessor()
		By("converting a per-node felix key and checking for the correct number of fields")
		kvps, err := cc.Process(&model.KVPair{
			Key: perNodeFelixKey,
		})
		Expect(err).NotTo(HaveOccurred())
		checkExpectedConfigs(kvps, isNodeFelixConfig, numFelixConfigs, felixMappedNames)
	})

	It("should handle conversion of global delete with no additional configs", func() {
		cc := updateprocessors.NewFelixConfigUpdateProcessor()
		By("converting a global felix key and checking for the correct number of fields")
		kvps, err := cc.Process(&model.KVPair{
			Key: globalFelixKey,
		})
		Expect(err).NotTo(HaveOccurred())
		checkExpectedConfigs(kvps, isGlobalFelixConfig, numFelixConfigs, felixMappedNames)
	})

	It("should handle conversion of node-specific zero value KVPairs with no additional configs", func() {
		cc := updateprocessors.NewFelixConfigUpdateProcessor()
		kvps, err := cc.Process(&model.KVPair{
			Key:   perNodeFelixKey,
			Value: apiv3.NewFelixConfiguration(),
		})
		Expect(err).NotTo(HaveOccurred())
		// Explicitly pass in the "mapped" name values to check to ensure the names are mapped.
		checkExpectedConfigs(
			kvps,
			isNodeFelixConfig,
			numFelixConfigs,
			felixMappedNames,
		)
	})

	It("should handle conversion of global zero value KVPairs with no additional configs", func() {
		cc := updateprocessors.NewFelixConfigUpdateProcessor()
		kvps, err := cc.Process(&model.KVPair{
			Key:   globalFelixKey,
			Value: apiv3.NewFelixConfiguration(),
		})
		Expect(err).NotTo(HaveOccurred())
		// Explicitly pass in the "mapped" name values to check to ensure the names are mapped.
		checkExpectedConfigs(
			kvps,
			isGlobalFelixConfig,
			numFelixConfigs,
			felixMappedNames,
		)
	})

	It("should gracefully handle invalid names/keys/types/values", func() {
		cc := updateprocessors.NewFelixConfigUpdateProcessor()
		By("Testing invalid Key on ProcessDeleted")
		_, err := cc.Process(&model.KVPair{
			Key: model.GlobalBGPPeerKey{
				PeerIP: net.MustParseIP("1.2.3.4"),
			},
		})
		Expect(err).To(HaveOccurred())

		By("Testing invalid Key on Process")
		_, err = cc.Process(&model.KVPair{
			Key: model.GlobalBGPPeerKey{
				PeerIP: net.MustParseIP("1.2.3.4"),
			},
			Value: apiv3.NewFelixConfiguration(),
		})
		Expect(err).To(HaveOccurred())

		By("Testing non-resource type value on Process with add/mod")
		_, err = cc.Process(&model.KVPair{
			Key:   globalFelixKey,
			Value: "this isn't a resource",
		})
		Expect(err).To(HaveOccurred())

		By("Testing incorrect resource type value on Process with add/mod")
		_, err = cc.Process(&model.KVPair{
			Key:   globalFelixKey,
			Value: libapiv3.NewWorkloadEndpoint(),
		})
		Expect(err).To(HaveOccurred())

		By("Testing incorrect name structure on Process with add/mod")
		_, err = cc.Process(&model.KVPair{
			Key:   invalidFelixKey,
			Value: apiv3.NewFelixConfiguration(),
		})
		Expect(err).To(HaveOccurred())

		By("Testing incorrect name structure on Process with delete")
		_, err = cc.Process(&model.KVPair{
			Key: invalidFelixKey,
		})
		Expect(err).To(HaveOccurred())
	})

	It("should handle different field types being assigned", func() {
		cc := updateprocessors.NewFelixConfigUpdateProcessor()
		By("converting a per-node felix KVPair with certain values and checking for the correct number of fields")
		res := apiv3.NewFelixConfiguration()
		duration1 := metav1.Duration{Duration: time.Duration(12.345 * float64(time.Second))}
		duration2 := metav1.Duration{Duration: time.Duration(54.321 * float64(time.Millisecond))}
		duration3 := metav1.Duration{Duration: time.Duration(0)}
		duration4 := metav1.Duration{Duration: time.Duration(0.1 * float64(time.Second))}
		duration5 := metav1.Duration{Duration: time.Duration(30 * time.Second)}
		bool1 := false
		uint1 := uint32(1313)
		res.Spec.RouteRefreshInterval = &duration1
		res.Spec.IptablesLockProbeInterval = &duration2
		res.Spec.EndpointReportingDelay = &duration3
		res.Spec.IpsetsRefreshInterval = &duration4
		res.Spec.IPSecPolicyRefreshInterval = &duration5
		res.Spec.InterfacePrefix = "califoobar"
		res.Spec.IPIPEnabled = &bool1
		res.Spec.IptablesMarkMask = &uint1
		res.Spec.FailsafeInboundHostPorts = &[]apiv3.ProtoPort{}
		res.Spec.FailsafeOutboundHostPorts = &[]apiv3.ProtoPort{
			{
				Protocol: "TCP",
				Port:     1234,
				Net:      "0.0.0.0/0",
			},
			{
				Protocol: "UDP",
				Port:     22,
				Net:      "0.0.0.0/0",
			},
			{
				Protocol: "TCP",
				Port:     65535,
				Net:      "0.0.0.0/0",
			},
		}
		res.Spec.ExternalNodesCIDRList = &[]string{"1.1.1.1", "2.2.2.2"}
		res.Spec.IptablesNATOutgoingInterfaceFilter = "cali-123"
		res.Spec.RouteTableRanges = &apiv3.RouteTableRanges{{Min: 43, Max: 211}}
		expected := map[string]interface{}{
			"RouteRefreshInterval":               "12.345",
			"IptablesLockProbeIntervalMillis":    "54.321",
			"EndpointReportingDelaySecs":         "0",
			"IpsetsRefreshInterval":              "0.1",
			"IPSecPolicyRefreshInterval":         "30",
			"InterfacePrefix":                    "califoobar",
			"IpInIpEnabled":                      "false",
			"IptablesMarkMask":                   "1313",
			"FailsafeInboundHostPorts":           "none",
			"FailsafeOutboundHostPorts":          "tcp:0.0.0.0/0:1234,udp:0.0.0.0/0:22,tcp:0.0.0.0/0:65535",
			"ExternalNodesCIDRList":              "1.1.1.1,2.2.2.2",
			"IptablesNATOutgoingInterfaceFilter": "cali-123",
			"RouteTableRanges":                   "43-211",
		}
		kvps, err := cc.Process(&model.KVPair{
			Key:   perNodeFelixKey,
			Value: res,
		})
		Expect(err).NotTo(HaveOccurred())
		checkExpectedConfigs(
			kvps,
			isNodeFelixConfig,
			numFelixConfigs,
			expected,
		)
	})

	It("should handle cluster config string slice field", func() {
		cc := updateprocessors.NewClusterInfoUpdateProcessor()
		By("converting a global cluster info KVPair with values assigned")
		res := apiv3.NewClusterInformation()
		res.Spec.ClusterGUID = "abcedfg"
		res.Spec.ClusterType = "Mesos,K8s"
		expected := map[string]interface{}{
			"ClusterGUID": "abcedfg",
			"ClusterType": "Mesos,K8s",
		}
		kvps, err := cc.Process(&model.KVPair{
			Key:   globalClusterKey,
			Value: res,
		})
		Expect(err).NotTo(HaveOccurred())
		checkExpectedConfigs(
			kvps,
			isGlobalFelixConfig,
			numClusterConfigs,
			expected,
		)
	})

	It("should handle cluster config ready flag field", func() {
		cc := updateprocessors.NewClusterInfoUpdateProcessor()
		By("converting a global cluster info KVPair with values assigned")
		res := apiv3.NewClusterInformation()
		ready := true
		res.Spec.DatastoreReady = &ready
		expected := map[string]interface{}{
			"ready-flag": true,
		}
		kvps, err := cc.Process(&model.KVPair{
			Key:   globalClusterKey,
			Value: res,
		})
		Expect(err).NotTo(HaveOccurred())
		checkExpectedConfigs(
			kvps,
			isGlobalFelixConfig,
			numClusterConfigs,
			expected,
		)
	})

	It("should handle cluster config ready flag field (false)", func() {
		cc := updateprocessors.NewClusterInfoUpdateProcessor()
		By("converting a global cluster info KVPair with values assigned")
		res := apiv3.NewClusterInformation()
		ready := false
		res.Spec.DatastoreReady = &ready
		expected := map[string]interface{}{
			"ready-flag": false,
		}
		kvps, err := cc.Process(&model.KVPair{
			Key:   globalClusterKey,
			Value: res,
		})
		Expect(err).NotTo(HaveOccurred())
		checkExpectedConfigs(
			kvps,
			isGlobalFelixConfig,
			numClusterConfigs,
			expected,
		)
	})

	It("should handle node cluster information", func() {
		cc := updateprocessors.NewClusterInfoUpdateProcessor()
		res := apiv3.NewClusterInformation()

		By("validating an empty per node cluster is processed correctly")
		kvps, err := cc.Process(&model.KVPair{
			Key:   nodeClusterKey,
			Value: res,
		})
		Expect(err).NotTo(HaveOccurred())
		checkExpectedConfigs(
			kvps,
			isNodeFelixConfig,
			numNodeClusterConfigs,
			nil,
		)

		By("validating it is not possible to set/override values using the annotations")
		res.Annotations = map[string]string{
			"config.projectcalico.org/ClusterType": "this is not validated!",
			"config.projectcalico.org/NewField":    "this is also not validated!",
		}
		kvps, err = cc.Process(&model.KVPair{
			Key:   nodeClusterKey,
			Value: res,
		})
		Expect(err).NotTo(HaveOccurred())
		checkExpectedConfigs(
			kvps,
			isNodeFelixConfig,
			numNodeClusterConfigs,
			nil,
		)
	})

	DescribeTable("FelixConfiguration field handling",
		func(populateFunc func(*apiv3.FelixConfiguration), expectedConfig map[string]string) {
			fc := apiv3.NewFelixConfiguration()
			populateFunc(fc)
			cc := updateprocessors.NewFelixConfigUpdateProcessor()
			kvps, err := cc.Process(&model.KVPair{
				Key:   globalFelixKey,
				Value: fc,
			})
			Expect(err).NotTo(HaveOccurred())
			for _, kvp := range kvps {
				if kvp.Value == nil {
					continue
				}
				Expect(kvp.Key).To(BeAssignableToTypeOf(model.GlobalConfigKey{}))
				name := kvp.Key.(model.GlobalConfigKey).Name
				Expect(expectedConfig[name]).To(Equal(kvp.Value), "For "+name+":")
				delete(expectedConfig, name)
			}
			Expect(expectedConfig).To(BeEmpty())
		},
		Entry("Default DNS policy config",
			func(fc *apiv3.FelixConfiguration) {
				// Don't set any fields.
			},
			map[string]string{
				// Don't expect any non-nil settings.
			},
		),
		Entry("Non-default settings for DNS policy config",
			func(fc *apiv3.FelixConfiguration) {
				fc.Spec.DNSCacheFile = "/dnsinfo.txt"
				oneHour := metav1.Duration{time.Hour}
				fc.Spec.DNSCacheSaveInterval = &oneHour
				myServers := []string{"1.2.3.4", "5.6.7.8"}
				fc.Spec.DNSTrustedServers = &myServers
			},
			map[string]string{
				"DNSCacheFile":         "/dnsinfo.txt",
				"DNSCacheSaveInterval": "3600",
				"DNSTrustedServers":    "1.2.3.4,5.6.7.8",
			},
		),
		Entry("Disable trusting DNS servers",
			func(fc *apiv3.FelixConfiguration) {
				emptyStringSlice := []string{}
				fc.Spec.DNSTrustedServers = &emptyStringSlice
			},
			map[string]string{
				"DNSTrustedServers": "none",
			},
		),
		Entry("Non-default settings for DNS logging config",
			func(fc *apiv3.FelixConfiguration) {
				oneHour := metav1.Duration{time.Hour}
				fc.Spec.DNSLogsFlushInterval = &oneHour
				disabled := false
				fc.Spec.DNSLogsFileEnabled = &disabled
				fc.Spec.DNSLogsFileIncludeLabels = &disabled
				zero := 0
				two := 2
				fc.Spec.DNSLogsFileMaxFiles = &two
				fc.Spec.DNSLogsFileMaxFileSizeMB = &two
				fc.Spec.DNSLogsFileAggregationKind = &zero
				path := "/dnslogging"
				fc.Spec.DNSLogsFileDirectory = &path
			},
			map[string]string{
				"DNSLogsFlushInterval":       "3600",
				"DNSLogsFileEnabled":         "false",
				"DNSLogsFileMaxFiles":        "2",
				"DNSLogsFileMaxFileSizeMB":   "2",
				"DNSLogsFileDirectory":       "/dnslogging",
				"DNSLogsFileIncludeLabels":   "false",
				"DNSLogsFileAggregationKind": "0",
			},
		),
	)
})

// Check the KVPairs returned by the UpdateProcessor are as expected.  The expectedValues contains
// the expected set of data in the updates, any config not specified in the set is expected
// to be nil in the KVPair.
// You can use expectedValues to verify certain fields were included in the response even
// if the values were nil.
func checkExpectedConfigs(kvps []*model.KVPair, dataType int, expectedNum int, expectedValues map[string]interface{}) {
	// Copy/convert input data.  We keep track of:
	// - all field names, so that we can check for duplicates
	// - extra fields that we have not yet seen
	// - expected field values that we have not yet validated
	ev := make(map[string]interface{}, len(expectedValues))
	for k, v := range expectedValues {
		ev[k] = v
	}
	allNames := map[string]struct{}{}

	By(" - checking the expected number of results")
	ExpectWithOffset(1, kvps).To(HaveLen(expectedNum), "Wrong number of results")

	By(" - checking for duplicated, nil values and assigned values as expected")
	for _, kvp := range kvps {
		var name string
		switch dataType {
		case isGlobalFelixConfig:
			switch kvp.Key.(type) {
			case model.ReadyFlagKey:
				name = "ready-flag"
			default:
				Expect(kvp.Key).To(BeAssignableToTypeOf(model.GlobalConfigKey{}))
				name = kvp.Key.(model.GlobalConfigKey).Name
			}
		case isNodeFelixConfig:
			switch kt := kvp.Key.(type) {
			case model.HostConfigKey:
				node := kt.Hostname
				Expect(node).To(Equal("mynode"))
				name = kt.Name
			case model.HostIPKey:
				// Although the HostIPKey is not in the same key space as the HostConfig, we
				// special case this to make this test reusable for more tests.
				node := kt.Hostname
				Expect(node).To(Equal("mynode"))
				name = hostIPMarker
				logrus.Warnf("IP in key: %s", kvp.Value)
			case model.ResourceKey:
				node := kt.Name
				Expect(node).To(Equal("mynode"))
				name = nodeMarker
			case model.WireguardKey:
				node := kt.NodeName
				Expect(node).To(Equal("mynode"))
				name = wireguardMarker
			default:
				Expect(kvp.Key).To(BeAssignableToTypeOf(model.HostConfigKey{}))
			}
		case isGlobalBgpConfig:
			Expect(kvp.Key).To(BeAssignableToTypeOf(model.GlobalBGPConfigKey{}))
			name = kvp.Key.(model.GlobalBGPConfigKey).Name
		case isNodeBgpConfig:
			Expect(kvp.Key).To(BeAssignableToTypeOf(model.NodeBGPConfigKey{}))
			node := kvp.Key.(model.NodeBGPConfigKey).Nodename
			Expect(node).To(Equal("bgpnode1"))
			name = kvp.Key.(model.NodeBGPConfigKey).Name
		}

		// Validate and track the expected values.
		if v, ok := ev[name]; ok {
			if v == nil {
				Expect(kvp.Value).To(BeNil(), "Field: "+name)
			} else {
				Expect(kvp.Value).To(Equal(v), "Field: "+name)
			}
			delete(ev, name)
		} else {
			Expect(kvp.Value).To(BeNil(), "Field: "+name)
		}

		// Validate the fields we have seen, checking for duplicates.
		_, ok := allNames[name]
		Expect(ok).To(BeFalse(), fmt.Sprintf("config name is repeated in response: %s", name))
		allNames[name] = struct{}{}
	}

	By(" - checking all expected values were accounted for")
	Expect(ev).To(HaveLen(0), fmt.Sprintf("config name missing in response"))
}<|MERGE_RESOLUTION|>--- conflicted
+++ resolved
@@ -46,15 +46,12 @@
 )
 
 const (
-	numBaseFelixConfigs = 106
-<<<<<<< HEAD
+	numBaseFelixConfigs = 105
 )
 
 // Separate const block to avoid conflicts when merging from OS.
 const (
 	numPrivateOnlyFelixConfigs = 103
-=======
->>>>>>> 9280ce8c
 )
 
 var _ = Describe("Test the generic configuration update processor and the concrete implementations", func() {
