// Copyright (c) 2017-2022 Tigera, Inc. All rights reserved.

// Licensed under the Apache License, Version 2.0 (the "License");
// you may not use this file except in compliance with the License.
// You may obtain a copy of the License at
//
//     http://www.apache.org/licenses/LICENSE-2.0
//
// Unless required by applicable law or agreed to in writing, software
// distributed under the License is distributed on an "AS IS" BASIS,
// WITHOUT WARRANTIES OR CONDITIONS OF ANY KIND, either express or implied.
// See the License for the specific language governing permissions and
// limitations under the License.

package updateprocessors_test

import (
	"fmt"
	"time"

	. "github.com/onsi/ginkgo"
	. "github.com/onsi/ginkgo/extensions/table"
	. "github.com/onsi/gomega"
	metav1 "k8s.io/apimachinery/pkg/apis/meta/v1"

	"github.com/sirupsen/logrus"

	apiv3 "github.com/tigera/api/pkg/apis/projectcalico/v3"

	libapiv3 "github.com/projectcalico/calico/libcalico-go/lib/apis/v3"
	"github.com/projectcalico/calico/libcalico-go/lib/backend/model"
	"github.com/projectcalico/calico/libcalico-go/lib/backend/syncersv1/updateprocessors"
	"github.com/projectcalico/calico/libcalico-go/lib/net"
)

const (
	// What the expected sync datatypes are.
	isGlobalFelixConfig = iota
	isNodeFelixConfig
	isGlobalBgpConfig
	isNodeBgpConfig

	hostIPMarker    = "*HOSTIP*"
	nodeMarker      = "*NODEMARKER*"
	wireguardMarker = "*WIREGUARDMARKER*"
)

// Separate const block to avoid conflicts when merging from OS.
const (
<<<<<<< HEAD
	numPrivateOnlyFelixConfigs = 107
	numBaseFelixConfigs        = 130
=======
	numBaseFelixConfigs = 130
>>>>>>> 1bd431cc
)

var _ = Describe("Test the generic configuration update processor and the concrete implementations", func() {
	// Define some common values
	perNodeFelixKey := model.ResourceKey{
		Kind: apiv3.KindFelixConfiguration,
		Name: "node.mynode",
	}
	globalFelixKey := model.ResourceKey{
		Kind: apiv3.KindFelixConfiguration,
		Name: "default",
	}
	invalidFelixKey := model.ResourceKey{
		Kind: apiv3.KindFelixConfiguration,
		Name: "foobar",
	}
	globalClusterKey := model.ResourceKey{
		Kind: apiv3.KindClusterInformation,
		Name: "default",
	}
	nodeClusterKey := model.ResourceKey{
		Kind: apiv3.KindClusterInformation,
		Name: "node.mynode",
	}
	numFelixConfigs := numBaseFelixConfigs + numPrivateOnlyFelixConfigs
	numClusterConfigs := 6
	numNodeClusterConfigs := 5
	felixMappedNames := map[string]interface{}{
		"RouteRefreshInterval":               nil,
		"IptablesRefreshInterval":            nil,
		"IpsetsRefreshInterval":              nil,
		"IpInIpEnabled":                      nil,
		"IpInIpMtu":                          nil,
		"IptablesNATOutgoingInterfaceFilter": nil,
	}

	It("should handle conversion of node-specific delete with no additional configs", func() {
		cc := updateprocessors.NewFelixConfigUpdateProcessor()
		By("converting a per-node felix key and checking for the correct number of fields")
		kvps, err := cc.Process(&model.KVPair{
			Key: perNodeFelixKey,
		})
		Expect(err).NotTo(HaveOccurred())
		checkExpectedConfigs(kvps, isNodeFelixConfig, numFelixConfigs, felixMappedNames)
	})

	It("should handle conversion of global delete with no additional configs", func() {
		cc := updateprocessors.NewFelixConfigUpdateProcessor()
		By("converting a global felix key and checking for the correct number of fields")
		kvps, err := cc.Process(&model.KVPair{
			Key: globalFelixKey,
		})
		Expect(err).NotTo(HaveOccurred())
		checkExpectedConfigs(kvps, isGlobalFelixConfig, numFelixConfigs, felixMappedNames)
	})

	It("should handle conversion of node-specific zero value KVPairs with no additional configs", func() {
		cc := updateprocessors.NewFelixConfigUpdateProcessor()
		kvps, err := cc.Process(&model.KVPair{
			Key:   perNodeFelixKey,
			Value: apiv3.NewFelixConfiguration(),
		})
		Expect(err).NotTo(HaveOccurred())
		// Explicitly pass in the "mapped" name values to check to ensure the names are mapped.
		checkExpectedConfigs(
			kvps,
			isNodeFelixConfig,
			numFelixConfigs,
			felixMappedNames,
		)
	})

	It("should handle conversion of global zero value KVPairs with no additional configs", func() {
		cc := updateprocessors.NewFelixConfigUpdateProcessor()
		kvps, err := cc.Process(&model.KVPair{
			Key:   globalFelixKey,
			Value: apiv3.NewFelixConfiguration(),
		})
		Expect(err).NotTo(HaveOccurred())
		// Explicitly pass in the "mapped" name values to check to ensure the names are mapped.
		checkExpectedConfigs(
			kvps,
			isGlobalFelixConfig,
			numFelixConfigs,
			felixMappedNames,
		)
	})

	It("should gracefully handle invalid names/keys/types/values", func() {
		cc := updateprocessors.NewFelixConfigUpdateProcessor()
		By("Testing invalid Key on ProcessDeleted")
		_, err := cc.Process(&model.KVPair{
			Key: model.GlobalBGPPeerKey{
				PeerIP: net.MustParseIP("1.2.3.4"),
			},
		})
		Expect(err).To(HaveOccurred())

		By("Testing invalid Key on Process")
		_, err = cc.Process(&model.KVPair{
			Key: model.GlobalBGPPeerKey{
				PeerIP: net.MustParseIP("1.2.3.4"),
			},
			Value: apiv3.NewFelixConfiguration(),
		})
		Expect(err).To(HaveOccurred())

		By("Testing non-resource type value on Process with add/mod")
		_, err = cc.Process(&model.KVPair{
			Key:   globalFelixKey,
			Value: "this isn't a resource",
		})
		Expect(err).To(HaveOccurred())

		By("Testing incorrect resource type value on Process with add/mod")
		_, err = cc.Process(&model.KVPair{
			Key:   globalFelixKey,
			Value: libapiv3.NewWorkloadEndpoint(),
		})
		Expect(err).To(HaveOccurred())

		By("Testing incorrect name structure on Process with add/mod")
		_, err = cc.Process(&model.KVPair{
			Key:   invalidFelixKey,
			Value: apiv3.NewFelixConfiguration(),
		})
		Expect(err).To(HaveOccurred())

		By("Testing incorrect name structure on Process with delete")
		_, err = cc.Process(&model.KVPair{
			Key: invalidFelixKey,
		})
		Expect(err).To(HaveOccurred())
	})

	It("should handle different field types being assigned", func() {
		cc := updateprocessors.NewFelixConfigUpdateProcessor()
		By("converting a per-node felix KVPair with certain values and checking for the correct number of fields")
		res := apiv3.NewFelixConfiguration()
		duration1 := metav1.Duration{Duration: time.Duration(12.345 * float64(time.Second))}
		duration2 := metav1.Duration{Duration: time.Duration(54.321 * float64(time.Millisecond))}
		duration3 := metav1.Duration{Duration: time.Duration(0)}
		duration4 := metav1.Duration{Duration: time.Duration(0.1 * float64(time.Second))}
		duration5 := metav1.Duration{Duration: time.Duration(30 * time.Second)}
		bool1 := false
		uint1 := uint32(1313)
		res.Spec.RouteRefreshInterval = &duration1
		res.Spec.IptablesLockProbeInterval = &duration2
		res.Spec.EndpointReportingDelay = &duration3
		res.Spec.IpsetsRefreshInterval = &duration4
		res.Spec.IPSecPolicyRefreshInterval = &duration5
		res.Spec.InterfacePrefix = "califoobar"
		res.Spec.IPIPEnabled = &bool1
		res.Spec.IptablesMarkMask = &uint1
		res.Spec.FailsafeInboundHostPorts = &[]apiv3.ProtoPort{}
		res.Spec.FailsafeOutboundHostPorts = &[]apiv3.ProtoPort{
			{
				Protocol: "TCP",
				Port:     1234,
				Net:      "0.0.0.0/0",
			},
			{
				Protocol: "UDP",
				Port:     22,
				Net:      "0.0.0.0/0",
			},
			{
				Protocol: "TCP",
				Port:     65535,
				Net:      "0.0.0.0/0",
			},
		}
		res.Spec.ExternalNodesCIDRList = &[]string{"1.1.1.1", "2.2.2.2"}
		res.Spec.IptablesNATOutgoingInterfaceFilter = "cali-123"
		res.Spec.RouteTableRanges = &apiv3.RouteTableRanges{{Min: 43, Max: 211}}
		expected := map[string]interface{}{
			"RouteRefreshInterval":               "12.345",
			"IptablesLockProbeIntervalMillis":    "54.321",
			"EndpointReportingDelaySecs":         "0",
			"IpsetsRefreshInterval":              "0.1",
			"IPSecPolicyRefreshInterval":         "30",
			"InterfacePrefix":                    "califoobar",
			"IpInIpEnabled":                      "false",
			"IptablesMarkMask":                   "1313",
			"FailsafeInboundHostPorts":           "none",
			"FailsafeOutboundHostPorts":          "tcp:0.0.0.0/0:1234,udp:0.0.0.0/0:22,tcp:0.0.0.0/0:65535",
			"ExternalNodesCIDRList":              "1.1.1.1,2.2.2.2",
			"IptablesNATOutgoingInterfaceFilter": "cali-123",
			"RouteTableRanges":                   "43-211",
		}
		kvps, err := cc.Process(&model.KVPair{
			Key:   perNodeFelixKey,
			Value: res,
		})
		Expect(err).NotTo(HaveOccurred())
		checkExpectedConfigs(
			kvps,
			isNodeFelixConfig,
			numFelixConfigs,
			expected,
		)
	})

	It("should handle HealthTimeoutOVerrides", func() {
		cc := updateprocessors.NewFelixConfigUpdateProcessor()
		By("converting a per-node felix KVPair with certain values and checking for the correct number of fields")
		res := apiv3.NewFelixConfiguration()
		res.Spec.HealthTimeoutOverrides = []apiv3.HealthTimeoutOverride{
			{
				Name:    "Foo",
				Timeout: metav1.Duration{Duration: 20 * time.Second},
			},
			{
				Name:    "Bar",
				Timeout: metav1.Duration{Duration: 25 * time.Second},
			},
		}
		expected := map[string]interface{}{
			"HealthTimeoutOverrides": "Foo=20s,Bar=25s",
		}
		kvps, err := cc.Process(&model.KVPair{
			Key:   perNodeFelixKey,
			Value: res,
		})
		Expect(err).NotTo(HaveOccurred())
		checkExpectedConfigs(
			kvps,
			isNodeFelixConfig,
			numFelixConfigs,
			expected,
		)
	})

	It("should handle HealthTimeoutOVerrides", func() {
		cc := updateprocessors.NewFelixConfigUpdateProcessor()
		By("converting a per-node felix KVPair with certain values and checking for the correct number of fields")
		res := apiv3.NewFelixConfiguration()
		res.Spec.HealthTimeoutOverrides = []apiv3.HealthTimeoutOverride{
			{
				Name:    "Foo",
				Timeout: metav1.Duration{Duration: 20 * time.Second},
			},
			{
				Name:    "Bar",
				Timeout: metav1.Duration{Duration: 25 * time.Second},
			},
		}
		expected := map[string]interface{}{
			"HealthTimeoutOverrides": "Foo=20s,Bar=25s",
		}
		kvps, err := cc.Process(&model.KVPair{
			Key:   perNodeFelixKey,
			Value: res,
		})
		Expect(err).NotTo(HaveOccurred())
		checkExpectedConfigs(
			kvps,
			isNodeFelixConfig,
			numFelixConfigs,
			expected,
		)
	})

	It("should handle cluster config string slice field", func() {
		cc := updateprocessors.NewClusterInfoUpdateProcessor()
		By("converting a global cluster info KVPair with values assigned")
		res := apiv3.NewClusterInformation()
		res.Spec.ClusterGUID = "abcedfg"
		res.Spec.ClusterType = "Mesos,K8s"
		expected := map[string]interface{}{
			"ClusterGUID": "abcedfg",
			"ClusterType": "Mesos,K8s",
		}
		kvps, err := cc.Process(&model.KVPair{
			Key:   globalClusterKey,
			Value: res,
		})
		Expect(err).NotTo(HaveOccurred())
		checkExpectedConfigs(
			kvps,
			isGlobalFelixConfig,
			numClusterConfigs,
			expected,
		)
	})

	It("should handle cluster config ready flag field", func() {
		cc := updateprocessors.NewClusterInfoUpdateProcessor()
		By("converting a global cluster info KVPair with values assigned")
		res := apiv3.NewClusterInformation()
		ready := true
		res.Spec.DatastoreReady = &ready
		expected := map[string]interface{}{
			"ready-flag": true,
		}
		kvps, err := cc.Process(&model.KVPair{
			Key:   globalClusterKey,
			Value: res,
		})
		Expect(err).NotTo(HaveOccurred())
		checkExpectedConfigs(
			kvps,
			isGlobalFelixConfig,
			numClusterConfigs,
			expected,
		)
	})

	It("should handle cluster config ready flag field (false)", func() {
		cc := updateprocessors.NewClusterInfoUpdateProcessor()
		By("converting a global cluster info KVPair with values assigned")
		res := apiv3.NewClusterInformation()
		ready := false
		res.Spec.DatastoreReady = &ready
		expected := map[string]interface{}{
			"ready-flag": false,
		}
		kvps, err := cc.Process(&model.KVPair{
			Key:   globalClusterKey,
			Value: res,
		})
		Expect(err).NotTo(HaveOccurred())
		checkExpectedConfigs(
			kvps,
			isGlobalFelixConfig,
			numClusterConfigs,
			expected,
		)
	})

	It("should handle node cluster information", func() {
		cc := updateprocessors.NewClusterInfoUpdateProcessor()
		res := apiv3.NewClusterInformation()

		By("validating an empty per node cluster is processed correctly")
		kvps, err := cc.Process(&model.KVPair{
			Key:   nodeClusterKey,
			Value: res,
		})
		Expect(err).NotTo(HaveOccurred())
		checkExpectedConfigs(
			kvps,
			isNodeFelixConfig,
			numNodeClusterConfigs,
			nil,
		)

		By("validating it is not possible to set/override values using the annotations")
		res.Annotations = map[string]string{
			"config.projectcalico.org/ClusterType": "this is not validated!",
			"config.projectcalico.org/NewField":    "this is also not validated!",
		}
		kvps, err = cc.Process(&model.KVPair{
			Key:   nodeClusterKey,
			Value: res,
		})
		Expect(err).NotTo(HaveOccurred())
		checkExpectedConfigs(
			kvps,
			isNodeFelixConfig,
			numNodeClusterConfigs,
			nil,
		)
	})

	DescribeTable("FelixConfiguration field handling",
		func(populateFunc func(*apiv3.FelixConfiguration), expectedConfig map[string]string) {
			fc := apiv3.NewFelixConfiguration()
			populateFunc(fc)
			cc := updateprocessors.NewFelixConfigUpdateProcessor()
			kvps, err := cc.Process(&model.KVPair{
				Key:   globalFelixKey,
				Value: fc,
			})
			Expect(err).NotTo(HaveOccurred())
			for _, kvp := range kvps {
				if kvp.Value == nil {
					continue
				}
				Expect(kvp.Key).To(BeAssignableToTypeOf(model.GlobalConfigKey{}))
				name := kvp.Key.(model.GlobalConfigKey).Name
				Expect(expectedConfig[name]).To(Equal(kvp.Value), "For "+name+":")
				delete(expectedConfig, name)
			}
			Expect(expectedConfig).To(BeEmpty())
		},
		Entry("Default DNS policy config",
			func(fc *apiv3.FelixConfiguration) {
				// Don't set any fields.
			},
			map[string]string{
				// Don't expect any non-nil settings.
			},
		),
		Entry("Non-default settings for DNS policy config",
			func(fc *apiv3.FelixConfiguration) {
				fc.Spec.DNSCacheFile = "/dnsinfo.txt"
				oneHour := metav1.Duration{time.Hour}
				fc.Spec.DNSCacheSaveInterval = &oneHour
				myServers := []string{"1.2.3.4", "5.6.7.8"}
				fc.Spec.DNSTrustedServers = &myServers
			},
			map[string]string{
				"DNSCacheFile":         "/dnsinfo.txt",
				"DNSCacheSaveInterval": "3600",
				"DNSTrustedServers":    "1.2.3.4,5.6.7.8",
			},
		),
		Entry("Disable trusting DNS servers",
			func(fc *apiv3.FelixConfiguration) {
				emptyStringSlice := []string{}
				fc.Spec.DNSTrustedServers = &emptyStringSlice
			},
			map[string]string{
				"DNSTrustedServers": "none",
			},
		),
		Entry("Non-default settings for DNS logging config",
			func(fc *apiv3.FelixConfiguration) {
				oneHour := metav1.Duration{time.Hour}
				fc.Spec.DNSLogsFlushInterval = &oneHour
				disabled := false
				fc.Spec.DNSLogsFileEnabled = &disabled
				fc.Spec.DNSLogsFileIncludeLabels = &disabled
				zero := 0
				two := 2
				fc.Spec.DNSLogsFileMaxFiles = &two
				fc.Spec.DNSLogsFileMaxFileSizeMB = &two
				fc.Spec.DNSLogsFileAggregationKind = &zero
				path := "/dnslogging"
				fc.Spec.DNSLogsFileDirectory = &path
			},
			map[string]string{
				"DNSLogsFlushInterval":       "3600",
				"DNSLogsFileEnabled":         "false",
				"DNSLogsFileMaxFiles":        "2",
				"DNSLogsFileMaxFileSizeMB":   "2",
				"DNSLogsFileDirectory":       "/dnslogging",
				"DNSLogsFileIncludeLabels":   "false",
				"DNSLogsFileAggregationKind": "0",
			},
		),
	)
})

// Check the KVPairs returned by the UpdateProcessor are as expected.  The expectedValues contains
// the expected set of data in the updates, any config not specified in the set is expected
// to be nil in the KVPair.
// You can use expectedValues to verify certain fields were included in the response even
// if the values were nil.
func checkExpectedConfigs(kvps []*model.KVPair, dataType int, expectedNum int, expectedValues map[string]interface{}) {
	// Copy/convert input data.  We keep track of:
	// - all field names, so that we can check for duplicates
	// - extra fields that we have not yet seen
	// - expected field values that we have not yet validated
	ev := make(map[string]interface{}, len(expectedValues))
	for k, v := range expectedValues {
		ev[k] = v
	}
	allNames := map[string]struct{}{}

	By(" - checking the expected number of results")
	ExpectWithOffset(1, kvps).To(HaveLen(expectedNum), "Wrong number of results")

	By(" - checking for duplicated, nil values and assigned values as expected")
	for _, kvp := range kvps {
		var name string
		switch dataType {
		case isGlobalFelixConfig:
			switch kvp.Key.(type) {
			case model.ReadyFlagKey:
				name = "ready-flag"
			default:
				ExpectWithOffset(1, kvp.Key).To(BeAssignableToTypeOf(model.GlobalConfigKey{}))
				name = kvp.Key.(model.GlobalConfigKey).Name
			}
		case isNodeFelixConfig:
			switch kt := kvp.Key.(type) {
			case model.HostConfigKey:
				node := kt.Hostname
				ExpectWithOffset(1, node).To(Equal("mynode"))
				name = kt.Name
			case model.HostIPKey:
				// Although the HostIPKey is not in the same key space as the HostConfig, we
				// special case this to make this test reusable for more tests.
				node := kt.Hostname
				ExpectWithOffset(1, node).To(Equal("mynode"))
				name = hostIPMarker
				logrus.Warnf("IP in key: %s", kvp.Value)
			case model.ResourceKey:
				node := kt.Name
				ExpectWithOffset(1, node).To(Equal("mynode"))
				name = nodeMarker
			case model.WireguardKey:
				node := kt.NodeName
				ExpectWithOffset(1, node).To(Equal("mynode"))
				name = wireguardMarker
			default:
				ExpectWithOffset(1, kvp.Key).To(BeAssignableToTypeOf(model.HostConfigKey{}))
			}
		case isGlobalBgpConfig:
			ExpectWithOffset(1, kvp.Key).To(BeAssignableToTypeOf(model.GlobalBGPConfigKey{}))
			name = kvp.Key.(model.GlobalBGPConfigKey).Name
		case isNodeBgpConfig:
			ExpectWithOffset(1, kvp.Key).To(BeAssignableToTypeOf(model.NodeBGPConfigKey{}))
			node := kvp.Key.(model.NodeBGPConfigKey).Nodename
			ExpectWithOffset(1, node).To(Equal("bgpnode1"))
			name = kvp.Key.(model.NodeBGPConfigKey).Name
		}

		// Validate and track the expected values.
		if v, ok := ev[name]; ok {
			if v == nil {
				ExpectWithOffset(1, kvp.Value).To(BeNil(), "Field: "+name)
			} else {
				ExpectWithOffset(1, kvp.Value).To(Equal(v), "Field: "+name)
			}
			delete(ev, name)
		} else {
			ExpectWithOffset(1, kvp.Value).To(BeNil(), "Field: "+name)
		}

		// Validate the fields we have seen, checking for duplicates.
		_, ok := allNames[name]
		ExpectWithOffset(1, ok).To(BeFalse(), fmt.Sprintf("config name is repeated in response: %s", name))
		allNames[name] = struct{}{}
	}

	By(" - checking all expected values were accounted for")
	ExpectWithOffset(1, ev).To(HaveLen(0), fmt.Sprintf("config name missing in response"))
}<|MERGE_RESOLUTION|>--- conflicted
+++ resolved
@@ -47,12 +47,8 @@
 
 // Separate const block to avoid conflicts when merging from OS.
 const (
-<<<<<<< HEAD
 	numPrivateOnlyFelixConfigs = 107
-	numBaseFelixConfigs        = 130
-=======
-	numBaseFelixConfigs = 130
->>>>>>> 1bd431cc
+	numBaseFelixConfigs        = 132
 )
 
 var _ = Describe("Test the generic configuration update processor and the concrete implementations", func() {
