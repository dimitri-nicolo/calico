--- conflicted
+++ resolved
@@ -71,7 +71,6 @@
 	return strings.Join(parts, ",")
 }
 
-<<<<<<< HEAD
 // Convert an explicitly specified empty slice to the string representation "none".
 var emptyStringSliceToNone = func(value interface{}) interface{} {
 	slice := value.([]string)
@@ -79,7 +78,8 @@
 		return "none"
 	}
 	return strings.Join(slice, ",")
-=======
+}
+
 var routeTableRangesToString = func(value interface{}) interface{} {
 	ranges := value.(apiv3.RouteTableRanges)
 	rangesStr := make([]string, 0)
@@ -87,7 +87,6 @@
 		rangesStr = append(rangesStr, routeTableRangeToString(r).(string))
 	}
 	return strings.Join(rangesStr, ",")
->>>>>>> 81888db8
 }
 
 var routeTableRangeToString = func(value interface{}) interface{} {
