// Copyright (c) 2017-2020 Tigera, Inc. All rights reserved.

// Licensed under the Apache License, Version 2.0 (the "License");
// you may not use this file except in compliance with the License.
// You may obtain a copy of the License at
//
//     http://www.apache.org/licenses/LICENSE-2.0
//
// Unless required by applicable law or agreed to in writing, software
// distributed under the License is distributed on an "AS IS" BASIS,
// WITHOUT WARRANTIES OR CONDITIONS OF ANY KIND, either express or implied.
// See the License for the specific language governing permissions and
// limitations under the License.

package updateprocessors_test

import (
	. "github.com/onsi/ginkgo"
	. "github.com/onsi/gomega"

	apiv3 "github.com/tigera/api/pkg/apis/projectcalico/v3"
	"github.com/tigera/api/pkg/lib/numorstring"

	"github.com/projectcalico/calico/libcalico-go/lib/backend/model"
	"github.com/projectcalico/calico/libcalico-go/lib/backend/syncersv1/updateprocessors"
	cnet "github.com/projectcalico/calico/libcalico-go/lib/net"
)

var _ = Describe("Test the Profile update processor", func() {
	name1 := "name1"
	name2 := "name2"
	nilRules := &model.ProfileRules{}

	v3ProfileKey1 := model.ResourceKey{
		Kind: apiv3.KindProfile,
		Name: name1,
	}
	v3ProfileKey2 := model.ResourceKey{
		Kind: apiv3.KindProfile,
		Name: name2,
	}
	v1ProfileKey1 := model.ProfileKey{
		Name: name1,
	}
	v1ProfileKey2 := model.ProfileKey{
		Name: name2,
	}

	It("should handle conversion of valid Profiles", func() {
		up := updateprocessors.NewProfileUpdateProcessor()

		By("converting a Profile with minimum configuration")
		res := apiv3.NewProfile()
		res.Spec.LabelsToApply = map[string]string{"testLabel": "label"}

		kvps, err := up.Process(&model.KVPair{
			Key:      v3ProfileKey1,
			Value:    res,
			Revision: "abcde",
		})
		Expect(err).NotTo(HaveOccurred())
		Expect(kvps).To(HaveLen(2))
		Expect(kvps[0]).To(Equal(&model.KVPair{
			Key:      model.ProfileRulesKey{v1ProfileKey1},
			Value:    nilRules,
			Revision: "abcde",
		}))

		By("adding another Profile with a full configuration")
		res = apiv3.NewProfile()
		res.Spec.LabelsToApply = map[string]string{"testLabel": "label2"}

		v4 := 4
		itype := 1
		intype := 3
		icode := 4
		incode := 6
		iproto := numorstring.ProtocolFromString("TCP")
		inproto := numorstring.ProtocolFromString("UDP")
		port80 := numorstring.SinglePort(uint16(80))
		port443 := numorstring.SinglePort(uint16(443))
		irule := apiv3.Rule{
			Action:    apiv3.Allow,
			IPVersion: &v4,
			Protocol:  &iproto,
			ICMP: &apiv3.ICMPFields{
				Type: &itype,
				Code: &icode,
			},
			NotProtocol: &inproto,
			NotICMP: &apiv3.ICMPFields{
				Type: &intype,
				Code: &incode,
			},
			Source: apiv3.EntityRule{
				Nets:        []string{"10.100.10.1"},
				Selector:    "calico/k8s_ns == selector1",
				Ports:       []numorstring.Port{port80},
				NotNets:     []string{"192.168.40.1"},
				NotSelector: "has(label1)",
				NotPorts:    []numorstring.Port{port443},
			},
			Destination: apiv3.EntityRule{
				Nets:        []string{"10.100.1.1"},
				Selector:    "calico/k8s_ns == selector2",
				Ports:       []numorstring.Port{port443},
				NotNets:     []string{"192.168.80.1"},
				NotSelector: "has(label2)",
				NotPorts:    []numorstring.Port{port80},
			},
		}

		etype := 2
		entype := 7
		ecode := 5
		encode := 8
		eproto := numorstring.ProtocolFromInt(uint8(30))
		enproto := numorstring.ProtocolFromInt(uint8(62))
		erule := apiv3.Rule{
			Action:    apiv3.Allow,
			IPVersion: &v4,
			Protocol:  &eproto,
			ICMP: &apiv3.ICMPFields{
				Type: &etype,
				Code: &ecode,
			},
			NotProtocol: &enproto,
			NotICMP: &apiv3.ICMPFields{
				Type: &entype,
				Code: &encode,
			},
			Source: apiv3.EntityRule{
				Nets:        []string{"10.100.1.1"},
				Selector:    "calico/k8s_ns == selector2",
				Ports:       []numorstring.Port{port443},
				NotNets:     []string{"192.168.80.1"},
				NotSelector: "has(label2)",
				NotPorts:    []numorstring.Port{port80},
			},
			Destination: apiv3.EntityRule{
				Nets:        []string{"10.100.10.1"},
				Selector:    "calico/k8s_ns == selector1",
				Ports:       []numorstring.Port{port80},
				NotNets:     []string{"192.168.40.1"},
				NotSelector: "has(label1)",
				NotPorts:    []numorstring.Port{port443},
			},
		}

		res.Spec.Ingress = []apiv3.Rule{irule}
		res.Spec.Egress = []apiv3.Rule{erule}
		kvps, err = up.Process(&model.KVPair{
			Key:      v3ProfileKey2,
			Value:    res,
			Revision: "1234",
		})
		Expect(err).NotTo(HaveOccurred())

<<<<<<< HEAD
		v1irule := updateprocessors.RuleAPIV2ToBackend(irule, "", false)
		v1erule := updateprocessors.RuleAPIV2ToBackend(erule, "", false)
		Expect(kvps).To(HaveLen(3))
=======
		v1irule := updateprocessors.RuleAPIV2ToBackend(irule, "")
		v1erule := updateprocessors.RuleAPIV2ToBackend(erule, "")
		Expect(kvps).To(HaveLen(2))
>>>>>>> 93528c71
		Expect(kvps[0]).To(Equal(&model.KVPair{
			Key: model.ProfileRulesKey{v1ProfileKey2},
			Value: &model.ProfileRules{
				InboundRules:  []model.Rule{v1irule},
				OutboundRules: []model.Rule{v1erule},
			},
			Revision: "1234",
		}))

		By("deleting the first profile")
		kvps, err = up.Process(&model.KVPair{
			Key:   v3ProfileKey1,
			Value: nil,
		})
		Expect(err).NotTo(HaveOccurred())
		Expect(kvps).To(Equal([]*model.KVPair{
			{
				Key:   model.ProfileRulesKey{v1ProfileKey1},
				Value: nil,
			},
			{
				Key:   v3ProfileKey1,
				Value: nil,
			},
		}))
	})

	It("should fail to convert an invalid resource", func() {
		up := updateprocessors.NewProfileUpdateProcessor()

		By("trying to convert with the wrong key type")
		res := apiv3.NewProfile()

		_, err := up.Process(&model.KVPair{
			Key: model.GlobalBGPPeerKey{
				PeerIP: cnet.MustParseIP("1.2.3.4"),
			},
			Value:    res,
			Revision: "abcde",
		})
		Expect(err).To(HaveOccurred())

		By("trying to convert with the wrong value type")
		wres := apiv3.NewHostEndpoint()

		kvps, err := up.Process(&model.KVPair{
			Key:      v3ProfileKey1,
			Value:    wres,
			Revision: "abcde",
		})
		Expect(err).NotTo(HaveOccurred())
		Expect(kvps).To(Equal([]*model.KVPair{
			{
				Key:   model.ProfileRulesKey{v1ProfileKey1},
				Value: nil,
			},
			{
				Key:      v3ProfileKey1,
				Value:    nil,
				Revision: "abcde",
			},
		}))

		By("trying to convert without enough information to create a v1 key")
		eres := apiv3.NewProfile()
		v3ProfileKeyEmpty := model.ResourceKey{
			Kind: apiv3.KindProfile,
		}

		_, err = up.Process(&model.KVPair{
			Key:      v3ProfileKeyEmpty,
			Value:    eres,
			Revision: "abcde",
		})
		Expect(err).To(HaveOccurred())
	})
})<|MERGE_RESOLUTION|>--- conflicted
+++ resolved
@@ -156,15 +156,9 @@
 		})
 		Expect(err).NotTo(HaveOccurred())
 
-<<<<<<< HEAD
 		v1irule := updateprocessors.RuleAPIV2ToBackend(irule, "", false)
 		v1erule := updateprocessors.RuleAPIV2ToBackend(erule, "", false)
-		Expect(kvps).To(HaveLen(3))
-=======
-		v1irule := updateprocessors.RuleAPIV2ToBackend(irule, "")
-		v1erule := updateprocessors.RuleAPIV2ToBackend(erule, "")
 		Expect(kvps).To(HaveLen(2))
->>>>>>> 93528c71
 		Expect(kvps[0]).To(Equal(&model.KVPair{
 			Key: model.ProfileRulesKey{v1ProfileKey2},
 			Value: &model.ProfileRules{
