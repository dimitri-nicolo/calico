// Copyright (c) 2017-2020 Tigera, Inc. All rights reserved.

// Licensed under the Apache License, Version 2.0 (the "License");
// you may not use this file except in compliance with the License.
// You may obtain a copy of the License at
//
//     http://www.apache.org/licenses/LICENSE-2.0
//
// Unless required by applicable law or agreed to in writing, software
// distributed under the License is distributed on an "AS IS" BASIS,
// WITHOUT WARRANTIES OR CONDITIONS OF ANY KIND, either express or implied.
// See the License for the specific language governing permissions and
// limitations under the License.

package watchersyncer

import (
	"context"
	"time"

	"github.com/sirupsen/logrus"

	"github.com/projectcalico/calico/libcalico-go/lib/backend/api"
	"github.com/projectcalico/calico/libcalico-go/lib/backend/model"
	cerrors "github.com/projectcalico/calico/libcalico-go/lib/errors"
)

// The watcherCache provides watcher/syncer support for a single key type in the
// backend.  These results are sent to the main WatcherSyncer on a buffered "results"
// channel.  To ensure the order of events is received correctly by the main WatcherSyncer,
// we send all notification types in this channel.  Note that because of this the results
// channel is untyped - however the watcherSyncer only expects one of the following
// types:
// -  An error
// -  An api.Update
// -  A api.SyncStatus (only for the very first InSync notification)
type watcherCache struct {
	logger               *logrus.Entry
	client               api.Client
	watch                api.WatchInterface
	resources            map[string]cacheEntry
	oldResources         map[string]cacheEntry
	results              chan<- interface{}
	hasSynced            bool
	resourceType         ResourceType
	currentWatchRevision string
	resyncBlockedUntil   time.Time
}

var (
	MinResyncInterval = 500 * time.Millisecond
	ListRetryInterval = 1000 * time.Millisecond
	WatchPollInterval = 5000 * time.Millisecond
)

// cacheEntry is an entry in our cache.  It groups the a key with the last known
// revision that we processed.  We store the revision so that we can determine
// if an entry has been updated (and therefore whether we need to send an update
// event in the syncer callback).
type cacheEntry struct {
	revision string
	key      model.Key
}

// Create a new watcherCache.
func newWatcherCache(client api.Client, resourceType ResourceType, results chan<- interface{}) *watcherCache {
	return &watcherCache{
		logger:               logrus.WithField("ListRoot", model.ListOptionsToDefaultPathRoot(resourceType.ListInterface)),
		client:               client,
		resourceType:         resourceType,
		results:              results,
		resources:            make(map[string]cacheEntry, 0),
		currentWatchRevision: "0",
		resyncBlockedUntil:   time.Now(),
	}
}

// run creates the watcher and loops indefinitely reading from the watcher.
func (wc *watcherCache) run(ctx context.Context) {
	wc.logger.Debug("Watcher cache starting, start initial sync processing")
	wc.resyncAndCreateWatcher(ctx)

	wc.logger.Debug("Starting main event processing loop")
mainLoop:
	for {
		if wc.watch == nil {
			// The watcher will be nil if the context cancelled during a resync.
			wc.logger.Debug("Watch is nil. Returning")
			break mainLoop
		}
		select {
		case <-ctx.Done():
			wc.logger.Debug("Context is done. Returning")
			wc.cleanExistingWatcher()
			break mainLoop
		case event, ok := <-wc.watch.ResultChan():
			if !ok {
				// If the channel is closed then resync/recreate the watch.
				wc.logger.Debug("Watch channel closed by remote - recreate watcher")
				wc.resyncAndCreateWatcher(ctx)
				continue
			}
			wc.logger.WithField("RC", wc.watch.ResultChan()).Debug("Reading event from results channel")

			// Handle the specific event type.
			switch event.Type {
			case api.WatchAdded, api.WatchModified:
				kvp := event.New
				wc.handleWatchListEvent(kvp)
			case api.WatchDeleted:
				// Nil out the value to indicate a delete.
				kvp := event.Old
				if kvp == nil {
					// Bug, we're about to panic when we hit the nil pointer, log something useful.
					wc.logger.WithField("watcher", wc).WithField("event", event).Panic("Deletion event without old value")
				}
				kvp.Value = nil
				wc.handleWatchListEvent(kvp)
			case api.WatchError:
				// Handle a WatchError. This error triggered from upstream, all type
				// of WatchError are treated equally,log the Error and trigger a full resync. We only log at info
				// because errors may occur due to compaction causing revisions to no longer be valid - in this case
				// we simply need to do a full resync.
				wc.logger.WithError(event.Error).Infof("Watch error received from Upstream")
				wc.currentWatchRevision = "0"
				wc.resyncAndCreateWatcher(ctx)
			default:
				// Unknown event type - not much we can do other than log.
				wc.logger.WithField("EventType", event.Type).Errorf("Unknown event type received from the datastore")
			}
		}
	}

	// The watcher cache has exited. This can only mean that it has been shutdown, so emit all updates in the cache as
	// delete events.
	wc.sendDeletesForAllResources()
}

func (wc *watcherCache) sendDeletesForAllResources() {
	for key, value := range wc.resources {
		wc.results <- []api.Update{{
			UpdateType: api.UpdateTypeKVDeleted,
			KVPair: model.KVPair{
				Key: value.key,
			},
		}}
		delete(wc.resources, key)
	}
}

// resyncAndCreateWatcher loops performing resync processing until it successfully
// completes a resync and starts a watcher.
func (wc *watcherCache) resyncAndCreateWatcher(ctx context.Context) {
	// The passed in context allows a resync to be stopped mid-resync. The resync should be stopped as quickly as
	// possible, but there should be usable data available in wc.resources so that delete events can be sent.
	// The strategy is to
	// - cancel any long running functions calls made from here, i.e. pass ctx to the client.list() calls
	//    - but if it finishes, then ensure that the listing gets processed.
	// - cancel any sleeps if the context is cancelled

	// Make sure any previous watcher is stopped.
	wc.logger.Debug("Starting watch sync/resync processing")
	wc.cleanExistingWatcher()

	// If we don't have a currentWatchRevision then we need to perform a full resync.
	performFullResync := wc.currentWatchRevision == "0"
	for {
		select {
		case <-ctx.Done():
			wc.logger.Debug("Context is done. Returning")
			wc.cleanExistingWatcher()
			return
		case <-wc.resyncThrottleC():
			// Start the resync.  This processing loops until we create the watcher.  If the
			// watcher continuously fails then this loop effectively becomes a polling based
			// syncer.
			wc.logger.Debug("Starting main resync loop")
		}

		// Avoid tight loop in unexpected failure scenarios.  For example, if creating the watch succeeds but the
		// watch immediately ends.
		wc.resyncBlockedUntil = time.Now().Add(MinResyncInterval)

		if performFullResync {
			wc.logger.Info("Full resync is required")

			// Notify the converter that we are resyncing.
			if wc.resourceType.UpdateProcessor != nil {
				wc.logger.Debug("Trigger converter resync notification")
				wc.resourceType.UpdateProcessor.OnSyncerStarting()
			}

			// Start the sync by Listing the current resources. Start from the current watch revision, which will
			// be 0 at start of day or the latest received revision.
			l, err := wc.client.List(ctx, wc.resourceType.ListInterface, wc.currentWatchRevision)
			if err != nil {
				// Failed to perform the list.  Pause briefly (so we don't tight loop) and retry.
				wc.logger.WithError(err).Info("Failed to perform list of current data during resync")
<<<<<<< HEAD

				// Need to send back an error here for handling. Only callbacks with connection failure handling should actually kick off anything.
				wc.results <- errorSyncBackendError{
					Err: err,
				}

				if wc.resourceType.SendDeletesOnConnFail {
					// Unable to List, and we need to send deletes on connection failure. Send them now.
					// Note: We do not need to check if the context is done since we will send deletes during exit
					// processing anyway.
					wc.logger.Info("Connection to datastore has failed - sending deletes for all resources")
					wc.sendDeletesForAllResources()
				}

				select {
				case <-time.After(ListRetryInterval):
					continue
				case <-ctx.Done():
					wc.logger.Debug("Context is done. Returning")
					wc.cleanExistingWatcher()
					return
				}
=======
				wc.resyncBlockedUntil = time.Now().Add(ListRetryInterval)
				continue
>>>>>>> 33c06837
			}

			// Once this point is reached, it's important not to drop out if the context is cancelled.
			// Move the current resources over to the oldResources
			wc.oldResources = wc.resources
			wc.resources = make(map[string]cacheEntry, 0)

			// Send updates for each of the resources we listed - this will revalidate entries in
			// the oldResources map.
			for _, kvp := range l.KVPairs {
				wc.handleWatchListEvent(kvp)
			}

			// We've listed the current settings.  Complete the sync by notifying the main WatcherSyncer
			// go routine (if we haven't already) and by sending deletes for the old resources that were
			// not acknowledged by the List.  The oldResources will be empty after this call.
			wc.finishResync()

			// Store the current watch revision.  This gets updated on any new add/modified event.
			wc.currentWatchRevision = l.Revision
		}

		// And now start watching from the revision returned by the List, or from a previous watch event
		// (depending on whether we were performing a full resync).
		w, err := wc.client.Watch(ctx, wc.resourceType.ListInterface, wc.currentWatchRevision)
		if err != nil {
			// Failed to create the watcher - we'll need to retry.
			switch err.(type) {
			case cerrors.ErrorOperationNotSupported, cerrors.ErrorResourceDoesNotExist:
				// Watch is not supported on this resource type, either because the type fundamentally
				// doesn't support it, or because there are no resources to watch yet (and Kubernetes won't
				// let us watch if there are no resources yet). Pause for the watch poll interval.
				// This loop effectively becomes a poll loop for this resource type.
				wc.logger.Debug("Watch operation not supported")
				wc.resyncBlockedUntil = time.Now().Add(WatchPollInterval)
				// Make sure we force a re-list of the resource even if the watch previously succeeded
				// but now cannot.
				performFullResync = true
				continue
			}

			// We don't send a connection failure event for watch failures since we can hit this issue if the watch
			// failed and the revision is no longer stored. Allow the List to determine whether the connection has
			// actually failed.

			// We hit an error creating the Watch.  Trigger a full resync.
			wc.logger.WithError(err).WithField("performFullResync", performFullResync).Info("Failed to create watcher")
			performFullResync = true
			continue
		}

		// Store the watcher and exit back to the main event loop.
		wc.logger.Debug("Resync completed, now watching for change events")
		wc.watch = w
		return
	}
}

var closedTimeC = make(chan time.Time)

func init() {
	close(closedTimeC)
}

func (wc *watcherCache) resyncThrottleC() <-chan time.Time {
	blockFor := time.Until(wc.resyncBlockedUntil)
	var blockC <-chan time.Time
	if blockFor > 0 {
		wc.logger.WithField("delay", blockFor).Debug("Sleeping before next resync")
		blockC = time.After(blockFor)
	} else {
		blockC = closedTimeC // Triggers immediately.
	}
	return blockC
}

func (wc *watcherCache) cleanExistingWatcher() {
	if wc.watch != nil {
		wc.logger.Debug("Stopping previous watcher")
		wc.watch.Stop()
		wc.watch = nil
	}
}

// finishResync handles processing to finish synchronization.
// If this watcher has never been synced then notify the main watcherSyncer that we've synced.
// We may also need to send deleted messages for old resources that were not validated in the
// resync (i.e. they must have since been deleted).
func (wc *watcherCache) finishResync() {
	// If we haven't already sent an InSync event then send a synced notification.  The watcherSyncer will send a Synced
	// event when it has received synced events from each cache. Once in-sync the cache remains in-sync.
	if !wc.hasSynced {
		wc.logger.Info("Sending synced update")
		wc.results <- api.InSync
		wc.hasSynced = true
	}

	// If the watcher failed at any time, we end up recreating a watcher and storing off
	// the current known resources for revalidation.  Now that we have finished the sync,
	// any of the remaining resources that were not accounted for must have been deleted
	// and we need to send deleted events for them.
	numOldResources := len(wc.oldResources)
	if numOldResources > 0 {
		wc.logger.WithField("Num", numOldResources).Debug("Sending resync deletes")
		updates := make([]api.Update, 0, len(wc.oldResources))
		for _, r := range wc.oldResources {
			updates = append(updates, api.Update{
				UpdateType: api.UpdateTypeKVDeleted,
				KVPair: model.KVPair{
					Key: r.key,
				},
			})
		}
		wc.results <- updates
	}
	wc.oldResources = nil
}

// handleWatchListEvent handles a watch event converting it if required and passing to
// handleConvertedWatchEvent to send the appropriate update types.
func (wc *watcherCache) handleWatchListEvent(kvp *model.KVPair) {
	// Track the resource version from this watch/list event.
	wc.currentWatchRevision = kvp.Revision

	if wc.resourceType.UpdateProcessor == nil {
		// No update processor - handle immediately.
		wc.handleConvertedWatchEvent(kvp)
		return
	}

	// We have an update processor so use that to convert the event data.
	kvps, err := wc.resourceType.UpdateProcessor.Process(kvp)
	for _, kvp := range kvps {
		wc.handleConvertedWatchEvent(kvp)
	}

	// If we hit a conversion error, log the error and notify the main syncer.
	if err != nil {
		wc.results <- err
	}
}

// handleConvertedWatchEvent handles a converted watch event fanning out
// to the add/mod or delete processing as necessary.
func (wc *watcherCache) handleConvertedWatchEvent(kvp *model.KVPair) {
	if kvp.Value == nil {
		wc.handleDeletedUpdate(kvp.Key)
	} else {
		wc.handleAddedOrModifiedUpdate(kvp)
	}
}

// handleAddedOrModifiedUpdate handles a single Added or Modified update request.
// Whether we send an Added or Modified depends on whether we have already sent
// an added notification for this resource.
func (wc *watcherCache) handleAddedOrModifiedUpdate(kvp *model.KVPair) {
	thisKey := kvp.Key
	thisKeyString := thisKey.String()
	thisRevision := kvp.Revision
	wc.markAsValid(thisKeyString)

	// If the resource is already in our map, then this is a modified event.  Check the
	// revision to see if we actually need to send an update.
	if resource, ok := wc.resources[thisKeyString]; ok {
		if resource.revision == thisRevision {
			// No update to revision, so no event to send.
			wc.logger.WithField("Key", thisKeyString).Debug("Swallowing event update from datastore because entry is same as cached entry")
			return
		}
		// Resource is modified, send an update event and store the latest revision.
		wc.logger.WithField("Key", thisKeyString).Debug("Datastore entry modified, sending syncer update")
		wc.results <- []api.Update{{
			UpdateType: api.UpdateTypeKVUpdated,
			KVPair:     *kvp,
		}}
		resource.revision = thisRevision
		wc.resources[thisKeyString] = resource
		return
	}

	// The resource has not been seen before, so send a new event, and store the
	// current revision.
	wc.logger.WithField("Key", thisKeyString).Debug("Cache entry added, sending syncer update")
	wc.results <- []api.Update{{
		UpdateType: api.UpdateTypeKVNew,
		KVPair:     *kvp,
	}}
	wc.resources[thisKeyString] = cacheEntry{
		revision: thisRevision,
		key:      thisKey,
	}
}

// handleDeletedWatchEvent sends a deleted event and removes the resource key from our cache.
func (wc *watcherCache) handleDeletedUpdate(key model.Key) {
	thisKeyString := key.String()
	wc.markAsValid(thisKeyString)

	// If we have seen an added event for this key then send a deleted event and remove
	// from the cache.
	if _, ok := wc.resources[thisKeyString]; ok {
		wc.logger.WithField("Key", thisKeyString).Debug("Datastore entry deleted, sending syncer update")
		wc.results <- []api.Update{{
			UpdateType: api.UpdateTypeKVDeleted,
			KVPair: model.KVPair{
				Key: key,
			},
		}}
		delete(wc.resources, thisKeyString)
	}
}

// markAsValid marks a resource that we have just seen as valid, by moving it from the set of
// "oldResources" that were stored during the resync back into the main "resources" set.  Any entries
// remaining in the oldResources map once the current snapshot events have been processed, indicates
// entries that were deleted during the resync - see corresponding code in finishResync().
func (wc *watcherCache) markAsValid(resourceKey string) {
	if wc.oldResources != nil {
		if oldResource, ok := wc.oldResources[resourceKey]; ok {
			wc.logger.WithField("Key", resourceKey).Debug("Marking key as re-processed")
			wc.resources[resourceKey] = oldResource
			delete(wc.oldResources, resourceKey)
		}
	}
}<|MERGE_RESOLUTION|>--- conflicted
+++ resolved
@@ -196,7 +196,6 @@
 			if err != nil {
 				// Failed to perform the list.  Pause briefly (so we don't tight loop) and retry.
 				wc.logger.WithError(err).Info("Failed to perform list of current data during resync")
-<<<<<<< HEAD
 
 				// Need to send back an error here for handling. Only callbacks with connection failure handling should actually kick off anything.
 				wc.results <- errorSyncBackendError{
@@ -211,18 +210,8 @@
 					wc.sendDeletesForAllResources()
 				}
 
-				select {
-				case <-time.After(ListRetryInterval):
-					continue
-				case <-ctx.Done():
-					wc.logger.Debug("Context is done. Returning")
-					wc.cleanExistingWatcher()
-					return
-				}
-=======
 				wc.resyncBlockedUntil = time.Now().Add(ListRetryInterval)
 				continue
->>>>>>> 33c06837
 			}
 
 			// Once this point is reached, it's important not to drop out if the context is cancelled.
