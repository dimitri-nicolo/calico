// Copyright (c) 2017-2019,2021 Tigera, Inc. All rights reserved.

// Licensed under the Apache License, Version 2.0 (the "License");
// you may not use this file except in compliance with the License.
// You may obtain a copy of the License at
//
//     http://www.apache.org/licenses/LICENSE-2.0
//
// Unless required by applicable law or agreed to in writing, software
// distributed under the License is distributed on an "AS IS" BASIS,
// WITHOUT WARRANTIES OR CONDITIONS OF ANY KIND, either express or implied.
// See the License for the specific language governing permissions and
// limitations under the License.

package resources

import (
	"context"
	"errors"
	"fmt"
	"reflect"
	"strings"

	log "github.com/sirupsen/logrus"
	kerrors "k8s.io/apimachinery/pkg/api/errors"
	metav1 "k8s.io/apimachinery/pkg/apis/meta/v1"
	"k8s.io/apimachinery/pkg/fields"
	"k8s.io/apimachinery/pkg/runtime"
	"k8s.io/apimachinery/pkg/types"
	"k8s.io/client-go/kubernetes"
	scheme "k8s.io/client-go/kubernetes/scheme"
	"k8s.io/client-go/rest"
	"k8s.io/client-go/tools/cache"

	apiv3 "github.com/tigera/api/pkg/apis/projectcalico/v3"

	"github.com/projectcalico/calico/libcalico-go/lib/backend/api"
	"github.com/projectcalico/calico/libcalico-go/lib/backend/model"
	cerrors "github.com/projectcalico/calico/libcalico-go/lib/errors"
)

var uiSettingsType = reflect.TypeOf(apiv3.UISettings{})

// customK8sResourceClient implements the K8sResourceClient interface and provides a generic
// mechanism for a 1:1 mapping between a Calico Resource and an equivalent Kubernetes
// custom resource type.
type customK8sResourceClient struct {
	clientSet  *kubernetes.Clientset
	restClient *rest.RESTClient

	// Name of the CRD. Not used.
	name string

	// resource is the kind of the CRD managed by this client, used as part of the
	// endpoint generated for Kubernetes API calls.
	resource string

	// CRD description. Not used.
	description string

	// Types used to generate the returned structs.
	k8sResourceType reflect.Type
	k8sListType     reflect.Type

	// k8sResourceTypeMeta is the TypeMeta to set for all resources
	// returned by this client. It is used to set the GroupVersion.
	k8sResourceTypeMeta metav1.TypeMeta

	// Whether or not the CRD managed by this is namespaced. Used for generating
	// Kubernetes API call endpoints.
	namespaced bool

	// resourceKind is the kind to set for TypeMeta.Kind for all resources
	// returned by this client.
	resourceKind string

	// versionConverter is an optional hook to convert the returned data from the CRD
	// from one format to another before returning it to the caller.
	versionconverter VersionConverter

	// validator used to validate resources.
	validator Validator
}

// VersionConverter converts v1 or v3 k8s resources into v3 resources.
// For a v3 resource, the conversion should be a no-op.
type VersionConverter interface {
	ConvertFromK8s(Resource) (Resource, error)
}

// Validator validates a resource.
type Validator interface {
	Validate(Resource) error
}

// Create creates a new Custom K8s Resource instance in the k8s API from the supplied KVPair.
func (c *customK8sResourceClient) Create(ctx context.Context, kvp *model.KVPair) (*model.KVPair, error) {
	logContext := log.WithFields(log.Fields{
		"Key":      kvp.Key,
		"Value":    kvp.Value,
		"Resource": c.resource,
	})
	logContext.Debug("Create custom Kubernetes resource")

	// Convert the KVPair to the K8s resource.
	resIn, err := c.convertKVPairToResource(kvp)
	if err != nil {
		logContext.WithError(err).Debug("Error converting to k8s resource")
		return nil, err
	}

	// Validate the resource if the Validator is defined.
	if c.validator != nil {
		if err = c.validator.Validate(resIn); err != nil {
			logContext.WithError(err).Debug("Error creating resource")
			return nil, err
		}
	}

	// Send the update request using the REST interface.
	resOut := reflect.New(c.k8sResourceType).Interface().(Resource)
	namespace := kvp.Key.(model.ResourceKey).Namespace
	err = c.restClient.Post().
		NamespaceIfScoped(namespace, c.namespaced).
		Resource(c.resource).
		Body(resIn).
		Do(ctx).Into(resOut)
	if err != nil {
		logContext.WithError(err).Debug("Error creating resource")
		return nil, K8sErrorToCalico(err, kvp.Key)
	}

	// Update the return data with the metadata populated by the (Kubernetes) datastore.
	kvp, err = c.convertResourceToKVPair(resOut)
	if err != nil {
		logContext.WithError(err).Debug("Error converting created K8s resource to Calico resource")
		return nil, K8sErrorToCalico(err, kvp.Key)
	}
	// Update the revision information from the response.
	kvp.Revision = resOut.GetObjectMeta().GetResourceVersion()

	return kvp, nil
}

// Update updates an existing Custom K8s Resource instance in the k8s API from the supplied KVPair.
func (c *customK8sResourceClient) Update(ctx context.Context, kvp *model.KVPair) (*model.KVPair, error) {
	logContext := log.WithFields(log.Fields{
		"Key":      kvp.Key,
		"Value":    kvp.Value,
		"Resource": c.resource,
	})

	// Create storage for the updated resource.
	resOut := reflect.New(c.k8sResourceType).Interface().(Resource)

	var updateError error
	// Convert the KVPair to a K8s resource.
	resIn, err := c.convertKVPairToResource(kvp)
	if err != nil {
		logContext.WithError(err).Debug("Error updating resource")
		return nil, err
	}

	// Validate the resource if the Validator is defined.
	if c.validator != nil {
		if err = c.validator.Validate(resIn); err != nil {
			logContext.WithError(err).Debug("Error updating resource")
			return nil, err
		}
	}

	// Send the update request using the name.
	name := resIn.GetObjectMeta().GetName()
	namespace := resIn.GetObjectMeta().GetNamespace()
	logContext = logContext.WithField("Name", name)
	logContext.Debug("Update resource by name")
	updateError = c.restClient.Put().
		Resource(c.resource).
		NamespaceIfScoped(namespace, c.namespaced).
		Body(resIn).
		Name(name).
		Do(ctx).Into(resOut)
	if updateError != nil {
		// Failed to update the resource.
		logContext.WithError(updateError).Error("Error updating resource")
		return nil, K8sErrorToCalico(updateError, kvp.Key)
	}

	// Update the return data with the metadata populated by the (Kubernetes) datastore.
	kvp, err = c.convertResourceToKVPair(resOut)
	if err != nil {
		logContext.WithError(err).Debug("Error converting created K8s resource to Calico resource")
		return nil, K8sErrorToCalico(err, kvp.Key)
	}
	// Success. Update the revision information from the response.
	kvp.Revision = resOut.GetObjectMeta().GetResourceVersion()

	return kvp, nil
}

// UpdateStatus updates status section of an existing Custom K8s Resource instance in the k8s API from the supplied KVPair.
func (c *customK8sResourceClient) UpdateStatus(ctx context.Context, kvp *model.KVPair) (*model.KVPair, error) {
	logContext := log.WithFields(log.Fields{
		"Key":             kvp.Key,
		"Value":           kvp.Value,
		"Parent Resource": c.resource,
	})
	logContext.Debug("UpdateStatus custom Kubernetes resource")

	// Create storage for the updated resource.
	resOut := reflect.New(c.k8sResourceType).Interface().(Resource)

	var updateError error
	// Convert the KVPair to a K8s resource.
	resIn, err := c.convertKVPairToResource(kvp)
	if err != nil {
		logContext.WithError(err).Debug("Error updating resource status")
		return nil, err
	}

	// Send the update request using the name.
	name := resIn.GetObjectMeta().GetName()
	namespace := resIn.GetObjectMeta().GetNamespace()
	logContext = logContext.WithField("Name", name)
	logContext.Debug("Update resource status by name")
	updateError = c.restClient.Put().
		Resource(c.resource).
		SubResource("status").
		NamespaceIfScoped(namespace, c.namespaced).
		Body(resIn).
		Name(name).
		Do(ctx).Into(resOut)
	if updateError != nil {
		// Failed to update the resource.
		logContext.WithError(updateError).Error("Error updating resource status")
		return nil, K8sErrorToCalico(updateError, kvp.Key)
	}

	// Update the return data with the metadata populated by the (Kubernetes) datastore.
	kvp, err = c.convertResourceToKVPair(resOut)
	if err != nil {
		logContext.WithError(err).Debug("Error converting returned K8s resource to Calico resource")
		return nil, K8sErrorToCalico(err, kvp.Key)
	}
	// Success. Update the revision information from the response.
	kvp.Revision = resOut.GetObjectMeta().GetResourceVersion()

	return kvp, nil
}

func (c *customK8sResourceClient) DeleteKVP(ctx context.Context, kvp *model.KVPair) (*model.KVPair, error) {
	return c.Delete(ctx, kvp.Key, kvp.Revision, kvp.UID)
}

// Delete deletes an existing Custom K8s Resource instance in the k8s API using the supplied KVPair.
func (c *customK8sResourceClient) Delete(ctx context.Context, k model.Key, revision string, uid *types.UID) (*model.KVPair, error) {
	logContext := log.WithFields(log.Fields{
		"Key":      k,
		"Resource": c.resource,
	})
	logContext.Debug("Delete custom Kubernetes resource")

	// Convert the Key to a resource name.
	name, err := c.keyToName(k)
	if err != nil {
		logContext.WithError(err).Debug("Error deleting resource")
		return nil, err
	}

	existing, err := c.Get(ctx, k, revision)
	if err != nil {
		return nil, err
	}

	namespace := k.(model.ResourceKey).Namespace

	opts := &metav1.DeleteOptions{}
	if uid != nil {
<<<<<<< HEAD
		if c.k8sResourceType == uiSettingsType {
			// The UID of the underlying CRD for UISettings is reversed (see ReverseUID,
			// ConvertK8sResourceToCalicoResource and ConvertCalicoResourceToK8sResource for details).
			ruid := ReverseUID(*uid)
			opts.Preconditions = &metav1.Preconditions{UID: &ruid}
		} else {
			opts.Preconditions = &metav1.Preconditions{UID: uid}
		}
=======
		opts.Preconditions = &metav1.Preconditions{UID: uid}
>>>>>>> bdd1ebf0
	}

	// Delete the resource using the name.
	logContext = logContext.WithField("Name", name)
	logContext.Debug("Send delete request by name")
	err = c.restClient.Delete().
		NamespaceIfScoped(namespace, c.namespaced).
		Resource(c.resource).
		Name(name).
		Body(opts).
		Do(ctx).
		Error()
	if err != nil {
		logContext.WithError(err).Debug("Error deleting resource")
		return nil, K8sErrorToCalico(err, k)
	}
	return existing, nil
}

// Get gets an existing Custom K8s Resource instance in the k8s API using the supplied Key.
func (c *customK8sResourceClient) Get(ctx context.Context, key model.Key, revision string) (*model.KVPair, error) {
	logContext := log.WithFields(log.Fields{
		"Key":      key,
		"Resource": c.resource,
		"Revision": revision,
	})
	logContext.Debug("Get custom Kubernetes resource")
	name, err := c.keyToName(key)
	if err != nil {
		logContext.WithError(err).Debug("Error getting resource")
		return nil, err
	}
	namespace := key.(model.ResourceKey).Namespace

	// Add the name and namespace to the log context now that we know it, and query Kubernetes.
	logContext = logContext.WithFields(log.Fields{"Name": name, "Namespace": namespace})

	logContext.Debug("Get custom Kubernetes resource by name")
	resOut := reflect.New(c.k8sResourceType).Interface().(Resource)
	err = c.restClient.Get().
		NamespaceIfScoped(namespace, c.namespaced).
		Resource(c.resource).
		Name(name).
		Do(ctx).Into(resOut)
	if err != nil {
		logContext.WithError(err).Debug("Error getting resource")
		return nil, K8sErrorToCalico(err, key)
	}

	return c.convertResourceToKVPair(resOut)
}

// List lists configured Custom K8s Resource instances in the k8s API matching the
// supplied ListInterface. It will use list paging if necessary to reduce the load on the Kubernetes API server.
func (c *customK8sResourceClient) List(ctx context.Context, list model.ListInterface, revision string) (*model.KVPairList, error) {
	logContext := log.WithFields(log.Fields{
		"ListInterface": list,
		"Resource":      c.resource,
		"Type":          "CustomResource",
	})
	logContext.Debug("Received List request")

	// TODO: Fix CRD List handling when revision is specified.
	if revision != "" {
		// Since k8s garbage collector seems to be the only client wanting to List with
		// a specific revision, this a workaround to stop it from continuously logging unnecessary errors,
		// as it keeps on trying a List until a successful response is received.
		// A revision of "" instead would make it List from the etcd quorom agreed revision.
		// NOTE: Also, we do not anticipate GC to be useful with our resources. We do not explicitly make use
		// of OwnerReference/Dependents. This change as it stands today is a nop.
		revision = ""
	}

	// Attempt to convert the ListInterface to a Key.  If possible, the parameters
	// indicate a fully qualified resource, and we'll need to use Get instead of
	// List.
	if key := c.listInterfaceToKey(list); key != nil {
		logContext.Debug("Performing List using Get")
		kvps := []*model.KVPair{}
		if kvp, err := c.Get(ctx, key, revision); err != nil {
			// The error will already be a Calico error type.  Ignore
			// error that it doesn't exist - we'll return an empty
			// list.
			if _, ok := err.(cerrors.ErrorResourceDoesNotExist); !ok {
				logContext.WithField("Resource", c.resource).WithError(err).Debug("Error listing resource")
				return nil, err
			}
			return &model.KVPairList{
				KVPairs:  kvps,
				Revision: revision,
			}, nil
		} else {
			kvps = append(kvps, kvp)
			return &model.KVPairList{
				KVPairs:  kvps,
				Revision: revision,
			}, nil
		}
	}

	// If it is a namespaced resource, then we'll need the namespace.
	namespace := list.(model.ResourceListOptions).Namespace

	// listFunc performs a list with the given options.
	listFunc := func(ctx context.Context, opts metav1.ListOptions) (runtime.Object, error) {
		out := reflect.New(c.k8sListType).Interface().(ResourceList)

		// Build the request.
		req := c.restClient.Get().
			NamespaceIfScoped(namespace, c.namespaced).
			Resource(c.resource).
			VersionedParams(&opts, scheme.ParameterCodec)

		// If the prefix is specified, look for the resources with the label
		// of prefix.
		if list.(model.ResourceListOptions).Prefix {
			// The prefix has a trailing "." character, remove it, since it is not valid for k8s labels
			if !strings.HasSuffix(list.(model.ResourceListOptions).Name, ".") {
				return nil, errors.New("internal error: custom resource list invoked for a prefix not in the form '<tier>.'")
			}
			name := list.(model.ResourceListOptions).Name[:len(list.(model.ResourceListOptions).Name)-1]
			if name == "default" {
				req = req.VersionedParams(&metav1.ListOptions{
					LabelSelector: "!" + apiv3.LabelTier,
				}, scheme.ParameterCodec)
			} else {
				req = req.VersionedParams(&metav1.ListOptions{
					LabelSelector: apiv3.LabelTier + "=" + name,
				}, scheme.ParameterCodec)
			}
		}

		// Perform the request.
		err := req.Do(ctx).Into(out)
		if err != nil {
			// Don't return errors for "not found".  This just
			// means there are no matching Custom K8s Resources, and we should return
			// an empty list.
			if !kerrors.IsNotFound(err) {
				log.WithError(err).Debug("Error listing resources")
				return nil, err
			}
		}
		return out, nil
	}

	convertFunc := func(r Resource) ([]*model.KVPair, error) {
		kvp, err := c.convertResourceToKVPair(r)
		if err != nil {
			return nil, err
		}
		return []*model.KVPair{kvp}, nil
	}
	return pagedList(ctx, logContext, revision, list, convertFunc, listFunc)
}

func (c *customK8sResourceClient) Watch(ctx context.Context, list model.ListInterface, revision string) (api.WatchInterface, error) {
	// Build watch options to pass to k8s.
	opts := metav1.ListOptions{ResourceVersion: revision, Watch: true, AllowWatchBookmarks: false}
	rlo, ok := list.(model.ResourceListOptions)
	if !ok {
		return nil, fmt.Errorf("ListInterface is not a ResourceListOptions: %s", list)
	}
	fieldSelector := fields.Everything()
	if len(rlo.Name) != 0 {
		// We've been asked to watch a specific custom resource.
		log.WithField("name", rlo.Name).Debug("Watching a single custom resource")
		fieldSelector = fields.OneTermEqualSelector("metadata.name", rlo.Name)

		// If this is a namespaced resource, we also need the namespace specified.
		if c.namespaced && rlo.Namespace == "" {
			return nil, fmt.Errorf("name present, but missing namespace on watch request")
		}
	}

	k8sWatchClient := cache.NewListWatchFromClient(c.restClient, c.resource, rlo.Namespace, fieldSelector)
	k8sWatch, err := k8sWatchClient.WatchFunc(opts)
	if err != nil {
		return nil, K8sErrorToCalico(err, list)
	}
	toKVPair := func(r Resource) (*model.KVPair, error) {
		return c.convertResourceToKVPair(r)
	}

	return newK8sWatcherConverter(ctx, rlo.Kind+" (custom)", toKVPair, k8sWatch), nil
}

// EnsureInitialized is a no-op since the CRD should be
// initialized in advance.
func (c *customK8sResourceClient) EnsureInitialized() error {
	return nil
}

func (c *customK8sResourceClient) listInterfaceToKey(l model.ListInterface) model.Key {
	pl := l.(model.ResourceListOptions)
	key := model.ResourceKey{Name: pl.Name, Kind: pl.Kind}

	if c.namespaced && pl.Namespace != "" {
		key.Namespace = pl.Namespace
	}

	if pl.Name != "" && !pl.Prefix {
		return key
	}
	return nil
}

func (c *customK8sResourceClient) keyToName(k model.Key) (string, error) {
	return k.(model.ResourceKey).Name, nil
}

func (c *customK8sResourceClient) nameToKey(name string) (model.Key, error) {
	return model.ResourceKey{
		Name: name,
		Kind: c.resourceKind,
	}, nil
}

func (c *customK8sResourceClient) convertResourceToKVPair(r Resource) (*model.KVPair, error) {
	var err error

	// If the resource has a VersionConverter defined then pass the resource through
	// the VersionConverter to convert the resource version from v1 to v3.
	// No-op for a v3 resource.
	if c.versionconverter != nil {
		if r, err = c.versionconverter.ConvertFromK8s(r); err != nil {
			return nil, fmt.Errorf("error converting resource from v1 to v3: %s", err)
		}
	}

	gvk := c.k8sResourceTypeMeta.GetObjectKind().GroupVersionKind()
	gvk.Kind = c.resourceKind
	r.GetObjectKind().SetGroupVersionKind(gvk)
	kvp := &model.KVPair{
		Key: model.ResourceKey{
			Name:      r.GetObjectMeta().GetName(),
			Namespace: r.GetObjectMeta().GetNamespace(),
			Kind:      c.resourceKind,
		},
		Revision: r.GetObjectMeta().GetResourceVersion(),
	}

	if err := ConvertK8sResourceToCalicoResource(r); err != nil {
		return kvp, err
	}

	kvp.Value = r
	return kvp, nil
}

func (c *customK8sResourceClient) convertKVPairToResource(kvp *model.KVPair) (Resource, error) {
	resource := kvp.Value.(Resource)
	resource.GetObjectMeta().SetResourceVersion(kvp.Revision)
	resOut, err := ConvertCalicoResourceToK8sResource(resource)
	if err != nil {
		return resOut, err
	}

	return resOut, nil
}<|MERGE_RESOLUTION|>--- conflicted
+++ resolved
@@ -276,7 +276,6 @@
 
 	opts := &metav1.DeleteOptions{}
 	if uid != nil {
-<<<<<<< HEAD
 		if c.k8sResourceType == uiSettingsType {
 			// The UID of the underlying CRD for UISettings is reversed (see ReverseUID,
 			// ConvertK8sResourceToCalicoResource and ConvertCalicoResourceToK8sResource for details).
@@ -285,9 +284,6 @@
 		} else {
 			opts.Preconditions = &metav1.Preconditions{UID: uid}
 		}
-=======
-		opts.Preconditions = &metav1.Preconditions{UID: uid}
->>>>>>> bdd1ebf0
 	}
 
 	// Delete the resource using the name.
