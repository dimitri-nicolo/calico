// Copyright (c) 2017-2020 Tigera, Inc. All rights reserved.

// Licensed under the Apache License, Version 2.0 (the "License");
// you may not use this file except in compliance with the License.
// You may obtain a copy of the License at
//
//     http://www.apache.org/licenses/LICENSE-2.0
//
// Unless required by applicable law or agreed to in writing, software
// distributed under the License is distributed on an "AS IS" BASIS,
// WITHOUT WARRANTIES OR CONDITIONS OF ANY KIND, either express or implied.
// See the License for the specific language governing permissions and
// limitations under the License.

package resources

import (
	"strings"

	log "github.com/sirupsen/logrus"
	v3 "github.com/tigera/api/pkg/apis/projectcalico/v3"
	metav1 "k8s.io/apimachinery/pkg/apis/meta/v1"
	"k8s.io/apimachinery/pkg/runtime"
	"k8s.io/apimachinery/pkg/types"

	"github.com/projectcalico/calico/libcalico-go/lib/backend/k8s/conversion"
	"github.com/projectcalico/calico/libcalico-go/lib/backend/model"
	"github.com/projectcalico/calico/libcalico-go/lib/json"
)

const (
	labelsAnnotation      = "projectcalico.org/labels"
	annotationsAnnotation = "projectcalico.org/annotations"
	metadataAnnotation    = "projectcalico.org/metadata"
)

// Interface that all Kubernetes and Calico resources implement.
type Resource interface {
	runtime.Object
	metav1.ObjectMetaAccessor
}

// Interface that all Kubernetes and Calico resource lists implement.
type ResourceList interface {
	runtime.Object
	metav1.ListMetaAccessor
}

// Function signature for conversion function to convert a K8s resource to a
// KVPair equivalent.
type (
	ConvertK8sResourceToKVPair  func(Resource) (*model.KVPair, error)
	ConvertK8sResourceToKVPairs func(Resource) ([]*model.KVPair, error)
)

// ConvertK8sResourceOneToOneAdapter converts a ConvertK8sResourceToKVPair function to a ConvertK8sResourceToKVPairs function
func ConvertK8sResourceOneToOneAdapter(oneToOne ConvertK8sResourceToKVPair) ConvertK8sResourceToKVPairs {
	return func(r Resource) ([]*model.KVPair, error) {
		kvp, err := oneToOne(r)
		if err != nil {
			return nil, err
		} else if kvp != nil {
			return []*model.KVPair{kvp}, nil
		}

		return nil, nil
	}
}

// Store Calico Metadata in the k8s resource annotations for non-CRD backed resources.
// Currently this just stores Annotations and Labels and drops all other metadata
// attributes.
func SetK8sAnnotationsFromCalicoMetadata(k8sRes Resource, calicoRes Resource) {
	a := k8sRes.GetObjectMeta().GetAnnotations()
	if a == nil {
		a = make(map[string]string)
	}
	if labels := calicoRes.GetObjectMeta().GetLabels(); len(labels) > 0 {
		if lann, err := json.Marshal(labels); err != nil {
			log.WithError(err).Warning("unable to store labels as an annotation")
		} else {
			a[labelsAnnotation] = string(lann)
		}
	} else {
		// There are no Calico labels - nil out the k8s res.
		delete(a, labelsAnnotation)
	}
	if annotations := calicoRes.GetObjectMeta().GetAnnotations(); len(annotations) > 0 {
		if aann, err := json.Marshal(annotations); err != nil {
			log.WithError(err).Warning("unable to store annotations as an annotation")
		} else {
			a[annotationsAnnotation] = string(aann)
		}
	} else {
		// There are no Calico annotations - nil out the k8s res.
		delete(a, annotationsAnnotation)
	}
	k8sRes.GetObjectMeta().SetAnnotations(a)
}

// Extract the Calico resource Metadata from the k8s resource annotations for non-CRD
// backed resources.  This extracts the Annotations and Labels stored as a annotation,
// and fills in the CreationTimestamp and UID from the k8s resource.
func SetCalicoMetadataFromK8sAnnotations(calicoRes Resource, k8sRes Resource) {
	com := calicoRes.GetObjectMeta()
	kom := k8sRes.GetObjectMeta()
	com.SetResourceVersion(kom.GetResourceVersion())
	com.SetCreationTimestamp(kom.GetCreationTimestamp())
	com.SetUID(kom.GetUID())
	a := kom.GetAnnotations()
	if a == nil {
		return
	}

	if lann, ok := a[labelsAnnotation]; ok {
		var labels map[string]string
		if err := json.Unmarshal([]byte(lann), &labels); err != nil {
			log.WithError(err).Warning("unable to parse labels annotation")
		} else {
			com.SetLabels(labels)
		}
	}
	if aann, ok := a[annotationsAnnotation]; ok {
		var annotations map[string]string
		if err := json.Unmarshal([]byte(aann), &annotations); err != nil {
			log.WithError(err).Warning("unable to parse annotations annotation")
		} else {
			com.SetAnnotations(annotations)
		}
	}
}

// Store Calico Metadata in the k8s resource annotations for CRD backed resources.
// This should store all Metadata except for those stored in Annotations and Labels and
// store them in annotations.
func ConvertCalicoResourceToK8sResource(resIn Resource) (Resource, error) {
	rom := resIn.GetObjectMeta()

	// Make sure to remove data that is passed to Kubernetes so it is not duplicated in
	// the metadata annotation.
	romCopy := &metav1.ObjectMeta{}
	rom.(*metav1.ObjectMeta).DeepCopyInto(romCopy)
	romCopy.Name = ""
	romCopy.Namespace = ""
	romCopy.ResourceVersion = ""
	romCopy.Labels = nil
	romCopy.Annotations = nil
	romCopy.UID = ""

	// Marshal the data and store the json representation in the annotations.
	metadataBytes, err := json.Marshal(romCopy)
	if err != nil {
		return nil, err
	}
	annotations := rom.GetAnnotations()
	if len(annotations) == 0 {
		annotations = make(map[string]string)
	}
	annotations[metadataAnnotation] = string(metadataBytes)

	// Make sure to clear out all of the Calico Metadata out of the ObjectMeta except for
	// Name, Namespace, ResourceVersion, Labels, and Annotations. Annotations is already
	// copied so it can be set separately.
	meta := &metav1.ObjectMeta{}
	meta.Name = rom.GetName()
	meta.Namespace = rom.GetNamespace()
	meta.ResourceVersion = rom.GetResourceVersion()
	meta.Labels = rom.GetLabels()

<<<<<<< HEAD
	// Reverse the UID for UISettings to ensure garbage collection works correctly.
	switch resIn.(type) {
	case *v3.UISettings:
		meta.UID = ReverseUID(rom.GetUID())
	default:
		meta.UID = rom.GetUID()
=======
	if rom.GetUID() != "" {
		uid, err := conversion.ConvertUID(rom.GetUID())
		if err != nil {
			return nil, err
		}
		meta.UID = uid
>>>>>>> 4efd1bfd
	}

	resOut := resIn.DeepCopyObject().(Resource)
	romOut := resOut.GetObjectMeta()
	meta.DeepCopyInto(romOut.(*metav1.ObjectMeta))
	romOut.SetAnnotations(annotations)

	return resOut, nil
}

// Retrieve all of the Calico Metadata from the k8s resource annotations for CRD backed
// resources. This should remove the relevant Calico Metadata annotation when it has finished.
func ConvertK8sResourceToCalicoResource(res Resource) error {
	rom := res.GetObjectMeta()
	annotations := rom.GetAnnotations()

	if rom.GetUID() != "" {
		// We NEVER want to use the UID from the underlying CR so that we can guarantee uniqueness.
		// So, always generate a new one deterministically so that the UID is correct even
		// if there is no metadata annotation present.
		uid, err := conversion.ConvertUID(rom.GetUID())
		if err != nil {
			return err
		}
		rom.SetUID(uid)
	}

	if len(annotations) == 0 {
		// Make no changes if there are no annotations to read Calico Metadata out of.
		return nil
	}
	if _, ok := annotations[metadataAnnotation]; !ok {
		// No changes if there are no annotations stored on the Resource.
		return nil
	}

	meta := &metav1.ObjectMeta{}
	err := json.Unmarshal([]byte(annotations[metadataAnnotation]), meta)
	if err != nil {
		return err
	}

	// Clear out the annotations
	delete(annotations, metadataAnnotation)
	if len(annotations) == 0 {
		annotations = nil
	}

	// Manually write in the data not stored in the annotations: Name, Namespace, ResourceVersion,
	// Labels, and Annotations so that they do not get overwritten.
	meta.Name = rom.GetName()
	meta.Namespace = rom.GetNamespace()
	meta.ResourceVersion = rom.GetResourceVersion()
	meta.Labels = rom.GetLabels()
	meta.Annotations = annotations

	// Reverse the UID for UISettings to ensure garbage collection works correctly.
	switch res.(type) {
	case *v3.UISettings:
		meta.UID = ReverseUID(rom.GetUID())
	default:
		meta.UID = rom.GetUID()
	}

	// If no creation timestamp was stored in the metadata annotation, use the one from the CR.
	// The timestamp is normally set in the clientv3 code. However, for objects that bypass
	// the v3 client (e.g., IPAM), we won't have generated a creation timestamp and the field
	// is required on update calls.
	if meta.GetCreationTimestamp().Time.IsZero() {
		meta.SetCreationTimestamp(rom.GetCreationTimestamp())
	}

	// If no creation timestamp was stored in the metadata annotation, use the one from the CR.
	// The timestamp is normally set in the clientv3 code. However, for objects that bypass
	// the v3 client (e.g., IPAM), we won't have generated a creation timestamp and the field
	// is required on update calls.
	if meta.GetCreationTimestamp().Time.IsZero() {
		meta.SetCreationTimestamp(rom.GetCreationTimestamp())
	}

	// Overwrite the K8s metadata with the Calico metadata.
	meta.DeepCopyInto(rom.(*metav1.ObjectMeta))

	return nil
}

// ReverseUID reverses the segments of a UID to create another UID.
//
// We use this to map between the CRD and v3 resource types. It is not possible to use the same UID as this breaks
// garbage collection of the v3 resource types. We need to be able to deterministically map between the v3 and CRD
// UID and this seems like a reasonable approach. We could potentially store in the annotation (so both CRD and v3
// have this annotation and we switch annotation w/ the metadata UID) - however that doesn't work for deletes where
// the metadata is unavailable, but a UID may have been supplied to handle atomicity.
func ReverseUID(uid types.UID) types.UID {
	parts := strings.Split(string(uid), "-")
	for ii := range parts {
		parts[ii] = ReverseString(parts[ii])
	}
	return types.UID(strings.Join(parts, "-"))
}

func ReverseString(s string) string {
	r := []rune(s)
	for ii, jj := 0, len(r)-1; ii < len(r)/2; ii, jj = ii+1, jj-1 {
		r[ii], r[jj] = r[jj], r[ii]
	}
	return string(r)
}<|MERGE_RESOLUTION|>--- conflicted
+++ resolved
@@ -167,21 +167,12 @@
 	meta.ResourceVersion = rom.GetResourceVersion()
 	meta.Labels = rom.GetLabels()
 
-<<<<<<< HEAD
-	// Reverse the UID for UISettings to ensure garbage collection works correctly.
-	switch resIn.(type) {
-	case *v3.UISettings:
-		meta.UID = ReverseUID(rom.GetUID())
-	default:
-		meta.UID = rom.GetUID()
-=======
 	if rom.GetUID() != "" {
 		uid, err := conversion.ConvertUID(rom.GetUID())
 		if err != nil {
 			return nil, err
 		}
 		meta.UID = uid
->>>>>>> 4efd1bfd
 	}
 
 	resOut := resIn.DeepCopyObject().(Resource)
