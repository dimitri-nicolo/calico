--- conflicted
+++ resolved
@@ -56,11 +56,8 @@
 	nodeWireguardIpv4IfaceAddrAnnotation  = "projectcalico.org/IPv4WireguardInterfaceAddr"
 	nodeWireguardIpv6IfaceAddrAnnotation  = "projectcalico.org/IPv6WireguardInterfaceAddr"
 	nodeWireguardPublicKeyAnnotation      = "projectcalico.org/WireguardPublicKey"
-<<<<<<< HEAD
+	nodeWireguardPublicKeyV6Annotation    = "projectcalico.org/WireguardPublicKeyV6"
 	providerIDSep                         = "://"
-=======
-	nodeWireguardPublicKeyV6Annotation    = "projectcalico.org/WireguardPublicKeyV6"
->>>>>>> c041eec3
 )
 
 func NewNodeClient(c *kubernetes.Clientset, usePodCIDR bool) K8sResourceClient {
