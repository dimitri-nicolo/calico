// Copyright (c) 2016-2021 Tigera, Inc. All rights reserved.

// Licensed under the Apache License, Version 2.0 (the "License");
// you may not use this file except in compliance with the License.
// You may obtain a copy of the License at
//
//     http://www.apache.org/licenses/LICENSE-2.0
//
// Unless required by applicable law or agreed to in writing, software
// distributed under the License is distributed on an "AS IS" BASIS,
// WITHOUT WARRANTIES OR CONDITIONS OF ANY KIND, either express or implied.
// See the License for the specific language governing permissions and
// limitations under the License.

package conversion

import (
	"crypto/sha1"
	"encoding/hex"
	"fmt"
	"net"
	"os"
	"strings"

	log "github.com/sirupsen/logrus"
	kapiv1 "k8s.io/api/core/v1"
	metav1 "k8s.io/apimachinery/pkg/apis/meta/v1"

	apiv3 "github.com/tigera/api/pkg/apis/projectcalico/v3"
	"github.com/tigera/api/pkg/lib/numorstring"

	libapiv3 "github.com/projectcalico/calico/libcalico-go/lib/apis/v3"
	"github.com/projectcalico/calico/libcalico-go/lib/backend/model"
	"github.com/projectcalico/calico/libcalico-go/lib/json"
	"github.com/projectcalico/calico/libcalico-go/lib/names"
	cnet "github.com/projectcalico/calico/libcalico-go/lib/net"
)

type defaultWorkloadEndpointConverter struct{}

// VethNameForWorkload returns a deterministic veth name
// for the given Kubernetes workload (WEP) name and namespace.
func (wc defaultWorkloadEndpointConverter) VethNameForWorkload(namespace, podname string) string {
	// A SHA1 is always 20 bytes long, and so is sufficient for generating the
	// veth name and mac addr.
	h := sha1.New()
	h.Write([]byte(fmt.Sprintf("%s.%s", namespace, podname)))
	prefix := os.Getenv("FELIX_INTERFACEPREFIX")
	if prefix == "" {
		// Prefix is not set. Default to "cali"
		prefix = "cali"
	} else {
		// Prefix is set - use the first value in the list.
		splits := strings.Split(prefix, ",")
		prefix = splits[0]
	}
	log.WithField("prefix", prefix).Debugf("Using prefix to create a WorkloadEndpoint veth name")
	return fmt.Sprintf("%s%s", prefix, hex.EncodeToString(h.Sum(nil))[:11])
}

// InterfacesForPod is a pass through to defaultInterfaceForPod, returning a list of []*PodInterface with only the default
// pod interface
func (wc defaultWorkloadEndpointConverter) InterfacesForPod(pod *kapiv1.Pod) ([]*PodInterface, error) {
	podInterface, err := wc.defaultInterfaceForPod(pod)
	if err != nil {
		return nil, err
	}
	return []*PodInterface{podInterface}, err
}

// DefaultInterfaceForPodForPod retrieves the PodInterface for the default interface and populates it with the default values.
func (wc defaultWorkloadEndpointConverter) defaultInterfaceForPod(pod *kapiv1.Pod) (*PodInterface, error) {
	ipNets, err := getPodIPs(pod)
	if err != nil {
		return nil, err
	}

	return &PodInterface{
		IsDefault:          true,
		NetworkName:        "k8s-pod-network",
		InsidePodIfaceName: "eth0",
		HostSideIfaceName:  wc.VethNameForWorkload(pod.Namespace, pod.Name),
		InsidePodGW:        net.IPv4(169, 254, 1, 1),
		IPNets:             ipNets,
	}, nil
}

func (wc defaultWorkloadEndpointConverter) PodToWorkloadEndpoints(pod *kapiv1.Pod) ([]*model.KVPair, error) {
	wep, err := wc.podToDefaultWorkloadEndpoint(pod)
	if err != nil {
		return nil, err
	}

	return []*model.KVPair{wep}, nil
}

// PodToWorkloadEndpoint converts a Pod to a WorkloadEndpoint.  It assumes the calling code
// has verified that the provided Pod is valid to convert to a WorkloadEndpoint.
// PodToWorkloadEndpoint requires a Pods Name and Node Name to be populated. It will
// fail to convert from a Pod to WorkloadEndpoint otherwise.
func (wc defaultWorkloadEndpointConverter) podToDefaultWorkloadEndpoint(pod *kapiv1.Pod) (*model.KVPair, error) {
	log.WithField("pod", pod).Debug("Converting pod to WorkloadEndpoint")
	// Get all the profiles that apply
	var profiles []string

	// Pull out the Namespace based profile off the pod name and Namespace.
	profiles = append(profiles, NamespaceProfileNamePrefix+pod.Namespace)

	// Pull out the Serviceaccount based profile off the pod SA and namespace
	if pod.Spec.ServiceAccountName != "" {
		profiles = append(profiles, serviceAccountNameToProfileName(pod.Spec.ServiceAccountName, pod.Namespace))
	}

	wepids := names.WorkloadEndpointIdentifiers{
		Node:         pod.Spec.NodeName,
		Orchestrator: apiv3.OrchestratorKubernetes,
		Endpoint:     "eth0",
		Pod:          pod.Name,
	}
	wepName, err := wepids.CalculateWorkloadEndpointName(false)
	if err != nil {
		return nil, err
	}

	podIPNets, err := getPodIPs(pod)
	if err != nil {
		// IP address was present but malformed in some way, handle as an explicit failure.
		return nil, err
	}

	if IsFinished(pod) {
		// Pod is finished but not yet deleted.  In this state the IP will have been freed and returned to the pool
		// so we need to make sure we don't let the caller believe it still belongs to this endpoint.
		// Pods with no IPs will get filtered out before they get to Felix in the watcher syncer cache layer.
		// We can't pretend the workload endpoint is deleted _here_ because that would confuse users of the
		// native v3 Watch() API.
		log.Debug("Pod is in a 'finished' state so no longer owns its IP(s).")
		podIPNets = nil
	}

	ipNets := []string{}
	for _, ipNet := range podIPNets {
		ipNets = append(ipNets, ipNet.String())
	}

	// Generate the interface name based on workload.  This must match
	// the host-side veth configured by the CNI plugin.
	interfaceName := wc.VethNameForWorkload(pod.Namespace, pod.Name)

	// Build the labels map.  Start with the pod labels, and append two additional labels for
	// namespace and orchestrator matches.
<<<<<<< HEAD
	var labels map[string]string
	if pod.Labels == nil {
		labels = make(map[string]string, 2)
	} else {
		labels = make(map[string]string, len(pod.Labels)+2)
		for k, v := range pod.Labels {
			labels[k] = v
		}
=======
	labels := make(map[string]string)
	for k, v := range pod.Labels {
		labels[k] = v
>>>>>>> 3e1124fb
	}

	labels[apiv3.LabelNamespace] = pod.Namespace
	labels[apiv3.LabelOrchestrator] = apiv3.OrchestratorKubernetes

	if pod.Spec.ServiceAccountName != "" && len(pod.Spec.ServiceAccountName) < 63 {
		// For backwards compatibility, include the label if less than 63 characters.
		labels[apiv3.LabelServiceAccount] = pod.Spec.ServiceAccountName
	}

	if v, ok := pod.Annotations[AnnotationSecurityGroups]; ok {
		var sgs []string
		if err := json.Unmarshal([]byte(v), &sgs); err != nil {
			log.WithError(err).Warnf("unable to parse %s annotation", AnnotationSecurityGroups)
		} else {
			for _, sg := range sgs {
				if sg != "" {
					labels[SecurityGroupLabelPrefix+"/"+sg] = ""
				}
			}
		}
	}

	// Pull out floating IP annotation
	var floatingIPs []libapiv3.IPNAT
	if annotation, ok := pod.Annotations["cni.projectcalico.org/floatingIPs"]; ok && len(podIPNets) > 0 {
		// Parse Annotation data
		var ips []string
		err := json.Unmarshal([]byte(annotation), &ips)
		if err != nil {
			return nil, fmt.Errorf("failed to parse '%s' as JSON: %s", annotation, err)
		}

		// Get IPv4 and IPv6 targets for NAT
		var podnetV4, podnetV6 *cnet.IPNet
		for _, ipNet := range podIPNets {
			if ipNet.IP.To4() != nil {
				podnetV4 = ipNet
				netmask, _ := podnetV4.Mask.Size()
				if netmask != 32 {
					return nil, fmt.Errorf("PodIP %v is not a valid IPv4: Mask size is %d, not 32", ipNet, netmask)
				}
			} else {
				podnetV6 = ipNet
				netmask, _ := podnetV6.Mask.Size()
				if netmask != 128 {
					return nil, fmt.Errorf("PodIP %v is not a valid IPv6: Mask size is %d, not 128", ipNet, netmask)
				}
			}
		}

		for _, ip := range ips {
			if strings.Contains(ip, ":") {
				if podnetV6 != nil {
					floatingIPs = append(floatingIPs, libapiv3.IPNAT{
						InternalIP: podnetV6.IP.String(),
						ExternalIP: ip,
					})
				}
			} else {
				if podnetV4 != nil {
					floatingIPs = append(floatingIPs, libapiv3.IPNAT{
						InternalIP: podnetV4.IP.String(),
						ExternalIP: ip,
					})
				}
			}
		}
	}

	var awsElasticIPs []string
	if annotation, ok := pod.Annotations["cni.projectcalico.org/awsElasticIPs"]; ok {
		// Parse Annotation data
		err := json.Unmarshal([]byte(annotation), &awsElasticIPs)
		if err != nil {
			return nil, fmt.Errorf("failed to parse '%s' as JSON: %s", annotation, err)
		}
	}

	// Handle source IP spoofing annotation
	sourcePrefixes, err := HandleSourceIPSpoofingAnnotation(pod.Annotations)
	if err != nil {
		return nil, err
	}

	// Map any named ports through.
	var endpointPorts []libapiv3.WorkloadEndpointPort
	for _, container := range pod.Spec.Containers {
		for _, containerPort := range container.Ports {
			if containerPort.ContainerPort != 0 && (containerPort.HostPort != 0 || containerPort.Name != "") {
				var modelProto numorstring.Protocol
				switch containerPort.Protocol {
				case kapiv1.ProtocolUDP:
					modelProto = numorstring.ProtocolFromString("udp")
				case kapiv1.ProtocolSCTP:
					modelProto = numorstring.ProtocolFromString("sctp")
				case kapiv1.ProtocolTCP, kapiv1.Protocol("") /* K8s default is TCP. */ :
					modelProto = numorstring.ProtocolFromString("tcp")
				default:
					log.WithFields(log.Fields{
						"protocol": containerPort.Protocol,
						"pod":      pod,
						"port":     containerPort,
					}).Debug("Ignoring named port with unknown protocol")
					continue
				}

				endpointPorts = append(endpointPorts, libapiv3.WorkloadEndpointPort{
					Name:     containerPort.Name,
					Protocol: modelProto,
					Port:     uint16(containerPort.ContainerPort),
					HostPort: uint16(containerPort.HostPort),
					HostIP:   containerPort.HostIP,
				})
			}
		}
	}

	var externalNetworks []string
	if annotation, ok := pod.Annotations[AnnotationEgressExternalNetworkNames]; ok {
		// Parse Annotation data
		err := json.Unmarshal([]byte(annotation), &externalNetworks)
		if err != nil {
			return nil, fmt.Errorf("failed to parse '%s' as JSON: %s", annotation, err)
		}
	}

	// Get the container ID if present.  This is used in the CNI plugin to distinguish different pods that have
	// the same name.  For example, restarted stateful set pods.
	containerID := pod.Annotations[AnnotationContainerID]

	// Create the workload endpoint.
	wep := libapiv3.NewWorkloadEndpoint()
	wep.ObjectMeta = metav1.ObjectMeta{
		Name:                       wepName,
		Namespace:                  pod.Namespace,
		CreationTimestamp:          pod.CreationTimestamp,
		DeletionTimestamp:          pod.DeletionTimestamp,
		DeletionGracePeriodSeconds: pod.DeletionGracePeriodSeconds,
		UID:                        pod.UID,
		Labels:                     labels,
		GenerateName:               pod.GenerateName,
	}
	wep.Spec = libapiv3.WorkloadEndpointSpec{
		Orchestrator:               "k8s",
		Node:                       pod.Spec.NodeName,
		Pod:                        pod.Name,
		ContainerID:                containerID,
		Endpoint:                   "eth0",
		InterfaceName:              interfaceName,
		Profiles:                   profiles,
		IPNetworks:                 ipNets,
		Ports:                      endpointPorts,
		IPNATs:                     floatingIPs,
		AWSElasticIPs:              awsElasticIPs,
		EgressGateway:              egressAnnotationsToV3Spec(pod.Annotations),
		ServiceAccountName:         pod.Spec.ServiceAccountName,
		AllowSpoofedSourcePrefixes: sourcePrefixes,
		ExternalNetworkNames:       externalNetworks,
	}
	wep.Status = libapiv3.WorkloadEndpointStatus{
		Phase:         string(pod.Status.Phase),
		EgressGateway: annotationsToEgressGatewaySpec(pod.Annotations),
	}

	if v, ok := pod.Annotations["k8s.v1.cni.cncf.io/network-status"]; ok {
		if wep.Annotations == nil {
			wep.Annotations = make(map[string]string)
		}
		wep.Annotations["k8s.v1.cni.cncf.io/network-status"] = v
	}

	// Embed the workload endpoint into a KVPair.
	kvp := model.KVPair{
		Key: model.ResourceKey{
			Name:      wepName,
			Namespace: pod.Namespace,
			Kind:      libapiv3.KindWorkloadEndpoint,
		},
		Value:    wep,
		Revision: pod.ResourceVersion,
	}
	return &kvp, nil
}

func timestampToV1Time(s string) (*metav1.Time, error) {
	t := metav1.Time{}
	if s == "" {
		return &t, nil
	}
	err := t.UnmarshalText([]byte(s))
	if err != nil {
		return nil, err
	}
	return &t, nil
}

func annotationsToEgressGatewaySpec(annotations map[string]string) *libapiv3.EgressGatewayStatus {
	startedAnnotation := annotations[AnnotationEgressGatewayMaintenanceStarted]
	finishedAnnotation := annotations[AnnotationEgressGatewayMaintenanceFinished]
	ipAnnotation := annotations[AnnotationEgressGatewayMaintenanceGatewayIP]
	if startedAnnotation == "" || finishedAnnotation == "" || ipAnnotation == "" {
		return nil
	}
	startTime, err := timestampToV1Time(startedAnnotation)
	if err != nil {
		log.WithError(err).Warnf("unable to parse %s annotation", AnnotationEgressGatewayMaintenanceStarted)
	}
	finishTime, err := timestampToV1Time(finishedAnnotation)
	if err != nil {
		log.WithError(err).Warnf("unable to parse %s annotation", AnnotationEgressGatewayMaintenanceFinished)
	}
	return &libapiv3.EgressGatewayStatus{
		MaintenanceGatewayIP: ipAnnotation,
		MaintenanceStarted:   startTime,
		MaintenanceFinished:  finishTime,
	}
}

// HandleSourceIPSpoofingAnnotation parses the allowedSourcePrefixes annotation if present,
// and returns the allowed prefixes as a slice of strings.
func HandleSourceIPSpoofingAnnotation(annot map[string]string) ([]string, error) {
	var sourcePrefixes []string
	if annotation, ok := annot["cni.projectcalico.org/allowedSourcePrefixes"]; ok && annotation != "" {
		// Parse Annotation data
		var requestedSourcePrefixes []string
		err := json.Unmarshal([]byte(annotation), &requestedSourcePrefixes)
		if err != nil {
			return nil, fmt.Errorf("failed to parse '%s' as JSON: %s", annotation, err)
		}

		// Filter out any invalid entries and normalize the CIDRs.
		for _, prefix := range requestedSourcePrefixes {
			if _, n, err := cnet.ParseCIDR(prefix); err != nil {
				return nil, fmt.Errorf("failed to parse '%s' as a CIDR: %s", prefix, err)
			} else {
				sourcePrefixes = append(sourcePrefixes, n.String())
			}
		}
	}
	return sourcePrefixes, nil
}<|MERGE_RESOLUTION|>--- conflicted
+++ resolved
@@ -149,20 +149,9 @@
 
 	// Build the labels map.  Start with the pod labels, and append two additional labels for
 	// namespace and orchestrator matches.
-<<<<<<< HEAD
-	var labels map[string]string
-	if pod.Labels == nil {
-		labels = make(map[string]string, 2)
-	} else {
-		labels = make(map[string]string, len(pod.Labels)+2)
-		for k, v := range pod.Labels {
-			labels[k] = v
-		}
-=======
 	labels := make(map[string]string)
 	for k, v := range pod.Labels {
 		labels[k] = v
->>>>>>> 3e1124fb
 	}
 
 	labels[apiv3.LabelNamespace] = pod.Namespace
