--- conflicted
+++ resolved
@@ -1089,16 +1089,6 @@
 		Expect(wep.Value.(*libapiv3.WorkloadEndpoint).GenerateName).To(Equal(gname))
 	})
 
-<<<<<<< HEAD
-	It("should convert without egress control when egress annotations are invalid", func() {
-		pod := kapiv1.Pod{
-			ObjectMeta: metav1.ObjectMeta{
-				Name:      "podA",
-				Namespace: "default",
-				Annotations: map[string]string{
-					"egress.projectcalico.org/namespaceSelector": "black ~~ 'white'",
-					"egress.projectcalico.org/selector":          "red == 'green'",
-=======
 	It("should pass network-status annotations from pod to workloadendpoint", func() {
 		pod := kapiv1.Pod{
 			ObjectMeta: metav1.ObjectMeta{
@@ -1114,59 +1104,11 @@
 						"default": true,
 						"dns": {}
 					}]`,
->>>>>>> 44452cb3
 				},
 			},
 			Spec: kapiv1.PodSpec{
 				NodeName: "nodeA",
 			},
-<<<<<<< HEAD
-			Status: kapiv1.PodStatus{
-				PodIP: "192.168.0.1",
-			},
-		}
-
-		wep, err := podToWorkloadEndpoint(c, &pod)
-		Expect(err).NotTo(HaveOccurred())
-
-		// Make sure the EgressSpec is nil.
-		Expect(wep.Value.(*libapiv3.WorkloadEndpoint).Spec.EgressGateway).To(BeNil())
-	})
-
-	DescribeTable("AWS security group annotation",
-		func(annotation string, expectedLabels []string) {
-			pod := kapiv1.Pod{
-				ObjectMeta: metav1.ObjectMeta{
-					Name:      "podB",
-					Namespace: "default",
-					Annotations: map[string]string{
-						"aws.tigera.io/security-groups": annotation,
-					},
-				},
-				Spec: kapiv1.PodSpec{
-					NodeName: "nodeA",
-				},
-				Status: kapiv1.PodStatus{
-					PodIP: "192.168.0.1",
-				},
-			}
-
-			wep, err := podToWorkloadEndpoint(c, &pod)
-			Expect(err).NotTo(HaveOccurred())
-
-			// Finally, assert the expected result.
-			for _, label := range expectedLabels {
-				Expect(wep.Value.(*libapiv3.WorkloadEndpoint).ObjectMeta.Labels).To(
-					HaveKeyWithValue("sg.aws.tigera.io/"+label, ""))
-			}
-		},
-
-		Entry("should handle an empty annotation", "[]", []string{}),
-		Entry("should handle one Security Group", "[\"sg-test\"]", []string{"sg-test"}),
-		Entry("should handle two Security Groups", "[\"sg-test-1\",\"sg-test-2\"]", []string{"sg-test-1", "sg-test-2"}),
-		Entry("should handle bad Security Groups string", "sg-test-1,sg-test-2", []string{}),
-	)
-=======
 			Status: kapiv1.PodStatus{},
 		}
 		wep, err := podToWorkloadEndpoint(c, &pod)
@@ -1182,7 +1124,65 @@
 						"dns": {}
 					}]`))
 	})
->>>>>>> 44452cb3
+
+	It("should convert without egress control when egress annotations are invalid", func() {
+		pod := kapiv1.Pod{
+			ObjectMeta: metav1.ObjectMeta{
+				Name:      "podA",
+				Namespace: "default",
+				Annotations: map[string]string{
+					"egress.projectcalico.org/namespaceSelector": "black ~~ 'white'",
+					"egress.projectcalico.org/selector":          "red == 'green'",
+				},
+			},
+			Spec: kapiv1.PodSpec{
+				NodeName: "nodeA",
+			},
+			Status: kapiv1.PodStatus{
+				PodIP: "192.168.0.1",
+			},
+		}
+
+		wep, err := podToWorkloadEndpoint(c, &pod)
+		Expect(err).NotTo(HaveOccurred())
+
+		// Make sure the EgressSpec is nil.
+		Expect(wep.Value.(*libapiv3.WorkloadEndpoint).Spec.EgressGateway).To(BeNil())
+	})
+
+	DescribeTable("AWS security group annotation",
+		func(annotation string, expectedLabels []string) {
+			pod := kapiv1.Pod{
+				ObjectMeta: metav1.ObjectMeta{
+					Name:      "podB",
+					Namespace: "default",
+					Annotations: map[string]string{
+						"aws.tigera.io/security-groups": annotation,
+					},
+				},
+				Spec: kapiv1.PodSpec{
+					NodeName: "nodeA",
+				},
+				Status: kapiv1.PodStatus{
+					PodIP: "192.168.0.1",
+				},
+			}
+
+			wep, err := podToWorkloadEndpoint(c, &pod)
+			Expect(err).NotTo(HaveOccurred())
+
+			// Finally, assert the expected result.
+			for _, label := range expectedLabels {
+				Expect(wep.Value.(*libapiv3.WorkloadEndpoint).ObjectMeta.Labels).To(
+					HaveKeyWithValue("sg.aws.tigera.io/"+label, ""))
+			}
+		},
+
+		Entry("should handle an empty annotation", "[]", []string{}),
+		Entry("should handle one Security Group", "[\"sg-test\"]", []string{"sg-test"}),
+		Entry("should handle two Security Groups", "[\"sg-test-1\",\"sg-test-2\"]", []string{"sg-test-1", "sg-test-2"}),
+		Entry("should handle bad Security Groups string", "sg-test-1,sg-test-2", []string{}),
+	)
 })
 
 var _ = Describe("Test NetworkPolicy conversion", func() {
