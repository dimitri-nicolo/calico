// Copyright (c) 2016-2024 Tigera, Inc. All rights reserved.

// Licensed under the Apache License, Version 2.0 (the "License");
// you may not use this file except in compliance with the License.
// You may obtain a copy of the License at
//
//     http://www.apache.org/licenses/LICENSE-2.0
//
// Unless required by applicable law or agreed to in writing, software
// distributed under the License is distributed on an "AS IS" BASIS,
// WITHOUT WARRANTIES OR CONDITIONS OF ANY KIND, either express or implied.
// See the License for the specific language governing permissions and
// limitations under the License.

package k8s_test

import (
	"context"
	"encoding/json"
	"fmt"
	"strings"
	"sync"
	"time"

	"github.com/projectcalico/calico/libcalico-go/lib/backend/k8s/resources"

	. "github.com/onsi/ginkgo"
	. "github.com/onsi/gomega"

	"github.com/projectcalico/calico/libcalico-go/lib/backend/k8s"
	"github.com/projectcalico/calico/libcalico-go/lib/backend/syncersv1/felixsyncer"
	"github.com/projectcalico/calico/libcalico-go/lib/net"
	"github.com/projectcalico/calico/libcalico-go/lib/testutils"

	log "github.com/sirupsen/logrus"
	k8sapi "k8s.io/api/core/v1"
	networkingv1 "k8s.io/api/networking/v1"
	metav1 "k8s.io/apimachinery/pkg/apis/meta/v1"
	"k8s.io/apimachinery/pkg/runtime"
	"k8s.io/apimachinery/pkg/types"
	"k8s.io/apimachinery/pkg/util/wait"
	ctrlclient "sigs.k8s.io/controller-runtime/pkg/client"
	adminpolicy "sigs.k8s.io/network-policy-api/apis/v1alpha1"
	adminpolicyclient "sigs.k8s.io/network-policy-api/pkg/client/clientset/versioned/typed/apis/v1alpha1"

	apiv3 "github.com/tigera/api/pkg/apis/projectcalico/v3"
	"github.com/tigera/api/pkg/lib/numorstring"

	"github.com/projectcalico/calico/libcalico-go/lib/apiconfig"
	libapiv3 "github.com/projectcalico/calico/libcalico-go/lib/apis/v3"
	"github.com/projectcalico/calico/libcalico-go/lib/backend/api"
	"github.com/projectcalico/calico/libcalico-go/lib/backend/k8s/conversion"
	"github.com/projectcalico/calico/libcalico-go/lib/backend/model"
	cerrors "github.com/projectcalico/calico/libcalico-go/lib/errors"
	"github.com/projectcalico/calico/libcalico-go/lib/names"

	kerrors "k8s.io/apimachinery/pkg/api/errors"
)

var (
	zeroOrder                  = float64(0.0)
	zeroInt64                  = int64(0)
	calicoAllowPolicyModelSpec = apiv3.GlobalNetworkPolicySpec{
		Order: &zeroOrder,
		Ingress: []apiv3.Rule{
			{
				Action: "Allow",
			},
		},
		Egress: []apiv3.Rule{
			{
				Action: "Allow",
			},
		},
	}
	calicoDisallowPolicyModelSpec = apiv3.GlobalNetworkPolicySpec{
		Order: &zeroOrder,
		Ingress: []apiv3.Rule{
			{
				Action: "Deny",
			},
		},
		Egress: []apiv3.Rule{
			{
				Action: "Deny",
			},
		},
	}

	// Used for testing Syncer conversion
	calicoAllowPolicyModelV1 = model.Policy{
		Order: &zeroOrder,
		InboundRules: []model.Rule{
			{
				Action: "allow",
			},
		},
		OutboundRules: []model.Rule{
			{
				Action: "allow",
			},
		},
	}
	calicoDisallowPolicyModelV1 = model.Policy{
		Order: &zeroOrder,
		InboundRules: []model.Rule{
			{
				Action: "deny",
			},
		},
		OutboundRules: []model.Rule{
			{
				Action: "deny",
			},
		},
	}
	calicoAllowProfileSpec = apiv3.ProfileSpec{
		Ingress: []apiv3.Rule{
			{
				Action: "Allow",
			},
		},
		Egress: []apiv3.Rule{
			{
				Action: "Allow",
			},
		},
	}

	defaultAllowProfileKey = model.ResourceKey{Name: "projectcalico-default-allow", Kind: apiv3.KindProfile}

	// Use a back-off set of intervals for testing deletion of a namespace
	// which can sometimes be slow.
	slowCheck = []interface{}{
		60 * time.Second,
		1 * time.Second,
	}
)

// cb implements the callback interface required for the
// backend Syncer API.
type cb struct {
	// Stores the current state for comparison by the tests.
	State map[string]api.Update
	Lock  *sync.Mutex

	status     api.SyncStatus
	updateChan chan api.Update
}

func (c cb) OnStatusUpdated(status api.SyncStatus) {
	defer GinkgoRecover()

	// Keep latest status up to date.
	log.Warnf("[TEST] Received status update: %+v", status)
	c.status = status

	// Once we get in sync, we don't ever expect to not
	// be in sync.
	if c.status == api.InSync {
		Expect(status).To(Equal(api.InSync))
	}
}

func (c cb) OnUpdates(updates []api.Update) {
	defer GinkgoRecover()

	// Ensure the given updates are valid.
	// We only perform mild validation here.
	for _, u := range updates {
		switch u.UpdateType {
		case api.UpdateTypeKVNew:
			// Sometimes the value is nil (e.g ProfileTags)
			log.Infof("[TEST] Syncer received new: %+v", u)
		case api.UpdateTypeKVUpdated:
			// Sometimes the value is nil (e.g ProfileTags)
			log.Infof("[TEST] Syncer received updated: %+v", u)
		case api.UpdateTypeKVDeleted:
			// Ensure the value is nil for deletes.
			log.Infof("[TEST] Syncer received deleted: %+v", u)
			Expect(u.Value).To(BeNil())
		case api.UpdateTypeKVUnknown:
			panic(fmt.Sprintf("[TEST] Syncer received unknown update: %+v", u))
		}

		// Send the update to a goroutine which will process it.
		c.updateChan <- u
	}
}

func (c cb) ProcessUpdates() {
	for u := range c.updateChan {
		// Store off the update so it can be checked by the test.
		// Use a mutex for safe cross-goroutine reads/writes.
		c.Lock.Lock()
		if u.UpdateType == api.UpdateTypeKVUnknown {
			// We should never get this!
			log.Panic("Received Unknown update type")
		} else if u.UpdateType == api.UpdateTypeKVDeleted {
			// Deleted.
			delete(c.State, u.Key.String())
			log.Infof("[TEST] Delete update %s", u.Key.String())
		} else {
			// Add or modified.
			c.State[u.Key.String()] = u
			log.Infof("[TEST] Stored update (type %d) %s", u.UpdateType, u.Key.String())
		}
		c.Lock.Unlock()
	}
}

func (c cb) ExpectExists(updates []api.Update) {
	// For each Key, wait for it to exist.
	for _, update := range updates {
		log.Infof("[TEST] Expecting key: %v", update.Key)
		matches := false

		_ = wait.PollUntilContextTimeout(context.Background(), 1*time.Second, 60*time.Second, true, func(ctx context.Context) (bool, error) {
			// Get the update.
			c.Lock.Lock()
			u, ok := c.State[update.Key.String()]
			c.Lock.Unlock()

			// See if we've got a matching update. For now, we just check
			// that the key exists and that it's the correct type.
			matches = ok && update.UpdateType == u.UpdateType

			log.Infof("[TEST] Key exists? %t matches? %t: expected %v; actual %v", ok, matches, update.UpdateType, u.UpdateType)
			if matches {
				// Expected the update to be present, and it is.
				return true, nil
			} else {
				// Update is not yet present.
				return false, nil
			}
		})

		// Expect the key to have existed.
		Expect(matches).To(Equal(true), fmt.Sprintf("Expected update not found: %v", update.Key))
	}
}

// ExpectDeleted asserts that the provided KVPairs have been deleted
// via an update over the Syncer.
func (c cb) ExpectDeleted(kvps []model.KVPair) {
	for _, kvp := range kvps {
		log.Infof("[TEST] Not expecting key: %v", kvp.Key)
		exists := true

		_ = wait.PollUntilContextTimeout(context.Background(), 1*time.Second, 60*time.Second, true, func(ctx context.Context) (bool, error) {
			// Get the update.
			c.Lock.Lock()
			update, ok := c.State[kvp.Key.String()]
			exists = ok
			c.Lock.Unlock()

			log.Infof("[TEST] Key exists? %t: %+v", ok, update)
			if ok {
				// Expected key to not exist, and it does.
				return false, nil
			} else {
				// Expected key to not exist, and it doesn't.
				return true, nil
			}
		})

		// Expect the key to not exist.
		Expect(exists).To(Equal(false), fmt.Sprintf("Expected key not to exist: %v", kvp.Key))
	}
}

// ExpectAddedEvent checks for an api.WatchAdded coming down a specific chan
// this is used in several tests below
func ExpectAddedEvent(events <-chan api.WatchEvent) *api.WatchEvent {
	return expectEventOfType(events, api.WatchAdded)
}

// ExpectModifiedEvent checks for an api.WatchModified coming down a specific chan
func ExpectModifiedEvent(events <-chan api.WatchEvent) *api.WatchEvent {
	return expectEventOfType(events, api.WatchModified)
}

func expectEventOfType(events <-chan api.WatchEvent, type_ api.WatchEventType) *api.WatchEvent {
	var receivedEvent *api.WatchEvent
poll:
	for i := 0; i < 10; i++ {
		select {
		case e := <-events:
			// Got an event. Check it's OK.
			Expect(e.Error).NotTo(HaveOccurred())
			Expect(e.Type).To(Equal(type_))
			receivedEvent = &e
			break poll
		default:
			time.Sleep(50 * time.Millisecond)
		}
	}
	Expect(receivedEvent).NotTo(BeNil(), "Did not receive watch event")
	return receivedEvent
}

// GetSyncerValueFunc returns a function that can be used to query the value of
// an entry in our syncer state store.  It's useful for performing "Eventually" testing.
//
// The returned function returns the cached entry or nil if the entry does not
// exist in the cache.
func (c cb) GetSyncerValueFunc(key model.Key) func() interface{} {
	return func() interface{} {
		log.Infof("Checking entry in cache: %v", key)
		c.Lock.Lock()
		defer func() {
			c.Lock.Unlock()
		}()
		if entry, ok := c.State[key.String()]; ok {
			return entry.Value
		}
		return nil
	}
}

// GetSyncerValuePresentFunc returns a function that can be used to query whether an entry
// is in our syncer state store.  It's useful for performing "Eventually" testing.
//
// When checking for presence use this function rather than GetSyncerValueFunc() because
// the Value may itself by nil.
//
// The returned function returns true if the entry is present.
func (c cb) GetSyncerValuePresentFunc(key model.Key) func() interface{} {
	return func() interface{} {
		log.Infof("Checking entry in cache: %v", key)
		c.Lock.Lock()
		defer func() { c.Lock.Unlock() }()
		_, ok := c.State[key.String()]
		return ok
	}
}

func CreateClientAndSyncer(cfg apiconfig.KubeConfig) (*k8s.KubeClient, *cb, api.Syncer) {
	// First create the client.
	caCfg := apiconfig.CalicoAPIConfigSpec{KubeConfig: cfg}
	c, err := k8s.NewKubeClient(&caCfg)
	if err != nil {
		panic(err)
	}

	// Ensure the backend is initialized.
	err = c.EnsureInitialized()
	Expect(err).NotTo(HaveOccurred(), "Failed to initialize the backend.")

	// Start the syncer.
	updateChan := make(chan api.Update)
	callback := cb{
		State:      map[string]api.Update{},
		status:     api.WaitForDatastore,
		Lock:       &sync.Mutex{},
		updateChan: updateChan,
	}
	syncer := felixsyncer.New(c, caCfg, callback, false, true)
	return c.(*k8s.KubeClient), &callback, syncer
}

var _ = testutils.E2eDatastoreDescribe("Test UIDs and owner references", testutils.DatastoreK8s, func(cfg apiconfig.CalicoAPIConfig) {
	var (
		c   *k8s.KubeClient
		cli ctrlclient.Client
		ctx context.Context
	)

	BeforeEach(func() {
		log.SetLevel(log.DebugLevel)

		// Create a k8s backend KVP client.
		var err error
		apicfg := apiconfig.KubeConfig{Kubeconfig: "/kubeconfig.yaml", K8sDisableNodePoll: true}
		c, _, _ = CreateClientAndSyncer(apicfg)

		// Create a controller-runtime client.
		// Create a client for interacting with CRDs directly.
		config, _, err := k8s.CreateKubernetesClientset(&cfg.Spec)
		Expect(err).NotTo(HaveOccurred())
		cli, err = ctrlclient.New(config, ctrlclient.Options{})

		ctx = context.Background()
	})

	It("should properly read / write owner references", func() {
		podUID := types.UID("3b5bff7a-501d-429f-b581-8954440883f4")
		npUID := types.UID("19e9c0f4-501d-429f-b581-8954440883f4")
		npUIDv1, err := conversion.ConvertUID(npUID)
		Expect(err).NotTo(HaveOccurred())

		name := "test-owner-ref-policy"
		kvp := model.KVPair{
			Key: model.ResourceKey{
				Name:      name,
				Namespace: "default",
				Kind:      apiv3.KindNetworkPolicy,
			},
			Value: &apiv3.NetworkPolicy{
				TypeMeta: metav1.TypeMeta{
					Kind:       apiv3.KindNetworkPolicy,
					APIVersion: apiv3.GroupVersionCurrent,
				},
				ObjectMeta: metav1.ObjectMeta{
					Name:      name,
					Namespace: "default",
					OwnerReferences: []metav1.OwnerReference{
						{
							// Add an owner reference for a non Calico resource.
							APIVersion: "v1",
							Kind:       "Pod",
							Name:       "test-owner-ref-pod",
							UID:        podUID,
						},
						{
							// Add an owner reference for a Calico resource.
							APIVersion: apiv3.GroupVersionCurrent,
							Kind:       apiv3.KindNetworkSet,
							Name:       "test-owner-ref-networkset",
							UID:        npUID,
						},
					},
				},
			},
		}
		_, err = c.Create(ctx, &kvp)
		Expect(err).NotTo(HaveOccurred())

		// Read back the object and check the owner references match.
		kvp2, err := c.Get(ctx, kvp.Key, "")
		Expect(err).NotTo(HaveOccurred())
		Expect(kvp2.Value.(*apiv3.NetworkPolicy).ObjectMeta.OwnerReferences).To(Equal(kvp.Value.(*apiv3.NetworkPolicy).ObjectMeta.OwnerReferences))

		// Query the underlying crd.projectcalico.org/v1 resource and check that the
		// UID belonging to the pod is unchanged, but that the UID belonging to the
		// Calico resource has been translated.
		crd := &apiv3.NetworkPolicy{}
		err = cli.Get(ctx, types.NamespacedName{Name: name, Namespace: "default"}, crd)
		Expect(err).NotTo(HaveOccurred())

		// The OwnerReferences are stored in an annotation. Load it.
		meta := metav1.ObjectMeta{}
		annot := crd.Annotations["projectcalico.org/metadata"]
		err = json.Unmarshal([]byte(annot), &meta)
		Expect(err).NotTo(HaveOccurred())

		// Compare the OwnerReferences. pod UID should be unchanged, but np UID should be translated.
		Expect(meta.OwnerReferences).To(HaveLen(2))
		Expect(meta.OwnerReferences[0].UID).To(Equal(podUID))
		Expect(meta.OwnerReferences[0].APIVersion).To(Equal("v1"))
		Expect(meta.OwnerReferences[1].UID).To(Equal(npUIDv1))
		Expect(meta.OwnerReferences[1].APIVersion).To(Equal("crd.projectcalico.org/v1"))
	})
})

var _ = testutils.E2eDatastoreDescribe("Test Syncer API for Kubernetes backend", testutils.DatastoreK8s, func(cfg apiconfig.CalicoAPIConfig) {
	var (
		c      *k8s.KubeClient
		cli    ctrlclient.Client
		cb     *cb
		syncer api.Syncer
	)

	ctx := context.Background()

	cleanup := func() {
		// Clean up all Calico resources.
		err := c.Clean()
		Expect(err).NotTo(HaveOccurred())

		// Clean up any k8s network policy left over by the test.
		nps := networkingv1.NetworkPolicyList{}
		err = c.ClientSet.NetworkingV1().RESTClient().
			Get().
			Resource("networkpolicies").
			Timeout(10 * time.Second).
			Do(ctx).Into(&nps)
		Expect(err).NotTo(HaveOccurred())

		for _, np := range nps.Items {
			result := c.ClientSet.NetworkingV1().RESTClient().
				Delete().
				Resource("networkpolicies").
				Namespace(np.Namespace).
				Name(np.Name).
				Timeout(10 * time.Second).
				Do(ctx)
			Expect(result.Error()).NotTo(HaveOccurred())
		}

		// Clean up any pods left over by the test.
		pods, err := c.ClientSet.CoreV1().Pods("").List(ctx, metav1.ListOptions{})
		Expect(err).NotTo(HaveOccurred())

		for _, p := range pods.Items {
			// Skip kube-system pods.
			if p.Namespace == "kube-system" {
				continue
			}
			err = c.ClientSet.CoreV1().Pods(p.Namespace).Delete(ctx, p.Name, metav1.DeleteOptions{})
			Expect(err).NotTo(HaveOccurred())
			Eventually(func() bool {
				_, err = c.ClientSet.CoreV1().Pods(p.Namespace).Get(context.Background(), p.Name, metav1.GetOptions{})
				return kerrors.IsNotFound(err)
			}, 30*time.Second).Should(BeTrue())
		}
	}

	BeforeEach(func() {
		log.SetLevel(log.DebugLevel)

		// Create a Kubernetes client, callbacks, and a syncer.
		apicfg := apiconfig.KubeConfig{Kubeconfig: "/kubeconfig.yaml"}
		c, cb, syncer = CreateClientAndSyncer(apicfg)

		// Create a controller-runtime client.
		// Create a client for interacting with CRDs directly.
		config, _, err := k8s.CreateKubernetesClientset(&cfg.Spec)
		Expect(err).NotTo(HaveOccurred())
		config.ContentType = runtime.ContentTypeJSON
		cli, err = ctrlclient.New(config, ctrlclient.Options{})

		// Start the syncer.
		syncer.Start()

		// Node object is created by applying the mock-node.yaml manifest in advance.

		// Start processing updates.
		go cb.ProcessUpdates()
	})

	AfterEach(func() {
		cleanup()
		syncer.Stop()
	})

	It("should handle endpoint slices", func() {
		By("Performing a List of EndpointSlices", func() {
			_, err := c.List(ctx, model.ResourceListOptions{Kind: model.KindKubernetesEndpointSlice}, "")
			Expect(err).NotTo(HaveOccurred())
		})
	})

	It("should handle a Namespace with DefaultDeny (v1beta annotation for namespace isolation)", func() {
		ns := k8sapi.Namespace{
			ObjectMeta: metav1.ObjectMeta{
				Name: "test-syncer-namespace-default-deny",
				Annotations: map[string]string{
					"net.beta.kubernetes.io/network-policy": "{\"ingress\": {\"isolation\": \"DefaultDeny\"}}",
				},
				Labels: map[string]string{"label": "value"},
			},
		}

		By("Creating a namespace", func() {
			_, err := c.ClientSet.CoreV1().Namespaces().Create(ctx, &ns, metav1.CreateOptions{})
			Expect(err).NotTo(HaveOccurred())
		})

		By("Performing a List of Profiles", func() {
			_, err := c.List(ctx, model.ResourceListOptions{Kind: apiv3.KindProfile}, "")
			Expect(err).NotTo(HaveOccurred())
		})

		By("Performing a List of Policies", func() {
			_, err := c.List(ctx, model.ResourceListOptions{Kind: apiv3.KindNetworkPolicy, Namespace: "test-syncer-namespace-default-deny"}, "")
			Expect(err).NotTo(HaveOccurred())
		})

		By("Performing a Get on the Profile and ensure no error in the Calico API", func() {
			_, err := c.Get(ctx, model.ResourceKey{Name: fmt.Sprintf("kns.%s", ns.ObjectMeta.Name), Kind: apiv3.KindProfile}, "")
			Expect(err).NotTo(HaveOccurred())
		})

		By("Checking the correct entries are in our cache", func() {
			expectedName := "kns.test-syncer-namespace-default-deny"
			Eventually(cb.GetSyncerValuePresentFunc(model.ProfileRulesKey{ProfileKey: model.ProfileKey{expectedName}})).Should(BeTrue())
			Eventually(cb.GetSyncerValuePresentFunc(model.ProfileLabelsKey{ProfileKey: model.ProfileKey{expectedName}})).Should(BeTrue())
		})

		By("Deleting the namespace", func() {
			testutils.DeleteNamespace(c.ClientSet, ns.ObjectMeta.Name)
		})

		By("Checking the correct entries are no longer in our cache", func() {
			expectedName := "kns.test-syncer-namespace-default-deny"
			Eventually(cb.GetSyncerValuePresentFunc(model.ProfileRulesKey{ProfileKey: model.ProfileKey{expectedName}}), slowCheck...).Should(BeFalse())
			Eventually(cb.GetSyncerValuePresentFunc(model.ProfileLabelsKey{ProfileKey: model.ProfileKey{expectedName}})).Should(BeFalse())
		})
	})

	It("should handle a Namespace without any annotations", func() {
		ns := k8sapi.Namespace{
			ObjectMeta: metav1.ObjectMeta{
				Name:        "test-syncer-namespace-no-default-deny",
				Annotations: map[string]string{},
				Labels:      map[string]string{"label": "value"},
			},
		}

		// Check to see if the create succeeded.
		By("Creating a namespace", func() {
			_, err := c.ClientSet.CoreV1().Namespaces().Create(ctx, &ns, metav1.CreateOptions{})
			Expect(err).NotTo(HaveOccurred())
		})

		// Perform a List and ensure it shows up in the Calico API.
		By("listing Profiles", func() {
			_, err := c.List(ctx, model.ResourceListOptions{Kind: apiv3.KindProfile}, "")
			Expect(err).NotTo(HaveOccurred())
		})

		By("listing Policies", func() {
			_, err := c.List(ctx, model.ResourceListOptions{Kind: apiv3.KindNetworkPolicy, Namespace: "test-syncer-namespace-no-default-deny"}, "")
			Expect(err).NotTo(HaveOccurred())
		})

		// Perform a Get and ensure no error in the Calico API.
		By("getting a Profile", func() {
			_, err := c.Get(ctx, model.ResourceKey{Name: fmt.Sprintf("kns.%s", ns.ObjectMeta.Name), Kind: apiv3.KindProfile}, "")
			Expect(err).NotTo(HaveOccurred())
		})

		// Expect corresponding Profile updates over the syncer for this Namespace.
		By("Checking the correct entries are in our cache", func() {
			expectedName := "kns.test-syncer-namespace-no-default-deny"
			Eventually(cb.GetSyncerValuePresentFunc(model.ProfileRulesKey{ProfileKey: model.ProfileKey{expectedName}})).Should(BeTrue())
			Eventually(cb.GetSyncerValuePresentFunc(model.ProfileLabelsKey{ProfileKey: model.ProfileKey{expectedName}})).Should(BeTrue())
		})

		By("deleting a namespace", func() {
			testutils.DeleteNamespace(c.ClientSet, ns.ObjectMeta.Name)
		})

		By("Checking the correct entries are in no longer in our cache", func() {
			expectedName := "kns.test-syncer-namespace-no-default-deny"
			Eventually(cb.GetSyncerValuePresentFunc(model.ProfileRulesKey{ProfileKey: model.ProfileKey{expectedName}}), slowCheck...).Should(BeFalse())
			Eventually(cb.GetSyncerValuePresentFunc(model.ProfileLabelsKey{ProfileKey: model.ProfileKey{expectedName}})).Should(BeFalse())
		})
	})

	It("should handle the static default-allow Profile", func() {
		findAllowAllProfileEvent := func(c <-chan api.WatchEvent) bool {
			found := false
			for i := 0; i < 10; i++ {
				select {
				case e := <-c:
					if e.Type == api.WatchAdded &&
						e.Old == nil &&
						e.New.Key == defaultAllowProfileKey {
						found = true
					}
				default:
					time.Sleep(50 * time.Millisecond)
				}
			}
			return found
		}

		expectNoAllowAllEvent := func(c <-chan api.WatchEvent) {
			found := findAllowAllProfileEvent(c)
			Expect(found).To(BeFalse())
		}

		By("existing in our cache", func() {
			expectedName := "projectcalico-default-allow"
			Eventually(cb.GetSyncerValuePresentFunc(model.ProfileRulesKey{ProfileKey: model.ProfileKey{expectedName}}), slowCheck...).Should(BeTrue())
		})

		By("watching all profiles with a valid rv does not return an event for the default-allow profile", func() {
			rvs := []string{"", "0", "1000000/", "1000/1000", "/100000000"}
			for _, rv := range rvs {
				watch, err := c.Watch(ctx, model.ResourceListOptions{Kind: apiv3.KindProfile}, rv)
				Expect(err).NotTo(HaveOccurred())
				defer watch.Stop()

				expectNoAllowAllEvent(watch.ResultChan())
			}
		})

		By("watching the default-allow profile with any rv does not return an event", func() {
			rvs := []string{"", "0"}
			for _, rv := range rvs {
				watch, err := c.Watch(ctx, model.ResourceListOptions{Name: "projectcalico-default-allow", Kind: apiv3.KindProfile}, rv)
				Expect(err).NotTo(HaveOccurred())
				defer watch.Stop()
				select {
				case e := <-watch.ResultChan():
					Fail(fmt.Sprintf("expected no events but got: %+v", e))
				case <-time.After(2 * time.Second):
				}
			}
		})

		By("getting the profile with any rv should return the profile", func() {
			rvs := []string{"", "0"}
			for _, rv := range rvs {
				kvp, err := c.Get(ctx, defaultAllowProfileKey, rv)
				Expect(err).NotTo(HaveOccurred())
				Expect(kvp).NotTo(BeNil())

				profile := kvp.Value.(*apiv3.Profile)
				Expect(profile.Spec).Should(Equal(calicoAllowProfileSpec))
			}
		})

		By("listing all profiles with any rv should include the profile", func() {
			rvs := []string{"", "0"}
			for _, rv := range rvs {
				kvps, err := c.List(ctx, model.ResourceListOptions{Kind: apiv3.KindProfile}, rv)
				Expect(err).NotTo(HaveOccurred())

				var found bool
				for _, kvp := range kvps.KVPairs {
					if kvp.Key == defaultAllowProfileKey {
						found = true
						Expect(kvp.Value.(*apiv3.Profile).Spec).Should(Equal(calicoAllowProfileSpec))
					}
				}
				Expect(found).To(BeTrue())
			}
		})

		By("creating the profile returns an error", func() {
			kvp, err := c.Get(ctx, defaultAllowProfileKey, "")
			Expect(err).NotTo(HaveOccurred())

			_, err = c.Create(ctx, kvp)
			Expect(err).To(HaveOccurred())
			Expect(err.Error()).To(ContainSubstring("Create is not supported on Profile(projectcalico-default-allow)"))
		})

		By("updating the profile returns an error", func() {
			kvp, err := c.Get(ctx, defaultAllowProfileKey, "")
			Expect(err).NotTo(HaveOccurred())

			_, err = c.Update(ctx, kvp)
			Expect(err).To(HaveOccurred())
			Expect(err.Error()).To(ContainSubstring("Update is not supported on Profile(projectcalico-default-allow)"))
		})

		By("deleting the profile returns an error", func() {
			_, err := c.Delete(ctx, defaultAllowProfileKey, "")
			Expect(err).To(HaveOccurred())
			Expect(err.Error()).To(ContainSubstring("Delete is not supported on Profile(projectcalico-default-allow)"))
		})
	})

	It("should handle a basic NetworkPolicy", func() {
		np := networkingv1.NetworkPolicy{
			ObjectMeta: metav1.ObjectMeta{
				Name: "test-syncer-basic-net-policy",
			},
			Spec: networkingv1.NetworkPolicySpec{
				PodSelector: metav1.LabelSelector{
					MatchLabels: map[string]string{"label": "value"},
				},
				Ingress: []networkingv1.NetworkPolicyIngressRule{
					{
						Ports: []networkingv1.NetworkPolicyPort{
							{},
						},
						From: []networkingv1.NetworkPolicyPeer{
							{
								PodSelector: &metav1.LabelSelector{
									MatchLabels: map[string]string{
										"k": "v",
									},
								},
							},
						},
					},
				},
			},
		}
		res := c.ClientSet.NetworkingV1().RESTClient().
			Post().
			Resource("networkpolicies").
			Namespace("default").
			Body(&np).
			Do(ctx)

		// Check to see if the create succeeded.
		Expect(res.Error()).NotTo(HaveOccurred())

		// Perform a List and ensure it shows up in the Calico API.
		l, err := c.List(ctx, model.ResourceListOptions{Kind: model.KindKubernetesNetworkPolicy}, "")
		Expect(err).NotTo(HaveOccurred())
		Expect(len(l.KVPairs)).To(Equal(1))

		// Perform a Get - it's not supported.
		_, err = c.Get(ctx, model.ResourceKey{
			Name:      np.ObjectMeta.Name,
			Namespace: "default",
		}, "")
		Expect(err).To(HaveOccurred())
	})

	It("should handle a CRUD of Tiers", func() {
		var kvpRes *model.KVPair

		order30 := 30.0
		order40 := 40.0
		defaultOrder := apiv3.DefaultTierOrder

		tierWithOder30 := model.Tier{
			Order: &order30,
		}
		tierWithOrder40 := model.Tier{
			Order: &order40,
		}
		tierWithDefaultOrder := model.Tier{
			Order: &defaultOrder,
		}

		tierClient := c.GetResourceClientFromResourceKind(apiv3.KindTier)
		kvp1Name := "security-tier"
		kvp1KeyV1 := model.TierKey{Name: kvp1Name}
		kvp1a := &model.KVPair{
			Key: model.ResourceKey{Name: kvp1Name, Kind: apiv3.KindTier},
			Value: &apiv3.Tier{
				TypeMeta: metav1.TypeMeta{
					Kind:       apiv3.KindTier,
					APIVersion: apiv3.GroupVersionCurrent,
				},
				ObjectMeta: metav1.ObjectMeta{
					Name: kvp1Name,
				},
				Spec: apiv3.TierSpec{},
			},
		}

		kvp1b := &model.KVPair{
			Key: model.ResourceKey{Name: kvp1Name, Kind: apiv3.KindTier},
			Value: &apiv3.Tier{
				TypeMeta: metav1.TypeMeta{
					Kind:       apiv3.KindTier,
					APIVersion: apiv3.GroupVersionCurrent,
				},
				ObjectMeta: metav1.ObjectMeta{
					Name: kvp1Name,
				},
				Spec: apiv3.TierSpec{
					Order: &order30,
				},
			},
		}

		kvp2Name := "platform-tier"
		kvp2KeyV1 := model.TierKey{Name: kvp2Name}
		kvp2a := &model.KVPair{
			Key: model.ResourceKey{Name: kvp2Name, Kind: apiv3.KindTier},
			Value: &apiv3.Tier{
				TypeMeta: metav1.TypeMeta{
					Kind:       apiv3.KindTier,
					APIVersion: apiv3.GroupVersionCurrent,
				},
				ObjectMeta: metav1.ObjectMeta{
					Name: kvp2Name,
				},
				Spec: apiv3.TierSpec{
					Order: &order40,
				},
			},
		}

		kvp2b := &model.KVPair{
			Key: model.ResourceKey{Name: kvp2Name, Kind: apiv3.KindTier},
			Value: &apiv3.Tier{
				TypeMeta: metav1.TypeMeta{
					Kind:       apiv3.KindTier,
					APIVersion: apiv3.GroupVersionCurrent,
				},
				ObjectMeta: metav1.ObjectMeta{
					Name: kvp2Name,
				},
				Spec: apiv3.TierSpec{},
			},
		}

		kvp3Name := "legacy-tier"
		kvp3KeyV1 := model.TierKey{Name: kvp3Name}
		kvp3 := &model.KVPair{
			Key: model.ResourceKey{Name: kvp3Name, Kind: apiv3.KindTier},
			Value: &apiv3.Tier{
				TypeMeta: metav1.TypeMeta{
					Kind:       apiv3.KindTier,
					APIVersion: apiv3.GroupVersionCurrent,
				},
				ObjectMeta: metav1.ObjectMeta{
					Name: kvp3Name,
				},
				Spec: apiv3.TierSpec{
					Order: &defaultOrder,
				},
			},
		}

		// Check our syncer has the correct Tier entries for the two
		// System Network Protocols that this test manipulates.  Neither
		// have been created yet.
		By("Checking cache does not have Tier entries", func() {
			Eventually(cb.GetSyncerValuePresentFunc(kvp1KeyV1)).Should(BeFalse())
			Eventually(cb.GetSyncerValuePresentFunc(kvp2KeyV1)).Should(BeFalse())
			Eventually(cb.GetSyncerValuePresentFunc(kvp3KeyV1)).Should(BeFalse())
		})

		By("Reading an existing tier with nil order", func() {
			// Create a tier with nil order
			crd := &apiv3.Tier{
				ObjectMeta: metav1.ObjectMeta{
					Name: kvp3Name,
				},
				Spec: apiv3.TierSpec{},
			}
			err := cli.Create(ctx, crd)
			Expect(err).NotTo(HaveOccurred())

			// Reading it back, and it should still return nil order
			err = cli.Get(ctx, types.NamespacedName{Name: kvp3Name}, crd)
			Expect(err).NotTo(HaveOccurred())
			Expect(crd.Name).To(Equal(kvp3Name))
			Expect(crd.Spec.Order).To(BeNil())

			// Reading it back using Calico k8s backend client, should return the default order value
			kvp, err := c.Get(ctx, model.ResourceKey{Name: kvp3Name, Kind: apiv3.KindTier}, "")
			Expect(err).ToNot(HaveOccurred())
			t := kvp.Value.(*apiv3.Tier)
			Expect(t.Name).To(Equal(kvp3Name))
			Expect(*t.Spec.Order).To(Equal(apiv3.DefaultTierOrder))
		})

		By("Creating a Tier", func() {
			var err error
			kvpRes, err = tierClient.Create(ctx, kvp1a)
			Expect(err).NotTo(HaveOccurred())
		})

		By("Checking cache has correct Tier entries", func() {
			Eventually(cb.GetSyncerValueFunc(kvp1KeyV1)).Should(Equal(&tierWithDefaultOrder))
			Eventually(cb.GetSyncerValuePresentFunc(kvp2KeyV1)).Should(BeFalse())
			Eventually(cb.GetSyncerValueFunc(kvp3KeyV1)).Should(Equal(&tierWithDefaultOrder))
		})

		By("Attempting to recreate an existing Tier", func() {
			_, err := tierClient.Create(ctx, kvp1a)
			Expect(err).To(HaveOccurred())
		})

		By("Updating an existing Tier", func() {
			kvp1b.Revision = kvpRes.Revision
			_, err := tierClient.Update(ctx, kvp1b)
			Expect(err).NotTo(HaveOccurred())
		})

		By("Checking cache has correct Tier entries", func() {
			Eventually(cb.GetSyncerValueFunc(kvp1KeyV1)).Should(Equal(&tierWithOder30))
			Eventually(cb.GetSyncerValuePresentFunc(kvp2a.Key)).Should(BeFalse())
		})

		By("Create another Tier", func() {
			var err error
			kvpRes, err = tierClient.Create(ctx, kvp2a)
			Expect(err).NotTo(HaveOccurred())
		})

		By("Checking cache has correct Tier entries", func() {
			Eventually(cb.GetSyncerValueFunc(kvp1KeyV1)).Should(Equal(&tierWithOder30))
			Eventually(cb.GetSyncerValueFunc(kvp2KeyV1)).Should(Equal(&tierWithOrder40))
			Eventually(cb.GetSyncerValueFunc(kvp3KeyV1)).Should(Equal(&tierWithDefaultOrder))
		})

		By("Updating the Tier created by Create", func() {
			kvp2b.Revision = kvpRes.Revision
			_, err := tierClient.Update(ctx, kvp2b)
			Expect(err).NotTo(HaveOccurred())
		})

		By("Checking cache has correct Tier entries", func() {
			Eventually(cb.GetSyncerValueFunc(kvp1KeyV1)).Should(Equal(&tierWithOder30))
			Eventually(cb.GetSyncerValueFunc(kvp2KeyV1)).Should(Equal(&tierWithDefaultOrder))
			Eventually(cb.GetSyncerValueFunc(kvp3KeyV1)).Should(Equal(&tierWithDefaultOrder))
		})

		By("Deleted the Tier created by Apply", func() {
			_, err := tierClient.Delete(ctx, kvp2a.Key, "", nil)
			Expect(err).NotTo(HaveOccurred())
		})

		By("Checking cache has correct Tier entries", func() {
			Eventually(cb.GetSyncerValueFunc(kvp1KeyV1)).Should(Equal(&tierWithOder30))
			Eventually(cb.GetSyncerValuePresentFunc(kvp2KeyV1)).Should(BeFalse())
			Eventually(cb.GetSyncerValueFunc(kvp3KeyV1)).Should(Equal(&tierWithDefaultOrder))
		})

		By("Getting a Tier that does not exist", func() {
			_, err := c.Get(ctx, model.ResourceKey{Name: "my-nonexistent-test-tier", Kind: apiv3.KindTier}, "")
			Expect(err).To(HaveOccurred())
		})

		By("Listing a missing Tier", func() {
			kvps, err := c.List(ctx, model.ResourceListOptions{Name: "my-nonexistent-test-tier", Kind: apiv3.KindTier}, "")
			Expect(err).ToNot(HaveOccurred())
			Expect(kvps.KVPairs).To(HaveLen(0))
		})

		By("Getting an existing Tier", func() {
			kvp, err := c.Get(ctx, model.ResourceKey{Name: "security-tier", Kind: apiv3.KindTier}, "")
			Expect(err).ToNot(HaveOccurred())
			Expect(kvp.Key.(model.ResourceKey).Name).To(Equal("security-tier"))
			Expect(kvp.Value.(*apiv3.Tier).Spec).To(Equal(kvp1b.Value.(*apiv3.Tier).Spec))
		})

		latestRevision := ""
		By("Listing all Tiers", func() {
			kvps, err := c.List(ctx, model.ResourceListOptions{Kind: apiv3.KindTier}, "")
			Expect(err).ToNot(HaveOccurred())
			Expect(kvps.KVPairs).To(HaveLen(2))
			Expect(kvps.KVPairs[len(kvps.KVPairs)-2].Key.(model.ResourceKey).Name).To(Equal("legacy-tier"))
			Expect(kvps.KVPairs[len(kvps.KVPairs)-2].Value.(*apiv3.Tier).Spec).To(Equal(kvp3.Value.(*apiv3.Tier).Spec))
			Expect(kvps.KVPairs[len(kvps.KVPairs)-1].Key.(model.ResourceKey).Name).To(Equal("security-tier"))
			Expect(kvps.KVPairs[len(kvps.KVPairs)-1].Value.(*apiv3.Tier).Spec).To(Equal(kvp1b.Value.(*apiv3.Tier).Spec))
			latestRevision = kvps.Revision
		})

		By("Listing all Tiers, using an invalid revision", func() {
			_, err := c.List(ctx, model.ResourceListOptions{Kind: apiv3.KindTier}, fmt.Sprintf("1%s", kvp2b.Revision))
			Expect(err).To(HaveOccurred())
		})

		By("Listing all Tiers with a valid revision", func() {
			Expect(latestRevision).NotTo(Equal(""))
			kvps, err := c.List(ctx, model.ResourceListOptions{Kind: apiv3.KindTier}, latestRevision)
			Expect(err).ToNot(HaveOccurred())
			Expect(kvps.KVPairs).To(HaveLen(2))
			Expect(kvps.KVPairs[len(kvps.KVPairs)-2].Key.(model.ResourceKey).Name).To(Equal("legacy-tier"))
			Expect(kvps.KVPairs[len(kvps.KVPairs)-2].Value.(*apiv3.Tier).Spec).To(Equal(kvp3.Value.(*apiv3.Tier).Spec))
			Expect(kvps.KVPairs[len(kvps.KVPairs)-1].Key.(model.ResourceKey).Name).To(Equal("security-tier"))
			Expect(kvps.KVPairs[len(kvps.KVPairs)-1].Value.(*apiv3.Tier).Spec).To(Equal(kvp1b.Value.(*apiv3.Tier).Spec))
		})

		By("Deleting all existing Tiers", func() {
			_, err := tierClient.Delete(ctx, kvp1a.Key, "", nil)
			Expect(err).NotTo(HaveOccurred())
			_, err = tierClient.Delete(ctx, kvp3.Key, "", nil)
			Expect(err).NotTo(HaveOccurred())
		})

		By("Checking cache has no Tier entries", func() {
			Eventually(cb.GetSyncerValuePresentFunc(kvp1KeyV1)).Should(BeFalse())
			Eventually(cb.GetSyncerValuePresentFunc(kvp2KeyV1)).Should(BeFalse())
			Eventually(cb.GetSyncerValuePresentFunc(kvp3KeyV1)).Should(BeFalse())
		})
	})

	It("should handle a CRUD of Global Network Policy", func() {
		var kvpRes *model.KVPair

		gnpClient := c.GetResourceClientFromResourceKind(apiv3.KindGlobalNetworkPolicy)
		kvp1Name := "my-test-gnp"
		kvp1KeyV1 := model.PolicyKey{Name: kvp1Name, Tier: "default"}
		kvp1a := &model.KVPair{
			Key: model.ResourceKey{Name: kvp1Name, Kind: apiv3.KindGlobalNetworkPolicy},
			Value: &apiv3.GlobalNetworkPolicy{
				TypeMeta: metav1.TypeMeta{
					Kind:       apiv3.KindGlobalNetworkPolicy,
					APIVersion: apiv3.GroupVersionCurrent,
				},
				ObjectMeta: metav1.ObjectMeta{
					Name: kvp1Name,
				},
				Spec: calicoAllowPolicyModelSpec,
			},
		}

		kvp1b := &model.KVPair{
			Key: model.ResourceKey{Name: kvp1Name, Kind: apiv3.KindGlobalNetworkPolicy},
			Value: &apiv3.GlobalNetworkPolicy{
				TypeMeta: metav1.TypeMeta{
					Kind:       apiv3.KindGlobalNetworkPolicy,
					APIVersion: apiv3.GroupVersionCurrent,
				},
				ObjectMeta: metav1.ObjectMeta{
					Name: kvp1Name,
				},
				Spec: calicoDisallowPolicyModelSpec,
			},
		}

		kvp2Name := "my-test-gnp2"
		kvp2KeyV1 := model.PolicyKey{Name: kvp2Name, Tier: "default"}
		kvp2a := &model.KVPair{
			Key: model.ResourceKey{Name: kvp2Name, Kind: apiv3.KindGlobalNetworkPolicy},
			Value: &apiv3.GlobalNetworkPolicy{
				TypeMeta: metav1.TypeMeta{
					Kind:       apiv3.KindGlobalNetworkPolicy,
					APIVersion: apiv3.GroupVersionCurrent,
				},
				ObjectMeta: metav1.ObjectMeta{
					Name: kvp2Name,
				},
				Spec: calicoAllowPolicyModelSpec,
			},
		}

		kvp2b := &model.KVPair{
			Key: model.ResourceKey{Name: kvp2Name, Kind: apiv3.KindGlobalNetworkPolicy},
			Value: &apiv3.GlobalNetworkPolicy{
				TypeMeta: metav1.TypeMeta{
					Kind:       apiv3.KindGlobalNetworkPolicy,
					APIVersion: apiv3.GroupVersionCurrent,
				},
				ObjectMeta: metav1.ObjectMeta{
					Name: kvp2Name,
				},
				Spec: calicoDisallowPolicyModelSpec,
			},
		}

		// Check our syncer has the correct GNP entries for the two
		// System Network Protocols that this test manipulates.  Neither
		// have been created yet.
		By("Checking cache does not have Global Network Policy entries", func() {
			Eventually(cb.GetSyncerValuePresentFunc(kvp1KeyV1)).Should(BeFalse())
			Eventually(cb.GetSyncerValuePresentFunc(kvp2KeyV1)).Should(BeFalse())
		})

		By("Creating a Global Network Policy", func() {
			var err error
			kvpRes, err = gnpClient.Create(ctx, kvp1a)
			Expect(err).NotTo(HaveOccurred())
		})

		By("Checking cache has correct Global Network Policy entries", func() {
			Eventually(cb.GetSyncerValueFunc(kvp1KeyV1)).Should(Equal(&calicoAllowPolicyModelV1))
			Eventually(cb.GetSyncerValuePresentFunc(kvp2KeyV1)).Should(BeFalse())
		})

		By("Attempting to recreate an existing Global Network Policy", func() {
			_, err := gnpClient.Create(ctx, kvp1a)
			Expect(err).To(HaveOccurred())
		})

		By("Updating an existing Global Network Policy", func() {
			kvp1b.Revision = kvpRes.Revision
			_, err := gnpClient.Update(ctx, kvp1b)
			Expect(err).NotTo(HaveOccurred())
		})

		By("Checking cache has correct Global Network Policy entries", func() {
			Eventually(cb.GetSyncerValueFunc(kvp1KeyV1)).Should(Equal(&calicoDisallowPolicyModelV1))
			Eventually(cb.GetSyncerValuePresentFunc(kvp2a.Key)).Should(BeFalse())
		})

		By("Create another Global Network Policy", func() {
			var err error
			kvpRes, err = gnpClient.Create(ctx, kvp2a)
			Expect(err).NotTo(HaveOccurred())
		})

		By("Checking cache has correct Global Network Policy entries", func() {
			Eventually(cb.GetSyncerValueFunc(kvp1KeyV1)).Should(Equal(&calicoDisallowPolicyModelV1))
			Eventually(cb.GetSyncerValueFunc(kvp2KeyV1)).Should(Equal(&calicoAllowPolicyModelV1))
		})

		By("Updating the Global Network Policy created by Create", func() {
			kvp2b.Revision = kvpRes.Revision
			_, err := gnpClient.Update(ctx, kvp2b)
			Expect(err).NotTo(HaveOccurred())
		})

		By("Checking cache has correct Global Network Policy entries", func() {
			Eventually(cb.GetSyncerValueFunc(kvp1KeyV1)).Should(Equal(&calicoDisallowPolicyModelV1))
			Eventually(cb.GetSyncerValueFunc(kvp2KeyV1)).Should(Equal(&calicoDisallowPolicyModelV1))
		})

		By("Deleted the Global Network Policy created by Apply", func() {
			_, err := gnpClient.Delete(ctx, kvp2a.Key, "", nil)
			Expect(err).NotTo(HaveOccurred())
		})

		By("Checking cache has correct Global Network Policy entries", func() {
			Eventually(cb.GetSyncerValueFunc(kvp1KeyV1)).Should(Equal(&calicoDisallowPolicyModelV1))
			Eventually(cb.GetSyncerValuePresentFunc(kvp2KeyV1)).Should(BeFalse())
		})

		By("Getting a Global Network Policy that does not exist", func() {
			_, err := c.Get(ctx, model.ResourceKey{Name: "my-nonexistent-test-gnp", Kind: apiv3.KindGlobalNetworkPolicy}, "")
			Expect(err).To(HaveOccurred())
		})

		By("Listing a missing Global Network Policy", func() {
			kvps, err := c.List(ctx, model.ResourceListOptions{Name: "my-nonexistent-test-gnp", Kind: apiv3.KindGlobalNetworkPolicy}, "")
			Expect(err).ToNot(HaveOccurred())
			Expect(kvps.KVPairs).To(HaveLen(0))
		})

		By("Getting an existing Global Network Policy", func() {
			kvp, err := c.Get(ctx, model.ResourceKey{Name: "my-test-gnp", Kind: apiv3.KindGlobalNetworkPolicy}, "")
			Expect(err).ToNot(HaveOccurred())
			Expect(kvp.Key.(model.ResourceKey).Name).To(Equal("my-test-gnp"))
			Expect(kvp.Value.(*apiv3.GlobalNetworkPolicy).Spec).To(Equal(kvp1b.Value.(*apiv3.GlobalNetworkPolicy).Spec))
		})

		latestRevision := ""
		By("Listing all Global Network Policies", func() {
			kvps, err := c.List(ctx, model.ResourceListOptions{Kind: apiv3.KindGlobalNetworkPolicy}, "")
			Expect(err).ToNot(HaveOccurred())
			Expect(kvps.KVPairs).To(HaveLen(1))
			Expect(kvps.KVPairs[len(kvps.KVPairs)-1].Key.(model.ResourceKey).Name).To(Equal("my-test-gnp"))
			Expect(kvps.KVPairs[len(kvps.KVPairs)-1].Value.(*apiv3.GlobalNetworkPolicy).Spec).To(Equal(kvp1b.Value.(*apiv3.GlobalNetworkPolicy).Spec))
			latestRevision = kvps.Revision
		})

		By("Listing all Global Network Policies, using an invalid revision", func() {
			_, err := c.List(ctx, model.ResourceListOptions{Kind: apiv3.KindGlobalNetworkPolicy}, fmt.Sprintf("1%s", kvp2b.Revision))
			Expect(err).To(HaveOccurred())
		})

		By("Listing all Global Network Policies with a valid revision", func() {
			Expect(latestRevision).NotTo(Equal(""))
			kvps, err := c.List(ctx, model.ResourceListOptions{Kind: apiv3.KindGlobalNetworkPolicy}, latestRevision)
			Expect(err).ToNot(HaveOccurred())
			Expect(kvps.KVPairs).To(HaveLen(1))
			Expect(kvps.KVPairs[len(kvps.KVPairs)-1].Key.(model.ResourceKey).Name).To(Equal("my-test-gnp"))
			Expect(kvps.KVPairs[len(kvps.KVPairs)-1].Value.(*apiv3.GlobalNetworkPolicy).Spec).To(Equal(kvp1b.Value.(*apiv3.GlobalNetworkPolicy).Spec))
		})

		By("Deleting an existing Global Network Policy", func() {
			_, err := gnpClient.Delete(ctx, kvp1a.Key, "", nil)
			Expect(err).NotTo(HaveOccurred())
		})

		By("Checking cache has no Global Network Policy entries", func() {
			Eventually(cb.GetSyncerValuePresentFunc(kvp1KeyV1)).Should(BeFalse())
			Eventually(cb.GetSyncerValuePresentFunc(kvp2KeyV1)).Should(BeFalse())
		})
	})

	It("should handle a CRUD of Staged Global Network Policy", func() {
		var kvpRes *model.KVPair

		stagedCalicoAllowPolicyModelSpec := apiv3.StagedGlobalNetworkPolicySpec{
			StagedAction: apiv3.StagedActionSet,
			Order:        &zeroOrder,
			Ingress: []apiv3.Rule{
				{
					Action: "Allow",
				},
			},
			Egress: []apiv3.Rule{
				{
					Action: "Allow",
				},
			},
		}
		stagedCalicoDisallowPolicyModelSpec := apiv3.StagedGlobalNetworkPolicySpec{
			StagedAction: apiv3.StagedActionSet,
			Order:        &zeroOrder,
			Ingress: []apiv3.Rule{
				{
					Action: "Deny",
				},
			},
			Egress: []apiv3.Rule{
				{
					Action: "Deny",
				},
			},
		}

		gnpClient := c.GetResourceClientFromResourceKind(apiv3.KindStagedGlobalNetworkPolicy)
		kvp1Name := "my-test-sgnp"
		kvp1KeyV1 := model.PolicyKey{Name: kvp1Name, Tier: "default"}
		kvp1a := &model.KVPair{
			Key: model.ResourceKey{Name: kvp1Name, Kind: apiv3.KindStagedGlobalNetworkPolicy},
			Value: &apiv3.StagedGlobalNetworkPolicy{
				TypeMeta: metav1.TypeMeta{
					Kind:       apiv3.KindStagedGlobalNetworkPolicy,
					APIVersion: apiv3.GroupVersionCurrent,
				},
				ObjectMeta: metav1.ObjectMeta{
					Name: kvp1Name,
				},
				Spec: stagedCalicoAllowPolicyModelSpec,
			},
		}

		kvp1b := &model.KVPair{
			Key: model.ResourceKey{Name: kvp1Name, Kind: apiv3.KindStagedGlobalNetworkPolicy},
			Value: &apiv3.StagedGlobalNetworkPolicy{
				TypeMeta: metav1.TypeMeta{
					Kind:       apiv3.KindStagedGlobalNetworkPolicy,
					APIVersion: apiv3.GroupVersionCurrent,
				},
				ObjectMeta: metav1.ObjectMeta{
					Name: kvp1Name,
				},
				Spec: stagedCalicoDisallowPolicyModelSpec,
			},
		}

		kvp2Name := "my-test-sgnp2"
		kvp2KeyV1 := model.PolicyKey{Name: kvp2Name, Tier: "default"}
		kvp2a := &model.KVPair{
			Key: model.ResourceKey{Name: kvp2Name, Kind: apiv3.KindStagedGlobalNetworkPolicy},
			Value: &apiv3.StagedGlobalNetworkPolicy{
				TypeMeta: metav1.TypeMeta{
					Kind:       apiv3.KindStagedGlobalNetworkPolicy,
					APIVersion: apiv3.GroupVersionCurrent,
				},
				ObjectMeta: metav1.ObjectMeta{
					Name: kvp2Name,
				},
				Spec: stagedCalicoAllowPolicyModelSpec,
			},
		}

		kvp2b := &model.KVPair{
			Key: model.ResourceKey{Name: kvp2Name, Kind: apiv3.KindStagedGlobalNetworkPolicy},
			Value: &apiv3.StagedGlobalNetworkPolicy{
				TypeMeta: metav1.TypeMeta{
					Kind:       apiv3.KindGlobalNetworkPolicy,
					APIVersion: apiv3.GroupVersionCurrent,
				},
				ObjectMeta: metav1.ObjectMeta{
					Name: kvp2Name,
				},
				Spec: stagedCalicoDisallowPolicyModelSpec,
			},
		}

		// Check our syncer has the correct GNP entries for the two
		// System Network Protocols that this test manipulates.  Neither
		// have been created yet.
		By("Checking cache does not have Staged Global Network Policy entries", func() {
			Eventually(cb.GetSyncerValuePresentFunc(kvp1KeyV1)).Should(BeFalse())
			Eventually(cb.GetSyncerValuePresentFunc(kvp2KeyV1)).Should(BeFalse())
		})

		By("Creating a Staged Global Network Policy", func() {
			var err error
			kvpRes, err = gnpClient.Create(ctx, kvp1a)
			Expect(err).NotTo(HaveOccurred())
		})
		/*
			By("Checking cache has correct Staged Global Network Policy entries", func() {
				Eventually(cb.GetSyncerValuePresentFunc(kvp1KeyV1)).Should(BeTrue())
				Eventually(cb.GetSyncerValuePresentFunc(kvp2KeyV1)).Should(BeFalse())
			})
		*/
		By("Attempting to recreate an existing Staged Global Network Policy", func() {
			_, err := gnpClient.Create(ctx, kvp1a)
			Expect(err).To(HaveOccurred())
		})

		By("Updating an existing Staged Global Network Policy", func() {
			kvp1b.Revision = kvpRes.Revision
			_, err := gnpClient.Update(ctx, kvp1b)
			Expect(err).NotTo(HaveOccurred())
		})
		/*
			By("Checking cache has correct Staged Global Network Policy entries", func() {
				Eventually(cb.GetSyncerValuePresentFunc(kvp1KeyV1)).Should(BeTrue())
				Eventually(cb.GetSyncerValuePresentFunc(kvp2KeyV1)).Should(BeFalse())
			})
		*/
		By("Create another Staged Global Network Policy", func() {
			var err error
			kvpRes, err = gnpClient.Create(ctx, kvp2a)
			Expect(err).NotTo(HaveOccurred())
		})

		By("Updating the Staged Global Network Policy created by Create", func() {
			kvp2b.Revision = kvpRes.Revision
			_, err := gnpClient.Update(ctx, kvp2b)
			Expect(err).NotTo(HaveOccurred())
		})

		By("Deleted the Staged Global Network Policy created by Apply", func() {
			_, err := gnpClient.Delete(ctx, kvp2a.Key, "", nil)
			Expect(err).NotTo(HaveOccurred())
		})

		By("Getting a Staged Global Network Policy that does noe exist", func() {
			_, err := c.Get(ctx, model.ResourceKey{Name: "my-non-existent-test-sgnp", Kind: apiv3.KindStagedGlobalNetworkPolicy}, "")
			Expect(err).To(HaveOccurred())
		})

		By("Listing a missing Staged Global Network Policy", func() {
			kvps, err := c.List(ctx, model.ResourceListOptions{Name: "my-non-existent-test-sgnp", Kind: apiv3.KindStagedGlobalNetworkPolicy}, "")
			Expect(err).ToNot(HaveOccurred())
			Expect(kvps.KVPairs).To(HaveLen(0))
		})

		By("Getting an existing Staged Global Network Policy", func() {
			kvp, err := c.Get(ctx, model.ResourceKey{Name: "my-test-sgnp", Kind: apiv3.KindStagedGlobalNetworkPolicy}, "")
			Expect(err).ToNot(HaveOccurred())
			Expect(kvp.Key.(model.ResourceKey).Name).To(Equal("my-test-sgnp"))
			Expect(kvp.Value.(*apiv3.StagedGlobalNetworkPolicy).Spec).To(Equal(kvp1b.Value.(*apiv3.StagedGlobalNetworkPolicy).Spec))
		})

		By("Listing all Staged Global Network Policies", func() {
			kvps, err := c.List(ctx, model.ResourceListOptions{Kind: apiv3.KindStagedGlobalNetworkPolicy}, "")
			Expect(err).ToNot(HaveOccurred())
			Expect(kvps.KVPairs).To(HaveLen(1))
			Expect(kvps.KVPairs[len(kvps.KVPairs)-1].Key.(model.ResourceKey).Name).To(Equal("my-test-sgnp"))
			Expect(kvps.KVPairs[len(kvps.KVPairs)-1].Value.(*apiv3.StagedGlobalNetworkPolicy).Spec).To(Equal(kvp1b.Value.(*apiv3.StagedGlobalNetworkPolicy).Spec))
		})

		By("Deleting an existing Staged Global Network Policy", func() {
			_, err := gnpClient.Delete(ctx, kvp1a.Key, "", nil)
			Expect(err).NotTo(HaveOccurred())
		})

		By("Checking cache has no Staged Global Network Policy entries", func() {
			Eventually(cb.GetSyncerValuePresentFunc(kvp1KeyV1)).Should(BeFalse())
			Eventually(cb.GetSyncerValuePresentFunc(kvp2KeyV1)).Should(BeFalse())
		})
	})

	It("should handle a CRUD of Host Endpoint", func() {
		kvp1Name := "my-test-hep1"
		kvp1a := &model.KVPair{
			Key: model.ResourceKey{Name: kvp1Name, Kind: apiv3.KindHostEndpoint},
			Value: &apiv3.HostEndpoint{
				TypeMeta: metav1.TypeMeta{
					Kind:       apiv3.KindHostEndpoint,
					APIVersion: apiv3.GroupVersionCurrent,
				},
				ObjectMeta: metav1.ObjectMeta{
					Name: kvp1Name,
				},
				Spec: apiv3.HostEndpointSpec{
					Node:          "my-test-node1",
					InterfaceName: "eth0",
				},
			},
		}

		kvp1b := &model.KVPair{
			Key: model.ResourceKey{Name: kvp1Name, Kind: apiv3.KindHostEndpoint},
			Value: &apiv3.HostEndpoint{
				TypeMeta: metav1.TypeMeta{
					Kind:       apiv3.KindHostEndpoint,
					APIVersion: apiv3.GroupVersionCurrent,
				},
				ObjectMeta: metav1.ObjectMeta{
					Name: kvp1Name,
				},
				Spec: apiv3.HostEndpointSpec{
					Node:          "my-test-node1",
					InterfaceName: "eth1",
				},
			},
		}

		kvp2Name := "my-test-hep2"
		kvp2a := &model.KVPair{
			Key: model.ResourceKey{Name: kvp2Name, Kind: apiv3.KindHostEndpoint},
			Value: &apiv3.HostEndpoint{
				TypeMeta: metav1.TypeMeta{
					Kind:       apiv3.KindHostEndpoint,
					APIVersion: apiv3.GroupVersionCurrent,
				},
				ObjectMeta: metav1.ObjectMeta{
					Name: kvp2Name,
				},
				Spec: apiv3.HostEndpointSpec{
					Node:          "my-test-node2",
					InterfaceName: "eth0",
				},
			},
		}

		kvp2b := &model.KVPair{
			Key: model.ResourceKey{Name: kvp2Name, Kind: apiv3.KindHostEndpoint},
			Value: &apiv3.HostEndpoint{
				TypeMeta: metav1.TypeMeta{
					Kind:       apiv3.KindHostEndpoint,
					APIVersion: apiv3.GroupVersionCurrent,
				},
				ObjectMeta: metav1.ObjectMeta{
					Name: kvp2Name,
				},
				Spec: apiv3.HostEndpointSpec{
					Node:          "my-test-node2",
					InterfaceName: "eth1",
				},
			},
		}

		var kvpRes *model.KVPair
		var err error

		By("Creating a Host Endpoint", func() {
			kvpRes, err = c.Create(ctx, kvp1a)
			Expect(err).NotTo(HaveOccurred())
		})

		By("Attempting to recreate an existing Host Endpoint", func() {
			_, err := c.Create(ctx, kvp1a)
			Expect(err).To(HaveOccurred())
		})

		By("Updating an existing Host Endpoint", func() {
			kvp1b.Revision = kvpRes.Revision
			_, err := c.Update(ctx, kvp1b)
			Expect(err).NotTo(HaveOccurred())
		})

		By("Create a nonexistent Host Endpoint", func() {
			kvpRes, err = c.Create(ctx, kvp2a)
			Expect(err).NotTo(HaveOccurred())
		})

		By("Updating the Host Endpoint created by Create", func() {
			kvp2b.Revision = kvpRes.Revision
			_, err := c.Update(ctx, kvp2b)
			Expect(err).NotTo(HaveOccurred())
		})

		By("Getting a missing Host Endpoint", func() {
			_, err := c.Get(ctx, model.ResourceKey{Name: "my-nonexistent-test-hep", Kind: apiv3.KindHostEndpoint}, "")
			Expect(err).To(HaveOccurred())
		})

		By("Listing a missing Host Endpoint", func() {
			kvps, err := c.List(ctx, model.ResourceListOptions{Name: "my-nonexistent-test-hep", Kind: apiv3.KindHostEndpoint}, "")
			Expect(err).ToNot(HaveOccurred())
			Expect(kvps.KVPairs).To(HaveLen(0))
		})

		By("Listing an explicit Host Endpoint", func() {
			kvps, err := c.List(ctx, model.ResourceListOptions{Name: kvp1Name, Kind: apiv3.KindHostEndpoint}, "")
			Expect(err).ToNot(HaveOccurred())
			Expect(kvps.KVPairs).To(HaveLen(1))
			Expect(kvps.KVPairs[0].Key).To(Equal(kvp1b.Key))
			Expect(kvps.KVPairs[0].Value.(*apiv3.HostEndpoint).ObjectMeta.Name).To(Equal(kvp1b.Value.(*apiv3.HostEndpoint).ObjectMeta.Name))
			Expect(kvps.KVPairs[0].Value.(*apiv3.HostEndpoint).Spec).To(Equal(kvp1b.Value.(*apiv3.HostEndpoint).Spec))
		})

		By("Listing all Host Endpoints", func() {
			kvps, err := c.List(ctx, model.ResourceListOptions{Kind: apiv3.KindHostEndpoint}, "")
			Expect(err).ToNot(HaveOccurred())
			Expect(kvps.KVPairs).To(HaveLen(2))
			keys := []model.Key{}
			vals := []interface{}{}
			for _, k := range kvps.KVPairs {
				keys = append(keys, k.Key)
				vals = append(vals, k.Value.(*apiv3.HostEndpoint).Spec)
			}
			Expect(keys).To(ContainElement(kvp1b.Key))
			Expect(keys).To(ContainElement(kvp2b.Key))
			Expect(vals).To(ContainElement(kvp1b.Value.(*apiv3.HostEndpoint).Spec))
			Expect(vals).To(ContainElement(kvp2b.Value.(*apiv3.HostEndpoint).Spec))
		})

		By("Deleting an existing Host Endpoint", func() {
			_, err := c.Delete(ctx, kvp1a.Key, "")
			Expect(err).NotTo(HaveOccurred())
		})
	})

	It("should handle CRUD of Network Sets", func() {
		kvp1 := &model.KVPair{
			Key: model.ResourceKey{
				Name:      "test-syncer-netset1",
				Kind:      apiv3.KindNetworkSet,
				Namespace: "test-syncer-ns1",
			},
			Value: &apiv3.NetworkSet{
				TypeMeta: metav1.TypeMeta{
					Kind:       apiv3.KindNetworkSet,
					APIVersion: apiv3.GroupVersionCurrent,
				},
				ObjectMeta: metav1.ObjectMeta{
					Name:      "test-syncer-netset1",
					Namespace: "test-syncer-ns1",
				},
				Spec: apiv3.NetworkSetSpec{
					Nets: []string{
						"10.11.12.13/32",
						"100.101.102.103/24",
					},
				},
			},
		}
		kvp2 := &model.KVPair{
			Key: model.ResourceKey{
				Name:      "test-syncer-netset1",
				Kind:      apiv3.KindNetworkSet,
				Namespace: "test-syncer-ns1",
			},
			Value: &apiv3.NetworkSet{
				TypeMeta: metav1.TypeMeta{
					Kind:       apiv3.KindNetworkSet,
					APIVersion: apiv3.GroupVersionCurrent,
				},
				ObjectMeta: metav1.ObjectMeta{
					Name:      "test-syncer-netset1",
					Namespace: "test-syncer-ns1",
				},
				Spec: apiv3.NetworkSetSpec{
					Nets: []string{
						"192.168.100.111/32",
					},
				},
			},
		}
		kvp3 := &model.KVPair{
			Key: model.ResourceKey{
				Name:      "test-syncer-netset3",
				Kind:      apiv3.KindNetworkSet,
				Namespace: "test-syncer-ns1",
			},
			Value: &apiv3.NetworkSet{
				TypeMeta: metav1.TypeMeta{
					Kind:       apiv3.KindNetworkSet,
					APIVersion: apiv3.GroupVersionCurrent,
				},
				ObjectMeta: metav1.ObjectMeta{
					Name:      "test-syncer-netset3",
					Namespace: "test-syncer-ns1",
				},
				Spec: apiv3.NetworkSetSpec{
					Nets: []string{
						"8.8.8.8/32",
						"aa:bb::cc",
					},
				},
			},
		}

		ns := k8sapi.Namespace{
			ObjectMeta: metav1.ObjectMeta{
				Name:        "test-syncer-ns1",
				Annotations: map[string]string{},
				Labels:      map[string]string{"label": "value"},
			},
		}

		var kvpRes *model.KVPair
		var err error

		// Check to see if the create succeeded.
		By("Creating a namespace", func() {
			_, err := c.ClientSet.CoreV1().Namespaces().Create(ctx, &ns, metav1.CreateOptions{})
			Expect(err).NotTo(HaveOccurred())
		})

		By("Creating a Network Set", func() {
			kvpRes, err = c.Create(ctx, kvp1)
			Expect(err).NotTo(HaveOccurred())
		})

		By("Attempting to recreate an existing Network Set", func() {
			_, err := c.Create(ctx, kvp1)
			Expect(err).To(HaveOccurred())
		})

		By("Updating an existing Network Set", func() {
			kvp2.Revision = kvpRes.Revision
			_, err := c.Update(ctx, kvp2)
			Expect(err).NotTo(HaveOccurred())
		})

		By("Listing a specific Network Set but in wrong namespace", func() {
			kvps, err := c.List(ctx, model.ResourceListOptions{Name: "test-syncer-netset1", Namespace: "default", Kind: apiv3.KindNetworkSet}, "")
			Expect(err).ToNot(HaveOccurred())
			Expect(kvps.KVPairs).To(HaveLen(0))
		})

		By("Listing a specific Network Set", func() {
			kvps, err := c.List(ctx, model.ResourceListOptions{Name: "test-syncer-netset1", Namespace: ns.ObjectMeta.Name, Kind: apiv3.KindNetworkSet}, "")
			Expect(err).ToNot(HaveOccurred())
			Expect(kvps.KVPairs).To(HaveLen(1))
			Expect(kvps.KVPairs[0].Key).To(Equal(kvp1.Key))
			Expect(kvps.KVPairs[0].Value.(*apiv3.NetworkSet).ObjectMeta.Name).To(Equal(kvp2.Value.(*apiv3.NetworkSet).ObjectMeta.Name))
			Expect(kvps.KVPairs[0].Value.(*apiv3.NetworkSet).Spec).To(Equal(kvp2.Value.(*apiv3.NetworkSet).Spec))
		})

		By("Creating another Network Set in the same namespace", func() {
			kvpRes, err = c.Create(ctx, kvp3)
			Expect(err).NotTo(HaveOccurred())
		})

		By("Listing all Network Sets in default namespace", func() {
			kvps, err := c.List(ctx, model.ResourceListOptions{Namespace: "default", Kind: apiv3.KindNetworkSet}, "")
			Expect(err).ToNot(HaveOccurred())
			Expect(kvps.KVPairs).To(HaveLen(0))
		})

		By("Listing all Network Sets in namespace", func() {
			kvps, err := c.List(ctx, model.ResourceListOptions{Namespace: ns.ObjectMeta.Name, Kind: apiv3.KindNetworkSet}, "")
			Expect(err).ToNot(HaveOccurred())
			Expect(kvps.KVPairs).To(HaveLen(2))
			keys := []model.Key{}
			vals := []interface{}{}
			for _, k := range kvps.KVPairs {
				keys = append(keys, k.Key)
				vals = append(vals, k.Value.(*apiv3.NetworkSet).Spec)
			}
			Expect(keys).To(ContainElement(kvp2.Key))
			Expect(keys).To(ContainElement(kvp3.Key))
			Expect(vals).To(ContainElement(kvp2.Value.(*apiv3.NetworkSet).Spec))
			Expect(vals).To(ContainElement(kvp3.Value.(*apiv3.NetworkSet).Spec))
		})

		By("Deleting an existing Network Set", func() {
			_, err := c.Delete(ctx, kvp2.Key, "")
			Expect(err).NotTo(HaveOccurred())
		})

		By("Listing all Network Sets in namespace again", func() {
			kvps, err := c.List(ctx, model.ResourceListOptions{Namespace: ns.ObjectMeta.Name, Kind: apiv3.KindNetworkSet}, "")
			Expect(err).ToNot(HaveOccurred())
			Expect(kvps.KVPairs).To(HaveLen(1))
			Expect(kvps.KVPairs[0].Key).To(Equal(kvp3.Key))
			Expect(kvps.KVPairs[0].Value.(*apiv3.NetworkSet).ObjectMeta.Name).To(Equal(kvp3.Value.(*apiv3.NetworkSet).ObjectMeta.Name))
			Expect(kvps.KVPairs[0].Value.(*apiv3.NetworkSet).Spec).To(Equal(kvp3.Value.(*apiv3.NetworkSet).Spec))
		})

		By("Deleting the namespace", func() {
			testutils.DeleteNamespace(c.ClientSet, ns.ObjectMeta.Name)
		})

		By("Listing all Network Sets in a nonexistent namespace", func() {
			kvps, err := c.List(ctx, model.ResourceListOptions{Namespace: ns.ObjectMeta.Name, Kind: apiv3.KindNetworkSet}, "")
			Expect(err).ToNot(HaveOccurred())
			Expect(kvps.KVPairs).To(HaveLen(0))
		})
	})

	It("should handle a CRUD of BGP Peer", func() {
		kvp1a := &model.KVPair{
			Key: model.ResourceKey{
				Name: "10-0-0-1",
				Kind: apiv3.KindBGPPeer,
			},
			Value: &apiv3.BGPPeer{
				TypeMeta: metav1.TypeMeta{
					Kind:       apiv3.KindBGPPeer,
					APIVersion: apiv3.GroupVersionCurrent,
				},
				ObjectMeta: metav1.ObjectMeta{
					Name: "10-0-0-1",
				},
				Spec: apiv3.BGPPeerSpec{
					PeerIP:   "10.0.0.1",
					ASNumber: numorstring.ASNumber(6512),
				},
			},
		}

		kvp1b := &model.KVPair{
			Key: model.ResourceKey{
				Name: "10-0-0-1",
				Kind: apiv3.KindBGPPeer,
			},
			Value: &apiv3.BGPPeer{
				TypeMeta: metav1.TypeMeta{
					Kind:       apiv3.KindBGPPeer,
					APIVersion: apiv3.GroupVersionCurrent,
				},
				ObjectMeta: metav1.ObjectMeta{
					Name: "10-0-0-1",
				},
				Spec: apiv3.BGPPeerSpec{
					PeerIP:   "10.0.0.1",
					ASNumber: numorstring.ASNumber(6513),
				},
			},
		}

		kvp2a := &model.KVPair{
			Key: model.ResourceKey{
				Name: "aa-bb-cc",
				Kind: apiv3.KindBGPPeer,
			},
			Value: &apiv3.BGPPeer{
				TypeMeta: metav1.TypeMeta{
					Kind:       apiv3.KindBGPPeer,
					APIVersion: apiv3.GroupVersionCurrent,
				},
				ObjectMeta: metav1.ObjectMeta{
					Name: "aa-bb-cc",
				},
				Spec: apiv3.BGPPeerSpec{
					PeerIP:   "aa:bb::cc",
					ASNumber: numorstring.ASNumber(6514),
				},
			},
		}

		kvp2b := &model.KVPair{
			Key: model.ResourceKey{
				Name: "aa-bb-cc",
				Kind: apiv3.KindBGPPeer,
			},
			Value: &apiv3.BGPPeer{
				TypeMeta: metav1.TypeMeta{
					Kind:       apiv3.KindBGPPeer,
					APIVersion: apiv3.GroupVersionCurrent,
				},
				ObjectMeta: metav1.ObjectMeta{
					Name: "aa-bb-cc",
				},
				Spec: apiv3.BGPPeerSpec{
					PeerIP: "aa:bb::cc",
				},
			},
		}

		var kvpRes *model.KVPair
		var err error

		By("Creating a BGP Peer", func() {
			kvpRes, err = c.Create(ctx, kvp1a)
			Expect(err).NotTo(HaveOccurred())
		})

		By("Attempting to recreate an existing BGP Peer", func() {
			_, err := c.Create(ctx, kvp1a)
			Expect(err).To(HaveOccurred())
		})

		By("Updating an existing BGP Peer", func() {
			kvp1b.Revision = kvpRes.Revision
			_, err := c.Update(ctx, kvp1b)
			Expect(err).NotTo(HaveOccurred())
		})

		By("Create a nonexistent BGP Peer", func() {
			kvpRes, err = c.Create(ctx, kvp2a)
			Expect(err).NotTo(HaveOccurred())
		})

		By("Updating the BGP Peer created by Create", func() {
			kvp2b.Revision = kvpRes.Revision
			_, err := c.Update(ctx, kvp2b)
			Expect(err).NotTo(HaveOccurred())
		})

		By("Getting a missing BGP Peer", func() {
			_, err := c.Get(ctx, model.ResourceKey{Name: "1-1-1-1", Kind: apiv3.KindBGPPeer}, "")
			Expect(err).To(HaveOccurred())
		})

		By("Listing a missing BGP Peer", func() {
			kvps, err := c.List(ctx, model.ResourceListOptions{Name: "aa-bb-cc-dd-ee", Kind: apiv3.KindBGPPeer}, "")
			Expect(err).ToNot(HaveOccurred())
			Expect(kvps.KVPairs).To(HaveLen(0))
		})

		By("Listing an explicit BGP Peer", func() {
			kvps, err := c.List(ctx, model.ResourceListOptions{Name: "10-0-0-1", Kind: apiv3.KindBGPPeer}, "")
			Expect(err).ToNot(HaveOccurred())
			Expect(kvps.KVPairs).To(HaveLen(1))
			Expect(kvps.KVPairs[0].Key).To(Equal(kvp1b.Key))
			Expect(kvps.KVPairs[0].Value.(*apiv3.BGPPeer).ObjectMeta.Name).To(Equal(kvp1b.Value.(*apiv3.BGPPeer).ObjectMeta.Name))
			Expect(kvps.KVPairs[0].Value.(*apiv3.BGPPeer).Spec).To(Equal(kvp1b.Value.(*apiv3.BGPPeer).Spec))
		})

		By("Listing all BGP Peers (should be 2)", func() {
			kvps, err := c.List(ctx, model.ResourceListOptions{Kind: apiv3.KindBGPPeer}, "")
			Expect(err).ToNot(HaveOccurred())
			Expect(kvps.KVPairs).To(HaveLen(2))
			keys := []model.Key{}
			vals := []interface{}{}
			for _, k := range kvps.KVPairs {
				keys = append(keys, k.Key)
				vals = append(vals, k.Value.(*apiv3.BGPPeer).Spec)
			}
			Expect(keys).To(ContainElement(kvp1b.Key))
			Expect(keys).To(ContainElement(kvp2b.Key))
			Expect(vals).To(ContainElement(kvp1b.Value.(*apiv3.BGPPeer).Spec))
			Expect(vals).To(ContainElement(kvp2b.Value.(*apiv3.BGPPeer).Spec))
		})

		By("Deleting the BGP Peer created by Create", func() {
			_, err := c.Delete(ctx, kvp2a.Key, "")
			Expect(err).NotTo(HaveOccurred())
		})

		By("Listing all BGP Peers (should now be 1)", func() {
			kvps, err := c.List(ctx, model.ResourceListOptions{Kind: apiv3.KindBGPPeer}, "")
			Expect(err).ToNot(HaveOccurred())
			Expect(kvps.KVPairs).To(HaveLen(1))
			Expect(kvps.KVPairs[0].Key).To(Equal(kvp1b.Key))
			Expect(kvps.KVPairs[0].Value.(*apiv3.BGPPeer).ObjectMeta.Name).To(Equal(kvp1b.Value.(*apiv3.BGPPeer).ObjectMeta.Name))
			Expect(kvps.KVPairs[0].Value.(*apiv3.BGPPeer).Spec).To(Equal(kvp1b.Value.(*apiv3.BGPPeer).Spec))
		})

		By("Deleting an existing BGP Peer", func() {
			_, err := c.Delete(ctx, kvp1a.Key, "")
			Expect(err).NotTo(HaveOccurred())
		})
	})

	It("should handle a CRUD of Node BGP Peer", func() {
		var kvp1a, kvp1b, kvp2a, kvp2b, kvpRes *model.KVPair
		var nodename, peername1, peername2 string

		By("Listing all Nodes to find a suitable Node name", func() {
			nodes, err := c.List(ctx, model.ResourceListOptions{Kind: libapiv3.KindNode}, "")
			Expect(err).NotTo(HaveOccurred())
			// Get the hostname so we can make a Get call
			kvp := *nodes.KVPairs[0]
			nodename = kvp.Key.(model.ResourceKey).Name
			peername1 = "bgppeer1"
			peername2 = "bgppeer2"
			kvp1a = &model.KVPair{
				Key: model.ResourceKey{
					Name: peername1,
					Kind: apiv3.KindBGPPeer,
				},
				Value: &apiv3.BGPPeer{
					TypeMeta: metav1.TypeMeta{
						Kind:       apiv3.KindBGPPeer,
						APIVersion: apiv3.GroupVersionCurrent,
					},
					ObjectMeta: metav1.ObjectMeta{
						Name: peername1,
					},
					Spec: apiv3.BGPPeerSpec{
						Node:     nodename,
						PeerIP:   "10.0.0.1",
						ASNumber: numorstring.ASNumber(6512),
					},
				},
			}
			kvp1b = &model.KVPair{
				Key: model.ResourceKey{
					Name: peername1,
					Kind: apiv3.KindBGPPeer,
				},
				Value: &apiv3.BGPPeer{
					TypeMeta: metav1.TypeMeta{
						Kind:       apiv3.KindBGPPeer,
						APIVersion: apiv3.GroupVersionCurrent,
					},
					ObjectMeta: metav1.ObjectMeta{
						Name: peername1,
					},
					Spec: apiv3.BGPPeerSpec{
						Node:     nodename,
						PeerIP:   "10.0.0.1",
						ASNumber: numorstring.ASNumber(6513),
					},
				},
			}
			kvp2a = &model.KVPair{
				Key: model.ResourceKey{
					Name: peername2,
					Kind: apiv3.KindBGPPeer,
				},
				Value: &apiv3.BGPPeer{
					TypeMeta: metav1.TypeMeta{
						Kind:       apiv3.KindBGPPeer,
						APIVersion: apiv3.GroupVersionCurrent,
					},
					ObjectMeta: metav1.ObjectMeta{
						Name: peername2,
					},
					Spec: apiv3.BGPPeerSpec{
						Node:     nodename,
						PeerIP:   "aa:bb::cc",
						ASNumber: numorstring.ASNumber(6514),
					},
				},
			}
			kvp2b = &model.KVPair{
				Key: model.ResourceKey{
					Name: peername2,
					Kind: apiv3.KindBGPPeer,
				},
				Value: &apiv3.BGPPeer{
					TypeMeta: metav1.TypeMeta{
						Kind:       apiv3.KindBGPPeer,
						APIVersion: apiv3.GroupVersionCurrent,
					},
					ObjectMeta: metav1.ObjectMeta{
						Name: peername2,
					},
					Spec: apiv3.BGPPeerSpec{
						Node:   nodename,
						PeerIP: "aa:bb::cc",
					},
				},
			}
		})

		By("Creating a Node BGP Peer", func() {
			var err error
			kvpRes, err = c.Create(ctx, kvp1a)
			Expect(err).NotTo(HaveOccurred())
		})

		By("Attempting to recreate an existing Node BGP Peer", func() {
			_, err := c.Create(ctx, kvp1a)
			Expect(err).To(HaveOccurred())
		})

		By("Updating an existing Node BGP Peer", func() {
			kvp1b.Revision = kvpRes.Revision
			_, err := c.Update(ctx, kvp1b)
			Expect(err).NotTo(HaveOccurred())
		})

		By("Applying a nonexistent Node BGP Peer", func() {
			var err error
			kvpRes, err = c.Apply(ctx, kvp2a)
			Expect(err).NotTo(HaveOccurred())
		})

		By("Updating the Node BGP Peer created by Apply", func() {
			kvp2b.Revision = kvpRes.Revision
			_, err := c.Apply(ctx, kvp2b)
			Expect(err).NotTo(HaveOccurred())
		})

		By("Getting a missing Node BGP Peer (wrong name)", func() {
			_, err := c.Get(ctx, model.ResourceKey{
				Name: "foobar",
				Kind: apiv3.KindBGPPeer,
			}, "")
			Expect(err).To(HaveOccurred())
		})

		By("Listing a missing Node BGP Peer (wrong name)", func() {
			kvps, err := c.List(ctx, model.ResourceListOptions{
				Name: "foobar",
				Kind: apiv3.KindBGPPeer,
			}, "")
			Expect(err).ToNot(HaveOccurred())
			Expect(kvps.KVPairs).To(HaveLen(0))
		})

		By("Listing Node BGP Peers should contain Node name", func() {
			kvps, err := c.List(ctx, model.ResourceListOptions{Kind: apiv3.KindBGPPeer}, "")
			Expect(err).ToNot(HaveOccurred())
			Expect(kvps.KVPairs).To(HaveLen(2))
			for _, kvp := range kvps.KVPairs {
				Expect(kvp.Value.(*apiv3.BGPPeer).Spec.Node).To(Equal(nodename))
			}
		})

		By("Listing an explicit Node BGP Peer", func() {
			kvps, err := c.List(ctx, model.ResourceListOptions{Name: peername1, Kind: apiv3.KindBGPPeer}, "")
			Expect(err).ToNot(HaveOccurred())
			Expect(kvps.KVPairs).To(HaveLen(1))
			Expect(kvps.KVPairs[0].Key).To(Equal(kvp1b.Key))
			Expect(kvps.KVPairs[0].Value.(*apiv3.BGPPeer).ObjectMeta.Name).To(Equal(kvp1b.Value.(*apiv3.BGPPeer).ObjectMeta.Name))
			Expect(kvps.KVPairs[0].Value.(*apiv3.BGPPeer).Spec).To(Equal(kvp1b.Value.(*apiv3.BGPPeer).Spec))
		})

		By("Listing all Node BGP Peers (should be 2)", func() {
			kvps, err := c.List(ctx, model.ResourceListOptions{Kind: apiv3.KindBGPPeer}, "")
			Expect(err).ToNot(HaveOccurred())
			Expect(kvps.KVPairs).To(HaveLen(2))
			keys := []model.Key{}
			vals := []interface{}{}
			for _, k := range kvps.KVPairs {
				keys = append(keys, k.Key)
				vals = append(vals, k.Value.(*apiv3.BGPPeer).Spec)
			}
			Expect(keys).To(ContainElement(kvp1b.Key))
			Expect(keys).To(ContainElement(kvp2b.Key))
			Expect(vals).To(ContainElement(kvp1b.Value.(*apiv3.BGPPeer).Spec))
			Expect(vals).To(ContainElement(kvp2b.Value.(*apiv3.BGPPeer).Spec))
		})

		By("Deleting the Node BGP Peer created by Apply", func() {
			_, err := c.Delete(ctx, kvp2a.Key, "")
			Expect(err).NotTo(HaveOccurred())
		})

		By("Listing all Node BGP Peers (should now be 1)", func() {
			kvps, err := c.List(ctx, model.ResourceListOptions{Kind: apiv3.KindBGPPeer}, "")
			Expect(err).ToNot(HaveOccurred())
			Expect(kvps.KVPairs).To(HaveLen(1))
			Expect(kvps.KVPairs[0].Key).To(Equal(kvp1b.Key))
			Expect(kvps.KVPairs[0].Value.(*apiv3.BGPPeer).ObjectMeta.Name).To(Equal(kvp1b.Value.(*apiv3.BGPPeer).ObjectMeta.Name))
			Expect(kvps.KVPairs[0].Value.(*apiv3.BGPPeer).Spec).To(Equal(kvp1b.Value.(*apiv3.BGPPeer).Spec))
		})

		By("Deleting an existing Node BGP Peer", func() {
			_, err := c.Delete(ctx, kvp1a.Key, "")
			Expect(err).NotTo(HaveOccurred())
		})

		By("Deleting a nonexistent Node BGP Peer", func() {
			_, err := c.Delete(ctx, kvp1a.Key, "")
			Expect(err).To(HaveOccurred())
		})
	})

	createPodAndMarkAsRunning := func(name string) (*k8sapi.Pod, string) {
		pod := &k8sapi.Pod{
			ObjectMeta: metav1.ObjectMeta{
				Name:      name,
				Namespace: "default",
			},
			Spec: k8sapi.PodSpec{
				NodeName: "127.0.0.1",
				Containers: []k8sapi.Container{
					{
						Name:    "container1",
						Image:   "busybox",
						Command: []string{"sleep", "3600"},
					},
				},
				TerminationGracePeriodSeconds: &zeroInt64,
			},
		}
		pod, err := c.ClientSet.CoreV1().Pods("default").Create(ctx, pod, metav1.CreateOptions{})
		By("Creating a pod", func() {
			Expect(err).NotTo(HaveOccurred())
		})
		By("Assigning an IP", func() {
			// Update the Pod to have an IP and be running.
			pod.Annotations = map[string]string{
				conversion.AnnotationPodIP:  "192.168.1.1",
				conversion.AnnotationPodIPs: "192.168.1.1",
			}
			pod.Status.PodIP = "192.168.1.1"
			pod.Status.Phase = k8sapi.PodRunning
			pod, err = c.ClientSet.CoreV1().Pods("default").UpdateStatus(ctx, pod, metav1.UpdateOptions{})
			Expect(err).NotTo(HaveOccurred())
		})
		By("Waiting for the pod to start", func() {
			// Wait up to 120s for pod to start running.
			log.Warnf("[TEST] Waiting for pod %s to start", pod.ObjectMeta.Name)
			for i := 0; i < 120; i++ {
				p, err := c.ClientSet.CoreV1().Pods("default").Get(ctx, pod.ObjectMeta.Name, metav1.GetOptions{})
				Expect(err).NotTo(HaveOccurred())
				if p.Status.Phase == k8sapi.PodRunning {
					// Pod is running
					break
				}
				time.Sleep(1 * time.Second)
			}
			p, err := c.ClientSet.CoreV1().Pods("default").Get(ctx, pod.ObjectMeta.Name, metav1.GetOptions{})
			Expect(err).NotTo(HaveOccurred())
			Expect(p.Status.Phase).To(Equal(k8sapi.PodRunning))
		})

		wepids := names.WorkloadEndpointIdentifiers{
			Node:         pod.Spec.NodeName,
			Orchestrator: apiv3.OrchestratorKubernetes,
			Endpoint:     "eth0",
			Pod:          pod.Name,
		}
		wepName, err := wepids.CalculateWorkloadEndpointName(false)
		Expect(err).NotTo(HaveOccurred())

		return pod, wepName
	}

	It("should handle a basic Pod", func() {
		pod, wepName := createPodAndMarkAsRunning("basic-pod")

		By("Performing a List() operation", func() {
			// Perform List and ensure it shows up in the Calico API.
			weps, err := c.List(ctx, model.ResourceListOptions{Kind: libapiv3.KindWorkloadEndpoint}, "")
			Expect(err).NotTo(HaveOccurred())
			Expect(len(weps.KVPairs)).To(BeNumerically(">", 0))
		})

		By("Performing a List(Name=wepName) operation", func() {
			// Perform List, including a workload Name
			weps, err := c.List(ctx, model.ResourceListOptions{Name: wepName, Namespace: "default", Kind: libapiv3.KindWorkloadEndpoint}, "")
			Expect(err).NotTo(HaveOccurred())
			Expect(len(weps.KVPairs)).To(Equal(1))
		})

		By("Performing a Get() operation then updating the wep", func() {
			// Perform a Get and ensure no error in the Calico API.
			wep, err := c.Get(ctx, model.ResourceKey{Name: wepName, Namespace: "default", Kind: libapiv3.KindWorkloadEndpoint}, "")
			Expect(err).NotTo(HaveOccurred())
			fmt.Printf("Updating Wep %+v\n", wep.Value.(*libapiv3.WorkloadEndpoint).Spec)
			ctxCNI := resources.ContextWithPatchMode(ctx, resources.PatchModeCNI)
			_, err = c.Update(ctxCNI, wep)
			Expect(err).NotTo(HaveOccurred())
		})

		expectedKVP := model.KVPair{
			Key: model.WorkloadEndpointKey{
				Hostname:       "127.0.0.1",
				OrchestratorID: "k8s",
				WorkloadID:     fmt.Sprintf("default/%s", pod.ObjectMeta.Name),
				EndpointID:     "eth0",
			},
		}

		By("Expecting an update with type 'KVUpdated' on the Syncer API", func() {
			cb.ExpectExists([]api.Update{
				{KVPair: expectedKVP, UpdateType: api.UpdateTypeKVUpdated},
			})
		})

		By("Expecting a Syncer snapshot to include the update with type 'KVNew'", func() {
			// Create a new syncer / callback pair so that it performs a snapshot.
			cfg := apiconfig.KubeConfig{Kubeconfig: "/kubeconfig.yaml"}
			_, snapshotCallbacks, snapshotSyncer := CreateClientAndSyncer(cfg)
			defer snapshotSyncer.Stop()
			go snapshotCallbacks.ProcessUpdates()
			snapshotSyncer.Start()

			// Expect the snapshot to include workload endpoint with type "KVNew".
			snapshotCallbacks.ExpectExists([]api.Update{
				{KVPair: expectedKVP, UpdateType: api.UpdateTypeKVNew},
			})
		})

		By("Deleting the Pod and expecting the wep to be deleted", func() {
			var zero int64
			policy := metav1.DeletePropagationBackground
			err := c.ClientSet.CoreV1().Pods("default").Delete(ctx, pod.ObjectMeta.Name, metav1.DeleteOptions{
				GracePeriodSeconds: &zero,
				PropagationPolicy:  &policy,
			})
			Expect(err).NotTo(HaveOccurred())
			cb.ExpectDeleted([]model.KVPair{expectedKVP})
		})
	})

	// There are several states that we consider "finished", run the test for each one.
	for _, finishPhase := range []k8sapi.PodPhase{k8sapi.PodSucceeded, k8sapi.PodFailed, "Terminating"} {
		finishPhase := finishPhase
		It(fmt.Sprintf("should treat a finished Pod (%v) as a deletion", finishPhase), func() {
			pod, wepName := createPodAndMarkAsRunning("finished-pod-" + strings.ToLower(string(finishPhase)))
			var err error

			expectedKVP := model.KVPair{
				Key: model.WorkloadEndpointKey{
					Hostname:       "127.0.0.1",
					OrchestratorID: "k8s",
					WorkloadID:     fmt.Sprintf("default/%s", pod.ObjectMeta.Name),
					EndpointID:     "eth0",
				},
			}

			By("Expecting an update with type 'UpdateTypeKVNew' on the Syncer API", func() {
				// The update processor filters out the initial update where the pod has no IP, then we get this
				// notification when the IP is added.
				cb.ExpectExists([]api.Update{
					{KVPair: expectedKVP, UpdateType: api.UpdateTypeKVNew},
				})
			})

			var wepKV *model.KVPair
			key := model.ResourceKey{Name: wepName, Namespace: "default", Kind: libapiv3.KindWorkloadEndpoint}
			By("Checking the pod is visible before we mark it as finished", func() {
				// Perform a Get and ensure no error in the Calico API.
				var err error
				wepKV, err = c.Get(ctx, key, "")
				Expect(err).NotTo(HaveOccurred())
				Expect(wepKV).NotTo(BeNil())

				// Perform List and ensure it shows up in the Calico API.
				weps, err := c.List(ctx, model.ResourceListOptions{Kind: libapiv3.KindWorkloadEndpoint}, "")
				Expect(err).NotTo(HaveOccurred())
				Expect(len(weps.KVPairs)).To(BeNumerically(">", 0))
			})

			By(fmt.Sprintf("Marking the Pod as finished (%v)", finishPhase), func() {
				if finishPhase == "Terminating" {
					// The Terminating state isn't a real state; it means the pod is being deleted but hasn't
					// finished yet. The CNI plugin calls through to DeleteKVP when it gets a DEL.
					var gracePeriod int64 = 60
					err = c.ClientSet.CoreV1().Pods("default").Delete(ctx, pod.Name,
						metav1.DeleteOptions{GracePeriodSeconds: &gracePeriod})

					// Terminating alone shouldn't remove the IP (so that pods that are gracefully shutting down
					// can finish).
					wepKV, err = c.Get(ctx, key, "")
					Expect(err).NotTo(HaveOccurred())
					Expect(wepKV.Value.(*libapiv3.WorkloadEndpoint).Spec.IPNetworks).NotTo(HaveLen(0))

					// Deleting in the Calico API with incorrect UID should fail.
					realUID := wepKV.UID
					badUID := types.UID("19e9c0f4-501d-429f-b581-8954440883f4")
					wepKV.UID = &badUID
					_, err = c.DeleteKVP(ctx, wepKV)
					Expect(err).To(BeAssignableToTypeOf(cerrors.ErrorResourceDoesNotExist{}))
					wepKV.UID = realUID
					wepKV2, err := c.Get(ctx, key, "")
					Expect(err).NotTo(HaveOccurred())
					Expect(wepKV2.Value.(*libapiv3.WorkloadEndpoint).Spec.IPNetworks).NotTo(HaveLen(0))

					// Successful deletion in the Calico API should make the IPs disappear.
					_, err = c.DeleteKVP(ctx, wepKV)
					Expect(err).NotTo(HaveOccurred())
					wepKV2, err = c.Get(ctx, key, "")
					Expect(err).NotTo(HaveOccurred())
					Expect(wepKV2.Value.(*libapiv3.WorkloadEndpoint).Spec.IPNetworks).To(HaveLen(0))

					return
				}
				pod.Status.Phase = finishPhase
				pod, err = c.ClientSet.CoreV1().Pods("default").UpdateStatus(ctx, pod, metav1.UpdateOptions{})
				Expect(err).NotTo(HaveOccurred())
			})

			By("Expecting an update with type 'KVDeleted' on the Syncer API", func() {
				cb.ExpectDeleted([]model.KVPair{expectedKVP})
			})

			// Now go back from finished to running again.  This is likely impossible on a real Kubernetes system
			// but it's helpful for testing out our UpdateType calculation logic.  I.e. since the last update was
			// a "delete", we should now see a "new", rather than an "update".

			By("Marking the Pod as running again", func() {
				if finishPhase == "Terminating" {
					// Recreate the WEP (this puts the annotations back again).
					wepKV.Revision = ""
					wepKV.UID = nil
					ctxCNI := resources.ContextWithPatchMode(ctx, resources.PatchModeCNI)
					_, err = c.Create(ctxCNI, wepKV)
					Expect(err).NotTo(HaveOccurred())
					return
				}
				pod.Status.Phase = k8sapi.PodRunning
				pod, err = c.ClientSet.CoreV1().Pods("default").UpdateStatus(ctx, pod, metav1.UpdateOptions{})
				Expect(err).NotTo(HaveOccurred())
			})

			By("Expecting an update that creates the wep again", func() {
				cb.ExpectExists([]api.Update{
					{KVPair: expectedKVP, UpdateType: api.UpdateTypeKVNew},
				})
			})

			By("Checking the pod is gettable", func() {
				// Perform a Get and ensure no error in the Calico API.
				_, err := c.Get(ctx, key, "")
				Expect(err).NotTo(HaveOccurred())
			})

			By("Deleting the Pod and expecting the wep to be deleted", func() {
				var zero int64
				policy := metav1.DeletePropagationBackground
				err := c.ClientSet.CoreV1().Pods("default").Delete(ctx, pod.ObjectMeta.Name, metav1.DeleteOptions{
					GracePeriodSeconds: &zero,
					PropagationPolicy:  &policy,
				})
				Expect(err).NotTo(HaveOccurred())
				cb.ExpectDeleted([]model.KVPair{expectedKVP})
			})
		})
	}

	It("should treat a pod that loses its IP as a deletion", func() {
		pod, wepName := createPodAndMarkAsRunning("pod-losing-ip")
		var err error

		expectedKVP := model.KVPair{
			Key: model.WorkloadEndpointKey{
				Hostname:       "127.0.0.1",
				OrchestratorID: "k8s",
				WorkloadID:     fmt.Sprintf("default/%s", pod.ObjectMeta.Name),
				EndpointID:     "eth0",
			},
		}

		By("Expecting an update with type 'UpdateTypeKVNew' on the Syncer API", func() {
			// The update processor filters out the initial update where the pod has no IP, then we get this
			// notification when the IP is added.
			cb.ExpectExists([]api.Update{
				{KVPair: expectedKVP, UpdateType: api.UpdateTypeKVNew},
			})
		})

		By("Checking the pod is visible before we remove its IP", func() {
			// Perform a Get and ensure no error in the Calico API.
			wep, err := c.Get(ctx, model.ResourceKey{Name: wepName, Namespace: "default", Kind: libapiv3.KindWorkloadEndpoint}, "")
			Expect(err).NotTo(HaveOccurred())
			Expect(wep).NotTo(BeNil())

			// Perform List and ensure it shows up in the Calico API.
			weps, err := c.List(ctx, model.ResourceListOptions{Kind: libapiv3.KindWorkloadEndpoint}, "")
			Expect(err).NotTo(HaveOccurred())
			Expect(len(weps.KVPairs)).To(BeNumerically(">", 0))
		})

		By("Removing its IP", func() {
			pod.Annotations = map[string]string{}
			pod.Status.PodIP = ""
			pod.Status.PodIPs = nil
			pod, err = c.ClientSet.CoreV1().Pods("default").UpdateStatus(ctx, pod, metav1.UpdateOptions{})
			Expect(err).NotTo(HaveOccurred())
		})

		By("Expecting an update with type 'KVDeleted' on the Syncer API", func() {
			cb.ExpectDeleted([]model.KVPair{expectedKVP})
		})
	})

	defineAnnotationTest := func(preExistingAnnotations map[string]string) {
		pod := &k8sapi.Pod{
			ObjectMeta: metav1.ObjectMeta{
				Name:        "test-syncer-basic-pod",
				Namespace:   "default",
				Annotations: preExistingAnnotations,
			},
			Spec: k8sapi.PodSpec{
				NodeName: "127.0.0.1",
				Containers: []k8sapi.Container{
					{
						Name:    "container1",
						Image:   "busybox",
						Command: []string{"sleep", "3600"},
					},
				},
				TerminationGracePeriodSeconds: &zeroInt64,
			},
		}
		// Note: assigning back to pod variable in order to pick up revision information. If we don't do that then
		// the call to UpdateStatus() below would succeed, but it would overwrite our annotation patch.
		pod, err := c.ClientSet.CoreV1().Pods("default").Create(ctx, pod, metav1.CreateOptions{})
		wepName := "127.0.0.1-k8s-test--syncer--basic--pod-eth0"

		By("Creating a pod", func() {
			Expect(err).NotTo(HaveOccurred())
		})

		By("Assigning an IP", func() {
			// Add the IP via our API.  This simulates what the CNI plugin does.
			wep, err := c.Get(
				ctx,
				model.ResourceKey{Name: wepName, Namespace: "default", Kind: libapiv3.KindWorkloadEndpoint},
				"",
			)
			Expect(err).NotTo(HaveOccurred())
			wep.Value.(*libapiv3.WorkloadEndpoint).Spec.IPNetworks = []string{"192.168.1.1"}
			fmt.Printf("Updating Wep %+v\n", wep.Value.(*libapiv3.WorkloadEndpoint).Spec)
			ctxCNI := resources.ContextWithPatchMode(ctx, resources.PatchModeCNI)
			_, err = c.Update(ctxCNI, wep)
			Expect(err).NotTo(HaveOccurred())

			// Get the pod through the k8s API to check the annotation has appeared.
			p, err := c.ClientSet.CoreV1().Pods("default").Get(ctx, pod.ObjectMeta.Name, metav1.GetOptions{})
			Expect(err).NotTo(HaveOccurred())
			Expect(p.Annotations["cni.projectcalico.org/podIP"]).To(Equal("192.168.1.1"))

			// Get the wep through our API to check that the annotation round-trips.
			wep, err = c.Get(ctx, model.ResourceKey{Name: wepName, Namespace: "default", Kind: libapiv3.KindWorkloadEndpoint}, "")
			Expect(err).NotTo(HaveOccurred())
			Expect(wep.Value.(*libapiv3.WorkloadEndpoint).Spec.IPNetworks).To(ConsistOf("192.168.1.1/32"))
		})

		By("Setting the pod phase to Running", func() {
			// Try to update the pod using the old revision; this should fail because our patch made it
			// stale.
			pod.Status.Phase = k8sapi.PodRunning
			_, err = c.ClientSet.CoreV1().Pods("default").UpdateStatus(ctx, pod, metav1.UpdateOptions{})
			Expect(err).To(HaveOccurred())

			// Re-get the pod and try again...
			pod, err = c.ClientSet.CoreV1().Pods("default").Get(ctx, pod.ObjectMeta.Name, metav1.GetOptions{})
			Expect(err).NotTo(HaveOccurred())
			pod.Status.Phase = k8sapi.PodRunning
			pod, err = c.ClientSet.CoreV1().Pods("default").UpdateStatus(ctx, pod, metav1.UpdateOptions{})
			Expect(err).NotTo(HaveOccurred())
		})

		By("Waiting for the pod to start", func() {
			// Wait up to 120s for pod to start running.
			log.Warnf("[TEST] Waiting for pod %s to start", pod.ObjectMeta.Name)

			for i := 0; i < 120; i++ {
				p, err := c.ClientSet.CoreV1().Pods("default").Get(ctx, pod.ObjectMeta.Name, metav1.GetOptions{})
				Expect(err).NotTo(HaveOccurred())
				if p.Status.Phase == k8sapi.PodRunning {
					// Pod is running
					break
				}
				time.Sleep(1 * time.Second)
			}

			pod, err = c.ClientSet.CoreV1().Pods("default").Get(ctx, pod.ObjectMeta.Name, metav1.GetOptions{})
			Expect(err).NotTo(HaveOccurred())
			Expect(pod.Status.Phase).To(Equal(k8sapi.PodRunning))
			Expect(pod.Annotations["cni.projectcalico.org/podIP"]).To(Equal("192.168.1.1"))
			for k, v := range preExistingAnnotations {
				Expect(pod.Annotations[k]).To(Equal(v))
			}
		})

		expectedKVP := model.KVPair{
			Key: model.WorkloadEndpointKey{
				Hostname:       "127.0.0.1",
				OrchestratorID: "k8s",
				WorkloadID:     fmt.Sprintf("default/%s", pod.ObjectMeta.Name),
				EndpointID:     "eth0",
			},
		}

		// We only get this update if the Pod passes our check that it has an IP.
		By("Expecting an update with type 'KVUpdated' on the Syncer API", func() {
			cb.ExpectExists([]api.Update{
				{KVPair: expectedKVP, UpdateType: api.UpdateTypeKVUpdated},
			})
		})

		By("Deleting the Pod and expecting the wep to be deleted", func() {
			var zero int64
			policy := metav1.DeletePropagationBackground
			err = c.ClientSet.CoreV1().Pods("default").Delete(ctx, pod.ObjectMeta.Name, metav1.DeleteOptions{
				GracePeriodSeconds: &zero,
				PropagationPolicy:  &policy,
			})
			Expect(err).NotTo(HaveOccurred())
			cb.ExpectDeleted([]model.KVPair{expectedKVP})
		})
	}

	It("should patch Pod (with no existing annotations) with our PodIP annotation", func() {
		defineAnnotationTest(nil)
	})

	It("should patch Pod (with existing annotations) with our PodIP annotation", func() {
		defineAnnotationTest(map[string]string{
			"anotherAnnotation": "someValue",
		})
	})

	It("should support listing block affinities", func() {
		var nodename string

		By("Listing all Nodes to find a suitable Node name", func() {
			nodes, err := c.List(ctx, model.ResourceListOptions{Kind: libapiv3.KindNode}, "")
			Expect(err).NotTo(HaveOccurred())
			kvp := *nodes.KVPairs[0]
			nodename = kvp.Key.(model.ResourceKey).Name
		})

		By("Creating an affinity for that node", func() {
			cidr := net.MustParseCIDR("10.0.0.0/26")
			kvp := model.KVPair{
				Key: model.BlockAffinityKey{
					CIDR: cidr,
					Host: nodename,
				},
				Value: &model.BlockAffinity{},
			}
			_, err := c.Create(ctx, &kvp)
			Expect(err).NotTo(HaveOccurred())
		})

		By("Creating an affinity for a different node", func() {
			cidr := net.MustParseCIDR("10.0.1.0/26")
			kvp := model.KVPair{
				Key: model.BlockAffinityKey{
					CIDR: cidr,
					Host: "othernode",
				},
				Value: &model.BlockAffinity{},
			}
			_, err := c.Create(ctx, &kvp)
			Expect(err).NotTo(HaveOccurred())
		})

		By("Listing all BlockAffinity for all Nodes", func() {
			objs, err := c.List(ctx, model.BlockAffinityListOptions{}, "")
			Expect(err).NotTo(HaveOccurred())
			Expect(len(objs.KVPairs)).To(Equal(2))
		})

		By("Listing all BlockAffinity for a specific Node", func() {
			objs, err := c.List(ctx, model.BlockAffinityListOptions{Host: nodename}, "")
			Expect(err).NotTo(HaveOccurred())
			Expect(len(objs.KVPairs)).To(Equal(1))
		})
	})

	It("should support setting and getting FelixConfig", func() {
		enabled := apiv3.FloatingIPsEnabled
		fc := &model.KVPair{
			Key: model.ResourceKey{
				Name: "myfelixconfig",
				Kind: apiv3.KindFelixConfiguration,
			},
			Value: &apiv3.FelixConfiguration{
				TypeMeta: metav1.TypeMeta{
					Kind:       apiv3.KindFelixConfiguration,
					APIVersion: apiv3.GroupVersionCurrent,
				},
				ObjectMeta: metav1.ObjectMeta{
					Name: "myfelixconfig",
				},
				Spec: apiv3.FelixConfigurationSpec{
					InterfacePrefix: "xali-",
					FloatingIPs:     &enabled,
				},
			},
		}
		var updFC *model.KVPair
		var err error

		By("creating a new object", func() {
			updFC, err = c.Create(ctx, fc)
			Expect(err).NotTo(HaveOccurred())
			Expect(updFC.Key.(model.ResourceKey).Name).To(Equal("myfelixconfig"))
			// Set the ResourceVersion (since it is auto populated by the Kubernetes datastore) to make it easier to compare objects.
			Expect(fc.Value.(*apiv3.FelixConfiguration).GetObjectMeta().GetResourceVersion()).To(Equal(""))
			fc.Value.(*apiv3.FelixConfiguration).GetObjectMeta().SetResourceVersion(updFC.Value.(*apiv3.FelixConfiguration).GetObjectMeta().GetResourceVersion())

			// UID and CreationTimestamp are auto-generated, make sure we don't fail the assertion based on it.
			fc.Value.(*apiv3.FelixConfiguration).ObjectMeta.UID = updFC.Value.(*apiv3.FelixConfiguration).ObjectMeta.UID
			fc.Value.(*apiv3.FelixConfiguration).ObjectMeta.CreationTimestamp = updFC.Value.(*apiv3.FelixConfiguration).ObjectMeta.CreationTimestamp

			// Assert the created object matches what we created.
			Expect(updFC.Value.(*apiv3.FelixConfiguration)).To(Equal(fc.Value.(*apiv3.FelixConfiguration)))
			Expect(updFC.Revision).NotTo(BeNil())

			// Unset the ResourceVersion for the original resource since we modified it just for the sake of comparing in the tests.
			fc.Value.(*apiv3.FelixConfiguration).GetObjectMeta().SetResourceVersion("")
		})

		By("getting an existing object", func() {
			updFC, err = c.Get(ctx, fc.Key, "")
			Expect(err).NotTo(HaveOccurred())
			Expect(updFC.Value.(*apiv3.FelixConfiguration).Spec).To(Equal(fc.Value.(*apiv3.FelixConfiguration).Spec))
			Expect(updFC.Key.(model.ResourceKey).Name).To(Equal("myfelixconfig"))
			Expect(updFC.Revision).NotTo(BeNil())
		})

		By("updating an existing object", func() {
			updFC.Value.(*apiv3.FelixConfiguration).Spec.InterfacePrefix = "someotherprefix-"
			updFC, err = c.Update(ctx, updFC)
			Expect(err).NotTo(HaveOccurred())
			Expect(updFC.Value.(*apiv3.FelixConfiguration).Spec.InterfacePrefix).To(Equal("someotherprefix-"))
		})

		By("updating an existing object with a bad UID in the precondition", func() {
			updFC.Value.(*apiv3.FelixConfiguration).Spec.InterfacePrefix = "someevenothererprefix-"
			updFC.Value.(*apiv3.FelixConfiguration).ObjectMeta.UID = types.UID("19e9c0f4-501d-429f-b581-8954440883f4")
			_, err = c.Update(ctx, updFC)
			Expect(err).To(HaveOccurred())
		})

		By("getting the updated object", func() {
			updFC, err = c.Get(ctx, fc.Key, "")
			Expect(err).NotTo(HaveOccurred())
			Expect(updFC.Value.(*apiv3.FelixConfiguration).Spec.InterfacePrefix).To(Equal("someotherprefix-"))
			Expect(updFC.Key.(model.ResourceKey).Name).To(Equal("myfelixconfig"))
			Expect(updFC.Revision).NotTo(BeNil())
		})

		By("applying an existing object", func() {
			val := &apiv3.FelixConfiguration{
				TypeMeta: metav1.TypeMeta{
					Kind:       apiv3.KindFelixConfiguration,
					APIVersion: apiv3.GroupVersionCurrent,
				},
				ObjectMeta: metav1.ObjectMeta{
					Name: "myfelixconfig",
				},
				Spec: apiv3.FelixConfigurationSpec{
					InterfacePrefix: "somenewprefix-",
				},
			}
			updFC.Value = val
			updFC, err = c.Apply(ctx, updFC)
			Expect(err).NotTo(HaveOccurred())
			Expect(updFC.Value.(*apiv3.FelixConfiguration).Spec.InterfacePrefix).To(Equal("somenewprefix-"))
		})

		By("getting the applied object", func() {
			updFC, err = c.Get(ctx, fc.Key, "")
			Expect(err).NotTo(HaveOccurred())
			Expect(updFC.Value.(*apiv3.FelixConfiguration).Spec.InterfacePrefix).To(Equal("somenewprefix-"))
			Expect(updFC.Key.(model.ResourceKey).Name).To(Equal("myfelixconfig"))
			Expect(updFC.Revision).NotTo(BeNil())
		})

		By("deleting an existing object", func() {
			_, err = c.Delete(ctx, fc.Key, "")
			Expect(err).NotTo(HaveOccurred())
		})

		By("deleting a non-existing object", func() {
			_, err = c.Delete(ctx, fc.Key, "")
			Expect(err).To(HaveOccurred())
		})

		By("getting a non-existing object", func() {
			updFC, err = c.Get(ctx, fc.Key, "")
			Expect(err).To(HaveOccurred())
			Expect(updFC).To(BeNil())
		})

		By("applying a new object", func() {
			// Revision should not be specified when creating.
			fc.Revision = ""
			updFC, err = c.Apply(ctx, fc)
			Expect(err).NotTo(HaveOccurred())
			Expect(updFC.Value.(*apiv3.FelixConfiguration).Spec).To(Equal(fc.Value.(*apiv3.FelixConfiguration).Spec))
		})

		By("getting the applied object", func() {
			updFC, err = c.Get(ctx, fc.Key, "")
			Expect(err).NotTo(HaveOccurred())
			Expect(updFC.Value.(*apiv3.FelixConfiguration).Spec).To(Equal(fc.Value.(*apiv3.FelixConfiguration).Spec))
			Expect(updFC.Key.(model.ResourceKey).Name).To(Equal("myfelixconfig"))
			Expect(updFC.Revision).NotTo(BeNil())
		})

		By("deleting the existing object", func() {
			_, err = c.Delete(ctx, updFC.Key, "")
			Expect(err).NotTo(HaveOccurred())
		})
	})

	It("should support setting and getting IP Pools", func() {
		By("listing IP pools when none have been created", func() {
			_, err := c.List(ctx, model.ResourceListOptions{Kind: apiv3.KindIPPool}, "")
			Expect(err).NotTo(HaveOccurred())
		})

		By("creating an IP Pool and getting it back", func() {
			cidr := "192.168.0.0/16"
			pool := &model.KVPair{
				Key: model.ResourceKey{
					Name: "192-16-0-0-16",
					Kind: apiv3.KindIPPool,
				},
				Value: &apiv3.IPPool{
					TypeMeta: metav1.TypeMeta{
						Kind:       apiv3.KindIPPool,
						APIVersion: apiv3.GroupVersionCurrent,
					},
					ObjectMeta: metav1.ObjectMeta{
						Name: "192-16-0-0-16",
					},
					Spec: apiv3.IPPoolSpec{
						CIDR:     cidr,
						IPIPMode: apiv3.IPIPModeCrossSubnet,
						Disabled: true,
					},
				},
			}
			_, err := c.Create(ctx, pool)
			Expect(err).NotTo(HaveOccurred())

			receivedPool, err := c.Get(ctx, pool.Key, "")
			Expect(err).NotTo(HaveOccurred())
			Expect(receivedPool.Value.(*apiv3.IPPool).Spec.CIDR).To(Equal(cidr))
			Expect(receivedPool.Value.(*apiv3.IPPool).Spec.IPIPMode).To(BeEquivalentTo(apiv3.IPIPModeCrossSubnet))
			Expect(receivedPool.Value.(*apiv3.IPPool).Spec.Disabled).To(Equal(true))
		})

		By("deleting the IP Pool", func() {
			_, err := c.Delete(ctx, model.ResourceKey{
				Name: "192-16-0-0-16",
				Kind: apiv3.KindIPPool,
			}, "")
			Expect(err).NotTo(HaveOccurred())
		})
	})

	It("Should support getting, deleting, and listing Nodes", func() {
		nodeHostname := ""
		var kvp model.KVPair
		ip := "192.168.0.101"

		By("Listing all Nodes", func() {
			nodes, err := c.List(ctx, model.ResourceListOptions{Kind: libapiv3.KindNode}, "")
			Expect(err).NotTo(HaveOccurred())
			// Get the hostname so we can make a Get call
			kvp = *nodes.KVPairs[0]
			nodeHostname = kvp.Key.(model.ResourceKey).Name
		})

		By("Listing a specific Node", func() {
			nodes, err := c.List(ctx, model.ResourceListOptions{Name: nodeHostname, Kind: libapiv3.KindNode}, "")
			Expect(err).NotTo(HaveOccurred())
			Expect(nodes.KVPairs).To(HaveLen(1))
			Expect(nodes.KVPairs[0].Key).To(Equal(kvp.Key))
			Expect(nodes.KVPairs[0].Value).To(Equal(kvp.Value))
		})

		By("Listing a specific invalid Node", func() {
			nodes, err := c.List(ctx, model.ResourceListOptions{Name: "foobarbaz-node", Kind: libapiv3.KindNode}, "")
			Expect(err).NotTo(HaveOccurred())
			Expect(nodes.KVPairs).To(HaveLen(0))
		})

		By("Getting a specific nodeHostname", func() {
			n, err := c.Get(ctx, model.ResourceKey{Name: nodeHostname, Kind: libapiv3.KindNode}, "")
			Expect(err).NotTo(HaveOccurred())

			// Check to see we have the right Node
			Expect(nodeHostname).To(Equal(n.Key.(model.ResourceKey).Name))
		})

		By("Creating a new Node", func() {
			_, err := c.Create(ctx, &kvp)
			Expect(err).To(HaveOccurred())
		})

		By("Getting nonexistent Node", func() {
			_, err := c.Get(ctx, model.ResourceKey{Name: "Fake", Kind: libapiv3.KindNode}, "")
			Expect(err).To(HaveOccurred())
		})

		By("Deleting a Node", func() {
			_, err := c.Delete(ctx, kvp.Key, "")
			Expect(err).To(HaveOccurred())
		})

		By("Updating changes to a node", func() {
			newAsn := numorstring.ASNumber(23455)

			testKvp := model.KVPair{
				Key: model.ResourceKey{
					Name: kvp.Key.(model.ResourceKey).Name,
					Kind: libapiv3.KindNode,
				},
				Value: &libapiv3.Node{
					ObjectMeta: metav1.ObjectMeta{
						Name: kvp.Key.(model.ResourceKey).Name,
					},
					Spec: libapiv3.NodeSpec{
						BGP: &libapiv3.NodeBGPSpec{
							ASNumber:    &newAsn,
							IPv4Address: ip,
						},
					},
				},
			}
			node, err := c.Update(ctx, &testKvp)
			Expect(err).NotTo(HaveOccurred())
			Expect(*node.Value.(*libapiv3.Node).Spec.BGP.ASNumber).To(Equal(newAsn))

			// Also check that Get() returns the changes
			getNode, err := c.Get(ctx, kvp.Key.(model.ResourceKey), "")
			Expect(err).NotTo(HaveOccurred())
			Expect(*getNode.Value.(*libapiv3.Node).Spec.BGP.ASNumber).To(Equal(newAsn))
			Expect(getNode.Value.(*libapiv3.Node).Spec.BGP.IPv4IPIPTunnelAddr).To(Equal(""))

			// We do not support creating Nodes, we should see an error
			// if the Node does not exist.
			missingKvp := model.KVPair{
				Key: model.ResourceKey{
					Name: "IDontExist",
					Kind: libapiv3.KindNode,
				},
			}
			_, err = c.Create(ctx, &missingKvp)

			Expect(err).To(HaveOccurred())
		})

		By("Updating a Node", func() {
			testKvp := model.KVPair{
				Key: model.ResourceKey{
					Name: kvp.Key.(model.ResourceKey).Name,
					Kind: libapiv3.KindNode,
				},
				Value: &libapiv3.Node{
					ObjectMeta: metav1.ObjectMeta{
						Name: kvp.Key.(model.ResourceKey).Name,
					},
					Spec: libapiv3.NodeSpec{
						BGP: &libapiv3.NodeBGPSpec{
							IPv4Address:        ip,
							IPv4IPIPTunnelAddr: "10.0.0.1",
						},
					},
				},
			}
			node, err := c.Update(ctx, &testKvp)

			Expect(err).NotTo(HaveOccurred())
			Expect(node.Value.(*libapiv3.Node).Spec.BGP.ASNumber).To(BeNil())
			Expect(node.Value.(*libapiv3.Node).Spec.BGP.IPv4IPIPTunnelAddr).To(Equal("10.0.0.1"))

			// Also check that Get() returns the changes
			getNode, err := c.Get(ctx, kvp.Key.(model.ResourceKey), "")
			Expect(err).NotTo(HaveOccurred())
			Expect(getNode.Value.(*libapiv3.Node).Spec.BGP.ASNumber).To(BeNil())
			Expect(getNode.Value.(*libapiv3.Node).Spec.BGP.IPv4IPIPTunnelAddr).To(Equal("10.0.0.1"))
		})

		By("Syncing HostIPs over the Syncer", func() {
			expectExist := []api.Update{
				{model.KVPair{Key: model.HostIPKey{Hostname: nodeHostname}}, api.UpdateTypeKVUpdated},
			}

			// Expect the snapshot to include the right keys.
			cb.ExpectExists(expectExist)
		})

		By("Not syncing Nodes when K8sDisableNodePoll is enabled", func() {
			cfg := apiconfig.KubeConfig{Kubeconfig: "/kubeconfig.yaml", K8sDisableNodePoll: true}
			_, snapshotCallbacks, snapshotSyncer := CreateClientAndSyncer(cfg)
			defer snapshotSyncer.Stop()
			go snapshotCallbacks.ProcessUpdates()
			snapshotSyncer.Start()

			expectNotExist := []model.KVPair{
				{Key: model.HostIPKey{Hostname: nodeHostname}},
			}

			// Expect the snapshot to have not received the update.
			snapshotCallbacks.ExpectDeleted(expectNotExist)
		})

		By("Syncing HostConfig for a Node on Syncer start", func() {
			cfg := apiconfig.KubeConfig{Kubeconfig: "/kubeconfig.yaml", K8sDisableNodePoll: true}
			_, snapshotCallbacks, snapshotSyncer := CreateClientAndSyncer(cfg)
			defer snapshotSyncer.Stop()
			go snapshotCallbacks.ProcessUpdates()
			snapshotSyncer.Start()

			hostConfigKey := model.KVPair{
				Key: model.HostConfigKey{
					Hostname: "127.0.0.1",
					Name:     "IpInIpTunnelAddr",
				},
			}

			expectedKeys := []api.Update{
				{hostConfigKey, api.UpdateTypeKVNew},
			}

			snapshotCallbacks.ExpectExists(expectedKeys)
		})
	})
})

var _ = testutils.E2eDatastoreDescribe("Test Watch support", testutils.DatastoreK8s, func(cfg apiconfig.CalicoAPIConfig) {
	var (
<<<<<<< HEAD
		c   *k8s.KubeClient
		ctx context.Context
=======
		c         *KubeClient
		anpClient *adminpolicyclient.PolicyV1alpha1Client
		ctx       context.Context
>>>>>>> 800b96f0
	)

	BeforeEach(func() {
		// Create a client
		client, err := k8s.NewKubeClient(&cfg.Spec)
		Expect(err).NotTo(HaveOccurred())
		c = client.(*k8s.KubeClient)

		config, _, err := CreateKubernetesClientset(&cfg.Spec)
		Expect(err).NotTo(HaveOccurred())
		config.ContentType = runtime.ContentTypeJSON
		anpClient, err = buildK8SAdminPolicyClient(config)
		Expect(err).NotTo(HaveOccurred())

		ctx = context.Background()
	})

	Describe("watching Profiles", func() {
		createTestServiceAccount := func(name string) {
			sa := k8sapi.ServiceAccount{
				ObjectMeta: metav1.ObjectMeta{
					Name: name,
				},
			}
			_, err := c.ClientSet.CoreV1().ServiceAccounts("default").Create(ctx, &sa, metav1.CreateOptions{})
			Expect(err).NotTo(HaveOccurred())
		}
		deleteAllServiceAccounts := func() {
			var zero int64
			err := c.ClientSet.CoreV1().ServiceAccounts("default").DeleteCollection(ctx, metav1.DeleteOptions{GracePeriodSeconds: &zero}, metav1.ListOptions{})
			Expect(err).NotTo(HaveOccurred())
		}
		BeforeEach(func() {
			createTestServiceAccount("test-sa-1")
			createTestServiceAccount("test-sa-2")
		})
		AfterEach(func() {
			deleteAllServiceAccounts()
		})
		It("supports watching a specific profile (from namespace)", func() {
			watch, err := c.Watch(ctx, model.ResourceListOptions{Name: "kns.default", Kind: apiv3.KindProfile}, "")
			Expect(err).NotTo(HaveOccurred())
			defer watch.Stop()
			event := ExpectAddedEvent(watch.ResultChan())
			Expect(event.New.Key.String()).To(Equal("Profile(kns.default)"))
		})
		It("supports watching a specific profile (from serviceAccount)", func() {
			watch, err := c.Watch(ctx, model.ResourceListOptions{Name: "ksa.default.test-sa-1", Kind: apiv3.KindProfile}, "")
			Expect(err).NotTo(HaveOccurred())
			defer watch.Stop()
			event := ExpectAddedEvent(watch.ResultChan())
			Expect(event.New.Key.String()).To(Equal("Profile(ksa.default.test-sa-1)"))
		})
		It("supports watching all profiles", func() {
			watch, err := c.Watch(ctx, model.ResourceListOptions{Kind: apiv3.KindProfile}, "")
			Expect(err).NotTo(HaveOccurred())
			defer watch.Stop()
			ExpectAddedEvent(watch.ResultChan())
		})
		It("rejects names without prefixes", func() {
			_, err := c.Watch(ctx, model.ResourceListOptions{Name: "default", Kind: apiv3.KindProfile}, "")
			Expect(err).To(HaveOccurred())
			Expect(err.Error()).To(Equal("Unsupported prefix for resource name: default"))
		})
	})

	Describe("watching AdminNetworkPolicies", func() {
		createTestAdminNetworkPolicy := func(name string) {
			anp := &adminpolicy.AdminNetworkPolicy{
				ObjectMeta: metav1.ObjectMeta{
					Name: name,
				},
				Spec: adminpolicy.AdminNetworkPolicySpec{
					Priority: 100,
					Subject: adminpolicy.AdminNetworkPolicySubject{
						Namespaces: &metav1.LabelSelector{
							MatchLabels: map[string]string{
								"label": "value",
							},
						},
					},
				},
			}
			_, err := anpClient.AdminNetworkPolicies().Create(ctx, anp, metav1.CreateOptions{})
			Expect(err).NotTo(HaveOccurred())
		}
		deleteAllAdminNetworkPolicies := func() {
			var zero int64
			err := anpClient.AdminNetworkPolicies().DeleteCollection(
				ctx,
				metav1.DeleteOptions{GracePeriodSeconds: &zero},
				metav1.ListOptions{},
			)
			Expect(err).NotTo(HaveOccurred())
		}
		BeforeEach(func() {
			createTestAdminNetworkPolicy("test-admin-net-policy-1")
			createTestAdminNetworkPolicy("test-admin-net-policy-2")
		})
		AfterEach(func() {
			deleteAllAdminNetworkPolicies()
		})
		It("supports watching all adminnetworkpolicies", func() {
			watch, err := c.Watch(ctx, model.ResourceListOptions{Kind: model.KindKubernetesAdminNetworkPolicy}, "")
			Expect(err).NotTo(HaveOccurred())
			defer watch.Stop()
			ExpectAddedEvent(watch.ResultChan())
		})
		It("supports resuming watch from previous revision", func() {
			watch, err := c.Watch(ctx, model.ResourceListOptions{Kind: model.KindKubernetesAdminNetworkPolicy}, "")
			Expect(err).NotTo(HaveOccurred())
			event := ExpectAddedEvent(watch.ResultChan())
			watch.Stop()

			watch, err = c.Watch(ctx, model.ResourceListOptions{Kind: model.KindKubernetesAdminNetworkPolicy}, event.New.Revision)
			Expect(err).NotTo(HaveOccurred())
			watch.Stop()
		})
		It("should handle a list for many network policies with a revision", func() {
			for i := 3; i < 1000; i++ {
				createTestAdminNetworkPolicy(fmt.Sprintf("test-admin-net-policy-%d", i))
			}
			kvs, err := c.List(ctx, model.ResourceListOptions{Kind: model.KindKubernetesAdminNetworkPolicy}, "")
			Expect(err).NotTo(HaveOccurred())
			_, err = c.List(ctx, model.ResourceListOptions{Kind: model.KindKubernetesAdminNetworkPolicy}, kvs.Revision)
			Expect(err).NotTo(HaveOccurred())
		})
	})

	Describe("watching NetworkPolicies (native)", func() {
		createTestNetworkPolicy := func(name string) {
			np := networkingv1.NetworkPolicy{
				ObjectMeta: metav1.ObjectMeta{
					Name: name,
				},
			}
			_, err := c.ClientSet.NetworkingV1().NetworkPolicies("default").Create(ctx, &np, metav1.CreateOptions{})
			Expect(err).NotTo(HaveOccurred())
		}
		deleteAllNetworkPolicies := func() {
			var zero int64
			err := c.ClientSet.NetworkingV1().NetworkPolicies("default").DeleteCollection(ctx, metav1.DeleteOptions{GracePeriodSeconds: &zero}, metav1.ListOptions{})
			Expect(err).NotTo(HaveOccurred())
		}
		BeforeEach(func() {
			createTestNetworkPolicy("test-net-policy-1")
			createTestNetworkPolicy("test-net-policy-2")
		})
		AfterEach(func() {
			deleteAllNetworkPolicies()
		})
		It("supports watching all networkpolicies", func() {
			watch, err := c.Watch(ctx, model.ResourceListOptions{Kind: model.KindKubernetesNetworkPolicy}, "")
			Expect(err).NotTo(HaveOccurred())
			defer watch.Stop()
			ExpectAddedEvent(watch.ResultChan())
		})
		It("supports resuming watch from previous revision", func() {
			watch, err := c.Watch(ctx, model.ResourceListOptions{Kind: model.KindKubernetesNetworkPolicy}, "")
			Expect(err).NotTo(HaveOccurred())
			event := ExpectAddedEvent(watch.ResultChan())
			watch.Stop()

			watch, err = c.Watch(ctx, model.ResourceListOptions{Kind: model.KindKubernetesNetworkPolicy}, event.New.Revision)
			Expect(err).NotTo(HaveOccurred())
			watch.Stop()
		})
		It("should handle a list for many network policies with a revision", func() {
			for i := 3; i < 1000; i++ {
				createTestNetworkPolicy(fmt.Sprintf("test-net-policy-%d", i))
			}
			kvs, err := c.List(ctx, model.ResourceListOptions{Kind: model.KindKubernetesNetworkPolicy}, "")
			Expect(err).NotTo(HaveOccurred())
			_, err = c.List(ctx, model.ResourceListOptions{Kind: model.KindKubernetesNetworkPolicy}, kvs.Revision)
			Expect(err).NotTo(HaveOccurred())
		})
	})

	Describe("watching NetworkPolicies (calico)", func() {
		createTestNetworkPolicy := func(name string) {
			np := &model.KVPair{
				Key: model.ResourceKey{
					Name:      name,
					Namespace: "default",
					Kind:      apiv3.KindNetworkPolicy,
				},
				Value: &apiv3.NetworkPolicy{
					TypeMeta: metav1.TypeMeta{
						Kind:       apiv3.KindNetworkPolicy,
						APIVersion: apiv3.GroupVersionCurrent,
					},
					ObjectMeta: metav1.ObjectMeta{
						Name:      name,
						Namespace: "default",
					},
				},
			}
			_, err := c.Create(ctx, np)
			Expect(err).NotTo(HaveOccurred())
		}
		deleteAllNetworkPolicies := func() {
			err := c.Clean()
			Expect(err).NotTo(HaveOccurred())
		}
		BeforeEach(func() {
			createTestNetworkPolicy("test-net-policy-3")
			createTestNetworkPolicy("test-net-policy-4")
		})
		AfterEach(func() {
			deleteAllNetworkPolicies()
		})
		It("supports watching a specific networkpolicy", func() {
			watch, err := c.Watch(ctx, model.ResourceListOptions{Name: "test-net-policy-3", Namespace: "default", Kind: apiv3.KindNetworkPolicy}, "")
			Expect(err).NotTo(HaveOccurred())
			defer watch.Stop()
			event := ExpectAddedEvent(watch.ResultChan())
			Expect(event.New.Key.String()).To(Equal("NetworkPolicy(default/test-net-policy-3)"))
		})
		It("rejects watching a specific networkpolicy without a namespace", func() {
			_, err := c.Watch(ctx, model.ResourceListOptions{Name: "test-net-policy-3", Kind: apiv3.KindNetworkPolicy}, "")
			Expect(err).To(HaveOccurred())
			Expect(err.Error()).To(Equal("name present, but missing namespace on watch request"))
		})
		It("supports watching all networkpolicies", func() {
			watch, err := c.Watch(ctx, model.ResourceListOptions{Kind: apiv3.KindNetworkPolicy}, "")
			Expect(err).NotTo(HaveOccurred())
			defer watch.Stop()
			ExpectAddedEvent(watch.ResultChan())
		})
	})

	Describe("watching / listing network polices (k8s and Calico) and admin network policies", func() {
		createTestAdminNetworkPolicy := func(name string) {
			anp := &adminpolicy.AdminNetworkPolicy{
				ObjectMeta: metav1.ObjectMeta{
					Name: name,
				},
				Spec: adminpolicy.AdminNetworkPolicySpec{
					Priority: 100,
					Subject: adminpolicy.AdminNetworkPolicySubject{
						Namespaces: &metav1.LabelSelector{
							MatchLabels: map[string]string{
								"label": "value",
							},
						},
					},
				},
			}
			_, err := anpClient.AdminNetworkPolicies().Create(ctx, anp, metav1.CreateOptions{})
			Expect(err).NotTo(HaveOccurred())
		}
		deleteAllAdminNetworkPolicies := func() {
			var zero int64
			err := anpClient.AdminNetworkPolicies().DeleteCollection(
				ctx,
				metav1.DeleteOptions{GracePeriodSeconds: &zero},
				metav1.ListOptions{},
			)
			Expect(err).NotTo(HaveOccurred())
		}
		createCalicoNetworkPolicy := func(name string) {
			np := &model.KVPair{
				Key: model.ResourceKey{
					Name:      name,
					Namespace: "default",
					Kind:      apiv3.KindNetworkPolicy,
				},
				Value: &apiv3.NetworkPolicy{
					TypeMeta: metav1.TypeMeta{
						Kind:       apiv3.KindNetworkPolicy,
						APIVersion: apiv3.GroupVersionCurrent,
					},
					ObjectMeta: metav1.ObjectMeta{
						Name:      name,
						Namespace: "default",
					},
				},
			}
			_, err := c.Create(ctx, np)
			Expect(err).NotTo(HaveOccurred())
		}
		createK8sNetworkPolicy := func(name string) {
			np := networkingv1.NetworkPolicy{
				ObjectMeta: metav1.ObjectMeta{
					Name: name,
				},
			}
			_, err := c.ClientSet.NetworkingV1().NetworkPolicies("default").Create(ctx, &np, metav1.CreateOptions{})
			Expect(err).NotTo(HaveOccurred())
		}
		deleteAllNetworkPolicies := func() {
			var zero int64
			err := c.ClientSet.NetworkingV1().NetworkPolicies("default").DeleteCollection(ctx, metav1.DeleteOptions{GracePeriodSeconds: &zero}, metav1.ListOptions{})
			Expect(err).NotTo(HaveOccurred())
			err = c.Clean()
			Expect(err).NotTo(HaveOccurred())
		}
		BeforeEach(func() {
			// Create 2x Calico NP and 2x k8s NP and 2x k8s ANP
			createTestAdminNetworkPolicy("test-admin-net-policy-1")
			createTestAdminNetworkPolicy("test-admin-net-policy-2")
			createCalicoNetworkPolicy("test-net-policy-1")
			createCalicoNetworkPolicy("test-net-policy-2")
			createK8sNetworkPolicy("test-net-policy-3")
			createK8sNetworkPolicy("test-net-policy-4")
			log.Info("[Test] Done Setup ---")
		})
		AfterEach(func() {
			log.Info("[Test] Beginning Cleanup ----")
			deleteAllNetworkPolicies()
			deleteAllAdminNetworkPolicies()
		})

		It("supports resuming watch from previous revision (calico)", func() {
			// Should only return Calico NPs
			l, err := c.List(ctx, model.ResourceListOptions{Kind: apiv3.KindNetworkPolicy}, "")
			Expect(err).NotTo(HaveOccurred())
			Expect(l.KVPairs).To(HaveLen(2))

			// Now, modify all the policies.  It's important to do this with
			// multiple policies of each type, because we want to test that revision
			// numbers come out in a sensible order. We're going to resume the watch
			// from the "last" event to come out of the watch, and if it doesn't
			// really represent the latest update, when we resume watching, we
			// will get duplicate events. Worse, if the "last" event from a watch
			// doesn't represent the latest state, this implies some earlier
			// event from the watch did, and if we happened to have stopped the
			// watch at that point we would have missed some data!

			// Modify the policies.
			found := 0
			var kvp1or2 *model.KVPair
			for _, kvp := range l.KVPairs {
				policy := kvp.Value.(*apiv3.NetworkPolicy)
				policy.SetLabels(map[string]string{"test": "00"})
				kvp1or2, err = c.Update(ctx, kvp)
				Expect(err).ToNot(HaveOccurred())
				found++
			}
			Expect(found).To(Equal(2))

			log.WithField("revision", l.Revision).Info("[TEST] first watch")
			watch, err := c.Watch(ctx, model.ResourceListOptions{Kind: apiv3.KindNetworkPolicy}, l.Revision)
			Expect(err).NotTo(HaveOccurred())

			// We should see 2 events for Calico NPs.
			event := ExpectModifiedEvent(watch.ResultChan())
			log.WithField("revision", event.New.Revision).Info("[TEST] first event")
			event = ExpectModifiedEvent(watch.ResultChan())
			log.WithField("revision", event.New.Revision).Info("[TEST] second event")

			// There should be no more events
			Expect(watch.ResultChan()).ToNot(Receive())
			watch.Stop()

			// Make a second change to the Calico NP
			kvp1or2.Value.(*apiv3.NetworkPolicy).SetLabels(map[string]string{"test": "01"})
			_, err = c.Update(ctx, kvp1or2)
			Expect(err).ToNot(HaveOccurred())

			// Resume watching at the revision of the event we got
			log.WithField("revision", event.New.Revision).Info("second watch")
			watch, err = c.Watch(ctx, model.ResourceListOptions{Kind: apiv3.KindNetworkPolicy}, event.New.Revision)
			Expect(err).NotTo(HaveOccurred())

			// We should only get 1 update, because the event from the previous watch should have been "latest"
			ExpectModifiedEvent(watch.ResultChan())

			// There should be no more events
			Expect(watch.ResultChan()).ToNot(Receive())
			watch.Stop()
		})

		It("supports resuming watch from previous revision (k8s)", func() {
			// Should only return k8s NPs
			l, err := c.List(ctx, model.ResourceListOptions{Kind: model.KindKubernetesNetworkPolicy}, "")
			Expect(err).NotTo(HaveOccurred())
			Expect(l.KVPairs).To(HaveLen(2))

			// Now, modify all the policies.  It's important to do this with
			// multiple policies of each type, because we want to test that revision
			// numbers come out in a sensible order. We're going to resume the watch
			// from the "last" event to come out of the watch, and if it doesn't
			// really represent the latest update, when we resume watching, we
			// will get duplicate events. Worse, if the "last" event from a watch
			// doesn't represent the latest state, this implies some earlier
			// event from the watch did, and if we happened to have stopped the
			// watch at that point we would have missed some data!

			// Modify the kubernetes policies
			found := 0
			for _, kvp := range l.KVPairs {
				name := strings.TrimPrefix(kvp.Value.(*apiv3.NetworkPolicy).Name, "knp.default.")
				p, err := c.ClientSet.NetworkingV1().NetworkPolicies("default").Get(ctx, name, metav1.GetOptions{})
				Expect(err).ToNot(HaveOccurred())
				p.SetLabels(map[string]string{"test": "00"})
				_, err = c.ClientSet.NetworkingV1().NetworkPolicies("default").Update(ctx, p, metav1.UpdateOptions{})
				Expect(err).ToNot(HaveOccurred())
				found++
			}
			Expect(found).To(Equal(2))

			log.WithField("revision", l.Revision).Info("[TEST] first watch")
			watch, err := c.Watch(ctx, model.ResourceListOptions{Kind: model.KindKubernetesNetworkPolicy}, l.Revision)
			Expect(err).NotTo(HaveOccurred())

			event := ExpectModifiedEvent(watch.ResultChan())
			log.WithField("revision", event.New.Revision).Info("[TEST] first k8s event")
			event = ExpectModifiedEvent(watch.ResultChan())
			log.WithField("revision", event.New.Revision).Info("[TEST] second k8s event")

			// There should be no more events
			Expect(watch.ResultChan()).ToNot(Receive())
			watch.Stop()

			// Make a second change to one of the NPs
			for _, kvp := range l.KVPairs {
				name := strings.TrimPrefix(kvp.Value.(*apiv3.NetworkPolicy).Name, "knp.default.")
				p, err := c.ClientSet.NetworkingV1().NetworkPolicies("default").Get(ctx, name, metav1.GetOptions{})
				Expect(err).ToNot(HaveOccurred())
				p.SetLabels(map[string]string{"test": "01"})
				_, err = c.ClientSet.NetworkingV1().NetworkPolicies("default").Update(ctx, p, metav1.UpdateOptions{})
				Expect(err).ToNot(HaveOccurred())
				break
			}

			// Resume watching at the revision of the event we got
			log.WithField("revision", event.New.Revision).Info("second watch")
			watch, err = c.Watch(ctx, model.ResourceListOptions{Kind: model.KindKubernetesNetworkPolicy}, event.New.Revision)
			Expect(err).NotTo(HaveOccurred())

			// We should only get 1 update, because the event from the previous watch should have been "latest"
			ExpectModifiedEvent(watch.ResultChan())

			// There should be no more events
			Expect(watch.ResultChan()).ToNot(Receive())
			watch.Stop()
		})

		It("supports resuming watch from previous revision k8s admin network policy", func() {
			// Should only return k8s ANPs
			l, err := c.List(ctx, model.ResourceListOptions{Kind: model.KindKubernetesAdminNetworkPolicy}, "")
			Expect(err).NotTo(HaveOccurred())
			Expect(l.KVPairs).To(HaveLen(2))

			// Now, modify all the policies.  It's important to do this with
			// multiple policies of each type, because we want to test that revision
			// numbers come out in a sensible order. We're going to resume the watch
			// from the "last" event to come out of the watch, and if it doesn't
			// really represent the latest update, when we resume watching, we
			// will get duplicate events. Worse, if the "last" event from a watch
			// doesn't represent the latest state, this implies some earlier
			// event from the watch did, and if we happened to have stopped the
			// watch at that point we would have missed some data!

			// Modify the kubernetes policies
			found := 0
			for _, kvp := range l.KVPairs {
				name := strings.TrimPrefix(kvp.Value.(*apiv3.GlobalNetworkPolicy).Name, "kanp.adminnetworkpolicy.")
				p, err := anpClient.AdminNetworkPolicies().Get(ctx, name, metav1.GetOptions{})
				Expect(err).ToNot(HaveOccurred())
				p.SetLabels(map[string]string{"test": "00"})
				_, err = anpClient.AdminNetworkPolicies().Update(ctx, p, metav1.UpdateOptions{})
				Expect(err).ToNot(HaveOccurred())
				found++
			}
			Expect(found).To(Equal(2))

			log.WithField("revision", l.Revision).Info("[TEST] first watch")
			watch, err := c.Watch(ctx, model.ResourceListOptions{Kind: model.KindKubernetesAdminNetworkPolicy}, l.Revision)
			Expect(err).NotTo(HaveOccurred())

			event := ExpectModifiedEvent(watch.ResultChan())
			log.WithField("revision", event.New.Revision).Info("[TEST] first k8s event")
			event = ExpectModifiedEvent(watch.ResultChan())
			log.WithField("revision", event.New.Revision).Info("[TEST] second k8s event")

			// There should be no more events
			Expect(watch.ResultChan()).ToNot(Receive())
			watch.Stop()

			// Make a second change to one of the NPs
			for _, kvp := range l.KVPairs {
				name := strings.TrimPrefix(kvp.Value.(*apiv3.GlobalNetworkPolicy).Name, "kanp.adminnetworkpolicy.")
				p, err := anpClient.AdminNetworkPolicies().Get(ctx, name, metav1.GetOptions{})
				Expect(err).ToNot(HaveOccurred())
				p.SetLabels(map[string]string{"test": "01"})
				_, err = anpClient.AdminNetworkPolicies().Update(ctx, p, metav1.UpdateOptions{})
				Expect(err).ToNot(HaveOccurred())
				break
			}

			// Resume watching at the revision of the event we got
			log.WithField("revision", event.New.Revision).Info("second watch")
			watch, err = c.Watch(ctx, model.ResourceListOptions{Kind: model.KindKubernetesAdminNetworkPolicy}, event.New.Revision)
			Expect(err).NotTo(HaveOccurred())

			// We should only get 1 update, because the event from the previous watch should have been "latest"
			ExpectModifiedEvent(watch.ResultChan())

			// There should be no more events
			Expect(watch.ResultChan()).ToNot(Receive())
			watch.Stop()
		})

		It("supports watching from part way through a list (calico)", func() {
			// Only 2 Calico NPs
			l, err := c.List(ctx, model.ResourceListOptions{Kind: apiv3.KindNetworkPolicy}, "")
			Expect(err).ToNot(HaveOccurred())
			Expect(l.KVPairs).To(HaveLen(2))

			// Watch from part way
			for i := 0; i < 2; i++ {
				revision := l.KVPairs[i].Revision
				log.WithFields(log.Fields{
					"revision": revision,
					"key":      l.KVPairs[i].Key.String(),
				}).Info("[Test] starting watch")
				watch, err := c.Watch(ctx, model.ResourceListOptions{Kind: apiv3.KindNetworkPolicy}, revision)
				Expect(err).ToNot(HaveOccurred())
				// Since the items in the list aren't guaranteed to be in any specific order, we
				// can't assert anything useful about what you should get out of this watch, so we
				// just confirm that there is no error.
				watch.Stop()
			}
		})

		It("supports watching from part way through a list (k8s)", func() {
			// Only 2 k8s NPs
			l, err := c.List(ctx, model.ResourceListOptions{Kind: model.KindKubernetesNetworkPolicy}, "")
			Expect(err).ToNot(HaveOccurred())
			Expect(l.KVPairs).To(HaveLen(2))

			// Watch from part way
			for i := 0; i < 2; i++ {
				revision := l.KVPairs[i].Revision
				log.WithFields(log.Fields{
					"revision": revision,
					"key":      l.KVPairs[i].Key.String(),
				}).Info("[Test] starting watch")
				watch, err := c.Watch(ctx, model.ResourceListOptions{Kind: apiv3.KindNetworkPolicy}, revision)
				Expect(err).ToNot(HaveOccurred())
				// Since the items in the list aren't guaranteed to be in any specific order, we
				// can't assert anything useful about what you should get out of this watch, so we
				// just confirm that there is no error.
				watch.Stop()
			}
		})

		It("supports watching from part way through a list of Admin Network Policies", func() {
			// Only 2 k8s ANPs
			l, err := c.List(ctx, model.ResourceListOptions{Kind: model.KindKubernetesAdminNetworkPolicy}, "")
			Expect(err).ToNot(HaveOccurred())
			Expect(l.KVPairs).To(HaveLen(2))

			// Watch from part way
			for i := 0; i < 2; i++ {
				revision := l.KVPairs[i].Revision
				log.WithFields(log.Fields{
					"revision": revision,
					"key":      l.KVPairs[i].Key.String(),
				}).Info("[Test] starting watch")
				watch, err := c.Watch(ctx, model.ResourceListOptions{Kind: apiv3.KindGlobalNetworkPolicy}, revision)
				Expect(err).ToNot(HaveOccurred())
				// Since the items in the list aren't guaranteed to be in any specific order, we
				// can't assert anything useful about what you should get out of this watch, so we
				// just confirm that there is no error.
				watch.Stop()
			}
		})
	})

	Describe("watching Custom Resources", func() {
		createTestIPPool := func(name string) {
			cidr := "192.168.0.0/16"
			pool := &model.KVPair{
				Key: model.ResourceKey{
					Name: name,
					Kind: apiv3.KindIPPool,
				},
				Value: &apiv3.IPPool{
					TypeMeta: metav1.TypeMeta{
						Kind:       apiv3.KindIPPool,
						APIVersion: apiv3.GroupVersionCurrent,
					},
					ObjectMeta: metav1.ObjectMeta{
						Name: name,
					},
					Spec: apiv3.IPPoolSpec{
						CIDR: cidr,
					},
				},
			}
			_, err := c.Create(ctx, pool)
			Expect(err).NotTo(HaveOccurred())
		}
		deleteAllIPPools := func() {
			err := c.Clean()
			Expect(err).NotTo(HaveOccurred())
		}
		BeforeEach(func() {
			createTestIPPool("test-ippool-1")
			createTestIPPool("test-ippool-2")
		})
		AfterEach(func() {
			deleteAllIPPools()
		})
		It("supports watching a specific custom resource (IPPool)", func() {
			watch, err := c.Watch(ctx, model.ResourceListOptions{Name: "test-ippool-1", Kind: apiv3.KindIPPool}, "")
			Expect(err).NotTo(HaveOccurred())
			defer watch.Stop()
			event := ExpectAddedEvent(watch.ResultChan())
			Expect(event.New.Key.String()).To(Equal("IPPool(test-ippool-1)"))
		})
		It("supports watching all custom resources (IPPool)", func() {
			watch, err := c.Watch(ctx, model.ResourceListOptions{Kind: apiv3.KindIPPool}, "")
			Expect(err).NotTo(HaveOccurred())
			defer watch.Stop()
			ExpectAddedEvent(watch.ResultChan())
		})
	})

	Describe("watching WorkloadEndpoints", func() {
		createTestPod := func(name string) {
			pod := &k8sapi.Pod{
				ObjectMeta: metav1.ObjectMeta{
					Name:      name,
					Namespace: "default",
				},
				Spec: k8sapi.PodSpec{
					NodeName: "127.0.0.1",
					Containers: []k8sapi.Container{
						{
							Name:    "container1",
							Image:   "busybox",
							Command: []string{"sleep", "3600"},
						},
					},
					TerminationGracePeriodSeconds: &zeroInt64,
				},
			}
			_, err := c.ClientSet.CoreV1().Pods("default").Create(ctx, pod, metav1.CreateOptions{})
			Expect(err).NotTo(HaveOccurred())
		}
		deleteAllPods := func() {
			var zero int64
			err := c.ClientSet.CoreV1().Pods("default").DeleteCollection(ctx, metav1.DeleteOptions{GracePeriodSeconds: &zero}, metav1.ListOptions{})
			Expect(err).NotTo(HaveOccurred())
		}
		BeforeEach(func() {
			createTestPod("test-pod-1")
			createTestPod("test-pod-2")
		})
		AfterEach(func() {
			deleteAllPods()
		})
		It("supports watching a specific workloadEndpoint", func() {
			watch, err := c.Watch(ctx, model.ResourceListOptions{Name: "127.0.0.1-k8s-test--pod--1-eth0", Namespace: "default", Kind: libapiv3.KindWorkloadEndpoint}, "")
			Expect(err).NotTo(HaveOccurred())
			defer watch.Stop()
			event := ExpectAddedEvent(watch.ResultChan())
			Expect(event.New.Key.String()).To(Equal("WorkloadEndpoint(default/127.0.0.1-k8s-test--pod--1-eth0)"))
		})
		It("rejects watching a specific workloadEndpoint without a namespace", func() {
			_, err := c.Watch(ctx, model.ResourceListOptions{Name: "127.0.0.1-k8s-test--pod--1-eth0", Kind: libapiv3.KindWorkloadEndpoint}, "")
			Expect(err).To(HaveOccurred())
			Expect(err.Error()).To(Equal("cannot watch a specific WorkloadEndpoint without a namespace"))
		})
		It("supports watching all workloadEndpoints", func() {
			watch, err := c.Watch(ctx, model.ResourceListOptions{Kind: libapiv3.KindWorkloadEndpoint}, "")
			Expect(err).NotTo(HaveOccurred())
			defer watch.Stop()
			ExpectAddedEvent(watch.ResultChan())
		})
	})

	It("Should support watching Nodes", func() {
		By("Watching a single node", func() {
			name := "127.0.0.1" // Node created by test/mock-node.yaml
			watch, err := c.Watch(ctx, model.ResourceListOptions{Name: name, Kind: libapiv3.KindNode}, "")
			Expect(err).NotTo(HaveOccurred())
			defer watch.Stop()

			// We should get at least one event from the watch.
			var receivedEvent bool
			for i := 0; i < 10; i++ {
				select {
				case e := <-watch.ResultChan():
					// Got an event. Check it's OK.
					Expect(e.Error).NotTo(HaveOccurred())
					Expect(e.Type).To(Equal(api.WatchAdded))
					receivedEvent = true
					break
				default:
					time.Sleep(50 * time.Millisecond)
				}
			}
			Expect(receivedEvent).To(BeTrue(), "Did not receive watch event")
		})

		By("Watching all nodes", func() {
			watch, err := c.Watch(ctx, model.ResourceListOptions{Kind: libapiv3.KindNode}, "")
			Expect(err).NotTo(HaveOccurred())
			defer watch.Stop()

			// We should get at least one event from the watch.
			var receivedEvent bool
			for i := 0; i < 10; i++ {
				select {
				case e := <-watch.ResultChan():
					// Got an event. Check it's OK.
					Expect(e.Error).NotTo(HaveOccurred())
					Expect(e.Type).To(Equal(api.WatchAdded))
					receivedEvent = true
					break
				default:
					time.Sleep(50 * time.Millisecond)
				}
			}
			Expect(receivedEvent).To(BeTrue(), "Did not receive watch event")
		})
	})

	It("should support watching BlockAffinities", func() {
		By("watching all affinities", func() {
			watch, err := c.Watch(ctx, model.BlockAffinityListOptions{}, "")
			Expect(err).NotTo(HaveOccurred())
			defer watch.Stop()

			// Create a block affinity.
			_, err = c.Create(ctx, &model.KVPair{
				Key: model.BlockAffinityKey{
					CIDR: net.MustParseCIDR("10.0.0.0/26"),
					Host: "test-hostname",
				},
				Value: &model.BlockAffinity{State: model.StatePending},
			})
			Expect(err).NotTo(HaveOccurred())

			// We should get at least one event from the watch.
			var receivedEvent bool
			for i := 0; i < 10; i++ {
				select {
				case e := <-watch.ResultChan():
					// Got an event. Check it's OK.
					Expect(e.Error).NotTo(HaveOccurred())
					Expect(e.Type).To(Equal(api.WatchAdded))
					receivedEvent = true
					break
				default:
					time.Sleep(50 * time.Millisecond)
				}
			}
			Expect(receivedEvent).To(BeTrue(), "Did not receive watch event")
		})
	})

	It("should support watching IPAM blocks", func() {
		By("watching all blocks", func() {
			watch, err := c.Watch(ctx, model.BlockListOptions{}, "")
			Expect(err).NotTo(HaveOccurred())
			defer watch.Stop()

			// Create a block.
			_, err = c.Create(ctx, &model.KVPair{
				Key: model.BlockKey{
					CIDR: net.MustParseCIDR("10.0.0.0/26"),
				},
				Value: &model.AllocationBlock{
					Affinity:    nil,
					Allocations: []*int{},
					Unallocated: []int{},
					Attributes:  nil,
					Deleted:     false,
				},
			})
			Expect(err).NotTo(HaveOccurred())

			// We should get at least one event from the watch.
			var receivedEvent bool
			for i := 0; i < 10; i++ {
				select {
				case e := <-watch.ResultChan():
					// Got an event. Check it's OK.
					Expect(e.Error).NotTo(HaveOccurred())
					Expect(e.Type).To(Equal(api.WatchAdded))
					receivedEvent = true
					break
				default:
					time.Sleep(50 * time.Millisecond)
				}
			}
			Expect(receivedEvent).To(BeTrue(), "Did not receive watch event")
		})
	})

	It("should handle a CRUD of IPAM Config (v1 format)", func() {
		ipamKVP := &model.KVPair{
			Key: model.IPAMConfigKey{},
			Value: &model.IPAMConfig{
				StrictAffinity:     false,
				AutoAllocateBlocks: true,
			},
		}
		v3Key := model.ResourceKey{
			Name: "default",
			Kind: "IPAMConfig",
		}

		By("Creating an IPAM Config", func() {
			kvpRes, err := c.Create(ctx, ipamKVP)
			Expect(err).NotTo(HaveOccurred())
			Expect(kvpRes.Value).To(Equal(ipamKVP.Value))
		})

		var createdAt metav1.Time
		var uid types.UID
		By("Reading it with the v3 client and checking metadata", func() {
			v3Res, err := c.Get(ctx, v3Key, "")
			Expect(err).NotTo(HaveOccurred())
			createdAt = v3Res.Value.(*libapiv3.IPAMConfig).CreationTimestamp
			uid = v3Res.Value.(*libapiv3.IPAMConfig).UID
			Expect(createdAt).NotTo(Equal(metav1.Time{}))
			Expect(uid).NotTo(Equal(""))
		})

		By("Reading and updating an IPAM Config", func() {
			kvpRes, err := c.Get(ctx, ipamKVP.Key, "")
			Expect(err).NotTo(HaveOccurred())
			Expect(kvpRes.Value).To(Equal(ipamKVP.Value))

			kvpRes.Value.(*model.IPAMConfig).StrictAffinity = true
			kvpRes.Value.(*model.IPAMConfig).AutoAllocateBlocks = false
			kvpRes2, err := c.Update(ctx, kvpRes)
			Expect(err).NotTo(HaveOccurred())

			Expect(kvpRes2.Value).NotTo(Equal(ipamKVP.Value))
			Expect(kvpRes2.Value).To(Equal(kvpRes.Value))
		})

		By("Reading it with the v3 client and checking metadata hasn't changed", func() {
			v3Res, err := c.Get(ctx, v3Key, "")
			Expect(err).NotTo(HaveOccurred())
			Expect(v3Res.Value.(*libapiv3.IPAMConfig).CreationTimestamp).To(Equal(createdAt))
			Expect(v3Res.Value.(*libapiv3.IPAMConfig).UID).To(Equal(uid))
		})

		By("Deleting an IPAM Config", func() {
			_, err := c.Delete(ctx, ipamKVP.Key, "")
			Expect(err).NotTo(HaveOccurred())
		})
	})

	It("should handle a CRUD of IPAM config (v3 format)", func() {
		ipamKVP := &model.KVPair{
			Key: model.ResourceKey{
				Name: "default",
				Kind: "IPAMConfig",
			},
			Value: &libapiv3.IPAMConfig{
				TypeMeta: metav1.TypeMeta{
					Kind:       "IPAMConfig",
					APIVersion: "projectcalico.org/v3",
				},
				ObjectMeta: metav1.ObjectMeta{
					Name: "default",
				},
				Spec: libapiv3.IPAMConfigSpec{
					StrictAffinity:     false,
					AutoAllocateBlocks: true,
				},
			},
		}

		kvpRes, err := c.Create(ctx, ipamKVP)
		By("Creating an IPAM Config", func() {
			Expect(err).NotTo(HaveOccurred())
			Expect(kvpRes.Value.(*libapiv3.IPAMConfig).Spec).To(Equal(ipamKVP.Value.(*libapiv3.IPAMConfig).Spec))
		})

		By("Expecting the creation timestamp to be set")
		createdAt := kvpRes.Value.(*libapiv3.IPAMConfig).CreationTimestamp
		Expect(createdAt).NotTo(Equal(metav1.Time{}))

		By("Reading and updating an IPAM Config", func() {
			kvpRes, err := c.Get(ctx, ipamKVP.Key, "")
			Expect(err).NotTo(HaveOccurred())
			Expect(kvpRes.Value.(*libapiv3.IPAMConfig).Spec).To(Equal(ipamKVP.Value.(*libapiv3.IPAMConfig).Spec))

			kvpRes.Value.(*libapiv3.IPAMConfig).Spec.StrictAffinity = true
			kvpRes.Value.(*libapiv3.IPAMConfig).Spec.AutoAllocateBlocks = false
			kvpRes2, err := c.Update(ctx, kvpRes)
			Expect(err).NotTo(HaveOccurred())

			Expect(kvpRes2.Value.(*libapiv3.IPAMConfig).Spec).NotTo(Equal(ipamKVP.Value.(*libapiv3.IPAMConfig).Spec))
			Expect(kvpRes.Value.(*libapiv3.IPAMConfig).Spec).To(Equal(kvpRes.Value.(*libapiv3.IPAMConfig).Spec))

			// Expect the creation time stamp to be the same.
			Expect(kvpRes2.Value.(*libapiv3.IPAMConfig).CreationTimestamp).To(Equal(createdAt))
		})

		By("Updating the IPAMConfig using the v1 client", func() {
			kvpRes, err := c.Get(ctx, model.IPAMConfigKey{}, "")
			Expect(err).NotTo(HaveOccurred())

			kvpRes.Value.(*model.IPAMConfig).MaxBlocksPerHost = 1000

			kvpRes, err = c.Update(ctx, kvpRes)
			Expect(err).NotTo(HaveOccurred())
		})

		By("Checking the update using the v3 client", func() {
			kvpRes, err := c.Get(ctx, ipamKVP.Key, "")
			Expect(err).NotTo(HaveOccurred())
			Expect(kvpRes.Value.(*libapiv3.IPAMConfig).Spec.MaxBlocksPerHost).To(Equal(1000))

			// Expect the creation time stamp to be the same.
			Expect(kvpRes.Value.(*libapiv3.IPAMConfig).CreationTimestamp).To(Equal(createdAt))
		})

		By("Deleting an IPAM Config", func() {
			_, err := c.Delete(ctx, ipamKVP.Key, "")
			Expect(err).NotTo(HaveOccurred())
		})
	})
})

// Add the [Datastore] indicator to fun only as an FV.
var _ = testutils.E2eDatastoreDescribe("Test Inline kubeconfig support", testutils.DatastoreK8s, func(cfg apiconfig.CalicoAPIConfig) {
	var (
		c  *k8s.KubeClient
		ns k8sapi.Namespace
	)

	cleanup := func() {
		// Clean up all Calico resources.
		err := c.Clean()
		Expect(err).NotTo(HaveOccurred())
		testutils.DeleteNamespace(c.ClientSet, ns.Name)
	}

	BeforeEach(func() {
		// Get the k8s inline config.
		cfg := testutils.GetK8sInlineConfig()

		// Create a client using the config.
		client, err := k8s.NewKubeClient(&cfg.Spec)
		Expect(err).NotTo(HaveOccurred())
		c = client.(*k8s.KubeClient)
		ns = k8sapi.Namespace{
			ObjectMeta: metav1.ObjectMeta{
				Name: "test-inline-ns",
			},
		}

		cleanup()
	})

	AfterEach(func() {
		cleanup()
	})

	It("should handle creating and deleting a namespace", func() {
		By("Creating a namespace", func() {
			_, err := c.ClientSet.CoreV1().Namespaces().Create(context.Background(), &ns, metav1.CreateOptions{})
			Expect(err).NotTo(HaveOccurred())
		})
		By("Deleting the namespace", func() {
			testutils.DeleteNamespace(c.ClientSet, ns.ObjectMeta.Name)
		})
	})
})<|MERGE_RESOLUTION|>--- conflicted
+++ resolved
@@ -2935,14 +2935,9 @@
 
 var _ = testutils.E2eDatastoreDescribe("Test Watch support", testutils.DatastoreK8s, func(cfg apiconfig.CalicoAPIConfig) {
 	var (
-<<<<<<< HEAD
-		c   *k8s.KubeClient
-		ctx context.Context
-=======
-		c         *KubeClient
+		c         *k8s.KubeClient
+		ctx       context.Context
 		anpClient *adminpolicyclient.PolicyV1alpha1Client
-		ctx       context.Context
->>>>>>> 800b96f0
 	)
 
 	BeforeEach(func() {
