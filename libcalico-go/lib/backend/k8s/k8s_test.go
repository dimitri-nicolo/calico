--- conflicted
+++ resolved
@@ -1,4 +1,4 @@
-// Copyright (c) 2016-2021 Tigera, Inc. All rights reserved.
+// Copyright (c) 2016-2024 Tigera, Inc. All rights reserved.
 
 // Licensed under the Apache License, Version 2.0 (the "License");
 // you may not use this file except in compliance with the License.
@@ -453,46 +453,15 @@
 
 var _ = testutils.E2eDatastoreDescribe("Test Syncer API for Kubernetes backend", testutils.DatastoreK8s, func(cfg apiconfig.CalicoAPIConfig) {
 	var (
-<<<<<<< HEAD
 		c      *k8s.KubeClient
-=======
-		c      *KubeClient
 		cli    ctrlclient.Client
->>>>>>> 10641f2e
 		cb     *cb
 		syncer api.Syncer
 	)
 
 	ctx := context.Background()
 
-<<<<<<< HEAD
 	cleanup := func() {
-=======
-	BeforeEach(func() {
-		log.SetLevel(log.DebugLevel)
-
-		// Create a Kubernetes client, callbacks, and a syncer.
-		apicfg := apiconfig.KubeConfig{Kubeconfig: "/kubeconfig.yaml"}
-		c, cb, syncer = CreateClientAndSyncer(apicfg)
-
-		// Create a controller-runtime client.
-		// Create a client for interacting with CRDs directly.
-		config, _, err := CreateKubernetesClientset(&cfg.Spec)
-		Expect(err).NotTo(HaveOccurred())
-		config.ContentType = runtime.ContentTypeJSON
-		cli, err = ctrlclient.New(config, ctrlclient.Options{})
-
-		// Start the syncer.
-		syncer.Start()
-
-		// Node object is created by applying the mock-node.yaml manifest in advance.
-
-		// Start processing updates.
-		go cb.ProcessUpdates()
-	})
-
-	AfterEach(func() {
->>>>>>> 10641f2e
 		// Clean up all Calico resources.
 		err := c.Clean()
 		Expect(err).NotTo(HaveOccurred())
@@ -539,9 +508,15 @@
 		log.SetLevel(log.DebugLevel)
 
 		// Create a Kubernetes client, callbacks, and a syncer.
-		cfg := apiconfig.KubeConfig{Kubeconfig: "/kubeconfig.yaml"}
-		c, cb, syncer = CreateClientAndSyncer(cfg)
-		cleanup()
+		apicfg := apiconfig.KubeConfig{Kubeconfig: "/kubeconfig.yaml"}
+		c, cb, syncer = CreateClientAndSyncer(apicfg)
+
+		// Create a controller-runtime client.
+		// Create a client for interacting with CRDs directly.
+		config, _, err := k8s.CreateKubernetesClientset(&cfg.Spec)
+		Expect(err).NotTo(HaveOccurred())
+		config.ContentType = runtime.ContentTypeJSON
+		cli, err = ctrlclient.New(config, ctrlclient.Options{})
 
 		// Start the syncer.
 		syncer.Start()
