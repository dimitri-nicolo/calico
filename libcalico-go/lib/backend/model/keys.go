// Copyright (c) 2016-2020 Tigera, Inc. All rights reserved.
//
// Licensed under the Apache License, Version 2.0 (the "License");
// you may not use this file except in compliance with the License.
// You may obtain a copy of the License at
//
//     http://www.apache.org/licenses/LICENSE-2.0
//
// Unless required by applicable law or agreed to in writing, software
// distributed under the License is distributed on an "AS IS" BASIS,
// WITHOUT WARRANTIES OR CONDITIONS OF ANY KIND, either express or implied.
// See the License for the specific language governing permissions and
// limitations under the License.

package model

import (
	"bytes"
	"fmt"
	net2 "net"
	"reflect"
	"strings"
	"time"

	log "github.com/sirupsen/logrus"
	"k8s.io/apimachinery/pkg/types"

	"github.com/projectcalico/calico/libcalico-go/lib/json"
	"github.com/projectcalico/calico/libcalico-go/lib/namespace"
	"github.com/projectcalico/calico/libcalico-go/lib/net"
)

// RawString is used a value type to indicate that the value is a bare non-JSON string
type rawString string
type rawBool bool
type rawIP net.IP

var rawStringType = reflect.TypeOf(rawString(""))
var rawBoolType = reflect.TypeOf(rawBool(true))
var rawIPType = reflect.TypeOf(rawIP{})

// Key represents a parsed datastore key.
type Key interface {
	// defaultPath() returns a common path representation of the object used by
	// etcdv3 and other datastores.
	defaultPath() (string, error)

	// defaultDeletePath() returns a common path representation used by etcdv3
	// and other datastores to delete the object.
	defaultDeletePath() (string, error)

	// defaultDeleteParentPaths() returns an ordered slice of paths that should
	// be removed after deleting the primary path (given by defaultDeletePath),
	// provided there are no child entries associated with those paths.  This is
	// only used by directory based KV stores (such as etcdv3).  With a directory
	// based KV store, creation of a resource may also create parent directory entries
	// that could be shared by multiple resources, and therefore the parent directories
	// can only be removed when there are no more resources under them.  The list of
	// parent paths is ordered, and directories should be removed in the order supplied
	// in the slice and only if the directory is empty.
	defaultDeleteParentPaths() ([]string, error)

	// valueType returns the object type associated with this key.
	valueType() (reflect.Type, error)

	// String returns a unique string representation of this key.  The string
	// returned by this method must uniquely identify this Key.
	String() string
}

// Interface used to perform datastore lookups.
type ListInterface interface {
	// defaultPathRoot() returns a default stringified root path, i.e. path
	// to the directory containing all the keys to be listed.
	defaultPathRoot() string

	// BUG(smc) I think we should remove this and use the package KeyFromDefaultPath function.
	// KeyFromDefaultPath parses the default path representation of the
	// Key type for this list.  It returns nil if passed a different kind
	// of path.
	KeyFromDefaultPath(key string) Key
}

// KVPair holds a typed key and value object as well as datastore specific
// revision information.
//
// The Value is dependent on the Key, but in general will be on of the following
// types:
//   - A pointer to a struct
//   - A slice or map
//   - A bare string, boolean value or IP address (i.e. without quotes, so not
//     JSON format).
type KVPair struct {
	Key      Key
	Value    interface{}
	Revision string
	UID      *types.UID
	TTL      time.Duration // For writes, if non-zero, key has a TTL.
}

// KVPairList hosts a slice of KVPair structs and a Revision, returned from a Ls
type KVPairList struct {
	KVPairs  []*KVPair
	Revision string
}

// KeyToDefaultPath converts one of the Keys from this package into a unique
// '/'-delimited path, which is suitable for use as the key when storing the
// value in a hierarchical (i.e. one with directories and leaves) key/value
// datastore such as etcd v3.
//
// Each unique key returns a unique path.
//
// Keys with a hierarchical relationship share a common prefix.  However, in
// order to support datastores that do not support storing data at non-leaf
// nodes in the hierarchy (such as etcd v3), the path returned for a "parent"
// key, is not a direct ancestor of its children.
func KeyToDefaultPath(key Key) (string, error) {
	return key.defaultPath()
}

// KeyToDefaultDeletePath converts one of the Keys from this package into a
// unique '/'-delimited path, which is suitable for use as the key when
// (recursively) deleting the value from a hierarchical (i.e. one with
// directories and leaves) key/value datastore such as etcd v3.
//
// KeyToDefaultDeletePath returns a different path to KeyToDefaultPath when
// it is a passed a Key that represents a non-leaf, such as a TierKey.  (A
// tier has its own metadata but it also contains policies as children.)
//
// KeyToDefaultDeletePath returns the common prefix of the non-leaf key and
// its children so that a recursive delete of that key would delete the
// object itself and any children it has.
//
// For example, KeyToDefaultDeletePath(TierKey{Tier: "a"}) returns
//
//	"/calico/v1/policy/tier/a"
//
// which is a prefix of both KeyToDefaultPath(TierKey{Tier: "a"}):
//
//	"/calico/v1/policy/tier/a/metadata"
//
// and KeyToDefaultPath(PolicyKey{Tier: "a", Name: "b"}):
//
//	"/calico/v1/policy/tier/a/policy/b"
func KeyToDefaultDeletePath(key Key) (string, error) {
	return key.defaultDeletePath()
}

// KeyToDefaultDeleteParentPaths returns a slice of '/'-delimited
// paths which are used to delete parent entries that may be auto-created
// by directory-based KV stores (e.g. etcd v3).  These paths should also be
// removed provided they have no more child entries.
//
// The list of parent paths is ordered, and directories should be removed
// in the order supplied in the slice and only if the directory is empty.
//
// For example,
//
//	KeyToDefaultDeletePaths(WorkloadEndpointKey{
//		Nodename: "h",
//		OrchestratorID: "o",
//		WorkloadID: "w",
//		EndpointID: "e",
//	})
//
// returns
//
// ["/calico/v1/host/h/workload/o/w/endpoint",
//
//	"/calico/v1/host/h/workload/o/w"]
//
// indicating that these paths should also be deleted when they are empty.
// In this example it is equivalent to deleting the workload when there are
// no more endpoints in the workload.
func KeyToDefaultDeleteParentPaths(key Key) ([]string, error) {
	return key.defaultDeleteParentPaths()
}

// ListOptionsToDefaultPathRoot converts list options struct into a
// common-prefix path suitable for querying a datastore that uses the paths
// returned by KeyToDefaultPath.  For example,
//
//	ListOptionsToDefaultPathRoot(TierListOptions{})
//
// doesn't specify any particular tier so it returns
// "/calico/v1/policy/tier" which is a prefix for all tiers.  The datastore
// must then do a recursive query to find all children of that path.
// However,
//
//	ListOptionsToDefaultPathRoot(TierListOptions{Tier:"a"})
//
// returns a more-specific path, which filters down to the specific tier of
// interest: "/calico/v1/policy/tier/a"
func ListOptionsToDefaultPathRoot(listOptions ListInterface) string {
	return listOptions.defaultPathRoot()
}

// ListOptionsIsFullyQualified returns true if the options actually specify a fully
// qualified resource rather than a partial match.
func ListOptionsIsFullyQualified(listOptions ListInterface) bool {
	// Construct the path prefix and then check to see if that actually corresponds to
	// the path of a resource instance.
	return listOptions.KeyFromDefaultPath(listOptions.defaultPathRoot()) != nil
}

// IsListOptionsLastSegmentPrefix returns true if the final segment of the default path
// root is a name prefix rather than the full name.
func IsListOptionsLastSegmentPrefix(listOptions ListInterface) bool {
	// Only supported for ResourceListOptions.
	rl, ok := listOptions.(ResourceListOptions)
	return ok && rl.IsLastSegmentIsPrefix()
}

// KeyFromDefaultPath parses the default path representation of a key into one
// of our <Type>Key structs.  Returns nil if the string doesn't match one of
// our key types.
func KeyFromDefaultPath(path string) Key {
	// "v3" resource keys strictly require a leading slash but older "v1" keys were permissive.
	// For ease of parsing, strip the slash off now but pass it down to keyFromDefaultPathInner so
	// it can check for it later.
	normalizedPath := path
	if strings.HasPrefix(normalizedPath, "/") {
		normalizedPath = normalizedPath[1:]
	}

	parts := strings.Split(normalizedPath, "/")
	if len(parts) < 3 {
		// After removing the optional `/` prefix, should have at least 3 segments.
		return nil
	}

<<<<<<< HEAD
	if parts[0] == "cluster" {
		if len(parts) < 5 {
			// After removing the cluster prefix, should still have at least 3 segments.
			return nil
		}

		// Enterprise only: remote cluster key, which looks like a normal key
		// prefixed with "/cluster/<name>"
		clusterName := parts[1]
		remotePath := normalizedPath[len("cluster/")+len(clusterName):]
		remoteKey := keyFromDefaultPathInner(remotePath, parts[2:])
		if resourceKey, ok := remoteKey.(ResourceKey); ok {
			return RemoteClusterResourceKey{
				Cluster:     unescapeName(clusterName),
				ResourceKey: resourceKey,
			}
		}
		return nil
	}

=======
>>>>>>> 091ef5a2
	return keyFromDefaultPathInner(path, parts)
}

func keyFromDefaultPathInner(path string, parts []string) Key {
	if parts[0] != "calico" {
		return nil
	}

	switch parts[1] {
	case "v1":
		switch parts[2] {
		case "ipam":
			return IPPoolListOptions{}.KeyFromDefaultPath(path)
		case "config":
			return GlobalConfigKey{Name: strings.Join(parts[3:], "/")}
		case "host":
			if len(parts) < 5 {
				return nil
			}
			hostname := parts[3]
			switch parts[4] {
			case "workload":
				if len(parts) != 9 || parts[7] != "endpoint" {
					return nil
				}
				return WorkloadEndpointKey{
					Hostname:       unescapeName(hostname),
					OrchestratorID: unescapeName(parts[5]),
					WorkloadID:     unescapeName(parts[6]),
					EndpointID:     unescapeName(parts[8]),
				}
			case "endpoint":
				if len(parts) != 6 {
					return nil
				}
				return HostEndpointKey{
					Hostname:   unescapeName(hostname),
					EndpointID: unescapeName(parts[5]),
				}
			case "config":
				return HostConfigKey{
					Hostname: hostname,
					Name:     strings.Join(parts[5:], "/"),
				}
			case "metadata":
				if len(parts) != 5 {
					return nil
				}
				return HostMetadataKey{
					Hostname: hostname,
				}
			case "bird_ip":
				if len(parts) != 5 {
					return nil
				}
				return HostIPKey{
					Hostname: hostname,
				}
			case "wireguard":
				if len(parts) != 5 {
					return nil
				}
				return WireguardKey{
					NodeName: hostname,
				}
			}
		case "netset":
			if len(parts) != 4 {
				return nil
			}
			return NetworkSetKey{
				Name: unescapeName(parts[3]),
			}
		case "Ready":
			if len(parts) > 3 || path[0] != '/' {
				return nil
			}
			return ReadyFlagKey{}
		case "policy":
			if len(parts) < 6 {
				return nil
			}
			switch parts[3] {
			case "tier":
				if len(parts) < 6 {
					return nil
				}
				switch parts[5] {
<<<<<<< HEAD
				case "metadata":
					if len(parts) != 6 {
						return nil
					}
					return TierKey{
						Name: unescapeName(parts[4]),
					}
=======
>>>>>>> 091ef5a2
				case "policy":
					if len(parts) != 7 {
						return nil
					}
					return PolicyKey{
<<<<<<< HEAD
						Tier: unescapeName(parts[4]),
=======
>>>>>>> 091ef5a2
						Name: unescapeName(parts[6]),
					}
				}
			case "profile":
				pk := unescapeName(parts[4])
				switch parts[5] {
				case "rules":
					return ProfileRulesKey{ProfileKey: ProfileKey{pk}}
				case "labels":
					return ProfileLabelsKey{ProfileKey: ProfileKey{pk}}
				}
			}
<<<<<<< HEAD
		case "licensekey":
			if len(parts) != 4 {
				return nil
			}
			return LicenseKeyKey{
				Name: unescapeName(parts[3]),
			}
=======
>>>>>>> 091ef5a2
		}
	case "bgp":
		switch parts[2] {
		case "v1":
			if len(parts) < 5 {
				return nil
			}
			switch parts[3] {
			case "global":
				return GlobalBGPConfigListOptions{}.KeyFromDefaultPath(path)
			case "host":
				if len(parts) < 6 {
					return nil
				}
				return NodeBGPConfigListOptions{}.KeyFromDefaultPath(path)
			}
		}
	case "ipam":
		if len(parts) < 5 {
			return nil
		}
		switch parts[2] {
		case "v2":
			switch parts[3] {
			case "assignment":
				return BlockListOptions{}.KeyFromDefaultPath(path)
			case "handle":
				if len(parts) > 5 {
					return nil
				}
				return IPAMHandleKey{
					HandleID: parts[4],
				}
			case "host":
				return BlockAffinityListOptions{}.KeyFromDefaultPath(path)
			}
		}
	case "resources":
		switch parts[2] {
		case "v3":
			// v3 resource keys strictly require the leading slash.
			if len(parts) < 6 || parts[3] != "projectcalico.org" || path[0] != '/' {
				return nil
			}
			switch len(parts) {
			case 6:
				ri, ok := resourceInfoByPlural[unescapeName(parts[4])]
				if !ok {
					log.Warnf("(BUG) unknown resource type: %v", path)
					return nil
				}
				if namespace.IsNamespaced(ri.kind) {
					log.Warnf("(BUG) Path is a global resource, but resource is namespaced: %v", path)
					return nil
				}
				log.Debugf("Path is a global resource: %v", path)
				return ResourceKey{
					Kind: ri.kind,
					Name: unescapeName(parts[5]),
				}
			case 7:
				ri, ok := resourceInfoByPlural[unescapeName(parts[4])]
				if !ok {
					log.Warnf("(BUG) unknown resource type: %v", path)
					return nil
				}
				if !namespace.IsNamespaced(ri.kind) {
					log.Warnf("(BUG) Path is a namespaced resource, but resource is global: %v", path)
					return nil
				}
				log.Debugf("Path is a namespaced resource: %v", path)
				return ResourceKey{
					Kind:      ri.kind,
					Namespace: unescapeName(parts[5]),
					Name:      unescapeName(parts[6]),
				}
			}
		}
	case "felix":
		if len(parts) < 4 {
			return nil
		}
		switch parts[2] {
		case "v1":
			switch parts[3] {
			case "host":
				if len(parts) != 7 || parts[5] != "endpoint" {
					return nil
				}
				return HostEndpointStatusKey{
					Hostname:   parts[4],
					EndpointID: unescapeName(parts[6]),
				}
<<<<<<< HEAD
			case "remotecluster":
				if len(parts) != 5 {
					return nil
				}
				return RemoteClusterStatusKey{
					Name: unescapeName(parts[4]),
				}
=======
>>>>>>> 091ef5a2
			}
		case "v2":
			if len(parts) < 7 {
				return nil
			}
			if parts[4] != "host" {
				return nil
			}
			switch parts[6] {
			case "status":
				return ActiveStatusReportListOptions{}.KeyFromDefaultPath(path)
			case "last_reported_status":
				return LastStatusReportListOptions{}.KeyFromDefaultPath(path)
			case "workload":
				return WorkloadEndpointStatusListOptions{}.KeyFromDefaultPath(path)
			}
		}
	}
	log.Debugf("Path is unknown: %v", path)
	return nil
}

// OldKeyFromDefaultPath is the old, (slower) implementation of KeyFromDefaultPath.  It is kept to allow
// fuzzing the new version against it.  Parses the default path representation of a key into one
// of our <Type>Key structs.  Returns nil if the string doesn't match one of
// our key types.
func OldKeyFromDefaultPath(path string) Key {
	if m := matchWorkloadEndpoint.FindStringSubmatch(path); m != nil {
		log.Debugf("Path is a workload endpoint: %v", path)
		return WorkloadEndpointKey{
			Hostname:       unescapeName(m[1]),
			OrchestratorID: unescapeName(m[2]),
			WorkloadID:     unescapeName(m[3]),
			EndpointID:     unescapeName(m[4]),
		}
	} else if m := matchHostEndpoint.FindStringSubmatch(path); m != nil {
		log.Debugf("Path is a host endpoint: %v", path)
		return HostEndpointKey{
			Hostname:   unescapeName(m[1]),
			EndpointID: unescapeName(m[2]),
		}
	} else if m := matchNetworkSet.FindStringSubmatch(path); m != nil {
		log.Debugf("Path is a network set: %v", path)
		return NetworkSetKey{
			Name: unescapeName(m[1]),
		}
	} else if m := matchLicenseKey.FindStringSubmatch(path); m != nil {
		log.Debugf("Path is a license key: %v", path)
		return LicenseKeyKey{
			Name: unescapeName(m[1]),
		}
	} else if m := matchGlobalResource.FindStringSubmatch(path); m != nil {
		ri, ok := resourceInfoByPlural[unescapeName(m[1])]
		if !ok {
			log.Warnf("(BUG) unknown resource type: %v", path)
			return nil
		}
		if namespace.IsNamespaced(ri.kind) {
			log.Warnf("(BUG) Path is a global resource, but resource is namespaced: %v", path)
			return nil
		}
		log.Debugf("Path is a global resource: %v", path)
		return ResourceKey{
			Kind: ri.kind,
			Name: unescapeName(m[2]),
		}
	} else if m := matchNamespacedResource.FindStringSubmatch(path); m != nil {
		ri, ok := resourceInfoByPlural[unescapeName(m[1])]
		if !ok {
			log.Warnf("(BUG) unknown resource type: %v", path)
			return nil
		}
		if !namespace.IsNamespaced(ri.kind) {
			log.Warnf("(BUG) Path is a namespaced resource, but resource is global: %v", path)
			return nil
		}
		log.Debugf("Path is a namespaced resource: %v", path)
		return ResourceKey{
			Kind:      resourceInfoByPlural[unescapeName(m[1])].kind,
			Namespace: unescapeName(m[2]),
			Name:      unescapeName(m[3]),
		}
	} else if m := matchRemoteClusterStatus.FindStringSubmatch(path); m != nil {
		log.Debugf("Path is a remote cluster status: %v", path)
		return RemoteClusterStatusKey{
			Name: unescapeName(m[1]),
		}
	} else if m := matchRemoteClusterResource.FindStringSubmatch(path); m != nil {
		log.Debugf("Path is a remote cluster resource: %v", path)
		if resourceKey, ok := KeyFromDefaultPath(unescapeName(m[2])).(ResourceKey); ok {
			return RemoteClusterResourceKey{
				Cluster:     unescapeName(m[1]),
				ResourceKey: resourceKey,
			}
		}
	} else if m := matchPolicy.FindStringSubmatch(path); m != nil {
		log.Debugf("Path is a policy: %v", path)
		return PolicyKey{
			Tier: unescapeName(m[1]),
			Name: unescapeName(m[2]),
		}
	} else if m := matchProfile.FindStringSubmatch(path); m != nil {
		log.Debugf("Path is a profile: %v (%v)", path, m[2])
		pk := ProfileKey{unescapeName(m[1])}
		switch m[2] {
		case "rules":
			log.Debugf("Profile rules")
			return ProfileRulesKey{ProfileKey: pk}
		case "labels":
			log.Debugf("Profile labels")
			return ProfileLabelsKey{ProfileKey: pk}
		}
		return nil
	} else if m := matchTier.FindStringSubmatch(path); m != nil {
		log.Debugf("Path is a policy tier: %v", path)
		return TierKey{Name: m[1]}
	} else if m := matchHostIp.FindStringSubmatch(path); m != nil {
		log.Debugf("Path is a host ID: %v", path)
		return HostIPKey{Hostname: m[1]}
	} else if m := matchWireguard.FindStringSubmatch(path); m != nil {
		log.Debugf("Path is a node name: %v", path)
		return WireguardKey{NodeName: m[1]}
	} else if m := matchIPPool.FindStringSubmatch(path); m != nil {
		log.Debugf("Path is a pool: %v", path)
		mungedCIDR := m[1]
		cidr := strings.Replace(mungedCIDR, "-", "/", 1)
		_, c, err := net.ParseCIDR(cidr)
		if err != nil {
			log.WithError(err).Warningf("Failed to parse CIDR %s", cidr)
		} else {
			return IPPoolKey{CIDR: *c}
		}
	} else if m := matchGlobalConfig.FindStringSubmatch(path); m != nil {
		log.Debugf("Path is a global felix config: %v", path)
		return GlobalConfigKey{Name: m[1]}
	} else if m := matchHostConfig.FindStringSubmatch(path); m != nil {
		log.Debugf("Path is a host config: %v", path)
		return HostConfigKey{Hostname: m[1], Name: m[2]}
	} else if matchReadyFlag.MatchString(path) {
		log.Debugf("Path is a ready flag: %v", path)
		return ReadyFlagKey{}
	} else if k := (NodeBGPConfigListOptions{}).KeyFromDefaultPath(path); k != nil {
		return k
	} else if k := (GlobalBGPConfigListOptions{}).KeyFromDefaultPath(path); k != nil {
		return k
	} else if k := (BlockAffinityListOptions{}).KeyFromDefaultPath(path); k != nil {
		return k
	} else if k := (BlockListOptions{}).KeyFromDefaultPath(path); k != nil {
		return k
	} else if k := (HostEndpointStatusListOptions{}).KeyFromDefaultPath(path); k != nil {
		return k
	} else if k := (WorkloadEndpointStatusListOptions{}).KeyFromDefaultPath(path); k != nil {
		return k
	} else if k := (ActiveStatusReportListOptions{}).KeyFromDefaultPath(path); k != nil {
		return k
	} else if k := (LastStatusReportListOptions{}).KeyFromDefaultPath(path); k != nil {
		return k
	} else {
		log.Debugf("Path is unknown: %v", path)
	}
	// Not a key we know about.
	return nil
}

// ParseValue parses the default JSON representation of our data into one of
// our value structs, according to the type of key.  I.e. if passed a
// PolicyKey as the first parameter, it will try to parse rawData into a
// Policy struct.
func ParseValue(key Key, rawData []byte) (interface{}, error) {
	valueType, err := key.valueType()
	if err != nil {
		return nil, err
	}
	if valueType == rawStringType {
		return string(rawData), nil
	}
	if valueType == rawBoolType {
		return string(rawData) == "true", nil
	}
	if valueType == rawIPType {
		ip := net2.ParseIP(string(rawData))
		if ip == nil {
			return nil, nil
		}
		return &net.IP{IP: ip}, nil
	}
	value := reflect.New(valueType)
	elem := value.Elem()
	if elem.Kind() == reflect.Struct && elem.NumField() > 0 {
		if elem.Field(0).Type() == reflect.ValueOf(key).Type() {
			elem.Field(0).Set(reflect.ValueOf(key))
		}
	}
	iface := value.Interface()
	err = json.Unmarshal(rawData, iface)
	if err != nil {
		// This is a special case to address backwards compatibility from the time when we had no state information as block affinity value.
		// example:
		// Key: "/calico/ipam/v2/host/myhost.io/ipv4/block/172.29.82.0-26"
		// Value: ""
		// In 3.0.7 we added block affinity state as the value, so old "" value is no longer a valid JSON, so for that
		// particular case we replace the "" with a "{}" so it can be parsed and we don't leak blocks after upgrade to Calico 3.0.7
		// See: https://github.com/projectcalico/calico/issues/1956
		if bytes.Equal(rawData, []byte(``)) && valueType == typeBlockAff {
			rawData = []byte(`{}`)
			if err = json.Unmarshal(rawData, iface); err != nil {
				return nil, err
			}
		} else {
			log.Warningf("Failed to unmarshal %#v into value %#v",
				string(rawData), value)
			return nil, err
		}
	}

	if elem.Kind() != reflect.Struct {
		// Pointer to a map or slice, unwrap.
		iface = elem.Interface()
	}
	return iface, nil
}

// SerializeValue serializes a value in the model to a []byte to be stored in the datastore.  This
// performs the opposite processing to ParseValue()
func SerializeValue(d *KVPair) ([]byte, error) {
	valueType, err := d.Key.valueType()
	if err != nil {
		return nil, err
	}
	if d.Value == nil {
		return json.Marshal(nil)
	}
	if valueType == rawStringType {
		return []byte(d.Value.(string)), nil
	}
	if valueType == rawBoolType {
		return []byte(fmt.Sprint(d.Value)), nil
	}
	if valueType == rawIPType {
		return []byte(fmt.Sprint(d.Value)), nil
	}
	return json.Marshal(d.Value)
}<|MERGE_RESOLUTION|>--- conflicted
+++ resolved
@@ -230,7 +230,6 @@
 		return nil
 	}
 
-<<<<<<< HEAD
 	if parts[0] == "cluster" {
 		if len(parts) < 5 {
 			// After removing the cluster prefix, should still have at least 3 segments.
@@ -251,8 +250,6 @@
 		return nil
 	}
 
-=======
->>>>>>> 091ef5a2
 	return keyFromDefaultPathInner(path, parts)
 }
 
@@ -341,7 +338,6 @@
 					return nil
 				}
 				switch parts[5] {
-<<<<<<< HEAD
 				case "metadata":
 					if len(parts) != 6 {
 						return nil
@@ -349,17 +345,12 @@
 					return TierKey{
 						Name: unescapeName(parts[4]),
 					}
-=======
->>>>>>> 091ef5a2
 				case "policy":
 					if len(parts) != 7 {
 						return nil
 					}
 					return PolicyKey{
-<<<<<<< HEAD
 						Tier: unescapeName(parts[4]),
-=======
->>>>>>> 091ef5a2
 						Name: unescapeName(parts[6]),
 					}
 				}
@@ -372,7 +363,6 @@
 					return ProfileLabelsKey{ProfileKey: ProfileKey{pk}}
 				}
 			}
-<<<<<<< HEAD
 		case "licensekey":
 			if len(parts) != 4 {
 				return nil
@@ -380,8 +370,6 @@
 			return LicenseKeyKey{
 				Name: unescapeName(parts[3]),
 			}
-=======
->>>>>>> 091ef5a2
 		}
 	case "bgp":
 		switch parts[2] {
@@ -475,7 +463,6 @@
 					Hostname:   parts[4],
 					EndpointID: unescapeName(parts[6]),
 				}
-<<<<<<< HEAD
 			case "remotecluster":
 				if len(parts) != 5 {
 					return nil
@@ -483,8 +470,6 @@
 				return RemoteClusterStatusKey{
 					Name: unescapeName(parts[4]),
 				}
-=======
->>>>>>> 091ef5a2
 			}
 		case "v2":
 			if len(parts) < 7 {
