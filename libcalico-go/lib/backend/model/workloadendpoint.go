--- conflicted
+++ resolved
@@ -1,4 +1,4 @@
-// Copyright (c) 2016-2021 Tigera, Inc. All rights reserved.
+// Copyright (c) 2016-2022 Tigera, Inc. All rights reserved.
 
 // Licensed under the Apache License, Version 2.0 (the "License");
 // you may not use this file except in compliance with the License.
@@ -16,15 +16,9 @@
 
 import (
 	"fmt"
-<<<<<<< HEAD
-=======
-	"time"
-
-	"regexp"
-
->>>>>>> b1b3c09f
 	"reflect"
 	"regexp"
+	"time"
 
 	log "github.com/sirupsen/logrus"
 	"github.com/tigera/api/pkg/lib/numorstring"
@@ -154,24 +148,6 @@
 }
 
 type WorkloadEndpoint struct {
-<<<<<<< HEAD
-	State            string            `json:"state"`
-	Name             string            `json:"name"`
-	ActiveInstanceID string            `json:"active_instance_id"`
-	Mac              *net.MAC          `json:"mac"`
-	ProfileIDs       []string          `json:"profile_ids"`
-	IPv4Nets         []net.IPNet       `json:"ipv4_nets"`
-	IPv6Nets         []net.IPNet       `json:"ipv6_nets"`
-	IPv4NAT          []IPNAT           `json:"ipv4_nat,omitempty"`
-	IPv6NAT          []IPNAT           `json:"ipv6_nat,omitempty"`
-	AWSElasticIPs    []string          `json:"aws_elastic_ips,omitempty"`
-	Labels           map[string]string `json:"labels,omitempty"`
-	IPv4Gateway      *net.IP           `json:"ipv4_gateway,omitempty" validate:"omitempty,ipv4"`
-	IPv6Gateway      *net.IP           `json:"ipv6_gateway,omitempty" validate:"omitempty,ipv6"`
-	Ports            []EndpointPort    `json:"ports,omitempty" validate:"dive"`
-	GenerateName     string            `json:"generate_name,omitempty"`
-	EgressSelector   string            `json:"egress_selector,omitempty"`
-=======
 	State             string            `json:"state"`
 	Name              string            `json:"name"`
 	ActiveInstanceID  string            `json:"active_instance_id"`
@@ -181,6 +157,7 @@
 	IPv6Nets          []net.IPNet       `json:"ipv6_nets"`
 	IPv4NAT           []IPNAT           `json:"ipv4_nat,omitempty"`
 	IPv6NAT           []IPNAT           `json:"ipv6_nat,omitempty"`
+	AWSElasticIPs     []string          `json:"aws_elastic_ips,omitempty"`
 	Labels            map[string]string `json:"labels,omitempty"`
 	IPv4Gateway       *net.IP           `json:"ipv4_gateway,omitempty" validate:"omitempty,ipv4"`
 	IPv6Gateway       *net.IP           `json:"ipv6_gateway,omitempty" validate:"omitempty,ipv6"`
@@ -188,7 +165,6 @@
 	GenerateName      string            `json:"generate_name,omitempty"`
 	EgressSelector    string            `json:"egress_selector,omitempty"`
 	DeletionTimestamp time.Time         `json:"deletion_timestamp,omitempty"`
->>>>>>> b1b3c09f
 }
 
 type EndpointPort struct {
