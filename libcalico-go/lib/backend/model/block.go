--- conflicted
+++ resolved
@@ -29,28 +29,16 @@
 
 const (
 	// Common attributes which may be set on allocations by clients.
-<<<<<<< HEAD
-	IPAMBlockAttributePod       = "pod"
-	IPAMBlockAttributeNamespace = "namespace"
-	IPAMBlockAttributeNode      = "node"
-
+	IPAMBlockAttributePod              = "pod"
+	IPAMBlockAttributeNamespace        = "namespace"
+	IPAMBlockAttributeNode             = "node"
 	IPAMBlockAttributeType             = "type"
 	IPAMBlockAttributeTypeIPIP         = "ipipTunnelAddress"
 	IPAMBlockAttributeTypeVXLAN        = "vxlanTunnelAddress"
+	IPAMBlockAttributeTypeVXLANV6      = "vxlanV6TunnelAddress"
 	IPAMBlockAttributeTypeWireguard    = "wireguardTunnelAddress"
 	IPAMBlockAttributeTypeAWSSecondary = "awsSecondaryIface"
 	IPAMBlockAttributeTimestamp        = "timestamp"
-=======
-	IPAMBlockAttributePod           = "pod"
-	IPAMBlockAttributeNamespace     = "namespace"
-	IPAMBlockAttributeNode          = "node"
-	IPAMBlockAttributeType          = "type"
-	IPAMBlockAttributeTypeIPIP      = "ipipTunnelAddress"
-	IPAMBlockAttributeTypeVXLAN     = "vxlanTunnelAddress"
-	IPAMBlockAttributeTypeVXLANV6   = "vxlanV6TunnelAddress"
-	IPAMBlockAttributeTypeWireguard = "wireguardTunnelAddress"
-	IPAMBlockAttributeTimestamp     = "timestamp"
->>>>>>> 3f9a1013
 )
 
 var (
