--- conflicted
+++ resolved
@@ -45,28 +45,16 @@
 
 	// Common attributes which may be set on allocations by clients.  Moved to the model package so they can be used
 	// by the AllocationBlock code too.
-<<<<<<< HEAD
-	AttributePod       = model.IPAMBlockAttributePod
-	AttributeNamespace = model.IPAMBlockAttributeNamespace
-	AttributeNode      = model.IPAMBlockAttributeNode
-	AttributeTimestamp = model.IPAMBlockAttributeTimestamp
-
+	AttributePod              = model.IPAMBlockAttributePod
+	AttributeNamespace        = model.IPAMBlockAttributeNamespace
+	AttributeNode             = model.IPAMBlockAttributeNode
+	AttributeTimestamp        = model.IPAMBlockAttributeTimestamp
 	AttributeType             = model.IPAMBlockAttributeType
 	AttributeTypeIPIP         = model.IPAMBlockAttributeTypeIPIP
 	AttributeTypeVXLAN        = model.IPAMBlockAttributeTypeVXLAN
+	AttributeTypeVXLANV6      = model.IPAMBlockAttributeTypeVXLANV6
 	AttributeTypeWireguard    = model.IPAMBlockAttributeTypeWireguard
 	AttributeTypeAWSSecondary = model.IPAMBlockAttributeTypeAWSSecondary
-=======
-	AttributePod           = model.IPAMBlockAttributePod
-	AttributeNamespace     = model.IPAMBlockAttributeNamespace
-	AttributeNode          = model.IPAMBlockAttributeNode
-	AttributeTimestamp     = model.IPAMBlockAttributeTimestamp
-	AttributeType          = model.IPAMBlockAttributeType
-	AttributeTypeIPIP      = model.IPAMBlockAttributeTypeIPIP
-	AttributeTypeVXLAN     = model.IPAMBlockAttributeTypeVXLAN
-	AttributeTypeVXLANV6   = model.IPAMBlockAttributeTypeVXLANV6
-	AttributeTypeWireguard = model.IPAMBlockAttributeTypeWireguard
->>>>>>> 3f9a1013
 )
 
 var (
