--- conflicted
+++ resolved
@@ -168,79 +168,6 @@
 	return len(p), nil
 }
 
-<<<<<<< HEAD
-type ContextHook struct{}
-
-func (hook ContextHook) Levels() []log.Level {
-	return log.AllLevels
-}
-
-func (hook ContextHook) Fire(entry *log.Entry) error {
-	// We used to do runtime.Callers(6, pcs) here so that we'd skip straight to the expected
-	// frame.  However, if an intermediate frame gets inlined we can skip too many frames in
-	// that case.  The only safe option is to use skip=1 and then let CallersFrames() deal
-	// with any inlining.
-	pcs := make([]uintptr, 20)
-	if numEntries := runtime.Callers(0, pcs); numEntries > 0 {
-		pcs = pcs[:numEntries]
-		frames := runtime.CallersFrames(pcs)
-		for {
-			frame, more := frames.Next()
-			if !shouldSkipFrame(frame) {
-				// We found the frame we were looking for.  Record its file/line number.
-				entry.Data[fieldFileName] = path.Base(frame.File)
-				entry.Data[fieldLineNumber] = frame.Line
-				break
-			}
-			if !more {
-				entry.Data[fieldFileName] = "filename-lookup-failed"
-				entry.Data[fieldLineNumber] = -1
-				break
-			}
-		}
-	} else {
-		entry.Data[fieldFileName] = "filename-lookup-failed"
-		entry.Data[fieldLineNumber] = -2
-	}
-	return nil
-}
-
-// shouldSkipFrame returns true if the given frame belongs to the logging library (or this utility package).
-// Note: this is on the critical path for every log, if you need to update it, make sure to run the
-// benchmarks.
-//
-// Some things we've tried that were worse than strings.HasSuffix():
-//
-// - using a regexp:            ~100x slower
-// - using strings.LastIndex(): ~10x slower
-// - omitting the package:      no benefit
-func shouldSkipFrame(frame runtime.Frame) bool {
-	if strings.Contains(frame.File, "runtime/extern.go") {
-		return true
-	}
-	if strings.HasSuffix(frame.File, "/hooks.go") ||
-		strings.HasSuffix(frame.File, "/entry.go") ||
-		strings.HasSuffix(frame.File, "/logger.go") ||
-		strings.HasSuffix(frame.File, "/exported.go") {
-		if strings.Contains(frame.File, "/logrus") {
-			return true
-		}
-	}
-	if strings.HasSuffix(frame.File, "/lib/logutils/logutils.go") {
-		if strings.Contains(frame.File, "/libcalico-go") {
-			return true
-		}
-	}
-	if strings.HasSuffix(frame.File, "/lib/logutils/ratelimitedlogger.go") {
-		if strings.Contains(frame.File, "/libcalico-go") {
-			return true
-		}
-	}
-	return false
-}
-
-=======
->>>>>>> 7ae10271
 type QueuedLog struct {
 	Level         log.Level
 	Message       []byte
