--- conflicted
+++ resolved
@@ -523,31 +523,21 @@
 	return defaultedLevel
 }
 
-<<<<<<< HEAD
-// TestingTWriter adapts a *testing.T as a Writer so it can be used as a target logging.
-=======
 // TestingTWriter adapts a *testing.T as a Writer so it can be used as a target
 // for logrus.  typically, it should be used via the ConfigureLoggingForTestingT
 // helper.
->>>>>>> 29a4062f
 type TestingTWriter struct {
 	T *testing.T
 }
 
 func (l TestingTWriter) Write(p []byte) (n int, err error) {
-<<<<<<< HEAD
-=======
 	l.T.Helper()
->>>>>>> 29a4062f
 	l.T.Log(strings.TrimRight(string(p), "\r\n"))
 	return len(p), nil
 }
 
-<<<<<<< HEAD
-=======
 // RedirectLogrusToTestingT redirects logrus output to the given testing.T.  It
 // returns a func() that can be called to restore the original log output.
->>>>>>> 29a4062f
 func RedirectLogrusToTestingT(t *testing.T) (cancel func()) {
 	oldOut := log.StandardLogger().Out
 	cancel = func() {
@@ -555,8 +545,6 @@
 	}
 	log.SetOutput(TestingTWriter{T: t})
 	return
-<<<<<<< HEAD
-=======
 }
 
 var confForTestingOnce sync.Once
@@ -571,5 +559,4 @@
 		log.AddHook(ContextHook{})
 	})
 	t.Cleanup(RedirectLogrusToTestingT(t))
->>>>>>> 29a4062f
 }