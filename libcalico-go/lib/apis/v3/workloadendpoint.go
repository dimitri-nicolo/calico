--- conflicted
+++ resolved
@@ -86,13 +86,14 @@
 	// AllowSpoofedSourcePrefixes is a list of CIDRs that the endpoint should be able to send traffic from,
 	// bypassing the RPF check.
 	AllowSpoofedSourcePrefixes []string `json:"allowSpoofedSourcePrefixes,omitempty" validate:"omitempty,dive,cidr"`
-<<<<<<< HEAD
 	// Egress control.
 	EgressGateway *apiv3.EgressGatewaySpec `json:"egressGateway,omitempty" validate:"omitempty"`
 	// A list of names of the external networks who are associated with the endpoint for egress traffic.
 	ExternalNetworkNames []string `json:"externalNetworkNames,omitempty" validate:"omitempty,dive,name"`
 	// ApplicationLayer control.
 	ApplicationLayer *ApplicationLayer `json:"applicationLayer,omitempty" validate:"omitempty,dive"`
+
+	QoSControls *QoSControls `json:"qosControls,omitempty" validate:"omitempty"`
 }
 
 // WorkloadEndpointStatus contains the status for a WorkloadEndpoint resource.
@@ -113,10 +114,6 @@
 	// MaintenanceFinished contains a timestamp indicating when the latest Egress Gateway pod used by
 	// this workload is finishing a manintenance window.
 	MaintenanceFinished *metav1.Time `json:"maintenanceFinished,omitempty" validate:"omitempty"`
-=======
-
-	QoSControls *QoSControls `json:"qosControls,omitempty" validate:"omitempty"`
->>>>>>> 7304c5b2
 }
 
 // WorkloadEndpointPort represents one endpoint's named or mapped port
