--- conflicted
+++ resolved
@@ -92,7 +92,6 @@
 	timestamp time.Time
 }
 
-<<<<<<< HEAD
 func (r *reporterState) String() string {
 	var timeoutStr string
 	if r.timeout == 0 {
@@ -110,8 +109,6 @@
 		r.name, r.reports.String(), r.latest.String(), timestampStr, agoStr, timeoutStr)
 }
 
-=======
->>>>>>> ad87b0a4
 func (r *reporterState) readiness() (bool, string) {
 	if !r.reports.Ready {
 		return true, "-"
