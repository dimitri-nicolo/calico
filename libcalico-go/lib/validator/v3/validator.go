--- conflicted
+++ resolved
@@ -705,7 +705,12 @@
 	return acceptReturnRegex.MatchString(s)
 }
 
-<<<<<<< HEAD
+func validateDropReject(fl validator.FieldLevel) bool {
+	s := fl.Field().String()
+	log.Debugf("Validate Drop Reject Action: %s", s)
+	return dropRejectRegex.MatchString(s)
+}
+
 func validateDropActionOverride(fl validator.FieldLevel) bool {
 	s := fl.Field().String()
 	log.Debugf("Validate DropActionOverride: %s", s)
@@ -758,12 +763,6 @@
 	s := fl.Field().String()
 	log.Debugf("Validate L7 logs URL aggregation: %s", s)
 	return L7URLAggregationRegex.MatchString(s)
-=======
-func validateDropReject(fl validator.FieldLevel) bool {
-	s := fl.Field().String()
-	log.Debugf("Validate Drop Reject Action: %s", s)
-	return dropRejectRegex.MatchString(s)
->>>>>>> dafddb90
 }
 
 func validateSelector(fl validator.FieldLevel) bool {
