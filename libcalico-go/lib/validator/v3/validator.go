// Copyright (c) 2016-2022 Tigera, Inc. All rights reserved.

// Licensed under the Apache License, Version 2.0 (the "License");
// you may not use this file except in compliance with the License.
// You may obtain a copy of the License at
//
//     http://www.apache.org/licenses/LICENSE-2.0
//
// Unless required by applicable law or agreed to in writing, software
// distributed under the License is distributed on an "AS IS" BASIS,
// WITHOUT WARRANTIES OR CONDITIONS OF ANY KIND, either express or implied.
// See the License for the specific language governing permissions and
// limitations under the License.

package v3

import (
	"fmt"
	"math/bits"
	"net"
	"reflect"
	"regexp"
	"strconv"
	"strings"
	"time"
	"unicode/utf8"

	calicoconversion "github.com/projectcalico/calico/libcalico-go/lib/backend/k8s/conversion"

	"github.com/robfig/cron"
	log "github.com/sirupsen/logrus"
	validator "gopkg.in/go-playground/validator.v9"
	k8sv1 "k8s.io/api/core/v1"
	metav1 "k8s.io/apimachinery/pkg/apis/meta/v1"
	k8svalidation "k8s.io/apimachinery/pkg/util/validation"

	"github.com/projectcalico/calico/libcalico-go/lib/compliance"

	wireguard "golang.zx2c4.com/wireguard/wgctrl/wgtypes"

	api "github.com/tigera/api/pkg/apis/projectcalico/v3"
	"github.com/tigera/api/pkg/lib/numorstring"

	libapi "github.com/projectcalico/calico/libcalico-go/lib/apis/v3"

	"github.com/projectcalico/calico/libcalico-go/lib/errors"
	cnet "github.com/projectcalico/calico/libcalico-go/lib/net"
	"github.com/projectcalico/calico/libcalico-go/lib/selector"
	"github.com/projectcalico/calico/libcalico-go/lib/set"
)

var validate *validator.Validate

const (
	// Maximum size of annotations.
	totalAnnotationSizeLimitB int64 = 256 * (1 << 10) // 256 kB

<<<<<<< HEAD
	// linux can support route-tables with indices up to 0xfffffff, however, using all of them would likely blow up, so cap the limit at 65535
=======
	// linux can support route-table indices up to 0xFFFFFFFF
	// however, using 0xFFFFFFFF tables would require too much computation, so the total number of designated tables is capped at 0xFFFF
>>>>>>> aaba2ca5
	routeTableMaxLinux       uint32 = 0xffffffff
	routeTableRangeMaxTables uint32 = 0xffff

	globalSelector = "global()"

	operatorApiVersion     = "operator.tigera.io/v1"
	intrusionDetectionKind = "IntrusionDetection"
)

const (
	// Constants when validating a CRON schedule. This is sneaking into the cron implementation a little, but we have
	// validation tests that should protect against any changes to the internals.
	lower60Bits             = (uint64(1) << 60) - 1
	maxCRONSchedulesPerHour = 12
	errorTooManySchedules   = "schedule is not valid: no more than 12 schedules are permitted per hour (av. /5mins)"
)

var (
	nameLabelFmt     = "[a-z0-9]([-a-z0-9]*[a-z0-9])?"
	nameSubdomainFmt = nameLabelFmt + "(\\." + nameLabelFmt + ")*"

	// All resource names must follow the subdomain name format.  Some resources we impose
	// more restrictive naming requirements.
	nameRegex = regexp.MustCompile("^" + nameSubdomainFmt + "$")

	// Construct a regex for a graph node name. No point being too fussy about the format, but since these names are
	// not configurable and are derived from Kubernetes resources, no point in being too permissive either. Need to
	// support at least the following:
	//   <name>
	//   <name>/<name>(/<name>)...
	//   *
	//   <name>*
	//   <name>.*
	//   <name>-*
	graphNodeNameRegex = regexp.MustCompile("^[-/;.*a-z0-9]+$")

	// Tiers and UISettingsGroups must have simple names with no dots, since they appear as sub-components of other
	// names.
	tierNameRegex            = regexp.MustCompile("^" + nameLabelFmt + "$")
	uiSettingsGroupNameRegex = regexp.MustCompile("^" + nameLabelFmt + "$")

	containerIDFmt   = "[a-zA-Z0-9]([-a-zA-Z0-9]*[a-zA-Z0-9])?"
	containerIDRegex = regexp.MustCompile("^" + containerIDFmt + "$")

	// NetworkPolicy names must either be a simple DNS1123 label format (nameLabelFmt), or
	// nameLabelFmt.nameLabelFmt (with a single dot), or
	// must be the standard name format (nameRegex) prefixed with "knp.default" or "ossg.default".
	networkPolicyNameRegex = regexp.MustCompile("^((" + nameLabelFmt + ")(\\." + nameLabelFmt + ")?|((?:knp|ossg)\\.default\\.(" + nameSubdomainFmt + ")))$")

	// GlobalNetworkPolicy names must be a simple DNS1123 label format (nameLabelFmt) or
	// have a single dot.
	globalNetworkPolicyNameRegex = regexp.MustCompile("^(" + nameLabelFmt + "\\.)?" + nameLabelFmt + "$")

	// Hostname  have to be valid ipv4, ipv6 or strings up to 64 characters.
	prometheusHostRegexp = regexp.MustCompile(`^[a-zA-Z0-9:._+-]{1,64}$`)

	// global() cannot be used with other selectors.
	andOr               = `(&&|\|\|)`
	globalSelectorRegex = regexp.MustCompile(fmt.Sprintf(`%v global\(\)|global\(\) %v`, andOr, andOr))

	interfaceRegex   = regexp.MustCompile("^[a-zA-Z0-9_.-]{1,15}$")
	ifaceFilterRegex = regexp.MustCompile("^[a-zA-Z0-9:._+-]{1,15}$")
	actionRegex      = regexp.MustCompile("^(Allow|Deny|Log|Pass)$")
	protocolRegex    = regexp.MustCompile("^(TCP|UDP|ICMP|ICMPv6|SCTP|UDPLite)$")
	ipipModeRegex    = regexp.MustCompile("^(Always|CrossSubnet|Never)$")
	vxlanModeRegex   = regexp.MustCompile("^(Always|CrossSubnet|Never)$")
	logLevelRegex    = regexp.MustCompile("^(Debug|Info|Warning|Error|Fatal)$")

	IPSeclogLevelRegex = regexp.MustCompile("^(None|Notice|Info|Debug|Verbose)$")
	IPSecModeRegex     = regexp.MustCompile("^(PSK)$")

	bpfLogLevelRegex    = regexp.MustCompile("^(Debug|Info|Off)$")
	bpfServiceModeRegex = regexp.MustCompile("^(Tunnel|DSR)$")

	datastoreType         = regexp.MustCompile("^(etcdv3|kubernetes)$")
	routeSource           = regexp.MustCompile("^(WorkloadIPs|CalicoIPAM)$")
	dropAcceptReturnRegex = regexp.MustCompile("^(Drop|Accept|Return)$")
	acceptReturnRegex     = regexp.MustCompile("^(Accept|Return)$")
	ipTypeRegex           = regexp.MustCompile("^(CalicoNodeIP|InternalIP|ExternalIP)$")
	fileRegex             = regexp.MustCompile("^[^\x00]+$")
	endpointFmt           = "https?://[^:]+:\\d+"
	k8sEndpointRegex      = regexp.MustCompile("^" + endpointFmt + "$")
	etcdEndpointsRegex    = regexp.MustCompile("^" + endpointFmt + "(," + endpointFmt + ")*$")
	standardCommunity     = regexp.MustCompile(`^(\d+):(\d+)$`)
	largeCommunity        = regexp.MustCompile(`^(\d+):(\d+):(\d+)$`)
	number                = regexp.MustCompile(`(\d+)`)
	IPv4PortFormat        = regexp.MustCompile(`^(\d+).(\d+).(\d+).(\d+):(\d+)$`)
	IPv6PortFormat        = regexp.MustCompile(`^\[[0-9a-fA-F:.]+\]:(\d+)$`)
	reasonString          = "Reason: "
	poolUnstictCIDR       = "IP pool CIDR is not strictly masked"
	overlapsV4LinkLocal   = "IP pool range overlaps with IPv4 Link Local range 169.254.0.0/16"
	overlapsV6LinkLocal   = "IP pool range overlaps with IPv6 Link Local range fe80::/10"
	protocolPortsMsg      = "rules that specify ports must set protocol to TCP or UDP or SCTP"
	protocolIcmpMsg       = "rules that specify ICMP fields must set protocol to ICMP"
	protocolAndHTTPMsg    = "rules that specify HTTP fields must set protocol to TCP or empty"

	awsSubnetRE        = regexp.MustCompile(`^subnet-[0-9a-f]{8,17}$`)
	invalidAWSSubnetID = "AWS subnet ID is invalid; should be 'subnet-' followed by 8 or 17 lower-case hex digits"
	ipv6AWSSubnet      = "IPv6 is not supported for AWS-backed IP pools"

	globalSelectorEntRule = fmt.Sprintf("%v can only be used in an EntityRule namespaceSelector", globalSelector)
	globalSelectorOnly    = fmt.Sprintf("%v cannot be combined with other selectors", globalSelector)

	dropActionOverrideRegex = regexp.MustCompile("^(Drop|Accept|LogAndDrop|LogAndAccept)$")

	SourceAddressRegex        = regexp.MustCompile("^(UseNodeIP|None)$")
	FailureDetectionModeRegex = regexp.MustCompile("^(None|BFDIfDirectlyConnected)$")
	RestartModeRegex          = regexp.MustCompile("^(GracefulRestart|LongLivedGracefulRestart)$")
	BIRDGatewayModeRegex      = regexp.MustCompile("^(Recursive|DirectIfDirectlyConnected)$")

	GlobalAlertTypeRegex = regexp.MustCompile("^(RuleBased|AnomalyDetection)$")

	minAggregationKindValue    = 0
	maxAggregationKindValue    = 2
	minDNSAggregationKindValue = 0
	maxDNSAggregationKindValue = 1

	L7HTTPHeaderInfoAggregationRegex = regexp.MustCompile("^(IncludeL7HTTPHeaderInfo|ExcludeL7HTTPHeaderInfo)$")
	L7HTTPMethodAggregationRegex     = regexp.MustCompile("^(IncludeL7HTTPMethod|ExcludeL7HTTPMethod)$")
	L7ServiceAggregationRegex        = regexp.MustCompile("^(IncludeL7ServiceInfo|ExcludeL7ServiceInfo)$")
	L7DestinationAggregationRegex    = regexp.MustCompile("^(IncludeL7DestinationInfo|ExcludeL7DestinationInfo)$")
	L7SourceAggregationRegex         = regexp.MustCompile("^(IncludeL7SourceInfo|IncludeL7SourceInfoNoPort|ExcludeL7SourceInfo)$")
	L7ResponseCodeAggregationRegex   = regexp.MustCompile("^(IncludeL7ResponseCode|ExcludeL7ResponseCode)$")
	L7URLAggregationRegex            = regexp.MustCompile("^(IncludeL7FullURL|TrimURLQuery|TrimURLQueryAndPath|ExcludeL7URL)$")

	ipv4LinkLocalNet = net.IPNet{
		IP:   net.ParseIP("169.254.0.0"),
		Mask: net.CIDRMask(16, 32),
	}

	ipv6LinkLocalNet = net.IPNet{
		IP:   net.ParseIP("fe80::"),
		Mask: net.CIDRMask(10, 128),
	}

	// reserved linux kernel routing tables (cannot be targeted by routeTableRanges)
	routeTablesReservedLinux = []int{253, 254, 255}

	stagedActionRegex = regexp.MustCompile("^(" + string(api.StagedActionSet) + "|" + string(api.StagedActionDelete) + ")$")

	allDigits = regexp.MustCompile(`^\d+$`)
	portRange = regexp.MustCompile(`^(\d+):(\d+)$`)

	// Hostname have to be a strings up to 64 characters.
	uiSettingsRegexp = regexp.MustCompile(`[a-zA-Z0-9_]{1,64}$`)
)

// Validate is used to validate the supplied structure according to the
// registered field and structure validators.
func Validate(current interface{}) error {
	// Perform field-only validation first, that way the struct validators can assume
	// individual fields are valid format.
	if err := validate.Struct(current); err != nil {
		return convertError(err)
	}
	return nil
}

func convertError(err error) errors.ErrorValidation {
	verr := errors.ErrorValidation{}
	for _, f := range err.(validator.ValidationErrors) {
		verr.ErroredFields = append(verr.ErroredFields,
			errors.ErroredField{
				Name:   f.StructField(),
				Value:  f.Value(),
				Reason: extractReason(f),
			})
	}
	return verr
}

func init() {
	// Initialise static data.
	validate = validator.New()

	// Register field validators.
	registerFieldValidator("action", validateAction)
	registerFieldValidator("interface", validateInterface)
	registerFieldValidator("datastoreType", validateDatastoreType)
	registerFieldValidator("name", validateName)
	registerFieldValidator("wildname", ValidateWildName)
	registerFieldValidator("timestamp", validateTimestamp)
	registerFieldValidator("ipOrK8sService", validateIPOrK8sService)
	registerFieldValidator("containerID", validateContainerID)
	registerFieldValidator("selector", validateSelector)
	registerFieldValidator("labels", validateLabels)
	registerFieldValidator("ipVersion", validateIPVersion)
	registerFieldValidator("ipIpMode", validateIPIPMode)
	registerFieldValidator("stagedAction", validateStagedAction)
	registerFieldValidator("vxlanMode", validateVXLANMode)
	registerFieldValidator("policyType", validatePolicyType)
	registerFieldValidator("logLevel", validateLogLevel)
	registerFieldValidator("ipsecLogLevel", validateIPSecLogLevel)
	registerFieldValidator("ipsecMode", validateIPSecMode)
	registerFieldValidator("bpfLogLevel", validateBPFLogLevel)
	registerFieldValidator("bpfServiceMode", validateBPFServiceMode)
	registerFieldValidator("dropAcceptReturn", validateFelixEtoHAction)
	registerFieldValidator("acceptReturn", validateAcceptReturn)
	registerFieldValidator("portName", validatePortName)
	registerFieldValidator("dropActionOverride", validateDropActionOverride)
	registerFieldValidator("mustBeNil", validateMustBeNil)
	registerFieldValidator("mustBeFalse", validateMustBeFalse)
	registerFieldValidator("ifaceFilter", validateIfaceFilter)
	registerFieldValidator("dnsAggregationKind", validateDNSAggregationKind)
	registerFieldValidator("l7HTTPHeaderAggregation", validateL7HTTPHeaderAggregation)
	registerFieldValidator("l7HTTPMethodAggregation", validateL7HTTPMethodAggregation)
	registerFieldValidator("l7ServiceAggregation", validateL7ServiceAggregation)
	registerFieldValidator("l7DestinationAggregation", validateL7DestinationAggregation)
	registerFieldValidator("l7SourceAggregation", validateL7SourceAggregation)
	registerFieldValidator("l7ResponseCodeAggregation", validateL7ResponseCodeAggregation)
	registerFieldValidator("l7URLAggregation", validateL7URLAggregation)
	registerFieldValidator("flowLogAggregationKind", validateFlowLogAggregationKind)
	registerFieldValidator("mac", validateMAC)
	registerFieldValidator("iptablesBackend", validateIptablesBackend)
	registerFieldValidator("keyValueList", validateKeyValueList)
	registerFieldValidator("prometheusHost", validatePrometheusHost)
	registerFieldValidator("ipType", validateIPType)

	registerFieldValidator("sourceAddress", RegexValidator("SourceAddress", SourceAddressRegex))
	registerFieldValidator("failureDetectionMode", RegexValidator("FailureDetectionMode", FailureDetectionModeRegex))
	registerFieldValidator("restartMode", RegexValidator("RestartMode", RestartModeRegex))
	registerFieldValidator("birdGatewayMode", RegexValidator("BIRDGatewayMode", BIRDGatewayModeRegex))
	registerFieldValidator("regexp", validateRegexp)
	registerFieldValidator("routeSource", validateRouteSource)
	registerFieldValidator("wireguardPublicKey", validateWireguardPublicKey)
	registerFieldValidator("IP:port", validateIPPort)

	registerFieldValidator("globalAlertType", RegexValidator("GlobalAlertType", GlobalAlertTypeRegex))

	// Register network validators (i.e. validating a correctly masked CIDR).  Also
	// accepts an IP address without a mask (assumes a full mask).
	registerFieldValidator("netv4", validateIPv4Network)
	registerFieldValidator("netv6", validateIPv6Network)
	registerFieldValidator("net", validateIPNetwork)

	// Override the default CIDR validator.  Validates an arbitrary CIDR (does not
	// need to be correctly masked).  Also accepts an IP address without a mask.
	registerFieldValidator("cidrv4", validateCIDRv4)
	registerFieldValidator("cidrv6", validateCIDRv6)
	registerFieldValidator("cidr", validateCIDR)
	registerFieldValidator("cidrs", validateCIDRs)

	// Register configuration validators
	registerFieldValidator("file", validateFile)
	registerFieldValidator("etcdEndpoints", validateEtcdEndpoints)
	registerFieldValidator("k8sEndpoint", validateK8sEndpoint)

	registerFieldValidator("clusterAccessSecret", validateClusterAccessSecret)

	// Register UI settings validators
	registerFieldValidator("uiDescription", validateUIDescription)
	registerFieldValidator("servicegraphId", validateServiceGraphId)
	registerFieldValidator("serviceGraphNodeName", validateServiceGraphNodeName)
	registerFieldValidator("servicegraphNodeType", validateServiceGraphNodeType)
	registerFieldValidator("icon", validateIcon)
	registerFieldValidator("color", validateColor)

	// Register struct validators.
	registerStructValidator(validate, validateProtocol, numorstring.Protocol{})
	registerStructValidator(validate, validateProtoPort, api.ProtoPort{})
	registerStructValidator(validate, validatePort, numorstring.Port{})
	registerStructValidator(validate, validateEndpointPort, api.EndpointPort{})
	registerStructValidator(validate, validateWorkloadEndpointPort, libapi.WorkloadEndpointPort{})
	registerStructValidator(validate, validateIPNAT, libapi.IPNAT{})
	registerStructValidator(validate, validateICMPFields, api.ICMPFields{})
	registerStructValidator(validate, validateIPPoolSpec, api.IPPoolSpec{})
	registerStructValidator(validate, validateNodeSpec, libapi.NodeSpec{})
	registerStructValidator(validate, validateObjectMeta, metav1.ObjectMeta{})
	registerStructValidator(validate, validateTier, api.Tier{})
	registerStructValidator(validate, validateUISettingsGroup, api.UISettingsGroup{})
	registerStructValidator(validate, validateUISettings, api.UISettings{})
	registerStructValidator(validate, validateHTTPRule, api.HTTPMatch{})
	registerStructValidator(validate, validateFelixConfigSpec, api.FelixConfigurationSpec{})
	registerStructValidator(validate, validateWorkloadEndpointSpec, libapi.WorkloadEndpointSpec{})
	registerStructValidator(validate, validateHostEndpointSpec, api.HostEndpointSpec{})
	registerStructValidator(validate, validateRule, api.Rule{})
	registerStructValidator(validate, validateEntityRule, api.EntityRule{})
	registerStructValidator(validate, validateRemoteClusterConfigSpec, api.RemoteClusterConfigurationSpec{})
	registerStructValidator(validate, validateBGPPeerSpec, api.BGPPeerSpec{})
	registerStructValidator(validate, validateNetworkPolicy, api.NetworkPolicy{})
	registerStructValidator(validate, validateGlobalNetworkPolicy, api.GlobalNetworkPolicy{})
	registerStructValidator(validate, validateStagedNetworkPolicy, api.StagedNetworkPolicy{})
	registerStructValidator(validate, validateStagedGlobalNetworkPolicy, api.StagedGlobalNetworkPolicy{})
	registerStructValidator(validate, validateStagedKubernetesNetworkPolicy, api.StagedKubernetesNetworkPolicy{})
	registerStructValidator(validate, validateGlobalNetworkSet, api.GlobalNetworkSet{})
	registerStructValidator(validate, validateNetworkSet, api.NetworkSet{})
	registerStructValidator(validate, validatePull, api.Pull{})
	registerStructValidator(validate, validateAlertExceptionSpec, api.AlertExceptionSpec{})
	registerStructValidator(validate, validateGlobalAlertTemplate, api.GlobalAlertTemplate{})
	registerStructValidator(validate, validateGlobalAlert, api.GlobalAlert{})
	registerStructValidator(validate, validateGlobalThreatFeedSpec, api.GlobalThreatFeed{})
	registerStructValidator(validate, validateFeedFormat, api.ThreatFeedFormat{})
	registerStructValidator(validate, validateFeedFormatJSON, api.ThreatFeedFormatJSON{})
	registerStructValidator(validate, validateFeedFormatCSV, api.ThreatFeedFormatCSV{})
	registerStructValidator(validate, validateHTTPHeader, api.HTTPHeader{})
	registerStructValidator(validate, validateConfigMapKeyRef, k8sv1.ConfigMapKeySelector{})
	registerStructValidator(validate, validateSecretKeyRef, k8sv1.SecretKeySelector{})
	registerStructValidator(validate, validateGlobalReportType, api.GlobalReportType{})
	registerStructValidator(validate, validateReportSpec, api.ReportSpec{})
	registerStructValidator(validate, validateReportTemplate, api.ReportTemplate{})
	registerStructValidator(validate, validateRuleMetadata, api.RuleMetadata{})
	registerStructValidator(validate, validateRouteTableIDRange, api.RouteTableIDRange{})
	registerStructValidator(validate, validateRouteTableRange, api.RouteTableRange{})
	registerStructValidator(validate, validateBGPConfigurationSpec, api.BGPConfigurationSpec{})
	registerStructValidator(validate, validatePacketCapture, api.PacketCapture{})
	registerStructValidator(validate, validatePacketCaptureSpec, api.PacketCaptureSpec{})
	registerStructValidator(validate, validatePacketCaptureRule, api.PacketCaptureRule{})
	registerStructValidator(validate, validateDeepPacketInspection, api.DeepPacketInspection{})
}

// reason returns the provided error reason prefixed with an identifier that
// allows the string to be used as the field tag in the validator and then
// re-extracted as the reason when the validator returns a field error.
func reason(r string) string {
	return reasonString + r
}

// extractReason extracts the error reason from the field tag in a validator
// field error (if there is one).
func extractReason(e validator.FieldError) string {
	if strings.HasPrefix(e.Tag(), reasonString) {
		return strings.TrimPrefix(e.Tag(), reasonString)
	}
	switch e.Tag() {
	case "wildname":
		return fmt.Sprintf("%s must be a domain name, optionally with one wildcard at the end (x.y.*), at the beginning (*.x.y), or in the middle (x.*.y)",
			e.Field(),
		)
	case "ipOrK8sService":
		return fmt.Sprintf("%s must be <ip>[:<port>] (indicating an explicit IP) or k8s-service:[<namespace>/]<name>[:port] (indicating a Kubernetes service); an IPv6 address with a port must use square brackets, for example \"[fd00:83a6::12]:5353\"",
			e.Field(),
		)
	}
	return fmt.Sprintf("%sfailed to validate Field: %s because of Tag: %s ",
		reasonString,
		e.Field(),
		e.Tag(),
	)
}

func registerFieldValidator(key string, fn validator.Func) {
	// We need to register the field validation funcs for all validators otherwise
	// the validator panics on an unknown validation type.
	validate.RegisterValidation(key, fn)
}

func registerStructValidator(validator *validator.Validate, fn validator.StructLevelFunc, t ...interface{}) {
	validator.RegisterStructValidation(fn, t...)
}

func validateAction(fl validator.FieldLevel) bool {
	s := fl.Field().String()
	log.Debugf("Validate action: %s", s)
	return actionRegex.MatchString(s)
}

func validateInterface(fl validator.FieldLevel) bool {
	s := fl.Field().String()
	log.Debugf("Validate interface: %s", s)
	return s == "*" || interfaceRegex.MatchString(s)
}

func validateIfaceFilter(fl validator.FieldLevel) bool {
	s := fl.Field().String()
	log.Debugf("Validate Interface Filter : %s", s)
	return ifaceFilterRegex.MatchString(s)
}

func validateDatastoreType(fl validator.FieldLevel) bool {
	s := fl.Field().String()
	log.Debugf("Validate Datastore Type: %s", s)
	return datastoreType.MatchString(s)
}

func validateRegexp(fl validator.FieldLevel) bool {
	s := fl.Field().String()
	log.Debugf("Validate regexp: %s", s)
	_, err := regexp.Compile(s)
	return err == nil
}

func validateRouteSource(fl validator.FieldLevel) bool {
	s := fl.Field().String()
	log.Debugf("Validate routeSource: %s", s)
	_, err := regexp.Compile(s)
	return err == nil
}

func validateWireguardPublicKey(fl validator.FieldLevel) bool {
	k := fl.Field().String()
	log.Debugf("Validate Wireguard public-key %s", k)
	_, err := wireguard.ParseKey(k)
	return err == nil
}

func validateName(fl validator.FieldLevel) bool {
	s := fl.Field().String()
	log.Debugf("Validate name: %s", s)
	return nameRegex.MatchString(s)
}

// Public because also useful for the v1 validator.
func ValidateWildName(fl validator.FieldLevel) bool {
	s := strings.ToLower(fl.Field().String())
	log.Debugf("Validate wild name: %s", s)

	// Allow the name to contain one wildcard at the end (x.y.*) or at the beginning (*.x.y) or
	// in the middle (x.*.y).  The implementation in Felix currently supports more general cases
	// than this - e.g. g*.com and *.thing.* - but allowing those through would make it harder
	// to optimize the Felix code in future, if we needed to for performance.
	if strings.HasSuffix(s, ".*") {
		s = s[:len(s)-2] + ".example"
	} else if strings.HasPrefix(s, "*.") {
		s = "example." + s[2:]
	} else if p := strings.Index(s, ".*."); p >= 0 {
		s = s[:p] + ".example." + s[p+3:]
	}
	return nameRegex.MatchString(s)
}

func validateTimestamp(fl validator.FieldLevel) bool {
	s := fl.Field().String()
	log.Debugf("Validate timestamp: %s", s)
	t := time.Time{}
	if err := t.UnmarshalText([]byte(s)); err != nil {
		log.Debugf("Invalid timestamp '%v': %v", s, err.Error())
		return false
	}
	return true
}

const k8sServicePrefix = "k8s-service:"

func validateIPOrK8sService(fl validator.FieldLevel) bool {
	s := strings.ToLower(fl.Field().String())
	log.Debugf("Validate IP or Kubernetes service: %s", s)

	checkPort := func(portStr string) bool {
		if port, err := strconv.Atoi(portStr); err != nil {
			log.Debugf("Invalid port '%v': %v", portStr, err.Error())
			return false
		} else if port < 0 || port > 65535 {
			log.Debugf("Port '%v' should be between 0 and 65535", port)
			return false
		}
		return true
	}

	if strings.HasPrefix(s, k8sServicePrefix) {
		s := s[len(k8sServicePrefix):]
		if slash := strings.Index(s, "/"); slash >= 0 {
			if ok := nameRegex.MatchString(s[:slash]); !ok {
				log.Debugf("Invalid chars in namespace '%v'", s[:slash])
				return false
			}
			s = s[slash+1:]
		}
		if colon := strings.Index(s, ":"); colon >= 0 {
			if !checkPort(s[colon+1:]) {
				return false
			}
			s = s[:colon]
		}
		if ok := nameRegex.MatchString(s); !ok {
			log.Debugf("Invalid chars in service name '%v'", s)
			return false
		}
		// Valid.
		return true
	}

	// 10.25.3.4
	// 10.25.3.4:536
	// [fd10:25::2]:536
	// fd10:25::2
	if colon := strings.Index(s, "]:"); colon >= 0 && strings.HasPrefix(s, "[") {
		// IPv6 address with port number.
		if !checkPort(s[colon+2:]) {
			return false
		}
		s = s[1:colon]
	} else if colon := strings.Index(s, ":"); colon >= 0 && strings.Count(s, ":") == 1 {
		// IPv4 address with port number.
		if !checkPort(s[colon+1:]) {
			return false
		}
		s = s[:colon]
	}
	if net.ParseIP(s) == nil {
		log.Debugf("Invalid IP address '%v'", s)
		return false
	}

	return true
}

func validateContainerID(fl validator.FieldLevel) bool {
	s := fl.Field().String()
	log.Debugf("Validate containerID: %s", s)
	return containerIDRegex.MatchString(s)
}

func validatePrometheusHost(fl validator.FieldLevel) bool {
	s := fl.Field().String()
	log.Debugf("Validate prometheusHost: %s", s)
	return prometheusHostRegexp.MatchString(s)
}

func validatePortName(fl validator.FieldLevel) bool {
	s := fl.Field().String()
	log.Debugf("Validate port name: %s", s)
	return len(s) != 0 && len(k8svalidation.IsValidPortName(s)) == 0
}

func validateMustBeNil(fl validator.FieldLevel) bool {
	log.WithField("field", fl.Field().String()).Debugf("Validate field must be nil")
	return fl.Field().IsNil()
}

func validateMustBeFalse(fl validator.FieldLevel) bool {
	log.WithField("field", fl.Field().String()).Debugf("Validate field must be false")
	return !fl.Field().Bool()
}

func validateIPVersion(fl validator.FieldLevel) bool {
	ver := fl.Field().Int()
	log.Debugf("Validate ip version: %d", ver)
	return ver == 4 || ver == 6
}

func validateIPIPMode(fl validator.FieldLevel) bool {
	s := fl.Field().String()
	log.Debugf("Validate IPIP Mode: %s", s)
	return ipipModeRegex.MatchString(s)
}

func validateIPType(fl validator.FieldLevel) bool {
	s := fl.Field().String()
	log.Debugf("Validate IPType: %s", s)
	return ipTypeRegex.MatchString(s)
}

func validateStagedAction(fl validator.FieldLevel) bool {
	s := fl.Field().String()
	log.Debugf("Validate StagedAction Mode: %s", s)
	return stagedActionRegex.MatchString(s)
}

func validateVXLANMode(fl validator.FieldLevel) bool {
	s := fl.Field().String()
	log.Debugf("Validate VXLAN Mode: %s", s)
	return vxlanModeRegex.MatchString(s)
}

func RegexValidator(desc string, rx *regexp.Regexp) func(fl validator.FieldLevel) bool {
	return func(fl validator.FieldLevel) bool {
		s := fl.Field().String()
		log.Debugf("Validate %s: %s", desc, s)
		return rx.MatchString(s)
	}
}

func validateMAC(fl validator.FieldLevel) bool {
	s := fl.Field().String()
	log.Debugf("Validate MAC Address: %s", s)

	if _, err := net.ParseMAC(s); err != nil {
		return false
	}
	return true
}

func validateIptablesBackend(fl validator.FieldLevel) bool {
	s := fl.Field().String()
	log.Debugf("Validate Iptables Backend: %s", s)
	return s == "" || s == api.IptablesBackendNFTables || s == api.IptablesBackendLegacy
}

func validateLogLevel(fl validator.FieldLevel) bool {
	s := fl.Field().String()
	log.Debugf("Validate Felix log level: %s", s)
	return logLevelRegex.MatchString(s)
}

func validateIPSecLogLevel(fl validator.FieldLevel) bool {
	s := fl.Field().String()
	log.Debugf("Validate IPSec log level: %s", s)
	return IPSeclogLevelRegex.MatchString(s)
}

func validateIPSecMode(fl validator.FieldLevel) bool {
	s := fl.Field().String()
	log.Debugf("Validate IPSec mode: %s", s)
	return IPSecModeRegex.MatchString(s)
}

func validateBPFLogLevel(fl validator.FieldLevel) bool {
	s := fl.Field().String()
	log.Debugf("Validate Felix BPF log level: %s", s)
	return bpfLogLevelRegex.MatchString(s)
}

func validateBPFServiceMode(fl validator.FieldLevel) bool {
	s := fl.Field().String()
	log.Debugf("Validate Felix BPF service mode: %s", s)
	return bpfServiceModeRegex.MatchString(s)
}

func validateFelixEtoHAction(fl validator.FieldLevel) bool {
	s := fl.Field().String()
	log.Debugf("Validate Felix DefaultEndpointToHostAction: %s", s)
	return dropAcceptReturnRegex.MatchString(s)
}

func validateAcceptReturn(fl validator.FieldLevel) bool {
	s := fl.Field().String()
	log.Debugf("Validate Accept Return Action: %s", s)
	return acceptReturnRegex.MatchString(s)
}

func validateDropActionOverride(fl validator.FieldLevel) bool {
	s := fl.Field().String()
	log.Debugf("Validate DropActionOverride: %s", s)
	return dropActionOverrideRegex.MatchString(s)
}

func validateDNSAggregationKind(fl validator.FieldLevel) bool {
	kind := int(fl.Field().Int())
	log.Debugf("Validate DNS logs aggregation kind: %d", kind)
	return kind >= minDNSAggregationKindValue && kind <= maxDNSAggregationKindValue
}

func validateL7HTTPHeaderAggregation(fl validator.FieldLevel) bool {
	s := fl.Field().String()
	log.Debugf("Validate L7 logs HTTP Header aggregation: %s", s)
	return L7HTTPHeaderInfoAggregationRegex.MatchString(s)
}

func validateL7HTTPMethodAggregation(fl validator.FieldLevel) bool {
	s := fl.Field().String()
	log.Debugf("Validate L7 logs HTTP Method aggregation: %s", s)
	return L7HTTPMethodAggregationRegex.MatchString(s)
}

func validateL7ServiceAggregation(fl validator.FieldLevel) bool {
	s := fl.Field().String()
	log.Debugf("Validate L7 logs service aggregation: %s", s)
	return L7ServiceAggregationRegex.MatchString(s)
}

func validateL7DestinationAggregation(fl validator.FieldLevel) bool {
	s := fl.Field().String()
	log.Debugf("Validate L7 logs destination aggregation: %s", s)
	return L7DestinationAggregationRegex.MatchString(s)
}

func validateL7SourceAggregation(fl validator.FieldLevel) bool {
	s := fl.Field().String()
	log.Debugf("Validate L7 logs source aggregation: %s", s)
	return L7SourceAggregationRegex.MatchString(s)
}

func validateL7ResponseCodeAggregation(fl validator.FieldLevel) bool {
	s := fl.Field().String()
	log.Debugf("Validate L7 logs response code aggregation: %s", s)
	return L7ResponseCodeAggregationRegex.MatchString(s)
}

func validateL7URLAggregation(fl validator.FieldLevel) bool {
	s := fl.Field().String()
	log.Debugf("Validate L7 logs URL aggregation: %s", s)
	return L7URLAggregationRegex.MatchString(s)
}

func validateSelector(fl validator.FieldLevel) bool {
	s := fl.Field().String()
	log.Debugf("Validate selector: %s", s)

	// We use the selector parser to validate a selector string.
	_, err := selector.Parse(s)
	if err != nil {
		log.Debugf("Selector %#v was invalid: %v", s, err)
		return false
	}
	return true
}

func validateFlowLogAggregationKind(fl validator.FieldLevel) bool {
	kind := int(fl.Field().Int())
	log.Debugf("Validate FlowLogs aggregation kind: %d", kind)
	return kind >= minAggregationKindValue && kind <= maxAggregationKindValue
}

func validateTag(fl validator.FieldLevel) bool {
	s := fl.Field().String()
	log.Debugf("Validate tag: %s", s)
	return nameRegex.MatchString(s)
}

func validateLabels(fl validator.FieldLevel) bool {
	labels := fl.Field().Interface().(map[string]string)
	for k, v := range labels {
		if len(k8svalidation.IsQualifiedName(k)) != 0 {
			return false
		}
		if len(k8svalidation.IsValidLabelValue(v)) != 0 {
			return false
		}
	}
	return true
}

func validatePolicyType(fl validator.FieldLevel) bool {
	s := fl.Field().String()
	log.Debugf("Validate policy type: %s", s)
	if s == string(api.PolicyTypeIngress) || s == string(api.PolicyTypeEgress) {
		return true
	}
	return false
}

func validateProtocol(structLevel validator.StructLevel) {
	p := structLevel.Current().Interface().(numorstring.Protocol)
	log.Debugf("Validate protocol: %v %s %d", p.Type, p.StrVal, p.NumVal)

	// The protocol field may be an integer 1-255 (i.e. not 0), or one of the valid protocol
	// names.
	if num, err := p.NumValue(); err == nil {
		if num == 0 {
			structLevel.ReportError(reflect.ValueOf(p.NumVal),
				"Protocol", "", reason("protocol number invalid"), "")
		}
	} else if !protocolRegex.MatchString(p.String()) {
		structLevel.ReportError(reflect.ValueOf(p.String()),
			"Protocol", "", reason("protocol name invalid"), "")
	}
}

// validateIPv4Network validates the field is a valid (strictly masked) IPv4 network.
// An IP address is valid, and assumed to be fully masked (i.e /32)
func validateIPv4Network(fl validator.FieldLevel) bool {
	n := fl.Field().String()
	log.Debugf("Validate IPv4 network: %s", n)
	ipa, ipn, err := cnet.ParseCIDROrIP(n)
	if err != nil {
		return false
	}

	// Check for the correct version and that the CIDR is correctly masked (by comparing the
	// parsed IP against the IP in the parsed network).
	return ipa.Version() == 4 && ipn.IP.String() == ipa.String()
}

// validateIPv4Network validates the field is a valid (strictly masked) IPv6 network.
// An IP address is valid, and assumed to be fully masked (i.e /128)
func validateIPv6Network(fl validator.FieldLevel) bool {
	n := fl.Field().String()
	log.Debugf("Validate IPv6 network: %s", n)
	ipa, ipn, err := cnet.ParseCIDROrIP(n)
	if err != nil {
		return false
	}

	// Check for the correct version and that the CIDR is correctly masked (by comparing the
	// parsed IP against the IP in the parsed network).
	return ipa.Version() == 6 && ipn.IP.String() == ipa.String()
}

// validateIPv4Network validates the field is a valid (strictly masked) IP network.
// An IP address is valid, and assumed to be fully masked (i.e /32 or /128)
func validateIPNetwork(fl validator.FieldLevel) bool {
	n := fl.Field().String()
	log.Debugf("Validate IP network: %s", n)
	ipa, ipn, err := cnet.ParseCIDROrIP(n)
	if err != nil {
		return false
	}

	// Check  that the CIDR is correctly masked (by comparing the parsed IP against
	// the IP in the parsed network).
	return ipn.IP.String() == ipa.String()
}

// validateIPv4Network validates the field is a valid (not strictly masked) IPv4 network.
// An IP address is valid, and assumed to be fully masked (i.e /32)
func validateCIDRv4(fl validator.FieldLevel) bool {
	n := fl.Field().String()
	log.Debugf("Validate IPv4 network: %s", n)
	ipa, _, err := cnet.ParseCIDROrIP(n)
	if err != nil {
		return false
	}

	return ipa.Version() == 4
}

// validateIPv4Network validates the field is a valid (not strictly masked) IPv6 network.
// An IP address is valid, and assumed to be fully masked (i.e /128)
func validateCIDRv6(fl validator.FieldLevel) bool {
	n := fl.Field().String()
	log.Debugf("Validate IPv6 network: %s", n)
	ipa, _, err := cnet.ParseCIDROrIP(n)
	if err != nil {
		return false
	}

	return ipa.Version() == 6
}

// validateCIDR validates the field is a valid (not strictly masked) IP network.
// An IP address is valid, and assumed to be fully masked (i.e /32 or /128)
func validateCIDR(fl validator.FieldLevel) bool {
	n := fl.Field().String()
	log.Debugf("Validate IP network: %s", n)
	_, _, err := cnet.ParseCIDROrIP(n)
	return err == nil
}

// validateCIDRs validates the field is a slice of valid (not strictly masked) IP networks.
// An IP address is valid, and assumed to be fully masked (i.e /32 or /128)
func validateCIDRs(fl validator.FieldLevel) bool {
	addrs := fl.Field().Interface().([]string)
	log.Debugf("Validate IP CIDRs: %s", addrs)
	for _, addr := range addrs {
		_, _, err := cnet.ParseCIDROrIP(addr)
		if err != nil {
			return false
		}
	}
	return true
}

// validateKeyValueList validates the field is a comma separated list of key=value pairs.
func validateKeyValueList(fl validator.FieldLevel) bool {
	n := fl.Field().String()
	log.Debugf("Validate KeyValueList: %s", n)

	if len(strings.TrimSpace(n)) == 0 {
		return true
	}

	var rex = regexp.MustCompile("\\s*(\\w+)=(.*)")
	for _, item := range strings.Split(n, ",") {
		if item == "" {
			// Accept empty items (e.g tailing ",")
			continue
		}
		kv := rex.FindStringSubmatch(item)
		if kv == nil {
			return false
		}
	}

	return true
}

// validateIPPort validates the IP and Port given in either <IPv4>:<port> or [<IPv6>]:<port> or <IP> format
func validateIPPort(fl validator.FieldLevel) bool {
	ipPort := fl.Field().String()
	if ipPort != "" {
		var ipStr, portStr string
		var err error
		ipStr = ipPort
		// If PeerIP has both IP and port, validate both
		if IPv4PortFormat.MatchString(ipPort) || IPv6PortFormat.MatchString(ipPort) {
			ipStr, portStr, err = net.SplitHostPort(ipPort)
			if err != nil {
				log.Debugf("PeerIP value is invalid, it should either be \"<IP>\" or \"<IPv4>:<port>\" or \"[<IPv6>]:<port>\".")
				return false
			}
			var port uint64
			port, err = strconv.ParseUint(portStr, 10, 16)
			if err != nil {
				log.Debugf("PeerIP value has invalid port.")
				return false
			}
			if port < 1 {
				log.Debugf("PeerIP value has invalid port.")
				return false
			}
		}

		parsedIP := net.ParseIP(ipStr)
		if parsedIP == nil {
			log.Debugf("PeerIP value is invalid.")
			return false
		}

		return true
	}
	return false
}

// validateHTTPMethods checks if the HTTP method match clauses are valid.
func validateHTTPMethods(methods []string) error {
	// check for duplicates
	s := set.FromArray(methods)
	if s.Len() != len(methods) {
		return fmt.Errorf("Invalid methods (duplicates): %v", methods)
	}
	return nil
}

// validateHTTPPaths checks if the HTTP path match clauses are valid.
func validateHTTPPaths(paths []api.HTTPPath) error {
	for _, path := range paths {
		if path.Exact != "" && path.Prefix != "" {
			return fmt.Errorf("Invalid path match. Both 'exact' and 'prefix' are set")
		}
		v := path.Exact
		if v == "" {
			v = path.Prefix
		}
		if v == "" {
			return fmt.Errorf("Invalid path match. Either 'exact' or 'prefix' must be set")
		}
		// Checks from https://tools.ietf.org/html/rfc3986#page-22
		if !strings.HasPrefix(v, "/") ||
			strings.ContainsAny(v, "? #") {
			return fmt.Errorf("Invalid path %s. (must start with `/` and not contain `?` or `#`", v)
		}
	}
	return nil
}

func validateHTTPRule(structLevel validator.StructLevel) {
	h := structLevel.Current().Interface().(api.HTTPMatch)
	log.Debugf("Validate HTTP Rule: %v", h)
	if err := validateHTTPMethods(h.Methods); err != nil {
		structLevel.ReportError(reflect.ValueOf(h.Methods), "Methods", "", reason(err.Error()), "")
	}
	if err := validateHTTPPaths(h.Paths); err != nil {
		structLevel.ReportError(reflect.ValueOf(h.Paths), "Paths", "", reason(err.Error()), "")
	}
}

func validatePort(structLevel validator.StructLevel) {
	p := structLevel.Current().Interface().(numorstring.Port)

	// Check that the port range is in the correct order.  The YAML parsing also checks this,
	// but this protects against misuse of the programmatic API.
	log.Debugf("Validate port: %v", p)
	if p.MinPort > p.MaxPort {
		structLevel.ReportError(reflect.ValueOf(p.MaxPort),
			"Port", "", reason("port range invalid"), "")
	}

	if p.PortName != "" {
		if p.MinPort != 0 || p.MaxPort != 0 {
			structLevel.ReportError(reflect.ValueOf(p.PortName),
				"Port", "", reason("named port invalid, if name is specified, min and max should be 0"), "")
		}
	} else if p.MinPort < 1 {
		structLevel.ReportError(reflect.ValueOf(p.MinPort),
			"Port", "", reason("port range invalid, port number must be between 1 and 65535"), "")
	} else if p.MaxPort < 1 {
		structLevel.ReportError(reflect.ValueOf(p.MaxPort),
			"Port", "", reason("port range invalid, port number must be between 1 and 65535"), "")
	}
}

func validateIPNAT(structLevel validator.StructLevel) {
	i := structLevel.Current().Interface().(libapi.IPNAT)
	log.Debugf("Internal IP: %s; External IP: %s", i.InternalIP, i.ExternalIP)

	iip, _, err := cnet.ParseCIDROrIP(i.InternalIP)
	if err != nil {
		structLevel.ReportError(reflect.ValueOf(i.ExternalIP),
			"InternalIP", "", reason("invalid IP address"), "")
	}

	eip, _, err := cnet.ParseCIDROrIP(i.ExternalIP)
	if err != nil {
		structLevel.ReportError(reflect.ValueOf(i.ExternalIP),
			"InternalIP", "", reason("invalid IP address"), "")
	}

	// An IPNAT must have both the internal and external IP versions the same.
	if iip.Version() != eip.Version() {
		structLevel.ReportError(reflect.ValueOf(i.ExternalIP),
			"ExternalIP", "", reason("mismatched IP versions"), "")
	}
}

func validateFile(fl validator.FieldLevel) bool {
	s := fl.Field().String()
	log.Debugf("Validate file: %s", s)
	return fileRegex.MatchString(s)
}

func validateK8sEndpoint(fl validator.FieldLevel) bool {
	s := fl.Field().String()
	log.Debugf("Validate K8s Endpoint: %s", s)
	return k8sEndpointRegex.MatchString(s)
}

func validateClusterAccessSecret(fl validator.FieldLevel) bool {
	or := fl.Field().Interface().(k8sv1.ObjectReference)
	s := k8sv1.Secret{}
	log.Debugf("Validate clusterAccessSecret")
	if or.Kind != s.GetObjectKind().GroupVersionKind().Kind {
		log.Debugf("Only Secret references are allowed for a ClusterAccessSecret")
		return false
	}
	return true
}

func validateEtcdEndpoints(fl validator.FieldLevel) bool {
	s := fl.Field().String()
	log.Debugf("Validate Etcd Endpoints: %s", s)
	return etcdEndpointsRegex.MatchString(s)
}

func validateUIDescription(fl validator.FieldLevel) bool {
	s := fl.Field().String()
	log.Debugf("Validate UI description: %s", s)

	// Just check the length of the runes (limit to 64)
	runes := utf8.RuneCountInString(s)
	return runes > 0 && runes < 65
}

func validateServiceGraphId(fl validator.FieldLevel) bool {
	s := fl.Field().String()
	log.Debugf("Validate Service Graph ID: %s", s)
	// TODO(rlb): Move service graph API defs into API and then move ID management into libcalico-go. For now just
	//            allow.
	return true
}

func validateServiceGraphNodeName(fl validator.FieldLevel) bool {
	s := fl.Field().String()
	log.Debugf("Validate Service Graph Node Name: %s", s)

	// Normal name format is ok.
	return graphNodeNameRegex.MatchString(s)
}

func validateIcon(fl validator.FieldLevel) bool {
	s := fl.Field().String()
	log.Debugf("Validate Service Graph Icon Type: %s", s)
	// TODO(rlb): Decide what the UI team need and then we can implement - most likely just an SVG checker.
	//            For now always allow.
	return true
}

func validateColor(fl validator.FieldLevel) bool {
	s := fl.Field().String()
	log.Debugf("Validate Service Graph Color Type: %s", s)
	// TODO(rlb): Decide what the UI team need and then we can implement - probably any valid SVG color format.
	//            For now always allow.
	return true
}

func validateServiceGraphNodeType(fl validator.FieldLevel) bool {
	s := fl.Field().String()
	log.Debugf("Validate Service Graph Node Type: %s", s)

	// TODO(rlb): Move service graph API defs into API and then move ID management into libcalico-go. For now just
	//            check for a sensible length.
	l := len(s)
	return l > 0 && l < 64
}

func validateFelixConfigSpec(structLevel validator.StructLevel) {
	c := structLevel.Current().Interface().(api.FelixConfigurationSpec)

	// Validate that the node port ranges list isn't too long and contains only numeric ports.
	// We set the limit at 7 because the iptables multiport match can accept at most 15 port
	// numbers, with each port range requiring 2 entries.
	if c.KubeNodePortRanges != nil {
		if len(*c.KubeNodePortRanges) > 7 {
			structLevel.ReportError(reflect.ValueOf(*c.KubeNodePortRanges),
				"KubeNodePortRanges", "",
				reason("node port ranges list is too long (max 7)"), "")
		}

		for _, p := range *c.KubeNodePortRanges {
			if p.PortName != "" {
				structLevel.ReportError(reflect.ValueOf(*c.KubeNodePortRanges),
					"KubeNodePortRanges", "",
					reason("node port ranges should not contain named ports"), "")
			}
		}
	}

	// Validate that the externalNodesCIDRList is composed of valid cidr's.
	if c.ExternalNodesCIDRList != nil {
		for _, cidr := range *c.ExternalNodesCIDRList {
			log.Debugf("Cidr is: %s", cidr)
			ip, _, err := cnet.ParseCIDROrIP(cidr)
			if err != nil {
				structLevel.ReportError(reflect.ValueOf(cidr),
					"ExternalNodesCIDRList", "", reason("has invalid CIDR(s)"), "")
			} else if ip.Version() != 4 {
				structLevel.ReportError(reflect.ValueOf(cidr),
					"ExternalNodesCIDRList", "", reason("has invalid IPv6 CIDR"), "")
			}
		}
	}

	// Validate that the OpenStack region is suitable for use in a namespace name.
	const regionNamespacePrefix = "openstack-region-"
	const maxRegionLength int = k8svalidation.DNS1123LabelMaxLength - len(regionNamespacePrefix)
	if len(c.OpenstackRegion) > maxRegionLength {
		structLevel.ReportError(reflect.ValueOf(c.OpenstackRegion),
			"OpenstackRegion", "", reason("is too long"), "")
	} else if len(c.OpenstackRegion) > 0 {
		problems := k8svalidation.IsDNS1123Label(c.OpenstackRegion)
		if len(problems) > 0 {
			structLevel.ReportError(reflect.ValueOf(c.OpenstackRegion),
				"OpenstackRegion", "", reason("must be a valid DNS label"), "")
		}
	}

	// Validate that the WindowsNetworkName is a valid regex.
	if c.WindowsNetworkName != nil {
		_, err := regexp.Compile(*c.WindowsNetworkName)
		if err != nil {
			structLevel.ReportError(reflect.ValueOf(*c.WindowsNetworkName),
				"WindowsNetworkName", "", reason("must be a valid regular expression"), "")
		}
	}

	if c.NATOutgoingAddress != "" {
		parsedAddress := cnet.ParseIP(c.NATOutgoingAddress)
		if parsedAddress == nil || parsedAddress.Version() != 4 {
			structLevel.ReportError(reflect.ValueOf(c.NATOutgoingAddress),
				"NATOutgoingAddress", "", reason("is not a valid IPv4 address"), "")
		}
	}

	if c.DeviceRouteSourceAddress != "" {
		parsedAddress := cnet.ParseIP(c.DeviceRouteSourceAddress)
		if parsedAddress == nil || parsedAddress.Version() != 4 {
			structLevel.ReportError(reflect.ValueOf(c.DeviceRouteSourceAddress),
				"DeviceRouteSourceAddress", "", reason("is not a valid IPv4 address"), "")
		}
	}

	if c.DeviceRouteSourceAddressIPv6 != "" {
		parsedAddress := cnet.ParseIP(c.DeviceRouteSourceAddressIPv6)
		if parsedAddress == nil || parsedAddress.Version() != 6 {
			structLevel.ReportError(reflect.ValueOf(c.DeviceRouteSourceAddressIPv6),
				"DeviceRouteSourceAddressIPv6", "", reason("is not a valid IPv6 address"), "")
		}
	}

	if c.RouteTableRange != nil && c.RouteTableRanges != nil {
		structLevel.ReportError(reflect.ValueOf(c.RouteTableRange),
			"RouteTableRange", "", reason("cannot be set when `RouteTableRanges` is also set"), "")
	}

<<<<<<< HEAD
	if c.RouteTableRanges != nil && c.RouteTableRanges.Len() > int(routeTableRangeMaxTables) {
=======
	if c.RouteTableRanges != nil && c.RouteTableRanges.NumDesignatedTables() > int(routeTableRangeMaxTables) {
>>>>>>> aaba2ca5
		structLevel.ReportError(reflect.ValueOf(c.RouteTableRanges),
			"RouteTableRanges", "", reason("targets too many tables"), "")
	}
}

func validateWorkloadEndpointSpec(structLevel validator.StructLevel) {
	w := structLevel.Current().Interface().(libapi.WorkloadEndpointSpec)

	// The configured networks only support /32 (for IPv4) and /128 (for IPv6) at present.
	for _, netw := range w.IPNetworks {
		_, nw, err := cnet.ParseCIDROrIP(netw)
		if err != nil {
			structLevel.ReportError(reflect.ValueOf(netw),
				"IPNetworks", "", reason("invalid CIDR"), "")
		}

		ones, bits := nw.Mask.Size()
		if bits != ones {
			structLevel.ReportError(reflect.ValueOf(w.IPNetworks),
				"IPNetworks", "", reason("IP network contains multiple addresses"), "")
		}
	}

	_, v4gw, err := cnet.ParseCIDROrIP(w.IPv4Gateway)
	if err != nil {
		structLevel.ReportError(reflect.ValueOf(w.IPv4Gateway),
			"IPv4Gateway", "", reason("invalid CIDR"), "")
	}

	_, v6gw, err := cnet.ParseCIDROrIP(w.IPv6Gateway)
	if err != nil {
		structLevel.ReportError(reflect.ValueOf(w.IPv6Gateway),
			"IPv6Gateway", "", reason("invalid CIDR"), "")
	}

	if v4gw.IP != nil && v4gw.Version() != 4 {
		structLevel.ReportError(reflect.ValueOf(w.IPv4Gateway),
			"IPv4Gateway", "", reason("invalid IPv4 gateway address specified"), "")
	}

	if v6gw.IP != nil && v6gw.Version() != 6 {
		structLevel.ReportError(reflect.ValueOf(w.IPv6Gateway),
			"IPv6Gateway", "", reason("invalid IPv6 gateway address specified"), "")
	}

	// If NATs have been specified, then they should each be within the configured networks of
	// the endpoint.
	if len(w.IPNATs) > 0 {
		valid := false
		for _, nat := range w.IPNATs {
			_, natCidr, err := cnet.ParseCIDROrIP(nat.InternalIP)
			if err != nil {
				structLevel.ReportError(reflect.ValueOf(nat.InternalIP),
					"IPNATs", "", reason("invalid InternalIP CIDR"), "")
			}
			// Check each NAT to ensure it is within the configured networks.  If any
			// are not then exit without further checks.
			valid = false
			for _, cidr := range w.IPNetworks {
				_, nw, err := cnet.ParseCIDROrIP(cidr)
				if err != nil {
					structLevel.ReportError(reflect.ValueOf(cidr),
						"IPNetworks", "", reason("invalid CIDR"), "")
				}

				if nw.Contains(natCidr.IP) {
					valid = true
					break
				}
			}
			if !valid {
				break
			}
		}

		if !valid {
			structLevel.ReportError(reflect.ValueOf(w.IPNATs),
				"IPNATs", "", reason("NAT is not in the endpoint networks"), "")
		}
	}
}

func validateHostEndpointSpec(structLevel validator.StructLevel) {
	h := structLevel.Current().Interface().(api.HostEndpointSpec)

	// A host endpoint must have an interface name and/or some expected IPs specified.
	if h.InterfaceName == "" && len(h.ExpectedIPs) == 0 {
		structLevel.ReportError(reflect.ValueOf(h.InterfaceName),
			"InterfaceName", "", reason("no interface or expected IPs have been specified"), "")
	}
	// A host endpoint must have a nodename specified.
	if h.Node == "" {
		structLevel.ReportError(reflect.ValueOf(h.Node),
			"InterfaceName", "", reason("no node has been specified"), "")
	}
}

func validateRemoteClusterConfigSpec(structLevel validator.StructLevel) {
	h := structLevel.Current().Interface().(api.RemoteClusterConfigurationSpec)

	if h.ClusterAccessSecret != nil {
		emptyRCC := api.RemoteClusterConfigurationSpec{}
		emptyRCC.ClusterAccessSecret = h.ClusterAccessSecret

		if !reflect.DeepEqual(h, emptyRCC) {
			structLevel.ReportError(reflect.ValueOf(h),
				"RemoteClusterConfigurationSpec", "", reason("When ClusterAccessSecret is set all other fields should not be set."), "")

		}
		return
	}

	if !datastoreType.MatchString(h.DatastoreType) {
		structLevel.ReportError(reflect.ValueOf(h.DatastoreType),
			"DatastoreType", "", reason("DatastoreType is invalid"), "")
	}

	// An etcdv3 remote cluster may also have kubernetes datastore configuration for the federation
	// controller.  However, a kubernetes datastore should not have etcdv3 configuration specified.
	if h.DatastoreType == "kubernetes" {
		if len(h.EtcdEndpoints) != 0 {
			structLevel.ReportError(reflect.ValueOf(h.EtcdEndpoints),
				"EtcdEndpoints", "", reason("EtcdEndpoints can't be specified if the datastore type is 'kubernetes'"), "")
		}
		if len(h.EtcdCACertFile) != 0 {
			structLevel.ReportError(reflect.ValueOf(h.EtcdCACertFile),
				"EtcdCACertFile", "", reason("EtcdCACertFile can't be specified if the datastore type is 'kubernetes'"), "")
		}
		if len(h.EtcdCertFile) != 0 {
			structLevel.ReportError(reflect.ValueOf(h.EtcdCertFile),
				"EtcdCertFile", "", reason("EtcdCertFile can't be specified if the datastore type is 'kubernetes'"), "")
		}
		if len(h.EtcdKeyFile) != 0 {
			structLevel.ReportError(reflect.ValueOf(h.EtcdKeyFile),
				"EtcdKeyFile", "", reason("EtcdKeyFile can't be specified if the datastore type is 'kubernetes'"), "")
		}
		if len(h.EtcdPassword) != 0 {
			structLevel.ReportError(reflect.ValueOf(h.EtcdPassword),
				"EtcdPassword", "", reason("EtcdPassword can't be specified if the datastore type is 'kubernetes'"), "")
		}
		if len(h.EtcdPassword) != 0 {
			structLevel.ReportError(reflect.ValueOf(h.EtcdPassword),
				"EtcdPassword", "", reason("EtcdPassword can't be specified if the datastore type is 'kubernetes'"), "")
		}
	}
}

func validateIPPoolSpec(structLevel validator.StructLevel) {
	pool := structLevel.Current().Interface().(api.IPPoolSpec)

	// Spec.CIDR field must not be empty.
	if pool.CIDR == "" {
		structLevel.ReportError(reflect.ValueOf(pool.CIDR),
			"IPpool.CIDR", "", reason("IPPool CIDR must be specified"), "")
	}

	// Make sure the CIDR is parsable.
	ipAddr, cidr, err := cnet.ParseCIDROrIP(pool.CIDR)
	if err != nil {
		structLevel.ReportError(reflect.ValueOf(pool.CIDR),
			"IPpool.CIDR", "", reason("IPPool CIDR must be a valid subnet"), "")
		return
	}

	// Normalize the CIDR before persisting.
	pool.CIDR = cidr.String()

	// IPIP cannot be enabled for IPv6.
	if cidr.Version() == 6 && pool.IPIPMode != api.IPIPModeNever {
		structLevel.ReportError(reflect.ValueOf(pool.IPIPMode),
			"IPpool.IPIPMode", "", reason("IPIPMode other than 'Never' is not supported on an IPv6 IP pool"), "")
	}

	// Cannot have both VXLAN and IPIP on the same IP pool.
	if ipipModeEnabled(pool.IPIPMode) && vxLanModeEnabled(pool.VXLANMode) {
		structLevel.ReportError(reflect.ValueOf(pool.IPIPMode),
			"IPpool.IPIPMode", "", reason("IPIPMode and VXLANMode cannot both be enabled on the same IP pool"), "")
	}

	if pool.AWSSubnetID != "" {
		// AWS-backed IP pools have additional restrictions...
		if !awsSubnetRE.MatchString(pool.AWSSubnetID) {
			structLevel.ReportError(reflect.ValueOf(pool.AWSSubnetID),
				"IPpool.AWSSubnetID", "", reason(invalidAWSSubnetID), "")
		}
		if ipAddr.Version() != 4 {
			structLevel.ReportError(reflect.ValueOf(pool.AWSSubnetID),
				"IPpool.CIDR", "", reason(ipv6AWSSubnet), "")
		}
		if pool.BlockSize == 0 {
			// AWS doesn't require aggregation into blocks and the main use case of AWS-backed pools is for
			// egress gateways, which often have fixed IPs.  We don't want to allocate large blocks and then
			// get stuck with an affinity that blocks us from moving the block if IP borrowing is turned off.
			pool.BlockSize = 32
		}
		if pool.BlockSize != 32 {
			structLevel.ReportError(reflect.ValueOf(pool.AWSSubnetID),
				"IPpool.BlockSize", "", reason("AWS-backed IP pools should use block size 32"), "")
		}
	}

	// Default the blockSize
	if pool.BlockSize == 0 {
		if ipAddr.Version() == 4 {
			pool.BlockSize = 26
		} else {
			pool.BlockSize = 122
		}
	}

	// The Calico IPAM places restrictions on the minimum IP pool size.  If
	// the ippool is enabled, check that the pool is at least the minimum size.
	if !pool.Disabled {
		ones, _ := cidr.Mask.Size()
		log.Debugf("Pool CIDR: %s, mask: %d, blockSize: %d", cidr.String(), ones, pool.BlockSize)
		if ones > pool.BlockSize {
			structLevel.ReportError(reflect.ValueOf(pool.CIDR),
				"IPpool.CIDR", "", reason("IP pool size is too small for use with Calico IPAM. It must be equal to or greater than the block size."), "")
		}
	}

	// The Calico CIDR should be strictly masked
	log.Debugf("IPPool CIDR: %s, Masked IP: %d", pool.CIDR, cidr.IP)
	if cidr.IP.String() != ipAddr.String() {
		structLevel.ReportError(reflect.ValueOf(pool.CIDR),
			"IPpool.CIDR", "", reason(poolUnstictCIDR), "")
	}

	// IPv4 link local subnet.
	ipv4LinkLocalNet := net.IPNet{
		IP:   net.ParseIP("169.254.0.0"),
		Mask: net.CIDRMask(16, 32),
	}
	// IPv6 link local subnet.
	ipv6LinkLocalNet := net.IPNet{
		IP:   net.ParseIP("fe80::"),
		Mask: net.CIDRMask(10, 128),
	}

	// IP Pool CIDR cannot overlap with IPv4 or IPv6 link local address range.
	if cidr.Version() == 4 && cidr.IsNetOverlap(ipv4LinkLocalNet) {
		structLevel.ReportError(reflect.ValueOf(pool.CIDR),
			"IPpool.CIDR", "", reason(overlapsV4LinkLocal), "")
	}

	if cidr.Version() == 6 && cidr.IsNetOverlap(ipv6LinkLocalNet) {
		structLevel.ReportError(reflect.ValueOf(pool.CIDR),
			"IPpool.CIDR", "", reason(overlapsV6LinkLocal), "")
	}

	// Allowed use must be one of the enums.
	for _, a := range pool.AllowedUses {
		switch a {
		case api.IPPoolAllowedUseWorkload, api.IPPoolAllowedUseTunnel, api.IPPoolAllowedUseHostSecondary:
			continue
		default:
			structLevel.ReportError(reflect.ValueOf(pool.AllowedUses),
				"IPpool.AllowedUses", "", reason("unknown use: "+string(a)), "")
		}
	}
}

func vxLanModeEnabled(mode api.VXLANMode) bool {
	return mode == api.VXLANModeAlways || mode == api.VXLANModeCrossSubnet
}

func ipipModeEnabled(mode api.IPIPMode) bool {
	return mode == api.IPIPModeAlways || mode == api.IPIPModeCrossSubnet
}

func validateICMPFields(structLevel validator.StructLevel) {
	icmp := structLevel.Current().Interface().(api.ICMPFields)

	// Due to Kernel limitations, ICMP code must always be specified with a type.
	if icmp.Code != nil && icmp.Type == nil {
		structLevel.ReportError(reflect.ValueOf(icmp.Code),
			"Code", "", reason("ICMP code specified without an ICMP type"), "")
	}
}

func validateRule(structLevel validator.StructLevel) {
	rule := structLevel.Current().Interface().(api.Rule)

	// If the protocol does not support ports check that the port values have not
	// been specified.
	if rule.Protocol == nil || !rule.Protocol.SupportsPorts() {
		if len(rule.Source.Ports) > 0 {
			structLevel.ReportError(reflect.ValueOf(rule.Source.Ports),
				"Source.Ports", "", reason(protocolPortsMsg), "")
		}
		if len(rule.Source.NotPorts) > 0 {
			structLevel.ReportError(reflect.ValueOf(rule.Source.NotPorts),
				"Source.NotPorts", "", reason(protocolPortsMsg), "")
		}

		if len(rule.Destination.Ports) > 0 {
			structLevel.ReportError(reflect.ValueOf(rule.Destination.Ports),
				"Destination.Ports", "", reason(protocolPortsMsg), "")
		}
		if len(rule.Destination.NotPorts) > 0 {
			structLevel.ReportError(reflect.ValueOf(rule.Destination.NotPorts),
				"Destination.NotPorts", "", reason(protocolPortsMsg), "")
		}
	}

	// Check that HTTP must not use non-TCP protocols
	if rule.HTTP != nil && rule.Protocol != nil {
		tcp := numorstring.ProtocolFromString("TCP")
		if *rule.Protocol != tcp {
			structLevel.ReportError(reflect.ValueOf(rule.Protocol), "Protocol", "", reason(protocolAndHTTPMsg), "")
		}
	}

	icmp := numorstring.ProtocolFromString("ICMP")
	icmpv6 := numorstring.ProtocolFromString("ICMPv6")
	if rule.ICMP != nil && (rule.Protocol == nil || (*rule.Protocol != icmp && *rule.Protocol != icmpv6)) {
		structLevel.ReportError(reflect.ValueOf(rule.ICMP), "ICMP", "", reason(protocolIcmpMsg), "")
	}

	// Check that the IPVersion of the protocol matches the IPVersion of the ICMP protocol.
	if (rule.Protocol != nil && *rule.Protocol == icmp) || (rule.NotProtocol != nil && *rule.NotProtocol == icmp) {
		if rule.IPVersion != nil && *rule.IPVersion != 4 {
			structLevel.ReportError(reflect.ValueOf(rule.ICMP), "IPVersion", "", reason("must set ipversion to '4' with protocol icmp"), "")
		}
	}
	if (rule.Protocol != nil && *rule.Protocol == icmpv6) || (rule.NotProtocol != nil && *rule.NotProtocol == icmpv6) {
		if rule.IPVersion != nil && *rule.IPVersion != 6 {
			structLevel.ReportError(reflect.ValueOf(rule.ICMP), "IPVersion", "", reason("must set ipversion to '6' with protocol icmpv6"), "")
		}
	}

	var seenV4, seenV6 bool

	scanNets := func(nets []string, fieldName string) {
		var v4, v6 bool
		for _, n := range nets {
			_, cidr, err := cnet.ParseCIDR(n)
			if err != nil {
				structLevel.ReportError(reflect.ValueOf(n), fieldName,
					"", reason("invalid CIDR"), "")
			} else {
				v4 = v4 || cidr.Version() == 4
				v6 = v6 || cidr.Version() == 6
			}
		}
		if rule.IPVersion != nil && ((v4 && *rule.IPVersion != 4) || (v6 && *rule.IPVersion != 6)) {
			structLevel.ReportError(reflect.ValueOf(rule.Source.Nets), fieldName,
				"", reason("rule IP version doesn't match CIDR version"), "")
		}
		if v4 && seenV6 || v6 && seenV4 || v4 && v6 {
			// This field makes the rule inconsistent.
			structLevel.ReportError(reflect.ValueOf(nets), fieldName,
				"", reason("rule contains both IPv4 and IPv6 CIDRs"), "")
		}
		seenV4 = seenV4 || v4
		seenV6 = seenV6 || v6
	}

	scanNets(rule.Source.Nets, "Source.Nets")
	scanNets(rule.Source.NotNets, "Source.NotNets")
	scanNets(rule.Destination.Nets, "Destination.Nets")
	scanNets(rule.Destination.NotNets, "Destination.NotNets")

	usesALP, alpValue, alpField := ruleUsesAppLayerPolicy(&rule)
	if rule.Action != api.Allow && usesALP {
		structLevel.ReportError(alpValue, alpField,
			"", reason("only valid for Allow rules"), "")
	}

	if len(rule.Source.Domains) != 0 {
		structLevel.ReportError(reflect.ValueOf(rule.Source.Domains), "Source.Domains",
			"", reason("Domains can only be specified in the destination of an egress Allow rule"), "")
	}

	if len(rule.Destination.Domains) != 0 {
		if rule.Action != api.Allow {
			structLevel.ReportError(reflect.ValueOf(rule.Destination.Domains), "Destination.Domains",
				"", reason("only valid for Allow rules"), "")
		}
		if len(rule.Destination.Nets) != 0 {
			structLevel.ReportError(reflect.ValueOf(rule.Destination.Nets), "Destination.Nets",
				"", reason("must be left empty when Destination.Domains is specified"), "")
		}
		if rule.Destination.Selector != "" {
			structLevel.ReportError(reflect.ValueOf(rule.Destination.Selector), "Destination.Selector",
				"", reason("must be left empty when Destination.Domains is specified"), "")
		}
	}

	// Check that destination service rules do not use ports.
	// Destination service rules use ports specified on the endpoints.
	if rule.Destination.Services != nil && len(rule.Destination.Ports) != 0 {
		structLevel.ReportError(reflect.ValueOf(rule.Destination.Ports),
			"Destination.Ports", "", reason("cannot specify ports with a service selector"), "")
	}
	if rule.Destination.Services != nil && len(rule.Destination.NotPorts) != 0 {
		structLevel.ReportError(reflect.ValueOf(rule.Destination.NotPorts),
			"Destination.NotPorts", "", reason("cannot specify notports with a service selector"), "")
	}
}

func validateEntityRule(structLevel validator.StructLevel) {
	rule := structLevel.Current().Interface().(api.EntityRule)
	if strings.Contains(rule.Selector, globalSelector) {
		structLevel.ReportError(reflect.ValueOf(rule.Selector),
			"Selector field", "", reason(globalSelectorEntRule), "")
	}

	// Get the parsed and canonicalised string of the namespaceSelector
	// so we can make assertions against it.
	// Note: err can be ignored; the field is validated separately and before
	// this point.
	n, _ := selector.Parse(rule.NamespaceSelector)
	namespaceSelector := n.String()

	// If the namespaceSelector contains global(), then it should be the only selector.
	if globalSelectorRegex.MatchString(namespaceSelector) {
		structLevel.ReportError(reflect.ValueOf(rule.NamespaceSelector),
			"NamespaceSelector field", "", reason(globalSelectorOnly), "")
	}

	if rule.Services != nil {
		// Make sure it's not empty.
		if rule.Services.Name == "" {
			structLevel.ReportError(reflect.ValueOf(rule.Services),
				"Services field", "", reason("must specify a service name"), "")
		}

		// Make sure the rest of the entity rule is consistent.
		if rule.NamespaceSelector != "" {
			structLevel.ReportError(reflect.ValueOf(rule.Services),
				"Services field", "", reason("cannot specify NamespaceSelector and Services on the same rule"), "")
		}
		if rule.Selector != "" || rule.NotSelector != "" {
			structLevel.ReportError(reflect.ValueOf(rule.Services),
				"Services field", "", reason("cannot specify Selector/NotSelector and Services on the same rule"), "")
		}
		if rule.ServiceAccounts != nil {
			structLevel.ReportError(reflect.ValueOf(rule.Services),
				"Services field", "", reason("cannot specify ServiceAccounts and Services on the same rule"), "")
		}
		if len(rule.Nets) != 0 || len(rule.NotNets) != 0 {
			// Service rules use IPs specified on the endpoints.
			structLevel.ReportError(reflect.ValueOf(rule.Services),
				"Services field", "", reason("cannot specify Nets/NotNets and Services on the same rule"), "")
		}
	}
}

func validateNodeSpec(structLevel validator.StructLevel) {
	ns := structLevel.Current().Interface().(libapi.NodeSpec)

	if ns.BGP != nil {
		if reflect.DeepEqual(*ns.BGP, libapi.NodeBGPSpec{}) {
			structLevel.ReportError(reflect.ValueOf(ns.BGP), "BGP", "",
				reason("Spec.BGP should not be empty"), "")
		}
	}
}

func validateBGPPeerSpec(structLevel validator.StructLevel) {
	ps := structLevel.Current().Interface().(api.BGPPeerSpec)

	if ps.Node != "" && ps.NodeSelector != "" {
		structLevel.ReportError(reflect.ValueOf(ps.Node), "Node", "",
			reason("Node field must be empty when NodeSelector is specified"), "")
	}
	if ps.PeerIP != "" && ps.PeerSelector != "" {
		structLevel.ReportError(reflect.ValueOf(ps.PeerIP), "PeerIP", "",
			reason("PeerIP field must be empty when PeerSelector is specified"), "")
	}
	if uint32(ps.ASNumber) != 0 && ps.PeerSelector != "" {
		structLevel.ReportError(reflect.ValueOf(ps.ASNumber), "ASNumber", "",
			reason("ASNumber field must be empty when PeerSelector is specified"), "")
	}
}

func validateEndpointPort(structLevel validator.StructLevel) {
	port := structLevel.Current().Interface().(api.EndpointPort)

	if !port.Protocol.SupportsPorts() {
		structLevel.ReportError(
			reflect.ValueOf(port.Protocol),
			"EndpointPort.Protocol",
			"",
			reason("EndpointPort protocol does not support ports."),
			"",
		)
	}
}

func validateWorkloadEndpointPort(structLevel validator.StructLevel) {
	port := structLevel.Current().Interface().(libapi.WorkloadEndpointPort)

	if !port.Protocol.SupportsPorts() {
		structLevel.ReportError(
			reflect.ValueOf(port.Protocol),
			"WorkloadEndpointPort.Protocol",
			"",
			reason("WorkloadEndpointPort protocol does not support ports."),
			"",
		)
	}

	if port.Name == "" && port.HostPort == 0 {
		structLevel.ReportError(
			reflect.ValueOf(port.Name),
			"WorkloadEndpointPort.Name",
			"",
			reason("WorkloadEndpointPort name must not be empty if no HostPort is specified"),
			"",
		)
	}
}

func validateProtoPort(structLevel validator.StructLevel) {
	m := structLevel.Current().Interface().(api.ProtoPort)

	if m.Protocol != "TCP" && m.Protocol != "UDP" && m.Protocol != "SCTP" {
		structLevel.ReportError(
			reflect.ValueOf(m.Protocol),
			"ProtoPort.Protocol",
			"",
			reason("protocol must be 'TCP' or 'UDP' or 'SCTP'."),
			"",
		)
	}
}

func validateObjectMeta(structLevel validator.StructLevel) {
	om := structLevel.Current().Interface().(metav1.ObjectMeta)

	// Check the name is within the max length.
	if len(om.Name) > k8svalidation.DNS1123SubdomainMaxLength {
		structLevel.ReportError(
			reflect.ValueOf(om.Name),
			"Metadata.Name",
			"",
			reason(fmt.Sprintf("name is too long by %d bytes", len(om.Name)-k8svalidation.DNS1123SubdomainMaxLength)),
			"",
		)
	}

	// Uses the k8s DN1123 subdomain format for most resource names.
	matched := nameRegex.MatchString(om.Name)
	if !matched {
		structLevel.ReportError(
			reflect.ValueOf(om.Name),
			"Metadata.Name",
			"",
			reason("name must consist of lower case alphanumeric characters, '-' or '.' (regex: "+nameSubdomainFmt+")"),
			"",
		)
	}

	validateObjectMetaAnnotations(structLevel, om.Annotations)
	validateObjectMetaLabels(structLevel, om.Labels)
}

func validateTier(structLevel validator.StructLevel) {
	tier := structLevel.Current().Interface().(api.Tier)

	// Check the name is within the max length.
	// Tier names are dependent on the label max length since policy lookup by tier in KDD requires the name to fit in a label.
	if len(tier.Name) > k8svalidation.DNS1123LabelMaxLength {
		structLevel.ReportError(
			reflect.ValueOf(tier.Name),
			"Metadata.Name",
			"",
			reason(fmt.Sprintf("name is too long by %d bytes", len(tier.Name)-k8svalidation.DNS1123LabelMaxLength)),
			"",
		)
	}

	// Tiers must have simple (no dot) names, since they appear as sub-components of other names.
	matched := tierNameRegex.MatchString(tier.Name)
	if !matched {
		structLevel.ReportError(
			reflect.ValueOf(tier.Name),
			"Metadata.Name",
			"",
			reason("name must consist of lower case alphanumeric characters or '-' (regex: "+nameLabelFmt+")"),
			"",
		)
	}

	validateObjectMetaAnnotations(structLevel, tier.Annotations)
	validateObjectMetaLabels(structLevel, tier.Labels)
}

func validateUISettingsGroup(structLevel validator.StructLevel) {
	group := structLevel.Current().Interface().(api.UISettingsGroup)

	// Check the name is within the max length.
	// UISettingsGroup names are dependent on the label max length since settings lookup by group in KDD requires the
	// name to fit in a label.
	if len(group.Name) > k8svalidation.DNS1123LabelMaxLength {
		structLevel.ReportError(
			reflect.ValueOf(group.Name),
			"Metadata.Name",
			"",
			reason(fmt.Sprintf("name is too long by %d bytes", len(group.Name)-k8svalidation.DNS1123LabelMaxLength)),
			"",
		)
	}

	// UISettingsGroups must have simple (no dot) names, since they appear as sub-components of UISettings.
	matched := uiSettingsGroupNameRegex.MatchString(group.Name)
	if !matched {
		structLevel.ReportError(
			reflect.ValueOf(group.Name),
			"Metadata.Name",
			"",
			reason("name must consist of lower case alphanumeric characters or '-' (regex: "+nameLabelFmt+")"),
			"",
		)
	}

	validateObjectMetaAnnotations(structLevel, group.Annotations)
	validateObjectMetaLabels(structLevel, group.Labels)
}

func validateUISettings(structLevel validator.StructLevel) {
	uisettings := structLevel.Current().Interface().(api.UISettings)

	group := uisettings.Spec.Group

	// Groups must have simple (no dot) names, since they appear as sub-components of the UISettings.
	matched := uiSettingsGroupNameRegex.MatchString(group)
	if !matched {
		structLevel.ReportError(
			reflect.ValueOf(group),
			"Spec.Group",
			"",
			reason("name must only consist of lower case alphanumeric characters or '-' (regex: "+nameLabelFmt+")"),
			"",
		)
	}

	if !strings.HasPrefix(uisettings.Name, group+".") {
		log.Infof("UISettings name %v is not prefixed by the UISettingsGroup name %v", uisettings.Name, group)
		structLevel.ReportError(
			reflect.ValueOf(group),
			"Spec.Group",
			"",
			reason("UISettings name is not prefixed by the UISettings group name"),
			"",
		)
	}

	numSettings := 0
	var settingsField string
	if uisettings.Spec.View != nil {
		numSettings++
		settingsField = "Spec.View"
	}
	if uisettings.Spec.Layer != nil {
		numSettings++
		settingsField = "Spec.Layer"
	}
	if uisettings.Spec.Dashboard != nil {
		numSettings++
		settingsField = "Spec.Dashboard"
	}

	if numSettings != 1 {
		structLevel.ReportError(
			reflect.ValueOf(uisettings.Name),
			settingsField,
			"",
			reason("UISettings should consists of exactly one View, Layer or Dashboard"),
			"",
		)
	}

	validateObjectMetaAnnotations(structLevel, uisettings.Annotations)
	validateObjectMetaLabels(structLevel, uisettings.Labels)
}

func validateNetworkPolicySpec(spec *api.NetworkPolicySpec, structLevel validator.StructLevel) {
	// Check (and disallow) any repeats in Types field.
	mp := map[api.PolicyType]bool{}
	for _, t := range spec.Types {
		if _, exists := mp[t]; exists {
			structLevel.ReportError(reflect.ValueOf(spec.Types),
				"NetworkPolicySpec.Types", "", reason("'"+string(t)+"' type specified more than once"), "")
		} else {
			mp[t] = true
		}
	}

	for _, r := range spec.Egress {
		// Services are only allowed in the destination on Egress rules.
		if r.Source.Services != nil {
			structLevel.ReportError(
				reflect.ValueOf(r.Source.Services), "Services", "",
				reason("not allowed in egress rule source"), "",
			)
		}

		// Check (and disallow) rules with application layer policy for egress rules.
		useALP, v, f := ruleUsesAppLayerPolicy(&r)
		if useALP {
			structLevel.ReportError(v, f, "", reason("not allowed in egress rule"), "")
		}
	}

	// Services are only allowed in the source on Ingress rules.
	for _, r := range spec.Ingress {
		if r.Destination.Services != nil {
			structLevel.ReportError(
				reflect.ValueOf(r.Destination.Services), "Services", "",
				reason("not allowed in ingress rule destination"), "",
			)
		}
	}

	// Check that the selector doesn't have the global() selector which is only
	// valid as an EntityRule namespaceSelector.
	if strings.Contains(spec.Selector, globalSelector) {
		structLevel.ReportError(
			reflect.ValueOf(spec.Selector),
			"NetworkPolicySpec.Selector",
			"",
			reason(globalSelectorEntRule),
			"")
	}

	if strings.Contains(spec.ServiceAccountSelector, globalSelector) {
		structLevel.ReportError(
			reflect.ValueOf(spec.ServiceAccountSelector),
			"NetworkPolicySpec.ServiceAccountSelector",
			"",
			reason(globalSelectorEntRule),
			"")
	}
}

func validateNetworkPolicy(structLevel validator.StructLevel) {
	np := structLevel.Current().Interface().(api.NetworkPolicy)
	spec := np.Spec

	// Check the name is within the max length.
	if len(np.Name) > k8svalidation.DNS1123SubdomainMaxLength {
		structLevel.ReportError(
			reflect.ValueOf(np.Name),
			"Metadata.Name",
			"",
			reason(fmt.Sprintf("name is too long by %d bytes", len(np.Name)-k8svalidation.DNS1123SubdomainMaxLength)),
			"",
		)
	}

	// Uses the k8s DN1123 label format for policy names (plus knp.default prefixed k8s policies).
	matched := networkPolicyNameRegex.MatchString(np.Name)
	if !matched {
		structLevel.ReportError(
			reflect.ValueOf(np.Name),
			"Metadata.Name",
			"",
			reason("name must consist of lower case alphanumeric characters or '-' (regex: "+nameLabelFmt+")"),
			"",
		)
	}

	validateObjectMetaAnnotations(structLevel, np.Annotations)
	validateObjectMetaLabels(structLevel, np.Labels)

	validateNetworkPolicySpec(&spec, structLevel)
}

func validateStagedNetworkPolicy(structLevel validator.StructLevel) {
	staged := structLevel.Current().Interface().(api.StagedNetworkPolicy)

	// Check the name is within the max length.
	if len(staged.Name) > k8svalidation.DNS1123SubdomainMaxLength {
		structLevel.ReportError(
			reflect.ValueOf(staged.Name),
			"Metadata.Name",
			"",
			reason(fmt.Sprintf("name is too long by %d bytes", len(staged.Name)-k8svalidation.DNS1123SubdomainMaxLength)),
			"",
		)
	}

	// Uses the k8s DN1123 label format for policy names (plus knp.default prefixed k8s policies).
	matched := networkPolicyNameRegex.MatchString(staged.Name)
	if !matched {
		structLevel.ReportError(
			reflect.ValueOf(staged.Name),
			"Metadata.Name",
			"",
			reason("name must consist of lower case alphanumeric characters or '-' (regex: "+nameLabelFmt+")"),
			"",
		)
	}

	validateObjectMetaAnnotations(structLevel, staged.Annotations)
	validateObjectMetaLabels(structLevel, staged.Labels)

	_, enforced := api.ConvertStagedPolicyToEnforced(&staged)

	if staged.Spec.StagedAction == api.StagedActionDelete {
		empty := api.NetworkPolicySpec{}
		empty.Tier = enforced.Spec.Tier
		if !reflect.DeepEqual(empty, enforced.Spec) {
			structLevel.ReportError(reflect.ValueOf(staged.Spec),
				"StagedNetworkPolicySpec", "", reason("Spec fields, except Tier, should all be zero-value if stagedAction is Delete"), "")
		}
	} else {
		validateNetworkPolicySpec(&enforced.Spec, structLevel)
	}
}

func validateNetworkSet(structLevel validator.StructLevel) {
	ns := structLevel.Current().Interface().(api.NetworkSet)
	for k := range ns.GetLabels() {
		if k == "projectcalico.org/namespace" {
			// The namespace label should only be used when mapping the real namespace through
			// to the v1 datamodel.  It shouldn't appear in the v3 datamodel.
			structLevel.ReportError(
				reflect.ValueOf(k),
				"Metadata.Labels (label)",
				"",
				reason("projectcalico.org/namespace is not a valid label name"),
				"",
			)
		}
	}
}

func validatePacketCaptureSpec(structLevel validator.StructLevel) {
	spec := structLevel.Current().Interface().(api.PacketCaptureSpec)

	if spec.StartTime != nil && spec.EndTime != nil {
		var start = spec.StartTime.Time
		var end = spec.EndTime.Time
		// endTime < startTime
		if start.After(end) {
			structLevel.ReportError(reflect.ValueOf(end),
				"EndTime", "", reason("must be set after startTime"), "")

		}
		// endTime == startTime
		if start.Equal(end) {
			structLevel.ReportError(reflect.ValueOf(end),
				"EndTime", "", reason("must have a different value than startTime"), "")

		}
	}
}

func validatePacketCaptureRule(structLevel validator.StructLevel) {
	rule := structLevel.Current().Interface().(api.PacketCaptureRule)

	// If the protocol does not support ports check that the port values have not
	// been specified.
	if rule.Protocol != nil && !rule.Protocol.SupportsPorts() {
		if len(rule.Ports) > 0 {
			structLevel.ReportError(reflect.ValueOf(rule.Protocol),
				"Protocol", "", reason("protocol does not accept ports"), "")
		}
	}

	if len(rule.Ports) != 0 {
		for _, port := range rule.Ports {
			if !allDigits.MatchString(port.String()) && !portRange.MatchString(port.String()) {
				structLevel.ReportError(reflect.ValueOf(rule.Ports),
					"Ports", "", reason("accepts only numerical values"), "")
			}
		}
	}
}

func validatePacketCapture(structLevel validator.StructLevel) {
	pc := structLevel.Current().Interface().(api.PacketCapture)
	for k := range pc.GetLabels() {
		if k == "projectcalico.org/namespace" {
			// The namespace label should only be used when mapping the real namespace through
			// to the v1 datamodel.  It shouldn't appear in the v3 datamodel.
			structLevel.ReportError(
				reflect.ValueOf(k),
				"Metadata.LabelPacketCaptures (label)",
				"",
				reason("projectcalico.org/namespace is not a valid label name"),
				"",
			)
		}
	}
}

func validateDeepPacketInspection(structLevel validator.StructLevel) {
	dpi := structLevel.Current().Interface().(api.DeepPacketInspection)
	for k := range dpi.GetLabels() {
		if k == "projectcalico.org/namespace" {
			// The namespace label should only be used when mapping the real namespace through
			// to the v1 datamodel.  It shouldn't appear in the v3 datamodel.
			structLevel.ReportError(
				reflect.ValueOf(k),
				"Metadata.LabelDeepPacketInspections (label)",
				"",
				reason("projectcalico.org/namespace is not a valid label name"),
				"",
			)
		}
	}
}

func validateGlobalNetworkSet(structLevel validator.StructLevel) {
	gns := structLevel.Current().Interface().(api.GlobalNetworkSet)
	for k := range gns.GetLabels() {
		if k == "projectcalico.org/namespace" {
			// The namespace label should only be used when mapping the real namespace through
			// to the v1 datamodel.  It shouldn't appear in the v3 datamodel.
			structLevel.ReportError(
				reflect.ValueOf(k),
				"Metadata.Labels (label)",
				"",
				reason("projectcalico.org/namespace is not a valid label name"),
				"",
			)
		}
	}
}

func validateGlobalNetworkPolicySpec(spec *api.GlobalNetworkPolicySpec, structLevel validator.StructLevel) {
	if spec.DoNotTrack && spec.PreDNAT {
		structLevel.ReportError(reflect.ValueOf(spec.PreDNAT),
			"PolicySpec.PreDNAT", "", reason("PreDNAT and DoNotTrack cannot both be true, for a given PolicySpec"), "")
	}

	if spec.PreDNAT && len(spec.Egress) > 0 {
		structLevel.ReportError(reflect.ValueOf(spec.Egress),
			"PolicySpec.Egress", "", reason("PreDNAT PolicySpec cannot have any Egress rules"), "")
	}

	if spec.PreDNAT && len(spec.Types) > 0 {
		for _, t := range spec.Types {
			if t == api.PolicyTypeEgress {
				structLevel.ReportError(reflect.ValueOf(spec.Types),
					"PolicySpec.Types", "", reason("PreDNAT PolicySpec cannot have 'egress' Type"), "")
			}
		}
	}

	if !spec.ApplyOnForward && (spec.DoNotTrack || spec.PreDNAT) {
		structLevel.ReportError(reflect.ValueOf(spec.ApplyOnForward),
			"PolicySpec.ApplyOnForward", "", reason("ApplyOnForward must be true if either PreDNAT or DoNotTrack is true, for a given PolicySpec"), "")
	}

	// Check (and disallow) any repeats in Types field.
	mp := map[api.PolicyType]bool{}
	for _, t := range spec.Types {
		if _, exists := mp[t]; exists {
			structLevel.ReportError(reflect.ValueOf(spec.Types),
				"GlobalNetworkPolicySpec.Types", "", reason("'"+string(t)+"' type specified more than once"), "")
		} else {
			mp[t] = true
		}
	}

	for _, r := range spec.Egress {
		// Services are only allowed as a destination on Egress rules.
		if r.Source.Services != nil {
			structLevel.ReportError(
				reflect.ValueOf(r.Source.Services), "Services", "",
				reason("not allowed in egress rule source"), "",
			)
		}

		// Check (and disallow) rules with application layer policy for egress rules.
		useALP, v, f := ruleUsesAppLayerPolicy(&r)
		if useALP {
			structLevel.ReportError(v, f, "", reason("not allowed in egress rules"), "")
		}
	}

	// Services are only allowed as a source on Ingress rules.
	for _, r := range spec.Ingress {
		if r.Destination.Services != nil {
			structLevel.ReportError(
				reflect.ValueOf(r.Destination.Services), "Services", "",
				reason("not allowed in ingress rule destination"), "",
			)
		}
	}

	// If a ServiceSelector is specified by name, we also need a namespace. At a global scope,
	// service names are not fully qualified and so need a namespace.
	for _, r := range spec.Egress {
		if r.Destination.Services != nil && r.Destination.Services.Namespace == "" {
			structLevel.ReportError(
				reflect.ValueOf(r.Destination.Services.Namespace), "Namespace", "",
				reason("must specify a namespace"), "",
			)
		}
	}
	for _, r := range spec.Ingress {
		if r.Source.Services != nil && r.Source.Services.Namespace == "" {
			structLevel.ReportError(
				reflect.ValueOf(r.Source.Services.Namespace), "Namespace", "",
				reason("must specify a namespace"), "",
			)
		}
	}

	// Check that the selector doesn't have the global() selector which is only
	// valid as an EntityRule namespaceSelector.
	if strings.Contains(spec.Selector, globalSelector) {
		structLevel.ReportError(
			reflect.ValueOf(spec.Selector),
			"GlobalNetworkPolicySpec.Selector",
			"",
			reason(globalSelectorEntRule),
			"")
	}

	if strings.Contains(spec.ServiceAccountSelector, globalSelector) {
		structLevel.ReportError(
			reflect.ValueOf(spec.Selector),
			"GlobalNetworkPolicySpec.ServiceAccountSelector",
			"",
			reason(globalSelectorEntRule),
			"")
	}

	if strings.Contains(spec.NamespaceSelector, globalSelector) {
		structLevel.ReportError(
			reflect.ValueOf(spec.Selector),
			"GlobalNetworkPolicySpec.NamespaceSelector",
			"",
			reason(globalSelectorEntRule),
			"")
	}
}

func validateGlobalNetworkPolicy(structLevel validator.StructLevel) {
	gnp := structLevel.Current().Interface().(api.GlobalNetworkPolicy)
	spec := gnp.Spec

	// Check the name is within the max length.
	if len(gnp.Name) > k8svalidation.DNS1123SubdomainMaxLength {
		structLevel.ReportError(
			reflect.ValueOf(gnp.Name),
			"Metadata.Name",
			"",
			reason(fmt.Sprintf("name is too long by %d bytes", len(gnp.Name)-k8svalidation.DNS1123SubdomainMaxLength)),
			"",
		)
	}

	// Uses the k8s DN1123 label format for policy names.
	matched := globalNetworkPolicyNameRegex.MatchString(gnp.Name)
	if !matched {
		structLevel.ReportError(
			reflect.ValueOf(gnp.Name),
			"Metadata.Name",
			"",
			reason("name must consist of lower case alphanumeric characters or '-' (regex: "+nameLabelFmt+")"),
			"",
		)
	}

	validateObjectMetaAnnotations(structLevel, gnp.Annotations)
	validateObjectMetaLabels(structLevel, gnp.Labels)
	validateGlobalNetworkPolicySpec(&spec, structLevel)
}

func validateStagedGlobalNetworkPolicy(structLevel validator.StructLevel) {
	staged := structLevel.Current().Interface().(api.StagedGlobalNetworkPolicy)

	// Check the name is within the max length.
	if len(staged.Name) > k8svalidation.DNS1123SubdomainMaxLength {
		structLevel.ReportError(
			reflect.ValueOf(staged.Name),
			"Metadata.Name",
			"",
			reason(fmt.Sprintf("name is too long by %d bytes", len(staged.Name)-k8svalidation.DNS1123SubdomainMaxLength)),
			"",
		)
	}

	// Uses the k8s DN1123 label format for policy names.
	matched := globalNetworkPolicyNameRegex.MatchString(staged.Name)
	if !matched {
		structLevel.ReportError(
			reflect.ValueOf(staged.Name),
			"Metadata.Name",
			"",
			reason("name must consist of lower case alphanumeric characters or '-' (regex: "+nameLabelFmt+")"),
			"",
		)
	}

	validateObjectMetaAnnotations(structLevel, staged.Annotations)
	validateObjectMetaLabels(structLevel, staged.Labels)

	_, enforced := api.ConvertStagedGlobalPolicyToEnforced(&staged)

	if staged.Spec.StagedAction == api.StagedActionDelete {
		// the network policy fields should all "zero-value" when the update type is "delete"
		empty := api.GlobalNetworkPolicySpec{}
		empty.Tier = enforced.Spec.Tier
		if !reflect.DeepEqual(empty, enforced.Spec) {
			structLevel.ReportError(reflect.ValueOf(staged.Spec),
				"StagedGlobalNetworkPolicySpec", "", reason("Spec fields, except Tier, should all be zero-value if stagedAction is Delete"), "")
		}
	} else {
		validateGlobalNetworkPolicySpec(&enforced.Spec, structLevel)
	}
}

func validateStagedKubernetesNetworkPolicy(structLevel validator.StructLevel) {
	staged := structLevel.Current().Interface().(api.StagedKubernetesNetworkPolicy)

	// Check the name is within the max length.
	if len(staged.Name) > k8svalidation.DNS1123SubdomainMaxLength {
		structLevel.ReportError(
			reflect.ValueOf(staged.Name),
			"Metadata.Name",
			"",
			reason(fmt.Sprintf("name is too long by %d bytes", len(staged.Name)-k8svalidation.DNS1123SubdomainMaxLength)),
			"",
		)
	}

	validateObjectMetaAnnotations(structLevel, staged.Annotations)
	validateObjectMetaLabels(structLevel, staged.Labels)

	if staged.Spec.StagedAction == api.StagedActionDelete {
		// the network policy fields should all "zero-value" when the update type is "delete"
		empty := api.NewStagedKubernetesNetworkPolicy()
		empty.Spec.StagedAction = api.StagedActionDelete
		if !reflect.DeepEqual(empty.Spec, staged.Spec) {
			structLevel.ReportError(reflect.ValueOf(staged.Spec),
				"StagedKubernetesNetworkPolicySpec", "", reason("Spec fields should all be zero-value if stagedAction is Delete"), "")
		}
	} else {
		c := calicoconversion.NewConverter()
		_, v1np := api.ConvertStagedKubernetesPolicyToK8SEnforced(&staged)
		npKVPair, err := c.K8sNetworkPolicyToCalico(v1np)
		if err != nil {
			structLevel.ReportError(
				reflect.ValueOf(staged.Spec),
				"PolicySpec",
				"",
				reason(fmt.Sprintf("conversion to stagednetworkpolicy failed %v", err)),
				"",
			)
		}

		v3np := npKVPair.Value.(*api.NetworkPolicy)
		validateNetworkPolicySpec(&v3np.Spec, structLevel)
	}
}

func validatePull(structLevel validator.StructLevel) {
	p := structLevel.Current().Interface().(api.Pull)
	if p.Period == "" {
		// Allow empty, which means default.
		return
	}
	d, err := time.ParseDuration(p.Period)
	if err != nil {
		structLevel.ReportError(
			reflect.ValueOf(p.Period),
			"Period",
			"",
			reason("invalid duration string"),
			"")
		return
	}
	if d < api.MinPullPeriod {
		structLevel.ReportError(
			reflect.ValueOf(p.Period),
			"Period",
			"",
			reason("Period cannot be shorter than 5m"),
			"")
	}
	return
}

func validateReportTemplate(structLevel validator.StructLevel) {
	rt := structLevel.Current().Interface().(api.ReportTemplate)
	tmpl := rt.Template

	if tmpl != "" {
		// Validate template is ok using sensible data.
		_, err := compliance.RenderTemplate(tmpl, &compliance.ReportDataSample)
		if err != nil {
			structLevel.ReportError(
				reflect.ValueOf(rt.Template),
				"Template",
				"template",
				reason("Invalid template defined in: "+rt.Name+": "+err.Error()),
				"",
			)

			// No point in doing additional checks if the template doesn't validate with sensible data.
			return
		}

		// Run past nil pointer data to see if the template is valid.
		for i := range compliance.ReportDataNilEntries {
			_, err = compliance.RenderTemplate(tmpl, &compliance.ReportDataNilEntries[i])
			if err != nil {
				structLevel.ReportError(
					reflect.ValueOf(rt.Name),
					"Template",
					"template",
					reason("Template does not handle nil pointer in reportData field: "+
						compliance.ReportDataNilEntries[i].ReportName+": "+err.Error()),
					"",
				)
			}
		}
	}
}

func validateGlobalReportType(structLevel validator.StructLevel) {
	grt := structLevel.Current().Interface().(api.GlobalReportType)
	spec := grt.Spec

	// Validate unique name across templates.
	tmplNames := map[string]bool{spec.UISummaryTemplate.Name: true}
	for i, t := range spec.DownloadTemplates {
		if _, exists := tmplNames[t.Name]; exists {
			structLevel.ReportError(reflect.ValueOf(t.Name),
				fmt.Sprintf("Spec.DownloadTemplates[%d].Name", i), "", reason("template name '"+t.Name+"' is already in use."), "")
		}
	}
}

func validateReportSpec(structLevel validator.StructLevel) {
	spec := structLevel.Current().Interface().(api.ReportSpec)

	if spec.Schedule == "" {
		return
	}

	// Check that the cron tab parses ok.
	s, err := cron.ParseStandard(spec.Schedule)
	if err != nil {
		structLevel.ReportError(reflect.ValueOf(spec.Schedule),
			"Spec.Schedule", "", reason(fmt.Sprintf("schedule is not valid: %v", err)), "")
		return
	}

	// Check that there are at most 2 schedules per hour.
	if ss, ok := s.(*cron.SpecSchedule); ok {
		if bits.OnesCount64(ss.Minute&lower60Bits) > maxCRONSchedulesPerHour {
			structLevel.ReportError(reflect.ValueOf(spec.Schedule),
				"Spec.Schedule", "", reason(errorTooManySchedules), "")
		}
	}
}

func validateObjectMetaAnnotations(structLevel validator.StructLevel, annotations map[string]string) {
	var totalSize int64
	for k, v := range annotations {
		for _, errStr := range k8svalidation.IsQualifiedName(strings.ToLower(k)) {
			structLevel.ReportError(
				reflect.ValueOf(k),
				"Metadata.Annotations (key)",
				"",
				reason(errStr),
				"",
			)
		}
		totalSize += (int64)(len(k)) + (int64)(len(v))
	}

	if totalSize > (int64)(totalAnnotationSizeLimitB) {
		structLevel.ReportError(
			reflect.ValueOf(annotations),
			"Metadata.Annotations (key)",
			"",
			reason(fmt.Sprintf("total size of annotations is too large by %d bytes", totalSize-totalAnnotationSizeLimitB)),
			"",
		)
	}
}

func validateObjectMetaLabels(structLevel validator.StructLevel, labels map[string]string) {
	for k, v := range labels {
		for _, errStr := range k8svalidation.IsQualifiedName(k) {
			structLevel.ReportError(
				reflect.ValueOf(k),
				"Metadata.Labels (label)",
				"",
				reason(errStr),
				"",
			)
		}
		for _, errStr := range k8svalidation.IsValidLabelValue(v) {
			structLevel.ReportError(
				reflect.ValueOf(v),
				"Metadata.Labels (value)",
				"",
				reason(errStr),
				"",
			)
		}
	}
}

func validateRuleMetadata(structLevel validator.StructLevel) {
	ruleMeta := structLevel.Current().Interface().(api.RuleMetadata)
	validateObjectMetaAnnotations(structLevel, ruleMeta.Annotations)
}

func validateRouteTableRange(structLevel validator.StructLevel) {
	r := structLevel.Current().Interface().(api.RouteTableRange)
	if r.Min >= 1 && r.Max >= r.Min && r.Max <= 250 {
		log.Debugf("RouteTableRange is valid: %v", r)
	} else {
		log.Warningf("RouteTableRange is invalid: %v", r)
		structLevel.ReportError(
			reflect.ValueOf(r),
			"RouteTableRange",
			"",
			reason("must be a range of route table indices within 1..250"),
			"",
		)
	}
}

func validateRouteTableIDRange(structLevel validator.StructLevel) {
	r := structLevel.Current().Interface().(api.RouteTableIDRange)
	if r.Min > r.Max {
		log.Warningf("RouteTableRange is invalid: %v", r)
		structLevel.ReportError(
			reflect.ValueOf(r),
			"RouteTableRange",
			"",
			reason("min value cannot be greater than max value"),
			"",
		)
	}

	if r.Min <= 0 {
		log.Warningf("RouteTableRange is invalid: %v", r)
		structLevel.ReportError(
			reflect.ValueOf(r),
			"RouteTableRange",
			"",
			reason("cannot target indices < 1"),
			"",
		)
	}

	if int64(r.Max) > int64(routeTableMaxLinux) {
		log.Warningf("RouteTableRange is invalid: %v", r)
		structLevel.ReportError(
			reflect.ValueOf(r),
			"RouteTableRange",
			"",
			reason("max index too high"),
			"",
		)
	}

	// check if ranges collide with reserved linux tables
	includesReserved := false
	for _, rsrv := range routeTablesReservedLinux {
		if r.Min <= rsrv && r.Max >= rsrv {
			includesReserved = false
		}
	}
	if includesReserved {
		log.Infof("Felix route-table range includes reserved Linux tables, values 253-255 will be ignored.")
	}

}

func validateBGPConfigurationSpec(structLevel validator.StructLevel) {
	spec := structLevel.Current().Interface().(api.BGPConfigurationSpec)

	// check if Spec.Communities[] are valid
	communities := spec.Communities
	for _, community := range communities {
		isValid := isValidCommunity(community.Value, "Spec.Communities[].Value", structLevel)
		if !isValid {
			log.Warningf("community value is invalid: %v", community.Value)
			structLevel.ReportError(reflect.ValueOf(community.Value), "Spec.Communities[].Value", "",
				reason("invalid community value or format used."), "")
		}
	}

	if (len(spec.PrefixAdvertisements) == 0) && (len(communities) != 0) {
		structLevel.ReportError(reflect.ValueOf(communities), "Spec.Communities[]", "",
			reason("communities are defined but not used in Spec.PrefixAdvertisement[]."), "")
	}

	// check if Spec.PrefixAdvertisement.Communities are valid
	for _, pa := range spec.PrefixAdvertisements {
		_, _, err := cnet.ParseCIDROrIP(pa.CIDR)
		if err != nil {
			log.Warningf("CIDR value is invalid: %v", pa.CIDR)
			structLevel.ReportError(reflect.ValueOf(pa.CIDR), "Spec.PrefixAdvertisement[].CIDR", "",
				reason("invalid CIDR value."), "")
		}

		for _, v := range pa.Communities {
			isValid := isValidCommunity(v, "Spec.PrefixAdvertisement[].Communities[]", structLevel)
			if !isValid {
				if !isCommunityDefined(v, communities) {
					structLevel.ReportError(reflect.ValueOf(v), "Spec.PrefixAdvertisement[].Communities[]", "",
						reason("community used is invalid or not defined."), "")
				}
			}
		}
	}

	// Check that node mesh password cannot be set if node to node mesh is disabled.
	if spec.NodeMeshPassword != nil && spec.NodeToNodeMeshEnabled != nil && !*spec.NodeToNodeMeshEnabled {
		structLevel.ReportError(reflect.ValueOf(spec), "Spec.NodeMeshPassword", "", reason("spec.NodeMeshPassword cannot be set if spec.NodeToNodeMesh is disabled"), "")
	}

	// Check that node mesh max restart time cannot be set if node to node mesh is disabled.
	if spec.NodeMeshMaxRestartTime != nil && spec.NodeToNodeMeshEnabled != nil && !*spec.NodeToNodeMeshEnabled {
		structLevel.ReportError(reflect.ValueOf(spec), "Spec.NodeMeshMaxRestartTime", "", reason("spec.NodeMeshMaxRestartTime cannot be set if spec.NodeToNodeMesh is disabled"), "")
	}
}

func isCommunityDefined(community string, communityKVPairs []api.Community) bool {
	for _, val := range communityKVPairs {
		if val.Name == community {
			return true
		}
	}
	return false
}

func isValidCommunity(communityValue string, fieldName string, structLevel validator.StructLevel) bool {
	if standardCommunity.MatchString(communityValue) {
		validateCommunityValue(communityValue, fieldName, structLevel, false)
	} else if largeCommunity.MatchString(communityValue) {
		validateCommunityValue(communityValue, fieldName, structLevel, true)
	} else {
		return false
	}
	return true
}

// Validate that if standard community is used, community value must follow `aa:nn` format, where `aa` and `nn` are 16 bit integers,
// and if large community is used, value must follow `aa:nn:mm` format, where all `aa`, `nn` and `mm` are 32 bit integers.
func validateCommunityValue(val string, fieldName string, structLevel validator.StructLevel, isLargeCommunity bool) {
	splitValue := number.FindAllString(val, -1)
	bitSize := 16

	if isLargeCommunity {
		bitSize = 32
	}

	for _, v := range splitValue {
		_, err := strconv.ParseUint(v, 10, bitSize)
		if err != nil {
			structLevel.ReportError(reflect.ValueOf(val), fieldName, "",
				reason(fmt.Sprintf("invalid community value, expected %d bit value", bitSize)), "")
		}
	}
}

// ruleUsesAppLayerPolicy checks if a rule uses application layer policy, and
// if it does, returns true and the type of application layer clause. If it does
// not it returns false and the empty string.
func ruleUsesAppLayerPolicy(rule *api.Rule) (bool, reflect.Value, string) {
	if rule.HTTP != nil {
		return true, reflect.ValueOf(rule.HTTP), "HTTP"
	}
	return false, reflect.Value{}, ""
}<|MERGE_RESOLUTION|>--- conflicted
+++ resolved
@@ -55,12 +55,8 @@
 	// Maximum size of annotations.
 	totalAnnotationSizeLimitB int64 = 256 * (1 << 10) // 256 kB
 
-<<<<<<< HEAD
-	// linux can support route-tables with indices up to 0xfffffff, however, using all of them would likely blow up, so cap the limit at 65535
-=======
 	// linux can support route-table indices up to 0xFFFFFFFF
 	// however, using 0xFFFFFFFF tables would require too much computation, so the total number of designated tables is capped at 0xFFFF
->>>>>>> aaba2ca5
 	routeTableMaxLinux       uint32 = 0xffffffff
 	routeTableRangeMaxTables uint32 = 0xffff
 
@@ -1214,11 +1210,7 @@
 			"RouteTableRange", "", reason("cannot be set when `RouteTableRanges` is also set"), "")
 	}
 
-<<<<<<< HEAD
-	if c.RouteTableRanges != nil && c.RouteTableRanges.Len() > int(routeTableRangeMaxTables) {
-=======
 	if c.RouteTableRanges != nil && c.RouteTableRanges.NumDesignatedTables() > int(routeTableRangeMaxTables) {
->>>>>>> aaba2ca5
 		structLevel.ReportError(reflect.ValueOf(c.RouteTableRanges),
 			"RouteTableRanges", "", reason("targets too many tables"), "")
 	}
