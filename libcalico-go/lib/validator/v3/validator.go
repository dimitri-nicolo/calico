--- conflicted
+++ resolved
@@ -174,7 +174,9 @@
 		Mask: net.CIDRMask(10, 128),
 	}
 
-<<<<<<< HEAD
+	// reserved linux kernel routing tables (cannot be targeted by routeTableRanges)
+	routeTablesReservedLinux = []int{253, 254, 255}
+
 	stagedActionRegex = regexp.MustCompile("^(" + string(api.StagedActionSet) + "|" + string(api.StagedActionDelete) + ")$")
 
 	allDigits = regexp.MustCompile(`^\d+$`)
@@ -182,10 +184,6 @@
 
 	// Hostname have to be a strings up to 64 characters.
 	uiSettingsRegexp = regexp.MustCompile(`[a-zA-Z0-9_]{1,64}$`)
-=======
-	// reserved linux kernel routing tables (cannot be targeted by routeTableRanges)
-	routeTablesReservedLinux = []int{253, 254, 255}
->>>>>>> 81888db8
 )
 
 // Validate is used to validate the supplied structure according to the
