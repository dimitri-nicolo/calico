--- conflicted
+++ resolved
@@ -692,7 +692,6 @@
 	return logLevelRegex.MatchString(s)
 }
 
-<<<<<<< HEAD
 func validateIPSecLogLevel(fl validator.FieldLevel) bool {
 	s := fl.Field().String()
 	log.Debugf("Validate IPSec log level: %s", s)
@@ -703,7 +702,8 @@
 	s := fl.Field().String()
 	log.Debugf("Validate IPSec mode: %s", s)
 	return IPSecModeRegex.MatchString(s)
-=======
+}
+
 func validateBPFLogFilters(fl validator.FieldLevel) bool {
 	log.Debugf("Validate Felix BPF log level: %s", fl.Field().String())
 
@@ -719,7 +719,6 @@
 	}
 
 	return true
->>>>>>> 5951389b
 }
 
 func validateBPFLogLevel(fl validator.FieldLevel) bool {
