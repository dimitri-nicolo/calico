--- conflicted
+++ resolved
@@ -4299,7 +4299,6 @@
 			Node:    "node-1",
 		}, false),
 
-<<<<<<< HEAD
 		// Egress Gateway Policy validations.
 		Entry("should not accept egress gateway policy with nil rule", api.EgressGatewayPolicySpec{
 			Rules: nil,
@@ -4562,11 +4561,9 @@
 				},
 			},
 		}, true),
-=======
 		Entry("should accept a valid BPFForceTrackPacketsFromIfaces value 'docker+'", api.FelixConfigurationSpec{BPFForceTrackPacketsFromIfaces: &[]string{"docker+"}}, true),
 		Entry("should accept a valid BPFForceTrackPacketsFromIfaces value 'docker0,docker1'", api.FelixConfigurationSpec{BPFForceTrackPacketsFromIfaces: &[]string{"docker0", "docker1"}}, true),
 		Entry("should reject invalid BPFForceTrackPacketsFromIfaces value 'cali-123,cali@456'", api.FelixConfigurationSpec{BPFForceTrackPacketsFromIfaces: &[]string{"cali-123", "cali@456"}}, false),
->>>>>>> cc5bc38b
 	)
 
 	Describe("particular error string checking", func() {
