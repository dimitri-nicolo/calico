--- conflicted
+++ resolved
@@ -1,91 +1,5 @@
-<<<<<<< HEAD
 v2.0:
 - title: v2.0.1
-=======
-v3.0:
-- title: v3.0.2
-  note: |
-    09 February 2018
-    
-    > **Important**: [Review the documentation](https://docs.projectcalico.org/v3.0/getting-started/kubernetes/upgrade/) carefully before attempting an upgrade. 
-    > You must upgrade to Calico v2.6.5 or later before you can upgrade to Calico v3.0.2.
-    {: .alert .alert-danger}
-
-    #### Bug Fixes 
-    
-    - Fixed a bug where Calico would silently lose its connection to etcd and never recover when the etcd server was terminated. [libcalico-go #780](https://github.com/projectcalico/libcalico-go/pull/780) (@caseydavenport)
-
-    - Fixed a bug when multiple nodes are restarted simultaneously and swap IP addresses [calico #1681](https://github.com/projectcalico/calico/pull/1681) (@caseydavenport)
-
-    - Fixed a route scan issue where upon startup bird did not notice that tunneled routes needed to be updated to be non-tunneled. [calico #1679](https://github.com/projectcalico/calico/pull/1679) (@caseydavenport)
-
-    - Enable Kubernetes node references for automatic cleanup of Node resources in etcd. [calico #1678](https://github.com/projectcalico/calico/pull/1678) (@caseydavenport)
-
-    - Fixed a panic when BGP is disabled. [calico #1674](https://github.com/projectcalico/calico/pull/1674) (@tmjd)
-
-    - Kubernetes self-hosted manifests now enable BGP IP address auto-detection by default. [calico #1588](https://github.com/projectcalico/calico/pull/1588) (@caseydavenport)
-    
-
-    #### Limitations
-
-    - **Offers only Kubernetes, OpenShift, and host endpoint integrations**: the 
-      OpenStack, Mesos, DC/OS, rkt, and Docker orchestrators have not been tested 
-      and are not supported. (Calico still supports Docker and rkt containers.) 
-      We plan to resume support for the OpenStack, Mesos, DC/OS, and Docker 
-      orchestrators in a future release.
-
-    - **GoBGP not supported**: Setting the `CALICO_NETWORKING_BACKEND` environment 
-      variable to `gobgp` is not supported. See [Configuring calico/node](https://docs.projectcalico.org/v3.0/reference/node/configuration) 
-      for more information. We plan to resume support for GoBPG in a future release.
-    
-    - **Route reflectors cannot be clustered**: We plan to resume support for
-      this in a future release.
-
-  components:
-    felix:
-      version: 3.0.2
-      url: https://github.com/projectcalico/felix/releases/tag/3.0.2
-    typha:
-      version: v0.6.1
-      url: https://github.com/projectcalico/typha/releases/tag/v0.6.1
-    calicoctl:
-      version: v2.0.0
-      url: https://github.com/projectcalico/calicoctl/releases/tag/v2.0.0
-      download_url: https://github.com/projectcalico/calicoctl/releases/download/v2.0.0/calicoctl
-    calico/node:
-      version: v3.0.2
-      url: https://github.com/projectcalico/calico/releases/tag/v3.0.2
-    calico/cni:
-      version: v2.0.0
-      url: https://github.com/projectcalico/cni-plugin/releases/tag/v2.0.0
-      download_calico_url: https://github.com/projectcalico/cni-plugin/releases/download/v2.0.0/calico
-      download_calico_ipam_url: https://github.com/projectcalico/cni-plugin/releases/download/v2.0.0/calico-ipam
-    calico/kube-controllers:
-      version: v2.0.0
-      url: https://github.com/projectcalico/k8s-policy/releases/tag/v2.0.0
-    confd:
-      version: v1.0.1
-      url: https://github.com/projectcalico/confd/releases/tag/v1.0.1
-    calico-bird:
-      version: v0.3.2
-      url: https://github.com/projectcalico/calico-bird/releases/tag/v0.3.2
-    calico/routereflector:
-      version: v0.5.0
-      url: https://github.com/projectcalico/routereflector/releases/tag/v0.5.0
-    flannel:
-      version: v0.9.1
-    calico-bgp-daemon:
-      version: v0.2.1
-      url: https://github.com/projectcalico/calico-bgp-daemon/releases/tag/v0.2.1
-    libnetwork-plugin:
-      version: v1.1.0
-      url: https://github.com/projectcalico/libnetwork-plugin/releases/tag/v1.1.0
-    networking-calico:
-      version: 1.4.3
-      url: http://git.openstack.org/cgit/openstack/networking-calico/commit/?h=1.4.3
-
-- title: v3.0.1
->>>>>>> 6077f559
   note: |
     5 February 2018
 
@@ -332,7 +246,6 @@
     calico/routereflector:
       version: v0.5.0
       url: https://github.com/projectcalico/routereflector/releases/tag/v0.5.0
-<<<<<<< HEAD
     calico:
       version: v3.0.1
       url: https://github.com/projectcalico/calico/releases/tag/v3.0.1
@@ -348,50 +261,6 @@
     calico:
       version: v3.0.1
       url: https://github.com/projectcalico/calico/releases/tag/v3.0.1
-=======
-    flannel:
-      version: v0.9.1
-    #calico-bgp-daemon:
-    #  version: v0.2.1
-    #  url: https://github.com/projectcalico/calico-bgp-daemon/releases/tag/v0.2.1
-    #libnetwork-plugin:
-    #  version: v1.1.0
-    #  url: https://github.com/projectcalico/libnetwork-plugin/releases/tag/v1.1.0
-    #networking-calico:
-    #  version: 1.4.3
-    #  url: http://git.openstack.org/cgit/openstack/networking-calico/commit/?h=1.4.3
-      
-- title: v3.0.0
-  note: |
-    21 December 2017
-    
-    > **Important**: Due to a known issue in this release that can cause potential
-    > brief losses of connectivity after upgrading from v2.6.4, this release is 
-    > deprecated. Use v3.0.1 instead. This issue does not affect those using the 
-    > Kubernetes API datastore or running in policy-only mode.
-    {: .alert .alert-danger}
-
-    #### What's new
-    
-    ##### Support for etcdv3
-
-    - Calico now stores its data in [etcd version 3](https://coreos.com/blog/etcd3-a-new-etcd.html).
-    
-    ##### Migration and upgrade from v2.6.4
-    
-    - This version of Calico supports [migration and upgrade](/v3.0/getting-started/kubernetes/upgrade/) from Calico v2.6.4. 
-    
-    ##### calicoctl enhancements
-
-    - Those using the Kubernetes API datastore can now use `calicoctl` to 
-      create, read, update, and delete Calico policies.
-      
-    - `calicoctl` features two new resources: [BGP Configuration](https://docs.projectcalico.org/v3.0/reference/calicoctl/resources/bgpconfig) 
-      and [Felix Configuration](https://docs.projectcalico.org/v3.0/reference/calicoctl/resources/felixconfig).
-
-    - The `calicoctl` policy resource has been split into new [network policy](https://docs.projectcalico.org/v3.0/reference/calicoctl/resources/networkpolicy) 
-      and [global network policy](https://docs.projectcalico.org/v3.0/reference/calicoctl/resources/globalnetworkpolicy) resources.
->>>>>>> 6077f559
 
 - title: v2.0.0-cnx-rc1
   note: |
@@ -716,166 +585,7 @@
       version: v0.4.0
       url: ""
 
-<<<<<<< HEAD
 - title: v2.0.0-cnx-alpha1
-=======
-v2.6:
-- title: v2.6.8
-  note: |
-    23 February 2018
-
-    - Ignore hidden files when checking for etcd certificates to copy over when installing CNI. [cni-plugin #474](https://github.com/projectcalico/cni-plugin/pull/474) (@tmjd)
-
-    - Sanitize Mesos labels by stripping preceding and succeeding special characters and converting the rest to periods. [cni-plugin #467](https://github.com/projectcalico/cni-plugin/pull/467) (@ozdanborne)
-
-  components:
-    felix:
-      version: 2.6.6
-      url: https://github.com/projectcalico/felix/releases/tag/2.6.6
-    typha:
-      version: v0.5.6
-      url: https://github.com/projectcalico/typha/releases/tag/v0.5.6
-    calicoctl:
-      version: v1.6.3
-      url: https://github.com/projectcalico/calicoctl/releases/tag/v1.6.3
-      download_url: https://github.com/projectcalico/calicoctl/releases/download/v1.6.3/calicoctl
-    calico/node:
-      version: v2.6.8
-      url: https://github.com/projectcalico/calico/releases/tag/v2.6.8
-    calico/cni:
-      version: v1.11.4
-      url: https://github.com/projectcalico/cni-plugin/releases/tag/v1.11.4
-      download_calico_url: https://github.com/projectcalico/cni-plugin/releases/download/v1.11.4/calico
-      download_calico_ipam_url: https://github.com/projectcalico/cni-plugin/releases/download/v1.11.4/calico-ipam
-    confd:
-      version: v0.12.1-calico-0.4.3
-      url: https://github.com/projectcalico/confd/releases/tag/v0.12.1-calico-0.4.3
-    libnetwork-plugin:
-      version: v1.1.2
-      url: https://github.com/projectcalico/libnetwork-plugin/releases/tag/v1.1.2
-    calico/kube-controllers:
-      version: v1.0.3
-      url: https://github.com/projectcalico/k8s-policy/releases/tag/v1.0.3
-    calico-bird:
-      version: v0.3.2
-      url: https://github.com/projectcalico/calico-bird/releases/tag/v0.3.2
-    calico-bgp-daemon:
-      version: v0.2.2
-      url: https://github.com/projectcalico/calico-bgp-daemon/releases/tag/v0.2.2
-    networking-calico:
-      version: 1.4.3
-      url: http://git.openstack.org/cgit/openstack/networking-calico/commit/?h=1.4.3
-    calico/routereflector:
-      version: v0.4.2
-      url: ""
-
-- title: v2.6.7
-  note: |
-    30 January 2018 
-
-    - Fixes a bug where Felix would crash when parsing a NetworkPolicy with a named port. [libcalico-go #774](https://github.com/projectcalico/libcalico-go/pull/774) (@caseydavenport)
-
-    - Fixes a route scan issue where upon startup BIRD did not spot that a tunneled route needed to be updated to be non-tunneled. [Calico #1625](https://github.com/projectcalico/calico/pull/1625) (@robbrockbank)
-
-  components:
-    felix:
-      version: 2.6.6
-      url: https://github.com/projectcalico/felix/releases/tag/2.6.6
-    typha:
-      version: v0.5.6
-      url: https://github.com/projectcalico/typha/releases/tag/v0.5.6
-    calicoctl:
-      version: v1.6.3
-      url: https://github.com/projectcalico/calicoctl/releases/tag/v1.6.3
-      download_url: https://github.com/projectcalico/calicoctl/releases/download/v1.6.3/calicoctl
-    calico/node:
-      version: v2.6.7
-      url: https://github.com/projectcalico/calico/releases/tag/v2.6.7
-    calico/cni:
-      version: v1.11.2
-      url: https://github.com/projectcalico/cni-plugin/releases/tag/v1.11.2
-      download_calico_url: https://github.com/projectcalico/cni-plugin/releases/download/v1.11.2/calico
-      download_calico_ipam_url: https://github.com/projectcalico/cni-plugin/releases/download/v1.11.2/calico-ipam
-    confd:
-      version: v0.12.1-calico-0.4.3
-      url: https://github.com/projectcalico/confd/releases/tag/v0.12.1-calico-0.4.3
-    libnetwork-plugin:
-      version: v1.1.2
-      url: https://github.com/projectcalico/libnetwork-plugin/releases/tag/v1.1.2
-    calico/kube-controllers:
-      version: v1.0.3
-      url: https://github.com/projectcalico/k8s-policy/releases/tag/v1.0.3
-    calico-bird:
-      version: v0.3.2
-      url: https://github.com/projectcalico/calico-bird/releases/tag/v0.3.2
-    calico-bgp-daemon:
-      version: v0.2.2
-      url: https://github.com/projectcalico/calico-bgp-daemon/releases/tag/v0.2.2
-    networking-calico:
-      version: 1.4.3
-      url: http://git.openstack.org/cgit/openstack/networking-calico/commit/?h=1.4.3
-    calico/routereflector:
-      version: v0.4.2
-      url: ""
-    flannel:
-      version: v0.9.1
-
-- title: v2.6.6
-  note: |
-    17 January 2018
-
-    - Updates the calico/node startup logging format to be consistent with other Calico logs. [calico #1594](https://github.com/projectcalico/calico/pull/1594) (@caseydavenport)
-
-    - Updates Typha and Felix to send logs to stdout instead of stderr. [typha #105](https://github.com/projectcalico/typha/pull/105) (@fasaxc)
-
-    - Resolves an issue when upgrading from old versions of Calico where the `k8s-policy-no-match` network
-      policy was not removed as expected. [kube-controllers #208](https://github.com/projectcalico/kube-controllers/pull/208) (@caseydavenport)
-
-  components:
-    felix:
-      version: 2.6.5
-      url: https://github.com/projectcalico/felix/releases/tag/2.6.5
-    typha:
-      version: v0.5.5
-      url: https://github.com/projectcalico/typha/releases/tag/v0.5.5
-    calicoctl:
-      version: v1.6.3
-      url: https://github.com/projectcalico/calicoctl/releases/tag/v1.6.3
-      download_url: https://github.com/projectcalico/calicoctl/releases/download/v1.6.3/calicoctl
-    calico/node:
-      version: v2.6.6
-      url: https://github.com/projectcalico/calico/releases/tag/v2.6.6
-    calico/cni:
-      version: v1.11.2
-      url: https://github.com/projectcalico/cni-plugin/releases/tag/v1.11.2
-      download_calico_url: https://github.com/projectcalico/cni-plugin/releases/download/v1.11.2/calico
-      download_calico_ipam_url: https://github.com/projectcalico/cni-plugin/releases/download/v1.11.2/calico-ipam
-    confd:
-      version: v0.12.1-calico-0.4.3
-      url: https://github.com/projectcalico/confd/releases/tag/v0.12.1-calico-0.4.3
-    libnetwork-plugin:
-      version: v1.1.2
-      url: https://github.com/projectcalico/libnetwork-plugin/releases/tag/v1.1.2
-    calico/kube-controllers:
-      version: v1.0.3
-      url: https://github.com/projectcalico/k8s-policy/releases/tag/v1.0.3
-    calico-bird:
-      version: v0.3.1
-      url: https://github.com/projectcalico/calico-bird/releases/tag/v0.3.1
-    calico-bgp-daemon:
-      version: v0.2.1
-      url: https://github.com/projectcalico/calico-bgp-daemon/releases/tag/v0.2.1
-    networking-calico:
-      version: 1.4.3
-      url: http://git.openstack.org/cgit/openstack/networking-calico/commit/?h=1.4.3
-    calico/routereflector:
-      version: v0.4.2
-      url: ""
-    flannel:
-      version: v0.9.1
-
-- title: v2.6.5
->>>>>>> 6077f559
   note: |
     12 November 2017
 
@@ -965,7 +675,6 @@
     felix:
       version: master
       url: ""
-<<<<<<< HEAD
     typha:
       version: master
       url: ""
@@ -982,17 +691,9 @@
       download_calico_url: https://github.com/projectcalico/cni-plugin/releases/download/v2.0.1/calico
       download_calico_ipam_url: https://github.com/projectcalico/cni-plugin/releases/download/v2.0.1/calico-ipam
     calico-bird:
-      version: v0.3.1
-      url: https://github.com/projectcalico/calico-bird/releases/tag/v0.3.1
-    confd:
-=======
-      download_calico_url: https://github.com/projectcalico/cni-plugin/releases/download/v2.0.0/calico
-      download_calico_ipam_url: https://github.com/projectcalico/cni-plugin/releases/download/v2.0.0/calico-ipam
-     calico-bird:
       version: v0.3.2
       url: https://github.com/projectcalico/calico-bird/releases/tag/v0.3.2
-     confd:
->>>>>>> 6077f559
+    confd:
       version: master
     calico-bgp-daemon:
       version: v0.2.2
