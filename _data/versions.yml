--- conflicted
+++ resolved
@@ -1613,13 +1613,10 @@
      calico/routereflector:
       version: v0.4.0
       url: ""
-<<<<<<< HEAD
      calico/k8sapiserver:
       version: master
       url: ""
-=======
-
->>>>>>> 5090f877
+
 # vX.Y format: update during major release process
 currentReleaseStream: v3.0
 
