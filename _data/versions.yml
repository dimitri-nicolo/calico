--- conflicted
+++ resolved
@@ -1440,7 +1440,6 @@
       url: http://git.openstack.org/cgit/openstack/networking-calico/commit/?h=1.4.1
 
 v3.0:
-<<<<<<< HEAD
 - title: v3.0.0-cnx-alpha1
   note: |
     12 November 2017
@@ -1484,7 +1483,31 @@
     confd:
       version: v1.0.0-alpha1
       url: https://github.com/projectcalico/confd/releases/tag/v1.0.0-alpha1
-=======
+    calico-bird:
+      version: v0.3.1
+      url: https://github.com/projectcalico/calico-bird/releases/tag/v0.3.1
+    calico-bgp-daemon:
+      version: v0.2.1
+      url: https://github.com/projectcalico/calico-bgp-daemon/releases/tag/v0.2.1
+    libnetwork-plugin:
+      version: v1.1.0
+      url: https://github.com/projectcalico/libnetwork-plugin/releases/tag/v1.1.0
+    networking-calico:
+      version: 1.4.3
+      url: http://git.openstack.org/cgit/openstack/networking-calico/commit/?h=1.4.3
+    calico/routereflector:
+      version: v0.4.0
+      url: ""
+    calico/k8sapiserver:
+      version: v2.0.0-cnx-alpha1
+      url: ""
+    cnx-manager-web:
+      version: v2.0.0-cnx-alpha1
+      url: ""
+    calicoq:
+      version: v2.0.0-cnx-alpha1
+      url: ""
+
 - title: v3.0.0-beta1
   note: |
     17 November 2017
@@ -1564,7 +1587,6 @@
     confd:
       version: v1.0.0-beta1
       url: https://github.com/projectcalico/confd/releases/tag/v1.0.0-beta1
->>>>>>> 002dfb3f
     calico-bird:
       version: v0.3.1
       url: https://github.com/projectcalico/calico-bird/releases/tag/v0.3.1
@@ -1580,18 +1602,6 @@
     calico/routereflector:
       version: v0.4.0
       url: ""
-<<<<<<< HEAD
-    calico/k8sapiserver:
-      version: v2.0.0-cnx-alpha1
-      url: ""
-    cnx-manager-web:
-      version: v2.0.0-cnx-alpha1
-      url: ""
-    calicoq:
-      version: v2.0.0-cnx-alpha1
-      url: ""
-=======
->>>>>>> 002dfb3f
 
 - title: v3.0.0-alpha1
   note: |
