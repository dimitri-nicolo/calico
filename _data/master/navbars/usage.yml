--- conflicted
+++ resolved
@@ -7,25 +7,12 @@
   path: /usage/
 - title: calicoctl
   section:
-<<<<<<< HEAD
   - title: Installing and Configuring calicoctl
     path: /usage/calicoctl/install-and-configuration
   - title: calico/ctl container
     path: /usage/calicoctl/container
 - title: Installing calicoq
   path: /usage/calicoq/
-=======
-  - title: Installing calicoctl
-    path: /usage/calicoctl/install
-  - title: Configuring calicoctl
-    section:
-    - title: Overview
-      path: /usage/calicoctl/configure/
-    - title: etcd datastore options
-      path: /usage/calicoctl/configure/etcd
-    - title: Kubernetes API datastore options
-      path: /usage/calicoctl/configure/kdd
->>>>>>> 6fc0fe32
 - title: Running calico/node with an init system
   path: /usage/configuration/as-service
 - title: Configuring BGP Peers
@@ -50,9 +37,9 @@
   path: /usage/decommissioning-a-node
 - title: Configuring Conntrack
   path: /usage/configuration/conntrack
-- title: Configuring Prometheus		
-  path: /usage/configuration/prometheus		
-- title: Configuring Alertmanager		
+- title: Configuring Prometheus
+  path: /usage/configuration/prometheus
+- title: Configuring Alertmanager
   path: /usage/configuration/alertmanager
 - title: Troubleshooting
   path: /usage/troubleshooting/
