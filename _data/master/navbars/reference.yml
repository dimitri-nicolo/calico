--- conflicted
+++ resolved
@@ -113,11 +113,7 @@
       path: /reference/public-cloud/aws
     - title: GCE
       path: /reference/public-cloud/gce
-<<<<<<< HEAD
-- title: Networking Essentials for Kubernetes
-=======
 - title: Tigera Networking Essentials
->>>>>>> c973a391
   section:
     - title: Policy Violation Monitoring & Reporting
       path: /reference/essentials/policy-violations
