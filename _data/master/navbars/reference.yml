--- conflicted
+++ resolved
@@ -188,17 +188,10 @@
     path: /reference/architecture/data-path
   - title: Network design
     section: 
-<<<<<<< HEAD
-    - title: Calico over Ethernet fabrics
-      path: /networking/design/l2-interconnect-fabric
-    - title: Calico over IP fabrics
-      path: /networking/design/l3-interconnect-fabric
-=======
-      - title: Calico over Ethernet fabrics
-        path: /reference/architecture/design/l2-interconnect-fabric
-      - title: Calico over IP fabrics
-        path: /reference/architecture/design/l3-interconnect-fabric
->>>>>>> 599b6875
+    - title: Calico Enterprise over Ethernet fabrics
+      path: /reference/architecture/design/l2-interconnect-fabric
+    - title: Calico Enterprise over IP fabrics
+      path: /reference/architecture/design/l3-interconnect-fabric
 - title: Frequently asked questions
   path: /reference/faq
 - title: Other installation methods
