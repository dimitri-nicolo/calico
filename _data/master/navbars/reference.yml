bigheader: "Reference"
abstract: "Reference Information for Calico"
path: /reference
order: 3
toc:
- title: Reference
  path: /reference/
- title: Supported Platforms
  path: /reference/supported-platforms
- title: calicoctl
  section:
  - title: Overview
    path: /reference/calicoctl/
  - title: Command Reference
    path: /reference/calicoctl/commands
    section:
    - title: Overview
      path: /reference/calicoctl/commands/
    - title: create
      path: /reference/calicoctl/commands/create
    - title: replace
      path: /reference/calicoctl/commands/replace
    - title: apply
      path: /reference/calicoctl/commands/apply
    - title: delete
      path: /reference/calicoctl/commands/delete
    - title: get
      path: /reference/calicoctl/commands/get
    - title: ipam
      section:
      - title: Overview
        path: /reference/calicoctl/commands/ipam/
      - title: release
        path: /reference/calicoctl/commands/ipam/release
      - title: show
        path: /reference/calicoctl/commands/ipam/show
    - title: node
      section:
      - title: Overview
        path: /reference/calicoctl/commands/node/
      - title: run
        path: /reference/calicoctl/commands/node/run
      - title: status
        path: /reference/calicoctl/commands/node/status
      - title: diags
        path: /reference/calicoctl/commands/node/diags
      - title: checksystem
        path: /reference/calicoctl/commands/node/checksystem
    - title: version
      path: /reference/calicoctl/commands/version
  - title: Resource Definitions
    path: /reference/calicoctl/resources
    section:
      - title: Overview
        path: /reference/calicoctl/resources/
      - title: BGP Peer
        path: /reference/calicoctl/resources/bgppeer
      - title: BGP Configuration
        path: /reference/calicoctl/resources/bgpconfig
      - title: Felix Configuration
        path: /reference/calicoctl/resources/felixconfig
      - title: Host Endpoint
        path: /reference/calicoctl/resources/hostendpoint
      - title: IP Pool
        path: /reference/calicoctl/resources/ippool
      - title: Node
        path: /reference/calicoctl/resources/node
      - title: Network Policy
        path: /reference/calicoctl/resources/networkpolicy
      - title: Global Network Policy
        path: /reference/calicoctl/resources/globalnetworkpolicy
      - title: Profile
        path: /reference/calicoctl/resources/profile
      - title: Tier
        path: /reference/calicoctl/resources/tier   
      - title: Workload Endpoint
        path: /reference/calicoctl/resources/workloadendpoint
<<<<<<< HEAD
  - title: Setup
    section:
      - title: Overview
        path: /reference/calicoctl/setup/
      - title: etcdv3 datastore
        path: /reference/calicoctl/setup/etcdv3
      - title: kubernetes api datastore
        path: /reference/calicoctl/setup/kubernetes
- title: calicoq
  section:
  - title: Overview
    path: /reference/calicoq/
  - title: Selectors
    path: /reference/calicoq/selectors
  - title: Endpoint
    path: /reference/calicoq/endpoint
  - title: Eval
    path: /reference/calicoq/eval
  - title: Host
    path: /reference/calicoq/host
  - title: Policy
    path: /reference/calicoq/policy
  - title: Version
    path: /reference/calicoq/version
=======
>>>>>>> 6fc0fe32
- title: calico/node
  section:
  - title: Configuration
    path: /reference/node/configuration
- title: felix
  section:
  - title: Configuration
    path: /reference/felix/configuration
  - title: Prometheus Statistics
    path: /reference/felix/prometheus
- title: Calico CNI Plugins
  path: /reference/cni-plugin/configuration
- title: Calico Kubernetes Controllers
  path: /reference/kube-controllers/configuration
- title: Policy Auditing and Reporting
  section:
    - title: Policy Violation Monitoring & Reporting
      path: /reference/essentials/policy-violations
    - title: Policy Audit Mode
      path: /reference/essentials/policy-auditing
- title: CNX Manager 
  section:
    - title: Configuring user authentication
      path: /reference/essentials/authentication
    - title: Editing policies
      path: /reference/essentials/policy-editor
- title: Deploying on Public Cloud
  section:
    - title: AWS
      path: /reference/public-cloud/aws
    - title: GCE
      path: /reference/public-cloud/gce
- title: Deploying on Private Cloud
  section:
    - title: CNX Over Ethernet Fabrics
      path: /reference/private-cloud/l2-interconnect-fabric
    - title: CNX Over IP Fabrics
      path: /reference/private-cloud/l3-interconnect-fabric
- title: Architecture
  section:
  - title: Introduction
    path: /reference/architecture/
  - title: calico/node
    path: /reference/architecture/components
  - title: Data Path
    path: /reference/architecture/data-path
- title: Advanced
  section:
  - title: Configuring etcd RBAC
    path: /reference/advanced/etcd-rbac/overview
    section:
      - title: Overview
        path: /reference/advanced/etcd-rbac/
      - title: Certificate Generation
        path: /reference/advanced/etcd-rbac/certificate-generation
      - title: User and Role Creations
        path: /reference/advanced/etcd-rbac/users-and-roles
      - title: Kubernetes
        path: /reference/advanced/etcd-rbac/kubernetes
      - title: Advanced Kubernetes
        path: /reference/advanced/etcd-rbac/kubernetes-advanced
      - title: etcd paths for CNX components
        path: /reference/advanced/etcd-rbac/calico-etcdv3-paths
  - title: Configuring CNX RBAC
    path: /reference/essentials/rbac-tiered-policies
- title: System Requirements
  path: /reference/requirements
- title: Repo Structure
  path: /reference/repo-structure
- title: Get Involved
  path: /reference/involved
- title: License
  path: /reference/license<|MERGE_RESOLUTION|>--- conflicted
+++ resolved
@@ -72,10 +72,9 @@
       - title: Profile
         path: /reference/calicoctl/resources/profile
       - title: Tier
-        path: /reference/calicoctl/resources/tier   
+        path: /reference/calicoctl/resources/tier
       - title: Workload Endpoint
         path: /reference/calicoctl/resources/workloadendpoint
-<<<<<<< HEAD
   - title: Setup
     section:
       - title: Overview
@@ -100,8 +99,6 @@
     path: /reference/calicoq/policy
   - title: Version
     path: /reference/calicoq/version
-=======
->>>>>>> 6fc0fe32
 - title: calico/node
   section:
   - title: Configuration
@@ -122,7 +119,7 @@
       path: /reference/essentials/policy-violations
     - title: Policy Audit Mode
       path: /reference/essentials/policy-auditing
-- title: CNX Manager 
+- title: CNX Manager
   section:
     - title: Configuring user authentication
       path: /reference/essentials/authentication
