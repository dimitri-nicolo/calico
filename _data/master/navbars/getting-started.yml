bigheader: "Getting Started"
abstract: "All you need to know to get started with Calico"
path: /getting-started
order: 1
toc:
- title: Getting Started with CNX
  path: /getting-started/

- title: Kubernetes
  section:
  - title: Quickstart
    path: /getting-started/kubernetes/
  - title: Requirements
    path: /getting-started/kubernetes/requirements
  - title: Installation
    section:
    - title: Introduction
      path: /getting-started/kubernetes/installation/
    - title: Installing CNX for policy and networking (recommended)
      path: /getting-started/kubernetes/installation/calico
    - title: Installing CNX for policy (advanced)
      path: /getting-started/kubernetes/installation/other
<<<<<<< HEAD
    - title: Installing the Federated Services Controller
      path: /getting-started/kubernetes/installation/fed-controller
    - title: Customizing the manifests (advanced)
      path: /getting-started/kubernetes/installation/config-options
    - title: Customizing the CNX manifests (advanced)
      path: /getting-started/kubernetes/installation/hosted/cnx/cnx
=======
    - title: Enabling application layer policy (optional)
      path: /getting-started/kubernetes/installation/app-layer-policy
    - title: Customizing the manifests (advanced)
      path: /getting-started/kubernetes/installation/config-options
>>>>>>> a799263c
    - title: Integration guide (advanced)
      path: /getting-started/kubernetes/installation/integration
  - title: Tutorials
    section:
    - title: CNX for Kubernetes Demo
      path: /getting-started/cnx/simple-policy-cnx/
    - title: Simple Policy Demo
      path: /getting-started/kubernetes/tutorials/simple-policy
    - title: Stars Policy Demo
      path: /getting-started/kubernetes/tutorials/stars-policy/
    - title: Advanced network policy
      path: /getting-started/kubernetes/tutorials/advanced-policy
<<<<<<< HEAD
    - title: Tiered Policy Demo
      path: /getting-started/cnx/tiered-policy-cnx/
=======
    - title: Application layer policy
      path: /getting-started/kubernetes/tutorials/app-layer-policy/
>>>>>>> a799263c
  - title: Troubleshooting / FAQ
    path: /getting-started/kubernetes/troubleshooting
  - title: Upgrade to CNX
    path: /getting-started/kubernetes/upgrade-cnx

- title: OpenShift
  section:
  - title: Requirements
    path: /getting-started/openshift/requirements
  - title: Installation
    path: /getting-started/openshift/installation
  - title: Connecting to a dedicated etcd cluster (optional)
    path: /getting-started/openshift/dedicated-etcd

<<<<<<< HEAD
=======
- title: Mesos
  section:
  - title: Overview
    path: /getting-started/mesos/
  - title: Installation
    section:
    - title: Requirements
      path: /getting-started/mesos/installation/requirements
    - title: Integration Guide
      path: /getting-started/mesos/installation/integration
    - title: DC/OS
      section:
      - title: Overview
        path: /getting-started/mesos/installation/dc-os/
      - title: Universe Package Install
        path: /getting-started/mesos/installation/dc-os/framework
      - title: Customize Universe Package Install
        path: /getting-started/mesos/installation/dc-os/custom
    - title: 'Vagrant/VirtualBox: CentOS'
      path: /getting-started/mesos/installation/vagrant-centos/
  - title: Tutorials
    section:
    - title: Launching Tasks
      path: /getting-started/mesos/tutorials/launching-tasks
    - title: Connecting to Tasks
      path: /getting-started/mesos/tutorials/connecting-tasks
    - title: Configuring Policy
      section:
      - title: Universal Containerizer
        path: /getting-started/mesos/tutorials/policy/universal-containerizer
      - title: Docker Containerizer
        path: /getting-started/mesos/tutorials/policy/docker-containerizer

- title: Docker
  section:
  - title: Overview
    path: /getting-started/docker/
  - title: Installation
    section:
    - title: Requirements
      path: /getting-started/docker/installation/requirements
    - title: Manual
      path: /getting-started/docker/installation/manual
    - title: 'Vagrant/VirtualBox: CoreOS'
      path: /getting-started/docker/installation/vagrant-coreos/
    - title: 'Vagrant/VirtualBox: Ubuntu'
      path: /getting-started/docker/installation/vagrant-ubuntu/
  - title: Tutorials
    section:
    - title: Security using Calico Profiles
      path: /getting-started/docker/tutorials/security-using-calico-profiles
    - title: Security using Calico Profiles and Policy
      path: /getting-started/docker/tutorials/security-using-calico-profiles-and-policy
    - title: Security using Docker Labels and Calico Policy
      path: /getting-started/docker/tutorials/security-using-docker-labels-and-calico-policy
    - title: IPAM
      path: /getting-started/docker/tutorials/ipam

- title: OpenStack
  section:
  - title: Overview
    path: /getting-started/openstack/
  - title: Requirements
    path: /getting-started/openstack/requirements
  - title: Installation
    section:
    - title: Overview
      path: /getting-started/openstack/installation/
    - title: Ubuntu
      path: /getting-started/openstack/installation/ubuntu
    - title: Red Hat Enterprise Linux
      path: /getting-started/openstack/installation/redhat
    - title: DevStack
      path: /getting-started/openstack/installation/devstack
  - title: Tutorials
    path: /getting-started/openstack/tutorials
  - title: Troubleshooting
    path: /getting-started/openstack/verification
  - title: IP Addressing and Connectivity
    path: /getting-started/openstack/connectivity
  - title: Use of the Neutron API
    path: /getting-started/openstack/neutron-api
  - title: Upgrade
    section:
    - title: Overview
      path: /getting-started/openstack/upgrade/
    - title: Install and configure calico-upgrade
      path: /getting-started/openstack/upgrade/setup
    - title: Test the migration
      path: /getting-started/openstack/upgrade/test
    - title: Migrate your data
      path: /getting-started/openstack/upgrade/migrate
    - title: Upgrade Calico
      path: /getting-started/openstack/upgrade/upgrade
    - title: Deleting old data
      path: /getting-started/openstack/upgrade/delete
    - title: Converting your calicoctl manifests
      path: /getting-started/openstack/upgrade/convert
    - title: Downgrading Calico
      path: /getting-started/openstack/upgrade/downgrade

>>>>>>> a799263c
- title: Host Protection
  section:
  - title: Overview
    path: /getting-started/bare-metal/bare-metal
  - title: Requirements
    path: /getting-started/bare-metal/requirements
  - title: Installation
    section:
    - title: Overview
      path: /getting-started/bare-metal/installation/
    - title: Binary install with package manager
      path: /getting-started/bare-metal/installation/binary-mgr
    - title: Binary install without package manager
      path: /getting-started/bare-metal/installation/binary
    - title: Container install
      path: /getting-started/bare-metal/installation/container
  - title: Setting policy
    section:
    - title: Basic connectivity
      path: /getting-started/bare-metal/policy/
    - title: Creating policy objects
      path: /getting-started/bare-metal/policy/objects
    - title: Selector-based policies
      path: /getting-started/bare-metal/policy/selector
    - title: Failsafe rules
      path: /getting-started/bare-metal/policy/failsafe
    - title: Untracked policy
      path: /getting-started/bare-metal/policy/donottrack
    - title: Pre-DNAT policy
      path: /getting-started/bare-metal/policy/pre-dnat
    - title: Apply on forwarded traffic
      path: /getting-started/bare-metal/policy/forwarded
    - title: Summary
      path: /getting-started/bare-metal/policy/summary
    - title: Tutorial
      path: /getting-started/bare-metal/policy/tutorial
    - title: conntrack
      path: /getting-started/bare-metal/policy/conntrack<|MERGE_RESOLUTION|>--- conflicted
+++ resolved
@@ -20,19 +20,16 @@
       path: /getting-started/kubernetes/installation/calico
     - title: Installing CNX for policy (advanced)
       path: /getting-started/kubernetes/installation/other
-<<<<<<< HEAD
     - title: Installing the Federated Services Controller
       path: /getting-started/kubernetes/installation/fed-controller
     - title: Customizing the manifests (advanced)
       path: /getting-started/kubernetes/installation/config-options
     - title: Customizing the CNX manifests (advanced)
       path: /getting-started/kubernetes/installation/hosted/cnx/cnx
-=======
     - title: Enabling application layer policy (optional)
       path: /getting-started/kubernetes/installation/app-layer-policy
     - title: Customizing the manifests (advanced)
       path: /getting-started/kubernetes/installation/config-options
->>>>>>> a799263c
     - title: Integration guide (advanced)
       path: /getting-started/kubernetes/installation/integration
   - title: Tutorials
@@ -45,13 +42,10 @@
       path: /getting-started/kubernetes/tutorials/stars-policy/
     - title: Advanced network policy
       path: /getting-started/kubernetes/tutorials/advanced-policy
-<<<<<<< HEAD
     - title: Tiered Policy Demo
       path: /getting-started/cnx/tiered-policy-cnx/
-=======
     - title: Application layer policy
       path: /getting-started/kubernetes/tutorials/app-layer-policy/
->>>>>>> a799263c
   - title: Troubleshooting / FAQ
     path: /getting-started/kubernetes/troubleshooting
   - title: Upgrade to CNX
@@ -66,110 +60,6 @@
   - title: Connecting to a dedicated etcd cluster (optional)
     path: /getting-started/openshift/dedicated-etcd
 
-<<<<<<< HEAD
-=======
-- title: Mesos
-  section:
-  - title: Overview
-    path: /getting-started/mesos/
-  - title: Installation
-    section:
-    - title: Requirements
-      path: /getting-started/mesos/installation/requirements
-    - title: Integration Guide
-      path: /getting-started/mesos/installation/integration
-    - title: DC/OS
-      section:
-      - title: Overview
-        path: /getting-started/mesos/installation/dc-os/
-      - title: Universe Package Install
-        path: /getting-started/mesos/installation/dc-os/framework
-      - title: Customize Universe Package Install
-        path: /getting-started/mesos/installation/dc-os/custom
-    - title: 'Vagrant/VirtualBox: CentOS'
-      path: /getting-started/mesos/installation/vagrant-centos/
-  - title: Tutorials
-    section:
-    - title: Launching Tasks
-      path: /getting-started/mesos/tutorials/launching-tasks
-    - title: Connecting to Tasks
-      path: /getting-started/mesos/tutorials/connecting-tasks
-    - title: Configuring Policy
-      section:
-      - title: Universal Containerizer
-        path: /getting-started/mesos/tutorials/policy/universal-containerizer
-      - title: Docker Containerizer
-        path: /getting-started/mesos/tutorials/policy/docker-containerizer
-
-- title: Docker
-  section:
-  - title: Overview
-    path: /getting-started/docker/
-  - title: Installation
-    section:
-    - title: Requirements
-      path: /getting-started/docker/installation/requirements
-    - title: Manual
-      path: /getting-started/docker/installation/manual
-    - title: 'Vagrant/VirtualBox: CoreOS'
-      path: /getting-started/docker/installation/vagrant-coreos/
-    - title: 'Vagrant/VirtualBox: Ubuntu'
-      path: /getting-started/docker/installation/vagrant-ubuntu/
-  - title: Tutorials
-    section:
-    - title: Security using Calico Profiles
-      path: /getting-started/docker/tutorials/security-using-calico-profiles
-    - title: Security using Calico Profiles and Policy
-      path: /getting-started/docker/tutorials/security-using-calico-profiles-and-policy
-    - title: Security using Docker Labels and Calico Policy
-      path: /getting-started/docker/tutorials/security-using-docker-labels-and-calico-policy
-    - title: IPAM
-      path: /getting-started/docker/tutorials/ipam
-
-- title: OpenStack
-  section:
-  - title: Overview
-    path: /getting-started/openstack/
-  - title: Requirements
-    path: /getting-started/openstack/requirements
-  - title: Installation
-    section:
-    - title: Overview
-      path: /getting-started/openstack/installation/
-    - title: Ubuntu
-      path: /getting-started/openstack/installation/ubuntu
-    - title: Red Hat Enterprise Linux
-      path: /getting-started/openstack/installation/redhat
-    - title: DevStack
-      path: /getting-started/openstack/installation/devstack
-  - title: Tutorials
-    path: /getting-started/openstack/tutorials
-  - title: Troubleshooting
-    path: /getting-started/openstack/verification
-  - title: IP Addressing and Connectivity
-    path: /getting-started/openstack/connectivity
-  - title: Use of the Neutron API
-    path: /getting-started/openstack/neutron-api
-  - title: Upgrade
-    section:
-    - title: Overview
-      path: /getting-started/openstack/upgrade/
-    - title: Install and configure calico-upgrade
-      path: /getting-started/openstack/upgrade/setup
-    - title: Test the migration
-      path: /getting-started/openstack/upgrade/test
-    - title: Migrate your data
-      path: /getting-started/openstack/upgrade/migrate
-    - title: Upgrade Calico
-      path: /getting-started/openstack/upgrade/upgrade
-    - title: Deleting old data
-      path: /getting-started/openstack/upgrade/delete
-    - title: Converting your calicoctl manifests
-      path: /getting-started/openstack/upgrade/convert
-    - title: Downgrading Calico
-      path: /getting-started/openstack/upgrade/downgrade
-
->>>>>>> a799263c
 - title: Host Protection
   section:
   - title: Overview
