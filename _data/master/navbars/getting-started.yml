--- conflicted
+++ resolved
@@ -16,41 +16,16 @@
     section:
     - title: Introduction
       path: /getting-started/kubernetes/installation/
-<<<<<<< HEAD
-    - title: Hosted (via kubectl)
-      section:
-      - title: Introduction
-        path: /getting-started/kubernetes/installation/hosted/
-      - title: Standard Hosted Install
-        path: /getting-started/kubernetes/installation/hosted/hosted
-      - title: kubeadm Hosted Install
-        path: /getting-started/kubernetes/installation/hosted/kubeadm/
-      - title: Kubernetes Datastore Hosted Install
-        path: /getting-started/kubernetes/installation/hosted/kubernetes-datastore/
-      - title: Customizing the CNX manifests (advanced)
-        path: /getting-started/kubernetes/installation/hosted/cnx/cnx
-    - title: Integration Guide
-      path: /getting-started/kubernetes/installation/integration
-=======
-    - title: Installing Calico for policy and networking (recommended)
+    - title: Installing CNX for policy and networking (recommended)
       path: /getting-started/kubernetes/installation/calico
-    - title: Installing Calico for policy and flannel for networking
-      path: /getting-started/kubernetes/installation/flannel
-    - title: Installing Calico for policy (advanced)
+    - title: Installing CNX for policy (advanced)
       path: /getting-started/kubernetes/installation/other
     - title: Customizing the manifests (advanced)
       path: /getting-started/kubernetes/installation/config-options
+    - title: Customizing the CNX manifests (advanced)
+      path: /getting-started/kubernetes/installation/hosted/cnx/cnx
     - title: Integration guide (advanced) 
       path: /getting-started/kubernetes/installation/integration
-    - title: Additional install methods
-      section:
-      - title: Amazon Web Services
-        path: /getting-started/kubernetes/installation/aws
-      - title: Google Compute Engine
-        path: /getting-started/kubernetes/installation/gce
-      - title: Azure 
-        path: /getting-started/kubernetes/installation/azure
->>>>>>> 74589fa2
   - title: Tutorials
     section:
     - title: CNX for Kubernetes Demo
