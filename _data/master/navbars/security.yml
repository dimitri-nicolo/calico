bigheader: "Security"
path: /security
order: 3
toc:
- title: Security
  path: /security/
- title: Adopt a zero trust network model for security
<<<<<<< HEAD
  path: /security/adopt-zero-trust   
- title: Get started with basic policy
=======
  path: /security/adopt-zero-trust
- title: Get started
  section:
  - title: Calico policy
    section:
    - title: Get started with Calico network policy
      path: /security/calico-network-policy
    - title: Get started with Calico network policy for OpenStack
      path: /security/network-policy-openstack
  - title: Kubernetes policy
    section:
    - title: Get started with Kubernetes network policy
      path: /security/kubernetes-network-policy
    - title: Enable default deny for Kubernetes pods
      path: /security/kubernetes-default-deny
    - title: Kubernetes policy, demo
      path: /security/tutorials/kubernetes-policy-demo/kubernetes-demo
    - title: Kubernetes policy, basic tutorial
      path: /security/tutorials/kubernetes-policy-basic
    - title: Kubernetes policy, advanced tutorial
      path: /security/tutorials/kubernetes-policy-advanced
- title: Policy rules
  section:
  - title: Overview
    path: /security/policy-rules-overview
  - title: Use namespace in policy rules
    path: /security/namespace-policy
  - title: Use service accounts in policy rules
    path: /security/service-accounts
  - title: Use external IPs or networks in policy rules
    path: /security/external-ips-policy
  - title: Use ICMP/ping in policy rules
    path: /security/icmp-ping
- title: Policy for hosts
  section:
  - title: Protect hosts
    path: /security/protect-hosts
  - title: Protect host tutorial
    path: /security/tutorials/protect-hosts
  - title: Apply policy to host forwarded traffic
    path: /security/host-forwarded-traffic
- title: Policy for services
  section:
  - title: Apply policy to Kubernetes node ports
    path: /security/kubernetes-node-ports
  - title: Apply policy to services exposed externally as cluster IPs
    path: /security/services-cluster-ips
- title: Policy for Istio
  section:
  - title: Enforce network policy using Istio
    path: /security/enforce-policy-istio
  - title: Use HTTP methods and paths in policy rules
    path: /security/http-methods
  - title: Enforce network policy using Istio tutorial
    path: /security/tutorials/app-layer-policy/enforce-policy-istio
- title: Policy for extreme traffic
  section:
  - title: Enable extreme high-connection workloads
    path: /security/high-connection-workloads
  - title: Defend against DoS attacks
    path: /security/defend-dos-attack
- title: Secure Calico component communications
>>>>>>> 599b6875
  section:
  - title: Kubernetes policy
    section: 
    - title: Get started with Kubernetes network policy
      path: /security/kubernetes-network-policy
    - title: Enable default deny for Kubernetes pods
      path: /security/kubernetes-default-deny 
    - title: Kubernetes policy, demo
      path: /security/tutorials/kubernetes-policy-demo/kubernetes-demo
    - title: Kubernetes policy, basic tutorial
      path: /security/tutorials/kubernetes-policy-basic
    - title: Kubernetes policy, advanced tutorial
      path: /security/tutorials/kubernetes-policy-advanced  
  - title: Calico policy
    section:
    - title: Get started with Calico network policy
      path: /security/calico-network-policy
    - title: Policy rules       
      section:
      - title: Use namespace in policy rules
        path: /security/namespace-policy
      - title: Use service accounts in policy rules
        path: /security/service-accounts  
      - title: Use external IPs or networks in policy rules
        path: /security/external-ips-policy
      - title: Use ICMP/ping in policy rules
        path: /security/icmp-ping  
    - title: Policy for hosts
      section:   
      - title: Protect hosts
        path: /security/protect-hosts
      - title: Protect hosts tutorial
        path: /security/tutorials/protect-hosts
      - title: Apply policy to host forwarded traffic
        path: /security/host-forwarded-traffic
    - title: Policy for services
      section: 
      - title: Apply policy to Kubernetes node ports
        path: /security/kubernetes-node-ports
      - title: Apply policy to services exposed externally as cluster IPs
        path: /security/services-cluster-ips 
    - title: Policy for Istio 
      section:
      - title: Enforce network policy using Istio
        path: /security/enforce-policy-istio
      - title: Use HTTP methods and paths in policy rules
        path: /security/http-methods 
      - title: Enforce network policy using Istio tutorial
        path: /security/tutorials/app-layer-policy/enforce-policy-istio
    - title: Policy for extreme traffic
      section:
      - title: Enable extreme high-connection workloads
        path: /security/high-connection-workloads
      - title: Defend against DoS attacks
        path: /security/defend-dos-attack
- title: Get started with Calico Enterprise policy 
  section:
  - title: Create tiered policy
    path: /security/tiered-policy
  - title: Create staged policy
    path: /security/staged-network-policies
  - title: Preview policy impacts
    path: /security/policy-impact-preview
  - title: Calico Enterprise policy tutorial
    path: /security/simple-policy-cnx      
  - title: Policy for AWS security groups
    section:
    - title: Overview
      path: /security/aws-security-group-integration/
    - title: Interconnect your VPC and cluster
      path: /security/aws-security-group-integration/interconnection
    - title: Enable pods to access VPC members
      path: /security/aws-security-group-integration/pod-access
    - title: Enable VPC members to access pods
      path: /security/aws-security-group-integration/vpc-member-access
    - title: Enable access to AWS metadata
      path: /security/aws-security-group-integration/metadata-access
    - title: Manage tiers associated with security group integration
      path: /security/aws-security-group-integration/tier-management
    - title: Host endpoints
      path: /security/aws-security-group-integration/host-endpoints
- title: Logs
  section:
  - title: Elasticsearch logs
    section:
    - title: Overview
      path: /security/logs/elastic/
    - title: Flow logs
      path: /security/logs/elastic/flow
    - title: Audit logs
      path: /security/logs/elastic/ee-audit
    - title: DNS logs
      path: /security/logs/elastic/dns
    - title: Access logs
      path: /security/logs/elastic/view
    - title: Configure data retention
      path: /security/logs/retention
    - title: Configure Elasticsearch
      path: /security/logs/configure-elastic
    - title: Archive logs to S3
      path: /security/logs/elastic/s3-archive
    - title: Archive logs to syslog
      path: /security/logs/elastic/syslog
    - title: Filter out flow logs
      path: /security/logs/elastic/filtering
    - title: Filter out DNS logs
      path: /security/logs/elastic/filtering-dns
    - title: Trace and block external IP addresses
      path: /security/logs/elastic/ingress
  - title: iptables logs
    path: /security/logs/iptables
- title: Threat detection and prevention
  section:
  - title: Alerts
    path: /security/threat-detection-and-prevention/alerts
  - title: Anomaly detection
    section:
    - title: Overview
      path: /security/threat-detection-and-prevention/anomaly-detection/
    - title: Enable anomaly detection
      path: /security/threat-detection-and-prevention/anomaly-detection/enabling
    - title: View anomalies
      path: /security/threat-detection-and-prevention/anomaly-detection/viewing-anomalies
    - title: Anomaly detection job descriptions
      path: /security/threat-detection-and-prevention/anomaly-detection/job-descriptions
    - title: Customize anomaly detection jobs
      path: /security/threat-detection-and-prevention/anomaly-detection/customizing
  - title: Trace and block suspicious IPs
    path: /security/threat-detection-and-prevention/suspicious-IPs
  - title: Trace and block suspicious domains
    path: /security/threat-detection-and-prevention/suspicious-domains
- title: Compliance reports
  section:
  - title: Configure compliance reports
    path: /security/compliance-reports
  - title: Configure compliance reports for managed cloud providers
    path: /security/compliance-managed-cloud 
  - title: Configure CIS benchmark reports
    path: /security/compliance-reports-cis 
- title: Secure Calico Enterprise component communications
  section:
  - title: Provide TLS certificates for the manager UI
    path: /security/comms/manager-tls
  - title: Provide TLS certificates for log storage
    path: /security/comms/log-storage-tls
  - title: Provide TLS certificates for Kibana
    path: /security/comms/kibana-tls
  - title: Configure encryption and authentication
    path: /security/comms/crypto-auth
<<<<<<< HEAD
  - title: Provide TLS certificates for the API server
    path: /security/comms/apiserver-tls
  - title: Provide TLS certificates for Typha and Node
    path: /security/comms/typha-node-tls
  - title: Schedule components to well-known nodes
    path: /security/comms/reduce-nodes
  - title: Secure Calico Enterprise Prometheus endpoints
    path: /security/comms/secure-metrics
  - title: Secure BGP sessions
    path: /security/comms/secure-bgp
=======
  - title: Schedule to well-known nodes
    path: /security/comms/reduce-nodes
  - title: Secure Calico Prometheus endpoints
    path: /security/comms/secure-metrics
- title: Calico Enterprise
  section:
  - title: Network visibility
    path: /security/calico-enterprise/network-visibility
>>>>>>> 599b6875
<|MERGE_RESOLUTION|>--- conflicted
+++ resolved
@@ -5,74 +5,13 @@
 - title: Security
   path: /security/
 - title: Adopt a zero trust network model for security
-<<<<<<< HEAD
   path: /security/adopt-zero-trust   
-- title: Get started with basic policy
-=======
-  path: /security/adopt-zero-trust
 - title: Get started
   section:
   - title: Calico policy
     section:
     - title: Get started with Calico network policy
       path: /security/calico-network-policy
-    - title: Get started with Calico network policy for OpenStack
-      path: /security/network-policy-openstack
-  - title: Kubernetes policy
-    section:
-    - title: Get started with Kubernetes network policy
-      path: /security/kubernetes-network-policy
-    - title: Enable default deny for Kubernetes pods
-      path: /security/kubernetes-default-deny
-    - title: Kubernetes policy, demo
-      path: /security/tutorials/kubernetes-policy-demo/kubernetes-demo
-    - title: Kubernetes policy, basic tutorial
-      path: /security/tutorials/kubernetes-policy-basic
-    - title: Kubernetes policy, advanced tutorial
-      path: /security/tutorials/kubernetes-policy-advanced
-- title: Policy rules
-  section:
-  - title: Overview
-    path: /security/policy-rules-overview
-  - title: Use namespace in policy rules
-    path: /security/namespace-policy
-  - title: Use service accounts in policy rules
-    path: /security/service-accounts
-  - title: Use external IPs or networks in policy rules
-    path: /security/external-ips-policy
-  - title: Use ICMP/ping in policy rules
-    path: /security/icmp-ping
-- title: Policy for hosts
-  section:
-  - title: Protect hosts
-    path: /security/protect-hosts
-  - title: Protect host tutorial
-    path: /security/tutorials/protect-hosts
-  - title: Apply policy to host forwarded traffic
-    path: /security/host-forwarded-traffic
-- title: Policy for services
-  section:
-  - title: Apply policy to Kubernetes node ports
-    path: /security/kubernetes-node-ports
-  - title: Apply policy to services exposed externally as cluster IPs
-    path: /security/services-cluster-ips
-- title: Policy for Istio
-  section:
-  - title: Enforce network policy using Istio
-    path: /security/enforce-policy-istio
-  - title: Use HTTP methods and paths in policy rules
-    path: /security/http-methods
-  - title: Enforce network policy using Istio tutorial
-    path: /security/tutorials/app-layer-policy/enforce-policy-istio
-- title: Policy for extreme traffic
-  section:
-  - title: Enable extreme high-connection workloads
-    path: /security/high-connection-workloads
-  - title: Defend against DoS attacks
-    path: /security/defend-dos-attack
-- title: Secure Calico component communications
->>>>>>> 599b6875
-  section:
   - title: Kubernetes policy
     section: 
     - title: Get started with Kubernetes network policy
@@ -85,48 +24,46 @@
       path: /security/tutorials/kubernetes-policy-basic
     - title: Kubernetes policy, advanced tutorial
       path: /security/tutorials/kubernetes-policy-advanced  
-  - title: Calico policy
-    section:
-    - title: Get started with Calico network policy
-      path: /security/calico-network-policy
-    - title: Policy rules       
-      section:
-      - title: Use namespace in policy rules
-        path: /security/namespace-policy
-      - title: Use service accounts in policy rules
-        path: /security/service-accounts  
-      - title: Use external IPs or networks in policy rules
-        path: /security/external-ips-policy
-      - title: Use ICMP/ping in policy rules
-        path: /security/icmp-ping  
-    - title: Policy for hosts
-      section:   
-      - title: Protect hosts
-        path: /security/protect-hosts
-      - title: Protect hosts tutorial
-        path: /security/tutorials/protect-hosts
-      - title: Apply policy to host forwarded traffic
-        path: /security/host-forwarded-traffic
-    - title: Policy for services
-      section: 
-      - title: Apply policy to Kubernetes node ports
-        path: /security/kubernetes-node-ports
-      - title: Apply policy to services exposed externally as cluster IPs
-        path: /security/services-cluster-ips 
-    - title: Policy for Istio 
-      section:
-      - title: Enforce network policy using Istio
-        path: /security/enforce-policy-istio
-      - title: Use HTTP methods and paths in policy rules
-        path: /security/http-methods 
-      - title: Enforce network policy using Istio tutorial
-        path: /security/tutorials/app-layer-policy/enforce-policy-istio
-    - title: Policy for extreme traffic
-      section:
-      - title: Enable extreme high-connection workloads
-        path: /security/high-connection-workloads
-      - title: Defend against DoS attacks
-        path: /security/defend-dos-attack
+- title: Policy rules       
+  section:
+  - title: Overview
+    path: /security/policy-rules-overview
+  - title: Use namespace in policy rules
+    path: /security/namespace-policy
+  - title: Use service accounts in policy rules
+    path: /security/service-accounts  
+  - title: Use external IPs or networks in policy rules
+    path: /security/external-ips-policy
+  - title: Use ICMP/ping in policy rules
+    path: /security/icmp-ping  
+- title: Policy for hosts
+  section:   
+  - title: Protect hosts
+    path: /security/protect-hosts
+  - title: Protect host tutorial
+    path: /security/tutorials/protect-hosts
+  - title: Apply policy to host forwarded traffic
+    path: /security/host-forwarded-traffic
+- title: Policy for services
+  section: 
+  - title: Apply policy to Kubernetes node ports
+    path: /security/kubernetes-node-ports
+  - title: Apply policy to services exposed externally as cluster IPs
+    path: /security/services-cluster-ips 
+- title: Policy for Istio 
+  section:
+  - title: Enforce network policy using Istio
+    path: /security/enforce-policy-istio
+  - title: Use HTTP methods and paths in policy rules
+    path: /security/http-methods 
+  - title: Enforce network policy using Istio tutorial
+    path: /security/tutorials/app-layer-policy/enforce-policy-istio
+- title: Policy for extreme traffic
+  section:
+  - title: Enable extreme high-connection workloads
+    path: /security/high-connection-workloads
+  - title: Defend against DoS attacks
+    path: /security/defend-dos-attack
 - title: Get started with Calico Enterprise policy 
   section:
   - title: Create tiered policy
@@ -221,24 +158,13 @@
     path: /security/comms/kibana-tls
   - title: Configure encryption and authentication
     path: /security/comms/crypto-auth
-<<<<<<< HEAD
   - title: Provide TLS certificates for the API server
     path: /security/comms/apiserver-tls
   - title: Provide TLS certificates for Typha and Node
     path: /security/comms/typha-node-tls
-  - title: Schedule components to well-known nodes
+  - title: Schedule to well-known nodes
     path: /security/comms/reduce-nodes
   - title: Secure Calico Enterprise Prometheus endpoints
     path: /security/comms/secure-metrics
   - title: Secure BGP sessions
-    path: /security/comms/secure-bgp
-=======
-  - title: Schedule to well-known nodes
-    path: /security/comms/reduce-nodes
-  - title: Secure Calico Prometheus endpoints
-    path: /security/comms/secure-metrics
-- title: Calico Enterprise
-  section:
-  - title: Network visibility
-    path: /security/calico-enterprise/network-visibility
->>>>>>> 599b6875
+    path: /security/comms/secure-bgp