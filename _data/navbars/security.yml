--- conflicted
+++ resolved
@@ -13,12 +13,8 @@
     - title: Get started with Calico network policy
       path: /security/calico-network-policy
   - title: Kubernetes policy
-<<<<<<< HEAD
-    section: 
-=======
     path: /security/kubernetes-policy
     section:
->>>>>>> e619f5bd
     - title: Get started with Kubernetes network policy
       path: /security/kubernetes-network-policy
     - title: Enable default deny for Kubernetes pods
@@ -28,14 +24,9 @@
     - title: Kubernetes policy, basic tutorial
       path: /security/tutorials/kubernetes-policy-basic
     - title: Kubernetes policy, advanced tutorial
-<<<<<<< HEAD
-      path: /security/tutorials/kubernetes-policy-advanced  
-- title: Policy rules       
-=======
       path: /security/tutorials/kubernetes-policy-advanced
 - title: Policy rules
   path: /security/policy-rules
->>>>>>> e619f5bd
   section:
   - title: Overview
     path: /security/policy-rules-overview
@@ -48,12 +39,8 @@
   - title: Use ICMP/ping in policy rules
     path: /security/icmp-ping  
 - title: Policy for hosts
-<<<<<<< HEAD
-  section:   
-=======
   path: /security/hosts
   section:
->>>>>>> e619f5bd
   - title: Protect hosts
     path: /security/protect-hosts
   - title: Protect host tutorial
@@ -61,23 +48,14 @@
   - title: Apply policy to host forwarded traffic
     path: /security/host-forwarded-traffic
 - title: Policy for services
-<<<<<<< HEAD
+  path: /security/services
   section: 
   - title: Apply policy to Kubernetes node ports
     path: /security/kubernetes-node-ports
   - title: Apply policy to services exposed externally as cluster IPs
     path: /security/services-cluster-ips 
 - title: Policy for Istio 
-=======
-  path: /security/services
-  section:
-  - title: Apply policy to Kubernetes node ports
-    path: /security/kubernetes-node-ports
-  - title: Apply policy to services exposed externally as cluster IPs
-    path: /security/services-cluster-ips
-- title: Policy for Istio
   path: /security/istio
->>>>>>> e619f5bd
   section:
   - title: Enforce network policy using Istio
     path: /security/enforce-policy-istio
@@ -92,12 +70,8 @@
     path: /security/high-connection-workloads
   - title: Defend against DoS attacks
     path: /security/defend-dos-attack
-<<<<<<< HEAD
 - title: Get started with Calico Enterprise policy 
-=======
-- title: Secure Calico component communications
   path: /security/comms/
->>>>>>> e619f5bd
   section:
   - title: Create tiered policy
     path: /security/tiered-policy
@@ -199,13 +173,5 @@
     path: /security/comms/reduce-nodes
   - title: Secure Calico Enterprise Prometheus endpoints
     path: /security/comms/secure-metrics
-<<<<<<< HEAD
   - title: Secure BGP sessions
-    path: /security/comms/secure-bgp
-=======
-- title: Calico Enterprise
-  path: /security/calico-enterprise/
-  section:
-  - title: Network visibility
-    path: /security/calico-enterprise/network-visibility
->>>>>>> e619f5bd
+    path: /security/comms/secure-bgp