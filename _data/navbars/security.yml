--- conflicted
+++ resolved
@@ -184,15 +184,11 @@
     path: /security/comms/kibana-tls
   - title: Configure encryption and authentication
     path: /security/comms/crypto-auth
-<<<<<<< HEAD
   - title: Provide TLS certificates for the API server
     path: /security/comms/apiserver-tls
   - title: Provide TLS certificates for Typha and Node
     path: /security/comms/typha-node-tls
-  - title: Schedule to well-known nodes
-=======
   - title: Schedule Typha for scaling to well-known nodes
->>>>>>> df646283
     path: /security/comms/reduce-nodes
   - title: Secure Calico Enterprise Prometheus endpoints
     path: /security/comms/secure-metrics
