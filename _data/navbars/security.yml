title: "Security"
path: /security/
order: 3
section:
- title: Adopt a zero trust network model for security
  path: /security/adopt-zero-trust
- title: Get started with policy
  path: /security/get-started
  section:
  - title: Calico policy
    path: /security/calico-policy
    section:
    - title: Get started with Calico network policy
      path: /security/calico-network-policy
    - title: Get started with Calico network policy for OpenStack
      path: /security/network-policy-openstack
  - title: Kubernetes policy
    path: /security/kubernetes-policy
    section:
    - title: Get started with Kubernetes network policy
      path: /security/kubernetes-network-policy
    - title: Kubernetes policy, demo
      path: /security/tutorials/kubernetes-policy-demo/kubernetes-demo
    - title: Kubernetes policy, basic tutorial
      path: /security/tutorials/kubernetes-policy-basic
    - title: Kubernetes policy, advanced tutorial
      path: /security/tutorials/kubernetes-policy-advanced
  - title: Enable default deny 
    path: /security/kubernetes-default-deny    
- title: Policy rules
  path: /security/policy-rules
  section:
  - title: Basic rules
    path: /security/policy-rules-overview
  - title: Namespace rules
    path: /security/namespace-policy
  - title: Service accounts rules
    path: /security/service-accounts
  - title: External IPs or networks rules
    path: /security/external-ips-policy
  - title: ICMP/ping rules
    path: /security/icmp-ping
- title: Policy for hosts
  path: /security/hosts
  section:
  - title: Protect hosts
    path: /security/protect-hosts
  - title: Protect Kubernetes nodes
    path: /security/kubernetes-nodes
  - title: Protect host tutorial
    path: /security/tutorials/protect-hosts
  - title: Apply policy to host forwarded traffic
    path: /security/host-forwarded-traffic
- title: Policy for services
  path: /security/services
  section:
  - title: Apply policy to Kubernetes node ports
    path: /security/kubernetes-node-ports
  - title: Apply policy to services exposed externally as cluster IPs
    path: /security/services-cluster-ips
- title: Policy for Istio
  path: /security/istio
  section:
  - title: Enable network policy for Istio
    path: /security/app-layer-policy
  - title: Enforce network policy using Istio
    path: /security/enforce-policy-istio
  - title: Use HTTP methods and paths in policy rules
    path: /security/http-methods
  - title: Enforce network policy using Istio tutorial
    path: /security/tutorials/app-layer-policy/enforce-policy-istio
- title: Policy for extreme traffic
  path: /security/extreme-traffic
  section:
  - title: Enable extreme high-connection workloads
    path: /security/high-connection-workloads
  - title: Defend against DoS attacks
    path: /security/defend-dos-attack
<<<<<<< HEAD
- title: Try out the pod-to-pod encryption tech preview
=======
- title: Try out the node-to-node encryption tech preview
>>>>>>> 87e96b40
  path: /security/try-node-to-node-encryption
- title: Secure Calico component communications
  path: /security/comms/
  section:
  - title: Configure encryption and authentication
    path: /security/comms/crypto-auth
  - title: Schedule Typha for scaling to well-known nodes
    path: /security/comms/reduce-nodes
  - title: Secure Calico Prometheus endpoints
    path: /security/comms/secure-metrics
- title: Calico Enterprise
  path: /security/calico-enterprise/
  section:
  - title: Network visibility
    path: /security/calico-enterprise/network-visibility
  - title: Advanced egress access controls 
    path: /security/calico-enterprise/egress-access-controls
  - title: Advanced compliance controls 
    path: /security/calico-enterprise/compliance
  - title: Federation
    path: /security/calico-enterprise/federation
  - title: Threat defense
    path: /security/calico-enterprise/threat-defense
  - title: User console
    path: /security/calico-enterprise/user-console
  - title: Policy workflow
    path: /security/calico-enterprise/policy-workflow<|MERGE_RESOLUTION|>--- conflicted
+++ resolved
@@ -76,11 +76,7 @@
     path: /security/high-connection-workloads
   - title: Defend against DoS attacks
     path: /security/defend-dos-attack
-<<<<<<< HEAD
 - title: Try out the pod-to-pod encryption tech preview
-=======
-- title: Try out the node-to-node encryption tech preview
->>>>>>> 87e96b40
   path: /security/try-node-to-node-encryption
 - title: Secure Calico component communications
   path: /security/comms/
