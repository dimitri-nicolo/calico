title: "Operations"
path: /maintenance/
order: 8
section:
- title: Calico Enterprise Manager UI
  path: /getting-started/cnx/
  section:
  - title: Configure access to Calico Enterprise Manager UI
    path: /getting-started/cnx/access-the-manager
  - title: Authentication quickstart
    path: /getting-started/cnx/authentication-quickstart
  - title: Configure an external identity provider
    path: /getting-started/cnx/configure-identity-provider
  - title: Configure user roles and permissions
    path: /getting-started/cnx/roles-and-permissions  
- title: Secure component communications
  path: /security/comms/
  section:
<<<<<<< HEAD
  - title: Configure encryption and authentication
    path: /security/comms/crypto-auth
  - title: Restrict access to components with PSP
    path: /security/pod-security-policy
  - title: Secure Calico Enterprise Prometheus endpoints
    path: /security/comms/secure-metrics
  - title: Secure BGP sessions
    path: /security/comms/secure-bgp
  - title: TLS certificates for the Manager UI
    path: /security/comms/manager-tls
  - title: TLS certificates for log storage
    path: /security/comms/log-storage-tls
  - title: TLS certificates for the API server
    path: /security/comms/apiserver-tls
  - title: TLS certificates for Typha and Node
    path: /security/comms/typha-node-tls
  - title: TLS certificates for compliance
    path: /security/comms/compliance-tls
  - title: TLS certificates for PacketCapture APIs
    path: /security/comms/packetcapture-tls
  - title: Certificate Management
    path: /security/comms/certificate-management
- title: CLIs
  path: /maintenance/clis/
=======
  - title: Deploy images by digest
    path: /maintenance/image-options/imageset
- title: Migrate datastore from etcd to Kubernetes
  path: /maintenance/datastore-migration
- title: Migrate Calico to an operator-managed installation
  path: /maintenance/operator-migration
- title: Enable kubectl to manage Calico APIs
  path: /maintenance/install-apiserver
- title: The eBPF dataplane
  path: /maintenance/ebpf/
>>>>>>> daa0dec3
  section:
  - title: calicoctl
    path: /maintenance/clis/calicoctl/
    section:
    - title: Install calicoctl
      path: /maintenance/clis/calicoctl/install
    - title: Configure calicoctl
      path: /maintenance/clis/calicoctl/configure/
      section:
      - title: Overview
        path: /maintenance/clis/calicoctl/configure/overview
      - title: Configure calicoctl to connect to the datastore
        path: /maintenance/clis/calicoctl/configure/database
  - title: calicoq
    path: /maintenance/clis/calicoq/
    section:
    - title: Install calicoq
      path: /maintenance/clis/calicoq/installing
    - title: Configure calicoq
      path: /maintenance/clis/calicoq/configure/
      section:
      - title: Overview
        path: /maintenance/clis/calicoq/configure/overview
      - title: Kubernetes API datastore options
        path: /maintenance/clis/calicoq/configure/kdd
- title: Storage
  path: /maintenance/logstorage/
  section:
  - title: Log storage requirements
    path: /maintenance/logstorage/log-storage-requirements
  - title: Configure storage
    path: /getting-started/create-storage
  - title: Adjust log storage size
    path: /maintenance/logstorage/adjust-log-storage-size
  - title: Advanced node scheduling
    path: /maintenance/logstorage/advanced-node-scheduling
- title: License expiration and renewal
  path: /maintenance/license-options
- title: Monitoring 
  path: /maintenance/monitor/
  section: 
  - title: Prometheus
    path: /maintenance/monitor/prometheus/
    section: 
    - title: Configure Prometheus
      path: /maintenance/monitor/prometheus/prometheus
    - title: Configure Alertmanager
      path: /maintenance/monitor/prometheus/alertmanager
  - title: Metrics
    path: /maintenance/monitor/metrics/
    section: 
    - title: BGP metrics
      path: /maintenance/monitor/metrics/bgp-metrics
    - title: License metrics
      path: /maintenance/monitor/metrics/license-agent
    - title: Policy metrics 
      path: /maintenance/monitor/metrics/metrics
    - title: Elasticsearch and Fluentd metrics
      path: /maintenance/monitor/metrics/elasticsearch-and-fluentd-metrics
- title: eBPF
  path: /maintenance/ebpf/
  section: 
  - title: About eBPF
    path: /maintenance/ebpf/about-ebpf
  - title: Install eBPF on a new cluster
    path: /maintenance/ebpf/install
  - title: Enable eBPF on an existing cluster
    path: /maintenance/ebpf/enabling-ebpf
  - title: Create an EKS cluster for eBPF mode
    path: /maintenance/ebpf/ebpf-and-eks
  - title: Troubleshoot eBPF dataplane
    path: /maintenance/ebpf/troubleshoot-ebpf  
- title: Reduce node impacts on datastore
  path: /reference/typha/overview
- title: Remove nodes from a cluster
  path: /maintenance/decommissioning-a-node    
- title: Troubleshooting
  path: /maintenance/troubleshoot/
  section:
  - title: Troubleshooting and diagnostics
    path: /maintenance/troubleshoot/troubleshooting
  - title: Component logs
<<<<<<< HEAD
    path: /maintenance/troubleshoot/component-logs
=======
    path: /maintenance/troubleshoot/component-logs
  - title: eBPF Dataplane
    path: /maintenance/troubleshoot/troubleshoot-ebpf
  - title: VPP dataplane troubleshooting
    path: /maintenance/troubleshoot/vpp
- title: Certificate Management
  path: /maintenance/certificate-management
>>>>>>> daa0dec3
<|MERGE_RESOLUTION|>--- conflicted
+++ resolved
@@ -16,7 +16,6 @@
 - title: Secure component communications
   path: /security/comms/
   section:
-<<<<<<< HEAD
   - title: Configure encryption and authentication
     path: /security/comms/crypto-auth
   - title: Restrict access to components with PSP
@@ -41,18 +40,6 @@
     path: /security/comms/certificate-management
 - title: CLIs
   path: /maintenance/clis/
-=======
-  - title: Deploy images by digest
-    path: /maintenance/image-options/imageset
-- title: Migrate datastore from etcd to Kubernetes
-  path: /maintenance/datastore-migration
-- title: Migrate Calico to an operator-managed installation
-  path: /maintenance/operator-migration
-- title: Enable kubectl to manage Calico APIs
-  path: /maintenance/install-apiserver
-- title: The eBPF dataplane
-  path: /maintenance/ebpf/
->>>>>>> daa0dec3
   section:
   - title: calicoctl
     path: /maintenance/clis/calicoctl/
@@ -135,14 +122,4 @@
   - title: Troubleshooting and diagnostics
     path: /maintenance/troubleshoot/troubleshooting
   - title: Component logs
-<<<<<<< HEAD
-    path: /maintenance/troubleshoot/component-logs
-=======
-    path: /maintenance/troubleshoot/component-logs
-  - title: eBPF Dataplane
-    path: /maintenance/troubleshoot/troubleshoot-ebpf
-  - title: VPP dataplane troubleshooting
-    path: /maintenance/troubleshoot/vpp
-- title: Certificate Management
-  path: /maintenance/certificate-management
->>>>>>> daa0dec3
+    path: /maintenance/troubleshoot/component-logs