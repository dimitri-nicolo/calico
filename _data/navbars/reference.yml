--- conflicted
+++ resolved
@@ -1,15 +1,9 @@
 bigheader: "Reference"
 path: /reference/
 order: 5
-<<<<<<< HEAD
-toc:
-- title: Reference
-  path: /reference/
+section:
 - title: Installation
   path: /reference/installation/api
-=======
-section:
->>>>>>> e619f5bd
 - title: calicoctl
   path: /reference/calicoctl/
   section:
@@ -190,10 +184,6 @@
     path: /reference/public-cloud/azure
   - title: Google Compute Engine
     path: /reference/public-cloud/gce
-<<<<<<< HEAD
-=======
-  - title: IBM Cloud
-    path: /reference/public-cloud/ibm
 - title: Host endpoints
   path: /reference/host-endpoints/
   section:
@@ -215,18 +205,13 @@
       path: /reference/host-endpoints/summary
     - title: Connection tracking
       path: /reference/host-endpoints/conntrack
->>>>>>> e619f5bd
 - title: Architecture
   path: /reference/architecture/
   section:
   - title: Introduction
-<<<<<<< HEAD
-    path: /reference/architecture/
+    path: /reference/architecture/overview
   - title: cnx-node
     path: /reference/architecture/components
-=======
-    path: /reference/architecture/overview
->>>>>>> e619f5bd
   - title: Data path
     path: /reference/architecture/data-path
   - title: Network design
@@ -238,14 +223,7 @@
       path: /reference/architecture/design/l3-interconnect-fabric
 - title: Frequently asked questions
   path: /reference/faq
-<<<<<<< HEAD
 - title: Other installation methods
-=======
-- title: Getting involved
-  path: /reference/involved
-- title: Attributions
-  path: /reference/legal/
->>>>>>> e619f5bd
   section:
   - title: Helm
     section:
