--- conflicted
+++ resolved
@@ -76,13 +76,10 @@
       path: /reference/resources/hostendpoint
     - title: IP pool
       path: /reference/resources/ippool
-<<<<<<< HEAD
     - title: License key
       path: /reference/resources/licensekey
-=======
     - title: Kubernetes controllers configuration
       path: /reference/resources/kubecontrollersconfig
->>>>>>> df646283
     - title: Network policy
       path: /reference/resources/networkpolicy
     - title: Network set
