title: "Install and upgrade"
path: /getting-started/
order: 1
section: 
- title: Install on clusters
  path: /getting-started/install-on-clusters/ 
  section:
  - title: OpenShift
    path: /getting-started/openshift/
    section:
    - title: System requirements
      path: /getting-started/openshift/requirements
    - title: Installation
<<<<<<< HEAD
      path: /getting-started/openshift/installation/ 
  - title: Kubernetes
    path: /getting-started/kubernetes/
    section:
    - title: Options for installing Calico Enterprise
      path: /getting-started/options-install  
    - title: Standard
      path: /getting-started/kubernetes/generic-install
    - title: Docker Enterprise
      path: /getting-started/kubernetes/docker-enterprise
    - title: Helm
      path: /getting-started/kubernetes/helm
    - title: Rancher Kubernetes Engine
      path: /getting-started/kubernetes/rancher
  - title: AKS 
    path: /getting-started/kubernetes/aks
  - title: EKS 
    path: /getting-started/kubernetes/eks
  - title: GKE
    path: /getting-started/kubernetes/gke
  - title: Quickstart
    path: /getting-started/kubernetes/quickstart 
  - title: Install from a private registry
    path: /getting-started/private-registry/
=======
      path: /getting-started/openshift/installation
  - title: Flannel
    path: /getting-started/kubernetes/flannel/
    section:
    - title: Install Calico for policy and flannel for networking
      path: /getting-started/kubernetes/flannel/flannel
    - title: Migrate a cluster from flannel networking to Calico networking
      path: /getting-started/kubernetes/flannel/migration-from-flannel
  - title: K3s
    path: /getting-started/kubernetes/k3s/
    section:
      - title: Quickstart
        path: /getting-started/kubernetes/k3s/quickstart
      - title: Multi-node install
        path: /getting-started/kubernetes/k3s/multi-node-install
  - title: MicroK8s
    path: /getting-started/kubernetes/microk8s
  - title: Minikube
    path: /getting-started/kubernetes/minikube
  - title: Calico the hard way
    path: /getting-started/kubernetes/hardway/
>>>>>>> 897a4982
    section:
    - title: Install using default directories
      path: /getting-started/private-registry/private-registry-regular
    - title: Install using custom directories
      path: /getting-started/private-registry/private-registry-image-path
  - title: Get a license
    path: /getting-started/calico-enterprise
  - title: System requirements
    path: /getting-started/kubernetes/requirements 
- title: Install on non-cluster hosts
  path: /getting-started/bare-metal/
  section:
  - title: About non-cluster hosts
    path: /getting-started/bare-metal/about
  - title: System requirements
    path: /getting-started/bare-metal/requirements
  - title: Installation
    path: /getting-started/bare-metal/installation/
    section:
    - title: Container install
      path: /getting-started/bare-metal/installation/container
    - title: Binary install
      path: /getting-started/bare-metal/installation/binary
- title: Upgrade
  path: /maintenance/upgrading
  section:
  - title: Upgrade Calico Enterprise
    path: /maintenance/upgrading-enterprise
    section:
    - title: Kubernetes
      path: /maintenance/kubernetes-upgrade-tsee/
      section:
      - title: Operator upgrade
        path: /maintenance/kubernetes-upgrade-tsee/operator
      - title: Helm
        path: /maintenance/kubernetes-upgrade-tsee/helm
    - title: OpenShift
      path: /maintenance/openshift-upgrade
  - title: Upgrade from Calico to Calico Enterprise
    path: /maintenance/upgrading-calico-to-calico-enterprise
    section:
    - title: Kubernetes
      path: /maintenance/upgrade-to-tsee  
    - title: OpenShift
      path: /maintenance/upgrade-to-tsee-openshift
- title: Install a patch release
  path: /maintenance/manifest-archive<|MERGE_RESOLUTION|>--- conflicted
+++ resolved
@@ -11,8 +11,7 @@
     - title: System requirements
       path: /getting-started/openshift/requirements
     - title: Installation
-<<<<<<< HEAD
-      path: /getting-started/openshift/installation/ 
+      path: /getting-started/openshift/installation
   - title: Kubernetes
     path: /getting-started/kubernetes/
     section:
@@ -36,29 +35,6 @@
     path: /getting-started/kubernetes/quickstart 
   - title: Install from a private registry
     path: /getting-started/private-registry/
-=======
-      path: /getting-started/openshift/installation
-  - title: Flannel
-    path: /getting-started/kubernetes/flannel/
-    section:
-    - title: Install Calico for policy and flannel for networking
-      path: /getting-started/kubernetes/flannel/flannel
-    - title: Migrate a cluster from flannel networking to Calico networking
-      path: /getting-started/kubernetes/flannel/migration-from-flannel
-  - title: K3s
-    path: /getting-started/kubernetes/k3s/
-    section:
-      - title: Quickstart
-        path: /getting-started/kubernetes/k3s/quickstart
-      - title: Multi-node install
-        path: /getting-started/kubernetes/k3s/multi-node-install
-  - title: MicroK8s
-    path: /getting-started/kubernetes/microk8s
-  - title: Minikube
-    path: /getting-started/kubernetes/minikube
-  - title: Calico the hard way
-    path: /getting-started/kubernetes/hardway/
->>>>>>> 897a4982
     section:
     - title: Install using default directories
       path: /getting-started/private-registry/private-registry-regular
