title: "Install Calico Enterprise"
path: /getting-started/
order: 1
section:
- title: Kubernetes
  path: /getting-started/kubernetes/
  section:
  - title: Quickstart
    path: /getting-started/kubernetes/quickstart
  - title: Options for installing Calico Enterprise
    path: /getting-started/options-install  
  - title: Managed public cloud
    path: /getting-started/kubernetes/managed-public-cloud/
    section:
    - title: Amazon Elastic Kubernetes Service (EKS)
      path: /getting-started/kubernetes/managed-public-cloud/eks
    - title: Google Kubernetes Engine (GKE)
      path: /getting-started/kubernetes/managed-public-cloud/gke
    - title: Microsoft Azure Kubernetes Service (AKS)
      path: /getting-started/kubernetes/managed-public-cloud/aks
  - title: Self-managed
    path: /getting-started/kubernetes/self-managed-on-prem/
    section:
<<<<<<< HEAD
    - title: Standard
      path: /getting-started/kubernetes/self-managed-on-prem/generic-install
    - title: Docker Enterprise
      path: /getting-started/kubernetes/self-managed-on-prem/docker-enterprise
    - title: Helm
      path: /getting-started/kubernetes/self-managed-on-prem/helm
    - title: Rancher Kubernetes Engine
      path: /getting-started/kubernetes/self-managed-on-prem/rancher
=======
    - title: Self-managed Kubernetes in AWS
      path: /getting-started/kubernetes/self-managed-public-cloud/aws 
    - title: Self-managed Kubernetes in GCE
      path: /getting-started/kubernetes/self-managed-public-cloud/gce
    - title: Self-managed Kubernetes in Azure
      path: /getting-started/kubernetes/self-managed-public-cloud/azure        
    - title: Self-managed Kubernetes in DigitalOcean
      path: /getting-started/kubernetes/self-managed-public-cloud/do   
  - title: Self-managed on-premises
    path: /getting-started/kubernetes/self-managed-onprem/
    section:
    - title: Install Calico for on-premises deployments
      path: /getting-started/kubernetes/self-managed-onprem/onpremises  
    - title: Customize manifests
      path: /getting-started/kubernetes/installation/config-options
>>>>>>> 68042082
  - title: OpenShift
    path: /getting-started/openshift/
    section:
    - title: System requirements
      path: /getting-started/openshift/requirements
    - title: Installation
      path: /getting-started/openshift/installation/
  - title: Calico Enterprise for Windows
    path: /getting-started/windows-calico/
    section:
<<<<<<< HEAD
=======
    - title: Install Calico for policy and flannel for networking
      path: /getting-started/kubernetes/flannel/flannel
    - title: Migrate a cluster from flannel networking to Calico networking
      path: /getting-started/kubernetes/flannel/migration-from-flannel     
  - title: Calico for Windows
    path: /getting-started/windows-calico/
    section:
>>>>>>> 68042082
    - title: Limitations and known issues
      path: /getting-started/windows-calico/limitations
    - title: Quickstart
      path: /getting-started/windows-calico/quickstart
<<<<<<< HEAD
=======
    - title: Basic policy demo
      path: /getting-started/windows-calico/demo
>>>>>>> 68042082
    - title: Standard install
      path: /getting-started/windows-calico/
      section:
      - title: Requirements
        path: /getting-started/windows-calico/requirements
<<<<<<< HEAD
      - title: Install Calico Enterprise for Windows
        path: /getting-started/windows-calico/standard
    - title: Create kubeconfig for Windows nodes
      path: /getting-started/windows-calico/kubeconfig
    - title: Start and stop Calico Enterprise for Windows services
      path: /getting-started/windows-calico/maintain
    - title: Troubleshoot Calico Enterprise for Windows
      path: /getting-started/windows-calico/troubleshoot  
  - title: Install from a private registry
    path: /getting-started/private-registry/
=======
      - title: Install Calico for Windows
        path: /getting-started/windows-calico/standard
    - title: Create kubeconfig for Windows nodes
      path: /getting-started/windows-calico/kubeconfig
    - title: Start and stop Calico for Windows services
      path: /getting-started/windows-calico/maintain
    - title: Troubleshoot Calico for Windows
      path: /getting-started/windows-calico/troubleshoot  
  - title: K3s
    path: /getting-started/kubernetes/k3s/
    section:
      - title: Quickstart
        path: /getting-started/kubernetes/k3s/quickstart
      - title: Multi-node install
        path: /getting-started/kubernetes/k3s/multi-node-install
  - title: MicroK8s
    path: /getting-started/kubernetes/microk8s
  - title: Calico the hard way
    path: /getting-started/kubernetes/hardway/
>>>>>>> 68042082
    section:
      - title: Install using default directories
        path: /getting-started/private-registry/private-registry-regular
      - title: Install using custom directories
        path: /getting-started/private-registry/private-registry-image-path
  - title: Configure storage for logs and reports
    path: /getting-started/create-storage
  - title: Get a license
    path: /getting-started/calico-enterprise
  - title: System requirements
    path: /getting-started/kubernetes/requirements
<<<<<<< HEAD
=======
- title: OpenStack
  path: /getting-started/openstack/
  section:
  - title: Overview
    path: /getting-started/openstack/overview
  - title: System requirements
    path: /getting-started/openstack/requirements
  - title: Installation
    path: /getting-started/openstack/installation/
    section:
    - title: Overview
      path: /getting-started/openstack/installation/overview
    - title: Ubuntu
      path: /getting-started/openstack/installation/ubuntu
    - title: Red Hat Enterprise Linux
      path: /getting-started/openstack/installation/redhat
    - title: DevStack
      path: /getting-started/openstack/installation/devstack
    - title: Verify your deployment
      path: /getting-started/openstack/verification
>>>>>>> 68042082
- title: Non-cluster hosts
  path: /getting-started/bare-metal/
  section:
  - title: About non-cluster hosts
    path: /getting-started/bare-metal/about
  - title: System requirements
    path: /getting-started/bare-metal/requirements
  - title: Installation
    path: /getting-started/bare-metal/installation/
    section:
    - title: Container install
      path: /getting-started/bare-metal/installation/container
    - title: Binary install
      path: /getting-started/bare-metal/installation/binary

- title: Calico Enterprise Manager user interface
  path: /getting-started/cnx/
  section:
  - title: Configure access to Calico Enterprise Manager
    path: /getting-started/cnx/access-the-manager
  - title: Configure user authentication and log in
    path: /getting-started/cnx/create-user-login<|MERGE_RESOLUTION|>--- conflicted
+++ resolved
@@ -21,7 +21,6 @@
   - title: Self-managed
     path: /getting-started/kubernetes/self-managed-on-prem/
     section:
-<<<<<<< HEAD
     - title: Standard
       path: /getting-started/kubernetes/self-managed-on-prem/generic-install
     - title: Docker Enterprise
@@ -30,23 +29,6 @@
       path: /getting-started/kubernetes/self-managed-on-prem/helm
     - title: Rancher Kubernetes Engine
       path: /getting-started/kubernetes/self-managed-on-prem/rancher
-=======
-    - title: Self-managed Kubernetes in AWS
-      path: /getting-started/kubernetes/self-managed-public-cloud/aws 
-    - title: Self-managed Kubernetes in GCE
-      path: /getting-started/kubernetes/self-managed-public-cloud/gce
-    - title: Self-managed Kubernetes in Azure
-      path: /getting-started/kubernetes/self-managed-public-cloud/azure        
-    - title: Self-managed Kubernetes in DigitalOcean
-      path: /getting-started/kubernetes/self-managed-public-cloud/do   
-  - title: Self-managed on-premises
-    path: /getting-started/kubernetes/self-managed-onprem/
-    section:
-    - title: Install Calico for on-premises deployments
-      path: /getting-started/kubernetes/self-managed-onprem/onpremises  
-    - title: Customize manifests
-      path: /getting-started/kubernetes/installation/config-options
->>>>>>> 68042082
   - title: OpenShift
     path: /getting-started/openshift/
     section:
@@ -57,31 +39,17 @@
   - title: Calico Enterprise for Windows
     path: /getting-started/windows-calico/
     section:
-<<<<<<< HEAD
-=======
-    - title: Install Calico for policy and flannel for networking
-      path: /getting-started/kubernetes/flannel/flannel
-    - title: Migrate a cluster from flannel networking to Calico networking
-      path: /getting-started/kubernetes/flannel/migration-from-flannel     
-  - title: Calico for Windows
-    path: /getting-started/windows-calico/
-    section:
->>>>>>> 68042082
     - title: Limitations and known issues
       path: /getting-started/windows-calico/limitations
     - title: Quickstart
       path: /getting-started/windows-calico/quickstart
-<<<<<<< HEAD
-=======
     - title: Basic policy demo
       path: /getting-started/windows-calico/demo
->>>>>>> 68042082
     - title: Standard install
       path: /getting-started/windows-calico/
       section:
       - title: Requirements
         path: /getting-started/windows-calico/requirements
-<<<<<<< HEAD
       - title: Install Calico Enterprise for Windows
         path: /getting-started/windows-calico/standard
     - title: Create kubeconfig for Windows nodes
@@ -92,27 +60,6 @@
       path: /getting-started/windows-calico/troubleshoot  
   - title: Install from a private registry
     path: /getting-started/private-registry/
-=======
-      - title: Install Calico for Windows
-        path: /getting-started/windows-calico/standard
-    - title: Create kubeconfig for Windows nodes
-      path: /getting-started/windows-calico/kubeconfig
-    - title: Start and stop Calico for Windows services
-      path: /getting-started/windows-calico/maintain
-    - title: Troubleshoot Calico for Windows
-      path: /getting-started/windows-calico/troubleshoot  
-  - title: K3s
-    path: /getting-started/kubernetes/k3s/
-    section:
-      - title: Quickstart
-        path: /getting-started/kubernetes/k3s/quickstart
-      - title: Multi-node install
-        path: /getting-started/kubernetes/k3s/multi-node-install
-  - title: MicroK8s
-    path: /getting-started/kubernetes/microk8s
-  - title: Calico the hard way
-    path: /getting-started/kubernetes/hardway/
->>>>>>> 68042082
     section:
       - title: Install using default directories
         path: /getting-started/private-registry/private-registry-regular
@@ -124,29 +71,6 @@
     path: /getting-started/calico-enterprise
   - title: System requirements
     path: /getting-started/kubernetes/requirements
-<<<<<<< HEAD
-=======
-- title: OpenStack
-  path: /getting-started/openstack/
-  section:
-  - title: Overview
-    path: /getting-started/openstack/overview
-  - title: System requirements
-    path: /getting-started/openstack/requirements
-  - title: Installation
-    path: /getting-started/openstack/installation/
-    section:
-    - title: Overview
-      path: /getting-started/openstack/installation/overview
-    - title: Ubuntu
-      path: /getting-started/openstack/installation/ubuntu
-    - title: Red Hat Enterprise Linux
-      path: /getting-started/openstack/installation/redhat
-    - title: DevStack
-      path: /getting-started/openstack/installation/devstack
-    - title: Verify your deployment
-      path: /getting-started/openstack/verification
->>>>>>> 68042082
 - title: Non-cluster hosts
   path: /getting-started/bare-metal/
   section:
