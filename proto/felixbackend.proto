syntax = "proto3";
package felix;
option go_package = "proto";

service PolicySync {
  // On this API, only the following payloads will be sent:
  //  - InSync
  //  - IPSetUpdate
  //  - IPSetDeltaUpdate
  //  - IPSetRemove
  //  - ActiveProfileUpdate
  //  - ActiveProfileRemove
  //  - ActivePolicyUpdate
  //  - ActivePolicyRemove
  //  - WorkloadEndpointUpdate
  //  - WorkloadEndpointRemove
  //  - ServiceAccountUpdate
  //  - ServiceAccountRemove
  //  - NamespaceUpdate
  //  - NamespaceRemove
  //  - RouteUpdate
  //  - RouteRemove
  //  - VXLANTunnelEndpointUpdate
  //  - VXLANTunnelEndpointRemove
  //  - ConfigUpdate
  //
  // The ConfigUpdate payload is only sent if the receiver has features enabled that
  // require it. Furthermore, the ConfigUpdate message will only contain the configuration
  // parameters required for those features.
  rpc Sync(SyncRequest) returns (stream ToDataplane);

  // Report dataplane statistics to Felix.
  rpc Report(DataplaneStats) returns (ReportResult);
}

message SyncRequest {
  // Whether the sync consumer supports the DropActionOverride feature. If set to true,
  // the dropActionOverride value will be supplied in a ConfigUpdate message (if supported
  // by Felix).
  bool supportsDropActionOverride = 1;
  // Whether the sync consumer supports dataplane stats. If set to true, the ConfigUpdate message
  // will contain DataplaneStatsEnabledForAllowed and DataplaneStatsEnabledForDenied settings
  // if supported by Felix. If enabled, the sync consumer may call the Report RPC method to stream
  // dataplane statistics to Felix.
  bool supportsDataplaneStats = 2;
}

// Rationale for having explicit Remove messages rather than sending and update
// with empty payload (which is the convention we used to use in Felix):
// protobuf and golang use zero values to indicate missing data and that makes
// it impossible to tell the difference between an empty list of IP set members
// and a deletion, for example.

message ToDataplane {
  // Sequence number incremented with each message.  Useful for correlating
  // messages in logs.
  uint64 sequence_number = 15;
  oneof payload {
    // InSync is sent once a complete snapshot of the datastore has been
    // processed.  The dataplane driver should use it as a signal to
    // resynchronise the dataplane.
    InSync in_sync = 1;

    // IPSetUpdate is sent when an IP set becomes active.  It contains the
    // complete membership of the IP set.
    IPSetUpdate ipset_update = 2;
    // IPSetDeltaUpdates are sent after the first IPSetUpdate; they contain
    // a list of IPs that should be added and removed from the IP set.
    IPSetDeltaUpdate ipset_delta_update = 3;
    // IPSet remove is sent when an IP set is no longer needed.
    IPSetRemove ipset_remove = 4;

    // ActiveProfileUpdate is sent when a profile becomes active or is updated.
    ActiveProfileUpdate active_profile_update = 5;
    // ActiveProfileRemove is sent when a profile becomes inactive or is
    // deleted.
    ActiveProfileRemove active_profile_remove = 6;

    // ActivePolicyUpdate is sent when a policy becomes active or is updated.
    ActivePolicyUpdate active_policy_update = 7;
    // ActivePolicyRemove is sent when a policy becomes inactive or is
    // deleted.
    ActivePolicyRemove active_policy_remove = 8;

    // HostEndpointUpdate is sent when a local host endpoint is added or
    // updated.
    HostEndpointUpdate host_endpoint_update = 9;
    // HostEndpointRemove is sent when a local host endpoint is removed.
    HostEndpointRemove host_endpoint_remove = 10;

    // WorkloadEndpointUpdate is sent when a local workload endpoint is added
    // or updated.
    WorkloadEndpointUpdate workload_endpoint_update = 11;
    // WorkloadEndpointRemove is sent when a local workload endpoint is
    // removed.
    WorkloadEndpointRemove workload_endpoint_remove = 12;

    // ConfigUpdate is sent at start of day or when the config changes.
    ConfigUpdate config_update = 13;

    // HostMetadataUpdate is sent when a host IP is added or updated.  I.e. the
    // IP used for BGP peering/IPIP.
    HostMetadataUpdate host_metadata_update = 14;
    // HostIPRemove is sent when a host IP is removed.
    HostMetadataRemove host_metadata_remove = 18;

    // IPAMPoolUpdate is sent when an IPAM pool is added/updated.
    IPAMPoolUpdate ipam_pool_update = 16;
    // IPAMPoolRemove is sent when an IPAM pool is removed.
    IPAMPoolRemove ipam_pool_remove = 17;

    // ServiceAccountUpdate is sent when a ServiceAccount is added/updated.
    ServiceAccountUpdate service_account_update = 19;
    // ServiceAccountRemove is sent when a ServiceAccount is removed.
    ServiceAccountRemove service_account_remove = 20;

    // NamespaceUpdate is sent when a Namespace is added/updated.
    NamespaceUpdate namespace_update = 21;
    // NamespaceRemove is sent when a Namespace is removed.
    NamespaceRemove namespace_remove = 22;

    // RouteUpdate is send when a route is added/updated.
    RouteUpdate route_update = 23;
    // RouteRemove is send when a route is deleted.
    RouteRemove route_remove = 24;

    // VXLANTunnelEndpointUpdate is send when a vtep is added/updated.
    VXLANTunnelEndpointUpdate vtep_update = 25;
    // VXLANTunnelEndpointRemove is send when a route is deleted.
    VXLANTunnelEndpointRemove vtep_remove = 26;

<<<<<<< HEAD
    // Private members below here; use ids >100 to avoid merge conflicts.

    // Sent when the set of IPs behind one of our IPsec tunnels changes.
    IPSecTunnelAdd ipsec_tunnel_add = 126;
    IPSecTunnelRemove ipsec_tunnel_remove = 127;
    IPSecBindingUpdate ipsec_binding_update = 123;

    // Send when one or more IPs is blacklisted.
    IPSecBlacklistAdd ipsec_binding_add = 124;
    // Send when one or more IPs is un-blacklisted.
    IPSecBlacklistRemove ipsec_binding_remove = 125;
=======
    // WireguardEndpointUpdate is sent to setup wireguard on the host.
    WireguardEndpointUpdate wireguard_endpoint_update = 27;
    // WireguardEndpointRemove is sent to undo wireguard on the host.
    WireguardEndpointRemove wireguard_endpoint_remove = 28;
>>>>>>> 7452123f
  }
}

message FromDataplane {
  uint64 sequence_number = 8;
  oneof payload {
    // ProcessStatusUpdate is sent as a periodic heartbeat.
    ProcessStatusUpdate process_status_update = 3;

    // HostEndpointStatusUpdate is sent when the oper status of an endpoint
    // changes.
    HostEndpointStatusUpdate host_endpoint_status_update = 4;
    // HostEndpointStatusRemove is sent when an endpoint is removed to clean
    // up its oper status entry.
    HostEndpointStatusRemove host_endpoint_status_remove = 5;

    // WorkloadEndpointStatusUpdate is sent when the oper status of an endpoint
    // changes.
    WorkloadEndpointStatusUpdate workload_endpoint_status_update = 6;
    // WorkloadEndpointStatusRemove is sent when an endpoint is removed to
    // clean up its oper status entry.
    WorkloadEndpointStatusRemove workload_endpoint_status_remove = 7;

    // WireguardStatusUpdate is sent when the wireguard is available with the
    // crypto primitives set up.
    WireguardStatusUpdate wireguard_status_update = 9;
  }
}

message ConfigUpdate {
  map<string, string> config = 1;
}

message InSync {
}

message IPSetUpdate {
  string id = 1;
  repeated string members = 2;
  enum IPSetType {
    IP = 0;           // Each member is an IP address in dotted-decimal or IPv6 format.
    IP_AND_PORT = 1;  // Each member is "<IP>,(tcp|udp):port".
    NET = 2;          // Each member is a CIDR in dotted-decimal or IPv6 format.
    DOMAIN = 3;       // Each member is a domain name.
    EGRESS_IP = 4;    // Each member is an egress IP.
  }
  IPSetType type = 3;
}

message IPSetDeltaUpdate {
  string id = 1;
  repeated string added_members = 2;
  repeated string removed_members = 3;
}

message IPSetRemove {
  string id = 1;
}

message ActiveProfileUpdate {
  ProfileID id = 1;
  Profile profile = 2;
}

message ActiveProfileRemove {
  ProfileID id = 1;
}

message ProfileID {
  string name = 1;
}

message Profile {
  repeated Rule inbound_rules = 1;
  repeated Rule outbound_rules = 2;
}

message ActivePolicyUpdate {
  PolicyID id = 1;
  Policy policy = 2;
}

message ActivePolicyRemove {
  PolicyID id = 1;
}

message PolicyID {
  string tier = 1;
  string name = 2;
}

message Policy {
  // If the Policy represents a NetworkPolicy, this contains the namespace that the policy came
  // from.  Otherwise, empty.
  string namespace = 5;

  repeated Rule inbound_rules = 1;
  repeated Rule outbound_rules = 2;
  bool untracked = 3;
  bool pre_dnat = 4;
}

enum IPVersion {
  ANY = 0;
  IPV4 = 4;
  IPV6 = 6;
}

message Rule {
  string action = 1;
  IPVersion ip_version = 2;

  Protocol protocol = 3;

  repeated string src_net = 4;

  // The list of ports is split into numeric and named ports, where named ports are represented
  // by (IP, port) IP sets.  A packet matches this rule if it matches any numeric port range *or*
  // any listed named port IP set.
  repeated PortRange src_ports = 5;
  repeated string src_named_port_ip_set_ids = 12;

  repeated string dst_net = 6;
  repeated PortRange dst_ports = 7;
  repeated string dst_named_port_ip_set_ids = 13;
  oneof icmp {
    // Distinguish between a match on type only and type+code.  We can't use
    // the fact that fields ar optional because Go can't distinguish 0 from
    // "not-present".
    int32 icmp_type = 8;
    IcmpTypeAndCode icmp_type_code = 9;
  }
  repeated string src_ip_set_ids = 10;
  // There should not be any situation where dst_ip_set_ids or dst_domain_ip_set_ids have
  // more than one value (i.e more than one IPSet id). The intended semantics is that their
  // values will be OR'ed when processed by the dataplane.
  repeated string dst_ip_set_ids = 11;
  repeated string dst_domain_ip_set_ids = 14;

  Protocol not_protocol = 102;

  repeated string not_src_net = 103;
  repeated PortRange not_src_ports = 104;
  repeated string not_dst_net = 105;
  repeated PortRange not_dst_ports = 106;
  oneof not_icmp {
    int32 not_icmp_type = 107;
    IcmpTypeAndCode not_icmp_type_code = 108;
  }
  repeated string not_src_ip_set_ids = 109;
  repeated string not_dst_ip_set_ids = 110;
  repeated string not_src_named_port_ip_set_ids = 112;
  repeated string not_dst_named_port_ip_set_ids = 113;

  // These fields pass through the original selectors from the v3 datamodel unmodified as required
  // for the policy sync API.
  string original_src_selector = 114;
  string original_dst_selector = 115;
  string original_src_namespace_selector = 116;
  string original_dst_namespace_selector = 117;
  string original_not_src_selector = 118;
  string original_not_dst_selector = 119;

  // Pass through of the v3 datamodel service account match criteria.
  ServiceAccountMatch src_service_account_match = 120;
  ServiceAccountMatch dst_service_account_match = 121;

  // Pass through of the v3 datamodel HTTP match criteria.
  HTTPMatch http_match = 122;

  RuleMetadata metadata = 123;

  string log_prefix = 200;

  // An opaque ID/hash for the rule.
  string rule_id = 201;
}

message ServiceAccountMatch {
  string selector = 1;
  repeated string names = 2;
}

message HTTPMatch {
  repeated string methods = 1;
  message PathMatch {
    oneof path_match {
      string exact = 1;
      string prefix = 2;
    }
  }
  repeated PathMatch paths = 2;
}

message RuleMetadata {
  map<string, string> annotations = 1;
}

message IcmpTypeAndCode {
  int32 type = 1;
  int32 code = 2;
}

message Protocol {
  oneof number_or_name {
    int32 number = 1;
    string name = 2;
  }
}

// Individual ports are sent with first == last.
message PortRange {
  int32 first = 1;
  int32 last = 2;
}

message WorkloadEndpointID {
  // hostname not needed since this is implicitly a local endpoint?
  reserved 1;
  reserved "hostname";

  string orchestrator_id = 2;
  string workload_id = 3;
  string endpoint_id = 4;
}

message WorkloadEndpointUpdate {
  WorkloadEndpointID id = 1;
  WorkloadEndpoint endpoint = 5;
}

message WorkloadEndpoint {
  string state = 1;
  string name = 2;
  string mac = 3;
  repeated string profile_ids = 4;
  repeated string ipv4_nets = 5;
  repeated string ipv6_nets = 6;
  repeated TierInfo tiers = 7;
  repeated NatInfo ipv4_nat = 8;
  repeated NatInfo ipv6_nat = 9;
  string egress_ip_set_id = 100;
  bool is_egress_gateway = 101;
}

message WorkloadEndpointRemove {
  WorkloadEndpointID id = 1;
}

message HostEndpointID {
  // hostname not needed since this is implicitly a local endpoint?
  reserved 1;
  reserved "hostname";
  string endpoint_id = 2;
}

message HostEndpointUpdate {
  HostEndpointID id = 1;
  HostEndpoint endpoint = 3;
}

message HostEndpoint {
  string name = 1;
  repeated string profile_ids = 2;
  repeated TierInfo tiers = 3;
  repeated TierInfo untracked_tiers = 6;
  repeated TierInfo pre_dnat_tiers = 7;
  repeated TierInfo forward_tiers = 8;
  repeated string expected_ipv4_addrs = 4;
  repeated string expected_ipv6_addrs = 5;
}

message HostEndpointRemove {
  HostEndpointID id = 1;
}

message TierInfo {
  string name = 1;
  repeated string ingress_policies = 2;
  repeated string egress_policies = 3;
}

message NatInfo {
  string ext_ip = 1;
  string int_ip = 2;
}

message ProcessStatusUpdate {
  string iso_timestamp = 1;
  double uptime = 2;
}

message HostEndpointStatusUpdate {
  HostEndpointID id = 1;
  EndpointStatus status = 2;
}

message EndpointStatus {
  string status = 1;
}

message HostEndpointStatusRemove {
  HostEndpointID id = 1;
}

message WorkloadEndpointStatusUpdate {
  WorkloadEndpointID id = 1;
  EndpointStatus status = 2;
}
message WorkloadEndpointStatusRemove {
  WorkloadEndpointID id = 1;
}

message WireguardStatusUpdate {
  // Wireguard public-key set on the interface.
  string public_key = 1;
}

message HostMetadataUpdate {
  string hostname = 1;
  string ipv4_addr = 2;
}

message HostMetadataRemove {
  string hostname = 1;
  string ipv4_addr = 2;
}

message IPSecTunnelAdd {
  // The address of the host's tunnel.
  string tunnel_addr = 1;
}

message IPSecTunnelRemove {
  // The address of the host's tunnel.
  string tunnel_addr = 1;
}

message IPSecBindingUpdate {
  // The address of the host's tunnel.
  string tunnel_addr = 1;
  // Newly added addresses behind the tunnel.
  repeated string added_addrs = 2;
  // Newly removed addresses behind the tunnel.
  repeated string removed_addrs = 3;
}

message IPSecBlacklistAdd {
  repeated string added_addrs = 1;
}

message IPSecBlacklistRemove {
  repeated string removed_addrs = 1;
}

message IPAMPoolUpdate {
  string id = 1;
  IPAMPool pool = 2;
}

message IPAMPoolRemove {
  string id = 1;
}

message IPAMPool {
  string cidr = 1;
  bool masquerade = 2;
}

message ServiceAccountUpdate {
  ServiceAccountID id = 1;
  map<string, string> labels = 2;
}

message ServiceAccountRemove {
  ServiceAccountID id = 1;
}

message ServiceAccountID {
  string namespace = 1;
  string name = 2;
}

message NamespaceUpdate {
  NamespaceID id = 1;
  map<string, string> labels = 2;
}

message NamespaceRemove {
  NamespaceID id = 1;
}

message NamespaceID {
  string name = 1;
}

enum RouteType {
  // CIDR_INFO gives information about a CIDR without establishing a route.  For example,
  // it is emitted for IP pools with no blocks.
  CIDR_INFO = 0;
  REMOTE_WORKLOAD = 1;
  REMOTE_HOST = 2;
  LOCAL_WORKLOAD = 3;
  LOCAL_HOST = 4;
}

enum IPPoolType {
  NONE = 0;
  NO_ENCAP = 1;
  VXLAN = 2;
  IPIP = 3;
}

message RouteUpdate {
  RouteType type = 1;
  IPPoolType ip_pool_type = 2;
  string dst = 3;
  // The name of the node holding this destination, if this route targets a calico node.
  string dst_node_name = 4;
  // IP of the node holding this destination.
  string dst_node_ip = 5;
  bool same_subnet = 7;
  bool nat_outgoing = 8;
  bool local_workload = 9;
}

message RouteRemove {
  string dst = 2;
}

message VXLANTunnelEndpointUpdate {
  string node = 1;
  string mac = 2;
  string ipv4_addr = 3;
  string parent_device_ip = 4;
}

message VXLANTunnelEndpointRemove {
  string node = 1;
}

<<<<<<< HEAD
message ReportResult {
  // Whether the data was reported successfully.
  bool successful = 1;
}

// DataplaneStats reports statistics about a flow from the dataplane.
message DataplaneStats {
  // Identity of the flow.
  // Right now, just 5-tuple
  string src_ip = 1;
  string dst_ip = 2;
  int32 src_port = 3;
  int32 dst_port = 4;
  Protocol protocol = 5;

  // Each message can report zero or more statistics about the flow.
  repeated Statistic stats = 6;

  // RuleTrace is the sequence of rules that matched the flow. The last rule
  // allows or denies the flow, each rule prior "passed" to the next tier or
  // to profiles.
  repeated RuleTrace rules = 7;

  // Whether the flow was allowed or denied
  Action action = 8;

  // HTTPData is a collection of the metadata collected from HTTP headers.
  repeated HTTPData http_data = 9;
}

// Action represents an action taken by a policy or rule.
enum Action {
  ALLOWED = 0;
  DENIED = 1;
}

// Statistic is a piece of summary information for a flow.
message Statistic {

  // Whether the statistic is for inbound or outbound data flow, relative to
  // the dataplane reporting.
  enum Direction {
    IN = 0;
    OUT = 1;
  }
  Direction direction = 1;

  // Whether the data is relative. ABSOLUTE data gives the total for the flow
  // since it started.  DELTA data gives the change since the last report
  // for this flow.
  enum Relativity {
    ABSOLUTE = 0;
    DELTA = 1;
  }
  Relativity relativity = 2;

  // Kind indicates what this statistic is about.
  enum Kind {
    PACKETS = 0;
    BYTES = 1;
    HTTP_REQUESTS = 2;
    HTTP_DATA = 3;
  }
  Kind kind = 3;

  // Action further qualifies the kind.  For example, an action of ALLOWED with
  // a kind of PACKETS means this statistic is the number of allowed packets.
  Action action = 4;

  // The numerical value of the statistic.
  int64 value = 5;
}

// RuleTrace indicates a rule that matched the flow as it was being evaluated.
message RuleTrace {
  oneof id {
    // The rule is part of a policy identified in this field.
    PolicyID policy = 1;

    // The rule is part of a profile identified in this field.
    ProfileID profile = 2;

    // The flow was neither allowed nor denied by any policy or profile.  By
    // default this means the flow is denied. If this is set the rule num should
    // be ignored since no rule matched the flow.
    bool none = 3;
  }

  // Whether the rule appears in INBOUND or OUTBOUND rules for the policy /
  // profile.
  enum Direction {
    INBOUND = 0;
    OUTBOUND = 1;
  }
  Direction direction = 4;

  // The numerical index of the rule that matched.
  int32 rule_num = 5;
}

// HTTPData provides HTTP header information.
message HTTPData {
  string x_forwarded_for = 1;
  string x_real_ip = 2;
=======
message WireguardEndpointUpdate {
  // The name of the wireguard host.
  string hostname = 1;

  // The public key for this endpoint.
  string public_key = 2;

  // The IP address of the wireguard interface.
  string interface_ipv4_addr = 3;
}

message WireguardEndpointRemove {
  // The name of the wireguard host.
  string hostname = 1;
>>>>>>> 7452123f
}<|MERGE_RESOLUTION|>--- conflicted
+++ resolved
@@ -129,7 +129,6 @@
     // VXLANTunnelEndpointRemove is send when a route is deleted.
     VXLANTunnelEndpointRemove vtep_remove = 26;
 
-<<<<<<< HEAD
     // Private members below here; use ids >100 to avoid merge conflicts.
 
     // Sent when the set of IPs behind one of our IPsec tunnels changes.
@@ -141,12 +140,11 @@
     IPSecBlacklistAdd ipsec_binding_add = 124;
     // Send when one or more IPs is un-blacklisted.
     IPSecBlacklistRemove ipsec_binding_remove = 125;
-=======
+
     // WireguardEndpointUpdate is sent to setup wireguard on the host.
     WireguardEndpointUpdate wireguard_endpoint_update = 27;
     // WireguardEndpointRemove is sent to undo wireguard on the host.
     WireguardEndpointRemove wireguard_endpoint_remove = 28;
->>>>>>> 7452123f
   }
 }
 
@@ -588,7 +586,6 @@
   string node = 1;
 }
 
-<<<<<<< HEAD
 message ReportResult {
   // Whether the data was reported successfully.
   bool successful = 1;
@@ -693,7 +690,8 @@
 message HTTPData {
   string x_forwarded_for = 1;
   string x_real_ip = 2;
-=======
+}
+
 message WireguardEndpointUpdate {
   // The name of the wireguard host.
   string hostname = 1;
@@ -708,5 +706,4 @@
 message WireguardEndpointRemove {
   // The name of the wireguard host.
   string hostname = 1;
->>>>>>> 7452123f
 }