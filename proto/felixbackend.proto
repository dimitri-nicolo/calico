--- conflicted
+++ resolved
@@ -22,7 +22,6 @@
   //  - RouteRemove
   //  - VXLANTunnelEndpointUpdate
   //  - VXLANTunnelEndpointRemove
-<<<<<<< HEAD
   //  - ConfigUpdate
   //  - PacketCaptureUpdate
   //  - PacketCaptureRemove
@@ -30,8 +29,6 @@
   // The ConfigUpdate payload is only sent if the receiver has features enabled that
   // require it. Furthermore, the ConfigUpdate message will only contain the configuration
   // parameters required for those features.
-=======
->>>>>>> c438c166
   rpc Sync(SyncRequest) returns (stream ToDataplane);
 
   // Report dataplane statistics to Felix.
@@ -151,15 +148,13 @@
     // WireguardEndpointRemove is sent to undo wireguard on the host.
     WireguardEndpointRemove wireguard_endpoint_remove = 28;
 
-<<<<<<< HEAD
+    // GlobalBGPConfigUpdate is sent when global BGPConfiguration changes.
+    GlobalBGPConfigUpdate global_bgp_config_update = 29;
+
     // PacketCaptureUpdate is sent to setup packetcapture.
     PacketCaptureUpdate packet_capture_update = 128;
     // PacketCaptureRemove is sent to stop packetcapture.
     PacketCaptureRemove packet_capture_remove = 129;
-=======
-    // GlobalBGPConfigUpdate is sent when global BGPConfiguration changes.
-    GlobalBGPConfigUpdate global_bgp_config_update = 29;
->>>>>>> c438c166
   }
 }
 
@@ -732,7 +727,10 @@
   string hostname = 1;
 }
 
-<<<<<<< HEAD
+message GlobalBGPConfigUpdate {
+  repeated string service_cluster_cidrs = 1;
+}
+
 message PacketCaptureUpdate {
   PacketCaptureID id = 1;
   WorkloadEndpointID endpoint = 2;
@@ -746,9 +744,4 @@
 message PacketCaptureID {
   string name = 1;
   string namespace = 2;
-}
-=======
-message GlobalBGPConfigUpdate {
-  repeated string service_cluster_cidrs = 1;
-}
->>>>>>> c438c166
+}