--- conflicted
+++ resolved
@@ -202,12 +202,9 @@
 			nflogPacket.Gid = int(native.Uint32(attr.Value[0:4]))
 		}
 	}
-<<<<<<< HEAD
 	nflogPacket.Prefix.Packets = 1
 	nflogPacket.Prefix.Bytes = nflogPacket.Bytes
-=======
 	nfnl.AttrPool.Put(attrs)
->>>>>>> a9596471
 	return nflogPacket, nil
 }
 
