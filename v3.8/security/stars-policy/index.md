--- conflicted
+++ resolved
@@ -1,12 +1,8 @@
 ---
 title: Stars policy tutorial
-<<<<<<< HEAD
 canonical_url: 'https://docs.tigera.io/v2.3/getting-started/kubernetes/tutorials/stars-policy'
-=======
-redirect_from: latest/security/stars-policy/index
-canonical_url: 'https://docs.projectcalico.org/v3.7/security/stars-policy/index'
->>>>>>> 38496a97
 ---
+
 The included demo sets up a frontend and backend service, as well as a client service, all
 running on Kubernetes.  It then configures network policy on each service.
 
