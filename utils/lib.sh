--- conflicted
+++ resolved
@@ -51,11 +51,7 @@
 
 # Convert PEP 440 version to RPM.
 function git_version_to_rpm {
-<<<<<<< HEAD
-    echo $1 | sed 's/v?\([0-9]\)-\?\(a\|b\|rc\|pre\)/\1_\2/'
-=======
     echo $1 | sed 's/\([0-9]\)-\?\(a\|b\|rc\|pre\|0.dev\)/\1_\2/'
->>>>>>> 1b3147cc
 }
 
 # Check that version is valid.
