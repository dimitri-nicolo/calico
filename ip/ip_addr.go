--- conflicted
+++ resolved
@@ -254,17 +254,16 @@
 	return CIDRFromIPNet(&ipNet.IPNet)
 }
 
-<<<<<<< HEAD
 func CIDRsFromCalicoNets(ipNets []calinet.IPNet) []CIDR {
 	cidrs := make([]CIDR, 0, len(ipNets))
 	for _, ipNet := range ipNets {
 		cidrs = append(cidrs, CIDRFromCalicoNet(ipNet))
 	}
 	return cidrs
-=======
+}
+
 func FromCalicoIP(ip calinet.IP) Addr {
 	return FromNetIP(ip.IP)
->>>>>>> de927b0e
 }
 
 func CIDRFromIPNet(ipNet *net.IPNet) CIDR {
