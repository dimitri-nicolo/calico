# Settings in the [build] context are global and are applied to all contexts unless otherwise overridden by more specific contexts.
[build]
  command = './netlify/build.sh'

[build.environment]
  RUBY_VERSION = "2.5.4"
  CANDIDATE_RELEASE = ""
<<<<<<< HEAD
  CURRENT_RELEASE = "v2.8"
=======
  CURRENT_RELEASE = "v3.13"
  CUSTOM_ARCHIVE_PATH = "/archive"
>>>>>>> c777cfd2

[[headers]]
  for = "/*.yaml"
  [headers.values]
    content-type = "text/yaml"

[[headers]]
  for = "/*.yml"
  [headers.values]
    content-type = "text/yaml"

[[headers]]
  for = "/*.sh"
  [headers.values]
    content-type = "text/x-shellscript"

[[headers]]
  for = "/*.bash"
  [headers.values]
    content-type = "text/x-shellscript"<|MERGE_RESOLUTION|>--- conflicted
+++ resolved
@@ -5,12 +5,8 @@
 [build.environment]
   RUBY_VERSION = "2.5.4"
   CANDIDATE_RELEASE = ""
-<<<<<<< HEAD
   CURRENT_RELEASE = "v2.8"
-=======
-  CURRENT_RELEASE = "v3.13"
-  CUSTOM_ARCHIVE_PATH = "/archive"
->>>>>>> c777cfd2
+  CUSTOM_ARCHIVE_PATH = ""
 
 [[headers]]
   for = "/*.yaml"
