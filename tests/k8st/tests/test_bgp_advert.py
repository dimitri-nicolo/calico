# Copyright (c) 2018 Tigera, Inc. All rights reserved.
#
# Licensed under the Apache License, Version 2.0 (the "License");
# you may not use this file except in compliance with the License.
# You may obtain a copy of the License at
#
#     http://www.apache.org/licenses/LICENSE-2.0
#
# Unless required by applicable law or agreed to in writing, software
# distributed under the License is distributed on an "AS IS" BASIS,
# WITHOUT WARRANTIES OR CONDITIONS OF ANY KIND, either express or implied.
# See the License for the specific language governing permissions and
# limitations under the License.
import logging
import subprocess
import json

from tests.k8st.test_base import TestBase
from tests.k8st.utils.utils import start_external_node_with_bgp, \
        retry_until_success, run, curl, DiagsCollector, calicoctl, kubectl

_log = logging.getLogger(__name__)

attempts = 10

cluster_ip_annotation = "projectcalico.org/AdvertiseClusterIP"

bird_conf = """
router id 10.192.0.5;

# Configure synchronization between routing tables and kernel.
protocol kernel {
  learn;             # Learn all alien routes from the kernel
  persist;           # Don't remove routes on bird shutdown
  scan time 2;       # Scan kernel routing table every 2 seconds
  import all;
  export all;
  graceful restart;  # Turn on graceful restart to reduce potential flaps in
                     # routes when reloading BIRD configuration.  With a full
                     # automatic mesh, there is no way to prevent BGP from
                     # flapping since multiple nodes update their BGP
                     # configuration at the same time, GR is not guaranteed to
                     # work correctly in this scenario.
  merge paths on;
}

# Watch interface up/down events.
protocol device {
  debug { states };
  scan time 2;    # Scan interfaces every 2 seconds
}

protocol direct {
  debug { states };
  interface -"cali*", "*"; # Exclude cali* but include everything else.
}

# Template for all BGP clients
template bgp bgp_template {
  debug { states };
  description "Connection to BGP peer";
  local as 64512;
  multihop;
  gateway recursive; # This should be the default, but just in case.
  import all;        # Import all routes, since we don't know what the upstream
                     # topology is and therefore have to trust the ToR/RR.
  export all;
  source address 10.192.0.5;  # The local address we use for the TCP connection
  add paths on;
  graceful restart;  # See comment in kernel section about graceful restart.
  connect delay time 2;
  connect retry time 5;
  error wait time 5,30;
}

# ------------- Node-to-node mesh -------------
# For peer /host/kube-master/ip_addr_v4
protocol bgp Mesh_10_192_0_2 from bgp_template {
  neighbor 10.192.0.2 as 64512;
  passive on; # Mesh is unidirectional, peer will connect to us.
  password "very-secret";
}


# For peer /host/kube-node-1/ip_addr_v4
protocol bgp Mesh_10_192_0_3 from bgp_template {
  neighbor 10.192.0.3 as 64512;
  passive on; # Mesh is unidirectional, peer will connect to us.
  password "very-secret";
}

# For peer /host/kube-node-2/ip_addr_v4
protocol bgp Mesh_10_192_0_4 from bgp_template {
  neighbor 10.192.0.4 as 64512;
  passive on; # Mesh is unidirectional, peer will connect to us.
  password "very-secret";
}
"""

# BIRD config for an external node to peer with
# the in-cluster route reflector on kube-node-2.
bird_conf_rr = """
router id 10.192.0.5;

# Configure synchronization between routing tables and kernel.
protocol kernel {
  learn;             # Learn all alien routes from the kernel
  persist;           # Don't remove routes on bird shutdown
  scan time 2;       # Scan kernel routing table every 2 seconds
  import all;
  export all;
  graceful restart;  # Turn on graceful restart to reduce potential flaps in
                     # routes when reloading BIRD configuration.  With a full
                     # automatic mesh, there is no way to prevent BGP from
                     # flapping since multiple nodes update their BGP
                     # configuration at the same time, GR is not guaranteed to
                     # work correctly in this scenario.
  merge paths on;
}

# Watch interface up/down events.
protocol device {
  debug { states };
  scan time 2;    # Scan interfaces every 2 seconds
}

protocol direct {
  debug { states };
  interface -"cali*", "*"; # Exclude cali* but include everything else.
}

# Template for all BGP clients
template bgp bgp_template {
  debug { states };
  description "Connection to BGP peer";
  local as 64512;
  multihop;
  gateway recursive; # This should be the default, but just in case.
  import all;        # Import all routes, since we don't know what the upstream
                     # topology is and therefore have to trust the ToR/RR.
  export all;
  source address 10.192.0.5;  # The local address we use for the TCP connection
  add paths on;
  graceful restart;  # See comment in kernel section about graceful restart.
  connect delay time 2;
  connect retry time 5;
  error wait time 5,30;
}

# For peer /host/kube-node-2/ip_addr_v4
protocol bgp Mesh_10_192_0_4 from bgp_template {
  neighbor 10.192.0.4 as 64512;
  passive on; # Mesh is unidirectional, peer will connect to us.
}
"""

class _TestBGPAdvert(TestBase):

    def setUp(self):
        super(_TestBGPAdvert, self).setUp()

        # Create bgp test namespace
        self.ns = "bgp-test"
        self.create_namespace(self.ns)

        start_external_node_with_bgp("kube-node-extra", self.BIRD_CONF)

        # Enable debug logging
        self.update_ds_env("calico-node",
                           "kube-system",
                           "BGP_LOGSEVERITYSCREEN",
                           "debug")

        # Establish BGPPeer from cluster nodes to node-extra
        calicoctl("""apply -f - << EOF
apiVersion: projectcalico.org/v3
kind: BGPPeer
metadata:
  name: node-extra.peer%s
EOF
""" % self.NODE_EXTRA_PEER_SPEC)

<<<<<<< HEAD
        kubectl("""apply -f - <<EOF
apiVersion: v1
kind: Secret
=======
        # Create bgp test namespace
        self.ns = "bgp-test"
        self.create_namespace(self.ns)

        start_external_node_with_bgp("kube-node-extra", bird_conf_rr)

        # Enable debug logging
        self.update_ds_env("calico-node",
                           "kube-system",
                           "BGP_LOGSEVERITYSCREEN",
                           "debug")

        # Establish BGPPeer from cluster nodes to node-extra using calicoctl
        # External peer has IP 10.192.0.5
        calicoctl("""apply -f - << EOF
apiVersion: projectcalico.org/v3
kind: BGPPeer
>>>>>>> fa56efc5
metadata:
  name: bgp-secrets
  namespace: kube-system
type: Opaque
stringData:
  rr-password: very-secret
EOF
""")

    def tearDown(self):
        super(_TestBGPAdvert, self).tearDown()
        self.delete_and_confirm(self.ns, "ns")
        try:
            # Delete the extra node.
            run("docker rm -f kube-node-extra")
        except subprocess.CalledProcessError:
            pass

        # Delete BGPPeers.
        calicoctl("delete bgppeer node-extra.peer", allow_fail=True)
        calicoctl("delete bgppeer peer-with-rr", allow_fail=True)

        # Restore node-to-node mesh.
        calicoctl("""apply -f - << EOF
apiVersion: projectcalico.org/v3
kind: BGPConfiguration
metadata: {name: default}
spec:
  nodeToNodeMeshEnabled: true
  asNumber: 64512
EOF
""")

        # Remove node-2's route-reflector config.
        json_str = calicoctl("get node kube-node-2 -o json")
        node_dict = json.loads(json_str)
        node_dict['metadata']['labels'].pop('i-am-a-route-reflector', '')
        node_dict['spec']['bgp'].pop('routeReflectorClusterID', '')
        calicoctl("""apply -f - << EOF
%s
EOF
""" % json.dumps(node_dict))

    def get_svc_cluster_ip(self, svc, ns):
        return kubectl("get svc %s -n %s -o json | jq -r .spec.clusterIP" %
                       (svc, ns)).strip()

    def assert_ecmp_routes(self, dst, via=["10.192.0.3", "10.192.0.4"]):
        matchStr = dst + " proto bird "
        for ip in via:
            matchStr += "\n\tnexthop via %s  dev eth0 weight 1" % ip
        retry_until_success(lambda: self.assertIn(matchStr, self.get_routes()))

<<<<<<< HEAD
=======
    def get_svc_host_ip(self, svc, ns):
        return kubectl("get po -l app=%s -n %s -o json | jq -r .items[0].status.hostIP" %
                       (svc, ns)).strip()

    def add_svc_external_ips(self, svc, ns, ips):
        ipsStr = ','.join('"{0}"'.format(ip) for ip in ips)
        patchStr = "{\"spec\": {\"externalIPs\": [%s]}}" % (ipsStr)
        return kubectl("patch svc %s -n %s --patch '%s'" % (svc, ns, patchStr)).strip()

    def test_rr(self):
        self.tearDown()
        self.setUpRR()

        # Create ExternalTrafficPolicy Local service with one endpoint on node-1
        kubectl("""apply -f - << EOF
apiVersion: apps/v1
kind: Deployment
metadata:
  name: nginx-rr
  namespace: bgp-test
  labels:
    app: nginx
spec:
  replicas: 1
  selector:
    matchLabels:
      app: nginx
      run: nginx-rr
  template:
    metadata:
      labels:
        app: nginx
        run: nginx-rr
    spec:
      containers:
      - name: nginx-rr
        image: nginx:1.7.9
        ports:
        - containerPort: 80
      nodeSelector:
        beta.kubernetes.io/os: linux
        kubernetes.io/hostname: kube-node-1
---
apiVersion: v1
kind: Service
metadata:
  name: nginx-rr
  namespace: bgp-test
  labels:
    app: nginx
    run: nginx-rr
spec:
  externalIPs:
  - 175.200.1.1
  ports:
  - port: 80
    targetPort: 80
  selector:
    app: nginx
    run: nginx-rr
  type: NodePort
  externalTrafficPolicy: Local
EOF
""")
>>>>>>> fa56efc5

class TestBGPAdvert(_TestBGPAdvert):

    # In the tests of this class we have a full BGP mesh between the
    # cluster nodes (kube-master, kube-node-1 and kube-node-2) and the
    # external node (kube-node-extra):
    #
    # - The full mesh between the cluster nodes is configured by
    #   nodeToNodeMeshEnabled: true.
    #
    # - The peerings from each cluster node to the external node are
    #   configured by NODE_EXTRA_PEER_SPEC.
    #
    # - The peerings from the external node to each cluster node are
    #   configured in bird_conf above.

<<<<<<< HEAD
    BIRD_CONF = bird_conf
    NODE_EXTRA_PEER_SPEC = """
=======
        # Disable node-to-node mesh and add cluster and external IPs CIDRs to advertise.
        # Configure bgp peering between node-1 and RR and also between external node and RR.
        calicoctl("""apply -f - << EOF
apiVersion: projectcalico.org/v3
kind: BGPConfiguration
metadata:
  name: default
spec:
  nodeToNodeMeshEnabled: false
  asNumber: 64512
  serviceClusterIPs:
  - cidr: 10.96.0.0/12
  serviceExternalIPs:
  - cidr: 175.200.0.0/16
EOF
""")

        calicoctl("""apply -f - << EOF
apiVersion: projectcalico.org/v3
kind: BGPPeer
metadata: {name: kube-node-1}
>>>>>>> fa56efc5
spec:
  peerIP: 10.192.0.5
  asNumber: 64512
<<<<<<< HEAD
  password:
    secretKeyRef:
      name: bgp-secrets
      key: rr-password
"""
=======
EOF
""")
        svc_json = kubectl("get svc nginx-rr -n bgp-test -o json")
        svc_dict = json.loads(svc_json)
        cluster_ip = svc_dict['spec']['clusterIP']
        external_ip = svc_dict['spec']['externalIPs'][0]
        retry_until_success(lambda: self.assertIn(cluster_ip, self.get_routes()))
        retry_until_success(lambda: self.assertIn(external_ip, self.get_routes()))
>>>>>>> fa56efc5

    def test_cluster_ip_advertisement(self):
        """
        Runs the tests for service cluster IP advertisement
        - Create both a Local and a Cluster type NodePort service with a single replica.
          - assert only local and cluster CIDR routes are advertised.
          - assert /32 routes are used, source IP is preserved.
        - Scale the Local NP service so it is running on multiple nodes, assert ECMP routing, source IP is preserved.
        - Delete both services, assert only cluster CIDR route is advertised.
        """
        with DiagsCollector():

            calicoctl("""apply -f - << EOF
apiVersion: projectcalico.org/v3
kind: BGPConfiguration
metadata:
  name: default
spec:
  serviceClusterIPs:
  - cidr: 10.96.0.0/12
EOF
""")

            # Assert that a route to the service IP range is present.
            retry_until_success(lambda: self.assertIn("10.96.0.0/12", self.get_routes()))

            # Create both a Local and a Cluster type NodePort service with a single replica.
            local_svc = "nginx-local"
            cluster_svc = "nginx-cluster"
            self.deploy("nginx:1.7.9", local_svc, self.ns, 80)
            self.deploy("nginx:1.7.9", cluster_svc, self.ns, 80, traffic_policy="Cluster")
            self.wait_until_exists(local_svc, "svc", self.ns)
            self.wait_until_exists(cluster_svc, "svc", self.ns)

            # Get clusterIPs.
            local_svc_ip = self.get_svc_cluster_ip(local_svc, self.ns)
            cluster_svc_ip = self.get_svc_cluster_ip(cluster_svc, self.ns)

            # Wait for the deployments to roll out.
            self.wait_for_deployment(local_svc, self.ns)
            self.wait_for_deployment(cluster_svc, self.ns)

            # Assert that both nginx service can be curled from the external node.
            retry_until_success(curl, function_args=[local_svc_ip])
            retry_until_success(curl, function_args=[cluster_svc_ip])

            # Assert that local clusterIP is an advertised route and cluster clusterIP is not.
            retry_until_success(lambda: self.assertIn(local_svc_ip, self.get_routes()))
            retry_until_success(lambda: self.assertNotIn(cluster_svc_ip, self.get_routes()))

            # Create a network policy that only accepts traffic from the external node.
            kubectl("""apply -f - << EOF
apiVersion: networking.k8s.io/v1
kind: NetworkPolicy
metadata:
  name: allow-tcp-80-ex
  namespace: bgp-test
spec:
  podSelector: {}
  policyTypes:
  - Ingress
  ingress:
  - from:
    - ipBlock: { cidr: 10.192.0.5/32 }
    ports:
    - protocol: TCP
      port: 80
EOF
""")

            # Connectivity to nginx-local should always succeed.
            for i in range(attempts):
              retry_until_success(curl, function_args=[local_svc_ip])

            # Connectivity to nginx-cluster will rarely succeed because it is load-balanced across all nodes.
            # When the traffic hits a node that doesn't host one of the service's pod, it will be re-routed
            #  to another node and SNAT will cause the policy to drop the traffic.
            # Try to curl 10 times.
            try:
              for i in range(attempts):
                curl("kube-node-extra", cluster_svc_ip)
              self.fail("external node should not be able to consistently access the cluster svc")
            except subprocess.CalledProcessError:
              pass

            # Scale the local_svc to 4 replicas
            self.scale_deployment(local_svc, self.ns, 4)
            self.wait_for_deployment(local_svc, self.ns)
            self.assert_ecmp_routes(local_svc_ip)
            for i in range(attempts):
              retry_until_success(curl, function_args=[local_svc_ip])

            # Delete both services.
            self.delete_and_confirm(local_svc, "svc", self.ns)
            self.delete_and_confirm(cluster_svc, "svc", self.ns)

            # Assert that clusterIP is no longer an advertised route.
            retry_until_success(lambda: self.assertNotIn(local_svc_ip, self.get_routes()))

    def test_external_ip_advertisement(self):
        """
        Runs the tests for service external IP advertisement
        """
        with DiagsCollector():

            # Whitelist two IP ranges for the external IPs we'll test with
            calicoctl("""apply -f - << EOF
apiVersion: projectcalico.org/v3
kind: BGPConfiguration
metadata:
  name: default
spec:
  serviceExternalIPs:
  - cidr: 175.200.0.0/16
  - cidr: 200.255.0.0/24
EOF
""")

            # Assert that a route to the service IP range is present.
            retry_until_success(lambda: self.assertIn("10.192.0.0/24", self.get_routes()))

            # Create both a Local and a Cluster type NodePort service with a single replica.
            local_svc = "nginx-local"
            cluster_svc = "nginx-cluster"
            self.deploy("nginx:1.7.9", local_svc, self.ns, 80)
            self.deploy("nginx:1.7.9", cluster_svc, self.ns, 80, traffic_policy="Cluster")
            self.wait_until_exists(local_svc, "svc", self.ns)
            self.wait_until_exists(cluster_svc, "svc", self.ns)

            # Get clusterIPs.
            local_svc_ip = self.get_svc_cluster_ip(local_svc, self.ns)
            cluster_svc_ip = self.get_svc_cluster_ip(cluster_svc, self.ns)

            # Wait for the deployments to roll out.
            self.wait_for_deployment(local_svc, self.ns)
            self.wait_for_deployment(cluster_svc, self.ns)

            # Assert that clusterIPs are not advertised.
            retry_until_success(lambda: self.assertNotIn(local_svc_ip, self.get_routes()))
            retry_until_success(lambda: self.assertNotIn(cluster_svc_ip, self.get_routes()))

            # Create a network policy that only accepts traffic from the external node.
            kubectl("""apply -f - << EOF
apiVersion: networking.k8s.io/v1
kind: NetworkPolicy
metadata:
  name: allow-tcp-80-ex
  namespace: bgp-test
spec:
  podSelector: {}
  policyTypes:
  - Ingress
  ingress:
  - from:
    - ipBlock: { cidr: 10.192.0.5/32 }
    ports:
    - protocol: TCP
      port: 80
EOF
""")

            # Get host IPs for the nginx pods.
            local_svc_host_ip = self.get_svc_host_ip(local_svc, self.ns)
            cluster_svc_host_ip = self.get_svc_host_ip(cluster_svc, self.ns)

            # Select an IP from each external IP CIDR.
            local_svc_external_ip = "175.200.1.1"
            cluster_svc_external_ip = "200.255.255.1"

            # Add external IPs to the two services.
            self.add_svc_external_ips(local_svc, self.ns, [local_svc_external_ip])
            self.add_svc_external_ips(cluster_svc, self.ns, [cluster_svc_external_ip])

            # Verify that external IPs for local service is advertised but not the cluster service.
            local_svc_externalips_route = "%s via %s" % (local_svc_external_ip, local_svc_host_ip)
            cluster_svc_externalips_route = "%s via %s" % (cluster_svc_external_ip, cluster_svc_host_ip)
            retry_until_success(lambda: self.assertIn(local_svc_externalips_route, self.get_routes()))
            retry_until_success(lambda: self.assertNotIn(cluster_svc_externalips_route, self.get_routes()))

            # Scale the local_svc to 4 replicas.
            self.scale_deployment(local_svc, self.ns, 4)
            self.wait_for_deployment(local_svc, self.ns)

            # Verify that we have ECMP routes for the external IP of the local service.
            retry_until_success(lambda: self.assert_ecmp_routes(local_svc_external_ip))

            # Delete both services, assert only cluster CIDR route is advertised.
            self.delete_and_confirm(local_svc, "svc", self.ns)
            self.delete_and_confirm(cluster_svc, "svc", self.ns)

            # Assert that external IP is no longer an advertised route.
            retry_until_success(lambda: self.assertNotIn(local_svc_externalips_route, self.get_routes()))

    def test_clusterip_service(self):
        """
        Run ClusterIP service test for service ip advertisement
        """
        with DiagsCollector():
            # Assert that a route to the service IP range is present.
            retry_until_success(lambda: self.assertIn("10.96.0.0/12", self.get_routes()))

            # Create two ClusterIP services: one with the service advertisement annotation and one without.
            svc = "test-clusterip"
            annotated_svc = "test-clusterip-annotated"
            self.deploy("nginx:1.7.9", svc, self.ns, 80, svc_type="ClusterIP", traffic_policy=None)
            self.deploy("nginx:1.7.9", annotated_svc, self.ns, 80, svc_type="ClusterIP", traffic_policy=None)
            self.wait_until_exists(svc, "svc", self.ns)
            self.wait_until_exists(annotated_svc, "svc", self.ns)

            self.annotate_resource("service", annotated_svc, self.ns, cluster_ip_annotation, "true")

            # Get clusterIPs.
            svc_ip = self.get_svc_cluster_ip(svc, self.ns)
            annotated_svc_ip = self.get_svc_cluster_ip(annotated_svc, self.ns)

            # Wait for the deployments to roll out.
            self.wait_for_deployment(svc, self.ns)
            self.wait_for_deployment(annotated_svc, self.ns)

            # Assert that the services can be curled from the external node. This just validates the services are up.
            retry_until_success(curl, function_args=[svc_ip])
            retry_until_success(curl, function_args=[annotated_svc_ip])

            # Assert that the cluster IP of "svc" is not advertised but the one for the annotated service is.
            retry_until_success(lambda: self.assertNotIn(svc_ip, self.get_routes()))
            retry_until_success(lambda: self.assertIn(annotated_svc_ip, self.get_routes()))

            # Get the IP of the one node with a local pod backing the annotated_svc.
            local_node_ips = self.get_node_ips_with_local_pods(self.ns, "app=%s" % annotated_svc)
            self.assertEquals(len(local_node_ips), 1)

            # Verify that we have a non-ecmp route to the node with the backing pod for the annotated svc.
            expected_route = "%s via %s dev eth0 proto bird" % (annotated_svc_ip, local_node_ips[0])
            retry_until_success(lambda: self.assertIn(expected_route, self.get_routes()))

            # Annotate the first service.
            self.annotate_resource("service", svc, self.ns, cluster_ip_annotation, "doesnotmatter")

            # Assert that its cluster IP is an advertised route.
            retry_until_success(lambda: self.assertIn(svc_ip, self.get_routes()))

            # Delete both services, assert only service CIDR route is advertised.
            self.delete_and_confirm(svc, "svc", self.ns)
            self.delete_and_confirm(annotated_svc, "svc", self.ns)

            # Assert that cluster IP's are no longer advertised.
            retry_until_success(lambda: self.assertNotIn(svc_ip, self.get_routes()))
            retry_until_success(lambda: self.assertNotIn(annotated_svc_ip, self.get_routes()))

    def test_many_services(self):
        """
        Creates a lot of services quickly
        """
        with DiagsCollector():

            calicoctl("""apply -f - << EOF
apiVersion: projectcalico.org/v3
kind: BGPConfiguration
metadata:
  name: default
spec:
  serviceClusterIPs:
  - cidr: 10.96.0.0/12
EOF
""")

            # Assert that a route to the service IP range is present.
            retry_until_success(lambda: self.assertIn("10.96.0.0/12", self.get_routes()))

            # Create a local service and deployment.
            local_svc = "nginx-local"
            self.deploy("nginx:1.7.9", local_svc, self.ns, 80)
            self.wait_for_deployment(local_svc, self.ns)

            # Get clusterIPs.
            cluster_ips = []
            cluster_ips.append(self.get_svc_cluster_ip(local_svc, self.ns))

            # Create many more services which select this deployment.
            num_svc = 300
            for i in range(num_svc):
                name = "nginx-svc-%s" % i
                self.create_service(name, local_svc, self.ns, 80)

            # Get all of their IPs.
            for i in range(num_svc):
                name = "nginx-svc-%s" % i
                cluster_ips.append(self.get_svc_cluster_ip(name, self.ns))

            # Assert they are all advertised to the other node. This should happen
            # quickly enough that by the time we have queried all services from
            # the k8s API, they should be programmed on the remote node.
            def check_routes_advertised():
                routes = self.get_routes()
                for cip in cluster_ips:
                    self.assertIn(cip, routes)
            retry_until_success(check_routes_advertised, retries=3, wait_time=5)

            # Scale to 0 replicas, assert all routes are removed.
            self.scale_deployment(local_svc, self.ns, 0)
            self.wait_for_deployment(local_svc, self.ns)
            def check_routes_gone():
                routes = self.get_routes()
                for cip in cluster_ips:
                    self.assertNotIn(cip, routes)
            retry_until_success(check_routes_gone, retries=10, wait_time=5)


class TestBGPAdvertRR(_TestBGPAdvert):

    # In the tests of this class, kube-node-2 acts as an RR, and all
    # the other nodes peer with it.  Here are the peerings that we
    # need for that:
    #
    #                                      RR
    # kube-master     kube-node-1     kube-node-2    kube-node-extra
    #  10.192.0.2      10.192.0.3      10.192.0.4      10.192.0.5
    #        |                |         | |    |         |
    #        |                +---------+ |    +---------+
    #        +----------------------------+   Peering -> is configured
    #           These peerings are            by NODE_EXTRA_PEER_SPEC.
    #           configured by BGPPeer         Peering <- is configured
    #           peer-with-rr                  in bird_conf_rr above.

    BIRD_CONF = bird_conf_rr
    NODE_EXTRA_PEER_SPEC = """
spec:
  node: kube-node-2
  peerIP: 10.192.0.5
  asNumber: 64512
"""

    def test_rr(self):
        # Create ExternalTrafficPolicy Local service with one endpoint on node-1
        kubectl("""apply -f - << EOF
apiVersion: apps/v1
kind: Deployment
metadata:
  name: nginx-rr
  namespace: bgp-test
  labels:
    app: nginx
spec:
  replicas: 1
  selector:
    matchLabels:
      app: nginx
      run: nginx-rr
  template:
    metadata:
      labels:
        app: nginx
        run: nginx-rr
    spec:
      containers:
      - name: nginx-rr
        image: nginx:1.7.9
        ports:
        - containerPort: 80
      nodeSelector:
        beta.kubernetes.io/os: linux
        kubernetes.io/hostname: kube-node-1
---
apiVersion: v1
kind: Service
metadata:
  name: nginx-rr
  namespace: bgp-test
  labels:
    app: nginx
    run: nginx-rr
spec:
  ports:
  - port: 80
    targetPort: 80
  selector:
    app: nginx
    run: nginx-rr
  type: NodePort
  externalTrafficPolicy: Local
EOF
""")

        calicoctl("get nodes -o yaml")
        calicoctl("get bgppeers -o yaml")
        calicoctl("get bgpconfigs -o yaml")

        # Update the node-2 to behave as a route-reflector
        json_str = calicoctl("get node kube-node-2 -o json")
        node_dict = json.loads(json_str)
        node_dict['metadata']['labels']['i-am-a-route-reflector'] = 'true'
        node_dict['spec']['bgp']['routeReflectorClusterID'] = '224.0.0.1'
        calicoctl("""apply -f - << EOF
%s
EOF
""" % json.dumps(node_dict))

        # Disable node-to-node mesh and configure BGP peering between
        # the cluster nodes and the RR.  (The BGP peering from the
        # external node to the RR is included in bird_conf_rr above.)
        calicoctl("""apply -f - << EOF
apiVersion: projectcalico.org/v3
kind: BGPConfiguration
metadata: {name: default}
spec:
  nodeToNodeMeshEnabled: false
  asNumber: 64512
EOF
""")
        calicoctl("""apply -f - << EOF
apiVersion: projectcalico.org/v3
kind: BGPPeer
metadata: {name: peer-with-rr}
spec:
  peerIP: 10.192.0.4
  asNumber: 64512
EOF
""")
        svc_json = kubectl("get svc nginx-rr -n bgp-test -o json")
        svc_dict = json.loads(svc_json)
        svcRoute = svc_dict['spec']['clusterIP']
        retry_until_success(lambda: self.assertIn(svcRoute, self.get_routes()))<|MERGE_RESOLUTION|>--- conflicted
+++ resolved
@@ -180,29 +180,9 @@
 EOF
 """ % self.NODE_EXTRA_PEER_SPEC)
 
-<<<<<<< HEAD
         kubectl("""apply -f - <<EOF
 apiVersion: v1
 kind: Secret
-=======
-        # Create bgp test namespace
-        self.ns = "bgp-test"
-        self.create_namespace(self.ns)
-
-        start_external_node_with_bgp("kube-node-extra", bird_conf_rr)
-
-        # Enable debug logging
-        self.update_ds_env("calico-node",
-                           "kube-system",
-                           "BGP_LOGSEVERITYSCREEN",
-                           "debug")
-
-        # Establish BGPPeer from cluster nodes to node-extra using calicoctl
-        # External peer has IP 10.192.0.5
-        calicoctl("""apply -f - << EOF
-apiVersion: projectcalico.org/v3
-kind: BGPPeer
->>>>>>> fa56efc5
 metadata:
   name: bgp-secrets
   namespace: kube-system
@@ -256,8 +236,6 @@
             matchStr += "\n\tnexthop via %s  dev eth0 weight 1" % ip
         retry_until_success(lambda: self.assertIn(matchStr, self.get_routes()))
 
-<<<<<<< HEAD
-=======
     def get_svc_host_ip(self, svc, ns):
         return kubectl("get po -l app=%s -n %s -o json | jq -r .items[0].status.hostIP" %
                        (svc, ns)).strip()
@@ -267,10 +245,365 @@
         patchStr = "{\"spec\": {\"externalIPs\": [%s]}}" % (ipsStr)
         return kubectl("patch svc %s -n %s --patch '%s'" % (svc, ns, patchStr)).strip()
 
+
+class TestBGPAdvert(_TestBGPAdvert):
+
+    # In the tests of this class we have a full BGP mesh between the
+    # cluster nodes (kube-master, kube-node-1 and kube-node-2) and the
+    # external node (kube-node-extra):
+    #
+    # - The full mesh between the cluster nodes is configured by
+    #   nodeToNodeMeshEnabled: true.
+    #
+    # - The peerings from each cluster node to the external node are
+    #   configured by NODE_EXTRA_PEER_SPEC.
+    #
+    # - The peerings from the external node to each cluster node are
+    #   configured in bird_conf above.
+
+    BIRD_CONF = bird_conf
+    NODE_EXTRA_PEER_SPEC = """
+spec:
+  peerIP: 10.192.0.5
+  asNumber: 64512
+  password:
+    secretKeyRef:
+      name: bgp-secrets
+      key: rr-password
+"""
+
+    def test_cluster_ip_advertisement(self):
+        """
+        Runs the tests for service cluster IP advertisement
+        - Create both a Local and a Cluster type NodePort service with a single replica.
+          - assert only local and cluster CIDR routes are advertised.
+          - assert /32 routes are used, source IP is preserved.
+        - Scale the Local NP service so it is running on multiple nodes, assert ECMP routing, source IP is preserved.
+        - Delete both services, assert only cluster CIDR route is advertised.
+        """
+        with DiagsCollector():
+
+            calicoctl("""apply -f - << EOF
+apiVersion: projectcalico.org/v3
+kind: BGPConfiguration
+metadata:
+  name: default
+spec:
+  serviceClusterIPs:
+  - cidr: 10.96.0.0/12
+EOF
+""")
+
+            # Assert that a route to the service IP range is present.
+            retry_until_success(lambda: self.assertIn("10.96.0.0/12", self.get_routes()))
+
+            # Create both a Local and a Cluster type NodePort service with a single replica.
+            local_svc = "nginx-local"
+            cluster_svc = "nginx-cluster"
+            self.deploy("nginx:1.7.9", local_svc, self.ns, 80)
+            self.deploy("nginx:1.7.9", cluster_svc, self.ns, 80, traffic_policy="Cluster")
+            self.wait_until_exists(local_svc, "svc", self.ns)
+            self.wait_until_exists(cluster_svc, "svc", self.ns)
+
+            # Get clusterIPs.
+            local_svc_ip = self.get_svc_cluster_ip(local_svc, self.ns)
+            cluster_svc_ip = self.get_svc_cluster_ip(cluster_svc, self.ns)
+
+            # Wait for the deployments to roll out.
+            self.wait_for_deployment(local_svc, self.ns)
+            self.wait_for_deployment(cluster_svc, self.ns)
+
+            # Assert that both nginx service can be curled from the external node.
+            retry_until_success(curl, function_args=[local_svc_ip])
+            retry_until_success(curl, function_args=[cluster_svc_ip])
+
+            # Assert that local clusterIP is an advertised route and cluster clusterIP is not.
+            retry_until_success(lambda: self.assertIn(local_svc_ip, self.get_routes()))
+            retry_until_success(lambda: self.assertNotIn(cluster_svc_ip, self.get_routes()))
+
+            # Create a network policy that only accepts traffic from the external node.
+            kubectl("""apply -f - << EOF
+apiVersion: networking.k8s.io/v1
+kind: NetworkPolicy
+metadata:
+  name: allow-tcp-80-ex
+  namespace: bgp-test
+spec:
+  podSelector: {}
+  policyTypes:
+  - Ingress
+  ingress:
+  - from:
+    - ipBlock: { cidr: 10.192.0.5/32 }
+    ports:
+    - protocol: TCP
+      port: 80
+EOF
+""")
+
+            # Connectivity to nginx-local should always succeed.
+            for i in range(attempts):
+              retry_until_success(curl, function_args=[local_svc_ip])
+
+            # Connectivity to nginx-cluster will rarely succeed because it is load-balanced across all nodes.
+            # When the traffic hits a node that doesn't host one of the service's pod, it will be re-routed
+            #  to another node and SNAT will cause the policy to drop the traffic.
+            # Try to curl 10 times.
+            try:
+              for i in range(attempts):
+                curl("kube-node-extra", cluster_svc_ip)
+              self.fail("external node should not be able to consistently access the cluster svc")
+            except subprocess.CalledProcessError:
+              pass
+
+            # Scale the local_svc to 4 replicas
+            self.scale_deployment(local_svc, self.ns, 4)
+            self.wait_for_deployment(local_svc, self.ns)
+            self.assert_ecmp_routes(local_svc_ip)
+            for i in range(attempts):
+              retry_until_success(curl, function_args=[local_svc_ip])
+
+            # Delete both services.
+            self.delete_and_confirm(local_svc, "svc", self.ns)
+            self.delete_and_confirm(cluster_svc, "svc", self.ns)
+
+            # Assert that clusterIP is no longer an advertised route.
+            retry_until_success(lambda: self.assertNotIn(local_svc_ip, self.get_routes()))
+
+    def test_external_ip_advertisement(self):
+        """
+        Runs the tests for service external IP advertisement
+        """
+        with DiagsCollector():
+
+            # Whitelist two IP ranges for the external IPs we'll test with
+            calicoctl("""apply -f - << EOF
+apiVersion: projectcalico.org/v3
+kind: BGPConfiguration
+metadata:
+  name: default
+spec:
+  serviceExternalIPs:
+  - cidr: 175.200.0.0/16
+  - cidr: 200.255.0.0/24
+EOF
+""")
+
+            # Assert that a route to the service IP range is present.
+            retry_until_success(lambda: self.assertIn("10.192.0.0/24", self.get_routes()))
+
+            # Create both a Local and a Cluster type NodePort service with a single replica.
+            local_svc = "nginx-local"
+            cluster_svc = "nginx-cluster"
+            self.deploy("nginx:1.7.9", local_svc, self.ns, 80)
+            self.deploy("nginx:1.7.9", cluster_svc, self.ns, 80, traffic_policy="Cluster")
+            self.wait_until_exists(local_svc, "svc", self.ns)
+            self.wait_until_exists(cluster_svc, "svc", self.ns)
+
+            # Get clusterIPs.
+            local_svc_ip = self.get_svc_cluster_ip(local_svc, self.ns)
+            cluster_svc_ip = self.get_svc_cluster_ip(cluster_svc, self.ns)
+
+            # Wait for the deployments to roll out.
+            self.wait_for_deployment(local_svc, self.ns)
+            self.wait_for_deployment(cluster_svc, self.ns)
+
+            # Assert that clusterIPs are not advertised.
+            retry_until_success(lambda: self.assertNotIn(local_svc_ip, self.get_routes()))
+            retry_until_success(lambda: self.assertNotIn(cluster_svc_ip, self.get_routes()))
+
+            # Create a network policy that only accepts traffic from the external node.
+            kubectl("""apply -f - << EOF
+apiVersion: networking.k8s.io/v1
+kind: NetworkPolicy
+metadata:
+  name: allow-tcp-80-ex
+  namespace: bgp-test
+spec:
+  podSelector: {}
+  policyTypes:
+  - Ingress
+  ingress:
+  - from:
+    - ipBlock: { cidr: 10.192.0.5/32 }
+    ports:
+    - protocol: TCP
+      port: 80
+EOF
+""")
+
+            # Get host IPs for the nginx pods.
+            local_svc_host_ip = self.get_svc_host_ip(local_svc, self.ns)
+            cluster_svc_host_ip = self.get_svc_host_ip(cluster_svc, self.ns)
+
+            # Select an IP from each external IP CIDR.
+            local_svc_external_ip = "175.200.1.1"
+            cluster_svc_external_ip = "200.255.255.1"
+
+            # Add external IPs to the two services.
+            self.add_svc_external_ips(local_svc, self.ns, [local_svc_external_ip])
+            self.add_svc_external_ips(cluster_svc, self.ns, [cluster_svc_external_ip])
+
+            # Verify that external IPs for local service is advertised but not the cluster service.
+            local_svc_externalips_route = "%s via %s" % (local_svc_external_ip, local_svc_host_ip)
+            cluster_svc_externalips_route = "%s via %s" % (cluster_svc_external_ip, cluster_svc_host_ip)
+            retry_until_success(lambda: self.assertIn(local_svc_externalips_route, self.get_routes()))
+            retry_until_success(lambda: self.assertNotIn(cluster_svc_externalips_route, self.get_routes()))
+
+            # Scale the local_svc to 4 replicas.
+            self.scale_deployment(local_svc, self.ns, 4)
+            self.wait_for_deployment(local_svc, self.ns)
+
+            # Verify that we have ECMP routes for the external IP of the local service.
+            retry_until_success(lambda: self.assert_ecmp_routes(local_svc_external_ip))
+
+            # Delete both services, assert only cluster CIDR route is advertised.
+            self.delete_and_confirm(local_svc, "svc", self.ns)
+            self.delete_and_confirm(cluster_svc, "svc", self.ns)
+
+            # Assert that external IP is no longer an advertised route.
+            retry_until_success(lambda: self.assertNotIn(local_svc_externalips_route, self.get_routes()))
+
+    def test_clusterip_service(self):
+        """
+        Run ClusterIP service test for service ip advertisement
+        """
+        with DiagsCollector():
+            # Assert that a route to the service IP range is present.
+            retry_until_success(lambda: self.assertIn("10.96.0.0/12", self.get_routes()))
+
+            # Create two ClusterIP services: one with the service advertisement annotation and one without.
+            svc = "test-clusterip"
+            annotated_svc = "test-clusterip-annotated"
+            self.deploy("nginx:1.7.9", svc, self.ns, 80, svc_type="ClusterIP", traffic_policy=None)
+            self.deploy("nginx:1.7.9", annotated_svc, self.ns, 80, svc_type="ClusterIP", traffic_policy=None)
+            self.wait_until_exists(svc, "svc", self.ns)
+            self.wait_until_exists(annotated_svc, "svc", self.ns)
+
+            self.annotate_resource("service", annotated_svc, self.ns, cluster_ip_annotation, "true")
+
+            # Get clusterIPs.
+            svc_ip = self.get_svc_cluster_ip(svc, self.ns)
+            annotated_svc_ip = self.get_svc_cluster_ip(annotated_svc, self.ns)
+
+            # Wait for the deployments to roll out.
+            self.wait_for_deployment(svc, self.ns)
+            self.wait_for_deployment(annotated_svc, self.ns)
+
+            # Assert that the services can be curled from the external node. This just validates the services are up.
+            retry_until_success(curl, function_args=[svc_ip])
+            retry_until_success(curl, function_args=[annotated_svc_ip])
+
+            # Assert that the cluster IP of "svc" is not advertised but the one for the annotated service is.
+            retry_until_success(lambda: self.assertNotIn(svc_ip, self.get_routes()))
+            retry_until_success(lambda: self.assertIn(annotated_svc_ip, self.get_routes()))
+
+            # Get the IP of the one node with a local pod backing the annotated_svc.
+            local_node_ips = self.get_node_ips_with_local_pods(self.ns, "app=%s" % annotated_svc)
+            self.assertEquals(len(local_node_ips), 1)
+
+            # Verify that we have a non-ecmp route to the node with the backing pod for the annotated svc.
+            expected_route = "%s via %s dev eth0 proto bird" % (annotated_svc_ip, local_node_ips[0])
+            retry_until_success(lambda: self.assertIn(expected_route, self.get_routes()))
+
+            # Annotate the first service.
+            self.annotate_resource("service", svc, self.ns, cluster_ip_annotation, "doesnotmatter")
+
+            # Assert that its cluster IP is an advertised route.
+            retry_until_success(lambda: self.assertIn(svc_ip, self.get_routes()))
+
+            # Delete both services, assert only service CIDR route is advertised.
+            self.delete_and_confirm(svc, "svc", self.ns)
+            self.delete_and_confirm(annotated_svc, "svc", self.ns)
+
+            # Assert that cluster IP's are no longer advertised.
+            retry_until_success(lambda: self.assertNotIn(svc_ip, self.get_routes()))
+            retry_until_success(lambda: self.assertNotIn(annotated_svc_ip, self.get_routes()))
+
+    def test_many_services(self):
+        """
+        Creates a lot of services quickly
+        """
+        with DiagsCollector():
+
+            calicoctl("""apply -f - << EOF
+apiVersion: projectcalico.org/v3
+kind: BGPConfiguration
+metadata:
+  name: default
+spec:
+  serviceClusterIPs:
+  - cidr: 10.96.0.0/12
+EOF
+""")
+
+            # Assert that a route to the service IP range is present.
+            retry_until_success(lambda: self.assertIn("10.96.0.0/12", self.get_routes()))
+
+            # Create a local service and deployment.
+            local_svc = "nginx-local"
+            self.deploy("nginx:1.7.9", local_svc, self.ns, 80)
+            self.wait_for_deployment(local_svc, self.ns)
+
+            # Get clusterIPs.
+            cluster_ips = []
+            cluster_ips.append(self.get_svc_cluster_ip(local_svc, self.ns))
+
+            # Create many more services which select this deployment.
+            num_svc = 300
+            for i in range(num_svc):
+                name = "nginx-svc-%s" % i
+                self.create_service(name, local_svc, self.ns, 80)
+
+            # Get all of their IPs.
+            for i in range(num_svc):
+                name = "nginx-svc-%s" % i
+                cluster_ips.append(self.get_svc_cluster_ip(name, self.ns))
+
+            # Assert they are all advertised to the other node. This should happen
+            # quickly enough that by the time we have queried all services from
+            # the k8s API, they should be programmed on the remote node.
+            def check_routes_advertised():
+                routes = self.get_routes()
+                for cip in cluster_ips:
+                    self.assertIn(cip, routes)
+            retry_until_success(check_routes_advertised, retries=3, wait_time=5)
+
+            # Scale to 0 replicas, assert all routes are removed.
+            self.scale_deployment(local_svc, self.ns, 0)
+            self.wait_for_deployment(local_svc, self.ns)
+            def check_routes_gone():
+                routes = self.get_routes()
+                for cip in cluster_ips:
+                    self.assertNotIn(cip, routes)
+            retry_until_success(check_routes_gone, retries=10, wait_time=5)
+
+
+class TestBGPAdvertRR(_TestBGPAdvert):
+
+    # In the tests of this class, kube-node-2 acts as an RR, and all
+    # the other nodes peer with it.  Here are the peerings that we
+    # need for that:
+    #
+    #                                      RR
+    # kube-master     kube-node-1     kube-node-2    kube-node-extra
+    #  10.192.0.2      10.192.0.3      10.192.0.4      10.192.0.5
+    #        |                |         | |    |         |
+    #        |                +---------+ |    +---------+
+    #        +----------------------------+   Peering -> is configured
+    #           These peerings are            by NODE_EXTRA_PEER_SPEC.
+    #           configured by BGPPeer         Peering <- is configured
+    #           peer-with-rr                  in bird_conf_rr above.
+
+    BIRD_CONF = bird_conf_rr
+    NODE_EXTRA_PEER_SPEC = """
+spec:
+  node: kube-node-2
+  peerIP: 10.192.0.5
+  asNumber: 64512
+"""
+
     def test_rr(self):
-        self.tearDown()
-        self.setUpRR()
-
         # Create ExternalTrafficPolicy Local service with one endpoint on node-1
         kubectl("""apply -f - << EOF
 apiVersion: apps/v1
@@ -322,450 +655,6 @@
   externalTrafficPolicy: Local
 EOF
 """)
->>>>>>> fa56efc5
-
-class TestBGPAdvert(_TestBGPAdvert):
-
-    # In the tests of this class we have a full BGP mesh between the
-    # cluster nodes (kube-master, kube-node-1 and kube-node-2) and the
-    # external node (kube-node-extra):
-    #
-    # - The full mesh between the cluster nodes is configured by
-    #   nodeToNodeMeshEnabled: true.
-    #
-    # - The peerings from each cluster node to the external node are
-    #   configured by NODE_EXTRA_PEER_SPEC.
-    #
-    # - The peerings from the external node to each cluster node are
-    #   configured in bird_conf above.
-
-<<<<<<< HEAD
-    BIRD_CONF = bird_conf
-    NODE_EXTRA_PEER_SPEC = """
-=======
-        # Disable node-to-node mesh and add cluster and external IPs CIDRs to advertise.
-        # Configure bgp peering between node-1 and RR and also between external node and RR.
-        calicoctl("""apply -f - << EOF
-apiVersion: projectcalico.org/v3
-kind: BGPConfiguration
-metadata:
-  name: default
-spec:
-  nodeToNodeMeshEnabled: false
-  asNumber: 64512
-  serviceClusterIPs:
-  - cidr: 10.96.0.0/12
-  serviceExternalIPs:
-  - cidr: 175.200.0.0/16
-EOF
-""")
-
-        calicoctl("""apply -f - << EOF
-apiVersion: projectcalico.org/v3
-kind: BGPPeer
-metadata: {name: kube-node-1}
->>>>>>> fa56efc5
-spec:
-  peerIP: 10.192.0.5
-  asNumber: 64512
-<<<<<<< HEAD
-  password:
-    secretKeyRef:
-      name: bgp-secrets
-      key: rr-password
-"""
-=======
-EOF
-""")
-        svc_json = kubectl("get svc nginx-rr -n bgp-test -o json")
-        svc_dict = json.loads(svc_json)
-        cluster_ip = svc_dict['spec']['clusterIP']
-        external_ip = svc_dict['spec']['externalIPs'][0]
-        retry_until_success(lambda: self.assertIn(cluster_ip, self.get_routes()))
-        retry_until_success(lambda: self.assertIn(external_ip, self.get_routes()))
->>>>>>> fa56efc5
-
-    def test_cluster_ip_advertisement(self):
-        """
-        Runs the tests for service cluster IP advertisement
-        - Create both a Local and a Cluster type NodePort service with a single replica.
-          - assert only local and cluster CIDR routes are advertised.
-          - assert /32 routes are used, source IP is preserved.
-        - Scale the Local NP service so it is running on multiple nodes, assert ECMP routing, source IP is preserved.
-        - Delete both services, assert only cluster CIDR route is advertised.
-        """
-        with DiagsCollector():
-
-            calicoctl("""apply -f - << EOF
-apiVersion: projectcalico.org/v3
-kind: BGPConfiguration
-metadata:
-  name: default
-spec:
-  serviceClusterIPs:
-  - cidr: 10.96.0.0/12
-EOF
-""")
-
-            # Assert that a route to the service IP range is present.
-            retry_until_success(lambda: self.assertIn("10.96.0.0/12", self.get_routes()))
-
-            # Create both a Local and a Cluster type NodePort service with a single replica.
-            local_svc = "nginx-local"
-            cluster_svc = "nginx-cluster"
-            self.deploy("nginx:1.7.9", local_svc, self.ns, 80)
-            self.deploy("nginx:1.7.9", cluster_svc, self.ns, 80, traffic_policy="Cluster")
-            self.wait_until_exists(local_svc, "svc", self.ns)
-            self.wait_until_exists(cluster_svc, "svc", self.ns)
-
-            # Get clusterIPs.
-            local_svc_ip = self.get_svc_cluster_ip(local_svc, self.ns)
-            cluster_svc_ip = self.get_svc_cluster_ip(cluster_svc, self.ns)
-
-            # Wait for the deployments to roll out.
-            self.wait_for_deployment(local_svc, self.ns)
-            self.wait_for_deployment(cluster_svc, self.ns)
-
-            # Assert that both nginx service can be curled from the external node.
-            retry_until_success(curl, function_args=[local_svc_ip])
-            retry_until_success(curl, function_args=[cluster_svc_ip])
-
-            # Assert that local clusterIP is an advertised route and cluster clusterIP is not.
-            retry_until_success(lambda: self.assertIn(local_svc_ip, self.get_routes()))
-            retry_until_success(lambda: self.assertNotIn(cluster_svc_ip, self.get_routes()))
-
-            # Create a network policy that only accepts traffic from the external node.
-            kubectl("""apply -f - << EOF
-apiVersion: networking.k8s.io/v1
-kind: NetworkPolicy
-metadata:
-  name: allow-tcp-80-ex
-  namespace: bgp-test
-spec:
-  podSelector: {}
-  policyTypes:
-  - Ingress
-  ingress:
-  - from:
-    - ipBlock: { cidr: 10.192.0.5/32 }
-    ports:
-    - protocol: TCP
-      port: 80
-EOF
-""")
-
-            # Connectivity to nginx-local should always succeed.
-            for i in range(attempts):
-              retry_until_success(curl, function_args=[local_svc_ip])
-
-            # Connectivity to nginx-cluster will rarely succeed because it is load-balanced across all nodes.
-            # When the traffic hits a node that doesn't host one of the service's pod, it will be re-routed
-            #  to another node and SNAT will cause the policy to drop the traffic.
-            # Try to curl 10 times.
-            try:
-              for i in range(attempts):
-                curl("kube-node-extra", cluster_svc_ip)
-              self.fail("external node should not be able to consistently access the cluster svc")
-            except subprocess.CalledProcessError:
-              pass
-
-            # Scale the local_svc to 4 replicas
-            self.scale_deployment(local_svc, self.ns, 4)
-            self.wait_for_deployment(local_svc, self.ns)
-            self.assert_ecmp_routes(local_svc_ip)
-            for i in range(attempts):
-              retry_until_success(curl, function_args=[local_svc_ip])
-
-            # Delete both services.
-            self.delete_and_confirm(local_svc, "svc", self.ns)
-            self.delete_and_confirm(cluster_svc, "svc", self.ns)
-
-            # Assert that clusterIP is no longer an advertised route.
-            retry_until_success(lambda: self.assertNotIn(local_svc_ip, self.get_routes()))
-
-    def test_external_ip_advertisement(self):
-        """
-        Runs the tests for service external IP advertisement
-        """
-        with DiagsCollector():
-
-            # Whitelist two IP ranges for the external IPs we'll test with
-            calicoctl("""apply -f - << EOF
-apiVersion: projectcalico.org/v3
-kind: BGPConfiguration
-metadata:
-  name: default
-spec:
-  serviceExternalIPs:
-  - cidr: 175.200.0.0/16
-  - cidr: 200.255.0.0/24
-EOF
-""")
-
-            # Assert that a route to the service IP range is present.
-            retry_until_success(lambda: self.assertIn("10.192.0.0/24", self.get_routes()))
-
-            # Create both a Local and a Cluster type NodePort service with a single replica.
-            local_svc = "nginx-local"
-            cluster_svc = "nginx-cluster"
-            self.deploy("nginx:1.7.9", local_svc, self.ns, 80)
-            self.deploy("nginx:1.7.9", cluster_svc, self.ns, 80, traffic_policy="Cluster")
-            self.wait_until_exists(local_svc, "svc", self.ns)
-            self.wait_until_exists(cluster_svc, "svc", self.ns)
-
-            # Get clusterIPs.
-            local_svc_ip = self.get_svc_cluster_ip(local_svc, self.ns)
-            cluster_svc_ip = self.get_svc_cluster_ip(cluster_svc, self.ns)
-
-            # Wait for the deployments to roll out.
-            self.wait_for_deployment(local_svc, self.ns)
-            self.wait_for_deployment(cluster_svc, self.ns)
-
-            # Assert that clusterIPs are not advertised.
-            retry_until_success(lambda: self.assertNotIn(local_svc_ip, self.get_routes()))
-            retry_until_success(lambda: self.assertNotIn(cluster_svc_ip, self.get_routes()))
-
-            # Create a network policy that only accepts traffic from the external node.
-            kubectl("""apply -f - << EOF
-apiVersion: networking.k8s.io/v1
-kind: NetworkPolicy
-metadata:
-  name: allow-tcp-80-ex
-  namespace: bgp-test
-spec:
-  podSelector: {}
-  policyTypes:
-  - Ingress
-  ingress:
-  - from:
-    - ipBlock: { cidr: 10.192.0.5/32 }
-    ports:
-    - protocol: TCP
-      port: 80
-EOF
-""")
-
-            # Get host IPs for the nginx pods.
-            local_svc_host_ip = self.get_svc_host_ip(local_svc, self.ns)
-            cluster_svc_host_ip = self.get_svc_host_ip(cluster_svc, self.ns)
-
-            # Select an IP from each external IP CIDR.
-            local_svc_external_ip = "175.200.1.1"
-            cluster_svc_external_ip = "200.255.255.1"
-
-            # Add external IPs to the two services.
-            self.add_svc_external_ips(local_svc, self.ns, [local_svc_external_ip])
-            self.add_svc_external_ips(cluster_svc, self.ns, [cluster_svc_external_ip])
-
-            # Verify that external IPs for local service is advertised but not the cluster service.
-            local_svc_externalips_route = "%s via %s" % (local_svc_external_ip, local_svc_host_ip)
-            cluster_svc_externalips_route = "%s via %s" % (cluster_svc_external_ip, cluster_svc_host_ip)
-            retry_until_success(lambda: self.assertIn(local_svc_externalips_route, self.get_routes()))
-            retry_until_success(lambda: self.assertNotIn(cluster_svc_externalips_route, self.get_routes()))
-
-            # Scale the local_svc to 4 replicas.
-            self.scale_deployment(local_svc, self.ns, 4)
-            self.wait_for_deployment(local_svc, self.ns)
-
-            # Verify that we have ECMP routes for the external IP of the local service.
-            retry_until_success(lambda: self.assert_ecmp_routes(local_svc_external_ip))
-
-            # Delete both services, assert only cluster CIDR route is advertised.
-            self.delete_and_confirm(local_svc, "svc", self.ns)
-            self.delete_and_confirm(cluster_svc, "svc", self.ns)
-
-            # Assert that external IP is no longer an advertised route.
-            retry_until_success(lambda: self.assertNotIn(local_svc_externalips_route, self.get_routes()))
-
-    def test_clusterip_service(self):
-        """
-        Run ClusterIP service test for service ip advertisement
-        """
-        with DiagsCollector():
-            # Assert that a route to the service IP range is present.
-            retry_until_success(lambda: self.assertIn("10.96.0.0/12", self.get_routes()))
-
-            # Create two ClusterIP services: one with the service advertisement annotation and one without.
-            svc = "test-clusterip"
-            annotated_svc = "test-clusterip-annotated"
-            self.deploy("nginx:1.7.9", svc, self.ns, 80, svc_type="ClusterIP", traffic_policy=None)
-            self.deploy("nginx:1.7.9", annotated_svc, self.ns, 80, svc_type="ClusterIP", traffic_policy=None)
-            self.wait_until_exists(svc, "svc", self.ns)
-            self.wait_until_exists(annotated_svc, "svc", self.ns)
-
-            self.annotate_resource("service", annotated_svc, self.ns, cluster_ip_annotation, "true")
-
-            # Get clusterIPs.
-            svc_ip = self.get_svc_cluster_ip(svc, self.ns)
-            annotated_svc_ip = self.get_svc_cluster_ip(annotated_svc, self.ns)
-
-            # Wait for the deployments to roll out.
-            self.wait_for_deployment(svc, self.ns)
-            self.wait_for_deployment(annotated_svc, self.ns)
-
-            # Assert that the services can be curled from the external node. This just validates the services are up.
-            retry_until_success(curl, function_args=[svc_ip])
-            retry_until_success(curl, function_args=[annotated_svc_ip])
-
-            # Assert that the cluster IP of "svc" is not advertised but the one for the annotated service is.
-            retry_until_success(lambda: self.assertNotIn(svc_ip, self.get_routes()))
-            retry_until_success(lambda: self.assertIn(annotated_svc_ip, self.get_routes()))
-
-            # Get the IP of the one node with a local pod backing the annotated_svc.
-            local_node_ips = self.get_node_ips_with_local_pods(self.ns, "app=%s" % annotated_svc)
-            self.assertEquals(len(local_node_ips), 1)
-
-            # Verify that we have a non-ecmp route to the node with the backing pod for the annotated svc.
-            expected_route = "%s via %s dev eth0 proto bird" % (annotated_svc_ip, local_node_ips[0])
-            retry_until_success(lambda: self.assertIn(expected_route, self.get_routes()))
-
-            # Annotate the first service.
-            self.annotate_resource("service", svc, self.ns, cluster_ip_annotation, "doesnotmatter")
-
-            # Assert that its cluster IP is an advertised route.
-            retry_until_success(lambda: self.assertIn(svc_ip, self.get_routes()))
-
-            # Delete both services, assert only service CIDR route is advertised.
-            self.delete_and_confirm(svc, "svc", self.ns)
-            self.delete_and_confirm(annotated_svc, "svc", self.ns)
-
-            # Assert that cluster IP's are no longer advertised.
-            retry_until_success(lambda: self.assertNotIn(svc_ip, self.get_routes()))
-            retry_until_success(lambda: self.assertNotIn(annotated_svc_ip, self.get_routes()))
-
-    def test_many_services(self):
-        """
-        Creates a lot of services quickly
-        """
-        with DiagsCollector():
-
-            calicoctl("""apply -f - << EOF
-apiVersion: projectcalico.org/v3
-kind: BGPConfiguration
-metadata:
-  name: default
-spec:
-  serviceClusterIPs:
-  - cidr: 10.96.0.0/12
-EOF
-""")
-
-            # Assert that a route to the service IP range is present.
-            retry_until_success(lambda: self.assertIn("10.96.0.0/12", self.get_routes()))
-
-            # Create a local service and deployment.
-            local_svc = "nginx-local"
-            self.deploy("nginx:1.7.9", local_svc, self.ns, 80)
-            self.wait_for_deployment(local_svc, self.ns)
-
-            # Get clusterIPs.
-            cluster_ips = []
-            cluster_ips.append(self.get_svc_cluster_ip(local_svc, self.ns))
-
-            # Create many more services which select this deployment.
-            num_svc = 300
-            for i in range(num_svc):
-                name = "nginx-svc-%s" % i
-                self.create_service(name, local_svc, self.ns, 80)
-
-            # Get all of their IPs.
-            for i in range(num_svc):
-                name = "nginx-svc-%s" % i
-                cluster_ips.append(self.get_svc_cluster_ip(name, self.ns))
-
-            # Assert they are all advertised to the other node. This should happen
-            # quickly enough that by the time we have queried all services from
-            # the k8s API, they should be programmed on the remote node.
-            def check_routes_advertised():
-                routes = self.get_routes()
-                for cip in cluster_ips:
-                    self.assertIn(cip, routes)
-            retry_until_success(check_routes_advertised, retries=3, wait_time=5)
-
-            # Scale to 0 replicas, assert all routes are removed.
-            self.scale_deployment(local_svc, self.ns, 0)
-            self.wait_for_deployment(local_svc, self.ns)
-            def check_routes_gone():
-                routes = self.get_routes()
-                for cip in cluster_ips:
-                    self.assertNotIn(cip, routes)
-            retry_until_success(check_routes_gone, retries=10, wait_time=5)
-
-
-class TestBGPAdvertRR(_TestBGPAdvert):
-
-    # In the tests of this class, kube-node-2 acts as an RR, and all
-    # the other nodes peer with it.  Here are the peerings that we
-    # need for that:
-    #
-    #                                      RR
-    # kube-master     kube-node-1     kube-node-2    kube-node-extra
-    #  10.192.0.2      10.192.0.3      10.192.0.4      10.192.0.5
-    #        |                |         | |    |         |
-    #        |                +---------+ |    +---------+
-    #        +----------------------------+   Peering -> is configured
-    #           These peerings are            by NODE_EXTRA_PEER_SPEC.
-    #           configured by BGPPeer         Peering <- is configured
-    #           peer-with-rr                  in bird_conf_rr above.
-
-    BIRD_CONF = bird_conf_rr
-    NODE_EXTRA_PEER_SPEC = """
-spec:
-  node: kube-node-2
-  peerIP: 10.192.0.5
-  asNumber: 64512
-"""
-
-    def test_rr(self):
-        # Create ExternalTrafficPolicy Local service with one endpoint on node-1
-        kubectl("""apply -f - << EOF
-apiVersion: apps/v1
-kind: Deployment
-metadata:
-  name: nginx-rr
-  namespace: bgp-test
-  labels:
-    app: nginx
-spec:
-  replicas: 1
-  selector:
-    matchLabels:
-      app: nginx
-      run: nginx-rr
-  template:
-    metadata:
-      labels:
-        app: nginx
-        run: nginx-rr
-    spec:
-      containers:
-      - name: nginx-rr
-        image: nginx:1.7.9
-        ports:
-        - containerPort: 80
-      nodeSelector:
-        beta.kubernetes.io/os: linux
-        kubernetes.io/hostname: kube-node-1
----
-apiVersion: v1
-kind: Service
-metadata:
-  name: nginx-rr
-  namespace: bgp-test
-  labels:
-    app: nginx
-    run: nginx-rr
-spec:
-  ports:
-  - port: 80
-    targetPort: 80
-  selector:
-    app: nginx
-    run: nginx-rr
-  type: NodePort
-  externalTrafficPolicy: Local
-EOF
-""")
 
         calicoctl("get nodes -o yaml")
         calicoctl("get bgppeers -o yaml")
@@ -781,16 +670,22 @@
 EOF
 """ % json.dumps(node_dict))
 
-        # Disable node-to-node mesh and configure BGP peering between
-        # the cluster nodes and the RR.  (The BGP peering from the
-        # external node to the RR is included in bird_conf_rr above.)
+        # Disable node-to-node mesh, add cluster and external IP CIDRs to
+        # advertise, and configure BGP peering between the cluster nodes and the
+        # RR.  (The BGP peering from the external node to the RR is included in
+        # bird_conf_rr above.)
         calicoctl("""apply -f - << EOF
 apiVersion: projectcalico.org/v3
 kind: BGPConfiguration
-metadata: {name: default}
+metadata:
+  name: default
 spec:
   nodeToNodeMeshEnabled: false
   asNumber: 64512
+  serviceClusterIPs:
+  - cidr: 10.96.0.0/12
+  serviceExternalIPs:
+  - cidr: 175.200.0.0/16
 EOF
 """)
         calicoctl("""apply -f - << EOF
@@ -804,5 +699,7 @@
 """)
         svc_json = kubectl("get svc nginx-rr -n bgp-test -o json")
         svc_dict = json.loads(svc_json)
-        svcRoute = svc_dict['spec']['clusterIP']
-        retry_until_success(lambda: self.assertIn(svcRoute, self.get_routes()))+        cluster_ip = svc_dict['spec']['clusterIP']
+        external_ip = svc_dict['spec']['externalIPs'][0]
+        retry_until_success(lambda: self.assertIn(cluster_ip, self.get_routes()))
+        retry_until_success(lambda: self.assertIn(external_ip, self.get_routes()))