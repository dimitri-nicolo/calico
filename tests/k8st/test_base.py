--- conflicted
+++ resolved
@@ -196,9 +196,6 @@
             body=service,
             namespace=ns,
         )
-<<<<<<< HEAD
-        logger.debug("service created, status='%s'" % str(api_response.status))
-=======
         logger.debug("Additional Service created. status='%s'" % str(api_response.status))
 
     def check_calico_version(self):
@@ -212,7 +209,6 @@
                     api.replace_namespaced_daemon_set("calico-node", "kube-system", node_ds)
                     time.sleep(3)
                     retry_until_success(self.check_pod_status, retries=20, wait_time=3, function_args=["kube-system"])
->>>>>>> f558bf04
 
     def wait_until_exists(self, name, resource_type, ns="default"):
         retry_until_success(kubectl, function_args=["get %s %s -n%s" %
