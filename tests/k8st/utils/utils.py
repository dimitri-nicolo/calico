# Copyright (c) 2018 Tigera, Inc. All rights reserved.
#
# Licensed under the Apache License, Version 2.0 (the "License");
# you may not use this file except in compliance with the License.
# You may obtain a copy of the License at
#
#     http://www.apache.org/licenses/LICENSE-2.0
#
# Unless required by applicable law or agreed to in writing, software
# distributed under the License is distributed on an "AS IS" BASIS,
# WITHOUT WARRANTIES OR CONDITIONS OF ANY KIND, either express or implied.
# See the License for the specific language governing permissions and
# limitations under the License.

import datetime
import functools
import json
import logging
import os
import random
import string
import subprocess
import time

_log = logging.getLogger(__name__)

ROUTER_IMAGE = os.getenv("ROUTER_IMAGE", "calico/bird:latest")


# Helps with printing diags after a test.
class DiagsCollector(object):
    def __enter__(self):
        pass

    def __exit__(self, exc_type, exc_value, traceback):
        # Print out diagnostics for the test. These will go to screen
        # on test failure.
        _log.info("===================================================")
        _log.info("============= COLLECTING DIAGS FOR TEST ===========")
        _log.info("===================================================")
        kubectl("get deployments,pods,svc,endpoints --all-namespaces -o wide")
        for resource in ["node", "bgpconfig", "bgppeer", "gnp", "felixconfig"]:
            _log.info("")
            calicoctl("get " + resource + " -o yaml")
        nodes, _, _ = node_info()
        for node in nodes:
            _log.info("")
            run("docker exec " + node + " ip r")
        kubectl("logs -n kube-system -l k8s-app=calico-node",
                allow_fail=True)
        _log.info("===================================================")
        _log.info("============= COLLECTED DIAGS FOR TEST ============")
        _log.info("===================================================")


def start_external_node_with_bgp(name, bird_peer_config=None, bird6_peer_config=None):
    # Check how much disk space we have.
    run("df -h")

<<<<<<< HEAD
    # Setup external node: use privileged mode for setting routes
    run("docker run -d "
        "--privileged "
        "--name %s "
        "--network kubeadm-dind-net "
        "mirantis/kubeadm-dind-cluster:v1.12" % name)
=======
    # Setup external node: use privileged mode for setting routes.
    run("docker run -d --privileged --name %s %s" % (name, ROUTER_IMAGE))
>>>>>>> 46e19983

    # Check how much space there is inside the container.  We may need
    # to retry this, as it may take a while for the image to download
    # and the container to start running.
    while True:
        try:
            run("docker exec %s df -h" % name)
            break
        except subprocess.CalledProcessError:
            _log.exception("Container not ready yet")
            time.sleep(20)

<<<<<<< HEAD
    # Install bird on extra node
    run("docker exec %s apt-get update --fix-missing" % name, allow_fail=True)
    run("docker exec %s apt-get install -y bird" % name)
    run("docker exec %s mkdir /run/bird" % name)
    with open('bird.conf', 'w') as birdconfig:
        birdconfig.write(config)
    run("docker cp bird.conf %s:/etc/bird/bird.conf" % name)
    run("rm bird.conf")
    run("docker exec %s service bird restart" % name)
=======
    # Install curl and iproute2.
    run("docker exec %s apk add --no-cache curl iproute2" % name)

    # Set ECMP hash algrithm to L4 for a proper load balancing between nodes.
    run("docker exec %s sysctl -w net.ipv4.fib_multipath_hash_policy=1" % name)

    # Add "merge paths on" to the BIRD config.
    run("docker exec %s sed -i '/protocol kernel {/a merge paths on;' /etc/bird.conf" % name)
    run("docker exec %s sed -i '/protocol kernel {/a merge paths on;' /etc/bird6.conf" % name)

    if bird_peer_config:
        # Install desired peer config.
        output = run("docker inspect -f '{{range .NetworkSettings.Networks}}{{.IPAddress}}{{end}}' %s" % name)
        birdy_ip = output.strip()
        with open('peers.conf', 'w') as peerconfig:
            peerconfig.write(bird_peer_config.replace("ip@local", birdy_ip))
        run("docker cp peers.conf %s:/etc/bird/peers.conf" % name)
        run("rm peers.conf")
        run("docker exec %s birdcl configure" % name)

    elif bird6_peer_config:
        # Install desired peer config.
        birdy_ip = "2001:20::20"
        run("docker exec %s sysctl -w net.ipv6.conf.all.disable_ipv6=0" % name)
        run("docker exec %s sysctl -w net.ipv6.conf.all.forwarding=1" % name)

        # Try to set net.ipv6.fib_multipath_hash_policy to get IPv6
        # ECMP load balancing by 5-tuple, but allow it to fail as
        # older kernels (e.g. Semaphore v2) don't have that setting.
        # It doesn't actually matter as we aren't currently testing
        # IPv6 ECMP behaviour in detail.
        run("docker exec %s sysctl -w net.ipv6.fib_multipath_hash_policy=1" % name,
            allow_fail=True)

        run("docker exec %s ip -6 a a %s/64 dev eth0" % (name, birdy_ip))
        with open('peers.conf', 'w') as peerconfig:
            peerconfig.write(bird6_peer_config.replace("ip@local", birdy_ip))
        run("docker cp peers.conf %s:/etc/bird6/peers.conf" % name)
        run("rm peers.conf")
        run("docker exec %s birdcl6 configure" % name)
>>>>>>> 46e19983

    return birdy_ip

def retry_until_success(fun,
                        retries=10,
                        wait_time=1,
                        ex_class=None,
                        log_exception=True,
                        function_args=None,
                        function_kwargs=None):
    """
    Retries function until no exception is thrown. If exception continues,
    it is reraised.
    :param fun: the function to be repeatedly called
    :param retries: the maximum number of times to retry the function.  A value
    of 0 will run the function once with no retries.
    :param wait_time: the time to wait between retries (in s)
    :param ex_class: The class of expected exceptions.
    :param log_exception: By default this function logs the exception if the
    function is still failing after max retries.   This log can sometimes be
    superfluous -- if e.g. the calling code is going to make a better log --
    and can be suppressed by setting this parameter to False.
    :param function_args: A list of arguments to pass to function
    :param function_kwargs: A dictionary of keyword arguments to pass to
                            function
    :returns: the value returned by function
    """
    if function_args is None:
        function_args = []
    if function_kwargs is None:
        function_kwargs = {}
    for retry in range(retries + 1):
        try:
            result = fun(*function_args, **function_kwargs)
        except Exception as e:
            if ex_class and e.__class__ is not ex_class:
                _log.exception("Hit unexpected exception in function - "
                               "not retrying.")
                raise
            if retry < retries:
                _log.debug("Hit exception in function - retrying: %s", e)
                time.sleep(wait_time)
            else:
                if log_exception:
                    _log.exception("Function %s did not succeed before "
                                   "timeout.", fun)
                raise
        else:
            # Successfully ran the function
            return result


def function_name(f):
    """
    A function that returns the name of the provided function as a string.
    This primarily exists to handle the fact that functools.partial is an
    imperfect wrapper.
    """
    if isinstance(f, functools.partial):
        f = f.func

    try:
        return f.__name__
    except Exception:
        return "<unknown function>"


def run(command, logerr=True, allow_fail=False):
    out = ""
    _log.info("[%s] %s", datetime.datetime.now(), command)
    try:
        out = subprocess.check_output(command,
                                      shell=True,
                                      stderr=subprocess.STDOUT)
        _log.info("Output:\n%s", out)
    except subprocess.CalledProcessError as e:
        if logerr:
            _log.exception("Failure output:\n%s", e.output)
        if not allow_fail:
            raise
    return out


def curl(hostname, container="kube-node-extra"):
    if ':' in hostname:
        # It's an IPv6 address.
        hostname = '[' + hostname + ']'

    cmd = "docker exec %s curl --connect-timeout 2 -m 3 %s" % (container,
                                                               hostname)
    return run(cmd)


def kubectl(args, logerr=True, allow_fail=False):
    return run("kubectl " + args, logerr=logerr, allow_fail=allow_fail)


def calicoctl(args, allow_fail=False):
    return kubectl("exec -i -n kube-system calicoctl -- /calicoctl " + args,
                   allow_fail=allow_fail)


def calicoctl_apply_dict(object_dict):
    calicoctl("""apply -f - << EOF
%s
EOF
""" % json.dumps(object_dict))


def generate_unique_id(length, prefix=""):
    random_string = ''.join(random.choice(string.ascii_lowercase + string.digits) for _ in range(length))
    return "%s-%s" % (prefix, random_string)


# We have to define and use this static map, from each node name to
# its IPv6 address, because Kubernetes does not yet allow for an IPv6
# address field in its host resource.  The mappings here must match
# the code in tests/k8st/create_kind_cluster.sh that assigns an IPv6
# address to each node.
ipv6_map = {
    "kind-control-plane": "2001:20::8",
    "kind-worker": "2001:20::1",
    "kind-worker2": "2001:20::2",
    "kind-worker3": "2001:20::3",
}


def node_info():
    nodes = []
    ips = []
    ip6s = []

    master_node = kubectl("get node --selector='node-role.kubernetes.io/master' -o jsonpath='{.items[0].metadata.name}'")
    nodes.append(master_node)
    ip6s.append(ipv6_map[master_node])
    master_ip = kubectl("get node --selector='node-role.kubernetes.io/master' -o jsonpath='{.items[0].status.addresses[0].address}'")
    ips.append(master_ip)

    for i in range(3):
        node = kubectl("get node --selector='!node-role.kubernetes.io/master' -o jsonpath='{.items[%d].metadata.name}'" % i)
        nodes.append(node)
        ip6s.append(ipv6_map[node])
        node_ip = kubectl("get node --selector='!node-role.kubernetes.io/master' -o jsonpath='{.items[%d].status.addresses[0].address}'" % i)
        ips.append(node_ip)
    return nodes, ips, ip6s<|MERGE_RESOLUTION|>--- conflicted
+++ resolved
@@ -57,17 +57,8 @@
     # Check how much disk space we have.
     run("df -h")
 
-<<<<<<< HEAD
-    # Setup external node: use privileged mode for setting routes
-    run("docker run -d "
-        "--privileged "
-        "--name %s "
-        "--network kubeadm-dind-net "
-        "mirantis/kubeadm-dind-cluster:v1.12" % name)
-=======
     # Setup external node: use privileged mode for setting routes.
     run("docker run -d --privileged --name %s %s" % (name, ROUTER_IMAGE))
->>>>>>> 46e19983
 
     # Check how much space there is inside the container.  We may need
     # to retry this, as it may take a while for the image to download
@@ -80,17 +71,6 @@
             _log.exception("Container not ready yet")
             time.sleep(20)
 
-<<<<<<< HEAD
-    # Install bird on extra node
-    run("docker exec %s apt-get update --fix-missing" % name, allow_fail=True)
-    run("docker exec %s apt-get install -y bird" % name)
-    run("docker exec %s mkdir /run/bird" % name)
-    with open('bird.conf', 'w') as birdconfig:
-        birdconfig.write(config)
-    run("docker cp bird.conf %s:/etc/bird/bird.conf" % name)
-    run("rm bird.conf")
-    run("docker exec %s service bird restart" % name)
-=======
     # Install curl and iproute2.
     run("docker exec %s apk add --no-cache curl iproute2" % name)
 
@@ -131,7 +111,6 @@
         run("docker cp peers.conf %s:/etc/bird6/peers.conf" % name)
         run("rm peers.conf")
         run("docker exec %s birdcl6 configure" % name)
->>>>>>> 46e19983
 
     return birdy_ip
 
