--- conflicted
+++ resolved
@@ -8270,7 +8270,6 @@
 apiVersion: apiextensions.k8s.io/v1
 kind: CustomResourceDefinition
 metadata:
-<<<<<<< HEAD
   annotations:
     controller-gen.kubebuilder.io/version: (devel)
   creationTimestamp: null
@@ -8326,7 +8325,17 @@
         type: object
     served: true
     storage: true
-=======
+status:
+  acceptedNames:
+    kind: ""
+    plural: ""
+  conditions: []
+  storedVersions: []
+---
+
+apiVersion: apiextensions.k8s.io/v1
+kind: CustomResourceDefinition
+metadata:
   name: caliconodestatuses.crd.projectcalico.org
 spec:
   group: crd.projectcalico.org
@@ -8576,7 +8585,6 @@
           type: object
       served: true
       storage: true
->>>>>>> 417204dc
 status:
   acceptedNames:
     kind: ""
@@ -8584,10 +8592,6 @@
   conditions: []
   storedVersions: []
 
-<<<<<<< HEAD
-=======
----
->>>>>>> 417204dc
 ---
 # Source: calico/templates/calico-kube-controllers-rbac.yaml
 
