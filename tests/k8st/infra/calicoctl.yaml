# Calico Version master
# https://docs.projectcalico.org/master/releases#master
# This manifest includes the following component versions:
#   calico/ctl:master

apiVersion: v1
kind: ServiceAccount
metadata:
  name: calicoctl
  namespace: kube-system

---

apiVersion: v1
kind: Pod
metadata:
  name: calicoctl
  namespace: kube-system
spec:
  nodeSelector:
    kubernetes.io/os: linux
  hostNetwork: true
  serviceAccountName: calicoctl
  imagePullSecrets:
  - name: cnx-pull-secret
  containers:
  - name: calicoctl
<<<<<<< HEAD
    image: gcr.io/unique-caldron-775/cnx/tigera/calicoctl:master
    command: ["/calicoctl-wait"]
=======
    image: calico/ctl:master
    command:
      - /calicoctl
    args:
      - version
      - --poll=1m
>>>>>>> 393be623
    env:
    - name: DATASTORE_TYPE
      value: kubernetes

---

kind: ClusterRole
apiVersion: rbac.authorization.k8s.io/v1beta1
metadata:
  name: calicoctl
rules:
  - apiGroups: [""]
    resources:
      - namespaces
      - nodes
    verbs:
      - get
      - list
      - update
  - apiGroups: [""]
    resources:
      - nodes/status
    verbs:
      - update
  - apiGroups: [""]
    resources:
      - pods
      - serviceaccounts
    verbs:
      - get
      - list
  - apiGroups: [""]
    resources:
      - pods/status
    verbs:
      - update
  - apiGroups: ["crd.projectcalico.org"]
    resources:
      - bgppeers
      - bgpconfigurations
      - clusterinformations
      - felixconfigurations
      - globalnetworkpolicies
      - globalnetworksets
      - ippools
      - networkpolicies
      - networksets
      - hostendpoints
      - ipamblocks
      - blockaffinities
      - ipamhandles
      - tiers
    verbs:
      - create
      - get
      - list
      - update
      - delete
  - apiGroups: ["networking.k8s.io"]
    resources:
      - networkpolicies
    verbs:
      - get
      - list

---

apiVersion: rbac.authorization.k8s.io/v1beta1
kind: ClusterRoleBinding
metadata:
  name: calicoctl
roleRef:
  apiGroup: rbac.authorization.k8s.io
  kind: ClusterRole
  name: calicoctl
subjects:
- kind: ServiceAccount
  name: calicoctl
  namespace: kube-system<|MERGE_RESOLUTION|>--- conflicted
+++ resolved
@@ -25,17 +25,12 @@
   - name: cnx-pull-secret
   containers:
   - name: calicoctl
-<<<<<<< HEAD
     image: gcr.io/unique-caldron-775/cnx/tigera/calicoctl:master
-    command: ["/calicoctl-wait"]
-=======
-    image: calico/ctl:master
     command:
       - /calicoctl
     args:
       - version
       - --poll=1m
->>>>>>> 393be623
     env:
     - name: DATASTORE_TYPE
       value: kubernetes
