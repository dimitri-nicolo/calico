#!/bin/bash -e

# test directory.
TEST_DIR=./tests/k8st

# gcr.io pull secrect credential file.
: ${GCR_IO_PULL_SECRET:=./docker_auth.json}

# Path to Enteprise product license
: ${TSEE_TEST_LICENSE:=/home/semaphore/secrets/new-test-customer-license.yaml}

# kubectl binary.
: ${kubectl:=./bin/kubectl}

# kind binary.
: ${KIND:=./bin/kind}

function checkModule(){
  MODULE="$1"
  echo "Checking kernel module $MODULE ..."
  if lsmod | grep "$MODULE" &> /dev/null ; then
    return 0
  else
    return 1
  fi
}

function load_image() {
    local node=$1
    docker cp ./cnx-node.tar ${node}:/cnx-node.tar
    docker exec -t ${node} ctr -n=k8s.io images import /cnx-node.tar
    docker exec -t ${node} rm /cnx-node.tar
}

function update_calico_manifest() {
    local yaml=$1
	# Based on instructions in http://docs.projectcalico.org/master/networking/dual-stack.md
	# add assign_ipv4 and assign_ipv6 to CNI config
	sed -i -e '/"type": "calico-ipam"/r /dev/stdin' "${yaml}" <<EOF
              "assign_ipv4": "true",
              "assign_ipv6": "true"
EOF
	sed -i -e 's/"type": "calico-ipam"/"type": "calico-ipam",/' "${yaml}"

	sed -i -e '/"type": "calico"/r /dev/stdin' "${yaml}" <<EOF
     "feature_control": {
         "floating_ips": true
     },
EOF

	# And add all the IPV6 env vars
	sed -i '/# Enable IPIP/r /dev/stdin' "${yaml}" << EOF
            - name: IP6
              value: "autodetect"
            - name: CALICO_IPV6POOL_CIDR
              value: "fd00:10:244::/64"
EOF
	# update FELIX_IPV6SUPPORT=true
	sed -i '/FELIX_IPV6SUPPORT/!b;n;c\              value: "true"' "${yaml}"

	# We don't want any IP-IP or VXLAN overlay.
	sed -i 's/Always/Never/' "${yaml}"

    # update calico/node image
    sed -i 's,image: .*calico/node:.*,image: tigera/cnx-node:latest-amd64,' "${yaml}"
}

echo "Set ipv6 address on each node"
docker exec kind-control-plane ip -6 a a 2001:20::8/64 dev eth0
docker exec kind-worker ip -6 a a 2001:20::1/64 dev eth0
docker exec kind-worker2 ip -6 a a 2001:20::2/64 dev eth0
docker exec kind-worker3 ip -6 a a 2001:20::3/64 dev eth0
echo

echo "Load calico/node docker images onto each node"
load_image kind-control-plane
load_image kind-worker
load_image kind-worker2
load_image kind-worker3

for image in calico/cni:master calico/pod2daemon-flexvol:master; do
    docker pull ${image}
    rm -f image.tar
    docker save --output image.tar ${image}
    for node in kind-control-plane kind-worker kind-worker2 kind-worker3; do
	docker cp image.tar ${node}:/image.tar
	docker exec -t ${node} ctr -n=k8s.io images import /image.tar
	docker exec -t ${node} rm /image.tar
    done
done

# Install pull secret so we can pull the right calicoctl.
${kubectl} -n kube-system create secret generic cnx-pull-secret \
   --from-file=.dockerconfigjson=${GCR_IO_PULL_SECRET} \
   --type=kubernetes.io/dockerconfigjson

echo "Install Calico and Calicoctl for dualstack"
cp $TEST_DIR/infra/calico-kdd.yaml $TEST_DIR/infra/calico.yaml.tmp
update_calico_manifest $TEST_DIR/infra/calico.yaml.tmp
${kubectl} apply -f $TEST_DIR/infra/calico.yaml.tmp
rm $TEST_DIR/infra/calico.yaml.tmp

# Install Calicoctl on master node, avoid network disruption during bgp configuration.
cat ${TEST_DIR}/infra/calicoctl.yaml | \
    sed 's,beta.kubernetes.io/os: linux,beta.kubernetes.io/os: linux\n  nodeName: kind-control-plane,' | \
    ${kubectl} apply -f -

echo
echo "Wait Calico to be ready..."
while ! time ${kubectl} wait pod -l k8s-app=calico-node --for=condition=Ready -n kube-system --timeout=300s; do
    # This happens when no matching resources exist yet,
    # i.e. immediately after application of the Calico YAML.
    sleep 5
done
time ${kubectl} wait pod -l k8s-app=calico-kube-controllers --for=condition=Ready -n kube-system --timeout=300s
time ${kubectl} wait pod -l k8s-app=kube-dns --for=condition=Ready -n kube-system --timeout=300s
time ${kubectl} wait pod calicoctl --for=condition=Ready -n kube-system --timeout=300s
echo "Calico is running."
echo

# Apply the enterprise license.
# FIXME(karthik): Applying the enterprise license here since the test written don't test for invalid or no license.
# Once such tests are added, this will have to move into the test itself.
${kubectl} exec -i -n kube-system calicoctl -- /calicoctl --allow-version-mismatch apply -f - < ${TSEE_TEST_LICENSE}

function test_connection() {
    local svc="webserver-ipv$1"
    output=$(${kubectl} exec client -- wget $svc -T 5 -O -)
    echo $output
    if [[ $output != *test-webserver* ]]; then
	echo "connection to $svc service failed"
	exit 1
    fi
}

echo "Install MetalLB controller for allocating LoadBalancer IPs"
${kubectl} create ns metallb-system
${kubectl} apply -f $TEST_DIR/infra/metallb.yaml
${kubectl} apply -f $TEST_DIR/infra/metallb-config.yaml

# Create and monitor a test webserver service for dual stack.
echo "Create test-webserver deployment..."
${kubectl} apply -f tests/k8st/infra/test-webserver.yaml

<<<<<<< HEAD
if dual_stack; then
    # Create and monitor a test webserver service for dual stack.
    echo "Create test-webserver deployment..."
    ${kubectl} apply -f tests/k8st/infra/test-webserver.yaml

    echo "Wait for client and webserver pods to be ready..."
    while ! time ${kubectl} wait pod -l pod-name=client --for=condition=Ready --timeout=300s; do
	sleep 5
    done
    while ! time ${kubectl} wait pod -l app=webserver --for=condition=Ready --timeout=300s; do
	sleep 5
    done
    echo "client and webserver pods are running."
    echo

    ${kubectl} get po --all-namespaces -o wide
    ${kubectl} get svc

    # Run ipv4 ipv6 connection test
    test_connection 4
    test_connection 6
fi
=======
echo "Wait for client and webserver pods to be ready..."
while ! time ${kubectl} wait pod -l pod-name=client --for=condition=Ready --timeout=300s; do
    sleep 5
done
while ! time ${kubectl} wait pod -l app=webserver --for=condition=Ready --timeout=300s; do
    sleep 5
done
echo "client and webserver pods are running."
echo

echo "Deploy Calico apiserver"
${kubectl} create -f https://docs.projectcalico.org/master/manifests/apiserver.yaml
openssl req -x509 -nodes -newkey rsa:4096 -keyout apiserver.key -out apiserver.crt -days 365 -subj "/" -addext "subjectAltName = DNS:calico-api.calico-apiserver.svc"
${kubectl} create secret -n calico-apiserver generic calico-apiserver-certs --from-file=apiserver.key --from-file=apiserver.crt
${kubectl} patch apiservice v3.projectcalico.org -p \
    "{\"spec\": {\"caBundle\": \"$(${kubectl} get secret -n calico-apiserver calico-apiserver-certs -o go-template='{{ index .data "apiserver.crt" }}')\"}}"

echo "Patch Calico apiserver to run on master, this would make sure communications to Calico apiserver won't be affected by test cases"
${kubectl} patch deployment calico-apiserver -n calico-apiserver -p '{"spec":{"template":{"spec":{"nodeSelector":{ "kubernetes.io/hostname": "kind-control-plane" }}}}}'
time ${kubectl} wait pod -l k8s-app=calico-apiserver --for=condition=Ready -n calico-apiserver --timeout=30s
echo "Calico apiserver is running."

${kubectl} get po --all-namespaces -o wide
${kubectl} get svc

# Run ipv4 ipv6 connection test
function test_connection() {
  local svc="webserver-ipv$1"
  output=$(${kubectl} exec client -- wget $svc -T 5 -O -)
  echo $output
  if [[ $output != *test-webserver* ]]; then
    echo "connection to $svc service failed"
    exit 1
  fi
}
test_connection 4
test_connection 6
>>>>>>> a0e0bcc9
<|MERGE_RESOLUTION|>--- conflicted
+++ resolved
@@ -142,7 +142,18 @@
 echo "Create test-webserver deployment..."
 ${kubectl} apply -f tests/k8st/infra/test-webserver.yaml
 
-<<<<<<< HEAD
+echo "Deploy Calico apiserver"
+${kubectl} create -f https://docs.projectcalico.org/master/manifests/apiserver.yaml
+openssl req -x509 -nodes -newkey rsa:4096 -keyout apiserver.key -out apiserver.crt -days 365 -subj "/" -addext "subjectAltName = DNS:calico-api.calico-apiserver.svc"
+${kubectl} create secret -n calico-apiserver generic calico-apiserver-certs --from-file=apiserver.key --from-file=apiserver.crt
+${kubectl} patch apiservice v3.projectcalico.org -p \
+    "{\"spec\": {\"caBundle\": \"$(${kubectl} get secret -n calico-apiserver calico-apiserver-certs -o go-template='{{ index .data "apiserver.crt" }}')\"}}"
+
+echo "Patch Calico apiserver to run on master, this would make sure communications to Calico apiserver won't be affected by test cases"
+${kubectl} patch deployment calico-apiserver -n calico-apiserver -p '{"spec":{"template":{"spec":{"nodeSelector":{ "kubernetes.io/hostname": "kind-control-plane" }}}}}'
+time ${kubectl} wait pod -l k8s-app=calico-apiserver --for=condition=Ready -n calico-apiserver --timeout=30s
+echo "Calico apiserver is running."
+
 if dual_stack; then
     # Create and monitor a test webserver service for dual stack.
     echo "Create test-webserver deployment..."
@@ -164,43 +175,4 @@
     # Run ipv4 ipv6 connection test
     test_connection 4
     test_connection 6
-fi
-=======
-echo "Wait for client and webserver pods to be ready..."
-while ! time ${kubectl} wait pod -l pod-name=client --for=condition=Ready --timeout=300s; do
-    sleep 5
-done
-while ! time ${kubectl} wait pod -l app=webserver --for=condition=Ready --timeout=300s; do
-    sleep 5
-done
-echo "client and webserver pods are running."
-echo
-
-echo "Deploy Calico apiserver"
-${kubectl} create -f https://docs.projectcalico.org/master/manifests/apiserver.yaml
-openssl req -x509 -nodes -newkey rsa:4096 -keyout apiserver.key -out apiserver.crt -days 365 -subj "/" -addext "subjectAltName = DNS:calico-api.calico-apiserver.svc"
-${kubectl} create secret -n calico-apiserver generic calico-apiserver-certs --from-file=apiserver.key --from-file=apiserver.crt
-${kubectl} patch apiservice v3.projectcalico.org -p \
-    "{\"spec\": {\"caBundle\": \"$(${kubectl} get secret -n calico-apiserver calico-apiserver-certs -o go-template='{{ index .data "apiserver.crt" }}')\"}}"
-
-echo "Patch Calico apiserver to run on master, this would make sure communications to Calico apiserver won't be affected by test cases"
-${kubectl} patch deployment calico-apiserver -n calico-apiserver -p '{"spec":{"template":{"spec":{"nodeSelector":{ "kubernetes.io/hostname": "kind-control-plane" }}}}}'
-time ${kubectl} wait pod -l k8s-app=calico-apiserver --for=condition=Ready -n calico-apiserver --timeout=30s
-echo "Calico apiserver is running."
-
-${kubectl} get po --all-namespaces -o wide
-${kubectl} get svc
-
-# Run ipv4 ipv6 connection test
-function test_connection() {
-  local svc="webserver-ipv$1"
-  output=$(${kubectl} exec client -- wget $svc -T 5 -O -)
-  echo $output
-  if [[ $output != *test-webserver* ]]; then
-    echo "connection to $svc service failed"
-    exit 1
-  fi
-}
-test_connection 4
-test_connection 6
->>>>>>> a0e0bcc9
+fi