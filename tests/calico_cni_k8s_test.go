--- conflicted
+++ resolved
@@ -2296,16 +2296,10 @@
 			netconf = string(ncb)
 
 			// Now create a K8s pod.
-<<<<<<< HEAD
-			config, err := clientcmd.DefaultClientConfig.ClientConfig()
-			Expect(err).NotTo(HaveOccurred())
-			clientset, err = kubernetes.NewForConfig(config)
-			Expect(err).NotTo(HaveOccurred())
+			clientset = getKubernetesClient()
+
 			// Make sure the namespace exists.
 			ensureNamespace(clientset, testutils.K8S_TEST_NS)
-=======
-			clientset = getKubernetesClient()
->>>>>>> 593b4854
 			name = fmt.Sprintf("run%d", rand.Uint32())
 			pod := ensurePodCreated(clientset, testutils.K8S_TEST_NS,
 				&v1.Pod{
