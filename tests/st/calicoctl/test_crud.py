# Copyright (c) 2015-2016 Tigera, Inc. All rights reserved.
#
# Licensed under the Apache License, Version 2.0 (the "License");
# you may not use this file except in compliance with the License.
# You may obtain a copy of the License at
#
#     http://www.apache.org/licenses/LICENSE-2.0
#
# Unless required by applicable law or agreed to in writing, software
# distributed under the License is distributed on an "AS IS" BASIS,
# WITHOUT WARRANTIES OR CONDITIONS OF ANY KIND, either express or implied.
# See the License for the specific language governing permissions and
# limitations under the License.
import json
import logging
import yaml

from netaddr import IPNetwork
from nose_parameterized import parameterized

from tests.st.test_base import TestBase
from tests.st.utils.exceptions import CommandExecError
from tests.st.utils.utils import log_and_run, calicoctl

logging.basicConfig(level=logging.DEBUG, format="%(message)s")
logger = logging.getLogger(__name__)


class TestPool(TestBase):
    """
    Test calicoctl pool
    1) Test the CRUD aspects of the pool commands.
    2) Test IP assignment from pool.
    BGP exported routes are hard to test and aren't expected to change much so
    write tests for them (yet)
    """

    def test_pool_crud(self):
        """
        Test that a basic CRUD flow for pool commands works.
        """
        # Set up the ipv4 and ipv6 pools to use
        ipv4_net = IPNetwork("10.0.1.0/24")
        ipv6_net = IPNetwork("fed0:8001::/64")

        ipv4_pool_dict = {'apiVersion': 'v1',
                          'kind': 'ipPool',
                          'metadata': {'cidr': str(ipv4_net.cidr)},
                          'spec': {'ipip': {'enabled': True}}
                          }

        ipv6_pool_dict = {'apiVersion': 'v1',
                          'kind': 'ipPool',
                          'metadata': {'cidr': str(ipv6_net.cidr)},
                          'spec': {}
                          }

        # Write out some yaml files to load in through calicoctl-go
        # We could have sent these via stdout into calicoctl, but this
        # seemed easier.
        self.writeyaml('/tmp/ipv4.yaml', ipv4_pool_dict)
        self.writeyaml('/tmp/ipv6.yaml', ipv6_pool_dict)

        # Create the ipv6 network using calicoctl
        calicoctl("create -f /tmp/ipv6.yaml")
        # Now read it out (yaml format) with calicoctl:
        self.check_data_in_datastore([ipv6_pool_dict], "ipPool")

        # Add in the ipv4 network with calicoctl
        calicoctl("create -f /tmp/ipv4.yaml")
        # Now read it out with the calicoctl:
        self.check_data_in_datastore([ipv4_pool_dict, ipv6_pool_dict], "ipPool")

        # Remove both the ipv4 pool and ipv6 pool
        calicoctl("delete -f /tmp/ipv6.yaml")
        calicoctl("delete -f /tmp/ipv4.yaml")
        # Assert output contains neither network
        self.check_data_in_datastore([], "ipPool")

        # Assert that deleting the pool again fails.
        self.assertRaises(CommandExecError, calicoctl, "delete -f /tmp/ipv4.yaml")


class TestCreateFromFile(TestBase):
    """
    Test calicoctl create command
    Test data is a pair of different resource objects of each type.
    Test creates one using json and the other using yaml, then we retrieve
    them and check the output objects are the same as we input when retrieved
    in both yaml and json formats.
    """

    testdata = [
        ("bgpPeer1", {
            'apiVersion': 'v1',
            'kind': 'bgpPeer',
            'metadata': {'node': 'Node1',
                         'peerIP': '192.168.0.250',
                         'scope': 'node'},
            'spec': {'asNumber': 64514}
        }),
        ("bgpPeer2", {
            'apiVersion': 'v1',
            'kind': 'bgpPeer',
            'metadata': {'node': 'Node2',
                         'peerIP': 'fd5f::6:ee',
                         'scope': 'node'},
            'spec': {'asNumber': 64590}
        }),
        ("hostEndpoint1", {
            'apiVersion': 'v1',
            'kind': 'hostEndpoint',
            'metadata': {'node': 'host1',
                         'labels': {'type': 'database'},
                         'name': 'endpoint1'},
            'spec': {'interfaceName': 'eth0',
                     'profiles': ['prof1',
                                  'prof2']}
        }),
        ("hostEndpoint2", {
            'apiVersion': 'v1',
            'kind': 'hostEndpoint',
            'metadata': {'node': 'host2',
                         'labels': {'type': 'frontend'},
                         'name': 'endpoint2'},
            'spec': {'interfaceName': 'cali7',
                     'profiles': ['prof1',
                                  'prof2']}
        }),
        ("policy1", {'apiVersion': 'v1',
                     'kind': 'policy',
                     'metadata': {'name': 'policy1', 'tier': 'admin'},
                     'spec': {'egress': [{'action': 'allow',
                                          'source': {
                                              'selector':
                                                  "type=='application'"},
                                          'destination': {},
                                          }],
                              'ingress': [{'notICMP': {'type': 19, 'code': 255},
                                           'ipVersion': 4,
                                           'action': 'deny',
                                           'destination': {
                                               'notNet': '10.3.0.0/16',
                                               'notPorts': ['110:1050'],
                                               'notSelector': "type=='apples'",
                                               'notTag': "bananas",
                                               'net': '10.2.0.0/16',
                                               'ports': ['100:200'],
                                               'selector':
                                                   "type=='application'",
                                               'tag': 'alphatag'},
                                           'icmp': {'type': 10, 'code': 6},
                                           'protocol': 'tcp',
                                           'source': {
                                               'notNet': '10.1.0.0/16',
                                               'notPorts': [1050],
                                               'notSelector': "type=='database'",
                                               'notTag': 'bartag',
                                               'net': '10.0.0.0/16',
                                               'ports': [1234,
                                                         '10:1024'],
                                               'selector':
                                                   "type=='application'",
                                               'tag': 'footag'}}],
                              'order': 100,
                              'selector': "type=='database'"}}),
        ("policy2", {'apiVersion': 'v1',
                     'kind': 'policy',
                     'metadata': {'name': 'policy2', 'tier': 'admin'},
                     'spec': {'egress': [{'action': 'deny',
                                          'destination': {},
                                          'protocol': 'tcp',
                                          'source': {}}],
                              'ingress': [{'action': 'allow',
                                           'destination': {},
                                           'protocol': 'udp',
                                           'source': {}}],
                              'order': 100000,
                              'selector': "",
                              'doNotTrack': True}}),
        ("pool1", {'apiVersion': 'v1',
                   'kind': 'ipPool',
                   'metadata': {'cidr': "10.0.1.0/24"},
                   'spec': {'ipip': {'enabled': True}}
                   }),
        ("pool2", {'apiVersion': 'v1',
                   'kind': 'ipPool',
                   'metadata': {'cidr': "10.0.2.0/24"},
                   'spec': {'ipip': {'enabled': True}}
                   }),
        ("profile1", {'apiVersion': 'v1',
                      'kind': 'profile',
                      'metadata': {
                          'labels': {'foo': 'bar'},
                          'tags': ['tag1', 'tag2s'],
                          'name': 'profile1'
                      },
                      'spec': {
                          'egress': [{'action': 'allow',
                                      'destination': {},
                                      'source': {
                                          'selector': "type=='application'"}}],
                          'ingress': [{'notICMP': {'type': 19, 'code': 255},
                                       'ipVersion': 4,
                                       'action': 'deny',
                                       'destination': {
                                           'notNet': '10.3.0.0/16',
                                           'notPorts': ['110:1050'],
                                           'notSelector': "type=='apples'",
                                           'notTag': "bananas",
                                           'net': '10.2.0.0/16',
                                           'ports': ['100:200'],
                                           'selector': "type=='application'",
                                           'tag': 'alphatag'},
                                       'icmp': {'type': 10, 'code': 6},
                                       'protocol': 'tcp',
                                       'source': {
                                           'notNet': '10.1.0.0/16',
                                           'notPorts': [1050],
                                           'notSelector': "type=='database'",
                                           'notTag': 'bartag',
                                           'net': '10.0.0.0/16',
                                           'ports': [1234, '10:20'],
                                           'selector': "type=='application'",
                                           'tag': "production"}}],
                      }}),
        ("profile2", {'apiVersion': 'v1',
                      'kind': 'profile',
                      'metadata': {
                          'name': 'profile2',
                          'tags': ['tag1', 'tag2s']
                      },
                      'spec': {
                          'egress': [{'action': 'allow',
                                      'destination': {},
                                      'source': {}}],
                          'ingress': [{'ipVersion': 6,
                                       'action': 'deny',
                                       'destination': {},
                                       'source': {}}],
                      }}),
    ]

    @parameterized.expand(testdata)
    def test_create_from_file_yaml(self, name, data):
        self._check_data_save_load(data)
<<<<<<< HEAD
        with DockerHost('host', dind=False, start_calico=False) as host:
            res_type = data['kind']
            logger.debug("Testing %s" % res_type)

            self._create_admin_tier(host)

            # Write out the files to load later
            self.writeyaml('/tmp/%s-1.yaml' % res_type, data)
=======
        res_type = data['kind']
        logger.debug("Testing %s" % res_type)
        # Write out the files to load later
        self.writeyaml('/tmp/%s-1.yaml' % res_type, data)
>>>>>>> ad936790

        calicoctl("create -f /tmp/%s-1.yaml" % res_type)
        # Test use of create with stdin

        # Check both come out OK in yaml:
        self.check_data_in_datastore([data], res_type)

        # Check both come out OK in json:
        self.check_data_in_datastore([data], res_type, yaml_format=False)

        # Tidy up
        calicoctl("delete -f /tmp/%s-1.yaml" % res_type)

        # Check it deleted
        self.check_data_in_datastore([], res_type)

    @parameterized.expand(testdata)
    def test_create_from_file_json(self, name, data):
        self._check_data_save_load(data)
<<<<<<< HEAD
        with DockerHost('host', dind=False, start_calico=False) as host:
            res_type = data['kind']
            logger.debug("Testing %s" % res_type)

            self._create_admin_tier(host)

            # Write out the files to load later
            self.writejson('/tmp/%s-1.json' % res_type, data)
=======
        res_type = data['kind']
        logger.debug("Testing %s" % res_type)
        # Write out the files to load later
        self.writejson('/tmp/%s-1.json' % res_type, data)
>>>>>>> ad936790

        calicoctl("create -f /tmp/%s-1.json" % res_type)
        # Test use of create with stdin

        # Check both come out OK in yaml:
        self.check_data_in_datastore([data], res_type)

        # Check both come out OK in json:
        self.check_data_in_datastore([data], res_type, yaml_format=False)

        # Tidy up
        calicoctl("delete -f /tmp/%s-1.json" % res_type)

        # Check it deleted
        self.check_data_in_datastore([], res_type)

    @parameterized.expand(testdata)
    def test_create_from_stdin_json(self, name, data):
        self._check_data_save_load(data)
<<<<<<< HEAD
        with DockerHost('host', dind=False, start_calico=False) as host:
            res_type = data['kind']
            logger.debug("Testing %s" % res_type)

            self._create_admin_tier(host)

            # Write out the files to load later
            self.writejson('/tmp/%s-1.json' % res_type, data)
=======
        res_type = data['kind']
        logger.debug("Testing %s" % res_type)
        # Write out the files to load later
        self.writejson('/tmp/%s-1.json' % res_type, data)
>>>>>>> ad936790

        # Test use of create with stdin
        log_and_run("cat /tmp/%s-1.json | /code/dist/calicoctl create -f -" % res_type)

        # Check both come out OK in yaml:
        self.check_data_in_datastore([data], res_type)

        # Check both come out OK in json:
        self.check_data_in_datastore([data], res_type, yaml_format=False)

        # Tidy up
        calicoctl("delete -f /tmp/%s-1.json" % res_type)

        # Check it deleted
        self.check_data_in_datastore([], res_type)

    @parameterized.expand(testdata)
    def test_create_from_stdin_yaml(self, name, data):
        self._check_data_save_load(data)
<<<<<<< HEAD
        with DockerHost('host', dind=False, start_calico=False) as host:
            res_type = data['kind']
            logger.debug("Testing %s" % res_type)

            self._create_admin_tier(host)

            # Write out the files to load later
            self.writeyaml('/tmp/%s-1.yaml' % res_type, data)
=======
        res_type = data['kind']
        logger.debug("Testing %s" % res_type)
        # Write out the files to load later
        self.writeyaml('/tmp/%s-1.yaml' % res_type, data)
>>>>>>> ad936790

        # Test use of create with stdin
        log_and_run("cat /tmp/%s-1.yaml | /code/dist/calicoctl create -f -" % res_type)

        # Check both come out OK in yaml:
        self.check_data_in_datastore([data], res_type)

        # Check both come out OK in yaml:
        self.check_data_in_datastore([data], res_type, yaml_format=False)

        # Tidy up
        calicoctl("delete -f /tmp/%s-1.yaml" % res_type)

        # Check it deleted
        self.check_data_in_datastore([], res_type)

    @parameterized.expand([
        ("bgpPeer",
         {
             'apiVersion': 'v1',
             'kind': 'bgpPeer',
             'metadata': {'node': 'Node1',
                          'peerIP': '192.168.0.250',
                          'scope': 'node'},
             'spec': {'asNumber': 64514}
         },
         {
             'apiVersion': 'v1',
             'kind': 'bgpPeer',
             'metadata': {'node': 'Node2',
                          'peerIP': 'fd5f::6:ee',
                          'scope': 'node'},
             'spec': {'asNumber': 64590}
         }
         ),
        ("hostEndpoint",
         {
             'apiVersion': 'v1',
             'kind': 'hostEndpoint',
             'metadata': {'node': 'host1',
                          'labels': {'type': 'database'},
                          'name': 'endpoint1'},
             'spec': {'interfaceName': 'eth0',
                      'profiles': ['prof1',
                                   'prof2']}
         },
         {
             'apiVersion': 'v1',
             'kind': 'hostEndpoint',
             'metadata': {'node': 'host2',
                          'labels': {'type': 'frontend'},
                          'name': 'endpoint2'},
             'spec': {'interfaceName': 'cali7',
                      'profiles': ['prof1',
                                   'prof2']}
         },
         ),
        ("policy",
         {'apiVersion': 'v1',
          'kind': 'policy',
          'metadata': {'name': 'policy1', 'tier': 'admin'},
          'spec': {'egress': [{'action': 'allow',
                               'source': {
                                   'selector': "type=='application'"},
                               'destination': {},
                               }],
                   'ingress': [{'notICMP': {'type': 19, 'code': 255},
                                'ipVersion': 4,
                                'action': 'deny',
                                'destination': {
                                    'notNet': '10.3.0.0/16',
                                    'notPorts': ['110:1050'],
                                    'notSelector': "type=='apples'",
                                    'notTag': "bananas",
                                    'net': '10.2.0.0/16',
                                    'ports': ['100:200'],
                                    'selector': "type=='application'",
                                    'tag': 'alphatag'},
                                'icmp': {'type': 10, 'code': 6},
                                'protocol': 'tcp',
                                'source': {'notNet': '10.1.0.0/16',
                                           'notPorts': [1050],
                                           'notSelector': "type=='database'",
                                           'notTag': 'bartag',
                                           'net': '10.0.0.0/16',
                                           'ports': [1234, '10:1024'],
                                           'selector': "type=='application'",
                                           'tag': 'footag'}}],
                   'order': 100,
                   'selector': "type=='database'"}},
         {'apiVersion': 'v1',
          'kind': 'policy',
          'metadata': {'name': 'policy2', 'tier': 'admin'},
          'spec': {'egress': [{'action': 'deny',
                               'destination': {},
                               'protocol': 'tcp',
                               'source': {}}],
                   'ingress': [{'action': 'allow',
                                'destination': {},
                                'protocol': 'udp',
                                'source': {}}],
                   'order': 100000,
                   'selector': ""}},
         ),
        ("ipPool",
         {'apiVersion': 'v1',
          'kind': 'ipPool',
          'metadata': {'cidr': "10.0.1.0/24"},
          'spec': {'ipip': {'enabled': True}}
          },
         {'apiVersion': 'v1',
          'kind': 'ipPool',
          'metadata': {'cidr': "10.0.2.0/24"},
          'spec': {'ipip': {'enabled': True}}
          },
         ),
        ("profile",
         {'apiVersion': 'v1',
          'kind': 'profile',
          'metadata': {
              'labels': {'foo': 'bar'},
              'name': 'profile1',
              'tags': ['tag1', 'tag2s']
          },
          'spec': {
              'egress': [{'action': 'allow',
                          'destination': {},
                          'source': {
                              'selector': "type=='application'"}}],
              'ingress': [{'notICMP': {'type': 19, 'code': 255},
                           'ipVersion': 4,
                           'action': 'deny',
                           'destination': {
                               'notNet': '10.3.0.0/16',
                               'notPorts': ['110:1050'],
                               'notSelector': "type=='apples'",
                               'notTag': "bananas",
                               'net': '10.2.0.0/16',
                               'ports': ['100:200'],
                               'selector': "type=='application'",
                               'tag': 'alphatag'},
                           'icmp': {'type': 10, 'code': 6},
                           'protocol': 'tcp',
                           'source': {'notNet': '10.1.0.0/16',
                                      'notPorts': [1050],
                                      'notSelector': "type=='database'",
                                      'notTag': 'bartag',
                                      'net': '10.0.0.0/16',
                                      'ports': [1234, '10:20'],
                                      'selector': "type=='application'",
                                      'tag': "production"}}],
              }},
         {'apiVersion': 'v1',
          'kind': 'profile',
          'metadata': {
              'name': 'profile2',
              'tags': ['tag1', 'tag2s']
          },
          'spec': {
              'egress': [{'action': 'allow',
                          'destination': {},
                          'source': {}}],
              'ingress': [{'ipVersion': 6,
                           'action': 'deny',
                           'destination': {},
                           'source': {}}],
              }},
         )
    ])
    def test_create_from_file(self, res, data1, data2):
        self._check_data_save_load(data1)
        self._check_data_save_load(data2)
<<<<<<< HEAD
        with DockerHost('host', dind=False, start_calico=False) as host:
            logger.debug("Testing %s" % res)

            self._create_admin_tier(host)

            # Write out the files to load later
            self.writeyaml('/tmp/%s-1.yaml' % res, data1)
            self.writejson('/tmp/%s-2.json' % res, data2)
=======
        logger.debug("Testing %s" % res)
        # Write out the files to load later
        self.writeyaml('/tmp/%s-1.yaml' % res, data1)
        self.writejson('/tmp/%s-2.json' % res, data2)
>>>>>>> ad936790

        calicoctl("create -f /tmp/%s-1.yaml" % res)
        # Test use of create with stdin
        #TODO - There shouldn't be a hardcoded path here
        log_and_run("cat /tmp/%s-2.json | /code/dist/calicoctl create -f -" % res)

        # Check both come out OK in yaml:
        self.check_data_in_datastore([data1, data2], res)

        # Check both come out OK in json:
        self.check_data_in_datastore([data1, data2], res, yaml_format=False)

        # Tidy up
        calicoctl("delete -f /tmp/%s-1.yaml" % res)
        calicoctl("delete -f /tmp/%s-2.json" % res)

        # Check it deleted
        self.check_data_in_datastore([], res)

    def _create_admin_tier(self, host):
        tierdata = {
            'apiVersion': 'v1',
            'kind': 'tier',
            'metadata': {
                'name': 'admin'
            },
            'spec': {
                'order': 1
            }
        }
        host.writefile("tierfile.yaml", tierdata)
        host.calicoctl("create -f tierfile.yaml")

    @parameterized.expand([
        ("bgpPeer",
         {
             'apiVersion': 'v1',
             'kind': 'bgpPeer',
             'metadata': {'node': 'Node1',
                          'peerIP': '192.168.0.250',
                          'scope': 'node'},
             'spec': {'asNumber': 64514}
         },
         {
             'apiVersion': 'v1',
             'kind': 'bgpPeer',
             'metadata': {'node': 'Node1',
                          'peerIP': '192.168.0.250',
                          'scope': 'node'},
             'spec': {'asNumber': 64590}
         }
         ),
        ("hostEndpoint",
         {
             'apiVersion': 'v1',
             'kind': 'hostEndpoint',
             'metadata': {'node': 'host1',
                          'labels': {'type': 'database'},
                          'name': 'endpoint1'},
             'spec': {'interfaceName': 'eth0',
                      'profiles': ['prof1',
                                   'prof2']}
         },
         {
             'apiVersion': 'v1',
             'kind': 'hostEndpoint',
             'metadata': {'node': 'host1',
                          'labels': {'type': 'frontend'},
                          'name': 'endpoint1'},
             'spec': {'interfaceName': 'cali7',
                      'profiles': ['prof1',
                                   'prof2']}
         },
         ),
        ("policy",
         {'apiVersion': 'v1',
          'kind': 'policy',
          'metadata': {'name': 'policy1', 'tier': 'admin'},
          'spec': {'egress': [{'action': 'deny',
                               'protocol': 'tcp',
                               'destination': {},
                               'source': {
                                   'notNet': 'aa:bb:cc:ff::/100',
                                   'notPorts': [100],
                                   'notTag': 'abcd'}}],
                   'ingress': [{'action': 'allow',
                                'destination': {
                                    'net': '10.20.30.40/32',
                                    'tag': 'database'},
                                'icmp': {'code': 100,
                                         'type': 10},
                                'protocol': 'udp',
                                'source': {
                                    'net': '1.2.0.0/16',
                                    'ports': [1, 2, 3, 4],
                                    'tag': 'web'}}],
                   'order': 6543215.5,
                   'selector': ''}},
         {'apiVersion': 'v1',
          'kind': 'policy',
          'metadata': {'name': 'policy1', 'tier': 'admin'},
          'spec': {'egress': [{'action': 'deny',
                               'protocol': 'tcp',
                               'destination': {},
                               'source': {
                                   'notNet': 'aa:bb:cc::/100',
                                   'notPorts': [100],
                                   'notTag': 'abcd'}}],
                   'ingress': [{'action': 'allow',
                                'destination': {
                                    'net': '10.20.30.40/32',
                                    'tag': 'database'},
                                'icmp': {'code': 100,
                                         'type': 10},
                                'protocol': 'udp',
                                'source': {
                                    'net': '1.2.3.0/24',
                                    'ports': [1, 2, 3, 4],
                                    'tag': 'web'}}],
                   'order': 100000,
                   'selector': ""}},
         ),
        #  https://github.com/projectcalico/libcalico-go/issues/230
        ("policy",
          {'apiVersion': 'v1',
           'kind': 'policy',
           'metadata': {'name': 'policy1', 'tier': 'admin'},
           'spec': {'egress': [{'action': 'deny',
                                'protocol': 'tcp',
                                'destination': {},
                                'source': {
                                    'notNet': 'aa:bb:cc:ff::/100',
                                    'notPorts': [100],
                                    'notTag': 'abcd'}}],
                    'ingress': [{'action': 'allow',
                                 'destination': {
                                     'net': '10.20.30.40/32',
                                     'tag': 'database'},
                                 'icmp': {'code': 100,
                                          'type': 10},
                                 'protocol': 'udp',
                                 'source': {
                                     'net': '1.2.0.0/16',
                                     'ports': [1, 2, 3, 4],
                                     'tag': 'web'}}],
                    'order': 6543215.321,
                    'selector': ''}},
          {'apiVersion': 'v1',
           'kind': 'policy',
           'metadata': {'name': 'policy1', 'tier': 'admin'},
           'spec': {'egress': [{'action': 'deny',
                                'protocol': 'tcp',
                                'destination': {},
                                'source': {
                                    'notNet': 'aa:bb:cc::/100',
                                    'notPorts': [100],
                                    'notTag': 'abcd'}}],
                    'ingress': [{'action': 'allow',
                                 'destination': {
                                     'net': '10.20.30.40/32',
                                     'tag': 'database'},
                                 'icmp': {'code': 100,
                                          'type': 10},
                                 'protocol': 'udp',
                                 'source': {
                                     'net': '1.2.3.0/24',
                                     'ports': [1, 2, 3, 4],
                                     'tag': 'web'}}],
                    'order': 100000,
                    'selector': ""}},
        ),
        ("ipPool",
         {'apiVersion': 'v1',
          'kind': 'ipPool',
          'metadata': {'cidr': "10.0.1.0/24"},
          'spec': {}
          },
         {'apiVersion': 'v1',
          'kind': 'ipPool',
          'metadata': {'cidr': "10.0.1.0/24"},
          'spec': {'ipip': {'enabled': True}}
          },
         ),
        ("profile",
         {'apiVersion': 'v1',
          'kind': 'profile',
          'metadata': {
              'name': 'profile1',
              'labels': {'type': 'database'},
              'tags': ['tag1', 'tag2s']
          },
          'spec': {
              'egress': [{
                  'source': {},
                  'destination': {},
                  'action': 'deny'}],
              'ingress': [{
                  'source': {},
                  'destination': {},
                  'action': 'deny'}],
          }, },
         {'apiVersion': 'v1',
          'kind': 'profile',
          'metadata': {
              'labels': {'type': 'frontend'},
              'name': 'profile1',
              'tags': ['d', 'e', 'f', 'a1']
          },
          'spec': {
              'egress': [{
                  'source': {},
                  'destination': {},
                  'action': 'deny'}],
              'ingress': [{
                  'source': {},
                  'destination': {},
                  'action': 'deny'}],
              }},
         )
    ])
    def test_apply_create_replace(self, res, data1, data2):
        """
        Test calicoctl create/apply/replace/delete commands.
        Test data is a pair of resource objects - both are the same object,
        but the details differ in some way to simulate a user updating the
        object.
        """
        self._check_data_save_load(data1)
        self._check_data_save_load(data2)
        logger.debug("Testing %s" % res)

<<<<<<< HEAD
            self._create_admin_tier(host)

            # Write test data files for loading later
            self.writeyaml('/tmp/data1.yaml', data1)
            self.writejson('/tmp/data2.json', data2)
=======
        # Write test data files for loading later
        self.writeyaml('/tmp/data1.yaml', data1)
        self.writejson('/tmp/data2.json', data2)
>>>>>>> ad936790

        # apply - create when not present
        calicoctl("apply -f /tmp/data1.yaml")
        # Check it went in OK
        self.check_data_in_datastore([data1], res)

        # create - skip overwrite with data2
        calicoctl("create -f /tmp/data2.json --skip-exists")
        # Check that nothing's changed
        self.check_data_in_datastore([data1], res)

        # replace - overwrite with data2
        calicoctl("replace -f /tmp/data2.json")
        # Check that we now have data2 in the datastore
        self.check_data_in_datastore([data2], res)

        # apply - overwrite with data1
        calicoctl("apply -f /tmp/data1.yaml")
        # Check that we now have data1 in the datastore
        self.check_data_in_datastore([data1], res)

        # delete
        calicoctl("delete --filename=/tmp/data1.yaml")
        # Check it deleted
        self.check_data_in_datastore([], res)

    def _check_data_save_load(self, data):
        """
        Confirms that round tripping the data via json and yaml format works
        OK so that we can be sure any errors the tests find are due to the
        calicoctl code under test
        :param data: The dictionary of test data to check
        :return: None.
        """
        # Do yaml first
        self.writeyaml('/tmp/test', data)
        with open('/tmp/test', 'r') as f:
            output = yaml.safe_load(f.read())
        self.assert_same(data, output)
        # Now check json
        self.writejson('/tmp/test', data)
        with open('/tmp/test', 'r') as f:
            output = json.loads(f.read())
        self.assert_same(data, output)


class InvalidData(TestBase):
    testdata = [
                   ("bgpPeer-invalidkind", {
                       'apiVersion': 'v1',
                       'kind': 'bgppeer',
                       'metadata': {'node': 'Node1',
                                    'peerIP': '192.168.0.250',
                                    'scope': 'node'},
                       'spec': {'asNumber': 64513}
                   }),
                   ("bgpPeer-invalidASnum", {
                       'apiVersion': 'v1',
                       'kind': 'bgpPeer',
                       'metadata': {'node': 'Node1',
                                    'peerIP': '192.168.0.250',
                                    'scope': 'node'},
                       'spec': {'asNumber': 4294967296}
                       # Valid numbers are <=4294967295
                   }),
                   ("bgpPeer-invalidIP", {
                       'apiVersion': 'v1',
                       'kind': 'bgpPeer',
                       'metadata': {'node': 'Node1',
                                    'peerIP': '192.168.0.256',
                                    'scope': 'node'},
                       'spec': {'asNumber': 64513}
                   }),
                   ("bgpPeer-apiversion", {
                       'apiVersion': 'v7',
                       'kind': 'bgpPeer',
                       'metadata': {'node': 'Node1',
                                    'peerIP': '192.168.0.250',
                                    'scope': 'node'},
                       'spec': {'asNumber': 64513}
                   }),
                   ("bgpPeer-invalidIpv6", {
                       'apiVersion': 'v1',
                       'kind': 'bgpPeer',
                       'metadata': {'node': 'Node2',
                                    'peerIP': 'fd5f::6::ee',
                                    'scope': 'node'},
                       'spec': {'asNumber': 64590}
                   }),
                   ("bgpPeer-invalidname", {
                       'apiVersion': 'v1',
                       'kind': 'bgpPeer',
                       'metadata': {'node': 'Node 2',
                                    'peerIP': 'fd5f::6:ee',
                                    'scope': 'node'},
                       'spec': {'asNumber': 64590}
                   }),
                   # See issue https://github.com/projectcalico/libcalico-go/issues/248
                   ("bgpPeer-unrecognisedfield", {
                       'apiVersion': 'v1',
                       'kind': 'bgpPeer',
                       'metadata': {'node': 'Node2',
                                    'peerIP': 'fd5f::6:ee',
                                    'scope': 'node'},
                       'spec': {'asNumber': 64590,
                                'unknown': 'thing'}
                   }),
                   # See issue https://github.com/projectcalico/libcalico-go/issues/222
                   ("bgpPeer-longname", {
                       'apiVersion': 'v1',
                       'kind': 'bgpPeer',
                       'metadata': {'node':
                                        'TestTestTestTestTestTestTestTestTestTestTest'
                                        'TestTestTestTestTestTestTestTestTestTestTest'
                                        'TestTestTestTestTestTestTestTestTestTestTest'
                                        'TestTestTestTestTestTestTestTestTestTestTest'
                                        'TestTestTestTestTestTestTestTestTestTestTest'
                                        'TestTestTestTestTestTestTestTestTestTestTest'
                                        'TestTestTestTestTestTestTestTestTestTestTest'
                                        'TestTestTestTestTestTestTestTestTestTestTest'
                                        'TestTestTestTestTestTestTestTestTestTestTest'
                                        'TestTestTestTestTestTestTestTestTestTestTest'
                                        'TestTestTestTestTestTestTestTestTestTestTest',
                                    'peerIP': 'fd5f::6:ee',
                                    'scope': 'node'},
                       'spec': {'asNumber': 64590}
                   }),
                   ("hostEndpoint-invalidInterface", {
                       'apiVersion': 'v1',
                       'kind': 'hostEndpoint',
                       'metadata': {'node': 'host1',
                                    'labels': {'type': 'database'},
                                    'name': 'endpoint1'},
                       'spec': {'interfaceName': 'wibblywobblyeth0',  # overlength interface name
                                'profiles': ['prof1',
                                             'prof2']}
                   }),
                   # https://github.com/projectcalico/libcalico-go/pull/236/files
                   ("policy-invalidHighPortinList", {
                       'apiVersion': 'v1',
                       'kind': 'policy',
                       'metadata': {'name': 'policy2', 'tier': 'admin'},
                       'spec': {'egress': [{'action': 'deny',
                                            'destination': {},
                                            'source': {
                                                'protocol': 'tcp',
                                                'ports': [10, 90, 65536]  # Max port is 65535
                                            },
                                            }],
                                'ingress': [{'action': 'allow',
                                             'destination': {},
                                             'protocol': 'udp',
                                             'source': {}}],
                                'order': 100000,
                                'selector': ""}}),
                   # https://github.com/projectcalico/libcalico-go/issues/248
                   ("policy-invalidHighPortinRange", {
                       'apiVersion': 'v1',
                       'kind': 'policy',
                       'metadata': {'name': 'policy2', 'tier': 'admin'},
                       'spec': {'egress': [{'action': 'deny',
                                            'destination': {},
                                            'source': {
                                                'protocol': 'tcp',
                                                'ports': [1-65536]  # Max port is 65535
                                            },
                                            }],
                                'ingress': [{'action': 'allow',
                                             'destination': {},
                                             'protocol': 'udp',
                                             'source': {}}],
                                'order': 100000,
                                'selector': ""}}),
                   ("policy-invalidLowPortinRange", {
                       'apiVersion': 'v1',
                       'kind': 'policy',
                       'metadata': {'name': 'policy2', 'tier': 'admin'},
                       'spec': {'egress': [{'action': 'deny',
                                            'destination': {},
                                            'source': {
                                                'ports': [0-65535],  # Min port is 1
                                                'protocol': 'tcp',
                                            },
                                            }],
                                'ingress': [{'action': 'allow',
                                             'destination': {},
                                             'protocol': 'udp',
                                             'source': {}}],
                                'order': 100000,
                                'selector': ""}}),
                   ("policy-invalidLowPortinList", {
                       'apiVersion': 'v1',
                       'kind': 'policy',
                       'metadata': {'name': 'policy2', 'tier': 'admin'},
                       'spec': {'egress': [{'action': 'deny',
                                            'destination': {},
                                            'source': {
                                                'protocol': 'tcp',
                                                'ports': [0, 10, 80]  # Min port is 1
                                            },
                                            }],
                                'ingress': [{'action': 'allow',
                                             'destination': {},
                                             'protocol': 'udp',
                                             'source': {}}],
                                'order': 100000,
                                'selector': ""}}),
                   ("policy-invalidReversedRange", {
                       'apiVersion': 'v1',
                       'kind': 'policy',
                       'metadata': {'name': 'policy2', 'tier': 'admin'},
                       'spec': {'egress': [{'action': 'deny',
                                            'destination': {},
                                            'source': {
                                                'protocol': 'tcp',
                                                'ports': [65535-1]  # range should be low-high
                                            },
                                            }],
                                'ingress': [{'action': 'allow',
                                             'destination': {},
                                             'protocol': 'udp',
                                             'source': {}}],
                                'order': 100000,
                                'selector': ""}}),
                   ("policy-invalidAction", {
                       'apiVersion': 'v1',
                       'kind': 'policy',
                       'metadata': {'name': 'policy2', 'tier': 'admin'},
                       'spec': {'egress': [{'action': 'jumpupanddown',  # invalid action
                                            'destination': {},
                                            'protocol': 'tcp',
                                            'source': {},
                                            }],
                                'ingress': [{'action': 'allow',
                                             'destination': {},
                                             'protocol': 'udp',
                                             'source': {}}],
                                'order': 100000,
                                'selector': ""}}),
                   ("pool-invalidNet1", {'apiVersion': 'v1',
                                         'kind': 'ipPool',
                                         'metadata': {'cidr': "10.0.1.0/33"},  # impossible mask
                                         'spec': {'ipip': {'enabled': True}}
                                         }),
                   ("pool-invalidNet2", {'apiVersion': 'v1',
                                         'kind': 'ipPool',
                                         'metadata': {'cidr': "10.0.256.0/24"},  # invalid octet
                                         'spec': {'ipip': {'enabled': True}}
                                         }),
                   ("pool-invalidNet3", {'apiVersion': 'v1',
                                         'kind': 'ipPool',
                                         'metadata': {'cidr': "10.0.250.0"},  # no mask
                                         'spec': {'ipip': {'enabled': True}}
                                         }),
                   ("pool-invalidNet4", {'apiVersion': 'v1',
                                         'kind': 'ipPool',
                                         'metadata': {'cidr': "fd5f::2::1/32"},  # too many ::
                                         'spec': {'ipip': {'enabled': True}}
                                         }),
                   #  https://github.com/projectcalico/libcalico-go/issues/224
                   # ("pool-invalidNet5a", {'apiVersion': 'v1',
                   #                       'kind': 'ipPool',
                   #                       'metadata': {'cidr': "::/0"},  # HUGE pool
                   #                       }),
                   # ("pool-invalidNet5b", {'apiVersion': 'v1',
                   #                       'kind': 'ipPool',
                   #                       'metadata': {'cidr': "1.1.1.1/0"},  # BIG pool
                   #                       }),
                   ("pool-invalidNet6", {'apiVersion': 'v1',
                                         'kind': 'ipPool',
                                         'metadata': {'cidr': "::/128"},
                                         # nothing
                                         }),
                   ("pool-invalidNet7", {'apiVersion': 'v1',
                                         'kind': 'ipPool',
                                         'metadata': {'cidr': "192.168.0.0/27"},  # invalid mask
                                         }),
                   ("pool-invalidNet8", {'apiVersion': 'v1',
                                         'kind': 'ipPool',
                                         'metadata': {'cidr': "fd5f::1/123"}, # invalid mask
                                         }),

                   ("pool-invalidIpIp1", {'apiVersion': 'v1',
                                          'kind': 'ipPool',
                                          'metadata': {'cidr': "10.0.1.0/24"},
                                          'spec': {'ipip': {'enabled': 'True'}}  # enabled value must be a bool
                                          }),
                   ("pool-invalidIpIp2", {'apiVersion': 'v1',
                                          'kind': 'ipPool',
                                          'metadata': {'cidr': "10.0.1.0/24"},
                                          'spec': {'ipip': {'enabled': 'Maybe'}}
                                          }),
                   ("profile-icmptype", {'apiVersion': 'v1',
                                         'kind': 'profile',
                                         'metadata': {
                                             'name': 'profile2',
                                             'tags': ['tag1', 'tag2s']
                                         },
                                         'spec': {
                                             'egress': [{'action': 'allow',
                                                         'destination': {},
                                                         'source': {}}],
                                             'ingress': [{'ipVersion': 6,
                                                          'icmp': {'type': 256,  # max value 255
                                                                   'code': 255},
                                                          'action': 'deny',
                                                          'destination': {},
                                                          'source': {}}],
                                             }}),
                   ("profile-icmpcode", {'apiVersion': 'v1',
                                         'kind': 'profile',
                                         'metadata': {
                                             'name': 'profile2',
                                             'tags': ['tag1', 'tag2s']
                                         },
                                         'spec': {
                                             'egress': [{'action': 'allow',
                                                         'destination': {},
                                                         'source': {}}],
                                             'ingress': [{'ipVersion': 6,
                                                          'icmp': {'type': 19,
                                                                   'code': 256},  # max value 255
                                                          'action': 'deny',
                                                          'destination': {},
                                                          'source': {}}],
                                             }}),
                   ("compound-config", [{
                       'apiVersion': 'v1',
                       'kind': 'bgpPeer',
                       'metadata': {'node': 'Node1',
                                    'peerIP': '192.168.0.250',
                                    'scope': 'node'},
                       'spec': {'asNumber': 64513}},
                       {'apiVersion': 'v1',
                        'kind': 'profile',
                        'metadata': {
                            'name': 'profile2',
                            'tags': ['tag1', 'tag2s']
                        },
                        'spec': {
                            'egress': [{'action': 'allow',
                                        'destination': {},
                                        'source': {}}],
                            'ingress': [{'ipVersion': 6,
                                         'icmp': {'type': 256,  # 1-byte field
                                                  'code': 255},
                                         'action': 'deny',
                                         'destination': {},
                                         'source': {}}],
                            },
                        }],
                    ),
               ]

    @parameterized.expand(testdata)
    def test_invalid_profiles_rejected(self, name, testdata):

        commanderror = False
        def check_no_data_in_store(testdata):
            out = calicoctl(
                "get %s --output=yaml" % testdata['kind'])
            output = yaml.safe_load(out)
            assert output == [], "Testdata has left data in datastore " \
                                 "instead of being completely " \
                                 "rejected:\n" \
                                 "Injected: %s\n" \
                                 "Got back: %s" % (testdata, output)

        log_and_run("cat << EOF > %s\n%s" % ("/tmp/testfile.yaml", testdata))
        try:
            calicoctl("create -f /tmp/testfile.yaml")
        except CommandExecError:
            logger.debug("calicoctl error hit, as expected")
            commanderror = True

        if name.startswith('compound'):
            for data in testdata:
                check_no_data_in_store(data)
        else:
            check_no_data_in_store(testdata)

        # Cover the case where no data got stored, but calicoctl didn't fail:
        assert commanderror is True, "Failed - calicoctl did not fail to add invalid config"<|MERGE_RESOLUTION|>--- conflicted
+++ resolved
@@ -244,21 +244,13 @@
     @parameterized.expand(testdata)
     def test_create_from_file_yaml(self, name, data):
         self._check_data_save_load(data)
-<<<<<<< HEAD
-        with DockerHost('host', dind=False, start_calico=False) as host:
-            res_type = data['kind']
-            logger.debug("Testing %s" % res_type)
-
-            self._create_admin_tier(host)
-
-            # Write out the files to load later
-            self.writeyaml('/tmp/%s-1.yaml' % res_type, data)
-=======
         res_type = data['kind']
         logger.debug("Testing %s" % res_type)
+
+        self._create_admin_tier(host)
+
         # Write out the files to load later
         self.writeyaml('/tmp/%s-1.yaml' % res_type, data)
->>>>>>> ad936790
 
         calicoctl("create -f /tmp/%s-1.yaml" % res_type)
         # Test use of create with stdin
@@ -278,21 +270,13 @@
     @parameterized.expand(testdata)
     def test_create_from_file_json(self, name, data):
         self._check_data_save_load(data)
-<<<<<<< HEAD
-        with DockerHost('host', dind=False, start_calico=False) as host:
-            res_type = data['kind']
-            logger.debug("Testing %s" % res_type)
-
-            self._create_admin_tier(host)
-
-            # Write out the files to load later
-            self.writejson('/tmp/%s-1.json' % res_type, data)
-=======
         res_type = data['kind']
         logger.debug("Testing %s" % res_type)
+
+        self._create_admin_tier(host)
+
         # Write out the files to load later
         self.writejson('/tmp/%s-1.json' % res_type, data)
->>>>>>> ad936790
 
         calicoctl("create -f /tmp/%s-1.json" % res_type)
         # Test use of create with stdin
@@ -312,21 +296,13 @@
     @parameterized.expand(testdata)
     def test_create_from_stdin_json(self, name, data):
         self._check_data_save_load(data)
-<<<<<<< HEAD
-        with DockerHost('host', dind=False, start_calico=False) as host:
-            res_type = data['kind']
-            logger.debug("Testing %s" % res_type)
-
-            self._create_admin_tier(host)
-
-            # Write out the files to load later
-            self.writejson('/tmp/%s-1.json' % res_type, data)
-=======
         res_type = data['kind']
         logger.debug("Testing %s" % res_type)
+
+        self._create_admin_tier(host)
+
         # Write out the files to load later
         self.writejson('/tmp/%s-1.json' % res_type, data)
->>>>>>> ad936790
 
         # Test use of create with stdin
         log_and_run("cat /tmp/%s-1.json | /code/dist/calicoctl create -f -" % res_type)
@@ -346,21 +322,13 @@
     @parameterized.expand(testdata)
     def test_create_from_stdin_yaml(self, name, data):
         self._check_data_save_load(data)
-<<<<<<< HEAD
-        with DockerHost('host', dind=False, start_calico=False) as host:
-            res_type = data['kind']
-            logger.debug("Testing %s" % res_type)
-
-            self._create_admin_tier(host)
-
-            # Write out the files to load later
-            self.writeyaml('/tmp/%s-1.yaml' % res_type, data)
-=======
         res_type = data['kind']
         logger.debug("Testing %s" % res_type)
+
+        self._create_admin_tier(host)
+
         # Write out the files to load later
         self.writeyaml('/tmp/%s-1.yaml' % res_type, data)
->>>>>>> ad936790
 
         # Test use of create with stdin
         log_and_run("cat /tmp/%s-1.yaml | /code/dist/calicoctl create -f -" % res_type)
@@ -533,21 +501,13 @@
     def test_create_from_file(self, res, data1, data2):
         self._check_data_save_load(data1)
         self._check_data_save_load(data2)
-<<<<<<< HEAD
-        with DockerHost('host', dind=False, start_calico=False) as host:
-            logger.debug("Testing %s" % res)
-
-            self._create_admin_tier(host)
-
-            # Write out the files to load later
-            self.writeyaml('/tmp/%s-1.yaml' % res, data1)
-            self.writejson('/tmp/%s-2.json' % res, data2)
-=======
         logger.debug("Testing %s" % res)
+
+        self._create_admin_tier(host)
+
         # Write out the files to load later
         self.writeyaml('/tmp/%s-1.yaml' % res, data1)
         self.writejson('/tmp/%s-2.json' % res, data2)
->>>>>>> ad936790
 
         calicoctl("create -f /tmp/%s-1.yaml" % res)
         # Test use of create with stdin
@@ -779,17 +739,11 @@
         self._check_data_save_load(data2)
         logger.debug("Testing %s" % res)
 
-<<<<<<< HEAD
-            self._create_admin_tier(host)
-
-            # Write test data files for loading later
-            self.writeyaml('/tmp/data1.yaml', data1)
-            self.writejson('/tmp/data2.json', data2)
-=======
+        self._create_admin_tier(host)
+
         # Write test data files for loading later
         self.writeyaml('/tmp/data1.yaml', data1)
         self.writejson('/tmp/data2.json', data2)
->>>>>>> ad936790
 
         # apply - create when not present
         calicoctl("apply -f /tmp/data1.yaml")
