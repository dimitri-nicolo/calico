--- conflicted
+++ resolved
@@ -44,19 +44,9 @@
             host2.start_calico_node("--backend=%s --as=%s" % (backend, LARGE_AS_NUM))
 
             # Create a network and a couple of workloads on each host.
-<<<<<<< HEAD
-            network1 = host1.create_network("subnet1", subnet=DEFAULT_IPV4_POOL_CIDR)
-            workload_host1 = host1.create_workload("workload1",
-                                                   network=network1,
-                                                   ip=DEFAULT_IPV4_ADDR_1)
-            workload_host2 = host2.create_workload("workload2",
-                                                   network=network1,
-                                                   ip=DEFAULT_IPV4_ADDR_2)
-=======
             network1 = host1.create_network("subnet1")
             workload_host1 = host1.create_workload("workload1", network=network1, ip=DEFAULT_IPV4_ADDR_1)
             workload_host2 = host2.create_workload("workload2", network=network1, ip=DEFAULT_IPV4_ADDR_2)
->>>>>>> 1521e7e6
 
             # Allow network to converge
             self.assert_true(workload_host1.check_can_ping(DEFAULT_IPV4_ADDR_2, retries=10))
