# Copyright (c) 2018-2019 Tigera, Inc. All rights reserved.
#
# Licensed under the Apache License, Version 2.0 (the "License");
# you may not use this file except in compliance with the License.
# You may obtain a copy of the License at
#
#     http://www.apache.org/licenses/LICENSE-2.0
#
# Unless required by applicable law or agreed to in writing, software
# distributed under the License is distributed on an "AS IS" BASIS,
# WITHOUT WARRANTIES OR CONDITIONS OF ANY KIND, either express or implied.
# See the License for the specific language governing permissions and
# limitations under the License.
import logging
from subprocess import CalledProcessError

from tests.st.test_base import TestBase
from tests.st.utils.docker_host import DockerHost, CLUSTER_STORE_DOCKER_OPTIONS
from tests.st.utils.utils import check_bird_status, retry_until_success

_log = logging.getLogger(__name__)
_log.setLevel(logging.DEBUG)

class TestReadiness(TestBase):
    def test_readiness(self):
        """
        A simple base case to check if calico/node becomes ready.
        """
        with DockerHost('host1',
                        additional_docker_options=CLUSTER_STORE_DOCKER_OPTIONS) as host1:
            retry_until_success(host1.assert_is_ready, retries=30)

    def test_readiness_env_port(self):
        """
        A simple base case to check if calico/node becomes ready. Uses environment variable as port number.
        """
        with DockerHost('host1',
                        additional_docker_options=CLUSTER_STORE_DOCKER_OPTIONS, start_calico=False) as host1:
            host1.start_calico_node(env_options="-e FELIX_HEALTHPORT=9032 -e FELIX_HEALTHENABLED=true")
            retry_until_success(host1.assert_is_ready, retries=30)

    def test_readiness_multihost(self):
        """
        A simple base case to check if calico/node becomes ready.
        """
        with DockerHost('host1',
                        additional_docker_options=CLUSTER_STORE_DOCKER_OPTIONS) as host1, \
                DockerHost('host2',
                           additional_docker_options=CLUSTER_STORE_DOCKER_OPTIONS) as host2:
            retry_until_success(host1.assert_is_ready, retries=30)
            retry_until_success(host2.assert_is_ready, retries=30)

    def test_liveness(self):
        """
        A simple base case to check if calico/node becomes live.
        """
        with DockerHost('host1',
                        additional_docker_options=CLUSTER_STORE_DOCKER_OPTIONS) as host1:
            retry_until_success(host1.assert_is_live, retries=30)

    def test_liveness_env_port(self):
        """
        A simple base case to check if calico/node becomes live. Uses environment variable as port number.
        """
        with DockerHost('host1',
                        additional_docker_options=CLUSTER_STORE_DOCKER_OPTIONS, start_calico=False) as host1:
            host1.start_calico_node(env_options="-e FELIX_HEALTHPORT=9011 -e FELIX_HEALTHENABLED=true")
            retry_until_success(host1.assert_is_live, retries=30)

    def test_liveness_multihost(self):
        """
        A simple base case to check if calico/node becomes live.
        """
        with DockerHost('host1',
                        additional_docker_options=CLUSTER_STORE_DOCKER_OPTIONS) as host1, \
                DockerHost('host2',
                           additional_docker_options=CLUSTER_STORE_DOCKER_OPTIONS) as host2:
            retry_until_success(host1.assert_is_live, retries=30)
            retry_until_success(host2.assert_is_live, retries=30)

    def test_liveness_bird_down(self):
        """
        Simulate bird service to be down.
        """
        with DockerHost('host1',
                        additional_docker_options=CLUSTER_STORE_DOCKER_OPTIONS) as host1:
            retry_until_success(host1.assert_is_ready, retries=30)
            host1.execute("docker exec -it cnx-node sv stop /etc/service/enabled/bird")

            # Check that the readiness script is reporting 'not ready'
            self.assertRaisesRegexp(CalledProcessError, "calico/node is not ready: bird/confd is not live: Service bird is not running.",
                                host1.execute, "docker exec cnx-node /bin/calico-node -bird-live")

    def test_liveness_bird_confd_down(self):
        """
        Simulate confd service to be down for bird
        """
        with DockerHost('host1',
                        additional_docker_options=CLUSTER_STORE_DOCKER_OPTIONS) as host1:
            retry_until_success(host1.assert_is_ready, retries=30)
            host1.execute("docker exec -it cnx-node sv stop /etc/service/enabled/confd")

            # Check that the readiness script is reporting 'not ready'
            self.assertRaisesRegexp(CalledProcessError, "calico/node is not ready: bird/confd is not live: Service confd is not running.",
                                    host1.execute, "docker exec cnx-node /bin/calico-node -bird-live")

    def test_liveness_bird6_down(self):
        """
        Simulate bird6 service to be down.
        """
        with DockerHost('host1',
                        additional_docker_options=CLUSTER_STORE_DOCKER_OPTIONS) as host1:
            retry_until_success(host1.assert_is_ready, retries=30)
            host1.execute("docker exec -it cnx-node sv stop /etc/service/enabled/bird6")

            # Check that the readiness script is reporting 'not ready'
            self.assertRaisesRegexp(CalledProcessError, "calico/node is not ready: bird6/confd is not live: Service bird6 is not running.",
                                    host1.execute, "docker exec cnx-node /bin/calico-node -bird6-live")

    def test_liveness_bird6_confd_down(self):
        """
        Simulate confd service to be down for bird6
        """
        with DockerHost('host1',
                    additional_docker_options=CLUSTER_STORE_DOCKER_OPTIONS) as host1:
            retry_until_success(host1.assert_is_ready, retries=30)
            host1.execute("docker exec -it cnx-node sv stop /etc/service/enabled/confd")

            # Check that the readiness script is reporting 'not ready'
            self.assertRaisesRegexp(CalledProcessError, "calico/node is not ready: bird/confd is not live: Service confd is not running.",
                                host1.execute, "docker exec cnx-node /bin/calico-node -bird-live")

    def test_not_ready_with_broken_felix(self):
        """
        Simulate a broken felix by turning off Felix's health endpoint.
        """
        with DockerHost('host1',
                        additional_docker_options=CLUSTER_STORE_DOCKER_OPTIONS, start_calico=False) as host1:
            # Start node without felix healthcheck endpoint.
            host1.start_calico_node(env_options="-e FELIX_HEALTHENABLED=false")

            # Run readiness checks against felix
            self.assertRaisesRegexp(CalledProcessError, "calico/node is not ready: felix is not ready", host1.execute,
                               "docker exec cnx-node /bin/calico-node -felix-ready")

    def test_not_ready_with_no_networking_and_broken_felix(self):
        """
        Check that we're still reporting broken felix even when calico networking (bird) is off.
        """
        with DockerHost('host1',
                        additional_docker_options=CLUSTER_STORE_DOCKER_OPTIONS, start_calico=False) as host1:
            # Start node without felix healthcheck endpoint.
            host1.start_calico_node(env_options="-e FELIX_HEALTHENABLED=false -e CALICO_NETWORKING_BACKEND=none")

            # Run readiness checks against felix
            self.assertRaisesRegexp(CalledProcessError, "calico/node is not ready: felix is not ready", host1.execute,
                               "docker exec cnx-node /bin/calico-node -felix-ready")

    def test_bird_readiness(self):
        """
        Test readiness when BGP connections are severed.
        """
        with DockerHost('host1',
                        additional_docker_options=CLUSTER_STORE_DOCKER_OPTIONS) as host1, \
                DockerHost('host2',
                           additional_docker_options=CLUSTER_STORE_DOCKER_OPTIONS) as host2:
            retry_until_success(host1.assert_is_ready, retries=30)
            retry_until_success(host2.assert_is_ready, retries=30)

            # Create a network and a couple of workloads on each host.
            network1 = host1.create_network("subnet1")
            workload_host1 = host1.create_workload("workload1", network=network1)
            workload_host2 = host2.create_workload("workload2", network=network1)

            # Allow network to converge
            self.assert_true(workload_host1.check_can_ping(workload_host2.ip, retries=10))

            # Check connectivity in both directions
            self.assert_ip_connectivity(workload_list=[workload_host1,
                                                       workload_host2],
                                        ip_pass_list=[workload_host1.ip,
                                                      workload_host2.ip])

            # Block bgp connectivity between hosts
            host1.execute("iptables -t raw -I PREROUTING  -p tcp -m multiport --dport 179 -j DROP")
            host2.execute("iptables -t raw -I PREROUTING -p tcp -m multiport --dport 179 -j DROP")
<<<<<<< HEAD
            host1.execute("docker exec -it cnx-node pkill -9 bird")
            host2.execute("docker exec -it cnx-node pkill -9 bird")
=======
            host1.execute("docker exec -it calico-node sv kill bird")
            host2.execute("docker exec -it calico-node sv kill bird")
>>>>>>> 49ee005c

            # Check that the readiness script is reporting 'not ready'
            self.assertRaisesRegexp(CalledProcessError, "calico/node is not ready: BIRD is not ready: BGP not established with",
                                    host1.execute, "docker exec cnx-node /bin/calico-node -bird-ready -felix-ready")
            self.assertRaisesRegexp(CalledProcessError, "calico/node is not ready: BIRD is not ready: BGP not established with",
                                    host1.execute, "docker exec cnx-node /bin/calico-node -bird-ready -felix-ready")

            # Restore connectivity
            host1.execute("iptables -t raw -D PREROUTING -p tcp -m multiport --dports 179 -j DROP")
            host2.execute("iptables -t raw -D PREROUTING -p tcp -m multiport --dports 179 -j DROP")

            _log.debug('check connected and retry until "Established"')
            retry_until_success(host1.assert_is_ready, retries=30)
            retry_until_success(host2.assert_is_ready, retries=30)
            check_bird_status(host1, [("node-to-node mesh", host2.ip, "Established")])
            check_bird_status(host2, [("node-to-node mesh", host1.ip, "Established")])<|MERGE_RESOLUTION|>--- conflicted
+++ resolved
@@ -184,13 +184,8 @@
             # Block bgp connectivity between hosts
             host1.execute("iptables -t raw -I PREROUTING  -p tcp -m multiport --dport 179 -j DROP")
             host2.execute("iptables -t raw -I PREROUTING -p tcp -m multiport --dport 179 -j DROP")
-<<<<<<< HEAD
-            host1.execute("docker exec -it cnx-node pkill -9 bird")
-            host2.execute("docker exec -it cnx-node pkill -9 bird")
-=======
-            host1.execute("docker exec -it calico-node sv kill bird")
-            host2.execute("docker exec -it calico-node sv kill bird")
->>>>>>> 49ee005c
+            host1.execute("docker exec -it cnx-node sv kill bird")
+            host2.execute("docker exec -it cnx-node sv kill bird")
 
             # Check that the readiness script is reporting 'not ready'
             self.assertRaisesRegexp(CalledProcessError, "calico/node is not ready: BIRD is not ready: BGP not established with",
