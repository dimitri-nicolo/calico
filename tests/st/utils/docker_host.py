--- conflicted
+++ resolved
@@ -192,11 +192,7 @@
             self.start_calico_node(env_options=' -e FELIX_HEALTHENABLED=true ')
 
     def assert_is_ready(self, bird=True, felix=True):
-<<<<<<< HEAD
-        cmd = "docker exec cnx-node /bin/readiness"
-=======
-        cmd = "docker exec calico-node /bin/calico-node"
->>>>>>> 263eedda
+        cmd = "docker exec cnx-node /bin/calico-node"
         if bird:
             cmd += " -bird-ready"
         if felix:
