--- conflicted
+++ resolved
@@ -194,13 +194,8 @@
 
         self.execute(cmd)
 
-<<<<<<< HEAD
-    def assert_is_live(self, felix=True):
-        cmd = "docker exec cnx-node /bin/calico-node"
-=======
     def assert_is_live(self, felix=True, bird=True, bird6=True):
         cmd = "docker exec calico-node /bin/calico-node"
->>>>>>> 38d9c3ee
         if felix:
             cmd += " -felix-live"
         if bird:
@@ -398,6 +393,41 @@
                                         FELIX_LOG_FORMAT,
                                         TIMESTAMP_FORMAT)
 
+    def start_calico_node_with_docker(self):
+        """
+        Start calico in a container inside a host by calling docker directly.
+        """
+        if ETCD_SCHEME == "https":
+            etcd_auth = "%s:2379" % ETCD_HOSTNAME_SSL
+            ssl_args = "-e ETCD_CA_CERT_FILE=%s " \
+                       "-e ETCD_CERT_FILE=%s " \
+                       "-e ETCD_KEY_FILE=%s " \
+                       "-v %s/certs:%s/certs " \
+                       % (ETCD_CA, ETCD_CERT, ETCD_KEY,
+                          CHECKOUT_DIR, CHECKOUT_DIR)
+
+        else:
+            etcd_auth = "%s:2379" % get_ip()
+            ssl_args = ""
+
+        # If the hostname has been overridden on this host, then pass it in
+        # as an environment variable.
+        if self.override_hostname:
+            hostname_args = "-e HOSTNAME=%s" % self.override_hostname
+        else:
+            hostname_args = ""
+
+        self.execute("docker run -d --net=host --privileged "
+                     "--name=calico-node "
+                     "%s "
+                     "-e IP=%s "
+                     "-e ETCD_ENDPOINTS=%s://%s %s "
+                     "-v /var/log/calico:/var/log/calico "
+                     "-v /var/run/calico:/var/run/calico "
+                     "%s" % (hostname_args, self.ip, ETCD_SCHEME, etcd_auth,
+                             ssl_args, NODE_CONTAINER_NAME)
+                     )
+
     def remove_workloads(self):
         """
         Remove all containers running on this host.
