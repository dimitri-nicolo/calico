# Copyright (c) 2015-2016 Tigera, Inc. All rights reserved.
#
# Licensed under the Apache License, Version 2.0 (the "License");
# you may not use this file except in compliance with the License.
# You may obtain a copy of the License at
#
#     http://www.apache.org/licenses/LICENSE-2.0
#
# Unless required by applicable law or agreed to in writing, software
# distributed under the License is distributed on an "AS IS" BASIS,
# WITHOUT WARRANTIES OR CONDITIONS OF ANY KIND, either express or implied.
# See the License for the specific language governing permissions and
# limitations under the License.
import copy
import os
import re
import socket
import sys
import tempfile
from datetime import datetime
from subprocess import CalledProcessError
from subprocess import check_output, STDOUT

import termios

import json
import logging
from pprint import pformat

import yaml
from deepdiff import DeepDiff

LOCAL_IP_ENV = "MY_IP"
LOCAL_IPv6_ENV = "MY_IPv6"
logger = logging.getLogger(__name__)

ETCD_SCHEME = os.environ.get("ETCD_SCHEME", "http")
ETCD_CA = os.environ.get("ETCD_CA_CERT_FILE", "")
ETCD_CERT = os.environ.get("ETCD_CERT_FILE", "")
ETCD_KEY = os.environ.get("ETCD_KEY_FILE", "")
ETCD_HOSTNAME_SSL = "etcd-authority-ssl"
KUBECONFIG = "/home/user/certs/kubeconfig"

API_VERSION = 'projectcalico.org/v3'
ERROR_CONFLICT = "update conflict"
NOT_FOUND = "resource does not exist"
NOT_NAMESPACED = "is not namespaced"
SET_DEFAULT = "Cannot set"
NOT_SUPPORTED = "is not supported on"
KUBERNETES_NP = "kubernetes network policies must be managed through the kubernetes API"
NOT_LOCKED = "Datastore is not locked. Run the `calicoctl datastore migrate lock` command in order to begin migration."
NOT_KUBERNETES = "Invalid datastore type: etcdv3 to import to for datastore migration. Datastore type must be kubernetes"
NO_IPAM = "No IPAM resources specified in file"


class CalicoctlOutput:
    """
    CalicoctlOutput contains the output from running a calicoctl command using
    the calicoctl function below.

    This class contains the command, output and error code (if it failed)
    along with YAML/JSON decoded output if the output could be decoded.
    """

    def __init__(self, command, output, error=None):
        self.command = command
        self.output = output
        self.error = error

        # Attempt to decode the output and store the output format.
        self.decoded, self.decoded_format = decode_json_yaml(self.output)

    def assert_data(self, data, format="yaml", text=None):
        """
        Assert the decoded output from the calicoctl command matches the
        supplied data and the expected decoder format.
        Args:
            data:   The data to compare
            format: The expected output format of the data.
            text:   (optional) Expected text in the command output.
        """
        self.assert_no_error(text)
        assert self.decoded is not None, "No value was decoded from calicoctl response."
        if isinstance(data, str):
            data, _ = decode_json_yaml(data)
            assert data is not None, "String data did not decode"

        if format is not None:
            assert format == self.decoded_format, "Decoded format is different. " \
                                                  "expect %s; got %s" % (format, self.decoded_format)

        # Copy and clean the decoded data to allow it to be comparable.
        cleaned = clean_calico_data(self.decoded)

        print(self.decoded)
        assert cmp(cleaned, data) == 0, \
            "Items are not the same.  Difference is:\n %s" % \
            pformat(DeepDiff(cleaned, data), indent=2)

    def assert_empty_list(self, kind, format="yaml", text=None):
        """
        Assert the calicoctl command output an empty list of the specified
        kind.

        Args:
            kind:   The resource kind.
            format: The expected output format of the data.
            text:   (optional) Expected text in the command output.

        Returns:

        """
        data = make_list(kind, [])
        self.assert_data(data, format=format, text=text)

    def assert_list(self, kind, items, format="yaml", text=None):
        """
        Assert the calicoctl command output a list of the specified
        kind.

        Args:
            kind:   The resource kind.
            items:  A list of the items in the list.
            format: The expected output format of the data.
            text:   (optional) Expected text in the command output.

        Returns:

        """
        data = make_list(kind, items)
        self.assert_data(data, format=format, text=text)

    def assert_error(self, text=None):
        """
        Assert the calicoctl command exited with an error and did not panic
        Args:
            text:   (optional) Expected text in the comma, another_resource)
        rc.assert_no_error()

        rc = calicoctl("get %s -nd output.
        """
        assert self.error, "Expected error running command; \n" \
                           "command=" + self.command + "\noutput=" + self.output
        assert not "panic" in self.output, "Exited with an error due to a panic"
        self.assert_output_contains(text)

    def assert_no_error(self, text=None):
        """
        Assert the calicoctl command did not exit with an error code.
        Args:
            text:   (optional) Expected text in the command output.
        """
        assert not self.error, "Expected no error running command; \n" \
                               "command=" + self.command + "\noutput=" + self.output

        # If text is supplied, assert it appears in the output
        if text:
            self.assert_output_contains(text)

    def assert_output_equals(self, text):
        """
        Assert the calicoctl command output is exactly the supplied text.
        Args:
            text:   Expected text in the command output.
        """
        if not text:
            return
        assert text == self.output, "Expected output to exactly match; \n" + \
                                    "command=" + self.command + "\noutput=\n" + self.output + \
                                    "\nexpected=\n" + text

    def assert_output_equals_ignore_res_version(self, text):
        """
        Assert the calicoctl command output is exactly the supplied text.
        Args:
            text:   Expected text in the command output.
        """
        if not text:
            return

        text = re.sub('resourceVersion: ".*?"', 'resourceVersion: "<ignored>"', text)
        out = re.sub('resourceVersion: ".*?"', 'resourceVersion: "<ignored>"', self.output)

        assert text == out, "Expected output to match after ignoring resource version; \n" + \
                                    "command=" + self.command + "\noutput=\n" + out + \
                                    "\nexpected=\n" + text

    def assert_output_contains(self, text):
        """
        Assert the calicoctl command output contains the supplied text.
        Args:
            text:   Expected text in the command output.
        """
        if not text:
            return
        assert text in self.output, "Expected text in output; \n" + \
                                    "command=" + self.command + "\noutput=\n" + self.output + \
                                    "\nexpected=\n" + text

    def assert_output_not_contains(self, text):
        """
        Assert the calicoctl command output does not contain the supplied text.
        Args:
            text:   Expected text in the command output.
        """
        if not text:
            return
        assert not text in self.output, "Unexpected text in output; \n" + \
                                        "command=" + self.command + "\noutput=\n" + self.output + \
                                        "\nunexpected=\n" + text


def calicoctl(command, data=None, load_as_stdin=False, format="yaml", only_stdout=False, no_config=False, kdd=False, allowVersionMismatch=True):
    """
    Convenience function for abstracting away calling the calicoctl
    command.

    :param command:  The calicoctl command line parms as a single string.
    :param data:  Input data either as a string or a JSON serializable Python
    object.
    :param load_as_stdin:  Load the input data through stdin rather than by
    loading from file.
    :param format:  Specify the format for loading the data.
    :param only_stdout: Return only the stdout
    :return: The output from the command with leading and trailing
    whitespace removed.
    """
    # If input data is specified, save it to file in the required format.
    if isinstance(data, str):
        data, _ = decode_json_yaml(data)
        assert data is not None, "String data did not decode"
    if data is not None:
        if format == "yaml":
            writeyaml("/tmp/input-data", data)
        else:
            writejson("/tmp/input-data", data)

    stdin = ''
    option_file = ''

    if data and load_as_stdin:
        stdin = 'cat /tmp/input-data | '
        option_file = ' -f -'
    elif data and not load_as_stdin:
        option_file = ' -f /tmp/input-data'

    calicoctl_bin = os.environ.get("CALICOCTL", "/code/bin/calicoctl-linux-amd64")

    if allowVersionMismatch:
        calicoctl_bin += " --allow-version-mismatch"

    if ETCD_SCHEME == "https":
        etcd_auth = "%s:2379" % ETCD_HOSTNAME_SSL
    else:
        etcd_auth = "%s:2379" % get_ip()

    # Export the environment, in case the command has multiple parts, e.g.
    # use of | or ;
    #
    # Pass in all etcd params, the values will be empty if not set anyway
    calicoctl_env_cmd = "export ETCD_ENDPOINTS=%s; " \
                        "export ETCD_CA_CERT_FILE=%s; " \
                        "export ETCD_CERT_FILE=%s; " \
                        "export ETCD_KEY_FILE=%s; " \
                        "export DATASTORE_TYPE=%s; %s %s" % \
                        (ETCD_SCHEME + "://" + etcd_auth, ETCD_CA, ETCD_CERT, ETCD_KEY,
                         "etcdv3", stdin, calicoctl_bin)
    if kdd:
        calicoctl_env_cmd = "export DATASTORE_TYPE=kubernetes; " \
<<<<<<< HEAD
                            "export K8S_API_ENDPOINT=%s; %s %s" % \
                            (K8S_API_ENDPOINT, stdin, calicoctl_bin)
    if no_config:
=======
                "export KUBECONFIG=%s; %s %s" % \
                (KUBECONFIG, stdin, calicoctl_bin)
    if no_config :
>>>>>>> 2a70d5aa
        calicoctl_env_cmd = calicoctl_bin
    full_cmd = calicoctl_env_cmd + " " + command + option_file

    try:
        output = log_and_run(full_cmd, stderr=(None if only_stdout else STDOUT))
        return CalicoctlOutput(full_cmd, output)
    except CalledProcessError as e:
        return CalicoctlOutput(full_cmd, e.output, error=e.returncode)


def clean_calico_data(data, extra_keys_to_remove=None):
    """
    Clean the data returned from a calicoctl get command to remove empty
    structs, null values and non-configurable fields.  This makes comparison
    with the input data much simpler.

    Args:
        data: The data to clean.
        extra_keys_to_remove: more keys to remove if needed.

    Returns: The cleaned data.

    """
    new = copy.deepcopy(data)

    # Recursively delete empty structs / nil values and non-configurable
    # fields.
    def clean_elem(elem, extra_keys):
        if isinstance(elem, list):
            # Loop through each element in the list
            for i in elem:
                clean_elem(i, extra_keys)
        if isinstance(elem, dict):
            # Remove non-settable fields, and recursively clean each value of
            # the dictionary, removing nil values or values that are empty
            # dicts after cleaning.
            del_keys = ['creationTimestamp', 'resourceVersion', 'uid']
            if extra_keys is not None:
                for extra_key in extra_keys:
                    del_keys.append(extra_key)
            for k, v in elem.iteritems():
                clean_elem(v, extra_keys)
                if v is None or v == {}:
                    del_keys.append(k)
            for k in del_keys:
                if k in elem:
                    del (elem[k])

    clean_elem(new, extra_keys_to_remove)
    return new


def add_tier_label(data):
    """
    Convenience method for auto-adding the `projectcalico.org/tier`.
    """
    new = copy.deepcopy(data)

    def add_label(elem):
        if isinstance(elem, list):
            for i in elem:
                add_label(i)
        if isinstance(elem, dict):
            if elem['kind'] not in ['NetworkPolicy', 'GlobalNetworkPolicy', 'StagedNetworkPolicy',
                                    'StagedGlobalNetworkPolicy']:
                return
            tier = 'default'
            if 'tier' in elem['spec']:
                tier = elem['spec']['tier']
            if 'labels' not in elem['metadata']:
                elem['metadata']['labels'] = {}
            elem['metadata']['labels']['projectcalico.org/tier'] = tier

    add_label(new)
    return new


def decode_json_yaml(value):
    try:
        decoded = json.loads(value)
        # fix the python datetime back into isoformat with empty timezone information
        decoded = find_and_format_creation_timestamp(decoded)
        return decoded, "json"
    except ValueError:
        pass
    try:
        decoded = yaml.safe_load(value)
        # fix the python datetime back into isoformat with empty timezone information
        decoded = find_and_format_creation_timestamp(decoded)
        return decoded, "yaml"
    except yaml.YAMLError:
        pass
    return None, None


def find_and_format_creation_timestamp(decoded):
    if decoded:
        if 'items' in decoded:
            for i in xrange(len(decoded['items'])):
                decoded['items'][i] = format_creation_timestamp(decoded['items'][i])
        else:
            decoded = format_creation_timestamp(decoded)
    return decoded


def format_creation_timestamp(decoded):
    if isinstance(decoded, dict) and 'metadata' in decoded and 'creationTimestamp' in decoded['metadata']:
        if isinstance(decoded['metadata']['creationTimestamp'], datetime):
            decoded['metadata']['creationTimestamp'] = decoded.get('metadata', {}). \
                                                           get('creationTimestamp', datetime.utcnow()).isoformat() + 'Z'
    return decoded


def writeyaml(filename, data):
    """
    Converts a python dict to yaml and outputs to a file.
    :param filename: filename to write
    :param data: dictionary to write out as yaml
    """
    with open(filename, 'w') as f:
        text = yaml.dump(data, default_flow_style=False)
        logger.debug("Writing %s: \n%s" % (filename, truncate_for_log(text, 4000)))
        f.write(text)


def writejson(filename, data):
    """
    Converts a python dict to json and outputs to a file.
    :param filename: filename to write
    :param data: dictionary to write out as json
    """
    with open(filename, 'w') as f:
        text = json.dumps(data,
                          sort_keys=True,
                          indent=2,
                          separators=(',', ': '))
        logger.debug("Writing %s: \n%s" % (filename, truncate_for_log(text, 4000)))
        f.write(text)


def truncate_for_log(text, length):
    if len(text) <= length:
        return text
    return text[:length] + "... <truncated>"


def get_ip(v6=False):
    """
    Return a string of the IP of the hosts interface.
    Try to get the local IP from the environment variables.  This allows
    testers to specify the IP address in cases where there is more than one
    configured IP address for the test system.
    """
    env = LOCAL_IPv6_ENV if v6 else LOCAL_IP_ENV
    ip = os.environ.get(env)
    if not ip:
        logger.debug("%s not set; try to auto detect IP.", env)
        socket_type = socket.AF_INET6 if v6 else socket.AF_INET
        s = socket.socket(socket_type, socket.SOCK_DGRAM)
        remote_ip = "2001:4860:4860::8888" if v6 else "8.8.8.8"
        s.connect((remote_ip, 0))
        ip = s.getsockname()[0]
        s.close()
    else:
        logger.debug("Got local IP from %s=%s", env, ip)

    return ip


# Some of the commands we execute like to mess with the TTY configuration,
# which can break the output formatting. As a wrokaround, save off the
# terminal settings and restore them after each command.
_term_settings = termios.tcgetattr(sys.stdin.fileno())


def log_and_run(command, raise_exception_on_failure=True, stderr=STDOUT):
    def log_output(results):
        if results is None:
            logger.info("  # <no output>")

        lines = results.split("\n")
        for line in lines:
            logger.info("  # %s", line.rstrip())

    try:
        logger.info("%s", command)
        try:
            results = check_output(command, shell=True, stderr=stderr).rstrip()
        finally:
            # Restore terminal settings in case the command we ran manipulated
            # them. Note: under concurrent access, this is still not a perfect
            # solution since another thread's child process may break the
            # settings again before we log below.
            termios.tcsetattr(sys.stdin.fileno(), termios.TCSADRAIN, _term_settings)
        log_output(results)
        return results
    except CalledProcessError as e:
        # Wrap the original exception with one that gives a better error
        # message (including command output).
        logger.info("  # Return code: %s", e.returncode)
        log_output(e.output)
        if raise_exception_on_failure:
            raise e


def curl_etcd(path, options=None, recursive=True, ip=None):
    """
    Perform a curl to etcd, returning JSON decoded response.
    :param path:  The key path to query
    :param options:  Additional options to include in the curl
    :param recursive:  Whether we want recursive query or not
    :return:  The JSON decoded response.
    """
    if options is None:
        options = []
    if ETCD_SCHEME == "https":
        # Etcd is running with SSL/TLS, require key/certificates
        rc = check_output(
            "curl --cacert %s --cert %s --key %s "
            "-sL https://%s:2379/v2/keys/%s?recursive=%s %s"
            % (ETCD_CA, ETCD_CERT, ETCD_KEY, ETCD_HOSTNAME_SSL,
               path, str(recursive).lower(), " ".join(options)),
            shell=True)
    else:
        rc = check_output(
            "curl -sL http://%s:2379/v2/keys/%s?recursive=%s %s"
            % (ip, path, str(recursive).lower(), " ".join(options)),
            shell=True)

    return json.loads(rc.strip())


def wipe_etcd(ip):
    # Delete /calico if it exists. This ensures each test has an empty data
    # store at start of day.
    curl_etcd("calico", options=["-XDELETE"], ip=ip)

    # Disable Usage Reporting to usage.projectcalico.org
    # We want to avoid polluting analytics data with unit test noise
    curl_etcd("calico/v1/config/UsageReportingEnabled",
              options=["-XPUT -d value=False"], ip=ip)

    etcd_container_name = "calico-etcd"
    tls_vars = ""
    if ETCD_SCHEME == "https":
        # Etcd is running with SSL/TLS, require key/certificates
        etcd_container_name = "calico-etcd-ssl"
        tls_vars = ("ETCDCTL_CACERT=/etc/calico/certs/ca.pem " +
                    "ETCDCTL_CERT=/etc/calico/certs/client.pem " +
                    "ETCDCTL_KEY=/etc/calico/certs/client-key.pem ")

    check_output("docker exec " + etcd_container_name + " sh -c '" + tls_vars +
                 "ETCDCTL_API=3 etcdctl del --prefix /calico" +
                 "'", shell=True)


def make_list(kind, items):
    """
    Convert the list of resources into a single List resource type.
    Args:
        items: A list of the resources in the List object.

    Returns:
        None
    """
    assert isinstance(items, list)
    if "List" not in kind:
        kind = kind + "List"
    return {
        'kind': kind,
        'apiVersion': API_VERSION,
        'items': items,
    }


def name(data):
    """
    Returns the name of the resource in the supplied data
    Args:
        data: A dictionary containing the resource.

    Returns: The resource name.
    """
    return data['metadata']['name']

def kind(data):
    """
    Returns the kind of the resource in the supplied data
    Args:
        data: A dictionary containing the resource.

    Returns: The resource kind.
    """
    return data['kind']

def namespace(data):
    """
    Returns the namespace of the resource in the supplied data
    Args:
       data: A dictionary containing the resource.

    Returns: The resource namespace.
    """
    return data['metadata']['namespace']

def set_cluster_version(calico_version="", kdd=False):
    """
    Set Calico version in ClusterInformation using the calico_version_helper go app.
    Args:
        calico_version: string with version to set
        kdd: optional bool to indicate use of kubernetes datastore (default False)

    Returns: The command output
    """

    if ETCD_SCHEME == "https":
        etcd_auth = "%s:2379" % ETCD_HOSTNAME_SSL
    else:
        etcd_auth = "%s:2379" % get_ip()

    calico_helper_bin = "/code/tests/fv/helper/bin/calico_version_helper"
    full_cmd = "export ETCD_ENDPOINTS=%s; " \
        "export ETCD_CA_CERT_FILE=%s; " \
        "export ETCD_CERT_FILE=%s; " \
        "export ETCD_KEY_FILE=%s; " \
        "export DATASTORE_TYPE=%s; %s" % \
        (ETCD_SCHEME+"://"+etcd_auth, ETCD_CA, ETCD_CERT, ETCD_KEY,
         "etcdv3", calico_helper_bin)
    if kdd:
        full_cmd = "export DATASTORE_TYPE=kubernetes; " \
            "export KUBECONFIG=%s; %s" % \
            (KUBECONFIG, calico_helper_bin)
    if calico_version:
        full_cmd += " -v " + calico_version

    try:
        output = log_and_run(full_cmd, stderr=STDOUT)
        return CalicoctlOutput(full_cmd, output)
    except CalledProcessError as e:
        return CalicoctlOutput(full_cmd, e.output, error=e.returncode)<|MERGE_RESOLUTION|>--- conflicted
+++ resolved
@@ -267,15 +267,9 @@
                          "etcdv3", stdin, calicoctl_bin)
     if kdd:
         calicoctl_env_cmd = "export DATASTORE_TYPE=kubernetes; " \
-<<<<<<< HEAD
-                            "export K8S_API_ENDPOINT=%s; %s %s" % \
-                            (K8S_API_ENDPOINT, stdin, calicoctl_bin)
+                            "export KUBECONFIG=%s; %s %s" % \
+                            (KUBECONFIG, stdin, calicoctl_bin)
     if no_config:
-=======
-                "export KUBECONFIG=%s; %s %s" % \
-                (KUBECONFIG, stdin, calicoctl_bin)
-    if no_config :
->>>>>>> 2a70d5aa
         calicoctl_env_cmd = calicoctl_bin
     full_cmd = calicoctl_env_cmd + " " + command + option_file
 
