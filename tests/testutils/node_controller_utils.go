--- conflicted
+++ resolved
@@ -62,12 +62,9 @@
 		"-e", fmt.Sprintf("KUBECONFIG=%s", kconfigfile),
 		"-e", "RECONCILER_PERIOD=10s",
 		"-v", fmt.Sprintf("%s:%s", kconfigfile, kconfigfile),
-<<<<<<< HEAD
-		"-e", "KUBE_CONTROLLERS_CONFIG_NAME=default",
-=======
 		"-v", fmt.Sprintf("%s:/admin.pem", admin),
 		"-v", fmt.Sprintf("%s:/admin-key.pem", adminKey),
->>>>>>> 63ffb54e
+		"-e", "KUBE_CONTROLLERS_CONFIG_NAME=default",
 		os.Getenv("CONTAINER_NAME"))
 }
 
