// Copyright (c) 2017,2019 Tigera, Inc. All rights reserved.
//
// Licensed under the Apache License, Version 2.0 (the "License");
// you may not use this file except in compliance with the License.
// You may obtain a copy of the License at
//
//     http://www.apache.org/licenses/LICENSE-2.0
//
// Unless required by applicable law or agreed to in writing, software
// distributed under the License is distributed on an "AS IS" BASIS,
// WITHOUT WARRANTIES OR CONDITIONS OF ANY KIND, either express or implied.
// See the License for the specific language governing permissions and
// limitations under the License.

// This file contains test utils that are general purpose
// and should one day be moved to a central location for use across all
// projects.

package testutils

import (
	"fmt"
	"os"
	"os/exec"

	. "github.com/onsi/gomega"
	log "github.com/sirupsen/logrus"

	"github.com/projectcalico/felix/fv/containers"
	"github.com/projectcalico/libcalico-go/lib/apiconfig"
	client "github.com/projectcalico/libcalico-go/lib/clientv3"

	"github.com/projectcalico/libcalico-go/lib/backend"
	"github.com/projectcalico/libcalico-go/lib/backend/api"
	"k8s.io/client-go/kubernetes"
	"k8s.io/client-go/tools/clientcmd"
)

const KubeconfigTemplate = `apiVersion: v1
kind: Config
clusters:
- name: test
  cluster:
    server: http://%s:8080
users:
- name: calico
contexts:
- name: test-context
  context:
    cluster: test
    user: calico
current-context: test-context`

func RunK8sApiserver(etcdIp string) *containers.Container {
	return containers.Run("st-apiserver",
		containers.RunOpts{AutoRemove: true},
		"-v", os.Getenv("PRIVATE_KEY")+":/private.key",
		"-v", os.Getenv("CRDS_FILE")+":/crds.yaml",
		os.Getenv("HYPERKUBE_IMAGE"),
		"/hyperkube", "apiserver",
		"--service-cluster-ip-range=10.101.0.0/16",
		"--authorization-mode=AlwaysAllow",
		"--insecure-port=8080",
		"--insecure-bind-address=0.0.0.0",
		fmt.Sprintf("--etcd-servers=http://%s:2379", etcdIp),
		"--service-account-key-file=/private.key",
	)
}

func RunK8sControllerManager(apiserverIp string) *containers.Container {
	c := containers.Run("st-controller-manager",
		containers.RunOpts{AutoRemove: true},
		"-v", os.Getenv("PRIVATE_KEY")+":/private.key",
		os.Getenv("HYPERKUBE_IMAGE"),
		"/hyperkube", "controller-manager",
		fmt.Sprintf("--master=%v:8080", apiserverIp),
		"--min-resync-period=3m",
		"--allocate-node-cidrs=true",
		"--cluster-cidr=192.168.0.0/16",
		"--v=5",
		"--service-account-private-key-file=/private.key",
	)
	return c
}

func RunEtcd() *containers.Container {
	return containers.Run("etcd-fv",
		containers.RunOpts{AutoRemove: true},
		os.Getenv("ETCD_IMAGE"),
		"etcd",
		"--advertise-client-urls", "http://127.0.0.1:2379",
		"--listen-client-urls", "http://0.0.0.0:2379")
}

func GetCalicoClient(dsType apiconfig.DatastoreType, etcdIP, kcfg string) client.Interface {
	cfg := apiconfig.NewCalicoAPIConfig()
	cfg.Spec.DatastoreType = dsType
	cfg.Spec.EtcdEndpoints = fmt.Sprintf("http://%s:2379", etcdIP)
	cfg.Spec.Kubeconfig = kcfg
	client, err := client.New(*cfg)

	Expect(err).NotTo(HaveOccurred())
	return client
}

func GetCalicoKubernetesClient(kubeconfig string) client.Interface {
	cfg := apiconfig.NewCalicoAPIConfig()
	cfg.Spec.DatastoreType = apiconfig.Kubernetes
	cfg.Spec.Kubeconfig = kubeconfig
	client, err := client.New(*cfg)

	Expect(err).NotTo(HaveOccurred())
	return client
}

func GetBackendClient(etcdIP string) api.Client {
	cfg := apiconfig.NewCalicoAPIConfig()
	cfg.Spec.DatastoreType = apiconfig.EtcdV3
	cfg.Spec.EtcdEndpoints = fmt.Sprintf("http://%s:2379", etcdIP)
	be, err := backend.NewClient(*cfg)

	Expect(err).NotTo(HaveOccurred())
	return be
}

// GetK8sClient gets a kubernetes client.
func GetK8sClient(kubeconfig string) (*kubernetes.Clientset, error) {
	k8sconfig, err := clientcmd.BuildConfigFromFlags("", kubeconfig)
	if err != nil {
		return nil, fmt.Errorf("failed to build kubernetes client config: %s", err)
	}

	k8sClientset, err := kubernetes.NewForConfig(k8sconfig)
	if err != nil {
		return nil, fmt.Errorf("failed to build kubernetes client: %s", err)
	}

	return k8sClientset, nil
}

func Stop(c *containers.Container) {
	var args = []string{"stop", c.Name}
	log.WithField("container", c.Name).Info("Stopping container")
<<<<<<< HEAD
	args := []string{"stop", c.Name}
=======
>>>>>>> 0fdc8ee7
	cmd := exec.Command("docker", args...)
	err := cmd.Run()
	Expect(err).NotTo(HaveOccurred())
	out, _ := cmd.CombinedOutput()
	log.Info(out)

}

func Start(c *containers.Container) {
	var args = []string{"start", c.Name}
	log.WithField("container", c.Name).Info("Starting container")
<<<<<<< HEAD
	args := []string{"start", c.Name}
=======
>>>>>>> 0fdc8ee7
	cmd := exec.Command("docker", args...)
	err := cmd.Run()
	Expect(err).NotTo(HaveOccurred())
	out, _ := cmd.CombinedOutput()
	log.Info(out)
}<|MERGE_RESOLUTION|>--- conflicted
+++ resolved
@@ -141,10 +141,6 @@
 func Stop(c *containers.Container) {
 	var args = []string{"stop", c.Name}
 	log.WithField("container", c.Name).Info("Stopping container")
-<<<<<<< HEAD
-	args := []string{"stop", c.Name}
-=======
->>>>>>> 0fdc8ee7
 	cmd := exec.Command("docker", args...)
 	err := cmd.Run()
 	Expect(err).NotTo(HaveOccurred())
@@ -156,10 +152,6 @@
 func Start(c *containers.Container) {
 	var args = []string{"start", c.Name}
 	log.WithField("container", c.Name).Info("Starting container")
-<<<<<<< HEAD
-	args := []string{"start", c.Name}
-=======
->>>>>>> 0fdc8ee7
 	cmd := exec.Command("docker", args...)
 	err := cmd.Run()
 	Expect(err).NotTo(HaveOccurred())
