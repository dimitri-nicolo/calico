--- conflicted
+++ resolved
@@ -66,14 +66,10 @@
 		kconfigfile, err = ioutil.TempFile("", "ginkgo-policycontroller")
 		Expect(err).NotTo(HaveOccurred())
 		defer os.Remove(kconfigfile.Name())
-<<<<<<< HEAD
 		// Change ownership of the kubeconfig file  so it is accessible by all users in the container
 		err = kconfigfile.Chmod(os.ModePerm)
 		Expect(err).NotTo(HaveOccurred())
-		data := fmt.Sprintf(testutils.KubeconfigTemplate, apiserver.IP)
-=======
 		data := testutils.BuildKubeconfig(apiserver.IP)
->>>>>>> 63ffb54e
 		_, err = kconfigfile.Write([]byte(data))
 		Expect(err).NotTo(HaveOccurred())
 
@@ -137,7 +133,6 @@
 		Expect(*info.Spec.DatastoreReady).To(BeTrue())
 	})
 
-<<<<<<< HEAD
 	Context("Healthcheck FV tests", func() {
 		It("should pass health check", func() {
 			By("Waiting for an initial readiness report")
@@ -178,8 +173,6 @@
 		})
 	})
 
-=======
->>>>>>> 63ffb54e
 	Context("Mainline FV tests", func() {
 		BeforeEach(func() {
 			// Create an IP pool with room for 4 blocks.
