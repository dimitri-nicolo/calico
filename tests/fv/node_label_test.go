// Copyright (c) 2017,2019 Tigera, Inc. All rights reserved.
//
// Licensed under the Apache License, Version 2.0 (the "License");
// you may not use this file except in compliance with the License.
// You may obtain a copy of the License at
//
//     http://www.apache.org/licenses/LICENSE-2.0
//
// Unless required by applicable law or agreed to in writing, software
// distributed under the License is distributed on an "AS IS" BASIS,
// WITHOUT WARRANTIES OR CONDITIONS OF ANY KIND, either express or implied.
// See the License for the specific language governing permissions and
// limitations under the License.

package fv_test

import (
	"context"
	"fmt"
	"io/ioutil"
	"os"
	"reflect"
	"time"

	v1 "k8s.io/api/core/v1"
	metav1 "k8s.io/apimachinery/pkg/apis/meta/v1"
	"k8s.io/client-go/kubernetes"

	. "github.com/onsi/ginkgo"
	. "github.com/onsi/gomega"
	"github.com/sirupsen/logrus"

	"github.com/projectcalico/felix/fv/containers"
	"github.com/projectcalico/kube-controllers/tests/testutils"
	"github.com/projectcalico/libcalico-go/lib/apiconfig"
	api "github.com/projectcalico/libcalico-go/lib/apis/v3"
	client "github.com/projectcalico/libcalico-go/lib/clientv3"
	"github.com/projectcalico/libcalico-go/lib/options"
)

var _ = Describe("Node labeling tests", func() {
	var (
		etcd              *containers.Container
		policyController  *containers.Container
		apiserver         *containers.Container
		c                 client.Interface
		k8sClient         *kubernetes.Clientset
		controllerManager *containers.Container
	)

	const kNodeName = "k8snodename"
	const cNodeName = "calinodename"

	BeforeEach(func() {
		// Run etcd.
		etcd = testutils.RunEtcd()
		c = testutils.GetCalicoClient(apiconfig.EtcdV3, etcd.IP, "")

		// Run apiserver.
		apiserver = testutils.RunK8sApiserver(etcd.IP)

		// Write out a kubeconfig file
		kconfigfile, err := ioutil.TempFile("", "ginkgo-policycontroller")
		Expect(err).NotTo(HaveOccurred())
		defer os.Remove(kconfigfile.Name())
<<<<<<< HEAD
		// Change ownership of the kubeconfig file  so it is accessible by all users in the container
		err = kconfigfile.Chmod(os.ModePerm)
		Expect(err).NotTo(HaveOccurred())
		data := fmt.Sprintf(testutils.KubeconfigTemplate, apiserver.IP)
=======
		data := testutils.BuildKubeconfig(apiserver.IP)
>>>>>>> 63ffb54e
		_, err = kconfigfile.Write([]byte(data))
		Expect(err).NotTo(HaveOccurred())

		// Make the kubeconfig readable by the container.
		Expect(kconfigfile.Chmod(os.ModePerm)).NotTo(HaveOccurred())

		// Run the controller.
		policyController = testutils.RunPolicyController(apiconfig.EtcdV3, etcd.IP, kconfigfile.Name(), "")

		k8sClient, err = testutils.GetK8sClient(kconfigfile.Name())
		Expect(err).NotTo(HaveOccurred())

		// Wait for the apiserver to be available.
		Eventually(func() error {
			_, err := k8sClient.CoreV1().Namespaces().List(context.Background(), metav1.ListOptions{})
			return err
		}, 30*time.Second, 1*time.Second).Should(BeNil())

		// Run controller manager.  Empirically it can take around 10s until the
		// controller manager is ready to create default service accounts, even
		// when the k8s image has already been downloaded to run the API
		// server.  We use Eventually to allow for possible delay when doing
		// initial pod creation below.
		controllerManager = testutils.RunK8sControllerManager(apiserver.IP)
	})

	AfterEach(func() {
		controllerManager.Stop()
		policyController.Stop()
		apiserver.Stop()
		etcd.Stop()
	})

	It("should sync labels from k8s -> calico", func() {
		// Create a kubernetes node with some labels.
		kn := &v1.Node{
			ObjectMeta: metav1.ObjectMeta{
				Name: kNodeName,
				Labels: map[string]string{
					"label1": "value1",
				},
			},
		}
		_, err := k8sClient.CoreV1().Nodes().Create(context.Background(), kn, metav1.CreateOptions{})
		Expect(err).NotTo(HaveOccurred())

		// Create a Calico node with a reference to it.
		cn := api.NewNode()
		cn.Name = cNodeName
		cn.Labels = map[string]string{"calico-label": "calico-value", "label1": "badvalue"}
		cn.Spec = api.NodeSpec{
			OrchRefs: []api.OrchRef{
				{
					NodeName:     kNodeName,
					Orchestrator: "k8s",
				},
			},
		}
		_, err = c.Nodes().Create(context.Background(), cn, options.SetOptions{})
		Expect(err).NotTo(HaveOccurred())

		// Expect the node label to sync.
		expected := map[string]string{"label1": "value1", "calico-label": "calico-value"}
		Eventually(func() error { return expectLabels(c, expected, cNodeName) },
			time.Second*15, 500*time.Millisecond).Should(BeNil())

		// Update the Kubernetes node labels.
		Expect(testutils.UpdateK8sNode(k8sClient, kn.Name, func(kn *v1.Node) {
			kn.Labels["label1"] = "value2"
		})).NotTo(HaveOccurred())

		// Expect the node label to sync.
		expected = map[string]string{"label1": "value2", "calico-label": "calico-value"}
		Eventually(func() error { return expectLabels(c, expected, cNodeName) },
			time.Second*15, 500*time.Millisecond).Should(BeNil())

		// Delete the label, add a different one.
		Expect(testutils.UpdateK8sNode(k8sClient, kn.Name, func(kn *v1.Node) {
			kn.Labels = map[string]string{"label2": "value1"}
		})).NotTo(HaveOccurred())

		// Expect the node labels to sync.
		expected = map[string]string{"label2": "value1", "calico-label": "calico-value"}
		Eventually(func() error { return expectLabels(c, expected, cNodeName) },
			time.Second*15, 500*time.Millisecond).Should(BeNil())

		// Delete the Kubernetes node.
		err = k8sClient.CoreV1().Nodes().Delete(context.Background(), kNodeName, metav1.DeleteOptions{})
		Expect(err).NotTo(HaveOccurred())
		Eventually(func() *api.Node {
			node, _ := c.Nodes().Get(context.Background(), cNodeName, options.GetOptions{})
			return node
		}, time.Second*2, 500*time.Millisecond).Should(BeNil())
	})
})

func expectLabels(c client.Interface, labels map[string]string, node string) error {
	cn, err := c.Nodes().Get(context.Background(), node, options.GetOptions{})
	if err != nil {
		return err
	}
	if !reflect.DeepEqual(cn.Labels, labels) {
		s := fmt.Sprintf("Labels do not match.\n\nExpected: %#v\n  Actual: %#v\n", labels, cn.Labels)
		logrus.Warn(s)
		return fmt.Errorf(s)
	}
	return nil
}<|MERGE_RESOLUTION|>--- conflicted
+++ resolved
@@ -63,14 +63,10 @@
 		kconfigfile, err := ioutil.TempFile("", "ginkgo-policycontroller")
 		Expect(err).NotTo(HaveOccurred())
 		defer os.Remove(kconfigfile.Name())
-<<<<<<< HEAD
 		// Change ownership of the kubeconfig file  so it is accessible by all users in the container
 		err = kconfigfile.Chmod(os.ModePerm)
 		Expect(err).NotTo(HaveOccurred())
-		data := fmt.Sprintf(testutils.KubeconfigTemplate, apiserver.IP)
-=======
 		data := testutils.BuildKubeconfig(apiserver.IP)
->>>>>>> 63ffb54e
 		_, err = kconfigfile.Write([]byte(data))
 		Expect(err).NotTo(HaveOccurred())
 
