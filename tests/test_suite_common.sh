--- conflicted
+++ resolved
@@ -886,7 +886,6 @@
         $CALICOCTL delete -f /tests/mock_data/calicoctl/${testdir}/step2/delete.yaml
     fi
     $CALICOCTL delete -f /tests/mock_data/calicoctl/${testdir}/delete.yaml
-<<<<<<< HEAD
 }
 
 # Run an individual test using confd in daemon mode:
@@ -904,8 +903,6 @@
 
     # Unedit the template
     head -n -1 /etc/calico/confd/templates/bird.cfg.template > temp; mv temp /etc/calico/confd/templates/bird.cfg.template
-=======
->>>>>>> d8620c33
 }
 
 # Run an individual test using oneshot mode:
@@ -950,7 +947,6 @@
             kubectl delete -f /tests/mock_data/calicoctl/${testdir}/kubectl-delete.yaml
     fi
     $CALICOCTL delete -f /tests/mock_data/calicoctl/${testdir}/delete.yaml
-<<<<<<< HEAD
 }
 
 # Run an individual test using oneshot mode:
@@ -969,8 +965,6 @@
 
     # Unedit the template
     head -n -1 /etc/calico/confd/templates/bird.cfg.template > temp; mv temp /etc/calico/confd/templates/bird.cfg.template
-=======
->>>>>>> d8620c33
 }
 
 start_typha() {
