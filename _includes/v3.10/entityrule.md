--- conflicted
+++ resolved
@@ -5,12 +5,8 @@
 | selector    | Positive match on selected endpoints. If a `namespaceSelector` is also defined, the set of endpoints this applies to is limited to the endpoints in the selected namespaces. | Valid selector | [selector](#selector) | |
 | notSelector | Negative match on selected endpoints. If a `namespaceSelector` is also defined, the set of endpoints this applies to is limited to the endpoints in the selected namespaces. | Valid selector | [selector](#selector) | |
 | namespaceSelector | Positive match on selected namespaces. If specified, only workload endpoints in the selected Kubernetes namespaces are matched. Matches namespaces based on the labels that have been applied to the namespaces. Defines the context that selectors will apply to, if not defined then selectors apply to the NetworkPolicy's namespace. | Valid selector | [selector](#selector) | |
-<<<<<<< HEAD
-| ports | Positive match on the specified ports | | list of [ports](#ports) | |
+| ports | Positive match on the specified ports. If you specify `ports` you must also specify a `protocol` at the Rule level. | | list of [ports](#ports) | |
 | domains | Positive match on [domain names](#exact-and-wildcard-domain-names). | List of [exact or wildcard domain names](#exact-and-wildcard-domain-names) | list of strings |
-=======
-| ports | Positive match on the specified ports. If you specify `ports` you must also specify a `protocol` at the Rule level. | | list of [ports](#ports) | |
->>>>>>> 599b6875
 | notPorts | Negative match on the specified ports | | list of [ports](#ports) | |
 | serviceAccounts | Match endpoints running under service accounts. If a `namespaceSelector` is also defined, the set of service accounts this applies to is limited to the service accounts in the selected namespaces. | | [ServiceAccountMatch](#serviceaccountmatch) | |
 
