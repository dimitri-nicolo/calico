# {{site.prodname}} Version {{site.data.versions.first.title}}
# {{ "/releases" | absolute_url}}#{{site.data.versions.first.title}}
# This manifest includes the following component versions:
#   calico/ctl:{{site.data.versions.first.components["calicoctl"].version}}

apiVersion: v1
kind: Pod
metadata:
  name: calicoctl
  namespace: kube-system
spec:
  nodeSelector:
    kubernetes.io/os: linux
  hostNetwork: true
  imagePullSecrets:
  - name: cnx-pull-secret
  containers:
  - name: calicoctl
<<<<<<< HEAD
    image: {{page.registry}}{% include component_image component="calicoctl" %}
    command: ["/calicoctl-wait"]
=======
    image: {{page.registry}}{{page.imageNames["calicoctl"]}}:{{site.data.versions.first.components["calicoctl"].version}}
    command:
      - /calicoctl
    args:
      - version
      - --poll=1m
>>>>>>> 1a167fab
    env:
    - name: ETCD_ENDPOINTS
      valueFrom:
        configMapKeyRef:
          name: calico-config
          key: etcd_endpoints
    # Location of the CA certificate for etcd.
    - name: ETCD_CA_CERT_FILE
      valueFrom:
        configMapKeyRef:
          name: calico-config
          key: etcd_ca
    # Location of the client key for etcd.
    - name: ETCD_KEY_FILE
      valueFrom:
        configMapKeyRef:
          name: calico-config
          key: etcd_key
    # Location of the client certificate for etcd.
    - name: ETCD_CERT_FILE
      valueFrom:
        configMapKeyRef:
          name: calico-config
          key: etcd_cert
    volumeMounts:
    - mountPath: /calico-secrets
      name: etcd-certs
  volumes:
  - name: etcd-certs
    secret:
      secretName: calico-etcd-secrets<|MERGE_RESOLUTION|>--- conflicted
+++ resolved
@@ -16,17 +16,12 @@
   - name: cnx-pull-secret
   containers:
   - name: calicoctl
-<<<<<<< HEAD
     image: {{page.registry}}{% include component_image component="calicoctl" %}
-    command: ["/calicoctl-wait"]
-=======
-    image: {{page.registry}}{{page.imageNames["calicoctl"]}}:{{site.data.versions.first.components["calicoctl"].version}}
     command:
       - /calicoctl
     args:
       - version
       - --poll=1m
->>>>>>> 1a167fab
     env:
     - name: ETCD_ENDPOINTS
       valueFrom:
