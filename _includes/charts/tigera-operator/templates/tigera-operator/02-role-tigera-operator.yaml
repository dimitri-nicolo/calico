--- conflicted
+++ resolved
@@ -189,8 +189,6 @@
       - networksets
     verbs:
       - create
-<<<<<<< HEAD
-=======
   - apiGroups:
      - crd.projectcalico.org
     resources:
@@ -198,7 +196,6 @@
     verbs:
       - list
   # For AWS security group setup.
->>>>>>> 1a167fab
   - apiGroups:
       - crd.projectcalico.org
     resources:
