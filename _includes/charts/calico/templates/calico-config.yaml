# This ConfigMap is used to configure a self-hosted {{include "variant_name" .}} installation.
kind: ConfigMap
apiVersion: v1
metadata:
  name: {{include "variant_name" . | lower}}-config
  namespace: kube-system
data:
{{- if .Values.bpf }}
  # Set these to the IP and port of your API server; In BPF mode, we need to connect directly to the
  # API server because we take over kube-proxy's role.
  kubernetes_service_host: ""
  kubernetes_service_port: ""
{{ end -}}

{{- if eq .Values.datastore "etcd" }}
  # Configure this with the location of your etcd cluster.
  etcd_endpoints: "{{ .Values.etcd.endpoints }}"

{{- if include "calico.etcd.tls" . }}

  etcd_ca: "/calico-secrets/etcd-ca"
  etcd_cert: "/calico-secrets/etcd-cert"
  etcd_key: "/calico-secrets/etcd-key"
{{- else }}
  # If you're using TLS enabled etcd uncomment the following.
  # You must also populate the Secret below with these files.
  etcd_ca: ""   # "/calico-secrets/etcd-ca"
  etcd_cert: "" # "/calico-secrets/etcd-cert"
  etcd_key: ""  # "/calico-secrets/etcd-key"
{{- end }}
{{- end }}
{{- if .Values.typha.enabled }}
  # You must set a non-zero value for Typha replicas below.
  typha_service_name: "{{ include "typha_service_name" . }}"
{{- else }}
  # Typha is disabled. {{- if .Values.bpf }} Typha is not supported in BPF mode.{{ end }}
  typha_service_name: "none"

{{- end }}
{{- if eq .Values.network "calico" }}
  calico_backend: "bird"
<<<<<<< HEAD
=======
{{- end }}

  # Configure the MTU to use
  {{- if .Values.bpf }}
  veth_mtu: "1410"
  {{- else }}
  veth_mtu: "1440"
  {{- end}}
{{- else if eq .Values.network "flannel" }}
  # The interface used by canal for host <-> host communication.
  # If left blank, then the interface is chosen using the node's
  # default route.
  canal_iface: ""

  # Whether or not to masquerade traffic to destinations not within
  # the pod network.
  masquerade: "true"
>>>>>>> 5c238cb2

  # Configure the MTU to use
  veth_mtu: "{{ .Values.mtu }}"
{{- end }}

  # The CNI network configuration to install on each node.  The special
  # values in this config will be automatically populated.
  cni_network_config: |-
    {
      "name": "k8s-pod-network",
      "cniVersion": "0.3.1",
      "plugins": [
        {
          "type": "calico",
          "log_level": "info",
  {{- if eq .Values.datastore "etcd" }}
          "etcd_endpoints": "__ETCD_ENDPOINTS__",
          "etcd_key_file": "__ETCD_KEY_FILE__",
          "etcd_cert_file": "__ETCD_CERT_FILE__",
          "etcd_ca_cert_file": "__ETCD_CA_CERT_FILE__",
  {{- else if eq .Values.datastore "kubernetes" }}
          "datastore_type": "kubernetes",
          "nodename": "__KUBERNETES_NODE_NAME__",
  {{- end }}
  {{- if or (eq .Values.network "calico") (eq .Values.network "flannel") }}
          "mtu": __CNI_MTU__,
  {{- else if eq .Values.network "none" }}
          "mtu": 1500,
  {{- end }}
          "ipam": {
              "type": "{{ .Values.ipam }}"
              {{- if eq .Values.ipam "host-local" }},
              "subnet": "usePodCidr"
              {{- end }}
          },
          "policy": {
              "type": "k8s"
          },
          "kubernetes": {
              "kubeconfig": "__KUBECONFIG_FILEPATH__"
          }
        },
        {
          "type": "portmap",
          "snat": true,
          "capabilities": {"portMappings": true}
        },
        {
          "type": "bandwidth",
          "capabilities": {"bandwidth": true}
        }
      ]
    }<|MERGE_RESOLUTION|>--- conflicted
+++ resolved
@@ -39,29 +39,13 @@
 {{- end }}
 {{- if eq .Values.network "calico" }}
   calico_backend: "bird"
-<<<<<<< HEAD
-=======
-{{- end }}
 
   # Configure the MTU to use
   {{- if .Values.bpf }}
   veth_mtu: "1410"
   {{- else }}
-  veth_mtu: "1440"
+  veth_mtu: "{{ .Values.mtu }}"
   {{- end}}
-{{- else if eq .Values.network "flannel" }}
-  # The interface used by canal for host <-> host communication.
-  # If left blank, then the interface is chosen using the node's
-  # default route.
-  canal_iface: ""
-
-  # Whether or not to masquerade traffic to destinations not within
-  # the pod network.
-  masquerade: "true"
->>>>>>> 5c238cb2
-
-  # Configure the MTU to use
-  veth_mtu: "{{ .Values.mtu }}"
 {{- end }}
 
   # The CNI network configuration to install on each node.  The special
