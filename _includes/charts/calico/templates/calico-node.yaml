--- conflicted
+++ resolved
@@ -60,12 +60,6 @@
       # deletion": https://kubernetes.io/docs/concepts/workloads/pods/pod/#termination-of-pods.
       terminationGracePeriodSeconds: 0
       priorityClassName: system-node-critical
-<<<<<<< HEAD
-{{- if .Values.imagePullSecrets }}
-      imagePullSecrets:
-{{- range $key, $value := .Values.imagePullSecrets }}
-        - name: {{ $key }}
-=======
       initContainers:
 {{- if and (eq .Values.network "calico") (eq .Values.datastore "kubernetes") }}
         # This container performs upgrade from host-local IPAM to calico-ipam.
@@ -87,7 +81,6 @@
                 configMapKeyRef:
                   name: calico-config
                   key: kubernetes_service_port
->>>>>>> 1925189b
 {{- end }}
 {{- end }}
       initContainers:
@@ -166,11 +159,7 @@
           - name: flexvol-driver-host
             mountPath: /host/driver
       containers:
-<<<<<<< HEAD
-        # Runs cnx-node container on each Kubernetes node.  This
-=======
         # Runs {{ include "nodeName" . }} container on each Kubernetes node. This
->>>>>>> 1925189b
         # container programs network policy and routes on each
         # host.
         - name: calico-node
@@ -264,14 +253,10 @@
               value: "autodetect"
             # {{- if .Values.bpf }} For best performance, disable {{- else }} Enable {{- end }} IPIP
             - name: CALICO_IPV4POOL_IPIP
-<<<<<<< HEAD
-              value: "{{- if .Values.bpf -}} Never {{- else -}} {{ .Values.initialPool.ipIpMode }} {{- end -}}"
-=======
               value: "{{- if .Values.bpf -}} Never {{- else if .Values.vxlan -}} Never {{- else -}} Always {{- end -}}"
             # Enable or Disable VXLAN on the default IP pool.
             - name: CALICO_IPV4POOL_VXLAN
               value: "{{- if .Values.vxlan -}} CrossSubnet {{- else -}} Never {{- end -}}"
->>>>>>> 1925189b
             # Set MTU for tunnel device used if ipip is enabled
             - name: FELIX_IPINIPMTU
               valueFrom:
