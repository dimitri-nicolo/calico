--- conflicted
+++ resolved
@@ -96,10 +96,6 @@
       - update
       - delete
   # kube-controllers manages hostendpoints.
-<<<<<<< HEAD
-  - apiGroups: ["crd.projectcalico.org"]
-    resources:
-=======
   - apiGroups: ["crd.projectcalico.org"]
     resources:
       - hostendpoints
@@ -212,19 +208,6 @@
   # Calico monitors various CRDs for config.
   - apiGroups: ["crd.projectcalico.org"]
     resources:
-      - globalfelixconfigs
-      - felixconfigurations
-      - bgppeers
-      - globalbgpconfigs
-      - bgpconfigurations
-      - ippools
-      - ipamblocks
-      - globalnetworkpolicies
-      - globalnetworksets
-      - networkpolicies
-      - networksets
-      - clusterinformations
->>>>>>> df646283
       - hostendpoints
     verbs:
       - get
