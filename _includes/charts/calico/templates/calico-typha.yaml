{{- if .Values.typha.enabled -}}
# This manifest creates a Service, which will be backed by Calico's Typha daemon.
# Typha sits in between Felix and the API server, reducing Calico's load on the API server.
# It is a requirement when using Kubernetes API datastore with more than 50 nodes, or when
# using the Federated Identity feature with any datastore type.

apiVersion: v1
kind: Service
metadata:
  name: {{include "typha_service_name" . }}
  namespace: kube-system
  labels:
    k8s-app: {{include "typha_service_name" . }}
spec:
  ports:
    - port: 5473
      protocol: TCP
      targetPort: {{include "typha_service_name" . }}
      name: calico-typha
  selector:
    k8s-app: {{include "typha_service_name" . }}

---

# This manifest creates a Deployment of Typha to back the above service.

apiVersion: apps/v1
kind: Deployment
metadata:
  name: {{include "typha_service_name" . }}
  namespace: kube-system
  labels:
    k8s-app: {{include "typha_service_name" . }}
spec:
  # Number of Typha replicas.  To enable Typha, set this to a non-zero value *and* set the
  # typha_service_name variable in the calico-config ConfigMap above.
  #
  # We recommend using Typha if you have more than 50 nodes or if you are using Federated Endpoint Identity.
  # Above 100 nodes it is essential (when using the Kubernetes datastore).  Use one replica for every 100-200
  # nodes.  In production, we recommend running at least 3 replicas to reduce the impact of rolling upgrade.
  replicas: 1
  revisionHistoryLimit: 2
  selector:
    matchLabels:
      k8s-app: {{include "typha_service_name" . }}
  template:
    metadata:
      labels:
        k8s-app: {{include "typha_service_name" . }}
      annotations:
        # This, along with the CriticalAddonsOnly toleration below, marks the pod as a critical
        # add-on, ensuring it gets priority scheduling and that its resources are reserved
        # if it ever gets evicted.
        scheduler.alpha.kubernetes.io/critical-pod: ''
        cluster-autoscaler.kubernetes.io/safe-to-evict: 'true'
        felix-typha-cert-hash: {{ tuple "calico-typha-certs.yaml" . | include "calico.hash" }}
  {{- if eq .Values.datastore "etcd" }}
        # This contains a hash of the {{include "variant_name" . | lower}}-config ConfigMap
        # and can be updated to trigger a rolling update if the ConfigMap is updated.
        calico-configmap-hash: {{ tuple "calico-config.yaml" . | include "calico.hash" }}
  {{- end }}
{{- tuple .Values.typha "calico-typha" | include "calico.sec_app_profile" | indent 8 }}
    spec:
      # For HA and to avoid port clashes, avoid scheduling multiple Typha instances on the same node.
      affinity:
        podAntiAffinity:
          preferredDuringSchedulingIgnoredDuringExecution:
          - weight: 100
            podAffinityTerm:
              labelSelector:
                matchExpressions:
                - key: k8s-app
                  operator: In
                  values:
                  # Avoid all variants of Typha that may be running.
                  - calico-typha
                  - calico-typha-ee
              topologyKey: kubernetes.io/hostname
      nodeSelector:
        kubernetes.io/os: linux
{{ if .Values.controlPlaneNodeSelector }}
{{- toYaml .Values.controlPlaneNodeSelector | indent 8 }}
{{- end }}
      hostNetwork: true
      tolerations:
        # Mark the pod as a critical add-on for rescheduling.
        - key: CriticalAddonsOnly
          operator: Exists
      # Since Calico can't network a pod until Typha is up, we need to run Typha itself
      # as a host-networked pod.
      serviceAccountName: calico-node
  {{- if .Values.imagePullSecrets }}
      imagePullSecrets:
    {{- range $key, $value := .Values.imagePullSecrets }}
        - name: {{ $key }}
    {{- end }}
  {{- end }}
      priorityClassName: system-cluster-critical
      # fsGroup allows using projected serviceaccount tokens as described here kubernetes/kubernetes#82573
      securityContext:
        fsGroup: 65534
      containers:
      - name: calico-typha
        image: {{ join ":" (list .Values.typha.image .Values.typha.tag) }}
{{ tuple .Values.typha.resources | include "calico.resourceLimits" | indent 8 -}}
        volumeMounts:
        - name: calico-typha-ca
          mountPath: "/calico-typha-ca"
          readOnly: true
        - name: calico-typha-certs
          mountPath: "/calico-typha-certs"
          readOnly: true
  {{- if .Values.federation.enabled }}
        # These lines enable a secrets volume for use with federated endpoint identity. Add
        # multiple entries to the volumeMounts if you are mounting in multiple secrets (e.g. one for each remote cluster)
        - name: tigera-federation-remotecluster
          mountPath: "/etc/tigera-federation-remotecluster"
          readOnly: true
  {{- end }}
  {{- if eq .Values.datastore "etcd" }}
        - name: etcd-certs
          mountPath:  "/calico-secrets"
          readOnly: true
  {{- end }}
        ports:
        - containerPort: 5473
          name: {{include "typha_service_name" . }}
          protocol: TCP
        env:
<<<<<<< HEAD
  {{- if eq .Values.network "ecs" }}
          - name: FELIX_INTERFACEPREFIX
            value: "eni"
  {{- else if eq .Values.network "aks" }}
          - name: FELIX_INTERFACEPREFIX
            value: "azv"
  {{- else if eq .Values.network "gke" }}
          - name: FELIX_INTERFACEPREFIX
            value: "gke"
  {{- end }}
=======
{{- if .Values.bpf }}
          # Overrides for kubernetes API server host/port.  Needed in BPF mode.
          - name: KUBERNETES_SERVICE_HOST
            valueFrom:
              configMapKeyRef:
                name: calico-config
                key: kubernetes_service_host
          - name: KUBERNETES_SERVICE_PORT
            valueFrom:
              configMapKeyRef:
                name: calico-config
                key: kubernetes_service_port
{{- end }}
>>>>>>> 5c238cb2
          # Enable "info" logging by default.  Can be set to "debug" to increase verbosity.
          - name: TYPHA_LOGSEVERITYSCREEN
            value: "info"
          # Disable logging to file and syslog since those don't make sense in Kubernetes.
          - name: TYPHA_LOGFILEPATH
            value: "none"
          - name: TYPHA_LOGSEVERITYSYS
            value: "none"
          # Monitor the Kubernetes API to find the number of running instances and rebalance
          # connections.
          - name: TYPHA_CONNECTIONREBALANCINGMODE
            value: "kubernetes"
  {{- if eq .Values.datastore "etcd" }}
          - name: TYPHA_DATASTORETYPE
            value: "etcdv3"
          # The location of the etcd cluster.
          - name: TYPHA_ETCDENDPOINTS
            valueFrom:
              configMapKeyRef:
                name: {{include "variant_name" . | lower}}-config
                key: etcd_endpoints
          # Location of the CA certificate for etcd.
          - name: TYPHA_ETCDCAFILE
            valueFrom:
              configMapKeyRef:
                name: {{include "variant_name" . | lower}}-config
                key: etcd_ca
          # Location of the client key for etcd.
          - name: TYPHA_ETCDKEYFILE
            valueFrom:
              configMapKeyRef:
                name: {{include "variant_name" . | lower}}-config
                key: etcd_key
          # Location of the client certificate for etcd.
          - name: TYPHA_ETCDCERTFILE
            valueFrom:
              configMapKeyRef:
                name: {{include "variant_name" . | lower}}-config
                key: etcd_cert
  {{- else if eq .Values.datastore "kubernetes" }}
          # Use Kubernetes API as the backing datastore.
          - name: TYPHA_DATASTORETYPE
            value: "kubernetes"
  {{- end }}
          - name: TYPHA_HEALTHENABLED
            value: "true"
  {{- if eq .Values.ipam "host-local" }}
          # Configure route aggregation based on pod CIDR.
          - name: USE_POD_CIDR
            value: "true"
  {{- end }}
          # Sets Default Security Groups if tigera-aws-config exists
          - name: TIGERA_DEFAULT_SECURITY_GROUPS
            valueFrom:
              configMapKeyRef:
                name: tigera-aws-config
                key: default_sgs
                optional: true
          # Sets Pod Security Group if tigera-aws-config exists
          - name: TIGERA_POD_SECURITY_GROUP
            valueFrom:
              configMapKeyRef:
                name: tigera-aws-config
                key: pod_sg
                optional: true
          # Location of the CA bundle Typha uses to authenticate Felix; volume mount
          - name: TYPHA_CAFILE
            value: /calico-typha-ca/caBundle
          # Common name on the Felix certificate
          - name: TYPHA_CLIENTCN
            value: {{ .Values.typha.tls.felixCommonName }}
          # Location of the server certificate for Typha; volume mount
          - name: TYPHA_SERVERCERTFILE
            value: /calico-typha-certs/typha.crt
          # Location of the server certificate key for Typha; volume mount
          - name: TYPHA_SERVERKEYFILE
            value: /calico-typha-certs/typha.key
          # Uncomment these lines to enable prometheus metrics.  Since Typha is host-networked,
          # this opens a port on the host, which may need to be secured.
          #- name: TYPHA_PROMETHEUSMETRICSENABLED
          #  value: "true"
          #- name: TYPHA_PROMETHEUSMETRICSPORT
          #  value: "9093"
  {{- if .Values.typha.env }}
{{ toYaml .Values.typha.env | indent 10 }}
  {{- end }}
        livenessProbe:
          httpGet:
            path: /liveness
            port: 9098
            host: localhost
          periodSeconds: 30
          initialDelaySeconds: 30
        readinessProbe:
          httpGet:
            path: /readiness
            port: 9098
            host: localhost
          periodSeconds: 10
      volumes:
      - name: calico-typha-ca
        configMap:
          name: calico-typha-ca
      - name: calico-typha-certs
        secret:
          secretName: calico-typha-certs
  {{- if .Values.federation.enabled }}
      # These lines enable a secrets volume for use with federated endpoint identity. Add
      # multiple entries to the volumes if you are mounting in multiple secrets (e.g. one for each remote cluster)
      # The secret should be created with: kubectl create secret generic tigera-federation-remotecluster --from-file=...
      - name: tigera-federation-remotecluster
        secret:
          secretName: tigera-federation-remotecluster
          defaultMode: 0400
  {{- end }}
  {{- if eq .Values.datastore "etcd" }}
      # Mount in the etcd TLS secrets with mode 400.
      # See https://kubernetes.io/docs/concepts/configuration/secret/
      - name: etcd-certs
        secret:
          secretName: calico-etcd-secrets
  {{- end }}

---

# This manifest creates a Pod Disruption Budget for Typha to allow K8s Cluster Autoscaler to evict

apiVersion: policy/v1beta1
kind: PodDisruptionBudget
metadata:
  name: {{include "typha_service_name" . }}
  namespace: kube-system
  labels:
    k8s-app: {{include "typha_service_name" . }}
spec:
  maxUnavailable: 1
  selector:
    matchLabels:
      k8s-app: {{include "typha_service_name" . }}

  {{- if .Values.typha.autoscale }}

---

apiVersion: rbac.authorization.k8s.io/v1
kind: ClusterRoleBinding
metadata:
  name: typha-cpha
roleRef:
  apiGroup: rbac.authorization.k8s.io
  kind: ClusterRole
  name: typha-cpha
subjects:
  - kind: ServiceAccount
    name: typha-cpha
    namespace: kube-system

---

apiVersion: rbac.authorization.k8s.io/v1
kind: ClusterRole
metadata:
  name: typha-cpha
rules:
  - apiGroups: [""]
    resources: ["nodes"]
    verbs: ["list"]

---

apiVersion: v1
kind: ConfigMap
metadata:
  name: calico-typha-horizontal-autoscaler
  namespace: kube-system
data:
  ladder: |-
    {
      "coresToReplicas": [],
      "nodesToReplicas":
      [
        [1, 1],
        [10, 2],
        [100, 3],
        [250, 4],
        [500, 5],
        [1000, 6],
        [1500, 7],
        [2000, 8]
      ]
    }

---

apiVersion: apps/v1
kind: Deployment
metadata:
  name: calico-typha-horizontal-autoscaler
  namespace: kube-system
  labels:
    k8s-app: calico-typha-horizontal-autoscaler
spec:
  replicas: 1
  selector:
    matchLabels:
      k8s-app: calico-typha-horizontal-autoscaler
  template:
    metadata:
      labels:
        k8s-app: calico-typha-horizontal-autoscaler
      annotations:
        scheduler.alpha.kubernetes.io/critical-pod: ''
    spec:
{{ if .Values.controlPlaneNodeSelector }}
      nodeSelector:
{{- toYaml .Values.controlPlaneNodeSelector | indent 8 }}
{{- end }}
      containers:
        - image: {{ join ":" (list .Values.cpHorizontalAutoscaler.image .Values.cpHorizontalAutoscaler.tag) }}
          name: autoscaler
          command:
            - /cluster-proportional-autoscaler
            - --namespace=kube-system
            - --configmap=calico-typha-horizontal-autoscaler
            - --target=deployment/calico-typha
            - --logtostderr=true
            - --v=2
          resources:
            requests:
              cpu: 10m
            limits:
              cpu: 10m
      serviceAccountName: typha-cpha

---

apiVersion: rbac.authorization.k8s.io/v1
kind: RoleBinding
metadata:
  name: typha-cpha
  namespace: kube-system
roleRef:
  apiGroup: rbac.authorization.k8s.io
  kind: Role
  name: typha-cpha
subjects:
  - kind: ServiceAccount
    name: typha-cpha
    namespace: kube-system

---

apiVersion: rbac.authorization.k8s.io/v1
kind: Role
metadata:
  name: typha-cpha
  namespace: kube-system
rules:
  - apiGroups: [""]
    resources: ["configmaps"]
    verbs: ["get"]
  - apiGroups: ["extensions"]
    resources: ["deployments/scale"]
    verbs: ["get", "update"]

---

apiVersion: v1
kind: ServiceAccount
metadata:
  name: typha-cpha
  namespace: kube-system

---

apiVersion: v1
kind: ConfigMap
metadata:
  name: calico-typha-vertical-autoscaler
  namespace: kube-system
data:
  typha-autoscaler: |-
    {
      "calico-typha": {
        "requests": {
          "cpu": {
            "base": "120m",
            "step": "80m",
            "nodesPerStep": 10,
            "max": "1000m"
          }
        }
      }
    }

---

apiVersion: apps/v1
kind: Deployment
metadata:
  name: calico-typha-vertical-autoscaler
  namespace: kube-system
  labels:
    k8s-app: calico-typha-vertical-autoscaler
spec:
  replicas: 1
  selector:
    matchLabels:
      k8s-app: calico-typha-vertical-autoscaler
  template:
    metadata:
      labels:
        k8s-app: calico-typha-vertical-autoscaler
      annotations:
        scheduler.alpha.kubernetes.io/critical-pod: ''
    spec:
{{ if .Values.controlPlaneNodeSelector }}
      nodeSelector:
{{- toYaml .Values.controlPlaneNodeSelector | indent 8 }}
{{- end }}
      containers:
        - image: {{ join ":" (list .Values.cpVerticalAutoscaler.image .Values.cpVerticalAutoscaler.tag) }}
          name: autoscaler
          command:
            - /cpvpa
            - --target=deployment/calico-typha
            - --namespace=kube-system
            - --logtostderr=true
            - --poll-period-seconds=30
            - --v=2
            - --config-file=/etc/config/typha-autoscaler
          volumeMounts:
            - name: config
              mountPath: /etc/config
      volumes:
        - name: config
          configMap:
            name: calico-typha-vertical-autoscaler
      serviceAccountName: calico-typha-cpva

---

kind: ClusterRoleBinding
apiVersion: rbac.authorization.k8s.io/v1
metadata:
  name: calico-typha-cpva
subjects:
  - kind: ServiceAccount
    name: calico-typha-cpva
    namespace: kube-system
roleRef:
  kind: ClusterRole
  name: calico-typha-cpva
  apiGroup: rbac.authorization.k8s.io

---

kind: ClusterRole
apiVersion: rbac.authorization.k8s.io/v1
metadata:
  name: calico-typha-cpva
rules:
  - apiGroups: [""]
    resources: ["nodes"]
    verbs: ["list"]
  - apiGroups: ["apps", "extensions"]
    resources: ["deployments", "daemonsets"]
    verbs: ["patch"]

---

kind: ServiceAccount
apiVersion: v1
metadata:
  name: calico-typha-cpva
  namespace: kube-system

  {{- end }}
{{- end }}<|MERGE_RESOLUTION|>--- conflicted
+++ resolved
@@ -127,7 +127,6 @@
           name: {{include "typha_service_name" . }}
           protocol: TCP
         env:
-<<<<<<< HEAD
   {{- if eq .Values.network "ecs" }}
           - name: FELIX_INTERFACEPREFIX
             value: "eni"
@@ -138,7 +137,6 @@
           - name: FELIX_INTERFACEPREFIX
             value: "gke"
   {{- end }}
-=======
 {{- if .Values.bpf }}
           # Overrides for kubernetes API server host/port.  Needed in BPF mode.
           - name: KUBERNETES_SERVICE_HOST
@@ -152,7 +150,6 @@
                 name: calico-config
                 key: kubernetes_service_port
 {{- end }}
->>>>>>> 5c238cb2
           # Enable "info" logging by default.  Can be set to "debug" to increase verbosity.
           - name: TYPHA_LOGSEVERITYSCREEN
             value: "info"
