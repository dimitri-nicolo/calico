--- conflicted
+++ resolved
@@ -1,4 +1,3 @@
-{{- if .Values.typha.enabled -}}
 # This manifest creates a Service, which will be backed by Calico's Typha daemon.
 # Typha sits in between Felix and the API server, reducing Calico's load on the API server.
 # It is a requirement when using Kubernetes API datastore with more than 50 nodes, or when
@@ -7,18 +6,18 @@
 apiVersion: v1
 kind: Service
 metadata:
-  name: {{include "typha_service_name" . }}
-  namespace: kube-system
-  labels:
-    k8s-app: {{include "typha_service_name" . }}
+name: {{include "typha_service_name" . }}
+namespace: kube-system
+labels:
+k8s-app: {{include "typha_service_name" . }}
 spec:
-  ports:
-    - port: 5473
-      protocol: TCP
-      targetPort: {{include "typha_service_name" . }}
-      name: calico-typha
-  selector:
-    k8s-app: {{include "typha_service_name" . }}
+ports:
+- port: 5473
+protocol: TCP
+targetPort: {{include "typha_service_name" . }}
+name: calico-typha
+selector:
+k8s-app: {{include "typha_service_name" . }}
 
 ---
 
@@ -27,23 +26,17 @@
 apiVersion: apps/v1
 kind: Deployment
 metadata:
-  name: {{include "typha_service_name" . }}
-  namespace: kube-system
-  labels:
-    k8s-app: {{include "typha_service_name" . }}
+name: {{include "typha_service_name" . }}
+namespace: kube-system
+labels:
+k8s-app: {{include "typha_service_name" . }}
 spec:
-  # Number of Typha replicas. To enable Typha, set this to a non-zero value *and* set the
-  # typha_service_name variable in the calico-config ConfigMap above.
-  #
-<<<<<<< HEAD
-  # We recommend using Typha if you have more than 50 nodes or if you are using Federated Endpoint Identity.
-  # Above 100 nodes it is essential (when using the Kubernetes datastore).  Use one replica for every 100-200
-  # nodes.  In production, we recommend running at least 3 replicas to reduce the impact of rolling upgrade.
-=======
-  # We recommend using Typha if you have more than 50 nodes. Above 100 nodes it is essential
-  # (when using the Kubernetes datastore). Use one replica for every 100-200 nodes. In
-  # production, we recommend running at least 3 replicas to reduce the impact of rolling upgrade.
->>>>>>> 1925189b
+# Number of Typha replicas. To enable Typha, set this to a non-zero value *and* set the
+# typha_service_name variable in the calico-config ConfigMap above.
+#
+# We recommend using Typha if you have more than 50 nodes or if you are using Federated Endpoint Identity.
+# Above 100 nodes it is essential (when using the Kubernetes datastore).  Use one replica for every 100-200
+# nodes.  In production, we recommend running at least 3 replicas to reduce the impact of rolling upgrade.
   replicas: 1
   revisionHistoryLimit: 2
   selector:
@@ -206,39 +199,8 @@
           # Configure route aggregation based on pod CIDR.
           - name: USE_POD_CIDR
             value: "true"
-<<<<<<< HEAD
-  {{- end }}
-          # Sets Default Security Groups if tigera-aws-config exists
-          - name: TIGERA_DEFAULT_SECURITY_GROUPS
-            valueFrom:
-              configMapKeyRef:
-                name: tigera-aws-config
-                key: default_sgs
-                optional: true
-          # Sets Pod Security Group if tigera-aws-config exists
-          - name: TIGERA_POD_SECURITY_GROUP
-            valueFrom:
-              configMapKeyRef:
-                name: tigera-aws-config
-                key: pod_sg
-                optional: true
-          # Location of the CA bundle Typha uses to authenticate Felix; volume mount
-          - name: TYPHA_CAFILE
-            value: /calico-typha-ca/caBundle
-          # Common name on the Felix certificate
-          - name: TYPHA_CLIENTCN
-            value: {{ .Values.typha.tls.felixCommonName }}
-          # Location of the server certificate for Typha; volume mount
-          - name: TYPHA_SERVERCERTFILE
-            value: /calico-typha-certs/typha.crt
-          # Location of the server certificate key for Typha; volume mount
-          - name: TYPHA_SERVERKEYFILE
-            value: /calico-typha-certs/typha.key
-          # Uncomment these lines to enable prometheus metrics.  Since Typha is host-networked,
-=======
 {{- end }}
           # Uncomment these lines to enable prometheus metrics. Since Typha is host-networked,
->>>>>>> 1925189b
           # this opens a port on the host, which may need to be secured.
           #- name: TYPHA_PROMETHEUSMETRICSENABLED
           #  value: "true"
