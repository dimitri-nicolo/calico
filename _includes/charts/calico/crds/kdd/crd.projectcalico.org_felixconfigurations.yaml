
---
apiVersion: apiextensions.k8s.io/v1
kind: CustomResourceDefinition
metadata:
  annotations:
    controller-gen.kubebuilder.io/version: (devel)
  creationTimestamp: null
  name: felixconfigurations.crd.projectcalico.org
spec:
  group: crd.projectcalico.org
  names:
    kind: FelixConfiguration
    listKind: FelixConfigurationList
    plural: felixconfigurations
    singular: felixconfiguration
  scope: Cluster
  versions:
  - name: v1
    schema:
      openAPIV3Schema:
        description: Felix Configuration contains the configuration for Felix.
        properties:
          apiVersion:
            description: 'APIVersion defines the versioned schema of this representation
              of an object. Servers should convert recognized schemas to the latest
              internal value, and may reject unrecognized values. More info: https://git.k8s.io/community/contributors/devel/sig-architecture/api-conventions.md#resources'
            type: string
          kind:
            description: 'Kind is a string value representing the REST resource this
              object represents. Servers may infer this from the endpoint the client
              submits requests to. Cannot be updated. In CamelCase. More info: https://git.k8s.io/community/contributors/devel/sig-architecture/api-conventions.md#types-kinds'
            type: string
          metadata:
            type: object
          spec:
            description: FelixConfigurationSpec contains the values of the Felix configuration.
            properties:
              allowIPIPPacketsFromWorkloads:
                description: 'AllowIPIPPacketsFromWorkloads controls whether Felix
                  will add a rule to drop IPIP encapsulated traffic from workloads
                  [Default: false]'
                type: boolean
              allowVXLANPacketsFromWorkloads:
                description: 'AllowVXLANPacketsFromWorkloads controls whether Felix
                  will add a rule to drop VXLAN encapsulated traffic from workloads
                  [Default: false]'
                type: boolean
              awsSrcDstCheck:
                description: 'Set source-destination-check on AWS EC2 instances. Accepted
                  value must be one of "DoNothing", "Enabled" or "Disabled". [Default:
                  DoNothing]'
                enum:
                - DoNothing
                - Enable
                - Disable
                type: string
              bpfConnectTimeLoadBalancingEnabled:
                description: 'BPFConnectTimeLoadBalancingEnabled when in BPF mode,
                  controls whether Felix installs the connection-time load balancer.  The
                  connect-time load balancer is required for the host to be able to
                  reach Kubernetes services and it improves the performance of pod-to-service
                  connections.  The only reason to disable it is for debugging purposes.  [Default:
                  true]'
                type: boolean
              bpfDataIfacePattern:
                description: 'BPFDataIfacePattern is a regular expression that controls
                  which interfaces Felix should attach BPF programs to in order to
                  catch traffic to/from the network.  This needs to match the interfaces
                  that Calico workload traffic flows over as well as any interfaces
                  that handle incoming traffic to nodeports and services from outside
                  the cluster.  It should not match the workload interfaces (usually
                  named cali...). [Default: ^(en.*|eth.*|tunl0$)]'
                type: string
              bpfDisableUnprivileged:
                description: 'BPFDisableUnprivileged, if enabled, Felix sets the kernel.unprivileged_bpf_disabled
                  sysctl to disable unprivileged use of BPF.  This ensures that unprivileged
                  users cannot access Calico''s BPF maps and cannot insert their own
                  BPF programs to interfere with Calico''s. [Default: true]'
                type: boolean
              bpfEnabled:
                description: 'BPFEnabled, if enabled Felix will use the BPF dataplane.
                  [Default: false]'
                type: boolean
              bpfExternalServiceMode:
                description: 'BPFExternalServiceMode in BPF mode, controls how connections
                  from outside the cluster to services (node ports and cluster IPs)
                  are forwarded to remote workloads.  If set to "Tunnel" then both
                  request and response traffic is tunneled to the remote node.  If
                  set to "DSR", the request traffic is tunneled but the response traffic
                  is sent directly from the remote node.  In "DSR" mode, the remote
                  node appears to use the IP of the ingress node; this requires a
                  permissive L2 network.  [Default: Tunnel]'
                type: string
              bpfKubeProxyEndpointSlicesEnabled:
                description: BPFKubeProxyEndpointSlicesEnabled in BPF mode, controls
                  whether Felix's embedded kube-proxy accepts EndpointSlices or not.
                type: boolean
              bpfKubeProxyIptablesCleanupEnabled:
                description: 'BPFKubeProxyIptablesCleanupEnabled, if enabled in BPF
                  mode, Felix will proactively clean up the upstream Kubernetes kube-proxy''s
                  iptables chains.  Should only be enabled if kube-proxy is not running.  [Default:
                  true]'
                type: boolean
              bpfKubeProxyMinSyncPeriod:
                description: 'BPFKubeProxyMinSyncPeriod, in BPF mode, controls the
                  minimum time between updates to the dataplane for Felix''s embedded
                  kube-proxy.  Lower values give reduced set-up latency.  Higher values
                  reduce Felix CPU usage by batching up more work.  [Default: 1s]'
                type: string
              bpfLogLevel:
                description: 'BPFLogLevel controls the log level of the BPF programs
                  when in BPF dataplane mode.  One of "Off", "Info", or "Debug".  The
                  logs are emitted to the BPF trace pipe, accessible with the command
                  `tc exec bpf debug`. [Default: Off].'
                type: string
              chainInsertMode:
                description: 'ChainInsertMode controls whether Felix hooks the kernel’s
                  top-level iptables chains by inserting a rule at the top of the
                  chain or by appending a rule at the bottom. insert is the safe default
                  since it prevents Calico’s rules from being bypassed. If you switch
                  to append mode, be sure that the other rules in the chains signal
                  acceptance by falling through to the Calico rules, otherwise the
                  Calico policy will be bypassed. [Default: insert]'
                type: string
              cloudWatchLogsAggregationKindForAllowed:
                description: 'CloudWatchLogsAggregationKindForAllowed is used to choose
                  the type of aggregation for flow log entries created for allowed
                  connections. [Default: 2 - pod prefix name based aggregation]. Accepted
                  values are 0, 1 and 2. 0 - No aggregation 1 - Source port based
                  aggregation 2 - Pod prefix name based aggreagation.'
                type: integer
              cloudWatchLogsAggregationKindForDenied:
                description: 'CloudWatchLogsAggregationKindForDenied is used to choose
                  the type of aggregation for flow log entries created for denied
                  connections. [Default: 1 - source port based aggregation]. Accepted
                  values are 0, 1 and 2. 0 - No aggregation 1 - Source port based
                  aggregation 2 - Pod prefix name based aggreagation.'
                type: integer
              cloudWatchLogsEnableHostEndpoint:
                description: 'Deprecated: Use FlowLogsEnableHostEndpoint.'
                type: boolean
              cloudWatchLogsEnabledForAllowed:
                description: CloudWatchLogsEnabledForAllowed is used to enable/disable
                  flow logs entries created for allowed connections. Default is true.
                  This parameter only takes effect when CloudWatchLogsReporterEnabled
                  is set to true.
                type: boolean
              cloudWatchLogsEnabledForDenied:
                description: CloudWatchLogsEnabledForDenied is used to enable/disable
                  flow logs entries created for denied flows. Default is true. This
                  parameter only takes effect when CloudWatchLogsReporterEnabled is
                  set to true.
                type: boolean
              cloudWatchLogsFlushInterval:
                description: 'Deprecated: Use FlowLogsFlushInterval instead.'
                type: string
              cloudWatchLogsIncludeLabels:
                description: CloudWatchLogsIncludeLabels is used to configure if endpoint
                  labels are included in a Flow log entry.
                type: boolean
              cloudWatchLogsIncludePolicies:
                description: CloudWatchLogsIncludePolicies is used to configure if
                  policy information are included in a Flow log entry.
                type: boolean
              cloudWatchLogsLogGroupName:
                description: CloudWatchLogsLogGroupName configures the Log group to
                  use for exporting flow logs. Defaults to "tigera-flowlogs-<cluster-guid>".
                type: string
              cloudWatchLogsLogStreamName:
                description: CloudWatchLogsLogStreamName configures the Log stream
                  to use for exporting flow logs. Defaults to "<felix-hostname>_Flowlogs".
                type: string
              cloudWatchLogsReporterEnabled:
                description: Enable Flow logs reporting to AWS CloudWatch.
                type: boolean
              cloudWatchLogsRetentionDays:
                description: Number of days for which to retain logs. See https://docs.aws.amazon.com/AmazonCloudWatchLogs/latest/APIReference/API_PutRetentionPolicy.html
                  for allowed values.
                type: integer
              cloudWatchMetricsPushIntervalSecs:
                description: CloudWatchMetricsPushInterval configures the interval
                  at which Felix exports metrics to CloudWatch.
                type: string
              cloudWatchMetricsReporterEnabled:
                description: Enable reporting metrics to CloudWatch.
                type: boolean
              cloudWatchNodeHealthPushIntervalSecs:
                description: CloudWatchNodeHealthPushIntervalSecs configures the frequency
                  of pushing the node health metrics to CloudWatch.
                type: string
              cloudWatchNodeHealthStatusEnabled:
                description: CloudWatchNodeHealthStatusEnabled enables pushing node
                  health data to CloudWatch.
                type: boolean
              dataplaneDriver:
                type: string
              debugDisableLogDropping:
                type: boolean
              debugMemoryProfilePath:
                type: string
              debugSimulateCalcGraphHangAfter:
                type: string
              debugSimulateDataplaneHangAfter:
                type: string
              defaultEndpointToHostAction:
                description: 'DefaultEndpointToHostAction controls what happens to
                  traffic that goes from a workload endpoint to the host itself (after
                  the traffic hits the endpoint egress policy). By default Calico
                  blocks traffic from workload endpoints to the host itself with an
                  iptables “DROP” action. If you want to allow some or all traffic
                  from endpoint to host, set this parameter to RETURN or ACCEPT. Use
                  RETURN if you have your own rules in the iptables “INPUT” chain;
                  Calico will insert its rules at the top of that chain, then “RETURN”
                  packets to the “INPUT” chain once it has completed processing workload
                  endpoint egress policy. Use ACCEPT to unconditionally accept packets
                  from workloads after processing workload endpoint egress policy.
                  [Default: Drop]'
                type: string
              deletedMetricsRetentionSecs:
                type: integer
              deviceRouteProtocol:
                description: This defines the route protocol added to programmed device
                  routes, by default this will be RTPROT_BOOT when left blank.
                type: integer
              deviceRouteSourceAddress:
                description: This is the source address to use on programmed device
                  routes. By default the source address is left blank, leaving the
                  kernel to choose the source address used.
                type: string
              disableConntrackInvalidCheck:
                type: boolean
              dnsCacheFile:
                description: 'The name of the file that Felix uses to preserve learnt
                  DNS information when restarting. [Default: "/var/run/calico/felix-dns-cache.txt"].'
                type: string
              dnsCacheSaveInterval:
                description: 'The periodic interval at which Felix saves learnt DNS
                  information to the cache file. [Default: 60s].'
                type: string
              dnsLogsFileAggregationKind:
                description: 'DNSLogsFileAggregationKind is used to choose the type
                  of aggregation for DNS log entries. [Default: 1 - client name prefix
                  aggregation]. Accepted values are 0 and 1. 0 - No aggregation 1
                  - Aggregate over clients with the same name prefix'
                type: integer
              dnsLogsFileDirectory:
                description: 'DNSLogsFileDirectory sets the directory where DNS log
                  files are stored. [Default: /var/log/calico/dnslogs]'
                type: string
              dnsLogsFileEnabled:
                description: 'DNSLogsFileEnabled controls logging DNS logs to a file.
                  If false no DNS logging to file will occur. [Default: false]'
                type: boolean
              dnsLogsFileIncludeLabels:
                description: 'DNSLogsFileIncludeLabels is used to configure if endpoint
                  labels are included in a DNS log entry written to file. [Default:
                  true]'
                type: boolean
              dnsLogsFileMaxFileSizeMB:
                description: 'DNSLogsFileMaxFileSizeMB sets the max size in MB of
                  DNS log files before rotation. [Default: 100]'
                type: integer
              dnsLogsFileMaxFiles:
                description: 'DNSLogsFileMaxFiles sets the number of DNS log files
                  to keep. [Default: 5]'
                type: integer
              dnsLogsFilePerNodeLimit:
                description: 'Limit on the number of DNS logs that can be emitted
                  within each flush interval.  When this limit has been reached, Felix
                  counts the number of unloggable DNS responses within the flush interval,
                  and emits a WARNING log with that count at the same time as it flushes
                  the buffered DNS logs.  [Default: 0, meaning no limit]'
                type: integer
              dnsLogsFlushInterval:
                description: 'DNSLogsFlushInterval configures the interval at which
                  Felix exports DNS logs. [Default: 300s]'
                type: string
              dnsTrustedServers:
                description: 'The DNS servers that Felix should trust. Each entry
                  here must be `<ip>[:<port>]` - indicating an explicit DNS server
                  IP - or `k8s-service:[<namespace>/]<name>[:port]` - indicating a
                  Kubernetes DNS service. `<port>` defaults to the first service port,
                  or 53 for an IP, and `<namespace>` to `kube-system`. An IPv6 address
                  with a port must use the square brackets convention, for example
                  `[fd00:83a6::12]:5353`.Note that Felix (calico-node) will need RBAC
                  permission to read the details of each service specified by a `k8s-service:...`
                  form. [Default: "k8s-service:kube-dns"].'
                items:
                  type: string
                type: array
              dropActionOverride:
                description: 'DropActionOverride overrides the Drop action in Felix,
                  optionally changing the behavior to Accept, and optionally adding
                  Log. Possible values are Drop, LogAndDrop, Accept, LogAndAccept.
                  [Default: Drop]'
                type: string
              egressIPRoutingRulePriority:
                description: 'EgressIPRoutingRulePriority controls the priority value
                  to use for the egress IP routing rule. [Default: 100]'
                type: integer
              egressIPSupport:
                description: 'EgressIPSupport defines three different support modes
                  for egress IP function. [Default: Disabled] - Disabled:                    Egress
                  IP function is disabled. - EnabledPerNamespace:         Egress IP
                  function is enabled and can be configured on a per-namespace basis;                                per-pod
                  egress annotations are ignored. - EnabledPerNamespaceOrPerPod: Egress
                  IP function is enabled and can be configured per-namespace or per-pod,                                with
                  per-pod egress annotations overriding namespace annotations.'
                type: string
              egressIPVXLANPort:
                description: 'EgressIPVXLANPort is the port number of vxlan tunnel
                  device for egress traffic. [Default: 4790]'
                type: integer
              egressIPVXLANVNI:
                description: 'EgressIPVXLANVNI is the VNI ID of vxlan tunnel device
                  for egress traffic. [Default: 4097]'
                type: integer
              endpointReportingDelay:
                type: string
              endpointReportingEnabled:
                type: boolean
              externalNodesList:
                description: ExternalNodesCIDRList is a list of CIDR's of external-non-calico-nodes
                  which may source tunnel traffic and have the tunneled traffic be
                  accepted at calico nodes.
                items:
                  type: string
                type: array
              failsafeInboundHostPorts:
                description: 'FailsafeInboundHostPorts is a comma-delimited list of
                  UDP/TCP ports that Felix will allow incoming traffic to host endpoints
                  on irrespective of the security policy. This is useful to avoid
                  accidentally cutting off a host with incorrect configuration. Each
                  port should be specified as tcp:<port-number> or udp:<port-number>.
                  For back-compatibility, if the protocol is not specified, it defaults
                  to “tcp”. To disable all inbound host ports, use the value none.
                  The default value allows ssh access and DHCP. [Default: tcp:22,
                  udp:68, tcp:179, tcp:2379, tcp:2380, tcp:6443, tcp:6666, tcp:6667]'
                items:
                  description: ProtoPort is combination of protocol and port, both
                    must be specified.
                  properties:
                    port:
                      type: integer
                    protocol:
                      type: string
                  required:
                  - port
                  - protocol
                  type: object
                type: array
              failsafeOutboundHostPorts:
                description: 'FailsafeOutboundHostPorts is a comma-delimited list
                  of UDP/TCP ports that Felix will allow outgoing traffic from host
                  endpoints to irrespective of the security policy. This is useful
                  to avoid accidentally cutting off a host with incorrect configuration.
                  Each port should be specified as tcp:<port-number> or udp:<port-number>.
                  For back-compatibility, if the protocol is not specified, it defaults
                  to “tcp”. To disable all outbound host ports, use the value none.
                  The default value opens etcd’s standard ports to ensure that Felix
                  does not get cut off from etcd as well as allowing DHCP and DNS.
                  [Default: tcp:179, tcp:2379, tcp:2380, tcp:6443, tcp:6666, tcp:6667,
                  udp:53, udp:67]'
                items:
                  description: ProtoPort is combination of protocol and port, both
                    must be specified.
                  properties:
                    port:
                      type: integer
                    protocol:
                      type: string
                  required:
                  - port
                  - protocol
                  type: object
                type: array
              featureDetectOverride:
                description: FeatureDetectOverride is used to override the feature
                  detection. Values are specified in a comma separated list with no
                  spaces, example; "SNATFullyRandom=true,MASQFullyRandom=false,RestoreSupportsLock=".
                  "true" or "false" will force the feature, empty or omitted values
                  are auto-detected.
                type: string
<<<<<<< HEAD
              flowLogsAggregationThresholdBytes:
                description: FlowLogsAggregationThresholdBytes is used specify how
                  far behind the external pipeline that reads flow logs can be. Default
                  is 8192 bytes. This parameter only takes effect when FlowLogsDynamicAggregationEnabled
                  is set to true.
                type: integer
              flowLogsDynamicAggregationEnabled:
                description: FlowLogsDynamicAggregationEnabled is used to enable/disable
                  dynamically changing aggregation levels. Default is true.
                type: boolean
              flowLogsEnableHostEndpoint:
                description: FlowLogsEnableHostEndpoint enables Flow logs reporting
                  for HostEndpoints.
                type: boolean
              flowLogsEnableNetworkSets:
                description: FlowLogsEnableNetworkSets enables Flow logs reporting
                  for GlobalNetworkSets.
                type: boolean
              flowLogsFileAggregationKindForAllowed:
                description: 'FlowLogsFileAggregationKindForAllowed is used to choose
                  the type of aggregation for flow log entries created for allowed
                  connections. [Default: 2 - pod prefix name based aggregation]. Accepted
                  values are 0, 1 and 2. 0 - No aggregation 1 - Source port based
                  aggregation 2 - Pod prefix name based aggreagation.'
                type: integer
              flowLogsFileAggregationKindForDenied:
                description: 'FlowLogsFileAggregationKindForDenied is used to choose
                  the type of aggregation for flow log entries created for denied
                  connections. [Default: 1 - source port based aggregation]. Accepted
                  values are 0, 1 and 2. 0 - No aggregation 1 - Source port based
                  aggregation 2 - Pod prefix name based aggregation. 3 - No destination
                  ports based aggregation'
                type: integer
              flowLogsFileDirectory:
                description: FlowLogsFileDirectory sets the directory where flow logs
                  files are stored.
                type: string
              flowLogsFileEnabled:
                description: FlowLogsFileEnabled when set to true, enables logging
                  flow logs to a file. If false no flow logging to file will occur.
                type: boolean
              flowLogsFileEnabledForAllowed:
                description: FlowLogsFileEnabledForAllowed is used to enable/disable
                  flow logs entries created for allowed connections. Default is true.
                  This parameter only takes effect when FlowLogsFileReporterEnabled
                  is set to true.
                type: boolean
              flowLogsFileEnabledForDenied:
                description: FlowLogsFileEnabledForDenied is used to enable/disable
                  flow logs entries created for denied flows. Default is true. This
                  parameter only takes effect when FlowLogsFileReporterEnabled is
                  set to true.
                type: boolean
              flowLogsFileIncludeLabels:
                description: FlowLogsFileIncludeLabels is used to configure if endpoint
                  labels are included in a Flow log entry written to file.
                type: boolean
              flowLogsFileIncludePolicies:
                description: FlowLogsFileIncludePolicies is used to configure if policy
                  information are included in a Flow log entry written to file.
                type: boolean
              flowLogsFileMaxFileSizeMB:
                description: FlowLogsFileMaxFileSizeMB sets the max size in MB of
                  flow logs files before rotation.
                type: integer
              flowLogsFileMaxFiles:
                description: FlowLogsFileMaxFiles sets the number of log files to
                  keep.
                type: integer
              flowLogsFlushInterval:
                description: FlowLogsFlushInterval configures the interval at which
                  Felix exports flow logs.
                type: string
              flowLogsMaxOriginalIPsIncluded:
                description: FlowLogsMaxOriginalIPsIncluded specifies the number of
                  unique IP addresses (if relevant) that should be included in Flow
                  logs.
                type: integer
              flowLogsPositionFilePath:
                description: FlowLogsPositionFilePath is used specify the position
                  of the external pipeline that reads flow logs. Default is /var/log/calico/flows.log.pos.
                  This parameter only takes effect when FlowLogsDynamicAggregationEnabled
                  is set to true.
                type: string
=======
>>>>>>> 68042082
              genericXDPEnabled:
                description: 'GenericXDPEnabled enables Generic XDP so network cards
                  that don''t support XDP offload or driver modes can use XDP. This
                  is not recommended since it doesn''t provide better performance
                  than iptables. [Default: false]'
                type: boolean
              healthEnabled:
                type: boolean
              healthHost:
                type: string
              healthPort:
                type: integer
              interfaceExclude:
                description: 'InterfaceExclude is a comma-separated list of interfaces
                  that Felix should exclude when monitoring for host endpoints. The
                  default value ensures that Felix ignores Kubernetes'' IPVS dummy
                  interface, which is used internally by kube-proxy. If you want to
                  exclude multiple interface names using a single value, the list
                  supports regular expressions. For regular expressions you must wrap
                  the value with ''/''. For example having values ''/^kube/,veth1''
                  will exclude all interfaces that begin with ''kube'' and also the
                  interface ''veth1''. [Default: kube-ipvs0]'
                type: string
              interfacePrefix:
                description: 'InterfacePrefix is the interface name prefix that identifies
                  workload endpoints and so distinguishes them from host endpoint
                  interfaces. Note: in environments other than bare metal, the orchestrators
                  configure this appropriately. For example our Kubernetes and Docker
                  integrations set the ‘cali’ value, and our OpenStack integration
                  sets the ‘tap’ value. [Default: cali]'
                type: string
              interfaceRefreshInterval:
                description: InterfaceRefreshInterval is the period at which Felix
                  rescans local interfaces to verify their state. The rescan can be
                  disabled by setting the interval to 0.
                type: string
              ipipEnabled:
                type: boolean
              ipipMTU:
                description: 'IPIPMTU is the MTU to set on the tunnel device. See
                  Configuring MTU [Default: 1440]'
                type: integer
              ipsecAllowUnsecuredTraffic:
                description: 'IPSecAllowUnsecuredTraffic controls whether non-IPsec
                  traffic is allowed in addition to IPsec traffic. Enabling this negates
                  the anti-spoofing protections of IPsec but it is useful when migrating
                  to/from IPsec. [Default: false]'
                type: boolean
              ipsecESPAlgorithm:
                description: 'IPSecESAlgorithm sets IPSec ESP algorithm. Default is
                  NIST suite B recommendation. [Default: aes128gcm16-ecp256]'
                type: string
              ipsecIKEAlgorithm:
                description: 'IPSecIKEAlgorithm sets IPSec IKE algorithm. Default
                  is NIST suite B recommendation. [Default: aes128gcm16-prfsha256-ecp256]'
                type: string
              ipsecLogLevel:
                description: 'IPSecLogLevel controls log level for IPSec components.
                  Set to None for no logging. A generic log level terminology is used
                  [None, Notice, Info, Debug, Verbose]. [Default: Info]'
                type: string
              ipsecMode:
                description: 'IPSecMode controls which mode IPSec is operating on.
                  Default value means IPSec is not enabled. [Default: ""]'
                type: string
              ipsecPolicyRefreshInterval:
                description: 'IPSecPolicyRefreshInterval is the interval at which
                  Felix will check the kernel''s IPsec policy tables and repair any
                  inconsistencies. [Default: 600s]'
                type: string
              ipsetsRefreshInterval:
                description: 'IpsetsRefreshInterval is the period at which Felix re-checks
                  all iptables state to ensure that no other process has accidentally
                  broken Calico’s rules. Set to 0 to disable iptables refresh. [Default:
                  90s]'
                type: string
              iptablesBackend:
                description: IptablesBackend specifies which backend of iptables will
                  be used. The default is legacy.
                type: string
              iptablesFilterAllowAction:
                type: string
              iptablesLockFilePath:
                description: 'IptablesLockFilePath is the location of the iptables
                  lock file. You may need to change this if the lock file is not in
                  its standard location (for example if you have mapped it into Felix’s
                  container at a different path). [Default: /run/xtables.lock]'
                type: string
              iptablesLockProbeInterval:
                description: 'IptablesLockProbeInterval is the time that Felix will
                  wait between attempts to acquire the iptables lock if it is not
                  available. Lower values make Felix more responsive when the lock
                  is contended, but use more CPU. [Default: 50ms]'
                type: string
              iptablesLockTimeout:
                description: 'IptablesLockTimeout is the time that Felix will wait
                  for the iptables lock, or 0, to disable. To use this feature, Felix
                  must share the iptables lock file with all other processes that
                  also take the lock. When running Felix inside a container, this
                  requires the /run directory of the host to be mounted into the calico/node
                  or calico/felix container. [Default: 0s disabled]'
                type: string
              iptablesMangleAllowAction:
                type: string
              iptablesMarkMask:
                description: 'IptablesMarkMask is the mask that Felix selects its
                  IPTables Mark bits from. Should be a 32 bit hexadecimal number with
                  at least 8 bits set, none of which clash with any other mark bits
                  in use on the system. [Default: 0xff000000]'
                format: int32
                type: integer
              iptablesNATOutgoingInterfaceFilter:
                type: string
              iptablesPostWriteCheckInterval:
                description: 'IptablesPostWriteCheckInterval is the period after Felix
                  has done a write to the dataplane that it schedules an extra read
                  back in order to check the write was not clobbered by another process.
                  This should only occur if another application on the system doesn’t
                  respect the iptables lock. [Default: 1s]'
                type: string
              iptablesRefreshInterval:
                description: 'IptablesRefreshInterval is the period at which Felix
                  re-checks the IP sets in the dataplane to ensure that no other process
                  has accidentally broken Calico’s rules. Set to 0 to disable IP sets
                  refresh. Note: the default for this value is lower than the other
                  refresh intervals as a workaround for a Linux kernel bug that was
                  fixed in kernel version 4.11. If you are using v4.11 or greater
                  you may want to set this to, a higher value to reduce Felix CPU
                  usage. [Default: 10s]'
                type: string
              ipv6Support:
                type: boolean
              kubeNodePortRanges:
                description: 'KubeNodePortRanges holds list of port ranges used for
                  service node ports. Only used if felix detects kube-proxy running
                  in ipvs mode. Felix uses these ranges to separate host and workload
                  traffic. [Default: 30000:32767].'
                items:
                  anyOf:
                  - type: integer
                  - type: string
                  pattern: ^.*
                  x-kubernetes-int-or-string: true
                type: array
              logDropActionOverride:
                description: LogDropActionOverride specifies whether or not to include
                  the DropActionOverride in the logs when it is triggered.
                type: boolean
              logFilePath:
                description: 'LogFilePath is the full path to the Felix log. Set to
                  none to disable file logging. [Default: /var/log/calico/felix.log]'
                type: string
              logPrefix:
                description: 'LogPrefix is the log prefix that Felix uses when rendering
                  LOG rules. [Default: calico-packet]'
                type: string
              logSeverityFile:
                description: 'LogSeverityFile is the log severity above which logs
                  are sent to the log file. [Default: Info]'
                type: string
              logSeverityScreen:
                description: 'LogSeverityScreen is the log severity above which logs
                  are sent to the stdout. [Default: Info]'
                type: string
              logSeveritySys:
                description: 'LogSeveritySys is the log severity above which logs
                  are sent to the syslog. Set to None for no logging to syslog. [Default:
                  Info]'
                type: string
              maxIpsetSize:
                type: integer
              metadataAddr:
                description: 'MetadataAddr is the IP address or domain name of the
                  server that can answer VM queries for cloud-init metadata. In OpenStack,
                  this corresponds to the machine running nova-api (or in Ubuntu,
                  nova-api-metadata). A value of none (case insensitive) means that
                  Felix should not set up any NAT rule for the metadata path. [Default:
                  127.0.0.1]'
                type: string
              metadataPort:
                description: 'MetadataPort is the port of the metadata server. This,
                  combined with global.MetadataAddr (if not ‘None’), is used to set
                  up a NAT rule, from 169.254.169.254:80 to MetadataAddr:MetadataPort.
                  In most cases this should not need to be changed [Default: 8775].'
                type: integer
              natOutgoingAddress:
                description: NATOutgoingAddress specifies an address to use when performing
                  source NAT for traffic in a natOutgoing pool that is leaving the
                  network. By default the address used is an address on the interface
                  the traffic is leaving on (ie it uses the iptables MASQUERADE target)
                type: string
              natPortRange:
                anyOf:
                - type: integer
                - type: string
                description: NATPortRange specifies the range of ports that is used
                  for port mapping when doing outgoing NAT. When unset the default
                  behavior of the network stack is used.
                pattern: ^.*
                x-kubernetes-int-or-string: true
              netlinkTimeout:
                type: string
              nfNetlinkBufSize:
                type: string
              openstackRegion:
                description: 'OpenstackRegion is the name of the region that a particular
                  Felix belongs to. In a multi-region Calico/OpenStack deployment,
                  this must be configured somehow for each Felix (here in the datamodel,
                  or in felix.cfg or the environment on each compute node), and must
                  match the [calico] openstack_region value configured in neutron.conf
                  on each node. [Default: Empty]'
                type: string
              policySyncPathPrefix:
                description: 'PolicySyncPathPrefix is used to by Felix to communicate
                  policy changes to external services, like Application layer policy.
                  [Default: Empty]'
                type: string
              prometheusGoMetricsEnabled:
                description: 'PrometheusGoMetricsEnabled disables Go runtime metrics
                  collection, which the Prometheus client does by default, when set
                  to false. This reduces the number of metrics reported, reducing
                  Prometheus load. [Default: true]'
                type: boolean
              prometheusMetricsCAFile:
                type: string
              prometheusMetricsCertFile:
                description: TLS credentials for this port.
                type: string
              prometheusMetricsEnabled:
                description: 'PrometheusMetricsEnabled enables the Prometheus metrics
                  server in Felix if set to true. [Default: false]'
                type: boolean
              prometheusMetricsHost:
                description: 'PrometheusMetricsHost is the host that the Prometheus
                  metrics server should bind to. [Default: empty]'
                type: string
              prometheusMetricsKeyFile:
                type: string
              prometheusMetricsPort:
                description: 'PrometheusMetricsPort is the TCP port that the Prometheus
                  metrics server should bind to. [Default: 9091]'
                type: integer
              prometheusProcessMetricsEnabled:
                description: 'PrometheusProcessMetricsEnabled disables process metrics
                  collection, which the Prometheus client does by default, when set
                  to false. This reduces the number of metrics reported, reducing
                  Prometheus load. [Default: true]'
                type: boolean
              prometheusReporterCAFile:
                type: string
              prometheusReporterCertFile:
                type: string
              prometheusReporterEnabled:
                description: Felix Denied Packet Metrics configuration parameters.
                type: boolean
              prometheusReporterKeyFile:
                type: string
              prometheusReporterPort:
                type: integer
              removeExternalRoutes:
                description: Whether or not to remove device routes that have not
                  been programmed by Felix. Disabling this will allow external applications
                  to also add device routes. This is enabled by default which means
                  we will remove externally added routes.
                type: boolean
              reportingInterval:
                description: 'ReportingInterval is the interval at which Felix reports
                  its status into the datastore or 0 to disable. Must be non-zero
                  in OpenStack deployments. [Default: 30s]'
                type: string
              reportingTTL:
                description: 'ReportingTTL is the time-to-live setting for process-wide
                  status reports. [Default: 90s]'
                type: string
              routeRefreshInterval:
                description: 'RouterefreshInterval is the period at which Felix re-checks
                  the routes in the dataplane to ensure that no other process has
                  accidentally broken Calico’s rules. Set to 0 to disable route refresh.
                  [Default: 90s]'
                type: string
              routeSource:
                description: 'RouteSource configures where Felix gets its routing
                  information. - WorkloadIPs: use workload endpoints to construct
                  routes. - CalicoIPAM: the default - use IPAM data to construct routes.'
                type: string
              routeTableRange:
                description: Calico programs additional Linux route tables for various
                  purposes.  RouteTableRange specifies the indices of the route tables
                  that Calico should use.
                properties:
                  max:
                    type: integer
                  min:
                    type: integer
                required:
                - max
                - min
                type: object
              sidecarAccelerationEnabled:
                description: 'SidecarAccelerationEnabled enables experimental sidecar
                  acceleration [Default: false]'
                type: boolean
              statsDumpFilePath:
                type: string
              syslogReporterAddress:
                type: string
              syslogReporterNetwork:
                type: string
              usageReportingEnabled:
                description: 'UsageReportingEnabled reports anonymous Calico version
                  number and cluster size to projectcalico.org. Logs warnings returned
                  by the usage server. For example, if a significant security vulnerability
                  has been discovered in the version of Calico being used. [Default:
                  true]'
                type: boolean
              usageReportingInitialDelay:
                description: 'UsageReportingInitialDelay controls the minimum delay
                  before Felix makes a report. [Default: 300s]'
                type: string
              usageReportingInterval:
                description: 'UsageReportingInterval controls the interval at which
                  Felix makes reports. [Default: 86400s]'
                type: string
              useInternalDataplaneDriver:
                type: boolean
              vxlanEnabled:
                type: boolean
              vxlanMTU:
                description: 'VXLANMTU is the MTU to set on the tunnel device. See
                  Configuring MTU [Default: 1440]'
                type: integer
              vxlanPort:
                type: integer
              vxlanVNI:
                type: integer
              windowsNetworkName:
                description: WindowsNetworkName specifies which Windows HNS networks
                  Felix should operate on.  The default is to match networks that
                  start with "calico".  Supports regular expression syntax.
                type: string
              wireguardEnabled:
                description: 'WireguardEnabled controls whether Wireguard is enabled.
                  [Default: false]'
                type: boolean
              wireguardInterfaceName:
                description: 'WireguardInterfaceName specifies the name to use for
                  the Wireguard interface. [Default: wg.calico]'
                type: string
              wireguardListeningPort:
                description: 'WireguardListeningPort controls the listening port used
                  by Wireguard. [Default: 51820]'
                type: integer
              wireguardMTU:
                description: 'WireguardMTU controls the MTU on the Wireguard interface.
                  See Configuring MTU [Default: 1420]'
                type: integer
              wireguardRoutingRulePriority:
                description: 'WireguardRoutingRulePriority controls the priority value
                  to use for the Wireguard routing rule. [Default: 99]'
                type: integer
              xdpEnabled:
                description: 'XDPEnabled enables XDP acceleration for suitable untracked
                  incoming deny rules. [Default: true]'
                type: boolean
              xdpRefreshInterval:
                description: 'XDPRefreshInterval is the period at which Felix re-checks
                  all XDP state to ensure that no other process has accidentally broken
                  Calico''s BPF maps or attached programs. Set to 0 to disable XDP
                  refresh. [Default: 90s]'
                type: string
            type: object
        type: object
    served: true
    storage: true
status:
  acceptedNames:
    kind: ""
    plural: ""
  conditions: []
  storedVersions: []<|MERGE_RESOLUTION|>--- conflicted
+++ resolved
@@ -382,7 +382,6 @@
                   "true" or "false" will force the feature, empty or omitted values
                   are auto-detected.
                 type: string
-<<<<<<< HEAD
               flowLogsAggregationThresholdBytes:
                 description: FlowLogsAggregationThresholdBytes is used specify how
                   far behind the external pipeline that reads flow logs can be. Default
@@ -467,8 +466,6 @@
                   This parameter only takes effect when FlowLogsDynamicAggregationEnabled
                   is set to true.
                 type: string
-=======
->>>>>>> 68042082
               genericXDPEnabled:
                 description: 'GenericXDPEnabled enables Generic XDP so network cards
                   that don''t support XDP offload or driver modes can use XDP. This
