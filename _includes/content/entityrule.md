Entity rules specify the attributes of the source or destination of a packet that must match for the rule as a whole 
to match.  Packets are matched on their IPs and ports.  If the rule contains multiple match criteria (for example, an 
IP and a port) then all match criteria must match for the rule as a whole to match.

[Selectors](#selector) offer a powerful way to select the source or destination to match based on labels.  
Selectors can match [workload endpoints]({{ site.baseurl }}/reference/resources/workloadendpoint), host endpoint and 
([namespaced]({{ site.baseurl }}/reference/resources/networkset) or
[global]({{ site.baseurl }}/reference/resources/globalnetworkset)) network sets.  

| Field       | Description                 | Accepted Values   | Schema | Default    |
|-------------|-----------------------------|-------------------|--------|------------|
| nets                  | Match packets with IP in any of the listed CIDRs. | List of valid IPv4 CIDRs or list of valid IPv6 CIDRs (IPv4 and IPv6 CIDRs shouldn't be mixed in one rule)  | list of cidrs |
| notNets               | Negative match on CIDRs. Match packets with IP not in any of the listed CIDRs. | List of valid IPv4 CIDRs or list of valid IPv6 CIDRs (IPv4 and IPv6 CIDRs shouldn't be mixed in one rule) | list of cidrs |
| selector    | Positive match on selected endpoints. If a `namespaceSelector` is also defined, the set of endpoints this applies to is limited to the endpoints in the selected namespaces. | Valid selector | [selector](#selector) | |
| notSelector | Negative match on selected endpoints. If a `namespaceSelector` is also defined, the set of endpoints this applies to is limited to the endpoints in the selected namespaces. | Valid selector | [selector](#selector) | |
| namespaceSelector | Positive match on selected namespaces. If specified, only workload endpoints in the selected Kubernetes namespaces are matched. Matches namespaces based on the labels that have been applied to the namespaces. Defines the scope that selectors will apply to, if not defined then selectors apply to the NetworkPolicy's namespace. Match a specific namespace by name using the `projectcalico.org/name` label. Select the non-namespaced resources like GlobalNetworkSet(s), host endpoints to which this policy applies by using `global()` selector. | Valid selector | [selector](#selector) | |
| ports | Positive match on the specified ports | | list of [ports](#ports) | |
| domains | Positive match on [domain names](#exact-and-wildcard-domain-names). | List of [exact or wildcard domain names](#exact-and-wildcard-domain-names) | list of strings |
| notPorts | Negative match on the specified ports | | list of [ports](#ports) | |
| serviceAccounts | Match endpoints running under service accounts. If a `namespaceSelector` is also defined, the set of service accounts this applies to is limited to the service accounts in the selected namespaces. | | [ServiceAccountMatch](#serviceaccountmatch) | |
<<<<<<< HEAD
| services | Match the specified service(s). If specified, no other selection criteria can be set. Only valid on egress rule destinations. | | [ServiceMatch](#servicematch) | |
=======
| services | Match the specified service(s). If specified on egress rule destinations, no other selection criteria can be set. If specified on ingress rule sources, only positive or negative matches on ports can be specified. | | [ServiceMatch](#servicematch) | |
>>>>>>> 7f70c8f4

> **NOTE**: You cannot mix IPv4 and IPv6 CIDRs in a single rule using `nets` or `notNets`. If you need to match both, create 2 rules.

#### Exact and wildcard domain names

The `domains` field is only valid for egress Allow rules.  It restricts the
rule to apply only to traffic to one of the specified domains.  If this field is specified, the
parent [Rule](#rule)'s `action` must be `Allow`, and `nets` and `selector` must both be left empty.

{% include content/domain-names.md %}

> **Note**: {{site.prodname}} implements policy for domain names by learning the
> corresponding IPs from DNS, then programming rules to allow those IPs.  This means that
> if multiple domain names A, B and C all map to the same IP, and there is domain-based
> policy to allow A, traffic to B and C will be allowed as well.
{: .alert .alert-info}<|MERGE_RESOLUTION|>--- conflicted
+++ resolved
@@ -18,11 +18,7 @@
 | domains | Positive match on [domain names](#exact-and-wildcard-domain-names). | List of [exact or wildcard domain names](#exact-and-wildcard-domain-names) | list of strings |
 | notPorts | Negative match on the specified ports | | list of [ports](#ports) | |
 | serviceAccounts | Match endpoints running under service accounts. If a `namespaceSelector` is also defined, the set of service accounts this applies to is limited to the service accounts in the selected namespaces. | | [ServiceAccountMatch](#serviceaccountmatch) | |
-<<<<<<< HEAD
-| services | Match the specified service(s). If specified, no other selection criteria can be set. Only valid on egress rule destinations. | | [ServiceMatch](#servicematch) | |
-=======
 | services | Match the specified service(s). If specified on egress rule destinations, no other selection criteria can be set. If specified on ingress rule sources, only positive or negative matches on ports can be specified. | | [ServiceMatch](#servicematch) | |
->>>>>>> 7f70c8f4
 
 > **NOTE**: You cannot mix IPv4 and IPv6 CIDRs in a single rule using `nets` or `notNets`. If you need to match both, create 2 rules.
 
