{% comment %}
calico-config.yaml acccepts the following include flags:

| Name         | Accepted Values               |
|--------------|-------------------------------|
| datastore    | kdd, etcd                     |
| typha        | true, false                   |
| network      | calico, flannel, ecs, <unset> |
| calico_ipam  | true, false                   |
| variant_name | Calico, Canal                 |

{% endcomment -%}
# This ConfigMap is used to configure a self-hosted {{include.variant_name}} installation.
kind: ConfigMap
apiVersion: v1
metadata:
  name: {{include.variant_name | downcase}}-config
  namespace: kube-system
data:
{%- if include.datastore == "etcd" %}
  # Configure this with the location of your etcd cluster.
  etcd_endpoints: "http://10.96.232.136:6666"

  # If you're using TLS enabled etcd uncomment the following.
  # You must also populate the Secret below with these files.
  etcd_ca: ""   # "/calico-secrets/etcd-ca"
  etcd_cert: "" # "/calico-secrets/etcd-cert"
  etcd_key: ""  # "/calico-secrets/etcd-key"
<<<<<<< HEAD
{%- endif %}
{%- if include.typha == "true" %}
=======

{%- elsif include.datastore == "kdd" and include.typha == "true" %}
>>>>>>> a799263c
  # To enable Typha, set this to "calico-typha" *and* set a non-zero value for Typha replicas
  # below.  We recommend using Typha if you have more than 50 nodes. Above 100 nodes it is
  # essential.
  typha_service_name: "none"

{%- endif %}
{%- if include.network == "calico" %}
  # Configure the {{site.prodname}} backend to use.
  calico_backend: "bird"

  # Configure the MTU to use
  veth_mtu: "1440"
{%- elsif include.network == "flannel" %}
  # The interface used by canal for host <-> host communication.
  # If left blank, then the interface is chosen using the node's
  # default route.
  canal_iface: ""

  # Whether or not to masquerade traffic to destinations not within
  # the pod network.
  masquerade: "true"
{%- endif %}
<<<<<<< HEAD
{%- if include.network != "ecs" %}
=======

>>>>>>> a799263c
  # The CNI network configuration to install on each node.  The special
  # values in this config will be automatically populated.
{%- if include.datastore == "etcd"  and include.network == "flannel" %}
  cni_network_config: |-
    {
        "name": "canal",
        "cniVersion": "0.3.0",
        "plugins": [
            {
                "type": "flannel",
                "delegate": {
                    "type": "calico",
                    "etcd_endpoints": "__ETCD_ENDPOINTS__",
                    "etcd_key_file": "__ETCD_KEY_FILE__",
                    "etcd_cert_file": "__ETCD_CERT_FILE__",
                    "etcd_ca_cert_file": "__ETCD_CA_CERT_FILE__",
                    "log_level": "info",
                    "policy": {
                        "type": "k8s",
                        "k8s_api_root": "https://__KUBERNETES_SERVICE_HOST__:__KUBERNETES_SERVICE_PORT__",
                        "k8s_auth_token": "__SERVICEACCOUNT_TOKEN__"
                    },
                    "kubernetes": {
                        "kubeconfig": "/etc/cni/net.d/__KUBECONFIG_FILENAME__"
                    }
                }
            },
            {
                "type": "portmap",
                "capabilities": {"portMappings": true},
                "snat": true
            }
        ]
    }
{%- else %}
  cni_network_config: |-
    {
      "name": "k8s-pod-network",
      "cniVersion": "0.3.0",
      "plugins": [
        {
          "type": "calico",
          "log_level": "info",
  {%- if include.datastore == "etcd" %}
          "etcd_endpoints": "__ETCD_ENDPOINTS__",
          "etcd_key_file": "__ETCD_KEY_FILE__",
          "etcd_cert_file": "__ETCD_CERT_FILE__",
          "etcd_ca_cert_file": "__ETCD_CA_CERT_FILE__",
  {%- elsif include.datastore == "kdd" %}
          "datastore_type": "kubernetes",
          "nodename": "__KUBERNETES_NODE_NAME__",
  {%- endif %}
  {%- if include.network == "calico" %}
          "mtu": __CNI_MTU__,
  {%- elsif include.network == null %}
          "mtu": 1500,
  {%- endif %}
  {%- if include.calico_ipam == "true" %}
          "ipam": {
              "type": "calico-ipam"
          },
  {%- else %}
          "ipam": {
            "type": "host-local",
            "subnet": "usePodCidr"
          },
  {%- endif %}
          "policy": {
              "type": "k8s"
          },
          "kubernetes": {
              "kubeconfig": "__KUBECONFIG_FILEPATH__"
          }
        },
        {
          "type": "portmap",
          "snat": true,
          "capabilities": {"portMappings": true}
        }
      ]
    }
{%- endif %}
{%- endif %}
{%- if include.network == "flannel" and include.datastore == "kdd" %}

  # Flannel network configuration. Mounted into the flannel container.
  net-conf.json: |
    {
      "Network": "10.244.0.0/16",
      "Backend": {
        "Type": "vxlan"
      }
    }
{%- endif %}<|MERGE_RESOLUTION|>--- conflicted
+++ resolved
@@ -26,13 +26,8 @@
   etcd_ca: ""   # "/calico-secrets/etcd-ca"
   etcd_cert: "" # "/calico-secrets/etcd-cert"
   etcd_key: ""  # "/calico-secrets/etcd-key"
-<<<<<<< HEAD
 {%- endif %}
 {%- if include.typha == "true" %}
-=======
-
-{%- elsif include.datastore == "kdd" and include.typha == "true" %}
->>>>>>> a799263c
   # To enable Typha, set this to "calico-typha" *and* set a non-zero value for Typha replicas
   # below.  We recommend using Typha if you have more than 50 nodes. Above 100 nodes it is
   # essential.
@@ -55,11 +50,7 @@
   # the pod network.
   masquerade: "true"
 {%- endif %}
-<<<<<<< HEAD
 {%- if include.network != "ecs" %}
-=======
-
->>>>>>> a799263c
   # The CNI network configuration to install on each node.  The special
   # values in this config will be automatically populated.
 {%- if include.datastore == "etcd"  and include.network == "flannel" %}
