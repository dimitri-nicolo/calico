{% comment %}
calico-typha.yaml acccepts the following include flags:

| Name         | Accepted Values          |
|--------------|--------------------------|
| datastore    | kdd, etcd                |
| variant_name | Calico, Canal            |

{% endcomment -%}
# This manifest creates a Service, which will be backed by Calico's Typha daemon.
# Typha sits in between Felix and the API server, reducing Calico's load on the API server.
# It is a requirement when using Kubernetes API datastore with more than 50 nodes, or when
# using the Federated Identity feature with any datastore type.

apiVersion: v1
kind: Service
metadata:
  name: calico-typha
  namespace: kube-system
  labels:
    k8s-app: calico-typha
spec:
  ports:
    - port: 5473
      protocol: TCP
      targetPort: calico-typha
      name: calico-typha
  selector:
    k8s-app: calico-typha

---

# This manifest creates a Deployment of Typha to back the above service.

apiVersion: apps/v1beta1
kind: Deployment
metadata:
  name: calico-typha
  namespace: kube-system
  labels:
    k8s-app: calico-typha
spec:
  # Number of Typha replicas.  To enable Typha, set this to a non-zero value *and* set the
  # typha_service_name variable in the calico-config ConfigMap above.
  #
  # We recommend using Typha if you have more than 50 nodes or if you are using Federated Endpoint Identity.
  # Above 100 nodes it is essential (when using the Kubernetes datastore).  Use one replica for every 100-200
  # nodes.  In production, we recommend running at least 3 replicas to reduce the impact of rolling upgrade.
  replicas: 0
  revisionHistoryLimit: 2
  template:
    metadata:
      labels:
        k8s-app: calico-typha
      annotations:
        # This, along with the CriticalAddonsOnly toleration below, marks the pod as a critical
        # add-on, ensuring it gets priority scheduling and that its resources are reserved
        # if it ever gets evicted.
        scheduler.alpha.kubernetes.io/critical-pod: ''
    spec:
      hostNetwork: true
      tolerations:
        # Mark the pod as a critical add-on for rescheduling.
        - key: CriticalAddonsOnly
          operator: Exists
      # Since Calico can't network a pod until Typha is up, we need to run Typha itself
      # as a host-networked pod.
      serviceAccountName: calico-node
      imagePullSecrets:
        - name: cnx-pull-secret
      containers:
<<<<<<< HEAD
      - image: {{site.imageNames["typha"]}}:{{site.data.versions[page.version].first.components["typha"].version}}
=======
      - image: quay.io/calico/typha:{{site.data.versions[page.version].first.components["typha"].version}}
>>>>>>> a799263c
        name: calico-typha
        # Uncomment and edit these lines to enable a secrets volume for use with federated endpoint identity. Add
        # multiple entries to the volumeMounts if you are mounting in multiple secrets (e.g. one for each remote cluster)
        #volumeMounts:
        #- name: tigera-federation-remotecluster
        #  mountPath: "/etc/tigera-federation-remotecluster"
        #  readOnly: true
        ports:
        - containerPort: 5473
          name: calico-typha
          protocol: TCP
        env:
{%- if include.network == "ecs" %}
            - name: FELIX_INTERFACEPREFIX
              value: "eni"
{%- endif %}
          # Enable "info" logging by default.  Can be set to "debug" to increase verbosity.
          - name: TYPHA_LOGSEVERITYSCREEN
            value: "info"
          # Disable logging to file and syslog since those don't make sense in Kubernetes.
          - name: TYPHA_LOGFILEPATH
            value: "none"
          - name: TYPHA_LOGSEVERITYSYS
            value: "none"
          # Monitor the Kubernetes API to find the number of running instances and rebalance
          # connections.
          - name: TYPHA_CONNECTIONREBALANCINGMODE
            value: "kubernetes"
{%- if include.datastore == "etcd" %}
          - name: TYPHA_DATASTORETYPE
            value: "etcdv3"
          # The location of the {{site.prodname}} etcd cluster.
          - name: TYPHA_ETCDENDPOINTS
            valueFrom:
              configMapKeyRef:
                name: {{include.variant_name | downcase}}-config
                key: etcd_endpoints
          # Location of the CA certificate for etcd.
          - name: TYPHA_ETCDCAFILE
            valueFrom:
              configMapKeyRef:
                name: {{include.variant_name | downcase}}-config
                key: etcd_ca
          # Location of the client key for etcd.
          - name: TYPHA_ETCDKEYFILE
            valueFrom:
              configMapKeyRef:
                name: {{include.variant_name | downcase}}-config
                key: etcd_key
          # Location of the client certificate for etcd.
          - name: TYPHA_ETCDCERTFILE
            valueFrom:
              configMapKeyRef:
                name: {{include.variant_name | downcase}}-config
                key: etcd_cert
{%- elsif include.datastore == "kdd" %}
          # Use Kubernetes API as the backing datastore.
          - name: TYPHA_DATASTORETYPE
            value: "kubernetes"
{%- endif %}
          - name: TYPHA_HEALTHENABLED
            value: "true"
          # Uncomment these lines to enable prometheus metrics.  Since Typha is host-networked,
          # this opens a port on the host, which may need to be secured.
          #- name: TYPHA_PROMETHEUSMETRICSENABLED
          #  value: "true"
          #- name: TYPHA_PROMETHEUSMETRICSPORT
          #  value: "9093"
        livenessProbe:
<<<<<<< HEAD
          httpGet:
            path: /liveness
            port: 9098
            host: localhost
          periodSeconds: 30
          initialDelaySeconds: 30
        readinessProbe:
          httpGet:
            path: /readiness
            port: 9098
            host: localhost
          periodSeconds: 10
      # Uncomment and edit these lines to enable a secrets volume for use with federated endpoint identity. Add
      # multiple entries to the volumes if you are mounting in multiple secrets (e.g. one for each remote cluster)
      # The secret should be created with: kubectl create secret generic tigera-federation-remotecluster --from-file=...
      #volumes:
      #- name: tigera-federation-remotecluster
      #  secret:
      #    secretName: tigera-federation-remotecluster
      #    defaultMode: 0400
=======
          exec:
            command:
            - calico-typha
            - check
            - liveness
          periodSeconds: 30
          initialDelaySeconds: 30
        readinessProbe:
          exec:
            command:
            - calico-typha
            - check
            - readiness
          periodSeconds: 10
>>>>>>> a799263c
<|MERGE_RESOLUTION|>--- conflicted
+++ resolved
@@ -69,11 +69,7 @@
       imagePullSecrets:
         - name: cnx-pull-secret
       containers:
-<<<<<<< HEAD
       - image: {{site.imageNames["typha"]}}:{{site.data.versions[page.version].first.components["typha"].version}}
-=======
-      - image: quay.io/calico/typha:{{site.data.versions[page.version].first.components["typha"].version}}
->>>>>>> a799263c
         name: calico-typha
         # Uncomment and edit these lines to enable a secrets volume for use with federated endpoint identity. Add
         # multiple entries to the volumeMounts if you are mounting in multiple secrets (e.g. one for each remote cluster)
@@ -143,28 +139,6 @@
           #- name: TYPHA_PROMETHEUSMETRICSPORT
           #  value: "9093"
         livenessProbe:
-<<<<<<< HEAD
-          httpGet:
-            path: /liveness
-            port: 9098
-            host: localhost
-          periodSeconds: 30
-          initialDelaySeconds: 30
-        readinessProbe:
-          httpGet:
-            path: /readiness
-            port: 9098
-            host: localhost
-          periodSeconds: 10
-      # Uncomment and edit these lines to enable a secrets volume for use with federated endpoint identity. Add
-      # multiple entries to the volumes if you are mounting in multiple secrets (e.g. one for each remote cluster)
-      # The secret should be created with: kubectl create secret generic tigera-federation-remotecluster --from-file=...
-      #volumes:
-      #- name: tigera-federation-remotecluster
-      #  secret:
-      #    secretName: tigera-federation-remotecluster
-      #    defaultMode: 0400
-=======
           exec:
             command:
             - calico-typha
@@ -179,4 +153,11 @@
             - check
             - readiness
           periodSeconds: 10
->>>>>>> a799263c
+      # Uncomment and edit these lines to enable a secrets volume for use with federated endpoint identity. Add
+      # multiple entries to the volumes if you are mounting in multiple secrets (e.g. one for each remote cluster)
+      # The secret should be created with: kubectl create secret generic tigera-federation-remotecluster --from-file=...
+      #volumes:
+      #- name: tigera-federation-remotecluster
+      #  secret:
+      #    secretName: tigera-federation-remotecluster
+      #    defaultMode: 0400