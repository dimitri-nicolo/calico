--- conflicted
+++ resolved
@@ -1,8 +1,3 @@
-<<<<<<< HEAD
-1. Ensure that you have the [`config.json` file with the private Tigera registry credentials](/{{page.version}}/getting-started/#obtain-the-private-registry-credentials).
-   
-1. From a terminal prompt, use the following command to either create or open the `~/.docker/config.json` file.
-=======
 1. Log into the host, open a terminal prompt, and navigate to the location where
 you want to install the binary. 
 
@@ -11,12 +6,10 @@
    {: .alert .alert-success}
 
 1. Use the following command to download the `calicoctl` binary.
->>>>>>> 5bf7cc48
 
    ```bash
    vi ~/.docker/config.json
    ```
-<<<<<<< HEAD
    
 1. Depending on the existing contents of the file, edit it in one of the following ways.
 
@@ -72,10 +65,6 @@
    ```bash
    docker rm {{include.cli}}-copy
    ```
-   
-=======
-   curl -O -L {{site.data.versions[page.version].first.components.calicoctl.download_url}}
-   ```
 
 1. Set the file to be executable.
 
@@ -86,5 +75,4 @@
    > **Note**: If the location of `calicoctl` is not already in your `PATH`, move the file
    > to one that is or add its location to your `PATH`. This will allow you to invoke it
    > without having to prepend its location.
-   {: .alert .alert-info}
->>>>>>> 5bf7cc48
+   {: .alert .alert-info}