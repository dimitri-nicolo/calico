{{- $elasticMode := include "tigera-secure-ee.elasticsearch.mode" . }}
---

# This ConfigMap contains customizations for Elasticsearch and Curator.
kind: ConfigMap
apiVersion: v1
metadata:
  name: tigera-es-config
  namespace: calico-monitoring
data:
  # The name of the cluster.  This field is used as part of the index name of Elasticsearch logs, and is intended
  # to allow multiple clusters to share one Elasticsearch cluster.  The value of this field must match that of
  # tigera.cnx-manager.cluster-name in tigera-cnx-manager-config.
  tigera.elasticsearch.cluster-name: "cluster"
  # The number of shards for index tigera_secure_ee_flows.
  tigera.elasticsearch.flows-index-shards: "5"
  # The number of shards for index tigera_secure_ee_dns.
  tigera.elasticsearch.dns-index-shards: "5"
  # The retention period for flow logs, in days.  Logs written on a day that started at least this long ago are
  # removed.  To keep logs for at least x days, use a retention period of x+1.
  tigera.elasticsearch.flow-retention: "8"
  # The retention period for audit logs, in days.  Logs written on a day that started at least this long ago are
  # removed.  To keep logs for at least x days, use a retention period of x+1.
  tigera.elasticsearch.audit-retention: "367"
  # The retention period for snapshots, in days. Snapshots are periodic captures
  # of resources which along with audit events are used to generate reports.
  # Consult the Compliance Reporting documentation for more details on snapshots.
  # Logs written on a day that started at least this long ago are
  # removed.  To keep logs for at least x days, use a retention period of x+1.
  tigera.elasticsearch.snapshot-retention: "367"
  # The retention period for compliance reports, in days. Reports are output
  # from the analysis of the system state and audit events for compliance reporting.
  # Consult the Compliance Reporting documentation for more details on reports.
  # Logs written on a day that started at least this long ago are
  # removed.  To keep logs for at least x days, use a retention period of x+1.
  tigera.elasticsearch.compliance-report-retention: "367"
  # The retention period for DNS logs, in days.  Logs written on a day that started at least this long ago are
  # removed.  To keep logs for at least x days, use a retention period of x+1.
  tigera.elasticsearch.dns-retention: "8"
  # Whether to include the custom flow filters defined below in the fluentd config
  # file.  Value must be "true" or "false".
  tigera.elasticsearch.flow-filtering: "false"
  # Flow filtering additional fluentd configuration.  This field is only used when
  # tigera.elasticsearch-flow-filtering is set to "true".  The example here filters
  # out all flows to/from the dev namespace.
  tigera.elasticsearch.flow-filters.conf: |-
    <filter flows>
      @type grep
      <exclude>
        key source_namespace
        pattern dev
      </exclude>
      <exclude>
        key dest_namespace
        pattern dev
      </exclude>
    </filter>
  # Whether to include the custom DNS filters defined below in the fluentd config
  # file.  Value must be "true" or "false".
  tigera.elasticsearch.dns-filtering: "false"
  # DNS filtering additional fluentd configuration.  This field is only used when
  # tigera.elasticsearch-dns-filtering is set to "true".  The example here filters
  # out DNS lookups for cluster-internal domain names.
  tigera.elasticsearch.dns-filters.conf: |-
    <filter dns>
      @type grep
      <exclude>
        key qname
        pattern /\.cluster\.local$/
      </exclude>
    </filter>
  tigera.elasticsearch.access-mode: "serviceuser"
  tigera.elasticsearch.scheme: "https"
{{- if eq $elasticMode "external" }}
  tigera.elasticsearch.host: {{ .Values.elasticsearch.host | default "__ELASTICSEARCH_HOST__" | quote }}
  tigera.elasticsearch.port: {{ .Values.elasticsearch.port | default "__ELASTICSEARCH_PORT__" | quote }}
  tigera.elasticsearch.ca.path: /etc/ssl/elastic/ca.pem
  tigera.kibana.host: {{ .Values.kibana.host | default "__KIBANA_HOST__" | quote }}
  tigera.kibana.port: {{ .Values.kibana.port | default "__KIBANA_PORT__" | quote }}
{{- else }}
  tigera.elasticsearch.host: {{ .Values.elasticsearch.host | default "tigera-elasticsearch-es-http.calico-monitoring.svc.cluster.local" }}
  tigera.elasticsearch.port: {{ .Values.elasticsearch.port | default "9200" | quote }}
  tigera.elasticsearch.ca.path: /etc/ssl/elastic/ca.pem
  tigera.kibana.host: {{ .Values.kibana.host | default "tigera-kibana-kb-http" | quote }}
  tigera.kibana.port: {{ .Values.kibana.port | default "5601" | quote }}
{{- end }}
---

# This manifest installs the Service which gets traffic to the calico-node metrics
# reporting endpoint.
apiVersion: v1
kind: Service
metadata:
  namespace: kube-system
  name: calico-node-metrics
  labels:
    k8s-app: {{ include "nodeName" . }}
spec:
  selector:
    k8s-app: {{ include "nodeName" . }}
  type: ClusterIP
  clusterIP: None
  ports:
  - name: calico-metrics-port
    port: 9081
    targetPort: 9081
    protocol: TCP
---

# This manifest creates a network policy to allow traffic to Alertmanager
# (TCP port 9093).
apiVersion: networking.k8s.io/v1
kind: NetworkPolicy
metadata:
  name: calico-node-alertmanager
  namespace: calico-monitoring
spec:
  ingress:
  - ports:
    - port: 9093
      protocol: TCP
  podSelector:
    matchLabels:
      alertmanager: calico-node-alertmanager
      app: alertmanager
---

# This manifest creates a network policy to allow traffic between
# Alertmanagers for HA configuration (TCP port 6783).
apiVersion: networking.k8s.io/v1
kind: NetworkPolicy
metadata:
  name: calico-node-alertmanager-mesh
  namespace: calico-monitoring
spec:
  ingress:
  - from:
    - podSelector:
        matchExpressions:
        - key: app
          operator: In
          values:
          - alertmanager
        - key: alertmanager
          operator: In
          values:
          - calico-node-alertmanager
    ports:
    - port: 6783
      protocol: TCP
    - port: 6783
      protocol: UDP
  podSelector:
    matchLabels:
      alertmanager: calico-node-alertmanager
      app: alertmanager
---

# This manifest creates a network policy to allow traffic to access the
# Prometheus (TCP port 9090).
apiVersion: networking.k8s.io/v1
kind: NetworkPolicy
metadata:
  name: prometheus
  namespace: calico-monitoring
spec:
  ingress:
  - ports:
    - port: 9090
      protocol: TCP
  podSelector:
    matchLabels:
      app: prometheus
      prometheus: calico-node-prometheus
---

apiVersion: rbac.authorization.k8s.io/v1beta1
kind: ClusterRole
metadata:
  name: prometheus
rules:
- apiGroups: [""]
  resources:
  - nodes
  - services
  - endpoints
  - pods
  verbs: ["get", "list", "watch"]
- apiGroups: [""]
  resources:
  - configmaps
  verbs: ["get"]
- nonResourceURLs: ["/metrics"]
  verbs: ["get"]
---
apiVersion: rbac.authorization.k8s.io/v1beta1
kind: ClusterRoleBinding
metadata:
  name: prometheus
roleRef:
  apiGroup: rbac.authorization.k8s.io
  kind: ClusterRole
  name: prometheus
subjects:
- kind: ServiceAccount
  name: prometheus
  namespace: calico-monitoring
---
apiVersion: v1
kind: ServiceAccount
metadata:
  name: prometheus
  namespace: calico-monitoring
---

# This manifest creates a ServiceMonitor to select calico-node metrics endpoints.
apiVersion: monitoring.coreos.com/v1
kind: ServiceMonitor
metadata:
  name: calico-node-monitor
  namespace: calico-monitoring
  labels:
    team: network-operators
spec:
  selector:
    matchLabels:
      k8s-app: {{ include "nodeName" . }}
  namespaceSelector:
    matchNames:
    - kube-system
  endpoints:
  - port: calico-metrics-port
    interval: 5s
    scrapeTimeout: 5s
    honorLabels: true
---

{{ .Files.Get "prometheus-dp-alerting.yaml" }}

---

# This manifest creates a secret that will be mounted as the Alertmanager
# configuration file.
# Write your alertmanager configuration file based on
# https://prometheus.io/docs/alerting/configuration/
# and save it to a file, say alertmanager.yaml and then run:
#
#       $ cat alertmanager.yaml | base64 -w 0
#
# and paste the output below.
#
# The encoded secret below decodes to this configuration.
#
# global:
#   resolve_timeout: 5m
# route:
#   group_by: ['job']
#   group_wait: 30s
#   group_interval: 1m
#   repeat_interval: 5m
#   receiver: 'webhook'
#     group_by: ['alertname']
# receivers:
# - name: 'webhook'
#   webhook_configs:
#   - url: 'http://calico-alertmanager-webhook:30501/'

apiVersion: v1
kind: Secret
metadata:
  name: alertmanager-calico-node-alertmanager
  namespace: calico-monitoring
data:
  alertmanager.yaml: Z2xvYmFsOgogIHJlc29sdmVfdGltZW91dDogNW0Kcm91dGU6CiAgZ3JvdXBfYnk6IFsnam9iJ10KICBncm91cF93YWl0OiAzMHMKICBncm91cF9pbnRlcnZhbDogMW0KICByZXBlYXRfaW50ZXJ2YWw6IDVtCiAgcmVjZWl2ZXI6ICd3ZWJob29rJwpyZWNlaXZlcnM6Ci0gbmFtZTogJ3dlYmhvb2snCiAgd2ViaG9va19jb25maWdzOgogIC0gdXJsOiAnaHR0cDovL2NhbGljby1hbGVydG1hbmFnZXItd2ViaG9vazozMDUwMS8nCg==
---

apiVersion: monitoring.coreos.com/v1
kind: Alertmanager
metadata:
  name: calico-node-alertmanager
  namespace: calico-monitoring
spec:
  version: {{.Values.alertmanager.tag}}
  baseImage: {{.Values.alertmanager.image}}
  nodeSelector:
    beta.kubernetes.io/os: linux
    # If necessary, uncomment the line below and edit key:value pair with appropriate value for your environment.
    #node.role: infrastructure
  replicas: 3
---

# This manifest installs the Service which gets traffic to the Calico
# AlertManager.
apiVersion: v1
kind: Service
metadata:
  name: calico-node-alertmanager
  namespace: calico-monitoring
spec:
  type: {{ .Values.alertmanager.service.type }}
  ports:
  - name: web
{{- if .Values.alertmanager.service.nodePort }}
    nodePort: {{ .Values.alertmanager.service.nodePort }}
{{- end }}
    port: 9093
    protocol: TCP
    targetPort: web
  selector:
    alertmanager: calico-node-alertmanager
---

# This manifest runs a Prometheus instance that will monitor calico-node
# denied packet metrics.
apiVersion: monitoring.coreos.com/v1
kind: Prometheus
metadata:
  name: calico-node-prometheus
  namespace: calico-monitoring
spec:
  baseImage: {{.Values.prometheus.image}}
  nodeSelector:
    beta.kubernetes.io/os: linux
    # If necessary, uncomment the line below and edit key:value pair with appropriate value for your environment.
    #node.role: infrastructure
  serviceAccountName: prometheus
  serviceMonitorSelector:
    matchLabels:
      team: network-operators
  version: {{.Values.prometheus.tag}}
  retention: 24h
  resources:
    requests:
      memory: 400Mi
  ruleSelector:
    matchLabels:
      role: calico-prometheus-rules
      prometheus: calico-node-prometheus
  alerting:
    alertmanagers:
      - namespace: calico-monitoring
        name: calico-node-alertmanager
        port: web
        scheme: http
---

# This manifest installs the Service which gets traffic to the Calico
# Prometheus.
apiVersion: v1
kind: Service
metadata:
  name: calico-node-prometheus
  namespace: calico-monitoring
spec:
  type: {{ .Values.prometheus.scrapeTargets.node.service.type }}
  ports:
  - name: web
{{- if .Values.prometheus.scrapeTargets.node.service.nodePort }}
    nodePort: {{ .Values.prometheus.scrapeTargets.node.service.nodePort }}
{{- end }}
    port: 9090
    protocol: TCP
    targetPort: web
  selector:
    prometheus: calico-node-prometheus

{{- if eq $elasticMode "operator" }}

---

{{- if eq .Values.kibana.service.type "NodePort" }}
# Add a NodePort for access to Kibana on port 30601.
# This can be customized if you would like to expose Kibana in a different way.
{{- end }}
apiVersion: v1
kind: Service
metadata:
  labels:
    name: kibana-tigera
  name: tigera-kibana
  namespace: calico-monitoring
spec:
  selector:
    k8s-app: tigera-kibana
  ports:
    - port: 5601
      targetPort: 5601
{{- if .Values.kibana.service.nodePort }}
      nodePort: {{ .Values.kibana.service.nodePort }}
{{- end }}
  type: {{ .Values.kibana.service.type }}
{{- if .Values.kibana.service.clusterIP }}
  clusterIP: {{ .Values.kibana.service.clusterIP }}
{{- end }}
{{- if .Values.kibana.service.loadBalancerIP }}
  loadBalancerIP: {{ .Values.kibana.service.loadBalancerIP }}
{{- end }}
{{- end }}
---

apiVersion: v1
kind: ServiceAccount
metadata:
  name: tigera-fluentd
  namespace: calico-monitoring
---

kind: DaemonSet
apiVersion: extensions/v1beta1
metadata:
  name: tigera-fluentd-node
  namespace: calico-monitoring
  labels:
    k8s-app: tigera-fluentd-node
spec:
  selector:
    matchLabels:
      k8s-app: tigera-fluentd-node
  updateStrategy:
    type: RollingUpdate
    rollingUpdate:
      maxUnavailable: 1
  template:
    metadata:
      labels:
        k8s-app: tigera-fluentd-node
    spec:
      nodeSelector:
        beta.kubernetes.io/os: linux
      tolerations:
        # Make sure fluentd-node gets scheduled on all nodes.
        - effect: NoSchedule
          operator: Exists
        - effect: NoExecute
          operator: Exists
      serviceAccountName: tigera-fluentd
{{- if .Values.imagePullSecrets }}
      imagePullSecrets:
{{- range $key, $value := .Values.imagePullSecrets }}
        - name: {{ $key }}
{{- end }}
{{- end }}
      containers:
        - name: fluentd
          image: {{.Values.fluentd.image}}:{{.Values.fluentd.tag}}
{{ tuple .Values.fluentd.resources | include "tigera-secure-ee.resourceLimits" | indent 10 -}}
          env:
            - name: FLUENT_UID
              value: "0"
            - name: ELASTIC_INDEX_SUFFIX
              valueFrom:
                configMapKeyRef:
                  name: tigera-es-config
                  key: tigera.elasticsearch.cluster-name
            - name: ELASTIC_FLOWS_INDEX_SHARDS
              valueFrom:
                configMapKeyRef:
                  name: tigera-es-config
                  key: tigera.elasticsearch.flows-index-shards
            - name: ELASTIC_DNS_INDEX_SHARDS
              valueFrom:
                configMapKeyRef:
                  name: tigera-es-config
                  key: tigera.elasticsearch.dns-index-shards
            - name: FLUENTD_FLOW_FILTERS
              valueFrom:
                configMapKeyRef:
                  name: tigera-es-config
                  key: tigera.elasticsearch.flow-filtering
            - name: FLUENTD_DNS_FILTERS
              valueFrom:
                configMapKeyRef:
                  name: tigera-es-config
                  key: tigera.elasticsearch.dns-filtering
            - name: FLOW_LOG_FILE
              value: /var/log/calico/flowlogs/flows.log
            - name: DNS_LOG_FILE
              value: /var/log/calico/dnslogs/dns.log
            - name: ELASTIC_HOST
              valueFrom:
                configMapKeyRef:
                  name: tigera-es-config
                  key: tigera.elasticsearch.host
            - name: ELASTIC_PORT
              valueFrom:
                configMapKeyRef:
                  name: tigera-es-config
                  key: tigera.elasticsearch.port
            - name: FLUENTD_ES_SECURE
              value: "true"
            - name: ELASTIC_SSL_VERIFY
              value: "true"
{{- if eq $elasticMode "external" }}
            - name: ELASTIC_USER
              valueFrom:
                secretKeyRef:
                  name: elastic-fluentd-user
                  key: username
            - name: ELASTIC_PASSWORD
              valueFrom:
                secretKeyRef:
                  name: elastic-fluentd-user
                  key: password
{{- else }}
            - name: ELASTIC_USER
              value: "elastic"
            - name: ELASTIC_PASSWORD
              valueFrom:
                secretKeyRef:
                  name: tigera-elasticsearch-es-elastic-user
                  key: elastic
{{- end }}
            - name: AWS_KEY_ID
              valueFrom:
                secretKeyRef:
                  name: tigera-s3-archiving
                  key: aws.key.id
                  optional: true
            - name: AWS_SECRET_KEY
              valueFrom:
                secretKeyRef:
                  name: tigera-s3-archiving
                  key: aws.secret.key
                  optional: true
            - name: S3_STORAGE
              valueFrom:
                configMapKeyRef:
                  name: tigera-s3-archiving
                  key: s3.storage
                  optional: true
            - name: S3_BUCKET_NAME
              valueFrom:
                configMapKeyRef:
                  name: tigera-s3-archiving
                  key: s3.bucket.name
                  optional: true
            - name: AWS_REGION
              valueFrom:
                configMapKeyRef:
                  name: tigera-s3-archiving
                  key: aws.region
                  optional: true
            - name: S3_BUCKET_PATH
              valueFrom:
                configMapKeyRef:
                  name: tigera-s3-archiving
                  key: s3.bucket.path
                  optional: true
            - name: S3_FLUSH_INTERVAL
              valueFrom:
                configMapKeyRef:
                  name: tigera-s3-archiving
                  key: s3.flush-interval
                  optional: true
            - name: SYSLOG_FLOW_LOG
              valueFrom:
                configMapKeyRef:
                  name: tigera-syslog-archiving
                  key: flow-logs
                  optional: true
            - name: SYSLOG_AUDIT_LOG
              valueFrom:
                configMapKeyRef:
                  name: tigera-syslog-archiving
                  key: audit-logs
                  optional: true
            - name: SYSLOG_HOST
              valueFrom:
                configMapKeyRef:
                  name: tigera-syslog-archiving
                  key: host
                  optional: true
            - name: SYSLOG_PORT
              valueFrom:
                configMapKeyRef:
                  name: tigera-syslog-archiving
                  key: port
                  optional: true
            - name: SYSLOG_PROTOCOL
              valueFrom:
                configMapKeyRef:
                  name: tigera-syslog-archiving
                  key: protocol
                  optional: true
            - name: SYSLOG_FLUSH_INTERVAL
              valueFrom:
                configMapKeyRef:
                  name: tigera-syslog-archiving
                  key: flush-interval
                  optional: true
            - name: SYSLOG_TLS
              valueFrom:
                configMapKeyRef:
                  name: tigera-syslog-archiving
                  key: tls
                  optional: true
            - name: SYSLOG_VERIFY_MODE
              valueFrom:
                configMapKeyRef:
                  name: tigera-syslog-archiving
                  key: verify_mode
                  optional: true
            - name: SYSLOG_PACKET_SIZE
              valueFrom:
                configMapKeyRef:
                  name: tigera-syslog-archiving
                  key: packet-size
                  optional: true
            - name: SYSLOG_HOSTNAME
              valueFrom:
                fieldRef:
                  fieldPath: spec.nodeName
{{- if ne .Values.fluentd.kubeAuditMountPath "/var/log/calico" }}
            - name: KUBE_AUDIT_LOG
              value: {{ .Values.fluentd.kubeAuditMountPath }}/kube-audit.log
{{- end }}
{{- if .Values.fluentd.env }}
{{ toYaml .Values.fluentd.env | indent 12 }}
{{- end }}
{{- if .Values.fluentd.runAsPrivileged }}
          securityContext:
            privileged: true
{{- end }}
          volumeMounts:
            - name: var-log-calico
              mountPath: /var/log/calico
{{- if ne .Values.fluentd.kubeAuditMountPath "/var/log/calico" }}
            - name: kube-audit-logs
              mountPath: {{ .Values.fluentd.kubeAuditMountPath }}
{{- end }}
            - name: es-config
              mountPath: /etc/fluentd/flow-filters.conf
              subPath: tigera.elasticsearch.flow-filters.conf
            - name: es-config
              mountPath: /etc/fluentd/dns-filters.conf
              subPath: tigera.elasticsearch.dns-filters.conf
            - name: elastic-ca-cert-volume
              mountPath: /etc/fluentd/elastic
            - name: syslog-config
              mountPath: /etc/fluentd/syslog/ca.pem
              subPath: ca
          readinessProbe:
            exec:
              command:
                - sh
                - -c
                - /bin/readiness.sh
            initialDelaySeconds: 60
            periodSeconds: 60
          livenessProbe:
            exec:
              command:
                - sh
                - -c
                - /bin/liveness.sh
            initialDelaySeconds: 60
            periodSeconds: 60
      volumes:
        - name: var-log-calico
          hostPath:
            type: DirectoryOrCreate
            path: /var/log/calico
{{- if ne .Values.fluentd.kubeAuditMountPath "/var/log/calico" }}
        - name: kube-audit-logs
          hostPath:
            type: DirectoryOrCreate
            path: {{ .Values.fluentd.kubeAuditMountPath }}
{{- end }}
        - name: es-config
          configMap:
            name: tigera-es-config
        # Should be created during installation process.
{{- if eq $elasticMode "external" }}
        - name: elastic-ca-cert-volume
          secret:
            optional: true
            items:
            - key: tigera.elasticsearch.ca
              path: ca.pem
            secretName: tigera-es-config
{{- else }}
        - name: elastic-ca-cert-volume
          secret:
            items:
            - key: tls.crt
              path: ca.pem
            secretName: tigera-elasticsearch-es-http-certs-public
{{- end}}
        - name: syslog-config
          configMap:
            name: tigera-syslog-archiving
            defaultMode: 420
            optional: true
---

apiVersion: batch/v1beta1
kind: CronJob
metadata:
  name: tigera-es-curator
  namespace: calico-monitoring
  labels:
    k8s-app: es-curator
spec:
  schedule: "@daily"
  jobTemplate:
    spec:
      template:
        metadata:
          name: tigera-es-curator
          namespace: calico-monitoring
          labels:
            k8s-app: es-curator
        spec:
          restartPolicy: OnFailure
          nodeSelector:
            beta.kubernetes.io/os: linux
          tolerations:
            - key: node-role.kubernetes.io/master
              effect: NoSchedule
{{- if .Values.imagePullSecrets }}
          imagePullSecrets:
{{- range $key, $value := .Values.imagePullSecrets }}
            - name: {{ $key }}
{{- end }}
{{- end }}
          containers:
            - name: tigera-es-curator
              image: {{.Values.esCurator.image}}:{{.Values.esCurator.tag}}
{{ tuple .Values.esCurator.resources | include "tigera-secure-ee.resourceLimits" | indent 14 -}}
              env:
                - name: ELASTIC_INDEX_SUFFIX
                  valueFrom:
                    configMapKeyRef:
                      name: tigera-es-config
                      key: tigera.elasticsearch.cluster-name
                - name: EE_FLOWS_INDEX_RETENTION_PERIOD
                  valueFrom:
                    configMapKeyRef:
                      name: tigera-es-config
                      key: tigera.elasticsearch.flow-retention
                - name: EE_AUDIT_INDEX_RETENTION_PERIOD
                  valueFrom:
                    configMapKeyRef:
                      name: tigera-es-config
                      key: tigera.elasticsearch.audit-retention
                - name: EE_SNAPSHOT_INDEX_RETENTION_PERIOD
                  valueFrom:
                    configMapKeyRef:
                      name: tigera-es-config
                      key: tigera.elasticsearch.snapshot-retention
                - name: EE_COMPLIANCE_REPORT_INDEX_RETENTION_PERIOD
                  valueFrom:
                    configMapKeyRef:
                      name: tigera-es-config
                      key: tigera.elasticsearch.compliance-report-retention
                - name: EE_DNS_INDEX_RETENTION_PERIOD
                  valueFrom:
                    configMapKeyRef:
                      name: tigera-es-config
                      key: tigera.elasticsearch.dns-retention
                - name: ELASTIC_HOST
                  valueFrom:
                    configMapKeyRef:
                      name: tigera-es-config
                      key: tigera.elasticsearch.host
                - name: ELASTIC_PORT
                  valueFrom:
                    configMapKeyRef:
                      name: tigera-es-config
                      key: tigera.elasticsearch.port
                - name: ELASTIC_SSL_VERIFY
                  value: "true"
{{- if eq $elasticMode "external" }}
                - name: ELASTIC_USER
                  valueFrom:
                    secretKeyRef:
                      name: elastic-curator-user
                      key: username
                - name: ELASTIC_PASSWORD
                  valueFrom:
                    secretKeyRef:
                      name: elastic-curator-user
                      key: password
{{- else }}
                - name: ELASTIC_USER
                  value: "elastic"
                - name: ELASTIC_PASSWORD
                  valueFrom:
                    secretKeyRef:
                      name: tigera-elasticsearch-es-elastic-user
                      key: elastic
{{- end }}
                - name: ES_CURATOR_BACKEND_CERT
                  value: /etc/curator/elastic/ca.pem
{{- if .Values.esCurator.env }}
{{ toYaml .Values.esCurator.env | indent 16 }}
{{- end }}
              volumeMounts:
                - name: elastic-ca-cert-volume
                  mountPath: /etc/curator/elastic
              livenessProbe:
                exec:
                  command:
                    - sh
                    - -c
                    - /usr/bin/curator --config /curator/curator_config.yaml --dry-run /curator/curator_action.yaml
                initialDelaySeconds: 60
                periodSeconds: 60
              securityContext:
                runAsNonRoot: true
                allowPrivilegeEscalation: false
          volumes:
            # Should be created during installation process.
{{- if eq $elasticMode "external" }}
            - name: elastic-ca-cert-volume
              secret:
                optional: true
                items:
                - key: tigera.elasticsearch.ca
                  path: ca.pem
                secretName: tigera-es-config
{{- else }}
            - name: elastic-ca-cert-volume
              secret:
                items:
                - key: tls.crt
                  path: ca.pem
                secretName: tigera-elasticsearch-es-http-certs-public
{{- end}}
---
{{- if .Values.elasticTseeInstaller.enable }}

apiVersion: batch/v1
kind: Job
metadata:
  name: elastic-tsee-installer
  namespace: calico-monitoring
spec:
  template:
    spec:
      restartPolicy: OnFailure
{{- if .Values.imagePullSecrets }}
      imagePullSecrets:
{{- range $key, $value := .Values.imagePullSecrets }}
        - name: {{ $key }}
{{- end }}
{{- end }}
      containers:
      - name: install
        image: {{.Values.elasticTseeInstaller.image}}:{{.Values.elasticTseeInstaller.tag}}
        securityContext:
          runAsNonRoot: true
          allowPrivilegeEscalation: false
{{ tuple .Values.elasticTseeInstaller.resources | include "tigera-secure-ee.resourceLimits" | indent 8 -}}
        env:
{{- if eq $elasticMode "external" }}
          - name: USER
            valueFrom:
              secretKeyRef:
                name: elastic-ee-installer
                key: username
          - name: PASSWORD
            valueFrom:
              secretKeyRef:
                name: elastic-ee-installer
                key: password
{{- else }}
          - name: USER
            value: "elastic"
          - name: PASSWORD
            valueFrom:
              secretKeyRef:
                name: tigera-elasticsearch-es-elastic-user
                key: elastic
          - name: START_XPACK_TRIAL
            value: "true"
{{- end }}
          - name: ELASTIC_HOST
            valueFrom:
              configMapKeyRef:
                name: tigera-es-config
                key: tigera.elasticsearch.host
          - name: ELASTIC_PORT
            valueFrom:
              configMapKeyRef:
                name: tigera-es-config
                key: tigera.elasticsearch.port
          - name: ELASTIC_SCHEME
            valueFrom:
              configMapKeyRef:
                name: tigera-es-config
                key: tigera.elasticsearch.scheme
          - name: ES_CA_CERT
            value: /certs/es-ca.pem
          - name: KB_CA_CERT
            value: /certs/kb-ca.pem
          - name: KIBANA_HOST
            valueFrom:
              configMapKeyRef:
                name: tigera-es-config
                key: tigera.kibana.host
          - name: KIBANA_PORT
            valueFrom:
              configMapKeyRef:
                name: tigera-es-config
                key: tigera.kibana.port
        volumeMounts:
          - mountPath: /certs/es-ca.pem
            subPath: es-ca.pem
            name: es-certs
          - mountPath: /certs/kb-ca.pem
            subPath: kb-ca.pem
            name: kb-certs
      volumes:
          {{- if eq $elasticMode "external" }}
        - name: es-certs
          secret:
            optional: true
            items:
              - key: tigera.elasticsearch.ca
                path: es-ca.pem
            secretName: tigera-es-config
        - name: kb-certs
          secret:
            optional: true
            items:
              - key: tigera.elasticsearch.ca
                path: kb-ca.pem
            secretName: tigera-es-config
{{- else }}
        - name: es-certs
          secret:
            defaultMode: 420
            items:
              - key: tls.crt
                path: es-ca.pem
            secretName: tigera-elasticsearch-es-http-certs-public
        - name: kb-certs
          secret:
            defaultMode: 420
            items:
              - key: tls.crt
                path: kb-ca.pem
            secretName: tigera-kibana-kb-http-certs-public
{{- end}}
{{- if .Values.elasticTseeInstaller.env }}
{{ toYaml .Values.elasticTseeInstaller.env | indent 10 }}
{{- end }}
---
{{- end }}

apiVersion: v1
kind: ServiceAccount
metadata:
  name: intrusion-detection-controller
  namespace: calico-monitoring
---

kind: ClusterRole
apiVersion: rbac.authorization.k8s.io/v1beta1
metadata:
  name: intrusion-detection-controller
rules:
  - apiGroups:
      - "projectcalico.org"
    resources:
      - globalthreatfeeds
      - globalthreatfeeds/status
      - globalnetworksets
    verbs: ["*"]
---

kind: ClusterRoleBinding
apiVersion: rbac.authorization.k8s.io/v1beta1
metadata:
  name: intrusion-detection-controller
roleRef:
  apiGroup: rbac.authorization.k8s.io
  kind: ClusterRole
  name: intrusion-detection-controller
subjects:
- kind: ServiceAccount
  name: intrusion-detection-controller
  namespace: calico-monitoring
---

kind: Role
apiVersion: rbac.authorization.k8s.io/v1beta1
metadata:
  name: intrusion-detection-controller
  namespace: calico-monitoring
rules:
  - apiGroups:
      - ""
    resources:
      - secrets
      - configmaps
    verbs: ["get"]
---

kind: RoleBinding
apiVersion: rbac.authorization.k8s.io/v1beta1
metadata:
  name: intrusion-detection-controller
  namespace: calico-monitoring
roleRef:
  apiGroup: rbac.authorization.k8s.io
  kind: Role
  name: intrusion-detection-controller
subjects:
- kind: ServiceAccount
  name: intrusion-detection-controller
  namespace: calico-monitoring
---

apiVersion: apps/v1
kind: Deployment
metadata:
  name: intrusion-detection-controller
  namespace: calico-monitoring
  labels:
    k8s-app: intrusion-detection-controller
spec:
  replicas: 1
  selector:
    matchLabels:
      k8s-app: intrusion-detection-controller
  template:
    metadata:
      labels:
        k8s-app: intrusion-detection-controller
    spec:
      serviceAccountName: intrusion-detection-controller
{{- if .Values.imagePullSecrets }}
      imagePullSecrets:
{{- range $key, $value := .Values.imagePullSecrets }}
        - name: {{ $key }}
{{- end }}
{{- end }}
      containers:
      - name: controller
        image: {{ .Values.intrusionDetectionController.image }}:{{ .Values.intrusionDetectionController.tag }}
        livenessProbe:
          exec:
            command: ["/healthz", "liveness"]
          initialDelaySeconds: 5
<<<<<<< HEAD
        name: controller
=======
        readinessProbe:
          exec:
            command: ["/healthz", "readiness"]
          initialDelaySeconds: 5
        securityContext:
          runAsNonRoot: true
          allowPrivilegeEscalation: false
>>>>>>> f2add519
        env:
          - name: CLUSTER_NAME
            valueFrom:
              configMapKeyRef:
                name: tigera-es-config
                key: tigera.elasticsearch.cluster-name
{{- if eq $elasticMode "external" }}
          - name: ELASTIC_HOST
            valueFrom:
              configMapKeyRef:
                name: tigera-es-config
                key: tigera.elasticsearch.host
          - name: ELASTIC_PORT
            valueFrom:
              configMapKeyRef:
                name: tigera-es-config
                key: tigera.elasticsearch.port
          - name: ELASTIC_SCHEME
            valueFrom:
              configMapKeyRef:
                name: tigera-es-config
                key: tigera.elasticsearch.scheme
          - name: ELASTIC_USER
            valueFrom:
              secretKeyRef:
                name: elastic-ee-intrusion-detection
                key: username
          - name: ELASTIC_PASSWORD
            valueFrom:
              secretKeyRef:
                name: elastic-ee-intrusion-detection
                key: password
{{- else }}
          - name: ELASTIC_USER
            value: "elastic"
          - name: ELASTIC_PASSWORD
            valueFrom:
              secretKeyRef:
                name: tigera-elasticsearch-es-elastic-user
                key: elastic
                optional: true
          - name: ELASTIC_HOST
            value: tigera-elasticsearch-es-http.calico-monitoring.svc.cluster.local
          - name: ELASTIC_PORT
            value: "9200"
          - name: ELASTIC_SCHEME
            value: "https"
{{- end}}
          - name: ELASTIC_CA
            value: /certs/ca.pem
        volumeMounts:
          - name: certs
            mountPath: /certs/
      volumes:
        - name: certs
          secret:
            optional: true
            defaultMode: 420
            items:
{{- if eq $elasticMode "external" }}
            - key: tigera.elasticsearch.ca
              path: ca.pem
            secretName: tigera-es-config
{{- else }}
            - key: tls.crt
              path: ca.pem
            secretName: tigera-elasticsearch-es-http-certs-public
{{- end }}
---
apiVersion: projectcalico.org/v3
kind: NetworkPolicy
metadata:
  name: allow-cnx.intrusion-detection-controller
  namespace: calico-monitoring
spec:
  order: 1
  tier: allow-cnx
  selector: k8s-app == 'intrusion-detection-controller'
  types:
    - Ingress
    - Egress
  ingress:
  # Intrusion detection controller doesn't listen on any external ports
  - action: Deny
  egress:
  # Block any link local IPs, e.g. cloud metadata, which are often targets
  # of server-side request forgery (SSRF) attacks
  - action: Deny
    protocol: TCP
    destination:
      nets:
      - "169.254.0.0/16"
  - action: Deny
    protocol: TCP
    destination:
      nets:
      - "fe80::/10"
  # Pass to subsequent tiers or profiles for further refinement
  - action: Pass

{{- if eq $elasticMode "operator" }}
---
# Allow access to Elasticsearch client nodes from Kibana, fluentd, and the
# intrusion detection installer
apiVersion: projectcalico.org/v3
kind: NetworkPolicy
metadata:
  name: allow-cnx.elasticsearch-access
  namespace: calico-monitoring
spec:
  order: 1
  tier: allow-cnx
  selector: elasticsearch.k8s.elastic.co/cluster-name == 'tigera-elasticsearch'
  types:
    - Ingress
  ingress:
    - action: Allow
      protocol: TCP
      source:
        selector: k8s-app == 'tigera-fluentd-node'
      destination:
        ports: [9200]
    - action: Allow
      protocol: TCP
      source:
        selector: job-name == 'elastic-tsee-installer'
      destination:
        ports: [9200]
    - action: Allow
      protocol: TCP
      source:
        selector: k8s-app == 'es-curator'
      destination:
        ports: [9200]
    - action: Allow
      protocol: TCP
      source:
        selector: k8s-app == 'cnx-manager'
      destination:
        ports: [9200]
    - action: Allow
      destination:
        ports:
          - 9200
      protocol: TCP
      source:
        selector: k8s-app == 'compliance-controller'
    - action: Allow
      destination:
        ports:
          - 9200
      protocol: TCP
      source:
        selector: k8s-app == 'compliance-server'
    - action: Allow
      destination:
        ports:
          - 9200
      protocol: TCP
      source:
        selector: k8s-app == 'compliance-snapshotter'
    - action: Allow
      destination:
        ports:
          - 9200
      protocol: TCP
      source:
        selector: k8s-app == 'compliance-reporter'
    - action: Allow
      destination:
        ports:
          - 9200
      protocol: TCP
      source:
        selector: k8s-app == 'compliance-benchmarker'
    - action: Allow
      destination:
        ports:
          - 9200
      protocol: TCP
      source:
        selector: k8s-app == 'intrusion-detection-controller'
    - action: Allow
      destination:
        ports:
          - 9200
      protocol: TCP
      source:
        selector: k8s-app == 'elastic-operator'
    - action: Allow
      destination:
        ports:
          - 9200
      protocol: TCP
      source:
        selector: k8s-app == 'tigera-kibana'

---

# Allow internal communication within the ElasticSearch cluster
apiVersion: projectcalico.org/v3
kind: NetworkPolicy
metadata:
  name: allow-cnx.elasticsearch-internal
  namespace: calico-monitoring
spec:
  order: 1
  tier: allow-cnx
  selector: elasticsearch.k8s.elastic.co/cluster-name == 'tigera-elasticsearch'
  types:
  - Ingress
  ingress:
  - action: Allow
    protocol: TCP
    source:
      selector: elasticsearch.k8s.elastic.co/cluster-name == 'tigera-elasticsearch'
    destination:
      ports: [9300]

---

kind: NetworkPolicy
apiVersion: projectcalico.org/v3
metadata:
  name: allow-cnx.elastic-operator-access
  namespace: calico-monitoring
spec:
  order: 1
  tier: allow-cnx
  selector: k8s-app == 'elastic-operator'
  types:
    - Ingress
  ingress:
    - action: Allow
      protocol: TCP
      destination:
        ports:
          - 443
          - 9443
---

# Allow access to Kibana
apiVersion: projectcalico.org/v3
kind: NetworkPolicy
metadata:
  name: allow-cnx.kibana-access
  namespace: calico-monitoring
spec:
  order: 1
  tier: allow-cnx
  selector: k8s-app == 'tigera-kibana'
  types:
  - Ingress
  ingress:
  - action: Allow
    protocol: TCP
    source:
      # This policy allows access to Kibana from anywhere.
      # Narrow this down to your management network or remove this
      # policy to block access to Kibana.
      nets: ["0.0.0.0/0"]
    destination:
      ports: [5601]
  - action: Allow
    protocol: TCP
    source:
      # Allow the installer to access Kibana
      selector: job-name == 'elastic-tsee-installer'
    destination:
      ports: [5601]
{{- end }}

{{- if .Values.fluentd.runAsPrivileged }}
---
# This manifest adds an additional security context for
# OpenShift so fluentd can ingest logs from the host.
kind: SecurityContextConstraints
apiVersion: v1
metadata:
  name: calico-fluentd-hostpath
allowPrivilegedContainer: true
allowHostDirVolumePlugin: true
runAsUser:
  type: RunAsAny
seLinuxContext:
  type: MustRunAs
fsGroup:
  type: RunAsAny
supplementalGroups:
  type: RunAsAny
users:
- system:serviceaccount:calico-monitoring:tigera-fluentd
groups:
- system:authenticated
{{- end }}<|MERGE_RESOLUTION|>--- conflicted
+++ resolved
@@ -1044,17 +1044,7 @@
           exec:
             command: ["/healthz", "liveness"]
           initialDelaySeconds: 5
-<<<<<<< HEAD
         name: controller
-=======
-        readinessProbe:
-          exec:
-            command: ["/healthz", "readiness"]
-          initialDelaySeconds: 5
-        securityContext:
-          runAsNonRoot: true
-          allowPrivilegeEscalation: false
->>>>>>> f2add519
         env:
           - name: CLUSTER_NAME
             valueFrom:
