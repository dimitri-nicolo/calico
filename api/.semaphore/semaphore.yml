version: v1.0
name: API
execution_time_limit:
  hours: 4

agent:
  machine:
    type: e1-standard-2
    os_image: ubuntu1804

auto_cancel:
  running:
    when: "branch != 'master'"
  queued:
    when: "branch != 'master'"

global_job_config:
  secrets:
    - name: docker-hub
  prologue:
    commands:
    - echo $DOCKERHUB_PASSWORD | docker login --username "$DOCKERHUB_USERNAME" --password-stdin
    - checkout 

blocks:
  - name: Run build and tests
    execution_time_limit:
      minutes: 30
    dependencies: []
    task:
      jobs:
        - name: "make build / ci"
          commands:
<<<<<<< HEAD
            - make static-checks
  - name: Trigger pin updates
    execution_time_limit:
      minutes: 5
    dependencies: [ ]
    skip:
      when: "(branch != 'master') and (branch !~ '^release-calient-v\d*\.\d*')"
    task:
      secrets:
        - name: semaphore-api
      jobs:
        - name: Trigger pin updates
          commands:
            - checkout
            - make semaphore-run-auto-pin-update-workflows
=======
            - make build
            - make ci
>>>>>>> c7ae12bc
<|MERGE_RESOLUTION|>--- conflicted
+++ resolved
@@ -31,23 +31,5 @@
       jobs:
         - name: "make build / ci"
           commands:
-<<<<<<< HEAD
-            - make static-checks
-  - name: Trigger pin updates
-    execution_time_limit:
-      minutes: 5
-    dependencies: [ ]
-    skip:
-      when: "(branch != 'master') and (branch !~ '^release-calient-v\d*\.\d*')"
-    task:
-      secrets:
-        - name: semaphore-api
-      jobs:
-        - name: Trigger pin updates
-          commands:
-            - checkout
-            - make semaphore-run-auto-pin-update-workflows
-=======
             - make build
-            - make ci
->>>>>>> c7ae12bc
+            - make ci