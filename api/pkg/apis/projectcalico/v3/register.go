<<<<<<< HEAD
// Copyright (c) 2019-2022 Tigera, Inc. All rights reserved.
=======
// Copyright (c) 2019-2021, 2022 Tigera, Inc. All rights reserved.
>>>>>>> 4fa740d7

package v3

import (
	metav1 "k8s.io/apimachinery/pkg/apis/meta/v1"
	"k8s.io/apimachinery/pkg/runtime"
	"k8s.io/apimachinery/pkg/runtime/schema"
)

// GroupName is the group name use in this package
const GroupName = "projectcalico.org"

// SchemeGroupVersion is group version used to register these objects
var SchemeGroupVersion = schema.GroupVersion{Group: GroupName, Version: "v3"}
var SchemeGroupVersionInternal = schema.GroupVersion{Group: GroupName, Version: runtime.APIVersionInternal}

var (
	SchemeBuilder      runtime.SchemeBuilder
	localSchemeBuilder = &SchemeBuilder
	AddToScheme        = localSchemeBuilder.AddToScheme
	AllKnownTypes      = []runtime.Object{
		&NetworkPolicy{},
		&NetworkPolicyList{},
		&GlobalNetworkPolicy{},
		&GlobalNetworkPolicyList{},
		&GlobalNetworkSet{},
		&GlobalNetworkSetList{},
		&HostEndpoint{},
		&HostEndpointList{},
		&IPPool{},
		&IPPoolList{},
		&IPReservation{},
		&IPReservationList{},
		&BGPConfiguration{},
		&BGPConfigurationList{},
		&BGPPeer{},
		&BGPPeerList{},
		&Profile{},
		&ProfileList{},
		&FelixConfiguration{},
		&FelixConfigurationList{},
		&KubeControllersConfiguration{},
		&KubeControllersConfigurationList{},
		&ClusterInformation{},
		&ClusterInformationList{},
		&NetworkSet{},
		&NetworkSetList{},
		&CalicoNodeStatus{},
		&CalicoNodeStatusList{},
<<<<<<< HEAD

		// Enterprise-only types.
		&AlertException{},
		&AlertExceptionList{},
		&AuthenticationReview{},
		&AuthenticationReviewList{},
		&AuthorizationReview{},
		&AuthorizationReviewList{},
		&DeepPacketInspection{},
		&DeepPacketInspectionList{},
		&GlobalAlert{},
		&GlobalAlertList{},
		&GlobalAlertTemplate{},
		&GlobalAlertTemplateList{},
		&GlobalReport{},
		&GlobalReportList{},
		&GlobalReportType{},
		&GlobalReportTypeList{},
		&GlobalThreatFeed{},
		&GlobalThreatFeedList{},
		&LicenseKey{},
		&LicenseKeyList{},
		&ManagedCluster{},
		&ManagedClusterList{},
		&PacketCapture{},
		&PacketCaptureList{},
		&RemoteClusterConfiguration{},
		&RemoteClusterConfigurationList{},
		&StagedGlobalNetworkPolicy{},
		&StagedGlobalNetworkPolicyList{},
		&StagedKubernetesNetworkPolicy{},
		&StagedKubernetesNetworkPolicyList{},
		&StagedNetworkPolicy{},
		&StagedNetworkPolicyList{},
		&Tier{},
		&TierList{},
		&UISettingsGroup{},
		&UISettingsGroupList{},
		&UISettings{},
		&UISettingsList{},
=======
		&IPAMConfiguration{},
		&IPAMConfigurationList{},
>>>>>>> 4fa740d7
	}
)

func init() {
	// We only register manually written functions here. The registration of the
	// generated functions takes place in the generated files. The separation
	// makes the code compile even when the generated files are missing.
	localSchemeBuilder.Register(addKnownTypes, addConversionFuncs)
}

// Adds the list of known types to api.Scheme.
func addKnownTypes(scheme *runtime.Scheme) error {
	scheme.AddKnownTypes(SchemeGroupVersion, AllKnownTypes...)
	metav1.AddToGroupVersion(scheme, SchemeGroupVersion)
	return nil
}

// Resource takes an unqualified resource and returns a Group qualified GroupResource
func Resource(resource string) schema.GroupResource {
	return SchemeGroupVersion.WithResource(resource).GroupResource()
}<|MERGE_RESOLUTION|>--- conflicted
+++ resolved
@@ -1,8 +1,4 @@
-<<<<<<< HEAD
 // Copyright (c) 2019-2022 Tigera, Inc. All rights reserved.
-=======
-// Copyright (c) 2019-2021, 2022 Tigera, Inc. All rights reserved.
->>>>>>> 4fa740d7
 
 package v3
 
@@ -52,7 +48,8 @@
 		&NetworkSetList{},
 		&CalicoNodeStatus{},
 		&CalicoNodeStatusList{},
-<<<<<<< HEAD
+		&IPAMConfiguration{},
+		&IPAMConfigurationList{},
 
 		// Enterprise-only types.
 		&AlertException{},
@@ -93,10 +90,6 @@
 		&UISettingsGroupList{},
 		&UISettings{},
 		&UISettingsList{},
-=======
-		&IPAMConfiguration{},
-		&IPAMConfigurationList{},
->>>>>>> 4fa740d7
 	}
 )
 
