// Copyright (c) 2017-2022 Tigera, Inc. All rights reserved.

// Licensed under the Apache License, Version 2.0 (the "License");
// you may not use this file except in compliance with the License.
// You may obtain a copy of the License at
//
//     http://www.apache.org/licenses/LICENSE-2.0
//
// Unless required by applicable law or agreed to in writing, software
// distributed under the License is distributed on an "AS IS" BASIS,
// WITHOUT WARRANTIES OR CONDITIONS OF ANY KIND, either express or implied.
// See the License for the specific language governing permissions and
// limitations under the License.

package v3

import (
	metav1 "k8s.io/apimachinery/pkg/apis/meta/v1"

	"github.com/tigera/api/pkg/lib/numorstring"
)

// +genclient:nonNamespaced
// +k8s:deepcopy-gen:interfaces=k8s.io/apimachinery/pkg/runtime.Object

// FelixConfigurationList contains a list of FelixConfiguration object.
type FelixConfigurationList struct {
	metav1.TypeMeta `json:",inline"`
	metav1.ListMeta `json:"metadata,omitempty" protobuf:"bytes,1,opt,name=metadata"`

	Items []FelixConfiguration `json:"items" protobuf:"bytes,2,rep,name=items"`
}

// +genclient
// +genclient:nonNamespaced
// +k8s:deepcopy-gen:interfaces=k8s.io/apimachinery/pkg/runtime.Object

type FelixConfiguration struct {
	metav1.TypeMeta   `json:",inline"`
	metav1.ObjectMeta `json:"metadata,omitempty" protobuf:"bytes,1,opt,name=metadata"`

	Spec FelixConfigurationSpec `json:"spec,omitempty" protobuf:"bytes,2,opt,name=spec"`
}

type IptablesBackend string

const (
	KindFelixConfiguration     = "FelixConfiguration"
	KindFelixConfigurationList = "FelixConfigurationList"
	IptablesBackendLegacy      = "Legacy"
	IptablesBackendNFTables    = "NFT"
	IptablesBackendAuto        = "Auto"
)

// +kubebuilder:validation:Enum=DoNothing;Enable;Disable
type AWSSrcDstCheckOption string

const (
	AWSSrcDstCheckOptionDoNothing AWSSrcDstCheckOption = "DoNothing"
	AWSSrcDstCheckOptionEnable                         = "Enable"
	AWSSrcDstCheckOptionDisable                        = "Disable"
)

const (
	AWSSecondaryIPEnabled               = "Enabled"
	AWSSecondaryIPDisabled              = "Disabled"
	AWSSecondaryIPEnabledENIPerWorkload = "EnabledENIPerWorkload"
)

// +kubebuilder:validation:Enum=NoDelay;DelayDeniedPacket;DelayDNSResponse
type DNSPolicyMode string

const (
	DNSPolicyModeNoDelay           DNSPolicyMode = "NoDelay"
	DNSPolicyModeDelayDeniedPacket DNSPolicyMode = "DelayDeniedPacket"
	DNSPolicyModeDelayDNSResponse  DNSPolicyMode = "DelayDNSResponse"
)

// +kubebuilder:validation:Enum=Enabled;Disabled
type FloatingIPType string

const (
	FloatingIPsEnabled  FloatingIPType = "Enabled"
	FloatingIPsDisabled FloatingIPType = "Disabled"
)

// FelixConfigurationSpec contains the values of the Felix configuration.
type FelixConfigurationSpec struct {
	// UseInternalDataplaneDriver, if true, Felix will use its internal dataplane programming logic.  If false, it
	// will launch an external dataplane driver and communicate with it over protobuf.
	UseInternalDataplaneDriver *bool `json:"useInternalDataplaneDriver,omitempty"`
	// DataplaneDriver filename of the external dataplane driver to use.  Only used if UseInternalDataplaneDriver
	// is set to false.
	DataplaneDriver string `json:"dataplaneDriver,omitempty"`

	// DataplaneWatchdogTimeout is the readiness/liveness timeout used for Felix's (internal) dataplane driver.
	// Increase this value if you experience spurious non-ready or non-live events when Felix is under heavy load.
	// Decrease the value to get felix to report non-live or non-ready more quickly. [Default: 90s]
	//
	// Deprecated: replaced by the generic HealthTimeoutOverrides.
	DataplaneWatchdogTimeout *metav1.Duration `json:"dataplaneWatchdogTimeout,omitempty" configv1timescale:"seconds"`

	// IPv6Support controls whether Felix enables support for IPv6 (if supported by the in-use dataplane).
	IPv6Support *bool `json:"ipv6Support,omitempty" confignamev1:"Ipv6Support"`

	// RouteRefreshInterval is the period at which Felix re-checks the routes
	// in the dataplane to ensure that no other process has accidentally broken Calico's rules.
	// Set to 0 to disable route refresh. [Default: 90s]
	RouteRefreshInterval *metav1.Duration `json:"routeRefreshInterval,omitempty" configv1timescale:"seconds"`
	// InterfaceRefreshInterval is the period at which Felix rescans local interfaces to verify their state.
	// The rescan can be disabled by setting the interval to 0.
	InterfaceRefreshInterval *metav1.Duration `json:"interfaceRefreshInterval,omitempty" configv1timescale:"seconds"`
	// IptablesRefreshInterval is the period at which Felix re-checks the IP sets
	// in the dataplane to ensure that no other process has accidentally broken Calico's rules.
	// Set to 0 to disable IP sets refresh. Note: the default for this value is lower than the
	// other refresh intervals as a workaround for a Linux kernel bug that was fixed in kernel
	// version 4.11. If you are using v4.11 or greater you may want to set this to, a higher value
	// to reduce Felix CPU usage. [Default: 10s]
	IptablesRefreshInterval *metav1.Duration `json:"iptablesRefreshInterval,omitempty" configv1timescale:"seconds"`
	// IptablesPostWriteCheckInterval is the period after Felix has done a write
	// to the dataplane that it schedules an extra read back in order to check the write was not
	// clobbered by another process. This should only occur if another application on the system
	// doesn't respect the iptables lock. [Default: 1s]
	IptablesPostWriteCheckInterval *metav1.Duration `json:"iptablesPostWriteCheckInterval,omitempty" configv1timescale:"seconds" confignamev1:"IptablesPostWriteCheckIntervalSecs"`
	// IptablesLockFilePath is the location of the iptables lock file. You may need to change this
	// if the lock file is not in its standard location (for example if you have mapped it into Felix's
	// container at a different path). [Default: /run/xtables.lock]
	IptablesLockFilePath string `json:"iptablesLockFilePath,omitempty"`
	// IptablesLockTimeout is the time that Felix will wait for the iptables lock,
	// or 0, to disable. To use this feature, Felix must share the iptables lock file with all other
	// processes that also take the lock. When running Felix inside a container, this requires the
	// /run directory of the host to be mounted into the calico/node or calico/felix container.
	// [Default: 0s disabled]
	IptablesLockTimeout *metav1.Duration `json:"iptablesLockTimeout,omitempty" configv1timescale:"seconds" confignamev1:"IptablesLockTimeoutSecs"`
	// IptablesLockProbeInterval is the time that Felix will wait between
	// attempts to acquire the iptables lock if it is not available. Lower values make Felix more
	// responsive when the lock is contended, but use more CPU. [Default: 50ms]
	IptablesLockProbeInterval *metav1.Duration `json:"iptablesLockProbeInterval,omitempty" configv1timescale:"milliseconds" confignamev1:"IptablesLockProbeIntervalMillis"`
	// FeatureDetectOverride is used to override feature detection based on auto-detected platform
	// capabilities.  Values are specified in a comma separated list with no spaces, example;
	// "SNATFullyRandom=true,MASQFullyRandom=false,RestoreSupportsLock=".  "true" or "false" will
	// force the feature, empty or omitted values are auto-detected.
	FeatureDetectOverride string `json:"featureDetectOverride,omitempty" validate:"omitempty,keyValueList"`
	// FeatureGates is used to enable or disable tech-preview Calico features.
	// Values are specified in a comma separated list with no spaces, example;
	// "BPFConnectTimeLoadBalancingWorkaround=enabled,XyZ=false". This is
	// used to enable features that are not fully production ready.
	FeatureGates string `json:"featureGates,omitempty" validate:"omitempty,keyValueList"`
	// IpsetsRefreshInterval is the period at which Felix re-checks all iptables
	// state to ensure that no other process has accidentally broken Calico's rules. Set to 0 to
	// disable iptables refresh. [Default: 90s]
	IpsetsRefreshInterval *metav1.Duration `json:"ipsetsRefreshInterval,omitempty" configv1timescale:"seconds"`
	MaxIpsetSize          *int             `json:"maxIpsetSize,omitempty"`
	// IptablesBackend specifies which backend of iptables will be used. The default is Auto.
	IptablesBackend *IptablesBackend `json:"iptablesBackend,omitempty" validate:"omitempty,iptablesBackend"`

	// XDPRefreshInterval is the period at which Felix re-checks all XDP state to ensure that no
	// other process has accidentally broken Calico's BPF maps or attached programs. Set to 0 to
	// disable XDP refresh. [Default: 90s]
	XDPRefreshInterval *metav1.Duration `json:"xdpRefreshInterval,omitempty" configv1timescale:"seconds"`

	NetlinkTimeout *metav1.Duration `json:"netlinkTimeout,omitempty" configv1timescale:"seconds" confignamev1:"NetlinkTimeoutSecs"`

	// MetadataAddr is the IP address or domain name of the server that can answer VM queries for
	// cloud-init metadata. In OpenStack, this corresponds to the machine running nova-api (or in
	// Ubuntu, nova-api-metadata). A value of none (case insensitive) means that Felix should not
	// set up any NAT rule for the metadata path. [Default: 127.0.0.1]
	MetadataAddr string `json:"metadataAddr,omitempty"`
	// MetadataPort is the port of the metadata server. This, combined with global.MetadataAddr (if
	// not 'None'), is used to set up a NAT rule, from 169.254.169.254:80 to MetadataAddr:MetadataPort.
	// In most cases this should not need to be changed [Default: 8775].
	MetadataPort *int `json:"metadataPort,omitempty"`

	// OpenstackRegion is the name of the region that a particular Felix belongs to. In a multi-region
	// Calico/OpenStack deployment, this must be configured somehow for each Felix (here in the datamodel,
	// or in felix.cfg or the environment on each compute node), and must match the [calico]
	// openstack_region value configured in neutron.conf on each node. [Default: Empty]
	OpenstackRegion string `json:"openstackRegion,omitempty"`

	// InterfacePrefix is the interface name prefix that identifies workload endpoints and so distinguishes
	// them from host endpoint interfaces. Note: in environments other than bare metal, the orchestrators
	// configure this appropriately. For example our Kubernetes and Docker integrations set the 'cali' value,
	// and our OpenStack integration sets the 'tap' value. [Default: cali]
	InterfacePrefix string `json:"interfacePrefix,omitempty"`
	// InterfaceExclude is a comma-separated list of interfaces that Felix should exclude when monitoring for host
	// endpoints. The default value ensures that Felix ignores Kubernetes' IPVS dummy interface, which is used
	// internally by kube-proxy. If you want to exclude multiple interface names using a single value, the list
	// supports regular expressions. For regular expressions you must wrap the value with '/'. For example
	// having values '/^kube/,veth1' will exclude all interfaces that begin with 'kube' and also the interface
	// 'veth1'. [Default: kube-ipvs0]
	InterfaceExclude string `json:"interfaceExclude,omitempty"`

	// ChainInsertMode controls whether Felix hooks the kernel's top-level iptables chains by inserting a rule
	// at the top of the chain or by appending a rule at the bottom. insert is the safe default since it prevents
	// Calico's rules from being bypassed. If you switch to append mode, be sure that the other rules in the chains
	// signal acceptance by falling through to the Calico rules, otherwise the Calico policy will be bypassed.
	// [Default: insert]
	ChainInsertMode string `json:"chainInsertMode,omitempty"`
	// DefaultEndpointToHostAction controls what happens to traffic that goes from a workload endpoint to the host
	// itself (after the traffic hits the endpoint egress policy). By default Calico blocks traffic from workload
	// endpoints to the host itself with an iptables "DROP" action. If you want to allow some or all traffic from
	// endpoint to host, set this parameter to RETURN or ACCEPT. Use RETURN if you have your own rules in the iptables
	// "INPUT" chain; Calico will insert its rules at the top of that chain, then "RETURN" packets to the "INPUT" chain
	// once it has completed processing workload endpoint egress policy. Use ACCEPT to unconditionally accept packets
	// from workloads after processing workload endpoint egress policy. [Default: Drop]
	DefaultEndpointToHostAction string `json:"defaultEndpointToHostAction,omitempty" validate:"omitempty,dropAcceptReturn"`
	IptablesFilterAllowAction   string `json:"iptablesFilterAllowAction,omitempty" validate:"omitempty,acceptReturn"`
	IptablesMangleAllowAction   string `json:"iptablesMangleAllowAction,omitempty" validate:"omitempty,acceptReturn"`
	// IptablesFilterDenyAction controls what happens to traffic that is denied by network policy. By default Calico blocks traffic
	// with an iptables "DROP" action. If you want to use "REJECT" action instead you can configure it in here.
	IptablesFilterDenyAction string `json:"iptablesFilterDenyAction,omitempty" validate:"omitempty,dropReject"`
	// LogPrefix is the log prefix that Felix uses when rendering LOG rules. [Default: calico-packet]
	LogPrefix string `json:"logPrefix,omitempty"`

	// LogDropActionOverride specifies whether or not to include the DropActionOverride in the logs when it is triggered.
	LogDropActionOverride *bool `json:"logDropActionOverride,omitempty"`

	// LogFilePath is the full path to the Felix log. Set to none to disable file logging. [Default: /var/log/calico/felix.log]
	LogFilePath string `json:"logFilePath,omitempty"`

	// LogSeverityFile is the log severity above which logs are sent to the log file. [Default: Info]
	LogSeverityFile string `json:"logSeverityFile,omitempty" validate:"omitempty,logLevel"`
	// LogSeverityScreen is the log severity above which logs are sent to the stdout. [Default: Info]
	LogSeverityScreen string `json:"logSeverityScreen,omitempty" validate:"omitempty,logLevel"`
	// LogSeveritySys is the log severity above which logs are sent to the syslog. Set to None for no logging to syslog.
	// [Default: Info]
	LogSeveritySys string `json:"logSeveritySys,omitempty" validate:"omitempty,logLevel"`
	// LogDebugFilenameRegex controls which source code files have their Debug log output included in the logs.
	// Only logs from files with names that match the given regular expression are included.  The filter only applies
	// to Debug level logs.
	LogDebugFilenameRegex string `json:"logDebugFilenameRegex,omitempty" validate:"omitempty,regexp"`

	// IPIPEnabled overrides whether Felix should configure an IPIP interface on the host. Optional as Felix determines this based on the existing IP pools. [Default: nil (unset)]
	IPIPEnabled *bool `json:"ipipEnabled,omitempty" confignamev1:"IpInIpEnabled"`
	// IPIPMTU is the MTU to set on the tunnel device. See Configuring MTU [Default: 1440]
	IPIPMTU *int `json:"ipipMTU,omitempty" confignamev1:"IpInIpMtu"`

	// VXLANEnabled overrides whether Felix should create the VXLAN tunnel device for IPv4 VXLAN networking. Optional as Felix determines this based on the existing IP pools. [Default: nil (unset)]
	VXLANEnabled *bool `json:"vxlanEnabled,omitempty" confignamev1:"VXLANEnabled"`
	// VXLANMTU is the MTU to set on the IPv4 VXLAN tunnel device. See Configuring MTU [Default: 1410]
	VXLANMTU *int `json:"vxlanMTU,omitempty"`
	// VXLANMTUV6 is the MTU to set on the IPv6 VXLAN tunnel device. See Configuring MTU [Default: 1390]
	VXLANMTUV6 *int `json:"vxlanMTUV6,omitempty"`
	VXLANPort  *int `json:"vxlanPort,omitempty"`
	VXLANVNI   *int `json:"vxlanVNI,omitempty"`

	// AllowVXLANPacketsFromWorkloads controls whether Felix will add a rule to drop VXLAN encapsulated traffic
	// from workloads [Default: false]
	// +optional
	AllowVXLANPacketsFromWorkloads *bool `json:"allowVXLANPacketsFromWorkloads,omitempty"`
	// AllowIPIPPacketsFromWorkloads controls whether Felix will add a rule to drop IPIP encapsulated traffic
	// from workloads [Default: false]
	// +optional
	AllowIPIPPacketsFromWorkloads *bool `json:"allowIPIPPacketsFromWorkloads,omitempty"`

	// ReportingInterval is the interval at which Felix reports its status into the datastore or 0 to disable.
	// Must be non-zero in OpenStack deployments. [Default: 30s]
	ReportingInterval *metav1.Duration `json:"reportingInterval,omitempty" configv1timescale:"seconds" confignamev1:"ReportingIntervalSecs"`
	// ReportingTTL is the time-to-live setting for process-wide status reports. [Default: 90s]
	ReportingTTL *metav1.Duration `json:"reportingTTL,omitempty" configv1timescale:"seconds" confignamev1:"ReportingTTLSecs"`

	EndpointReportingEnabled *bool            `json:"endpointReportingEnabled,omitempty"`
	EndpointReportingDelay   *metav1.Duration `json:"endpointReportingDelay,omitempty" configv1timescale:"seconds" confignamev1:"EndpointReportingDelaySecs"`

	// IptablesMarkMask is the mask that Felix selects its IPTables Mark bits from. Should be a 32 bit hexadecimal
	// number with at least 8 bits set, none of which clash with any other mark bits in use on the system.
	// [Default: 0xff000000]
	IptablesMarkMask *uint32 `json:"iptablesMarkMask,omitempty"`

	DisableConntrackInvalidCheck *bool `json:"disableConntrackInvalidCheck,omitempty"`

	HealthEnabled *bool   `json:"healthEnabled,omitempty"`
	HealthHost    *string `json:"healthHost,omitempty"`
	HealthPort    *int    `json:"healthPort,omitempty"`
	// HealthTimeoutOverrides allows the internal watchdog timeouts of individual subcomponents to be
	// overridden.  This is useful for working around "false positive" liveness timeouts that can occur
	// in particularly stressful workloads or if CPU is constrained.  For a list of active
	// subcomponents, see Felix's logs.
	HealthTimeoutOverrides []HealthTimeoutOverride `json:"healthTimeoutOverrides,omitempty" validate:"omitempty,dive"`

	// PrometheusMetricsEnabled enables the Prometheus metrics server in Felix if set to true. [Default: false]
	PrometheusMetricsEnabled *bool `json:"prometheusMetricsEnabled,omitempty"`
	// PrometheusMetricsHost is the host that the Prometheus metrics server should bind to. [Default: empty]
	PrometheusMetricsHost string `json:"prometheusMetricsHost,omitempty" validate:"omitempty,prometheusHost"`
	// PrometheusMetricsPort is the TCP port that the Prometheus metrics server should bind to. [Default: 9091]
	PrometheusMetricsPort *int `json:"prometheusMetricsPort,omitempty"`
	// PrometheusGoMetricsEnabled disables Go runtime metrics collection, which the Prometheus client does by default, when
	// set to false. This reduces the number of metrics reported, reducing Prometheus load. [Default: true]
	PrometheusGoMetricsEnabled *bool `json:"prometheusGoMetricsEnabled,omitempty"`
	// PrometheusProcessMetricsEnabled disables process metrics collection, which the Prometheus client does by default, when
	// set to false. This reduces the number of metrics reported, reducing Prometheus load. [Default: true]
	PrometheusProcessMetricsEnabled *bool `json:"prometheusProcessMetricsEnabled,omitempty"`
	// PrometheusWireGuardMetricsEnabled disables wireguard metrics collection, which the Prometheus client does by default, when
	// set to false. This reduces the number of metrics reported, reducing Prometheus load. [Default: true]
	PrometheusWireGuardMetricsEnabled *bool `json:"prometheusWireGuardMetricsEnabled,omitempty"`
	// TLS credentials for this port.
	PrometheusMetricsCertFile string `json:"prometheusMetricsCertFile,omitempty"`
	PrometheusMetricsKeyFile  string `json:"prometheusMetricsKeyFile,omitempty"`
	PrometheusMetricsCAFile   string `json:"prometheusMetricsCAFile,omitempty"`

	// FailsafeInboundHostPorts is a list of UDP/TCP ports and CIDRs that Felix will allow incoming traffic to host endpoints
	// on irrespective of the security policy. This is useful to avoid accidentally cutting off a host with incorrect configuration.
	// For back-compatibility, if the protocol is not specified, it defaults to "tcp". If a CIDR is not specified, it will allow
	// traffic from all addresses. To disable all inbound host ports, use the value none. The default value allows ssh access
	// and DHCP.
	// [Default: tcp:22, udp:68, tcp:179, tcp:2379, tcp:2380, tcp:6443, tcp:6666, tcp:6667]
	FailsafeInboundHostPorts *[]ProtoPort `json:"failsafeInboundHostPorts,omitempty"`
	// FailsafeOutboundHostPorts is a list of UDP/TCP ports and CIDRs that Felix will allow outgoing traffic from host endpoints
	// to irrespective of the security policy. This is useful to avoid accidentally cutting off a host with incorrect configuration.
	// For back-compatibility, if the protocol is not specified, it defaults to "tcp". If a CIDR is not specified, it will allow
	// traffic from all addresses. To disable all outbound host ports, use the value none. The default value opens etcd's standard
	// ports to ensure that Felix does not get cut off from etcd as well as allowing DHCP and DNS.
	// [Default: tcp:179, tcp:2379, tcp:2380, tcp:6443, tcp:6666, tcp:6667, udp:53, udp:67]
	FailsafeOutboundHostPorts *[]ProtoPort `json:"failsafeOutboundHostPorts,omitempty"`

	// KubeMasqueradeBit should be set to the same value as --iptables-masquerade-bit of kube-proxy
	// when TPROXY is used. The default is the same as kube-proxy default thus only needs a change
	// if kube-proxy is using a non-standard setting. Must be within the range of 0-31.  [Default: 14]
	KubeMasqueradeBit *int `json:"kubeMasqueradeBit,omitempty" validate:"omitempty,gte=0,lte=31"`

	// KubeNodePortRanges holds list of port ranges used for service node ports. Only used if felix detects kube-proxy running in ipvs mode.
	// Felix uses these ranges to separate host and workload traffic. [Default: 30000:32767].
	KubeNodePortRanges *[]numorstring.Port `json:"kubeNodePortRanges,omitempty" validate:"omitempty,dive"`

	// PolicySyncPathPrefix is used to by Felix to communicate policy changes to external services,
	// like Application layer policy. [Default: Empty]
	PolicySyncPathPrefix string `json:"policySyncPathPrefix,omitempty"`

	// UsageReportingEnabled reports anonymous Calico version number and cluster size to projectcalico.org. Logs warnings returned by the usage
	// server. For example, if a significant security vulnerability has been discovered in the version of Calico being used. [Default: true]
	UsageReportingEnabled *bool `json:"usageReportingEnabled,omitempty"`
	// UsageReportingInitialDelay controls the minimum delay before Felix makes a report. [Default: 300s]
	UsageReportingInitialDelay *metav1.Duration `json:"usageReportingInitialDelay,omitempty" configv1timescale:"seconds" confignamev1:"UsageReportingInitialDelaySecs"`
	// UsageReportingInterval controls the interval at which Felix makes reports. [Default: 86400s]
	UsageReportingInterval *metav1.Duration `json:"usageReportingInterval,omitempty" configv1timescale:"seconds" confignamev1:"UsageReportingIntervalSecs"`

	// NATPortRange specifies the range of ports that is used for port mapping when doing outgoing NAT. When unset the default behavior of the
	// network stack is used.
	NATPortRange *numorstring.Port `json:"natPortRange,omitempty"`

	// NATOutgoingAddress specifies an address to use when performing source NAT for traffic in a natOutgoing pool that
	// is leaving the network. By default the address used is an address on the interface the traffic is leaving on
	// (ie it uses the iptables MASQUERADE target)
	NATOutgoingAddress string `json:"natOutgoingAddress,omitempty"`

	// This is the IPv4 source address to use on programmed device routes. By default the source address is left blank,
	// leaving the kernel to choose the source address used.
	DeviceRouteSourceAddress string `json:"deviceRouteSourceAddress,omitempty"`

	// This is the IPv6 source address to use on programmed device routes. By default the source address is left blank,
	// leaving the kernel to choose the source address used.
	DeviceRouteSourceAddressIPv6 string `json:"deviceRouteSourceAddressIPv6,omitempty"`

	// This defines the route protocol added to programmed device routes, by default this will be RTPROT_BOOT
	// when left blank.
	DeviceRouteProtocol *int `json:"deviceRouteProtocol,omitempty"`
	// Whether or not to remove device routes that have not been programmed by Felix. Disabling this will allow external
	// applications to also add device routes. This is enabled by default which means we will remove externally added routes.
	RemoveExternalRoutes *bool `json:"removeExternalRoutes,omitempty"`

	// ExternalNodesCIDRList is a list of CIDR's of external-non-calico-nodes which may source tunnel traffic and have
	// the tunneled traffic be accepted at calico nodes.
	ExternalNodesCIDRList *[]string `json:"externalNodesList,omitempty"`

	NfNetlinkBufSize  string `json:"nfNetlinkBufSize,omitempty"`
	StatsDumpFilePath string `json:"statsDumpFilePath,omitempty"`

	// Felix Denied Packet Metrics configuration parameters.
	PrometheusReporterEnabled   *bool  `json:"prometheusReporterEnabled,omitempty"`
	PrometheusReporterPort      *int   `json:"prometheusReporterPort,omitempty"`
	PrometheusReporterCertFile  string `json:"prometheusReporterCertFile,omitempty"`
	PrometheusReporterKeyFile   string `json:"prometheusReporterKeyFile,omitempty"`
	PrometheusReporterCAFile    string `json:"prometheusReporterCAFile,omitempty"`
	DeletedMetricsRetentionSecs *int   `json:"deletedMetricsRetentionSecs,omitempty"`

	// DropActionOverride overrides the Drop action in Felix, optionally changing the behavior to Accept, and optionally adding Log.
	// Possible values are Drop, LogAndDrop, Accept, LogAndAccept. [Default: Drop]
	DropActionOverride string `json:"dropActionOverride,omitempty" validate:"omitempty,dropActionOverride"`

	DebugMemoryProfilePath          string           `json:"debugMemoryProfilePath,omitempty"`
	DebugDisableLogDropping         *bool            `json:"debugDisableLogDropping,omitempty"`
	DebugSimulateCalcGraphHangAfter *metav1.Duration `json:"debugSimulateCalcGraphHangAfter,omitempty" configv1timescale:"seconds"`
	DebugSimulateDataplaneHangAfter *metav1.Duration `json:"debugSimulateDataplaneHangAfter,omitempty" configv1timescale:"seconds"`

	IptablesNATOutgoingInterfaceFilter string `json:"iptablesNATOutgoingInterfaceFilter,omitempty" validate:"omitempty,ifaceFilter"`

	// SidecarAccelerationEnabled enables experimental sidecar acceleration [Default: false]
	SidecarAccelerationEnabled *bool `json:"sidecarAccelerationEnabled,omitempty"`

	// XDPEnabled enables XDP acceleration for suitable untracked incoming deny rules. [Default: true]
	XDPEnabled *bool `json:"xdpEnabled,omitempty" confignamev1:"XDPEnabled"`

	// GenericXDPEnabled enables Generic XDP so network cards that don't support XDP offload or driver
	// modes can use XDP. This is not recommended since it doesn't provide better performance than
	// iptables. [Default: false]
	GenericXDPEnabled *bool `json:"genericXDPEnabled,omitempty" confignamev1:"GenericXDPEnabled"`

	// BPFEnabled, if enabled Felix will use the BPF dataplane. [Default: false]
	BPFEnabled *bool `json:"bpfEnabled,omitempty" validate:"omitempty"`
	// BPFDisableUnprivileged, if enabled, Felix sets the kernel.unprivileged_bpf_disabled sysctl to disable
	// unprivileged use of BPF.  This ensures that unprivileged users cannot access Calico's BPF maps and
	// cannot insert their own BPF programs to interfere with Calico's. [Default: true]
	BPFDisableUnprivileged *bool `json:"bpfDisableUnprivileged,omitempty" validate:"omitempty"`
	// BPFLogLevel controls the log level of the BPF programs when in BPF dataplane mode.  One of "Off", "Info", or
	// "Debug".  The logs are emitted to the BPF trace pipe, accessible with the command `tc exec bpf debug`.
	// [Default: Off].
	// +optional
	BPFLogLevel string `json:"bpfLogLevel,omitempty" validate:"omitempty,bpfLogLevel"`
	// BPFDataIfacePattern is a regular expression that controls which interfaces Felix should attach BPF programs to
	// in order to catch traffic to/from the network.  This needs to match the interfaces that Calico workload traffic
	// flows over as well as any interfaces that handle incoming traffic to nodeports and services from outside the
	// cluster.  It should not match the workload interfaces (usually named cali...).
	BPFDataIfacePattern string `json:"bpfDataIfacePattern,omitempty" validate:"omitempty,regexp"`
	// BPFL3IfacePattern is a regular expression that allows to list tunnel devices like wireguard or vxlan (i.e., L3 devices)
	// in addition to BPFDataIfacePattern. That is, tunnel interfaces not created by Calico, that Calico workload traffic flows
	// over as well as any interfaces that handle incoming traffic to nodeports and services from outside the cluster.
	BPFL3IfacePattern string `json:"bpfL3IfacePattern,omitempty" validate:"omitempty,regexp"`
	// BPFConnectTimeLoadBalancingEnabled when in BPF mode, controls whether Felix installs the connection-time load
	// balancer.  The connect-time load balancer is required for the host to be able to reach Kubernetes services
	// and it improves the performance of pod-to-service connections.  The only reason to disable it is for debugging
	// purposes.  [Default: true]
	BPFConnectTimeLoadBalancingEnabled *bool `json:"bpfConnectTimeLoadBalancingEnabled,omitempty" validate:"omitempty"`
	// BPFExternalServiceMode in BPF mode, controls how connections from outside the cluster to services (node ports
	// and cluster IPs) are forwarded to remote workloads.  If set to "Tunnel" then both request and response traffic
	// is tunneled to the remote node.  If set to "DSR", the request traffic is tunneled but the response traffic
	// is sent directly from the remote node.  In "DSR" mode, the remote node appears to use the IP of the ingress
	// node; this requires a permissive L2 network.  [Default: Tunnel]
	BPFExternalServiceMode string `json:"bpfExternalServiceMode,omitempty" validate:"omitempty,bpfServiceMode"`
	// BPFDSROptoutCIDRs is a list of CIDRs which are excluded from DSR. That is, clients
	// in those CIDRs will accesses nodeports as if BPFExternalServiceMode was set to
	// Tunnel.
	BPFDSROptoutCIDRs *[]string `json:"bpfDSROptoutCIDRs,omitempty" validate:"omitempty,cidrs"`
	// BPFExtToServiceConnmark in BPF mode, control a 32bit mark that is set on connections from an
	// external client to a local service. This mark allows us to control how packets of that
	// connection are routed within the host and how is routing interpreted by RPF check. [Default: 0]
	BPFExtToServiceConnmark *int `json:"bpfExtToServiceConnmark,omitempty" validate:"omitempty,gte=0,lte=4294967295"`
	// BPFKubeProxyIptablesCleanupEnabled, if enabled in BPF mode, Felix will proactively clean up the upstream
	// Kubernetes kube-proxy's iptables chains.  Should only be enabled if kube-proxy is not running.  [Default: true]
	BPFKubeProxyIptablesCleanupEnabled *bool `json:"bpfKubeProxyIptablesCleanupEnabled,omitempty" validate:"omitempty"`
	// BPFKubeProxyMinSyncPeriod, in BPF mode, controls the minimum time between updates to the dataplane for Felix's
	// embedded kube-proxy.  Lower values give reduced set-up latency.  Higher values reduce Felix CPU usage by
	// batching up more work.  [Default: 1s]
	BPFKubeProxyMinSyncPeriod *metav1.Duration `json:"bpfKubeProxyMinSyncPeriod,omitempty" validate:"omitempty" configv1timescale:"seconds"`
	// BPFKubeProxyEndpointSlicesEnabled in BPF mode, controls whether Felix's
	// embedded kube-proxy accepts EndpointSlices or not.
	BPFKubeProxyEndpointSlicesEnabled *bool `json:"bpfKubeProxyEndpointSlicesEnabled,omitempty" validate:"omitempty"`
	// BPFPSNATPorts sets the range from which we randomly pick a port if there is a source port
	// collision. This should be within the ephemeral range as defined by RFC 6056 (1024–65535) and
	// preferably outside the  ephemeral ranges used by common operating systems. Linux uses
	// 32768–60999, while others mostly use the IANA defined range 49152–65535. It is not necessarily
	// a problem if this range overlaps with the operating systems. Both ends of the range are
	// inclusive. [Default: 20000:29999]
	BPFPSNATPorts *numorstring.Port `json:"bpfPSNATPorts,omitempty"`
	// BPFMapSizeNATFrontend sets the size for nat front end map.
	// FrontendMap should be large enough to hold an entry for each nodeport,
	// external IP and each port in each service.
	BPFMapSizeNATFrontend *int `json:"bpfMapSizeNATFrontend,omitempty"`
	// BPFMapSizeNATBackend sets the size for nat back end map.
	// This is the total number of endpoints. This is mostly
	// more than the size of the number of services.
	BPFMapSizeNATBackend  *int `json:"bpfMapSizeNATBackend,omitempty"`
	BPFMapSizeNATAffinity *int `json:"bpfMapSizeNATAffinity,omitempty"`
	// BPFMapSizeRoute sets the size for the routes map.  The routes map should be large enough
	// to hold one entry per workload and a handful of entries per host (enough to cover its own IPs and
	// tunnel IPs).
	BPFMapSizeRoute *int `json:"bpfMapSizeRoute,omitempty"`
	// BPFMapSizeConntrack sets the size for the conntrack map.  This map must be large enough to hold
	// an entry for each active connection.  Warning: changing the size of the conntrack map can cause disruption.
	BPFMapSizeConntrack *int `json:"bpfMapSizeConntrack,omitempty"`
	// BPFMapSizeIPSets sets the size for ipsets map.  The IP sets map must be large enough to hold an entry
	// for each endpoint matched by every selector in the source/destination matches in network policy.  Selectors
	// such as "all()" can result in large numbers of entries (one entry per endpoint in that case).
	BPFMapSizeIPSets *int `json:"bpfMapSizeIPSets,omitempty"`
	// BPFMapSizeIfState sets the size for ifstate map.  The ifstate map must be large enough to hold an entry
	// for each device (host + workloads) on a host.
	BPFMapSizeIfState *int `json:"bpfMapSizeIfState,omitempty"`
	// BPFHostConntrackBypass Controls whether to bypass Linux conntrack in BPF mode for
	// workloads and services. [Default: true - bypass Linux conntrack]
	BPFHostConntrackBypass *bool `json:"bpfHostConntrackBypass,omitempty"`
	// BPFEnforceRPF enforce strict RPF on all host interfaces with BPF programs regardless of
	// what is the per-interfaces or global setting. Possible values are Disabled, Strict
	// or Loose. [Default: Loose]
	BPFEnforceRPF string `json:"bpfEnforceRPF,omitempty"`
	// BPFPolicyDebugEnabled when true, Felix records detailed information
	// about the BPF policy programs, which can be examined with the calico-bpf command-line tool.
	BPFPolicyDebugEnabled *bool `json:"bpfPolicyDebugEnabled,omitempty"`
<<<<<<< HEAD

	SyslogReporterNetwork string `json:"syslogReporterNetwork,omitempty"`
	SyslogReporterAddress string `json:"syslogReporterAddress,omitempty"`

	// IPSecMode controls which mode IPSec is operating on.
	// Default value means IPSec is not enabled. [Default: ""]
	IPSecMode string `json:"ipsecMode,omitempty" validate:"omitempty,ipsecMode"`
	// IPSecAllowUnsecuredTraffic controls whether non-IPsec traffic is allowed in addition to IPsec traffic. Enabling this
	// negates the anti-spoofing protections of IPsec but it is useful when migrating to/from IPsec. [Default: false]
	IPSecAllowUnsecuredTraffic *bool `json:"ipsecAllowUnsecuredTraffic,omitempty"`
	// IPSecIKEAlgorithm sets IPSec IKE algorithm. Default is NIST suite B recommendation. [Default: aes128gcm16-prfsha256-ecp256]
	IPSecIKEAlgorithm string `json:"ipsecIKEAlgorithm,omitempty"`
	// IPSecESAlgorithm sets IPSec ESP algorithm. Default is NIST suite B recommendation. [Default: aes128gcm16-ecp256]
	IPSecESPAlgorithm string `json:"ipsecESPAlgorithm,omitempty"`
	// IPSecLogLevel controls log level for IPSec components. Set to None for no logging.
	// A generic log level terminology is used [None, Notice, Info, Debug, Verbose].
	// [Default: Info]
	IPSecLogLevel string `json:"ipsecLogLevel,omitempty" validate:"omitempty,ipsecLogLevel"`
	// IPSecPolicyRefreshInterval is the interval at which Felix will check the kernel's IPsec policy tables and
	// repair any inconsistencies. [Default: 600s]
	IPSecPolicyRefreshInterval *metav1.Duration `json:"ipsecPolicyRefreshInterval,omitempty" configv1timescale:"seconds"`

	// FlowLogsFlushInterval configures the interval at which Felix exports flow logs.
	FlowLogsFlushInterval *metav1.Duration `json:"flowLogsFlushInterval,omitempty" configv1timescale:"seconds"`
	// FlowLogsEnableHostEndpoint enables Flow logs reporting for HostEndpoints.
	FlowLogsEnableHostEndpoint *bool `json:"flowLogsEnableHostEndpoint,omitempty"`
	// FlowLogsEnableNetworkSets enables Flow logs reporting for GlobalNetworkSets.
	FlowLogsEnableNetworkSets *bool `json:"flowLogsEnableNetworkSets,omitempty"`
	// FlowLogsMaxOriginalIPsIncluded specifies the number of unique IP addresses (if relevant) that should be included in Flow logs.
	FlowLogsMaxOriginalIPsIncluded *int `json:"flowLogsMaxOriginalIPsIncluded,omitempty"`
	// FlowLogsCollectProcessInfo, if enabled Felix will load the kprobe BPF programs to collect process info. [Default: false]
	FlowLogsCollectProcessInfo *bool `json:"flowLogsCollectProcessInfo,omitempty" validate:"omitempty"`
	// FlowLogsCollectTcpStats enables flow logs reporting TCP socket stats
	FlowLogsCollectTcpStats *bool `json:"flowLogsCollectTcpStats,omitempty" validate:"omitempty"`
	// When FlowLogsCollectProcessPath and FlowLogsCollectProcessInfo are
	// both enabled, each flow log will include information about the process
	// that is sending or receiving the packets in that flow: the
	// `process_name` field will contain the full path of the process
	// executable, and the `process_args` field will have the arguments with
	// which the executable was invoked.  Process information will not be
	// reported for connections which use raw sockets.
	FlowLogsCollectProcessPath *bool `json:"flowLogsCollectProcessPath,omitempty" validate:"omitempty"`
	// When FlowLogsCollectorDebugTrace is set to true, enables the logs in the collector to be
	// printed in their entirety.
	FlowLogsCollectorDebugTrace *bool `json:"flowLogsCollectorDebugTrace,omitempty"`
	// FlowLogsFileEnabled when set to true, enables logging flow logs to a file. If false no flow logging to file will occur.
	FlowLogsFileEnabled *bool `json:"flowLogsFileEnabled,omitempty"`
	// FlowLogsFileMaxFiles sets the number of log files to keep.
	FlowLogsFileMaxFiles *int `json:"flowLogsFileMaxFiles,omitempty"`
	// FlowLogsFileMaxFileSizeMB sets the max size in MB of flow logs files before rotation.
	FlowLogsFileMaxFileSizeMB *int `json:"flowLogsFileMaxFileSizeMB,omitempty"`
	// FlowLogsFileDirectory sets the directory where flow logs files are stored.
	FlowLogsFileDirectory *string `json:"flowLogsFileDirectory,omitempty"`
	// FlowLogsFileIncludeLabels is used to configure if endpoint labels are included in a Flow log entry written to file.
	FlowLogsFileIncludeLabels *bool `json:"flowLogsFileIncludeLabels,omitempty"`
	// FlowLogsFileIncludePolicies is used to configure if policy information are included in a Flow log entry written to file.
	FlowLogsFileIncludePolicies *bool `json:"flowLogsFileIncludePolicies,omitempty"`
	// FlowLogsFileIncludeService is used to configure if the destination service is included in a Flow log entry written to file.
	// The service information can only be included if the flow was explicitly determined to be directed at the service (e.g.
	// when the pre-DNAT destination corresponds to the service ClusterIP and port).
	FlowLogsFileIncludeService *bool `json:"flowLogsFileIncludeService,omitempty"`
	// FlowLogsFileAggregationKindForAllowed is used to choose the type of aggregation for flow log entries created for
	// allowed connections. [Default: 2 - pod prefix name based aggregation].
	// Accepted values are 0, 1 and 2.
	// 0 - No aggregation.
	// 1 - Source port based aggregation.
	// 2 - Pod prefix name based aggreagation.
	FlowLogsFileAggregationKindForAllowed *int `json:"flowLogsFileAggregationKindForAllowed,omitempty" validate:"omitempty,flowLogAggregationKind"`
	// FlowLogsFileAggregationKindForDenied is used to choose the type of aggregation for flow log entries created for
	// denied connections. [Default: 1 - source port based aggregation].
	// Accepted values are 0, 1 and 2.
	// 0 - No aggregation.
	// 1 - Source port based aggregation.
	// 2 - Pod prefix name based aggregation.
	// 3 - No destination ports based aggregation.
	FlowLogsFileAggregationKindForDenied *int `json:"flowLogsFileAggregationKindForDenied,omitempty" validate:"omitempty,flowLogAggregationKind"`
	// FlowLogsFileEnabledForAllowed is used to enable/disable flow logs entries created for allowed connections. Default is true.
	// This parameter only takes effect when FlowLogsFileReporterEnabled is set to true.
	FlowLogsFileEnabledForAllowed *bool `json:"flowLogsFileEnabledForAllowed,omitempty"`
	// FlowLogsFileEnabledForDenied is used to enable/disable flow logs entries created for denied flows. Default is true.
	// This parameter only takes effect when FlowLogsFileReporterEnabled is set to true.
	FlowLogsFileEnabledForDenied *bool `json:"flowLogsFileEnabledForDenied,omitempty"`
	// FlowLogsDynamicAggregationEnabled is used to enable/disable dynamically changing aggregation levels. Default is true.
	FlowLogsDynamicAggregationEnabled *bool `json:"flowLogsDynamicAggregationEnabled,omitempty"`
	// FlowLogsPositionFilePath is used specify the position of the external pipeline that reads flow logs. Default is /var/log/calico/flows.log.pos.
	// This parameter only takes effect when FlowLogsDynamicAggregationEnabled is set to true.
	FlowLogsPositionFilePath *string `json:"flowLogsPositionFilePath,omitempty"`
	// FlowLogsAggregationThresholdBytes is used specify how far behind the external pipeline that reads flow logs can be. Default is 8192 bytes.
	// This parameter only takes effect when FlowLogsDynamicAggregationEnabled is set to true.
	FlowLogsAggregationThresholdBytes *int `json:"flowLogsAggregationThresholdBytes,omitempty"`
	// FlowLogsFilePerFlowProcessLimit, is used to specify the maximum number of flow log entries with distinct process information
	// beyond which process information will be aggregated. [Default: 2]
	FlowLogsFilePerFlowProcessLimit *int `json:"flowLogsFilePerFlowProcessLimit,omitempty" validate:"omitempty"`
	// FlowLogsFilePerFlowProcessArgsLimit is used to specify the maximum number of distinct process args that will appear in the flowLogs.
	// Default value is 5
	FlowLogsFilePerFlowProcessArgsLimit *int `json:"flowLogsFilePerFlowProcessArgsLimit,omitempty" validate:"omitempty"`
	// FlowLogsFileNatOutgoingPortLimit is used to specify the maximum number of distinct post SNAT ports that will appear
	// in the flowLogs. Default value is 3
	FlowLogsFileNatOutgoingPortLimit *int `json:"flowLogsFileNatOutgoingPortLimit,omitempty" validate:"omitempty"`
	// FlowLogsFileDomainsLimit is used to configure the number of (destination) domains to include in the flow log.
	// These are not included for workload or host endpoint destinations.
	// [Default: 5]
	FlowLogsFileDomainsLimit *int `json:"flowLogsFileDomainsLimit,omitempty" validate:"omitempty"`

	// WindowsFlowLogsFileDirectory sets the directory where flow logs files are stored on Windows nodes. [Default: "c:\\TigeraCalico\\flowlogs"].
	WindowsFlowLogsFileDirectory string `json:"windowsFlowLogsFileDirectory,omitempty"`
	// WindowsFlowLogsPositionFilePath is used to specify the position of the external pipeline that reads flow logs on Windows nodes.
	// [Default: "c:\\TigeraCalico\\flowlogs\\flows.log.pos"].
	// This parameter only takes effect when FlowLogsDynamicAggregationEnabled is set to true.
	WindowsFlowLogsPositionFilePath string `json:"windowsFlowLogsPositionFilePath,omitempty"`
	// WindowsStatsDumpFilePath is used to specify the path of the stats dump file on Windows nodes. [Default: "c:\\TigeraCalico\\stats\\dump"]
	WindowsStatsDumpFilePath string `json:"windowsStatsDumpFilePath,omitempty"`
	// The name of the file that Felix uses to preserve learnt DNS information when restarting. [Default:
	// "c:\\TigeraCalico\\felix-dns-cache.txt"].
	WindowsDNSCacheFile string `json:"windowsDnsCacheFile,omitempty"`
	// Extra time to keep IPs and alias names that are learnt from DNS, in addition to each name
	// or IP's advertised TTL. The default value is 120s which is same as the default value of
	// ServicePointManager.DnsRefreshTimeout on .net framework. [Default: 120s].
	WindowsDNSExtraTTL *metav1.Duration `json:"windowsDnsExtraTTL,omitempty" configv1timescale:"seconds"`

	// The DNS servers that Felix should trust. Each entry here must be `<ip>[:<port>]` - indicating an
	// explicit DNS server IP - or `k8s-service:[<namespace>/]<name>[:port]` - indicating a Kubernetes DNS
	// service. `<port>` defaults to the first service port, or 53 for an IP, and `<namespace>` to
	// `kube-system`. An IPv6 address with a port must use the square brackets convention, for example
	// `[fd00:83a6::12]:5353`.Note that Felix (calico-node) will need RBAC permission to read the details of
	// each service specified by a `k8s-service:...` form. [Default: "k8s-service:kube-dns"].
	DNSTrustedServers *[]string `json:"dnsTrustedServers,omitempty" validate:"omitempty,dive,ipOrK8sService"`
	// The name of the file that Felix uses to preserve learnt DNS information when restarting. [Default:
	// "/var/run/calico/felix-dns-cache.txt"].
	DNSCacheFile string `json:"dnsCacheFile,omitempty"`
	// The periodic interval at which Felix saves learnt DNS information to the cache file. [Default:
	// 60s].
	DNSCacheSaveInterval *metav1.Duration `json:"dnsCacheSaveInterval,omitempty" configv1timescale:"seconds"`
	// An arbitrary number that can be changed, at runtime, to tell Felix to discard all its
	// learnt DNS information. [Default: 0].
	DNSCacheEpoch *int `json:"dnsCacheEpoch,omitempty"`
	// Extra time to keep IPs and alias names that are learnt from DNS, in addition to each name
	// or IP's advertised TTL. [Default: 0s].
	DNSExtraTTL *metav1.Duration `json:"dnsExtraTTL,omitempty" configv1timescale:"seconds"`

	// DNSLogsFlushInterval configures the interval at which Felix exports DNS logs.
	// [Default: 300s]
	DNSLogsFlushInterval *metav1.Duration `json:"dnsLogsFlushInterval,omitempty" configv1timescale:"seconds"`
	// DNSLogsFileEnabled controls logging DNS logs to a file. If false no DNS logging to file will occur.
	// [Default: false]
	DNSLogsFileEnabled *bool `json:"dnsLogsFileEnabled,omitempty"`
	// DNSLogsFileMaxFiles sets the number of DNS log files to keep.
	// [Default: 5]
	DNSLogsFileMaxFiles *int `json:"dnsLogsFileMaxFiles,omitempty"`
	// DNSLogsFileMaxFileSizeMB sets the max size in MB of DNS log files before rotation.
	// [Default: 100]
	DNSLogsFileMaxFileSizeMB *int `json:"dnsLogsFileMaxFileSizeMB,omitempty"`
	// DNSLogsFileDirectory sets the directory where DNS log files are stored.
	// [Default: /var/log/calico/dnslogs]
	DNSLogsFileDirectory *string `json:"dnsLogsFileDirectory,omitempty"`
	// DNSLogsFileIncludeLabels is used to configure if endpoint labels are included in a DNS log entry written to file.
	// [Default: true]
	DNSLogsFileIncludeLabels *bool `json:"dnsLogsFileIncludeLabels,omitempty"`
	// DNSLogsFileAggregationKind is used to choose the type of aggregation for DNS log entries.
	// [Default: 1 - client name prefix aggregation].
	// Accepted values are 0 and 1.
	// 0 - No aggregation.
	// 1 - Aggregate over clients with the same name prefix.
	DNSLogsFileAggregationKind *int `json:"dnsLogsFileAggregationKind,omitempty" validate:"omitempty,dnsAggregationKind"`
	// Limit on the number of DNS logs that can be emitted within each flush interval.  When
	// this limit has been reached, Felix counts the number of unloggable DNS responses within
	// the flush interval, and emits a WARNING log with that count at the same time as it
	// flushes the buffered DNS logs.  [Default: 0, meaning no limit]
	DNSLogsFilePerNodeLimit *int `json:"dnsLogsFilePerNodeLimit,omitempty"`
	// DNSLogsLatency indicates to include measurements of DNS request/response latency in each DNS log.
	// [Default: true]
	DNSLogsLatency *bool `json:"dnsLogsLatency,omitempty"`
	// DNSPolicyMode specifies how DNS policy programming will be handled.
	// DelayDeniedPacket - Felix delays any denied packet that traversed a policy that included egress domain matches,
	// but did not match. The packet is released after a fixed time, or after the destination IP address was programmed.
	// DelayDNSResponse - Felix delays any DNS response until related IPSets are programmed. This introduces some
	// latency to all DNS packets (even when no IPSet programming is required), but it ensures policy hit statistics
	// are accurate. This is the recommended setting when you are making use of staged policies or policy rule hit
	// statistics.
	// NoDelay - Felix does not introduce any delay to the packets. DNS rules may not have been programmed by the time
	// the first packet traverses the policy rules. Client applications need to handle reconnection attempts if initial
	// connection attempts fail. This may be problematic for some applications or for very low DNS TTLs.
	//
	// On Windows, or when using the eBPF dataplane, this setting is ignored and "NoDelay" is always used.
	//
	// [Default: DelayDeniedPacket]
	DNSPolicyMode *DNSPolicyMode `json:"dnsPolicyMode,omitempty" validate:"omitempty,oneof=NoDelay DelayDeniedPacket DelayDNSResponse"`
	// DNSPolicyNfqueueID is the NFQUEUE ID to use for DNS Policy re-evaluation when the domains IP hasn't been programmed
	// to ipsets yet. Used when DNSPolicyMode is DelayDeniedPacket. [Default: 100]
	DNSPolicyNfqueueID *int `json:"dnsPolicyNfqueueID,omitempty" validate:"omitempty,gte=0,lte=65535"`
	// DNSPolicyNfqueueID is the size of the NFQUEUE for DNS policy re-evaluation. This is the maximum number of denied
	// packets that may be queued up pending re-evaluation.
	// Used when DNSPolicyMode is DelayDeniedPacket. [Default: 100]
	DNSPolicyNfqueueSize *int `json:"dnsPolicyNfqueueSize,omitempty" validate:"omitempty,gte=0,lte=65535"`
	// DNSPacketsNfqueueID is the NFQUEUE ID to use for capturing DNS packets to ensure programming IPSets occurs before
	// the response is released. Used when DNSPolicyMode is DelayDNSResponse. [Default: 101]
	DNSPacketsNfqueueID *int `json:"dnsPacketsNfqueueID,omitempty" validate:"omitempty,gte=0,lte=65535"`
	// DNSPacketsNfqueueSize is the size of the NFQUEUE for captured DNS packets. This is the maximum number of DNS
	// packets that may be queued awaiting programming in the dataplane. Used when DNSPolicyMode is DelayDNSResponse.
	// [Default: 100]
	DNSPacketsNfqueueSize *int `json:"dnsPacketsNfqueueSize,omitempty" validate:"omitempty,gte=0,lte=65535"`
	// DNSPacketsNfqueueMaxHoldDuration is the max length of time to hold on to a DNS response while waiting for the
	// the dataplane to be programmed. Used when DNSPolicyMode is DelayDNSResponse.
	// [Default: 3s]
	DNSPacketsNfqueueMaxHoldDuration *metav1.Duration `json:"dnsPacketsNfqueueMaxHoldDuration,omitempty"`

	// L7LogsFlushInterval configures the interval at which Felix exports L7 logs.
	// [Default: 300s]
	L7LogsFlushInterval *metav1.Duration `json:"l7LogsFlushInterval,omitempty" configv1timescale:"seconds"`
	// L7LogsFileEnabled controls logging L7 logs to a file. If false no L7 logging to file will occur.
	// [Default: true]
	L7LogsFileEnabled *bool `json:"l7LogsFileEnabled,omitempty"`
	// L7LogsFileMaxFiles sets the number of L7 log files to keep.
	// [Default: 5]
	L7LogsFileMaxFiles *int `json:"l7LogsFileMaxFiles,omitempty"`
	// L7LogsFileMaxFileSizeMB sets the max size in MB of L7 log files before rotation.
	// [Default: 100]
	L7LogsFileMaxFileSizeMB *int `json:"l7LogsFileMaxFileSizeMB,omitempty"`
	// L7LogsFileDirectory sets the directory where L7 log files are stored.
	// [Default: /var/log/calico/l7logs]
	L7LogsFileDirectory *string `json:"l7LogsFileDirectory,omitempty"`
	// L7LogsFileAggregationHTTPHeaderInfo is used to choose the type of aggregation for HTTP header data on L7 log entries.
	// [Default: ExcludeL7HTTPHeaderInfo - http header info removal].
	// Accepted values are IncludeL7HTTPHeaderInfo and ExcludeL7HTTPHeaderInfo.
	// IncludeL7HTTPHeaderInfo - Include HTTP header data in the logs.
	// ExcludeL7HTTPHeaderInfo - Aggregate over all other fields ignoring the user agent and log type.
	L7LogsFileAggregationHTTPHeaderInfo *string `json:"l7LogsFileAggregationHTTPHeaderInfo,omitempty" validate:"omitempty,l7HTTPHeaderAggregation"`
	// L7LogsFileAggregationHTTPMethod is used to choose the type of aggregation for the HTTP request method on L7 log entries.
	// [Default: IncludeL7HTTPMethod - include the HTTP method].
	// Accepted values are IncludeL7HTTPMethod and ExcludeL7HTTPMethod.
	// IncludeL7HTTPMethod - Include HTTP method in the logs.
	// ExcludeL7HTTPMethod - Aggregate over all other fields ignoring the HTTP method.
	L7LogsFileAggregationHTTPMethod *string `json:"l7LogsFileAggregationHTTPMethod,omitempty" validate:"omitempty,l7HTTPMethodAggregation"`
	// L7LogsFileAggregationServiceInfo is used to choose the type of aggregation for the service data on L7 log entries.
	// [Default: IncludeL7ServiceInfo - include service data].
	// Accepted values are IncludeL7ServiceInfo and ExcludeL7ServiceInfo.
	// IncludeL7ServiceInfo - Include service data in the logs.
	// ExcludeL7ServiceInfo - Aggregate over all other fields ignoring the service name, namespace, and port.
	L7LogsFileAggregationServiceInfo *string `json:"l7LogsFileAggregationServiceInfo,omitempty" validate:"omitempty,l7ServiceAggregation"`
	// L7LogsFileAggregationDestinationInfo is used to choose the type of aggregation for the destination metadata on L7 log entries.
	// [Default: IncludeL7DestinationInfo - include destination metadata].
	// Accepted values are IncludeL7DestinationInfo and ExcludeL7DestinationInfo.
	// IncludeL7DestinationInfo - Include destination metadata in the logs.
	// ExcludeL7DestinationInfo - Aggregate over all other fields ignoring the destination aggregated name, namespace, and type.
	L7LogsFileAggregationDestinationInfo *string `json:"l7LogsFileAggregationDestinationInfo,omitempty" validate:"omitempty,l7DestinationAggregation"`
	// L7LogsFileAggregationExcludeSourceInfo is used to choose the type of aggregation for the source metadata on L7 log entries.
	// [Default: IncludeL7SourceInfoNoPort - include all source metadata except for the source port].
	// Accepted values are IncludeL7SourceInfo, IncludeL7SourceInfoNoPort, and ExcludeL7SourceInfo.
	// IncludeL7SourceInfo - Include source metadata in the logs.
	// IncludeL7SourceInfoNoPort - Include source metadata in the logs excluding the source port.
	// ExcludeL7SourceInfo - Aggregate over all other fields ignoring the source aggregated name, namespace, and type.
	L7LogsFileAggregationSourceInfo *string `json:"l7LogsFileAggregationSourceInfo,omitempty" validate:"omitempty,l7SourceAggregation"`
	// L7LogsFileAggregationResponseCode is used to choose the type of aggregation for the response code on L7 log entries.
	// [Default: IncludeL7ResponseCode - include the response code].
	// Accepted values are IncludeL7ResponseCode and ExcludeL7ResponseCode.
	// IncludeL7ResponseCode - Include the response code in the logs.
	// ExcludeL7ResponseCode - Aggregate over all other fields ignoring the response code.
	L7LogsFileAggregationResponseCode *string `json:"l7LogsFileAggregationResponseCode,omitempty" validate:"omitempty,l7ResponseCodeAggregation"`
	// L7LogsFileAggregationTrimURL is used to choose the type of aggregation for the url on L7 log entries.
	// [Default: IncludeL7FullURL - include the full URL up to however many path components are allowed by L7LogsFileAggregationNumURLPath].
	// Accepted values are 0 and 1.
	// IncludeL7FullURL - Include the full URL up to however many path components are allowed by L7LogsFileAggregationNumURLPath.
	// TrimURLQuery - Aggregate over all other fields ignoring the query parameters on the URL.
	// TrimURLQueryAndPath - Aggregate over all other fields and the base URL only.
	// ExcludeL7URL - Aggregate over all other fields ignoring the URL entirely.
	L7LogsFileAggregationTrimURL *string `json:"l7LogsFileAggregationTrimURL,omitempty" validate:"omitempty,l7URLAggregation"`
	// L7LogsFileAggregationNumURLPath is used to choose the number of components in the url path to display.
	// This allows for the url to be truncated in case parts of the path provide no value. Setting this value
	// to negative will allow all parts of the path to be displayed.
	// [Default: 5].
	L7LogsFileAggregationNumURLPath *int `json:"l7LogsFileAggregationNumURLPath,omitempty"`
	// Limit on the length of the URL collected in L7 logs. When a URL length reaches this limit
	// it is sliced off, and the sliced URL is sent to log storage. [Default: 250]
	L7LogsFileAggregationURLCharLimit *int `json:"l7LogsFileAggregationURLCharLimit,omitempty"`
	// Limit on the number of L7 logs that can be emitted within each flush interval.  When
	// this limit has been reached, Felix counts the number of unloggable L7 responses within
	// the flush interval, and emits a WARNING log with that count at the same time as it
	// flushes the buffered L7 logs. A value of 0 means no limit. [Default: 1500]
	L7LogsFilePerNodeLimit *int `json:"l7LogsFilePerNodeLimit,omitempty"`

	// WindowsNetworkName specifies which Windows HNS networks Felix should operate on.  The default is to match
	// networks that start with "calico".  Supports regular expression syntax.
	WindowsNetworkName *string `json:"windowsNetworkName,omitempty"`
=======
	// BPFForceTrackPacketsFromIfaces in BPF mode, forces traffic from these interfaces
	// to skip Calico's iptables NOTRACK rule, allowing traffic from those interfaces to be
	// tracked by Linux conntrack.  Should only be used for interfaces that are not used for
	// the Calico fabric.  For example, a docker bridge device for non-Calico-networked
	// containers. [Default: docker+]
	BPFForceTrackPacketsFromIfaces *[]string `json:"bpfForceTrackPacketsFromIfaces,omitempty" validate:"omitempty,ifaceFilterSlice"`
>>>>>>> cc5bc38b

	// RouteSource configures where Felix gets its routing information.
	// - WorkloadIPs: use workload endpoints to construct routes.
	// - CalicoIPAM: the default - use IPAM data to construct routes.
	RouteSource string `json:"routeSource,omitempty" validate:"omitempty,routeSource"`

	// Calico programs additional Linux route tables for various purposes.
	// RouteTableRanges specifies a set of table index ranges that Calico should use.
	// Deprecates`RouteTableRange`, overrides `RouteTableRange`.
	RouteTableRanges *RouteTableRanges `json:"routeTableRanges,omitempty" validate:"omitempty,dive"`

	// Deprecated in favor of RouteTableRanges.
	// Calico programs additional Linux route tables for various purposes.
	// RouteTableRange specifies the indices of the route tables that Calico should use.
	RouteTableRange *RouteTableRange `json:"routeTableRange,omitempty" validate:"omitempty"`

	// EgressIPSupport defines three different support modes for egress IP function. [Default: Disabled]
	// - Disabled:                    Egress IP function is disabled.
	// - EnabledPerNamespace:         Egress IP function is enabled and can be configured on a per-namespace basis;
	//                                per-pod egress annotations are ignored.
	// - EnabledPerNamespaceOrPerPod: Egress IP function is enabled and can be configured per-namespace or per-pod,
	//                                with per-pod egress annotations overriding namespace annotations.
	EgressIPSupport string `json:"egressIPSupport,omitempty" validate:"omitempty,oneof=Disabled EnabledPerNamespace EnabledPerNamespaceOrPerPod"`
	// EgressIPVXLANPort is the port number of vxlan tunnel device for egress traffic. [Default: 4790]
	EgressIPVXLANPort *int `json:"egressIPVXLANPort,omitempty"`
	// EgressIPVXLANVNI is the VNI ID of vxlan tunnel device for egress traffic. [Default: 4097]
	EgressIPVXLANVNI *int `json:"egressIPVXLANVNI,omitempty"`
	// EgressIPRoutingRulePriority controls the priority value to use for the egress IP routing rule. [Default: 100]
	EgressIPRoutingRulePriority *int `json:"egressIPRoutingRulePriority,omitempty" validate:"omitempty,gt=0,lt=32766"`
	// EgressGatewayPollInterval is the interval at which Felix will poll remote egress gateways to check their
	// health.  Only Egress Gateways with a named "health" port will be polled in this way.  Egress Gateways that
	// fail the health check will be taken our of use as if they have been deleted.
	EgressGatewayPollInterval *metav1.Duration `json:"egressGatewayPollInterval,omitempty" configv1timescale:"seconds"`
	// EgressGatewayPollFailureCount is the minimum number of poll failures before a remote Egress Gateway is considered
	// to have failed.
	EgressGatewayPollFailureCount *int `json:"egressGatewayPollFailureCount,omitempty" validate:"omitempty,gt=0"`

	// RouteSyncDisabled will disable all operations performed on the route table. Set to true to
	// run in network-policy mode only.
	RouteSyncDisabled *bool `json:"routeSyncDisabled,omitempty"`

	// ExternalNetworkSupport defines two different support modes for external network function. [Default: Disabled]
	// - Disabled:  External network function is disabled.
	// - Enabled:   External network function is enabled.
	ExternalNetworkSupport string `json:"externalNetworkSupport,omitempty" validate:"omitempty,oneof=Disabled Enabled"`
	// ExternalNetworkRoutingRulePriority controls the priority value to use for the external network routing rule. [Default: 102]
	ExternalNetworkRoutingRulePriority *int `json:"externalNetworkRoutingRulePriority,omitempty" validate:"omitempty,gt=0,lt=32766"`

	// WireguardEnabled controls whether Wireguard is enabled for IPv4 (encapsulating IPv4 traffic over an IPv4 underlay network). [Default: false]
	WireguardEnabled *bool `json:"wireguardEnabled,omitempty"`
	// WireguardEnabledV6 controls whether Wireguard is enabled for IPv6 (encapsulating IPv6 traffic over an IPv6 underlay network). [Default: false]
	WireguardEnabledV6 *bool `json:"wireguardEnabledV6,omitempty"`
	// WireguardListeningPort controls the listening port used by IPv4 Wireguard. [Default: 51820]
	WireguardListeningPort *int `json:"wireguardListeningPort,omitempty" validate:"omitempty,gt=0,lte=65535"`
	// WireguardListeningPortV6 controls the listening port used by IPv6 Wireguard. [Default: 51821]
	WireguardListeningPortV6 *int `json:"wireguardListeningPortV6,omitempty" validate:"omitempty,gt=0,lte=65535"`
	// WireguardRoutingRulePriority controls the priority value to use for the Wireguard routing rule. [Default: 99]
	WireguardRoutingRulePriority *int `json:"wireguardRoutingRulePriority,omitempty" validate:"omitempty,gt=0,lt=32766"`
	// WireguardInterfaceName specifies the name to use for the IPv4 Wireguard interface. [Default: wireguard.cali]
	WireguardInterfaceName string `json:"wireguardInterfaceName,omitempty" validate:"omitempty,interface"`
	// WireguardInterfaceNameV6 specifies the name to use for the IPv6 Wireguard interface. [Default: wg-v6.cali]
	WireguardInterfaceNameV6 string `json:"wireguardInterfaceNameV6,omitempty" validate:"omitempty,interface"`
	// WireguardMTU controls the MTU on the IPv4 Wireguard interface. See Configuring MTU [Default: 1440]
	WireguardMTU *int `json:"wireguardMTU,omitempty"`
	// WireguardMTUV6 controls the MTU on the IPv6 Wireguard interface. See Configuring MTU [Default: 1420]
	WireguardMTUV6 *int `json:"wireguardMTUV6,omitempty"`
	// WireguardHostEncryptionEnabled controls whether Wireguard host-to-host encryption is enabled. [Default: false]
	WireguardHostEncryptionEnabled *bool `json:"wireguardHostEncryptionEnabled,omitempty"`
	// WireguardKeepAlive controls Wireguard PersistentKeepalive option. Set 0 to disable. [Default: 0]
	WireguardPersistentKeepAlive *metav1.Duration `json:"wireguardKeepAlive,omitempty"`

	// +kubebuilder:validation:MinLength=1
	// CaptureDir controls directory to store file capture. [Default: /var/log/calico/pcap]
	CaptureDir *string `json:"captureDir,omitempty" validate:"omitempty,gt=0"`

	// +kubebuilder:validation:Minimum=1
	// CaptureMaxSizeBytes controls the max size of a file capture. [Default: 10000000]
	CaptureMaxSizeBytes *int `json:"captureMaxSizeBytes,omitempty" validate:"omitempty,gt=0"`

	// +kubebuilder:validation:Minimum=1
	// CaptureRotationSeconds controls the time rotation of a packet capture. [Default: 3600]
	CaptureRotationSeconds *int `json:"captureRotationSeconds,omitempty" validate:"omitempty,gt=0"`

	// +kubebuilder:validation:Minimum=1
	// CaptureMaxFiles controls number of rotated capture file to keep. [Default: 2]
	CaptureMaxFiles *int `json:"captureMaxFiles,omitempty" validate:"omitempty,gt=0"`

	// Set source-destination-check on AWS EC2 instances. Accepted value must be one of "DoNothing", "Enable" or "Disable".
	// [Default: DoNothing]
	AWSSrcDstCheck *AWSSrcDstCheckOption `json:"awsSrcDstCheck,omitempty" validate:"omitempty,oneof=DoNothing Enable Disable"`
	// AWSSecondaryIPSupport controls whether Felix will try to provision AWS secondary ENIs for
	// workloads that have IPs from IP pools that are configured with an AWS subnet ID.  If the field is set to
	// "EnabledENIPerWorkload" then each workload with an AWS-backed IP will be assigned its own secondary ENI.
	// If set to "Enabled" then each workload with an AWS-backed IP pool will be allocated a secondary IP address
	// on a secondary ENI; this mode requires additional IP pools to be provisioned for the host to claim IPs for
	// the primary IP of the secondary ENIs. Accepted value must be one of "Enabled", "EnabledENIPerWorkload" or
	// "Disabled". [Default: Disabled]
	AWSSecondaryIPSupport string `json:"awsSecondaryIPSupport,omitempty" validate:"omitempty,oneof=Enabled EnabledENIPerWorkload Disabled"`
	// AWSSecondaryIPRoutingRulePriority controls the priority that Felix will use for routing rules when programming
	// them for AWS Secondary IP support. [Default: 101]
	AWSSecondaryIPRoutingRulePriority *int `json:"awsSecondaryIPRoutingRulePriority,omitempty" validate:"omitempty,gte=0,lte=4294967295"`
	// AWSRequestTimeout is the timeout on AWS API requests. [Default: 30s]
	AWSRequestTimeout *metav1.Duration `json:"awsRequestTimeout,omitempty" configv1timescale:"seconds"`

	// When service IP advertisement is enabled, prevent routing loops to service IPs that are
	// not in use, by dropping or rejecting packets that do not get DNAT'd by kube-proxy.
	// Unless set to "Disabled", in which case such routing loops continue to be allowed.
	// [Default: Drop]
	ServiceLoopPrevention string `json:"serviceLoopPrevention,omitempty" validate:"omitempty,oneof=Drop Reject Disabled"`

	// WorkloadSourceSpoofing controls whether pods can use the allowedSourcePrefixes annotation to send traffic with a source IP
	// address that is not theirs. This is disabled by default. When set to "Any", pods can request any prefix.
	WorkloadSourceSpoofing string `json:"workloadSourceSpoofing,omitempty" validate:"omitempty,oneof=Disabled Any"`

	// MTUIfacePattern is a regular expression that controls which interfaces Felix should scan in order
	// to calculate the host's MTU.
	// This should not match workload interfaces (usually named cali...).
	// +optional
	MTUIfacePattern string `json:"mtuIfacePattern,omitempty" validate:"omitempty,regexp"`

	// TPROXYMode sets whether traffic is directed through a transparent proxy
	// for further processing or not and how is the proxying done.
	// [Default: Disabled]
	TPROXYMode string `json:"tproxyMode,omitempty" validate:"omitempty,oneof=Disabled Enabled EnabledAllServices"`
	// TPROXYPort sets to which port proxied traffic should be redirected.
	// [Default: 16001]
	TPROXYPort *int `json:"tproxyPort,omitempty" validate:"omitempty,gt=0,lte=65535"`
	// TPROXYUpstreamConnMark tells Felix which mark is used by the proxy for its upstream
	// connections so that Felix can program the dataplane correctly.  [Default: 0x17]
	TPROXYUpstreamConnMark *uint32 `json:"tproxyUpstreamConnMark,omitempty" validate:"omitempty,gt=0"`

	// FloatingIPs configures whether or not Felix will program non-OpenStack floating IP addresses.  (OpenStack-derived
	// floating IPs are always programmed, regardless of this setting.)
	//
	// +optional
	FloatingIPs *FloatingIPType `json:"floatingIPs,omitempty" validate:"omitempty"`
}

type HealthTimeoutOverride struct {
	Name    string          `json:"name"`
	Timeout metav1.Duration `json:"timeout"`
}

type RouteTableRange struct {
	Min int `json:"min"`
	Max int `json:"max"`
}

type RouteTableIDRange struct {
	Min int `json:"min"`
	Max int `json:"max"`
}

type RouteTableRanges []RouteTableIDRange

func (r RouteTableRanges) NumDesignatedTables() int {
	var len int = 0
	for _, rng := range r {
		len += (rng.Max - rng.Min) + 1 // add one, since range is inclusive
	}

	return len
}

// ProtoPort is combination of protocol, port, and CIDR. Protocol and port must be specified.
type ProtoPort struct {
	Protocol string `json:"protocol"`
	Port     uint16 `json:"port"`
	// +optional
	Net string `json:"net"`
}

// New FelixConfiguration creates a new (zeroed) FelixConfiguration struct with the TypeMetadata
// initialized to the current version.
func NewFelixConfiguration() *FelixConfiguration {
	return &FelixConfiguration{
		TypeMeta: metav1.TypeMeta{
			Kind:       KindFelixConfiguration,
			APIVersion: GroupVersionCurrent,
		},
	}
}<|MERGE_RESOLUTION|>--- conflicted
+++ resolved
@@ -484,7 +484,12 @@
 	// BPFPolicyDebugEnabled when true, Felix records detailed information
 	// about the BPF policy programs, which can be examined with the calico-bpf command-line tool.
 	BPFPolicyDebugEnabled *bool `json:"bpfPolicyDebugEnabled,omitempty"`
-<<<<<<< HEAD
+	// BPFForceTrackPacketsFromIfaces in BPF mode, forces traffic from these interfaces
+	// to skip Calico's iptables NOTRACK rule, allowing traffic from those interfaces to be
+	// tracked by Linux conntrack.  Should only be used for interfaces that are not used for
+	// the Calico fabric.  For example, a docker bridge device for non-Calico-networked
+	// containers. [Default: docker+]
+	BPFForceTrackPacketsFromIfaces *[]string `json:"bpfForceTrackPacketsFromIfaces,omitempty" validate:"omitempty,ifaceFilterSlice"`
 
 	SyslogReporterNetwork string `json:"syslogReporterNetwork,omitempty"`
 	SyslogReporterAddress string `json:"syslogReporterAddress,omitempty"`
@@ -768,14 +773,6 @@
 	// WindowsNetworkName specifies which Windows HNS networks Felix should operate on.  The default is to match
 	// networks that start with "calico".  Supports regular expression syntax.
 	WindowsNetworkName *string `json:"windowsNetworkName,omitempty"`
-=======
-	// BPFForceTrackPacketsFromIfaces in BPF mode, forces traffic from these interfaces
-	// to skip Calico's iptables NOTRACK rule, allowing traffic from those interfaces to be
-	// tracked by Linux conntrack.  Should only be used for interfaces that are not used for
-	// the Calico fabric.  For example, a docker bridge device for non-Calico-networked
-	// containers. [Default: docker+]
-	BPFForceTrackPacketsFromIfaces *[]string `json:"bpfForceTrackPacketsFromIfaces,omitempty" validate:"omitempty,ifaceFilterSlice"`
->>>>>>> cc5bc38b
 
 	// RouteSource configures where Felix gets its routing information.
 	// - WorkloadIPs: use workload endpoints to construct routes.
