--- conflicted
+++ resolved
@@ -452,7 +452,9 @@
 	// what is the per-interfaces or global setting. Possible values are Disabled or
 	// Strict. [Default: Strict]
 	BPFEnforceRPF string `json:"bpfEnforceRPF,omitempty"`
-<<<<<<< HEAD
+	// BPFPolicyDebugEnabled when true, Felix records detailed information
+	// about the BPF policy programs, which can be examined with the calico-bpf command-line tool.
+	BPFPolicyDebugEnabled *bool `json:"bpfPolicyDebugEnabled,omitempty"`
 
 	SyslogReporterNetwork string `json:"syslogReporterNetwork,omitempty"`
 	SyslogReporterAddress string `json:"syslogReporterAddress,omitempty"`
@@ -737,11 +739,6 @@
 	// networks that start with "calico".  Supports regular expression syntax.
 	WindowsNetworkName *string `json:"windowsNetworkName,omitempty"`
 
-=======
-	// BPFPolicyDebugEnabled when true, Felix records detailed information
-	// about the BPF policy programs, which can be examined with the calico-bpf command-line tool.
-	BPFPolicyDebugEnabled *bool `json:"bpfPolicyDebugEnabled,omitempty"`
->>>>>>> 82533e63
 	// RouteSource configures where Felix gets its routing information.
 	// - WorkloadIPs: use workload endpoints to construct routes.
 	// - CalicoIPAM: the default - use IPAM data to construct routes.
