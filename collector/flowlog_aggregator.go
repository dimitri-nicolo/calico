--- conflicted
+++ resolved
@@ -248,13 +248,7 @@
 
 		fa.flowStore[flowMeta] = newEntry
 	} else {
-<<<<<<< HEAD
-		// FIXME HACK Disable spammy logs.
-		// log.Debugf("flowMeta %+v found, aggregating flowspec with metric update %+v", flowMeta, *mu)
-
-=======
 		logutil.Tracef(fa.displayDebugTraceLogs, "flowMeta %+v found, aggregating flowspec with metric update %+v", flowMeta, *mu)
->>>>>>> 10f2bc6a
 		fl.spec.AggregateMetricUpdate(mu)
 		fl.shouldExport = true
 		fa.flowStore[flowMeta] = fl
