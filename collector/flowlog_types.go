--- conflicted
+++ resolved
@@ -576,14 +576,8 @@
 	return flowStats
 }
 
-<<<<<<< HEAD
-func (f *FlowStats) aggregateFlowTCPStats(mu MetricUpdate) {
-	// FIXME HACK Disable spammy logs.
-	// log.Debugf("Aggregrate TCP stats %+v with flow %+v", mu, f)
-=======
 func (f *FlowStats) aggregateFlowTCPStats(mu MetricUpdate, displayDebugTraceLogs bool) {
 	logutil.Tracef(displayDebugTraceLogs, "Aggregrate TCP stats %+v with flow %+v", mu, f)
->>>>>>> 10f2bc6a
 	// Here we check if the metric update has a valid TCP stats.
 	// If the TCP stats is not valid (example: config is disabled),
 	// it is indicated by one of sendCongestionWnd, smoothRtt, minRtt, Mss
@@ -742,24 +736,12 @@
 		mu.processArgs = flowLogFieldNotIncluded
 	}
 	if stats, ok := f.statsByProcessName[mu.processName]; ok {
-<<<<<<< HEAD
-		// FIXME HACK Disable spammy log
-		//log.Debugf("Process stats found %+v for metric update %+v", stats, mu)
-		stats.aggregateFlowStats(*mu)
-		// FIXME HACK Disable spammy log
-		// log.Debugf("Aggregated stats %+v after processing metric update %+v", stats, mu)
-		f.statsByProcessName[mu.processName] = stats
-	} else {
-		// FIXME HACK Disable spammy log
-		// log.Debugf("Process stats not found for metric update %+v", mu)
-=======
 		logutil.Tracef(f.displayDebugTraceLogs, "Process stats found %+v for metric update %+v", stats, mu)
 		stats.aggregateFlowStats(*mu, f.displayDebugTraceLogs)
 		logutil.Tracef(f.displayDebugTraceLogs, "Aggregated stats %+v after processing metric update %+v", stats, mu)
 		f.statsByProcessName[mu.processName] = stats
 	} else {
 		logutil.Tracef(f.displayDebugTraceLogs, "Process stats not found for metric update %+v", mu)
->>>>>>> 10f2bc6a
 		f.processNames.PushBack(mu.processName)
 		stats := NewFlowStats(*mu)
 		f.statsByProcessName[mu.processName] = &stats
