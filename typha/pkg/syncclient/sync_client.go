--- conflicted
+++ resolved
@@ -90,16 +90,12 @@
 	return
 }
 
-<<<<<<< HEAD
-func New(addr string, myVersion, myHostname, myInfo string, cbs api.SyncerCallbacks, options *Options) *SyncerClient {
-=======
 func New(
 	addrs []discovery.Typha,
 	myVersion, myHostname, myInfo string,
 	cbs api.SyncerCallbacks,
 	options *Options,
 ) *SyncerClient {
->>>>>>> 1b9e7ec4
 	if err := options.validate(); err != nil {
 		log.WithField("options", options).WithError(err).Fatal("Invalid options")
 	}
