def gen_values(versions, imageNames, imageRegistry)
    versionsYml = <<~EOF
    node:
      image: #{imageRegistry}#{imageNames["node"]}
      tag: #{versions["cnx-node"]}
    calicoctl:
      image: #{imageRegistry}#{imageNames["calicoctl"]}
      tag: #{versions["calicoctl"]}
    typha:
      image: #{imageRegistry}#{imageNames["typha"]}
      tag: #{versions["typha"]}
    cni:
      # cni does not use imageRegistry as it is an external OS image
      image: #{imageNames["cni"]}
      tag: #{versions["calico/cni"]}
    kubeControllers:
      image: #{imageRegistry}#{imageNames["kubeControllers"]}
      tag: #{versions["cnx-kube-controllers"]}
    flannel:
      image: #{imageNames["flannel"]}
      tag: #{versions["flannel"]}
    dikastes:
      image: #{imageRegistry}#{imageNames["dikastes"]}
      tag: #{versions["dikastes"]}
    flexvol:
      # flexvol does not use imageRegistry as it is an external OS image
      image: #{imageNames["flexvol"]}
      tag: #{versions["flexvol"]}
    EOF

    versionsYml += <<~EOF
    cnxApiserver:
      image: #{imageRegistry}#{imageNames["cnxApiserver"]}
      tag: #{versions["cnx-apiserver"]}
    cnxManager:
      image: #{imageRegistry}#{imageNames["cnxManager"]}
      tag: #{versions["cnx-manager"]}
    cnxManagerProxy:
      image: #{imageRegistry}#{imageNames["cnxManagerProxy"]}
      tag: #{versions["cnx-manager-proxy"]}
    cnxQueryserver:
      image: #{imageRegistry}#{imageNames["cnxQueryserver"]}
      tag: #{versions["cnx-queryserver"]}
    cloudControllers:
      image: #{imageRegistry}#{imageNames["cloudControllers"]}
      tag: #{versions["cloud-controllers"]}
    intrusionDetectionController:
      image: #{imageRegistry}#{imageNames["intrusion-detection-controller"]}
      tag: #{versions["intrusion-detection-controller"]}

    prometheusOperator:
      tag: #{versions["prometheus-operator"]}
    prometheus:
      image: #{imageNames["prometheus"]}
      tag: #{versions["prometheus"]}
    alertmanager:
      image: #{imageNames["alertmanager"]}
      tag: #{versions["alertmanager"]}
    prometheusConfigReloader:
      tag: #{versions["prometheus-config-reloader"]}
    configmapReload:
      tag: #{versions["configmap-reload"]}
    elasticsearchOperator:
      tag: #{versions["elasticsearch-operator"]}
    elasticsearch:
      tag: #{versions["elasticsearch"]}
    kibana:
      tag: #{versions["kibana"]}
    fluentd:
      image: #{imageRegistry}#{imageNames["fluentd"]}
      tag: #{versions["fluentd"]}
    esCurator:
      image: #{imageRegistry}#{imageNames["es-curator"]}
      tag: #{versions["es-curator"]}
    elasticTseeInstaller:
      image: #{imageRegistry}#{imageNames["elastic-tsee-installer"]}
      tag: #{versions["elastic-tsee-installer"]}
    esProxy:
      image: #{imageRegistry}#{imageNames["es-proxy"]}
<<<<<<< HEAD
      tag: #{components["es-proxy"]["version"]}
      
    complianceController:
      image: #{imageRegistry}#{imageNames["compliance-controller"]}
      tag: #{components["compliance-controller"]["version"]}
    complianceServer:
      image: #{imageRegistry}#{imageNames["compliance-server"]}
      tag: #{components["compliance-server"]["version"]}
    complianceSnapshotter:
      image: #{imageRegistry}#{imageNames["compliance-snapshotter"]}
      tag: #{components["compliance-snapshotter"]["version"]}




=======
      tag: #{versions["es-proxy"]}
>>>>>>> 22c7c3e1
    EOF
end


# Takes versions_yml which is structured as follows:
#
# {"v3.6"=>
#     ["components"=>
#        {"calico/node"=>{"version"=>"v3.6.0"},
#         "typha"=>{"version"=>"v3.6.0"}}]
#
# And for a given version, return a Hash of each components' version by component name e.g:
#
# {"calico/node"=>"v3.6.0",
#   "typha"=>"v3.6.0"}
#
def parse_versions(versions_yml, version)
  if not versions_yml.key?(version)
    raise IndexError.new "requested version '#{version}' not present in versions.yml"
  end

  components = versions_yml[version][0]["components"].clone
  return components.each { |key,val| components[key] = val["version"] }
end<|MERGE_RESOLUTION|>--- conflicted
+++ resolved
@@ -77,8 +77,8 @@
       tag: #{versions["elastic-tsee-installer"]}
     esProxy:
       image: #{imageRegistry}#{imageNames["es-proxy"]}
-<<<<<<< HEAD
       tag: #{components["es-proxy"]["version"]}
+      tag: #{versions["es-proxy"]}
       
     complianceController:
       image: #{imageRegistry}#{imageNames["compliance-controller"]}
@@ -90,12 +90,6 @@
       image: #{imageRegistry}#{imageNames["compliance-snapshotter"]}
       tag: #{components["compliance-snapshotter"]["version"]}
 
-
-
-
-=======
-      tag: #{versions["es-proxy"]}
->>>>>>> 22c7c3e1
     EOF
 end
 
