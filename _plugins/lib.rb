Component = Struct.new(:image, :version, :registry) do
end

# Takes versions_yml which is structured as follows:
#
#   ["components"=>
#      {"calico/node"=>{"version"=>"v3.6.0"},
#       "typha"=>{"version"=>"v3.6.0"}}]
#
# If the component also specifies an 'image', the component will be returned as a Component class, e.g.
#
#  {"calico/node" => Component(image: "calico/node", version: "v3.6.0"),
#  "typha" => Component(image: "typha", version: "v3.6.0")}
#
# Otherwise, it the value will be a string, e.g:
#
# {"calico/node"=>"v3.6.0",
#   "typha"=>"v3.6.0"}
<<<<<<< HEAD
def parse_versions(versions_yml, version)
  if not versions_yml.key?(version)
    raise IndexError.new "requested version '#{version}' not present in provided versions.yml input: #{versions_yml}).  Cannot proceed !!!"
  end

  components = versions_yml[version][0]["components"].clone
  versionsYml = components.each do |key,val|
    if val.include? "image"
      # if the "image" key is present, then imageNames should be pulled from versions.yml
      components[key] = Component.new(val["image"], val["version"], val["registry"])
    else
      components[key] = val["version"]
    end
  end

  unless versions_yml[version][0]["tigera-operator"].nil?
          operator = versions_yml[version][0]["tigera-operator"]
          versionsYml["tigera-operator"] = Component.new(operator["image"], operator["version"], operator["registry"])
  end
  return versionsYml
end


def gen_values(version, vs, imageNames, imageRegistry, chart, forDocs)
  # Use the gen_values function for this version
  begin
    require_relative "#{version}/values"
  rescue LoadError
    raise "tried to load base values for #{version} but _plugins/#{version}/values.rb does not exist"
  end
  gen_func_name = "gen_values_#{version.tr(".", "_")}"
  return send(gen_func_name, vs, imageNames, imageRegistry, chart, forDocs)
=======
def parse_versions(versions_yml)
  components = versions_yml[0]["components"].clone
  return components.each { |key,val| components[key] = val["version"] }
>>>>>>> f16dfb94
end<|MERGE_RESOLUTION|>--- conflicted
+++ resolved
@@ -16,13 +16,8 @@
 #
 # {"calico/node"=>"v3.6.0",
 #   "typha"=>"v3.6.0"}
-<<<<<<< HEAD
-def parse_versions(versions_yml, version)
-  if not versions_yml.key?(version)
-    raise IndexError.new "requested version '#{version}' not present in provided versions.yml input: #{versions_yml}).  Cannot proceed !!!"
-  end
-
-  components = versions_yml[version][0]["components"].clone
+def parse_versions(versions_yml)
+  components = versions_yml[0]["components"].clone
   versionsYml = components.each do |key,val|
     if val.include? "image"
       # if the "image" key is present, then imageNames should be pulled from versions.yml
@@ -32,15 +27,15 @@
     end
   end
 
-  unless versions_yml[version][0]["tigera-operator"].nil?
-          operator = versions_yml[version][0]["tigera-operator"]
+  unless versions_yml[0]["tigera-operator"].nil?
+          operator = versions_yml[0]["tigera-operator"]
           versionsYml["tigera-operator"] = Component.new(operator["image"], operator["version"], operator["registry"])
   end
   return versionsYml
 end
 
 
-def gen_values(version, vs, imageNames, imageRegistry, chart, forDocs)
+def gen_values(vs, imageNames, imageRegistry, chart, forDocs)
   # Use the gen_values function for this version
   begin
     require_relative "#{version}/values"
@@ -49,9 +44,4 @@
   end
   gen_func_name = "gen_values_#{version.tr(".", "_")}"
   return send(gen_func_name, vs, imageNames, imageRegistry, chart, forDocs)
-=======
-def parse_versions(versions_yml)
-  components = versions_yml[0]["components"].clone
-  return components.each { |key,val| components[key] = val["version"] }
->>>>>>> f16dfb94
 end