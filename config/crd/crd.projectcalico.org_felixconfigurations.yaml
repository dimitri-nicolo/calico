
---
apiVersion: apiextensions.k8s.io/v1
kind: CustomResourceDefinition
metadata:
  annotations:
    controller-gen.kubebuilder.io/version: (devel)
  creationTimestamp: null
  name: felixconfigurations.crd.projectcalico.org
spec:
  group: crd.projectcalico.org
  names:
    kind: FelixConfiguration
    listKind: FelixConfigurationList
    plural: felixconfigurations
    singular: felixconfiguration
  scope: Cluster
  versions:
  - name: v1
    schema:
      openAPIV3Schema:
        description: Felix Configuration contains the configuration for Felix.
        properties:
          apiVersion:
            description: 'APIVersion defines the versioned schema of this representation
              of an object. Servers should convert recognized schemas to the latest
              internal value, and may reject unrecognized values. More info: https://git.k8s.io/community/contributors/devel/sig-architecture/api-conventions.md#resources'
            type: string
          kind:
            description: 'Kind is a string value representing the REST resource this
              object represents. Servers may infer this from the endpoint the client
              submits requests to. Cannot be updated. In CamelCase. More info: https://git.k8s.io/community/contributors/devel/sig-architecture/api-conventions.md#types-kinds'
            type: string
          metadata:
            type: object
          spec:
            description: FelixConfigurationSpec contains the values of the Felix configuration.
            properties:
              awsSrcDstCheck:
                description: 'Set source-destination-check on AWS EC2 instances. Accepted
                  value must be one of "DoNothing", "Enabled" or "Disabled". [Default:
                  DoNothing]'
                enum:
                - DoNothing
                - Enable
                - Disable
                type: string
              bpfConnectTimeLoadBalancingEnabled:
                description: 'BPFConnectTimeLoadBalancingEnabled when in BPF mode,
                  controls whether Felix installs the connection-time load balancer.  The
                  connect-time load balancer is required for the host to be able to
                  reach Kubernetes services and it improves the performance of pod-to-service
                  connections.  The only reason to disable it is for debugging purposes.  [Default:
                  true]'
                type: boolean
              bpfDataIfacePattern:
                description: 'BPFDataIfacePattern is a regular expression that controls
                  which interfaces Felix should attach BPF programs to in order to
                  catch traffic to/from the network.  This needs to match the interfaces
                  that Calico workload traffic flows over as well as any interfaces
                  that handle incoming traffic to nodeports and services from outside
                  the cluster.  It should not match the workload interfaces (usually
                  named cali...). [Default: ^(en.*|eth.*|tunl0$)]'
                type: string
              bpfDisableUnprivileged:
                description: 'BPFDisableUnprivileged, if enabled, Felix sets the kernel.unprivileged_bpf_disabled
                  sysctl to disable unprivileged use of BPF.  This ensures that unprivileged
                  users cannot access Calico''s BPF maps and cannot insert their own
                  BPF programs to interfere with Calico''s. [Default: true]'
                type: boolean
              bpfEnabled:
                description: 'BPFEnabled, if enabled Felix will use the BPF dataplane.
                  [Default: false]'
                type: boolean
              bpfExternalServiceMode:
                description: 'BPFExternalServiceMode in BPF mode, controls how connections
                  from outside the cluster to services (node ports and cluster IPs)
                  are forwarded to remote workloads.  If set to "Tunnel" then both
                  request and response traffic is tunneled to the remote node.  If
                  set to "DSR", the request traffic is tunneled but the response traffic
                  is sent directly from the remote node.  In "DSR" mode, the remote
                  node appears to use the IP of the ingress node; this requires a
                  permissive L2 network.  [Default: Tunnel]'
                type: string
              bpfKubeProxyEndpointSlicesEnabled:
                description: BPFKubeProxyEndpointSlicesEnabled in BPF mode, controls
                  whether Felix's embedded kube-proxy accepts EndpointSlices or not.
                type: boolean
              bpfKubeProxyIptablesCleanupEnabled:
                description: 'BPFKubeProxyIptablesCleanupEnabled, if enabled in BPF
                  mode, Felix will proactively clean up the upstream Kubernetes kube-proxy''s
                  iptables chains.  Should only be enabled if kube-proxy is not running.  [Default:
                  true]'
                type: boolean
              bpfKubeProxyMinSyncPeriod:
                description: 'BPFKubeProxyMinSyncPeriod, in BPF mode, controls the
                  minimum time between updates to the dataplane for Felix''s embedded
                  kube-proxy.  Lower values give reduced set-up latency.  Higher values
                  reduce Felix CPU usage by batching up more work.  [Default: 1s]'
                type: string
              bpfLogLevel:
                description: 'BPFLogLevel controls the log level of the BPF programs
                  when in BPF dataplane mode.  One of "Off", "Info", or "Debug".  The
                  logs are emitted to the BPF trace pipe, accessible with the command
                  `tc exec bpf debug`. [Default: Off].'
                type: string
              chainInsertMode:
                description: 'ChainInsertMode controls whether Felix hooks the kernel’s
                  top-level iptables chains by inserting a rule at the top of the
                  chain or by appending a rule at the bottom. insert is the safe default
                  since it prevents Calico’s rules from being bypassed. If you switch
                  to append mode, be sure that the other rules in the chains signal
                  acceptance by falling through to the Calico rules, otherwise the
                  Calico policy will be bypassed. [Default: insert]'
                type: string
              cloudWatchLogsAggregationKindForAllowed:
                description: 'CloudWatchLogsAggregationKindForAllowed is used to choose
                  the type of aggregation for flow log entries created for allowed
                  connections. [Default: 2 - pod prefix name based aggregation]. Accepted
                  values are 0, 1 and 2. 0 - No aggregation 1 - Source port based
                  aggregation 2 - Pod prefix name based aggreagation.'
                type: integer
              cloudWatchLogsAggregationKindForDenied:
                description: 'CloudWatchLogsAggregationKindForDenied is used to choose
                  the type of aggregation for flow log entries created for denied
                  connections. [Default: 1 - source port based aggregation]. Accepted
                  values are 0, 1 and 2. 0 - No aggregation 1 - Source port based
                  aggregation 2 - Pod prefix name based aggreagation.'
                type: integer
              cloudWatchLogsEnableHostEndpoint:
                description: 'Deprecated: Use FlowLogsEnableHostEndpoint.'
                type: boolean
              cloudWatchLogsEnabledForAllowed:
                description: CloudWatchLogsEnabledForAllowed is used to enable/disable
                  flow logs entries created for allowed connections. Default is true.
                  This parameter only takes effect when CloudWatchLogsReporterEnabled
                  is set to true.
                type: boolean
              cloudWatchLogsEnabledForDenied:
                description: CloudWatchLogsEnabledForDenied is used to enable/disable
                  flow logs entries created for denied flows. Default is true. This
                  parameter only takes effect when CloudWatchLogsReporterEnabled is
                  set to true.
                type: boolean
              cloudWatchLogsFlushInterval:
                description: 'Deprecated: Use FlowLogsFlushInterval instead.'
                type: string
              cloudWatchLogsIncludeLabels:
                description: CloudWatchLogsIncludeLabels is used to configure if endpoint
                  labels are included in a Flow log entry.
                type: boolean
              cloudWatchLogsIncludePolicies:
                description: CloudWatchLogsIncludePolicies is used to configure if
                  policy information are included in a Flow log entry.
                type: boolean
              cloudWatchLogsLogGroupName:
                description: CloudWatchLogsLogGroupName configures the Log group to
                  use for exporting flow logs. Defaults to "tigera-flowlogs-<cluster-guid>".
                type: string
              cloudWatchLogsLogStreamName:
                description: CloudWatchLogsLogStreamName configures the Log stream
                  to use for exporting flow logs. Defaults to "<felix-hostname>_Flowlogs".
                type: string
              cloudWatchLogsReporterEnabled:
                description: Enable Flow logs reporting to AWS CloudWatch.
                type: boolean
              cloudWatchLogsRetentionDays:
                description: Number of days for which to retain logs. See https://docs.aws.amazon.com/AmazonCloudWatchLogs/latest/APIReference/API_PutRetentionPolicy.html
                  for allowed values.
                type: integer
              cloudWatchMetricsPushIntervalSecs:
                description: CloudWatchMetricsPushInterval configures the interval
                  at which Felix exports metrics to CloudWatch.
                type: string
              cloudWatchMetricsReporterEnabled:
                description: Enable reporting metrics to CloudWatch.
                type: boolean
              cloudWatchNodeHealthPushIntervalSecs:
                description: CloudWatchNodeHealthPushIntervalSecs configures the frequency
                  of pushing the node health metrics to CloudWatch.
                type: string
              cloudWatchNodeHealthStatusEnabled:
                description: CloudWatchNodeHealthStatusEnabled enables pushing node
                  health data to CloudWatch.
                type: boolean
              dataplaneDriver:
                type: string
              debugDisableLogDropping:
                type: boolean
              debugMemoryProfilePath:
                type: string
              debugSimulateCalcGraphHangAfter:
                type: string
              debugSimulateDataplaneHangAfter:
                type: string
              defaultEndpointToHostAction:
                description: 'DefaultEndpointToHostAction controls what happens to
                  traffic that goes from a workload endpoint to the host itself (after
                  the traffic hits the endpoint egress policy). By default Calico
                  blocks traffic from workload endpoints to the host itself with an
                  iptables “DROP” action. If you want to allow some or all traffic
                  from endpoint to host, set this parameter to RETURN or ACCEPT. Use
                  RETURN if you have your own rules in the iptables “INPUT” chain;
                  Calico will insert its rules at the top of that chain, then “RETURN”
                  packets to the “INPUT” chain once it has completed processing workload
                  endpoint egress policy. Use ACCEPT to unconditionally accept packets
                  from workloads after processing workload endpoint egress policy.
                  [Default: Drop]'
                type: string
              deletedMetricsRetentionSecs:
                type: integer
              deviceRouteProtocol:
                description: This defines the route protocol added to programmed device
                  routes, by default this will be RTPROT_BOOT when left blank.
                type: integer
              deviceRouteSourceAddress:
                description: This is the source address to use on programmed device
                  routes. By default the source address is left blank, leaving the
                  kernel to choose the source address used.
                type: string
              disableConntrackInvalidCheck:
                type: boolean
              dnsCacheFile:
                description: 'The name of the file that Felix uses to preserve learnt
                  DNS information when restarting. [Default: "/var/run/calico/felix-dns-cache.txt"].'
                type: string
              dnsCacheSaveInterval:
                description: 'The periodic interval at which Felix saves learnt DNS
                  information to the cache file. [Default: 60s].'
                type: string
              dnsLogsFileAggregationKind:
                description: 'DNSLogsFileAggregationKind is used to choose the type
                  of aggregation for DNS log entries. [Default: 1 - client name prefix
                  aggregation]. Accepted values are 0 and 1. 0 - No aggregation 1
                  - Aggregate over clients with the same name prefix'
                type: integer
              dnsLogsFileDirectory:
                description: 'DNSLogsFileDirectory sets the directory where DNS log
                  files are stored. [Default: /var/log/calico/dnslogs]'
                type: string
              dnsLogsFileEnabled:
                description: 'DNSLogsFileEnabled controls logging DNS logs to a file.
                  If false no DNS logging to file will occur. [Default: false]'
                type: boolean
              dnsLogsFileIncludeLabels:
                description: 'DNSLogsFileIncludeLabels is used to configure if endpoint
                  labels are included in a DNS log entry written to file. [Default:
                  true]'
                type: boolean
              dnsLogsFileMaxFileSizeMB:
                description: 'DNSLogsFileMaxFileSizeMB sets the max size in MB of
                  DNS log files before rotation. [Default: 100]'
                type: integer
              dnsLogsFileMaxFiles:
                description: 'DNSLogsFileMaxFiles sets the number of DNS log files
                  to keep. [Default: 5]'
                type: integer
              dnsLogsFilePerNodeLimit:
                description: 'Limit on the number of DNS logs that can be emitted
                  within each flush interval.  When this limit has been reached, Felix
                  counts the number of unloggable DNS responses within the flush interval,
                  and emits a WARNING log with that count at the same time as it flushes
                  the buffered DNS logs.  [Default: 0, meaning no limit]'
                type: integer
              dnsLogsFlushInterval:
                description: 'DNSLogsFlushInterval configures the interval at which
                  Felix exports DNS logs. [Default: 300s]'
                type: string
              dnsTrustedServers:
                description: 'The DNS servers that Felix should trust. Each entry
                  here must be `<ip>[:<port>]` - indicating an explicit DNS server
                  IP - or `k8s-service:[<namespace>/]<name>[:port]` - indicating a
                  Kubernetes DNS service. `<port>` defaults to the first service port,
                  or 53 for an IP, and `<namespace>` to `kube-system`. An IPv6 address
                  with a port must use the square brackets convention, for example
                  `[fd00:83a6::12]:5353`.Note that Felix (calico-node) will need RBAC
                  permission to read the details of each service specified by a `k8s-service:...`
                  form. [Default: "k8s-service:kube-dns"].'
                items:
                  type: string
                type: array
              dropActionOverride:
                description: 'DropActionOverride overrides the Drop action in Felix,
                  optionally changing the behavior to Accept, and optionally adding
                  Log. Possible values are Drop, LogAndDrop, Accept, LogAndAccept.
                  [Default: Drop]'
                type: string
              egressIPRoutingRulePriority:
                description: 'EgressIPRoutingRulePriority controls the priority value
                  to use for the egress IP routing rule. [Default: 100]'
                type: integer
              egressIPSupport:
                description: 'EgressIPSupport defines three different support modes
                  for egress IP function. [Default: Disabled] - Disabled:                    Egress
                  IP function is disabled. - EnabledPerNamespace:         Egress IP
                  function is enabled and can be configured on a per-namespace basis;                                per-pod
                  egress annotations are ignored. - EnabledPerNamespaceOrPerPod: Egress
                  IP function is enabled and can be configured per-namespace or per-pod,                                with
                  per-pod egress annotations overriding namespace annotations.'
                type: string
              egressIPVXLANPort:
                description: 'EgressIPVXLANPort is the port number of vxlan tunnel
                  device for egress traffic. [Default: 4790]'
                type: integer
              egressIPVXLANVNI:
                description: 'EgressIPVXLANVNI is the VNI ID of vxlan tunnel device
                  for egress traffic. [Default: 4097]'
                type: integer
              endpointReportingDelay:
                type: string
              endpointReportingEnabled:
                type: boolean
              externalNodesList:
                description: ExternalNodesCIDRList is a list of CIDR's of external-non-calico-nodes
                  which may source tunnel traffic and have the tunneled traffic be
                  accepted at calico nodes.
                items:
                  type: string
                type: array
              failsafeInboundHostPorts:
                description: 'FailsafeInboundHostPorts is a comma-delimited list of
                  UDP/TCP ports that Felix will allow incoming traffic to host endpoints
                  on irrespective of the security policy. This is useful to avoid
                  accidentally cutting off a host with incorrect configuration. Each
                  port should be specified as tcp:<port-number> or udp:<port-number>.
                  For back-compatibility, if the protocol is not specified, it defaults
                  to “tcp”. To disable all inbound host ports, use the value none.
                  The default value allows ssh access and DHCP. [Default: tcp:22,
                  udp:68, tcp:179, tcp:2379, tcp:2380, tcp:6443, tcp:6666, tcp:6667]'
                items:
                  description: ProtoPort is combination of protocol and port, both
                    must be specified.
                  properties:
                    port:
                      type: integer
                    protocol:
                      type: string
                  required:
                  - port
                  - protocol
                  type: object
                type: array
              failsafeOutboundHostPorts:
                description: 'FailsafeOutboundHostPorts is a comma-delimited list
                  of UDP/TCP ports that Felix will allow outgoing traffic from host
                  endpoints to irrespective of the security policy. This is useful
                  to avoid accidentally cutting off a host with incorrect configuration.
                  Each port should be specified as tcp:<port-number> or udp:<port-number>.
                  For back-compatibility, if the protocol is not specified, it defaults
                  to “tcp”. To disable all outbound host ports, use the value none.
                  The default value opens etcd’s standard ports to ensure that Felix
                  does not get cut off from etcd as well as allowing DHCP and DNS.
                  [Default: tcp:179, tcp:2379, tcp:2380, tcp:6443, tcp:6666, tcp:6667,
                  udp:53, udp:67]'
                items:
                  description: ProtoPort is combination of protocol and port, both
                    must be specified.
                  properties:
                    port:
                      type: integer
                    protocol:
                      type: string
                  required:
                  - port
                  - protocol
                  type: object
                type: array
<<<<<<< HEAD
              flowLogsAggregationThresholdBytes:
                description: FlowLogsAggregationThresholdBytes is used specify how
                  far behind the external pipeline that reads flow logs can be. Default
                  is 8192 bytes. This parameter only takes effect when FlowLogsDynamicAggregationEnabled
                  is set to true.
                type: integer
              flowLogsDynamicAggregationEnabled:
                description: FlowLogsDynamicAggregationEnabled is used to enable/disable
                  dynamically changing aggregation levels. Default is true.
                type: boolean
              flowLogsEnableHostEndpoint:
                description: FlowLogsEnableHostEndpoint enables Flow logs reporting
                  for HostEndpoints.
                type: boolean
              flowLogsEnableNetworkSets:
                description: FlowLogsEnableNetworkSets enables Flow logs reporting
                  for GlobalNetworkSets.
                type: boolean
              flowLogsFileAggregationKindForAllowed:
                description: 'FlowLogsFileAggregationKindForAllowed is used to choose
                  the type of aggregation for flow log entries created for allowed
                  connections. [Default: 2 - pod prefix name based aggregation]. Accepted
                  values are 0, 1 and 2. 0 - No aggregation 1 - Source port based
                  aggregation 2 - Pod prefix name based aggreagation.'
                type: integer
              flowLogsFileAggregationKindForDenied:
                description: 'FlowLogsFileAggregationKindForDenied is used to choose
                  the type of aggregation for flow log entries created for denied
                  connections. [Default: 1 - source port based aggregation]. Accepted
                  values are 0, 1 and 2. 0 - No aggregation 1 - Source port based
                  aggregation 2 - Pod prefix name based aggregation. 3 - No destination
                  ports based aggregation'
                type: integer
              flowLogsFileDirectory:
                description: FlowLogsFileDirectory sets the directory where flow logs
                  files are stored.
                type: string
              flowLogsFileEnabled:
                description: FlowLogsFileEnabled when set to true, enables logging
                  flow logs to a file. If false no flow logging to file will occur.
                type: boolean
              flowLogsFileEnabledForAllowed:
                description: FlowLogsFileEnabledForAllowed is used to enable/disable
                  flow logs entries created for allowed connections. Default is true.
                  This parameter only takes effect when FlowLogsFileReporterEnabled
                  is set to true.
                type: boolean
              flowLogsFileEnabledForDenied:
                description: FlowLogsFileEnabledForDenied is used to enable/disable
                  flow logs entries created for denied flows. Default is true. This
                  parameter only takes effect when FlowLogsFileReporterEnabled is
                  set to true.
                type: boolean
              flowLogsFileIncludeLabels:
                description: FlowLogsFileIncludeLabels is used to configure if endpoint
                  labels are included in a Flow log entry written to file.
                type: boolean
              flowLogsFileIncludePolicies:
                description: FlowLogsFileIncludePolicies is used to configure if policy
                  information are included in a Flow log entry written to file.
                type: boolean
              flowLogsFileMaxFileSizeMB:
                description: FlowLogsFileMaxFileSizeMB sets the max size in MB of
                  flow logs files before rotation.
                type: integer
              flowLogsFileMaxFiles:
                description: FlowLogsFileMaxFiles sets the number of log files to
                  keep.
                type: integer
              flowLogsFlushInterval:
                description: FlowLogsFlushInterval configures the interval at which
                  Felix exports flow logs.
                type: string
              flowLogsMaxOriginalIPsIncluded:
                description: FlowLogsMaxOriginalIPsIncluded specifies the number of
                  unique IP addresses (if relevant) that should be included in Flow
                  logs.
                type: integer
              flowLogsPositionFilePath:
                description: FlowLogsPositionFilePath is used specify the position
                  of the external pipeline that reads flow logs. Default is /var/log/calico/flows.log.pos.
                  This parameter only takes effect when FlowLogsDynamicAggregationEnabled
                  is set to true.
=======
              featureDetectOverride:
                description: FeatureDetectOverride is used to override the feature
                  detection. Values are specified in a comma separated list with no
                  spaces, example; "SNATFullyRandom=true,MASQFullyRandom=false,RestoreSupportsLock=".
                  "true" or "false" will force the feature, empty or omitted values
                  are auto-detected.
>>>>>>> ef6b0a69
                type: string
              genericXDPEnabled:
                description: 'GenericXDPEnabled enables Generic XDP so network cards
                  that don''t support XDP offload or driver modes can use XDP. This
                  is not recommended since it doesn''t provide better performance
                  than iptables. [Default: false]'
                type: boolean
              healthEnabled:
                type: boolean
              healthHost:
                type: string
              healthPort:
                type: integer
              interfaceExclude:
                description: 'InterfaceExclude is a comma-separated list of interfaces
                  that Felix should exclude when monitoring for host endpoints. The
                  default value ensures that Felix ignores Kubernetes'' IPVS dummy
                  interface, which is used internally by kube-proxy. If you want to
                  exclude multiple interface names using a single value, the list
                  supports regular expressions. For regular expressions you must wrap
                  the value with ''/''. For example having values ''/^kube/,veth1''
                  will exclude all interfaces that begin with ''kube'' and also the
                  interface ''veth1''. [Default: kube-ipvs0]'
                type: string
              interfacePrefix:
                description: 'InterfacePrefix is the interface name prefix that identifies
                  workload endpoints and so distinguishes them from host endpoint
                  interfaces. Note: in environments other than bare metal, the orchestrators
                  configure this appropriately. For example our Kubernetes and Docker
                  integrations set the ‘cali’ value, and our OpenStack integration
                  sets the ‘tap’ value. [Default: cali]'
                type: string
              ipipEnabled:
                type: boolean
              ipipMTU:
                description: 'IPIPMTU is the MTU to set on the tunnel device. See
                  Configuring MTU [Default: 1440]'
                type: integer
              ipsecAllowUnsecuredTraffic:
                description: 'IPSecAllowUnsecuredTraffic controls whether non-IPsec
                  traffic is allowed in addition to IPsec traffic. Enabling this negates
                  the anti-spoofing protections of IPsec but it is useful when migrating
                  to/from IPsec. [Default: false]'
                type: boolean
              ipsecESPAlgorithm:
                description: 'IPSecESAlgorithm sets IPSec ESP algorithm. Default is
                  NIST suite B recommendation. [Default: aes128gcm16-ecp256]'
                type: string
              ipsecIKEAlgorithm:
                description: 'IPSecIKEAlgorithm sets IPSec IKE algorithm. Default
                  is NIST suite B recommendation. [Default: aes128gcm16-prfsha256-ecp256]'
                type: string
              ipsecLogLevel:
                description: 'IPSecLogLevel controls log level for IPSec components.
                  Set to None for no logging. A generic log level terminology is used
                  [None, Notice, Info, Debug, Verbose]. [Default: Info]'
                type: string
              ipsecMode:
                description: 'IPSecMode controls which mode IPSec is operating on.
                  Default value means IPSec is not enabled. [Default: ""]'
                type: string
              ipsecPolicyRefreshInterval:
                description: 'IPSecPolicyRefreshInterval is the interval at which
                  Felix will check the kernel''s IPsec policy tables and repair any
                  inconsistencies. [Default: 600s]'
                type: string
              ipsetsRefreshInterval:
                description: 'IpsetsRefreshInterval is the period at which Felix re-checks
                  all iptables state to ensure that no other process has accidentally
                  broken Calico’s rules. Set to 0 to disable iptables refresh. [Default:
                  90s]'
                type: string
              iptablesBackend:
                description: IptablesBackend specifies which backend of iptables will
                  be used. The default is legacy.
                type: string
              iptablesFilterAllowAction:
                type: string
              iptablesLockFilePath:
                description: 'IptablesLockFilePath is the location of the iptables
                  lock file. You may need to change this if the lock file is not in
                  its standard location (for example if you have mapped it into Felix’s
                  container at a different path). [Default: /run/xtables.lock]'
                type: string
              iptablesLockProbeInterval:
                description: 'IptablesLockProbeInterval is the time that Felix will
                  wait between attempts to acquire the iptables lock if it is not
                  available. Lower values make Felix more responsive when the lock
                  is contended, but use more CPU. [Default: 50ms]'
                type: string
              iptablesLockTimeout:
                description: 'IptablesLockTimeout is the time that Felix will wait
                  for the iptables lock, or 0, to disable. To use this feature, Felix
                  must share the iptables lock file with all other processes that
                  also take the lock. When running Felix inside a container, this
                  requires the /run directory of the host to be mounted into the calico/node
                  or calico/felix container. [Default: 0s disabled]'
                type: string
              iptablesMangleAllowAction:
                type: string
              iptablesMarkMask:
                description: 'IptablesMarkMask is the mask that Felix selects its
                  IPTables Mark bits from. Should be a 32 bit hexadecimal number with
                  at least 8 bits set, none of which clash with any other mark bits
                  in use on the system. [Default: 0xff000000]'
                format: int32
                type: integer
              iptablesNATOutgoingInterfaceFilter:
                type: string
              iptablesPostWriteCheckInterval:
                description: 'IptablesPostWriteCheckInterval is the period after Felix
                  has done a write to the dataplane that it schedules an extra read
                  back in order to check the write was not clobbered by another process.
                  This should only occur if another application on the system doesn’t
                  respect the iptables lock. [Default: 1s]'
                type: string
              iptablesRefreshInterval:
                description: 'IptablesRefreshInterval is the period at which Felix
                  re-checks the IP sets in the dataplane to ensure that no other process
                  has accidentally broken Calico’s rules. Set to 0 to disable IP sets
                  refresh. Note: the default for this value is lower than the other
                  refresh intervals as a workaround for a Linux kernel bug that was
                  fixed in kernel version 4.11. If you are using v4.11 or greater
                  you may want to set this to, a higher value to reduce Felix CPU
                  usage. [Default: 10s]'
                type: string
              ipv6Support:
                type: boolean
              kubeNodePortRanges:
                description: 'KubeNodePortRanges holds list of port ranges used for
                  service node ports. Only used if felix detects kube-proxy running
                  in ipvs mode. Felix uses these ranges to separate host and workload
                  traffic. [Default: 30000:32767].'
                items:
                  anyOf:
                  - type: integer
                  - type: string
                  pattern: ^.*
                  x-kubernetes-int-or-string: true
                type: array
              logDropActionOverride:
                description: LogDropActionOverride specifies whether or not to include
                  the DropActionOverride in the logs when it is triggered.
                type: boolean
              logFilePath:
                description: 'LogFilePath is the full path to the Felix log. Set to
                  none to disable file logging. [Default: /var/log/calico/felix.log]'
                type: string
              logPrefix:
                description: 'LogPrefix is the log prefix that Felix uses when rendering
                  LOG rules. [Default: calico-packet]'
                type: string
              logSeverityFile:
                description: 'LogSeverityFile is the log severity above which logs
                  are sent to the log file. [Default: Info]'
                type: string
              logSeverityScreen:
                description: 'LogSeverityScreen is the log severity above which logs
                  are sent to the stdout. [Default: Info]'
                type: string
              logSeveritySys:
                description: 'LogSeveritySys is the log severity above which logs
                  are sent to the syslog. Set to None for no logging to syslog. [Default:
                  Info]'
                type: string
              maxIpsetSize:
                type: integer
              metadataAddr:
                description: 'MetadataAddr is the IP address or domain name of the
                  server that can answer VM queries for cloud-init metadata. In OpenStack,
                  this corresponds to the machine running nova-api (or in Ubuntu,
                  nova-api-metadata). A value of none (case insensitive) means that
                  Felix should not set up any NAT rule for the metadata path. [Default:
                  127.0.0.1]'
                type: string
              metadataPort:
                description: 'MetadataPort is the port of the metadata server. This,
                  combined with global.MetadataAddr (if not ‘None’), is used to set
                  up a NAT rule, from 169.254.169.254:80 to MetadataAddr:MetadataPort.
                  In most cases this should not need to be changed [Default: 8775].'
                type: integer
              natOutgoingAddress:
                description: NATOutgoingAddress specifies an address to use when performing
                  source NAT for traffic in a natOutgoing pool that is leaving the
                  network. By default the address used is an address on the interface
                  the traffic is leaving on (ie it uses the iptables MASQUERADE target)
                type: string
              natPortRange:
                anyOf:
                - type: integer
                - type: string
                description: NATPortRange specifies the range of ports that is used
                  for port mapping when doing outgoing NAT. When unset the default
                  behavior of the network stack is used.
                pattern: ^.*
                x-kubernetes-int-or-string: true
              netlinkTimeout:
                type: string
              nfNetlinkBufSize:
                type: string
              openstackRegion:
                description: 'OpenstackRegion is the name of the region that a particular
                  Felix belongs to. In a multi-region Calico/OpenStack deployment,
                  this must be configured somehow for each Felix (here in the datamodel,
                  or in felix.cfg or the environment on each compute node), and must
                  match the [calico] openstack_region value configured in neutron.conf
                  on each node. [Default: Empty]'
                type: string
              policySyncPathPrefix:
                description: 'PolicySyncPathPrefix is used to by Felix to communicate
                  policy changes to external services, like Application layer policy.
                  [Default: Empty]'
                type: string
              prometheusGoMetricsEnabled:
                description: 'PrometheusGoMetricsEnabled disables Go runtime metrics
                  collection, which the Prometheus client does by default, when set
                  to false. This reduces the number of metrics reported, reducing
                  Prometheus load. [Default: true]'
                type: boolean
              prometheusMetricsCAFile:
                type: string
              prometheusMetricsCertFile:
                description: TLS credentials for this port.
                type: string
              prometheusMetricsEnabled:
                description: 'PrometheusMetricsEnabled enables the Prometheus metrics
                  server in Felix if set to true. [Default: false]'
                type: boolean
              prometheusMetricsHost:
                description: 'PrometheusMetricsHost is the host that the Prometheus
                  metrics server should bind to. [Default: empty]'
                type: string
              prometheusMetricsKeyFile:
                type: string
              prometheusMetricsPort:
                description: 'PrometheusMetricsPort is the TCP port that the Prometheus
                  metrics server should bind to. [Default: 9091]'
                type: integer
              prometheusProcessMetricsEnabled:
                description: 'PrometheusProcessMetricsEnabled disables process metrics
                  collection, which the Prometheus client does by default, when set
                  to false. This reduces the number of metrics reported, reducing
                  Prometheus load. [Default: true]'
                type: boolean
              prometheusReporterCAFile:
                type: string
              prometheusReporterCertFile:
                type: string
              prometheusReporterEnabled:
                description: Felix Denied Packet Metrics configuration parameters.
                type: boolean
              prometheusReporterKeyFile:
                type: string
              prometheusReporterPort:
                type: integer
              removeExternalRoutes:
                description: Whether or not to remove device routes that have not
                  been programmed by Felix. Disabling this will allow external applications
                  to also add device routes. This is enabled by default which means
                  we will remove externally added routes.
                type: boolean
              reportingInterval:
                description: 'ReportingInterval is the interval at which Felix reports
                  its status into the datastore or 0 to disable. Must be non-zero
                  in OpenStack deployments. [Default: 30s]'
                type: string
              reportingTTL:
                description: 'ReportingTTL is the time-to-live setting for process-wide
                  status reports. [Default: 90s]'
                type: string
              routeRefreshInterval:
                description: 'RouterefreshInterval is the period at which Felix re-checks
                  the routes in the dataplane to ensure that no other process has
                  accidentally broken Calico’s rules. Set to 0 to disable route refresh.
                  [Default: 90s]'
                type: string
              routeSource:
                description: 'RouteSource configures where Felix gets its routing
                  information. - WorkloadIPs: use workload endpoints to construct
                  routes. - CalicoIPAM: the default - use IPAM data to construct routes.'
                type: string
              routeTableRange:
                description: Calico programs additional Linux route tables for various
                  purposes.  RouteTableRange specifies the indices of the route tables
                  that Calico should use.
                properties:
                  max:
                    type: integer
                  min:
                    type: integer
                required:
                - max
                - min
                type: object
              sidecarAccelerationEnabled:
                description: 'SidecarAccelerationEnabled enables experimental sidecar
                  acceleration [Default: false]'
                type: boolean
              statsDumpFilePath:
                type: string
              syslogReporterAddress:
                type: string
              syslogReporterNetwork:
                type: string
              usageReportingEnabled:
                description: 'UsageReportingEnabled reports anonymous Calico version
                  number and cluster size to projectcalico.org. Logs warnings returned
                  by the usage server. For example, if a significant security vulnerability
                  has been discovered in the version of Calico being used. [Default:
                  true]'
                type: boolean
              usageReportingInitialDelay:
                description: 'UsageReportingInitialDelay controls the minimum delay
                  before Felix makes a report. [Default: 300s]'
                type: string
              usageReportingInterval:
                description: 'UsageReportingInterval controls the interval at which
                  Felix makes reports. [Default: 86400s]'
                type: string
              useInternalDataplaneDriver:
                type: boolean
              vxlanEnabled:
                type: boolean
              vxlanMTU:
                description: 'VXLANMTU is the MTU to set on the tunnel device. See
                  Configuring MTU [Default: 1440]'
                type: integer
              vxlanPort:
                type: integer
              vxlanVNI:
                type: integer
              windowsNetworkName:
                description: WindowsNetworkName specifies which Windows HNS networks
                  Felix should operate on.  The default is to match networks that
                  start with "calico".  Supports regular expression syntax.
                type: string
              wireguardEnabled:
                description: 'WireguardEnabled controls whether Wireguard is enabled.
                  [Default: false]'
                type: boolean
              wireguardInterfaceName:
                description: 'WireguardInterfaceName specifies the name to use for
                  the Wireguard interface. [Default: wg.calico]'
                type: string
              wireguardListeningPort:
                description: 'WireguardListeningPort controls the listening port used
                  by Wireguard. [Default: 51820]'
                type: integer
              wireguardMTU:
                description: 'WireguardMTU controls the MTU on the Wireguard interface.
                  See Configuring MTU [Default: 1420]'
                type: integer
              wireguardRoutingRulePriority:
                description: 'WireguardRoutingRulePriority controls the priority value
                  to use for the Wireguard routing rule. [Default: 99]'
                type: integer
              xdpEnabled:
                description: 'XDPEnabled enables XDP acceleration for suitable untracked
                  incoming deny rules. [Default: true]'
                type: boolean
              xdpRefreshInterval:
                description: 'XDPRefreshInterval is the period at which Felix re-checks
                  all XDP state to ensure that no other process has accidentally broken
                  Calico''s BPF maps or attached programs. Set to 0 to disable XDP
                  refresh. [Default: 90s]'
                type: string
            type: object
        type: object
    served: true
    storage: true
status:
  acceptedNames:
    kind: ""
    plural: ""
  conditions: []
  storedVersions: []<|MERGE_RESOLUTION|>--- conflicted
+++ resolved
@@ -365,7 +365,13 @@
                   - protocol
                   type: object
                 type: array
-<<<<<<< HEAD
+              featureDetectOverride:
+                description: FeatureDetectOverride is used to override the feature
+                  detection. Values are specified in a comma separated list with no
+                  spaces, example; "SNATFullyRandom=true,MASQFullyRandom=false,RestoreSupportsLock=".
+                  "true" or "false" will force the feature, empty or omitted values
+                  are auto-detected.
+                type: string
               flowLogsAggregationThresholdBytes:
                 description: FlowLogsAggregationThresholdBytes is used specify how
                   far behind the external pipeline that reads flow logs can be. Default
@@ -449,14 +455,6 @@
                   of the external pipeline that reads flow logs. Default is /var/log/calico/flows.log.pos.
                   This parameter only takes effect when FlowLogsDynamicAggregationEnabled
                   is set to true.
-=======
-              featureDetectOverride:
-                description: FeatureDetectOverride is used to override the feature
-                  detection. Values are specified in a comma separated list with no
-                  spaces, example; "SNATFullyRandom=true,MASQFullyRandom=false,RestoreSupportsLock=".
-                  "true" or "false" will force the feature, empty or omitted values
-                  are auto-detected.
->>>>>>> ef6b0a69
                 type: string
               genericXDPEnabled:
                 description: 'GenericXDPEnabled enables Generic XDP so network cards
