--- conflicted
+++ resolved
@@ -49,12 +49,10 @@
 		// Moved to Node.
 		"IpInIpTunnelAddr",
 
-<<<<<<< HEAD
 		"EnableNflogSize",
-=======
+
 		// FIXME Remove this once libcalico-go supports policy-sync API!
 		"PolicySyncPathPrefix",
->>>>>>> 5dcd3c8e
 	}
 	cpFieldNameToFC := map[string]string{
 		"IpInIpEnabled":                      "IPIPEnabled",
