// Copyright (c) 2016-2020 Tigera, Inc. All rights reserved.

// Licensed under the Apache License, Version 2.0 (the "License");
// you may not use this file except in compliance with the License.
// You may obtain a copy of the License at
//
//     http://www.apache.org/licenses/LICENSE-2.0
//
// Unless required by applicable law or agreed to in writing, software
// distributed under the License is distributed on an "AS IS" BASIS,
// WITHOUT WARRANTIES OR CONDITIONS OF ANY KIND, either express or implied.
// See the License for the specific language governing permissions and
// limitations under the License.

package config_test

import (
	"fmt"
	"regexp"

	v1 "k8s.io/api/core/v1"

	"github.com/projectcalico/libcalico-go/lib/set"

	. "github.com/projectcalico/felix/config"
	"github.com/projectcalico/felix/testutils"
	"github.com/projectcalico/libcalico-go/lib/apiconfig"

	"io/ioutil"
	"net"
	"reflect"
	"time"

	"os"
	"strings"

	. "github.com/onsi/ginkgo"
	. "github.com/onsi/ginkgo/extensions/table"
	. "github.com/onsi/gomega"

	log "github.com/sirupsen/logrus"

	v3 "github.com/projectcalico/libcalico-go/lib/apis/v3"
	"github.com/projectcalico/libcalico-go/lib/numorstring"
)

var _ = Describe("FelixConfigurationSpec vs ConfigParams parity", func() {
	var fcFields map[string]reflect.StructField
	var cpFields map[string]reflect.StructField
	cpFieldsToIgnore := []string{
		"sourceToRawConfig",
		"rawValues",
		"Err",
		"numIptablesBitsAllocated",
		"LicenseValid",
		"LicensePollingIntervalSecs",

		// Moved to ClusterInformation
		"ClusterGUID",
		"ClusterType",
		"CalicoVersion",
		"CNXVersion",

		// Moved to Node.
		"IpInIpTunnelAddr",
		"IPv4VXLANTunnelAddr",
		"VXLANTunnelMACAddr",

		"NodeIP",

		// The rekey time is used by the IPsec tests but it isn't exposed in FelixConfiguration.
		"IPSecRekeyTime",

		"EnableNflogSize",

		"loadClientConfigFromEnvironment",

		"loadClientConfigFromEnvironment",
		"useNodeResourceUpdates",
		"internalOverrides",
	}
	cpFieldNameToFC := map[string]string{
		"IpInIpEnabled":                      "IPIPEnabled",
		"IpInIpMtu":                          "IPIPMTU",
		"Ipv6Support":                        "IPv6Support",
		"IptablesLockTimeoutSecs":            "IptablesLockTimeout",
		"IptablesLockProbeIntervalMillis":    "IptablesLockProbeInterval",
		"IptablesPostWriteCheckIntervalSecs": "IptablesPostWriteCheckInterval",
		"NetlinkTimeoutSecs":                 "NetlinkTimeout",
		"ReportingIntervalSecs":              "ReportingInterval",
		"ReportingTTLSecs":                   "ReportingTTL",
		"UsageReportingInitialDelaySecs":     "UsageReportingInitialDelay",
		"UsageReportingIntervalSecs":         "UsageReportingInterval",
		"EndpointReportingDelaySecs":         "EndpointReportingDelay",
		"CloudWatchMetricsPushIntervalSecs":  "CloudWatchMetricsPushInterval",
	}
	fcFieldNameToCP := map[string]string{}
	for k, v := range cpFieldNameToFC {
		fcFieldNameToCP[v] = k
	}

	BeforeEach(func() {
		fcFields = fieldsByName(v3.FelixConfigurationSpec{})

		cpFields = fieldsByName(Config{})
		for _, name := range cpFieldsToIgnore {
			delete(cpFields, name)
		}
	})

	It("FelixConfigurationSpec should contain all Config fields", func() {
		missingFields := set.New()
		for n, f := range cpFields {
			mappedName := cpFieldNameToFC[n]
			if mappedName != "" {
				n = mappedName
			}
			if strings.HasPrefix(n, "Debug") {
				continue
			}
			if strings.Contains(string(f.Tag), "local") {
				continue
			}
			if _, ok := fcFields[n]; !ok {
				missingFields.Add(n)
			}
		}
		Expect(missingFields).To(BeEmpty())
	})
	It("Config should contain all FelixConfigurationSpec fields", func() {
		missingFields := set.New()
		for n := range fcFields {
			mappedName := fcFieldNameToCP[n]
			if mappedName != "" {
				n = mappedName
			}
			if _, ok := cpFields[n]; !ok {
				missingFields.Add(n)
			}
		}
		Expect(missingFields).To(BeEmpty())
	})
})

func fieldsByName(example interface{}) map[string]reflect.StructField {
	fields := map[string]reflect.StructField{}
	t := reflect.TypeOf(example)
	for i := 0; i < t.NumField(); i++ {
		f := t.Field(i)
		fields[f.Name] = f
	}
	return fields
}

var _ = Describe("Config override empty", func() {
	var cp *Config
	BeforeEach(func() {
		cp = New()
	})

	It("should allow config override", func() {
		changed, err := cp.OverrideParam("BPFEnabled", "true")
		Expect(changed).To(BeTrue())
		Expect(err).NotTo(HaveOccurred())
		Expect(cp.BPFEnabled).To(BeTrue())
	})

	Describe("with a param set", func() {
		BeforeEach(func() {
			_, err := cp.UpdateFrom(map[string]string{"BPFEnabled": "true"}, DatastorePerHost)
			Expect(err).NotTo(HaveOccurred())
		})

		It("should allow config override", func() {
			By("Having correct initial value")
			Expect(cp.BPFEnabled).To(BeTrue())

			By("Having correct value after override")
			changed, err := cp.OverrideParam("BPFEnabled", "false")
			Expect(changed).To(BeTrue())
			Expect(err).NotTo(HaveOccurred())
			Expect(cp.BPFEnabled).To(BeFalse())

			By("Ignoring a lower-priority config update")
<<<<<<< HEAD
			changed, err = cp.UpdateFrom(map[string]string{"BPFEnabled": "true"}, EnvironmentVariable)
=======
			// Env vars get converted to lower-case before calling UpdateFrom.
			changed, err = cp.UpdateFrom(map[string]string{"bpfenabled": "true"}, EnvironmentVariable)
>>>>>>> d7efcf1f
			Expect(changed).To(BeFalse())
			Expect(err).NotTo(HaveOccurred())
			Expect(cp.BPFEnabled).To(BeFalse())
		})
	})
<<<<<<< HEAD
})

var nilServerPortSlice []ServerPort
=======

	Describe("with env var set", func() {
		BeforeEach(func() {
			// Env vars get converted to lower-case before calling UpdateFrom.
			changed, err := cp.UpdateFrom(map[string]string{"bpfenabled": "true"}, EnvironmentVariable)
			Expect(changed).To(BeTrue())
			Expect(err).NotTo(HaveOccurred())
			Expect(cp.BPFEnabled).To(BeTrue())
		})

		It("should be overridable", func() {
			changed, err := cp.OverrideParam("BPFEnabled", "false")
			Expect(changed).To(BeTrue())
			Expect(err).ToNot(HaveOccurred())
			Expect(cp.BPFEnabled).To(BeFalse())
		})
	})
})
>>>>>>> d7efcf1f

var _ = DescribeTable("Config parsing",
	func(key, value string, expected interface{}, errorExpected ...bool) {
		config := New()
		_, err := config.UpdateFrom(map[string]string{key: value},
			EnvironmentVariable)
		configPtr := reflect.ValueOf(config)
		configElem := configPtr.Elem()
		fieldRef := configElem.FieldByName(key)
		newVal := fieldRef.Interface()
		Expect(newVal).To(Equal(expected))
		if len(errorExpected) > 0 && errorExpected[0] {
			Expect(err).To(HaveOccurred())
			Expect(config.Err).To(HaveOccurred())
		} else {
			Expect(err).NotTo(HaveOccurred())
			Expect(config.Err).NotTo(HaveOccurred())
		}
	},

	Entry("CloudWatchLogsRetentionDays - good", "CloudWatchLogsRetentionDays", "30", 30),
	Entry("CloudWatchLogsRetentionDays - bad", "CloudWatchLogsRetentionDays", "31", 7, true),

	Entry("CloudWatch Metrics update interval - in range", "CloudWatchMetricsPushIntervalSecs", "90", time.Duration(90*time.Second), false),
	Entry("CloudWatch Metrics update interval - out of range should be converted to default", "CloudWatchMetricsPushIntervalSecs", "5", time.Duration(60*time.Second), false),
	Entry("CloudWatch Metrics update interval - default value", "CloudWatchMetricsPushIntervalSecs", "", time.Duration(60*time.Second), false),
	Entry("Netlink Timeout - default value", "NetlinkTimeoutSecs", "", time.Duration(10*time.Second), false),

	Entry("FelixHostname", "FelixHostname", "hostname", "hostname"),
	Entry("FelixHostname FQDN", "FelixHostname", "hostname.foo.bar.com", "hostname.foo.bar.com"),
	Entry("FelixHostname as IP", "FelixHostname", "1.2.3.4", "1.2.3.4"),

	Entry("EtcdAddr IP", "EtcdAddr", "10.0.0.1:1234", "10.0.0.1:1234"),
	Entry("EtcdAddr Empty", "EtcdAddr", "", "127.0.0.1:2379"),
	Entry("EtcdAddr host", "EtcdAddr", "host:1234", "host:1234"),
	Entry("EtcdScheme", "EtcdScheme", "https", "https"),

	// Etcd key files will be tested for existence, skipping for now.

	Entry("EtcdEndpoints HTTP", "EtcdEndpoints",
		"http://127.0.0.1:1234, http://host:2345",
		[]string{"http://127.0.0.1:1234/", "http://host:2345/"}),
	Entry("EtcdEndpoints HTTPS", "EtcdEndpoints",
		"https://127.0.0.1:1234/, https://host:2345",
		[]string{"https://127.0.0.1:1234/", "https://host:2345/"}),

	Entry("TyphaAddr empty", "TyphaAddr", "", ""),
	Entry("TyphaAddr set", "TyphaAddr", "foo:1234", "foo:1234"),
	Entry("TyphaK8sServiceName empty", "TyphaK8sServiceName", "", ""),
	Entry("TyphaK8sServiceName set", "TyphaK8sServiceName", "calico-typha", "calico-typha"),
	Entry("TyphaK8sNamespace empty", "TyphaK8sNamespace", "", "kube-system"),
	Entry("TyphaK8sNamespace set", "TyphaK8sNamespace", "default", "default"),
	Entry("TyphaK8sNamespace none", "TyphaK8sNamespace", "none", "kube-system", true),

	Entry("InterfacePrefix", "InterfacePrefix", "tap", "tap"),
	Entry("InterfacePrefix list", "InterfacePrefix", "tap,cali", "tap,cali"),

	Entry("InterfaceExclude one value no regexp", "InterfaceExclude", "kube-ipvs0", []*regexp.Regexp{
		regexp.MustCompile("^kube-ipvs0$"),
	}),
	Entry("InterfaceExclude list no regexp", "InterfaceExclude", "kube-ipvs0,dummy", []*regexp.Regexp{
		regexp.MustCompile("^kube-ipvs0$"),
		regexp.MustCompile("^dummy$"),
	}),
	Entry("InterfaceExclude one value regexp", "InterfaceExclude", "/kube-ipvs/", []*regexp.Regexp{
		regexp.MustCompile("kube-ipvs"),
	}),
	Entry("InterfaceExclude list regexp", "InterfaceExclude", "kube-ipvs0,dummy,/^veth.*$/", []*regexp.Regexp{
		regexp.MustCompile("^kube-ipvs0$"),
		regexp.MustCompile("^dummy$"),
		regexp.MustCompile("^veth.*$"),
	}),
	Entry("InterfaceExclude no regexp", "InterfaceExclude", "/^kube.*/,/veth/", []*regexp.Regexp{
		regexp.MustCompile("^kube.*"),
		regexp.MustCompile("veth"),
	}),
	Entry("InterfaceExclude list empty regexp", "InterfaceExclude", "kube,//", []*regexp.Regexp{
		regexp.MustCompile("^kube-ipvs0$"),
	}),
	Entry("InterfaceExclude list bad comma use", "InterfaceExclude", "/kube,/,dummy", []*regexp.Regexp{
		regexp.MustCompile("^kube-ipvs0$"),
	}),
	Entry("InterfaceExclude list invalid regexp symbol", "InterfaceExclude", `/^kube\K/`, []*regexp.Regexp{
		regexp.MustCompile("^kube-ipvs0$"),
	}),

	Entry("ChainInsertMode append", "ChainInsertMode", "append", "append"),
	Entry("ChainInsertMode append", "ChainInsertMode", "Append", "append"),

	Entry("IptablesPostWriteCheckIntervalSecs", "IptablesPostWriteCheckIntervalSecs",
		"1.5", 1500*time.Millisecond),
	Entry("IptablesLockFilePath", "IptablesLockFilePath",
		"/host/run/xtables.lock", "/host/run/xtables.lock"),
	Entry("IptablesLockTimeoutSecs", "IptablesLockTimeoutSecs",
		"123", 123*time.Second),
	Entry("IptablesLockProbeIntervalMillis", "IptablesLockProbeIntervalMillis",
		"123", 123*time.Millisecond),
	Entry("IptablesLockProbeIntervalMillis garbage", "IptablesLockProbeIntervalMillis",
		"garbage", 50*time.Millisecond),

	Entry("DefaultEndpointToHostAction", "DefaultEndpointToHostAction",
		"RETURN", "RETURN"),
	Entry("DefaultEndpointToHostAction", "DefaultEndpointToHostAction",
		"ACCEPT", "ACCEPT"),

	Entry("DropActionOverride", "DropActionOverride",
		"Accept", "ACCEPT"),
	Entry("DropActionOverride norm", "DropActionOverride",
		"accept", "ACCEPT"),
	Entry("DropActionOverride LogAndAccept", "DropActionOverride",
		"LogAndAccept", "LOGandACCEPT"),
	Entry("DropActionOverride logandaccept", "DropActionOverride",
		"logandaccept", "LOGandACCEPT"),
	Entry("DropActionOverride LogAndDrop", "DropActionOverride",
		"LogAndDrop", "LOGandDROP"),

	Entry("IptablesFilterAllowAction", "IptablesFilterAllowAction",
		"RETURN", "RETURN"),
	Entry("IptablesMangleAllowAction", "IptablesMangleAllowAction",
		"RETURN", "RETURN"),

	Entry("LogFilePath", "LogFilePath", "/tmp/felix.log", "/tmp/felix.log"),

	Entry("LogSeverityFile", "LogSeverityFile", "debug", "DEBUG"),
	Entry("LogSeverityFile", "LogSeverityFile", "warning", "WARNING"),
	Entry("LogSeverityFile", "LogSeverityFile", "error", "ERROR"),
	Entry("LogSeverityFile", "LogSeverityFile", "fatal", "FATAL"),

	Entry("LogSeverityScreen", "LogSeverityScreen", "debug", "DEBUG"),
	Entry("LogSeverityScreen", "LogSeverityScreen", "warning", "WARNING"),
	Entry("LogSeverityScreen", "LogSeverityScreen", "error", "ERROR"),
	Entry("LogSeverityScreen", "LogSeverityScreen", "fatal", "FATAL"),

	Entry("LogSeveritySys", "LogSeveritySys", "debug", "DEBUG"),
	Entry("LogSeveritySys", "LogSeveritySys", "warning", "WARNING"),
	Entry("LogSeveritySys", "LogSeveritySys", "error", "ERROR"),
	Entry("LogSeveritySys", "LogSeveritySys", "fatal", "FATAL"),

	Entry("IpInIpEnabled", "IpInIpEnabled", "true", true),
	Entry("IpInIpEnabled", "IpInIpEnabled", "y", true),
	Entry("IpInIpEnabled", "IpInIpEnabled", "True", true),

	Entry("IpInIpMtu", "IpInIpMtu", "1234", int(1234)),
	Entry("IpInIpTunnelAddr", "IpInIpTunnelAddr",
		"10.0.0.1", net.ParseIP("10.0.0.1")),

	Entry("ReportingIntervalSecs", "ReportingIntervalSecs", "31", 31*time.Second),
	Entry("ReportingTTLSecs", "ReportingTTLSecs", "91", 91*time.Second),

	Entry("EndpointReportingEnabled", "EndpointReportingEnabled",
		"true", true),
	Entry("EndpointReportingEnabled", "EndpointReportingEnabled",
		"yes", true),
	Entry("EndpointReportingDelaySecs", "EndpointReportingDelaySecs",
		"10", 10*time.Second),

	Entry("MaxIpsetSize", "MaxIpsetSize", "12345", int(12345)),
	Entry("IptablesMarkMask", "IptablesMarkMask", "0xf0f0", uint32(0xf0f0)),

	Entry("HealthEnabled", "HealthEnabled", "true", true),
	Entry("HealthHost", "HealthHost", "127.0.0.1", "127.0.0.1"),
	Entry("HealthPort", "HealthPort", "1234", int(1234)),

	Entry("PrometheusMetricsEnabled", "PrometheusMetricsEnabled", "true", true),
	Entry("PrometheusMetricsHost", "PrometheusMetricsHost", "10.0.0.1", "10.0.0.1"),
	Entry("PrometheusMetricsPort", "PrometheusMetricsPort", "1234", int(1234)),
	Entry("PrometheusGoMetricsEnabled", "PrometheusGoMetricsEnabled", "false", false),
	Entry("PrometheusProcessMetricsEnabled", "PrometheusProcessMetricsEnabled", "false", false),

	Entry("FailsafeInboundHostPorts old syntax", "FailsafeInboundHostPorts", "1,2,3,4",
		[]ProtoPort{
			{Protocol: "tcp", Port: 1},
			{Protocol: "tcp", Port: 2},
			{Protocol: "tcp", Port: 3},
			{Protocol: "tcp", Port: 4},
		}),
	Entry("FailsafeOutboundHostPorts old syntax", "FailsafeOutboundHostPorts", "1,2,3,4",
		[]ProtoPort{
			{Protocol: "tcp", Port: 1},
			{Protocol: "tcp", Port: 2},
			{Protocol: "tcp", Port: 3},
			{Protocol: "tcp", Port: 4},
		}),
	Entry("FailsafeInboundHostPorts new syntax", "FailsafeInboundHostPorts", "tcp:1,udp:2",
		[]ProtoPort{
			{Protocol: "tcp", Port: 1},
			{Protocol: "udp", Port: 2},
		}),
	Entry("FailsafeOutboundHostPorts new syntax", "FailsafeOutboundHostPorts", "tcp:1,udp:2",
		[]ProtoPort{
			{Protocol: "tcp", Port: 1},
			{Protocol: "udp", Port: 2},
		}),
	Entry("FailsafeInboundHostPorts mixed syntax", "FailsafeInboundHostPorts", "1,udp:2",
		[]ProtoPort{
			{Protocol: "tcp", Port: 1},
			{Protocol: "udp", Port: 2},
		}),
	Entry("FailsafeOutboundHostPorts mixed syntax", "FailsafeOutboundHostPorts", "1,udp:2",
		[]ProtoPort{
			{Protocol: "tcp", Port: 1},
			{Protocol: "udp", Port: 2},
		}),
	Entry("FailsafeInboundHostPorts bad syntax -> defaulted", "FailsafeInboundHostPorts", "foo:1",
		[]ProtoPort{
			{Protocol: "tcp", Port: 22},
			{Protocol: "udp", Port: 68},
			{Protocol: "tcp", Port: 179},
			{Protocol: "tcp", Port: 2379},
			{Protocol: "tcp", Port: 2380},
			{Protocol: "tcp", Port: 6443},
			{Protocol: "tcp", Port: 6666},
			{Protocol: "tcp", Port: 6667},
		},
		true,
	),
	Entry("FailsafeInboundHostPorts too many parts -> defaulted", "FailsafeInboundHostPorts", "tcp:1:bar",
		[]ProtoPort{
			{Protocol: "tcp", Port: 22},
			{Protocol: "udp", Port: 68},
			{Protocol: "tcp", Port: 179},
			{Protocol: "tcp", Port: 2379},
			{Protocol: "tcp", Port: 2380},
			{Protocol: "tcp", Port: 6443},
			{Protocol: "tcp", Port: 6666},
			{Protocol: "tcp", Port: 6667},
		},
		true,
	),

	Entry("FailsafeInboundHostPorts none", "FailsafeInboundHostPorts", "none", []ProtoPort(nil)),
	Entry("FailsafeOutboundHostPorts none", "FailsafeOutboundHostPorts", "none", []ProtoPort(nil)),

	Entry("FailsafeInboundHostPorts empty", "FailsafeInboundHostPorts", "",
		[]ProtoPort{
			{Protocol: "tcp", Port: 22},
			{Protocol: "udp", Port: 68},
			{Protocol: "tcp", Port: 179},
			{Protocol: "tcp", Port: 2379},
			{Protocol: "tcp", Port: 2380},
			{Protocol: "tcp", Port: 6443},
			{Protocol: "tcp", Port: 6666},
			{Protocol: "tcp", Port: 6667},
		},
	),
	Entry("FailsafeOutboundHostPorts empty", "FailsafeOutboundHostPorts", "",
		[]ProtoPort{
			{Protocol: "udp", Port: 53},
			{Protocol: "udp", Port: 67},
			{Protocol: "tcp", Port: 179},
			{Protocol: "tcp", Port: 2379},
			{Protocol: "tcp", Port: 2380},
			{Protocol: "tcp", Port: 6443},
			{Protocol: "tcp", Port: 6666},
			{Protocol: "tcp", Port: 6667},
		},
	),
	Entry("KubeNodePortRanges empty", "KubeNodePortRanges", "",
		[]numorstring.Port{
			{MinPort: 30000, MaxPort: 32767, PortName: ""},
		},
	),
	Entry("KubeNodePortRanges range", "KubeNodePortRanges", "30001:30002,30030:30040,30500:30600",
		[]numorstring.Port{
			{MinPort: 30001, MaxPort: 30002, PortName: ""},
			{MinPort: 30030, MaxPort: 30040, PortName: ""},
			{MinPort: 30500, MaxPort: 30600, PortName: ""},
		},
	),

	Entry("IptablesNATOutgoingInterfaceFilter", "IptablesNATOutgoingInterfaceFilter", "cali-123", "cali-123"),
	Entry("IptablesNATOutgoingInterfaceFilter", "IptablesNATOutgoingInterfaceFilter", "cali@123", "", false),

	Entry("IPSecMode", "IPSecMode", "PSK", "PSK"),
	Entry("IPSecPSKFile", "IPSecPSKFile", "/proc/1/cmdline", "/proc/1/cmdline"),
	Entry("IPSecIKEAlgorithm", "IPSecIKEAlgorithm", "aes256gcm16-prfsha384-ecp384", "aes256gcm16-prfsha384-ecp384"),
	Entry("IPSecESPAlgorithm", "IPSecESPAlgorithm", "aes256gcm16-ecp384", "aes256gcm16-ecp384"),
	Entry("IPSecPolicyRefreshInterval", "IPSecPolicyRefreshInterval", "1.5", 1500*time.Millisecond),

	Entry("IPSecLogLevel", "IPSecLogLevel", "none", ""),
	Entry("IPSecLogLevel", "IPSecLogLevel", "notice", "NOTICE"),
	Entry("IPSecLogLevel", "IPSecLogLevel", "info", "INFO"),
	Entry("IPSecLogLevel", "IPSecLogLevel", "debug", "DEBUG"),
	Entry("IPSecLogLevel", "IPSecLogLevel", "verbose", "VERBOSE"),

	Entry("IPSecRekeyTime", "IPSecRekeyTime", "123", 123*time.Second),

	Entry("DNSCacheFile", "DNSCacheFile", "/dnsinfo.txt", "/dnsinfo.txt"),
	Entry("DNSCacheSaveInterval", "DNSCacheSaveInterval", "3600", time.Hour),
	Entry("DNSTrustedServers default",
		"DNSTrustedServers", "",
		// No IP for kube-dns, because UT does not run in Kubernetes environment.
		[]ServerPort{}),
	Entry("Trust 1 server IP",
		"DNSTrustedServers", "1.2.3.4",
		[]ServerPort{{IP: "1.2.3.4", Port: 53}}),
	Entry("Trust 2 server IPs",
		"DNSTrustedServers", "1.2.3.4,42.5.6.7",
		[]ServerPort{{IP: "1.2.3.4", Port: 53}, {IP: "42.5.6.7", Port: 53}}),
	Entry("Trust kube-dns service",
		"DNSTrustedServers", "k8s-service:kube-dns",
		// No IP for kube-dns, because UT does not run in Kubernetes environment.
		[]ServerPort{}),
	Entry("Trust kube-dns and an IP",
		"DNSTrustedServers", "k8s-service:kube-dns,42.5.6.7",
		// No IP for kube-dns, because UT does not run in Kubernetes environment.
		[]ServerPort{{IP: "42.5.6.7", Port: 53}}),
	Entry("Disable trusting DNS servers",
		"DNSTrustedServers", "none",
		nilServerPortSlice),
	Entry("DNSTrustedServers syntax error 1",
		"DNSTrustedServers", "k8s-servce:kube-dns,42.5.6.7",
		// Parse error -> default.
		// No IP for kube-dns, because UT does not run in Kubernetes environment.
		[]ServerPort{}),
	Entry("DNSTrustedServers syntax error 2",
		"DNSTrustedServers", "4245.5.699.7",
		// Parse error -> default.
		// No IP for kube-dns, because UT does not run in Kubernetes environment.
		[]ServerPort{}),
	Entry("DNSTrustedServers IPv4 address with port",
		"DNSTrustedServers", "10.25.3.4:536",
		[]ServerPort{{IP: "10.25.3.4", Port: 536}}),
	Entry("DNSTrustedServers IPv6 address with port",
		"DNSTrustedServers", "[fd10:25::2]:536",
		[]ServerPort{{IP: "fd10:25::2", Port: 536}}),
	Entry("DNSTrustedServers IPv6 address with non-numeric port",
		"DNSTrustedServers", "[fd10:25::2]:que",
		// Parse error -> default.
		[]ServerPort{}),
	Entry("DNSTrustedServers IPv6 address with negative port",
		"DNSTrustedServers", "[fd10:25::2]:-34",
		// Parse error -> default.
		[]ServerPort{}),
	Entry("DNSTrustedServers IPv6 address with too large port",
		"DNSTrustedServers", "[fd10:25::2]:70000",
		// Parse error -> default.
		[]ServerPort{}),
)

var _ = DescribeTable("Config parsing with Kubernetes service lookup",
	func(key, value string, expected interface{}, errorExpected ...bool) {
		config := New()
		saveGetKubernetesService := GetKubernetesService
		defer func() { GetKubernetesService = saveGetKubernetesService }()
		GetKubernetesService = func(namespace, name string) (*v1.Service, error) {
			if namespace == "openshift-dns" && name == "openshift-dns" {
				return &v1.Service{Spec: v1.ServiceSpec{
					ClusterIP: "10.96.0.12",
					Ports:     []v1.ServicePort{{Port: 546}},
				}}, nil
			}
			if namespace == "kube-system" && name == "kube-dns" {
				return &v1.Service{Spec: v1.ServiceSpec{
					ClusterIP: "10.96.0.45",
					Ports:     []v1.ServicePort{{Port: 54}},
				}}, nil
			}
			if namespace == "kube-system" && name == "kube-dns-v6" {
				return &v1.Service{Spec: v1.ServiceSpec{
					ClusterIP: "fd20:99::34",
					Ports:     []v1.ServicePort{{Port: 5367}},
				}}, nil
			}
			return nil, fmt.Errorf("No such service")
		}
		_, err := config.UpdateFrom(map[string]string{key: value},
			EnvironmentVariable)
		configPtr := reflect.ValueOf(config)
		configElem := configPtr.Elem()
		fieldRef := configElem.FieldByName(key)
		newVal := fieldRef.Interface()
		Expect(newVal).To(Equal(expected))
		if len(errorExpected) > 0 && errorExpected[0] {
			Expect(err).To(HaveOccurred())
			Expect(config.Err).To(HaveOccurred())
		} else {
			Expect(err).NotTo(HaveOccurred())
			Expect(config.Err).NotTo(HaveOccurred())
		}
	},

	Entry("Trust kube-dns service",
		"DNSTrustedServers", "k8s-service:kube-dns",
		// No IP for kube-dns, because UT does not run in Kubernetes environment.
		[]ServerPort{{IP: "10.96.0.45", Port: 54}}),
	Entry("Trust kube-dns and an IP",
		"DNSTrustedServers", "k8s-service:kube-dns,42.5.6.7",
		// No IP for kube-dns, because UT does not run in Kubernetes environment.
		[]ServerPort{{IP: "10.96.0.45", Port: 54}, {IP: "42.5.6.7", Port: 53}}),
	Entry("IPv6 service with port override",
		"DNSTrustedServers", "k8s-service:kube-dns-v6:5369",
		[]ServerPort{{IP: "fd20:99::34", Port: 5369}}),
	Entry("IPv6 service with port specified by service",
		"DNSTrustedServers", "k8s-service:kube-dns-v6",
		[]ServerPort{{IP: "fd20:99::34", Port: 5367}}),
	Entry("IPv4 service with port override",
		"DNSTrustedServers", "k8s-service:kube-dns:51",
		[]ServerPort{{IP: "10.96.0.45", Port: 51}}),
	Entry("OpenShift settings",
		"DNSTrustedServers", "k8s-service:openshift-dns/openshift-dns",
		[]ServerPort{{IP: "10.96.0.12", Port: 546}}),
)

var _ = DescribeTable("OpenStack heuristic tests",
	func(clusterType, metadataAddr, metadataPort, ifacePrefixes interface{}, expected bool) {
		c := New()
		values := make(map[string]string)
		if clusterType != nil {
			values["ClusterType"] = clusterType.(string)
		}
		if metadataAddr != nil {
			values["MetadataAddr"] = metadataAddr.(string)
		}
		if metadataPort != nil {
			values["MetadataPort"] = metadataPort.(string)
		}
		if ifacePrefixes != nil {
			values["InterfacePrefix"] = ifacePrefixes.(string)
		}
		_, err := c.UpdateFrom(values, EnvironmentVariable)
		Expect(err).NotTo(HaveOccurred())
		Expect(c.OpenstackActive()).To(Equal(expected))
	},
	Entry("no config", nil, nil, nil, nil, false),

	Entry("explicit openstack as cluster type", "openstack", nil, nil, nil, true),
	Entry("explicit openstack at start of cluster type", "openstack,k8s", nil, nil, nil, true),
	Entry("explicit openstack at end of cluster type", "k8s,openstack", nil, nil, nil, true),
	Entry("explicit openstack in middle of cluster type", "k8s,openstack,k8s", nil, nil, nil, true),

	Entry("metadataAddr set", nil, "10.0.0.1", nil, nil, true),
	Entry("metadataAddr = none", nil, "none", nil, nil, false),
	Entry("metadataAddr = ''", nil, "", nil, nil, false),

	Entry("metadataPort set", nil, nil, "1234", nil, true),
	Entry("metadataPort = none", nil, nil, "none", nil, false),

	Entry("ifacePrefixes = tap", nil, nil, nil, "tap", true),
	Entry("ifacePrefixes = cali,tap", nil, nil, nil, "cali,tap", true),
	Entry("ifacePrefixes = tap,cali ", nil, nil, nil, "tap,cali", true),
	Entry("ifacePrefixes = cali ", nil, nil, nil, "cali", false),
)

var _ = Describe("DatastoreConfig tests", func() {
	var c *Config
	Describe("with IPIP enabled", func() {
		BeforeEach(func() {
			c = New()
			c.DatastoreType = "k8s"
			c.IpInIpEnabled = true
		})
		It("should leave node polling enabled", func() {
			Expect(c.DatastoreConfig().Spec.K8sDisableNodePoll).To(BeFalse())
		})
	})
	Describe("with IPIP disabled", func() {
		BeforeEach(func() {
			c = New()
			c.DatastoreType = "k8s"
			c.IpInIpEnabled = false
		})
		It("should leave node polling enabled", func() {
			Expect(c.DatastoreConfig().Spec.K8sDisableNodePoll).To(BeTrue())
		})
	})

	Describe("with the configuration set only from the common calico configuration", func() {
		BeforeEach(func() {
			c = New()
			c.SetLoadClientConfigFromEnvironmentFunction(func() (*apiconfig.CalicoAPIConfig, error) {
				return &apiconfig.CalicoAPIConfig{
					Spec: apiconfig.CalicoAPIConfigSpec{
						DatastoreType: apiconfig.EtcdV3,
						EtcdConfig: apiconfig.EtcdConfig{
							EtcdEndpoints:  "http://localhost:1234",
							EtcdKeyFile:    testutils.TestDataFile("etcdkeyfile.key"),
							EtcdCertFile:   testutils.TestDataFile("etcdcertfile.cert"),
							EtcdCACertFile: testutils.TestDataFile("etcdcacertfile.cert"),
						},
					},
				}, nil
			})
		})
		It("sets the configuration options", func() {
			spec := c.DatastoreConfig().Spec
			Expect(spec.DatastoreType).To(Equal(apiconfig.EtcdV3))
			Expect(spec.EtcdEndpoints).To(Equal("http://localhost:1234"))
			Expect(spec.EtcdKeyFile).To(Equal(testutils.TestDataFile("etcdkeyfile.key")))
			Expect(spec.EtcdCertFile).To(Equal(testutils.TestDataFile("etcdcertfile.cert")))
			Expect(spec.EtcdCACertFile).To(Equal(testutils.TestDataFile("etcdcacertfile.cert")))
		})
	})
	Describe("without setting the DatastoreType and setting the etcdv3 suboptions through the felix configuration", func() {
		BeforeEach(func() {
			c = New()
			_, err := c.UpdateFrom(map[string]string{
				"EtcdEndpoints": "http://localhost:1234",
				"EtcdKeyFile":   testutils.TestDataFile("etcdkeyfile.key"),
				"EtcdCertFile":  testutils.TestDataFile("etcdcertfile.cert"),
				"EtcdCaFile":    testutils.TestDataFile("etcdcacertfile.cert"),
			}, EnvironmentVariable)
			Expect(err).NotTo(HaveOccurred())
		})
		It("sets the etcd suboptions", func() {
			spec := c.DatastoreConfig().Spec
			Expect(spec.DatastoreType).To(Equal(apiconfig.EtcdV3))
			Expect(spec.EtcdEndpoints).To(Equal("http://localhost:1234/"))
			Expect(spec.EtcdKeyFile).To(Equal(testutils.TestDataFile("etcdkeyfile.key")))
			Expect(spec.EtcdCertFile).To(Equal(testutils.TestDataFile("etcdcertfile.cert")))
			Expect(spec.EtcdCACertFile).To(Equal(testutils.TestDataFile("etcdcacertfile.cert")))
		})
	})
	Describe("with the configuration set from the common calico configuration and the felix configuration", func() {
		BeforeEach(func() {
			c = New()

			c.SetLoadClientConfigFromEnvironmentFunction(func() (*apiconfig.CalicoAPIConfig, error) {
				return &apiconfig.CalicoAPIConfig{
					Spec: apiconfig.CalicoAPIConfigSpec{
						DatastoreType: apiconfig.Kubernetes,
						EtcdConfig: apiconfig.EtcdConfig{
							EtcdEndpoints:  "http://localhost:5432",
							EtcdKeyFile:    testutils.TestDataFile("etcdkeyfileother.key"),
							EtcdCertFile:   testutils.TestDataFile("etcdcertfileother.cert"),
							EtcdCACertFile: testutils.TestDataFile("etcdcacertfileother.cert"),
						},
					},
				}, nil
			})

			_, err := c.UpdateFrom(map[string]string{
				"DatastoreType": "etcdv3",
				"EtcdEndpoints": "http://localhost:1234",
				"EtcdKeyFile":   testutils.TestDataFile("etcdkeyfile.key"),
				"EtcdCertFile":  testutils.TestDataFile("etcdcertfile.cert"),
				"EtcdCaFile":    testutils.TestDataFile("etcdcacertfile.cert"),
			}, EnvironmentVariable)
			Expect(err).NotTo(HaveOccurred())
		})
		It("sets the configuration to what the felix configuration is", func() {
			spec := c.DatastoreConfig().Spec
			Expect(spec.DatastoreType).To(Equal(apiconfig.EtcdV3))
			Expect(spec.EtcdEndpoints).To(Equal("http://localhost:1234/"))
			Expect(spec.EtcdKeyFile).To(Equal(testutils.TestDataFile("etcdkeyfile.key")))
			Expect(spec.EtcdCertFile).To(Equal(testutils.TestDataFile("etcdcertfile.cert")))
			Expect(spec.EtcdCACertFile).To(Equal(testutils.TestDataFile("etcdcacertfile.cert")))
		})
	})
})

var _ = DescribeTable("Config validation",
	func(settings map[string]string, ok bool) {
		cfg := New()
		_, err := cfg.UpdateFrom(settings, ConfigFile)
		log.WithError(err).Info("UpdateFrom result")
		if err == nil {
			err = cfg.Validate()
			log.WithError(err).Info("Validation result")
		}
		if !ok {
			Expect(err).To(HaveOccurred())
		} else {
			Expect(err).NotTo(HaveOccurred())
		}
	},

	Entry("no settings", map[string]string{}, true),
	Entry("just one TLS setting", map[string]string{
		"TyphaKeyFile": "/usr",
	}, false),
	Entry("TLS certs and key but no CN or URI SAN", map[string]string{
		"TyphaKeyFile":  "/usr",
		"TyphaCertFile": "/usr",
		"TyphaCAFile":   "/usr",
	}, false),
	Entry("TLS certs and key and CN but no URI SAN", map[string]string{
		"TyphaKeyFile":  "/usr",
		"TyphaCertFile": "/usr",
		"TyphaCAFile":   "/usr",
		"TyphaCN":       "typha-peer",
	}, true),
	Entry("TLS certs and key and URI SAN but no CN", map[string]string{
		"TyphaKeyFile":  "/usr",
		"TyphaCertFile": "/usr",
		"TyphaCAFile":   "/usr",
		"TyphaURISAN":   "spiffe://k8s.example.com/typha-peer",
	}, true),
	Entry("all Felix-Typha TLS params", map[string]string{
		"TyphaKeyFile":  "/usr",
		"TyphaCertFile": "/usr",
		"TyphaCAFile":   "/usr",
		"TyphaCN":       "typha-peer",
		"TyphaURISAN":   "spiffe://k8s.example.com/typha-peer",
	}, true),
	Entry("valid OpenstackRegion", map[string]string{
		"OpenstackRegion": "region1",
	}, true),
	Entry("OpenstackRegion with uppercase", map[string]string{
		"OpenstackRegion": "RegionOne",
	}, false),
	Entry("OpenstackRegion with slash", map[string]string{
		"OpenstackRegion": "us/east",
	}, false),
	Entry("OpenstackRegion with underscore", map[string]string{
		"OpenstackRegion": "my_region",
	}, false),
	Entry("OpenstackRegion too long", map[string]string{
		"OpenstackRegion": "my-region-has-a-very-long-and-extremely-interesting-name",
	}, false),
	Entry("valid RouteTableRange", map[string]string{
		"RouteTableRange": "1-250",
	}, true),
	Entry("invalid RouteTableRange", map[string]string{
		"RouteTableRange": "1-255",
	}, false),
	Entry("invalid RouteTableRange", map[string]string{
		"RouteTableRange": "abcde",
	}, false),
)

var _ = DescribeTable("Config InterfaceExclude",
	func(excludeList string, expected []*regexp.Regexp) {
		cfg := New()
		_, err := cfg.UpdateFrom(map[string]string{"InterfaceExclude": excludeList}, EnvironmentVariable)
		Expect(err).NotTo(HaveOccurred())
		regexps := cfg.InterfaceExclude
		Expect(regexps).To(Equal(expected))
	},

	Entry("empty exclude list", "", []*regexp.Regexp{
		regexp.MustCompile("^kube-ipvs0$"),
	}),
	Entry("non-regexp single value", "kube-ipvs0", []*regexp.Regexp{
		regexp.MustCompile("^kube-ipvs0$"),
	}),
	Entry("non-regexp multiple values", "kube-ipvs0,veth1", []*regexp.Regexp{
		regexp.MustCompile("^kube-ipvs0$"),
		regexp.MustCompile("^veth1$"),
	}),
	Entry("regexp single value", "/^veth.*/", []*regexp.Regexp{
		regexp.MustCompile("^veth.*"),
	}),
	Entry("regexp multiple values", "/veth/,/^kube.*/", []*regexp.Regexp{
		regexp.MustCompile("veth"),
		regexp.MustCompile("^kube.*"),
	}),
	Entry("both non-regexp and regexp values", "kube-ipvs0,/veth/,/^kube.*/", []*regexp.Regexp{
		regexp.MustCompile("^kube-ipvs0$"),
		regexp.MustCompile("veth"),
		regexp.MustCompile("^kube.*"),
	}),
	Entry("invalid non-regexp value", `not.a.valid.interf@e!!`, []*regexp.Regexp{
		regexp.MustCompile("^kube-ipvs0$"),
	}),
	Entry("invalid regexp value", `/^kube\K/`, []*regexp.Regexp{
		regexp.MustCompile("^kube-ipvs0$"),
	}),
)

var _ = Describe("IPSec PSK parameters test", func() {
	var c *Config
	psk := "pre-shared-key"
	pskFile := "./tmp-psk-file-ut"

	Describe("with IPSec PSK File", func() {
		BeforeEach(func() {
			c = New()
			err := ioutil.WriteFile(pskFile, []byte(psk), 0600)
			Expect(err).NotTo(HaveOccurred())
		})
		AfterEach(func() {
			err := os.Remove(pskFile)
			Expect(err).NotTo(HaveOccurred())
		})
		It("should read PSK correctly", func() {
			c.IPSecMode = "PSK"
			c.IPSecPSKFile = pskFile
			Expect(c.GetPSKFromFile()).To(Equal(psk))
		})
		It("should read empty PSK if IPSec is not enabled", func() {
			c.IPSecMode = ""
			c.IPSecPSKFile = pskFile
			Expect(c.GetPSKFromFile()).Should(BeEmpty())
		})
		It("should panic on empty PSK file", func() {
			c.IPSecMode = "PSK"
			c.IPSecPSKFile = pskFile
			err := ioutil.WriteFile(pskFile, []byte{}, 0600)
			Expect(err).NotTo(HaveOccurred())

			panicWrapper := func() { c.GetPSKFromFile() }
			Expect(panicWrapper).To(Panic())
		})
	})

	It("should ignore IPIP params if IPsec is turned on", func() {
		cfg := New()
		_, err := cfg.UpdateFrom(map[string]string{
			"IpInIpEnabled":    "true",
			"IpInIpTunnelAddr": "10.0.0.1",
		}, EnvironmentVariable)
		Expect(err).NotTo(HaveOccurred())
		Expect(cfg.IpInIpTunnelAddr.String()).To(Equal("10.0.0.1"))
		Expect(cfg.IpInIpEnabled).To(BeTrue())
		Expect(cfg.IPSecEnabled()).To(BeFalse())
		Expect(cfg.IPSecMode).To(Equal(""))

		_, err = cfg.UpdateFrom(map[string]string{
			"IPSecMode": "PSK",
		}, DatastoreGlobal)
		Expect(err).NotTo(HaveOccurred())
		Expect(cfg.IpInIpTunnelAddr).To(BeNil())
		Expect(cfg.IpInIpEnabled).To(BeFalse())
		Expect(cfg.IPSecEnabled()).To(BeTrue())
		Expect(cfg.IPSecMode).To(Equal("PSK"))
	})
})

var _ = DescribeTable("CloudWatchLogs config validation",
	func(settings map[string]string, ok bool) {
		cfg := New()
		cfg.UpdateFrom(settings, ConfigFile)
		err := cfg.Validate()
		log.WithError(err).Info("Validation result")
		if !ok {
			Expect(err).To(HaveOccurred())
		} else {
			Expect(err).NotTo(HaveOccurred())
		}
	},

	Entry("reporter enabled", map[string]string{
		"CloudWatchLogsReporterEnabled": "true",
	}, true),
	Entry("reporter enabled, allowed and denied disabled", map[string]string{
		"CloudWatchLogsReporterEnabled":   "true",
		"CloudWatchLogsEnabledForAllowed": "false",
		"CloudWatchLogsEnabledForDenied":  "false",
	}, false),
	Entry("reporter enabled, allowed enabled and denied disabled", map[string]string{
		"CloudWatchLogsReporterEnabled":   "true",
		"CloudWatchLogsEnabledForAllowed": "true",
		"CloudWatchLogsEnabledForDenied":  "false",
	}, true),
	Entry("reporter enabled, allowed disabled and denied enabled", map[string]string{
		"CloudWatchLogsReporterEnabled":   "true",
		"CloudWatchLogsEnabledForAllowed": "false",
		"CloudWatchLogsEnabledForDenied":  "true",
	}, true),
)

var _ = Describe("CloudWatch deprecated config fields", func() {
	var c *Config

	BeforeEach(func() {
		c = New()
	})

	It("should preferentially take the value of FlowLogsFlushInterval over CloudWatchLogsFlushInterval", func() {
		By("setting no values and default value of FlowLogsFlushInterval is used")
		_, err := c.UpdateFrom(map[string]string{}, EnvironmentVariable)
		Expect(err).NotTo(HaveOccurred())
		Expect(c.CloudWatchLogsFlushInterval).To(Equal(300 * time.Second))
		Expect(c.FlowLogsFlushInterval).To(Equal(300 * time.Second))

		By("setting CloudWatchLogsFlushInterval and checking that value is used")
		changed, err := c.UpdateFrom(map[string]string{
			"CloudWatchLogsFlushInterval": "800",
		}, EnvironmentVariable)
		Expect(err).NotTo(HaveOccurred())
		Expect(c.CloudWatchLogsFlushInterval).To(Equal(800 * time.Second))
		Expect(c.FlowLogsFlushInterval).To(Equal(800 * time.Second))
		Expect(changed).To(BeTrue())

		By("setting both FlowLogsFlushInterval and checking for FlowLogsFlushInterval value")
		changed, err = c.UpdateFrom(map[string]string{
			"FlowLogsFlushInterval": "600",
		}, EnvironmentVariable)
		Expect(err).NotTo(HaveOccurred())
		Expect(c.CloudWatchLogsFlushInterval).To(Equal(600 * time.Second))
		Expect(c.FlowLogsFlushInterval).To(Equal(600 * time.Second))
		Expect(changed).To(BeTrue())

		By("setting CloudWatchLogsFlushInterval to a lower value and checking unchanged")
		changed, err = c.UpdateFrom(map[string]string{
			"CloudWatchLogsFlushInterval": "500",
			"FlowLogsFlushInterval":       "600",
		}, EnvironmentVariable)
		Expect(err).NotTo(HaveOccurred())
		Expect(c.CloudWatchLogsFlushInterval).To(Equal(600 * time.Second))
		Expect(c.FlowLogsFlushInterval).To(Equal(600 * time.Second))
		Expect(changed).To(BeFalse())

		By("setting swapping the values around and checking changed")
		changed, err = c.UpdateFrom(map[string]string{
			"CloudWatchLogsFlushInterval": "600",
			"FlowLogsFlushInterval":       "500",
		}, EnvironmentVariable)
		Expect(err).NotTo(HaveOccurred())
		Expect(c.CloudWatchLogsFlushInterval).To(Equal(500 * time.Second))
		Expect(c.FlowLogsFlushInterval).To(Equal(500 * time.Second))
		Expect(changed).To(BeTrue())
	})

	It("should combine the value of CloudWatchLogsEnableHostEndpoint and FlowLogsEnableHostEndpoint", func() {
		By("setting no values and default value of FlowLogsEnableHostEndpoint is used")
		_, err := c.UpdateFrom(map[string]string{}, EnvironmentVariable)
		Expect(err).NotTo(HaveOccurred())
		Expect(c.CloudWatchLogsEnableHostEndpoint).To(BeFalse())
		Expect(c.FlowLogsEnableHostEndpoint).To(BeFalse())

		By("setting CloudWatchLogsEnableHostEndpoint to true and checking value is now true")
		changed, err := c.UpdateFrom(map[string]string{
			"CloudWatchLogsEnableHostEndpoint": "true",
		}, EnvironmentVariable)
		Expect(err).NotTo(HaveOccurred())
		Expect(c.CloudWatchLogsEnableHostEndpoint).To(BeTrue())
		Expect(c.FlowLogsEnableHostEndpoint).To(BeTrue())
		Expect(changed).To(BeTrue())

		By("setting CloudWatchLogsEnableHostEndpoint to false and checking value is now false")
		changed, err = c.UpdateFrom(map[string]string{
			"CloudWatchLogsEnableHostEndpoint": "false",
		}, EnvironmentVariable)
		Expect(err).NotTo(HaveOccurred())
		Expect(c.CloudWatchLogsEnableHostEndpoint).To(BeFalse())
		Expect(c.FlowLogsEnableHostEndpoint).To(BeFalse())
		Expect(changed).To(BeTrue())

		By("setting FlowLogsEnableHostEndpoint to true and checking value is now true")
		changed, err = c.UpdateFrom(map[string]string{
			"FlowLogsEnableHostEndpoint": "true",
		}, EnvironmentVariable)
		Expect(err).NotTo(HaveOccurred())
		Expect(c.CloudWatchLogsEnableHostEndpoint).To(BeTrue())
		Expect(c.FlowLogsEnableHostEndpoint).To(BeTrue())
		Expect(changed).To(BeTrue())

		By("setting CloudWatchLogsEnableHostEndpoint to true and checking value is still true")
		changed, err = c.UpdateFrom(map[string]string{
			"CloudWatchLogsEnableHostEndpoint": "true",
		}, EnvironmentVariable)
		Expect(err).NotTo(HaveOccurred())
		Expect(c.CloudWatchLogsEnableHostEndpoint).To(BeTrue())
		Expect(c.FlowLogsEnableHostEndpoint).To(BeTrue())
		Expect(changed).To(BeFalse())

		By("setting FlowLogsEnableHostEndpoint to false and checking value is now false")
		changed, err = c.UpdateFrom(map[string]string{
			"FlowLogsEnableHostEndpoint": "false",
		}, EnvironmentVariable)
		Expect(err).NotTo(HaveOccurred())
		Expect(c.CloudWatchLogsEnableHostEndpoint).To(BeFalse())
		Expect(c.FlowLogsEnableHostEndpoint).To(BeFalse())
		Expect(changed).To(BeTrue())
	})
})<|MERGE_RESOLUTION|>--- conflicted
+++ resolved
@@ -182,22 +182,13 @@
 			Expect(cp.BPFEnabled).To(BeFalse())
 
 			By("Ignoring a lower-priority config update")
-<<<<<<< HEAD
-			changed, err = cp.UpdateFrom(map[string]string{"BPFEnabled": "true"}, EnvironmentVariable)
-=======
 			// Env vars get converted to lower-case before calling UpdateFrom.
 			changed, err = cp.UpdateFrom(map[string]string{"bpfenabled": "true"}, EnvironmentVariable)
->>>>>>> d7efcf1f
 			Expect(changed).To(BeFalse())
 			Expect(err).NotTo(HaveOccurred())
 			Expect(cp.BPFEnabled).To(BeFalse())
 		})
 	})
-<<<<<<< HEAD
-})
-
-var nilServerPortSlice []ServerPort
-=======
 
 	Describe("with env var set", func() {
 		BeforeEach(func() {
@@ -216,7 +207,8 @@
 		})
 	})
 })
->>>>>>> d7efcf1f
+
+var nilServerPortSlice []ServerPort
 
 var _ = DescribeTable("Config parsing",
 	func(key, value string, expected interface{}, errorExpected ...bool) {
