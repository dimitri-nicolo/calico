--- conflicted
+++ resolved
@@ -305,7 +305,6 @@
 
 	DisableConntrackInvalidCheck bool `config:"bool;false"`
 
-<<<<<<< HEAD
 	EnableNflogSize bool `config:"bool;false"`
 
 	HealthEnabled                     bool   `config:"bool;false"`
@@ -320,17 +319,6 @@
 	PrometheusMetricsCertFile         string `config:"file(must-exist);"`
 	PrometheusMetricsKeyFile          string `config:"file(must-exist);"`
 	PrometheusMetricsCAFile           string `config:"file(must-exist);"`
-=======
-	HealthEnabled                     bool   `config:"bool;false"`
-	HealthPort                        int    `config:"int(0,65535);9099"`
-	HealthHost                        string `config:"host-address;localhost"`
-	PrometheusMetricsEnabled          bool   `config:"bool;false"`
-	PrometheusMetricsHost             string `config:"host-address;"`
-	PrometheusMetricsPort             int    `config:"int(0,65535);9091"`
-	PrometheusGoMetricsEnabled        bool   `config:"bool;true"`
-	PrometheusProcessMetricsEnabled   bool   `config:"bool;true"`
-	PrometheusWireGuardMetricsEnabled bool   `config:"bool;true"`
->>>>>>> ada21205
 
 	FailsafeInboundHostPorts  []ProtoPort `config:"port-list;tcp:22,udp:68,tcp:179,tcp:2379,tcp:2380,tcp:5473,tcp:6443,tcp:6666,tcp:6667;die-on-fail"`
 	FailsafeOutboundHostPorts []ProtoPort `config:"port-list;udp:53,udp:67,tcp:179,tcp:2379,tcp:2380,tcp:5473,tcp:6443,tcp:6666,tcp:6667;die-on-fail"`
@@ -612,7 +600,6 @@
 	return false
 }
 
-<<<<<<< HEAD
 func (c *Config) EgressIPCheckEnabled() bool {
 	return c.EgressIPSupport == "EnabledPerNamespace" || c.EgressIPSupport == "EnabledPerNamespaceOrPerPod"
 }
@@ -650,8 +637,6 @@
 	return string(data)
 }
 
-=======
->>>>>>> ada21205
 // KubernetesProvider attempts to parse the kubernetes provider, e.g. AKS out of the ClusterType.
 // The ClusterType is a string which contains a set of comma-separated values in no particular order.
 func (config *Config) KubernetesProvider() Provider {
