<<<<<<< HEAD
// Copyright (c) 2016-2021 Tigera, Inc. All rights reserved.

=======
// Copyright (c) 2020-2021 Tigera, Inc. All rights reserved.
//
>>>>>>> 727b378a
// Licensed under the Apache License, Version 2.0 (the "License");
// you may not use this file except in compliance with the License.
// You may obtain a copy of the License at
//
//     http://www.apache.org/licenses/LICENSE-2.0
//
// Unless required by applicable law or agreed to in writing, software
// distributed under the License is distributed on an "AS IS" BASIS,
// WITHOUT WARRANTIES OR CONDITIONS OF ANY KIND, either express or implied.
// See the License for the specific language governing permissions and
// limitations under the License.

package config

import (
	"errors"
	"fmt"
	"io/ioutil"
	"net"
	"os"
	"reflect"
	"regexp"
	"strconv"
	"strings"
	"time"

	log "github.com/sirupsen/logrus"

	"github.com/projectcalico/libcalico-go/lib/apiconfig"
	"github.com/projectcalico/libcalico-go/lib/names"
	"github.com/projectcalico/libcalico-go/lib/numorstring"

	"github.com/projectcalico/felix/idalloc"
	"github.com/projectcalico/felix/proto"
	"github.com/projectcalico/typha/pkg/discovery"
)

var (
	// RegexpIfaceElemRegexp matches an individual element in the overall interface list;
	// assumes the value represents a regular expression and is marked by '/' at the start
	// and end and cannot have spaces
	RegexpIfaceElemRegexp = regexp.MustCompile(`^\/[^\s]+\/$`)
	// NonRegexpIfaceElemRegexp matches an individual element in the overall interface list;
	// assumes the value is between 1-15 chars long and only be alphanumeric or - or _
	NonRegexpIfaceElemRegexp = regexp.MustCompile(`^[a-zA-Z0-9_-]{1,15}$`)
	IfaceListRegexp          = regexp.MustCompile(`^[a-zA-Z0-9_-]{1,15}(,[a-zA-Z0-9_-]{1,15})*$`)
	AuthorityRegexp          = regexp.MustCompile(`^[^:/]+:\d+$`)
	HostnameRegexp           = regexp.MustCompile(`^[a-zA-Z0-9_.-]+$`)
	StringRegexp             = regexp.MustCompile(`^.*$`)
	IfaceParamRegexp         = regexp.MustCompile(`^[a-zA-Z0-9:._+-]{1,15}$`)
	// Hostname  have to be valid ipv4, ipv6 or strings up to 64 characters.
	HostAddressRegexp = regexp.MustCompile(`^[a-zA-Z0-9:._+-]{1,64}$`)
)

const (
	maxUint = ^uint(0)
	maxInt  = int(maxUint >> 1)
	minInt  = -maxInt - 1
)

// Source of a config value.  Values from higher-numbered sources override
// those from lower-numbered sources.  Note: some parameters (such as those
// needed to connect to the datastore) can only be set from a local source.
type Source uint8

const (
	Default = iota
	DatastoreGlobal
	DatastorePerHost
	ConfigFile
	EnvironmentVariable
	InternalOverride
	DisabledByLicenseCheck
)

// Default stats collection const used globally
const (
	DefaultAgeTimeout               = time.Duration(10) * time.Second
	DefaultInitialReportingDelay    = time.Duration(5) * time.Second
	DefaultExportingInterval        = time.Duration(1) * time.Second
	DefaultConntrackPollingInterval = time.Duration(5) * time.Second
)

var SourcesInDescendingOrder = []Source{DisabledByLicenseCheck, InternalOverride, EnvironmentVariable, ConfigFile, DatastorePerHost, DatastoreGlobal}

func (source Source) String() string {
	switch source {
	case Default:
		return "<default>"
	case DatastoreGlobal:
		return "datastore (global)"
	case DatastorePerHost:
		return "datastore (per-host)"
	case ConfigFile:
		return "config file"
	case EnvironmentVariable:
		return "environment variable"
	case DisabledByLicenseCheck:
		return "license check"
	case InternalOverride:
		return "internal override"
	}
	return fmt.Sprintf("<unknown(%v)>", uint8(source))
}

func (source Source) Local() bool {
	switch source {
	case Default, ConfigFile, EnvironmentVariable, InternalOverride:
		return true
	default:
		return false
	}
}

// Config contains the best, parsed config values loaded from the various sources.
// We use tags to control the parsing and validation.
type Config struct {
	// Configuration parameters.
	UseInternalDataplaneDriver bool   `config:"bool;true"`
	DataplaneDriver            string `config:"file(must-exist,executable);calico-iptables-plugin;non-zero,die-on-fail,skip-default-validation"`

	// Wireguard configuration
	WireguardEnabled             bool   `config:"bool;false"`
	WireguardListeningPort       int    `config:"int;51820"`
	WireguardRoutingRulePriority int    `config:"int;99"`
	WireguardInterfaceName       string `config:"iface-param;wireguard.cali;non-zero"`
	WireguardMTU                 int    `config:"int;0"`

	BPFEnabled                         bool           `config:"bool;false"`
	BPFDisableUnprivileged             bool           `config:"bool;true"`
	BPFLogLevel                        string         `config:"oneof(off,info,debug);off;non-zero"`
	BPFDataIfacePattern                *regexp.Regexp `config:"regexp;^((en|wl|ww|sl|ib)[opsx].*|(eth|wlan|wwan).*|tunl0$|vxlan.calico$|wireguard.cali$)"`
	BPFConnectTimeLoadBalancingEnabled bool           `config:"bool;true"`
	BPFExternalServiceMode             string         `config:"oneof(tunnel,dsr);tunnel;non-zero"`
	BPFKubeProxyIptablesCleanupEnabled bool           `config:"bool;true"`
	BPFKubeProxyMinSyncPeriod          time.Duration  `config:"seconds;1"`
	BPFKubeProxyEndpointSlicesEnabled  bool           `config:"bool;false"`
	BPFExtToServiceConnmark            int            `config:"int;0"`
	FlowLogsCollectProcessInfo         bool           `config:"bool;false"`
	FlowLogsCollectTcpStats            bool           `config:"bool;false"`

	// DebugBPFCgroupV2 controls the cgroup v2 path that we apply the connect-time load balancer to.  Most distros
	// are configured for cgroup v1, which prevents all but hte root cgroup v2 from working so this is only useful
	// for development right now.
	DebugBPFCgroupV2 string `config:"string;;local"`
	// DebugBPFMapRepinEnabled can be used to prevent Felix from repinning its BPF maps at startup.  This is useful for
	// testing with multiple Felix instances running on one host.
	DebugBPFMapRepinEnabled bool `config:"bool;false;local"`

	DatastoreType string `config:"oneof(kubernetes,etcdv3);etcdv3;non-zero,die-on-fail,local"`

	FelixHostname string `config:"hostname;;local,non-zero"`
	NodeIP        net.IP `config:"ipv4;;"`

	EtcdAddr      string   `config:"authority;127.0.0.1:2379;local"`
	EtcdScheme    string   `config:"oneof(http,https);http;local"`
	EtcdKeyFile   string   `config:"file(must-exist);;local"`
	EtcdCertFile  string   `config:"file(must-exist);;local"`
	EtcdCaFile    string   `config:"file(must-exist);;local"`
	EtcdEndpoints []string `config:"endpoint-list;;local"`

	TyphaAddr           string        `config:"authority;;local"`
	TyphaK8sServiceName string        `config:"string;;local"`
	TyphaK8sNamespace   string        `config:"string;kube-system;non-zero,local"`
	TyphaReadTimeout    time.Duration `config:"seconds;30;local"`
	TyphaWriteTimeout   time.Duration `config:"seconds;10;local"`

	// Client-side TLS config for Felix's communication with Typha.  If any of these are
	// specified, they _all_ must be - except that either TyphaCN or TyphaURISAN may be left
	// unset.  Felix will then initiate a secure (TLS) connection to Typha.  Typha must present
	// a certificate signed by a CA in TyphaCAFile, and with CN matching TyphaCN or URI SAN
	// matching TyphaURISAN.
	TyphaKeyFile  string `config:"file(must-exist);;local"`
	TyphaCertFile string `config:"file(must-exist);;local"`
	TyphaCAFile   string `config:"file(must-exist);;local"`
	TyphaCN       string `config:"string;;local"`
	TyphaURISAN   string `config:"string;;local"`

	Ipv6Support bool `config:"bool;true"`

	IptablesBackend                    string            `config:"oneof(legacy,nft,auto);auto"`
	RouteRefreshInterval               time.Duration     `config:"seconds;90"`
	InterfaceRefreshInterval           time.Duration     `config:"seconds;90"`
	DeviceRouteSourceAddress           net.IP            `config:"ipv4;"`
	DeviceRouteProtocol                int               `config:"int;3"`
	RemoveExternalRoutes               bool              `config:"bool;true"`
	IptablesRefreshInterval            time.Duration     `config:"seconds;90"`
	IptablesPostWriteCheckIntervalSecs time.Duration     `config:"seconds;1"`
	IptablesLockFilePath               string            `config:"file;/run/xtables.lock"`
	IptablesLockTimeoutSecs            time.Duration     `config:"seconds;0"`
	IptablesLockProbeIntervalMillis    time.Duration     `config:"millis;50"`
	FeatureDetectOverride              map[string]string `config:"keyvaluelist;;"`
	IpsetsRefreshInterval              time.Duration     `config:"seconds;10"`
	MaxIpsetSize                       int               `config:"int;1048576;non-zero"`
	XDPRefreshInterval                 time.Duration     `config:"seconds;90"`

	WindowsNetworkName *regexp.Regexp `config:"regexp;(?i)calico.*"`

	PolicySyncPathPrefix string `config:"file;;"`

	NetlinkTimeoutSecs time.Duration `config:"seconds;10"`

	MetadataAddr string `config:"hostname;127.0.0.1;die-on-fail"`
	MetadataPort int    `config:"int(0:65535);8775;die-on-fail"`

	OpenstackRegion string `config:"region;;die-on-fail"`

	InterfacePrefix  string           `config:"iface-list;cali;non-zero,die-on-fail"`
	InterfaceExclude []*regexp.Regexp `config:"iface-list-regexp;kube-ipvs0"`

	ChainInsertMode             string `config:"oneof(insert,append);insert;non-zero,die-on-fail"`
	DefaultEndpointToHostAction string `config:"oneof(DROP,RETURN,ACCEPT);DROP;non-zero,die-on-fail"`
	DropActionOverride          string `config:"oneof(DROP,ACCEPT,LOGandDROP,LOGandACCEPT);DROP;non-zero,die-on-fail"`
	IptablesFilterAllowAction   string `config:"oneof(ACCEPT,RETURN);ACCEPT;non-zero,die-on-fail"`
	IptablesMangleAllowAction   string `config:"oneof(ACCEPT,RETURN);ACCEPT;non-zero,die-on-fail"`
	LogPrefix                   string `config:"string;calico-drop"`
	LogDropActionOverride       bool   `config:"bool;false"`

	LogFilePath string `config:"file;/var/log/calico/felix.log;die-on-fail"`

	LogSeverityFile   string `config:"oneof(DEBUG,INFO,WARNING,ERROR,FATAL);INFO"`
	LogSeverityScreen string `config:"oneof(DEBUG,INFO,WARNING,ERROR,FATAL);INFO"`
	LogSeveritySys    string `config:"oneof(DEBUG,INFO,WARNING,ERROR,FATAL);INFO"`

	VXLANEnabled        bool   `config:"bool;false"`
	VXLANPort           int    `config:"int;4789"`
	VXLANVNI            int    `config:"int;4096"`
	VXLANMTU            int    `config:"int;0"`
	IPv4VXLANTunnelAddr net.IP `config:"ipv4;"`
	VXLANTunnelMACAddr  string `config:"string;"`

	IpInIpEnabled    bool   `config:"bool;false"`
	IpInIpMtu        int    `config:"int;0"`
	IpInIpTunnelAddr net.IP `config:"ipv4;"`

	// Knobs provided to explicitly control whether we add rules to drop encap traffic
	// from workloads. We always add them unless explicitly requested not to add them.
	AllowVXLANPacketsFromWorkloads bool `config:"bool;false"`
	AllowIPIPPacketsFromWorkloads  bool `config:"bool;false"`

	AWSSrcDstCheck string `config:"oneof(DoNothing,Enable,Disable);DoNothing;non-zero"`

	ServiceLoopPrevention string `config:"oneof(Drop,Reject,Disabled);Drop"`

	ReportingIntervalSecs time.Duration `config:"seconds;30"`
	ReportingTTLSecs      time.Duration `config:"seconds;90"`

	EndpointReportingEnabled   bool          `config:"bool;false"`
	EndpointReportingDelaySecs time.Duration `config:"seconds;1"`

	IptablesMarkMask uint32 `config:"mark-bitmask;0xffff0000;non-zero,die-on-fail"`

	DisableConntrackInvalidCheck bool `config:"bool;false"`

	EnableNflogSize bool `config:"bool;false"`

	HealthEnabled                   bool   `config:"bool;false"`
	HealthPort                      int    `config:"int(0:65535);9099"`
	HealthHost                      string `config:"host-address;localhost"`
	PrometheusMetricsEnabled        bool   `config:"bool;false"`
	PrometheusMetricsHost           string `config:"host-address;"`
	PrometheusMetricsPort           int    `config:"int(0:65535);9091"`
	PrometheusGoMetricsEnabled      bool   `config:"bool;true"`
	PrometheusProcessMetricsEnabled bool   `config:"bool;true"`
	PrometheusMetricsCertFile       string `config:"file(must-exist);"`
	PrometheusMetricsKeyFile        string `config:"file(must-exist);"`
	PrometheusMetricsCAFile         string `config:"file(must-exist);"`

	FailsafeInboundHostPorts  []ProtoPort `config:"port-list;tcp:22,udp:68,tcp:179,tcp:2379,tcp:2380,tcp:5473,tcp:6443,tcp:6666,tcp:6667;die-on-fail"`
	FailsafeOutboundHostPorts []ProtoPort `config:"port-list;udp:53,udp:67,tcp:179,tcp:2379,tcp:2380,tcp:5473,tcp:6443,tcp:6666,tcp:6667;die-on-fail"`

	NfNetlinkBufSize int `config:"int;65536"`

	StatsDumpFilePath string `config:"file;/var/log/calico/stats/dump;die-on-fail"`

	PrometheusReporterEnabled   bool          `config:"bool;false"`
	PrometheusReporterPort      int           `config:"int(0:65535);9092"`
	PrometheusReporterCertFile  string        `config:"file(must-exist);"`
	PrometheusReporterKeyFile   string        `config:"file(must-exist);"`
	PrometheusReporterCAFile    string        `config:"file(must-exist);"`
	SyslogReporterNetwork       string        `config:"string;"`
	SyslogReporterAddress       string        `config:"string;"`
	DeletedMetricsRetentionSecs time.Duration `config:"seconds;30"`

	FlowLogsEnableHostEndpoint     bool          `config:"bool;false"`
	FlowLogsFlushInterval          time.Duration `config:"seconds;300"`
	FlowLogsEnableNetworkSets      bool          `config:"bool;false"`
	FlowLogsMaxOriginalIPsIncluded int           `config:"int;50"`

	FlowLogsFileEnabled                   bool   `config:"bool;false"`
	FlowLogsFileDirectory                 string `config:"string;/var/log/calico/flowlogs"`
	FlowLogsFileMaxFiles                  int    `config:"int;5"`
	FlowLogsFileMaxFileSizeMB             int    `config:"int;100"`
	FlowLogsFileAggregationKindForAllowed int    `config:"int(0:3);2"`
	FlowLogsFileAggregationKindForDenied  int    `config:"int(0:3);1"`
	FlowLogsFileIncludeService            bool   `config:"bool;false"`
	FlowLogsFileIncludeLabels             bool   `config:"bool;false"`
	FlowLogsFileIncludePolicies           bool   `config:"bool;false"`
	FlowLogsFileEnabledForAllowed         bool   `config:"bool;true"`
	FlowLogsFileEnabledForDenied          bool   `config:"bool;true"`
	FlowLogsDynamicAggregationEnabled     bool   `config:"bool;false"`
	FlowLogsPositionFilePath              string `config:"string;/var/log/calico/flows.log.pos"`
	FlowLogsAggregationThresholdBytes     int    `config:"int;8192"`
	FlowLogsFilePerFlowProcessLimit       int    `config:"int;2"`

	DNSLogsFlushInterval       time.Duration `config:"seconds;300"`
	DNSLogsFileEnabled         bool          `config:"bool;false"`
	DNSLogsFileDirectory       string        `config:"string;/var/log/calico/dnslogs"`
	DNSLogsFileMaxFiles        int           `config:"int;5"`
	DNSLogsFileMaxFileSizeMB   int           `config:"int;100"`
	DNSLogsFileAggregationKind int           `config:"int(0:1);1"`
	DNSLogsFileIncludeLabels   bool          `config:"bool;true"`
	DNSLogsFilePerNodeLimit    int           `config:"int;0"`
	DNSLogsLatency             bool          `config:"bool;true"`

	L7LogsFlushInterval                  time.Duration `config:"seconds;300"`
	L7LogsFileEnabled                    bool          `config:"bool;true"`
	L7LogsFileDirectory                  string        `config:"string;/var/log/calico/l7logs"`
	L7LogsFileMaxFiles                   int           `config:"int;5"`
	L7LogsFileMaxFileSizeMB              int           `config:"int;100"`
	L7LogsFileAggregationHTTPHeaderInfo  string        `config:"string;ExcludeL7HTTPHeaderInfo"`
	L7LogsFileAggregationHTTPMethod      string        `config:"string;IncludeL7HTTPMethod"`
	L7LogsFileAggregationServiceInfo     string        `config:"string;IncludeL7ServiceInfo"`
	L7LogsFileAggregationDestinationInfo string        `config:"string;IncludeL7DestinationInfo"`
	L7LogsFileAggregationSourceInfo      string        `config:"string;IncludeL7SourceInfo"`
	L7LogsFileAggregationResponseCode    string        `config:"string;IncludeL7ResponseCode"`
	L7LogsFileAggregationTrimURL         string        `config:"string;IncludeL7FullURL"`
	L7LogsFileAggregationNumURLPath      int           `config:"int;5"`
	L7LogsFileAggregationURLCharLimit    int           `config:"int;250"`
	L7LogsFilePerNodeLimit               int           `config:"int;1500"`

	WindowsFlowLogsFileDirectory    string        `config:"string;c:\\TigeraCalico\\flowlogs"`
	WindowsFlowLogsPositionFilePath string        `config:"string;c:\\TigeraCalico\\flowlogs\\flows.log.pos"`
	WindowsStatsDumpFilePath        string        `config:"file;c:\\TigeraCalico\\stats\\dump;die-on-fail"`
	WindowsDNSCacheFile             string        `config:"file;c:\\TigeraCalico\\felix-dns-cache.txt"`
	WindowsDNSExtraTTL              time.Duration `config:"seconds;120"`

	KubeNodePortRanges []numorstring.Port `config:"portrange-list;30000:32767"`
	NATPortRange       numorstring.Port   `config:"portrange;"`
	NATOutgoingAddress net.IP             `config:"ipv4;"`

	// TSEE no longer does any usage reporting, but we still support the config fields
	// so as not to break deployments that set them.  (In particular, not to break the
	// case where a deployment sets UsageReportingEnabled to false.)
	UsageReportingEnabled          bool          `config:"bool;true"`
	UsageReportingInitialDelaySecs time.Duration `config:"seconds;300"`
	UsageReportingIntervalSecs     time.Duration `config:"seconds;86400"`
	ClusterGUID                    string        `config:"string;baddecaf"`
	ClusterType                    string        `config:"string;"`
	CalicoVersion                  string        `config:"string;"`
	CNXVersion                     string        `config:"string;"`

	ExternalNodesCIDRList []string `config:"cidr-list;;die-on-fail"`

	DebugMemoryProfilePath          string        `config:"file;;"`
	DebugCPUProfilePath             string        `config:"file;/tmp/felix-cpu-<timestamp>.pprof;"`
	DebugDisableLogDropping         bool          `config:"bool;false"`
	DebugSimulateCalcGraphHangAfter time.Duration `config:"seconds;0"`
	DebugSimulateDataplaneHangAfter time.Duration `config:"seconds;0"`
	DebugUseShortPollIntervals      bool          `config:"bool;false"`
	DebugCloudWatchLogsFile         string        `config:"file;;"`
	DebugWindowsPktMonStartArgs     string        `config:"string;"`

	// IPSecMode controls which mode IPSec is operating on.
	// Default value means IPSec is not enabled.
	IPSecMode string `config:"string;"`
	// IPSecAllowUnsecuredTraffic, when set to true, IPsec will be used opportunistically on packet paths where it is
	// supported but non-IPsec traffic will still be allowed.  This setting is useful for transitioning to/from IPsec
	// since it allows traffic to keep flowing while the IPsec peerings are being set up or torn down.  However,
	// it allows an attacker who has penetrated the network to inject packets and, if they can disrupt the IPsec
	// peerings, they may be able to force user traffic to be sent unencrypted.
	IPSecAllowUnsecuredTraffic bool `config:"bool;false"`
	// File contains PSK.
	IPSecPSKFile string `config:"file(must-exist);;local"`
	// Defaults are the RFC 6379 Suite B recommendations:
	// https://wiki.strongswan.org/projects/strongswan/wiki/IKEv2CipherSuites#Suite-B-Cryptographic-Suites-for-IPsec-RFC-6379
	IPSecIKEAlgorithm string `config:"string;aes128gcm16-prfsha256-ecp256"`
	IPSecESPAlgorithm string `config:"string;aes128gcm16-ecp256"`
	// IPSecLogLevel controls log level for IPSec components. [Default: Info]
	IPSecLogLevel              string        `config:"oneof(NOTICE,INFO,DEBUG,VERBOSE);INFO"`
	IPSecPolicyRefreshInterval time.Duration `config:"seconds;600"`

	IPSecRekeyTime time.Duration `config:"seconds;3600"`

	DebugPanicAfter       time.Duration `config:"seconds;0"`
	DebugSimulateDataRace bool          `config:"bool;false"`

	// Configure where Felix gets its routing information.
	// - workloadIPs: use workload endpoints to construct routes.
	// - calicoIPAM: use IPAM data to contruct routes.
	RouteSource string `config:"oneof(WorkloadIPs,CalicoIPAM);CalicoIPAM"`

	RouteTableRange idalloc.IndexRange `config:"route-table-range;1-250;die-on-fail"`

	IptablesNATOutgoingInterfaceFilter string `config:"iface-param;"`

	SidecarAccelerationEnabled bool `config:"bool;false"`
	// XDP is not supported in Calico Enterprise. Disable it by default.
	XDPEnabled        bool `config:"bool;false"`
	GenericXDPEnabled bool `config:"bool;false"`

	// Config for egress gateways.
	EgressIPSupport             string `config:"oneof(Disabled,EnabledPerNamespace,EnabledPerNamespaceOrPerPod);Disabled"`
	EgressIPVXLANPort           int    `config:"int;4790"`
	EgressIPVXLANVNI            int    `config:"int;4097"`
	EgressIPRoutingRulePriority int    `config:"int;100"`

	// Config for DNS policy.
	DNSCacheFile         string        `config:"file;/var/run/calico/felix-dns-cache.txt"`
	DNSCacheSaveInterval time.Duration `config:"seconds;60"`
	DNSTrustedServers    []ServerPort  `config:"server-list;k8s-service:kube-dns"`
	DNSCacheEpoch        int           `config:"int;0"`
	DNSExtraTTL          time.Duration `config:"seconds;0"`

	// Config for packet capturing
	CaptureDir             string `config:"string;/var/log/calico/pcap"`
	CaptureMaxSizeBytes    int    `config:"int;10000000"`
	CaptureRotationSeconds int    `config:"int;3600"`
	CaptureMaxFiles        int    `config:"int;2"`

	Variant string `config:"string;CalicoEnterprise"`

	// Configures MTU auto-detection.
	MTUIfacePattern *regexp.Regexp `config:"regexp;^((en|wl|ww|sl|ib)[opsx].*|(eth|wlan|wwan).*)"`

	// State tracking.

	// internalOverrides contains our highest priority config source, generated from internal constraints
	// such as kernel version support.
	internalOverrides map[string]string
	// sourceToRawConfig maps each source to the set of config that was give to us via UpdateFrom.
	sourceToRawConfig map[Source]map[string]string
	// rawValues maps keys to the current highest-priority raw value.
	rawValues map[string]string
	// Err holds the most recent error from a config update.
	Err error

	loadClientConfigFromEnvironment func() (*apiconfig.CalicoAPIConfig, error)

	useNodeResourceUpdates bool
}

// Copy makes a copy of the object.  Internal state is deep copied but config parameters are only shallow copied.
// This saves work since updates to the copy will trigger the config params to be recalculated.
func (config *Config) Copy() *Config {
	// Start by shallow-copying the object.
	cp := *config

	// Copy the internal state over as a deep copy.
	cp.internalOverrides = map[string]string{}
	for k, v := range config.internalOverrides {
		cp.internalOverrides[k] = v
	}

	cp.sourceToRawConfig = map[Source]map[string]string{}
	for k, v := range config.sourceToRawConfig {
		cp.sourceToRawConfig[k] = map[string]string{}
		for k2, v2 := range v {
			cp.sourceToRawConfig[k][k2] = v2
		}
	}

	cp.rawValues = map[string]string{}
	for k, v := range config.rawValues {
		cp.rawValues[k] = v
	}

	return &cp
}

type ProtoPort struct {
	Net      string
	Protocol string
	Port     uint16
}

type ServerPort struct {
	IP   string
	Port uint16
}

// Load parses and merges the rawData from one particular source into this config object.
// If there is a config value already loaded from a higher-priority source, then
// the new value will be ignored (after validation).
func (config *Config) UpdateFrom(rawData map[string]string, source Source) (changed bool, err error) {
	log.Infof("Merging in config from %v: %v", source, rawData)
	// Defensively take a copy of the raw data, in case we've been handed
	// a mutable map by mistake.
	rawDataCopy := make(map[string]string)
	for k, v := range rawData {
		if v == "" {
			log.WithFields(log.Fields{
				"name":   k,
				"source": source,
			}).Info("Ignoring empty configuration parameter. Use value 'none' if " +
				"your intention is to explicitly disable the default value.")
			continue
		}
		rawDataCopy[k] = v
	}
	config.sourceToRawConfig[source] = rawDataCopy

	changed, err = config.resolve()
	return
}

func (config *Config) IsLeader() bool {
	return config.Variant == "CalicoEnterprise"
}

func (config *Config) InterfacePrefixes() []string {
	return strings.Split(config.InterfacePrefix, ",")
}

func (config *Config) OpenstackActive() bool {
	if strings.Contains(strings.ToLower(config.ClusterType), "openstack") {
		// OpenStack is explicitly known to be present.  Newer versions of the OpenStack plugin
		// set this flag.
		log.Debug("Cluster type contains OpenStack")
		return true
	}
	// If we get here, either OpenStack isn't present or we're running against an old version
	// of the OpenStack plugin, which doesn't set the flag.  Use heuristics based on the
	// presence of the OpenStack-related parameters.
	if config.MetadataAddr != "" && config.MetadataAddr != "127.0.0.1" {
		log.Debug("OpenStack metadata IP set to non-default, assuming OpenStack active")
		return true
	}
	if config.MetadataPort != 0 && config.MetadataPort != 8775 {
		log.Debug("OpenStack metadata port set to non-default, assuming OpenStack active")
		return true
	}
	for _, prefix := range config.InterfacePrefixes() {
		if prefix == "tap" {
			log.Debug("Interface prefix list contains 'tap', assuming OpenStack")
			return true
		}
	}
	log.Debug("No evidence this is an OpenStack deployment; disabling OpenStack special-cases")
	return false
}

func (c *Config) EgressIPCheckEnabled() bool {
	return c.EgressIPSupport == "EnabledPerNamespace" || c.EgressIPSupport == "EnabledPerNamespaceOrPerPod"
}

func (c *Config) IPSecEnabled() bool {
	return c.IPSecMode != "" && c.IPSecIKEAlgorithm != "" && c.IPSecESPAlgorithm != ""
}

func (c *Config) GetPSKFromFile() string {
	// Extract pre-shared key from file.
	if c.IPSecMode != "PSK" {
		return ""
	}

	if _, err := os.Stat(c.IPSecPSKFile); os.IsNotExist(err) {
		log.Panicf("error file does not exist for PSK: %s", c.IPSecPSKFile)
	}

	data, err := ioutil.ReadFile(c.IPSecPSKFile)
	if err != nil {
		log.Panicf("error reading PSK from file: %s, err %v", c.IPSecPSKFile, err)
	}
	if len(data) == 0 {
		log.Panicf("error reading PSK from file: %s, read zero bytes", c.IPSecPSKFile)
	}

	return string(data)
}

func (config *Config) resolve() (changed bool, err error) {
	newRawValues := make(map[string]string)
	// Map from lower-case version of name to the highest-priority source found so far.
	// We use the lower-case version of the name since we can calculate it both for
	// expected and "raw" parameters, which may be used by plugins.
	nameToSource := make(map[string]Source)
	for _, source := range SourcesInDescendingOrder {
	valueLoop:
		for rawName, rawValue := range config.sourceToRawConfig[source] {
			lowerCaseName := strings.ToLower(rawName)
			currentSource := nameToSource[lowerCaseName]
			param, ok := knownParams[lowerCaseName]
			if !ok {
				if source >= currentSource {
					// Stash the raw value in case it's useful for an external
					// dataplane driver.  Use the raw name since the driver may
					// want it.
					newRawValues[rawName] = rawValue
					nameToSource[lowerCaseName] = source
				}
				log.WithField("raw name", rawName).Info(
					"Ignoring unknown config param.")
				continue valueLoop
			}
			metadata := param.GetMetadata()
			name := metadata.Name
			if metadata.Local && !source.Local() {
				log.Warningf("Ignoring local-only configuration for %v from %v",
					name, source)
				continue valueLoop
			}

			log.Infof("Parsing value for %v: %v (from %v)",
				name, rawValue, source)
			var value interface{}
			if strings.ToLower(rawValue) == "none" {
				// Special case: we allow a value of "none" to force the value to
				// the zero value for a field.  The zero value often differs from
				// the default value.  Typically, the zero value means "turn off
				// the feature".
				if metadata.NonZero {
					err = errors.New("non-zero field cannot be set to none")
					log.Errorf(
						"Failed to parse value for %v: %v from source %v. %v",
						name, rawValue, source, err)
					config.Err = err
					return
				}
				value = metadata.ZeroValue
				log.Infof("Value set to 'none', replacing with zero-value: %#v.",
					value)
			} else {
				value, err = param.Parse(rawValue)
				if err != nil {
					logCxt := log.WithError(err).WithField("source", source)
					if metadata.DieOnParseFailure {
						logCxt.Error("Invalid (required) config value.")
						config.Err = err
						return
					} else {
						logCxt.WithField("default", metadata.Default).Warn(
							"Replacing invalid value with default")
						value = metadata.Default
						err = nil
					}
				}
			}

			log.Infof("Parsed value for %v: %v (from %v)",
				name, value, source)
			if source < currentSource {
				log.Infof("Skipping config value for %v from %v; "+
					"already have a value from %v", name,
					source, currentSource)
				continue
			}
			field := reflect.ValueOf(config).Elem().FieldByName(name)
			field.Set(reflect.ValueOf(value))
			newRawValues[name] = rawValue
			nameToSource[lowerCaseName] = source
		}
	}

	if config.IPSecMode != "" && config.IpInIpEnabled {
		log.Info("IPsec is enabled, ignoring IPIP configuration")
		config.IpInIpEnabled = false
		delete(newRawValues, "IpInIpEnabled")
		config.IpInIpTunnelAddr = nil
		delete(newRawValues, "IpInIpTunnelAddr")
	}

	changed = !reflect.DeepEqual(newRawValues, config.rawValues)
	config.rawValues = newRawValues
	return
}

func (config *Config) setBy(name string, source Source) bool {
	_, set := config.sourceToRawConfig[source][name]
	return set
}

func (config *Config) setByConfigFileOrEnvironment(name string) bool {
	return config.setBy(name, ConfigFile) || config.setBy(name, EnvironmentVariable)
}

func (config *Config) DatastoreConfig() apiconfig.CalicoAPIConfig {
	// We want Felix's datastore connection to be fully configurable using the same
	// CALICO_XXX_YYY (or just XXX_YYY) environment variables that work for any libcalico-go
	// client - for both the etcdv3 and KDD cases.  However, for the etcd case, Felix has for a
	// long time supported FELIX_XXXYYY environment variables, and we want those to keep working
	// too.

	// To achieve that, first build a CalicoAPIConfig using libcalico-go's
	// LoadClientConfigFromEnvironment - which means incorporating defaults and CALICO_XXX_YYY
	// and XXX_YYY variables.
	cfg, err := config.loadClientConfigFromEnvironment()
	if err != nil {
		log.WithError(err).Panic("Failed to create datastore config")
	}

	// Now allow FELIX_XXXYYY variables or XxxYyy config file settings to override that, in the
	// etcd case. Note that that etcd options are set even if the DatastoreType isn't etcdv3.
	// This allows the user to rely the default DatastoreType being etcdv3 and still being able
	// to configure the other etcdv3 options. As of the time of this code change, the etcd options
	// have no affect if the DatastoreType is not etcdv3.

	// Datastore type, either etcdv3 or kubernetes
	if config.setByConfigFileOrEnvironment("DatastoreType") {
		log.Infof("Overriding DatastoreType from felix config to %s", config.DatastoreType)
		if config.DatastoreType == string(apiconfig.EtcdV3) {
			cfg.Spec.DatastoreType = apiconfig.EtcdV3
		} else if config.DatastoreType == string(apiconfig.Kubernetes) {
			cfg.Spec.DatastoreType = apiconfig.Kubernetes
		}
	}

	// Endpoints.
	if config.setByConfigFileOrEnvironment("EtcdEndpoints") && len(config.EtcdEndpoints) > 0 {
		log.Infof("Overriding EtcdEndpoints from felix config to %s", config.EtcdEndpoints)
		cfg.Spec.EtcdEndpoints = strings.Join(config.EtcdEndpoints, ",")
		cfg.Spec.DatastoreType = apiconfig.EtcdV3
	} else if config.setByConfigFileOrEnvironment("EtcdAddr") {
		etcdEndpoints := config.EtcdScheme + "://" + config.EtcdAddr
		log.Infof("Overriding EtcdEndpoints from felix config to %s", etcdEndpoints)
		cfg.Spec.EtcdEndpoints = etcdEndpoints
		cfg.Spec.DatastoreType = apiconfig.EtcdV3
	}
	// TLS.
	if config.setByConfigFileOrEnvironment("EtcdKeyFile") {
		log.Infof("Overriding EtcdKeyFile from felix config to %s", config.EtcdKeyFile)
		cfg.Spec.EtcdKeyFile = config.EtcdKeyFile
	}
	if config.setByConfigFileOrEnvironment("EtcdCertFile") {
		log.Infof("Overriding EtcdCertFile from felix config to %s", config.EtcdCertFile)
		cfg.Spec.EtcdCertFile = config.EtcdCertFile
	}
	if config.setByConfigFileOrEnvironment("EtcdCaFile") {
		log.Infof("Overriding EtcdCaFile from felix config to %s", config.EtcdCaFile)
		cfg.Spec.EtcdCACertFile = config.EtcdCaFile
	}

	if !(config.IpInIpEnabled || config.VXLANEnabled || config.BPFEnabled || config.IPSecEnabled()) {
		// Polling k8s for node updates is expensive (because we get many superfluous
		// updates) so disable if we don't need it.
		log.Info("Encap disabled, disabling node poll (if KDD is in use).")
		cfg.Spec.K8sDisableNodePoll = true
	}
	return *cfg
}

// Validate() performs cross-field validation.
func (config *Config) Validate() (err error) {
	if config.FelixHostname == "" {
		err = errors.New("Failed to determine hostname")
	}

	if config.DatastoreType == "etcdv3" && len(config.EtcdEndpoints) == 0 {
		if config.EtcdScheme == "" {
			err = errors.New("EtcdEndpoints and EtcdScheme both missing")
		}
		if config.EtcdAddr == "" {
			err = errors.New("EtcdEndpoints and EtcdAddr both missing")
		}
	}

	// If any client-side TLS config parameters are specified, they _all_ must be - except that
	// either TyphaCN or TyphaURISAN may be left unset.
	if config.TyphaCAFile != "" ||
		config.TyphaCertFile != "" ||
		config.TyphaKeyFile != "" ||
		config.TyphaCN != "" ||
		config.TyphaURISAN != "" {
		// Some TLS config specified.
		if config.TyphaKeyFile == "" ||
			config.TyphaCertFile == "" ||
			config.TyphaCAFile == "" ||
			(config.TyphaCN == "" && config.TyphaURISAN == "") {
			err = errors.New("If any Felix-Typha TLS config parameters are specified," +
				" they _all_ must be" +
				" - except that either TyphaCN or TyphaURISAN may be left unset.")
		}
	}

	if config.IPSecMode != "" {
		var problems []string
		if config.IPSecPSKFile == "" {
			problems = append(problems, "IPSecPSKFile is not set")
		} else if _, err := os.Stat(config.IPSecPSKFile); os.IsNotExist(err) {
			problems = append(problems, "IPSecPSKFile not found")
		}
		if config.IPSecIKEAlgorithm == "" {
			problems = append(problems, "IPSecIKEAlgorithm is not set")
		}
		if config.IPSecESPAlgorithm == "" {
			problems = append(problems, "IPSecESPAlgorithm is not set")
		}
		if len(config.NodeIP) == 0 {
			problems = append(problems, "Node resource for this node is missing its IP")
		}
		if problems != nil {
			err = errors.New("IPsec is misconfigured: " + strings.Join(problems, "; "))
		}
	}

	if config.FlowLogsFileEnabled {
		if !config.FlowLogsFileEnabledForAllowed && !config.FlowLogsFileEnabledForDenied {
			err = errors.New("FlowLogsFileEnabled is set to true. " +
				"Enable at least one of FlowLogsFileEnabledForAllowed or " +
				"FlowLogsFileEnabledForDenied")
		}
	}

	if err != nil {
		config.Err = err
	}
	return
}

var knownParams map[string]param

func loadParams() {
	knownParams = make(map[string]param)
	config := Config{}
	kind := reflect.TypeOf(config)
	metaRegexp := regexp.MustCompile(`^([^;(]+)(?:\(([^)]*)\))?;` +
		`([^;]*)(?:;` +
		`([^;]*))?$`)
	for ii := 0; ii < kind.NumField(); ii++ {
		field := kind.Field(ii)
		tag := field.Tag.Get("config")
		if tag == "" {
			continue
		}
		captures := metaRegexp.FindStringSubmatch(tag)
		if len(captures) == 0 {
			log.Panicf("Failed to parse metadata for config param %v", field.Name)
		}
		log.Debugf("%v: metadata captures: %#v", field.Name, captures)
		kind := captures[1]       // Type: "int|oneof|bool|port-list|..."
		kindParams := captures[2] // Parameters for the type: e.g. for oneof "http,https"
		defaultStr := captures[3] // Default value e.g "1.0"
		flags := captures[4]
		var param param
		var err error
		switch kind {
		case "bool":
			param = &BoolParam{}
		case "int":
			intParam := &IntParam{}
			if kindParams != "" {
				var min, max int
				for _, r := range strings.Split(kindParams, ",") {
					minAndMax := strings.Split(r, ":")
					min, err = strconv.Atoi(minAndMax[0])
					if err != nil {
						log.Panicf("Failed to parse min value for %v", field.Name)
					}
					if len(minAndMax) == 2 {
						max, err = strconv.Atoi(minAndMax[1])
						if err != nil {
							log.Panicf("Failed to parse max value for %v", field.Name)
						}
					} else {
						max = min
					}
					intParam.Ranges = append(intParam.Ranges, MinMax{Min: min, Max: max})
				}
			} else {
				intParam.Ranges = []MinMax{{Min: minInt, Max: maxInt}}
			}
			param = intParam
		case "int32":
			param = &Int32Param{}
		case "mark-bitmask":
			param = &MarkBitmaskParam{}
		case "float":
			param = &FloatParam{}
		case "seconds":
			min := minInt
			max := maxInt
			if kindParams != "" {
				minAndMax := strings.Split(kindParams, ":")
				min, err = strconv.Atoi(minAndMax[0])
				if err != nil {
					log.Panicf("Failed to parse min value for %v", field.Name)
				}
				max, err = strconv.Atoi(minAndMax[1])
				if err != nil {
					log.Panicf("Failed to parse max value for %v", field.Name)
				}
			}
			param = &SecondsParam{Min: min, Max: max}
		case "millis":
			param = &MillisParam{}
		case "iface-list":
			param = &RegexpParam{Regexp: IfaceListRegexp,
				Msg: "invalid Linux interface name"}
		case "iface-list-regexp":
			param = &RegexpPatternListParam{
				NonRegexpElemRegexp: NonRegexpIfaceElemRegexp,
				RegexpElemRegexp:    RegexpIfaceElemRegexp,
				Delimiter:           ",",
				Msg:                 "list contains invalid Linux interface name or regex pattern",
			}
		case "regexp":
			param = &RegexpPatternParam{}
		case "iface-param":
			param = &RegexpParam{Regexp: IfaceParamRegexp,
				Msg: "invalid Linux interface parameter"}
		case "file":
			param = &FileParam{
				MustExist:  strings.Contains(kindParams, "must-exist"),
				Executable: strings.Contains(kindParams, "executable"),
			}
		case "authority":
			param = &RegexpParam{Regexp: AuthorityRegexp,
				Msg: "invalid URL authority"}
		case "ipv4":
			param = &Ipv4Param{}
		case "endpoint-list":
			param = &EndpointListParam{}
		case "port-list":
			param = &PortListParam{}
		case "portrange":
			param = &PortRangeParam{}
		case "portrange-list":
			param = &PortRangeListParam{}
		case "hostname":
			param = &RegexpParam{Regexp: HostnameRegexp,
				Msg: "invalid hostname"}
		case "host-address":
			param = &RegexpParam{Regexp: HostAddressRegexp,
				Msg: "invalid host address"}
		case "region":
			param = &RegionParam{}
		case "oneof":
			options := strings.Split(kindParams, ",")
			lowerCaseToCanon := make(map[string]string)
			for _, option := range options {
				lowerCaseToCanon[strings.ToLower(option)] = option
			}
			param = &OneofListParam{
				lowerCaseOptionsToCanonical: lowerCaseToCanon}
		case "string":
			param = &RegexpParam{Regexp: StringRegexp,
				Msg: "invalid string"}
		case "cidr-list":
			param = &CIDRListParam{}
		case "server-list":
			param = &ServerListParam{}
		case "route-table-range":
			param = &RouteTableRangeParam{}
		case "keyvaluelist":
			param = &KeyValueListParam{}
		default:
			log.Panicf("Unknown type of parameter: %v", kind)
		}

		metadata := param.GetMetadata()
		metadata.Name = field.Name
		metadata.ZeroValue = reflect.ValueOf(config).FieldByName(field.Name).Interface()
		if strings.Contains(flags, "non-zero") {
			metadata.NonZero = true
		}
		if strings.Contains(flags, "die-on-fail") {
			metadata.DieOnParseFailure = true
		}
		if strings.Contains(flags, "local") {
			metadata.Local = true
		}

		if defaultStr != "" {
			if strings.Contains(flags, "skip-default-validation") {
				metadata.Default = defaultStr
			} else {
				// Parse the default value and save it in the metadata. Doing
				// that here ensures that we syntax-check the defaults now.
				defaultVal, err := param.Parse(defaultStr)
				if err != nil {
					log.Panicf("Invalid default value: %v", err)
				}
				metadata.Default = defaultVal
			}
		} else {
			metadata.Default = metadata.ZeroValue
		}
		knownParams[strings.ToLower(field.Name)] = param
	}
}

func (config *Config) SetUseNodeResourceUpdates(b bool) {
	config.useNodeResourceUpdates = b
}

func (config *Config) UseNodeResourceUpdates() bool {
	return config.useNodeResourceUpdates
}

func (config *Config) RawValues() map[string]string {
	return config.rawValues
}

func (config *Config) SetLoadClientConfigFromEnvironmentFunction(fnc func() (*apiconfig.CalicoAPIConfig, error)) {
	config.loadClientConfigFromEnvironment = fnc
}

// OverrideParam installs a maximum priority parameter override for the given parameter.  This is useful for
// disabling features that are found to be unsupported, for example. By using an extra priority class, the
// override will persist even if the host/global config is updated.
func (config *Config) OverrideParam(name, value string) (bool, error) {
	config.internalOverrides[name] = value
	return config.UpdateFrom(config.internalOverrides, InternalOverride)
}

func (config *Config) TyphaDiscoveryOpts() []discovery.Option {
	return []discovery.Option{
		discovery.WithAddrOverride(config.TyphaAddr),
		discovery.WithKubeService(config.TyphaK8sNamespace, config.TyphaK8sServiceName),
	}
}

func New() *Config {
	if knownParams == nil {
		loadParams()
	}
	p := &Config{
		rawValues:         map[string]string{},
		sourceToRawConfig: map[Source]map[string]string{},
		internalOverrides: map[string]string{},
	}
	for _, param := range knownParams {
		param.setDefault(p)
	}
	hostname, err := names.Hostname()
	if err != nil {
		log.Warningf("Failed to get hostname from kernel, "+
			"trying HOSTNAME variable: %v", err)
		hostname = strings.ToLower(os.Getenv("HOSTNAME"))
	}
	p.FelixHostname = hostname
	p.EnableNflogSize = isNflogSizeAvailable()
	p.loadClientConfigFromEnvironment = apiconfig.LoadClientConfigFromEnvironment

	return p
}

type param interface {
	GetMetadata() *Metadata
	Parse(raw string) (result interface{}, err error)
	setDefault(*Config)
}

func FromConfigUpdate(msg *proto.ConfigUpdate) *Config {
	p := New()
	// It doesn't have very great meaning for this standalone
	// config object, but we use DatastorePerHost here, as the
	// source, because proto.ConfigUpdate is formed by merging
	// global and per-host datastore configuration fields.
	p.UpdateFrom(msg.Config, DatastorePerHost)
	return p
}<|MERGE_RESOLUTION|>--- conflicted
+++ resolved
@@ -1,10 +1,5 @@
-<<<<<<< HEAD
 // Copyright (c) 2016-2021 Tigera, Inc. All rights reserved.
 
-=======
-// Copyright (c) 2020-2021 Tigera, Inc. All rights reserved.
-//
->>>>>>> 727b378a
 // Licensed under the Apache License, Version 2.0 (the "License");
 // you may not use this file except in compliance with the License.
 // You may obtain a copy of the License at
