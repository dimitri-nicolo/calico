--- conflicted
+++ resolved
@@ -69,17 +69,11 @@
 	DatastorePerHost
 	ConfigFile
 	EnvironmentVariable
-<<<<<<< HEAD
 	DisabledByLicenseCheck
-)
-
-var SourcesInDescendingOrder = []Source{DisabledByLicenseCheck, EnvironmentVariable, ConfigFile, DatastorePerHost, DatastoreGlobal}
-=======
 	InternalOverride
 )
 
-var SourcesInDescendingOrder = []Source{InternalOverride, EnvironmentVariable, ConfigFile, DatastorePerHost, DatastoreGlobal}
->>>>>>> 7452123f
+var SourcesInDescendingOrder = []Source{DisabledByLicenseCheck, InternalOverride, EnvironmentVariable, ConfigFile, DatastorePerHost, DatastoreGlobal}
 
 func (source Source) String() string {
 	switch source {
@@ -93,13 +87,10 @@
 		return "config file"
 	case EnvironmentVariable:
 		return "environment variable"
-<<<<<<< HEAD
 	case DisabledByLicenseCheck:
 		return "license check"
-=======
 	case InternalOverride:
 		return "internal override"
->>>>>>> 7452123f
 	}
 	return fmt.Sprintf("<unknown(%v)>", uint8(source))
 }
@@ -368,7 +359,6 @@
 
 	RouteTableRange idalloc.IndexRange `config:"route-table-range;1-250;die-on-fail"`
 
-<<<<<<< HEAD
 	EgressIPSupport             string `config:"oneof(Disabled,EnabledPerNamespace,EnabledPerNamespaceOrPerPod);Disabled"`
 	EgressIPVXLANPort           int    `config:"int;4790"`
 	EgressIPVXLANVNI            int    `config:"int;4097"`
@@ -381,8 +371,6 @@
 	rawValues         map[string]string
 	Err               error
 
-=======
->>>>>>> 7452123f
 	IptablesNATOutgoingInterfaceFilter string `config:"iface-param;"`
 
 	// Config for DNS policy.
