// Copyright (c) 2016-2020 Tigera, Inc. All rights reserved.
//
// Licensed under the Apache License, Version 2.0 (the "License");
// you may not use this file except in compliance with the License.
// You may obtain a copy of the License at
//
//     http://www.apache.org/licenses/LICENSE-2.0
//
// Unless required by applicable law or agreed to in writing, software
// distributed under the License is distributed on an "AS IS" BASIS,
// WITHOUT WARRANTIES OR CONDITIONS OF ANY KIND, either express or implied.
// See the License for the specific language governing permissions and
// limitations under the License.

package config

import (
	"errors"
	"fmt"
	"net"
	"net/url"
	"os"
	"os/exec"
	"reflect"
	"regexp"
	"strconv"
	"strings"

	"time"

	"k8s.io/apimachinery/pkg/util/validation"

	"github.com/kardianos/osext"
	log "github.com/sirupsen/logrus"

	cnet "github.com/projectcalico/libcalico-go/lib/net"
	"github.com/projectcalico/libcalico-go/lib/numorstring"
)

const (
	MinIptablesMarkBits = 2
)

type Metadata struct {
	Name              string
	Default           interface{}
	ZeroValue         interface{}
	NonZero           bool
	DieOnParseFailure bool
	Local             bool
}

func (m *Metadata) GetMetadata() *Metadata {
	return m
}

func (m *Metadata) parseFailed(raw, msg string) error {
	return fmt.Errorf("Failed to parse config parameter %v; value %#v: %v", m.Name, raw, msg)
}

func (m *Metadata) setDefault(config *Config) {
	log.Debugf("Defaulting: %v to %v", m.Name, m.Default)
	field := reflect.ValueOf(config).Elem().FieldByName(m.Name)
	value := reflect.ValueOf(m.Default)
	field.Set(value)
}

type BoolParam struct {
	Metadata
}

func (p *BoolParam) Parse(raw string) (interface{}, error) {
	switch strings.ToLower(raw) {
	case "true", "1", "yes", "y", "t":
		return true, nil
	case "false", "0", "no", "n", "f":
		return false, nil
	}
	return nil, p.parseFailed(raw, "invalid boolean")
}

type MinMax struct {
	Min int
	Max int
}

type IntParam struct {
	Metadata
	Ranges []MinMax
}

func (p *IntParam) Parse(raw string) (interface{}, error) {
	value, err := strconv.ParseInt(raw, 0, 64)
	if err != nil {
		err = p.parseFailed(raw, "invalid int")
		return nil, err
	}
	result := int(value)
	if len(p.Ranges) == 1 {
		if result < p.Ranges[0].Min {
			err = p.parseFailed(raw,
				fmt.Sprintf("value must be at least %v", p.Ranges[0].Min))
		} else if result > p.Ranges[0].Max {
			err = p.parseFailed(raw,
				fmt.Sprintf("value must be at most %v", p.Ranges[0].Max))
		}
	} else {
		good := false
		for _, r := range p.Ranges {
			if result >= r.Min && result <= r.Max {
				good = true
				break
			}
		}
		if !good {
			msg := "value must be one of"
			for _, r := range p.Ranges {
				if r.Min == r.Max {
					msg = msg + fmt.Sprintf(" %v", r.Min)
				} else {
					msg = msg + fmt.Sprintf(" %v-%v", r.Min, r.Max)
				}
			}
			err = p.parseFailed(raw, msg)
		}
	}
	return result, err
}

type Int32Param struct {
	Metadata
}

func (p *Int32Param) Parse(raw string) (interface{}, error) {
	value, err := strconv.ParseInt(raw, 0, 32)
	if err != nil {
		err = p.parseFailed(raw, "invalid 32-bit int")
		return nil, err
	}
	result := int32(value)
	return result, err
}

type FloatParam struct {
	Metadata
}

func (p *FloatParam) Parse(raw string) (result interface{}, err error) {
	result, err = strconv.ParseFloat(raw, 64)
	if err != nil {
		err = p.parseFailed(raw, "invalid float")
		return
	}
	return
}

type SecondsParam struct {
	Metadata
	Min int
	Max int
}

func (p *SecondsParam) Parse(raw string) (result interface{}, err error) {
	seconds, err := strconv.ParseFloat(raw, 64)
	if err != nil {
		err = p.parseFailed(raw, "invalid float")
		return
	}
	result = time.Duration(seconds * float64(time.Second))
	if int(seconds) < p.Min {
		err = p.parseFailed(raw, fmt.Sprintf("value must be at least %v", p.Min))
	} else if int(seconds) > p.Max {
		err = p.parseFailed(raw, fmt.Sprintf("value must be at most %v", p.Max))
	}
	return result, err
	return
}

type MillisParam struct {
	Metadata
}

func (p *MillisParam) Parse(raw string) (result interface{}, err error) {
	millis, err := strconv.ParseFloat(raw, 64)
	if err != nil {
		err = p.parseFailed(raw, "invalid float")
		return
	}
	result = time.Duration(millis * float64(time.Millisecond))
	return
}

type RegexpParam struct {
	Metadata
	Regexp *regexp.Regexp
	Msg    string
}

func (p *RegexpParam) Parse(raw string) (result interface{}, err error) {
	if !p.Regexp.MatchString(raw) {
		err = p.parseFailed(raw, p.Msg)
	} else {
		result = raw
	}
	return
}

// RegexpPatternParam differs from RegexpParam (above) in that it validates
// string values that are (themselves) regular expressions.
type RegexpPatternParam struct {
	Metadata
<<<<<<< HEAD
	Msg string
}

// Parse validates whether the given raw string contains a valid regex.
// Validation is dictated by two regexp patterns: one for valid regular expression
// values, another for non-regular expressions.
func (p *RegexpPatternParam) Parse(raw string) (interface{}, error) {
	var result *regexp.Regexp
	// Split into individual elements, then validate each one and compile to regexp
	result, compileErr := regexp.Compile(raw)
	if compileErr != nil {
		return nil, p.parseFailed(raw, p.Msg)
	}

=======
}

// Parse validates whether the given raw string contains a valid regexp pattern.
func (p *RegexpPatternParam) Parse(raw string) (interface{}, error) {
	var result *regexp.Regexp
	result, compileErr := regexp.Compile(raw)
	if compileErr != nil {
		return nil, p.parseFailed(raw, "invalid regexp")
	}
>>>>>>> aa0a22d9
	return result, nil
}

// RegexpPatternListParam differs from RegexpParam (above) in that it validates
// string values that are (themselves) regular expressions.
type RegexpPatternListParam struct {
	Metadata
	RegexpElemRegexp    *regexp.Regexp
	NonRegexpElemRegexp *regexp.Regexp
	Delimiter           string
	Msg                 string
}

// Parse validates whether the given raw string contains a list of valid values.
// Validation is dictated by two regexp patterns: one for valid regular expression
// values, another for non-regular expressions.
func (p *RegexpPatternListParam) Parse(raw string) (interface{}, error) {
	var result []*regexp.Regexp
	// Split into individual elements, then validate each one and compile to regexp
	tokens := strings.Split(raw, p.Delimiter)
	for _, t := range tokens {
		if p.RegexpElemRegexp.Match([]byte(t)) {
			// Need to remove the start and end symbols that wrap the actual regexp
			// Note: There's a coupling here with the assumed pattern in RegexpElemRegexp
			// i.e. that each value is wrapped by a single char symbol on either side
			regexpValue := t[1 : len(t)-1]
			compiledRegexp, compileErr := regexp.Compile(regexpValue)
			if compileErr != nil {
				return nil, p.parseFailed(raw, p.Msg)
			}
			result = append(result, compiledRegexp)
		} else if p.NonRegexpElemRegexp.Match([]byte(t)) {
			compiledRegexp, compileErr := regexp.Compile("^" + regexp.QuoteMeta(t) + "$")
			if compileErr != nil {
				return nil, p.parseFailed(raw, p.Msg)
			}
			result = append(result, compiledRegexp)
		} else {
			return nil, p.parseFailed(raw, p.Msg)
		}
	}
	return result, nil
}

type FileParam struct {
	Metadata
	MustExist  bool
	Executable bool
}

func (p *FileParam) Parse(raw string) (interface{}, error) {
	if p.Executable {
		// Special case: for executable files, we search our directory
		// and the system path.
		logCxt := log.WithField("name", raw)
		var path string
		if myDir, err := osext.ExecutableFolder(); err == nil {
			logCxt.WithField("myDir", myDir).Info(
				"Looking for executable in my directory")
			path = myDir + string(os.PathSeparator) + raw
			stat, err := os.Stat(path)
			if err == nil {
				if m := stat.Mode(); !m.IsDir() && m&0111 > 0 {
					return path, nil
				}
			} else {
				logCxt.WithField("myDir", myDir).Info(
					"No executable in my directory")
				path = ""
			}
		} else {
			logCxt.WithError(err).Warn("Failed to get my dir")
		}
		if path == "" {
			logCxt.Info("Looking for executable on path")
			var err error
			path, err = exec.LookPath(raw)
			if err != nil {
				logCxt.WithError(err).Warn("Path lookup failed")
				path = ""
			}
		}
		if path == "" && p.MustExist {
			log.Error("Executable missing")
			return nil, p.parseFailed(raw, "missing file")
		}
		log.WithField("path", path).Info("Executable path")
		return path, nil
	} else if p.MustExist && raw != "" {
		log.WithField("path", raw).Info("Looking for required file")
		_, err := os.Stat(raw)
		if err != nil {
			log.Errorf("Failed to access %v: %v", raw, err)
			return nil, p.parseFailed(raw, "failed to access file")
		}
	}
	return raw, nil
}

type Ipv4Param struct {
	Metadata
}

func (p *Ipv4Param) Parse(raw string) (result interface{}, err error) {
	res := net.ParseIP(raw)
	if res == nil {
		err = p.parseFailed(raw, "invalid IP")
	}
	result = res
	return
}

type PortListParam struct {
	Metadata
}

func (p *PortListParam) Parse(raw string) (interface{}, error) {
	var result []ProtoPort
	for _, portStr := range strings.Split(raw, ",") {
		portStr = strings.Trim(portStr, " ")
		if portStr == "" {
			continue
		}

		parts := strings.Split(portStr, ":")
		if len(parts) > 2 {
			return nil, p.parseFailed(raw,
				"ports should be <protocol>:<number> or <number>")
		}
		protocolStr := "tcp"
		if len(parts) > 1 {
			protocolStr = strings.ToLower(parts[0])
			portStr = parts[1]
		}
		if protocolStr != "tcp" && protocolStr != "udp" {
			return nil, p.parseFailed(raw, "unknown protocol: "+protocolStr)
		}

		port, err := strconv.Atoi(portStr)
		if err != nil {
			err = p.parseFailed(raw, "ports should be integers")
			return nil, err
		}
		if port < 0 || port > 65535 {
			err = p.parseFailed(raw, "ports must be in range 0-65535")
			return nil, err
		}
		result = append(result, ProtoPort{
			Protocol: protocolStr,
			Port:     uint16(port),
		})
	}
	return result, nil
}

type PortRangeParam struct {
	Metadata
}

func (p *PortRangeParam) Parse(raw string) (interface{}, error) {
	portRange, err := numorstring.PortFromString(raw)
	if err != nil {
		return nil, p.parseFailed(raw, fmt.Sprintf("%s is not a valid port range", raw))
	}
	if len(portRange.PortName) > 0 {
		return nil, p.parseFailed(raw, fmt.Sprintf("%s has port name set", raw))
	}
	return portRange, nil
}

type PortRangeListParam struct {
	Metadata
}

func (p *PortRangeListParam) Parse(raw string) (interface{}, error) {
	var result []numorstring.Port
	for _, rangeStr := range strings.Split(raw, ",") {
		portRange, err := numorstring.PortFromString(rangeStr)
		if err != nil {
			return nil, p.parseFailed(raw, fmt.Sprintf("%s is not a valid port range", rangeStr))
		}
		if len(portRange.PortName) > 0 {
			return nil, p.parseFailed(raw, fmt.Sprintf("%s has port name set", rangeStr))
		}
		result = append(result, portRange)
	}
	return result, nil
}

type EndpointListParam struct {
	Metadata
}

func (p *EndpointListParam) Parse(raw string) (result interface{}, err error) {
	value := strings.Split(raw, ",")
	scheme := ""
	resultSlice := []string{}
	for _, endpoint := range value {
		endpoint = strings.Trim(endpoint, " ")
		if len(endpoint) == 0 {
			continue
		}
		var u *url.URL
		u, err = url.Parse(endpoint)
		if err != nil {
			err = p.parseFailed(raw,
				fmt.Sprintf("%v is not a valid URL", endpoint))
			return
		}
		if scheme != "" && u.Scheme != scheme {
			err = p.parseFailed(raw,
				"all endpoints must have the same scheme")
			return
		}
		if u.Path == "" {
			u.Path = "/"
		}
		if u.Opaque != "" || u.User != nil || u.Path != "/" ||
			u.RawPath != "" || u.RawQuery != "" ||
			u.Fragment != "" {
			log.WithField("url", fmt.Sprintf("%#v", u)).Error(
				"Unsupported URL part")
			err = p.parseFailed(raw,
				"endpoint contained unsupported URL part; "+
					"expected http(s)://hostname:port only.")
			return
		}
		resultSlice = append(resultSlice, u.String())
	}
	result = resultSlice
	return
}

type MarkBitmaskParam struct {
	Metadata
}

func (p *MarkBitmaskParam) Parse(raw string) (interface{}, error) {
	value, err := strconv.ParseUint(raw, 0, 32)
	if err != nil {
		log.Warningf("Failed to parse %#v as an int: %v", raw, err)
		err = p.parseFailed(raw, "invalid mark: should be 32-bit int")
		return nil, err
	}
	result := uint32(value)
	bitCount := uint32(0)
	for i := uint(0); i < 32; i++ {
		bit := (result >> i) & 1
		bitCount += bit
	}
	if bitCount < MinIptablesMarkBits {
		err = p.parseFailed(raw,
			fmt.Sprintf("invalid mark: needs to have %v bits set",
				MinIptablesMarkBits))
	}
	return result, err
}

type OneofListParam struct {
	Metadata
	lowerCaseOptionsToCanonical map[string]string
}

func (p *OneofListParam) Parse(raw string) (result interface{}, err error) {
	result, ok := p.lowerCaseOptionsToCanonical[strings.ToLower(raw)]
	if !ok {
		err = p.parseFailed(raw, "unknown option")
	}
	return
}

type CIDRListParam struct {
	Metadata
}

func (c *CIDRListParam) Parse(raw string) (result interface{}, err error) {
	log.WithField("CIDRs raw", raw).Info("CIDRList")
	values := strings.Split(raw, ",")
	resultSlice := []string{}
	for _, in := range values {
		val := strings.Trim(in, " ")
		if len(val) == 0 {
			continue
		}
		ip, net, e := cnet.ParseCIDROrIP(val)
		if e != nil {
			err = c.parseFailed(in, "invalid CIDR or IP "+val)
			return
		}
		if ip.Version() != 4 {
			err = c.parseFailed(in, "invalid CIDR or IP (not v4)")
			return
		}
		resultSlice = append(resultSlice, net.String())
	}
	return resultSlice, nil
}

<<<<<<< HEAD
type ServerListParam struct {
	Metadata
}

const k8sServicePrefix = "k8s-service:"

func (c *ServerListParam) Parse(raw string) (result interface{}, err error) {
	log.WithField("raw", raw).Info("ServerList")
	values := strings.Split(raw, ",")
	resultSlice := []ServerPort{}
	for _, in := range values {
		val := strings.TrimSpace(in)
		if len(val) == 0 {
			continue
		}
		port := 53
		portStr := ""
		if strings.HasPrefix(val, k8sServicePrefix) {
			svcName := val[len(k8sServicePrefix):]
			namespace := "kube-system"
			if slash := strings.Index(svcName, "/"); slash >= 0 {
				namespace = svcName[:slash]
				svcName = svcName[slash+1:]
			}
			if colon := strings.Index(svcName, ":"); colon >= 0 {
				portStr = svcName[colon+1:]
				svcName = svcName[:colon]
			}
			svc, e := GetKubernetesService(namespace, svcName)
			if e != nil {
				// Warn but don't report parse failure, so that other trusted IPs
				// can still take effect.
				log.Warningf("Couldn't get Kubernetes service '%v': %v", svcName, e)
				continue
			}
			val = svc.Spec.ClusterIP
			if val == "" {
				// Ditto.
				log.Warningf("Kubernetes service '%v' has no ClusterIP", svcName)
				continue
			}
			if len(svc.Spec.Ports) > 0 {
				port = int(svc.Spec.Ports[0].Port)
			}
		} else {
			// 10.25.3.4
			// 10.25.3.4:536
			// [fd10:25::2]:536
			// fd10:25::2
			if colon := strings.Index(val, "]:"); colon >= 0 {
				// IPv6 address with port number.
				portStr = val[colon+2:]
				val = val[1:colon]
			} else if colon := strings.Index(val, ":"); colon >= 0 && strings.Count(val, ":") == 1 {
				// IPv4 address with port number.
				portStr = val[colon+1:]
				val = val[:colon]
			}
			if net.ParseIP(val) == nil {
				err = c.parseFailed(in, "invalid server IP '"+val+"'")
				return
			}
		}
		if portStr != "" {
			port, err = strconv.Atoi(portStr)
			if err != nil {
				err = c.parseFailed(in, "invalid port '"+portStr+"': "+err.Error())
				return
			}
			if port < 0 || port > 65535 {
				err = c.parseFailed(in, "invalid port '"+portStr+"': should be between 0 and 65535")
				return
			}
		}
		resultSlice = append(resultSlice, ServerPort{IP: val, Port: uint16(port)})
	}
	return resultSlice, nil
}

func realGetKubernetesService(namespace, svcName string) (*v1.Service, error) {
	k8sconf, err := rest.InClusterConfig()
	if err != nil {
		log.WithError(err).Info("Unable to create Kubernetes config.")
		return nil, err
	}
	clientset, err := kubernetes.NewForConfig(k8sconf)
	if err != nil {
		log.WithError(err).Error("Unable to create Kubernetes client set.")
		return nil, err
	}
	svcClient := clientset.CoreV1().Services(namespace)
	return svcClient.Get(svcName, metav1.GetOptions{})
}

var GetKubernetesService = realGetKubernetesService

=======
>>>>>>> aa0a22d9
type RegionParam struct {
	Metadata
}

const regionNamespacePrefix = "openstack-region-"
const maxRegionLength int = validation.DNS1123LabelMaxLength - len(regionNamespacePrefix)

func (r *RegionParam) Parse(raw string) (result interface{}, err error) {
	log.WithField("raw", raw).Info("Region")
	if len(raw) > maxRegionLength {
		err = fmt.Errorf("The value of OpenstackRegion must be %v chars or fewer", maxRegionLength)
		return
	}
	errs := validation.IsDNS1123Label(raw)
	if len(errs) != 0 {
		msg := "The value of OpenstackRegion must be a valid DNS label"
		for _, err := range errs {
			msg = msg + "; " + err
		}
		err = errors.New(msg)
		return
	}
	return raw, nil
}<|MERGE_RESOLUTION|>--- conflicted
+++ resolved
@@ -28,7 +28,10 @@
 
 	"time"
 
+	v1 "k8s.io/api/core/v1"
 	"k8s.io/apimachinery/pkg/util/validation"
+	"k8s.io/client-go/kubernetes"
+	"k8s.io/client-go/rest"
 
 	"github.com/kardianos/osext"
 	log "github.com/sirupsen/logrus"
@@ -209,22 +212,6 @@
 // string values that are (themselves) regular expressions.
 type RegexpPatternParam struct {
 	Metadata
-<<<<<<< HEAD
-	Msg string
-}
-
-// Parse validates whether the given raw string contains a valid regex.
-// Validation is dictated by two regexp patterns: one for valid regular expression
-// values, another for non-regular expressions.
-func (p *RegexpPatternParam) Parse(raw string) (interface{}, error) {
-	var result *regexp.Regexp
-	// Split into individual elements, then validate each one and compile to regexp
-	result, compileErr := regexp.Compile(raw)
-	if compileErr != nil {
-		return nil, p.parseFailed(raw, p.Msg)
-	}
-
-=======
 }
 
 // Parse validates whether the given raw string contains a valid regexp pattern.
@@ -234,7 +221,6 @@
 	if compileErr != nil {
 		return nil, p.parseFailed(raw, "invalid regexp")
 	}
->>>>>>> aa0a22d9
 	return result, nil
 }
 
@@ -533,7 +519,6 @@
 	return resultSlice, nil
 }
 
-<<<<<<< HEAD
 type ServerListParam struct {
 	Metadata
 }
@@ -630,8 +615,6 @@
 
 var GetKubernetesService = realGetKubernetesService
 
-=======
->>>>>>> aa0a22d9
 type RegionParam struct {
 	Metadata
 }
