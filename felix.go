// Copyright (c) 2016-2017 Tigera, Inc. All rights reserved.
//
// Licensed under the Apache License, Version 2.0 (the "License");
// you may not use this file except in compliance with the License.
// You may obtain a copy of the License at
//
//     http://www.apache.org/licenses/LICENSE-2.0
//
// Unless required by applicable law or agreed to in writing, software
// distributed under the License is distributed on an "AS IS" BASIS,
// WITHOUT WARRANTIES OR CONDITIONS OF ANY KIND, either express or implied.
// See the License for the specific language governing permissions and
// limitations under the License.

package main

import (
	"context"
	"errors"
	"fmt"
	"math/rand"
	"net/http"
	"os"
	"os/exec"
	"os/signal"
	"runtime"
	"runtime/debug"
	"syscall"
	"time"

	docopt "github.com/docopt/docopt-go"
	"github.com/prometheus/client_golang/prometheus"
	"github.com/prometheus/client_golang/prometheus/promhttp"
	log "github.com/sirupsen/logrus"
	"k8s.io/apimachinery/pkg/apis/meta/v1"
	"k8s.io/client-go/kubernetes"
	"k8s.io/client-go/rest"

	"github.com/projectcalico/felix/buildinfo"
	"github.com/projectcalico/felix/calc"
	"github.com/projectcalico/felix/config"
	_ "github.com/projectcalico/felix/config"
	dp "github.com/projectcalico/felix/dataplane"
	"github.com/projectcalico/felix/logutils"
	"github.com/projectcalico/felix/proto"
	"github.com/projectcalico/felix/statusrep"
	"github.com/projectcalico/felix/usagerep"
	apiv3 "github.com/projectcalico/libcalico-go/lib/apis/v3"
	"github.com/projectcalico/libcalico-go/lib/backend"
	bapi "github.com/projectcalico/libcalico-go/lib/backend/api"
	"github.com/projectcalico/libcalico-go/lib/backend/model"
	"github.com/projectcalico/libcalico-go/lib/backend/syncersv1/updateprocessors"
	"github.com/projectcalico/libcalico-go/lib/backend/watchersyncer"
	errors2 "github.com/projectcalico/libcalico-go/lib/errors"
	"github.com/projectcalico/libcalico-go/lib/health"
	"github.com/projectcalico/libcalico-go/lib/set"
	"github.com/projectcalico/typha/pkg/syncclient"
)

const usage = `Felix, the Calico per-host daemon.

Usage:
  calico-felix [options]

Options:
  -c --config-file=<filename>  Config file to load [default: /etc/calico/felix.cfg].
  --version                    Print the version and exit.
`

const (
	// Our default value for GOGC if it is not set.  This is the percentage that heap usage must
	// grow by to trigger a garbage collection.  Go's default is 100, meaning that 50% of the
	// heap can be lost to garbage.  We reduce it to this value to trade increased CPU usage for
	// lower occupancy.
	defaultGCPercent = 20

	// String sent on the failure report channel to indicate we're shutting down for config
	// change.
	reasonConfigChanged = "config changed"
	// Process return code used to report a config change.  This is the same as the code used
	// by SIGHUP, which means that the wrapper script also restarts Felix on a SIGHUP.
	configChangedRC = 129
)

// main is the entry point to the calico-felix binary.
//
// Its main role is to sequence Felix's startup by:
//
// Initialising early logging config (log format and early debug settings).
//
// Parsing command line parameters.
//
// Loading datastore configuration from the environment or config file.
//
// Loading more configuration from the datastore (this is retried until success).
//
// Starting the configured internal (golang) or external dataplane driver.
//
// Starting the background processing goroutines, which load and keep in sync with the
// state from the datastore, the "calculation graph".
//
// Starting the usage reporting and prometheus metrics endpoint threads (if configured).
//
// Then, it defers to monitorAndManageShutdown(), which blocks until one of the components
// fails, then attempts a graceful shutdown.  At that point, all the processing is in
// background goroutines.
//
// To avoid having to maintain rarely-used code paths, Felix handles updates to its
// main config parameters by exiting and allowing itself to be restarted by the init
// daemon.
func main() {
	// Go's RNG is not seeded by default.  Do that now.
	rand.Seed(time.Now().UTC().UnixNano())

	// Special-case handling for environment variable-configured logging:
	// Initialise early so we can trace out config parsing.
	logutils.ConfigureEarlyLogging()

	ctx := context.Background()

	if os.Getenv("GOGC") == "" {
		// Tune the GC to trade off a little extra CPU usage for significantly lower
		// occupancy at high scale.  This is worthwhile because Felix runs per-host so
		// any occupancy improvement is multiplied by the number of hosts.
		log.Debugf("No GOGC value set, defaulting to %d%%.", defaultGCPercent)
		debug.SetGCPercent(defaultGCPercent)
	}

	// Parse command-line args.
	version := "Version:            " + buildinfo.GitVersion + "\n" +
		"Full git commit ID: " + buildinfo.GitRevision + "\n" +
		"Build date:         " + buildinfo.BuildDate + "\n"
	arguments, err := docopt.Parse(usage, nil, true, version, false)
	if err != nil {
		println(usage)
		log.Fatalf("Failed to parse usage, exiting: %v", err)
	}
	buildInfoLogCxt := log.WithFields(log.Fields{
		"version":    buildinfo.GitVersion,
		"buildDate":  buildinfo.BuildDate,
		"gitCommit":  buildinfo.GitRevision,
		"GOMAXPROCS": runtime.GOMAXPROCS(0),
	})
	buildInfoLogCxt.Info("Felix starting up")
	log.Infof("Command line arguments: %v", arguments)

	// Load the configuration from all the different sources including the
	// datastore and merge. Keep retrying on failure.  We'll sit in this
	// loop until the datastore is ready.
	log.Infof("Loading configuration...")
	var backendClient bapi.Client
	var configParams *config.Config
	var typhaAddr string
configRetry:
	for {
		// Load locally-defined config, including the datastore connection
		// parameters. First the environment variables.
		configParams = config.New()
		envConfig := config.LoadConfigFromEnvironment(os.Environ())
		// Then, the config file.
		configFile := arguments["--config-file"].(string)
		fileConfig, err := config.LoadConfigFile(configFile)
		if err != nil {
			log.WithError(err).WithField("configFile", configFile).Error(
				"Failed to load configuration file")
			time.Sleep(1 * time.Second)
			continue configRetry
		}
		// Parse and merge the local config.
		configParams.UpdateFrom(envConfig, config.EnvironmentVariable)
		if configParams.Err != nil {
			log.WithError(configParams.Err).WithField("configFile", configFile).Error(
				"Failed to parse configuration environment variable")
			time.Sleep(1 * time.Second)
			continue configRetry
		}
		configParams.UpdateFrom(fileConfig, config.ConfigFile)
		if configParams.Err != nil {
			log.WithError(configParams.Err).WithField("configFile", configFile).Error(
				"Failed to parse configuration file")
			time.Sleep(1 * time.Second)
			continue configRetry
		}

		// We should now have enough config to connect to the datastore
		// so we can load the remainder of the config.
		datastoreConfig := configParams.DatastoreConfig()
		backendClient, err = backend.NewClient(datastoreConfig)
		if err != nil {
			log.WithError(err).Error("Failed to create datastore client")
			time.Sleep(1 * time.Second)
			continue configRetry
		}
		globalConfig, hostConfig, err := loadConfigFromDatastore(
			ctx, backendClient, configParams.FelixHostname)
		if err != nil {
			log.WithError(err).Error("Failed to get config from datastore")
			time.Sleep(1 * time.Second)
			continue configRetry
		}
		configParams.UpdateFrom(globalConfig, config.DatastoreGlobal)
		configParams.UpdateFrom(hostConfig, config.DatastorePerHost)
		configParams.Validate()
		if configParams.Err != nil {
			log.WithError(configParams.Err).Error(
				"Failed to parse/validate configuration from datastore.")
			time.Sleep(1 * time.Second)
			continue configRetry
		}

		// We now have some config flags that affect how we configure the syncer.
		// After loading the config from the datastore, reconnect, possibly with new
		// config.  We don't need to re-load the configuration _again_ because the
		// calculation graph will spot if the config has changed since we were initialised.
		datastoreConfig = configParams.DatastoreConfig()
		backendClient, err = backend.NewClient(datastoreConfig)
		if err != nil {
			log.WithError(err).Error("Failed to (re)connect to datastore")
			time.Sleep(1 * time.Second)
			continue configRetry
		}

		// If we're configured to discover Typha, do that now so we can retry if we fail.
		typhaAddr, err = discoverTyphaAddr(configParams)
		if err != nil {
			log.WithError(err).Error("Typha discovery enabled but discovery failed.")
			time.Sleep(1 * time.Second)
			continue configRetry
		}

		break configRetry
	}

	// If we get here, we've loaded the configuration successfully.
	// Update log levels before we do anything else.
	logutils.ConfigureLogging(configParams)
	// Since we may have enabled more logging, log with the build context
	// again.
	buildInfoLogCxt.WithField("config", configParams).Info(
		"Successfully loaded configuration.")

	// Health monitoring, for liveness and readiness endpoints.
	healthAggregator := health.NewHealthAggregator()

	// Start up the dataplane driver.  This may be the internal go-based driver or an external
	// one.
	var dpDriver dp.DataplaneDriver
	var dpDriverCmd *exec.Cmd
<<<<<<< HEAD
	if configParams.UseInternalDataplaneDriver {
		log.Info("Using internal dataplane driver.")
		// Dedicated mark bits for accept and pass actions.  These are long lived bits
		// that we use for communicating between chains.
		markAccept := configParams.NextIptablesMark()
		markPass := configParams.NextIptablesMark()
		markDrop := configParams.NextIptablesMark()
		// Short-lived mark bits for local calculations within a chain.
		markScratch0 := configParams.NextIptablesMark()
		markScratch1 := configParams.NextIptablesMark()
		log.WithFields(log.Fields{
			"acceptMark":   markAccept,
			"passMark":     markPass,
			"dropMark":     markDrop,
			"scratch0Mark": markScratch0,
			"scratch1Mark": markScratch1,
		}).Info("Calculated iptables mark bits")
		dpConfig := intdataplane.Config{
			IfaceMonitorConfig: ifacemonitor.Config{
				InterfaceExcludes: configParams.InterfaceExcludes(),
			},
			RulesConfig: rules.Config{
				WorkloadIfacePrefixes: configParams.InterfacePrefixes(),

				IPSetConfigV4: ipsets.NewIPVersionConfig(
					ipsets.IPFamilyV4,
					rules.IPSetNamePrefix,
					rules.AllHistoricIPSetNamePrefixes,
					rules.LegacyV4IPSetNames,
				),
				IPSetConfigV6: ipsets.NewIPVersionConfig(
					ipsets.IPFamilyV6,
					rules.IPSetNamePrefix,
					rules.AllHistoricIPSetNamePrefixes,
					nil,
				),

				OpenStackSpecialCasesEnabled: configParams.OpenstackActive(),
				OpenStackMetadataIP:          net.ParseIP(configParams.MetadataAddr),
				OpenStackMetadataPort:        uint16(configParams.MetadataPort),

				IptablesMarkAccept:   markAccept,
				IptablesMarkPass:     markPass,
				IptablesMarkDrop:     markDrop,
				IptablesMarkScratch0: markScratch0,
				IptablesMarkScratch1: markScratch1,

				IPIPEnabled:       configParams.IpInIpEnabled,
				IPIPTunnelAddress: configParams.IpInIpTunnelAddr,

				IptablesLogPrefix:         configParams.LogPrefix,
				ActionOnDrop:              configParams.DropActionOverride,
				EndpointToHostAction:      configParams.DefaultEndpointToHostAction,
				IptablesFilterAllowAction: configParams.IptablesFilterAllowAction,
				IptablesMangleAllowAction: configParams.IptablesMangleAllowAction,

				FailsafeInboundHostPorts:  configParams.FailsafeInboundHostPorts,
				FailsafeOutboundHostPorts: configParams.FailsafeOutboundHostPorts,

				DisableConntrackInvalid: configParams.DisableConntrackInvalidCheck,
			},

			NfNetlinkBufSize:               configParams.NfNetlinkBufSize,
			StatsDumpFilePath:              configParams.StatsDumpFilePath,
			PrometheusReporterEnabled:      configParams.PrometheusReporterEnabled,
			PrometheusReporterPort:         configParams.PrometheusReporterPort,
			PrometheusReporterCertFile:     configParams.PrometheusReporterCertFile,
			PrometheusReporterKeyFile:      configParams.PrometheusReporterKeyFile,
			PrometheusReporterCAFile:       configParams.PrometheusReporterCAFile,
			SyslogReporterNetwork:          configParams.SyslogReporterNetwork,
			SyslogReporterAddress:          configParams.SyslogReporterAddress,
			DeletedMetricsRetentionSecs:    configParams.DeletedMetricsRetentionSecs,
			IPIPMTU:                        configParams.IpInIpMtu,
			IptablesRefreshInterval:        configParams.IptablesRefreshInterval,
			RouteRefreshInterval:           configParams.RouteRefreshInterval,
			IPSetsRefreshInterval:          configParams.IpsetsRefreshInterval,
			IptablesPostWriteCheckInterval: configParams.IptablesPostWriteCheckIntervalSecs,
			IptablesInsertMode:             configParams.ChainInsertMode,
			IptablesLockFilePath:           configParams.IptablesLockFilePath,
			IptablesLockTimeout:            configParams.IptablesLockTimeoutSecs,
			IptablesLockProbeInterval:      configParams.IptablesLockProbeIntervalMillis,
			MaxIPSetSize:                   configParams.MaxIpsetSize,
			IgnoreLooseRPF:                 configParams.IgnoreLooseRPF,
			IPv6Enabled:                    configParams.Ipv6Support,
			StatusReportingInterval:        configParams.ReportingIntervalSecs,

			NetlinkTimeout: configParams.NetlinkTimeoutSecs,

			PostInSyncCallback: func() { dumpHeapMemoryProfile(configParams) },
			HealthAggregator:   healthAggregator,

			DebugSimulateDataplaneHangAfter: configParams.DebugSimulateDataplaneHangAfter,
		}
		intDP := intdataplane.NewIntDataplaneDriver(dpConfig)
		intDP.Start()
		dpDriver = intDP
	} else {
		log.WithField("driver", configParams.DataplaneDriver).Info(
			"Using external dataplane driver.")
		dpDriver, dpDriverCmd = extdataplane.StartExtDataplaneDriver(configParams.DataplaneDriver)
	}
=======

	dpDriver, dpDriverCmd = dp.StartDataplaneDriver(configParams, healthAggregator)
>>>>>>> 661afe22

	// Initialise the glue logic that connects the calculation graph to/from the dataplane driver.
	log.Info("Connect to the dataplane driver.")
	failureReportChan := make(chan string)
	var connToUsageRepUpdChan chan map[string]string
	if configParams.UsageReportingEnabled {
		// Make a channel for the connector to use to send updates to the usage reporter.
		// (Otherwise, we pass in a nil channel, which disables such updates.)
		connToUsageRepUpdChan = make(chan map[string]string, 1)
	}
	dpConnector := newConnector(configParams, connToUsageRepUpdChan, backendClient, dpDriver, failureReportChan)

	// Now create the calculation graph, which receives updates from the
	// datastore and outputs dataplane updates for the dataplane driver.
	//
	// The Syncer has its own thread and we use an extra thread for the
	// Validator, just to pipeline that part of the calculation then the
	// main calculation graph runs in a single thread for simplicity.
	// The output of the calculation graph arrives at the dataplane
	// connection via channel.
	//
	// Syncer -chan-> Validator -chan-> Calc graph -chan->   dataplane
	//        KVPair            KVPair             protobufs

	// Get a Syncer from the datastore, or a connection to our remote sync daemon, Typha,
	// which will feed the calculation graph with updates, bringing Felix into sync.
	var syncer Startable
	var typhaConnection *syncclient.SyncerClient
	syncerToValidator := calc.NewSyncerCallbacksDecoupler()
	if typhaAddr != "" {
		// Use a remote Syncer, via the Typha server.
		log.WithField("addr", typhaAddr).Info("Connecting to Typha.")
		typhaConnection = syncclient.New(
			typhaAddr,
			buildinfo.GitVersion,
			configParams.FelixHostname,
			fmt.Sprintf("Revision: %s; Build date: %s",
				buildinfo.GitRevision, buildinfo.BuildDate),
			syncerToValidator,
			&syncclient.Options{
				ReadTimeout:  configParams.TyphaReadTimeout,
				WriteTimeout: configParams.TyphaWriteTimeout,
			},
		)
	} else {
		// Use the syncer locally.
		syncer = backendClient.Syncer(syncerToValidator)
	}
	log.WithField("syncer", syncer).Info("Created Syncer")

	// Create the ipsets/active policy calculation graph, which will
	// do the dynamic calculation of ipset memberships and active policies
	// etc.
	asyncCalcGraph := calc.NewAsyncCalcGraph(configParams, dpConnector.ToDataplane, healthAggregator)

	if configParams.UsageReportingEnabled {
		// Usage reporting enabled, add stats collector to graph.  When it detects an update
		// to the stats, it makes a callback, which we use to send an update on a channel.
		// We use a buffered channel here to avoid blocking the calculation graph.
		statsChanIn := make(chan calc.StatsUpdate, 1)
		statsCollector := calc.NewStatsCollector(func(stats calc.StatsUpdate) error {
			statsChanIn <- stats
			return nil
		})
		statsCollector.RegisterWith(asyncCalcGraph.Dispatcher)

		// Rather than sending the updates directly to the usage reporting thread, we
		// decouple with an extra goroutine.  This prevents blocking the calculation graph
		// goroutine if the usage reporting goroutine is blocked on IO, for example.
		// Using a buffered channel wouldn't work here because the usage reporting
		// goroutine can block for a long time on IO so we could build up a long queue.
		statsChanOut := make(chan calc.StatsUpdate)
		go func() {
			var statsChanOutOrNil chan calc.StatsUpdate
			var stats calc.StatsUpdate
			for {
				select {
				case stats = <-statsChanIn:
					// Got a stats update, activate the output channel.
					log.WithField("stats", stats).Debug("Buffer: stats update received")
					statsChanOutOrNil = statsChanOut
				case statsChanOutOrNil <- stats:
					// Passed on the update, deactivate the output channel until
					// the next update.
					log.WithField("stats", stats).Debug("Buffer: stats update sent")
					statsChanOutOrNil = nil
				}
			}
		}()

		usageRep := usagerep.New(
			configParams.UsageReportingInitialDelaySecs,
			configParams.UsageReportingIntervalSecs,
			statsChanOut,
			connToUsageRepUpdChan,
		)
		go usageRep.PeriodicallyReportUsage(context.Background())
	} else {
		// Usage reporting disabled, but we still want a stats collector for the
		// felix_cluster_* metrics.  Register a no-op function as the callback.
		statsCollector := calc.NewStatsCollector(func(stats calc.StatsUpdate) error {
			return nil
		})
		statsCollector.RegisterWith(asyncCalcGraph.Dispatcher)
	}

	// Create the validator, which sits between the syncer and the
	// calculation graph.
	validator := calc.NewValidationFilter(asyncCalcGraph)

	// Start the background processing threads.
	if syncer != nil {
		log.Infof("Starting the datastore Syncer")
		syncer.Start()
	} else {
		log.Infof("Starting the Typha connection")
		err := typhaConnection.Start(context.Background())
		if err != nil {
			log.WithError(err).Fatal("Failed to connect to Typha")
		}
		go func() {
			typhaConnection.Finished.Wait()
			failureReportChan <- "Connection to Typha failed"
		}()
	}
	go syncerToValidator.SendTo(validator)
	asyncCalcGraph.Start()
	log.Infof("Started the processing graph")
	var stopSignalChans []chan<- bool
	if configParams.EndpointReportingEnabled {
		delay := configParams.EndpointReportingDelaySecs
		log.WithField("delay", delay).Info(
			"Endpoint status reporting enabled, starting status reporter")
		dpConnector.statusReporter = statusrep.NewEndpointStatusReporter(
			configParams.FelixHostname,
			dpConnector.StatusUpdatesFromDataplane,
			dpConnector.InSync,
			dpConnector.datastore,
			delay,
			delay*180,
		)
		dpConnector.statusReporter.Start()
	}

	// Start communicating with the dataplane driver.
	dpConnector.Start()

	// Send the opening message to the dataplane driver, giving it its
	// config.
	dpConnector.ToDataplane <- &proto.ConfigUpdate{
		Config: configParams.RawValues(),
	}

	if configParams.PrometheusMetricsEnabled {
		log.Info("Prometheus metrics enabled.  Starting server.")
		gaugeHost := prometheus.NewGauge(prometheus.GaugeOpts{
			Name:        "felix_host",
			Help:        "Configured Felix hostname (as a label), typically used in grouping/aggregating stats; the label defaults to the hostname of the host but can be overridden by configuration. The value of the gauge is always set to 1.",
			ConstLabels: prometheus.Labels{"host": configParams.FelixHostname},
		})
		gaugeHost.Set(1)
		prometheus.MustRegister(gaugeHost)
		go servePrometheusMetrics(configParams)
	}

	if configParams.HealthEnabled {
		log.WithField("port", configParams.HealthPort).Info("Health enabled.  Starting server.")
		go healthAggregator.ServeHTTP(configParams.HealthPort)
	}

	// On receipt of SIGUSR1, write out heap profile.
	logutils.DumpHeapMemoryOnSignal(configParams)

	// Now monitor the worker process and our worker threads and shut
	// down the process gracefully if they fail.
	monitorAndManageShutdown(failureReportChan, dpDriverCmd, stopSignalChans)
}

func servePrometheusMetrics(configParams *config.Config) {
	for {
		log.WithField("port", configParams.PrometheusMetricsPort).Info("Starting prometheus metrics endpoint")
		if configParams.PrometheusGoMetricsEnabled && configParams.PrometheusProcessMetricsEnabled {
			log.Info("Including Golang & Process metrics")
		} else {
			if !configParams.PrometheusGoMetricsEnabled {
				log.Info("Discarding Golang metrics")
				prometheus.Unregister(prometheus.NewGoCollector())
			}
			if !configParams.PrometheusProcessMetricsEnabled {
				log.Info("Discarding process metrics")
				prometheus.Unregister(prometheus.NewProcessCollector(os.Getpid(), ""))
			}
		}
		http.Handle("/metrics", promhttp.Handler())
		err := http.ListenAndServe(fmt.Sprintf(":%v", configParams.PrometheusMetricsPort), nil)
		log.WithError(err).Error(
			"Prometheus metrics endpoint failed, trying to restart it...")
		time.Sleep(1 * time.Second)
	}
}

func monitorAndManageShutdown(failureReportChan <-chan string, driverCmd *exec.Cmd, stopSignalChans []chan<- bool) {
	// Ask the runtime to tell us if we get a term/int signal.
	signalChan := make(chan os.Signal, 1)
	signal.Notify(signalChan, syscall.SIGTERM)
	signal.Notify(signalChan, syscall.SIGINT)
	signal.Notify(signalChan, syscall.SIGHUP)

	// Start a background thread to tell us when the dataplane driver stops.
	// If the driver stops unexpectedly, we'll terminate this process.
	// If this process needs to stop, we'll kill the driver and then wait
	// for the message from the background thread.
	driverStoppedC := make(chan bool)
	go func() {
		if driverCmd == nil {
			log.Info("No driver process to monitor")
			return
		}
		err := driverCmd.Wait()
		log.WithError(err).Warn("Driver process stopped")
		driverStoppedC <- true
	}()

	// Wait for one of the channels to give us a reason to shut down.
	driverAlreadyStopped := driverCmd == nil
	receivedFatalSignal := false
	var reason string
	select {
	case <-driverStoppedC:
		reason = "Driver stopped"
		driverAlreadyStopped = true
	case sig := <-signalChan:
		if sig == syscall.SIGHUP {
			log.Warning("Received a SIGHUP, treating as a request to reload config")
			reason = reasonConfigChanged
		} else {
			reason = fmt.Sprintf("Received OS signal %v", sig)
			receivedFatalSignal = true
		}
	case reason = <-failureReportChan:
	}
	logCxt := log.WithField("reason", reason)
	logCxt.Warn("Felix is shutting down")

	// Notify other components to stop.
	for _, c := range stopSignalChans {
		select {
		case c <- true:
		default:
		}
	}

	if !driverAlreadyStopped {
		// Driver may still be running, just in case the driver is
		// unresponsive, start a thread to kill this process if we
		// don't manage to kill the driver.
		logCxt.Info("Driver still running, trying to shut it down...")
		giveUpOnSigTerm := make(chan bool)
		go func() {
			time.Sleep(4 * time.Second)
			giveUpOnSigTerm <- true
			time.Sleep(1 * time.Second)
			log.Fatal("Failed to wait for driver to exit, giving up.")
		}()
		// Signal to the driver to exit.
		driverCmd.Process.Signal(syscall.SIGTERM)
		select {
		case <-driverStoppedC:
			logCxt.Info("Driver shut down after SIGTERM")
		case <-giveUpOnSigTerm:
			logCxt.Error("Driver did not respond to SIGTERM, sending SIGKILL")
			driverCmd.Process.Kill()
			<-driverStoppedC
			logCxt.Info("Driver shut down after SIGKILL")
		}
	}

	if !receivedFatalSignal {
		// We're exiting due to a failure or a config change, wait
		// a couple of seconds to ensure that we don't go into a tight
		// restart loop (which would make the init daemon in calico/node give
		// up trying to restart us).
		logCxt.Info("Sleeping to avoid tight restart loop.")
		go func() {
			time.Sleep(2 * time.Second)

			if reason == reasonConfigChanged {
				// We want to exit with a specific RC, but if we call Fatal() it will exit for us
				// with the wrong RC. We need to call Fatal or Panic to force the log to be flushed
				// so call Panic() but use defer to force an exit before the stack trace is printed.
				defer os.Exit(configChangedRC)
				logCxt.Panic("Exiting for config change")
				return
			}

			logCxt.Fatal("Exiting.")
		}()

		for {
			sig := <-signalChan
			if sig == syscall.SIGHUP {
				logCxt.Warning("Ignoring SIGHUP because we're already shutting down")
				continue
			}
			logCxt.WithField("signal", sig).Fatal(
				"Signal received while shutting down, exiting immediately")
		}
	}

	logCxt.Fatal("Exiting immediately")
}

func loadConfigFromDatastore(
	ctx context.Context, client bapi.Client, hostname string,
) (globalConfig, hostConfig map[string]string, err error) {

	// The configuration is split over 3 different resource types and 4 different resource
	// instances in the v3 data model:
	// -  ClusterInformation (global): name "default"
	// -  FelixConfiguration (global): name "default"
	// -  FelixConfiguration (per-host): name "node.<hostname>"
	// -  Node (per-host): name: <hostname>
	// Get the global values and host specific values separately.  We re-use the updateprocessor
	// logic to convert the single v3 resource to a set of v1 key/values.
	hostConfig = make(map[string]string)
	globalConfig = make(map[string]string)
	var ready bool
	err = getAndMergeConfig(
		ctx, client, globalConfig,
		apiv3.KindClusterInformation, "default",
		updateprocessors.NewClusterInfoUpdateProcessor(),
		&ready,
	)
	if err != nil {
		return
	}
	if !ready {
		// The ClusterInformation struct should contain the ready flag, if it is not set, abort.
		err = errors.New("datastore is not ready or has not been initialised")
		return
	}
	err = getAndMergeConfig(
		ctx, client, globalConfig,
		apiv3.KindFelixConfiguration, "default",
		updateprocessors.NewFelixConfigUpdateProcessor(),
		&ready,
	)
	if err != nil {
		return
	}
	err = getAndMergeConfig(
		ctx, client, hostConfig,
		apiv3.KindFelixConfiguration, "node."+hostname,
		updateprocessors.NewFelixConfigUpdateProcessor(),
		&ready,
	)
	if err != nil {
		return
	}
	err = getAndMergeConfig(
		ctx, client, hostConfig,
		apiv3.KindNode, hostname,
		updateprocessors.NewFelixNodeUpdateProcessor(),
		&ready,
	)
	if err != nil {
		return
	}

	return
}

// getAndMergeConfig gets the v3 resource configuration extracts the separate config values
// (where each configuration value is stored in a field of the v3 resource Spec) and merges into
// the supplied map, as required by our v1-style configuration loader.
func getAndMergeConfig(
	ctx context.Context, client bapi.Client, config map[string]string,
	kind string, name string,
	configConverter watchersyncer.SyncerUpdateProcessor,
	ready *bool,
) error {
	logCxt := log.WithFields(log.Fields{"kind": kind, "name": name})

	cfg, err := client.Get(ctx, model.ResourceKey{
		Kind:      kind,
		Name:      name,
		Namespace: "",
	}, "")
	if err != nil {
		switch err.(type) {
		case errors2.ErrorResourceDoesNotExist:
			logCxt.Info("No config of this type")
			return nil
		default:
			logCxt.WithError(err).Info("Failed to load config from datastore")
			return err
		}
	}

	// Re-use the update processor logic implemented for the Syncer.  We give it a v3 config
	// object in a KVPair and it uses the annotations defined on it to split it into v1-style
	// KV pairs.  Log any errors - but don't fail completely to avoid cyclic restarts.
	v1kvs, err := configConverter.Process(cfg)
	if err != nil {
		logCxt.WithError(err).Error("Failed to convert configuration")
	}

	// Loop through the converted values and update our config map with values from either the
	// Global or Host configs.
	for _, v1KV := range v1kvs {
		if _, ok := v1KV.Key.(model.ReadyFlagKey); ok {
			logCxt.WithField("ready", v1KV.Value).Info("Loaded ready flag")
			if v1KV.Value == true {
				*ready = true
			}
		} else if v1KV.Value != nil {
			switch k := v1KV.Key.(type) {
			case model.GlobalConfigKey:
				config[k.Name] = v1KV.Value.(string)
			case model.HostConfigKey:
				config[k.Name] = v1KV.Value.(string)
			default:
				logCxt.WithField("KV", v1KV).Debug("Skipping config - not required for initial loading")
			}
		}
	}
	return nil
}

type DataplaneConnector struct {
	config                     *config.Config
	configUpdChan              chan<- map[string]string
	ToDataplane                chan interface{}
	StatusUpdatesFromDataplane chan interface{}
	InSync                     chan bool
	failureReportChan          chan<- string
	dataplane                  dp.DataplaneDriver
	datastore                  bapi.Client
	statusReporter             *statusrep.EndpointStatusReporter

	datastoreInSync bool

	firstStatusReportSent bool
}

type Startable interface {
	Start()
}

func newConnector(configParams *config.Config,
	configUpdChan chan<- map[string]string,
	datastore bapi.Client,
	dataplane dp.DataplaneDriver,
	failureReportChan chan<- string,
) *DataplaneConnector {
	felixConn := &DataplaneConnector{
		config:                     configParams,
		configUpdChan:              configUpdChan,
		datastore:                  datastore,
		ToDataplane:                make(chan interface{}),
		StatusUpdatesFromDataplane: make(chan interface{}),
		InSync:            make(chan bool, 1),
		failureReportChan: failureReportChan,
		dataplane:         dataplane,
	}
	return felixConn
}

func (fc *DataplaneConnector) readMessagesFromDataplane() {
	defer func() {
		fc.shutDownProcess("Failed to read messages from dataplane")
	}()
	log.Info("Reading from dataplane driver pipe...")
	for {
		payload, err := fc.dataplane.RecvMessage()
		if err != nil {
			log.WithError(err).Error("Failed to read from front-end socket")
			fc.shutDownProcess("Failed to read from front-end socket")
		}
		log.WithField("payload", payload).Debug("New message from dataplane")
		switch msg := payload.(type) {
		case *proto.ProcessStatusUpdate:
			fc.handleProcessStatusUpdate(msg)
		case *proto.WorkloadEndpointStatusUpdate:
			if fc.statusReporter != nil {
				fc.StatusUpdatesFromDataplane <- msg
			}
		case *proto.WorkloadEndpointStatusRemove:
			if fc.statusReporter != nil {
				fc.StatusUpdatesFromDataplane <- msg
			}
		case *proto.HostEndpointStatusUpdate:
			if fc.statusReporter != nil {
				fc.StatusUpdatesFromDataplane <- msg
			}
		case *proto.HostEndpointStatusRemove:
			if fc.statusReporter != nil {
				fc.StatusUpdatesFromDataplane <- msg
			}
		default:
			log.WithField("msg", msg).Warning("Unknown message from dataplane")
		}
		log.Debug("Finished handling message from front-end")
	}
}

func (fc *DataplaneConnector) handleProcessStatusUpdate(msg *proto.ProcessStatusUpdate) {
	log.Debugf("Status update from dataplane driver: %v", *msg)
	statusReport := model.StatusReport{
		Timestamp:     msg.IsoTimestamp,
		UptimeSeconds: msg.Uptime,
		FirstUpdate:   !fc.firstStatusReportSent,
	}
	kv := model.KVPair{
		Key:   model.ActiveStatusReportKey{Hostname: fc.config.FelixHostname},
		Value: &statusReport,
		TTL:   fc.config.ReportingTTLSecs,
	}
	_, err := fc.datastore.Apply(&kv)
	if err != nil {
		log.Warningf("Failed to write status to datastore: %v", err)
	} else {
		fc.firstStatusReportSent = true
	}
	kv = model.KVPair{
		Key:   model.LastStatusReportKey{Hostname: fc.config.FelixHostname},
		Value: &statusReport,
	}
	_, err = fc.datastore.Apply(&kv)
	if err != nil {
		log.Warningf("Failed to write status to datastore: %v", err)
	}
}

var handledConfigChanges = set.From("CalicoVersion", "ClusterGUID", "ClusterType")

func (fc *DataplaneConnector) sendMessagesToDataplaneDriver() {
	defer func() {
		fc.shutDownProcess("Failed to send messages to dataplane")
	}()

	var config map[string]string
	for {
		msg := <-fc.ToDataplane
		switch msg := msg.(type) {
		case *proto.InSync:
			log.Info("Datastore now in sync.")
			if !fc.datastoreInSync {
				log.Info("Datastore in sync for first time, sending message to status reporter.")
				fc.datastoreInSync = true
				fc.InSync <- true
			}
		case *proto.ConfigUpdate:
			if config != nil {
				log.WithFields(log.Fields{
					"old": config,
					"new": msg.Config,
				}).Info("Config updated, checking whether we need to restart")
				restartNeeded := false
				for kNew, vNew := range msg.Config {
					logCxt := log.WithFields(log.Fields{"key": kNew, "new": vNew})
					if vOld, prs := config[kNew]; !prs {
						logCxt = logCxt.WithField("updateType", "add")
					} else if vNew != vOld {
						logCxt = logCxt.WithFields(log.Fields{"old": vOld, "updateType": "update"})
					} else {
						continue
					}
					if handledConfigChanges.Contains(kNew) {
						logCxt.Info("Config change can be handled without restart")
						continue
					}
					logCxt.Warning("Config change requires restart")
					restartNeeded = true
				}
				for kOld, vOld := range config {
					logCxt := log.WithFields(log.Fields{"key": kOld, "old": vOld, "updateType": "delete"})
					if _, prs := msg.Config[kOld]; prs {
						// Key was present in the message so we've handled above.
						continue
					}
					if handledConfigChanges.Contains(kOld) {
						logCxt.Info("Config change can be handled without restart")
						continue
					}
					logCxt.Warning("Config change requires restart")
					restartNeeded = true
				}

				if restartNeeded {
					fc.shutDownProcess("config changed")
				}
			}

			// Take a copy of the config to compare against next time.
			config = make(map[string]string)
			for k, v := range msg.Config {
				config[k] = v
			}

			if fc.configUpdChan != nil {
				// Send the config over to the usage reporter.
				fc.configUpdChan <- config
			}
		case *calc.DatastoreNotReady:
			log.Warn("Datastore became unready, need to restart.")
			fc.shutDownProcess("datastore became unready")
		}
		if err := fc.dataplane.SendMessage(msg); err != nil {
			fc.shutDownProcess("Failed to write to dataplane driver")
		}
	}
}

func (fc *DataplaneConnector) shutDownProcess(reason string) {
	// Send a failure report to the managed shutdown thread then give it
	// a few seconds to do the shutdown.
	fc.failureReportChan <- reason
	time.Sleep(5 * time.Second)
	// The graceful shutdown failed, terminate the process.
	log.Panic("Managed shutdown failed. Panicking.")
}

func (fc *DataplaneConnector) Start() {
	// Start a background thread to write to the dataplane driver.
	go fc.sendMessagesToDataplaneDriver()

	// Start background thread to read messages from dataplane driver.
	go fc.readMessagesFromDataplane()
}

var ErrServiceNotReady = errors.New("Kubernetes service missing IP or port.")

func discoverTyphaAddr(configParams *config.Config) (string, error) {
	if configParams.TyphaAddr != "" {
		// Explicit address; trumps other sources of config.
		return configParams.TyphaAddr, nil
	}

	if configParams.TyphaK8sServiceName == "" {
		// No explicit address, and no service name, not using Typha.
		return "", nil
	}

	// If we get here, we need to look up the Typha service using the k8s API.
	// TODO Typha: support Typha lookup without using rest.InClusterConfig().
	k8sconf, err := rest.InClusterConfig()
	if err != nil {
		log.WithError(err).Error("Unable to create Kubernetes config.")
		return "", err
	}
	clientset, err := kubernetes.NewForConfig(k8sconf)
	if err != nil {
		log.WithError(err).Error("Unable to create Kubernetes client set.")
		return "", err
	}
	svcClient := clientset.CoreV1().Services(configParams.TyphaK8sNamespace)
	svc, err := svcClient.Get(configParams.TyphaK8sServiceName, v1.GetOptions{})
	if err != nil {
		log.WithError(err).Error("Unable to get Typha service from Kubernetes.")
		return "", err
	}
	host := svc.Spec.ClusterIP
	log.WithField("clusterIP", host).Info("Found Typha ClusterIP.")
	if host == "" {
		log.WithError(err).Error("Typha service had no ClusterIP.")
		return "", ErrServiceNotReady
	}
	for _, p := range svc.Spec.Ports {
		if p.Name == "calico-typha" {
			log.WithField("port", p).Info("Found Typha service port.")
			typhaAddr := fmt.Sprintf("%s:%v", host, p.Port)
			return typhaAddr, nil
		}
	}
	log.Error("Didn't find Typha service port.")
	return "", ErrServiceNotReady
}<|MERGE_RESOLUTION|>--- conflicted
+++ resolved
@@ -246,112 +246,8 @@
 	// one.
 	var dpDriver dp.DataplaneDriver
 	var dpDriverCmd *exec.Cmd
-<<<<<<< HEAD
-	if configParams.UseInternalDataplaneDriver {
-		log.Info("Using internal dataplane driver.")
-		// Dedicated mark bits for accept and pass actions.  These are long lived bits
-		// that we use for communicating between chains.
-		markAccept := configParams.NextIptablesMark()
-		markPass := configParams.NextIptablesMark()
-		markDrop := configParams.NextIptablesMark()
-		// Short-lived mark bits for local calculations within a chain.
-		markScratch0 := configParams.NextIptablesMark()
-		markScratch1 := configParams.NextIptablesMark()
-		log.WithFields(log.Fields{
-			"acceptMark":   markAccept,
-			"passMark":     markPass,
-			"dropMark":     markDrop,
-			"scratch0Mark": markScratch0,
-			"scratch1Mark": markScratch1,
-		}).Info("Calculated iptables mark bits")
-		dpConfig := intdataplane.Config{
-			IfaceMonitorConfig: ifacemonitor.Config{
-				InterfaceExcludes: configParams.InterfaceExcludes(),
-			},
-			RulesConfig: rules.Config{
-				WorkloadIfacePrefixes: configParams.InterfacePrefixes(),
-
-				IPSetConfigV4: ipsets.NewIPVersionConfig(
-					ipsets.IPFamilyV4,
-					rules.IPSetNamePrefix,
-					rules.AllHistoricIPSetNamePrefixes,
-					rules.LegacyV4IPSetNames,
-				),
-				IPSetConfigV6: ipsets.NewIPVersionConfig(
-					ipsets.IPFamilyV6,
-					rules.IPSetNamePrefix,
-					rules.AllHistoricIPSetNamePrefixes,
-					nil,
-				),
-
-				OpenStackSpecialCasesEnabled: configParams.OpenstackActive(),
-				OpenStackMetadataIP:          net.ParseIP(configParams.MetadataAddr),
-				OpenStackMetadataPort:        uint16(configParams.MetadataPort),
-
-				IptablesMarkAccept:   markAccept,
-				IptablesMarkPass:     markPass,
-				IptablesMarkDrop:     markDrop,
-				IptablesMarkScratch0: markScratch0,
-				IptablesMarkScratch1: markScratch1,
-
-				IPIPEnabled:       configParams.IpInIpEnabled,
-				IPIPTunnelAddress: configParams.IpInIpTunnelAddr,
-
-				IptablesLogPrefix:         configParams.LogPrefix,
-				ActionOnDrop:              configParams.DropActionOverride,
-				EndpointToHostAction:      configParams.DefaultEndpointToHostAction,
-				IptablesFilterAllowAction: configParams.IptablesFilterAllowAction,
-				IptablesMangleAllowAction: configParams.IptablesMangleAllowAction,
-
-				FailsafeInboundHostPorts:  configParams.FailsafeInboundHostPorts,
-				FailsafeOutboundHostPorts: configParams.FailsafeOutboundHostPorts,
-
-				DisableConntrackInvalid: configParams.DisableConntrackInvalidCheck,
-			},
-
-			NfNetlinkBufSize:               configParams.NfNetlinkBufSize,
-			StatsDumpFilePath:              configParams.StatsDumpFilePath,
-			PrometheusReporterEnabled:      configParams.PrometheusReporterEnabled,
-			PrometheusReporterPort:         configParams.PrometheusReporterPort,
-			PrometheusReporterCertFile:     configParams.PrometheusReporterCertFile,
-			PrometheusReporterKeyFile:      configParams.PrometheusReporterKeyFile,
-			PrometheusReporterCAFile:       configParams.PrometheusReporterCAFile,
-			SyslogReporterNetwork:          configParams.SyslogReporterNetwork,
-			SyslogReporterAddress:          configParams.SyslogReporterAddress,
-			DeletedMetricsRetentionSecs:    configParams.DeletedMetricsRetentionSecs,
-			IPIPMTU:                        configParams.IpInIpMtu,
-			IptablesRefreshInterval:        configParams.IptablesRefreshInterval,
-			RouteRefreshInterval:           configParams.RouteRefreshInterval,
-			IPSetsRefreshInterval:          configParams.IpsetsRefreshInterval,
-			IptablesPostWriteCheckInterval: configParams.IptablesPostWriteCheckIntervalSecs,
-			IptablesInsertMode:             configParams.ChainInsertMode,
-			IptablesLockFilePath:           configParams.IptablesLockFilePath,
-			IptablesLockTimeout:            configParams.IptablesLockTimeoutSecs,
-			IptablesLockProbeInterval:      configParams.IptablesLockProbeIntervalMillis,
-			MaxIPSetSize:                   configParams.MaxIpsetSize,
-			IgnoreLooseRPF:                 configParams.IgnoreLooseRPF,
-			IPv6Enabled:                    configParams.Ipv6Support,
-			StatusReportingInterval:        configParams.ReportingIntervalSecs,
-
-			NetlinkTimeout: configParams.NetlinkTimeoutSecs,
-
-			PostInSyncCallback: func() { dumpHeapMemoryProfile(configParams) },
-			HealthAggregator:   healthAggregator,
-
-			DebugSimulateDataplaneHangAfter: configParams.DebugSimulateDataplaneHangAfter,
-		}
-		intDP := intdataplane.NewIntDataplaneDriver(dpConfig)
-		intDP.Start()
-		dpDriver = intDP
-	} else {
-		log.WithField("driver", configParams.DataplaneDriver).Info(
-			"Using external dataplane driver.")
-		dpDriver, dpDriverCmd = extdataplane.StartExtDataplaneDriver(configParams.DataplaneDriver)
-	}
-=======
 
 	dpDriver, dpDriverCmd = dp.StartDataplaneDriver(configParams, healthAggregator)
->>>>>>> 661afe22
 
 	// Initialise the glue logic that connects the calculation graph to/from the dataplane driver.
 	log.Info("Connect to the dataplane driver.")
