// Copyright (c) 2016 Tigera, Inc. All rights reserved.
//
// Licensed under the Apache License, Version 2.0 (the "License");
// you may not use this file except in compliance with the License.
// You may obtain a copy of the License at
//
//     http://www.apache.org/licenses/LICENSE-2.0
//
// Unless required by applicable law or agreed to in writing, software
// distributed under the License is distributed on an "AS IS" BASIS,
// WITHOUT WARRANTIES OR CONDITIONS OF ANY KIND, either express or implied.
// See the License for the specific language governing permissions and
// limitations under the License.

package lookup

import (
	"errors"
	"net"
	"sync"

	log "github.com/Sirupsen/logrus"

	"github.com/projectcalico/felix/proto"
	"github.com/projectcalico/libcalico-go/lib/backend/model"
)

var UnknownEndpointError = errors.New("Unknown endpoint")

// TODO (Matt): WorkloadEndpoints are only local; so we can't get nice information for the remote ends.
type LookupManager struct {
	// `string`s are IP.String().
	endpoints        map[[16]byte]*model.WorkloadEndpointKey
	endpointsReverse map[model.WorkloadEndpointKey]*[16]byte
	endpointTiers    map[model.WorkloadEndpointKey][]*proto.TierInfo
	epMutex          sync.Mutex

	hostEndpoints              map[[16]byte]*model.HostEndpointKey
	hostEndpointsReverse       map[model.HostEndpointKey]*[16]byte
	hostEndpointTiers          map[model.HostEndpointKey][]*proto.TierInfo
	hostEndpointUntrackedTiers map[model.HostEndpointKey][]*proto.TierInfo
	hostEpMutex                sync.Mutex
}

func NewLookupManager() *LookupManager {
	return &LookupManager{
		endpoints:                  map[[16]byte]*model.WorkloadEndpointKey{},
		endpointsReverse:           map[model.WorkloadEndpointKey]*[16]byte{},
		endpointTiers:              map[model.WorkloadEndpointKey][]*proto.TierInfo{},
		hostEndpoints:              map[[16]byte]*model.HostEndpointKey{},
		hostEndpointsReverse:       map[model.HostEndpointKey]*[16]byte{},
		hostEndpointTiers:          map[model.HostEndpointKey][]*proto.TierInfo{},
		hostEndpointUntrackedTiers: map[model.HostEndpointKey][]*proto.TierInfo{},
		epMutex:                    sync.Mutex{},
	}
}

func (m *LookupManager) OnUpdate(protoBufMsg interface{}) {
	switch msg := protoBufMsg.(type) {
	case *proto.WorkloadEndpointUpdate:
		// We omit setting Hostname since at this point it is implied that the
		// endpoint belongs to this host.
		wlEpKey := model.WorkloadEndpointKey{
			OrchestratorID: msg.Id.OrchestratorId,
			WorkloadID:     msg.Id.WorkloadId,
			EndpointID:     msg.Id.EndpointId,
		}
		m.epMutex.Lock()
		// Store tiers and policies
		m.endpointTiers[wlEpKey] = msg.Endpoint.Tiers
		// Store IP addresses
		for _, ipv4 := range msg.Endpoint.Ipv4Nets {
			addr, _, err := net.ParseCIDR(ipv4)
			if err != nil {
				log.Warnf("Error parsing CIDR %v", ipv4)
				continue
			}
<<<<<<< HEAD
			var addrB [16]byte
			copy(addrB[:], addr.To16()[:16])
			m.endpoints[addrB] = &wlEpKey
			m.endpointsReverse[wlEpKey] = &addrB
=======
			addrStr := addr.String()
			log.Debugf("Stored IPv4 endpoint: %v: %v", wlEpKey, addrStr)
			m.endpoints[addrStr] = &wlEpKey
			m.endpointsReverse[wlEpKey] = &addrStr
>>>>>>> 15b81f00
		}
		for _, ipv6 := range msg.Endpoint.Ipv6Nets {
			addr, _, err := net.ParseCIDR(ipv6)
			if err != nil {
				log.Warnf("Error parsing CIDR %v", ipv6)
				continue
			}
<<<<<<< HEAD
			var addrB [16]byte
			copy(addrB[:], addr.To16()[:16])
			m.endpoints[addrB] = &wlEpKey
			m.endpointsReverse[wlEpKey] = &addrB
=======
			// TODO (Matt): IP.String() does funny things to IPv6 mapped IPv4 addresses.
			addrStr := addr.String()
			log.Debugf("Stored IPv6 endpoint: %v: %v", wlEpKey, addrStr)
			m.endpoints[addrStr] = &wlEpKey
			m.endpointsReverse[wlEpKey] = &addrStr
>>>>>>> 15b81f00
		}
		m.epMutex.Unlock()
	case *proto.WorkloadEndpointRemove:
		// We omit setting Hostname since at this point it is implied that the
		// endpoint belongs to this host.
		wlEpKey := model.WorkloadEndpointKey{
			OrchestratorID: msg.Id.OrchestratorId,
			WorkloadID:     msg.Id.WorkloadId,
			EndpointID:     msg.Id.EndpointId,
		}
		m.epMutex.Lock()
		epIp := m.endpointsReverse[wlEpKey]
		if epIp != nil {
			delete(m.endpoints, *epIp)
			delete(m.endpointsReverse, wlEpKey)
			delete(m.endpointTiers, wlEpKey)
		}
		m.epMutex.Unlock()
	case *proto.HostEndpointUpdate:
		// We omit setting Hostname since at this point it is implied that the
		// endpoint belongs to this host.
		hostEpKey := model.HostEndpointKey{
			EndpointID: msg.Id.EndpointId,
		}
		m.hostEpMutex.Lock()
		// Store tiers and policies
		m.hostEndpointTiers[hostEpKey] = msg.Endpoint.Tiers
		m.hostEndpointUntrackedTiers[hostEpKey] = msg.Endpoint.UntrackedTiers
		// Store IP addresses
		for _, ipv4 := range msg.Endpoint.ExpectedIpv4Addrs {
			addr := net.ParseIP(ipv4)
			if addr == nil {
				log.Warn("Error parsing IP ", ipv4)
				continue
			}
			var addrB [16]byte
			copy(addrB[:], addr.To16()[:16])
			m.hostEndpoints[addrB] = &hostEpKey
			m.hostEndpointsReverse[hostEpKey] = &addrB
		}
		for _, ipv6 := range msg.Endpoint.ExpectedIpv6Addrs {
			addr := net.ParseIP(ipv6)
			if addr == nil {
				log.Warn("Error parsing IP ", ipv6)
				continue
			}
			var addrB [16]byte
			copy(addrB[:], addr.To16()[:16])
			m.hostEndpoints[addrB] = &hostEpKey
			m.hostEndpointsReverse[hostEpKey] = &addrB
		}
		m.hostEpMutex.Unlock()
	case *proto.HostEndpointRemove:
		// We omit setting Hostname since at this point it is implied that the
		// endpoint belongs to this host.
		hostEpKey := model.HostEndpointKey{
			EndpointID: msg.Id.EndpointId,
		}
		m.epMutex.Lock()
		epIp := m.hostEndpointsReverse[hostEpKey]
		if epIp != nil {
			delete(m.hostEndpoints, *epIp)
			delete(m.hostEndpointsReverse, hostEpKey)
			delete(m.hostEndpointTiers, hostEpKey)
			delete(m.hostEndpointUntrackedTiers, hostEpKey)
		}
		m.epMutex.Unlock()
	}
}

func (m *LookupManager) CompleteDeferredWork() error {
	return nil
}

// GetEndpointKey returns either a *model.WorkloadEndpointKey or *model.HostEndpointKey
// or nil if addr is a Workload Endpoint or a HostEndpoint or if we don't have any
// idea about it.
func (m *LookupManager) GetEndpointKey(addr [16]byte) (interface{}, error) {
	m.epMutex.Lock()
	// There's no need to copy the result because we never modify fields,
	// only delete or replace.
	epKey := m.endpoints[addr]
	m.epMutex.Unlock()
	if epKey != nil {
		return epKey, nil
	}
	m.hostEpMutex.Lock()
	hostEpKey := m.hostEndpoints[addr]
	m.hostEpMutex.Unlock()
	if hostEpKey != nil {
		return hostEpKey, nil
	}
	return nil, UnknownEndpointError
}

// GetPolicyIndex returns the number of tiers that have been traversed before reaching a given Policy.
// For a profile, this means it returns the total number of tiers that apply.
// epKey is either a *model.WorkloadEndpointKey or *model.HostEndpointKey
func (m *LookupManager) GetPolicyIndex(epKey interface{}, policyKey *model.PolicyKey) (tiersBefore int) {
	switch epKey.(type) {
	case *model.WorkloadEndpointKey:
		ek := epKey.(*model.WorkloadEndpointKey)
		m.epMutex.Lock()
		tiers := m.endpointTiers[*ek]
		for _, tier := range tiers {
			if tier.Name == policyKey.Tier {
				break
			} else {
				tiersBefore++
			}
		}
		m.epMutex.Unlock()
	case *model.HostEndpointKey:
		ek := epKey.(*model.HostEndpointKey)
		m.hostEpMutex.Lock()
		tiers := append(m.hostEndpointUntrackedTiers[*ek], m.hostEndpointTiers[*ek]...)
		for _, tier := range tiers {
			if tier.Name == policyKey.Tier {
				break
			} else {
				tiersBefore++
			}
		}
		m.hostEpMutex.Unlock()
	}
	return tiersBefore
}<|MERGE_RESOLUTION|>--- conflicted
+++ resolved
@@ -75,17 +75,10 @@
 				log.Warnf("Error parsing CIDR %v", ipv4)
 				continue
 			}
-<<<<<<< HEAD
 			var addrB [16]byte
 			copy(addrB[:], addr.To16()[:16])
 			m.endpoints[addrB] = &wlEpKey
 			m.endpointsReverse[wlEpKey] = &addrB
-=======
-			addrStr := addr.String()
-			log.Debugf("Stored IPv4 endpoint: %v: %v", wlEpKey, addrStr)
-			m.endpoints[addrStr] = &wlEpKey
-			m.endpointsReverse[wlEpKey] = &addrStr
->>>>>>> 15b81f00
 		}
 		for _, ipv6 := range msg.Endpoint.Ipv6Nets {
 			addr, _, err := net.ParseCIDR(ipv6)
@@ -93,18 +86,10 @@
 				log.Warnf("Error parsing CIDR %v", ipv6)
 				continue
 			}
-<<<<<<< HEAD
 			var addrB [16]byte
 			copy(addrB[:], addr.To16()[:16])
 			m.endpoints[addrB] = &wlEpKey
 			m.endpointsReverse[wlEpKey] = &addrB
-=======
-			// TODO (Matt): IP.String() does funny things to IPv6 mapped IPv4 addresses.
-			addrStr := addr.String()
-			log.Debugf("Stored IPv6 endpoint: %v: %v", wlEpKey, addrStr)
-			m.endpoints[addrStr] = &wlEpKey
-			m.endpointsReverse[wlEpKey] = &addrStr
->>>>>>> 15b81f00
 		}
 		m.epMutex.Unlock()
 	case *proto.WorkloadEndpointRemove:
