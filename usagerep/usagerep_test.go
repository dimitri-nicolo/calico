--- conflicted
+++ resolved
@@ -31,7 +31,7 @@
 	"github.com/projectcalico/felix/calc"
 )
 
-const expectedNumberOfURLParams = 12
+const expectedNumberOfURLParams = 14
 
 // These tests start a local HTTP server on a random port and tell the usage reporter to
 // connect to it.  Then we can check that it correctly makes HTTP requests at the right times.
@@ -129,11 +129,8 @@
 				Expect(q.Get("guid")).To(Equal("someguid"))
 				Expect(q.Get("type")).To(Equal("openstack,k8s,kdd,cnx"))
 				Expect(q.Get("cal_ver")).To(Equal("v2.6.3"))
-<<<<<<< HEAD
 				Expect(q.Get("cnx_ver")).To(Equal("v2.0.1"))
-=======
 				Expect(q.Get("alp")).To(Equal("false"))
->>>>>>> 16c03dcd
 				Expect(q.Get("size")).To(Equal("1"))
 				Expect(q.Get("heps")).To(Equal("2"))
 				Expect(q.Get("weps")).To(Equal("3"))
@@ -174,17 +171,11 @@
 						NumALPPolicies:       60,
 					}
 					configUpdateC <- map[string]string{
-<<<<<<< HEAD
-						"ClusterGUID":   "someguid2",
-						"ClusterType":   "openstack,k8s,kdd,typha",
-						"CalicoVersion": "v3.0.0",
-						"CNXVersion":    "v2.0.1",
-=======
 						"ClusterGUID":          "someguid2",
 						"ClusterType":          "openstack,k8s,kdd,typha",
 						"CalicoVersion":        "v3.0.0",
+						"CNXVersion":           "v2.0.1",
 						"PolicySyncPathPrefix": "/var/run/nodeagent",
->>>>>>> 16c03dcd
 					}
 				})
 
@@ -201,11 +192,8 @@
 					Expect(q.Get("guid")).To(Equal("someguid2"))
 					Expect(q.Get("type")).To(Equal("openstack,k8s,kdd,typha,cnx"))
 					Expect(q.Get("cal_ver")).To(Equal("v3.0.0"))
-<<<<<<< HEAD
 					Expect(q.Get("cnx_ver")).To(Equal("v2.0.1"))
-=======
 					Expect(q.Get("alp")).To(Equal("true"))
->>>>>>> 16c03dcd
 					Expect(q.Get("size")).To(Equal("10"))
 					Expect(q.Get("heps")).To(Equal("20"))
 					Expect(q.Get("weps")).To(Equal("30"))
@@ -252,11 +240,7 @@
 	})
 
 	It("should calculate correct URL mainline", func() {
-<<<<<<< HEAD
-		rawURL := u.calculateURL("theguid", "atype", "testVer", "testCNXVer", calc.StatsUpdate{
-=======
-		rawURL := u.calculateURL("theguid", "atype", "testVer", true, calc.StatsUpdate{
->>>>>>> 16c03dcd
+		rawURL := u.calculateURL("theguid", "atype", "testVer", "testCNXVer", true, calc.StatsUpdate{
 			NumHostEndpoints:     123,
 			NumWorkloadEndpoints: 234,
 			NumHosts:             10,
@@ -268,11 +252,8 @@
 		Expect(q.Get("guid")).To(Equal("theguid"))
 		Expect(q.Get("type")).To(Equal("atype,cnx"))
 		Expect(q.Get("cal_ver")).To(Equal("testVer"))
-<<<<<<< HEAD
 		Expect(q.Get("cnx_ver")).To(Equal("testCNXVer"))
-=======
 		Expect(q.Get("alp")).To(Equal("true"))
->>>>>>> 16c03dcd
 		Expect(q.Get("size")).To(Equal("10"))
 		Expect(q.Get("weps")).To(Equal("234"))
 		Expect(q.Get("heps")).To(Equal("123"))
@@ -284,11 +265,7 @@
 		Expect(url.Path).To(Equal("/UsageCheck/calicoVersionCheck"))
 	})
 	It("should default cluster type, GUID, and Calico Version", func() {
-<<<<<<< HEAD
-		rawURL := u.calculateURL("", "", "", "", calc.StatsUpdate{
-=======
-		rawURL := u.calculateURL("", "", "", false, calc.StatsUpdate{
->>>>>>> 16c03dcd
+		rawURL := u.calculateURL("", "", "", "", false, calc.StatsUpdate{
 			NumHostEndpoints:     123,
 			NumWorkloadEndpoints: 234,
 			NumHosts:             10,
@@ -300,11 +277,8 @@
 		Expect(q.Get("guid")).To(Equal("baddecaf"))
 		Expect(q.Get("type")).To(Equal("unknown,cnx"))
 		Expect(q.Get("cal_ver")).To(Equal("unknown"))
-<<<<<<< HEAD
 		Expect(q.Get("cnx_ver")).To(Equal("unknown"))
-=======
 		Expect(q.Get("alp")).To(Equal("false"))
->>>>>>> 16c03dcd
 	})
 	It("should delay at least 5 minutes", func() {
 		Expect(u.calculateInitialDelay(0)).To(BeNumerically(">=", 5*time.Minute))
