--- conflicted
+++ resolved
@@ -1,8 +1,4 @@
-<<<<<<< HEAD
 // Copyright (c) 2017-2020 Tigera, Inc. All rights reserved.
-=======
-// Copyright (c) 2017-2019,2020 Tigera, Inc. All rights reserved.
->>>>>>> d7efcf1f
 //
 // Licensed under the Apache License, Version 2.0 (the "License");
 // you may not use this file except in compliance with the License.
@@ -23,14 +19,12 @@
 	"strings"
 	"time"
 
-	. "github.com/projectcalico/felix/iptables"
-
 	. "github.com/onsi/ginkgo"
 	. "github.com/onsi/gomega"
-
+	log "github.com/sirupsen/logrus"
+
+	. "github.com/projectcalico/felix/iptables"
 	"github.com/projectcalico/felix/rules"
-
-	log "github.com/sirupsen/logrus"
 )
 
 var _ = Describe("Table with an empty dataplane (nft)", func() {
@@ -1262,12 +1256,7 @@
 					"--jump foo-bar",
 					"-m comment --comment \"cali:hecdSCslEjdBPBPo\" --jump DROP",
 					"-m comment --comment \"cali:plvr29-ZiKUwbzDV\" --jump ACCEPT",
-<<<<<<< HEAD
-					"-m comment --comment \"cali:TQaqIrW2HQal-sdp\" --jump RETURN",
-					"-m comment --comment \"cali:EDon0sGIntr1CQga\" --jump DROP",
-=======
 					"-m comment --comment \"cali:vKEEfdy_QeXafpRE\" --goto cali-foobar",
->>>>>>> d7efcf1f
 				}
 			} else {
 				expChains["FORWARD"] = []string{
@@ -1449,12 +1438,7 @@
 					"FORWARD": {
 						"-m comment --comment \"cali:hecdSCslEjdBPBPo\" --jump DROP",
 						"-m comment --comment \"cali:plvr29-ZiKUwbzDV\" --jump ACCEPT",
-<<<<<<< HEAD
-						"-m comment --comment \"cali:TQaqIrW2HQal-sdp\" --jump RETURN",
-						"-m comment --comment \"cali:EDon0sGIntr1CQga\" --jump DROP",
-=======
 						"-m comment --comment \"cali:vKEEfdy_QeXafpRE\" --goto cali-foobar",
->>>>>>> d7efcf1f
 					},
 					"cali-foobar": {
 						"-m comment --comment \"cali:42h7Q64_2XDzpwKe\" --jump ACCEPT",
@@ -1544,12 +1528,7 @@
 						"--jump foo-bar",
 						"-m comment --comment \"cali:hecdSCslEjdBPBPo\" --jump DROP",
 						"-m comment --comment \"cali:plvr29-ZiKUwbzDV\" --jump ACCEPT",
-<<<<<<< HEAD
-						"-m comment --comment \"cali:TQaqIrW2HQal-sdp\" --jump RETURN",
-						"-m comment --comment \"cali:EDon0sGIntr1CQga\" --jump DROP",
-=======
 						"-m comment --comment \"cali:vKEEfdy_QeXafpRE\" --goto cali-foobar",
->>>>>>> d7efcf1f
 					}
 				} else {
 					expChains["FORWARD"] = []string{
