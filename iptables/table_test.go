--- conflicted
+++ resolved
@@ -1194,11 +1194,7 @@
 		}))
 	})
 
-<<<<<<< HEAD
 	Describe("with pre-cleanup inserts , appends and updates", func() {
-=======
-	Describe("with pre-cleanup inserts, appends and updates", func() {
->>>>>>> 384d010a
 		// These tests inject some chains and insertions before the first call to Apply().
 		// That should mean that the Table does a sync operation, avoiding updates to
 		// chains/rules that haven't changed, for example.
