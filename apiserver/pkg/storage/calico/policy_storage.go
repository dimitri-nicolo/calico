--- conflicted
+++ resolved
@@ -83,17 +83,10 @@
 		client:            c,
 		codec:             opts.RESTOptions.StorageConfig.Codec,
 		versioner:         APIObjectVersioner{&k8sStorage.APIObjectVersioner{}},
-<<<<<<< HEAD
 		aapiType:          reflect.TypeOf(v3.NetworkPolicy{}),
 		aapiListType:      reflect.TypeOf(v3.NetworkPolicyList{}),
 		libCalicoType:     reflect.TypeOf(v3.NetworkPolicy{}),
 		libCalicoListType: reflect.TypeOf(v3.NetworkPolicyList{}),
-=======
-		aapiType:          reflect.TypeOf(aapi.NetworkPolicy{}),
-		aapiListType:      reflect.TypeOf(aapi.NetworkPolicyList{}),
-		libCalicoType:     reflect.TypeOf(api.NetworkPolicy{}),
-		libCalicoListType: reflect.TypeOf(api.NetworkPolicyList{}),
->>>>>>> 2f8ba46b
 		isNamespaced:      true,
 		create:            createFn,
 		update:            updateFn,
@@ -143,13 +136,8 @@
 }
 
 func (rc NetworkPolicyConverter) convertToAAPIList(libcalicoListObject resourceListObject, aapiListObj runtime.Object, pred k8sStorage.SelectionPredicate) {
-<<<<<<< HEAD
 	lcgPolicyList := libcalicoListObject.(*v3.NetworkPolicyList)
 	aapiPolicyList := aapiListObj.(*v3.NetworkPolicyList)
-=======
-	lcgPolicyList := libcalicoListObject.(*api.NetworkPolicyList)
-	aapiPolicyList := aapiListObj.(*aapi.NetworkPolicyList)
->>>>>>> 2f8ba46b
 	if libcalicoListObject == nil {
 		aapiPolicyList.Items = []v3.NetworkPolicy{}
 		return
