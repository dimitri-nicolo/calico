// Copyright (c) 2019 Tigera, Inc. All rights reserved.

package calico

import (
	"fmt"
	"os"
	"reflect"
	"strconv"
	"strings"
	"sync"
	"testing"
	"time"

	"k8s.io/apimachinery/pkg/api/apitesting"
	metav1 "k8s.io/apimachinery/pkg/apis/meta/v1"
	"k8s.io/apimachinery/pkg/fields"
	"k8s.io/apimachinery/pkg/labels"
	"k8s.io/apimachinery/pkg/runtime"
	"k8s.io/apimachinery/pkg/runtime/serializer"
	"k8s.io/apimachinery/pkg/watch"
	"k8s.io/apiserver/pkg/registry/generic"
	"k8s.io/apiserver/pkg/storage"
	"k8s.io/apiserver/pkg/storage/storagebackend"
	"k8s.io/klog/v2"

	"golang.org/x/net/context"

	v3 "github.com/tigera/api/pkg/apis/projectcalico/v3"

	"github.com/projectcalico/calico/libcalico-go/lib/apiconfig"
	"github.com/projectcalico/calico/libcalico-go/lib/clientv3"
	"github.com/projectcalico/calico/libcalico-go/lib/options"
)

var (
	scheme = runtime.NewScheme()
	codecs = serializer.NewCodecFactory(scheme)
)

func init() {
	metav1.AddToGroupVersion(scheme, metav1.SchemeGroupVersion)
	_ = v3.AddToScheme(scheme)
}

func TestNetworkPolicyCreate(t *testing.T) {
	ctx, store, gnpStore := testSetup(t)
	defer testCleanup(t, ctx, store, gnpStore)

	key := "projectcalico.org/networkpolicies/default/default.foo"
	out := &v3.NetworkPolicy{}
	obj := &v3.NetworkPolicy{ObjectMeta: metav1.ObjectMeta{Namespace: "default", Name: "default.foo"}}

	// verify that kv pair is empty before set
	libcPolicy, _ := store.client.NetworkPolicies().Get(ctx, "default", "default.foo", options.GetOptions{})
	if libcPolicy != nil {
		t.Fatalf("expecting empty result on key: %s", key)
	}

	err := store.Create(ctx, key, obj, out, 0)
	if err != nil {
		t.Fatalf("Set failed: %v", err)
	}
	// basic tests of the output
	if obj.ObjectMeta.Name != out.ObjectMeta.Name {
		t.Errorf("pod name want=%s, get=%s", obj.ObjectMeta.Name, out.ObjectMeta.Name)
	}
	if out.ResourceVersion == "" {
		t.Errorf("output should have non-empty resource version")
	}

	// verify that kv pair is not empty after set
	libcPolicy, err = store.client.NetworkPolicies().Get(ctx, "default", "default.foo", options.GetOptions{})
	if err != nil {
		t.Fatalf("libcalico networkpolicy client get failed: %v", err)
	}
	if libcPolicy == nil {
		t.Fatalf("expecting empty result on key: %s", key)
	}
}

func TestNetworkPolicyCreateWithTTL(t *testing.T) {
	ctx, store, gnpStore := testSetup(t)
	defer testCleanup(t, ctx, store, gnpStore)

	input := &v3.NetworkPolicy{ObjectMeta: metav1.ObjectMeta{Namespace: "default", Name: "default.foo"}}
	key := "projectcalico.org/networkpolicies/default/default.foo"

	out := &v3.NetworkPolicy{}
	if err := store.Create(ctx, key, input, out, 1); err != nil {
		t.Fatalf("Create failed: %v", err)
	}
	opts := storage.ListOptions{ResourceVersion: out.ResourceVersion, Predicate: storage.Everything}
	w, err := store.Watch(ctx, key, opts)
	if err != nil {
		t.Fatalf("Watch failed: %v", err)
	}
	testCheckEventType(t, watch.Deleted, w)
}

func TestNetworkPolicyCreateWithKeyExist(t *testing.T) {
	ctx, store, gnpStore := testSetup(t)
	defer testCleanup(t, ctx, store, gnpStore)

<<<<<<< HEAD
	obj := &v3.NetworkPolicy{ObjectMeta: metav1.ObjectMeta{Namespace: "default", Name: "default.foo"}}
	key, _ := testPropogateStore(ctx, t, store, obj)
	out := &v3.NetworkPolicy{}
=======
	obj := &calico.NetworkPolicy{ObjectMeta: metav1.ObjectMeta{Namespace: "default", Name: "foo"}}
	key, _ := testPropagateStore(ctx, t, store, obj)
	out := &calico.NetworkPolicy{}
>>>>>>> 615b2bdd
	err := store.Create(ctx, key, obj, out, 0)
	if err == nil || !storage.IsExist(err) {
		t.Errorf("expecting key exists error, but get: %s", err)
	}
}

func TestNetworkPolicyCreateDisallowK8sPrefix(t *testing.T) {
	ctx, store, gnpStore := testSetup(t)
	defer testCleanup(t, ctx, store, gnpStore)
	name := "knp.default.foo"
	ns := "default"

	key := fmt.Sprintf("projectcalico.org/networkpolicies/%s/%s", ns, name)
	out := &v3.NetworkPolicy{}
	obj := &v3.NetworkPolicy{ObjectMeta: metav1.ObjectMeta{Namespace: ns, Name: name}}

	libcPolicy, _ := store.client.NetworkPolicies().Get(ctx, ns, name, options.GetOptions{})
	if libcPolicy != nil {
		t.Fatalf("expecting empty result on key: %s", key)
	}

	err := store.Create(ctx, key, obj, out, 0)
	if err == nil {
		t.Fatalf("Expected Create of a policy with prefix 'knp.default.' to fail")
	}
}

func TestNetworkPolicyGet(t *testing.T) {
	ctx, store, gnpStore := testSetup(t)
	defer testCleanup(t, ctx, store, gnpStore)

<<<<<<< HEAD
	key, storedObj := testPropogateStore(ctx, t, store, &v3.NetworkPolicy{ObjectMeta: metav1.ObjectMeta{Namespace: "default", Name: "foo"}})
=======
	key, storedObj := testPropagateStore(ctx, t, store, &calico.NetworkPolicy{ObjectMeta: metav1.ObjectMeta{Namespace: "default", Name: "foo"}})
>>>>>>> 615b2bdd

	tests := []struct {
		key               string
		ignoreNotFound    bool
		expectNotFoundErr bool
		expectedOut       *v3.NetworkPolicy
	}{{ // test get on existing item
		key:               key,
		ignoreNotFound:    false,
		expectNotFoundErr: false,
		expectedOut:       storedObj,
	}, { // test get on non-existing item with ignoreNotFound=false
		key:               "projectcalico.org/networkpolicies/default/non-existing",
		ignoreNotFound:    false,
		expectNotFoundErr: true,
	}, { // test get on non-existing item with ignoreNotFound=true
		key:               "projectcalico.org/networkpolicies/default/non-existing",
		ignoreNotFound:    true,
		expectNotFoundErr: false,
		expectedOut:       &v3.NetworkPolicy{},
	}}

	for i, tt := range tests {
		out := &v3.NetworkPolicy{}
		opts := storage.GetOptions{IgnoreNotFound: tt.ignoreNotFound}
		err := store.Get(ctx, tt.key, opts, out)
		if tt.expectNotFoundErr {
			if err == nil || !storage.IsNotFound(err) {
				t.Errorf("#%d: expecting not found error, but get: %s", i, err)
			}
			continue
		}
		if err != nil {
			t.Fatalf("Get failed: %v", err)
		}
		if !reflect.DeepEqual(tt.expectedOut, out) {
			t.Errorf("#%d: pod want=%#v, get=%#v", i, tt.expectedOut, out)
		}
	}
}

func TestNetworkPolicyUnconditionalDelete(t *testing.T) {
	ctx, store, gnpStore := testSetup(t)
	defer testCleanup(t, ctx, store, gnpStore)

<<<<<<< HEAD
	key, storedObj := testPropogateStore(ctx, t, store, &v3.NetworkPolicy{ObjectMeta: metav1.ObjectMeta{Namespace: "default", Name: "foo"}})
=======
	key, storedObj := testPropagateStore(ctx, t, store, &calico.NetworkPolicy{ObjectMeta: metav1.ObjectMeta{Namespace: "default", Name: "foo"}})
>>>>>>> 615b2bdd

	tests := []struct {
		key               string
		expectedObj       *v3.NetworkPolicy
		expectNotFoundErr bool
	}{{ // test unconditional delete on existing key
		key:               key,
		expectedObj:       storedObj,
		expectNotFoundErr: false,
	}, { // test unconditional delete on non-existing key
		key:               "projectcalico.org/networkpolicies/default/non-existing",
		expectedObj:       nil,
		expectNotFoundErr: true,
	}}

	for i, tt := range tests {
		out := &v3.NetworkPolicy{} // reset
		err := store.Delete(ctx, tt.key, out, nil, nil, nil)
		if tt.expectNotFoundErr {
			if err == nil || !storage.IsNotFound(err) {
				t.Errorf("#%d: expecting not found error, but get: %s", i, err)
			}
			continue
		}
		if err != nil {
			t.Fatalf("Delete failed: %v", err)
		}
		if !reflect.DeepEqual(tt.expectedObj, out) {
			t.Errorf("#%d: pod want=%#v, get=%#v", i, tt.expectedObj, out)
		}
	}
}

func TestNetworkPolicyConditionalDelete(t *testing.T) {
	ctx, store, gnpStore := testSetup(t)
	defer testCleanup(t, ctx, store, gnpStore)

<<<<<<< HEAD
	key, storedObj := testPropogateStore(ctx, t, store, &v3.NetworkPolicy{ObjectMeta: metav1.ObjectMeta{Namespace: "default", Name: "foo", UID: "A"}})
=======
	key, storedObj := testPropagateStore(ctx, t, store, &calico.NetworkPolicy{ObjectMeta: metav1.ObjectMeta{Namespace: "default", Name: "foo", UID: "A"}})
>>>>>>> 615b2bdd

	tests := []struct {
		precondition        *storage.Preconditions
		expectInvalidObjErr bool
	}{{ // test conditional delete with UID match
		precondition:        storage.NewUIDPreconditions("A"),
		expectInvalidObjErr: false,
	}, { // test conditional delete with UID mismatch
		precondition:        storage.NewUIDPreconditions("B"),
		expectInvalidObjErr: true,
	}}

	for i, tt := range tests {
		out := &v3.NetworkPolicy{}
		err := store.Delete(ctx, key, out, tt.precondition, nil, nil)
		if tt.expectInvalidObjErr {
			if err == nil || !storage.IsInvalidObj(err) {
				t.Errorf("#%d: expecting invalid UID error, but get: %s", i, err)
			}
			continue
		}
		if err != nil {
			t.Fatalf("Delete failed: %v", err)
		}
		if !reflect.DeepEqual(storedObj, out) {
			t.Errorf("#%d: pod want=%#v, get=%#v", i, storedObj, out)
		}
<<<<<<< HEAD
		key, storedObj = testPropogateStore(ctx, t, store, &v3.NetworkPolicy{ObjectMeta: metav1.ObjectMeta{Namespace: "default", Name: "foo", UID: "A"}})
=======
		key, storedObj = testPropagateStore(ctx, t, store, &calico.NetworkPolicy{ObjectMeta: metav1.ObjectMeta{Namespace: "default", Name: "foo", UID: "A"}})
>>>>>>> 615b2bdd
	}
}

func TestNetworkPolicyDeleteDisallowK8sPrefix(t *testing.T) {
	ctx, store, gnpStore := testSetup(t)
	defer testCleanup(t, ctx, store, gnpStore)
	name := "knp.default.foo"
	ns := "default"

	key := fmt.Sprintf("projectcalico.org/networkpolicies/%s/%s", ns, name)
	out := &v3.NetworkPolicy{}
	err := store.Delete(ctx, key, out, nil, nil, nil)
	if err == nil {
		t.Fatalf("Expected deleting a k8s network policy to error")
	}
}

func TestNetworkPolicyGetList(t *testing.T) {
	ctx, store, gnpStore := testSetup(t)
	defer testCleanup(t, ctx, store, gnpStore)

<<<<<<< HEAD
	key, storedObj := testPropogateStore(ctx, t, store, &v3.NetworkPolicy{ObjectMeta: metav1.ObjectMeta{Namespace: "default", Name: "foo"}})
=======
	key, storedObj := testPropagateStore(ctx, t, store, &calico.NetworkPolicy{ObjectMeta: metav1.ObjectMeta{Namespace: "default", Name: "foo"}})
>>>>>>> 615b2bdd

	tests := []struct {
		key         string
		pred        storage.SelectionPredicate
		expectedOut []*v3.NetworkPolicy
	}{{ // test GetToList on existing key
		key:         key,
		pred:        storage.Everything,
		expectedOut: []*v3.NetworkPolicy{storedObj},
	}, { // test GetToList on non-existing key
		key:         "projectcalico.org/networkpolicies/default/non-existing",
		pred:        storage.Everything,
		expectedOut: nil,
	}, { // test GetList with matching policy name
		key: "projectcalico.org/networkpolicies/default/non-existing",
		pred: storage.SelectionPredicate{
			Label: labels.Everything(),
			Field: fields.ParseSelectorOrDie("metadata.name!=" + storedObj.Name),
			GetAttrs: func(obj runtime.Object) (labels.Set, fields.Set, error) {
				policy := obj.(*v3.NetworkPolicy)
				return nil, fields.Set{"metadata.name": policy.Name}, nil
			},
		},
		expectedOut: nil,
	}}

	for i, tt := range tests {
		out := &v3.NetworkPolicyList{}
		opts := storage.ListOptions{Predicate: tt.pred}
		err := store.GetList(ctx, tt.key, opts, out)
		if err != nil {
			t.Fatalf("GetList failed: %v", err)
		}
		if len(out.Items) != len(tt.expectedOut) {
			t.Errorf("#%d: length of list want=%d, get=%d", i, len(tt.expectedOut), len(out.Items))
			continue
		}
		for j, wantPolicy := range tt.expectedOut {
			getPolicy := &out.Items[j]
			if !reflect.DeepEqual(wantPolicy, getPolicy) {
				t.Errorf("#%d: pod want=%#v, get=%#v", i, wantPolicy, getPolicy)
			}
		}
	}
}

func TestNetworkPolicyGuaranteedUpdate(t *testing.T) {
	ctx, store, gnpStore := testSetup(t)
	defer func() {
		testCleanup(t, ctx, store, gnpStore)
		_, _ = store.client.NetworkPolicies().Delete(ctx, "default", "default.non-existing", options.DeleteOptions{})
	}()
<<<<<<< HEAD
	key, storeObj := testPropogateStore(ctx, t, store, &v3.NetworkPolicy{ObjectMeta: metav1.ObjectMeta{Namespace: "default", Name: "foo", UID: "A"}})
=======
	key, storeObj := testPropagateStore(ctx, t, store, &calico.NetworkPolicy{ObjectMeta: metav1.ObjectMeta{Namespace: "default", Name: "foo", UID: "A"}})
>>>>>>> 615b2bdd

	tests := []struct {
		key                 string
		ignoreNotFound      bool
		precondition        *storage.Preconditions
		expectNotFoundErr   bool
		expectInvalidObjErr bool
		expectNoUpdate      bool
		transformStale      bool
	}{{ // GuaranteedUpdate on non-existing key with ignoreNotFound=false
		key:                 "projectcalico.org/networkpolicies/default/default.non-existing",
		ignoreNotFound:      false,
		precondition:        nil,
		expectNotFoundErr:   true,
		expectInvalidObjErr: false,
		expectNoUpdate:      false,
	}, { // GuaranteedUpdate on non-existing key with ignoreNotFound=true
		// This would update datastore revision.
		key:                 "projectcalico.org/networkpolicies/default/default.non-existing",
		ignoreNotFound:      true,
		precondition:        nil,
		expectNotFoundErr:   false,
		expectInvalidObjErr: false,
		expectNoUpdate:      false,
	}, { // GuaranteedUpdate on existing key
		key:                 key,
		ignoreNotFound:      false,
		precondition:        nil,
		expectNotFoundErr:   false,
		expectInvalidObjErr: false,
		expectNoUpdate:      false,
	}, { // GuaranteedUpdate with same data
		key:                 key,
		ignoreNotFound:      false,
		precondition:        nil,
		expectNotFoundErr:   false,
		expectInvalidObjErr: false,
		expectNoUpdate:      true,
	}, { // GuaranteedUpdate with same data but stale
		key:                 key,
		ignoreNotFound:      false,
		precondition:        nil,
		expectNotFoundErr:   false,
		expectInvalidObjErr: false,
		expectNoUpdate:      false,
		transformStale:      true,
	}, { // GuaranteedUpdate with UID match
		key:                 key,
		ignoreNotFound:      false,
		precondition:        storage.NewUIDPreconditions("A"),
		expectNotFoundErr:   false,
		expectInvalidObjErr: false,
		expectNoUpdate:      true,
	}, { // GuaranteedUpdate with UID mismatch
		key:                 key,
		ignoreNotFound:      false,
		precondition:        storage.NewUIDPreconditions("B"),
		expectNotFoundErr:   false,
		expectInvalidObjErr: true,
		expectNoUpdate:      true,
	}}

	for i, tt := range tests {
		klog.Infof("Start to run test on tt: %+v", tt)
		out := &v3.NetworkPolicy{}
		selector := fmt.Sprintf("my_label == \"foo-%d\"", i)
		if tt.expectNoUpdate {
			selector = ""
		}
		version := storeObj.ResourceVersion
		versionInt, err := strconv.Atoi(version)
		if err != nil {
			t.Errorf("#%d: failed to convert original version %s to int", i, version)
		}
		err = store.GuaranteedUpdate(ctx, tt.key, out, tt.ignoreNotFound, tt.precondition,
			storage.SimpleUpdate(func(obj runtime.Object) (runtime.Object, error) {
				if tt.expectNotFoundErr && tt.ignoreNotFound {
					if policy := obj.(*v3.NetworkPolicy); policy.Spec.Selector != "" {
						t.Errorf("#%d: expecting zero value, but get=%#v", i, policy)
					}
				}

				policy := *storeObj
				// Set correct resource name, don't update "non-existing" to "foo"
				if strings.Contains(tt.key, "non-existing") {
					policy.Name = "default.non-existing"
					// Clean resource version for non-existing object
					policy.GetObjectMeta().SetResourceVersion("")

				}
				if !tt.expectNoUpdate {
					policy.Spec.Selector = selector
				}
				return &policy, nil
			}), nil)

		if tt.expectNotFoundErr {
			if err == nil || !storage.IsNotFound(err) {
				t.Errorf("#%d: expecting not found error, but get: %v", i, err)
			}
			continue
		}
		if tt.expectInvalidObjErr {
			if err == nil || !storage.IsInvalidObj(err) {
				t.Errorf("#%d: expecting invalid UID error, but get: %s", i, err)
			}
			continue
		}
		if err != nil {
			t.Fatalf("GuaranteedUpdate failed: %v", err)
		}
		if !tt.expectNoUpdate {
			if out.Spec.Selector != selector {
				t.Errorf("#%d: policy selector want=%s, get=%s", i, selector, out.Spec.Selector)
			}
		}
		switch tt.expectNoUpdate {
		case true:
			outInt, err := strconv.Atoi(out.ResourceVersion)
			if err != nil {
				t.Errorf("#%d: failed to convert out resource version %s to int", i, out.ResourceVersion)
			}
			// After creation of a "non-existing" object by previous test, the resource version has increased by 1 for
			// new updates.
			if outInt != (versionInt + 1) {
				t.Errorf("#%d: expect no version change, before=%s, after=%s", i, version, out.ResourceVersion)
			}
		case false:
			if version == out.ResourceVersion {
				t.Errorf("#%d: expect version change, but get the same version=%s", i, version)
			}
		}
		storeObj = out
	}
}

func TestNetworkPolicyGuaranteedUpdateWithTTL(t *testing.T) {
	ctx, store, gnpStore := testSetup(t)
	defer testCleanup(t, ctx, store, gnpStore)

	input := &v3.NetworkPolicy{ObjectMeta: metav1.ObjectMeta{Namespace: "default", Name: "default.foo"}}
	input.SetCreationTimestamp(metav1.Time{Time: time.Now()})
	input.SetUID("test_uid")
	key := "projectcalico.org/networkpolicies/default/default.foo"

	out := &v3.NetworkPolicy{}
	err := store.GuaranteedUpdate(ctx, key, out, true, nil,
		func(_ runtime.Object, _ storage.ResponseMeta) (runtime.Object, *uint64, error) {
			ttl := uint64(1)
			return input, &ttl, nil
		}, nil)
	if err != nil {
		t.Fatalf("Guaranteed Update failed: %v", err)
	}

	opts := storage.ListOptions{ResourceVersion: out.ResourceVersion, Predicate: storage.Everything}
	w, err := store.Watch(ctx, key, opts)
	if err != nil {
		t.Fatalf("Watch failed: %v", err)
	}
	testCheckEventType(t, watch.Deleted, w)
}

func TestNetworkPolicyGuaranteedUpdateWithConflict(t *testing.T) {
	ctx, store, gnpStore := testSetup(t)
	defer testCleanup(t, ctx, store, gnpStore)
<<<<<<< HEAD
	key, _ := testPropogateStore(ctx, t, store, &v3.NetworkPolicy{ObjectMeta: metav1.ObjectMeta{Namespace: "default", Name: "default.foo"}})
=======
	key, _ := testPropagateStore(ctx, t, store, &calico.NetworkPolicy{ObjectMeta: metav1.ObjectMeta{Namespace: "default", Name: "foo"}})
>>>>>>> 615b2bdd

	errChan := make(chan error, 1)
	var firstToFinish sync.WaitGroup
	var secondToEnter sync.WaitGroup
	firstToFinish.Add(1)
	secondToEnter.Add(1)

	go func() {
		err := store.GuaranteedUpdate(ctx, key, &v3.NetworkPolicy{}, false, nil,
			storage.SimpleUpdate(func(obj runtime.Object) (runtime.Object, error) {
				policy := obj.(*v3.NetworkPolicy)
				policy.Spec.Selector = "my_label == \"foo-1\""
				secondToEnter.Wait()
				return policy, nil
			}), nil)
		firstToFinish.Done()
		errChan <- err
	}()

	updateCount := 0
	err := store.GuaranteedUpdate(ctx, key, &v3.NetworkPolicy{}, false, nil,
		storage.SimpleUpdate(func(obj runtime.Object) (runtime.Object, error) {
			if updateCount == 0 {
				secondToEnter.Done()
				firstToFinish.Wait()
			}
			updateCount++
			policy := obj.(*v3.NetworkPolicy)
			policy.Spec.Selector = "my_label == \"foo-2\""
			return policy, nil
		}), nil)
	if err != nil {
		t.Fatalf("Second GuaranteedUpdate error %#v", err)
	}
	if err := <-errChan; err != nil {
		t.Fatalf("First GuaranteedUpdate error %#v", err)
	}

	if updateCount != 2 {
		t.Errorf("Should have conflict and called update func twice")
	}
}

func TestNetworkPolicyList(t *testing.T) {
	ctx, store, _ := testSetup(t)
	defer func() {
		_, _ = store.client.NetworkPolicies().Delete(ctx, "default", "foo", options.DeleteOptions{})
		_, _ = store.client.NetworkPolicies().Delete(ctx, "default1", "foo", options.DeleteOptions{})
		_, _ = store.client.NetworkPolicies().Delete(ctx, "default1", "bar", options.DeleteOptions{})
	}()

	preset := []struct {
		key       string
		obj       *v3.NetworkPolicy
		storedObj *v3.NetworkPolicy
	}{{
		key: "projectcalico.org/networkpolicies/default/foo",
		obj: &v3.NetworkPolicy{ObjectMeta: metav1.ObjectMeta{Namespace: "default", Name: "foo"}},
	}, {
		key: "projectcalico.org/networkpolicies/default1/foo",
		obj: &v3.NetworkPolicy{ObjectMeta: metav1.ObjectMeta{Namespace: "default1", Name: "foo"}},
	}, {
		key: "projectcalico.org/networkpolicies/default1/bar",
		obj: &v3.NetworkPolicy{ObjectMeta: metav1.ObjectMeta{Namespace: "default1", Name: "bar"}},
	}}

	for i, ps := range preset {
		preset[i].storedObj = &v3.NetworkPolicy{}
		err := store.Create(ctx, ps.key, ps.obj, preset[i].storedObj, 0)
		if err != nil {
			t.Fatalf("Set failed: %v", err)
		}
	}

	tests := []struct {
		prefix      string
		pred        storage.SelectionPredicate
		expectedOut []*v3.NetworkPolicy
	}{{ // test List on existing key
		prefix:      "projectcalico.org/networkpolicies/default/",
		pred:        storage.Everything,
		expectedOut: []*v3.NetworkPolicy{preset[0].storedObj},
	}, { // test List on non-existing key
		prefix:      "projectcalico.org/networkpolicies/non-existing/",
		pred:        storage.Everything,
		expectedOut: nil,
	}, { // test List with policy name matching
		prefix: "projectcalico.org/networkpolicies/default/",
		pred: storage.SelectionPredicate{
			Label: labels.Everything(),
			Field: fields.ParseSelectorOrDie("metadata.name!=" + preset[0].storedObj.Name),
			GetAttrs: func(obj runtime.Object) (labels.Set, fields.Set, error) {
				policy := obj.(*v3.NetworkPolicy)
				return nil, fields.Set{"metadata.name": policy.Name}, nil
			},
		},
		expectedOut: nil,
	}, { // test List with multiple levels of directories and expect flattened result
		prefix:      "projectcalico.org/networkpolicies/",
		pred:        storage.Everything,
		expectedOut: []*v3.NetworkPolicy{preset[0].storedObj, preset[2].storedObj, preset[1].storedObj},
	}}

	for i, tt := range tests {
		out := &v3.NetworkPolicyList{}
		opts := storage.ListOptions{ResourceVersion: "0", Predicate: tt.pred}
		err := store.List(ctx, tt.prefix, opts, out)
		if err != nil {
			t.Fatalf("List failed: %v", err)
		}
		if len(tt.expectedOut) != len(out.Items) {
			t.Errorf("#%d: length of list want=%d, get=%d", i, len(tt.expectedOut), len(out.Items))
			continue
		}
		for j, wantPolicy := range tt.expectedOut {
			getPolicy := &out.Items[j]
			if !reflect.DeepEqual(wantPolicy, getPolicy) {
				t.Errorf("#%d: pod want=%#v, get=%#v", i, wantPolicy, getPolicy)
			}
		}
	}
}

func testSetup(t *testing.T) (context.Context, *resourceStore, *resourceStore) {
	codec := apitesting.TestCodec(codecs, v3.SchemeGroupVersion)
	cfg, err := apiconfig.LoadClientConfig("")
	if err != nil {
		klog.Errorf("Failed to load client config: %q", err)
		os.Exit(1)
	}
	cfg.Spec.DatastoreType = "etcdv3"
	cfg.Spec.EtcdEndpoints = "http://localhost:2379"
	c, err := clientv3.New(*cfg)
	if err != nil {
		klog.Errorf("Failed creating client: %q", err)
		os.Exit(1)
	}

	klog.Infof("Client: %v", c)
	opts := Options{
		RESTOptions: generic.RESTOptions{
			StorageConfig: &storagebackend.ConfigForResource{
				Config: storagebackend.Config{
					Codec: codec,
				},
			},
		},
		LicenseMonitor: MockLicenseMonitorAllowAll{},
	}
	store, _ := NewNetworkPolicyStorage(opts)
	gnpStore, _ := NewGlobalNetworkPolicyStorage(opts)
	ctx := context.Background()

	return ctx, store.Storage.(*resourceStore), gnpStore.Storage.(*resourceStore)
}

func testCleanup(t *testing.T, ctx context.Context, store, gnpStore *resourceStore) {
	np, _ := store.client.NetworkPolicies().Get(ctx, "default", "default.foo", options.GetOptions{})
	if np != nil {
		_, _ = store.client.NetworkPolicies().Delete(ctx, "default", "default.foo", options.DeleteOptions{})
	}
	gnp, _ := gnpStore.client.GlobalNetworkPolicies().Get(ctx, "default.foo", options.GetOptions{})
	if gnp != nil {
		_, _ = gnpStore.client.GlobalNetworkPolicies().Delete(ctx, "default.foo", options.DeleteOptions{})
	}
}

// testPropagateStore helps propagates store with objects, automates key generation, and returns
// keys and stored objects.
<<<<<<< HEAD
func testPropogateStore(ctx context.Context, t *testing.T, store *resourceStore, obj *v3.NetworkPolicy) (string, *v3.NetworkPolicy) {
=======
func testPropagateStore(ctx context.Context, t *testing.T, store *resourceStore, obj *calico.NetworkPolicy) (string, *calico.NetworkPolicy) {
>>>>>>> 615b2bdd
	// Setup store with a key and grab the output for returning.
	key := "projectcalico.org/networkpolicies/default/default.foo"
	setOutput := &v3.NetworkPolicy{}
	err := store.Create(ctx, key, obj, setOutput, 0)
	if err != nil {
		t.Fatalf("Set failed: %v", err)
	}
	return key, setOutput
}<|MERGE_RESOLUTION|>--- conflicted
+++ resolved
@@ -102,15 +102,9 @@
 	ctx, store, gnpStore := testSetup(t)
 	defer testCleanup(t, ctx, store, gnpStore)
 
-<<<<<<< HEAD
 	obj := &v3.NetworkPolicy{ObjectMeta: metav1.ObjectMeta{Namespace: "default", Name: "default.foo"}}
-	key, _ := testPropogateStore(ctx, t, store, obj)
+	key, _ := testPropagateStore(ctx, t, store, obj)
 	out := &v3.NetworkPolicy{}
-=======
-	obj := &calico.NetworkPolicy{ObjectMeta: metav1.ObjectMeta{Namespace: "default", Name: "foo"}}
-	key, _ := testPropagateStore(ctx, t, store, obj)
-	out := &calico.NetworkPolicy{}
->>>>>>> 615b2bdd
 	err := store.Create(ctx, key, obj, out, 0)
 	if err == nil || !storage.IsExist(err) {
 		t.Errorf("expecting key exists error, but get: %s", err)
@@ -142,11 +136,7 @@
 	ctx, store, gnpStore := testSetup(t)
 	defer testCleanup(t, ctx, store, gnpStore)
 
-<<<<<<< HEAD
-	key, storedObj := testPropogateStore(ctx, t, store, &v3.NetworkPolicy{ObjectMeta: metav1.ObjectMeta{Namespace: "default", Name: "foo"}})
-=======
-	key, storedObj := testPropagateStore(ctx, t, store, &calico.NetworkPolicy{ObjectMeta: metav1.ObjectMeta{Namespace: "default", Name: "foo"}})
->>>>>>> 615b2bdd
+	key, storedObj := testPropagateStore(ctx, t, store, &v3.NetworkPolicy{ObjectMeta: metav1.ObjectMeta{Namespace: "default", Name: "foo"}})
 
 	tests := []struct {
 		key               string
@@ -192,11 +182,7 @@
 	ctx, store, gnpStore := testSetup(t)
 	defer testCleanup(t, ctx, store, gnpStore)
 
-<<<<<<< HEAD
-	key, storedObj := testPropogateStore(ctx, t, store, &v3.NetworkPolicy{ObjectMeta: metav1.ObjectMeta{Namespace: "default", Name: "foo"}})
-=======
-	key, storedObj := testPropagateStore(ctx, t, store, &calico.NetworkPolicy{ObjectMeta: metav1.ObjectMeta{Namespace: "default", Name: "foo"}})
->>>>>>> 615b2bdd
+	key, storedObj := testPropagateStore(ctx, t, store, &v3.NetworkPolicy{ObjectMeta: metav1.ObjectMeta{Namespace: "default", Name: "foo"}})
 
 	tests := []struct {
 		key               string
@@ -234,11 +220,7 @@
 	ctx, store, gnpStore := testSetup(t)
 	defer testCleanup(t, ctx, store, gnpStore)
 
-<<<<<<< HEAD
-	key, storedObj := testPropogateStore(ctx, t, store, &v3.NetworkPolicy{ObjectMeta: metav1.ObjectMeta{Namespace: "default", Name: "foo", UID: "A"}})
-=======
-	key, storedObj := testPropagateStore(ctx, t, store, &calico.NetworkPolicy{ObjectMeta: metav1.ObjectMeta{Namespace: "default", Name: "foo", UID: "A"}})
->>>>>>> 615b2bdd
+	key, storedObj := testPropagateStore(ctx, t, store, &v3.NetworkPolicy{ObjectMeta: metav1.ObjectMeta{Namespace: "default", Name: "foo", UID: "A"}})
 
 	tests := []struct {
 		precondition        *storage.Preconditions
@@ -266,11 +248,7 @@
 		if !reflect.DeepEqual(storedObj, out) {
 			t.Errorf("#%d: pod want=%#v, get=%#v", i, storedObj, out)
 		}
-<<<<<<< HEAD
-		key, storedObj = testPropogateStore(ctx, t, store, &v3.NetworkPolicy{ObjectMeta: metav1.ObjectMeta{Namespace: "default", Name: "foo", UID: "A"}})
-=======
-		key, storedObj = testPropagateStore(ctx, t, store, &calico.NetworkPolicy{ObjectMeta: metav1.ObjectMeta{Namespace: "default", Name: "foo", UID: "A"}})
->>>>>>> 615b2bdd
+		key, storedObj = testPropagateStore(ctx, t, store, &v3.NetworkPolicy{ObjectMeta: metav1.ObjectMeta{Namespace: "default", Name: "foo", UID: "A"}})
 	}
 }
 
@@ -292,11 +270,7 @@
 	ctx, store, gnpStore := testSetup(t)
 	defer testCleanup(t, ctx, store, gnpStore)
 
-<<<<<<< HEAD
-	key, storedObj := testPropogateStore(ctx, t, store, &v3.NetworkPolicy{ObjectMeta: metav1.ObjectMeta{Namespace: "default", Name: "foo"}})
-=======
-	key, storedObj := testPropagateStore(ctx, t, store, &calico.NetworkPolicy{ObjectMeta: metav1.ObjectMeta{Namespace: "default", Name: "foo"}})
->>>>>>> 615b2bdd
+	key, storedObj := testPropagateStore(ctx, t, store, &v3.NetworkPolicy{ObjectMeta: metav1.ObjectMeta{Namespace: "default", Name: "foo"}})
 
 	tests := []struct {
 		key         string
@@ -349,11 +323,7 @@
 		testCleanup(t, ctx, store, gnpStore)
 		_, _ = store.client.NetworkPolicies().Delete(ctx, "default", "default.non-existing", options.DeleteOptions{})
 	}()
-<<<<<<< HEAD
-	key, storeObj := testPropogateStore(ctx, t, store, &v3.NetworkPolicy{ObjectMeta: metav1.ObjectMeta{Namespace: "default", Name: "foo", UID: "A"}})
-=======
-	key, storeObj := testPropagateStore(ctx, t, store, &calico.NetworkPolicy{ObjectMeta: metav1.ObjectMeta{Namespace: "default", Name: "foo", UID: "A"}})
->>>>>>> 615b2bdd
+	key, storeObj := testPropagateStore(ctx, t, store, &v3.NetworkPolicy{ObjectMeta: metav1.ObjectMeta{Namespace: "default", Name: "foo", UID: "A"}})
 
 	tests := []struct {
 		key                 string
@@ -520,11 +490,7 @@
 func TestNetworkPolicyGuaranteedUpdateWithConflict(t *testing.T) {
 	ctx, store, gnpStore := testSetup(t)
 	defer testCleanup(t, ctx, store, gnpStore)
-<<<<<<< HEAD
-	key, _ := testPropogateStore(ctx, t, store, &v3.NetworkPolicy{ObjectMeta: metav1.ObjectMeta{Namespace: "default", Name: "default.foo"}})
-=======
-	key, _ := testPropagateStore(ctx, t, store, &calico.NetworkPolicy{ObjectMeta: metav1.ObjectMeta{Namespace: "default", Name: "foo"}})
->>>>>>> 615b2bdd
+	key, _ := testPropagateStore(ctx, t, store, &v3.NetworkPolicy{ObjectMeta: metav1.ObjectMeta{Namespace: "default", Name: "default.foo"}})
 
 	errChan := make(chan error, 1)
 	var firstToFinish sync.WaitGroup
@@ -694,11 +660,7 @@
 
 // testPropagateStore helps propagates store with objects, automates key generation, and returns
 // keys and stored objects.
-<<<<<<< HEAD
-func testPropogateStore(ctx context.Context, t *testing.T, store *resourceStore, obj *v3.NetworkPolicy) (string, *v3.NetworkPolicy) {
-=======
-func testPropagateStore(ctx context.Context, t *testing.T, store *resourceStore, obj *calico.NetworkPolicy) (string, *calico.NetworkPolicy) {
->>>>>>> 615b2bdd
+func testPropagateStore(ctx context.Context, t *testing.T, store *resourceStore, obj *v3.NetworkPolicy) (string, *v3.NetworkPolicy) {
 	// Setup store with a key and grab the output for returning.
 	key := "projectcalico.org/networkpolicies/default/default.foo"
 	setOutput := &v3.NetworkPolicy{}
