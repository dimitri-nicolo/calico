--- conflicted
+++ resolved
@@ -171,11 +171,7 @@
 	preconditions *storage.Preconditions, validateDeletion storage.ValidateObjectFunc,
 	cachedExistingObject runtime.Object,
 ) error {
-<<<<<<< HEAD
-	klog.Infof("Delete called with key: %v for resource %v\n", key, rs.resourceName)
-=======
 	klog.V(1).Infof("Delete called with key: %v for resource %v\n", key, rs.resourceName)
->>>>>>> 5741d7df
 
 	ns, name, err := NamespaceAndNameFromKey(key, rs.isNamespaced)
 	if err != nil {
@@ -266,11 +262,7 @@
 func (rs *resourceStore) Get(ctx context.Context, key string, optsK8s storage.GetOptions,
 	out runtime.Object,
 ) error {
-<<<<<<< HEAD
-	klog.Infof("Get called with key: %v on resource %v\n", key, rs.resourceName)
-=======
 	klog.V(1).Infof("Get called with key: %v on resource %v\n", key, rs.resourceName)
->>>>>>> 5741d7df
 	ns, name, err := NamespaceAndNameFromKey(key, rs.isNamespaced)
 	if err != nil {
 		return err
