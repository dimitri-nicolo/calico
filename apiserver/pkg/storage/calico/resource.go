--- conflicted
+++ resolved
@@ -49,20 +49,13 @@
 }
 type clientOpts interface{}
 
-<<<<<<< HEAD
-type clientObjectOperator func(context.Context, clientv3.Interface, resourceObject, clientOpts) (resourceObject, error)
-type clientNameOperator func(context.Context, clientv3.Interface, string, string, clientOpts) (resourceObject, error)
-type clientLister func(context.Context, clientv3.Interface, clientOpts) (resourceListObject, error)
-type clientWatcher func(context.Context, clientv3.Interface, clientOpts) (calicowatch.Interface, error)
-type clientLicenseCheck func(obj resourceObject) bool
-=======
 type (
 	clientObjectOperator func(context.Context, clientv3.Interface, resourceObject, clientOpts) (resourceObject, error)
 	clientNameOperator   func(context.Context, clientv3.Interface, string, string, clientOpts) (resourceObject, error)
 	clientLister         func(context.Context, clientv3.Interface, clientOpts) (resourceListObject, error)
 	clientWatcher        func(context.Context, clientv3.Interface, clientOpts) (calicowatch.Interface, error)
+	clientLicenseCheck   func(obj resourceObject) bool
 )
->>>>>>> ca43ac0d
 
 type resourceStore struct {
 	client             clientv3.Interface
@@ -168,7 +161,8 @@
 // If key didn't exist, it will return NotFound storage error.
 func (rs *resourceStore) Delete(ctx context.Context, key string, out runtime.Object,
 	preconditions *storage.Preconditions, validateDeletion storage.ValidateObjectFunc,
-	cachedExistingObject runtime.Object) error {
+	cachedExistingObject runtime.Object,
+) error {
 	klog.Infof("Delete called with key: %v for resource %v\n", key, rs.resourceName)
 
 	ns, name, err := NamespaceAndNameFromKey(key, rs.isNamespaced)
@@ -258,7 +252,8 @@
 // The returned contents may be delayed, but it is guaranteed that they will
 // be have at least 'resourceVersion'.
 func (rs *resourceStore) Get(ctx context.Context, key string, optsK8s storage.GetOptions,
-	out runtime.Object) error {
+	out runtime.Object,
+) error {
 	klog.Infof("Get called with key: %v on resource %v\n", key, rs.resourceName)
 	ns, name, err := NamespaceAndNameFromKey(key, rs.isNamespaced)
 	if err != nil {
@@ -388,7 +383,8 @@
 // })
 func (rs *resourceStore) GuaranteedUpdate(
 	ctx context.Context, key string, out runtime.Object, ignoreNotFound bool,
-	preconditions *storage.Preconditions, userUpdate storage.UpdateFunc, cachedExistingObject runtime.Object) error {
+	preconditions *storage.Preconditions, userUpdate storage.UpdateFunc, cachedExistingObject runtime.Object,
+) error {
 	klog.V(6).Infof("GuaranteedUpdate called with key: %v on resource %v\n", key, rs.resourceName)
 	// If a cachedExistingObject was passed, use that as the initial object, otherwise use Get() to retrieve it
 	var initObj runtime.Object
