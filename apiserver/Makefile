include ../metadata.mk

PACKAGE_NAME = github.com/projectcalico/calico/apiserver
LOCAL_CHECKS     = lint-cache-dir goimports check-copyright check-boring-ssl

# Used so semaphore commits generated files when pins are updated
EXTRA_FILES_TO_COMMIT=*_generated.go *_generated.*.go

API_SERVER_IMAGE      ?=calico/apiserver
BUILD_IMAGES          ?=$(API_SERVER_IMAGE)
DEV_REGISTRIES        ?=quay.io docker.io
RELEASE_REGISTRIES    ?=$(DEV_REGISTRIES)
RELEASE_BRANCH_PREFIX ?=release
DEV_TAG_SUFFIX        ?=0.dev

EXTRA_DOCKER_ARGS += -e GOLANGCI_LINT_CACHE=/lint-cache -v $(CURDIR)/.lint-cache:/lint-cache:rw \
				 -v $(CURDIR)/hack/boilerplate:/go/src/k8s.io/kubernetes/hack/boilerplate:rw

###############################################################################
BINDIR ?= bin
BUILD_DIR ?= build

TOP_SRC_DIRS = pkg cmd
SRC_DIRS = $(shell sh -c "find $(TOP_SRC_DIRS) -name \\*.go \
                   -exec dirname {} \\; | sort | uniq")
TEST_DIRS ?= $(shell sh -c "find $(TOP_SRC_DIRS) -name \\*_test.go \
                    -exec dirname {} \\; | sort | uniq")

ifeq ($(shell uname -s),Darwin)
	STAT = stat -f '%c %N'
else
	STAT = stat -c '%Y %n'
endif

K8SAPISERVER_GO_FILES = $(shell find $(SRC_DIRS) -name \*.go -exec $(STAT) {} \; \
                   | sort -r | head -n 1 | sed "s/.* //")

ifdef UNIT_TESTS
UNIT_TEST_FLAGS = -run $(UNIT_TESTS) -v
endif

APISERVER_VERSION?=$(shell git describe --tags --dirty --always --abbrev=12)
APISERVER_BUILD_DATE?=$(shell date -u +'%FT%T%z')
APISERVER_GIT_REVISION?=$(shell git rev-parse --short HEAD)
APISERVER_GIT_DESCRIPTION?=$(shell git describe --tags)

VERSION_FLAGS = -X $(PACKAGE_NAME)/cmd/apiserver/server.VERSION=$(APISERVER_VERSION) \
	-X $(PACKAGE_NAME)/cmd/apiserver/server.BUILD_DATE=$(APISERVER_BUILD_DATE) \
	-X $(PACKAGE_NAME)/cmd/apiserver/server.GIT_DESCRIPTION=$(APISERVER_GIT_DESCRIPTION) \
	-X $(PACKAGE_NAME)/cmd/apiserver/server.GIT_REVISION=$(APISERVER_GIT_REVISION)

BUILD_LDFLAGS = -ldflags "$(VERSION_FLAGS)"
RELEASE_LDFLAGS = -ldflags "$(VERSION_FLAGS) -w"
KUBECONFIG_DIR? = /etc/kubernetes/admin.conf

##############################################################################
# Download and include ../lib.Makefile before anything else
#   Additions to EXTRA_DOCKER_ARGS need to happen before the include since
#   that variable is evaluated when we declare DOCKER_RUN and siblings.
##############################################################################
<<<<<<< HEAD
=======

>>>>>>> fd315571
include ../lib.Makefile

# We need CGO to leverage Boring SSL.  However, the cross-compile doesn't support CGO yet.
ifeq ($(ARCH), $(filter $(ARCH),amd64))
CGO_ENABLED=1
else
CGO_ENABLED=0
endif

###############################################################################
# Static checks
###############################################################################
## Perform static checks on the code.
# TODO: re-enable these linters !
LINT_ARGS := --disable gosimple,govet,structcheck,errcheck,goimports,unused,ineffassign,staticcheck,deadcode,typecheck --timeout 5m

###############################################################################
# CI/CD
###############################################################################
.PHONY: ci
## Run what CI runs
ci: clean static-checks calico/apiserver fv ut

## Deploys images to registry
cd: image-all cd-common

# This section builds the output binaries.
# Some will have dedicated targets to make it easier to type, for example
# "apiserver" instead of "$(BINDIR)/apiserver".
#########################################################################
$(BINDIR)/apiserver: $(K8SAPISERVER_GO_FILES)
ifndef RELEASE_BUILD
	$(eval LDFLAGS:=$(RELEASE_LDFLAGS))
else
	$(eval LDFLAGS:=$(BUILD_LDFLAGS))
endif
	@echo Building k8sapiserver...
	mkdir -p bin
	$(DOCKER_RUN) -e CGO_ENABLED=$(CGO_ENABLED) $(CALICO_BUILD) \
		sh -c '$(GIT_CONFIG_SSH) go build -v -i -o $@ -v $(LDFLAGS) $(PACKAGE_NAME)/cmd/apiserver'

$(BINDIR)/filecheck: $(K8SAPISERVER_GO_FILES)
ifndef RELEASE_BUILD
	$(eval LDFLAGS:=$(RELEASE_LDFLAGS))
else
	$(eval LDFLAGS:=$(BUILD_LDFLAGS))
endif
	@echo Building filecheck...
	$(DOCKER_RUN) -e CGO_ENABLED=$(CGO_ENABLED) $(CALICO_BUILD) \
		sh -c '$(GIT_CONFIG_SSH) go build -v -i -o $@ -v $(LDFLAGS) $(PACKAGE_NAME)/cmd/filecheck'

###############################################################################
# Building the image
###############################################################################
build: image

CONTAINER_CREATED=.apiserver.created-$(ARCH)
.PHONY: image $(API_SERVER_IMAGE)
image: $(API_SERVER_IMAGE)
image-all: $(addprefix sub-image-,$(VALIDARCHES))
sub-image-%:
	$(MAKE) image ARCH=$*

$(API_SERVER_IMAGE): $(CONTAINER_CREATED)
$(CONTAINER_CREATED): docker-image/Dockerfile.$(ARCH) $(BINDIR)/apiserver
	docker build -t $(API_SERVER_IMAGE):latest-$(ARCH) --build-arg QEMU_IMAGE=$(CALICO_BUILD) --build-arg GIT_VERSION=$(GIT_VERSION) -f docker-image/Dockerfile.$(ARCH) .
ifeq ($(ARCH),amd64)
	docker tag $(API_SERVER_IMAGE):latest-$(ARCH) $(API_SERVER_IMAGE):latest
endif
	touch $@

# Build the calico/apiserver docker image.
.PHONY: calico/apiserver
calico/apiserver: $(BINDIR)/apiserver $(BINDIR)/filecheck
	rm -rf docker-image/bin
	mkdir -p docker-image/bin
	cp $(BINDIR)/apiserver docker-image/bin/
	cp $(BINDIR)/filecheck docker-image/bin/
	docker build --pull -t calico/apiserver --file ./docker-image/Dockerfile.$(ARCH) docker-image

.PHONY: lint-cache-dir
lint-cache-dir:
	mkdir -p $(CURDIR)/.lint-cache

check-boring-ssl: $(BINDIR)/apiserver
	$(DOCKER_RUN) -e CGO_ENABLED=$(CGO_ENABLED) $(CALICO_BUILD) \
		go tool nm $(BINDIR)/apiserver > $(BINDIR)/tags.txt && grep '_Cfunc__goboringcrypto_' $(BINDIR)/tags.txt 1> /dev/null
	-rm -f $(BINDIR)/tags.txt

.PHONY: ut 
ut: lint-cache-dir run-etcd
	$(DOCKER_RUN) $(CALICO_BUILD) \
		sh -c '$(GIT_CONFIG_SSH) ETCD_ENDPOINTS="http://127.0.0.1:2379" DATASTORE_TYPE="etcdv3" go test $(UNIT_TEST_FLAGS) \
			$(addprefix $(PACKAGE_NAME)/,$(TEST_DIRS))'

.PHONY: st
st:
	@echo "Nothing to do for $@"

.PHONY: check-copyright
check-copyright:
	@hack/check-copyright.sh

config/crd: mod-download
	mkdir -p config/crd
	$(DOCKER_GO_BUILD) sh -c ' \
		cp -r ../libcalico-go/config/crd/* config/crd; \
		chmod +w config/crd/*'

## Run etcd as a container (calico-etcd)
run-etcd: stop-etcd
	docker run --detach \
	--net=host \
	--entrypoint=/usr/local/bin/etcd \
	--name calico-etcd quay.io/coreos/etcd:v3.1.7 \
	--advertise-client-urls "http://$(LOCAL_IP_ENV):2379,http://127.0.0.1:2379,http://$(LOCAL_IP_ENV):4001,http://127.0.0.1:4001" \
	--listen-client-urls "http://0.0.0.0:2379,http://0.0.0.0:4001"

## Stop the etcd container (calico-etcd)
stop-etcd:
	-docker rm -f calico-etcd

GITHUB_TEST_INTEGRATION_URI := https://raw.githubusercontent.com/kubernetes/kubernetes/v1.16.4/hack/lib

hack-lib:
	mkdir -p hack/lib/
	curl -s --fail $(GITHUB_TEST_INTEGRATION_URI)/init.sh -o hack/lib/init.sh
	curl -s --fail $(GITHUB_TEST_INTEGRATION_URI)/util.sh -o hack/lib/util.sh
	curl -s --fail $(GITHUB_TEST_INTEGRATION_URI)/logging.sh -o hack/lib/logging.sh
	curl -s --fail $(GITHUB_TEST_INTEGRATION_URI)/version.sh -o hack/lib/version.sh
	curl -s --fail $(GITHUB_TEST_INTEGRATION_URI)/golang.sh -o hack/lib/golang.sh
	curl -s --fail $(GITHUB_TEST_INTEGRATION_URI)/etcd.sh -o hack/lib/etcd.sh

## Run a local kubernetes server with API via hyperkube
run-kubernetes-server: config/crd run-etcd stop-kubernetes-server
	# Run a Kubernetes apiserver using Docker.
	docker run --detach --net=host \
	  --name st-apiserver \
	  -v `pwd`/test/certs:/home/user/certs \
	  -e KUBECONFIG=/home/user/certs/kubeconfig \
	  $(CALICO_BUILD) kube-apiserver \
	    --etcd-servers=http://$(LOCAL_IP_ENV):2379 \
	    --service-cluster-ip-range=10.101.0.0/16 \
            --authorization-mode=RBAC \
            --service-account-key-file=/home/user/certs/service-account.pem \
            --service-account-signing-key-file=/home/user/certs/service-account-key.pem \
            --service-account-issuer=https://localhost:443 \
            --api-audiences=kubernetes.default \
            --client-ca-file=/home/user/certs/ca.pem \
            --tls-cert-file=/home/user/certs/kubernetes.pem \
            --tls-private-key-file=/home/user/certs/kubernetes-key.pem \
            --enable-priority-and-fairness=false \
            --max-mutating-requests-inflight=0 \
            --max-requests-inflight=0

	# Wait until we can configure a cluster role binding which allows anonymous auth.
	while ! docker exec st-apiserver kubectl create clusterrolebinding anonymous-admin --clusterrole=cluster-admin --user=system:anonymous; do echo "Trying to create ClusterRoleBinding"; sleep 2; done

	# And run the controller manager.
	docker run --detach --net=host \
	  --name st-controller-manager \
	  -v $(CURDIR)/test/certs:/home/user/certs \
	  $(CALICO_BUILD) kube-controller-manager \
            --master=https://127.0.0.1:6443 \
            --kubeconfig=/home/user/certs/kube-controller-manager.kubeconfig \
            --min-resync-period=3m \
            --allocate-node-cidrs=true \
            --cluster-cidr=192.168.0.0/16 \
            --v=5 \
            --service-account-private-key-file=/home/user/certs/service-account-key.pem \
            --root-ca-file=/home/user/certs/ca.pem

	# Create CustomResourceDefinition (CRD) for Calico resources
	# from the manifest crds.yaml
	docker run \
		--net=host \
		--rm \
<<<<<<< HEAD
		-v $(CURDIR):/manifests \
		-v $(CURDIR)/test/certs:/home/user/certs \
		lachlanevenson/k8s-kubectl:${K8S_VERSION} \
=======
		-v  $(CURDIR):/manifests \
		-v $(CURDIR)/test/certs:/home/user/certs \
		lachlanevenson/k8s-kubectl:${KUBECTL_VERSION} \
>>>>>>> fd315571
		--kubeconfig=/home/user/certs/kubeconfig \
		apply -f /manifests/config/crd/

	# Create a Node in the API for the tests to use.
	docker run \
		--net=host \
		--rm \
<<<<<<< HEAD
		-v $(CURDIR):/manifests \
		-v $(CURDIR)/test/certs:/home/user/certs \
		lachlanevenson/k8s-kubectl:${K8S_VERSION} \
=======
		-v  $(CURDIR):/manifests \
		-v $(CURDIR)/test/certs:/home/user/certs \
		lachlanevenson/k8s-kubectl:${KUBECTL_VERSION} \
>>>>>>> fd315571
		--kubeconfig=/home/user/certs/kubeconfig \
		apply -f /manifests/test/mock-node.yaml

	# Create Namespaces required by namespaced Calico `NetworkPolicy`
	# tests from the manifests namespaces.yaml.
	docker run \
		--net=host \
		--rm \
<<<<<<< HEAD
		-v $(CURDIR):/manifests \
		-v $(CURDIR)/test/certs:/home/user/certs \
		lachlanevenson/k8s-kubectl:${K8S_VERSION} \
=======
		-v  $(CURDIR):/manifests \
		-v $(CURDIR)/test/certs:/home/user/certs \
		lachlanevenson/k8s-kubectl:${KUBECTL_VERSION} \
>>>>>>> fd315571
		--kubeconfig=/home/user/certs/kubeconfig \
		apply -f /manifests/test/namespaces.yaml

## Stop the local kubernetes server
stop-kubernetes-server:
	# Delete the cluster role binding.
	-docker exec st-apiserver kubectl delete clusterrolebinding anonymous-admin

	# Stop master components.
	-docker rm -f st-apiserver st-controller-manager


# TODO(doublek): Add fv-etcd back to fv. It is currently disabled because profiles behavior is broken.
# Profiles should be disallowed from being created for both etcd and kdd mode. However we are allowing
# profiles to be created in etcd and disallow in kdd. This has the test incorrect for etcd and running
# for kdd.
.PHONY: fv
fv: fv-kdd

.PHONY: fv-etcd
fv-etcd: run-kubernetes-server hack-lib
	$(DOCKER_RUN) \
		-v $(CURDIR)/test/certs:/home/user/certs \
		-e KUBECONFIG=/home/user/certs/kubeconfig \
		$(CALICO_BUILD) \
		sh -c 'ETCD_ENDPOINTS="http://127.0.0.1:2379" DATASTORE_TYPE="etcdv3" test/integration.sh'

.PHONY: fv-kdd
fv-kdd: run-kubernetes-server hack-lib
	$(DOCKER_RUN) \
		-v $(CURDIR)/test/certs:/home/user/certs \
		-e KUBECONFIG=/home/user/certs/kubeconfig \
		$(CALICO_BUILD) \
		sh -c 'DATASTORE_TYPE="kubernetes" test/integration.sh'

.PHONY: clean
clean: clean-bin clean-build-image clean-hack-lib
	rm -rf .lint-cache

clean-build-image:
	docker rmi -f calico/apiserver > /dev/null 2>&1 || true

clean-bin:
	rm -rf $(BINDIR) \
	    docker-image/bin

clean-hack-lib:
	rm -rf hack/lib/

###############################################################################
# Release
###############################################################################
PREVIOUS_RELEASE=$(shell git describe --tags --abbrev=0)

## Tags and builds a release from start to finish.
release: release-prereqs
	$(MAKE) VERSION=$(VERSION) release-tag
	$(MAKE) VERSION=$(VERSION) release-build
	$(MAKE) VERSION=$(VERSION) release-verify

	@echo ""
	@echo "Release build complete. Next, push the produced images."
	@echo ""
	@echo "  make VERSION=$(VERSION) release-publish"
	@echo ""

## Produces a git tag for the release.
release-tag: release-prereqs release-notes
	git tag $(VERSION) -F release-notes-$(VERSION)
	@echo ""
	@echo "Now you can build the release:"
	@echo ""
	@echo "  make VERSION=$(VERSION) release-build"
	@echo ""

## Produces a clean build of release artifacts at the specified version.
release-build: release-prereqs clean
# Check that the correct code is checked out.
ifneq ($(VERSION), $(GIT_VERSION))
	$(error Attempt to build $(VERSION) from $(GIT_VERSION))
endif

	$(MAKE) image RELEASE=true
	$(MAKE) retag-build-images-with-registries IMAGETAG=$(VERSION) RELEASE=true
	# Generate the `latest` images.
	$(MAKE) retag-build-images-with-registries IMAGETAG=latest RELEASE=true

## Verifies the release artifacts produces by `make release-build` are correct.
release-verify: release-prereqs
	# Check the reported version is correct for each release artifact.
	if ! docker run calico/apiserver | grep 'Version:\s*$(VERSION)$$'; then \
	  echo "Reported version:" `docker run calico/apiserver` "\nExpected version: $(VERSION)"; \
	  false; \
	else \
	  echo "Version check passed\n"; \
	fi

## Generates release notes based on commits in this version.
release-notes: release-prereqs
	mkdir -p dist
	echo "# Changelog" > release-notes-$(VERSION)
	sh -c "git cherry -v $(PREVIOUS_RELEASE) | cut '-d ' -f 2- | sed 's/^/- /' >> release-notes-$(VERSION)"

## Pushes a github release and release artifacts produced by `make release-build`.
release-publish: release-prereqs
	# Push the git tag.
	git push origin $(VERSION)

	# Push images.
	$(MAKE) push-images-to-registries push-manifests IMAGETAG=$(VERSION) RELEASE=true CONFIRM=true

	@echo "Finalize the GitHub release based on the pushed tag."
	@echo ""
	@echo "  https://$(PACKAGE_NAME)/releases/tag/$(VERSION)"
	@echo ""
	@echo "If this is the latest stable release, then run the following to push 'latest' images."
	@echo ""
	@echo "  make VERSION=$(VERSION) release-publish-latest"
	@echo ""

# WARNING: Only run this target if this release is the latest stable release. Do NOT
# run this target for alpha / beta / release candidate builds, or patches to earlier Calico versions.
## Pushes `latest` release images. WARNING: Only run this for latest stable releases.
release-publish-latest: release-prereqs
	$(MAKE) push-images-to-registries push-manifests IMAGETAG=latest RELEASE=true CONFIRM=true

# release-prereqs checks that the environment is configured properly to create a release.
release-prereqs:
ifndef VERSION
	$(error VERSION is undefined - run using make release VERSION=vX.Y.Z)
endif

###############################################################################
# Utils
###############################################################################
# this is not a linked target, available for convenience.
.PHONY: tidy
## 'tidy' mods.
tidy:
	$(DOCKER_RUN) $(CALICO_BUILD) sh -c '$(GIT_CONFIG_SSH) go mod tidy'<|MERGE_RESOLUTION|>--- conflicted
+++ resolved
@@ -58,10 +58,7 @@
 #   Additions to EXTRA_DOCKER_ARGS need to happen before the include since
 #   that variable is evaluated when we declare DOCKER_RUN and siblings.
 ##############################################################################
-<<<<<<< HEAD
-=======
-
->>>>>>> fd315571
+
 include ../lib.Makefile
 
 # We need CGO to leverage Boring SSL.  However, the cross-compile doesn't support CGO yet.
@@ -239,15 +236,9 @@
 	docker run \
 		--net=host \
 		--rm \
-<<<<<<< HEAD
 		-v $(CURDIR):/manifests \
 		-v $(CURDIR)/test/certs:/home/user/certs \
 		lachlanevenson/k8s-kubectl:${K8S_VERSION} \
-=======
-		-v  $(CURDIR):/manifests \
-		-v $(CURDIR)/test/certs:/home/user/certs \
-		lachlanevenson/k8s-kubectl:${KUBECTL_VERSION} \
->>>>>>> fd315571
 		--kubeconfig=/home/user/certs/kubeconfig \
 		apply -f /manifests/config/crd/
 
@@ -255,15 +246,9 @@
 	docker run \
 		--net=host \
 		--rm \
-<<<<<<< HEAD
 		-v $(CURDIR):/manifests \
 		-v $(CURDIR)/test/certs:/home/user/certs \
 		lachlanevenson/k8s-kubectl:${K8S_VERSION} \
-=======
-		-v  $(CURDIR):/manifests \
-		-v $(CURDIR)/test/certs:/home/user/certs \
-		lachlanevenson/k8s-kubectl:${KUBECTL_VERSION} \
->>>>>>> fd315571
 		--kubeconfig=/home/user/certs/kubeconfig \
 		apply -f /manifests/test/mock-node.yaml
 
@@ -272,15 +257,9 @@
 	docker run \
 		--net=host \
 		--rm \
-<<<<<<< HEAD
-		-v $(CURDIR):/manifests \
-		-v $(CURDIR)/test/certs:/home/user/certs \
-		lachlanevenson/k8s-kubectl:${K8S_VERSION} \
-=======
 		-v  $(CURDIR):/manifests \
 		-v $(CURDIR)/test/certs:/home/user/certs \
 		lachlanevenson/k8s-kubectl:${KUBECTL_VERSION} \
->>>>>>> fd315571
 		--kubeconfig=/home/user/certs/kubeconfig \
 		apply -f /manifests/test/namespaces.yaml
 
