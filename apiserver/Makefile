--- conflicted
+++ resolved
@@ -128,17 +128,9 @@
 sub-image-%:
 	$(MAKE) image ARCH=$*
 
-<<<<<<< HEAD
-# Build the tigera/apiserver docker image.
-.PHONY: $(API_SERVER_IMAGE)
-$(API_SERVER_IMAGE): $(CONTAINER_CREATED)
-$(CONTAINER_CREATED): docker-image/Dockerfile.$(ARCH) $(BINDIR)/apiserver $(BINDIR)/filecheck
-	docker build -t $(API_SERVER_IMAGE):latest-$(ARCH) --build-arg QEMU_IMAGE=$(CALICO_BUILD) --build-arg GIT_VERSION=$(GIT_VERSION) -f docker-image/Dockerfile.$(ARCH) .
-=======
 $(API_SERVER_IMAGE): register $(CONTAINER_CREATED)
 $(CONTAINER_CREATED): docker-image/Dockerfile.$(ARCH) $(BINDIR)/apiserver-$(ARCH) $(BINDIR)/filecheck-$(ARCH)
 	docker build --no-cache --pull -t $(API_SERVER_IMAGE):latest-$(ARCH) $(TARGET_PLATFORM) --build-arg QEMU_IMAGE=$(CALICO_BUILD) --build-arg GIT_VERSION=$(GIT_VERSION) -f docker-image/Dockerfile.$(ARCH) .
->>>>>>> 00f5b4e4
 	$(MAKE) retag-build-images-with-registries VALIDARCHES=$(ARCH) IMAGETAG=latest
 	touch $@
 
@@ -323,30 +315,6 @@
 	$(MAKE) retag-build-images-with-registries IMAGETAG=latest RELEASE=true
 	touch $@
 
-<<<<<<< HEAD
-=======
-## Verifies the release artifacts produces by `make release-build` are correct.
-release-verify: release-prereqs
-	# Check the reported version is correct for each release artifact.
-	if ! docker run calico/apiserver | grep 'Version:\s*$(VERSION)$$'; then \
-	  echo "Reported version:" `docker run calico/apiserver` "\nExpected version: $(VERSION)"; \
-	  false; \
-	else \
-	  echo "Version check passed\n"; \
-	fi
-
-## Pushes a github release and release artifacts produced by `make release-build`.
-release-publish: release-prereqs
-	# Push images.
-	$(MAKE) push-images-to-registries push-manifests IMAGETAG=$(VERSION) RELEASE=$(RELEASE) CONFIRM=$(CONFIRM)
-
-# WARNING: Only run this target if this release is the latest stable release. Do NOT
-# run this target for alpha / beta / release candidate builds, or patches to earlier Calico versions.
-## Pushes `latest` release images. WARNING: Only run this for latest stable releases.
-release-publish-latest: release-prereqs
-	$(MAKE) push-images-to-registries push-manifests IMAGETAG=latest RELEASE=$(RELEASE) CONFIRM=$(CONFIRM)
-
->>>>>>> 00f5b4e4
 ###############################################################################
 # Utils
 ###############################################################################
