include ../metadata.mk

PACKAGE_NAME = github.com/projectcalico/calico/apiserver
LOCAL_CHECKS     = lint-cache-dir goimports check-copyright check-boring-ssl

# Used so semaphore commits generated files when pins are updated
EXTRA_FILES_TO_COMMIT=*_generated.go *_generated.*.go

<<<<<<< HEAD
API_SERVER_IMAGE      ?=tigera/cnx-apiserver
BUILD_IMAGES          ?=$(API_SERVER_IMAGE)
DEV_REGISTRIES        ?=gcr.io/unique-caldron-775/cnx
RELEASE_REGISTRIES    ?=quay.io
RELEASE_BRANCH_PREFIX ?=release-calient
DEV_TAG_SUFFIX        ?=calient-0.dev
=======
# Name of the images.
# e.g., <registry>/<name>:<tag>
API_SERVER_IMAGE      ?=apiserver
BUILD_IMAGES          ?=$(API_SERVER_IMAGE)
>>>>>>> 90939763

EXTRA_DOCKER_ARGS += -e GOLANGCI_LINT_CACHE=/lint-cache -v $(CURDIR)/.lint-cache:/lint-cache:rw \
				 -v $(CURDIR)/hack/boilerplate:/go/src/k8s.io/kubernetes/hack/boilerplate:rw

###############################################################################
BINDIR ?= bin
BUILD_DIR ?= build

TOP_SRC_DIRS = pkg cmd
SRC_DIRS = $(shell sh -c "find $(TOP_SRC_DIRS) -name \\*.go \
                   -exec dirname {} \\; | sort | uniq")
TEST_DIRS ?= $(shell sh -c "find $(TOP_SRC_DIRS) -name \\*_test.go \
                    -exec dirname {} \\; | sort | uniq")

ifeq ($(shell uname -s),Darwin)
	STAT = stat -f '%c %N'
else
	STAT = stat -c '%Y %n'
endif

K8SAPISERVER_GO_FILES = $(shell find $(SRC_DIRS) -name \*.go -exec $(STAT) {} \; \
                   | sort -r | head -n 1 | sed "s/.* //")

ifdef UNIT_TESTS
UNIT_TEST_FLAGS = -run $(UNIT_TESTS) -v
endif

APISERVER_VERSION?=$(shell git describe --tags --dirty --always --abbrev=12)
APISERVER_BUILD_DATE?=$(shell date -u +'%FT%T%z')
APISERVER_GIT_REVISION?=$(shell git rev-parse --short HEAD)
APISERVER_GIT_DESCRIPTION?=$(shell git describe --tags)

VERSION_FLAGS = -X $(PACKAGE_NAME)/cmd/apiserver/server.VERSION=$(APISERVER_VERSION) \
	-X $(PACKAGE_NAME)/cmd/apiserver/server.BUILD_DATE=$(APISERVER_BUILD_DATE) \
	-X $(PACKAGE_NAME)/cmd/apiserver/server.GIT_DESCRIPTION=$(APISERVER_GIT_DESCRIPTION) \
	-X $(PACKAGE_NAME)/cmd/apiserver/server.GIT_REVISION=$(APISERVER_GIT_REVISION)

BUILD_LDFLAGS = -ldflags "$(VERSION_FLAGS)"
RELEASE_LDFLAGS = -ldflags "$(VERSION_FLAGS) -w"
KUBECONFIG_DIR? = /etc/kubernetes/admin.conf

##############################################################################
# Download and include ../lib.Makefile before anything else
#   Additions to EXTRA_DOCKER_ARGS need to happen before the include since
#   that variable is evaluated when we declare DOCKER_RUN and siblings.
##############################################################################

include ../lib.Makefile

# We need CGO to leverage Boring SSL.  However, the cross-compile doesn't support CGO yet.
ifeq ($(ARCH), $(filter $(ARCH),amd64))
CGO_ENABLED=1
else
CGO_ENABLED=0
endif

###############################################################################
# Static checks
###############################################################################
## Perform static checks on the code.
# TODO: re-enable these linters !
LINT_ARGS := --disable gosimple,govet,structcheck,errcheck,goimports,unused,ineffassign,staticcheck,deadcode,typecheck --timeout 5m

###############################################################################
# CI/CD
###############################################################################
.PHONY: ci
## Run what CI runs
<<<<<<< HEAD
ci: clean static-checks $(API_SERVER_IMAGE) fv ut
=======
ci: clean static-checks image fv ut
>>>>>>> 90939763

## Deploys images to registry
cd: image-all cd-common

# This section builds the output binaries.
# Some will have dedicated targets to make it easier to type, for example
# "apiserver" instead of "$(BINDIR)/apiserver".
#########################################################################
$(BINDIR)/apiserver: $(K8SAPISERVER_GO_FILES)
ifndef RELEASE_BUILD
	$(eval LDFLAGS:=$(RELEASE_LDFLAGS))
else
	$(eval LDFLAGS:=$(BUILD_LDFLAGS))
endif
	@echo Building k8sapiserver...
	mkdir -p bin
	$(DOCKER_RUN) -e CGO_ENABLED=$(CGO_ENABLED) $(CALICO_BUILD) \
		sh -c '$(GIT_CONFIG_SSH) go build -v -i -o $@ -v $(LDFLAGS) $(PACKAGE_NAME)/cmd/apiserver'

$(BINDIR)/filecheck: $(K8SAPISERVER_GO_FILES)
ifndef RELEASE_BUILD
	$(eval LDFLAGS:=$(RELEASE_LDFLAGS))
else
	$(eval LDFLAGS:=$(BUILD_LDFLAGS))
endif
	@echo Building filecheck...
	$(DOCKER_RUN) -e CGO_ENABLED=$(CGO_ENABLED) $(CALICO_BUILD) \
		sh -c '$(GIT_CONFIG_SSH) go build -v -i -o $@ -v $(LDFLAGS) $(PACKAGE_NAME)/cmd/filecheck'

###############################################################################
# Building the image
###############################################################################
build: image

CONTAINER_CREATED=.apiserver.created-$(ARCH)
.PHONY: image $(API_SERVER_IMAGE)
image: $(API_SERVER_IMAGE)
image-all: $(addprefix sub-image-,$(VALIDARCHES))
sub-image-%:
	$(MAKE) image ARCH=$*

# Build the tigera/apiserver docker image.
.PHONY: $(API_SERVER_IMAGE)
$(API_SERVER_IMAGE): $(CONTAINER_CREATED)
$(CONTAINER_CREATED): docker-image/Dockerfile.$(ARCH) $(BINDIR)/apiserver $(BINDIR)/filecheck
	docker build -t $(API_SERVER_IMAGE):latest-$(ARCH) --build-arg QEMU_IMAGE=$(CALICO_BUILD) --build-arg GIT_VERSION=$(GIT_VERSION) -f docker-image/Dockerfile.$(ARCH) .
	$(MAKE) retag-build-images-with-registries VALIDARCHES=$(ARCH) IMAGETAG=latest
	touch $@

.PHONY: lint-cache-dir
lint-cache-dir:
	mkdir -p $(CURDIR)/.lint-cache

check-boring-ssl: $(BINDIR)/apiserver
	$(DOCKER_RUN) -e CGO_ENABLED=$(CGO_ENABLED) $(CALICO_BUILD) \
		go tool nm $(BINDIR)/apiserver > $(BINDIR)/tags.txt && grep '_Cfunc__goboringcrypto_' $(BINDIR)/tags.txt 1> /dev/null
	-rm -f $(BINDIR)/tags.txt

.PHONY: ut 
ut: lint-cache-dir run-etcd
	$(DOCKER_RUN) $(CALICO_BUILD) \
		sh -c '$(GIT_CONFIG_SSH) ETCD_ENDPOINTS="http://127.0.0.1:2379" DATASTORE_TYPE="etcdv3" go test $(UNIT_TEST_FLAGS) \
			$(addprefix $(PACKAGE_NAME)/,$(TEST_DIRS))'

.PHONY: st
st:
	@echo "Nothing to do for $@"

.PHONY: check-copyright
check-copyright:
	@hack/check-copyright.sh

config/crd: mod-download
	mkdir -p config/crd
	$(DOCKER_GO_BUILD) sh -c ' \
		cp -r ../libcalico-go/config/crd/* config/crd; \
		chmod +w config/crd/*'

## Run etcd as a container (calico-etcd)
run-etcd: stop-etcd
	docker run --detach \
	--net=host \
	--entrypoint=/usr/local/bin/etcd \
	--name calico-etcd quay.io/coreos/etcd:v3.1.7 \
	--advertise-client-urls "http://$(LOCAL_IP_ENV):2379,http://127.0.0.1:2379,http://$(LOCAL_IP_ENV):4001,http://127.0.0.1:4001" \
	--listen-client-urls "http://0.0.0.0:2379,http://0.0.0.0:4001"

## Stop the etcd container (calico-etcd)
stop-etcd:
	-docker rm -f calico-etcd

GITHUB_TEST_INTEGRATION_URI := https://raw.githubusercontent.com/kubernetes/kubernetes/v1.16.4/hack/lib

hack-lib:
	mkdir -p hack/lib/
	curl -s --fail $(GITHUB_TEST_INTEGRATION_URI)/init.sh -o hack/lib/init.sh
	curl -s --fail $(GITHUB_TEST_INTEGRATION_URI)/util.sh -o hack/lib/util.sh
	curl -s --fail $(GITHUB_TEST_INTEGRATION_URI)/logging.sh -o hack/lib/logging.sh
	curl -s --fail $(GITHUB_TEST_INTEGRATION_URI)/version.sh -o hack/lib/version.sh
	curl -s --fail $(GITHUB_TEST_INTEGRATION_URI)/golang.sh -o hack/lib/golang.sh
	curl -s --fail $(GITHUB_TEST_INTEGRATION_URI)/etcd.sh -o hack/lib/etcd.sh

## Run a local kubernetes server with API via hyperkube
run-kubernetes-server: config/crd run-etcd stop-kubernetes-server
	# Run a Kubernetes apiserver using Docker.
	docker run --detach --net=host \
	  --name st-apiserver \
	  -v `pwd`/test/certs:/home/user/certs \
	  -e KUBECONFIG=/home/user/certs/kubeconfig \
	  $(CALICO_BUILD) kube-apiserver \
	    --etcd-servers=http://$(LOCAL_IP_ENV):2379 \
	    --service-cluster-ip-range=10.101.0.0/16 \
            --authorization-mode=RBAC \
            --service-account-key-file=/home/user/certs/service-account.pem \
            --service-account-signing-key-file=/home/user/certs/service-account-key.pem \
            --service-account-issuer=https://localhost:443 \
            --api-audiences=kubernetes.default \
            --client-ca-file=/home/user/certs/ca.pem \
            --tls-cert-file=/home/user/certs/kubernetes.pem \
            --tls-private-key-file=/home/user/certs/kubernetes-key.pem \
            --enable-priority-and-fairness=false \
            --max-mutating-requests-inflight=0 \
            --max-requests-inflight=0

	# Wait until we can configure a cluster role binding which allows anonymous auth.
	while ! docker exec st-apiserver kubectl create clusterrolebinding anonymous-admin --clusterrole=cluster-admin --user=system:anonymous; do echo "Trying to create ClusterRoleBinding"; sleep 2; done

	# And run the controller manager.
	docker run --detach --net=host \
	  --name st-controller-manager \
	  -v $(CURDIR)/test/certs:/home/user/certs \
	  $(CALICO_BUILD) kube-controller-manager \
            --master=https://127.0.0.1:6443 \
            --kubeconfig=/home/user/certs/kube-controller-manager.kubeconfig \
            --min-resync-period=3m \
            --allocate-node-cidrs=true \
            --cluster-cidr=192.168.0.0/16 \
            --v=5 \
            --service-account-private-key-file=/home/user/certs/service-account-key.pem \
            --root-ca-file=/home/user/certs/ca.pem

	# Create CustomResourceDefinition (CRD) for Calico resources
	# from the manifest crds.yaml
	docker run \
		--net=host \
		--rm \
		-v $(CURDIR):/manifests \
		-v $(CURDIR)/test/certs:/home/user/certs \
		lachlanevenson/k8s-kubectl:${KUBECTL_VERSION} \
		--kubeconfig=/home/user/certs/kubeconfig \
		apply -f /manifests/config/crd/

	# Create a Node in the API for the tests to use.
	docker run \
		--net=host \
		--rm \
		-v $(CURDIR):/manifests \
		-v $(CURDIR)/test/certs:/home/user/certs \
		lachlanevenson/k8s-kubectl:${KUBECTL_VERSION} \
		--kubeconfig=/home/user/certs/kubeconfig \
		apply -f /manifests/test/mock-node.yaml

	# Create Namespaces required by namespaced Calico `NetworkPolicy`
	# tests from the manifests namespaces.yaml.
	docker run \
		--net=host \
		--rm \
		-v  $(CURDIR):/manifests \
		-v $(CURDIR)/test/certs:/home/user/certs \
		lachlanevenson/k8s-kubectl:${KUBECTL_VERSION} \
		--kubeconfig=/home/user/certs/kubeconfig \
		apply -f /manifests/test/namespaces.yaml

## Stop the local kubernetes server
stop-kubernetes-server:
	# Delete the cluster role binding.
	-docker exec st-apiserver kubectl delete clusterrolebinding anonymous-admin

	# Stop master components.
	-docker rm -f st-apiserver st-controller-manager


# TODO(doublek): Add fv-etcd back to fv. It is currently disabled because profiles behavior is broken.
# Profiles should be disallowed from being created for both etcd and kdd mode. However we are allowing
# profiles to be created in etcd and disallow in kdd. This has the test incorrect for etcd and running
# for kdd.
.PHONY: fv
fv: fv-kdd

.PHONY: fv-etcd
fv-etcd: run-kubernetes-server hack-lib
	$(DOCKER_RUN) \
		-v $(CURDIR)/test/certs:/home/user/certs \
		-e KUBECONFIG=/home/user/certs/kubeconfig \
		$(CALICO_BUILD) \
		sh -c 'ETCD_ENDPOINTS="http://127.0.0.1:2379" DATASTORE_TYPE="etcdv3" test/integration.sh'

.PHONY: fv-kdd
fv-kdd: run-kubernetes-server hack-lib
	$(DOCKER_RUN) \
		-v $(CURDIR)/test/certs:/home/user/certs \
		-e KUBECONFIG=/home/user/certs/kubeconfig \
		$(CALICO_BUILD) \
		sh -c 'DATASTORE_TYPE="kubernetes" test/integration.sh'

.PHONY: clean
clean: clean-bin clean-hack-lib
	rm -rf .lint-cache

<<<<<<< HEAD
clean-build-image:
	docker rmi -f $(API_SERVER_IMAGE) > /dev/null 2>&1 || true

=======
>>>>>>> 90939763
clean-bin:
	rm -rf $(BINDIR) \
	    docker-image/bin

clean-hack-lib:
	rm -rf hack/lib/

###############################################################################
# Release
###############################################################################
PREVIOUS_RELEASE=$(shell git describe --tags --abbrev=0)

## Tags and builds a release from start to finish.
release: release-prereqs
	$(MAKE) VERSION=$(VERSION) release-tag
	$(MAKE) VERSION=$(VERSION) release-build
	$(MAKE) VERSION=$(VERSION) release-verify

	@echo ""
	@echo "Release build complete. Next, push the produced images."
	@echo ""
	@echo "  make VERSION=$(VERSION) release-publish"
	@echo ""

## Produces a git tag for the release.
release-tag: release-prereqs release-notes
	git tag $(VERSION) -F release-notes-$(VERSION)
	@echo ""
	@echo "Now you can build the release:"
	@echo ""
	@echo "  make VERSION=$(VERSION) release-build"
	@echo ""

## Produces a clean build of release artifacts at the specified version.
release-build: release-prereqs clean
# Check that the correct code is checked out.
ifneq ($(VERSION), $(GIT_VERSION))
	$(error Attempt to build $(VERSION) from $(GIT_VERSION))
endif

	$(MAKE) image RELEASE=true
	$(MAKE) retag-build-images-with-registries IMAGETAG=$(VERSION) RELEASE=true
	# Generate the `latest` images.
	$(MAKE) retag-build-images-with-registries IMAGETAG=latest RELEASE=true

###############################################################################
# Utils
###############################################################################
# this is not a linked target, available for convenience.
.PHONY: tidy
## 'tidy' mods.
tidy:
	$(DOCKER_RUN) $(CALICO_BUILD) sh -c '$(GIT_CONFIG_SSH) go mod tidy'<|MERGE_RESOLUTION|>--- conflicted
+++ resolved
@@ -6,19 +6,13 @@
 # Used so semaphore commits generated files when pins are updated
 EXTRA_FILES_TO_COMMIT=*_generated.go *_generated.*.go
 
-<<<<<<< HEAD
-API_SERVER_IMAGE      ?=tigera/cnx-apiserver
-BUILD_IMAGES          ?=$(API_SERVER_IMAGE)
-DEV_REGISTRIES        ?=gcr.io/unique-caldron-775/cnx
-RELEASE_REGISTRIES    ?=quay.io
 RELEASE_BRANCH_PREFIX ?=release-calient
 DEV_TAG_SUFFIX        ?=calient-0.dev
-=======
+
 # Name of the images.
 # e.g., <registry>/<name>:<tag>
-API_SERVER_IMAGE      ?=apiserver
+API_SERVER_IMAGE      ?=cnx-apiserver
 BUILD_IMAGES          ?=$(API_SERVER_IMAGE)
->>>>>>> 90939763
 
 EXTRA_DOCKER_ARGS += -e GOLANGCI_LINT_CACHE=/lint-cache -v $(CURDIR)/.lint-cache:/lint-cache:rw \
 				 -v $(CURDIR)/hack/boilerplate:/go/src/k8s.io/kubernetes/hack/boilerplate:rw
@@ -87,11 +81,7 @@
 ###############################################################################
 .PHONY: ci
 ## Run what CI runs
-<<<<<<< HEAD
-ci: clean static-checks $(API_SERVER_IMAGE) fv ut
-=======
 ci: clean static-checks image fv ut
->>>>>>> 90939763
 
 ## Deploys images to registry
 cd: image-all cd-common
@@ -301,12 +291,6 @@
 clean: clean-bin clean-hack-lib
 	rm -rf .lint-cache
 
-<<<<<<< HEAD
-clean-build-image:
-	docker rmi -f $(API_SERVER_IMAGE) > /dev/null 2>&1 || true
-
-=======
->>>>>>> 90939763
 clean-bin:
 	rm -rf $(BINDIR) \
 	    docker-image/bin
