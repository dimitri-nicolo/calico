// Copyright (c) 2018-2019 Tigera, Inc. All rights reserved.

// Licensed under the Apache License, Version 2.0 (the "License");
// you may not use this file except in compliance with the License.
// You may obtain a copy of the License at
//
//     http://www.apache.org/licenses/LICENSE-2.0
//
// Unless required by applicable law or agreed to in writing, software
// distributed under the License is distributed on an "AS IS" BASIS,
// WITHOUT WARRANTIES OR CONDITIONS OF ANY KIND, either express or implied.
// See the License for the specific language governing permissions and
// limitations under the License.
package syncher

import (
	"context"
	"io/ioutil"
	"net"
	"os"
	"path"
	"sync"
	"testing"
	"time"

	. "github.com/onsi/gomega"

	"github.com/projectcalico/app-policy/policystore"
	"github.com/projectcalico/app-policy/proto"
	"github.com/projectcalico/app-policy/statscache"
	"github.com/projectcalico/app-policy/uds"

	envoyapi "github.com/envoyproxy/data-plane-api/envoy/api/v2/core"
	"google.golang.org/grpc"
)

const addr1Ip = "3.4.6.8"
const addr2Ip = "23.8.58.1"
const addr3Ip = "2.2.2.2"

var addr1 = &envoyapi.Address{
	Address: &envoyapi.Address_SocketAddress{SocketAddress: &envoyapi.SocketAddress{
		Address:  addr1Ip,
		Protocol: envoyapi.TCP,
		PortSpecifier: &envoyapi.SocketAddress_PortValue{
			PortValue: 5429,
		},
	}},
}
var addr2 = &envoyapi.Address{
	Address: &envoyapi.Address_SocketAddress{SocketAddress: &envoyapi.SocketAddress{
		Address:  addr2Ip,
		Protocol: envoyapi.TCP,
		PortSpecifier: &envoyapi.SocketAddress_PortValue{
			PortValue: 6632,
		},
	}},
}
var addr3 = &envoyapi.Address{
	Address: &envoyapi.Address_SocketAddress{SocketAddress: &envoyapi.SocketAddress{
		Address:  addr3Ip,
		Protocol: envoyapi.TCP,
		PortSpecifier: &envoyapi.SocketAddress_PortValue{
			PortValue: 2222,
		},
	}},
}
var profile1 = &proto.Profile{
	InboundRules: []*proto.Rule{
		{
			Action:      "allow",
			SrcIpSetIds: []string{"ipset1", "ipset6"},
		},
	},
}
var profile2 = &proto.Profile{
	OutboundRules: []*proto.Rule{
		{
			Action:      "allow",
			DstIpSetIds: []string{"ipset1", "ipset6"},
		},
	},
}
var policy1 = &proto.Policy{
	InboundRules: []*proto.Rule{
		{
			Action:      "allow",
			SrcIpSetIds: []string{"ipset1", "ipset6"},
		},
	},
}
var policy2 = &proto.Policy{
	OutboundRules: []*proto.Rule{
		{
			Action:      "allow",
			DstIpSetIds: []string{"ipset1", "ipset6"},
		},
	},
}
var endpoint1 = &proto.WorkloadEndpoint{
	Name:       "wep",
	ProfileIds: []string{"profile1", "profile2"},
}
var serviceAccount1 = &proto.ServiceAccountUpdate{
	Id:     &proto.ServiceAccountID{Name: "serviceAccount1", Namespace: "test"},
	Labels: map[string]string{"k1": "v1", "k2": "v2"},
}
var namespace1 = &proto.NamespaceUpdate{
	Id:     &proto.NamespaceID{Name: "namespace1"},
	Labels: map[string]string{"k1": "v1", "k2": "v2"},
}

// IPSetUpdate with a new ID
func TestIPSetUpdateNew(t *testing.T) {
	RegisterTestingT(t)

	id := "test_id"
	store := policystore.NewPolicyStore()
	update := &proto.IPSetUpdate{
		Id:   id,
		Type: proto.IPSetUpdate_IP,
		Members: []string{
			addr1Ip,
			addr2Ip,
		},
	}
	processIPSetUpdate(store, update)
	ipset := store.IPSetByID[id]
	Expect(ipset).ToNot(BeNil())
	Expect(ipset.ContainsAddress(addr1)).To(BeTrue())
	Expect(ipset.ContainsAddress(addr2)).To(BeTrue())
}

// IPSetUpdate with existing ID
func TestIPSetUpdateExists(t *testing.T) {
	RegisterTestingT(t)

	id := "test_id"
	store := policystore.NewPolicyStore()
	ipset := policystore.NewIPSet(proto.IPSetUpdate_IP)
	store.IPSetByID[id] = ipset
	ipset.AddString(addr1Ip)
	ipset.AddString(addr3Ip)

	update := &proto.IPSetUpdate{
		Id:   id,
		Type: proto.IPSetUpdate_IP,
		Members: []string{
			addr1Ip,
			addr2Ip,
		},
	}
	processIPSetUpdate(store, update)
	ipset = store.IPSetByID[id]

	// The update should replace existing set, so we don't expect 2.2.2.2 (addr3) to still be
	Expect(ipset.ContainsAddress(addr1)).To(BeTrue())
	Expect(ipset.ContainsAddress(addr2)).To(BeTrue())
	Expect(ipset.ContainsAddress(addr3)).To(BeFalse())
}

// processUpdate handles IPSetUpdate without a crash.
func TestIPSetUpdateDispatch(t *testing.T) {
	RegisterTestingT(t)

	id := "test_id"
	store := policystore.NewPolicyStore()
	inSync := make(chan struct{})
	update := &proto.ToDataplane{
		Payload: &proto.ToDataplane_IpsetUpdate{IpsetUpdate: &proto.IPSetUpdate{
			Id:   id,
			Type: proto.IPSetUpdate_IP,
			Members: []string{
				addr1Ip,
				addr2Ip,
			}}}}
	Expect(func() { processUpdate(store, inSync, update) }).ToNot(Panic())
}

// IPSetDeltaUpdate with existing ID.
func TestIPSetDeltaUpdateExists(t *testing.T) {
	RegisterTestingT(t)

	id := "test_id"
	store := policystore.NewPolicyStore()
	ipset := policystore.NewIPSet(proto.IPSetUpdate_IP)
	store.IPSetByID[id] = ipset
	ipset.AddString(addr1Ip)
	ipset.AddString(addr3Ip)

	update := &proto.IPSetDeltaUpdate{
		Id: id,
		AddedMembers: []string{
			addr2Ip,
		},
		RemovedMembers: []string{addr3Ip},
	}
	processIPSetDeltaUpdate(store, update)
	ipset = store.IPSetByID[id] // don't assume set pointer doesn't change

	Expect(ipset.ContainsAddress(addr1)).To(BeTrue())
	Expect(ipset.ContainsAddress(addr2)).To(BeTrue())
	Expect(ipset.ContainsAddress(addr3)).To(BeFalse())
}

// IPSetDeltaUpdate with an unknown ID results in a panic.
func TestIPSetDeltaUpdateNonExist(t *testing.T) {
	RegisterTestingT(t)

	id := "test_id"
	store := policystore.NewPolicyStore()

	update := &proto.IPSetDeltaUpdate{
		Id: id,
		AddedMembers: []string{
			addr2Ip,
		},
		RemovedMembers: []string{addr3Ip},
	}
	Expect(func() { processIPSetDeltaUpdate(store, update) }).To(Panic())
}

// processUpdate handles a valid IPSetDeltaUpdate without a panic
func TestIPSetDeltaUpdateDispatch(t *testing.T) {
	RegisterTestingT(t)

	id := "test_id"
	store := policystore.NewPolicyStore()
	ipset := policystore.NewIPSet(proto.IPSetUpdate_IP)
	store.IPSetByID[id] = ipset
	inSync := make(chan struct{})

	update := &proto.ToDataplane{Payload: &proto.ToDataplane_IpsetDeltaUpdate{
		IpsetDeltaUpdate: &proto.IPSetDeltaUpdate{
			Id: id,
			AddedMembers: []string{
				addr2Ip,
			},
			RemovedMembers: []string{addr3Ip},
		},
	}}
	Expect(func() { processUpdate(store, inSync, update) }).ToNot(Panic())
}

// IPSetRemove with an existing ID.
func TestIPSetRemoveExist(t *testing.T) {
	RegisterTestingT(t)

	id := "test_id"
	store := policystore.NewPolicyStore()
	ipset := policystore.NewIPSet(proto.IPSetUpdate_IP)
	store.IPSetByID[id] = ipset

	update := &proto.IPSetRemove{Id: id}
	processIPSetRemove(store, update)
	Expect(store.IPSetByID[id]).To(BeNil())
}

// IPSetRemove with an unknown ID is handled
func TestIPSetRemoveNonExist(t *testing.T) {
	RegisterTestingT(t)

	id := "test_id"
	store := policystore.NewPolicyStore()

	update := &proto.IPSetRemove{Id: id}
	processIPSetRemove(store, update)
	Expect(store.IPSetByID[id]).To(BeNil())
}

// processUpdate with IPSetRemove
func TestIPSetRemoveDispatch(t *testing.T) {
	RegisterTestingT(t)

	id := "test_id"
	store := policystore.NewPolicyStore()
	ipset := policystore.NewIPSet(proto.IPSetUpdate_IP)
	store.IPSetByID[id] = ipset
	inSync := make(chan struct{})

	update := &proto.ToDataplane{Payload: &proto.ToDataplane_IpsetRemove{
		IpsetRemove: &proto.IPSetRemove{Id: id},
	}}
	Expect(func() { processUpdate(store, inSync, update) }).ToNot(Panic())
}

// ActiveProfileUpdate with a new id
func TestActiveProfileUpdateNonExist(t *testing.T) {
	RegisterTestingT(t)

	id := proto.ProfileID{Name: "test_id"}
	store := policystore.NewPolicyStore()

	update := &proto.ActiveProfileUpdate{
		Id:      &id,
		Profile: profile1,
	}
	processActiveProfileUpdate(store, update)
	Expect(store.ProfileByID[id]).To(BeIdenticalTo(profile1))
}

// ActiveProfileUpdate with an existing ID
func TestActiveProfileUpdateExist(t *testing.T) {
	RegisterTestingT(t)

	id := proto.ProfileID{Name: "test_id"}
	store := policystore.NewPolicyStore()
	store.ProfileByID[id] = profile2

	update := &proto.ActiveProfileUpdate{
		Id:      &id,
		Profile: profile1,
	}
	processActiveProfileUpdate(store, update)
	Expect(store.ProfileByID[id]).To(BeIdenticalTo(profile1))
}

// ActiveProfileUpdate without an ID results in panic
func TestActiveProfileUpdateNilId(t *testing.T) {
	RegisterTestingT(t)

	store := policystore.NewPolicyStore()

	update := &proto.ActiveProfileUpdate{
		Profile: profile1,
	}
	Expect(func() { processActiveProfileUpdate(store, update) }).To(Panic())
}

// processUpdate with ActiveProfileUpdate
func TestActiveProfileUpdateDispatch(t *testing.T) {
	RegisterTestingT(t)

	id := proto.ProfileID{Name: "test_id"}
	store := policystore.NewPolicyStore()
	inSync := make(chan struct{})

	update := &proto.ToDataplane{Payload: &proto.ToDataplane_ActiveProfileUpdate{
		ActiveProfileUpdate: &proto.ActiveProfileUpdate{
			Id:      &id,
			Profile: profile1,
		},
	}}
	Expect(func() { processUpdate(store, inSync, update) }).ToNot(Panic())
}

// ActiveProfileRemove with an unkown id is handled without panic.
func TestActiveProfileRemoveNonExist(t *testing.T) {
	RegisterTestingT(t)

	id := proto.ProfileID{Name: "test_id"}
	store := policystore.NewPolicyStore()

	update := &proto.ActiveProfileRemove{Id: &id}
	processActiveProfileRemove(store, update)
	Expect(store.ProfileByID[id]).To(BeNil())
}

// ActiveProfileRemove with existing id
func TestActiveProfileRemoveExist(t *testing.T) {
	RegisterTestingT(t)

	id := proto.ProfileID{Name: "test_id"}
	store := policystore.NewPolicyStore()
	store.ProfileByID[id] = profile1

	update := &proto.ActiveProfileRemove{Id: &id}
	processActiveProfileRemove(store, update)
	Expect(store.ProfileByID[id]).To(BeNil())
}

// ActiveProfileRemove without an ID results in panic.
func TestActiveProfileRemoveNilId(t *testing.T) {
	RegisterTestingT(t)

	store := policystore.NewPolicyStore()

	update := &proto.ActiveProfileRemove{}
	Expect(func() { processActiveProfileRemove(store, update) }).To(Panic())
}

// processUpdate handles ActiveProfileRemove
func TestActiveProfileRemoveDispatch(t *testing.T) {
	RegisterTestingT(t)

	id := proto.ProfileID{Name: "test_id"}
	store := policystore.NewPolicyStore()
	inSync := make(chan struct{})

	update := &proto.ToDataplane{Payload: &proto.ToDataplane_ActiveProfileRemove{
		ActiveProfileRemove: &proto.ActiveProfileRemove{Id: &id},
	}}
	Expect(func() { processUpdate(store, inSync, update) }).ToNot(Panic())
}

// ActivePolicyUpdate for a new id
func TestActivePolicyUpdateNonExist(t *testing.T) {
	RegisterTestingT(t)

	id := proto.PolicyID{Tier: "test_tier", Name: "test_id"}
	store := policystore.NewPolicyStore()

	update := &proto.ActivePolicyUpdate{
		Id:     &id,
		Policy: policy1,
	}
	processActivePolicyUpdate(store, update)
	Expect(store.PolicyByID[id]).To(BeIdenticalTo(policy1))
}

// ActivePolicyUpdate for an existing id
func TestActivePolicyUpdateExist(t *testing.T) {
	RegisterTestingT(t)

	id := proto.PolicyID{Tier: "test_tier", Name: "test_id"}
	store := policystore.NewPolicyStore()
	store.PolicyByID[id] = policy2

	update := &proto.ActivePolicyUpdate{
		Id:     &id,
		Policy: policy1,
	}
	processActivePolicyUpdate(store, update)
	Expect(store.PolicyByID[id]).To(BeIdenticalTo(policy1))
}

// ActivePolicyUpdate without an id causes a panic
func TestActivePolicyUpdateNilId(t *testing.T) {
	RegisterTestingT(t)

	store := policystore.NewPolicyStore()

	update := &proto.ActivePolicyUpdate{
		Policy: policy1,
	}
	Expect(func() { processActivePolicyUpdate(store, update) }).To(Panic())
}

// processUpdate handles ActivePolicyDispatch
func TestActivePolicyUpdateDispatch(t *testing.T) {
	RegisterTestingT(t)

	id := proto.PolicyID{Tier: "test_tier", Name: "test_id"}
	store := policystore.NewPolicyStore()
	inSync := make(chan struct{})

	update := &proto.ToDataplane{Payload: &proto.ToDataplane_ActivePolicyUpdate{
		ActivePolicyUpdate: &proto.ActivePolicyUpdate{
			Id:     &id,
			Policy: policy1,
		},
	}}
	Expect(func() { processUpdate(store, inSync, update) }).ToNot(Panic())
}

// ActivePolicyRemove with unknown id is handled
func TestActivePolicyRemoveNonExist(t *testing.T) {
	RegisterTestingT(t)

	id := proto.PolicyID{Tier: "test_tier", Name: "test_id"}
	store := policystore.NewPolicyStore()

	update := &proto.ActivePolicyRemove{Id: &id}
	processActivePolicyRemove(store, update)
	Expect(store.PolicyByID[id]).To(BeNil())
}

// ActivePolicyRemove with existing id
func TestActivePolicyRemoveExist(t *testing.T) {
	RegisterTestingT(t)

	id := proto.PolicyID{Tier: "test_tier", Name: "test_id"}
	store := policystore.NewPolicyStore()
	store.PolicyByID[id] = policy1

	update := &proto.ActivePolicyRemove{Id: &id}
	processActivePolicyRemove(store, update)
	Expect(store.PolicyByID[id]).To(BeNil())
}

// ActivePolicyRemove without an id causes a panic
func TestActivePolicyRemoveNilId(t *testing.T) {
	RegisterTestingT(t)

	store := policystore.NewPolicyStore()

	update := &proto.ActivePolicyRemove{}
	Expect(func() { processActivePolicyRemove(store, update) }).To(Panic())
}

// processUpdate handles ActivePolicyRemove
func TestActivePolicyRemoveDispatch(t *testing.T) {
	RegisterTestingT(t)

	id := proto.PolicyID{Tier: "test_tier", Name: "test_id"}
	store := policystore.NewPolicyStore()
	inSync := make(chan struct{})

	update := &proto.ToDataplane{Payload: &proto.ToDataplane_ActivePolicyRemove{
		ActivePolicyRemove: &proto.ActivePolicyRemove{Id: &id},
	}}
	Expect(func() { processUpdate(store, inSync, update) }).ToNot(Panic())
}

// WorkloadEndpointUpdate sets the endpoint
func TestWorkloadEndpointUpdate(t *testing.T) {
	RegisterTestingT(t)

	store := policystore.NewPolicyStore()

	update := &proto.WorkloadEndpointUpdate{Endpoint: endpoint1}
	processWorkloadEndpointUpdate(store, update)
	Expect(store.Endpoint).To(BeIdenticalTo(endpoint1))
}

// processUpdate handles WorkloadEndpointUpdate
func TestWorkloadEndpointUpdateDispatch(t *testing.T) {
	RegisterTestingT(t)

	store := policystore.NewPolicyStore()
	inSync := make(chan struct{})

	update := &proto.ToDataplane{Payload: &proto.ToDataplane_WorkloadEndpointUpdate{
		WorkloadEndpointUpdate: &proto.WorkloadEndpointUpdate{Endpoint: endpoint1},
	}}
	Expect(func() { processUpdate(store, inSync, update) }).ToNot(Panic())
}

// WorkloadEndpointRemove removes the endpoint
func TestWorkloadEndpointRemove(t *testing.T) {
	RegisterTestingT(t)

	store := policystore.NewPolicyStore()
	store.Endpoint = endpoint1

	update := &proto.WorkloadEndpointRemove{}
	processWorkloadEndpointRemove(store, update)
	Expect(store.Endpoint).To(BeNil())
}

// processUpdate handles WorkloadEndpointRemove
func TestWorkloadEndpointRemoveDispatch(t *testing.T) {
	RegisterTestingT(t)

	store := policystore.NewPolicyStore()
	store.Endpoint = endpoint1
	inSync := make(chan struct{})

	update := &proto.ToDataplane{Payload: &proto.ToDataplane_WorkloadEndpointRemove{
		WorkloadEndpointRemove: &proto.WorkloadEndpointRemove{},
	}}
	Expect(func() { processUpdate(store, inSync, update) }).ToNot(Panic())
}

func TestServiceAccountUpdateDispatch(t *testing.T) {
	RegisterTestingT(t)
	store := policystore.NewPolicyStore()
	inSync := make(chan struct{})

	update := &proto.ToDataplane{Payload: &proto.ToDataplane_ServiceAccountUpdate{ServiceAccountUpdate: serviceAccount1}}

	Expect(func() { processUpdate(store, inSync, update) }).ToNot(Panic())
	Expect(store.ServiceAccountByID).To(Equal(map[proto.ServiceAccountID]*proto.ServiceAccountUpdate{
		*serviceAccount1.Id: serviceAccount1,
	}))
}

func TestServiceAccountUpdateNilId(t *testing.T) {
	RegisterTestingT(t)
	store := policystore.NewPolicyStore()

	Expect(func() { processServiceAccountUpdate(store, &proto.ServiceAccountUpdate{}) }).To(Panic())
}

func TestServiceAccountRemoveDispatch(t *testing.T) {
	RegisterTestingT(t)
	store := policystore.NewPolicyStore()
	store.ServiceAccountByID[*serviceAccount1.Id] = serviceAccount1
	inSync := make(chan struct{})

	remove := &proto.ToDataplane{Payload: &proto.ToDataplane_ServiceAccountRemove{
		ServiceAccountRemove: &proto.ServiceAccountRemove{Id: serviceAccount1.Id}}}
	Expect(func() { processUpdate(store, inSync, remove) }).ToNot(Panic())
	Expect(store.ServiceAccountByID).To(Equal(map[proto.ServiceAccountID]*proto.ServiceAccountUpdate{}))
}

func TestServiceAccountRemoveNilId(t *testing.T) {
	RegisterTestingT(t)
	store := policystore.NewPolicyStore()

	Expect(func() { processServiceAccountRemove(store, &proto.ServiceAccountRemove{}) }).To(Panic())
}

func TestNamespaceUpdateDispatch(t *testing.T) {
	RegisterTestingT(t)
	store := policystore.NewPolicyStore()
	inSync := make(chan struct{})

	update := &proto.ToDataplane{Payload: &proto.ToDataplane_NamespaceUpdate{NamespaceUpdate: namespace1}}
	Expect(func() { processUpdate(store, inSync, update) }).ToNot(Panic())
	Expect(store.NamespaceByID).To(Equal(map[proto.NamespaceID]*proto.NamespaceUpdate{
		*namespace1.Id: namespace1,
	}))
}

func TestNamespaceUpdateNilId(t *testing.T) {
	RegisterTestingT(t)
	store := policystore.NewPolicyStore()

	Expect(func() { processNamespaceUpdate(store, &proto.NamespaceUpdate{}) }).To(Panic())
}

func TestNamespaceRemoveDispatch(t *testing.T) {
	RegisterTestingT(t)
	store := policystore.NewPolicyStore()
	store.NamespaceByID[*namespace1.Id] = namespace1
	inSync := make(chan struct{})

	remove := &proto.ToDataplane{Payload: &proto.ToDataplane_NamespaceRemove{
		NamespaceRemove: &proto.NamespaceRemove{Id: namespace1.Id}}}
	Expect(func() { processUpdate(store, inSync, remove) }).ToNot(Panic())
	Expect(store.NamespaceByID).To(Equal(map[proto.NamespaceID]*proto.NamespaceUpdate{}))
}

func TestNamespaceRemoveNilId(t *testing.T) {
	RegisterTestingT(t)
	store := policystore.NewPolicyStore()

	Expect(func() { processNamespaceRemove(store, &proto.NamespaceRemove{}) }).To(Panic())
}

// processUpdate handles InSync
func TestInSyncDispatch(t *testing.T) {
	RegisterTestingT(t)

	store := policystore.NewPolicyStore()
	inSync := make(chan struct{})
	update := &proto.ToDataplane{Payload: &proto.ToDataplane_InSync{}}
	Expect(func() { processUpdate(store, inSync, update) }).ToNot(Panic())
	Expect(inSync).To(BeClosed())
}

// processUpdate for an unhandled Payload causes a panic
func TestProcessUpdateUnknown(t *testing.T) {
	RegisterTestingT(t)

	store := policystore.NewPolicyStore()
	inSync := make(chan struct{})
	update := &proto.ToDataplane{Payload: &proto.ToDataplane_ConfigUpdate{}}
	Expect(func() { processUpdate(store, inSync, update) }).To(Panic())
}

func TestSyncRestart(t *testing.T) {
	RegisterTestingT(t)

	server := newTestSyncServer()
	defer server.Shutdown()
	server.Start()

	uut := NewClient(server.GetTarget(), uds.GetDialOptions(), ClientOptions{})
	stores := make(chan *policystore.PolicyStore)
	dpStats := make(chan statscache.DPStats, 10)

	cCtx, cCancel := context.WithCancel(context.Background())
	defer cCancel()
	go uut.Start(cCtx, stores, dpStats)

	if uut.Readiness() {
		t.Error("Expected syncClient not to be ready before receiving inSync")
	}

	server.SendInSync()
	Eventually(stores).Should(Receive())

	server.Restart()
	Consistently(stores).ShouldNot(Receive())

	server.SendInSync()
	Eventually(stores).Should(Receive())
	if !uut.Readiness() {
		t.Error("Expected syncClient to be ready after receiving inSync")
	}
}

func TestSyncCancelBeforeInSync(t *testing.T) {
	RegisterTestingT(t)

	server := newTestSyncServer()
	defer server.Shutdown()
	server.Start()

	uut := NewClient(server.GetTarget(), uds.GetDialOptions(), ClientOptions{})
	stores := make(chan *policystore.PolicyStore)
	dpStats := make(chan statscache.DPStats, 10)

	cCtx, cCancel := context.WithCancel(context.Background())
	syncDone := make(chan struct{})
	go func() {
		uut.Start(cCtx, stores, dpStats)
		close(syncDone)
	}()

	time.Sleep(10 * time.Millisecond)
	cCancel()
	Eventually(syncDone).Should(BeClosed())
}

func TestSyncCancelAfterInSync(t *testing.T) {
	RegisterTestingT(t)

	server := newTestSyncServer()
	defer server.Shutdown()
	server.Start()

	uut := NewClient(server.GetTarget(), uds.GetDialOptions(), ClientOptions{})
	stores := make(chan *policystore.PolicyStore)
	dpStats := make(chan statscache.DPStats, 10)

	cCtx, cCancel := context.WithCancel(context.Background())
	syncDone := make(chan struct{})
	go func() {
		uut.Start(cCtx, stores, dpStats)
		close(syncDone)
	}()

	server.SendInSync()
	Eventually(stores).Should(Receive())

	cCancel()
	Eventually(syncDone).Should(BeClosed())
}

func TestSyncServerCancelBeforeInSync(t *testing.T) {
	RegisterTestingT(t)

	server := newTestSyncServer()
	defer server.Shutdown()
	server.Start()

	uut := NewClient(server.GetTarget(), uds.GetDialOptions(), ClientOptions{})
	stores := make(chan *policystore.PolicyStore)
	dpStats := make(chan statscache.DPStats, 10)

	cCtx, cCancel := context.WithCancel(context.Background())
	defer cCancel()

	syncDone := make(chan struct{})
	go func() {
		uut.Start(cCtx, stores, dpStats)
		close(syncDone)
	}()

	server.Shutdown()
	time.Sleep(10 * time.Millisecond)
	cCancel()
	Eventually(syncDone).Should(BeClosed())
}

func TestDPStatsAfterConnection(t *testing.T) {
	RegisterTestingT(t)

	server := newTestSyncServer()
	defer server.Shutdown()
	server.Start()

	uut := NewClient(server.GetTarget(), uds.GetDialOptions(), ClientOptions{StatsFlushInterval: 100 * time.Millisecond})
	stores := make(chan *policystore.PolicyStore)
	dpStats := make(chan statscache.DPStats, 10)

	cCtx, cCancel := context.WithCancel(context.Background())
	defer cCancel()

	syncDone := make(chan struct{})
	go func() {
		uut.Start(cCtx, stores, dpStats)
		close(syncDone)
	}()

	// Wait for in sync, so that we can be sure we've connected.
	server.SendInSync()
	Eventually(stores).Should(Receive())

	// Send a DPStats update (allowed packets) and check we have the corresponding aggregated protobuf stored.
	dpStats <- statscache.DPStats{
		Tuple: statscache.Tuple{
			SrcIp:    "1.2.3.4",
			DstIp:    "11.22.33.44",
			SrcPort:  1000,
			DstPort:  2000,
			Protocol: "TCP",
		},
		Values: statscache.Values{
			HTTPRequestsAllowed: 3,
			HTTPRequestsDenied:  0,
		},
	}
	Eventually(server.GetDataplaneStats, "150ms", "50ms").Should(Equal([]*proto.DataplaneStats{
		{
			SrcIp:    "1.2.3.4",
			DstIp:    "11.22.33.44",
			SrcPort:  1000,
			DstPort:  2000,
			Protocol: &proto.Protocol{&proto.Protocol_Name{Name: "TCP"}},
			Stats: []*proto.Statistic{
				{
					Direction:  proto.Statistic_IN,
					Relativity: proto.Statistic_DELTA,
					Kind:       proto.Statistic_HTTP_REQUESTS,
					Action:     proto.Action_ALLOWED,
					Value:      3,
				},
			},
		},
	}))

	// Send a DPStats update (denied packets) and check we have the corresponding aggregated protobuf stored.
	dpStats <- statscache.DPStats{
		Tuple: statscache.Tuple{
			SrcIp:    "1.2.3.4",
			DstIp:    "11.22.33.44",
			SrcPort:  1000,
			DstPort:  2000,
			Protocol: "TCP",
		},
		Values: statscache.Values{
			HTTPRequestsAllowed: 0,
			HTTPRequestsDenied:  5,
		},
	}
	Eventually(server.GetDataplaneStats, "150ms", "50ms").Should(Equal([]*proto.DataplaneStats{
		{
			SrcIp:    "1.2.3.4",
			DstIp:    "11.22.33.44",
			SrcPort:  1000,
			DstPort:  2000,
			Protocol: &proto.Protocol{&proto.Protocol_Name{Name: "TCP"}},
			Stats: []*proto.Statistic{
				{
					Direction:  proto.Statistic_IN,
					Relativity: proto.Statistic_DELTA,
					Kind:       proto.Statistic_HTTP_REQUESTS,
					Action:     proto.Action_ALLOWED,
					Value:      3,
				},
			},
		},
		{
			SrcIp:    "1.2.3.4",
			DstIp:    "11.22.33.44",
			SrcPort:  1000,
			DstPort:  2000,
			Protocol: &proto.Protocol{&proto.Protocol_Name{Name: "TCP"}},
			Stats: []*proto.Statistic{
				{
					Direction:  proto.Statistic_IN,
					Relativity: proto.Statistic_DELTA,
					Kind:       proto.Statistic_HTTP_REQUESTS,
					Action:     proto.Action_DENIED,
					Value:      5,
				},
			},
		},
	}))

	cCancel()
	Eventually(syncDone).Should(BeClosed())
}

func TestDPStatsBeforeConnection(t *testing.T) {
	RegisterTestingT(t)

	server := newTestSyncServer()
	defer server.Shutdown()

	uut := NewClient(server.GetTarget(), uds.GetDialOptions(), ClientOptions{StatsFlushInterval: 50 * time.Millisecond})
	stores := make(chan *policystore.PolicyStore)

	dpStats := make(chan statscache.DPStats, 10)

	cCtx, cCancel := context.WithCancel(context.Background())
	defer cCancel()
	syncDone := make(chan struct{})
	go func() {
		uut.Start(cCtx, stores, dpStats)
		close(syncDone)
	}()

	dpStats <- statscache.DPStats{
		Tuple: statscache.Tuple{
			SrcIp:    "1.2.3.4",
			DstIp:    "11.22.33.44",
			SrcPort:  1000,
			DstPort:  2000,
			Protocol: "TCP",
		},
		Values: statscache.Values{
			HTTPRequestsAllowed: 0,
			HTTPRequestsDenied:  1,
		},
	}
	Consistently(server.GetDataplaneStats, "100ms", "10ms").Should(HaveLen(0))

	// Start the server. This should allow the connection to complete - we expect the stats to have been
	// dropped while there was no connection, so we should receive no stats.
	server.Start()

	// Wait for in sync to complete since that guarantees we are connected.
	server.SendInSync()
	Eventually(stores).Should(Receive())
	Consistently(server.GetDataplaneStats, "100ms", "10ms").Should(HaveLen(0))

	cCancel()
	Eventually(syncDone).Should(BeClosed())
}

func TestDPStatsReportReturnsError(t *testing.T) {
	RegisterTestingT(t)

	server := newTestSyncServer()
	server.Start()
	defer server.Shutdown()

	uut := NewClient(server.GetTarget(), uds.GetDialOptions(), ClientOptions{StatsFlushInterval: 50 * time.Millisecond})
	stores := make(chan *policystore.PolicyStore)

	dpStats := make(chan statscache.DPStats, 10)

	cCtx, cCancel := context.WithCancel(context.Background())
	defer cCancel()
	syncDone := make(chan struct{})
	go func() {
		uut.Start(cCtx, stores, dpStats)
		close(syncDone)
	}()

	// Wait for in sync, so that we can be sure we've connected.
	server.SendInSync()
	Eventually(stores).Should(Receive())

	// Stop the server and then send in the stats. We should not receive any updates.
	server.Stop()
	Consistently(server.GetDataplaneStats).Should(HaveLen(0))

	dpStats <- statscache.DPStats{
		Tuple: statscache.Tuple{
			SrcIp:    "1.2.3.4",
			DstIp:    "11.22.33.44",
			SrcPort:  1000,
			DstPort:  2000,
			Protocol: "TCP",
		},
		Values: statscache.Values{
			HTTPRequestsAllowed: 15,
			HTTPRequestsDenied:  0,
		},
	}
	Consistently(server.GetDataplaneStats).Should(HaveLen(0))

	// Restart the test server, the stats should have been dropped, so we should still not receive them.
	server.Start()
	Consistently(server.GetDataplaneStats).Should(HaveLen(0))

	// We will have triggered reconnection processing, wait for the in-sync again so that
	// we know we are connected.
	server.SendInSync()
	Eventually(stores).Should(Receive())

	// Send in another stat and this time, check that we do eventually get it reported.
	dpStats <- statscache.DPStats{
		Tuple: statscache.Tuple{
			SrcIp:    "1.2.3.4",
			DstIp:    "11.22.33.44",
			SrcPort:  1000,
			DstPort:  2000,
			Protocol: "TCP",
		},
		Values: statscache.Values{
			HTTPRequestsAllowed: 7,
			HTTPRequestsDenied:  0,
		},
	}
	Eventually(server.GetDataplaneStats, "3s").Should(Equal([]*proto.DataplaneStats{
		{
			SrcIp:    "1.2.3.4",
			DstIp:    "11.22.33.44",
			SrcPort:  1000,
			DstPort:  2000,
			Protocol: &proto.Protocol{&proto.Protocol_Name{Name: "TCP"}},
			Stats: []*proto.Statistic{
				{
					Direction:  proto.Statistic_IN,
					Relativity: proto.Statistic_DELTA,
					Kind:       proto.Statistic_HTTP_REQUESTS,
					Action:     proto.Action_ALLOWED,
					Value:      7,
				},
			},
		},
	}))

	cCancel()
	Eventually(syncDone).Should(BeClosed())
}

func TestDPStatsReportReturnsUnsuccessful(t *testing.T) {
	RegisterTestingT(t)

	server := newTestSyncServer()
	defer server.Shutdown()

	uut := NewClient(server.GetTarget(), uds.GetDialOptions(), ClientOptions{StatsFlushInterval: 50 * time.Millisecond})
	stores := make(chan *policystore.PolicyStore)

	dpStats := make(chan statscache.DPStats, 10)

	cCtx, cCancel := context.WithCancel(context.Background())
	defer cCancel()
	syncDone := make(chan struct{})
	go func() {
		uut.Start(cCtx, stores, dpStats)
		close(syncDone)
	}()

	// Start the server. This should allow the connection to complete, and we should receive one aggregated
	// statistic.
	server.Start()

	// Wait for in sync to complete since that guarantees we are connected.
	server.SendInSync()
	Eventually(stores).Should(Receive())

	// Tell the Report fn to return unsuccessful (which can occur if the remote end is no longer expecting statistics
	// to be sent to it) and then send in the stats. We should not receive any updates.
	server.SetReportSuccessful(false)
	dpStats <- statscache.DPStats{
		Tuple: statscache.Tuple{
			SrcIp:    "1.2.3.4",
			DstIp:    "11.22.33.44",
			SrcPort:  1000,
			DstPort:  2000,
			Protocol: "TCP",
		},
		Values: statscache.Values{
			HTTPRequestsAllowed: 15,
			HTTPRequestsDenied:  0,
		},
	}
	Consistently(server.GetDataplaneStats).Should(HaveLen(0))

	// Tell the Report fn to succeed and check we still don't get the stats - they should have been dropped at this
	// point.
	server.SetReportSuccessful(true)
	Consistently(server.GetDataplaneStats).Should(HaveLen(0))

	cCancel()
	Eventually(syncDone).Should(BeClosed())
}

// processUpdate handles ConfigUpdate DropActionOverride values.
func TestConfigUpdateDropActionOverride(t *testing.T) {
	RegisterTestingT(t)

	store := policystore.NewPolicyStore()
	inSync := make(chan struct{})

	// Check defaulted value.
	Expect(store.DropActionOverride).To(Equal(policystore.DROP))

	update := &proto.ToDataplane{
		Payload: &proto.ToDataplane_ConfigUpdate{ConfigUpdate: &proto.ConfigUpdate{
			Config: map[string]string{
				"DropActionOverride": "ThisIsABadValue",
			},
		}},
	}
	Expect(func() { processUpdate(store, inSync, update) }).ToNot(Panic())
	Expect(store.DropActionOverride).To(Equal(policystore.DROP))

	update = &proto.ToDataplane{
		Payload: &proto.ToDataplane_ConfigUpdate{ConfigUpdate: &proto.ConfigUpdate{
			Config: map[string]string{
				"DropActionOverride": "ThisIsABadValue",
			},
		}},
	}
	Expect(func() { processUpdate(store, inSync, update) }).ToNot(Panic())
	Expect(store.DropActionOverride).To(Equal(policystore.DROP))

	update = &proto.ToDataplane{
		Payload: &proto.ToDataplane_ConfigUpdate{ConfigUpdate: &proto.ConfigUpdate{
			Config: map[string]string{
				"DropActionOverride": "ACCEPT",
			},
		}},
	}
	Expect(func() { processUpdate(store, inSync, update) }).ToNot(Panic())
	Expect(store.DropActionOverride).To(Equal(policystore.ACCEPT))

	update = &proto.ToDataplane{
		Payload: &proto.ToDataplane_ConfigUpdate{ConfigUpdate: &proto.ConfigUpdate{
			Config: map[string]string{
				"DropActionOverride": "LOGandACCEPT",
			},
		}},
	}
	Expect(func() { processUpdate(store, inSync, update) }).ToNot(Panic())
	Expect(store.DropActionOverride).To(Equal(policystore.LOG_AND_ACCEPT))

	update = &proto.ToDataplane{
		Payload: &proto.ToDataplane_ConfigUpdate{ConfigUpdate: &proto.ConfigUpdate{
			Config: map[string]string{
				"DropActionOverride": "LOGandDROP",
			},
		}},
	}
	Expect(func() { processUpdate(store, inSync, update) }).ToNot(Panic())
	Expect(store.DropActionOverride).To(Equal(policystore.LOG_AND_DROP))
}

// processUpdate handles ConfigUpdate with unknown config.
func TestConfigUpdateUnknownConfig(t *testing.T) {
	RegisterTestingT(t)

	store := policystore.NewPolicyStore()
	inSync := make(chan struct{})

	update := &proto.ToDataplane{
		Payload: &proto.ToDataplane_ConfigUpdate{ConfigUpdate: &proto.ConfigUpdate{
			Config: map[string]string{
				"ThisIsNotValid": "AndAnArbitraryValue",
			},
		}},
	}
	Expect(func() { processUpdate(store, inSync, update) }).ToNot(Panic())
}

func TestGetBoolFromConfig(t *testing.T) {
	m := map[string]string{
		"value1": "true",
		"value2": "false",
		"value3": "foobarbaz",
	}
	Expect(getBoolFromConfig(m, "missing", false)).To(BeFalse())
	Expect(getBoolFromConfig(m, "missing", true)).To(BeTrue())
	Expect(getBoolFromConfig(m, "value1", false)).To(BeTrue())
	Expect(getBoolFromConfig(m, "value2", true)).To(BeFalse())
	Expect(getBoolFromConfig(m, "value3", false)).To(BeFalse())
	Expect(getBoolFromConfig(m, "value3", true)).To(BeTrue())
}

type testSyncServer struct {
	cxt              context.Context
	cancel           func()
	updates          chan proto.ToDataplane
	path             string
	gRPCServer       *grpc.Server
	listener         net.Listener
	cLock            sync.Mutex
	cancelFns        []func()
	dpStats          []*proto.DataplaneStats
	reportSuccessful bool
}

func newTestSyncServer() *testSyncServer {
	cxt, cancel := context.WithCancel(context.Background())
	socketDir := makeTmpListenerDir()
	socketPath := path.Join(socketDir, ListenerSocket)
	ss := &testSyncServer{
		cxt: cxt, cancel: cancel, updates: make(chan proto.ToDataplane), path: socketPath, gRPCServer: grpc.NewServer(),
		reportSuccessful: true,
	}
	proto.RegisterPolicySyncServer(ss.gRPCServer, ss)
	return ss
}

func (ss *testSyncServer) Shutdown() {
	ss.cancel()
	ss.Stop()
}

func (ss *testSyncServer) Start() {
	ss.listen()
}

func (ss *testSyncServer) Stop() {
	ss.cLock.Lock()
	for _, c := range ss.cancelFns {
		c()
	}
	ss.cancelFns = make([]func(), 0)
	ss.cLock.Unlock()

	err := os.Remove(ss.path)
	if err != nil && !os.IsNotExist(err) {
		// A test may call Stop/Shutdown multiple times. It shouldn't fail if it does.
		Expect(err).ToNot(HaveOccurred())
	}
}

func (ss *testSyncServer) Restart() {
	ss.Stop()
	ss.Start()
}

func (ss *testSyncServer) Sync(_ *proto.SyncRequest, stream proto.PolicySync_SyncServer) error {
	ctx, cancel := context.WithCancel(ss.cxt)
	ss.cLock.Lock()
	ss.cancelFns = append(ss.cancelFns, cancel)
	ss.cLock.Unlock()
	var update proto.ToDataplane
	for {
		select {
		case <-ctx.Done():
			return nil
<<<<<<< HEAD
		case update = <-ss.updates:
			stream.Send(&update)
=======
		case update = <-this.updates:
			err := stream.Send(&update)
			if err != nil {
				return err
			}
>>>>>>> 116bb31f
		}
	}
	return nil
}

func (ss *testSyncServer) Report(_ context.Context, d *proto.DataplaneStats) (*proto.ReportResult, error) {
	ss.cLock.Lock()
	defer ss.cLock.Unlock()

	if !ss.reportSuccessful {
		// Mimicking unsuccessful report, don't store the stats - exit returning unsuccessful.
		return &proto.ReportResult{
			Successful: false,
		}, nil
	}

	// Store the stats and return success.
	ss.dpStats = append(ss.dpStats, d)
	return &proto.ReportResult{
		Successful: true,
	}, nil
}

func (ss *testSyncServer) SendInSync() {
	ss.updates <- proto.ToDataplane{Payload: &proto.ToDataplane_InSync{InSync: &proto.InSync{}}}
}

func (ss *testSyncServer) GetTarget() string {
	return ss.path
}

func (ss *testSyncServer) GetDataplaneStats() []*proto.DataplaneStats {
	ss.cLock.Lock()
	defer ss.cLock.Unlock()
	s := make([]*proto.DataplaneStats, len(ss.dpStats))
	copy(s, ss.dpStats)
	return s
}

func (ss *testSyncServer) SetReportSuccessful(ret bool) {
	ss.cLock.Lock()
	defer ss.cLock.Unlock()
	ss.reportSuccessful = ret
}

<<<<<<< HEAD
func (ss *testSyncServer) listen() {
	ss.listener = openListener(ss.path)
	go ss.gRPCServer.Serve(ss.listener)
=======
func (this *testSyncServer) listen() {
	var err error
	var wg sync.WaitGroup
	wg.Add(1)

	this.listener = openListener(this.path)
	go func() {
		err = this.gRPCServer.Serve(this.listener)
		wg.Done()
	}()
	wg.Wait()
	Expect(err).ToNot(HaveOccurred())
>>>>>>> 116bb31f
}

const ListenerSocket = "policysync.sock"

func makeTmpListenerDir() string {
	dirPath, err := ioutil.TempDir("/tmp", "felixut")
	Expect(err).ToNot(HaveOccurred())
	return dirPath
}

func openListener(socketPath string) net.Listener {
	lis, err := net.Listen("unix", socketPath)
	Expect(err).ToNot(HaveOccurred())
	return lis
}<|MERGE_RESOLUTION|>--- conflicted
+++ resolved
@@ -800,7 +800,7 @@
 			DstIp:    "11.22.33.44",
 			SrcPort:  1000,
 			DstPort:  2000,
-			Protocol: &proto.Protocol{&proto.Protocol_Name{Name: "TCP"}},
+			Protocol: &proto.Protocol{NumberOrName: &proto.Protocol_Name{Name: "TCP"}},
 			Stats: []*proto.Statistic{
 				{
 					Direction:  proto.Statistic_IN,
@@ -833,7 +833,7 @@
 			DstIp:    "11.22.33.44",
 			SrcPort:  1000,
 			DstPort:  2000,
-			Protocol: &proto.Protocol{&proto.Protocol_Name{Name: "TCP"}},
+			Protocol: &proto.Protocol{NumberOrName: &proto.Protocol_Name{Name: "TCP"}},
 			Stats: []*proto.Statistic{
 				{
 					Direction:  proto.Statistic_IN,
@@ -849,7 +849,7 @@
 			DstIp:    "11.22.33.44",
 			SrcPort:  1000,
 			DstPort:  2000,
-			Protocol: &proto.Protocol{&proto.Protocol_Name{Name: "TCP"}},
+			Protocol: &proto.Protocol{NumberOrName: &proto.Protocol_Name{Name: "TCP"}},
 			Stats: []*proto.Statistic{
 				{
 					Direction:  proto.Statistic_IN,
@@ -985,7 +985,7 @@
 			DstIp:    "11.22.33.44",
 			SrcPort:  1000,
 			DstPort:  2000,
-			Protocol: &proto.Protocol{&proto.Protocol_Name{Name: "TCP"}},
+			Protocol: &proto.Protocol{NumberOrName: &proto.Protocol_Name{Name: "TCP"}},
 			Stats: []*proto.Statistic{
 				{
 					Direction:  proto.Statistic_IN,
@@ -1212,19 +1212,13 @@
 		select {
 		case <-ctx.Done():
 			return nil
-<<<<<<< HEAD
 		case update = <-ss.updates:
-			stream.Send(&update)
-=======
-		case update = <-this.updates:
 			err := stream.Send(&update)
 			if err != nil {
 				return err
 			}
->>>>>>> 116bb31f
 		}
 	}
-	return nil
 }
 
 func (ss *testSyncServer) Report(_ context.Context, d *proto.DataplaneStats) (*proto.ReportResult, error) {
@@ -1267,11 +1261,6 @@
 	ss.reportSuccessful = ret
 }
 
-<<<<<<< HEAD
-func (ss *testSyncServer) listen() {
-	ss.listener = openListener(ss.path)
-	go ss.gRPCServer.Serve(ss.listener)
-=======
 func (this *testSyncServer) listen() {
 	var err error
 	var wg sync.WaitGroup
@@ -1284,7 +1273,6 @@
 	}()
 	wg.Wait()
 	Expect(err).ToNot(HaveOccurred())
->>>>>>> 116bb31f
 }
 
 const ListenerSocket = "policysync.sock"
