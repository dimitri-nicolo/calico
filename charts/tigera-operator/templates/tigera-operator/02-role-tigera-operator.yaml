# Permissions required when running the operator for a Calico cluster.
apiVersion: rbac.authorization.k8s.io/v1
kind: ClusterRole
metadata:
  name: {{.Release.Namespace}}
rules:
  - apiGroups:
      - ""
    resources:
      - namespaces
      - pods
      - podtemplates
      - services
      - endpoints
      - events
      - configmaps
      - secrets
      - serviceaccounts
      - resourcequotas
    verbs:
      - create
      - get
      - list
      - update
      - delete
      - watch
  - apiGroups:
      - ""
    resources:
      - resourcequotas
    verbs:
      - list
      - get
      - watch
  - apiGroups:
      - ""
    resources:
      - resourcequotas
    verbs:
      - create
      - get
      - list
      - update
      - delete
      - watch
    resourceNames:
      - calico-critical-pods
      - tigera-critical-pods
  - apiGroups:
      - ""
    resources:
      - nodes
    verbs:
      # Need to update node labels when migrating nodes.
      - get
      - patch
      - list
      # We need this for Typha autoscaling
      - watch
  - apiGroups:
      - rbac.authorization.k8s.io
    resources:
      - clusterroles
      - clusterrolebindings
      - rolebindings
      - roles
    verbs:
      - create
      - get
      - list
      - update
      - delete
      - watch
      - bind
      - escalate
  - apiGroups:
      - apps
    resources:
      - deployments
      - daemonsets
      - statefulsets
    verbs:
      - create
      - get
      - list
      - patch
      - update
      - delete
      - watch
  - apiGroups:
      - apps
    resourceNames:
      - {{.Release.Namespace}}
    resources:
      - deployments/finalizers
    verbs:
      - update
  - apiGroups:
      - operator.tigera.io
    resources:
      - '*'
    verbs:
      - create
      - get
      - list
      - update
      - patch
      - delete
      - watch
  - apiGroups:
    - networking.k8s.io
    resources:
    - networkpolicies
    verbs:
      - create
      - update
      - delete
      - get
      - list
      - watch
  - apiGroups:
    - crd.projectcalico.org
    resources:
    - felixconfigurations
    verbs:
    - create
    - patch
    - list
    - get
    - watch
  - apiGroups:
    - crd.projectcalico.org
    resources:
    - ippools
    - kubecontrollersconfigurations
    - bgpconfigurations
    verbs:
    - get
    - list
    - watch
  - apiGroups:
      - scheduling.k8s.io
    resources:
      - priorityclasses
    verbs:
      - create
      - get
      - list
      - update
      - delete
      - watch
  - apiGroups:
      - monitoring.coreos.com
    resources:
      - alertmanagers
      - podmonitors
      - prometheuses
      - prometheusrules
      - servicemonitors
      - thanosrulers
    verbs:
      - list
      - watch
  - apiGroups:
      - policy
    resources:
      - poddisruptionbudgets
    verbs:
      - create
      - get
      - list
      - update
      - delete
      - watch
  - apiGroups:
      - apiregistration.k8s.io
    resources:
      - apiservices
    verbs:
      - list
      - watch
      - create 
      - update
  # Needed for operator lock
  - apiGroups:
      - coordination.k8s.io
    resources:
      - leases
    verbs:
      - create
      - get
      - list
      - update
      - delete
      - watch
{{- if eq .Values.installation.kubernetesProvider "openshift" }}
  # When running in OpenShift, we need to update networking config.
  - apiGroups:
      - config.openshift.io
    resources:
      - networks/status
    verbs:
      - get
      - list
      - update
  - apiGroups:
      - config.openshift.io
    resources:
      - networks
      - infrastructures
    verbs:
      - get
      - list
      - patch
      - watch
  # On OpenShift, we need to modify SCCs.
  - apiGroups:
      - security.openshift.io
    resources:
      - securitycontextconstraints
    verbs:
      - create
      - get
      - list
      - update
      - delete
      - watch
  # The following rule is only for operator certification purposes.
  # The operator normally runs in a namespace with openshift.io/run-level=0 which bypasses SCC.
  # However in certification tests, the operator is run in a normal namespace so this
  # rule is needed for host networking and hostPath volume access.
  - apiGroups:
      - security.openshift.io
    resources:
      - securitycontextconstraints
    resourceNames:
      - hostaccess
    verbs:
      - use
  # Need these permissions for the calicoctl init container.
  - apiGroups:
      - crd.projectcalico.org
    resources:
      - bgpconfigurations
      - bgppeers
      - felixconfigurations
      - kubecontrollersconfigurations
      - globalnetworkpolicies
      - globalnetworksets
      - hostendpoints
      - networkpolicies
      - networksets
    verbs:
      - create
  - apiGroups:
     - crd.projectcalico.org
    resources:
      - ipamblocks
    verbs:
      - list
  # Need this permission for the calicoctl version mismatch checking
  - apiGroups:
      - crd.projectcalico.org
    resources:
      - clusterinformations
    verbs:
      - get
  # For AWS security group setup.
  - apiGroups:
      - crd.projectcalico.org
    resources:
      - ippools
    verbs:
      - create
      - list
  - apiGroups:
     - crd.projectcalico.org
    resources:
      - ipamblocks
    verbs:
      - list
{{- else }}
  # Add the appropriate pod security policy permissions
  - apiGroups:
      - policy
    resources:
      - podsecuritypolicies
    resourceNames:
      - {{.Release.Namespace}}
    verbs:
      - use
  - apiGroups:
      - policy
    resources:
      - podsecuritypolicies
    verbs:
      - get
      - list
      - watch
      - create
      - update
      - delete
{{- end }}
  # Permissions below this point are required for TSEE only.
  # For AWS security group setup. In enterprise, also needed for IDS installer and curator cronjob.
  - apiGroups:
      - batch
    resources:
      - jobs
      - cronjobs
    verbs:
      - '*'
  # The Tigera API server needs to be registered.
  - apiGroups:
      - apiregistration.k8s.io
    resources:
      - apiservices
    verbs:
      - get
      - create
      - update
  - apiGroups:
      - projectcalico.org
    resources:
      - globalreporttypes
      - licensekeys
      - globalalerttemplates
      - uisettingsgroups
      - uisettingsgroups/data
      - networkpolicies
    verbs:
      - '*'
  # For tiered network policy actions, tigera-apiserver requires that we authorize the operator for the tier.networkpolicies pseudo-kind.
  - apiGroups:
      - projectcalico.org
    resourceNames:
      - allow-tigera.*
    resources:
      - tier.networkpolicies
    verbs:
      - list
      - watch
      - get
      - create
      - update
      - delete
  # For tiered network policy actions, tigera-apiserver requires get authorization on the associated tier.
  - apiGroups:
      - projectcalico.org
    resourceNames:
      - allow-tigera
    resources:
      - tiers
    verbs:
      - get
      - delete
      - update
  # Separated from the above rule since resourceNames does not support the create verb, and requires a field selector for list/watch verbs.
  - apiGroups:
      - projectcalico.org
    resources:
      - tiers
    verbs:
      - create
      - list
      - watch
  - apiGroups:
      - elasticsearch.k8s.elastic.co
    resources:
      - elasticsearches
    verbs:
      - '*'
  - apiGroups:
      - storage.k8s.io
    resources:
      - storageclasses
    verbs:
      - '*'
  - apiGroups:
      - kibana.k8s.elastic.co
    resources:
      - kibanas
    verbs:
      - '*'
  - apiGroups:
      - admissionregistration.k8s.io
    resources:
      - validatingwebhookconfigurations
    verbs:
      - '*'
  - apiGroups:
      - projectcalico.org
    resources:
      - deeppacketinspections
    verbs:
      - list
      - get
      - watch
  # Add the permissions to monitor the status of certificate signing requests when certificate management is enabled.
  - apiGroups:
      - certificates.k8s.io
    resources:
      - certificatesigningrequests
    verbs:
      - list
<<<<<<< HEAD
      - watch  
=======
      - watch
  - apiGroups:
      - storage.k8s.io
    resources:
      - csidrivers
    verbs:
      - list
      - watch
      - update
      - get
      - create
      - delete
{{- end }}
>>>>>>> 9e8c47d6
<|MERGE_RESOLUTION|>--- conflicted
+++ resolved
@@ -179,7 +179,7 @@
     verbs:
       - list
       - watch
-      - create 
+      - create
       - update
   # Needed for operator lock
   - apiGroups:
@@ -403,9 +403,6 @@
       - certificatesigningrequests
     verbs:
       - list
-<<<<<<< HEAD
-      - watch  
-=======
       - watch
   - apiGroups:
       - storage.k8s.io
@@ -417,6 +414,4 @@
       - update
       - get
       - create
-      - delete
-{{- end }}
->>>>>>> 9e8c47d6
+      - delete