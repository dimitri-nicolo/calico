# Permissions required when running the operator for a Calico cluster.
apiVersion: rbac.authorization.k8s.io/v1
kind: ClusterRole
metadata:
  name: {{.Release.Namespace}}
rules:
  - apiGroups:
      - ""
    resources:
      - namespaces
      - pods
      - podtemplates
      - services
      - endpoints
      - events
      - configmaps
      - secrets
      - serviceaccounts
      - resourcequotas
      - persistentvolumeclaims
    verbs:
      - create
      - get
      - list
      - update
      - delete
      - watch
  - apiGroups:
      - ""
    resources:
      - resourcequotas
    verbs:
      - list
      - get
      - watch
  - apiGroups:
      - ""
    resources:
      - resourcequotas
    verbs:
      - create
      - get
      - list
      - update
      - delete
      - watch
    resourceNames:
      - calico-critical-pods
      - tigera-critical-pods
  - apiGroups:
      - ""
    resources:
      - nodes
    verbs:
      # Need to update node labels when migrating nodes.
      - get
      - patch
      - list
      # We need this for Typha autoscaling
      - watch
  - apiGroups:
      - rbac.authorization.k8s.io
    resources:
      - clusterroles
      - clusterrolebindings
      - rolebindings
      - roles
    verbs:
      - create
      - get
      - list
      - update
      - delete
      - watch
      - bind
      - escalate
  - apiGroups:
      - apps
    resources:
      - deployments
      - daemonsets
      - statefulsets
    verbs:
      - create
      - get
      - list
      - patch
      - update
      - delete
      - watch
  - apiGroups:
      - apps
    resourceNames:
      - {{.Release.Namespace}}
    resources:
      - deployments/finalizers
    verbs:
      - update
  - apiGroups:
      - operator.tigera.io
    resources:
      - '*'
    verbs:
      - create
      - get
      - list
      - update
      - patch
      - delete
      - watch
  - apiGroups:
    - networking.k8s.io
    resources:
    - networkpolicies
    verbs:
      - create
      - update
      - delete
      - get
      - list
      - watch
  - apiGroups:
    - crd.projectcalico.org
    resources:
    - felixconfigurations
    verbs:
    - create
    - patch
    - list
    - get
    - watch
  - apiGroups:
    - crd.projectcalico.org
    resources:
    - ippools
    - kubecontrollersconfigurations
    - bgpconfigurations
    verbs:
    - get
    - list
    - watch
  - apiGroups:
      - scheduling.k8s.io
    resources:
      - priorityclasses
    verbs:
      - create
      - get
      - list
      - update
      - delete
      - watch
  - apiGroups:
      - monitoring.coreos.com
    resources:
      - alertmanagers
      - podmonitors
      - prometheuses
      - prometheusrules
      - servicemonitors
      - thanosrulers
    verbs:
      - list
      - watch
  - apiGroups:
      - policy
    resources:
      - poddisruptionbudgets
    verbs:
      - create
      - get
      - list
      - update
      - delete
      - watch
  - apiGroups:
      - apiregistration.k8s.io
    resources:
      - apiservices
    verbs:
      - list
      - watch
      - create
      - update
  # Needed for operator lock
  - apiGroups:
      - coordination.k8s.io
    resources:
      - leases
    verbs:
      - create
      - get
      - list
      - update
      - delete
      - watch
  - apiGroups:
      - storage.k8s.io
    resources:
      - csidrivers
    verbs:
      - list
      - watch
      - update
      - get
      - create
      - delete
{{- if eq .Values.installation.kubernetesProvider "openshift" }}
  # When running in OpenShift, we need to update networking config.
  - apiGroups:
      - config.openshift.io
    resources:
      - networks/status
    verbs:
      - get
      - list
      - update
  - apiGroups:
      - config.openshift.io
    resources:
      - networks
      - infrastructures
    verbs:
      - get
      - list
      - patch
      - watch
  # On OpenShift, we need to modify SCCs.
  - apiGroups:
      - security.openshift.io
    resources:
      - securitycontextconstraints
    verbs:
      - create
      - get
      - list
      - update
      - delete
      - watch
  # The following rule is only for operator certification purposes.
  # The operator normally runs in a namespace with openshift.io/run-level=0 which bypasses SCC.
  # However in certification tests, the operator is run in a normal namespace so this
  # rule is needed for host networking and hostPath volume access.
  - apiGroups:
      - security.openshift.io
    resources:
      - securitycontextconstraints
    resourceNames:
      - hostaccess
    verbs:
      - use
  # Need these permissions for the calicoctl init container.
  - apiGroups:
      - crd.projectcalico.org
    resources:
      - bgpconfigurations
      - bgppeers
      - felixconfigurations
      - kubecontrollersconfigurations
      - globalnetworkpolicies
      - globalnetworksets
      - hostendpoints
      - networkpolicies
      - networksets
    verbs:
      - create
  - apiGroups:
     - crd.projectcalico.org
    resources:
      - ipamblocks
    verbs:
      - list
  # Need this permission for the calicoctl version mismatch checking
  - apiGroups:
      - crd.projectcalico.org
    resources:
      - clusterinformations
    verbs:
      - get
  # For AWS security group setup.
  - apiGroups:
      - crd.projectcalico.org
    resources:
      - ippools
    verbs:
      - create
      - list
  - apiGroups:
     - crd.projectcalico.org
    resources:
      - ipamblocks
    verbs:
      - list
{{- else }}
  # Add the appropriate pod security policy permissions
  - apiGroups:
      - policy
    resources:
      - podsecuritypolicies
    resourceNames:
      - {{.Release.Namespace}}
    verbs:
      - use
  - apiGroups:
      - policy
    resources:
      - podsecuritypolicies
    verbs:
      - get
      - list
      - watch
      - create
      - update
      - delete
{{- end }}
  # Permissions below this point are required for TSEE only.
  # For AWS security group setup. In enterprise, also needed for IDS installer and curator cronjob.
  - apiGroups:
      - batch
    resources:
      - jobs
      - cronjobs
    verbs:
      - '*'
  # The Tigera API server needs to be registered.
  - apiGroups:
      - apiregistration.k8s.io
    resources:
      - apiservices
    verbs:
      - get
      - create
      - update
  - apiGroups:
      - projectcalico.org
    resources:
      - globalreporttypes
      - licensekeys
      - globalalerttemplates
      - uisettingsgroups
      - uisettingsgroups/data
      - networkpolicies
    verbs:
      - '*'
  # For tiered network policy actions, tigera-apiserver requires that we authorize the operator for the tier.networkpolicies pseudo-kind.
  - apiGroups:
      - projectcalico.org
    resourceNames:
      - allow-tigera.*
    resources:
      - tier.networkpolicies
    verbs:
      - list
      - watch
      - get
      - create
      - update
      - delete
  # For tiered network policy actions, tigera-apiserver requires get authorization on the associated tier.
  - apiGroups:
      - projectcalico.org
    resourceNames:
      - allow-tigera
    resources:
      - tiers
    verbs:
      - get
      - delete
      - update
  # Separated from the above rule since resourceNames does not support the create verb, and requires a field selector for list/watch verbs.
  - apiGroups:
      - projectcalico.org
    resources:
      - tiers
    verbs:
      - create
      - list
      - watch
  - apiGroups:
      - elasticsearch.k8s.elastic.co
    resources:
      - elasticsearches
    verbs:
      - '*'
  - apiGroups:
      - storage.k8s.io
    resources:
      - storageclasses
    verbs:
      - '*'
  - apiGroups:
      - kibana.k8s.elastic.co
    resources:
      - kibanas
    verbs:
      - '*'
  - apiGroups:
      - admissionregistration.k8s.io
    resources:
      - validatingwebhookconfigurations
    verbs:
      - '*'
  - apiGroups:
      - projectcalico.org
    resources:
      - deeppacketinspections
    verbs:
      - list
      - get
      - watch
  # Add the permissions to monitor the status of certificate signing requests when certificate management is enabled.
  - apiGroups:
      - certificates.k8s.io
    resources:
      - certificatesigningrequests
    verbs:
      - list
      - watch
<<<<<<< HEAD
  - apiGroups:
      - storage.k8s.io
    resources:
      - csidrivers
    verbs:
      - list
      - watch
      - update
      - get
      - create
      - delete
=======
{{- end }}
>>>>>>> d6fdcafe
<|MERGE_RESOLUTION|>--- conflicted
+++ resolved
@@ -416,7 +416,6 @@
     verbs:
       - list
       - watch
-<<<<<<< HEAD
   - apiGroups:
       - storage.k8s.io
     resources:
@@ -427,7 +426,4 @@
       - update
       - get
       - create
-      - delete
-=======
-{{- end }}
->>>>>>> d6fdcafe
+      - delete