# imagePullSecrets is a special helm field which, when specified, creates a secret
# containing the pull secret which is used to pull all images deployed by this helm chart and the resulting operator.
# this field is a map where the key is the desired secret name and the value is the contents of the imagePullSecret.
#
# Example: --set-file imagePullSecrets.gcr=./pull-secret.json
imagePullSecrets: {}
installation:
  enabled: true
  variant: TigeraSecureEnterprise
  kubernetesProvider: ""
  # imagePullSecrets are configured on all images deployed by the tigera-operator.
  # secrets specified here must exist in the tigera-operator namespace; they won't be created by the operator or helm.
  # imagePullSecrets are a slice of LocalObjectReferences, which is the same format they appear as on deployments.
  #
  # Example: --set installation.imagePullSecrets[0].name=my-existing-secret
  imagePullSecrets: []
apiServer:
  enabled: true
# When enabled a subchart called tigera-prometheus-operator will be installed.
# Set the tags and subchart to false if you want to bring your own Prometheus
# operator to your cluster.
# Alternatively, you can pass the following flags to your installation command:
#   --set tags.tigera-prometheus-operator=false
#   --set tigera-prometheus-operator.enabled=false
tigera-prometheus-operator:
  enabled: true
tags:
  tigera-prometheus-operator: true
intrusionDetection:
  enabled: true
logCollector:
  enabled: true
logStorage:
  enabled: true
  nodes:
    count: 1
manager:
  enabled: true
monitor:
  enabled: true
<<<<<<< HEAD

policyRecommendation:
  enabled: true

#compliance:
#  enabled: false

#packetCaptureAPI:
#  enabled: false

=======
compliance:
  enabled: true
policyRecommendation:
  enabled: true
>>>>>>> ca3994d0
authentication:
  enabled: false
applicationLayer:
  enabled: false
amazonCloudIntegration:
  enabled: false
defaultFelixConfiguration:
  enabled: false
# MCM configuration options.
# Management cluster.
managementCluster:
  enabled: false
  address:
  service:
    enabled: false
    type:
    port: 9449
    nodePort:
    targetPort: 9449
    protocol: TCP
    annotations:
      - key:
        value:
managedClusters:
  enabled: false
  clusters:
    - name:
      certificate:
# Managed cluster.
managementClusterConnection:
  enabled: false
  managementClusterAddress:
  management:
    base64:
      tls:
        crt:
    tls:
      crt:
  managed:
    base64:
      tls:
        crt:
        key:
    tls:
      crt:
      key:
# Optional configuration for setting custom BGP templates where
# key is the filename of the template and value is the contents of the template.
bgp: {}
certs:
  node:
    key:
    cert:
    commonName:
  typha:
    key:
    cert:
    commonName:
    caBundle:
  manager:
    key:
    cert:
  elasticsearch:
    key:
    cert:
  kibana:
    key:
    cert:
  apiServer:
    key:
    cert:
  compliance:
    key:
    cert:
# Resource requests and limits for the tigera/operator pod.
resources: {}
<<<<<<< HEAD

# Common labels for all resources created by this chart
additionalLabels: {}

=======
>>>>>>> ca3994d0
# Tolerations for the tigera/operator pod.
tolerations:
  - effect: NoExecute
    operator: Exists
  - effect: NoSchedule
    operator: Exists
# NodeSelector for the tigera/operator pod.
nodeSelector:
  kubernetes.io/os: linux
# Affinity for the tigera/operator pod.
affinity: {}
# PriorityClassName for the tigera/operator pod.
priorityClassName: ""
# Custom annotations for the tigera/operator pod.
podAnnotations: {}
# Custom labels for the tigera/operator pod.
podLabels: {}
# Image and registry configuration for the tigera/operator pod.
tigeraOperator:
  image: tigera/operator
  version: v1.34.1
  registry: quay.io
calicoctl:
  enabled: false
  image: quay.io/tigera/calicoctl
  tag: v3.19.1
  binPath: /bin
techPreviewOptions:
  # set to name of desired apparmor policy for the calico-node container and
  # pod will be annotated with 'container.apparmor.security.beta.kubernetes.io/calico-node'
  nodeApparmorPolicyName: ""
kubeletVolumePluginPath: /var/lib/kubelet
# Optionally configure the host and port used to access the Kubernetes API server.
kubernetesServiceEndpoint:
  host: ""
  port: "6443"<|MERGE_RESOLUTION|>--- conflicted
+++ resolved
@@ -38,23 +38,16 @@
   enabled: true
 monitor:
   enabled: true
-<<<<<<< HEAD
 
 policyRecommendation:
   enabled: true
 
-#compliance:
-#  enabled: false
+# compliance:
+#   enabled: false
 
-#packetCaptureAPI:
-#  enabled: false
+# packetCaptureAPI:
+#   enabled: false
 
-=======
-compliance:
-  enabled: true
-policyRecommendation:
-  enabled: true
->>>>>>> ca3994d0
 authentication:
   enabled: false
 applicationLayer:
@@ -131,13 +124,10 @@
     cert:
 # Resource requests and limits for the tigera/operator pod.
 resources: {}
-<<<<<<< HEAD
 
 # Common labels for all resources created by this chart
 additionalLabels: {}
 
-=======
->>>>>>> ca3994d0
 # Tolerations for the tigera/operator pod.
 tolerations:
   - effect: NoExecute
@@ -158,12 +148,12 @@
 # Image and registry configuration for the tigera/operator pod.
 tigeraOperator:
   image: tigera/operator
-  version: v1.34.1
+  version: master
   registry: quay.io
 calicoctl:
   enabled: false
-  image: quay.io/tigera/calicoctl
-  tag: v3.19.1
+  image: gcr.io/unique-caldron-775/cnx/tigera/calicoctl
+  tag: master
   binPath: /bin
 techPreviewOptions:
   # set to name of desired apparmor policy for the calico-node container and
