--- conflicted
+++ resolved
@@ -43,8 +43,8 @@
       # iterating over files in that directory.
       extra_args.gsub!(/--execute-dir (\S*)/) do |_|
         e = []
-<<<<<<< HEAD
-        Dir.foreach "_includes/charts/#{@chart}/#{$1}" do |file|
+        all_files = Dir.entries "_includes/charts/#{@chart}/#{$1}"
+        all_files.sort.each do |file|
           fpath = File.join($1, file)
           next if File.directory?("_includes/charts/#{@chart}/#{fpath}")
 
@@ -58,13 +58,6 @@
           if fpath.start_with? "crds" then
             fpath = Pathname.new(fpath).relative_path_from(Pathname.new("crds"))
           end
-=======
-        all_files = Dir.entries "_includes/charts/#{@chart}/#{$1}"
-        all_files.sort.each do |file|
-            fpath = File.join($1, file)
-            next if File.directory?("_includes/charts/#{@chart}/#{fpath}")
->>>>>>> 0f29706b
-
 
             e << "--execute #{fpath}"
         end
