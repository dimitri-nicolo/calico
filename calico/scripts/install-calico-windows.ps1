---
layout: null
---
# Copyright (c) 2020-2022 Tigera, Inc. All rights reserved.
#
# Licensed under the Apache License, Version 2.0 (the "License");
# you may not use this file except in compliance with the License.
# You may obtain a copy of the License at
#
#     http:#www.apache.org/licenses/LICENSE-2.0
#
# Unless required by applicable law or agreed to in writing, software
# distributed under the License is distributed on an "AS IS" BASIS,
# WITHOUT WARRANTIES OR CONDITIONS OF ANY KIND, either express or implied.
# See the License for the specific language governing permissions and
# limitations under the License.
<#
.DESCRIPTION
    This script installs and starts {{site.prodname}} services on a Windows node.

    Note: EKS requires downloading kubectl.exe to c:\k before running this script: https://docs.aws.amazon.com/eks/latest/userguide/install-kubectl.html
#>

Param(
    # Note: we don't publish a release artifact for the "master" branch. To test
    # against master, build calico-windows.zip from projectcalico/node.
{%- if site.url contains "projectcalico" %}
    [parameter(Mandatory = $false)] $ReleaseBaseURL="https://github.com/projectcalico/calico/releases/download/{{site.data.versions.first.components["calico/node"].version}}/",
    [parameter(Mandatory = $false)] $ReleaseFile="calico-windows-{{site.data.versions.first.components["calico/node"].version}}.zip",
{%- else %}
    [parameter(Mandatory = $false)] $ReleaseBaseURL="{{site.url}}/files/windows/",
{%- endif %}
    [parameter(Mandatory = $false)] $KubeVersion="",
    [parameter(Mandatory = $false)] $StartCalico="yes",
    # As of Kubernetes version v1.24.0, service account token secrets are no longer automatically created. But this installation script uses that secret
    # to generate a kubeconfig so default to creating the calico-node token secret if it doesn't exist.
    [parameter(Mandatory = $false)] $AutoCreateServiceAccountTokenSecret="yes",
    [parameter(Mandatory = $false)] $Datastore="kubernetes",
    [parameter(Mandatory = $false)] $EtcdEndpoints="",
    [parameter(Mandatory = $false)] $EtcdTlsSecretName="",
    [parameter(Mandatory = $false)] $EtcdKey="",
    [parameter(Mandatory = $false)] $EtcdCert="",
    [parameter(Mandatory = $false)] $EtcdCaCert="",
    [parameter(Mandatory = $false)] $ServiceCidr="10.96.0.0/12",
    [parameter(Mandatory = $false)] $DNSServerIPs="10.96.0.10",
    [parameter(Mandatory = $false)] $CalicoBackend=""
)

function DownloadFiles()
{
    Write-Host "Creating CNI directory"
    md $BaseDir\cni\config -ErrorAction Ignore

    Write-Host "Downloading Windows Kubernetes scripts"
    DownloadFile -Url  https://github.com/Microsoft/SDN/raw/master/Kubernetes/windows/hns.psm1 -Destination $BaseDir\hns.psm1
}

function PrepareKubernetes()
{
    DownloadFiles
    ipmo -DisableNameChecking C:\k\hns.psm1
    InstallK8sBinaries

    # Prepull and tag the pause image for docker
    if (-not (Get-IsContainerdRunning)) {
        # If containerd is not running we assume the installation should be
        # configured for docker. But in this case, docker has to be running.
        $svc = Get-Service | where Name -EQ 'docker'
        if ($svc -EQ $null) {
            Write-Host "Docker service is not installed. Cannot prepare kubernetes pause image."
            exit 1
        }
        if ($svc.Status -NE 'Running') {
            Write-Host "Docker service is not running. Cannot prepare kubernetes pause image. Run 'Start-Service docker' and try again."
            exit 1
        }
        $pause = "mcr.microsoft.com/oss/kubernetes/pause:3.6"
        docker pull $pause
        docker tag $pause kubeletwin/pause
    }
}

function InstallK8sBinaries()
{
    Install-7Zip
    $Source = "" | Select Release
    $Source.Release=$KubeVersion
    InstallKubernetesBinaries -Destination $BaseDir -Source $Source
    cp c:\k\kubernetes\node\bin\*.exe c:\k
}

function GetPlatformType()
{
    # AKS
    $hnsNetwork = Get-HnsNetwork | ? Name -EQ azure
    if ($hnsNetwork.name -EQ "azure") {
        return ("aks")
    }

    # EKS
    $hnsNetwork = Get-HnsNetwork | ? Name -like "vpcbr*"
    if ($hnsNetwork.name -like "vpcbr*") {
        return ("eks")
    }

    # EC2
    $restError = $null
    Try {
        $token = Invoke-RestMethod -Headers @{"X-aws-ec2-metadata-token-ttl-seconds" = "300"} -Method PUT -Uri http://169.254.169.254/latest/api/token -ErrorAction Ignore
        $awsNodeName = Invoke-RestMethod -Headers @{"X-aws-ec2-metadata-token" = $token} -Method GET -Uri http://169.254.169.254/latest/meta-data/local-hostname -ErrorAction Ignore
    } Catch {
        $restError = $_
    }
    if ($restError -eq $null) {
        return ("ec2")
    }

    # GCE
    $restError = $null
    Try {
        $gceNodeName = Invoke-RestMethod -UseBasicParsing -Headers @{"Metadata-Flavor"="Google"} "http://metadata.google.internal/computeMetadata/v1/instance/hostname" -ErrorAction Ignore
    } Catch {
        $restError = $_
    }
    if ($restError -eq $null) {
        return ("gce")
    }

    return ("bare-metal")
}

function GetBackendType()
{
    param(
        [parameter(Mandatory=$true)] $CalicoNamespace,
        [parameter(Mandatory=$false)] $KubeConfigPath = "$RootDir\calico-kube-config"
    )

    if (-Not [string]::IsNullOrEmpty($CalicoBackend)) {
        return $CalicoBackend
    }

    # For hostprocess installs, if CALICO_NETWORKING_BACKEND is set to a valid value, try to use it.
    if ($env:CONTAINER_SANDBOX_MOUNT_POINT -and $env:CALICO_NETWORKING_BACKEND) {
        $backend = $env:CALICO_NETWORKING_BACKEND
        if (($backend -eq "vxlan") -or ($backend -eq "windows-bgp")) {
            return $backend
        }

        if ($backend -NE $null) {
            Write-Host "Invalid Calico backend type: $backend. Set CALICO_NETWORKING_BACKEND in calico-windows-config in calico-system namespace to one of: 'vxlan', 'windows-bgp'"
            exit 1
        }

        # If CALICO_NETWORKING_BACKEND is not set we can only continue if the
        # kubeconfig and kubectl.exe both exist.
        if ((-not (Test-Path $KubeConfigPath)) -or (-not (Test-Path "c:\k\kubectl.exe"))) {
            Write-Host "No CALICO_NETWORKING_BACKEND provided. Set CALICO_NETWORKING_BACKEND in calico-windows-config in calico-system namespace to one of: 'vxlan', 'windows-bgp'"
            exit 1
        }

        # If we reach here, we can continue auto-detecting the backend type.
    }

    # Auto detect backend type
    if ($Datastore -EQ "kubernetes") {
        $encap=c:\k\kubectl.exe --kubeconfig="$KubeConfigPath" get felixconfigurations.crd.projectcalico.org default -o jsonpath='{.spec.ipipEnabled}'
        if ($encap -EQ "true") {
            throw "{{site.prodname}} on Linux has IPIP enabled. IPIP is not supported on Windows nodes."
        }

        # Check FelixConfig first.
        $encap=c:\k\kubectl.exe --kubeconfig="$KubeConfigPath" get felixconfigurations.crd.projectcalico.org default -o jsonpath='{.spec.vxlanEnabled}'
        if ($encap -EQ "true") {
            return ("vxlan")
        } elseif ($encap -EQ "false") {
            return ("bgp")
        } else {
           # If any IPPool has IPIP enabled, we need to exit the installer. The
           # IPIP-enabled might not be assigned to this Windows node but we can't
           # verify that easily by looking at the nodeSelector.
           $ipipModes = c:\k\kubectl.exe --kubeconfig="$KubeConfigPath" get ippools.crd.projectcalico.org -o jsonpath='{.items[*].spec.ipipMode}'
           $ipipEnabled = $ipipModes | Select-String -pattern '(Always)|(CrossSubnet)'
           if ($ipipEnabled -NE $null) {
               throw "Failed to auto detect backend type. IPIP is not supported on Windows nodes but found IP pools with IPIP enabled. Rerun install script with the CalicoBackend param provided"
           }

           # If FelixConfig does not have vxlanEnabled then check the IPPools and see if any of them have enabled vxlan.
           $vxlanModes=c:\k\kubectl.exe --kubeconfig="$KubeConfigPath" get ippools.crd.projectcalico.org -o jsonpath='{.items[*].spec.vxlanMode}'
           $vxlanEnabled = $vxlanModes | Select-String -pattern '(Always)|(CrossSubnet)'
           if ($vxlanEnabled -NE $null) {
               return ("vxlan")
           } else {
               return ("bgp")
           }
        }
    } else {
        $CalicoBackend=c:\k\kubectl.exe --kubeconfig="$KubeConfigPath" get configmap calico-config -n $CalicoNamespace -o jsonpath='{.data.calico_backend}'
        if ($CalicoBackend -EQ "vxlan") {
            return ("vxlan")
        }
        return ("bgp")
    }
}

function GetCalicoNamespace() {
    param(
      [parameter(Mandatory=$false)] $KubeConfigPath = "c:\\k\\config"
    )

    # If we are running inside a HostProcess container then return our
    # namespace.
    if ($env:CONTAINER_SANDBOX_MOUNT_POINT) {
        $ns = Get-Content -Raw -Path $env:CONTAINER_SANDBOX_MOUNT_POINT/var/run/secrets/kubernetes.io/serviceaccount/namespace
        write-host ("Install script is running in a HostProcess container. This namespace is {0}" -f $ns)
        return $ns
    }

    $ErrorActionPreference = 'Continue'
    $name=c:\k\kubectl.exe --kubeconfig=$KubeConfigPath get ns calico-system
    $ErrorActionPreference = 'Stop'
    if ([string]::IsNullOrEmpty($name)) {
        write-host "Calico running in kube-system namespace"
        return ("kube-system")
    }
    write-host "Calico running in calico-system namespace"
    return ("calico-system")
}

function GetCalicoKubeConfig()
{
    param(
      [parameter(Mandatory=$true)] $CalicoNamespace,
      [parameter(Mandatory=$false)] $SecretNamePrefix = "calico-node",
      [parameter(Mandatory=$false)] $KubeConfigPath = "c:\\k\\config"
    )

    # On EKS, we need to have AWS tools loaded for kubectl authentication.
    $eksAWSToolsModulePath="C:\Program Files (x86)\AWS Tools\PowerShell\AWSPowerShell\AWSPowerShell.psd1"
    if (Test-Path $eksAWSToolsModulePath) {
        Write-Host "AWSPowerShell module exists, loading $eksAWSToolsModulePath ..."
        Import-Module $eksAWSToolsModulePath
    }

    # If we are running inside a HostProcess container then we already have
    # access to the serviceaccount token and ca cert.
    if ($env:CONTAINER_SANDBOX_MOUNT_POINT) {
        Write-Host "Install script is running in a HostProcess container, using mounted serviceaccount ca cert and token."
        # CA needs to be base64-encoded.
        $ca = Get-Content -Raw -Path $env:CONTAINER_SANDBOX_MOUNT_POINT/var/run/secrets/kubernetes.io/serviceaccount/ca.crt
        $ca = [System.Convert]::ToBase64String([System.Text.Encoding]::UTF8.GetBytes($ca))
        # But not the token.
        $token = Get-Content -Path $env:CONTAINER_SANDBOX_MOUNT_POINT/var/run/secrets/kubernetes.io/serviceaccount/token

        # KUBERNETES_SERVICE_HOST and KUBERNETES_SERVICE_PORT are used if both
        # provided. If this is not the case, fallback to using $KubeConfigPath
        # if it exists.
        $k8sHost = $env:KUBERNETES_SERVICE_HOST
        $k8sPort = $env:KUBERNETES_SERVICE_PORT
        if ($k8sHost -and $k8sPort) {
            $server = "server: https://{0}:{1}" -f $k8sHost, $k8sPort
            Write-Host "Using KUBERNETES_SERVICE_HOST and KUBERNETES_SERVICE_PORT env variables for kubeconfig. $server"
        } elseif (Test-Path $KubeConfigPath) {
            $server=findstr https:// $KubeConfigPath
            Write-Host ("Using existing kubeconfig at $KubeConfigPath for API server host and port. {0}" -f $server.Trim())
        } else {
            Write-Host "Cannot determine API server host and port. Add KUBERNETES_SERVICE_HOST and KUBERNETES_SERVICE_PORT to calico-windows-config in calico-system namespace"
            exit 1
        }
    } else {
        $ErrorActionPreference = 'Continue'
        $secretName=c:\k\kubectl.exe --kubeconfig=$KubeConfigPath get secret -n $CalicoNamespace --field-selector=type=kubernetes.io/service-account-token --no-headers -o custom-columns=":metadata.name" | findstr $SecretNamePrefix | select -first 1
        $ErrorActionPreference = 'Stop'
        if ([string]::IsNullOrEmpty($secretName)) {
            if (-Not $AutoCreateServiceAccountTokenSecret) {
                throw "$SecretName service account token secret does not exist."
            } else {
                # Otherwise create the serviceaccount token secret.
                $secretName = "calico-node-token"
                CreateTokenAccountSecret -Name $secretName -Namespace $CalicoNamespace -KubeConfigPath $KubeConfigPath
            }
        }
        # CA from the k8s secret is already base64-encoded.
        $ca=c:\k\kubectl.exe --kubeconfig=$KubeConfigPath get secret/$secretName -o jsonpath='{.data.ca\.crt}' -n $CalicoNamespace
        # Token from the k8s secret is base64-encoded but we need the jwt token.
        $tokenBase64=c:\k\kubectl.exe --kubeconfig=$KubeConfigPath get secret/$secretName -o jsonpath='{.data.token}' -n $CalicoNamespace
        $token=[System.Text.Encoding]::ASCII.GetString([System.Convert]::FromBase64String($tokenBase64))

        $server=findstr https:// $KubeConfigPath
    }

    (Get-Content $RootDir\calico-kube-config.template).replace('<ca>', $ca).replace('<server>', $server.Trim()).replace('<token>', $token) | Set-Content $RootDir\calico-kube-config -Force
}

function CreateTokenAccountSecret()
{
    param(
      [parameter(Mandatory=$true)] $Name,
      [parameter(Mandatory=$true)] $Namespace,
      [parameter(Mandatory=$false)] $KubeConfigPath = "c:\\k\\config"
    )

    $tempFile = New-TemporaryFile
    Write-Host "Created temp file ${tempFile}"

    $yaml=@"
apiVersion: v1
kind: Secret
metadata:
  name: $Name
  namespace: $Namespace
  annotations:
    kubernetes.io/service-account.name: calico-node
type: kubernetes.io/service-account-token
"@
    Set-Content -Path $tempFile.FullName -value $yaml
    c:\k\kubectl --kubeconfig $KubeConfigPath apply -f $tempFile.FullName
}

function EnableWinDsrForEKS()
{
    $OSInfo = (Get-ComputerInfo  | select WindowsVersion, OsBuildNumber)
    $supportsDSR = Get-IsDSRSupported

    if (-Not $supportsDSR) {
        Write-Host "WinDsr is not supported ($OSInfo)"
        return
    }

    # Update and restart kube-proxy if WinDSR is not enabled by default.
    $Path = Get-CimInstance -Query 'select * from win32_service where name="kube-proxy"' | Select -ExpandProperty pathname
    if ($Path -like "*--enable-dsr=true*") {
        Write-Host "WinDsr is enabled by default."
    } else {
        $UpdatedPath = $Path + " --enable-dsr=true --feature-gates=WinDSR=true"
        Get-CimInstance win32_service -filter 'Name="kube-proxy"' | Invoke-CimMethod -Name Change -Arguments @{PathName=$UpdatedPath}
        Restart-Service -name "kube-proxy"
        Write-Host "WinDsr has been enabled for kube-proxy."
    }
}

function SetupEtcdTlsFiles()
{
    param(
      [parameter(Mandatory=$true)] $CalicoNamespace,
      [parameter(Mandatory=$true)] $SecretName,
      [parameter(Mandatory=$false)] $KubeConfigPath = "c:\\k\\config"
    )

    $path = "$RootDir\etcd-tls"

    $ErrorActionPreference = 'Continue'
    $found=c:\k\kubectl.exe --kubeconfig=$KubeConfigPath get secret/$SecretName -n $CalicoNamespace
    $ErrorActionPreference = 'Stop'
    if ([string]::IsNullOrEmpty($found)) {
        throw "$SecretName does not exist."
    }

    $keyB64=c:\k\kubectl.exe --kubeconfig=$KubeConfigPath get secret/$SecretName -o jsonpath='{.data.etcd-key}' -n $CalicoNamespace
    $certB64=c:\k\kubectl.exe --kubeconfig=$KubeConfigPath get secret/$SecretName -o jsonpath='{.data.etcd-cert}' -n $CalicoNamespace
    $caB64=c:\k\kubectl.exe --kubeconfig=$KubeConfigPath get secret/$SecretName -o jsonpath='{.data.etcd-ca}' -n $CalicoNamespace

    New-Item -Type Directory -Path $path -Force

    [System.Text.Encoding]::ASCII.GetString([System.Convert]::FromBase64String($keyB64)) | Set-Content "$path\server.key" -Force
    [System.Text.Encoding]::ASCII.GetString([System.Convert]::FromBase64String($certB64)) | Set-Content "$path\server.crt" -Force
    [System.Text.Encoding]::ASCII.GetString([System.Convert]::FromBase64String($caB64)) | Set-Content "$path\ca.crt" -Force

    $script:EtcdKey = "$path\server.key"
    $script:EtcdCert = "$path\server.crt"
    $script:EtcdCaCert = "$path\ca.crt"
}

function SetAKSCalicoStaticRules {
    $fileName  = [Io.path]::Combine("$RootDir", "static-rules.json")
    echo '{
    "Provider": "AKS",
    "Rules": [
        {
            "Name": "EndpointPolicy",
            "Rule": {
                "Action": "Block",
                "Direction": "Out",
                "Id": "block-wireserver",
                "Priority": 200,
                "Protocol": 6,
                "RemoteAddresses": "168.63.129.16/32",
                "RemotePorts": "80",
                "RuleType": "Switch",
                "Type": "ACL"
            }
        }
    ],
    "version": "0.1.0"
}' | Out-File -encoding ASCII -filepath $fileName
}

function InstallCalico()
{
    Write-Host "`nStart {{site.prodnameWindows}} install...`n"

    pushd
    cd $RootDir
    .\install-calico.ps1
    popd
    Write-Host "`n{{site.prodnameWindows}} installed`n"
}

# kubectl errors are expected, so there are places where this is reset to "Continue" temporarily
$ErrorActionPreference = "Stop"

$BaseDir="c:\k"
$RootDir="c:\TigeraCalico"
$CalicoZipName="tigera-calico-windows.zip"
$CalicoZipPath="c:\$CalicoZipName"

# If this script is run from a HostProcess container then the installation archive
# will be in the mount point.
if ($env:CONTAINER_SANDBOX_MOUNT_POINT) {
    $CalicoZipPath="$env:CONTAINER_SANDBOX_MOUNT_POINT\$CalicoZipName"
}

# Must load the helper modules before doing anything else.
[Net.ServicePointManager]::SecurityProtocol = [Net.SecurityProtocolType]::Tls12
$helper = "$BaseDir\helper.psm1"
$helperv2 = "$BaseDir\helper.v2.psm1"
md $BaseDir -ErrorAction Ignore
if (!(Test-Path $helper))
{
    Invoke-WebRequest https://raw.githubusercontent.com/Microsoft/SDN/master/Kubernetes/windows/helper.psm1 -O $BaseDir\helper.psm1
}
if (!(Test-Path $helperv2))
{
    Invoke-WebRequest https://raw.githubusercontent.com/Microsoft/SDN/master/Kubernetes/windows/helper.v2.psm1 -O $BaseDir\helper.v2.psm1
}
ipmo -force -DisableNameChecking $helper
ipmo -force -DisableNameChecking $helperv2

if (!(Test-Path $CalicoZipPath))
{
	throw "Cannot find {{site.prodnameWindows}} zip file $CalicoZipPath."
}

$platform=GetPlatformType

if ((Get-Service -exclude 'CalicoUpgrade' | where Name -Like 'Calico*' | where Status -EQ Running) -NE $null) {
    Write-Host "Calico services are still running. In order to re-run the installation script, stop the CalicoNode and CalicoFelix services or uninstall them by running: $RootDir\uninstall-calico.ps1"
    Exit
}

Remove-Item $RootDir -Force  -Recurse -ErrorAction SilentlyContinue
Write-Host "Unzip {{site.prodnameWindows}} release..."
Expand-Archive -Force $CalicoZipPath c:\
ipmo -force $RootDir\libs\calico\calico.psm1

# This comes after we import calico.psm1
if (-Not [string]::IsNullOrEmpty($KubeVersion) -and $platform -NE "eks") {
    PrepareKubernetes
}

Write-Host "Setup {{site.prodnameWindows}}..."
Set-ConfigParameters -var 'CALICO_DATASTORE_TYPE' -value $Datastore
Set-ConfigParameters -var 'ETCD_ENDPOINTS' -value $EtcdEndpoints

if (-Not [string]::IsNullOrEmpty($EtcdTlsSecretName)) {
    $calicoNs = GetCalicoNamespace
    SetupEtcdTlsFiles -SecretName "$EtcdTlsSecretName" -CalicoNamespace $calicoNs
}
Set-ConfigParameters -var 'ETCD_KEY_FILE' -value $EtcdKey
Set-ConfigParameters -var 'ETCD_CERT_FILE' -value $EtcdCert
Set-ConfigParameters -var 'ETCD_CA_CERT_FILE' -value $EtcdCaCert
Set-ConfigParameters -var 'K8S_SERVICE_CIDR' -value $ServiceCidr
Set-ConfigParameters -var 'DNS_NAME_SERVERS' -value $DNSServerIPs

if ($platform -EQ "aks") {
    Write-Host "Setup {{site.prodnameWindows}} for AKS..."
    $Backend="none"
    Set-ConfigParameters -var 'CALICO_NETWORKING_BACKEND' -value "none"
    Set-ConfigParameters -var 'KUBE_NETWORK' -value "azure.*"

    $calicoNs = "calico-system"
    GetCalicoKubeConfig -CalicoNamespace $calicoNs

    SetAKSCalicoStaticRules
}
if ($platform -EQ "eks") {
    EnableWinDsrForEKS

    $token = Invoke-RestMethod -Headers @{"X-aws-ec2-metadata-token-ttl-seconds" = "300"} -Method PUT -Uri http://169.254.169.254/latest/api/token -ErrorAction Ignore
    $awsNodeName = Invoke-RestMethod -Headers @{"X-aws-ec2-metadata-token" = $token} -Method GET -Uri http://169.254.169.254/latest/meta-data/local-hostname -ErrorAction Ignore
    Write-Host "Setup {{site.prodnameWindows}} for EKS, node name $awsNodeName ..."
    $Backend = "none"

    Set-ConfigParameters -var 'NODENAME' -value $awsNodeName
    Set-ConfigParameters -var 'CALICO_NETWORKING_BACKEND' -value "none"
    Set-ConfigParameters -var 'KUBE_NETWORK' -value "vpc.*"

    $calicoNs = GetCalicoNamespace -KubeConfigPath C:\ProgramData\kubernetes\kubeconfig
    GetCalicoKubeConfig -CalicoNamespace $calicoNs -KubeConfigPath C:\ProgramData\kubernetes\kubeconfig
}
if ($platform -EQ "ec2") {
    $token = Invoke-RestMethod -Headers @{"X-aws-ec2-metadata-token-ttl-seconds" = "300"} -Method PUT -Uri http://169.254.169.254/latest/api/token -ErrorAction Ignore
    $awsNodeName = Invoke-RestMethod -Headers @{"X-aws-ec2-metadata-token" = $token} -Method GET -Uri http://169.254.169.254/latest/meta-data/local-hostname -ErrorAction Ignore
    Write-Host "Setup {{site.prodnameWindows}} for AWS, node name $awsNodeName ..."
    Set-ConfigParameters -var 'NODENAME' -value $awsNodeName

    $calicoNs = GetCalicoNamespace
    GetCalicoKubeConfig -CalicoNamespace $calicoNs
    $Backend = GetBackendType -CalicoNamespace $calicoNs

    Write-Host "Backend networking is $Backend"
    if ($Backend -EQ "bgp") {
        Set-ConfigParameters -var 'CALICO_NETWORKING_BACKEND' -value "windows-bgp"
    }
}
if ($platform -EQ "gce") {
    $gceNodeName = Invoke-RestMethod -UseBasicParsing -Headers @{"Metadata-Flavor"="Google"} "http://metadata.google.internal/computeMetadata/v1/instance/hostname" -ErrorAction Ignore
<<<<<<< HEAD
    Write-Host "Setup {{site.prodnameWindows}} for GCE, node name $gceNodeName ..."
    $gceNodeNameQuote = """$gceNodeName"""
    Set-ConfigParameters -var 'NODENAME' -value $gceNodeNameQuote
=======
    Write-Host "Setup Calico for Windows for GCE, node name $gceNodeName ..."
    Set-ConfigParameters -var 'NODENAME' -value $gceNodeName
>>>>>>> 228488d6

    $calicoNs = GetCalicoNamespace
    GetCalicoKubeConfig -CalicoNamespace $calicoNs
    $Backend = GetBackendType -CalicoNamespace $calicoNs

    Write-Host "Backend networking is $Backend"
    if ($Backend -EQ "bgp") {
        Set-ConfigParameters -var 'CALICO_NETWORKING_BACKEND' -value "windows-bgp"
    }
}
if ($platform -EQ "bare-metal") {
    $calicoNs = GetCalicoNamespace
    GetCalicoKubeConfig -CalicoNamespace $calicoNs
    $Backend = GetBackendType -CalicoNamespace $calicoNs

    Write-Host "Backend networking is $Backend"
    if ($Backend -EQ "bgp") {
        Set-ConfigParameters -var 'CALICO_NETWORKING_BACKEND' -value "windows-bgp"
    }
}

InstallCalico

if ($StartCalico -EQ "yes") {
    Write-Host "Starting Calico..."
    Write-Host "This may take several seconds if the vSwitch needs to be created."

    Start-Service CalicoNode
    Wait-ForCalicoInit
    Start-Service CalicoFelix

    if ($env:CALICO_NETWORKING_BACKEND -EQ "windows-bgp")
    {
        Start-Service CalicoConfd
    }

    while ((Get-Service | where Name -Like 'Calico*' | where Status -NE Running) -NE $null) {
        Write-Host "Waiting for the Calico services to be running..."
        Start-Sleep 1
    }

    Write-Host "Done, the Calico services are running:"
    Get-Service | where Name -Like 'Calico*'
}

if ($Backend -NE "none") {
    New-NetFirewallRule -Name KubectlExec10250 -Description "Enable kubectl exec and log" -Action Allow -LocalPort 10250 -Enabled True -DisplayName "kubectl exec 10250" -Protocol TCP -ErrorAction SilentlyContinue
}<|MERGE_RESOLUTION|>--- conflicted
+++ resolved
@@ -515,14 +515,8 @@
 }
 if ($platform -EQ "gce") {
     $gceNodeName = Invoke-RestMethod -UseBasicParsing -Headers @{"Metadata-Flavor"="Google"} "http://metadata.google.internal/computeMetadata/v1/instance/hostname" -ErrorAction Ignore
-<<<<<<< HEAD
     Write-Host "Setup {{site.prodnameWindows}} for GCE, node name $gceNodeName ..."
-    $gceNodeNameQuote = """$gceNodeName"""
-    Set-ConfigParameters -var 'NODENAME' -value $gceNodeNameQuote
-=======
-    Write-Host "Setup Calico for Windows for GCE, node name $gceNodeName ..."
     Set-ConfigParameters -var 'NODENAME' -value $gceNodeName
->>>>>>> 228488d6
 
     $calicoNs = GetCalicoNamespace
     GetCalicoKubeConfig -CalicoNamespace $calicoNs
