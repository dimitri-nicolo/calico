---
layout: null
---
# Copyright (c) 2020-2022 Tigera, Inc. All rights reserved.
#
# Licensed under the Apache License, Version 2.0 (the "License");
# you may not use this file except in compliance with the License.
# You may obtain a copy of the License at
#
#     http:#www.apache.org/licenses/LICENSE-2.0
#
# Unless required by applicable law or agreed to in writing, software
# distributed under the License is distributed on an "AS IS" BASIS,
# WITHOUT WARRANTIES OR CONDITIONS OF ANY KIND, either express or implied.
# See the License for the specific language governing permissions and
# limitations under the License.
<#
.DESCRIPTION
    This script installs and starts {{site.prodname}} services on a Windows node.

    Note: EKS requires downloading kubectl.exe to c:\k before running this script: https://docs.aws.amazon.com/eks/latest/userguide/install-kubectl.html
#>

Param(
<<<<<<< HEAD
{%- if site.prodname == "Calico" %}
{%- if site.url == "https://docs.projectcalico.org" %}
    [parameter(Mandatory = $false)] $ReleaseBaseURL="https://github.com/projectcalico/calico/releases/download/{{site.data.versions.first.components["calico/node"].version}}/",
    [parameter(Mandatory = $false)] $ReleaseFile="calico-windows-{{site.data.versions.first.components["calico/node"].version}}.zip",
{%- else %}
    [parameter(Mandatory = $false)] $ReleaseBaseURL="{{site.url}}/files/windows/",
{%- endif %}
{%- endif %}
=======
    # Note: we don't publish a release artifact for the "master" branch. To test
    # against master, build calico-windows.zip from projectcalico/node.
{%- if site.url contains "projectcalico" %}
    [parameter(Mandatory = $false)] $ReleaseBaseURL="https://github.com/projectcalico/calico/releases/download/{{site.data.versions.first.components["calico/node"].version}}/",
{%- else %}
    [parameter(Mandatory = $false)] $ReleaseBaseURL="{{site.url}}/files/windows/",
{%- endif %}
    [parameter(Mandatory = $false)] $ReleaseFile="calico-windows-{{site.data.versions.first.components["calico/node"].version}}.zip",
>>>>>>> 5b8f0624
    [parameter(Mandatory = $false)] $KubeVersion="",
    [parameter(Mandatory = $false)] $DownloadOnly="no",
    [parameter(Mandatory = $false)] $Datastore="kubernetes",
    [parameter(Mandatory = $false)] $EtcdEndpoints="",
    [parameter(Mandatory = $false)] $EtcdTlsSecretName="",
    [parameter(Mandatory = $false)] $EtcdKey="",
    [parameter(Mandatory = $false)] $EtcdCert="",
    [parameter(Mandatory = $false)] $EtcdCaCert="",
    [parameter(Mandatory = $false)] $ServiceCidr="10.96.0.0/12",
    [parameter(Mandatory = $false)] $DNSServerIPs="10.96.0.10",
    [parameter(Mandatory = $false)] $CalicoBackend=""
)

function DownloadFiles()
{
    Write-Host "Creating CNI directory"
    md $BaseDir\cni\config -ErrorAction Ignore

    Write-Host "Downloading Windows Kubernetes scripts"
    DownloadFile -Url  https://github.com/Microsoft/SDN/raw/master/Kubernetes/windows/hns.psm1 -Destination $BaseDir\hns.psm1
    DownloadFile -Url  https://github.com/Microsoft/SDN/raw/master/Kubernetes/windows/InstallImages.ps1 -Destination $BaseDir\InstallImages.ps1
    DownloadFile -Url  https://github.com/Microsoft/SDN/raw/master/Kubernetes/windows/Dockerfile -Destination $BaseDir\Dockerfile
}

function PrepareDockerFile()
{
    # Update Dockerfile for windows
    $OSInfo = (Get-ComputerInfo  | select WindowsVersion, OsBuildNumber)
    $OSNumber = $OSInfo.WindowsVersion
    $ExistOSNumber = cat c:\k\Dockerfile | findstr.exe $OSNumber
    if (!$ExistOSNumber)
    {
        Write-Host "Update dockerfile for $OSNumber"

        $ImageWithOSNumber = "nanoserver:" + $OSNumber
        (get-content c:\k\Dockerfile) | foreach-object {$_ -replace "nanoserver", "$ImageWithOSNumber"} | set-content c:\k\Dockerfile
    }
}

function PrepareKubernetes()
{
    DownloadFiles
    PrepareDockerFile
    ipmo C:\k\hns.psm1

    # Prepare POD infra Images
    c:\k\InstallImages.ps1

    InstallK8sBinaries
}

function InstallK8sBinaries()
{
    Install-7Zip
    $Source = "" | Select Release
    $Source.Release=$KubeVersion
    InstallKubernetesBinaries -Destination $BaseDir -Source $Source
    cp c:\k\kubernetes\node\bin\*.exe c:\k
}

function GetPlatformType()
{
    # AKS
    $hnsNetwork = Get-HnsNetwork | ? Name -EQ azure
    if ($hnsNetwork.name -EQ "azure") {
        return ("aks")
    }

    # EKS
    $hnsNetwork = Get-HnsNetwork | ? Name -like "vpcbr*"
    if ($hnsNetwork.name -like "vpcbr*") {
        return ("eks")
    }

    # EC2
    $restError = $null
    Try {
        $awsNodeName=Invoke-RestMethod -uri http://169.254.169.254/latest/meta-data/local-hostname -ErrorAction Ignore
    } Catch {
        $restError = $_
    }
    if ($restError -eq $null) {
        return ("ec2")
    }

    # GCE
    $restError = $null
    Try {
        $gceNodeName = Invoke-RestMethod -UseBasicParsing -Headers @{"Metadata-Flavor"="Google"} "http://metadata.google.internal/computeMetadata/v1/instance/hostname" -ErrorAction Ignore
    } Catch {
        $restError = $_
    }
    if ($restError -eq $null) {
        return ("gce")
    }

    return ("bare-metal")
}

function GetBackendType()
{
    param(
        [parameter(Mandatory=$true)] $CalicoNamespace,
        [parameter(Mandatory=$false)] $KubeConfigPath = "$RootDir\calico-kube-config"
    )

    if (-Not [string]::IsNullOrEmpty($CalicoBackend)) {
        return $CalicoBackend
    }

    # Auto detect backend type
    if ($Datastore -EQ "kubernetes") {
        $encap=c:\k\kubectl.exe --kubeconfig="$RootDir\calico-kube-config" get felixconfigurations.crd.projectcalico.org default -o jsonpath='{.spec.ipipEnabled}' -n $CalicoNamespace
        if ($encap -EQ "true") {
            throw "{{site.prodname}} on Linux has IPIP enabled. IPIP is not supported on Windows nodes."
        }

        $encap=c:\k\kubectl.exe --kubeconfig="$RootDir\calico-kube-config" get felixconfigurations.crd.projectcalico.org default -o jsonpath='{.spec.vxlanEnabled}' -n $CalicoNamespace
        if ($encap -EQ "true") {
            return ("vxlan")
        }
        return ("bgp")
    } else {
        $CalicoBackend=c:\k\kubectl.exe --kubeconfig="$RootDir\calico-kube-config" get configmap calico-config -n $CalicoNamespace -o jsonpath='{.data.calico_backend}'
        if ($CalicoBackend -EQ "vxlan") {
            return ("vxlan")
        }
        return ("bgp")
    }
}

function GetCalicoNamespace() {
    param(
      [parameter(Mandatory=$false)] $KubeConfigPath = "c:\\k\\config"
    )

    $name=c:\k\kubectl.exe --kubeconfig=$KubeConfigPath get ns calico-system
    if ([string]::IsNullOrEmpty($name)) {
        write-host "Calico running in kube-system namespace"
        return ("kube-system")
    }
    write-host "Calico running in calico-system namespace"
    return ("calico-system")
}

function GetCalicoKubeConfig()
{
    param(
      [parameter(Mandatory=$true)] $CalicoNamespace,
      [parameter(Mandatory=$false)] $SecretName = "calico-node",
      [parameter(Mandatory=$false)] $KubeConfigPath = "c:\\k\\config"
    )

    # On EKS, we need to have AWS tools loaded for kubectl authentication.
    $eksAWSToolsModulePath="C:\Program Files (x86)\AWS Tools\PowerShell\AWSPowerShell\AWSPowerShell.psd1"
    if (Test-Path $eksAWSToolsModulePath) {
        Write-Host "AWSPowerShell module exists, loading $eksAWSToolsModulePath ..."
        Import-Module $eksAWSToolsModulePath
    }

    $name=c:\k\kubectl.exe --kubeconfig=$KubeConfigPath get secret -n $CalicoNamespace --field-selector=type=kubernetes.io/service-account-token --no-headers -o custom-columns=":metadata.name" | findstr $SecretName | select -first 1
    if ([string]::IsNullOrEmpty($name)) {
        throw "$SecretName service account does not exist."
    }
    $ca=c:\k\kubectl.exe --kubeconfig=$KubeConfigPath get secret/$name -o jsonpath='{.data.ca\.crt}' -n $CalicoNamespace
    $tokenBase64=c:\k\kubectl.exe --kubeconfig=$KubeConfigPath get secret/$name -o jsonpath='{.data.token}' -n $CalicoNamespace
    $token=[System.Text.Encoding]::ASCII.GetString([System.Convert]::FromBase64String($tokenBase64))

    $server=findstr https:// $KubeConfigPath

    (Get-Content $RootDir\calico-kube-config.template).replace('<ca>', $ca).replace('<server>', $server.Trim()).replace('<token>', $token) | Set-Content $RootDir\calico-kube-config -Force
}

function EnableWinDsrForEKS()
{
    $OSInfo = (Get-ComputerInfo  | select WindowsVersion, OsBuildNumber)
    $supportsDSR = Get-IsDSRSupported

    if (-Not $supportsDSR) {
        Write-Host "WinDsr is not supported ($OSInfo)"
        return
    }

    # Update and restart kube-proxy if WinDSR is not enabled by default.
    $Path = Get-CimInstance -Query 'select * from win32_service where name="kube-proxy"' | Select -ExpandProperty pathname
    if ($Path -like "*--enable-dsr=true*") {
        Write-Host "WinDsr is enabled by default."
    } else {
        $UpdatedPath = $Path + " --enable-dsr=true --feature-gates=WinDSR=true"
        Get-CimInstance win32_service -filter 'Name="kube-proxy"' | Invoke-CimMethod -Name Change -Arguments @{PathName=$UpdatedPath}
        Restart-Service -name "kube-proxy"
        Write-Host "WinDsr has been enabled for kube-proxy."
    }
}

function SetupEtcdTlsFiles()
{
    param(
      [parameter(Mandatory=$true)] $CalicoNamespace,
      [parameter(Mandatory=$true)] $SecretName,
      [parameter(Mandatory=$false)] $KubeConfigPath = "c:\\k\\config"
    )

    $path = "$RootDir\etcd-tls"

    $found=c:\k\kubectl.exe --kubeconfig=$KubeConfigPath get secret/$SecretName -n $CalicoNamespace
    if ([string]::IsNullOrEmpty($found)) {
        throw "$SecretName does not exist."
    }

    $keyB64=c:\k\kubectl.exe --kubeconfig=$KubeConfigPath get secret/$SecretName -o jsonpath='{.data.etcd-key}' -n $CalicoNamespace
    $certB64=c:\k\kubectl.exe --kubeconfig=$KubeConfigPath get secret/$SecretName -o jsonpath='{.data.etcd-cert}' -n $CalicoNamespace
    $caB64=c:\k\kubectl.exe --kubeconfig=$KubeConfigPath get secret/$SecretName -o jsonpath='{.data.etcd-ca}' -n $CalicoNamespace

    New-Item -Type Directory -Path $path -Force

    [System.Text.Encoding]::ASCII.GetString([System.Convert]::FromBase64String($keyB64)) | Set-Content "$path\server.key" -Force
    [System.Text.Encoding]::ASCII.GetString([System.Convert]::FromBase64String($certB64)) | Set-Content "$path\server.crt" -Force
    [System.Text.Encoding]::ASCII.GetString([System.Convert]::FromBase64String($caB64)) | Set-Content "$path\ca.crt" -Force

    $script:EtcdKey = "$path\server.key"
    $script:EtcdCert = "$path\server.crt"
    $script:EtcdCaCert = "$path\ca.crt"
}

function SetConfigParameters {
    param(
        [parameter(Mandatory=$true)] $OldString,
        [parameter(Mandatory=$true)] $NewString
    )

    (Get-Content $RootDir\config.ps1).replace($OldString, $NewString) | Set-Content $RootDir\config.ps1 -Force
}

function SetAKSCalicoStaticRules {
    $fileName  = [Io.path]::Combine("$RootDir", "static-rules.json")
    echo '{
    "Provider": "AKS",
    "Rules": [
        {
            "Name": "EndpointPolicy",
            "Rule": {
                "Action": "Block",
                "Direction": "Out",
                "Id": "block-wireserver",
                "Priority": 200,
                "Protocol": 6,
                "RemoteAddresses": "168.63.129.16/32",
                "RemotePorts": "80",
                "RuleType": "Switch",
                "Type": "ACL"
            }
        }
    ],
    "version": "0.1.0"
}' | Out-File -encoding ASCII -filepath $fileName
}

function StartCalico()
{
    Write-Host "`nStart Calico for Windows...`n"

    pushd
    cd $RootDir
    .\install-calico.ps1
    popd
    Write-Host "`nCalico for Windows Started`n"
}

$BaseDir="c:\k"
$RootDir="c:\CalicoWindows"
$CalicoZip="c:\calico-windows.zip"

# Must load the helper modules before doing anything else.
[Net.ServicePointManager]::SecurityProtocol = [Net.SecurityProtocolType]::Tls12
$helper = "$BaseDir\helper.psm1"
$helperv2 = "$BaseDir\helper.v2.psm1"
md $BaseDir -ErrorAction Ignore
if (!(Test-Path $helper))
{
    Invoke-WebRequest https://raw.githubusercontent.com/Microsoft/SDN/master/Kubernetes/windows/helper.psm1 -O $BaseDir\helper.psm1
}
if (!(Test-Path $helperv2))
{
    Invoke-WebRequest https://raw.githubusercontent.com/Microsoft/SDN/master/Kubernetes/windows/helper.v2.psm1 -O $BaseDir\helper.v2.psm1
}
ipmo -force $helper
ipmo -force $helperv2

if (!(Test-Path $CalicoZip))
{
    Write-Host "$CalicoZip not found, downloading Calico for Windows release..."
    DownloadFile -Url $ReleaseBaseURL/$ReleaseFile -Destination c:\calico-windows.zip
}

$platform=GetPlatformType

if (-Not [string]::IsNullOrEmpty($KubeVersion) -and $platform -NE "eks") {
    PrepareKubernetes
}

if ((Get-Service -exclude 'CalicoUpgrade' | where Name -Like 'Calico*' | where Status -EQ Running) -NE $null) {
Write-Host "Calico services are still running. In order to re-run the installation script, stop the CalicoNode and CalicoFelix services or uninstall them by running: $RootDir\uninstall-calico.ps1"
Exit
}

Remove-Item $RootDir -Force  -Recurse -ErrorAction SilentlyContinue
Write-Host "Unzip Calico for Windows release..."
Expand-Archive -Force $CalicoZip c:\

Write-Host "Setup {{installName}}..."
SetConfigParameters -OldString '<your datastore type>' -NewString $Datastore
SetConfigParameters -OldString '<your etcd endpoints>' -NewString "$EtcdEndpoints"

if (-Not [string]::IsNullOrEmpty($EtcdTlsSecretName)) {
    $calicoNs = GetCalicoNamespace
    SetupEtcdTlsFiles -SecretName "$EtcdTlsSecretName" -CalicoNamespace $calicoNs
}
SetConfigParameters -OldString '<your etcd key>' -NewString "$EtcdKey"
SetConfigParameters -OldString '<your etcd cert>' -NewString "$EtcdCert"
SetConfigParameters -OldString '<your etcd ca cert>' -NewString "$EtcdCaCert"
SetConfigParameters -OldString '<your service cidr>' -NewString $ServiceCidr
SetConfigParameters -OldString '<your dns server ips>' -NewString $DNSServerIPs

if ($platform -EQ "aks") {
    Write-Host "Setup {{installName}} for AKS..."
    $Backend="none"
    SetConfigParameters -OldString 'CALICO_NETWORKING_BACKEND="vxlan"' -NewString 'CALICO_NETWORKING_BACKEND="none"'
    SetConfigParameters -OldString 'KUBE_NETWORK = "Calico.*"' -NewString 'KUBE_NETWORK = "azure.*"'

    $calicoNs = "calico-system"
    GetCalicoKubeConfig -CalicoNamespace $calicoNs

    SetAKSCalicoStaticRules
}
if ($platform -EQ "eks") {
    EnableWinDsrForEKS

    $token = Invoke-RestMethod -Headers @{"X-aws-ec2-metadata-token-ttl-seconds" = "300"} -Method PUT -Uri http://169.254.169.254/latest/api/token -ErrorAction Ignore
    $awsNodeName = Invoke-RestMethod -Headers @{"X-aws-ec2-metadata-token" = $token} -Method GET -Uri http://169.254.169.254/latest/meta-data/local-hostname -ErrorAction Ignore
    Write-Host "Setup Calico for Windows for EKS, node name $awsNodeName ..."
    $Backend = "none"
    $awsNodeNameQuote = """$awsNodeName"""
    SetConfigParameters -OldString '$(hostname).ToLower()' -NewString "$awsNodeNameQuote"
    SetConfigParameters -OldString 'CALICO_NETWORKING_BACKEND="vxlan"' -NewString 'CALICO_NETWORKING_BACKEND="none"'
    SetConfigParameters -OldString 'KUBE_NETWORK = "Calico.*"' -NewString 'KUBE_NETWORK = "vpc.*"'

    $calicoNs = GetCalicoNamespace -KubeConfigPath C:\ProgramData\kubernetes\kubeconfig
    GetCalicoKubeConfig -CalicoNamespace $calicoNs -KubeConfigPath C:\ProgramData\kubernetes\kubeconfig
}
if ($platform -EQ "ec2") {
    $token = Invoke-RestMethod -Headers @{"X-aws-ec2-metadata-token-ttl-seconds" = "300"} -Method PUT -Uri http://169.254.169.254/latest/api/token -ErrorAction Ignore
    $awsNodeName = Invoke-RestMethod -Headers @{"X-aws-ec2-metadata-token" = $token} -Method GET -Uri http://169.254.169.254/latest/meta-data/local-hostname -ErrorAction Ignore
    Write-Host "Setup Calico for Windows for AWS, node name $awsNodeName ..."
    $awsNodeNameQuote = """$awsNodeName"""
    SetConfigParameters -OldString '$(hostname).ToLower()' -NewString "$awsNodeNameQuote"

    $calicoNs = GetCalicoNamespace
    GetCalicoKubeConfig -CalicoNamespace $calicoNs
    $Backend = GetBackendType -CalicoNamespace $calicoNs

    Write-Host "Backend networking is $Backend"
    if ($Backend -EQ "bgp") {
        SetConfigParameters -OldString 'CALICO_NETWORKING_BACKEND="vxlan"' -NewString 'CALICO_NETWORKING_BACKEND="windows-bgp"'
    }
}
if ($platform -EQ "gce") {
    $gceNodeName = Invoke-RestMethod -UseBasicParsing -Headers @{"Metadata-Flavor"="Google"} "http://metadata.google.internal/computeMetadata/v1/instance/hostname" -ErrorAction Ignore
    Write-Host "Setup {{installName}} for GCE, node name $gceNodeName ..."
    $gceNodeNameQuote = """$gceNodeName"""
    SetConfigParameters -OldString '$(hostname).ToLower()' -NewString "$gceNodeNameQuote"

    $calicoNs = GetCalicoNamespace
    GetCalicoKubeConfig -CalicoNamespace $calicoNs
    $Backend = GetBackendType -CalicoNamespace $calicoNs

    Write-Host "Backend networking is $Backend"
    if ($Backend -EQ "bgp") {
        SetConfigParameters -OldString 'CALICO_NETWORKING_BACKEND="vxlan"' -NewString 'CALICO_NETWORKING_BACKEND="windows-bgp"'
    }
}
if ($platform -EQ "bare-metal") {
    $calicoNs = GetCalicoNamespace
    GetCalicoKubeConfig -CalicoNamespace $calicoNs
    $Backend = GetBackendType -CalicoNamespace $calicoNs

    Write-Host "Backend networking is $Backend"
    if ($Backend -EQ "bgp") {
        SetConfigParameters -OldString 'CALICO_NETWORKING_BACKEND="vxlan"' -NewString 'CALICO_NETWORKING_BACKEND="windows-bgp"'
    }
}

if ($DownloadOnly -EQ "yes") {
<<<<<<< HEAD
    Write-Host "Downloaded {{installName}}. Update c:\{{rootDir}}\config.ps1 and run c:\CalicoWindows\install-calico.ps1"
=======
    Write-Host "Downloaded Calico for Windows installation zip file."
>>>>>>> 5b8f0624
    Exit
}

StartCalico

if ($Backend -NE "none") {
    New-NetFirewallRule -Name KubectlExec10250 -Description "Enable kubectl exec and log" -Action Allow -LocalPort 10250 -Enabled True -DisplayName "kubectl exec 10250" -Protocol TCP -ErrorAction SilentlyContinue
}<|MERGE_RESOLUTION|>--- conflicted
+++ resolved
@@ -22,16 +22,6 @@
 #>
 
 Param(
-<<<<<<< HEAD
-{%- if site.prodname == "Calico" %}
-{%- if site.url == "https://docs.projectcalico.org" %}
-    [parameter(Mandatory = $false)] $ReleaseBaseURL="https://github.com/projectcalico/calico/releases/download/{{site.data.versions.first.components["calico/node"].version}}/",
-    [parameter(Mandatory = $false)] $ReleaseFile="calico-windows-{{site.data.versions.first.components["calico/node"].version}}.zip",
-{%- else %}
-    [parameter(Mandatory = $false)] $ReleaseBaseURL="{{site.url}}/files/windows/",
-{%- endif %}
-{%- endif %}
-=======
     # Note: we don't publish a release artifact for the "master" branch. To test
     # against master, build calico-windows.zip from projectcalico/node.
 {%- if site.url contains "projectcalico" %}
@@ -40,7 +30,6 @@
     [parameter(Mandatory = $false)] $ReleaseBaseURL="{{site.url}}/files/windows/",
 {%- endif %}
     [parameter(Mandatory = $false)] $ReleaseFile="calico-windows-{{site.data.versions.first.components["calico/node"].version}}.zip",
->>>>>>> 5b8f0624
     [parameter(Mandatory = $false)] $KubeVersion="",
     [parameter(Mandatory = $false)] $DownloadOnly="no",
     [parameter(Mandatory = $false)] $Datastore="kubernetes",
@@ -434,11 +423,7 @@
 }
 
 if ($DownloadOnly -EQ "yes") {
-<<<<<<< HEAD
-    Write-Host "Downloaded {{installName}}. Update c:\{{rootDir}}\config.ps1 and run c:\CalicoWindows\install-calico.ps1"
-=======
     Write-Host "Downloaded Calico for Windows installation zip file."
->>>>>>> 5b8f0624
     Exit
 }
 
