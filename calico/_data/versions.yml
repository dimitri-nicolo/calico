- title: master
  helmRelease: 0
  note: ""
<<<<<<< HEAD
=======
  manifests_url: https://raw.githubusercontent.com/projectcalico/calico/master
  chart:
    version: 1
>>>>>>> cd0908eb
  tigera-operator:
    image: tigera/operator
    version: master
    registry: quay.io
  calico:
    minor_version: v3.16
    archive_path: archive
  components:
    cnx-manager:
      image: tigera/cnx-manager
      version: master
    voltron:
      image: tigera/voltron
      version: master
    guardian:
      image: tigera/guardian
      version: master
    cnx-apiserver:
      image: tigera/cnx-apiserver
      version: master
    cnx-queryserver:
      image: tigera/cnx-queryserver
      version: master
    cnx-kube-controllers:
      image: tigera/kube-controllers
      version: master
    calicoq:
      image: tigera/calicoq
      version: master
    typha:
      image: tigera/typha
      version: master
    calicoctl:
      image: tigera/calicoctl
      version: master
    cnx-node:
      image: tigera/cnx-node
      version: master
    dikastes:
      image: tigera/dikastes
      version: master
    dex:
      image: tigera/dex
      version: master
    fluentd:
      image: tigera/fluentd
      version: master
    fluentd-windows:
      image: tigera/fluentd-windows
      version: master
    es-proxy:
      image: tigera/es-proxy
      version: master
    eck-kibana:
      version: 7.16.2
    kibana:
      image: tigera/kibana
      version: master
    eck-elasticsearch:
      version: 7.16.2
    elasticsearch:
      image: tigera/elasticsearch
      version: master
    cloud-controllers:
      image: tigera/cloud-controllers
      version: master
    elastic-tsee-installer:
      image: tigera/intrusion-detection-job-installer
      version: master
    es-curator:
      image: tigera/es-curator
      version: master
    intrusion-detection-controller:
      image: tigera/intrusion-detection-controller
      version: master
    compliance-controller:
      image: tigera/compliance-controller
      version: master
    compliance-reporter:
      image: tigera/compliance-reporter
      version: master
    compliance-snapshotter:
      image: tigera/compliance-snapshotter
      version: master
    compliance-server:
      image: tigera/compliance-server
      version: master
    compliance-benchmarker:
      image: tigera/compliance-benchmarker
      version: master
    ingress-collector:
      image: tigera/ingress-collector
      version: master
    l7-collector:
      image: tigera/l7-collector
      version: master
    license-agent:
      image: tigera/license-agent
      version: master
    tigera-cni:
      image: tigera/cni
      version: master
    firewall-integration:
      image: tigera/firewall-integration
      version: master
    egress-gateway:
      image: tigera/egress-gateway
      version: master
    honeypod:
      image: tigera/honeypod
      version: master
    honeypod-exp-service:
      image: tigera/honeypod-exp-service
      version: master
    honeypod-controller:
      image: tigera/honeypod-controller
      version: master
    key-cert-provisioner:
      image: tigera/key-cert-provisioner
      version: master
      registry: quay.io
    anomaly_detection_jobs:
      image: tigera/anomaly_detection_jobs
      version: master
    anomaly-detection-api:
      image: tigera/anomaly-detection-api
      version: master
    elasticsearch-metrics:
      image: tigera/elasticsearch-metrics
      version: master
    packetcapture:
      image: tigera/packetcapture
      version: master
    prometheus:
      image: tigera/prometheus
      version: master
    coreos-prometheus:
      version: v2.32.0
    prometheus-operator:
      image: tigera/prometheus-operator
      version: master
    prometheus-config-reloader:
      image: tigera/prometheus-config-reloader
      version: master
    tigera-prometheus-service:
      image: tigera/prometheus-service
      version: master
    es-gateway:
      image: tigera/es-gateway
      version: master
    deep-packet-inspection:
      image: tigera/deep-packet-inspection
      version: master
    eck-elasticsearch-operator:
      version: 1.8.0
    elasticsearch-operator:
      image: tigera/eck-operator
      version: master
    coreos-alertmanager:
      version: v0.23.0
    alertmanager:
      image: tigera/alertmanager
      version: master
    envoy:
      image: tigera/envoy
      version: master
    envoy-init:
      image: tigera/envoy-init
      version: master
    windows:
      image: tigera/calico-windows
      version: master
    windows-upgrade:
      image: tigera/calico-windows-upgrade
      version: master
    # Below components are all maintained by 3rd parties and thus specify a 'registry' to indicate
    # to the docs & manifest tooling not to default to the tigera registry.
    # The Prometheus + eck-operator images are third-party images that have been ported to quay.io/tigera
    flexvol:
      image: calico/pod2daemon-flexvol
      version: master
      registry: quay.io
    csi-driver:
      version: master<|MERGE_RESOLUTION|>--- conflicted
+++ resolved
@@ -1,12 +1,7 @@
 - title: master
   helmRelease: 0
   note: ""
-<<<<<<< HEAD
-=======
-  manifests_url: https://raw.githubusercontent.com/projectcalico/calico/master
-  chart:
-    version: 1
->>>>>>> cd0908eb
+  manifests_url: "" # Unused in Enterprise. Calico-only for now.
   tigera-operator:
     image: tigera/operator
     version: master
