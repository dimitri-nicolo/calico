<<<<<<< HEAD
- title: master
  helmRelease: 0
  note: ""
  manifests_url: "" # Unused in Enterprise. Calico-only for now.
=======
- title: v3.24.0-pre
  note: ""
  manifests_url: https://raw.githubusercontent.com/projectcalico/calico/master
  chart:
    version: 0
>>>>>>> e7ddbb50
  tigera-operator:
    image: tigera/operator
    version: master
    registry: quay.io
  calico:
    minor_version: v3.16
    archive_path: archive
  components:
<<<<<<< HEAD
    cnx-manager:
      image: tigera/cnx-manager
      version: master
    voltron:
      image: tigera/voltron
      version: master
    guardian:
      image: tigera/guardian
      version: master
    cnx-apiserver:
      image: tigera/cnx-apiserver
      version: master
    cnx-queryserver:
      image: tigera/cnx-queryserver
      version: master
    cnx-kube-controllers:
      image: tigera/kube-controllers
      version: master
    calicoq:
      image: tigera/calicoq
      version: master
    typha:
      image: tigera/typha
      version: master
    calicoctl:
      image: tigera/calicoctl
      version: master
    cnx-node:
      image: tigera/cnx-node
      version: master
    dikastes:
      image: tigera/dikastes
      version: master
    dex:
      image: tigera/dex
      version: master
    fluentd:
      image: tigera/fluentd
      version: master
    fluentd-windows:
      image: tigera/fluentd-windows
      version: master
    es-proxy:
      image: tigera/es-proxy
      version: master
    eck-kibana:
      version: 7.16.2
    kibana:
      image: tigera/kibana
      version: master
    eck-elasticsearch:
      version: 7.16.2
    elasticsearch:
      image: tigera/elasticsearch
      version: master
    cloud-controllers:
      image: tigera/cloud-controllers
      version: master
    elastic-tsee-installer:
      image: tigera/intrusion-detection-job-installer
      version: master
    es-curator:
      image: tigera/es-curator
      version: master
    intrusion-detection-controller:
      image: tigera/intrusion-detection-controller
      version: master
    compliance-controller:
      image: tigera/compliance-controller
      version: master
    compliance-reporter:
      image: tigera/compliance-reporter
      version: master
    compliance-snapshotter:
      image: tigera/compliance-snapshotter
      version: master
    compliance-server:
      image: tigera/compliance-server
      version: master
    compliance-benchmarker:
      image: tigera/compliance-benchmarker
      version: master
    ingress-collector:
      image: tigera/ingress-collector
      version: master
    l7-collector:
      image: tigera/l7-collector
      version: master
    license-agent:
      image: tigera/license-agent
      version: master
    tigera-cni:
      image: tigera/cni
      version: master
    firewall-integration:
      image: tigera/firewall-integration
      version: master
    egress-gateway:
      image: tigera/egress-gateway
      version: master
    honeypod:
      image: tigera/honeypod
      version: master
    honeypod-exp-service:
      image: tigera/honeypod-exp-service
      version: master
    honeypod-controller:
      image: tigera/honeypod-controller
      version: master
    key-cert-provisioner:
      image: tigera/key-cert-provisioner
      version: master
      registry: quay.io
    anomaly_detection_jobs:
      image: tigera/anomaly_detection_jobs
      version: master
    anomaly-detection-api:
      image: tigera/anomaly-detection-api
      version: master
    elasticsearch-metrics:
      image: tigera/elasticsearch-metrics
      version: master
    packetcapture:
      image: tigera/packetcapture
      version: master
    prometheus:
      image: tigera/prometheus
      version: master
    coreos-prometheus:
      version: v2.32.0
    prometheus-operator:
      image: tigera/prometheus-operator
      version: master
    prometheus-config-reloader:
      image: tigera/prometheus-config-reloader
      version: master
    tigera-prometheus-service:
      image: tigera/prometheus-service
      version: master
    es-gateway:
      image: tigera/es-gateway
      version: master
    deep-packet-inspection:
      image: tigera/deep-packet-inspection
      version: master
    eck-elasticsearch-operator:
      version: 1.8.0
    elasticsearch-operator:
      image: tigera/eck-operator
      version: master
    coreos-alertmanager:
      version: v0.23.0
    alertmanager:
      image: tigera/alertmanager
      version: master
    envoy:
      image: tigera/envoy
      version: master
    envoy-init:
      image: tigera/envoy-init
      version: master
    windows:
      image: tigera/calico-windows
      version: master
    windows-upgrade:
      image: tigera/calico-windows-upgrade
      version: master
    # Below components are all maintained by 3rd parties and thus specify a 'registry' to indicate
    # to the docs & manifest tooling not to default to the tigera registry.
    # The Prometheus + eck-operator images are third-party images that have been ported to quay.io/tigera
    flexvol:
      image: calico/pod2daemon-flexvol
      version: master
      registry: quay.io
    csi-driver:
      version: master
=======
     typha:
      version: release-v3.24
     calicoctl:
      version: release-v3.24
     calico/node:
      version: release-v3.24
     calico/cni:
      version: release-v3.24
     calico/apiserver:
      version: release-v3.24
     calico/kube-controllers:
      version: release-v3.24
     calico/flannel-migration-controller:
      version: release-v3.24
     calico/windows:
      version: release-v3.24
     networking-calico:
      version: release-v3.24
     flannel:
      version: v0.15.1
     calico/dikastes:
      version: release-v3.24
     flexvol:
      version: release-v3.24
     csi-driver:
      version: release-v3.24
>>>>>>> e7ddbb50
<|MERGE_RESOLUTION|>--- conflicted
+++ resolved
@@ -1,24 +1,15 @@
-<<<<<<< HEAD
 - title: master
   helmRelease: 0
   note: ""
   manifests_url: "" # Unused in Enterprise. Calico-only for now.
-=======
-- title: v3.24.0-pre
-  note: ""
-  manifests_url: https://raw.githubusercontent.com/projectcalico/calico/master
-  chart:
-    version: 0
->>>>>>> e7ddbb50
   tigera-operator:
     image: tigera/operator
     version: master
     registry: quay.io
   calico:
-    minor_version: v3.16
+    minor_version: v3.24
     archive_path: archive
   components:
-<<<<<<< HEAD
     cnx-manager:
       image: tigera/cnx-manager
       version: master
@@ -194,32 +185,4 @@
       version: master
       registry: quay.io
     csi-driver:
-      version: master
-=======
-     typha:
-      version: release-v3.24
-     calicoctl:
-      version: release-v3.24
-     calico/node:
-      version: release-v3.24
-     calico/cni:
-      version: release-v3.24
-     calico/apiserver:
-      version: release-v3.24
-     calico/kube-controllers:
-      version: release-v3.24
-     calico/flannel-migration-controller:
-      version: release-v3.24
-     calico/windows:
-      version: release-v3.24
-     networking-calico:
-      version: release-v3.24
-     flannel:
-      version: v0.15.1
-     calico/dikastes:
-      version: release-v3.24
-     flexvol:
-      version: release-v3.24
-     csi-driver:
-      version: release-v3.24
->>>>>>> e7ddbb50
+      version: master