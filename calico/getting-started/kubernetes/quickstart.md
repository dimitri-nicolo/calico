---
title: Quickstart for Calico Enterprise on Kubernetes
description: Install Calico Enterprise on a single-host Kubernetes cluster for testing or development.
canonical_url: '/getting-started/kubernetes/quickstart'
---

### Big picture

Install {{site.prodname}} on a single-host Kubernetes cluster in approximately 15 minutes.

To deploy a cluster suitable for production, see [{{site.prodname}} on Kubernetes]({{site.baseurl}}/getting-started/kubernetes/).

### Before you begin

**CNI support**

Calico CNI for networking with {{site.prodname}} network policy:

The geeky details of what you get:
{% include geek-details.html details='Policy:Calico,IPAM:Calico,CNI:Calico,Overlay:IPIP,Routing:BGP,Datastore:Kubernetes' %}

**Required**

A Linux host that meets the following requirements.

- x86-64
- 2CPU
- 12GB RAM
- 50GB free disk space
- Ubuntu Server 18.04
- Internet access
- {% include open-new-window.html text='Sufficient virtual memory' url='https://www.elastic.co/guide/en/elasticsearch/reference/current/vm-max-map-count.html' %}

### How to

- [Install Kubernetes](#install-kubernetes)
- [Install {{site.prodname}}](#install-calico-enterprise)
- [Install the {{site.prodname}} license](#install-the-calico-enterprise-license)
- [Log in to {{site.prodname}} Manager](#log-in-to-calico-enterprise-manager)

#### Install Kubernetes

1. {% include open-new-window.html text='Follow the Kubernetes instructions to install kubeadm' url='https://kubernetes.io/docs/setup/production-environment/tools/kubeadm/install-kubeadm/' %}. For a compatible version for this release, see [Support and compatibility]({{site.baseurl}}/getting-started/compatibility#kubernetes-kubeadm).

   >**Note**: After installing kubeadm, do not power down or restart
   the host. Instead, continue directly to the next step.
   {: .alert .alert-info}

1. As a regular user with sudo privileges, open a terminal on the host that you installed kubeadm on.

1. Initialize the master using the following command.

   ```bash
   sudo kubeadm init --pod-network-cidr=192.168.0.0/16 \
   --apiserver-cert-extra-sans=127.0.0.1
   ```

   > **Note**: If 192.168.0.0/16 is already in use within your network you must select a different pod network
   > CIDR, replacing 192.168.0.0/16 in the above command.
   {: .alert .alert-info}

1. Execute the following commands to configure kubectl (also returned by `kubeadm init`).

   ```bash
   mkdir -p $HOME/.kube
   sudo cp -i /etc/kubernetes/admin.conf $HOME/.kube/config
   sudo chown $(id -u):$(id -g) $HOME/.kube/config
   ```

1. Remove master taint in order to allow kubernetes to schedule pods on the master node.

   ```bash
   kubectl taint nodes --all node-role.kubernetes.io/master-
   ```

#### Install {{site.prodname}}

1. [Configure a storage class for {{site.prodname}}.]({{site.baseurl}}/getting-started/create-storage)

1. Install the Tigera operator and custom resource definitions.

   ```bash
   kubectl create -f {{ "/manifests/tigera-operator.yaml" | absolute_url }}
   ```

<<<<<<< HEAD
1. Install the Prometheus operator and related custom resource definitions. The Prometheus operator will be used to deploy Prometheus server and Alertmanager to monitor {{site.prodname}} metrics.
=======
   > **Note**: Due to the large size of the CRD bundle, `kubectl apply` might exceed request limits. Instead, use `kubectl create` or `kubectl replace`.
   {: .alert .alert-info}

1. Install {{site.prodname}} by creating the necessary custom resource. For more information on configuration options available in this manifest, see [the installation reference]({{site.baseurl}}/reference/installation/api).
>>>>>>> 02b732e8

   > **Note**: If you have an existing Prometheus operator in your cluster that you want to use, skip this step. To work with {{site.prodname}}, your Prometheus operator must be v0.40.0 or higher.
   {: .alert .alert-info}

   ```bash
   kubectl create -f {{ "/manifests/tigera-prometheus-operator.yaml" | absolute_url }}
   ```

1. Install your pull secret.

   If pulling images directly from `quay.io/tigera`, you will likely want to use the credentials provided to you by your Tigera support representative. If using a private registry, use your private registry credentials instead.

   ```bash
   kubectl create secret generic tigera-pull-secret \
       --type=kubernetes.io/dockerconfigjson -n tigera-operator \
       --from-file=.dockerconfigjson=<path/to/pull/secret>
   ```

   For the Prometheus operator, create the pull secret in the `tigera-prometheus` namespace and then patch the deployment.

   ```bash
   kubectl create secret generic tigera-pull-secret \
       --type=kubernetes.io/dockerconfigjson -n tigera-prometheus \
       --from-file=.dockerconfigjson=<path/to/pull/secret>
   kubectl patch deployment -n tigera-prometheus calico-prometheus-operator \
       -p '{"spec":{"template":{"spec":{"imagePullSecrets":[{"name": "tigera-pull-secret"}]}}}}'
   ```

1. Install the Tigera custom resources. For more information on configuration options available in this manifest, see [the installation reference]({{site.baseurl}}/reference/installation/api).

   ```bash
   kubectl create -f {{ "/manifests/custom-resources.yaml" | absolute_url }}
   ```

   Monitor progress with the following command:

   ```bash
   watch kubectl get tigerastatus
   ```

   Wait until the `apiserver` shows a status of `Available`, then proceed to the next section.

#### Install the {{site.prodname}} license

In order to use {{site.prodname}}, you must install the license provided to you by Tigera.

```bash
kubectl create -f </path/to/license.yaml>
```

Monitor progress with the following command:

```bash
watch kubectl get tigerastatus
```

When all components show a status of `Available`, proceed to the next section.

#### Log in to {{site.prodname}} Manager

1. Create network admin user "Jane".

   ```bash
   kubectl create sa jane -n default
   kubectl create clusterrolebinding jane-access --clusterrole tigera-network-admin --serviceaccount default:jane
   ```

1. Create a login token for use with the {{site.prodname}} UI.

   ```
   kubectl create token jane --duration=24h
   ```

   Copy the `token` from the above command to your clipboard for use in the next step.

   > **Note**: The token created above will expire after 24 hours.
   {: .alert .alert-info}

1. Set up a channel from your local computer to the {{site.prodname}} UI.

   ```bash
   kubectl port-forward -n tigera-manager svc/tigera-manager 9443
   ```

   Visit https://localhost:9443/ to log in to the {{site.prodname}} UI. Use the `token` from the previous step to authenticate.

Congratulations! You now have a single-host Kubernetes cluster with {{site.prodname}}.

### Next steps

- By default, your cluster networking uses IP in IP encapsulation with BGP routing. To review other networking options,
 see [Determine best networking option]({{site.baseurl}}/networking/determine-best-networking).
- [Get started with {{site.prodname}} tiered network policy]({{site.baseurl}}/security/tiered-policy)<|MERGE_RESOLUTION|>--- conflicted
+++ resolved
@@ -83,14 +83,10 @@
    kubectl create -f {{ "/manifests/tigera-operator.yaml" | absolute_url }}
    ```
 
-<<<<<<< HEAD
-1. Install the Prometheus operator and related custom resource definitions. The Prometheus operator will be used to deploy Prometheus server and Alertmanager to monitor {{site.prodname}} metrics.
-=======
    > **Note**: Due to the large size of the CRD bundle, `kubectl apply` might exceed request limits. Instead, use `kubectl create` or `kubectl replace`.
    {: .alert .alert-info}
 
-1. Install {{site.prodname}} by creating the necessary custom resource. For more information on configuration options available in this manifest, see [the installation reference]({{site.baseurl}}/reference/installation/api).
->>>>>>> 02b732e8
+1. Install the Prometheus operator and related custom resource definitions. The Prometheus operator will be used to deploy Prometheus server and Alertmanager to monitor {{site.prodname}} metrics.
 
    > **Note**: If you have an existing Prometheus operator in your cluster that you want to use, skip this step. To work with {{site.prodname}}, your Prometheus operator must be v0.40.0 or higher.
    {: .alert .alert-info}
