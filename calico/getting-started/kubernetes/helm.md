---
title: Helm
description: Install Calico Enterprise using Helm application package manager.
canonical_url: '/getting-started/kubernetes/helm'
---
### Big picture

Install {{ site.prodname }} on a deployed Kubernetes cluster using Helm.

### Before you begin

**Required**
- Helm Version 3 is required.
- [Credentials for the Tigera private registry and a license key]({{site.baseurl}}/getting-started/calico-enterprise)

### How to

The geeky details of what you get:
{% include geek-details.html details='Policy:Calico,IPAM:Calico,CNI:Calico,Overlay:IPIP,Routing:BGP,Datastore:Kubernetes' %}

1. [Configure a storage class for {{site.prodname}}.]({{site.baseurl}}/getting-started/create-storage)

1. Get the Helm chart.
{%- if page.version == "master" -%}
   ```
   curl -O -L {{site.url}}/download/charts/master/tigera-operator-v0.0.tgz
   ```
<<<<<<< HEAD
{% else %}
   ```
   curl -O -L {{site.downloadsurl}}/ee/charts/tigera-operator-{% include chart_version_name %}.tgz
   ```
{% endif %}
=======
   to see the values that can be customized in the chart.

#### Install {{site.prodname}}

1. Create the `tigera-operator` namespace.

   ```
   kubectl create namespace tigera-operator
   ```

1. Install the Tigera {{site.prodname}} operator and custom resource definitions using the Helm chart:
>>>>>>> 629fc030

1. Install the chart, passing in your image pull secrets.
   ```
<<<<<<< HEAD
   helm install calico-enterprise ./tigera-operator-{% include chart_version_name %}.tgz \
     --set-file imagePullSecrets.tigera-pull-secret=<path/to/pull/secret>
   ```
2. Monitor progress, wait until `apiserver` shows a status of `Available`, then proceed to the next step.
   ```
   watch kubectl get tigerastatus
   ``` 
3. Install your {{ site.prodname }} license.
=======
   helm install {{site.prodname | downcase}} projectcalico/tigera-operator --version {{site.data.versions[0].title}} --namespace tigera-operator
   ```

   or if you created a `values.yaml` above:

   ```
   helm install {{site.prodname | downcase}} projectcalico/tigera-operator --version {{site.data.versions[0].title}} -f values.yaml --namespace tigera-operator
>>>>>>> 629fc030
   ```
   kubectl apply -f </path/to/license.yaml>
   ```
4. Monitor progress, wait until all components show a status of `Available`, then proceed to the next step.
   ```
   watch kubectl get tigerastatus
   ```
5. Apply the following manifest to secure {{site.prodname}} with network policy:
   ```
   kubectl apply -f {{ "/manifests/tigera-policies.yaml" | absolute_url }}
   ```

### Next steps

**Recommended**

- [Configure access to {{site.prodname}} Manager UI]({{site.baseurl}}/getting-started/cnx/access-the-manager)
- [Authentication quickstart]({{site.baseurl}}/getting-started/cnx/authentication-quickstart)
- [Configure your own identity provider]({{site.baseurl}}/getting-started/cnx/configure-identity-provider)


**Recommended - Networking**

- The default networking is IP in IP encapsulation using BPG routing. For all networking options, see [Determine best networking option]({{site.baseurl}}/networking/determine-best-networking).

**Recommended - Security**

- [Get started with {{site.prodname}} tiered network policy]({{site.baseurl}}/security/tiered-policy)<|MERGE_RESOLUTION|>--- conflicted
+++ resolved
@@ -25,16 +25,11 @@
    ```
    curl -O -L {{site.url}}/download/charts/master/tigera-operator-v0.0.tgz
    ```
-<<<<<<< HEAD
 {% else %}
    ```
    curl -O -L {{site.downloadsurl}}/ee/charts/tigera-operator-{% include chart_version_name %}.tgz
    ```
 {% endif %}
-=======
-   to see the values that can be customized in the chart.
-
-#### Install {{site.prodname}}
 
 1. Create the `tigera-operator` namespace.
 
@@ -42,36 +37,28 @@
    kubectl create namespace tigera-operator
    ```
 
-1. Install the Tigera {{site.prodname}} operator and custom resource definitions using the Helm chart:
->>>>>>> 629fc030
-
 1. Install the chart, passing in your image pull secrets.
    ```
-<<<<<<< HEAD
    helm install calico-enterprise ./tigera-operator-{% include chart_version_name %}.tgz \
-     --set-file imagePullSecrets.tigera-pull-secret=<path/to/pull/secret>
+     --set-file imagePullSecrets.tigera-pull-secret=<path/to/pull/secret> \
+     --namespace tigera-operator
    ```
+
 2. Monitor progress, wait until `apiserver` shows a status of `Available`, then proceed to the next step.
    ```
    watch kubectl get tigerastatus
    ``` 
+
 3. Install your {{ site.prodname }} license.
-=======
-   helm install {{site.prodname | downcase}} projectcalico/tigera-operator --version {{site.data.versions[0].title}} --namespace tigera-operator
-   ```
-
-   or if you created a `values.yaml` above:
-
-   ```
-   helm install {{site.prodname | downcase}} projectcalico/tigera-operator --version {{site.data.versions[0].title}} -f values.yaml --namespace tigera-operator
->>>>>>> 629fc030
    ```
    kubectl apply -f </path/to/license.yaml>
    ```
+
 4. Monitor progress, wait until all components show a status of `Available`, then proceed to the next step.
    ```
    watch kubectl get tigerastatus
    ```
+
 5. Apply the following manifest to secure {{site.prodname}} with network policy:
    ```
    kubectl apply -f {{ "/manifests/tigera-policies.yaml" | absolute_url }}
