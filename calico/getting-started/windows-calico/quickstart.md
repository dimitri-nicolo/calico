--- conflicted
+++ resolved
@@ -53,29 +53,10 @@
   The geeky details of what you get by default:
   {% include geek-details.html details='Policy:Calico,IPAM:AWS,CNI:AWS,Overlay:No,Routing:VPC Native,Datastore:Kubernetes' %}
 
-<<<<<<< HEAD
-
->**Note**: If your Kubernetes version is v1.24.0 or higher, service account token secrets are no longer automatically created. Before continuing with the install, {% include open-new-window.html text='manually create' url='https://kubernetes.io/docs/tasks/configure-pod-container/configure-service-account/#manually-create-a-service-account-api-token' %} the calico-node service account token:
-```bash
-kubectl apply -f - <<EOF
-apiVersion: v1
-kind: Secret
-metadata:
-  name: calico-node-token
-  namespace: calico-system
-  annotations:
-    kubernetes.io/service-account.name: calico-node
-type: kubernetes.io/service-account-token
-EOF
-```
-Note: if {{site.prodname}} is installed in kube-system, update the `namespace` in the above command.
-{: .alert .alert-info}
-=======
 - **AKS**
 
   The geeky details of what you get by default:
   {% include geek-details.html details='Policy:Calico,IPAM:Azure,CNI:Azure,Overlay:No,Routing:VPC Native,Datastore:Kubernetes' %}
->>>>>>> 235dc03b
 
 {% tabs %}
   <label:Kubernetes VXLAN,active:true>
