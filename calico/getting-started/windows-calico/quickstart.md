--- conflicted
+++ resolved
@@ -36,11 +36,7 @@
 
 #### Install {{site.prodnameWindows}} manually
 
-<<<<<<< HEAD
 The following steps install a Kubernetes cluster on a single Windows node with a [minimum]({{site.baseurl}}/getting-started/kubernetes/requirements#node-requirements) of 4 Linux worker nodes.
-=======
-The following steps install a Kubernetes cluster on a single Windows node with a Linux control node.
->>>>>>> e5ee1d86
 
 - **Kubernetes VXLAN**
 
@@ -102,13 +98,8 @@
    Invoke-WebRequest {{ "/scripts/install-calico-windows.ps1" | absolute_url }} -OutFile c:\install-calico-windows.ps1
    ```
 
-<<<<<<< HEAD
-1. Install {{site.prodnameWindows}} for your datastore using the default parameters or [customize installation parameters](#configure-installation-parameters).
-   The PowerShell script downloads {% if site.prodnameWindows == "Calico Enterprise for Windows" %}the {{site.prodnameWindows}} release binary, {% endif %}Kubernetes binaries, Windows utilities files, configures {{site.prodnameWindows}}, and starts the Calico service.
-=======
 1. Install {{site.prodnameWindows}} for your datastore with using the default parameters or [customize installation parameters]. (#configure-installation-parameters).
    The PowerShell script downloads {{site.prodnameWindows}} release binary, Kubernetes binaries, Windows utilities files, configures {{site.prodnameWindows}}, and starts the Calico service.
->>>>>>> e5ee1d86
 
    **Kubernetes datastore (default)**
 
@@ -190,13 +181,8 @@
    Invoke-WebRequest {{ "/scripts/install-calico-windows.ps1" | absolute_url }} -OutFile c:\install-calico-windows.ps1
    ```
 
-<<<<<<< HEAD
-1. Install {{site.prodnameWindows}} for your datastore using the default parameters or [customize installation parameters](#configure-installation-parameters).
-   The PowerShell script downloads {% if site.prodnameWindows == "Calico Enterprise for Windows" %}the {{site.prodnameWindows}} release binary, {% endif %}Kubernetes binaries, Windows utilities files, configures {{site.prodnameWindows}}, and starts the Calico service.
-=======
 1. Install {{site.prodnameWindows}} for your datastore with using the default parameters or [customize installation parameters]. (#configure-installation-parameters).
    The PowerShell script downloads {{site.prodnameWindows}} release binary, Kubernetes binaries, Windows utilities files, configures {{site.prodnameWindows}}, and starts the Calico service.
->>>>>>> e5ee1d86
 
    You do not need to pass a parameter if the default value of the parameter is correct for your cluster.
 
@@ -302,72 +288,7 @@
    kubectl delete role calico-install-token --namespace calico-system
    ```
 %>
-<<<<<<< HEAD
-=======
-
-<label:AKS>
-<%
-
-1. Register the `EnableAKSWindowsCalico` feature flag with the following Azure CLI commad.
-
-   ```bash
-   az feature register --namespace "Microsoft.ContainerService" --name "EnableAKSWindowsCalico"
-   ```
-
-1. Wait until the `EnableAKSWindowsCalico` feature flag is registered successfully. Execute following CLI command to get current status of the feature.
-
-   ```bash
-   az feature list -o table --query "[?contains(name, 'Microsoft.ContainerService/EnableAKSWindowsCalico')].{Name:name,State:properties.state}"
-   ```
-
-   Move to next step if the output from above command matches the following output.
-   ```bash
-   Name                                               State
-   -------------------------------------------------  ----------
-   Microsoft.ContainerService/EnableAKSWindowsCalico  Registered
-   ```
-
-1. Refresh the registration of the `Microsoft.ContainerService` resource provider. Run the following command.
-
-   ```bash
-   az provider register --namespace Microsoft.ContainerService
-   ```
-
-1. Create the AKS cluster with these settings: `network-plugin` to `azure`, and `network-policy` to `calico`. For example,
-
-   ```bash
-   az group create -n $your-resource-group -l $your-region
-   az aks create \
-    --resource-group $your-resource-group \
-    --name $your-cluster-name \
-    --node-count 1 \
-    --enable-addons monitoring \
-    --windows-admin-username azureuser \
-    --windows-admin-password $your-windows-password \
-    --kubernetes-version 1.20.2 \
-    --vm-set-type VirtualMachineScaleSets \
-    --service-principal $your-service-principal \
-    --client-secret $your-client-secret \
-    --load-balancer-sku standard \
-    --node-vm-size Standard_D2s_v3 \
-    --network-plugin azure \
-    --network-policy calico
-   ```
-
-1. Add a Windows node pool. For example,
-
-   ```bash
-   az aks nodepool add \
-    --resource-group $your-resource-group \
-    --cluster-name $your-cluster-name \
-    --os-type Windows \
-    --name $your-windows-node-pool-name \
-    --node-count 1 \
-    --kubernetes-version 1.20.2 \
-    --node-vm-size Standard_D2s_v3
-   ```
-%>
->>>>>>> e5ee1d86
+
 {% endtabs %}
 
 Congratulations! You now have a Kubernetes cluster with {{site.prodnameWindows}} and a Linux control node.
