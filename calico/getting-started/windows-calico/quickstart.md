---
title: Quickstart
description: Install Calico Enterprise for Windows on a Kubernetes cluster for testing or development.
canonical_url: '/getting-started/windows-calico/quickstart'
---

### Big picture

Install {{site.prodnameWindows}} on your Kubernetes cluster in approximately 5 minutes.

### Concepts

{{site.prodnameWindows}} is a hybrid implementation that requires a Linux control node for {{site.prodname}} components and Windows nodes for Windows pods.

### Before you begin

<<<<<<< HEAD
**Installation archive**

Get the {{site.prodnameWindows}} installation zip archive from your support representative.

**Datastore requirements**

Kubernetes datastore (kdd)

**Kubernetes cluster requirements**
- Kubernetes clusters with versions 1.20, 1.19, or 1.18

**Windows node requirements**
- Versions:
  - Windows Server 1809 (build 17763.1432 or greater)
  - Windows Server 2004 (build 19041)
  - Windows Server 20H2 (build 19042)

  > **Note**: Windows Server version support differs for each Kubernetes version. Review the {% include open-new-window.html text='Windows OS Version Support' url='https://kubernetes.io/docs/setup/production-environment/windows/intro-windows-in-kubernetes/#windows-os-version-support' %} table for the Windows Server versions supported by each Kubernetes version.
  {: .alert .alert-info}
  
- Container runtime: Docker or containerd installed and running. If containerd is running, it will be used as the container runtime otherwise Docker is assumed.
- Remote access to the Windows node via Remote Desktop Protocol (RDP) or Windows Remote Management (WinRM)
- Be able to run a command as Administrator using PowerShell.
- Additionally, for EKS:
  - The VPC controllers must be installed to run Windows pods.
  - The Windows instance role must have permissions to get `namespaces` and get `secrets` in the calico-system namespace.
    - Run these commands below to install the permissions needed to install {{site.prodnameWindows}}.
      Replace `<eks_node_name>` with the Kubernetes node name of the EKS Windows node, for example `ip-192-168-42-34.us-west-2.compute.internal`.
      Replace the namespace `calico-system` with `kube-system` in the commands below if you are using a non operator-managed {{site.prodname}} installation.

      ```bash
      kubectl create clusterrole calico-install-ns --verb=get --resource=namespace
      kubectl create clusterrolebinding calico-install-ns --clusterrole=calico-install-ns --user=system:node:<eks_node_name>
      kubectl create role calico-install-token --verb=get,list --resource=secrets --namespace calico-system
      kubectl create rolebinding calico-install-token --role=calico-install-token --user=system:node:<eks_node_name> --namespace calico-system
      ```
    - When {{site.prodnameWindows}} installation is complete, delete the temporary resources:
      ```bash
      kubectl delete clusterrolebinding calico-install-ns
      kubectl delete clusterrole calico-install-ns
      kubectl delete rolebinding calico-install-token --namespace calico-system
      kubectl delete role calico-install-token --namespace calico-system
      ```
  - An instance role on the Windows instance must have permissions to get `namespaces` and get `secrets` in the calico-system namespace (or kube-system namespace if you are using a non operator-managed {{site.prodname}} installation.)
- Additionally, for AKS:
    - {{site.prodnameWindows}} can be enabled only on newly created clusters.
    - Kubernetes version 1.20+

**Linux control node requirements**
- Installed with {{site.prodname}} v3.5+
- If {{site.prodname}} networking is being used:
    - Networking must be VXLAN or BGP without encapsulation. (Note: for EKS, networking is set to none since AWS VPC networking is used.)
    - Strict affinity must be set to `true`
    - Must NOT be running in eBPF mode
=======
Review the [Linux requirements]({{site.baseurl}}/getting-started/kubernetes/requirements) and the [{{site.prodnameWindows}} requirements]({{site.baseurl}}/getting-started/windows-calico/kubernetes/requirements).

Before beginning the quickstart, setup a {{site.prodname}} cluster on Linux nodes and provision Windows machines.
>>>>>>> d2aaa83d

### How to

- [Configure strict affinity for clusters using {{site.prodname}} networking](#configure-strict-affinity-for-clusters-using-calico-enterprise-networking)
- [Install {{site.prodnameWindows}} for Windows](#install-calico-enterprise-for-windows)
- [Configure installation parameters](#configure-installation-parameters)

#### Configure strict affinity for clusters using {{site.prodname}} networking

For Linux control nodes using {{site.prodname}} networking, strict affinity must be set to `true`.
This is required to prevent Linux nodes from borrowing IP addresses from Windows nodes:

```bash
calicoctl ipam configure --strictaffinity=true
```

#### Install {{site.prodnameWindows}}

The following steps install a Kubernetes cluster on a single Windows node, with a [minimum]({{site.baseurl}}/getting-started/kubernetes/requirements#node-requirements) of 4 Linux worker nodes.

- **Kubernetes VXLAN**

  The geeky details of what you get by default:
  {% include geek-details.html details='Policy:Calico,IPAM:Calico,CNI:Calico,Overlay:VXLAN,Routing:Calico,Datastore:Kubernetes' %}

- **Kubernetes BGP**

  The geeky details of what you get by default:
  {% include geek-details.html details='Policy:Calico,IPAM:Calico,CNI:Calico,Overlay:No,Routing:BGP,Datastore:Kubernetes' %}

- **EKS**

  The geeky details of what you get by default:
  {% include geek-details.html details='Policy:Calico,IPAM:AWS,CNI:AWS,Overlay:No,Routing:VPC Native,Datastore:Kubernetes' %}


{% tabs %}
  <label:Kubernetes VXLAN,active:true>
  <%

1. Setup a {{site.prodname}} Kubernetes cluster with {% include open-new-window.html text='Windows nodes' url='https://docs.microsoft.com/en-us/virtualization/windowscontainers/kubernetes/getting-started-kubernetes-windows' %}.

1. Ensure that BGP is disabled since you're using VXLAN.
   If you installed Calico using operator, you can do this by:

   ```bash
   kubectl patch installation default --type=merge -p '{"spec": {"calicoNetwork": {"bgp": "Disabled"}}}'
   ```
1. Prepare the directory for Kubernetes files on Windows node.

   ```powershell
   mkdir c:\k
   ```

1. Copy the Kubernetes kubeconfig file from the master node (default, Location $HOME/.kube/config), to **c:\k\config**.

1. Copy the installation zip file  to **c:\tigera-calico-windows.zip**.

1. Download the PowerShell script, **install-calico-windows.ps1**.

   ```powershell
   Invoke-WebRequest {{ "/scripts/install-calico-windows.ps1" | absolute_url }} -OutFile c:\install-calico-windows.ps1
   ```

1. Install {{site.prodnameWindows}} for your datastore using the default parameters or [customize installation parameters](#configure-installation-parameters).
   The PowerShell script downloads {% if site.prodnameWindows == "Calico Enterprise for Windows" %}the {{site.prodnameWindows}} release binary, {% endif %}Kubernetes binaries, Windows utilities files, configures {{site.prodnameWindows}}, and starts the Calico service.

   **Kubernetes datastore (default)**

   ```powershell
   c:\install-calico-windows.ps1 -KubeVersion <your Kubernetes version (e.g. 1.18.6)> `
                                 -ServiceCidr <your service cidr (default 10.96.0.0/12)> `
                                 -DNSServerIPs <your DNS service IP (default 10.96.0.10)>
   ```

   > **Note**: You do not need to pass a parameter if the default value of the parameter is correct for your cluster.
   {: .alert .alert-info}

   > **Note**: If your Windows nodes have multiple network adapters, you can configure the one used for VXLAN by editing `VXLAN_ADAPTER` in `{{site.rootDirWindows}}\config.ps1`, then restarting {{site.prodnameWindows}}.
   {: .alert .alert-info}

1. Verify that the {{site.prodname}} services are running.

   ```powershell
   Get-Service -Name CalicoNode
   Get-Service -Name CalicoFelix
   ```

1. Install and start kubelet/kube-proxy service. Execute following PowerShell script/commands.

   ```powershell
   {{site.rootDirWindows}}\kubernetes\install-kube-services.ps1
   Start-Service -Name kubelet
   Start-Service -Name kube-proxy
   ```
1. Verify kubelet/kube-proxy services are running.

   ```powershell
   Get-Service -Name kubelet
   Get-Service -Name kube-proxy
   ```

%>

  <label:Kubernetes BGP>
  <%

1. Enable BGP service on Windows node (instead of VXLAN).
   Install the RemoteAccess service using the following Powershell commands:
   
   ```powershell
   Install-WindowsFeature RemoteAccess
   Install-WindowsFeature RSAT-RemoteAccess-PowerShell
   Install-WindowsFeature Routing
   ```
   
   Then restart the computer:
   
   ```powershell
   Restart-Computer -Force
   ```

   before running:

   ```powershell
   Install-RemoteAccess -VpnType RoutingOnly
   ```
   Sometimes the remote access service fails to start automatically after install. To make sure it is running, execute the following command:

   ```powershell
   Start-Service RemoteAccess
   ```

1. Prepare the directory for Kubernetes files on Windows node.

   ```powershell
   mkdir c:\k
   ```

1. Copy the Kubernetes kubeconfig file from the master node (default, Location $HOME/.kube/config), to **c:\k\config**.

1. Download the PowerShell script, **install-calico-windows.ps1**.

   ```powershell
   Invoke-WebRequest {{ "/scripts/install-calico-windows.ps1" | absolute_url }} -OutFile c:\install-calico-windows.ps1
   ```

1. Install {{site.prodnameWindows}} for your datastore using the default parameters or [customize installation parameters](#configure-installation-parameters).
   The PowerShell script downloads {% if site.prodnameWindows == "Calico Enterprise for Windows" %}the {{site.prodnameWindows}} release binary, {% endif %}Kubernetes binaries, Windows utilities files, configures {{site.prodnameWindows}}, and starts the Calico service.

   You do not need to pass a parameter if the default value of the parameter is correct for your cluster.

   **Kubernetes datastore**

   ```powershell
   c:\install-calico-windows.ps1 -KubeVersion <your Kubernetes version (e.g. 1.18.6)> `
                                 -ServiceCidr <your service cidr (default 10.96.0.0/12)> `
                                 -DNSServerIPs <your DNS service IP (default 10.96.0.10)>
   ```

   > **Note**: You do not need to pass a parameter if the default value of the parameter is correct for your cluster.
   {: .alert .alert-info}


1. Verify that the {{site.prodname}} services are running.

   ```powershell
   Get-Service -Name CalicoNode
   Get-Service -Name CalicoFelix
   ```

1. Install and start kubelet/kube-proxy service. Execute following PowerShell script/commands.

   ```powershell
   {{site.rootDirWindows}}\kubernetes\install-kube-services.ps1
   Start-Service -Name kubelet
   Start-Service -Name kube-proxy
   ```
1. Verify kubelet/kube-proxy services are running.

   ```powershell
   Get-Service -Name kubelet
   Get-Service -Name kube-proxy
   ```

%>

  <label:EKS>
  <%
1. Enable Direct Server Return (DSR) in the kube-proxy add-on. DSR is required for network policy enforcement for service cluster IPs.

   - Begin editing the kube-proxy configmap:

     ```bash
     kubectl edit cm -n kube-system kube-proxy-config
     ```

   - Add the following data under `data.config`:

     ```
     winkernel:
       enableDSR: true
     featureGates:
       WinDSR: true
     ```

   - Save your changes to the kube-proxy-config configmap. An example config might look like:

     ```
     apiVersion: v1
     kind: ConfigMap
     data:
       config: |-
         apiVersion: kubeproxy.config.k8s.io/v1alpha1
         winkernel:
           enableDSR: true
         featureGates:
           WinDSR: true
         bindAddress: 0.0.0.0
         ...
     ```

   - Trigger a rolling restart of the kube-proxy daemonset and watch the rollout.

     ```bash
     kubectl -n kube-system rollout restart ds kube-proxy
     kubectl -n kube-system rollout status daemonset/kube-proxy
     ```

     An example of a successful kube-proxy rollout:

     ```
     $ kubectl rollout restart ds kube-proxy -n kube-system
     daemonset.apps/kube-proxy restarted
     $ kubectl rollout status -n kube-system daemonset/kube-proxy
     Waiting for daemon set "kube-proxy" rollout to finish: 0 out of 3 new pods have been updated...
     Waiting for daemon set "kube-proxy" rollout to finish: 1 out of 3 new pods have been updated...
     Waiting for daemon set "kube-proxy" rollout to finish: 1 out of 3 new pods have been updated...
     Waiting for daemon set "kube-proxy" rollout to finish: 1 out of 3 new pods have been updated...
     Waiting for daemon set "kube-proxy" rollout to finish: 1 out of 3 new pods have been updated...
     Waiting for daemon set "kube-proxy" rollout to finish: 2 out of 3 new pods have been updated...
     Waiting for daemon set "kube-proxy" rollout to finish: 2 out of 3 new pods have been updated...
     Waiting for daemon set "kube-proxy" rollout to finish: 2 out of 3 new pods have been updated...
     Waiting for daemon set "kube-proxy" rollout to finish: 2 of 3 updated pods are available...
     daemon set "kube-proxy" successfully rolled out
     ```

1. Ensure that a Windows instance role has permissions to get `namespaces` and to get `secrets` in the calico-system namespace (or kube-system namespace if you are using a non operator-managed {{site.prodname}} installation.)
   One way to do this is by running the following comands to install the required permissions temporarily. Before running the commands, replace `<eks_node_name>` with the Kubernetes node name of the EKS Windows node, for example `ip-192-168-42-34.us-west-2.compute.internal`.
   > **Note**: If you are using a non operator-managed {{site.prodname}} installation, replace the namespace `calico-system` with `kube-system` in the commands below.
   {: .alert .alert-info}
   ```bash
   kubectl create clusterrole calico-install-ns --verb=get --resource=namespace
   kubectl create clusterrolebinding calico-install-ns --clusterrole=calico-install-ns --user=system:node:<eks_node_name>
   kubectl create role calico-install-token --verb=get,list --resource=secrets --namespace calico-system
   kubectl create rolebinding calico-install-token --role=calico-install-token --user=system:node:<eks_node_name> --namespace calico-system
   ```
  
1. Prepare the directory for Kubernetes files on the Windows node.

   ```powershell
   mkdir c:\k
   ```

1. [Install kubectl](https://docs.aws.amazon.com/eks/latest/userguide/install-kubectl.html#windows){:target="_blank"} and move the kubectl binary to **c:\k**.

1. Download the PowerShell script, **install-calico-windows.ps1**.

   ```powershell
   Invoke-WebRequest {{site.url}}/scripts/install-calico-windows.ps1 -OutFile c:\install-calico-windows.ps1
   ```

1. Install {{site.prodnameWindows}} for your datastore using the default parameters or [customize installation parameters](#configure-installation-parameters).
   The PowerShell script downloads {% if site.prodnameWindows == "Calico Enterprise for Windows" %}the {{site.prodnameWindows}} release binary, {% endif %}Kubernetes binaries, Windows utilities files, configures {{site.prodnameWindows}}, and starts the Calico service.
   
   You do not need to pass a parameter if the default value of the parameter is correct for your cluster.

   **Kubernetes datastore (default)**

   ```powershell
   c:\install-calico-windows.ps1 -ServiceCidr <your service cidr (default 10.96.0.0/12)> `
                                 -DNSServerIPs <your DNS service IP (default 10.96.0.10)>
   ```

   > **Note**: You do not need to pass a parameter if the default value of the parameter is correct for your cluster.
   {: .alert .alert-info}


1. Verify that the {{site.prodname}} services are running.

   ```powershell
   Get-Service -Name CalicoNode
   Get-Service -Name CalicoFelix
   ```

1. Verify kubelet and kube-proxy services are running.

   ```powershell
   Get-Service -Name kubelet
   Get-Service -Name kube-proxy
   ```
   
1. If you installed temporary RBAC in the first step, remove the permissions by running the following commands.
   > **Note**: If you are using a non operator-managed {{site.prodname}} installation, replace the namespace `calico-system` with `kube-system` in the commands below.
   {: .alert .alert-info}
   ```bash
   kubectl delete clusterrolebinding calico-install-ns
   kubectl delete clusterrole calico-install-ns
   kubectl delete rolebinding calico-install-token --namespace calico-system
   kubectl delete role calico-install-token --namespace calico-system
   ```
%>

  {% endtabs %}

#### Configure installation parameters

| **Parameter Name** | **Description**                                           | **Default** |
| ------------------ | --------------------------------------------------------- |-------------|
| KubeVersion        | Version of Kubernetes binaries to use. If the value is an empty string (default), the {{site.prodnameWindows}} installation script does not download Kubernetes binaries and run Kubernetes service. Use the default for managed public cloud. | "" |
| DownloadOnly       | Download without installing {{site.prodnameWindows}}. Set to `yes` to manually install and configure {{site.prodnameWindows}}. For example, {{site.prodnameWindows}} the hard way. | no |
| Datastore          | {{site.prodnameWindows}} datastore type [`kubernetes`] for reading endpoints and policy information. | kubernetes |
| ServiceCidr        | Service IP range of the Kubernetes cluster. Not required for most managed Kubernetes clusters. Note: EKS has non-default value. | 10.96.0.0/12 |
| DNSServerIPs       | Comma-delimited list of DNS service IPs used by Windows pod. Not required for most managed Kubernetes clusters. Note: EKS has a non-default value. | 10.96.0.10 |
| CalicoBackend      | Calico backend network type (`vxlan` or `bgp`). If the value is an empty string (default), backend network type is auto detected. | "" |

Congratulations! You now have a Kubernetes cluster with {{site.prodnameWindows}} and a Linux control node.

### Next steps

You can now use the {{site.prodname}} Linux-based docs site for your documentation. Before you continue, review the [Limitations and known issues]({{site.baseurl}}/getting-started/windows-calico/limitations) to understand the features (and sections of documentation) that do not apply to Windows.<|MERGE_RESOLUTION|>--- conflicted
+++ resolved
@@ -14,66 +14,9 @@
 
 ### Before you begin
 
-<<<<<<< HEAD
-**Installation archive**
-
-Get the {{site.prodnameWindows}} installation zip archive from your support representative.
-
-**Datastore requirements**
-
-Kubernetes datastore (kdd)
-
-**Kubernetes cluster requirements**
-- Kubernetes clusters with versions 1.20, 1.19, or 1.18
-
-**Windows node requirements**
-- Versions:
-  - Windows Server 1809 (build 17763.1432 or greater)
-  - Windows Server 2004 (build 19041)
-  - Windows Server 20H2 (build 19042)
-
-  > **Note**: Windows Server version support differs for each Kubernetes version. Review the {% include open-new-window.html text='Windows OS Version Support' url='https://kubernetes.io/docs/setup/production-environment/windows/intro-windows-in-kubernetes/#windows-os-version-support' %} table for the Windows Server versions supported by each Kubernetes version.
-  {: .alert .alert-info}
-  
-- Container runtime: Docker or containerd installed and running. If containerd is running, it will be used as the container runtime otherwise Docker is assumed.
-- Remote access to the Windows node via Remote Desktop Protocol (RDP) or Windows Remote Management (WinRM)
-- Be able to run a command as Administrator using PowerShell.
-- Additionally, for EKS:
-  - The VPC controllers must be installed to run Windows pods.
-  - The Windows instance role must have permissions to get `namespaces` and get `secrets` in the calico-system namespace.
-    - Run these commands below to install the permissions needed to install {{site.prodnameWindows}}.
-      Replace `<eks_node_name>` with the Kubernetes node name of the EKS Windows node, for example `ip-192-168-42-34.us-west-2.compute.internal`.
-      Replace the namespace `calico-system` with `kube-system` in the commands below if you are using a non operator-managed {{site.prodname}} installation.
-
-      ```bash
-      kubectl create clusterrole calico-install-ns --verb=get --resource=namespace
-      kubectl create clusterrolebinding calico-install-ns --clusterrole=calico-install-ns --user=system:node:<eks_node_name>
-      kubectl create role calico-install-token --verb=get,list --resource=secrets --namespace calico-system
-      kubectl create rolebinding calico-install-token --role=calico-install-token --user=system:node:<eks_node_name> --namespace calico-system
-      ```
-    - When {{site.prodnameWindows}} installation is complete, delete the temporary resources:
-      ```bash
-      kubectl delete clusterrolebinding calico-install-ns
-      kubectl delete clusterrole calico-install-ns
-      kubectl delete rolebinding calico-install-token --namespace calico-system
-      kubectl delete role calico-install-token --namespace calico-system
-      ```
-  - An instance role on the Windows instance must have permissions to get `namespaces` and get `secrets` in the calico-system namespace (or kube-system namespace if you are using a non operator-managed {{site.prodname}} installation.)
-- Additionally, for AKS:
-    - {{site.prodnameWindows}} can be enabled only on newly created clusters.
-    - Kubernetes version 1.20+
-
-**Linux control node requirements**
-- Installed with {{site.prodname}} v3.5+
-- If {{site.prodname}} networking is being used:
-    - Networking must be VXLAN or BGP without encapsulation. (Note: for EKS, networking is set to none since AWS VPC networking is used.)
-    - Strict affinity must be set to `true`
-    - Must NOT be running in eBPF mode
-=======
 Review the [Linux requirements]({{site.baseurl}}/getting-started/kubernetes/requirements) and the [{{site.prodnameWindows}} requirements]({{site.baseurl}}/getting-started/windows-calico/kubernetes/requirements).
 
 Before beginning the quickstart, setup a {{site.prodname}} cluster on Linux nodes and provision Windows machines.
->>>>>>> d2aaa83d
 
 ### How to
 
