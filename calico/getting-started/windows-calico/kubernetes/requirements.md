--- conflicted
+++ resolved
@@ -39,11 +39,7 @@
 #### Kubernetes version 
 
 See the [Kubernetes requirements]({{site.baseurl}}/getting-started/kubernetes/requirements#kubernetes-requirements).
-<<<<<<< HEAD
 
-=======
-  
->>>>>>> c735e72d
 Earlier versions may work, but we do not actively test {{site.prodnameWindows}} against them, and they may have known issues and incompatibilities.
 
 #### Linux platform requirements
