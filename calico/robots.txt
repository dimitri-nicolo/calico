# Block all indexing for all agents
User-agent: *
Disallow: /
# Exclude from indexing
User-agent: *
Disallow: /master/
<<<<<<< HEAD
Disallow: /images/
Disallow: /js/
Disallow: /fonts/
Disallow: /css/
=======
>>>>>>> 9aa3c340
Disallow: /assets/
Disallow: /archive/

User-agent: Algolia Crawler
Disallow:

User-agent: *
Disallow: /*<|MERGE_RESOLUTION|>--- conflicted
+++ resolved
@@ -4,13 +4,10 @@
 # Exclude from indexing
 User-agent: *
 Disallow: /master/
-<<<<<<< HEAD
 Disallow: /images/
 Disallow: /js/
 Disallow: /fonts/
 Disallow: /css/
-=======
->>>>>>> 9aa3c340
 Disallow: /assets/
 Disallow: /archive/
 
