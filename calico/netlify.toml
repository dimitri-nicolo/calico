--- conflicted
+++ resolved
@@ -2,23 +2,16 @@
 [build]
   publish = "_site/"
   command = '''
-<<<<<<< HEAD
   # LATEST_RELEASE is set in Netlify UI for environment-variables ONLY for docs.tigera.io site.
   # Any branch deployed there will have the production ready build that gets deployed at root /
   bundle install
   make bin/helm3
-=======
-
-  cp netlify/Gemfile Gemfile && bundle install
-  make bin/helm bin/helm3
->>>>>>> b3c204db
   export PATH=$PATH:$(pwd)/bin
 
   # LATEST_RELEASE is set in Netlify UI for environment-variables ONLY for docs.projectcalico.org and projectcalico.docs.tigera.io sites.
   # Any branch deployed there will have the production ready build that gets deployed at root /
 
   if [ -z "$LATEST_RELEASE" ]; then
-<<<<<<< HEAD
     jekyll build --config _config.yml,$(pwd)/netlify/_config_noindex.yml --baseurl /$RELEASE_VERSION --destination _site/$RELEASE_VERSION
     mv _site/$RELEASE_VERSION/404.html _site/404.html
   else
@@ -29,39 +22,7 @@
     mv _site/sitemap.xml _site/latest-sitemap.xml
     mv netlify/sitemap-index.xml _site/sitemap.xml
     mv netlify/_redirects _site/_redirects
-=======
-
-    # generate only manifests served at /<version>
-    jekyll build --config _config.yml,$(pwd)/netlify/_config_noindex.yml,$(pwd)/netlify/_manifests_only.yml --baseurl /$RELEASE_VERSION --destination _site/$RELEASE_VERSION
     cp -r ../manifests _site/$RELEASE_VERSION
-    rm -r _site/$RELEASE_VERSION/manifest-templates
-
-
-    # generate the website which is served at /archive/<version>/
-    # note: this must be done second since destination folders are cleaned on each builds
-    jekyll build --config _config.yml,$(pwd)/netlify/_config_noindex.yml --baseurl /archive/$RELEASE_VERSION --destination _site/archive/$RELEASE_VERSION
-    cp -r ../manifests _site/archive/$RELEASE_VERSION
-    rm -r _site/archive/$RELEASE_VERSION/manifest-templates
-
-    # move 404 page to root of the site so that netlify shows it automatically
-    mv $(pwd)/_site/archive/$RELEASE_VERSION/404.html $(pwd)/_site/404.html
-
-  else
-
-    # generate the website which is served at root /
-    jekyll build --config _config.yml,$(pwd)/netlify/_config_latest.yml --destination _site
-    cp -r ../manifests _site/$RELEASE_VERSION
-    rm -r _site/$RELEASE_VERSION/manifest-templates
-
-    # generate the website which is served at /archive/<version>/
-    jekyll build --config _config.yml,$(pwd)/netlify/_config_noindex.yml --baseurl /archive/$RELEASE_VERSION --destination _site/archive/$RELEASE_VERSION
-    cp -r ../manifests _site/archive/$RELEASE_VERSION
-    rm -r _site/archive/$RELEASE_VERSION/manifest-templates
-
-    mv $(pwd)/_site/sitemap.xml $(pwd)/_site/latest-sitemap.xml
-    mv $(pwd)/netlify/sitemap-index.xml $(pwd)/_site/sitemap.xml
-    mv $(pwd)/netlify/_redirects $(pwd)/_site/_redirects
->>>>>>> b3c204db
   fi
   '''
 
@@ -71,135 +32,14 @@
 
 [context.deploy-preview]
   command = '''
-<<<<<<< HEAD
   bundle install
   make bin/helm3
   export PATH=$PATH:$(pwd)/bin
   echo "url: $DEPLOY_PRIME_URL" > _config_url.yml
   jekyll build --config _config.yml,_config_url.yml
+  cp -r ../manifests _site/$RELEASE_VERSION
   '''
 
-=======
-  cp netlify/Gemfile Gemfile && bundle install
-  make bin/helm bin/helm3
-  export PATH=$PATH:$(pwd)/bin
-  echo "url: $DEPLOY_PRIME_URL" > _config_url.yml
-  jekyll build --config _config.yml,_config_url.yml
-  mv netlify/_redirects _site/_redirects
-  cp -r ../manifests _site/
-  rm -r _site/manifest-templates
-  '''
-
-# Deploys master branch as a separate individual site, master build is different from branch deploys
-# it doesn't have a manifests only build and served without /archive prefix
-[context.master]
-  command = '''
-  cp netlify/Gemfile Gemfile && bundle install
-  make bin/helm bin/helm3
-  export PATH=$PATH:$(pwd)/bin
-  jekyll build --config _config.yml,$(pwd)/netlify/_config_noindex.yml --baseurl /master --destination _site/master
-  cp -r ../manifests _site/master/
-  rm -r _site/master/manifest-templates
-  '''
-
-# proxy redirect for Helm chart repo
-[[redirects]]
-   from = "/charts/*"
-   to = "https://calico-public.s3.amazonaws.com/charts/:splat"
-   status = 200
-   headers = {X-From = "Netlify"}
-
-# proxy redirects for website and manifests for v3.22
-[[redirects]]
-  from = "/archive/v3.22/*"
-  to = "https://calico-v3-22.netlify.app/archive/v3.22/:splat"
-  status = 200
-
-# proxy redirects for website and manifests for v3.21
-[[redirects]]
-  from = "/archive/v3.21/*"
-  to = "https://calico-v3-21.netlify.app/archive/v3.21/:splat"
-  status = 200
-
-# proxy redirects for website and manifests for v3.20
-[[redirects]]
-  from = "/archive/v3.20/*"
-  to = "https://calico-v3-20.netlify.app/archive/v3.20/:splat"
-  status = 200
-
-# proxy redirects for website and manifests for v3.19
-[[redirects]]
-  from = "/archive/v3.19/*"
-  to = "https://calico-v3-19.netlify.app/archive/v3.19/:splat"
-  status = 200
-
-[[redirects]]
-  from = "/v3.19/*"
-  to = "https://calico-v3-19.netlify.app/v3.19/:splat"
-  status = 200
-
-# proxy redirects for website and manifests for v3.18
-[[redirects]]
-  from = "/archive/v3.18/*"
-  to = "https://calico-v3-18.netlify.app/archive/v3.18/:splat"
-  status = 200
-
-[[redirects]]
-  from = "/v3.18/*"
-  to = "https://calico-v3-18.netlify.app/v3.18/:splat"
-  status = 200
-
-# proxy redirects for website and manifests for v3.17
-[[redirects]]
-  from = "/archive/v3.17/*"
-  to = "https://calico-v3-17.netlify.app/archive/v3.17/:splat"
-  status = 200
-
-[[redirects]]
-  from = "/v3.17/*"
-  to = "https://calico-v3-17.netlify.app/v3.17/:splat"
-  status = 200
-
-# proxy redirects for website and manifests for v3.16
-[[redirects]]
-  from = "/archive/v3.16/*"
-  to = "https://calico-v3-16.netlify.app/archive/v3.16/:splat"
-  status = 200
-
-[[redirects]]
-  from = "/v3.16/*"
-  to = "https://calico-v3-16.netlify.app/v3.16/:splat"
-  status = 200
-
-# proxy redirects for website and manifests for v3.15
-[[redirects]]
-  from = "/archive/v3.15/*"
-  to = "https://calico-v3-15.netlify.app/archive/v3.15/:splat"
-  status = 200
-
-[[redirects]]
-  from = "/v3.15/*"
-  to = "https://calico-v3-15.netlify.app/v3.15/:splat"
-  status = 200
-
-# proxy redirects for website and manifests for v3.14
-[[redirects]]
-  from = "/archive/v3.14/*"
-  to = "https://calico-v3-14.netlify.app/archive/v3.14/:splat"
-  status = 200
-
-[[redirects]]
-  from = "/v3.14/*"
-  to = "https://calico-v3-14.netlify.app/v3.14/:splat"
-  status = 200
-
-# proxy redirects for website and manifests for v3.13
-[[redirects]]
-  from = "/archive/v3.13/*"
-  to = "https://calico-v3-13.netlify.app/archive/v3.13/:splat"
-  status = 200
-
->>>>>>> b3c204db
 [[redirects]]
   from = "/v3.13/*"
   to = "https://tigera-v3-13.netlify.app/v3.13/:splat"
