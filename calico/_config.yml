--- conflicted
+++ resolved
@@ -36,7 +36,6 @@
 # Docs and manifests should use the image names in versions.yml instead.
 # IMPORTANT: These imageNames only apply to versions v2.5.x and before.
 imageNames:
-<<<<<<< HEAD
   node: tigera/cnx-node
   cnx-node: tigera/cnx-node
   calicoctl: tigera/calicoctl
@@ -51,7 +50,7 @@
   kubeControllers: tigera/kube-controllers
   calicoKubeControllers: calico/kube-controllers
   calico-upgrade: calico/upgrade
-  flannel: quay.io/coreos/flannel
+  flannel: docker.io/flannelcni/flannel
   dikastes: tigera/dikastes
   flannelMigration: calico/flannel-migration-controller
   pilot-webhook: calico/pilot-webhook
@@ -85,21 +84,6 @@
   prometheusOperator: tigera/prometheus-operator
   windows: tigera/calico-windows
   windows-upgrade: tigera/calico-windows-upgrade
-=======
-  node: docker.io/calico/node
-  calicoctl: docker.io/calico/ctl
-  apiserver: docker.io/calico/apiserver
-  typha: docker.io/calico/typha
-  cni: docker.io/calico/cni
-  kubeControllers: docker.io/calico/kube-controllers
-  calico-upgrade: docker.io/calico/upgrade
-  calico/windows: docker.io/calico/windows
-  flannel: docker.io/flannelcni/flannel
-  flannelMigration: docker.io/calico/flannel-migration-controller
-  dikastes: docker.io/calico/dikastes
-  pilot-webhook: docker.io/calico/pilot-webhook
-  flexvol: docker.io/calico/pod2daemon-flexvol
->>>>>>> f55e778a
   csi-driver: docker.io/calico/csi
 
 # List of files to exclude. These files won't get included in the deployed site.
@@ -163,7 +147,6 @@
         calico/cni: calico/cni
         calico/apiserver: calico/apiserver
         calico/kube-controllers: calico/kube-controllers
-<<<<<<< HEAD
         fluentd: tigera/fluentd
         es-proxy: tigera/es-proxy
         cloudControllers: tigera/cloud-controllers
@@ -202,14 +185,4 @@
         windows: tigera/calico-windows
         windows-upgrade: tigera/calico-windows-upgrade
         csi-driver: calico/csi
-        csi-node-driver-registrar: calico/node-driver-registrar
-=======
-        calico-upgrade: calico-upgrade
-        calico/windows: calico/windows
-        flannel: docker.io/flannelcni/flannel
-        flannelMigration: calico/flannel-migration-controller
-        calico/dikastes: calico/dikastes
-        pilot-webhook: calico/pilot-webhook
-        flexvol: calico/pod2daemon-flexvol
-        csi-driver: calico/csi
->>>>>>> f55e778a
+        csi-node-driver-registrar: calico/node-driver-registrar