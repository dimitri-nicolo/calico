---
title: Component architecture
description: Understand the Calico Enterprise components and the basics of BGP networking.
canonical_url: '/reference/architecture/overview'
---

### About {{site.prodname}} architecture

The following diagram shows the components that comprise a Kubernetes on-premises deployment using the {{site.prodname}} CNI for networking and network policy.

**Tip**: For best visibility, right-click on the image below and select "Open image in new tab"

![calico-components]({{site.baseurl}}/images/architecture-ee.svg)

Calico open-source components are the foundation of {{site.prodname}}. {{site.prodname}} provides value-added components for visibility and troubleshooting, compliance, policy lifecycle management, threat and anomaly detection, and multi-cluster management.

### {{site.prodname}} components

 - [calicoq](#calicoq)
 - [Compliance](#compliance)
 - [Elasticsearch gateway](#elasticsearch-gateway)
 - [Intrusion detection](#intrusion-detection)
 - [kube-controllers](#kube-controllers)
 - [Manager](#manager)
 - [Packet capture API](#packet-capture-api)
 - [Prometheus API service](#prometheus-api-service)

### Bundled third-party components

- [fluentd](#fluentd)
- [Elasticsearch and Kibana](#elasticsearch-and-kibana)
- [Prometheus](#prometheus)

### Calico open-source components

 - [API server](#api-server)
 - [Felix](#felix)
 - [BIRD](#bird)
 - [calicoctl](#calicoctl)
 - [calico-node](#calico-node)
 - [confd](#confd)
 - [CNI plugin](#cni-plugin)
 - [Datastore plugin](#datastore-plugin)
 - [IPAM plugin](#ipam-plugin)
 - [Typha](#typha) 

### Kubernetes components

- [Kubernetes API server](#kubernetes-api-server)
- [kubectl](#kubectl)

### Cloud orchestrator plugins (not pictured)

Translates the orchestrator APIs for managing networks to the {{site.prodname}} data-model and datastore.

For cloud providers, {{site.prodname}} has a separate plugin for each major cloud orchestration platform. This allows {{site.prodname}} to tightly bind to the orchestrator, so users can manage the {{site.prodname}} network using their orchestrator tools. When required, the orchestrator plugin provides feedback from the {{site.prodname}} network to the orchestrator. For example, providing information about Felix liveness, and marking specific endpoints as failed if network setup fails.

### {{site.prodname}} components

#### calicoq

**Main task**: A command line tool for policy inspection to ensure policies are configured as intended. For example, you can determine which endpoints a selector or policy matches, or which policies apply to an endpoint. Requires a separate installation. [calicoq]({{site.baseurl}}/reference/calicoq/).

#### Compliance

**Main task**: Generates compliance reports for the Kubernetes cluster. Report are based on archived flow and audit logs for {{site.prodname}} resources, plus any audit logs you’ve configured for Kubernetes resources in the Kubernetes API server. Compliance reports provide the following high-level information:

- Protection
  - Endpoints explicitly protected using ingress or egress policy
- Policies and services
  - Policies and services associated with endpoints
  - Policy audit logs
- Traffic
  - Allowed ingress/egress traffic to/from namespaces, and to/from the internet

Compliance is comprised of these components:

**compliance-snapshotter**

Handles listing of required Kubernetes and {{site.prodname}} configuration and pushes snapshots to Elasticsearch. Snapshots give you visibility into configuration changes, and how the cluster-wide configuration has evolved within a reporting interval.

**compliance-reporter**

Handles report generation. Reads configuration history from Elasticsearch and determines time evolution of cluster-wide configuration, including relationships between policies, endpoints, services and networksets. Data is then passed through a zero-trust aggregator to determine the "worst-case outlyers" in the reporting interval.

**compliance-controller**

Reads report configuration, and manages creation, deletion, and monitoring of report generation jobs.

**compliance-server**

Provides the API for listing, downloading, and rendering reports, and RBAC by performing authentication and authorization through the Kubernetes API server. RBAC is determined from the users RBAC for the GlobalReportType and GlobalReport resources.

**compliance-benchmarker**

A daemonset that runs checks in the CIS Kubernetes Benchmark on each node so you can see if Kubernetes is securely deployed. 

#### Elasticsearch gateway

**Main task**: Protects managed clusters from potential attacks in a multi-cluster management (mcm) deployment. Enforces that 1) managed cluster components do not get credentials for an Elasticsearch user (for access/permissions to Elasticsearch and Kibana), and 2) all Elasticsearch requests from a managed cluster are only on an index that the cluster is allowed to access. In short, a compromised component in a managed cluster cannot write data or create indexes for another cluster/tenant.

#### Intrusion detection

**Main task**: Consists of a controller that handles integrations with threat intelligence feeds and {{site.prodname}} custom alerts, and an installer that installs the Kibana dashboards for viewing jobs through the Kibana UI.

#### kube-controllers

**Main task**: Monitors the Kubernetes API and performs actions based on cluster state. The {{site.prodname}} kube-controllers container includes these controllers:

- Node
- Service
- Federated services
- Authorization
- Elasticsearch configuration
- Managed cluster (for management clusters only)

#### Manager

**Main task**: Provides network traffic visibility, centralized multi-cluster management, threat-defense troubleshooting, policy lifecycle management, and compliance using a browser-based UI for multiple roles/stakeholders. [Manager]({{site.baseurl}}/reference/installation/api#operator.tigera.io/v1.Manager).

#### Packet capture API

**Main task**: Retrieves capture files (pcap format) generated by a packet capture for use with network protocol analysis tools like Wireshark. The packet capture feature is installed by default in all cluster types. Packet capture data is visible in the Manager UI, service graph. 

#### Prometheus API service

**Main task**: A proxy querying service that checks a user’s token RBAC to validate its scope and forwards the query to the Prometheus monitoring component.  

### Bundled third-party components

#### Elasticsearch and Kibana 

**Main task**: Built-in third-party search-engine and visualization dashboard, which provide logs for visibility into workloads, to troubleshoot Kubernetes clusters. Installed and configured by default. [Elasticsearch]({{site.baseurl}}/visibility/). 

#### fluentd

**Main task**: Collects and forwards {{site.prodname}} logs (flows, DNS, L7) to Elasticsearch. Open source data collector for unified logging. {% include open-new-window.html text='fluentd open source' url='https://www.fluentd.org/' %}.

#### Prometheus

**Main task**:  The default monitoring component for collecting {{site.prodname}} policy metrics. It can also be used to collect metrics on calico/nodes from Felix. Prometheus is an open-source toolkit for systems monitoring and alerting. [Prometheus metrics]({{site.baseurl}}/reference/felix/prometheus), and [Configure Prometheus]({{site.baseurl}}/maintenance/monitor/).

### Calico open-source components

#### API server

**Main task**: Allows users to manage {{site.prodname}} resources such as policies and tiers through `kubectl` or the Kubernetes API. `kubectl` has significant advantages over `calicoctl` including: audit logging, RBAC using Kubernetes Roles and RoleBindings, and not needing to provide privileged  Kubernetes CRD access to anyone who needs to manage resources. [API server]({{site.baseurl}}/reference/installation/api#operator.tigera.io/v1.APIServer).

#### BIRD

**Main task**: Gets routes from Felix and distributes to BGP peers on the network for inter-host routing. Runs on each node that hosts a Felix agent. Open source, internet routing daemon. [BIRD]({{site.baseurl}}/reference/node/configuration#content-main).

The BGP client is responsible for:

- **Route distribution**

    When Felix inserts routes into the Linux kernel FIB, the BGP client distributes them to other nodes in the deployment. This ensures efficient traffic routing for the deployment.

- **BGP route reflector configuration**

    BGP route reflectors are often configured for large deployments rather than a standard BGP client. (Standard BGP requires that every BGP client be connected to every other BGP client in a mesh topology, which is difficult to maintain.) 
    For redundancy, you can seamlessly deploy multiple BGP route reflectors. Note that BGP route reflectors are involved only in control of the network: endpoint data does not passes through them. When the {{site.prodname}} BGP client advertises 
    routes from its FIB to the route reflector, the route reflector advertises those routes to the other nodes in the deployment.

#### calicoctl

<<<<<<< HEAD
**Main task**: Command line interface used largely during pre-installation for CRUD operations on {{site.prodname}} objects. `kubectl` is the recommended CLI for CRUD operations. calicoctl is available on any host with network access to the {{site.prodname}} datastore as either a binary or a container. Requires separate installation. [calicoctl]({{site.baseurl}}/reference/calicoctl/)).
=======
**Main task**: Monitors {{site.prodname}} datastore for changes to BGP configuration and global defaults such as AS number, logging levels, and IPAM information. Open source, lightweight configuration management tool.

Confd dynamically generates BIRD configuration files based on the updates to data in the datastore. When the configuration file changes, confd triggers BIRD to load the new files. [Configure confd]({{site.baseurl}}/reference/node/configuration#content-main), and {% include open-new-window.html text='confd project' url='https://github.com/kelseyhightower/confd' %}.
>>>>>>> 65368ae5

#### calico-node

**Main task**: Bundles key components that are required for networking containers with {{site.prodname}}:

- Felix
- BIRD
- confd

The calico repository contains the Dockerfile for calico-node, along with various configuration files to configure and “glue” these components together. In addition, we use runit for logging (svlogd) and init (runsv) services. [calico-node]({{site.baseurl}}/reference/node/configuration).

#### CNI plugin

**Main task**: Provides {{site.prodname}} networking for Kubernetes clusters. 

The Calico CNI plugin allows you to use Calico networking for any orchestrator that makes use of the CNI networking specification. The Calico binary that presents this API to Kubernetes is called the CNI plugin, and must be installed on every node in the Kubernetes cluster. Configured through the standard {% include open-new-window.html text='CNI configuration mechanism' 
url='https://github.com/containernetworking/cni/blob/master/SPEC.md#network-configuration' %}, and [Calico CNI plugin]({{site.baseurl}}/reference/cni-plugin/configuration).

#### confd

**Main task**: Monitors {{site.prodname}} datastore for changes to BGP configuration and global defaults such as AS number, logging levels, and IPAM information. An open source, lightweight configuration management tool. 

Confd dynamically generates BIRD configuration files based on the updates to data in the datastore. When the configuration file changes, confd triggers BIRD to load the new files. [Configure confd]({{site.baseurl}}/reference/node/configuration#content-main), and {% include open-new-window.html text='confd project' url='https://github.com/kelseyhightower/confd' %}.

#### Datastore plugin

**Main task**: The datastore for the {{site.prodname}} CNI plugin. The Kubernetes API datastore:

   - Is simple to manage because it does not require an extra datastore
   - Uses Kubernetes RBAC to control access to Calico resources
   - Uses Kubernetes audit logging to generate audit logs of changes to {{site.prodname}} resources

#### Felix

**Main task**: Programs routes and ACLs, and anything else required on the host to provide desired connectivity for the endpoints on that host. Runs on each machine that hosts endpoints. Runs as an agent daemon. [Felix resource]({{site.baseurl}}/reference/resources/felixconfig).

Depending on the specific orchestrator environment, Felix is responsible for:

- **Interface management**
    
    Programs information about interfaces into the kernel so the kernel can correctly handle the traffic from that endpoint. In particular, it ensures that the host responds to ARP requests from each workload with the MAC of the host, and enables IP forwarding for interfaces that it manages. It also monitors interfaces to ensure that the programming is applied at the appropriate time.

- **Route programming**
   
    Programs routes to the endpoints on its host into the Linux kernel FIB (Forwarding Information Base). This ensures that packets destined for those endpoints that arrive on at the host are forwarded accordingly.

- **ACL programming**
    
    Programs ACLs into the Linux kernel to ensure that only valid traffic can be sent between endpoints, and that endpoints cannot circumvent {{site.prodname}} security measures.

- **State reporting**

    Provides network health data. In particular, it reports errors and problems when configuring its host. This data is written to the datastore so it visible to other components and operators of the network.

> **Note**: `{{site.nodecontainer}}` can be run in *policy only mode* where Felix runs without BIRD and confd. This provides policy management without route distribution between hosts, and is used for deployments like managed cloud providers.
{: .alert .alert-info}

#### IPAM plugin

**Main task**: Uses {{site.prodname}}’s IP pool resource to control how IP addresses are allocated to pods within the cluster. It is the default plugin used by most {{site.prodname}} installations. It is one of the {{site.prodname}} [CNI plugins]({{site.baseurl}}/reference/cni-plugin/configuration).

#### Typha

**Main task**: Increases scale by reducing each node’s impact on the datastore. Runs as a daemon between the datastore and instances of Felix. Installed by default, but not configured. {% include open-new-window.html text='Typha description' url='https://github.com/projectcalico/calico/tree/master/typha' %}, and [Typha component]({{site.baseurl}}/reference/typha/).

Typha maintains a single datastore connection on behalf of all of its clients like Felix and confd. It caches the datastore state and deduplicates events so that they can be fanned out to many listeners. Because one Typha instance can support hundreds of Felix instances, it reduces the load on the datastore by a large factor. And because Typha can filter out updates that are not relevant to Felix, it also reduces Felix’s CPU usage. In a high-scale (100+ node) Kubernetes cluster, this is essential because the number of updates generated by the API server scales with the number of nodes.

### Kubernetes components

#### Kubernetes API server

**Main task**: A Kubernetes component that validates and configures data for the API objects (for example, pods, services, and others). Proxies requests for {{site.prodname}} API resources to the Kubernetes API server through an aggregation layer.

#### kubectl

**Main task**: The recommended command line interface for CRUD operations on {{site.prodname}} and Calico objects. {% include open-new-window.html text='kubectl' url='https://kubernetes.io/docs/reference/kubectl/overview/' %}.<|MERGE_RESOLUTION|>--- conflicted
+++ resolved
@@ -164,13 +164,7 @@
 
 #### calicoctl
 
-<<<<<<< HEAD
 **Main task**: Command line interface used largely during pre-installation for CRUD operations on {{site.prodname}} objects. `kubectl` is the recommended CLI for CRUD operations. calicoctl is available on any host with network access to the {{site.prodname}} datastore as either a binary or a container. Requires separate installation. [calicoctl]({{site.baseurl}}/reference/calicoctl/)).
-=======
-**Main task**: Monitors {{site.prodname}} datastore for changes to BGP configuration and global defaults such as AS number, logging levels, and IPAM information. Open source, lightweight configuration management tool.
-
-Confd dynamically generates BIRD configuration files based on the updates to data in the datastore. When the configuration file changes, confd triggers BIRD to load the new files. [Configure confd]({{site.baseurl}}/reference/node/configuration#content-main), and {% include open-new-window.html text='confd project' url='https://github.com/kelseyhightower/confd' %}.
->>>>>>> 65368ae5
 
 #### calico-node
 
