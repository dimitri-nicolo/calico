--- conflicted
+++ resolved
@@ -4,24 +4,9 @@
 canonical_url: '/reference/cni-plugin/configuration'
 ---
 
-<<<<<<< HEAD
-{% tabs %}
-  <label:Operator,active:true>
-<%
-
-The {{site.prodname}} CNI plugins do not need to be configured directly when installed by the operator. For a complete operator 
-configuration reference, see [the installation API reference documentation][installation].
-
-%>
-
-  <label:Manifest>
-<%
-=======
 >**Note**: The {{site.prodname}} CNI plugins do not need to be configured directly when installed by the operator.
 >For a complete operator configuration reference, see [the installation API reference documentation][installation].
 {: .alert .alert-info}
->>>>>>> 65368ae5
-
 The {{site.prodname}} CNI plugin is configured through the standard CNI
 [configuration mechanism](https://github.com/containernetworking/cni/blob/master/SPEC.md#network-configuration){:target="_blank"}
 
@@ -562,9 +547,6 @@
 }
 ```
 
-<<<<<<< HEAD
-
-
-=======
->>>>>>> 65368ae5
+
+
 [installation]: {{site.baseurl}}/reference/installation/api