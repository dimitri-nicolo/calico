--- conflicted
+++ resolved
@@ -42,54 +42,8 @@
 | egress  (deprecated) | The egress rules belonging to this profile. | | List of [Rule](networkpolicy#rule)  |
 | labelsToApply | An optional set of labels to apply to each endpoint in this profile (in addition to the endpoint's own labels) |  | map |
 
-<<<<<<< HEAD
-#### Rule
-
-{% include content/rule.md %}
-
-#### ICMP
-
-{% include content/icmp.md %}
-
-#### EntityRule
-
-{% include content/entityrule.md %}
-
-#### Selector
-
-{% include content/selectors.md %}
-{% include content/selector-scopes.md %}
-
-#### Ports
-
-{% include content/ports.md %}
-
-#### ServiceAccountMatch
-
-{% include content/serviceaccountmatch.md %}
-
-#### ServiceMatch
-
-{% include content/servicematch.md %}
-
-### Application layer policy
-
-Application layer policy is an optional feature of {{site.prodname}} and
-[must be enabled]({{site.baseurl}}/security/app-layer-policy)
-in order to use the following match criteria.
-
-> **NOTE**: Application layer policy match criteria are supported with the following restrictions.
->  * Only ingress policy is supported. Egress policy must not contain any application layer policy match clauses.
->  * Rules must have the action `Allow` if they contain application layer policy match clauses.
-{: .alert .alert-info}
-
-#### HTTPMatch
-
-{% include content/httpmatch.md %}
-=======
 For `Rule` details please see the [NetworkPolicy]({{ site.baseurl }}/reference/resources/networkpolicy) or
 [GlobalNetworkPolicy]({{ site.baseurl }}/reference/resources/globalnetworkpolicy) resource.
->>>>>>> e481eb04
 
 ### Supported operations
 
