--- conflicted
+++ resolved
@@ -7,14 +7,8 @@
 A BGP configuration resource (`BGPConfiguration`) represents BGP specific configuration options for the cluster or a
 specific node.
 
-<<<<<<< HEAD
-For `calicoctl` [commands]({{ site.baseurl }}/reference/calicoctl/overview) that specify a resource type on the CLI, the following
-aliases are supported (all case insensitive): `bgpconfiguration`, `bgpconfig`, `bgpconfigurations`, `bgpconfigs`.
-
 For `kubectl` commands, the following case-insensitive aliases may be used to specify the resource type on the CLI: `bgpconfiguration.projectcalico.org`, `bgpconfigurations.projectcalico.org` as well as abbreviations such as `bgpconfiguration.p` and `bgpconfigurations.p`.
 
-=======
->>>>>>> bce7e525
 ### Sample YAML
 
 ```yaml
