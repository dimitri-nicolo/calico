--- conflicted
+++ resolved
@@ -118,15 +118,7 @@
 | routeTableRange                    | *deprecated in favor of `RouteTableRanges`* Calico programs additional Linux route tables for various purposes. `RouteTableRange` specifies the indices of the route tables that Calico should use. |  | [RouteTableRanges](#routetablerange) | `""` |
 | routeTableRanges                    | Calico programs additional Linux route tables for various purposes. `RouteTableRanges` specifies a set of table index ranges that Calico should use. Deprecates `RouteTableRange`, overrides `RouteTableRange` |  | [RouteTableRanges](#routetableranges) | `[{"min": 1, "max": 250}]` |
 | serviceLoopPrevention              | When [service IP advertisement is enabled]({{ site.baseurl }}/networking/advertise-service-ips), prevent routing loops to service IPs that are not in use, by dropping or rejecting packets that do not get DNAT'd by kube-proxy.  Unless set to "Disabled", in which case such routing loops continue to be allowed. | `Drop`, `Reject`, `Disabled` | string | `Drop` |
-<<<<<<< HEAD
-| vxlanEnabled                       | Automatically set when needed, you shouldn't need to change this setting: whether Felix should create the VXLAN tunnel device for VXLAN networking. | boolean | boolean | `false` |
-=======
-| sidecarAccelerationEnabled         | Enable experimental acceleration between application and proxy sidecar when using [application layer policy]({{ site.baseurl }}/security/app-layer-policy). [Default: `false`] | boolean | boolean | `false` |
-| usageReportingEnabled              | Reports anonymous {{site.prodname}} version number and cluster size to projectcalico.org. Logs warnings returned by the usage server. For example, if a significant security vulnerability has been discovered in the version of {{site.prodname}} being used. | boolean | boolean | `true` |
-| usageReportingInitialDelay         | Minimum initial delay before first usage report. | `5s`, `10s`, `1m` etc. | duration | `300s` |
-| usageReportingInterval             | The interval at which Felix does usage reports.  The default is 1 day.  | `5s`, `10s`, `1m` etc. | duration | `24h` |
 | vxlanEnabled                       | Optional, you shouldn't need to change this setting as Felix calculates if VXLAN should be enabled based on the existing IP Pools. When set, this overrides whether Felix should create the VXLAN tunnel device for VXLAN networking. | `true`, `false`, unset | optional boolean | unset |
->>>>>>> 979eb04b
 | vxlanMTU                           | MTU to use for the VXLAN tunnel device. Zero value means auto-detect. Also controls NodePort MTU when eBPF enabled. | int | int | `0` |
 | vxlanPort                          | Port to use for VXLAN traffic. A value of `0` means "use the kernel default". | int | int | `4789` |
 | vxlanVNI                           | Virtual network ID to use for VXLAN traffic. A value of `0` means "use the kernel default". | int | int | `4096` |
