# How to release Calico

> **NOTE:** These instructions apply only to Calico versions v3.2.0 or greater.
> For older releases, refer to the instructions in the corresponding `release-calient-vX.Y` branch.

## Overview

This repository contains documentation and packaging, but no Calico code.

Releases of this repository still serve several important purposes. Namely, they provide:

- a single Calico release with user-facing release notes and documentation.
- a packaging of individual Calico component releases into a single `.tgz` file

## Prerequisites

To release Calico, you need **the following permissions**:

- Write access to the core repositories in the projectcalico/ GitHub organization.
- Push access to the Calico DockerHub repositories. Assuming you've been granted access by an admin:

    ```
    docker login
    ```

- Push access to the Calico quay.io repositories. Assuming you've been granted access by an admin:

    ```
    docker login quay.io
    ```

- Push access to the gcr.io/projectcalico-org repositories. **Note:** Some of the repos do not yet support credential helpers, you must use one of the token-based logins.  For example, assuming you've been granted access, this will configure a short-lived auth token:

    ```
    gcloud auth print-access-token | docker login -u oauth2accesstoken --password-stdin https://gcr.io
    ```

- You must be a member of the Project Calico team on Launchpad, and
  have uploaded a GPG identity to your account, for which you have the
  secret key.

- You must be able to access binaries.projectcalico.org.

<<<<<<< HEAD
- You must have admin access to docs.tigera.io site on netlify.
=======
- You must have admin access to projectcalico.docs.tigera.io site on netlify.
>>>>>>> a9be80eb

- To publish the helm release to the repo, you’ll need an AWS helm profile:
  Add this to your ~/.aws/config
      ```
      [profile helm]
      role_arn = arn:aws:iam::<production_account_id>:role/CalicoDevHelmAdmin
      mfa_serial = arn:aws:iam::<tigera-dev_account_id>:mfa/myusername
      source_profile = default
      region = us-east-2
      ```
  Your user will need permission for assuming the helm admin role in the production account.
  
You'll also need **several GB of disk space** (~7GB for v3.4.0, for example).

Some of the release scripts also require **tools to be installed** in your dev environment:

- [Install and configure](https://github.com/github/hub#installation) the GitHub `hub` tool.
- Create a [personal access token](https://github.com/settings/tokens) for Github and export it as the `GITHUB_TOKEN`
  env var (for example by adding it to your `.profile`).
- Install the "GitHub release" tool, `ghr`:

    ```
    go get -u github.com/tcnksm/ghr
    ```

Finally, the release process **assumes that your repos are checked out with name `origin`** for the git remote
for the main Calico repo.

## Releasing the subcomponents

Before attempting to create a Calico release you must do the following.

1. Choose a Calico version number, e.g. `v3.2.0`.

1. Verify that the code and GitHub are in the right state for releasing for the chosen version.

   - Make sure all components have up-to-date libcalico-go pins.
   - Make sure node has up-to-date pins for felix and confd.
   - Make sure felix and confd both have an up-to-date typha pin.
   - [Make sure the Milestone is empty](https://github.com/issues?utf8=%E2%9C%93&q=user%3Aprojectcalico+is%3Aopen+milestone%3A%22Calico+vX.Y.Z%22+) either by merging PRs, or kicking them out of the Milestone.
   - [Make sure that there are no pending cherry-pick PRs](https://github.com/issues?utf8=%E2%9C%93&q=user%3Aprojectcalico+label%3Acherry-pick-candidate) relevant to the release.
   - [Make sure there are no pending PRs which need docs](https://github.com/pulls?utf8=%E2%9C%93&q=is%3Apr+user%3Aprojectcalico+label%3Adocs-pr-required+) for this release.
   - [Make sure each PR with a release note is within a Milestone](https://github.com/issues?utf8=%E2%9C%93&q=user%3Aprojectcalico+no%3Amilestone+label%3Arelease-note-required).
   - [Make sure CI is passing](https://semaphoreci.com/calico) for the target release branch.

1. Select the appropriate component version numbers, and create any necessary releases. Follow the instructions
   in each repository for further information. (See recent release information, e.g. at
   https://projectcalico.docs.tigera.io/v3.7/release-notes/, for the set of components to consider releasing.)

   The following components _must_ use the same version number as the Calico version number
   chosen above, and thus must be re-released for every Calico release.

   - [calico/node](https://github.com/projectcalico/node/releases)
   - [calico/ctl](https://github.com/projectcalico/calicoctl/releases)
   - [calico/cni](https://github.com/projectcalico/cni-plugin/releases)
   - [calico/kube-controllers](https://github.com/projectcalico/kube-controllers/releases)
   - [calico/felix](https://github.com/projectcalico/felix/releases)
   - [calico/typha](https://github.com/projectcalico/typha/releases)
   - [calico/dikastes](https://github.com/projectcalico/app-policy/releases)
   - [calico/pod2daemon-flexvol](https://github.com/projectcalico/pod2daemon/releases)
   - [networking-calico](https://github.com/projectcalico/networking-calico/releases)

   The following components do not share a version with the Calico release, but are included in the documentation.

   - [flannel](https://github.com/coreos/flannel/releases)

## Building and publishing packages

1. Check out the [packaging
   repository](https://github.com/projectcalico/packaging).

1. In your environment, set `HOST` to the GCP name for
   binaries.projectcalico.org, `GCLOUD_ARGS` to the `--zone` and
   `--project` args needed to access that host, and `SECRET_KEY` to
   the secret key for a GPG identity that you have uploaded to your
   Launchpad account.

1. Establish GCP credentials so that gcloud with `HOST` and
   `GCLOUD_ARGS` can access binaries.projectcalico.org.

1. Run `make release-publish VERSION=<version>`, where `<version>` is
   the Calico version being released.

## Preparing to cut a Calico release

1. Check out the `master` branch of this repository and make sure it is up-to-date
   and [passing Semaphore CI](https://semaphoreci.com/calico/calico/branches/master).

   ```
   git checkout master && git pull origin master
   ```

Your next steps depend on the type of release:

- [Creating a new major/minor release](#major-minor)
  1. [Creating a candidate release branch](#candidate-branch)
  1. [Building and publishing a new major/minor release](#build)
  1. [Promoting a new major/minor release](#promoting)
- [Creating a patch release](#patch)


## <a name="major-minor"></a> Creating a new major / minor release

### <a name="candidate-branch"></a> Creating a candidate release branch

This section describes how to create a candidate release for a new major or minor release. This is typically done
at the same time that subcomponent release branches are cut, often well before the actual release is built and published.

1. Create a new branch off of the latest master.

   ```
   git checkout -b release-calient-vX.Y
   ```

1. Update versioning information in `_data/versions.yml`.

   For example:

   ```
      - title: v2.1.0-pre-release
        note: ""
        components:
          typha:
            version: release-v2.1
        ... etc ...
   ```

1. Update the `version` in the `defaults` in `_config.yml` so that `page.version` will be set correctly:

   ```
   -
     scope:
       path: .
     values:
       version: vX.Y
       sitemap: true
   ```

1. In [netlify.toml](netlify.toml)
    1. set the `RELEASE_VERSION` environment variable to `vX.Y`.
    1. add the below redirect at the top of redirects.
    ```
       # unforced generic redirect of /vX.Y to /
       [[redirects]]
         from = "/vX.Y/*"
         to = "/:splat"
         status = 301
    ```

1. In [netlify/_redirects](_redirects) add a new for the new release following the other examples (Note: This page may vary with release, also just non-slash to slash redirects doesn't work. It needs to point to a page).
This makes sure that requests coming to `/archive/vX.Y` (without a slash) don't fail with 404.

1. In [netlify/_redirects](netlify/_redirects) add a line for the new release following the other examples
(Note: This page may vary with release, also just non-slash to slash redirects doesn't work. It needs to point to a page).
This makes sure that requests coming to `/vX.Y` (without a slash) don't fail with 404 when this branch is promoted to latest.

1. In [netlify/sitemap-index.xml](netlify/sitemap-index.xml) append a new sitemap location to the sitemap index for the release version.

1. If appropriate, update the list of tested versions for different platforms in the appropriate documents.

   - Kubernetes `getting-started/kubernetes/requirements.md`
   - OpenShift `getting-started/openshift/requirements.md`
   - OpenStack `getting-started/openstack/requirements.md`
   - Non-cluster hosts `getting-started/bare-metal/requirements.md`

1. Commit your changes and push the branch. For example:

   ```
   git commit -a -m "Update docs for vX.Y"
   git push origin release-calient-vX.Y
   ```

### Publishing the candidate release branch

1. Check out to the candidate release branch that is created as per the instructions [here](#creating-a-candidate-release-branch).

   ```
   git checkout release-calient-vX.Y
   ```

1. On Netlify create a new site using the `release-calient-vX.Y` branch. You must have write access to this repo for site creation.

1. Rename the randomly generated site name to follow the same naming convention as other releases (use `tigera-vX-Y`).

1. Ensure that the site is generated properly by visiting site URL (Ex. https://calico-vX-Y.netlify.app/archive/vX.Y/).

1. Next, create a PR off of the `release-calient-vX.Y` branch and add the below proxy rule for the release candidate site at the top of `redirects` rules to [netlify.toml](netlify.toml). This ensures that Netlify will redirect to the correct site, when the user enters any URL prefixed by `/vX.Y`.

   ```toml
    [[redirects]]
      from = "/archive/vX.Y/*"
      to = "https://calico-vX-Y.netlify.app/archive/vX.Y/:splat"
      status = 200

    [[redirects]]
      from = "/vX.Y/*"
      to = "https://tigera-vX-Y.netlify.app/vX.Y/:splat"
      status = 200
   ```
   
   Also, while on the same PR off of the `release-calient-vX.Y` branch, add a rule at the top of [netlify/_redirects](netlify/_redirects) for the page we should redirect to when a user enters `/vX.Y` for the new candidate release. Note: The actual page to redirect to may vary from release-to-release, but it should be a valid page that we know exists for this candidate release. This ensures that requests coming to `/vX.Y` (without a trailing slash) for the candidate site do not return an HTTP 404 error.

1. Get the PR reviewed and merged. This ensures when this candidate release branch is promoted to production, we have access to `docs.tigera.io/vX.Y/`. 

<<<<<<< HEAD
1. Next, cherry pick the above proxy rule changes to `master` branch so that future releases, which would be cut from master, will have references to this releases.

1. Next, cherry pick the above proxy rule changes to current production release branch (i.e. the release preceeding our new candidate release). This is the current production site (since we haven't promoted the new candidate release yet). This is necessary because during the test cycle / valdiation phase for the new release we want the candidate release to be available to use (e.g. for our hashrelease system).  
=======
1. Open a pull request to upstream production branch, get it reviewed and merged. This would make the candidate site docs available at `projectcalico.docs.tigera.io/archive/vX.Y/` (Note: the trailing slash)
>>>>>>> a9be80eb

### Promoting to be the latest release in the docs

This section describes how to create a new major or minor release. It assumes that the release branch has already been created
as described in the section above.

1. Checkout the previously created release branch.

   ```
   git checkout release-calient-vX.Y
   ```

1. Add the previous release to `_data/archives.yaml`. Make this change in master as well.

1. Add the new version to the correct release section in `_data/versions.yml`.

1. Follow the steps in [writing release notes](#release-notes) to generate or update candidate release notes.

   Then, add the newly created release note file to git.

   ```
   git add _data/release-notes/<VERSION>-release-notes.md
   ```

1. Commit your changes. For example:

   ```
   git commit -m "Updates for release vX.Y.Z"
   ```
   
1. Push your branch and open a pull request to the upstream release-calient-vX.Y branch. Get it reviewed and wait for it to pass CI.

1. Merge the PR.

<<<<<<< HEAD
1. On netlify locate `docs.tigera.io` site and the update `Production branch` in `Settings -> Build & deploy -> Deploy contexts` to `release-calient-vX.Y` in  site settings and trigger the deployment. 
(Note: This site contains `LATEST_RELEASE` environment variable in netlify UI, using which `netlify.toml` picks up the correct build for latest release.)
This will cause `docs.tigera.io` to be updated (after a few minutes). Validate that everything looks correct.

## Adding the previous release to docs.tigera.io/version
=======
1. On netlify locate `projectcalico.docs.tigera.io` site and the update `Production branch` in `Settings -> Build & deploy -> Deploy contexts` to `release-vX.Y` in  site settings and trigger the deployment.
(Note: This site contains `LATEST_RELEASE` environment variable in netlify UI, using which `netlify.toml` picks up the correct build for latest release.)
This will cause `projectcalico.docs.tigera.io` to be updated (after a few minutes). Validate that everything looks correct.
>>>>>>> a9be80eb

1. Archive site should already be accessible if the candidate release process is followed as per this guide while cutting the respective release. 

<<<<<<< HEAD
1. Ensure that the site is accessible by visiting `docs.tigera.io/<version>/`.
=======
1. Ensure that the site is accessible by visiting `projectcalico.docs.tigera.io/archive/<version>/`.
>>>>>>> a9be80eb

## <a name="patch"></a> Performing a "patch" release

### Creating the release

1. On a new branch, add the new version to the correct release section in `_data/versions.yml`

1. Follow the steps in [writing release notes](#release-notes) to generate candidate release notes.

   Then, add the newly created release note file to git.

   ```
   git add _includes/release-notes/<VERSION>-release-notes.md
   ```

1. Commit your changes. For example:

   ```
   git commit -m "Updates for release vX.Y.Z"
   ```

1. Push your branch and open a pull request. Get it reviewed and wait for it to pass CI.

1. Once reviewed and CI is passing, merge your pull request. This will cause the live docs site to be
   updated (after a few minutes). After your pull request has merged, run the following on the release
   branch in order to build and publish the release at the newly created commit.

   ```
   make release
   ```

   Then, publish the tag and release.

   ```
   make release-publish
   ```

# Release notes

Release notes for a Calico release contain notable changes across Calico repositories. To write
release notes for a given version, perform the following steps.

1. Check the merged pull requests in the milestone and make sure each has a release note if it needs one.

   Use this URL to query for PRs, replacing `vX.Y.Z` with your desired version.

   ```
   https://github.com/issues?utf8=%E2%9C%93&q=user%3Aprojectcalico+milestone%3A%22Calico+vX.Y.Z%22+
   ```

   Each PR that wants a release note must meet the following conditions to have its release note considered:

   - It is in the correct `Calico vX.Y.Z` GitHub milestone
   - It has the `release-note-required` label
   - It has one or more release notes included in the description (Optional).

1. Run the following command to collect all release notes for the given version.

   ```
   make release-notes
   ```

   A file called `<VERSION>-release-notes.md` will be created with the raw release note content.

   > **NOTE**: If you receive a ratelimit error, you can specify a `GITHUB_TOKEN` in the above command to
   > increase the number of allowed API calls. [See here for details](https://help.github.com/articles/creating-a-personal-access-token-for-the-command-line/).

1. Edit the generated file.

   The release notes should be edited to highlight a few major enhancements and their value to the user. Bug fixes and other changes should be summarized in a
   bulleted list at the end of the release notes. Any limitations or incompatible changes in behavior should be explicitly noted.

   Consistent release note formatting is important. Here are some examples for reference:

   - [Example release notes for a major/minor release](https://github.com/projectcalico/calico/blob/v3.1.0/_includes/v3.1/release-notes/v3.1.0-release-notes.md)
   - [Example release notes for a patch release](https://github.com/projectcalico/calico/blob/7d5594dbca14cb1b765b65eb11bdd8239d23dfb3/_includes/v3.0/release-notes/v3.0.5-release-notes.md)<|MERGE_RESOLUTION|>--- conflicted
+++ resolved
@@ -41,11 +41,7 @@
 
 - You must be able to access binaries.projectcalico.org.
 
-<<<<<<< HEAD
 - You must have admin access to docs.tigera.io site on netlify.
-=======
-- You must have admin access to projectcalico.docs.tigera.io site on netlify.
->>>>>>> a9be80eb
 
 - To publish the helm release to the repo, you’ll need an AWS helm profile:
   Add this to your ~/.aws/config
@@ -250,13 +246,9 @@
 
 1. Get the PR reviewed and merged. This ensures when this candidate release branch is promoted to production, we have access to `docs.tigera.io/vX.Y/`. 
 
-<<<<<<< HEAD
 1. Next, cherry pick the above proxy rule changes to `master` branch so that future releases, which would be cut from master, will have references to this releases.
 
 1. Next, cherry pick the above proxy rule changes to current production release branch (i.e. the release preceeding our new candidate release). This is the current production site (since we haven't promoted the new candidate release yet). This is necessary because during the test cycle / valdiation phase for the new release we want the candidate release to be available to use (e.g. for our hashrelease system).  
-=======
-1. Open a pull request to upstream production branch, get it reviewed and merged. This would make the candidate site docs available at `projectcalico.docs.tigera.io/archive/vX.Y/` (Note: the trailing slash)
->>>>>>> a9be80eb
 
 ### Promoting to be the latest release in the docs
 
@@ -291,25 +283,15 @@
 
 1. Merge the PR.
 
-<<<<<<< HEAD
 1. On netlify locate `docs.tigera.io` site and the update `Production branch` in `Settings -> Build & deploy -> Deploy contexts` to `release-calient-vX.Y` in  site settings and trigger the deployment. 
 (Note: This site contains `LATEST_RELEASE` environment variable in netlify UI, using which `netlify.toml` picks up the correct build for latest release.)
 This will cause `docs.tigera.io` to be updated (after a few minutes). Validate that everything looks correct.
 
 ## Adding the previous release to docs.tigera.io/version
-=======
-1. On netlify locate `projectcalico.docs.tigera.io` site and the update `Production branch` in `Settings -> Build & deploy -> Deploy contexts` to `release-vX.Y` in  site settings and trigger the deployment.
-(Note: This site contains `LATEST_RELEASE` environment variable in netlify UI, using which `netlify.toml` picks up the correct build for latest release.)
-This will cause `projectcalico.docs.tigera.io` to be updated (after a few minutes). Validate that everything looks correct.
->>>>>>> a9be80eb
 
 1. Archive site should already be accessible if the candidate release process is followed as per this guide while cutting the respective release. 
 
-<<<<<<< HEAD
 1. Ensure that the site is accessible by visiting `docs.tigera.io/<version>/`.
-=======
-1. Ensure that the site is accessible by visiting `projectcalico.docs.tigera.io/archive/<version>/`.
->>>>>>> a9be80eb
 
 ## <a name="patch"></a> Performing a "patch" release
 
