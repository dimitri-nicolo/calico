--- conflicted
+++ resolved
@@ -53,7 +53,6 @@
 - Regex to exclude matching interfaces (**skipInterface**)
 - A list of IP ranges in CIDR format to determine valid IP addresses on the node to choose from (**cidrs**)
 
-<<<<<<< HEAD
 For help on autodetection methods, see
 [NodeAddressAutodetection]({{ site.baseurl }}/reference/installation/api#operator.tigera.io/v1.NodeAddressAutodetection) in the operator Installation reference
 and for more details see the [node configuration]({{ site.baseurl }}/reference/node/configuration#ip-autodetection-methods) reference.
@@ -61,9 +60,6 @@
 #### Manually configure IP address and subnet
 
 To manually configure an IP address and subnet, disable autodetection and update the node resources with the IP address.
-=======
-For more details on autodetection methods, see [node configuration]({{ site.baseurl }}/reference/node/configuration) reference.
->>>>>>> 6977e163
 
 ### How to
 
