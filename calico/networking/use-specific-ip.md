---
title: Use a specific IP address with a pod
description: Specify the IP address for a pod instead of allowing Calico Enterprise to automatically choose one.
---

### Big picture

Choose the IP address for a pod instead of allowing {{site.prodname}} to choose automatically.

### Value

Some applications require the use of stable IP addresses. Also, you may want to create entries in external DNS servers that point directly to pods, and this requires static IPs.

### Features

This how-to guide uses the following features: 

- **{{site.prodname}} IPAM**
- **IPPool** resource


### Concepts

#### Kubernetes pod CIDR

The **Kubernetes pod CIDR** is the range of IPs Kubernetes expects pod IPs to be assigned from.  It is defined for the entire cluster and is used by various Kubernetes components to determine whether an IP belongs to a pod. For example, kube-proxy treats traffic differently if an IP is from a pod than if it is not. All pod IPs must be in the CIDR range for Kubernetes to function correctly.

**IP Pools**

IP pools are ranges of IP addresses from which {{site.prodname}} assigns pod IPs. Static IPs must be in an IP pool.

### Before you begin...

<<<<<<< HEAD
You must be using {{site.prodname}} IPAM.

If you are not sure, ssh to one of your Kubernetes nodes and examine the CNI configuration.

<pre>
cat /etc/cni/net.d/10-calico.conflist
</pre>

Look for the entry:

<pre>
         "ipam": {
              "type": "calico-ipam"
          },
</pre>

If it is present, you are using {{site.prodname}} IPAM. If the IPAM is set to something else, or the 10-calico.conflist file does not exist, you cannot use these features in your cluster.
=======
Your cluster must be using Calico IPAM in order to use this feature.

{% include content/determine-ipam.md %}
>>>>>>> efd2dad2

### How to

Annotate the pod with cni.projectcalico.org/ipAddrs set to a list of IP addresses to assign, enclosed in brackets. For example:

<pre>
  "cni.projectcalico.org/ipAddrs": "[\"192.168.0.1\"]"
</pre>

Note the use of the escaped `\"` for the inner double quotes around the addresses.

The address must be within a configured {{site.prodname}} IP pool and not currently in use. The annotation must be present when the pod is created; adding it later has no effect.

Note that currently only a single IP address is supported per-pod using this annotation.

#### Reserving IPs for manual assignments

The `cni.projectcalico.org/ipAddrs` annotation requires the IP address to be within an IP pool.  This means that,
by default, {{site.prodname}} may decide to use the IP address that you select for another workload or for an internal
tunnel address.  To prevent this, there are several options:

* To reserve a whole IPPool for manual allocations, you can set its node selector in the [IP pool]({{site.baseurl}}/reference/resources/ippool) to `"!all()"`.  Since the `!all()`  
  cannot match any nodes, the IPPool will not be used for any automatic assignments.

* To reserve part of a pool, you can create an [IP reservation]({{site.baseurl}}/reference/resources/ipreservation). This allows for certain IPs to be reserved so
  that Calico IPAM will not use them automatically.  However, manual assignments (using the annotation) can still use 
  IPs that are "reserved".

* To prevent {{site.prodname}} from using IPs from a certain pool for internal IPIP and/or VXLAN tunnel addresses, you 
  can set the `allowedUses` field on the [IP Pool]({{site.baseurl}}/reference/resources/ippool) to `["Workload"]`.

### Above and beyond

For help configuring {{site.prodname}} CNI and {{site.prodname}} IPAM, see [Configuring the {{site.prodname}} CNI Plugins]({{site.baseurl}}/reference/cni-plugin/configuration).<|MERGE_RESOLUTION|>--- conflicted
+++ resolved
@@ -31,29 +31,9 @@
 
 ### Before you begin...
 
-<<<<<<< HEAD
-You must be using {{site.prodname}} IPAM.
-
-If you are not sure, ssh to one of your Kubernetes nodes and examine the CNI configuration.
-
-<pre>
-cat /etc/cni/net.d/10-calico.conflist
-</pre>
-
-Look for the entry:
-
-<pre>
-         "ipam": {
-              "type": "calico-ipam"
-          },
-</pre>
-
-If it is present, you are using {{site.prodname}} IPAM. If the IPAM is set to something else, or the 10-calico.conflist file does not exist, you cannot use these features in your cluster.
-=======
 Your cluster must be using Calico IPAM in order to use this feature.
 
 {% include content/determine-ipam.md %}
->>>>>>> efd2dad2
 
 ### How to
 
