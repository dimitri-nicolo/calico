--- conflicted
+++ resolved
@@ -66,87 +66,6 @@
 >**Note**: The following task is only for new clusters.
 {: .alert .alert-info}
 
-<<<<<<< HEAD
-=======
-- [Enable IPv6 only](#enable-ipv6-only)
-- [Enable dual stack](#enable-dual-stack)
-
-#### Enable IPv6 only
-
-{% tabs %}
-  <label:Operator,active:true>
-<%
-
-To configure an IPv6-only cluster using the operator, edit your default Installation at install time to include a single IPv6 pool, and no IPv4 pools. For example:
-
-```yaml
-apiVersion: operator.tigera.io/v1
-kind: Installation
-metadata:
-  name: default
-spec:
-  calicoNetwork:
-    # Note: The ipPools section cannot be modified post-install.
-    ipPools:
-      - blockSize: 122
-        cidr: 2001::00/64
-        encapsulation: None
-        natOutgoing: Enabled
-        nodeSelector: all()
-```
-
-%>
-<label:Manifest>
-<%
-
-1. Set up a new Kubernetes cluster with an IPv6 pod CIDR and service IP range.
-
-1. Using the [{{site.prodname}} Kubernetes install guide]({{site.baseurl}}/getting-started/kubernetes/self-managed-onprem/onpremises), download the correct {{site.prodname}} manifest for the cluster and datastore type.
-
-1. Edit the CNI config (calico-config ConfigMap in the manifest) to disable IPv4 assignments and enable IPv6 assignments.
-   ```
-       "ipam": {
-           "type": "calico-ipam",
-           "assign_ipv4": "false",
-           "assign_ipv6": "true"
-       },
-   ```
-
-1. Configure IPv6 support by adding the following variable settings to the environment for the `calico-node` container:
-
-   | Variable name | Value |
-   | ------------- | ----- |
-   | `IP6`         | `autodetect` |
-   | `FELIX_IPV6SUPPORT` | `true` |
-
-1. For clusters **not** provisioned with kubeadm (see note below), configure the default IPv6 IP pool by adding the following variable setting to the environment for the `calico-node` container:
-
-   | Variable name | Value |
-   | ------------- | ----- |
-   | `CALICO_IPV6POOL_CIDR` | the same as the IPv6 range you configured as the cluster CIDR to kube-controller-manager and kube-proxy |
-
-   >**Note**: For clusters provisioned with kubeadm, {{site.prodname}} autodetects the IPv4 and IPv6 pod CIDRs and does not require configuration.
-   {: .alert .alert-info}
-
-1. Apply the edited manifest with `kubectl apply -f`.
-
-   New pods will get IPv6 addresses, and can communicate with each other and the outside world over IPv6.
-
-**(Optional) Update host to not look for IPv4 addresses**
-
-If you want your workloads to have IPv6 addresses only, because you do not have IPv4 addresses or connectivity
-between your nodes, complete these additional steps to tell {{site.prodname}} not to look for any IPv4 addresses.
-
-1. Disable [IP autodetection of IPv4](/networking/ip-autodetection) by setting `IP` to `none`.
-1. Calculate the {{site.prodname}} BGP router ID for IPv6 using either of the following methods.
-   - Set the environment variable `CALICO_ROUTER_ID=hash` on {{site.nodecontainer}}.
-     This configures {{site.prodname}} to calculate the router ID based on the hostname.
-   - Pass a unique value for `CALICO_ROUTER_ID` to each node individually.
-
-%>
-{% endtabs %}
-
->>>>>>> c298a596
 #### Enable dual stack
 
 1. Set up a new cluster following the Kubernetes {% include open-new-window.html text='prerequisites' url='https://kubernetes.io/docs/concepts/services-networking/dual-stack/#prerequisites' %} and {% include open-new-window.html text='enablement steps' url='https://kubernetes.io/docs/concepts/services-networking/dual-stack/#enable-ipv4-ipv6-dual-stack' %}.
@@ -162,20 +81,6 @@
   # Configures Calico networking.
   calicoNetwork:
     # Note: The ipPools section cannot be modified post-install.
-<<<<<<< HEAD
-  ipPools:
-  - blockSize: 26
-    cidr: 10.48.0.0/21
-    encapsulation: IPIP
-    natOutgoing: Enabled
-    nodeSelector: all()
-  - blockSize: 122
-    cidr: 2001::00/64
-    encapsulation: None
-    natOutgoing: Enabled
-    nodeSelector: all()
-```
-=======
     ipPools:
       - blockSize: 26
         cidr: 10.48.0.0/21
@@ -187,48 +92,4 @@
         encapsulation: None
         natOutgoing: Enabled
         nodeSelector: all()
-```
-
-%>
-<label:Manifest>
-<%
-
-1. Using the [{{site.prodname}} Kubernetes install guide]({{site.baseurl}}/getting-started/kubernetes/self-managed-onprem/onpremises), download the correct {{site.prodname}} manifest for the cluster and datastore type.
-
-1. Edit the CNI config (`calico-config` ConfigMap in the manifest), and enable IPv4 and IPv6 address allocation by setting both fields to true.
-
-   ```
-       "ipam": {
-           "type": "calico-ipam",
-           "assign_ipv4": "true",
-           "assign_ipv6": "true"
-       },
-   ```
-
-1. Configure IPv6 support by adding the following variable settings to the environment for the `calico-node` container:
-
-   | Variable name | Value |
-   | ------------- | ----- |
-   | `IP6`         | `autodetect` |
-   | `FELIX_IPV6SUPPORT` | `true` |
-
-1. For clusters **not** provisioned with kubeadm (see note below), configure the default IPv6 IP pool by adding the following variable setting to the environment for the `calico-node` container:
-
-   | Variable name | Value |
-   | ------------- | ----- |
-   | `CALICO_IPV6POOL_CIDR` | the same as the IPv6 range you configured as the IPv6 cluster CIDR to kube-controller-manager and kube-proxy |
-
-   >**Note**: For clusters provisioned with kubeadm, {{site.prodname}} autodetects the IPv4 and IPv6 pod CIDRs and does not require configuration.
-   {: .alert .alert-info}
-
-1. Apply the edited manifest with `kubectl apply -f`.
-
-   New pods will get both IPv4 and IPv6 addresses, and can communicate with each other and the outside world over IPv4 or IPv6.
-
-%>
-{% endtabs %}
-
-### Above and beyond
-
-- [Configure Kubernetes control plane to operate over IPv6]({{site.baseurl}}/networking/ipv6-control-plane)
->>>>>>> c298a596
+```